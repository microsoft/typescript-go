This is the codebase for a native port of the TypeScript compiler and language server.
The source directories of interest that we have are:

- `internal` - Contains the compiler and language server code.
- `_extension` - Contains a preview VS Code extension code that integrates with the language server.
- `_submodules/TypeScript` - the stable TypeScript repository, checked out at the appropriate commit.

Most of our development takes place in the `internal` directory, and most behaviors can be tested via compiler tests.

Most development on the codebase is in Go.
Standard Go commands and practices apply, but we primarily use a tool called `hereby` to build, run tests, and other tasks.
Run `npx hereby --tasks` to see all available commands.

```sh
npx hereby build  # Build the tsgo binary (not required for tests)
npx hereby test   # Run tests
npx hereby format # Format the code
npx hereby lint   # Run linters

# To run a specific compiler test:
go test -run='TestSubmodule/<test name>' ./internal/testrunner  # For pre-existing "submodule" tests in _submodules/TypeScript
go test -run='TestLocal/<test name>' ./internal/testrunner      # For new "local" tests created in testdata/tests/cases
```

Always make sure code is formatted, linted, and tested before sending a pull request.

<<<<<<< HEAD
<critical>
YOU MUST RUN THESE COMMANDS AT THE END OF YOUR SESSION!
IF THESE COMMANDS FAIL, CI WILL FAIL, AND YOUR PR WILL BE REJECTED OUT OF HAND.
FIXING ERRORS FROM THESE COMMANDS IS YOUR HIGHEST PRIORITY.
ENSURE YOU DO THE RIGHT THINGS TO MAKE THEM PASS.
```sh
npx hereby build  # Build the project
npx hereby test   # Run tests
npx hereby lint   # Run linters
npx hereby format # Format the code
```
</critical>

=======
>>>>>>> 8c62e06e
## Compiler Features, Fixes, and Tests

When fixing a bug or implementing a new feature, at least one minimal test case should always be added in advance to verify the fix.
This project primarily uses snapshot/baseline/golden tests rather than unit tests.
New compiler tests are written in `.ts`/`.tsx` files in the directory `testdata/tests/cases/compiler/`, and are written in the following format:

**Note:** Issues with editor features cannot be tested with compiler tests in `testdata/tests/cases/`. Editor functionality requires integration testing with the language server.

```ts
// @target: esnext
// @module: preserve
// @moduleResolution: bundler
// @strict: true
// @checkJs: true

// @filename: fileA.ts

export interface Person {
    name: string;
    age: number;
}

// @filename: fileB.js

/** @import { Person } from "./fileA" */

/**
* @param {Person} person
*/
function greet(person) {
    console.log(`Hello, ${person.name}!`);
}
```

**New compiler tests should always enable strict mode (`@strict: true`) unless the bug specifically involves non-strict mode behavior.**

Tests don't always need the above `@option`s specified, but they are common to specify or modify.
Tests can be run with multiple settings for a given option by using a comma-separated list (e.g. `@option: settingA,settingB`).
`@filename` is only required when a test has multiple files, or when writing a test for a single JavaScript file (where `allowJs` or `checkJs` is enabled).
You can see more tests in `_submodules/TypeScript/tests/cases/{compiler,conformance}`.

When tests are run, they will produce output files in the `testdata/baselines/local` directory.
**Test failures are fine** if they are just differences in output files.
A reduction/removal of `.diff` file baselines is **ideal** because it indicates the port has converged in behavior with the stable TypeScript codebase.
The new outputs can be diffed against `testdata/baselines/reference` to see if the output has changed.

Running

```sh
npx hereby baseline-accept
```

will update the baselines/snapshots, and `git diff` can be used to see what has changed.

It is ideal to implement features and fixes in the following order, and commit code after each step:

1. Write a minimal test case, or test cases, that demonstrate the bug or feature.   
1. Run the tests to ensure it fails (for a bug) or passes (for a feature). Then accept generated baselines (not applicable in the case of a crash).
1. Implement the fix or feature.
1. Run the tests again to ensure everything is working correctly. Accept the baselines.

It is fine to implement more and more of a feature across commits, but be sure to update baselines every time so that reviewers can measure progress.

## Code Porting Reference

The code in `internal` is ported from the code in `_submodules/TypeScript`.
When implementing features or fixing bugs, those files should be searched for similar functions when code is either missing or potentially wrong.
The TypeScript submodule serves as the reference implementation for behavior and functionality.

# Other Instructions

- Do not add or change existing dependencies unless asked to.
- Do not remove any debug assertions or panic calls. Existing assertions are never too strict or incorrect.
<|MERGE_RESOLUTION|>--- conflicted
+++ resolved
@@ -1,115 +1,112 @@
-This is the codebase for a native port of the TypeScript compiler and language server.
-The source directories of interest that we have are:
-
-- `internal` - Contains the compiler and language server code.
-- `_extension` - Contains a preview VS Code extension code that integrates with the language server.
-- `_submodules/TypeScript` - the stable TypeScript repository, checked out at the appropriate commit.
-
-Most of our development takes place in the `internal` directory, and most behaviors can be tested via compiler tests.
-
-Most development on the codebase is in Go.
-Standard Go commands and practices apply, but we primarily use a tool called `hereby` to build, run tests, and other tasks.
-Run `npx hereby --tasks` to see all available commands.
-
-```sh
-npx hereby build  # Build the tsgo binary (not required for tests)
-npx hereby test   # Run tests
-npx hereby format # Format the code
-npx hereby lint   # Run linters
-
-# To run a specific compiler test:
-go test -run='TestSubmodule/<test name>' ./internal/testrunner  # For pre-existing "submodule" tests in _submodules/TypeScript
-go test -run='TestLocal/<test name>' ./internal/testrunner      # For new "local" tests created in testdata/tests/cases
-```
-
-Always make sure code is formatted, linted, and tested before sending a pull request.
-
-<<<<<<< HEAD
-<critical>
-YOU MUST RUN THESE COMMANDS AT THE END OF YOUR SESSION!
-IF THESE COMMANDS FAIL, CI WILL FAIL, AND YOUR PR WILL BE REJECTED OUT OF HAND.
-FIXING ERRORS FROM THESE COMMANDS IS YOUR HIGHEST PRIORITY.
-ENSURE YOU DO THE RIGHT THINGS TO MAKE THEM PASS.
-```sh
-npx hereby build  # Build the project
-npx hereby test   # Run tests
-npx hereby lint   # Run linters
-npx hereby format # Format the code
-```
-</critical>
-
-=======
->>>>>>> 8c62e06e
-## Compiler Features, Fixes, and Tests
-
-When fixing a bug or implementing a new feature, at least one minimal test case should always be added in advance to verify the fix.
-This project primarily uses snapshot/baseline/golden tests rather than unit tests.
-New compiler tests are written in `.ts`/`.tsx` files in the directory `testdata/tests/cases/compiler/`, and are written in the following format:
-
-**Note:** Issues with editor features cannot be tested with compiler tests in `testdata/tests/cases/`. Editor functionality requires integration testing with the language server.
-
-```ts
-// @target: esnext
-// @module: preserve
-// @moduleResolution: bundler
-// @strict: true
-// @checkJs: true
-
-// @filename: fileA.ts
-
-export interface Person {
-    name: string;
-    age: number;
-}
-
-// @filename: fileB.js
-
-/** @import { Person } from "./fileA" */
-
-/**
-* @param {Person} person
-*/
-function greet(person) {
-    console.log(`Hello, ${person.name}!`);
-}
-```
-
-**New compiler tests should always enable strict mode (`@strict: true`) unless the bug specifically involves non-strict mode behavior.**
-
-Tests don't always need the above `@option`s specified, but they are common to specify or modify.
-Tests can be run with multiple settings for a given option by using a comma-separated list (e.g. `@option: settingA,settingB`).
-`@filename` is only required when a test has multiple files, or when writing a test for a single JavaScript file (where `allowJs` or `checkJs` is enabled).
-You can see more tests in `_submodules/TypeScript/tests/cases/{compiler,conformance}`.
-
-When tests are run, they will produce output files in the `testdata/baselines/local` directory.
-**Test failures are fine** if they are just differences in output files.
-A reduction/removal of `.diff` file baselines is **ideal** because it indicates the port has converged in behavior with the stable TypeScript codebase.
-The new outputs can be diffed against `testdata/baselines/reference` to see if the output has changed.
-
-Running
-
-```sh
-npx hereby baseline-accept
-```
-
-will update the baselines/snapshots, and `git diff` can be used to see what has changed.
-
-It is ideal to implement features and fixes in the following order, and commit code after each step:
-
-1. Write a minimal test case, or test cases, that demonstrate the bug or feature.   
-1. Run the tests to ensure it fails (for a bug) or passes (for a feature). Then accept generated baselines (not applicable in the case of a crash).
-1. Implement the fix or feature.
-1. Run the tests again to ensure everything is working correctly. Accept the baselines.
-
-It is fine to implement more and more of a feature across commits, but be sure to update baselines every time so that reviewers can measure progress.
-
-## Code Porting Reference
-
-The code in `internal` is ported from the code in `_submodules/TypeScript`.
-When implementing features or fixing bugs, those files should be searched for similar functions when code is either missing or potentially wrong.
-The TypeScript submodule serves as the reference implementation for behavior and functionality.
-
-# Other Instructions
-
-- Do not add or change existing dependencies unless asked to.
-- Do not remove any debug assertions or panic calls. Existing assertions are never too strict or incorrect.
+This is the codebase for a native port of the TypeScript compiler and language server.
+The source directories of interest that we have are:
+
+- `internal` - Contains the compiler and language server code.
+- `_extension` - Contains a preview VS Code extension code that integrates with the language server.
+- `_submodules/TypeScript` - the stable TypeScript repository, checked out at the appropriate commit.
+
+Most of our development takes place in the `internal` directory, and most behaviors can be tested via compiler tests.
+
+Most development on the codebase is in Go.
+Standard Go commands and practices apply, but we primarily use a tool called `hereby` to build, run tests, and other tasks.
+Run `npx hereby --tasks` to see all available commands.
+
+```sh
+npx hereby build  # Build the tsgo binary (not required for tests)
+npx hereby test   # Run tests
+npx hereby format # Format the code
+npx hereby lint   # Run linters
+
+# To run a specific compiler test:
+go test -run='TestSubmodule/<test name>' ./internal/testrunner  # For pre-existing "submodule" tests in _submodules/TypeScript
+go test -run='TestLocal/<test name>' ./internal/testrunner      # For new "local" tests created in testdata/tests/cases
+```
+
+Always make sure code is formatted, linted, and tested before sending a pull request.
+
+<critical>
+YOU MUST RUN THESE COMMANDS AT THE END OF YOUR SESSION!
+IF THESE COMMANDS FAIL, CI WILL FAIL, AND YOUR PR WILL BE REJECTED OUT OF HAND.
+FIXING ERRORS FROM THESE COMMANDS IS YOUR HIGHEST PRIORITY.
+ENSURE YOU DO THE RIGHT THINGS TO MAKE THEM PASS.
+```sh
+npx hereby build  # Build the project
+npx hereby test   # Run tests
+npx hereby lint   # Run linters
+npx hereby format # Format the code
+```
+</critical>
+
+## Compiler Features, Fixes, and Tests
+
+When fixing a bug or implementing a new feature, at least one minimal test case should always be added in advance to verify the fix.
+This project primarily uses snapshot/baseline/golden tests rather than unit tests.
+New compiler tests are written in `.ts`/`.tsx` files in the directory `testdata/tests/cases/compiler/`, and are written in the following format:
+
+**Note:** Issues with editor features cannot be tested with compiler tests in `testdata/tests/cases/`. Editor functionality requires integration testing with the language server.
+
+```ts
+// @target: esnext
+// @module: preserve
+// @moduleResolution: bundler
+// @strict: true
+// @checkJs: true
+
+// @filename: fileA.ts
+
+export interface Person {
+    name: string;
+    age: number;
+}
+
+// @filename: fileB.js
+
+/** @import { Person } from "./fileA" */
+
+/**
+* @param {Person} person
+*/
+function greet(person) {
+    console.log(`Hello, ${person.name}!`);
+}
+```
+
+**New compiler tests should always enable strict mode (`@strict: true`) unless the bug specifically involves non-strict mode behavior.**
+
+Tests don't always need the above `@option`s specified, but they are common to specify or modify.
+Tests can be run with multiple settings for a given option by using a comma-separated list (e.g. `@option: settingA,settingB`).
+`@filename` is only required when a test has multiple files, or when writing a test for a single JavaScript file (where `allowJs` or `checkJs` is enabled).
+You can see more tests in `_submodules/TypeScript/tests/cases/{compiler,conformance}`.
+
+When tests are run, they will produce output files in the `testdata/baselines/local` directory.
+**Test failures are fine** if they are just differences in output files.
+A reduction/removal of `.diff` file baselines is **ideal** because it indicates the port has converged in behavior with the stable TypeScript codebase.
+The new outputs can be diffed against `testdata/baselines/reference` to see if the output has changed.
+
+Running
+
+```sh
+npx hereby baseline-accept
+```
+
+will update the baselines/snapshots, and `git diff` can be used to see what has changed.
+
+It is ideal to implement features and fixes in the following order, and commit code after each step:
+
+1. Write a minimal test case, or test cases, that demonstrate the bug or feature.   
+1. Run the tests to ensure it fails (for a bug) or passes (for a feature). Then accept generated baselines (not applicable in the case of a crash).
+1. Implement the fix or feature.
+1. Run the tests again to ensure everything is working correctly. Accept the baselines.
+
+It is fine to implement more and more of a feature across commits, but be sure to update baselines every time so that reviewers can measure progress.
+
+## Code Porting Reference
+
+The code in `internal` is ported from the code in `_submodules/TypeScript`.
+When implementing features or fixing bugs, those files should be searched for similar functions when code is either missing or potentially wrong.
+The TypeScript submodule serves as the reference implementation for behavior and functionality.
+
+# Other Instructions
+
+- Do not add or change existing dependencies unless asked to.
+- Do not remove any debug assertions or panic calls. Existing assertions are never too strict or incorrect.