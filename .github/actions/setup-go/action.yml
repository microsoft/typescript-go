name: Setup Go
description: Setup Go

inputs:
  go-version:
    description: Go version to set up in go-install.ps1 format
    default: 'go1.25'
  create:
    description: Create the cache
    default: 'false'
  lint-cache:
    description: Restore the golangci-lint cache
    default: 'false'

runs:
  using: composite

  steps:
    - name: Install Go
      id: install-go
      shell: pwsh
      run: |
<<<<<<< HEAD
=======
        # https://github.com/microsoft/go-infra/blob/main/goinstallscript/powershell/go-install.ps1
>>>>>>> a64cbd3a
        ${{ github.action_path }}/go-install.ps1 -Version ${{ inputs.go-version }} -GitHubActionsPath

        $goVersionOutput = go version
        Write-Host $goVersionOutput
        # Extract version like "1.23.4" from "go version go1.23.4 windows/amd64"
        if ($goVersionOutput -match 'go version go([\d\.]+)') {
          $exactVersion = $matches[1]
          "go-version=$exactVersion" >> $env:GITHUB_OUTPUT
          Write-Host "Exact Go version: $exactVersion"
        } else {
          Write-Error "Failed to parse Go version from: $goVersionOutput"
          exit 1
        }

    - name: Verify Microsoft Go
      shell: pwsh
      run: |
        $goPath = (Get-Command go).Source
        Write-Host "Go executable path: $goPath"
        if ($goPath -notlike "*microsoft-go*") {
          Write-Error "Go installation is not from microsoft-go. Path: $goPath"
          exit 1
        }
        Write-Host "✓ Verified: Microsoft Go is active"

    # Avoid hardcoding the cache keys more than once.
    - name: Get cache info
      shell: bash
      id: cache-info
      env:
        MODULES_KEY: go-modules-${{ runner.os }}-msft-${{ steps.install-go.outputs.go-version }}-${{ hashFiles('**/go.sum', '**/.custom-gcl.yml') }}
        LINT_KEY: golangci-lint-${{ runner.os }}-msft-${{ steps.install-go.outputs.go-version }}-${{ hashFiles('**/go.sum', '**/.custom-gcl.yml') }}
        BUILD_KEY: go-build-cache-${{ runner.os }}-msft-${{ steps.install-go.outputs.go-version }}
      run: |
        echo "modules-key=$MODULES_KEY" >> $GITHUB_OUTPUT
        echo "lint-key=$LINT_KEY" >> $GITHUB_OUTPUT
        echo "build-key=$BUILD_KEY" >> $GITHUB_OUTPUT
        echo "GOLANGCI_LINT_CACHE=$RUNNER_TEMP/golangci-lint-cache" >> $GITHUB_ENV

    - if: ${{ inputs.create != 'true' }}
      name: Restore Go modules
      uses: actions/cache/restore@0057852bfaa89a56745cba8c7296529d2fc39830 # v4.3.0
      with:
        key: ${{ steps.cache-info.outputs.modules-key }}
        path: |
          ~/go/pkg/mod

    - if: ${{ inputs.create != 'true' }}
      name: Restore Go build cache
      uses: actions/cache/restore@0057852bfaa89a56745cba8c7296529d2fc39830 # v4.3.0
      with:
        key: unused-key-${{ github.run_id }}
        restore-keys: ${{ steps.cache-info.outputs.build-key }}-
        path: |
          ~/.cache/go-build
          ~/Library/Caches/go-build
          ~/AppData/Local/go-build

    - if: ${{ inputs.create != 'true' && inputs.lint-cache == 'true' }}
      name: Restore golangci-lint cache
      uses: actions/cache/restore@0057852bfaa89a56745cba8c7296529d2fc39830 # v4.3.0
      with:
        key: unused-key-${{ github.run_id }}
        restore-keys: ${{ steps.cache-info.outputs.lint-key }}-
        path: ${{ env.GOLANGCI_LINT_CACHE }}

    - name: Set mtimes
      shell: bash
      run: |
        find . -type f ! -path ./.git/\*\* | go run github.com/slsyy/mtimehash/cmd/mtimehash@v1.0.0 || true
        find . -type d ! -path ./.git/\*\* -exec touch -d '1970-01-01T00:00:01Z' {} + || true

    # All steps below are only run if the cache is being created.

    - if: ${{ inputs.create == 'true' }}
      shell: bash
      run: npm ci

    - if: ${{ inputs.create == 'true' }}
      shell: bash
      run: |
        go mod download
        cd _tools
        go mod download

    - if: ${{ inputs.create == 'true' }}
      shell: bash
      run: npx hereby build

    - if: ${{ inputs.create == 'true' }}
      shell: bash
      id: setup-go-test
      run: npx hereby test

    - if: ${{ failure() && inputs.create == 'true' && steps.setup-go-test.conclusion == 'failure' }}
      shell: bash
      run: git diff --diff-filter=AM --no-index ./testdata/baselines/reference ./testdata/baselines/local

    - if: ${{ inputs.create == 'true' }}
      shell: bash
      run: npx hereby test --coverage

    - if: ${{ inputs.create == 'true' }}
      shell: bash
      run: npx hereby lint

    - if: ${{ inputs.create == 'true' }}
      shell: bash
      run: npx hereby lint --noembed

    - if: ${{ inputs.create == 'true' }}
      shell: bash
      run: npx dprint check

    - if: ${{ inputs.create == 'true' }}
      name: Save Go modules
      uses: actions/cache/save@0057852bfaa89a56745cba8c7296529d2fc39830 # v4.3.0
      with:
        key: ${{ steps.cache-info.outputs.modules-key }}
        path: |
          ~/go/pkg/mod

    - if: ${{ inputs.create == 'true' }}
      name: Save Go build cache
      uses: actions/cache/save@0057852bfaa89a56745cba8c7296529d2fc39830 # v4.3.0
      with:
        key: ${{ steps.cache-info.outputs.build-key }}-${{ github.run_id }}
        path: |
          ~/.cache/go-build
          ~/Library/Caches/go-build
          ~/AppData/Local/go-build

    - if: ${{ inputs.create == 'true' }}
      name: Save golangci-lint cache
      uses: actions/cache/save@0057852bfaa89a56745cba8c7296529d2fc39830 # v4.3.0
      with:
        key: ${{ steps.cache-info.outputs.lint-key }}-${{ github.run_id }}
        path: ${{ env.GOLANGCI_LINT_CACHE }}<|MERGE_RESOLUTION|>--- conflicted
+++ resolved
@@ -20,10 +20,7 @@
       id: install-go
       shell: pwsh
       run: |
-<<<<<<< HEAD
-=======
         # https://github.com/microsoft/go-infra/blob/main/goinstallscript/powershell/go-install.ps1
->>>>>>> a64cbd3a
         ${{ github.action_path }}/go-install.ps1 -Version ${{ inputs.go-version }} -GitHubActionsPath
 
         $goVersionOutput = go version
