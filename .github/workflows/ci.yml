name: CI

on:
  push:
    branches:
      - main
  pull_request:
    branches:
      - main
  merge_group:
    branches:
      - main

permissions:
  contents: read

# Ensure scripts are run with pipefail. See:
# https://docs.github.com/en/actions/using-workflows/workflow-syntax-for-github-actions#exit-codes-and-error-action-preference
defaults:
  run:
    shell: bash

jobs:
  build:
    runs-on: ubuntu-latest
    steps:
      - uses: actions/checkout@08c6903cd8c0fde910a37f88322edcfb5dd907a8 # v5.0.0
      - uses: actions/setup-node@2028fbc5c25fe9cf00d9f06a71cc4710d4507903 # v6.0.0
      - uses: dtolnay/rust-toolchain@fcf085fcb4b4b8f63f96906cd713eb52181b5ea4 # stable
      - uses: ./.github/actions/setup-go

      # Avoid duplicate PR annotations.
      - name: Disable PR annotations
        run: |
          echo "::remove-matcher owner=eslint-compact::"
          echo "::remove-matcher owner=eslint-stylish::"
          echo "::remove-matcher owner=tsc::"
          echo "::remove-matcher owner=go::"

      - run: npm ci

      - run: npx hereby build

<<<<<<< HEAD
  # extension:
  #   runs-on: ubuntu-latest
  #   steps:
  #     - uses: actions/checkout@08c6903cd8c0fde910a37f88322edcfb5dd907a8 # v5.0.0
  #     - uses: actions/setup-node@a0853c24544627f65ddf259abe73b1d18a591444 # v5.0.0
  #     - uses: dtolnay/rust-toolchain@fcf085fcb4b4b8f63f96906cd713eb52181b5ea4 # stable

  #     - run: npm ci

  #     - run: npm run extension:build

  # test:
  #   strategy:
  #     fail-fast: false
  #     matrix:
  #       config:
  #         - os: ubuntu-latest
  #           coverage: true
  #           main: true
  #         - os: windows-latest
  #           coverage: true
  #           skip: ${{ github.event_name == 'merge_group' }}
  #         - os: macos-latest
  #           coverage: true
  #           skip: ${{ github.event_name == 'merge_group' }}
  #         - os: ubuntu-latest
  #           name: 'no submodules'
  #           no-submodules: true
  #         - os: ['self-hosted', '1ES.Pool=TypeScript-1ES-GitHub-XL', '1ES.ImageOverride=mariner-2.0']
  #           name: 'race mode'
  #           race: true
  #           skip: ${{ github.event_name == 'merge_group' }}
  #         - os: ubuntu-latest
  #           name: 'noembed'
  #           noembed: true
  #         - os: ubuntu-latest
  #           name: 'concurrent test programs'
  #           concurrent-test-programs: true
  #           coverage: true
  #       exclude:
  #         - config:
  #             skip: true

  #   name: test (${{ matrix.config.name || matrix.config.os }})

  #   runs-on: ${{ matrix.config.os }}

  #   permissions:
  #     id-token: write
  #     contents: read

  #   env:
  #     TSGO_HEREBY_RACE: ${{ (matrix.config.race && 'true') || 'false' }}
  #     TSGO_HEREBY_NOEMBED: ${{ (matrix.config.noembed && 'true') || 'false' }}
  #     TSGO_HEREBY_CONCURRENT_TEST_PROGRAMS: ${{ (matrix.config.concurrent-test-programs && 'true') || 'false' }}
  #     TSGO_HEREBY_COVERAGE: ${{ (matrix.config.coverage && 'true') || 'false' }}

  #   steps:
  #     - run: git config --system core.longpaths true
  #       if: ${{ matrix.config.os == 'windows-latest' }}

  #     - uses: actions/checkout@08c6903cd8c0fde910a37f88322edcfb5dd907a8 # v5.0.0
  #       with:
  #         submodules: ${{ !matrix.config.no-submodules }}
  #     - uses: actions/setup-node@a0853c24544627f65ddf259abe73b1d18a591444 # v5.0.0
  #       with:
  #         node-version: 'lts/*'
  #     - uses: dtolnay/rust-toolchain@fcf085fcb4b4b8f63f96906cd713eb52181b5ea4 # stable
  #     - uses: ./.github/actions/setup-go

  #     # Avoid duplicate PR annotations.
  #     - if: ${{ ! matrix.config.main }}
  #       name: Disable PR annotations
  #       run: |
  #         echo "::remove-matcher owner=eslint-compact::"
  #         echo "::remove-matcher owner=eslint-stylish::"
  #         echo "::remove-matcher owner=tsc::"
  #         echo "::remove-matcher owner=go::"

  #     - run: npm ci

  #     - run: go install gotest.tools/gotestsum@latest
  #       # Installing gotestsum is super slow on Windows.
  #       # Also, avoid using it in race mode so we get the full output.
  #       if: ${{ matrix.config.os != 'windows-latest' && !matrix.config.race }}

  #     - name: Tests
  #       id: test
  #       run: npx hereby test

  #     - name: Benchmarks
  #       run: npx hereby test:benchmarks

  #     - name: Tools Tests
  #       run: npx hereby test:tools

  #     - name: API Tests
  #       run: npx hereby test:api

  #     - run: git add .

  #     - uses: codecov/codecov-action@5a1091511ad55cbe89839c7260b706298ca349f7 # v5.5.1
  #       if: ${{ always() && matrix.config.coverage && github.event_name != 'merge_group' }}
  #       with:
  #         use_oidc: ${{ !(github.event_name == 'pull_request' && github.event.pull_request.head.repo.fork) }}
  #         name: ${{ matrix.config.name || matrix.config.os }}
  #         directory: ./coverage

  #     - run: git diff --staged --exit-code --stat

  #     - name: Print baseline diff on failure
  #       if: ${{ failure() && steps.test.conclusion == 'failure' }}
  #       run: |
  #         npx hereby baseline-accept
  #         git add testdata/baselines/reference
  #         git diff --staged --exit-code
  #     - uses: actions/upload-artifact@ea165f8d65b6e75b540449e92b4886f43607fa02 # v4.6.2
  #       if: ${{ failure() && steps.test.conclusion == 'failure' }}
  #       with:
  #         name: ${{ matrix.config.os }}-${{ (matrix.config.race && 'race') || 'norace' }}-new-baselines-artifact
  #         path: testdata/baselines/local

  # lint:
  #   strategy:
  #     fail-fast: false
  #     matrix:
  #       config:
  #         - os: ubuntu-latest
  #           main: true
  #         - os: windows-latest
  #           skip: ${{ github.event_name == 'merge_group' }}
  #         # Skip macOS; we do not have any build tag'd files that require checking.
  #         # - os: macos-latest
  #         #   skip: ${{ github.event_name == 'merge_group' }}
  #         - os: ubuntu-latest
  #           name: 'noembed'
  #           noembed: true
  #           skip: ${{ github.event_name == 'merge_group' }}
  #       exclude:
  #         - config:
  #             skip: true

  #   name: lint (${{ matrix.config.name || matrix.config.os }})

  #   runs-on: ${{ matrix.config.os }}

  #   env:
  #     TSGO_HEREBY_NOEMBED: ${{ (matrix.config.noembed && 'true') || 'false' }}

  #   steps:
  #     - uses: actions/checkout@08c6903cd8c0fde910a37f88322edcfb5dd907a8 # v5.0.0
  #     - uses: actions/setup-node@a0853c24544627f65ddf259abe73b1d18a591444 # v5.0.0
  #     - uses: dtolnay/rust-toolchain@fcf085fcb4b4b8f63f96906cd713eb52181b5ea4 # stable
  #     - uses: ./.github/actions/setup-go
  #       with:
  #         lint-cache: 'true'

  #     # Avoid duplicate PR annotations.
  #     - if: ${{ ! matrix.config.main }}
  #       name: Disable PR annotations
  #       run: |
  #         echo "::remove-matcher owner=eslint-compact::"
  #         echo "::remove-matcher owner=eslint-stylish::"
  #         echo "::remove-matcher owner=tsc::"
  #         echo "::remove-matcher owner=go::"

  #     - run: npm ci

  #     - run: npx hereby lint
=======
  extension:
    runs-on: ubuntu-latest
    steps:
      - uses: actions/checkout@08c6903cd8c0fde910a37f88322edcfb5dd907a8 # v5.0.0
      - uses: actions/setup-node@2028fbc5c25fe9cf00d9f06a71cc4710d4507903 # v6.0.0
      - uses: dtolnay/rust-toolchain@fcf085fcb4b4b8f63f96906cd713eb52181b5ea4 # stable

      - run: npm ci

      - run: npm run extension:build

  test:
    strategy:
      fail-fast: false
      matrix:
        config:
          - os: ubuntu-latest
            coverage: true
            main: true
          - os: windows-latest
            coverage: true
            skip: ${{ github.event_name == 'merge_group' }}
          - os: macos-latest
            coverage: true
            skip: ${{ github.event_name == 'merge_group' }}
          - os: ubuntu-latest
            name: 'no submodules'
            no-submodules: true
          - os: ['self-hosted', '1ES.Pool=TypeScript-1ES-GitHub-XL', '1ES.ImageOverride=azure-linux-3']
            name: 'race mode'
            race: true
            skip: ${{ github.event_name == 'merge_group' }}
          - os: ubuntu-latest
            name: 'noembed'
            noembed: true
          - os: ubuntu-latest
            name: 'concurrent test programs'
            concurrent-test-programs: true
            coverage: true
        exclude:
          - config:
              skip: true

    name: test (${{ matrix.config.name || matrix.config.os }})

    runs-on: ${{ matrix.config.os }}

    permissions:
      id-token: write
      contents: read

    env:
      TSGO_HEREBY_RACE: ${{ (matrix.config.race && 'true') || 'false' }}
      TSGO_HEREBY_NOEMBED: ${{ (matrix.config.noembed && 'true') || 'false' }}
      TSGO_HEREBY_CONCURRENT_TEST_PROGRAMS: ${{ (matrix.config.concurrent-test-programs && 'true') || 'false' }}
      TSGO_HEREBY_COVERAGE: ${{ (matrix.config.coverage && 'true') || 'false' }}

    steps:
      - uses: jlumbroso/free-disk-space@54081f138730dfa15788a46383842cd2f914a1be # v1.3.1
        with:
          large-packages: false
          docker-images: false
          swap-storage: false
          dotnet: false

      - run: git config --system core.longpaths true
        if: ${{ matrix.config.os == 'windows-latest' }}

      - uses: actions/checkout@08c6903cd8c0fde910a37f88322edcfb5dd907a8 # v5.0.0
        with:
          submodules: ${{ !matrix.config.no-submodules }}
      - uses: actions/setup-node@2028fbc5c25fe9cf00d9f06a71cc4710d4507903 # v6.0.0
        with:
          node-version: 'lts/*'
      - uses: dtolnay/rust-toolchain@fcf085fcb4b4b8f63f96906cd713eb52181b5ea4 # stable
      - uses: ./.github/actions/setup-go

      # Avoid duplicate PR annotations.
      - if: ${{ ! matrix.config.main }}
        name: Disable PR annotations
        run: |
          echo "::remove-matcher owner=eslint-compact::"
          echo "::remove-matcher owner=eslint-stylish::"
          echo "::remove-matcher owner=tsc::"
          echo "::remove-matcher owner=go::"

      - run: npm ci

      - run: go install gotest.tools/gotestsum@latest
        # Installing gotestsum is super slow on Windows.
        # Also, avoid using it in race mode so we get the full output.
        if: ${{ matrix.config.os != 'windows-latest' && !matrix.config.race }}

      - name: Tests
        id: test
        run: npx hereby test

      - name: Benchmarks
        run: npx hereby test:benchmarks

      - name: Tools Tests
        run: npx hereby test:tools

      - name: API Tests
        run: npx hereby test:api

      - run: git add .

      - uses: codecov/codecov-action@5a1091511ad55cbe89839c7260b706298ca349f7 # v5.5.1
        if: ${{ always() && matrix.config.coverage && github.event_name != 'merge_group' }}
        with:
          use_oidc: ${{ !(github.event_name == 'pull_request' && github.event.pull_request.head.repo.fork) }}
          name: ${{ matrix.config.name || matrix.config.os }}
          directory: ./coverage

      - run: git diff --staged --exit-code --stat

      - name: Print baseline diff on failure
        if: ${{ failure() && steps.test.conclusion == 'failure' }}
        run: |
          npx hereby baseline-accept
          git add testdata/baselines/reference
          git diff --staged --exit-code
      - uses: actions/upload-artifact@330a01c490aca151604b8cf639adc76d48f6c5d4 # v5.0.0
        if: ${{ failure() && steps.test.conclusion == 'failure' }}
        with:
          name: ${{ matrix.config.os }}-${{ (matrix.config.race && 'race') || 'norace' }}-new-baselines-artifact
          path: testdata/baselines/local

  lint:
    strategy:
      fail-fast: false
      matrix:
        config:
          - os: ubuntu-latest
            main: true
          - os: windows-latest
            skip: ${{ github.event_name == 'merge_group' }}
          # Skip macOS; we do not have any build tag'd files that require checking.
          # - os: macos-latest
          #   skip: ${{ github.event_name == 'merge_group' }}
          - os: ubuntu-latest
            name: 'noembed'
            noembed: true
            skip: ${{ github.event_name == 'merge_group' }}
        exclude:
          - config:
              skip: true

    name: lint (${{ matrix.config.name || matrix.config.os }})

    runs-on: ${{ matrix.config.os }}

    env:
      TSGO_HEREBY_NOEMBED: ${{ (matrix.config.noembed && 'true') || 'false' }}

    steps:
      - uses: jlumbroso/free-disk-space@54081f138730dfa15788a46383842cd2f914a1be # v1.3.1
        with:
          large-packages: false
          docker-images: false
          swap-storage: false
          dotnet: false
      - uses: actions/checkout@08c6903cd8c0fde910a37f88322edcfb5dd907a8 # v5.0.0
      - uses: actions/setup-node@2028fbc5c25fe9cf00d9f06a71cc4710d4507903 # v6.0.0
      - uses: dtolnay/rust-toolchain@fcf085fcb4b4b8f63f96906cd713eb52181b5ea4 # stable
      - uses: ./.github/actions/setup-go
        with:
          lint-cache: 'true'

      # Avoid duplicate PR annotations.
      - if: ${{ ! matrix.config.main }}
        name: Disable PR annotations
        run: |
          echo "::remove-matcher owner=eslint-compact::"
          echo "::remove-matcher owner=eslint-stylish::"
          echo "::remove-matcher owner=tsc::"
          echo "::remove-matcher owner=go::"

      - run: npm ci

      - run: npx hereby lint
>>>>>>> d1be94b3

  format:
    runs-on: ubuntu-latest
    steps:
      - uses: actions/checkout@08c6903cd8c0fde910a37f88322edcfb5dd907a8 # v5.0.0
      - uses: actions/setup-node@2028fbc5c25fe9cf00d9f06a71cc4710d4507903 # v6.0.0
      - uses: dtolnay/rust-toolchain@fcf085fcb4b4b8f63f96906cd713eb52181b5ea4 # stable
      - uses: ./.github/actions/setup-go

      - run: npm ci

      - run: npx hereby check:format

<<<<<<< HEAD
  # generate:
  #   runs-on: ubuntu-latest
  #   steps:
  #     - uses: actions/checkout@08c6903cd8c0fde910a37f88322edcfb5dd907a8 # v5.0.0
  #       with:
  #         submodules: true
  #     - uses: actions/setup-node@a0853c24544627f65ddf259abe73b1d18a591444 # v5.0.0
  #       with:
  #         node-version: '>=22.16.0'
  #     - uses: dtolnay/rust-toolchain@fcf085fcb4b4b8f63f96906cd713eb52181b5ea4 # stable
  #     - uses: ./.github/actions/setup-go

  #     - run: npm ci

  #     - run: npx hereby generate

  #     - run: node --experimental-strip-types ./internal/lsp/lsproto/_generate/fetchModel.mts
  #     - run: node --experimental-strip-types ./internal/lsp/lsproto/_generate/generate.mts

  #     - name: Regenerate fourslash tests and update failing test list
  #       run: npm run updatefailing

  #     - run: git add .
  #     - run: git diff --staged --exit-code --stat

  # tidy:
  #   runs-on: ubuntu-latest
  #   steps:
  #     - uses: actions/checkout@08c6903cd8c0fde910a37f88322edcfb5dd907a8 # v5.0.0
  #     - uses: ./.github/actions/setup-go

  #     - run: go mod tidy -diff
  #     - run: go -C ./_tools mod tidy -diff

  # smoke:
  #   runs-on: ubuntu-latest
  #   steps:
  #     - uses: actions/checkout@08c6903cd8c0fde910a37f88322edcfb5dd907a8 # v5.0.0
  #       with:
  #         submodules: true
  #     - uses: actions/setup-node@a0853c24544627f65ddf259abe73b1d18a591444 # v5.0.0
  #     - uses: dtolnay/rust-toolchain@fcf085fcb4b4b8f63f96906cd713eb52181b5ea4 # stable
  #     - uses: ./.github/actions/setup-go

  #     # Avoid duplicate PR annotations.
  #     - name: Disable PR annotations
  #       run: |
  #         echo "::remove-matcher owner=eslint-compact::"
  #         echo "::remove-matcher owner=eslint-stylish::"
  #         echo "::remove-matcher owner=tsc::"
  #         echo "::remove-matcher owner=go::"

  #     - run: npm ci

  #     - run: npx hereby build --race

  #     - run: npm ci && npx hereby generate-diagnostics
  #       working-directory: ./_submodules/TypeScript

  #     - run: ./built/local/tsgo -p ./_submodules/TypeScript/src/compiler --singleThreaded
  #     - run: ./built/local/tsgo -p ./_submodules/TypeScript/src/compiler

  # misc:
  #   runs-on: ubuntu-latest
  #   steps:
  #     - uses: actions/checkout@08c6903cd8c0fde910a37f88322edcfb5dd907a8 # v5.0.0
  #     - uses: ./.github/actions/setup-go

  #     - run: go -C ./_tools run ./cmd/checkmodpaths $PWD

  # baselines:
  #   runs-on: ubuntu-latest
  #   steps:
  #     - uses: actions/checkout@08c6903cd8c0fde910a37f88322edcfb5dd907a8 # v5.0.0
  #       with:
  #         submodules: true
  #     - uses: actions/setup-node@a0853c24544627f65ddf259abe73b1d18a591444 # v5.0.0
  #     - uses: dtolnay/rust-toolchain@fcf085fcb4b4b8f63f96906cd713eb52181b5ea4 # stable
  #     - uses: ./.github/actions/setup-go

  #     - run: npm ci

  #     - name: Remove all baselines
  #       run: rm -rf testdata/baselines/reference

  #     - name: Run tests
  #       run: npx hereby test &> /dev/null || exit 0

  #     - name: Accept baselines
  #       run: |
  #         npx hereby baseline-accept
  #         git add testdata/baselines/reference

  #     - name: Run tests
  #       run: npx hereby test

  #     - name: Check baselines
  #       id: check-baselines
  #       run: |
  #         function print_diff() {
  #           if ! git diff --staged --exit-code --quiet --diff-filter=$1; then
  #             echo "$2:"
  #             git diff --staged --name-only --diff-filter=$1
  #           fi
  #         }

  #         if ! git diff --staged --exit-code --quiet; then
  #           print_diff ACR "Missing baselines"
  #           print_diff MTUXB "Modified baselines"
  #           print_diff D "Unused baselines"
  #           git diff --staged > fix_baselines.patch
  #           exit 1
  #         fi

  #     - name: Upload baseline diff artifact
  #       if: ${{ failure() && steps.check-baselines.conclusion == 'failure' }}
  #       uses: actions/upload-artifact@ea165f8d65b6e75b540449e92b4886f43607fa02 # v4.6.2
  #       with:
  #         name: fix_baselines.patch
  #         path: fix_baselines.patch

  # required:
  #   runs-on: ubuntu-latest
  #   if: ${{ always() }}
  #   needs:
  #     - baselines
  #     - build
  #     - extension
  #     - format
  #     - generate
  #     - lint
  #     - misc
  #     - smoke
  #     - test
  #     - tidy

  #   steps:
  #     - name: Check required jobs
  #       env:
  #         NEEDS: ${{ toJson(needs) }}
  #       run: |
  #         ! echo $NEEDS | jq -e 'to_entries[] | { job: .key, result: .value.result } | select((.result == "success" or .result == "skipped") | not)'
=======
  generate:
    runs-on: ubuntu-latest
    steps:
      - uses: jlumbroso/free-disk-space@54081f138730dfa15788a46383842cd2f914a1be # v1.3.1
        with:
          large-packages: false
          docker-images: false
          swap-storage: false
          dotnet: false
      - uses: actions/checkout@08c6903cd8c0fde910a37f88322edcfb5dd907a8 # v5.0.0
        with:
          submodules: true
      - uses: actions/setup-node@2028fbc5c25fe9cf00d9f06a71cc4710d4507903 # v6.0.0
        with:
          node-version: '>=22.16.0'
      - uses: dtolnay/rust-toolchain@fcf085fcb4b4b8f63f96906cd713eb52181b5ea4 # stable
      - uses: ./.github/actions/setup-go

      - run: npm ci

      - run: npx hereby generate

      - run: node --experimental-strip-types ./internal/lsp/lsproto/_generate/fetchModel.mts
      - run: node --experimental-strip-types ./internal/lsp/lsproto/_generate/generate.mts

      - name: Regenerate fourslash tests and update failing test list
        run: |
          set -x
          echo "" > ./internal/fourslash/_scripts/failingTests.txt
          npm run convertfourslash >/dev/null 2>&1 || true
          npx hereby test >/dev/null || true
          npx hereby baseline-accept || true
          npm run updatefailing >/dev/null 2>&1 || true
          npx hereby baseline-accept || true
          rm -rf testdata/baselines/reference/fourslash || true
          npx hereby test >/dev/null || true
          npx hereby baseline-accept || true
          npx hereby test || true

      - run: git add .
      - run: git diff --staged --exit-code --stat

  tidy:
    runs-on: ubuntu-latest
    steps:
      - uses: actions/checkout@08c6903cd8c0fde910a37f88322edcfb5dd907a8 # v5.0.0
      - uses: ./.github/actions/setup-go

      - run: go mod tidy -diff
      - run: go -C ./_tools mod tidy -diff

  smoke:
    runs-on: ubuntu-latest
    steps:
      - uses: actions/checkout@08c6903cd8c0fde910a37f88322edcfb5dd907a8 # v5.0.0
        with:
          submodules: true
      - uses: actions/setup-node@2028fbc5c25fe9cf00d9f06a71cc4710d4507903 # v6.0.0
      - uses: dtolnay/rust-toolchain@fcf085fcb4b4b8f63f96906cd713eb52181b5ea4 # stable
      - uses: ./.github/actions/setup-go

      # Avoid duplicate PR annotations.
      - name: Disable PR annotations
        run: |
          echo "::remove-matcher owner=eslint-compact::"
          echo "::remove-matcher owner=eslint-stylish::"
          echo "::remove-matcher owner=tsc::"
          echo "::remove-matcher owner=go::"

      - run: npm ci

      - run: npx hereby build --race

      - run: npm ci && npx hereby generate-diagnostics
        working-directory: ./_submodules/TypeScript

      - run: ./built/local/tsgo -p ./_submodules/TypeScript/src/compiler --singleThreaded
      - run: ./built/local/tsgo -p ./_submodules/TypeScript/src/compiler

  misc:
    runs-on: ubuntu-latest
    steps:
      - uses: actions/checkout@08c6903cd8c0fde910a37f88322edcfb5dd907a8 # v5.0.0
      - uses: ./.github/actions/setup-go

      - run: go -C ./_tools run ./cmd/checkmodpaths $PWD

  baselines:
    runs-on: ubuntu-latest
    steps:
      - uses: jlumbroso/free-disk-space@54081f138730dfa15788a46383842cd2f914a1be # v1.3.1
        with:
          large-packages: false
          docker-images: false
          swap-storage: false
          dotnet: false
      - uses: actions/checkout@08c6903cd8c0fde910a37f88322edcfb5dd907a8 # v5.0.0
        with:
          submodules: true
      - uses: actions/setup-node@2028fbc5c25fe9cf00d9f06a71cc4710d4507903 # v6.0.0
      - uses: dtolnay/rust-toolchain@fcf085fcb4b4b8f63f96906cd713eb52181b5ea4 # stable
      - uses: ./.github/actions/setup-go

      - run: npm ci

      - name: Remove all baselines
        run: rm -rf testdata/baselines/reference

      - name: Run tests
        run: npx hereby test &> /dev/null || exit 0

      - name: Accept baselines
        run: |
          npx hereby baseline-accept
          git add testdata/baselines/reference

      - name: Run tests
        run: npx hereby test

      - name: Check baselines
        id: check-baselines
        run: |
          function print_diff() {
            if ! git diff --staged --exit-code --quiet --diff-filter=$1; then
              echo "$2:"
              git diff --staged --name-only --diff-filter=$1
            fi
          }

          if ! git diff --staged --exit-code --quiet; then
            print_diff ACR "Missing baselines"
            print_diff MTUXB "Modified baselines"
            print_diff D "Unused baselines"
            git diff --staged > fix_baselines.patch
            exit 1
          fi

      - name: Upload baseline diff artifact
        if: ${{ failure() && steps.check-baselines.conclusion == 'failure' }}
        uses: actions/upload-artifact@330a01c490aca151604b8cf639adc76d48f6c5d4 # v5.0.0
        with:
          name: fix_baselines.patch
          path: fix_baselines.patch

  required:
    runs-on: ubuntu-latest
    if: ${{ always() }}
    needs:
      - baselines
      - build
      - extension
      - format
      - generate
      - lint
      - misc
      - smoke
      - test
      - tidy

    steps:
      - name: Check required jobs
        env:
          NEEDS: ${{ toJson(needs) }}
        run: |
          ! echo $NEEDS | jq -e 'to_entries[] | { job: .key, result: .value.result } | select((.result == "success" or .result == "skipped") | not)'
>>>>>>> d1be94b3
<|MERGE_RESOLUTION|>--- conflicted
+++ resolved
@@ -41,7 +41,6 @@
 
       - run: npx hereby build
 
-<<<<<<< HEAD
   # extension:
   #   runs-on: ubuntu-latest
   #   steps:
@@ -191,13 +190,19 @@
   #   env:
   #     TSGO_HEREBY_NOEMBED: ${{ (matrix.config.noembed && 'true') || 'false' }}
 
-  #   steps:
-  #     - uses: actions/checkout@08c6903cd8c0fde910a37f88322edcfb5dd907a8 # v5.0.0
-  #     - uses: actions/setup-node@a0853c24544627f65ddf259abe73b1d18a591444 # v5.0.0
-  #     - uses: dtolnay/rust-toolchain@fcf085fcb4b4b8f63f96906cd713eb52181b5ea4 # stable
-  #     - uses: ./.github/actions/setup-go
-  #       with:
-  #         lint-cache: 'true'
+  # steps:
+  #   - uses: jlumbroso/free-disk-space@54081f138730dfa15788a46383842cd2f914a1be # v1.3.1
+  #     with:
+  #       large-packages: false
+  #       docker-images: false
+  #       swap-storage: false
+  #       dotnet: false
+  #   - uses: actions/checkout@08c6903cd8c0fde910a37f88322edcfb5dd907a8 # v5.0.0
+  #   - uses: actions/setup-node@2028fbc5c25fe9cf00d9f06a71cc4710d4507903 # v6.0.0
+  #   - uses: dtolnay/rust-toolchain@fcf085fcb4b4b8f63f96906cd713eb52181b5ea4 # stable
+  #   - uses: ./.github/actions/setup-go
+  #     with:
+  #       lint-cache: 'true'
 
   #     # Avoid duplicate PR annotations.
   #     - if: ${{ ! matrix.config.main }}
@@ -211,190 +216,6 @@
   #     - run: npm ci
 
   #     - run: npx hereby lint
-=======
-  extension:
-    runs-on: ubuntu-latest
-    steps:
-      - uses: actions/checkout@08c6903cd8c0fde910a37f88322edcfb5dd907a8 # v5.0.0
-      - uses: actions/setup-node@2028fbc5c25fe9cf00d9f06a71cc4710d4507903 # v6.0.0
-      - uses: dtolnay/rust-toolchain@fcf085fcb4b4b8f63f96906cd713eb52181b5ea4 # stable
-
-      - run: npm ci
-
-      - run: npm run extension:build
-
-  test:
-    strategy:
-      fail-fast: false
-      matrix:
-        config:
-          - os: ubuntu-latest
-            coverage: true
-            main: true
-          - os: windows-latest
-            coverage: true
-            skip: ${{ github.event_name == 'merge_group' }}
-          - os: macos-latest
-            coverage: true
-            skip: ${{ github.event_name == 'merge_group' }}
-          - os: ubuntu-latest
-            name: 'no submodules'
-            no-submodules: true
-          - os: ['self-hosted', '1ES.Pool=TypeScript-1ES-GitHub-XL', '1ES.ImageOverride=azure-linux-3']
-            name: 'race mode'
-            race: true
-            skip: ${{ github.event_name == 'merge_group' }}
-          - os: ubuntu-latest
-            name: 'noembed'
-            noembed: true
-          - os: ubuntu-latest
-            name: 'concurrent test programs'
-            concurrent-test-programs: true
-            coverage: true
-        exclude:
-          - config:
-              skip: true
-
-    name: test (${{ matrix.config.name || matrix.config.os }})
-
-    runs-on: ${{ matrix.config.os }}
-
-    permissions:
-      id-token: write
-      contents: read
-
-    env:
-      TSGO_HEREBY_RACE: ${{ (matrix.config.race && 'true') || 'false' }}
-      TSGO_HEREBY_NOEMBED: ${{ (matrix.config.noembed && 'true') || 'false' }}
-      TSGO_HEREBY_CONCURRENT_TEST_PROGRAMS: ${{ (matrix.config.concurrent-test-programs && 'true') || 'false' }}
-      TSGO_HEREBY_COVERAGE: ${{ (matrix.config.coverage && 'true') || 'false' }}
-
-    steps:
-      - uses: jlumbroso/free-disk-space@54081f138730dfa15788a46383842cd2f914a1be # v1.3.1
-        with:
-          large-packages: false
-          docker-images: false
-          swap-storage: false
-          dotnet: false
-
-      - run: git config --system core.longpaths true
-        if: ${{ matrix.config.os == 'windows-latest' }}
-
-      - uses: actions/checkout@08c6903cd8c0fde910a37f88322edcfb5dd907a8 # v5.0.0
-        with:
-          submodules: ${{ !matrix.config.no-submodules }}
-      - uses: actions/setup-node@2028fbc5c25fe9cf00d9f06a71cc4710d4507903 # v6.0.0
-        with:
-          node-version: 'lts/*'
-      - uses: dtolnay/rust-toolchain@fcf085fcb4b4b8f63f96906cd713eb52181b5ea4 # stable
-      - uses: ./.github/actions/setup-go
-
-      # Avoid duplicate PR annotations.
-      - if: ${{ ! matrix.config.main }}
-        name: Disable PR annotations
-        run: |
-          echo "::remove-matcher owner=eslint-compact::"
-          echo "::remove-matcher owner=eslint-stylish::"
-          echo "::remove-matcher owner=tsc::"
-          echo "::remove-matcher owner=go::"
-
-      - run: npm ci
-
-      - run: go install gotest.tools/gotestsum@latest
-        # Installing gotestsum is super slow on Windows.
-        # Also, avoid using it in race mode so we get the full output.
-        if: ${{ matrix.config.os != 'windows-latest' && !matrix.config.race }}
-
-      - name: Tests
-        id: test
-        run: npx hereby test
-
-      - name: Benchmarks
-        run: npx hereby test:benchmarks
-
-      - name: Tools Tests
-        run: npx hereby test:tools
-
-      - name: API Tests
-        run: npx hereby test:api
-
-      - run: git add .
-
-      - uses: codecov/codecov-action@5a1091511ad55cbe89839c7260b706298ca349f7 # v5.5.1
-        if: ${{ always() && matrix.config.coverage && github.event_name != 'merge_group' }}
-        with:
-          use_oidc: ${{ !(github.event_name == 'pull_request' && github.event.pull_request.head.repo.fork) }}
-          name: ${{ matrix.config.name || matrix.config.os }}
-          directory: ./coverage
-
-      - run: git diff --staged --exit-code --stat
-
-      - name: Print baseline diff on failure
-        if: ${{ failure() && steps.test.conclusion == 'failure' }}
-        run: |
-          npx hereby baseline-accept
-          git add testdata/baselines/reference
-          git diff --staged --exit-code
-      - uses: actions/upload-artifact@330a01c490aca151604b8cf639adc76d48f6c5d4 # v5.0.0
-        if: ${{ failure() && steps.test.conclusion == 'failure' }}
-        with:
-          name: ${{ matrix.config.os }}-${{ (matrix.config.race && 'race') || 'norace' }}-new-baselines-artifact
-          path: testdata/baselines/local
-
-  lint:
-    strategy:
-      fail-fast: false
-      matrix:
-        config:
-          - os: ubuntu-latest
-            main: true
-          - os: windows-latest
-            skip: ${{ github.event_name == 'merge_group' }}
-          # Skip macOS; we do not have any build tag'd files that require checking.
-          # - os: macos-latest
-          #   skip: ${{ github.event_name == 'merge_group' }}
-          - os: ubuntu-latest
-            name: 'noembed'
-            noembed: true
-            skip: ${{ github.event_name == 'merge_group' }}
-        exclude:
-          - config:
-              skip: true
-
-    name: lint (${{ matrix.config.name || matrix.config.os }})
-
-    runs-on: ${{ matrix.config.os }}
-
-    env:
-      TSGO_HEREBY_NOEMBED: ${{ (matrix.config.noembed && 'true') || 'false' }}
-
-    steps:
-      - uses: jlumbroso/free-disk-space@54081f138730dfa15788a46383842cd2f914a1be # v1.3.1
-        with:
-          large-packages: false
-          docker-images: false
-          swap-storage: false
-          dotnet: false
-      - uses: actions/checkout@08c6903cd8c0fde910a37f88322edcfb5dd907a8 # v5.0.0
-      - uses: actions/setup-node@2028fbc5c25fe9cf00d9f06a71cc4710d4507903 # v6.0.0
-      - uses: dtolnay/rust-toolchain@fcf085fcb4b4b8f63f96906cd713eb52181b5ea4 # stable
-      - uses: ./.github/actions/setup-go
-        with:
-          lint-cache: 'true'
-
-      # Avoid duplicate PR annotations.
-      - if: ${{ ! matrix.config.main }}
-        name: Disable PR annotations
-        run: |
-          echo "::remove-matcher owner=eslint-compact::"
-          echo "::remove-matcher owner=eslint-stylish::"
-          echo "::remove-matcher owner=tsc::"
-          echo "::remove-matcher owner=go::"
-
-      - run: npm ci
-
-      - run: npx hereby lint
->>>>>>> d1be94b3
 
   format:
     runs-on: ubuntu-latest
@@ -408,7 +229,6 @@
 
       - run: npx hereby check:format
 
-<<<<<<< HEAD
   # generate:
   #   runs-on: ubuntu-latest
   #   steps:
@@ -428,293 +248,143 @@
   #     - run: node --experimental-strip-types ./internal/lsp/lsproto/_generate/fetchModel.mts
   #     - run: node --experimental-strip-types ./internal/lsp/lsproto/_generate/generate.mts
 
-  #     - name: Regenerate fourslash tests and update failing test list
-  #       run: npm run updatefailing
-
-  #     - run: git add .
-  #     - run: git diff --staged --exit-code --stat
-
-  # tidy:
-  #   runs-on: ubuntu-latest
-  #   steps:
-  #     - uses: actions/checkout@08c6903cd8c0fde910a37f88322edcfb5dd907a8 # v5.0.0
-  #     - uses: ./.github/actions/setup-go
-
-  #     - run: go mod tidy -diff
-  #     - run: go -C ./_tools mod tidy -diff
-
-  # smoke:
-  #   runs-on: ubuntu-latest
-  #   steps:
-  #     - uses: actions/checkout@08c6903cd8c0fde910a37f88322edcfb5dd907a8 # v5.0.0
-  #       with:
-  #         submodules: true
-  #     - uses: actions/setup-node@a0853c24544627f65ddf259abe73b1d18a591444 # v5.0.0
-  #     - uses: dtolnay/rust-toolchain@fcf085fcb4b4b8f63f96906cd713eb52181b5ea4 # stable
-  #     - uses: ./.github/actions/setup-go
-
-  #     # Avoid duplicate PR annotations.
-  #     - name: Disable PR annotations
-  #       run: |
-  #         echo "::remove-matcher owner=eslint-compact::"
-  #         echo "::remove-matcher owner=eslint-stylish::"
-  #         echo "::remove-matcher owner=tsc::"
-  #         echo "::remove-matcher owner=go::"
-
-  #     - run: npm ci
-
-  #     - run: npx hereby build --race
-
-  #     - run: npm ci && npx hereby generate-diagnostics
-  #       working-directory: ./_submodules/TypeScript
-
-  #     - run: ./built/local/tsgo -p ./_submodules/TypeScript/src/compiler --singleThreaded
-  #     - run: ./built/local/tsgo -p ./_submodules/TypeScript/src/compiler
-
-  # misc:
-  #   runs-on: ubuntu-latest
-  #   steps:
-  #     - uses: actions/checkout@08c6903cd8c0fde910a37f88322edcfb5dd907a8 # v5.0.0
-  #     - uses: ./.github/actions/setup-go
-
-  #     - run: go -C ./_tools run ./cmd/checkmodpaths $PWD
-
-  # baselines:
-  #   runs-on: ubuntu-latest
-  #   steps:
-  #     - uses: actions/checkout@08c6903cd8c0fde910a37f88322edcfb5dd907a8 # v5.0.0
-  #       with:
-  #         submodules: true
-  #     - uses: actions/setup-node@a0853c24544627f65ddf259abe73b1d18a591444 # v5.0.0
-  #     - uses: dtolnay/rust-toolchain@fcf085fcb4b4b8f63f96906cd713eb52181b5ea4 # stable
-  #     - uses: ./.github/actions/setup-go
-
-  #     - run: npm ci
-
-  #     - name: Remove all baselines
-  #       run: rm -rf testdata/baselines/reference
-
-  #     - name: Run tests
-  #       run: npx hereby test &> /dev/null || exit 0
-
-  #     - name: Accept baselines
-  #       run: |
-  #         npx hereby baseline-accept
-  #         git add testdata/baselines/reference
-
-  #     - name: Run tests
-  #       run: npx hereby test
-
-  #     - name: Check baselines
-  #       id: check-baselines
-  #       run: |
-  #         function print_diff() {
-  #           if ! git diff --staged --exit-code --quiet --diff-filter=$1; then
-  #             echo "$2:"
-  #             git diff --staged --name-only --diff-filter=$1
-  #           fi
-  #         }
-
-  #         if ! git diff --staged --exit-code --quiet; then
-  #           print_diff ACR "Missing baselines"
-  #           print_diff MTUXB "Modified baselines"
-  #           print_diff D "Unused baselines"
-  #           git diff --staged > fix_baselines.patch
-  #           exit 1
-  #         fi
-
-  #     - name: Upload baseline diff artifact
-  #       if: ${{ failure() && steps.check-baselines.conclusion == 'failure' }}
-  #       uses: actions/upload-artifact@ea165f8d65b6e75b540449e92b4886f43607fa02 # v4.6.2
-  #       with:
-  #         name: fix_baselines.patch
-  #         path: fix_baselines.patch
-
-  # required:
-  #   runs-on: ubuntu-latest
-  #   if: ${{ always() }}
-  #   needs:
-  #     - baselines
-  #     - build
-  #     - extension
-  #     - format
-  #     - generate
-  #     - lint
-  #     - misc
-  #     - smoke
-  #     - test
-  #     - tidy
-
-  #   steps:
-  #     - name: Check required jobs
-  #       env:
-  #         NEEDS: ${{ toJson(needs) }}
-  #       run: |
-  #         ! echo $NEEDS | jq -e 'to_entries[] | { job: .key, result: .value.result } | select((.result == "success" or .result == "skipped") | not)'
-=======
-  generate:
-    runs-on: ubuntu-latest
-    steps:
-      - uses: jlumbroso/free-disk-space@54081f138730dfa15788a46383842cd2f914a1be # v1.3.1
-        with:
-          large-packages: false
-          docker-images: false
-          swap-storage: false
-          dotnet: false
-      - uses: actions/checkout@08c6903cd8c0fde910a37f88322edcfb5dd907a8 # v5.0.0
-        with:
-          submodules: true
-      - uses: actions/setup-node@2028fbc5c25fe9cf00d9f06a71cc4710d4507903 # v6.0.0
-        with:
-          node-version: '>=22.16.0'
-      - uses: dtolnay/rust-toolchain@fcf085fcb4b4b8f63f96906cd713eb52181b5ea4 # stable
-      - uses: ./.github/actions/setup-go
-
-      - run: npm ci
-
-      - run: npx hereby generate
-
-      - run: node --experimental-strip-types ./internal/lsp/lsproto/_generate/fetchModel.mts
-      - run: node --experimental-strip-types ./internal/lsp/lsproto/_generate/generate.mts
-
-      - name: Regenerate fourslash tests and update failing test list
-        run: |
-          set -x
-          echo "" > ./internal/fourslash/_scripts/failingTests.txt
-          npm run convertfourslash >/dev/null 2>&1 || true
-          npx hereby test >/dev/null || true
-          npx hereby baseline-accept || true
-          npm run updatefailing >/dev/null 2>&1 || true
-          npx hereby baseline-accept || true
-          rm -rf testdata/baselines/reference/fourslash || true
-          npx hereby test >/dev/null || true
-          npx hereby baseline-accept || true
-          npx hereby test || true
-
-      - run: git add .
-      - run: git diff --staged --exit-code --stat
-
-  tidy:
-    runs-on: ubuntu-latest
-    steps:
-      - uses: actions/checkout@08c6903cd8c0fde910a37f88322edcfb5dd907a8 # v5.0.0
-      - uses: ./.github/actions/setup-go
-
-      - run: go mod tidy -diff
-      - run: go -C ./_tools mod tidy -diff
-
-  smoke:
-    runs-on: ubuntu-latest
-    steps:
-      - uses: actions/checkout@08c6903cd8c0fde910a37f88322edcfb5dd907a8 # v5.0.0
-        with:
-          submodules: true
-      - uses: actions/setup-node@2028fbc5c25fe9cf00d9f06a71cc4710d4507903 # v6.0.0
-      - uses: dtolnay/rust-toolchain@fcf085fcb4b4b8f63f96906cd713eb52181b5ea4 # stable
-      - uses: ./.github/actions/setup-go
-
-      # Avoid duplicate PR annotations.
-      - name: Disable PR annotations
-        run: |
-          echo "::remove-matcher owner=eslint-compact::"
-          echo "::remove-matcher owner=eslint-stylish::"
-          echo "::remove-matcher owner=tsc::"
-          echo "::remove-matcher owner=go::"
-
-      - run: npm ci
-
-      - run: npx hereby build --race
-
-      - run: npm ci && npx hereby generate-diagnostics
-        working-directory: ./_submodules/TypeScript
-
-      - run: ./built/local/tsgo -p ./_submodules/TypeScript/src/compiler --singleThreaded
-      - run: ./built/local/tsgo -p ./_submodules/TypeScript/src/compiler
-
-  misc:
-    runs-on: ubuntu-latest
-    steps:
-      - uses: actions/checkout@08c6903cd8c0fde910a37f88322edcfb5dd907a8 # v5.0.0
-      - uses: ./.github/actions/setup-go
-
-      - run: go -C ./_tools run ./cmd/checkmodpaths $PWD
-
-  baselines:
-    runs-on: ubuntu-latest
-    steps:
-      - uses: jlumbroso/free-disk-space@54081f138730dfa15788a46383842cd2f914a1be # v1.3.1
-        with:
-          large-packages: false
-          docker-images: false
-          swap-storage: false
-          dotnet: false
-      - uses: actions/checkout@08c6903cd8c0fde910a37f88322edcfb5dd907a8 # v5.0.0
-        with:
-          submodules: true
-      - uses: actions/setup-node@2028fbc5c25fe9cf00d9f06a71cc4710d4507903 # v6.0.0
-      - uses: dtolnay/rust-toolchain@fcf085fcb4b4b8f63f96906cd713eb52181b5ea4 # stable
-      - uses: ./.github/actions/setup-go
-
-      - run: npm ci
-
-      - name: Remove all baselines
-        run: rm -rf testdata/baselines/reference
-
-      - name: Run tests
-        run: npx hereby test &> /dev/null || exit 0
-
-      - name: Accept baselines
-        run: |
-          npx hereby baseline-accept
-          git add testdata/baselines/reference
-
-      - name: Run tests
-        run: npx hereby test
-
-      - name: Check baselines
-        id: check-baselines
-        run: |
-          function print_diff() {
-            if ! git diff --staged --exit-code --quiet --diff-filter=$1; then
-              echo "$2:"
-              git diff --staged --name-only --diff-filter=$1
-            fi
-          }
-
-          if ! git diff --staged --exit-code --quiet; then
-            print_diff ACR "Missing baselines"
-            print_diff MTUXB "Modified baselines"
-            print_diff D "Unused baselines"
-            git diff --staged > fix_baselines.patch
-            exit 1
-          fi
-
-      - name: Upload baseline diff artifact
-        if: ${{ failure() && steps.check-baselines.conclusion == 'failure' }}
-        uses: actions/upload-artifact@330a01c490aca151604b8cf639adc76d48f6c5d4 # v5.0.0
-        with:
-          name: fix_baselines.patch
-          path: fix_baselines.patch
-
-  required:
-    runs-on: ubuntu-latest
-    if: ${{ always() }}
-    needs:
-      - baselines
-      - build
-      - extension
-      - format
-      - generate
-      - lint
-      - misc
-      - smoke
-      - test
-      - tidy
-
-    steps:
-      - name: Check required jobs
-        env:
-          NEEDS: ${{ toJson(needs) }}
-        run: |
-          ! echo $NEEDS | jq -e 'to_entries[] | { job: .key, result: .value.result } | select((.result == "success" or .result == "skipped") | not)'
->>>>>>> d1be94b3
+# - name: Regenerate fourslash tests and update failing test list
+#   run: |
+#     set -x
+#     echo "" > ./internal/fourslash/_scripts/failingTests.txt
+#     npm run convertfourslash >/dev/null 2>&1 || true
+#     npx hereby test >/dev/null || true
+#     npx hereby baseline-accept || true
+#     npm run updatefailing >/dev/null 2>&1 || true
+#     npx hereby baseline-accept || true
+#     rm -rf testdata/baselines/reference/fourslash || true
+#     npx hereby test >/dev/null || true
+#     npx hereby baseline-accept || true
+#     npx hereby test || true
+
+#     - run: git add .
+#     - run: git diff --staged --exit-code --stat
+
+# tidy:
+#   runs-on: ubuntu-latest
+#   steps:
+#     - uses: actions/checkout@08c6903cd8c0fde910a37f88322edcfb5dd907a8 # v5.0.0
+#     - uses: ./.github/actions/setup-go
+
+#     - run: go mod tidy -diff
+#     - run: go -C ./_tools mod tidy -diff
+
+# smoke:
+#   runs-on: ubuntu-latest
+#   steps:
+#     - uses: actions/checkout@08c6903cd8c0fde910a37f88322edcfb5dd907a8 # v5.0.0
+#       with:
+#         submodules: true
+#     - uses: actions/setup-node@2028fbc5c25fe9cf00d9f06a71cc4710d4507903 # v6.0.0
+#     - uses: dtolnay/rust-toolchain@fcf085fcb4b4b8f63f96906cd713eb52181b5ea4 # stable
+#     - uses: ./.github/actions/setup-go
+
+#     # Avoid duplicate PR annotations.
+#     - name: Disable PR annotations
+#       run: |
+#         echo "::remove-matcher owner=eslint-compact::"
+#         echo "::remove-matcher owner=eslint-stylish::"
+#         echo "::remove-matcher owner=tsc::"
+#         echo "::remove-matcher owner=go::"
+
+#     - run: npm ci
+
+#     - run: npx hereby build --race
+
+#     - run: npm ci && npx hereby generate-diagnostics
+#       working-directory: ./_submodules/TypeScript
+
+#     - run: ./built/local/tsgo -p ./_submodules/TypeScript/src/compiler --singleThreaded
+#     - run: ./built/local/tsgo -p ./_submodules/TypeScript/src/compiler
+
+# misc:
+#   runs-on: ubuntu-latest
+#   steps:
+#     - uses: actions/checkout@08c6903cd8c0fde910a37f88322edcfb5dd907a8 # v5.0.0
+#     - uses: ./.github/actions/setup-go
+
+#     - run: go -C ./_tools run ./cmd/checkmodpaths $PWD
+
+# baselines:
+#   runs-on: ubuntu-latest
+#   steps:
+#     - uses: jlumbroso/free-disk-space@54081f138730dfa15788a46383842cd2f914a1be # v1.3.1
+#       with:
+#         large-packages: false
+#         docker-images: false
+#         swap-storage: false
+#         dotnet: false
+#     - uses: actions/checkout@08c6903cd8c0fde910a37f88322edcfb5dd907a8 # v5.0.0
+#       with:
+#         submodules: true
+#     - uses: actions/setup-node@2028fbc5c25fe9cf00d9f06a71cc4710d4507903 # v6.0.0
+#     - uses: dtolnay/rust-toolchain@fcf085fcb4b4b8f63f96906cd713eb52181b5ea4 # stable
+#     - uses: ./.github/actions/setup-go
+
+#     - run: npm ci
+
+#     - name: Remove all baselines
+#       run: rm -rf testdata/baselines/reference
+
+#     - name: Run tests
+#       run: npx hereby test &> /dev/null || exit 0
+
+#     - name: Accept baselines
+#       run: |
+#         npx hereby baseline-accept
+#         git add testdata/baselines/reference
+
+#     - name: Run tests
+#       run: npx hereby test
+
+#     - name: Check baselines
+#       id: check-baselines
+#       run: |
+#         function print_diff() {
+#           if ! git diff --staged --exit-code --quiet --diff-filter=$1; then
+#             echo "$2:"
+#             git diff --staged --name-only --diff-filter=$1
+#           fi
+#         }
+
+#         if ! git diff --staged --exit-code --quiet; then
+#           print_diff ACR "Missing baselines"
+#           print_diff MTUXB "Modified baselines"
+#           print_diff D "Unused baselines"
+#           git diff --staged > fix_baselines.patch
+#           exit 1
+#         fi
+
+# - name: Upload baseline diff artifact
+#   if: ${{ failure() && steps.check-baselines.conclusion == 'failure' }}
+#   uses: actions/upload-artifact@330a01c490aca151604b8cf639adc76d48f6c5d4 # v5.0.0
+#   with:
+#     name: fix_baselines.patch
+#     path: fix_baselines.patch
+
+# required:
+#   runs-on: ubuntu-latest
+#   if: ${{ always() }}
+#   needs:
+#     - baselines
+#     - build
+#     - extension
+#     - format
+#     - generate
+#     - lint
+#     - misc
+#     - smoke
+#     - test
+#     - tidy
+
+#   steps:
+#     - name: Check required jobs
+#       env:
+#         NEEDS: ${{ toJson(needs) }}
+#       run: |
+#         ! echo $NEEDS | jq -e 'to_entries[] | { job: .key, result: .value.result } | select((.result == "success" or .result == "skipped") | not)'