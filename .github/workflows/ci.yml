name: CI

on:
  push:
    branches:
      - main
  pull_request:
    branches:
      - main

permissions:
  contents: read

# Ensure scripts are run with pipefail. See:
# https://docs.github.com/en/actions/using-workflows/workflow-syntax-for-github-actions#exit-codes-and-error-action-preference
defaults:
  run:
    shell: bash

jobs:
  build:
    runs-on: ubuntu-latest
    steps:
      - uses: actions/checkout@11bd71901bbe5b1630ceea73d27597364c9af683 # v4.2.2
      - uses: actions/setup-node@cdca7365b2dadb8aad0a33bc7601856ffabcc48e # v4.3.0
      - uses: ./.github/actions/setup-go
        with:
          cache-name: build

      - run: npm ci

      - run: npx hereby build

  extension:
    runs-on: ubuntu-latest
    steps:
      - uses: actions/checkout@11bd71901bbe5b1630ceea73d27597364c9af683 # v4.2.2
      - uses: actions/setup-node@cdca7365b2dadb8aad0a33bc7601856ffabcc48e # v4.3.0

      - run: npm ci

      - run: npm run extension:build

  test:
    strategy:
      fail-fast: false
      matrix:
        include:
          - os: ubuntu-latest
            coverage: true
          - os: windows-latest
            coverage: true
          - os: macos-latest
            coverage: true
          - os: ubuntu-latest
            name: 'no submodules'
            no-submodules: true
          - os: ['self-hosted', '1ES.Pool=TypeScript-1ES-GitHub-XL', '1ES.ImageOverride=mariner-2.0']
            name: 'race mode'
            race: true
          - os: ubuntu-latest
            name: 'noembed'
            noembed: true
          - os: ubuntu-latest
            name: 'concurrent test programs'
            concurrent-test-programs: true
            coverage: true

    name: test (${{ matrix.name || matrix.os }})

    runs-on: ${{ matrix.os }}

    permissions:
      id-token: write
      contents: read

    env:
      TSGO_HEREBY_RACE: ${{ (matrix.race && 'true') || 'false' }}
      TSGO_HEREBY_NOEMBED: ${{ (matrix.noembed && 'true') || 'false' }}
      TSGO_HEREBY_CONCURRENT_TEST_PROGRAMS: ${{ (matrix.concurrent-test-programs && 'true') || 'false' }}
      TSGO_HEREBY_COVERAGE: ${{ (matrix.coverage && 'true') || 'false' }}

    steps:
      - run: git config --system core.longpaths true
        if: ${{ matrix.os == 'windows-latest' }}

      - uses: actions/checkout@11bd71901bbe5b1630ceea73d27597364c9af683 # v4.2.2
        with:
          submodules: ${{ !matrix.no-submodules }}
      - uses: actions/setup-node@cdca7365b2dadb8aad0a33bc7601856ffabcc48e # v4.3.0
        with:
          node-version: 'lts/*'
      - uses: ./.github/actions/setup-go
        with:
          cache-name: test

      - run: npm ci

      - run: go install gotest.tools/gotestsum@latest
        # Installing gotestsum is super slow on Windows.
        # Also, avoid using it in race mode so we get the full output.
        if: ${{ matrix.os != 'windows-latest' && !matrix.race }}

      - name: Tests
        id: test
        run: npx hereby test:all

      - run: git add .

      - uses: codecov/codecov-action@0565863a31f2c772f9f0395002a31e3f06189574 # v5.4.0
        if: ${{ always() && matrix.coverage }}
        with:
          use_oidc: true
          name: ${{ matrix.name || matrix.os }}
          directory: ./coverage

      - run: git diff --staged --exit-code --stat

      - name: Print baseline diff on failure
        if: ${{ failure() && steps.test.conclusion == 'failure' }}
        run: |
          npx hereby baseline-accept
          git add testdata/baselines/reference
          git diff --staged --exit-code
      - uses: actions/upload-artifact@ea165f8d65b6e75b540449e92b4886f43607fa02 # v4.6.2
        if: ${{ failure() && steps.test.conclusion == 'failure' }}
        with:
          name: ${{ matrix.os }}-${{ (matrix.race && 'race') || 'norace' }}-new-baselines-artifact
          path: testdata/baselines/local

  lint:
    strategy:
      fail-fast: false
      matrix:
        include:
          - os: ubuntu-latest
          - os: windows-latest
          - os: macos-latest
          - os: ubuntu-latest
            name: 'noembed'
            noembed: true

    name: lint (${{ matrix.name || matrix.os }})

    runs-on: ${{ matrix.os }}

    env:
      TSGO_HEREBY_NOEMBED: ${{ (matrix.noembed && 'true') || 'false' }}

    steps:
      - uses: actions/checkout@11bd71901bbe5b1630ceea73d27597364c9af683 # v4.2.2
      - uses: actions/setup-node@cdca7365b2dadb8aad0a33bc7601856ffabcc48e # v4.3.0
      - uses: ./.github/actions/setup-go
        with:
          cache-name: lint${{ (matrix.noembed && '-noembed') || ''}}

      - run: npm ci

<<<<<<< HEAD
      - run: npx hereby lint ${NOEMBED_FLAG:+"$NOEMBED_FLAG"}
        env:
          NOEMBED_FLAG: ${{ (matrix.noembed && '--noembed') || '' }}
=======
      - run: npx hereby install-tools
      - run: npx hereby lint
>>>>>>> 41d5270d

  format:
    runs-on: ubuntu-latest
    steps:
      - uses: actions/checkout@11bd71901bbe5b1630ceea73d27597364c9af683 # v4.2.2
      - uses: actions/setup-node@cdca7365b2dadb8aad0a33bc7601856ffabcc48e # v4.3.0
      - uses: ./.github/actions/setup-go
        with:
          cache-name: format

      - run: npm ci

      - run: npx hereby install-tools
      - run: npx hereby check:format

  generate:
    runs-on: ubuntu-latest
    steps:
      - uses: actions/checkout@11bd71901bbe5b1630ceea73d27597364c9af683 # v4.2.2
        with:
          submodules: true
      - uses: actions/setup-node@cdca7365b2dadb8aad0a33bc7601856ffabcc48e # v4.3.0
      - uses: ./.github/actions/setup-go
        with:
          cache-name: generate

      - run: npm ci

      - run: npx hereby generate

      - run: git add .
      - run: git diff --staged --exit-code --stat

  tidy:
    runs-on: ubuntu-latest
    steps:
      - uses: actions/checkout@11bd71901bbe5b1630ceea73d27597364c9af683 # v4.2.2
      - uses: ./.github/actions/setup-go
        with:
          cache-name: tidy

      - run: go mod tidy -diff
      - run: go -C ./_tools mod tidy -diff

  smoke:
    runs-on: ubuntu-latest
    steps:
      - uses: actions/checkout@11bd71901bbe5b1630ceea73d27597364c9af683 # v4.2.2
        with:
          submodules: true
      - uses: actions/setup-node@cdca7365b2dadb8aad0a33bc7601856ffabcc48e # v4.3.0
      - uses: ./.github/actions/setup-go
        with:
          cache-name: smoke

      - run: npm ci

      - run: npx hereby build --race

      - run: npm ci && npx hereby generate-diagnostics
        working-directory: ./_submodules/TypeScript

      - run: ./built/local/tsgo -p ./_submodules/TypeScript/src/compiler --singleThreaded
      - run: ./built/local/tsgo -p ./_submodules/TypeScript/src/compiler

  misc:
    runs-on: ubuntu-latest
    steps:
      - uses: actions/checkout@11bd71901bbe5b1630ceea73d27597364c9af683 # v4.2.2
      - uses: ./.github/actions/setup-go
        with:
          cache-name: misc

      - run: go -C ./_tools run ./cmd/checkmodpaths $PWD

  baselines:
    runs-on: ubuntu-latest
    steps:
      - uses: actions/checkout@11bd71901bbe5b1630ceea73d27597364c9af683 # v4.2.2
        with:
          submodules: true
      - uses: actions/setup-node@cdca7365b2dadb8aad0a33bc7601856ffabcc48e # v4.3.0
      - uses: ./.github/actions/setup-go
        with:
          cache-name: baselines

      - run: npm ci

      - name: Remove all baselines
        run: rm -rf testdata/baselines/reference

      - name: Run tests
        run: npx hereby test &> /dev/null || exit 0

      - name: Accept baselines
        run: |
          npx hereby baseline-accept
          git add testdata/baselines/reference

      - name: Run tests
        run: npx hereby test

      - name: Check baselines
        id: check-baselines
        run: |
          function print_diff() {
            if ! git diff --staged --exit-code --quiet --diff-filter=$1; then
              echo "$2:"
              git diff --staged --name-only --diff-filter=$1
            fi
          }

          if ! git diff --staged --exit-code --quiet; then
            print_diff ACR "Missing baselines"
            print_diff MTUXB "Modified baselines"
            print_diff D "Unused baselines"
            git diff --staged > fix_baselines.patch
            exit 1
          fi

      - name: Upload baseline diff artifact
        if: ${{ failure() && steps.check-baselines.conclusion == 'failure' }}
        uses: actions/upload-artifact@4cec3d8aa04e39d1a68397de0c4cd6fb9dce8ec1 # v4.6.1
        with:
          name: fix_baselines.patch
          path: fix_baselines.patch

  required:
    runs-on: ubuntu-latest
    if: ${{ always() }}
    needs:
      - build
      - test
      - lint
      - format
      - generate
      - tidy
      - smoke

    steps:
      - name: Check required jobs
        env:
          NEEDS: ${{ toJson(needs) }}
        run: |
          ! echo $NEEDS | jq -e 'to_entries[] | { job: .key, result: .value.result } | select(.result != "success")'<|MERGE_RESOLUTION|>--- conflicted
+++ resolved
@@ -156,14 +156,7 @@
 
       - run: npm ci
 
-<<<<<<< HEAD
-      - run: npx hereby lint ${NOEMBED_FLAG:+"$NOEMBED_FLAG"}
-        env:
-          NOEMBED_FLAG: ${{ (matrix.noembed && '--noembed') || '' }}
-=======
-      - run: npx hereby install-tools
       - run: npx hereby lint
->>>>>>> 41d5270d
 
   format:
     runs-on: ubuntu-latest
