name: CI

on:
  push:
    branches:
      - main
  pull_request:
    branches:
      - main

permissions:
  contents: read

# Ensure scripts are run with pipefail. See:
# https://docs.github.com/en/actions/using-workflows/workflow-syntax-for-github-actions#exit-codes-and-error-action-preference
defaults:
  run:
    shell: bash

jobs:
  build:
    runs-on: ubuntu-latest
    steps:
      - uses: actions/checkout@11bd71901bbe5b1630ceea73d27597364c9af683 # v4.2.2
      - uses: actions/setup-node@cdca7365b2dadb8aad0a33bc7601856ffabcc48e # v4.3.0
      - uses: pnpm/action-setup@a7487c7e89a18df4991f7f222e4898a00d66ddda # v4.1.0
      - uses: ./.github/actions/setup-go
        with:
          cache-name: build

      - run: pnpm install

      - run: pnpm hereby build

  extension:
    runs-on: ubuntu-latest
    steps:
      - uses: actions/checkout@11bd71901bbe5b1630ceea73d27597364c9af683 # v4.2.2
<<<<<<< HEAD
      - uses: actions/setup-node@1d0ff469b7ec7b3cb9d8673fde0c81c44821de2a # v4.2.0
      - uses: pnpm/action-setup@a7487c7e89a18df4991f7f222e4898a00d66ddda # v4.1.0
=======
      - uses: actions/setup-node@cdca7365b2dadb8aad0a33bc7601856ffabcc48e # v4.3.0
>>>>>>> 19c84df4

      - run: pnpm install

      - run: pnpm extension:build

  test:
    strategy:
      fail-fast: false
      matrix:
        include:
          - os: ubuntu-latest
          - os: windows-latest
          - os: macos-latest
          - os: ubuntu-latest
            name: 'no submodules'
            no-submodules: true
          - os: ['self-hosted', '1ES.Pool=TypeScript-1ES-GitHub-XL', '1ES.ImageOverride=mariner-2.0']
            name: 'race mode'
            race: true
          - os: ubuntu-latest
            name: 'noembed'
            noembed: true
          - os: ubuntu-latest
            name: 'concurrent test programs'
            concurrent-test-program: true

    name: test (${{ matrix.name || matrix.os }})

    runs-on: ${{ matrix.os }}

    steps:
      - run: git config --system core.longpaths true
        if: ${{ matrix.os == 'windows-latest' }}

      - uses: actions/checkout@11bd71901bbe5b1630ceea73d27597364c9af683 # v4.2.2
        with:
          submodules: ${{ !matrix.no-submodules }}
      - uses: actions/setup-node@cdca7365b2dadb8aad0a33bc7601856ffabcc48e # v4.3.0
        with:
          node-version: 'lts/*'
      - uses: pnpm/action-setup@a7487c7e89a18df4991f7f222e4898a00d66ddda # v4.1.0
      - uses: ./.github/actions/setup-go
        with:
          cache-name: test

      - run: pnpm install

      - run: go install gotest.tools/gotestsum@latest
        # Installing gotestsum is super slow on Windows.
        # Also, avoid using it in race mode so we get the full output.
        if: ${{ matrix.os != 'windows-latest' && !matrix.race }}

      - name: Tests
        id: test
        run: pnpm hereby test:all ${RACE_FLAG:+"$RACE_FLAG"} ${NOEMBED_FLAG:+"$NOEMBED_FLAG"} ${CONCURRENTTESTPROGRAM_FLAG:+"$CONCURRENTTESTPROGRAM_FLAG"}
        env:
          RACE_FLAG: ${{ (matrix.race && '--race') || '' }}
          NOEMBED_FLAG: ${{ (matrix.noembed && '--noembed') || '' }}
          CONCURRENTTESTPROGRAM_FLAG: ${{ (matrix.concurrent-test-program && '--concurrentTestPrograms') || '' }}

      - run: git add .
      - run: git diff --staged --exit-code --stat

      - name: Print baseline diff on failure
        if: ${{ failure() && steps.test.conclusion == 'failure' }}
        run: |
          pnpm hereby baseline-accept
          git add testdata/baselines/reference
          git diff --staged --exit-code
      - uses: actions/upload-artifact@ea165f8d65b6e75b540449e92b4886f43607fa02 # v4.6.2
        if: ${{ failure() && steps.test.conclusion == 'failure' }}
        with:
          name: ${{ matrix.os }}-${{ (matrix.race && 'race') || 'norace' }}-new-baselines-artifact
          path: testdata/baselines/local

  lint:
    strategy:
      fail-fast: false
      matrix:
        include:
          - os: ubuntu-latest
          - os: windows-latest
          - os: macos-latest
          - os: ubuntu-latest
            name: 'noembed'
            noembed: true

    name: lint (${{ matrix.name || matrix.os }})

    runs-on: ${{ matrix.os }}

    steps:
      - uses: actions/checkout@11bd71901bbe5b1630ceea73d27597364c9af683 # v4.2.2
      - uses: actions/setup-node@cdca7365b2dadb8aad0a33bc7601856ffabcc48e # v4.3.0
      - uses: pnpm/action-setup@a7487c7e89a18df4991f7f222e4898a00d66ddda # v4.1.0
      - uses: ./.github/actions/setup-go
        with:
          cache-name: lint${{ (matrix.noembed && '-noembed') || ''}}

      - run: pnpm install

      - run: pnpm hereby install-tools
      - run: pnpm hereby lint ${NOEMBED_FLAG:+"$NOEMBED_FLAG"}
        env:
          NOEMBED_FLAG: ${{ (matrix.noembed && '--noembed') || '' }}

  format:
    runs-on: ubuntu-latest
    steps:
      - uses: actions/checkout@11bd71901bbe5b1630ceea73d27597364c9af683 # v4.2.2
      - uses: actions/setup-node@cdca7365b2dadb8aad0a33bc7601856ffabcc48e # v4.3.0
      - uses: pnpm/action-setup@a7487c7e89a18df4991f7f222e4898a00d66ddda # v4.1.0
      - uses: ./.github/actions/setup-go
        with:
          cache-name: format

      - run: pnpm install

      - run: pnpm hereby install-tools
      - run: pnpm hereby check:format

  generate:
    runs-on: ubuntu-latest
    steps:
      - uses: actions/checkout@11bd71901bbe5b1630ceea73d27597364c9af683 # v4.2.2
        with:
          submodules: true
      - uses: actions/setup-node@cdca7365b2dadb8aad0a33bc7601856ffabcc48e # v4.3.0
      - uses: pnpm/action-setup@a7487c7e89a18df4991f7f222e4898a00d66ddda # v4.1.0
      - uses: ./.github/actions/setup-go
        with:
          cache-name: generate

      - run: pnpm install

      - run: pnpm hereby generate

      - run: git add .
      - run: git diff --staged --exit-code --stat

  tidy:
    runs-on: ubuntu-latest
    steps:
      - uses: actions/checkout@11bd71901bbe5b1630ceea73d27597364c9af683 # v4.2.2
      - uses: ./.github/actions/setup-go
        with:
          cache-name: tidy

      - run: go mod tidy -diff
      - run: go -C ./_tools mod tidy -diff

  smoke:
    runs-on: ubuntu-latest
    steps:
      - uses: actions/checkout@11bd71901bbe5b1630ceea73d27597364c9af683 # v4.2.2
        with:
          submodules: true
      - uses: actions/setup-node@cdca7365b2dadb8aad0a33bc7601856ffabcc48e # v4.3.0
      - uses: pnpm/action-setup@a7487c7e89a18df4991f7f222e4898a00d66ddda # v4.1.0
      - uses: ./.github/actions/setup-go
        with:
          cache-name: smoke

      - run: pnpm install

      - run: pnpm hereby build --race

      - run: pnpm install && pnpm hereby generate-diagnostics
        working-directory: ./_submodules/TypeScript

      - run: ./built/local/tsgo -p ./_submodules/TypeScript/src/compiler --singleThreaded
      - run: ./built/local/tsgo -p ./_submodules/TypeScript/src/compiler

  misc:
    runs-on: ubuntu-latest
    steps:
      - uses: actions/checkout@11bd71901bbe5b1630ceea73d27597364c9af683 # v4.2.2
      - uses: ./.github/actions/setup-go
        with:
          cache-name: misc

      - run: go -C ./_tools run ./cmd/checkmodpaths $PWD

  required:
    runs-on: ubuntu-latest
    if: ${{ always() }}
    needs:
      - build
      - test
      - lint
      - format
      - generate
      - tidy
      - smoke

    steps:
      - name: Check required jobs
        env:
          NEEDS: ${{ toJson(needs) }}
        run: |
          ! echo $NEEDS | jq -e 'to_entries[] | { job: .key, result: .value.result } | select(.result != "success")'<|MERGE_RESOLUTION|>--- conflicted
+++ resolved
@@ -36,12 +36,8 @@
     runs-on: ubuntu-latest
     steps:
       - uses: actions/checkout@11bd71901bbe5b1630ceea73d27597364c9af683 # v4.2.2
-<<<<<<< HEAD
-      - uses: actions/setup-node@1d0ff469b7ec7b3cb9d8673fde0c81c44821de2a # v4.2.0
-      - uses: pnpm/action-setup@a7487c7e89a18df4991f7f222e4898a00d66ddda # v4.1.0
-=======
-      - uses: actions/setup-node@cdca7365b2dadb8aad0a33bc7601856ffabcc48e # v4.3.0
->>>>>>> 19c84df4
+      - uses: actions/setup-node@cdca7365b2dadb8aad0a33bc7601856ffabcc48e # v4.3.0
+      - uses: pnpm/action-setup@a7487c7e89a18df4991f7f222e4898a00d66ddda # v4.1.0
 
       - run: pnpm install
 
