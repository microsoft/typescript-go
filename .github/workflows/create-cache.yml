<<<<<<< HEAD
# name: Create CI cache

# on:
#   workflow_dispatch:
#   push:
#     branches:
#       - main
#   schedule:
#     # Run every day at 10:00 UTC / 03:00 PST
#     - cron: '0 10 * * *'

# permissions:
#   contents: read

# # Ensure scripts are run with pipefail. See:
# # https://docs.github.com/en/actions/using-workflows/workflow-syntax-for-github-actions#exit-codes-and-error-action-preference
# defaults:
#   run:
#     shell: bash

# jobs:
#   cache:
#     strategy:
#       fail-fast: false
#       matrix:
#         os:
#           - ubuntu-latest
#           - windows-latest
#           - macos-latest
#         go-version:
#           - '>=1.25.0'

#     runs-on: ${{ matrix.os }}

#     steps:
#       - run: git config --system core.longpaths true
#         if: ${{ matrix.os == 'windows-latest' }}

#       - uses: actions/checkout@08c6903cd8c0fde910a37f88322edcfb5dd907a8 # v5.0.0
#         with:
#           submodules: true
#       - uses: actions/setup-node@a0853c24544627f65ddf259abe73b1d18a591444 # v5.0.0
#       - uses: dtolnay/rust-toolchain@fcf085fcb4b4b8f63f96906cd713eb52181b5ea4 # stable

#       - uses: ./.github/actions/setup-go
#         with:
#           go-version: ${{ matrix.go-version }}
#           create: 'true'
=======
name: Create CI cache

on:
  workflow_dispatch:
  push:
    branches:
      - main
  schedule:
    # Run every day at 10:00 UTC / 03:00 PST
    - cron: '0 10 * * *'

permissions:
  contents: read

# Ensure scripts are run with pipefail. See:
# https://docs.github.com/en/actions/using-workflows/workflow-syntax-for-github-actions#exit-codes-and-error-action-preference
defaults:
  run:
    shell: bash

jobs:
  cache:
    if: github.repository == 'microsoft/typescript-go'

    strategy:
      fail-fast: false
      matrix:
        os:
          - ubuntu-latest
          - windows-latest
          - macos-latest

    runs-on: ${{ matrix.os }}

    steps:
      - uses: jlumbroso/free-disk-space@54081f138730dfa15788a46383842cd2f914a1be # v1.3.1
        with:
          large-packages: false
          docker-images: false
          swap-storage: false
          dotnet: false

      - run: git config --system core.longpaths true
        if: ${{ matrix.os == 'windows-latest' }}

      - uses: actions/checkout@08c6903cd8c0fde910a37f88322edcfb5dd907a8 # v5.0.0
        with:
          submodules: true
      - uses: actions/setup-node@2028fbc5c25fe9cf00d9f06a71cc4710d4507903 # v6.0.0
      - uses: dtolnay/rust-toolchain@fcf085fcb4b4b8f63f96906cd713eb52181b5ea4 # stable

      - uses: ./.github/actions/setup-go
        with:
          create: 'true'
>>>>>>> d1be94b3
<|MERGE_RESOLUTION|>--- conflicted
+++ resolved
@@ -1,4 +1,3 @@
-<<<<<<< HEAD
 # name: Create CI cache
 
 # on:
@@ -21,6 +20,8 @@
 
 # jobs:
 #   cache:
+#     if: github.repository == 'microsoft/typescript-go'
+
 #     strategy:
 #       fail-fast: false
 #       matrix:
@@ -28,78 +29,26 @@
 #           - ubuntu-latest
 #           - windows-latest
 #           - macos-latest
-#         go-version:
-#           - '>=1.25.0'
 
 #     runs-on: ${{ matrix.os }}
 
-#     steps:
-#       - run: git config --system core.longpaths true
-#         if: ${{ matrix.os == 'windows-latest' }}
+# steps:
+#   - uses: jlumbroso/free-disk-space@54081f138730dfa15788a46383842cd2f914a1be # v1.3.1
+#     with:
+#       large-packages: false
+#       docker-images: false
+#       swap-storage: false
+#       dotnet: false
 
-#       - uses: actions/checkout@08c6903cd8c0fde910a37f88322edcfb5dd907a8 # v5.0.0
-#         with:
-#           submodules: true
-#       - uses: actions/setup-node@a0853c24544627f65ddf259abe73b1d18a591444 # v5.0.0
-#       - uses: dtolnay/rust-toolchain@fcf085fcb4b4b8f63f96906cd713eb52181b5ea4 # stable
+#   - run: git config --system core.longpaths true
+#     if: ${{ matrix.os == 'windows-latest' }}
 
-#       - uses: ./.github/actions/setup-go
-#         with:
-#           go-version: ${{ matrix.go-version }}
-#           create: 'true'
-=======
-name: Create CI cache
+#   - uses: actions/checkout@08c6903cd8c0fde910a37f88322edcfb5dd907a8 # v5.0.0
+#     with:
+#       submodules: true
+#   - uses: actions/setup-node@2028fbc5c25fe9cf00d9f06a71cc4710d4507903 # v6.0.0
+#   - uses: dtolnay/rust-toolchain@fcf085fcb4b4b8f63f96906cd713eb52181b5ea4 # stable
 
-on:
-  workflow_dispatch:
-  push:
-    branches:
-      - main
-  schedule:
-    # Run every day at 10:00 UTC / 03:00 PST
-    - cron: '0 10 * * *'
-
-permissions:
-  contents: read
-
-# Ensure scripts are run with pipefail. See:
-# https://docs.github.com/en/actions/using-workflows/workflow-syntax-for-github-actions#exit-codes-and-error-action-preference
-defaults:
-  run:
-    shell: bash
-
-jobs:
-  cache:
-    if: github.repository == 'microsoft/typescript-go'
-
-    strategy:
-      fail-fast: false
-      matrix:
-        os:
-          - ubuntu-latest
-          - windows-latest
-          - macos-latest
-
-    runs-on: ${{ matrix.os }}
-
-    steps:
-      - uses: jlumbroso/free-disk-space@54081f138730dfa15788a46383842cd2f914a1be # v1.3.1
-        with:
-          large-packages: false
-          docker-images: false
-          swap-storage: false
-          dotnet: false
-
-      - run: git config --system core.longpaths true
-        if: ${{ matrix.os == 'windows-latest' }}
-
-      - uses: actions/checkout@08c6903cd8c0fde910a37f88322edcfb5dd907a8 # v5.0.0
-        with:
-          submodules: true
-      - uses: actions/setup-node@2028fbc5c25fe9cf00d9f06a71cc4710d4507903 # v6.0.0
-      - uses: dtolnay/rust-toolchain@fcf085fcb4b4b8f63f96906cd713eb52181b5ea4 # stable
-
-      - uses: ./.github/actions/setup-go
-        with:
-          create: 'true'
->>>>>>> d1be94b3
+#   - uses: ./.github/actions/setup-go
+#     with:
+#       create: 'true'