module github.com/microsoft/typescript-go

go 1.24.0

require (
	github.com/dlclark/regexp2 v1.11.5
	github.com/go-json-experiment/json v0.0.0-20250714165856-be8212f5270d
	github.com/google/go-cmp v0.7.0
	github.com/peter-evans/patience v0.3.0
	golang.org/x/sync v0.16.0
<<<<<<< HEAD
	golang.org/x/sys v0.33.0
	golang.org/x/text v0.27.0
=======
	golang.org/x/sys v0.34.0
>>>>>>> b0ee8b41
	gotest.tools/v3 v3.5.2
)

require (
	github.com/matryer/moq v0.5.3 // indirect
	golang.org/x/mod v0.25.0 // indirect
	golang.org/x/tools v0.34.0 // indirect
	mvdan.cc/gofumpt v0.8.0 // indirect
)

tool (
	github.com/matryer/moq
	golang.org/x/tools/cmd/stringer
	mvdan.cc/gofumpt
)<|MERGE_RESOLUTION|>--- conflicted
+++ resolved
@@ -8,12 +8,8 @@
 	github.com/google/go-cmp v0.7.0
 	github.com/peter-evans/patience v0.3.0
 	golang.org/x/sync v0.16.0
-<<<<<<< HEAD
-	golang.org/x/sys v0.33.0
+	golang.org/x/sys v0.34.0
 	golang.org/x/text v0.27.0
-=======
-	golang.org/x/sys v0.34.0
->>>>>>> b0ee8b41
 	gotest.tools/v3 v3.5.2
 )
 
