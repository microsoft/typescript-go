--- conflicted
+++ resolved
@@ -98,13 +98,8 @@
 				goToken := getGoToken(file, pos)
 				diff := tokenDiff{goToken: goToken, tsToken: tsToken}
 
-<<<<<<< HEAD
-				if currentDiff != diff {
-					if !tokensEqual(currentDiff) {
-=======
 				if !diffEqual(currentDiff, diff) {
 					if !tokensEqual(currentDiff.goToken, currentDiff.tsToken) {
->>>>>>> 93c5db7a
 						writeRangeDiff(&output, file, currentDiff, currentRange, pos)
 					}
 					currentDiff = diff
@@ -113,11 +108,7 @@
 				currentRange = currentRange.WithEnd(pos)
 			}
 
-<<<<<<< HEAD
-			if !tokensEqual(currentDiff) {
-=======
 			if !tokensEqual(currentDiff.goToken, currentDiff.tsToken) {
->>>>>>> 93c5db7a
 				writeRangeDiff(&output, file, currentDiff, currentRange, len(tsTokens)-1)
 			}
 
@@ -160,13 +151,6 @@
 	}
 }
 
-<<<<<<< HEAD
-func tokensEqual(diff tokenDiff) bool {
-	if diff.goToken == nil || diff.tsToken == nil {
-		return diff.goToken == diff.tsToken
-	}
-	return *diff.goToken == *diff.tsToken
-=======
 func diffEqual(a, b tokenDiff) bool {
 	return tokensEqual(a.goToken, b.goToken) && tokensEqual(a.tsToken, b.tsToken)
 }
@@ -176,7 +160,6 @@
 		return t1 == t2
 	}
 	return *t1 == *t2
->>>>>>> 93c5db7a
 }
 
 func tsGetTokensAtPositions(t testing.TB, fileText string, positions []int) []*tokenInfo {
