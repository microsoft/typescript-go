--- conflicted
+++ resolved
@@ -260,13 +260,8 @@
 			fmt.Fprintf(output, "%s │........ %d lines omitted ........\n", strings.Repeat(" ", digits), skipTo-line+1)
 			line = skipTo
 		}
-<<<<<<< HEAD
 		fmt.Fprintf(output, "%*d │", digits, line+1)
-		end := len(file.Text) + 1
-=======
-		output.WriteString(fmt.Sprintf("%*d │", digits, line+1))
 		end := len(file.Text()) + 1
->>>>>>> 1da26057
 		if line < len(lines)-1 {
 			end = int(lines[line+1])
 		}
