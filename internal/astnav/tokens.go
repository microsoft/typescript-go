package astnav

import (
	"fmt"

	"github.com/microsoft/typescript-go/internal/ast"
	"github.com/microsoft/typescript-go/internal/core"
	"github.com/microsoft/typescript-go/internal/scanner"
)

func GetTouchingPropertyName(sourceFile *ast.SourceFile, position int) *ast.Node {
	return getTokenAtPosition(sourceFile, position, false /*allowPositionInLeadingTrivia*/, func(node *ast.Node) bool {
		return ast.IsPropertyNameLiteral(node) || ast.IsKeywordKind(node.Kind) || ast.IsPrivateIdentifier(node)
	})
}

func GetTokenAtPosition(sourceFile *ast.SourceFile, position int) *ast.Node {
	return getTokenAtPosition(sourceFile, position, true /*allowPositionInLeadingTrivia*/, nil)
}

func getTokenAtPosition(
	sourceFile *ast.SourceFile,
	position int,
	allowPositionInLeadingTrivia bool,
	includePrecedingTokenAtEndPosition func(node *ast.Node) bool,
) *ast.Node {
	// getTokenAtPosition returns a token at the given position in the source file.
	// The token can be a real node in the AST, or a synthesized token constructed
	// with information from the scanner. Synthesized tokens are only created when
	// needed, and they are stored in the source file's token cache such that multiple
	// calls to getTokenAtPosition with the same position will return the same object
	// in memory. If there is no token at the given position (possible when
	// `allowPositionInLeadingTrivia` is false), the lowest node that encloses the
	// position is returned.

	// `next` tracks the node whose children will be visited on the next iteration.
	// `prevSubtree` is a node whose end position is equal to the target position,
	// only if `includePrecedingTokenAtEndPosition` is provided. Once set, the next
	// iteration of the loop will test the rightmost token of `prevSubtree` to see
	// if it should be returned.
	var next, prevSubtree *ast.Node
	current := sourceFile.AsNode()
	// `left` tracks the lower boundary of the node/token that could be returned,
	// and is eventually the scanner's start position, if the scanner is used.
	left := 0

	testNode := func(node *ast.Node) int {
		if node.End() == position && includePrecedingTokenAtEndPosition != nil {
			prevSubtree = node
		}

		if node.End() <= position {
			return -1
		}
		if getPosition(node, sourceFile, allowPositionInLeadingTrivia) > position {
			return 1
		}
		return 0
	}

	// We zero in on the node that contains the target position by visiting each
	// child and JSDoc comment of the current node. Node children are walked in
	// order, while node lists are binary searched.
	visitNode := func(node *ast.Node, _ *ast.NodeVisitor) *ast.Node {
		// We can't abort visiting children, so once a match is found, we set `next`
		// and do nothing on subsequent visits.
		if node != nil && node.Flags&ast.NodeFlagsReparsed == 0 && next == nil {
			switch testNode(node) {
			case -1:
				if !ast.IsJSDocKind(node.Kind) {
					// We can't move the left boundary into or beyond JSDoc,
					// because we may end up returning the token after this JSDoc,
					// constructing it with the scanner, and we need to include
					// all its leading trivia in its position.
					left = node.End()
				}
			case 0:
				next = node
			}
		}
		return node
	}

	visitNodeList := func(nodeList *ast.NodeList, _ *ast.NodeVisitor) *ast.NodeList {
		if nodeList != nil && len(nodeList.Nodes) > 0 && next == nil {
			if nodeList.End() == position && includePrecedingTokenAtEndPosition != nil {
				left = nodeList.End()
				prevSubtree = nodeList.Nodes[len(nodeList.Nodes)-1]
			} else if nodeList.End() <= position {
				left = nodeList.End()
			} else if nodeList.Pos() <= position {
				nodes := nodeList.Nodes
				index, match := core.BinarySearchUniqueFunc(nodes, func(middle int, node *ast.Node) int {
					if node.Flags&ast.NodeFlagsReparsed != 0 {
						return 0
					}
					cmp := testNode(node)
					if cmp < 0 {
						left = node.End()
					}
					return cmp
				})
				if match && nodes[index].Flags&ast.NodeFlagsReparsed != 0 {
					// filter and search again
					nodes = core.Filter(nodes, func(node *ast.Node) bool {
						return node.Flags&ast.NodeFlagsReparsed == 0
					})
					index, match = core.BinarySearchUniqueFunc(nodes, func(middle int, node *ast.Node) int {
						cmp := testNode(node)
						if cmp < 0 {
							left = node.End()
						}
						return cmp
					})
				}
				if match {
					next = nodes[index]
				}
			}
		}
		return nodeList
	}

	nodeVisitor := ast.NewNodeVisitor(core.Identity, nil, ast.NodeVisitorHooks{
		VisitNode:  visitNode,
		VisitToken: visitNode,
		VisitNodes: visitNodeList,
		VisitModifiers: func(modifiers *ast.ModifierList, visitor *ast.NodeVisitor) *ast.ModifierList {
			if modifiers != nil {
				visitNodeList(&modifiers.NodeList, visitor)
			}
			return modifiers
		},
	})

	for {
		visitEachChildAndJSDoc(current, sourceFile, nodeVisitor)
		// If prevSubtree was set on the last iteration, it ends at the target position.
		// Check if the rightmost token of prevSubtree should be returned based on the
		// `includePrecedingTokenAtEndPosition` callback.
		if prevSubtree != nil {
			child := findRightmostNode(prevSubtree)
			if child.End() == position && includePrecedingTokenAtEndPosition(child) {
				// Optimization: includePrecedingTokenAtEndPosition only ever returns true
				// for real AST nodes, so we don't run the scanner here.
				return child
			}
			prevSubtree = nil
		}

		// No node was found that contains the target position, so we've gone as deep as
		// we can in the AST. We've either found a token, or we need to run the scanner
		// to construct one that isn't stored in the AST.
		if next == nil {
			if ast.IsTokenKind(current.Kind) || ast.IsJSDocCommentContainingNode(current) {
				return current
			}
			scanner := scanner.GetScannerForSourceFile(sourceFile, left)
			for left < current.End() {
				token := scanner.Token()
				tokenFullStart := scanner.TokenFullStart()
				tokenStart := core.IfElse(allowPositionInLeadingTrivia, tokenFullStart, scanner.TokenStart())
				tokenEnd := scanner.TokenEnd()
				if tokenStart <= position && (position < tokenEnd) {
					if token == ast.KindIdentifier || !ast.IsTokenKind(token) {
						if ast.IsJSDocKind(current.Kind) {
							return current
						}
						panic(fmt.Sprintf("did not expect %s to have %s in its trivia", current.Kind.String(), token.String()))
					}
					return sourceFile.GetOrCreateToken(token, tokenFullStart, tokenEnd, current)
				}
				if includePrecedingTokenAtEndPosition != nil && tokenEnd == position {
					prevToken := sourceFile.GetOrCreateToken(token, tokenFullStart, tokenEnd, current)
					if includePrecedingTokenAtEndPosition(prevToken) {
						return prevToken
					}
				}
				left = tokenEnd
				scanner.Scan()
			}
			return current
		}
		current = next
		left = current.Pos()
		next = nil
	}
}

func getPosition(node *ast.Node, sourceFile *ast.SourceFile, allowPositionInLeadingTrivia bool) int {
	if allowPositionInLeadingTrivia {
		return node.Pos()
	}
	return scanner.GetTokenPosOfNode(node, sourceFile, true /*includeJSDoc*/)
}

func findRightmostNode(node *ast.Node) *ast.Node {
	var next *ast.Node
	current := node
	visitNode := func(node *ast.Node, _ *ast.NodeVisitor) *ast.Node {
		if node != nil {
			next = node
		}
		return node
	}
	visitor := ast.NewNodeVisitor(core.Identity, nil, ast.NodeVisitorHooks{
		VisitNode:  visitNode,
		VisitToken: visitNode,
		VisitNodes: func(nodeList *ast.NodeList, visitor *ast.NodeVisitor) *ast.NodeList {
			if nodeList != nil {
				if rightmost := ast.FindLastVisibleNode(nodeList.Nodes); rightmost != nil {
					next = rightmost
				}
			}
			return nodeList
		},
		VisitModifiers: func(modifiers *ast.ModifierList, visitor *ast.NodeVisitor) *ast.ModifierList {
			if modifiers != nil {
				if rightmost := ast.FindLastVisibleNode(modifiers.Nodes); rightmost != nil {
					next = rightmost
				}
			}
			return modifiers
		},
	})

	for {
		current.VisitEachChild(visitor)
		if next == nil {
			return current
		}
		current = next
		next = nil
	}
}

func visitEachChildAndJSDoc(node *ast.Node, sourceFile *ast.SourceFile, visitor *ast.NodeVisitor) {
	if node.Flags&ast.NodeFlagsHasJSDoc != 0 {
		for _, jsdoc := range node.JSDoc(sourceFile) {
			if visitor.Hooks.VisitNode != nil {
				visitor.Hooks.VisitNode(jsdoc, visitor)
			} else {
				visitor.VisitNode(jsdoc)
			}
		}
	}
	node.VisitEachChild(visitor)
}

const (
	comparisonLessThan    = -1
	comparisonEqualTo     = 0
	comparisonGreaterThan = 1
)

// Finds the leftmost token satisfying `position < token.End()`.
// If the leftmost token satisfying `position < token.End()` is invalid, or if position
// is in the trivia of that leftmost token,
// we will find the rightmost valid token with `token.End() <= position`.
func FindPrecedingToken(sourceFile *ast.SourceFile, position int) *ast.Node {
	return FindPrecedingTokenEx(sourceFile, position, nil, false)
}

func FindPrecedingTokenEx(sourceFile *ast.SourceFile, position int, startNode *ast.Node, excludeJSDoc bool) *ast.Node {
	var find func(node *ast.Node) *ast.Node
	find = func(n *ast.Node) *ast.Node {
		if ast.IsNonWhitespaceToken(n) {
			return n
		}

		// `foundChild` is the leftmost node that contains the target position.
		// `prevChild` is the last visited child of the current node.
		var foundChild, prevChild *ast.Node
		visitNode := func(node *ast.Node, _ *ast.NodeVisitor) *ast.Node {
			// skip synthesized nodes (that will exist now because of jsdoc handling)
			if node == nil || node.Flags&ast.NodeFlagsReparsed != 0 {
				return node
			}
			if foundChild != nil { // We cannot abort visiting children, so once the desired child is found, we do nothing.
				return node
			}
			if position < node.End() && (prevChild == nil || prevChild.End() <= position) {
				foundChild = node
			} else {
				prevChild = node
			}
			return node
		}
		visitNodes := func(nodeList *ast.NodeList, _ *ast.NodeVisitor) *ast.NodeList {
			if foundChild != nil {
				return nodeList
			}
			if nodeList != nil && len(nodeList.Nodes) > 0 {
				nodes := nodeList.Nodes
				if isJSDocSingleCommentNodeList(n, nodeList) {
					return nodeList
				}
				index, match := core.BinarySearchUniqueFunc(nodes, func(middle int, _ *ast.Node) int {
					// synthetic jsdoc nodes should have jsdocNode.End() <= n.Pos()
					if nodes[middle].Flags&ast.NodeFlagsReparsed != 0 {
						return comparisonLessThan
					}
					if position < nodes[middle].End() {
						if middle == 0 || position >= nodes[middle-1].End() {
							return comparisonEqualTo
						}
						return comparisonGreaterThan
					}
					return comparisonLessThan
				})

				if match {
					foundChild = nodes[index]
				}

				validLookupIndex := core.IfElse(match, index-1, len(nodes)-1)
				for i := validLookupIndex; i >= 0; i-- {
					if nodes[i].Flags&ast.NodeFlagsReparsed != 0 {
						continue
					}
					if prevChild == nil {
						prevChild = nodes[i]
					}
				}
			}
			return nodeList
		}
		nodeVisitor := ast.NewNodeVisitor(core.Identity, nil, ast.NodeVisitorHooks{
			VisitNode:  visitNode,
			VisitToken: visitNode,
			VisitNodes: visitNodes,
			VisitModifiers: func(modifiers *ast.ModifierList, visitor *ast.NodeVisitor) *ast.ModifierList {
				if modifiers != nil {
					visitNodes(&modifiers.NodeList, visitor)
				}
				return modifiers
			},
		})
		visitEachChildAndJSDoc(n, sourceFile, nodeVisitor)

		if foundChild != nil {
			// Note that the span of a node's tokens is [getStartOfNode(node, ...), node.end).
			// Given that `position < child.end` and child has constituent tokens, we distinguish these cases:
			// 1) `position` precedes `child`'s tokens or `child` has no tokens (ie: in a comment or whitespace preceding `child`):
			// we need to find the last token in a previous child node or child tokens.
			// 2) `position` is within the same span: we recurse on `child`.
			start := getStartOfNode(foundChild, sourceFile, !excludeJSDoc /*includeJSDoc*/)
			lookInPreviousChild := start >= position || // cursor in the leading trivia or preceding tokens
				!isValidPrecedingNode(foundChild, sourceFile)
			if lookInPreviousChild {
				if position >= foundChild.Pos() {
					// Find jsdoc preceding the foundChild.
					var jsDoc *ast.Node
					nodeJSDoc := n.JSDoc(sourceFile)
					for i := len(nodeJSDoc) - 1; i >= 0; i-- {
						if nodeJSDoc[i].Pos() >= foundChild.Pos() {
							jsDoc = nodeJSDoc[i]
							break
						}
					}
					if jsDoc != nil {
						if !excludeJSDoc {
							return find(jsDoc)
						} else {
							return findRightmostValidToken(jsDoc.End(), sourceFile, n, position, excludeJSDoc)
						}
					}
					return findRightmostValidToken(foundChild.Pos(), sourceFile, n, -1 /*position*/, excludeJSDoc)
				} else { // Answer is in tokens between two visited children.
					return findRightmostValidToken(foundChild.Pos(), sourceFile, n, position, excludeJSDoc)
				}
			} else {
				// position is in [foundChild.getStart(), foundChild.End): recur.
				return find(foundChild)
			}
		}

		// We have two cases here: either the position is at the end of the file,
		// or the desired token is in the unvisited trailing tokens of the current node.
		if position >= n.End() {
			return findRightmostValidToken(n.End(), sourceFile, n, -1 /*position*/, excludeJSDoc)
		} else {
			return findRightmostValidToken(n.End(), sourceFile, n, position, excludeJSDoc)
		}
	}

	var node *ast.Node
	if startNode != nil {
		node = startNode
	} else {
		node = sourceFile.AsNode()
	}
	result := find(node)
	if result != nil && ast.IsWhitespaceOnlyJsxText(result) {
		panic("Expected result to be a non-whitespace token.")
	}
	return result
}

func isValidPrecedingNode(node *ast.Node, sourceFile *ast.SourceFile) bool {
	start := getStartOfNode(node, sourceFile, false /*includeJSDoc*/)
	width := node.End() - start
	return !(ast.IsWhitespaceOnlyJsxText(node) || width == 0)
}

func getStartOfNode(node *ast.Node, file *ast.SourceFile, includeJSDoc bool) int {
	return scanner.GetTokenPosOfNode(node, file, includeJSDoc)
}

// If this is a single comment JSDoc, we do not visit the comment node.
func isJSDocSingleCommentNodeList(parent *ast.Node, nodeList *ast.NodeList) bool {
	return parent.Kind == ast.KindJSDoc && nodeList == parent.AsJSDoc().Comment && nodeList != nil && len(nodeList.Nodes) == 1
}

// Looks for rightmost valid token in the range [startPos, endPos).
<<<<<<< HEAD
// If position is >= 0, looks for rightmost valid token that preceeds or touches that position.
=======
// If position is >= 0, looks for rightmost valid token that precedes or touches that position.
>>>>>>> 93c5db7a
func findRightmostValidToken(endPos int, sourceFile *ast.SourceFile, containingNode *ast.Node, position int, excludeJSDoc bool) *ast.Node {
	if position == -1 {
		position = containingNode.End()
	}
	var find func(n *ast.Node) *ast.Node
	find = func(n *ast.Node) *ast.Node {
		if n == nil {
			return nil
		}
		if ast.IsNonWhitespaceToken(n) {
			return n
		}

		var rightmostValidNode *ast.Node
		var rightmostVisitedNode *ast.Node
		hasChildren := false
		test := func(node *ast.Node) bool {
			if node.Flags&ast.NodeFlagsReparsed != 0 ||
				node.End() > endPos || getStartOfNode(node, sourceFile, !excludeJSDoc /*includeJSDoc*/) >= position {
				return false
			}
			rightmostVisitedNode = node
			if isValidPrecedingNode(node, sourceFile) {
				rightmostValidNode = node
				return true
			}
			return false
		}
		visitNode := func(node *ast.Node, _ *ast.NodeVisitor) *ast.Node {
			if node == nil {
				return node
			}
			hasChildren = true
			test(node)
			return node
		}
		visitNodes := func(nodeList *ast.NodeList, _ *ast.NodeVisitor) *ast.NodeList {
			if nodeList != nil && len(nodeList.Nodes) > 0 {
				if isJSDocSingleCommentNodeList(n, nodeList) {
					return nodeList
				}
				hasChildren = true
				index, _ := core.BinarySearchUniqueFunc(nodeList.Nodes, func(middle int, node *ast.Node) int {
					if node.End() > endPos {
						return comparisonGreaterThan
					}
					return comparisonLessThan
				})
				for i := index - 1; i >= 0; i-- {
					if test(nodeList.Nodes[i]) {
						break
					}
				}
			}
			return nodeList
		}
		nodeVisitor := ast.NewNodeVisitor(core.Identity, nil, ast.NodeVisitorHooks{
			VisitNode:  visitNode,
			VisitToken: visitNode,
			VisitNodes: visitNodes,
			VisitModifiers: func(modifiers *ast.ModifierList, visitor *ast.NodeVisitor) *ast.ModifierList {
				if modifiers != nil {
					visitNodes(&modifiers.NodeList, visitor)
				}
				return modifiers
			},
		})
		visitEachChildAndJSDoc(n, sourceFile, nodeVisitor)

		// Three cases:
		// 1. The answer is a token of `rightmostValidNode`.
		// 2. The answer is one of the unvisited tokens that occur after the last visited node.
		// 3. The current node is a childless, token-less node. The answer is the current node.

		// Case 2: Look at trailing tokens.
		if !ast.IsJSDocCommentContainingNode(n) { // JSDoc nodes don't include trivia tokens as children.
			var startPos int
			if rightmostVisitedNode != nil {
				startPos = rightmostVisitedNode.End()
			} else {
				startPos = n.Pos()
			}
			scanner := scanner.GetScannerForSourceFile(sourceFile, startPos)
			var tokens []*ast.Node
			for startPos < min(endPos, position) {
				tokenStart := scanner.TokenStart()
				if tokenStart >= position {
					break
				}
				token := scanner.Token()
				tokenFullStart := scanner.TokenFullStart()
				tokenEnd := scanner.TokenEnd()
				startPos = tokenEnd
				tokens = append(tokens, sourceFile.GetOrCreateToken(token, tokenFullStart, tokenEnd, n))
				scanner.Scan()
			}
			lastToken := len(tokens) - 1
			// Find preceding valid token.
			for i := lastToken; i >= 0; i-- {
				if !ast.IsWhitespaceOnlyJsxText(tokens[i]) {
					return tokens[i]
				}
			}
		}

		// Case 3: childless node.
		if !hasChildren {
			return n
		}
		// Case 1: recur on rightmostValidNode.
		return find(rightmostValidNode)
	}

	return find(containingNode)
<<<<<<< HEAD
}

// !!!
func FindNextToken(previousToken *ast.Node, parent *ast.Node, file *ast.SourceFile) *ast.Node {
	return nil
=======
>>>>>>> 93c5db7a
}<|MERGE_RESOLUTION|>--- conflicted
+++ resolved
@@ -413,11 +413,7 @@
 }
 
 // Looks for rightmost valid token in the range [startPos, endPos).
-<<<<<<< HEAD
-// If position is >= 0, looks for rightmost valid token that preceeds or touches that position.
-=======
 // If position is >= 0, looks for rightmost valid token that precedes or touches that position.
->>>>>>> 93c5db7a
 func findRightmostValidToken(endPos int, sourceFile *ast.SourceFile, containingNode *ast.Node, position int, excludeJSDoc bool) *ast.Node {
 	if position == -1 {
 		position = containingNode.End()
@@ -532,12 +528,9 @@
 	}
 
 	return find(containingNode)
-<<<<<<< HEAD
 }
 
 // !!!
 func FindNextToken(previousToken *ast.Node, parent *ast.Node, file *ast.SourceFile) *ast.Node {
 	return nil
-=======
->>>>>>> 93c5db7a
 }