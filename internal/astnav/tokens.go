--- conflicted
+++ resolved
@@ -520,19 +520,6 @@
 }
 
 func FindNextToken(previousToken *ast.Node, parent *ast.Node, file *ast.SourceFile) *ast.Node {
-<<<<<<< HEAD
-	return nil
-}
-
-// !!!
-func HasQuestionToken(node *ast.Node) bool {
-	switch node.Kind {
-	case ast.KindParameter, ast.KindMethodDeclaration, ast.KindMethodSignature, ast.KindShorthandPropertyAssignment,
-		ast.KindPropertyAssignment, ast.KindPropertyDeclaration, ast.KindPropertySignature:
-		return node.AsParameterDeclaration().QuestionToken != nil
-	}
-	return false
-=======
 	var find func(n *ast.Node) *ast.Node
 	find = func(n *ast.Node) *ast.Node {
 		if ast.IsTokenKind(n.Kind) && n.Pos() == previousToken.End() {
@@ -614,5 +601,14 @@
 			return modifiers
 		},
 	})
->>>>>>> 29b98d21
+}
+
+// !!!
+func HasQuestionToken(node *ast.Node) bool {
+	switch node.Kind {
+	case ast.KindParameter, ast.KindMethodDeclaration, ast.KindMethodSignature, ast.KindShorthandPropertyAssignment,
+		ast.KindPropertyAssignment, ast.KindPropertyDeclaration, ast.KindPropertySignature:
+		return node.AsParameterDeclaration().QuestionToken != nil
+	}
+	return false
 }