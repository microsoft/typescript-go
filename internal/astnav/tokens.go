--- conflicted
+++ resolved
@@ -247,144 +247,6 @@
 	node.VisitEachChild(visitor)
 }
 
-<<<<<<< HEAD
-func FindTokenOnLeftOfPosition(sourceFile *ast.SourceFile, position int) *ast.Node { //tbd
-	var tokenAtPosition = GetTokenAtPosition(sourceFile, position)
-	if ast.IsTokenKind(tokenAtPosition.Kind) && position > scanner.GetTokenPosOfNode(tokenAtPosition, sourceFile, false) && position < tokenAtPosition.End() {
-		return tokenAtPosition
-	}
-	return FindPrecedingToken(sourceFile, position)
-}
-
-// Finds the rightmost token satisfying `token.end <= position`,
-// func FindPrecedingToken(sourceFile *ast.SourceFile, position int) *ast.Node {
-// 	var next *ast.Node
-// 	current := sourceFile.AsNode()
-// 	left := 0
-
-// 	testNode := func(node *ast.Node) int {
-// 		if node.Pos() == position {
-// 			return 1
-// 		}
-// 		if node.End() < position {
-// 			return -1
-// 		}
-// 		if getPosition(node, sourceFile, false) > position || node.Pos() == position+1 {
-// 			return 1
-// 		}
-// 		if node.End()+1 == position {
-// 			//prevSubtree = node
-// 			return 0
-// 		}
-// 		return 0
-// 	}
-
-// 	visitNode := func(node *ast.Node, _ *ast.NodeVisitor) *ast.Node {
-// 		// We can't abort visiting children, so once a match is found, we set `next`
-// 		// and do nothing on subsequent visits.
-// 		if node != nil && next == nil {
-// 			switch testNode(node) {
-// 			case -1:
-// 				if !ast.IsJSDocKind(node.Kind) {
-// 					// We can't move the left boundary into or beyond JSDoc,
-// 					// because we may end up returning the token after this JSDoc,
-// 					// constructing it with the scanner, and we need to include
-// 					// all its leading trivia in its position.
-// 					left = node.End()
-// 				}
-// 			case 0:
-// 				next = node
-// 			}
-// 		}
-// 		return node
-// 	}
-
-// 	visitNodes := func(nodes []*ast.Node) {
-// 		index, match := core.BinarySearchUniqueFunc(nodes, position, func(middle int, node *ast.Node) int {
-// 			cmp := testNode(node)
-// 			if cmp < 0 {
-// 				left = node.End()
-// 			}
-// 			return cmp
-// 		})
-
-// 		if match {
-// 			next = nodes[index]
-// 		}
-// 	}
-
-// 	visitNodeList := func(nodeList *ast.NodeList, _ *ast.NodeVisitor) *ast.NodeList {
-// 		if nodeList != nil && len(nodeList.Nodes) > 0 && next == nil {
-// 			if nodeList.End() == position {
-// 				left = nodeList.End()
-// 				//prevSubtree = nodeList.Nodes[len(nodeList.Nodes)-1]
-// 			} else if nodeList.End() <= position {
-// 				left = nodeList.End()
-// 			} else if nodeList.Pos() <= position {
-// 				visitNodes(nodeList.Nodes)
-// 			}
-// 		}
-// 		return nodeList
-// 	}
-
-// 	nodeVisitor := ast.NewNodeVisitor(core.Identity, nil, ast.NodeVisitorHooks{
-// 		VisitNode:  visitNode,
-// 		VisitToken: visitNode,
-// 		VisitNodes: visitNodeList,
-// 		VisitModifiers: func(modifiers *ast.ModifierList, visitor *ast.NodeVisitor) *ast.ModifierList {
-// 			if modifiers != nil {
-// 				visitNodeList(&modifiers.NodeList, visitor)
-// 			}
-// 			return modifiers
-// 		},
-// 	})
-
-// 	for {
-// 		visitEachChildAndJSDoc(current, sourceFile, nodeVisitor)
-
-// 		// No node was found that contains the target position, so we've gone as deep as
-// 		// we can in the AST. We've either found a token, or we need to run the scanner
-// 		// to construct one that isn't stored in the AST.
-// 		if next == nil {
-// 			if ast.IsTokenKind(current.Kind) || ast.IsJSDocCommentContainingNode(current) {
-// 				return current
-// 			}
-// 			scanner := scanner.GetScannerForSourceFile(sourceFile, left)
-// 			for left < current.End() {
-// 				token := scanner.Token()
-// 				tokenFullStart := scanner.TokenFullStart()
-// 				tokenStart := scanner.TokenStart()
-// 				tokenEnd := scanner.TokenEnd()
-// 				if tokenStart <= position && (position < tokenEnd) {
-// 					if token == ast.KindIdentifier || !ast.IsTokenKind(token) {
-// 						if ast.IsJSDocKind(current.Kind) {
-// 							return current
-// 						}
-// 						panic(fmt.Sprintf("did not expect %s to have %s in its trivia", current.Kind.String(), token.String()))
-// 					}
-// 					return sourceFile.GetOrCreateToken(token, tokenFullStart, tokenEnd, current)
-// 				}
-// 				if tokenStart <= position && (tokenEnd == position || tokenEnd == position-1) {
-// 					return sourceFile.GetOrCreateToken(token, tokenFullStart, tokenEnd, current)
-// 				}
-// 				// if includePrecedingTokenAtEndPosition != nil && tokenEnd == position {
-// 				// 	prevToken := sourceFile.GetOrCreateToken(token, tokenFullStart, tokenEnd, current)
-// 				// 	if includePrecedingTokenAtEndPosition(prevToken) {
-// 				// 		return prevToken
-// 				// 	}
-// 				// }
-// 				left = tokenEnd
-// 				scanner.Scan()
-// 			}
-// 			return current
-// 		}
-// 		current = next
-// 		left = current.Pos()
-// 		next = nil
-// 	}
-
-// }
-=======
 const (
 	comparisonLessThan    = -1
 	comparisonEqualTo     = 0
@@ -666,5 +528,4 @@
 	}
 
 	return find(containingNode)
-}
->>>>>>> 28722faa
+}