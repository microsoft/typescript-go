package astnav

import (
	"fmt"

	"github.com/microsoft/typescript-go/internal/ast"
	"github.com/microsoft/typescript-go/internal/core"
	"github.com/microsoft/typescript-go/internal/scanner"
)

func GetTouchingPropertyName(sourceFile *ast.SourceFile, position int) *ast.Node {
	return getTokenAtPosition(sourceFile, position, false /*allowPositionInLeadingTrivia*/, func(node *ast.Node) bool {
		return ast.IsPropertyNameLiteral(node) || ast.IsKeywordKind(node.Kind) || ast.IsPrivateIdentifier(node)
	})
}

func GetTokenAtPosition(sourceFile *ast.SourceFile, position int) *ast.Node {
	return getTokenAtPosition(sourceFile, position, true /*allowPositionInLeadingTrivia*/, nil)
}

func getTokenAtPosition(
	sourceFile *ast.SourceFile,
	position int,
	allowPositionInLeadingTrivia bool,
	includePrecedingTokenAtEndPosition func(node *ast.Node) bool,
) *ast.Node {
	// getTokenAtPosition returns a token at the given position in the source file.
	// The token can be a real node in the AST, or a synthesized token constructed
	// with information from the scanner. Synthesized tokens are only created when
	// needed, and they are stored in the source file's token cache such that multiple
	// calls to getTokenAtPosition with the same position will return the same object
	// in memory. If there is no token at the given position (possible when
	// `allowPositionInLeadingTrivia` is false), the lowest node that encloses the
	// position is returned.

	// `next` tracks the node whose children will be visited on the next iteration.
	// `prevSubtree` is a node whose end position is equal to the target position,
	// only if `includePrecedingTokenAtEndPosition` is provided. Once set, the next
	// iteration of the loop will test the rightmost token of `prevSubtree` to see
	// if it should be returned.
	var next, prevSubtree *ast.Node
	current := sourceFile.AsNode()
	// `left` tracks the lower boundary of the node/token that could be returned,
	// and is eventually the scanner's start position, if the scanner is used.
	left := 0

	testNode := func(node *ast.Node) int {
		if node.End() == position && includePrecedingTokenAtEndPosition != nil {
			prevSubtree = node
		}

		if node.End() <= position {
			return -1
		}
		if getPosition(node, sourceFile, allowPositionInLeadingTrivia) > position {
			return 1
		}
		return 0
	}

	// We zero in on the node that contains the target position by visiting each
	// child and JSDoc comment of the current node. Node children are walked in
	// order, while node lists are binary searched.
	visitNode := func(node *ast.Node, _ *ast.NodeVisitor) *ast.Node {
		// We can't abort visiting children, so once a match is found, we set `next`
		// and do nothing on subsequent visits.
		if node != nil && node.Flags&ast.NodeFlagsReparsed == 0 && next == nil {
			switch testNode(node) {
			case -1:
				if !ast.IsJSDocKind(node.Kind) {
					// We can't move the left boundary into or beyond JSDoc,
					// because we may end up returning the token after this JSDoc,
					// constructing it with the scanner, and we need to include
					// all its leading trivia in its position.
					left = node.End()
				}
			case 0:
				next = node
			}
		}
		return node
	}

	visitNodeList := func(nodeList *ast.NodeList, _ *ast.NodeVisitor) *ast.NodeList {
		if nodeList != nil && len(nodeList.Nodes) > 0 && next == nil {
			if nodeList.End() == position && includePrecedingTokenAtEndPosition != nil {
				left = nodeList.End()
				prevSubtree = nodeList.Nodes[len(nodeList.Nodes)-1]
			} else if nodeList.End() <= position {
				left = nodeList.End()
			} else if nodeList.Pos() <= position {
				nodes := nodeList.Nodes
				index, match := core.BinarySearchUniqueFunc(nodes, func(middle int, node *ast.Node) int {
					if node.Flags&ast.NodeFlagsReparsed != 0 {
						return 0
					}
					cmp := testNode(node)
					if cmp < 0 {
						left = node.End()
					}
					return cmp
				})
				if match && nodes[index].Flags&ast.NodeFlagsReparsed != 0 {
					// filter and search again
					nodes = core.Filter(nodes, func(node *ast.Node) bool {
						return node.Flags&ast.NodeFlagsReparsed == 0
					})
					index, match = core.BinarySearchUniqueFunc(nodes, func(middle int, node *ast.Node) int {
						cmp := testNode(node)
						if cmp < 0 {
							left = node.End()
						}
						return cmp
					})
				}
				if match {
					next = nodes[index]
				}
			}
		}
		return nodeList
	}

	nodeVisitor := ast.NewNodeVisitor(core.Identity, nil, ast.NodeVisitorHooks{
		VisitNode:  visitNode,
		VisitToken: visitNode,
		VisitNodes: visitNodeList,
		VisitModifiers: func(modifiers *ast.ModifierList, visitor *ast.NodeVisitor) *ast.ModifierList {
			if modifiers != nil {
				visitNodeList(&modifiers.NodeList, visitor)
			}
			return modifiers
		},
	})

	for {
		visitEachChildAndJSDoc(current, sourceFile, nodeVisitor)
		// If prevSubtree was set on the last iteration, it ends at the target position.
		// Check if the rightmost token of prevSubtree should be returned based on the
		// `includePrecedingTokenAtEndPosition` callback.
		if prevSubtree != nil {
			child := findRightmostNode(prevSubtree)
			if child.End() == position && includePrecedingTokenAtEndPosition(child) {
				// Optimization: includePrecedingTokenAtEndPosition only ever returns true
				// for real AST nodes, so we don't run the scanner here.
				return child
			}
			prevSubtree = nil
		}

		// No node was found that contains the target position, so we've gone as deep as
		// we can in the AST. We've either found a token, or we need to run the scanner
		// to construct one that isn't stored in the AST.
		if next == nil {
			if ast.IsTokenKind(current.Kind) || ast.IsJSDocCommentContainingNode(current) {
				return current
			}
			scanner := scanner.GetScannerForSourceFile(sourceFile, left)
			for left < current.End() {
				token := scanner.Token()
				tokenFullStart := scanner.TokenFullStart()
				tokenStart := core.IfElse(allowPositionInLeadingTrivia, tokenFullStart, scanner.TokenStart())
				tokenEnd := scanner.TokenEnd()
				if tokenStart <= position && (position < tokenEnd) {
					if token == ast.KindIdentifier || !ast.IsTokenKind(token) {
						if ast.IsJSDocKind(current.Kind) {
							return current
						}
						panic(fmt.Sprintf("did not expect %s to have %s in its trivia", current.Kind.String(), token.String()))
					}
					return sourceFile.GetOrCreateToken(token, tokenFullStart, tokenEnd, current)
				}
				if includePrecedingTokenAtEndPosition != nil && tokenEnd == position {
					prevToken := sourceFile.GetOrCreateToken(token, tokenFullStart, tokenEnd, current)
					if includePrecedingTokenAtEndPosition(prevToken) {
						return prevToken
					}
				}
				left = tokenEnd
				scanner.Scan()
			}
			return current
		}
		current = next
		left = current.Pos()
		next = nil
	}
}

func getPosition(node *ast.Node, sourceFile *ast.SourceFile, allowPositionInLeadingTrivia bool) int {
	if allowPositionInLeadingTrivia {
		return node.Pos()
	}
	return scanner.GetTokenPosOfNode(node, sourceFile, true /*includeJSDoc*/)
}

func findRightmostNode(node *ast.Node) *ast.Node {
	var next *ast.Node
	current := node
	visitNode := func(node *ast.Node, _ *ast.NodeVisitor) *ast.Node {
		if node != nil {
			next = node
		}
		return node
	}
	visitor := ast.NewNodeVisitor(core.Identity, nil, ast.NodeVisitorHooks{
		VisitNode:  visitNode,
		VisitToken: visitNode,
		VisitNodes: func(nodeList *ast.NodeList, visitor *ast.NodeVisitor) *ast.NodeList {
			if nodeList != nil {
				if rightmost := ast.FindLastVisibleNode(nodeList.Nodes); rightmost != nil {
					next = rightmost
				}
			}
			return nodeList
		},
		VisitModifiers: func(modifiers *ast.ModifierList, visitor *ast.NodeVisitor) *ast.ModifierList {
			if modifiers != nil {
				if rightmost := ast.FindLastVisibleNode(modifiers.Nodes); rightmost != nil {
					next = rightmost
				}
			}
			return modifiers
		},
	})

	for {
		current.VisitEachChild(visitor)
		if next == nil {
			return current
		}
		current = next
		next = nil
	}
}

func visitEachChildAndJSDoc(node *ast.Node, sourceFile *ast.SourceFile, visitor *ast.NodeVisitor) {
	if node.Flags&ast.NodeFlagsHasJSDoc != 0 {
		for _, jsdoc := range node.JSDoc(sourceFile) {
			if visitor.Hooks.VisitNode != nil {
				visitor.Hooks.VisitNode(jsdoc, visitor)
			} else {
				visitor.VisitNode(jsdoc)
			}
		}
	}
	node.VisitEachChild(visitor)
}

const (
	comparisonLessThan    = -1
	comparisonEqualTo     = 0
	comparisonGreaterThan = 1
)

// Finds the leftmost token satisfying `position < token.End()`.
// If the leftmost token satisfying `position < token.End()` is invalid, or if position
// is in the trivia of that leftmost token,
// we will find the rightmost valid token with `token.End() <= position`.
func FindPrecedingToken(sourceFile *ast.SourceFile, position int) *ast.Node {
	return FindPrecedingTokenEx(sourceFile, position, nil, false)
}

func FindPrecedingTokenEx(sourceFile *ast.SourceFile, position int, startNode *ast.Node, excludeJSDoc bool) *ast.Node {
	var find func(node *ast.Node) *ast.Node
	find = func(n *ast.Node) *ast.Node {
		if ast.IsNonWhitespaceToken(n) {
			return n
		}

		// `foundChild` is the leftmost node that contains the target position.
		// `prevChild` is the last visited child of the current node.
		var foundChild, prevChild *ast.Node
		visitNode := func(node *ast.Node, _ *ast.NodeVisitor) *ast.Node {
			// skip synthesized nodes (that will exist now because of jsdoc handling)
			if node == nil || node.Flags&ast.NodeFlagsReparsed != 0 {
				return node
			}
			if foundChild != nil { // We cannot abort visiting children, so once the desired child is found, we do nothing.
				return node
			}
			if position < node.End() && (prevChild == nil || prevChild.End() <= position) {
				foundChild = node
			} else {
				prevChild = node
			}
			return node
		}
		visitNodes := func(nodeList *ast.NodeList, _ *ast.NodeVisitor) *ast.NodeList {
			if foundChild != nil {
				return nodeList
			}
			if nodeList != nil && len(nodeList.Nodes) > 0 {
				nodes := nodeList.Nodes
				if isJSDocSingleCommentNodeList(n, nodeList) {
					return nodeList
				}
				index, match := core.BinarySearchUniqueFunc(nodes, func(middle int, _ *ast.Node) int {
					// synthetic jsdoc nodes should have jsdocNode.End() <= n.Pos()
					if nodes[middle].Flags&ast.NodeFlagsReparsed != 0 {
						return comparisonLessThan
					}
					if position < nodes[middle].End() {
						if middle == 0 || position >= nodes[middle-1].End() {
							return comparisonEqualTo
						}
						return comparisonGreaterThan
					}
					return comparisonLessThan
				})

				if match {
					foundChild = nodes[index]
				}

				validLookupIndex := core.IfElse(match, index-1, len(nodes)-1)
				for i := validLookupIndex; i >= 0; i-- {
					if nodes[i].Flags&ast.NodeFlagsReparsed != 0 {
						continue
					}
					if prevChild == nil {
						prevChild = nodes[i]
					}
				}
			}
			return nodeList
		}
		nodeVisitor := ast.NewNodeVisitor(core.Identity, nil, ast.NodeVisitorHooks{
			VisitNode:  visitNode,
			VisitToken: visitNode,
			VisitNodes: visitNodes,
			VisitModifiers: func(modifiers *ast.ModifierList, visitor *ast.NodeVisitor) *ast.ModifierList {
				if modifiers != nil {
					visitNodes(&modifiers.NodeList, visitor)
				}
				return modifiers
			},
		})
		visitEachChildAndJSDoc(n, sourceFile, nodeVisitor)

		if foundChild != nil {
			// Note that the span of a node's tokens is [getStartOfNode(node, ...), node.end).
			// Given that `position < child.end` and child has constituent tokens, we distinguish these cases:
			// 1) `position` precedes `child`'s tokens or `child` has no tokens (ie: in a comment or whitespace preceding `child`):
			// we need to find the last token in a previous child node or child tokens.
			// 2) `position` is within the same span: we recurse on `child`.
			start := GetStartOfNode(foundChild, sourceFile, !excludeJSDoc /*includeJSDoc*/)
			lookInPreviousChild := start >= position || // cursor in the leading trivia or preceding tokens
				!isValidPrecedingNode(foundChild, sourceFile)
			if lookInPreviousChild {
				if position >= foundChild.Pos() {
					// Find jsdoc preceding the foundChild.
					var jsDoc *ast.Node
					nodeJSDoc := n.JSDoc(sourceFile)
					for i := len(nodeJSDoc) - 1; i >= 0; i-- {
						if nodeJSDoc[i].Pos() >= foundChild.Pos() {
							jsDoc = nodeJSDoc[i]
							break
						}
					}
					if jsDoc != nil {
						if !excludeJSDoc {
							return find(jsDoc)
						} else {
							return findRightmostValidToken(jsDoc.End(), sourceFile, n, position, excludeJSDoc)
						}
					}
					return findRightmostValidToken(foundChild.Pos(), sourceFile, n, -1 /*position*/, excludeJSDoc)
				} else { // Answer is in tokens between two visited children.
					return findRightmostValidToken(foundChild.Pos(), sourceFile, n, position, excludeJSDoc)
				}
			} else {
				// position is in [foundChild.getStart(), foundChild.End): recur.
				return find(foundChild)
			}
		}

		// We have two cases here: either the position is at the end of the file,
		// or the desired token is in the unvisited trailing tokens of the current node.
		if position >= n.End() {
			return findRightmostValidToken(n.End(), sourceFile, n, -1 /*position*/, excludeJSDoc)
		} else {
			return findRightmostValidToken(n.End(), sourceFile, n, position, excludeJSDoc)
		}
	}

	var node *ast.Node
	if startNode != nil {
		node = startNode
	} else {
		node = sourceFile.AsNode()
	}
	result := find(node)
	if result != nil && ast.IsWhitespaceOnlyJsxText(result) {
		panic("Expected result to be a non-whitespace token.")
	}
	return result
}

func isValidPrecedingNode(node *ast.Node, sourceFile *ast.SourceFile) bool {
	start := GetStartOfNode(node, sourceFile, false /*includeJSDoc*/)
	width := node.End() - start
	return !(ast.IsWhitespaceOnlyJsxText(node) || width == 0)
}

func GetStartOfNode(node *ast.Node, file *ast.SourceFile, includeJSDoc bool) int {
	return scanner.GetTokenPosOfNode(node, file, includeJSDoc)
}

// If this is a single comment JSDoc, we do not visit the comment node.
func isJSDocSingleCommentNodeList(parent *ast.Node, nodeList *ast.NodeList) bool {
	return parent.Kind == ast.KindJSDoc && nodeList == parent.AsJSDoc().Comment && nodeList != nil && len(nodeList.Nodes) == 1
}

// Looks for rightmost valid token in the range [startPos, endPos).
// If position is >= 0, looks for rightmost valid token that precedes or touches that position.
func findRightmostValidToken(endPos int, sourceFile *ast.SourceFile, containingNode *ast.Node, position int, excludeJSDoc bool) *ast.Node {
	if position == -1 {
		position = containingNode.End()
	}
	var find func(n *ast.Node) *ast.Node
	find = func(n *ast.Node) *ast.Node {
		if n == nil {
			return nil
		}
		if ast.IsNonWhitespaceToken(n) {
			return n
		}

		var rightmostValidNode *ast.Node
		rightmostVisitedNodes := make([]*ast.Node, 0, 1) // Nodes after the last valid node.
		hasChildren := false
<<<<<<< HEAD
		test := func(node *ast.Node) bool {
			if node.Flags&ast.NodeFlagsReparsed != 0 ||
				node.End() > endPos || GetStartOfNode(node, sourceFile, !excludeJSDoc /*includeJSDoc*/) >= position {
				return false
			}
			rightmostVisitedNode = node
			if isValidPrecedingNode(node, sourceFile) {
				rightmostValidNode = node
				return true
			}
			return false
=======
		shouldVisitNode := func(node *ast.Node) bool {
			// Node is synthetic or out of the desired range: don't visit it.
			return !(node.Flags&ast.NodeFlagsReparsed != 0 ||
				node.End() > endPos || getStartOfNode(node, sourceFile, !excludeJSDoc /*includeJSDoc*/) >= position)
>>>>>>> 60f706cf
		}
		visitNode := func(node *ast.Node, _ *ast.NodeVisitor) *ast.Node {
			if node == nil {
				return node
			}
			hasChildren = true
			if !shouldVisitNode(node) {
				return node
			}
			rightmostVisitedNodes = append(rightmostVisitedNodes, node)
			if isValidPrecedingNode(node, sourceFile) {
				rightmostValidNode = node
				rightmostVisitedNodes = rightmostVisitedNodes[:0]
			}
			return node
		}
		visitNodes := func(nodeList *ast.NodeList, _ *ast.NodeVisitor) *ast.NodeList {
			if nodeList != nil && len(nodeList.Nodes) > 0 {
				if isJSDocSingleCommentNodeList(n, nodeList) {
					return nodeList
				}
				hasChildren = true
				index, _ := core.BinarySearchUniqueFunc(nodeList.Nodes, func(middle int, node *ast.Node) int {
					if node.End() > endPos {
						return comparisonGreaterThan
					}
					return comparisonLessThan
				})
				validIndex := -1
				for i := index - 1; i >= 0; i-- {
					if !shouldVisitNode(nodeList.Nodes[i]) {
						continue
					}
					if isValidPrecedingNode(nodeList.Nodes[i], sourceFile) {
						validIndex = i
						rightmostValidNode = nodeList.Nodes[i]
						break
					}
				}
				for i := validIndex + 1; i < index; i++ {
					if !shouldVisitNode(nodeList.Nodes[i]) {
						continue
					}
					rightmostVisitedNodes = append(rightmostVisitedNodes, nodeList.Nodes[i])
				}
			}
			return nodeList
		}
		nodeVisitor := ast.NewNodeVisitor(core.Identity, nil, ast.NodeVisitorHooks{
			VisitNode:  visitNode,
			VisitToken: visitNode,
			VisitNodes: visitNodes,
			VisitModifiers: func(modifiers *ast.ModifierList, visitor *ast.NodeVisitor) *ast.ModifierList {
				if modifiers != nil {
					visitNodes(&modifiers.NodeList, visitor)
				}
				return modifiers
			},
		})
		visitEachChildAndJSDoc(n, sourceFile, nodeVisitor)

		// Three cases:
		// 1. The answer is a token of `rightmostValidNode`.
		// 2. The answer is one of the unvisited tokens that occur after the rightmost valid node.
		// 3. The current node is a childless, token-less node. The answer is the current node.

		// Case 2: Look at unvisited trailing tokens that occur in between the rightmost visited nodes.
		if !ast.IsJSDocCommentContainingNode(n) { // JSDoc nodes don't include trivia tokens as children.
			var startPos int
			if rightmostValidNode != nil {
				startPos = rightmostValidNode.End()
			} else {
				startPos = n.Pos()
			}
			scanner := scanner.GetScannerForSourceFile(sourceFile, startPos)
			var tokens []*ast.Node
			for _, visitedNode := range rightmostVisitedNodes {
				// Trailing tokens that occur before this node.
				for startPos < min(visitedNode.Pos(), position) {
					tokenStart := scanner.TokenStart()
					if tokenStart >= position {
						break
					}
					token := scanner.Token()
					tokenFullStart := scanner.TokenFullStart()
					tokenEnd := scanner.TokenEnd()
					startPos = tokenEnd
					tokens = append(tokens, sourceFile.GetOrCreateToken(token, tokenFullStart, tokenEnd, n))
					scanner.Scan()
				}
				startPos = visitedNode.End()
				scanner.ResetPos(startPos)
			}
			// Trailing tokens after last visited node.
			for startPos < min(endPos, position) {
				tokenStart := scanner.TokenStart()
				if tokenStart >= position {
					break
				}
				token := scanner.Token()
				tokenFullStart := scanner.TokenFullStart()
				tokenEnd := scanner.TokenEnd()
				startPos = tokenEnd
				tokens = append(tokens, sourceFile.GetOrCreateToken(token, tokenFullStart, tokenEnd, n))
				scanner.Scan()
			}

			lastToken := len(tokens) - 1
			// Find preceding valid token.
			for i := lastToken; i >= 0; i-- {
				if !ast.IsWhitespaceOnlyJsxText(tokens[i]) {
					return tokens[i]
				}
			}
		}

		// Case 3: childless node.
		if !hasChildren {
			return n
		}
		// Case 1: recur on rightmostValidNode.
		return find(rightmostValidNode)
	}

	return find(containingNode)
}

// !!!
func FindNextToken(previousToken *ast.Node, parent *ast.Node, file *ast.SourceFile) *ast.Node {
	return nil
}<|MERGE_RESOLUTION|>--- conflicted
+++ resolved
@@ -430,24 +430,10 @@
 		var rightmostValidNode *ast.Node
 		rightmostVisitedNodes := make([]*ast.Node, 0, 1) // Nodes after the last valid node.
 		hasChildren := false
-<<<<<<< HEAD
-		test := func(node *ast.Node) bool {
-			if node.Flags&ast.NodeFlagsReparsed != 0 ||
-				node.End() > endPos || GetStartOfNode(node, sourceFile, !excludeJSDoc /*includeJSDoc*/) >= position {
-				return false
-			}
-			rightmostVisitedNode = node
-			if isValidPrecedingNode(node, sourceFile) {
-				rightmostValidNode = node
-				return true
-			}
-			return false
-=======
 		shouldVisitNode := func(node *ast.Node) bool {
 			// Node is synthetic or out of the desired range: don't visit it.
 			return !(node.Flags&ast.NodeFlagsReparsed != 0 ||
-				node.End() > endPos || getStartOfNode(node, sourceFile, !excludeJSDoc /*includeJSDoc*/) >= position)
->>>>>>> 60f706cf
+				node.End() > endPos || GetStartOfNode(node, sourceFile, !excludeJSDoc /*includeJSDoc*/) >= position)
 		}
 		visitNode := func(node *ast.Node, _ *ast.NodeVisitor) *ast.Node {
 			if node == nil {
