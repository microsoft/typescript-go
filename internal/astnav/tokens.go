package astnav

import (
	"fmt"

	"github.com/microsoft/typescript-go/internal/ast"
	"github.com/microsoft/typescript-go/internal/core"
	"github.com/microsoft/typescript-go/internal/scanner"
)

func GetTouchingPropertyName(sourceFile *ast.SourceFile, position int) *ast.Node {
	return getTokenAtPosition(sourceFile, position, false /*allowPositionInLeadingTrivia*/, func(node *ast.Node) bool {
		return ast.IsPropertyNameLiteral(node) || ast.IsKeywordKind(node.Kind) || ast.IsPrivateIdentifier(node)
	})
}

func GetTokenAtPosition(sourceFile *ast.SourceFile, position int) *ast.Node {
	return getTokenAtPosition(sourceFile, position, true /*allowPositionInLeadingTrivia*/, nil)
}

func getTokenAtPosition(
	sourceFile *ast.SourceFile,
	position int,
	allowPositionInLeadingTrivia bool,
	includePrecedingTokenAtEndPosition func(node *ast.Node) bool,
) *ast.Node {
	// getTokenAtPosition returns a token at the given position in the source file.
	// The token can be a real node in the AST, or a synthesized token constructed
	// with information from the scanner. Synthesized tokens are only created when
	// needed, and they are stored in the source file's token cache such that multiple
	// calls to getTokenAtPosition with the same position will return the same object
	// in memory. If there is no token at the given position (possible when
	// `allowPositionInLeadingTrivia` is false), the lowest node that encloses the
	// position is returned.

	// `next` tracks the node whose children will be visited on the next iteration.
	// `prevSubtree` is a node whose end position is equal to the target position,
	// only if `includePrecedingTokenAtEndPosition` is provided. Once set, the next
	// iteration of the loop will test the rightmost token of `prevSubtree` to see
	// if it should be returned.
	var next, prevSubtree *ast.Node
	current := sourceFile.AsNode()
	// `left` tracks the lower boundary of the node/token that could be returned,
	// and is eventually the scanner's start position, if the scanner is used.
	left := 0

	testNode := func(node *ast.Node) int {
		if node.End() == position && includePrecedingTokenAtEndPosition != nil {
			prevSubtree = node
		}

		if node.End() <= position {
			return -1
		}
		if getPosition(node, sourceFile, allowPositionInLeadingTrivia) > position {
			return 1
		}
		return 0
	}

	// We zero in on the node that contains the target position by visiting each
	// child and JSDoc comment of the current node. Node children are walked in
	// order, while node lists are binary searched.
	visitNode := func(node *ast.Node, _ *ast.NodeVisitor) *ast.Node {
		// We can't abort visiting children, so once a match is found, we set `next`
		// and do nothing on subsequent visits.
		if node != nil && node.Flags&ast.NodeFlagsReparsed == 0 && next == nil {
			switch testNode(node) {
			case -1:
				if !ast.IsJSDocKind(node.Kind) {
					// We can't move the left boundary into or beyond JSDoc,
					// because we may end up returning the token after this JSDoc,
					// constructing it with the scanner, and we need to include
					// all its leading trivia in its position.
					left = node.End()
				}
			case 0:
				next = node
			}
		}
		return node
	}

<<<<<<< HEAD
=======
	visitNodes := func(nodes []*ast.Node) {
		index, match := core.BinarySearchUniqueFunc(nodes, func(middle int, node *ast.Node) int {
			cmp := testNode(node)
			if cmp < 0 {
				left = node.End()
			}
			return cmp
		})

		if match {
			next = nodes[index]
		}
	}

>>>>>>> 8b5072c5
	visitNodeList := func(nodeList *ast.NodeList, _ *ast.NodeVisitor) *ast.NodeList {
		if nodeList != nil && len(nodeList.Nodes) > 0 && next == nil {
			if nodeList.End() == position && includePrecedingTokenAtEndPosition != nil {
				left = nodeList.End()
				prevSubtree = nodeList.Nodes[len(nodeList.Nodes)-1]
			} else if nodeList.End() <= position {
				left = nodeList.End()
			} else if nodeList.Pos() <= position {
				nodes := nodeList.Nodes
				index, match := core.BinarySearchUniqueFunc(nodes, position, func(middle int, node *ast.Node) int {
					if node.Flags&ast.NodeFlagsReparsed != 0 {
						return 0
					}
					cmp := testNode(node)
					if cmp < 0 {
						left = node.End()
					}
					return cmp
				})
				if match && nodes[index].Flags&ast.NodeFlagsReparsed != 0 {
					// filter and search again
					nodes = core.Filter(nodes, func(node *ast.Node) bool {
						return node.Flags&ast.NodeFlagsReparsed == 0
					})
					index, match = core.BinarySearchUniqueFunc(nodes, position, func(middle int, node *ast.Node) int {
						cmp := testNode(node)
						if cmp < 0 {
							left = node.End()
						}
						return cmp
					})
				}
				if match {
					next = nodes[index]
				}
			}
		}
		return nodeList
	}

	nodeVisitor := ast.NewNodeVisitor(core.Identity, nil, ast.NodeVisitorHooks{
		VisitNode:  visitNode,
		VisitToken: visitNode,
		VisitNodes: visitNodeList,
		VisitModifiers: func(modifiers *ast.ModifierList, visitor *ast.NodeVisitor) *ast.ModifierList {
			if modifiers != nil {
				visitNodeList(&modifiers.NodeList, visitor)
			}
			return modifiers
		},
	})

	for {
		visitEachChildAndJSDoc(current, sourceFile, nodeVisitor)
		// If prevSubtree was set on the last iteration, it ends at the target position.
		// Check if the rightmost token of prevSubtree should be returned based on the
		// `includePrecedingTokenAtEndPosition` callback.
		if prevSubtree != nil {
			child := findRightmostNode(prevSubtree)
			if child.End() == position && includePrecedingTokenAtEndPosition(child) {
				// Optimization: includePrecedingTokenAtEndPosition only ever returns true
				// for real AST nodes, so we don't run the scanner here.
				return child
			}
			prevSubtree = nil
		}

		// No node was found that contains the target position, so we've gone as deep as
		// we can in the AST. We've either found a token, or we need to run the scanner
		// to construct one that isn't stored in the AST.
		if next == nil {
			if ast.IsTokenKind(current.Kind) || ast.IsJSDocCommentContainingNode(current) {
				return current
			}
			scanner := scanner.GetScannerForSourceFile(sourceFile, left)
			for left < current.End() {
				token := scanner.Token()
				tokenFullStart := scanner.TokenFullStart()
				tokenStart := core.IfElse(allowPositionInLeadingTrivia, tokenFullStart, scanner.TokenStart())
				tokenEnd := scanner.TokenEnd()
				if tokenStart <= position && (position < tokenEnd) {
					if token == ast.KindIdentifier || !ast.IsTokenKind(token) {
						if ast.IsJSDocKind(current.Kind) {
							return current
						}
						panic(fmt.Sprintf("did not expect %s to have %s in its trivia", current.Kind.String(), token.String()))
					}
					return sourceFile.GetOrCreateToken(token, tokenFullStart, tokenEnd, current)
				}
				if includePrecedingTokenAtEndPosition != nil && tokenEnd == position {
					prevToken := sourceFile.GetOrCreateToken(token, tokenFullStart, tokenEnd, current)
					if includePrecedingTokenAtEndPosition(prevToken) {
						return prevToken
					}
				}
				left = tokenEnd
				scanner.Scan()
			}
			return current
		}
		current = next
		left = current.Pos()
		next = nil
	}
}

func getPosition(node *ast.Node, sourceFile *ast.SourceFile, allowPositionInLeadingTrivia bool) int {
	if allowPositionInLeadingTrivia {
		return node.Pos()
	}
	return scanner.GetTokenPosOfNode(node, sourceFile, true /*includeJsDoc*/)
}

func findRightmostNode(node *ast.Node) *ast.Node {
	var next *ast.Node
	current := node
	visitNode := func(node *ast.Node, _ *ast.NodeVisitor) *ast.Node {
		if node != nil {
			next = node
		}
		return node
	}
	visitor := ast.NewNodeVisitor(core.Identity, nil, ast.NodeVisitorHooks{
		VisitNode:  visitNode,
		VisitToken: visitNode,
		VisitNodes: func(nodeList *ast.NodeList, visitor *ast.NodeVisitor) *ast.NodeList {
			if nodeList != nil {
				if rightmost := ast.FindLastVisibleNode(nodeList.Nodes); rightmost != nil {
					next = rightmost
				}
			}
			return nodeList
		},
		VisitModifiers: func(modifiers *ast.ModifierList, visitor *ast.NodeVisitor) *ast.ModifierList {
			if modifiers != nil {
				if rightmost := ast.FindLastVisibleNode(modifiers.Nodes); rightmost != nil {
					next = rightmost
				}
			}
			return modifiers
		},
	})

	for {
		current.VisitEachChild(visitor)
		if next == nil {
			return current
		}
		current = next
		next = nil
	}
}

func visitEachChildAndJSDoc(node *ast.Node, sourceFile *ast.SourceFile, visitor *ast.NodeVisitor) {
	if node.Flags&ast.NodeFlagsHasJSDoc != 0 {
		for _, jsDoc := range node.JSDoc(sourceFile) {
			if visitor.Hooks.VisitNode != nil {
				visitor.Hooks.VisitNode(jsDoc, visitor)
			} else {
				visitor.VisitNode(jsDoc)
			}
		}
	}
	node.VisitEachChild(visitor)
}<|MERGE_RESOLUTION|>--- conflicted
+++ resolved
@@ -81,23 +81,6 @@
 		return node
 	}
 
-<<<<<<< HEAD
-=======
-	visitNodes := func(nodes []*ast.Node) {
-		index, match := core.BinarySearchUniqueFunc(nodes, func(middle int, node *ast.Node) int {
-			cmp := testNode(node)
-			if cmp < 0 {
-				left = node.End()
-			}
-			return cmp
-		})
-
-		if match {
-			next = nodes[index]
-		}
-	}
-
->>>>>>> 8b5072c5
 	visitNodeList := func(nodeList *ast.NodeList, _ *ast.NodeVisitor) *ast.NodeList {
 		if nodeList != nil && len(nodeList.Nodes) > 0 && next == nil {
 			if nodeList.End() == position && includePrecedingTokenAtEndPosition != nil {
@@ -107,7 +90,7 @@
 				left = nodeList.End()
 			} else if nodeList.Pos() <= position {
 				nodes := nodeList.Nodes
-				index, match := core.BinarySearchUniqueFunc(nodes, position, func(middle int, node *ast.Node) int {
+				index, match := core.BinarySearchUniqueFunc(nodes, func(middle int, node *ast.Node) int {
 					if node.Flags&ast.NodeFlagsReparsed != 0 {
 						return 0
 					}
@@ -122,7 +105,7 @@
 					nodes = core.Filter(nodes, func(node *ast.Node) bool {
 						return node.Flags&ast.NodeFlagsReparsed == 0
 					})
-					index, match = core.BinarySearchUniqueFunc(nodes, position, func(middle int, node *ast.Node) int {
+					index, match = core.BinarySearchUniqueFunc(nodes, func(middle int, node *ast.Node) int {
 						cmp := testNode(node)
 						if cmp < 0 {
 							left = node.End()
