package printer

import (
	"fmt"
	"slices"
	"strconv"
	"strings"
	"unicode/utf8"

	"github.com/microsoft/typescript-go/internal/ast"
	"github.com/microsoft/typescript-go/internal/core"
	"github.com/microsoft/typescript-go/internal/scanner"
	"github.com/microsoft/typescript-go/internal/stringutil"
	"github.com/microsoft/typescript-go/internal/tspath"
)

type getLiteralTextFlags int

const (
	getLiteralTextFlagsNone                          getLiteralTextFlags = 0
	getLiteralTextFlagsNeverAsciiEscape              getLiteralTextFlags = 1 << 0
	getLiteralTextFlagsJsxAttributeEscape            getLiteralTextFlags = 1 << 1
	getLiteralTextFlagsTerminateUnterminatedLiterals getLiteralTextFlags = 1 << 2
	getLiteralTextFlagsAllowNumericSeparator         getLiteralTextFlags = 1 << 3
)

type QuoteChar rune

const (
	QuoteCharSingleQuote QuoteChar = '\''
	QuoteCharDoubleQuote QuoteChar = '"'
	QuoteCharBacktick    QuoteChar = '`'
)

var jsxEscapedCharsMap = map[rune]string{
	'"':  "&quot;",
	'\'': "&apos;",
}

var escapedCharsMap = map[rune]string{
	'\t':     `\t`,
	'\v':     `\v`,
	'\f':     `\f`,
	'\b':     `\b`,
	'\r':     `\r`,
	'\n':     `\n`,
	'\\':     `\\`,
	'"':      `\"`,
	'\'':     `\'`,
	'`':      "\\`",
	'$':      `\$`,     // when quoteChar == '`'
	'\u2028': `\u2028`, // lineSeparator
	'\u2029': `\u2029`, // paragraphSeparator
	'\u0085': `\u0085`, // nextLine
}

func encodeJsxCharacterEntity(b *strings.Builder, charCode rune) {
	hexCharCode := strings.ToUpper(strconv.FormatUint(uint64(charCode), 16))
	b.WriteString("&#x")
	b.WriteString(hexCharCode)
	b.WriteByte(';')
}

func encodeUtf16EscapeSequence(b *strings.Builder, charCode rune) {
	hexCharCode := strings.ToUpper(strconv.FormatUint(uint64(charCode), 16))
	b.WriteString(`\u`)
	for i := len(hexCharCode); i < 4; i++ {
		b.WriteByte('0')
	}
	b.WriteString(hexCharCode)
}

// Based heavily on the abstract 'Quote'/'QuoteJSONString' operation from ECMA-262 (24.3.2.2),
// but augmented for a few select characters (e.g. lineSeparator, paragraphSeparator, nextLine)
// Note that this doesn't actually wrap the input in double quotes.
func escapeStringWorker(s string, quoteChar QuoteChar, flags getLiteralTextFlags, b *strings.Builder) {
	pos := 0
	i := 0
	for i < len(s) {
		ch, size := utf8.DecodeRuneInString(s[i:])

		escape := false

		// This consists of the first 19 unprintable ASCII characters, canonical escapes, lineSeparator,
		// paragraphSeparator, and nextLine. The latter three are just desirable to suppress new lines in
		// the language service. These characters should be escaped when printing, and if any characters are added,
		// `escapedCharsMap` and/or `jsxEscapedCharsMap` must be updated. Note that this *does not* include the 'delete'
		// character. There is no reason for this other than that JSON.stringify does not handle it either.
		switch ch {
		case '\\':
			if flags&getLiteralTextFlagsJsxAttributeEscape == 0 {
				escape = true
			}
		case '$':
			if quoteChar == QuoteCharBacktick && i+1 < len(s) && s[i+1] == '{' {
				escape = true
			}
		case rune(quoteChar), '\u2028', '\u2029', '\u0085', '\r':
			escape = true
		case '\n':
			if quoteChar != QuoteCharBacktick {
				// Template strings preserve simple LF newlines, still encode CRLF (or CR).
				escape = true
			}
		default:
			if ch <= '\u001f' || flags&getLiteralTextFlagsNeverAsciiEscape == 0 && ch > '\u007f' {
				escape = true
			}
		}

		if escape {
			if pos < i {
				// Write string up to this point
				b.WriteString(s[pos:i])
			}

			switch {
			case flags&getLiteralTextFlagsJsxAttributeEscape != 0:
				if ch == 0 {
					b.WriteString("&#0;")
				} else if match, ok := jsxEscapedCharsMap[ch]; ok {
					b.WriteString(match)
				} else {
					encodeJsxCharacterEntity(b, ch)
				}

			default:
				if ch == '\r' && quoteChar == QuoteCharBacktick && i+1 < len(s) && s[i+1] == '\n' {
					// Template strings preserve simple LF newlines, but still must escape CRLF. Left alone, the
					// above cases for `\r` and `\n` would inadvertently escape CRLF as two independent characters.
					size++
					b.WriteString(`\r\n`)
				} else if ch > 0xffff {
					// encode as surrogate pair
					ch -= 0x10000
					encodeUtf16EscapeSequence(b, (ch&0b11111111110000000000>>10)+0xD800)
					encodeUtf16EscapeSequence(b, (ch&0b00000000001111111111)+0xDC00)
				} else if ch == 0 {
					if i+1 < len(s) && stringutil.IsDigit(rune(s[i+1])) {
						// If the null character is followed by digits, print as a hex escape to prevent the result from
						// parsing as an octal (which is forbidden in strict mode)
						b.WriteString(`\x00`)
					} else {
						// Otherwise, keep printing a literal \0 for the null character
						b.WriteString(`\0`)
					}
				} else {
					if match, ok := escapedCharsMap[ch]; ok {
						b.WriteString(match)
					} else {
						encodeUtf16EscapeSequence(b, ch)
					}
				}
			}
			pos = i + size
		}

		i += size
	}

	if pos < i {
		b.WriteString(s[pos:])
	}
}

func EscapeString(s string, quoteChar QuoteChar) string {
	var b strings.Builder
	b.Grow(len(s) + 2)
	escapeStringWorker(s, quoteChar, getLiteralTextFlagsNeverAsciiEscape, &b)
	return b.String()
}

func escapeNonAsciiString(s string, quoteChar QuoteChar) string {
	var b strings.Builder
	b.Grow(len(s) + 2)
	escapeStringWorker(s, quoteChar, getLiteralTextFlagsNone, &b)
	return b.String()
}

func escapeJsxAttributeString(s string, quoteChar QuoteChar) string {
	var b strings.Builder
	b.Grow(len(s) + 2)
	escapeStringWorker(s, quoteChar, getLiteralTextFlagsJsxAttributeEscape|getLiteralTextFlagsNeverAsciiEscape, &b)
	return b.String()
}

func canUseOriginalText(node *ast.LiteralLikeNode, flags getLiteralTextFlags) bool {
	// A synthetic node has no original text, nor does a node without a parent as we would be unable to find the
	// containing SourceFile. We also cannot use the original text if the literal was unterminated and the caller has
	// requested proper termination of unterminated literals
	if ast.NodeIsSynthesized(node) || node.Parent == nil || flags&getLiteralTextFlagsTerminateUnterminatedLiterals != 0 && ast.IsUnterminatedLiteral(node) {
		return false
	}

	if node.Kind == ast.KindNumericLiteral {
		tokenFlags := node.AsNumericLiteral().TokenFlags
		// For a numeric literal, we cannot use the original text if the original text was an invalid literal
		if tokenFlags&ast.TokenFlagsIsInvalid != 0 {
			return false
		}
		// We also cannot use the original text if the literal contains numeric separators, but numeric separators
		// are not permitted
		if tokenFlags&ast.TokenFlagsContainsSeparator != 0 {
			return flags&getLiteralTextFlagsAllowNumericSeparator != 0
		}
	}

	// Finally, we do not use the original text of a BigInt literal
	// TODO(rbuckton): The reason as to why we do not use the original text for bigints is not mentioned in the
	// original compiler source. It could be that this is no longer necessary, in which case bigint literals should
	// use the same code path as numeric literals, above
	return node.Kind != ast.KindBigIntLiteral
}

func getLiteralText(node *ast.LiteralLikeNode, sourceFile *ast.SourceFile, flags getLiteralTextFlags) string {
	// If we don't need to downlevel and we can reach the original source text using
	// the node's parent reference, then simply get the text as it was originally written.
	if sourceFile != nil && canUseOriginalText(node, flags) {
		return scanner.GetSourceTextOfNodeFromSourceFile(sourceFile, node, false /*includeTrivia*/)
	}

	// If we can't reach the original source text, use the canonical form if it's a number,
	// or a (possibly escaped) quoted form of the original text if it's string-like.
	switch node.Kind {
	case ast.KindStringLiteral:
		var b strings.Builder
		var quoteChar QuoteChar
		if node.AsStringLiteral().TokenFlags&ast.TokenFlagsSingleQuote != 0 {
			quoteChar = QuoteCharSingleQuote
		} else {
			quoteChar = QuoteCharDoubleQuote
		}

		text := node.Text()

		// Write leading quote character
		b.Grow(len(text) + 2)
		b.WriteRune(rune(quoteChar))

		// Write text
		escapeStringWorker(text, quoteChar, flags, &b)

		// Write trailing quote character
		b.WriteRune(rune(quoteChar))
		return b.String()

	case ast.KindNoSubstitutionTemplateLiteral,
		ast.KindTemplateHead,
		ast.KindTemplateMiddle,
		ast.KindTemplateTail:

		// If a NoSubstitutionTemplateLiteral appears to have a substitution in it, the original text
		// had to include a backslash: `not \${a} substitution`.
		var b strings.Builder
		text := node.TemplateLiteralLikeData().Text
		rawText := node.TemplateLiteralLikeData().RawText
		raw := len(rawText) > 0 || len(text) == 0

		var textLen int
		if raw {
			textLen = len(rawText)
		} else {
			textLen = len(text)
		}

		// Write leading quote character
		switch node.Kind {
		case ast.KindNoSubstitutionTemplateLiteral:
			b.Grow(2 + textLen)
			b.WriteRune('`')
		case ast.KindTemplateHead:
			b.Grow(3 + textLen)
			b.WriteRune('`')
		case ast.KindTemplateMiddle:
			b.Grow(3 + textLen)
			b.WriteRune('}')
		case ast.KindTemplateTail:
			b.Grow(2 + textLen)
			b.WriteRune('}')
		}

		// Write text
		switch {
		case len(rawText) > 0 || len(text) == 0:
			// If rawText is set, it is expected to be valid.
			b.WriteString(rawText)
		default:
			escapeStringWorker(text, QuoteCharBacktick, flags, &b)
		}

		// Write trailing quote character
		switch node.Kind {
		case ast.KindNoSubstitutionTemplateLiteral:
			b.WriteRune('`')
		case ast.KindTemplateHead:
			b.WriteString("${")
		case ast.KindTemplateMiddle:
			b.WriteString("${")
		case ast.KindTemplateTail:
			b.WriteRune('`')
		}
		return b.String()

	case ast.KindNumericLiteral, ast.KindBigIntLiteral:
		return node.Text()

	case ast.KindRegularExpressionLiteral:
		if flags&getLiteralTextFlagsTerminateUnterminatedLiterals != 0 && ast.IsUnterminatedLiteral(node) {
			var b strings.Builder
			text := node.Text()
			if len(text) > 0 && text[len(text)-1] == '\\' {
				b.Grow(2 + len(text))
				b.WriteString(text)
				b.WriteString(" /")
			} else {
				b.Grow(1 + len(text))
				b.WriteString(text)
				b.WriteString("/")
			}
			return b.String()
		}
		return node.Text()

	default:
		panic("Unsupported LiteralLikeNode")
	}
}

func isNotPrologueDirective(node *ast.Node) bool {
	return !ast.IsPrologueDirective(node)
}

func rangeIsOnSingleLine(r core.TextRange, sourceFile *ast.SourceFile) bool {
	return rangeStartIsOnSameLineAsRangeEnd(r, r, sourceFile)
}

func rangeStartPositionsAreOnSameLine(range1 core.TextRange, range2 core.TextRange, sourceFile *ast.SourceFile) bool {
	return PositionsAreOnSameLine(
		getStartPositionOfRange(range1, sourceFile, false /*includeComments*/),
		getStartPositionOfRange(range2, sourceFile, false /*includeComments*/),
		sourceFile,
	)
}

func rangeEndPositionsAreOnSameLine(range1 core.TextRange, range2 core.TextRange, sourceFile *ast.SourceFile) bool {
	return PositionsAreOnSameLine(range1.End(), range2.End(), sourceFile)
}

func rangeStartIsOnSameLineAsRangeEnd(range1 core.TextRange, range2 core.TextRange, sourceFile *ast.SourceFile) bool {
	return PositionsAreOnSameLine(getStartPositionOfRange(range1, sourceFile, false /*includeComments*/), range2.End(), sourceFile)
}

func rangeEndIsOnSameLineAsRangeStart(range1 core.TextRange, range2 core.TextRange, sourceFile *ast.SourceFile) bool {
	return PositionsAreOnSameLine(range1.End(), getStartPositionOfRange(range2, sourceFile, false /*includeComments*/), sourceFile)
}

func getStartPositionOfRange(r core.TextRange, sourceFile *ast.SourceFile, includeComments bool) int {
	if ast.PositionIsSynthesized(r.Pos()) {
		return -1
	}
	return scanner.SkipTriviaEx(sourceFile.Text(), r.Pos(), &scanner.SkipTriviaOptions{StopAtComments: includeComments})
}

<<<<<<< HEAD
func PositionsAreOnSameLine(pos1 int, pos2 int, sourceFile *ast.SourceFile) bool {
	return getLinesBetweenPositions(sourceFile, pos1, pos2) == 0
=======
func positionsAreOnSameLine(pos1 int, pos2 int, sourceFile *ast.SourceFile) bool {
	return GetLinesBetweenPositions(sourceFile, pos1, pos2) == 0
>>>>>>> e8d7a1eb
}

func GetLinesBetweenPositions(sourceFile *ast.SourceFile, pos1 int, pos2 int) int {
	if pos1 == pos2 {
		return 0
	}
	lineStarts := scanner.GetECMALineStarts(sourceFile)
	lower := core.IfElse(pos1 < pos2, pos1, pos2)
	isNegative := lower == pos2
	upper := core.IfElse(isNegative, pos1, pos2)
	lowerLine := scanner.ComputeLineOfPosition(lineStarts, lower)
	upperLine := lowerLine + scanner.ComputeLineOfPosition(lineStarts[lowerLine:], upper)
	if isNegative {
		return lowerLine - upperLine
	} else {
		return upperLine - lowerLine
	}
}

func getLinesBetweenRangeEndAndRangeStart(range1 core.TextRange, range2 core.TextRange, sourceFile *ast.SourceFile, includeSecondRangeComments bool) int {
	range2Start := getStartPositionOfRange(range2, sourceFile, includeSecondRangeComments)
	return GetLinesBetweenPositions(sourceFile, range1.End(), range2Start)
}

func getLinesBetweenPositionAndPrecedingNonWhitespaceCharacter(pos int, stopPos int, sourceFile *ast.SourceFile, includeComments bool) int {
	startPos := scanner.SkipTriviaEx(sourceFile.Text(), pos, &scanner.SkipTriviaOptions{StopAtComments: includeComments})
	prevPos := getPreviousNonWhitespacePosition(startPos, stopPos, sourceFile)
	return GetLinesBetweenPositions(sourceFile, core.IfElse(prevPos >= 0, prevPos, stopPos), startPos)
}

func getLinesBetweenPositionAndNextNonWhitespaceCharacter(pos int, stopPos int, sourceFile *ast.SourceFile, includeComments bool) int {
	nextPos := scanner.SkipTriviaEx(sourceFile.Text(), pos, &scanner.SkipTriviaOptions{StopAtComments: includeComments})
	return GetLinesBetweenPositions(sourceFile, pos, core.IfElse(stopPos < nextPos, stopPos, nextPos))
}

func getPreviousNonWhitespacePosition(pos int, stopPos int, sourceFile *ast.SourceFile) int {
	for ; pos >= stopPos; pos-- {
		if !stringutil.IsWhiteSpaceLike(rune(sourceFile.Text()[pos])) {
			return pos
		}
	}
	return -1
}

func getCommentRange(node *ast.Node) core.TextRange {
	// TODO(rbuckton)
	return node.Loc
}

func siblingNodePositionsAreComparable(previousNode *ast.Node, nextNode *ast.Node) bool {
	if nextNode.Pos() < previousNode.End() {
		return false
	}

	// TODO(rbuckton)
	// previousNode = getOriginalNode(previousNode);
	// nextNode = getOriginalNode(nextNode);
	parent := previousNode.Parent
	if parent == nil || parent != nextNode.Parent {
		return false
	}

	parentNodeArray := getContainingNodeArray(previousNode)
	if parentNodeArray != nil {
		prevNodeIndex := slices.Index(parentNodeArray.Nodes, previousNode)
		return prevNodeIndex >= 0 && slices.Index(parentNodeArray.Nodes, nextNode) == prevNodeIndex+1
	}

	return false
}

func getContainingNodeArray(node *ast.Node) *ast.NodeList {
	parent := node.Parent
	if parent == nil {
		return nil
	}

	switch node.Kind {
	case ast.KindTypeParameter:
		switch {
		case ast.IsFunctionLike(parent):
			return parent.FunctionLikeData().TypeParameters
		case ast.IsClassLike(parent):
			return parent.ClassLikeData().TypeParameters
		case ast.IsInterfaceDeclaration(parent):
			return parent.AsInterfaceDeclaration().TypeParameters
		case ast.IsTypeOrJSTypeAliasDeclaration(parent):
			return parent.AsTypeAliasDeclaration().TypeParameters
		case ast.IsInferTypeNode(parent):
			break
		default:
			panic(fmt.Sprintf("Unexpected TypeParameter parent: %#v", parent.Kind))
		}

	case ast.KindParameter:
		return node.Parent.FunctionLikeData().Parameters
	case ast.KindTemplateLiteralTypeSpan:
		return node.Parent.AsTemplateLiteralTypeNode().TemplateSpans
	case ast.KindTemplateSpan:
		return node.Parent.AsTemplateExpression().TemplateSpans
	case ast.KindDecorator:
		if canHaveDecorators(node.Parent) {
			if modifiers := node.Parent.Modifiers(); modifiers != nil {
				return &modifiers.NodeList
			}
		}
		return nil
	case ast.KindHeritageClause:
		if ast.IsClassLike(node.Parent) {
			return node.Parent.ClassLikeData().HeritageClauses
		} else {
			return node.Parent.AsInterfaceDeclaration().HeritageClauses
		}
	}

	// TODO(rbuckton)
	// if ast.IsJSDocTag(node) {
	//     if ast.IsJSDocTypeLiteral(node.parent) {
	// 		return nil
	// 	 }
	// 	 return node.parent.tags
	// }

	switch parent.Kind {
	case ast.KindTypeLiteral:
		if ast.IsTypeElement(node) {
			return parent.AsTypeLiteralNode().Members
		}
	case ast.KindInterfaceDeclaration:
		if ast.IsTypeElement(node) {
			return parent.AsInterfaceDeclaration().Members
		}
	case ast.KindUnionType:
		return parent.AsUnionTypeNode().Types
	case ast.KindIntersectionType:
		return parent.AsIntersectionTypeNode().Types
	case ast.KindTupleType:
		return parent.AsTupleTypeNode().Elements
	case ast.KindArrayLiteralExpression:
		return parent.AsArrayLiteralExpression().Elements
	case ast.KindCommaListExpression:
		panic("not implemented")
	case ast.KindNamedImports:
		return parent.AsNamedImports().Elements
	case ast.KindNamedExports:
		return parent.AsNamedExports().Elements
	case ast.KindObjectLiteralExpression:
		return parent.AsObjectLiteralExpression().Properties
	case ast.KindJsxAttributes:
		return parent.AsJsxAttributes().Properties
	case ast.KindCallExpression:
		p := parent.AsCallExpression()
		switch {
		case ast.IsTypeNode(node):
			return p.TypeArguments
		case node != p.Expression:
			return p.Arguments
		}
	case ast.KindNewExpression:
		p := parent.AsNewExpression()
		switch {
		case ast.IsTypeNode(node):
			return p.TypeArguments
		case node != p.Expression:
			return p.Arguments
		}
	case ast.KindJsxElement:
		if ast.IsJsxChild(node) {
			return parent.AsJsxElement().Children
		}
	case ast.KindJsxFragment:
		if ast.IsJsxChild(node) {
			return parent.AsJsxFragment().Children
		}
	case ast.KindJsxOpeningElement:
		if ast.IsTypeNode(node) {
			return parent.AsJsxOpeningElement().TypeArguments
		}
	case ast.KindJsxSelfClosingElement:
		if ast.IsTypeNode(node) {
			return parent.AsJsxSelfClosingElement().TypeArguments
		}
	case ast.KindBlock:
		return parent.AsBlock().Statements
	case ast.KindCaseClause, ast.KindDefaultClause:
		return parent.AsCaseOrDefaultClause().Statements
	case ast.KindModuleBlock:
		return parent.AsModuleBlock().Statements
	case ast.KindCaseBlock:
		return parent.AsCaseBlock().Clauses
	case ast.KindClassDeclaration, ast.KindClassExpression:
		if ast.IsClassElement(node) {
			return parent.ClassLikeData().Members
		}
	case ast.KindEnumDeclaration:
		if ast.IsEnumMember(node) {
			return parent.AsEnumDeclaration().Members
		}
	case ast.KindSourceFile:
		if ast.IsStatement(node) {
			return parent.AsSourceFile().Statements
		}
	}

	if ast.IsModifier(node) {
		if modifiers := parent.Modifiers(); modifiers != nil {
			return &modifiers.NodeList
		}
	}

	return nil
}

func canHaveDecorators(node *ast.Node) bool {
	switch node.Kind {
	case ast.KindParameter,
		ast.KindPropertyDeclaration,
		ast.KindMethodDeclaration,
		ast.KindGetAccessor,
		ast.KindSetAccessor,
		ast.KindClassExpression,
		ast.KindClassDeclaration:
		return true
	}
	return false
}

func originalNodesHaveSameParent(nodeA *ast.Node, nodeB *ast.Node) bool {
	// TODO(rbuckton): nodeA = getOriginalNode(nodeA)
	if nodeA.Parent != nil {
		// For performance, do not call `getOriginalNode` for `nodeB` if `nodeA` doesn't even
		// have a parent node.
		// TODO(rbuckton): nodeB = getOriginalNode(nodeB)
		return nodeA.Parent == nodeB.Parent
	}
	return false
}

func tryGetEnd(node interface{ End() int }) (int, bool) {
	// avoid using reflect (via core.IsNil) for common cases
	switch v := node.(type) {
	case (*ast.Node):
		if v != nil {
			return v.End(), true
		}
	case (*ast.NodeList):
		if v != nil {
			return v.End(), true
		}
	case (*ast.ModifierList):
		if v != nil {
			return v.End(), true
		}
	case (*core.TextRange):
		if v != nil {
			return v.End(), true
		}
	case (core.TextRange):
		return v.End(), true
	default:
		panic(fmt.Sprintf("unhandled type: %T", node))
	}
	return 0, false
}

func greatestEnd(end int, nodes ...interface{ End() int }) int {
	for i := len(nodes) - 1; i >= 0; i-- {
		node := nodes[i]
		if nodeEnd, ok := tryGetEnd(node); ok && end < nodeEnd {
			end = nodeEnd
		}
	}
	return end
}

func skipSynthesizedParentheses(node *ast.Node) *ast.Node {
	for node.Kind == ast.KindParenthesizedExpression && ast.NodeIsSynthesized(node) {
		node = node.AsParenthesizedExpression().Expression
	}
	return node
}

func isNewExpressionWithoutArguments(node *ast.Node) bool {
	return node.Kind == ast.KindNewExpression && node.AsNewExpression().Arguments == nil
}

func isBinaryOperation(node *ast.Node, token ast.Kind) bool {
	node = ast.SkipPartiallyEmittedExpressions(node)
	return node.Kind == ast.KindBinaryExpression &&
		node.AsBinaryExpression().OperatorToken.Kind == token
}

func isImmediatelyInvokedFunctionExpressionOrArrowFunction(node *ast.Expression) bool {
	node = ast.SkipPartiallyEmittedExpressions(node)
	if !ast.IsCallExpression(node) {
		return false
	}
	node = ast.SkipPartiallyEmittedExpressions(node.AsCallExpression().Expression)
	return ast.IsFunctionExpression(node) || ast.IsArrowFunction(node)
}

func IsFileLevelUniqueName(sourceFile *ast.SourceFile, name string, hasGlobalName func(string) bool) bool {
	if hasGlobalName != nil && hasGlobalName(name) {
		return false
	}
	_, ok := sourceFile.Identifiers[name]
	return !ok
}

func hasLeadingHash(text string) bool {
	return len(text) > 0 && text[0] == '#'
}

func removeLeadingHash(text string) string {
	if hasLeadingHash(text) {
		return text[1:]
	} else {
		return text
	}
}

func ensureLeadingHash(text string) string {
	if hasLeadingHash(text) {
		return text
	} else {
		return "#" + text
	}
}

func FormatGeneratedName(privateName bool, prefix string, base string, suffix string) string {
	name := removeLeadingHash(prefix) + removeLeadingHash(base) + removeLeadingHash(suffix)
	if privateName {
		return ensureLeadingHash(name)
	}
	return name
}

func isASCIIWordCharacter(ch rune) bool {
	return stringutil.IsASCIILetter(ch) || stringutil.IsDigit(ch) || ch == '_'
}

func makeIdentifierFromModuleName(moduleName string) string {
	moduleName = tspath.GetBaseFileName(moduleName)
	var builder strings.Builder
	start := 0
	pos := 0
	for pos < len(moduleName) {
		ch := rune(moduleName[pos])
		if pos == 0 && stringutil.IsDigit(ch) {
			builder.WriteByte('_')
		} else if !isASCIIWordCharacter(ch) {
			if start < pos {
				builder.WriteString(moduleName[start:pos])
			}
			builder.WriteByte('_')
			start = pos + 1
		}
		pos++
	}
	if start < pos {
		builder.WriteString(moduleName[start:pos])
	}
	return builder.String()
}

func findSpanEndWithEmitContext[T any](c *EmitContext, array []T, test func(c *EmitContext, value T) bool, start int) int {
	i := start
	for i < len(array) && test(c, array[i]) {
		i++
	}
	return i
}

func findSpanEnd[T any](array []T, test func(value T) bool, start int) int {
	i := start
	for i < len(array) && test(array[i]) {
		i++
	}
	return i
}

func skipWhiteSpaceSingleLine(text string, pos *int) {
	for *pos < len(text) {
		ch, size := utf8.DecodeRuneInString(text[*pos:])
		if !stringutil.IsWhiteSpaceSingleLine(ch) {
			break
		}
		*pos += size
	}
}

func matchWhiteSpaceSingleLine(text string, pos *int) bool {
	startPos := *pos
	skipWhiteSpaceSingleLine(text, pos)
	return *pos != startPos
}

func matchRune(text string, pos *int, expected rune) bool {
	ch, size := utf8.DecodeRuneInString(text[*pos:])
	if ch == expected {
		*pos += size
		return true
	}
	return false
}

func matchString(text string, pos *int, expected string) bool {
	textPos := *pos
	expectedPos := 0
	for expectedPos < len(expected) {
		if textPos >= len(text) {
			return false
		}

		expectedRune, expectedSize := utf8.DecodeRuneInString(expected[expectedPos:])
		if !matchRune(text, &textPos, expectedRune) {
			return false
		}

		expectedPos += expectedSize
	}

	*pos = textPos
	return true
}

func matchQuotedString(text string, pos *int) bool {
	textPos := *pos
	var quoteChar rune
	switch {
	case matchRune(text, &textPos, '\''):
		quoteChar = '\''
	case matchRune(text, &textPos, '"'):
		quoteChar = '"'
	default:
		return false
	}
	for textPos < len(text) {
		ch, size := utf8.DecodeRuneInString(text[textPos:])
		textPos += size
		if ch == quoteChar {
			*pos = textPos
			return true
		}
	}
	return false
}

// /// <reference path="..." />
// /// <reference types="..." />
// /// <reference lib="..." />
// /// <reference no-default-lib="..." />
// /// <amd-dependency path="..." />
// /// <amd-module />
func IsRecognizedTripleSlashComment(text string, commentRange ast.CommentRange) bool {
	if commentRange.Kind == ast.KindSingleLineCommentTrivia &&
		commentRange.Len() > 2 &&
		text[commentRange.Pos()+1] == '/' &&
		text[commentRange.Pos()+2] == '/' {
		text = text[commentRange.Pos()+3 : commentRange.End()]
		pos := 0
		skipWhiteSpaceSingleLine(text, &pos)
		if !matchRune(text, &pos, '<') {
			return false
		}
		switch {
		case matchString(text, &pos, "reference"):
			if !matchWhiteSpaceSingleLine(text, &pos) {
				return false
			}
			if !matchString(text, &pos, "path") &&
				!matchString(text, &pos, "types") &&
				!matchString(text, &pos, "lib") &&
				!matchString(text, &pos, "no-default-lib") {
				return false
			}
			skipWhiteSpaceSingleLine(text, &pos)
			if !matchRune(text, &pos, '=') {
				return false
			}
			skipWhiteSpaceSingleLine(text, &pos)
			if !matchQuotedString(text, &pos) {
				return false
			}
		case matchString(text, &pos, "amd-dependency"):
			if !matchWhiteSpaceSingleLine(text, &pos) {
				return false
			}
			if !matchString(text, &pos, "path") {
				return false
			}
			skipWhiteSpaceSingleLine(text, &pos)
			if !matchRune(text, &pos, '=') {
				return false
			}
			skipWhiteSpaceSingleLine(text, &pos)
			if !matchQuotedString(text, &pos) {
				return false
			}
		case matchString(text, &pos, "amd-module"):
			skipWhiteSpaceSingleLine(text, &pos)
		default:
			return false
		}
		index := strings.Index(text[pos:], "/>")
		return index != -1
	}

	return false
}

func isJSDocLikeText(text string, comment ast.CommentRange) bool {
	return comment.Kind == ast.KindMultiLineCommentTrivia &&
		comment.Len() > 5 &&
		text[comment.Pos()+2] == '*' &&
		text[comment.Pos()+3] != '/'
}

func IsPinnedComment(text string, comment ast.CommentRange) bool {
	return comment.Kind == ast.KindMultiLineCommentTrivia &&
		comment.Len() > 5 &&
		text[comment.Pos()+2] == '!'
}

func calculateIndent(text string, pos int, end int) int {
	currentLineIndent := 0
	indentSize := len(getIndentString(1))
	for pos < end {
		ch, size := utf8.DecodeRuneInString(text[pos:])
		if !stringutil.IsWhiteSpaceSingleLine(ch) {
			break
		}
		if ch == '\t' {
			// Tabs = TabSize = indent size and go to next tabStop
			currentLineIndent += indentSize - (currentLineIndent % indentSize)
		} else {
			// Single space
			currentLineIndent++
		}
		pos += size
	}

	return currentLineIndent
}<|MERGE_RESOLUTION|>--- conflicted
+++ resolved
@@ -361,13 +361,8 @@
 	return scanner.SkipTriviaEx(sourceFile.Text(), r.Pos(), &scanner.SkipTriviaOptions{StopAtComments: includeComments})
 }
 
-<<<<<<< HEAD
-func PositionsAreOnSameLine(pos1 int, pos2 int, sourceFile *ast.SourceFile) bool {
-	return getLinesBetweenPositions(sourceFile, pos1, pos2) == 0
-=======
 func positionsAreOnSameLine(pos1 int, pos2 int, sourceFile *ast.SourceFile) bool {
 	return GetLinesBetweenPositions(sourceFile, pos1, pos2) == 0
->>>>>>> e8d7a1eb
 }
 
 func GetLinesBetweenPositions(sourceFile *ast.SourceFile, pos1 int, pos2 int) int {
