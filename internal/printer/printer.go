--- conflicted
+++ resolved
@@ -4913,19 +4913,11 @@
 	}
 }
 
-<<<<<<< HEAD
 func (p *Printer) shouldWriteComment(pos int) bool {
 	if p.Options.OnlyPrintJsDocStyle {
 		text := p.currentSourceFile.Text[pos:]
 		return parser.IsJSDocLikeText(text) || parser.IsPinnedComment(text)
 	}
-
-=======
-func (p *Printer) shouldWriteComment() bool {
-	// !!! TODO: printerOptions.onlyPrintJsDocStyble
->>>>>>> 7845a420
-	return true
-}
 
 func (p *Printer) forEachLeadingCommentToEmit(
 	pos int,
@@ -4991,11 +4983,7 @@
 }
 
 func (p *Printer) emitLeadingComment(commentRange ast.CommentRange, rangePos int) {
-<<<<<<< HEAD
 	if p.currentSourceFile == nil || !p.shouldWriteComment(commentRange.Pos()) {
-=======
-	if p.currentSourceFile == nil || !p.shouldWriteComment() {
->>>>>>> 7845a420
 		return
 	}
 	if !p.hasWrittenComment {
@@ -5017,11 +5005,7 @@
 }
 
 func (p *Printer) emitTrailingComment(commentRange ast.CommentRange) {
-<<<<<<< HEAD
 	if p.currentSourceFile == nil || !p.shouldWriteComment(commentRange.Pos()) {
-=======
-	if p.currentSourceFile == nil || !p.shouldWriteComment() {
->>>>>>> 7845a420
 		return
 	}
 	// trailing comments are emitted at space/*trailing comment1 */space/*trailing comment2*/
