package binder

import (
	"slices"
	"strconv"
	"sync"

	"github.com/microsoft/typescript-go/internal/ast"
	"github.com/microsoft/typescript-go/internal/collections"
	"github.com/microsoft/typescript-go/internal/core"
	"github.com/microsoft/typescript-go/internal/diagnostics"
	"github.com/microsoft/typescript-go/internal/scanner"
	"github.com/microsoft/typescript-go/internal/tspath"
)

type ContainerFlags int32

const (
	// The current node is not a container, and no container manipulation should happen before
	// recursing into it.
	ContainerFlagsNone ContainerFlags = 0
	// The current node is a container.  It should be set as the current container (and block-
	// container) before recursing into it.  The current node does not have locals.  Examples:
	//
	//      Classes, ObjectLiterals, TypeLiterals, Interfaces...
	ContainerFlagsIsContainer ContainerFlags = 1 << 0
	// The current node is a block-scoped-container.  It should be set as the current block-
	// container before recursing into it.  Examples:
	//
	//      Blocks (when not parented by functions), Catch clauses, For/For-in/For-of statements...
	ContainerFlagsIsBlockScopedContainer ContainerFlags = 1 << 1
	// The current node is the container of a control flow path. The current control flow should
	// be saved and restored, and a new control flow initialized within the container.
	ContainerFlagsIsControlFlowContainer                           ContainerFlags = 1 << 2
	ContainerFlagsIsFunctionLike                                   ContainerFlags = 1 << 3
	ContainerFlagsIsFunctionExpression                             ContainerFlags = 1 << 4
	ContainerFlagsHasLocals                                        ContainerFlags = 1 << 5
	ContainerFlagsIsInterface                                      ContainerFlags = 1 << 6
	ContainerFlagsIsObjectLiteralOrClassExpressionMethodOrAccessor ContainerFlags = 1 << 7
	ContainerFlagsIsThisContainer                                  ContainerFlags = 1 << 8
)

type Binder struct {
	file                    *ast.SourceFile
<<<<<<< HEAD
	options                 *core.SourceFileAffectingCompilerOptions
=======
	languageVersion         core.ScriptTarget
>>>>>>> 48fa6e4d
	bindFunc                func(*ast.Node) bool
	unreachableFlow         *ast.FlowNode
	reportedUnreachableFlow *ast.FlowNode

	parent                 *ast.Node
	container              *ast.Node
	thisContainer          *ast.Node
	blockScopeContainer    *ast.Node
	lastContainer          *ast.Node
	currentFlow            *ast.FlowNode
	currentBreakTarget     *ast.FlowLabel
	currentContinueTarget  *ast.FlowLabel
	currentReturnTarget    *ast.FlowLabel
	currentTrueTarget      *ast.FlowLabel
	currentFalseTarget     *ast.FlowLabel
	currentExceptionTarget *ast.FlowLabel
	preSwitchCaseFlow      *ast.FlowNode
	activeLabelList        *ActiveLabel
	emitFlags              ast.NodeFlags
	seenThisKeyword        bool
	hasExplicitReturn      bool
	hasFlowEffects         bool
	inStrictMode           bool
	inAssignmentPattern    bool
	seenParseError         bool
	symbolCount            int
	classifiableNames      collections.Set[string]
	symbolPool             core.Pool[ast.Symbol]
	flowNodePool           core.Pool[ast.FlowNode]
	flowListPool           core.Pool[ast.FlowList]
	singleDeclarationsPool core.Pool[*ast.Node]
}

func (b *Binder) options() core.SourceFileAffectingCompilerOptions {
	return b.file.ParseOptions().CompilerOptions
}

type ActiveLabel struct {
	next           *ActiveLabel
	breakTarget    *ast.FlowLabel
	continueTarget *ast.FlowLabel
	name           string
	referenced     bool
}

func (label *ActiveLabel) BreakTarget() *ast.FlowNode    { return label.breakTarget }
func (label *ActiveLabel) ContinueTarget() *ast.FlowNode { return label.continueTarget }

func BindSourceFile(file *ast.SourceFile) {
	// This is constructed this way to make the compiler "out-line" the function,
	// avoiding most work in the common case where the file has already been bound.
	if !file.IsBound() {
		bindSourceFile(file)
	}
}

var binderPool = sync.Pool{
	New: func() any {
		b := &Binder{}
		b.bindFunc = b.bind // Allocate closure once
		return b
	},
}

func getBinder() *Binder {
	return binderPool.Get().(*Binder)
}

func putBinder(b *Binder) {
	*b = Binder{bindFunc: b.bindFunc}
	binderPool.Put(b)
}

func bindSourceFile(file *ast.SourceFile) {
	file.BindOnce(func() {
		b := getBinder()
		defer putBinder(b)
		b.file = file
<<<<<<< HEAD
		b.options = options
		b.inStrictMode = options.BindInStrictMode && !file.IsDeclarationFile || ast.IsExternalModule(file)
=======
		b.languageVersion = b.options().EmitScriptTarget
		b.inStrictMode = b.options().BindInStrictMode && !file.IsDeclarationFile || ast.IsExternalModule(file)
>>>>>>> 48fa6e4d
		b.unreachableFlow = b.newFlowNode(ast.FlowFlagsUnreachable)
		b.reportedUnreachableFlow = b.newFlowNode(ast.FlowFlagsUnreachable)
		b.bind(file.AsNode())
		file.SymbolCount = b.symbolCount
		file.ClassifiableNames = b.classifiableNames
	})
}

func (b *Binder) newSymbol(flags ast.SymbolFlags, name string) *ast.Symbol {
	b.symbolCount++
	result := b.symbolPool.New()
	result.Flags = flags
	result.Name = name
	return result
}

/**
 * Declares a Symbol for the node and adds it to symbols. Reports errors for conflicting identifier names.
 * @param symbolTable - The symbol table which node will be added to.
 * @param parent - node's parent declaration.
 * @param node - The declaration to be added to the symbol table
 * @param includes - The SymbolFlags that node has in addition to its declaration type (eg: export, ambient, etc.)
 * @param excludes - The flags which node cannot be declared alongside in a symbol table. Used to report forbidden declarations.
 */
func (b *Binder) declareSymbol(symbolTable ast.SymbolTable, parent *ast.Symbol, node *ast.Node, includes ast.SymbolFlags, excludes ast.SymbolFlags) *ast.Symbol {
	return b.declareSymbolEx(symbolTable, parent, node, includes, excludes, false /*isReplaceableByMethod*/, false /*isComputedName*/)
}

func (b *Binder) declareSymbolEx(symbolTable ast.SymbolTable, parent *ast.Symbol, node *ast.Node, includes ast.SymbolFlags, excludes ast.SymbolFlags, isReplaceableByMethod bool, isComputedName bool) *ast.Symbol {
	// Debug.assert(isComputedName || !ast.HasDynamicName(node))
	isDefaultExport := ast.HasSyntacticModifier(node, ast.ModifierFlagsDefault) || ast.IsExportSpecifier(node) && ast.ModuleExportNameIsDefault(node.AsExportSpecifier().Name())
	// The exported symbol for an export default function/class node is always named "default"
	var name string
	switch {
	case isComputedName:
		name = ast.InternalSymbolNameComputed
	case isDefaultExport && parent != nil:
		name = ast.InternalSymbolNameDefault
	default:
		name = b.getDeclarationName(node)
	}
	var symbol *ast.Symbol
	if name == ast.InternalSymbolNameMissing {
		symbol = b.newSymbol(ast.SymbolFlagsNone, ast.InternalSymbolNameMissing)
	} else {
		// Check and see if the symbol table already has a symbol with this name.  If not,
		// create a new symbol with this name and add it to the table.  Note that we don't
		// give the new symbol any flags *yet*.  This ensures that it will not conflict
		// with the 'excludes' flags we pass in.
		//
		// If we do get an existing symbol, see if it conflicts with the new symbol we're
		// creating.  For example, a 'var' symbol and a 'class' symbol will conflict within
		// the same symbol table.  If we have a conflict, report the issue on each
		// declaration we have for this symbol, and then create a new symbol for this
		// declaration.
		//
		// Note that when properties declared in Javascript constructors
		// (marked by isReplaceableByMethod) conflict with another symbol, the property loses.
		// Always. This allows the common Javascript pattern of overwriting a prototype method
		// with an bound instance method of the same type: `this.method = this.method.bind(this)`
		//
		// If we created a new symbol, either because we didn't have a symbol with this name
		// in the symbol table, or we conflicted with an existing symbol, then just add this
		// node as the sole declaration of the new symbol.
		//
		// Otherwise, we'll be merging into a compatible existing symbol (for example when
		// you have multiple 'vars' with the same name in the same container).  In this case
		// just add this node into the declarations list of the symbol.
		symbol = symbolTable[name]
		if includes&ast.SymbolFlagsClassifiable != 0 {
			b.classifiableNames.Add(name)
		}
		if symbol == nil {
			symbol = b.newSymbol(ast.SymbolFlagsNone, name)
			symbolTable[name] = symbol
			if isReplaceableByMethod {
				symbol.Flags |= ast.SymbolFlagsReplaceableByMethod
			}
		} else if isReplaceableByMethod && symbol.Flags&ast.SymbolFlagsReplaceableByMethod == 0 {
			// A symbol already exists, so don't add this as a declaration.
			return symbol
		} else if symbol.Flags&excludes != 0 {
			if symbol.Flags&ast.SymbolFlagsReplaceableByMethod != 0 {
				// Javascript constructor-declared symbols can be discarded in favor of
				// prototype symbols like methods.
				symbol = b.newSymbol(ast.SymbolFlagsNone, name)
				symbolTable[name] = symbol
			} else if !(includes&ast.SymbolFlagsVariable != 0 && symbol.Flags&ast.SymbolFlagsAssignment != 0 ||
				includes&ast.SymbolFlagsAssignment != 0 && symbol.Flags&ast.SymbolFlagsVariable != 0) {
				// Assignment declarations are allowed to merge with variables, no matter what other flags they have.
				if node.Name() != nil {
					setParent(node.Name(), node)
				}
				// Report errors every position with duplicate declaration
				// Report errors on previous encountered declarations
				var message *diagnostics.Message
				if symbol.Flags&ast.SymbolFlagsBlockScopedVariable != 0 {
					message = diagnostics.Cannot_redeclare_block_scoped_variable_0
				} else {
					message = diagnostics.Duplicate_identifier_0
				}
				messageNeedsName := true
				if symbol.Flags&ast.SymbolFlagsEnum != 0 || includes&ast.SymbolFlagsEnum != 0 {
					message = diagnostics.Enum_declarations_can_only_merge_with_namespace_or_other_enum_declarations
					messageNeedsName = false
				}
				multipleDefaultExports := false
				if len(symbol.Declarations) != 0 {
					// If the current node is a default export of some sort, then check if
					// there are any other default exports that we need to error on.
					// We'll know whether we have other default exports depending on if `symbol` already has a declaration list set.
					if isDefaultExport {
						message = diagnostics.A_module_cannot_have_multiple_default_exports
						messageNeedsName = false
						multipleDefaultExports = true
					} else {
						// This is to properly report an error in the case "export default { }" is after export default of class declaration or function declaration.
						// Error on multiple export default in the following case:
						// 1. multiple export default of class declaration or function declaration by checking NodeFlags.Default
						// 2. multiple export default of export assignment. This one doesn't have NodeFlags.Default on (as export default doesn't considered as modifiers)
						if len(symbol.Declarations) != 0 && ast.IsExportAssignment(node) && !node.AsExportAssignment().IsExportEquals {
							message = diagnostics.A_module_cannot_have_multiple_default_exports
							messageNeedsName = false
							multipleDefaultExports = true
						}
					}
				}
				var declarationName *ast.Node = ast.GetNameOfDeclaration(node)
				if declarationName == nil {
					declarationName = node
				}
				var diag *ast.Diagnostic
				if messageNeedsName {
					diag = b.createDiagnosticForNode(declarationName, message, b.getDisplayName(node))
				} else {
					diag = b.createDiagnosticForNode(declarationName, message)
				}
				if ast.IsTypeAliasDeclaration(node) && ast.NodeIsMissing(node.AsTypeAliasDeclaration().Type) && ast.HasSyntacticModifier(node, ast.ModifierFlagsExport) && symbol.Flags&(ast.SymbolFlagsAlias|ast.SymbolFlagsType|ast.SymbolFlagsNamespace) != 0 {
					// export type T; - may have meant export type { T }?
					diag.AddRelatedInfo(b.createDiagnosticForNode(node, diagnostics.Did_you_mean_0, "export type { "+node.AsTypeAliasDeclaration().Name().AsIdentifier().Text+" }"))
				}
				for index, declaration := range symbol.Declarations {
					var decl *ast.Node = ast.GetNameOfDeclaration(declaration)
					if decl == nil {
						decl = declaration
					}
					var d *ast.Diagnostic
					if messageNeedsName {
						d = b.createDiagnosticForNode(decl, message, b.getDisplayName(declaration))
					} else {
						d = b.createDiagnosticForNode(decl, message)
					}
					if multipleDefaultExports {
						d.AddRelatedInfo(b.createDiagnosticForNode(declarationName, core.IfElse(index == 0, diagnostics.Another_export_default_is_here, diagnostics.X_and_here)))
					}
					b.addDiagnostic(d)
					if multipleDefaultExports {
						diag.AddRelatedInfo(b.createDiagnosticForNode(decl, diagnostics.The_first_export_default_is_here))
					}
				}
				b.addDiagnostic(diag)
				// When get or set accessor conflicts with a non-accessor or an accessor of a different kind, we mark
				// the symbol as a full accessor such that all subsequent declarations are considered conflicting. This
				// for example ensures that a get accessor followed by a non-accessor followed by a set accessor with the
				// same name are all marked as duplicates.
				if symbol.Flags&ast.SymbolFlagsAccessor != 0 && symbol.Flags&ast.SymbolFlagsAccessor != includes&ast.SymbolFlagsAccessor {
					symbol.Flags |= ast.SymbolFlagsAccessor
				}
				symbol = b.newSymbol(ast.SymbolFlagsNone, name)
			}
		}
	}
	b.addDeclarationToSymbol(symbol, node, includes)
	if symbol.Parent == nil {
		symbol.Parent = parent
	} else if symbol.Parent != parent {
		panic("Existing symbol parent should match new one")
	}
	return symbol
}

// Should not be called on a declaration with a computed property name,
// unless it is a well known Symbol.
func (b *Binder) getDeclarationName(node *ast.Node) string {
	if ast.IsExportAssignment(node) {
		return core.IfElse(node.AsExportAssignment().IsExportEquals, ast.InternalSymbolNameExportEquals, ast.InternalSymbolNameDefault)
	} else if ast.IsJSExportAssignment(node) {
		return ast.InternalSymbolNameExportEquals
	}
	name := ast.GetNameOfDeclaration(node)
	if name != nil {
		if ast.IsAmbientModule(node) {
			moduleName := name.Text()
			if ast.IsGlobalScopeAugmentation(node) {
				return ast.InternalSymbolNameGlobal
			}
			return "\"" + moduleName + "\""
		}
		if ast.IsPrivateIdentifier(name) {
			// containingClass exists because private names only allowed inside classes
			containingClass := ast.GetContainingClass(node)
			if containingClass == nil {
				// we can get here in cases where there is already a parse error.
				return ast.InternalSymbolNameMissing
			}
			return GetSymbolNameForPrivateIdentifier(containingClass.Symbol(), name.Text())
		}
		if ast.IsPropertyNameLiteral(name) || ast.IsJsxNamespacedName(name) {
			return name.Text()
		}
		if ast.IsComputedPropertyName(name) {
			nameExpression := name.AsComputedPropertyName().Expression
			// treat computed property names where expression is string/numeric literal as just string/numeric literal
			if ast.IsStringOrNumericLiteralLike(nameExpression) {
				return nameExpression.Text()
			}
			if ast.IsSignedNumericLiteral(nameExpression) {
				unaryExpression := nameExpression.AsPrefixUnaryExpression()
				return scanner.TokenToString(unaryExpression.Operator) + unaryExpression.Operand.Text()
			}
			panic("Only computed properties with literal names have declaration names")
		}
		return ast.InternalSymbolNameMissing
	}
	switch node.Kind {
	case ast.KindConstructor:
		return ast.InternalSymbolNameConstructor
	case ast.KindFunctionType, ast.KindCallSignature:
		return ast.InternalSymbolNameCall
	case ast.KindConstructorType, ast.KindConstructSignature:
		return ast.InternalSymbolNameNew
	case ast.KindIndexSignature:
		return ast.InternalSymbolNameIndex
	case ast.KindExportDeclaration:
		return ast.InternalSymbolNameExportStar
	case ast.KindSourceFile:
		return ast.InternalSymbolNameExportEquals
	}
	return ast.InternalSymbolNameMissing
}

func (b *Binder) getDisplayName(node *ast.Node) string {
	nameNode := node.Name()
	if nameNode != nil {
		return scanner.DeclarationNameToString(nameNode)
	}
	name := b.getDeclarationName(node)
	if name != ast.InternalSymbolNameMissing {
		return name
	}
	return "(Missing)"
}

func GetSymbolNameForPrivateIdentifier(containingClassSymbol *ast.Symbol, description string) string {
	return ast.InternalSymbolNamePrefix + "#" + strconv.Itoa(int(ast.GetSymbolId(containingClassSymbol))) + "@" + description
}

func (b *Binder) declareModuleMember(node *ast.Node, symbolFlags ast.SymbolFlags, symbolExcludes ast.SymbolFlags) *ast.Symbol {
	container := b.container
	if node.Kind == ast.KindCommonJSExport {
		container = b.file.AsNode()
	}
	hasExportModifier := ast.GetCombinedModifierFlags(node)&ast.ModifierFlagsExport != 0
	if symbolFlags&ast.SymbolFlagsAlias != 0 {
		if node.Kind == ast.KindExportSpecifier || (node.Kind == ast.KindImportEqualsDeclaration && hasExportModifier) {
			return b.declareSymbol(ast.GetExports(container.Symbol()), container.Symbol(), node, symbolFlags, symbolExcludes)
		}
		return b.declareSymbol(ast.GetLocals(container), nil /*parent*/, node, symbolFlags, symbolExcludes)
	}
	// Exported module members are given 2 symbols: A local symbol that is classified with an ExportValue flag,
	// and an associated export symbol with all the correct flags set on it. There are 2 main reasons:
	//
	//   1. We treat locals and exports of the same name as mutually exclusive within a container.
	//      That means the binder will issue a Duplicate Identifier error if you mix locals and exports
	//      with the same name in the same container.
	//      TODO: Make this a more specific error and decouple it from the exclusion logic.
	//   2. When we checkIdentifier in the checker, we set its resolved symbol to the local symbol,
	//      but return the export symbol (by calling getExportSymbolOfValueSymbolIfExported). That way
	//      when the emitter comes back to it, it knows not to qualify the name if it was found in a containing scope.
	//
	// NOTE: Nested ambient modules always should go to to 'locals' table to prevent their automatic merge
	//       during global merging in the checker. Why? The only case when ambient module is permitted inside another module is module augmentation
	//       and this case is specially handled. Module augmentations should only be merged with original module definition
	//       and should never be merged directly with other augmentation, and the latter case would be possible if automatic merge is allowed.
	if !ast.IsAmbientModule(node) && (hasExportModifier || container.Flags&ast.NodeFlagsExportContext != 0) {
		if !ast.IsLocalsContainer(container) || (ast.HasSyntacticModifier(node, ast.ModifierFlagsDefault) && b.getDeclarationName(node) == ast.InternalSymbolNameMissing) || ast.IsCommonJSExport(node) {
			return b.declareSymbol(ast.GetExports(container.Symbol()), container.Symbol(), node, symbolFlags, symbolExcludes)
			// No local symbol for an unnamed default!
		}
		exportKind := ast.SymbolFlagsNone
		if symbolFlags&ast.SymbolFlagsValue != 0 {
			exportKind = ast.SymbolFlagsExportValue
		}
		local := b.declareSymbol(ast.GetLocals(container), nil /*parent*/, node, exportKind, symbolExcludes)
		local.ExportSymbol = b.declareSymbol(ast.GetExports(container.Symbol()), container.Symbol(), node, symbolFlags, symbolExcludes)
		node.ExportableData().LocalSymbol = local
		return local
	}
	return b.declareSymbol(ast.GetLocals(container), nil /*parent*/, node, symbolFlags, symbolExcludes)
}

func (b *Binder) declareClassMember(node *ast.Node, symbolFlags ast.SymbolFlags, symbolExcludes ast.SymbolFlags) *ast.Symbol {
	if ast.IsStatic(node) {
		return b.declareSymbol(ast.GetExports(b.container.Symbol()), b.container.Symbol(), node, symbolFlags, symbolExcludes)
	}
	return b.declareSymbol(ast.GetMembers(b.container.Symbol()), b.container.Symbol(), node, symbolFlags, symbolExcludes)
}

func (b *Binder) declareSourceFileMember(node *ast.Node, symbolFlags ast.SymbolFlags, symbolExcludes ast.SymbolFlags) *ast.Symbol {
	if ast.IsExternalOrCommonJSModule(b.file) {
		return b.declareModuleMember(node, symbolFlags, symbolExcludes)
	}
	return b.declareSymbol(ast.GetLocals(b.file.AsNode()), nil /*parent*/, node, symbolFlags, symbolExcludes)
}

func (b *Binder) declareSymbolAndAddToSymbolTable(node *ast.Node, symbolFlags ast.SymbolFlags, symbolExcludes ast.SymbolFlags) *ast.Symbol {
	switch b.container.Kind {
	case ast.KindModuleDeclaration:
		return b.declareModuleMember(node, symbolFlags, symbolExcludes)
	case ast.KindSourceFile:
		return b.declareSourceFileMember(node, symbolFlags, symbolExcludes)
	case ast.KindClassExpression, ast.KindClassDeclaration:
		return b.declareClassMember(node, symbolFlags, symbolExcludes)
	case ast.KindEnumDeclaration:
		return b.declareSymbol(ast.GetExports(b.container.Symbol()), b.container.Symbol(), node, symbolFlags, symbolExcludes)
	case ast.KindTypeLiteral, ast.KindJSDocTypeLiteral, ast.KindObjectLiteralExpression, ast.KindInterfaceDeclaration, ast.KindJsxAttributes:
		return b.declareSymbol(ast.GetMembers(b.container.Symbol()), b.container.Symbol(), node, symbolFlags, symbolExcludes)
	case ast.KindFunctionType, ast.KindConstructorType, ast.KindCallSignature, ast.KindConstructSignature, ast.KindJSDocSignature,
		ast.KindIndexSignature, ast.KindMethodDeclaration, ast.KindMethodSignature, ast.KindConstructor, ast.KindGetAccessor,
		ast.KindSetAccessor, ast.KindFunctionDeclaration, ast.KindFunctionExpression, ast.KindArrowFunction,
		ast.KindClassStaticBlockDeclaration, ast.KindTypeAliasDeclaration, ast.KindJSTypeAliasDeclaration, ast.KindMappedType:
		return b.declareSymbol(ast.GetLocals(b.container), nil /*parent*/, node, symbolFlags, symbolExcludes)
	}
	panic("Unhandled case in declareSymbolAndAddToSymbolTable")
}

func (b *Binder) newFlowNode(flags ast.FlowFlags) *ast.FlowNode {
	result := b.flowNodePool.New()
	result.Flags = flags
	return result
}

func (b *Binder) newFlowNodeEx(flags ast.FlowFlags, node *ast.Node, antecedent *ast.FlowNode) *ast.FlowNode {
	result := b.newFlowNode(flags)
	result.Node = node
	result.Antecedent = antecedent
	return result
}

func (b *Binder) createLoopLabel() *ast.FlowLabel {
	return b.newFlowNode(ast.FlowFlagsLoopLabel)
}

func (b *Binder) createBranchLabel() *ast.FlowLabel {
	return b.newFlowNode(ast.FlowFlagsBranchLabel)
}

func (b *Binder) createReduceLabel(target *ast.FlowLabel, antecedents *ast.FlowList, antecedent *ast.FlowNode) *ast.FlowNode {
	return b.newFlowNodeEx(ast.FlowFlagsReduceLabel, ast.NewFlowReduceLabelData(target, antecedents), antecedent)
}

func (b *Binder) createFlowCondition(flags ast.FlowFlags, antecedent *ast.FlowNode, expression *ast.Node) *ast.FlowNode {
	if antecedent.Flags&ast.FlowFlagsUnreachable != 0 {
		return antecedent
	}
	if expression == nil {
		if flags&ast.FlowFlagsTrueCondition != 0 {
			return antecedent
		}
		return b.unreachableFlow
	}
	if (expression.Kind == ast.KindTrueKeyword && flags&ast.FlowFlagsFalseCondition != 0 || expression.Kind == ast.KindFalseKeyword && flags&ast.FlowFlagsTrueCondition != 0) && !ast.IsExpressionOfOptionalChainRoot(expression) && !ast.IsNullishCoalesce(expression.Parent) {
		return b.unreachableFlow
	}
	if !isNarrowingExpression(expression) {
		return antecedent
	}
	setFlowNodeReferenced(antecedent)
	return b.newFlowNodeEx(flags, expression, antecedent)
}

func (b *Binder) createFlowMutation(flags ast.FlowFlags, antecedent *ast.FlowNode, node *ast.Node) *ast.FlowNode {
	setFlowNodeReferenced(antecedent)
	b.hasFlowEffects = true
	result := b.newFlowNodeEx(flags, node, antecedent)
	if b.currentExceptionTarget != nil {
		b.addAntecedent(b.currentExceptionTarget, result)
	}
	return result
}

func (b *Binder) createFlowSwitchClause(antecedent *ast.FlowNode, switchStatement *ast.Node, clauseStart int, clauseEnd int) *ast.FlowNode {
	setFlowNodeReferenced(antecedent)
	return b.newFlowNodeEx(ast.FlowFlagsSwitchClause, ast.NewFlowSwitchClauseData(switchStatement, clauseStart, clauseEnd), antecedent)
}

func (b *Binder) createFlowCall(antecedent *ast.FlowNode, node *ast.Node) *ast.FlowNode {
	setFlowNodeReferenced(antecedent)
	b.hasFlowEffects = true
	return b.newFlowNodeEx(ast.FlowFlagsCall, node, antecedent)
}

func (b *Binder) newFlowList(head *ast.FlowNode, tail *ast.FlowList) *ast.FlowList {
	result := b.flowListPool.New()
	result.Flow = head
	result.Next = tail
	return result
}

func (b *Binder) combineFlowLists(head *ast.FlowList, tail *ast.FlowList) *ast.FlowList {
	if head == nil {
		return tail
	}
	return b.newFlowList(head.Flow, b.combineFlowLists(head.Next, tail))
}

func (b *Binder) newSingleDeclaration(declaration *ast.Node) []*ast.Node {
	return b.singleDeclarationsPool.NewSlice1(declaration)
}

func setFlowNodeReferenced(flow *ast.FlowNode) {
	// On first reference we set the Referenced flag, thereafter we set the Shared flag
	if flow.Flags&ast.FlowFlagsReferenced == 0 {
		flow.Flags |= ast.FlowFlagsReferenced
	} else {
		flow.Flags |= ast.FlowFlagsShared
	}
}

func hasAntecedent(list *ast.FlowList, antecedent *ast.FlowNode) bool {
	for list != nil {
		if list.Flow == antecedent {
			return true
		}
		list = list.Next
	}
	return false
}

func (b *Binder) addAntecedent(label *ast.FlowLabel, antecedent *ast.FlowNode) {
	if antecedent.Flags&ast.FlowFlagsUnreachable == 0 && !hasAntecedent(label.Antecedents, antecedent) {
		label.Antecedents = b.newFlowList(antecedent, label.Antecedents)
		setFlowNodeReferenced(antecedent)
	}
}

func (b *Binder) finishFlowLabel(label *ast.FlowLabel) *ast.FlowNode {
	if label.Antecedents == nil {
		return b.unreachableFlow
	}
	if label.Antecedents.Next == nil {
		return label.Antecedents.Flow
	}
	return label
}

func (b *Binder) bind(node *ast.Node) bool {
	if node == nil {
		return false
	}
	if node.Parent == nil || node.Parent.Flags&ast.NodeFlagsReparsed != 0 {
		node.Parent = b.parent
	}
	saveInStrictMode := b.inStrictMode
	// Even though in the AST the jsdoc @typedef node belongs to the current node,
	// its symbol might be in the same scope with the current node's symbol. Consider:
	//
	//     /** @typedef {string | number} MyType */
	//     function foo();
	//
	// Here the current node is "foo", which is a container, but the scope of "MyType" should
	// not be inside "foo". Therefore we always bind @typedef before bind the parent node,
	// and skip binding this tag later when binding all the other jsdoc tags.

	// First we bind declaration nodes to a symbol if possible. We'll both create a symbol
	// and then potentially add the symbol to an appropriate symbol table. Possible
	// destination symbol tables are:
	//
	//  1) The 'exports' table of the current container's symbol.
	//  2) The 'members' table of the current container's symbol.
	//  3) The 'locals' table of the current container.
	//
	// However, not all symbols will end up in any of these tables. 'Anonymous' symbols
	// (like TypeLiterals for example) will not be put in any table.
	switch node.Kind {
	case ast.KindIdentifier:
		node.AsIdentifier().FlowNode = b.currentFlow
		b.checkContextualIdentifier(node)
	case ast.KindThisKeyword, ast.KindSuperKeyword:
		node.AsKeywordExpression().FlowNode = b.currentFlow
	case ast.KindQualifiedName:
		if b.currentFlow != nil && ast.IsPartOfTypeQuery(node) {
			node.AsQualifiedName().FlowNode = b.currentFlow
		}
	case ast.KindMetaProperty:
		node.AsMetaProperty().FlowNode = b.currentFlow
	case ast.KindPrivateIdentifier:
		b.checkPrivateIdentifier(node)
	case ast.KindPropertyAccessExpression, ast.KindElementAccessExpression:
		if b.currentFlow != nil && isNarrowableReference(node) {
			setFlowNode(node, b.currentFlow)
		}
	case ast.KindBinaryExpression:
		switch ast.GetAssignmentDeclarationKind(node.AsBinaryExpression()) {
		case ast.JSDeclarationKindProperty:
			b.bindExpandoPropertyAssignment(node)
		case ast.JSDeclarationKindThisProperty:
			b.bindThisPropertyAssignment(node)
		}
		b.checkStrictModeBinaryExpression(node)
	case ast.KindCatchClause:
		b.checkStrictModeCatchClause(node)
	case ast.KindDeleteExpression:
		b.checkStrictModeDeleteExpression(node)
	case ast.KindPostfixUnaryExpression:
		b.checkStrictModePostfixUnaryExpression(node)
	case ast.KindPrefixUnaryExpression:
		b.checkStrictModePrefixUnaryExpression(node)
	case ast.KindWithStatement:
		b.checkStrictModeWithStatement(node)
	case ast.KindLabeledStatement:
		b.checkStrictModeLabeledStatement(node)
	case ast.KindThisType:
		b.seenThisKeyword = true
	case ast.KindTypeParameter:
		b.bindTypeParameter(node)
	case ast.KindParameter:
		b.bindParameter(node)
	case ast.KindVariableDeclaration:
		b.bindVariableDeclarationOrBindingElement(node)
	case ast.KindBindingElement:
		node.AsBindingElement().FlowNode = b.currentFlow
		b.bindVariableDeclarationOrBindingElement(node)
	case ast.KindCommonJSExport:
		b.declareModuleMember(node, ast.SymbolFlagsFunctionScopedVariable, ast.SymbolFlagsFunctionScopedVariableExcludes)
	case ast.KindPropertyDeclaration, ast.KindPropertySignature:
		b.bindPropertyWorker(node)
	case ast.KindPropertyAssignment, ast.KindShorthandPropertyAssignment:
		b.bindPropertyOrMethodOrAccessor(node, ast.SymbolFlagsProperty, ast.SymbolFlagsPropertyExcludes)
	case ast.KindEnumMember:
		b.bindPropertyOrMethodOrAccessor(node, ast.SymbolFlagsEnumMember, ast.SymbolFlagsEnumMemberExcludes)
	case ast.KindCallSignature, ast.KindConstructSignature, ast.KindIndexSignature:
		b.declareSymbolAndAddToSymbolTable(node, ast.SymbolFlagsSignature, ast.SymbolFlagsNone)
	case ast.KindMethodDeclaration, ast.KindMethodSignature:
		b.bindPropertyOrMethodOrAccessor(node, ast.SymbolFlagsMethod|getOptionalSymbolFlagForNode(node), core.IfElse(ast.IsObjectLiteralMethod(node), ast.SymbolFlagsPropertyExcludes, ast.SymbolFlagsMethodExcludes))
	case ast.KindFunctionDeclaration:
		b.bindFunctionDeclaration(node)
	case ast.KindConstructor:
		b.declareSymbolAndAddToSymbolTable(node, ast.SymbolFlagsConstructor, ast.SymbolFlagsNone)
	case ast.KindGetAccessor:
		b.bindPropertyOrMethodOrAccessor(node, ast.SymbolFlagsGetAccessor, ast.SymbolFlagsGetAccessorExcludes)
	case ast.KindSetAccessor:
		b.bindPropertyOrMethodOrAccessor(node, ast.SymbolFlagsSetAccessor, ast.SymbolFlagsSetAccessorExcludes)
	case ast.KindFunctionType, ast.KindConstructorType:
		// !!! KindJSDocSignature
		b.bindFunctionOrConstructorType(node)
	case ast.KindTypeLiteral, ast.KindMappedType:
		// !!! KindJSDocTypeLiteral
		b.bindAnonymousDeclaration(node, ast.SymbolFlagsTypeLiteral, ast.InternalSymbolNameType)
	case ast.KindObjectLiteralExpression:
		b.bindAnonymousDeclaration(node, ast.SymbolFlagsObjectLiteral, ast.InternalSymbolNameObject)
	case ast.KindFunctionExpression, ast.KindArrowFunction:
		b.bindFunctionExpression(node)
	case ast.KindClassExpression, ast.KindClassDeclaration:
		b.inStrictMode = true
		b.bindClassLikeDeclaration(node)
	case ast.KindInterfaceDeclaration:
		b.bindBlockScopedDeclaration(node, ast.SymbolFlagsInterface, ast.SymbolFlagsInterfaceExcludes)
	case ast.KindCallExpression:
		b.bindCallExpression(node)
	case ast.KindTypeAliasDeclaration, ast.KindJSTypeAliasDeclaration:
		b.bindBlockScopedDeclaration(node, ast.SymbolFlagsTypeAlias, ast.SymbolFlagsTypeAliasExcludes)
	case ast.KindEnumDeclaration:
		b.bindEnumDeclaration(node)
	case ast.KindModuleDeclaration:
		b.bindModuleDeclaration(node)
	case ast.KindImportEqualsDeclaration, ast.KindNamespaceImport, ast.KindImportSpecifier, ast.KindExportSpecifier:
		b.declareSymbolAndAddToSymbolTable(node, ast.SymbolFlagsAlias, ast.SymbolFlagsAliasExcludes)
	case ast.KindNamespaceExportDeclaration:
		b.bindNamespaceExportDeclaration(node)
	case ast.KindImportClause:
		b.bindImportClause(node)
	case ast.KindExportDeclaration:
		b.bindExportDeclaration(node)
	case ast.KindExportAssignment, ast.KindJSExportAssignment:
		b.bindExportAssignment(node)
	case ast.KindSourceFile:
		b.updateStrictModeStatementList(node.AsSourceFile().Statements)
		b.bindSourceFileIfExternalModule()
	case ast.KindBlock:
		if ast.IsFunctionLikeOrClassStaticBlockDeclaration(node.Parent) {
			b.updateStrictModeStatementList(node.AsBlock().Statements)
		}
	case ast.KindModuleBlock:
		b.updateStrictModeStatementList(node.AsModuleBlock().Statements)
	case ast.KindJsxAttributes:
		b.bindJsxAttributes(node)
	case ast.KindJsxAttribute:
		b.bindJsxAttribute(node, ast.SymbolFlagsProperty, ast.SymbolFlagsPropertyExcludes)
	}
	// Then we recurse into the children of the node to bind them as well. For certain
	// symbols we do specialized work when we recurse. For example, we'll keep track of
	// the current 'container' node when it changes. This helps us know which symbol table
	// a local should go into for example. Since terminal nodes are known not to have
	// children, as an optimization we don't process those.
	thisNodeOrAnySubnodesHasError := node.Flags&ast.NodeFlagsThisNodeHasError != 0
	if node.Kind > ast.KindLastToken {
		saveParent := b.parent
		saveSeenParseError := b.seenParseError
		b.parent = node
		b.seenParseError = false
		containerFlags := GetContainerFlags(node)
		if containerFlags == ContainerFlagsNone {
			b.bindChildren(node)
		} else {
			b.bindContainer(node, containerFlags)
		}
		if b.seenParseError {
			thisNodeOrAnySubnodesHasError = true
		}
		b.parent = saveParent
		b.seenParseError = saveSeenParseError
	} else {
		saveParent := b.parent
		if node.Kind == ast.KindEndOfFile {
			b.parent = node
		}
		b.setJSDocParents(node)
		b.parent = saveParent
	}
	if thisNodeOrAnySubnodesHasError {
		node.Flags |= ast.NodeFlagsThisNodeOrAnySubNodesHasError
		b.seenParseError = true
	}
	b.inStrictMode = saveInStrictMode
	return false
}

func (b *Binder) setJSDocParents(node *ast.Node) {
	for _, jsdoc := range node.JSDoc(b.file) {
		setParent(jsdoc, node)
		if jsdoc.Kind != ast.KindJSDocImportTag {
			// JSDocImportTag children have parents set during parsing for module resolution purposes.
			ast.SetParentInChildren(jsdoc)
		}
	}
}

func (b *Binder) bindPropertyWorker(node *ast.Node) {
	isAutoAccessor := ast.IsAutoAccessorPropertyDeclaration(node)
	includes := core.IfElse(isAutoAccessor, ast.SymbolFlagsAccessor, ast.SymbolFlagsProperty)
	excludes := core.IfElse(isAutoAccessor, ast.SymbolFlagsAccessorExcludes, ast.SymbolFlagsPropertyExcludes)
	b.bindPropertyOrMethodOrAccessor(node, includes|getOptionalSymbolFlagForNode(node), excludes)
}

func (b *Binder) bindSourceFileIfExternalModule() {
	b.setExportContextFlag(b.file.AsNode())
	if ast.IsExternalOrCommonJSModule(b.file) {
		b.bindSourceFileAsExternalModule()
	} else if ast.IsJsonSourceFile(b.file) {
		b.bindSourceFileAsExternalModule()
		// Create symbol equivalent for the module.exports = {}
		originalSymbol := b.file.Symbol
		b.declareSymbol(ast.GetSymbolTable(&b.file.Symbol.Exports), b.file.Symbol, b.file.AsNode(), ast.SymbolFlagsProperty, ast.SymbolFlagsAll)
		b.file.Symbol = originalSymbol
	}
}

func (b *Binder) bindSourceFileAsExternalModule() {
	b.bindAnonymousDeclaration(b.file.AsNode(), ast.SymbolFlagsValueModule, "\""+tspath.RemoveFileExtension(b.file.FileName())+"\"")
}

func (b *Binder) bindModuleDeclaration(node *ast.Node) {
	b.setExportContextFlag(node)
	if ast.IsAmbientModule(node) {
		if ast.HasSyntacticModifier(node, ast.ModifierFlagsExport) {
			b.errorOnFirstToken(node, diagnostics.X_export_modifier_cannot_be_applied_to_ambient_modules_and_module_augmentations_since_they_are_always_visible)
		}
		if ast.IsModuleAugmentationExternal(node) {
			b.declareModuleSymbol(node)
		} else {
			name := node.AsModuleDeclaration().Name()
			symbol := b.declareSymbolAndAddToSymbolTable(node, ast.SymbolFlagsValueModule, ast.SymbolFlagsValueModuleExcludes)

			if ast.IsStringLiteral(name) {
				pattern := core.TryParsePattern(name.AsStringLiteral().Text)
				if !pattern.IsValid() {
					// An invalid pattern - must have multiple wildcards.
					b.errorOnFirstToken(name, diagnostics.Pattern_0_can_have_at_most_one_Asterisk_character, name.AsStringLiteral().Text)
				} else if pattern.StarIndex >= 0 {
					b.file.PatternAmbientModules = append(b.file.PatternAmbientModules, &ast.PatternAmbientModule{Pattern: pattern, Symbol: symbol})
				}
			}
		}
	} else {
		state := b.declareModuleSymbol(node)
		if state != ast.ModuleInstanceStateNonInstantiated {
			symbol := node.AsModuleDeclaration().Symbol
			if symbol.Flags&(ast.SymbolFlagsFunction|ast.SymbolFlagsClass|ast.SymbolFlagsRegularEnum) != 0 || state != ast.ModuleInstanceStateConstEnumOnly {
				// if module was already merged with some function, class or non-const enum, treat it as non-const-enum-only
				symbol.Flags &^= ast.SymbolFlagsConstEnumOnlyModule
			}
		}
	}
}

func (b *Binder) declareModuleSymbol(node *ast.Node) ast.ModuleInstanceState {
	state := ast.GetModuleInstanceState(node)
	instantiated := state != ast.ModuleInstanceStateNonInstantiated
	b.declareSymbolAndAddToSymbolTable(node, core.IfElse(instantiated, ast.SymbolFlagsValueModule, ast.SymbolFlagsNamespaceModule), core.IfElse(instantiated, ast.SymbolFlagsValueModuleExcludes, ast.SymbolFlagsNamespaceModuleExcludes))
	return state
}

func (b *Binder) bindNamespaceExportDeclaration(node *ast.Node) {
	if node.Modifiers() != nil {
		b.errorOnNode(node, diagnostics.Modifiers_cannot_appear_here)
	}
	switch {
	case !ast.IsSourceFile(node.Parent):
		b.errorOnNode(node, diagnostics.Global_module_exports_may_only_appear_at_top_level)
	case !ast.IsExternalModule(node.Parent.AsSourceFile()):
		b.errorOnNode(node, diagnostics.Global_module_exports_may_only_appear_in_module_files)
	case !node.Parent.AsSourceFile().IsDeclarationFile:
		b.errorOnNode(node, diagnostics.Global_module_exports_may_only_appear_in_declaration_files)
	default:
		b.declareSymbol(ast.GetSymbolTable(&b.file.Symbol.GlobalExports), b.file.Symbol, node, ast.SymbolFlagsAlias, ast.SymbolFlagsAliasExcludes)
	}
}

func (b *Binder) bindImportClause(node *ast.Node) {
	if node.AsImportClause().Name() != nil {
		b.declareSymbolAndAddToSymbolTable(node, ast.SymbolFlagsAlias, ast.SymbolFlagsAliasExcludes)
	}
}

func (b *Binder) bindExportDeclaration(node *ast.Node) {
	decl := node.AsExportDeclaration()
	if b.container.Symbol() == nil {
		// Export * in some sort of block construct
		b.bindAnonymousDeclaration(node, ast.SymbolFlagsExportStar, b.getDeclarationName(node))
	} else if decl.ExportClause == nil {
		// All export * declarations are collected in an __export symbol
		b.declareSymbol(ast.GetExports(b.container.Symbol()), b.container.Symbol(), node, ast.SymbolFlagsExportStar, ast.SymbolFlagsNone)
	} else if ast.IsNamespaceExport(decl.ExportClause) {
		// declareSymbol walks up parents to find name text, parent _must_ be set
		// but won't be set by the normal binder walk until `bindChildren` later on.
		setParent(decl.ExportClause, node)
		b.declareSymbol(ast.GetExports(b.container.Symbol()), b.container.Symbol(), decl.ExportClause, ast.SymbolFlagsAlias, ast.SymbolFlagsAliasExcludes)
	}
}

func (b *Binder) bindExportAssignment(node *ast.Node) {
	container := b.container
	if ast.IsJSExportAssignment(node) {
		container = b.file.AsNode()
	}
	if container.Symbol() == nil && ast.IsExportAssignment(node) {
		// Incorrect export assignment in some sort of block construct
		b.bindAnonymousDeclaration(node, ast.SymbolFlagsValue, b.getDeclarationName(node))
	} else {
		flags := ast.SymbolFlagsProperty
		if ast.ExportAssignmentIsAlias(node) {
			flags = ast.SymbolFlagsAlias
		}
		// If there is an `export default x;` alias declaration, can't `export default` anything else.
		// (In contrast, you can still have `export default function f() {}` and `export default interface I {}`.)
		symbol := b.declareSymbol(ast.GetExports(container.Symbol()), container.Symbol(), node, flags, ast.SymbolFlagsAll)
		if ast.IsJSExportAssignment(node) || node.AsExportAssignment().IsExportEquals {
			// Will be an error later, since the module already has other exports. Just make sure this has a valueDeclaration set.
			SetValueDeclaration(symbol, node)
		}
	}
}

func (b *Binder) bindJsxAttributes(node *ast.Node) {
	b.bindAnonymousDeclaration(node, ast.SymbolFlagsObjectLiteral, ast.InternalSymbolNameJSXAttributes)
}

func (b *Binder) bindJsxAttribute(node *ast.Node, symbolFlags ast.SymbolFlags, symbolExcludes ast.SymbolFlags) {
	b.declareSymbolAndAddToSymbolTable(node, symbolFlags, symbolExcludes)
}

func (b *Binder) setExportContextFlag(node *ast.Node) {
	// A declaration source file or ambient module declaration that contains no export declarations (but possibly regular
	// declarations with export modifiers) is an export context in which declarations are implicitly exported.
	if node.Flags&ast.NodeFlagsAmbient != 0 && !b.hasExportDeclarations(node) {
		node.Flags |= ast.NodeFlagsExportContext
	} else {
		node.Flags &= ^ast.NodeFlagsExportContext
	}
}

func (b *Binder) hasExportDeclarations(node *ast.Node) bool {
	var statements []*ast.Node
	switch node.Kind {
	case ast.KindSourceFile:
		statements = node.AsSourceFile().Statements.Nodes
	case ast.KindModuleDeclaration:
		body := node.AsModuleDeclaration().Body
		if body != nil && ast.IsModuleBlock(body) {
			statements = body.AsModuleBlock().Statements.Nodes
		}
	}
	return core.Some(statements, func(s *ast.Node) bool {
		return ast.IsExportDeclaration(s) || ast.IsExportAssignment(s) || ast.IsJSExportAssignment(s)
	})
}

func (b *Binder) bindFunctionExpression(node *ast.Node) {
	setFlowNode(node, b.currentFlow)
	bindingName := ast.InternalSymbolNameFunction
	if ast.IsFunctionExpression(node) && node.AsFunctionExpression().Name() != nil {
		b.checkStrictModeFunctionName(node)
		bindingName = node.AsFunctionExpression().Name().AsIdentifier().Text
	}
	b.bindAnonymousDeclaration(node, ast.SymbolFlagsFunction, bindingName)
}

func (b *Binder) bindCallExpression(node *ast.Node) {
	// !!! for ModuleDetectionKind.Force, external module indicator is forced to `true` in Strada for source files, in which case
	//  we should set the commonjs module indicator but not call b.bindSourceFileAsExternalModule
	// !!! && file.externalModuleIndicator !== true (used for ModuleDetectionKind.Force)
	if ast.IsInJSFile(node) &&
		b.file.ExternalModuleIndicator == nil &&
		b.file.CommonJSModuleIndicator == nil &&
		ast.IsRequireCall(node, false /*requireStringLiteralLikeArgument*/) {
		b.file.CommonJSModuleIndicator = node
		b.bindSourceFileAsExternalModule()
	}
}

func (b *Binder) bindClassLikeDeclaration(node *ast.Node) {
	name := node.Name()
	switch node.Kind {
	case ast.KindClassDeclaration:
		b.bindBlockScopedDeclaration(node, ast.SymbolFlagsClass, ast.SymbolFlagsClassExcludes)
	case ast.KindClassExpression:
		nameText := ast.InternalSymbolNameClass
		if name != nil {
			nameText = name.AsIdentifier().Text
			b.classifiableNames.Add(nameText)
		}
		b.bindAnonymousDeclaration(node, ast.SymbolFlagsClass, nameText)
	}
	symbol := node.Symbol()
	// TypeScript 1.0 spec (April 2014): 8.4
	// Every class automatically contains a static property member named 'prototype', the
	// type of which is an instantiation of the class type with type Any supplied as a type
	// argument for each type parameter. It is an error to explicitly declare a static
	// property member with the name 'prototype'.
	//
	// Note: we check for this here because this class may be merging into a module.  The
	// module might have an exported variable called 'prototype'.  We can't allow that as
	// that would clash with the built-in 'prototype' for the class.
	prototypeSymbol := b.newSymbol(ast.SymbolFlagsProperty|ast.SymbolFlagsPrototype, "prototype")
	symbolExport := ast.GetExports(symbol)[prototypeSymbol.Name]
	if symbolExport != nil {
		setParent(name, node)
		b.errorOnNode(symbolExport.Declarations[0], diagnostics.Duplicate_identifier_0, ast.SymbolName(prototypeSymbol))
	}
	ast.GetExports(symbol)[prototypeSymbol.Name] = prototypeSymbol
	prototypeSymbol.Parent = symbol
}

func (b *Binder) bindPropertyOrMethodOrAccessor(node *ast.Node, symbolFlags ast.SymbolFlags, symbolExcludes ast.SymbolFlags) {
	if b.currentFlow != nil && ast.IsObjectLiteralOrClassExpressionMethodOrAccessor(node) {
		setFlowNode(node, b.currentFlow)
	}
	if ast.HasDynamicName(node) {
		b.bindAnonymousDeclaration(node, symbolFlags, ast.InternalSymbolNameComputed)
	} else {
		b.declareSymbolAndAddToSymbolTable(node, symbolFlags, symbolExcludes)
	}
}

func (b *Binder) bindFunctionOrConstructorType(node *ast.Node) {
	// For a given function symbol "<...>(...) => T" we want to generate a symbol identical
	// to the one we would get for: { <...>(...): T }
	//
	// We do that by making an anonymous type literal symbol, and then setting the function
	// symbol as its sole member. To the rest of the system, this symbol will be indistinguishable
	// from an actual type literal symbol you would have gotten had you used the long form.
	symbol := b.newSymbol(ast.SymbolFlagsSignature, b.getDeclarationName(node))
	b.addDeclarationToSymbol(symbol, node, ast.SymbolFlagsSignature)
	typeLiteralSymbol := b.newSymbol(ast.SymbolFlagsTypeLiteral, ast.InternalSymbolNameType)
	b.addDeclarationToSymbol(typeLiteralSymbol, node, ast.SymbolFlagsTypeLiteral)
	typeLiteralSymbol.Members = make(ast.SymbolTable)
	typeLiteralSymbol.Members[symbol.Name] = symbol
}

func addLateBoundAssignmentDeclarationToSymbol(node *ast.Node, symbol *ast.Symbol) {
	symbol.AssignmentDeclarationMembers.Add(node)
}

func (b *Binder) bindExpandoPropertyAssignment(node *ast.Node) {
	expr := node.AsBinaryExpression()
	parent := expr.Left.Expression()
	symbol := b.lookupEntity(parent, b.blockScopeContainer)
	if symbol == nil {
		symbol = b.lookupEntity(parent, b.container)
	}
	if symbol = getInitializerSymbol(symbol); symbol != nil {
		// Fix up parent pointers since we're going to use these nodes before we bind into them
		setParent(expr.Left, node)
		setParent(expr.Right, node)
		if ast.HasDynamicName(node) {
			b.bindAnonymousDeclaration(node, ast.SymbolFlagsProperty|ast.SymbolFlagsAssignment, ast.InternalSymbolNameComputed)
			addLateBoundAssignmentDeclarationToSymbol(node, symbol)
		} else {
			b.declareSymbol(ast.GetExports(symbol), symbol, node, ast.SymbolFlagsProperty|ast.SymbolFlagsAssignment, ast.SymbolFlagsPropertyExcludes)
		}
	}
}

func getInitializerSymbol(symbol *ast.Symbol) *ast.Symbol {
	if symbol == nil || symbol.ValueDeclaration == nil {
		return nil
	}
	declaration := symbol.ValueDeclaration
	// For an assignment 'fn.xxx = ...', where 'fn' is a previously declared function or a previously
	// declared const variable initialized with a function expression or arrow function, we add expando
	// property declarations to the function's symbol.
	// This also applies to class expressions and empty object literals.
	switch {
	case ast.IsFunctionDeclaration(declaration) || ast.IsInJSFile(declaration) && ast.IsClassDeclaration(declaration):
		return symbol
	case ast.IsVariableDeclaration(declaration) &&
		(declaration.Parent.Flags&ast.NodeFlagsConst != 0 || ast.IsInJSFile(declaration)):
		initializer := declaration.Initializer()
		if isExpandoInitializer(initializer) {
			return initializer.Symbol()
		}
	case ast.IsBinaryExpression(declaration) && ast.IsInJSFile(declaration):
		initializer := declaration.AsBinaryExpression().Right
		if isExpandoInitializer(initializer) {
			return initializer.Symbol()
		}
	}
	return nil
}

func isExpandoInitializer(initializer *ast.Node) bool {
	if initializer == nil {
		return false
	}
	if ast.IsFunctionExpressionOrArrowFunction(initializer) {
		return true
	} else if ast.IsInJSFile(initializer) {
		return ast.IsClassExpression(initializer) || (ast.IsObjectLiteralExpression(initializer) && len(initializer.AsObjectLiteralExpression().Properties.Nodes) == 0)
	}
	return false
}

func (b *Binder) bindThisPropertyAssignment(node *ast.Node) {
	if !ast.IsInJSFile(node) {
		return
	}
	bin := node.AsBinaryExpression()
	if ast.IsPropertyAccessExpression(bin.Left) && ast.IsPrivateIdentifier(bin.Left.AsPropertyAccessExpression().Name()) ||
		b.thisContainer == nil {
		return
	}
	if classSymbol, symbolTable := b.getThisClassAndSymbolTable(); symbolTable != nil {
		if ast.HasDynamicName(node) {
			b.declareSymbolEx(symbolTable, classSymbol, node, ast.SymbolFlagsProperty, ast.SymbolFlagsNone, true /*isReplaceableByMethod*/, true /*isComputedName*/)
			addLateBoundAssignmentDeclarationToSymbol(node, classSymbol)
		} else {
			b.declareSymbolEx(symbolTable, classSymbol, node, ast.SymbolFlagsProperty|ast.SymbolFlagsAssignment, ast.SymbolFlagsNone, true /*isReplaceableByMethod*/, false /*isComputedName*/)
		}
	} else if b.thisContainer.Kind != ast.KindFunctionDeclaration && b.thisContainer.Kind != ast.KindFunctionExpression {
		// !!! constructor functions
		panic("Unhandled case in bindThisPropertyAssignment: " + b.thisContainer.Kind.String())
	}
}

func (b *Binder) getThisClassAndSymbolTable() (classSymbol *ast.Symbol, symbolTable ast.SymbolTable) {
	if b.thisContainer == nil {
		return nil, nil
	}
	switch b.thisContainer.Kind {
	case ast.KindFunctionDeclaration, ast.KindFunctionExpression:
		// !!! constructor functions
	case ast.KindConstructor, ast.KindPropertyDeclaration, ast.KindMethodDeclaration, ast.KindGetAccessor, ast.KindSetAccessor, ast.KindClassStaticBlockDeclaration:
		// this.property assignment in class member -- bind to the containing class
		classSymbol = b.thisContainer.Parent.Symbol()
		if ast.IsStatic(b.thisContainer) {
			symbolTable = ast.GetExports(classSymbol)
		} else {
			symbolTable = ast.GetMembers(classSymbol)
		}
	}
	return classSymbol, symbolTable
}

func (b *Binder) bindEnumDeclaration(node *ast.Node) {
	if ast.IsEnumConst(node) {
		b.bindBlockScopedDeclaration(node, ast.SymbolFlagsConstEnum, ast.SymbolFlagsConstEnumExcludes)
	} else {
		b.bindBlockScopedDeclaration(node, ast.SymbolFlagsRegularEnum, ast.SymbolFlagsRegularEnumExcludes)
	}
}

func (b *Binder) bindVariableDeclarationOrBindingElement(node *ast.Node) {
	if b.inStrictMode {
		b.checkStrictModeEvalOrArguments(node, node.Name())
	}
	if name := node.Name(); name != nil && !ast.IsBindingPattern(name) {
		switch {
		case ast.IsVariableDeclarationInitializedToRequire(node):
			b.declareSymbolAndAddToSymbolTable(node, ast.SymbolFlagsAlias, ast.SymbolFlagsAliasExcludes)
		case ast.IsBlockOrCatchScoped(node):
			b.bindBlockScopedDeclaration(node, ast.SymbolFlagsBlockScopedVariable, ast.SymbolFlagsBlockScopedVariableExcludes)
		case ast.IsPartOfParameterDeclaration(node):
			// It is safe to walk up parent chain to find whether the node is a destructuring parameter declaration
			// because its parent chain has already been set up, since parents are set before descending into children.
			//
			// If node is a binding element in parameter declaration, we need to use ParameterExcludes.
			// Using ParameterExcludes flag allows the compiler to report an error on duplicate identifiers in Parameter Declaration
			// For example:
			//      function foo([a,a]) {} // Duplicate Identifier error
			//      function bar(a,a) {}   // Duplicate Identifier error, parameter declaration in this case is handled in bindParameter
			//                             // which correctly set excluded symbols
			b.declareSymbolAndAddToSymbolTable(node, ast.SymbolFlagsFunctionScopedVariable, ast.SymbolFlagsParameterExcludes)
		default:
			b.declareSymbolAndAddToSymbolTable(node, ast.SymbolFlagsFunctionScopedVariable, ast.SymbolFlagsFunctionScopedVariableExcludes)
		}
	}
}

func (b *Binder) bindParameter(node *ast.Node) {
	// !!!
	// if node.kind == KindJSDocParameterTag && b.container.kind != KindJSDocSignature {
	// 	return
	// }
	decl := node.AsParameterDeclaration()
	if b.inStrictMode && node.Flags&ast.NodeFlagsAmbient == 0 {
		// It is a SyntaxError if the identifier eval or arguments appears within a FormalParameterList of a
		// strict mode FunctionLikeDeclaration or FunctionExpression(13.1)
		b.checkStrictModeEvalOrArguments(node, decl.Name())
	}
	if ast.IsBindingPattern(decl.Name()) {
		index := slices.Index(node.Parent.Parameters(), node)
		b.bindAnonymousDeclaration(node, ast.SymbolFlagsFunctionScopedVariable, "__"+strconv.Itoa(index))
	} else {
		b.declareSymbolAndAddToSymbolTable(node, ast.SymbolFlagsFunctionScopedVariable, ast.SymbolFlagsParameterExcludes)
	}
	// If this is a property-parameter, then also declare the property symbol into the
	// containing class.
	if ast.IsParameterPropertyDeclaration(node, node.Parent) {
		classDeclaration := node.Parent.Parent
		flags := ast.SymbolFlagsProperty | core.IfElse(decl.QuestionToken != nil, ast.SymbolFlagsOptional, ast.SymbolFlagsNone)
		b.declareSymbol(ast.GetMembers(classDeclaration.Symbol()), classDeclaration.Symbol(), node, flags, ast.SymbolFlagsPropertyExcludes)
	}
}

func (b *Binder) bindFunctionDeclaration(node *ast.Node) {
	b.checkStrictModeFunctionName(node)
	if b.inStrictMode {
		b.bindBlockScopedDeclaration(node, ast.SymbolFlagsFunction, ast.SymbolFlagsFunctionExcludes)
	} else {
		b.declareSymbolAndAddToSymbolTable(node, ast.SymbolFlagsFunction, ast.SymbolFlagsFunctionExcludes)
	}
}

func (b *Binder) getInferTypeContainer(node *ast.Node) *ast.Node {
	extendsType := ast.FindAncestor(node, func(n *ast.Node) bool {
		parent := n.Parent
		return parent != nil && ast.IsConditionalTypeNode(parent) && parent.AsConditionalTypeNode().ExtendsType == n
	})
	if extendsType != nil {
		return extendsType.Parent
	}
	return nil
}

func (b *Binder) bindAnonymousDeclaration(node *ast.Node, symbolFlags ast.SymbolFlags, name string) {
	symbol := b.newSymbol(symbolFlags, name)
	if symbolFlags&(ast.SymbolFlagsEnumMember|ast.SymbolFlagsClassMember) != 0 {
		symbol.Parent = b.container.Symbol()
	}
	b.addDeclarationToSymbol(symbol, node, symbolFlags)
}

func (b *Binder) bindBlockScopedDeclaration(node *ast.Node, symbolFlags ast.SymbolFlags, symbolExcludes ast.SymbolFlags) {
	switch b.blockScopeContainer.Kind {
	case ast.KindModuleDeclaration:
		b.declareModuleMember(node, symbolFlags, symbolExcludes)
	case ast.KindSourceFile:
		if ast.IsExternalOrCommonJSModule(b.container.AsSourceFile()) {
			b.declareModuleMember(node, symbolFlags, symbolExcludes)
			break
		}
		fallthrough
	default:
		b.declareSymbol(ast.GetLocals(b.blockScopeContainer), nil /*parent*/, node, symbolFlags, symbolExcludes)
	}
}

func (b *Binder) bindTypeParameter(node *ast.Node) {
	// !!!
	// if isJSDocTemplateTag(node.parent) {
	// 	var container *HasLocals = getEffectiveContainerForJSDocTemplateTag(node.parent)
	// 	if container {
	// 		Debug.assertNode(container, canHaveLocals)
	// 		/* TODO(TS-TO-GO) QuestionQuestionEqualsToken BinaryExpression: container.locals ??= createSymbolTable() */ TODO
	// 		b.declareSymbol(container.locals /*parent*/, nil, node, SymbolFlagsTypeParameter, SymbolFlagsTypeParameterExcludes)
	// 	} else {
	// 		b.declareSymbolAndAddToSymbolTable(node, SymbolFlagsTypeParameter, SymbolFlagsTypeParameterExcludes)
	// 	}
	// }
	if node.Parent.Kind == ast.KindInferType {
		container := b.getInferTypeContainer(node.Parent)
		if container != nil {
			b.declareSymbol(ast.GetLocals(container), nil /*parent*/, node, ast.SymbolFlagsTypeParameter, ast.SymbolFlagsTypeParameterExcludes)
		} else {
			b.bindAnonymousDeclaration(node, ast.SymbolFlagsTypeParameter, b.getDeclarationName(node))
		}
	} else {
		b.declareSymbolAndAddToSymbolTable(node, ast.SymbolFlagsTypeParameter, ast.SymbolFlagsTypeParameterExcludes)
	}
}

func (b *Binder) lookupEntity(node *ast.Node, container *ast.Node) *ast.Symbol {
	if ast.IsIdentifier(node) {
		return b.lookupName(node.AsIdentifier().Text, container)
	}
	if ast.IsPropertyAccessExpression(node) && node.AsPropertyAccessExpression().Expression.Kind == ast.KindThisKeyword ||
		ast.IsElementAccessExpression(node) && node.AsElementAccessExpression().Expression.Kind == ast.KindThisKeyword {
		if _, symbolTable := b.getThisClassAndSymbolTable(); symbolTable != nil {
			if name := ast.GetElementOrPropertyAccessName(node); name != nil {
				return symbolTable[name.Text()]
			}
		}
		return nil
	}
	if symbol := getInitializerSymbol(b.lookupEntity(node.Expression(), container)); symbol != nil && symbol.Exports != nil {
		if name := ast.GetElementOrPropertyAccessName(node); name != nil {
			return symbol.Exports[name.Text()]
		}
	}
	return nil
}

func (b *Binder) lookupName(name string, container *ast.Node) *ast.Symbol {
	if localsContainer := container.LocalsContainerData(); localsContainer != nil {
		if local := localsContainer.Locals[name]; local != nil {
			return core.OrElse(local.ExportSymbol, local)
		}
	}

	if declaration := container.DeclarationData(); declaration != nil && declaration.Symbol != nil {
		return declaration.Symbol.Exports[name]
	}
	return nil
}

// The binder visits every node in the syntax tree so it is a convenient place to perform a single localized
// check for reserved words used as identifiers in strict mode code, as well as `yield` or `await` in
// [Yield] or [Await] contexts, respectively.
func (b *Binder) checkContextualIdentifier(node *ast.Node) {
	// Report error only if there are no parse errors in file
	if len(b.file.Diagnostics()) == 0 && node.Flags&ast.NodeFlagsAmbient == 0 && node.Flags&ast.NodeFlagsJSDoc == 0 && !ast.IsIdentifierName(node) {
		// strict mode identifiers
		originalKeywordKind := scanner.GetIdentifierToken(node.AsIdentifier().Text)
		if originalKeywordKind == ast.KindIdentifier {
			return
		}
		if b.inStrictMode && originalKeywordKind >= ast.KindFirstFutureReservedWord && originalKeywordKind <= ast.KindLastFutureReservedWord {
			b.errorOnNode(node, b.getStrictModeIdentifierMessage(node), scanner.DeclarationNameToString(node))
		} else if originalKeywordKind == ast.KindAwaitKeyword {
			if ast.IsExternalModule(b.file) && ast.IsInTopLevelContext(node) {
				b.errorOnNode(node, diagnostics.Identifier_expected_0_is_a_reserved_word_at_the_top_level_of_a_module, scanner.DeclarationNameToString(node))
			} else if node.Flags&ast.NodeFlagsAwaitContext != 0 {
				b.errorOnNode(node, diagnostics.Identifier_expected_0_is_a_reserved_word_that_cannot_be_used_here, scanner.DeclarationNameToString(node))
			}
		} else if originalKeywordKind == ast.KindYieldKeyword && node.Flags&ast.NodeFlagsYieldContext != 0 {
			b.errorOnNode(node, diagnostics.Identifier_expected_0_is_a_reserved_word_that_cannot_be_used_here, scanner.DeclarationNameToString(node))
		}
	}
}

func (b *Binder) checkPrivateIdentifier(node *ast.Node) {
	if node.AsPrivateIdentifier().Text == "#constructor" {
		// Report error only if there are no parse errors in file
		if len(b.file.Diagnostics()) == 0 {
			b.errorOnNode(node, diagnostics.X_constructor_is_a_reserved_word, scanner.DeclarationNameToString(node))
		}
	}
}

func (b *Binder) getStrictModeIdentifierMessage(node *ast.Node) *diagnostics.Message {
	// Provide specialized messages to help the user understand why we think they're in
	// strict mode.
	if ast.GetContainingClass(node) != nil {
		return diagnostics.Identifier_expected_0_is_a_reserved_word_in_strict_mode_Class_definitions_are_automatically_in_strict_mode
	}
	if b.file.ExternalModuleIndicator != nil {
		return diagnostics.Identifier_expected_0_is_a_reserved_word_in_strict_mode_Modules_are_automatically_in_strict_mode
	}
	return diagnostics.Identifier_expected_0_is_a_reserved_word_in_strict_mode
}

func (b *Binder) updateStrictModeStatementList(statements *ast.NodeList) {
	if !b.inStrictMode {
		useStrictDirective := FindUseStrictPrologue(b.file, statements.Nodes)
		if useStrictDirective != nil {
			b.inStrictMode = true
		}
	}
}

// Should be called only on prologue directives (ast.IsPrologueDirective(node) should be true)
func isUseStrictPrologueDirective(sourceFile *ast.SourceFile, node *ast.Node) bool {
	nodeText := scanner.GetSourceTextOfNodeFromSourceFile(sourceFile, node.AsExpressionStatement().Expression, false /*includeTrivia*/)
	// Note: the node text must be exactly "use strict" or 'use strict'.  It is not ok for the
	// string to contain unicode escapes (as per ES5).
	return nodeText == "\"use strict\"" || nodeText == "'use strict'"
}

func FindUseStrictPrologue(sourceFile *ast.SourceFile, statements []*ast.Node) *ast.Node {
	for _, statement := range statements {
		if ast.IsPrologueDirective(statement) {
			if isUseStrictPrologueDirective(sourceFile, statement) {
				return statement
			}
		} else {
			return nil
		}
	}

	return nil
}

func (b *Binder) checkStrictModeFunctionName(node *ast.Node) {
	if b.inStrictMode && node.Flags&ast.NodeFlagsAmbient == 0 {
		// It is a SyntaxError if the identifier eval or arguments appears within a FormalParameterList of a strict mode FunctionDeclaration or FunctionExpression (13.1))
		b.checkStrictModeEvalOrArguments(node, node.Name())
	}
}

func (b *Binder) getStrictModeBlockScopeFunctionDeclarationMessage(node *ast.Node) *diagnostics.Message {
	// Provide specialized messages to help the user understand why we think they're in strict mode.
	if ast.GetContainingClass(node) != nil {
		return diagnostics.Function_declarations_are_not_allowed_inside_blocks_in_strict_mode_when_targeting_ES5_Class_definitions_are_automatically_in_strict_mode
	}
	if b.file.ExternalModuleIndicator != nil {
		return diagnostics.Function_declarations_are_not_allowed_inside_blocks_in_strict_mode_when_targeting_ES5_Modules_are_automatically_in_strict_mode
	}
	return diagnostics.Function_declarations_are_not_allowed_inside_blocks_in_strict_mode_when_targeting_ES5
}

func (b *Binder) checkStrictModeBinaryExpression(node *ast.Node) {
	expr := node.AsBinaryExpression()
	if b.inStrictMode && ast.IsLeftHandSideExpression(expr.Left) && ast.IsAssignmentOperator(expr.OperatorToken.Kind) {
		// ECMA 262 (Annex C) The identifier eval or arguments may not appear as the LeftHandSideExpression of an
		// Assignment operator(11.13) or of a PostfixExpression(11.3)
		b.checkStrictModeEvalOrArguments(node, expr.Left)
	}
}

func (b *Binder) checkStrictModeCatchClause(node *ast.Node) {
	// It is a SyntaxError if a TryStatement with a Catch occurs within strict code and the Identifier of the
	// Catch production is eval or arguments
	clause := node.AsCatchClause()
	if b.inStrictMode && clause.VariableDeclaration != nil {
		b.checkStrictModeEvalOrArguments(node, clause.VariableDeclaration.AsVariableDeclaration().Name())
	}
}

func (b *Binder) checkStrictModeDeleteExpression(node *ast.Node) {
	// Grammar checking
	expr := node.AsDeleteExpression()
	if b.inStrictMode && expr.Expression.Kind == ast.KindIdentifier {
		// When a delete operator occurs within strict mode code, a SyntaxError is thrown if its
		// UnaryExpression is a direct reference to a variable, function argument, or function name
		b.errorOnNode(expr.Expression, diagnostics.X_delete_cannot_be_called_on_an_identifier_in_strict_mode)
	}
}

func (b *Binder) checkStrictModePostfixUnaryExpression(node *ast.Node) {
	// Grammar checking
	// The identifier eval or arguments may not appear as the LeftHandSideExpression of an
	// Assignment operator(11.13) or of a PostfixExpression(11.3) or as the UnaryExpression
	// operated upon by a Prefix Increment(11.4.4) or a Prefix Decrement(11.4.5) operator.
	if b.inStrictMode {
		b.checkStrictModeEvalOrArguments(node, node.AsPostfixUnaryExpression().Operand)
	}
}

func (b *Binder) checkStrictModePrefixUnaryExpression(node *ast.Node) {
	// Grammar checking
	if b.inStrictMode {
		expr := node.AsPrefixUnaryExpression()
		if expr.Operator == ast.KindPlusPlusToken || expr.Operator == ast.KindMinusMinusToken {
			b.checkStrictModeEvalOrArguments(node, expr.Operand)
		}
	}
}

func (b *Binder) checkStrictModeWithStatement(node *ast.Node) {
	// Grammar checking for withStatement
	if b.inStrictMode {
		b.errorOnFirstToken(node, diagnostics.X_with_statements_are_not_allowed_in_strict_mode)
	}
}

func (b *Binder) checkStrictModeLabeledStatement(node *ast.Node) {
	// Grammar checking for labeledStatement
<<<<<<< HEAD
	if b.inStrictMode {
=======
	if b.inStrictMode && b.options().EmitScriptTarget >= core.ScriptTargetES2015 {
>>>>>>> 48fa6e4d
		data := node.AsLabeledStatement()
		if ast.IsDeclarationStatement(data.Statement) || ast.IsVariableStatement(data.Statement) {
			b.errorOnFirstToken(data.Label, diagnostics.A_label_is_not_allowed_here)
		}
	}
}

func isEvalOrArgumentsIdentifier(node *ast.Node) bool {
	if ast.IsIdentifier(node) {
		text := node.AsIdentifier().Text
		return text == "eval" || text == "arguments"
	}
	return false
}

func (b *Binder) checkStrictModeEvalOrArguments(contextNode *ast.Node, name *ast.Node) {
	if name != nil && isEvalOrArgumentsIdentifier(name) {
		// We check first if the name is inside class declaration or class expression; if so give explicit message
		// otherwise report generic error message.
		b.errorOnNode(name, b.getStrictModeEvalOrArgumentsMessage(contextNode), name.AsIdentifier().Text)
	}
}

func (b *Binder) getStrictModeEvalOrArgumentsMessage(node *ast.Node) *diagnostics.Message {
	// Provide specialized messages to help the user understand why we think they're in strict mode
	if ast.GetContainingClass(node) != nil {
		return diagnostics.Code_contained_in_a_class_is_evaluated_in_JavaScript_s_strict_mode_which_does_not_allow_this_use_of_0_For_more_information_see_https_Colon_Slash_Slashdeveloper_mozilla_org_Slashen_US_Slashdocs_SlashWeb_SlashJavaScript_SlashReference_SlashStrict_mode
	}
	if b.file.ExternalModuleIndicator != nil {
		return diagnostics.Invalid_use_of_0_Modules_are_automatically_in_strict_mode
	}
	return diagnostics.Invalid_use_of_0_in_strict_mode
}

// All container nodes are kept on a linked list in declaration order. This list is used by
// the getLocalNameOfContainer function in the type checker to validate that the local name
// used for a container is unique.
func (b *Binder) bindContainer(node *ast.Node, containerFlags ContainerFlags) {
	// Before we recurse into a node's children, we first save the existing parent, container
	// and block-container.  Then after we pop out of processing the children, we restore
	// these saved values.
	saveContainer := b.container
	saveThisContainer := b.thisContainer
	savedBlockScopeContainer := b.blockScopeContainer
	// Depending on what kind of node this is, we may have to adjust the current container
	// and block-container.   If the current node is a container, then it is automatically
	// considered the current block-container as well.  Also, for containers that we know
	// may contain locals, we eagerly initialize the .locals field. We do this because
	// it's highly likely that the .locals will be needed to place some child in (for example,
	// a parameter, or variable declaration).
	//
	// However, we do not proactively create the .locals for block-containers because it's
	// totally normal and common for block-containers to never actually have a block-scoped
	// variable in them.  We don't want to end up allocating an object for every 'block' we
	// run into when most of them won't be necessary.
	//
	// Finally, if this is a block-container, then we clear out any existing .locals object
	// it may contain within it.  This happens in incremental scenarios.  Because we can be
	// reusing a node from a previous compilation, that node may have had 'locals' created
	// for it.  We must clear this so we don't accidentally move any stale data forward from
	// a previous compilation.
	if containerFlags&ContainerFlagsIsContainer != 0 {
		b.container = node
		b.blockScopeContainer = node
		if containerFlags&ContainerFlagsHasLocals != 0 {
			// localsContainer := node
			// localsContainer.LocalsContainerData().locals = make(SymbolTable)
			b.addToContainerChain(node)
		}
	} else if containerFlags&ContainerFlagsIsBlockScopedContainer != 0 {
		b.blockScopeContainer = node
		b.addToContainerChain(node)
	}
	if containerFlags&ContainerFlagsIsThisContainer != 0 {
		b.thisContainer = node
	}
	if containerFlags&ContainerFlagsIsControlFlowContainer != 0 {
		saveCurrentFlow := b.currentFlow
		saveBreakTarget := b.currentBreakTarget
		saveContinueTarget := b.currentContinueTarget
		saveReturnTarget := b.currentReturnTarget
		saveExceptionTarget := b.currentExceptionTarget
		saveActiveLabelList := b.activeLabelList
		saveHasExplicitReturn := b.hasExplicitReturn
		isImmediatelyInvoked := (containerFlags&ContainerFlagsIsFunctionExpression != 0 &&
			!ast.HasSyntacticModifier(node, ast.ModifierFlagsAsync) &&
			!isGeneratorFunctionExpression(node) &&
			ast.GetImmediatelyInvokedFunctionExpression(node) != nil) || node.Kind == ast.KindClassStaticBlockDeclaration
		// A non-async, non-generator IIFE is considered part of the containing control flow. Return statements behave
		// similarly to break statements that exit to a label just past the statement body.
		if !isImmediatelyInvoked {
			flowStart := b.newFlowNode(ast.FlowFlagsStart)
			b.currentFlow = flowStart
			if containerFlags&(ContainerFlagsIsFunctionExpression|ContainerFlagsIsObjectLiteralOrClassExpressionMethodOrAccessor) != 0 {
				flowStart.Node = node
			}
		}
		// We create a return control flow graph for IIFEs and constructors. For constructors
		// we use the return control flow graph in strict property initialization checks.
		if isImmediatelyInvoked || node.Kind == ast.KindConstructor {
			b.currentReturnTarget = b.newFlowNode(ast.FlowFlagsBranchLabel)
		} else {
			b.currentReturnTarget = nil
		}
		b.currentExceptionTarget = nil
		b.currentBreakTarget = nil
		b.currentContinueTarget = nil
		b.activeLabelList = nil
		b.hasExplicitReturn = false
		b.bindChildren(node)
		// Reset all reachability check related flags on node (for incremental scenarios)
		node.Flags &= ^ast.NodeFlagsReachabilityCheckFlags
		if b.currentFlow.Flags&ast.FlowFlagsUnreachable == 0 && containerFlags&ContainerFlagsIsFunctionLike != 0 {
			bodyData := node.BodyData()
			if bodyData != nil && ast.NodeIsPresent(bodyData.Body) {
				node.Flags |= ast.NodeFlagsHasImplicitReturn
				if b.hasExplicitReturn {
					node.Flags |= ast.NodeFlagsHasExplicitReturn
				}
				bodyData.EndFlowNode = b.currentFlow
			}
		}
		if node.Kind == ast.KindSourceFile {
			node.Flags |= b.emitFlags
			node.AsSourceFile().EndFlowNode = b.currentFlow
		}

		if b.currentReturnTarget != nil {
			b.addAntecedent(b.currentReturnTarget, b.currentFlow)
			b.currentFlow = b.finishFlowLabel(b.currentReturnTarget)
			if node.Kind == ast.KindConstructor || node.Kind == ast.KindClassStaticBlockDeclaration {
				setReturnFlowNode(node, b.currentFlow)
			}
		}
		if !isImmediatelyInvoked {
			b.currentFlow = saveCurrentFlow
		}
		b.currentBreakTarget = saveBreakTarget
		b.currentContinueTarget = saveContinueTarget
		b.currentReturnTarget = saveReturnTarget
		b.currentExceptionTarget = saveExceptionTarget
		b.activeLabelList = saveActiveLabelList
		b.hasExplicitReturn = saveHasExplicitReturn
	} else if containerFlags&ContainerFlagsIsInterface != 0 {
		b.seenThisKeyword = false
		b.bindChildren(node)
		// ContainsThis cannot overlap with HasExtendedUnicodeEscape on Identifier
		if b.seenThisKeyword {
			node.Flags |= ast.NodeFlagsContainsThis
		} else {
			node.Flags &= ^ast.NodeFlagsContainsThis
		}
	} else {
		b.bindChildren(node)
	}
	b.container = saveContainer
	b.thisContainer = saveThisContainer
	b.blockScopeContainer = savedBlockScopeContainer
}

func (b *Binder) bindChildren(node *ast.Node) {
	saveInAssignmentPattern := b.inAssignmentPattern
	// Most nodes aren't valid in an assignment pattern, so we clear the value here
	// and set it before we descend into nodes that could actually be part of an assignment pattern.
	b.inAssignmentPattern = false
	if b.checkUnreachable(node) {
		b.setJSDocParents(node)
		b.bindEachChild(node)
		b.inAssignmentPattern = saveInAssignmentPattern
		return
	}
	kind := node.Kind
	if kind >= ast.KindFirstStatement && kind <= ast.KindLastStatement && (b.options().AllowUnreachableCode != core.TSTrue || kind == ast.KindReturnStatement) {
		hasFlowNodeData := node.FlowNodeData()
		if hasFlowNodeData != nil {
			hasFlowNodeData.FlowNode = b.currentFlow
		}
	}
	b.setJSDocParents(node)
	switch node.Kind {
	case ast.KindWhileStatement:
		b.bindWhileStatement(node)
	case ast.KindDoStatement:
		b.bindDoStatement(node)
	case ast.KindForStatement:
		b.bindForStatement(node)
	case ast.KindForInStatement, ast.KindForOfStatement:
		b.bindForInOrForOfStatement(node)
	case ast.KindIfStatement:
		b.bindIfStatement(node)
	case ast.KindReturnStatement:
		b.bindReturnStatement(node)
	case ast.KindThrowStatement:
		b.bindThrowStatement(node)
	case ast.KindBreakStatement:
		b.bindBreakStatement(node)
	case ast.KindContinueStatement:
		b.bindContinueStatement(node)
	case ast.KindTryStatement:
		b.bindTryStatement(node)
	case ast.KindSwitchStatement:
		b.bindSwitchStatement(node)
	case ast.KindCaseBlock:
		b.bindCaseBlock(node)
	case ast.KindCaseClause, ast.KindDefaultClause:
		b.bindCaseOrDefaultClause(node)
	case ast.KindExpressionStatement:
		b.bindExpressionStatement(node)
	case ast.KindLabeledStatement:
		b.bindLabeledStatement(node)
	case ast.KindPrefixUnaryExpression:
		b.bindPrefixUnaryExpressionFlow(node)
	case ast.KindPostfixUnaryExpression:
		b.bindPostfixUnaryExpressionFlow(node)
	case ast.KindBinaryExpression:
		if ast.IsDestructuringAssignment(node) {
			// Carry over whether we are in an assignment pattern to
			// binary expressions that could actually be an initializer
			b.inAssignmentPattern = saveInAssignmentPattern
			b.bindDestructuringAssignmentFlow(node)
			return
		}
		b.bindBinaryExpressionFlow(node)
	case ast.KindDeleteExpression:
		b.bindDeleteExpressionFlow(node)
	case ast.KindConditionalExpression:
		b.bindConditionalExpressionFlow(node)
	case ast.KindVariableDeclaration:
		b.bindVariableDeclarationFlow(node)
	case ast.KindPropertyAccessExpression, ast.KindElementAccessExpression:
		b.bindAccessExpressionFlow(node)
	case ast.KindCallExpression:
		b.bindCallExpressionFlow(node)
	case ast.KindNonNullExpression:
		b.bindNonNullExpressionFlow(node)
	// case *JSDocTypedefTag, *JSDocCallbackTag, *JSDocEnumTag:
	// 	b.bindJSDocTypeAlias(node)
	// case *JSDocImportTag:
	// 	b.bindJSDocImportTag(node)
	case ast.KindSourceFile:
		b.bindEachStatementFunctionsFirst(node.AsSourceFile().Statements)
		// b.bind(node.endOfFileToken)
	case ast.KindBlock:
		b.bindEachStatementFunctionsFirst(node.AsBlock().Statements)
	case ast.KindModuleBlock:
		b.bindEachStatementFunctionsFirst(node.AsModuleBlock().Statements)
	case ast.KindBindingElement:
		b.bindBindingElementFlow(node)
	case ast.KindParameter:
		b.bindParameterFlow(node)
	case ast.KindObjectLiteralExpression, ast.KindArrayLiteralExpression, ast.KindPropertyAssignment, ast.KindSpreadElement:
		b.inAssignmentPattern = saveInAssignmentPattern
		b.bindEachChild(node)
	case ast.KindJSExportAssignment, ast.KindCommonJSExport:
		// Reparsed nodes do not double-bind children, which are not reparsed
	default:
		b.bindEachChild(node)
	}
	b.inAssignmentPattern = saveInAssignmentPattern
}

func (b *Binder) bindEachChild(node *ast.Node) {
	node.ForEachChild(b.bindFunc)
}

func (b *Binder) bindEach(nodes []*ast.Node) {
	for _, node := range nodes {
		b.bind(node)
	}
}

func (b *Binder) bindNodeList(nodeList *ast.NodeList) {
	if nodeList != nil {
		b.bindEach(nodeList.Nodes)
	}
}

func (b *Binder) bindModifiers(modifiers *ast.ModifierList) {
	if modifiers != nil {
		b.bindEach(modifiers.Nodes)
	}
}

func (b *Binder) bindEachStatementFunctionsFirst(statements *ast.NodeList) {
	for _, node := range statements.Nodes {
		if node.Kind == ast.KindFunctionDeclaration {
			b.bind(node)
		}
	}
	for _, node := range statements.Nodes {
		if node.Kind != ast.KindFunctionDeclaration {
			b.bind(node)
		}
	}
}

func (b *Binder) checkUnreachable(node *ast.Node) bool {
	if b.currentFlow.Flags&ast.FlowFlagsUnreachable == 0 {
		return false
	}
	if b.currentFlow == b.unreachableFlow {
		// report errors on all statements except empty ones
		// report errors on class declarations
		// report errors on enums with preserved emit
		// report errors on instantiated modules
		reportError := ast.IsStatementButNotDeclaration(node) && !ast.IsEmptyStatement(node) ||
			ast.IsClassDeclaration(node) ||
			isEnumDeclarationWithPreservedEmit(node, b.options()) ||
			ast.IsModuleDeclaration(node) && b.shouldReportErrorOnModuleDeclaration(node)
		if reportError {
			b.currentFlow = b.reportedUnreachableFlow
			if b.options().AllowUnreachableCode != core.TSTrue {
				// unreachable code is reported if
				// - user has explicitly asked about it AND
				// - statement is in not ambient context (statements in ambient context is already an error
				//   so we should not report extras) AND
				//   - node is not variable statement OR
				//   - node is block scoped variable statement OR
				//   - node is not block scoped variable statement and at least one variable declaration has initializer
				//   Rationale: we don't want to report errors on non-initialized var's since they are hoisted
				//   On the other side we do want to report errors on non-initialized 'lets' because of TDZ
				isError := unreachableCodeIsError(b.options()) && node.Flags&ast.NodeFlagsAmbient == 0 && (!ast.IsVariableStatement(node) ||
					ast.GetCombinedNodeFlags(node.AsVariableStatement().DeclarationList)&ast.NodeFlagsBlockScoped != 0 ||
					core.Some(node.AsVariableStatement().DeclarationList.AsVariableDeclarationList().Declarations.Nodes, func(d *ast.Node) bool {
						return d.AsVariableDeclaration().Initializer != nil
					}))
				b.errorOnEachUnreachableRange(node, isError)
			}
		}
	}
	return true
}

func (b *Binder) shouldReportErrorOnModuleDeclaration(node *ast.Node) bool {
	instanceState := ast.GetModuleInstanceState(node)
	return instanceState == ast.ModuleInstanceStateInstantiated || (instanceState == ast.ModuleInstanceStateConstEnumOnly && b.options().ShouldPreserveConstEnums)
}

func (b *Binder) errorOnEachUnreachableRange(node *ast.Node, isError bool) {
	if b.isExecutableStatement(node) && ast.IsBlock(node.Parent) {
		statements := node.Parent.AsBlock().Statements.Nodes
		index := slices.Index(statements, node)
		var first, last *ast.Node
		for _, s := range statements[index:] {
			if b.isExecutableStatement(s) {
				if first == nil {
					first = s
				}
				last = s
			} else if first != nil {
				b.errorOrSuggestionOnRange(isError, first, last, diagnostics.Unreachable_code_detected)
				first = nil
			}
		}
		if first != nil {
			b.errorOrSuggestionOnRange(isError, first, last, diagnostics.Unreachable_code_detected)
		}
	} else {
		b.errorOrSuggestionOnNode(isError, node, diagnostics.Unreachable_code_detected)
	}
}

// As opposed to a pure declaration like an `interface`
func (b *Binder) isExecutableStatement(s *ast.Node) bool {
	// Don't remove statements that can validly be used before they appear.
	return !ast.IsFunctionDeclaration(s) && !b.isPurelyTypeDeclaration(s) && !(ast.IsVariableStatement(s) && ast.GetCombinedNodeFlags(s)&ast.NodeFlagsBlockScoped == 0 &&
		core.Some(s.AsVariableStatement().DeclarationList.AsVariableDeclarationList().Declarations.Nodes, func(d *ast.Node) bool {
			return d.AsVariableDeclaration().Initializer == nil
		}))
}

func (b *Binder) isPurelyTypeDeclaration(s *ast.Node) bool {
	switch s.Kind {
	case ast.KindInterfaceDeclaration, ast.KindTypeAliasDeclaration, ast.KindJSTypeAliasDeclaration:
		return true
	case ast.KindModuleDeclaration:
		return ast.GetModuleInstanceState(s) != ast.ModuleInstanceStateInstantiated
	case ast.KindEnumDeclaration:
		return !isEnumDeclarationWithPreservedEmit(s, b.options())
	default:
		return false
	}
}

func (b *Binder) setContinueTarget(node *ast.Node, target *ast.FlowLabel) *ast.FlowLabel {
	label := b.activeLabelList
	for label != nil && node.Parent.Kind == ast.KindLabeledStatement {
		label.continueTarget = target
		label = label.next
		node = node.Parent
	}
	return target
}

func (b *Binder) doWithConditionalBranches(action func(b *Binder, value *ast.Node) bool, value *ast.Node, trueTarget *ast.FlowLabel, falseTarget *ast.FlowLabel) {
	savedTrueTarget := b.currentTrueTarget
	savedFalseTarget := b.currentFalseTarget
	b.currentTrueTarget = trueTarget
	b.currentFalseTarget = falseTarget
	action(b, value)
	b.currentTrueTarget = savedTrueTarget
	b.currentFalseTarget = savedFalseTarget
}

func (b *Binder) bindCondition(node *ast.Node, trueTarget *ast.FlowLabel, falseTarget *ast.FlowLabel) {
	b.doWithConditionalBranches((*Binder).bind, node, trueTarget, falseTarget)
	if node == nil || !isLogicalAssignmentExpression(node) && !ast.IsLogicalExpression(node) && !(ast.IsOptionalChain(node) && ast.IsOutermostOptionalChain(node)) {
		b.addAntecedent(trueTarget, b.createFlowCondition(ast.FlowFlagsTrueCondition, b.currentFlow, node))
		b.addAntecedent(falseTarget, b.createFlowCondition(ast.FlowFlagsFalseCondition, b.currentFlow, node))
	}
}

func (b *Binder) bindIterativeStatement(node *ast.Node, breakTarget *ast.FlowLabel, continueTarget *ast.FlowLabel) {
	saveBreakTarget := b.currentBreakTarget
	saveContinueTarget := b.currentContinueTarget
	b.currentBreakTarget = breakTarget
	b.currentContinueTarget = continueTarget
	b.bind(node)
	b.currentBreakTarget = saveBreakTarget
	b.currentContinueTarget = saveContinueTarget
}

func isLogicalAssignmentExpression(node *ast.Node) bool {
	return ast.IsLogicalOrCoalescingAssignmentExpression(ast.SkipParentheses(node))
}

func (b *Binder) bindAssignmentTargetFlow(node *ast.Node) {
	switch node.Kind {
	case ast.KindArrayLiteralExpression:
		for _, e := range node.AsArrayLiteralExpression().Elements.Nodes {
			if e.Kind == ast.KindSpreadElement {
				b.bindAssignmentTargetFlow(e.AsSpreadElement().Expression)
			} else {
				b.bindDestructuringTargetFlow(e)
			}
		}
	case ast.KindObjectLiteralExpression:
		for _, p := range node.AsObjectLiteralExpression().Properties.Nodes {
			switch p.Kind {
			case ast.KindPropertyAssignment:
				b.bindDestructuringTargetFlow(p.AsPropertyAssignment().Initializer)
			case ast.KindShorthandPropertyAssignment:
				b.bindAssignmentTargetFlow(p.AsShorthandPropertyAssignment().Name())
			case ast.KindSpreadAssignment:
				b.bindAssignmentTargetFlow(p.AsSpreadAssignment().Expression)
			}
		}
	default:
		if isNarrowableReference(node) {
			b.currentFlow = b.createFlowMutation(ast.FlowFlagsAssignment, b.currentFlow, node)
		}
	}
}

func (b *Binder) bindDestructuringTargetFlow(node *ast.Node) {
	if ast.IsBinaryExpression(node) && node.AsBinaryExpression().OperatorToken.Kind == ast.KindEqualsToken {
		b.bindAssignmentTargetFlow(node.AsBinaryExpression().Left)
	} else {
		b.bindAssignmentTargetFlow(node)
	}
}

func (b *Binder) bindWhileStatement(node *ast.Node) {
	stmt := node.AsWhileStatement()
	preWhileLabel := b.setContinueTarget(node, b.createLoopLabel())
	preBodyLabel := b.createBranchLabel()
	postWhileLabel := b.createBranchLabel()
	topFlow := b.currentFlow
	b.currentFlow = preWhileLabel
	b.bindCondition(stmt.Expression, preBodyLabel, postWhileLabel)
	b.currentFlow = b.finishFlowLabel(preBodyLabel)
	b.bindIterativeStatement(stmt.Statement, postWhileLabel, preWhileLabel)
	b.addAntecedent(preWhileLabel, b.currentFlow)
	b.addAntecedent(preWhileLabel, topFlow)
	b.currentFlow = b.finishFlowLabel(postWhileLabel)
}

func (b *Binder) bindDoStatement(node *ast.Node) {
	stmt := node.AsDoStatement()
	preDoLabel := b.createLoopLabel()
	preConditionLabel := b.setContinueTarget(node, b.createBranchLabel())
	postDoLabel := b.createBranchLabel()
	topFlow := b.currentFlow
	b.currentFlow = preDoLabel
	b.bindIterativeStatement(stmt.Statement, postDoLabel, preConditionLabel)
	b.addAntecedent(preConditionLabel, b.currentFlow)
	b.currentFlow = b.finishFlowLabel(preConditionLabel)
	b.bindCondition(stmt.Expression, preDoLabel, postDoLabel)
	b.addAntecedent(preDoLabel, topFlow)
	b.currentFlow = b.finishFlowLabel(postDoLabel)
}

func (b *Binder) bindForStatement(node *ast.Node) {
	stmt := node.AsForStatement()
	preLoopLabel := b.setContinueTarget(node, b.createLoopLabel())
	preBodyLabel := b.createBranchLabel()
	preIncrementorLabel := b.createBranchLabel()
	postLoopLabel := b.createBranchLabel()
	b.bind(stmt.Initializer)
	topFlow := b.currentFlow
	b.currentFlow = preLoopLabel
	b.bindCondition(stmt.Condition, preBodyLabel, postLoopLabel)
	b.currentFlow = b.finishFlowLabel(preBodyLabel)
	b.bindIterativeStatement(stmt.Statement, postLoopLabel, preIncrementorLabel)
	b.addAntecedent(preIncrementorLabel, b.currentFlow)
	b.currentFlow = b.finishFlowLabel(preIncrementorLabel)
	b.bind(stmt.Incrementor)
	b.addAntecedent(preLoopLabel, b.currentFlow)
	b.addAntecedent(preLoopLabel, topFlow)
	b.currentFlow = b.finishFlowLabel(postLoopLabel)
}

func (b *Binder) bindForInOrForOfStatement(node *ast.Node) {
	stmt := node.AsForInOrOfStatement()
	preLoopLabel := b.setContinueTarget(node, b.createLoopLabel())
	postLoopLabel := b.createBranchLabel()
	b.bind(stmt.Expression)
	topFlow := b.currentFlow
	b.currentFlow = preLoopLabel
	if node.Kind == ast.KindForOfStatement {
		b.bind(stmt.AwaitModifier)
	}
	b.addAntecedent(postLoopLabel, b.currentFlow)
	b.bind(stmt.Initializer)
	if stmt.Initializer.Kind != ast.KindVariableDeclarationList {
		b.bindAssignmentTargetFlow(stmt.Initializer)
	}
	b.bindIterativeStatement(stmt.Statement, postLoopLabel, preLoopLabel)
	b.addAntecedent(preLoopLabel, b.currentFlow)
	b.addAntecedent(preLoopLabel, topFlow)
	b.currentFlow = b.finishFlowLabel(postLoopLabel)
}

func (b *Binder) bindIfStatement(node *ast.Node) {
	stmt := node.AsIfStatement()
	thenLabel := b.createBranchLabel()
	elseLabel := b.createBranchLabel()
	postIfLabel := b.createBranchLabel()
	b.bindCondition(stmt.Expression, thenLabel, elseLabel)
	b.currentFlow = b.finishFlowLabel(thenLabel)
	b.bind(stmt.ThenStatement)
	b.addAntecedent(postIfLabel, b.currentFlow)
	b.currentFlow = b.finishFlowLabel(elseLabel)
	b.bind(stmt.ElseStatement)
	b.addAntecedent(postIfLabel, b.currentFlow)
	b.currentFlow = b.finishFlowLabel(postIfLabel)
}

func (b *Binder) bindReturnStatement(node *ast.Node) {
	b.bind(node.AsReturnStatement().Expression)
	if b.currentReturnTarget != nil {
		b.addAntecedent(b.currentReturnTarget, b.currentFlow)
	}
	b.currentFlow = b.unreachableFlow
	b.hasExplicitReturn = true
	b.hasFlowEffects = true
}

func (b *Binder) bindThrowStatement(node *ast.Node) {
	b.bind(node.AsThrowStatement().Expression)
	b.currentFlow = b.unreachableFlow
	b.hasFlowEffects = true
}

func (b *Binder) bindBreakStatement(node *ast.Node) {
	b.bindBreakOrContinueStatement(node.AsBreakStatement().Label, b.currentBreakTarget, (*ActiveLabel).BreakTarget)
}

func (b *Binder) bindContinueStatement(node *ast.Node) {
	b.bindBreakOrContinueStatement(node.AsContinueStatement().Label, b.currentContinueTarget, (*ActiveLabel).ContinueTarget)
}

func (b *Binder) bindBreakOrContinueStatement(label *ast.Node, currentTarget *ast.FlowNode, getTarget func(*ActiveLabel) *ast.FlowNode) {
	b.bind(label)
	if label != nil {
		activeLabel := b.findActiveLabel(label.AsIdentifier().Text)
		if activeLabel != nil {
			activeLabel.referenced = true
			b.bindBreakOrContinueFlow(getTarget(activeLabel))
		}
	} else {
		b.bindBreakOrContinueFlow(currentTarget)
	}
}

func (b *Binder) findActiveLabel(name string) *ActiveLabel {
	for label := b.activeLabelList; label != nil; label = label.next {
		if label.name == name {
			return label
		}
	}
	return nil
}

func (b *Binder) bindBreakOrContinueFlow(flowLabel *ast.FlowLabel) {
	if flowLabel != nil {
		b.addAntecedent(flowLabel, b.currentFlow)
		b.currentFlow = b.unreachableFlow
		b.hasFlowEffects = true
	}
}

func (b *Binder) bindTryStatement(node *ast.Node) {
	// We conservatively assume that *any* code in the try block can cause an exception, but we only need
	// to track code that causes mutations (because only mutations widen the possible control flow type of
	// a variable). The exceptionLabel is the target label for control flows that result from exceptions.
	// We add all mutation flow nodes as antecedents of this label such that we can analyze them as possible
	// antecedents of the start of catch or finally blocks. Furthermore, we add the current control flow to
	// represent exceptions that occur before any mutations.
	stmt := node.AsTryStatement()
	saveReturnTarget := b.currentReturnTarget
	saveExceptionTarget := b.currentExceptionTarget
	normalExitLabel := b.createBranchLabel()
	returnLabel := b.createBranchLabel()
	exceptionLabel := b.createBranchLabel()
	if stmt.FinallyBlock != nil {
		b.currentReturnTarget = returnLabel
	}
	b.addAntecedent(exceptionLabel, b.currentFlow)
	b.currentExceptionTarget = exceptionLabel
	b.bind(stmt.TryBlock)
	b.addAntecedent(normalExitLabel, b.currentFlow)
	if stmt.CatchClause != nil {
		// Start of catch clause is the target of exceptions from try block.
		b.currentFlow = b.finishFlowLabel(exceptionLabel)
		// The currentExceptionTarget now represents control flows from exceptions in the catch clause.
		// Effectively, in a try-catch-finally, if an exception occurs in the try block, the catch block
		// acts like a second try block.
		exceptionLabel = b.createBranchLabel()
		b.addAntecedent(exceptionLabel, b.currentFlow)
		b.currentExceptionTarget = exceptionLabel
		b.bind(stmt.CatchClause)
		b.addAntecedent(normalExitLabel, b.currentFlow)
	}
	b.currentReturnTarget = saveReturnTarget
	b.currentExceptionTarget = saveExceptionTarget
	if stmt.FinallyBlock != nil {
		// Possible ways control can reach the finally block:
		// 1) Normal completion of try block of a try-finally or try-catch-finally
		// 2) Normal completion of catch block (following exception in try block) of a try-catch-finally
		// 3) Return in try or catch block of a try-finally or try-catch-finally
		// 4) Exception in try block of a try-finally
		// 5) Exception in catch block of a try-catch-finally
		// When analyzing a control flow graph that starts inside a finally block we want to consider all
		// five possibilities above. However, when analyzing a control flow graph that starts outside (past)
		// the finally block, we only want to consider the first two (if we're past a finally block then it
		// must have completed normally). Likewise, when analyzing a control flow graph from return statements
		// in try or catch blocks in an IIFE, we only want to consider the third. To make this possible, we
		// inject a ReduceLabel node into the control flow graph. This node contains an alternate reduced
		// set of antecedents for the pre-finally label. As control flow analysis passes by a ReduceLabel
		// node, the pre-finally label is temporarily switched to the reduced antecedent set.
		finallyLabel := b.createBranchLabel()
		finallyLabel.Antecedents = b.combineFlowLists(normalExitLabel.Antecedents, b.combineFlowLists(exceptionLabel.Antecedents, returnLabel.Antecedents))
		b.currentFlow = finallyLabel
		b.bind(stmt.FinallyBlock)
		if b.currentFlow.Flags&ast.FlowFlagsUnreachable != 0 {
			// If the end of the finally block is unreachable, the end of the entire try statement is unreachable.
			b.currentFlow = b.unreachableFlow
		} else {
			// If we have an IIFE return target and return statements in the try or catch blocks, add a control
			// flow that goes back through the finally block and back through only the return statements.
			if b.currentReturnTarget != nil && returnLabel.Antecedents != nil {
				b.addAntecedent(b.currentReturnTarget, b.createReduceLabel(finallyLabel, returnLabel.Antecedents, b.currentFlow))
			}
			// If we have an outer exception target (i.e. a containing try-finally or try-catch-finally), add a
			// control flow that goes back through the finally block and back through each possible exception source.
			if b.currentExceptionTarget != nil && exceptionLabel.Antecedents != nil {
				b.addAntecedent(b.currentExceptionTarget, b.createReduceLabel(finallyLabel, exceptionLabel.Antecedents, b.currentFlow))
			}
			// If the end of the finally block is reachable, but the end of the try and catch blocks are not,
			// convert the current flow to unreachable. For example, 'try { return 1; } finally { ... }' should
			// result in an unreachable current control flow.
			if normalExitLabel.Antecedents != nil {
				b.currentFlow = b.createReduceLabel(finallyLabel, normalExitLabel.Antecedents, b.currentFlow)
			} else {
				b.currentFlow = b.unreachableFlow
			}
		}
	} else {
		b.currentFlow = b.finishFlowLabel(normalExitLabel)
	}
}

func (b *Binder) bindSwitchStatement(node *ast.Node) {
	stmt := node.AsSwitchStatement()
	postSwitchLabel := b.createBranchLabel()
	b.bind(stmt.Expression)
	saveBreakTarget := b.currentBreakTarget
	savePreSwitchCaseFlow := b.preSwitchCaseFlow
	b.currentBreakTarget = postSwitchLabel
	b.preSwitchCaseFlow = b.currentFlow
	b.bind(stmt.CaseBlock)
	b.addAntecedent(postSwitchLabel, b.currentFlow)
	hasDefault := core.Some(stmt.CaseBlock.AsCaseBlock().Clauses.Nodes, func(c *ast.Node) bool {
		return c.Kind == ast.KindDefaultClause
	})
	if !hasDefault {
		b.addAntecedent(postSwitchLabel, b.createFlowSwitchClause(b.preSwitchCaseFlow, node, 0, 0))
	}
	b.currentBreakTarget = saveBreakTarget
	b.preSwitchCaseFlow = savePreSwitchCaseFlow
	b.currentFlow = b.finishFlowLabel(postSwitchLabel)
}

func (b *Binder) bindCaseBlock(node *ast.Node) {
	switchStatement := node.Parent
	clauses := node.AsCaseBlock().Clauses.Nodes
	isNarrowingSwitch := switchStatement.Expression().Kind == ast.KindTrueKeyword || isNarrowingExpression(switchStatement.Expression())
	var fallthroughFlow *ast.FlowNode = b.unreachableFlow
	for i := 0; i < len(clauses); i++ {
		clauseStart := i
		for len(clauses[i].AsCaseOrDefaultClause().Statements.Nodes) == 0 && i+1 < len(clauses) {
			if fallthroughFlow == b.unreachableFlow {
				b.currentFlow = b.preSwitchCaseFlow
			}
			b.bind(clauses[i])
			i++
		}
		preCaseLabel := b.createBranchLabel()
		preCaseFlow := b.preSwitchCaseFlow
		if isNarrowingSwitch {
			preCaseFlow = b.createFlowSwitchClause(b.preSwitchCaseFlow, switchStatement, clauseStart, i+1)
		}
		b.addAntecedent(preCaseLabel, preCaseFlow)
		b.addAntecedent(preCaseLabel, fallthroughFlow)
		b.currentFlow = b.finishFlowLabel(preCaseLabel)
		clause := clauses[i]
		b.bind(clause)
		fallthroughFlow = b.currentFlow
		if b.currentFlow.Flags&ast.FlowFlagsUnreachable == 0 && i != len(clauses)-1 && b.options().NoFallthroughCasesInSwitch == core.TSTrue {
			clause.AsCaseOrDefaultClause().FallthroughFlowNode = b.currentFlow
		}
	}
}

func (b *Binder) bindCaseOrDefaultClause(node *ast.Node) {
	clause := node.AsCaseOrDefaultClause()
	if clause.Expression != nil {
		saveCurrentFlow := b.currentFlow
		b.currentFlow = b.preSwitchCaseFlow
		b.bind(clause.Expression)
		b.currentFlow = saveCurrentFlow
	}
	b.bindEach(clause.Statements.Nodes)
}

func (b *Binder) bindExpressionStatement(node *ast.Node) {
	stmt := node.AsExpressionStatement()
	b.bind(stmt.Expression)
	b.maybeBindExpressionFlowIfCall(stmt.Expression)
}

func (b *Binder) maybeBindExpressionFlowIfCall(node *ast.Node) {
	// A top level or comma expression call expression with a dotted function name and at least one argument
	// is potentially an assertion and is therefore included in the control flow.
	if ast.IsCallExpression(node) {
		if node.Expression().Kind != ast.KindSuperKeyword && ast.IsDottedName(node.Expression()) {
			b.currentFlow = b.createFlowCall(b.currentFlow, node)
		}
	}
}

func (b *Binder) bindLabeledStatement(node *ast.Node) {
	stmt := node.AsLabeledStatement()
	postStatementLabel := b.createBranchLabel()
	b.activeLabelList = &ActiveLabel{
		next:           b.activeLabelList,
		name:           stmt.Label.AsIdentifier().Text,
		breakTarget:    postStatementLabel,
		continueTarget: nil,
		referenced:     false,
	}
	b.bind(stmt.Label)
	b.bind(stmt.Statement)
	if !b.activeLabelList.referenced && b.options().AllowUnusedLabels != core.TSTrue {
		b.errorOrSuggestionOnNode(unusedLabelIsError(b.options()), stmt.Label, diagnostics.Unused_label)
	}
	b.activeLabelList = b.activeLabelList.next
	b.addAntecedent(postStatementLabel, b.currentFlow)
	b.currentFlow = b.finishFlowLabel(postStatementLabel)
}

func (b *Binder) bindPrefixUnaryExpressionFlow(node *ast.Node) {
	expr := node.AsPrefixUnaryExpression()
	if expr.Operator == ast.KindExclamationToken {
		saveTrueTarget := b.currentTrueTarget
		b.currentTrueTarget = b.currentFalseTarget
		b.currentFalseTarget = saveTrueTarget
		b.bindEachChild(node)
		b.currentFalseTarget = b.currentTrueTarget
		b.currentTrueTarget = saveTrueTarget
	} else {
		b.bindEachChild(node)
		if expr.Operator == ast.KindPlusPlusToken || expr.Operator == ast.KindMinusMinusToken {
			b.bindAssignmentTargetFlow(expr.Operand)
		}
	}
}

func (b *Binder) bindPostfixUnaryExpressionFlow(node *ast.Node) {
	expr := node.AsPostfixUnaryExpression()
	b.bindEachChild(node)
	if expr.Operator == ast.KindPlusPlusToken || expr.Operator == ast.KindMinusMinusToken {
		b.bindAssignmentTargetFlow(expr.Operand)
	}
}

func (b *Binder) bindDestructuringAssignmentFlow(node *ast.Node) {
	expr := node.AsBinaryExpression()
	if b.inAssignmentPattern {
		b.inAssignmentPattern = false
		b.bind(expr.OperatorToken)
		b.bind(expr.Right)
		b.inAssignmentPattern = true
		b.bind(expr.Left)
		b.bind(expr.Type)
	} else {
		b.inAssignmentPattern = true
		b.bind(expr.Left)
		b.bind(expr.Type)
		b.inAssignmentPattern = false
		b.bind(expr.OperatorToken)
		b.bind(expr.Right)
	}
	b.bindAssignmentTargetFlow(expr.Left)
}

func (b *Binder) bindBinaryExpressionFlow(node *ast.Node) {
	expr := node.AsBinaryExpression()
	operator := expr.OperatorToken.Kind
	if ast.IsLogicalOrCoalescingBinaryOperator(operator) || ast.IsLogicalOrCoalescingAssignmentOperator(operator) {
		if isTopLevelLogicalExpression(node) {
			postExpressionLabel := b.createBranchLabel()
			saveCurrentFlow := b.currentFlow
			saveHasFlowEffects := b.hasFlowEffects
			b.hasFlowEffects = false
			b.bindLogicalLikeExpression(node, postExpressionLabel, postExpressionLabel)
			if b.hasFlowEffects {
				b.currentFlow = b.finishFlowLabel(postExpressionLabel)
			} else {
				b.currentFlow = saveCurrentFlow
			}
			b.hasFlowEffects = b.hasFlowEffects || saveHasFlowEffects
		} else {
			b.bindLogicalLikeExpression(node, b.currentTrueTarget, b.currentFalseTarget)
		}
	} else {
		b.bind(expr.Left)
		b.bind(expr.Type)
		if operator == ast.KindCommaToken {
			b.maybeBindExpressionFlowIfCall(node)
		}
		b.bind(expr.OperatorToken)
		b.bind(expr.Right)
		if operator == ast.KindCommaToken {
			b.maybeBindExpressionFlowIfCall(node)
		}
		if ast.IsAssignmentOperator(operator) && !ast.IsAssignmentTarget(node) {
			b.bindAssignmentTargetFlow(expr.Left)
			if operator == ast.KindEqualsToken && expr.Left.Kind == ast.KindElementAccessExpression {
				elementAccess := expr.Left.AsElementAccessExpression()
				if isNarrowableOperand(elementAccess.Expression) {
					b.currentFlow = b.createFlowMutation(ast.FlowFlagsArrayMutation, b.currentFlow, node)
				}
			}
		}
	}
}

func (b *Binder) bindLogicalLikeExpression(node *ast.Node, trueTarget *ast.FlowLabel, falseTarget *ast.FlowLabel) {
	expr := node.AsBinaryExpression()
	preRightLabel := b.createBranchLabel()
	if expr.OperatorToken.Kind == ast.KindAmpersandAmpersandToken || expr.OperatorToken.Kind == ast.KindAmpersandAmpersandEqualsToken {
		b.bindCondition(expr.Left, preRightLabel, falseTarget)
	} else {
		b.bindCondition(expr.Left, trueTarget, preRightLabel)
	}
	b.currentFlow = b.finishFlowLabel(preRightLabel)
	b.bind(expr.OperatorToken)
	if ast.IsLogicalOrCoalescingAssignmentOperator(expr.OperatorToken.Kind) {
		b.doWithConditionalBranches((*Binder).bind, expr.Right, trueTarget, falseTarget)
		b.bindAssignmentTargetFlow(expr.Left)
		b.addAntecedent(trueTarget, b.createFlowCondition(ast.FlowFlagsTrueCondition, b.currentFlow, node))
		b.addAntecedent(falseTarget, b.createFlowCondition(ast.FlowFlagsFalseCondition, b.currentFlow, node))
	} else {
		b.bindCondition(expr.Right, trueTarget, falseTarget)
	}
}

func (b *Binder) bindDeleteExpressionFlow(node *ast.Node) {
	expr := node.AsDeleteExpression()
	b.bindEachChild(node)
	if expr.Expression.Kind == ast.KindPropertyAccessExpression {
		b.bindAssignmentTargetFlow(expr.Expression)
	}
}

func (b *Binder) bindConditionalExpressionFlow(node *ast.Node) {
	expr := node.AsConditionalExpression()
	trueLabel := b.createBranchLabel()
	falseLabel := b.createBranchLabel()
	postExpressionLabel := b.createBranchLabel()
	saveCurrentFlow := b.currentFlow
	saveHasFlowEffects := b.hasFlowEffects
	b.hasFlowEffects = false
	b.bindCondition(expr.Condition, trueLabel, falseLabel)
	b.currentFlow = b.finishFlowLabel(trueLabel)
	b.bind(expr.QuestionToken)
	b.bind(expr.WhenTrue)
	b.addAntecedent(postExpressionLabel, b.currentFlow)
	b.currentFlow = b.finishFlowLabel(falseLabel)
	b.bind(expr.ColonToken)
	b.bind(expr.WhenFalse)
	b.addAntecedent(postExpressionLabel, b.currentFlow)
	if b.hasFlowEffects {
		b.currentFlow = b.finishFlowLabel(postExpressionLabel)
	} else {
		b.currentFlow = saveCurrentFlow
	}
	b.hasFlowEffects = b.hasFlowEffects || saveHasFlowEffects
}

func (b *Binder) bindVariableDeclarationFlow(node *ast.Node) {
	b.bindEachChild(node)
	if node.AsVariableDeclaration().Initializer != nil || ast.IsForInOrOfStatement(node.Parent.Parent) {
		b.bindInitializedVariableFlow(node)
	}
}

func (b *Binder) bindInitializedVariableFlow(node *ast.Node) {
	var name *ast.Node
	switch node.Kind {
	case ast.KindVariableDeclaration:
		name = node.AsVariableDeclaration().Name()
	case ast.KindBindingElement:
		name = node.AsBindingElement().Name()
	}
	if name != nil && ast.IsBindingPattern(name) {
		for _, child := range name.AsBindingPattern().Elements.Nodes {
			b.bindInitializedVariableFlow(child)
		}
	} else {
		b.currentFlow = b.createFlowMutation(ast.FlowFlagsAssignment, b.currentFlow, node)
	}
}

func (b *Binder) bindAccessExpressionFlow(node *ast.Node) {
	if ast.IsOptionalChain(node) {
		b.bindOptionalChainFlow(node)
	} else {
		b.bindEachChild(node)
	}
}

func (b *Binder) bindOptionalChainFlow(node *ast.Node) {
	if isTopLevelLogicalExpression(node) {
		postExpressionLabel := b.createBranchLabel()
		saveCurrentFlow := b.currentFlow
		saveHasFlowEffects := b.hasFlowEffects
		b.bindOptionalChain(node, postExpressionLabel, postExpressionLabel)
		if b.hasFlowEffects {
			b.currentFlow = b.finishFlowLabel(postExpressionLabel)
		} else {
			b.currentFlow = saveCurrentFlow
		}
		b.hasFlowEffects = b.hasFlowEffects || saveHasFlowEffects
	} else {
		b.bindOptionalChain(node, b.currentTrueTarget, b.currentFalseTarget)
	}
}

func (b *Binder) bindOptionalChain(node *ast.Node, trueTarget *ast.FlowLabel, falseTarget *ast.FlowLabel) {
	// For an optional chain, we emulate the behavior of a logical expression:
	//
	// a?.b         -> a && a.b
	// a?.b.c       -> a && a.b.c
	// a?.b?.c      -> a && a.b && a.b.c
	// a?.[x = 1]   -> a && a[x = 1]
	//
	// To do this we descend through the chain until we reach the root of a chain (the expression with a `?.`)
	// and build it's CFA graph as if it were the first condition (`a && ...`). Then we bind the rest
	// of the node as part of the "true" branch, and continue to do so as we ascend back up to the outermost
	// chain node. We then treat the entire node as the right side of the expression.
	var preChainLabel *ast.FlowLabel
	if ast.IsOptionalChainRoot(node) {
		preChainLabel = b.createBranchLabel()
	}
	b.bindOptionalExpression(node.Expression(), core.IfElse(preChainLabel != nil, preChainLabel, trueTarget), falseTarget)
	if preChainLabel != nil {
		b.currentFlow = b.finishFlowLabel(preChainLabel)
	}
	b.doWithConditionalBranches((*Binder).bindOptionalChainRest, node, trueTarget, falseTarget)
	if ast.IsOutermostOptionalChain(node) {
		b.addAntecedent(trueTarget, b.createFlowCondition(ast.FlowFlagsTrueCondition, b.currentFlow, node))
		b.addAntecedent(falseTarget, b.createFlowCondition(ast.FlowFlagsFalseCondition, b.currentFlow, node))
	}
}

func (b *Binder) bindOptionalExpression(node *ast.Node, trueTarget *ast.FlowLabel, falseTarget *ast.FlowLabel) {
	b.doWithConditionalBranches((*Binder).bind, node, trueTarget, falseTarget)
	if !ast.IsOptionalChain(node) || ast.IsOutermostOptionalChain(node) {
		b.addAntecedent(trueTarget, b.createFlowCondition(ast.FlowFlagsTrueCondition, b.currentFlow, node))
		b.addAntecedent(falseTarget, b.createFlowCondition(ast.FlowFlagsFalseCondition, b.currentFlow, node))
	}
}

func (b *Binder) bindOptionalChainRest(node *ast.Node) bool {
	switch node.Kind {
	case ast.KindPropertyAccessExpression:
		b.bind(node.AsPropertyAccessExpression().QuestionDotToken)
		b.bind(node.AsPropertyAccessExpression().Name())
	case ast.KindElementAccessExpression:
		b.bind(node.AsElementAccessExpression().QuestionDotToken)
		b.bind(node.AsElementAccessExpression().ArgumentExpression)
	case ast.KindCallExpression:
		b.bind(node.AsCallExpression().QuestionDotToken)
		b.bindNodeList(node.AsCallExpression().TypeArguments)
		b.bindEach(node.AsCallExpression().Arguments.Nodes)
	}
	return false
}

func (b *Binder) bindCallExpressionFlow(node *ast.Node) {
	call := node.AsCallExpression()
	if ast.IsOptionalChain(node) {
		b.bindOptionalChainFlow(node)
	} else {
		// If the target of the call expression is a function expression or arrow function we have
		// an immediately invoked function expression (IIFE). Initialize the flowNode property to
		// the current control flow (which includes evaluation of the IIFE arguments).
		expr := ast.SkipParentheses(call.Expression)
		if expr.Kind == ast.KindFunctionExpression || expr.Kind == ast.KindArrowFunction {
			b.bindNodeList(call.TypeArguments)
			b.bindEach(call.Arguments.Nodes)
			b.bind(call.Expression)
		} else {
			b.bindEachChild(node)
			if call.Expression.Kind == ast.KindSuperKeyword {
				b.currentFlow = b.createFlowCall(b.currentFlow, node)
			}
		}
	}
	if ast.IsPropertyAccessExpression(call.Expression) {
		access := call.Expression.AsPropertyAccessExpression()
		if ast.IsIdentifier(access.Name()) && isNarrowableOperand(access.Expression) && ast.IsPushOrUnshiftIdentifier(access.Name()) {
			b.currentFlow = b.createFlowMutation(ast.FlowFlagsArrayMutation, b.currentFlow, node)
		}
	}
}

func (b *Binder) bindNonNullExpressionFlow(node *ast.Node) {
	if ast.IsOptionalChain(node) {
		b.bindOptionalChainFlow(node)
	} else {
		b.bindEachChild(node)
	}
}

func (b *Binder) bindBindingElementFlow(node *ast.Node) {
	// When evaluating a binding pattern, the initializer is evaluated before the binding pattern, per:
	// - https://tc39.es/ecma262/#sec-destructuring-binding-patterns-runtime-semantics-iteratorbindinginitialization
	//   - `BindingElement: BindingPattern Initializer?`
	// - https://tc39.es/ecma262/#sec-runtime-semantics-keyedbindinginitialization
	//   - `BindingElement: BindingPattern Initializer?`
	elem := node.AsBindingElement()
	b.bind(elem.DotDotDotToken)
	b.bind(elem.PropertyName)
	b.bindInitializer(elem.Initializer)
	b.bind(elem.Name())
}

func (b *Binder) bindParameterFlow(node *ast.Node) {
	param := node.AsParameterDeclaration()
	b.bindModifiers(param.Modifiers())
	b.bind(param.DotDotDotToken)
	b.bind(param.QuestionToken)
	b.bind(param.Type)
	b.bindInitializer(param.Initializer)
	b.bind(param.Name())
}

// a BindingElement/Parameter does not have side effects if initializers are not evaluated and used. (see GH#49759)
func (b *Binder) bindInitializer(node *ast.Node) {
	if node == nil {
		return
	}
	entryFlow := b.currentFlow
	b.bind(node)
	if entryFlow == b.unreachableFlow || entryFlow == b.currentFlow {
		return
	}
	exitFlow := b.createBranchLabel()
	b.addAntecedent(exitFlow, entryFlow)
	b.addAntecedent(exitFlow, b.currentFlow)
	b.currentFlow = b.finishFlowLabel(exitFlow)
}

func isEnumDeclarationWithPreservedEmit(node *ast.Node, options core.SourceFileAffectingCompilerOptions) bool {
	return node.Kind == ast.KindEnumDeclaration && (!ast.IsEnumConst(node) || options.ShouldPreserveConstEnums)
}

func setFlowNode(node *ast.Node, flowNode *ast.FlowNode) {
	data := node.FlowNodeData()
	if data != nil {
		data.FlowNode = flowNode
	}
}

func setReturnFlowNode(node *ast.Node, returnFlowNode *ast.FlowNode) {
	switch node.Kind {
	case ast.KindConstructor:
		node.AsConstructorDeclaration().ReturnFlowNode = returnFlowNode
	case ast.KindFunctionDeclaration:
		node.AsFunctionDeclaration().ReturnFlowNode = returnFlowNode
	case ast.KindFunctionExpression:
		node.AsFunctionExpression().ReturnFlowNode = returnFlowNode
	case ast.KindClassStaticBlockDeclaration:
		node.AsClassStaticBlockDeclaration().ReturnFlowNode = returnFlowNode
	}
}

func isGeneratorFunctionExpression(node *ast.Node) bool {
	return ast.IsFunctionExpression(node) && node.AsFunctionExpression().AsteriskToken != nil
}

func (b *Binder) addToContainerChain(next *ast.Node) {
	if b.lastContainer != nil {
		b.lastContainer.LocalsContainerData().NextContainer = next
	}
	b.lastContainer = next
}

func (b *Binder) addDeclarationToSymbol(symbol *ast.Symbol, node *ast.Node, symbolFlags ast.SymbolFlags) {
	symbol.Flags |= symbolFlags
	node.DeclarationData().Symbol = symbol
	if symbol.Declarations == nil {
		symbol.Declarations = b.newSingleDeclaration(node)
	} else {
		symbol.Declarations = core.AppendIfUnique(symbol.Declarations, node)
	}
	// On merge of const enum module with class or function, reset const enum only flag (namespaces will already recalculate)
	if symbol.Flags&ast.SymbolFlagsConstEnumOnlyModule != 0 && symbol.Flags&(ast.SymbolFlagsFunction|ast.SymbolFlagsClass|ast.SymbolFlagsRegularEnum) != 0 {
		symbol.Flags &^= ast.SymbolFlagsConstEnumOnlyModule
	}
	if symbolFlags&ast.SymbolFlagsValue != 0 {
		SetValueDeclaration(symbol, node)
	}
}

func SetValueDeclaration(symbol *ast.Symbol, node *ast.Node) {
	valueDeclaration := symbol.ValueDeclaration
	if valueDeclaration == nil ||
		isAssignmentDeclaration(valueDeclaration) && !isAssignmentDeclaration(node) ||
		valueDeclaration.Kind != node.Kind && isEffectiveModuleDeclaration(valueDeclaration) {
		// Non-assignment declarations take precedence over assignment declarations and
		// non-namespace declarations take precedence over namespace declarations.
		symbol.ValueDeclaration = node
	}
}

/**
 * Declares a Symbol for the node and adds it to symbols. Reports errors for conflicting identifier names.
 * @param symbolTable - The symbol table which node will be added to.
 * @param parent - node's parent declaration.
 * @param node - The declaration to be added to the symbol table
 * @param includes - The SymbolFlags that node has in addition to its declaration type (eg: export, ambient, etc.)
 * @param excludes - The flags which node cannot be declared alongside in a symbol table. Used to report forbidden declarations.
 */

func GetContainerFlags(node *ast.Node) ContainerFlags {
	switch node.Kind {
	case ast.KindClassExpression, ast.KindClassDeclaration, ast.KindEnumDeclaration, ast.KindObjectLiteralExpression, ast.KindTypeLiteral,
		ast.KindJSDocTypeLiteral, ast.KindJsxAttributes:
		return ContainerFlagsIsContainer
	case ast.KindInterfaceDeclaration:
		return ContainerFlagsIsContainer | ContainerFlagsIsInterface
	case ast.KindModuleDeclaration, ast.KindTypeAliasDeclaration, ast.KindJSTypeAliasDeclaration, ast.KindMappedType, ast.KindIndexSignature:
		return ContainerFlagsIsContainer | ContainerFlagsHasLocals
	case ast.KindSourceFile:
		return ContainerFlagsIsContainer | ContainerFlagsIsControlFlowContainer | ContainerFlagsHasLocals
	case ast.KindGetAccessor, ast.KindSetAccessor, ast.KindMethodDeclaration:
		if ast.IsObjectLiteralOrClassExpressionMethodOrAccessor(node) {
			return ContainerFlagsIsContainer | ContainerFlagsIsControlFlowContainer | ContainerFlagsHasLocals | ContainerFlagsIsFunctionLike | ContainerFlagsIsObjectLiteralOrClassExpressionMethodOrAccessor | ContainerFlagsIsThisContainer
		}
		fallthrough
	case ast.KindConstructor, ast.KindClassStaticBlockDeclaration:
		return ContainerFlagsIsContainer | ContainerFlagsIsControlFlowContainer | ContainerFlagsHasLocals | ContainerFlagsIsFunctionLike | ContainerFlagsIsThisContainer
	case ast.KindMethodSignature, ast.KindCallSignature, ast.KindJSDocSignature, ast.KindFunctionType, ast.KindConstructSignature, ast.KindConstructorType:
		return ContainerFlagsIsContainer | ContainerFlagsIsControlFlowContainer | ContainerFlagsHasLocals | ContainerFlagsIsFunctionLike
	case ast.KindFunctionDeclaration:
		return ContainerFlagsIsContainer | ContainerFlagsIsControlFlowContainer | ContainerFlagsHasLocals | ContainerFlagsIsFunctionLike | ContainerFlagsIsThisContainer
	case ast.KindFunctionExpression:
		return ContainerFlagsIsContainer | ContainerFlagsIsControlFlowContainer | ContainerFlagsHasLocals | ContainerFlagsIsFunctionLike | ContainerFlagsIsFunctionExpression | ContainerFlagsIsThisContainer
	case ast.KindArrowFunction:
		return ContainerFlagsIsContainer | ContainerFlagsIsControlFlowContainer | ContainerFlagsHasLocals | ContainerFlagsIsFunctionLike | ContainerFlagsIsFunctionExpression
	case ast.KindModuleBlock:
		return ContainerFlagsIsControlFlowContainer
	case ast.KindPropertyDeclaration:
		if node.AsPropertyDeclaration().Initializer != nil {
			return ContainerFlagsIsControlFlowContainer | ContainerFlagsIsThisContainer
		} else {
			return ContainerFlagsNone
		}
	case ast.KindCatchClause, ast.KindForStatement, ast.KindForInStatement, ast.KindForOfStatement, ast.KindCaseBlock:
		return ContainerFlagsIsBlockScopedContainer | ContainerFlagsHasLocals
	case ast.KindBlock:
		if ast.IsFunctionLike(node.Parent) || ast.IsClassStaticBlockDeclaration(node.Parent) {
			return ContainerFlagsNone
		} else {
			return ContainerFlagsIsBlockScopedContainer | ContainerFlagsHasLocals
		}
	}
	return ContainerFlagsNone
}

func isNarrowingExpression(expr *ast.Node) bool {
	switch expr.Kind {
	case ast.KindIdentifier, ast.KindThisKeyword:
		return true
	case ast.KindPropertyAccessExpression, ast.KindElementAccessExpression:
		return containsNarrowableReference(expr)
	case ast.KindCallExpression:
		return hasNarrowableArgument(expr)
	case ast.KindParenthesizedExpression:
		// if isJSDocTypeAssertion(expr) {
		// 	return false
		// }
		return isNarrowingExpression(expr.AsParenthesizedExpression().Expression)
	case ast.KindNonNullExpression:
		return isNarrowingExpression(expr.AsNonNullExpression().Expression)
	case ast.KindBinaryExpression:
		return isNarrowingBinaryExpression(expr.AsBinaryExpression())
	case ast.KindPrefixUnaryExpression:
		return expr.AsPrefixUnaryExpression().Operator == ast.KindExclamationToken && isNarrowingExpression(expr.AsPrefixUnaryExpression().Operand)
	case ast.KindTypeOfExpression:
		return isNarrowingExpression(expr.AsTypeOfExpression().Expression)
	}
	return false
}

func containsNarrowableReference(expr *ast.Node) bool {
	if isNarrowableReference(expr) {
		return true
	}
	if expr.Flags&ast.NodeFlagsOptionalChain != 0 {
		switch expr.Kind {
		case ast.KindPropertyAccessExpression:
			return containsNarrowableReference(expr.AsPropertyAccessExpression().Expression)
		case ast.KindElementAccessExpression:
			return containsNarrowableReference(expr.AsElementAccessExpression().Expression)
		case ast.KindCallExpression:
			return containsNarrowableReference(expr.AsCallExpression().Expression)
		case ast.KindNonNullExpression:
			return containsNarrowableReference(expr.AsNonNullExpression().Expression)
		}
	}
	return false
}

func isNarrowableReference(node *ast.Node) bool {
	switch node.Kind {
	case ast.KindIdentifier, ast.KindThisKeyword, ast.KindSuperKeyword, ast.KindMetaProperty:
		return true
	case ast.KindPropertyAccessExpression:
		return isNarrowableReference(node.AsPropertyAccessExpression().Expression)
	case ast.KindParenthesizedExpression:
		return isNarrowableReference(node.AsParenthesizedExpression().Expression)
	case ast.KindNonNullExpression:
		return isNarrowableReference(node.AsNonNullExpression().Expression)
	case ast.KindElementAccessExpression:
		expr := node.AsElementAccessExpression()
		return ast.IsStringOrNumericLiteralLike(expr.ArgumentExpression) ||
			ast.IsEntityNameExpression(expr.ArgumentExpression) && isNarrowableReference(expr.Expression)
	case ast.KindBinaryExpression:
		expr := node.AsBinaryExpression()
		return expr.OperatorToken.Kind == ast.KindCommaToken && isNarrowableReference(expr.Right) ||
			ast.IsAssignmentOperator(expr.OperatorToken.Kind) && ast.IsLeftHandSideExpression(expr.Left)
	}
	return false
}

func hasNarrowableArgument(expr *ast.Node) bool {
	call := expr.AsCallExpression()
	for _, argument := range call.Arguments.Nodes {
		if containsNarrowableReference(argument) {
			return true
		}
	}
	if ast.IsPropertyAccessExpression(call.Expression) {
		if containsNarrowableReference(call.Expression.AsPropertyAccessExpression().Expression) {
			return true
		}
	}
	return false
}

func isNarrowingBinaryExpression(expr *ast.BinaryExpression) bool {
	switch expr.OperatorToken.Kind {
	case ast.KindEqualsToken, ast.KindBarBarEqualsToken, ast.KindAmpersandAmpersandEqualsToken, ast.KindQuestionQuestionEqualsToken:
		return containsNarrowableReference(expr.Left)
	case ast.KindEqualsEqualsToken, ast.KindExclamationEqualsToken, ast.KindEqualsEqualsEqualsToken, ast.KindExclamationEqualsEqualsToken:
		left := ast.SkipParentheses(expr.Left)
		right := ast.SkipParentheses(expr.Right)
		return isNarrowableOperand(left) || isNarrowableOperand(right) ||
			isNarrowingTypeOfOperands(right, left) || isNarrowingTypeOfOperands(left, right) ||
			(ast.IsBooleanLiteral(right) && isNarrowingExpression(left) || ast.IsBooleanLiteral(left) && isNarrowingExpression(right))
	case ast.KindInstanceOfKeyword:
		return isNarrowableOperand(expr.Left)
	case ast.KindInKeyword:
		return isNarrowingExpression(expr.Right)
	case ast.KindCommaToken:
		return isNarrowingExpression(expr.Right)
	}
	return false
}

func isNarrowableOperand(expr *ast.Node) bool {
	switch expr.Kind {
	case ast.KindParenthesizedExpression:
		return isNarrowableOperand(expr.AsParenthesizedExpression().Expression)
	case ast.KindBinaryExpression:
		binary := expr.AsBinaryExpression()
		switch binary.OperatorToken.Kind {
		case ast.KindEqualsToken:
			return isNarrowableOperand(binary.Left)
		case ast.KindCommaToken:
			return isNarrowableOperand(binary.Right)
		}
	}
	return containsNarrowableReference(expr)
}

func isNarrowingTypeOfOperands(expr1 *ast.Node, expr2 *ast.Node) bool {
	return ast.IsTypeOfExpression(expr1) && isNarrowableOperand(expr1.AsTypeOfExpression().Expression) && ast.IsStringLiteralLike(expr2)
}

func (b *Binder) errorOnNode(node *ast.Node, message *diagnostics.Message, args ...any) {
	b.addDiagnostic(b.createDiagnosticForNode(node, message, args...))
}

func (b *Binder) errorOnFirstToken(node *ast.Node, message *diagnostics.Message, args ...any) {
	span := scanner.GetRangeOfTokenAtPosition(b.file, node.Pos())
	b.addDiagnostic(ast.NewDiagnostic(b.file, span, message, args...))
}

func (b *Binder) errorOrSuggestionOnNode(isError bool, node *ast.Node, message *diagnostics.Message) {
	b.errorOrSuggestionOnRange(isError, node, node, message)
}

func (b *Binder) errorOrSuggestionOnRange(isError bool, startNode *ast.Node, endNode *ast.Node, message *diagnostics.Message) {
	textRange := core.NewTextRange(scanner.GetRangeOfTokenAtPosition(b.file, startNode.Pos()).Pos(), endNode.End())
	diagnostic := ast.NewDiagnostic(b.file, textRange, message)
	if isError {
		b.addDiagnostic(diagnostic)
	} else {
		diagnostic.SetCategory(diagnostics.CategorySuggestion)
		b.file.BindSuggestionDiagnostics = append(b.file.BindSuggestionDiagnostics, diagnostic)
	}
}

// Inside the binder, we may create a diagnostic for an as-yet unbound node (with potentially no parent pointers, implying no accessible source file)
// If so, the node _must_ be in the current file (as that's the only way anything could have traversed to it to yield it as the error node)
// This version of `createDiagnosticForNode` uses the binder's context to account for this, and always yields correct diagnostics even in these situations.
func (b *Binder) createDiagnosticForNode(node *ast.Node, message *diagnostics.Message, args ...any) *ast.Diagnostic {
	return ast.NewDiagnostic(b.file, GetErrorRangeForNode(b.file, node), message, args...)
}

func (b *Binder) addDiagnostic(diagnostic *ast.Diagnostic) {
	b.file.SetBindDiagnostics(append(b.file.BindDiagnostics(), diagnostic))
}

func setParent(child *ast.Node, parent *ast.Node) {
	if child != nil {
		child.Parent = parent
	}
}

func isSignedNumericLiteral(node *ast.Node) bool {
	if node.Kind == ast.KindPrefixUnaryExpression {
		node := node.AsPrefixUnaryExpression()
		return (node.Operator == ast.KindPlusToken || node.Operator == ast.KindMinusToken) && ast.IsNumericLiteral(node.Operand)
	}
	return false
}

func getOptionalSymbolFlagForNode(node *ast.Node) ast.SymbolFlags {
	postfixToken := getPostfixTokenFromNode(node)
	return core.IfElse(postfixToken != nil && postfixToken.Kind == ast.KindQuestionToken, ast.SymbolFlagsOptional, ast.SymbolFlagsNone)
}

func getPostfixTokenFromNode(node *ast.Node) *ast.Node {
	switch node.Kind {
	case ast.KindPropertyDeclaration:
		return node.AsPropertyDeclaration().PostfixToken
	case ast.KindPropertySignature:
		return node.AsPropertySignatureDeclaration().PostfixToken
	case ast.KindMethodDeclaration:
		return node.AsMethodDeclaration().PostfixToken
	case ast.KindMethodSignature:
		return node.AsMethodSignatureDeclaration().PostfixToken
	}
	panic("Unhandled case in getPostfixTokenFromNode")
}

func isAsyncFunction(node *ast.Node) bool {
	switch node.Kind {
	case ast.KindFunctionDeclaration, ast.KindFunctionExpression, ast.KindArrowFunction, ast.KindMethodDeclaration:
		data := node.BodyData()
		return data.Body != nil && data.AsteriskToken == nil && ast.HasSyntacticModifier(node, ast.ModifierFlagsAsync)
	}
	return false
}

func isFunctionSymbol(symbol *ast.Symbol) bool {
	d := symbol.ValueDeclaration
	if d != nil {
		if ast.IsFunctionDeclaration(d) {
			return true
		}
		if ast.IsVariableDeclaration(d) {
			varDecl := d.AsVariableDeclaration()
			if varDecl.Initializer != nil {
				return ast.IsFunctionLike(varDecl.Initializer)
			}
		}
	}
	return false
}

func unreachableCodeIsError(options core.SourceFileAffectingCompilerOptions) bool {
	return options.AllowUnreachableCode == core.TSFalse
}

func unusedLabelIsError(options core.SourceFileAffectingCompilerOptions) bool {
	return options.AllowUnusedLabels == core.TSFalse
}

func isStatementCondition(node *ast.Node) bool {
	switch node.Parent.Kind {
	case ast.KindIfStatement:
		return node.Parent.AsIfStatement().Expression == node
	case ast.KindWhileStatement:
		return node.Parent.AsWhileStatement().Expression == node
	case ast.KindDoStatement:
		return node.Parent.AsDoStatement().Expression == node
	case ast.KindForStatement:
		return node.Parent.AsForStatement().Condition == node
	case ast.KindConditionalExpression:
		return node.Parent.AsConditionalExpression().Condition == node
	}
	return false
}

func isTopLevelLogicalExpression(node *ast.Node) bool {
	for ast.IsParenthesizedExpression(node.Parent) || ast.IsPrefixUnaryExpression(node.Parent) && node.Parent.AsPrefixUnaryExpression().Operator == ast.KindExclamationToken {
		node = node.Parent
	}
	return !isStatementCondition(node) && !ast.IsLogicalExpression(node.Parent) && !(ast.IsOptionalChain(node.Parent) && node.Parent.Expression() == node)
}

func isAssignmentDeclaration(decl *ast.Node) bool {
	return ast.IsBinaryExpression(decl) || ast.IsAccessExpression(decl) || ast.IsIdentifier(decl) || ast.IsCallExpression(decl)
}

func isEffectiveModuleDeclaration(node *ast.Node) bool {
	return ast.IsModuleDeclaration(node) || ast.IsIdentifier(node)
}

func getErrorRangeForArrowFunction(sourceFile *ast.SourceFile, node *ast.Node) core.TextRange {
	pos := scanner.SkipTrivia(sourceFile.Text(), node.Pos())
	body := node.AsArrowFunction().Body
	if body != nil && body.Kind == ast.KindBlock {
		startLine, _ := scanner.GetLineAndCharacterOfPosition(sourceFile, body.Pos())
		endLine, _ := scanner.GetLineAndCharacterOfPosition(sourceFile, body.End())
		if startLine < endLine {
			// The arrow function spans multiple lines,
			// make the error span be the first line, inclusive.
			return core.NewTextRange(pos, scanner.GetEndLinePosition(sourceFile, startLine))
		}
	}
	return core.NewTextRange(pos, node.End())
}

func GetErrorRangeForNode(sourceFile *ast.SourceFile, node *ast.Node) core.TextRange {
	errorNode := node
	switch node.Kind {
	case ast.KindSourceFile:
		pos := scanner.SkipTrivia(sourceFile.Text(), 0)
		if pos == len(sourceFile.Text()) {
			return core.NewTextRange(0, 0)
		}
		return scanner.GetRangeOfTokenAtPosition(sourceFile, pos)
	// This list is a work in progress. Add missing node kinds to improve their error spans
	case ast.KindFunctionDeclaration, ast.KindMethodDeclaration:
		if node.Flags&ast.NodeFlagsReparsed != 0 {
			errorNode = node
			break
		}
		fallthrough
	case ast.KindVariableDeclaration, ast.KindBindingElement, ast.KindClassDeclaration, ast.KindClassExpression, ast.KindInterfaceDeclaration,
		ast.KindModuleDeclaration, ast.KindEnumDeclaration, ast.KindEnumMember, ast.KindFunctionExpression,
		ast.KindGetAccessor, ast.KindSetAccessor, ast.KindTypeAliasDeclaration, ast.KindJSTypeAliasDeclaration, ast.KindPropertyDeclaration,
		ast.KindPropertySignature, ast.KindNamespaceImport:
		errorNode = ast.GetNameOfDeclaration(node)
	case ast.KindArrowFunction:
		return getErrorRangeForArrowFunction(sourceFile, node)
	case ast.KindCaseClause, ast.KindDefaultClause:
		start := scanner.SkipTrivia(sourceFile.Text(), node.Pos())
		end := node.End()
		statements := node.AsCaseOrDefaultClause().Statements.Nodes
		if len(statements) != 0 {
			end = statements[0].Pos()
		}
		return core.NewTextRange(start, end)
	case ast.KindReturnStatement, ast.KindYieldExpression:
		pos := scanner.SkipTrivia(sourceFile.Text(), node.Pos())
		return scanner.GetRangeOfTokenAtPosition(sourceFile, pos)
	case ast.KindSatisfiesExpression:
		pos := scanner.SkipTrivia(sourceFile.Text(), node.AsSatisfiesExpression().Expression.End())
		return scanner.GetRangeOfTokenAtPosition(sourceFile, pos)
	case ast.KindConstructor:
		if node.Flags&ast.NodeFlagsReparsed != 0 {
			errorNode = node
			break
		}
		scanner := scanner.GetScannerForSourceFile(sourceFile, node.Pos())
		start := scanner.TokenStart()
		for scanner.Token() != ast.KindConstructorKeyword && scanner.Token() != ast.KindStringLiteral && scanner.Token() != ast.KindEndOfFile {
			scanner.Scan()
		}
		return core.NewTextRange(start, scanner.TokenEnd())
		// !!!
		// case KindJSDocSatisfiesTag:
		// 	pos := scanner.SkipTrivia(sourceFile.Text(), node.tagName.pos)
		// 	return scanner.GetRangeOfTokenAtPosition(sourceFile, pos)
	}
	if errorNode == nil {
		// If we don't have a better node, then just set the error on the first token of
		// construct.
		return scanner.GetRangeOfTokenAtPosition(sourceFile, node.Pos())
	}
	pos := errorNode.Pos()
	if !ast.NodeIsMissing(errorNode) && !ast.IsJsxText(errorNode) {
		pos = scanner.SkipTrivia(sourceFile.Text(), pos)
	}
	return core.NewTextRange(pos, errorNode.End())
}<|MERGE_RESOLUTION|>--- conflicted
+++ resolved
@@ -42,11 +42,6 @@
 
 type Binder struct {
 	file                    *ast.SourceFile
-<<<<<<< HEAD
-	options                 *core.SourceFileAffectingCompilerOptions
-=======
-	languageVersion         core.ScriptTarget
->>>>>>> 48fa6e4d
 	bindFunc                func(*ast.Node) bool
 	unreachableFlow         *ast.FlowNode
 	reportedUnreachableFlow *ast.FlowNode
@@ -125,13 +120,7 @@
 		b := getBinder()
 		defer putBinder(b)
 		b.file = file
-<<<<<<< HEAD
-		b.options = options
-		b.inStrictMode = options.BindInStrictMode && !file.IsDeclarationFile || ast.IsExternalModule(file)
-=======
-		b.languageVersion = b.options().EmitScriptTarget
 		b.inStrictMode = b.options().BindInStrictMode && !file.IsDeclarationFile || ast.IsExternalModule(file)
->>>>>>> 48fa6e4d
 		b.unreachableFlow = b.newFlowNode(ast.FlowFlagsUnreachable)
 		b.reportedUnreachableFlow = b.newFlowNode(ast.FlowFlagsUnreachable)
 		b.bind(file.AsNode())
@@ -1440,11 +1429,7 @@
 
 func (b *Binder) checkStrictModeLabeledStatement(node *ast.Node) {
 	// Grammar checking for labeledStatement
-<<<<<<< HEAD
 	if b.inStrictMode {
-=======
-	if b.inStrictMode && b.options().EmitScriptTarget >= core.ScriptTargetES2015 {
->>>>>>> 48fa6e4d
 		data := node.AsLabeledStatement()
 		if ast.IsDeclarationStatement(data.Statement) || ast.IsVariableStatement(data.Statement) {
 			b.errorOnFirstToken(data.Label, diagnostics.A_label_is_not_allowed_here)
