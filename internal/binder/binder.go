package binder

import (
	"slices"
	"strconv"

	"github.com/microsoft/typescript-go/internal/ast"
	"github.com/microsoft/typescript-go/internal/compiler/diagnostics"
	"github.com/microsoft/typescript-go/internal/core"
	"github.com/microsoft/typescript-go/internal/scanner"
)

type ContainerFlags int32

const (
	// The current node is not a container, and no container manipulation should happen before
	// recursing into it.
	ContainerFlagsNone ContainerFlags = 0
	// The current node is a container.  It should be set as the current container (and block-
	// container) before recursing into it.  The current node does not have locals.  Examples:
	//
	//      Classes, ObjectLiterals, TypeLiterals, Interfaces...
	ContainerFlagsIsContainer ContainerFlags = 1 << 0
	// The current node is a block-scoped-container.  It should be set as the current block-
	// container before recursing into it.  Examples:
	//
	//      Blocks (when not parented by functions), Catch clauses, For/For-in/For-of statements...
	ContainerFlagsIsBlockScopedContainer ContainerFlags = 1 << 1
	// The current node is the container of a control flow path. The current control flow should
	// be saved and restored, and a new control flow initialized within the container.
	ContainerFlagsIsControlFlowContainer                           ContainerFlags = 1 << 2
	ContainerFlagsIsFunctionLike                                   ContainerFlags = 1 << 3
	ContainerFlagsIsFunctionExpression                             ContainerFlags = 1 << 4
	ContainerFlagsHasLocals                                        ContainerFlags = 1 << 5
	ContainerFlagsIsInterface                                      ContainerFlags = 1 << 6
	ContainerFlagsIsObjectLiteralOrClassExpressionMethodOrAccessor ContainerFlags = 1 << 7
)

type Binder struct {
	file                   *ast.SourceFile
	options                *core.CompilerOptions
	languageVersion        core.ScriptTarget
	bind                   func(*ast.Node) bool
	parent                 *ast.Node
	container              *ast.Node
	thisParentContainer    *ast.Node
	blockScopeContainer    *ast.Node
	lastContainer          *ast.Node
	currentFlow            *ast.FlowNode
	currentBreakTarget     *ast.FlowLabel
	currentContinueTarget  *ast.FlowLabel
	currentReturnTarget    *ast.FlowLabel
	currentTrueTarget      *ast.FlowLabel
	currentFalseTarget     *ast.FlowLabel
	currentExceptionTarget *ast.FlowLabel
	preSwitchCaseFlow      *ast.FlowNode
	activeLabelList        *ActiveLabel
	emitFlags              ast.NodeFlags
	seenThisKeyword        bool
	hasExplicitReturn      bool
	hasFlowEffects         bool
	inStrictMode           bool
	inAssignmentPattern    bool
	symbolCount            int
	classifiableNames      core.Set[string]
	symbolPool             core.Pool[ast.Symbol]
	flowNodePool           core.Pool[ast.FlowNode]
	flowListPool           core.Pool[ast.FlowList]
	singleDeclarationsPool core.Pool[*ast.Node]
}

type ModuleInstanceState int32

const (
	ModuleInstanceStateUnknown ModuleInstanceState = iota
	ModuleInstanceStateNonInstantiated
	ModuleInstanceStateInstantiated
	ModuleInstanceStateConstEnumOnly
)

type ActiveLabel struct {
	next           *ActiveLabel
	breakTarget    *ast.FlowLabel
	continueTarget *ast.FlowLabel
	name           string
	referenced     bool
}

func (label *ActiveLabel) BreakTarget() *ast.FlowNode    { return label.breakTarget }
func (label *ActiveLabel) ContinueTarget() *ast.FlowNode { return label.continueTarget }

func BindSourceFile(file *ast.SourceFile, options *core.CompilerOptions) {
	if !file.IsBound {
		b := &Binder{}
		b.file = file
		b.options = options
		b.languageVersion = options.GetEmitScriptTarget()
		b.bind = b.bindWorker // Allocate closure once
		b.bind(file.AsNode())
		file.IsBound = true
		file.SymbolCount = b.symbolCount
		file.ClassifiableNames = b.classifiableNames
	}
}

func (b *Binder) newSymbol(flags ast.SymbolFlags, name string) *ast.Symbol {
	b.symbolCount++
	result := b.symbolPool.New()
	result.Flags = flags
	result.Name = name
	return result
}

/**
 * Declares a Symbol for the node and adds it to symbols. Reports errors for conflicting identifier names.
 * @param symbolTable - The symbol table which node will be added to.
 * @param parent - node's parent declaration.
 * @param node - The declaration to be added to the symbol table
 * @param includes - The SymbolFlags that node has in addition to its declaration type (eg: export, ambient, etc.)
 * @param excludes - The flags which node cannot be declared alongside in a symbol table. Used to report forbidden declarations.
 */
func (b *Binder) declareSymbol(symbolTable ast.SymbolTable, parent *ast.Symbol, node *ast.Node, includes ast.SymbolFlags, excludes ast.SymbolFlags) *ast.Symbol {
	return b.declareSymbolEx(symbolTable, parent, node, includes, excludes, false /*isReplaceableByMethod*/, false /*isComputedName*/)
}

func (b *Binder) declareSymbolEx(symbolTable ast.SymbolTable, parent *ast.Symbol, node *ast.Node, includes ast.SymbolFlags, excludes ast.SymbolFlags, isReplaceableByMethod bool, isComputedName bool) *ast.Symbol {
	// Debug.assert(isComputedName || !ast.HasDynamicName(node))
	isDefaultExport := ast.HasSyntacticModifier(node, ast.ModifierFlagsDefault) || ast.IsExportSpecifier(node) && ModuleExportNameIsDefault(node.AsExportSpecifier().Name())
	// The exported symbol for an export default function/class node is always named "default"
	var name string
	switch {
	case isComputedName:
		name = ast.InternalSymbolNameComputed
	case isDefaultExport && parent != nil:
		name = ast.InternalSymbolNameDefault
	default:
		name = b.getDeclarationName(node)
	}
	var symbol *ast.Symbol
	if name == ast.InternalSymbolNameMissing {
		symbol = b.newSymbol(ast.SymbolFlagsNone, ast.InternalSymbolNameMissing)
	} else {
		// Check and see if the symbol table already has a symbol with this name.  If not,
		// create a new symbol with this name and add it to the table.  Note that we don't
		// give the new symbol any flags *yet*.  This ensures that it will not conflict
		// with the 'excludes' flags we pass in.
		//
		// If we do get an existing symbol, see if it conflicts with the new symbol we're
		// creating.  For example, a 'var' symbol and a 'class' symbol will conflict within
		// the same symbol table.  If we have a conflict, report the issue on each
		// declaration we have for this symbol, and then create a new symbol for this
		// declaration.
		//
		// Note that when properties declared in Javascript constructors
		// (marked by isReplaceableByMethod) conflict with another symbol, the property loses.
		// Always. This allows the common Javascript pattern of overwriting a prototype method
		// with an bound instance method of the same type: `this.method = this.method.bind(this)`
		//
		// If we created a new symbol, either because we didn't have a symbol with this name
		// in the symbol table, or we conflicted with an existing symbol, then just add this
		// node as the sole declaration of the new symbol.
		//
		// Otherwise, we'll be merging into a compatible existing symbol (for example when
		// you have multiple 'vars' with the same name in the same container).  In this case
		// just add this node into the declarations list of the symbol.
		symbol = symbolTable[name]
		if includes&ast.SymbolFlagsClassifiable != 0 {
			b.classifiableNames.Add(name)
		}
		if symbol == nil {
			symbol = b.newSymbol(ast.SymbolFlagsNone, name)
			symbolTable[name] = symbol
			if isReplaceableByMethod {
				symbol.Flags |= ast.SymbolFlagsReplaceableByMethod
			}
		} else if isReplaceableByMethod && symbol.Flags&ast.SymbolFlagsReplaceableByMethod == 0 {
			// A symbol already exists, so don't add this as a declaration.
			return symbol
		} else if symbol.Flags&excludes != 0 {
			if symbol.Flags&ast.SymbolFlagsReplaceableByMethod != 0 {
				// Javascript constructor-declared symbols can be discarded in favor of
				// prototype symbols like methods.
				symbol = b.newSymbol(ast.SymbolFlagsNone, name)
				symbolTable[name] = symbol
			} else if !(includes&ast.SymbolFlagsVariable != 0 && symbol.Flags&ast.SymbolFlagsAssignment != 0 ||
				includes&ast.SymbolFlagsAssignment != 0 && symbol.Flags&ast.SymbolFlagsVariable != 0) {
				// Assignment declarations are allowed to merge with variables, no matter what other flags they have.
				if node.Name() != nil {
					setParent(node.Name(), node)
				}
				// Report errors every position with duplicate declaration
				// Report errors on previous encountered declarations
				var message *diagnostics.Message
				if symbol.Flags&ast.SymbolFlagsBlockScopedVariable != 0 {
					message = diagnostics.Cannot_redeclare_block_scoped_variable_0
				} else {
					message = diagnostics.Duplicate_identifier_0
				}
				messageNeedsName := true
				if symbol.Flags&ast.SymbolFlagsEnum != 0 || includes&ast.SymbolFlagsEnum != 0 {
					message = diagnostics.Enum_declarations_can_only_merge_with_namespace_or_other_enum_declarations
					messageNeedsName = false
				}
				multipleDefaultExports := false
				if len(symbol.Declarations) != 0 {
					// If the current node is a default export of some sort, then check if
					// there are any other default exports that we need to error on.
					// We'll know whether we have other default exports depending on if `symbol` already has a declaration list set.
					if isDefaultExport {
						message = diagnostics.A_module_cannot_have_multiple_default_exports
						messageNeedsName = false
						multipleDefaultExports = true
					} else {
						// This is to properly report an error in the case "export default { }" is after export default of class declaration or function declaration.
						// Error on multiple export default in the following case:
						// 1. multiple export default of class declaration or function declaration by checking NodeFlags.Default
						// 2. multiple export default of export assignment. This one doesn't have NodeFlags.Default on (as export default doesn't considered as modifiers)
						if len(symbol.Declarations) != 0 && ast.IsExportAssignment(node) && !node.AsExportAssignment().IsExportEquals {
							message = diagnostics.A_module_cannot_have_multiple_default_exports
							messageNeedsName = false
							multipleDefaultExports = true
						}
					}
				}
				var declarationName *ast.Node = ast.GetNameOfDeclaration(node)
				if declarationName == nil {
					declarationName = node
				}
				var diag *ast.Diagnostic
				if messageNeedsName {
					diag = b.createDiagnosticForNode(declarationName, message, b.getDisplayName(node))
				} else {
					diag = b.createDiagnosticForNode(declarationName, message)
				}
				if ast.IsTypeAliasDeclaration(node) && ast.NodeIsMissing(node.AsTypeAliasDeclaration().Type) && ast.HasSyntacticModifier(node, ast.ModifierFlagsExport) && symbol.Flags&(ast.SymbolFlagsAlias|ast.SymbolFlagsType|ast.SymbolFlagsNamespace) != 0 {
					// export type T; - may have meant export type { T }?
					diag.AddRelatedInfo(b.createDiagnosticForNode(node, diagnostics.Did_you_mean_0, "export type { "+node.AsTypeAliasDeclaration().Name().AsIdentifier().Text+" }"))
				}
				for index, declaration := range symbol.Declarations {
					var decl *ast.Node = ast.GetNameOfDeclaration(declaration)
					if decl == nil {
						decl = declaration
					}
					var d *ast.Diagnostic
					if messageNeedsName {
						d = b.createDiagnosticForNode(decl, message, b.getDisplayName(declaration))
					} else {
						d = b.createDiagnosticForNode(decl, message)
					}
					if multipleDefaultExports {
						d.AddRelatedInfo(b.createDiagnosticForNode(declarationName, core.IfElse(index == 0, diagnostics.Another_export_default_is_here, diagnostics.X_and_here)))
					}
					b.addDiagnostic(d)
					if multipleDefaultExports {
						diag.AddRelatedInfo(b.createDiagnosticForNode(decl, diagnostics.The_first_export_default_is_here))
					}
				}
				b.addDiagnostic(diag)
				symbol = b.newSymbol(ast.SymbolFlagsNone, name)
			}
		}
	}
	b.addDeclarationToSymbol(symbol, node, includes)
	if symbol.Parent == nil {
		symbol.Parent = parent
	} else if symbol.Parent != parent {
		panic("Existing symbol parent should match new one")
	}
	return symbol
}

// Should not be called on a declaration with a computed property name,
// unless it is a well known Symbol.
func (b *Binder) getDeclarationName(node *ast.Node) string {
	if ast.IsExportAssignment(node) {
		return core.IfElse(node.AsExportAssignment().IsExportEquals, ast.InternalSymbolNameExportEquals, ast.InternalSymbolNameDefault)
	}
	name := ast.GetNameOfDeclaration(node)
	if name != nil {
		if ast.IsAmbientModule(node) {
			moduleName := name.Text()
			if ast.IsGlobalScopeAugmentation(node) {
				return ast.InternalSymbolNameGlobal
			}
			return "\"" + moduleName + "\""
		}
		if ast.IsPrivateIdentifier(name) {
			// containingClass exists because private names only allowed inside classes
			containingClass := ast.GetContainingClass(node)
			if containingClass == nil {
				// we can get here in cases where there is already a parse error.
				return ast.InternalSymbolNameMissing
			}
			return GetSymbolNameForPrivateIdentifier(containingClass.Symbol(), name.Text())
		}
		if ast.IsPropertyNameLiteral(name) {
			return name.Text()
		}
		if ast.IsComputedPropertyName(name) {
			nameExpression := name.AsComputedPropertyName().Expression
			// treat computed property names where expression is string/numeric literal as just string/numeric literal
			if ast.IsStringOrNumericLiteralLike(nameExpression) {
				return nameExpression.Text()
			}
			if ast.IsSignedNumericLiteral(nameExpression) {
				unaryExpression := nameExpression.AsPrefixUnaryExpression()
				return scanner.TokenToString(unaryExpression.Operator) + unaryExpression.Operand.Text()
			}
			panic("Only computed properties with literal names have declaration names")
		}
		// if isJsxNamespacedName(name) {
		// 	return getEscapedTextOfJsxNamespacedName(name)
		// }
		return ast.InternalSymbolNameMissing
	}
	switch node.Kind {
	case ast.KindConstructor:
		return ast.InternalSymbolNameConstructor
	case ast.KindFunctionType, ast.KindCallSignature:
		return ast.InternalSymbolNameCall
	case ast.KindConstructorType, ast.KindConstructSignature:
		return ast.InternalSymbolNameNew
	case ast.KindIndexSignature:
		return ast.InternalSymbolNameIndex
	case ast.KindExportDeclaration:
		return ast.InternalSymbolNameExportStar
	case ast.KindSourceFile:
		return ast.InternalSymbolNameExportEquals
	}
	return ast.InternalSymbolNameMissing
}

func (b *Binder) getDisplayName(node *ast.Node) string {
	nameNode := node.Name()
	if nameNode != nil {
		return scanner.DeclarationNameToString(nameNode)
	}
	name := b.getDeclarationName(node)
	if name != ast.InternalSymbolNameMissing {
		return name
	}
	return "(Missing)"
}

func ModuleExportNameIsDefault(node *ast.Node) bool {
	return node.Text() == ast.InternalSymbolNameDefault
}

func GetSymbolNameForPrivateIdentifier(containingClassSymbol *ast.Symbol, description string) string {
	return ast.InternalSymbolNamePrefix + "#" + strconv.Itoa(int(ast.GetSymbolId(containingClassSymbol))) + "@" + description
}

func (b *Binder) declareModuleMember(node *ast.Node, symbolFlags ast.SymbolFlags, symbolExcludes ast.SymbolFlags) *ast.Symbol {
	hasExportModifier := ast.GetCombinedModifierFlags(node)&ast.ModifierFlagsExport != 0
	if symbolFlags&ast.SymbolFlagsAlias != 0 {
		if node.Kind == ast.KindExportSpecifier || (node.Kind == ast.KindImportEqualsDeclaration && hasExportModifier) {
			return b.declareSymbol(ast.GetExports(b.container.Symbol()), b.container.Symbol(), node, symbolFlags, symbolExcludes)
		}
		return b.declareSymbol(ast.GetLocals(b.container), nil /*parent*/, node, symbolFlags, symbolExcludes)
	}
	// Exported module members are given 2 symbols: A local symbol that is classified with an ExportValue flag,
	// and an associated export symbol with all the correct flags set on it. There are 2 main reasons:
	//
	//   1. We treat locals and exports of the same name as mutually exclusive within a container.
	//      That means the binder will issue a Duplicate Identifier error if you mix locals and exports
	//      with the same name in the same container.
	//      TODO: Make this a more specific error and decouple it from the exclusion logic.
	//   2. When we checkIdentifier in the checker, we set its resolved symbol to the local symbol,
	//      but return the export symbol (by calling getExportSymbolOfValueSymbolIfExported). That way
	//      when the emitter comes back to it, it knows not to qualify the name if it was found in a containing scope.
	//
	// NOTE: Nested ambient modules always should go to to 'locals' table to prevent their automatic merge
	//       during global merging in the checker. Why? The only case when ambient module is permitted inside another module is module augmentation
	//       and this case is specially handled. Module augmentations should only be merged with original module definition
	//       and should never be merged directly with other augmentation, and the latter case would be possible if automatic merge is allowed.
	if !ast.IsAmbientModule(node) && (hasExportModifier || b.container.Flags&ast.NodeFlagsExportContext != 0) {
		if !ast.IsLocalsContainer(b.container) || (ast.HasSyntacticModifier(node, ast.ModifierFlagsDefault) && b.getDeclarationName(node) == ast.InternalSymbolNameMissing) {
			return b.declareSymbol(ast.GetExports(b.container.Symbol()), b.container.Symbol(), node, symbolFlags, symbolExcludes)
			// No local symbol for an unnamed default!
		}
		exportKind := ast.SymbolFlagsNone
		if symbolFlags&ast.SymbolFlagsValue != 0 {
			exportKind = ast.SymbolFlagsExportValue
		}
		local := b.declareSymbol(ast.GetLocals(b.container), nil /*parent*/, node, exportKind, symbolExcludes)
		local.ExportSymbol = b.declareSymbol(ast.GetExports(b.container.Symbol()), b.container.Symbol(), node, symbolFlags, symbolExcludes)
		node.ExportableData().LocalSymbol = local
		return local
	}
	return b.declareSymbol(ast.GetLocals(b.container), nil /*parent*/, node, symbolFlags, symbolExcludes)
}

func (b *Binder) declareClassMember(node *ast.Node, symbolFlags ast.SymbolFlags, symbolExcludes ast.SymbolFlags) *ast.Symbol {
	if ast.IsStatic(node) {
		return b.declareSymbol(ast.GetExports(b.container.Symbol()), b.container.Symbol(), node, symbolFlags, symbolExcludes)
	}
	return b.declareSymbol(ast.GetMembers(b.container.Symbol()), b.container.Symbol(), node, symbolFlags, symbolExcludes)
}

func (b *Binder) declareSourceFileMember(node *ast.Node, symbolFlags ast.SymbolFlags, symbolExcludes ast.SymbolFlags) *ast.Symbol {
	if ast.IsExternalModule(b.file) {
		return b.declareModuleMember(node, symbolFlags, symbolExcludes)
	}
	return b.declareSymbol(ast.GetLocals(b.file.AsNode()), nil /*parent*/, node, symbolFlags, symbolExcludes)
}

func (b *Binder) declareSymbolAndAddToSymbolTable(node *ast.Node, symbolFlags ast.SymbolFlags, symbolExcludes ast.SymbolFlags) *ast.Symbol {
	switch b.container.Kind {
	case ast.KindModuleDeclaration:
		return b.declareModuleMember(node, symbolFlags, symbolExcludes)
	case ast.KindSourceFile:
		return b.declareSourceFileMember(node, symbolFlags, symbolExcludes)
	case ast.KindClassExpression, ast.KindClassDeclaration:
		return b.declareClassMember(node, symbolFlags, symbolExcludes)
	case ast.KindEnumDeclaration:
		return b.declareSymbol(ast.GetExports(b.container.Symbol()), b.container.Symbol(), node, symbolFlags, symbolExcludes)
	case ast.KindTypeLiteral, ast.KindJSDocTypeLiteral, ast.KindObjectLiteralExpression, ast.KindInterfaceDeclaration, ast.KindJsxAttributes:
		return b.declareSymbol(ast.GetMembers(b.container.Symbol()), b.container.Symbol(), node, symbolFlags, symbolExcludes)
	case ast.KindFunctionType, ast.KindConstructorType, ast.KindCallSignature, ast.KindConstructSignature, ast.KindJSDocSignature,
		ast.KindIndexSignature, ast.KindMethodDeclaration, ast.KindMethodSignature, ast.KindConstructor, ast.KindGetAccessor,
		ast.KindSetAccessor, ast.KindFunctionDeclaration, ast.KindFunctionExpression, ast.KindArrowFunction,
		ast.KindClassStaticBlockDeclaration, ast.KindTypeAliasDeclaration, ast.KindMappedType:
		return b.declareSymbol(ast.GetLocals(b.container), nil /*parent*/, node, symbolFlags, symbolExcludes)
	}
	panic("Unhandled case in declareSymbolAndAddToSymbolTable")
}

func (b *Binder) newFlowNode(flags ast.FlowFlags) *ast.FlowNode {
	result := b.flowNodePool.New()
	result.Flags = flags
	return result
}

func (b *Binder) newFlowNodeEx(flags ast.FlowFlags, node *ast.Node, antecedent *ast.FlowNode) *ast.FlowNode {
	result := b.newFlowNode(flags)
	result.Node = node
	result.Antecedent = antecedent
	return result
}

func (b *Binder) createLoopLabel() *ast.FlowLabel {
	return b.newFlowNode(ast.FlowFlagsLoopLabel)
}

func (b *Binder) createBranchLabel() *ast.FlowLabel {
	return b.newFlowNode(ast.FlowFlagsBranchLabel)
}

func (b *Binder) createReduceLabel(target *ast.FlowLabel, antecedents *ast.FlowList, antecedent *ast.FlowNode) *ast.FlowNode {
	return b.newFlowNodeEx(ast.FlowFlagsReduceLabel, ast.NewFlowReduceLabelData(target, antecedents), antecedent)
}

func (b *Binder) createFlowCondition(flags ast.FlowFlags, antecedent *ast.FlowNode, expression *ast.Node) *ast.FlowNode {
	if antecedent.Flags&ast.FlowFlagsUnreachable != 0 {
		return antecedent
	}
	if expression == nil {
		if flags&ast.FlowFlagsTrueCondition != 0 {
			return antecedent
		}
		return ast.UnreachableFlow
	}
	if (expression.Kind == ast.KindTrueKeyword && flags&ast.FlowFlagsFalseCondition != 0 || expression.Kind == ast.KindFalseKeyword && flags&ast.FlowFlagsTrueCondition != 0) && !ast.IsExpressionOfOptionalChainRoot(expression) && !ast.IsNullishCoalesce(expression.Parent) {
		return ast.UnreachableFlow
	}
	if !isNarrowingExpression(expression) {
		return antecedent
	}
	setFlowNodeReferenced(antecedent)
	return b.newFlowNodeEx(flags, expression, antecedent)
}

func (b *Binder) createFlowMutation(flags ast.FlowFlags, antecedent *ast.FlowNode, node *ast.Node) *ast.FlowNode {
	setFlowNodeReferenced(antecedent)
	b.hasFlowEffects = true
	result := b.newFlowNodeEx(flags, node, antecedent)
	if b.currentExceptionTarget != nil {
		b.addAntecedent(b.currentExceptionTarget, result)
	}
	return result
}

func (b *Binder) createFlowSwitchClause(antecedent *ast.FlowNode, switchStatement *ast.Node, clauseStart int, clauseEnd int) *ast.FlowNode {
	setFlowNodeReferenced(antecedent)
	return b.newFlowNodeEx(ast.FlowFlagsSwitchClause, ast.NewFlowSwitchClauseData(switchStatement, clauseStart, clauseEnd), antecedent)
}

func (b *Binder) createFlowCall(antecedent *ast.FlowNode, node *ast.Node) *ast.FlowNode {
	setFlowNodeReferenced(antecedent)
	b.hasFlowEffects = true
	return b.newFlowNodeEx(ast.FlowFlagsCall, node, antecedent)
}

func (b *Binder) newFlowList(head *ast.FlowNode, tail *ast.FlowList) *ast.FlowList {
	result := b.flowListPool.New()
	result.Flow = head
	result.Next = tail
	return result
}

func (b *Binder) combineFlowLists(head *ast.FlowList, tail *ast.FlowList) *ast.FlowList {
	if head == nil {
		return tail
	}
	return b.newFlowList(head.Flow, b.combineFlowLists(head.Next, tail))
}

func (b *Binder) newSingleDeclaration(declaration *ast.Node) []*ast.Node {
	nodes := b.singleDeclarationsPool.NewSlice(1)
	nodes[0] = declaration
	return nodes
}

func setFlowNodeReferenced(flow *ast.FlowNode) {
	// On first reference we set the Referenced flag, thereafter we set the Shared flag
	if flow.Flags&ast.FlowFlagsReferenced == 0 {
		flow.Flags |= ast.FlowFlagsReferenced
	} else {
		flow.Flags |= ast.FlowFlagsShared
	}
}

func hasAntecedent(list *ast.FlowList, antecedent *ast.FlowNode) bool {
	for list != nil {
		if list.Flow == antecedent {
			return true
		}
		list = list.Next
	}
	return false
}

func (b *Binder) addAntecedent(label *ast.FlowLabel, antecedent *ast.FlowNode) {
	if antecedent.Flags&ast.FlowFlagsUnreachable == 0 && !hasAntecedent(label.Antecedents, antecedent) {
		label.Antecedents = b.newFlowList(antecedent, label.Antecedents)
		setFlowNodeReferenced(antecedent)
	}
}

func finishFlowLabel(label *ast.FlowLabel) *ast.FlowNode {
	if label.Antecedents == nil {
		return ast.UnreachableFlow
	}
	if label.Antecedents.Next == nil {
		return label.Antecedents.Flow
	}
	return label
}

func (b *Binder) bindWorker(node *ast.Node) bool {
	if node == nil {
		return false
	}
	node.Parent = b.parent
	saveInStrictMode := b.inStrictMode
	// Even though in the AST the jsdoc @typedef node belongs to the current node,
	// its symbol might be in the same scope with the current node's symbol. Consider:
	//
	//     /** @typedef {string | number} MyType */
	//     function foo();
	//
	// Here the current node is "foo", which is a container, but the scope of "MyType" should
	// not be inside "foo". Therefore we always bind @typedef before bind the parent node,
	// and skip binding this tag later when binding all the other jsdoc tags.

	// First we bind declaration nodes to a symbol if possible. We'll both create a symbol
	// and then potentially add the symbol to an appropriate symbol table. Possible
	// destination symbol tables are:
	//
	//  1) The 'exports' table of the current container's symbol.
	//  2) The 'members' table of the current container's symbol.
	//  3) The 'locals' table of the current container.
	//
	// However, not all symbols will end up in any of these tables. 'Anonymous' symbols
	// (like TypeLiterals for example) will not be put in any table.
	switch node.Kind {
	case ast.KindIdentifier:
		node.AsIdentifier().FlowNode = b.currentFlow
		b.checkContextualIdentifier(node)
	case ast.KindThisKeyword, ast.KindSuperKeyword:
		node.AsKeywordExpression().FlowNode = b.currentFlow
	case ast.KindQualifiedName:
		if b.currentFlow != nil && ast.IsPartOfTypeQuery(node) {
			node.AsQualifiedName().FlowNode = b.currentFlow
		}
	case ast.KindMetaProperty:
		node.AsMetaProperty().FlowNode = b.currentFlow
	case ast.KindPrivateIdentifier:
		b.checkPrivateIdentifier(node)
	case ast.KindPropertyAccessExpression, ast.KindElementAccessExpression:
		if b.currentFlow != nil && isNarrowableReference(node) {
			setFlowNode(node, b.currentFlow)
		}
	case ast.KindBinaryExpression:
		if ast.IsFunctionPropertyAssignment(node) {
			b.bindFunctionPropertyAssignment(node)
		}
		b.checkStrictModeBinaryExpression(node)
	case ast.KindCatchClause:
		b.checkStrictModeCatchClause(node)
	case ast.KindDeleteExpression:
		b.checkStrictModeDeleteExpression(node)
	case ast.KindPostfixUnaryExpression:
		b.checkStrictModePostfixUnaryExpression(node)
	case ast.KindPrefixUnaryExpression:
		b.checkStrictModePrefixUnaryExpression(node)
	case ast.KindWithStatement:
		b.checkStrictModeWithStatement(node)
	case ast.KindLabeledStatement:
		b.checkStrictModeLabeledStatement(node)
	case ast.KindThisType:
		b.seenThisKeyword = true
	case ast.KindTypeParameter:
		b.bindTypeParameter(node)
	case ast.KindParameter:
		b.bindParameter(node)
	case ast.KindVariableDeclaration:
		b.bindVariableDeclarationOrBindingElement(node)
	case ast.KindBindingElement:
		node.AsBindingElement().FlowNode = b.currentFlow
		b.bindVariableDeclarationOrBindingElement(node)
	case ast.KindPropertyDeclaration, ast.KindPropertySignature:
		b.bindPropertyWorker(node)
	case ast.KindPropertyAssignment, ast.KindShorthandPropertyAssignment:
		b.bindPropertyOrMethodOrAccessor(node, ast.SymbolFlagsProperty, ast.SymbolFlagsPropertyExcludes)
	case ast.KindEnumMember:
		b.bindPropertyOrMethodOrAccessor(node, ast.SymbolFlagsEnumMember, ast.SymbolFlagsEnumMemberExcludes)
	case ast.KindCallSignature, ast.KindConstructSignature, ast.KindIndexSignature:
		b.declareSymbolAndAddToSymbolTable(node, ast.SymbolFlagsSignature, ast.SymbolFlagsNone)
	case ast.KindMethodDeclaration, ast.KindMethodSignature:
		b.bindPropertyOrMethodOrAccessor(node, ast.SymbolFlagsMethod|getOptionalSymbolFlagForNode(node), core.IfElse(ast.IsObjectLiteralMethod(node), ast.SymbolFlagsPropertyExcludes, ast.SymbolFlagsMethodExcludes))
	case ast.KindFunctionDeclaration:
		b.bindFunctionDeclaration(node)
	case ast.KindConstructor:
		b.declareSymbolAndAddToSymbolTable(node, ast.SymbolFlagsConstructor, ast.SymbolFlagsNone)
	case ast.KindGetAccessor:
		b.bindPropertyOrMethodOrAccessor(node, ast.SymbolFlagsGetAccessor, ast.SymbolFlagsGetAccessorExcludes)
	case ast.KindSetAccessor:
		b.bindPropertyOrMethodOrAccessor(node, ast.SymbolFlagsSetAccessor, ast.SymbolFlagsSetAccessorExcludes)
	case ast.KindFunctionType, ast.KindConstructorType:
		// !!! KindJSDocFunctionType
		// !!! KindJSDocSignature
		b.bindFunctionOrConstructorType(node)
	case ast.KindTypeLiteral, ast.KindMappedType:
		// !!! KindJSDocTypeLiteral
		b.bindAnonymousDeclaration(node, ast.SymbolFlagsTypeLiteral, ast.InternalSymbolNameType)
	case ast.KindObjectLiteralExpression:
		b.bindAnonymousDeclaration(node, ast.SymbolFlagsObjectLiteral, ast.InternalSymbolNameObject)
	case ast.KindFunctionExpression, ast.KindArrowFunction:
		b.bindFunctionExpression(node)
	case ast.KindClassExpression, ast.KindClassDeclaration:
		b.inStrictMode = true
		b.bindClassLikeDeclaration(node)
	case ast.KindInterfaceDeclaration:
		b.bindBlockScopedDeclaration(node, ast.SymbolFlagsInterface, ast.SymbolFlagsInterfaceExcludes)
	case ast.KindTypeAliasDeclaration:
		b.bindBlockScopedDeclaration(node, ast.SymbolFlagsTypeAlias, ast.SymbolFlagsTypeAliasExcludes)
	case ast.KindEnumDeclaration:
		b.bindEnumDeclaration(node)
	case ast.KindModuleDeclaration:
		b.bindModuleDeclaration(node)
	case ast.KindImportEqualsDeclaration, ast.KindNamespaceImport, ast.KindImportSpecifier, ast.KindExportSpecifier:
		b.declareSymbolAndAddToSymbolTable(node, ast.SymbolFlagsAlias, ast.SymbolFlagsAliasExcludes)
	case ast.KindNamespaceExportDeclaration:
		b.bindNamespaceExportDeclaration(node)
	case ast.KindImportClause:
		b.bindImportClause(node)
	case ast.KindExportDeclaration:
		b.bindExportDeclaration(node)
	case ast.KindExportAssignment:
		b.bindExportAssignment(node)
	case ast.KindSourceFile:
		b.updateStrictModeStatementList(node.AsSourceFile().Statements)
		b.bindSourceFileIfExternalModule()
	case ast.KindBlock:
		if ast.IsFunctionLikeOrClassStaticBlockDeclaration(node.Parent) {
			b.updateStrictModeStatementList(node.AsBlock().Statements)
		}
	case ast.KindModuleBlock:
		b.updateStrictModeStatementList(node.AsModuleBlock().Statements)
	case ast.KindJsxAttributes:
		b.bindJsxAttributes(node)
	case ast.KindJsxAttribute:
		b.bindJsxAttribute(node, ast.SymbolFlagsProperty, ast.SymbolFlagsPropertyExcludes)
	}
	// Then we recurse into the children of the node to bind them as well. For certain
	// symbols we do specialized work when we recurse. For example, we'll keep track of
	// the current 'container' node when it changes. This helps us know which symbol table
	// a local should go into for example. Since terminal nodes are known not to have
	// children, as an optimization we don't process those.
	if node.Kind > ast.KindLastToken {
		saveParent := b.parent
		b.parent = node
		containerFlags := GetContainerFlags(node)
		if containerFlags == ContainerFlagsNone {
			b.bindChildren(node)
		} else {
			b.bindContainer(node, containerFlags)
		}
		b.parent = saveParent
	} else {
		saveParent := b.parent
		if node.Kind == ast.KindEndOfFile {
			b.parent = node
		}
		b.parent = saveParent
	}
	b.inStrictMode = saveInStrictMode
	return false
}

func (b *Binder) bindPropertyWorker(node *ast.Node) {
	isAutoAccessor := ast.IsAutoAccessorPropertyDeclaration(node)
	includes := core.IfElse(isAutoAccessor, ast.SymbolFlagsAccessor, ast.SymbolFlagsProperty)
	excludes := core.IfElse(isAutoAccessor, ast.SymbolFlagsAccessorExcludes, ast.SymbolFlagsPropertyExcludes)
	b.bindPropertyOrMethodOrAccessor(node, includes|getOptionalSymbolFlagForNode(node), excludes)
}

func (b *Binder) bindSourceFileIfExternalModule() {
	b.setExportContextFlag(b.file.AsNode())
	if ast.IsExternalModule(b.file) {
		b.bindSourceFileAsExternalModule()
	} else if ast.IsJsonSourceFile(b.file) {
		b.bindSourceFileAsExternalModule()
		// Create symbol equivalent for the module.exports = {}
		originalSymbol := b.file.Symbol
		b.declareSymbol(ast.GetSymbolTable(&b.file.Symbol.Exports), b.file.Symbol, b.file.AsNode(), ast.SymbolFlagsProperty, ast.SymbolFlagsAll)
		b.file.Symbol = originalSymbol
	}
}

func (b *Binder) bindSourceFileAsExternalModule() {
	// !!! Remove file extension from module name
	b.bindAnonymousDeclaration(b.file.AsNode(), ast.SymbolFlagsValueModule, "\""+b.file.FileName()+"\"")
}

func (b *Binder) bindModuleDeclaration(node *ast.Node) {
	b.setExportContextFlag(node)
	if ast.IsAmbientModule(node) {
		if ast.HasSyntacticModifier(node, ast.ModifierFlagsExport) {
			b.errorOnFirstToken(node, diagnostics.X_export_modifier_cannot_be_applied_to_ambient_modules_and_module_augmentations_since_they_are_always_visible)
		}
		if ast.IsModuleAugmentationExternal(node) {
			b.declareModuleSymbol(node)
		} else {
			var pattern core.Pattern
			name := node.AsModuleDeclaration().Name()
			if ast.IsStringLiteral(name) {
				pattern = core.TryParsePattern(name.AsStringLiteral().Text)
				if !pattern.IsValid() {
					b.errorOnFirstToken(name, diagnostics.Pattern_0_can_have_at_most_one_Asterisk_character, name.AsStringLiteral().Text)
				}
			}
			symbol := b.declareSymbolAndAddToSymbolTable(node, ast.SymbolFlagsValueModule, ast.SymbolFlagsValueModuleExcludes)
			b.file.PatternAmbientModules = append(b.file.PatternAmbientModules, ast.PatternAmbientModule{Pattern: pattern, Symbol: symbol})
		}
	} else {
		state := b.declareModuleSymbol(node)
		if state != ast.ModuleInstanceStateNonInstantiated {
			symbol := node.AsModuleDeclaration().Symbol
			if symbol.Flags&(ast.SymbolFlagsFunction|ast.SymbolFlagsClass|ast.SymbolFlagsRegularEnum) != 0 || state != ast.ModuleInstanceStateConstEnumOnly {
				// if module was already merged with some function, class or non-const enum, treat it as non-const-enum-only
				symbol.Flags &^= ast.SymbolFlagsConstEnumOnlyModule
			}
		}
	}
}

<<<<<<< HEAD
func (b *Binder) declareModuleSymbol(node *ast.Node) ModuleInstanceState {
	state := GetModuleInstanceState(node, nil /*visited*/)
	instantiated := state != ModuleInstanceStateNonInstantiated
=======
func (b *Binder) declareModuleSymbol(node *ast.Node) ast.ModuleInstanceState {
	state := ast.GetModuleInstanceState(node)
	instantiated := state != ast.ModuleInstanceStateNonInstantiated
>>>>>>> 3f7ea7e9
	b.declareSymbolAndAddToSymbolTable(node, core.IfElse(instantiated, ast.SymbolFlagsValueModule, ast.SymbolFlagsNamespaceModule), core.IfElse(instantiated, ast.SymbolFlagsValueModuleExcludes, ast.SymbolFlagsNamespaceModuleExcludes))
	return state
}

func (b *Binder) bindNamespaceExportDeclaration(node *ast.Node) {
	if node.Modifiers() != nil {
		b.errorOnNode(node, diagnostics.Modifiers_cannot_appear_here)
	}
	switch {
	case !ast.IsSourceFile(node.Parent):
		b.errorOnNode(node, diagnostics.Global_module_exports_may_only_appear_at_top_level)
	case !ast.IsExternalModule(node.Parent.AsSourceFile()):
		b.errorOnNode(node, diagnostics.Global_module_exports_may_only_appear_in_module_files)
	case !node.Parent.AsSourceFile().IsDeclarationFile:
		b.errorOnNode(node, diagnostics.Global_module_exports_may_only_appear_in_declaration_files)
	default:
		b.declareSymbol(ast.GetSymbolTable(&b.file.Symbol.GlobalExports), b.file.Symbol, node, ast.SymbolFlagsAlias, ast.SymbolFlagsAliasExcludes)
	}
}

func (b *Binder) bindImportClause(node *ast.Node) {
	if node.AsImportClause().Name() != nil {
		b.declareSymbolAndAddToSymbolTable(node, ast.SymbolFlagsAlias, ast.SymbolFlagsAliasExcludes)
	}
}

func (b *Binder) bindExportDeclaration(node *ast.Node) {
	decl := node.AsExportDeclaration()
	if b.container.Symbol() == nil {
		// Export * in some sort of block construct
		b.bindAnonymousDeclaration(node, ast.SymbolFlagsExportStar, b.getDeclarationName(node))
	} else if decl.ExportClause == nil {
		// All export * declarations are collected in an __export symbol
		b.declareSymbol(ast.GetExports(b.container.Symbol()), b.container.Symbol(), node, ast.SymbolFlagsExportStar, ast.SymbolFlagsNone)
	} else if ast.IsNamespaceExport(decl.ExportClause) {
		// declareSymbol walks up parents to find name text, parent _must_ be set
		// but won't be set by the normal binder walk until `bindChildren` later on.
		setParent(decl.ExportClause, node)
		b.declareSymbol(ast.GetExports(b.container.Symbol()), b.container.Symbol(), decl.ExportClause, ast.SymbolFlagsAlias, ast.SymbolFlagsAliasExcludes)
	}
}

func (b *Binder) bindExportAssignment(node *ast.Node) {
	if b.container.Symbol() == nil {
		// Incorrect export assignment in some sort of block construct
		b.bindAnonymousDeclaration(node, ast.SymbolFlagsValue, b.getDeclarationName(node))
	} else {
		flags := ast.SymbolFlagsProperty
		if ast.ExportAssignmentIsAlias(node) {
			flags = ast.SymbolFlagsAlias
		}
		// If there is an `export default x;` alias declaration, can't `export default` anything else.
		// (In contrast, you can still have `export default function f() {}` and `export default interface I {}`.)
		symbol := b.declareSymbol(ast.GetExports(b.container.Symbol()), b.container.Symbol(), node, flags, ast.SymbolFlagsAll)
		if node.AsExportAssignment().IsExportEquals {
			// Will be an error later, since the module already has other exports. Just make sure this has a valueDeclaration set.
			SetValueDeclaration(symbol, node)
		}
	}
}

func (b *Binder) bindJsxAttributes(node *ast.Node) {
	b.bindAnonymousDeclaration(node, ast.SymbolFlagsObjectLiteral, ast.InternalSymbolNameJSXAttributes)
}

func (b *Binder) bindJsxAttribute(node *ast.Node, symbolFlags ast.SymbolFlags, symbolExcludes ast.SymbolFlags) {
	b.declareSymbolAndAddToSymbolTable(node, symbolFlags, symbolExcludes)
}

<<<<<<< HEAD
func GetModuleInstanceState(node *ast.ModuleDeclarationNode, visited map[ast.NodeId]ModuleInstanceState) ModuleInstanceState {
	module := node.AsModuleDeclaration()
	if module.Body != nil && module.Body.Parent == nil {
		// getModuleInstanceStateForAliasTarget needs to walk up the parent chain, so parent pointers must be set on this tree already
		setParent(module.Body, node)
		ast.SetParentInChildren(module.Body)
	}
	if module.Body != nil {
		return getModuleInstanceStateCached(module.Body, visited)
	} else {
		return ModuleInstanceStateInstantiated
	}
}

func getModuleInstanceStateCached(node *ast.Node, visited map[ast.NodeId]ModuleInstanceState) ModuleInstanceState {
	if visited == nil {
		visited = make(map[ast.NodeId]ModuleInstanceState)
	}
	nodeId := ast.GetNodeId(node)
	if cached, ok := visited[nodeId]; ok {
		if cached != ModuleInstanceStateUnknown {
			return cached
		}
		return ModuleInstanceStateNonInstantiated
	}
	visited[nodeId] = ModuleInstanceStateUnknown
	result := getModuleInstanceStateWorker(node, visited)
	visited[nodeId] = result
	return result
}

func getModuleInstanceStateWorker(node *ast.Node, visited map[ast.NodeId]ModuleInstanceState) ModuleInstanceState {
	// A module is uninstantiated if it contains only
	switch node.Kind {
	case ast.KindInterfaceDeclaration, ast.KindTypeAliasDeclaration:
		return ModuleInstanceStateNonInstantiated
	case ast.KindEnumDeclaration:
		if ast.IsEnumConst(node) {
			return ModuleInstanceStateConstEnumOnly
		}
	case ast.KindImportDeclaration, ast.KindImportEqualsDeclaration:
		if !ast.HasSyntacticModifier(node, ast.ModifierFlagsExport) {
			return ModuleInstanceStateNonInstantiated
		}
	case ast.KindExportDeclaration:
		decl := node.AsExportDeclaration()
		if decl.ModuleSpecifier == nil && decl.ExportClause != nil && decl.ExportClause.Kind == ast.KindNamedExports {
			state := ModuleInstanceStateNonInstantiated
			for _, specifier := range decl.ExportClause.AsNamedExports().Elements.Nodes {
				specifierState := getModuleInstanceStateForAliasTarget(specifier, visited)
				if specifierState > state {
					state = specifierState
				}
				if state == ModuleInstanceStateInstantiated {
					return state
				}
			}
			return state
		}
	case ast.KindModuleBlock:
		state := ModuleInstanceStateNonInstantiated
		node.ForEachChild(func(n *ast.Node) bool {
			childState := getModuleInstanceStateCached(n, visited)
			switch childState {
			case ModuleInstanceStateNonInstantiated:
				return false
			case ModuleInstanceStateConstEnumOnly:
				state = ModuleInstanceStateConstEnumOnly
				return false
			case ModuleInstanceStateInstantiated:
				state = ModuleInstanceStateInstantiated
				return true
			}
			panic("Unhandled case in getModuleInstanceStateWorker")
		})
		return state
	case ast.KindModuleDeclaration:
		return GetModuleInstanceState(node, visited)
	case ast.KindIdentifier:
		if node.Flags&ast.NodeFlagsIdentifierIsInJSDocNamespace != 0 {
			return ModuleInstanceStateNonInstantiated
		}
	}
	return ModuleInstanceStateInstantiated
}

func getModuleInstanceStateForAliasTarget(node *ast.Node, visited map[ast.NodeId]ModuleInstanceState) ModuleInstanceState {
	spec := node.AsExportSpecifier()
	name := spec.PropertyName
	if name == nil {
		name = spec.Name()
	}
	if name.Kind != ast.KindIdentifier {
		// Skip for invalid syntax like this: export { "x" }
		return ModuleInstanceStateInstantiated
	}
	for p := node.Parent; p != nil; p = p.Parent {
		if ast.IsBlock(p) || ast.IsModuleBlock(p) || ast.IsSourceFile(p) {
			statements := ast.GetStatementsOfBlock(p)
			found := ModuleInstanceStateUnknown
			for _, statement := range statements.Nodes {
				if nodeHasName(statement, name) {
					if statement.Parent == nil {
						setParent(statement, p)
						ast.SetParentInChildren(statement)
					}
					state := getModuleInstanceStateCached(statement, visited)
					if found == ModuleInstanceStateUnknown || state > found {
						found = state
					}
					if found == ModuleInstanceStateInstantiated {
						return found
					}
					if statement.Kind == ast.KindImportEqualsDeclaration {
						// Treat re-exports of import aliases as instantiated since they're ambiguous. This is consistent
						// with `export import x = mod.x` being treated as instantiated:
						//   import x = mod.x;
						//   export { x };
						found = ModuleInstanceStateInstantiated
					}
				}
			}
			if found != ModuleInstanceStateUnknown {
				return found
			}
		}
	}
	// Couldn't locate, assume could refer to a value
	return ModuleInstanceStateInstantiated
}

=======
>>>>>>> 3f7ea7e9
func (b *Binder) setExportContextFlag(node *ast.Node) {
	// A declaration source file or ambient module declaration that contains no export declarations (but possibly regular
	// declarations with export modifiers) is an export context in which declarations are implicitly exported.
	if node.Flags&ast.NodeFlagsAmbient != 0 && !b.hasExportDeclarations(node) {
		node.Flags |= ast.NodeFlagsExportContext
	} else {
		node.Flags &= ^ast.NodeFlagsExportContext
	}
}

func (b *Binder) hasExportDeclarations(node *ast.Node) bool {
	var statements []*ast.Node
	switch node.Kind {
	case ast.KindSourceFile:
		statements = node.AsSourceFile().Statements.Nodes
	case ast.KindModuleDeclaration:
		body := node.AsModuleDeclaration().Body
		if body != nil && ast.IsModuleBlock(body) {
			statements = body.AsModuleBlock().Statements.Nodes
		}
	}
	return core.Some(statements, func(s *ast.Node) bool {
		return ast.IsExportDeclaration(s) || ast.IsExportAssignment(s)
	})
}

func (b *Binder) bindFunctionExpression(node *ast.Node) {
	if !b.file.IsDeclarationFile && node.Flags&ast.NodeFlagsAmbient == 0 && isAsyncFunction(node) {
		b.emitFlags |= ast.NodeFlagsHasAsyncFunctions
	}
	setFlowNode(node, b.currentFlow)
	bindingName := ast.InternalSymbolNameFunction
	if ast.IsFunctionExpression(node) && node.AsFunctionExpression().Name() != nil {
		b.checkStrictModeFunctionName(node)
		bindingName = node.AsFunctionExpression().Name().AsIdentifier().Text
	}
	b.bindAnonymousDeclaration(node, ast.SymbolFlagsFunction, bindingName)
}

func (b *Binder) bindClassLikeDeclaration(node *ast.Node) {
	name := node.Name()
	switch node.Kind {
	case ast.KindClassDeclaration:
		b.bindBlockScopedDeclaration(node, ast.SymbolFlagsClass, ast.SymbolFlagsClassExcludes)
	case ast.KindClassExpression:
		nameText := ast.InternalSymbolNameClass
		if name != nil {
			nameText = name.AsIdentifier().Text
			b.classifiableNames.Add(nameText)
		}
		b.bindAnonymousDeclaration(node, ast.SymbolFlagsClass, nameText)
	}
	symbol := node.Symbol()
	// TypeScript 1.0 spec (April 2014): 8.4
	// Every class automatically contains a static property member named 'prototype', the
	// type of which is an instantiation of the class type with type Any supplied as a type
	// argument for each type parameter. It is an error to explicitly declare a static
	// property member with the name 'prototype'.
	//
	// Note: we check for this here because this class may be merging into a module.  The
	// module might have an exported variable called 'prototype'.  We can't allow that as
	// that would clash with the built-in 'prototype' for the class.
	prototypeSymbol := b.newSymbol(ast.SymbolFlagsProperty|ast.SymbolFlagsPrototype, "prototype")
	symbolExport := ast.GetExports(symbol)[prototypeSymbol.Name]
	if symbolExport != nil {
		setParent(name, node)
		b.errorOnNode(symbolExport.Declarations[0], diagnostics.Duplicate_identifier_0, ast.SymbolName(prototypeSymbol))
	}
	ast.GetExports(symbol)[prototypeSymbol.Name] = prototypeSymbol
	prototypeSymbol.Parent = symbol
}

func (b *Binder) bindPropertyOrMethodOrAccessor(node *ast.Node, symbolFlags ast.SymbolFlags, symbolExcludes ast.SymbolFlags) {
	if !b.file.IsDeclarationFile && node.Flags&ast.NodeFlagsAmbient == 0 && isAsyncFunction(node) {
		b.emitFlags |= ast.NodeFlagsHasAsyncFunctions
	}
	if b.currentFlow != nil && ast.IsObjectLiteralOrClassExpressionMethodOrAccessor(node) {
		setFlowNode(node, b.currentFlow)
	}
	if ast.HasDynamicName(node) {
		b.bindAnonymousDeclaration(node, symbolFlags, ast.InternalSymbolNameComputed)
	} else {
		b.declareSymbolAndAddToSymbolTable(node, symbolFlags, symbolExcludes)
	}
}

func (b *Binder) bindFunctionOrConstructorType(node *ast.Node) {
	// For a given function symbol "<...>(...) => T" we want to generate a symbol identical
	// to the one we would get for: { <...>(...): T }
	//
	// We do that by making an anonymous type literal symbol, and then setting the function
	// symbol as its sole member. To the rest of the system, this symbol will be indistinguishable
	// from an actual type literal symbol you would have gotten had you used the long form.
	symbol := b.newSymbol(ast.SymbolFlagsSignature, b.getDeclarationName(node))
	b.addDeclarationToSymbol(symbol, node, ast.SymbolFlagsSignature)
	typeLiteralSymbol := b.newSymbol(ast.SymbolFlagsTypeLiteral, ast.InternalSymbolNameType)
	b.addDeclarationToSymbol(typeLiteralSymbol, node, ast.SymbolFlagsTypeLiteral)
	typeLiteralSymbol.Members = make(ast.SymbolTable)
	typeLiteralSymbol.Members[symbol.Name] = symbol
}

func addLateBoundAssignmentDeclarationToSymbol(node *ast.Node, symbol *ast.Symbol) {
	if symbol.AssignmentDeclarationMembers == nil {
		symbol.AssignmentDeclarationMembers = make(map[ast.NodeId]*ast.Node)
	}
	symbol.AssignmentDeclarationMembers[ast.GetNodeId(node)] = node
}

func (b *Binder) bindFunctionPropertyAssignment(node *ast.Node) {
	expr := node.AsBinaryExpression()
	parentName := expr.Left.Expression().Text()
	symbol := b.lookupName(parentName, b.blockScopeContainer)
	if symbol == nil {
		symbol = b.lookupName(parentName, b.container)
	}
	if symbol != nil && symbol.ValueDeclaration != nil {
		// For an assignment 'fn.xxx = ...', where 'fn' is a previously declared function or a previously
		// declared const variable initialized with a function expression or arrow function, we add expando
		// property declarations to the function's symbol.
		var funcSymbol *ast.Symbol
		switch {
		case ast.IsFunctionDeclaration(symbol.ValueDeclaration):
			funcSymbol = symbol
		case ast.IsVariableDeclaration(symbol.ValueDeclaration) && symbol.ValueDeclaration.Parent.Flags&ast.NodeFlagsConst != 0:
			initializer := symbol.ValueDeclaration.Initializer()
			if initializer != nil && ast.IsFunctionExpressionOrArrowFunction(initializer) {
				funcSymbol = initializer.Symbol()
			}
		}
		if funcSymbol != nil {
			// Fix up parent pointers since we're going to use these nodes before we bind into them
			setParent(expr.Left, node)
			setParent(expr.Right, node)
			if ast.HasDynamicName(node) {
				b.bindAnonymousDeclaration(node, ast.SymbolFlagsProperty|ast.SymbolFlagsAssignment, ast.InternalSymbolNameComputed)
				addLateBoundAssignmentDeclarationToSymbol(node, funcSymbol)
			} else {
				b.declareSymbol(ast.GetExports(funcSymbol), funcSymbol, node, ast.SymbolFlagsProperty|ast.SymbolFlagsAssignment, ast.SymbolFlagsPropertyExcludes)
			}
		}
	}
}

func (b *Binder) bindEnumDeclaration(node *ast.Node) {
	if ast.IsEnumConst(node) {
		b.bindBlockScopedDeclaration(node, ast.SymbolFlagsConstEnum, ast.SymbolFlagsConstEnumExcludes)
	} else {
		b.bindBlockScopedDeclaration(node, ast.SymbolFlagsRegularEnum, ast.SymbolFlagsRegularEnumExcludes)
	}
}

func (b *Binder) bindVariableDeclarationOrBindingElement(node *ast.Node) {
	if b.inStrictMode {
		b.checkStrictModeEvalOrArguments(node, node.Name())
	}
	if name := node.Name(); name != nil && !ast.IsBindingPattern(name) {
		switch {
		case ast.IsBlockOrCatchScoped(node):
			b.bindBlockScopedDeclaration(node, ast.SymbolFlagsBlockScopedVariable, ast.SymbolFlagsBlockScopedVariableExcludes)
		case ast.IsPartOfParameterDeclaration(node):
			// It is safe to walk up parent chain to find whether the node is a destructuring parameter declaration
			// because its parent chain has already been set up, since parents are set before descending into children.
			//
			// If node is a binding element in parameter declaration, we need to use ParameterExcludes.
			// Using ParameterExcludes flag allows the compiler to report an error on duplicate identifiers in Parameter Declaration
			// For example:
			//      function foo([a,a]) {} // Duplicate Identifier error
			//      function bar(a,a) {}   // Duplicate Identifier error, parameter declaration in this case is handled in bindParameter
			//                             // which correctly set excluded symbols
			b.declareSymbolAndAddToSymbolTable(node, ast.SymbolFlagsFunctionScopedVariable, ast.SymbolFlagsParameterExcludes)
		default:
			b.declareSymbolAndAddToSymbolTable(node, ast.SymbolFlagsFunctionScopedVariable, ast.SymbolFlagsFunctionScopedVariableExcludes)
		}
	}
}

func (b *Binder) bindParameter(node *ast.Node) {
	// !!!
	// if node.kind == KindJSDocParameterTag && b.container.kind != KindJSDocSignature {
	// 	return
	// }
	decl := node.AsParameterDeclaration()
	if b.inStrictMode && node.Flags&ast.NodeFlagsAmbient == 9 {
		// It is a SyntaxError if the identifier eval or arguments appears within a FormalParameterList of a
		// strict mode FunctionLikeDeclaration or FunctionExpression(13.1)
		b.checkStrictModeEvalOrArguments(node, decl.Name())
	}
	if ast.IsBindingPattern(decl.Name()) {
		index := slices.Index(node.Parent.Parameters(), node)
		b.bindAnonymousDeclaration(node, ast.SymbolFlagsFunctionScopedVariable, "__"+strconv.Itoa(index))
	} else {
		b.declareSymbolAndAddToSymbolTable(node, ast.SymbolFlagsFunctionScopedVariable, ast.SymbolFlagsParameterExcludes)
	}
	// If this is a property-parameter, then also declare the property symbol into the
	// containing class.
	if ast.IsParameterPropertyDeclaration(node, node.Parent) {
		classDeclaration := node.Parent.Parent
		flags := ast.SymbolFlagsProperty | core.IfElse(decl.QuestionToken != nil, ast.SymbolFlagsOptional, ast.SymbolFlagsNone)
		b.declareSymbol(ast.GetMembers(classDeclaration.Symbol()), classDeclaration.Symbol(), node, flags, ast.SymbolFlagsPropertyExcludes)
	}
}

func (b *Binder) bindFunctionDeclaration(node *ast.Node) {
	if !b.file.IsDeclarationFile && node.Flags&ast.NodeFlagsAmbient == 0 && isAsyncFunction(node) {
		b.emitFlags |= ast.NodeFlagsHasAsyncFunctions
	}
	b.checkStrictModeFunctionName(node)
	if b.inStrictMode {
		b.checkStrictModeFunctionDeclaration(node)
		b.bindBlockScopedDeclaration(node, ast.SymbolFlagsFunction, ast.SymbolFlagsFunctionExcludes)
	} else {
		b.declareSymbolAndAddToSymbolTable(node, ast.SymbolFlagsFunction, ast.SymbolFlagsFunctionExcludes)
	}
}

func (b *Binder) getInferTypeContainer(node *ast.Node) *ast.Node {
	extendsType := ast.FindAncestor(node, func(n *ast.Node) bool {
		parent := n.Parent
		return parent != nil && ast.IsConditionalTypeNode(parent) && parent.AsConditionalTypeNode().ExtendsType == n
	})
	if extendsType != nil {
		return extendsType.Parent
	}
	return nil
}

func (b *Binder) bindAnonymousDeclaration(node *ast.Node, symbolFlags ast.SymbolFlags, name string) {
	symbol := b.newSymbol(symbolFlags, name)
	if symbolFlags&(ast.SymbolFlagsEnumMember|ast.SymbolFlagsClassMember) != 0 {
		symbol.Parent = b.container.Symbol()
	}
	b.addDeclarationToSymbol(symbol, node, symbolFlags)
}

func (b *Binder) bindBlockScopedDeclaration(node *ast.Node, symbolFlags ast.SymbolFlags, symbolExcludes ast.SymbolFlags) {
	switch b.blockScopeContainer.Kind {
	case ast.KindModuleDeclaration:
		b.declareModuleMember(node, symbolFlags, symbolExcludes)
	case ast.KindSourceFile:
		if ast.IsExternalOrCommonJsModule(b.container.AsSourceFile()) {
			b.declareModuleMember(node, symbolFlags, symbolExcludes)
			break
		}
		fallthrough
	default:
		b.declareSymbol(ast.GetLocals(b.blockScopeContainer), nil /*parent*/, node, symbolFlags, symbolExcludes)
	}
}

func (b *Binder) bindTypeParameter(node *ast.Node) {
	// !!!
	// if isJSDocTemplateTag(node.parent) {
	// 	var container *HasLocals = getEffectiveContainerForJSDocTemplateTag(node.parent)
	// 	if container {
	// 		Debug.assertNode(container, canHaveLocals)
	// 		/* TODO(TS-TO-GO) QuestionQuestionEqualsToken BinaryExpression: container.locals ??= createSymbolTable() */ TODO
	// 		b.declareSymbol(container.locals /*parent*/, nil, node, SymbolFlagsTypeParameter, SymbolFlagsTypeParameterExcludes)
	// 	} else {
	// 		b.declareSymbolAndAddToSymbolTable(node, SymbolFlagsTypeParameter, SymbolFlagsTypeParameterExcludes)
	// 	}
	// }
	if node.Parent.Kind == ast.KindInferType {
		container := b.getInferTypeContainer(node.Parent)
		if container != nil {
			b.declareSymbol(ast.GetLocals(container), nil /*parent*/, node, ast.SymbolFlagsTypeParameter, ast.SymbolFlagsTypeParameterExcludes)
		} else {
			b.bindAnonymousDeclaration(node, ast.SymbolFlagsTypeParameter, b.getDeclarationName(node))
		}
	} else {
		b.declareSymbolAndAddToSymbolTable(node, ast.SymbolFlagsTypeParameter, ast.SymbolFlagsTypeParameterExcludes)
	}
}

func (b *Binder) lookupName(name string, container *ast.Node) *ast.Symbol {
	localsContainer := container.LocalsContainerData()
	if localsContainer != nil {
		local := localsContainer.Locals[name]
		if local != nil {
			return core.OrElse(local.ExportSymbol, local)
		}
	}
	if ast.IsSourceFile(container) {
		local := container.AsSourceFile().JsGlobalAugmentations[name]
		if local != nil {
			return local
		}
	}
	declaration := container.DeclarationData()
	if declaration != nil && declaration.Symbol != nil {
		return declaration.Symbol.Exports[name]
	}
	return nil
}

// The binder visits every node in the syntax tree so it is a convenient place to perform a single localized
// check for reserved words used as identifiers in strict mode code, as well as `yield` or `await` in
// [Yield] or [Await] contexts, respectively.
func (b *Binder) checkContextualIdentifier(node *ast.Node) {
	// Report error only if there are no parse errors in file
	if len(b.file.Diagnostics()) == 0 && node.Flags&ast.NodeFlagsAmbient == 0 && node.Flags&ast.NodeFlagsJSDoc == 0 && !ast.IsIdentifierName(node) {
		// strict mode identifiers
		originalKeywordKind := scanner.GetIdentifierToken(node.AsIdentifier().Text)
		if originalKeywordKind == ast.KindIdentifier {
			return
		}
		if b.inStrictMode && originalKeywordKind >= ast.KindFirstFutureReservedWord && originalKeywordKind <= ast.KindLastFutureReservedWord {
			b.errorOnNode(node, b.getStrictModeIdentifierMessage(node), scanner.DeclarationNameToString(node))
		} else if originalKeywordKind == ast.KindAwaitKeyword {
			if ast.IsExternalModule(b.file) && ast.IsInTopLevelContext(node) {
				b.errorOnNode(node, diagnostics.Identifier_expected_0_is_a_reserved_word_at_the_top_level_of_a_module, scanner.DeclarationNameToString(node))
			} else if node.Flags&ast.NodeFlagsAwaitContext != 0 {
				b.errorOnNode(node, diagnostics.Identifier_expected_0_is_a_reserved_word_that_cannot_be_used_here, scanner.DeclarationNameToString(node))
			}
		} else if originalKeywordKind == ast.KindYieldKeyword && node.Flags&ast.NodeFlagsYieldContext != 0 {
			b.errorOnNode(node, diagnostics.Identifier_expected_0_is_a_reserved_word_that_cannot_be_used_here, scanner.DeclarationNameToString(node))
		}
	}
}

func (b *Binder) checkPrivateIdentifier(node *ast.Node) {
	if node.AsPrivateIdentifier().Text == "#constructor" {
		// Report error only if there are no parse errors in file
		if len(b.file.Diagnostics()) == 0 {
			b.errorOnNode(node, diagnostics.X_constructor_is_a_reserved_word, scanner.DeclarationNameToString(node))
		}
	}
}

func (b *Binder) getStrictModeIdentifierMessage(node *ast.Node) *diagnostics.Message {
	// Provide specialized messages to help the user understand why we think they're in
	// strict mode.
	if ast.GetContainingClass(node) != nil {
		return diagnostics.Identifier_expected_0_is_a_reserved_word_in_strict_mode_Class_definitions_are_automatically_in_strict_mode
	}
	if b.file.ExternalModuleIndicator != nil {
		return diagnostics.Identifier_expected_0_is_a_reserved_word_in_strict_mode_Modules_are_automatically_in_strict_mode
	}
	return diagnostics.Identifier_expected_0_is_a_reserved_word_in_strict_mode
}

func (b *Binder) updateStrictModeStatementList(statements *ast.NodeList) {
	if !b.inStrictMode {
		useStrictDirective := FindUseStrictPrologue(b.file, statements.Nodes)
		if useStrictDirective != nil {
			b.inStrictMode = true
		}
	}
}

// Should be called only on prologue directives (ast.IsPrologueDirective(node) should be true)
func isUseStrictPrologueDirective(sourceFile *ast.SourceFile, node *ast.Node) bool {
	nodeText := scanner.GetSourceTextOfNodeFromSourceFile(sourceFile, node.AsExpressionStatement().Expression, false /*includeTrivia*/)
	// Note: the node text must be exactly "use strict" or 'use strict'.  It is not ok for the
	// string to contain unicode escapes (as per ES5).
	return nodeText == "\"use strict\"" || nodeText == "'use strict'"
}

func FindUseStrictPrologue(sourceFile *ast.SourceFile, statements []*ast.Node) *ast.Node {
	for _, statement := range statements {
		if ast.IsPrologueDirective(statement) {
			if isUseStrictPrologueDirective(sourceFile, statement) {
				return statement
			}
		} else {
			return nil
		}
	}

	return nil
}

func (b *Binder) checkStrictModeFunctionName(node *ast.Node) {
	if b.inStrictMode && node.Flags&ast.NodeFlagsAmbient == 0 {
		// It is a SyntaxError if the identifier eval or arguments appears within a FormalParameterList of a strict mode FunctionDeclaration or FunctionExpression (13.1))
		b.checkStrictModeEvalOrArguments(node, node.Name())
	}
}

func (b *Binder) checkStrictModeFunctionDeclaration(node *ast.Node) {
	if b.languageVersion < core.ScriptTargetES2015 {
		// Report error if function is not top level function declaration
		if b.blockScopeContainer.Kind != ast.KindSourceFile && b.blockScopeContainer.Kind != ast.KindModuleDeclaration && !ast.IsFunctionLikeOrClassStaticBlockDeclaration(b.blockScopeContainer) {
			// We check first if the name is inside class declaration or class expression; if so give explicit message
			// otherwise report generic error message.
			b.errorOnNode(node, b.getStrictModeBlockScopeFunctionDeclarationMessage(node))
		}
	}
}

func (b *Binder) getStrictModeBlockScopeFunctionDeclarationMessage(node *ast.Node) *diagnostics.Message {
	// Provide specialized messages to help the user understand why we think they're in strict mode.
	if ast.GetContainingClass(node) != nil {
		return diagnostics.Function_declarations_are_not_allowed_inside_blocks_in_strict_mode_when_targeting_ES5_Class_definitions_are_automatically_in_strict_mode
	}
	if b.file.ExternalModuleIndicator != nil {
		return diagnostics.Function_declarations_are_not_allowed_inside_blocks_in_strict_mode_when_targeting_ES5_Modules_are_automatically_in_strict_mode
	}
	return diagnostics.Function_declarations_are_not_allowed_inside_blocks_in_strict_mode_when_targeting_ES5
}

func (b *Binder) checkStrictModeBinaryExpression(node *ast.Node) {
	expr := node.AsBinaryExpression()
	if b.inStrictMode && ast.IsLeftHandSideExpression(expr.Left) && ast.IsAssignmentOperator(expr.OperatorToken.Kind) {
		// ECMA 262 (Annex C) The identifier eval or arguments may not appear as the LeftHandSideExpression of an
		// Assignment operator(11.13) or of a PostfixExpression(11.3)
		b.checkStrictModeEvalOrArguments(node, expr.Left)
	}
}

func (b *Binder) checkStrictModeCatchClause(node *ast.Node) {
	// It is a SyntaxError if a TryStatement with a Catch occurs within strict code and the Identifier of the
	// Catch production is eval or arguments
	clause := node.AsCatchClause()
	if b.inStrictMode && clause.VariableDeclaration != nil {
		b.checkStrictModeEvalOrArguments(node, clause.VariableDeclaration.AsVariableDeclaration().Name())
	}
}

func (b *Binder) checkStrictModeDeleteExpression(node *ast.Node) {
	// Grammar checking
	expr := node.AsDeleteExpression()
	if b.inStrictMode && expr.Expression.Kind == ast.KindIdentifier {
		// When a delete operator occurs within strict mode code, a SyntaxError is thrown if its
		// UnaryExpression is a direct reference to a variable, function argument, or function name
		b.errorOnNode(expr.Expression, diagnostics.X_delete_cannot_be_called_on_an_identifier_in_strict_mode)
	}
}

func (b *Binder) checkStrictModePostfixUnaryExpression(node *ast.Node) {
	// Grammar checking
	// The identifier eval or arguments may not appear as the LeftHandSideExpression of an
	// Assignment operator(11.13) or of a PostfixExpression(11.3) or as the UnaryExpression
	// operated upon by a Prefix Increment(11.4.4) or a Prefix Decrement(11.4.5) operator.
	if b.inStrictMode {
		b.checkStrictModeEvalOrArguments(node, node.AsPostfixUnaryExpression().Operand)
	}
}

func (b *Binder) checkStrictModePrefixUnaryExpression(node *ast.Node) {
	// Grammar checking
	if b.inStrictMode {
		expr := node.AsPrefixUnaryExpression()
		if expr.Operator == ast.KindPlusPlusToken || expr.Operator == ast.KindMinusMinusToken {
			b.checkStrictModeEvalOrArguments(node, expr.Operand)
		}
	}
}

func (b *Binder) checkStrictModeWithStatement(node *ast.Node) {
	// Grammar checking for withStatement
	if b.inStrictMode {
		b.errorOnFirstToken(node, diagnostics.X_with_statements_are_not_allowed_in_strict_mode)
	}
}

func (b *Binder) checkStrictModeLabeledStatement(node *ast.Node) {
	// Grammar checking for labeledStatement
	if b.inStrictMode && b.options.Target >= core.ScriptTargetES2015 {
		data := node.AsLabeledStatement()
		if ast.IsDeclarationStatement(data.Statement) || ast.IsVariableStatement(data.Statement) {
			b.errorOnFirstToken(data.Label, diagnostics.A_label_is_not_allowed_here)
		}
	}
}

func isEvalOrArgumentsIdentifier(node *ast.Node) bool {
	if ast.IsIdentifier(node) {
		text := node.AsIdentifier().Text
		return text == "eval" || text == "arguments"
	}
	return false
}

func (b *Binder) checkStrictModeEvalOrArguments(contextNode *ast.Node, name *ast.Node) {
	if name != nil && isEvalOrArgumentsIdentifier(name) {
		// We check first if the name is inside class declaration or class expression; if so give explicit message
		// otherwise report generic error message.
		b.errorOnNode(name, b.getStrictModeEvalOrArgumentsMessage(contextNode), name.AsIdentifier().Text)
	}
}

func (b *Binder) getStrictModeEvalOrArgumentsMessage(node *ast.Node) *diagnostics.Message {
	// Provide specialized messages to help the user understand why we think they're in strict mode
	if ast.GetContainingClass(node) != nil {
		return diagnostics.Code_contained_in_a_class_is_evaluated_in_JavaScript_s_strict_mode_which_does_not_allow_this_use_of_0_For_more_information_see_https_Colon_Slash_Slashdeveloper_mozilla_org_Slashen_US_Slashdocs_SlashWeb_SlashJavaScript_SlashReference_SlashStrict_mode
	}
	if b.file.ExternalModuleIndicator != nil {
		return diagnostics.Invalid_use_of_0_Modules_are_automatically_in_strict_mode
	}
	return diagnostics.Invalid_use_of_0_in_strict_mode
}

// All container nodes are kept on a linked list in declaration order. This list is used by
// the getLocalNameOfContainer function in the type checker to validate that the local name
// used for a container is unique.
func (b *Binder) bindContainer(node *ast.Node, containerFlags ContainerFlags) {
	// Before we recurse into a node's children, we first save the existing parent, container
	// and block-container.  Then after we pop out of processing the children, we restore
	// these saved values.
	saveContainer := b.container
	saveThisParentContainer := b.thisParentContainer
	savedBlockScopeContainer := b.blockScopeContainer
	// Depending on what kind of node this is, we may have to adjust the current container
	// and block-container.   If the current node is a container, then it is automatically
	// considered the current block-container as well.  Also, for containers that we know
	// may contain locals, we eagerly initialize the .locals field. We do this because
	// it's highly likely that the .locals will be needed to place some child in (for example,
	// a parameter, or variable declaration).
	//
	// However, we do not proactively create the .locals for block-containers because it's
	// totally normal and common for block-containers to never actually have a block-scoped
	// variable in them.  We don't want to end up allocating an object for every 'block' we
	// run into when most of them won't be necessary.
	//
	// Finally, if this is a block-container, then we clear out any existing .locals object
	// it may contain within it.  This happens in incremental scenarios.  Because we can be
	// reusing a node from a previous compilation, that node may have had 'locals' created
	// for it.  We must clear this so we don't accidentally move any stale data forward from
	// a previous compilation.
	if containerFlags&ContainerFlagsIsContainer != 0 {
		if node.Kind != ast.KindArrowFunction {
			b.thisParentContainer = b.container
		}
		b.container = node
		b.blockScopeContainer = node
		if containerFlags&ContainerFlagsHasLocals != 0 {
			// localsContainer := node
			// localsContainer.LocalsContainerData().locals = make(SymbolTable)
			b.addToContainerChain(node)
		}
	} else if containerFlags&ContainerFlagsIsBlockScopedContainer != 0 {
		b.blockScopeContainer = node
		b.addToContainerChain(node)
	}
	if containerFlags&ContainerFlagsIsControlFlowContainer != 0 {
		saveCurrentFlow := b.currentFlow
		saveBreakTarget := b.currentBreakTarget
		saveContinueTarget := b.currentContinueTarget
		saveReturnTarget := b.currentReturnTarget
		saveExceptionTarget := b.currentExceptionTarget
		saveActiveLabelList := b.activeLabelList
		saveHasExplicitReturn := b.hasExplicitReturn
		isImmediatelyInvoked := (containerFlags&ContainerFlagsIsFunctionExpression != 0 &&
			!ast.HasSyntacticModifier(node, ast.ModifierFlagsAsync) &&
			!isGeneratorFunctionExpression(node) &&
			ast.GetImmediatelyInvokedFunctionExpression(node) != nil) || node.Kind == ast.KindClassStaticBlockDeclaration
		// A non-async, non-generator IIFE is considered part of the containing control flow. Return statements behave
		// similarly to break statements that exit to a label just past the statement body.
		if !isImmediatelyInvoked {
			flowStart := b.newFlowNode(ast.FlowFlagsStart)
			b.currentFlow = flowStart
			if containerFlags&(ContainerFlagsIsFunctionExpression|ContainerFlagsIsObjectLiteralOrClassExpressionMethodOrAccessor) != 0 {
				flowStart.Node = node
			}
		}
		// We create a return control flow graph for IIFEs and constructors. For constructors
		// we use the return control flow graph in strict property initialization checks.
		if isImmediatelyInvoked || node.Kind == ast.KindConstructor {
			b.currentReturnTarget = b.newFlowNode(ast.FlowFlagsBranchLabel)
		} else {
			b.currentReturnTarget = nil
		}
		b.currentExceptionTarget = nil
		b.currentBreakTarget = nil
		b.currentContinueTarget = nil
		b.activeLabelList = nil
		b.hasExplicitReturn = false
		b.bindChildren(node)
		// Reset all reachability check related flags on node (for incremental scenarios)
		node.Flags &= ^ast.NodeFlagsReachabilityAndEmitFlags
		if b.currentFlow.Flags&ast.FlowFlagsUnreachable == 0 && containerFlags&ContainerFlagsIsFunctionLike != 0 {
			bodyData := node.BodyData()
			if bodyData != nil && ast.NodeIsPresent(bodyData.Body) {
				node.Flags |= ast.NodeFlagsHasImplicitReturn
				if b.hasExplicitReturn {
					node.Flags |= ast.NodeFlagsHasExplicitReturn
				}
				bodyData.EndFlowNode = b.currentFlow
			}
		}
		if node.Kind == ast.KindSourceFile {
			node.Flags |= b.emitFlags
			node.AsSourceFile().EndFlowNode = b.currentFlow
		}

		if b.currentReturnTarget != nil {
			b.addAntecedent(b.currentReturnTarget, b.currentFlow)
			b.currentFlow = finishFlowLabel(b.currentReturnTarget)
			if node.Kind == ast.KindConstructor || node.Kind == ast.KindClassStaticBlockDeclaration {
				setReturnFlowNode(node, b.currentFlow)
			}
		}
		if !isImmediatelyInvoked {
			b.currentFlow = saveCurrentFlow
		}
		b.currentBreakTarget = saveBreakTarget
		b.currentContinueTarget = saveContinueTarget
		b.currentReturnTarget = saveReturnTarget
		b.currentExceptionTarget = saveExceptionTarget
		b.activeLabelList = saveActiveLabelList
		b.hasExplicitReturn = saveHasExplicitReturn
	} else if containerFlags&ContainerFlagsIsInterface != 0 {
		b.seenThisKeyword = false
		b.bindChildren(node)
		// ContainsThis cannot overlap with HasExtendedUnicodeEscape on Identifier
		if b.seenThisKeyword {
			node.Flags |= ast.NodeFlagsContainsThis
		} else {
			node.Flags &= ^ast.NodeFlagsContainsThis
		}
	} else {
		b.bindChildren(node)
	}
	b.container = saveContainer
	b.thisParentContainer = saveThisParentContainer
	b.blockScopeContainer = savedBlockScopeContainer
}

func (b *Binder) bindChildren(node *ast.Node) {
	saveInAssignmentPattern := b.inAssignmentPattern
	// Most nodes aren't valid in an assignment pattern, so we clear the value here
	// and set it before we descend into nodes that could actually be part of an assignment pattern.
	b.inAssignmentPattern = false
	if b.checkUnreachable(node) {
		b.bindEachChild(node)
		b.inAssignmentPattern = saveInAssignmentPattern
		return
	}
	kind := node.Kind
	if kind >= ast.KindFirstStatement && kind <= ast.KindLastStatement && (b.options.AllowUnreachableCode != core.TSTrue || kind == ast.KindReturnStatement) {
		hasFlowNodeData := node.FlowNodeData()
		if hasFlowNodeData != nil {
			hasFlowNodeData.FlowNode = b.currentFlow
		}
	}
	switch node.Kind {
	case ast.KindWhileStatement:
		b.bindWhileStatement(node)
	case ast.KindDoStatement:
		b.bindDoStatement(node)
	case ast.KindForStatement:
		b.bindForStatement(node)
	case ast.KindForInStatement, ast.KindForOfStatement:
		b.bindForInOrForOfStatement(node)
	case ast.KindIfStatement:
		b.bindIfStatement(node)
	case ast.KindReturnStatement:
		b.bindReturnStatement(node)
	case ast.KindThrowStatement:
		b.bindThrowStatement(node)
	case ast.KindBreakStatement:
		b.bindBreakStatement(node)
	case ast.KindContinueStatement:
		b.bindContinueStatement(node)
	case ast.KindTryStatement:
		b.bindTryStatement(node)
	case ast.KindSwitchStatement:
		b.bindSwitchStatement(node)
	case ast.KindCaseBlock:
		b.bindCaseBlock(node)
	case ast.KindCaseClause, ast.KindDefaultClause:
		b.bindCaseOrDefaultClause(node)
	case ast.KindExpressionStatement:
		b.bindExpressionStatement(node)
	case ast.KindLabeledStatement:
		b.bindLabeledStatement(node)
	case ast.KindPrefixUnaryExpression:
		b.bindPrefixUnaryExpressionFlow(node)
	case ast.KindPostfixUnaryExpression:
		b.bindPostfixUnaryExpressionFlow(node)
	case ast.KindBinaryExpression:
		if ast.IsDestructuringAssignment(node) {
			// Carry over whether we are in an assignment pattern to
			// binary expressions that could actually be an initializer
			b.inAssignmentPattern = saveInAssignmentPattern
			b.bindDestructuringAssignmentFlow(node)
			return
		}
		b.bindBinaryExpressionFlow(node)
	case ast.KindDeleteExpression:
		b.bindDeleteExpressionFlow(node)
	case ast.KindConditionalExpression:
		b.bindConditionalExpressionFlow(node)
	case ast.KindVariableDeclaration:
		b.bindVariableDeclarationFlow(node)
	case ast.KindPropertyAccessExpression, ast.KindElementAccessExpression:
		b.bindAccessExpressionFlow(node)
	case ast.KindCallExpression:
		b.bindCallExpressionFlow(node)
	case ast.KindNonNullExpression:
		b.bindNonNullExpressionFlow(node)
	// case *JSDocTypedefTag, *JSDocCallbackTag, *JSDocEnumTag:
	// 	b.bindJSDocTypeAlias(node)
	// case *JSDocImportTag:
	// 	b.bindJSDocImportTag(node)
	case ast.KindSourceFile:
		b.bindEachStatementFunctionsFirst(node.AsSourceFile().Statements)
		// b.bind(node.endOfFileToken)
	case ast.KindBlock:
		b.bindEachStatementFunctionsFirst(node.AsBlock().Statements)
	case ast.KindModuleBlock:
		b.bindEachStatementFunctionsFirst(node.AsModuleBlock().Statements)
	case ast.KindBindingElement:
		b.bindBindingElementFlow(node)
	case ast.KindParameter:
		b.bindParameterFlow(node)
	case ast.KindObjectLiteralExpression, ast.KindArrayLiteralExpression, ast.KindPropertyAssignment, ast.KindSpreadElement:
		b.inAssignmentPattern = saveInAssignmentPattern
		b.bindEachChild(node)
	default:
		b.bindEachChild(node)
	}
	b.inAssignmentPattern = saveInAssignmentPattern
}

func (b *Binder) bindEachChild(node *ast.Node) {
	node.ForEachChild(b.bind)
}

func (b *Binder) bindEach(nodes []*ast.Node) {
	for _, node := range nodes {
		b.bind(node)
	}
}

func (b *Binder) bindNodeList(nodeList *ast.NodeList) {
	if nodeList != nil {
		b.bindEach(nodeList.Nodes)
	}
}

func (b *Binder) bindModifiers(modifiers *ast.ModifierList) {
	if modifiers != nil {
		b.bindEach(modifiers.Nodes)
	}
}

func (b *Binder) bindEachStatementFunctionsFirst(statements *ast.NodeList) {
	for _, node := range statements.Nodes {
		if node.Kind == ast.KindFunctionDeclaration {
			b.bind(node)
		}
	}
	for _, node := range statements.Nodes {
		if node.Kind != ast.KindFunctionDeclaration {
			b.bind(node)
		}
	}
}

func (b *Binder) checkUnreachable(node *ast.Node) bool {
	if b.currentFlow.Flags&ast.FlowFlagsUnreachable == 0 {
		return false
	}
	if b.currentFlow == ast.UnreachableFlow {
		// report errors on all statements except empty ones
		// report errors on class declarations
		// report errors on enums with preserved emit
		// report errors on instantiated modules
		reportError := ast.IsStatementButNotDeclaration(node) && !ast.IsEmptyStatement(node) ||
			ast.IsClassDeclaration(node) ||
			isEnumDeclarationWithPreservedEmit(node, b.options) ||
			ast.IsModuleDeclaration(node) && b.shouldReportErrorOnModuleDeclaration(node)
		if reportError {
			b.currentFlow = ast.ReportedUnreachableFlow
			if b.options.AllowUnreachableCode != core.TSTrue {
				// unreachable code is reported if
				// - user has explicitly asked about it AND
				// - statement is in not ambient context (statements in ambient context is already an error
				//   so we should not report extras) AND
				//   - node is not variable statement OR
				//   - node is block scoped variable statement OR
				//   - node is not block scoped variable statement and at least one variable declaration has initializer
				//   Rationale: we don't want to report errors on non-initialized var's since they are hoisted
				//   On the other side we do want to report errors on non-initialized 'lets' because of TDZ
				isError := unreachableCodeIsError(b.options) && node.Flags&ast.NodeFlagsAmbient == 0 && (!ast.IsVariableStatement(node) ||
					ast.GetCombinedNodeFlags(node.AsVariableStatement().DeclarationList)&ast.NodeFlagsBlockScoped != 0 ||
					core.Some(node.AsVariableStatement().DeclarationList.AsVariableDeclarationList().Declarations.Nodes, func(d *ast.Node) bool {
						return d.AsVariableDeclaration().Initializer != nil
					}))
				b.errorOnEachUnreachableRange(node, isError)
			}
		}
	}
	return true
}

func (b *Binder) shouldReportErrorOnModuleDeclaration(node *ast.Node) bool {
<<<<<<< HEAD
	instanceState := GetModuleInstanceState(node, nil /*visited*/)
	return instanceState == ModuleInstanceStateInstantiated || (instanceState == ModuleInstanceStateConstEnumOnly && b.options.ShouldPreserveConstEnums())
=======
	instanceState := ast.GetModuleInstanceState(node)
	return instanceState == ast.ModuleInstanceStateInstantiated || (instanceState == ast.ModuleInstanceStateConstEnumOnly && b.options.ShouldPreserveConstEnums())
>>>>>>> 3f7ea7e9
}

func (b *Binder) errorOnEachUnreachableRange(node *ast.Node, isError bool) {
	if b.isExecutableStatement(node) && ast.IsBlock(node.Parent) {
		statements := node.Parent.AsBlock().Statements.Nodes
		index := slices.Index(statements, node)
		var first, last *ast.Node
		for _, s := range statements[index:] {
			if b.isExecutableStatement(s) {
				if first == nil {
					first = s
				}
				last = s
			} else if first != nil {
				b.errorOrSuggestionOnRange(isError, first, last, diagnostics.Unreachable_code_detected)
				first = nil
			}
		}
		if first != nil {
			b.errorOrSuggestionOnRange(isError, first, last, diagnostics.Unreachable_code_detected)
		}
	} else {
		b.errorOrSuggestionOnNode(isError, node, diagnostics.Unreachable_code_detected)
	}
}

// As opposed to a pure declaration like an `interface`
func (b *Binder) isExecutableStatement(s *ast.Node) bool {
	// Don't remove statements that can validly be used before they appear.
	return !ast.IsFunctionDeclaration(s) && !b.isPurelyTypeDeclaration(s) && !(ast.IsVariableStatement(s) && ast.GetCombinedNodeFlags(s)&ast.NodeFlagsBlockScoped == 0 &&
		core.Some(s.AsVariableStatement().DeclarationList.AsVariableDeclarationList().Declarations.Nodes, func(d *ast.Node) bool {
			return d.AsVariableDeclaration().Initializer == nil
		}))
}

func (b *Binder) isPurelyTypeDeclaration(s *ast.Node) bool {
	switch s.Kind {
	case ast.KindInterfaceDeclaration, ast.KindTypeAliasDeclaration:
		return true
	case ast.KindModuleDeclaration:
<<<<<<< HEAD
		return GetModuleInstanceState(s, nil /*visited*/) != ModuleInstanceStateInstantiated
=======
		return ast.GetModuleInstanceState(s) != ast.ModuleInstanceStateInstantiated
>>>>>>> 3f7ea7e9
	case ast.KindEnumDeclaration:
		return !isEnumDeclarationWithPreservedEmit(s, b.options)
	default:
		return false
	}
}

func (b *Binder) setContinueTarget(node *ast.Node, target *ast.FlowLabel) *ast.FlowLabel {
	label := b.activeLabelList
	for label != nil && node.Parent.Kind == ast.KindLabeledStatement {
		label.continueTarget = target
		label = label.next
		node = node.Parent
	}
	return target
}

func (b *Binder) doWithConditionalBranches(action func(value *ast.Node) bool, value *ast.Node, trueTarget *ast.FlowLabel, falseTarget *ast.FlowLabel) {
	savedTrueTarget := b.currentTrueTarget
	savedFalseTarget := b.currentFalseTarget
	b.currentTrueTarget = trueTarget
	b.currentFalseTarget = falseTarget
	action(value)
	b.currentTrueTarget = savedTrueTarget
	b.currentFalseTarget = savedFalseTarget
}

func (b *Binder) bindCondition(node *ast.Node, trueTarget *ast.FlowLabel, falseTarget *ast.FlowLabel) {
	b.doWithConditionalBranches(b.bind, node, trueTarget, falseTarget)
	if node == nil || !isLogicalAssignmentExpression(node) && !ast.IsLogicalExpression(node) && !(ast.IsOptionalChain(node) && ast.IsOutermostOptionalChain(node)) {
		b.addAntecedent(trueTarget, b.createFlowCondition(ast.FlowFlagsTrueCondition, b.currentFlow, node))
		b.addAntecedent(falseTarget, b.createFlowCondition(ast.FlowFlagsFalseCondition, b.currentFlow, node))
	}
}

func (b *Binder) bindIterativeStatement(node *ast.Node, breakTarget *ast.FlowLabel, continueTarget *ast.FlowLabel) {
	saveBreakTarget := b.currentBreakTarget
	saveContinueTarget := b.currentContinueTarget
	b.currentBreakTarget = breakTarget
	b.currentContinueTarget = continueTarget
	b.bind(node)
	b.currentBreakTarget = saveBreakTarget
	b.currentContinueTarget = saveContinueTarget
}

func isLogicalAssignmentExpression(node *ast.Node) bool {
	return ast.IsLogicalOrCoalescingAssignmentExpression(ast.SkipParentheses(node))
}

func (b *Binder) bindAssignmentTargetFlow(node *ast.Node) {
	switch node.Kind {
	case ast.KindArrayLiteralExpression:
		for _, e := range node.AsArrayLiteralExpression().Elements.Nodes {
			if e.Kind == ast.KindSpreadElement {
				b.bindAssignmentTargetFlow(e.AsSpreadElement().Expression)
			} else {
				b.bindDestructuringTargetFlow(e)
			}
		}
	case ast.KindObjectLiteralExpression:
		for _, p := range node.AsObjectLiteralExpression().Properties.Nodes {
			switch p.Kind {
			case ast.KindPropertyAssignment:
				b.bindDestructuringTargetFlow(p.AsPropertyAssignment().Initializer)
			case ast.KindShorthandPropertyAssignment:
				b.bindAssignmentTargetFlow(p.AsShorthandPropertyAssignment().Name())
			case ast.KindSpreadAssignment:
				b.bindAssignmentTargetFlow(p.AsSpreadAssignment().Expression)
			}
		}
	default:
		if isNarrowableReference(node) {
			b.currentFlow = b.createFlowMutation(ast.FlowFlagsAssignment, b.currentFlow, node)
		}
	}
}

func (b *Binder) bindDestructuringTargetFlow(node *ast.Node) {
	if ast.IsBinaryExpression(node) && node.AsBinaryExpression().OperatorToken.Kind == ast.KindEqualsToken {
		b.bindAssignmentTargetFlow(node.AsBinaryExpression().Left)
	} else {
		b.bindAssignmentTargetFlow(node)
	}
}

func (b *Binder) bindWhileStatement(node *ast.Node) {
	stmt := node.AsWhileStatement()
	preWhileLabel := b.setContinueTarget(node, b.createLoopLabel())
	preBodyLabel := b.createBranchLabel()
	postWhileLabel := b.createBranchLabel()
	topFlow := b.currentFlow
	b.currentFlow = preWhileLabel
	b.bindCondition(stmt.Expression, preBodyLabel, postWhileLabel)
	b.currentFlow = finishFlowLabel(preBodyLabel)
	b.bindIterativeStatement(stmt.Statement, postWhileLabel, preWhileLabel)
	b.addAntecedent(preWhileLabel, b.currentFlow)
	b.addAntecedent(preWhileLabel, topFlow)
	b.currentFlow = finishFlowLabel(postWhileLabel)
}

func (b *Binder) bindDoStatement(node *ast.Node) {
	stmt := node.AsDoStatement()
	preDoLabel := b.createLoopLabel()
	preConditionLabel := b.setContinueTarget(node, b.createBranchLabel())
	postDoLabel := b.createBranchLabel()
	topFlow := b.currentFlow
	b.currentFlow = preDoLabel
	b.bindIterativeStatement(stmt.Statement, postDoLabel, preConditionLabel)
	b.addAntecedent(preConditionLabel, b.currentFlow)
	b.currentFlow = finishFlowLabel(preConditionLabel)
	b.bindCondition(stmt.Expression, preDoLabel, postDoLabel)
	b.addAntecedent(preDoLabel, topFlow)
	b.currentFlow = finishFlowLabel(postDoLabel)
}

func (b *Binder) bindForStatement(node *ast.Node) {
	stmt := node.AsForStatement()
	preLoopLabel := b.setContinueTarget(node, b.createLoopLabel())
	preBodyLabel := b.createBranchLabel()
	postLoopLabel := b.createBranchLabel()
	b.bind(stmt.Initializer)
	topFlow := b.currentFlow
	b.currentFlow = preLoopLabel
	b.bindCondition(stmt.Condition, preBodyLabel, postLoopLabel)
	b.currentFlow = finishFlowLabel(preBodyLabel)
	b.bindIterativeStatement(stmt.Statement, postLoopLabel, preLoopLabel)
	b.bind(stmt.Incrementor)
	b.addAntecedent(preLoopLabel, b.currentFlow)
	b.addAntecedent(preLoopLabel, topFlow)
	b.currentFlow = finishFlowLabel(postLoopLabel)
}

func (b *Binder) bindForInOrForOfStatement(node *ast.Node) {
	stmt := node.AsForInOrOfStatement()
	preLoopLabel := b.setContinueTarget(node, b.createLoopLabel())
	postLoopLabel := b.createBranchLabel()
	b.bind(stmt.Expression)
	topFlow := b.currentFlow
	b.currentFlow = preLoopLabel
	if node.Kind == ast.KindForOfStatement {
		b.bind(stmt.AwaitModifier)
	}
	b.addAntecedent(postLoopLabel, b.currentFlow)
	b.bind(stmt.Initializer)
	if stmt.Initializer.Kind != ast.KindVariableDeclarationList {
		b.bindAssignmentTargetFlow(stmt.Initializer)
	}
	b.bindIterativeStatement(stmt.Statement, postLoopLabel, preLoopLabel)
	b.addAntecedent(preLoopLabel, b.currentFlow)
	b.addAntecedent(preLoopLabel, topFlow)
	b.currentFlow = finishFlowLabel(postLoopLabel)
}

func (b *Binder) bindIfStatement(node *ast.Node) {
	stmt := node.AsIfStatement()
	thenLabel := b.createBranchLabel()
	elseLabel := b.createBranchLabel()
	postIfLabel := b.createBranchLabel()
	b.bindCondition(stmt.Expression, thenLabel, elseLabel)
	b.currentFlow = finishFlowLabel(thenLabel)
	b.bind(stmt.ThenStatement)
	b.addAntecedent(postIfLabel, b.currentFlow)
	b.currentFlow = finishFlowLabel(elseLabel)
	b.bind(stmt.ElseStatement)
	b.addAntecedent(postIfLabel, b.currentFlow)
	b.currentFlow = finishFlowLabel(postIfLabel)
}

func (b *Binder) bindReturnStatement(node *ast.Node) {
	b.bind(node.AsReturnStatement().Expression)
	if b.currentReturnTarget != nil {
		b.addAntecedent(b.currentReturnTarget, b.currentFlow)
	}
	b.currentFlow = ast.UnreachableFlow
	b.hasExplicitReturn = true
	b.hasFlowEffects = true
}

func (b *Binder) bindThrowStatement(node *ast.Node) {
	b.bind(node.AsThrowStatement().Expression)
	b.currentFlow = ast.UnreachableFlow
	b.hasFlowEffects = true
}

func (b *Binder) bindBreakStatement(node *ast.Node) {
	b.bindBreakOrContinueStatement(node.AsBreakStatement().Label, b.currentBreakTarget, (*ActiveLabel).BreakTarget)
}

func (b *Binder) bindContinueStatement(node *ast.Node) {
	b.bindBreakOrContinueStatement(node.AsContinueStatement().Label, b.currentContinueTarget, (*ActiveLabel).ContinueTarget)
}

func (b *Binder) bindBreakOrContinueStatement(label *ast.Node, currentTarget *ast.FlowNode, getTarget func(*ActiveLabel) *ast.FlowNode) {
	b.bind(label)
	if label != nil {
		activeLabel := b.findActiveLabel(label.AsIdentifier().Text)
		if activeLabel != nil {
			activeLabel.referenced = true
			b.bindBreakOrContinueFlow(getTarget(activeLabel))
		}
	} else {
		b.bindBreakOrContinueFlow(currentTarget)
	}
}

func (b *Binder) findActiveLabel(name string) *ActiveLabel {
	for label := b.activeLabelList; label != nil; label = label.next {
		if label.name == name {
			return label
		}
	}
	return nil
}

func (b *Binder) bindBreakOrContinueFlow(flowLabel *ast.FlowLabel) {
	if flowLabel != nil {
		b.addAntecedent(flowLabel, b.currentFlow)
		b.currentFlow = ast.UnreachableFlow
		b.hasFlowEffects = true
	}
}

func (b *Binder) bindTryStatement(node *ast.Node) {
	// We conservatively assume that *any* code in the try block can cause an exception, but we only need
	// to track code that causes mutations (because only mutations widen the possible control flow type of
	// a variable). The exceptionLabel is the target label for control flows that result from exceptions.
	// We add all mutation flow nodes as antecedents of this label such that we can analyze them as possible
	// antecedents of the start of catch or finally blocks. Furthermore, we add the current control flow to
	// represent exceptions that occur before any mutations.
	stmt := node.AsTryStatement()
	saveReturnTarget := b.currentReturnTarget
	saveExceptionTarget := b.currentExceptionTarget
	normalExitLabel := b.createBranchLabel()
	returnLabel := b.createBranchLabel()
	exceptionLabel := b.createBranchLabel()
	if stmt.FinallyBlock != nil {
		b.currentReturnTarget = returnLabel
	}
	b.addAntecedent(exceptionLabel, b.currentFlow)
	b.currentExceptionTarget = exceptionLabel
	b.bind(stmt.TryBlock)
	b.addAntecedent(normalExitLabel, b.currentFlow)
	if stmt.CatchClause != nil {
		// Start of catch clause is the target of exceptions from try block.
		b.currentFlow = finishFlowLabel(exceptionLabel)
		// The currentExceptionTarget now represents control flows from exceptions in the catch clause.
		// Effectively, in a try-catch-finally, if an exception occurs in the try block, the catch block
		// acts like a second try block.
		exceptionLabel = b.createBranchLabel()
		b.addAntecedent(exceptionLabel, b.currentFlow)
		b.currentExceptionTarget = exceptionLabel
		b.bind(stmt.CatchClause)
		b.addAntecedent(normalExitLabel, b.currentFlow)
	}
	b.currentReturnTarget = saveReturnTarget
	b.currentExceptionTarget = saveExceptionTarget
	if stmt.FinallyBlock != nil {
		// Possible ways control can reach the finally block:
		// 1) Normal completion of try block of a try-finally or try-catch-finally
		// 2) Normal completion of catch block (following exception in try block) of a try-catch-finally
		// 3) Return in try or catch block of a try-finally or try-catch-finally
		// 4) Exception in try block of a try-finally
		// 5) Exception in catch block of a try-catch-finally
		// When analyzing a control flow graph that starts inside a finally block we want to consider all
		// five possibilities above. However, when analyzing a control flow graph that starts outside (past)
		// the finally block, we only want to consider the first two (if we're past a finally block then it
		// must have completed normally). Likewise, when analyzing a control flow graph from return statements
		// in try or catch blocks in an IIFE, we only want to consider the third. To make this possible, we
		// inject a ReduceLabel node into the control flow graph. This node contains an alternate reduced
		// set of antecedents for the pre-finally label. As control flow analysis passes by a ReduceLabel
		// node, the pre-finally label is temporarily switched to the reduced antecedent set.
		finallyLabel := b.createBranchLabel()
		finallyLabel.Antecedents = b.combineFlowLists(normalExitLabel.Antecedents, b.combineFlowLists(exceptionLabel.Antecedents, returnLabel.Antecedents))
		b.currentFlow = finallyLabel
		b.bind(stmt.FinallyBlock)
		if b.currentFlow.Flags&ast.FlowFlagsUnreachable != 0 {
			// If the end of the finally block is unreachable, the end of the entire try statement is unreachable.
			b.currentFlow = ast.UnreachableFlow
		} else {
			// If we have an IIFE return target and return statements in the try or catch blocks, add a control
			// flow that goes back through the finally block and back through only the return statements.
			if b.currentReturnTarget != nil && returnLabel.Antecedents != nil {
				b.addAntecedent(b.currentReturnTarget, b.createReduceLabel(finallyLabel, returnLabel.Antecedents, b.currentFlow))
			}
			// If we have an outer exception target (i.e. a containing try-finally or try-catch-finally), add a
			// control flow that goes back through the finally blok and back through each possible exception source.
			if b.currentExceptionTarget != nil && exceptionLabel.Antecedents != nil {
				b.addAntecedent(b.currentExceptionTarget, b.createReduceLabel(finallyLabel, exceptionLabel.Antecedents, b.currentFlow))
			}
			// If the end of the finally block is reachable, but the end of the try and catch blocks are not,
			// convert the current flow to unreachable. For example, 'try { return 1; } finally { ... }' should
			// result in an unreachable current control flow.
			if normalExitLabel.Antecedents != nil {
				b.currentFlow = b.createReduceLabel(finallyLabel, normalExitLabel.Antecedents, b.currentFlow)
			} else {
				b.currentFlow = ast.UnreachableFlow
			}
		}
	} else {
		b.currentFlow = finishFlowLabel(normalExitLabel)
	}
}

func (b *Binder) bindSwitchStatement(node *ast.Node) {
	stmt := node.AsSwitchStatement()
	postSwitchLabel := b.createBranchLabel()
	b.bind(stmt.Expression)
	saveBreakTarget := b.currentBreakTarget
	savePreSwitchCaseFlow := b.preSwitchCaseFlow
	b.currentBreakTarget = postSwitchLabel
	b.preSwitchCaseFlow = b.currentFlow
	b.bind(stmt.CaseBlock)
	b.addAntecedent(postSwitchLabel, b.currentFlow)
	hasDefault := core.Some(stmt.CaseBlock.AsCaseBlock().Clauses.Nodes, func(c *ast.Node) bool {
		return c.Kind == ast.KindDefaultClause
	})
	if !hasDefault {
		b.addAntecedent(postSwitchLabel, b.createFlowSwitchClause(b.preSwitchCaseFlow, node, 0, 0))
	}
	b.currentBreakTarget = saveBreakTarget
	b.preSwitchCaseFlow = savePreSwitchCaseFlow
	b.currentFlow = finishFlowLabel(postSwitchLabel)
}

func (b *Binder) bindCaseBlock(node *ast.Node) {
	switchStatement := node.Parent
	clauses := node.AsCaseBlock().Clauses.Nodes
	isNarrowingSwitch := switchStatement.Expression().Kind == ast.KindTrueKeyword || isNarrowingExpression(switchStatement.Expression())
	var fallthroughFlow *ast.FlowNode = ast.UnreachableFlow
	for i := 0; i < len(clauses); i++ {
		clauseStart := i
		for len(clauses[i].AsCaseOrDefaultClause().Statements.Nodes) == 0 && i+1 < len(clauses) {
			if fallthroughFlow == ast.UnreachableFlow {
				b.currentFlow = b.preSwitchCaseFlow
			}
			b.bind(clauses[i])
			i++
		}
		preCaseLabel := b.createBranchLabel()
		preCaseFlow := b.preSwitchCaseFlow
		if isNarrowingSwitch {
			preCaseFlow = b.createFlowSwitchClause(b.preSwitchCaseFlow, switchStatement, clauseStart, i+1)
		}
		b.addAntecedent(preCaseLabel, preCaseFlow)
		b.addAntecedent(preCaseLabel, fallthroughFlow)
		b.currentFlow = finishFlowLabel(preCaseLabel)
		clause := clauses[i]
		b.bind(clause)
		fallthroughFlow = b.currentFlow
		if b.currentFlow.Flags&ast.FlowFlagsUnreachable == 0 && i != len(clauses)-1 && b.options.NoFallthroughCasesInSwitch == core.TSTrue {
			clause.AsCaseOrDefaultClause().FallthroughFlowNode = b.currentFlow
		}
	}
}

func (b *Binder) bindCaseOrDefaultClause(node *ast.Node) {
	clause := node.AsCaseOrDefaultClause()
	if clause.Expression != nil {
		saveCurrentFlow := b.currentFlow
		b.currentFlow = b.preSwitchCaseFlow
		b.bind(clause.Expression)
		b.currentFlow = saveCurrentFlow
	}
	b.bindEach(clause.Statements.Nodes)
}

func (b *Binder) bindExpressionStatement(node *ast.Node) {
	stmt := node.AsExpressionStatement()
	b.bind(stmt.Expression)
	b.maybeBindExpressionFlowIfCall(stmt.Expression)
}

func (b *Binder) maybeBindExpressionFlowIfCall(node *ast.Node) {
	// A top level or comma expression call expression with a dotted function name and at least one argument
	// is potentially an assertion and is therefore included in the control flow.
	if ast.IsCallExpression(node) {
		if node.Expression().Kind != ast.KindSuperKeyword && ast.IsDottedName(node.Expression()) {
			b.currentFlow = b.createFlowCall(b.currentFlow, node)
		}
	}
}

func (b *Binder) bindLabeledStatement(node *ast.Node) {
	stmt := node.AsLabeledStatement()
	postStatementLabel := b.createBranchLabel()
	b.activeLabelList = &ActiveLabel{
		next:           b.activeLabelList,
		name:           stmt.Label.AsIdentifier().Text,
		breakTarget:    postStatementLabel,
		continueTarget: nil,
		referenced:     false,
	}
	b.bind(stmt.Label)
	b.bind(stmt.Statement)
	if !b.activeLabelList.referenced && b.options.AllowUnusedLabels != core.TSTrue {
		b.errorOrSuggestionOnNode(unusedLabelIsError(b.options), stmt.Label, diagnostics.Unused_label)
	}
	b.activeLabelList = b.activeLabelList.next
	b.addAntecedent(postStatementLabel, b.currentFlow)
	b.currentFlow = finishFlowLabel(postStatementLabel)
}

func (b *Binder) bindPrefixUnaryExpressionFlow(node *ast.Node) {
	expr := node.AsPrefixUnaryExpression()
	if expr.Operator == ast.KindExclamationToken {
		saveTrueTarget := b.currentTrueTarget
		b.currentTrueTarget = b.currentFalseTarget
		b.currentFalseTarget = saveTrueTarget
		b.bindEachChild(node)
		b.currentFalseTarget = b.currentTrueTarget
		b.currentTrueTarget = saveTrueTarget
	} else {
		b.bindEachChild(node)
		if expr.Operator == ast.KindPlusPlusToken || expr.Operator == ast.KindMinusMinusToken {
			b.bindAssignmentTargetFlow(expr.Operand)
		}
	}
}

func (b *Binder) bindPostfixUnaryExpressionFlow(node *ast.Node) {
	expr := node.AsPostfixUnaryExpression()
	b.bindEachChild(node)
	if expr.Operator == ast.KindPlusPlusToken || expr.Operator == ast.KindMinusMinusToken {
		b.bindAssignmentTargetFlow(expr.Operand)
	}
}

func (b *Binder) bindDestructuringAssignmentFlow(node *ast.Node) {
	expr := node.AsBinaryExpression()
	if b.inAssignmentPattern {
		b.inAssignmentPattern = false
		b.bind(expr.OperatorToken)
		b.bind(expr.Right)
		b.inAssignmentPattern = true
		b.bind(expr.Left)
	} else {
		b.inAssignmentPattern = true
		b.bind(expr.Left)
		b.inAssignmentPattern = false
		b.bind(expr.OperatorToken)
		b.bind(expr.Right)
	}
	b.bindAssignmentTargetFlow(expr.Left)
}

func (b *Binder) bindBinaryExpressionFlow(node *ast.Node) {
	expr := node.AsBinaryExpression()
	operator := expr.OperatorToken.Kind
	if ast.IsLogicalOrCoalescingBinaryOperator(operator) || ast.IsLogicalOrCoalescingAssignmentOperator(operator) {
		if isTopLevelLogicalExpression(node) {
			postExpressionLabel := b.createBranchLabel()
			saveCurrentFlow := b.currentFlow
			saveHasFlowEffects := b.hasFlowEffects
			b.hasFlowEffects = false
			b.bindLogicalLikeExpression(node, postExpressionLabel, postExpressionLabel)
			if b.hasFlowEffects {
				b.currentFlow = finishFlowLabel(postExpressionLabel)
			} else {
				b.currentFlow = saveCurrentFlow
			}
			b.hasFlowEffects = b.hasFlowEffects || saveHasFlowEffects
			b.currentFlow = finishFlowLabel(postExpressionLabel)
		} else {
			b.bindLogicalLikeExpression(node, b.currentTrueTarget, b.currentFalseTarget)
		}
	} else {
		b.bind(expr.Left)
		if operator == ast.KindCommaToken {
			b.maybeBindExpressionFlowIfCall(node)
		}
		b.bind(expr.OperatorToken)
		b.bind(expr.Right)
		if operator == ast.KindCommaToken {
			b.maybeBindExpressionFlowIfCall(node)
		}
		if ast.IsAssignmentOperator(operator) && !ast.IsAssignmentTarget(node) {
			b.bindAssignmentTargetFlow(expr.Left)
			if operator == ast.KindEqualsToken && expr.Left.Kind == ast.KindElementAccessExpression {
				elementAccess := expr.Left.AsElementAccessExpression()
				if isNarrowableOperand(elementAccess.Expression) {
					b.currentFlow = b.createFlowMutation(ast.FlowFlagsArrayMutation, b.currentFlow, node)
				}
			}
		}
	}
}

func (b *Binder) bindLogicalLikeExpression(node *ast.Node, trueTarget *ast.FlowLabel, falseTarget *ast.FlowLabel) {
	expr := node.AsBinaryExpression()
	preRightLabel := b.createBranchLabel()
	if expr.OperatorToken.Kind == ast.KindAmpersandAmpersandToken || expr.OperatorToken.Kind == ast.KindAmpersandAmpersandEqualsToken {
		b.bindCondition(expr.Left, preRightLabel, falseTarget)
	} else {
		b.bindCondition(expr.Left, trueTarget, preRightLabel)
	}
	b.currentFlow = finishFlowLabel(preRightLabel)
	b.bind(expr.OperatorToken)
	if ast.IsLogicalOrCoalescingAssignmentOperator(expr.OperatorToken.Kind) {
		b.doWithConditionalBranches(b.bind, expr.Right, trueTarget, falseTarget)
		b.bindAssignmentTargetFlow(expr.Left)
		b.addAntecedent(trueTarget, b.createFlowCondition(ast.FlowFlagsTrueCondition, b.currentFlow, node))
		b.addAntecedent(falseTarget, b.createFlowCondition(ast.FlowFlagsFalseCondition, b.currentFlow, node))
	} else {
		b.bindCondition(expr.Right, trueTarget, falseTarget)
	}
}

func (b *Binder) bindDeleteExpressionFlow(node *ast.Node) {
	expr := node.AsDeleteExpression()
	b.bindEachChild(node)
	if expr.Expression.Kind == ast.KindPropertyAccessExpression {
		b.bindAssignmentTargetFlow(expr.Expression)
	}
}

func (b *Binder) bindConditionalExpressionFlow(node *ast.Node) {
	expr := node.AsConditionalExpression()
	trueLabel := b.createBranchLabel()
	falseLabel := b.createBranchLabel()
	postExpressionLabel := b.createBranchLabel()
	saveCurrentFlow := b.currentFlow
	saveHasFlowEffects := b.hasFlowEffects
	b.hasFlowEffects = false
	b.bindCondition(expr.Condition, trueLabel, falseLabel)
	b.currentFlow = finishFlowLabel(trueLabel)
	b.bind(expr.QuestionToken)
	b.bind(expr.WhenTrue)
	b.addAntecedent(postExpressionLabel, b.currentFlow)
	b.currentFlow = finishFlowLabel(falseLabel)
	b.bind(expr.ColonToken)
	b.bind(expr.WhenFalse)
	b.addAntecedent(postExpressionLabel, b.currentFlow)
	if b.hasFlowEffects {
		b.currentFlow = finishFlowLabel(postExpressionLabel)
	} else {
		b.currentFlow = saveCurrentFlow
	}
	b.hasFlowEffects = b.hasFlowEffects || saveHasFlowEffects
}

func (b *Binder) bindVariableDeclarationFlow(node *ast.Node) {
	b.bindEachChild(node)
	if node.AsVariableDeclaration().Initializer != nil || ast.IsForInOrOfStatement(node.Parent.Parent) {
		b.bindInitializedVariableFlow(node)
	}
}

func (b *Binder) bindInitializedVariableFlow(node *ast.Node) {
	var name *ast.Node
	switch node.Kind {
	case ast.KindVariableDeclaration:
		name = node.AsVariableDeclaration().Name()
	case ast.KindBindingElement:
		name = node.AsBindingElement().Name()
	}
	if name != nil && ast.IsBindingPattern(name) {
		for _, child := range name.AsBindingPattern().Elements.Nodes {
			b.bindInitializedVariableFlow(child)
		}
	} else {
		b.currentFlow = b.createFlowMutation(ast.FlowFlagsAssignment, b.currentFlow, node)
	}
}

func (b *Binder) bindAccessExpressionFlow(node *ast.Node) {
	if ast.IsOptionalChain(node) {
		b.bindOptionalChainFlow(node)
	} else {
		b.bindEachChild(node)
	}
}

func (b *Binder) bindOptionalChainFlow(node *ast.Node) {
	if isTopLevelLogicalExpression(node) {
		postExpressionLabel := b.createBranchLabel()
		saveCurrentFlow := b.currentFlow
		saveHasFlowEffects := b.hasFlowEffects
		b.bindOptionalChain(node, postExpressionLabel, postExpressionLabel)
		if b.hasFlowEffects {
			b.currentFlow = finishFlowLabel(postExpressionLabel)
		} else {
			b.currentFlow = saveCurrentFlow
		}
		b.hasFlowEffects = b.hasFlowEffects || saveHasFlowEffects
	} else {
		b.bindOptionalChain(node, b.currentTrueTarget, b.currentFalseTarget)
	}
}

func (b *Binder) bindOptionalChain(node *ast.Node, trueTarget *ast.FlowLabel, falseTarget *ast.FlowLabel) {
	// For an optional chain, we emulate the behavior of a logical expression:
	//
	// a?.b         -> a && a.b
	// a?.b.c       -> a && a.b.c
	// a?.b?.c      -> a && a.b && a.b.c
	// a?.[x = 1]   -> a && a[x = 1]
	//
	// To do this we descend through the chain until we reach the root of a chain (the expression with a `?.`)
	// and build it's CFA graph as if it were the first condition (`a && ...`). Then we bind the rest
	// of the node as part of the "true" branch, and continue to do so as we ascend back up to the outermost
	// chain node. We then treat the entire node as the right side of the expression.
	var preChainLabel *ast.FlowLabel
	if ast.IsOptionalChainRoot(node) {
		preChainLabel = b.createBranchLabel()
	}
	b.bindOptionalExpression(node.Expression(), core.IfElse(preChainLabel != nil, preChainLabel, trueTarget), falseTarget)
	if preChainLabel != nil {
		b.currentFlow = finishFlowLabel(preChainLabel)
	}
	b.doWithConditionalBranches(b.bindOptionalChainRest, node, trueTarget, falseTarget)
	if ast.IsOutermostOptionalChain(node) {
		b.addAntecedent(trueTarget, b.createFlowCondition(ast.FlowFlagsTrueCondition, b.currentFlow, node))
		b.addAntecedent(falseTarget, b.createFlowCondition(ast.FlowFlagsFalseCondition, b.currentFlow, node))
	}
}

func (b *Binder) bindOptionalExpression(node *ast.Node, trueTarget *ast.FlowLabel, falseTarget *ast.FlowLabel) {
	b.doWithConditionalBranches(b.bind, node, trueTarget, falseTarget)
	if !ast.IsOptionalChain(node) || ast.IsOutermostOptionalChain(node) {
		b.addAntecedent(trueTarget, b.createFlowCondition(ast.FlowFlagsTrueCondition, b.currentFlow, node))
		b.addAntecedent(falseTarget, b.createFlowCondition(ast.FlowFlagsFalseCondition, b.currentFlow, node))
	}
}

func (b *Binder) bindOptionalChainRest(node *ast.Node) bool {
	switch node.Kind {
	case ast.KindPropertyAccessExpression:
		b.bind(node.AsPropertyAccessExpression().QuestionDotToken)
		b.bind(node.AsPropertyAccessExpression().Name())
	case ast.KindElementAccessExpression:
		b.bind(node.AsElementAccessExpression().QuestionDotToken)
		b.bind(node.AsElementAccessExpression().ArgumentExpression)
	case ast.KindCallExpression:
		b.bind(node.AsCallExpression().QuestionDotToken)
		b.bindNodeList(node.AsCallExpression().TypeArguments)
		b.bindEach(node.AsCallExpression().Arguments.Nodes)
	}
	return false
}

func (b *Binder) bindCallExpressionFlow(node *ast.Node) {
	call := node.AsCallExpression()
	if ast.IsOptionalChain(node) {
		b.bindOptionalChainFlow(node)
	} else {
		// If the target of the call expression is a function expression or arrow function we have
		// an immediately invoked function expression (IIFE). Initialize the flowNode property to
		// the current control flow (which includes evaluation of the IIFE arguments).
		expr := ast.SkipParentheses(call.Expression)
		if expr.Kind == ast.KindFunctionExpression || expr.Kind == ast.KindArrowFunction {
			b.bindNodeList(call.TypeArguments)
			b.bindEach(call.Arguments.Nodes)
			b.bind(call.Expression)
		} else {
			b.bindEachChild(node)
			if call.Expression.Kind == ast.KindSuperKeyword {
				b.currentFlow = b.createFlowCall(b.currentFlow, node)
			}
		}
	}
	if ast.IsPropertyAccessExpression(call.Expression) {
		access := call.Expression.AsPropertyAccessExpression()
		if ast.IsIdentifier(access.Name()) && isNarrowableOperand(access.Expression) && ast.IsPushOrUnshiftIdentifier(access.Name()) {
			b.currentFlow = b.createFlowMutation(ast.FlowFlagsArrayMutation, b.currentFlow, node)
		}
	}
}

func (b *Binder) bindNonNullExpressionFlow(node *ast.Node) {
	if ast.IsOptionalChain(node) {
		b.bindOptionalChainFlow(node)
	} else {
		b.bindEachChild(node)
	}
}

func (b *Binder) bindBindingElementFlow(node *ast.Node) {
	// When evaluating a binding pattern, the initializer is evaluated before the binding pattern, per:
	// - https://tc39.es/ecma262/#sec-destructuring-binding-patterns-runtime-semantics-iteratorbindinginitialization
	//   - `BindingElement: BindingPattern Initializer?`
	// - https://tc39.es/ecma262/#sec-runtime-semantics-keyedbindinginitialization
	//   - `BindingElement: BindingPattern Initializer?`
	elem := node.AsBindingElement()
	b.bind(elem.DotDotDotToken)
	b.bind(elem.PropertyName)
	b.bindInitializer(elem.Initializer)
	b.bind(elem.Name())
}

func (b *Binder) bindParameterFlow(node *ast.Node) {
	param := node.AsParameterDeclaration()
	b.bindModifiers(param.Modifiers())
	b.bind(param.DotDotDotToken)
	b.bind(param.QuestionToken)
	b.bind(param.Type)
	b.bindInitializer(param.Initializer)
	b.bind(param.Name())
}

// a BindingElement/Parameter does not have side effects if initializers are not evaluated and used. (see GH#49759)
func (b *Binder) bindInitializer(node *ast.Node) {
	if node == nil {
		return
	}
	entryFlow := b.currentFlow
	b.bind(node)
	if entryFlow == ast.UnreachableFlow || entryFlow == b.currentFlow {
		return
	}
	exitFlow := b.createBranchLabel()
	b.addAntecedent(exitFlow, entryFlow)
	b.addAntecedent(exitFlow, b.currentFlow)
	b.currentFlow = finishFlowLabel(exitFlow)
}

func isEnumDeclarationWithPreservedEmit(node *ast.Node, options *core.CompilerOptions) bool {
	return node.Kind == ast.KindEnumDeclaration && (!ast.IsEnumConst(node) || options.ShouldPreserveConstEnums())
}

func setFlowNode(node *ast.Node, flowNode *ast.FlowNode) {
	data := node.FlowNodeData()
	if data != nil {
		data.FlowNode = flowNode
	}
}

func setReturnFlowNode(node *ast.Node, returnFlowNode *ast.FlowNode) {
	switch node.Kind {
	case ast.KindConstructor:
		node.AsConstructorDeclaration().ReturnFlowNode = returnFlowNode
	case ast.KindFunctionDeclaration:
		node.AsFunctionDeclaration().ReturnFlowNode = returnFlowNode
	case ast.KindFunctionExpression:
		node.AsFunctionExpression().ReturnFlowNode = returnFlowNode
	case ast.KindClassStaticBlockDeclaration:
		node.AsClassStaticBlockDeclaration().ReturnFlowNode = returnFlowNode
	}
}

func isGeneratorFunctionExpression(node *ast.Node) bool {
	return ast.IsFunctionExpression(node) && node.AsFunctionExpression().AsteriskToken != nil
}

func (b *Binder) addToContainerChain(next *ast.Node) {
	if b.lastContainer != nil {
		b.lastContainer.LocalsContainerData().NextContainer = next
	}
	b.lastContainer = next
}

func (b *Binder) addDeclarationToSymbol(symbol *ast.Symbol, node *ast.Node, symbolFlags ast.SymbolFlags) {
	symbol.Flags |= symbolFlags
	node.DeclarationData().Symbol = symbol
	if symbol.Declarations == nil {
		symbol.Declarations = b.newSingleDeclaration(node)
	} else {
		symbol.Declarations = core.AppendIfUnique(symbol.Declarations, node)
	}
	// On merge of const enum module with class or function, reset const enum only flag (namespaces will already recalculate)
	if symbol.Flags&ast.SymbolFlagsConstEnumOnlyModule != 0 && symbol.Flags&(ast.SymbolFlagsFunction|ast.SymbolFlagsClass|ast.SymbolFlagsRegularEnum) != 0 {
		symbol.Flags &^= ast.SymbolFlagsConstEnumOnlyModule
	}
	if symbolFlags&ast.SymbolFlagsValue != 0 {
		SetValueDeclaration(symbol, node)
	}
}

func SetValueDeclaration(symbol *ast.Symbol, node *ast.Node) {
	valueDeclaration := symbol.ValueDeclaration
	if valueDeclaration == nil ||
		isAssignmentDeclaration(valueDeclaration) && !isAssignmentDeclaration(node) ||
		valueDeclaration.Kind != node.Kind && isEffectiveModuleDeclaration(valueDeclaration) {
		// Non-assignment declarations take precedence over assignment declarations and
		// non-namespace declarations take precedence over namespace declarations.
		symbol.ValueDeclaration = node
	}
}

/**
 * Declares a Symbol for the node and adds it to symbols. Reports errors for conflicting identifier names.
 * @param symbolTable - The symbol table which node will be added to.
 * @param parent - node's parent declaration.
 * @param node - The declaration to be added to the symbol table
 * @param includes - The SymbolFlags that node has in addition to its declaration type (eg: export, ambient, etc.)
 * @param excludes - The flags which node cannot be declared alongside in a symbol table. Used to report forbidden declarations.
 */

func GetContainerFlags(node *ast.Node) ContainerFlags {
	switch node.Kind {
	case ast.KindClassExpression, ast.KindClassDeclaration, ast.KindEnumDeclaration, ast.KindObjectLiteralExpression, ast.KindTypeLiteral,
		ast.KindJSDocTypeLiteral, ast.KindJsxAttributes:
		return ContainerFlagsIsContainer
	case ast.KindInterfaceDeclaration:
		return ContainerFlagsIsContainer | ContainerFlagsIsInterface
	case ast.KindModuleDeclaration, ast.KindTypeAliasDeclaration, ast.KindMappedType, ast.KindIndexSignature:
		return ContainerFlagsIsContainer | ContainerFlagsHasLocals
	case ast.KindSourceFile:
		return ContainerFlagsIsContainer | ContainerFlagsIsControlFlowContainer | ContainerFlagsHasLocals
	case ast.KindGetAccessor, ast.KindSetAccessor, ast.KindMethodDeclaration:
		if ast.IsObjectLiteralOrClassExpressionMethodOrAccessor(node) {
			return ContainerFlagsIsContainer | ContainerFlagsIsControlFlowContainer | ContainerFlagsHasLocals | ContainerFlagsIsFunctionLike | ContainerFlagsIsObjectLiteralOrClassExpressionMethodOrAccessor
		}
		fallthrough
	case ast.KindConstructor, ast.KindFunctionDeclaration, ast.KindMethodSignature, ast.KindCallSignature, ast.KindJSDocSignature,
		ast.KindFunctionType, ast.KindConstructSignature, ast.KindConstructorType, ast.KindClassStaticBlockDeclaration:
		return ContainerFlagsIsContainer | ContainerFlagsIsControlFlowContainer | ContainerFlagsHasLocals | ContainerFlagsIsFunctionLike
	case ast.KindFunctionExpression, ast.KindArrowFunction:
		return ContainerFlagsIsContainer | ContainerFlagsIsControlFlowContainer | ContainerFlagsHasLocals | ContainerFlagsIsFunctionLike | ContainerFlagsIsFunctionExpression
	case ast.KindModuleBlock:
		return ContainerFlagsIsControlFlowContainer
	case ast.KindPropertyDeclaration:
		if node.AsPropertyDeclaration().Initializer != nil {
			return ContainerFlagsIsControlFlowContainer
		} else {
			return ContainerFlagsNone
		}
	case ast.KindCatchClause, ast.KindForStatement, ast.KindForInStatement, ast.KindForOfStatement, ast.KindCaseBlock:
		return ContainerFlagsIsBlockScopedContainer | ContainerFlagsHasLocals
	case ast.KindBlock:
		if ast.IsFunctionLike(node.Parent) || ast.IsClassStaticBlockDeclaration(node.Parent) {
			return ContainerFlagsNone
		} else {
			return ContainerFlagsIsBlockScopedContainer | ContainerFlagsHasLocals
		}
	}
	return ContainerFlagsNone
}

func isNarrowingExpression(expr *ast.Node) bool {
	switch expr.Kind {
	case ast.KindIdentifier, ast.KindThisKeyword:
		return true
	case ast.KindPropertyAccessExpression, ast.KindElementAccessExpression:
		return containsNarrowableReference(expr)
	case ast.KindCallExpression:
		return hasNarrowableArgument(expr)
	case ast.KindParenthesizedExpression:
		// if isJSDocTypeAssertion(expr) {
		// 	return false
		// }
		return isNarrowingExpression(expr.AsParenthesizedExpression().Expression)
	case ast.KindNonNullExpression:
		return isNarrowingExpression(expr.AsNonNullExpression().Expression)
	case ast.KindBinaryExpression:
		return isNarrowingBinaryExpression(expr.AsBinaryExpression())
	case ast.KindPrefixUnaryExpression:
		return expr.AsPrefixUnaryExpression().Operator == ast.KindExclamationToken && isNarrowingExpression(expr.AsPrefixUnaryExpression().Operand)
	case ast.KindTypeOfExpression:
		return isNarrowingExpression(expr.AsTypeOfExpression().Expression)
	}
	return false
}

func containsNarrowableReference(expr *ast.Node) bool {
	if isNarrowableReference(expr) {
		return true
	}
	if expr.Flags&ast.NodeFlagsOptionalChain != 0 {
		switch expr.Kind {
		case ast.KindPropertyAccessExpression:
			return containsNarrowableReference(expr.AsPropertyAccessExpression().Expression)
		case ast.KindElementAccessExpression:
			return containsNarrowableReference(expr.AsElementAccessExpression().Expression)
		case ast.KindCallExpression:
			return containsNarrowableReference(expr.AsCallExpression().Expression)
		case ast.KindNonNullExpression:
			return containsNarrowableReference(expr.AsNonNullExpression().Expression)
		}
	}
	return false
}

func isNarrowableReference(node *ast.Node) bool {
	switch node.Kind {
	case ast.KindIdentifier, ast.KindThisKeyword, ast.KindSuperKeyword, ast.KindMetaProperty:
		return true
	case ast.KindPropertyAccessExpression:
		return isNarrowableReference(node.AsPropertyAccessExpression().Expression)
	case ast.KindParenthesizedExpression:
		return isNarrowableReference(node.AsParenthesizedExpression().Expression)
	case ast.KindNonNullExpression:
		return isNarrowableReference(node.AsNonNullExpression().Expression)
	case ast.KindElementAccessExpression:
		expr := node.AsElementAccessExpression()
		return ast.IsStringOrNumericLiteralLike(expr.ArgumentExpression) ||
			ast.IsEntityNameExpression(expr.ArgumentExpression) && isNarrowableReference(expr.Expression)
	case ast.KindBinaryExpression:
		expr := node.AsBinaryExpression()
		return expr.OperatorToken.Kind == ast.KindCommaToken && isNarrowableReference(expr.Right) ||
			ast.IsAssignmentOperator(expr.OperatorToken.Kind) && ast.IsLeftHandSideExpression(expr.Left)
	}
	return false
}

func hasNarrowableArgument(expr *ast.Node) bool {
	call := expr.AsCallExpression()
	for _, argument := range call.Arguments.Nodes {
		if containsNarrowableReference(argument) {
			return true
		}
	}
	if ast.IsPropertyAccessExpression(call.Expression) {
		if containsNarrowableReference(call.Expression.AsPropertyAccessExpression().Expression) {
			return true
		}
	}
	return false
}

func isNarrowingBinaryExpression(expr *ast.BinaryExpression) bool {
	switch expr.OperatorToken.Kind {
	case ast.KindEqualsToken, ast.KindBarBarEqualsToken, ast.KindAmpersandAmpersandEqualsToken, ast.KindQuestionQuestionEqualsToken:
		return containsNarrowableReference(expr.Left)
	case ast.KindEqualsEqualsToken, ast.KindExclamationEqualsToken, ast.KindEqualsEqualsEqualsToken, ast.KindExclamationEqualsEqualsToken:
		return isNarrowableOperand(expr.Left) || isNarrowableOperand(expr.Right) ||
			isNarrowingTypeOfOperands(expr.Right, expr.Left) || isNarrowingTypeOfOperands(expr.Left, expr.Right) ||
			(ast.IsBooleanLiteral(expr.Right) && isNarrowingExpression(expr.Left) || ast.IsBooleanLiteral(expr.Left) && isNarrowingExpression(expr.Right))
	case ast.KindInstanceOfKeyword:
		return isNarrowableOperand(expr.Left)
	case ast.KindInKeyword:
		return isNarrowingExpression(expr.Right)
	case ast.KindCommaToken:
		return isNarrowingExpression(expr.Right)
	}
	return false
}

func isNarrowableOperand(expr *ast.Node) bool {
	switch expr.Kind {
	case ast.KindParenthesizedExpression:
		return isNarrowableOperand(expr.AsParenthesizedExpression().Expression)
	case ast.KindBinaryExpression:
		binary := expr.AsBinaryExpression()
		switch binary.OperatorToken.Kind {
		case ast.KindEqualsToken:
			return isNarrowableOperand(binary.Left)
		case ast.KindCommaToken:
			return isNarrowableOperand(binary.Right)
		}
	}
	return containsNarrowableReference(expr)
}

func isNarrowingTypeOfOperands(expr1 *ast.Node, expr2 *ast.Node) bool {
	return ast.IsTypeOfExpression(expr1) && isNarrowableOperand(expr1.AsTypeOfExpression().Expression) && ast.IsStringLiteralLike(expr2)
}

func (b *Binder) errorOnNode(node *ast.Node, message *diagnostics.Message, args ...any) {
	b.addDiagnostic(b.createDiagnosticForNode(node, message, args...))
}

func (b *Binder) errorOnFirstToken(node *ast.Node, message *diagnostics.Message, args ...any) {
	span := scanner.GetRangeOfTokenAtPosition(b.file, node.Pos())
	b.addDiagnostic(ast.NewDiagnostic(b.file, span, message, args...))
}

func (b *Binder) errorOrSuggestionOnNode(isError bool, node *ast.Node, message *diagnostics.Message) {
	b.errorOrSuggestionOnRange(isError, node, node, message)
}

func (b *Binder) errorOrSuggestionOnRange(isError bool, startNode *ast.Node, endNode *ast.Node, message *diagnostics.Message) {
	textRange := core.NewTextRange(scanner.GetRangeOfTokenAtPosition(b.file, startNode.Pos()).Pos(), endNode.End())
	diagnostic := ast.NewDiagnostic(b.file, textRange, message)
	if isError {
		b.addDiagnostic(diagnostic)
	} else {
		diagnostic.SetCategory(diagnostics.CategorySuggestion)
		b.file.BindSuggestionDiagnostics = append(b.file.BindSuggestionDiagnostics, diagnostic)
	}
}

// Inside the binder, we may create a diagnostic for an as-yet unbound node (with potentially no parent pointers, implying no accessible source file)
// If so, the node _must_ be in the current file (as that's the only way anything could have traversed to it to yield it as the error node)
// This version of `createDiagnosticForNode` uses the binder's context to account for this, and always yields correct diagnostics even in these situations.
func (b *Binder) createDiagnosticForNode(node *ast.Node, message *diagnostics.Message, args ...any) *ast.Diagnostic {
	return ast.NewDiagnostic(b.file, GetErrorRangeForNode(b.file, node), message, args...)
}

func (b *Binder) addDiagnostic(diagnostic *ast.Diagnostic) {
	b.file.SetBindDiagnostics(append(b.file.BindDiagnostics(), diagnostic))
}

func setParent(child *ast.Node, parent *ast.Node) {
	if child != nil {
		child.Parent = parent
	}
}

func isSignedNumericLiteral(node *ast.Node) bool {
	if node.Kind == ast.KindPrefixUnaryExpression {
		node := node.AsPrefixUnaryExpression()
		return (node.Operator == ast.KindPlusToken || node.Operator == ast.KindMinusToken) && ast.IsNumericLiteral(node.Operand)
	}
	return false
}

func getOptionalSymbolFlagForNode(node *ast.Node) ast.SymbolFlags {
	postfixToken := getPostfixTokenFromNode(node)
	return core.IfElse(postfixToken != nil && postfixToken.Kind == ast.KindQuestionToken, ast.SymbolFlagsOptional, ast.SymbolFlagsNone)
}

func getPostfixTokenFromNode(node *ast.Node) *ast.Node {
	switch node.Kind {
	case ast.KindPropertyDeclaration:
		return node.AsPropertyDeclaration().PostfixToken
	case ast.KindPropertySignature:
		return node.AsPropertySignatureDeclaration().PostfixToken
	case ast.KindMethodDeclaration:
		return node.AsMethodDeclaration().PostfixToken
	case ast.KindMethodSignature:
		return node.AsMethodSignatureDeclaration().PostfixToken
	}
	panic("Unhandled case in getPostfixTokenFromNode")
}

func nodeHasName(statement *ast.Node, id *ast.Node) bool {
	name := statement.Name()
	if name != nil {
		return ast.IsIdentifier(name) && name.AsIdentifier().Text == id.AsIdentifier().Text
	}
	if ast.IsVariableStatement(statement) {
		declarations := statement.AsVariableStatement().DeclarationList.AsVariableDeclarationList().Declarations.Nodes
		return core.Some(declarations, func(d *ast.Node) bool { return nodeHasName(d, id) })
	}
	return false
}

func isAsyncFunction(node *ast.Node) bool {
	switch node.Kind {
	case ast.KindFunctionDeclaration, ast.KindFunctionExpression, ast.KindArrowFunction, ast.KindMethodDeclaration:
		data := node.BodyData()
		return data.Body != nil && data.AsteriskToken == nil && ast.HasSyntacticModifier(node, ast.ModifierFlagsAsync)
	}
	return false
}

func isFunctionSymbol(symbol *ast.Symbol) bool {
	d := symbol.ValueDeclaration
	if d != nil {
		if ast.IsFunctionDeclaration(d) {
			return true
		}
		if ast.IsVariableDeclaration(d) {
			varDecl := d.AsVariableDeclaration()
			if varDecl.Initializer != nil {
				return ast.IsFunctionLike(varDecl.Initializer)
			}
		}
	}
	return false
}

func unreachableCodeIsError(options *core.CompilerOptions) bool {
	return options.AllowUnreachableCode == core.TSFalse
}

func unusedLabelIsError(options *core.CompilerOptions) bool {
	return options.AllowUnusedLabels == core.TSFalse
}

func isStatementCondition(node *ast.Node) bool {
	switch node.Parent.Kind {
	case ast.KindIfStatement:
		return node.Parent.AsIfStatement().Expression == node
	case ast.KindWhileStatement:
		return node.Parent.AsWhileStatement().Expression == node
	case ast.KindDoStatement:
		return node.Parent.AsDoStatement().Expression == node
	case ast.KindForStatement:
		return node.Parent.AsForStatement().Condition == node
	case ast.KindConditionalExpression:
		return node.Parent.AsConditionalExpression().Condition == node
	}
	return false
}

func isTopLevelLogicalExpression(node *ast.Node) bool {
	for ast.IsParenthesizedExpression(node.Parent) || ast.IsPrefixUnaryExpression(node.Parent) && node.Parent.AsPrefixUnaryExpression().Operator == ast.KindExclamationToken {
		node = node.Parent
	}
	return !isStatementCondition(node) && !ast.IsLogicalExpression(node.Parent) && !(ast.IsOptionalChain(node.Parent) && node.Parent.Expression() == node)
}

func isAssignmentDeclaration(decl *ast.Node) bool {
	return ast.IsBinaryExpression(decl) || ast.IsAccessExpression(decl) || ast.IsIdentifier(decl) || ast.IsCallExpression(decl)
}

func isEffectiveModuleDeclaration(node *ast.Node) bool {
	return ast.IsModuleDeclaration(node) || ast.IsIdentifier(node)
}

func getErrorRangeForArrowFunction(sourceFile *ast.SourceFile, node *ast.Node) core.TextRange {
	pos := scanner.SkipTrivia(sourceFile.Text, node.Pos())
	body := node.AsArrowFunction().Body
	if body != nil && body.Kind == ast.KindBlock {
		startLine, _ := scanner.GetLineAndCharacterOfPosition(sourceFile, body.Pos())
		endLine, _ := scanner.GetLineAndCharacterOfPosition(sourceFile, body.End())
		if startLine < endLine {
			// The arrow function spans multiple lines,
			// make the error span be the first line, inclusive.
			return core.NewTextRange(pos, scanner.GetEndLinePosition(sourceFile, startLine))
		}
	}
	return core.NewTextRange(pos, node.End())
}

func GetErrorRangeForNode(sourceFile *ast.SourceFile, node *ast.Node) core.TextRange {
	errorNode := node
	switch node.Kind {
	case ast.KindSourceFile:
		pos := scanner.SkipTrivia(sourceFile.Text, 0)
		if pos == len(sourceFile.Text) {
			return core.NewTextRange(0, 0)
		}
		return scanner.GetRangeOfTokenAtPosition(sourceFile, pos)
	// This list is a work in progress. Add missing node kinds to improve their error spans
	case ast.KindVariableDeclaration, ast.KindBindingElement, ast.KindClassDeclaration, ast.KindClassExpression, ast.KindInterfaceDeclaration,
		ast.KindModuleDeclaration, ast.KindEnumDeclaration, ast.KindEnumMember, ast.KindFunctionDeclaration, ast.KindFunctionExpression,
		ast.KindMethodDeclaration, ast.KindGetAccessor, ast.KindSetAccessor, ast.KindTypeAliasDeclaration, ast.KindPropertyDeclaration,
		ast.KindPropertySignature, ast.KindNamespaceImport:
		errorNode = ast.GetNameOfDeclaration(node)
	case ast.KindCallExpression, ast.KindNewExpression:
		errorNode = node.Expression()
		if ast.IsPropertyAccessExpression(errorNode) {
			errorNode = errorNode.Name()
		}
	case ast.KindTaggedTemplateExpression:
		errorNode = node.AsTaggedTemplateExpression().Tag
		if ast.IsPropertyAccessExpression(errorNode) {
			errorNode = errorNode.Name()
		}
	case ast.KindArrowFunction:
		return getErrorRangeForArrowFunction(sourceFile, node)
	case ast.KindCaseClause, ast.KindDefaultClause:
		start := scanner.SkipTrivia(sourceFile.Text, node.Pos())
		end := node.End()
		statements := node.AsCaseOrDefaultClause().Statements.Nodes
		if len(statements) != 0 {
			end = statements[0].Pos()
		}
		return core.NewTextRange(start, end)
	case ast.KindReturnStatement, ast.KindYieldExpression:
		pos := scanner.SkipTrivia(sourceFile.Text, node.Pos())
		return scanner.GetRangeOfTokenAtPosition(sourceFile, pos)
	case ast.KindSatisfiesExpression:
		pos := scanner.SkipTrivia(sourceFile.Text, node.AsSatisfiesExpression().Expression.End())
		return scanner.GetRangeOfTokenAtPosition(sourceFile, pos)
	case ast.KindConstructor:
		scanner := scanner.GetScannerForSourceFile(sourceFile, node.Pos())
		start := scanner.TokenStart()
		for scanner.Token() != ast.KindConstructorKeyword && scanner.Token() != ast.KindStringLiteral && scanner.Token() != ast.KindEndOfFile {
			scanner.Scan()
		}
		return core.NewTextRange(start, scanner.TokenEnd())
		// !!!
		// case KindJSDocSatisfiesTag:
		// 	pos := scanner.SkipTrivia(sourceFile.text, node.tagName.pos)
		// 	return scanner.GetRangeOfTokenAtPosition(sourceFile, pos)
	}
	if errorNode == nil {
		// If we don't have a better node, then just set the error on the first token of
		// construct.
		return scanner.GetRangeOfTokenAtPosition(sourceFile, node.Pos())
	}
	pos := errorNode.Pos()
	if !ast.NodeIsMissing(errorNode) {
		pos = scanner.SkipTrivia(sourceFile.Text, pos)
	}
	return core.NewTextRange(pos, errorNode.End())
}<|MERGE_RESOLUTION|>--- conflicted
+++ resolved
@@ -766,15 +766,9 @@
 	}
 }
 
-<<<<<<< HEAD
-func (b *Binder) declareModuleSymbol(node *ast.Node) ModuleInstanceState {
-	state := GetModuleInstanceState(node, nil /*visited*/)
-	instantiated := state != ModuleInstanceStateNonInstantiated
-=======
 func (b *Binder) declareModuleSymbol(node *ast.Node) ast.ModuleInstanceState {
 	state := ast.GetModuleInstanceState(node)
 	instantiated := state != ast.ModuleInstanceStateNonInstantiated
->>>>>>> 3f7ea7e9
 	b.declareSymbolAndAddToSymbolTable(node, core.IfElse(instantiated, ast.SymbolFlagsValueModule, ast.SymbolFlagsNamespaceModule), core.IfElse(instantiated, ast.SymbolFlagsValueModuleExcludes, ast.SymbolFlagsNamespaceModuleExcludes))
 	return state
 }
@@ -844,140 +838,6 @@
 	b.declareSymbolAndAddToSymbolTable(node, symbolFlags, symbolExcludes)
 }
 
-<<<<<<< HEAD
-func GetModuleInstanceState(node *ast.ModuleDeclarationNode, visited map[ast.NodeId]ModuleInstanceState) ModuleInstanceState {
-	module := node.AsModuleDeclaration()
-	if module.Body != nil && module.Body.Parent == nil {
-		// getModuleInstanceStateForAliasTarget needs to walk up the parent chain, so parent pointers must be set on this tree already
-		setParent(module.Body, node)
-		ast.SetParentInChildren(module.Body)
-	}
-	if module.Body != nil {
-		return getModuleInstanceStateCached(module.Body, visited)
-	} else {
-		return ModuleInstanceStateInstantiated
-	}
-}
-
-func getModuleInstanceStateCached(node *ast.Node, visited map[ast.NodeId]ModuleInstanceState) ModuleInstanceState {
-	if visited == nil {
-		visited = make(map[ast.NodeId]ModuleInstanceState)
-	}
-	nodeId := ast.GetNodeId(node)
-	if cached, ok := visited[nodeId]; ok {
-		if cached != ModuleInstanceStateUnknown {
-			return cached
-		}
-		return ModuleInstanceStateNonInstantiated
-	}
-	visited[nodeId] = ModuleInstanceStateUnknown
-	result := getModuleInstanceStateWorker(node, visited)
-	visited[nodeId] = result
-	return result
-}
-
-func getModuleInstanceStateWorker(node *ast.Node, visited map[ast.NodeId]ModuleInstanceState) ModuleInstanceState {
-	// A module is uninstantiated if it contains only
-	switch node.Kind {
-	case ast.KindInterfaceDeclaration, ast.KindTypeAliasDeclaration:
-		return ModuleInstanceStateNonInstantiated
-	case ast.KindEnumDeclaration:
-		if ast.IsEnumConst(node) {
-			return ModuleInstanceStateConstEnumOnly
-		}
-	case ast.KindImportDeclaration, ast.KindImportEqualsDeclaration:
-		if !ast.HasSyntacticModifier(node, ast.ModifierFlagsExport) {
-			return ModuleInstanceStateNonInstantiated
-		}
-	case ast.KindExportDeclaration:
-		decl := node.AsExportDeclaration()
-		if decl.ModuleSpecifier == nil && decl.ExportClause != nil && decl.ExportClause.Kind == ast.KindNamedExports {
-			state := ModuleInstanceStateNonInstantiated
-			for _, specifier := range decl.ExportClause.AsNamedExports().Elements.Nodes {
-				specifierState := getModuleInstanceStateForAliasTarget(specifier, visited)
-				if specifierState > state {
-					state = specifierState
-				}
-				if state == ModuleInstanceStateInstantiated {
-					return state
-				}
-			}
-			return state
-		}
-	case ast.KindModuleBlock:
-		state := ModuleInstanceStateNonInstantiated
-		node.ForEachChild(func(n *ast.Node) bool {
-			childState := getModuleInstanceStateCached(n, visited)
-			switch childState {
-			case ModuleInstanceStateNonInstantiated:
-				return false
-			case ModuleInstanceStateConstEnumOnly:
-				state = ModuleInstanceStateConstEnumOnly
-				return false
-			case ModuleInstanceStateInstantiated:
-				state = ModuleInstanceStateInstantiated
-				return true
-			}
-			panic("Unhandled case in getModuleInstanceStateWorker")
-		})
-		return state
-	case ast.KindModuleDeclaration:
-		return GetModuleInstanceState(node, visited)
-	case ast.KindIdentifier:
-		if node.Flags&ast.NodeFlagsIdentifierIsInJSDocNamespace != 0 {
-			return ModuleInstanceStateNonInstantiated
-		}
-	}
-	return ModuleInstanceStateInstantiated
-}
-
-func getModuleInstanceStateForAliasTarget(node *ast.Node, visited map[ast.NodeId]ModuleInstanceState) ModuleInstanceState {
-	spec := node.AsExportSpecifier()
-	name := spec.PropertyName
-	if name == nil {
-		name = spec.Name()
-	}
-	if name.Kind != ast.KindIdentifier {
-		// Skip for invalid syntax like this: export { "x" }
-		return ModuleInstanceStateInstantiated
-	}
-	for p := node.Parent; p != nil; p = p.Parent {
-		if ast.IsBlock(p) || ast.IsModuleBlock(p) || ast.IsSourceFile(p) {
-			statements := ast.GetStatementsOfBlock(p)
-			found := ModuleInstanceStateUnknown
-			for _, statement := range statements.Nodes {
-				if nodeHasName(statement, name) {
-					if statement.Parent == nil {
-						setParent(statement, p)
-						ast.SetParentInChildren(statement)
-					}
-					state := getModuleInstanceStateCached(statement, visited)
-					if found == ModuleInstanceStateUnknown || state > found {
-						found = state
-					}
-					if found == ModuleInstanceStateInstantiated {
-						return found
-					}
-					if statement.Kind == ast.KindImportEqualsDeclaration {
-						// Treat re-exports of import aliases as instantiated since they're ambiguous. This is consistent
-						// with `export import x = mod.x` being treated as instantiated:
-						//   import x = mod.x;
-						//   export { x };
-						found = ModuleInstanceStateInstantiated
-					}
-				}
-			}
-			if found != ModuleInstanceStateUnknown {
-				return found
-			}
-		}
-	}
-	// Couldn't locate, assume could refer to a value
-	return ModuleInstanceStateInstantiated
-}
-
-=======
->>>>>>> 3f7ea7e9
 func (b *Binder) setExportContextFlag(node *ast.Node) {
 	// A declaration source file or ambient module declaration that contains no export declarations (but possibly regular
 	// declarations with export modifiers) is an export context in which declarations are implicitly exported.
@@ -1766,13 +1626,8 @@
 }
 
 func (b *Binder) shouldReportErrorOnModuleDeclaration(node *ast.Node) bool {
-<<<<<<< HEAD
-	instanceState := GetModuleInstanceState(node, nil /*visited*/)
-	return instanceState == ModuleInstanceStateInstantiated || (instanceState == ModuleInstanceStateConstEnumOnly && b.options.ShouldPreserveConstEnums())
-=======
 	instanceState := ast.GetModuleInstanceState(node)
 	return instanceState == ast.ModuleInstanceStateInstantiated || (instanceState == ast.ModuleInstanceStateConstEnumOnly && b.options.ShouldPreserveConstEnums())
->>>>>>> 3f7ea7e9
 }
 
 func (b *Binder) errorOnEachUnreachableRange(node *ast.Node, isError bool) {
@@ -1813,11 +1668,7 @@
 	case ast.KindInterfaceDeclaration, ast.KindTypeAliasDeclaration:
 		return true
 	case ast.KindModuleDeclaration:
-<<<<<<< HEAD
-		return GetModuleInstanceState(s, nil /*visited*/) != ModuleInstanceStateInstantiated
-=======
 		return ast.GetModuleInstanceState(s) != ast.ModuleInstanceStateInstantiated
->>>>>>> 3f7ea7e9
 	case ast.KindEnumDeclaration:
 		return !isEnumDeclarationWithPreservedEmit(s, b.options)
 	default:
