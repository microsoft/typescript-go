package binder

import (
	"slices"
	"strconv"
	"sync"

	"github.com/microsoft/typescript-go/internal/ast"
	"github.com/microsoft/typescript-go/internal/collections"
	"github.com/microsoft/typescript-go/internal/core"
	"github.com/microsoft/typescript-go/internal/debug"
	"github.com/microsoft/typescript-go/internal/diagnostics"
	"github.com/microsoft/typescript-go/internal/scanner"
	"github.com/microsoft/typescript-go/internal/tspath"
)

type ContainerFlags int32

const (
	// The current node is not a container, and no container manipulation should happen before
	// recursing into it.
	ContainerFlagsNone ContainerFlags = 0
	// The current node is a container.  It should be set as the current container (and block-
	// container) before recursing into it.  The current node does not have locals.  Examples:
	//
	//      Classes, ObjectLiterals, TypeLiterals, Interfaces...
	ContainerFlagsIsContainer ContainerFlags = 1 << 0
	// The current node is a block-scoped-container.  It should be set as the current block-
	// container before recursing into it.  Examples:
	//
	//      Blocks (when not parented by functions), Catch clauses, For/For-in/For-of statements...
	ContainerFlagsIsBlockScopedContainer ContainerFlags = 1 << 1
	// The current node is the container of a control flow path. The current control flow should
	// be saved and restored, and a new control flow initialized within the container.
	ContainerFlagsIsControlFlowContainer                           ContainerFlags = 1 << 2
	ContainerFlagsIsFunctionLike                                   ContainerFlags = 1 << 3
	ContainerFlagsIsFunctionExpression                             ContainerFlags = 1 << 4
	ContainerFlagsHasLocals                                        ContainerFlags = 1 << 5
	ContainerFlagsIsInterface                                      ContainerFlags = 1 << 6
	ContainerFlagsIsObjectLiteralOrClassExpressionMethodOrAccessor ContainerFlags = 1 << 7
	ContainerFlagsIsThisContainer                                  ContainerFlags = 1 << 8
)

type Binder struct {
	file                    *ast.SourceFile
	bindFunc                func(*ast.Node) bool
	unreachableFlow         *ast.FlowNode
	reportedUnreachableFlow *ast.FlowNode

	container              *ast.Node
	thisContainer          *ast.Node
	blockScopeContainer    *ast.Node
	lastContainer          *ast.Node
	currentFlow            *ast.FlowNode
	currentBreakTarget     *ast.FlowLabel
	currentContinueTarget  *ast.FlowLabel
	currentReturnTarget    *ast.FlowLabel
	currentTrueTarget      *ast.FlowLabel
	currentFalseTarget     *ast.FlowLabel
	currentExceptionTarget *ast.FlowLabel
	preSwitchCaseFlow      *ast.FlowNode
	activeLabelList        *ActiveLabel
	emitFlags              ast.NodeFlags
	seenThisKeyword        bool
	hasExplicitReturn      bool
	hasFlowEffects         bool
	inStrictMode           bool
	inAssignmentPattern    bool
	seenParseError         bool
	symbolCount            int
	classifiableNames      collections.Set[string]
	symbolPool             core.Pool[ast.Symbol]
	flowNodePool           core.Pool[ast.FlowNode]
	flowListPool           core.Pool[ast.FlowList]
	singleDeclarationsPool core.Pool[*ast.Node]
}

func (b *Binder) options() core.SourceFileAffectingCompilerOptions {
	return b.file.ParseOptions().CompilerOptions
}

type ActiveLabel struct {
	next           *ActiveLabel
	breakTarget    *ast.FlowLabel
	continueTarget *ast.FlowLabel
	name           string
	referenced     bool
}

func (label *ActiveLabel) BreakTarget() *ast.FlowNode    { return label.breakTarget }
func (label *ActiveLabel) ContinueTarget() *ast.FlowNode { return label.continueTarget }

func BindSourceFile(file *ast.SourceFile) {
	// This is constructed this way to make the compiler "out-line" the function,
	// avoiding most work in the common case where the file has already been bound.
	if !file.IsBound() {
		bindSourceFile(file)
	}
}

var binderPool = sync.Pool{
	New: func() any {
		b := &Binder{}
		b.bindFunc = b.bind // Allocate closure once
		return b
	},
}

func getBinder() *Binder {
	return binderPool.Get().(*Binder)
}

func putBinder(b *Binder) {
	*b = Binder{bindFunc: b.bindFunc}
	binderPool.Put(b)
}

func bindSourceFile(file *ast.SourceFile) {
	file.BindOnce(func() {
		b := getBinder()
		defer putBinder(b)
		b.file = file
		b.inStrictMode = b.options().BindInStrictMode && !file.IsDeclarationFile || ast.IsExternalModule(file)
		b.unreachableFlow = b.newFlowNode(ast.FlowFlagsUnreachable)
		b.reportedUnreachableFlow = b.newFlowNode(ast.FlowFlagsUnreachable)
		b.bind(file.AsNode())
		file.SymbolCount = b.symbolCount
		file.ClassifiableNames = b.classifiableNames
	})
}

func (b *Binder) newSymbol(flags ast.SymbolFlags, name string) *ast.Symbol {
	b.symbolCount++
	result := b.symbolPool.New()
	result.Flags = flags
	result.Name = name
	return result
}

/**
 * Declares a Symbol for the node and adds it to symbols. Reports errors for conflicting identifier names.
 * @param symbolTable - The symbol table which node will be added to.
 * @param parent - node's parent declaration.
 * @param node - The declaration to be added to the symbol table
 * @param includes - The SymbolFlags that node has in addition to its declaration type (eg: export, ambient, etc.)
 * @param excludes - The flags which node cannot be declared alongside in a symbol table. Used to report forbidden declarations.
 */
func (b *Binder) declareSymbol(symbolTable ast.SymbolTable, parent *ast.Symbol, node *ast.Node, includes ast.SymbolFlags, excludes ast.SymbolFlags) *ast.Symbol {
	return b.declareSymbolEx(symbolTable, parent, node, includes, excludes, false /*isReplaceableByMethod*/, false /*isComputedName*/)
}

func (b *Binder) declareSymbolEx(symbolTable ast.SymbolTable, parent *ast.Symbol, node *ast.Node, includes ast.SymbolFlags, excludes ast.SymbolFlags, isReplaceableByMethod bool, isComputedName bool) *ast.Symbol {
	debug.Assert(isComputedName || !ast.HasDynamicName(node))
	isDefaultExport := ast.HasSyntacticModifier(node, ast.ModifierFlagsDefault) || ast.IsExportSpecifier(node) && ast.ModuleExportNameIsDefault(node.AsExportSpecifier().Name())
	// The exported symbol for an export default function/class node is always named "default"
	var name string
	switch {
	case isComputedName:
		name = ast.InternalSymbolNameComputed
	case isDefaultExport && parent != nil:
		name = ast.InternalSymbolNameDefault
	default:
		name = b.getDeclarationName(node)
	}
	var symbol *ast.Symbol
	if name == ast.InternalSymbolNameMissing {
		symbol = b.newSymbol(ast.SymbolFlagsNone, ast.InternalSymbolNameMissing)
	} else {
		// Check and see if the symbol table already has a symbol with this name.  If not,
		// create a new symbol with this name and add it to the table.  Note that we don't
		// give the new symbol any flags *yet*.  This ensures that it will not conflict
		// with the 'excludes' flags we pass in.
		//
		// If we do get an existing symbol, see if it conflicts with the new symbol we're
		// creating.  For example, a 'var' symbol and a 'class' symbol will conflict within
		// the same symbol table.  If we have a conflict, report the issue on each
		// declaration we have for this symbol, and then create a new symbol for this
		// declaration.
		//
		// Note that when properties declared in Javascript constructors
		// (marked by isReplaceableByMethod) conflict with another symbol, the property loses.
		// Always. This allows the common Javascript pattern of overwriting a prototype method
		// with an bound instance method of the same type: `this.method = this.method.bind(this)`
		//
		// If we created a new symbol, either because we didn't have a symbol with this name
		// in the symbol table, or we conflicted with an existing symbol, then just add this
		// node as the sole declaration of the new symbol.
		//
		// Otherwise, we'll be merging into a compatible existing symbol (for example when
		// you have multiple 'vars' with the same name in the same container).  In this case
		// just add this node into the declarations list of the symbol.
		symbol = symbolTable[name]
		if includes&ast.SymbolFlagsClassifiable != 0 {
			b.classifiableNames.Add(name)
		}
		if symbol == nil {
			symbol = b.newSymbol(ast.SymbolFlagsNone, name)
			symbolTable[name] = symbol
			if isReplaceableByMethod {
				symbol.Flags |= ast.SymbolFlagsReplaceableByMethod
			}
		} else if isReplaceableByMethod && symbol.Flags&ast.SymbolFlagsReplaceableByMethod == 0 {
			// A symbol already exists, so don't add this as a declaration.
			return symbol
		} else if symbol.Flags&excludes != 0 {
			if symbol.Flags&ast.SymbolFlagsReplaceableByMethod != 0 {
				// Javascript constructor-declared symbols can be discarded in favor of
				// prototype symbols like methods.
				symbol = b.newSymbol(ast.SymbolFlagsNone, name)
				symbolTable[name] = symbol
			} else if !(includes&ast.SymbolFlagsVariable != 0 && symbol.Flags&ast.SymbolFlagsAssignment != 0 ||
				includes&ast.SymbolFlagsAssignment != 0 && symbol.Flags&ast.SymbolFlagsVariable != 0) {
				// Assignment declarations are allowed to merge with variables, no matter what other flags they have.
				// Report errors every position with duplicate declaration
				// Report errors on previous encountered declarations
				var message *diagnostics.Message
				if symbol.Flags&ast.SymbolFlagsBlockScopedVariable != 0 {
					message = diagnostics.Cannot_redeclare_block_scoped_variable_0
				} else {
					message = diagnostics.Duplicate_identifier_0
				}
				messageNeedsName := true
				if symbol.Flags&ast.SymbolFlagsEnum != 0 || includes&ast.SymbolFlagsEnum != 0 {
					message = diagnostics.Enum_declarations_can_only_merge_with_namespace_or_other_enum_declarations
					messageNeedsName = false
				}
				multipleDefaultExports := false
				if len(symbol.Declarations) != 0 {
					// If the current node is a default export of some sort, then check if
					// there are any other default exports that we need to error on.
					// We'll know whether we have other default exports depending on if `symbol` already has a declaration list set.
					if isDefaultExport {
						message = diagnostics.A_module_cannot_have_multiple_default_exports
						messageNeedsName = false
						multipleDefaultExports = true
					} else {
						// This is to properly report an error in the case "export default { }" is after export default of class declaration or function declaration.
						// Error on multiple export default in the following case:
						// 1. multiple export default of class declaration or function declaration by checking NodeFlags.Default
						// 2. multiple export default of export assignment. This one doesn't have NodeFlags.Default on (as export default doesn't considered as modifiers)
						if len(symbol.Declarations) != 0 && ast.IsExportAssignment(node) && !node.AsExportAssignment().IsExportEquals {
							message = diagnostics.A_module_cannot_have_multiple_default_exports
							messageNeedsName = false
							multipleDefaultExports = true
						}
					}
				}
				var declarationName *ast.Node = ast.GetNameOfDeclaration(node)
				if declarationName == nil {
					declarationName = node
				}
				var diag *ast.Diagnostic
				if messageNeedsName {
					diag = b.createDiagnosticForNode(declarationName, message, b.getDisplayName(node))
				} else {
					diag = b.createDiagnosticForNode(declarationName, message)
				}
				if ast.IsTypeAliasDeclaration(node) && ast.NodeIsMissing(node.Type()) && ast.HasSyntacticModifier(node, ast.ModifierFlagsExport) && symbol.Flags&(ast.SymbolFlagsAlias|ast.SymbolFlagsType|ast.SymbolFlagsNamespace) != 0 {
					// export type T; - may have meant export type { T }?
					diag.AddRelatedInfo(b.createDiagnosticForNode(node, diagnostics.Did_you_mean_0, "export type { "+node.AsTypeAliasDeclaration().Name().Text()+" }"))
				}
				for index, declaration := range symbol.Declarations {
					var decl *ast.Node = ast.GetNameOfDeclaration(declaration)
					if decl == nil {
						decl = declaration
					}
					var d *ast.Diagnostic
					if messageNeedsName {
						d = b.createDiagnosticForNode(decl, message, b.getDisplayName(declaration))
					} else {
						d = b.createDiagnosticForNode(decl, message)
					}
					if multipleDefaultExports {
						d.AddRelatedInfo(b.createDiagnosticForNode(declarationName, core.IfElse(index == 0, diagnostics.Another_export_default_is_here, diagnostics.X_and_here)))
					}
					b.addDiagnostic(d)
					if multipleDefaultExports {
						diag.AddRelatedInfo(b.createDiagnosticForNode(decl, diagnostics.The_first_export_default_is_here))
					}
				}
				b.addDiagnostic(diag)
				// When get or set accessor conflicts with a non-accessor or an accessor of a different kind, we mark
				// the symbol as a full accessor such that all subsequent declarations are considered conflicting. This
				// for example ensures that a get accessor followed by a non-accessor followed by a set accessor with the
				// same name are all marked as duplicates.
				if symbol.Flags&ast.SymbolFlagsAccessor != 0 && symbol.Flags&ast.SymbolFlagsAccessor != includes&ast.SymbolFlagsAccessor {
					symbol.Flags |= ast.SymbolFlagsAccessor
				}
				symbol = b.newSymbol(ast.SymbolFlagsNone, name)
			}
		}
	}
	b.addDeclarationToSymbol(symbol, node, includes)
	if symbol.Parent == nil {
		symbol.Parent = parent
	} else if symbol.Parent != parent {
		panic("Existing symbol parent should match new one")
	}
	return symbol
}

// Should not be called on a declaration with a computed property name,
// unless it is a well known Symbol.
func (b *Binder) getDeclarationName(node *ast.Node) string {
	if ast.IsExportAssignment(node) {
		return core.IfElse(node.AsExportAssignment().IsExportEquals, ast.InternalSymbolNameExportEquals, ast.InternalSymbolNameDefault)
	} else if ast.IsJSExportAssignment(node) {
		return ast.InternalSymbolNameExportEquals
	}
	name := ast.GetNameOfDeclaration(node)
	if name != nil {
		if ast.IsAmbientModule(node) {
			moduleName := name.Text()
			if ast.IsGlobalScopeAugmentation(node) {
				return ast.InternalSymbolNameGlobal
			}
			return "\"" + moduleName + "\""
		}
		if ast.IsPrivateIdentifier(name) {
			// containingClass exists because private names only allowed inside classes
			containingClass := ast.GetContainingClass(node)
			if containingClass == nil {
				// we can get here in cases where there is already a parse error.
				return ast.InternalSymbolNameMissing
			}
			return GetSymbolNameForPrivateIdentifier(containingClass.Symbol(), name.Text())
		}
		if ast.IsPropertyNameLiteral(name) || ast.IsJsxNamespacedName(name) {
			return name.Text()
		}
		if ast.IsComputedPropertyName(name) {
			nameExpression := name.Expression()
			// treat computed property names where expression is string/numeric literal as just string/numeric literal
			if ast.IsStringOrNumericLiteralLike(nameExpression) {
				return nameExpression.Text()
			}
			if ast.IsSignedNumericLiteral(nameExpression) {
				unaryExpression := nameExpression.AsPrefixUnaryExpression()
				return scanner.TokenToString(unaryExpression.Operator) + unaryExpression.Operand.Text()
			}
			panic("Only computed properties with literal names have declaration names")
		}
		return ast.InternalSymbolNameMissing
	}
	switch node.Kind {
	case ast.KindConstructor:
		return ast.InternalSymbolNameConstructor
	case ast.KindFunctionType, ast.KindCallSignature:
		return ast.InternalSymbolNameCall
	case ast.KindConstructorType, ast.KindConstructSignature:
		return ast.InternalSymbolNameNew
	case ast.KindIndexSignature:
		return ast.InternalSymbolNameIndex
	case ast.KindExportDeclaration:
		return ast.InternalSymbolNameExportStar
	case ast.KindSourceFile:
		return ast.InternalSymbolNameExportEquals
	}
	return ast.InternalSymbolNameMissing
}

func (b *Binder) getDisplayName(node *ast.Node) string {
	nameNode := node.Name()
	if nameNode != nil {
		return scanner.DeclarationNameToString(nameNode)
	}
	name := b.getDeclarationName(node)
	if name != ast.InternalSymbolNameMissing {
		return name
	}
	return "(Missing)"
}

func GetSymbolNameForPrivateIdentifier(containingClassSymbol *ast.Symbol, description string) string {
	return ast.InternalSymbolNamePrefix + "#" + strconv.Itoa(int(ast.GetSymbolId(containingClassSymbol))) + "@" + description
}

func (b *Binder) declareModuleMember(node *ast.Node, symbolFlags ast.SymbolFlags, symbolExcludes ast.SymbolFlags) *ast.Symbol {
	container := b.container
	if ast.IsCommonJSExport(node) {
		container = b.file.AsNode()
	}
	hasExportModifier := ast.GetCombinedModifierFlags(node)&ast.ModifierFlagsExport != 0 || ast.IsImplicitlyExportedJSTypeAlias(node)
	if symbolFlags&ast.SymbolFlagsAlias != 0 {
		if node.Kind == ast.KindExportSpecifier || (node.Kind == ast.KindImportEqualsDeclaration && hasExportModifier) {
			return b.declareSymbol(ast.GetExports(container.Symbol()), container.Symbol(), node, symbolFlags, symbolExcludes)
		}
		return b.declareSymbol(ast.GetLocals(container), nil /*parent*/, node, symbolFlags, symbolExcludes)
	}
	// Exported module members are given 2 symbols: A local symbol that is classified with an ExportValue flag,
	// and an associated export symbol with all the correct flags set on it. There are 2 main reasons:
	//
	//   1. We treat locals and exports of the same name as mutually exclusive within a container.
	//      That means the binder will issue a Duplicate Identifier error if you mix locals and exports
	//      with the same name in the same container.
	//      TODO: Make this a more specific error and decouple it from the exclusion logic.
	//   2. When we checkIdentifier in the checker, we set its resolved symbol to the local symbol,
	//      but return the export symbol (by calling getExportSymbolOfValueSymbolIfExported). That way
	//      when the emitter comes back to it, it knows not to qualify the name if it was found in a containing scope.
	//
	// NOTE: Nested ambient modules always should go to to 'locals' table to prevent their automatic merge
	//       during global merging in the checker. Why? The only case when ambient module is permitted inside another module is module augmentation
	//       and this case is specially handled. Module augmentations should only be merged with original module definition
	//       and should never be merged directly with other augmentation, and the latter case would be possible if automatic merge is allowed.
	if !ast.IsAmbientModule(node) && (hasExportModifier || ast.IsCommonJSExport(node) || container.Flags&ast.NodeFlagsExportContext != 0) {
		if !ast.IsLocalsContainer(container) || (ast.HasSyntacticModifier(node, ast.ModifierFlagsDefault) && b.getDeclarationName(node) == ast.InternalSymbolNameMissing) || ast.IsCommonJSExport(node) {
			return b.declareSymbol(ast.GetExports(container.Symbol()), container.Symbol(), node, symbolFlags, symbolExcludes)
			// No local symbol for an unnamed default!
		}
		exportKind := ast.SymbolFlagsNone
		if symbolFlags&ast.SymbolFlagsValue != 0 {
			exportKind = ast.SymbolFlagsExportValue
		}
		local := b.declareSymbol(ast.GetLocals(container), nil /*parent*/, node, exportKind, symbolExcludes)
		local.ExportSymbol = b.declareSymbol(ast.GetExports(container.Symbol()), container.Symbol(), node, symbolFlags, symbolExcludes)
		node.ExportableData().LocalSymbol = local
		return local
	}
	return b.declareSymbol(ast.GetLocals(container), nil /*parent*/, node, symbolFlags, symbolExcludes)
}

func (b *Binder) declareClassMember(node *ast.Node, symbolFlags ast.SymbolFlags, symbolExcludes ast.SymbolFlags) *ast.Symbol {
	if ast.IsStatic(node) {
		return b.declareSymbol(ast.GetExports(b.container.Symbol()), b.container.Symbol(), node, symbolFlags, symbolExcludes)
	}
	return b.declareSymbol(ast.GetMembers(b.container.Symbol()), b.container.Symbol(), node, symbolFlags, symbolExcludes)
}

func (b *Binder) declareSourceFileMember(node *ast.Node, symbolFlags ast.SymbolFlags, symbolExcludes ast.SymbolFlags) *ast.Symbol {
	if ast.IsExternalOrCommonJSModule(b.file) {
		return b.declareModuleMember(node, symbolFlags, symbolExcludes)
	}
	return b.declareSymbol(ast.GetLocals(b.file.AsNode()), nil /*parent*/, node, symbolFlags, symbolExcludes)
}

func (b *Binder) declareSymbolAndAddToSymbolTable(node *ast.Node, symbolFlags ast.SymbolFlags, symbolExcludes ast.SymbolFlags) *ast.Symbol {
	switch b.container.Kind {
	case ast.KindModuleDeclaration:
		return b.declareModuleMember(node, symbolFlags, symbolExcludes)
	case ast.KindSourceFile:
		return b.declareSourceFileMember(node, symbolFlags, symbolExcludes)
	case ast.KindClassExpression, ast.KindClassDeclaration:
		return b.declareClassMember(node, symbolFlags, symbolExcludes)
	case ast.KindEnumDeclaration:
		return b.declareSymbol(ast.GetExports(b.container.Symbol()), b.container.Symbol(), node, symbolFlags, symbolExcludes)
	case ast.KindTypeLiteral, ast.KindObjectLiteralExpression, ast.KindInterfaceDeclaration, ast.KindJsxAttributes:
		return b.declareSymbol(ast.GetMembers(b.container.Symbol()), b.container.Symbol(), node, symbolFlags, symbolExcludes)
	case ast.KindFunctionType, ast.KindConstructorType, ast.KindCallSignature, ast.KindConstructSignature,
		ast.KindIndexSignature, ast.KindMethodDeclaration, ast.KindMethodSignature, ast.KindConstructor, ast.KindGetAccessor,
		ast.KindSetAccessor, ast.KindFunctionDeclaration, ast.KindFunctionExpression, ast.KindArrowFunction,
		ast.KindClassStaticBlockDeclaration, ast.KindTypeAliasDeclaration, ast.KindJSTypeAliasDeclaration, ast.KindMappedType:
		return b.declareSymbol(ast.GetLocals(b.container), nil /*parent*/, node, symbolFlags, symbolExcludes)
	}
	panic("Unhandled case in declareSymbolAndAddToSymbolTable")
}

func (b *Binder) newFlowNode(flags ast.FlowFlags) *ast.FlowNode {
	result := b.flowNodePool.New()
	result.Flags = flags
	return result
}

func (b *Binder) newFlowNodeEx(flags ast.FlowFlags, node *ast.Node, antecedent *ast.FlowNode) *ast.FlowNode {
	result := b.newFlowNode(flags)
	result.Node = node
	result.Antecedent = antecedent
	return result
}

func (b *Binder) createLoopLabel() *ast.FlowLabel {
	return b.newFlowNode(ast.FlowFlagsLoopLabel)
}

func (b *Binder) createBranchLabel() *ast.FlowLabel {
	return b.newFlowNode(ast.FlowFlagsBranchLabel)
}

func (b *Binder) createReduceLabel(target *ast.FlowLabel, antecedents *ast.FlowList, antecedent *ast.FlowNode) *ast.FlowNode {
	return b.newFlowNodeEx(ast.FlowFlagsReduceLabel, ast.NewFlowReduceLabelData(target, antecedents), antecedent)
}

func (b *Binder) createFlowCondition(flags ast.FlowFlags, antecedent *ast.FlowNode, expression *ast.Node) *ast.FlowNode {
	if antecedent.Flags&ast.FlowFlagsUnreachable != 0 {
		return antecedent
	}
	if expression == nil {
		if flags&ast.FlowFlagsTrueCondition != 0 {
			return antecedent
		}
		return b.unreachableFlow
	}
	if (expression.Kind == ast.KindTrueKeyword && flags&ast.FlowFlagsFalseCondition != 0 || expression.Kind == ast.KindFalseKeyword && flags&ast.FlowFlagsTrueCondition != 0) && !ast.IsExpressionOfOptionalChainRoot(expression) && !ast.IsNullishCoalesce(expression.Parent) {
		return b.unreachableFlow
	}
	if !isNarrowingExpression(expression) {
		return antecedent
	}
	setFlowNodeReferenced(antecedent)
	return b.newFlowNodeEx(flags, expression, antecedent)
}

func (b *Binder) createFlowMutation(flags ast.FlowFlags, antecedent *ast.FlowNode, node *ast.Node) *ast.FlowNode {
	setFlowNodeReferenced(antecedent)
	b.hasFlowEffects = true
	result := b.newFlowNodeEx(flags, node, antecedent)
	if b.currentExceptionTarget != nil {
		b.addAntecedent(b.currentExceptionTarget, result)
	}
	return result
}

func (b *Binder) createFlowSwitchClause(antecedent *ast.FlowNode, switchStatement *ast.Node, clauseStart int, clauseEnd int) *ast.FlowNode {
	setFlowNodeReferenced(antecedent)
	return b.newFlowNodeEx(ast.FlowFlagsSwitchClause, ast.NewFlowSwitchClauseData(switchStatement, clauseStart, clauseEnd), antecedent)
}

func (b *Binder) createFlowCall(antecedent *ast.FlowNode, node *ast.Node) *ast.FlowNode {
	setFlowNodeReferenced(antecedent)
	b.hasFlowEffects = true
	return b.newFlowNodeEx(ast.FlowFlagsCall, node, antecedent)
}

func (b *Binder) newFlowList(head *ast.FlowNode, tail *ast.FlowList) *ast.FlowList {
	result := b.flowListPool.New()
	result.Flow = head
	result.Next = tail
	return result
}

func (b *Binder) combineFlowLists(head *ast.FlowList, tail *ast.FlowList) *ast.FlowList {
	if head == nil {
		return tail
	}
	return b.newFlowList(head.Flow, b.combineFlowLists(head.Next, tail))
}

func (b *Binder) newSingleDeclaration(declaration *ast.Node) []*ast.Node {
	return b.singleDeclarationsPool.NewSlice1(declaration)
}

func setFlowNodeReferenced(flow *ast.FlowNode) {
	// On first reference we set the Referenced flag, thereafter we set the Shared flag
	if flow.Flags&ast.FlowFlagsReferenced == 0 {
		flow.Flags |= ast.FlowFlagsReferenced
	} else {
		flow.Flags |= ast.FlowFlagsShared
	}
}

func (b *Binder) addAntecedent(label *ast.FlowLabel, antecedent *ast.FlowNode) {
	if antecedent.Flags&ast.FlowFlagsUnreachable != 0 {
		return
	}
	// If antecedent isn't already on the Antecedents list, add it to the end of the list
	var last *ast.FlowList
	for list := label.Antecedents; list != nil; list = list.Next {
		if list.Flow == antecedent {
			return
		}
		last = list
	}
	if last == nil {
		label.Antecedents = b.newFlowList(antecedent, nil)
	} else {
		last.Next = b.newFlowList(antecedent, nil)
	}
	setFlowNodeReferenced(antecedent)
}

func (b *Binder) finishFlowLabel(label *ast.FlowLabel) *ast.FlowNode {
	if label.Antecedents == nil {
		return b.unreachableFlow
	}
	if label.Antecedents.Next == nil {
		return label.Antecedents.Flow
	}
	return label
}

func (b *Binder) bind(node *ast.Node) bool {
	if node == nil {
		return false
	}
	saveInStrictMode := b.inStrictMode
	// Even though in the AST the jsdoc @typedef node belongs to the current node,
	// its symbol might be in the same scope with the current node's symbol. Consider:
	//
	//     /** @typedef {string | number} MyType */
	//     function foo();
	//
	// Here the current node is "foo", which is a container, but the scope of "MyType" should
	// not be inside "foo". Therefore we always bind @typedef before bind the parent node,
	// and skip binding this tag later when binding all the other jsdoc tags.

	// First we bind declaration nodes to a symbol if possible. We'll both create a symbol
	// and then potentially add the symbol to an appropriate symbol table. Possible
	// destination symbol tables are:
	//
	//  1) The 'exports' table of the current container's symbol.
	//  2) The 'members' table of the current container's symbol.
	//  3) The 'locals' table of the current container.
	//
	// However, not all symbols will end up in any of these tables. 'Anonymous' symbols
	// (like TypeLiterals for example) will not be put in any table.
	switch node.Kind {
	case ast.KindIdentifier:
		node.AsIdentifier().FlowNode = b.currentFlow
		b.checkContextualIdentifier(node)
	case ast.KindThisKeyword, ast.KindSuperKeyword:
		node.AsKeywordExpression().FlowNode = b.currentFlow
	case ast.KindQualifiedName:
		if b.currentFlow != nil && ast.IsPartOfTypeQuery(node) {
			node.AsQualifiedName().FlowNode = b.currentFlow
		}
	case ast.KindMetaProperty:
		node.AsMetaProperty().FlowNode = b.currentFlow
	case ast.KindPrivateIdentifier:
		b.checkPrivateIdentifier(node)
	case ast.KindPropertyAccessExpression, ast.KindElementAccessExpression:
		if b.currentFlow != nil && isNarrowableReference(node) {
			setFlowNode(node, b.currentFlow)
		}
	case ast.KindBinaryExpression:
		switch ast.GetAssignmentDeclarationKind(node.AsBinaryExpression()) {
		case ast.JSDeclarationKindProperty:
			b.bindExpandoPropertyAssignment(node)
		case ast.JSDeclarationKindThisProperty:
			b.bindThisPropertyAssignment(node)
		}
		b.checkStrictModeBinaryExpression(node)
	case ast.KindCatchClause:
		b.checkStrictModeCatchClause(node)
	case ast.KindDeleteExpression:
		b.checkStrictModeDeleteExpression(node)
	case ast.KindPostfixUnaryExpression:
		b.checkStrictModePostfixUnaryExpression(node)
	case ast.KindPrefixUnaryExpression:
		b.checkStrictModePrefixUnaryExpression(node)
	case ast.KindWithStatement:
		b.checkStrictModeWithStatement(node)
	case ast.KindLabeledStatement:
		b.checkStrictModeLabeledStatement(node)
	case ast.KindThisType:
		b.seenThisKeyword = true
	case ast.KindTypeParameter:
		b.bindTypeParameter(node)
	case ast.KindParameter:
		b.bindParameter(node)
	case ast.KindVariableDeclaration:
		b.bindVariableDeclarationOrBindingElement(node)
	case ast.KindBindingElement:
		node.AsBindingElement().FlowNode = b.currentFlow
		b.bindVariableDeclarationOrBindingElement(node)
	case ast.KindCommonJSExport:
		b.declareModuleMember(node, ast.SymbolFlagsFunctionScopedVariable, ast.SymbolFlagsFunctionScopedVariableExcludes)
	case ast.KindPropertyDeclaration, ast.KindPropertySignature:
		b.bindPropertyWorker(node)
	case ast.KindPropertyAssignment, ast.KindShorthandPropertyAssignment:
		b.bindPropertyOrMethodOrAccessor(node, ast.SymbolFlagsProperty, ast.SymbolFlagsPropertyExcludes)
	case ast.KindEnumMember:
		b.bindPropertyOrMethodOrAccessor(node, ast.SymbolFlagsEnumMember, ast.SymbolFlagsEnumMemberExcludes)
	case ast.KindCallSignature, ast.KindConstructSignature, ast.KindIndexSignature:
		b.declareSymbolAndAddToSymbolTable(node, ast.SymbolFlagsSignature, ast.SymbolFlagsNone)
	case ast.KindMethodDeclaration, ast.KindMethodSignature:
		b.bindPropertyOrMethodOrAccessor(node, ast.SymbolFlagsMethod|getOptionalSymbolFlagForNode(node), core.IfElse(ast.IsObjectLiteralMethod(node), ast.SymbolFlagsPropertyExcludes, ast.SymbolFlagsMethodExcludes))
	case ast.KindFunctionDeclaration:
		b.bindFunctionDeclaration(node)
	case ast.KindConstructor:
		b.declareSymbolAndAddToSymbolTable(node, ast.SymbolFlagsConstructor, ast.SymbolFlagsNone)
	case ast.KindGetAccessor:
		b.bindPropertyOrMethodOrAccessor(node, ast.SymbolFlagsGetAccessor, ast.SymbolFlagsGetAccessorExcludes)
	case ast.KindSetAccessor:
		b.bindPropertyOrMethodOrAccessor(node, ast.SymbolFlagsSetAccessor, ast.SymbolFlagsSetAccessorExcludes)
	case ast.KindFunctionType, ast.KindConstructorType:
		b.bindFunctionOrConstructorType(node)
	case ast.KindTypeLiteral, ast.KindMappedType:
		b.bindAnonymousDeclaration(node, ast.SymbolFlagsTypeLiteral, ast.InternalSymbolNameType)
	case ast.KindObjectLiteralExpression:
		b.bindAnonymousDeclaration(node, ast.SymbolFlagsObjectLiteral, ast.InternalSymbolNameObject)
	case ast.KindFunctionExpression, ast.KindArrowFunction:
		b.bindFunctionExpression(node)
	case ast.KindClassExpression, ast.KindClassDeclaration:
		b.inStrictMode = true
		b.bindClassLikeDeclaration(node)
	case ast.KindInterfaceDeclaration:
		b.bindBlockScopedDeclaration(node, ast.SymbolFlagsInterface, ast.SymbolFlagsInterfaceExcludes)
	case ast.KindCallExpression:
		b.bindCallExpression(node)
	case ast.KindTypeAliasDeclaration, ast.KindJSTypeAliasDeclaration:
		b.bindBlockScopedDeclaration(node, ast.SymbolFlagsTypeAlias, ast.SymbolFlagsTypeAliasExcludes)
	case ast.KindEnumDeclaration:
		b.bindEnumDeclaration(node)
	case ast.KindModuleDeclaration:
		b.bindModuleDeclaration(node)
	case ast.KindImportEqualsDeclaration, ast.KindNamespaceImport, ast.KindImportSpecifier, ast.KindExportSpecifier:
		b.declareSymbolAndAddToSymbolTable(node, ast.SymbolFlagsAlias, ast.SymbolFlagsAliasExcludes)
	case ast.KindNamespaceExportDeclaration:
		b.bindNamespaceExportDeclaration(node)
	case ast.KindImportClause:
		b.bindImportClause(node)
	case ast.KindExportDeclaration:
		b.bindExportDeclaration(node)
	case ast.KindExportAssignment, ast.KindJSExportAssignment:
		b.bindExportAssignment(node)
	case ast.KindSourceFile:
		b.updateStrictModeStatementList(node.StatementList())
		b.bindSourceFileIfExternalModule()
	case ast.KindBlock:
		if ast.IsFunctionLikeOrClassStaticBlockDeclaration(node.Parent) {
			b.updateStrictModeStatementList(node.StatementList())
		}
	case ast.KindModuleBlock:
		b.updateStrictModeStatementList(node.StatementList())
	case ast.KindJsxAttributes:
		b.bindJsxAttributes(node)
	case ast.KindJsxAttribute:
		b.bindJsxAttribute(node, ast.SymbolFlagsProperty, ast.SymbolFlagsPropertyExcludes)
	}
	// Then we recurse into the children of the node to bind them as well. For certain
	// symbols we do specialized work when we recurse. For example, we'll keep track of
	// the current 'container' node when it changes. This helps us know which symbol table
	// a local should go into for example. Since terminal nodes are known not to have
	// children, as an optimization we don't process those.
	thisNodeOrAnySubnodesHasError := node.Flags&ast.NodeFlagsThisNodeHasError != 0
	if node.Kind > ast.KindLastToken {
		saveSeenParseError := b.seenParseError
		b.seenParseError = false
		containerFlags := GetContainerFlags(node)
		if containerFlags == ContainerFlagsNone {
			b.bindChildren(node)
		} else {
			b.bindContainer(node, containerFlags)
		}
		if b.seenParseError {
			thisNodeOrAnySubnodesHasError = true
		}
		b.seenParseError = saveSeenParseError
	}
	if thisNodeOrAnySubnodesHasError {
		node.Flags |= ast.NodeFlagsThisNodeOrAnySubNodesHasError
		b.seenParseError = true
	}
	b.inStrictMode = saveInStrictMode
	return false
}

func (b *Binder) bindPropertyWorker(node *ast.Node) {
	isAutoAccessor := ast.IsAutoAccessorPropertyDeclaration(node)
	includes := core.IfElse(isAutoAccessor, ast.SymbolFlagsAccessor, ast.SymbolFlagsProperty)
	excludes := core.IfElse(isAutoAccessor, ast.SymbolFlagsAccessorExcludes, ast.SymbolFlagsPropertyExcludes)
	b.bindPropertyOrMethodOrAccessor(node, includes|getOptionalSymbolFlagForNode(node), excludes)
}

func (b *Binder) bindSourceFileIfExternalModule() {
	b.setExportContextFlag(b.file.AsNode())
	if ast.IsExternalOrCommonJSModule(b.file) {
		b.bindSourceFileAsExternalModule()
	} else if ast.IsJsonSourceFile(b.file) {
		b.bindSourceFileAsExternalModule()
		// Create symbol equivalent for the module.exports = {}
		originalSymbol := b.file.Symbol
		b.declareSymbol(ast.GetSymbolTable(&b.file.Symbol.Exports), b.file.Symbol, b.file.AsNode(), ast.SymbolFlagsProperty, ast.SymbolFlagsAll)
		b.file.Symbol = originalSymbol
	}
}

func (b *Binder) bindSourceFileAsExternalModule() {
	b.bindAnonymousDeclaration(b.file.AsNode(), ast.SymbolFlagsValueModule, "\""+tspath.RemoveFileExtension(b.file.FileName())+"\"")
}

func (b *Binder) bindModuleDeclaration(node *ast.Node) {
	b.setExportContextFlag(node)
	if ast.IsAmbientModule(node) {
		if ast.HasSyntacticModifier(node, ast.ModifierFlagsExport) {
			b.errorOnFirstToken(node, diagnostics.X_export_modifier_cannot_be_applied_to_ambient_modules_and_module_augmentations_since_they_are_always_visible)
		}
		if ast.IsModuleAugmentationExternal(node) {
			b.declareModuleSymbol(node)
		} else {
			name := node.AsModuleDeclaration().Name()
			symbol := b.declareSymbolAndAddToSymbolTable(node, ast.SymbolFlagsValueModule, ast.SymbolFlagsValueModuleExcludes)

			if ast.IsStringLiteral(name) {
				pattern := core.TryParsePattern(name.Text())
				if !pattern.IsValid() {
					// An invalid pattern - must have multiple wildcards.
					b.errorOnFirstToken(name, diagnostics.Pattern_0_can_have_at_most_one_Asterisk_character, name.Text())
				} else if pattern.StarIndex >= 0 {
					b.file.PatternAmbientModules = append(b.file.PatternAmbientModules, &ast.PatternAmbientModule{Pattern: pattern, Symbol: symbol})
				}
			}
		}
	} else {
		state := b.declareModuleSymbol(node)
		if state != ast.ModuleInstanceStateNonInstantiated {
<<<<<<< HEAD
			symbol := node.AsModuleDeclaration().Symbol
			if (symbol.Flags&(ast.SymbolFlagsFunction|ast.SymbolFlagsClass|ast.SymbolFlagsRegularEnum) == 0) &&
				state == ast.ModuleInstanceStateConstEnumOnly &&
				symbol.Flags&ast.SymbolFlagsConstEnumOnlyModule == 0 {
				symbol.Flags |= ast.SymbolFlagsConstEnumOnlyModule
			} else {
=======
			symbol := node.Symbol()
			if symbol.Flags&(ast.SymbolFlagsFunction|ast.SymbolFlagsClass|ast.SymbolFlagsRegularEnum) != 0 || state != ast.ModuleInstanceStateConstEnumOnly {
				// if module was already merged with some function, class or non-const enum, treat it as non-const-enum-only
>>>>>>> 35a5221f
				symbol.Flags &^= ast.SymbolFlagsConstEnumOnlyModule
			}
		}
	}
}

func (b *Binder) declareModuleSymbol(node *ast.Node) ast.ModuleInstanceState {
	state := ast.GetModuleInstanceState(node)
	instantiated := state != ast.ModuleInstanceStateNonInstantiated
	b.declareSymbolAndAddToSymbolTable(node, core.IfElse(instantiated, ast.SymbolFlagsValueModule, ast.SymbolFlagsNamespaceModule), core.IfElse(instantiated, ast.SymbolFlagsValueModuleExcludes, ast.SymbolFlagsNamespaceModuleExcludes))
	return state
}

func (b *Binder) bindNamespaceExportDeclaration(node *ast.Node) {
	if node.Modifiers() != nil {
		b.errorOnNode(node, diagnostics.Modifiers_cannot_appear_here)
	}
	switch {
	case !ast.IsSourceFile(node.Parent):
		b.errorOnNode(node, diagnostics.Global_module_exports_may_only_appear_at_top_level)
	case !ast.IsExternalModule(node.Parent.AsSourceFile()):
		b.errorOnNode(node, diagnostics.Global_module_exports_may_only_appear_in_module_files)
	case !node.Parent.AsSourceFile().IsDeclarationFile:
		b.errorOnNode(node, diagnostics.Global_module_exports_may_only_appear_in_declaration_files)
	default:
		b.declareSymbol(ast.GetSymbolTable(&b.file.Symbol.GlobalExports), b.file.Symbol, node, ast.SymbolFlagsAlias, ast.SymbolFlagsAliasExcludes)
	}
}

func (b *Binder) bindImportClause(node *ast.Node) {
	if node.AsImportClause().Name() != nil {
		b.declareSymbolAndAddToSymbolTable(node, ast.SymbolFlagsAlias, ast.SymbolFlagsAliasExcludes)
	}
}

func (b *Binder) bindExportDeclaration(node *ast.Node) {
	decl := node.AsExportDeclaration()
	if b.container.Symbol() == nil {
		// Export * in some sort of block construct
		b.bindAnonymousDeclaration(node, ast.SymbolFlagsExportStar, b.getDeclarationName(node))
	} else if decl.ExportClause == nil {
		// All export * declarations are collected in an __export symbol
		b.declareSymbol(ast.GetExports(b.container.Symbol()), b.container.Symbol(), node, ast.SymbolFlagsExportStar, ast.SymbolFlagsNone)
	} else if ast.IsNamespaceExport(decl.ExportClause) {
		b.declareSymbol(ast.GetExports(b.container.Symbol()), b.container.Symbol(), decl.ExportClause, ast.SymbolFlagsAlias, ast.SymbolFlagsAliasExcludes)
	}
}

func (b *Binder) bindExportAssignment(node *ast.Node) {
	container := b.container
	if ast.IsJSExportAssignment(node) {
		container = b.file.AsNode()
	}
	if container.Symbol() == nil && ast.IsExportAssignment(node) {
		// Incorrect export assignment in some sort of block construct
		b.bindAnonymousDeclaration(node, ast.SymbolFlagsValue, b.getDeclarationName(node))
	} else {
		flags := ast.SymbolFlagsProperty
		if ast.ExportAssignmentIsAlias(node) {
			flags = ast.SymbolFlagsAlias
		}
		// If there is an `export default x;` alias declaration, can't `export default` anything else.
		// (In contrast, you can still have `export default function f() {}` and `export default interface I {}`.)
		symbol := b.declareSymbol(ast.GetExports(container.Symbol()), container.Symbol(), node, flags, ast.SymbolFlagsAll)
		if ast.IsJSExportAssignment(node) || node.AsExportAssignment().IsExportEquals {
			// Will be an error later, since the module already has other exports. Just make sure this has a valueDeclaration set.
			SetValueDeclaration(symbol, node)
		}
	}
}

func (b *Binder) bindJsxAttributes(node *ast.Node) {
	b.bindAnonymousDeclaration(node, ast.SymbolFlagsObjectLiteral, ast.InternalSymbolNameJSXAttributes)
}

func (b *Binder) bindJsxAttribute(node *ast.Node, symbolFlags ast.SymbolFlags, symbolExcludes ast.SymbolFlags) {
	b.declareSymbolAndAddToSymbolTable(node, symbolFlags, symbolExcludes)
}

func (b *Binder) setExportContextFlag(node *ast.Node) {
	// A declaration source file or ambient module declaration that contains no export declarations (but possibly regular
	// declarations with export modifiers) is an export context in which declarations are implicitly exported.
	if node.Flags&ast.NodeFlagsAmbient != 0 && !b.hasExportDeclarations(node) {
		node.Flags |= ast.NodeFlagsExportContext
	} else {
		node.Flags &= ^ast.NodeFlagsExportContext
	}
}

func (b *Binder) hasExportDeclarations(node *ast.Node) bool {
	var statements []*ast.Node
	switch node.Kind {
	case ast.KindSourceFile:
		statements = node.Statements()
	case ast.KindModuleDeclaration:
		body := node.Body()
		if body != nil && ast.IsModuleBlock(body) {
			statements = body.Statements()
		}
	}
	return core.Some(statements, func(s *ast.Node) bool {
		return ast.IsExportDeclaration(s) || ast.IsExportAssignment(s) || ast.IsJSExportAssignment(s)
	})
}

func (b *Binder) bindFunctionExpression(node *ast.Node) {
	setFlowNode(node, b.currentFlow)
	bindingName := ast.InternalSymbolNameFunction
	if ast.IsFunctionExpression(node) && node.AsFunctionExpression().Name() != nil {
		b.checkStrictModeFunctionName(node)
		bindingName = node.AsFunctionExpression().Name().Text()
	}
	b.bindAnonymousDeclaration(node, ast.SymbolFlagsFunction, bindingName)
}

func (b *Binder) bindCallExpression(node *ast.Node) {
	// !!! for ModuleDetectionKind.Force, external module indicator is forced to `true` in Strada for source files, in which case
	//  we should set the commonjs module indicator but not call b.bindSourceFileAsExternalModule
	// !!! && file.externalModuleIndicator !== true (used for ModuleDetectionKind.Force)
	if ast.IsInJSFile(node) &&
		b.file.ExternalModuleIndicator == nil &&
		b.file.CommonJSModuleIndicator == nil &&
		ast.IsRequireCall(node, false /*requireStringLiteralLikeArgument*/) {
		b.file.CommonJSModuleIndicator = node
		b.bindSourceFileAsExternalModule()
	}
}

func (b *Binder) bindClassLikeDeclaration(node *ast.Node) {
	name := node.Name()
	switch node.Kind {
	case ast.KindClassDeclaration:
		b.bindBlockScopedDeclaration(node, ast.SymbolFlagsClass, ast.SymbolFlagsClassExcludes)
	case ast.KindClassExpression:
		nameText := ast.InternalSymbolNameClass
		if name != nil {
			nameText = name.Text()
			b.classifiableNames.Add(nameText)
		}
		b.bindAnonymousDeclaration(node, ast.SymbolFlagsClass, nameText)
	}
	symbol := node.Symbol()
	// TypeScript 1.0 spec (April 2014): 8.4
	// Every class automatically contains a static property member named 'prototype', the
	// type of which is an instantiation of the class type with type Any supplied as a type
	// argument for each type parameter. It is an error to explicitly declare a static
	// property member with the name 'prototype'.
	//
	// Note: we check for this here because this class may be merging into a module.  The
	// module might have an exported variable called 'prototype'.  We can't allow that as
	// that would clash with the built-in 'prototype' for the class.
	prototypeSymbol := b.newSymbol(ast.SymbolFlagsProperty|ast.SymbolFlagsPrototype, "prototype")
	symbolExport := ast.GetExports(symbol)[prototypeSymbol.Name]
	if symbolExport != nil {
		b.errorOnNode(symbolExport.Declarations[0], diagnostics.Duplicate_identifier_0, ast.SymbolName(prototypeSymbol))
	}
	ast.GetExports(symbol)[prototypeSymbol.Name] = prototypeSymbol
	prototypeSymbol.Parent = symbol
}

func (b *Binder) bindPropertyOrMethodOrAccessor(node *ast.Node, symbolFlags ast.SymbolFlags, symbolExcludes ast.SymbolFlags) {
	if b.currentFlow != nil && ast.IsObjectLiteralOrClassExpressionMethodOrAccessor(node) {
		setFlowNode(node, b.currentFlow)
	}
	if ast.HasDynamicName(node) {
		b.bindAnonymousDeclaration(node, symbolFlags, ast.InternalSymbolNameComputed)
	} else {
		b.declareSymbolAndAddToSymbolTable(node, symbolFlags, symbolExcludes)
	}
}

func (b *Binder) bindFunctionOrConstructorType(node *ast.Node) {
	// For a given function symbol "<...>(...) => T" we want to generate a symbol identical
	// to the one we would get for: { <...>(...): T }
	//
	// We do that by making an anonymous type literal symbol, and then setting the function
	// symbol as its sole member. To the rest of the system, this symbol will be indistinguishable
	// from an actual type literal symbol you would have gotten had you used the long form.
	symbol := b.newSymbol(ast.SymbolFlagsSignature, b.getDeclarationName(node))
	b.addDeclarationToSymbol(symbol, node, ast.SymbolFlagsSignature)
	typeLiteralSymbol := b.newSymbol(ast.SymbolFlagsTypeLiteral, ast.InternalSymbolNameType)
	b.addDeclarationToSymbol(typeLiteralSymbol, node, ast.SymbolFlagsTypeLiteral)
	typeLiteralSymbol.Members = make(ast.SymbolTable)
	typeLiteralSymbol.Members[symbol.Name] = symbol
}

func addLateBoundAssignmentDeclarationToSymbol(node *ast.Node, symbol *ast.Symbol) {
	symbol.AssignmentDeclarationMembers.Add(node)
}

func (b *Binder) bindExpandoPropertyAssignment(node *ast.Node) {
	expr := node.AsBinaryExpression()
	parent := expr.Left.Expression()
	symbol := b.lookupEntity(parent, b.blockScopeContainer)
	if symbol == nil {
		symbol = b.lookupEntity(parent, b.container)
	}
	if symbol = getInitializerSymbol(symbol); symbol != nil {
		if ast.HasDynamicName(node) {
			b.bindAnonymousDeclaration(node, ast.SymbolFlagsProperty|ast.SymbolFlagsAssignment, ast.InternalSymbolNameComputed)
			addLateBoundAssignmentDeclarationToSymbol(node, symbol)
		} else {
			b.declareSymbol(ast.GetExports(symbol), symbol, node, ast.SymbolFlagsProperty|ast.SymbolFlagsAssignment, ast.SymbolFlagsPropertyExcludes)
		}
	}
}

func getInitializerSymbol(symbol *ast.Symbol) *ast.Symbol {
	if symbol == nil || symbol.ValueDeclaration == nil {
		return nil
	}
	declaration := symbol.ValueDeclaration
	// For an assignment 'fn.xxx = ...', where 'fn' is a previously declared function or a previously
	// declared const variable initialized with a function expression or arrow function, we add expando
	// property declarations to the function's symbol.
	// This also applies to class expressions and empty object literals in JS files.
	switch {
	case ast.IsFunctionDeclaration(declaration) || ast.IsInJSFile(declaration) && ast.IsClassDeclaration(declaration):
		return symbol
	case ast.IsVariableDeclaration(declaration) &&
		(declaration.Parent.Flags&ast.NodeFlagsConst != 0 || ast.IsInJSFile(declaration)):
		initializer := declaration.Initializer()
		if ast.IsExpandoInitializer(initializer) {
			return initializer.Symbol()
		}
	case ast.IsBinaryExpression(declaration) && ast.IsInJSFile(declaration):
		initializer := declaration.AsBinaryExpression().Right
		if ast.IsExpandoInitializer(initializer) {
			return initializer.Symbol()
		}
	}
	return nil
}

func (b *Binder) bindThisPropertyAssignment(node *ast.Node) {
	if !ast.IsInJSFile(node) {
		return
	}
	bin := node.AsBinaryExpression()
	if ast.IsPropertyAccessExpression(bin.Left) && ast.IsPrivateIdentifier(bin.Left.AsPropertyAccessExpression().Name()) ||
		b.thisContainer == nil {
		return
	}
	if classSymbol, symbolTable := b.getThisClassAndSymbolTable(); symbolTable != nil {
		if ast.HasDynamicName(node) {
			b.declareSymbolEx(symbolTable, classSymbol, node, ast.SymbolFlagsProperty, ast.SymbolFlagsNone, true /*isReplaceableByMethod*/, true /*isComputedName*/)
			addLateBoundAssignmentDeclarationToSymbol(node, classSymbol)
		} else {
			b.declareSymbolEx(symbolTable, classSymbol, node, ast.SymbolFlagsProperty|ast.SymbolFlagsAssignment, ast.SymbolFlagsNone, true /*isReplaceableByMethod*/, false /*isComputedName*/)
		}
	} else if b.thisContainer.Kind != ast.KindFunctionDeclaration && b.thisContainer.Kind != ast.KindFunctionExpression {
		// !!! constructor functions
		panic("Unhandled case in bindThisPropertyAssignment: " + b.thisContainer.Kind.String())
	}
}

func (b *Binder) getThisClassAndSymbolTable() (classSymbol *ast.Symbol, symbolTable ast.SymbolTable) {
	if b.thisContainer == nil {
		return nil, nil
	}
	switch b.thisContainer.Kind {
	case ast.KindFunctionDeclaration, ast.KindFunctionExpression:
		// !!! constructor functions
	case ast.KindConstructor, ast.KindPropertyDeclaration, ast.KindMethodDeclaration, ast.KindGetAccessor, ast.KindSetAccessor, ast.KindClassStaticBlockDeclaration:
		// this.property assignment in class member -- bind to the containing class
		classSymbol = b.thisContainer.Parent.Symbol()
		if ast.IsStatic(b.thisContainer) {
			symbolTable = ast.GetExports(classSymbol)
		} else {
			symbolTable = ast.GetMembers(classSymbol)
		}
	}
	return classSymbol, symbolTable
}

func (b *Binder) bindEnumDeclaration(node *ast.Node) {
	if ast.IsEnumConst(node) {
		b.bindBlockScopedDeclaration(node, ast.SymbolFlagsConstEnum, ast.SymbolFlagsConstEnumExcludes)
	} else {
		b.bindBlockScopedDeclaration(node, ast.SymbolFlagsRegularEnum, ast.SymbolFlagsRegularEnumExcludes)
	}
}

func (b *Binder) bindVariableDeclarationOrBindingElement(node *ast.Node) {
	if b.inStrictMode {
		b.checkStrictModeEvalOrArguments(node, node.Name())
	}
	if name := node.Name(); name != nil && !ast.IsBindingPattern(name) {
		switch {
		case ast.IsVariableDeclarationInitializedToRequire(node):
			b.declareSymbolAndAddToSymbolTable(node, ast.SymbolFlagsAlias, ast.SymbolFlagsAliasExcludes)
		case ast.IsBlockOrCatchScoped(node):
			b.bindBlockScopedDeclaration(node, ast.SymbolFlagsBlockScopedVariable, ast.SymbolFlagsBlockScopedVariableExcludes)
		case ast.IsPartOfParameterDeclaration(node):
			// It is safe to walk up parent chain to find whether the node is a destructuring parameter declaration
			// because its parent chain has already been set up, since parents are set before descending into children.
			//
			// If node is a binding element in parameter declaration, we need to use ParameterExcludes.
			// Using ParameterExcludes flag allows the compiler to report an error on duplicate identifiers in Parameter Declaration
			// For example:
			//      function foo([a,a]) {} // Duplicate Identifier error
			//      function bar(a,a) {}   // Duplicate Identifier error, parameter declaration in this case is handled in bindParameter
			//                             // which correctly set excluded symbols
			b.declareSymbolAndAddToSymbolTable(node, ast.SymbolFlagsFunctionScopedVariable, ast.SymbolFlagsParameterExcludes)
		default:
			b.declareSymbolAndAddToSymbolTable(node, ast.SymbolFlagsFunctionScopedVariable, ast.SymbolFlagsFunctionScopedVariableExcludes)
		}
	}
}

func (b *Binder) bindParameter(node *ast.Node) {
	decl := node.AsParameterDeclaration()
	if b.inStrictMode && node.Flags&ast.NodeFlagsAmbient == 0 {
		// It is a SyntaxError if the identifier eval or arguments appears within a FormalParameterList of a
		// strict mode FunctionLikeDeclaration or FunctionExpression(13.1)
		b.checkStrictModeEvalOrArguments(node, decl.Name())
	}
	if ast.IsBindingPattern(decl.Name()) {
		index := slices.Index(node.Parent.Parameters(), node)
		b.bindAnonymousDeclaration(node, ast.SymbolFlagsFunctionScopedVariable, "__"+strconv.Itoa(index))
	} else {
		b.declareSymbolAndAddToSymbolTable(node, ast.SymbolFlagsFunctionScopedVariable, ast.SymbolFlagsParameterExcludes)
	}
	// If this is a property-parameter, then also declare the property symbol into the
	// containing class.
	if ast.IsParameterPropertyDeclaration(node, node.Parent) {
		classDeclaration := node.Parent.Parent
		flags := ast.SymbolFlagsProperty | core.IfElse(decl.QuestionToken != nil, ast.SymbolFlagsOptional, ast.SymbolFlagsNone)
		b.declareSymbol(ast.GetMembers(classDeclaration.Symbol()), classDeclaration.Symbol(), node, flags, ast.SymbolFlagsPropertyExcludes)
	}
}

func (b *Binder) bindFunctionDeclaration(node *ast.Node) {
	b.checkStrictModeFunctionName(node)
	if b.inStrictMode {
		b.bindBlockScopedDeclaration(node, ast.SymbolFlagsFunction, ast.SymbolFlagsFunctionExcludes)
	} else {
		b.declareSymbolAndAddToSymbolTable(node, ast.SymbolFlagsFunction, ast.SymbolFlagsFunctionExcludes)
	}
}

func (b *Binder) getInferTypeContainer(node *ast.Node) *ast.Node {
	extendsType := ast.FindAncestor(node, func(n *ast.Node) bool {
		parent := n.Parent
		return parent != nil && ast.IsConditionalTypeNode(parent) && parent.AsConditionalTypeNode().ExtendsType == n
	})
	if extendsType != nil {
		return extendsType.Parent
	}
	return nil
}

func (b *Binder) bindAnonymousDeclaration(node *ast.Node, symbolFlags ast.SymbolFlags, name string) {
	symbol := b.newSymbol(symbolFlags, name)
	if symbolFlags&(ast.SymbolFlagsEnumMember|ast.SymbolFlagsClassMember) != 0 {
		symbol.Parent = b.container.Symbol()
	}
	b.addDeclarationToSymbol(symbol, node, symbolFlags)
}

func (b *Binder) bindBlockScopedDeclaration(node *ast.Node, symbolFlags ast.SymbolFlags, symbolExcludes ast.SymbolFlags) {
	switch b.blockScopeContainer.Kind {
	case ast.KindModuleDeclaration:
		b.declareModuleMember(node, symbolFlags, symbolExcludes)
	case ast.KindSourceFile:
		if ast.IsExternalOrCommonJSModule(b.container.AsSourceFile()) {
			b.declareModuleMember(node, symbolFlags, symbolExcludes)
			break
		}
		fallthrough
	default:
		b.declareSymbol(ast.GetLocals(b.blockScopeContainer), nil /*parent*/, node, symbolFlags, symbolExcludes)
	}
}

func (b *Binder) bindTypeParameter(node *ast.Node) {
	if node.Parent.Kind == ast.KindInferType {
		container := b.getInferTypeContainer(node.Parent)
		if container != nil {
			b.declareSymbol(ast.GetLocals(container), nil /*parent*/, node, ast.SymbolFlagsTypeParameter, ast.SymbolFlagsTypeParameterExcludes)
		} else {
			b.bindAnonymousDeclaration(node, ast.SymbolFlagsTypeParameter, b.getDeclarationName(node))
		}
	} else {
		b.declareSymbolAndAddToSymbolTable(node, ast.SymbolFlagsTypeParameter, ast.SymbolFlagsTypeParameterExcludes)
	}
}

func (b *Binder) lookupEntity(node *ast.Node, container *ast.Node) *ast.Symbol {
	if ast.IsIdentifier(node) {
		return b.lookupName(node.Text(), container)
	}
	if (ast.IsPropertyAccessExpression(node) || ast.IsElementAccessExpression(node)) && node.Expression().Kind == ast.KindThisKeyword {
		if _, symbolTable := b.getThisClassAndSymbolTable(); symbolTable != nil {
			if name := ast.GetElementOrPropertyAccessName(node); name != nil {
				return symbolTable[name.Text()]
			}
		}
		return nil
	}
	if symbol := getInitializerSymbol(b.lookupEntity(node.Expression(), container)); symbol != nil && symbol.Exports != nil {
		if name := ast.GetElementOrPropertyAccessName(node); name != nil {
			return symbol.Exports[name.Text()]
		}
	}
	return nil
}

func (b *Binder) lookupName(name string, container *ast.Node) *ast.Symbol {
	if localsContainer := container.LocalsContainerData(); localsContainer != nil {
		if local := localsContainer.Locals[name]; local != nil {
			return core.OrElse(local.ExportSymbol, local)
		}
	}

	if declaration := container.DeclarationData(); declaration != nil && declaration.Symbol != nil {
		return declaration.Symbol.Exports[name]
	}
	return nil
}

// The binder visits every node in the syntax tree so it is a convenient place to perform a single localized
// check for reserved words used as identifiers in strict mode code, as well as `yield` or `await` in
// [Yield] or [Await] contexts, respectively.
func (b *Binder) checkContextualIdentifier(node *ast.Node) {
	// Report error only if there are no parse errors in file
	if len(b.file.Diagnostics()) == 0 && node.Flags&ast.NodeFlagsAmbient == 0 && node.Flags&ast.NodeFlagsJSDoc == 0 && !ast.IsIdentifierName(node) {
		// strict mode identifiers
		originalKeywordKind := scanner.GetIdentifierToken(node.Text())
		if originalKeywordKind == ast.KindIdentifier {
			return
		}
		if b.inStrictMode && originalKeywordKind >= ast.KindFirstFutureReservedWord && originalKeywordKind <= ast.KindLastFutureReservedWord {
			b.errorOnNode(node, b.getStrictModeIdentifierMessage(node), scanner.DeclarationNameToString(node))
		} else if originalKeywordKind == ast.KindAwaitKeyword {
			if ast.IsExternalModule(b.file) && ast.IsInTopLevelContext(node) {
				b.errorOnNode(node, diagnostics.Identifier_expected_0_is_a_reserved_word_at_the_top_level_of_a_module, scanner.DeclarationNameToString(node))
			} else if node.Flags&ast.NodeFlagsAwaitContext != 0 {
				b.errorOnNode(node, diagnostics.Identifier_expected_0_is_a_reserved_word_that_cannot_be_used_here, scanner.DeclarationNameToString(node))
			}
		} else if originalKeywordKind == ast.KindYieldKeyword && node.Flags&ast.NodeFlagsYieldContext != 0 {
			b.errorOnNode(node, diagnostics.Identifier_expected_0_is_a_reserved_word_that_cannot_be_used_here, scanner.DeclarationNameToString(node))
		}
	}
}

func (b *Binder) checkPrivateIdentifier(node *ast.Node) {
	if node.Text() == "#constructor" {
		// Report error only if there are no parse errors in file
		if len(b.file.Diagnostics()) == 0 {
			b.errorOnNode(node, diagnostics.X_constructor_is_a_reserved_word, scanner.DeclarationNameToString(node))
		}
	}
}

func (b *Binder) getStrictModeIdentifierMessage(node *ast.Node) *diagnostics.Message {
	// Provide specialized messages to help the user understand why we think they're in
	// strict mode.
	if ast.GetContainingClass(node) != nil {
		return diagnostics.Identifier_expected_0_is_a_reserved_word_in_strict_mode_Class_definitions_are_automatically_in_strict_mode
	}
	if b.file.ExternalModuleIndicator != nil {
		return diagnostics.Identifier_expected_0_is_a_reserved_word_in_strict_mode_Modules_are_automatically_in_strict_mode
	}
	return diagnostics.Identifier_expected_0_is_a_reserved_word_in_strict_mode
}

func (b *Binder) updateStrictModeStatementList(statements *ast.NodeList) {
	if !b.inStrictMode {
		useStrictDirective := FindUseStrictPrologue(b.file, statements.Nodes)
		if useStrictDirective != nil {
			b.inStrictMode = true
		}
	}
}

// Should be called only on prologue directives (ast.IsPrologueDirective(node) should be true)
func isUseStrictPrologueDirective(sourceFile *ast.SourceFile, node *ast.Node) bool {
	nodeText := scanner.GetSourceTextOfNodeFromSourceFile(sourceFile, node.Expression(), false /*includeTrivia*/)
	// Note: the node text must be exactly "use strict" or 'use strict'.  It is not ok for the
	// string to contain unicode escapes (as per ES5).
	return nodeText == "\"use strict\"" || nodeText == "'use strict'"
}

func FindUseStrictPrologue(sourceFile *ast.SourceFile, statements []*ast.Node) *ast.Node {
	for _, statement := range statements {
		if ast.IsPrologueDirective(statement) {
			if isUseStrictPrologueDirective(sourceFile, statement) {
				return statement
			}
		} else {
			return nil
		}
	}

	return nil
}

func (b *Binder) checkStrictModeFunctionName(node *ast.Node) {
	if b.inStrictMode && node.Flags&ast.NodeFlagsAmbient == 0 {
		// It is a SyntaxError if the identifier eval or arguments appears within a FormalParameterList of a strict mode FunctionDeclaration or FunctionExpression (13.1))
		b.checkStrictModeEvalOrArguments(node, node.Name())
	}
}

func (b *Binder) getStrictModeBlockScopeFunctionDeclarationMessage(node *ast.Node) *diagnostics.Message {
	// Provide specialized messages to help the user understand why we think they're in strict mode.
	if ast.GetContainingClass(node) != nil {
		return diagnostics.Function_declarations_are_not_allowed_inside_blocks_in_strict_mode_when_targeting_ES5_Class_definitions_are_automatically_in_strict_mode
	}
	if b.file.ExternalModuleIndicator != nil {
		return diagnostics.Function_declarations_are_not_allowed_inside_blocks_in_strict_mode_when_targeting_ES5_Modules_are_automatically_in_strict_mode
	}
	return diagnostics.Function_declarations_are_not_allowed_inside_blocks_in_strict_mode_when_targeting_ES5
}

func (b *Binder) checkStrictModeBinaryExpression(node *ast.Node) {
	expr := node.AsBinaryExpression()
	if b.inStrictMode && ast.IsLeftHandSideExpression(expr.Left) && ast.IsAssignmentOperator(expr.OperatorToken.Kind) {
		// ECMA 262 (Annex C) The identifier eval or arguments may not appear as the LeftHandSideExpression of an
		// Assignment operator(11.13) or of a PostfixExpression(11.3)
		b.checkStrictModeEvalOrArguments(node, expr.Left)
	}
}

func (b *Binder) checkStrictModeCatchClause(node *ast.Node) {
	// It is a SyntaxError if a TryStatement with a Catch occurs within strict code and the Identifier of the
	// Catch production is eval or arguments
	clause := node.AsCatchClause()
	if b.inStrictMode && clause.VariableDeclaration != nil {
		b.checkStrictModeEvalOrArguments(node, clause.VariableDeclaration.AsVariableDeclaration().Name())
	}
}

func (b *Binder) checkStrictModeDeleteExpression(node *ast.Node) {
	// Grammar checking
	expr := node.AsDeleteExpression()
	if b.inStrictMode && expr.Expression.Kind == ast.KindIdentifier {
		// When a delete operator occurs within strict mode code, a SyntaxError is thrown if its
		// UnaryExpression is a direct reference to a variable, function argument, or function name
		b.errorOnNode(expr.Expression, diagnostics.X_delete_cannot_be_called_on_an_identifier_in_strict_mode)
	}
}

func (b *Binder) checkStrictModePostfixUnaryExpression(node *ast.Node) {
	// Grammar checking
	// The identifier eval or arguments may not appear as the LeftHandSideExpression of an
	// Assignment operator(11.13) or of a PostfixExpression(11.3) or as the UnaryExpression
	// operated upon by a Prefix Increment(11.4.4) or a Prefix Decrement(11.4.5) operator.
	if b.inStrictMode {
		b.checkStrictModeEvalOrArguments(node, node.AsPostfixUnaryExpression().Operand)
	}
}

func (b *Binder) checkStrictModePrefixUnaryExpression(node *ast.Node) {
	// Grammar checking
	if b.inStrictMode {
		expr := node.AsPrefixUnaryExpression()
		if expr.Operator == ast.KindPlusPlusToken || expr.Operator == ast.KindMinusMinusToken {
			b.checkStrictModeEvalOrArguments(node, expr.Operand)
		}
	}
}

func (b *Binder) checkStrictModeWithStatement(node *ast.Node) {
	// Grammar checking for withStatement
	if b.inStrictMode {
		b.errorOnFirstToken(node, diagnostics.X_with_statements_are_not_allowed_in_strict_mode)
	}
}

func (b *Binder) checkStrictModeLabeledStatement(node *ast.Node) {
	// Grammar checking for labeledStatement
	if b.inStrictMode {
		data := node.AsLabeledStatement()
		if ast.IsDeclarationStatement(data.Statement) || ast.IsVariableStatement(data.Statement) {
			b.errorOnFirstToken(data.Label, diagnostics.A_label_is_not_allowed_here)
		}
	}
}

func isEvalOrArgumentsIdentifier(node *ast.Node) bool {
	if ast.IsIdentifier(node) {
		text := node.Text()
		return text == "eval" || text == "arguments"
	}
	return false
}

func (b *Binder) checkStrictModeEvalOrArguments(contextNode *ast.Node, name *ast.Node) {
	if name != nil && isEvalOrArgumentsIdentifier(name) {
		// We check first if the name is inside class declaration or class expression; if so give explicit message
		// otherwise report generic error message.
		b.errorOnNode(name, b.getStrictModeEvalOrArgumentsMessage(contextNode), name.Text())
	}
}

func (b *Binder) getStrictModeEvalOrArgumentsMessage(node *ast.Node) *diagnostics.Message {
	// Provide specialized messages to help the user understand why we think they're in strict mode
	if ast.GetContainingClass(node) != nil {
		return diagnostics.Code_contained_in_a_class_is_evaluated_in_JavaScript_s_strict_mode_which_does_not_allow_this_use_of_0_For_more_information_see_https_Colon_Slash_Slashdeveloper_mozilla_org_Slashen_US_Slashdocs_SlashWeb_SlashJavaScript_SlashReference_SlashStrict_mode
	}
	if b.file.ExternalModuleIndicator != nil {
		return diagnostics.Invalid_use_of_0_Modules_are_automatically_in_strict_mode
	}
	return diagnostics.Invalid_use_of_0_in_strict_mode
}

// All container nodes are kept on a linked list in declaration order. This list is used by
// the getLocalNameOfContainer function in the type checker to validate that the local name
// used for a container is unique.
func (b *Binder) bindContainer(node *ast.Node, containerFlags ContainerFlags) {
	// Before we recurse into a node's children, we first save the existing parent, container
	// and block-container.  Then after we pop out of processing the children, we restore
	// these saved values.
	saveContainer := b.container
	saveThisContainer := b.thisContainer
	savedBlockScopeContainer := b.blockScopeContainer
	// Depending on what kind of node this is, we may have to adjust the current container
	// and block-container.   If the current node is a container, then it is automatically
	// considered the current block-container as well.  Also, for containers that we know
	// may contain locals, we eagerly initialize the .locals field. We do this because
	// it's highly likely that the .locals will be needed to place some child in (for example,
	// a parameter, or variable declaration).
	//
	// However, we do not proactively create the .locals for block-containers because it's
	// totally normal and common for block-containers to never actually have a block-scoped
	// variable in them.  We don't want to end up allocating an object for every 'block' we
	// run into when most of them won't be necessary.
	//
	// Finally, if this is a block-container, then we clear out any existing .locals object
	// it may contain within it.  This happens in incremental scenarios.  Because we can be
	// reusing a node from a previous compilation, that node may have had 'locals' created
	// for it.  We must clear this so we don't accidentally move any stale data forward from
	// a previous compilation.
	if containerFlags&ContainerFlagsIsContainer != 0 {
		b.container = node
		b.blockScopeContainer = node
		if containerFlags&ContainerFlagsHasLocals != 0 {
			// localsContainer := node
			// localsContainer.LocalsContainerData().locals = make(SymbolTable)
			b.addToContainerChain(node)
		}
	} else if containerFlags&ContainerFlagsIsBlockScopedContainer != 0 {
		b.blockScopeContainer = node
		b.addToContainerChain(node)
	}
	if containerFlags&ContainerFlagsIsThisContainer != 0 {
		b.thisContainer = node
	}
	if containerFlags&ContainerFlagsIsControlFlowContainer != 0 {
		saveCurrentFlow := b.currentFlow
		saveBreakTarget := b.currentBreakTarget
		saveContinueTarget := b.currentContinueTarget
		saveReturnTarget := b.currentReturnTarget
		saveExceptionTarget := b.currentExceptionTarget
		saveActiveLabelList := b.activeLabelList
		saveHasExplicitReturn := b.hasExplicitReturn
		isImmediatelyInvoked := (containerFlags&ContainerFlagsIsFunctionExpression != 0 &&
			!ast.HasSyntacticModifier(node, ast.ModifierFlagsAsync) &&
			!isGeneratorFunctionExpression(node) &&
			ast.GetImmediatelyInvokedFunctionExpression(node) != nil) || node.Kind == ast.KindClassStaticBlockDeclaration
		// A non-async, non-generator IIFE is considered part of the containing control flow. Return statements behave
		// similarly to break statements that exit to a label just past the statement body.
		if !isImmediatelyInvoked {
			flowStart := b.newFlowNode(ast.FlowFlagsStart)
			b.currentFlow = flowStart
			if containerFlags&(ContainerFlagsIsFunctionExpression|ContainerFlagsIsObjectLiteralOrClassExpressionMethodOrAccessor) != 0 {
				flowStart.Node = node
			}
		}
		// We create a return control flow graph for IIFEs and constructors. For constructors
		// we use the return control flow graph in strict property initialization checks.
		if isImmediatelyInvoked || node.Kind == ast.KindConstructor {
			b.currentReturnTarget = b.newFlowNode(ast.FlowFlagsBranchLabel)
		} else {
			b.currentReturnTarget = nil
		}
		b.currentExceptionTarget = nil
		b.currentBreakTarget = nil
		b.currentContinueTarget = nil
		b.activeLabelList = nil
		b.hasExplicitReturn = false
		b.bindChildren(node)
		// Reset all reachability check related flags on node (for incremental scenarios)
		node.Flags &= ^ast.NodeFlagsReachabilityCheckFlags
		if b.currentFlow.Flags&ast.FlowFlagsUnreachable == 0 && containerFlags&ContainerFlagsIsFunctionLike != 0 {
			bodyData := node.BodyData()
			if bodyData != nil && ast.NodeIsPresent(bodyData.Body) {
				node.Flags |= ast.NodeFlagsHasImplicitReturn
				if b.hasExplicitReturn {
					node.Flags |= ast.NodeFlagsHasExplicitReturn
				}
				bodyData.EndFlowNode = b.currentFlow
			}
		}
		if node.Kind == ast.KindSourceFile {
			node.Flags |= b.emitFlags
			node.AsSourceFile().EndFlowNode = b.currentFlow
		}

		if b.currentReturnTarget != nil {
			b.addAntecedent(b.currentReturnTarget, b.currentFlow)
			b.currentFlow = b.finishFlowLabel(b.currentReturnTarget)
			if node.Kind == ast.KindConstructor || node.Kind == ast.KindClassStaticBlockDeclaration {
				setReturnFlowNode(node, b.currentFlow)
			}
		}
		if !isImmediatelyInvoked {
			b.currentFlow = saveCurrentFlow
		}
		b.currentBreakTarget = saveBreakTarget
		b.currentContinueTarget = saveContinueTarget
		b.currentReturnTarget = saveReturnTarget
		b.currentExceptionTarget = saveExceptionTarget
		b.activeLabelList = saveActiveLabelList
		b.hasExplicitReturn = saveHasExplicitReturn
	} else if containerFlags&ContainerFlagsIsInterface != 0 {
		b.seenThisKeyword = false
		b.bindChildren(node)
		// ContainsThis cannot overlap with HasExtendedUnicodeEscape on Identifier
		if b.seenThisKeyword {
			node.Flags |= ast.NodeFlagsContainsThis
		} else {
			node.Flags &= ^ast.NodeFlagsContainsThis
		}
	} else {
		b.bindChildren(node)
	}
	b.container = saveContainer
	b.thisContainer = saveThisContainer
	b.blockScopeContainer = savedBlockScopeContainer
}

func (b *Binder) bindChildren(node *ast.Node) {
	saveInAssignmentPattern := b.inAssignmentPattern
	// Most nodes aren't valid in an assignment pattern, so we clear the value here
	// and set it before we descend into nodes that could actually be part of an assignment pattern.
	b.inAssignmentPattern = false
	if b.checkUnreachable(node) {
		b.bindEachChild(node)
		b.inAssignmentPattern = saveInAssignmentPattern
		return
	}
	kind := node.Kind
	if kind >= ast.KindFirstStatement && kind <= ast.KindLastStatement && (b.options().AllowUnreachableCode != core.TSTrue || kind == ast.KindReturnStatement) {
		hasFlowNodeData := node.FlowNodeData()
		if hasFlowNodeData != nil {
			hasFlowNodeData.FlowNode = b.currentFlow
		}
	}
	switch node.Kind {
	case ast.KindWhileStatement:
		b.bindWhileStatement(node)
	case ast.KindDoStatement:
		b.bindDoStatement(node)
	case ast.KindForStatement:
		b.bindForStatement(node)
	case ast.KindForInStatement, ast.KindForOfStatement:
		b.bindForInOrForOfStatement(node)
	case ast.KindIfStatement:
		b.bindIfStatement(node)
	case ast.KindReturnStatement:
		b.bindReturnStatement(node)
	case ast.KindThrowStatement:
		b.bindThrowStatement(node)
	case ast.KindBreakStatement:
		b.bindBreakStatement(node)
	case ast.KindContinueStatement:
		b.bindContinueStatement(node)
	case ast.KindTryStatement:
		b.bindTryStatement(node)
	case ast.KindSwitchStatement:
		b.bindSwitchStatement(node)
	case ast.KindCaseBlock:
		b.bindCaseBlock(node)
	case ast.KindCaseClause, ast.KindDefaultClause:
		b.bindCaseOrDefaultClause(node)
	case ast.KindExpressionStatement:
		b.bindExpressionStatement(node)
	case ast.KindLabeledStatement:
		b.bindLabeledStatement(node)
	case ast.KindPrefixUnaryExpression:
		b.bindPrefixUnaryExpressionFlow(node)
	case ast.KindPostfixUnaryExpression:
		b.bindPostfixUnaryExpressionFlow(node)
	case ast.KindBinaryExpression:
		if ast.IsDestructuringAssignment(node) {
			// Carry over whether we are in an assignment pattern to
			// binary expressions that could actually be an initializer
			b.inAssignmentPattern = saveInAssignmentPattern
			b.bindDestructuringAssignmentFlow(node)
			return
		}
		b.bindBinaryExpressionFlow(node)
	case ast.KindDeleteExpression:
		b.bindDeleteExpressionFlow(node)
	case ast.KindConditionalExpression:
		b.bindConditionalExpressionFlow(node)
	case ast.KindVariableDeclaration:
		b.bindVariableDeclarationFlow(node)
	case ast.KindPropertyAccessExpression, ast.KindElementAccessExpression:
		b.bindAccessExpressionFlow(node)
	case ast.KindCallExpression:
		b.bindCallExpressionFlow(node)
	case ast.KindNonNullExpression:
		b.bindNonNullExpressionFlow(node)
	case ast.KindSourceFile:
		sourceFile := node.AsSourceFile()
		b.bindEachStatementFunctionsFirst(sourceFile.Statements)
		b.bind(sourceFile.EndOfFileToken)
	case ast.KindBlock, ast.KindModuleBlock:
		b.bindEachStatementFunctionsFirst(node.StatementList())
	case ast.KindBindingElement:
		b.bindBindingElementFlow(node)
	case ast.KindParameter:
		b.bindParameterFlow(node)
	case ast.KindObjectLiteralExpression, ast.KindArrayLiteralExpression, ast.KindPropertyAssignment, ast.KindSpreadElement:
		b.inAssignmentPattern = saveInAssignmentPattern
		b.bindEachChild(node)
	default:
		b.bindEachChild(node)
	}
	b.inAssignmentPattern = saveInAssignmentPattern
}

func (b *Binder) bindEachChild(node *ast.Node) {
	node.ForEachChild(b.bindFunc)
}

func (b *Binder) bindEach(nodes []*ast.Node) {
	for _, node := range nodes {
		b.bind(node)
	}
}

func (b *Binder) bindNodeList(nodeList *ast.NodeList) {
	if nodeList != nil {
		b.bindEach(nodeList.Nodes)
	}
}

func (b *Binder) bindModifiers(modifiers *ast.ModifierList) {
	if modifiers != nil {
		b.bindEach(modifiers.Nodes)
	}
}

func (b *Binder) bindEachStatementFunctionsFirst(statements *ast.NodeList) {
	for _, node := range statements.Nodes {
		if node.Kind == ast.KindFunctionDeclaration {
			b.bind(node)
		}
	}
	for _, node := range statements.Nodes {
		if node.Kind != ast.KindFunctionDeclaration {
			b.bind(node)
		}
	}
}

func (b *Binder) checkUnreachable(node *ast.Node) bool {
	if b.currentFlow.Flags&ast.FlowFlagsUnreachable == 0 {
		return false
	}
	if b.currentFlow == b.unreachableFlow {
		// report errors on all statements except empty ones
		// report errors on class declarations
		// report errors on enums with preserved emit
		// report errors on instantiated modules
		reportError := ast.IsStatementButNotDeclaration(node) && !ast.IsEmptyStatement(node) ||
			ast.IsClassDeclaration(node) ||
			isEnumDeclarationWithPreservedEmit(node, b.options()) ||
			ast.IsModuleDeclaration(node) && b.shouldReportErrorOnModuleDeclaration(node)
		if reportError {
			b.currentFlow = b.reportedUnreachableFlow
			if b.options().AllowUnreachableCode != core.TSTrue {
				// unreachable code is reported if
				// - user has explicitly asked about it AND
				// - statement is in not ambient context (statements in ambient context is already an error
				//   so we should not report extras) AND
				//   - node is not variable statement OR
				//   - node is block scoped variable statement OR
				//   - node is not block scoped variable statement and at least one variable declaration has initializer
				//   Rationale: we don't want to report errors on non-initialized var's since they are hoisted
				//   On the other side we do want to report errors on non-initialized 'lets' because of TDZ
				isError := unreachableCodeIsError(b.options()) && node.Flags&ast.NodeFlagsAmbient == 0 && (!ast.IsVariableStatement(node) ||
					ast.GetCombinedNodeFlags(node.AsVariableStatement().DeclarationList)&ast.NodeFlagsBlockScoped != 0 ||
					core.Some(node.AsVariableStatement().DeclarationList.AsVariableDeclarationList().Declarations.Nodes, func(d *ast.Node) bool {
						return d.Initializer() != nil
					}))
				b.errorOnEachUnreachableRange(node, isError)
			}
		}
	}
	return true
}

func (b *Binder) shouldReportErrorOnModuleDeclaration(node *ast.Node) bool {
	instanceState := ast.GetModuleInstanceState(node)
	return instanceState == ast.ModuleInstanceStateInstantiated || (instanceState == ast.ModuleInstanceStateConstEnumOnly && b.options().ShouldPreserveConstEnums)
}

func (b *Binder) errorOnEachUnreachableRange(node *ast.Node, isError bool) {
	if b.isExecutableStatement(node) && ast.IsBlock(node.Parent) {
		statements := node.Parent.Statements()
		index := slices.Index(statements, node)
		var first, last *ast.Node
		for _, s := range statements[index:] {
			if b.isExecutableStatement(s) {
				if first == nil {
					first = s
				}
				last = s
			} else if first != nil {
				b.errorOrSuggestionOnRange(isError, first, last, diagnostics.Unreachable_code_detected)
				first = nil
			}
		}
		if first != nil {
			b.errorOrSuggestionOnRange(isError, first, last, diagnostics.Unreachable_code_detected)
		}
	} else {
		b.errorOrSuggestionOnNode(isError, node, diagnostics.Unreachable_code_detected)
	}
}

// As opposed to a pure declaration like an `interface`
func (b *Binder) isExecutableStatement(s *ast.Node) bool {
	// Don't remove statements that can validly be used before they appear.
	return !ast.IsFunctionDeclaration(s) && !b.isPurelyTypeDeclaration(s) && !(ast.IsVariableStatement(s) && ast.GetCombinedNodeFlags(s)&ast.NodeFlagsBlockScoped == 0 &&
		core.Some(s.AsVariableStatement().DeclarationList.AsVariableDeclarationList().Declarations.Nodes, func(d *ast.Node) bool {
			return d.Initializer() == nil
		}))
}

func (b *Binder) isPurelyTypeDeclaration(s *ast.Node) bool {
	switch s.Kind {
	case ast.KindInterfaceDeclaration, ast.KindTypeAliasDeclaration, ast.KindJSTypeAliasDeclaration:
		return true
	case ast.KindModuleDeclaration:
		return ast.GetModuleInstanceState(s) != ast.ModuleInstanceStateInstantiated
	case ast.KindEnumDeclaration:
		return !isEnumDeclarationWithPreservedEmit(s, b.options())
	default:
		return false
	}
}

func (b *Binder) setContinueTarget(node *ast.Node, target *ast.FlowLabel) *ast.FlowLabel {
	label := b.activeLabelList
	for label != nil && node.Parent.Kind == ast.KindLabeledStatement {
		label.continueTarget = target
		label = label.next
		node = node.Parent
	}
	return target
}

func (b *Binder) doWithConditionalBranches(action func(b *Binder, value *ast.Node) bool, value *ast.Node, trueTarget *ast.FlowLabel, falseTarget *ast.FlowLabel) {
	savedTrueTarget := b.currentTrueTarget
	savedFalseTarget := b.currentFalseTarget
	b.currentTrueTarget = trueTarget
	b.currentFalseTarget = falseTarget
	action(b, value)
	b.currentTrueTarget = savedTrueTarget
	b.currentFalseTarget = savedFalseTarget
}

func (b *Binder) bindCondition(node *ast.Node, trueTarget *ast.FlowLabel, falseTarget *ast.FlowLabel) {
	b.doWithConditionalBranches((*Binder).bind, node, trueTarget, falseTarget)
	if node == nil || !isLogicalAssignmentExpression(node) && !ast.IsLogicalExpression(node) && !(ast.IsOptionalChain(node) && ast.IsOutermostOptionalChain(node)) {
		b.addAntecedent(trueTarget, b.createFlowCondition(ast.FlowFlagsTrueCondition, b.currentFlow, node))
		b.addAntecedent(falseTarget, b.createFlowCondition(ast.FlowFlagsFalseCondition, b.currentFlow, node))
	}
}

func (b *Binder) bindIterativeStatement(node *ast.Node, breakTarget *ast.FlowLabel, continueTarget *ast.FlowLabel) {
	saveBreakTarget := b.currentBreakTarget
	saveContinueTarget := b.currentContinueTarget
	b.currentBreakTarget = breakTarget
	b.currentContinueTarget = continueTarget
	b.bind(node)
	b.currentBreakTarget = saveBreakTarget
	b.currentContinueTarget = saveContinueTarget
}

func isLogicalAssignmentExpression(node *ast.Node) bool {
	return ast.IsLogicalOrCoalescingAssignmentExpression(ast.SkipParentheses(node))
}

func (b *Binder) bindAssignmentTargetFlow(node *ast.Node) {
	switch node.Kind {
	case ast.KindArrayLiteralExpression:
		for _, e := range node.Elements() {
			if e.Kind == ast.KindSpreadElement {
				b.bindAssignmentTargetFlow(e.Expression())
			} else {
				b.bindDestructuringTargetFlow(e)
			}
		}
	case ast.KindObjectLiteralExpression:
		for _, p := range node.Properties() {
			switch p.Kind {
			case ast.KindPropertyAssignment:
				b.bindDestructuringTargetFlow(p.Initializer())
			case ast.KindShorthandPropertyAssignment:
				b.bindAssignmentTargetFlow(p.AsShorthandPropertyAssignment().Name())
			case ast.KindSpreadAssignment:
				b.bindAssignmentTargetFlow(p.Expression())
			}
		}
	default:
		if isNarrowableReference(node) {
			b.currentFlow = b.createFlowMutation(ast.FlowFlagsAssignment, b.currentFlow, node)
		}
	}
}

func (b *Binder) bindDestructuringTargetFlow(node *ast.Node) {
	if ast.IsBinaryExpression(node) && node.AsBinaryExpression().OperatorToken.Kind == ast.KindEqualsToken {
		b.bindAssignmentTargetFlow(node.AsBinaryExpression().Left)
	} else {
		b.bindAssignmentTargetFlow(node)
	}
}

func (b *Binder) bindWhileStatement(node *ast.Node) {
	stmt := node.AsWhileStatement()
	preWhileLabel := b.setContinueTarget(node, b.createLoopLabel())
	preBodyLabel := b.createBranchLabel()
	postWhileLabel := b.createBranchLabel()
	b.addAntecedent(preWhileLabel, b.currentFlow)
	b.currentFlow = preWhileLabel
	b.bindCondition(stmt.Expression, preBodyLabel, postWhileLabel)
	b.currentFlow = b.finishFlowLabel(preBodyLabel)
	b.bindIterativeStatement(stmt.Statement, postWhileLabel, preWhileLabel)
	b.addAntecedent(preWhileLabel, b.currentFlow)
	b.currentFlow = b.finishFlowLabel(postWhileLabel)
}

func (b *Binder) bindDoStatement(node *ast.Node) {
	stmt := node.AsDoStatement()
	preDoLabel := b.createLoopLabel()
	preConditionLabel := b.setContinueTarget(node, b.createBranchLabel())
	postDoLabel := b.createBranchLabel()
	b.addAntecedent(preDoLabel, b.currentFlow)
	b.currentFlow = preDoLabel
	b.bindIterativeStatement(stmt.Statement, postDoLabel, preConditionLabel)
	b.addAntecedent(preConditionLabel, b.currentFlow)
	b.currentFlow = b.finishFlowLabel(preConditionLabel)
	b.bindCondition(stmt.Expression, preDoLabel, postDoLabel)
	b.currentFlow = b.finishFlowLabel(postDoLabel)
}

func (b *Binder) bindForStatement(node *ast.Node) {
	stmt := node.AsForStatement()
	preLoopLabel := b.setContinueTarget(node, b.createLoopLabel())
	preBodyLabel := b.createBranchLabel()
	preIncrementorLabel := b.createBranchLabel()
	postLoopLabel := b.createBranchLabel()
	b.bind(stmt.Initializer)
	b.addAntecedent(preLoopLabel, b.currentFlow)
	b.currentFlow = preLoopLabel
	b.bindCondition(stmt.Condition, preBodyLabel, postLoopLabel)
	b.currentFlow = b.finishFlowLabel(preBodyLabel)
	b.bindIterativeStatement(stmt.Statement, postLoopLabel, preIncrementorLabel)
	b.addAntecedent(preIncrementorLabel, b.currentFlow)
	b.currentFlow = b.finishFlowLabel(preIncrementorLabel)
	b.bind(stmt.Incrementor)
	b.addAntecedent(preLoopLabel, b.currentFlow)
	b.currentFlow = b.finishFlowLabel(postLoopLabel)
}

func (b *Binder) bindForInOrForOfStatement(node *ast.Node) {
	stmt := node.AsForInOrOfStatement()
	preLoopLabel := b.setContinueTarget(node, b.createLoopLabel())
	postLoopLabel := b.createBranchLabel()
	b.bind(stmt.Expression)
	b.addAntecedent(preLoopLabel, b.currentFlow)
	b.currentFlow = preLoopLabel
	if node.Kind == ast.KindForOfStatement {
		b.bind(stmt.AwaitModifier)
	}
	b.addAntecedent(postLoopLabel, b.currentFlow)
	b.bind(stmt.Initializer)
	if stmt.Initializer.Kind != ast.KindVariableDeclarationList {
		b.bindAssignmentTargetFlow(stmt.Initializer)
	}
	b.bindIterativeStatement(stmt.Statement, postLoopLabel, preLoopLabel)
	b.addAntecedent(preLoopLabel, b.currentFlow)
	b.currentFlow = b.finishFlowLabel(postLoopLabel)
}

func (b *Binder) bindIfStatement(node *ast.Node) {
	stmt := node.AsIfStatement()
	thenLabel := b.createBranchLabel()
	elseLabel := b.createBranchLabel()
	postIfLabel := b.createBranchLabel()
	b.bindCondition(stmt.Expression, thenLabel, elseLabel)
	b.currentFlow = b.finishFlowLabel(thenLabel)
	b.bind(stmt.ThenStatement)
	b.addAntecedent(postIfLabel, b.currentFlow)
	b.currentFlow = b.finishFlowLabel(elseLabel)
	b.bind(stmt.ElseStatement)
	b.addAntecedent(postIfLabel, b.currentFlow)
	b.currentFlow = b.finishFlowLabel(postIfLabel)
}

func (b *Binder) bindReturnStatement(node *ast.Node) {
	b.bind(node.Expression())
	if b.currentReturnTarget != nil {
		b.addAntecedent(b.currentReturnTarget, b.currentFlow)
	}
	b.currentFlow = b.unreachableFlow
	b.hasExplicitReturn = true
	b.hasFlowEffects = true
}

func (b *Binder) bindThrowStatement(node *ast.Node) {
	b.bind(node.Expression())
	b.currentFlow = b.unreachableFlow
	b.hasFlowEffects = true
}

func (b *Binder) bindBreakStatement(node *ast.Node) {
	b.bindBreakOrContinueStatement(node.Label(), b.currentBreakTarget, (*ActiveLabel).BreakTarget)
}

func (b *Binder) bindContinueStatement(node *ast.Node) {
	b.bindBreakOrContinueStatement(node.Label(), b.currentContinueTarget, (*ActiveLabel).ContinueTarget)
}

func (b *Binder) bindBreakOrContinueStatement(label *ast.Node, currentTarget *ast.FlowNode, getTarget func(*ActiveLabel) *ast.FlowNode) {
	b.bind(label)
	if label != nil {
		activeLabel := b.findActiveLabel(label.Text())
		if activeLabel != nil {
			activeLabel.referenced = true
			b.bindBreakOrContinueFlow(getTarget(activeLabel))
		}
	} else {
		b.bindBreakOrContinueFlow(currentTarget)
	}
}

func (b *Binder) findActiveLabel(name string) *ActiveLabel {
	for label := b.activeLabelList; label != nil; label = label.next {
		if label.name == name {
			return label
		}
	}
	return nil
}

func (b *Binder) bindBreakOrContinueFlow(flowLabel *ast.FlowLabel) {
	if flowLabel != nil {
		b.addAntecedent(flowLabel, b.currentFlow)
		b.currentFlow = b.unreachableFlow
		b.hasFlowEffects = true
	}
}

func (b *Binder) bindTryStatement(node *ast.Node) {
	// We conservatively assume that *any* code in the try block can cause an exception, but we only need
	// to track code that causes mutations (because only mutations widen the possible control flow type of
	// a variable). The exceptionLabel is the target label for control flows that result from exceptions.
	// We add all mutation flow nodes as antecedents of this label such that we can analyze them as possible
	// antecedents of the start of catch or finally blocks. Furthermore, we add the current control flow to
	// represent exceptions that occur before any mutations.
	stmt := node.AsTryStatement()
	saveReturnTarget := b.currentReturnTarget
	saveExceptionTarget := b.currentExceptionTarget
	normalExitLabel := b.createBranchLabel()
	returnLabel := b.createBranchLabel()
	exceptionLabel := b.createBranchLabel()
	if stmt.FinallyBlock != nil {
		b.currentReturnTarget = returnLabel
	}
	b.addAntecedent(exceptionLabel, b.currentFlow)
	b.currentExceptionTarget = exceptionLabel
	b.bind(stmt.TryBlock)
	b.addAntecedent(normalExitLabel, b.currentFlow)
	if stmt.CatchClause != nil {
		// Start of catch clause is the target of exceptions from try block.
		b.currentFlow = b.finishFlowLabel(exceptionLabel)
		// The currentExceptionTarget now represents control flows from exceptions in the catch clause.
		// Effectively, in a try-catch-finally, if an exception occurs in the try block, the catch block
		// acts like a second try block.
		exceptionLabel = b.createBranchLabel()
		b.addAntecedent(exceptionLabel, b.currentFlow)
		b.currentExceptionTarget = exceptionLabel
		b.bind(stmt.CatchClause)
		b.addAntecedent(normalExitLabel, b.currentFlow)
	}
	b.currentReturnTarget = saveReturnTarget
	b.currentExceptionTarget = saveExceptionTarget
	if stmt.FinallyBlock != nil {
		// Possible ways control can reach the finally block:
		// 1) Normal completion of try block of a try-finally or try-catch-finally
		// 2) Normal completion of catch block (following exception in try block) of a try-catch-finally
		// 3) Return in try or catch block of a try-finally or try-catch-finally
		// 4) Exception in try block of a try-finally
		// 5) Exception in catch block of a try-catch-finally
		// When analyzing a control flow graph that starts inside a finally block we want to consider all
		// five possibilities above. However, when analyzing a control flow graph that starts outside (past)
		// the finally block, we only want to consider the first two (if we're past a finally block then it
		// must have completed normally). Likewise, when analyzing a control flow graph from return statements
		// in try or catch blocks in an IIFE, we only want to consider the third. To make this possible, we
		// inject a ReduceLabel node into the control flow graph. This node contains an alternate reduced
		// set of antecedents for the pre-finally label. As control flow analysis passes by a ReduceLabel
		// node, the pre-finally label is temporarily switched to the reduced antecedent set.
		finallyLabel := b.createBranchLabel()
		finallyLabel.Antecedents = b.combineFlowLists(normalExitLabel.Antecedents, b.combineFlowLists(exceptionLabel.Antecedents, returnLabel.Antecedents))
		b.currentFlow = finallyLabel
		b.bind(stmt.FinallyBlock)
		if b.currentFlow.Flags&ast.FlowFlagsUnreachable != 0 {
			// If the end of the finally block is unreachable, the end of the entire try statement is unreachable.
			b.currentFlow = b.unreachableFlow
		} else {
			// If we have an IIFE return target and return statements in the try or catch blocks, add a control
			// flow that goes back through the finally block and back through only the return statements.
			if b.currentReturnTarget != nil && returnLabel.Antecedents != nil {
				b.addAntecedent(b.currentReturnTarget, b.createReduceLabel(finallyLabel, returnLabel.Antecedents, b.currentFlow))
			}
			// If we have an outer exception target (i.e. a containing try-finally or try-catch-finally), add a
			// control flow that goes back through the finally block and back through each possible exception source.
			if b.currentExceptionTarget != nil && exceptionLabel.Antecedents != nil {
				b.addAntecedent(b.currentExceptionTarget, b.createReduceLabel(finallyLabel, exceptionLabel.Antecedents, b.currentFlow))
			}
			// If the end of the finally block is reachable, but the end of the try and catch blocks are not,
			// convert the current flow to unreachable. For example, 'try { return 1; } finally { ... }' should
			// result in an unreachable current control flow.
			if normalExitLabel.Antecedents != nil {
				b.currentFlow = b.createReduceLabel(finallyLabel, normalExitLabel.Antecedents, b.currentFlow)
			} else {
				b.currentFlow = b.unreachableFlow
			}
		}
	} else {
		b.currentFlow = b.finishFlowLabel(normalExitLabel)
	}
}

func (b *Binder) bindSwitchStatement(node *ast.Node) {
	stmt := node.AsSwitchStatement()
	postSwitchLabel := b.createBranchLabel()
	b.bind(stmt.Expression)
	saveBreakTarget := b.currentBreakTarget
	savePreSwitchCaseFlow := b.preSwitchCaseFlow
	b.currentBreakTarget = postSwitchLabel
	b.preSwitchCaseFlow = b.currentFlow
	b.bind(stmt.CaseBlock)
	b.addAntecedent(postSwitchLabel, b.currentFlow)
	hasDefault := core.Some(stmt.CaseBlock.AsCaseBlock().Clauses.Nodes, func(c *ast.Node) bool {
		return c.Kind == ast.KindDefaultClause
	})
	if !hasDefault {
		b.addAntecedent(postSwitchLabel, b.createFlowSwitchClause(b.preSwitchCaseFlow, node, 0, 0))
	}
	b.currentBreakTarget = saveBreakTarget
	b.preSwitchCaseFlow = savePreSwitchCaseFlow
	b.currentFlow = b.finishFlowLabel(postSwitchLabel)
}

func (b *Binder) bindCaseBlock(node *ast.Node) {
	switchStatement := node.Parent
	clauses := node.AsCaseBlock().Clauses.Nodes
	isNarrowingSwitch := switchStatement.Expression().Kind == ast.KindTrueKeyword || isNarrowingExpression(switchStatement.Expression())
	var fallthroughFlow *ast.FlowNode = b.unreachableFlow
	for i := 0; i < len(clauses); i++ {
		clauseStart := i
		for len(clauses[i].Statements()) == 0 && i+1 < len(clauses) {
			if fallthroughFlow == b.unreachableFlow {
				b.currentFlow = b.preSwitchCaseFlow
			}
			b.bind(clauses[i])
			i++
		}
		preCaseLabel := b.createBranchLabel()
		preCaseFlow := b.preSwitchCaseFlow
		if isNarrowingSwitch {
			preCaseFlow = b.createFlowSwitchClause(b.preSwitchCaseFlow, switchStatement, clauseStart, i+1)
		}
		b.addAntecedent(preCaseLabel, preCaseFlow)
		b.addAntecedent(preCaseLabel, fallthroughFlow)
		b.currentFlow = b.finishFlowLabel(preCaseLabel)
		clause := clauses[i]
		b.bind(clause)
		fallthroughFlow = b.currentFlow
		if b.currentFlow.Flags&ast.FlowFlagsUnreachable == 0 && i != len(clauses)-1 {
			clause.AsCaseOrDefaultClause().FallthroughFlowNode = b.currentFlow
		}
	}
}

func (b *Binder) bindCaseOrDefaultClause(node *ast.Node) {
	clause := node.AsCaseOrDefaultClause()
	if clause.Expression != nil {
		saveCurrentFlow := b.currentFlow
		b.currentFlow = b.preSwitchCaseFlow
		b.bind(clause.Expression)
		b.currentFlow = saveCurrentFlow
	}
	b.bindEach(clause.Statements.Nodes)
}

func (b *Binder) bindExpressionStatement(node *ast.Node) {
	stmt := node.AsExpressionStatement()
	b.bind(stmt.Expression)
	b.maybeBindExpressionFlowIfCall(stmt.Expression)
}

func (b *Binder) maybeBindExpressionFlowIfCall(node *ast.Node) {
	// A top level or comma expression call expression with a dotted function name and at least one argument
	// is potentially an assertion and is therefore included in the control flow.
	if ast.IsCallExpression(node) {
		if node.Expression().Kind != ast.KindSuperKeyword && ast.IsDottedName(node.Expression()) {
			b.currentFlow = b.createFlowCall(b.currentFlow, node)
		}
	}
}

func (b *Binder) bindLabeledStatement(node *ast.Node) {
	stmt := node.AsLabeledStatement()
	postStatementLabel := b.createBranchLabel()
	b.activeLabelList = &ActiveLabel{
		next:           b.activeLabelList,
		name:           stmt.Label.Text(),
		breakTarget:    postStatementLabel,
		continueTarget: nil,
		referenced:     false,
	}
	b.bind(stmt.Label)
	b.bind(stmt.Statement)
	if !b.activeLabelList.referenced && b.options().AllowUnusedLabels != core.TSTrue {
		b.errorOrSuggestionOnNode(unusedLabelIsError(b.options()), stmt.Label, diagnostics.Unused_label)
	}
	b.activeLabelList = b.activeLabelList.next
	b.addAntecedent(postStatementLabel, b.currentFlow)
	b.currentFlow = b.finishFlowLabel(postStatementLabel)
}

func (b *Binder) bindPrefixUnaryExpressionFlow(node *ast.Node) {
	expr := node.AsPrefixUnaryExpression()
	if expr.Operator == ast.KindExclamationToken {
		saveTrueTarget := b.currentTrueTarget
		b.currentTrueTarget = b.currentFalseTarget
		b.currentFalseTarget = saveTrueTarget
		b.bindEachChild(node)
		b.currentFalseTarget = b.currentTrueTarget
		b.currentTrueTarget = saveTrueTarget
	} else {
		b.bindEachChild(node)
		if expr.Operator == ast.KindPlusPlusToken || expr.Operator == ast.KindMinusMinusToken {
			b.bindAssignmentTargetFlow(expr.Operand)
		}
	}
}

func (b *Binder) bindPostfixUnaryExpressionFlow(node *ast.Node) {
	expr := node.AsPostfixUnaryExpression()
	b.bindEachChild(node)
	if expr.Operator == ast.KindPlusPlusToken || expr.Operator == ast.KindMinusMinusToken {
		b.bindAssignmentTargetFlow(expr.Operand)
	}
}

func (b *Binder) bindDestructuringAssignmentFlow(node *ast.Node) {
	expr := node.AsBinaryExpression()
	if b.inAssignmentPattern {
		b.inAssignmentPattern = false
		b.bind(expr.OperatorToken)
		b.bind(expr.Right)
		b.inAssignmentPattern = true
		b.bind(expr.Left)
		b.bind(expr.Type)
	} else {
		b.inAssignmentPattern = true
		b.bind(expr.Left)
		b.bind(expr.Type)
		b.inAssignmentPattern = false
		b.bind(expr.OperatorToken)
		b.bind(expr.Right)
	}
	b.bindAssignmentTargetFlow(expr.Left)
}

func (b *Binder) bindBinaryExpressionFlow(node *ast.Node) {
	expr := node.AsBinaryExpression()
	operator := expr.OperatorToken.Kind
	if ast.IsLogicalOrCoalescingBinaryOperator(operator) || ast.IsLogicalOrCoalescingAssignmentOperator(operator) {
		if isTopLevelLogicalExpression(node) {
			postExpressionLabel := b.createBranchLabel()
			saveCurrentFlow := b.currentFlow
			saveHasFlowEffects := b.hasFlowEffects
			b.hasFlowEffects = false
			b.bindLogicalLikeExpression(node, postExpressionLabel, postExpressionLabel)
			if b.hasFlowEffects {
				b.currentFlow = b.finishFlowLabel(postExpressionLabel)
			} else {
				b.currentFlow = saveCurrentFlow
			}
			b.hasFlowEffects = b.hasFlowEffects || saveHasFlowEffects
		} else {
			b.bindLogicalLikeExpression(node, b.currentTrueTarget, b.currentFalseTarget)
		}
	} else {
		b.bind(expr.Left)
		b.bind(expr.Type)
		if operator == ast.KindCommaToken {
			b.maybeBindExpressionFlowIfCall(expr.Left)
		}
		b.bind(expr.OperatorToken)
		b.bind(expr.Right)
		if operator == ast.KindCommaToken {
			b.maybeBindExpressionFlowIfCall(expr.Right)
		}
		if ast.IsAssignmentOperator(operator) && !ast.IsAssignmentTarget(node) {
			b.bindAssignmentTargetFlow(expr.Left)
			if operator == ast.KindEqualsToken && expr.Left.Kind == ast.KindElementAccessExpression {
				elementAccess := expr.Left.AsElementAccessExpression()
				if isNarrowableOperand(elementAccess.Expression) {
					b.currentFlow = b.createFlowMutation(ast.FlowFlagsArrayMutation, b.currentFlow, node)
				}
			}
		}
	}
}

func (b *Binder) bindLogicalLikeExpression(node *ast.Node, trueTarget *ast.FlowLabel, falseTarget *ast.FlowLabel) {
	expr := node.AsBinaryExpression()
	preRightLabel := b.createBranchLabel()
	if expr.OperatorToken.Kind == ast.KindAmpersandAmpersandToken || expr.OperatorToken.Kind == ast.KindAmpersandAmpersandEqualsToken {
		b.bindCondition(expr.Left, preRightLabel, falseTarget)
	} else {
		b.bindCondition(expr.Left, trueTarget, preRightLabel)
	}
	b.currentFlow = b.finishFlowLabel(preRightLabel)
	b.bind(expr.OperatorToken)
	if ast.IsLogicalOrCoalescingAssignmentOperator(expr.OperatorToken.Kind) {
		b.doWithConditionalBranches((*Binder).bind, expr.Right, trueTarget, falseTarget)
		b.bindAssignmentTargetFlow(expr.Left)
		b.addAntecedent(trueTarget, b.createFlowCondition(ast.FlowFlagsTrueCondition, b.currentFlow, node))
		b.addAntecedent(falseTarget, b.createFlowCondition(ast.FlowFlagsFalseCondition, b.currentFlow, node))
	} else {
		b.bindCondition(expr.Right, trueTarget, falseTarget)
	}
}

func (b *Binder) bindDeleteExpressionFlow(node *ast.Node) {
	expr := node.AsDeleteExpression()
	b.bindEachChild(node)
	if expr.Expression.Kind == ast.KindPropertyAccessExpression {
		b.bindAssignmentTargetFlow(expr.Expression)
	}
}

func (b *Binder) bindConditionalExpressionFlow(node *ast.Node) {
	expr := node.AsConditionalExpression()
	trueLabel := b.createBranchLabel()
	falseLabel := b.createBranchLabel()
	postExpressionLabel := b.createBranchLabel()
	saveCurrentFlow := b.currentFlow
	saveHasFlowEffects := b.hasFlowEffects
	b.hasFlowEffects = false
	b.bindCondition(expr.Condition, trueLabel, falseLabel)
	b.currentFlow = b.finishFlowLabel(trueLabel)
	b.bind(expr.QuestionToken)
	b.bind(expr.WhenTrue)
	b.addAntecedent(postExpressionLabel, b.currentFlow)
	b.currentFlow = b.finishFlowLabel(falseLabel)
	b.bind(expr.ColonToken)
	b.bind(expr.WhenFalse)
	b.addAntecedent(postExpressionLabel, b.currentFlow)
	if b.hasFlowEffects {
		b.currentFlow = b.finishFlowLabel(postExpressionLabel)
	} else {
		b.currentFlow = saveCurrentFlow
	}
	b.hasFlowEffects = b.hasFlowEffects || saveHasFlowEffects
}

func (b *Binder) bindVariableDeclarationFlow(node *ast.Node) {
	b.bindEachChild(node)
	if node.Initializer() != nil || ast.IsForInOrOfStatement(node.Parent.Parent) {
		b.bindInitializedVariableFlow(node)
	}
}

func (b *Binder) bindInitializedVariableFlow(node *ast.Node) {
	var name *ast.Node
	switch node.Kind {
	case ast.KindVariableDeclaration:
		name = node.AsVariableDeclaration().Name()
	case ast.KindBindingElement:
		name = node.AsBindingElement().Name()
	}
	if name != nil && ast.IsBindingPattern(name) {
		for _, child := range name.Elements() {
			b.bindInitializedVariableFlow(child)
		}
	} else {
		b.currentFlow = b.createFlowMutation(ast.FlowFlagsAssignment, b.currentFlow, node)
	}
}

func (b *Binder) bindAccessExpressionFlow(node *ast.Node) {
	if ast.IsOptionalChain(node) {
		b.bindOptionalChainFlow(node)
	} else {
		b.bindEachChild(node)
	}
}

func (b *Binder) bindOptionalChainFlow(node *ast.Node) {
	if isTopLevelLogicalExpression(node) {
		postExpressionLabel := b.createBranchLabel()
		saveCurrentFlow := b.currentFlow
		saveHasFlowEffects := b.hasFlowEffects
		b.bindOptionalChain(node, postExpressionLabel, postExpressionLabel)
		if b.hasFlowEffects {
			b.currentFlow = b.finishFlowLabel(postExpressionLabel)
		} else {
			b.currentFlow = saveCurrentFlow
		}
		b.hasFlowEffects = b.hasFlowEffects || saveHasFlowEffects
	} else {
		b.bindOptionalChain(node, b.currentTrueTarget, b.currentFalseTarget)
	}
}

func (b *Binder) bindOptionalChain(node *ast.Node, trueTarget *ast.FlowLabel, falseTarget *ast.FlowLabel) {
	// For an optional chain, we emulate the behavior of a logical expression:
	//
	// a?.b         -> a && a.b
	// a?.b.c       -> a && a.b.c
	// a?.b?.c      -> a && a.b && a.b.c
	// a?.[x = 1]   -> a && a[x = 1]
	//
	// To do this we descend through the chain until we reach the root of a chain (the expression with a `?.`)
	// and build it's CFA graph as if it were the first condition (`a && ...`). Then we bind the rest
	// of the node as part of the "true" branch, and continue to do so as we ascend back up to the outermost
	// chain node. We then treat the entire node as the right side of the expression.
	var preChainLabel *ast.FlowLabel
	if ast.IsOptionalChainRoot(node) {
		preChainLabel = b.createBranchLabel()
	}
	b.bindOptionalExpression(node.Expression(), core.IfElse(preChainLabel != nil, preChainLabel, trueTarget), falseTarget)
	if preChainLabel != nil {
		b.currentFlow = b.finishFlowLabel(preChainLabel)
	}
	b.doWithConditionalBranches((*Binder).bindOptionalChainRest, node, trueTarget, falseTarget)
	if ast.IsOutermostOptionalChain(node) {
		b.addAntecedent(trueTarget, b.createFlowCondition(ast.FlowFlagsTrueCondition, b.currentFlow, node))
		b.addAntecedent(falseTarget, b.createFlowCondition(ast.FlowFlagsFalseCondition, b.currentFlow, node))
	}
}

func (b *Binder) bindOptionalExpression(node *ast.Node, trueTarget *ast.FlowLabel, falseTarget *ast.FlowLabel) {
	b.doWithConditionalBranches((*Binder).bind, node, trueTarget, falseTarget)
	if !ast.IsOptionalChain(node) || ast.IsOutermostOptionalChain(node) {
		b.addAntecedent(trueTarget, b.createFlowCondition(ast.FlowFlagsTrueCondition, b.currentFlow, node))
		b.addAntecedent(falseTarget, b.createFlowCondition(ast.FlowFlagsFalseCondition, b.currentFlow, node))
	}
}

func (b *Binder) bindOptionalChainRest(node *ast.Node) bool {
	switch node.Kind {
	case ast.KindPropertyAccessExpression:
		b.bind(node.QuestionDotToken())
		b.bind(node.Name())
	case ast.KindElementAccessExpression:
		b.bind(node.QuestionDotToken())
		b.bind(node.AsElementAccessExpression().ArgumentExpression)
	case ast.KindCallExpression:
		b.bind(node.QuestionDotToken())
		b.bindNodeList(node.TypeArgumentList())
		b.bindEach(node.Arguments())
	}
	return false
}

func (b *Binder) bindCallExpressionFlow(node *ast.Node) {
	call := node.AsCallExpression()
	if ast.IsOptionalChain(node) {
		b.bindOptionalChainFlow(node)
	} else {
		// If the target of the call expression is a function expression or arrow function we have
		// an immediately invoked function expression (IIFE). Initialize the flowNode property to
		// the current control flow (which includes evaluation of the IIFE arguments).
		expr := ast.SkipParentheses(call.Expression)
		if expr.Kind == ast.KindFunctionExpression || expr.Kind == ast.KindArrowFunction {
			b.bindNodeList(call.TypeArguments)
			b.bindEach(call.Arguments.Nodes)
			b.bind(call.Expression)
		} else {
			b.bindEachChild(node)
			if call.Expression.Kind == ast.KindSuperKeyword {
				b.currentFlow = b.createFlowCall(b.currentFlow, node)
			}
		}
	}
	if ast.IsPropertyAccessExpression(call.Expression) {
		access := call.Expression.AsPropertyAccessExpression()
		if ast.IsIdentifier(access.Name()) && isNarrowableOperand(access.Expression) && ast.IsPushOrUnshiftIdentifier(access.Name()) {
			b.currentFlow = b.createFlowMutation(ast.FlowFlagsArrayMutation, b.currentFlow, node)
		}
	}
}

func (b *Binder) bindNonNullExpressionFlow(node *ast.Node) {
	if ast.IsOptionalChain(node) {
		b.bindOptionalChainFlow(node)
	} else {
		b.bindEachChild(node)
	}
}

func (b *Binder) bindBindingElementFlow(node *ast.Node) {
	// When evaluating a binding pattern, the initializer is evaluated before the binding pattern, per:
	// - https://tc39.es/ecma262/#sec-destructuring-binding-patterns-runtime-semantics-iteratorbindinginitialization
	//   - `BindingElement: BindingPattern Initializer?`
	// - https://tc39.es/ecma262/#sec-runtime-semantics-keyedbindinginitialization
	//   - `BindingElement: BindingPattern Initializer?`
	elem := node.AsBindingElement()
	b.bind(elem.DotDotDotToken)
	b.bind(elem.PropertyName)
	b.bindInitializer(elem.Initializer)
	b.bind(elem.Name())
}

func (b *Binder) bindParameterFlow(node *ast.Node) {
	param := node.AsParameterDeclaration()
	b.bindModifiers(param.Modifiers())
	b.bind(param.DotDotDotToken)
	b.bind(param.QuestionToken)
	b.bind(param.Type)
	b.bindInitializer(param.Initializer)
	b.bind(param.Name())
}

// a BindingElement/Parameter does not have side effects if initializers are not evaluated and used. (see GH#49759)
func (b *Binder) bindInitializer(node *ast.Node) {
	if node == nil {
		return
	}
	entryFlow := b.currentFlow
	b.bind(node)
	if entryFlow == b.unreachableFlow || entryFlow == b.currentFlow {
		return
	}
	exitFlow := b.createBranchLabel()
	b.addAntecedent(exitFlow, entryFlow)
	b.addAntecedent(exitFlow, b.currentFlow)
	b.currentFlow = b.finishFlowLabel(exitFlow)
}

func isEnumDeclarationWithPreservedEmit(node *ast.Node, options core.SourceFileAffectingCompilerOptions) bool {
	return node.Kind == ast.KindEnumDeclaration && (!ast.IsEnumConst(node) || options.ShouldPreserveConstEnums)
}

func setFlowNode(node *ast.Node, flowNode *ast.FlowNode) {
	data := node.FlowNodeData()
	if data != nil {
		data.FlowNode = flowNode
	}
}

func setReturnFlowNode(node *ast.Node, returnFlowNode *ast.FlowNode) {
	switch node.Kind {
	case ast.KindConstructor:
		node.AsConstructorDeclaration().ReturnFlowNode = returnFlowNode
	case ast.KindFunctionDeclaration:
		node.AsFunctionDeclaration().ReturnFlowNode = returnFlowNode
	case ast.KindFunctionExpression:
		node.AsFunctionExpression().ReturnFlowNode = returnFlowNode
	case ast.KindClassStaticBlockDeclaration:
		node.AsClassStaticBlockDeclaration().ReturnFlowNode = returnFlowNode
	}
}

func isGeneratorFunctionExpression(node *ast.Node) bool {
	return ast.IsFunctionExpression(node) && node.AsFunctionExpression().AsteriskToken != nil
}

func (b *Binder) addToContainerChain(next *ast.Node) {
	if b.lastContainer != nil {
		b.lastContainer.LocalsContainerData().NextContainer = next
	}
	b.lastContainer = next
}

func (b *Binder) addDeclarationToSymbol(symbol *ast.Symbol, node *ast.Node, symbolFlags ast.SymbolFlags) {
	symbol.Flags |= symbolFlags
	node.DeclarationData().Symbol = symbol
	if symbol.Declarations == nil {
		symbol.Declarations = b.newSingleDeclaration(node)
	} else {
		symbol.Declarations = core.AppendIfUnique(symbol.Declarations, node)
	}
	// On merge of const enum module with class or function, reset const enum only flag (namespaces will already recalculate)
	if symbol.Flags&ast.SymbolFlagsConstEnumOnlyModule != 0 && symbol.Flags&(ast.SymbolFlagsFunction|ast.SymbolFlagsClass|ast.SymbolFlagsRegularEnum) != 0 {
		symbol.Flags &^= ast.SymbolFlagsConstEnumOnlyModule
	}
	if symbolFlags&ast.SymbolFlagsValue != 0 {
		SetValueDeclaration(symbol, node)
	}
}

func SetValueDeclaration(symbol *ast.Symbol, node *ast.Node) {
	valueDeclaration := symbol.ValueDeclaration
	if valueDeclaration == nil ||
		isAssignmentDeclaration(valueDeclaration) && !isAssignmentDeclaration(node) ||
		valueDeclaration.Kind != node.Kind && isEffectiveModuleDeclaration(valueDeclaration) {
		// Non-assignment declarations take precedence over assignment declarations and
		// non-namespace declarations take precedence over namespace declarations.
		symbol.ValueDeclaration = node
	}
}

/**
 * Declares a Symbol for the node and adds it to symbols. Reports errors for conflicting identifier names.
 * @param symbolTable - The symbol table which node will be added to.
 * @param parent - node's parent declaration.
 * @param node - The declaration to be added to the symbol table
 * @param includes - The SymbolFlags that node has in addition to its declaration type (eg: export, ambient, etc.)
 * @param excludes - The flags which node cannot be declared alongside in a symbol table. Used to report forbidden declarations.
 */

func GetContainerFlags(node *ast.Node) ContainerFlags {
	switch node.Kind {
	case ast.KindClassExpression, ast.KindClassDeclaration, ast.KindEnumDeclaration, ast.KindObjectLiteralExpression, ast.KindTypeLiteral,
		ast.KindJsxAttributes:
		return ContainerFlagsIsContainer
	case ast.KindInterfaceDeclaration:
		return ContainerFlagsIsContainer | ContainerFlagsIsInterface
	case ast.KindModuleDeclaration, ast.KindTypeAliasDeclaration, ast.KindJSTypeAliasDeclaration, ast.KindMappedType, ast.KindIndexSignature:
		return ContainerFlagsIsContainer | ContainerFlagsHasLocals
	case ast.KindSourceFile:
		return ContainerFlagsIsContainer | ContainerFlagsIsControlFlowContainer | ContainerFlagsHasLocals
	case ast.KindGetAccessor, ast.KindSetAccessor, ast.KindMethodDeclaration:
		if ast.IsObjectLiteralOrClassExpressionMethodOrAccessor(node) {
			return ContainerFlagsIsContainer | ContainerFlagsIsControlFlowContainer | ContainerFlagsHasLocals | ContainerFlagsIsFunctionLike | ContainerFlagsIsObjectLiteralOrClassExpressionMethodOrAccessor | ContainerFlagsIsThisContainer
		}
		fallthrough
	case ast.KindConstructor, ast.KindClassStaticBlockDeclaration:
		return ContainerFlagsIsContainer | ContainerFlagsIsControlFlowContainer | ContainerFlagsHasLocals | ContainerFlagsIsFunctionLike | ContainerFlagsIsThisContainer
	case ast.KindMethodSignature, ast.KindCallSignature, ast.KindFunctionType, ast.KindConstructSignature, ast.KindConstructorType:
		return ContainerFlagsIsContainer | ContainerFlagsIsControlFlowContainer | ContainerFlagsHasLocals | ContainerFlagsIsFunctionLike
	case ast.KindFunctionDeclaration:
		return ContainerFlagsIsContainer | ContainerFlagsIsControlFlowContainer | ContainerFlagsHasLocals | ContainerFlagsIsFunctionLike | ContainerFlagsIsThisContainer
	case ast.KindFunctionExpression:
		return ContainerFlagsIsContainer | ContainerFlagsIsControlFlowContainer | ContainerFlagsHasLocals | ContainerFlagsIsFunctionLike | ContainerFlagsIsFunctionExpression | ContainerFlagsIsThisContainer
	case ast.KindArrowFunction:
		return ContainerFlagsIsContainer | ContainerFlagsIsControlFlowContainer | ContainerFlagsHasLocals | ContainerFlagsIsFunctionLike | ContainerFlagsIsFunctionExpression
	case ast.KindModuleBlock:
		return ContainerFlagsIsControlFlowContainer
	case ast.KindPropertyDeclaration:
		if node.Initializer() != nil {
			return ContainerFlagsIsControlFlowContainer | ContainerFlagsIsThisContainer
		} else {
			return ContainerFlagsNone
		}
	case ast.KindCatchClause, ast.KindForStatement, ast.KindForInStatement, ast.KindForOfStatement, ast.KindCaseBlock:
		return ContainerFlagsIsBlockScopedContainer | ContainerFlagsHasLocals
	case ast.KindBlock:
		if ast.IsFunctionLike(node.Parent) || ast.IsClassStaticBlockDeclaration(node.Parent) {
			return ContainerFlagsNone
		} else {
			return ContainerFlagsIsBlockScopedContainer | ContainerFlagsHasLocals
		}
	}
	return ContainerFlagsNone
}

func isNarrowingExpression(expr *ast.Node) bool {
	switch expr.Kind {
	case ast.KindIdentifier, ast.KindThisKeyword:
		return true
	case ast.KindPropertyAccessExpression, ast.KindElementAccessExpression:
		return containsNarrowableReference(expr)
	case ast.KindCallExpression:
		return hasNarrowableArgument(expr)
	case ast.KindParenthesizedExpression, ast.KindNonNullExpression, ast.KindTypeOfExpression:
		return isNarrowingExpression(expr.Expression())
	case ast.KindBinaryExpression:
		return isNarrowingBinaryExpression(expr.AsBinaryExpression())
	case ast.KindPrefixUnaryExpression:
		return expr.AsPrefixUnaryExpression().Operator == ast.KindExclamationToken && isNarrowingExpression(expr.AsPrefixUnaryExpression().Operand)
	}
	return false
}

func containsNarrowableReference(expr *ast.Node) bool {
	if isNarrowableReference(expr) {
		return true
	}
	if expr.Flags&ast.NodeFlagsOptionalChain != 0 {
		switch expr.Kind {
		case ast.KindPropertyAccessExpression, ast.KindElementAccessExpression, ast.KindCallExpression, ast.KindNonNullExpression:
			return containsNarrowableReference(expr.Expression())
		}
	}
	return false
}

func isNarrowableReference(node *ast.Node) bool {
	switch node.Kind {
	case ast.KindIdentifier, ast.KindThisKeyword, ast.KindSuperKeyword, ast.KindMetaProperty:
		return true
	case ast.KindPropertyAccessExpression, ast.KindParenthesizedExpression, ast.KindNonNullExpression:
		return isNarrowableReference(node.Expression())
	case ast.KindElementAccessExpression:
		expr := node.AsElementAccessExpression()
		return ast.IsStringOrNumericLiteralLike(expr.ArgumentExpression) ||
			ast.IsEntityNameExpression(expr.ArgumentExpression) && isNarrowableReference(expr.Expression)
	case ast.KindBinaryExpression:
		expr := node.AsBinaryExpression()
		return expr.OperatorToken.Kind == ast.KindCommaToken && isNarrowableReference(expr.Right) ||
			ast.IsAssignmentOperator(expr.OperatorToken.Kind) && ast.IsLeftHandSideExpression(expr.Left)
	}
	return false
}

func hasNarrowableArgument(expr *ast.Node) bool {
	call := expr.AsCallExpression()
	for _, argument := range call.Arguments.Nodes { //nolint:modernize
		if containsNarrowableReference(argument) {
			return true
		}
	}
	if ast.IsPropertyAccessExpression(call.Expression) {
		if containsNarrowableReference(call.Expression.Expression()) {
			return true
		}
	}
	return false
}

func isNarrowingBinaryExpression(expr *ast.BinaryExpression) bool {
	switch expr.OperatorToken.Kind {
	case ast.KindEqualsToken, ast.KindBarBarEqualsToken, ast.KindAmpersandAmpersandEqualsToken, ast.KindQuestionQuestionEqualsToken:
		return containsNarrowableReference(expr.Left)
	case ast.KindEqualsEqualsToken, ast.KindExclamationEqualsToken, ast.KindEqualsEqualsEqualsToken, ast.KindExclamationEqualsEqualsToken:
		left := ast.SkipParentheses(expr.Left)
		right := ast.SkipParentheses(expr.Right)
		return isNarrowableOperand(left) || isNarrowableOperand(right) ||
			isNarrowingTypeOfOperands(right, left) || isNarrowingTypeOfOperands(left, right) ||
			(ast.IsBooleanLiteral(right) && isNarrowingExpression(left) || ast.IsBooleanLiteral(left) && isNarrowingExpression(right))
	case ast.KindInstanceOfKeyword:
		return isNarrowableOperand(expr.Left)
	case ast.KindInKeyword:
		return isNarrowingExpression(expr.Right)
	case ast.KindCommaToken:
		return isNarrowingExpression(expr.Right)
	}
	return false
}

func isNarrowableOperand(expr *ast.Node) bool {
	switch expr.Kind {
	case ast.KindParenthesizedExpression:
		return isNarrowableOperand(expr.Expression())
	case ast.KindBinaryExpression:
		binary := expr.AsBinaryExpression()
		switch binary.OperatorToken.Kind {
		case ast.KindEqualsToken:
			return isNarrowableOperand(binary.Left)
		case ast.KindCommaToken:
			return isNarrowableOperand(binary.Right)
		}
	}
	return containsNarrowableReference(expr)
}

func isNarrowingTypeOfOperands(expr1 *ast.Node, expr2 *ast.Node) bool {
	return ast.IsTypeOfExpression(expr1) && isNarrowableOperand(expr1.Expression()) && ast.IsStringLiteralLike(expr2)
}

func (b *Binder) errorOnNode(node *ast.Node, message *diagnostics.Message, args ...any) {
	b.addDiagnostic(b.createDiagnosticForNode(node, message, args...))
}

func (b *Binder) errorOnFirstToken(node *ast.Node, message *diagnostics.Message, args ...any) {
	span := scanner.GetRangeOfTokenAtPosition(b.file, node.Pos())
	b.addDiagnostic(ast.NewDiagnostic(b.file, span, message, args...))
}

func (b *Binder) errorOrSuggestionOnNode(isError bool, node *ast.Node, message *diagnostics.Message) {
	b.errorOrSuggestionOnRange(isError, node, node, message)
}

func (b *Binder) errorOrSuggestionOnRange(isError bool, startNode *ast.Node, endNode *ast.Node, message *diagnostics.Message) {
	textRange := core.NewTextRange(scanner.GetRangeOfTokenAtPosition(b.file, startNode.Pos()).Pos(), endNode.End())
	diagnostic := ast.NewDiagnostic(b.file, textRange, message)
	if isError {
		b.addDiagnostic(diagnostic)
	} else {
		diagnostic.SetCategory(diagnostics.CategorySuggestion)
		b.file.BindSuggestionDiagnostics = append(b.file.BindSuggestionDiagnostics, diagnostic)
	}
}

// Inside the binder, we may create a diagnostic for an as-yet unbound node (with potentially no parent pointers, implying no accessible source file)
// If so, the node _must_ be in the current file (as that's the only way anything could have traversed to it to yield it as the error node)
// This version of `createDiagnosticForNode` uses the binder's context to account for this, and always yields correct diagnostics even in these situations.
func (b *Binder) createDiagnosticForNode(node *ast.Node, message *diagnostics.Message, args ...any) *ast.Diagnostic {
	return ast.NewDiagnostic(b.file, scanner.GetErrorRangeForNode(b.file, node), message, args...)
}

func (b *Binder) addDiagnostic(diagnostic *ast.Diagnostic) {
	b.file.SetBindDiagnostics(append(b.file.BindDiagnostics(), diagnostic))
}

func isSignedNumericLiteral(node *ast.Node) bool {
	if node.Kind == ast.KindPrefixUnaryExpression {
		node := node.AsPrefixUnaryExpression()
		return (node.Operator == ast.KindPlusToken || node.Operator == ast.KindMinusToken) && ast.IsNumericLiteral(node.Operand)
	}
	return false
}

func getOptionalSymbolFlagForNode(node *ast.Node) ast.SymbolFlags {
	postfixToken := node.PostfixToken()
	return core.IfElse(postfixToken != nil && postfixToken.Kind == ast.KindQuestionToken, ast.SymbolFlagsOptional, ast.SymbolFlagsNone)
}

func isAsyncFunction(node *ast.Node) bool {
	switch node.Kind {
	case ast.KindFunctionDeclaration, ast.KindFunctionExpression, ast.KindArrowFunction, ast.KindMethodDeclaration:
		data := node.BodyData()
		return data.Body != nil && data.AsteriskToken == nil && ast.HasSyntacticModifier(node, ast.ModifierFlagsAsync)
	}
	return false
}

func isFunctionSymbol(symbol *ast.Symbol) bool {
	d := symbol.ValueDeclaration
	if d != nil {
		if ast.IsFunctionDeclaration(d) {
			return true
		}
		if ast.IsVariableDeclaration(d) {
			varDecl := d.AsVariableDeclaration()
			if varDecl.Initializer != nil {
				return ast.IsFunctionLike(varDecl.Initializer)
			}
		}
	}
	return false
}

func unreachableCodeIsError(options core.SourceFileAffectingCompilerOptions) bool {
	return options.AllowUnreachableCode == core.TSFalse
}

func unusedLabelIsError(options core.SourceFileAffectingCompilerOptions) bool {
	return options.AllowUnusedLabels == core.TSFalse
}

func isStatementCondition(node *ast.Node) bool {
	switch node.Parent.Kind {
	case ast.KindIfStatement, ast.KindWhileStatement, ast.KindDoStatement:
		return node.Parent.Expression() == node
	case ast.KindForStatement:
		return node.Parent.AsForStatement().Condition == node
	case ast.KindConditionalExpression:
		return node.Parent.AsConditionalExpression().Condition == node
	}
	return false
}

func isTopLevelLogicalExpression(node *ast.Node) bool {
	for ast.IsParenthesizedExpression(node.Parent) || ast.IsPrefixUnaryExpression(node.Parent) && node.Parent.AsPrefixUnaryExpression().Operator == ast.KindExclamationToken {
		node = node.Parent
	}
	return !isStatementCondition(node) && !ast.IsLogicalExpression(node.Parent) && !(ast.IsOptionalChain(node.Parent) && node.Parent.Expression() == node)
}

func isAssignmentDeclaration(decl *ast.Node) bool {
	return ast.IsBinaryExpression(decl) || ast.IsAccessExpression(decl) || ast.IsIdentifier(decl) || ast.IsCallExpression(decl)
}

func isEffectiveModuleDeclaration(node *ast.Node) bool {
	return ast.IsModuleDeclaration(node) || ast.IsIdentifier(node)
}<|MERGE_RESOLUTION|>--- conflicted
+++ resolved
@@ -793,18 +793,12 @@
 	} else {
 		state := b.declareModuleSymbol(node)
 		if state != ast.ModuleInstanceStateNonInstantiated {
-<<<<<<< HEAD
-			symbol := node.AsModuleDeclaration().Symbol
+			symbol := node.Symbol()
 			if (symbol.Flags&(ast.SymbolFlagsFunction|ast.SymbolFlagsClass|ast.SymbolFlagsRegularEnum) == 0) &&
 				state == ast.ModuleInstanceStateConstEnumOnly &&
 				symbol.Flags&ast.SymbolFlagsConstEnumOnlyModule == 0 {
 				symbol.Flags |= ast.SymbolFlagsConstEnumOnlyModule
 			} else {
-=======
-			symbol := node.Symbol()
-			if symbol.Flags&(ast.SymbolFlagsFunction|ast.SymbolFlagsClass|ast.SymbolFlagsRegularEnum) != 0 || state != ast.ModuleInstanceStateConstEnumOnly {
-				// if module was already merged with some function, class or non-const enum, treat it as non-const-enum-only
->>>>>>> 35a5221f
 				symbol.Flags &^= ast.SymbolFlagsConstEnumOnlyModule
 			}
 		}
