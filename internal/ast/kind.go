package ast

//go:generate go tool golang.org/x/tools/cmd/stringer -type=Kind -output=kind_stringer_generated.go

type Kind int16

const (
	KindUnknown Kind = iota
	KindEndOfFile
	KindSingleLineCommentTrivia
	KindMultiLineCommentTrivia
	KindNewLineTrivia
	KindWhitespaceTrivia
	KindConflictMarkerTrivia
	KindNonTextFileMarkerTrivia
	KindNumericLiteral
	KindBigIntLiteral
	KindStringLiteral
	KindJsxText
	KindJsxTextAllWhiteSpaces
	KindRegularExpressionLiteral
	KindNoSubstitutionTemplateLiteral
	// Pseudo-literals
	KindTemplateHead
	KindTemplateMiddle
	KindTemplateTail
	// Punctuation
	KindOpenBraceToken
	KindCloseBraceToken
	KindOpenParenToken
	KindCloseParenToken
	KindOpenBracketToken
	KindCloseBracketToken
	KindDotToken
	KindDotDotDotToken
	KindSemicolonToken
	KindCommaToken
	KindQuestionDotToken
	KindLessThanToken
	KindLessThanSlashToken
	KindGreaterThanToken
	KindLessThanEqualsToken
	KindGreaterThanEqualsToken
	KindEqualsEqualsToken
	KindExclamationEqualsToken
	KindEqualsEqualsEqualsToken
	KindExclamationEqualsEqualsToken
	KindEqualsGreaterThanToken
	KindPlusToken
	KindMinusToken
	KindAsteriskToken
	KindAsteriskAsteriskToken
	KindSlashToken
	KindPercentToken
	KindPlusPlusToken
	KindMinusMinusToken
	KindLessThanLessThanToken
	KindGreaterThanGreaterThanToken
	KindGreaterThanGreaterThanGreaterThanToken
	KindAmpersandToken
	KindBarToken
	KindCaretToken
	KindExclamationToken
	KindTildeToken
	KindAmpersandAmpersandToken
	KindBarBarToken
	KindQuestionToken
	KindColonToken
	KindAtToken
	KindQuestionQuestionToken
	/** Only the JSDoc scanner produces BacktickToken. The normal scanner produces NoSubstitutionTemplateLiteral and related kinds. */
	KindBacktickToken
	/** Only the JSDoc scanner produces HashToken. The normal scanner produces PrivateIdentifier. */
	KindHashToken
	// Assignments
	KindEqualsToken
	KindPlusEqualsToken
	KindMinusEqualsToken
	KindAsteriskEqualsToken
	KindAsteriskAsteriskEqualsToken
	KindSlashEqualsToken
	KindPercentEqualsToken
	KindLessThanLessThanEqualsToken
	KindGreaterThanGreaterThanEqualsToken
	KindGreaterThanGreaterThanGreaterThanEqualsToken
	KindAmpersandEqualsToken
	KindBarEqualsToken
	KindBarBarEqualsToken
	KindAmpersandAmpersandEqualsToken
	KindQuestionQuestionEqualsToken
	KindCaretEqualsToken
	// Identifiers and PrivateIdentifier
	KindIdentifier
	KindPrivateIdentifier
	KindJSDocCommentTextToken
	// Reserved words
	KindBreakKeyword
	KindCaseKeyword
	KindCatchKeyword
	KindClassKeyword
	KindConstKeyword
	KindContinueKeyword
	KindDebuggerKeyword
	KindDefaultKeyword
	KindDeleteKeyword
	KindDoKeyword
	KindElseKeyword
	KindEnumKeyword
	KindExportKeyword
	KindExtendsKeyword
	KindFalseKeyword
	KindFinallyKeyword
	KindForKeyword
	KindFunctionKeyword
	KindIfKeyword
	KindImportKeyword
	KindInKeyword
	KindInstanceOfKeyword
	KindNewKeyword
	KindNullKeyword
	KindReturnKeyword
	KindSuperKeyword
	KindSwitchKeyword
	KindThisKeyword
	KindThrowKeyword
	KindTrueKeyword
	KindTryKeyword
	KindTypeOfKeyword
	KindVarKeyword
	KindVoidKeyword
	KindWhileKeyword
	KindWithKeyword
	// Strict mode reserved words
	KindImplementsKeyword
	KindInterfaceKeyword
	KindLetKeyword
	KindPackageKeyword
	KindPrivateKeyword
	KindProtectedKeyword
	KindPublicKeyword
	KindStaticKeyword
	KindYieldKeyword
	// Contextual keywords
	KindAbstractKeyword
	KindAccessorKeyword
	KindAsKeyword
	KindAssertsKeyword
	KindAssertKeyword
	KindAnyKeyword
	KindAsyncKeyword
	KindAwaitKeyword
	KindBooleanKeyword
	KindConstructorKeyword
	KindDeclareKeyword
	KindGetKeyword
	KindImmediateKeyword
	KindInferKeyword
	KindIntrinsicKeyword
	KindIsKeyword
	KindKeyOfKeyword
	KindModuleKeyword
	KindNamespaceKeyword
	KindNeverKeyword
	KindOutKeyword
	KindReadonlyKeyword
	KindRequireKeyword
	KindNumberKeyword
	KindObjectKeyword
	KindSatisfiesKeyword
	KindSetKeyword
	KindStringKeyword
	KindSymbolKeyword
	KindTypeKeyword
	KindUndefinedKeyword
	KindUniqueKeyword
	KindUnknownKeyword
	KindUsingKeyword
	KindFromKeyword
	KindGlobalKeyword
	KindBigIntKeyword
	KindOverrideKeyword
	KindOfKeyword // LastKeyword and LastToken and LastContextualKeyword
	// Parse tree nodes
	// Names
	KindQualifiedName
	KindComputedPropertyName
	// Signature elements
	KindTypeParameter
	KindParameter
	KindDecorator
	// TypeMember
	KindPropertySignature
	KindPropertyDeclaration
	KindMethodSignature
	KindMethodDeclaration
	KindClassStaticBlockDeclaration
	KindConstructor
	KindGetAccessor
	KindSetAccessor
	KindCallSignature
	KindConstructSignature
	KindIndexSignature
	// Type
	KindTypePredicate
	KindTypeReference
	KindFunctionType
	KindConstructorType
	KindTypeQuery
	KindTypeLiteral
	KindArrayType
	KindTupleType
	KindOptionalType
	KindRestType
	KindUnionType
	KindIntersectionType
	KindConditionalType
	KindInferType
	KindParenthesizedType
	KindThisType
	KindTypeOperator
	KindIndexedAccessType
	KindMappedType
	KindLiteralType
	KindNamedTupleMember
	KindTemplateLiteralType
	KindTemplateLiteralTypeSpan
	KindImportType
	// Binding patterns
	KindObjectBindingPattern
	KindArrayBindingPattern
	KindBindingElement
	// Expression
	KindArrayLiteralExpression
	KindObjectLiteralExpression
	KindPropertyAccessExpression
	KindElementAccessExpression
	KindCallExpression
	KindNewExpression
	KindTaggedTemplateExpression
	KindTypeAssertionExpression
	KindParenthesizedExpression
	KindFunctionExpression
	KindArrowFunction
	KindDeleteExpression
	KindTypeOfExpression
	KindVoidExpression
	KindAwaitExpression
	KindPrefixUnaryExpression
	KindPostfixUnaryExpression
	KindBinaryExpression
	KindConditionalExpression
	KindTemplateExpression
	KindYieldExpression
	KindSpreadElement
	KindClassExpression
	KindOmittedExpression
	KindExpressionWithTypeArguments
	KindAsExpression
	KindNonNullExpression
	KindMetaProperty
	KindSyntheticExpression
	KindSatisfiesExpression
	// Misc
	KindTemplateSpan
	KindSemicolonClassElement
	// Element
	KindBlock
	KindEmptyStatement
	KindVariableStatement
	KindExpressionStatement
	KindIfStatement
	KindDoStatement
	KindWhileStatement
	KindForStatement
	KindForInStatement
	KindForOfStatement
	KindContinueStatement
	KindBreakStatement
	KindReturnStatement
	KindWithStatement
	KindSwitchStatement
	KindLabeledStatement
	KindThrowStatement
	KindTryStatement
	KindDebuggerStatement
	KindVariableDeclaration
	KindVariableDeclarationList
	KindFunctionDeclaration
	KindClassDeclaration
	KindInterfaceDeclaration
	KindTypeAliasDeclaration
	KindEnumDeclaration
	KindModuleDeclaration
	KindModuleBlock
	KindCaseBlock
	KindNamespaceExportDeclaration
	KindImportEqualsDeclaration
	KindImportDeclaration
	KindImportClause
	KindNamespaceImport
	KindNamedImports
	KindImportSpecifier
	KindExportAssignment
	KindExportDeclaration
	KindNamedExports
	KindNamespaceExport
	KindExportSpecifier
	KindMissingDeclaration
	// Module references
	KindExternalModuleReference
	// JSX
	KindJsxElement
	KindJsxSelfClosingElement
	KindJsxOpeningElement
	KindJsxClosingElement
	KindJsxFragment
	KindJsxOpeningFragment
	KindJsxClosingFragment
	KindJsxAttribute
	KindJsxAttributes
	KindJsxSpreadAttribute
	KindJsxExpression
	KindJsxNamespacedName
	// Clauses
	KindCaseClause
	KindDefaultClause
	KindHeritageClause
	KindCatchClause
	// Import attributes
	KindImportAttributes
	KindImportAttribute
	// Property assignments
	KindPropertyAssignment
	KindShorthandPropertyAssignment
	KindSpreadAssignment
	// Enum
	KindEnumMember
	// Top-level nodes
	KindSourceFile
	KindBundle
	// JSDoc nodes
	KindJSDocTypeExpression
	KindJSDocNameReference
	KindJSDocMemberName // C#p
	KindJSDocAllType    // The * type
	KindJSDocNullableType
	KindJSDocNonNullableType
	KindJSDocOptionalType
	KindJSDocVariadicType
	KindJSDoc
	KindJSDocText
	KindJSDocTypeLiteral
	KindJSDocSignature
	KindJSDocLink
	KindJSDocLinkCode
	KindJSDocLinkPlain
	KindJSDocTag
	KindJSDocAugmentsTag
	KindJSDocImplementsTag
	KindJSDocDeprecatedTag
	KindJSDocPublicTag
	KindJSDocPrivateTag
	KindJSDocProtectedTag
	KindJSDocReadonlyTag
	KindJSDocOverrideTag
	KindJSDocCallbackTag
	KindJSDocOverloadTag
	KindJSDocParameterTag
	KindJSDocReturnTag
	KindJSDocThisTag
	KindJSDocTypeTag
	KindJSDocTemplateTag
	KindJSDocTypedefTag
	KindJSDocSeeTag
	KindJSDocPropertyTag
	KindJSDocSatisfiesTag
	KindJSDocImportTag
	// Synthesized list
	KindSyntaxList
	// Synthesized JS nodes
<<<<<<< HEAD
	KindJSExportAssignment // TODO: KindCommonJSExportAssignment?
	KindCommonJSExport
=======
	KindJSTypeAliasDeclaration
>>>>>>> 09b95922
	// Transformation nodes
	KindNotEmittedStatement
	KindPartiallyEmittedExpression
	KindCommaListExpression
	KindSyntheticReferenceExpression
	// Enum value count
	KindCount
	// Markers
	KindFirstAssignment         = KindEqualsToken
	KindLastAssignment          = KindCaretEqualsToken
	KindFirstCompoundAssignment = KindPlusEqualsToken
	KindLastCompoundAssignment  = KindCaretEqualsToken
	KindFirstReservedWord       = KindBreakKeyword
	KindLastReservedWord        = KindWithKeyword
	KindFirstKeyword            = KindBreakKeyword
	KindLastKeyword             = KindOfKeyword
	KindFirstFutureReservedWord = KindImplementsKeyword
	KindLastFutureReservedWord  = KindYieldKeyword
	KindFirstTypeNode           = KindTypePredicate
	KindLastTypeNode            = KindImportType
	KindFirstPunctuation        = KindOpenBraceToken
	KindLastPunctuation         = KindCaretEqualsToken
	KindFirstToken              = KindUnknown
	KindLastToken               = KindLastKeyword
	KindFirstLiteralToken       = KindNumericLiteral
	KindLastLiteralToken        = KindNoSubstitutionTemplateLiteral
	KindFirstTemplateToken      = KindNoSubstitutionTemplateLiteral
	KindLastTemplateToken       = KindTemplateTail
	KindFirstBinaryOperator     = KindLessThanToken
	KindLastBinaryOperator      = KindCaretEqualsToken
	KindFirstStatement          = KindVariableStatement
	KindLastStatement           = KindDebuggerStatement
	KindFirstNode               = KindQualifiedName
	KindFirstJSDocNode          = KindJSDocTypeExpression
	KindLastJSDocNode           = KindJSDocImportTag
	KindFirstJSDocTagNode       = KindJSDocTag
	KindLastJSDocTagNode        = KindJSDocImportTag
	KindFirstContextualKeyword  = KindAbstractKeyword
	KindLastContextualKeyword   = KindOfKeyword
	KindComment                 = KindSingleLineCommentTrivia | KindMultiLineCommentTrivia
)<|MERGE_RESOLUTION|>--- conflicted
+++ resolved
@@ -378,12 +378,9 @@
 	// Synthesized list
 	KindSyntaxList
 	// Synthesized JS nodes
-<<<<<<< HEAD
-	KindJSExportAssignment // TODO: KindCommonJSExportAssignment?
+	KindJSTypeAliasDeclaration
+	KindJSExportAssignment
 	KindCommonJSExport
-=======
-	KindJSTypeAliasDeclaration
->>>>>>> 09b95922
 	// Transformation nodes
 	KindNotEmittedStatement
 	KindPartiallyEmittedExpression
