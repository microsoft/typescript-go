--- conflicted
+++ resolved
@@ -180,16 +180,6 @@
 	// Names
 	KindQualifiedName
 	KindComputedPropertyName
-<<<<<<< HEAD
-	// Lists
-	KindModifierList
-	KindTypeParameterList
-	KindTypeArgumentList
-	KindJSDocList
-	KindJSDocCommentList
-	KindJSDocTagList
-=======
->>>>>>> bec8eeda
 	// Signature elements
 	KindTypeParameter
 	KindParameter
