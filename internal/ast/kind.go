package ast

//go:generate go run golang.org/x/tools/cmd/stringer -type=Kind -output=kind_stringer_generated.go

type Kind int16

const (
	KindUnknown Kind = iota
	KindEndOfFile
<<<<<<< HEAD
	KindWhitespaceTrivia
	KindNewLineTrivia
=======
	KindSingleLineCommentTrivia
	KindMultiLineCommentTrivia
>>>>>>> ebb53807
	KindConflictMarkerTrivia
	KindNonTextFileMarkerTrivia
	KindNumericLiteral
	KindBigIntLiteral
	KindStringLiteral
	KindJsxText
	KindJsxTextAllWhiteSpaces
	KindRegularExpressionLiteral
	KindNoSubstitutionTemplateLiteral
	// Pseudo-literals
	KindTemplateHead
	KindTemplateMiddle
	KindTemplateTail
	// Punctuation
	KindOpenBraceToken
	KindCloseBraceToken
	KindOpenParenToken
	KindCloseParenToken
	KindOpenBracketToken
	KindCloseBracketToken
	KindDotToken
	KindDotDotDotToken
	KindSemicolonToken
	KindCommaToken
	KindQuestionDotToken
	KindLessThanToken
	KindLessThanSlashToken
	KindGreaterThanToken
	KindLessThanEqualsToken
	KindGreaterThanEqualsToken
	KindEqualsEqualsToken
	KindExclamationEqualsToken
	KindEqualsEqualsEqualsToken
	KindExclamationEqualsEqualsToken
	KindEqualsGreaterThanToken
	KindPlusToken
	KindMinusToken
	KindAsteriskToken
	KindAsteriskAsteriskToken
	KindSlashToken
	KindPercentToken
	KindPlusPlusToken
	KindMinusMinusToken
	KindLessThanLessThanToken
	KindGreaterThanGreaterThanToken
	KindGreaterThanGreaterThanGreaterThanToken
	KindAmpersandToken
	KindBarToken
	KindCaretToken
	KindExclamationToken
	KindTildeToken
	KindAmpersandAmpersandToken
	KindBarBarToken
	KindQuestionToken
	KindColonToken
	KindAtToken
	KindQuestionQuestionToken
	/** Only the JSDoc scanner produces BacktickToken. The normal scanner produces NoSubstitutionTemplateLiteral and related kinds. */
	KindBacktickToken
	/** Only the JSDoc scanner produces HashToken. The normal scanner produces PrivateIdentifier. */
	KindHashToken
	// Assignments
	KindEqualsToken
	KindPlusEqualsToken
	KindMinusEqualsToken
	KindAsteriskEqualsToken
	KindAsteriskAsteriskEqualsToken
	KindSlashEqualsToken
	KindPercentEqualsToken
	KindLessThanLessThanEqualsToken
	KindGreaterThanGreaterThanEqualsToken
	KindGreaterThanGreaterThanGreaterThanEqualsToken
	KindAmpersandEqualsToken
	KindBarEqualsToken
	KindBarBarEqualsToken
	KindAmpersandAmpersandEqualsToken
	KindQuestionQuestionEqualsToken
	KindCaretEqualsToken
	// Identifiers and PrivateIdentifier
	KindIdentifier
	KindPrivateIdentifier
	KindJSDocCommentTextToken
	// Reserved words
	KindBreakKeyword
	KindCaseKeyword
	KindCatchKeyword
	KindClassKeyword
	KindConstKeyword
	KindContinueKeyword
	KindDebuggerKeyword
	KindDefaultKeyword
	KindDeleteKeyword
	KindDoKeyword
	KindElseKeyword
	KindEnumKeyword
	KindExportKeyword
	KindExtendsKeyword
	KindFalseKeyword
	KindFinallyKeyword
	KindForKeyword
	KindFunctionKeyword
	KindIfKeyword
	KindImportKeyword
	KindInKeyword
	KindInstanceOfKeyword
	KindNewKeyword
	KindNullKeyword
	KindReturnKeyword
	KindSuperKeyword
	KindSwitchKeyword
	KindThisKeyword
	KindThrowKeyword
	KindTrueKeyword
	KindTryKeyword
	KindTypeOfKeyword
	KindVarKeyword
	KindVoidKeyword
	KindWhileKeyword
	KindWithKeyword
	// Strict mode reserved words
	KindImplementsKeyword
	KindInterfaceKeyword
	KindLetKeyword
	KindPackageKeyword
	KindPrivateKeyword
	KindProtectedKeyword
	KindPublicKeyword
	KindStaticKeyword
	KindYieldKeyword
	// Contextual keywords
	KindAbstractKeyword
	KindAccessorKeyword
	KindAsKeyword
	KindAssertsKeyword
	KindAssertKeyword
	KindAnyKeyword
	KindAsyncKeyword
	KindAwaitKeyword
	KindBooleanKeyword
	KindConstructorKeyword
	KindDeclareKeyword
	KindGetKeyword
	KindImmediateKeyword
	KindInferKeyword
	KindIntrinsicKeyword
	KindIsKeyword
	KindKeyOfKeyword
	KindModuleKeyword
	KindNamespaceKeyword
	KindNeverKeyword
	KindOutKeyword
	KindReadonlyKeyword
	KindRequireKeyword
	KindNumberKeyword
	KindObjectKeyword
	KindSatisfiesKeyword
	KindSetKeyword
	KindStringKeyword
	KindSymbolKeyword
	KindTypeKeyword
	KindUndefinedKeyword
	KindUniqueKeyword
	KindUnknownKeyword
	KindUsingKeyword
	KindFromKeyword
	KindGlobalKeyword
	KindBigIntKeyword
	KindOverrideKeyword
	KindOfKeyword // LastKeyword and LastToken and LastContextualKeyword
	// Parse tree nodes
	// Names
	KindQualifiedName
	KindComputedPropertyName
	// Signature elements
	KindTypeParameter
	KindParameter
	KindDecorator
	// TypeMember
	KindPropertySignature
	KindPropertyDeclaration
	KindMethodSignature
	KindMethodDeclaration
	KindClassStaticBlockDeclaration
	KindConstructor
	KindGetAccessor
	KindSetAccessor
	KindCallSignature
	KindConstructSignature
	KindIndexSignature
	// Type
	KindTypePredicate
	KindTypeReference
	KindFunctionType
	KindConstructorType
	KindTypeQuery
	KindTypeLiteral
	KindArrayType
	KindTupleType
	KindOptionalType
	KindRestType
	KindUnionType
	KindIntersectionType
	KindConditionalType
	KindInferType
	KindParenthesizedType
	KindThisType
	KindTypeOperator
	KindIndexedAccessType
	KindMappedType
	KindLiteralType
	KindNamedTupleMember
	KindTemplateLiteralType
	KindTemplateLiteralTypeSpan
	KindImportType
	// Binding patterns
	KindObjectBindingPattern
	KindArrayBindingPattern
	KindBindingElement
	// Expression
	KindArrayLiteralExpression
	KindObjectLiteralExpression
	KindPropertyAccessExpression
	KindElementAccessExpression
	KindCallExpression
	KindNewExpression
	KindTaggedTemplateExpression
	KindTypeAssertionExpression
	KindParenthesizedExpression
	KindFunctionExpression
	KindArrowFunction
	KindDeleteExpression
	KindTypeOfExpression
	KindVoidExpression
	KindAwaitExpression
	KindPrefixUnaryExpression
	KindPostfixUnaryExpression
	KindBinaryExpression
	KindConditionalExpression
	KindTemplateExpression
	KindYieldExpression
	KindSpreadElement
	KindClassExpression
	KindOmittedExpression
	KindExpressionWithTypeArguments
	KindAsExpression
	KindNonNullExpression
	KindMetaProperty
	KindSyntheticExpression
	KindSatisfiesExpression
	// Misc
	KindTemplateSpan
	KindSemicolonClassElement
	// Element
	KindBlock
	KindEmptyStatement
	KindVariableStatement
	KindExpressionStatement
	KindIfStatement
	KindDoStatement
	KindWhileStatement
	KindForStatement
	KindForInStatement
	KindForOfStatement
	KindContinueStatement
	KindBreakStatement
	KindReturnStatement
	KindWithStatement
	KindSwitchStatement
	KindLabeledStatement
	KindThrowStatement
	KindTryStatement
	KindDebuggerStatement
	KindVariableDeclaration
	KindVariableDeclarationList
	KindFunctionDeclaration
	KindClassDeclaration
	KindInterfaceDeclaration
	KindTypeAliasDeclaration
	KindEnumDeclaration
	KindModuleDeclaration
	KindModuleBlock
	KindCaseBlock
	KindNamespaceExportDeclaration
	KindImportEqualsDeclaration
	KindImportDeclaration
	KindImportClause
	KindNamespaceImport
	KindNamedImports
	KindImportSpecifier
	KindExportAssignment
	KindExportDeclaration
	KindNamedExports
	KindNamespaceExport
	KindExportSpecifier
	KindMissingDeclaration
	// Module references
	KindExternalModuleReference
	// JSX
	KindJsxElement
	KindJsxSelfClosingElement
	KindJsxOpeningElement
	KindJsxClosingElement
	KindJsxFragment
	KindJsxOpeningFragment
	KindJsxClosingFragment
	KindJsxAttribute
	KindJsxAttributes
	KindJsxSpreadAttribute
	KindJsxExpression
	KindJsxNamespacedName
	// Clauses
	KindCaseClause
	KindDefaultClause
	KindHeritageClause
	KindCatchClause
	// Import attributes
	KindImportAttributes
	KindImportAttribute
	// Property assignments
	KindPropertyAssignment
	KindShorthandPropertyAssignment
	KindSpreadAssignment
	// Enum
	KindEnumMember
	// Top-level nodes
	KindSourceFile
	KindBundle
	// JSDoc nodes
	KindJSDocTypeExpression
	KindJSDocNameReference
	KindJSDocMemberName // C#p
	KindJSDocAllType    // The * type
	KindJSDocNullableType
	KindJSDocNonNullableType
	KindJSDocOptionalType
	KindJSDocVariadicType
	KindJSDoc
	KindJSDocText
	KindJSDocTypeLiteral
	KindJSDocSignature
	KindJSDocLink
	KindJSDocLinkCode
	KindJSDocLinkPlain
	KindJSDocTag
	KindJSDocAugmentsTag
	KindJSDocImplementsTag
	KindJSDocAuthorTag
	KindJSDocDeprecatedTag
	KindJSDocImmediateTag
	KindJSDocClassTag
	KindJSDocPublicTag
	KindJSDocPrivateTag
	KindJSDocProtectedTag
	KindJSDocReadonlyTag
	KindJSDocOverrideTag
	KindJSDocCallbackTag
	KindJSDocOverloadTag
	KindJSDocEnumTag
	KindJSDocParameterTag
	KindJSDocReturnTag
	KindJSDocThisTag
	KindJSDocTypeTag
	KindJSDocTemplateTag
	KindJSDocTypedefTag
	KindJSDocSeeTag
	KindJSDocPropertyTag
	KindJSDocThrowsTag
	KindJSDocSatisfiesTag
	KindJSDocImportTag
	// Synthesized list
	KindSyntaxList
	// Transformation nodes
	KindNotEmittedStatement
	KindPartiallyEmittedExpression
	KindCommaListExpression
	KindSyntheticReferenceExpression
	// Enum value count
	KindCount
	// Markers
	KindFirstAssignment         = KindEqualsToken
	KindLastAssignment          = KindCaretEqualsToken
	KindFirstCompoundAssignment = KindPlusEqualsToken
	KindLastCompoundAssignment  = KindCaretEqualsToken
	KindFirstReservedWord       = KindBreakKeyword
	KindLastReservedWord        = KindWithKeyword
	KindFirstKeyword            = KindBreakKeyword
	KindLastKeyword             = KindOfKeyword
	KindFirstFutureReservedWord = KindImplementsKeyword
	KindLastFutureReservedWord  = KindYieldKeyword
	KindFirstTypeNode           = KindTypePredicate
	KindLastTypeNode            = KindImportType
	KindFirstPunctuation        = KindOpenBraceToken
	KindLastPunctuation         = KindCaretEqualsToken
	KindFirstToken              = KindUnknown
	KindLastToken               = KindLastKeyword
	KindFirstLiteralToken       = KindNumericLiteral
	KindLastLiteralToken        = KindNoSubstitutionTemplateLiteral
	KindFirstTemplateToken      = KindNoSubstitutionTemplateLiteral
	KindLastTemplateToken       = KindTemplateTail
	KindFirstBinaryOperator     = KindLessThanToken
	KindLastBinaryOperator      = KindCaretEqualsToken
	KindFirstStatement          = KindVariableStatement
	KindLastStatement           = KindDebuggerStatement
	KindFirstNode               = KindQualifiedName
	KindFirstJSDocNode          = KindJSDocTypeExpression
	KindLastJSDocNode           = KindJSDocImportTag
	KindFirstJSDocTagNode       = KindJSDocTag
	KindLastJSDocTagNode        = KindJSDocImportTag
	KindFirstContextualKeyword  = KindAbstractKeyword
	KindLastContextualKeyword   = KindOfKeyword
	KindComment                 = KindSingleLineCommentTrivia | KindMultiLineCommentTrivia
)<|MERGE_RESOLUTION|>--- conflicted
+++ resolved
@@ -7,13 +7,10 @@
 const (
 	KindUnknown Kind = iota
 	KindEndOfFile
-<<<<<<< HEAD
-	KindWhitespaceTrivia
-	KindNewLineTrivia
-=======
 	KindSingleLineCommentTrivia
 	KindMultiLineCommentTrivia
->>>>>>> ebb53807
+	KindNewLineTrivia
+	KindWhitespaceTrivia
 	KindConflictMarkerTrivia
 	KindNonTextFileMarkerTrivia
 	KindNumericLiteral
