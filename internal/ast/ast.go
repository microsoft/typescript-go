--- conflicted
+++ resolved
@@ -10071,13 +10071,8 @@
 	declarationMap   map[string][]*Node
 }
 
-<<<<<<< HEAD
-func (f *NodeFactory) NewSourceFile(opts SourceFileParseOptions, text string, statements *NodeList) *Node {
-	if tspath.GetEncodedRootLength(opts.FileName) == 0 || opts.FileName != tspath.NormalizePath(opts.FileName) {
-=======
 func (f *NodeFactory) NewSourceFile(opts SourceFileParseOptions, text string, statements *NodeList, endOfFileToken *TokenNode) *Node {
-	if (tspath.GetEncodedRootLength(opts.FileName) == 0 && !strings.HasPrefix(opts.FileName, "^/")) || opts.FileName != tspath.NormalizePath(opts.FileName) {
->>>>>>> 15def023
+	if (tspath.GetEncodedRootLength(opts.FileName) == 0 || opts.FileName != tspath.NormalizePath(opts.FileName) {
 		panic(fmt.Sprintf("fileName should be normalized and absolute: %q", opts.FileName))
 	}
 	data := &SourceFile{}
