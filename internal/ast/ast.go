--- conflicted
+++ resolved
@@ -9186,15 +9186,8 @@
 	return cloneNode(f.AsNodeFactory().NewJSDocTemplateTag(node.TagName, node.Constraint, node.TypeParameters, node.Comment), node.AsNode(), f.AsNodeFactory().hooks)
 }
 
-<<<<<<< HEAD
-func (node *JSDocTemplateTag) TypeParameters() *TypeParameterList { return node.typeParameters }
-
 // JSDocParameterOrPropertyTag
 type JSDocParameterOrPropertyTag struct {
-=======
-// JSDocPropertyTag
-type JSDocPropertyTag struct {
->>>>>>> b33ba39b
 	JSDocTagBase
 	name           *EntityName
 	IsBracketed    bool
