package ast

import (
	"fmt"
	"strings"
	"sync"
	"sync/atomic"

	"github.com/microsoft/typescript-go/internal/core"
	"github.com/microsoft/typescript-go/internal/tspath"
)

// Visitor

type Visitor func(*Node) bool

func visit(v Visitor, node *Node) bool {
	if node != nil {
		return v(node)
	}
	return false
}

func visitNodes(v Visitor, nodes []*Node) bool {
	for _, node := range nodes {
		if v(node) {
			return true
		}
	}
	return false
}

func visitNodeList(v Visitor, nodeList *NodeList) bool {
	if nodeList != nil {
		return visitNodes(v, nodeList.Nodes)
	}
	return false
}

func visitModifiers(v Visitor, modifiers *ModifierList) bool {
	if modifiers != nil {
		return visitNodes(v, modifiers.Nodes)
	}
	return false
}

// NodeFactory

type NodeFactory struct {
	hooks                            NodeFactoryHooks
	binaryExpressionPool             core.Pool[BinaryExpression]
	blockPool                        core.Pool[Block]
	callExpressionPool               core.Pool[CallExpression]
	expressionStatementPool          core.Pool[ExpressionStatement]
	identifierPool                   core.Pool[Identifier]
	ifStatementPool                  core.Pool[IfStatement]
	jsdocPool                        core.Pool[JSDoc]
	jsdocTextPool                    core.Pool[JSDocText]
	keywordTypeNodePool              core.Pool[KeywordTypeNode]
	literalTypeNodePool              core.Pool[LiteralTypeNode]
	modifierListPool                 core.Pool[ModifierList]
	nodeListPool                     core.Pool[NodeList]
	parameterDeclarationPool         core.Pool[ParameterDeclaration]
	parenthesizedExpressionPool      core.Pool[ParenthesizedExpression]
	propertyAccessExpressionPool     core.Pool[PropertyAccessExpression]
	propertyAssignmentPool           core.Pool[PropertyAssignment]
	propertySignatureDeclarationPool core.Pool[PropertySignatureDeclaration]
	returnStatementPool              core.Pool[ReturnStatement]
	stringLiteralPool                core.Pool[StringLiteral]
	tokenPool                        core.Pool[Token]
	typeReferenceNodePool            core.Pool[TypeReferenceNode]
	variableDeclarationListPool      core.Pool[VariableDeclarationList]
	variableDeclarationPool          core.Pool[VariableDeclaration]
	variableStatementPool            core.Pool[VariableStatement]

	nodeCount int
	textCount int
}

type NodeFactoryHooks struct {
	OnCreate func(node *Node)                 // Hooks the creation of a node.
	OnUpdate func(node *Node, original *Node) // Hooks the updating of a node.
	OnClone  func(node *Node, original *Node) // Hooks the cloning of a node.
}

func NewNodeFactory(hooks NodeFactoryHooks) *NodeFactory {
	return &NodeFactory{hooks: hooks}
}

func newNode(kind Kind, data nodeData, hooks NodeFactoryHooks) *Node {
	n := data.AsNode()
	n.Loc = core.UndefinedTextRange()
	n.Kind = kind
	n.data = data
	if hooks.OnCreate != nil {
		hooks.OnCreate(n)
	}
	return n
}

func (f *NodeFactory) newNode(kind Kind, data nodeData) *Node {
	f.nodeCount++
	return newNode(kind, data, f.hooks)
}

func (f *NodeFactory) NodeCount() int {
	return f.nodeCount
}

func (f *NodeFactory) TextCount() int {
	return f.textCount
}

func updateNode(updated *Node, original *Node, hooks NodeFactoryHooks) *Node {
	if updated != original {
		updated.Loc = original.Loc
		if hooks.OnUpdate != nil {
			hooks.OnUpdate(updated, original)
		}
	}
	return updated
}

func cloneNode(updated *Node, original *Node, hooks NodeFactoryHooks) *Node {
	updateNode(updated, original, hooks)
	if updated != original && hooks.OnClone != nil {
		hooks.OnClone(updated, original)
	}
	return updated
}

// NodeList

type NodeList struct {
	Loc   core.TextRange
	Nodes []*Node
}

func (f *NodeFactory) NewNodeList(nodes []*Node) *NodeList {
	list := f.nodeListPool.New()
	list.Loc = core.UndefinedTextRange()
	list.Nodes = nodes
	return list
}

func (list *NodeList) Pos() int { return list.Loc.Pos() }
func (list *NodeList) End() int { return list.Loc.End() }

func (list *NodeList) HasTrailingComma() bool {
	if len(list.Nodes) == 0 || PositionIsSynthesized(list.End()) {
		return false
	}
	last := list.Nodes[len(list.Nodes)-1]
	return !PositionIsSynthesized(last.End()) && last.End() < list.End()
}

func (list *NodeList) Clone(f *NodeFactory) *NodeList {
	result := f.NewNodeList(list.Nodes)
	result.Loc = list.Loc
	return result
}

// ModifierList

type ModifierList struct {
	NodeList
	ModifierFlags ModifierFlags
}

func (f *NodeFactory) NewModifierList(nodes []*Node) *ModifierList {
	list := f.modifierListPool.New()
	list.Loc = core.UndefinedTextRange()
	list.Nodes = nodes
	list.ModifierFlags = ModifiersToFlags(nodes)
	return list
}

func (list *ModifierList) Clone(f *NodeFactory) *ModifierList {
	res := f.modifierListPool.New()
	res.Loc = list.Loc
	res.Nodes = list.Nodes
	res.ModifierFlags = list.ModifierFlags
	return res
}

// AST Node
// Interface values stored in AST nodes are never typed nil values. Construction code must ensure that
// interface valued properties either store a true nil or a reference to a non-nil struct.

type Node struct {
	Kind   Kind
	Flags  NodeFlags
	Loc    core.TextRange
	id     atomic.Uint64
	Parent *Node
	data   nodeData
}

// Node accessors. Some accessors are implemented as methods on NodeData, others are implemented though
// type switches. Either approach is fine. Interface methods are likely more performant, but have higher
// code size costs because we have hundreds of implementations of the NodeData interface.

func (n *Node) AsNode() *Node                             { return n }
func (n *Node) Pos() int                                  { return n.Loc.Pos() }
func (n *Node) End() int                                  { return n.Loc.End() }
func (n *Node) ForEachChild(v Visitor) bool               { return n.data.ForEachChild(v) }
func (n *Node) Clone(f *NodeFactory) *Node                { return n.data.Clone(f) }
func (n *Node) VisitEachChild(v *NodeVisitor) *Node       { return n.data.VisitEachChild(v) }
func (n *Node) Name() *DeclarationName                    { return n.data.Name() }
func (n *Node) Modifiers() *ModifierList                  { return n.data.Modifiers() }
func (n *Node) FlowNodeData() *FlowNodeBase               { return n.data.FlowNodeData() }
func (n *Node) DeclarationData() *DeclarationBase         { return n.data.DeclarationData() }
func (n *Node) ExportableData() *ExportableBase           { return n.data.ExportableData() }
func (n *Node) LocalsContainerData() *LocalsContainerBase { return n.data.LocalsContainerData() }
func (n *Node) FunctionLikeData() *FunctionLikeBase       { return n.data.FunctionLikeData() }
func (n *Node) ParameterList() *ParameterList             { return n.data.FunctionLikeData().Parameters }
func (n *Node) Parameters() []*ParameterDeclarationNode   { return n.ParameterList().Nodes }
func (n *Node) ClassLikeData() *ClassLikeBase             { return n.data.ClassLikeData() }
func (n *Node) BodyData() *BodyBase                       { return n.data.BodyData() }
func (n *Node) SubtreeFacts() SubtreeFacts                { return n.data.SubtreeFacts() }
func (n *Node) propagateSubtreeFacts() SubtreeFacts       { return n.data.propagateSubtreeFacts() }
func (n *Node) LiteralLikeData() *LiteralLikeBase         { return n.data.LiteralLikeData() }
func (n *Node) TemplateLiteralLikeData() *TemplateLiteralLikeBase {
	return n.data.TemplateLiteralLikeData()
}

func (n *Node) Symbol() *Symbol {
	data := n.DeclarationData()
	if data != nil {
		return data.Symbol
	}
	return nil
}

func (n *Node) LocalSymbol() *Symbol {
	data := n.ExportableData()
	if data != nil {
		return data.LocalSymbol
	}
	return nil
}

func (n *Node) Locals() SymbolTable {
	data := n.LocalsContainerData()
	if data != nil {
		return data.Locals
	}
	return nil
}

func (n *Node) Body() *Node {
	data := n.BodyData()
	if data != nil {
		return data.Body
	}
	return nil
}

func (n *Node) Text() string {
	switch n.Kind {
	case KindIdentifier:
		return n.AsIdentifier().Text
	case KindPrivateIdentifier:
		return n.AsPrivateIdentifier().Text
	case KindStringLiteral:
		return n.AsStringLiteral().Text
	case KindNumericLiteral:
		return n.AsNumericLiteral().Text
	case KindBigIntLiteral:
		return n.AsBigIntLiteral().Text
	case KindNoSubstitutionTemplateLiteral:
		return n.AsNoSubstitutionTemplateLiteral().Text
	case KindTemplateHead:
		return n.AsTemplateHead().Text
	case KindTemplateMiddle:
		return n.AsTemplateMiddle().Text
	case KindTemplateTail:
		return n.AsTemplateTail().Text
	case KindJsxNamespacedName:
		return n.AsJsxNamespacedName().Namespace.Text() + ":" + n.AsJsxNamespacedName().name.Text()
	case KindRegularExpressionLiteral:
		return n.AsRegularExpressionLiteral().Text
	}
	panic(fmt.Sprintf("Unhandled case in Node.Text: %T", n.data))
}

func (n *Node) Expression() *Node {
	switch n.Kind {
	case KindPropertyAccessExpression:
		return n.AsPropertyAccessExpression().Expression
	case KindElementAccessExpression:
		return n.AsElementAccessExpression().Expression
	case KindParenthesizedExpression:
		return n.AsParenthesizedExpression().Expression
	case KindCallExpression:
		return n.AsCallExpression().Expression
	case KindNewExpression:
		return n.AsNewExpression().Expression
	case KindExpressionWithTypeArguments:
		return n.AsExpressionWithTypeArguments().Expression
	case KindComputedPropertyName:
		return n.AsComputedPropertyName().Expression
	case KindNonNullExpression:
		return n.AsNonNullExpression().Expression
	case KindTypeAssertionExpression:
		return n.AsTypeAssertion().Expression
	case KindAsExpression:
		return n.AsAsExpression().Expression
	case KindSatisfiesExpression:
		return n.AsSatisfiesExpression().Expression
	case KindTypeOfExpression:
		return n.AsTypeOfExpression().Expression
	case KindSpreadAssignment:
		return n.AsSpreadAssignment().Expression
	case KindSpreadElement:
		return n.AsSpreadElement().Expression
	case KindTemplateSpan:
		return n.AsTemplateSpan().Expression
	case KindDeleteExpression:
		return n.AsDeleteExpression().Expression
	case KindVoidExpression:
		return n.AsVoidExpression().Expression
	case KindAwaitExpression:
		return n.AsAwaitExpression().Expression
	case KindYieldExpression:
		return n.AsYieldExpression().Expression
	case KindPartiallyEmittedExpression:
		return n.AsPartiallyEmittedExpression().Expression
	case KindIfStatement:
		return n.AsIfStatement().Expression
	case KindDoStatement:
		return n.AsDoStatement().Expression
	case KindWhileStatement:
		return n.AsWhileStatement().Expression
	case KindWithStatement:
		return n.AsWithStatement().Expression
	case KindForInStatement, KindForOfStatement:
		return n.AsForInOrOfStatement().Expression
	case KindSwitchStatement:
		return n.AsSwitchStatement().Expression
	case KindCaseClause:
		return n.AsCaseOrDefaultClause().Expression
	case KindExpressionStatement:
		return n.AsExpressionStatement().Expression
	case KindReturnStatement:
		return n.AsReturnStatement().Expression
	case KindThrowStatement:
		return n.AsThrowStatement().Expression
	case KindExternalModuleReference:
		return n.AsExternalModuleReference().Expression
	case KindExportAssignment:
		return n.AsExportAssignment().Expression
	case KindDecorator:
		return n.AsDecorator().Expression
	case KindJsxExpression:
		return n.AsJsxExpression().Expression
	case KindJsxSpreadAttribute:
		return n.AsJsxSpreadAttribute().Expression
	}
	panic("Unhandled case in Node.Expression")
}

func (n *Node) ArgumentList() *NodeList {
	switch n.Kind {
	case KindCallExpression:
		return n.AsCallExpression().Arguments
	case KindNewExpression:
		return n.AsNewExpression().Arguments
	}
	panic("Unhandled case in Node.Arguments")
}

func (n *Node) Arguments() []*Node {
	list := n.ArgumentList()
	if list != nil {
		return list.Nodes
	}
	return nil
}

func (n *Node) TypeArgumentList() *NodeList {
	switch n.Kind {
	case KindCallExpression:
		return n.AsCallExpression().TypeArguments
	case KindNewExpression:
		return n.AsNewExpression().TypeArguments
	case KindTaggedTemplateExpression:
		return n.AsTaggedTemplateExpression().TypeArguments
	case KindTypeReference:
		return n.AsTypeReference().TypeArguments
	case KindExpressionWithTypeArguments:
		return n.AsExpressionWithTypeArguments().TypeArguments
	case KindImportType:
		return n.AsImportTypeNode().TypeArguments
	case KindTypeQuery:
		return n.AsTypeQueryNode().TypeArguments
	case KindJsxOpeningElement:
		return n.AsJsxOpeningElement().TypeArguments
	case KindJsxSelfClosingElement:
		return n.AsJsxSelfClosingElement().TypeArguments
	}
	panic("Unhandled case in Node.TypeArguments")
}

func (n *Node) TypeArguments() []*Node {
	list := n.TypeArgumentList()
	if list != nil {
		return list.Nodes
	}
	return nil
}

func (n *Node) TypeParameterList() *NodeList {
	switch n.Kind {
	case KindClassDeclaration:
		return n.AsClassDeclaration().TypeParameters
	case KindClassExpression:
		return n.AsClassExpression().TypeParameters
	case KindInterfaceDeclaration:
		return n.AsInterfaceDeclaration().TypeParameters
	case KindTypeAliasDeclaration:
		return n.AsTypeAliasDeclaration().TypeParameters
	default:
		funcLike := n.FunctionLikeData()
		if funcLike != nil {
			return funcLike.TypeParameters
		}
	}
	panic("Unhandled case in Node.TypeParameterList")
}

func (n *Node) TypeParameters() []*Node {
	list := n.TypeParameterList()
	if list != nil {
		return list.Nodes
	}
	return nil
}

func (n *Node) MemberList() *NodeList {
	switch n.Kind {
	case KindClassDeclaration:
		return n.AsClassDeclaration().Members
	case KindClassExpression:
		return n.AsClassExpression().Members
	case KindInterfaceDeclaration:
		return n.AsInterfaceDeclaration().Members
	case KindEnumDeclaration:
		return n.AsEnumDeclaration().Members
	case KindTypeLiteral:
		return n.AsTypeLiteralNode().Members
	case KindMappedType:
		return n.AsMappedTypeNode().Members
	}
	panic("Unhandled case in Node.MemberList")
}

func (n *Node) Members() []*Node {
	list := n.MemberList()
	if list != nil {
		return list.Nodes
	}
	return nil
}

func (n *Node) ModifierFlags() ModifierFlags {
	modifiers := n.Modifiers()
	if modifiers != nil {
		return modifiers.ModifierFlags
	}
	return ModifierFlagsNone
}

func (n *Node) ModifierNodes() []*Node {
	modifiers := n.Modifiers()
	if modifiers != nil {
		return modifiers.Nodes
	}
	return nil
}

func (n *Node) Type() *Node {
	switch n.Kind {
	case KindVariableDeclaration:
		return n.AsVariableDeclaration().Type
	case KindParameter:
		return n.AsParameterDeclaration().Type
	case KindPropertySignature:
		return n.AsPropertySignatureDeclaration().Type
	case KindPropertyDeclaration:
		return n.AsPropertyDeclaration().Type
	case KindTypePredicate:
		return n.AsTypePredicateNode().Type
	case KindParenthesizedType:
		return n.AsParenthesizedTypeNode().Type
	case KindTypeOperator:
		return n.AsTypeOperatorNode().Type
	case KindMappedType:
		return n.AsMappedTypeNode().Type
	case KindTypeAssertionExpression:
		return n.AsTypeAssertion().Type
	case KindAsExpression:
		return n.AsAsExpression().Type
	case KindSatisfiesExpression:
		return n.AsSatisfiesExpression().Type
	case KindTypeAliasDeclaration:
		return n.AsTypeAliasDeclaration().Type
	case KindNamedTupleMember:
		return n.AsNamedTupleMember().Type
	case KindOptionalType:
		return n.AsOptionalTypeNode().Type
	case KindRestType:
		return n.AsRestTypeNode().Type
	case KindTemplateLiteralTypeSpan:
		return n.AsTemplateLiteralTypeSpan().Type
	case KindJSDocTypeExpression:
		return n.AsJSDocTypeExpression().Type
	case KindJSDocNullableType:
		return n.AsJSDocNullableType().Type
	case KindJSDocNonNullableType:
		return n.AsJSDocNonNullableType().Type
	case KindJSDocOptionalType:
		return n.AsJSDocOptionalType().Type
	case KindEnumMember, KindBindingElement, KindExportAssignment, KindBinaryExpression:
		return nil
	default:
		funcLike := n.FunctionLikeData()
		if funcLike != nil {
			return funcLike.Type
		}
	}
	panic("Unhandled case in Node.Type")
}

func (n *Node) Initializer() *Node {
	switch n.Kind {
	case KindVariableDeclaration:
		return n.AsVariableDeclaration().Initializer
	case KindParameter:
		return n.AsParameterDeclaration().Initializer
	case KindBindingElement:
		return n.AsBindingElement().Initializer
	case KindPropertyDeclaration:
		return n.AsPropertyDeclaration().Initializer
	case KindPropertySignature:
		return n.AsPropertySignatureDeclaration().Initializer
	case KindPropertyAssignment:
		return n.AsPropertyAssignment().Initializer
	case KindEnumMember:
		return n.AsEnumMember().Initializer
	case KindForStatement:
		return n.AsForStatement().Initializer
	case KindForInStatement, KindForOfStatement:
		return n.AsForInOrOfStatement().Initializer
	case KindJsxAttribute:
		return n.AsJsxAttribute().Initializer
	}
	panic("Unhandled case in Node.Initializer")
}

func (n *Node) TagName() *Node {
	switch n.Kind {
	case KindJsxOpeningElement:
		return n.AsJsxOpeningElement().TagName
	case KindJsxClosingElement:
		return n.AsJsxClosingElement().TagName
	case KindJsxSelfClosingElement:
		return n.AsJsxSelfClosingElement().TagName
	case KindJSDocTag:
		return n.AsJSDocUnknownTag().TagName
	case KindJSDocAugmentsTag:
		return n.AsJSDocAugmentsTag().TagName
	case KindJSDocImplementsTag:
		return n.AsJSDocImplementsTag().TagName
	case KindJSDocDeprecatedTag:
		return n.AsJSDocDeprecatedTag().TagName
	case KindJSDocPublicTag:
		return n.AsJSDocPublicTag().TagName
	case KindJSDocPrivateTag:
		return n.AsJSDocPrivateTag().TagName
	case KindJSDocProtectedTag:
		return n.AsJSDocProtectedTag().TagName
	case KindJSDocReadonlyTag:
		return n.AsJSDocReadonlyTag().TagName
	case KindJSDocOverrideTag:
		return n.AsJSDocOverrideTag().TagName
	case KindJSDocCallbackTag:
		return n.AsJSDocCallbackTag().TagName
	case KindJSDocOverloadTag:
		return n.AsJSDocOverloadTag().TagName
	case KindJSDocParameterTag:
		return n.AsJSDocParameterTag().TagName
	case KindJSDocReturnTag:
		return n.AsJSDocReturnTag().TagName
	case KindJSDocThisTag:
		return n.AsJSDocThisTag().TagName
	case KindJSDocTypeTag:
		return n.AsJSDocTypeTag().TagName
	case KindJSDocTemplateTag:
		return n.AsJSDocTemplateTag().TagName
	case KindJSDocTypedefTag:
		return n.AsJSDocTypedefTag().TagName
	case KindJSDocSeeTag:
		return n.AsJSDocSeeTag().TagName
	case KindJSDocPropertyTag:
		return n.AsJSDocPropertyTag().TagName
	case KindJSDocSatisfiesTag:
		return n.AsJSDocSatisfiesTag().TagName
	case KindJSDocImportTag:
		return n.AsJSDocImportTag().TagName
	}
	panic("Unhandled case in Node.TagName: " + n.Kind.String())
}

func (n *Node) PropertyName() *Node {
	switch n.Kind {
	case KindImportSpecifier:
		return n.AsImportSpecifier().PropertyName
	case KindExportSpecifier:
		return n.AsExportSpecifier().PropertyName
	case KindBindingElement:
		return n.AsBindingElement().PropertyName
	}
	return nil
}

func (n *Node) PropertyNameOrName() *Node {
	name := n.PropertyName()
	if name == nil {
		name = n.Name()
	}
	return name
}

func (n *Node) IsTypeOnly() bool {
	switch n.Kind {
	case KindImportEqualsDeclaration:
		return n.AsImportEqualsDeclaration().IsTypeOnly
	case KindImportSpecifier:
		return n.AsImportSpecifier().IsTypeOnly
	case KindImportClause:
		return n.AsImportClause().IsTypeOnly
	case KindExportDeclaration:
		return n.AsExportDeclaration().IsTypeOnly
	case KindExportSpecifier:
		return n.AsExportSpecifier().IsTypeOnly
	}
	return false
}

func (n *Node) CommentList() *NodeList {
	switch n.Kind {
	case KindJSDoc:
		return n.AsJSDoc().Comment
	case KindJSDocTag:
		return n.AsJSDocUnknownTag().Comment
	case KindJSDocAugmentsTag:
		return n.AsJSDocAugmentsTag().Comment
	case KindJSDocImplementsTag:
		return n.AsJSDocImplementsTag().Comment
	case KindJSDocDeprecatedTag:
		return n.AsJSDocDeprecatedTag().Comment
	case KindJSDocPublicTag:
		return n.AsJSDocPublicTag().Comment
	case KindJSDocPrivateTag:
		return n.AsJSDocPrivateTag().Comment
	case KindJSDocProtectedTag:
		return n.AsJSDocProtectedTag().Comment
	case KindJSDocReadonlyTag:
		return n.AsJSDocReadonlyTag().Comment
	case KindJSDocOverrideTag:
		return n.AsJSDocOverrideTag().Comment
	case KindJSDocCallbackTag:
		return n.AsJSDocCallbackTag().Comment
	case KindJSDocOverloadTag:
		return n.AsJSDocOverloadTag().Comment
	case KindJSDocParameterTag:
		return n.AsJSDocParameterTag().Comment
	case KindJSDocReturnTag:
		return n.AsJSDocReturnTag().Comment
	case KindJSDocThisTag:
		return n.AsJSDocThisTag().Comment
	case KindJSDocTypeTag:
		return n.AsJSDocTypeTag().Comment
	case KindJSDocTemplateTag:
		return n.AsJSDocTemplateTag().Comment
	case KindJSDocTypedefTag:
		return n.AsJSDocTypedefTag().Comment
	case KindJSDocSeeTag:
		return n.AsJSDocSeeTag().Comment
	case KindJSDocPropertyTag:
		return n.AsJSDocPropertyTag().Comment
	case KindJSDocSatisfiesTag:
		return n.AsJSDocSatisfiesTag().Comment
	case KindJSDocImportTag:
		return n.AsJSDocImportTag().Comment
	}
	panic("Unhandled case in Node.CommentList: " + n.Kind.String())
}

func (n *Node) Comments() []*Node {
	list := n.CommentList()
	if list != nil {
		return list.Nodes
	}
	return nil
}

func (n *Node) Label() *Node {
	switch n.Kind {
	case KindLabeledStatement:
		return n.AsLabeledStatement().Label
	case KindBreakStatement:
		return n.AsBreakStatement().Label
	case KindContinueStatement:
		return n.AsContinueStatement().Label
	}
	panic("Unhandled case in Node.Label: " + n.Kind.String())
}

func (n *Node) Attributes() *Node {
	switch n.Kind {
	case KindJsxOpeningElement:
		return n.AsJsxOpeningElement().Attributes
	case KindJsxSelfClosingElement:
		return n.AsJsxSelfClosingElement().Attributes
	}
	panic("Unhandled case in Node.Attributes: " + n.Kind.String())
}

func (n *Node) Children() *NodeList {
	switch n.Kind {
	case KindJsxElement:
		return n.AsJsxElement().Children
	case KindJsxFragment:
		return n.AsJsxFragment().Children
	}
	panic("Unhandled case in Node.Children: " + n.Kind.String())
}

// Determines if `n` contains `descendant` by walking up the `Parent` pointers from `descendant`. This method panics if
// `descendant` or one of its ancestors is not parented except when that node is a `SourceFile`.
func (n *Node) Contains(descendant *Node) bool {
	for descendant != nil {
		if descendant == n {
			return true
		}
		parent := descendant.Parent
		if parent == nil && !IsSourceFile(descendant) {
			panic("descendant is not parented")
		}
		descendant = parent
	}
	return false
}

// Node casts

func (n *Node) AsIdentifier() *Identifier {
	return n.data.(*Identifier)
}

func (n *Node) AsPrivateIdentifier() *PrivateIdentifier {
	return n.data.(*PrivateIdentifier)
}

func (n *Node) AsQualifiedName() *QualifiedName {
	return n.data.(*QualifiedName)
}

func (n *Node) AsSourceFile() *SourceFile {
	return n.data.(*SourceFile)
}

func (n *Node) AsPrefixUnaryExpression() *PrefixUnaryExpression {
	return n.data.(*PrefixUnaryExpression)
}

func (n *Node) AsPostfixUnaryExpression() *PostfixUnaryExpression {
	return n.data.(*PostfixUnaryExpression)
}

func (n *Node) AsParenthesizedExpression() *ParenthesizedExpression {
	return n.data.(*ParenthesizedExpression)
}

func (n *Node) AsTypeAssertion() *TypeAssertion {
	return n.data.(*TypeAssertion)
}

func (n *Node) AsAsExpression() *AsExpression {
	return n.data.(*AsExpression)
}

func (n *Node) AsSatisfiesExpression() *SatisfiesExpression {
	return n.data.(*SatisfiesExpression)
}

func (n *Node) AsExpressionWithTypeArguments() *ExpressionWithTypeArguments {
	return n.data.(*ExpressionWithTypeArguments)
}

func (n *Node) AsNonNullExpression() *NonNullExpression {
	return n.data.(*NonNullExpression)
}

func (n *Node) AsBindingElement() *BindingElement {
	return n.data.(*BindingElement)
}

func (n *Node) AsMissingDeclaration() *MissingDeclaration {
	return n.data.(*MissingDeclaration)
}

func (n *Node) AsImportSpecifier() *ImportSpecifier {
	return n.data.(*ImportSpecifier)
}

func (n *Node) AsArrowFunction() *ArrowFunction {
	return n.data.(*ArrowFunction)
}

func (n *Node) AsCallExpression() *CallExpression {
	return n.data.(*CallExpression)
}

func (n *Node) AsPropertyAccessExpression() *PropertyAccessExpression {
	return n.data.(*PropertyAccessExpression)
}

func (n *Node) AsElementAccessExpression() *ElementAccessExpression {
	return n.data.(*ElementAccessExpression)
}

func (n *Node) AsComputedPropertyName() *ComputedPropertyName {
	return n.data.(*ComputedPropertyName)
}

func (n *Node) AsBinaryExpression() *BinaryExpression {
	return n.data.(*BinaryExpression)
}

func (n *Node) AsModuleDeclaration() *ModuleDeclaration {
	return n.data.(*ModuleDeclaration)
}

func (n *Node) AsStringLiteral() *StringLiteral {
	return n.data.(*StringLiteral)
}

func (n *Node) AsNumericLiteral() *NumericLiteral {
	return n.data.(*NumericLiteral)
}

func (n *Node) AsBigIntLiteral() *BigIntLiteral {
	return n.data.(*BigIntLiteral)
}

func (n *Node) AsNoSubstitutionTemplateLiteral() *NoSubstitutionTemplateLiteral {
	return n.data.(*NoSubstitutionTemplateLiteral)
}

func (n *Node) AsRegularExpressionLiteral() *RegularExpressionLiteral {
	return n.data.(*RegularExpressionLiteral)
}

func (n *Node) AsTemplateHead() *TemplateHead {
	return n.data.(*TemplateHead)
}

func (n *Node) AsTemplateMiddle() *TemplateMiddle {
	return n.data.(*TemplateMiddle)
}

func (n *Node) AsTemplateTail() *TemplateTail {
	return n.data.(*TemplateTail)
}

func (n *Node) AsVariableDeclaration() *VariableDeclaration {
	return n.data.(*VariableDeclaration)
}

func (n *Node) AsExportAssignment() *ExportAssignment {
	return n.data.(*ExportAssignment)
}

func (n *Node) AsObjectLiteralExpression() *ObjectLiteralExpression {
	return n.data.(*ObjectLiteralExpression)
}

func (n *Node) AsIfStatement() *IfStatement {
	return n.data.(*IfStatement)
}

func (n *Node) AsWhileStatement() *WhileStatement {
	return n.data.(*WhileStatement)
}

func (n *Node) AsDoStatement() *DoStatement {
	return n.data.(*DoStatement)
}

func (n *Node) AsForStatement() *ForStatement {
	return n.data.(*ForStatement)
}

func (n *Node) AsConditionalExpression() *ConditionalExpression {
	return n.data.(*ConditionalExpression)
}

func (n *Node) AsForInOrOfStatement() *ForInOrOfStatement {
	return n.data.(*ForInOrOfStatement)
}

func (n *Node) AsShorthandPropertyAssignment() *ShorthandPropertyAssignment {
	return n.data.(*ShorthandPropertyAssignment)
}

func (n *Node) AsPropertyAssignment() *PropertyAssignment {
	return n.data.(*PropertyAssignment)
}

func (n *Node) AsExpressionStatement() *ExpressionStatement {
	return n.data.(*ExpressionStatement)
}

func (n *Node) AsBlock() *Block {
	return n.data.(*Block)
}

func (n *Node) AsModuleBlock() *ModuleBlock {
	return n.data.(*ModuleBlock)
}

func (n *Node) AsVariableStatement() *VariableStatement {
	return n.data.(*VariableStatement)
}

func (n *Node) AsVariableDeclarationList() *VariableDeclarationList {
	return n.data.(*VariableDeclarationList)
}

func (n *Node) AsMetaProperty() *MetaProperty {
	return n.data.(*MetaProperty)
}

func (n *Node) AsTypeReference() *TypeReferenceNode {
	return n.data.(*TypeReferenceNode)
}

func (n *Node) AsConstructorDeclaration() *ConstructorDeclaration {
	return n.data.(*ConstructorDeclaration)
}

func (n *Node) AsConditionalTypeNode() *ConditionalTypeNode {
	return n.data.(*ConditionalTypeNode)
}

func (n *Node) AsClassExpression() *ClassExpression {
	return n.data.(*ClassExpression)
}

func (n *Node) AsHeritageClause() *HeritageClause {
	return n.data.(*HeritageClause)
}

func (n *Node) AsFunctionExpression() *FunctionExpression {
	return n.data.(*FunctionExpression)
}

func (n *Node) AsParameterDeclaration() *ParameterDeclaration {
	return n.data.(*ParameterDeclaration)
}

func (n *Node) AsDecorator() *Decorator {
	return n.data.(*Decorator)
}

func (n *Node) AsInferTypeNode() *InferTypeNode {
	return n.data.(*InferTypeNode)
}

func (n *Node) AsTypeParameter() *TypeParameterDeclaration {
	return n.data.(*TypeParameterDeclaration)
}

func (n *Node) AsExportSpecifier() *ExportSpecifier {
	return n.data.(*ExportSpecifier)
}

func (n *Node) AsExportDeclaration() *ExportDeclaration {
	return n.data.(*ExportDeclaration)
}

func (n *Node) AsPropertyDeclaration() *PropertyDeclaration {
	return n.data.(*PropertyDeclaration)
}

func (n *Node) AsImportClause() *ImportClause {
	return n.data.(*ImportClause)
}

func (n *Node) AsImportEqualsDeclaration() *ImportEqualsDeclaration {
	return n.data.(*ImportEqualsDeclaration)
}

func (n *Node) AsNamespaceImport() *NamespaceImport {
	return n.data.(*NamespaceImport)
}

func (n *Node) AsPropertySignatureDeclaration() *PropertySignatureDeclaration {
	return n.data.(*PropertySignatureDeclaration)
}

func (n *Node) AsEnumMember() *EnumMember {
	return n.data.(*EnumMember)
}

func (n *Node) AsReturnStatement() *ReturnStatement {
	return n.data.(*ReturnStatement)
}

func (n *Node) AsWithStatement() *WithStatement {
	return n.data.(*WithStatement)
}

func (n *Node) AsSwitchStatement() *SwitchStatement {
	return n.data.(*SwitchStatement)
}

func (n *Node) AsCaseOrDefaultClause() *CaseOrDefaultClause {
	return n.data.(*CaseOrDefaultClause)
}

func (n *Node) AsThrowStatement() *ThrowStatement {
	return n.data.(*ThrowStatement)
}

func (n *Node) AsTemplateSpan() *TemplateSpan {
	return n.data.(*TemplateSpan)
}

func (n *Node) AsImportTypeNode() *ImportTypeNode {
	return n.data.(*ImportTypeNode)
}

func (n *Node) AsNewExpression() *NewExpression {
	return n.data.(*NewExpression)
}

func (n *Node) AsTaggedTemplateExpression() *TaggedTemplateExpression {
	return n.data.(*TaggedTemplateExpression)
}

func (n *Node) AsJsxOpeningElement() *JsxOpeningElement {
	return n.data.(*JsxOpeningElement)
}

func (n *Node) AsJsxSelfClosingElement() *JsxSelfClosingElement {
	return n.data.(*JsxSelfClosingElement)
}

func (n *Node) AsJsxClosingElement() *JsxClosingElement {
	return n.data.(*JsxClosingElement)
}

func (n *Node) AsJsxOpeningFragment() *JsxOpeningFragment {
	return n.data.(*JsxOpeningFragment)
}

func (n *Node) AsJsxClosingFragment() *JsxClosingFragment {
	return n.data.(*JsxClosingFragment)
}

func (n *Node) AsImportDeclaration() *ImportDeclaration {
	return n.data.(*ImportDeclaration)
}

func (n *Node) AsExternalModuleReference() *ExternalModuleReference {
	return n.data.(*ExternalModuleReference)
}

func (n *Node) AsLiteralTypeNode() *LiteralTypeNode {
	return n.data.(*LiteralTypeNode)
}

func (n *Node) AsJsxNamespacedName() *JsxNamespacedName {
	return n.data.(*JsxNamespacedName)
}

func (n *Node) AsClassDeclaration() *ClassDeclaration {
	return n.data.(*ClassDeclaration)
}

func (n *Node) AsInterfaceDeclaration() *InterfaceDeclaration {
	return n.data.(*InterfaceDeclaration)
}

func (n *Node) AsTypeAliasDeclaration() *TypeAliasDeclaration {
	return n.data.(*TypeAliasDeclaration)
}

func (n *Node) AsJsxAttribute() *JsxAttribute {
	return n.data.(*JsxAttribute)
}

func (n *Node) AsJsxAttributes() *JsxAttributes {
	return n.data.(*JsxAttributes)
}

func (n *Node) AsJsxSpreadAttribute() *JsxSpreadAttribute {
	return n.data.(*JsxSpreadAttribute)
}

func (n *Node) AsJsxExpression() *JsxExpression {
	return n.data.(*JsxExpression)
}

func (n *Node) AsJsxText() *JsxText {
	return n.data.(*JsxText)
}

func (n *Node) AsKeywordTypeNode() *KeywordTypeNode {
	return n.data.(*KeywordTypeNode)
}

func (n *Node) AsThisTypeNode() *ThisTypeNode {
	return n.data.(*ThisTypeNode)
}

func (n *Node) AsParenthesizedTypeNode() *ParenthesizedTypeNode {
	return n.data.(*ParenthesizedTypeNode)
}

func (n *Node) AsTypePredicateNode() *TypePredicateNode {
	return n.data.(*TypePredicateNode)
}

func (n *Node) AsTypeOperatorNode() *TypeOperatorNode {
	return n.data.(*TypeOperatorNode)
}

func (n *Node) AsMappedTypeNode() *MappedTypeNode {
	return n.data.(*MappedTypeNode)
}

func (n *Node) AsArrayLiteralExpression() *ArrayLiteralExpression {
	return n.data.(*ArrayLiteralExpression)
}

func (n *Node) AsMethodDeclaration() *MethodDeclaration {
	return n.data.(*MethodDeclaration)
}

func (n *Node) AsMethodSignatureDeclaration() *MethodSignatureDeclaration {
	return n.data.(*MethodSignatureDeclaration)
}

func (n *Node) AsTemplateLiteralTypeSpan() *TemplateLiteralTypeSpan {
	return n.data.(*TemplateLiteralTypeSpan)
}

func (n *Node) AsJsxElement() *JsxElement {
	return n.data.(*JsxElement)
}

func (n *Node) AsJsxFragment() *JsxFragment {
	return n.data.(*JsxFragment)
}

func (n *Node) AsKeywordExpression() *KeywordExpression {
	return n.data.(*KeywordExpression)
}

func (n *Node) AsCatchClause() *CatchClause {
	return n.data.(*CatchClause)
}

func (n *Node) AsDeleteExpression() *DeleteExpression {
	return n.data.(*DeleteExpression)
}

func (n *Node) AsLabeledStatement() *LabeledStatement {
	return n.data.(*LabeledStatement)
}

func (n *Node) AsNamespaceExportDeclaration() *NamespaceExportDeclaration {
	return n.data.(*NamespaceExportDeclaration)
}

func (n *Node) AsNamedImports() *NamedImports {
	return n.data.(*NamedImports)
}

func (n *Node) AsNamedExports() *NamedExports {
	return n.data.(*NamedExports)
}

func (n *Node) AsBreakStatement() *BreakStatement {
	return n.data.(*BreakStatement)
}

func (n *Node) AsContinueStatement() *ContinueStatement {
	return n.data.(*ContinueStatement)
}

func (n *Node) AsCaseBlock() *CaseBlock {
	return n.data.(*CaseBlock)
}

func (n *Node) AsTryStatement() *TryStatement {
	return n.data.(*TryStatement)
}

func (n *Node) AsBindingPattern() *BindingPattern {
	return n.data.(*BindingPattern)
}

func (n *Node) AsFunctionDeclaration() *FunctionDeclaration {
	return n.data.(*FunctionDeclaration)
}

func (n *Node) AsTypeOfExpression() *TypeOfExpression {
	return n.data.(*TypeOfExpression)
}

func (n *Node) AsVoidExpression() *VoidExpression {
	return n.data.(*VoidExpression)
}

func (n *Node) AsAwaitExpression() *AwaitExpression {
	return n.data.(*AwaitExpression)
}

func (n *Node) AsTemplateExpression() *TemplateExpression {
	return n.data.(*TemplateExpression)
}

func (n *Node) AsYieldExpression() *YieldExpression {
	return n.data.(*YieldExpression)
}

func (n *Node) AsPartiallyEmittedExpression() *PartiallyEmittedExpression {
	return n.data.(*PartiallyEmittedExpression)
}

func (n *Node) AsSpreadElement() *SpreadElement {
	return n.data.(*SpreadElement)
}

func (n *Node) AsSpreadAssignment() *SpreadAssignment {
	return n.data.(*SpreadAssignment)
}

func (n *Node) AsArrayTypeNode() *ArrayTypeNode {
	return n.data.(*ArrayTypeNode)
}

func (n *Node) AsTupleTypeNode() *TupleTypeNode {
	return n.data.(*TupleTypeNode)
}

func (n *Node) AsUnionTypeNode() *UnionTypeNode {
	return n.data.(*UnionTypeNode)
}

func (n *Node) AsIntersectionTypeNode() *IntersectionTypeNode {
	return n.data.(*IntersectionTypeNode)
}

func (n *Node) AsRestTypeNode() *RestTypeNode {
	return n.data.(*RestTypeNode)
}

func (n *Node) AsNamedTupleMember() *NamedTupleMember {
	return n.data.(*NamedTupleMember)
}

func (n *Node) AsOptionalTypeNode() *OptionalTypeNode {
	return n.data.(*OptionalTypeNode)
}

func (n *Node) AsTemplateLiteralTypeNode() *TemplateLiteralTypeNode {
	return n.data.(*TemplateLiteralTypeNode)
}

func (n *Node) AsTypeReferenceNode() *TypeReferenceNode {
	return n.data.(*TypeReferenceNode)
}

func (n *Node) AsFunctionTypeNode() *FunctionTypeNode {
	return n.data.(*FunctionTypeNode)
}

func (n *Node) AsConstructorTypeNode() *ConstructorTypeNode {
	return n.data.(*ConstructorTypeNode)
}

func (n *Node) AsTypeQueryNode() *TypeQueryNode {
	return n.data.(*TypeQueryNode)
}

func (n *Node) AsTypeLiteralNode() *TypeLiteralNode {
	return n.data.(*TypeLiteralNode)
}

func (n *Node) AsIndexedAccessTypeNode() *IndexedAccessTypeNode {
	return n.data.(*IndexedAccessTypeNode)
}

func (n *Node) AsGetAccessorDeclaration() *GetAccessorDeclaration {
	return n.data.(*GetAccessorDeclaration)
}

func (n *Node) AsSetAccessorDeclaration() *SetAccessorDeclaration {
	return n.data.(*SetAccessorDeclaration)
}

func (n *Node) AsClassStaticBlockDeclaration() *ClassStaticBlockDeclaration {
	return n.data.(*ClassStaticBlockDeclaration)
}

func (n *Node) AsSemicolonClassElement() *SemicolonClassElement {
	return n.data.(*SemicolonClassElement)
}

func (n *Node) AsCallSignatureDeclaration() *CallSignatureDeclaration {
	return n.data.(*CallSignatureDeclaration)
}

func (n *Node) AsConstructSignatureDeclaration() *ConstructSignatureDeclaration {
	return n.data.(*ConstructSignatureDeclaration)
}

func (n *Node) AsIndexSignatureDeclaration() *IndexSignatureDeclaration {
	return n.data.(*IndexSignatureDeclaration)
}

func (n *Node) AsDebuggerStatement() *DebuggerStatement {
	return n.data.(*DebuggerStatement)
}

func (n *Node) AsEmptyStatement() *EmptyStatement {
	return n.data.(*EmptyStatement)
}

func (n *Node) AsEnumDeclaration() *EnumDeclaration {
	return n.data.(*EnumDeclaration)
}

func (n *Node) AsNotEmittedStatement() *NotEmittedStatement {
	return n.data.(*NotEmittedStatement)
}

func (n *Node) AsJSDoc() *JSDoc {
	return n.data.(*JSDoc)
}

func (n *Node) AsJSDocTagBase() *JSDocTagBase {
	return n.data.(*JSDocTagBase)
}

func (n *Node) AsJSDocCommentBase() *JSDocCommentBase {
	return n.data.(*JSDocCommentBase)
}

func (n *Node) AsJSDocText() *JSDocText {
	return n.data.(*JSDocText)
}

func (n *Node) AsJSDocLink() *JSDocLink {
	return n.data.(*JSDocLink)
}

func (n *Node) AsJSDocLinkPlain() *JSDocLinkPlain {
	return n.data.(*JSDocLinkPlain)
}

func (n *Node) AsJSDocLinkCode() *JSDocLinkCode {
	return n.data.(*JSDocLinkCode)
}

func (n *Node) AsJSDocTypeExpression() *JSDocTypeExpression {
	return n.data.(*JSDocTypeExpression)
}

func (n *Node) AsJSDocNonNullableType() *JSDocNonNullableType {
	return n.data.(*JSDocNonNullableType)
}

func (n *Node) AsJSDocNullableType() *JSDocNullableType {
	return n.data.(*JSDocNullableType)
}

func (n *Node) AsJSDocAllType() *JSDocAllType {
	return n.data.(*JSDocAllType)
}

func (n *Node) AsJSDocVariadicType() *JSDocVariadicType {
	return n.data.(*JSDocVariadicType)
}

func (n *Node) AsJSDocOptionalType() *JSDocOptionalType {
	return n.data.(*JSDocOptionalType)
}

func (n *Node) AsJSDocTypeTag() *JSDocTypeTag {
	return n.data.(*JSDocTypeTag)
}

func (n *Node) AsJSDocUnknownTag() *JSDocUnknownTag {
	return n.data.(*JSDocUnknownTag)
}

func (n *Node) AsJSDocTemplateTag() *JSDocTemplateTag {
	return n.data.(*JSDocTemplateTag)
}

func (n *Node) AsJSDocPropertyTag() *JSDocPropertyTag {
	return n.data.(*JSDocPropertyTag)
}

func (n *Node) AsJSDocParameterTag() *JSDocParameterTag {
	return n.data.(*JSDocParameterTag)
}

func (n *Node) AsJSDocReturnTag() *JSDocReturnTag {
	return n.data.(*JSDocReturnTag)
}

func (n *Node) AsJSDocPublicTag() *JSDocPublicTag {
	return n.data.(*JSDocPublicTag)
}

func (n *Node) AsJSDocPrivateTag() *JSDocPrivateTag {
	return n.data.(*JSDocPrivateTag)
}

func (n *Node) AsJSDocProtectedTag() *JSDocProtectedTag {
	return n.data.(*JSDocProtectedTag)
}

func (n *Node) AsJSDocReadonlyTag() *JSDocReadonlyTag {
	return n.data.(*JSDocReadonlyTag)
}

func (n *Node) AsJSDocOverrideTag() *JSDocOverrideTag {
	return n.data.(*JSDocOverrideTag)
}

func (n *Node) AsJSDocDeprecatedTag() *JSDocDeprecatedTag {
	return n.data.(*JSDocDeprecatedTag)
}

func (n *Node) AsJSDocSeeTag() *JSDocSeeTag {
	return n.data.(*JSDocSeeTag)
}

func (n *Node) AsJSDocImplementsTag() *JSDocImplementsTag {
	return n.data.(*JSDocImplementsTag)
}

func (n *Node) AsJSDocAugmentsTag() *JSDocAugmentsTag {
	return n.data.(*JSDocAugmentsTag)
}

func (n *Node) AsJSDocSatisfiesTag() *JSDocSatisfiesTag {
	return n.data.(*JSDocSatisfiesTag)
}

func (n *Node) AsJSDocThisTag() *JSDocThisTag {
	return n.data.(*JSDocThisTag)
}

func (n *Node) AsJSDocImportTag() *JSDocImportTag {
	return n.data.(*JSDocImportTag)
}

func (n *Node) AsJSDocCallbackTag() *JSDocCallbackTag {
	return n.data.(*JSDocCallbackTag)
}

func (n *Node) AsJSDocOverloadTag() *JSDocOverloadTag {
	return n.data.(*JSDocOverloadTag)
}

func (n *Node) AsJSDocTypedefTag() *JSDocTypedefTag {
	return n.data.(*JSDocTypedefTag)
}

func (n *Node) AsJSDocTypeLiteral() *JSDocTypeLiteral {
	return n.data.(*JSDocTypeLiteral)
}

func (n *Node) AsJSDocSignature() *JSDocSignature {
	return n.data.(*JSDocSignature)
}

func (n *Node) AsJSDocNameReference() *JSDocNameReference {
	return n.data.(*JSDocNameReference)
}

func (n *Node) AsNamespaceExport() *NamespaceExport {
	return n.data.(*NamespaceExport)
}

func (n *Node) AsImportAttribute() *ImportAttribute {
	return n.data.(*ImportAttribute)
}

func (n *Node) AsImportAttributes() *ImportAttributes {
	return n.data.(*ImportAttributes)
}

func (n *Node) AsFlowSwitchClauseData() *FlowSwitchClauseData {
	return n.data.(*FlowSwitchClauseData)
}

func (n *Node) AsFlowReduceLabelData() *FlowReduceLabelData {
	return n.data.(*FlowReduceLabelData)
}

func (n *Node) AsSyntheticExpression() *SyntheticExpression {
	return n.data.(*SyntheticExpression)
}

func (n *Node) AsSyntaxList() *SyntaxList {
	return n.data.(*SyntaxList)
}

// NodeData

type nodeData interface {
	AsNode() *Node
	ForEachChild(v Visitor) bool
	VisitEachChild(v *NodeVisitor) *Node
	Clone(v *NodeFactory) *Node
	Name() *DeclarationName
	Modifiers() *ModifierList
	FlowNodeData() *FlowNodeBase
	DeclarationData() *DeclarationBase
	ExportableData() *ExportableBase
	LocalsContainerData() *LocalsContainerBase
	FunctionLikeData() *FunctionLikeBase
	ClassLikeData() *ClassLikeBase
	BodyData() *BodyBase
	LiteralLikeData() *LiteralLikeBase
	TemplateLiteralLikeData() *TemplateLiteralLikeBase
	SubtreeFacts() SubtreeFacts
	computeSubtreeFacts() SubtreeFacts
	subtreeFactsWorker(self nodeData) SubtreeFacts
	propagateSubtreeFacts() SubtreeFacts
}

// NodeDefault

type NodeDefault struct {
	Node
}

func (node *NodeDefault) AsNode() *Node                                     { return &node.Node }
func (node *NodeDefault) ForEachChild(v Visitor) bool                       { return false }
func (node *NodeDefault) VisitEachChild(v *NodeVisitor) *Node               { return node.AsNode() }
func (node *NodeDefault) Clone(v *NodeFactory) *Node                        { return nil }
func (node *NodeDefault) Name() *DeclarationName                            { return nil }
func (node *NodeDefault) Modifiers() *ModifierList                          { return nil }
func (node *NodeDefault) FlowNodeData() *FlowNodeBase                       { return nil }
func (node *NodeDefault) DeclarationData() *DeclarationBase                 { return nil }
func (node *NodeDefault) ExportableData() *ExportableBase                   { return nil }
func (node *NodeDefault) LocalsContainerData() *LocalsContainerBase         { return nil }
func (node *NodeDefault) FunctionLikeData() *FunctionLikeBase               { return nil }
func (node *NodeDefault) ClassLikeData() *ClassLikeBase                     { return nil }
func (node *NodeDefault) BodyData() *BodyBase                               { return nil }
func (node *NodeDefault) LiteralLikeData() *LiteralLikeBase                 { return nil }
func (node *NodeDefault) TemplateLiteralLikeData() *TemplateLiteralLikeBase { return nil }
func (node *NodeDefault) SubtreeFacts() SubtreeFacts {
	return node.data.subtreeFactsWorker(node.data)
}

func (node *NodeDefault) subtreeFactsWorker(self nodeData) SubtreeFacts {
	// To avoid excessive conditonal checks, the default implementation of subtreeFactsWorker directly invokes
	// computeSubtreeFacts. More complex nodes should implement CompositeNodeBase, which overrides this
	// method to cache the result. `self` is passed along to ensure we lookup `computeSubtreeFacts` on the
	// correct type, as `CompositeNodeBase` does not, itself, inherit from `Node`.
	return self.computeSubtreeFacts()
}

func (node *NodeDefault) computeSubtreeFacts() SubtreeFacts {
	return SubtreeFactsNone
}

func (node *NodeDefault) propagateSubtreeFacts() SubtreeFacts {
	return node.data.SubtreeFacts() & ^SubtreeExclusionsNode
}

// NodeBase

type NodeBase struct {
	NodeDefault
}

// Aliases for Node unions

type (
	Statement                   = Node // Node with StatementBase
	Declaration                 = Node // Node with DeclarationBase
	Expression                  = Node // Node with ExpressionBase
	TypeNode                    = Node // Node with TypeNodeBase
	TypeElement                 = Node // Node with TypeElementBase
	ClassElement                = Node // Node with ClassElementBase
	NamedMember                 = Node // Node with NamedMemberBase
	ObjectLiteralElement        = Node // Node with ObjectLiteralElementBase
	BlockOrExpression           = Node // Block | Expression
	AccessExpression            = Node // PropertyAccessExpression | ElementAccessExpression
	DeclarationName             = Node // Identifier | PrivateIdentifier | StringLiteral | NumericLiteral | BigIntLiteral | NoSubstitutionTemplateLiteral | ComputedPropertyName | BindingPattern | ElementAccessExpression
	ModuleName                  = Node // Identifier | StringLiteral
	ModuleExportName            = Node // Identifier | StringLiteral
	PropertyName                = Node // Identifier | StringLiteral | NoSubstitutionTemplateLiteral | NumericLiteral | ComputedPropertyName | PrivateIdentifier | BigIntLiteral
	ModuleBody                  = Node // ModuleBlock | ModuleDeclaration
	ForInitializer              = Node // Expression | MissingDeclaration | VariableDeclarationList
	ModuleReference             = Node // Identifier | QualifiedName | ExternalModuleReference
	NamedImportBindings         = Node // NamespaceImport | NamedImports
	NamedExportBindings         = Node // NamespaceExport | NamedExports
	MemberName                  = Node // Identifier | PrivateIdentifier
	EntityName                  = Node // Identifier | QualifiedName
	BindingName                 = Node // Identifier | BindingPattern
	ModifierLike                = Node // Modifier | Decorator
	JsxChild                    = Node // JsxText | JsxExpression | JsxElement | JsxSelfClosingElement | JsxFragment
	JsxAttributeLike            = Node // JsxAttribute | JsxSpreadAttribute
	JsxAttributeName            = Node // Identifier | JsxNamespacedName
	JsxAttributeValue           = Node // StringLiteral | JsxExpression | JsxElement | JsxSelfClosingElement | JsxFragment
	JsxTagNameExpression        = Node // IdentifierReference | KeywordExpression | JsxTagNamePropertyAccess | JsxNamespacedName
	ClassLikeDeclaration        = Node // ClassDeclaration | ClassExpression
	AccessorDeclaration         = Node // GetAccessorDeclaration | SetAccessorDeclaration
	LiteralLikeNode             = Node // StringLiteral | NumericLiteral | BigIntLiteral | RegularExpressionLiteral | TemplateLiteralLikeNode | JsxText
	LiteralExpression           = Node // StringLiteral | NumericLiteral | BigIntLiteral | RegularExpressionLiteral | NoSubstitutionTemplateLiteral
	UnionOrIntersectionTypeNode = Node // UnionTypeNode | IntersectionTypeNode
	TemplateLiteralLikeNode     = Node // TemplateHead | TemplateMiddle | TemplateTail
	TemplateMiddleOrTail        = Node // TemplateMiddle | TemplateTail
	TemplateLiteral             = Node // TemplateExpression | NoSubstitutionTemplateLiteral
	TypePredicateParameterName  = Node // Identifier | ThisTypeNode
	ImportAttributeName         = Node // Identifier | StringLiteral
	LeftHandSideExpression      = Node // subset of Expression
	JSDocComment                = Node // JSDocText | JSDocLink | JSDocLinkCode | JSDocLinkPlain;
	JSDocTag                    = Node // Node with JSDocTagBase
	SignatureDeclaration        = Node // CallSignatureDeclaration | ConstructSignatureDeclaration | MethodSignature | IndexSignatureDeclaration | FunctionTypeNode | ConstructorTypeNode | FunctionDeclaration | MethodDeclaration | ConstructorDeclaration | AccessorDeclaration | FunctionExpression | ArrowFunction;
)

// Aliases for node singletons

type (
	IdentifierNode                  = Node
	PrivateIdentifierNode           = Node
	TokenNode                       = Node
	StringLiteralNode               = Node
	TemplateHeadNode                = Node
	TemplateMiddleNode              = Node
	TemplateTailNode                = Node
	TemplateSpanNode                = Node
	TemplateLiteralTypeSpanNode     = Node
	BlockNode                       = Node
	CatchClauseNode                 = Node
	CaseBlockNode                   = Node
	CaseOrDefaultClauseNode         = Node
	VariableDeclarationNode         = Node
	VariableDeclarationListNode     = Node
	BindingElementNode              = Node
	TypeParameterDeclarationNode    = Node
	ParameterDeclarationNode        = Node
	HeritageClauseNode              = Node
	ExpressionWithTypeArgumentsNode = Node
	EnumDeclarationNode             = Node
	EnumMemberNode                  = Node
	ModuleDeclarationNode           = Node
	FunctionDeclarationNode         = Node
	ImportClauseNode                = Node
	ImportAttributesNode            = Node
	ImportAttributeNode             = Node
	ImportSpecifierNode             = Node
	ExportSpecifierNode             = Node
	JsxAttributesNode               = Node
	JsxOpeningElementNode           = Node
	JsxClosingElementNode           = Node
	JsxOpeningFragmentNode          = Node
	JsxClosingFragmentNode          = Node
	SourceFileNode                  = Node
)

type (
	StatementList                   = NodeList // NodeList[*Statement]
	CaseClausesList                 = NodeList // NodeList[*CaseOrDefaultClause]
	VariableDeclarationNodeList     = NodeList // NodeList[*VariableDeclaration]
	BindingElementList              = NodeList // NodeList[*BindingElement]
	TypeParameterList               = NodeList // NodeList[*TypeParameterDeclaration]
	ParameterList                   = NodeList // NodeList[*ParameterDeclaration]
	HeritageClauseList              = NodeList // NodeList[*HeritageClause]
	ClassElementList                = NodeList // NodeList[*ClassElement]
	TypeElementList                 = NodeList // NodeList[*TypeElement]
	ExpressionWithTypeArgumentsList = NodeList // NodeList[*ExpressionWithTypeArguments]
	EnumMemberList                  = NodeList // NodeList[*EnumMember]
	ImportSpecifierList             = NodeList // NodeList[*ImportSpecifier]
	ExportSpecifierList             = NodeList // NodeList[*ExportSpecifier]
	TypeArgumentList                = NodeList // NodeList[*TypeNode]
	ArgumentList                    = NodeList // NodeList[*Expression]
	TemplateSpanList                = NodeList // NodeList[*TemplateSpan]
	ElementList                     = NodeList // NodeList[*Expression]
	PropertyDefinitionList          = NodeList // NodeList[*ObjectLiteralElement]
	TypeList                        = NodeList // NodeList[*TypeNode]
	ImportAttributeList             = NodeList // NodeList[*ImportAttributeNode]
	TemplateLiteralTypeSpanList     = NodeList // NodeList[*TemplateLiteralTypeSpan]
	JsxChildList                    = NodeList // NodeList[*JsxChild]
	JsxAttributeList                = NodeList // NodeList[*JsxAttributeLike]
)

// DeclarationBase

type DeclarationBase struct {
	Symbol *Symbol // Symbol declared by node (initialized by binding)
}

func (node *DeclarationBase) DeclarationData() *DeclarationBase { return node }

func IsDeclarationNode(node *Node) bool {
	return node.DeclarationData() != nil
}

// DeclarationBase

type ExportableBase struct {
	LocalSymbol *Symbol // Local symbol declared by node (initialized by binding only for exported nodes)
}

func (node *ExportableBase) ExportableData() *ExportableBase { return node }

// ModifiersBase

type ModifiersBase struct {
	modifiers *ModifierList
}

func (node *ModifiersBase) Modifiers() *ModifierList { return node.modifiers }

// LocalsContainerBase

type LocalsContainerBase struct {
	Locals        SymbolTable // Locals associated with node (initialized by binding)
	NextContainer *Node       // Next container in declaration order (initialized by binding)
}

func (node *LocalsContainerBase) LocalsContainerData() *LocalsContainerBase { return node }

func IsLocalsContainer(node *Node) bool {
	return node.LocalsContainerData() != nil
}

// FunctionLikeBase

type FunctionLikeBase struct {
	LocalsContainerBase
	TypeParameters *NodeList // NodeList[*TypeParameterDeclarationNode]. Optional
	Parameters     *NodeList // NodeList[*ParameterDeclarationNode]
	Type           *TypeNode // Optional
}

func (node *FunctionLikeBase) LocalsContainerData() *LocalsContainerBase {
	return &node.LocalsContainerBase
}
func (node *FunctionLikeBase) FunctionLikeData() *FunctionLikeBase { return node }

// BodyBase

type BodyBase struct {
	AsteriskToken *TokenNode
	Body          *BlockOrExpression // Optional, can be Expression only in arrow functions
	EndFlowNode   *FlowNode
}

func (node *BodyBase) BodyData() *BodyBase { return node }

// FunctionLikeWithBodyBase

type FunctionLikeWithBodyBase struct {
	FunctionLikeBase
	BodyBase
}

func (node *FunctionLikeWithBodyBase) LocalsContainerData() *LocalsContainerBase {
	return &node.LocalsContainerBase
}

func (node *FunctionLikeWithBodyBase) FunctionLikeData() *FunctionLikeBase {
	return &node.FunctionLikeBase
}
func (node *FunctionLikeWithBodyBase) BodyData() *BodyBase { return &node.BodyBase }

// FlowNodeBase

type FlowNodeBase struct {
	FlowNode *FlowNode
}

func (node *FlowNodeBase) FlowNodeData() *FlowNodeBase { return node }

// if you provide nil for file, this code will walk to the root of the tree to find the file
func (node *Node) JSDoc(file *SourceFile) []*Node {
	if node.Flags&NodeFlagsHasJSDoc == 0 {
		return nil
	}
	if file == nil {
		file = GetSourceFileOfNode(node)
		if file == nil {
			return nil
		}
	}
	if jsdocs, ok := file.jsdocCache[node]; ok {
		return jsdocs
	}
	return nil
}

// compositeNodeBase

// A composite node is a node that contains a complex subtree. This struct is intended to be
// embedded in a node that requires caching for its subtree facts.
type compositeNodeBase struct {
	facts atomic.Uint32 // caches the SubtreeFacts for this node and its subtree
}

func (node *compositeNodeBase) subtreeFactsWorker(self nodeData) SubtreeFacts {
	// computeSubtreeFacts() is expected to be idempotent, so races will only impact time, not correctness.
	facts := SubtreeFacts(node.facts.Load())
	if facts&SubtreeFactsComputed == 0 {
		facts |= self.computeSubtreeFacts() | SubtreeFactsComputed
		node.facts.Store(uint32(facts))
	}
	return facts &^ SubtreeFactsComputed
}

func (node *compositeNodeBase) computeSubtreeFacts() SubtreeFacts {
	// This method must be implemented by the concrete node type.
	panic("not implemented")
}

// typeSyntaxBase

// A "type-syntax" node is a node whose subtree may only consist of TypeScript syntax. This struct is intended to be
// embedded in a node that only ever returns `SubtreeContainsTypeScript` for its subtree facts.
type typeSyntaxBase struct{}

func (node *typeSyntaxBase) computeSubtreeFacts() SubtreeFacts   { return SubtreeContainsTypeScript }
func (node *typeSyntaxBase) propagateSubtreeFacts() SubtreeFacts { return SubtreeContainsTypeScript }

// Token

type Token struct {
	NodeBase
}

func (f *NodeFactory) NewToken(kind Kind) *Node {
	return f.newNode(kind, f.tokenPool.New())
}

func (node *Token) Clone(f *NodeFactory) *Node {
	return cloneNode(f.NewToken(node.Kind), node.AsNode(), f.hooks)
}

func (node *Token) computeSubtreeFacts() SubtreeFacts {
	switch node.Kind {
	case KindAsyncKeyword:
		return SubtreeContainsES2017 | SubtreeContainsES2018
	case KindUsingKeyword:
		return SubtreeContainsESNext
	case KindPublicKeyword,
		KindPrivateKeyword,
		KindProtectedKeyword,
		KindReadonlyKeyword,
		KindAbstractKeyword,
		KindDeclareKeyword,
		KindConstKeyword,
		KindAnyKeyword,
		KindNumberKeyword,
		KindBigIntKeyword,
		KindNeverKeyword,
		KindObjectKeyword,
		KindInKeyword,
		KindOutKeyword,
		KindOverrideKeyword,
		KindStringKeyword,
		KindBooleanKeyword,
		KindSymbolKeyword,
		KindVoidKeyword,
		KindUnknownKeyword,
		KindUndefinedKeyword, // `undefined` is an Identifier in the expression case.
		KindExportKeyword:    // `export` is TypeScript syntax in a namespace
		return SubtreeContainsTypeScript
	case KindAccessorKeyword:
		return SubtreeContainsClassFields
	case KindAsteriskAsteriskToken, KindAsteriskAsteriskEqualsToken:
		return SubtreeContainsES2016
	case KindQuestionQuestionToken, KindQuestionDotToken:
		return SubtreeContainsES2020
	case KindQuestionQuestionEqualsToken, KindBarBarEqualsToken, KindAmpersandAmpersandEqualsToken:
		return SubtreeContainsES2021
	}
	return SubtreeFactsNone
}

// Identifier

type Identifier struct {
	ExpressionBase
	FlowNodeBase
	Text string
}

func (f *NodeFactory) NewIdentifier(text string) *Node {
	data := f.identifierPool.New()
	data.Text = text
	f.textCount++
	return f.newNode(KindIdentifier, data)
}

func (node *Identifier) Clone(f *NodeFactory) *Node {
	return cloneNode(f.NewIdentifier(node.Text), node.AsNode(), f.hooks)
}

func (node *Identifier) SubtreeFacts() SubtreeFacts {
	return SubtreeContainsIdentifier
}

func IsIdentifier(node *Node) bool {
	return node.Kind == KindIdentifier
}

// PrivateIdentifier

type PrivateIdentifier struct {
	ExpressionBase
	Text string
}

func (f *NodeFactory) NewPrivateIdentifier(text string) *Node {
	data := &PrivateIdentifier{}
	data.Text = text
	f.textCount++
	return f.newNode(KindPrivateIdentifier, data)
}

func (node *PrivateIdentifier) Clone(f *NodeFactory) *Node {
	return cloneNode(f.NewPrivateIdentifier(node.Text), node.AsNode(), f.hooks)
}

func (node *PrivateIdentifier) computeSubtreeFacts() SubtreeFacts {
	return SubtreeContainsClassFields
}

func IsPrivateIdentifier(node *Node) bool {
	return node.Kind == KindPrivateIdentifier
}

// QualifiedName

type QualifiedName struct {
	NodeBase
	FlowNodeBase
	compositeNodeBase
	Left  *EntityName     // EntityName
	Right *IdentifierNode // IdentifierNode
}

func (f *NodeFactory) NewQualifiedName(left *EntityName, right *IdentifierNode) *Node {
	data := &QualifiedName{}
	data.Left = left
	data.Right = right
	return f.newNode(KindQualifiedName, data)
}

func (f *NodeFactory) UpdateQualifiedName(node *QualifiedName, left *EntityName, right *IdentifierNode) *Node {
	if left != node.Left || right != node.Right {
		return updateNode(f.NewQualifiedName(left, right), node.AsNode(), f.hooks)
	}
	return node.AsNode()
}

func (node *QualifiedName) ForEachChild(v Visitor) bool {
	return visit(v, node.Left) || visit(v, node.Right)
}

func (node *QualifiedName) VisitEachChild(v *NodeVisitor) *Node {
	return v.Factory.UpdateQualifiedName(node, v.visitNode(node.Left), v.visitNode(node.Right))
}

func (node *QualifiedName) Clone(f *NodeFactory) *Node {
	return cloneNode(f.NewQualifiedName(node.Left, node.Right), node.AsNode(), f.hooks)
}

func IsQualifiedName(node *Node) bool {
	return node.Kind == KindQualifiedName
}

func (node *QualifiedName) computeSubtreeFacts() SubtreeFacts {
	return propagateSubtreeFacts(node.Left) |
		propagateSubtreeFacts(node.Right)
}

// TypeParameterDeclaration

type TypeParameterDeclaration struct {
	NodeBase
	DeclarationBase
	ModifiersBase
	typeSyntaxBase
	name        *IdentifierNode // IdentifierNode
	Constraint  *TypeNode       // TypeNode. Optional
	DefaultType *TypeNode       // TypeNode. Optional
	Expression  *Expression     // Expression. Optional, For error recovery purposes
}

func (f *NodeFactory) NewTypeParameterDeclaration(modifiers *ModifierList, name *IdentifierNode, constraint *TypeNode, defaultType *TypeNode) *Node {
	data := &TypeParameterDeclaration{}
	data.modifiers = modifiers
	data.name = name
	data.Constraint = constraint
	data.DefaultType = defaultType
	return f.newNode(KindTypeParameter, data)
}

func (f *NodeFactory) UpdateTypeParameterDeclaration(node *TypeParameterDeclaration, modifiers *ModifierList, name *IdentifierNode, constraint *TypeNode, defaultType *TypeNode) *Node {
	if modifiers != node.modifiers || name != node.name || constraint != node.Constraint || defaultType != node.DefaultType {
		return updateNode(f.NewTypeParameterDeclaration(modifiers, name, constraint, defaultType), node.AsNode(), f.hooks)
	}
	return node.AsNode()
}

func (node *TypeParameterDeclaration) ForEachChild(v Visitor) bool {
	return visitModifiers(v, node.modifiers) || visit(v, node.name) || visit(v, node.Constraint) || visit(v, node.DefaultType)
}

func (node *TypeParameterDeclaration) VisitEachChild(v *NodeVisitor) *Node {
	return v.Factory.UpdateTypeParameterDeclaration(node, v.visitModifiers(node.modifiers), v.visitNode(node.name), v.visitNode(node.Constraint), v.visitNode(node.DefaultType))
}

func (node *TypeParameterDeclaration) Clone(f *NodeFactory) *Node {
	return cloneNode(f.NewTypeParameterDeclaration(node.Modifiers(), node.Name(), node.Constraint, node.DefaultType), node.AsNode(), f.hooks)
}

func (node *TypeParameterDeclaration) Name() *DeclarationName {
	return node.name
}

func IsTypeParameterDeclaration(node *Node) bool {
	return node.Kind == KindTypeParameter
}

// ComputedPropertyName

type ComputedPropertyName struct {
	NodeBase
	compositeNodeBase
	Expression *Expression // Expression
}

func (f *NodeFactory) NewComputedPropertyName(expression *Expression) *Node {
	data := &ComputedPropertyName{}
	data.Expression = expression
	return f.newNode(KindComputedPropertyName, data)
}

func (f *NodeFactory) UpdateComputedPropertyName(node *ComputedPropertyName, expression *Expression) *Node {
	if expression != node.Expression {
		return updateNode(f.NewComputedPropertyName(expression), node.AsNode(), f.hooks)
	}
	return node.AsNode()
}

func (node *ComputedPropertyName) ForEachChild(v Visitor) bool {
	return visit(v, node.Expression)
}

func (node *ComputedPropertyName) VisitEachChild(v *NodeVisitor) *Node {
	return v.Factory.UpdateComputedPropertyName(node, v.visitNode(node.Expression))
}

func (node *ComputedPropertyName) Clone(f *NodeFactory) *Node {
	return cloneNode(f.NewComputedPropertyName(node.Expression), node.AsNode(), f.hooks)
}

func (node *ComputedPropertyName) computeSubtreeFacts() SubtreeFacts {
	return propagateSubtreeFacts(node.Expression)
}

func IsComputedPropertyName(node *Node) bool {
	return node.Kind == KindComputedPropertyName
}

// Modifier

func (f *NodeFactory) NewModifier(kind Kind) *Node {
	return f.NewToken(kind)
}

// Decorator

type Decorator struct {
	NodeBase
	compositeNodeBase
	Expression *LeftHandSideExpression // LeftHandSideExpression
}

func (f *NodeFactory) NewDecorator(expression *LeftHandSideExpression) *Node {
	data := &Decorator{}
	data.Expression = expression
	return f.newNode(KindDecorator, data)
}

func (f *NodeFactory) UpdateDecorator(node *Decorator, expression *Expression) *Node {
	if expression != node.Expression {
		return updateNode(f.NewDecorator(expression), node.AsNode(), f.hooks)
	}
	return node.AsNode()
}

func (node *Decorator) ForEachChild(v Visitor) bool {
	return visit(v, node.Expression)
}

func (node *Decorator) VisitEachChild(v *NodeVisitor) *Node {
	return v.Factory.UpdateDecorator(node, v.visitNode(node.Expression))
}

func (node *Decorator) Clone(f *NodeFactory) *Node {
	return cloneNode(f.NewDecorator(node.Expression), node.AsNode(), f.hooks)
}

func (node *Decorator) computeSubtreeFacts() SubtreeFacts {
	return propagateSubtreeFacts(node.Expression) |
		SubtreeContainsTypeScript | // Decorator metadata
		SubtreeContainsDecorators // legacy or ES decorators
}

func IsDecorator(node *Node) bool {
	return node.Kind == KindDecorator
}

// StatementBase

type StatementBase struct {
	NodeBase
	FlowNodeBase
}

// EmptyStatement

type EmptyStatement struct {
	StatementBase
}

func (f *NodeFactory) NewEmptyStatement() *Node {
	return f.newNode(KindEmptyStatement, &EmptyStatement{})
}

func (node *EmptyStatement) Clone(f *NodeFactory) *Node {
	return cloneNode(f.NewEmptyStatement(), node.AsNode(), f.hooks)
}

func IsEmptyStatement(node *Node) bool {
	return node.Kind == KindEmptyStatement
}

// IfStatement

type IfStatement struct {
	StatementBase
	compositeNodeBase
	Expression    *Expression // Expression
	ThenStatement *Statement  // Statement
	ElseStatement *Statement  // Statement. Optional
}

func (f *NodeFactory) NewIfStatement(expression *Expression, thenStatement *Statement, elseStatement *Statement) *Node {
	data := f.ifStatementPool.New()
	data.Expression = expression
	data.ThenStatement = thenStatement
	data.ElseStatement = elseStatement
	return f.newNode(KindIfStatement, data)
}

func (f *NodeFactory) UpdateIfStatement(node *IfStatement, expression *Expression, thenStatement *Statement, elseStatement *Statement) *Node {
	if expression != node.Expression || thenStatement != node.ThenStatement || elseStatement != node.ElseStatement {
		return updateNode(f.NewIfStatement(expression, thenStatement, elseStatement), node.AsNode(), f.hooks)
	}
	return node.AsNode()
}

func (node *IfStatement) ForEachChild(v Visitor) bool {
	return visit(v, node.Expression) || visit(v, node.ThenStatement) || visit(v, node.ElseStatement)
}

func (node *IfStatement) VisitEachChild(v *NodeVisitor) *Node {
	return v.Factory.UpdateIfStatement(node, v.visitNode(node.Expression), v.visitEmbeddedStatement(node.ThenStatement), v.visitEmbeddedStatement(node.ElseStatement))
}

func (node *IfStatement) Clone(f *NodeFactory) *Node {
	return cloneNode(f.NewIfStatement(node.Expression, node.ThenStatement, node.ElseStatement), node.AsNode(), f.hooks)
}

func (node *IfStatement) computeSubtreeFacts() SubtreeFacts {
	return propagateSubtreeFacts(node.Expression) |
		propagateSubtreeFacts(node.ThenStatement) |
		propagateSubtreeFacts(node.ElseStatement)
}

func IsIfStatement(node *Node) bool {
	return node.Kind == KindIfStatement
}

// DoStatement

type DoStatement struct {
	StatementBase
	compositeNodeBase
	Statement  *Statement  // Statement
	Expression *Expression // Expression
}

func (f *NodeFactory) NewDoStatement(statement *Statement, expression *Expression) *Node {
	data := &DoStatement{}
	data.Statement = statement
	data.Expression = expression
	return f.newNode(KindDoStatement, data)
}

func (f *NodeFactory) UpdateDoStatement(node *DoStatement, statement *Statement, expression *Expression) *Node {
	if statement != node.Statement || expression != node.Expression {
		return updateNode(f.NewDoStatement(statement, expression), node.AsNode(), f.hooks)
	}
	return node.AsNode()
}

func (node *DoStatement) VisitEachChild(v *NodeVisitor) *Node {
	return v.Factory.UpdateDoStatement(node, v.visitIterationBody(node.Statement), v.visitNode(node.Expression))
}

func (node *DoStatement) ForEachChild(v Visitor) bool {
	return visit(v, node.Statement) || visit(v, node.Expression)
}

func (node *DoStatement) Clone(f *NodeFactory) *Node {
	return cloneNode(f.NewDoStatement(node.Statement, node.Expression), node.AsNode(), f.hooks)
}

func (node *DoStatement) computeSubtreeFacts() SubtreeFacts {
	return propagateSubtreeFacts(node.Statement) |
		propagateSubtreeFacts(node.Expression)
}

// WhileStatement

type WhileStatement struct {
	StatementBase
	compositeNodeBase
	Expression *Expression // Expression
	Statement  *Statement  // Statement
}

func (f *NodeFactory) NewWhileStatement(expression *Expression, statement *Statement) *Node {
	data := &WhileStatement{}
	data.Expression = expression
	data.Statement = statement
	return f.newNode(KindWhileStatement, data)
}

func (f *NodeFactory) UpdateWhileStatement(node *WhileStatement, expression *Expression, statement *Statement) *Node {
	if expression != node.Expression || statement != node.Statement {
		return updateNode(f.NewWhileStatement(expression, statement), node.AsNode(), f.hooks)
	}
	return node.AsNode()
}

func (node *WhileStatement) ForEachChild(v Visitor) bool {
	return visit(v, node.Expression) || visit(v, node.Statement)
}

func (node *WhileStatement) VisitEachChild(v *NodeVisitor) *Node {
	return v.Factory.UpdateWhileStatement(node, v.visitNode(node.Expression), v.visitIterationBody(node.Statement))
}

func (node *WhileStatement) Clone(f *NodeFactory) *Node {
	return cloneNode(f.NewWhileStatement(node.Expression, node.Statement), node.AsNode(), f.hooks)
}

func (node *WhileStatement) computeSubtreeFacts() SubtreeFacts {
	return propagateSubtreeFacts(node.Expression) | propagateSubtreeFacts(node.Statement)
}

// ForStatement

type ForStatement struct {
	StatementBase
	LocalsContainerBase
	compositeNodeBase
	Initializer *ForInitializer // ForInitializer. Optional
	Condition   *Expression     // Expression. Optional
	Incrementor *Expression     // Expression. Optional
	Statement   *Statement      // Statement
}

func (f *NodeFactory) NewForStatement(initializer *ForInitializer, condition *Expression, incrementor *Expression, statement *Statement) *Node {
	data := &ForStatement{}
	data.Initializer = initializer
	data.Condition = condition
	data.Incrementor = incrementor
	data.Statement = statement
	return f.newNode(KindForStatement, data)
}

func (f *NodeFactory) UpdateForStatement(node *ForStatement, initializer *ForInitializer, condition *Expression, incrementor *Expression, statement *Statement) *Node {
	if initializer != node.Initializer || condition != node.Condition || incrementor != node.Incrementor || statement != node.Statement {
		return updateNode(f.NewForStatement(initializer, condition, incrementor, statement), node.AsNode(), f.hooks)
	}
	return node.AsNode()
}

func (node *ForStatement) ForEachChild(v Visitor) bool {
	return visit(v, node.Initializer) || visit(v, node.Condition) || visit(v, node.Incrementor) || visit(v, node.Statement)
}

func (node *ForStatement) VisitEachChild(v *NodeVisitor) *Node {
	return v.Factory.UpdateForStatement(node, v.visitNode(node.Initializer), v.visitNode(node.Condition), v.visitNode(node.Incrementor), v.visitIterationBody(node.Statement))
}

func (node *ForStatement) Clone(f *NodeFactory) *Node {
	return cloneNode(f.NewForStatement(node.Initializer, node.Expression(), node.Incrementor, node.Statement), node.AsNode(), f.hooks)
}

func (node *ForStatement) computeSubtreeFacts() SubtreeFacts {
	return propagateSubtreeFacts(node.Initializer) |
		propagateSubtreeFacts(node.Condition) |
		propagateSubtreeFacts(node.Incrementor) |
		propagateSubtreeFacts(node.Statement)
}

func IsForStatement(node *Node) bool {
	return node.Kind == KindForStatement
}

// ForInOrOfStatement

type ForInOrOfStatement struct {
	StatementBase
	LocalsContainerBase
	compositeNodeBase
	AwaitModifier *TokenNode      // TokenNode. Optional
	Initializer   *ForInitializer // ForInitializer
	Expression    *Expression     // Expression
	Statement     *Statement      // Statement
}

func (f *NodeFactory) NewForInOrOfStatement(kind Kind, awaitModifier *TokenNode, initializer *ForInitializer, expression *Expression, statement *Statement) *Node {
	data := &ForInOrOfStatement{}
	data.AwaitModifier = awaitModifier
	data.Initializer = initializer
	data.Expression = expression
	data.Statement = statement
	return f.newNode(kind, data)
}

func (f *NodeFactory) UpdateForInOrOfStatement(node *ForInOrOfStatement, awaitModifier *TokenNode, initializer *ForInitializer, expression *Expression, statement *Statement) *Node {
	if awaitModifier != node.AwaitModifier || initializer != node.Initializer || expression != node.Expression || statement != node.Statement {
		return updateNode(f.NewForInOrOfStatement(node.AsNode().Kind, awaitModifier, initializer, expression, statement), node.AsNode(), f.hooks)
	}
	return node.AsNode()
}

func (node *ForInOrOfStatement) ForEachChild(v Visitor) bool {
	return visit(v, node.AwaitModifier) || visit(v, node.Initializer) || visit(v, node.Expression) || visit(v, node.Statement)
}

func (node *ForInOrOfStatement) VisitEachChild(v *NodeVisitor) *Node {
	return v.Factory.UpdateForInOrOfStatement(node, v.visitToken(node.AwaitModifier), v.visitNode(node.Initializer), v.visitNode(node.Expression), v.visitIterationBody(node.Statement))
}

func (node *ForInOrOfStatement) Clone(f *NodeFactory) *Node {
	return cloneNode(f.NewForInOrOfStatement(node.Kind, node.AwaitModifier, node.Initializer, node.Expression, node.Statement), node.AsNode(), f.hooks)
}

func (node *ForInOrOfStatement) computeSubtreeFacts() SubtreeFacts {
	return propagateSubtreeFacts(node.Initializer) |
		propagateSubtreeFacts(node.Expression) |
		propagateSubtreeFacts(node.Statement) |
		core.IfElse(node.AwaitModifier != nil, SubtreeContainsES2018, SubtreeFactsNone)
}

func IsForInStatement(node *Node) bool {
	return node.Kind == KindForInStatement
}

func IsForOfStatement(node *Node) bool {
	return node.Kind == KindForOfStatement
}

func IsForInOrOfStatement(node *Node) bool {
	return IsForInStatement(node) || IsForOfStatement(node)
}

// BreakStatement

type BreakStatement struct {
	StatementBase
	Label *IdentifierNode // IdentifierNode. Optional
}

func (f *NodeFactory) NewBreakStatement(label *IdentifierNode) *Node {
	data := &BreakStatement{}
	data.Label = label
	return f.newNode(KindBreakStatement, data)
}

func (f *NodeFactory) UpdateBreakStatement(node *BreakStatement, label *IdentifierNode) *Node {
	if label != node.Label {
		return updateNode(f.NewBreakStatement(label), node.AsNode(), f.hooks)
	}
	return node.AsNode()
}

func (node *BreakStatement) ForEachChild(v Visitor) bool {
	return visit(v, node.Label)
}

func (node *BreakStatement) VisitEachChild(v *NodeVisitor) *Node {
	return v.Factory.UpdateBreakStatement(node, v.visitNode(node.Label))
}

func (node *BreakStatement) Clone(f *NodeFactory) *Node {
	return cloneNode(f.NewBreakStatement(node.Label), node.AsNode(), f.hooks)
}

// ContinueStatement

type ContinueStatement struct {
	StatementBase
	Label *IdentifierNode // IdentifierNode. Optional
}

func (f *NodeFactory) NewContinueStatement(label *IdentifierNode) *Node {
	data := &ContinueStatement{}
	data.Label = label
	return f.newNode(KindContinueStatement, data)
}

func (f *NodeFactory) UpdateContinueStatement(node *ContinueStatement, label *IdentifierNode) *Node {
	if label != node.Label {
		return updateNode(f.NewContinueStatement(label), node.AsNode(), f.hooks)
	}
	return node.AsNode()
}

func (node *ContinueStatement) ForEachChild(v Visitor) bool {
	return visit(v, node.Label)
}

func (node *ContinueStatement) VisitEachChild(v *NodeVisitor) *Node {
	return v.Factory.UpdateContinueStatement(node, v.visitNode(node.Label))
}

func (node *ContinueStatement) Clone(f *NodeFactory) *Node {
	return cloneNode(f.NewContinueStatement(node.Label), node.AsNode(), f.hooks)
}

// ReturnStatement

type ReturnStatement struct {
	StatementBase
	compositeNodeBase
	Expression *Expression // Expression. Optional
}

func (f *NodeFactory) NewReturnStatement(expression *Expression) *Node {
	data := f.returnStatementPool.New()
	data.Expression = expression
	return f.newNode(KindReturnStatement, data)
}

func (f *NodeFactory) UpdateReturnStatement(node *ReturnStatement, expression *Expression) *Node {
	if expression != node.Expression {
		return updateNode(f.NewReturnStatement(expression), node.AsNode(), f.hooks)
	}
	return node.AsNode()
}

func (node *ReturnStatement) ForEachChild(v Visitor) bool {
	return visit(v, node.Expression)
}

func (node *ReturnStatement) VisitEachChild(v *NodeVisitor) *Node {
	return v.Factory.UpdateReturnStatement(node, v.visitNode(node.Expression))
}

func (node *ReturnStatement) Clone(f *NodeFactory) *Node {
	return cloneNode(f.NewReturnStatement(node.Expression), node.AsNode(), f.hooks)
}

func (node *ReturnStatement) computeSubtreeFacts() SubtreeFacts {
	return propagateSubtreeFacts(node.Expression)
}

func IsReturnStatement(node *Node) bool {
	return node.Kind == KindReturnStatement
}

// WithStatement

type WithStatement struct {
	StatementBase
	compositeNodeBase
	Expression *Expression // Expression
	Statement  *Statement  // Statement
}

func (f *NodeFactory) NewWithStatement(expression *Expression, statement *Statement) *Node {
	data := &WithStatement{}
	data.Expression = expression
	data.Statement = statement
	return f.newNode(KindWithStatement, data)
}

func (f *NodeFactory) UpdateWithStatement(node *WithStatement, expression *Expression, statement *Statement) *Node {
	if expression != node.Expression || statement != node.Statement {
		return updateNode(f.NewWithStatement(expression, statement), node.AsNode(), f.hooks)
	}
	return node.AsNode()
}

func (node *WithStatement) ForEachChild(v Visitor) bool {
	return visit(v, node.Expression) || visit(v, node.Statement)
}

func (node *WithStatement) VisitEachChild(v *NodeVisitor) *Node {
	return v.Factory.UpdateWithStatement(node, v.visitNode(node.Expression), v.visitEmbeddedStatement(node.Statement))
}

func (node *WithStatement) Clone(f *NodeFactory) *Node {
	return cloneNode(f.NewWithStatement(node.Expression, node.Statement), node.AsNode(), f.hooks)
}

func (node *WithStatement) computeSubtreeFacts() SubtreeFacts {
	return propagateSubtreeFacts(node.Expression) | propagateSubtreeFacts(node.Statement)
}

// SwitchStatement

type SwitchStatement struct {
	StatementBase
	compositeNodeBase
	Expression *Expression    // Expression
	CaseBlock  *CaseBlockNode // CaseBlockNode
}

func (f *NodeFactory) NewSwitchStatement(expression *Expression, caseBlock *CaseBlockNode) *Node {
	data := &SwitchStatement{}
	data.Expression = expression
	data.CaseBlock = caseBlock
	return f.newNode(KindSwitchStatement, data)
}

func (f *NodeFactory) UpdateSwitchStatement(node *SwitchStatement, expression *Expression, caseBlock *CaseBlockNode) *Node {
	if expression != node.Expression || caseBlock != node.CaseBlock {
		return updateNode(f.NewSwitchStatement(expression, caseBlock), node.AsNode(), f.hooks)
	}
	return node.AsNode()
}

func (node *SwitchStatement) ForEachChild(v Visitor) bool {
	return visit(v, node.Expression) || visit(v, node.CaseBlock)
}

func (node *SwitchStatement) VisitEachChild(v *NodeVisitor) *Node {
	return v.Factory.UpdateSwitchStatement(node, v.visitNode(node.Expression), v.visitNode(node.CaseBlock))
}

func (node *SwitchStatement) Clone(f *NodeFactory) *Node {
	return cloneNode(f.NewSwitchStatement(node.Expression, node.CaseBlock), node.AsNode(), f.hooks)
}

func (node *SwitchStatement) computeSubtreeFacts() SubtreeFacts {
	return propagateSubtreeFacts(node.Expression) |
		propagateSubtreeFacts(node.CaseBlock)
}

// CaseBlock

type CaseBlock struct {
	NodeBase
	LocalsContainerBase
	compositeNodeBase
	Clauses *NodeList // NodeList[*CaseOrDefaultClauseNode]
}

func (f *NodeFactory) NewCaseBlock(clauses *NodeList) *Node {
	data := &CaseBlock{}
	data.Clauses = clauses
	return f.newNode(KindCaseBlock, data)
}

func (f *NodeFactory) UpdateCaseBlock(node *CaseBlock, clauses *CaseClausesList) *Node {
	if clauses != node.Clauses {
		return updateNode(f.NewCaseBlock(clauses), node.AsNode(), f.hooks)
	}
	return node.AsNode()
}

func (node *CaseBlock) ForEachChild(v Visitor) bool {
	return visitNodeList(v, node.Clauses)
}

func (node *CaseBlock) VisitEachChild(v *NodeVisitor) *Node {
	return v.Factory.UpdateCaseBlock(node, v.visitNodes(node.Clauses))
}

func (node *CaseBlock) Clone(f *NodeFactory) *Node {
	return cloneNode(f.NewCaseBlock(node.Clauses), node.AsNode(), f.hooks)
}

func (node *CaseBlock) computeSubtreeFacts() SubtreeFacts {
	return propagateNodeListSubtreeFacts(node.Clauses, propagateSubtreeFacts)
}

// CaseOrDefaultClause

type CaseOrDefaultClause struct {
	NodeBase
	compositeNodeBase
	Expression          *Expression // Expression. nil in default clause
	Statements          *NodeList   // NodeList[*Statement]
	FallthroughFlowNode *FlowNode
}

func (f *NodeFactory) NewCaseOrDefaultClause(kind Kind, expression *Expression, statements *NodeList) *Node {
	data := &CaseOrDefaultClause{}
	data.Expression = expression
	data.Statements = statements
	return f.newNode(kind, data)
}

func (f *NodeFactory) UpdateCaseOrDefaultClause(node *CaseOrDefaultClause, expression *Expression, statements *StatementList) *Node {
	if expression != node.Expression || statements != node.Statements {
		return updateNode(f.NewCaseOrDefaultClause(node.Kind, expression, statements), node.AsNode(), f.hooks)
	}
	return node.AsNode()
}

func (node *CaseOrDefaultClause) ForEachChild(v Visitor) bool {
	return visit(v, node.Expression) || visitNodeList(v, node.Statements)
}

func (node *CaseOrDefaultClause) VisitEachChild(v *NodeVisitor) *Node {
	return v.Factory.UpdateCaseOrDefaultClause(node, v.visitNode(node.Expression), v.visitNodes(node.Statements))
}

func (node *CaseOrDefaultClause) Clone(f *NodeFactory) *Node {
	return cloneNode(f.NewCaseOrDefaultClause(node.Kind, node.Expression, node.Statements), node.AsNode(), f.hooks)
}

func (node *CaseOrDefaultClause) computeSubtreeFacts() SubtreeFacts {
	return propagateSubtreeFacts(node.Expression) | propagateNodeListSubtreeFacts(node.Statements, propagateSubtreeFacts)
}

func IsCaseClause(node *Node) bool {
	return node.Kind == KindCaseClause
}

func IsDefaultClause(node *Node) bool {
	return node.Kind == KindDefaultClause
}

// ThrowStatement

type ThrowStatement struct {
	StatementBase
	compositeNodeBase
	Expression *Expression // Expression
}

func (f *NodeFactory) NewThrowStatement(expression *Expression) *Node {
	data := &ThrowStatement{}
	data.Expression = expression
	return f.newNode(KindThrowStatement, data)
}

func (f *NodeFactory) UpdateThrowStatement(node *ThrowStatement, expression *Expression) *Node {
	if expression != node.Expression {
		return updateNode(f.NewThrowStatement(expression), node.AsNode(), f.hooks)
	}
	return node.AsNode()
}

func (node *ThrowStatement) ForEachChild(v Visitor) bool {
	return visit(v, node.Expression)
}

func (node *ThrowStatement) VisitEachChild(v *NodeVisitor) *Node {
	return v.Factory.UpdateThrowStatement(node, v.visitNode(node.Expression))
}

func (node *ThrowStatement) Clone(f *NodeFactory) *Node {
	return cloneNode(f.NewThrowStatement(node.Expression), node.AsNode(), f.hooks)
}

func (node *ThrowStatement) computeSubtreeFacts() SubtreeFacts {
	return propagateSubtreeFacts(node.Expression)
}

// TryStatement

type TryStatement struct {
	StatementBase
	compositeNodeBase
	TryBlock     *BlockNode       // BlockNode
	CatchClause  *CatchClauseNode // CatchClauseNode. Optional
	FinallyBlock *BlockNode       // BlockNode. Optional
}

func (f *NodeFactory) NewTryStatement(tryBlock *BlockNode, catchClause *CatchClauseNode, finallyBlock *BlockNode) *Node {
	data := &TryStatement{}
	data.TryBlock = tryBlock
	data.CatchClause = catchClause
	data.FinallyBlock = finallyBlock
	return f.newNode(KindTryStatement, data)
}

func (f *NodeFactory) UpdateTryStatement(node *TryStatement, tryBlock *BlockNode, catchClause *CatchClauseNode, finallyBlock *BlockNode) *Node {
	if tryBlock != node.TryBlock || catchClause != node.CatchClause || finallyBlock != node.FinallyBlock {
		return updateNode(f.NewTryStatement(tryBlock, catchClause, finallyBlock), node.AsNode(), f.hooks)
	}
	return node.AsNode()
}

func (node *TryStatement) ForEachChild(v Visitor) bool {
	return visit(v, node.TryBlock) || visit(v, node.CatchClause) || visit(v, node.FinallyBlock)
}

func (node *TryStatement) VisitEachChild(v *NodeVisitor) *Node {
	return v.Factory.UpdateTryStatement(node, v.visitNode(node.TryBlock), v.visitNode(node.CatchClause), v.visitNode(node.FinallyBlock))
}

func (node *TryStatement) Clone(f *NodeFactory) *Node {
	return cloneNode(f.NewTryStatement(node.TryBlock, node.CatchClause, node.FinallyBlock), node.AsNode(), f.hooks)
}

func (node *TryStatement) computeSubtreeFacts() SubtreeFacts {
	return propagateSubtreeFacts(node.TryBlock) |
		propagateSubtreeFacts(node.CatchClause) |
		propagateSubtreeFacts(node.FinallyBlock)
}

func IsTryStatement(node *Node) bool {
	return node.Kind == KindTryStatement
}

// CatchClause

type CatchClause struct {
	NodeBase
	LocalsContainerBase
	compositeNodeBase
	VariableDeclaration *VariableDeclarationNode // VariableDeclarationNode. Optional
	Block               *BlockNode               // BlockNode
}

func (f *NodeFactory) NewCatchClause(variableDeclaration *VariableDeclarationNode, block *BlockNode) *Node {
	data := &CatchClause{}
	data.VariableDeclaration = variableDeclaration
	data.Block = block
	return f.newNode(KindCatchClause, data)
}

func (f *NodeFactory) UpdateCatchClause(node *CatchClause, variableDeclaration *VariableDeclarationNode, block *BlockNode) *Node {
	if variableDeclaration != node.VariableDeclaration || block != node.Block {
		return updateNode(f.NewCatchClause(variableDeclaration, block), node.AsNode(), f.hooks)
	}
	return node.AsNode()
}

func (node *CatchClause) ForEachChild(v Visitor) bool {
	return visit(v, node.VariableDeclaration) || visit(v, node.Block)
}

func (node *CatchClause) VisitEachChild(v *NodeVisitor) *Node {
	return v.Factory.UpdateCatchClause(node, v.visitNode(node.VariableDeclaration), v.visitNode(node.Block))
}

func (node *CatchClause) Clone(f *NodeFactory) *Node {
	return cloneNode(f.NewCatchClause(node.VariableDeclaration, node.Block), node.AsNode(), f.hooks)
}

func (node *CatchClause) computeSubtreeFacts() SubtreeFacts {
	return propagateSubtreeFacts(node.VariableDeclaration) |
		propagateSubtreeFacts(node.Block)
}

func (node *CatchClause) propagateSubtreeFacts() SubtreeFacts {
	return node.SubtreeFacts() & ^SubtreeExclusionsCatchClause
}

func IsCatchClause(node *Node) bool {
	return node.Kind == KindCatchClause
}

// DebuggerStatement

type DebuggerStatement struct {
	StatementBase
}

func (f *NodeFactory) NewDebuggerStatement() *Node {
	return f.newNode(KindDebuggerStatement, &DebuggerStatement{})
}

func (node *DebuggerStatement) Clone(f *NodeFactory) *Node {
	return cloneNode(f.NewDebuggerStatement(), node.AsNode(), f.hooks)
}

// LabeledStatement

type LabeledStatement struct {
	StatementBase
	Label     *IdentifierNode // IdentifierNode
	Statement *Statement      // Statement
}

func (f *NodeFactory) NewLabeledStatement(label *IdentifierNode, statement *Statement) *Node {
	data := &LabeledStatement{}
	data.Label = label
	data.Statement = statement
	return f.newNode(KindLabeledStatement, data)
}

func (f *NodeFactory) UpdateLabeledStatement(node *LabeledStatement, label *IdentifierNode, statement *Statement) *Node {
	if label != node.Label || statement != node.Statement {
		return updateNode(f.NewLabeledStatement(label, statement), node.AsNode(), f.hooks)
	}
	return node.AsNode()
}

func (node *LabeledStatement) ForEachChild(v Visitor) bool {
	return visit(v, node.Label) || visit(v, node.Statement)
}

func (node *LabeledStatement) VisitEachChild(v *NodeVisitor) *Node {
	return v.Factory.UpdateLabeledStatement(node, v.visitNode(node.Label), v.visitEmbeddedStatement(node.Statement))
}

func (node *LabeledStatement) Clone(f *NodeFactory) *Node {
	return cloneNode(f.NewLabeledStatement(node.Label, node.Statement), node.AsNode(), f.hooks)
}

func (node *LabeledStatement) computeSubtreeFacts() SubtreeFacts {
	return propagateSubtreeFacts(node.Statement)
}

func IsLabeledStatement(node *Node) bool {
	return node.Kind == KindLabeledStatement
}

// ExpressionStatement

type ExpressionStatement struct {
	StatementBase
	Expression *Expression // Expression
}

func (f *NodeFactory) NewExpressionStatement(expression *Expression) *Node {
	data := f.expressionStatementPool.New()
	data.Expression = expression
	return f.newNode(KindExpressionStatement, data)
}

func (f *NodeFactory) UpdateExpressionStatement(node *ExpressionStatement, expression *Expression) *Node {
	if expression != node.Expression {
		return updateNode(f.NewExpressionStatement(expression), node.AsNode(), f.hooks)
	}
	return node.AsNode()
}

func (node *ExpressionStatement) ForEachChild(v Visitor) bool {
	return visit(v, node.Expression)
}

func (node *ExpressionStatement) VisitEachChild(v *NodeVisitor) *Node {
	return v.Factory.UpdateExpressionStatement(node, v.visitNode(node.Expression))
}

func (node *ExpressionStatement) Clone(f *NodeFactory) *Node {
	return cloneNode(f.NewExpressionStatement(node.Expression), node.AsNode(), f.hooks)
}

func (node *ExpressionStatement) computeSubtreeFacts() SubtreeFacts {
	return propagateSubtreeFacts(node.Expression)
}

func IsExpressionStatement(node *Node) bool {
	return node.Kind == KindExpressionStatement
}

// Block

type Block struct {
	StatementBase
	LocalsContainerBase
	compositeNodeBase
	Statements *NodeList // NodeList[*Statement]
	Multiline  bool
}

func (f *NodeFactory) NewBlock(statements *NodeList, multiline bool) *Node {
	data := f.blockPool.New()
	data.Statements = statements
	data.Multiline = multiline
	return f.newNode(KindBlock, data)
}

func (f *NodeFactory) UpdateBlock(node *Block, statements *StatementList) *Node {
	if statements != node.Statements {
		return updateNode(f.NewBlock(statements, node.Multiline), node.AsNode(), f.hooks)
	}
	return node.AsNode()
}

func (node *Block) ForEachChild(v Visitor) bool {
	return visitNodeList(v, node.Statements)
}

func (node *Block) VisitEachChild(v *NodeVisitor) *Node {
	return v.Factory.UpdateBlock(node, v.visitNodes(node.Statements))
}

func (node *Block) Clone(f *NodeFactory) *Node {
	return cloneNode(f.NewBlock(node.Statements, node.Multiline), node.AsNode(), f.hooks)
}

func (node *Block) computeSubtreeFacts() SubtreeFacts {
	return propagateNodeListSubtreeFacts(node.Statements, propagateSubtreeFacts)
}

func IsBlock(node *Node) bool {
	return node.Kind == KindBlock
}

// VariableStatement

type VariableStatement struct {
	StatementBase
	ModifiersBase
	compositeNodeBase
	DeclarationList *VariableDeclarationListNode // VariableDeclarationListNode
}

func (f *NodeFactory) NewVariableStatement(modifiers *ModifierList, declarationList *VariableDeclarationListNode) *Node {
	data := f.variableStatementPool.New()
	data.modifiers = modifiers
	data.DeclarationList = declarationList
	return f.newNode(KindVariableStatement, data)
}

func (f *NodeFactory) UpdateVariableStatement(node *VariableStatement, modifiers *ModifierList, declarationList *VariableDeclarationListNode) *Node {
	if modifiers != node.modifiers || declarationList != node.DeclarationList {
		return updateNode(f.NewVariableStatement(modifiers, declarationList), node.AsNode(), f.hooks)
	}
	return node.AsNode()
}

func (node *VariableStatement) ForEachChild(v Visitor) bool {
	return visitModifiers(v, node.modifiers) || visit(v, node.DeclarationList)
}

func (node *VariableStatement) VisitEachChild(v *NodeVisitor) *Node {
	return v.Factory.UpdateVariableStatement(node, v.visitModifiers(node.modifiers), v.visitNode(node.DeclarationList))
}

func (node *VariableStatement) Clone(f *NodeFactory) *Node {
	return cloneNode(f.NewVariableStatement(node.Modifiers(), node.DeclarationList), node.AsNode(), f.hooks)
}

func (node *VariableStatement) computeSubtreeFacts() SubtreeFacts {
	if node.modifiers != nil && node.modifiers.ModifierFlags&ModifierFlagsAmbient != 0 {
		return SubtreeContainsTypeScript
	} else {
		return propagateModifierListSubtreeFacts(node.modifiers) |
			propagateSubtreeFacts(node.DeclarationList)
	}
}

func IsVariableStatement(node *Node) bool {
	return node.Kind == KindVariableStatement
}

// VariableDeclaration

type VariableDeclaration struct {
	NodeBase
	DeclarationBase
	ExportableBase
	compositeNodeBase
	name             *BindingName // BindingName
	ExclamationToken *TokenNode   // TokenNode. Optional
	Type             *TypeNode    // TypeNode. Optional
	Initializer      *Expression  // Expression. Optional
}

func (f *NodeFactory) NewVariableDeclaration(name *BindingName, exclamationToken *TokenNode, typeNode *TypeNode, initializer *Expression) *Node {
	data := f.variableDeclarationPool.New()
	data.name = name
	data.ExclamationToken = exclamationToken
	data.Type = typeNode
	data.Initializer = initializer
	return f.newNode(KindVariableDeclaration, data)
}

func (f *NodeFactory) UpdateVariableDeclaration(node *VariableDeclaration, name *BindingName, exclamationToken *TokenNode, typeNode *TypeNode, initializer *Expression) *Node {
	if name != node.name || exclamationToken != node.ExclamationToken || typeNode != node.Type || initializer != node.Initializer {
		return updateNode(f.NewVariableDeclaration(name, exclamationToken, typeNode, initializer), node.AsNode(), f.hooks)
	}
	return node.AsNode()
}

func (node *VariableDeclaration) ForEachChild(v Visitor) bool {
	return visit(v, node.name) || visit(v, node.ExclamationToken) || visit(v, node.Type) || visit(v, node.Initializer)
}

func (node *VariableDeclaration) VisitEachChild(v *NodeVisitor) *Node {
	return v.Factory.UpdateVariableDeclaration(node, v.visitNode(node.name), v.visitToken(node.ExclamationToken), v.visitNode(node.Type), v.visitNode(node.Initializer))
}

func (node *VariableDeclaration) Clone(f *NodeFactory) *Node {
	return cloneNode(f.NewVariableDeclaration(node.Name(), node.ExclamationToken, node.Type, node.Initializer), node.AsNode(), f.hooks)
}

func (node *VariableDeclaration) Name() *DeclarationName {
	return node.name
}

func (node *VariableDeclaration) computeSubtreeFacts() SubtreeFacts {
	return propagateSubtreeFacts(node.name) |
		propagateEraseableSyntaxSubtreeFacts(node.ExclamationToken) |
		propagateEraseableSyntaxSubtreeFacts(node.Type) |
		propagateSubtreeFacts(node.Initializer)
}

func IsVariableDeclaration(node *Node) bool {
	return node.Kind == KindVariableDeclaration
}

// VariableDeclarationList

type VariableDeclarationList struct {
	NodeBase
	compositeNodeBase
	Declarations *NodeList // NodeList[*VariableDeclarationNode]
}

func (f *NodeFactory) NewVariableDeclarationList(flags NodeFlags, declarations *NodeList) *Node {
	data := f.variableDeclarationListPool.New()
	data.Declarations = declarations
	node := f.newNode(KindVariableDeclarationList, data)
	node.Flags = flags
	return node
}

func (f *NodeFactory) UpdateVariableDeclarationList(node *VariableDeclarationList, declarations *VariableDeclarationNodeList) *Node {
	if declarations != node.Declarations {
		return updateNode(f.NewVariableDeclarationList(node.Flags, declarations), node.AsNode(), f.hooks)
	}
	return node.AsNode()
}

func (node *VariableDeclarationList) ForEachChild(v Visitor) bool {
	return visitNodeList(v, node.Declarations)
}

func (node *VariableDeclarationList) VisitEachChild(v *NodeVisitor) *Node {
	return v.Factory.UpdateVariableDeclarationList(node, v.visitNodes(node.Declarations))
}

func (node *VariableDeclarationList) Clone(f *NodeFactory) *Node {
	return cloneNode(f.NewVariableDeclarationList(node.Flags, node.Declarations), node.AsNode(), f.hooks)
}

func (node *VariableDeclarationList) computeSubtreeFacts() SubtreeFacts {
	return propagateNodeListSubtreeFacts(node.Declarations, propagateSubtreeFacts) |
		core.IfElse(node.Flags&NodeFlagsUsing != 0, SubtreeContainsESNext, SubtreeFactsNone)
}

func (node *VariableDeclarationList) propagateSubtreeFacts() SubtreeFacts {
	return node.SubtreeFacts() & ^SubtreeExclusionsVariableDeclarationList
}

func IsVariableDeclarationList(node *Node) bool {
	return node.Kind == KindVariableDeclarationList
}

// BindingPattern (SyntaxBindObjectBindingPattern | KindArrayBindingPattern)

type BindingPattern struct {
	NodeBase
	compositeNodeBase
	Elements *NodeList // NodeList[*BindingElementNode]
}

func (f *NodeFactory) NewBindingPattern(kind Kind, elements *NodeList) *Node {
	data := &BindingPattern{}
	data.Elements = elements
	return f.newNode(kind, data)
}

func (f *NodeFactory) UpdateBindingPattern(node *BindingPattern, elements *BindingElementList) *Node {
	if elements != node.Elements {
		return updateNode(f.NewBindingPattern(node.Kind, elements), node.AsNode(), f.hooks)
	}
	return node.AsNode()
}

func (node *BindingPattern) ForEachChild(v Visitor) bool {
	return visitNodeList(v, node.Elements)
}

func (node *BindingPattern) VisitEachChild(v *NodeVisitor) *Node {
	return v.Factory.UpdateBindingPattern(node, v.visitNodes(node.Elements))
}

func (node *BindingPattern) Clone(f *NodeFactory) *Node {
	return cloneNode(f.NewBindingPattern(node.Kind, node.Elements), node.AsNode(), f.hooks)
}

func (node *BindingPattern) computeSubtreeFacts() SubtreeFacts {
	switch node.Kind {
	case KindObjectBindingPattern:
		return propagateNodeListSubtreeFacts(node.Elements, propagateObjectBindingElementSubtreeFacts)
	case KindArrayBindingPattern:
		return propagateNodeListSubtreeFacts(node.Elements, propagateBindingElementSubtreeFacts)
	default:
		return SubtreeFactsNone
	}
}

func (node *BindingPattern) propagateSubtreeFacts() SubtreeFacts {
	return node.SubtreeFacts() & ^SubtreeExclusionsBindingPattern
}

func IsObjectBindingPattern(node *Node) bool {
	return node.Kind == KindObjectBindingPattern
}

func IsArrayBindingPattern(node *Node) bool {
	return node.Kind == KindArrayBindingPattern
}

func IsBindingPattern(node *Node) bool {
	return node.Kind == KindArrayBindingPattern || node.Kind == KindObjectBindingPattern
}

// ParameterDeclaration

type ParameterDeclaration struct {
	NodeBase
	DeclarationBase
	ModifiersBase
	compositeNodeBase
	DotDotDotToken *TokenNode   // TokenNode. Present on rest parameter
	name           *BindingName // BindingName. Declared parameter name
	QuestionToken  *TokenNode   // TokenNode. Present on optional parameter
	Type           *TypeNode    // TypeNode. Optional
	Initializer    *Expression  // Expression. Optional
}

func (f *NodeFactory) NewParameterDeclaration(modifiers *ModifierList, dotDotDotToken *TokenNode, name *BindingName, questionToken *TokenNode, typeNode *TypeNode, initializer *Expression) *Node {
	data := f.parameterDeclarationPool.New()
	data.modifiers = modifiers
	data.DotDotDotToken = dotDotDotToken
	data.name = name
	data.QuestionToken = questionToken
	data.Type = typeNode
	data.Initializer = initializer
	return f.newNode(KindParameter, data)
}

func (f *NodeFactory) UpdateParameterDeclaration(node *ParameterDeclaration, modifiers *ModifierList, dotDotDotToken *TokenNode, name *BindingName, questionToken *TokenNode, typeNode *TypeNode, initializer *Expression) *Node {
	if modifiers != node.modifiers || dotDotDotToken != node.DotDotDotToken || name != node.name || questionToken != node.QuestionToken || typeNode != node.Type || initializer != node.Initializer {
		return updateNode(f.NewParameterDeclaration(modifiers, dotDotDotToken, name, questionToken, typeNode, initializer), node.AsNode(), f.hooks)
	}
	return node.AsNode()
}

func (node *ParameterDeclaration) ForEachChild(v Visitor) bool {
	return visitModifiers(v, node.modifiers) || visit(v, node.DotDotDotToken) || visit(v, node.name) ||
		visit(v, node.QuestionToken) || visit(v, node.Type) || visit(v, node.Initializer)
}

func (node *ParameterDeclaration) VisitEachChild(v *NodeVisitor) *Node {
	return v.Factory.UpdateParameterDeclaration(node, v.visitModifiers(node.modifiers), v.visitToken(node.DotDotDotToken), v.visitNode(node.name), v.visitToken(node.QuestionToken), v.visitNode(node.Type), v.visitNode(node.Initializer))
}

func (node *ParameterDeclaration) Clone(f *NodeFactory) *Node {
	return cloneNode(f.NewParameterDeclaration(node.Modifiers(), node.DotDotDotToken, node.Name(), node.QuestionToken, node.Type, node.Initializer), node.AsNode(), f.hooks)
}

func (node *ParameterDeclaration) computeSubtreeFacts() SubtreeFacts {
	if node.name != nil && IsThisIdentifier(node.name) {
		return SubtreeContainsTypeScript
	} else {
		return propagateModifierListSubtreeFacts(node.modifiers) |
			propagateSubtreeFacts(node.name) |
			propagateEraseableSyntaxSubtreeFacts(node.QuestionToken) |
			propagateEraseableSyntaxSubtreeFacts(node.Type) |
			propagateSubtreeFacts(node.Initializer)
	}
}

func (node *ParameterDeclaration) propagateSubtreeFacts() SubtreeFacts {
	return node.SubtreeFacts() & ^SubtreeExclusionsParameter
}

func (node *ParameterDeclaration) Name() *DeclarationName {
	return node.name
}

func IsParameter(node *Node) bool {
	return node.Kind == KindParameter
}

// BindingElement

type BindingElement struct {
	NodeBase
	DeclarationBase
	ExportableBase
	FlowNodeBase
	compositeNodeBase
	DotDotDotToken *TokenNode    // TokenNode. Present on rest element (in object binding pattern)
	PropertyName   *PropertyName // PropertyName. Optional binding property name in object binding pattern
	name           *BindingName  // BindingName. Optional (nil for missing element)
	Initializer    *Expression   // Expression. Optional
}

func (f *NodeFactory) NewBindingElement(dotDotDotToken *TokenNode, propertyName *PropertyName, name *BindingName, initializer *Expression) *Node {
	data := &BindingElement{}
	data.DotDotDotToken = dotDotDotToken
	data.PropertyName = propertyName
	data.name = name
	data.Initializer = initializer
	return f.newNode(KindBindingElement, data)
}

func (f *NodeFactory) UpdateBindingElement(node *BindingElement, dotDotDotToken *TokenNode, propertyName *PropertyName, name *BindingName, initializer *Expression) *Node {
	if dotDotDotToken != node.DotDotDotToken || propertyName != node.PropertyName || name != node.name || initializer != node.Initializer {
		return updateNode(f.NewBindingElement(dotDotDotToken, propertyName, name, initializer), node.AsNode(), f.hooks)
	}
	return node.AsNode()
}

func (node *BindingElement) ForEachChild(v Visitor) bool {
	return visit(v, node.DotDotDotToken) || visit(v, node.PropertyName) || visit(v, node.name) || visit(v, node.Initializer)
}

func (node *BindingElement) VisitEachChild(v *NodeVisitor) *Node {
	return v.Factory.UpdateBindingElement(node, v.visitToken(node.DotDotDotToken), v.visitNode(node.PropertyName), v.visitNode(node.name), v.visitNode(node.Initializer))
}

func (node *BindingElement) Clone(f *NodeFactory) *Node {
	return cloneNode(f.NewBindingElement(node.DotDotDotToken, node.PropertyName, node.Name(), node.Initializer), node.AsNode(), f.hooks)
}

func (node *BindingElement) Name() *DeclarationName {
	return node.name
}

func (node *BindingElement) computeSubtreeFacts() SubtreeFacts {
	return propagateSubtreeFacts(node.PropertyName) |
		propagateSubtreeFacts(node.name) |
		propagateSubtreeFacts(node.Initializer) |
		core.IfElse(node.DotDotDotToken != nil, SubtreeContainsRest, SubtreeFactsNone)
}

func IsBindingElement(node *Node) bool {
	return node.Kind == KindBindingElement
}

// MissingDeclaration

type MissingDeclaration struct {
	StatementBase
	DeclarationBase
	ModifiersBase
}

func (f *NodeFactory) NewMissingDeclaration(modifiers *ModifierList) *Node {
	data := &MissingDeclaration{}
	data.modifiers = modifiers
	return f.newNode(KindMissingDeclaration, data)
}

func (f *NodeFactory) UpdateMissingDeclaration(node *MissingDeclaration, modifiers *ModifierList) *Node {
	if modifiers != node.modifiers {
		return updateNode(f.NewMissingDeclaration(modifiers), node.AsNode(), f.hooks)
	}
	return node.AsNode()
}

func (node *MissingDeclaration) ForEachChild(v Visitor) bool {
	return visitModifiers(v, node.modifiers)
}

func (node *MissingDeclaration) VisitEachChild(v *NodeVisitor) *Node {
	return v.Factory.UpdateMissingDeclaration(node, v.visitModifiers(node.modifiers))
}

func (node *MissingDeclaration) Clone(f *NodeFactory) *Node {
	return cloneNode(f.NewMissingDeclaration(node.Modifiers()), node.AsNode(), f.hooks)
}

// FunctionDeclaration

type FunctionDeclaration struct {
	StatementBase
	DeclarationBase
	ExportableBase
	ModifiersBase
	FunctionLikeWithBodyBase
	compositeNodeBase
	name           *IdentifierNode // IdentifierNode
	ReturnFlowNode *FlowNode
}

func (f *NodeFactory) NewFunctionDeclaration(modifiers *ModifierList, asteriskToken *TokenNode, name *IdentifierNode, typeParameters *NodeList, parameters *NodeList, returnType *TypeNode, body *BlockNode) *Node {
	data := &FunctionDeclaration{}
	data.modifiers = modifiers
	data.AsteriskToken = asteriskToken
	data.name = name
	data.TypeParameters = typeParameters
	data.Parameters = parameters
	data.Type = returnType
	data.Body = body
	return f.newNode(KindFunctionDeclaration, data)
}

func (f *NodeFactory) UpdateFunctionDeclaration(node *FunctionDeclaration, modifiers *ModifierList, asteriskToken *TokenNode, name *IdentifierNode, typeParameters *TypeParameterList, parameters *ParameterList, returnType *TypeNode, body *BlockNode) *Node {
	if modifiers != node.modifiers || asteriskToken != node.AsteriskToken || name != node.name || typeParameters != node.TypeParameters || parameters != node.Parameters || returnType != node.Type || body != node.Body {
		return updateNode(f.NewFunctionDeclaration(modifiers, asteriskToken, name, typeParameters, parameters, returnType, body), node.AsNode(), f.hooks)
	}
	return node.AsNode()
}

func (node *FunctionDeclaration) ForEachChild(v Visitor) bool {
	return visitModifiers(v, node.modifiers) || visit(v, node.AsteriskToken) || visit(v, node.name) || visitNodeList(v, node.TypeParameters) ||
		visitNodeList(v, node.Parameters) || visit(v, node.Type) || visit(v, node.Body)
}

func (node *FunctionDeclaration) VisitEachChild(v *NodeVisitor) *Node {
	return v.Factory.UpdateFunctionDeclaration(node, v.visitModifiers(node.modifiers), v.visitToken(node.AsteriskToken), v.visitNode(node.name), v.visitNodes(node.TypeParameters), v.visitParameters(node.Parameters), v.visitNode(node.Type), v.visitFunctionBody(node.Body))
}

func (node *FunctionDeclaration) Clone(f *NodeFactory) *Node {
	return cloneNode(f.NewFunctionDeclaration(node.Modifiers(), node.AsteriskToken, node.Name(), node.TypeParameters, node.Parameters, node.Type, node.Body), node.AsNode(), f.hooks)
}

func (node *FunctionDeclaration) Name() *DeclarationName {
	return node.name
}

func (node *FunctionDeclaration) computeSubtreeFacts() SubtreeFacts {
	if node.Body == nil || node.ModifierFlags()&ModifierFlagsAmbient != 0 {
		return SubtreeContainsTypeScript
	} else {
		isAsync := node.ModifierFlags()&ModifierFlagsAsync != 0
		isGenerator := node.AsteriskToken != nil
		return propagateModifierListSubtreeFacts(node.modifiers) |
			propagateSubtreeFacts(node.AsteriskToken) |
			propagateSubtreeFacts(node.name) |
			propagateEraseableSyntaxListSubtreeFacts(node.TypeParameters) |
			propagateNodeListSubtreeFacts(node.Parameters, propagateSubtreeFacts) |
			propagateEraseableSyntaxSubtreeFacts(node.Type) |
			propagateSubtreeFacts(node.Body) |
			core.IfElse(isAsync && isGenerator, SubtreeContainsES2018, SubtreeFactsNone) |
			core.IfElse(isAsync && !isGenerator, SubtreeContainsES2017, SubtreeFactsNone)
	}
}

func (node *FunctionDeclaration) propagateSubtreeFacts() SubtreeFacts {
	return node.SubtreeFacts() & ^SubtreeExclusionsFunction
}

func IsFunctionDeclaration(node *Node) bool {
	return node.Kind == KindFunctionDeclaration
}

// ClassLikeDeclarationBase

type ClassLikeBase struct {
	DeclarationBase
	ExportableBase
	ModifiersBase
	compositeNodeBase
	name            *IdentifierNode // IdentifierNode
	TypeParameters  *NodeList       // NodeList[*TypeParameterDeclarationNode]. Optional
	HeritageClauses *NodeList       // NodeList[*HeritageClauseNode]. Optional
	Members         *NodeList       // NodeList[*ClassElement]
}

func (node *ClassLikeBase) ForEachChild(v Visitor) bool {
	return visitModifiers(v, node.modifiers) || visit(v, node.name) || visitNodeList(v, node.TypeParameters) ||
		visitNodeList(v, node.HeritageClauses) || visitNodeList(v, node.Members)
}

func (node *ClassLikeBase) Name() *DeclarationName        { return node.name }
func (node *ClassLikeBase) ClassLikeData() *ClassLikeBase { return node }

func (node *ClassLikeBase) computeSubtreeFacts() SubtreeFacts {
	if node.modifiers != nil && node.modifiers.ModifierFlags&ModifierFlagsAmbient != 0 {
		return SubtreeContainsTypeScript
	} else {
		return propagateModifierListSubtreeFacts(node.modifiers) |
			propagateSubtreeFacts(node.name) |
			propagateEraseableSyntaxListSubtreeFacts(node.TypeParameters) |
			propagateNodeListSubtreeFacts(node.HeritageClauses, propagateSubtreeFacts) |
			propagateNodeListSubtreeFacts(node.Members, propagateSubtreeFacts)
	}
}

// ClassDeclaration

type ClassDeclaration struct {
	StatementBase
	ClassLikeBase
}

func (f *NodeFactory) NewClassDeclaration(modifiers *ModifierList, name *IdentifierNode, typeParameters *NodeList, heritageClauses *NodeList, members *NodeList) *Node {
	data := &ClassDeclaration{}
	data.modifiers = modifiers
	data.name = name
	data.TypeParameters = typeParameters
	data.HeritageClauses = heritageClauses
	data.Members = members
	return f.newNode(KindClassDeclaration, data)
}

func (f *NodeFactory) UpdateClassDeclaration(node *ClassDeclaration, modifiers *ModifierList, name *IdentifierNode, typeParameters *TypeParameterList, heritageClauses *HeritageClauseList, members *ClassElementList) *Node {
	if modifiers != node.modifiers || name != node.name || typeParameters != node.TypeParameters || heritageClauses != node.HeritageClauses || members != node.Members {
		return updateNode(f.NewClassDeclaration(modifiers, name, typeParameters, heritageClauses, members), node.AsNode(), f.hooks)
	}
	return node.AsNode()
}

func (node *ClassDeclaration) VisitEachChild(v *NodeVisitor) *Node {
	modifiers := v.visitModifiers(node.modifiers)
	name := v.visitNode(node.name)
	typeParameters := v.visitNodes(node.TypeParameters)
	heritageClauses := v.visitNodes(node.HeritageClauses)
	if heritageClauses != nil && len(heritageClauses.Nodes) == 0 {
		heritageClauses = nil
	}
	members := v.visitNodes(node.Members)
	return v.Factory.UpdateClassDeclaration(node, modifiers, name, typeParameters, heritageClauses, members)
}

func (node *ClassDeclaration) Clone(f *NodeFactory) *Node {
	return cloneNode(f.NewClassDeclaration(node.Modifiers(), node.Name(), node.TypeParameters, node.HeritageClauses, node.Members), node.AsNode(), f.hooks)
}

func (node *ClassDeclaration) propagateSubtreeFacts() SubtreeFacts {
	return node.SubtreeFacts() & ^SubtreeExclusionsClass
}

func IsClassDeclaration(node *Node) bool {
	return node.Kind == KindClassDeclaration
}

// ClassExpression

type ClassExpression struct {
	ExpressionBase
	ClassLikeBase
}

func (f *NodeFactory) NewClassExpression(modifiers *ModifierList, name *IdentifierNode, typeParameters *NodeList, heritageClauses *NodeList, members *NodeList) *Node {
	data := &ClassExpression{}
	data.modifiers = modifiers
	data.name = name
	data.TypeParameters = typeParameters
	data.HeritageClauses = heritageClauses
	data.Members = members
	return f.newNode(KindClassExpression, data)
}

func (f *NodeFactory) UpdateClassExpression(node *ClassExpression, modifiers *ModifierList, name *IdentifierNode, typeParameters *TypeParameterList, heritageClauses *HeritageClauseList, members *ClassElementList) *Node {
	if modifiers != node.modifiers || name != node.name || typeParameters != node.TypeParameters || heritageClauses != node.HeritageClauses || members != node.Members {
		return updateNode(f.NewClassExpression(modifiers, name, typeParameters, heritageClauses, members), node.AsNode(), f.hooks)
	}
	return node.AsNode()
}

func (node *ClassExpression) VisitEachChild(v *NodeVisitor) *Node {
	modifiers := v.visitModifiers(node.modifiers)
	name := v.visitNode(node.name)
	typeParameters := v.visitNodes(node.TypeParameters)
	heritageClauses := v.visitNodes(node.HeritageClauses)
	if heritageClauses != nil && len(heritageClauses.Nodes) == 0 {
		heritageClauses = nil
	}
	members := v.visitNodes(node.Members)
	return v.Factory.UpdateClassExpression(node, modifiers, name, typeParameters, heritageClauses, members)
}

func (node *ClassExpression) Clone(f *NodeFactory) *Node {
	return cloneNode(f.NewClassExpression(node.Modifiers(), node.Name(), node.TypeParameters, node.HeritageClauses, node.Members), node.AsNode(), f.hooks)
}

func (node *ClassExpression) propagateSubtreeFacts() SubtreeFacts {
	return node.SubtreeFacts() & ^SubtreeExclusionsClass
}

func IsClassExpression(node *Node) bool {
	return node.Kind == KindClassExpression
}

// HeritageClause

type HeritageClause struct {
	NodeBase
	compositeNodeBase
	Token Kind
	Types *NodeList // NodeList[*ExpressionWithTypeArgumentsNode]
}

func (f *NodeFactory) NewHeritageClause(token Kind, types *NodeList) *Node {
	data := &HeritageClause{}
	data.Token = token
	data.Types = types
	return f.newNode(KindHeritageClause, data)
}

func (f *NodeFactory) UpdateHeritageClause(node *HeritageClause, types *ExpressionWithTypeArgumentsList) *Node {
	if types != node.Types {
		return updateNode(f.NewHeritageClause(node.Token, types), node.AsNode(), f.hooks)
	}
	return node.AsNode()
}

func (node *HeritageClause) ForEachChild(v Visitor) bool {
	return visitNodeList(v, node.Types)
}

func (node *HeritageClause) VisitEachChild(v *NodeVisitor) *Node {
	return v.Factory.UpdateHeritageClause(node, v.visitNodes(node.Types))
}

func (node *HeritageClause) Clone(f *NodeFactory) *Node {
	return cloneNode(f.NewHeritageClause(node.Kind, node.Types), node.AsNode(), f.hooks)
}

func (node *HeritageClause) computeSubtreeFacts() SubtreeFacts {
	switch node.Token {
	case KindExtendsKeyword:
		return propagateNodeListSubtreeFacts(node.Types, propagateSubtreeFacts)
	case KindImplementsKeyword:
		return SubtreeContainsTypeScript
	default:
		return SubtreeFactsNone
	}
}

func IsHeritageClause(node *Node) bool {
	return node.Kind == KindHeritageClause
}

// InterfaceDeclaration

type InterfaceDeclaration struct {
	StatementBase
	DeclarationBase
	ExportableBase
	ModifiersBase
	typeSyntaxBase
	name            *IdentifierNode
	TypeParameters  *NodeList // NodeList[*TypeParameterDeclarationNode]. Optional
	HeritageClauses *NodeList // NodeList[*HeritageClauseNode]. Optional
	Members         *NodeList // NodeList[*TypeElement]
}

func (f *NodeFactory) NewInterfaceDeclaration(modifiers *ModifierList, name *IdentifierNode, typeParameters *NodeList, heritageClauses *NodeList, members *NodeList) *Node {
	data := &InterfaceDeclaration{}
	data.modifiers = modifiers
	data.name = name
	data.TypeParameters = typeParameters
	data.HeritageClauses = heritageClauses
	data.Members = members
	return f.newNode(KindInterfaceDeclaration, data)
}

func (f *NodeFactory) UpdateInterfaceDeclaration(node *InterfaceDeclaration, modifiers *ModifierList, name *IdentifierNode, typeParameters *TypeParameterList, heritageClauses *HeritageClauseList, members *TypeElementList) *Node {
	if modifiers != node.modifiers || name != node.name || typeParameters != node.TypeParameters || heritageClauses != node.HeritageClauses || members != node.Members {
		return updateNode(f.NewInterfaceDeclaration(modifiers, name, typeParameters, heritageClauses, members), node.AsNode(), f.hooks)
	}
	return node.AsNode()
}

func (node *InterfaceDeclaration) ForEachChild(v Visitor) bool {
	return visitModifiers(v, node.modifiers) || visit(v, node.name) || visitNodeList(v, node.TypeParameters) ||
		visitNodeList(v, node.HeritageClauses) || visitNodeList(v, node.Members)
}

func (node *InterfaceDeclaration) VisitEachChild(v *NodeVisitor) *Node {
	return v.Factory.UpdateInterfaceDeclaration(node, v.visitModifiers(node.modifiers), v.visitNode(node.name), v.visitNodes(node.TypeParameters), v.visitNodes(node.HeritageClauses), v.visitNodes(node.Members))
}

func (node *InterfaceDeclaration) Clone(f *NodeFactory) *Node {
	return cloneNode(f.NewInterfaceDeclaration(node.Modifiers(), node.Name(), node.TypeParameters, node.HeritageClauses, node.Members), node.AsNode(), f.hooks)
}

func (node *InterfaceDeclaration) Name() *DeclarationName { return node.name }

func IsInterfaceDeclaration(node *Node) bool {
	return node.Kind == KindInterfaceDeclaration
}

// TypeAliasDeclaration

type TypeAliasDeclaration struct {
	StatementBase
	DeclarationBase
	ExportableBase
	ModifiersBase
	LocalsContainerBase
	typeSyntaxBase
	name           *IdentifierNode // IdentifierNode
	TypeParameters *NodeList       // NodeList[*TypeParameterDeclarationNode]. Optional
	Type           *TypeNode       // TypeNode
}

func (f *NodeFactory) NewTypeAliasDeclaration(modifiers *ModifierList, name *IdentifierNode, typeParameters *NodeList, typeNode *TypeNode) *Node {
	data := &TypeAliasDeclaration{}
	data.modifiers = modifiers
	data.name = name
	data.TypeParameters = typeParameters
	data.Type = typeNode
	return f.newNode(KindTypeAliasDeclaration, data)
}

func (f *NodeFactory) UpdateTypeAliasDeclaration(node *TypeAliasDeclaration, modifiers *ModifierList, name *IdentifierNode, typeParameters *TypeParameterList, typeNode *TypeNode) *Node {
	if modifiers != node.modifiers || name != node.name || typeParameters != node.TypeParameters || typeNode != node.Type {
		return updateNode(f.NewTypeAliasDeclaration(modifiers, name, typeParameters, typeNode), node.AsNode(), f.hooks)
	}
	return node.AsNode()
}

func (node *TypeAliasDeclaration) ForEachChild(v Visitor) bool {
	return visitModifiers(v, node.modifiers) || visit(v, node.name) || visitNodeList(v, node.TypeParameters) || visit(v, node.Type)
}

func (node *TypeAliasDeclaration) VisitEachChild(v *NodeVisitor) *Node {
	return v.Factory.UpdateTypeAliasDeclaration(node, v.visitModifiers(node.modifiers), v.visitNode(node.name), v.visitNodes(node.TypeParameters), v.visitNode(node.Type))
}

func (node *TypeAliasDeclaration) Clone(f *NodeFactory) *Node {
	return cloneNode(f.NewTypeAliasDeclaration(node.Modifiers(), node.Name(), node.TypeParameters, node.Type), node.AsNode(), f.hooks)
}

func (node *TypeAliasDeclaration) Name() *DeclarationName { return node.name }

func IsTypeAliasDeclaration(node *Node) bool {
	return node.Kind == KindTypeAliasDeclaration
}

// EnumMember

type EnumMember struct {
	NodeBase
	NamedMemberBase
	compositeNodeBase
	Initializer *Expression // Expression. Optional
}

func (f *NodeFactory) NewEnumMember(name *PropertyName, initializer *Expression) *Node {
	data := &EnumMember{}
	data.name = name
	data.Initializer = initializer
	return f.newNode(KindEnumMember, data)
}

func (f *NodeFactory) UpdateEnumMember(node *EnumMember, name *PropertyName, initializer *Expression) *Node {
	if name != node.name || initializer != node.Initializer {
		return updateNode(f.NewEnumMember(name, initializer), node.AsNode(), f.hooks)
	}
	return node.AsNode()
}

func (node *EnumMember) ForEachChild(v Visitor) bool {
	return visit(v, node.name) || visit(v, node.Initializer)
}

func (node *EnumMember) VisitEachChild(v *NodeVisitor) *Node {
	return v.Factory.UpdateEnumMember(node, v.visitNode(node.name), v.visitNode(node.Initializer))
}

func (node *EnumMember) Clone(f *NodeFactory) *Node {
	return cloneNode(f.NewEnumMember(node.Name(), node.Initializer), node.AsNode(), f.hooks)
}

func (node *EnumMember) Name() *DeclarationName {
	return node.name
}

func (node *EnumMember) computeSubtreeFacts() SubtreeFacts {
	return propagateSubtreeFacts(node.name) |
		propagateSubtreeFacts(node.Initializer) |
		SubtreeContainsTypeScript
}

func IsEnumMember(node *Node) bool {
	return node.Kind == KindEnumMember
}

// EnumDeclaration

type EnumDeclaration struct {
	StatementBase
	DeclarationBase
	ExportableBase
	ModifiersBase
	compositeNodeBase
	name    *IdentifierNode // IdentifierNode
	Members *NodeList       // NodeList[*EnumMemberNode]
}

func (f *NodeFactory) NewEnumDeclaration(modifiers *ModifierList, name *IdentifierNode, members *NodeList) *Node {
	data := &EnumDeclaration{}
	data.modifiers = modifiers
	data.name = name
	data.Members = members
	return f.newNode(KindEnumDeclaration, data)
}

func (f *NodeFactory) UpdateEnumDeclaration(node *EnumDeclaration, modifiers *ModifierList, name *IdentifierNode, members *EnumMemberList) *Node {
	if modifiers != node.modifiers || name != node.name || members != node.Members {
		return updateNode(f.NewEnumDeclaration(modifiers, name, members), node.AsNode(), f.hooks)
	}
	return node.AsNode()
}

func (node *EnumDeclaration) ForEachChild(v Visitor) bool {
	return visitModifiers(v, node.modifiers) || visit(v, node.name) || visitNodeList(v, node.Members)
}

func (node *EnumDeclaration) VisitEachChild(v *NodeVisitor) *Node {
	return v.Factory.UpdateEnumDeclaration(node, v.visitModifiers(node.modifiers), v.visitNode(node.name), v.visitNodes(node.Members))
}

func (node *EnumDeclaration) Clone(f *NodeFactory) *Node {
	return cloneNode(f.NewEnumDeclaration(node.Modifiers(), node.Name(), node.Members), node.AsNode(), f.hooks)
}

func (node *EnumDeclaration) Name() *DeclarationName {
	return node.name
}

func (node *EnumDeclaration) computeSubtreeFacts() SubtreeFacts {
	if node.modifiers != nil && node.modifiers.ModifierFlags&ModifierFlagsAmbient != 0 {
		return SubtreeContainsTypeScript
	} else {
		return propagateModifierListSubtreeFacts(node.modifiers) |
			propagateSubtreeFacts(node.name) |
			propagateNodeListSubtreeFacts(node.Members, propagateSubtreeFacts) |
			SubtreeContainsTypeScript
	}
}

func IsEnumDeclaration(node *Node) bool {
	return node.Kind == KindEnumDeclaration
}

// ModuleBlock

type ModuleBlock struct {
	StatementBase
	compositeNodeBase
	Statements *NodeList // NodeList[*Statement]
}

func (f *NodeFactory) NewModuleBlock(statements *NodeList) *Node {
	data := &ModuleBlock{}
	data.Statements = statements
	return f.newNode(KindModuleBlock, data)
}

func (f *NodeFactory) UpdateModuleBlock(node *ModuleBlock, statements *StatementList) *Node {
	if statements != node.Statements {
		return updateNode(f.NewModuleBlock(statements), node.AsNode(), f.hooks)
	}
	return node.AsNode()
}

func (node *ModuleBlock) ForEachChild(v Visitor) bool {
	return visitNodeList(v, node.Statements)
}

func (node *ModuleBlock) VisitEachChild(v *NodeVisitor) *Node {
	return v.Factory.UpdateModuleBlock(node, v.visitNodes(node.Statements))
}

func (node *ModuleBlock) Clone(f *NodeFactory) *Node {
	return cloneNode(f.NewModuleBlock(node.Statements), node.AsNode(), f.hooks)
}

func (node *ModuleBlock) computeSubtreeFacts() SubtreeFacts {
	return propagateNodeListSubtreeFacts(node.Statements, propagateSubtreeFacts)
}

func IsModuleBlock(node *Node) bool {
	return node.Kind == KindModuleBlock
}

// ModuleDeclaration

type ModuleDeclaration struct {
	StatementBase
	DeclarationBase
	ExportableBase
	ModifiersBase
	LocalsContainerBase
	BodyBase
	compositeNodeBase
	name    *ModuleName // ModuleName
	Keyword Kind        // KindModuleKeyword, KindNamespaceKeyword, KindGlobalKeyword (global augmentation)
}

func (f *NodeFactory) NewModuleDeclaration(modifiers *ModifierList, keyword Kind, name *ModuleName, body *ModuleBody) *Node {
	data := &ModuleDeclaration{}
	data.modifiers = modifiers
	data.Keyword = keyword
	data.name = name
	data.Body = body
	node := f.newNode(KindModuleDeclaration, data)
	return node
}

func (f *NodeFactory) UpdateModuleDeclaration(node *ModuleDeclaration, modifiers *ModifierList, keyword Kind, name *ModuleName, body *ModuleBody) *Node {
	if modifiers != node.modifiers || keyword != node.Keyword || name != node.name || body != node.Body {
		return updateNode(f.NewModuleDeclaration(modifiers, keyword, name, body), node.AsNode(), f.hooks)
	}
	return node.AsNode()
}

func (node *ModuleDeclaration) ForEachChild(v Visitor) bool {
	return visitModifiers(v, node.modifiers) || visit(v, node.name) || visit(v, node.Body)
}

func (node *ModuleDeclaration) VisitEachChild(v *NodeVisitor) *Node {
	return v.Factory.UpdateModuleDeclaration(node, v.visitModifiers(node.modifiers), node.Keyword, v.visitNode(node.name), v.visitNode(node.Body))
}

func (node *ModuleDeclaration) Clone(f *NodeFactory) *Node {
	return cloneNode(f.NewModuleDeclaration(node.Modifiers(), node.Keyword, node.Name(), node.Body), node.AsNode(), f.hooks)
}

func (node *ModuleDeclaration) Name() *DeclarationName {
	return node.name
}

func (node *ModuleDeclaration) computeSubtreeFacts() SubtreeFacts {
	if node.ModifierFlags()&ModifierFlagsAmbient != 0 {
		return SubtreeContainsTypeScript
	} else {
		return propagateModifierListSubtreeFacts(node.modifiers) |
			propagateSubtreeFacts(node.name) |
			propagateSubtreeFacts(node.Body) |
			SubtreeContainsTypeScript
	}
}

func (node *ModuleDeclaration) propagateSubtreeFacts() SubtreeFacts {
	return node.SubtreeFacts() & ^SubtreeExclusionsModule
}

func IsModuleDeclaration(node *Node) bool {
	return node.Kind == KindModuleDeclaration
}

// NotEmittedStatement

// Represents a statement that is elided as part of a transformation to emit comments on a
// not-emitted node.
type NotEmittedStatement struct {
	StatementBase
}

func (f *NodeFactory) NewNotEmittedStatement() *Node {
	data := &NotEmittedStatement{}
	return newNode(KindNotEmittedStatement, data, f.hooks)
}

func (node *NotEmittedStatement) Clone(f *NodeFactory) *Node {
	return cloneNode(f.NewNotEmittedStatement(), node.AsNode(), f.hooks)
}

func IsNotEmittedStatement(node *Node) bool {
	return node.Kind == KindNotEmittedStatement
}

// ImportEqualsDeclaration

type ImportEqualsDeclaration struct {
	StatementBase
	DeclarationBase
	ExportableBase
	ModifiersBase
	compositeNodeBase
	IsTypeOnly bool
	name       *IdentifierNode // IdentifierNode
	// 'EntityName' for an internal module reference, 'ExternalModuleReference' for an external
	// module reference.
	ModuleReference *ModuleReference // ModuleReference
}

func (f *NodeFactory) NewImportEqualsDeclaration(modifiers *ModifierList, isTypeOnly bool, name *IdentifierNode, moduleReference *ModuleReference) *Node {
	data := &ImportEqualsDeclaration{}
	data.modifiers = modifiers
	data.IsTypeOnly = isTypeOnly
	data.name = name
	data.ModuleReference = moduleReference
	return f.newNode(KindImportEqualsDeclaration, data)
}

func (f *NodeFactory) UpdateImportEqualsDeclaration(node *ImportEqualsDeclaration, modifiers *ModifierList, isTypeOnly bool, name *IdentifierNode, moduleReference *ModuleReference) *Node {
	if modifiers != node.modifiers || isTypeOnly != node.IsTypeOnly || name != node.name || moduleReference != node.ModuleReference {
		return updateNode(f.NewImportEqualsDeclaration(modifiers, isTypeOnly, name, moduleReference), node.AsNode(), f.hooks)
	}
	return node.AsNode()
}

func (node *ImportEqualsDeclaration) ForEachChild(v Visitor) bool {
	return visitModifiers(v, node.modifiers) || visit(v, node.name) || visit(v, node.ModuleReference)
}

func (node *ImportEqualsDeclaration) VisitEachChild(v *NodeVisitor) *Node {
	return v.Factory.UpdateImportEqualsDeclaration(node, v.visitModifiers(node.modifiers), node.IsTypeOnly, v.visitNode(node.name), v.visitNode(node.ModuleReference))
}

func (node *ImportEqualsDeclaration) Clone(f *NodeFactory) *Node {
	return cloneNode(f.NewImportEqualsDeclaration(node.Modifiers(), node.IsTypeOnly, node.Name(), node.ModuleReference), node.AsNode(), f.hooks)
}

func (node *ImportEqualsDeclaration) Name() *DeclarationName {
	return node.name
}

func (node *ImportEqualsDeclaration) computeSubtreeFacts() SubtreeFacts {
	if node.IsTypeOnly || !IsExternalModuleReference(node.ModuleReference) {
		return SubtreeContainsTypeScript
	} else {
		return propagateModifierListSubtreeFacts(node.modifiers) |
			propagateSubtreeFacts(node.name) |
			propagateSubtreeFacts(node.ModuleReference)
	}
}

func IsImportEqualsDeclaration(node *Node) bool {
	return node.Kind == KindImportEqualsDeclaration
}

// ImportDeclaration

type ImportDeclaration struct {
	StatementBase
	ModifiersBase
	compositeNodeBase
	ImportClause    *ImportClauseNode     // ImportClauseNode. Optional
	ModuleSpecifier *Expression           // Expression
	Attributes      *ImportAttributesNode // ImportAttributesNode. Optional
}

func (f *NodeFactory) NewImportDeclaration(modifiers *ModifierList, importClause *ImportClauseNode, moduleSpecifier *Expression, attributes *ImportAttributesNode) *Node {
	data := &ImportDeclaration{}
	data.modifiers = modifiers
	data.ImportClause = importClause
	data.ModuleSpecifier = moduleSpecifier
	data.Attributes = attributes
	return f.newNode(KindImportDeclaration, data)
}

func (f *NodeFactory) UpdateImportDeclaration(node *ImportDeclaration, modifiers *ModifierList, importClause *ImportClauseNode, moduleSpecifier *Expression, attributes *ImportAttributesNode) *Node {
	if modifiers != node.modifiers || importClause != node.ImportClause || moduleSpecifier != node.ModuleSpecifier || attributes != node.Attributes {
		return updateNode(f.NewImportDeclaration(modifiers, importClause, moduleSpecifier, attributes), node.AsNode(), f.hooks)
	}
	return node.AsNode()
}

func (node *ImportDeclaration) ForEachChild(v Visitor) bool {
	return visitModifiers(v, node.modifiers) || visit(v, node.ImportClause) || visit(v, node.ModuleSpecifier) || visit(v, node.Attributes)
}

func (node *ImportDeclaration) VisitEachChild(v *NodeVisitor) *Node {
	return v.Factory.UpdateImportDeclaration(node, v.visitModifiers(node.modifiers), v.visitNode(node.ImportClause), v.visitNode(node.ModuleSpecifier), v.visitNode(node.Attributes))
}

func (node *ImportDeclaration) Clone(f *NodeFactory) *Node {
	return cloneNode(f.NewImportDeclaration(node.Modifiers(), node.ImportClause, node.ModuleSpecifier, node.Attributes), node.AsNode(), f.hooks)
}

func (node *ImportDeclaration) computeSubtreeFacts() SubtreeFacts {
	return propagateModifierListSubtreeFacts(node.modifiers) |
		propagateSubtreeFacts(node.ImportClause) |
		propagateSubtreeFacts(node.ModuleSpecifier) |
		propagateSubtreeFacts(node.Attributes)
}

func IsImportDeclaration(node *Node) bool {
	return node.Kind == KindImportDeclaration
}

// ImportSpecifier

type ImportSpecifier struct {
	NodeBase
	DeclarationBase
	ExportableBase
	compositeNodeBase
	IsTypeOnly   bool
	PropertyName *ModuleExportName // ModuleExportName. Optional
	name         *IdentifierNode   // IdentifierNode
}

func (f *NodeFactory) NewImportSpecifier(isTypeOnly bool, propertyName *ModuleExportName, name *IdentifierNode) *Node {
	data := &ImportSpecifier{}
	data.IsTypeOnly = isTypeOnly
	data.PropertyName = propertyName
	data.name = name
	return f.newNode(KindImportSpecifier, data)
}

func (f *NodeFactory) UpdateImportSpecifier(node *ImportSpecifier, isTypeOnly bool, propertyName *ModuleExportName, name *IdentifierNode) *Node {
	if isTypeOnly != node.IsTypeOnly || propertyName != node.PropertyName || name != node.name {
		return updateNode(f.NewImportSpecifier(isTypeOnly, propertyName, name), node.AsNode(), f.hooks)
	}
	return node.AsNode()
}

func (node *ImportSpecifier) ForEachChild(v Visitor) bool {
	return visit(v, node.PropertyName) || visit(v, node.name)
}

func (node *ImportSpecifier) VisitEachChild(v *NodeVisitor) *Node {
	return v.Factory.UpdateImportSpecifier(node, node.IsTypeOnly, v.visitNode(node.PropertyName), v.visitNode(node.name))
}

func (node *ImportSpecifier) Clone(f *NodeFactory) *Node {
	return cloneNode(f.NewImportSpecifier(node.IsTypeOnly, node.PropertyName, node.Name()), node.AsNode(), f.hooks)
}

func (node *ImportSpecifier) Name() *DeclarationName {
	return node.name
}

func (node *ImportSpecifier) computeSubtreeFacts() SubtreeFacts {
	if node.IsTypeOnly {
		return SubtreeContainsTypeScript
	} else {
		return propagateSubtreeFacts(node.PropertyName) |
			propagateSubtreeFacts(node.name)
	}
}

func IsImportSpecifier(node *Node) bool {
	return node.Kind == KindImportSpecifier
}

// ExternalModuleReference

type ExternalModuleReference struct {
	NodeBase
	Expression *Expression // Expression
}

func (f *NodeFactory) NewExternalModuleReference(expression *Expression) *Node {
	data := &ExternalModuleReference{}
	data.Expression = expression
	return f.newNode(KindExternalModuleReference, data)
}

func (f *NodeFactory) UpdateExternalModuleReference(node *ExternalModuleReference, expression *Expression) *Node {
	if expression != node.Expression {
		return updateNode(f.NewExternalModuleReference(expression), node.AsNode(), f.hooks)
	}
	return node.AsNode()
}

func (node *ExternalModuleReference) ForEachChild(v Visitor) bool {
	return visit(v, node.Expression)
}

func (node *ExternalModuleReference) VisitEachChild(v *NodeVisitor) *Node {
	return v.Factory.UpdateExternalModuleReference(node, v.visitNode(node.Expression))
}

func (node *ExternalModuleReference) Clone(f *NodeFactory) *Node {
	return cloneNode(f.NewExternalModuleReference(node.Expression), node.AsNode(), f.hooks)
}

func (node *ExternalModuleReference) computeSubtreeFacts() SubtreeFacts {
	return propagateSubtreeFacts(node.Expression)
}

func IsExternalModuleReference(node *Node) bool {
	return node.Kind == KindExternalModuleReference
}

// ImportClause

type ImportClause struct {
	NodeBase
	DeclarationBase
	ExportableBase
	compositeNodeBase
	IsTypeOnly    bool
	NamedBindings *NamedImportBindings // NamedImportBindings. Optional, named bindings
	name          *IdentifierNode      // IdentifierNode. Optional, default binding
}

func (f *NodeFactory) NewImportClause(isTypeOnly bool, name *IdentifierNode, namedBindings *NamedImportBindings) *Node {
	data := &ImportClause{}
	data.IsTypeOnly = isTypeOnly
	data.name = name
	data.NamedBindings = namedBindings
	return f.newNode(KindImportClause, data)
}

func (f *NodeFactory) UpdateImportClause(node *ImportClause, isTypeOnly bool, name *IdentifierNode, namedBindings *NamedImportBindings) *Node {
	if isTypeOnly != node.IsTypeOnly || name != node.name || namedBindings != node.NamedBindings {
		return updateNode(f.NewImportClause(isTypeOnly, name, namedBindings), node.AsNode(), f.hooks)
	}
	return node.AsNode()
}

func (node *ImportClause) ForEachChild(v Visitor) bool {
	return visit(v, node.name) || visit(v, node.NamedBindings)
}

func (node *ImportClause) VisitEachChild(v *NodeVisitor) *Node {
	return v.Factory.UpdateImportClause(node, node.IsTypeOnly, v.visitNode(node.name), v.visitNode(node.NamedBindings))
}

func (node *ImportClause) Clone(f *NodeFactory) *Node {
	return cloneNode(f.NewImportClause(node.IsTypeOnly, node.Name(), node.NamedBindings), node.AsNode(), f.hooks)
}

func (node *ImportClause) Name() *DeclarationName {
	return node.name
}

func (node *ImportClause) computeSubtreeFacts() SubtreeFacts {
	if node.IsTypeOnly {
		return SubtreeContainsTypeScript
	} else {
		return propagateSubtreeFacts(node.name) |
			propagateSubtreeFacts(node.NamedBindings)
	}
}

func IsImportClause(node *Node) bool {
	return node.Kind == KindImportClause
}

// NamespaceImport

type NamespaceImport struct {
	NodeBase
	DeclarationBase
	ExportableBase
	name *IdentifierNode // IdentifierNode
}

func (f *NodeFactory) NewNamespaceImport(name *IdentifierNode) *Node {
	data := &NamespaceImport{}
	data.name = name
	return f.newNode(KindNamespaceImport, data)
}

func (f *NodeFactory) UpdateNamespaceImport(node *NamespaceImport, name *IdentifierNode) *Node {
	if name != node.name {
		return updateNode(f.NewNamespaceImport(name), node.AsNode(), f.hooks)
	}
	return node.AsNode()
}

func (node *NamespaceImport) ForEachChild(v Visitor) bool {
	return visit(v, node.name)
}

func (node *NamespaceImport) VisitEachChild(v *NodeVisitor) *Node {
	return v.Factory.UpdateNamespaceImport(node, v.visitNode(node.name))
}

func (node *NamespaceImport) Clone(f *NodeFactory) *Node {
	return cloneNode(f.NewNamespaceImport(node.Name()), node.AsNode(), f.hooks)
}

func (node *NamespaceImport) Name() *DeclarationName {
	return node.name
}

func (node *NamespaceImport) computeSubtreeFacts() SubtreeFacts {
	return propagateSubtreeFacts(node.name)
}

func IsNamespaceImport(node *Node) bool {
	return node.Kind == KindNamespaceImport
}

// NamedImports

type NamedImports struct {
	NodeBase
	compositeNodeBase
	Elements *ImportSpecifierList // NodeList[*ImportSpecifierNode]
}

func (f *NodeFactory) NewNamedImports(elements *ImportSpecifierList) *Node {
	data := &NamedImports{}
	data.Elements = elements
	return f.newNode(KindNamedImports, data)
}

func (f *NodeFactory) UpdateNamedImports(node *NamedImports, elements *ImportSpecifierList) *Node {
	if elements != node.Elements {
		return updateNode(f.NewNamedImports(elements), node.AsNode(), f.hooks)
	}
	return node.AsNode()
}

func (node *NamedImports) ForEachChild(v Visitor) bool {
	return visitNodeList(v, node.Elements)
}

func (node *NamedImports) VisitEachChild(v *NodeVisitor) *Node {
	return v.Factory.UpdateNamedImports(node, v.visitNodes(node.Elements))
}

func (node *NamedImports) Clone(f *NodeFactory) *Node {
	return cloneNode(f.NewNamedImports(node.Elements), node.AsNode(), f.hooks)
}

func (node *NamedImports) computeSubtreeFacts() SubtreeFacts {
	return propagateNodeListSubtreeFacts(node.Elements, propagateSubtreeFacts)
}

func IsNamedImports(node *Node) bool {
	return node.Kind == KindNamedImports
}

// ExportAssignment

// This is either an `export =` or an `export default` declaration.
// Unless `isExportEquals` is set, this node was parsed as an `export default`.
type ExportAssignment struct {
	StatementBase
	DeclarationBase
	ModifiersBase
	compositeNodeBase
	IsExportEquals bool
	Expression     *Expression // Expression
}

func (f *NodeFactory) NewExportAssignment(modifiers *ModifierList, isExportEquals bool, expression *Expression) *Node {
	data := &ExportAssignment{}
	data.modifiers = modifiers
	data.IsExportEquals = isExportEquals
	data.Expression = expression
	return f.newNode(KindExportAssignment, data)
}

func (f *NodeFactory) UpdateExportAssignment(node *ExportAssignment, modifiers *ModifierList, expression *Expression) *Node {
	if modifiers != node.modifiers || expression != node.Expression {
		return updateNode(f.NewExportAssignment(modifiers, node.IsExportEquals, expression), node.AsNode(), f.hooks)
	}
	return node.AsNode()
}

func (node *ExportAssignment) ForEachChild(v Visitor) bool {
	return visitModifiers(v, node.modifiers) || visit(v, node.Expression)
}

func (node *ExportAssignment) VisitEachChild(v *NodeVisitor) *Node {
	return v.Factory.UpdateExportAssignment(node, v.visitModifiers(node.modifiers), v.visitNode(node.Expression))
}

func (node *ExportAssignment) Clone(f *NodeFactory) *Node {
	return cloneNode(f.NewExportAssignment(node.Modifiers(), node.IsExportEquals, node.Expression), node.AsNode(), f.hooks)
}

func (node *ExportAssignment) computeSubtreeFacts() SubtreeFacts {
	return propagateModifierListSubtreeFacts(node.modifiers) | propagateSubtreeFacts(node.Expression)
}

func IsExportAssignment(node *Node) bool {
	return node.Kind == KindExportAssignment
}

// NamespaceExportDeclaration

type NamespaceExportDeclaration struct {
	StatementBase
	DeclarationBase
	ModifiersBase
	typeSyntaxBase
	name *IdentifierNode // IdentifierNode
}

func (f *NodeFactory) NewNamespaceExportDeclaration(modifiers *ModifierList, name *IdentifierNode) *Node {
	data := &NamespaceExportDeclaration{}
	data.modifiers = modifiers
	data.name = name
	return f.newNode(KindNamespaceExportDeclaration, data)
}

func (f *NodeFactory) UpdateNamespaceExportDeclaration(node *NamespaceExportDeclaration, modifiers *ModifierList, name *IdentifierNode) *Node {
	if modifiers != node.modifiers || name != node.name {
		return updateNode(f.NewNamespaceExportDeclaration(modifiers, name), node.AsNode(), f.hooks)
	}
	return node.AsNode()
}

func (node *NamespaceExportDeclaration) ForEachChild(v Visitor) bool {
	return visitModifiers(v, node.modifiers) || visit(v, node.name)
}

func (node *NamespaceExportDeclaration) VisitEachChild(v *NodeVisitor) *Node {
	return v.Factory.UpdateNamespaceExportDeclaration(node, v.visitModifiers(node.modifiers), v.visitNode(node.name))
}

func (node *NamespaceExportDeclaration) Clone(f *NodeFactory) *Node {
	return cloneNode(f.NewNamespaceExportDeclaration(node.Modifiers(), node.Name()), node.AsNode(), f.hooks)
}

func (node *NamespaceExportDeclaration) Name() *DeclarationName {
	return node.name
}

func IsNamespaceExportDeclaration(node *Node) bool {
	return node.Kind == KindNamespaceExportDeclaration
}

// ExportDeclaration

type ExportDeclaration struct {
	StatementBase
	DeclarationBase
	ModifiersBase
	compositeNodeBase
	IsTypeOnly      bool
	ExportClause    *NamedExportBindings  // NamedExportBindings. Optional
	ModuleSpecifier *Expression           // Expression. Optional
	Attributes      *ImportAttributesNode // ImportAttributesNode. Optional
}

func (f *NodeFactory) NewExportDeclaration(modifiers *ModifierList, isTypeOnly bool, exportClause *NamedExportBindings, moduleSpecifier *Expression, attributes *ImportAttributesNode) *Node {
	data := &ExportDeclaration{}
	data.modifiers = modifiers
	data.IsTypeOnly = isTypeOnly
	data.ExportClause = exportClause
	data.ModuleSpecifier = moduleSpecifier
	data.Attributes = attributes
	return f.newNode(KindExportDeclaration, data)
}

func (f *NodeFactory) UpdateExportDeclaration(node *ExportDeclaration, modifiers *ModifierList, isTypeOnly bool, exportClause *NamedExportBindings, moduleSpecifier *Expression, attributes *ImportAttributesNode) *Node {
	if modifiers != node.modifiers || exportClause != node.ExportClause || moduleSpecifier != node.ModuleSpecifier || attributes != node.Attributes {
		return updateNode(f.NewExportDeclaration(modifiers, isTypeOnly, exportClause, moduleSpecifier, attributes), node.AsNode(), f.hooks)
	}
	return node.AsNode()
}

func (node *ExportDeclaration) ForEachChild(v Visitor) bool {
	return visitModifiers(v, node.modifiers) || visit(v, node.ExportClause) || visit(v, node.ModuleSpecifier) || visit(v, node.Attributes)
}

func (node *ExportDeclaration) VisitEachChild(v *NodeVisitor) *Node {
	return v.Factory.UpdateExportDeclaration(node, v.visitModifiers(node.modifiers), node.IsTypeOnly, v.visitNode(node.ExportClause), v.visitNode(node.ModuleSpecifier), v.visitNode(node.Attributes))
}

func (node *ExportDeclaration) Clone(f *NodeFactory) *Node {
	return cloneNode(f.NewExportDeclaration(node.Modifiers(), node.IsTypeOnly, node.ExportClause, node.ModuleSpecifier, node.Attributes), node.AsNode(), f.hooks)
}

func (node *ExportDeclaration) computeSubtreeFacts() SubtreeFacts {
	return propagateModifierListSubtreeFacts(node.modifiers) |
		propagateSubtreeFacts(node.ExportClause) |
		propagateSubtreeFacts(node.ModuleSpecifier) |
		propagateSubtreeFacts(node.Attributes) |
		core.IfElse(node.IsTypeOnly, SubtreeContainsTypeScript, SubtreeFactsNone)
}

func IsExportDeclaration(node *Node) bool {
	return node.Kind == KindExportDeclaration
}

// NamespaceExport

type NamespaceExport struct {
	NodeBase
	DeclarationBase
	name *ModuleExportName // ModuleExportName
}

func (f *NodeFactory) NewNamespaceExport(name *ModuleExportName) *Node {
	data := &NamespaceExport{}
	data.name = name
	return f.newNode(KindNamespaceExport, data)
}

func (f *NodeFactory) UpdateNamespaceExport(node *NamespaceExport, name *ModuleExportName) *Node {
	if name != node.name {
		return updateNode(f.NewNamespaceExport(name), node.AsNode(), f.hooks)
	}
	return node.AsNode()
}

func (node *NamespaceExport) ForEachChild(v Visitor) bool {
	return visit(v, node.name)
}

func (node *NamespaceExport) VisitEachChild(v *NodeVisitor) *Node {
	return v.Factory.UpdateNamespaceExport(node, v.visitNode(node.name))
}

func (node *NamespaceExport) Clone(f *NodeFactory) *Node {
	return cloneNode(f.NewNamespaceExport(node.Name()), node.AsNode(), f.hooks)
}

func (node *NamespaceExport) Name() *DeclarationName {
	return node.name
}

func (node *NamespaceExport) computeSubtreeFacts() SubtreeFacts {
	return propagateSubtreeFacts(node.name)
}

func IsNamespaceExport(node *Node) bool {
	return node.Kind == KindNamespaceExport
}

// NamedExports

type NamedExports struct {
	NodeBase
	compositeNodeBase
	Elements *ExportSpecifierList // NodeList[*ExportSpecifierNode]
}

func (f *NodeFactory) NewNamedExports(elements *NodeList) *Node {
	data := &NamedExports{}
	data.Elements = elements
	return f.newNode(KindNamedExports, data)
}

func (f *NodeFactory) UpdateNamedExports(node *NamedExports, elements *ExportSpecifierList) *Node {
	if elements != node.Elements {
		return updateNode(f.NewNamedExports(elements), node.AsNode(), f.hooks)
	}
	return node.AsNode()
}

func (node *NamedExports) ForEachChild(v Visitor) bool {
	return visitNodeList(v, node.Elements)
}

func (node *NamedExports) VisitEachChild(v *NodeVisitor) *Node {
	return v.Factory.UpdateNamedExports(node, v.visitNodes(node.Elements))
}

func (node *NamedExports) Clone(f *NodeFactory) *Node {
	return cloneNode(f.NewNamedExports(node.Elements), node.AsNode(), f.hooks)
}

func (node *NamedExports) computeSubtreeFacts() SubtreeFacts {
	return propagateNodeListSubtreeFacts(node.Elements, propagateSubtreeFacts)
}

func IsNamedExports(node *Node) bool {
	return node.Kind == KindNamedExports
}

// ExportSpecifier

type ExportSpecifier struct {
	NodeBase
	DeclarationBase
	ExportableBase
	compositeNodeBase
	IsTypeOnly   bool
	PropertyName *ModuleExportName // ModuleExportName. Optional, name preceding 'as' keyword
	name         *ModuleExportName // ModuleExportName
}

func (f *NodeFactory) NewExportSpecifier(isTypeOnly bool, propertyName *ModuleExportName, name *ModuleExportName) *Node {
	data := &ExportSpecifier{}
	data.IsTypeOnly = isTypeOnly
	data.PropertyName = propertyName
	data.name = name
	return f.newNode(KindExportSpecifier, data)
}

func (f *NodeFactory) UpdateExportSpecifier(node *ExportSpecifier, isTypeOnly bool, propertyName *ModuleExportName, name *ModuleExportName) *Node {
	if isTypeOnly != node.IsTypeOnly || propertyName != node.PropertyName || name != node.name {
		return updateNode(f.NewExportSpecifier(isTypeOnly, propertyName, name), node.AsNode(), f.hooks)
	}
	return node.AsNode()
}

func (node *ExportSpecifier) ForEachChild(v Visitor) bool {
	return visit(v, node.PropertyName) || visit(v, node.name)
}

func (node *ExportSpecifier) VisitEachChild(v *NodeVisitor) *Node {
	return v.Factory.UpdateExportSpecifier(node, node.IsTypeOnly, v.visitNode(node.PropertyName), v.visitNode(node.name))
}

func (node *ExportSpecifier) Clone(f *NodeFactory) *Node {
	return cloneNode(f.NewExportSpecifier(node.IsTypeOnly, node.PropertyName, node.Name()), node.AsNode(), f.hooks)
}

func (node *ExportSpecifier) Name() *DeclarationName {
	return node.name
}

func (node *ExportSpecifier) computeSubtreeFacts() SubtreeFacts {
	if node.IsTypeOnly {
		return SubtreeContainsTypeScript
	} else {
		return propagateSubtreeFacts(node.PropertyName) |
			propagateSubtreeFacts(node.name)
	}
}

func IsExportSpecifier(node *Node) bool {
	return node.Kind == KindExportSpecifier
}

// TypeElementBase

type TypeElementBase struct{}

// ClassElementBase

type ClassElementBase struct{}

// NamedMemberBase

type NamedMemberBase struct {
	DeclarationBase
	ModifiersBase
	name         *PropertyName // PropertyName
	PostfixToken *TokenNode    // TokenNode. Optional
}

func (node *NamedMemberBase) DeclarationData() *DeclarationBase { return &node.DeclarationBase }
func (node *NamedMemberBase) Modifiers() *ModifierList          { return node.modifiers }
func (node *NamedMemberBase) Name() *DeclarationName            { return node.name }

// CallSignatureDeclaration

type CallSignatureDeclaration struct {
	NodeBase
	DeclarationBase
	FunctionLikeBase
	TypeElementBase
	typeSyntaxBase
}

func (f *NodeFactory) NewCallSignatureDeclaration(typeParameters *NodeList, parameters *NodeList, returnType *TypeNode) *Node {
	data := &CallSignatureDeclaration{}
	data.TypeParameters = typeParameters
	data.Parameters = parameters
	data.Type = returnType
	return f.newNode(KindCallSignature, data)
}

func (f *NodeFactory) UpdateCallSignatureDeclaration(node *CallSignatureDeclaration, typeParameters *TypeParameterList, parameters *ParameterList, returnType *TypeNode) *Node {
	if typeParameters != node.TypeParameters || parameters != node.Parameters || returnType != node.Type {
		return updateNode(f.NewCallSignatureDeclaration(typeParameters, parameters, returnType), node.AsNode(), f.hooks)
	}
	return node.AsNode()
}

func (node *CallSignatureDeclaration) ForEachChild(v Visitor) bool {
	return visitNodeList(v, node.TypeParameters) || visitNodeList(v, node.Parameters) || visit(v, node.Type)
}

func (node *CallSignatureDeclaration) VisitEachChild(v *NodeVisitor) *Node {
	return v.Factory.UpdateCallSignatureDeclaration(node, v.visitNodes(node.TypeParameters), v.visitNodes(node.Parameters), v.visitNode(node.Type))
}

func (node *CallSignatureDeclaration) Clone(f *NodeFactory) *Node {
	return cloneNode(f.NewCallSignatureDeclaration(node.TypeParameters, node.Parameters, node.Type), node.AsNode(), f.hooks)
}

func IsCallSignatureDeclaration(node *Node) bool {
	return node.Kind == KindCallSignature
}

// ConstructSignatureDeclaration

type ConstructSignatureDeclaration struct {
	NodeBase
	DeclarationBase
	FunctionLikeBase
	TypeElementBase
	typeSyntaxBase
}

func (f *NodeFactory) NewConstructSignatureDeclaration(typeParameters *NodeList, parameters *NodeList, returnType *TypeNode) *Node {
	data := &ConstructSignatureDeclaration{}
	data.TypeParameters = typeParameters
	data.Parameters = parameters
	data.Type = returnType
	return f.newNode(KindConstructSignature, data)
}

func (f *NodeFactory) UpdateConstructSignatureDeclaration(node *ConstructSignatureDeclaration, typeParameters *TypeParameterList, parameters *ParameterList, returnType *TypeNode) *Node {
	if typeParameters != node.TypeParameters || parameters != node.Parameters || returnType != node.Type {
		return updateNode(f.NewConstructSignatureDeclaration(typeParameters, parameters, returnType), node.AsNode(), f.hooks)
	}
	return node.AsNode()
}

func (node *ConstructSignatureDeclaration) ForEachChild(v Visitor) bool {
	return visitNodeList(v, node.TypeParameters) || visitNodeList(v, node.Parameters) || visit(v, node.Type)
}

func (node *ConstructSignatureDeclaration) VisitEachChild(v *NodeVisitor) *Node {
	return v.Factory.UpdateConstructSignatureDeclaration(node, v.visitNodes(node.TypeParameters), v.visitNodes(node.Parameters), v.visitNode(node.Type))
}

func (node *ConstructSignatureDeclaration) Clone(f *NodeFactory) *Node {
	return cloneNode(f.NewConstructSignatureDeclaration(node.TypeParameters, node.Parameters, node.Type), node.AsNode(), f.hooks)
}

func IsConstructSignatureDeclaration(node *Node) bool {
	return node.Kind == KindConstructSignature
}

// ConstructorDeclaration

type ConstructorDeclaration struct {
	NodeBase
	DeclarationBase
	ModifiersBase
	FunctionLikeWithBodyBase
	ClassElementBase
	compositeNodeBase
	ReturnFlowNode *FlowNode
}

func (f *NodeFactory) NewConstructorDeclaration(modifiers *ModifierList, typeParameters *NodeList, parameters *NodeList, returnType *TypeNode, body *BlockNode) *Node {
	data := &ConstructorDeclaration{}
	data.modifiers = modifiers
	data.TypeParameters = typeParameters
	data.Parameters = parameters
	data.Type = returnType
	data.Body = body
	return f.newNode(KindConstructor, data)
}

func (f *NodeFactory) UpdateConstructorDeclaration(node *ConstructorDeclaration, modifiers *ModifierList, typeParameters *TypeParameterList, parameters *ParameterList, returnType *TypeNode, body *BlockNode) *Node {
	if modifiers != node.modifiers || typeParameters != node.TypeParameters || parameters != node.Parameters || returnType != node.Type || body != node.Body {
		return updateNode(f.NewConstructorDeclaration(modifiers, typeParameters, parameters, returnType, body), node.AsNode(), f.hooks)
	}
	return node.AsNode()
}

func (node *ConstructorDeclaration) ForEachChild(v Visitor) bool {
	return visitModifiers(v, node.modifiers) || visitNodeList(v, node.TypeParameters) || visitNodeList(v, node.Parameters) || visit(v, node.Type) || visit(v, node.Body)
}

func (node *ConstructorDeclaration) VisitEachChild(v *NodeVisitor) *Node {
	return v.Factory.UpdateConstructorDeclaration(node, v.visitModifiers(node.modifiers), v.visitNodes(node.TypeParameters), v.visitParameters(node.Parameters), v.visitNode(node.Type), v.visitFunctionBody(node.Body))
}

func (node *ConstructorDeclaration) Clone(f *NodeFactory) *Node {
	return cloneNode(f.NewConstructorDeclaration(node.Modifiers(), node.TypeParameters, node.Parameters, node.Type, node.Body), node.AsNode(), f.hooks)
}

func (node *ConstructorDeclaration) computeSubtreeFacts() SubtreeFacts {
	if node.Body == nil {
		return SubtreeContainsTypeScript
	} else {
		return propagateModifierListSubtreeFacts(node.modifiers) |
			propagateEraseableSyntaxListSubtreeFacts(node.TypeParameters) |
			propagateNodeListSubtreeFacts(node.Parameters, propagateSubtreeFacts) |
			propagateEraseableSyntaxSubtreeFacts(node.Type) |
			propagateSubtreeFacts(node.Body)
	}
}

func (node *ConstructorDeclaration) propagateSubtreeFacts() SubtreeFacts {
	return node.SubtreeFacts() & ^SubtreeExclusionsConstructor
}

func IsConstructorDeclaration(node *Node) bool {
	return node.Kind == KindConstructor
}

// AccessorDeclarationBase

type AccessorDeclarationBase struct {
	NodeBase
	NamedMemberBase
	FunctionLikeWithBodyBase
	FlowNodeBase
	TypeElementBase
	ClassElementBase
	ObjectLiteralElementBase
	compositeNodeBase
}

func (node *AccessorDeclarationBase) ForEachChild(v Visitor) bool {
	return visitModifiers(v, node.modifiers) || visit(v, node.name) || visitNodeList(v, node.TypeParameters) || visitNodeList(v, node.Parameters) ||
		visit(v, node.Type) || visit(v, node.Body)
}

func (node *AccessorDeclarationBase) IsAccessorDeclaration() {}

func (node *AccessorDeclarationBase) computeSubtreeFacts() SubtreeFacts {
	if node.Body == nil {
		return SubtreeContainsTypeScript
	} else {
		return propagateModifierListSubtreeFacts(node.modifiers) |
			propagateSubtreeFacts(node.name) |
			propagateEraseableSyntaxListSubtreeFacts(node.TypeParameters) |
			propagateNodeListSubtreeFacts(node.Parameters, propagateSubtreeFacts) |
			propagateEraseableSyntaxSubtreeFacts(node.Type) |
			propagateSubtreeFacts(node.Body)
	}
}

func (node *AccessorDeclarationBase) propagateSubtreeFacts() SubtreeFacts {
	return node.SubtreeFacts() & ^SubtreeExclusionsAccessor |
		propagateSubtreeFacts(node.name)
}

// GetAccessorDeclaration

type GetAccessorDeclaration struct {
	AccessorDeclarationBase
}

func (f *NodeFactory) NewGetAccessorDeclaration(modifiers *ModifierList, name *PropertyName, typeParameters *NodeList, parameters *NodeList, returnType *TypeNode, body *BlockNode) *Node {
	data := &GetAccessorDeclaration{}
	data.modifiers = modifiers
	data.name = name
	data.TypeParameters = typeParameters
	data.Parameters = parameters
	data.Type = returnType
	data.Body = body
	return f.newNode(KindGetAccessor, data)
}

func (f *NodeFactory) UpdateGetAccessorDeclaration(node *GetAccessorDeclaration, modifiers *ModifierList, name *PropertyName, typeParameters *TypeParameterList, parameters *ParameterList, returnType *TypeNode, body *BlockNode) *Node {
	if modifiers != node.modifiers || name != node.name || typeParameters != node.TypeParameters || parameters != node.Parameters || returnType != node.Type || body != node.Body {
		return updateNode(f.NewGetAccessorDeclaration(modifiers, name, typeParameters, parameters, returnType, body), node.AsNode(), f.hooks)
	}
	return node.AsNode()
}

func (node *GetAccessorDeclaration) VisitEachChild(v *NodeVisitor) *Node {
	return v.Factory.UpdateGetAccessorDeclaration(node, v.visitModifiers(node.modifiers), v.visitNode(node.name), v.visitNodes(node.TypeParameters), v.visitParameters(node.Parameters), v.visitNode(node.Type), v.visitFunctionBody(node.Body))
}

func (node *GetAccessorDeclaration) Clone(f *NodeFactory) *Node {
	return cloneNode(f.NewGetAccessorDeclaration(node.modifiers, node.Name(), node.TypeParameters, node.Parameters, node.Type, node.Body), node.AsNode(), f.hooks)
}

func IsGetAccessorDeclaration(node *Node) bool {
	return node.Kind == KindGetAccessor
}

// SetAccessorDeclaration

type SetAccessorDeclaration struct {
	AccessorDeclarationBase
}

func (f *NodeFactory) NewSetAccessorDeclaration(modifiers *ModifierList, name *PropertyName, typeParameters *NodeList, parameters *NodeList, returnType *TypeNode, body *BlockNode) *Node {
	data := &SetAccessorDeclaration{}
	data.modifiers = modifiers
	data.name = name
	data.TypeParameters = typeParameters
	data.Parameters = parameters
	data.Type = returnType
	data.Body = body
	return f.newNode(KindSetAccessor, data)
}

func (f *NodeFactory) UpdateSetAccessorDeclaration(node *SetAccessorDeclaration, modifiers *ModifierList, name *PropertyName, typeParameters *TypeParameterList, parameters *ParameterList, returnType *TypeNode, body *BlockNode) *Node {
	if modifiers != node.modifiers || name != node.name || typeParameters != node.TypeParameters || parameters != node.Parameters || returnType != node.Type || body != node.Body {
		return updateNode(f.NewSetAccessorDeclaration(modifiers, name, typeParameters, parameters, returnType, body), node.AsNode(), f.hooks)
	}
	return node.AsNode()
}

func (node *SetAccessorDeclaration) VisitEachChild(v *NodeVisitor) *Node {
	return v.Factory.UpdateSetAccessorDeclaration(node, v.visitModifiers(node.modifiers), v.visitNode(node.name), v.visitNodes(node.TypeParameters), v.visitParameters(node.Parameters), v.visitNode(node.Type), v.visitFunctionBody(node.Body))
}

func (node *SetAccessorDeclaration) Clone(f *NodeFactory) *Node {
	return cloneNode(f.NewSetAccessorDeclaration(node.Modifiers(), node.Name(), node.TypeParameters, node.Parameters, node.Type, node.Body), node.AsNode(), f.hooks)
}

func IsSetAccessorDeclaration(node *Node) bool {
	return node.Kind == KindSetAccessor
}

// IndexSignatureDeclaration

type IndexSignatureDeclaration struct {
	NodeBase
	DeclarationBase
	ModifiersBase
	FunctionLikeBase
	TypeElementBase
	ClassElementBase
	typeSyntaxBase
}

func (f *NodeFactory) NewIndexSignatureDeclaration(modifiers *ModifierList, parameters *NodeList, returnType *TypeNode) *Node {
	data := &IndexSignatureDeclaration{}
	data.modifiers = modifiers
	data.Parameters = parameters
	data.Type = returnType
	return f.newNode(KindIndexSignature, data)
}

func (f *NodeFactory) UpdateIndexSignatureDeclaration(node *IndexSignatureDeclaration, modifiers *ModifierList, parameters *ParameterList, returnType *TypeNode) *Node {
	if modifiers != node.modifiers || parameters != node.Parameters || returnType != node.Type {
		return updateNode(f.NewIndexSignatureDeclaration(modifiers, parameters, returnType), node.AsNode(), f.hooks)
	}
	return node.AsNode()
}

func (node *IndexSignatureDeclaration) ForEachChild(v Visitor) bool {
	return visitModifiers(v, node.modifiers) || visitNodeList(v, node.Parameters) || visit(v, node.Type)
}

func (node *IndexSignatureDeclaration) VisitEachChild(v *NodeVisitor) *Node {
	return v.Factory.UpdateIndexSignatureDeclaration(node, v.visitModifiers(node.modifiers), v.visitNodes(node.Parameters), v.visitNode(node.Type))
}

func (node *IndexSignatureDeclaration) Clone(f *NodeFactory) *Node {
	return cloneNode(f.NewIndexSignatureDeclaration(node.Modifiers(), node.Parameters, node.Type), node.AsNode(), f.hooks)
}

func IsIndexSignatureDeclaration(node *Node) bool {
	return node.Kind == KindIndexSignature
}

// MethodSignatureDeclaration

type MethodSignatureDeclaration struct {
	NodeBase
	NamedMemberBase
	FunctionLikeBase
	TypeElementBase
	typeSyntaxBase
}

func (f *NodeFactory) NewMethodSignatureDeclaration(modifiers *ModifierList, name *PropertyName, postfixToken *TokenNode, typeParameters *NodeList, parameters *NodeList, returnType *TypeNode) *Node {
	data := &MethodSignatureDeclaration{}
	data.modifiers = modifiers
	data.name = name
	data.PostfixToken = postfixToken
	data.TypeParameters = typeParameters
	data.Parameters = parameters
	data.Type = returnType
	return f.newNode(KindMethodSignature, data)
}

func (f *NodeFactory) UpdateMethodSignatureDeclaration(node *MethodSignatureDeclaration, modifiers *ModifierList, name *PropertyName, postfixToken *TokenNode, typeParameters *TypeParameterList, parameters *ParameterList, returnType *TypeNode) *Node {
	if modifiers != node.modifiers || name != node.name || postfixToken != node.PostfixToken || typeParameters != node.TypeParameters || parameters != node.Parameters || returnType != node.Type {
		return updateNode(f.NewMethodSignatureDeclaration(modifiers, name, postfixToken, typeParameters, parameters, returnType), node.AsNode(), f.hooks)
	}
	return node.AsNode()
}

func (node *MethodSignatureDeclaration) ForEachChild(v Visitor) bool {
	return visitModifiers(v, node.modifiers) || visit(v, node.name) || visit(v, node.PostfixToken) || visitNodeList(v, node.TypeParameters) ||
		visitNodeList(v, node.Parameters) || visit(v, node.Type)
}

func (node *MethodSignatureDeclaration) VisitEachChild(v *NodeVisitor) *Node {
	return v.Factory.UpdateMethodSignatureDeclaration(node, v.visitModifiers(node.modifiers), v.visitNode(node.name), v.visitToken(node.PostfixToken), v.visitNodes(node.TypeParameters), v.visitNodes(node.Parameters), v.visitNode(node.Type))
}

func (node *MethodSignatureDeclaration) Clone(f *NodeFactory) *Node {
	return cloneNode(f.NewMethodSignatureDeclaration(node.Modifiers(), node.Name(), node.PostfixToken, node.TypeParameters, node.Parameters, node.Type), node.AsNode(), f.hooks)
}

func IsMethodSignatureDeclaration(node *Node) bool {
	return node.Kind == KindMethodSignature
}

// MethodSignatureDeclaration

type MethodDeclaration struct {
	NodeBase
	NamedMemberBase
	FunctionLikeWithBodyBase
	FlowNodeBase
	ClassElementBase
	ObjectLiteralElementBase
	compositeNodeBase
}

func (f *NodeFactory) NewMethodDeclaration(modifiers *ModifierList, asteriskToken *TokenNode, name *PropertyName, postfixToken *TokenNode, typeParameters *NodeList, parameters *NodeList, returnType *TypeNode, body *BlockNode) *Node {
	data := &MethodDeclaration{}
	data.modifiers = modifiers
	data.AsteriskToken = asteriskToken
	data.name = name
	data.PostfixToken = postfixToken
	data.TypeParameters = typeParameters
	data.Parameters = parameters
	data.Type = returnType
	data.Body = body
	return f.newNode(KindMethodDeclaration, data)
}

func (f *NodeFactory) UpdateMethodDeclaration(node *MethodDeclaration, modifiers *ModifierList, asteriskToken *TokenNode, name *PropertyName, postfixToken *TokenNode, typeParameters *TypeParameterList, parameters *ParameterList, returnType *TypeNode, body *BlockNode) *Node {
	if modifiers != node.modifiers || asteriskToken != node.AsteriskToken || name != node.name || postfixToken != node.PostfixToken || typeParameters != node.TypeParameters || parameters != node.Parameters || returnType != node.Type || body != node.Body {
		return updateNode(f.NewMethodDeclaration(modifiers, asteriskToken, name, postfixToken, typeParameters, parameters, returnType, body), node.AsNode(), f.hooks)
	}
	return node.AsNode()
}

func (node *MethodDeclaration) ForEachChild(v Visitor) bool {
	return visitModifiers(v, node.modifiers) || visit(v, node.AsteriskToken) || visit(v, node.name) || visit(v, node.PostfixToken) ||
		visitNodeList(v, node.TypeParameters) || visitNodeList(v, node.Parameters) || visit(v, node.Type) || visit(v, node.Body)
}

func (node *MethodDeclaration) VisitEachChild(v *NodeVisitor) *Node {
	return v.Factory.UpdateMethodDeclaration(node, v.visitModifiers(node.modifiers), v.visitToken(node.AsteriskToken), v.visitNode(node.name), v.visitToken(node.PostfixToken), v.visitNodes(node.TypeParameters), v.visitParameters(node.Parameters), v.visitNode(node.Type), v.visitFunctionBody(node.Body))
}

func (node *MethodDeclaration) Clone(f *NodeFactory) *Node {
	return cloneNode(f.NewMethodDeclaration(node.Modifiers(), node.AsteriskToken, node.Name(), node.PostfixToken, node.TypeParameters, node.Parameters, node.Type, node.Body), node.AsNode(), f.hooks)
}

func (node *MethodDeclaration) computeSubtreeFacts() SubtreeFacts {
	if node.Body == nil {
		return SubtreeContainsTypeScript
	} else {
		isAsync := node.modifiers != nil && node.modifiers.ModifierFlags&ModifierFlagsAsync != 0
		isGenerator := node.AsteriskToken != nil
		return propagateModifierListSubtreeFacts(node.modifiers) |
			propagateSubtreeFacts(node.AsteriskToken) |
			propagateSubtreeFacts(node.name) |
			propagateEraseableSyntaxSubtreeFacts(node.PostfixToken) |
			propagateEraseableSyntaxListSubtreeFacts(node.TypeParameters) |
			propagateNodeListSubtreeFacts(node.Parameters, propagateSubtreeFacts) |
			propagateSubtreeFacts(node.Body) |
			propagateEraseableSyntaxSubtreeFacts(node.Type) |
			core.IfElse(isAsync && isGenerator, SubtreeContainsES2018, SubtreeFactsNone) |
			core.IfElse(isAsync && !isGenerator, SubtreeContainsES2017, SubtreeFactsNone)
	}
}

func (node *MethodDeclaration) propagateSubtreeFacts() SubtreeFacts {
	return node.SubtreeFacts() & ^SubtreeExclusionsMethod |
		propagateSubtreeFacts(node.name)
}

func IsMethodDeclaration(node *Node) bool {
	return node.Kind == KindMethodDeclaration
}

// PropertySignatureDeclaration

type PropertySignatureDeclaration struct {
	NodeBase
	NamedMemberBase
	TypeElementBase
	typeSyntaxBase
	Type        *TypeNode   // TypeNode
	Initializer *Expression // Expression. For error reporting purposes
}

func (f *NodeFactory) NewPropertySignatureDeclaration(modifiers *ModifierList, name *PropertyName, postfixToken *TokenNode, typeNode *TypeNode, initializer *Expression) *Node {
	data := f.propertySignatureDeclarationPool.New()
	data.modifiers = modifiers
	data.name = name
	data.PostfixToken = postfixToken
	data.Type = typeNode
	data.Initializer = initializer
	return f.newNode(KindPropertySignature, data)
}

func (f *NodeFactory) UpdatePropertySignatureDeclaration(node *PropertySignatureDeclaration, modifiers *ModifierList, name *PropertyName, postfixToken *TokenNode, typeNode *TypeNode, initializer *Expression) *Node {
	if modifiers != node.modifiers || name != node.name || postfixToken != node.PostfixToken || typeNode != node.Type || initializer != node.Initializer {
		return updateNode(f.NewPropertySignatureDeclaration(modifiers, name, postfixToken, typeNode, initializer), node.AsNode(), f.hooks)
	}
	return node.AsNode()
}

func (node *PropertySignatureDeclaration) ForEachChild(v Visitor) bool {
	return visitModifiers(v, node.modifiers) || visit(v, node.name) || visit(v, node.PostfixToken) || visit(v, node.Type) || visit(v, node.Initializer)
}

func (node *PropertySignatureDeclaration) VisitEachChild(v *NodeVisitor) *Node {
	return v.Factory.UpdatePropertySignatureDeclaration(node, v.visitModifiers(node.modifiers), v.visitNode(node.name), v.visitToken(node.PostfixToken), v.visitNode(node.Type), v.visitNode(node.Initializer))
}

func (node *PropertySignatureDeclaration) Clone(f *NodeFactory) *Node {
	return cloneNode(f.NewPropertySignatureDeclaration(node.Modifiers(), node.Name(), node.PostfixToken, node.Type, node.Initializer), node.AsNode(), f.hooks)
}

func IsPropertySignatureDeclaration(node *Node) bool {
	return node.Kind == KindPropertySignature
}

// PropertyDeclaration

type PropertyDeclaration struct {
	NodeBase
	NamedMemberBase
	ClassElementBase
	compositeNodeBase
	Type        *TypeNode   // TypeNode. Optional
	Initializer *Expression // Expression. Optional
}

func (f *NodeFactory) NewPropertyDeclaration(modifiers *ModifierList, name *PropertyName, postfixToken *TokenNode, typeNode *TypeNode, initializer *Expression) *Node {
	data := &PropertyDeclaration{}
	data.modifiers = modifiers
	data.name = name
	data.PostfixToken = postfixToken
	data.Type = typeNode
	data.Initializer = initializer
	return f.newNode(KindPropertyDeclaration, data)
}

func (f *NodeFactory) UpdatePropertyDeclaration(node *PropertyDeclaration, modifiers *ModifierList, name *PropertyName, postfixToken *TokenNode, typeNode *TypeNode, initializer *Expression) *Node {
	if modifiers != node.modifiers || name != node.name || postfixToken != node.PostfixToken || typeNode != node.Type || initializer != node.Initializer {
		return updateNode(f.NewPropertyDeclaration(modifiers, name, postfixToken, typeNode, initializer), node.AsNode(), f.hooks)
	}
	return node.AsNode()
}

func (node *PropertyDeclaration) ForEachChild(v Visitor) bool {
	return visitModifiers(v, node.modifiers) || visit(v, node.name) || visit(v, node.PostfixToken) || visit(v, node.Type) || visit(v, node.Initializer)
}

func (node *PropertyDeclaration) VisitEachChild(v *NodeVisitor) *Node {
	return v.Factory.UpdatePropertyDeclaration(node, v.visitModifiers(node.modifiers), v.visitNode(node.name), v.visitToken(node.PostfixToken), v.visitNode(node.Type), v.visitNode(node.Initializer))
}

func (node *PropertyDeclaration) Clone(f *NodeFactory) *Node {
	return cloneNode(f.NewPropertyDeclaration(node.Modifiers(), node.Name(), node.PostfixToken, node.Type, node.Initializer), node.AsNode(), f.hooks)
}

func (node *PropertyDeclaration) computeSubtreeFacts() SubtreeFacts {
	return propagateModifierListSubtreeFacts(node.modifiers) |
		propagateSubtreeFacts(node.name) |
		propagateEraseableSyntaxSubtreeFacts(node.PostfixToken) |
		propagateEraseableSyntaxSubtreeFacts(node.Type) |
		propagateSubtreeFacts(node.Initializer) |
		SubtreeContainsClassFields
}

func (node *PropertyDeclaration) propagateSubtreeFacts() SubtreeFacts {
	return node.SubtreeFacts() & ^SubtreeExclusionsProperty |
		propagateSubtreeFacts(node.name)
}

func IsPropertyDeclaration(node *Node) bool {
	return node.Kind == KindPropertyDeclaration
}

// SemicolonClassElement

type SemicolonClassElement struct {
	NodeBase
	DeclarationBase
	ClassElementBase
}

func (f *NodeFactory) NewSemicolonClassElement() *Node {
	return f.newNode(KindSemicolonClassElement, &SemicolonClassElement{})
}

func (node *SemicolonClassElement) Clone(f *NodeFactory) *Node {
	return cloneNode(f.NewSemicolonClassElement(), node.AsNode(), f.hooks)
}

// ClassStaticBlockDeclaration

type ClassStaticBlockDeclaration struct {
	NodeBase
	DeclarationBase
	ModifiersBase
	LocalsContainerBase
	ClassElementBase
	compositeNodeBase
	Body           *BlockNode // BlockNode
	ReturnFlowNode *FlowNode
}

func (f *NodeFactory) NewClassStaticBlockDeclaration(modifiers *ModifierList, body *BlockNode) *Node {
	data := &ClassStaticBlockDeclaration{}
	data.modifiers = modifiers
	data.Body = body
	return f.newNode(KindClassStaticBlockDeclaration, data)
}

func (f *NodeFactory) UpdateClassStaticBlockDeclaration(node *ClassStaticBlockDeclaration, modifiers *ModifierList, body *BlockNode) *Node {
	if modifiers != node.modifiers || body != node.Body {
		return updateNode(f.NewClassStaticBlockDeclaration(modifiers, body), node.AsNode(), f.hooks)
	}
	return node.AsNode()
}

func (node *ClassStaticBlockDeclaration) ForEachChild(v Visitor) bool {
	return visitModifiers(v, node.modifiers) || visit(v, node.Body)
}

func (node *ClassStaticBlockDeclaration) VisitEachChild(v *NodeVisitor) *Node {
	// A `static {}` Block does not have parameters, but we must still ensure we enter the lexical scope
	modifiers := v.visitModifiers(node.modifiers)
	body := v.visitNode(node.Body)
	return v.Factory.UpdateClassStaticBlockDeclaration(node, modifiers, body)
}

func (node *ClassStaticBlockDeclaration) Clone(f *NodeFactory) *Node {
	return cloneNode(f.NewClassStaticBlockDeclaration(node.Modifiers(), node.Body), node.AsNode(), f.hooks)
}

func (node *ClassStaticBlockDeclaration) computeSubtreeFacts() SubtreeFacts {
	return propagateModifierListSubtreeFacts(node.modifiers) |
		propagateSubtreeFacts(node.Body) |
		SubtreeContainsClassFields
}

func IsClassStaticBlockDeclaration(node *Node) bool {
	return node.Kind == KindClassStaticBlockDeclaration
}

// ExpressionBase

type ExpressionBase struct {
	NodeBase
}

// OmittedExpression

type OmittedExpression struct {
	ExpressionBase
}

func (f *NodeFactory) NewOmittedExpression() *Node {
	return f.newNode(KindOmittedExpression, &OmittedExpression{})
}

func (node *OmittedExpression) Clone(f *NodeFactory) *Node {
	return cloneNode(f.NewOmittedExpression(), node.AsNode(), f.hooks)
}

func IsOmittedExpression(node *Node) bool {
	return node.Kind == KindOmittedExpression
}

// KeywordExpression

type KeywordExpression struct {
	ExpressionBase
	FlowNodeBase // For 'this' and 'super' expressions
}

func (f *NodeFactory) NewKeywordExpression(kind Kind) *Node {
	return f.newNode(kind, &KeywordExpression{})
}

func (node *KeywordExpression) Clone(f *NodeFactory) *Node {
	return cloneNode(f.NewKeywordExpression(node.Kind), node.AsNode(), f.hooks)
}

func (node *KeywordExpression) computeSubtreeFacts() SubtreeFacts {
	switch node.Kind {
	case KindThisKeyword:
		return SubtreeContainsLexicalThis
	case KindSuperKeyword:
		return SubtreeContainsLexicalSuper
	}
	return SubtreeFactsNone
}

// LiteralLikeBase

type LiteralLikeBase struct {
	Text       string
	TokenFlags TokenFlags
}

func (node *LiteralLikeBase) LiteralLikeData() *LiteralLikeBase { return node }

// StringLiteral

type StringLiteral struct {
	ExpressionBase
	LiteralLikeBase
}

func (f *NodeFactory) NewStringLiteral(text string) *Node {
	data := f.stringLiteralPool.New()
	data.Text = text
	f.textCount++
	return f.newNode(KindStringLiteral, data)
}

func (node *StringLiteral) Clone(f *NodeFactory) *Node {
	return cloneNode(f.NewStringLiteral(node.Text), node.AsNode(), f.hooks)
}

func IsStringLiteral(node *Node) bool {
	return node.Kind == KindStringLiteral
}

// NumericLiteral

type NumericLiteral struct {
	ExpressionBase
	LiteralLikeBase
}

func (f *NodeFactory) NewNumericLiteral(text string) *Node {
	data := &NumericLiteral{}
	data.Text = text
	f.textCount++
	return f.newNode(KindNumericLiteral, data)
}

func (node *NumericLiteral) Clone(f *NodeFactory) *Node {
	return cloneNode(f.NewNumericLiteral(node.Text), node.AsNode(), f.hooks)
}

func IsNumericLiteral(node *Node) bool {
	return node.Kind == KindNumericLiteral
}

// BigIntLiteral

type BigIntLiteral struct {
	ExpressionBase
	LiteralLikeBase
}

func (f *NodeFactory) NewBigIntLiteral(text string) *Node {
	data := &BigIntLiteral{}
	data.Text = text
	f.textCount++
	return f.newNode(KindBigIntLiteral, data)
}

func (node *BigIntLiteral) Clone(f *NodeFactory) *Node {
	return cloneNode(f.NewBigIntLiteral(node.Text), node.AsNode(), f.hooks)
}

func (node *BigIntLiteral) computeSubtreeFacts() SubtreeFacts {
	return SubtreeContainsES2020
}

func IsBigIntLiteral(node *Node) bool {
	return node.Kind == KindBigIntLiteral
}

// RegularExpressionLiteral

type RegularExpressionLiteral struct {
	ExpressionBase
	LiteralLikeBase
}

func (f *NodeFactory) NewRegularExpressionLiteral(text string) *Node {
	data := &RegularExpressionLiteral{}
	data.Text = text
	f.textCount++
	return f.newNode(KindRegularExpressionLiteral, data)
}

func (node *RegularExpressionLiteral) Clone(f *NodeFactory) *Node {
	return cloneNode(f.NewRegularExpressionLiteral(node.Text), node.AsNode(), f.hooks)
}

// NoSubstitutionTemplateLiteral

type NoSubstitutionTemplateLiteral struct {
	ExpressionBase
	TemplateLiteralLikeBase
}

func (f *NodeFactory) NewNoSubstitutionTemplateLiteral(text string) *Node {
	data := &NoSubstitutionTemplateLiteral{}
	data.Text = text
	f.textCount++
	return f.newNode(KindNoSubstitutionTemplateLiteral, data)
}

func (node *NoSubstitutionTemplateLiteral) Clone(f *NodeFactory) *Node {
	return cloneNode(f.NewNoSubstitutionTemplateLiteral(node.Text), node.AsNode(), f.hooks)
}

// BinaryExpression

type BinaryExpression struct {
	ExpressionBase
	DeclarationBase
	compositeNodeBase
	Left          *Expression // Expression
	OperatorToken *TokenNode  // TokenNode
	Right         *Expression // Expression
}

func (f *NodeFactory) NewBinaryExpression(left *Expression, operatorToken *TokenNode, right *Expression) *Node {
	if operatorToken == nil {
		panic("operatorToken is required")
	}
	data := f.binaryExpressionPool.New()
	data.Left = left
	data.OperatorToken = operatorToken
	data.Right = right
	return f.newNode(KindBinaryExpression, data)
}

func (f *NodeFactory) UpdateBinaryExpression(node *BinaryExpression, left *Expression, operatorToken *TokenNode, right *Expression) *Node {
	if left != node.Left || operatorToken != node.OperatorToken || right != node.Right {
		return updateNode(f.NewBinaryExpression(left, operatorToken, right), node.AsNode(), f.hooks)
	}
	return node.AsNode()
}

func (node *BinaryExpression) ForEachChild(v Visitor) bool {
	return visit(v, node.Left) || visit(v, node.OperatorToken) || visit(v, node.Right)
}

func (node *BinaryExpression) VisitEachChild(v *NodeVisitor) *Node {
	return v.Factory.UpdateBinaryExpression(node, v.visitNode(node.Left), v.visitToken(node.OperatorToken), v.visitNode(node.Right))
}

func (node *BinaryExpression) Clone(f *NodeFactory) *Node {
	return cloneNode(f.NewBinaryExpression(node.Left, node.OperatorToken, node.Right), node.AsNode(), f.hooks)
}

func (node *BinaryExpression) computeSubtreeFacts() SubtreeFacts {
	return propagateSubtreeFacts(node.Left) |
		propagateSubtreeFacts(node.OperatorToken) |
		propagateSubtreeFacts(node.Right) |
		core.IfElse(node.OperatorToken.Kind == KindInKeyword && IsPrivateIdentifier(node.Left), SubtreeContainsClassFields, SubtreeFactsNone)
}

func IsBinaryExpression(node *Node) bool {
	return node.Kind == KindBinaryExpression
}

// PrefixUnaryExpression

type PrefixUnaryExpression struct {
	ExpressionBase
	Operator Kind
	Operand  *Expression // Expression
}

func (f *NodeFactory) NewPrefixUnaryExpression(operator Kind, operand *Expression) *Node {
	data := &PrefixUnaryExpression{}
	data.Operator = operator
	data.Operand = operand
	return f.newNode(KindPrefixUnaryExpression, data)
}

func (f *NodeFactory) UpdatePrefixUnaryExpression(node *PrefixUnaryExpression, operand *Expression) *Node {
	if operand != node.Operand {
		return updateNode(f.NewPrefixUnaryExpression(node.Operator, operand), node.AsNode(), f.hooks)
	}
	return node.AsNode()
}

func (node *PrefixUnaryExpression) ForEachChild(v Visitor) bool {
	return visit(v, node.Operand)
}

func (node *PrefixUnaryExpression) VisitEachChild(v *NodeVisitor) *Node {
	return v.Factory.UpdatePrefixUnaryExpression(node, v.visitNode(node.Operand))
}

func (node *PrefixUnaryExpression) Clone(f *NodeFactory) *Node {
	return cloneNode(f.NewPrefixUnaryExpression(node.Operator, node.Operand), node.AsNode(), f.hooks)
}

func (node *PrefixUnaryExpression) computeSubtreeFacts() SubtreeFacts {
	return propagateSubtreeFacts(node.Operand)
}

func IsPrefixUnaryExpression(node *Node) bool {
	return node.Kind == KindPrefixUnaryExpression
}

// PostfixUnaryExpression

type PostfixUnaryExpression struct {
	ExpressionBase
	Operand  *Expression // Expression
	Operator Kind
}

func (f *NodeFactory) NewPostfixUnaryExpression(operand *Expression, operator Kind) *Node {
	data := &PostfixUnaryExpression{}
	data.Operand = operand
	data.Operator = operator
	return f.newNode(KindPostfixUnaryExpression, data)
}

func (f *NodeFactory) UpdatePostfixUnaryExpression(node *PostfixUnaryExpression, operand *Expression) *Node {
	if operand != node.Operand {
		return updateNode(f.NewPostfixUnaryExpression(operand, node.Operator), node.AsNode(), f.hooks)
	}
	return node.AsNode()
}

func (node *PostfixUnaryExpression) ForEachChild(v Visitor) bool {
	return visit(v, node.Operand)
}

func (node *PostfixUnaryExpression) VisitEachChild(v *NodeVisitor) *Node {
	return v.Factory.UpdatePostfixUnaryExpression(node, v.visitNode(node.Operand))
}

func (node *PostfixUnaryExpression) Clone(f *NodeFactory) *Node {
	return cloneNode(f.NewPostfixUnaryExpression(node.Operand, node.Operator), node.AsNode(), f.hooks)
}

func (node *PostfixUnaryExpression) computeSubtreeFacts() SubtreeFacts {
	return propagateSubtreeFacts(node.Operand)
}

// YieldExpression

type YieldExpression struct {
	ExpressionBase
	AsteriskToken *TokenNode  // TokenNode
	Expression    *Expression // Expression. Optional
}

func (f *NodeFactory) NewYieldExpression(asteriskToken *TokenNode, expression *Expression) *Node {
	data := &YieldExpression{}
	data.AsteriskToken = asteriskToken
	data.Expression = expression
	return f.newNode(KindYieldExpression, data)
}

func (f *NodeFactory) UpdateYieldExpression(node *YieldExpression, asteriskToken *TokenNode, expression *Expression) *Node {
	if asteriskToken != node.AsteriskToken || expression != node.Expression {
		return updateNode(f.NewYieldExpression(asteriskToken, expression), node.AsNode(), f.hooks)
	}
	return node.AsNode()
}

func (node *YieldExpression) ForEachChild(v Visitor) bool {
	return visit(v, node.AsteriskToken) || visit(v, node.Expression)
}

func (node *YieldExpression) VisitEachChild(v *NodeVisitor) *Node {
	return v.Factory.UpdateYieldExpression(node, v.visitToken(node.AsteriskToken), v.visitNode(node.Expression))
}

func (node *YieldExpression) Clone(f *NodeFactory) *Node {
	return cloneNode(f.NewYieldExpression(node.AsteriskToken, node.Expression), node.AsNode(), f.hooks)
}

func (node *YieldExpression) computeSubtreeFacts() SubtreeFacts {
	return propagateSubtreeFacts(node.Expression) | SubtreeContainsES2018
}

// ArrowFunction

type ArrowFunction struct {
	ExpressionBase
	DeclarationBase
	ModifiersBase
	FunctionLikeWithBodyBase
	FlowNodeBase
	compositeNodeBase
	EqualsGreaterThanToken *TokenNode // TokenNode
}

func (f *NodeFactory) NewArrowFunction(modifiers *ModifierList, typeParameters *NodeList, parameters *NodeList, returnType *TypeNode, equalsGreaterThanToken *TokenNode, body *BlockOrExpression) *Node {
	data := &ArrowFunction{}
	data.modifiers = modifiers
	data.TypeParameters = typeParameters
	data.Parameters = parameters
	data.Type = returnType
	data.EqualsGreaterThanToken = equalsGreaterThanToken
	data.Body = body
	return f.newNode(KindArrowFunction, data)
}

func (f *NodeFactory) UpdateArrowFunction(node *ArrowFunction, modifiers *ModifierList, typeParameters *TypeParameterList, parameters *ParameterList, returnType *TypeNode, equalsGreaterThanToken *TokenNode, body *BlockOrExpression) *Node {
	if modifiers != node.modifiers || typeParameters != node.TypeParameters || parameters != node.Parameters || returnType != node.Type || equalsGreaterThanToken != node.EqualsGreaterThanToken || body != node.Body {
		return updateNode(f.NewArrowFunction(modifiers, typeParameters, parameters, returnType, equalsGreaterThanToken, body), node.AsNode(), f.hooks)
	}
	return node.AsNode()
}

func (node *ArrowFunction) ForEachChild(v Visitor) bool {
	return visitModifiers(v, node.modifiers) || visitNodeList(v, node.TypeParameters) || visitNodeList(v, node.Parameters) ||
		visit(v, node.Type) || visit(v, node.EqualsGreaterThanToken) || visit(v, node.Body)
}

func (node *ArrowFunction) VisitEachChild(v *NodeVisitor) *Node {
	return v.Factory.UpdateArrowFunction(node, v.visitModifiers(node.modifiers), v.visitNodes(node.TypeParameters), v.visitParameters(node.Parameters), v.visitNode(node.Type), v.visitToken(node.EqualsGreaterThanToken), v.visitFunctionBody(node.Body))
}

func (node *ArrowFunction) Clone(f *NodeFactory) *Node {
	return cloneNode(f.NewArrowFunction(node.Modifiers(), node.TypeParameters, node.Parameters, node.Type, node.EqualsGreaterThanToken, node.Body), node.AsNode(), f.hooks)
}

func (node *ArrowFunction) Name() *DeclarationName {
	return nil
}

func (node *ArrowFunction) computeSubtreeFacts() SubtreeFacts {
	return propagateModifierListSubtreeFacts(node.modifiers) |
		propagateEraseableSyntaxListSubtreeFacts(node.TypeParameters) |
		propagateNodeListSubtreeFacts(node.Parameters, propagateSubtreeFacts) |
		propagateEraseableSyntaxSubtreeFacts(node.Type) |
		propagateSubtreeFacts(node.Body) |
		core.IfElse(node.ModifierFlags()&ModifierFlagsAsync != 0, SubtreeContainsES2017, SubtreeFactsNone)
}

func (node *ArrowFunction) propagateSubtreeFacts() SubtreeFacts {
	return node.SubtreeFacts() & ^SubtreeExclusionsArrowFunction
}

func IsArrowFunction(node *Node) bool {
	return node.Kind == KindArrowFunction
}

// FunctionExpression

type FunctionExpression struct {
	ExpressionBase
	DeclarationBase
	ModifiersBase
	FunctionLikeWithBodyBase
	FlowNodeBase
	compositeNodeBase
	name           *IdentifierNode // IdentifierNode. Optional
	ReturnFlowNode *FlowNode
}

func (f *NodeFactory) NewFunctionExpression(modifiers *ModifierList, asteriskToken *TokenNode, name *IdentifierNode, typeParameters *NodeList, parameters *NodeList, returnType *TypeNode, body *BlockNode) *Node {
	data := &FunctionExpression{}
	data.modifiers = modifiers
	data.AsteriskToken = asteriskToken
	data.name = name
	data.TypeParameters = typeParameters
	data.Parameters = parameters
	data.Type = returnType
	data.Body = body
	return f.newNode(KindFunctionExpression, data)
}

func (f *NodeFactory) UpdateFunctionExpression(node *FunctionExpression, modifiers *ModifierList, asteriskToken *TokenNode, name *IdentifierNode, typeParameters *TypeParameterList, parameters *ParameterList, returnType *TypeNode, body *BlockNode) *Node {
	if modifiers != node.modifiers || asteriskToken != node.AsteriskToken || name != node.name || typeParameters != node.TypeParameters || parameters != node.Parameters || returnType != node.Type || body != node.Body {
		return updateNode(f.NewFunctionExpression(modifiers, asteriskToken, name, typeParameters, parameters, returnType, body), node.AsNode(), f.hooks)
	}
	return node.AsNode()
}

func (node *FunctionExpression) ForEachChild(v Visitor) bool {
	return visitModifiers(v, node.modifiers) || visit(v, node.AsteriskToken) || visit(v, node.name) || visitNodeList(v, node.TypeParameters) ||
		visitNodeList(v, node.Parameters) || visit(v, node.Type) || visit(v, node.Body)
}

func (node *FunctionExpression) VisitEachChild(v *NodeVisitor) *Node {
	return v.Factory.UpdateFunctionExpression(node, v.visitModifiers(node.modifiers), v.visitToken(node.AsteriskToken), v.visitNode(node.name), v.visitNodes(node.TypeParameters), v.visitParameters(node.Parameters), v.visitNode(node.Type), v.visitFunctionBody(node.Body))
}

func (node *FunctionExpression) Clone(f *NodeFactory) *Node {
	return cloneNode(f.NewFunctionExpression(node.Modifiers(), node.AsteriskToken, node.Name(), node.TypeParameters, node.Parameters, node.Type, node.Body), node.AsNode(), f.hooks)
}

func (node *FunctionExpression) Name() *DeclarationName {
	return node.name
}

func (node *FunctionExpression) computeSubtreeFacts() SubtreeFacts {
	isAsync := node.modifiers != nil && node.modifiers.ModifierFlags&ModifierFlagsAsync != 0
	isGenerator := node.AsteriskToken != nil
	return propagateModifierListSubtreeFacts(node.modifiers) |
		propagateSubtreeFacts(node.AsteriskToken) |
		propagateSubtreeFacts(node.name) |
		propagateEraseableSyntaxListSubtreeFacts(node.TypeParameters) |
		propagateNodeListSubtreeFacts(node.Parameters, propagateSubtreeFacts) |
		propagateEraseableSyntaxSubtreeFacts(node.Type) |
		propagateSubtreeFacts(node.Body) |
		core.IfElse(isAsync && isGenerator, SubtreeContainsES2018, SubtreeFactsNone) |
		core.IfElse(isAsync && !isGenerator, SubtreeContainsES2017, SubtreeFactsNone)
}

func (node *FunctionExpression) propagateSubtreeFacts() SubtreeFacts {
	return node.SubtreeFacts() & ^SubtreeExclusionsFunction
}

func IsFunctionExpression(node *Node) bool {
	return node.Kind == KindFunctionExpression
}

// AsExpression

type AsExpression struct {
	ExpressionBase
	Expression *Expression // Expression
	Type       *TypeNode   // TypeNode
}

func (f *NodeFactory) NewAsExpression(expression *Expression, typeNode *TypeNode) *Node {
	data := &AsExpression{}
	data.Expression = expression
	data.Type = typeNode
	return f.newNode(KindAsExpression, data)
}

func (f *NodeFactory) UpdateAsExpression(node *AsExpression, expression *Expression, typeNode *TypeNode) *Node {
	if expression != node.Expression || typeNode != node.Type {
		return updateNode(f.NewAsExpression(expression, typeNode), node.AsNode(), f.hooks)
	}
	return node.AsNode()
}

func (node *AsExpression) ForEachChild(v Visitor) bool {
	return visit(v, node.Expression) || visit(v, node.Type)
}

func (node *AsExpression) VisitEachChild(v *NodeVisitor) *Node {
	return v.Factory.UpdateAsExpression(node, v.visitNode(node.Expression), v.visitNode(node.Type))
}

func (node *AsExpression) Clone(f *NodeFactory) *Node {
	return cloneNode(f.NewAsExpression(node.Expression, node.Type), node.AsNode(), f.hooks)
}

func (node *AsExpression) computeSubtreeFacts() SubtreeFacts {
	return propagateSubtreeFacts(node.Expression) | SubtreeContainsTypeScript
}

func (node *AsExpression) propagateSubtreeFacts() SubtreeFacts {
	return node.SubtreeFacts() & ^SubtreeExclusionsOuterExpression
}

// SatisfiesExpression

type SatisfiesExpression struct {
	ExpressionBase
	Expression *Expression // Expression
	Type       *TypeNode   // TypeNode
}

func (f *NodeFactory) NewSatisfiesExpression(expression *Expression, typeNode *TypeNode) *Node {
	data := &SatisfiesExpression{}
	data.Expression = expression
	data.Type = typeNode
	return f.newNode(KindSatisfiesExpression, data)
}

func (f *NodeFactory) UpdateSatisfiesExpression(node *SatisfiesExpression, expression *Expression, typeNode *TypeNode) *Node {
	if expression != node.Expression || typeNode != node.Type {
		return updateNode(f.NewSatisfiesExpression(expression, typeNode), node.AsNode(), f.hooks)
	}
	return node.AsNode()
}

func (node *SatisfiesExpression) ForEachChild(v Visitor) bool {
	return visit(v, node.Expression) || visit(v, node.Type)
}

func (node *SatisfiesExpression) VisitEachChild(v *NodeVisitor) *Node {
	return v.Factory.UpdateSatisfiesExpression(node, v.visitNode(node.Expression), v.visitNode(node.Type))
}

func (node *SatisfiesExpression) Clone(f *NodeFactory) *Node {
	return cloneNode(f.NewSatisfiesExpression(node.Expression, node.Type), node.AsNode(), f.hooks)
}

func (node *SatisfiesExpression) computeSubtreeFacts() SubtreeFacts {
	return propagateSubtreeFacts(node.Expression) | SubtreeContainsTypeScript
}

func (node *SatisfiesExpression) propagateSubtreeFacts() SubtreeFacts {
	return node.SubtreeFacts() & ^SubtreeExclusionsOuterExpression
}

func IsSatisfiesExpression(node *Node) bool {
	return node.Kind == KindSatisfiesExpression
}

// ConditionalExpression

type ConditionalExpression struct {
	ExpressionBase
	compositeNodeBase
	Condition     *Expression
	QuestionToken *TokenNode
	WhenTrue      *Expression
	ColonToken    *TokenNode
	WhenFalse     *Expression
}

func (f *NodeFactory) NewConditionalExpression(condition *Expression, questionToken *TokenNode, whenTrue *Expression, colonToken *TokenNode, whenFalse *Expression) *Node {
	data := &ConditionalExpression{}
	data.Condition = condition
	data.QuestionToken = questionToken
	data.WhenTrue = whenTrue
	data.ColonToken = colonToken
	data.WhenFalse = whenFalse
	return f.newNode(KindConditionalExpression, data)
}

func (f *NodeFactory) UpdateConditionalExpression(node *ConditionalExpression, condition *Expression, questionToken *TokenNode, whenTrue *Expression, colonToken *TokenNode, whenFalse *Expression) *Node {
	if condition != node.Condition || questionToken != node.QuestionToken || whenTrue != node.WhenTrue || colonToken != node.ColonToken || whenFalse != node.WhenFalse {
		return updateNode(f.NewConditionalExpression(condition, questionToken, whenTrue, colonToken, whenFalse), node.AsNode(), f.hooks)
	}
	return node.AsNode()
}

func (node *ConditionalExpression) ForEachChild(v Visitor) bool {
	return visit(v, node.Condition) || visit(v, node.QuestionToken) || visit(v, node.WhenTrue) ||
		visit(v, node.ColonToken) || visit(v, node.WhenFalse)
}

func (node *ConditionalExpression) VisitEachChild(v *NodeVisitor) *Node {
	return v.Factory.UpdateConditionalExpression(node, v.visitNode(node.Condition), v.visitToken(node.QuestionToken), v.visitNode(node.WhenTrue), v.visitToken(node.ColonToken), v.visitNode(node.WhenFalse))
}

func (node *ConditionalExpression) Clone(f *NodeFactory) *Node {
	return cloneNode(f.NewConditionalExpression(node.Condition, node.QuestionToken, node.WhenTrue, node.ColonToken, node.WhenFalse), node.AsNode(), f.hooks)
}

func (node *ConditionalExpression) computeSubtreeFacts() SubtreeFacts {
	return propagateSubtreeFacts(node.Condition) |
		propagateSubtreeFacts(node.WhenTrue) |
		propagateSubtreeFacts(node.WhenFalse)
}

// PropertyAccessExpression

type PropertyAccessExpression struct {
	ExpressionBase
	FlowNodeBase
	compositeNodeBase
	Expression       *Expression // Expression
	QuestionDotToken *TokenNode  // TokenNode
	name             *MemberName // MemberName
}

func (f *NodeFactory) NewPropertyAccessExpression(expression *Expression, questionDotToken *TokenNode, name *MemberName, flags NodeFlags) *Node {
	data := f.propertyAccessExpressionPool.New()
	data.Expression = expression
	data.QuestionDotToken = questionDotToken
	data.name = name
	node := f.newNode(KindPropertyAccessExpression, data)
	node.Flags |= flags & NodeFlagsOptionalChain
	return node
}

func (f *NodeFactory) UpdatePropertyAccessExpression(node *PropertyAccessExpression, expression *Expression, questionDotToken *TokenNode, name *MemberName) *Node {
	if expression != node.Expression || questionDotToken != node.QuestionDotToken || name != node.name {
		return updateNode(f.NewPropertyAccessExpression(expression, questionDotToken, name, node.Flags), node.AsNode(), f.hooks)
	}
	return node.AsNode()
}

func (node *PropertyAccessExpression) ForEachChild(v Visitor) bool {
	return visit(v, node.Expression) || visit(v, node.QuestionDotToken) || visit(v, node.name)
}

func (node *PropertyAccessExpression) VisitEachChild(v *NodeVisitor) *Node {
	return v.Factory.UpdatePropertyAccessExpression(node, v.visitNode(node.Expression), v.visitToken(node.QuestionDotToken), v.visitNode(node.name))
}

func (node *PropertyAccessExpression) Clone(f *NodeFactory) *Node {
	return cloneNode(f.NewPropertyAccessExpression(node.Expression, node.QuestionDotToken, node.Name(), node.Flags), node.AsNode(), f.hooks)
}

func (node *PropertyAccessExpression) Name() *DeclarationName { return node.name }

func (node *PropertyAccessExpression) computeSubtreeFacts() SubtreeFacts {
	return propagateSubtreeFacts(node.Expression) |
		propagateSubtreeFacts(node.QuestionDotToken) |
		propagateSubtreeFacts(node.name)
}

func (node *PropertyAccessExpression) propagateSubtreeFacts() SubtreeFacts {
	return node.SubtreeFacts() & ^SubtreeExclusionsPropertyAccess
}

func IsPropertyAccessExpression(node *Node) bool {
	return node.Kind == KindPropertyAccessExpression
}

// ElementAccessExpression

type ElementAccessExpression struct {
	ExpressionBase
	FlowNodeBase
	compositeNodeBase
	Expression         *Expression // Expression
	QuestionDotToken   *TokenNode  // TokenNode
	ArgumentExpression *Expression // Expression
}

func (f *NodeFactory) NewElementAccessExpression(expression *Expression, questionDotToken *TokenNode, argumentExpression *Expression, flags NodeFlags) *Node {
	data := &ElementAccessExpression{}
	data.Expression = expression
	data.QuestionDotToken = questionDotToken
	data.ArgumentExpression = argumentExpression
	node := f.newNode(KindElementAccessExpression, data)
	node.Flags |= flags & NodeFlagsOptionalChain
	return node
}

func (f *NodeFactory) UpdateElementAccessExpression(node *ElementAccessExpression, expression *Expression, questionDotToken *TokenNode, argumentExpression *Expression) *Node {
	if expression != node.Expression || questionDotToken != node.QuestionDotToken || argumentExpression != node.ArgumentExpression {
		return updateNode(f.NewElementAccessExpression(expression, questionDotToken, argumentExpression, node.Flags), node.AsNode(), f.hooks)
	}
	return node.AsNode()
}

func (node *ElementAccessExpression) ForEachChild(v Visitor) bool {
	return visit(v, node.Expression) || visit(v, node.QuestionDotToken) || visit(v, node.ArgumentExpression)
}

func (node *ElementAccessExpression) VisitEachChild(v *NodeVisitor) *Node {
	return v.Factory.UpdateElementAccessExpression(node, v.visitNode(node.Expression), v.visitToken(node.QuestionDotToken), v.visitNode(node.ArgumentExpression))
}

func (node *ElementAccessExpression) Clone(f *NodeFactory) *Node {
	return cloneNode(f.NewElementAccessExpression(node.Expression, node.QuestionDotToken, node.ArgumentExpression, node.Flags), node.AsNode(), f.hooks)
}

func (node *ElementAccessExpression) computeSubtreeFacts() SubtreeFacts {
	return propagateSubtreeFacts(node.Expression) |
		propagateSubtreeFacts(node.QuestionDotToken) |
		propagateSubtreeFacts(node.ArgumentExpression)
}

func (node *ElementAccessExpression) propagateSubtreeFacts() SubtreeFacts {
	return node.SubtreeFacts() & ^SubtreeExclusionsElementAccess
}

func IsElementAccessExpression(node *Node) bool {
	return node.Kind == KindElementAccessExpression
}

// CallExpression

type CallExpression struct {
	ExpressionBase
	compositeNodeBase
	Expression       *Expression // Expression
	QuestionDotToken *TokenNode  // TokenNode
	TypeArguments    *NodeList   // NodeList[*TypeNode]. Optional
	Arguments        *NodeList   // NodeList[*Expression]
}

func (f *NodeFactory) NewCallExpression(expression *Expression, questionDotToken *TokenNode, typeArguments *NodeList, arguments *NodeList, flags NodeFlags) *Node {
	data := f.callExpressionPool.New()
	data.Expression = expression
	data.QuestionDotToken = questionDotToken
	data.TypeArguments = typeArguments
	data.Arguments = arguments
	node := f.newNode(KindCallExpression, data)
	node.Flags |= flags & NodeFlagsOptionalChain
	return node
}

func (f *NodeFactory) UpdateCallExpression(node *CallExpression, expression *Expression, questionDotToken *TokenNode, typeArguments *TypeArgumentList, arguments *ArgumentList) *Node {
	if expression != node.Expression || questionDotToken != node.QuestionDotToken || typeArguments != node.TypeArguments || arguments != node.Arguments {
		return updateNode(f.NewCallExpression(expression, questionDotToken, typeArguments, arguments, node.Flags), node.AsNode(), f.hooks)
	}
	return node.AsNode()
}

func (node *CallExpression) ForEachChild(v Visitor) bool {
	return visit(v, node.Expression) || visit(v, node.QuestionDotToken) || visitNodeList(v, node.TypeArguments) || visitNodeList(v, node.Arguments)
}

func (node *CallExpression) VisitEachChild(v *NodeVisitor) *Node {
	return v.Factory.UpdateCallExpression(node, v.visitNode(node.Expression), v.visitToken(node.QuestionDotToken), v.visitNodes(node.TypeArguments), v.visitNodes(node.Arguments))
}

func (node *CallExpression) Clone(f *NodeFactory) *Node {
	return cloneNode(f.NewCallExpression(node.Expression, node.QuestionDotToken, node.TypeArguments, node.Arguments, node.Flags), node.AsNode(), f.hooks)
}

func (node *CallExpression) computeSubtreeFacts() SubtreeFacts {
	return propagateSubtreeFacts(node.Expression) |
		propagateSubtreeFacts(node.QuestionDotToken) |
		propagateEraseableSyntaxListSubtreeFacts(node.TypeArguments) |
		propagateNodeListSubtreeFacts(node.Arguments, propagateSubtreeFacts) |
		core.IfElse(node.Expression.Kind == KindImportKeyword, SubtreeContainsDynamicImport, SubtreeFactsNone)
}

func (node *CallExpression) propagateSubtreeFacts() SubtreeFacts {
	return node.SubtreeFacts() & ^SubtreeExclusionsCall
}

func IsCallExpression(node *Node) bool {
	return node.Kind == KindCallExpression
}

// NewExpression

type NewExpression struct {
	ExpressionBase
	compositeNodeBase
	Expression    *Expression // Expression
	TypeArguments *NodeList   // NodeList[*TypeNode]. Optional
	Arguments     *NodeList   // NodeList[*Expression]. Optional
}

func (f *NodeFactory) NewNewExpression(expression *Expression, typeArguments *NodeList, arguments *NodeList) *Node {
	data := &NewExpression{}
	data.Expression = expression
	data.TypeArguments = typeArguments
	data.Arguments = arguments
	return f.newNode(KindNewExpression, data)
}

func (f *NodeFactory) UpdateNewExpression(node *NewExpression, expression *Expression, typeArguments *TypeArgumentList, arguments *ArgumentList) *Node {
	if expression != node.Expression || typeArguments != node.TypeArguments || arguments != node.Arguments {
		return updateNode(f.NewNewExpression(expression, typeArguments, arguments), node.AsNode(), f.hooks)
	}
	return node.AsNode()
}

func (node *NewExpression) ForEachChild(v Visitor) bool {
	return visit(v, node.Expression) || visitNodeList(v, node.TypeArguments) || visitNodeList(v, node.Arguments)
}

func (node *NewExpression) VisitEachChild(v *NodeVisitor) *Node {
	return v.Factory.UpdateNewExpression(node, v.visitNode(node.Expression), v.visitNodes(node.TypeArguments), v.visitNodes(node.Arguments))
}

func (node *NewExpression) Clone(f *NodeFactory) *Node {
	return cloneNode(f.NewNewExpression(node.Expression, node.TypeArguments, node.Arguments), node.AsNode(), f.hooks)
}

func (node *NewExpression) computeSubtreeFacts() SubtreeFacts {
	return propagateSubtreeFacts(node.Expression) |
		propagateEraseableSyntaxListSubtreeFacts(node.TypeArguments) |
		propagateNodeListSubtreeFacts(node.Arguments, propagateSubtreeFacts)
}

func (node *NewExpression) propagateSubtreeFacts() SubtreeFacts {
	return node.SubtreeFacts() & ^SubtreeExclusionsNew
}

func IsNewExpression(node *Node) bool {
	return node.Kind == KindNewExpression
}

// MetaProperty

type MetaProperty struct {
	ExpressionBase
	FlowNodeBase
	compositeNodeBase
	KeywordToken Kind            // NewKeyword | ImportKeyword
	name         *IdentifierNode // IdentifierNode
}

func (f *NodeFactory) NewMetaProperty(keywordToken Kind, name *IdentifierNode) *Node {
	data := &MetaProperty{}
	data.KeywordToken = keywordToken
	data.name = name
	return f.newNode(KindMetaProperty, data)
}

func (f *NodeFactory) UpdateMetaProperty(node *MetaProperty, name *IdentifierNode) *Node {
	if name != node.name {
		return updateNode(f.NewMetaProperty(node.KeywordToken, name), node.AsNode(), f.hooks)
	}
	return node.AsNode()
}

func (node *MetaProperty) ForEachChild(v Visitor) bool {
	return visit(v, node.name)
}

func (node *MetaProperty) VisitEachChild(v *NodeVisitor) *Node {
	return v.Factory.UpdateMetaProperty(node, v.visitNode(node.name))
}

func (node *MetaProperty) Clone(f *NodeFactory) *Node {
	return cloneNode(f.NewMetaProperty(node.Kind, node.Name()), node.AsNode(), f.hooks)
}

func (node *MetaProperty) Name() *DeclarationName {
	return node.name
}

func (node *MetaProperty) computeSubtreeFacts() SubtreeFacts {
	return propagateSubtreeFacts(node.name) |
		core.IfElse(node.KeywordToken == KindImportKeyword, SubtreeContainsES2020, SubtreeFactsNone)
}

func IsMetaProperty(node *Node) bool {
	return node.Kind == KindMetaProperty
}

// NonNullExpression

type NonNullExpression struct {
	ExpressionBase
	Expression *Expression // Expression
}

func (f *NodeFactory) NewNonNullExpression(expression *Expression, flags NodeFlags) *Node {
	data := &NonNullExpression{}
	data.Expression = expression
	data.Flags |= flags & NodeFlagsOptionalChain
	return f.newNode(KindNonNullExpression, data)
}

func (f *NodeFactory) UpdateNonNullExpression(node *NonNullExpression, expression *Expression) *Node {
	if expression != node.Expression {
		return updateNode(f.NewNonNullExpression(expression, node.AsNode().Flags), node.AsNode(), f.hooks)
	}
	return node.AsNode()
}

func (node *NonNullExpression) ForEachChild(v Visitor) bool {
	return visit(v, node.Expression)
}

func (node *NonNullExpression) VisitEachChild(v *NodeVisitor) *Node {
	return v.Factory.UpdateNonNullExpression(node, v.visitNode(node.Expression))
}

func (node *NonNullExpression) Clone(f *NodeFactory) *Node {
	return cloneNode(f.NewNonNullExpression(node.Expression, node.Flags), node.AsNode(), f.hooks)
}

func (node *NonNullExpression) computeSubtreeFacts() SubtreeFacts {
	return propagateSubtreeFacts(node.Expression) | SubtreeContainsTypeScript
}

func IsNonNullExpression(node *Node) bool {
	return node.Kind == KindNonNullExpression
}

// SpreadElement

type SpreadElement struct {
	ExpressionBase
	Expression *Expression // Expression
}

func (f *NodeFactory) NewSpreadElement(expression *Expression) *Node {
	data := &SpreadElement{}
	data.Expression = expression
	return f.newNode(KindSpreadElement, data)
}

func (f *NodeFactory) UpdateSpreadElement(node *SpreadElement, expression *Expression) *Node {
	if expression != node.Expression {
		return updateNode(f.NewSpreadElement(expression), node.AsNode(), f.hooks)
	}
	return node.AsNode()
}

func (node *SpreadElement) ForEachChild(v Visitor) bool {
	return visit(v, node.Expression)
}

func (node *SpreadElement) VisitEachChild(v *NodeVisitor) *Node {
	return v.Factory.UpdateSpreadElement(node, v.visitNode(node.Expression))
}

func (node *SpreadElement) Clone(f *NodeFactory) *Node {
	return cloneNode(f.NewSpreadElement(node.Expression), node.AsNode(), f.hooks)
}

func (node *SpreadElement) computeSubtreeFacts() SubtreeFacts {
	return propagateSubtreeFacts(node.Expression)
}

func IsSpreadElement(node *Node) bool {
	return node.Kind == KindSpreadElement
}

// TemplateExpression

type TemplateExpression struct {
	ExpressionBase
	compositeNodeBase
	Head          *TemplateHeadNode // TemplateHeadNode
	TemplateSpans *NodeList         // NodeList[*TemplateSpanNode]
}

func (f *NodeFactory) NewTemplateExpression(head *TemplateHeadNode, templateSpans *NodeList) *Node {
	data := &TemplateExpression{}
	data.Head = head
	data.TemplateSpans = templateSpans
	return f.newNode(KindTemplateExpression, data)
}

func (f *NodeFactory) UpdateTemplateExpression(node *TemplateExpression, head *TemplateHeadNode, templateSpans *TemplateSpanList) *Node {
	if head != node.Head || templateSpans != node.TemplateSpans {
		return updateNode(f.NewTemplateExpression(head, templateSpans), node.AsNode(), f.hooks)
	}
	return node.AsNode()
}

func (node *TemplateExpression) ForEachChild(v Visitor) bool {
	return visit(v, node.Head) || visitNodeList(v, node.TemplateSpans)
}

func (node *TemplateExpression) VisitEachChild(v *NodeVisitor) *Node {
	return v.Factory.UpdateTemplateExpression(node, v.visitNode(node.Head), v.visitNodes(node.TemplateSpans))
}

func (node *TemplateExpression) Clone(f *NodeFactory) *Node {
	return cloneNode(f.NewTemplateExpression(node.Head, node.TemplateSpans), node.AsNode(), f.hooks)
}

func (node *TemplateExpression) computeSubtreeFacts() SubtreeFacts {
	return propagateSubtreeFacts(node.Head) |
		propagateNodeListSubtreeFacts(node.TemplateSpans, propagateSubtreeFacts)
}

func IsTemplateExpression(node *Node) bool {
	return node.Kind == KindTemplateExpression
}

// TemplateLiteralTypeSpan

type TemplateSpan struct {
	NodeBase
	Expression *Expression           // Expression
	Literal    *TemplateMiddleOrTail // TemplateMiddleOrTail
}

func (f *NodeFactory) NewTemplateSpan(expression *Expression, literal *TemplateMiddleOrTail) *Node {
	data := &TemplateSpan{}
	data.Expression = expression
	data.Literal = literal
	return f.newNode(KindTemplateSpan, data)
}

func (f *NodeFactory) UpdateTemplateSpan(node *TemplateSpan, expression *Expression, literal *TemplateMiddleOrTail) *Node {
	if expression != node.Expression || literal != node.Literal {
		return updateNode(f.NewTemplateSpan(expression, literal), node.AsNode(), f.hooks)
	}
	return node.AsNode()
}

func (node *TemplateSpan) ForEachChild(v Visitor) bool {
	return visit(v, node.Expression) || visit(v, node.Literal)
}

func (node *TemplateSpan) VisitEachChild(v *NodeVisitor) *Node {
	return v.Factory.UpdateTemplateSpan(node, v.visitNode(node.Expression), v.visitNode(node.Literal))
}

func (node *TemplateSpan) Clone(f *NodeFactory) *Node {
	return cloneNode(f.NewTemplateSpan(node.Expression, node.Literal), node.AsNode(), f.hooks)
}

func (node *TemplateSpan) computeSubtreeFacts() SubtreeFacts {
	return propagateSubtreeFacts(node.Expression)
}

func IsTemplateSpan(node *Node) bool {
	return node.Kind == KindTemplateSpan
}

// TaggedTemplateExpression

type TaggedTemplateExpression struct {
	ExpressionBase
	compositeNodeBase
	Tag              *Expression      // Expression
	QuestionDotToken *TokenNode       // TokenNode. For error reporting purposes only
	TypeArguments    *NodeList        // NodeList[*TypeNode]. Optional
	Template         *TemplateLiteral // TemplateLiteral
}

func (f *NodeFactory) NewTaggedTemplateExpression(tag *Expression, questionDotToken *TokenNode, typeArguments *NodeList, template *TemplateLiteral, flags NodeFlags) *Node {
	data := &TaggedTemplateExpression{}
	data.Tag = tag
	data.QuestionDotToken = questionDotToken
	data.TypeArguments = typeArguments
	data.Template = template
	node := f.newNode(KindTaggedTemplateExpression, data)
	node.Flags |= flags & NodeFlagsOptionalChain
	return node
}

func (f *NodeFactory) UpdateTaggedTemplateExpression(node *TaggedTemplateExpression, tag *Expression, questionDotToken *TokenNode, typeArguments *TypeArgumentList, template *TemplateLiteral) *Node {
	if tag != node.Tag || questionDotToken != node.QuestionDotToken || typeArguments != node.TypeArguments || template != node.Template {
		return updateNode(f.NewTaggedTemplateExpression(tag, questionDotToken, typeArguments, template, node.Flags), node.AsNode(), f.hooks)
	}
	return node.AsNode()
}

func (node *TaggedTemplateExpression) ForEachChild(v Visitor) bool {
	return visit(v, node.Tag) || visit(v, node.QuestionDotToken) || visitNodeList(v, node.TypeArguments) || visit(v, node.Template)
}

func (node *TaggedTemplateExpression) VisitEachChild(v *NodeVisitor) *Node {
	return v.Factory.UpdateTaggedTemplateExpression(node, v.visitNode(node.Tag), v.visitToken(node.QuestionDotToken), v.visitNodes(node.TypeArguments), v.visitNode(node.Template))
}

func (node *TaggedTemplateExpression) Clone(f *NodeFactory) *Node {
	return cloneNode(f.NewTaggedTemplateExpression(node.Tag, node.QuestionDotToken, node.TypeArguments, node.Template, node.Flags), node.AsNode(), f.hooks)
}

func (node *TaggedTemplateExpression) computeSubtreeFacts() SubtreeFacts {
	return propagateSubtreeFacts(node.Tag) |
		propagateSubtreeFacts(node.QuestionDotToken) |
		propagateEraseableSyntaxListSubtreeFacts(node.TypeArguments) |
		propagateSubtreeFacts(node.Template)
}

func IsTaggedTemplateExpression(node *Node) bool {
	return node.Kind == KindTaggedTemplateExpression
}

// ParenthesizedExpression

type ParenthesizedExpression struct {
	ExpressionBase
	Expression *Expression // Expression
}

func (f *NodeFactory) NewParenthesizedExpression(expression *Expression) *Node {
	data := f.parenthesizedExpressionPool.New()
	data.Expression = expression
	return f.newNode(KindParenthesizedExpression, data)
}

func (f *NodeFactory) UpdateParenthesizedExpression(node *ParenthesizedExpression, expression *Expression) *Node {
	if expression != node.Expression {
		return updateNode(f.NewParenthesizedExpression(expression), node.AsNode(), f.hooks)
	}
	return node.AsNode()
}

func (node *ParenthesizedExpression) ForEachChild(v Visitor) bool {
	return visit(v, node.Expression)
}

func (node *ParenthesizedExpression) VisitEachChild(v *NodeVisitor) *Node {
	return v.Factory.UpdateParenthesizedExpression(node, v.visitNode(node.Expression))
}

func (node *ParenthesizedExpression) Clone(f *NodeFactory) *Node {
	return cloneNode(f.NewParenthesizedExpression(node.Expression), node.AsNode(), f.hooks)
}

func (node *ParenthesizedExpression) computeSubtreeFacts() SubtreeFacts {
	return propagateSubtreeFacts(node.Expression)
}

func (node *ParenthesizedExpression) propagateSubtreeFacts() SubtreeFacts {
	return node.SubtreeFacts() & ^SubtreeExclusionsOuterExpression
}

func IsParenthesizedExpression(node *Node) bool {
	return node.Kind == KindParenthesizedExpression
}

// ArrayLiteralExpression

type ArrayLiteralExpression struct {
	ExpressionBase
	compositeNodeBase
	Elements  *NodeList // NodeList[*Expression]
	MultiLine bool
}

func (f *NodeFactory) NewArrayLiteralExpression(elements *NodeList, multiLine bool) *Node {
	data := &ArrayLiteralExpression{}
	data.Elements = elements
	data.MultiLine = multiLine
	return f.newNode(KindArrayLiteralExpression, data)
}

func (f *NodeFactory) UpdateArrayLiteralExpression(node *ArrayLiteralExpression, elements *ElementList) *Node {
	if elements != node.Elements {
		return updateNode(f.NewArrayLiteralExpression(elements, node.MultiLine), node.AsNode(), f.hooks)
	}
	return node.AsNode()
}

func (node *ArrayLiteralExpression) ForEachChild(v Visitor) bool {
	return visitNodeList(v, node.Elements)
}

func (node *ArrayLiteralExpression) VisitEachChild(v *NodeVisitor) *Node {
	return v.Factory.UpdateArrayLiteralExpression(node, v.visitNodes(node.Elements))
}

func (node *ArrayLiteralExpression) Clone(f *NodeFactory) *Node {
	return cloneNode(f.NewArrayLiteralExpression(node.Elements, node.MultiLine), node.AsNode(), f.hooks)
}

func (node *ArrayLiteralExpression) computeSubtreeFacts() SubtreeFacts {
	return propagateNodeListSubtreeFacts(node.Elements, propagateSubtreeFacts)
}

func (node *ArrayLiteralExpression) propagateSubtreeFacts() SubtreeFacts {
	return node.SubtreeFacts() & ^SubtreeExclusionsArrayLiteral
}

func IsArrayLiteralExpression(node *Node) bool {
	return node.Kind == KindArrayLiteralExpression
}

// ObjectLiteralExpression

type ObjectLiteralExpression struct {
	ExpressionBase
	DeclarationBase
	compositeNodeBase
	Properties *NodeList // NodeList[*ObjectLiteralElement]
	MultiLine  bool
}

func (f *NodeFactory) NewObjectLiteralExpression(properties *NodeList, multiLine bool) *Node {
	data := &ObjectLiteralExpression{}
	data.Properties = properties
	data.MultiLine = multiLine
	return f.newNode(KindObjectLiteralExpression, data)
}

func (f *NodeFactory) UpdateObjectLiteralExpression(node *ObjectLiteralExpression, properties *PropertyDefinitionList) *Node {
	if properties != node.Properties {
		return updateNode(f.NewObjectLiteralExpression(properties, node.MultiLine), node.AsNode(), f.hooks)
	}
	return node.AsNode()
}

func (node *ObjectLiteralExpression) ForEachChild(v Visitor) bool {
	return visitNodeList(v, node.Properties)
}

func (node *ObjectLiteralExpression) VisitEachChild(v *NodeVisitor) *Node {
	return v.Factory.UpdateObjectLiteralExpression(node, v.visitNodes(node.Properties))
}

func (node *ObjectLiteralExpression) Clone(f *NodeFactory) *Node {
	return cloneNode(f.NewObjectLiteralExpression(node.Properties, node.MultiLine), node.AsNode(), f.hooks)
}

func (node *ObjectLiteralExpression) computeSubtreeFacts() SubtreeFacts {
	return propagateNodeListSubtreeFacts(node.Properties, propagateSubtreeFacts)
}

func (node *ObjectLiteralExpression) propagateSubtreeFacts() SubtreeFacts {
	return node.SubtreeFacts() & ^SubtreeExclusionsObjectLiteral
}

func IsObjectLiteralExpression(node *Node) bool {
	return node.Kind == KindObjectLiteralExpression
}

// ObjectLiteralElementBase

type ObjectLiteralElementBase struct{}

// SpreadAssignment

type SpreadAssignment struct {
	NodeBase
	DeclarationBase
	ObjectLiteralElementBase
	Expression *Expression // Expression
}

func (f *NodeFactory) NewSpreadAssignment(expression *Expression) *Node {
	data := &SpreadAssignment{}
	data.Expression = expression
	return f.newNode(KindSpreadAssignment, data)
}

func (f *NodeFactory) UpdateSpreadAssignment(node *SpreadAssignment, expression *Expression) *Node {
	if expression != node.Expression {
		return updateNode(f.NewSpreadAssignment(expression), node.AsNode(), f.hooks)
	}
	return node.AsNode()
}

func (node *SpreadAssignment) ForEachChild(v Visitor) bool {
	return visit(v, node.Expression)
}

func (node *SpreadAssignment) VisitEachChild(v *NodeVisitor) *Node {
	return v.Factory.UpdateSpreadAssignment(node, v.visitNode(node.Expression))
}

func (node *SpreadAssignment) Clone(f *NodeFactory) *Node {
	return cloneNode(f.NewSpreadAssignment(node.Expression), node.AsNode(), f.hooks)
}

func (node *SpreadAssignment) computeSubtreeFacts() SubtreeFacts {
	return propagateSubtreeFacts(node.Expression) | SubtreeContainsES2018 | SubtreeContainsObjectRestOrSpread
}

func IsSpreadAssignment(node *Node) bool {
	return node.Kind == KindSpreadAssignment
}

// PropertyAssignment

type PropertyAssignment struct {
	NodeBase
	NamedMemberBase
	ObjectLiteralElementBase
	compositeNodeBase
	Initializer *Expression // Expression
}

func (f *NodeFactory) NewPropertyAssignment(modifiers *ModifierList, name *PropertyName, postfixToken *TokenNode, initializer *Expression) *Node {
	data := f.propertyAssignmentPool.New()
	data.modifiers = modifiers
	data.name = name
	data.PostfixToken = postfixToken
	data.Initializer = initializer
	return f.newNode(KindPropertyAssignment, data)
}

func (f *NodeFactory) UpdatePropertyAssignment(node *PropertyAssignment, modifiers *ModifierList, name *PropertyName, postfixToken *TokenNode, initializer *Expression) *Node {
	if modifiers != node.modifiers || name != node.name || postfixToken != node.PostfixToken || initializer != node.Initializer {
		return updateNode(f.NewPropertyAssignment(modifiers, name, postfixToken, initializer), node.AsNode(), f.hooks)
	}
	return node.AsNode()
}

func (node *PropertyAssignment) ForEachChild(v Visitor) bool {
	return visitModifiers(v, node.modifiers) || visit(v, node.name) || visit(v, node.PostfixToken) || visit(v, node.Initializer)
}

func (node *PropertyAssignment) VisitEachChild(v *NodeVisitor) *Node {
	return v.Factory.UpdatePropertyAssignment(node, v.visitModifiers(node.modifiers), v.visitNode(node.name), v.visitToken(node.PostfixToken), v.visitNode(node.Initializer))
}

func (node *PropertyAssignment) Clone(f *NodeFactory) *Node {
	return cloneNode(f.NewPropertyAssignment(node.Modifiers(), node.Name(), node.PostfixToken, node.Initializer), node.AsNode(), f.hooks)
}

func (node *PropertyAssignment) computeSubtreeFacts() SubtreeFacts {
	return propagateSubtreeFacts(node.name) |
		propagateSubtreeFacts(node.Initializer)
}

func IsPropertyAssignment(node *Node) bool {
	return node.Kind == KindPropertyAssignment
}

// ShorthandPropertyAssignment

type ShorthandPropertyAssignment struct {
	NodeBase
	NamedMemberBase
	ObjectLiteralElementBase
	compositeNodeBase
	EqualsToken                 *TokenNode
	ObjectAssignmentInitializer *Expression // Optional
}

func (f *NodeFactory) NewShorthandPropertyAssignment(modifiers *ModifierList, name *PropertyName, postfixToken *TokenNode, equalsToken *TokenNode, objectAssignmentInitializer *Expression) *Node {
	data := &ShorthandPropertyAssignment{}
	data.modifiers = modifiers
	data.name = name
	data.PostfixToken = postfixToken
	data.EqualsToken = equalsToken
	data.ObjectAssignmentInitializer = objectAssignmentInitializer
	return f.newNode(KindShorthandPropertyAssignment, data)
}

func (f *NodeFactory) UpdateShorthandPropertyAssignment(node *ShorthandPropertyAssignment, modifiers *ModifierList, name *PropertyName, postfixToken *TokenNode, equalsToken *TokenNode, objectAssignmentInitializer *Expression) *Node {
	if modifiers != node.modifiers || name != node.name || postfixToken != node.PostfixToken || objectAssignmentInitializer != node.ObjectAssignmentInitializer {
		return updateNode(f.NewShorthandPropertyAssignment(modifiers, name, postfixToken, equalsToken, objectAssignmentInitializer), node.AsNode(), f.hooks)
	}
	return node.AsNode()
}

func (node *ShorthandPropertyAssignment) ForEachChild(v Visitor) bool {
	return visitModifiers(v, node.modifiers) || visit(v, node.name) || visit(v, node.PostfixToken) || visit(v, node.EqualsToken) || visit(v, node.ObjectAssignmentInitializer)
}

func (node *ShorthandPropertyAssignment) VisitEachChild(v *NodeVisitor) *Node {
	return v.Factory.UpdateShorthandPropertyAssignment(node, v.visitModifiers(node.modifiers), v.visitNode(node.name), v.visitToken(node.PostfixToken), v.visitToken(node.EqualsToken), v.visitNode(node.ObjectAssignmentInitializer))
}

func (node *ShorthandPropertyAssignment) Clone(f *NodeFactory) *Node {
	return cloneNode(f.NewShorthandPropertyAssignment(node.Modifiers(), node.Name(), node.PostfixToken, node.EqualsToken, node.ObjectAssignmentInitializer), node.AsNode(), f.hooks)
}

func (node *ShorthandPropertyAssignment) computeSubtreeFacts() SubtreeFacts {
	return propagateSubtreeFacts(node.name) | // we do not use propagateSubtreeFacts here because this is an IdentifierReference
		propagateSubtreeFacts(node.ObjectAssignmentInitializer) |
		SubtreeContainsTypeScript // may require rewriting in a TypeScript namespace
}

func IsShorthandPropertyAssignment(node *Node) bool {
	return node.Kind == KindShorthandPropertyAssignment
}

// DeleteExpression

type DeleteExpression struct {
	ExpressionBase
	Expression *Expression // Expression
}

func (f *NodeFactory) NewDeleteExpression(expression *Expression) *Node {
	data := &DeleteExpression{}
	data.Expression = expression
	return f.newNode(KindDeleteExpression, data)
}

func (f *NodeFactory) UpdateDeleteExpression(node *DeleteExpression, expression *Expression) *Node {
	if expression != node.Expression {
		return updateNode(f.NewDeleteExpression(expression), node.AsNode(), f.hooks)
	}
	return node.AsNode()
}

func (node *DeleteExpression) ForEachChild(v Visitor) bool {
	return visit(v, node.Expression)
}

func (node *DeleteExpression) VisitEachChild(v *NodeVisitor) *Node {
	return v.Factory.UpdateDeleteExpression(node, v.visitNode(node.Expression))
}

func (node *DeleteExpression) Clone(f *NodeFactory) *Node {
	return cloneNode(f.NewDeleteExpression(node.Expression), node.AsNode(), f.hooks)
}

func (node *DeleteExpression) computeSubtreeFacts() SubtreeFacts {
	return propagateSubtreeFacts(node.Expression)
}

// TypeOfExpression

type TypeOfExpression struct {
	ExpressionBase
	Expression *Expression // Expression
}

func (f *NodeFactory) NewTypeOfExpression(expression *Expression) *Node {
	data := &TypeOfExpression{}
	data.Expression = expression
	return f.newNode(KindTypeOfExpression, data)
}

func (f *NodeFactory) UpdateTypeOfExpression(node *TypeOfExpression, expression *Expression) *Node {
	if expression != node.Expression {
		return updateNode(f.NewTypeOfExpression(expression), node.AsNode(), f.hooks)
	}
	return node.AsNode()
}

func (node *TypeOfExpression) ForEachChild(v Visitor) bool {
	return visit(v, node.Expression)
}

func (node *TypeOfExpression) VisitEachChild(v *NodeVisitor) *Node {
	return v.Factory.UpdateTypeOfExpression(node, v.visitNode(node.Expression))
}

func (node *TypeOfExpression) Clone(f *NodeFactory) *Node {
	return cloneNode(f.NewTypeOfExpression(node.Expression), node.AsNode(), f.hooks)
}

func (node *TypeOfExpression) computeSubtreeFacts() SubtreeFacts {
	return propagateSubtreeFacts(node.Expression)
}

func IsTypeOfExpression(node *Node) bool {
	return node.Kind == KindTypeOfExpression
}

// VoidExpression

type VoidExpression struct {
	ExpressionBase
	Expression *Expression // Expression
}

func (f *NodeFactory) NewVoidExpression(expression *Expression) *Node {
	data := &VoidExpression{}
	data.Expression = expression
	return f.newNode(KindVoidExpression, data)
}

func (f *NodeFactory) UpdateVoidExpression(node *VoidExpression, expression *Expression) *Node {
	if expression != node.Expression {
		return updateNode(f.NewVoidExpression(expression), node.AsNode(), f.hooks)
	}
	return node.AsNode()
}

func (node *VoidExpression) ForEachChild(v Visitor) bool {
	return visit(v, node.Expression)
}

func (node *VoidExpression) VisitEachChild(v *NodeVisitor) *Node {
	return v.Factory.UpdateVoidExpression(node, v.visitNode(node.Expression))
}

func (node *VoidExpression) Clone(f *NodeFactory) *Node {
	return cloneNode(f.NewVoidExpression(node.Expression), node.AsNode(), f.hooks)
}

func (node *VoidExpression) computeSubtreeFacts() SubtreeFacts {
	return propagateSubtreeFacts(node.Expression)
}

// AwaitExpression

type AwaitExpression struct {
	ExpressionBase
	Expression *Expression // Expression
}

func (f *NodeFactory) NewAwaitExpression(expression *Expression) *Node {
	data := &AwaitExpression{}
	data.Expression = expression
	return f.newNode(KindAwaitExpression, data)
}

func (f *NodeFactory) UpdateAwaitExpression(node *AwaitExpression, expression *Expression) *Node {
	if expression != node.Expression {
		return updateNode(f.NewAwaitExpression(expression), node.AsNode(), f.hooks)
	}
	return node.AsNode()
}

func (node *AwaitExpression) ForEachChild(v Visitor) bool {
	return visit(v, node.Expression)
}

func (node *AwaitExpression) VisitEachChild(v *NodeVisitor) *Node {
	return v.Factory.UpdateAwaitExpression(node, v.visitNode(node.Expression))
}

func (node *AwaitExpression) Clone(f *NodeFactory) *Node {
	return cloneNode(f.NewAwaitExpression(node.Expression), node.AsNode(), f.hooks)
}

func (node *AwaitExpression) computeSubtreeFacts() SubtreeFacts {
	return propagateSubtreeFacts(node.Expression) | SubtreeContainsES2017 | SubtreeContainsES2018 | SubtreeContainsAwait
}

func IsAwaitExpression(node *Node) bool {
	return node.Kind == KindAwaitExpression
}

// TypeAssertion

type TypeAssertion struct {
	ExpressionBase
	Type       *TypeNode   // TypeNode
	Expression *Expression // Expression
}

func (f *NodeFactory) NewTypeAssertion(typeNode *TypeNode, expression *Expression) *Node {
	data := &TypeAssertion{}
	data.Type = typeNode
	data.Expression = expression
	return f.newNode(KindTypeAssertionExpression, data)
}

func (f *NodeFactory) UpdateTypeAssertion(node *TypeAssertion, typeNode *TypeNode, expression *Expression) *Node {
	if typeNode != node.Type || expression != node.Expression {
		return updateNode(f.NewTypeAssertion(typeNode, expression), node.AsNode(), f.hooks)
	}
	return node.AsNode()
}

func (node *TypeAssertion) ForEachChild(v Visitor) bool {
	return visit(v, node.Type) || visit(v, node.Expression)
}

func (node *TypeAssertion) VisitEachChild(v *NodeVisitor) *Node {
	return v.Factory.UpdateTypeAssertion(node, v.visitNode(node.Type), v.visitNode(node.Expression))
}

func (node *TypeAssertion) Clone(f *NodeFactory) *Node {
	return cloneNode(f.NewTypeAssertion(node.Type, node.Expression), node.AsNode(), f.hooks)
}

func (node *TypeAssertion) computeSubtreeFacts() SubtreeFacts {
	return propagateSubtreeFacts(node.Expression) | SubtreeContainsTypeScript
}

func (node *TypeAssertion) propagateSubtreeFacts() SubtreeFacts {
	return node.SubtreeFacts() & ^SubtreeExclusionsOuterExpression
}

// TypeNodeBase

type TypeNodeBase struct {
	NodeBase
	typeSyntaxBase
}

// KeywordTypeNode

type KeywordTypeNode struct {
	TypeNodeBase
}

func (f *NodeFactory) NewKeywordTypeNode(kind Kind) *Node {
	return f.newNode(kind, f.keywordTypeNodePool.New())
}

func (node *KeywordTypeNode) Clone(f *NodeFactory) *Node {
	return cloneNode(f.NewKeywordTypeNode(node.Kind), node.AsNode(), f.hooks)
}

// UnionOrIntersectionTypeBase

type UnionOrIntersectionTypeNodeBase struct {
	TypeNodeBase
	Types *NodeList // NodeList[*TypeNode]
}

func (node *UnionOrIntersectionTypeNodeBase) ForEachChild(v Visitor) bool {
	return visitNodeList(v, node.Types)
}

// UnionTypeNode

type UnionTypeNode struct {
	UnionOrIntersectionTypeNodeBase
}

func (f *NodeFactory) UpdateUnionTypeNode(node *UnionTypeNode, types *TypeList) *Node {
	if types != node.Types {
		return updateNode(f.NewUnionTypeNode(types), node.AsNode(), f.hooks)
	}
	return node.AsNode()
}

func (f *NodeFactory) NewUnionTypeNode(types *NodeList) *Node {
	data := &UnionTypeNode{}
	data.Types = types
	return f.newNode(KindUnionType, data)
}

func (node *UnionTypeNode) VisitEachChild(v *NodeVisitor) *Node {
	return v.Factory.UpdateUnionTypeNode(node, v.visitNodes(node.Types))
}

func (node *UnionTypeNode) Clone(f *NodeFactory) *Node {
	return cloneNode(f.NewUnionTypeNode(node.Types), node.AsNode(), f.hooks)
}

// IntersectionTypeNode

type IntersectionTypeNode struct {
	UnionOrIntersectionTypeNodeBase
}

func (f *NodeFactory) UpdateIntersectionTypeNode(node *IntersectionTypeNode, types *TypeList) *Node {
	if types != node.Types {
		return updateNode(f.NewIntersectionTypeNode(types), node.AsNode(), f.hooks)
	}
	return node.AsNode()
}

func (f *NodeFactory) NewIntersectionTypeNode(types *NodeList) *Node {
	data := &IntersectionTypeNode{}
	data.Types = types
	return f.newNode(KindIntersectionType, data)
}

func (node *IntersectionTypeNode) VisitEachChild(v *NodeVisitor) *Node {
	return v.Factory.UpdateIntersectionTypeNode(node, v.visitNodes(node.Types))
}

func (node *IntersectionTypeNode) Clone(f *NodeFactory) *Node {
	return cloneNode(f.NewIntersectionTypeNode(node.Types), node.AsNode(), f.hooks)
}

// ConditionalTypeNode

type ConditionalTypeNode struct {
	TypeNodeBase
	LocalsContainerBase
	CheckType   *TypeNode // TypeNode
	ExtendsType *TypeNode // TypeNode
	TrueType    *TypeNode // TypeNode
	FalseType   *TypeNode // TypeNode
}

func (f *NodeFactory) NewConditionalTypeNode(checkType *TypeNode, extendsType *TypeNode, trueType *TypeNode, falseType *TypeNode) *Node {
	data := &ConditionalTypeNode{}
	data.CheckType = checkType
	data.ExtendsType = extendsType
	data.TrueType = trueType
	data.FalseType = falseType
	return f.newNode(KindConditionalType, data)
}

func (f *NodeFactory) UpdateConditionalTypeNode(node *ConditionalTypeNode, checkType *TypeNode, extendsType *TypeNode, trueType *TypeNode, falseType *TypeNode) *Node {
	if checkType != node.CheckType || extendsType != node.ExtendsType || trueType != node.TrueType || falseType != node.FalseType {
		return updateNode(f.NewConditionalTypeNode(checkType, extendsType, trueType, falseType), node.AsNode(), f.hooks)
	}
	return node.AsNode()
}

func (node *ConditionalTypeNode) ForEachChild(v Visitor) bool {
	return visit(v, node.CheckType) || visit(v, node.ExtendsType) || visit(v, node.TrueType) || visit(v, node.FalseType)
}

func (node *ConditionalTypeNode) VisitEachChild(v *NodeVisitor) *Node {
	return v.Factory.UpdateConditionalTypeNode(node, v.visitNode(node.CheckType), v.visitNode(node.ExtendsType), v.visitNode(node.TrueType), v.visitNode(node.FalseType))
}

func (node *ConditionalTypeNode) Clone(f *NodeFactory) *Node {
	return cloneNode(f.NewConditionalTypeNode(node.CheckType, node.ExtendsType, node.TrueType, node.FalseType), node.AsNode(), f.hooks)
}

func IsConditionalTypeNode(node *Node) bool {
	return node.Kind == KindConditionalType
}

// TypeOperatorNode

type TypeOperatorNode struct {
	TypeNodeBase
	Operator Kind      // KindKeyOfKeyword | KindUniqueKeyword | KindReadonlyKeyword
	Type     *TypeNode // TypeNode
}

func (f *NodeFactory) NewTypeOperatorNode(operator Kind, typeNode *TypeNode) *Node {
	data := &TypeOperatorNode{}
	data.Operator = operator
	data.Type = typeNode
	return f.newNode(KindTypeOperator, data)
}

func (f *NodeFactory) UpdateTypeOperatorNode(node *TypeOperatorNode, typeNode *TypeNode) *Node {
	if typeNode != node.Type {
		return updateNode(f.NewTypeOperatorNode(node.Operator, typeNode), node.AsNode(), f.hooks)
	}
	return node.AsNode()
}

func (node *TypeOperatorNode) ForEachChild(v Visitor) bool {
	return visit(v, node.Type)
}

func (node *TypeOperatorNode) VisitEachChild(v *NodeVisitor) *Node {
	return v.Factory.UpdateTypeOperatorNode(node, v.visitNode(node.Type))
}

func (node *TypeOperatorNode) Clone(f *NodeFactory) *Node {
	return cloneNode(f.NewTypeOperatorNode(node.Operator, node.Type), node.AsNode(), f.hooks)
}

func IsTypeOperatorNode(node *Node) bool {
	return node.Kind == KindTypeOperator
}

// InferTypeNode

type InferTypeNode struct {
	TypeNodeBase
	TypeParameter *TypeParameterDeclarationNode // TypeParameterDeclarationNode
}

func (f *NodeFactory) NewInferTypeNode(typeParameter *TypeParameterDeclarationNode) *Node {
	data := &InferTypeNode{}
	data.TypeParameter = typeParameter
	return f.newNode(KindInferType, data)
}

func (f *NodeFactory) UpdateInferTypeNode(node *InferTypeNode, typeParameter *TypeNode) *Node {
	if typeParameter != node.TypeParameter {
		return updateNode(f.NewInferTypeNode(typeParameter), node.AsNode(), f.hooks)
	}
	return node.AsNode()
}

func (node *InferTypeNode) ForEachChild(v Visitor) bool {
	return visit(v, node.TypeParameter)
}

func (node *InferTypeNode) VisitEachChild(v *NodeVisitor) *Node {
	return v.Factory.UpdateInferTypeNode(node, v.visitNode(node.TypeParameter))
}

func (node *InferTypeNode) Clone(f *NodeFactory) *Node {
	return cloneNode(f.NewInferTypeNode(node.TypeParameter), node.AsNode(), f.hooks)
}

func IsInferTypeNode(node *Node) bool {
	return node.Kind == KindInferType
}

// ArrayTypeNode

type ArrayTypeNode struct {
	TypeNodeBase
	ElementType *TypeNode // TypeNode
}

func (f *NodeFactory) NewArrayTypeNode(elementType *TypeNode) *Node {
	data := &ArrayTypeNode{}
	data.ElementType = elementType
	return f.newNode(KindArrayType, data)
}

func (f *NodeFactory) UpdateArrayTypeNode(node *ArrayTypeNode, elementType *TypeNode) *Node {
	if elementType != node.ElementType {
		return updateNode(f.NewArrayTypeNode(elementType), node.AsNode(), f.hooks)
	}
	return node.AsNode()
}

func (node *ArrayTypeNode) ForEachChild(v Visitor) bool {
	return visit(v, node.ElementType)
}

func (node *ArrayTypeNode) VisitEachChild(v *NodeVisitor) *Node {
	return v.Factory.UpdateArrayTypeNode(node, v.visitNode(node.ElementType))
}

func (node *ArrayTypeNode) Clone(f *NodeFactory) *Node {
	return cloneNode(f.NewArrayTypeNode(node.ElementType), node.AsNode(), f.hooks)
}

// IndexedAccessTypeNode

type IndexedAccessTypeNode struct {
	TypeNodeBase
	ObjectType *TypeNode // TypeNode
	IndexType  *TypeNode // TypeNode
}

func (f *NodeFactory) NewIndexedAccessTypeNode(objectType *TypeNode, indexType *TypeNode) *Node {
	data := &IndexedAccessTypeNode{}
	data.ObjectType = objectType
	data.IndexType = indexType
	return f.newNode(KindIndexedAccessType, data)
}

func (f *NodeFactory) UpdateIndexedAccessTypeNode(node *IndexedAccessTypeNode, objectType *TypeNode, indexType *TypeNode) *Node {
	if objectType != node.ObjectType || indexType != node.IndexType {
		return updateNode(f.NewIndexedAccessTypeNode(objectType, indexType), node.AsNode(), f.hooks)
	}
	return node.AsNode()
}

func (node *IndexedAccessTypeNode) ForEachChild(v Visitor) bool {
	return visit(v, node.ObjectType) || visit(v, node.IndexType)
}

func (node *IndexedAccessTypeNode) VisitEachChild(v *NodeVisitor) *Node {
	return v.Factory.UpdateIndexedAccessTypeNode(node, v.visitNode(node.ObjectType), v.visitNode(node.IndexType))
}

func (node *IndexedAccessTypeNode) Clone(f *NodeFactory) *Node {
	return cloneNode(f.NewIndexedAccessTypeNode(node.ObjectType, node.IndexType), node.AsNode(), f.hooks)
}

func IsIndexedAccessTypeNode(node *Node) bool {
	return node.Kind == KindIndexedAccessType
}

// TypeReferenceNode

type TypeReferenceNode struct {
	TypeNodeBase
	TypeName      *EntityName // EntityName
	TypeArguments *NodeList   // NodeList[*TypeNode]. Optional
}

func (f *NodeFactory) NewTypeReferenceNode(typeName *EntityName, typeArguments *NodeList) *Node {
	data := f.typeReferenceNodePool.New()
	data.TypeName = typeName
	data.TypeArguments = typeArguments
	return f.newNode(KindTypeReference, data)
}

func (f *NodeFactory) UpdateTypeReferenceNode(node *TypeReferenceNode, typeName *EntityName, typeArguments *TypeArgumentList) *Node {
	if typeName != node.TypeName || typeArguments != node.TypeArguments {
		return updateNode(f.NewTypeReferenceNode(typeName, typeArguments), node.AsNode(), f.hooks)
	}
	return node.AsNode()
}

func (node *TypeReferenceNode) ForEachChild(v Visitor) bool {
	return visit(v, node.TypeName) || visitNodeList(v, node.TypeArguments)
}

func (node *TypeReferenceNode) VisitEachChild(v *NodeVisitor) *Node {
	return v.Factory.UpdateTypeReferenceNode(node, v.visitNode(node.TypeName), v.visitNodes(node.TypeArguments))
}

func (node *TypeReferenceNode) Clone(f *NodeFactory) *Node {
	return cloneNode(f.NewTypeReferenceNode(node.TypeName, node.TypeArguments), node.AsNode(), f.hooks)
}

func IsTypeReferenceNode(node *Node) bool {
	return node.Kind == KindTypeReference
}

// ExpressionWithTypeArguments

type ExpressionWithTypeArguments struct {
	ExpressionBase
	compositeNodeBase
	Expression    *Expression // Expression
	TypeArguments *NodeList   // NodeList[*TypeNode]. Optional
}

func (f *NodeFactory) NewExpressionWithTypeArguments(expression *Expression, typeArguments *NodeList) *Node {
	data := &ExpressionWithTypeArguments{}
	data.Expression = expression
	data.TypeArguments = typeArguments
	return f.newNode(KindExpressionWithTypeArguments, data)
}

func (f *NodeFactory) UpdateExpressionWithTypeArguments(node *ExpressionWithTypeArguments, expression *Expression, typeArguments *TypeArgumentList) *Node {
	if expression != node.Expression || typeArguments != node.TypeArguments {
		return updateNode(f.NewExpressionWithTypeArguments(expression, typeArguments), node.AsNode(), f.hooks)
	}
	return node.AsNode()
}

func (node *ExpressionWithTypeArguments) ForEachChild(v Visitor) bool {
	return visit(v, node.Expression) || visitNodeList(v, node.TypeArguments)
}

func (node *ExpressionWithTypeArguments) VisitEachChild(v *NodeVisitor) *Node {
	return v.Factory.UpdateExpressionWithTypeArguments(node, v.visitNode(node.Expression), v.visitNodes(node.TypeArguments))
}

func (node *ExpressionWithTypeArguments) Clone(f *NodeFactory) *Node {
	return cloneNode(f.NewExpressionWithTypeArguments(node.Expression, node.TypeArguments), node.AsNode(), f.hooks)
}

func (node *ExpressionWithTypeArguments) computeSubtreeFacts() SubtreeFacts {
	return propagateSubtreeFacts(node.Expression) |
		propagateEraseableSyntaxListSubtreeFacts(node.TypeArguments)
}

func IsExpressionWithTypeArguments(node *Node) bool {
	return node.Kind == KindExpressionWithTypeArguments
}

// LiteralTypeNode

type LiteralTypeNode struct {
	TypeNodeBase
	Literal *Node // KeywordExpression | LiteralExpression | PrefixUnaryExpression
}

func (f *NodeFactory) NewLiteralTypeNode(literal *Node) *Node {
	data := f.literalTypeNodePool.New()
	data.Literal = literal
	return f.newNode(KindLiteralType, data)
}

func (f *NodeFactory) UpdateLiteralTypeNode(node *LiteralTypeNode, literal *Node) *Node {
	if literal != node.Literal {
		return updateNode(f.NewLiteralTypeNode(literal), node.AsNode(), f.hooks)
	}
	return node.AsNode()
}

func (node *LiteralTypeNode) ForEachChild(v Visitor) bool {
	return visit(v, node.Literal)
}

func (node *LiteralTypeNode) VisitEachChild(v *NodeVisitor) *Node {
	return v.Factory.UpdateLiteralTypeNode(node, v.visitNode(node.Literal))
}

func (node *LiteralTypeNode) Clone(f *NodeFactory) *Node {
	return cloneNode(f.NewLiteralTypeNode(node.Literal), node.AsNode(), f.hooks)
}

func IsLiteralTypeNode(node *Node) bool {
	return node.Kind == KindLiteralType
}

// ThisTypeNode

type ThisTypeNode struct {
	TypeNodeBase
}

func (f *NodeFactory) NewThisTypeNode() *Node {
	return f.newNode(KindThisType, &ThisTypeNode{})
}

func (node *ThisTypeNode) Clone(f *NodeFactory) *Node {
	return cloneNode(f.NewThisTypeNode(), node.AsNode(), f.hooks)
}

func IsThisTypeNode(node *Node) bool {
	return node.Kind == KindThisType
}

// TypePredicateNode

type TypePredicateNode struct {
	TypeNodeBase
	AssertsModifier *TokenNode                  // TokenNode. Optional
	ParameterName   *TypePredicateParameterName // TypePredicateParameterName (Identifier | ThisTypeNode)
	Type            *TypeNode                   // TypeNode. Optional
}

func (f *NodeFactory) NewTypePredicateNode(assertsModifier *TokenNode, parameterName *TypePredicateParameterName, typeNode *TypeNode) *Node {
	data := &TypePredicateNode{}
	data.AssertsModifier = assertsModifier
	data.ParameterName = parameterName
	data.Type = typeNode
	return f.newNode(KindTypePredicate, data)
}

func (f *NodeFactory) UpdateTypePredicateNode(node *TypePredicateNode, assertsModifier *TokenNode, parameterName *TypePredicateParameterName, typeNode *TypeNode) *Node {
	if assertsModifier != node.AssertsModifier || parameterName != node.ParameterName || typeNode != node.Type {
		return updateNode(f.NewTypePredicateNode(assertsModifier, parameterName, typeNode), node.AsNode(), f.hooks)
	}
	return node.AsNode()
}

func (node *TypePredicateNode) ForEachChild(v Visitor) bool {
	return visit(v, node.AssertsModifier) || visit(v, node.ParameterName) || visit(v, node.Type)
}

func (node *TypePredicateNode) VisitEachChild(v *NodeVisitor) *Node {
	return v.Factory.UpdateTypePredicateNode(node, v.visitNode(node.AssertsModifier), v.visitNode(node.ParameterName), v.visitNode(node.Type))
}

func (node *TypePredicateNode) Clone(f *NodeFactory) *Node {
	return cloneNode(f.NewTypePredicateNode(node.AssertsModifier, node.ParameterName, node.Type), node.AsNode(), f.hooks)
}

func IsTypePredicateNode(node *Node) bool {
	return node.Kind == KindTypePredicate
}

// ImportTypeNode

type ImportTypeNode struct {
	TypeNodeBase
	IsTypeOf      bool
	Argument      *TypeNode             // TypeNode
	Attributes    *ImportAttributesNode // ImportAttributesNode. Optional
	Qualifier     *EntityName           // EntityName. Optional
	TypeArguments *NodeList             // NodeList[*TypeNode]. Optional
}

func (f *NodeFactory) NewImportTypeNode(isTypeOf bool, argument *TypeNode, attributes *ImportAttributesNode, qualifier *EntityName, typeArguments *NodeList) *Node {
	data := &ImportTypeNode{}
	data.IsTypeOf = isTypeOf
	data.Argument = argument
	data.Attributes = attributes
	data.Qualifier = qualifier
	data.TypeArguments = typeArguments
	return f.newNode(KindImportType, data)
}

func (f *NodeFactory) UpdateImportTypeNode(node *ImportTypeNode, isTypeOf bool, argument *TypeNode, attributes *ImportAttributesNode, qualifier *EntityName, typeArguments *TypeArgumentList) *Node {
	if isTypeOf != node.IsTypeOf || argument != node.Argument || attributes != node.Attributes || qualifier != node.Qualifier || typeArguments != node.TypeArguments {
		return updateNode(f.NewImportTypeNode(isTypeOf, argument, attributes, qualifier, typeArguments), node.AsNode(), f.hooks)
	}
	return node.AsNode()
}

func (node *ImportTypeNode) ForEachChild(v Visitor) bool {
	return visit(v, node.Argument) || visit(v, node.Attributes) || visit(v, node.Qualifier) || visitNodeList(v, node.TypeArguments)
}

func (node *ImportTypeNode) VisitEachChild(v *NodeVisitor) *Node {
	return v.Factory.UpdateImportTypeNode(node, node.IsTypeOf, v.visitNode(node.Argument), v.visitNode(node.Attributes), v.visitNode(node.Qualifier), v.visitNodes(node.TypeArguments))
}

func (node *ImportTypeNode) Clone(f *NodeFactory) *Node {
	return cloneNode(f.NewImportTypeNode(node.IsTypeOf, node.Argument, node.Attributes, node.Qualifier, node.TypeArguments), node.AsNode(), f.hooks)
}

func IsImportTypeNode(node *Node) bool {
	return node.Kind == KindImportType
}

// ImportAttribute

type ImportAttribute struct {
	NodeBase
	compositeNodeBase
	name  *ImportAttributeName // ImportAttributeName
	Value *Expression          // Expression
}

func (f *NodeFactory) NewImportAttribute(name *ImportAttributeName, value *Expression) *Node {
	data := &ImportAttribute{}
	data.name = name
	data.Value = value
	return f.newNode(KindImportAttribute, data)
}

func (f *NodeFactory) UpdateImportAttribute(node *ImportAttribute, name *ImportAttributeName, value *Expression) *Node {
	if name != node.name || value != node.Value {
		return updateNode(f.NewImportAttribute(name, value), node.AsNode(), f.hooks)
	}
	return node.AsNode()
}

func (node *ImportAttribute) ForEachChild(v Visitor) bool {
	return visit(v, node.name) || visit(v, node.Value)
}

func (node *ImportAttribute) VisitEachChild(v *NodeVisitor) *Node {
	return v.Factory.UpdateImportAttribute(node, v.visitNode(node.name), v.visitNode(node.Value))
}

func (node *ImportAttribute) Clone(f *NodeFactory) *Node {
	return cloneNode(f.NewImportAttribute(node.Name(), node.Value), node.AsNode(), f.hooks)
}

func (node *ImportAttribute) computeSubtreeFacts() SubtreeFacts {
	return propagateSubtreeFacts(node.name) |
		propagateSubtreeFacts(node.Value)
}

func (node *ImportAttribute) Name() *ImportAttributeName {
	return node.name
}

// ImportAttributes

type ImportAttributes struct {
	NodeBase
	compositeNodeBase
	Token      Kind
	Attributes *NodeList // NodeList[*ImportAttributeNode]
	MultiLine  bool
}

func (f *NodeFactory) NewImportAttributes(token Kind, attributes *NodeList, multiLine bool) *Node {
	data := &ImportAttributes{}
	data.Token = token
	data.Attributes = attributes
	data.MultiLine = multiLine
	return f.newNode(KindImportAttributes, data)
}

func (f *NodeFactory) UpdateImportAttributes(node *ImportAttributes, attributes *ImportAttributeList) *Node {
	if attributes != node.Attributes {
		return updateNode(f.NewImportAttributes(node.Token, attributes, node.MultiLine), node.AsNode(), f.hooks)
	}
	return node.AsNode()
}

func (node *ImportAttributes) ForEachChild(v Visitor) bool {
	return visitNodeList(v, node.Attributes)
}

func (node *ImportAttributes) VisitEachChild(v *NodeVisitor) *Node {
	return v.Factory.UpdateImportAttributes(node, v.visitNodes(node.Attributes))
}

func (node *ImportAttributes) Clone(f *NodeFactory) *Node {
	return cloneNode(f.NewImportAttributes(node.Token, node.Attributes, node.MultiLine), node.AsNode(), f.hooks)
}

func (node *ImportAttributes) computeSubtreeFacts() SubtreeFacts {
	return propagateNodeListSubtreeFacts(node.Attributes, propagateSubtreeFacts)
}

func IsImportAttributes(node *Node) bool {
	return node.Kind == KindImportAttributes
}

// TypeQueryNode

type TypeQueryNode struct {
	TypeNodeBase
	ExprName      *EntityName // EntityName
	TypeArguments *NodeList   // NodeList[*TypeNode]. Optional
}

func (f *NodeFactory) NewTypeQueryNode(exprName *EntityName, typeArguments *NodeList) *Node {
	data := &TypeQueryNode{}
	data.ExprName = exprName
	data.TypeArguments = typeArguments
	return f.newNode(KindTypeQuery, data)
}

func (f *NodeFactory) UpdateTypeQueryNode(node *TypeQueryNode, exprName *EntityName, typeArguments *TypeArgumentList) *Node {
	if exprName != node.ExprName || typeArguments != node.TypeArguments {
		return updateNode(f.NewTypeQueryNode(exprName, typeArguments), node.AsNode(), f.hooks)
	}
	return node.AsNode()
}

func (node *TypeQueryNode) ForEachChild(v Visitor) bool {
	return visit(v, node.ExprName) || visitNodeList(v, node.TypeArguments)
}

func (node *TypeQueryNode) VisitEachChild(v *NodeVisitor) *Node {
	return v.Factory.UpdateTypeQueryNode(node, v.visitNode(node.ExprName), v.visitNodes(node.TypeArguments))
}

func (node *TypeQueryNode) Clone(f *NodeFactory) *Node {
	return cloneNode(f.NewTypeQueryNode(node.ExprName, node.TypeArguments), node.AsNode(), f.hooks)
}

func IsTypeQueryNode(node *Node) bool {
	return node.Kind == KindTypeQuery
}

// MappedTypeNode

type MappedTypeNode struct {
	TypeNodeBase
	DeclarationBase
	LocalsContainerBase
	ReadonlyToken *TokenNode                    // TokenNode. Optional
	TypeParameter *TypeParameterDeclarationNode // TypeParameterDeclarationNode
	NameType      *TypeNode                     // TypeNode. Optional
	QuestionToken *TokenNode                    // TokenNode. Optional
	Type          *TypeNode                     // TypeNode. Optional (error if missing)
	Members       *NodeList                     // NodeList[*TypeElement]. Used only to produce grammar errors
}

func (f *NodeFactory) NewMappedTypeNode(readonlyToken *TokenNode, typeParameter *TypeParameterDeclarationNode, nameType *TypeNode, questionToken *TokenNode, typeNode *TypeNode, members *NodeList) *Node {
	data := &MappedTypeNode{}
	data.ReadonlyToken = readonlyToken
	data.TypeParameter = typeParameter
	data.NameType = nameType
	data.QuestionToken = questionToken
	data.Type = typeNode
	data.Members = members
	return f.newNode(KindMappedType, data)
}

func (f *NodeFactory) UpdateMappedTypeNode(node *MappedTypeNode, readonlyToken *TokenNode, typeParameter *TypeParameterDeclarationNode, nameType *TypeNode, questionToken *TokenNode, typeNode *TypeNode, members *TypeElementList) *Node {
	if readonlyToken != node.ReadonlyToken || typeParameter != node.TypeParameter || nameType != node.NameType || questionToken != node.QuestionToken || typeNode != node.Type || members != node.Members {
		return updateNode(f.NewMappedTypeNode(readonlyToken, typeParameter, nameType, questionToken, typeNode, members), node.AsNode(), f.hooks)
	}
	return node.AsNode()
}

func (node *MappedTypeNode) ForEachChild(v Visitor) bool {
	return visit(v, node.ReadonlyToken) || visit(v, node.TypeParameter) || visit(v, node.NameType) ||
		visit(v, node.QuestionToken) || visit(v, node.Type) || visitNodeList(v, node.Members)
}

func (node *MappedTypeNode) VisitEachChild(v *NodeVisitor) *Node {
	return v.Factory.UpdateMappedTypeNode(node, v.visitToken(node.ReadonlyToken), v.visitNode(node.TypeParameter), v.visitNode(node.NameType), v.visitToken(node.QuestionToken), v.visitNode(node.Type), v.visitNodes(node.Members))
}

func (node *MappedTypeNode) Clone(f *NodeFactory) *Node {
	return cloneNode(f.NewMappedTypeNode(node.ReadonlyToken, node.TypeParameter, node.NameType, node.QuestionToken, node.Type, node.Members), node.AsNode(), f.hooks)
}

func IsMappedTypeNode(node *Node) bool {
	return node.Kind == KindMappedType
}

// TypeLiteralNode

type TypeLiteralNode struct {
	TypeNodeBase
	DeclarationBase
	Members *NodeList // NodeList[*TypeElement]
}

func (f *NodeFactory) NewTypeLiteralNode(members *NodeList) *Node {
	data := &TypeLiteralNode{}
	data.Members = members
	return f.newNode(KindTypeLiteral, data)
}

func (f *NodeFactory) UpdateTypeLiteralNode(node *TypeLiteralNode, members *TypeElementList) *Node {
	if members != node.Members {
		return updateNode(f.NewTypeLiteralNode(members), node.AsNode(), f.hooks)
	}
	return node.AsNode()
}

func (node *TypeLiteralNode) ForEachChild(v Visitor) bool {
	return visitNodeList(v, node.Members)
}

func (node *TypeLiteralNode) VisitEachChild(v *NodeVisitor) *Node {
	return v.Factory.UpdateTypeLiteralNode(node, v.visitNodes(node.Members))
}

func (node *TypeLiteralNode) Clone(f *NodeFactory) *Node {
	return cloneNode(f.NewTypeLiteralNode(node.Members), node.AsNode(), f.hooks)
}

func IsTypeLiteralNode(node *Node) bool {
	return node.Kind == KindTypeLiteral
}

// TupleTypeNode

type TupleTypeNode struct {
	TypeNodeBase
	Elements *NodeList // NodeList[*TypeNode]
}

func (f *NodeFactory) NewTupleTypeNode(elements *NodeList) *Node {
	data := &TupleTypeNode{}
	data.Elements = elements
	return f.newNode(KindTupleType, data)
}

func (f *NodeFactory) UpdateTupleTypeNode(node *TupleTypeNode, elements *TypeList) *Node {
	if elements != node.Elements {
		return updateNode(f.NewTupleTypeNode(elements), node.AsNode(), f.hooks)
	}
	return node.AsNode()
}

func (node *TupleTypeNode) ForEachChild(v Visitor) bool {
	return visitNodeList(v, node.Elements)
}

func (node *TupleTypeNode) VisitEachChild(v *NodeVisitor) *Node {
	return v.Factory.UpdateTupleTypeNode(node, v.visitNodes(node.Elements))
}

func (node *TupleTypeNode) Clone(f *NodeFactory) *Node {
	return cloneNode(f.NewTupleTypeNode(node.Elements), node.AsNode(), f.hooks)
}

func IsTupleTypeNode(node *Node) bool {
	return node.Kind == KindTupleType
}

// NamedTupleTypeMember

type NamedTupleMember struct {
	TypeNodeBase
	DeclarationBase
	DotDotDotToken *TokenNode      // TokenNode
	name           *IdentifierNode // IdentifierNode
	QuestionToken  *TokenNode      // TokenNode
	Type           *TypeNode       // TypeNode
}

func (f *NodeFactory) NewNamedTupleMember(dotDotDotToken *TokenNode, name *IdentifierNode, questionToken *TokenNode, typeNode *TypeNode) *Node {
	data := &NamedTupleMember{}
	data.DotDotDotToken = dotDotDotToken
	data.name = name
	data.QuestionToken = questionToken
	data.Type = typeNode
	return f.newNode(KindNamedTupleMember, data)
}

func (f *NodeFactory) UpdateNamedTupleMember(node *NamedTupleMember, dotDotDotToken *TokenNode, name *IdentifierNode, questionToken *TokenNode, typeNode *TypeNode) *Node {
	if dotDotDotToken != node.DotDotDotToken || name != node.name || questionToken != node.QuestionToken || typeNode != node.Type {
		return updateNode(f.NewNamedTupleMember(dotDotDotToken, name, questionToken, typeNode), node.AsNode(), f.hooks)
	}
	return node.AsNode()
}

func (node *NamedTupleMember) ForEachChild(v Visitor) bool {
	return visit(v, node.DotDotDotToken) || visit(v, node.name) || visit(v, node.QuestionToken) || visit(v, node.Type)
}

func (node *NamedTupleMember) VisitEachChild(v *NodeVisitor) *Node {
	return v.Factory.UpdateNamedTupleMember(node, v.visitToken(node.DotDotDotToken), v.visitNode(node.name), v.visitToken(node.QuestionToken), v.visitNode(node.Type))
}

func (node *NamedTupleMember) Clone(f *NodeFactory) *Node {
	return cloneNode(f.NewNamedTupleMember(node.DotDotDotToken, node.Name(), node.QuestionToken, node.Type), node.AsNode(), f.hooks)
}

func (node *NamedTupleMember) Name() *DeclarationName {
	return node.name
}

func IsNamedTupleMember(node *Node) bool {
	return node.Kind == KindNamedTupleMember
}

// OptionalTypeNode

type OptionalTypeNode struct {
	TypeNodeBase
	Type *TypeNode // TypeNode
}

func (f *NodeFactory) NewOptionalTypeNode(typeNode *TypeNode) *Node {
	data := &OptionalTypeNode{}
	data.Type = typeNode
	return f.newNode(KindOptionalType, data)
}

func (f *NodeFactory) UpdateOptionalTypeNode(node *OptionalTypeNode, typeNode *TypeNode) *Node {
	if typeNode != node.Type {
		return updateNode(f.NewOptionalTypeNode(typeNode), node.AsNode(), f.hooks)
	}
	return node.AsNode()
}

func (node *OptionalTypeNode) ForEachChild(v Visitor) bool {
	return visit(v, node.Type)
}

func (node *OptionalTypeNode) VisitEachChild(v *NodeVisitor) *Node {
	return v.Factory.UpdateOptionalTypeNode(node, v.visitNode(node.Type))
}

func (node *OptionalTypeNode) Clone(f *NodeFactory) *Node {
	return cloneNode(f.NewOptionalTypeNode(node.Type), node.AsNode(), f.hooks)
}

func IsOptionalTypeNode(node *Node) bool {
	return node.Kind == KindOptionalType
}

// RestTypeNode

type RestTypeNode struct {
	TypeNodeBase
	Type *TypeNode // TypeNode
}

func (f *NodeFactory) NewRestTypeNode(typeNode *TypeNode) *Node {
	data := &RestTypeNode{}
	data.Type = typeNode
	return f.newNode(KindRestType, data)
}

func (f *NodeFactory) UpdateRestTypeNode(node *RestTypeNode, typeNode *TypeNode) *Node {
	if typeNode != node.Type {
		return updateNode(f.NewRestTypeNode(typeNode), node.AsNode(), f.hooks)
	}
	return node.AsNode()
}

func (node *RestTypeNode) ForEachChild(v Visitor) bool {
	return visit(v, node.Type)
}

func (node *RestTypeNode) VisitEachChild(v *NodeVisitor) *Node {
	return v.Factory.UpdateRestTypeNode(node, v.visitNode(node.Type))
}

func (node *RestTypeNode) Clone(f *NodeFactory) *Node {
	return cloneNode(f.NewRestTypeNode(node.Type), node.AsNode(), f.hooks)
}

func IsRestTypeNode(node *Node) bool {
	return node.Kind == KindRestType
}

// ParenthesizedTypeNode

type ParenthesizedTypeNode struct {
	TypeNodeBase
	Type *TypeNode // TypeNode
}

func (f *NodeFactory) NewParenthesizedTypeNode(typeNode *TypeNode) *Node {
	data := &ParenthesizedTypeNode{}
	data.Type = typeNode
	return f.newNode(KindParenthesizedType, data)
}

func (f *NodeFactory) UpdateParenthesizedTypeNode(node *ParenthesizedTypeNode, typeNode *TypeNode) *Node {
	if typeNode != node.Type {
		return updateNode(f.NewParenthesizedTypeNode(typeNode), node.AsNode(), f.hooks)
	}
	return node.AsNode()
}

func (node *ParenthesizedTypeNode) ForEachChild(v Visitor) bool {
	return visit(v, node.Type)
}

func (node *ParenthesizedTypeNode) VisitEachChild(v *NodeVisitor) *Node {
	return v.Factory.UpdateParenthesizedTypeNode(node, v.visitNode(node.Type))
}

func (node *ParenthesizedTypeNode) Clone(f *NodeFactory) *Node {
	return cloneNode(f.NewParenthesizedTypeNode(node.Type), node.AsNode(), f.hooks)
}

func IsParenthesizedTypeNode(node *Node) bool {
	return node.Kind == KindParenthesizedType
}

// FunctionOrConstructorTypeNodeBase

type FunctionOrConstructorTypeNodeBase struct {
	TypeNodeBase
	DeclarationBase
	ModifiersBase
	FunctionLikeBase
}

func (node *FunctionOrConstructorTypeNodeBase) ForEachChild(v Visitor) bool {
	return visitModifiers(v, node.modifiers) || visitNodeList(v, node.TypeParameters) || visitNodeList(v, node.Parameters) || visit(v, node.Type)
}

// FunctionTypeNode

type FunctionTypeNode struct {
	FunctionOrConstructorTypeNodeBase
}

func (f *NodeFactory) NewFunctionTypeNode(typeParameters *NodeList, parameters *NodeList, returnType *TypeNode) *Node {
	data := &FunctionTypeNode{}
	data.TypeParameters = typeParameters
	data.Parameters = parameters
	data.Type = returnType
	return f.newNode(KindFunctionType, data)
}

func (f *NodeFactory) UpdateFunctionTypeNode(node *FunctionTypeNode, typeParameters *TypeParameterList, parameters *ParameterList, returnType *TypeNode) *Node {
	if typeParameters != node.TypeParameters || parameters != node.Parameters || returnType != node.Type {
		return updateNode(f.NewFunctionTypeNode(typeParameters, parameters, returnType), node.AsNode(), f.hooks)
	}
	return node.AsNode()
}

func (node *FunctionTypeNode) VisitEachChild(v *NodeVisitor) *Node {
	return v.Factory.UpdateFunctionTypeNode(node, v.visitNodes(node.TypeParameters), v.visitNodes(node.Parameters), v.visitNode(node.Type))
}

func (node *FunctionTypeNode) Clone(f *NodeFactory) *Node {
	return cloneNode(f.NewFunctionTypeNode(node.TypeParameters, node.Parameters, node.Type), node.AsNode(), f.hooks)
}

func IsFunctionTypeNode(node *Node) bool {
	return node.Kind == KindFunctionType
}

// ConstructorTypeNode

type ConstructorTypeNode struct {
	FunctionOrConstructorTypeNodeBase
}

func (f *NodeFactory) NewConstructorTypeNode(modifiers *ModifierList, typeParameters *NodeList, parameters *NodeList, returnType *TypeNode) *Node {
	data := &ConstructorTypeNode{}
	data.modifiers = modifiers
	data.TypeParameters = typeParameters
	data.Parameters = parameters
	data.Type = returnType
	return f.newNode(KindConstructorType, data)
}

func (f *NodeFactory) UpdateConstructorTypeNode(node *ConstructorTypeNode, modifiers *ModifierList, typeParameters *TypeParameterList, parameters *ParameterList, returnType *TypeNode) *Node {
	if modifiers != node.modifiers || typeParameters != node.TypeParameters || parameters != node.Parameters || returnType != node.Type {
		return updateNode(f.NewConstructorTypeNode(modifiers, typeParameters, parameters, returnType), node.AsNode(), f.hooks)
	}
	return node.AsNode()
}

func (node *ConstructorTypeNode) VisitEachChild(v *NodeVisitor) *Node {
	return v.Factory.UpdateConstructorTypeNode(node, v.visitModifiers(node.modifiers), v.visitNodes(node.TypeParameters), v.visitNodes(node.Parameters), v.visitNode(node.Type))
}

func (node *ConstructorTypeNode) Clone(f *NodeFactory) *Node {
	return cloneNode(f.NewConstructorTypeNode(node.Modifiers(), node.TypeParameters, node.Parameters, node.Type), node.AsNode(), f.hooks)
}

func IsConstructorTypeNode(node *Node) bool {
	return node.Kind == KindConstructorType
}

// TemplateLiteralLikeBase

type TemplateLiteralLikeBase struct {
	LiteralLikeBase
	RawText       string
	TemplateFlags TokenFlags
}

func (node *TemplateLiteralLikeBase) LiteralLikeData() *LiteralLikeBase                 { return &node.LiteralLikeBase }
func (node *TemplateLiteralLikeBase) TemplateLiteralLikeData() *TemplateLiteralLikeBase { return node }

// TemplateHead

type TemplateHead struct {
	NodeBase
	TemplateLiteralLikeBase
}

func (f *NodeFactory) NewTemplateHead(text string, rawText string, templateFlags TokenFlags) *Node {
	data := &TemplateHead{}
	data.Text = text
	data.RawText = rawText
	data.TemplateFlags = templateFlags
	f.textCount++
	return f.newNode(KindTemplateHead, data)
}

func (node *TemplateHead) Clone(f *NodeFactory) *Node {
	return cloneNode(f.NewTemplateHead(node.Text, node.RawText, node.TemplateFlags), node.AsNode(), f.hooks)
}

// TemplateMiddle

type TemplateMiddle struct {
	NodeBase
	TemplateLiteralLikeBase
}

func (f *NodeFactory) NewTemplateMiddle(text string, rawText string, templateFlags TokenFlags) *Node {
	data := &TemplateMiddle{}
	data.Text = text
	data.RawText = rawText
	data.TemplateFlags = templateFlags
	f.textCount++
	return f.newNode(KindTemplateMiddle, data)
}

func (node *TemplateMiddle) Clone(f *NodeFactory) *Node {
	return cloneNode(f.NewTemplateMiddle(node.Text, node.RawText, node.TemplateFlags), node.AsNode(), f.hooks)
}

// TemplateTail

type TemplateTail struct {
	NodeBase
	TemplateLiteralLikeBase
}

func (f *NodeFactory) NewTemplateTail(text string, rawText string, templateFlags TokenFlags) *Node {
	data := &TemplateTail{}
	data.Text = text
	data.RawText = rawText
	data.TemplateFlags = templateFlags
	f.textCount++
	return f.newNode(KindTemplateTail, data)
}

func (node *TemplateTail) Clone(f *NodeFactory) *Node {
	return cloneNode(f.NewTemplateTail(node.Text, node.RawText, node.TemplateFlags), node.AsNode(), f.hooks)
}

// TemplateLiteralTypeNode

type TemplateLiteralTypeNode struct {
	TypeNodeBase
	Head          *TemplateHeadNode // TemplateHeadNode
	TemplateSpans *NodeList         // NodeList[*TemplateLiteralTypeSpanNode]
}

func (f *NodeFactory) NewTemplateLiteralTypeNode(head *TemplateHeadNode, templateSpans *NodeList) *Node {
	data := &TemplateLiteralTypeNode{}
	data.Head = head
	data.TemplateSpans = templateSpans
	return f.newNode(KindTemplateLiteralType, data)
}

func (f *NodeFactory) UpdateTemplateLiteralTypeNode(node *TemplateLiteralTypeNode, head *TemplateHeadNode, templateSpans *TemplateLiteralTypeSpanList) *Node {
	if head != node.Head || templateSpans != node.TemplateSpans {
		return updateNode(f.NewTemplateLiteralTypeNode(head, templateSpans), node.AsNode(), f.hooks)
	}
	return node.AsNode()
}

func (node *TemplateLiteralTypeNode) ForEachChild(v Visitor) bool {
	return visit(v, node.Head) || visitNodeList(v, node.TemplateSpans)
}

func (node *TemplateLiteralTypeNode) VisitEachChild(v *NodeVisitor) *Node {
	return v.Factory.UpdateTemplateLiteralTypeNode(node, v.visitNode(node.Head), v.visitNodes(node.TemplateSpans))
}

func (node *TemplateLiteralTypeNode) Clone(f *NodeFactory) *Node {
	return cloneNode(f.NewTemplateLiteralTypeNode(node.Head, node.TemplateSpans), node.AsNode(), f.hooks)
}

// TemplateLiteralTypeSpan

type TemplateLiteralTypeSpan struct {
	NodeBase
	typeSyntaxBase
	Type    *TypeNode             // TypeNode
	Literal *TemplateMiddleOrTail // TemplateMiddleOrTail
}

func (f *NodeFactory) NewTemplateLiteralTypeSpan(typeNode *TypeNode, literal *TemplateMiddleOrTail) *Node {
	data := &TemplateLiteralTypeSpan{}
	data.Type = typeNode
	data.Literal = literal
	return f.newNode(KindTemplateLiteralTypeSpan, data)
}

func (f *NodeFactory) UpdateTemplateLiteralTypeSpan(node *TemplateLiteralTypeSpan, typeNode *TypeNode, literal *TemplateMiddleOrTail) *Node {
	if typeNode != node.Type || literal != node.Literal {
		return updateNode(f.NewTemplateLiteralTypeSpan(typeNode, literal), node.AsNode(), f.hooks)
	}
	return node.AsNode()
}

func (node *TemplateLiteralTypeSpan) ForEachChild(v Visitor) bool {
	return visit(v, node.Type) || visit(v, node.Literal)
}

func (node *TemplateLiteralTypeSpan) VisitEachChild(v *NodeVisitor) *Node {
	return v.Factory.UpdateTemplateLiteralTypeSpan(node, v.visitNode(node.Type), v.visitNode(node.Literal))
}

func (node *TemplateLiteralTypeSpan) Clone(f *NodeFactory) *Node {
	return cloneNode(f.NewTemplateLiteralTypeSpan(node.Type, node.Literal), node.AsNode(), f.hooks)
}

func IsTemplateLiteralTypeSpan(node *Node) bool {
	return node.Kind == KindTemplateLiteralTypeSpan
}

// SyntheticExpression

type SyntheticExpression struct {
	ExpressionBase
	Type            any
	IsSpread        bool
	TupleNameSource *Node
}

func (f *NodeFactory) NewSyntheticExpression(t any, isSpread bool, tupleNameSource *Node) *Node {
	data := &SyntheticExpression{}
	data.Type = t
	data.IsSpread = isSpread
	data.TupleNameSource = tupleNameSource
	return f.newNode(KindSyntheticExpression, data)
}

func (node *SyntheticExpression) Clone(f *NodeFactory) *Node {
	return cloneNode(f.NewSyntheticExpression(node.Type, node.IsSpread, node.TupleNameSource), node.AsNode(), f.hooks)
}

func IsSyntheticExpression(node *Node) bool {
	return node.Kind == KindSyntheticExpression
}

// PartiallyEmittedExpression

type PartiallyEmittedExpression struct {
	ExpressionBase
	Expression *Expression // Expression
}

func (f *NodeFactory) NewPartiallyEmittedExpression(expression *Expression) *Node {
	data := &PartiallyEmittedExpression{}
	data.Expression = expression
	return newNode(KindPartiallyEmittedExpression, data, f.hooks)
}

func (f *NodeFactory) UpdatePartiallyEmittedExpression(node *PartiallyEmittedExpression, expression *Expression) *Node {
	if expression != node.Expression {
		return updateNode(f.NewPartiallyEmittedExpression(expression), node.AsNode(), f.hooks)
	}
	return node.AsNode()
}

func (node *PartiallyEmittedExpression) ForEachChild(v Visitor) bool {
	return visit(v, node.Expression)
}

func (node *PartiallyEmittedExpression) VisitEachChild(v *NodeVisitor) *Node {
	return v.Factory.UpdatePartiallyEmittedExpression(node, v.visitNode(node.Expression))
}

func (node *PartiallyEmittedExpression) Clone(f *NodeFactory) *Node {
	return cloneNode(f.NewPartiallyEmittedExpression(node.Expression), node.AsNode(), f.hooks)
}

func (node *PartiallyEmittedExpression) computeSubtreeFacts() SubtreeFacts {
	return propagateSubtreeFacts(node.Expression)
}

func (node *PartiallyEmittedExpression) propagateSubtreeFacts() SubtreeFacts {
	return node.SubtreeFacts() & ^SubtreeExclusionsOuterExpression
}

func IsPartiallyEmittedExpression(node *Node) bool {
	return node.Kind == KindPartiallyEmittedExpression
}

/// A JSX expression of the form <TagName attrs>...</TagName>

type JsxElement struct {
	ExpressionBase
	compositeNodeBase
	OpeningElement *JsxOpeningElementNode // JsxOpeningElementNode
	Children       *NodeList              // NodeList[*JsxChild]
	ClosingElement *JsxClosingElementNode // JsxClosingElementNode
}

func (f *NodeFactory) NewJsxElement(openingElement *JsxOpeningElementNode, children *NodeList, closingElement *JsxClosingElementNode) *Node {
	data := &JsxElement{}
	data.OpeningElement = openingElement
	data.Children = children
	data.ClosingElement = closingElement
	return f.newNode(KindJsxElement, data)
}

func (f *NodeFactory) UpdateJsxElement(node *JsxElement, openingElement *JsxOpeningElementNode, children *JsxChildList, closingElement *JsxClosingElementNode) *Node {
	if openingElement != node.OpeningElement || children != node.Children || closingElement != node.ClosingElement {
		return updateNode(f.NewJsxElement(openingElement, children, closingElement), node.AsNode(), f.hooks)
	}
	return node.AsNode()
}

func (node *JsxElement) ForEachChild(v Visitor) bool {
	return visit(v, node.OpeningElement) || visitNodeList(v, node.Children) || visit(v, node.ClosingElement)
}

func (node *JsxElement) VisitEachChild(v *NodeVisitor) *Node {
	return v.Factory.UpdateJsxElement(node, v.visitNode(node.OpeningElement), v.visitNodes(node.Children), v.visitNode(node.ClosingElement))
}

func (node *JsxElement) Clone(f *NodeFactory) *Node {
	return cloneNode(f.NewJsxElement(node.OpeningElement, node.Children, node.ClosingElement), node.AsNode(), f.hooks)
}

func (node *JsxElement) computeSubtreeFacts() SubtreeFacts {
	return propagateSubtreeFacts(node.OpeningElement) |
		propagateNodeListSubtreeFacts(node.Children, propagateSubtreeFacts) |
		propagateSubtreeFacts(node.ClosingElement) |
		SubtreeContainsJsx
}

func IsJsxElement(node *Node) bool {
	return node.Kind == KindJsxElement
}

// JsxAttributes
type JsxAttributes struct {
	ExpressionBase
	DeclarationBase
	compositeNodeBase
	Properties *NodeList // NodeList[*JsxAttributeLike]
}

func (f *NodeFactory) NewJsxAttributes(properties *NodeList) *Node {
	data := &JsxAttributes{}
	data.Properties = properties
	return f.newNode(KindJsxAttributes, data)
}

func (f *NodeFactory) UpdateJsxAttributes(node *JsxAttributes, properties *JsxAttributeList) *Node {
	if properties != node.Properties {
		return updateNode(f.NewJsxAttributes(properties), node.AsNode(), f.hooks)
	}
	return node.AsNode()
}

func (node *JsxAttributes) ForEachChild(v Visitor) bool {
	return visitNodeList(v, node.Properties)
}

func (node *JsxAttributes) VisitEachChild(v *NodeVisitor) *Node {
	return v.Factory.UpdateJsxAttributes(node, v.visitNodes(node.Properties))
}

func (node *JsxAttributes) Clone(f *NodeFactory) *Node {
	return cloneNode(f.NewJsxAttributes(node.Properties), node.AsNode(), f.hooks)
}

func (node *JsxAttributes) computeSubtreeFacts() SubtreeFacts {
	return propagateNodeListSubtreeFacts(node.Properties, propagateSubtreeFacts) |
		SubtreeContainsJsx
}

func IsJsxAttributes(node *Node) bool {
	return node.Kind == KindJsxAttributes
}

// JsxNamespacedName

type JsxNamespacedName struct {
	ExpressionBase
	compositeNodeBase
	name      *IdentifierNode // IdentifierNode
	Namespace *IdentifierNode // IdentifierNode
}

func (f *NodeFactory) NewJsxNamespacedName(namespace *IdentifierNode, name *IdentifierNode) *Node {
	data := &JsxNamespacedName{}
	data.Namespace = namespace
	data.name = name
	return f.newNode(KindJsxNamespacedName, data)
}

func (f *NodeFactory) UpdateJsxNamespacedName(node *JsxNamespacedName, name *IdentifierNode, namespace *IdentifierNode) *Node {
	if name != node.name || namespace != node.Namespace {
		return updateNode(f.NewJsxNamespacedName(name, namespace), node.AsNode(), f.hooks)
	}
	return node.AsNode()
}

func (node *JsxNamespacedName) ForEachChild(v Visitor) bool {
	return visit(v, node.Namespace) || visit(v, node.name)
}

func (node *JsxNamespacedName) VisitEachChild(v *NodeVisitor) *Node {
	return v.Factory.UpdateJsxNamespacedName(node, v.visitNode(node.name), v.visitNode(node.Namespace))
}

func (node *JsxNamespacedName) Clone(f *NodeFactory) *Node {
	return cloneNode(f.NewJsxNamespacedName(node.Name(), node.Namespace), node.AsNode(), f.hooks)
}

func (node *JsxNamespacedName) Name() *DeclarationName {
	return node.name
}

func (node *JsxNamespacedName) computeSubtreeFacts() SubtreeFacts {
	return propagateSubtreeFacts(node.Namespace) |
		propagateSubtreeFacts(node.name) |
		SubtreeContainsJsx
}

func IsJsxNamespacedName(node *Node) bool {
	return node.Kind == KindJsxNamespacedName
}

/// The opening element of a <Tag>...</Tag> JsxElement

type JsxOpeningElement struct {
	ExpressionBase
	compositeNodeBase
	TagName       *JsxTagNameExpression // JsxTagNameExpression (Identifier | KeywordExpression | JsxTagNamePropertyAccess | JsxNamespacedName)
	TypeArguments *NodeList             // NodeList[*TypeNode]. Optional
	Attributes    *JsxAttributesNode    // JsxAttributesNode
}

func (f *NodeFactory) NewJsxOpeningElement(tagName *JsxTagNameExpression, typeArguments *NodeList, attributes *JsxAttributesNode) *Node {
	data := &JsxOpeningElement{}
	data.TagName = tagName
	data.TypeArguments = typeArguments
	data.Attributes = attributes
	return f.newNode(KindJsxOpeningElement, data)
}

func (f *NodeFactory) UpdateJsxOpeningElement(node *JsxOpeningElement, tagName *JsxTagNameExpression, typeArguments *TypeArgumentList, attributes *JsxAttributesNode) *Node {
	if tagName != node.TagName || typeArguments != node.TypeArguments || attributes != node.Attributes {
		return updateNode(f.NewJsxOpeningElement(tagName, typeArguments, attributes), node.AsNode(), f.hooks)
	}
	return node.AsNode()
}

func (node *JsxOpeningElement) ForEachChild(v Visitor) bool {
	return visit(v, node.TagName) || visitNodeList(v, node.TypeArguments) || visit(v, node.Attributes)
}

func (node *JsxOpeningElement) VisitEachChild(v *NodeVisitor) *Node {
	return v.Factory.UpdateJsxOpeningElement(node, v.visitNode(node.TagName), v.visitNodes(node.TypeArguments), v.visitNode(node.Attributes))
}

func (node *JsxOpeningElement) Clone(f *NodeFactory) *Node {
	return cloneNode(f.NewJsxOpeningElement(node.TagName, node.TypeArguments, node.Attributes), node.AsNode(), f.hooks)
}

func (node *JsxOpeningElement) computeSubtreeFacts() SubtreeFacts {
	return propagateSubtreeFacts(node.TagName) |
		propagateEraseableSyntaxListSubtreeFacts(node.TypeArguments) |
		propagateSubtreeFacts(node.Attributes) |
		SubtreeContainsJsx
}

func IsJsxOpeningElement(node *Node) bool {
	return node.Kind == KindJsxOpeningElement
}

/// A JSX expression of the form <TagName attrs />

type JsxSelfClosingElement struct {
	ExpressionBase
	compositeNodeBase
	TagName       *JsxTagNameExpression // JsxTagNameExpression (IdentifierReference | KeywordExpression | JsxTagNamePropertyAccess | JsxNamespacedName)
	TypeArguments *NodeList             // NodeList[*TypeNode]. Optional
	Attributes    *JsxAttributesNode    // JsxAttributesNode
}

func (f *NodeFactory) NewJsxSelfClosingElement(tagName *JsxTagNameExpression, typeArguments *NodeList, attributes *JsxAttributesNode) *Node {
	data := &JsxSelfClosingElement{}
	data.TagName = tagName
	data.TypeArguments = typeArguments
	data.Attributes = attributes
	return f.newNode(KindJsxSelfClosingElement, data)
}

func (f *NodeFactory) UpdateJsxSelfClosingElement(node *JsxSelfClosingElement, tagName *JsxTagNameExpression, typeArguments *TypeArgumentList, attributes *JsxAttributesNode) *Node {
	if tagName != node.TagName || typeArguments != node.TypeArguments || attributes != node.Attributes {
		return updateNode(f.NewJsxSelfClosingElement(tagName, typeArguments, attributes), node.AsNode(), f.hooks)
	}
	return node.AsNode()
}

func (node *JsxSelfClosingElement) ForEachChild(v Visitor) bool {
	return visit(v, node.TagName) || visitNodeList(v, node.TypeArguments) || visit(v, node.Attributes)
}

func (node *JsxSelfClosingElement) VisitEachChild(v *NodeVisitor) *Node {
	return v.Factory.UpdateJsxSelfClosingElement(node, v.visitNode(node.TagName), v.visitNodes(node.TypeArguments), v.visitNode(node.Attributes))
}

func (node *JsxSelfClosingElement) Clone(f *NodeFactory) *Node {
	return cloneNode(f.NewJsxSelfClosingElement(node.TagName, node.TypeArguments, node.Attributes), node.AsNode(), f.hooks)
}

func (node *JsxSelfClosingElement) computeSubtreeFacts() SubtreeFacts {
	return propagateSubtreeFacts(node.TagName) |
		propagateEraseableSyntaxListSubtreeFacts(node.TypeArguments) |
		propagateSubtreeFacts(node.Attributes) |
		SubtreeContainsJsx
}

func IsJsxSelfClosingElement(node *Node) bool {
	return node.Kind == KindJsxSelfClosingElement
}

/// A JSX expression of the form <>...</>

type JsxFragment struct {
	ExpressionBase
	compositeNodeBase
	OpeningFragment *JsxOpeningFragmentNode // JsxOpeningFragmentNode
	Children        *NodeList               // NodeList[*JsxChild]
	ClosingFragment *JsxClosingFragmentNode // JsxClosingFragmentNode
}

func (f *NodeFactory) NewJsxFragment(openingFragment *JsxOpeningFragmentNode, children *NodeList, closingFragment *JsxClosingFragmentNode) *Node {
	data := &JsxFragment{}
	data.OpeningFragment = openingFragment
	data.Children = children
	data.ClosingFragment = closingFragment
	return f.newNode(KindJsxFragment, data)
}

func (f *NodeFactory) UpdateJsxFragment(node *JsxFragment, openingFragment *JsxOpeningFragmentNode, children *JsxChildList, closingFragment *JsxClosingFragmentNode) *Node {
	if openingFragment != node.OpeningFragment || children != node.Children || closingFragment != node.ClosingFragment {
		return updateNode(f.NewJsxFragment(openingFragment, children, closingFragment), node.AsNode(), f.hooks)
	}
	return node.AsNode()
}

func (node *JsxFragment) ForEachChild(v Visitor) bool {
	return visit(v, node.OpeningFragment) || visitNodeList(v, node.Children) || visit(v, node.ClosingFragment)
}

func (node *JsxFragment) VisitEachChild(v *NodeVisitor) *Node {
	return v.Factory.UpdateJsxFragment(node, v.visitNode(node.OpeningFragment), v.visitNodes(node.Children), v.visitNode(node.ClosingFragment))
}

func (node *JsxFragment) Clone(f *NodeFactory) *Node {
	return cloneNode(f.NewJsxFragment(node.OpeningFragment, node.Children, node.ClosingFragment), node.AsNode(), f.hooks)
}

func (node *JsxFragment) computeSubtreeFacts() SubtreeFacts {
	return propagateNodeListSubtreeFacts(node.Children, propagateSubtreeFacts) |
		SubtreeContainsJsx
}

/// The opening element of a <>...</> JsxFragment

type JsxOpeningFragment struct {
	ExpressionBase
}

func (f *NodeFactory) NewJsxOpeningFragment() *Node {
	return f.newNode(KindJsxOpeningFragment, &JsxOpeningFragment{})
}

func (node *JsxOpeningFragment) Clone(f *NodeFactory) *Node {
	return cloneNode(f.NewJsxOpeningFragment(), node.AsNode(), f.hooks)
}

func (node *JsxOpeningFragment) computeSubtreeFacts() SubtreeFacts {
	return SubtreeContainsJsx
}

func IsJsxOpeningFragment(node *Node) bool {
	return node.Kind == KindJsxOpeningFragment
}

/// The closing element of a <>...</> JsxFragment

type JsxClosingFragment struct {
	ExpressionBase
}

func (f *NodeFactory) NewJsxClosingFragment() *Node {
	return f.newNode(KindJsxClosingFragment, &JsxClosingFragment{})
}

func (node *JsxClosingFragment) Clone(f *NodeFactory) *Node {
	return cloneNode(f.NewJsxClosingFragment(), node.AsNode(), f.hooks)
}

func (node *JsxClosingFragment) computeSubtreeFacts() SubtreeFacts {
	return SubtreeContainsJsx
}

// JsxAttribute

type JsxAttribute struct {
	NodeBase
	DeclarationBase
	compositeNodeBase
	name        *JsxAttributeName  // JsxAttributeName
	Initializer *JsxAttributeValue // JsxAttributeValue. Optional, <X y /> is sugar for <X y={true} />
}

func (f *NodeFactory) NewJsxAttribute(name *JsxAttributeName, initializer *JsxAttributeValue) *Node {
	data := &JsxAttribute{}
	data.name = name
	data.Initializer = initializer
	return f.newNode(KindJsxAttribute, data)
}

func (f *NodeFactory) UpdateJsxAttribute(node *JsxAttribute, name *JsxAttributeName, initializer *JsxAttributeValue) *Node {
	if name != node.name || initializer != node.Initializer {
		return updateNode(f.NewJsxAttribute(name, initializer), node.AsNode(), f.hooks)
	}
	return node.AsNode()
}

func (node *JsxAttribute) ForEachChild(v Visitor) bool {
	return visit(v, node.name) || visit(v, node.Initializer)
}

func (node *JsxAttribute) VisitEachChild(v *NodeVisitor) *Node {
	return v.Factory.UpdateJsxAttribute(node, v.visitNode(node.name), v.visitNode(node.Initializer))
}

func (node *JsxAttribute) Clone(f *NodeFactory) *Node {
	return cloneNode(f.NewJsxAttribute(node.Name(), node.Initializer), node.AsNode(), f.hooks)
}

func (node *JsxAttribute) Name() *JsxAttributeName {
	return node.name
}

func (node *JsxAttribute) computeSubtreeFacts() SubtreeFacts {
	return propagateSubtreeFacts(node.name) |
		propagateSubtreeFacts(node.Initializer) |
		SubtreeContainsJsx
}

func IsJsxAttribute(node *Node) bool {
	return node.Kind == KindJsxAttribute
}

// JsxSpreadAttribute

type JsxSpreadAttribute struct {
	NodeBase
	Expression *Expression // Expression
}

func (f *NodeFactory) NewJsxSpreadAttribute(expression *Expression) *Node {
	data := &JsxSpreadAttribute{}
	data.Expression = expression
	return f.newNode(KindJsxSpreadAttribute, data)
}

func (f *NodeFactory) UpdateJsxSpreadAttribute(node *JsxSpreadAttribute, expression *Expression) *Node {
	if expression != node.Expression {
		return updateNode(f.NewJsxSpreadAttribute(expression), node.AsNode(), f.hooks)
	}
	return node.AsNode()
}

func (node *JsxSpreadAttribute) ForEachChild(v Visitor) bool {
	return visit(v, node.Expression)
}

func (node *JsxSpreadAttribute) VisitEachChild(v *NodeVisitor) *Node {
	return v.Factory.UpdateJsxSpreadAttribute(node, v.visitNode(node.Expression))
}

func (node *JsxSpreadAttribute) Clone(f *NodeFactory) *Node {
	return cloneNode(f.NewJsxSpreadAttribute(node.Expression), node.AsNode(), f.hooks)
}

func (node *JsxSpreadAttribute) computeSubtreeFacts() SubtreeFacts {
	return propagateSubtreeFacts(node.Expression) | SubtreeContainsJsx
}

func IsJsxSpreadAttribute(node *Node) bool {
	return node.Kind == KindJsxSpreadAttribute
}

// JsxClosingElement

type JsxClosingElement struct {
	NodeBase
	TagName *JsxTagNameExpression // JsxTagNameExpression
}

func (f *NodeFactory) NewJsxClosingElement(tagName *JsxTagNameExpression) *Node {
	data := &JsxClosingElement{}
	data.TagName = tagName
	return f.newNode(KindJsxClosingElement, data)
}

func (f *NodeFactory) UpdateJsxClosingElement(node *JsxClosingElement, tagName *JsxTagNameExpression) *Node {
	if tagName != node.TagName {
		return updateNode(f.NewJsxClosingElement(tagName), node.AsNode(), f.hooks)
	}
	return node.AsNode()
}

func (node *JsxClosingElement) ForEachChild(v Visitor) bool {
	return visit(v, node.TagName)
}

func (node *JsxClosingElement) VisitEachChild(v *NodeVisitor) *Node {
	return v.Factory.UpdateJsxClosingElement(node, v.visitNode(node.TagName))
}

func (node *JsxClosingElement) Clone(f *NodeFactory) *Node {
	return cloneNode(f.NewJsxClosingElement(node.TagName), node.AsNode(), f.hooks)
}

func (node *JsxClosingElement) computeSubtreeFacts() SubtreeFacts {
	return propagateSubtreeFacts(node.TagName) | SubtreeContainsJsx
}

func IsJsxClosingElement(node *Node) bool {
	return node.Kind == KindJsxClosingElement
}

// JsxExpression

type JsxExpression struct {
	ExpressionBase
	DotDotDotToken *TokenNode  // TokenNode. Optional
	Expression     *Expression // Expression
}

func (f *NodeFactory) NewJsxExpression(dotDotDotToken *TokenNode, expression *Expression) *Node {
	data := &JsxExpression{}
	data.DotDotDotToken = dotDotDotToken
	data.Expression = expression
	return f.newNode(KindJsxExpression, data)
}

func (f *NodeFactory) UpdateJsxExpression(node *JsxExpression, dotDotDotToken *TokenNode, expression *Expression) *Node {
	if dotDotDotToken != node.DotDotDotToken || expression != node.Expression {
		return updateNode(f.NewJsxExpression(dotDotDotToken, expression), node.AsNode(), f.hooks)
	}
	return node.AsNode()
}

func (node *JsxExpression) ForEachChild(v Visitor) bool {
	return visit(v, node.DotDotDotToken) || visit(v, node.Expression)
}

func (node *JsxExpression) VisitEachChild(v *NodeVisitor) *Node {
	return v.Factory.UpdateJsxExpression(node, v.visitToken(node.DotDotDotToken), v.visitNode(node.Expression))
}

func (node *JsxExpression) Clone(f *NodeFactory) *Node {
	return cloneNode(f.NewJsxExpression(node.DotDotDotToken, node.Expression), node.AsNode(), f.hooks)
}

func (node *JsxExpression) computeSubtreeFacts() SubtreeFacts {
	return propagateSubtreeFacts(node.Expression) | SubtreeContainsJsx
}

func IsJsxExpression(node *Node) bool {
	return node.Kind == KindJsxExpression
}

// JsxText

type JsxText struct {
	ExpressionBase
	LiteralLikeBase
	ContainsOnlyTriviaWhiteSpaces bool
}

func (f *NodeFactory) NewJsxText(text string, containsOnlyTriviaWhiteSpace bool) *Node {
	data := &JsxText{}
	data.Text = text
	data.ContainsOnlyTriviaWhiteSpaces = containsOnlyTriviaWhiteSpace
	f.textCount++
	return f.newNode(KindJsxText, data)
}

func (node *JsxText) Clone(f *NodeFactory) *Node {
	return cloneNode(f.NewJsxText(node.Text, node.ContainsOnlyTriviaWhiteSpaces), node.AsNode(), f.hooks)
}

func (node *JsxText) computeSubtreeFacts() SubtreeFacts {
	return SubtreeContainsJsx
}

func IsJsxText(node *Node) bool {
	return node.Kind == KindJsxText
}

// SyntaxList

type SyntaxList struct {
	NodeBase
	Children []*Node
}

func (f *NodeFactory) NewSyntaxList(children []*Node) *Node {
	data := &SyntaxList{}
	data.Children = children
	return f.newNode(KindSyntaxList, data)
}

func (node *SyntaxList) ForEachChild(v Visitor) bool {
	return visitNodes(v, node.Children)
}

func (node *SyntaxList) Clone(f *NodeFactory) *Node {
	return cloneNode(f.NewSyntaxList(node.Children), node.AsNode(), f.hooks)
}

/// JSDoc ///

type JSDoc struct {
	NodeBase
	Comment *NodeList // NodeList[*JSDocCommentBase]
	Tags    *NodeList // NodeList[*JSDocTagBase]
}

func (f *NodeFactory) NewJSDoc(comment *NodeList, tags *NodeList) *Node {
	data := f.jsdocPool.New()
	data.Comment = comment
	data.Tags = tags
	return f.newNode(KindJSDoc, data)
}

func (f *NodeFactory) UpdateJSDoc(node *JSDoc, comment *NodeList, tags *NodeList) *Node {
	if comment != node.Comment || tags != node.Tags {
		return updateNode(f.NewJSDoc(comment, tags), node.AsNode(), f.hooks)
	}
	return node.AsNode()
}

func (node *JSDoc) ForEachChild(v Visitor) bool {
	return visitNodeList(v, node.Comment) || visitNodeList(v, node.Tags)
}

func (node *JSDoc) VisitEachChild(v *NodeVisitor) *Node {
	return v.Factory.UpdateJSDoc(node, v.visitNodes(node.Comment), v.visitNodes(node.Tags))
}

func (node *JSDoc) Clone(f *NodeFactory) *Node {
	return cloneNode(f.NewJSDoc(node.Comment, node.Tags), node.AsNode(), f.hooks)
}

type JSDocTagBase struct {
	NodeBase
	TagName *IdentifierNode
	Comment *NodeList
}

type JSDocCommentBase struct {
	NodeBase
	Text string
}

// JSDoc comments
type JSDocText struct {
	JSDocCommentBase
}

func (f *NodeFactory) NewJSDocText(text string) *Node {
	data := f.jsdocTextPool.New()
	data.Text = text
	f.textCount++
	return f.newNode(KindJSDocText, data)
}

func (node *JSDocText) Clone(f *NodeFactory) *Node {
	return cloneNode(f.NewJSDocText(node.Text), node.AsNode(), f.hooks)
}

type JSDocLink struct {
	JSDocCommentBase
	name *Node // optional (should only be EntityName)
}

func (f *NodeFactory) NewJSDocLink(name *Node, text string) *Node {
	data := &JSDocLink{}
	data.name = name
	data.Text = text
	f.textCount++
	return f.newNode(KindJSDocLink, data)
}

func (f *NodeFactory) UpdateJSDocLink(node *JSDocLink, name *Node, text string) *Node {
	if name != node.name || text != node.Text {
		return updateNode(f.NewJSDocLink(name, text), node.AsNode(), f.hooks)
	}
	return node.AsNode()
}

func (node *JSDocLink) ForEachChild(v Visitor) bool {
	return visit(v, node.name)
}

func (node *JSDocLink) VisitEachChild(v *NodeVisitor) *Node {
	return v.Factory.UpdateJSDocLink(node, v.visitNode(node.name), node.Text)
}

func (node *JSDocLink) Clone(f *NodeFactory) *Node {
	return cloneNode(f.NewJSDocLink(node.Name(), node.Text), node.AsNode(), f.hooks)
}

func (node *JSDocLink) Name() *DeclarationName {
	return node.name
}

type JSDocLinkPlain struct {
	JSDocCommentBase
	name *Node // optional (should only be EntityName)
}

func (f *NodeFactory) NewJSDocLinkPlain(name *Node, text string) *Node {
	data := &JSDocLinkPlain{}
	data.name = name
	data.Text = text
	f.textCount++
	return f.newNode(KindJSDocLinkPlain, data)
}

func (f *NodeFactory) UpdateJSDocLinkPlain(node *JSDocLinkPlain, name *Node, text string) *Node {
	if name != node.name || text != node.Text {
		return updateNode(f.NewJSDocLinkPlain(name, text), node.AsNode(), f.hooks)
	}
	return node.AsNode()
}

func (node *JSDocLinkPlain) ForEachChild(v Visitor) bool {
	return visit(v, node.name)
}

func (node *JSDocLinkPlain) VisitEachChild(v *NodeVisitor) *Node {
	return v.Factory.UpdateJSDocLinkPlain(node, v.visitNode(node.name), node.Text)
}

func (node *JSDocLinkPlain) Clone(f *NodeFactory) *Node {
	return cloneNode(f.NewJSDocLinkPlain(node.Name(), node.Text), node.AsNode(), f.hooks)
}

func (node *JSDocLinkPlain) Name() *DeclarationName {
	return node.name
}

type JSDocLinkCode struct {
	JSDocCommentBase
	name *Node // optional (should only be EntityName)
}

func (f *NodeFactory) NewJSDocLinkCode(name *Node, text string) *Node {
	data := &JSDocLinkCode{}
	data.name = name
	data.Text = text
	f.textCount++
	return f.newNode(KindJSDocLinkCode, data)
}

func (f *NodeFactory) UpdateJSDocLinkCode(node *JSDocLinkCode, name *Node, text string) *Node {
	if name != node.name || text != node.Text {
		return updateNode(f.NewJSDocLinkCode(name, text), node.AsNode(), f.hooks)
	}
	return node.AsNode()
}

func (node *JSDocLinkCode) ForEachChild(v Visitor) bool {
	return visit(v, node.name)
}

func (node *JSDocLinkCode) VisitEachChild(v *NodeVisitor) *Node {
	return v.Factory.UpdateJSDocLinkCode(node, v.visitNode(node.name), node.Text)
}

func (node *JSDocLinkCode) Clone(f *NodeFactory) *Node {
	return cloneNode(f.NewJSDocLinkCode(node.Name(), node.Text), node.AsNode(), f.hooks)
}

func (node *JSDocLinkCode) Name() *DeclarationName {
	return node.name
}

// JSDocTypeExpression

type JSDocTypeExpression struct {
	TypeNodeBase
	Type *TypeNode
}

func (f *NodeFactory) NewJSDocTypeExpression(typeNode *TypeNode) *Node {
	data := &JSDocTypeExpression{}
	data.Type = typeNode
	return f.newNode(KindJSDocTypeExpression, data)
}

func (f *NodeFactory) UpdateJSDocTypeExpression(node *JSDocTypeExpression, typeNode *TypeNode) *Node {
	if typeNode != node.Type {
		return updateNode(f.NewJSDocTypeExpression(typeNode), node.AsNode(), f.hooks)
	}
	return node.AsNode()
}

func (node *JSDocTypeExpression) ForEachChild(v Visitor) bool {
	return visit(v, node.Type)
}

func (node *JSDocTypeExpression) VisitEachChild(v *NodeVisitor) *Node {
	return v.Factory.UpdateJSDocTypeExpression(node, v.visitNode(node.Type))
}

func (node *JSDocTypeExpression) Clone(f *NodeFactory) *Node {
	return cloneNode(f.NewJSDocTypeExpression(node.Type), node.AsNode(), f.hooks)
}

// JSDocNonNullableType

type JSDocNonNullableType struct {
	TypeNodeBase
	Type *TypeNode // TypeNode
}

func (f *NodeFactory) NewJSDocNonNullableType(typeNode *TypeNode) *Node {
	data := &JSDocNonNullableType{}
	data.Type = typeNode
	return f.newNode(KindJSDocNonNullableType, data)
}

func (f *NodeFactory) UpdateJSDocNonNullableType(node *JSDocNonNullableType, typeNode *TypeNode) *Node {
	if typeNode != node.Type {
		return updateNode(f.NewJSDocNonNullableType(typeNode), node.AsNode(), f.hooks)
	}
	return node.AsNode()
}

func (node *JSDocNonNullableType) ForEachChild(v Visitor) bool {
	return visit(v, node.Type)
}

func (node *JSDocNonNullableType) VisitEachChild(v *NodeVisitor) *Node {
	return v.Factory.UpdateJSDocNonNullableType(node, v.visitNode(node.Type))
}

func (node *JSDocNonNullableType) Clone(f *NodeFactory) *Node {
	return cloneNode(f.NewJSDocNonNullableType(node.Type), node.AsNode(), f.hooks)
}

// JSDocNullableType

type JSDocNullableType struct {
	TypeNodeBase
	Type *TypeNode // TypeNode
}

func (f *NodeFactory) NewJSDocNullableType(typeNode *TypeNode) *Node {
	data := &JSDocNullableType{}
	data.Type = typeNode
	return f.newNode(KindJSDocNullableType, data)
}

func (f *NodeFactory) UpdateJSDocNullableType(node *JSDocNullableType, typeNode *TypeNode) *Node {
	if typeNode != node.Type {
		return updateNode(f.NewJSDocNullableType(typeNode), node.AsNode(), f.hooks)
	}
	return node.AsNode()
}

func (node *JSDocNullableType) ForEachChild(v Visitor) bool {
	return visit(v, node.Type)
}

func (node *JSDocNullableType) VisitEachChild(v *NodeVisitor) *Node {
	return v.Factory.UpdateJSDocNullableType(node, v.visitNode(node.Type))
}

func (node *JSDocNullableType) Clone(f *NodeFactory) *Node {
	return cloneNode(f.NewJSDocNullableType(node.Type), node.AsNode(), f.hooks)
}

// JSDocAllType

type JSDocAllType struct {
	TypeNodeBase
}

func (f *NodeFactory) NewJSDocAllType() *Node {
	data := &JSDocAllType{}
	return f.newNode(KindJSDocAllType, data)
}

func (node *JSDocAllType) Clone(f *NodeFactory) *Node {
	return cloneNode(f.NewJSDocAllType(), node.AsNode(), f.hooks)
}

// JSDocVariadicType

type JSDocVariadicType struct {
	TypeNodeBase
	Type *TypeNode
}

func (f *NodeFactory) NewJSDocVariadicType(typeNode *TypeNode) *Node {
	data := &JSDocVariadicType{}
	data.Type = typeNode
	return f.newNode(KindJSDocVariadicType, data)
}

func (f *NodeFactory) UpdateJSDocVariadicType(node *JSDocVariadicType, typeNode *TypeNode) *Node {
	if typeNode != node.Type {
		return updateNode(f.NewJSDocVariadicType(typeNode), node.AsNode(), f.hooks)
	}
	return node.AsNode()
}

func (node *JSDocVariadicType) ForEachChild(v Visitor) bool {
	return visit(v, node.Type)
}

func (node *JSDocVariadicType) VisitEachChild(v *NodeVisitor) *Node {
	return v.Factory.UpdateJSDocVariadicType(node, v.visitNode(node.Type))
}

func (node *JSDocVariadicType) Clone(f *NodeFactory) *Node {
	return cloneNode(f.NewJSDocVariadicType(node.Type), node.AsNode(), f.hooks)
}

// JSDocOptionalType

type JSDocOptionalType struct {
	TypeNodeBase
	Type *TypeNode
}

func (f *NodeFactory) NewJSDocOptionalType(typeNode *TypeNode) *Node {
	data := &JSDocOptionalType{}
	data.Type = typeNode
	return f.newNode(KindJSDocOptionalType, data)
}

func (f *NodeFactory) UpdateJSDocOptionalType(node *JSDocOptionalType, typeNode *TypeNode) *Node {
	if typeNode != node.Type {
		return updateNode(f.NewJSDocOptionalType(typeNode), node.AsNode(), f.hooks)
	}
	return node.AsNode()
}

func (node *JSDocOptionalType) ForEachChild(v Visitor) bool {
	return visit(v, node.Type)
}

func (node *JSDocOptionalType) VisitEachChild(v *NodeVisitor) *Node {
	return v.Factory.UpdateJSDocOptionalType(node, v.visitNode(node.Type))
}

func (node *JSDocOptionalType) Clone(f *NodeFactory) *Node {
	return cloneNode(f.NewJSDocOptionalType(node.Type), node.AsNode(), f.hooks)
}

// JSDocTypeTag

type JSDocTypeTag struct {
	JSDocTagBase
	TypeExpression *TypeNode
}

func (f *NodeFactory) NewJSDocTypeTag(tagName *IdentifierNode, typeExpression *Node, comment *NodeList) *Node {
	data := &JSDocTypeTag{}
	data.TagName = tagName
	data.TypeExpression = typeExpression
	data.Comment = comment
	return f.newNode(KindJSDocTypeTag, data)
}

func (f *NodeFactory) UpdateJSDocTypeTag(node *JSDocTypeTag, tagName *IdentifierNode, typeExpression *TypeNode, comment *NodeList) *Node {
	if tagName != node.TagName || typeExpression != node.TypeExpression || comment != node.Comment {
		return updateNode(f.NewJSDocTypeTag(tagName, typeExpression, comment), node.AsNode(), f.hooks)
	}
	return node.AsNode()
}

func (node *JSDocTypeTag) ForEachChild(v Visitor) bool {
	return visit(v, node.TagName) || visit(v, node.TypeExpression) || visitNodeList(v, node.Comment)
}

func (node *JSDocTypeTag) VisitEachChild(v *NodeVisitor) *Node {
	return v.Factory.UpdateJSDocTypeTag(node, v.visitNode(node.TagName), v.visitNode(node.TypeExpression), v.visitNodes(node.Comment))
}

func (node *JSDocTypeTag) Clone(f *NodeFactory) *Node {
	return cloneNode(f.NewJSDocTypeTag(node.TagName, node.TypeExpression, node.Comment), node.AsNode(), f.hooks)
}

func IsJSDocTypeTag(node *Node) bool {
	return node.Kind == KindJSDocTypeTag
}

// JSDocUnknownTag
type JSDocUnknownTag struct {
	JSDocTagBase
}

func (f *NodeFactory) NewJSDocUnknownTag(tagName *IdentifierNode, comment *NodeList) *Node {
	data := &JSDocUnknownTag{}
	data.TagName = tagName
	data.Comment = comment
	return f.newNode(KindJSDocTag, data)
}

func (f *NodeFactory) UpdateJSDocUnknownTag(node *JSDocUnknownTag, tagName *IdentifierNode, comment *NodeList) *Node {
	if tagName != node.TagName || comment != node.Comment {
		return updateNode(f.NewJSDocUnknownTag(tagName, comment), node.AsNode(), f.hooks)
	}
	return node.AsNode()
}

func (node *JSDocUnknownTag) ForEachChild(v Visitor) bool {
	return visit(v, node.TagName) || visitNodeList(v, node.Comment)
}

func (node *JSDocUnknownTag) VisitEachChild(v *NodeVisitor) *Node {
	return v.Factory.UpdateJSDocUnknownTag(node, v.visitNode(node.TagName), v.visitNodes(node.Comment))
}

func (node *JSDocUnknownTag) Clone(f *NodeFactory) *Node {
	return cloneNode(f.NewJSDocUnknownTag(node.TagName, node.Comment), node.AsNode(), f.hooks)
}

func IsJSDocUnknownTag(node *Node) bool {
	return node.Kind == KindJSDocTag
}

// JSDocTemplateTag
type JSDocTemplateTag struct {
	JSDocTagBase
	Constraint     *Node
	typeParameters *TypeParameterList
}

func (f *NodeFactory) NewJSDocTemplateTag(tagName *IdentifierNode, constraint *Node, typeParameters *TypeParameterList, comment *NodeList) *Node {
	data := &JSDocTemplateTag{}
	data.TagName = tagName
	data.Constraint = constraint
	data.typeParameters = typeParameters
	data.Comment = comment
	return f.newNode(KindJSDocTemplateTag, data)
}

func (f *NodeFactory) UpdateJSDocTemplateTag(node *JSDocTemplateTag, tagName *IdentifierNode, constraint *Node, typeParameters *TypeParameterList, comment *NodeList) *Node {
	if tagName != node.TagName || constraint != node.Constraint || typeParameters != node.typeParameters || comment != node.Comment {
		return updateNode(f.NewJSDocTemplateTag(tagName, constraint, typeParameters, comment), node.AsNode(), f.hooks)
	}
	return node.AsNode()
}

func (node *JSDocTemplateTag) ForEachChild(v Visitor) bool {
	return visit(v, node.TagName) || visit(v, node.Constraint) || visitNodeList(v, node.typeParameters) || visitNodeList(v, node.Comment)
}

func (node *JSDocTemplateTag) VisitEachChild(v *NodeVisitor) *Node {
	return v.Factory.UpdateJSDocTemplateTag(node, v.visitNode(node.TagName), v.visitNode(node.Constraint), v.visitNodes(node.typeParameters), v.visitNodes(node.Comment))
}

func (node *JSDocTemplateTag) Clone(f *NodeFactory) *Node {
	return cloneNode(f.NewJSDocTemplateTag(node.TagName, node.Constraint, node.TypeParameters(), node.Comment), node.AsNode(), f.hooks)
}

func (node *JSDocTemplateTag) TypeParameters() *TypeParameterList { return node.typeParameters }

// JSDocParameterTag

type JSDocPropertyTag struct {
	JSDocTagBase
	name           *EntityName
	IsBracketed    bool
	TypeExpression *TypeNode
	IsNameFirst    bool
}

func (f *NodeFactory) NewJSDocPropertyTag(tagName *IdentifierNode, name *EntityName, isBracketed bool, typeExpression *TypeNode, isNameFirst bool, comment *NodeList) *Node {
	data := &JSDocPropertyTag{}
	data.TagName = tagName
	data.name = name
	data.IsBracketed = isBracketed
	data.TypeExpression = typeExpression
	data.IsNameFirst = isNameFirst
	data.Comment = comment
	return f.newNode(KindJSDocPropertyTag, data)
}

func (f *NodeFactory) UpdateJSDocPropertyTag(node *JSDocPropertyTag, tagName *IdentifierNode, name *EntityName, isBracketed bool, typeExpression *TypeNode, isNameFirst bool, comment *NodeList) *Node {
	if tagName != node.TagName || name != node.name || isBracketed != node.IsBracketed || typeExpression != node.TypeExpression || isNameFirst != node.IsNameFirst || comment != node.Comment {
		return updateNode(f.NewJSDocPropertyTag(tagName, name, isBracketed, typeExpression, isNameFirst, comment), node.AsNode(), f.hooks)
	}
	return node.AsNode()
}

func (node *JSDocPropertyTag) ForEachChild(v Visitor) bool {
	if node.IsNameFirst {
		return visit(v, node.TagName) || visit(v, node.name) || visit(v, node.TypeExpression) || visitNodeList(v, node.Comment)
	} else {
		return visit(v, node.TagName) || visit(v, node.TypeExpression) || visit(v, node.name) || visitNodeList(v, node.Comment)
	}
}

func (node *JSDocPropertyTag) VisitEachChild(v *NodeVisitor) *Node {
	tagName := v.visitNode(node.TagName)
	var name, typeExpression *Node
	if node.IsNameFirst {
		name, typeExpression = v.visitNode(node.name), v.visitNode(node.TypeExpression)
	} else {
		typeExpression, name = v.visitNode(node.TypeExpression), v.visitNode(node.name)
	}
	return v.Factory.UpdateJSDocPropertyTag(node, tagName, name, node.IsBracketed, typeExpression, node.IsNameFirst, v.visitNodes(node.Comment))
}

func (node *JSDocPropertyTag) Clone(f *NodeFactory) *Node {
	return cloneNode(f.NewJSDocPropertyTag(node.TagName, node.Name(), node.IsBracketed, node.TypeExpression, node.IsNameFirst, node.Comment), node.AsNode(), f.hooks)
}

func (node *JSDocPropertyTag) Name() *EntityName { return node.name }

type JSDocParameterTag struct {
	JSDocTagBase
	name           *EntityName
	IsBracketed    bool
	TypeExpression *TypeNode
	IsNameFirst    bool
}

func (f *NodeFactory) NewJSDocParameterTag(tagName *IdentifierNode, name *EntityName, isBracketed bool, typeExpression *TypeNode, isNameFirst bool, comment *NodeList) *Node {
	data := &JSDocParameterTag{}
	data.TagName = tagName
	data.name = name
	data.IsBracketed = isBracketed
	data.TypeExpression = typeExpression
	data.IsNameFirst = isNameFirst
	data.Comment = comment
	return f.newNode(KindJSDocParameterTag, data)
}

func (f *NodeFactory) UpdateJSDocParameterTag(node *JSDocParameterTag, tagName *IdentifierNode, name *EntityName, isBracketed bool, typeExpression *TypeNode, isNameFirst bool, comment *NodeList) *Node {
	if tagName != node.TagName || name != node.name || isBracketed != node.IsBracketed || typeExpression != node.TypeExpression || isNameFirst != node.IsNameFirst || comment != node.Comment {
		return updateNode(f.NewJSDocParameterTag(tagName, name, isBracketed, typeExpression, isNameFirst, comment), node.AsNode(), f.hooks)
	}
	return node.AsNode()
}

func (node *JSDocParameterTag) ForEachChild(v Visitor) bool {
	if visit(v, node.TagName) {
		return true
	}
	if node.IsNameFirst {
		return visit(v, node.name) || visit(v, node.TypeExpression) || visitNodeList(v, node.Comment)
	} else {
		return visit(v, node.TypeExpression) || visit(v, node.name) || visitNodeList(v, node.Comment)
	}
}

func (node *JSDocParameterTag) VisitEachChild(v *NodeVisitor) *Node {
	tagName := v.visitNode(node.TagName)
	var name, typeExpression *Node
	if node.IsNameFirst {
		name, typeExpression = v.visitNode(node.name), v.visitNode(node.TypeExpression)
	} else {
		typeExpression, name = v.visitNode(node.TypeExpression), v.visitNode(node.name)
	}
	return v.Factory.UpdateJSDocParameterTag(node, tagName, name, node.IsBracketed, typeExpression, node.IsNameFirst, v.visitNodes(node.Comment))
}

func (node *JSDocParameterTag) Clone(f *NodeFactory) *Node {
	return cloneNode(f.NewJSDocParameterTag(node.TagName, node.Name(), node.IsBracketed, node.TypeExpression, node.IsNameFirst, node.Comment), node.AsNode(), f.hooks)
}

func (node *JSDocParameterTag) Name() *EntityName { return node.name }

// JSDocReturnTag
type JSDocReturnTag struct {
	JSDocTagBase
	TypeExpression *TypeNode
}

func (f *NodeFactory) NewJSDocReturnTag(tagName *IdentifierNode, typeExpression *TypeNode, comment *NodeList) *Node {
	data := &JSDocReturnTag{}
	data.TagName = tagName
	data.TypeExpression = typeExpression
	data.Comment = comment
	return f.newNode(KindJSDocReturnTag, data)
}

func (f *NodeFactory) UpdateJSDocReturnTag(node *JSDocReturnTag, tagName *IdentifierNode, typeExpression *TypeNode, comment *NodeList) *Node {
	if tagName != node.TagName || typeExpression != node.TypeExpression || comment != node.Comment {
		return updateNode(f.NewJSDocReturnTag(tagName, typeExpression, comment), node.AsNode(), f.hooks)
	}
	return node.AsNode()
}

func (node *JSDocReturnTag) ForEachChild(v Visitor) bool {
	return visit(v, node.TagName) || visit(v, node.TypeExpression) || visitNodeList(v, node.Comment)
}

func (node *JSDocReturnTag) VisitEachChild(v *NodeVisitor) *Node {
	return v.Factory.UpdateJSDocReturnTag(node, v.visitNode(node.TagName), v.visitNode(node.TypeExpression), v.visitNodes(node.Comment))
}

func (node *JSDocReturnTag) Clone(f *NodeFactory) *Node {
	return cloneNode(f.NewJSDocReturnTag(node.TagName, node.TypeExpression, node.Comment), node.AsNode(), f.hooks)
}

func IsJSDocReturnTag(node *Node) bool {
	return node.Kind == KindJSDocReturnTag
}

// JSDocPublicTag
type JSDocPublicTag struct {
	JSDocTagBase
}

func (f *NodeFactory) NewJSDocPublicTag(tagName *IdentifierNode, comment *NodeList) *Node {
	data := &JSDocPublicTag{}
	data.TagName = tagName
	data.Comment = comment
	return f.newNode(KindJSDocPublicTag, data)
}

func (f *NodeFactory) UpdateJSDocPublicTag(node *JSDocPublicTag, tagName *IdentifierNode, comment *NodeList) *Node {
	if tagName != node.TagName || comment != node.Comment {
		return updateNode(f.NewJSDocPublicTag(tagName, comment), node.AsNode(), f.hooks)
	}
	return node.AsNode()
}

func (node *JSDocPublicTag) ForEachChild(v Visitor) bool {
	return visit(v, node.TagName) || visitNodeList(v, node.Comment)
}

func (node *JSDocPublicTag) VisitEachChild(v *NodeVisitor) *Node {
	return v.Factory.UpdateJSDocPublicTag(node, v.visitNode(node.TagName), v.visitNodes(node.Comment))
}

func (node *JSDocPublicTag) Clone(f *NodeFactory) *Node {
	return cloneNode(f.NewJSDocPublicTag(node.TagName, node.Comment), node.AsNode(), f.hooks)
}

// JSDocPrivateTag
type JSDocPrivateTag struct {
	JSDocTagBase
}

func (f *NodeFactory) NewJSDocPrivateTag(tagName *IdentifierNode, comment *NodeList) *Node {
	data := &JSDocPrivateTag{}
	data.TagName = tagName
	data.Comment = comment
	return f.newNode(KindJSDocPrivateTag, data)
}

func (f *NodeFactory) UpdateJSDocPrivateTag(node *JSDocPrivateTag, tagName *IdentifierNode, comment *NodeList) *Node {
	if tagName != node.TagName || comment != node.Comment {
		return updateNode(f.NewJSDocPrivateTag(tagName, comment), node.AsNode(), f.hooks)
	}
	return node.AsNode()
}

func (node *JSDocPrivateTag) ForEachChild(v Visitor) bool {
	return visit(v, node.TagName) || visitNodeList(v, node.Comment)
}

func (node *JSDocPrivateTag) VisitEachChild(v *NodeVisitor) *Node {
	return v.Factory.UpdateJSDocPrivateTag(node, v.visitNode(node.TagName), v.visitNodes(node.Comment))
}

func (node *JSDocPrivateTag) Clone(f *NodeFactory) *Node {
	return cloneNode(f.NewJSDocPrivateTag(node.TagName, node.Comment), node.AsNode(), f.hooks)
}

// JSDocProtectedTag
type JSDocProtectedTag struct {
	JSDocTagBase
}

func (f *NodeFactory) NewJSDocProtectedTag(tagName *IdentifierNode, comment *NodeList) *Node {
	data := &JSDocProtectedTag{}
	data.TagName = tagName
	data.Comment = comment
	return f.newNode(KindJSDocProtectedTag, data)
}

func (f *NodeFactory) UpdateJSDocProtectedTag(node *JSDocProtectedTag, tagName *IdentifierNode, comment *NodeList) *Node {
	if tagName != node.TagName || comment != node.Comment {
		return updateNode(f.NewJSDocProtectedTag(tagName, comment), node.AsNode(), f.hooks)
	}
	return node.AsNode()
}

func (node *JSDocProtectedTag) ForEachChild(v Visitor) bool {
	return visit(v, node.TagName) || visitNodeList(v, node.Comment)
}

func (node *JSDocProtectedTag) VisitEachChild(v *NodeVisitor) *Node {
	return v.Factory.UpdateJSDocProtectedTag(node, v.visitNode(node.TagName), v.visitNodes(node.Comment))
}

func (node *JSDocProtectedTag) Clone(f *NodeFactory) *Node {
	return cloneNode(f.NewJSDocProtectedTag(node.TagName, node.Comment), node.AsNode(), f.hooks)
}

// JSDocReadonlyTag
type JSDocReadonlyTag struct {
	JSDocTagBase
}

func (f *NodeFactory) NewJSDocReadonlyTag(tagName *IdentifierNode, comment *NodeList) *Node {
	data := &JSDocReadonlyTag{}
	data.TagName = tagName
	data.Comment = comment
	return f.newNode(KindJSDocReadonlyTag, data)
}

func (f *NodeFactory) UpdateJSDocReadonlyTag(node *JSDocReadonlyTag, tagName *IdentifierNode, comment *NodeList) *Node {
	if tagName != node.TagName || comment != node.Comment {
		return updateNode(f.NewJSDocReadonlyTag(tagName, comment), node.AsNode(), f.hooks)
	}
	return node.AsNode()
}

func (node *JSDocReadonlyTag) ForEachChild(v Visitor) bool {
	return visit(v, node.TagName) || visitNodeList(v, node.Comment)
}

func (node *JSDocReadonlyTag) VisitEachChild(v *NodeVisitor) *Node {
	return v.Factory.UpdateJSDocReadonlyTag(node, v.visitNode(node.TagName), v.visitNodes(node.Comment))
}

func (node *JSDocReadonlyTag) Clone(f *NodeFactory) *Node {
	return cloneNode(f.NewJSDocReadonlyTag(node.TagName, node.Comment), node.AsNode(), f.hooks)
}

// JSDocOverrideTag
type JSDocOverrideTag struct {
	JSDocTagBase
}

func (f *NodeFactory) NewJSDocOverrideTag(tagName *IdentifierNode, comment *NodeList) *Node {
	data := &JSDocOverrideTag{}
	data.TagName = tagName
	data.Comment = comment
	return f.newNode(KindJSDocOverrideTag, data)
}

func (f *NodeFactory) UpdateJSDocOverrideTag(node *JSDocOverrideTag, tagName *IdentifierNode, comment *NodeList) *Node {
	if tagName != node.TagName || comment != node.Comment {
		return updateNode(f.NewJSDocOverrideTag(tagName, comment), node.AsNode(), f.hooks)
	}
	return node.AsNode()
}

func (node *JSDocOverrideTag) ForEachChild(v Visitor) bool {
	return visit(v, node.TagName) || visitNodeList(v, node.Comment)
}

func (node *JSDocOverrideTag) VisitEachChild(v *NodeVisitor) *Node {
	return v.Factory.UpdateJSDocOverrideTag(node, v.visitNode(node.TagName), v.visitNodes(node.Comment))
}

func (node *JSDocOverrideTag) Clone(f *NodeFactory) *Node {
	return cloneNode(f.NewJSDocOverrideTag(node.TagName, node.Comment), node.AsNode(), f.hooks)
}

// JSDocDeprecatedTag
type JSDocDeprecatedTag struct {
	JSDocTagBase
}

func (f *NodeFactory) NewJSDocDeprecatedTag(tagName *IdentifierNode, comment *NodeList) *Node {
	data := &JSDocDeprecatedTag{}
	data.TagName = tagName
	data.Comment = comment
	return f.newNode(KindJSDocDeprecatedTag, data)
}

func (f *NodeFactory) UpdateJSDocDeprecatedTag(node *JSDocDeprecatedTag, tagName *IdentifierNode, comment *NodeList) *Node {
	if tagName != node.TagName || comment != node.Comment {
		return updateNode(f.NewJSDocDeprecatedTag(tagName, comment), node.AsNode(), f.hooks)
	}
	return node.AsNode()
}

func (node *JSDocDeprecatedTag) ForEachChild(v Visitor) bool {
	return visit(v, node.TagName) || visitNodeList(v, node.Comment)
}

func (node *JSDocDeprecatedTag) VisitEachChild(v *NodeVisitor) *Node {
	return v.Factory.UpdateJSDocDeprecatedTag(node, v.visitNode(node.TagName), v.visitNodes(node.Comment))
}

func (node *JSDocDeprecatedTag) Clone(f *NodeFactory) *Node {
	return cloneNode(f.NewJSDocDeprecatedTag(node.TagName, node.Comment), node.AsNode(), f.hooks)
}

func IsJSDocDeprecatedTag(node *Node) bool {
	return node.Kind == KindJSDocDeprecatedTag
}

// JSDocSeeTag
type JSDocSeeTag struct {
	JSDocTagBase
	NameExpression *TypeNode
}

func (f *NodeFactory) NewJSDocSeeTag(tagName *IdentifierNode, nameExpression *TypeNode, comment *NodeList) *Node {
	data := &JSDocSeeTag{}
	data.TagName = tagName
	data.NameExpression = nameExpression
	data.Comment = comment
	return f.newNode(KindJSDocSeeTag, data)
}

func (f *NodeFactory) UpdateJSDocSeeTag(node *JSDocSeeTag, tagName *IdentifierNode, nameExpression *TypeNode, comment *NodeList) *Node {
	if tagName != node.TagName || nameExpression != node.NameExpression || comment != node.Comment {
		return updateNode(f.NewJSDocSeeTag(tagName, nameExpression, comment), node.AsNode(), f.hooks)
	}
	return node.AsNode()
}

func (node *JSDocSeeTag) ForEachChild(v Visitor) bool {
	return visit(v, node.TagName) || visit(v, node.NameExpression) || visitNodeList(v, node.Comment)
}

func (node *JSDocSeeTag) VisitEachChild(v *NodeVisitor) *Node {
	return v.Factory.UpdateJSDocSeeTag(node, v.visitNode(node.TagName), v.visitNode(node.NameExpression), v.visitNodes(node.Comment))
}

func (node *JSDocSeeTag) Clone(f *NodeFactory) *Node {
	return cloneNode(f.NewJSDocSeeTag(node.TagName, node.NameExpression, node.Comment), node.AsNode(), f.hooks)
}

// JSDocImplementsTag
type JSDocImplementsTag struct {
	JSDocTagBase
	ClassName *Expression
}

func (f *NodeFactory) NewJSDocImplementsTag(tagName *IdentifierNode, className *Expression, comment *NodeList) *Node {
	data := &JSDocImplementsTag{}
	data.TagName = tagName
	data.ClassName = className
	data.Comment = comment
	return f.newNode(KindJSDocImplementsTag, data)
}

func (f *NodeFactory) UpdateJSDocImplementsTag(node *JSDocImplementsTag, tagName *IdentifierNode, className *Expression, comment *NodeList) *Node {
	if tagName != node.TagName || className != node.ClassName || comment != node.Comment {
		return updateNode(f.NewJSDocImplementsTag(tagName, className, comment), node.AsNode(), f.hooks)
	}
	return node.AsNode()
}

func (node *JSDocImplementsTag) ForEachChild(v Visitor) bool {
	return visit(v, node.TagName) || visit(v, node.ClassName) || visitNodeList(v, node.Comment)
}

func (node *JSDocImplementsTag) VisitEachChild(v *NodeVisitor) *Node {
	return v.Factory.UpdateJSDocImplementsTag(node, v.visitNode(node.TagName), v.visitNode(node.ClassName), v.visitNodes(node.Comment))
}

func (node *JSDocImplementsTag) Clone(f *NodeFactory) *Node {
	return cloneNode(f.NewJSDocImplementsTag(node.TagName, node.ClassName, node.Comment), node.AsNode(), f.hooks)
}

// JSDocAugmentsTag
type JSDocAugmentsTag struct {
	JSDocTagBase
	ClassName *Expression
}

func (f *NodeFactory) NewJSDocAugmentsTag(tagName *IdentifierNode, className *Expression, comment *NodeList) *Node {
	data := &JSDocAugmentsTag{}
	data.TagName = tagName
	data.ClassName = className
	data.Comment = comment
	return f.newNode(KindJSDocAugmentsTag, data)
}

func (f *NodeFactory) UpdateJSDocAugmentsTag(node *JSDocAugmentsTag, tagName *IdentifierNode, className *Expression, comment *NodeList) *Node {
	if tagName != node.TagName || className != node.ClassName || comment != node.Comment {
		return updateNode(f.NewJSDocAugmentsTag(tagName, className, comment), node.AsNode(), f.hooks)
	}
	return node.AsNode()
}

func (node *JSDocAugmentsTag) ForEachChild(v Visitor) bool {
	return visit(v, node.TagName) || visit(v, node.ClassName) || visitNodeList(v, node.Comment)
}

func (node *JSDocAugmentsTag) VisitEachChild(v *NodeVisitor) *Node {
	return v.Factory.UpdateJSDocAugmentsTag(node, v.visitNode(node.TagName), v.visitNode(node.ClassName), v.visitNodes(node.Comment))
}

func (node *JSDocAugmentsTag) Clone(f *NodeFactory) *Node {
	return cloneNode(f.NewJSDocAugmentsTag(node.TagName, node.ClassName, node.Comment), node.AsNode(), f.hooks)
}

// JSDocSatisfiesTag
type JSDocSatisfiesTag struct {
	JSDocTagBase
	TypeExpression *TypeNode
}

func (f *NodeFactory) NewJSDocSatisfiesTag(tagName *IdentifierNode, typeExpression *TypeNode, comment *NodeList) *Node {
	data := &JSDocSatisfiesTag{}
	data.TagName = tagName
	data.TypeExpression = typeExpression
	data.Comment = comment
	return f.newNode(KindJSDocSatisfiesTag, data)
}

func (f *NodeFactory) UpdateJSDocSatisfiesTag(node *JSDocSatisfiesTag, tagName *IdentifierNode, typeExpression *TypeNode, comment *NodeList) *Node {
	if tagName != node.TagName || typeExpression != node.TypeExpression || comment != node.Comment {
		return updateNode(f.NewJSDocSatisfiesTag(tagName, typeExpression, comment), node.AsNode(), f.hooks)
	}
	return node.AsNode()
}

func (node *JSDocSatisfiesTag) ForEachChild(v Visitor) bool {
	return visit(v, node.TagName) || visit(v, node.TypeExpression) || visitNodeList(v, node.Comment)
}

func (node *JSDocSatisfiesTag) VisitEachChild(v *NodeVisitor) *Node {
	return v.Factory.UpdateJSDocSatisfiesTag(node, v.visitNode(node.TagName), v.visitNode(node.TypeExpression), v.visitNodes(node.Comment))
}

func (node *JSDocSatisfiesTag) Clone(f *NodeFactory) *Node {
	return cloneNode(f.NewJSDocSatisfiesTag(node.TagName, node.TypeExpression, node.Comment), node.AsNode(), f.hooks)
}

// JSDocThisTag
type JSDocThisTag struct {
	JSDocTagBase
	TypeExpression *TypeNode
}

func (f *NodeFactory) NewJSDocThisTag(tagName *IdentifierNode, typeExpression *TypeNode, comment *NodeList) *Node {
	data := &JSDocThisTag{}
	data.TagName = tagName
	data.TypeExpression = typeExpression
	data.Comment = comment
	return f.newNode(KindJSDocThisTag, data)
}

func (f *NodeFactory) UpdateJSDocThisTag(node *JSDocThisTag, tagName *IdentifierNode, typeExpression *TypeNode, comment *NodeList) *Node {
	if tagName != node.TagName || typeExpression != node.TypeExpression || comment != node.Comment {
		return updateNode(f.NewJSDocThisTag(tagName, typeExpression, comment), node.AsNode(), f.hooks)
	}
	return node.AsNode()
}

func (node *JSDocThisTag) ForEachChild(v Visitor) bool {
	return visit(v, node.TagName) || visit(v, node.TypeExpression) || visitNodeList(v, node.Comment)
}

func (node *JSDocThisTag) VisitEachChild(v *NodeVisitor) *Node {
	return v.Factory.UpdateJSDocThisTag(node, v.visitNode(node.TagName), v.visitNode(node.TypeExpression), v.visitNodes(node.Comment))
}

func (node *JSDocThisTag) Clone(f *NodeFactory) *Node {
	return cloneNode(f.NewJSDocThisTag(node.TagName, node.TypeExpression, node.Comment), node.AsNode(), f.hooks)
}

// JSDocImportTag
type JSDocImportTag struct {
	JSDocTagBase
	ImportClause    *Declaration
	ModuleSpecifier *Node
	Attributes      *Node
}

func (f *NodeFactory) NewJSDocImportTag(tagName *IdentifierNode, importClause *Declaration, moduleSpecifier *Node, attributes *Node, comment *NodeList) *Node {
	data := &JSDocImportTag{}
	data.TagName = tagName
	data.ImportClause = importClause
	data.ModuleSpecifier = moduleSpecifier
	data.Attributes = attributes
	data.Comment = comment
	return f.newNode(KindJSDocImportTag, data)
}

func (f *NodeFactory) UpdateJSDocImportTag(node *JSDocImportTag, tagName *IdentifierNode, importClause *Declaration, moduleSpecifier *Node, attributes *Node, comment *NodeList) *Node {
	if tagName != node.TagName || importClause != node.ImportClause || moduleSpecifier != node.ModuleSpecifier || attributes != node.Attributes || comment != node.Comment {
		return updateNode(f.NewJSDocImportTag(tagName, importClause, moduleSpecifier, attributes, comment), node.AsNode(), f.hooks)
	}
	return node.AsNode()
}

func (node *JSDocImportTag) ForEachChild(v Visitor) bool {
	return visit(v, node.TagName) || visit(v, node.ImportClause) || visit(v, node.ModuleSpecifier) || visit(v, node.Attributes) || visitNodeList(v, node.Comment)
}

func (node *JSDocImportTag) VisitEachChild(v *NodeVisitor) *Node {
	return v.Factory.UpdateJSDocImportTag(node, v.visitNode(node.TagName), v.visitNode(node.ImportClause), v.visitNode(node.ModuleSpecifier), v.visitNode(node.Attributes), v.visitNodes(node.Comment))
}

func (node *JSDocImportTag) Clone(f *NodeFactory) *Node {
	return cloneNode(f.NewJSDocImportTag(node.TagName, node.ImportClause, node.ModuleSpecifier, node.Attributes, node.Comment), node.AsNode(), f.hooks)
}

// JSDocCallbackTag
type JSDocCallbackTag struct {
	JSDocTagBase
	FullName       *Node
	TypeExpression *TypeNode
}

func (f *NodeFactory) NewJSDocCallbackTag(tagName *IdentifierNode, typeExpression *TypeNode, fullName *Node, comment *NodeList) *Node {
	data := &JSDocCallbackTag{}
	data.TagName = tagName
	data.FullName = fullName
	data.TypeExpression = typeExpression
	data.Comment = comment
	return f.newNode(KindJSDocCallbackTag, data)
}

func (f *NodeFactory) UpdateJSDocCallbackTag(node *JSDocCallbackTag, tagName *IdentifierNode, typeExpression *TypeNode, fullName *Node, comment *NodeList) *Node {
	if tagName != node.TagName || typeExpression != node.TypeExpression || fullName != node.FullName || comment != node.Comment {
		return updateNode(f.NewJSDocCallbackTag(tagName, typeExpression, fullName, comment), node.AsNode(), f.hooks)
	}
	return node.AsNode()
}

func (node *JSDocCallbackTag) ForEachChild(v Visitor) bool {
	return visit(v, node.TagName) || visit(v, node.FullName) || visit(v, node.TypeExpression) || visitNodeList(v, node.Comment)
}

func (node *JSDocCallbackTag) VisitEachChild(v *NodeVisitor) *Node {
	return v.Factory.UpdateJSDocCallbackTag(node, v.visitNode(node.TagName), v.visitNode(node.TypeExpression), v.visitNode(node.FullName), v.visitNodes(node.Comment))
}

func (node *JSDocCallbackTag) Clone(f *NodeFactory) *Node {
	return cloneNode(f.NewJSDocCallbackTag(node.TagName, node.TypeExpression, node.FullName, node.Comment), node.AsNode(), f.hooks)
}

// JSDocOverloadTag
type JSDocOverloadTag struct {
	JSDocTagBase
	TypeExpression *TypeNode
}

func (f *NodeFactory) NewJSDocOverloadTag(tagName *IdentifierNode, typeExpression *TypeNode, comment *NodeList) *Node {
	data := &JSDocOverloadTag{}
	data.TagName = tagName
	data.TypeExpression = typeExpression
	data.Comment = comment
	return f.newNode(KindJSDocOverloadTag, data)
}

func (f *NodeFactory) UpdateJSDocOverloadTag(node *JSDocOverloadTag, tagName *IdentifierNode, typeExpression *TypeNode, comment *NodeList) *Node {
	if tagName != node.TagName || typeExpression != node.TypeExpression || comment != node.Comment {
		return updateNode(f.NewJSDocOverloadTag(tagName, typeExpression, comment), node.AsNode(), f.hooks)
	}
	return node.AsNode()
}

func (node *JSDocOverloadTag) ForEachChild(v Visitor) bool {
	return visit(v, node.TagName) || visit(v, node.TypeExpression) || visitNodeList(v, node.Comment)
}

func (node *JSDocOverloadTag) VisitEachChild(v *NodeVisitor) *Node {
	return v.Factory.UpdateJSDocOverloadTag(node, v.visitNode(node.TagName), v.visitNode(node.TypeExpression), v.visitNodes(node.Comment))
}

func (node *JSDocOverloadTag) Clone(f *NodeFactory) *Node {
	return cloneNode(f.NewJSDocOverloadTag(node.TagName, node.TypeExpression, node.Comment), node.AsNode(), f.hooks)
}

// JSDocTypedefTag
type JSDocTypedefTag struct {
	JSDocTagBase
	TypeExpression *Node
	FullName       *Node
}

func (f *NodeFactory) NewJSDocTypedefTag(tagName *IdentifierNode, typeExpression *Node, fullName *Node, comment *NodeList) *Node {
	data := &JSDocTypedefTag{}
	data.TagName = tagName
	data.TypeExpression = typeExpression
	data.FullName = fullName
	data.Comment = comment
	return f.newNode(KindJSDocTypedefTag, data)
}

func (f *NodeFactory) UpdateJSDocTypedefTag(node *JSDocTypedefTag, tagName *IdentifierNode, typeExpression *Node, fullName *Node, comment *NodeList) *Node {
	if tagName != node.TagName || typeExpression != node.TypeExpression || fullName != node.FullName || comment != node.Comment {
		return updateNode(f.NewJSDocTypedefTag(tagName, typeExpression, fullName, comment), node.AsNode(), f.hooks)
	}
	return node.AsNode()
}

func (node *JSDocTypedefTag) ForEachChild(v Visitor) bool {
	if node.TypeExpression != nil && node.TypeExpression.Kind == KindJSDocTypeLiteral {
		return visit(v, node.TagName) || visit(v, node.FullName) || visit(v, node.TypeExpression) || visitNodeList(v, node.Comment)
	}
	return visit(v, node.TagName) || visit(v, node.TypeExpression) || visit(v, node.FullName) || visitNodeList(v, node.Comment)
}

func (node *JSDocTypedefTag) VisitEachChild(v *NodeVisitor) *Node {
	return v.Factory.UpdateJSDocTypedefTag(node, v.visitNode(node.TagName), v.visitNode(node.TypeExpression), v.visitNode(node.FullName), v.visitNodes(node.Comment))
}

func (node *JSDocTypedefTag) Clone(f *NodeFactory) *Node {
	return cloneNode(f.NewJSDocTypedefTag(node.TagName, node.TypeExpression, node.FullName, node.Comment), node.AsNode(), f.hooks)
}

// JSDocTypeLiteral
type JSDocTypeLiteral struct {
	TypeNodeBase
	DeclarationBase
	JSDocPropertyTags []*Node
	IsArrayType       bool
}

func (f *NodeFactory) NewJSDocTypeLiteral(jsdocPropertyTags []*Node, isArrayType bool) *Node {
	data := &JSDocTypeLiteral{}
	data.JSDocPropertyTags = jsdocPropertyTags
	data.IsArrayType = isArrayType
	return f.newNode(KindJSDocTypeLiteral, data)
}

func (f *NodeFactory) UpdateJSDocTypeLiteral(node *JSDocTypeLiteral, jsdocPropertyTags []*Node, isArrayType bool) *Node {
	if !core.Same(jsdocPropertyTags, node.JSDocPropertyTags) || isArrayType != node.IsArrayType {
		return updateNode(f.NewJSDocTypeLiteral(jsdocPropertyTags, isArrayType), node.AsNode(), f.hooks)
	}
	return node.AsNode()
}

func (node *JSDocTypeLiteral) ForEachChild(v Visitor) bool {
	return visitNodes(v, node.JSDocPropertyTags)
}

func (node *JSDocTypeLiteral) VisitEachChild(v *NodeVisitor) *Node {
	jsdocPropertyTags := core.SameMap(node.JSDocPropertyTags, func(n *Node) *Node { return v.visitNode(n) })
	return v.Factory.UpdateJSDocTypeLiteral(node, jsdocPropertyTags, node.IsArrayType)
}

func (node *JSDocTypeLiteral) Clone(f *NodeFactory) *Node {
	return cloneNode(f.NewJSDocTypeLiteral(node.JSDocPropertyTags, node.IsArrayType), node.AsNode(), f.hooks)
}

// JSDocSignature
type JSDocSignature struct {
	TypeNodeBase
	typeParameters *TypeParameterList
	Parameters     *NodeList
	Type           *JSDocTag
}

func (f *NodeFactory) NewJSDocSignature(typeParameters *TypeParameterList, parameters *NodeList, typeNode *JSDocTag) *Node {
	data := &JSDocSignature{}
	data.typeParameters = typeParameters
	data.Parameters = parameters
	data.Type = typeNode
	return f.newNode(KindJSDocSignature, data)
}

func (f *NodeFactory) UpdateJSDocSignature(node *JSDocSignature, typeParameters *TypeParameterList, parameters *NodeList, typeNode *JSDocTag) *Node {
	if typeParameters != node.typeParameters || parameters != node.Parameters || typeNode != node.Type {
		return updateNode(f.NewJSDocSignature(typeParameters, parameters, typeNode), node.AsNode(), f.hooks)
	}
	return node.AsNode()
}

func (node *JSDocSignature) ForEachChild(v Visitor) bool {
	return visitNodeList(v, node.typeParameters) || visitNodeList(v, node.Parameters) || visit(v, node.Type)
}

func (node *JSDocSignature) VisitEachChild(v *NodeVisitor) *Node {
	return v.Factory.UpdateJSDocSignature(node, v.visitNodes(node.typeParameters), v.visitNodes(node.Parameters), v.visitNode(node.Type))
}

func (node *JSDocSignature) Clone(f *NodeFactory) *Node {
	return cloneNode(f.NewJSDocSignature(node.TypeParameters(), node.Parameters, node.Type), node.AsNode(), f.hooks)
}

func (node *JSDocSignature) TypeParameters() *TypeParameterList { return node.typeParameters }

// JSDocNameReference
type JSDocNameReference struct {
	TypeNodeBase
	name *EntityName
}

func (f *NodeFactory) NewJSDocNameReference(name *EntityName) *Node {
	data := &JSDocNameReference{}
	data.name = name
	return f.newNode(KindJSDocNameReference, data)
}

func (f *NodeFactory) UpdateJSDocNameReference(node *JSDocNameReference, name *EntityName) *Node {
	if name != node.name {
		return updateNode(f.NewJSDocNameReference(name), node.AsNode(), f.hooks)
	}
	return node.AsNode()
}

func (node *JSDocNameReference) ForEachChild(v Visitor) bool {
	return visit(v, node.name)
}

func (node *JSDocNameReference) VisitEachChild(v *NodeVisitor) *Node {
	return v.Factory.UpdateJSDocNameReference(node, v.visitNode(node.name))
}

func (node *JSDocNameReference) Clone(f *NodeFactory) *Node {
	return cloneNode(f.NewJSDocNameReference(node.Name()), node.AsNode(), f.hooks)
}

func (node *JSDocNameReference) Name() *EntityName { return node.name }

// PatternAmbientModule

type PatternAmbientModule struct {
	Pattern core.Pattern
	Symbol  *Symbol
}

type CommentDirectiveKind int32

const (
	CommentDirectiveKindUnknown CommentDirectiveKind = iota
	CommentDirectiveKindExpectError
	CommentDirectiveKindIgnore
)

type CommentDirective struct {
	Loc  core.TextRange
	Kind CommentDirectiveKind
}

// SourceFile

type SourceFileMetaData struct {
	PackageJsonType   string
	ImpliedNodeFormat core.ResolutionMode
}

type CheckJsDirective struct {
	Enabled bool
	Range   CommentRange
}

type SourceFile struct {
	NodeBase
	DeclarationBase
	LocalsContainerBase
	compositeNodeBase

	// Fields set by NewSourceFile

	Text       string
	fileName   string
	path       tspath.Path
	Statements *NodeList // NodeList[*Statement]

	// Fields set by parser

	diagnostics                 []*Diagnostic
	jsdocDiagnostics            []*Diagnostic
	LanguageVersion             core.ScriptTarget
	LanguageVariant             core.LanguageVariant
	ScriptKind                  core.ScriptKind
	IsDeclarationFile           bool
	HasNoDefaultLib             bool
	UsesUriStyleNodeCoreModules core.Tristate
	Identifiers                 map[string]string
	IdentifierCount             int
	Imports                     []*LiteralLikeNode // []LiteralLikeNode
	ModuleAugmentations         []*ModuleName      // []ModuleName
	AmbientModuleNames          []string
	CommentDirectives           []CommentDirective
	jsdocCache                  map[*Node][]*Node
	Pragmas                     []Pragma
	ReferencedFiles             []*FileReference
	TypeReferenceDirectives     []*FileReference
	LibReferenceDirectives      []*FileReference
<<<<<<< HEAD
	NodeCount                   int
	TextLength                  int
	TextCount                   int
=======
	CheckJsDirective            *CheckJsDirective
>>>>>>> ce957e2f

	// Fields set by binder

	isBound                   atomic.Bool
	bindOnce                  sync.Once
	bindDiagnostics           []*Diagnostic
	BindSuggestionDiagnostics []*Diagnostic
	EndFlowNode               *FlowNode
	SymbolCount               int
	ClassifiableNames         core.Set[string]
	PatternAmbientModules     []*PatternAmbientModule

	// Fields set by LineMap

	lineMapMu sync.RWMutex
	lineMap   []core.TextPos

	// Fields set by document registry

	Version int

	// Fields set by language service

	tokenCacheMu sync.Mutex
	tokenCache   map[core.TextRange]*Node

	// !!!

	CommonJSModuleIndicator *Node
	ExternalModuleIndicator *Node
	JSGlobalAugmentations   SymbolTable
}

func (f *NodeFactory) NewSourceFile(text string, fileName string, path tspath.Path, statements *NodeList) *Node {
	if (tspath.GetEncodedRootLength(fileName) == 0 && !strings.HasPrefix(fileName, "^/")) || fileName != tspath.NormalizePath(fileName) {
		panic(fmt.Sprintf("fileName should be normalized and absolute: %q", fileName))
	}

	data := &SourceFile{}
	data.Text = text
	data.fileName = fileName
	data.path = path
	data.Statements = statements
	data.LanguageVersion = core.ScriptTargetLatest
	return f.newNode(KindSourceFile, data)
}

func (node *SourceFile) FileName() string {
	return node.fileName
}

func (node *SourceFile) Path() tspath.Path {
	return node.path
}

func (node *SourceFile) Diagnostics() []*Diagnostic {
	return node.diagnostics
}

func (node *SourceFile) SetDiagnostics(diags []*Diagnostic) {
	node.diagnostics = diags
}

func (node *SourceFile) JSDocDiagnostics() []*Diagnostic {
	return node.jsdocDiagnostics
}

func (node *SourceFile) SetJSDocDiagnostics(diags []*Diagnostic) {
	node.jsdocDiagnostics = diags
}

func (node *SourceFile) JSDocCache() map[*Node][]*Node {
	return node.jsdocCache
}

func (node *SourceFile) SetJSDocCache(cache map[*Node][]*Node) {
	node.jsdocCache = cache
}

func (node *SourceFile) BindDiagnostics() []*Diagnostic {
	return node.bindDiagnostics
}

func (node *SourceFile) SetBindDiagnostics(diags []*Diagnostic) {
	node.bindDiagnostics = diags
}

func (node *SourceFile) ForEachChild(v Visitor) bool {
	return visitNodeList(v, node.Statements)
}

func (node *SourceFile) VisitEachChild(v *NodeVisitor) *Node {
	return v.Factory.UpdateSourceFile(node, v.visitTopLevelStatements(node.Statements))
}

func (node *SourceFile) copyFrom(other *SourceFile) {
	// Do not copy fields set by NewSourceFile (Text, FileName, Path, or Statements)
	node.LanguageVersion = other.LanguageVersion
	node.LanguageVariant = other.LanguageVariant
	node.ScriptKind = other.ScriptKind
	node.IsDeclarationFile = other.IsDeclarationFile
	node.HasNoDefaultLib = other.HasNoDefaultLib
	node.UsesUriStyleNodeCoreModules = other.UsesUriStyleNodeCoreModules
	node.Identifiers = other.Identifiers
	node.Imports = other.Imports
	node.ModuleAugmentations = other.ModuleAugmentations
	node.AmbientModuleNames = other.AmbientModuleNames
	node.CommentDirectives = other.CommentDirectives
	node.Pragmas = other.Pragmas
	node.ReferencedFiles = other.ReferencedFiles
	node.TypeReferenceDirectives = other.TypeReferenceDirectives
	node.LibReferenceDirectives = other.LibReferenceDirectives
	node.CommonJSModuleIndicator = other.CommonJSModuleIndicator
	node.ExternalModuleIndicator = other.ExternalModuleIndicator
	node.JSGlobalAugmentations = other.JSGlobalAugmentations
	node.Flags |= other.Flags
}

func (node *SourceFile) Clone(f *NodeFactory) *Node {
	updated := f.NewSourceFile(node.Text, node.FileName(), node.Path(), node.Statements)
	newFile := updated.AsSourceFile()
	newFile.copyFrom(node)
	return cloneNode(updated, node.AsNode(), f.hooks)
}

func (node *SourceFile) computeSubtreeFacts() SubtreeFacts {
	return propagateNodeListSubtreeFacts(node.Statements, propagateSubtreeFacts)
}

func (f *NodeFactory) UpdateSourceFile(node *SourceFile, statements *StatementList) *Node {
	if statements != node.Statements {
		updated := f.NewSourceFile(node.Text, node.fileName, node.path, statements).AsSourceFile()
		updated.copyFrom(node)
		return updateNode(updated.AsNode(), node.AsNode(), f.hooks)
	}
	return node.AsNode()
}

func (node *SourceFile) LineMap() []core.TextPos {
	node.lineMapMu.RLock()
	lineMap := node.lineMap
	node.lineMapMu.RUnlock()
	if lineMap == nil {
		node.lineMapMu.Lock()
		defer node.lineMapMu.Unlock()
		lineMap = node.lineMap
		if lineMap == nil {
			lineMap = core.ComputeLineStarts(node.Text)
			node.lineMap = lineMap
		}
	}
	return lineMap
}

func (node *SourceFile) IsBound() bool {
	return node.isBound.Load()
}

func (node *SourceFile) BindOnce(bind func()) {
	node.bindOnce.Do(func() {
		bind()
		node.isBound.Store(true)
	})
}

func (node *SourceFile) GetOrCreateToken(
	kind Kind,
	pos int,
	end int,
	parent *Node,
) *TokenNode {
	node.tokenCacheMu.Lock()
	defer node.tokenCacheMu.Unlock()

	loc := core.NewTextRange(pos, end)
	if node.tokenCache == nil {
		node.tokenCache = make(map[core.TextRange]*Node)
	} else if token, ok := node.tokenCache[loc]; ok {
		if token.Kind != kind {
			panic(fmt.Sprintf("Token cache mismatch: %v != %v", token.Kind, kind))
		}
		if token.Parent != parent {
			panic("Token cache mismatch: parent")
		}
		return token
	}

	token := newNode(kind, &Token{}, NodeFactoryHooks{})
	token.Loc = loc
	token.Parent = parent
	node.tokenCache[loc] = token
	return token
}

func IsSourceFile(node *Node) bool {
	return node.Kind == KindSourceFile
}

type CommentRange struct {
	core.TextRange
	Kind               Kind
	HasTrailingNewLine bool
}

func (f *NodeFactory) NewCommentRange(kind Kind, pos int, end int, hasTrailingNewLine bool) CommentRange {
	return CommentRange{
		TextRange:          core.NewTextRange(pos, end),
		Kind:               kind,
		HasTrailingNewLine: hasTrailingNewLine,
	}
}

type FileReference struct {
	core.TextRange
	FileName       string
	ResolutionMode core.ResolutionMode
	Preserve       bool
}

type PragmaArgument struct {
	core.TextRange
	Name  string
	Value string
}

type Pragma struct {
	CommentRange
	Name string
	Args map[string]PragmaArgument
}

type PragmaKindFlags = uint8

const (
	PragmaKindTripleSlashXML PragmaKindFlags = 1 << iota
	PragmaKindSingleLine
	PragmaKindMultiLine
	PragmaKindFlagsNone PragmaKindFlags = 0
	PragmaKindAll                       = PragmaKindTripleSlashXML | PragmaKindSingleLine | PragmaKindMultiLine
	PragmaKindDefault                   = PragmaKindAll
)

type PragmaArgumentSpecification struct {
	Name        string
	Optional    bool
	CaptureSpan bool
}
type PragmaSpecification struct {
	Args []PragmaArgumentSpecification
	Kind PragmaKindFlags
}

func (spec *PragmaSpecification) IsTripleSlash() bool {
	return (spec.Kind & PragmaKindTripleSlashXML) > 0
}<|MERGE_RESOLUTION|>--- conflicted
+++ resolved
@@ -9709,13 +9709,9 @@
 	ReferencedFiles             []*FileReference
 	TypeReferenceDirectives     []*FileReference
 	LibReferenceDirectives      []*FileReference
-<<<<<<< HEAD
+	CheckJsDirective            *CheckJsDirective
 	NodeCount                   int
-	TextLength                  int
 	TextCount                   int
-=======
-	CheckJsDirective            *CheckJsDirective
->>>>>>> ce957e2f
 
 	// Fields set by binder
 
