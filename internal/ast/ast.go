package ast

import (
	"fmt"
	"strings"
	"sync"
	"sync/atomic"

	"github.com/microsoft/typescript-go/internal/core"
	"github.com/microsoft/typescript-go/internal/tspath"
)

// Visitor

type Visitor func(*Node) bool

func visit(v Visitor, node *Node) bool {
	if node != nil {
		return v(node)
	}
	return false
}

func visitNodes(v Visitor, nodes []*Node) bool {
	for _, node := range nodes {
		if v(node) {
			return true
		}
	}
	return false
}

func visitNodeList(v Visitor, nodeList *NodeList) bool {
	if nodeList != nil {
		return visitNodes(v, nodeList.Nodes)
	}
	return false
}

func visitModifiers(v Visitor, modifiers *ModifierList) bool {
	if modifiers != nil {
		return visitNodes(v, modifiers.Nodes)
	}
	return false
}

// NodeFactory

type NodeFactory struct {
	hooks                            NodeFactoryHooks
	binaryExpressionPool             core.Pool[BinaryExpression]
	blockPool                        core.Pool[Block]
	callExpressionPool               core.Pool[CallExpression]
	expressionStatementPool          core.Pool[ExpressionStatement]
	identifierPool                   core.Pool[Identifier]
	ifStatementPool                  core.Pool[IfStatement]
	jsdocPool                        core.Pool[JSDoc]
	jsdocTextPool                    core.Pool[JSDocText]
	keywordTypeNodePool              core.Pool[KeywordTypeNode]
	literalTypeNodePool              core.Pool[LiteralTypeNode]
	modifierListPool                 core.Pool[ModifierList]
	nodeListPool                     core.Pool[NodeList]
	parameterDeclarationPool         core.Pool[ParameterDeclaration]
	parenthesizedExpressionPool      core.Pool[ParenthesizedExpression]
	propertyAccessExpressionPool     core.Pool[PropertyAccessExpression]
	propertyAssignmentPool           core.Pool[PropertyAssignment]
	propertySignatureDeclarationPool core.Pool[PropertySignatureDeclaration]
	returnStatementPool              core.Pool[ReturnStatement]
	stringLiteralPool                core.Pool[StringLiteral]
	tokenPool                        core.Pool[Token]
	typeReferenceNodePool            core.Pool[TypeReferenceNode]
	variableDeclarationListPool      core.Pool[VariableDeclarationList]
	variableDeclarationPool          core.Pool[VariableDeclaration]
	variableStatementPool            core.Pool[VariableStatement]

	nodeCount  int
	textLength int
	textCount  int
}

type NodeFactoryHooks struct {
	OnCreate func(node *Node)                 // Hooks the creation of a node.
	OnUpdate func(node *Node, original *Node) // Hooks the updating of a node.
	OnClone  func(node *Node, original *Node) // Hooks the cloning of a node.
}

func NewNodeFactory(hooks NodeFactoryHooks) *NodeFactory {
	return &NodeFactory{hooks: hooks}
}

func newNode(kind Kind, data nodeData, hooks NodeFactoryHooks) *Node {
	n := data.AsNode()
	n.Loc = core.UndefinedTextRange()
	n.Kind = kind
	n.data = data
	if hooks.OnCreate != nil {
		hooks.OnCreate(n)
	}
	return n
}

func (f *NodeFactory) newNode(kind Kind, data nodeData) *Node {
	f.nodeCount++
	return newNode(kind, data, f.hooks)
}

func (f *NodeFactory) NodeCount() int {
	return f.nodeCount
}

func (f *NodeFactory) TextLength() int {
	return f.textLength
}

func (f *NodeFactory) TextCount() int {
	return f.textCount
}

func updateNode(updated *Node, original *Node, hooks NodeFactoryHooks) *Node {
	if updated != original {
		updated.Loc = original.Loc
		if hooks.OnUpdate != nil {
			hooks.OnUpdate(updated, original)
		}
	}
	return updated
}

func cloneNode(updated *Node, original *Node, hooks NodeFactoryHooks) *Node {
	updateNode(updated, original, hooks)
	if updated != original && hooks.OnClone != nil {
		hooks.OnClone(updated, original)
	}
	return updated
}

// NodeList

type NodeList struct {
	Loc   core.TextRange
	Nodes []*Node
}

func (f *NodeFactory) NewNodeList(nodes []*Node) *NodeList {
	list := f.nodeListPool.New()
	list.Loc = core.UndefinedTextRange()
	list.Nodes = nodes
	return list
}

func (list *NodeList) Pos() int { return list.Loc.Pos() }
func (list *NodeList) End() int { return list.Loc.End() }

func (list *NodeList) HasTrailingComma() bool {
	if len(list.Nodes) == 0 || PositionIsSynthesized(list.End()) {
		return false
	}
	last := list.Nodes[len(list.Nodes)-1]
	return !PositionIsSynthesized(last.End()) && last.End() < list.End()
}

func (list *NodeList) Clone(f *NodeFactory) *NodeList {
	result := f.NewNodeList(list.Nodes)
	result.Loc = list.Loc
	return result
}

// ModifierList

type ModifierList struct {
	NodeList
	ModifierFlags ModifierFlags
}

func (f *NodeFactory) NewModifierList(nodes []*Node) *ModifierList {
	list := f.modifierListPool.New()
	list.Loc = core.UndefinedTextRange()
	list.Nodes = nodes
	list.ModifierFlags = ModifiersToFlags(nodes)
	return list
}

func (list *ModifierList) Clone(f *NodeFactory) *ModifierList {
	res := f.modifierListPool.New()
	res.Loc = list.Loc
	res.Nodes = list.Nodes
	res.ModifierFlags = list.ModifierFlags
	return res
}

// AST Node
// Interface values stored in AST nodes are never typed nil values. Construction code must ensure that
// interface valued properties either store a true nil or a reference to a non-nil struct.

type Node struct {
	Kind   Kind
	Flags  NodeFlags
	Loc    core.TextRange
	id     atomic.Uint64
	Parent *Node
	data   nodeData
}

// Node accessors. Some accessors are implemented as methods on NodeData, others are implemented though
// type switches. Either approach is fine. Interface methods are likely more performant, but have higher
// code size costs because we have hundreds of implementations of the NodeData interface.

func (n *Node) AsNode() *Node                             { return n }
func (n *Node) Pos() int                                  { return n.Loc.Pos() }
func (n *Node) End() int                                  { return n.Loc.End() }
func (n *Node) ForEachChild(v Visitor) bool               { return n.data.ForEachChild(v) }
func (n *Node) Clone(f *NodeFactory) *Node                { return n.data.Clone(f) }
func (n *Node) VisitEachChild(v *NodeVisitor) *Node       { return n.data.VisitEachChild(v) }
func (n *Node) Name() *DeclarationName                    { return n.data.Name() }
func (n *Node) Modifiers() *ModifierList                  { return n.data.Modifiers() }
func (n *Node) FlowNodeData() *FlowNodeBase               { return n.data.FlowNodeData() }
func (n *Node) DeclarationData() *DeclarationBase         { return n.data.DeclarationData() }
func (n *Node) ExportableData() *ExportableBase           { return n.data.ExportableData() }
func (n *Node) LocalsContainerData() *LocalsContainerBase { return n.data.LocalsContainerData() }
func (n *Node) FunctionLikeData() *FunctionLikeBase       { return n.data.FunctionLikeData() }
func (n *Node) ParameterList() *ParameterList             { return n.data.FunctionLikeData().Parameters }
func (n *Node) Parameters() []*ParameterDeclarationNode   { return n.ParameterList().Nodes }
func (n *Node) ClassLikeData() *ClassLikeBase             { return n.data.ClassLikeData() }
func (n *Node) BodyData() *BodyBase                       { return n.data.BodyData() }
func (n *Node) LiteralLikeData() *LiteralLikeBase         { return n.data.LiteralLikeData() }
func (n *Node) TemplateLiteralLikeData() *TemplateLiteralLikeBase {
	return n.data.TemplateLiteralLikeData()
}

func (n *Node) Symbol() *Symbol {
	return n.DeclarationData().Symbol
}

func (n *Node) LocalSymbol() *Symbol {
	data := n.ExportableData()
	if data != nil {
		return data.LocalSymbol
	}
	return nil
}

func (n *Node) Locals() SymbolTable {
	data := n.LocalsContainerData()
	if data != nil {
		return data.Locals
	}
	return nil
}

func (n *Node) Body() *Node {
	data := n.BodyData()
	if data != nil {
		return data.Body
	}
	return nil
}

func (n *Node) Text() string {
	switch n.Kind {
	case KindIdentifier:
		return n.AsIdentifier().Text
	case KindPrivateIdentifier:
		return n.AsPrivateIdentifier().Text
	case KindStringLiteral:
		return n.AsStringLiteral().Text
	case KindNumericLiteral:
		return n.AsNumericLiteral().Text
	case KindBigIntLiteral:
		return n.AsBigIntLiteral().Text
	case KindNoSubstitutionTemplateLiteral:
		return n.AsNoSubstitutionTemplateLiteral().Text
	case KindTemplateHead:
		return n.AsTemplateHead().Text
	case KindTemplateMiddle:
		return n.AsTemplateMiddle().Text
	case KindTemplateTail:
		return n.AsTemplateTail().Text
	case KindJsxNamespacedName:
		return n.AsJsxNamespacedName().Namespace.Text() + ":" + n.AsJsxNamespacedName().Name().Text()
	case KindRegularExpressionLiteral:
		return n.AsRegularExpressionLiteral().Text
	}
	panic(fmt.Sprintf("Unhandled case in Node.Text: %T", n.data))
}

func (n *Node) Expression() *Node {
	switch n.Kind {
	case KindPropertyAccessExpression:
		return n.AsPropertyAccessExpression().Expression
	case KindElementAccessExpression:
		return n.AsElementAccessExpression().Expression
	case KindParenthesizedExpression:
		return n.AsParenthesizedExpression().Expression
	case KindCallExpression:
		return n.AsCallExpression().Expression
	case KindNewExpression:
		return n.AsNewExpression().Expression
	case KindExpressionWithTypeArguments:
		return n.AsExpressionWithTypeArguments().Expression
	case KindComputedPropertyName:
		return n.AsComputedPropertyName().Expression
	case KindNonNullExpression:
		return n.AsNonNullExpression().Expression
	case KindTypeAssertionExpression:
		return n.AsTypeAssertion().Expression
	case KindAsExpression:
		return n.AsAsExpression().Expression
	case KindSatisfiesExpression:
		return n.AsSatisfiesExpression().Expression
	case KindTypeOfExpression:
		return n.AsTypeOfExpression().Expression
	case KindSpreadAssignment:
		return n.AsSpreadAssignment().Expression
	case KindSpreadElement:
		return n.AsSpreadElement().Expression
	case KindTemplateSpan:
		return n.AsTemplateSpan().Expression
	case KindDeleteExpression:
		return n.AsDeleteExpression().Expression
	case KindVoidExpression:
		return n.AsVoidExpression().Expression
	case KindAwaitExpression:
		return n.AsAwaitExpression().Expression
	case KindYieldExpression:
		return n.AsYieldExpression().Expression
	case KindPartiallyEmittedExpression:
		return n.AsPartiallyEmittedExpression().Expression
	case KindIfStatement:
		return n.AsIfStatement().Expression
	case KindDoStatement:
		return n.AsDoStatement().Expression
	case KindWhileStatement:
		return n.AsWhileStatement().Expression
	case KindWithStatement:
		return n.AsWithStatement().Expression
	case KindForInStatement, KindForOfStatement:
		return n.AsForInOrOfStatement().Expression
	case KindSwitchStatement:
		return n.AsSwitchStatement().Expression
	case KindCaseClause:
		return n.AsCaseOrDefaultClause().Expression
	case KindExpressionStatement:
		return n.AsExpressionStatement().Expression
	case KindReturnStatement:
		return n.AsReturnStatement().Expression
	case KindThrowStatement:
		return n.AsThrowStatement().Expression
	case KindExternalModuleReference:
		return n.AsExternalModuleReference().Expression
	case KindExportAssignment:
		return n.AsExportAssignment().Expression
	case KindDecorator:
		return n.AsDecorator().Expression
	}
	panic("Unhandled case in Node.Expression")
}

func (n *Node) ArgumentList() *NodeList {
	switch n.Kind {
	case KindCallExpression:
		return n.AsCallExpression().Arguments
	case KindNewExpression:
		return n.AsNewExpression().Arguments
	}
	panic("Unhandled case in Node.Arguments")
}

func (n *Node) Arguments() []*Node {
	list := n.ArgumentList()
	if list != nil {
		return list.Nodes
	}
	return nil
}

func (n *Node) TypeArgumentList() *NodeList {
	switch n.Kind {
	case KindCallExpression:
		return n.AsCallExpression().TypeArguments
	case KindNewExpression:
		return n.AsNewExpression().TypeArguments
	case KindTaggedTemplateExpression:
		return n.AsTaggedTemplateExpression().TypeArguments
	case KindTypeReference:
		return n.AsTypeReference().TypeArguments
	case KindExpressionWithTypeArguments:
		return n.AsExpressionWithTypeArguments().TypeArguments
	case KindImportType:
		return n.AsImportTypeNode().TypeArguments
	case KindTypeQuery:
		return n.AsTypeQueryNode().TypeArguments
	case KindJsxOpeningElement:
		return n.AsJsxOpeningElement().TypeArguments
	case KindJsxSelfClosingElement:
		return n.AsJsxSelfClosingElement().TypeArguments
	}
	panic("Unhandled case in Node.TypeArguments")
}

func (n *Node) TypeArguments() []*Node {
	list := n.TypeArgumentList()
	if list != nil {
		return list.Nodes
	}
	return nil
}

func (n *Node) TypeParameterList() *NodeList {
	switch n.Kind {
	case KindClassDeclaration:
		return n.AsClassDeclaration().TypeParameters
	case KindClassExpression:
		return n.AsClassExpression().TypeParameters
	case KindInterfaceDeclaration:
		return n.AsInterfaceDeclaration().TypeParameters
	case KindTypeAliasDeclaration:
		return n.AsTypeAliasDeclaration().TypeParameters
	default:
		funcLike := n.FunctionLikeData()
		if funcLike != nil {
			return funcLike.TypeParameters
		}
	}
	panic("Unhandled case in Node.TypeParameterList")
}

func (n *Node) TypeParameters() []*Node {
	list := n.TypeParameterList()
	if list != nil {
		return list.Nodes
	}
	return nil
}

func (n *Node) MemberList() *NodeList {
	switch n.Kind {
	case KindClassDeclaration:
		return n.AsClassDeclaration().Members
	case KindClassExpression:
		return n.AsClassExpression().Members
	case KindInterfaceDeclaration:
		return n.AsInterfaceDeclaration().Members
	case KindEnumDeclaration:
		return n.AsEnumDeclaration().Members
	case KindTypeLiteral:
		return n.AsTypeLiteralNode().Members
	case KindMappedType:
		return n.AsMappedTypeNode().Members
	}
	panic("Unhandled case in Node.MemberList")
}

func (n *Node) Members() []*Node {
	list := n.MemberList()
	if list != nil {
		return list.Nodes
	}
	return nil
}

func (n *Node) ModifierFlags() ModifierFlags {
	modifiers := n.Modifiers()
	if modifiers != nil {
		return modifiers.ModifierFlags
	}
	return ModifierFlagsNone
}

func (n *Node) ModifierNodes() []*Node {
	modifiers := n.Modifiers()
	if modifiers != nil {
		return modifiers.Nodes
	}
	return nil
}

func (n *Node) Type() *Node {
	switch n.Kind {
	case KindVariableDeclaration:
		return n.AsVariableDeclaration().Type
	case KindParameter:
		return n.AsParameterDeclaration().Type
	case KindPropertySignature:
		return n.AsPropertySignatureDeclaration().Type
	case KindPropertyDeclaration:
		return n.AsPropertyDeclaration().Type
	case KindTypePredicate:
		return n.AsTypePredicateNode().Type
	case KindParenthesizedType:
		return n.AsParenthesizedTypeNode().Type
	case KindTypeOperator:
		return n.AsTypeOperatorNode().Type
	case KindMappedType:
		return n.AsMappedTypeNode().Type
	case KindTypeAssertionExpression:
		return n.AsTypeAssertion().Type
	case KindAsExpression:
		return n.AsAsExpression().Type
	case KindSatisfiesExpression:
		return n.AsSatisfiesExpression().Type
	case KindTypeAliasDeclaration:
		return n.AsTypeAliasDeclaration().Type
	case KindNamedTupleMember:
		return n.AsNamedTupleMember().Type
	case KindOptionalType:
		return n.AsOptionalTypeNode().Type
	case KindRestType:
		return n.AsRestTypeNode().Type
	case KindTemplateLiteralTypeSpan:
		return n.AsTemplateLiteralTypeSpan().Type
	case KindJSDocTypeExpression:
		return n.AsJSDocTypeExpression().Type
	case KindJSDocNullableType:
		return n.AsJSDocNullableType().Type
	case KindJSDocNonNullableType:
		return n.AsJSDocNonNullableType().Type
	case KindJSDocOptionalType:
		return n.AsJSDocOptionalType().Type
	case KindEnumMember, KindBindingElement, KindExportAssignment, KindBinaryExpression:
		return nil
	default:
		funcLike := n.FunctionLikeData()
		if funcLike != nil {
			return funcLike.Type
		}
	}
	panic("Unhandled case in Node.Type")
}

func (n *Node) Initializer() *Node {
	switch n.Kind {
	case KindVariableDeclaration:
		return n.AsVariableDeclaration().Initializer
	case KindParameter:
		return n.AsParameterDeclaration().Initializer
	case KindBindingElement:
		return n.AsBindingElement().Initializer
	case KindPropertyDeclaration:
		return n.AsPropertyDeclaration().Initializer
	case KindPropertySignature:
		return n.AsPropertySignatureDeclaration().Initializer
	case KindPropertyAssignment:
		return n.AsPropertyAssignment().Initializer
	case KindEnumMember:
		return n.AsEnumMember().Initializer
	case KindForStatement:
		return n.AsForStatement().Initializer
	case KindForInStatement, KindForOfStatement:
		return n.AsForInOrOfStatement().Initializer
	case KindJsxAttribute:
		return n.AsJsxAttribute().Initializer
	}
	panic("Unhandled case in Node.Initializer")
}

func (n *Node) TagName() *Node {
	switch n.Kind {
	case KindJsxOpeningElement:
		return n.AsJsxOpeningElement().TagName
	case KindJsxClosingElement:
		return n.AsJsxClosingElement().TagName
	case KindJsxSelfClosingElement:
		return n.AsJsxSelfClosingElement().TagName
	case KindJSDocTag:
		return n.AsJSDocUnknownTag().TagName
	case KindJSDocAugmentsTag:
		return n.AsJSDocAugmentsTag().TagName
	case KindJSDocImplementsTag:
		return n.AsJSDocImplementsTag().TagName
	case KindJSDocDeprecatedTag:
		return n.AsJSDocDeprecatedTag().TagName
	case KindJSDocPublicTag:
		return n.AsJSDocPublicTag().TagName
	case KindJSDocPrivateTag:
		return n.AsJSDocPrivateTag().TagName
	case KindJSDocProtectedTag:
		return n.AsJSDocProtectedTag().TagName
	case KindJSDocReadonlyTag:
		return n.AsJSDocReadonlyTag().TagName
	case KindJSDocOverrideTag:
		return n.AsJSDocOverrideTag().TagName
	case KindJSDocCallbackTag:
		return n.AsJSDocCallbackTag().TagName
	case KindJSDocOverloadTag:
		return n.AsJSDocOverloadTag().TagName
	case KindJSDocParameterTag:
		return n.AsJSDocParameterTag().TagName
	case KindJSDocReturnTag:
		return n.AsJSDocReturnTag().TagName
	case KindJSDocThisTag:
		return n.AsJSDocThisTag().TagName
	case KindJSDocTypeTag:
		return n.AsJSDocTypeTag().TagName
	case KindJSDocTemplateTag:
		return n.AsJSDocTemplateTag().TagName
	case KindJSDocTypedefTag:
		return n.AsJSDocTypedefTag().TagName
	case KindJSDocSeeTag:
		return n.AsJSDocSeeTag().TagName
	case KindJSDocPropertyTag:
		return n.AsJSDocPropertyTag().TagName
	case KindJSDocSatisfiesTag:
		return n.AsJSDocSatisfiesTag().TagName
	case KindJSDocImportTag:
		return n.AsJSDocImportTag().TagName
	}
	panic("Unhandled case in Node.TagName: " + n.Kind.String())
}

func (n *Node) PropertyName() *Node {
	switch n.Kind {
	case KindImportSpecifier:
		return n.AsImportSpecifier().PropertyName
	case KindExportSpecifier:
		return n.AsExportSpecifier().PropertyName
	case KindBindingElement:
		return n.AsBindingElement().PropertyName
	}
	return nil
}

func (n *Node) PropertyNameOrName() *Node {
	name := n.PropertyName()
	if name == nil {
		name = n.Name()
	}
	return name
}

func (n *Node) IsTypeOnly() bool {
	switch n.Kind {
	case KindImportEqualsDeclaration:
		return n.AsImportEqualsDeclaration().IsTypeOnly
	case KindImportSpecifier:
		return n.AsImportSpecifier().IsTypeOnly
	case KindImportClause:
		return n.AsImportClause().IsTypeOnly
	case KindExportDeclaration:
		return n.AsExportDeclaration().IsTypeOnly
	case KindExportSpecifier:
		return n.AsExportSpecifier().IsTypeOnly
	}
	return false
}

func (n *Node) CommentList() *NodeList {
	switch n.Kind {
	case KindJSDoc:
		return n.AsJSDoc().Comment
	case KindJSDocTag:
		return n.AsJSDocUnknownTag().Comment
	case KindJSDocAugmentsTag:
		return n.AsJSDocAugmentsTag().Comment
	case KindJSDocImplementsTag:
		return n.AsJSDocImplementsTag().Comment
	case KindJSDocDeprecatedTag:
		return n.AsJSDocDeprecatedTag().Comment
	case KindJSDocPublicTag:
		return n.AsJSDocPublicTag().Comment
	case KindJSDocPrivateTag:
		return n.AsJSDocPrivateTag().Comment
	case KindJSDocProtectedTag:
		return n.AsJSDocProtectedTag().Comment
	case KindJSDocReadonlyTag:
		return n.AsJSDocReadonlyTag().Comment
	case KindJSDocOverrideTag:
		return n.AsJSDocOverrideTag().Comment
	case KindJSDocCallbackTag:
		return n.AsJSDocCallbackTag().Comment
	case KindJSDocOverloadTag:
		return n.AsJSDocOverloadTag().Comment
	case KindJSDocParameterTag:
		return n.AsJSDocParameterTag().Comment
	case KindJSDocReturnTag:
		return n.AsJSDocReturnTag().Comment
	case KindJSDocThisTag:
		return n.AsJSDocThisTag().Comment
	case KindJSDocTypeTag:
		return n.AsJSDocTypeTag().Comment
	case KindJSDocTemplateTag:
		return n.AsJSDocTemplateTag().Comment
	case KindJSDocTypedefTag:
		return n.AsJSDocTypedefTag().Comment
	case KindJSDocSeeTag:
		return n.AsJSDocSeeTag().Comment
	case KindJSDocPropertyTag:
		return n.AsJSDocPropertyTag().Comment
	case KindJSDocSatisfiesTag:
		return n.AsJSDocSatisfiesTag().Comment
	case KindJSDocImportTag:
		return n.AsJSDocImportTag().Comment
	}
	panic("Unhandled case in Node.CommentList: " + n.Kind.String())
}

func (n *Node) Comments() []*Node {
	list := n.CommentList()
	if list != nil {
		return list.Nodes
	}
	return nil
}

func (n *Node) Label() *Node {
	switch n.Kind {
	case KindLabeledStatement:
		return n.AsLabeledStatement().Label
	case KindBreakStatement:
		return n.AsBreakStatement().Label
	case KindContinueStatement:
		return n.AsContinueStatement().Label
	}
	panic("Unhandled case in Node.Label: " + n.Kind.String())
}

// Determines if `n` contains `descendant` by walking up the `Parent` pointers from `descendant`. This method panics if
// `descendant` or one of its ancestors is not parented except when that node is a `SourceFile`.
func (n *Node) Contains(descendant *Node) bool {
	for descendant != nil {
		if descendant == n {
			return true
		}
		parent := descendant.Parent
		if parent == nil && !IsSourceFile(descendant) {
			panic("descendant is not parented")
		}
		descendant = parent
	}
	return false
}

// Node casts

func (n *Node) AsIdentifier() *Identifier {
	return n.data.(*Identifier)
}

func (n *Node) AsPrivateIdentifier() *PrivateIdentifier {
	return n.data.(*PrivateIdentifier)
}

func (n *Node) AsQualifiedName() *QualifiedName {
	return n.data.(*QualifiedName)
}

func (n *Node) AsSourceFile() *SourceFile {
	return n.data.(*SourceFile)
}

func (n *Node) AsPrefixUnaryExpression() *PrefixUnaryExpression {
	return n.data.(*PrefixUnaryExpression)
}

func (n *Node) AsPostfixUnaryExpression() *PostfixUnaryExpression {
	return n.data.(*PostfixUnaryExpression)
}

func (n *Node) AsParenthesizedExpression() *ParenthesizedExpression {
	return n.data.(*ParenthesizedExpression)
}

func (n *Node) AsTypeAssertion() *TypeAssertion {
	return n.data.(*TypeAssertion)
}

func (n *Node) AsAsExpression() *AsExpression {
	return n.data.(*AsExpression)
}

func (n *Node) AsSatisfiesExpression() *SatisfiesExpression {
	return n.data.(*SatisfiesExpression)
}

func (n *Node) AsExpressionWithTypeArguments() *ExpressionWithTypeArguments {
	return n.data.(*ExpressionWithTypeArguments)
}

func (n *Node) AsNonNullExpression() *NonNullExpression {
	return n.data.(*NonNullExpression)
}

func (n *Node) AsBindingElement() *BindingElement {
	return n.data.(*BindingElement)
}

func (n *Node) AsMissingDeclaration() *MissingDeclaration {
	return n.data.(*MissingDeclaration)
}

func (n *Node) AsImportSpecifier() *ImportSpecifier {
	return n.data.(*ImportSpecifier)
}

func (n *Node) AsArrowFunction() *ArrowFunction {
	return n.data.(*ArrowFunction)
}

func (n *Node) AsCallExpression() *CallExpression {
	return n.data.(*CallExpression)
}

func (n *Node) AsPropertyAccessExpression() *PropertyAccessExpression {
	return n.data.(*PropertyAccessExpression)
}

func (n *Node) AsElementAccessExpression() *ElementAccessExpression {
	return n.data.(*ElementAccessExpression)
}

func (n *Node) AsComputedPropertyName() *ComputedPropertyName {
	return n.data.(*ComputedPropertyName)
}

func (n *Node) AsBinaryExpression() *BinaryExpression {
	return n.data.(*BinaryExpression)
}

func (n *Node) AsModuleDeclaration() *ModuleDeclaration {
	return n.data.(*ModuleDeclaration)
}

func (n *Node) AsStringLiteral() *StringLiteral {
	return n.data.(*StringLiteral)
}

func (n *Node) AsNumericLiteral() *NumericLiteral {
	return n.data.(*NumericLiteral)
}

func (n *Node) AsBigIntLiteral() *BigIntLiteral {
	return n.data.(*BigIntLiteral)
}

func (n *Node) AsNoSubstitutionTemplateLiteral() *NoSubstitutionTemplateLiteral {
	return n.data.(*NoSubstitutionTemplateLiteral)
}

func (n *Node) AsRegularExpressionLiteral() *RegularExpressionLiteral {
	return n.data.(*RegularExpressionLiteral)
}

func (n *Node) AsTemplateHead() *TemplateHead {
	return n.data.(*TemplateHead)
}

func (n *Node) AsTemplateMiddle() *TemplateMiddle {
	return n.data.(*TemplateMiddle)
}

func (n *Node) AsTemplateTail() *TemplateTail {
	return n.data.(*TemplateTail)
}

func (n *Node) AsVariableDeclaration() *VariableDeclaration {
	return n.data.(*VariableDeclaration)
}

func (n *Node) AsExportAssignment() *ExportAssignment {
	return n.data.(*ExportAssignment)
}

func (n *Node) AsObjectLiteralExpression() *ObjectLiteralExpression {
	return n.data.(*ObjectLiteralExpression)
}

func (n *Node) AsIfStatement() *IfStatement {
	return n.data.(*IfStatement)
}

func (n *Node) AsWhileStatement() *WhileStatement {
	return n.data.(*WhileStatement)
}

func (n *Node) AsDoStatement() *DoStatement {
	return n.data.(*DoStatement)
}

func (n *Node) AsForStatement() *ForStatement {
	return n.data.(*ForStatement)
}

func (n *Node) AsConditionalExpression() *ConditionalExpression {
	return n.data.(*ConditionalExpression)
}

func (n *Node) AsForInOrOfStatement() *ForInOrOfStatement {
	return n.data.(*ForInOrOfStatement)
}

func (n *Node) AsShorthandPropertyAssignment() *ShorthandPropertyAssignment {
	return n.data.(*ShorthandPropertyAssignment)
}

func (n *Node) AsPropertyAssignment() *PropertyAssignment {
	return n.data.(*PropertyAssignment)
}

func (n *Node) AsExpressionStatement() *ExpressionStatement {
	return n.data.(*ExpressionStatement)
}

func (n *Node) AsBlock() *Block {
	return n.data.(*Block)
}

func (n *Node) AsModuleBlock() *ModuleBlock {
	return n.data.(*ModuleBlock)
}

func (n *Node) AsVariableStatement() *VariableStatement {
	return n.data.(*VariableStatement)
}

func (n *Node) AsVariableDeclarationList() *VariableDeclarationList {
	return n.data.(*VariableDeclarationList)
}

func (n *Node) AsMetaProperty() *MetaProperty {
	return n.data.(*MetaProperty)
}

func (n *Node) AsTypeReference() *TypeReferenceNode {
	return n.data.(*TypeReferenceNode)
}

func (n *Node) AsConstructorDeclaration() *ConstructorDeclaration {
	return n.data.(*ConstructorDeclaration)
}

func (n *Node) AsConditionalTypeNode() *ConditionalTypeNode {
	return n.data.(*ConditionalTypeNode)
}

func (n *Node) AsClassExpression() *ClassExpression {
	return n.data.(*ClassExpression)
}

func (n *Node) AsHeritageClause() *HeritageClause {
	return n.data.(*HeritageClause)
}

func (n *Node) AsFunctionExpression() *FunctionExpression {
	return n.data.(*FunctionExpression)
}

func (n *Node) AsParameterDeclaration() *ParameterDeclaration {
	return n.data.(*ParameterDeclaration)
}

func (n *Node) AsDecorator() *Decorator {
	return n.data.(*Decorator)
}

func (n *Node) AsInferTypeNode() *InferTypeNode {
	return n.data.(*InferTypeNode)
}

func (n *Node) AsTypeParameter() *TypeParameterDeclaration {
	return n.data.(*TypeParameterDeclaration)
}

func (n *Node) AsExportSpecifier() *ExportSpecifier {
	return n.data.(*ExportSpecifier)
}

func (n *Node) AsExportDeclaration() *ExportDeclaration {
	return n.data.(*ExportDeclaration)
}

func (n *Node) AsPropertyDeclaration() *PropertyDeclaration {
	return n.data.(*PropertyDeclaration)
}

func (n *Node) AsImportClause() *ImportClause {
	return n.data.(*ImportClause)
}

func (n *Node) AsImportEqualsDeclaration() *ImportEqualsDeclaration {
	return n.data.(*ImportEqualsDeclaration)
}

func (n *Node) AsNamespaceImport() *NamespaceImport {
	return n.data.(*NamespaceImport)
}

func (n *Node) AsPropertySignatureDeclaration() *PropertySignatureDeclaration {
	return n.data.(*PropertySignatureDeclaration)
}

func (n *Node) AsEnumMember() *EnumMember {
	return n.data.(*EnumMember)
}

func (n *Node) AsReturnStatement() *ReturnStatement {
	return n.data.(*ReturnStatement)
}

func (n *Node) AsWithStatement() *WithStatement {
	return n.data.(*WithStatement)
}

func (n *Node) AsSwitchStatement() *SwitchStatement {
	return n.data.(*SwitchStatement)
}

func (n *Node) AsCaseOrDefaultClause() *CaseOrDefaultClause {
	return n.data.(*CaseOrDefaultClause)
}

func (n *Node) AsThrowStatement() *ThrowStatement {
	return n.data.(*ThrowStatement)
}

func (n *Node) AsTemplateSpan() *TemplateSpan {
	return n.data.(*TemplateSpan)
}

func (n *Node) AsImportTypeNode() *ImportTypeNode {
	return n.data.(*ImportTypeNode)
}

func (n *Node) AsNewExpression() *NewExpression {
	return n.data.(*NewExpression)
}

func (n *Node) AsTaggedTemplateExpression() *TaggedTemplateExpression {
	return n.data.(*TaggedTemplateExpression)
}

func (n *Node) AsJsxOpeningElement() *JsxOpeningElement {
	return n.data.(*JsxOpeningElement)
}

func (n *Node) AsJsxSelfClosingElement() *JsxSelfClosingElement {
	return n.data.(*JsxSelfClosingElement)
}

func (n *Node) AsJsxClosingElement() *JsxClosingElement {
	return n.data.(*JsxClosingElement)
}

func (n *Node) AsJsxOpeningFragment() *JsxOpeningFragment {
	return n.data.(*JsxOpeningFragment)
}

func (n *Node) AsJsxClosingFragment() *JsxClosingFragment {
	return n.data.(*JsxClosingFragment)
}

func (n *Node) AsImportDeclaration() *ImportDeclaration {
	return n.data.(*ImportDeclaration)
}

func (n *Node) AsExternalModuleReference() *ExternalModuleReference {
	return n.data.(*ExternalModuleReference)
}

func (n *Node) AsLiteralTypeNode() *LiteralTypeNode {
	return n.data.(*LiteralTypeNode)
}

func (n *Node) AsJsxNamespacedName() *JsxNamespacedName {
	return n.data.(*JsxNamespacedName)
}

func (n *Node) AsClassDeclaration() *ClassDeclaration {
	return n.data.(*ClassDeclaration)
}

func (n *Node) AsInterfaceDeclaration() *InterfaceDeclaration {
	return n.data.(*InterfaceDeclaration)
}

func (n *Node) AsTypeAliasDeclaration() *TypeAliasDeclaration {
	return n.data.(*TypeAliasDeclaration)
}

func (n *Node) AsJsxAttribute() *JsxAttribute {
	return n.data.(*JsxAttribute)
}

func (n *Node) AsJsxAttributes() *JsxAttributes {
	return n.data.(*JsxAttributes)
}

func (n *Node) AsJsxSpreadAttribute() *JsxSpreadAttribute {
	return n.data.(*JsxSpreadAttribute)
}

func (n *Node) AsJsxExpression() *JsxExpression {
	return n.data.(*JsxExpression)
}

func (n *Node) AsJsxText() *JsxText {
	return n.data.(*JsxText)
}

func (n *Node) AsKeywordTypeNode() *KeywordTypeNode {
	return n.data.(*KeywordTypeNode)
}

func (n *Node) AsThisTypeNode() *ThisTypeNode {
	return n.data.(*ThisTypeNode)
}

func (n *Node) AsParenthesizedTypeNode() *ParenthesizedTypeNode {
	return n.data.(*ParenthesizedTypeNode)
}

func (n *Node) AsTypePredicateNode() *TypePredicateNode {
	return n.data.(*TypePredicateNode)
}

func (n *Node) AsTypeOperatorNode() *TypeOperatorNode {
	return n.data.(*TypeOperatorNode)
}

func (n *Node) AsMappedTypeNode() *MappedTypeNode {
	return n.data.(*MappedTypeNode)
}

func (n *Node) AsArrayLiteralExpression() *ArrayLiteralExpression {
	return n.data.(*ArrayLiteralExpression)
}

func (n *Node) AsMethodDeclaration() *MethodDeclaration {
	return n.data.(*MethodDeclaration)
}

func (n *Node) AsMethodSignatureDeclaration() *MethodSignatureDeclaration {
	return n.data.(*MethodSignatureDeclaration)
}

func (n *Node) AsTemplateLiteralTypeSpan() *TemplateLiteralTypeSpan {
	return n.data.(*TemplateLiteralTypeSpan)
}

func (n *Node) AsJsxElement() *JsxElement {
	return n.data.(*JsxElement)
}

func (n *Node) AsJsxFragment() *JsxFragment {
	return n.data.(*JsxFragment)
}

func (n *Node) AsKeywordExpression() *KeywordExpression {
	return n.data.(*KeywordExpression)
}

func (n *Node) AsCatchClause() *CatchClause {
	return n.data.(*CatchClause)
}

func (n *Node) AsDeleteExpression() *DeleteExpression {
	return n.data.(*DeleteExpression)
}

func (n *Node) AsLabeledStatement() *LabeledStatement {
	return n.data.(*LabeledStatement)
}

func (n *Node) AsNamespaceExportDeclaration() *NamespaceExportDeclaration {
	return n.data.(*NamespaceExportDeclaration)
}

func (n *Node) AsNamedImports() *NamedImports {
	return n.data.(*NamedImports)
}

func (n *Node) AsNamedExports() *NamedExports {
	return n.data.(*NamedExports)
}

func (n *Node) AsBreakStatement() *BreakStatement {
	return n.data.(*BreakStatement)
}

func (n *Node) AsContinueStatement() *ContinueStatement {
	return n.data.(*ContinueStatement)
}

func (n *Node) AsCaseBlock() *CaseBlock {
	return n.data.(*CaseBlock)
}

func (n *Node) AsTryStatement() *TryStatement {
	return n.data.(*TryStatement)
}

func (n *Node) AsBindingPattern() *BindingPattern {
	return n.data.(*BindingPattern)
}

func (n *Node) AsFunctionDeclaration() *FunctionDeclaration {
	return n.data.(*FunctionDeclaration)
}

func (n *Node) AsTypeOfExpression() *TypeOfExpression {
	return n.data.(*TypeOfExpression)
}

func (n *Node) AsVoidExpression() *VoidExpression {
	return n.data.(*VoidExpression)
}

func (n *Node) AsAwaitExpression() *AwaitExpression {
	return n.data.(*AwaitExpression)
}

func (n *Node) AsTemplateExpression() *TemplateExpression {
	return n.data.(*TemplateExpression)
}

func (n *Node) AsYieldExpression() *YieldExpression {
	return n.data.(*YieldExpression)
}

func (n *Node) AsPartiallyEmittedExpression() *PartiallyEmittedExpression {
	return n.data.(*PartiallyEmittedExpression)
}

func (n *Node) AsSpreadElement() *SpreadElement {
	return n.data.(*SpreadElement)
}

func (n *Node) AsSpreadAssignment() *SpreadAssignment {
	return n.data.(*SpreadAssignment)
}

func (n *Node) AsArrayTypeNode() *ArrayTypeNode {
	return n.data.(*ArrayTypeNode)
}

func (n *Node) AsTupleTypeNode() *TupleTypeNode {
	return n.data.(*TupleTypeNode)
}

func (n *Node) AsUnionTypeNode() *UnionTypeNode {
	return n.data.(*UnionTypeNode)
}

func (n *Node) AsIntersectionTypeNode() *IntersectionTypeNode {
	return n.data.(*IntersectionTypeNode)
}

func (n *Node) AsRestTypeNode() *RestTypeNode {
	return n.data.(*RestTypeNode)
}

func (n *Node) AsNamedTupleMember() *NamedTupleMember {
	return n.data.(*NamedTupleMember)
}

func (n *Node) AsOptionalTypeNode() *OptionalTypeNode {
	return n.data.(*OptionalTypeNode)
}

func (n *Node) AsTemplateLiteralTypeNode() *TemplateLiteralTypeNode {
	return n.data.(*TemplateLiteralTypeNode)
}

func (n *Node) AsTypeReferenceNode() *TypeReferenceNode {
	return n.data.(*TypeReferenceNode)
}

func (n *Node) AsFunctionTypeNode() *FunctionTypeNode {
	return n.data.(*FunctionTypeNode)
}

func (n *Node) AsConstructorTypeNode() *ConstructorTypeNode {
	return n.data.(*ConstructorTypeNode)
}

func (n *Node) AsTypeQueryNode() *TypeQueryNode {
	return n.data.(*TypeQueryNode)
}

func (n *Node) AsTypeLiteralNode() *TypeLiteralNode {
	return n.data.(*TypeLiteralNode)
}

func (n *Node) AsIndexedAccessTypeNode() *IndexedAccessTypeNode {
	return n.data.(*IndexedAccessTypeNode)
}

func (n *Node) AsGetAccessorDeclaration() *GetAccessorDeclaration {
	return n.data.(*GetAccessorDeclaration)
}

func (n *Node) AsSetAccessorDeclaration() *SetAccessorDeclaration {
	return n.data.(*SetAccessorDeclaration)
}

func (n *Node) AsClassStaticBlockDeclaration() *ClassStaticBlockDeclaration {
	return n.data.(*ClassStaticBlockDeclaration)
}

func (n *Node) AsSemicolonClassElement() *SemicolonClassElement {
	return n.data.(*SemicolonClassElement)
}

func (n *Node) AsCallSignatureDeclaration() *CallSignatureDeclaration {
	return n.data.(*CallSignatureDeclaration)
}

func (n *Node) AsConstructSignatureDeclaration() *ConstructSignatureDeclaration {
	return n.data.(*ConstructSignatureDeclaration)
}

func (n *Node) AsIndexSignatureDeclaration() *IndexSignatureDeclaration {
	return n.data.(*IndexSignatureDeclaration)
}

func (n *Node) AsDebuggerStatement() *DebuggerStatement {
	return n.data.(*DebuggerStatement)
}

func (n *Node) AsEmptyStatement() *EmptyStatement {
	return n.data.(*EmptyStatement)
}

func (n *Node) AsEnumDeclaration() *EnumDeclaration {
	return n.data.(*EnumDeclaration)
}

func (n *Node) AsNotEmittedStatement() *NotEmittedStatement {
	return n.data.(*NotEmittedStatement)
}

func (n *Node) AsJSDoc() *JSDoc {
	return n.data.(*JSDoc)
}

func (n *Node) AsJSDocTagBase() *JSDocTagBase {
	return n.data.(*JSDocTagBase)
}

func (n *Node) AsJSDocCommentBase() *JSDocCommentBase {
	return n.data.(*JSDocCommentBase)
}

func (n *Node) AsJSDocText() *JSDocText {
	return n.data.(*JSDocText)
}

func (n *Node) AsJSDocLink() *JSDocLink {
	return n.data.(*JSDocLink)
}

func (n *Node) AsJSDocLinkPlain() *JSDocLinkPlain {
	return n.data.(*JSDocLinkPlain)
}

func (n *Node) AsJSDocLinkCode() *JSDocLinkCode {
	return n.data.(*JSDocLinkCode)
}

func (n *Node) AsJSDocTypeExpression() *JSDocTypeExpression {
	return n.data.(*JSDocTypeExpression)
}

func (n *Node) AsJSDocNonNullableType() *JSDocNonNullableType {
	return n.data.(*JSDocNonNullableType)
}

func (n *Node) AsJSDocNullableType() *JSDocNullableType {
	return n.data.(*JSDocNullableType)
}

func (n *Node) AsJSDocAllType() *JSDocAllType {
	return n.data.(*JSDocAllType)
}

func (n *Node) AsJSDocVariadicType() *JSDocVariadicType {
	return n.data.(*JSDocVariadicType)
}

func (n *Node) AsJSDocOptionalType() *JSDocOptionalType {
	return n.data.(*JSDocOptionalType)
}

func (n *Node) AsJSDocTypeTag() *JSDocTypeTag {
	return n.data.(*JSDocTypeTag)
}

func (n *Node) AsJSDocUnknownTag() *JSDocUnknownTag {
	return n.data.(*JSDocUnknownTag)
}

func (n *Node) AsJSDocTemplateTag() *JSDocTemplateTag {
	return n.data.(*JSDocTemplateTag)
}

func (n *Node) AsJSDocPropertyTag() *JSDocPropertyTag {
	return n.data.(*JSDocPropertyTag)
}

func (n *Node) AsJSDocParameterTag() *JSDocParameterTag {
	return n.data.(*JSDocParameterTag)
}

func (n *Node) AsJSDocReturnTag() *JSDocReturnTag {
	return n.data.(*JSDocReturnTag)
}

func (n *Node) AsJSDocPublicTag() *JSDocPublicTag {
	return n.data.(*JSDocPublicTag)
}

func (n *Node) AsJSDocPrivateTag() *JSDocPrivateTag {
	return n.data.(*JSDocPrivateTag)
}

func (n *Node) AsJSDocProtectedTag() *JSDocProtectedTag {
	return n.data.(*JSDocProtectedTag)
}

func (n *Node) AsJSDocReadonlyTag() *JSDocReadonlyTag {
	return n.data.(*JSDocReadonlyTag)
}

func (n *Node) AsJSDocOverrideTag() *JSDocOverrideTag {
	return n.data.(*JSDocOverrideTag)
}

func (n *Node) AsJSDocDeprecatedTag() *JSDocDeprecatedTag {
	return n.data.(*JSDocDeprecatedTag)
}

func (n *Node) AsJSDocSeeTag() *JSDocSeeTag {
	return n.data.(*JSDocSeeTag)
}

func (n *Node) AsJSDocImplementsTag() *JSDocImplementsTag {
	return n.data.(*JSDocImplementsTag)
}

func (n *Node) AsJSDocAugmentsTag() *JSDocAugmentsTag {
	return n.data.(*JSDocAugmentsTag)
}

func (n *Node) AsJSDocSatisfiesTag() *JSDocSatisfiesTag {
	return n.data.(*JSDocSatisfiesTag)
}

func (n *Node) AsJSDocThisTag() *JSDocThisTag {
	return n.data.(*JSDocThisTag)
}

func (n *Node) AsJSDocImportTag() *JSDocImportTag {
	return n.data.(*JSDocImportTag)
}

func (n *Node) AsJSDocCallbackTag() *JSDocCallbackTag {
	return n.data.(*JSDocCallbackTag)
}

func (n *Node) AsJSDocOverloadTag() *JSDocOverloadTag {
	return n.data.(*JSDocOverloadTag)
}

func (n *Node) AsJSDocTypedefTag() *JSDocTypedefTag {
	return n.data.(*JSDocTypedefTag)
}

func (n *Node) AsJSDocTypeLiteral() *JSDocTypeLiteral {
	return n.data.(*JSDocTypeLiteral)
}

func (n *Node) AsJSDocSignature() *JSDocSignature {
	return n.data.(*JSDocSignature)
}

func (n *Node) AsJSDocNameReference() *JSDocNameReference {
	return n.data.(*JSDocNameReference)
}

func (n *Node) AsNamespaceExport() *NamespaceExport {
	return n.data.(*NamespaceExport)
}

func (n *Node) AsImportAttribute() *ImportAttribute {
	return n.data.(*ImportAttribute)
}

func (n *Node) AsImportAttributes() *ImportAttributes {
	return n.data.(*ImportAttributes)
}

func (n *Node) AsFlowSwitchClauseData() *FlowSwitchClauseData {
	return n.data.(*FlowSwitchClauseData)
}

func (n *Node) AsFlowReduceLabelData() *FlowReduceLabelData {
	return n.data.(*FlowReduceLabelData)
}

func (n *Node) AsSyntheticExpression() *SyntheticExpression {
	return n.data.(*SyntheticExpression)
}

func (n *Node) AsSyntaxList() *SyntaxList {
	return n.data.(*SyntaxList)
}

// NodeData

type nodeData interface {
	AsNode() *Node
	ForEachChild(v Visitor) bool
	VisitEachChild(v *NodeVisitor) *Node
	Clone(v *NodeFactory) *Node
	Name() *DeclarationName
	Modifiers() *ModifierList
	FlowNodeData() *FlowNodeBase
	DeclarationData() *DeclarationBase
	ExportableData() *ExportableBase
	LocalsContainerData() *LocalsContainerBase
	FunctionLikeData() *FunctionLikeBase
	ClassLikeData() *ClassLikeBase
	BodyData() *BodyBase
	LiteralLikeData() *LiteralLikeBase
	TemplateLiteralLikeData() *TemplateLiteralLikeBase
}

// NodeDefault

type NodeDefault struct {
	Node
}

func (node *NodeDefault) AsNode() *Node                                     { return &node.Node }
func (node *NodeDefault) ForEachChild(v Visitor) bool                       { return false }
func (node *NodeDefault) VisitEachChild(v *NodeVisitor) *Node               { return node.AsNode() }
func (node *NodeDefault) Clone(v *NodeFactory) *Node                        { return nil }
func (node *NodeDefault) Name() *DeclarationName                            { return nil }
func (node *NodeDefault) Modifiers() *ModifierList                          { return nil }
func (node *NodeDefault) FlowNodeData() *FlowNodeBase                       { return nil }
func (node *NodeDefault) DeclarationData() *DeclarationBase                 { return nil }
func (node *NodeDefault) ExportableData() *ExportableBase                   { return nil }
func (node *NodeDefault) LocalsContainerData() *LocalsContainerBase         { return nil }
func (node *NodeDefault) FunctionLikeData() *FunctionLikeBase               { return nil }
func (node *NodeDefault) ClassLikeData() *ClassLikeBase                     { return nil }
func (node *NodeDefault) BodyData() *BodyBase                               { return nil }
func (node *NodeDefault) LiteralLikeData() *LiteralLikeBase                 { return nil }
func (node *NodeDefault) TemplateLiteralLikeData() *TemplateLiteralLikeBase { return nil }

// NodeBase

type NodeBase struct {
	NodeDefault
}

// Aliases for Node unions

type (
	Statement                   = Node // Node with StatementBase
	Declaration                 = Node // Node with DeclarationBase
	Expression                  = Node // Node with ExpressionBase
	TypeNode                    = Node // Node with TypeNodeBase
	TypeElement                 = Node // Node with TypeElementBase
	ClassElement                = Node // Node with ClassElementBase
	NamedMember                 = Node // Node with NamedMemberBase
	ObjectLiteralElement        = Node // Node with ObjectLiteralElementBase
	BlockOrExpression           = Node // Block | Expression
	AccessExpression            = Node // PropertyAccessExpression | ElementAccessExpression
	DeclarationName             = Node // Identifier | PrivateIdentifier | StringLiteral | NumericLiteral | BigIntLiteral | NoSubstitutionTemplateLiteral | ComputedPropertyName | BindingPattern | ElementAccessExpression
	ModuleName                  = Node // Identifier | StringLiteral
	ModuleExportName            = Node // Identifier | StringLiteral
	PropertyName                = Node // Identifier | StringLiteral | NoSubstitutionTemplateLiteral | NumericLiteral | ComputedPropertyName | PrivateIdentifier | BigIntLiteral
	ModuleBody                  = Node // ModuleBlock | ModuleDeclaration
	ForInitializer              = Node // Expression | MissingDeclaration | VariableDeclarationList
	ModuleReference             = Node // Identifier | QualifiedName | ExternalModuleReference
	NamedImportBindings         = Node // NamespaceImport | NamedImports
	NamedExportBindings         = Node // NamespaceExport | NamedExports
	MemberName                  = Node // Identifier | PrivateIdentifier
	EntityName                  = Node // Identifier | QualifiedName
	BindingName                 = Node // Identifier | BindingPattern
	ModifierLike                = Node // Modifier | Decorator
	JsxChild                    = Node // JsxText | JsxExpression | JsxElement | JsxSelfClosingElement | JsxFragment
	JsxAttributeLike            = Node // JsxAttribute | JsxSpreadAttribute
	JsxAttributeName            = Node // Identifier | JsxNamespacedName
	JsxAttributeValue           = Node // StringLiteral | JsxExpression | JsxElement | JsxSelfClosingElement | JsxFragment
	JsxTagNameExpression        = Node // IdentifierReference | KeywordExpression | JsxTagNamePropertyAccess | JsxNamespacedName
	ClassLikeDeclaration        = Node // ClassDeclaration | ClassExpression
	AccessorDeclaration         = Node // GetAccessorDeclaration | SetAccessorDeclaration
	LiteralLikeNode             = Node // StringLiteral | NumericLiteral | BigIntLiteral | RegularExpressionLiteral | TemplateLiteralLikeNode | JsxText
	LiteralExpression           = Node // StringLiteral | NumericLiteral | BigIntLiteral | RegularExpressionLiteral | NoSubstitutionTemplateLiteral
	UnionOrIntersectionTypeNode = Node // UnionTypeNode | IntersectionTypeNode
	TemplateLiteralLikeNode     = Node // TemplateHead | TemplateMiddle | TemplateTail
	TemplateMiddleOrTail        = Node // TemplateMiddle | TemplateTail
	TemplateLiteral             = Node // TemplateExpression | NoSubstitutionTemplateLiteral
	TypePredicateParameterName  = Node // Identifier | ThisTypeNode
	ImportAttributeName         = Node // Identifier | StringLiteral
	LeftHandSideExpression      = Node // subset of Expression
	JSDocComment                = Node // JSDocText | JSDocLink | JSDocLinkCode | JSDocLinkPlain;
	JSDocTag                    = Node // Node with JSDocTagBase
	SignatureDeclaration        = Node // CallSignatureDeclaration | ConstructSignatureDeclaration | MethodSignature | IndexSignatureDeclaration | FunctionTypeNode | ConstructorTypeNode | FunctionDeclaration | MethodDeclaration | ConstructorDeclaration | AccessorDeclaration | FunctionExpression | ArrowFunction;
)

// Aliases for node singletons

type (
	IdentifierNode                  = Node
	PrivateIdentifierNode           = Node
	TokenNode                       = Node
	StringLiteralNode               = Node
	TemplateHeadNode                = Node
	TemplateMiddleNode              = Node
	TemplateTailNode                = Node
	TemplateSpanNode                = Node
	TemplateLiteralTypeSpanNode     = Node
	BlockNode                       = Node
	CatchClauseNode                 = Node
	CaseBlockNode                   = Node
	CaseOrDefaultClauseNode         = Node
	VariableDeclarationNode         = Node
	VariableDeclarationListNode     = Node
	BindingElementNode              = Node
	TypeParameterDeclarationNode    = Node
	ParameterDeclarationNode        = Node
	HeritageClauseNode              = Node
	ExpressionWithTypeArgumentsNode = Node
	EnumDeclarationNode             = Node
	EnumMemberNode                  = Node
	ModuleDeclarationNode           = Node
	FunctionDeclarationNode         = Node
	ImportClauseNode                = Node
	ImportAttributesNode            = Node
	ImportAttributeNode             = Node
	ImportSpecifierNode             = Node
	ExportSpecifierNode             = Node
	JsxAttributesNode               = Node
	JsxOpeningElementNode           = Node
	JsxClosingElementNode           = Node
	JsxOpeningFragmentNode          = Node
	JsxClosingFragmentNode          = Node
	SourceFileNode                  = Node
)

type (
	StatementList                   = NodeList // NodeList[*Statement]
	CaseClausesList                 = NodeList // NodeList[*CaseOrDefaultClause]
	VariableDeclarationNodeList     = NodeList // NodeList[*VariableDeclaration]
	BindingElementList              = NodeList // NodeList[*BindingElement]
	TypeParameterList               = NodeList // NodeList[*TypeParameterDeclaration]
	ParameterList                   = NodeList // NodeList[*ParameterDeclaration]
	HeritageClauseList              = NodeList // NodeList[*HeritageClause]
	ClassElementList                = NodeList // NodeList[*ClassElement]
	TypeElementList                 = NodeList // NodeList[*TypeElement]
	ExpressionWithTypeArgumentsList = NodeList // NodeList[*ExpressionWithTypeArguments]
	EnumMemberList                  = NodeList // NodeList[*EnumMember]
	ImportSpecifierList             = NodeList // NodeList[*ImportSpecifier]
	ExportSpecifierList             = NodeList // NodeList[*ExportSpecifier]
	TypeArgumentList                = NodeList // NodeList[*TypeNode]
	ArgumentList                    = NodeList // NodeList[*Expression]
	TemplateSpanList                = NodeList // NodeList[*TemplateSpan]
	ElementList                     = NodeList // NodeList[*Expression]
	PropertyDefinitionList          = NodeList // NodeList[*ObjectLiteralElement]
	TypeList                        = NodeList // NodeList[*TypeNode]
	ImportAttributeList             = NodeList // NodeList[*ImportAttributeNode]
	TemplateLiteralTypeSpanList     = NodeList // NodeList[*TemplateLiteralTypeSpan]
	JsxChildList                    = NodeList // NodeList[*JsxChild]
	JsxAttributeList                = NodeList // NodeList[*JsxAttributeLike]
)

// DeclarationBase

type DeclarationBase struct {
	Symbol *Symbol // Symbol declared by node (initialized by binding)
}

func (node *DeclarationBase) DeclarationData() *DeclarationBase { return node }

func IsDeclarationNode(node *Node) bool {
	return node.DeclarationData() != nil
}

// DeclarationBase

type ExportableBase struct {
	LocalSymbol *Symbol // Local symbol declared by node (initialized by binding only for exported nodes)
}

func (node *ExportableBase) ExportableData() *ExportableBase { return node }

// ModifiersBase

type ModifiersBase struct {
	modifiers *ModifierList
}

func (node *ModifiersBase) Modifiers() *ModifierList { return node.modifiers }

// LocalsContainerBase

type LocalsContainerBase struct {
	Locals        SymbolTable // Locals associated with node (initialized by binding)
	NextContainer *Node       // Next container in declaration order (initialized by binding)
}

func (node *LocalsContainerBase) LocalsContainerData() *LocalsContainerBase { return node }

func IsLocalsContainer(node *Node) bool {
	return node.LocalsContainerData() != nil
}

// FunctionLikeBase

type FunctionLikeBase struct {
	LocalsContainerBase
	TypeParameters *NodeList // NodeList[*TypeParameterDeclarationNode]. Optional
	Parameters     *NodeList // NodeList[*ParameterDeclarationNode]
	Type           *TypeNode // Optional
}

func (node *FunctionLikeBase) LocalsContainerData() *LocalsContainerBase {
	return &node.LocalsContainerBase
}
func (node *FunctionLikeBase) FunctionLikeData() *FunctionLikeBase { return node }

// BodyBase

type BodyBase struct {
	AsteriskToken *TokenNode
	Body          *BlockOrExpression // Optional, can be Expression only in arrow functions
	EndFlowNode   *FlowNode
}

func (node *BodyBase) BodyData() *BodyBase { return node }

// FunctionLikeWithBodyBase

type FunctionLikeWithBodyBase struct {
	FunctionLikeBase
	BodyBase
}

func (node *FunctionLikeWithBodyBase) LocalsContainerData() *LocalsContainerBase {
	return &node.LocalsContainerBase
}

func (node *FunctionLikeWithBodyBase) FunctionLikeData() *FunctionLikeBase {
	return &node.FunctionLikeBase
}
func (node *FunctionLikeWithBodyBase) BodyData() *BodyBase { return &node.BodyBase }

// FlowNodeBase

type FlowNodeBase struct {
	FlowNode *FlowNode
}

func (node *FlowNodeBase) FlowNodeData() *FlowNodeBase { return node }

// if you provide nil for file, this code will walk to the root of the tree to find the file
func (node *Node) JSDoc(file *SourceFile) []*Node {
	if node.Flags&NodeFlagsHasJSDoc == 0 {
		return nil
	}
	if file == nil {
		file = GetSourceFileOfNode(node)
		if file == nil {
			return nil
		}
	}
	if jsdocs, ok := file.jsdocCache[node]; ok {
		return jsdocs
	}
	return nil
}

// Token

type Token struct {
	NodeBase
}

func (f *NodeFactory) NewToken(kind Kind) *Node {
	return f.newNode(kind, f.tokenPool.New())
}

func (node *Token) Clone(f *NodeFactory) *Node {
	return cloneNode(f.NewToken(node.Kind), node.AsNode(), f.hooks)
}

// Identifier

type Identifier struct {
	ExpressionBase
	FlowNodeBase
	Text string
}

func (f *NodeFactory) NewIdentifier(text string) *Node {
	data := f.identifierPool.New()
	data.Text = text
	f.textCount++
	f.textLength += len(text)
	return f.newNode(KindIdentifier, data)
}

func (node *Identifier) Clone(f *NodeFactory) *Node {
	return cloneNode(f.NewIdentifier(node.Text), node.AsNode(), f.hooks)
}

func IsIdentifier(node *Node) bool {
	return node.Kind == KindIdentifier
}

// PrivateIdentifier

type PrivateIdentifier struct {
	ExpressionBase
	Text string
}

func (f *NodeFactory) NewPrivateIdentifier(text string) *Node {
	data := &PrivateIdentifier{}
	data.Text = text
	f.textCount++
	f.textLength += len(text)
	return f.newNode(KindPrivateIdentifier, data)
}

func (node *PrivateIdentifier) Clone(f *NodeFactory) *Node {
	return cloneNode(f.NewPrivateIdentifier(node.Text), node.AsNode(), f.hooks)
}

func IsPrivateIdentifier(node *Node) bool {
	return node.Kind == KindPrivateIdentifier
}

// QualifiedName

type QualifiedName struct {
	NodeBase
	FlowNodeBase
	Left  *EntityName     // EntityName
	Right *IdentifierNode // IdentifierNode
}

func (f *NodeFactory) NewQualifiedName(left *EntityName, right *IdentifierNode) *Node {
	data := &QualifiedName{}
	data.Left = left
	data.Right = right
	return f.newNode(KindQualifiedName, data)
}

func (f *NodeFactory) UpdateQualifiedName(node *QualifiedName, left *EntityName, right *IdentifierNode) *Node {
	if left != node.Left || right != node.Right {
		return updateNode(f.NewQualifiedName(left, right), node.AsNode(), f.hooks)
	}
	return node.AsNode()
}

func (node *QualifiedName) ForEachChild(v Visitor) bool {
	return visit(v, node.Left) || visit(v, node.Right)
}

func (node *QualifiedName) VisitEachChild(v *NodeVisitor) *Node {
	return v.Factory.UpdateQualifiedName(node, v.visitNode(node.Left), v.visitNode(node.Right))
}

func (node *QualifiedName) Clone(f *NodeFactory) *Node {
	return cloneNode(f.NewQualifiedName(node.Left, node.Right), node.AsNode(), f.hooks)
}

func IsQualifiedName(node *Node) bool {
	return node.Kind == KindQualifiedName
}

// TypeParameterDeclaration

type TypeParameterDeclaration struct {
	NodeBase
	DeclarationBase
	ModifiersBase
	name        *IdentifierNode // IdentifierNode
	Constraint  *TypeNode       // TypeNode. Optional
	DefaultType *TypeNode       // TypeNode. Optional
	Expression  *Expression     // Expression. Optional, For error recovery purposes
}

func (f *NodeFactory) NewTypeParameterDeclaration(modifiers *ModifierList, name *IdentifierNode, constraint *TypeNode, defaultType *TypeNode) *Node {
	data := &TypeParameterDeclaration{}
	data.modifiers = modifiers
	data.name = name
	data.Constraint = constraint
	data.DefaultType = defaultType
	return f.newNode(KindTypeParameter, data)
}

func (f *NodeFactory) UpdateTypeParameterDeclaration(node *TypeParameterDeclaration, modifiers *ModifierList, name *IdentifierNode, constraint *TypeNode, defaultType *TypeNode) *Node {
	if modifiers != node.modifiers || name != node.name || constraint != node.Constraint || defaultType != node.DefaultType {
		return updateNode(f.NewTypeParameterDeclaration(modifiers, name, constraint, defaultType), node.AsNode(), f.hooks)
	}
	return node.AsNode()
}

func (node *TypeParameterDeclaration) ForEachChild(v Visitor) bool {
	return visitModifiers(v, node.modifiers) || visit(v, node.name) || visit(v, node.Constraint) || visit(v, node.DefaultType)
}

func (node *TypeParameterDeclaration) VisitEachChild(v *NodeVisitor) *Node {
	return v.Factory.UpdateTypeParameterDeclaration(node, v.visitModifiers(node.modifiers), v.visitNode(node.name), v.visitNode(node.Constraint), v.visitNode(node.DefaultType))
}

func (node *TypeParameterDeclaration) Clone(f *NodeFactory) *Node {
	return cloneNode(f.NewTypeParameterDeclaration(node.Modifiers(), node.Name(), node.Constraint, node.DefaultType), node.AsNode(), f.hooks)
}

func (node *TypeParameterDeclaration) Name() *DeclarationName {
	return node.name
}

func IsTypeParameterDeclaration(node *Node) bool {
	return node.Kind == KindTypeParameter
}

// ComputedPropertyName

type ComputedPropertyName struct {
	NodeBase
	Expression *Expression // Expression
}

func (f *NodeFactory) NewComputedPropertyName(expression *Expression) *Node {
	data := &ComputedPropertyName{}
	data.Expression = expression
	return f.newNode(KindComputedPropertyName, data)
}

func (f *NodeFactory) UpdateComputedPropertyName(node *ComputedPropertyName, expression *Expression) *Node {
	if expression != node.Expression {
		return updateNode(f.NewComputedPropertyName(expression), node.AsNode(), f.hooks)
	}
	return node.AsNode()
}

func (node *ComputedPropertyName) ForEachChild(v Visitor) bool {
	return visit(v, node.Expression)
}

func (node *ComputedPropertyName) VisitEachChild(v *NodeVisitor) *Node {
	return v.Factory.UpdateComputedPropertyName(node, v.visitNode(node.Expression))
}

func (node *ComputedPropertyName) Clone(f *NodeFactory) *Node {
	return cloneNode(f.NewComputedPropertyName(node.Expression), node.AsNode(), f.hooks)
}

func IsComputedPropertyName(node *Node) bool {
	return node.Kind == KindComputedPropertyName
}

// Modifier

func (f *NodeFactory) NewModifier(kind Kind) *Node {
	return f.NewToken(kind)
}

// Decorator

type Decorator struct {
	NodeBase
	Expression *LeftHandSideExpression // LeftHandSideExpression
}

func (f *NodeFactory) NewDecorator(expression *LeftHandSideExpression) *Node {
	data := &Decorator{}
	data.Expression = expression
	return f.newNode(KindDecorator, data)
}

func (f *NodeFactory) UpdateDecorator(node *Decorator, expression *Expression) *Node {
	if expression != node.Expression {
		return updateNode(f.NewDecorator(expression), node.AsNode(), f.hooks)
	}
	return node.AsNode()
}

func (node *Decorator) ForEachChild(v Visitor) bool {
	return visit(v, node.Expression)
}

func (node *Decorator) VisitEachChild(v *NodeVisitor) *Node {
	return v.Factory.UpdateDecorator(node, v.visitNode(node.Expression))
}

func (node *Decorator) Clone(f *NodeFactory) *Node {
	return cloneNode(f.NewDecorator(node.Expression), node.AsNode(), f.hooks)
}

func IsDecorator(node *Node) bool {
	return node.Kind == KindDecorator
}

// StatementBase

type StatementBase struct {
	NodeBase
	FlowNodeBase
}

// EmptyStatement

type EmptyStatement struct {
	StatementBase
}

func (f *NodeFactory) NewEmptyStatement() *Node {
	return f.newNode(KindEmptyStatement, &EmptyStatement{})
}

func (node *EmptyStatement) Clone(f *NodeFactory) *Node {
	return cloneNode(f.NewEmptyStatement(), node.AsNode(), f.hooks)
}

func IsEmptyStatement(node *Node) bool {
	return node.Kind == KindEmptyStatement
}

// IfStatement

type IfStatement struct {
	StatementBase
	Expression    *Expression // Expression
	ThenStatement *Statement  // Statement
	ElseStatement *Statement  // Statement. Optional
}

func (f *NodeFactory) NewIfStatement(expression *Expression, thenStatement *Statement, elseStatement *Statement) *Node {
	data := f.ifStatementPool.New()
	data.Expression = expression
	data.ThenStatement = thenStatement
	data.ElseStatement = elseStatement
	return f.newNode(KindIfStatement, data)
}

func (f *NodeFactory) UpdateIfStatement(node *IfStatement, expression *Expression, thenStatement *Statement, elseStatement *Statement) *Node {
	if expression != node.Expression || thenStatement != node.ThenStatement || elseStatement != node.ElseStatement {
		return updateNode(f.NewIfStatement(expression, thenStatement, elseStatement), node.AsNode(), f.hooks)
	}
	return node.AsNode()
}

func (node *IfStatement) ForEachChild(v Visitor) bool {
	return visit(v, node.Expression) || visit(v, node.ThenStatement) || visit(v, node.ElseStatement)
}

func (node *IfStatement) VisitEachChild(v *NodeVisitor) *Node {
	return v.Factory.UpdateIfStatement(node, v.visitNode(node.Expression), v.visitEmbeddedStatement(node.ThenStatement), v.visitEmbeddedStatement(node.ElseStatement))
}

func (node *IfStatement) Clone(f *NodeFactory) *Node {
	return cloneNode(f.NewIfStatement(node.Expression, node.ThenStatement, node.ElseStatement), node.AsNode(), f.hooks)
}

// DoStatement

type DoStatement struct {
	StatementBase
	Statement  *Statement  // Statement
	Expression *Expression // Expression
}

func (f *NodeFactory) UpdateDoStatement(node *DoStatement, statement *Statement, expression *Expression) *Node {
	if statement != node.Statement || expression != node.Expression {
		return updateNode(f.NewDoStatement(statement, expression), node.AsNode(), f.hooks)
	}
	return node.AsNode()
}

func (f *NodeFactory) NewDoStatement(statement *Statement, expression *Expression) *Node {
	data := &DoStatement{}
	data.Statement = statement
	data.Expression = expression
	return f.newNode(KindDoStatement, data)
}

func (node *DoStatement) VisitEachChild(v *NodeVisitor) *Node {
	return v.Factory.UpdateDoStatement(node, v.visitIterationBody(node.Statement), v.visitNode(node.Expression))
}

func (node *DoStatement) ForEachChild(v Visitor) bool {
	return visit(v, node.Statement) || visit(v, node.Expression)
}

func (node *DoStatement) Clone(f *NodeFactory) *Node {
	return cloneNode(f.NewDoStatement(node.Statement, node.Expression), node.AsNode(), f.hooks)
}

// WhileStatement

type WhileStatement struct {
	StatementBase
	Expression *Expression // Expression
	Statement  *Statement  // Statement
}

func (f *NodeFactory) NewWhileStatement(expression *Expression, statement *Statement) *Node {
	data := &WhileStatement{}
	data.Expression = expression
	data.Statement = statement
	return f.newNode(KindWhileStatement, data)
}

func (f *NodeFactory) UpdateWhileStatement(node *WhileStatement, expression *Expression, statement *Statement) *Node {
	if expression != node.Expression || statement != node.Statement {
		return updateNode(f.NewWhileStatement(expression, statement), node.AsNode(), f.hooks)
	}
	return node.AsNode()
}

func (node *WhileStatement) ForEachChild(v Visitor) bool {
	return visit(v, node.Expression) || visit(v, node.Statement)
}

func (node *WhileStatement) VisitEachChild(v *NodeVisitor) *Node {
	return v.Factory.UpdateWhileStatement(node, v.visitNode(node.Expression), v.visitIterationBody(node.Statement))
}

func (node *WhileStatement) Clone(f *NodeFactory) *Node {
	return cloneNode(f.NewWhileStatement(node.Expression, node.Statement), node.AsNode(), f.hooks)
}

// ForStatement

type ForStatement struct {
	StatementBase
	LocalsContainerBase
	Initializer *ForInitializer // ForInitializer. Optional
	Condition   *Expression     // Expression. Optional
	Incrementor *Expression     // Expression. Optional
	Statement   *Statement      // Statement
}

func (f *NodeFactory) NewForStatement(initializer *ForInitializer, condition *Expression, incrementor *Expression, statement *Statement) *Node {
	data := &ForStatement{}
	data.Initializer = initializer
	data.Condition = condition
	data.Incrementor = incrementor
	data.Statement = statement
	return f.newNode(KindForStatement, data)
}

func (f *NodeFactory) UpdateForStatement(node *ForStatement, initializer *ForInitializer, condition *Expression, incrementor *Expression, statement *Statement) *Node {
	if initializer != node.Initializer || condition != node.Condition || incrementor != node.Incrementor || statement != node.Statement {
		return updateNode(f.NewForStatement(initializer, condition, incrementor, statement), node.AsNode(), f.hooks)
	}
	return node.AsNode()
}

func (node *ForStatement) ForEachChild(v Visitor) bool {
	return visit(v, node.Initializer) || visit(v, node.Condition) || visit(v, node.Incrementor) || visit(v, node.Statement)
}

func (node *ForStatement) VisitEachChild(v *NodeVisitor) *Node {
	return v.Factory.UpdateForStatement(node, v.visitNode(node.Initializer), v.visitNode(node.Condition), v.visitNode(node.Incrementor), v.visitIterationBody(node.Statement))
}

func (node *ForStatement) Clone(f *NodeFactory) *Node {
	return cloneNode(f.NewForStatement(node.Initializer, node.Expression(), node.Incrementor, node.Statement), node.AsNode(), f.hooks)
}

func IsForStatement(node *Node) bool {
	return node.Kind == KindForStatement
}

// ForInOrOfStatement

type ForInOrOfStatement struct {
	StatementBase
	LocalsContainerBase
	AwaitModifier *TokenNode      // TokenNode. Optional
	Initializer   *ForInitializer // ForInitializer
	Expression    *Expression     // Expression
	Statement     *Statement      // Statement
}

func (f *NodeFactory) NewForInOrOfStatement(kind Kind, awaitModifier *TokenNode, initializer *ForInitializer, expression *Expression, statement *Statement) *Node {
	data := &ForInOrOfStatement{}
	data.AwaitModifier = awaitModifier
	data.Initializer = initializer
	data.Expression = expression
	data.Statement = statement
	return f.newNode(kind, data)
}

func (f *NodeFactory) UpdateForInOrOfStatement(node *ForInOrOfStatement, awaitModifier *TokenNode, initializer *ForInitializer, expression *Expression, statement *Statement) *Node {
	if awaitModifier != node.AwaitModifier || initializer != node.Initializer || expression != node.Expression || statement != node.Statement {
		return updateNode(f.NewForInOrOfStatement(node.AsNode().Kind, awaitModifier, initializer, expression, statement), node.AsNode(), f.hooks)
	}
	return node.AsNode()
}

func (node *ForInOrOfStatement) ForEachChild(v Visitor) bool {
	return visit(v, node.AwaitModifier) || visit(v, node.Initializer) || visit(v, node.Expression) || visit(v, node.Statement)
}

func (node *ForInOrOfStatement) VisitEachChild(v *NodeVisitor) *Node {
	return v.Factory.UpdateForInOrOfStatement(node, v.visitToken(node.AwaitModifier), v.visitNode(node.Initializer), v.visitNode(node.Expression), v.visitIterationBody(node.Statement))
}

func (node *ForInOrOfStatement) Clone(f *NodeFactory) *Node {
	return cloneNode(f.NewForInOrOfStatement(node.Kind, node.AwaitModifier, node.Initializer, node.Expression, node.Statement), node.AsNode(), f.hooks)
}

func IsForInStatement(node *Node) bool {
	return node.Kind == KindForInStatement
}

func IsForOfStatement(node *Node) bool {
	return node.Kind == KindForOfStatement
}

func IsForInOrOfStatement(node *Node) bool {
	return IsForInStatement(node) || IsForOfStatement(node)
}

// BreakStatement

type BreakStatement struct {
	StatementBase
	Label *IdentifierNode // IdentifierNode. Optional
}

func (f *NodeFactory) NewBreakStatement(label *IdentifierNode) *Node {
	data := &BreakStatement{}
	data.Label = label
	return f.newNode(KindBreakStatement, data)
}

func (f *NodeFactory) UpdateBreakStatement(node *BreakStatement, label *IdentifierNode) *Node {
	if label != node.Label {
		return updateNode(f.NewBreakStatement(label), node.AsNode(), f.hooks)
	}
	return node.AsNode()
}

func (node *BreakStatement) ForEachChild(v Visitor) bool {
	return visit(v, node.Label)
}

func (node *BreakStatement) VisitEachChild(v *NodeVisitor) *Node {
	return v.Factory.UpdateBreakStatement(node, v.visitNode(node.Label))
}

func (node *BreakStatement) Clone(f *NodeFactory) *Node {
	return cloneNode(f.NewBreakStatement(node.Label), node.AsNode(), f.hooks)
}

// ContinueStatement

type ContinueStatement struct {
	StatementBase
	Label *IdentifierNode // IdentifierNode. Optional
}

func (f *NodeFactory) NewContinueStatement(label *IdentifierNode) *Node {
	data := &ContinueStatement{}
	data.Label = label
	return f.newNode(KindContinueStatement, data)
}

func (f *NodeFactory) UpdateContinueStatement(node *ContinueStatement, label *IdentifierNode) *Node {
	if label != node.Label {
		return updateNode(f.NewContinueStatement(label), node.AsNode(), f.hooks)
	}
	return node.AsNode()
}

func (node *ContinueStatement) ForEachChild(v Visitor) bool {
	return visit(v, node.Label)
}

func (node *ContinueStatement) VisitEachChild(v *NodeVisitor) *Node {
	return v.Factory.UpdateContinueStatement(node, v.visitNode(node.Label))
}

func (node *ContinueStatement) Clone(f *NodeFactory) *Node {
	return cloneNode(f.NewContinueStatement(node.Label), node.AsNode(), f.hooks)
}

// ReturnStatement

type ReturnStatement struct {
	StatementBase
	Expression *Expression // Expression. Optional
}

func (f *NodeFactory) NewReturnStatement(expression *Expression) *Node {
	data := f.returnStatementPool.New()
	data.Expression = expression
	return f.newNode(KindReturnStatement, data)
}

func (f *NodeFactory) UpdateReturnStatement(node *ReturnStatement, expression *Expression) *Node {
	if expression != node.Expression {
		return updateNode(f.NewReturnStatement(expression), node.AsNode(), f.hooks)
	}
	return node.AsNode()
}

func (node *ReturnStatement) ForEachChild(v Visitor) bool {
	return visit(v, node.Expression)
}

func (node *ReturnStatement) VisitEachChild(v *NodeVisitor) *Node {
	return v.Factory.UpdateReturnStatement(node, v.visitNode(node.Expression))
}

func (node *ReturnStatement) Clone(f *NodeFactory) *Node {
	return cloneNode(f.NewReturnStatement(node.Expression), node.AsNode(), f.hooks)
}

func IsReturnStatement(node *Node) bool {
	return node.Kind == KindReturnStatement
}

// WithStatement

type WithStatement struct {
	StatementBase
	Expression *Expression // Expression
	Statement  *Statement  // Statement
}

func (f *NodeFactory) NewWithStatement(expression *Expression, statement *Statement) *Node {
	data := &WithStatement{}
	data.Expression = expression
	data.Statement = statement
	return f.newNode(KindWithStatement, data)
}

func (f *NodeFactory) UpdateWithStatement(node *WithStatement, expression *Expression, statement *Statement) *Node {
	if expression != node.Expression || statement != node.Statement {
		return updateNode(f.NewWithStatement(expression, statement), node.AsNode(), f.hooks)
	}
	return node.AsNode()
}

func (node *WithStatement) ForEachChild(v Visitor) bool {
	return visit(v, node.Expression) || visit(v, node.Statement)
}

func (node *WithStatement) VisitEachChild(v *NodeVisitor) *Node {
	return v.Factory.UpdateWithStatement(node, v.visitNode(node.Expression), v.visitEmbeddedStatement(node.Statement))
}

func (node *WithStatement) Clone(f *NodeFactory) *Node {
	return cloneNode(f.NewWithStatement(node.Expression, node.Statement), node.AsNode(), f.hooks)
}

// SwitchStatement

type SwitchStatement struct {
	StatementBase
	Expression *Expression    // Expression
	CaseBlock  *CaseBlockNode // CaseBlockNode
}

func (f *NodeFactory) NewSwitchStatement(expression *Expression, caseBlock *CaseBlockNode) *Node {
	data := &SwitchStatement{}
	data.Expression = expression
	data.CaseBlock = caseBlock
	return f.newNode(KindSwitchStatement, data)
}

func (f *NodeFactory) UpdateSwitchStatement(node *SwitchStatement, expression *Expression, caseBlock *CaseBlockNode) *Node {
	if expression != node.Expression || caseBlock != node.CaseBlock {
		return updateNode(f.NewSwitchStatement(expression, caseBlock), node.AsNode(), f.hooks)
	}
	return node.AsNode()
}

func (node *SwitchStatement) ForEachChild(v Visitor) bool {
	return visit(v, node.Expression) || visit(v, node.CaseBlock)
}

func (node *SwitchStatement) VisitEachChild(v *NodeVisitor) *Node {
	return v.Factory.UpdateSwitchStatement(node, v.visitNode(node.Expression), v.visitNode(node.CaseBlock))
}

func (node *SwitchStatement) Clone(f *NodeFactory) *Node {
	return cloneNode(f.NewSwitchStatement(node.Expression, node.CaseBlock), node.AsNode(), f.hooks)
}

// CaseBlock

type CaseBlock struct {
	NodeBase
	LocalsContainerBase
	Clauses *NodeList // NodeList[*CaseOrDefaultClauseNode]
}

func (f *NodeFactory) NewCaseBlock(clauses *NodeList) *Node {
	data := &CaseBlock{}
	data.Clauses = clauses
	return f.newNode(KindCaseBlock, data)
}

func (f *NodeFactory) UpdateCaseBlock(node *CaseBlock, clauses *CaseClausesList) *Node {
	if clauses != node.Clauses {
		return updateNode(f.NewCaseBlock(clauses), node.AsNode(), f.hooks)
	}
	return node.AsNode()
}

func (node *CaseBlock) ForEachChild(v Visitor) bool {
	return visitNodeList(v, node.Clauses)
}

func (node *CaseBlock) VisitEachChild(v *NodeVisitor) *Node {
	return v.Factory.UpdateCaseBlock(node, v.visitNodes(node.Clauses))
}

func (node *CaseBlock) Clone(f *NodeFactory) *Node {
	return cloneNode(f.NewCaseBlock(node.Clauses), node.AsNode(), f.hooks)
}

// CaseOrDefaultClause

type CaseOrDefaultClause struct {
	NodeBase
	Expression          *Expression // Expression. nil in default clause
	Statements          *NodeList   // NodeList[*Statement]
	FallthroughFlowNode *FlowNode
}

func (f *NodeFactory) NewCaseOrDefaultClause(kind Kind, expression *Expression, statements *NodeList) *Node {
	data := &CaseOrDefaultClause{}
	data.Expression = expression
	data.Statements = statements
	return f.newNode(kind, data)
}

func (f *NodeFactory) UpdateCaseOrDefaultClause(node *CaseOrDefaultClause, expression *Expression, statements *StatementList) *Node {
	if expression != node.Expression || statements != node.Statements {
		return updateNode(f.NewCaseOrDefaultClause(node.Kind, expression, statements), node.AsNode(), f.hooks)
	}
	return node.AsNode()
}

func (node *CaseOrDefaultClause) ForEachChild(v Visitor) bool {
	return visit(v, node.Expression) || visitNodeList(v, node.Statements)
}

func (node *CaseOrDefaultClause) VisitEachChild(v *NodeVisitor) *Node {
	return v.Factory.UpdateCaseOrDefaultClause(node, v.visitNode(node.Expression), v.visitNodes(node.Statements))
}

func (node *CaseOrDefaultClause) Clone(f *NodeFactory) *Node {
	return cloneNode(f.NewCaseOrDefaultClause(node.Kind, node.Expression, node.Statements), node.AsNode(), f.hooks)
}

func IsCaseClause(node *Node) bool {
	return node.Kind == KindCaseClause
}

func IsDefaultClause(node *Node) bool {
	return node.Kind == KindDefaultClause
}

// ThrowStatement

type ThrowStatement struct {
	StatementBase
	Expression *Expression // Expression
}

func (f *NodeFactory) NewThrowStatement(expression *Expression) *Node {
	data := &ThrowStatement{}
	data.Expression = expression
	return f.newNode(KindThrowStatement, data)
}

func (f *NodeFactory) UpdateThrowStatement(node *ThrowStatement, expression *Expression) *Node {
	if expression != node.Expression {
		return updateNode(f.NewThrowStatement(expression), node.AsNode(), f.hooks)
	}
	return node.AsNode()
}

func (node *ThrowStatement) ForEachChild(v Visitor) bool {
	return visit(v, node.Expression)
}

func (node *ThrowStatement) VisitEachChild(v *NodeVisitor) *Node {
	return v.Factory.UpdateThrowStatement(node, v.visitNode(node.Expression))
}

func (node *ThrowStatement) Clone(f *NodeFactory) *Node {
	return cloneNode(f.NewThrowStatement(node.Expression), node.AsNode(), f.hooks)
}

// TryStatement

type TryStatement struct {
	StatementBase
	TryBlock     *BlockNode       // BlockNode
	CatchClause  *CatchClauseNode // CatchClauseNode. Optional
	FinallyBlock *BlockNode       // BlockNode. Optional
}

func (f *NodeFactory) NewTryStatement(tryBlock *BlockNode, catchClause *CatchClauseNode, finallyBlock *BlockNode) *Node {
	data := &TryStatement{}
	data.TryBlock = tryBlock
	data.CatchClause = catchClause
	data.FinallyBlock = finallyBlock
	return f.newNode(KindTryStatement, data)
}

func (f *NodeFactory) UpdateTryStatement(node *TryStatement, tryBlock *BlockNode, catchClause *CatchClauseNode, finallyBlock *BlockNode) *Node {
	if tryBlock != node.TryBlock || catchClause != node.CatchClause || finallyBlock != node.FinallyBlock {
		return updateNode(f.NewTryStatement(tryBlock, catchClause, finallyBlock), node.AsNode(), f.hooks)
	}
	return node.AsNode()
}

func (node *TryStatement) ForEachChild(v Visitor) bool {
	return visit(v, node.TryBlock) || visit(v, node.CatchClause) || visit(v, node.FinallyBlock)
}

func (node *TryStatement) VisitEachChild(v *NodeVisitor) *Node {
	return v.Factory.UpdateTryStatement(node, v.visitNode(node.TryBlock), v.visitNode(node.CatchClause), v.visitNode(node.FinallyBlock))
}

func (node *TryStatement) Clone(f *NodeFactory) *Node {
	return cloneNode(f.NewTryStatement(node.TryBlock, node.CatchClause, node.FinallyBlock), node.AsNode(), f.hooks)
}

func IsTryStatement(node *Node) bool {
	return node.Kind == KindTryStatement
}

// CatchClause

type CatchClause struct {
	NodeBase
	LocalsContainerBase
	VariableDeclaration *VariableDeclarationNode // VariableDeclarationNode. Optional
	Block               *BlockNode               // BlockNode
}

func (f *NodeFactory) NewCatchClause(variableDeclaration *VariableDeclarationNode, block *BlockNode) *Node {
	data := &CatchClause{}
	data.VariableDeclaration = variableDeclaration
	data.Block = block
	return f.newNode(KindCatchClause, data)
}

func (f *NodeFactory) UpdateCatchClause(node *CatchClause, variableDeclaration *VariableDeclarationNode, block *BlockNode) *Node {
	if variableDeclaration != node.VariableDeclaration || block != node.Block {
		return updateNode(f.NewCatchClause(variableDeclaration, block), node.AsNode(), f.hooks)
	}
	return node.AsNode()
}

func (node *CatchClause) ForEachChild(v Visitor) bool {
	return visit(v, node.VariableDeclaration) || visit(v, node.Block)
}

func (node *CatchClause) VisitEachChild(v *NodeVisitor) *Node {
	return v.Factory.UpdateCatchClause(node, v.visitNode(node.VariableDeclaration), v.visitNode(node.Block))
}

func (node *CatchClause) Clone(f *NodeFactory) *Node {
	return cloneNode(f.NewCatchClause(node.VariableDeclaration, node.Block), node.AsNode(), f.hooks)
}

func IsCatchClause(node *Node) bool {
	return node.Kind == KindCatchClause
}

// DebuggerStatement

type DebuggerStatement struct {
	StatementBase
}

func (f *NodeFactory) NewDebuggerStatement() *Node {
	return f.newNode(KindDebuggerStatement, &DebuggerStatement{})
}

func (node *DebuggerStatement) Clone(f *NodeFactory) *Node {
	return cloneNode(f.NewDebuggerStatement(), node.AsNode(), f.hooks)
}

// LabeledStatement

type LabeledStatement struct {
	StatementBase
	Label     *IdentifierNode // IdentifierNode
	Statement *Statement      // Statement
}

func (f *NodeFactory) NewLabeledStatement(label *IdentifierNode, statement *Statement) *Node {
	data := &LabeledStatement{}
	data.Label = label
	data.Statement = statement
	return f.newNode(KindLabeledStatement, data)
}

func (f *NodeFactory) UpdateLabeledStatement(node *LabeledStatement, label *IdentifierNode, statement *Statement) *Node {
	if label != node.Label || statement != node.Statement {
		return updateNode(f.NewLabeledStatement(label, statement), node.AsNode(), f.hooks)
	}
	return node.AsNode()
}

func (node *LabeledStatement) ForEachChild(v Visitor) bool {
	return visit(v, node.Label) || visit(v, node.Statement)
}

func (node *LabeledStatement) VisitEachChild(v *NodeVisitor) *Node {
	return v.Factory.UpdateLabeledStatement(node, v.visitNode(node.Label), v.visitEmbeddedStatement(node.Statement))
}

func (node *LabeledStatement) Clone(f *NodeFactory) *Node {
	return cloneNode(f.NewLabeledStatement(node.Label, node.Statement), node.AsNode(), f.hooks)
}

func IsLabeledStatement(node *Node) bool {
	return node.Kind == KindLabeledStatement
}

// ExpressionStatement

type ExpressionStatement struct {
	StatementBase
	Expression *Expression // Expression
}

func (f *NodeFactory) NewExpressionStatement(expression *Expression) *Node {
	data := f.expressionStatementPool.New()
	data.Expression = expression
	return f.newNode(KindExpressionStatement, data)
}

func (f *NodeFactory) UpdateExpressionStatement(node *ExpressionStatement, expression *Expression) *Node {
	if expression != node.Expression {
		return updateNode(f.NewExpressionStatement(expression), node.AsNode(), f.hooks)
	}
	return node.AsNode()
}

func (node *ExpressionStatement) ForEachChild(v Visitor) bool {
	return visit(v, node.Expression)
}

func (node *ExpressionStatement) VisitEachChild(v *NodeVisitor) *Node {
	return v.Factory.UpdateExpressionStatement(node, v.visitNode(node.Expression))
}

func (node *ExpressionStatement) Clone(f *NodeFactory) *Node {
	return cloneNode(f.NewExpressionStatement(node.Expression), node.AsNode(), f.hooks)
}

func IsExpressionStatement(node *Node) bool {
	return node.Kind == KindExpressionStatement
}

// Block

type Block struct {
	StatementBase
	LocalsContainerBase
	Statements *NodeList // NodeList[*Statement]
	Multiline  bool
}

func (f *NodeFactory) NewBlock(statements *NodeList, multiline bool) *Node {
	data := f.blockPool.New()
	data.Statements = statements
	data.Multiline = multiline
	return f.newNode(KindBlock, data)
}

func (f *NodeFactory) UpdateBlock(node *Block, statements *StatementList) *Node {
	if statements != node.Statements {
		return updateNode(f.NewBlock(statements, node.Multiline), node.AsNode(), f.hooks)
	}
	return node.AsNode()
}

func (node *Block) ForEachChild(v Visitor) bool {
	return visitNodeList(v, node.Statements)
}

func (node *Block) VisitEachChild(v *NodeVisitor) *Node {
	return v.Factory.UpdateBlock(node, v.visitNodes(node.Statements))
}

func (node *Block) Clone(f *NodeFactory) *Node {
	return cloneNode(f.NewBlock(node.Statements, node.Multiline), node.AsNode(), f.hooks)
}

func IsBlock(node *Node) bool {
	return node.Kind == KindBlock
}

// VariableStatement

type VariableStatement struct {
	StatementBase
	ModifiersBase
	DeclarationList *VariableDeclarationListNode // VariableDeclarationListNode
}

func (f *NodeFactory) NewVariableStatement(modifiers *ModifierList, declarationList *VariableDeclarationListNode) *Node {
	data := f.variableStatementPool.New()
	data.modifiers = modifiers
	data.DeclarationList = declarationList
	return f.newNode(KindVariableStatement, data)
}

func (f *NodeFactory) UpdateVariableStatement(node *VariableStatement, modifiers *ModifierList, declarationList *VariableDeclarationListNode) *Node {
	if modifiers != node.modifiers || declarationList != node.DeclarationList {
		return updateNode(f.NewVariableStatement(modifiers, declarationList), node.AsNode(), f.hooks)
	}
	return node.AsNode()
}

func (node *VariableStatement) ForEachChild(v Visitor) bool {
	return visitModifiers(v, node.modifiers) || visit(v, node.DeclarationList)
}

func (node *VariableStatement) VisitEachChild(v *NodeVisitor) *Node {
	return v.Factory.UpdateVariableStatement(node, v.visitModifiers(node.modifiers), v.visitNode(node.DeclarationList))
}

func (node *VariableStatement) Clone(f *NodeFactory) *Node {
	return cloneNode(f.NewVariableStatement(node.Modifiers(), node.DeclarationList), node.AsNode(), f.hooks)
}

func IsVariableStatement(node *Node) bool {
	return node.Kind == KindVariableStatement
}

// VariableDeclaration

type VariableDeclaration struct {
	NodeBase
	DeclarationBase
	ExportableBase
	name             *BindingName // BindingName
	ExclamationToken *TokenNode   // TokenNode. Optional
	Type             *TypeNode    // TypeNode. Optional
	Initializer      *Expression  // Expression. Optional
}

func (f *NodeFactory) NewVariableDeclaration(name *BindingName, exclamationToken *TokenNode, typeNode *TypeNode, initializer *Expression) *Node {
	data := f.variableDeclarationPool.New()
	data.name = name
	data.ExclamationToken = exclamationToken
	data.Type = typeNode
	data.Initializer = initializer
	return f.newNode(KindVariableDeclaration, data)
}

func (f *NodeFactory) UpdateVariableDeclaration(node *VariableDeclaration, name *BindingName, exclamationToken *TokenNode, typeNode *TypeNode, initializer *Expression) *Node {
	if name != node.name || exclamationToken != node.ExclamationToken || typeNode != node.Type || initializer != node.Initializer {
		return updateNode(f.NewVariableDeclaration(name, exclamationToken, typeNode, initializer), node.AsNode(), f.hooks)
	}
	return node.AsNode()
}

func (node *VariableDeclaration) ForEachChild(v Visitor) bool {
	return visit(v, node.name) || visit(v, node.ExclamationToken) || visit(v, node.Type) || visit(v, node.Initializer)
}

func (node *VariableDeclaration) VisitEachChild(v *NodeVisitor) *Node {
	return v.Factory.UpdateVariableDeclaration(node, v.visitNode(node.name), v.visitToken(node.ExclamationToken), v.visitNode(node.Type), v.visitNode(node.Initializer))
}

func (node *VariableDeclaration) Clone(f *NodeFactory) *Node {
	return cloneNode(f.NewVariableDeclaration(node.Name(), node.ExclamationToken, node.Type, node.Initializer), node.AsNode(), f.hooks)
}

func (node *VariableDeclaration) Name() *DeclarationName {
	return node.name
}

func IsVariableDeclaration(node *Node) bool {
	return node.Kind == KindVariableDeclaration
}

// VariableDeclarationList

type VariableDeclarationList struct {
	NodeBase
	Declarations *NodeList // NodeList[*VariableDeclarationNode]
}

func (f *NodeFactory) NewVariableDeclarationList(flags NodeFlags, declarations *NodeList) *Node {
	data := f.variableDeclarationListPool.New()
	data.Declarations = declarations
	node := f.newNode(KindVariableDeclarationList, data)
	node.Flags = flags
	return node
}

func (f *NodeFactory) UpdateVariableDeclarationList(node *VariableDeclarationList, declarations *VariableDeclarationNodeList) *Node {
	if declarations != node.Declarations {
		return updateNode(f.NewVariableDeclarationList(node.Flags, declarations), node.AsNode(), f.hooks)
	}
	return node.AsNode()
}

func (node *VariableDeclarationList) ForEachChild(v Visitor) bool {
	return visitNodeList(v, node.Declarations)
}

func (node *VariableDeclarationList) VisitEachChild(v *NodeVisitor) *Node {
	return v.Factory.UpdateVariableDeclarationList(node, v.visitNodes(node.Declarations))
}

func (node *VariableDeclarationList) Clone(f *NodeFactory) *Node {
	return cloneNode(f.NewVariableDeclarationList(node.Flags, node.Declarations), node.AsNode(), f.hooks)
}

func IsVariableDeclarationList(node *Node) bool {
	return node.Kind == KindVariableDeclarationList
}

// BindingPattern (SyntaxBindObjectBindingPattern | KindArrayBindingPattern)

type BindingPattern struct {
	NodeBase
	Elements *NodeList // NodeList[*BindingElementNode]
}

func (f *NodeFactory) NewBindingPattern(kind Kind, elements *NodeList) *Node {
	data := &BindingPattern{}
	data.Elements = elements
	return f.newNode(kind, data)
}

func (f *NodeFactory) UpdateBindingPattern(node *BindingPattern, elements *BindingElementList) *Node {
	if elements != node.Elements {
		return updateNode(f.NewBindingPattern(node.Kind, elements), node.AsNode(), f.hooks)
	}
	return node.AsNode()
}

func (node *BindingPattern) ForEachChild(v Visitor) bool {
	return visitNodeList(v, node.Elements)
}

func (node *BindingPattern) VisitEachChild(v *NodeVisitor) *Node {
	return v.Factory.UpdateBindingPattern(node, v.visitNodes(node.Elements))
}

func (node *BindingPattern) Clone(f *NodeFactory) *Node {
	return cloneNode(f.NewBindingPattern(node.Kind, node.Elements), node.AsNode(), f.hooks)
}

func IsObjectBindingPattern(node *Node) bool {
	return node.Kind == KindObjectBindingPattern
}

func IsArrayBindingPattern(node *Node) bool {
	return node.Kind == KindArrayBindingPattern
}

func IsBindingPattern(node *Node) bool {
	return node.Kind == KindArrayBindingPattern || node.Kind == KindObjectBindingPattern
}

// ParameterDeclaration

type ParameterDeclaration struct {
	NodeBase
	DeclarationBase
	ModifiersBase
	DotDotDotToken *TokenNode   // TokenNode. Present on rest parameter
	name           *BindingName // BindingName. Declared parameter name
	QuestionToken  *TokenNode   // TokenNode. Present on optional parameter
	Type           *TypeNode    // TypeNode. Optional
	Initializer    *Expression  // Expression. Optional
}

func (f *NodeFactory) NewParameterDeclaration(modifiers *ModifierList, dotDotDotToken *TokenNode, name *BindingName, questionToken *TokenNode, typeNode *TypeNode, initializer *Expression) *Node {
	data := f.parameterDeclarationPool.New()
	data.modifiers = modifiers
	data.DotDotDotToken = dotDotDotToken
	data.name = name
	data.QuestionToken = questionToken
	data.Type = typeNode
	data.Initializer = initializer
	return f.newNode(KindParameter, data)
}

func (f *NodeFactory) UpdateParameterDeclaration(node *ParameterDeclaration, modifiers *ModifierList, dotDotDotToken *TokenNode, name *BindingName, questionToken *TokenNode, typeNode *TypeNode, initializer *Expression) *Node {
	if modifiers != node.modifiers || dotDotDotToken != node.DotDotDotToken || name != node.name || questionToken != node.QuestionToken || typeNode != node.Type || initializer != node.Initializer {
		return updateNode(f.NewParameterDeclaration(modifiers, dotDotDotToken, name, questionToken, typeNode, initializer), node.AsNode(), f.hooks)
	}
	return node.AsNode()
}

func (node *ParameterDeclaration) ForEachChild(v Visitor) bool {
	return visitModifiers(v, node.modifiers) || visit(v, node.DotDotDotToken) || visit(v, node.name) ||
		visit(v, node.QuestionToken) || visit(v, node.Type) || visit(v, node.Initializer)
}

func (node *ParameterDeclaration) VisitEachChild(v *NodeVisitor) *Node {
	return v.Factory.UpdateParameterDeclaration(node, v.visitModifiers(node.modifiers), v.visitToken(node.DotDotDotToken), v.visitNode(node.name), v.visitToken(node.QuestionToken), v.visitNode(node.Type), v.visitNode(node.Initializer))
}

func (node *ParameterDeclaration) Clone(f *NodeFactory) *Node {
	return cloneNode(f.NewParameterDeclaration(node.Modifiers(), node.DotDotDotToken, node.Name(), node.QuestionToken, node.Type, node.Initializer), node.AsNode(), f.hooks)
}

func (node *ParameterDeclaration) Name() *DeclarationName {
	return node.name
}

func IsParameter(node *Node) bool {
	return node.Kind == KindParameter
}

// BindingElement

type BindingElement struct {
	NodeBase
	DeclarationBase
	ExportableBase
	FlowNodeBase
	DotDotDotToken *TokenNode    // TokenNode. Present on rest element (in object binding pattern)
	PropertyName   *PropertyName // PropertyName. Optional binding property name in object binding pattern
	name           *BindingName  // BindingName. Optional (nil for missing element)
	Initializer    *Expression   // Expression. Optional
}

func (f *NodeFactory) NewBindingElement(dotDotDotToken *TokenNode, propertyName *PropertyName, name *BindingName, initializer *Expression) *Node {
	data := &BindingElement{}
	data.DotDotDotToken = dotDotDotToken
	data.PropertyName = propertyName
	data.name = name
	data.Initializer = initializer
	return f.newNode(KindBindingElement, data)
}

func (f *NodeFactory) UpdateBindingElement(node *BindingElement, dotDotDotToken *TokenNode, propertyName *PropertyName, name *BindingName, initializer *Expression) *Node {
	if dotDotDotToken != node.DotDotDotToken || propertyName != node.PropertyName || name != node.name || initializer != node.Initializer {
		return updateNode(f.NewBindingElement(dotDotDotToken, propertyName, name, initializer), node.AsNode(), f.hooks)
	}
	return node.AsNode()
}

func (node *BindingElement) ForEachChild(v Visitor) bool {
	return visit(v, node.DotDotDotToken) || visit(v, node.PropertyName) || visit(v, node.name) || visit(v, node.Initializer)
}

func (node *BindingElement) VisitEachChild(v *NodeVisitor) *Node {
	return v.Factory.UpdateBindingElement(node, v.visitToken(node.DotDotDotToken), v.visitNode(node.PropertyName), v.visitNode(node.name), v.visitNode(node.Initializer))
}

func (node *BindingElement) Clone(f *NodeFactory) *Node {
	return cloneNode(f.NewBindingElement(node.DotDotDotToken, node.PropertyName, node.Name(), node.Initializer), node.AsNode(), f.hooks)
}

func (node *BindingElement) Name() *DeclarationName {
	return node.name
}

func IsBindingElement(node *Node) bool {
	return node.Kind == KindBindingElement
}

// MissingDeclaration

type MissingDeclaration struct {
	StatementBase
	DeclarationBase
	ModifiersBase
}

func (f *NodeFactory) NewMissingDeclaration(modifiers *ModifierList) *Node {
	data := &MissingDeclaration{}
	data.modifiers = modifiers
	return f.newNode(KindMissingDeclaration, data)
}

func (f *NodeFactory) UpdateMissingDeclaration(node *MissingDeclaration, modifiers *ModifierList) *Node {
	if modifiers != node.modifiers {
		return updateNode(f.NewMissingDeclaration(modifiers), node.AsNode(), f.hooks)
	}
	return node.AsNode()
}

func (node *MissingDeclaration) ForEachChild(v Visitor) bool {
	return visitModifiers(v, node.modifiers)
}

func (node *MissingDeclaration) VisitEachChild(v *NodeVisitor) *Node {
	return v.Factory.UpdateMissingDeclaration(node, v.visitModifiers(node.modifiers))
}

func (node *MissingDeclaration) Clone(f *NodeFactory) *Node {
	return cloneNode(f.NewMissingDeclaration(node.Modifiers()), node.AsNode(), f.hooks)
}

// FunctionDeclaration

type FunctionDeclaration struct {
	StatementBase
	DeclarationBase
	ExportableBase
	ModifiersBase
	FunctionLikeWithBodyBase
	name           *IdentifierNode // IdentifierNode
	ReturnFlowNode *FlowNode
}

func (f *NodeFactory) NewFunctionDeclaration(modifiers *ModifierList, asteriskToken *TokenNode, name *IdentifierNode, typeParameters *NodeList, parameters *NodeList, returnType *TypeNode, body *BlockNode) *Node {
	data := &FunctionDeclaration{}
	data.modifiers = modifiers
	data.AsteriskToken = asteriskToken
	data.name = name
	data.TypeParameters = typeParameters
	data.Parameters = parameters
	data.Type = returnType
	data.Body = body
	return f.newNode(KindFunctionDeclaration, data)
}

func (f *NodeFactory) UpdateFunctionDeclaration(node *FunctionDeclaration, modifiers *ModifierList, asteriskToken *TokenNode, name *IdentifierNode, typeParameters *TypeParameterList, parameters *ParameterList, returnType *TypeNode, body *BlockNode) *Node {
	if modifiers != node.modifiers || asteriskToken != node.AsteriskToken || name != node.name || typeParameters != node.TypeParameters || parameters != node.Parameters || returnType != node.Type || body != node.Body {
		return updateNode(f.NewFunctionDeclaration(modifiers, asteriskToken, name, typeParameters, parameters, returnType, body), node.AsNode(), f.hooks)
	}
	return node.AsNode()
}

func (node *FunctionDeclaration) ForEachChild(v Visitor) bool {
	return visitModifiers(v, node.modifiers) || visit(v, node.AsteriskToken) || visit(v, node.name) || visitNodeList(v, node.TypeParameters) ||
		visitNodeList(v, node.Parameters) || visit(v, node.Type) || visit(v, node.Body)
}

func (node *FunctionDeclaration) VisitEachChild(v *NodeVisitor) *Node {
	return v.Factory.UpdateFunctionDeclaration(node, v.visitModifiers(node.modifiers), v.visitToken(node.AsteriskToken), v.visitNode(node.name), v.visitNodes(node.TypeParameters), v.visitParameters(node.Parameters), v.visitNode(node.Type), v.visitFunctionBody(node.Body))
}

func (node *FunctionDeclaration) Clone(f *NodeFactory) *Node {
	return cloneNode(f.NewFunctionDeclaration(node.Modifiers(), node.AsteriskToken, node.Name(), node.TypeParameters, node.Parameters, node.Type, node.Body), node.AsNode(), f.hooks)
}

func (node *FunctionDeclaration) Name() *DeclarationName {
	return node.name
}

func IsFunctionDeclaration(node *Node) bool {
	return node.Kind == KindFunctionDeclaration
}

// ClassLikeDeclarationBase

type ClassLikeBase struct {
	DeclarationBase
	ExportableBase
	ModifiersBase
	name            *IdentifierNode // IdentifierNode
	TypeParameters  *NodeList       // NodeList[*TypeParameterDeclarationNode]. Optional
	HeritageClauses *NodeList       // NodeList[*HeritageClauseNode]. Optional
	Members         *NodeList       // NodeList[*ClassElement]
}

func (node *ClassLikeBase) ForEachChild(v Visitor) bool {
	return visitModifiers(v, node.modifiers) || visit(v, node.name) || visitNodeList(v, node.TypeParameters) ||
		visitNodeList(v, node.HeritageClauses) || visitNodeList(v, node.Members)
}

func (node *ClassLikeBase) Name() *DeclarationName        { return node.name }
func (node *ClassLikeBase) ClassLikeData() *ClassLikeBase { return node }

// ClassDeclaration

type ClassDeclaration struct {
	StatementBase
	ClassLikeBase
}

func (f *NodeFactory) UpdateClassDeclaration(node *ClassDeclaration, modifiers *ModifierList, name *IdentifierNode, typeParameters *TypeParameterList, heritageClauses *HeritageClauseList, members *ClassElementList) *Node {
	if modifiers != node.modifiers || name != node.name || typeParameters != node.TypeParameters || heritageClauses != node.HeritageClauses || members != node.Members {
		return updateNode(f.NewClassDeclaration(modifiers, name, typeParameters, heritageClauses, members), node.AsNode(), f.hooks)
	}
	return node.AsNode()
}

func (f *NodeFactory) NewClassDeclaration(modifiers *ModifierList, name *IdentifierNode, typeParameters *NodeList, heritageClauses *NodeList, members *NodeList) *Node {
	data := &ClassDeclaration{}
	data.modifiers = modifiers
	data.name = name
	data.TypeParameters = typeParameters
	data.HeritageClauses = heritageClauses
	data.Members = members
	return f.newNode(KindClassDeclaration, data)
}

func (node *ClassDeclaration) VisitEachChild(v *NodeVisitor) *Node {
	modifiers := v.visitModifiers(node.modifiers)
	name := v.visitNode(node.name)
	typeParameters := v.visitNodes(node.TypeParameters)
	heritageClauses := v.visitNodes(node.HeritageClauses)
	if heritageClauses != nil && len(heritageClauses.Nodes) == 0 {
		heritageClauses = nil
	}
	members := v.visitNodes(node.Members)
	return v.Factory.UpdateClassDeclaration(node, modifiers, name, typeParameters, heritageClauses, members)
}

func (node *ClassDeclaration) Clone(f *NodeFactory) *Node {
	return cloneNode(f.NewClassDeclaration(node.Modifiers(), node.Name(), node.TypeParameters, node.HeritageClauses, node.Members), node.AsNode(), f.hooks)
}

func IsClassDeclaration(node *Node) bool {
	return node.Kind == KindClassDeclaration
}

// ClassExpression

type ClassExpression struct {
	ExpressionBase
	ClassLikeBase
}

func (f *NodeFactory) UpdateClassExpression(node *ClassExpression, modifiers *ModifierList, name *IdentifierNode, typeParameters *TypeParameterList, heritageClauses *HeritageClauseList, members *ClassElementList) *Node {
	if modifiers != node.modifiers || name != node.name || typeParameters != node.TypeParameters || heritageClauses != node.HeritageClauses || members != node.Members {
		return updateNode(f.NewClassExpression(modifiers, name, typeParameters, heritageClauses, members), node.AsNode(), f.hooks)
	}
	return node.AsNode()
}

func (f *NodeFactory) NewClassExpression(modifiers *ModifierList, name *IdentifierNode, typeParameters *NodeList, heritageClauses *NodeList, members *NodeList) *Node {
	data := &ClassExpression{}
	data.modifiers = modifiers
	data.name = name
	data.TypeParameters = typeParameters
	data.HeritageClauses = heritageClauses
	data.Members = members
	return f.newNode(KindClassExpression, data)
}

func (node *ClassExpression) VisitEachChild(v *NodeVisitor) *Node {
	modifiers := v.visitModifiers(node.modifiers)
	name := v.visitNode(node.name)
	typeParameters := v.visitNodes(node.TypeParameters)
	heritageClauses := v.visitNodes(node.HeritageClauses)
	if heritageClauses != nil && len(heritageClauses.Nodes) == 0 {
		heritageClauses = nil
	}
	members := v.visitNodes(node.Members)
	return v.Factory.UpdateClassExpression(node, modifiers, name, typeParameters, heritageClauses, members)
}

func (node *ClassExpression) Clone(f *NodeFactory) *Node {
	return cloneNode(f.NewClassExpression(node.Modifiers(), node.Name(), node.TypeParameters, node.HeritageClauses, node.Members), node.AsNode(), f.hooks)
}

func IsClassExpression(node *Node) bool {
	return node.Kind == KindClassExpression
}

// HeritageClause

type HeritageClause struct {
	NodeBase
	Token Kind
	Types *NodeList // NodeList[*ExpressionWithTypeArgumentsNode]
}

func (f *NodeFactory) NewHeritageClause(token Kind, types *NodeList) *Node {
	data := &HeritageClause{}
	data.Token = token
	data.Types = types
	return f.newNode(KindHeritageClause, data)
}

func (f *NodeFactory) UpdateHeritageClause(node *HeritageClause, types *ExpressionWithTypeArgumentsList) *Node {
	if types != node.Types {
		return updateNode(f.NewHeritageClause(node.Token, types), node.AsNode(), f.hooks)
	}
	return node.AsNode()
}

func (node *HeritageClause) ForEachChild(v Visitor) bool {
	return visitNodeList(v, node.Types)
}

func (node *HeritageClause) VisitEachChild(v *NodeVisitor) *Node {
	return v.Factory.UpdateHeritageClause(node, v.visitNodes(node.Types))
}

func (node *HeritageClause) Clone(f *NodeFactory) *Node {
	return cloneNode(f.NewHeritageClause(node.Kind, node.Types), node.AsNode(), f.hooks)
}

func IsHeritageClause(node *Node) bool {
	return node.Kind == KindHeritageClause
}

// InterfaceDeclaration

type InterfaceDeclaration struct {
	StatementBase
	DeclarationBase
	ExportableBase
	ModifiersBase
	name            *IdentifierNode
	TypeParameters  *NodeList // NodeList[*TypeParameterDeclarationNode]. Optional
	HeritageClauses *NodeList // NodeList[*HeritageClauseNode]. Optional
	Members         *NodeList // NodeList[*TypeElement]
}

func (f *NodeFactory) NewInterfaceDeclaration(modifiers *ModifierList, name *IdentifierNode, typeParameters *NodeList, heritageClauses *NodeList, members *NodeList) *Node {
	data := &InterfaceDeclaration{}
	data.modifiers = modifiers
	data.name = name
	data.TypeParameters = typeParameters
	data.HeritageClauses = heritageClauses
	data.Members = members
	return f.newNode(KindInterfaceDeclaration, data)
}

func (f *NodeFactory) UpdateInterfaceDeclaration(node *InterfaceDeclaration, modifiers *ModifierList, name *IdentifierNode, typeParameters *TypeParameterList, heritageClauses *HeritageClauseList, members *TypeElementList) *Node {
	if modifiers != node.modifiers || name != node.name || typeParameters != node.TypeParameters || heritageClauses != node.HeritageClauses || members != node.Members {
		return updateNode(f.NewInterfaceDeclaration(modifiers, name, typeParameters, heritageClauses, members), node.AsNode(), f.hooks)
	}
	return node.AsNode()
}

func (node *InterfaceDeclaration) ForEachChild(v Visitor) bool {
	return visitModifiers(v, node.modifiers) || visit(v, node.name) || visitNodeList(v, node.TypeParameters) ||
		visitNodeList(v, node.HeritageClauses) || visitNodeList(v, node.Members)
}

func (node *InterfaceDeclaration) VisitEachChild(v *NodeVisitor) *Node {
	return v.Factory.UpdateInterfaceDeclaration(node, v.visitModifiers(node.modifiers), v.visitNode(node.name), v.visitNodes(node.TypeParameters), v.visitNodes(node.HeritageClauses), v.visitNodes(node.Members))
}

func (node *InterfaceDeclaration) Clone(f *NodeFactory) *Node {
	return cloneNode(f.NewInterfaceDeclaration(node.Modifiers(), node.Name(), node.TypeParameters, node.HeritageClauses, node.Members), node.AsNode(), f.hooks)
}

func (node *InterfaceDeclaration) Name() *DeclarationName { return node.name }

func IsInterfaceDeclaration(node *Node) bool {
	return node.Kind == KindInterfaceDeclaration
}

// TypeAliasDeclaration

type TypeAliasDeclaration struct {
	StatementBase
	DeclarationBase
	ExportableBase
	ModifiersBase
	LocalsContainerBase
	name           *IdentifierNode // IdentifierNode
	TypeParameters *NodeList       // NodeList[*TypeParameterDeclarationNode]. Optional
	Type           *TypeNode       // TypeNode
}

func (f *NodeFactory) NewTypeAliasDeclaration(modifiers *ModifierList, name *IdentifierNode, typeParameters *NodeList, typeNode *TypeNode) *Node {
	data := &TypeAliasDeclaration{}
	data.modifiers = modifiers
	data.name = name
	data.TypeParameters = typeParameters
	data.Type = typeNode
	return f.newNode(KindTypeAliasDeclaration, data)
}

func (f *NodeFactory) UpdateTypeAliasDeclaration(node *TypeAliasDeclaration, modifiers *ModifierList, name *IdentifierNode, typeParameters *TypeParameterList, typeNode *TypeNode) *Node {
	if modifiers != node.modifiers || name != node.name || typeParameters != node.TypeParameters || typeNode != node.Type {
		return updateNode(f.NewTypeAliasDeclaration(modifiers, name, typeParameters, typeNode), node.AsNode(), f.hooks)
	}
	return node.AsNode()
}

func (node *TypeAliasDeclaration) ForEachChild(v Visitor) bool {
	return visitModifiers(v, node.modifiers) || visit(v, node.name) || visitNodeList(v, node.TypeParameters) || visit(v, node.Type)
}

func (node *TypeAliasDeclaration) VisitEachChild(v *NodeVisitor) *Node {
	return v.Factory.UpdateTypeAliasDeclaration(node, v.visitModifiers(node.modifiers), v.visitNode(node.name), v.visitNodes(node.TypeParameters), v.visitNode(node.Type))
}

func (node *TypeAliasDeclaration) Clone(f *NodeFactory) *Node {
	return cloneNode(f.NewTypeAliasDeclaration(node.Modifiers(), node.Name(), node.TypeParameters, node.Type), node.AsNode(), f.hooks)
}

func (node *TypeAliasDeclaration) Name() *DeclarationName { return node.name }

func IsTypeAliasDeclaration(node *Node) bool {
	return node.Kind == KindTypeAliasDeclaration
}

// EnumMember

type EnumMember struct {
	NodeBase
	NamedMemberBase
	Initializer *Expression // Expression. Optional
}

func (f *NodeFactory) NewEnumMember(name *PropertyName, initializer *Expression) *Node {
	data := &EnumMember{}
	data.name = name
	data.Initializer = initializer
	return f.newNode(KindEnumMember, data)
}

func (f *NodeFactory) UpdateEnumMember(node *EnumMember, name *PropertyName, initializer *Expression) *Node {
	if name != node.name || initializer != node.Initializer {
		return updateNode(f.NewEnumMember(name, initializer), node.AsNode(), f.hooks)
	}
	return node.AsNode()
}

func (node *EnumMember) ForEachChild(v Visitor) bool {
	return visit(v, node.name) || visit(v, node.Initializer)
}

func (node *EnumMember) VisitEachChild(v *NodeVisitor) *Node {
	return v.Factory.UpdateEnumMember(node, v.visitNode(node.name), v.visitNode(node.Initializer))
}

func (node *EnumMember) Clone(f *NodeFactory) *Node {
	return cloneNode(f.NewEnumMember(node.Name(), node.Initializer), node.AsNode(), f.hooks)
}

func (node *EnumMember) Name() *DeclarationName {
	return node.name
}

func IsEnumMember(node *Node) bool {
	return node.Kind == KindEnumMember
}

// EnumDeclaration

type EnumDeclaration struct {
	StatementBase
	DeclarationBase
	ExportableBase
	ModifiersBase
	name    *IdentifierNode // IdentifierNode
	Members *NodeList       // NodeList[*EnumMemberNode]
}

func (f *NodeFactory) NewEnumDeclaration(modifiers *ModifierList, name *IdentifierNode, members *NodeList) *Node {
	data := &EnumDeclaration{}
	data.modifiers = modifiers
	data.name = name
	data.Members = members
	return f.newNode(KindEnumDeclaration, data)
}

func (f *NodeFactory) UpdateEnumDeclaration(node *EnumDeclaration, modifiers *ModifierList, name *IdentifierNode, members *EnumMemberList) *Node {
	if modifiers != node.modifiers || name != node.name || members != node.Members {
		return updateNode(f.NewEnumDeclaration(modifiers, name, members), node.AsNode(), f.hooks)
	}
	return node.AsNode()
}

func (node *EnumDeclaration) ForEachChild(v Visitor) bool {
	return visitModifiers(v, node.modifiers) || visit(v, node.name) || visitNodeList(v, node.Members)
}

func (node *EnumDeclaration) VisitEachChild(v *NodeVisitor) *Node {
	return v.Factory.UpdateEnumDeclaration(node, v.visitModifiers(node.modifiers), v.visitNode(node.name), v.visitNodes(node.Members))
}

func (node *EnumDeclaration) Clone(f *NodeFactory) *Node {
	return cloneNode(f.NewEnumDeclaration(node.Modifiers(), node.Name(), node.Members), node.AsNode(), f.hooks)
}

func (node *EnumDeclaration) Name() *DeclarationName {
	return node.name
}

func IsEnumDeclaration(node *Node) bool {
	return node.Kind == KindEnumDeclaration
}

// ModuleBlock

type ModuleBlock struct {
	StatementBase
	Statements *NodeList // NodeList[*Statement]
}

func (f *NodeFactory) NewModuleBlock(statements *NodeList) *Node {
	data := &ModuleBlock{}
	data.Statements = statements
	return f.newNode(KindModuleBlock, data)
}

func (f *NodeFactory) UpdateModuleBlock(node *ModuleBlock, statements *StatementList) *Node {
	if statements != node.Statements {
		return updateNode(f.NewModuleBlock(statements), node.AsNode(), f.hooks)
	}
	return node.AsNode()
}

func (node *ModuleBlock) ForEachChild(v Visitor) bool {
	return visitNodeList(v, node.Statements)
}

func (node *ModuleBlock) VisitEachChild(v *NodeVisitor) *Node {
	return v.Factory.UpdateModuleBlock(node, v.visitNodes(node.Statements))
}

func (node *ModuleBlock) Clone(f *NodeFactory) *Node {
	return cloneNode(f.NewModuleBlock(node.Statements), node.AsNode(), f.hooks)
}

func IsModuleBlock(node *Node) bool {
	return node.Kind == KindModuleBlock
}

// ModuleDeclaration

type ModuleDeclaration struct {
	StatementBase
	DeclarationBase
	ExportableBase
	ModifiersBase
	LocalsContainerBase
	BodyBase
	name    *ModuleName // ModuleName
	Keyword Kind        // KindModuleKeyword, KindNamespaceKeyword, KindGlobalKeyword (global augmentation)
}

func (f *NodeFactory) NewModuleDeclaration(modifiers *ModifierList, keyword Kind, name *ModuleName, body *ModuleBody) *Node {
	data := &ModuleDeclaration{}
	data.modifiers = modifiers
	data.Keyword = keyword
	data.name = name
	data.Body = body
<<<<<<< HEAD
	node := f.newNode(KindModuleDeclaration, data)
	node.Flags |= flags & (NodeFlagsNamespace | NodeFlagsNestedNamespace | NodeFlagsGlobalAugmentation)
=======
	node := newNode(KindModuleDeclaration, data, f.hooks)
>>>>>>> 19c84df4
	return node
}

func (f *NodeFactory) UpdateModuleDeclaration(node *ModuleDeclaration, modifiers *ModifierList, keyword Kind, name *ModuleName, body *ModuleBody) *Node {
	if modifiers != node.modifiers || keyword != node.Keyword || name != node.name || body != node.Body {
		return updateNode(f.NewModuleDeclaration(modifiers, keyword, name, body), node.AsNode(), f.hooks)
	}
	return node.AsNode()
}

func (node *ModuleDeclaration) ForEachChild(v Visitor) bool {
	return visitModifiers(v, node.modifiers) || visit(v, node.name) || visit(v, node.Body)
}

func (node *ModuleDeclaration) VisitEachChild(v *NodeVisitor) *Node {
	return v.Factory.UpdateModuleDeclaration(node, v.visitModifiers(node.modifiers), node.Keyword, v.visitNode(node.name), v.visitNode(node.Body))
}

func (node *ModuleDeclaration) Clone(f *NodeFactory) *Node {
	return cloneNode(f.NewModuleDeclaration(node.Modifiers(), node.Keyword, node.Name(), node.Body), node.AsNode(), f.hooks)
}

func (node *ModuleDeclaration) Name() *DeclarationName {
	return node.name
}

func IsModuleDeclaration(node *Node) bool {
	return node.Kind == KindModuleDeclaration
}

// NotEmittedStatement

// Represents a statement that is elided as part of a transformation to emit comments on a
// not-emitted node.
type NotEmittedStatement struct {
	StatementBase
}

func (f *NodeFactory) NewNotEmittedStatement() *Node {
	data := &NotEmittedStatement{}
	return newNode(KindNotEmittedStatement, data, f.hooks)
}

func (node *NotEmittedStatement) Clone(f *NodeFactory) *Node {
	return cloneNode(f.NewNotEmittedStatement(), node.AsNode(), f.hooks)
}

func IsNotEmittedStatement(node *Node) bool {
	return node.Kind == KindNotEmittedStatement
}

// ImportEqualsDeclaration

type ImportEqualsDeclaration struct {
	StatementBase
	DeclarationBase
	ExportableBase
	ModifiersBase
	IsTypeOnly bool
	name       *IdentifierNode // IdentifierNode
	// 'EntityName' for an internal module reference, 'ExternalModuleReference' for an external
	// module reference.
	ModuleReference *ModuleReference // ModuleReference
}

func (f *NodeFactory) NewImportEqualsDeclaration(modifiers *ModifierList, isTypeOnly bool, name *IdentifierNode, moduleReference *ModuleReference) *Node {
	data := &ImportEqualsDeclaration{}
	data.modifiers = modifiers
	data.IsTypeOnly = isTypeOnly
	data.name = name
	data.ModuleReference = moduleReference
	return f.newNode(KindImportEqualsDeclaration, data)
}

func (f *NodeFactory) UpdateImportEqualsDeclaration(node *ImportEqualsDeclaration, modifiers *ModifierList, isTypeOnly bool, name *IdentifierNode, moduleReference *ModuleReference) *Node {
	if modifiers != node.modifiers || isTypeOnly != node.IsTypeOnly || name != node.name || moduleReference != node.ModuleReference {
		return updateNode(f.NewImportEqualsDeclaration(modifiers, isTypeOnly, name, moduleReference), node.AsNode(), f.hooks)
	}
	return node.AsNode()
}

func (node *ImportEqualsDeclaration) ForEachChild(v Visitor) bool {
	return visitModifiers(v, node.modifiers) || visit(v, node.name) || visit(v, node.ModuleReference)
}

func (node *ImportEqualsDeclaration) VisitEachChild(v *NodeVisitor) *Node {
	return v.Factory.UpdateImportEqualsDeclaration(node, v.visitModifiers(node.modifiers), node.IsTypeOnly, v.visitNode(node.name), v.visitNode(node.ModuleReference))
}

func (node *ImportEqualsDeclaration) Clone(f *NodeFactory) *Node {
	return cloneNode(f.NewImportEqualsDeclaration(node.Modifiers(), node.IsTypeOnly, node.Name(), node.ModuleReference), node.AsNode(), f.hooks)
}

func (node *ImportEqualsDeclaration) Name() *DeclarationName {
	return node.name
}

func IsImportEqualsDeclaration(node *Node) bool {
	return node.Kind == KindImportEqualsDeclaration
}

// ImportDeclaration

type ImportDeclaration struct {
	StatementBase
	ModifiersBase
	ImportClause    *ImportClauseNode     // ImportClauseNode. Optional
	ModuleSpecifier *Expression           // Expression
	Attributes      *ImportAttributesNode // ImportAttributesNode. Optional
}

func (f *NodeFactory) NewImportDeclaration(modifiers *ModifierList, importClause *ImportClauseNode, moduleSpecifier *Expression, attributes *ImportAttributesNode) *Node {
	data := &ImportDeclaration{}
	data.modifiers = modifiers
	data.ImportClause = importClause
	data.ModuleSpecifier = moduleSpecifier
	data.Attributes = attributes
	return f.newNode(KindImportDeclaration, data)
}

func (f *NodeFactory) UpdateImportDeclaration(node *ImportDeclaration, modifiers *ModifierList, importClause *ImportClauseNode, moduleSpecifier *Expression, attributes *ImportAttributesNode) *Node {
	if modifiers != node.modifiers || importClause != node.ImportClause || moduleSpecifier != node.ModuleSpecifier || attributes != node.Attributes {
		return updateNode(f.NewImportDeclaration(modifiers, importClause, moduleSpecifier, attributes), node.AsNode(), f.hooks)
	}
	return node.AsNode()
}

func (node *ImportDeclaration) ForEachChild(v Visitor) bool {
	return visitModifiers(v, node.modifiers) || visit(v, node.ImportClause) || visit(v, node.ModuleSpecifier) || visit(v, node.Attributes)
}

func (node *ImportDeclaration) VisitEachChild(v *NodeVisitor) *Node {
	return v.Factory.UpdateImportDeclaration(node, v.visitModifiers(node.modifiers), v.visitNode(node.ImportClause), v.visitNode(node.ModuleSpecifier), v.visitNode(node.Attributes))
}

func (node *ImportDeclaration) Clone(f *NodeFactory) *Node {
	return cloneNode(f.NewImportDeclaration(node.Modifiers(), node.ImportClause, node.ModuleSpecifier, node.Attributes), node.AsNode(), f.hooks)
}

func IsImportDeclaration(node *Node) bool {
	return node.Kind == KindImportDeclaration
}

// ImportSpecifier

type ImportSpecifier struct {
	NodeBase
	DeclarationBase
	ExportableBase
	IsTypeOnly   bool
	PropertyName *ModuleExportName // ModuleExportName. Optional
	name         *IdentifierNode   // IdentifierNode
}

func (f *NodeFactory) NewImportSpecifier(isTypeOnly bool, propertyName *ModuleExportName, name *IdentifierNode) *Node {
	data := &ImportSpecifier{}
	data.IsTypeOnly = isTypeOnly
	data.PropertyName = propertyName
	data.name = name
	return f.newNode(KindImportSpecifier, data)
}

func (f *NodeFactory) UpdateImportSpecifier(node *ImportSpecifier, isTypeOnly bool, propertyName *ModuleExportName, name *IdentifierNode) *Node {
	if isTypeOnly != node.IsTypeOnly || propertyName != node.PropertyName || name != node.name {
		return updateNode(f.NewImportSpecifier(isTypeOnly, propertyName, name), node.AsNode(), f.hooks)
	}
	return node.AsNode()
}

func (node *ImportSpecifier) ForEachChild(v Visitor) bool {
	return visit(v, node.PropertyName) || visit(v, node.name)
}

func (node *ImportSpecifier) VisitEachChild(v *NodeVisitor) *Node {
	return v.Factory.UpdateImportSpecifier(node, node.IsTypeOnly, v.visitNode(node.PropertyName), v.visitNode(node.name))
}

func (node *ImportSpecifier) Clone(f *NodeFactory) *Node {
	return cloneNode(f.NewImportSpecifier(node.IsTypeOnly, node.PropertyName, node.Name()), node.AsNode(), f.hooks)
}

func (node *ImportSpecifier) Name() *DeclarationName {
	return node.name
}

func IsImportSpecifier(node *Node) bool {
	return node.Kind == KindImportSpecifier
}

// ExternalModuleReference

type ExternalModuleReference struct {
	NodeBase
	Expression *Expression // Expression
}

func (f *NodeFactory) NewExternalModuleReference(expression *Expression) *Node {
	data := &ExternalModuleReference{}
	data.Expression = expression
	return f.newNode(KindExternalModuleReference, data)
}

func (f *NodeFactory) UpdateExternalModuleReference(node *ExternalModuleReference, expression *Expression) *Node {
	if expression != node.Expression {
		return updateNode(f.NewExternalModuleReference(expression), node.AsNode(), f.hooks)
	}
	return node.AsNode()
}

func (node *ExternalModuleReference) ForEachChild(v Visitor) bool {
	return visit(v, node.Expression)
}

func (node *ExternalModuleReference) VisitEachChild(v *NodeVisitor) *Node {
	return v.Factory.UpdateExternalModuleReference(node, v.visitNode(node.Expression))
}

func (node *ExternalModuleReference) Clone(f *NodeFactory) *Node {
	return cloneNode(f.NewExternalModuleReference(node.Expression), node.AsNode(), f.hooks)
}

func IsExternalModuleReference(node *Node) bool {
	return node.Kind == KindExternalModuleReference
}

// ImportClause

type ImportClause struct {
	NodeBase
	DeclarationBase
	ExportableBase
	IsTypeOnly    bool
	NamedBindings *NamedImportBindings // NamedImportBindings. Optional, named bindings
	name          *IdentifierNode      // IdentifierNode. Optional, default binding
}

func (f *NodeFactory) NewImportClause(isTypeOnly bool, name *IdentifierNode, namedBindings *NamedImportBindings) *Node {
	data := &ImportClause{}
	data.IsTypeOnly = isTypeOnly
	data.name = name
	data.NamedBindings = namedBindings
	return f.newNode(KindImportClause, data)
}

func (f *NodeFactory) UpdateImportClause(node *ImportClause, isTypeOnly bool, name *IdentifierNode, namedBindings *NamedImportBindings) *Node {
	if isTypeOnly != node.IsTypeOnly || name != node.name || namedBindings != node.NamedBindings {
		return updateNode(f.NewImportClause(isTypeOnly, name, namedBindings), node.AsNode(), f.hooks)
	}
	return node.AsNode()
}

func (node *ImportClause) ForEachChild(v Visitor) bool {
	return visit(v, node.name) || visit(v, node.NamedBindings)
}

func (node *ImportClause) VisitEachChild(v *NodeVisitor) *Node {
	return v.Factory.UpdateImportClause(node, node.IsTypeOnly, v.visitNode(node.name), v.visitNode(node.NamedBindings))
}

func (node *ImportClause) Clone(f *NodeFactory) *Node {
	return cloneNode(f.NewImportClause(node.IsTypeOnly, node.Name(), node.NamedBindings), node.AsNode(), f.hooks)
}

func (node *ImportClause) Name() *DeclarationName {
	return node.name
}

func IsImportClause(node *Node) bool {
	return node.Kind == KindImportClause
}

// NamespaceImport

type NamespaceImport struct {
	NodeBase
	DeclarationBase
	ExportableBase
	name *IdentifierNode // IdentifierNode
}

func (f *NodeFactory) NewNamespaceImport(name *IdentifierNode) *Node {
	data := &NamespaceImport{}
	data.name = name
	return f.newNode(KindNamespaceImport, data)
}

func (f *NodeFactory) UpdateNamespaceImport(node *NamespaceImport, name *IdentifierNode) *Node {
	if name != node.name {
		return updateNode(f.NewNamespaceImport(name), node.AsNode(), f.hooks)
	}
	return node.AsNode()
}

func (node *NamespaceImport) ForEachChild(v Visitor) bool {
	return visit(v, node.name)
}

func (node *NamespaceImport) VisitEachChild(v *NodeVisitor) *Node {
	return v.Factory.UpdateNamespaceImport(node, v.visitNode(node.name))
}

func (node *NamespaceImport) Clone(f *NodeFactory) *Node {
	return cloneNode(f.NewNamespaceImport(node.Name()), node.AsNode(), f.hooks)
}

func (node *NamespaceImport) Name() *DeclarationName {
	return node.name
}

func IsNamespaceImport(node *Node) bool {
	return node.Kind == KindNamespaceImport
}

// NamedImports

type NamedImports struct {
	NodeBase
	Elements *ImportSpecifierList // NodeList[*ImportSpecifierNode]
}

func (f *NodeFactory) NewNamedImports(elements *ImportSpecifierList) *Node {
	data := &NamedImports{}
	data.Elements = elements
	return f.newNode(KindNamedImports, data)
}

func (f *NodeFactory) UpdateNamedImports(node *NamedImports, elements *ImportSpecifierList) *Node {
	if elements != node.Elements {
		return updateNode(f.NewNamedImports(elements), node.AsNode(), f.hooks)
	}
	return node.AsNode()
}

func (node *NamedImports) ForEachChild(v Visitor) bool {
	return visitNodeList(v, node.Elements)
}

func (node *NamedImports) VisitEachChild(v *NodeVisitor) *Node {
	return v.Factory.UpdateNamedImports(node, v.visitNodes(node.Elements))
}

func (node *NamedImports) Clone(f *NodeFactory) *Node {
	return cloneNode(f.NewNamedImports(node.Elements), node.AsNode(), f.hooks)
}

func IsNamedImports(node *Node) bool {
	return node.Kind == KindNamedImports
}

// ExportAssignment

// This is either an `export =` or an `export default` declaration.
// Unless `isExportEquals` is set, this node was parsed as an `export default`.
type ExportAssignment struct {
	StatementBase
	DeclarationBase
	ModifiersBase
	IsExportEquals bool
	Expression     *Expression // Expression
}

func (f *NodeFactory) NewExportAssignment(modifiers *ModifierList, isExportEquals bool, expression *Expression) *Node {
	data := &ExportAssignment{}
	data.modifiers = modifiers
	data.IsExportEquals = isExportEquals
	data.Expression = expression
	return f.newNode(KindExportAssignment, data)
}

func (f *NodeFactory) UpdateExportAssignment(node *ExportAssignment, modifiers *ModifierList, expression *Expression) *Node {
	if modifiers != node.modifiers || expression != node.Expression {
		return updateNode(f.NewExportAssignment(modifiers, node.IsExportEquals, expression), node.AsNode(), f.hooks)
	}
	return node.AsNode()
}

func (node *ExportAssignment) ForEachChild(v Visitor) bool {
	return visitModifiers(v, node.modifiers) || visit(v, node.Expression)
}

func (node *ExportAssignment) VisitEachChild(v *NodeVisitor) *Node {
	return v.Factory.UpdateExportAssignment(node, v.visitModifiers(node.modifiers), v.visitNode(node.Expression))
}

func (node *ExportAssignment) Clone(f *NodeFactory) *Node {
	return cloneNode(f.NewExportAssignment(node.Modifiers(), node.IsExportEquals, node.Expression), node.AsNode(), f.hooks)
}

func IsExportAssignment(node *Node) bool {
	return node.Kind == KindExportAssignment
}

// NamespaceExportDeclaration

type NamespaceExportDeclaration struct {
	StatementBase
	DeclarationBase
	ModifiersBase
	name *IdentifierNode // IdentifierNode
}

func (f *NodeFactory) NewNamespaceExportDeclaration(modifiers *ModifierList, name *IdentifierNode) *Node {
	data := &NamespaceExportDeclaration{}
	data.modifiers = modifiers
	data.name = name
	return f.newNode(KindNamespaceExportDeclaration, data)
}

func (f *NodeFactory) UpdateNamespaceExportDeclaration(node *NamespaceExportDeclaration, modifiers *ModifierList, name *IdentifierNode) *Node {
	if modifiers != node.modifiers || name != node.name {
		return updateNode(f.NewNamespaceExportDeclaration(modifiers, name), node.AsNode(), f.hooks)
	}
	return node.AsNode()
}

func (node *NamespaceExportDeclaration) ForEachChild(v Visitor) bool {
	return visitModifiers(v, node.modifiers) || visit(v, node.name)
}

func (node *NamespaceExportDeclaration) VisitEachChild(v *NodeVisitor) *Node {
	return v.Factory.UpdateNamespaceExportDeclaration(node, v.visitModifiers(node.modifiers), v.visitNode(node.name))
}

func (node *NamespaceExportDeclaration) Clone(f *NodeFactory) *Node {
	return cloneNode(f.NewNamespaceExportDeclaration(node.Modifiers(), node.Name()), node.AsNode(), f.hooks)
}

func (node *NamespaceExportDeclaration) Name() *DeclarationName {
	return node.name
}

func IsNamespaceExportDeclaration(node *Node) bool {
	return node.Kind == KindNamespaceExportDeclaration
}

// ExportDeclaration

type ExportDeclaration struct {
	StatementBase
	DeclarationBase
	ModifiersBase
	IsTypeOnly      bool
	ExportClause    *NamedExportBindings  // NamedExportBindings. Optional
	ModuleSpecifier *Expression           // Expression. Optional
	Attributes      *ImportAttributesNode // ImportAttributesNode. Optional
}

func (f *NodeFactory) NewExportDeclaration(modifiers *ModifierList, isTypeOnly bool, exportClause *NamedExportBindings, moduleSpecifier *Expression, attributes *ImportAttributesNode) *Node {
	data := &ExportDeclaration{}
	data.modifiers = modifiers
	data.IsTypeOnly = isTypeOnly
	data.ExportClause = exportClause
	data.ModuleSpecifier = moduleSpecifier
	data.Attributes = attributes
	return f.newNode(KindExportDeclaration, data)
}

func (f *NodeFactory) UpdateExportDeclaration(node *ExportDeclaration, modifiers *ModifierList, isTypeOnly bool, exportClause *NamedExportBindings, moduleSpecifier *Expression, attributes *ImportAttributesNode) *Node {
	if modifiers != node.modifiers || exportClause != node.ExportClause || moduleSpecifier != node.ModuleSpecifier || attributes != node.Attributes {
		return updateNode(f.NewExportDeclaration(modifiers, isTypeOnly, exportClause, moduleSpecifier, attributes), node.AsNode(), f.hooks)
	}
	return node.AsNode()
}

func (node *ExportDeclaration) ForEachChild(v Visitor) bool {
	return visitModifiers(v, node.modifiers) || visit(v, node.ExportClause) || visit(v, node.ModuleSpecifier) || visit(v, node.Attributes)
}

func (node *ExportDeclaration) VisitEachChild(v *NodeVisitor) *Node {
	return v.Factory.UpdateExportDeclaration(node, v.visitModifiers(node.modifiers), node.IsTypeOnly, v.visitNode(node.ExportClause), v.visitNode(node.ModuleSpecifier), v.visitNode(node.Attributes))
}

func (node *ExportDeclaration) Clone(f *NodeFactory) *Node {
	return cloneNode(f.NewExportDeclaration(node.Modifiers(), node.IsTypeOnly, node.ExportClause, node.ModuleSpecifier, node.Attributes), node.AsNode(), f.hooks)
}

func IsExportDeclaration(node *Node) bool {
	return node.Kind == KindExportDeclaration
}

// NamespaceExport

type NamespaceExport struct {
	NodeBase
	DeclarationBase
	name *ModuleExportName // ModuleExportName
}

func (f *NodeFactory) NewNamespaceExport(name *ModuleExportName) *Node {
	data := &NamespaceExport{}
	data.name = name
	return f.newNode(KindNamespaceExport, data)
}

func (f *NodeFactory) UpdateNamespaceExport(node *NamespaceExport, name *ModuleExportName) *Node {
	if name != node.name {
		return updateNode(f.NewNamespaceExport(name), node.AsNode(), f.hooks)
	}
	return node.AsNode()
}

func (node *NamespaceExport) ForEachChild(v Visitor) bool {
	return visit(v, node.name)
}

func (node *NamespaceExport) VisitEachChild(v *NodeVisitor) *Node {
	return v.Factory.UpdateNamespaceExport(node, v.visitNode(node.name))
}

func (node *NamespaceExport) Clone(f *NodeFactory) *Node {
	return cloneNode(f.NewNamespaceExport(node.Name()), node.AsNode(), f.hooks)
}

func (node *NamespaceExport) Name() *DeclarationName {
	return node.name
}

func IsNamespaceExport(node *Node) bool {
	return node.Kind == KindNamespaceExport
}

// NamedExports

type NamedExports struct {
	NodeBase
	Elements *NodeList // NodeList[*ExportSpecifierNode]
}

func (f *NodeFactory) NewNamedExports(elements *NodeList) *Node {
	data := &NamedExports{}
	data.Elements = elements
	return f.newNode(KindNamedExports, data)
}

func (f *NodeFactory) UpdateNamedExports(node *NamedExports, elements *ExportSpecifierList) *Node {
	if elements != node.Elements {
		return updateNode(f.NewNamedExports(elements), node.AsNode(), f.hooks)
	}
	return node.AsNode()
}

func (node *NamedExports) ForEachChild(v Visitor) bool {
	return visitNodeList(v, node.Elements)
}

func (node *NamedExports) VisitEachChild(v *NodeVisitor) *Node {
	return v.Factory.UpdateNamedExports(node, v.visitNodes(node.Elements))
}

func (node *NamedExports) Clone(f *NodeFactory) *Node {
	return cloneNode(f.NewNamedExports(node.Elements), node.AsNode(), f.hooks)
}

func IsNamedExports(node *Node) bool {
	return node.Kind == KindNamedExports
}

// ExportSpecifier

type ExportSpecifier struct {
	NodeBase
	DeclarationBase
	ExportableBase
	IsTypeOnly   bool
	PropertyName *ModuleExportName // ModuleExportName. Optional, name preceding 'as' keyword
	name         *ModuleExportName // ModuleExportName
}

func (f *NodeFactory) NewExportSpecifier(isTypeOnly bool, propertyName *ModuleExportName, name *ModuleExportName) *Node {
	data := &ExportSpecifier{}
	data.IsTypeOnly = isTypeOnly
	data.PropertyName = propertyName
	data.name = name
	return f.newNode(KindExportSpecifier, data)
}

func (f *NodeFactory) UpdateExportSpecifier(node *ExportSpecifier, isTypeOnly bool, propertyName *ModuleExportName, name *ModuleExportName) *Node {
	if isTypeOnly != node.IsTypeOnly || propertyName != node.PropertyName || name != node.name {
		return updateNode(f.NewExportSpecifier(isTypeOnly, propertyName, name), node.AsNode(), f.hooks)
	}
	return node.AsNode()
}

func (node *ExportSpecifier) ForEachChild(v Visitor) bool {
	return visit(v, node.PropertyName) || visit(v, node.name)
}

func (node *ExportSpecifier) VisitEachChild(v *NodeVisitor) *Node {
	return v.Factory.UpdateExportSpecifier(node, node.IsTypeOnly, v.visitNode(node.PropertyName), v.visitNode(node.name))
}

func (node *ExportSpecifier) Clone(f *NodeFactory) *Node {
	return cloneNode(f.NewExportSpecifier(node.IsTypeOnly, node.PropertyName, node.Name()), node.AsNode(), f.hooks)
}

func (node *ExportSpecifier) Name() *DeclarationName {
	return node.name
}

func IsExportSpecifier(node *Node) bool {
	return node.Kind == KindExportSpecifier
}

// TypeElementBase

type TypeElementBase struct{}

// ClassElementBase

type ClassElementBase struct{}

// NamedMemberBase

type NamedMemberBase struct {
	DeclarationBase
	ModifiersBase
	name         *PropertyName // PropertyName
	PostfixToken *TokenNode    // TokenNode. Optional
}

func (node *NamedMemberBase) DeclarationData() *DeclarationBase { return &node.DeclarationBase }
func (node *NamedMemberBase) Modifiers() *ModifierList          { return node.modifiers }
func (node *NamedMemberBase) Name() *DeclarationName            { return node.name }

// CallSignatureDeclaration

type CallSignatureDeclaration struct {
	NodeBase
	DeclarationBase
	FunctionLikeBase
	TypeElementBase
}

func (f *NodeFactory) NewCallSignatureDeclaration(typeParameters *NodeList, parameters *NodeList, returnType *TypeNode) *Node {
	data := &CallSignatureDeclaration{}
	data.TypeParameters = typeParameters
	data.Parameters = parameters
	data.Type = returnType
	return f.newNode(KindCallSignature, data)
}

func (f *NodeFactory) UpdateCallSignatureDeclaration(node *CallSignatureDeclaration, typeParameters *TypeParameterList, parameters *ParameterList, returnType *TypeNode) *Node {
	if typeParameters != node.TypeParameters || parameters != node.Parameters || returnType != node.Type {
		return updateNode(f.NewCallSignatureDeclaration(typeParameters, parameters, returnType), node.AsNode(), f.hooks)
	}
	return node.AsNode()
}

func (node *CallSignatureDeclaration) ForEachChild(v Visitor) bool {
	return visitNodeList(v, node.TypeParameters) || visitNodeList(v, node.Parameters) || visit(v, node.Type)
}

func (node *CallSignatureDeclaration) VisitEachChild(v *NodeVisitor) *Node {
	return v.Factory.UpdateCallSignatureDeclaration(node, v.visitNodes(node.TypeParameters), v.visitNodes(node.Parameters), v.visitNode(node.Type))
}

func (node *CallSignatureDeclaration) Clone(f *NodeFactory) *Node {
	return cloneNode(f.NewCallSignatureDeclaration(node.TypeParameters, node.Parameters, node.Type), node.AsNode(), f.hooks)
}

func IsCallSignatureDeclaration(node *Node) bool {
	return node.Kind == KindCallSignature
}

// ConstructSignatureDeclaration

type ConstructSignatureDeclaration struct {
	NodeBase
	DeclarationBase
	FunctionLikeBase
	TypeElementBase
}

func (f *NodeFactory) NewConstructSignatureDeclaration(typeParameters *NodeList, parameters *NodeList, returnType *TypeNode) *Node {
	data := &ConstructSignatureDeclaration{}
	data.TypeParameters = typeParameters
	data.Parameters = parameters
	data.Type = returnType
	return f.newNode(KindConstructSignature, data)
}

func (f *NodeFactory) UpdateConstructSignatureDeclaration(node *ConstructSignatureDeclaration, typeParameters *TypeParameterList, parameters *ParameterList, returnType *TypeNode) *Node {
	if typeParameters != node.TypeParameters || parameters != node.Parameters || returnType != node.Type {
		return updateNode(f.NewConstructSignatureDeclaration(typeParameters, parameters, returnType), node.AsNode(), f.hooks)
	}
	return node.AsNode()
}

func (node *ConstructSignatureDeclaration) ForEachChild(v Visitor) bool {
	return visitNodeList(v, node.TypeParameters) || visitNodeList(v, node.Parameters) || visit(v, node.Type)
}

func (node *ConstructSignatureDeclaration) VisitEachChild(v *NodeVisitor) *Node {
	return v.Factory.UpdateConstructSignatureDeclaration(node, v.visitNodes(node.TypeParameters), v.visitNodes(node.Parameters), v.visitNode(node.Type))
}

func (node *ConstructSignatureDeclaration) Clone(f *NodeFactory) *Node {
	return cloneNode(f.NewConstructSignatureDeclaration(node.TypeParameters, node.Parameters, node.Type), node.AsNode(), f.hooks)
}

func IsConstructSignatureDeclaration(node *Node) bool {
	return node.Kind == KindConstructSignature
}

// ConstructorDeclaration

type ConstructorDeclaration struct {
	NodeBase
	DeclarationBase
	ModifiersBase
	FunctionLikeWithBodyBase
	ClassElementBase
	ReturnFlowNode *FlowNode
}

func (f *NodeFactory) NewConstructorDeclaration(modifiers *ModifierList, typeParameters *NodeList, parameters *NodeList, returnType *TypeNode, body *BlockNode) *Node {
	data := &ConstructorDeclaration{}
	data.modifiers = modifiers
	data.TypeParameters = typeParameters
	data.Parameters = parameters
	data.Type = returnType
	data.Body = body
	return f.newNode(KindConstructor, data)
}

func (f *NodeFactory) UpdateConstructorDeclaration(node *ConstructorDeclaration, modifiers *ModifierList, typeParameters *TypeParameterList, parameters *ParameterList, returnType *TypeNode, body *BlockNode) *Node {
	if modifiers != node.modifiers || typeParameters != node.TypeParameters || parameters != node.Parameters || returnType != node.Type || body != node.Body {
		return updateNode(f.NewConstructorDeclaration(modifiers, typeParameters, parameters, returnType, body), node.AsNode(), f.hooks)
	}
	return node.AsNode()
}

func (node *ConstructorDeclaration) ForEachChild(v Visitor) bool {
	return visitModifiers(v, node.modifiers) || visitNodeList(v, node.TypeParameters) || visitNodeList(v, node.Parameters) || visit(v, node.Type) || visit(v, node.Body)
}

func (node *ConstructorDeclaration) VisitEachChild(v *NodeVisitor) *Node {
	return v.Factory.UpdateConstructorDeclaration(node, v.visitModifiers(node.modifiers), v.visitNodes(node.TypeParameters), v.visitParameters(node.Parameters), v.visitNode(node.Type), v.visitFunctionBody(node.Body))
}

func (node *ConstructorDeclaration) Clone(f *NodeFactory) *Node {
	return cloneNode(f.NewConstructorDeclaration(node.Modifiers(), node.TypeParameters, node.Parameters, node.Type, node.Body), node.AsNode(), f.hooks)
}

func IsConstructorDeclaration(node *Node) bool {
	return node.Kind == KindConstructor
}

// AccessorDeclarationBase

type AccessorDeclarationBase struct {
	NodeBase
	NamedMemberBase
	FunctionLikeWithBodyBase
	FlowNodeBase
	TypeElementBase
	ClassElementBase
	ObjectLiteralElementBase
}

func (node *AccessorDeclarationBase) ForEachChild(v Visitor) bool {
	return visitModifiers(v, node.modifiers) || visit(v, node.name) || visitNodeList(v, node.TypeParameters) || visitNodeList(v, node.Parameters) ||
		visit(v, node.Type) || visit(v, node.Body)
}

func (node *AccessorDeclarationBase) IsAccessorDeclaration() {}

// GetAccessorDeclaration

type GetAccessorDeclaration struct {
	AccessorDeclarationBase
}

func (f *NodeFactory) UpdateGetAccessorDeclaration(node *GetAccessorDeclaration, modifiers *ModifierList, name *PropertyName, typeParameters *TypeParameterList, parameters *ParameterList, returnType *TypeNode, body *BlockNode) *Node {
	if modifiers != node.modifiers || name != node.name || typeParameters != node.TypeParameters || parameters != node.Parameters || returnType != node.Type || body != node.Body {
		return updateNode(f.NewGetAccessorDeclaration(modifiers, name, typeParameters, parameters, returnType, body), node.AsNode(), f.hooks)
	}
	return node.AsNode()
}

func (f *NodeFactory) NewGetAccessorDeclaration(modifiers *ModifierList, name *PropertyName, typeParameters *NodeList, parameters *NodeList, returnType *TypeNode, body *BlockNode) *Node {
	data := &GetAccessorDeclaration{}
	data.modifiers = modifiers
	data.name = name
	data.TypeParameters = typeParameters
	data.Parameters = parameters
	data.Type = returnType
	data.Body = body
	return f.newNode(KindGetAccessor, data)
}

func (node *GetAccessorDeclaration) VisitEachChild(v *NodeVisitor) *Node {
	return v.Factory.UpdateGetAccessorDeclaration(node, v.visitModifiers(node.modifiers), v.visitNode(node.name), v.visitNodes(node.TypeParameters), v.visitParameters(node.Parameters), v.visitNode(node.Type), v.visitFunctionBody(node.Body))
}

func (node *GetAccessorDeclaration) Clone(f *NodeFactory) *Node {
	return cloneNode(f.NewGetAccessorDeclaration(node.modifiers, node.Name(), node.TypeParameters, node.Parameters, node.Type, node.Body), node.AsNode(), f.hooks)
}

func IsGetAccessorDeclaration(node *Node) bool {
	return node.Kind == KindGetAccessor
}

// SetAccessorDeclaration

type SetAccessorDeclaration struct {
	AccessorDeclarationBase
}

func (f *NodeFactory) UpdateSetAccessorDeclaration(node *SetAccessorDeclaration, modifiers *ModifierList, name *PropertyName, typeParameters *TypeParameterList, parameters *ParameterList, returnType *TypeNode, body *BlockNode) *Node {
	if modifiers != node.modifiers || name != node.name || typeParameters != node.TypeParameters || parameters != node.Parameters || returnType != node.Type || body != node.Body {
		return updateNode(f.NewSetAccessorDeclaration(modifiers, name, typeParameters, parameters, returnType, body), node.AsNode(), f.hooks)
	}
	return node.AsNode()
}

func (f *NodeFactory) NewSetAccessorDeclaration(modifiers *ModifierList, name *PropertyName, typeParameters *NodeList, parameters *NodeList, returnType *TypeNode, body *BlockNode) *Node {
	data := &SetAccessorDeclaration{}
	data.modifiers = modifiers
	data.name = name
	data.TypeParameters = typeParameters
	data.Parameters = parameters
	data.Type = returnType
	data.Body = body
	return f.newNode(KindSetAccessor, data)
}

func (node *SetAccessorDeclaration) VisitEachChild(v *NodeVisitor) *Node {
	return v.Factory.UpdateSetAccessorDeclaration(node, v.visitModifiers(node.modifiers), v.visitNode(node.name), v.visitNodes(node.TypeParameters), v.visitParameters(node.Parameters), v.visitNode(node.Type), v.visitFunctionBody(node.Body))
}

func (node *SetAccessorDeclaration) Clone(f *NodeFactory) *Node {
	return cloneNode(f.NewSetAccessorDeclaration(node.Modifiers(), node.Name(), node.TypeParameters, node.Parameters, node.Type, node.Body), node.AsNode(), f.hooks)
}

func IsSetAccessorDeclaration(node *Node) bool {
	return node.Kind == KindSetAccessor
}

// IndexSignatureDeclaration

type IndexSignatureDeclaration struct {
	NodeBase
	DeclarationBase
	ModifiersBase
	FunctionLikeBase
	TypeElementBase
	ClassElementBase
}

func (f *NodeFactory) NewIndexSignatureDeclaration(modifiers *ModifierList, parameters *NodeList, returnType *TypeNode) *Node {
	data := &IndexSignatureDeclaration{}
	data.modifiers = modifiers
	data.Parameters = parameters
	data.Type = returnType
	return f.newNode(KindIndexSignature, data)
}

func (f *NodeFactory) UpdateIndexSignatureDeclaration(node *IndexSignatureDeclaration, modifiers *ModifierList, parameters *ParameterList, returnType *TypeNode) *Node {
	if modifiers != node.modifiers || parameters != node.Parameters || returnType != node.Type {
		return updateNode(f.NewIndexSignatureDeclaration(modifiers, parameters, returnType), node.AsNode(), f.hooks)
	}
	return node.AsNode()
}

func (node *IndexSignatureDeclaration) ForEachChild(v Visitor) bool {
	return visitModifiers(v, node.modifiers) || visitNodeList(v, node.Parameters) || visit(v, node.Type)
}

func (node *IndexSignatureDeclaration) VisitEachChild(v *NodeVisitor) *Node {
	return v.Factory.UpdateIndexSignatureDeclaration(node, v.visitModifiers(node.modifiers), v.visitNodes(node.Parameters), v.visitNode(node.Type))
}

func (node *IndexSignatureDeclaration) Clone(f *NodeFactory) *Node {
	return cloneNode(f.NewIndexSignatureDeclaration(node.Modifiers(), node.Parameters, node.Type), node.AsNode(), f.hooks)
}

func IsIndexSignatureDeclaration(node *Node) bool {
	return node.Kind == KindIndexSignature
}

// MethodSignatureDeclaration

type MethodSignatureDeclaration struct {
	NodeBase
	NamedMemberBase
	FunctionLikeBase
	TypeElementBase
}

func (f *NodeFactory) NewMethodSignatureDeclaration(modifiers *ModifierList, name *PropertyName, postfixToken *TokenNode, typeParameters *NodeList, parameters *NodeList, returnType *TypeNode) *Node {
	data := &MethodSignatureDeclaration{}
	data.modifiers = modifiers
	data.name = name
	data.PostfixToken = postfixToken
	data.TypeParameters = typeParameters
	data.Parameters = parameters
	data.Type = returnType
	return f.newNode(KindMethodSignature, data)
}

func (f *NodeFactory) UpdateMethodSignatureDeclaration(node *MethodSignatureDeclaration, modifiers *ModifierList, name *PropertyName, postfixToken *TokenNode, typeParameters *TypeParameterList, parameters *ParameterList, returnType *TypeNode) *Node {
	if modifiers != node.modifiers || name != node.name || postfixToken != node.PostfixToken || typeParameters != node.TypeParameters || parameters != node.Parameters || returnType != node.Type {
		return updateNode(f.NewMethodSignatureDeclaration(modifiers, name, postfixToken, typeParameters, parameters, returnType), node.AsNode(), f.hooks)
	}
	return node.AsNode()
}

func (node *MethodSignatureDeclaration) ForEachChild(v Visitor) bool {
	return visitModifiers(v, node.modifiers) || visit(v, node.name) || visit(v, node.PostfixToken) || visitNodeList(v, node.TypeParameters) ||
		visitNodeList(v, node.Parameters) || visit(v, node.Type)
}

func (node *MethodSignatureDeclaration) VisitEachChild(v *NodeVisitor) *Node {
	return v.Factory.UpdateMethodSignatureDeclaration(node, v.visitModifiers(node.modifiers), v.visitNode(node.name), v.visitToken(node.PostfixToken), v.visitNodes(node.TypeParameters), v.visitNodes(node.Parameters), v.visitNode(node.Type))
}

func (node *MethodSignatureDeclaration) Clone(f *NodeFactory) *Node {
	return cloneNode(f.NewMethodSignatureDeclaration(node.Modifiers(), node.Name(), node.PostfixToken, node.TypeParameters, node.Parameters, node.Type), node.AsNode(), f.hooks)
}

func IsMethodSignatureDeclaration(node *Node) bool {
	return node.Kind == KindMethodSignature
}

// MethodSignatureDeclaration

type MethodDeclaration struct {
	NodeBase
	NamedMemberBase
	FunctionLikeWithBodyBase
	FlowNodeBase
	ClassElementBase
	ObjectLiteralElementBase
}

func (f *NodeFactory) NewMethodDeclaration(modifiers *ModifierList, asteriskToken *TokenNode, name *PropertyName, postfixToken *TokenNode, typeParameters *NodeList, parameters *NodeList, returnType *TypeNode, body *BlockNode) *Node {
	data := &MethodDeclaration{}
	data.modifiers = modifiers
	data.AsteriskToken = asteriskToken
	data.name = name
	data.PostfixToken = postfixToken
	data.TypeParameters = typeParameters
	data.Parameters = parameters
	data.Type = returnType
	data.Body = body
	return f.newNode(KindMethodDeclaration, data)
}

func (f *NodeFactory) UpdateMethodDeclaration(node *MethodDeclaration, modifiers *ModifierList, asteriskToken *TokenNode, name *PropertyName, postfixToken *TokenNode, typeParameters *TypeParameterList, parameters *ParameterList, returnType *TypeNode, body *BlockNode) *Node {
	if modifiers != node.modifiers || asteriskToken != node.AsteriskToken || name != node.name || postfixToken != node.PostfixToken || typeParameters != node.TypeParameters || parameters != node.Parameters || returnType != node.Type || body != node.Body {
		return updateNode(f.NewMethodDeclaration(modifiers, asteriskToken, name, postfixToken, typeParameters, parameters, returnType, body), node.AsNode(), f.hooks)
	}
	return node.AsNode()
}

func (node *MethodDeclaration) ForEachChild(v Visitor) bool {
	return visitModifiers(v, node.modifiers) || visit(v, node.AsteriskToken) || visit(v, node.name) || visit(v, node.PostfixToken) ||
		visitNodeList(v, node.TypeParameters) || visitNodeList(v, node.Parameters) || visit(v, node.Type) || visit(v, node.Body)
}

func (node *MethodDeclaration) VisitEachChild(v *NodeVisitor) *Node {
	return v.Factory.UpdateMethodDeclaration(node, v.visitModifiers(node.modifiers), v.visitToken(node.AsteriskToken), v.visitNode(node.name), v.visitToken(node.PostfixToken), v.visitNodes(node.TypeParameters), v.visitParameters(node.Parameters), v.visitNode(node.Type), v.visitFunctionBody(node.Body))
}

func (node *MethodDeclaration) Clone(f *NodeFactory) *Node {
	return cloneNode(f.NewMethodDeclaration(node.Modifiers(), node.AsteriskToken, node.Name(), node.PostfixToken, node.TypeParameters, node.Parameters, node.Type, node.Body), node.AsNode(), f.hooks)
}

func IsMethodDeclaration(node *Node) bool {
	return node.Kind == KindMethodDeclaration
}

// PropertySignatureDeclaration

type PropertySignatureDeclaration struct {
	NodeBase
	NamedMemberBase
	TypeElementBase
	Type        *TypeNode   // TypeNode
	Initializer *Expression // Expression. For error reporting purposes
}

func (f *NodeFactory) NewPropertySignatureDeclaration(modifiers *ModifierList, name *PropertyName, postfixToken *TokenNode, typeNode *TypeNode, initializer *Expression) *Node {
	data := f.propertySignatureDeclarationPool.New()
	data.modifiers = modifiers
	data.name = name
	data.PostfixToken = postfixToken
	data.Type = typeNode
	data.Initializer = initializer
	return f.newNode(KindPropertySignature, data)
}

func (f *NodeFactory) UpdatePropertySignatureDeclaration(node *PropertySignatureDeclaration, modifiers *ModifierList, name *PropertyName, postfixToken *TokenNode, typeNode *TypeNode, initializer *Expression) *Node {
	if modifiers != node.modifiers || name != node.name || postfixToken != node.PostfixToken || typeNode != node.Type || initializer != node.Initializer {
		return updateNode(f.NewPropertySignatureDeclaration(modifiers, name, postfixToken, typeNode, initializer), node.AsNode(), f.hooks)
	}
	return node.AsNode()
}

func (node *PropertySignatureDeclaration) ForEachChild(v Visitor) bool {
	return visitModifiers(v, node.modifiers) || visit(v, node.name) || visit(v, node.PostfixToken) || visit(v, node.Type) || visit(v, node.Initializer)
}

func (node *PropertySignatureDeclaration) VisitEachChild(v *NodeVisitor) *Node {
	return v.Factory.UpdatePropertySignatureDeclaration(node, v.visitModifiers(node.modifiers), v.visitNode(node.name), v.visitToken(node.PostfixToken), v.visitNode(node.Type), v.visitNode(node.Initializer))
}

func (node *PropertySignatureDeclaration) Clone(f *NodeFactory) *Node {
	return cloneNode(f.NewPropertySignatureDeclaration(node.Modifiers(), node.Name(), node.PostfixToken, node.Type, node.Initializer), node.AsNode(), f.hooks)
}

func IsPropertySignatureDeclaration(node *Node) bool {
	return node.Kind == KindPropertySignature
}

// PropertyDeclaration

type PropertyDeclaration struct {
	NodeBase
	NamedMemberBase
	ClassElementBase
	Type        *TypeNode   // TypeNode. Optional
	Initializer *Expression // Expression. Optional
}

func (f *NodeFactory) NewPropertyDeclaration(modifiers *ModifierList, name *PropertyName, postfixToken *TokenNode, typeNode *TypeNode, initializer *Expression) *Node {
	data := &PropertyDeclaration{}
	data.modifiers = modifiers
	data.name = name
	data.PostfixToken = postfixToken
	data.Type = typeNode
	data.Initializer = initializer
	return f.newNode(KindPropertyDeclaration, data)
}

func (f *NodeFactory) UpdatePropertyDeclaration(node *PropertyDeclaration, modifiers *ModifierList, name *PropertyName, postfixToken *TokenNode, typeNode *TypeNode, initializer *Expression) *Node {
	if modifiers != node.modifiers || name != node.name || postfixToken != node.PostfixToken || typeNode != node.Type || initializer != node.Initializer {
		return updateNode(f.NewPropertyDeclaration(modifiers, name, postfixToken, typeNode, initializer), node.AsNode(), f.hooks)
	}
	return node.AsNode()
}

func (node *PropertyDeclaration) ForEachChild(v Visitor) bool {
	return visitModifiers(v, node.modifiers) || visit(v, node.name) || visit(v, node.PostfixToken) || visit(v, node.Type) || visit(v, node.Initializer)
}

func (node *PropertyDeclaration) VisitEachChild(v *NodeVisitor) *Node {
	return v.Factory.UpdatePropertyDeclaration(node, v.visitModifiers(node.modifiers), v.visitNode(node.name), v.visitToken(node.PostfixToken), v.visitNode(node.Type), v.visitNode(node.Initializer))
}

func (node *PropertyDeclaration) Clone(f *NodeFactory) *Node {
	return cloneNode(f.NewPropertyDeclaration(node.Modifiers(), node.Name(), node.PostfixToken, node.Type, node.Initializer), node.AsNode(), f.hooks)
}

func IsPropertyDeclaration(node *Node) bool {
	return node.Kind == KindPropertyDeclaration
}

// SemicolonClassElement

type SemicolonClassElement struct {
	NodeBase
	DeclarationBase
	ClassElementBase
}

func (f *NodeFactory) NewSemicolonClassElement() *Node {
	return f.newNode(KindSemicolonClassElement, &SemicolonClassElement{})
}

func (node *SemicolonClassElement) Clone(f *NodeFactory) *Node {
	return cloneNode(f.NewSemicolonClassElement(), node.AsNode(), f.hooks)
}

// ClassStaticBlockDeclaration

type ClassStaticBlockDeclaration struct {
	NodeBase
	DeclarationBase
	ModifiersBase
	LocalsContainerBase
	ClassElementBase
	Body           *BlockNode // BlockNode
	ReturnFlowNode *FlowNode
}

func (f *NodeFactory) NewClassStaticBlockDeclaration(modifiers *ModifierList, body *BlockNode) *Node {
	data := &ClassStaticBlockDeclaration{}
	data.modifiers = modifiers
	data.Body = body
	return f.newNode(KindClassStaticBlockDeclaration, data)
}

func (f *NodeFactory) UpdateClassStaticBlockDeclaration(node *ClassStaticBlockDeclaration, modifiers *ModifierList, body *BlockNode) *Node {
	if modifiers != node.modifiers || body != node.Body {
		return updateNode(f.NewClassStaticBlockDeclaration(modifiers, body), node.AsNode(), f.hooks)
	}
	return node.AsNode()
}

func (node *ClassStaticBlockDeclaration) ForEachChild(v Visitor) bool {
	return visitModifiers(v, node.modifiers) || visit(v, node.Body)
}

func (node *ClassStaticBlockDeclaration) VisitEachChild(v *NodeVisitor) *Node {
	// A `static {}` Block does not have parameters, but we must still ensure we enter the lexical scope
	modifiers := v.visitModifiers(node.modifiers)
	body := v.visitNode(node.Body)
	return v.Factory.UpdateClassStaticBlockDeclaration(node, modifiers, body)
}

func (node *ClassStaticBlockDeclaration) Clone(f *NodeFactory) *Node {
	return cloneNode(f.NewClassStaticBlockDeclaration(node.Modifiers(), node.Body), node.AsNode(), f.hooks)
}

func IsClassStaticBlockDeclaration(node *Node) bool {
	return node.Kind == KindClassStaticBlockDeclaration
}

// ExpressionBase

type ExpressionBase struct {
	NodeBase
}

// OmittedExpression

type OmittedExpression struct {
	ExpressionBase
}

func (f *NodeFactory) NewOmittedExpression() *Node {
	return f.newNode(KindOmittedExpression, &OmittedExpression{})
}

func (node *OmittedExpression) Clone(f *NodeFactory) *Node {
	return cloneNode(f.NewOmittedExpression(), node.AsNode(), f.hooks)
}

func IsOmittedExpression(node *Node) bool {
	return node.Kind == KindOmittedExpression
}

// KeywordExpression

type KeywordExpression struct {
	ExpressionBase
	FlowNodeBase // For 'this' and 'super' expressions
}

func (f *NodeFactory) NewKeywordExpression(kind Kind) *Node {
	return f.newNode(kind, &KeywordExpression{})
}

func (node *KeywordExpression) Clone(f *NodeFactory) *Node {
	return cloneNode(f.NewKeywordExpression(node.Kind), node.AsNode(), f.hooks)
}

// LiteralLikeBase

type LiteralLikeBase struct {
	Text       string
	TokenFlags TokenFlags
}

func (node *LiteralLikeBase) LiteralLikeData() *LiteralLikeBase { return node }

// StringLiteral

type StringLiteral struct {
	ExpressionBase
	LiteralLikeBase
}

func (f *NodeFactory) NewStringLiteral(text string) *Node {
	data := f.stringLiteralPool.New()
	data.Text = text
	f.textCount++
	f.textLength += len(text)
	return f.newNode(KindStringLiteral, data)
}

func (node *StringLiteral) Clone(f *NodeFactory) *Node {
	return cloneNode(f.NewStringLiteral(node.Text), node.AsNode(), f.hooks)
}

func IsStringLiteral(node *Node) bool {
	return node.Kind == KindStringLiteral
}

// NumericLiteral

type NumericLiteral struct {
	ExpressionBase
	LiteralLikeBase
}

func (f *NodeFactory) NewNumericLiteral(text string) *Node {
	data := &NumericLiteral{}
	data.Text = text
	f.textCount++
	f.textLength += len(text)
	return f.newNode(KindNumericLiteral, data)
}

func (node *NumericLiteral) Clone(f *NodeFactory) *Node {
	return cloneNode(f.NewNumericLiteral(node.Text), node.AsNode(), f.hooks)
}

func IsNumericLiteral(node *Node) bool {
	return node.Kind == KindNumericLiteral
}

// BigIntLiteral

type BigIntLiteral struct {
	ExpressionBase
	LiteralLikeBase
}

func (f *NodeFactory) NewBigIntLiteral(text string) *Node {
	data := &BigIntLiteral{}
	data.Text = text
	f.textCount++
	f.textLength += len(text)
	return f.newNode(KindBigIntLiteral, data)
}

func (node *BigIntLiteral) Clone(f *NodeFactory) *Node {
	return cloneNode(f.NewBigIntLiteral(node.Text), node.AsNode(), f.hooks)
}

func IsBigIntLiteral(node *Node) bool {
	return node.Kind == KindBigIntLiteral
}

// RegularExpressionLiteral

type RegularExpressionLiteral struct {
	ExpressionBase
	LiteralLikeBase
}

func (f *NodeFactory) NewRegularExpressionLiteral(text string) *Node {
	data := &RegularExpressionLiteral{}
	data.Text = text
	f.textCount++
	f.textLength += len(text)
	return f.newNode(KindRegularExpressionLiteral, data)
}

func (node *RegularExpressionLiteral) Clone(f *NodeFactory) *Node {
	return cloneNode(f.NewRegularExpressionLiteral(node.Text), node.AsNode(), f.hooks)
}

// NoSubstitutionTemplateLiteral

type NoSubstitutionTemplateLiteral struct {
	ExpressionBase
	TemplateLiteralLikeBase
}

func (f *NodeFactory) NewNoSubstitutionTemplateLiteral(text string) *Node {
	data := &NoSubstitutionTemplateLiteral{}
	data.Text = text
	f.textCount++
	f.textLength += len(text)
	return f.newNode(KindNoSubstitutionTemplateLiteral, data)
}

func (node *NoSubstitutionTemplateLiteral) Clone(f *NodeFactory) *Node {
	return cloneNode(f.NewNoSubstitutionTemplateLiteral(node.Text), node.AsNode(), f.hooks)
}

// BinaryExpression

type BinaryExpression struct {
	ExpressionBase
	DeclarationBase
	Left          *Expression // Expression
	OperatorToken *TokenNode  // TokenNode
	Right         *Expression // Expression
}

func (f *NodeFactory) NewBinaryExpression(left *Expression, operatorToken *TokenNode, right *Expression) *Node {
	if operatorToken == nil {
		panic("operatorToken is required")
	}
	data := f.binaryExpressionPool.New()
	data.Left = left
	data.OperatorToken = operatorToken
	data.Right = right
	return f.newNode(KindBinaryExpression, data)
}

func (f *NodeFactory) UpdateBinaryExpression(node *BinaryExpression, left *Expression, operatorToken *TokenNode, right *Expression) *Node {
	if left != node.Left || operatorToken != node.OperatorToken || right != node.Right {
		return updateNode(f.NewBinaryExpression(left, operatorToken, right), node.AsNode(), f.hooks)
	}
	return node.AsNode()
}

func (node *BinaryExpression) ForEachChild(v Visitor) bool {
	return visit(v, node.Left) || visit(v, node.OperatorToken) || visit(v, node.Right)
}

func (node *BinaryExpression) VisitEachChild(v *NodeVisitor) *Node {
	return v.Factory.UpdateBinaryExpression(node, v.visitNode(node.Left), v.visitToken(node.OperatorToken), v.visitNode(node.Right))
}

func (node *BinaryExpression) Clone(f *NodeFactory) *Node {
	return cloneNode(f.NewBinaryExpression(node.Left, node.OperatorToken, node.Right), node.AsNode(), f.hooks)
}

func IsBinaryExpression(node *Node) bool {
	return node.Kind == KindBinaryExpression
}

// PrefixUnaryExpression

type PrefixUnaryExpression struct {
	ExpressionBase
	Operator Kind
	Operand  *Expression // Expression
}

func (f *NodeFactory) NewPrefixUnaryExpression(operator Kind, operand *Expression) *Node {
	data := &PrefixUnaryExpression{}
	data.Operator = operator
	data.Operand = operand
	return f.newNode(KindPrefixUnaryExpression, data)
}

func (f *NodeFactory) UpdatePrefixUnaryExpression(node *PrefixUnaryExpression, operand *Expression) *Node {
	if operand != node.Operand {
		return updateNode(f.NewPrefixUnaryExpression(node.Operator, operand), node.AsNode(), f.hooks)
	}
	return node.AsNode()
}

func (node *PrefixUnaryExpression) ForEachChild(v Visitor) bool {
	return visit(v, node.Operand)
}

func (node *PrefixUnaryExpression) VisitEachChild(v *NodeVisitor) *Node {
	return v.Factory.UpdatePrefixUnaryExpression(node, v.visitNode(node.Operand))
}

func (node *PrefixUnaryExpression) Clone(f *NodeFactory) *Node {
	return cloneNode(f.NewPrefixUnaryExpression(node.Operator, node.Operand), node.AsNode(), f.hooks)
}

func IsPrefixUnaryExpression(node *Node) bool {
	return node.Kind == KindPrefixUnaryExpression
}

// PostfixUnaryExpression

type PostfixUnaryExpression struct {
	ExpressionBase
	Operand  *Expression // Expression
	Operator Kind
}

func (f *NodeFactory) NewPostfixUnaryExpression(operand *Expression, operator Kind) *Node {
	data := &PostfixUnaryExpression{}
	data.Operand = operand
	data.Operator = operator
	return f.newNode(KindPostfixUnaryExpression, data)
}

func (f *NodeFactory) UpdatePostfixUnaryExpression(node *PostfixUnaryExpression, operand *Expression) *Node {
	if operand != node.Operand {
		return updateNode(f.NewPostfixUnaryExpression(operand, node.Operator), node.AsNode(), f.hooks)
	}
	return node.AsNode()
}

func (node *PostfixUnaryExpression) ForEachChild(v Visitor) bool {
	return visit(v, node.Operand)
}

func (node *PostfixUnaryExpression) VisitEachChild(v *NodeVisitor) *Node {
	return v.Factory.UpdatePostfixUnaryExpression(node, v.visitNode(node.Operand))
}

func (node *PostfixUnaryExpression) Clone(f *NodeFactory) *Node {
	return cloneNode(f.NewPostfixUnaryExpression(node.Operand, node.Operator), node.AsNode(), f.hooks)
}

// YieldExpression

type YieldExpression struct {
	ExpressionBase
	AsteriskToken *TokenNode  // TokenNode
	Expression    *Expression // Expression. Optional
}

func (f *NodeFactory) NewYieldExpression(asteriskToken *TokenNode, expression *Expression) *Node {
	data := &YieldExpression{}
	data.AsteriskToken = asteriskToken
	data.Expression = expression
	return f.newNode(KindYieldExpression, data)
}

func (f *NodeFactory) UpdateYieldExpression(node *YieldExpression, asteriskToken *TokenNode, expression *Expression) *Node {
	if asteriskToken != node.AsteriskToken || expression != node.Expression {
		return updateNode(f.NewYieldExpression(asteriskToken, expression), node.AsNode(), f.hooks)
	}
	return node.AsNode()
}

func (node *YieldExpression) ForEachChild(v Visitor) bool {
	return visit(v, node.AsteriskToken) || visit(v, node.Expression)
}

func (node *YieldExpression) VisitEachChild(v *NodeVisitor) *Node {
	return v.Factory.UpdateYieldExpression(node, v.visitToken(node.AsteriskToken), v.visitNode(node.Expression))
}

func (node *YieldExpression) Clone(f *NodeFactory) *Node {
	return cloneNode(f.NewYieldExpression(node.AsteriskToken, node.Expression), node.AsNode(), f.hooks)
}

// ArrowFunction

type ArrowFunction struct {
	ExpressionBase
	DeclarationBase
	ModifiersBase
	FunctionLikeWithBodyBase
	FlowNodeBase
	EqualsGreaterThanToken *TokenNode // TokenNode
}

func (f *NodeFactory) NewArrowFunction(modifiers *ModifierList, typeParameters *NodeList, parameters *NodeList, returnType *TypeNode, equalsGreaterThanToken *TokenNode, body *BlockOrExpression) *Node {
	data := &ArrowFunction{}
	data.modifiers = modifiers
	data.TypeParameters = typeParameters
	data.Parameters = parameters
	data.Type = returnType
	data.EqualsGreaterThanToken = equalsGreaterThanToken
	data.Body = body
	return f.newNode(KindArrowFunction, data)
}

func (f *NodeFactory) UpdateArrowFunction(node *ArrowFunction, modifiers *ModifierList, typeParameters *TypeParameterList, parameters *ParameterList, returnType *TypeNode, equalsGreaterThanToken *TokenNode, body *BlockOrExpression) *Node {
	if modifiers != node.modifiers || typeParameters != node.TypeParameters || parameters != node.Parameters || returnType != node.Type || equalsGreaterThanToken != node.EqualsGreaterThanToken || body != node.Body {
		return updateNode(f.NewArrowFunction(modifiers, typeParameters, parameters, returnType, equalsGreaterThanToken, body), node.AsNode(), f.hooks)
	}
	return node.AsNode()
}

func (node *ArrowFunction) ForEachChild(v Visitor) bool {
	return visitModifiers(v, node.modifiers) || visitNodeList(v, node.TypeParameters) || visitNodeList(v, node.Parameters) ||
		visit(v, node.Type) || visit(v, node.EqualsGreaterThanToken) || visit(v, node.Body)
}

func (node *ArrowFunction) VisitEachChild(v *NodeVisitor) *Node {
	return v.Factory.UpdateArrowFunction(node, v.visitModifiers(node.modifiers), v.visitNodes(node.TypeParameters), v.visitParameters(node.Parameters), v.visitNode(node.Type), v.visitToken(node.EqualsGreaterThanToken), v.visitFunctionBody(node.Body))
}

func (node *ArrowFunction) Clone(f *NodeFactory) *Node {
	return cloneNode(f.NewArrowFunction(node.Modifiers(), node.TypeParameters, node.Parameters, node.Type, node.EqualsGreaterThanToken, node.Body), node.AsNode(), f.hooks)
}

func (node *ArrowFunction) Name() *DeclarationName {
	return nil
}

func IsArrowFunction(node *Node) bool {
	return node.Kind == KindArrowFunction
}

// FunctionExpression

type FunctionExpression struct {
	ExpressionBase
	DeclarationBase
	ModifiersBase
	FunctionLikeWithBodyBase
	FlowNodeBase
	name           *IdentifierNode // IdentifierNode. Optional
	ReturnFlowNode *FlowNode
}

func (f *NodeFactory) NewFunctionExpression(modifiers *ModifierList, asteriskToken *TokenNode, name *IdentifierNode, typeParameters *NodeList, parameters *NodeList, returnType *TypeNode, body *BlockNode) *Node {
	data := &FunctionExpression{}
	data.modifiers = modifiers
	data.AsteriskToken = asteriskToken
	data.name = name
	data.TypeParameters = typeParameters
	data.Parameters = parameters
	data.Type = returnType
	data.Body = body
	return f.newNode(KindFunctionExpression, data)
}

func (f *NodeFactory) UpdateFunctionExpression(node *FunctionExpression, modifiers *ModifierList, asteriskToken *TokenNode, name *IdentifierNode, typeParameters *TypeParameterList, parameters *ParameterList, returnType *TypeNode, body *BlockNode) *Node {
	if modifiers != node.modifiers || asteriskToken != node.AsteriskToken || name != node.name || typeParameters != node.TypeParameters || parameters != node.Parameters || returnType != node.Type || body != node.Body {
		return updateNode(f.NewFunctionExpression(modifiers, asteriskToken, name, typeParameters, parameters, returnType, body), node.AsNode(), f.hooks)
	}
	return node.AsNode()
}

func (node *FunctionExpression) ForEachChild(v Visitor) bool {
	return visitModifiers(v, node.modifiers) || visit(v, node.AsteriskToken) || visit(v, node.name) || visitNodeList(v, node.TypeParameters) ||
		visitNodeList(v, node.Parameters) || visit(v, node.Type) || visit(v, node.Body)
}

func (node *FunctionExpression) VisitEachChild(v *NodeVisitor) *Node {
	return v.Factory.UpdateFunctionExpression(node, v.visitModifiers(node.modifiers), v.visitToken(node.AsteriskToken), v.visitNode(node.name), v.visitNodes(node.TypeParameters), v.visitParameters(node.Parameters), v.visitNode(node.Type), v.visitFunctionBody(node.Body))
}

func (node *FunctionExpression) Clone(f *NodeFactory) *Node {
	return cloneNode(f.NewFunctionExpression(node.Modifiers(), node.AsteriskToken, node.Name(), node.TypeParameters, node.Parameters, node.Type, node.Body), node.AsNode(), f.hooks)
}

func (node *FunctionExpression) Name() *DeclarationName {
	return node.name
}

func IsFunctionExpression(node *Node) bool {
	return node.Kind == KindFunctionExpression
}

// AsExpression

type AsExpression struct {
	ExpressionBase
	Expression *Expression // Expression
	Type       *TypeNode   // TypeNode
}

func (f *NodeFactory) NewAsExpression(expression *Expression, typeNode *TypeNode) *Node {
	data := &AsExpression{}
	data.Expression = expression
	data.Type = typeNode
	return f.newNode(KindAsExpression, data)
}

func (f *NodeFactory) UpdateAsExpression(node *AsExpression, expression *Expression, typeNode *TypeNode) *Node {
	if expression != node.Expression || typeNode != node.Type {
		return updateNode(f.NewAsExpression(expression, typeNode), node.AsNode(), f.hooks)
	}
	return node.AsNode()
}

func (node *AsExpression) ForEachChild(v Visitor) bool {
	return visit(v, node.Expression) || visit(v, node.Type)
}

func (node *AsExpression) VisitEachChild(v *NodeVisitor) *Node {
	return v.Factory.UpdateAsExpression(node, v.visitNode(node.Expression), v.visitNode(node.Type))
}

func (node *AsExpression) Clone(f *NodeFactory) *Node {
	return cloneNode(f.NewAsExpression(node.Expression, node.Type), node.AsNode(), f.hooks)
}

// SatisfiesExpression

type SatisfiesExpression struct {
	ExpressionBase
	Expression *Expression // Expression
	Type       *TypeNode   // TypeNode
}

func (f *NodeFactory) NewSatisfiesExpression(expression *Expression, typeNode *TypeNode) *Node {
	data := &SatisfiesExpression{}
	data.Expression = expression
	data.Type = typeNode
	return f.newNode(KindSatisfiesExpression, data)
}

func (f *NodeFactory) UpdateSatisfiesExpression(node *SatisfiesExpression, expression *Expression, typeNode *TypeNode) *Node {
	if expression != node.Expression || typeNode != node.Type {
		return updateNode(f.NewSatisfiesExpression(expression, typeNode), node.AsNode(), f.hooks)
	}
	return node.AsNode()
}

func (node *SatisfiesExpression) ForEachChild(v Visitor) bool {
	return visit(v, node.Expression) || visit(v, node.Type)
}

func (node *SatisfiesExpression) VisitEachChild(v *NodeVisitor) *Node {
	return v.Factory.UpdateSatisfiesExpression(node, v.visitNode(node.Expression), v.visitNode(node.Type))
}

func (node *SatisfiesExpression) Clone(f *NodeFactory) *Node {
	return cloneNode(f.NewSatisfiesExpression(node.Expression, node.Type), node.AsNode(), f.hooks)
}

func IsSatisfiesExpression(node *Node) bool {
	return node.Kind == KindSatisfiesExpression
}

// ConditionalExpression

type ConditionalExpression struct {
	ExpressionBase
	Condition     *Expression
	QuestionToken *TokenNode
	WhenTrue      *Expression
	ColonToken    *TokenNode
	WhenFalse     *Expression
}

func (f *NodeFactory) NewConditionalExpression(condition *Expression, questionToken *TokenNode, whenTrue *Expression, colonToken *TokenNode, whenFalse *Expression) *Node {
	data := &ConditionalExpression{}
	data.Condition = condition
	data.QuestionToken = questionToken
	data.WhenTrue = whenTrue
	data.ColonToken = colonToken
	data.WhenFalse = whenFalse
	return f.newNode(KindConditionalExpression, data)
}

func (f *NodeFactory) UpdateConditionalExpression(node *ConditionalExpression, condition *Expression, questionToken *TokenNode, whenTrue *Expression, colonToken *TokenNode, whenFalse *Expression) *Node {
	if condition != node.Condition || questionToken != node.QuestionToken || whenTrue != node.WhenTrue || colonToken != node.ColonToken || whenFalse != node.WhenFalse {
		return updateNode(f.NewConditionalExpression(condition, questionToken, whenTrue, colonToken, whenFalse), node.AsNode(), f.hooks)
	}
	return node.AsNode()
}

func (node *ConditionalExpression) ForEachChild(v Visitor) bool {
	return visit(v, node.Condition) || visit(v, node.QuestionToken) || visit(v, node.WhenTrue) ||
		visit(v, node.ColonToken) || visit(v, node.WhenFalse)
}

func (node *ConditionalExpression) VisitEachChild(v *NodeVisitor) *Node {
	return v.Factory.UpdateConditionalExpression(node, v.visitNode(node.Condition), v.visitToken(node.QuestionToken), v.visitNode(node.WhenTrue), v.visitToken(node.ColonToken), v.visitNode(node.WhenFalse))
}

func (node *ConditionalExpression) Clone(f *NodeFactory) *Node {
	return cloneNode(f.NewConditionalExpression(node.Condition, node.QuestionToken, node.WhenTrue, node.ColonToken, node.WhenFalse), node.AsNode(), f.hooks)
}

// PropertyAccessExpression

type PropertyAccessExpression struct {
	ExpressionBase
	FlowNodeBase
	Expression       *Expression // Expression
	QuestionDotToken *TokenNode  // TokenNode
	name             *MemberName // MemberName
}

func (f *NodeFactory) NewPropertyAccessExpression(expression *Expression, questionDotToken *TokenNode, name *MemberName, flags NodeFlags) *Node {
	data := f.propertyAccessExpressionPool.New()
	data.Expression = expression
	data.QuestionDotToken = questionDotToken
	data.name = name
	node := f.newNode(KindPropertyAccessExpression, data)
	node.Flags |= flags & NodeFlagsOptionalChain
	return node
}

func (f *NodeFactory) UpdatePropertyAccessExpression(node *PropertyAccessExpression, expression *Expression, questionDotToken *TokenNode, name *MemberName) *Node {
	if expression != node.Expression || questionDotToken != node.QuestionDotToken || name != node.name {
		return updateNode(f.NewPropertyAccessExpression(expression, questionDotToken, name, node.Flags), node.AsNode(), f.hooks)
	}
	return node.AsNode()
}

func (node *PropertyAccessExpression) ForEachChild(v Visitor) bool {
	return visit(v, node.Expression) || visit(v, node.QuestionDotToken) || visit(v, node.name)
}

func (node *PropertyAccessExpression) VisitEachChild(v *NodeVisitor) *Node {
	return v.Factory.UpdatePropertyAccessExpression(node, v.visitNode(node.Expression), v.visitToken(node.QuestionDotToken), v.visitNode(node.name))
}

func (node *PropertyAccessExpression) Clone(f *NodeFactory) *Node {
	return cloneNode(f.NewPropertyAccessExpression(node.Expression, node.QuestionDotToken, node.Name(), node.Flags), node.AsNode(), f.hooks)
}

func (node *PropertyAccessExpression) Name() *DeclarationName { return node.name }

func IsPropertyAccessExpression(node *Node) bool {
	return node.Kind == KindPropertyAccessExpression
}

// ElementAccessExpression

type ElementAccessExpression struct {
	ExpressionBase
	FlowNodeBase
	Expression         *Expression // Expression
	QuestionDotToken   *TokenNode  // TokenNode
	ArgumentExpression *Expression // Expression
}

func (f *NodeFactory) NewElementAccessExpression(expression *Expression, questionDotToken *TokenNode, argumentExpression *Expression, flags NodeFlags) *Node {
	data := &ElementAccessExpression{}
	data.Expression = expression
	data.QuestionDotToken = questionDotToken
	data.ArgumentExpression = argumentExpression
	node := f.newNode(KindElementAccessExpression, data)
	node.Flags |= flags & NodeFlagsOptionalChain
	return node
}

func (f *NodeFactory) UpdateElementAccessExpression(node *ElementAccessExpression, expression *Expression, questionDotToken *TokenNode, argumentExpression *Expression) *Node {
	if expression != node.Expression || questionDotToken != node.QuestionDotToken || argumentExpression != node.ArgumentExpression {
		return updateNode(f.NewElementAccessExpression(expression, questionDotToken, argumentExpression, node.Flags), node.AsNode(), f.hooks)
	}
	return node.AsNode()
}

func (node *ElementAccessExpression) ForEachChild(v Visitor) bool {
	return visit(v, node.Expression) || visit(v, node.QuestionDotToken) || visit(v, node.ArgumentExpression)
}

func (node *ElementAccessExpression) VisitEachChild(v *NodeVisitor) *Node {
	return v.Factory.UpdateElementAccessExpression(node, v.visitNode(node.Expression), v.visitToken(node.QuestionDotToken), v.visitNode(node.ArgumentExpression))
}

func (node *ElementAccessExpression) Clone(f *NodeFactory) *Node {
	return cloneNode(f.NewElementAccessExpression(node.Expression, node.QuestionDotToken, node.ArgumentExpression, node.Flags), node.AsNode(), f.hooks)
}

func IsElementAccessExpression(node *Node) bool {
	return node.Kind == KindElementAccessExpression
}

// CallExpression

type CallExpression struct {
	ExpressionBase
	Expression       *Expression // Expression
	QuestionDotToken *TokenNode  // TokenNode
	TypeArguments    *NodeList   // NodeList[*TypeNode]. Optional
	Arguments        *NodeList   // NodeList[*Expression]
}

func (f *NodeFactory) NewCallExpression(expression *Expression, questionDotToken *TokenNode, typeArguments *NodeList, arguments *NodeList, flags NodeFlags) *Node {
	data := f.callExpressionPool.New()
	data.Expression = expression
	data.QuestionDotToken = questionDotToken
	data.TypeArguments = typeArguments
	data.Arguments = arguments
	node := f.newNode(KindCallExpression, data)
	node.Flags |= flags & NodeFlagsOptionalChain
	return node
}

func (f *NodeFactory) UpdateCallExpression(node *CallExpression, expression *Expression, questionDotToken *TokenNode, typeArguments *TypeArgumentList, arguments *ArgumentList) *Node {
	if expression != node.Expression || questionDotToken != node.QuestionDotToken || typeArguments != node.TypeArguments || arguments != node.Arguments {
		return updateNode(f.NewCallExpression(expression, questionDotToken, typeArguments, arguments, node.Flags), node.AsNode(), f.hooks)
	}
	return node.AsNode()
}

func (node *CallExpression) ForEachChild(v Visitor) bool {
	return visit(v, node.Expression) || visit(v, node.QuestionDotToken) || visitNodeList(v, node.TypeArguments) || visitNodeList(v, node.Arguments)
}

func (node *CallExpression) VisitEachChild(v *NodeVisitor) *Node {
	return v.Factory.UpdateCallExpression(node, v.visitNode(node.Expression), v.visitToken(node.QuestionDotToken), v.visitNodes(node.TypeArguments), v.visitNodes(node.Arguments))
}

func (node *CallExpression) Clone(f *NodeFactory) *Node {
	return cloneNode(f.NewCallExpression(node.Expression, node.QuestionDotToken, node.TypeArguments, node.Arguments, node.Flags), node.AsNode(), f.hooks)
}

func IsCallExpression(node *Node) bool {
	return node.Kind == KindCallExpression
}

// NewExpression

type NewExpression struct {
	ExpressionBase
	Expression    *Expression // Expression
	TypeArguments *NodeList   // NodeList[*TypeNode]. Optional
	Arguments     *NodeList   // NodeList[*Expression]. Optional
}

func (f *NodeFactory) UpdateNewExpression(node *NewExpression, expression *Expression, typeArguments *TypeArgumentList, arguments *ArgumentList) *Node {
	if expression != node.Expression || typeArguments != node.TypeArguments || arguments != node.Arguments {
		return updateNode(f.NewNewExpression(expression, typeArguments, arguments), node.AsNode(), f.hooks)
	}
	return node.AsNode()
}

func (f *NodeFactory) NewNewExpression(expression *Expression, typeArguments *NodeList, arguments *NodeList) *Node {
	data := &NewExpression{}
	data.Expression = expression
	data.TypeArguments = typeArguments
	data.Arguments = arguments
	return f.newNode(KindNewExpression, data)
}

func (node *NewExpression) ForEachChild(v Visitor) bool {
	return visit(v, node.Expression) || visitNodeList(v, node.TypeArguments) || visitNodeList(v, node.Arguments)
}

func (node *NewExpression) VisitEachChild(v *NodeVisitor) *Node {
	return v.Factory.UpdateNewExpression(node, v.visitNode(node.Expression), v.visitNodes(node.TypeArguments), v.visitNodes(node.Arguments))
}

func (node *NewExpression) Clone(f *NodeFactory) *Node {
	return cloneNode(f.NewNewExpression(node.Expression, node.TypeArguments, node.Arguments), node.AsNode(), f.hooks)
}

func IsNewExpression(node *Node) bool {
	return node.Kind == KindNewExpression
}

// MetaProperty

type MetaProperty struct {
	ExpressionBase
	FlowNodeBase
	KeywordToken Kind            // NewKeyword | ImportKeyword
	name         *IdentifierNode // IdentifierNode
}

func (f *NodeFactory) NewMetaProperty(keywordToken Kind, name *IdentifierNode) *Node {
	data := &MetaProperty{}
	data.KeywordToken = keywordToken
	data.name = name
	return f.newNode(KindMetaProperty, data)
}

func (f *NodeFactory) UpdateMetaProperty(node *MetaProperty, name *IdentifierNode) *Node {
	if name != node.name {
		return updateNode(f.NewMetaProperty(node.KeywordToken, name), node.AsNode(), f.hooks)
	}
	return node.AsNode()
}

func (node *MetaProperty) ForEachChild(v Visitor) bool {
	return visit(v, node.name)
}

func (node *MetaProperty) VisitEachChild(v *NodeVisitor) *Node {
	return v.Factory.UpdateMetaProperty(node, v.visitNode(node.name))
}

func (node *MetaProperty) Clone(f *NodeFactory) *Node {
	return cloneNode(f.NewMetaProperty(node.Kind, node.Name()), node.AsNode(), f.hooks)
}

func (node *MetaProperty) Name() *DeclarationName {
	return node.name
}

func IsMetaProperty(node *Node) bool {
	return node.Kind == KindMetaProperty
}

// NonNullExpression

type NonNullExpression struct {
	ExpressionBase
	Expression *Expression // Expression
}

func (f *NodeFactory) NewNonNullExpression(expression *Expression, flags NodeFlags) *Node {
	data := &NonNullExpression{}
	data.Expression = expression
	data.Flags |= flags & NodeFlagsOptionalChain
	return f.newNode(KindNonNullExpression, data)
}

func (f *NodeFactory) UpdateNonNullExpression(node *NonNullExpression, expression *Expression) *Node {
	if expression != node.Expression {
		return updateNode(f.NewNonNullExpression(expression, node.AsNode().Flags), node.AsNode(), f.hooks)
	}
	return node.AsNode()
}

func (node *NonNullExpression) ForEachChild(v Visitor) bool {
	return visit(v, node.Expression)
}

func (node *NonNullExpression) VisitEachChild(v *NodeVisitor) *Node {
	return v.Factory.UpdateNonNullExpression(node, v.visitNode(node.Expression))
}

func (node *NonNullExpression) Clone(f *NodeFactory) *Node {
	return cloneNode(f.NewNonNullExpression(node.Expression, node.Flags), node.AsNode(), f.hooks)
}

func IsNonNullExpression(node *Node) bool {
	return node.Kind == KindNonNullExpression
}

// SpreadElement

type SpreadElement struct {
	ExpressionBase
	Expression *Expression // Expression
}

func (f *NodeFactory) NewSpreadElement(expression *Expression) *Node {
	data := &SpreadElement{}
	data.Expression = expression
	return f.newNode(KindSpreadElement, data)
}

func (f *NodeFactory) UpdateSpreadElement(node *SpreadElement, expression *Expression) *Node {
	if expression != node.Expression {
		return updateNode(f.NewSpreadElement(expression), node.AsNode(), f.hooks)
	}
	return node.AsNode()
}

func (node *SpreadElement) ForEachChild(v Visitor) bool {
	return visit(v, node.Expression)
}

func (node *SpreadElement) VisitEachChild(v *NodeVisitor) *Node {
	return v.Factory.UpdateSpreadElement(node, v.visitNode(node.Expression))
}

func (node *SpreadElement) Clone(f *NodeFactory) *Node {
	return cloneNode(f.NewSpreadElement(node.Expression), node.AsNode(), f.hooks)
}

func IsSpreadElement(node *Node) bool {
	return node.Kind == KindSpreadElement
}

// TemplateExpression

type TemplateExpression struct {
	ExpressionBase
	Head          *TemplateHeadNode // TemplateHeadNode
	TemplateSpans *NodeList         // NodeList[*TemplateSpanNode]
}

func (f *NodeFactory) NewTemplateExpression(head *TemplateHeadNode, templateSpans *NodeList) *Node {
	data := &TemplateExpression{}
	data.Head = head
	data.TemplateSpans = templateSpans
	return f.newNode(KindTemplateExpression, data)
}

func (f *NodeFactory) UpdateTemplateExpression(node *TemplateExpression, head *TemplateHeadNode, templateSpans *TemplateSpanList) *Node {
	if head != node.Head || templateSpans != node.TemplateSpans {
		return updateNode(f.NewTemplateExpression(head, templateSpans), node.AsNode(), f.hooks)
	}
	return node.AsNode()
}

func (node *TemplateExpression) ForEachChild(v Visitor) bool {
	return visit(v, node.Head) || visitNodeList(v, node.TemplateSpans)
}

func (node *TemplateExpression) VisitEachChild(v *NodeVisitor) *Node {
	return v.Factory.UpdateTemplateExpression(node, v.visitNode(node.Head), v.visitNodes(node.TemplateSpans))
}

func (node *TemplateExpression) Clone(f *NodeFactory) *Node {
	return cloneNode(f.NewTemplateExpression(node.Head, node.TemplateSpans), node.AsNode(), f.hooks)
}

func IsTemplateExpression(node *Node) bool {
	return node.Kind == KindTemplateExpression
}

// TemplateLiteralTypeSpan

type TemplateSpan struct {
	NodeBase
	Expression *Expression           // Expression
	Literal    *TemplateMiddleOrTail // TemplateMiddleOrTail
}

func (f *NodeFactory) NewTemplateSpan(expression *Expression, literal *TemplateMiddleOrTail) *Node {
	data := &TemplateSpan{}
	data.Expression = expression
	data.Literal = literal
	return f.newNode(KindTemplateSpan, data)
}

func (f *NodeFactory) UpdateTemplateSpan(node *TemplateSpan, expression *Expression, literal *TemplateMiddleOrTail) *Node {
	if expression != node.Expression || literal != node.Literal {
		return updateNode(f.NewTemplateSpan(expression, literal), node.AsNode(), f.hooks)
	}
	return node.AsNode()
}

func (node *TemplateSpan) ForEachChild(v Visitor) bool {
	return visit(v, node.Expression) || visit(v, node.Literal)
}

func (node *TemplateSpan) VisitEachChild(v *NodeVisitor) *Node {
	return v.Factory.UpdateTemplateSpan(node, v.visitNode(node.Expression), v.visitNode(node.Literal))
}

func (node *TemplateSpan) Clone(f *NodeFactory) *Node {
	return cloneNode(f.NewTemplateSpan(node.Expression, node.Literal), node.AsNode(), f.hooks)
}

func IsTemplateSpan(node *Node) bool {
	return node.Kind == KindTemplateSpan
}

// TaggedTemplateExpression

type TaggedTemplateExpression struct {
	ExpressionBase
	Tag              *Expression      // Expression
	QuestionDotToken *TokenNode       // TokenNode. For error reporting purposes only
	TypeArguments    *NodeList        // NodeList[*TypeNode]. Optional
	Template         *TemplateLiteral // TemplateLiteral
}

func (f *NodeFactory) NewTaggedTemplateExpression(tag *Expression, questionDotToken *TokenNode, typeArguments *NodeList, template *TemplateLiteral, flags NodeFlags) *Node {
	data := &TaggedTemplateExpression{}
	data.Tag = tag
	data.QuestionDotToken = questionDotToken
	data.TypeArguments = typeArguments
	data.Template = template
	node := f.newNode(KindTaggedTemplateExpression, data)
	node.Flags |= flags & NodeFlagsOptionalChain
	return node
}

func (f *NodeFactory) UpdateTaggedTemplateExpression(node *TaggedTemplateExpression, tag *Expression, questionDotToken *TokenNode, typeArguments *TypeArgumentList, template *TemplateLiteral) *Node {
	if tag != node.Tag || questionDotToken != node.QuestionDotToken || typeArguments != node.TypeArguments || template != node.Template {
		return updateNode(f.NewTaggedTemplateExpression(tag, questionDotToken, typeArguments, template, node.Flags), node.AsNode(), f.hooks)
	}
	return node.AsNode()
}

func (node *TaggedTemplateExpression) ForEachChild(v Visitor) bool {
	return visit(v, node.Tag) || visit(v, node.QuestionDotToken) || visitNodeList(v, node.TypeArguments) || visit(v, node.Template)
}

func (node *TaggedTemplateExpression) VisitEachChild(v *NodeVisitor) *Node {
	return v.Factory.UpdateTaggedTemplateExpression(node, v.visitNode(node.Tag), v.visitToken(node.QuestionDotToken), v.visitNodes(node.TypeArguments), v.visitNode(node.Template))
}

func (node *TaggedTemplateExpression) Clone(f *NodeFactory) *Node {
	return cloneNode(f.NewTaggedTemplateExpression(node.Tag, node.QuestionDotToken, node.TypeArguments, node.Template, node.Flags), node.AsNode(), f.hooks)
}

func IsTaggedTemplateExpression(node *Node) bool {
	return node.Kind == KindTaggedTemplateExpression
}

// ParenthesizedExpression

type ParenthesizedExpression struct {
	ExpressionBase
	Expression *Expression // Expression
}

func (f *NodeFactory) NewParenthesizedExpression(expression *Expression) *Node {
	data := f.parenthesizedExpressionPool.New()
	data.Expression = expression
	return f.newNode(KindParenthesizedExpression, data)
}

func (f *NodeFactory) UpdateParenthesizedExpression(node *ParenthesizedExpression, expression *Expression) *Node {
	if expression != node.Expression {
		return updateNode(f.NewParenthesizedExpression(expression), node.AsNode(), f.hooks)
	}
	return node.AsNode()
}

func (node *ParenthesizedExpression) ForEachChild(v Visitor) bool {
	return visit(v, node.Expression)
}

func (node *ParenthesizedExpression) VisitEachChild(v *NodeVisitor) *Node {
	return v.Factory.UpdateParenthesizedExpression(node, v.visitNode(node.Expression))
}

func (node *ParenthesizedExpression) Clone(f *NodeFactory) *Node {
	return cloneNode(f.NewParenthesizedExpression(node.Expression), node.AsNode(), f.hooks)
}

func IsParenthesizedExpression(node *Node) bool {
	return node.Kind == KindParenthesizedExpression
}

// ArrayLiteralExpression

type ArrayLiteralExpression struct {
	ExpressionBase
	Elements  *NodeList // NodeList[*Expression]
	MultiLine bool
}

func (f *NodeFactory) NewArrayLiteralExpression(elements *NodeList, multiLine bool) *Node {
	data := &ArrayLiteralExpression{}
	data.Elements = elements
	data.MultiLine = multiLine
	return f.newNode(KindArrayLiteralExpression, data)
}

func (f *NodeFactory) UpdateArrayLiteralExpression(node *ArrayLiteralExpression, elements *ElementList) *Node {
	if elements != node.Elements {
		return updateNode(f.NewArrayLiteralExpression(elements, node.MultiLine), node.AsNode(), f.hooks)
	}
	return node.AsNode()
}

func (node *ArrayLiteralExpression) ForEachChild(v Visitor) bool {
	return visitNodeList(v, node.Elements)
}

func (node *ArrayLiteralExpression) VisitEachChild(v *NodeVisitor) *Node {
	return v.Factory.UpdateArrayLiteralExpression(node, v.visitNodes(node.Elements))
}

func (node *ArrayLiteralExpression) Clone(f *NodeFactory) *Node {
	return cloneNode(f.NewArrayLiteralExpression(node.Elements, node.MultiLine), node.AsNode(), f.hooks)
}

func IsArrayLiteralExpression(node *Node) bool {
	return node.Kind == KindArrayLiteralExpression
}

// ObjectLiteralExpression

type ObjectLiteralExpression struct {
	ExpressionBase
	DeclarationBase
	Properties *NodeList // NodeList[*ObjectLiteralElement]
	MultiLine  bool
}

func (f *NodeFactory) NewObjectLiteralExpression(properties *NodeList, multiLine bool) *Node {
	data := &ObjectLiteralExpression{}
	data.Properties = properties
	data.MultiLine = multiLine
	return f.newNode(KindObjectLiteralExpression, data)
}

func (f *NodeFactory) UpdateObjectLiteralExpression(node *ObjectLiteralExpression, properties *PropertyDefinitionList) *Node {
	if properties != node.Properties {
		return updateNode(f.NewObjectLiteralExpression(properties, node.MultiLine), node.AsNode(), f.hooks)
	}
	return node.AsNode()
}

func (node *ObjectLiteralExpression) ForEachChild(v Visitor) bool {
	return visitNodeList(v, node.Properties)
}

func (node *ObjectLiteralExpression) VisitEachChild(v *NodeVisitor) *Node {
	return v.Factory.UpdateObjectLiteralExpression(node, v.visitNodes(node.Properties))
}

func (node *ObjectLiteralExpression) Clone(f *NodeFactory) *Node {
	return cloneNode(f.NewObjectLiteralExpression(node.Properties, node.MultiLine), node.AsNode(), f.hooks)
}

func IsObjectLiteralExpression(node *Node) bool {
	return node.Kind == KindObjectLiteralExpression
}

// ObjectLiteralElementBase

type ObjectLiteralElementBase struct{}

// SpreadAssignment

type SpreadAssignment struct {
	NodeBase
	DeclarationBase
	ObjectLiteralElementBase
	Expression *Expression // Expression
}

func (f *NodeFactory) NewSpreadAssignment(expression *Expression) *Node {
	data := &SpreadAssignment{}
	data.Expression = expression
	return f.newNode(KindSpreadAssignment, data)
}

func (f *NodeFactory) UpdateSpreadAssignment(node *SpreadAssignment, expression *Expression) *Node {
	if expression != node.Expression {
		return updateNode(f.NewSpreadAssignment(expression), node.AsNode(), f.hooks)
	}
	return node.AsNode()
}

func (node *SpreadAssignment) ForEachChild(v Visitor) bool {
	return visit(v, node.Expression)
}

func (node *SpreadAssignment) VisitEachChild(v *NodeVisitor) *Node {
	return v.Factory.UpdateSpreadAssignment(node, v.visitNode(node.Expression))
}

func (node *SpreadAssignment) Clone(f *NodeFactory) *Node {
	return cloneNode(f.NewSpreadAssignment(node.Expression), node.AsNode(), f.hooks)
}

func IsSpreadAssignment(node *Node) bool {
	return node.Kind == KindSpreadAssignment
}

// PropertyAssignment

type PropertyAssignment struct {
	NodeBase
	NamedMemberBase
	ObjectLiteralElementBase
	Initializer *Expression // Expression
}

func (f *NodeFactory) NewPropertyAssignment(modifiers *ModifierList, name *PropertyName, postfixToken *TokenNode, initializer *Expression) *Node {
	data := f.propertyAssignmentPool.New()
	data.modifiers = modifiers
	data.name = name
	data.PostfixToken = postfixToken
	data.Initializer = initializer
	return f.newNode(KindPropertyAssignment, data)
}

func (f *NodeFactory) UpdatePropertyAssignment(node *PropertyAssignment, modifiers *ModifierList, name *PropertyName, postfixToken *TokenNode, initializer *Expression) *Node {
	if modifiers != node.modifiers || name != node.name || postfixToken != node.PostfixToken || initializer != node.Initializer {
		return updateNode(f.NewPropertyAssignment(modifiers, name, postfixToken, initializer), node.AsNode(), f.hooks)
	}
	return node.AsNode()
}

func (node *PropertyAssignment) ForEachChild(v Visitor) bool {
	return visitModifiers(v, node.modifiers) || visit(v, node.name) || visit(v, node.PostfixToken) || visit(v, node.Initializer)
}

func (node *PropertyAssignment) VisitEachChild(v *NodeVisitor) *Node {
	return v.Factory.UpdatePropertyAssignment(node, v.visitModifiers(node.modifiers), v.visitNode(node.name), v.visitToken(node.PostfixToken), v.visitNode(node.Initializer))
}

func (node *PropertyAssignment) Clone(f *NodeFactory) *Node {
	return cloneNode(f.NewPropertyAssignment(node.Modifiers(), node.Name(), node.PostfixToken, node.Initializer), node.AsNode(), f.hooks)
}

func IsPropertyAssignment(node *Node) bool {
	return node.Kind == KindPropertyAssignment
}

// ShorthandPropertyAssignment

type ShorthandPropertyAssignment struct {
	NodeBase
	NamedMemberBase
	ObjectLiteralElementBase
	EqualsToken                 *TokenNode
	ObjectAssignmentInitializer *Expression // Optional
}

func (f *NodeFactory) NewShorthandPropertyAssignment(modifiers *ModifierList, name *PropertyName, postfixToken *TokenNode, equalsToken *TokenNode, objectAssignmentInitializer *Expression) *Node {
	data := &ShorthandPropertyAssignment{}
	data.modifiers = modifiers
	data.name = name
	data.PostfixToken = postfixToken
	data.EqualsToken = equalsToken
	data.ObjectAssignmentInitializer = objectAssignmentInitializer
	return f.newNode(KindShorthandPropertyAssignment, data)
}

func (f *NodeFactory) UpdateShorthandPropertyAssignment(node *ShorthandPropertyAssignment, modifiers *ModifierList, name *PropertyName, postfixToken *TokenNode, equalsToken *TokenNode, objectAssignmentInitializer *Expression) *Node {
	if modifiers != node.modifiers || name != node.name || postfixToken != node.PostfixToken || objectAssignmentInitializer != node.ObjectAssignmentInitializer {
		return updateNode(f.NewShorthandPropertyAssignment(modifiers, name, postfixToken, equalsToken, objectAssignmentInitializer), node.AsNode(), f.hooks)
	}
	return node.AsNode()
}

func (node *ShorthandPropertyAssignment) ForEachChild(v Visitor) bool {
	return visitModifiers(v, node.modifiers) || visit(v, node.name) || visit(v, node.PostfixToken) || visit(v, node.EqualsToken) || visit(v, node.ObjectAssignmentInitializer)
}

func (node *ShorthandPropertyAssignment) VisitEachChild(v *NodeVisitor) *Node {
	return v.Factory.UpdateShorthandPropertyAssignment(node, v.visitModifiers(node.modifiers), v.visitNode(node.name), v.visitToken(node.PostfixToken), v.visitToken(node.EqualsToken), v.visitNode(node.ObjectAssignmentInitializer))
}

func (node *ShorthandPropertyAssignment) Clone(f *NodeFactory) *Node {
	return cloneNode(f.NewShorthandPropertyAssignment(node.Modifiers(), node.Name(), node.PostfixToken, node.EqualsToken, node.ObjectAssignmentInitializer), node.AsNode(), f.hooks)
}

func IsShorthandPropertyAssignment(node *Node) bool {
	return node.Kind == KindShorthandPropertyAssignment
}

// DeleteExpression

type DeleteExpression struct {
	ExpressionBase
	Expression *Expression // Expression
}

func (f *NodeFactory) NewDeleteExpression(expression *Expression) *Node {
	data := &DeleteExpression{}
	data.Expression = expression
	return f.newNode(KindDeleteExpression, data)
}

func (f *NodeFactory) UpdateDeleteExpression(node *DeleteExpression, expression *Expression) *Node {
	if expression != node.Expression {
		return updateNode(f.NewDeleteExpression(expression), node.AsNode(), f.hooks)
	}
	return node.AsNode()
}

func (node *DeleteExpression) ForEachChild(v Visitor) bool {
	return visit(v, node.Expression)
}

func (node *DeleteExpression) VisitEachChild(v *NodeVisitor) *Node {
	return v.Factory.UpdateDeleteExpression(node, v.visitNode(node.Expression))
}

func (node *DeleteExpression) Clone(f *NodeFactory) *Node {
	return cloneNode(f.NewDeleteExpression(node.Expression), node.AsNode(), f.hooks)
}

// TypeOfExpression

type TypeOfExpression struct {
	ExpressionBase
	Expression *Expression // Expression
}

func (f *NodeFactory) NewTypeOfExpression(expression *Expression) *Node {
	data := &TypeOfExpression{}
	data.Expression = expression
	return f.newNode(KindTypeOfExpression, data)
}

func (f *NodeFactory) UpdateTypeOfExpression(node *TypeOfExpression, expression *Expression) *Node {
	if expression != node.Expression {
		return updateNode(f.NewTypeOfExpression(expression), node.AsNode(), f.hooks)
	}
	return node.AsNode()
}

func (node *TypeOfExpression) ForEachChild(v Visitor) bool {
	return visit(v, node.Expression)
}

func (node *TypeOfExpression) VisitEachChild(v *NodeVisitor) *Node {
	return v.Factory.UpdateTypeOfExpression(node, v.visitNode(node.Expression))
}

func (node *TypeOfExpression) Clone(f *NodeFactory) *Node {
	return cloneNode(f.NewTypeOfExpression(node.Expression), node.AsNode(), f.hooks)
}

func IsTypeOfExpression(node *Node) bool {
	return node.Kind == KindTypeOfExpression
}

// VoidExpression

type VoidExpression struct {
	ExpressionBase
	Expression *Expression // Expression
}

func (f *NodeFactory) NewVoidExpression(expression *Expression) *Node {
	data := &VoidExpression{}
	data.Expression = expression
	return f.newNode(KindVoidExpression, data)
}

func (f *NodeFactory) UpdateVoidExpression(node *VoidExpression, expression *Expression) *Node {
	if expression != node.Expression {
		return updateNode(f.NewVoidExpression(expression), node.AsNode(), f.hooks)
	}
	return node.AsNode()
}

func (node *VoidExpression) ForEachChild(v Visitor) bool {
	return visit(v, node.Expression)
}

func (node *VoidExpression) VisitEachChild(v *NodeVisitor) *Node {
	return v.Factory.UpdateVoidExpression(node, v.visitNode(node.Expression))
}

func (node *VoidExpression) Clone(f *NodeFactory) *Node {
	return cloneNode(f.NewVoidExpression(node.Expression), node.AsNode(), f.hooks)
}

// AwaitExpression

type AwaitExpression struct {
	ExpressionBase
	Expression *Expression // Expression
}

func (f *NodeFactory) NewAwaitExpression(expression *Expression) *Node {
	data := &AwaitExpression{}
	data.Expression = expression
	return f.newNode(KindAwaitExpression, data)
}

func (f *NodeFactory) UpdateAwaitExpression(node *AwaitExpression, expression *Expression) *Node {
	if expression != node.Expression {
		return updateNode(f.NewAwaitExpression(expression), node.AsNode(), f.hooks)
	}
	return node.AsNode()
}

func (node *AwaitExpression) ForEachChild(v Visitor) bool {
	return visit(v, node.Expression)
}

func (node *AwaitExpression) VisitEachChild(v *NodeVisitor) *Node {
	return v.Factory.UpdateAwaitExpression(node, v.visitNode(node.Expression))
}

func (node *AwaitExpression) Clone(f *NodeFactory) *Node {
	return cloneNode(f.NewAwaitExpression(node.Expression), node.AsNode(), f.hooks)
}

func IsAwaitExpression(node *Node) bool {
	return node.Kind == KindAwaitExpression
}

// TypeAssertion

type TypeAssertion struct {
	ExpressionBase
	Type       *TypeNode   // TypeNode
	Expression *Expression // Expression
}

func (f *NodeFactory) NewTypeAssertion(typeNode *TypeNode, expression *Expression) *Node {
	data := &TypeAssertion{}
	data.Type = typeNode
	data.Expression = expression
	return f.newNode(KindTypeAssertionExpression, data)
}

func (f *NodeFactory) UpdateTypeAssertion(node *TypeAssertion, typeNode *TypeNode, expression *Expression) *Node {
	if typeNode != node.Type || expression != node.Expression {
		return updateNode(f.NewTypeAssertion(typeNode, expression), node.AsNode(), f.hooks)
	}
	return node.AsNode()
}

func (node *TypeAssertion) ForEachChild(v Visitor) bool {
	return visit(v, node.Type) || visit(v, node.Expression)
}

func (node *TypeAssertion) VisitEachChild(v *NodeVisitor) *Node {
	return v.Factory.UpdateTypeAssertion(node, v.visitNode(node.Type), v.visitNode(node.Expression))
}

func (node *TypeAssertion) Clone(f *NodeFactory) *Node {
	return cloneNode(f.NewTypeAssertion(node.Type, node.Expression), node.AsNode(), f.hooks)
}

// TypeNodeBase

type TypeNodeBase struct {
	NodeBase
}

// KeywordTypeNode

type KeywordTypeNode struct {
	TypeNodeBase
}

func (f *NodeFactory) NewKeywordTypeNode(kind Kind) *Node {
	return f.newNode(kind, f.keywordTypeNodePool.New())
}

func (node *KeywordTypeNode) Clone(f *NodeFactory) *Node {
	return cloneNode(f.NewKeywordTypeNode(node.Kind), node.AsNode(), f.hooks)
}

// UnionOrIntersectionTypeBase

type UnionOrIntersectionTypeNodeBase struct {
	TypeNodeBase
	Types *NodeList // NodeList[*TypeNode]
}

func (node *UnionOrIntersectionTypeNodeBase) ForEachChild(v Visitor) bool {
	return visitNodeList(v, node.Types)
}

// UnionTypeNode

type UnionTypeNode struct {
	UnionOrIntersectionTypeNodeBase
}

func (f *NodeFactory) UpdateUnionTypeNode(node *UnionTypeNode, types *TypeList) *Node {
	if types != node.Types {
		return updateNode(f.NewUnionTypeNode(types), node.AsNode(), f.hooks)
	}
	return node.AsNode()
}

func (f *NodeFactory) NewUnionTypeNode(types *NodeList) *Node {
	data := &UnionTypeNode{}
	data.Types = types
	return f.newNode(KindUnionType, data)
}

func (node *UnionTypeNode) VisitEachChild(v *NodeVisitor) *Node {
	return v.Factory.UpdateUnionTypeNode(node, v.visitNodes(node.Types))
}

func (node *UnionTypeNode) Clone(f *NodeFactory) *Node {
	return cloneNode(f.NewUnionTypeNode(node.Types), node.AsNode(), f.hooks)
}

// IntersectionTypeNode

type IntersectionTypeNode struct {
	UnionOrIntersectionTypeNodeBase
}

func (f *NodeFactory) UpdateIntersectionTypeNode(node *IntersectionTypeNode, types *TypeList) *Node {
	if types != node.Types {
		return updateNode(f.NewIntersectionTypeNode(types), node.AsNode(), f.hooks)
	}
	return node.AsNode()
}

func (f *NodeFactory) NewIntersectionTypeNode(types *NodeList) *Node {
	data := &IntersectionTypeNode{}
	data.Types = types
	return f.newNode(KindIntersectionType, data)
}

func (node *IntersectionTypeNode) VisitEachChild(v *NodeVisitor) *Node {
	return v.Factory.UpdateIntersectionTypeNode(node, v.visitNodes(node.Types))
}

func (node *IntersectionTypeNode) Clone(f *NodeFactory) *Node {
	return cloneNode(f.NewIntersectionTypeNode(node.Types), node.AsNode(), f.hooks)
}

// ConditionalTypeNode

type ConditionalTypeNode struct {
	TypeNodeBase
	LocalsContainerBase
	CheckType   *TypeNode // TypeNode
	ExtendsType *TypeNode // TypeNode
	TrueType    *TypeNode // TypeNode
	FalseType   *TypeNode // TypeNode
}

func (f *NodeFactory) NewConditionalTypeNode(checkType *TypeNode, extendsType *TypeNode, trueType *TypeNode, falseType *TypeNode) *Node {
	data := &ConditionalTypeNode{}
	data.CheckType = checkType
	data.ExtendsType = extendsType
	data.TrueType = trueType
	data.FalseType = falseType
	return f.newNode(KindConditionalType, data)
}

func (f *NodeFactory) UpdateConditionalTypeNode(node *ConditionalTypeNode, checkType *TypeNode, extendsType *TypeNode, trueType *TypeNode, falseType *TypeNode) *Node {
	if checkType != node.CheckType || extendsType != node.ExtendsType || trueType != node.TrueType || falseType != node.FalseType {
		return updateNode(f.NewConditionalTypeNode(checkType, extendsType, trueType, falseType), node.AsNode(), f.hooks)
	}
	return node.AsNode()
}

func (node *ConditionalTypeNode) ForEachChild(v Visitor) bool {
	return visit(v, node.CheckType) || visit(v, node.ExtendsType) || visit(v, node.TrueType) || visit(v, node.FalseType)
}

func (node *ConditionalTypeNode) VisitEachChild(v *NodeVisitor) *Node {
	return v.Factory.UpdateConditionalTypeNode(node, v.visitNode(node.CheckType), v.visitNode(node.ExtendsType), v.visitNode(node.TrueType), v.visitNode(node.FalseType))
}

func (node *ConditionalTypeNode) Clone(f *NodeFactory) *Node {
	return cloneNode(f.NewConditionalTypeNode(node.CheckType, node.ExtendsType, node.TrueType, node.FalseType), node.AsNode(), f.hooks)
}

func IsConditionalTypeNode(node *Node) bool {
	return node.Kind == KindConditionalType
}

// TypeOperatorNode

type TypeOperatorNode struct {
	TypeNodeBase
	Operator Kind      // KindKeyOfKeyword | KindUniqueKeyword | KindReadonlyKeyword
	Type     *TypeNode // TypeNode
}

func (f *NodeFactory) NewTypeOperatorNode(operator Kind, typeNode *TypeNode) *Node {
	data := &TypeOperatorNode{}
	data.Operator = operator
	data.Type = typeNode
	return f.newNode(KindTypeOperator, data)
}

func (f *NodeFactory) UpdateTypeOperatorNode(node *TypeOperatorNode, typeNode *TypeNode) *Node {
	if typeNode != node.Type {
		return updateNode(f.NewTypeOperatorNode(node.Operator, typeNode), node.AsNode(), f.hooks)
	}
	return node.AsNode()
}

func (node *TypeOperatorNode) ForEachChild(v Visitor) bool {
	return visit(v, node.Type)
}

func (node *TypeOperatorNode) VisitEachChild(v *NodeVisitor) *Node {
	return v.Factory.UpdateTypeOperatorNode(node, v.visitNode(node.Type))
}

func (node *TypeOperatorNode) Clone(f *NodeFactory) *Node {
	return cloneNode(f.NewTypeOperatorNode(node.Operator, node.Type), node.AsNode(), f.hooks)
}

func IsTypeOperatorNode(node *Node) bool {
	return node.Kind == KindTypeOperator
}

// InferTypeNode

type InferTypeNode struct {
	TypeNodeBase
	TypeParameter *TypeParameterDeclarationNode // TypeParameterDeclarationNode
}

func (f *NodeFactory) NewInferTypeNode(typeParameter *TypeParameterDeclarationNode) *Node {
	data := &InferTypeNode{}
	data.TypeParameter = typeParameter
	return f.newNode(KindInferType, data)
}

func (f *NodeFactory) UpdateInferTypeNode(node *InferTypeNode, typeParameter *TypeNode) *Node {
	if typeParameter != node.TypeParameter {
		return updateNode(f.NewInferTypeNode(typeParameter), node.AsNode(), f.hooks)
	}
	return node.AsNode()
}

func (node *InferTypeNode) ForEachChild(v Visitor) bool {
	return visit(v, node.TypeParameter)
}

func (node *InferTypeNode) VisitEachChild(v *NodeVisitor) *Node {
	return v.Factory.UpdateInferTypeNode(node, v.visitNode(node.TypeParameter))
}

func (node *InferTypeNode) Clone(f *NodeFactory) *Node {
	return cloneNode(f.NewInferTypeNode(node.TypeParameter), node.AsNode(), f.hooks)
}

func IsInferTypeNode(node *Node) bool {
	return node.Kind == KindInferType
}

// ArrayTypeNode

type ArrayTypeNode struct {
	TypeNodeBase
	ElementType *TypeNode // TypeNode
}

func (f *NodeFactory) NewArrayTypeNode(elementType *TypeNode) *Node {
	data := &ArrayTypeNode{}
	data.ElementType = elementType
	return f.newNode(KindArrayType, data)
}

func (f *NodeFactory) UpdateArrayTypeNode(node *ArrayTypeNode, elementType *TypeNode) *Node {
	if elementType != node.ElementType {
		return updateNode(f.NewArrayTypeNode(elementType), node.AsNode(), f.hooks)
	}
	return node.AsNode()
}

func (node *ArrayTypeNode) ForEachChild(v Visitor) bool {
	return visit(v, node.ElementType)
}

func (node *ArrayTypeNode) VisitEachChild(v *NodeVisitor) *Node {
	return v.Factory.UpdateArrayTypeNode(node, v.visitNode(node.ElementType))
}

func (node *ArrayTypeNode) Clone(f *NodeFactory) *Node {
	return cloneNode(f.NewArrayTypeNode(node.ElementType), node.AsNode(), f.hooks)
}

// IndexedAccessTypeNode

type IndexedAccessTypeNode struct {
	TypeNodeBase
	ObjectType *TypeNode // TypeNode
	IndexType  *TypeNode // TypeNode
}

func (f *NodeFactory) NewIndexedAccessTypeNode(objectType *TypeNode, indexType *TypeNode) *Node {
	data := &IndexedAccessTypeNode{}
	data.ObjectType = objectType
	data.IndexType = indexType
	return f.newNode(KindIndexedAccessType, data)
}

func (f *NodeFactory) UpdateIndexedAccessTypeNode(node *IndexedAccessTypeNode, objectType *TypeNode, indexType *TypeNode) *Node {
	if objectType != node.ObjectType || indexType != node.IndexType {
		return updateNode(f.NewIndexedAccessTypeNode(objectType, indexType), node.AsNode(), f.hooks)
	}
	return node.AsNode()
}

func (node *IndexedAccessTypeNode) ForEachChild(v Visitor) bool {
	return visit(v, node.ObjectType) || visit(v, node.IndexType)
}

func (node *IndexedAccessTypeNode) VisitEachChild(v *NodeVisitor) *Node {
	return v.Factory.UpdateIndexedAccessTypeNode(node, v.visitNode(node.ObjectType), v.visitNode(node.IndexType))
}

func (node *IndexedAccessTypeNode) Clone(f *NodeFactory) *Node {
	return cloneNode(f.NewIndexedAccessTypeNode(node.ObjectType, node.IndexType), node.AsNode(), f.hooks)
}

func IsIndexedAccessTypeNode(node *Node) bool {
	return node.Kind == KindIndexedAccessType
}

// TypeReferenceNode

type TypeReferenceNode struct {
	TypeNodeBase
	TypeName      *EntityName // EntityName
	TypeArguments *NodeList   // NodeList[*TypeNode]. Optional
}

func (f *NodeFactory) NewTypeReferenceNode(typeName *EntityName, typeArguments *NodeList) *Node {
	data := f.typeReferenceNodePool.New()
	data.TypeName = typeName
	data.TypeArguments = typeArguments
	return f.newNode(KindTypeReference, data)
}

func (f *NodeFactory) UpdateTypeReferenceNode(node *TypeReferenceNode, typeName *EntityName, typeArguments *TypeArgumentList) *Node {
	if typeName != node.TypeName || typeArguments != node.TypeArguments {
		return updateNode(f.NewTypeReferenceNode(typeName, typeArguments), node.AsNode(), f.hooks)
	}
	return node.AsNode()
}

func (node *TypeReferenceNode) ForEachChild(v Visitor) bool {
	return visit(v, node.TypeName) || visitNodeList(v, node.TypeArguments)
}

func (node *TypeReferenceNode) VisitEachChild(v *NodeVisitor) *Node {
	return v.Factory.UpdateTypeReferenceNode(node, v.visitNode(node.TypeName), v.visitNodes(node.TypeArguments))
}

func (node *TypeReferenceNode) Clone(f *NodeFactory) *Node {
	return cloneNode(f.NewTypeReferenceNode(node.TypeName, node.TypeArguments), node.AsNode(), f.hooks)
}

func IsTypeReferenceNode(node *Node) bool {
	return node.Kind == KindTypeReference
}

// ExpressionWithTypeArguments

type ExpressionWithTypeArguments struct {
	ExpressionBase
	Expression    *Expression // Expression
	TypeArguments *NodeList   // NodeList[*TypeNode]. Optional
}

func (f *NodeFactory) NewExpressionWithTypeArguments(expression *Expression, typeArguments *NodeList) *Node {
	data := &ExpressionWithTypeArguments{}
	data.Expression = expression
	data.TypeArguments = typeArguments
	return f.newNode(KindExpressionWithTypeArguments, data)
}

func (f *NodeFactory) UpdateExpressionWithTypeArguments(node *ExpressionWithTypeArguments, expression *Expression, typeArguments *TypeArgumentList) *Node {
	if expression != node.Expression || typeArguments != node.TypeArguments {
		return updateNode(f.NewExpressionWithTypeArguments(expression, typeArguments), node.AsNode(), f.hooks)
	}
	return node.AsNode()
}

func (node *ExpressionWithTypeArguments) ForEachChild(v Visitor) bool {
	return visit(v, node.Expression) || visitNodeList(v, node.TypeArguments)
}

func (node *ExpressionWithTypeArguments) VisitEachChild(v *NodeVisitor) *Node {
	return v.Factory.UpdateExpressionWithTypeArguments(node, v.visitNode(node.Expression), v.visitNodes(node.TypeArguments))
}

func (node *ExpressionWithTypeArguments) Clone(f *NodeFactory) *Node {
	return cloneNode(f.NewExpressionWithTypeArguments(node.Expression, node.TypeArguments), node.AsNode(), f.hooks)
}

func IsExpressionWithTypeArguments(node *Node) bool {
	return node.Kind == KindExpressionWithTypeArguments
}

// LiteralTypeNode

type LiteralTypeNode struct {
	TypeNodeBase
	Literal *Node // KeywordExpression | LiteralExpression | PrefixUnaryExpression
}

func (f *NodeFactory) NewLiteralTypeNode(literal *Node) *Node {
	data := f.literalTypeNodePool.New()
	data.Literal = literal
	return f.newNode(KindLiteralType, data)
}

func (f *NodeFactory) UpdateLiteralTypeNode(node *LiteralTypeNode, literal *Node) *Node {
	if literal != node.Literal {
		return updateNode(f.NewLiteralTypeNode(literal), node.AsNode(), f.hooks)
	}
	return node.AsNode()
}

func (node *LiteralTypeNode) ForEachChild(v Visitor) bool {
	return visit(v, node.Literal)
}

func (node *LiteralTypeNode) VisitEachChild(v *NodeVisitor) *Node {
	return v.Factory.UpdateLiteralTypeNode(node, v.visitNode(node.Literal))
}

func (node *LiteralTypeNode) Clone(f *NodeFactory) *Node {
	return cloneNode(f.NewLiteralTypeNode(node.Literal), node.AsNode(), f.hooks)
}

func IsLiteralTypeNode(node *Node) bool {
	return node.Kind == KindLiteralType
}

// ThisTypeNode

type ThisTypeNode struct {
	TypeNodeBase
}

func (f *NodeFactory) NewThisTypeNode() *Node {
	return f.newNode(KindThisType, &ThisTypeNode{})
}

func (node *ThisTypeNode) Clone(f *NodeFactory) *Node {
	return cloneNode(f.NewThisTypeNode(), node.AsNode(), f.hooks)
}

func IsThisTypeNode(node *Node) bool {
	return node.Kind == KindThisType
}

// TypePredicateNode

type TypePredicateNode struct {
	TypeNodeBase
	AssertsModifier *TokenNode                  // TokenNode. Optional
	ParameterName   *TypePredicateParameterName // TypePredicateParameterName (Identifier | ThisTypeNode)
	Type            *TypeNode                   // TypeNode. Optional
}

func (f *NodeFactory) NewTypePredicateNode(assertsModifier *TokenNode, parameterName *TypePredicateParameterName, typeNode *TypeNode) *Node {
	data := &TypePredicateNode{}
	data.AssertsModifier = assertsModifier
	data.ParameterName = parameterName
	data.Type = typeNode
	return f.newNode(KindTypePredicate, data)
}

func (f *NodeFactory) UpdateTypePredicateNode(node *TypePredicateNode, assertsModifier *TokenNode, parameterName *TypePredicateParameterName, typeNode *TypeNode) *Node {
	if assertsModifier != node.AssertsModifier || parameterName != node.ParameterName || typeNode != node.Type {
		return updateNode(f.NewTypePredicateNode(assertsModifier, parameterName, typeNode), node.AsNode(), f.hooks)
	}
	return node.AsNode()
}

func (node *TypePredicateNode) ForEachChild(v Visitor) bool {
	return visit(v, node.AssertsModifier) || visit(v, node.ParameterName) || visit(v, node.Type)
}

func (node *TypePredicateNode) VisitEachChild(v *NodeVisitor) *Node {
	return v.Factory.UpdateTypePredicateNode(node, v.visitNode(node.AssertsModifier), v.visitNode(node.ParameterName), v.visitNode(node.Type))
}

func (node *TypePredicateNode) Clone(f *NodeFactory) *Node {
	return cloneNode(f.NewTypePredicateNode(node.AssertsModifier, node.ParameterName, node.Type), node.AsNode(), f.hooks)
}

func IsTypePredicateNode(node *Node) bool {
	return node.Kind == KindTypePredicate
}

// ImportTypeNode

type ImportTypeNode struct {
	TypeNodeBase
	IsTypeOf      bool
	Argument      *TypeNode             // TypeNode
	Attributes    *ImportAttributesNode // ImportAttributesNode. Optional
	Qualifier     *EntityName           // EntityName. Optional
	TypeArguments *NodeList             // NodeList[*TypeNode]. Optional
}

func (f *NodeFactory) NewImportTypeNode(isTypeOf bool, argument *TypeNode, attributes *ImportAttributesNode, qualifier *EntityName, typeArguments *NodeList) *Node {
	data := &ImportTypeNode{}
	data.IsTypeOf = isTypeOf
	data.Argument = argument
	data.Attributes = attributes
	data.Qualifier = qualifier
	data.TypeArguments = typeArguments
	return f.newNode(KindImportType, data)
}

func (f *NodeFactory) UpdateImportTypeNode(node *ImportTypeNode, isTypeOf bool, argument *TypeNode, attributes *ImportAttributesNode, qualifier *EntityName, typeArguments *TypeArgumentList) *Node {
	if isTypeOf != node.IsTypeOf || argument != node.Argument || attributes != node.Attributes || qualifier != node.Qualifier || typeArguments != node.TypeArguments {
		return updateNode(f.NewImportTypeNode(isTypeOf, argument, attributes, qualifier, typeArguments), node.AsNode(), f.hooks)
	}
	return node.AsNode()
}

func (node *ImportTypeNode) ForEachChild(v Visitor) bool {
	return visit(v, node.Argument) || visit(v, node.Attributes) || visit(v, node.Qualifier) || visitNodeList(v, node.TypeArguments)
}

func (node *ImportTypeNode) VisitEachChild(v *NodeVisitor) *Node {
	return v.Factory.UpdateImportTypeNode(node, node.IsTypeOf, v.visitNode(node.Argument), v.visitNode(node.Attributes), v.visitNode(node.Qualifier), v.visitNodes(node.TypeArguments))
}

func (node *ImportTypeNode) Clone(f *NodeFactory) *Node {
	return cloneNode(f.NewImportTypeNode(node.IsTypeOf, node.Argument, node.Attributes, node.Qualifier, node.TypeArguments), node.AsNode(), f.hooks)
}

func IsImportTypeNode(node *Node) bool {
	return node.Kind == KindImportType
}

// ImportAttribute

type ImportAttribute struct {
	NodeBase
	name  *ImportAttributeName // ImportAttributeName
	Value *Expression          // Expression
}

func (f *NodeFactory) NewImportAttribute(name *ImportAttributeName, value *Expression) *Node {
	data := &ImportAttribute{}
	data.name = name
	data.Value = value
	return f.newNode(KindImportAttribute, data)
}

func (f *NodeFactory) UpdateImportAttribute(node *ImportAttribute, name *ImportAttributeName, value *Expression) *Node {
	if name != node.name || value != node.Value {
		return updateNode(f.NewImportAttribute(name, value), node.AsNode(), f.hooks)
	}
	return node.AsNode()
}

func (node *ImportAttribute) ForEachChild(v Visitor) bool {
	return visit(v, node.name) || visit(v, node.Value)
}

func (node *ImportAttribute) VisitEachChild(v *NodeVisitor) *Node {
	return v.Factory.UpdateImportAttribute(node, v.visitNode(node.name), v.visitNode(node.Value))
}

func (node *ImportAttribute) Clone(f *NodeFactory) *Node {
	return cloneNode(f.NewImportAttribute(node.Name(), node.Value), node.AsNode(), f.hooks)
}

func (node *ImportAttribute) Name() *ImportAttributeName {
	return node.name
}

// ImportAttributes

type ImportAttributes struct {
	NodeBase
	Token      Kind
	Attributes *NodeList // NodeList[*ImportAttributeNode]
	MultiLine  bool
}

func (f *NodeFactory) NewImportAttributes(token Kind, attributes *NodeList, multiLine bool) *Node {
	data := &ImportAttributes{}
	data.Token = token
	data.Attributes = attributes
	data.MultiLine = multiLine
	return f.newNode(KindImportAttributes, data)
}

func (f *NodeFactory) UpdateImportAttributes(node *ImportAttributes, attributes *ImportAttributeList) *Node {
	if attributes != node.Attributes {
		return updateNode(f.NewImportAttributes(node.Token, attributes, node.MultiLine), node.AsNode(), f.hooks)
	}
	return node.AsNode()
}

func (node *ImportAttributes) ForEachChild(v Visitor) bool {
	return visitNodeList(v, node.Attributes)
}

func (node *ImportAttributes) VisitEachChild(v *NodeVisitor) *Node {
	return v.Factory.UpdateImportAttributes(node, v.visitNodes(node.Attributes))
}

func (node *ImportAttributes) Clone(f *NodeFactory) *Node {
	return cloneNode(f.NewImportAttributes(node.Token, node.Attributes, node.MultiLine), node.AsNode(), f.hooks)
}

func IsImportAttributes(node *Node) bool {
	return node.Kind == KindImportAttributes
}

// TypeQueryNode

type TypeQueryNode struct {
	TypeNodeBase
	ExprName      *EntityName // EntityName
	TypeArguments *NodeList   // NodeList[*TypeNode]. Optional
}

func (f *NodeFactory) NewTypeQueryNode(exprName *EntityName, typeArguments *NodeList) *Node {
	data := &TypeQueryNode{}
	data.ExprName = exprName
	data.TypeArguments = typeArguments
	return f.newNode(KindTypeQuery, data)
}

func (f *NodeFactory) UpdateTypeQueryNode(node *TypeQueryNode, exprName *EntityName, typeArguments *TypeArgumentList) *Node {
	if exprName != node.ExprName || typeArguments != node.TypeArguments {
		return updateNode(f.NewTypeQueryNode(exprName, typeArguments), node.AsNode(), f.hooks)
	}
	return node.AsNode()
}

func (node *TypeQueryNode) ForEachChild(v Visitor) bool {
	return visit(v, node.ExprName) || visitNodeList(v, node.TypeArguments)
}

func (node *TypeQueryNode) VisitEachChild(v *NodeVisitor) *Node {
	return v.Factory.UpdateTypeQueryNode(node, v.visitNode(node.ExprName), v.visitNodes(node.TypeArguments))
}

func (node *TypeQueryNode) Clone(f *NodeFactory) *Node {
	return cloneNode(f.NewTypeQueryNode(node.ExprName, node.TypeArguments), node.AsNode(), f.hooks)
}

func IsTypeQueryNode(node *Node) bool {
	return node.Kind == KindTypeQuery
}

// MappedTypeNode

type MappedTypeNode struct {
	TypeNodeBase
	DeclarationBase
	LocalsContainerBase
	ReadonlyToken *TokenNode                    // TokenNode. Optional
	TypeParameter *TypeParameterDeclarationNode // TypeParameterDeclarationNode
	NameType      *TypeNode                     // TypeNode. Optional
	QuestionToken *TokenNode                    // TokenNode. Optional
	Type          *TypeNode                     // TypeNode. Optional (error if missing)
	Members       *NodeList                     // NodeList[*TypeElement]. Used only to produce grammar errors
}

func (f *NodeFactory) NewMappedTypeNode(readonlyToken *TokenNode, typeParameter *TypeParameterDeclarationNode, nameType *TypeNode, questionToken *TokenNode, typeNode *TypeNode, members *NodeList) *Node {
	data := &MappedTypeNode{}
	data.ReadonlyToken = readonlyToken
	data.TypeParameter = typeParameter
	data.NameType = nameType
	data.QuestionToken = questionToken
	data.Type = typeNode
	data.Members = members
	return f.newNode(KindMappedType, data)
}

func (f *NodeFactory) UpdateMappedTypeNode(node *MappedTypeNode, readonlyToken *TokenNode, typeParameter *TypeParameterDeclarationNode, nameType *TypeNode, questionToken *TokenNode, typeNode *TypeNode, members *TypeElementList) *Node {
	if readonlyToken != node.ReadonlyToken || typeParameter != node.TypeParameter || nameType != node.NameType || questionToken != node.QuestionToken || typeNode != node.Type || members != node.Members {
		return updateNode(f.NewMappedTypeNode(readonlyToken, typeParameter, nameType, questionToken, typeNode, members), node.AsNode(), f.hooks)
	}
	return node.AsNode()
}

func (node *MappedTypeNode) ForEachChild(v Visitor) bool {
	return visit(v, node.ReadonlyToken) || visit(v, node.TypeParameter) || visit(v, node.NameType) ||
		visit(v, node.QuestionToken) || visit(v, node.Type) || visitNodeList(v, node.Members)
}

func (node *MappedTypeNode) VisitEachChild(v *NodeVisitor) *Node {
	return v.Factory.UpdateMappedTypeNode(node, v.visitToken(node.ReadonlyToken), v.visitNode(node.TypeParameter), v.visitNode(node.NameType), v.visitToken(node.QuestionToken), v.visitNode(node.Type), v.visitNodes(node.Members))
}

func (node *MappedTypeNode) Clone(f *NodeFactory) *Node {
	return cloneNode(f.NewMappedTypeNode(node.ReadonlyToken, node.TypeParameter, node.NameType, node.QuestionToken, node.Type, node.Members), node.AsNode(), f.hooks)
}

func IsMappedTypeNode(node *Node) bool {
	return node.Kind == KindMappedType
}

// TypeLiteralNode

type TypeLiteralNode struct {
	TypeNodeBase
	DeclarationBase
	Members *NodeList // NodeList[*TypeElement]
}

func (f *NodeFactory) NewTypeLiteralNode(members *NodeList) *Node {
	data := &TypeLiteralNode{}
	data.Members = members
	return f.newNode(KindTypeLiteral, data)
}

func (f *NodeFactory) UpdateTypeLiteralNode(node *TypeLiteralNode, members *TypeElementList) *Node {
	if members != node.Members {
		return updateNode(f.NewTypeLiteralNode(members), node.AsNode(), f.hooks)
	}
	return node.AsNode()
}

func (node *TypeLiteralNode) ForEachChild(v Visitor) bool {
	return visitNodeList(v, node.Members)
}

func (node *TypeLiteralNode) VisitEachChild(v *NodeVisitor) *Node {
	return v.Factory.UpdateTypeLiteralNode(node, v.visitNodes(node.Members))
}

func (node *TypeLiteralNode) Clone(f *NodeFactory) *Node {
	return cloneNode(f.NewTypeLiteralNode(node.Members), node.AsNode(), f.hooks)
}

func IsTypeLiteralNode(node *Node) bool {
	return node.Kind == KindTypeLiteral
}

// TupleTypeNode

type TupleTypeNode struct {
	TypeNodeBase
	Elements *NodeList // NodeList[*TypeNode]
}

func (f *NodeFactory) NewTupleTypeNode(elements *NodeList) *Node {
	data := &TupleTypeNode{}
	data.Elements = elements
	return f.newNode(KindTupleType, data)
}

func (f *NodeFactory) UpdateTupleTypeNode(node *TupleTypeNode, elements *TypeList) *Node {
	if elements != node.Elements {
		return updateNode(f.NewTupleTypeNode(elements), node.AsNode(), f.hooks)
	}
	return node.AsNode()
}

func (node *TupleTypeNode) ForEachChild(v Visitor) bool {
	return visitNodeList(v, node.Elements)
}

func (node *TupleTypeNode) VisitEachChild(v *NodeVisitor) *Node {
	return v.Factory.UpdateTupleTypeNode(node, v.visitNodes(node.Elements))
}

func (node *TupleTypeNode) Clone(f *NodeFactory) *Node {
	return cloneNode(f.NewTupleTypeNode(node.Elements), node.AsNode(), f.hooks)
}

func IsTupleTypeNode(node *Node) bool {
	return node.Kind == KindTupleType
}

// NamedTupleTypeMember

type NamedTupleMember struct {
	TypeNodeBase
	DeclarationBase
	DotDotDotToken *TokenNode      // TokenNode
	name           *IdentifierNode // IdentifierNode
	QuestionToken  *TokenNode      // TokenNode
	Type           *TypeNode       // TypeNode
}

func (f *NodeFactory) NewNamedTupleMember(dotDotDotToken *TokenNode, name *IdentifierNode, questionToken *TokenNode, typeNode *TypeNode) *Node {
	data := &NamedTupleMember{}
	data.DotDotDotToken = dotDotDotToken
	data.name = name
	data.QuestionToken = questionToken
	data.Type = typeNode
	return f.newNode(KindNamedTupleMember, data)
}

func (f *NodeFactory) UpdateNamedTupleMember(node *NamedTupleMember, dotDotDotToken *TokenNode, name *IdentifierNode, questionToken *TokenNode, typeNode *TypeNode) *Node {
	if dotDotDotToken != node.DotDotDotToken || name != node.name || questionToken != node.QuestionToken || typeNode != node.Type {
		return updateNode(f.NewNamedTupleMember(dotDotDotToken, name, questionToken, typeNode), node.AsNode(), f.hooks)
	}
	return node.AsNode()
}

func (node *NamedTupleMember) ForEachChild(v Visitor) bool {
	return visit(v, node.DotDotDotToken) || visit(v, node.name) || visit(v, node.QuestionToken) || visit(v, node.Type)
}

func (node *NamedTupleMember) VisitEachChild(v *NodeVisitor) *Node {
	return v.Factory.UpdateNamedTupleMember(node, v.visitToken(node.DotDotDotToken), v.visitNode(node.name), v.visitToken(node.QuestionToken), v.visitNode(node.Type))
}

func (node *NamedTupleMember) Clone(f *NodeFactory) *Node {
	return cloneNode(f.NewNamedTupleMember(node.DotDotDotToken, node.Name(), node.QuestionToken, node.Type), node.AsNode(), f.hooks)
}

func (node *NamedTupleMember) Name() *DeclarationName {
	return node.name
}

func IsNamedTupleMember(node *Node) bool {
	return node.Kind == KindNamedTupleMember
}

// OptionalTypeNode

type OptionalTypeNode struct {
	TypeNodeBase
	Type *TypeNode // TypeNode
}

func (f *NodeFactory) NewOptionalTypeNode(typeNode *TypeNode) *Node {
	data := &OptionalTypeNode{}
	data.Type = typeNode
	return f.newNode(KindOptionalType, data)
}

func (f *NodeFactory) UpdateOptionalTypeNode(node *OptionalTypeNode, typeNode *TypeNode) *Node {
	if typeNode != node.Type {
		return updateNode(f.NewOptionalTypeNode(typeNode), node.AsNode(), f.hooks)
	}
	return node.AsNode()
}

func (node *OptionalTypeNode) ForEachChild(v Visitor) bool {
	return visit(v, node.Type)
}

func (node *OptionalTypeNode) VisitEachChild(v *NodeVisitor) *Node {
	return v.Factory.UpdateOptionalTypeNode(node, v.visitNode(node.Type))
}

func (node *OptionalTypeNode) Clone(f *NodeFactory) *Node {
	return cloneNode(f.NewOptionalTypeNode(node.Type), node.AsNode(), f.hooks)
}

func IsOptionalTypeNode(node *Node) bool {
	return node.Kind == KindOptionalType
}

// RestTypeNode

type RestTypeNode struct {
	TypeNodeBase
	Type *TypeNode // TypeNode
}

func (f *NodeFactory) NewRestTypeNode(typeNode *TypeNode) *Node {
	data := &RestTypeNode{}
	data.Type = typeNode
	return f.newNode(KindRestType, data)
}

func (f *NodeFactory) UpdateRestTypeNode(node *RestTypeNode, typeNode *TypeNode) *Node {
	if typeNode != node.Type {
		return updateNode(f.NewRestTypeNode(typeNode), node.AsNode(), f.hooks)
	}
	return node.AsNode()
}

func (node *RestTypeNode) ForEachChild(v Visitor) bool {
	return visit(v, node.Type)
}

func (node *RestTypeNode) VisitEachChild(v *NodeVisitor) *Node {
	return v.Factory.UpdateRestTypeNode(node, v.visitNode(node.Type))
}

func (node *RestTypeNode) Clone(f *NodeFactory) *Node {
	return cloneNode(f.NewRestTypeNode(node.Type), node.AsNode(), f.hooks)
}

func IsRestTypeNode(node *Node) bool {
	return node.Kind == KindRestType
}

// ParenthesizedTypeNode

type ParenthesizedTypeNode struct {
	TypeNodeBase
	Type *TypeNode // TypeNode
}

func (f *NodeFactory) NewParenthesizedTypeNode(typeNode *TypeNode) *Node {
	data := &ParenthesizedTypeNode{}
	data.Type = typeNode
	return f.newNode(KindParenthesizedType, data)
}

func (f *NodeFactory) UpdateParenthesizedTypeNode(node *ParenthesizedTypeNode, typeNode *TypeNode) *Node {
	if typeNode != node.Type {
		return updateNode(f.NewParenthesizedTypeNode(typeNode), node.AsNode(), f.hooks)
	}
	return node.AsNode()
}

func (node *ParenthesizedTypeNode) ForEachChild(v Visitor) bool {
	return visit(v, node.Type)
}

func (node *ParenthesizedTypeNode) VisitEachChild(v *NodeVisitor) *Node {
	return v.Factory.UpdateParenthesizedTypeNode(node, v.visitNode(node.Type))
}

func (node *ParenthesizedTypeNode) Clone(f *NodeFactory) *Node {
	return cloneNode(f.NewParenthesizedTypeNode(node.Type), node.AsNode(), f.hooks)
}

func IsParenthesizedTypeNode(node *Node) bool {
	return node.Kind == KindParenthesizedType
}

// FunctionOrConstructorTypeNodeBase

type FunctionOrConstructorTypeNodeBase struct {
	TypeNodeBase
	DeclarationBase
	ModifiersBase
	FunctionLikeBase
}

func (node *FunctionOrConstructorTypeNodeBase) ForEachChild(v Visitor) bool {
	return visitModifiers(v, node.modifiers) || visitNodeList(v, node.TypeParameters) || visitNodeList(v, node.Parameters) || visit(v, node.Type)
}

// FunctionTypeNode

type FunctionTypeNode struct {
	FunctionOrConstructorTypeNodeBase
}

func (f *NodeFactory) NewFunctionTypeNode(typeParameters *NodeList, parameters *NodeList, returnType *TypeNode) *Node {
	data := &FunctionTypeNode{}
	data.TypeParameters = typeParameters
	data.Parameters = parameters
	data.Type = returnType
	return f.newNode(KindFunctionType, data)
}

func (f *NodeFactory) UpdateFunctionTypeNode(node *FunctionTypeNode, typeParameters *TypeParameterList, parameters *ParameterList, returnType *TypeNode) *Node {
	if typeParameters != node.TypeParameters || parameters != node.Parameters || returnType != node.Type {
		return updateNode(f.NewFunctionTypeNode(typeParameters, parameters, returnType), node.AsNode(), f.hooks)
	}
	return node.AsNode()
}

func (node *FunctionTypeNode) VisitEachChild(v *NodeVisitor) *Node {
	return v.Factory.UpdateFunctionTypeNode(node, v.visitNodes(node.TypeParameters), v.visitNodes(node.Parameters), v.visitNode(node.Type))
}

func (node *FunctionTypeNode) Clone(f *NodeFactory) *Node {
	return cloneNode(f.NewFunctionTypeNode(node.TypeParameters, node.Parameters, node.Type), node.AsNode(), f.hooks)
}

func IsFunctionTypeNode(node *Node) bool {
	return node.Kind == KindFunctionType
}

// ConstructorTypeNode

type ConstructorTypeNode struct {
	FunctionOrConstructorTypeNodeBase
}

func (f *NodeFactory) NewConstructorTypeNode(modifiers *ModifierList, typeParameters *NodeList, parameters *NodeList, returnType *TypeNode) *Node {
	data := &ConstructorTypeNode{}
	data.modifiers = modifiers
	data.TypeParameters = typeParameters
	data.Parameters = parameters
	data.Type = returnType
	return f.newNode(KindConstructorType, data)
}

func (f *NodeFactory) UpdateConstructorTypeNode(node *ConstructorTypeNode, modifiers *ModifierList, typeParameters *TypeParameterList, parameters *ParameterList, returnType *TypeNode) *Node {
	if modifiers != node.modifiers || typeParameters != node.TypeParameters || parameters != node.Parameters || returnType != node.Type {
		return updateNode(f.NewConstructorTypeNode(modifiers, typeParameters, parameters, returnType), node.AsNode(), f.hooks)
	}
	return node.AsNode()
}

func (node *ConstructorTypeNode) VisitEachChild(v *NodeVisitor) *Node {
	return v.Factory.UpdateConstructorTypeNode(node, v.visitModifiers(node.modifiers), v.visitNodes(node.TypeParameters), v.visitNodes(node.Parameters), v.visitNode(node.Type))
}

func (node *ConstructorTypeNode) Clone(f *NodeFactory) *Node {
	return cloneNode(f.NewConstructorTypeNode(node.Modifiers(), node.TypeParameters, node.Parameters, node.Type), node.AsNode(), f.hooks)
}

func IsConstructorTypeNode(node *Node) bool {
	return node.Kind == KindConstructorType
}

// TemplateLiteralLikeBase

type TemplateLiteralLikeBase struct {
	LiteralLikeBase
	RawText       string
	TemplateFlags TokenFlags
}

func (node *TemplateLiteralLikeBase) LiteralLikeData() *LiteralLikeBase                 { return &node.LiteralLikeBase }
func (node *TemplateLiteralLikeBase) TemplateLiteralLikeData() *TemplateLiteralLikeBase { return node }

// TemplateHead

type TemplateHead struct {
	NodeBase
	TemplateLiteralLikeBase
}

func (f *NodeFactory) NewTemplateHead(text string, rawText string, templateFlags TokenFlags) *Node {
	data := &TemplateHead{}
	data.Text = text
	data.RawText = rawText
	data.TemplateFlags = templateFlags
	f.textCount++
	f.textLength += len(text) + len(rawText)
	return f.newNode(KindTemplateHead, data)
}

func (node *TemplateHead) Clone(f *NodeFactory) *Node {
	return cloneNode(f.NewTemplateHead(node.Text, node.RawText, node.TemplateFlags), node.AsNode(), f.hooks)
}

// TemplateMiddle

type TemplateMiddle struct {
	NodeBase
	TemplateLiteralLikeBase
}

func (f *NodeFactory) NewTemplateMiddle(text string, rawText string, templateFlags TokenFlags) *Node {
	data := &TemplateMiddle{}
	data.Text = text
	data.RawText = rawText
	data.TemplateFlags = templateFlags
	f.textCount++
	f.textLength += len(text) + len(rawText)
	return f.newNode(KindTemplateMiddle, data)
}

func (node *TemplateMiddle) Clone(f *NodeFactory) *Node {
	return cloneNode(f.NewTemplateMiddle(node.Text, node.RawText, node.TemplateFlags), node.AsNode(), f.hooks)
}

// TemplateTail

type TemplateTail struct {
	NodeBase
	TemplateLiteralLikeBase
}

func (f *NodeFactory) NewTemplateTail(text string, rawText string, templateFlags TokenFlags) *Node {
	data := &TemplateTail{}
	data.Text = text
	data.RawText = rawText
	data.TemplateFlags = templateFlags
	f.textCount++
	f.textLength += len(text) + len(rawText)
	return f.newNode(KindTemplateTail, data)
}

func (node *TemplateTail) Clone(f *NodeFactory) *Node {
	return cloneNode(f.NewTemplateTail(node.Text, node.RawText, node.TemplateFlags), node.AsNode(), f.hooks)
}

// TemplateLiteralTypeNode

type TemplateLiteralTypeNode struct {
	TypeNodeBase
	Head          *TemplateHeadNode // TemplateHeadNode
	TemplateSpans *NodeList         // NodeList[*TemplateLiteralTypeSpanNode]
}

func (f *NodeFactory) NewTemplateLiteralTypeNode(head *TemplateHeadNode, templateSpans *NodeList) *Node {
	data := &TemplateLiteralTypeNode{}
	data.Head = head
	data.TemplateSpans = templateSpans
	return f.newNode(KindTemplateLiteralType, data)
}

func (f *NodeFactory) UpdateTemplateLiteralTypeNode(node *TemplateLiteralTypeNode, head *TemplateHeadNode, templateSpans *TemplateLiteralTypeSpanList) *Node {
	if head != node.Head || templateSpans != node.TemplateSpans {
		return updateNode(f.NewTemplateLiteralTypeNode(head, templateSpans), node.AsNode(), f.hooks)
	}
	return node.AsNode()
}

func (node *TemplateLiteralTypeNode) ForEachChild(v Visitor) bool {
	return visit(v, node.Head) || visitNodeList(v, node.TemplateSpans)
}

func (node *TemplateLiteralTypeNode) VisitEachChild(v *NodeVisitor) *Node {
	return v.Factory.UpdateTemplateLiteralTypeNode(node, v.visitNode(node.Head), v.visitNodes(node.TemplateSpans))
}

func (node *TemplateLiteralTypeNode) Clone(f *NodeFactory) *Node {
	return cloneNode(f.NewTemplateLiteralTypeNode(node.Head, node.TemplateSpans), node.AsNode(), f.hooks)
}

// TemplateLiteralTypeSpan

type TemplateLiteralTypeSpan struct {
	NodeBase
	Type    *TypeNode             // TypeNode
	Literal *TemplateMiddleOrTail // TemplateMiddleOrTail
}

func (f *NodeFactory) NewTemplateLiteralTypeSpan(typeNode *TypeNode, literal *TemplateMiddleOrTail) *Node {
	data := &TemplateLiteralTypeSpan{}
	data.Type = typeNode
	data.Literal = literal
	return f.newNode(KindTemplateLiteralTypeSpan, data)
}

func (f *NodeFactory) UpdateTemplateLiteralTypeSpan(node *TemplateLiteralTypeSpan, typeNode *TypeNode, literal *TemplateMiddleOrTail) *Node {
	if typeNode != node.Type || literal != node.Literal {
		return updateNode(f.NewTemplateLiteralTypeSpan(typeNode, literal), node.AsNode(), f.hooks)
	}
	return node.AsNode()
}

func (node *TemplateLiteralTypeSpan) ForEachChild(v Visitor) bool {
	return visit(v, node.Type) || visit(v, node.Literal)
}

func (node *TemplateLiteralTypeSpan) VisitEachChild(v *NodeVisitor) *Node {
	return v.Factory.UpdateTemplateLiteralTypeSpan(node, v.visitNode(node.Type), v.visitNode(node.Literal))
}

func (node *TemplateLiteralTypeSpan) Clone(f *NodeFactory) *Node {
	return cloneNode(f.NewTemplateLiteralTypeSpan(node.Type, node.Literal), node.AsNode(), f.hooks)
}

func IsTemplateLiteralTypeSpan(node *Node) bool {
	return node.Kind == KindTemplateLiteralTypeSpan
}

// SyntheticExpression

type SyntheticExpression struct {
	ExpressionBase
	Type            any
	IsSpread        bool
	TupleNameSource *Node
}

func (f *NodeFactory) NewSyntheticExpression(t any, isSpread bool, tupleNameSource *Node) *Node {
	data := &SyntheticExpression{}
	data.Type = t
	data.IsSpread = isSpread
	data.TupleNameSource = tupleNameSource
	return f.newNode(KindSyntheticExpression, data)
}

func (node *SyntheticExpression) Clone(f *NodeFactory) *Node {
	return cloneNode(f.NewSyntheticExpression(node.Type, node.IsSpread, node.TupleNameSource), node.AsNode(), f.hooks)
}

func IsSyntheticExpression(node *Node) bool {
	return node.Kind == KindSyntheticExpression
}

// PartiallyEmittedExpression

type PartiallyEmittedExpression struct {
	ExpressionBase
	Expression *Expression // Expression
}

func (f *NodeFactory) NewPartiallyEmittedExpression(expression *Expression) *Node {
	data := &PartiallyEmittedExpression{}
	data.Expression = expression
	return newNode(KindPartiallyEmittedExpression, data, f.hooks)
}

func (f *NodeFactory) UpdatePartiallyEmittedExpression(node *PartiallyEmittedExpression, expression *Expression) *Node {
	if expression != node.Expression {
		return updateNode(f.NewPartiallyEmittedExpression(expression), node.AsNode(), f.hooks)
	}
	return node.AsNode()
}

func (node *PartiallyEmittedExpression) ForEachChild(v Visitor) bool {
	return visit(v, node.Expression)
}

func (node *PartiallyEmittedExpression) VisitEachChild(v *NodeVisitor) *Node {
	return v.Factory.UpdatePartiallyEmittedExpression(node, v.visitNode(node.Expression))
}

func (node *PartiallyEmittedExpression) Clone(f *NodeFactory) *Node {
	return cloneNode(f.NewPartiallyEmittedExpression(node.Expression), node.AsNode(), f.hooks)
}

func IsPartiallyEmittedExpression(node *Node) bool {
	return node.Kind == KindPartiallyEmittedExpression
}

/// A JSX expression of the form <TagName attrs>...</TagName>

type JsxElement struct {
	ExpressionBase
	OpeningElement *JsxOpeningElementNode // JsxOpeningElementNode
	Children       *NodeList              // NodeList[*JsxChild]
	ClosingElement *JsxClosingElementNode // JsxClosingElementNode
}

func (f *NodeFactory) NewJsxElement(openingElement *JsxOpeningElementNode, children *NodeList, closingElement *JsxClosingElementNode) *Node {
	data := &JsxElement{}
	data.OpeningElement = openingElement
	data.Children = children
	data.ClosingElement = closingElement
	return f.newNode(KindJsxElement, data)
}

func (f *NodeFactory) UpdateJsxElement(node *JsxElement, openingElement *JsxOpeningElementNode, children *JsxChildList, closingElement *JsxClosingElementNode) *Node {
	if openingElement != node.OpeningElement || children != node.Children || closingElement != node.ClosingElement {
		return updateNode(f.NewJsxElement(openingElement, children, closingElement), node.AsNode(), f.hooks)
	}
	return node.AsNode()
}

func (node *JsxElement) ForEachChild(v Visitor) bool {
	return visit(v, node.OpeningElement) || visitNodeList(v, node.Children) || visit(v, node.ClosingElement)
}

func (node *JsxElement) VisitEachChild(v *NodeVisitor) *Node {
	return v.Factory.UpdateJsxElement(node, v.visitNode(node.OpeningElement), v.visitNodes(node.Children), v.visitNode(node.ClosingElement))
}

func (node *JsxElement) Clone(f *NodeFactory) *Node {
	return cloneNode(f.NewJsxElement(node.OpeningElement, node.Children, node.ClosingElement), node.AsNode(), f.hooks)
}

// JsxAttributes
type JsxAttributes struct {
	ExpressionBase
	DeclarationBase
	Properties *NodeList // NodeList[*JsxAttributeLike]
}

func (f *NodeFactory) NewJsxAttributes(properties *NodeList) *Node {
	data := &JsxAttributes{}
	data.Properties = properties
	return f.newNode(KindJsxAttributes, data)
}

func (f *NodeFactory) UpdateJsxAttributes(node *JsxAttributes, properties *JsxAttributeList) *Node {
	if properties != node.Properties {
		return updateNode(f.NewJsxAttributes(properties), node.AsNode(), f.hooks)
	}
	return node.AsNode()
}

func (node *JsxAttributes) ForEachChild(v Visitor) bool {
	return visitNodeList(v, node.Properties)
}

func (node *JsxAttributes) VisitEachChild(v *NodeVisitor) *Node {
	return v.Factory.UpdateJsxAttributes(node, v.visitNodes(node.Properties))
}

func (node *JsxAttributes) Clone(f *NodeFactory) *Node {
	return cloneNode(f.NewJsxAttributes(node.Properties), node.AsNode(), f.hooks)
}

func IsJsxAttributes(node *Node) bool {
	return node.Kind == KindJsxAttributes
}

// JsxNamespacedName

type JsxNamespacedName struct {
	ExpressionBase
	name      *IdentifierNode // IdentifierNode
	Namespace *IdentifierNode // IdentifierNode
}

func (f *NodeFactory) NewJsxNamespacedName(namespace *IdentifierNode, name *IdentifierNode) *Node {
	data := &JsxNamespacedName{}
	data.Namespace = namespace
	data.name = name
	return f.newNode(KindJsxNamespacedName, data)
}

func (f *NodeFactory) UpdateJsxNamespacedName(node *JsxNamespacedName, name *IdentifierNode, namespace *IdentifierNode) *Node {
	if name != node.name || namespace != node.Namespace {
		return updateNode(f.NewJsxNamespacedName(name, namespace), node.AsNode(), f.hooks)
	}
	return node.AsNode()
}

func (node *JsxNamespacedName) ForEachChild(v Visitor) bool {
	return visit(v, node.Namespace) || visit(v, node.name)
}

func (node *JsxNamespacedName) VisitEachChild(v *NodeVisitor) *Node {
	return v.Factory.UpdateJsxNamespacedName(node, v.visitNode(node.name), v.visitNode(node.Namespace))
}

func (node *JsxNamespacedName) Clone(f *NodeFactory) *Node {
	return cloneNode(f.NewJsxNamespacedName(node.Name(), node.Namespace), node.AsNode(), f.hooks)
}

func (node *JsxNamespacedName) Name() *DeclarationName {
	return node.name
}

func IsJsxNamespacedName(node *Node) bool {
	return node.Kind == KindJsxNamespacedName
}

/// The opening element of a <Tag>...</Tag> JsxElement

type JsxOpeningElement struct {
	ExpressionBase
	TagName       *JsxTagNameExpression // JsxTagNameExpression (Identifier | KeywordExpression | JsxTagNamePropertyAccess | JsxNamespacedName)
	TypeArguments *NodeList             // NodeList[*TypeNode]. Optional
	Attributes    *JsxAttributesNode    // JsxAttributesNode
}

func (f *NodeFactory) NewJsxOpeningElement(tagName *JsxTagNameExpression, typeArguments *NodeList, attributes *JsxAttributesNode) *Node {
	data := &JsxOpeningElement{}
	data.TagName = tagName
	data.TypeArguments = typeArguments
	data.Attributes = attributes
	return f.newNode(KindJsxOpeningElement, data)
}

func (f *NodeFactory) UpdateJsxOpeningElement(node *JsxOpeningElement, tagName *JsxTagNameExpression, typeArguments *TypeArgumentList, attributes *JsxAttributesNode) *Node {
	if tagName != node.TagName || typeArguments != node.TypeArguments || attributes != node.Attributes {
		return updateNode(f.NewJsxOpeningElement(tagName, typeArguments, attributes), node.AsNode(), f.hooks)
	}
	return node.AsNode()
}

func (node *JsxOpeningElement) ForEachChild(v Visitor) bool {
	return visit(v, node.TagName) || visitNodeList(v, node.TypeArguments) || visit(v, node.Attributes)
}

func (node *JsxOpeningElement) VisitEachChild(v *NodeVisitor) *Node {
	return v.Factory.UpdateJsxOpeningElement(node, v.visitNode(node.TagName), v.visitNodes(node.TypeArguments), v.visitNode(node.Attributes))
}

func (node *JsxOpeningElement) Clone(f *NodeFactory) *Node {
	return cloneNode(f.NewJsxOpeningElement(node.TagName, node.TypeArguments, node.Attributes), node.AsNode(), f.hooks)
}

func IsJsxOpeningElement(node *Node) bool {
	return node.Kind == KindJsxOpeningElement
}

/// A JSX expression of the form <TagName attrs />

type JsxSelfClosingElement struct {
	ExpressionBase
	TagName       *JsxTagNameExpression // JsxTagNameExpression (IdentifierReference | KeywordExpression | JsxTagNamePropertyAccess | JsxNamespacedName)
	TypeArguments *NodeList             // NodeList[*TypeNode]. Optional
	Attributes    *JsxAttributesNode    // JsxAttributesNode
}

func (f *NodeFactory) NewJsxSelfClosingElement(tagName *JsxTagNameExpression, typeArguments *NodeList, attributes *JsxAttributesNode) *Node {
	data := &JsxSelfClosingElement{}
	data.TagName = tagName
	data.TypeArguments = typeArguments
	data.Attributes = attributes
	return f.newNode(KindJsxSelfClosingElement, data)
}

func (f *NodeFactory) UpdateJsxSelfClosingElement(node *JsxSelfClosingElement, tagName *JsxTagNameExpression, typeArguments *TypeArgumentList, attributes *JsxAttributesNode) *Node {
	if tagName != node.TagName || typeArguments != node.TypeArguments || attributes != node.Attributes {
		return updateNode(f.NewJsxSelfClosingElement(tagName, typeArguments, attributes), node.AsNode(), f.hooks)
	}
	return node.AsNode()
}

func (node *JsxSelfClosingElement) ForEachChild(v Visitor) bool {
	return visit(v, node.TagName) || visitNodeList(v, node.TypeArguments) || visit(v, node.Attributes)
}

func (node *JsxSelfClosingElement) VisitEachChild(v *NodeVisitor) *Node {
	return v.Factory.UpdateJsxSelfClosingElement(node, v.visitNode(node.TagName), v.visitNodes(node.TypeArguments), v.visitNode(node.Attributes))
}

func (node *JsxSelfClosingElement) Clone(f *NodeFactory) *Node {
	return cloneNode(f.NewJsxSelfClosingElement(node.TagName, node.TypeArguments, node.Attributes), node.AsNode(), f.hooks)
}

func IsJsxSelfClosingElement(node *Node) bool {
	return node.Kind == KindJsxSelfClosingElement
}

/// A JSX expression of the form <>...</>

type JsxFragment struct {
	ExpressionBase
	OpeningFragment *JsxOpeningFragmentNode // JsxOpeningFragmentNode
	Children        *NodeList               // NodeList[*JsxChild]
	ClosingFragment *JsxClosingFragmentNode // JsxClosingFragmentNode
}

func (f *NodeFactory) NewJsxFragment(openingFragment *JsxOpeningFragmentNode, children *NodeList, closingFragment *JsxClosingFragmentNode) *Node {
	data := &JsxFragment{}
	data.OpeningFragment = openingFragment
	data.Children = children
	data.ClosingFragment = closingFragment
	return f.newNode(KindJsxFragment, data)
}

func (f *NodeFactory) UpdateJsxFragment(node *JsxFragment, openingFragment *JsxOpeningFragmentNode, children *JsxChildList, closingFragment *JsxClosingFragmentNode) *Node {
	if openingFragment != node.OpeningFragment || children != node.Children || closingFragment != node.ClosingFragment {
		return updateNode(f.NewJsxFragment(openingFragment, children, closingFragment), node.AsNode(), f.hooks)
	}
	return node.AsNode()
}

func (node *JsxFragment) ForEachChild(v Visitor) bool {
	return visit(v, node.OpeningFragment) || visitNodeList(v, node.Children) || visit(v, node.ClosingFragment)
}

func (node *JsxFragment) VisitEachChild(v *NodeVisitor) *Node {
	return v.Factory.UpdateJsxFragment(node, v.visitNode(node.OpeningFragment), v.visitNodes(node.Children), v.visitNode(node.ClosingFragment))
}

func (node *JsxFragment) Clone(f *NodeFactory) *Node {
	return cloneNode(f.NewJsxFragment(node.OpeningFragment, node.Children, node.ClosingFragment), node.AsNode(), f.hooks)
}

/// The opening element of a <>...</> JsxFragment

type JsxOpeningFragment struct {
	ExpressionBase
}

func (f *NodeFactory) NewJsxOpeningFragment() *Node {
	return f.newNode(KindJsxOpeningFragment, &JsxOpeningFragment{})
}

func (node *JsxOpeningFragment) Clone(f *NodeFactory) *Node {
	return cloneNode(f.NewJsxOpeningFragment(), node.AsNode(), f.hooks)
}

func IsJsxOpeningFragment(node *Node) bool {
	return node.Kind == KindJsxOpeningFragment
}

/// The closing element of a <>...</> JsxFragment

type JsxClosingFragment struct {
	ExpressionBase
}

func (f *NodeFactory) NewJsxClosingFragment() *Node {
	return f.newNode(KindJsxClosingFragment, &JsxClosingFragment{})
}

func (node *JsxClosingFragment) Clone(f *NodeFactory) *Node {
	return cloneNode(f.NewJsxClosingFragment(), node.AsNode(), f.hooks)
}

// JsxAttribute

type JsxAttribute struct {
	NodeBase
	DeclarationBase
	name        *JsxAttributeName  // JsxAttributeName
	Initializer *JsxAttributeValue // JsxAttributeValue. Optional, <X y /> is sugar for <X y={true} />
}

func (f *NodeFactory) NewJsxAttribute(name *JsxAttributeName, initializer *JsxAttributeValue) *Node {
	data := &JsxAttribute{}
	data.name = name
	data.Initializer = initializer
	return f.newNode(KindJsxAttribute, data)
}

func (node *JsxAttribute) Name() *JsxAttributeName {
	return node.name
}

func (f *NodeFactory) UpdateJsxAttribute(node *JsxAttribute, name *JsxAttributeName, initializer *JsxAttributeValue) *Node {
	if name != node.name || initializer != node.Initializer {
		return updateNode(f.NewJsxAttribute(name, initializer), node.AsNode(), f.hooks)
	}
	return node.AsNode()
}

func (node *JsxAttribute) ForEachChild(v Visitor) bool {
	return visit(v, node.name) || visit(v, node.Initializer)
}

func (node *JsxAttribute) VisitEachChild(v *NodeVisitor) *Node {
	return v.Factory.UpdateJsxAttribute(node, v.visitNode(node.name), v.visitNode(node.Initializer))
}

func (node *JsxAttribute) Clone(f *NodeFactory) *Node {
	return cloneNode(f.NewJsxAttribute(node.Name(), node.Initializer), node.AsNode(), f.hooks)
}

func IsJsxAttribute(node *Node) bool {
	return node.Kind == KindJsxAttribute
}

// JsxSpreadAttribute

type JsxSpreadAttribute struct {
	NodeBase
	Expression *Expression // Expression
}

func (f *NodeFactory) NewJsxSpreadAttribute(expression *Expression) *Node {
	data := &JsxSpreadAttribute{}
	data.Expression = expression
	return f.newNode(KindJsxSpreadAttribute, data)
}

func (f *NodeFactory) UpdateJsxSpreadAttribute(node *JsxSpreadAttribute, expression *Expression) *Node {
	if expression != node.Expression {
		return updateNode(f.NewJsxSpreadAttribute(expression), node.AsNode(), f.hooks)
	}
	return node.AsNode()
}

func (node *JsxSpreadAttribute) ForEachChild(v Visitor) bool {
	return visit(v, node.Expression)
}

func (node *JsxSpreadAttribute) VisitEachChild(v *NodeVisitor) *Node {
	return v.Factory.UpdateJsxSpreadAttribute(node, v.visitNode(node.Expression))
}

func (node *JsxSpreadAttribute) Clone(f *NodeFactory) *Node {
	return cloneNode(f.NewJsxSpreadAttribute(node.Expression), node.AsNode(), f.hooks)
}

// JsxClosingElement

type JsxClosingElement struct {
	NodeBase
	TagName *JsxTagNameExpression // JsxTagNameExpression
}

func (f *NodeFactory) NewJsxClosingElement(tagName *JsxTagNameExpression) *Node {
	data := &JsxClosingElement{}
	data.TagName = tagName
	return f.newNode(KindJsxClosingElement, data)
}

func (f *NodeFactory) UpdateJsxClosingElement(node *JsxClosingElement, tagName *JsxTagNameExpression) *Node {
	if tagName != node.TagName {
		return updateNode(f.NewJsxClosingElement(tagName), node.AsNode(), f.hooks)
	}
	return node.AsNode()
}

func (node *JsxClosingElement) ForEachChild(v Visitor) bool {
	return visit(v, node.TagName)
}

func (node *JsxClosingElement) VisitEachChild(v *NodeVisitor) *Node {
	return v.Factory.UpdateJsxClosingElement(node, v.visitNode(node.TagName))
}

func (node *JsxClosingElement) Clone(f *NodeFactory) *Node {
	return cloneNode(f.NewJsxClosingElement(node.TagName), node.AsNode(), f.hooks)
}

func IsJsxClosingElement(node *Node) bool {
	return node.Kind == KindJsxClosingElement
}

// JsxExpression

type JsxExpression struct {
	ExpressionBase
	DotDotDotToken *TokenNode  // TokenNode. Optional
	Expression     *Expression // Expression
}

func (f *NodeFactory) NewJsxExpression(dotDotDotToken *TokenNode, expression *Expression) *Node {
	data := &JsxExpression{}
	data.DotDotDotToken = dotDotDotToken
	data.Expression = expression
	return f.newNode(KindJsxExpression, data)
}

func (f *NodeFactory) UpdateJsxExpression(node *JsxExpression, dotDotDotToken *TokenNode, expression *Expression) *Node {
	if dotDotDotToken != node.DotDotDotToken || expression != node.Expression {
		return updateNode(f.NewJsxExpression(dotDotDotToken, expression), node.AsNode(), f.hooks)
	}
	return node.AsNode()
}

func (node *JsxExpression) ForEachChild(v Visitor) bool {
	return visit(v, node.DotDotDotToken) || visit(v, node.Expression)
}

func (node *JsxExpression) VisitEachChild(v *NodeVisitor) *Node {
	return v.Factory.UpdateJsxExpression(node, v.visitToken(node.DotDotDotToken), v.visitNode(node.Expression))
}

func (node *JsxExpression) Clone(f *NodeFactory) *Node {
	return cloneNode(f.NewJsxExpression(node.DotDotDotToken, node.Expression), node.AsNode(), f.hooks)
}

// JsxText

type JsxText struct {
	ExpressionBase
	LiteralLikeBase
	ContainsOnlyTriviaWhiteSpaces bool
}

func (f *NodeFactory) NewJsxText(text string, containsOnlyTriviaWhiteSpace bool) *Node {
	data := &JsxText{}
	data.Text = text
	data.ContainsOnlyTriviaWhiteSpaces = containsOnlyTriviaWhiteSpace
	f.textCount++
	f.textLength += len(text)
	return f.newNode(KindJsxText, data)
}

func (node *JsxText) Clone(f *NodeFactory) *Node {
	return cloneNode(f.NewJsxText(node.Text, node.ContainsOnlyTriviaWhiteSpaces), node.AsNode(), f.hooks)
}

// SyntaxList

type SyntaxList struct {
	NodeBase
	Children []*Node
}

func (f *NodeFactory) NewSyntaxList(children []*Node) *Node {
	data := &SyntaxList{}
	data.Children = children
	return f.newNode(KindSyntaxList, data)
}

func (node *SyntaxList) ForEachChild(v Visitor) bool {
	return visitNodes(v, node.Children)
}

func (node *SyntaxList) Clone(f *NodeFactory) *Node {
	return cloneNode(f.NewSyntaxList(node.Children), node.AsNode(), f.hooks)
}

/// JSDoc ///

type JSDoc struct {
	NodeBase
	Comment *NodeList // NodeList[*JSDocCommentBase]
	Tags    *NodeList // NodeList[*JSDocTagBase]
}

func (f *NodeFactory) NewJSDoc(comment *NodeList, tags *NodeList) *Node {
	data := f.jsdocPool.New()
	data.Comment = comment
	data.Tags = tags
	return f.newNode(KindJSDoc, data)
}

func (f *NodeFactory) UpdateJSDoc(node *JSDoc, comment *NodeList, tags *NodeList) *Node {
	if comment != node.Comment || tags != node.Tags {
		return updateNode(f.NewJSDoc(comment, tags), node.AsNode(), f.hooks)
	}
	return node.AsNode()
}

func (node *JSDoc) ForEachChild(v Visitor) bool {
	return visitNodeList(v, node.Comment) || visitNodeList(v, node.Tags)
}

func (node *JSDoc) VisitEachChild(v *NodeVisitor) *Node {
	return v.Factory.UpdateJSDoc(node, v.visitNodes(node.Comment), v.visitNodes(node.Tags))
}

func (node *JSDoc) Clone(f *NodeFactory) *Node {
	return cloneNode(f.NewJSDoc(node.Comment, node.Tags), node.AsNode(), f.hooks)
}

type JSDocTagBase struct {
	NodeBase
	TagName *IdentifierNode
	Comment *NodeList
}

type JSDocCommentBase struct {
	NodeBase
	Text string
}

// JSDoc comments
type JSDocText struct {
	JSDocCommentBase
}

func (f *NodeFactory) NewJSDocText(text string) *Node {
	data := f.jsdocTextPool.New()
	data.Text = text
	f.textCount++
	f.textLength += len(text)
	return f.newNode(KindJSDocText, data)
}

func (node *JSDocText) Clone(f *NodeFactory) *Node {
	return cloneNode(f.NewJSDocText(node.Text), node.AsNode(), f.hooks)
}

type JSDocLink struct {
	JSDocCommentBase
	name *Node // optional (should only be EntityName)
}

func (f *NodeFactory) NewJSDocLink(name *Node, text string) *Node {
	data := &JSDocLink{}
	data.name = name
	data.Text = text
	f.textCount++
	f.textLength += len(text)
	return f.newNode(KindJSDocLink, data)
}

func (f *NodeFactory) UpdateJSDocLink(node *JSDocLink, name *Node, text string) *Node {
	if name != node.name || text != node.Text {
		return updateNode(f.NewJSDocLink(name, text), node.AsNode(), f.hooks)
	}
	return node.AsNode()
}

func (node *JSDocLink) ForEachChild(v Visitor) bool {
	return visit(v, node.name)
}

func (node *JSDocLink) VisitEachChild(v *NodeVisitor) *Node {
	return v.Factory.UpdateJSDocLink(node, v.visitNode(node.name), node.Text)
}

func (node *JSDocLink) Clone(f *NodeFactory) *Node {
	return cloneNode(f.NewJSDocLink(node.Name(), node.Text), node.AsNode(), f.hooks)
}

func (node *JSDocLink) Name() *DeclarationName {
	return node.name
}

type JSDocLinkPlain struct {
	JSDocCommentBase
	name *Node // optional (should only be EntityName)
}

func (f *NodeFactory) NewJSDocLinkPlain(name *Node, text string) *Node {
	data := &JSDocLinkPlain{}
	data.name = name
	data.Text = text
	f.textCount++
	f.textLength += len(text)
	return f.newNode(KindJSDocLinkPlain, data)
}

func (f *NodeFactory) UpdateJSDocLinkPlain(node *JSDocLinkPlain, name *Node, text string) *Node {
	if name != node.name || text != node.Text {
		return updateNode(f.NewJSDocLinkPlain(name, text), node.AsNode(), f.hooks)
	}
	return node.AsNode()
}

func (node *JSDocLinkPlain) ForEachChild(v Visitor) bool {
	return visit(v, node.name)
}

func (node *JSDocLinkPlain) VisitEachChild(v *NodeVisitor) *Node {
	return v.Factory.UpdateJSDocLinkPlain(node, v.visitNode(node.name), node.Text)
}

func (node *JSDocLinkPlain) Clone(f *NodeFactory) *Node {
	return cloneNode(f.NewJSDocLinkPlain(node.Name(), node.Text), node.AsNode(), f.hooks)
}

func (node *JSDocLinkPlain) Name() *DeclarationName {
	return node.name
}

type JSDocLinkCode struct {
	JSDocCommentBase
	name *Node // optional (should only be EntityName)
}

func (f *NodeFactory) NewJSDocLinkCode(name *Node, text string) *Node {
	data := &JSDocLinkCode{}
	data.name = name
	data.Text = text
	f.textCount++
	f.textLength += len(text)
	return f.newNode(KindJSDocLinkCode, data)
}

func (f *NodeFactory) UpdateJSDocLinkCode(node *JSDocLinkCode, name *Node, text string) *Node {
	if name != node.name || text != node.Text {
		return updateNode(f.NewJSDocLinkCode(name, text), node.AsNode(), f.hooks)
	}
	return node.AsNode()
}

func (node *JSDocLinkCode) ForEachChild(v Visitor) bool {
	return visit(v, node.name)
}

func (node *JSDocLinkCode) VisitEachChild(v *NodeVisitor) *Node {
	return v.Factory.UpdateJSDocLinkCode(node, v.visitNode(node.name), node.Text)
}

func (node *JSDocLinkCode) Clone(f *NodeFactory) *Node {
	return cloneNode(f.NewJSDocLinkCode(node.Name(), node.Text), node.AsNode(), f.hooks)
}

func (node *JSDocLinkCode) Name() *DeclarationName {
	return node.name
}

// JSDocTypeExpression

type JSDocTypeExpression struct {
	TypeNodeBase
	Type *TypeNode
}

func (f *NodeFactory) NewJSDocTypeExpression(typeNode *TypeNode) *Node {
	data := &JSDocTypeExpression{}
	data.Type = typeNode
	return f.newNode(KindJSDocTypeExpression, data)
}

func (f *NodeFactory) UpdateJSDocTypeExpression(node *JSDocTypeExpression, typeNode *TypeNode) *Node {
	if typeNode != node.Type {
		return updateNode(f.NewJSDocTypeExpression(typeNode), node.AsNode(), f.hooks)
	}
	return node.AsNode()
}

func (node *JSDocTypeExpression) ForEachChild(v Visitor) bool {
	return visit(v, node.Type)
}

func (node *JSDocTypeExpression) VisitEachChild(v *NodeVisitor) *Node {
	return v.Factory.UpdateJSDocTypeExpression(node, v.visitNode(node.Type))
}

func (node *JSDocTypeExpression) Clone(f *NodeFactory) *Node {
	return cloneNode(f.NewJSDocTypeExpression(node.Type), node.AsNode(), f.hooks)
}

// JSDocNonNullableType

type JSDocNonNullableType struct {
	TypeNodeBase
	Type *TypeNode // TypeNode
}

func (f *NodeFactory) NewJSDocNonNullableType(typeNode *TypeNode) *Node {
	data := &JSDocNonNullableType{}
	data.Type = typeNode
	return f.newNode(KindJSDocNonNullableType, data)
}

func (f *NodeFactory) UpdateJSDocNonNullableType(node *JSDocNonNullableType, typeNode *TypeNode) *Node {
	if typeNode != node.Type {
		return updateNode(f.NewJSDocNonNullableType(typeNode), node.AsNode(), f.hooks)
	}
	return node.AsNode()
}

func (node *JSDocNonNullableType) ForEachChild(v Visitor) bool {
	return visit(v, node.Type)
}

func (node *JSDocNonNullableType) VisitEachChild(v *NodeVisitor) *Node {
	return v.Factory.UpdateJSDocNonNullableType(node, v.visitNode(node.Type))
}

func (node *JSDocNonNullableType) Clone(f *NodeFactory) *Node {
	return cloneNode(f.NewJSDocNonNullableType(node.Type), node.AsNode(), f.hooks)
}

// JSDocNullableType

type JSDocNullableType struct {
	TypeNodeBase
	Type *TypeNode // TypeNode
}

func (f *NodeFactory) NewJSDocNullableType(typeNode *TypeNode) *Node {
	data := &JSDocNullableType{}
	data.Type = typeNode
	return f.newNode(KindJSDocNullableType, data)
}

func (f *NodeFactory) UpdateJSDocNullableType(node *JSDocNullableType, typeNode *TypeNode) *Node {
	if typeNode != node.Type {
		return updateNode(f.NewJSDocNullableType(typeNode), node.AsNode(), f.hooks)
	}
	return node.AsNode()
}

func (node *JSDocNullableType) ForEachChild(v Visitor) bool {
	return visit(v, node.Type)
}

func (node *JSDocNullableType) VisitEachChild(v *NodeVisitor) *Node {
	return v.Factory.UpdateJSDocNullableType(node, v.visitNode(node.Type))
}

func (node *JSDocNullableType) Clone(f *NodeFactory) *Node {
	return cloneNode(f.NewJSDocNullableType(node.Type), node.AsNode(), f.hooks)
}

// JSDocAllType

type JSDocAllType struct {
	TypeNodeBase
}

func (f *NodeFactory) NewJSDocAllType() *Node {
	data := &JSDocAllType{}
	return f.newNode(KindJSDocAllType, data)
}

func (node *JSDocAllType) Clone(f *NodeFactory) *Node {
	return cloneNode(f.NewJSDocAllType(), node.AsNode(), f.hooks)
}

// JSDocVariadicType

type JSDocVariadicType struct {
	TypeNodeBase
	Type *TypeNode
}

func (f *NodeFactory) NewJSDocVariadicType(typeNode *TypeNode) *Node {
	data := &JSDocVariadicType{}
	data.Type = typeNode
	return f.newNode(KindJSDocVariadicType, data)
}

func (f *NodeFactory) UpdateJSDocVariadicType(node *JSDocVariadicType, typeNode *TypeNode) *Node {
	if typeNode != node.Type {
		return updateNode(f.NewJSDocVariadicType(typeNode), node.AsNode(), f.hooks)
	}
	return node.AsNode()
}

func (node *JSDocVariadicType) ForEachChild(v Visitor) bool {
	return visit(v, node.Type)
}

func (node *JSDocVariadicType) VisitEachChild(v *NodeVisitor) *Node {
	return v.Factory.UpdateJSDocVariadicType(node, v.visitNode(node.Type))
}

func (node *JSDocVariadicType) Clone(f *NodeFactory) *Node {
	return cloneNode(f.NewJSDocVariadicType(node.Type), node.AsNode(), f.hooks)
}

// JSDocOptionalType

type JSDocOptionalType struct {
	TypeNodeBase
	Type *TypeNode
}

func (f *NodeFactory) NewJSDocOptionalType(typeNode *TypeNode) *Node {
	data := &JSDocOptionalType{}
	data.Type = typeNode
	return f.newNode(KindJSDocOptionalType, data)
}

func (f *NodeFactory) UpdateJSDocOptionalType(node *JSDocOptionalType, typeNode *TypeNode) *Node {
	if typeNode != node.Type {
		return updateNode(f.NewJSDocOptionalType(typeNode), node.AsNode(), f.hooks)
	}
	return node.AsNode()
}

func (node *JSDocOptionalType) ForEachChild(v Visitor) bool {
	return visit(v, node.Type)
}

func (node *JSDocOptionalType) VisitEachChild(v *NodeVisitor) *Node {
	return v.Factory.UpdateJSDocOptionalType(node, v.visitNode(node.Type))
}

func (node *JSDocOptionalType) Clone(f *NodeFactory) *Node {
	return cloneNode(f.NewJSDocOptionalType(node.Type), node.AsNode(), f.hooks)
}

// JSDocTypeTag

type JSDocTypeTag struct {
	JSDocTagBase
	TypeExpression *TypeNode
}

func (f *NodeFactory) NewJSDocTypeTag(tagName *IdentifierNode, typeExpression *Node, comment *NodeList) *Node {
	data := &JSDocTypeTag{}
	data.TagName = tagName
	data.TypeExpression = typeExpression
	data.Comment = comment
	return f.newNode(KindJSDocTypeTag, data)
}

func (f *NodeFactory) UpdateJSDocTypeTag(node *JSDocTypeTag, tagName *IdentifierNode, typeExpression *TypeNode, comment *NodeList) *Node {
	if tagName != node.TagName || typeExpression != node.TypeExpression || comment != node.Comment {
		return updateNode(f.NewJSDocTypeTag(tagName, typeExpression, comment), node.AsNode(), f.hooks)
	}
	return node.AsNode()
}

func (node *JSDocTypeTag) ForEachChild(v Visitor) bool {
	return visit(v, node.TagName) || visit(v, node.TypeExpression) || visitNodeList(v, node.Comment)
}

func (node *JSDocTypeTag) VisitEachChild(v *NodeVisitor) *Node {
	return v.Factory.UpdateJSDocTypeTag(node, v.visitNode(node.TagName), v.visitNode(node.TypeExpression), v.visitNodes(node.Comment))
}

func (node *JSDocTypeTag) Clone(f *NodeFactory) *Node {
	return cloneNode(f.NewJSDocTypeTag(node.TagName, node.TypeExpression, node.Comment), node.AsNode(), f.hooks)
}

func IsJSDocTypeTag(node *Node) bool {
	return node.Kind == KindJSDocTypeTag
}

// JSDocUnknownTag
type JSDocUnknownTag struct {
	JSDocTagBase
}

func (f *NodeFactory) NewJSDocUnknownTag(tagName *IdentifierNode, comment *NodeList) *Node {
	data := &JSDocUnknownTag{}
	data.TagName = tagName
	data.Comment = comment
	return f.newNode(KindJSDocTag, data)
}

func (f *NodeFactory) UpdateJSDocUnknownTag(node *JSDocUnknownTag, tagName *IdentifierNode, comment *NodeList) *Node {
	if tagName != node.TagName || comment != node.Comment {
		return updateNode(f.NewJSDocUnknownTag(tagName, comment), node.AsNode(), f.hooks)
	}
	return node.AsNode()
}

func (node *JSDocUnknownTag) ForEachChild(v Visitor) bool {
	return visit(v, node.TagName) || visitNodeList(v, node.Comment)
}

func (node *JSDocUnknownTag) VisitEachChild(v *NodeVisitor) *Node {
	return v.Factory.UpdateJSDocUnknownTag(node, v.visitNode(node.TagName), v.visitNodes(node.Comment))
}

func (node *JSDocUnknownTag) Clone(f *NodeFactory) *Node {
	return cloneNode(f.NewJSDocUnknownTag(node.TagName, node.Comment), node.AsNode(), f.hooks)
}

func IsJSDocUnknownTag(node *Node) bool {
	return node.Kind == KindJSDocTag
}

// JSDocTemplateTag
type JSDocTemplateTag struct {
	JSDocTagBase
	Constraint     *Node
	typeParameters *TypeParameterList
}

func (f *NodeFactory) NewJSDocTemplateTag(tagName *IdentifierNode, constraint *Node, typeParameters *TypeParameterList, comment *NodeList) *Node {
	data := &JSDocTemplateTag{}
	data.TagName = tagName
	data.Constraint = constraint
	data.typeParameters = typeParameters
	data.Comment = comment
	return f.newNode(KindJSDocTemplateTag, data)
}

func (f *NodeFactory) UpdateJSDocTemplateTag(node *JSDocTemplateTag, tagName *IdentifierNode, constraint *Node, typeParameters *TypeParameterList, comment *NodeList) *Node {
	if tagName != node.TagName || constraint != node.Constraint || typeParameters != node.typeParameters || comment != node.Comment {
		return updateNode(f.NewJSDocTemplateTag(tagName, constraint, typeParameters, comment), node.AsNode(), f.hooks)
	}
	return node.AsNode()
}

func (node *JSDocTemplateTag) ForEachChild(v Visitor) bool {
	return visit(v, node.TagName) || visit(v, node.Constraint) || visitNodeList(v, node.typeParameters) || visitNodeList(v, node.Comment)
}

func (node *JSDocTemplateTag) VisitEachChild(v *NodeVisitor) *Node {
	return v.Factory.UpdateJSDocTemplateTag(node, v.visitNode(node.TagName), v.visitNode(node.Constraint), v.visitNodes(node.typeParameters), v.visitNodes(node.Comment))
}

func (node *JSDocTemplateTag) Clone(f *NodeFactory) *Node {
	return cloneNode(f.NewJSDocTemplateTag(node.TagName, node.Constraint, node.TypeParameters(), node.Comment), node.AsNode(), f.hooks)
}

func (node *JSDocTemplateTag) TypeParameters() *TypeParameterList { return node.typeParameters }

// JSDocParameterTag

type JSDocPropertyTag struct {
	JSDocTagBase
	name           *EntityName
	IsBracketed    bool
	TypeExpression *TypeNode
	IsNameFirst    bool
}

func (f *NodeFactory) NewJSDocPropertyTag(tagName *IdentifierNode, name *EntityName, isBracketed bool, typeExpression *TypeNode, isNameFirst bool, comment *NodeList) *Node {
	data := &JSDocPropertyTag{}
	data.TagName = tagName
	data.name = name
	data.IsBracketed = isBracketed
	data.TypeExpression = typeExpression
	data.IsNameFirst = isNameFirst
	data.Comment = comment
	return f.newNode(KindJSDocPropertyTag, data)
}

func (f *NodeFactory) UpdateJSDocPropertyTag(node *JSDocPropertyTag, tagName *IdentifierNode, name *EntityName, isBracketed bool, typeExpression *TypeNode, isNameFirst bool, comment *NodeList) *Node {
	if tagName != node.TagName || name != node.name || isBracketed != node.IsBracketed || typeExpression != node.TypeExpression || isNameFirst != node.IsNameFirst || comment != node.Comment {
		return updateNode(f.NewJSDocPropertyTag(tagName, name, isBracketed, typeExpression, isNameFirst, comment), node.AsNode(), f.hooks)
	}
	return node.AsNode()
}

func (node *JSDocPropertyTag) ForEachChild(v Visitor) bool {
	if node.IsNameFirst {
		return visit(v, node.TagName) || visit(v, node.name) || visit(v, node.TypeExpression) || visitNodeList(v, node.Comment)
	} else {
		return visit(v, node.TagName) || visit(v, node.TypeExpression) || visit(v, node.name) || visitNodeList(v, node.Comment)
	}
}

func (node *JSDocPropertyTag) VisitEachChild(v *NodeVisitor) *Node {
	tagName := v.visitNode(node.TagName)
	var name, typeExpression *Node
	if node.IsNameFirst {
		name, typeExpression = v.visitNode(node.name), v.visitNode(node.TypeExpression)
	} else {
		typeExpression, name = v.visitNode(node.TypeExpression), v.visitNode(node.name)
	}
	return v.Factory.UpdateJSDocPropertyTag(node, tagName, name, node.IsBracketed, typeExpression, node.IsNameFirst, v.visitNodes(node.Comment))
}

func (node *JSDocPropertyTag) Clone(f *NodeFactory) *Node {
	return cloneNode(f.NewJSDocPropertyTag(node.TagName, node.Name(), node.IsBracketed, node.TypeExpression, node.IsNameFirst, node.Comment), node.AsNode(), f.hooks)
}

func (node *JSDocPropertyTag) Name() *EntityName { return node.name }

type JSDocParameterTag struct {
	JSDocTagBase
	name           *EntityName
	IsBracketed    bool
	TypeExpression *TypeNode
	IsNameFirst    bool
}

func (f *NodeFactory) NewJSDocParameterTag(tagName *IdentifierNode, name *EntityName, isBracketed bool, typeExpression *TypeNode, isNameFirst bool, comment *NodeList) *Node {
	data := &JSDocParameterTag{}
	data.TagName = tagName
	data.name = name
	data.IsBracketed = isBracketed
	data.TypeExpression = typeExpression
	data.IsNameFirst = isNameFirst
	data.Comment = comment
	return f.newNode(KindJSDocParameterTag, data)
}

func (f *NodeFactory) UpdateJSDocParameterTag(node *JSDocParameterTag, tagName *IdentifierNode, name *EntityName, isBracketed bool, typeExpression *TypeNode, isNameFirst bool, comment *NodeList) *Node {
	if tagName != node.TagName || name != node.name || isBracketed != node.IsBracketed || typeExpression != node.TypeExpression || isNameFirst != node.IsNameFirst || comment != node.Comment {
		return updateNode(f.NewJSDocParameterTag(tagName, name, isBracketed, typeExpression, isNameFirst, comment), node.AsNode(), f.hooks)
	}
	return node.AsNode()
}

func (node *JSDocParameterTag) ForEachChild(v Visitor) bool {
	if visit(v, node.TagName) {
		return true
	}
	if node.IsNameFirst {
		return visit(v, node.name) || visit(v, node.TypeExpression) || visitNodeList(v, node.Comment)
	} else {
		return visit(v, node.TypeExpression) || visit(v, node.name) || visitNodeList(v, node.Comment)
	}
}

func (node *JSDocParameterTag) VisitEachChild(v *NodeVisitor) *Node {
	tagName := v.visitNode(node.TagName)
	var name, typeExpression *Node
	if node.IsNameFirst {
		name, typeExpression = v.visitNode(node.name), v.visitNode(node.TypeExpression)
	} else {
		typeExpression, name = v.visitNode(node.TypeExpression), v.visitNode(node.name)
	}
	return v.Factory.UpdateJSDocParameterTag(node, tagName, name, node.IsBracketed, typeExpression, node.IsNameFirst, v.visitNodes(node.Comment))
}

func (node *JSDocParameterTag) Clone(f *NodeFactory) *Node {
	return cloneNode(f.NewJSDocParameterTag(node.TagName, node.Name(), node.IsBracketed, node.TypeExpression, node.IsNameFirst, node.Comment), node.AsNode(), f.hooks)
}

func (node *JSDocParameterTag) Name() *EntityName { return node.name }

// JSDocReturnTag
type JSDocReturnTag struct {
	JSDocTagBase
	TypeExpression *TypeNode
}

func (f *NodeFactory) NewJSDocReturnTag(tagName *IdentifierNode, typeExpression *TypeNode, comment *NodeList) *Node {
	data := &JSDocReturnTag{}
	data.TagName = tagName
	data.TypeExpression = typeExpression
	data.Comment = comment
	return f.newNode(KindJSDocReturnTag, data)
}

func (f *NodeFactory) UpdateJSDocReturnTag(node *JSDocReturnTag, tagName *IdentifierNode, typeExpression *TypeNode, comment *NodeList) *Node {
	if tagName != node.TagName || typeExpression != node.TypeExpression || comment != node.Comment {
		return updateNode(f.NewJSDocReturnTag(tagName, typeExpression, comment), node.AsNode(), f.hooks)
	}
	return node.AsNode()
}

func (node *JSDocReturnTag) ForEachChild(v Visitor) bool {
	return visit(v, node.TagName) || visit(v, node.TypeExpression) || visitNodeList(v, node.Comment)
}

func (node *JSDocReturnTag) VisitEachChild(v *NodeVisitor) *Node {
	return v.Factory.UpdateJSDocReturnTag(node, v.visitNode(node.TagName), v.visitNode(node.TypeExpression), v.visitNodes(node.Comment))
}

func (node *JSDocReturnTag) Clone(f *NodeFactory) *Node {
	return cloneNode(f.NewJSDocReturnTag(node.TagName, node.TypeExpression, node.Comment), node.AsNode(), f.hooks)
}

func IsJSDocReturnTag(node *Node) bool {
	return node.Kind == KindJSDocReturnTag
}

// JSDocPublicTag
type JSDocPublicTag struct {
	JSDocTagBase
}

func (f *NodeFactory) NewJSDocPublicTag(tagName *IdentifierNode, comment *NodeList) *Node {
	data := &JSDocPublicTag{}
	data.TagName = tagName
	data.Comment = comment
	return f.newNode(KindJSDocPublicTag, data)
}

func (f *NodeFactory) UpdateJSDocPublicTag(node *JSDocPublicTag, tagName *IdentifierNode, comment *NodeList) *Node {
	if tagName != node.TagName || comment != node.Comment {
		return updateNode(f.NewJSDocPublicTag(tagName, comment), node.AsNode(), f.hooks)
	}
	return node.AsNode()
}

func (node *JSDocPublicTag) ForEachChild(v Visitor) bool {
	return visit(v, node.TagName) || visitNodeList(v, node.Comment)
}

func (node *JSDocPublicTag) VisitEachChild(v *NodeVisitor) *Node {
	return v.Factory.UpdateJSDocPublicTag(node, v.visitNode(node.TagName), v.visitNodes(node.Comment))
}

func (node *JSDocPublicTag) Clone(f *NodeFactory) *Node {
	return cloneNode(f.NewJSDocPublicTag(node.TagName, node.Comment), node.AsNode(), f.hooks)
}

// JSDocPrivateTag
type JSDocPrivateTag struct {
	JSDocTagBase
}

func (f *NodeFactory) NewJSDocPrivateTag(tagName *IdentifierNode, comment *NodeList) *Node {
	data := &JSDocPrivateTag{}
	data.TagName = tagName
	data.Comment = comment
	return f.newNode(KindJSDocPrivateTag, data)
}

func (f *NodeFactory) UpdateJSDocPrivateTag(node *JSDocPrivateTag, tagName *IdentifierNode, comment *NodeList) *Node {
	if tagName != node.TagName || comment != node.Comment {
		return updateNode(f.NewJSDocPrivateTag(tagName, comment), node.AsNode(), f.hooks)
	}
	return node.AsNode()
}

func (node *JSDocPrivateTag) ForEachChild(v Visitor) bool {
	return visit(v, node.TagName) || visitNodeList(v, node.Comment)
}

func (node *JSDocPrivateTag) VisitEachChild(v *NodeVisitor) *Node {
	return v.Factory.UpdateJSDocPrivateTag(node, v.visitNode(node.TagName), v.visitNodes(node.Comment))
}

func (node *JSDocPrivateTag) Clone(f *NodeFactory) *Node {
	return cloneNode(f.NewJSDocPrivateTag(node.TagName, node.Comment), node.AsNode(), f.hooks)
}

// JSDocProtectedTag
type JSDocProtectedTag struct {
	JSDocTagBase
}

func (f *NodeFactory) NewJSDocProtectedTag(tagName *IdentifierNode, comment *NodeList) *Node {
	data := &JSDocProtectedTag{}
	data.TagName = tagName
	data.Comment = comment
	return f.newNode(KindJSDocProtectedTag, data)
}

func (f *NodeFactory) UpdateJSDocProtectedTag(node *JSDocProtectedTag, tagName *IdentifierNode, comment *NodeList) *Node {
	if tagName != node.TagName || comment != node.Comment {
		return updateNode(f.NewJSDocProtectedTag(tagName, comment), node.AsNode(), f.hooks)
	}
	return node.AsNode()
}

func (node *JSDocProtectedTag) ForEachChild(v Visitor) bool {
	return visit(v, node.TagName) || visitNodeList(v, node.Comment)
}

func (node *JSDocProtectedTag) VisitEachChild(v *NodeVisitor) *Node {
	return v.Factory.UpdateJSDocProtectedTag(node, v.visitNode(node.TagName), v.visitNodes(node.Comment))
}

func (node *JSDocProtectedTag) Clone(f *NodeFactory) *Node {
	return cloneNode(f.NewJSDocProtectedTag(node.TagName, node.Comment), node.AsNode(), f.hooks)
}

// JSDocReadonlyTag
type JSDocReadonlyTag struct {
	JSDocTagBase
}

func (f *NodeFactory) NewJSDocReadonlyTag(tagName *IdentifierNode, comment *NodeList) *Node {
	data := &JSDocReadonlyTag{}
	data.TagName = tagName
	data.Comment = comment
	return f.newNode(KindJSDocReadonlyTag, data)
}

func (f *NodeFactory) UpdateJSDocReadonlyTag(node *JSDocReadonlyTag, tagName *IdentifierNode, comment *NodeList) *Node {
	if tagName != node.TagName || comment != node.Comment {
		return updateNode(f.NewJSDocReadonlyTag(tagName, comment), node.AsNode(), f.hooks)
	}
	return node.AsNode()
}

func (node *JSDocReadonlyTag) ForEachChild(v Visitor) bool {
	return visit(v, node.TagName) || visitNodeList(v, node.Comment)
}

func (node *JSDocReadonlyTag) VisitEachChild(v *NodeVisitor) *Node {
	return v.Factory.UpdateJSDocReadonlyTag(node, v.visitNode(node.TagName), v.visitNodes(node.Comment))
}

func (node *JSDocReadonlyTag) Clone(f *NodeFactory) *Node {
	return cloneNode(f.NewJSDocReadonlyTag(node.TagName, node.Comment), node.AsNode(), f.hooks)
}

// JSDocOverrideTag
type JSDocOverrideTag struct {
	JSDocTagBase
}

func (f *NodeFactory) NewJSDocOverrideTag(tagName *IdentifierNode, comment *NodeList) *Node {
	data := &JSDocOverrideTag{}
	data.TagName = tagName
	data.Comment = comment
	return f.newNode(KindJSDocOverrideTag, data)
}

func (f *NodeFactory) UpdateJSDocOverrideTag(node *JSDocOverrideTag, tagName *IdentifierNode, comment *NodeList) *Node {
	if tagName != node.TagName || comment != node.Comment {
		return updateNode(f.NewJSDocOverrideTag(tagName, comment), node.AsNode(), f.hooks)
	}
	return node.AsNode()
}

func (node *JSDocOverrideTag) ForEachChild(v Visitor) bool {
	return visit(v, node.TagName) || visitNodeList(v, node.Comment)
}

func (node *JSDocOverrideTag) VisitEachChild(v *NodeVisitor) *Node {
	return v.Factory.UpdateJSDocOverrideTag(node, v.visitNode(node.TagName), v.visitNodes(node.Comment))
}

func (node *JSDocOverrideTag) Clone(f *NodeFactory) *Node {
	return cloneNode(f.NewJSDocOverrideTag(node.TagName, node.Comment), node.AsNode(), f.hooks)
}

// JSDocDeprecatedTag
type JSDocDeprecatedTag struct {
	JSDocTagBase
}

func (f *NodeFactory) NewJSDocDeprecatedTag(tagName *IdentifierNode, comment *NodeList) *Node {
	data := &JSDocDeprecatedTag{}
	data.TagName = tagName
	data.Comment = comment
	return f.newNode(KindJSDocDeprecatedTag, data)
}

func (f *NodeFactory) UpdateJSDocDeprecatedTag(node *JSDocDeprecatedTag, tagName *IdentifierNode, comment *NodeList) *Node {
	if tagName != node.TagName || comment != node.Comment {
		return updateNode(f.NewJSDocDeprecatedTag(tagName, comment), node.AsNode(), f.hooks)
	}
	return node.AsNode()
}

func (node *JSDocDeprecatedTag) ForEachChild(v Visitor) bool {
	return visit(v, node.TagName) || visitNodeList(v, node.Comment)
}

func (node *JSDocDeprecatedTag) VisitEachChild(v *NodeVisitor) *Node {
	return v.Factory.UpdateJSDocDeprecatedTag(node, v.visitNode(node.TagName), v.visitNodes(node.Comment))
}

func (node *JSDocDeprecatedTag) Clone(f *NodeFactory) *Node {
	return cloneNode(f.NewJSDocDeprecatedTag(node.TagName, node.Comment), node.AsNode(), f.hooks)
}

func IsJSDocDeprecatedTag(node *Node) bool {
	return node.Kind == KindJSDocDeprecatedTag
}

// JSDocSeeTag
type JSDocSeeTag struct {
	JSDocTagBase
	NameExpression *TypeNode
}

func (f *NodeFactory) NewJSDocSeeTag(tagName *IdentifierNode, nameExpression *TypeNode, comment *NodeList) *Node {
	data := &JSDocSeeTag{}
	data.TagName = tagName
	data.NameExpression = nameExpression
	data.Comment = comment
	return f.newNode(KindJSDocSeeTag, data)
}

func (f *NodeFactory) UpdateJSDocSeeTag(node *JSDocSeeTag, tagName *IdentifierNode, nameExpression *TypeNode, comment *NodeList) *Node {
	if tagName != node.TagName || nameExpression != node.NameExpression || comment != node.Comment {
		return updateNode(f.NewJSDocSeeTag(tagName, nameExpression, comment), node.AsNode(), f.hooks)
	}
	return node.AsNode()
}

func (node *JSDocSeeTag) ForEachChild(v Visitor) bool {
	return visit(v, node.TagName) || visit(v, node.NameExpression) || visitNodeList(v, node.Comment)
}

func (node *JSDocSeeTag) VisitEachChild(v *NodeVisitor) *Node {
	return v.Factory.UpdateJSDocSeeTag(node, v.visitNode(node.TagName), v.visitNode(node.NameExpression), v.visitNodes(node.Comment))
}

func (node *JSDocSeeTag) Clone(f *NodeFactory) *Node {
	return cloneNode(f.NewJSDocSeeTag(node.TagName, node.NameExpression, node.Comment), node.AsNode(), f.hooks)
}

// JSDocImplementsTag
type JSDocImplementsTag struct {
	JSDocTagBase
	ClassName *Expression
}

func (f *NodeFactory) NewJSDocImplementsTag(tagName *IdentifierNode, className *Expression, comment *NodeList) *Node {
	data := &JSDocImplementsTag{}
	data.TagName = tagName
	data.ClassName = className
	data.Comment = comment
	return f.newNode(KindJSDocImplementsTag, data)
}

func (f *NodeFactory) UpdateJSDocImplementsTag(node *JSDocImplementsTag, tagName *IdentifierNode, className *Expression, comment *NodeList) *Node {
	if tagName != node.TagName || className != node.ClassName || comment != node.Comment {
		return updateNode(f.NewJSDocImplementsTag(tagName, className, comment), node.AsNode(), f.hooks)
	}
	return node.AsNode()
}

func (node *JSDocImplementsTag) ForEachChild(v Visitor) bool {
	return visit(v, node.TagName) || visit(v, node.ClassName) || visitNodeList(v, node.Comment)
}

func (node *JSDocImplementsTag) VisitEachChild(v *NodeVisitor) *Node {
	return v.Factory.UpdateJSDocImplementsTag(node, v.visitNode(node.TagName), v.visitNode(node.ClassName), v.visitNodes(node.Comment))
}

func (node *JSDocImplementsTag) Clone(f *NodeFactory) *Node {
	return cloneNode(f.NewJSDocImplementsTag(node.TagName, node.ClassName, node.Comment), node.AsNode(), f.hooks)
}

// JSDocAugmentsTag
type JSDocAugmentsTag struct {
	JSDocTagBase
	ClassName *Expression
}

func (f *NodeFactory) NewJSDocAugmentsTag(tagName *IdentifierNode, className *Expression, comment *NodeList) *Node {
	data := &JSDocAugmentsTag{}
	data.TagName = tagName
	data.ClassName = className
	data.Comment = comment
	return f.newNode(KindJSDocAugmentsTag, data)
}

func (f *NodeFactory) UpdateJSDocAugmentsTag(node *JSDocAugmentsTag, tagName *IdentifierNode, className *Expression, comment *NodeList) *Node {
	if tagName != node.TagName || className != node.ClassName || comment != node.Comment {
		return updateNode(f.NewJSDocAugmentsTag(tagName, className, comment), node.AsNode(), f.hooks)
	}
	return node.AsNode()
}

func (node *JSDocAugmentsTag) ForEachChild(v Visitor) bool {
	return visit(v, node.TagName) || visit(v, node.ClassName) || visitNodeList(v, node.Comment)
}

func (node *JSDocAugmentsTag) VisitEachChild(v *NodeVisitor) *Node {
	return v.Factory.UpdateJSDocAugmentsTag(node, v.visitNode(node.TagName), v.visitNode(node.ClassName), v.visitNodes(node.Comment))
}

func (node *JSDocAugmentsTag) Clone(f *NodeFactory) *Node {
	return cloneNode(f.NewJSDocAugmentsTag(node.TagName, node.ClassName, node.Comment), node.AsNode(), f.hooks)
}

// JSDocSatisfiesTag
type JSDocSatisfiesTag struct {
	JSDocTagBase
	TypeExpression *TypeNode
}

func (f *NodeFactory) NewJSDocSatisfiesTag(tagName *IdentifierNode, typeExpression *TypeNode, comment *NodeList) *Node {
	data := &JSDocSatisfiesTag{}
	data.TagName = tagName
	data.TypeExpression = typeExpression
	data.Comment = comment
	return f.newNode(KindJSDocSatisfiesTag, data)
}

func (f *NodeFactory) UpdateJSDocSatisfiesTag(node *JSDocSatisfiesTag, tagName *IdentifierNode, typeExpression *TypeNode, comment *NodeList) *Node {
	if tagName != node.TagName || typeExpression != node.TypeExpression || comment != node.Comment {
		return updateNode(f.NewJSDocSatisfiesTag(tagName, typeExpression, comment), node.AsNode(), f.hooks)
	}
	return node.AsNode()
}

func (node *JSDocSatisfiesTag) ForEachChild(v Visitor) bool {
	return visit(v, node.TagName) || visit(v, node.TypeExpression) || visitNodeList(v, node.Comment)
}

func (node *JSDocSatisfiesTag) VisitEachChild(v *NodeVisitor) *Node {
	return v.Factory.UpdateJSDocSatisfiesTag(node, v.visitNode(node.TagName), v.visitNode(node.TypeExpression), v.visitNodes(node.Comment))
}

func (node *JSDocSatisfiesTag) Clone(f *NodeFactory) *Node {
	return cloneNode(f.NewJSDocSatisfiesTag(node.TagName, node.TypeExpression, node.Comment), node.AsNode(), f.hooks)
}

// JSDocThisTag
type JSDocThisTag struct {
	JSDocTagBase
	TypeExpression *TypeNode
}

func (f *NodeFactory) NewJSDocThisTag(tagName *IdentifierNode, typeExpression *TypeNode, comment *NodeList) *Node {
	data := &JSDocThisTag{}
	data.TagName = tagName
	data.TypeExpression = typeExpression
	data.Comment = comment
	return f.newNode(KindJSDocThisTag, data)
}

func (f *NodeFactory) UpdateJSDocThisTag(node *JSDocThisTag, tagName *IdentifierNode, typeExpression *TypeNode, comment *NodeList) *Node {
	if tagName != node.TagName || typeExpression != node.TypeExpression || comment != node.Comment {
		return updateNode(f.NewJSDocThisTag(tagName, typeExpression, comment), node.AsNode(), f.hooks)
	}
	return node.AsNode()
}

func (node *JSDocThisTag) ForEachChild(v Visitor) bool {
	return visit(v, node.TagName) || visit(v, node.TypeExpression) || visitNodeList(v, node.Comment)
}

func (node *JSDocThisTag) VisitEachChild(v *NodeVisitor) *Node {
	return v.Factory.UpdateJSDocThisTag(node, v.visitNode(node.TagName), v.visitNode(node.TypeExpression), v.visitNodes(node.Comment))
}

func (node *JSDocThisTag) Clone(f *NodeFactory) *Node {
	return cloneNode(f.NewJSDocThisTag(node.TagName, node.TypeExpression, node.Comment), node.AsNode(), f.hooks)
}

// JSDocImportTag
type JSDocImportTag struct {
	JSDocTagBase
	ImportClause    *Declaration
	ModuleSpecifier *Node
	Attributes      *Node
}

func (f *NodeFactory) NewJSDocImportTag(tagName *IdentifierNode, importClause *Declaration, moduleSpecifier *Node, attributes *Node, comment *NodeList) *Node {
	data := &JSDocImportTag{}
	data.TagName = tagName
	data.ImportClause = importClause
	data.ModuleSpecifier = moduleSpecifier
	data.Attributes = attributes
	data.Comment = comment
	return f.newNode(KindJSDocImportTag, data)
}

func (f *NodeFactory) UpdateJSDocImportTag(node *JSDocImportTag, tagName *IdentifierNode, importClause *Declaration, moduleSpecifier *Node, attributes *Node, comment *NodeList) *Node {
	if tagName != node.TagName || importClause != node.ImportClause || moduleSpecifier != node.ModuleSpecifier || attributes != node.Attributes || comment != node.Comment {
		return updateNode(f.NewJSDocImportTag(tagName, importClause, moduleSpecifier, attributes, comment), node.AsNode(), f.hooks)
	}
	return node.AsNode()
}

func (node *JSDocImportTag) ForEachChild(v Visitor) bool {
	return visit(v, node.TagName) || visit(v, node.ImportClause) || visit(v, node.ModuleSpecifier) || visit(v, node.Attributes) || visitNodeList(v, node.Comment)
}

func (node *JSDocImportTag) VisitEachChild(v *NodeVisitor) *Node {
	return v.Factory.UpdateJSDocImportTag(node, v.visitNode(node.TagName), v.visitNode(node.ImportClause), v.visitNode(node.ModuleSpecifier), v.visitNode(node.Attributes), v.visitNodes(node.Comment))
}

func (node *JSDocImportTag) Clone(f *NodeFactory) *Node {
	return cloneNode(f.NewJSDocImportTag(node.TagName, node.ImportClause, node.ModuleSpecifier, node.Attributes, node.Comment), node.AsNode(), f.hooks)
}

// JSDocCallbackTag
type JSDocCallbackTag struct {
	JSDocTagBase
	FullName       *Node
	TypeExpression *TypeNode
}

func (f *NodeFactory) NewJSDocCallbackTag(tagName *IdentifierNode, typeExpression *TypeNode, fullName *Node, comment *NodeList) *Node {
	data := &JSDocCallbackTag{}
	data.TagName = tagName
	data.FullName = fullName
	data.TypeExpression = typeExpression
	data.Comment = comment
	return f.newNode(KindJSDocCallbackTag, data)
}

func (f *NodeFactory) UpdateJSDocCallbackTag(node *JSDocCallbackTag, tagName *IdentifierNode, typeExpression *TypeNode, fullName *Node, comment *NodeList) *Node {
	if tagName != node.TagName || typeExpression != node.TypeExpression || fullName != node.FullName || comment != node.Comment {
		return updateNode(f.NewJSDocCallbackTag(tagName, typeExpression, fullName, comment), node.AsNode(), f.hooks)
	}
	return node.AsNode()
}

func (node *JSDocCallbackTag) ForEachChild(v Visitor) bool {
	return visit(v, node.TagName) || visit(v, node.FullName) || visit(v, node.TypeExpression) || visitNodeList(v, node.Comment)
}

func (node *JSDocCallbackTag) VisitEachChild(v *NodeVisitor) *Node {
	return v.Factory.UpdateJSDocCallbackTag(node, v.visitNode(node.TagName), v.visitNode(node.TypeExpression), v.visitNode(node.FullName), v.visitNodes(node.Comment))
}

func (node *JSDocCallbackTag) Clone(f *NodeFactory) *Node {
	return cloneNode(f.NewJSDocCallbackTag(node.TagName, node.TypeExpression, node.FullName, node.Comment), node.AsNode(), f.hooks)
}

// JSDocOverloadTag
type JSDocOverloadTag struct {
	JSDocTagBase
	TypeExpression *TypeNode
}

func (f *NodeFactory) NewJSDocOverloadTag(tagName *IdentifierNode, typeExpression *TypeNode, comment *NodeList) *Node {
	data := &JSDocOverloadTag{}
	data.TagName = tagName
	data.TypeExpression = typeExpression
	data.Comment = comment
	return f.newNode(KindJSDocOverloadTag, data)
}

func (f *NodeFactory) UpdateJSDocOverloadTag(node *JSDocOverloadTag, tagName *IdentifierNode, typeExpression *TypeNode, comment *NodeList) *Node {
	if tagName != node.TagName || typeExpression != node.TypeExpression || comment != node.Comment {
		return updateNode(f.NewJSDocOverloadTag(tagName, typeExpression, comment), node.AsNode(), f.hooks)
	}
	return node.AsNode()
}

func (node *JSDocOverloadTag) ForEachChild(v Visitor) bool {
	return visit(v, node.TagName) || visit(v, node.TypeExpression) || visitNodeList(v, node.Comment)
}

func (node *JSDocOverloadTag) VisitEachChild(v *NodeVisitor) *Node {
	return v.Factory.UpdateJSDocOverloadTag(node, v.visitNode(node.TagName), v.visitNode(node.TypeExpression), v.visitNodes(node.Comment))
}

func (node *JSDocOverloadTag) Clone(f *NodeFactory) *Node {
	return cloneNode(f.NewJSDocOverloadTag(node.TagName, node.TypeExpression, node.Comment), node.AsNode(), f.hooks)
}

// JSDocTypedefTag
type JSDocTypedefTag struct {
	JSDocTagBase
	TypeExpression *Node
	FullName       *Node
}

func (f *NodeFactory) NewJSDocTypedefTag(tagName *IdentifierNode, typeExpression *Node, fullName *Node, comment *NodeList) *Node {
	data := &JSDocTypedefTag{}
	data.TagName = tagName
	data.TypeExpression = typeExpression
	data.FullName = fullName
	data.Comment = comment
	return f.newNode(KindJSDocTypedefTag, data)
}

func (f *NodeFactory) UpdateJSDocTypedefTag(node *JSDocTypedefTag, tagName *IdentifierNode, typeExpression *Node, fullName *Node, comment *NodeList) *Node {
	if tagName != node.TagName || typeExpression != node.TypeExpression || fullName != node.FullName || comment != node.Comment {
		return updateNode(f.NewJSDocTypedefTag(tagName, typeExpression, fullName, comment), node.AsNode(), f.hooks)
	}
	return node.AsNode()
}

func (node *JSDocTypedefTag) ForEachChild(v Visitor) bool {
	if node.TypeExpression != nil && node.TypeExpression.Kind == KindJSDocTypeLiteral {
		return visit(v, node.TagName) || visit(v, node.FullName) || visit(v, node.TypeExpression) || visitNodeList(v, node.Comment)
	}
	return visit(v, node.TagName) || visit(v, node.TypeExpression) || visit(v, node.FullName) || visitNodeList(v, node.Comment)
}

func (node *JSDocTypedefTag) VisitEachChild(v *NodeVisitor) *Node {
	return v.Factory.UpdateJSDocTypedefTag(node, v.visitNode(node.TagName), v.visitNode(node.TypeExpression), v.visitNode(node.FullName), v.visitNodes(node.Comment))
}

func (node *JSDocTypedefTag) Clone(f *NodeFactory) *Node {
	return cloneNode(f.NewJSDocTypedefTag(node.TagName, node.TypeExpression, node.FullName, node.Comment), node.AsNode(), f.hooks)
}

// JSDocTypeLiteral
type JSDocTypeLiteral struct {
	TypeNodeBase
	DeclarationBase
	JsDocPropertyTags []*Node
	IsArrayType       bool
}

func (f *NodeFactory) NewJSDocTypeLiteral(jsDocPropertyTags []*Node, isArrayType bool) *Node {
	data := &JSDocTypeLiteral{}
	data.JsDocPropertyTags = jsDocPropertyTags
	data.IsArrayType = isArrayType
	return f.newNode(KindJSDocTypeLiteral, data)
}

func (f *NodeFactory) UpdateJSDocTypeLiteral(node *JSDocTypeLiteral, jsDocPropertyTags []*Node, isArrayType bool) *Node {
	if !core.Same(jsDocPropertyTags, node.JsDocPropertyTags) || isArrayType != node.IsArrayType {
		return updateNode(f.NewJSDocTypeLiteral(jsDocPropertyTags, isArrayType), node.AsNode(), f.hooks)
	}
	return node.AsNode()
}

func (node *JSDocTypeLiteral) ForEachChild(v Visitor) bool {
	return visitNodes(v, node.JsDocPropertyTags)
}

func (node *JSDocTypeLiteral) VisitEachChild(v *NodeVisitor) *Node {
	jsdocPropertyTags := core.SameMap(node.JsDocPropertyTags, func(n *Node) *Node { return v.visitNode(n) })
	return v.Factory.UpdateJSDocTypeLiteral(node, jsdocPropertyTags, node.IsArrayType)
}

func (node *JSDocTypeLiteral) Clone(f *NodeFactory) *Node {
	return cloneNode(f.NewJSDocTypeLiteral(node.JsDocPropertyTags, node.IsArrayType), node.AsNode(), f.hooks)
}

// JSDocSignature
type JSDocSignature struct {
	TypeNodeBase
	typeParameters *TypeParameterList
	Parameters     *NodeList
	Type           *JSDocTag
}

func (f *NodeFactory) NewJSDocSignature(typeParameters *TypeParameterList, parameters *NodeList, typeNode *JSDocTag) *Node {
	data := &JSDocSignature{}
	data.typeParameters = typeParameters
	data.Parameters = parameters
	data.Type = typeNode
	return f.newNode(KindJSDocSignature, data)
}

func (f *NodeFactory) UpdateJSDocSignature(node *JSDocSignature, typeParameters *TypeParameterList, parameters *NodeList, typeNode *JSDocTag) *Node {
	if typeParameters != node.typeParameters || parameters != node.Parameters || typeNode != node.Type {
		return updateNode(f.NewJSDocSignature(typeParameters, parameters, typeNode), node.AsNode(), f.hooks)
	}
	return node.AsNode()
}

func (node *JSDocSignature) ForEachChild(v Visitor) bool {
	return visitNodeList(v, node.typeParameters) || visitNodeList(v, node.Parameters) || visit(v, node.Type)
}

func (node *JSDocSignature) VisitEachChild(v *NodeVisitor) *Node {
	return v.Factory.UpdateJSDocSignature(node, v.visitNodes(node.typeParameters), v.visitNodes(node.Parameters), v.visitNode(node.Type))
}

func (node *JSDocSignature) Clone(f *NodeFactory) *Node {
	return cloneNode(f.NewJSDocSignature(node.TypeParameters(), node.Parameters, node.Type), node.AsNode(), f.hooks)
}

func (node *JSDocSignature) TypeParameters() *TypeParameterList { return node.typeParameters }

// JSDocNameReference
type JSDocNameReference struct {
	TypeNodeBase
	name *EntityName
}

func (f *NodeFactory) NewJSDocNameReference(name *EntityName) *Node {
	data := &JSDocNameReference{}
	data.name = name
	return f.newNode(KindJSDocNameReference, data)
}

func (f *NodeFactory) UpdateJSDocNameReference(node *JSDocNameReference, name *EntityName) *Node {
	if name != node.name {
		return updateNode(f.NewJSDocNameReference(name), node.AsNode(), f.hooks)
	}
	return node.AsNode()
}

func (node *JSDocNameReference) ForEachChild(v Visitor) bool {
	return visit(v, node.name)
}

func (node *JSDocNameReference) VisitEachChild(v *NodeVisitor) *Node {
	return v.Factory.UpdateJSDocNameReference(node, v.visitNode(node.name))
}

func (node *JSDocNameReference) Clone(f *NodeFactory) *Node {
	return cloneNode(f.NewJSDocNameReference(node.Name()), node.AsNode(), f.hooks)
}

func (node *JSDocNameReference) Name() *EntityName { return node.name }

// PatternAmbientModule

type PatternAmbientModule struct {
	Pattern core.Pattern
	Symbol  *Symbol
}

type CommentDirectiveKind int32

const (
	CommentDirectiveKindUnknown CommentDirectiveKind = iota
	CommentDirectiveKindExpectError
	CommentDirectiveKindIgnore
)

type CommentDirective struct {
	Loc  core.TextRange
	Kind CommentDirectiveKind
}

// SourceFile

type SourceFileMetaData struct {
	PackageJsonType   string
	ImpliedNodeFormat core.ResolutionMode
}

type SourceFile struct {
	NodeBase
	DeclarationBase
	LocalsContainerBase

	// Fields set by NewSourceFile

	Text       string
	fileName   string
	path       tspath.Path
	Statements *NodeList // NodeList[*Statement]

	// Fields set by parser

	diagnostics                 []*Diagnostic
	jsdocDiagnostics            []*Diagnostic
	LanguageVersion             core.ScriptTarget
	LanguageVariant             core.LanguageVariant
	ScriptKind                  core.ScriptKind
	IsDeclarationFile           bool
	HasNoDefaultLib             bool
	UsesUriStyleNodeCoreModules core.Tristate
	Identifiers                 map[string]string
	IdentifierCount             int
	Imports                     []*LiteralLikeNode // []LiteralLikeNode
	ModuleAugmentations         []*ModuleName      // []ModuleName
	AmbientModuleNames          []string
	CommentDirectives           []CommentDirective
	jsdocCache                  map[*Node][]*Node
	Pragmas                     []Pragma
	ReferencedFiles             []*FileReference
	TypeReferenceDirectives     []*FileReference
	LibReferenceDirectives      []*FileReference
	NodeCount                   int
	TextLength                  int
	TextCount                   int

	// Fields set by binder

	isBound                   atomic.Bool
	bindOnce                  sync.Once
	bindDiagnostics           []*Diagnostic
	BindSuggestionDiagnostics []*Diagnostic
	EndFlowNode               *FlowNode
	SymbolCount               int
	ClassifiableNames         core.Set[string]
	PatternAmbientModules     []PatternAmbientModule

	// Fields set by LineMap

	lineMapMu sync.RWMutex
	lineMap   []core.TextPos

	// Fields set by document registry

	Version int

	// Fields set by language service

	tokenCacheMu sync.Mutex
	tokenCache   map[core.TextRange]*Node

	// !!!

	CommonJsModuleIndicator *Node
	ExternalModuleIndicator *Node
	JsGlobalAugmentations   SymbolTable
}

func (f *NodeFactory) NewSourceFile(text string, fileName string, path tspath.Path, statements *NodeList) *Node {
	if (tspath.GetEncodedRootLength(fileName) == 0 && !strings.HasPrefix(fileName, "^/")) || fileName != tspath.NormalizePath(fileName) {
		panic(fmt.Sprintf("fileName should be normalized and absolute: %q", fileName))
	}

	data := &SourceFile{}
	data.Text = text
	data.fileName = fileName
	data.path = path
	data.Statements = statements
	data.LanguageVersion = core.ScriptTargetLatest
	return f.newNode(KindSourceFile, data)
}

func (node *SourceFile) FileName() string {
	return node.fileName
}

func (node *SourceFile) Path() tspath.Path {
	return node.path
}

func (node *SourceFile) Diagnostics() []*Diagnostic {
	return node.diagnostics
}

func (node *SourceFile) SetDiagnostics(diags []*Diagnostic) {
	node.diagnostics = diags
}

func (node *SourceFile) JSDocDiagnostics() []*Diagnostic {
	return node.jsdocDiagnostics
}

func (node *SourceFile) SetJSDocDiagnostics(diags []*Diagnostic) {
	node.jsdocDiagnostics = diags
}

func (node *SourceFile) JSDocCache() map[*Node][]*Node {
	return node.jsdocCache
}

func (node *SourceFile) SetJSDocCache(cache map[*Node][]*Node) {
	node.jsdocCache = cache
}

func (node *SourceFile) BindDiagnostics() []*Diagnostic {
	return node.bindDiagnostics
}

func (node *SourceFile) SetBindDiagnostics(diags []*Diagnostic) {
	node.bindDiagnostics = diags
}

func (node *SourceFile) ForEachChild(v Visitor) bool {
	return visitNodeList(v, node.Statements)
}

func (node *SourceFile) VisitEachChild(v *NodeVisitor) *Node {
	return v.Factory.UpdateSourceFile(node, v.visitTopLevelStatements(node.Statements))
}

func (node *SourceFile) copyFrom(other *SourceFile) {
	// Do not copy fields set by NewSourceFile (Text, FileName, Path, or Statements)
	node.LanguageVersion = other.LanguageVersion
	node.LanguageVariant = other.LanguageVariant
	node.ScriptKind = other.ScriptKind
	node.IsDeclarationFile = other.IsDeclarationFile
	node.HasNoDefaultLib = other.HasNoDefaultLib
	node.UsesUriStyleNodeCoreModules = other.UsesUriStyleNodeCoreModules
	node.Identifiers = other.Identifiers
	node.Imports = other.Imports
	node.ModuleAugmentations = other.ModuleAugmentations
	node.AmbientModuleNames = other.AmbientModuleNames
	node.CommentDirectives = other.CommentDirectives
	node.Pragmas = other.Pragmas
	node.ReferencedFiles = other.ReferencedFiles
	node.TypeReferenceDirectives = other.TypeReferenceDirectives
	node.LibReferenceDirectives = other.LibReferenceDirectives
	node.CommonJsModuleIndicator = other.CommonJsModuleIndicator
	node.ExternalModuleIndicator = other.ExternalModuleIndicator
	node.JsGlobalAugmentations = other.JsGlobalAugmentations
	node.Flags |= other.Flags
}

func (node *SourceFile) Clone(f *NodeFactory) *Node {
	updated := f.NewSourceFile(node.Text, node.FileName(), node.Path(), node.Statements)
	newFile := updated.AsSourceFile()
	newFile.copyFrom(node)
	return cloneNode(updated, node.AsNode(), f.hooks)
}

func (f *NodeFactory) UpdateSourceFile(node *SourceFile, statements *StatementList) *Node {
	if statements != node.Statements {
		updated := f.NewSourceFile(node.Text, node.fileName, node.path, statements).AsSourceFile()
		updated.copyFrom(node)
		return updateNode(updated.AsNode(), node.AsNode(), f.hooks)
	}
	return node.AsNode()
}

func (node *SourceFile) LineMap() []core.TextPos {
	node.lineMapMu.RLock()
	lineMap := node.lineMap
	node.lineMapMu.RUnlock()
	if lineMap == nil {
		node.lineMapMu.Lock()
		defer node.lineMapMu.Unlock()
		lineMap = node.lineMap
		if lineMap == nil {
			lineMap = core.ComputeLineStarts(node.Text)
			node.lineMap = lineMap
		}
	}
	return lineMap
}

func (node *SourceFile) IsBound() bool {
	return node.isBound.Load()
}

func (node *SourceFile) BindOnce(bind func()) {
	node.bindOnce.Do(func() {
		bind()
		node.isBound.Store(true)
	})
}

func (node *SourceFile) GetOrCreateToken(
	kind Kind,
	pos int,
	end int,
	parent *Node,
) *TokenNode {
	node.tokenCacheMu.Lock()
	defer node.tokenCacheMu.Unlock()

	loc := core.NewTextRange(pos, end)
	if node.tokenCache == nil {
		node.tokenCache = make(map[core.TextRange]*Node)
	} else if token, ok := node.tokenCache[loc]; ok {
		if token.Kind != kind {
			panic(fmt.Sprintf("Token cache mismatch: %v != %v", token.Kind, kind))
		}
		if token.Parent != parent {
			panic("Token cache mismatch: parent")
		}
		return token
	}

	token := newNode(kind, &Token{}, NodeFactoryHooks{})
	token.Loc = loc
	token.Parent = parent
	node.tokenCache[loc] = token
	return token
}

func IsSourceFile(node *Node) bool {
	return node.Kind == KindSourceFile
}

type CommentRange struct {
	core.TextRange
	HasTrailingNewLine bool
	Kind               Kind
}

func (f *NodeFactory) NewCommentRange(kind Kind, pos int, end int, hasTrailingNewLine bool) CommentRange {
	return CommentRange{
		TextRange:          core.NewTextRange(pos, end),
		HasTrailingNewLine: hasTrailingNewLine,
		Kind:               kind,
	}
}

type FileReference struct {
	core.TextRange
	FileName       string
	ResolutionMode core.ResolutionMode
	Preserve       bool
}

type PragmaArgument struct {
	core.TextRange
	Name  string
	Value string
}

type Pragma struct {
	Name      string
	Args      map[string]PragmaArgument
	ArgsRange CommentRange
}

type PragmaKindFlags = uint8

const (
	PragmaKindTripleSlashXML PragmaKindFlags = 1 << iota
	PragmaKindSingleLine
	PragmaKindMultiLine
	PragmaKindFlagsNone PragmaKindFlags = 0
	PragmaKindAll                       = PragmaKindTripleSlashXML | PragmaKindSingleLine | PragmaKindMultiLine
	PragmaKindDefault                   = PragmaKindAll
)

type PragmaArgumentSpecification struct {
	Name        string
	Optional    bool
	CaptureSpan bool
}
type PragmaSpecification struct {
	Args []PragmaArgumentSpecification
	Kind PragmaKindFlags
}

func (spec *PragmaSpecification) IsTripleSlash() bool {
	return (spec.Kind & PragmaKindTripleSlashXML) > 0
}<|MERGE_RESOLUTION|>--- conflicted
+++ resolved
@@ -3440,12 +3440,7 @@
 	data.Keyword = keyword
 	data.name = name
 	data.Body = body
-<<<<<<< HEAD
 	node := f.newNode(KindModuleDeclaration, data)
-	node.Flags |= flags & (NodeFlagsNamespace | NodeFlagsNestedNamespace | NodeFlagsGlobalAugmentation)
-=======
-	node := newNode(KindModuleDeclaration, data, f.hooks)
->>>>>>> 19c84df4
 	return node
 }
 
