--- conflicted
+++ resolved
@@ -785,15 +785,6 @@
 func (n *Node) AsImportAttributes() *ImportAttributes {
 	return n.data.(*ImportAttributes)
 }
-func (n *Node) AsVoidExpression() *VoidExpression {
-	return n.data.(*VoidExpression)
-}
-func (n *Node) AsAwaitExpression() *AwaitExpression {
-	return n.data.(*AwaitExpression)
-}
-func (n *Node) AsYieldExpression() *YieldExpression {
-	return n.data.(*YieldExpression)
-}
 
 // NodeData
 
@@ -1982,8 +1973,8 @@
 
 func (node *TypeAliasDeclaration) Name() *DeclarationName { return node.name }
 
-func IsEnumMember(node *Node) bool {
-	return node.Kind == KindEnumMember
+func IsTypeAliasDeclaration(node *Node) bool {
+	return node.Kind == KindTypeAliasDeclaration
 }
 
 // EnumMember
@@ -2009,13 +2000,8 @@
 	return node.name
 }
 
-<<<<<<< HEAD
-func IsTypeAliasDeclaration(node *Node) bool {
-	return node.Kind == KindTypeAliasDeclaration
-=======
 func IsEnumMember(node *Node) bool {
 	return node.Kind == KindEnumMember
->>>>>>> 53c5452f
 }
 
 // EnumDeclaration
