--- conflicted
+++ resolved
@@ -46,13 +46,14 @@
 // NodeFactory
 
 type NodeFactory struct {
-<<<<<<< HEAD
 	binaryExpressionPool             core.Pool[BinaryExpression]
 	blockPool                        core.Pool[Block]
 	callExpressionPool               core.Pool[CallExpression]
 	expressionStatementPool          core.Pool[ExpressionStatement]
 	identifierPool                   core.Pool[Identifier]
 	ifStatementPool                  core.Pool[IfStatement]
+	jsdocPool                        core.Pool[JSDoc]
+	jsdocTextPool                    core.Pool[JSDocText]
 	keywordTypeNodePool              core.Pool[KeywordTypeNode]
 	nodeListPool                     core.Pool[NodeList]
 	parameterDeclarationPool         core.Pool[ParameterDeclaration]
@@ -64,13 +65,6 @@
 	variableDeclarationListPool      core.Pool[VariableDeclarationList]
 	variableDeclarationPool          core.Pool[VariableDeclaration]
 	variableStatementPool            core.Pool[VariableStatement]
-=======
-	identifierPool core.Pool[Identifier]
-	tokenPool      core.Pool[Token]
-	nodeListPool   core.Pool[NodeList]
-	jsdocPool      core.Pool[JSDoc]
-	jsdocTextPool  core.Pool[JSDocText]
->>>>>>> ea02bb6f
 }
 
 func newNode(kind Kind, data nodeData) *Node {
