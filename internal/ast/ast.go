package ast

import (
	"fmt"
	"strings"
	"sync"
	"sync/atomic"

	"github.com/microsoft/typescript-go/internal/core"
	"github.com/microsoft/typescript-go/internal/tspath"
)

// Visitor

type Visitor func(*Node) bool

func visit(v Visitor, node *Node) bool {
	if node != nil {
		return v(node)
	}
	return false
}

func visitNodes(v Visitor, nodes []*Node) bool {
	for _, node := range nodes {
		if v(node) {
			return true
		}
	}
	return false
}

func visitNodeList(v Visitor, nodeList *NodeList) bool {
	if nodeList != nil {
		return visitNodes(v, nodeList.Nodes)
	}
	return false
}

func visitModifiers(v Visitor, modifiers *ModifierList) bool {
	if modifiers != nil {
		return visitNodes(v, modifiers.Nodes)
	}
	return false
}

// NodeFactory

type NodeFactory struct {
	hooks                            NodeFactoryHooks
	binaryExpressionPool             core.Pool[BinaryExpression]
	blockPool                        core.Pool[Block]
	callExpressionPool               core.Pool[CallExpression]
	expressionStatementPool          core.Pool[ExpressionStatement]
	identifierPool                   core.Pool[Identifier]
	ifStatementPool                  core.Pool[IfStatement]
	jsdocPool                        core.Pool[JSDoc]
	jsdocTextPool                    core.Pool[JSDocText]
	keywordTypeNodePool              core.Pool[KeywordTypeNode]
	literalTypeNodePool              core.Pool[LiteralTypeNode]
	modifierListPool                 core.Pool[ModifierList]
	nodeListPool                     core.Pool[NodeList]
	parameterDeclarationPool         core.Pool[ParameterDeclaration]
	parenthesizedExpressionPool      core.Pool[ParenthesizedExpression]
	propertyAccessExpressionPool     core.Pool[PropertyAccessExpression]
	propertyAssignmentPool           core.Pool[PropertyAssignment]
	propertySignatureDeclarationPool core.Pool[PropertySignatureDeclaration]
	returnStatementPool              core.Pool[ReturnStatement]
	stringLiteralPool                core.Pool[StringLiteral]
	tokenPool                        core.Pool[Token]
	typeReferenceNodePool            core.Pool[TypeReferenceNode]
	variableDeclarationListPool      core.Pool[VariableDeclarationList]
	variableDeclarationPool          core.Pool[VariableDeclaration]
	variableStatementPool            core.Pool[VariableStatement]
}

type NodeFactoryHooks struct {
	OnCreate func(node *Node)                 // Hooks the creation of a node.
	OnUpdate func(node *Node, original *Node) // Hooks the updating of a node.
	OnClone  func(node *Node, original *Node) // Hooks the cloning of a node.
}

func NewNodeFactory(hooks NodeFactoryHooks) *NodeFactory {
	return &NodeFactory{hooks: hooks}
}

func newNode(kind Kind, data nodeData, hooks NodeFactoryHooks) *Node {
	n := data.AsNode()
	n.Loc = core.UndefinedTextRange()
	n.Kind = kind
	n.data = data
	if hooks.OnCreate != nil {
		hooks.OnCreate(n)
	}
	return n
}

func updateNode(updated *Node, original *Node, hooks NodeFactoryHooks) *Node {
	if updated != original {
		updated.Loc = original.Loc
		if hooks.OnUpdate != nil {
			hooks.OnUpdate(updated, original)
		}
	}
	return updated
}

func cloneNode(updated *Node, original *Node, hooks NodeFactoryHooks) *Node {
	updateNode(updated, original, hooks)
	if updated != original && hooks.OnClone != nil {
		hooks.OnClone(updated, original)
	}
	return updated
}

// NodeList

type NodeList struct {
	Loc   core.TextRange
	Nodes []*Node
}

func (f *NodeFactory) NewNodeList(nodes []*Node) *NodeList {
	list := f.nodeListPool.New()
	list.Loc = core.UndefinedTextRange()
	list.Nodes = nodes
	return list
}

func (list *NodeList) Pos() int { return list.Loc.Pos() }
func (list *NodeList) End() int { return list.Loc.End() }

func (list *NodeList) HasTrailingComma() bool {
	if len(list.Nodes) == 0 || PositionIsSynthesized(list.End()) {
		return false
	}
	last := list.Nodes[len(list.Nodes)-1]
	return !PositionIsSynthesized(last.End()) && last.End() < list.End()
}

func (list *NodeList) Clone(f *NodeFactory) *NodeList {
	result := f.NewNodeList(list.Nodes)
	result.Loc = list.Loc
	return result
}

// ModifierList

type ModifierList struct {
	NodeList
	ModifierFlags ModifierFlags
}

func (f *NodeFactory) NewModifierList(nodes []*Node) *ModifierList {
	list := f.modifierListPool.New()
	list.Loc = core.UndefinedTextRange()
	list.Nodes = nodes
	list.ModifierFlags = ModifiersToFlags(nodes)
	return list
}

func (list *ModifierList) Clone(f *NodeFactory) *ModifierList {
	res := f.modifierListPool.New()
	res.Loc = list.Loc
	res.Nodes = list.Nodes
	res.ModifierFlags = list.ModifierFlags
	return res
}

// AST Node
// Interface values stored in AST nodes are never typed nil values. Construction code must ensure that
// interface valued properties either store a true nil or a reference to a non-nil struct.

type Node struct {
	Kind   Kind
	Flags  NodeFlags
	Loc    core.TextRange
	id     atomic.Uint64
	Parent *Node
	data   nodeData
}

// Node accessors. Some accessors are implemented as methods on NodeData, others are implemented though
// type switches. Either approach is fine. Interface methods are likely more performant, but have higher
// code size costs because we have hundreds of implementations of the NodeData interface.

func (n *Node) AsNode() *Node                             { return n }
func (n *Node) Pos() int                                  { return n.Loc.Pos() }
func (n *Node) End() int                                  { return n.Loc.End() }
func (n *Node) ForEachChild(v Visitor) bool               { return n.data.ForEachChild(v) }
func (n *Node) Clone(f *NodeFactory) *Node                { return n.data.Clone(f) }
func (n *Node) VisitEachChild(v *NodeVisitor) *Node       { return n.data.VisitEachChild(v) }
func (n *Node) Name() *DeclarationName                    { return n.data.Name() }
func (n *Node) Modifiers() *ModifierList                  { return n.data.Modifiers() }
func (n *Node) FlowNodeData() *FlowNodeBase               { return n.data.FlowNodeData() }
func (n *Node) DeclarationData() *DeclarationBase         { return n.data.DeclarationData() }
func (n *Node) ExportableData() *ExportableBase           { return n.data.ExportableData() }
func (n *Node) LocalsContainerData() *LocalsContainerBase { return n.data.LocalsContainerData() }
func (n *Node) FunctionLikeData() *FunctionLikeBase       { return n.data.FunctionLikeData() }
func (n *Node) ParameterList() *ParameterList             { return n.data.FunctionLikeData().Parameters }
func (n *Node) Parameters() []*ParameterDeclarationNode   { return n.ParameterList().Nodes }
func (n *Node) ClassLikeData() *ClassLikeBase             { return n.data.ClassLikeData() }
func (n *Node) BodyData() *BodyBase                       { return n.data.BodyData() }
func (n *Node) SubtreeFacts() SubtreeFacts                { return n.data.SubtreeFacts() }
func (n *Node) propagateSubtreeFacts() SubtreeFacts       { return n.data.propagateSubtreeFacts() }
func (n *Node) LiteralLikeData() *LiteralLikeBase         { return n.data.LiteralLikeData() }
func (n *Node) TemplateLiteralLikeData() *TemplateLiteralLikeBase {
	return n.data.TemplateLiteralLikeData()
}

func (n *Node) Symbol() *Symbol {
	return n.DeclarationData().Symbol
}

func (n *Node) LocalSymbol() *Symbol {
	data := n.ExportableData()
	if data != nil {
		return data.LocalSymbol
	}
	return nil
}

func (n *Node) Locals() SymbolTable {
	data := n.LocalsContainerData()
	if data != nil {
		return data.Locals
	}
	return nil
}

func (n *Node) Body() *Node {
	data := n.BodyData()
	if data != nil {
		return data.Body
	}
	return nil
}

func (n *Node) Text() string {
	switch n.Kind {
	case KindIdentifier:
		return n.AsIdentifier().Text
	case KindPrivateIdentifier:
		return n.AsPrivateIdentifier().Text
	case KindStringLiteral:
		return n.AsStringLiteral().Text
	case KindNumericLiteral:
		return n.AsNumericLiteral().Text
	case KindBigIntLiteral:
		return n.AsBigIntLiteral().Text
	case KindNoSubstitutionTemplateLiteral:
		return n.AsNoSubstitutionTemplateLiteral().Text
	case KindTemplateHead:
		return n.AsTemplateHead().Text
	case KindTemplateMiddle:
		return n.AsTemplateMiddle().Text
	case KindTemplateTail:
		return n.AsTemplateTail().Text
	case KindJsxNamespacedName:
		return n.AsJsxNamespacedName().Namespace.Text() + ":" + n.AsJsxNamespacedName().Name().Text()
	case KindRegularExpressionLiteral:
		return n.AsRegularExpressionLiteral().Text
	}
	panic(fmt.Sprintf("Unhandled case in Node.Text: %T", n.data))
}

func (n *Node) Expression() *Node {
	switch n.Kind {
	case KindPropertyAccessExpression:
		return n.AsPropertyAccessExpression().Expression
	case KindElementAccessExpression:
		return n.AsElementAccessExpression().Expression
	case KindParenthesizedExpression:
		return n.AsParenthesizedExpression().Expression
	case KindCallExpression:
		return n.AsCallExpression().Expression
	case KindNewExpression:
		return n.AsNewExpression().Expression
	case KindExpressionWithTypeArguments:
		return n.AsExpressionWithTypeArguments().Expression
	case KindComputedPropertyName:
		return n.AsComputedPropertyName().Expression
	case KindNonNullExpression:
		return n.AsNonNullExpression().Expression
	case KindTypeAssertionExpression:
		return n.AsTypeAssertion().Expression
	case KindAsExpression:
		return n.AsAsExpression().Expression
	case KindSatisfiesExpression:
		return n.AsSatisfiesExpression().Expression
	case KindTypeOfExpression:
		return n.AsTypeOfExpression().Expression
	case KindSpreadAssignment:
		return n.AsSpreadAssignment().Expression
	case KindSpreadElement:
		return n.AsSpreadElement().Expression
	case KindTemplateSpan:
		return n.AsTemplateSpan().Expression
	case KindDeleteExpression:
		return n.AsDeleteExpression().Expression
	case KindVoidExpression:
		return n.AsVoidExpression().Expression
	case KindAwaitExpression:
		return n.AsAwaitExpression().Expression
	case KindYieldExpression:
		return n.AsYieldExpression().Expression
	case KindPartiallyEmittedExpression:
		return n.AsPartiallyEmittedExpression().Expression
	case KindIfStatement:
		return n.AsIfStatement().Expression
	case KindDoStatement:
		return n.AsDoStatement().Expression
	case KindWhileStatement:
		return n.AsWhileStatement().Expression
	case KindWithStatement:
		return n.AsWithStatement().Expression
	case KindForInStatement, KindForOfStatement:
		return n.AsForInOrOfStatement().Expression
	case KindSwitchStatement:
		return n.AsSwitchStatement().Expression
	case KindCaseClause:
		return n.AsCaseOrDefaultClause().Expression
	case KindExpressionStatement:
		return n.AsExpressionStatement().Expression
	case KindReturnStatement:
		return n.AsReturnStatement().Expression
	case KindThrowStatement:
		return n.AsThrowStatement().Expression
	case KindExternalModuleReference:
		return n.AsExternalModuleReference().Expression
	case KindExportAssignment:
		return n.AsExportAssignment().Expression
	case KindDecorator:
		return n.AsDecorator().Expression
	}
	panic("Unhandled case in Node.Expression")
}

func (n *Node) ArgumentList() *NodeList {
	switch n.Kind {
	case KindCallExpression:
		return n.AsCallExpression().Arguments
	case KindNewExpression:
		return n.AsNewExpression().Arguments
	}
	panic("Unhandled case in Node.Arguments")
}

func (n *Node) Arguments() []*Node {
	list := n.ArgumentList()
	if list != nil {
		return list.Nodes
	}
	return nil
}

func (n *Node) TypeArgumentList() *NodeList {
	switch n.Kind {
	case KindCallExpression:
		return n.AsCallExpression().TypeArguments
	case KindNewExpression:
		return n.AsNewExpression().TypeArguments
	case KindTaggedTemplateExpression:
		return n.AsTaggedTemplateExpression().TypeArguments
	case KindTypeReference:
		return n.AsTypeReference().TypeArguments
	case KindExpressionWithTypeArguments:
		return n.AsExpressionWithTypeArguments().TypeArguments
	case KindImportType:
		return n.AsImportTypeNode().TypeArguments
	case KindTypeQuery:
		return n.AsTypeQueryNode().TypeArguments
	case KindJsxOpeningElement:
		return n.AsJsxOpeningElement().TypeArguments
	case KindJsxSelfClosingElement:
		return n.AsJsxSelfClosingElement().TypeArguments
	}
	panic("Unhandled case in Node.TypeArguments")
}

func (n *Node) TypeArguments() []*Node {
	list := n.TypeArgumentList()
	if list != nil {
		return list.Nodes
	}
	return nil
}

func (n *Node) TypeParameterList() *NodeList {
	switch n.Kind {
	case KindClassDeclaration:
		return n.AsClassDeclaration().TypeParameters
	case KindClassExpression:
		return n.AsClassExpression().TypeParameters
	case KindInterfaceDeclaration:
		return n.AsInterfaceDeclaration().TypeParameters
	case KindTypeAliasDeclaration, KindJSTypeAliasDeclaration:
		return n.AsTypeAliasDeclaration().TypeParameters
	default:
		funcLike := n.FunctionLikeData()
		if funcLike != nil {
			return funcLike.TypeParameters
		}
	}
	panic("Unhandled case in Node.TypeParameterList")
}

func (n *Node) TypeParameters() []*Node {
	list := n.TypeParameterList()
	if list != nil {
		return list.Nodes
	}
	return nil
}

func (n *Node) MemberList() *NodeList {
	switch n.Kind {
	case KindClassDeclaration:
		return n.AsClassDeclaration().Members
	case KindClassExpression:
		return n.AsClassExpression().Members
	case KindInterfaceDeclaration:
		return n.AsInterfaceDeclaration().Members
	case KindEnumDeclaration:
		return n.AsEnumDeclaration().Members
	case KindTypeLiteral:
		return n.AsTypeLiteralNode().Members
	case KindMappedType:
		return n.AsMappedTypeNode().Members
	}
	panic("Unhandled case in Node.MemberList: " + n.Kind.String())
}

func (n *Node) Members() []*Node {
	list := n.MemberList()
	if list != nil {
		return list.Nodes
	}
	return nil
}

func (n *Node) ModifierFlags() ModifierFlags {
	modifiers := n.Modifiers()
	if modifiers != nil {
		return modifiers.ModifierFlags
	}
	return ModifierFlagsNone
}

func (n *Node) ModifierNodes() []*Node {
	modifiers := n.Modifiers()
	if modifiers != nil {
		return modifiers.Nodes
	}
	return nil
}

func (n *Node) Type() *Node {
	switch n.Kind {
	case KindVariableDeclaration:
		return n.AsVariableDeclaration().Type
	case KindParameter:
		return n.AsParameterDeclaration().Type
	case KindPropertySignature:
		return n.AsPropertySignatureDeclaration().Type
	case KindPropertyDeclaration:
		return n.AsPropertyDeclaration().Type
	case KindTypePredicate:
		return n.AsTypePredicateNode().Type
	case KindParenthesizedType:
		return n.AsParenthesizedTypeNode().Type
	case KindTypeOperator:
		return n.AsTypeOperatorNode().Type
	case KindMappedType:
		return n.AsMappedTypeNode().Type
	case KindTypeAssertionExpression:
		return n.AsTypeAssertion().Type
	case KindAsExpression:
		return n.AsAsExpression().Type
	case KindSatisfiesExpression:
		return n.AsSatisfiesExpression().Type
	case KindTypeAliasDeclaration, KindJSTypeAliasDeclaration:
		return n.AsTypeAliasDeclaration().Type
	case KindNamedTupleMember:
		return n.AsNamedTupleMember().Type
	case KindOptionalType:
		return n.AsOptionalTypeNode().Type
	case KindRestType:
		return n.AsRestTypeNode().Type
	case KindTemplateLiteralTypeSpan:
		return n.AsTemplateLiteralTypeSpan().Type
	case KindJSDocTypeExpression:
		return n.AsJSDocTypeExpression().Type
	case KindJSDocPropertyTag:
		return n.AsJSDocPropertyTag().TypeExpression
	case KindJSDocNullableType:
		return n.AsJSDocNullableType().Type
	case KindJSDocNonNullableType:
		return n.AsJSDocNonNullableType().Type
	case KindJSDocOptionalType:
		return n.AsJSDocOptionalType().Type
	case KindEnumMember, KindBindingElement, KindExportAssignment, KindBinaryExpression:
		return nil
	default:
		funcLike := n.FunctionLikeData()
		if funcLike != nil {
			return funcLike.Type
		}
	}
	panic("Unhandled case in Node.Type: " + n.Kind.String())
}

func (n *Node) Initializer() *Node {
	switch n.Kind {
	case KindVariableDeclaration:
		return n.AsVariableDeclaration().Initializer
	case KindParameter:
		return n.AsParameterDeclaration().Initializer
	case KindBindingElement:
		return n.AsBindingElement().Initializer
	case KindPropertyDeclaration:
		return n.AsPropertyDeclaration().Initializer
	case KindPropertySignature:
		return n.AsPropertySignatureDeclaration().Initializer
	case KindPropertyAssignment:
		return n.AsPropertyAssignment().Initializer
	case KindEnumMember:
		return n.AsEnumMember().Initializer
	case KindForStatement:
		return n.AsForStatement().Initializer
	case KindForInStatement, KindForOfStatement:
		return n.AsForInOrOfStatement().Initializer
	case KindJsxAttribute:
		return n.AsJsxAttribute().Initializer
	}
	panic("Unhandled case in Node.Initializer")
}

func (n *Node) TagName() *Node {
	switch n.Kind {
	case KindJsxOpeningElement:
		return n.AsJsxOpeningElement().TagName
	case KindJsxClosingElement:
		return n.AsJsxClosingElement().TagName
	case KindJsxSelfClosingElement:
		return n.AsJsxSelfClosingElement().TagName
	case KindJSDocTag:
		return n.AsJSDocUnknownTag().TagName
	case KindJSDocAugmentsTag:
		return n.AsJSDocAugmentsTag().TagName
	case KindJSDocImplementsTag:
		return n.AsJSDocImplementsTag().TagName
	case KindJSDocDeprecatedTag:
		return n.AsJSDocDeprecatedTag().TagName
	case KindJSDocPublicTag:
		return n.AsJSDocPublicTag().TagName
	case KindJSDocPrivateTag:
		return n.AsJSDocPrivateTag().TagName
	case KindJSDocProtectedTag:
		return n.AsJSDocProtectedTag().TagName
	case KindJSDocReadonlyTag:
		return n.AsJSDocReadonlyTag().TagName
	case KindJSDocOverrideTag:
		return n.AsJSDocOverrideTag().TagName
	case KindJSDocCallbackTag:
		return n.AsJSDocCallbackTag().TagName
	case KindJSDocOverloadTag:
		return n.AsJSDocOverloadTag().TagName
	case KindJSDocParameterTag:
		return n.AsJSDocParameterTag().TagName
	case KindJSDocReturnTag:
		return n.AsJSDocReturnTag().TagName
	case KindJSDocThisTag:
		return n.AsJSDocThisTag().TagName
	case KindJSDocTypeTag:
		return n.AsJSDocTypeTag().TagName
	case KindJSDocTemplateTag:
		return n.AsJSDocTemplateTag().TagName
	case KindJSDocTypedefTag:
		return n.AsJSDocTypedefTag().TagName
	case KindJSDocSeeTag:
		return n.AsJSDocSeeTag().TagName
	case KindJSDocPropertyTag:
		return n.AsJSDocPropertyTag().TagName
	case KindJSDocSatisfiesTag:
		return n.AsJSDocSatisfiesTag().TagName
	case KindJSDocImportTag:
		return n.AsJSDocImportTag().TagName
	}
	panic("Unhandled case in Node.TagName: " + n.Kind.String())
}

func (n *Node) PropertyName() *Node {
	switch n.Kind {
	case KindImportSpecifier:
		return n.AsImportSpecifier().PropertyName
	case KindExportSpecifier:
		return n.AsExportSpecifier().PropertyName
	case KindBindingElement:
		return n.AsBindingElement().PropertyName
	}
	return nil
}

func (n *Node) PropertyNameOrName() *Node {
	name := n.PropertyName()
	if name == nil {
		name = n.Name()
	}
	return name
}

func (n *Node) IsTypeOnly() bool {
	switch n.Kind {
	case KindImportEqualsDeclaration:
		return n.AsImportEqualsDeclaration().IsTypeOnly
	case KindImportSpecifier:
		return n.AsImportSpecifier().IsTypeOnly
	case KindImportClause:
		return n.AsImportClause().IsTypeOnly
	case KindExportDeclaration:
		return n.AsExportDeclaration().IsTypeOnly
	case KindExportSpecifier:
		return n.AsExportSpecifier().IsTypeOnly
	}
	return false
}

func (n *Node) CommentList() *NodeList {
	switch n.Kind {
	case KindJSDoc:
		return n.AsJSDoc().Comment
	case KindJSDocTag:
		return n.AsJSDocUnknownTag().Comment
	case KindJSDocAugmentsTag:
		return n.AsJSDocAugmentsTag().Comment
	case KindJSDocImplementsTag:
		return n.AsJSDocImplementsTag().Comment
	case KindJSDocDeprecatedTag:
		return n.AsJSDocDeprecatedTag().Comment
	case KindJSDocPublicTag:
		return n.AsJSDocPublicTag().Comment
	case KindJSDocPrivateTag:
		return n.AsJSDocPrivateTag().Comment
	case KindJSDocProtectedTag:
		return n.AsJSDocProtectedTag().Comment
	case KindJSDocReadonlyTag:
		return n.AsJSDocReadonlyTag().Comment
	case KindJSDocOverrideTag:
		return n.AsJSDocOverrideTag().Comment
	case KindJSDocCallbackTag:
		return n.AsJSDocCallbackTag().Comment
	case KindJSDocOverloadTag:
		return n.AsJSDocOverloadTag().Comment
	case KindJSDocParameterTag:
		return n.AsJSDocParameterTag().Comment
	case KindJSDocReturnTag:
		return n.AsJSDocReturnTag().Comment
	case KindJSDocThisTag:
		return n.AsJSDocThisTag().Comment
	case KindJSDocTypeTag:
		return n.AsJSDocTypeTag().Comment
	case KindJSDocTemplateTag:
		return n.AsJSDocTemplateTag().Comment
	case KindJSDocTypedefTag:
		return n.AsJSDocTypedefTag().Comment
	case KindJSDocSeeTag:
		return n.AsJSDocSeeTag().Comment
	case KindJSDocPropertyTag:
		return n.AsJSDocPropertyTag().Comment
	case KindJSDocSatisfiesTag:
		return n.AsJSDocSatisfiesTag().Comment
	case KindJSDocImportTag:
		return n.AsJSDocImportTag().Comment
	}
	panic("Unhandled case in Node.CommentList: " + n.Kind.String())
}

func (n *Node) Comments() []*Node {
	list := n.CommentList()
	if list != nil {
		return list.Nodes
	}
	return nil
}

func (n *Node) Label() *Node {
	switch n.Kind {
	case KindLabeledStatement:
		return n.AsLabeledStatement().Label
	case KindBreakStatement:
		return n.AsBreakStatement().Label
	case KindContinueStatement:
		return n.AsContinueStatement().Label
	}
	panic("Unhandled case in Node.Label: " + n.Kind.String())
}

// Determines if `n` contains `descendant` by walking up the `Parent` pointers from `descendant`. This method panics if
// `descendant` or one of its ancestors is not parented except when that node is a `SourceFile`.
func (n *Node) Contains(descendant *Node) bool {
	for descendant != nil {
		if descendant == n {
			return true
		}
		parent := descendant.Parent
		if parent == nil && !IsSourceFile(descendant) {
			panic("descendant is not parented")
		}
		descendant = parent
	}
	return false
}

// Node casts

func (n *Node) AsIdentifier() *Identifier {
	return n.data.(*Identifier)
}

func (n *Node) AsPrivateIdentifier() *PrivateIdentifier {
	return n.data.(*PrivateIdentifier)
}

func (n *Node) AsQualifiedName() *QualifiedName {
	return n.data.(*QualifiedName)
}

func (n *Node) AsSourceFile() *SourceFile {
	return n.data.(*SourceFile)
}

func (n *Node) AsPrefixUnaryExpression() *PrefixUnaryExpression {
	return n.data.(*PrefixUnaryExpression)
}

func (n *Node) AsPostfixUnaryExpression() *PostfixUnaryExpression {
	return n.data.(*PostfixUnaryExpression)
}

func (n *Node) AsParenthesizedExpression() *ParenthesizedExpression {
	return n.data.(*ParenthesizedExpression)
}

func (n *Node) AsTypeAssertion() *TypeAssertion {
	return n.data.(*TypeAssertion)
}

func (n *Node) AsAsExpression() *AsExpression {
	return n.data.(*AsExpression)
}

func (n *Node) AsSatisfiesExpression() *SatisfiesExpression {
	return n.data.(*SatisfiesExpression)
}

func (n *Node) AsExpressionWithTypeArguments() *ExpressionWithTypeArguments {
	return n.data.(*ExpressionWithTypeArguments)
}

func (n *Node) AsNonNullExpression() *NonNullExpression {
	return n.data.(*NonNullExpression)
}

func (n *Node) AsBindingElement() *BindingElement {
	return n.data.(*BindingElement)
}

func (n *Node) AsMissingDeclaration() *MissingDeclaration {
	return n.data.(*MissingDeclaration)
}

func (n *Node) AsImportSpecifier() *ImportSpecifier {
	return n.data.(*ImportSpecifier)
}

func (n *Node) AsArrowFunction() *ArrowFunction {
	return n.data.(*ArrowFunction)
}

func (n *Node) AsCallExpression() *CallExpression {
	return n.data.(*CallExpression)
}

func (n *Node) AsPropertyAccessExpression() *PropertyAccessExpression {
	return n.data.(*PropertyAccessExpression)
}

func (n *Node) AsElementAccessExpression() *ElementAccessExpression {
	return n.data.(*ElementAccessExpression)
}

func (n *Node) AsComputedPropertyName() *ComputedPropertyName {
	return n.data.(*ComputedPropertyName)
}

func (n *Node) AsBinaryExpression() *BinaryExpression {
	return n.data.(*BinaryExpression)
}

func (n *Node) AsModuleDeclaration() *ModuleDeclaration {
	return n.data.(*ModuleDeclaration)
}

func (n *Node) AsStringLiteral() *StringLiteral {
	return n.data.(*StringLiteral)
}

func (n *Node) AsNumericLiteral() *NumericLiteral {
	return n.data.(*NumericLiteral)
}

func (n *Node) AsBigIntLiteral() *BigIntLiteral {
	return n.data.(*BigIntLiteral)
}

func (n *Node) AsNoSubstitutionTemplateLiteral() *NoSubstitutionTemplateLiteral {
	return n.data.(*NoSubstitutionTemplateLiteral)
}

func (n *Node) AsRegularExpressionLiteral() *RegularExpressionLiteral {
	return n.data.(*RegularExpressionLiteral)
}

func (n *Node) AsTemplateHead() *TemplateHead {
	return n.data.(*TemplateHead)
}

func (n *Node) AsTemplateMiddle() *TemplateMiddle {
	return n.data.(*TemplateMiddle)
}

func (n *Node) AsTemplateTail() *TemplateTail {
	return n.data.(*TemplateTail)
}

func (n *Node) AsVariableDeclaration() *VariableDeclaration {
	return n.data.(*VariableDeclaration)
}

func (n *Node) AsExportAssignment() *ExportAssignment {
	return n.data.(*ExportAssignment)
}

func (n *Node) AsObjectLiteralExpression() *ObjectLiteralExpression {
	return n.data.(*ObjectLiteralExpression)
}

func (n *Node) AsIfStatement() *IfStatement {
	return n.data.(*IfStatement)
}

func (n *Node) AsWhileStatement() *WhileStatement {
	return n.data.(*WhileStatement)
}

func (n *Node) AsDoStatement() *DoStatement {
	return n.data.(*DoStatement)
}

func (n *Node) AsForStatement() *ForStatement {
	return n.data.(*ForStatement)
}

func (n *Node) AsConditionalExpression() *ConditionalExpression {
	return n.data.(*ConditionalExpression)
}

func (n *Node) AsForInOrOfStatement() *ForInOrOfStatement {
	return n.data.(*ForInOrOfStatement)
}

func (n *Node) AsShorthandPropertyAssignment() *ShorthandPropertyAssignment {
	return n.data.(*ShorthandPropertyAssignment)
}

func (n *Node) AsPropertyAssignment() *PropertyAssignment {
	return n.data.(*PropertyAssignment)
}

func (n *Node) AsExpressionStatement() *ExpressionStatement {
	return n.data.(*ExpressionStatement)
}

func (n *Node) AsBlock() *Block {
	return n.data.(*Block)
}

func (n *Node) AsModuleBlock() *ModuleBlock {
	return n.data.(*ModuleBlock)
}

func (n *Node) AsVariableStatement() *VariableStatement {
	return n.data.(*VariableStatement)
}

func (n *Node) AsVariableDeclarationList() *VariableDeclarationList {
	return n.data.(*VariableDeclarationList)
}

func (n *Node) AsMetaProperty() *MetaProperty {
	return n.data.(*MetaProperty)
}

func (n *Node) AsTypeReference() *TypeReferenceNode {
	return n.data.(*TypeReferenceNode)
}

func (n *Node) AsConstructorDeclaration() *ConstructorDeclaration {
	return n.data.(*ConstructorDeclaration)
}

func (n *Node) AsConditionalTypeNode() *ConditionalTypeNode {
	return n.data.(*ConditionalTypeNode)
}

func (n *Node) AsClassExpression() *ClassExpression {
	return n.data.(*ClassExpression)
}

func (n *Node) AsHeritageClause() *HeritageClause {
	return n.data.(*HeritageClause)
}

func (n *Node) AsFunctionExpression() *FunctionExpression {
	return n.data.(*FunctionExpression)
}

func (n *Node) AsParameterDeclaration() *ParameterDeclaration {
	return n.data.(*ParameterDeclaration)
}

func (n *Node) AsDecorator() *Decorator {
	return n.data.(*Decorator)
}

func (n *Node) AsInferTypeNode() *InferTypeNode {
	return n.data.(*InferTypeNode)
}

func (n *Node) AsTypeParameter() *TypeParameterDeclaration {
	return n.data.(*TypeParameterDeclaration)
}

func (n *Node) AsExportSpecifier() *ExportSpecifier {
	return n.data.(*ExportSpecifier)
}

func (n *Node) AsExportDeclaration() *ExportDeclaration {
	return n.data.(*ExportDeclaration)
}

func (n *Node) AsPropertyDeclaration() *PropertyDeclaration {
	return n.data.(*PropertyDeclaration)
}

func (n *Node) AsImportClause() *ImportClause {
	return n.data.(*ImportClause)
}

func (n *Node) AsImportEqualsDeclaration() *ImportEqualsDeclaration {
	return n.data.(*ImportEqualsDeclaration)
}

func (n *Node) AsNamespaceImport() *NamespaceImport {
	return n.data.(*NamespaceImport)
}

func (n *Node) AsPropertySignatureDeclaration() *PropertySignatureDeclaration {
	return n.data.(*PropertySignatureDeclaration)
}

func (n *Node) AsEnumMember() *EnumMember {
	return n.data.(*EnumMember)
}

func (n *Node) AsReturnStatement() *ReturnStatement {
	return n.data.(*ReturnStatement)
}

func (n *Node) AsWithStatement() *WithStatement {
	return n.data.(*WithStatement)
}

func (n *Node) AsSwitchStatement() *SwitchStatement {
	return n.data.(*SwitchStatement)
}

func (n *Node) AsCaseOrDefaultClause() *CaseOrDefaultClause {
	return n.data.(*CaseOrDefaultClause)
}

func (n *Node) AsThrowStatement() *ThrowStatement {
	return n.data.(*ThrowStatement)
}

func (n *Node) AsTemplateSpan() *TemplateSpan {
	return n.data.(*TemplateSpan)
}

func (n *Node) AsImportTypeNode() *ImportTypeNode {
	return n.data.(*ImportTypeNode)
}

func (n *Node) AsNewExpression() *NewExpression {
	return n.data.(*NewExpression)
}

func (n *Node) AsTaggedTemplateExpression() *TaggedTemplateExpression {
	return n.data.(*TaggedTemplateExpression)
}

func (n *Node) AsJsxOpeningElement() *JsxOpeningElement {
	return n.data.(*JsxOpeningElement)
}

func (n *Node) AsJsxSelfClosingElement() *JsxSelfClosingElement {
	return n.data.(*JsxSelfClosingElement)
}

func (n *Node) AsJsxClosingElement() *JsxClosingElement {
	return n.data.(*JsxClosingElement)
}

func (n *Node) AsJsxOpeningFragment() *JsxOpeningFragment {
	return n.data.(*JsxOpeningFragment)
}

func (n *Node) AsJsxClosingFragment() *JsxClosingFragment {
	return n.data.(*JsxClosingFragment)
}

func (n *Node) AsImportDeclaration() *ImportDeclaration {
	return n.data.(*ImportDeclaration)
}

func (n *Node) AsExternalModuleReference() *ExternalModuleReference {
	return n.data.(*ExternalModuleReference)
}

func (n *Node) AsLiteralTypeNode() *LiteralTypeNode {
	return n.data.(*LiteralTypeNode)
}

func (n *Node) AsJsxNamespacedName() *JsxNamespacedName {
	return n.data.(*JsxNamespacedName)
}

func (n *Node) AsClassDeclaration() *ClassDeclaration {
	return n.data.(*ClassDeclaration)
}

func (n *Node) AsInterfaceDeclaration() *InterfaceDeclaration {
	return n.data.(*InterfaceDeclaration)
}

func (n *Node) AsTypeAliasDeclaration() *TypeAliasDeclaration {
	return n.data.(*TypeAliasDeclaration)
}

func (n *Node) AsJsxAttribute() *JsxAttribute {
	return n.data.(*JsxAttribute)
}

func (n *Node) AsJsxAttributes() *JsxAttributes {
	return n.data.(*JsxAttributes)
}

func (n *Node) AsJsxSpreadAttribute() *JsxSpreadAttribute {
	return n.data.(*JsxSpreadAttribute)
}

func (n *Node) AsJsxExpression() *JsxExpression {
	return n.data.(*JsxExpression)
}

func (n *Node) AsJsxText() *JsxText {
	return n.data.(*JsxText)
}

func (n *Node) AsKeywordTypeNode() *KeywordTypeNode {
	return n.data.(*KeywordTypeNode)
}

func (n *Node) AsThisTypeNode() *ThisTypeNode {
	return n.data.(*ThisTypeNode)
}

func (n *Node) AsParenthesizedTypeNode() *ParenthesizedTypeNode {
	return n.data.(*ParenthesizedTypeNode)
}

func (n *Node) AsTypePredicateNode() *TypePredicateNode {
	return n.data.(*TypePredicateNode)
}

func (n *Node) AsTypeOperatorNode() *TypeOperatorNode {
	return n.data.(*TypeOperatorNode)
}

func (n *Node) AsMappedTypeNode() *MappedTypeNode {
	return n.data.(*MappedTypeNode)
}

func (n *Node) AsArrayLiteralExpression() *ArrayLiteralExpression {
	return n.data.(*ArrayLiteralExpression)
}

func (n *Node) AsMethodDeclaration() *MethodDeclaration {
	return n.data.(*MethodDeclaration)
}

func (n *Node) AsMethodSignatureDeclaration() *MethodSignatureDeclaration {
	return n.data.(*MethodSignatureDeclaration)
}

func (n *Node) AsTemplateLiteralTypeSpan() *TemplateLiteralTypeSpan {
	return n.data.(*TemplateLiteralTypeSpan)
}

func (n *Node) AsJsxElement() *JsxElement {
	return n.data.(*JsxElement)
}

func (n *Node) AsJsxFragment() *JsxFragment {
	return n.data.(*JsxFragment)
}

func (n *Node) AsKeywordExpression() *KeywordExpression {
	return n.data.(*KeywordExpression)
}

func (n *Node) AsCatchClause() *CatchClause {
	return n.data.(*CatchClause)
}

func (n *Node) AsDeleteExpression() *DeleteExpression {
	return n.data.(*DeleteExpression)
}

func (n *Node) AsLabeledStatement() *LabeledStatement {
	return n.data.(*LabeledStatement)
}

func (n *Node) AsNamespaceExportDeclaration() *NamespaceExportDeclaration {
	return n.data.(*NamespaceExportDeclaration)
}

func (n *Node) AsNamedImports() *NamedImports {
	return n.data.(*NamedImports)
}

func (n *Node) AsNamedExports() *NamedExports {
	return n.data.(*NamedExports)
}

func (n *Node) AsBreakStatement() *BreakStatement {
	return n.data.(*BreakStatement)
}

func (n *Node) AsContinueStatement() *ContinueStatement {
	return n.data.(*ContinueStatement)
}

func (n *Node) AsCaseBlock() *CaseBlock {
	return n.data.(*CaseBlock)
}

func (n *Node) AsTryStatement() *TryStatement {
	return n.data.(*TryStatement)
}

func (n *Node) AsBindingPattern() *BindingPattern {
	return n.data.(*BindingPattern)
}

func (n *Node) AsFunctionDeclaration() *FunctionDeclaration {
	return n.data.(*FunctionDeclaration)
}

func (n *Node) AsTypeOfExpression() *TypeOfExpression {
	return n.data.(*TypeOfExpression)
}

func (n *Node) AsVoidExpression() *VoidExpression {
	return n.data.(*VoidExpression)
}

func (n *Node) AsAwaitExpression() *AwaitExpression {
	return n.data.(*AwaitExpression)
}

func (n *Node) AsTemplateExpression() *TemplateExpression {
	return n.data.(*TemplateExpression)
}

func (n *Node) AsYieldExpression() *YieldExpression {
	return n.data.(*YieldExpression)
}

func (n *Node) AsPartiallyEmittedExpression() *PartiallyEmittedExpression {
	return n.data.(*PartiallyEmittedExpression)
}

func (n *Node) AsSpreadElement() *SpreadElement {
	return n.data.(*SpreadElement)
}

func (n *Node) AsSpreadAssignment() *SpreadAssignment {
	return n.data.(*SpreadAssignment)
}

func (n *Node) AsArrayTypeNode() *ArrayTypeNode {
	return n.data.(*ArrayTypeNode)
}

func (n *Node) AsTupleTypeNode() *TupleTypeNode {
	return n.data.(*TupleTypeNode)
}

func (n *Node) AsUnionTypeNode() *UnionTypeNode {
	return n.data.(*UnionTypeNode)
}

func (n *Node) AsIntersectionTypeNode() *IntersectionTypeNode {
	return n.data.(*IntersectionTypeNode)
}

func (n *Node) AsRestTypeNode() *RestTypeNode {
	return n.data.(*RestTypeNode)
}

func (n *Node) AsNamedTupleMember() *NamedTupleMember {
	return n.data.(*NamedTupleMember)
}

func (n *Node) AsOptionalTypeNode() *OptionalTypeNode {
	return n.data.(*OptionalTypeNode)
}

func (n *Node) AsTemplateLiteralTypeNode() *TemplateLiteralTypeNode {
	return n.data.(*TemplateLiteralTypeNode)
}

func (n *Node) AsTypeReferenceNode() *TypeReferenceNode {
	return n.data.(*TypeReferenceNode)
}

func (n *Node) AsFunctionTypeNode() *FunctionTypeNode {
	return n.data.(*FunctionTypeNode)
}

func (n *Node) AsConstructorTypeNode() *ConstructorTypeNode {
	return n.data.(*ConstructorTypeNode)
}

func (n *Node) AsTypeQueryNode() *TypeQueryNode {
	return n.data.(*TypeQueryNode)
}

func (n *Node) AsTypeLiteralNode() *TypeLiteralNode {
	return n.data.(*TypeLiteralNode)
}

func (n *Node) AsIndexedAccessTypeNode() *IndexedAccessTypeNode {
	return n.data.(*IndexedAccessTypeNode)
}

func (n *Node) AsGetAccessorDeclaration() *GetAccessorDeclaration {
	return n.data.(*GetAccessorDeclaration)
}

func (n *Node) AsSetAccessorDeclaration() *SetAccessorDeclaration {
	return n.data.(*SetAccessorDeclaration)
}

func (n *Node) AsClassStaticBlockDeclaration() *ClassStaticBlockDeclaration {
	return n.data.(*ClassStaticBlockDeclaration)
}

func (n *Node) AsSemicolonClassElement() *SemicolonClassElement {
	return n.data.(*SemicolonClassElement)
}

func (n *Node) AsCallSignatureDeclaration() *CallSignatureDeclaration {
	return n.data.(*CallSignatureDeclaration)
}

func (n *Node) AsConstructSignatureDeclaration() *ConstructSignatureDeclaration {
	return n.data.(*ConstructSignatureDeclaration)
}

func (n *Node) AsIndexSignatureDeclaration() *IndexSignatureDeclaration {
	return n.data.(*IndexSignatureDeclaration)
}

func (n *Node) AsDebuggerStatement() *DebuggerStatement {
	return n.data.(*DebuggerStatement)
}

func (n *Node) AsEmptyStatement() *EmptyStatement {
	return n.data.(*EmptyStatement)
}

func (n *Node) AsEnumDeclaration() *EnumDeclaration {
	return n.data.(*EnumDeclaration)
}

func (n *Node) AsNotEmittedStatement() *NotEmittedStatement {
	return n.data.(*NotEmittedStatement)
}

func (n *Node) AsJSDoc() *JSDoc {
	return n.data.(*JSDoc)
}

func (n *Node) AsJSDocTagBase() *JSDocTagBase {
	return n.data.(*JSDocTagBase)
}

func (n *Node) AsJSDocCommentBase() *JSDocCommentBase {
	return n.data.(*JSDocCommentBase)
}

func (n *Node) AsJSDocText() *JSDocText {
	return n.data.(*JSDocText)
}

func (n *Node) AsJSDocLink() *JSDocLink {
	return n.data.(*JSDocLink)
}

func (n *Node) AsJSDocLinkPlain() *JSDocLinkPlain {
	return n.data.(*JSDocLinkPlain)
}

func (n *Node) AsJSDocLinkCode() *JSDocLinkCode {
	return n.data.(*JSDocLinkCode)
}

func (n *Node) AsJSDocTypeExpression() *JSDocTypeExpression {
	return n.data.(*JSDocTypeExpression)
}

func (n *Node) AsJSDocNonNullableType() *JSDocNonNullableType {
	return n.data.(*JSDocNonNullableType)
}

func (n *Node) AsJSDocNullableType() *JSDocNullableType {
	return n.data.(*JSDocNullableType)
}

func (n *Node) AsJSDocAllType() *JSDocAllType {
	return n.data.(*JSDocAllType)
}

func (n *Node) AsJSDocVariadicType() *JSDocVariadicType {
	return n.data.(*JSDocVariadicType)
}

func (n *Node) AsJSDocOptionalType() *JSDocOptionalType {
	return n.data.(*JSDocOptionalType)
}

func (n *Node) AsJSDocTypeTag() *JSDocTypeTag {
	return n.data.(*JSDocTypeTag)
}

func (n *Node) AsJSDocUnknownTag() *JSDocUnknownTag {
	return n.data.(*JSDocUnknownTag)
}

func (n *Node) AsJSDocTemplateTag() *JSDocTemplateTag {
	return n.data.(*JSDocTemplateTag)
}

func (n *Node) AsJSDocPropertyTag() *JSDocPropertyTag {
	return n.data.(*JSDocPropertyTag)
}

func (n *Node) AsJSDocParameterTag() *JSDocParameterTag {
	return n.data.(*JSDocParameterTag)
}

func (n *Node) AsJSDocReturnTag() *JSDocReturnTag {
	return n.data.(*JSDocReturnTag)
}

func (n *Node) AsJSDocPublicTag() *JSDocPublicTag {
	return n.data.(*JSDocPublicTag)
}

func (n *Node) AsJSDocPrivateTag() *JSDocPrivateTag {
	return n.data.(*JSDocPrivateTag)
}

func (n *Node) AsJSDocProtectedTag() *JSDocProtectedTag {
	return n.data.(*JSDocProtectedTag)
}

func (n *Node) AsJSDocReadonlyTag() *JSDocReadonlyTag {
	return n.data.(*JSDocReadonlyTag)
}

func (n *Node) AsJSDocOverrideTag() *JSDocOverrideTag {
	return n.data.(*JSDocOverrideTag)
}

func (n *Node) AsJSDocDeprecatedTag() *JSDocDeprecatedTag {
	return n.data.(*JSDocDeprecatedTag)
}

func (n *Node) AsJSDocSeeTag() *JSDocSeeTag {
	return n.data.(*JSDocSeeTag)
}

func (n *Node) AsJSDocImplementsTag() *JSDocImplementsTag {
	return n.data.(*JSDocImplementsTag)
}

func (n *Node) AsJSDocAugmentsTag() *JSDocAugmentsTag {
	return n.data.(*JSDocAugmentsTag)
}

func (n *Node) AsJSDocSatisfiesTag() *JSDocSatisfiesTag {
	return n.data.(*JSDocSatisfiesTag)
}

func (n *Node) AsJSDocThisTag() *JSDocThisTag {
	return n.data.(*JSDocThisTag)
}

func (n *Node) AsJSDocImportTag() *JSDocImportTag {
	return n.data.(*JSDocImportTag)
}

func (n *Node) AsJSDocCallbackTag() *JSDocCallbackTag {
	return n.data.(*JSDocCallbackTag)
}

func (n *Node) AsJSDocOverloadTag() *JSDocOverloadTag {
	return n.data.(*JSDocOverloadTag)
}

func (n *Node) AsJSDocTypedefTag() *JSDocTypedefTag {
	return n.data.(*JSDocTypedefTag)
}

func (n *Node) AsJSDocTypeLiteral() *JSDocTypeLiteral {
	return n.data.(*JSDocTypeLiteral)
}

func (n *Node) AsJSDocSignature() *JSDocSignature {
	return n.data.(*JSDocSignature)
}

func (n *Node) AsJSDocNameReference() *JSDocNameReference {
	return n.data.(*JSDocNameReference)
}

func (n *Node) AsNamespaceExport() *NamespaceExport {
	return n.data.(*NamespaceExport)
}

func (n *Node) AsImportAttribute() *ImportAttribute {
	return n.data.(*ImportAttribute)
}

func (n *Node) AsImportAttributes() *ImportAttributes {
	return n.data.(*ImportAttributes)
}

func (n *Node) AsFlowSwitchClauseData() *FlowSwitchClauseData {
	return n.data.(*FlowSwitchClauseData)
}

func (n *Node) AsFlowReduceLabelData() *FlowReduceLabelData {
	return n.data.(*FlowReduceLabelData)
}

func (n *Node) AsSyntheticExpression() *SyntheticExpression {
	return n.data.(*SyntheticExpression)
}

func (n *Node) AsSyntaxList() *SyntaxList {
	return n.data.(*SyntaxList)
}

// NodeData

type nodeData interface {
	AsNode() *Node
	ForEachChild(v Visitor) bool
	VisitEachChild(v *NodeVisitor) *Node
	Clone(v *NodeFactory) *Node
	Name() *DeclarationName
	Modifiers() *ModifierList
	FlowNodeData() *FlowNodeBase
	DeclarationData() *DeclarationBase
	ExportableData() *ExportableBase
	LocalsContainerData() *LocalsContainerBase
	FunctionLikeData() *FunctionLikeBase
	ClassLikeData() *ClassLikeBase
	BodyData() *BodyBase
	LiteralLikeData() *LiteralLikeBase
	TemplateLiteralLikeData() *TemplateLiteralLikeBase
	SubtreeFacts() SubtreeFacts
	computeSubtreeFacts() SubtreeFacts
	subtreeFactsWorker(self nodeData) SubtreeFacts
	propagateSubtreeFacts() SubtreeFacts
}

// NodeDefault

type NodeDefault struct {
	Node
}

func (node *NodeDefault) AsNode() *Node                                     { return &node.Node }
func (node *NodeDefault) ForEachChild(v Visitor) bool                       { return false }
func (node *NodeDefault) VisitEachChild(v *NodeVisitor) *Node               { return node.AsNode() }
func (node *NodeDefault) Clone(v *NodeFactory) *Node                        { return nil }
func (node *NodeDefault) Name() *DeclarationName                            { return nil }
func (node *NodeDefault) Modifiers() *ModifierList                          { return nil }
func (node *NodeDefault) FlowNodeData() *FlowNodeBase                       { return nil }
func (node *NodeDefault) DeclarationData() *DeclarationBase                 { return nil }
func (node *NodeDefault) ExportableData() *ExportableBase                   { return nil }
func (node *NodeDefault) LocalsContainerData() *LocalsContainerBase         { return nil }
func (node *NodeDefault) FunctionLikeData() *FunctionLikeBase               { return nil }
func (node *NodeDefault) ClassLikeData() *ClassLikeBase                     { return nil }
func (node *NodeDefault) BodyData() *BodyBase                               { return nil }
func (node *NodeDefault) LiteralLikeData() *LiteralLikeBase                 { return nil }
func (node *NodeDefault) TemplateLiteralLikeData() *TemplateLiteralLikeBase { return nil }
func (node *NodeDefault) SubtreeFacts() SubtreeFacts {
	return node.data.subtreeFactsWorker(node.data)
}

func (node *NodeDefault) subtreeFactsWorker(self nodeData) SubtreeFacts {
	// To avoid excessive conditonal checks, the default implementation of subtreeFactsWorker directly invokes
	// computeSubtreeFacts. More complex nodes should implement CompositeNodeBase, which overrides this
	// method to cache the result. `self` is passed along to ensure we lookup `computeSubtreeFacts` on the
	// correct type, as `CompositeNodeBase` does not, itself, inherit from `Node`.
	return self.computeSubtreeFacts()
}

func (node *NodeDefault) computeSubtreeFacts() SubtreeFacts {
	return SubtreeFactsNone
}

func (node *NodeDefault) propagateSubtreeFacts() SubtreeFacts {
	return node.data.SubtreeFacts() & ^SubtreeExclusionsNode
}

// NodeBase

type NodeBase struct {
	NodeDefault
}

// Aliases for Node unions

type (
	Statement                   = Node // Node with StatementBase
	Declaration                 = Node // Node with DeclarationBase
	Expression                  = Node // Node with ExpressionBase
	TypeNode                    = Node // Node with TypeNodeBase
	TypeElement                 = Node // Node with TypeElementBase
	ClassElement                = Node // Node with ClassElementBase
	NamedMember                 = Node // Node with NamedMemberBase
	ObjectLiteralElement        = Node // Node with ObjectLiteralElementBase
	BlockOrExpression           = Node // Block | Expression
	AccessExpression            = Node // PropertyAccessExpression | ElementAccessExpression
	DeclarationName             = Node // Identifier | PrivateIdentifier | StringLiteral | NumericLiteral | BigIntLiteral | NoSubstitutionTemplateLiteral | ComputedPropertyName | BindingPattern | ElementAccessExpression
	ModuleName                  = Node // Identifier | StringLiteral
	ModuleExportName            = Node // Identifier | StringLiteral
	PropertyName                = Node // Identifier | StringLiteral | NoSubstitutionTemplateLiteral | NumericLiteral | ComputedPropertyName | PrivateIdentifier | BigIntLiteral
	ModuleBody                  = Node // ModuleBlock | ModuleDeclaration
	ForInitializer              = Node // Expression | MissingDeclaration | VariableDeclarationList
	ModuleReference             = Node // Identifier | QualifiedName | ExternalModuleReference
	NamedImportBindings         = Node // NamespaceImport | NamedImports
	NamedExportBindings         = Node // NamespaceExport | NamedExports
	MemberName                  = Node // Identifier | PrivateIdentifier
	EntityName                  = Node // Identifier | QualifiedName
	BindingName                 = Node // Identifier | BindingPattern
	ModifierLike                = Node // Modifier | Decorator
	JsxChild                    = Node // JsxText | JsxExpression | JsxElement | JsxSelfClosingElement | JsxFragment
	JsxAttributeLike            = Node // JsxAttribute | JsxSpreadAttribute
	JsxAttributeName            = Node // Identifier | JsxNamespacedName
	JsxAttributeValue           = Node // StringLiteral | JsxExpression | JsxElement | JsxSelfClosingElement | JsxFragment
	JsxTagNameExpression        = Node // IdentifierReference | KeywordExpression | JsxTagNamePropertyAccess | JsxNamespacedName
	ClassLikeDeclaration        = Node // ClassDeclaration | ClassExpression
	AccessorDeclaration         = Node // GetAccessorDeclaration | SetAccessorDeclaration
	LiteralLikeNode             = Node // StringLiteral | NumericLiteral | BigIntLiteral | RegularExpressionLiteral | TemplateLiteralLikeNode | JsxText
	LiteralExpression           = Node // StringLiteral | NumericLiteral | BigIntLiteral | RegularExpressionLiteral | NoSubstitutionTemplateLiteral
	UnionOrIntersectionTypeNode = Node // UnionTypeNode | IntersectionTypeNode
	TemplateLiteralLikeNode     = Node // TemplateHead | TemplateMiddle | TemplateTail
	TemplateMiddleOrTail        = Node // TemplateMiddle | TemplateTail
	TemplateLiteral             = Node // TemplateExpression | NoSubstitutionTemplateLiteral
	TypePredicateParameterName  = Node // Identifier | ThisTypeNode
	ImportAttributeName         = Node // Identifier | StringLiteral
	LeftHandSideExpression      = Node // subset of Expression
	JSDocComment                = Node // JSDocText | JSDocLink | JSDocLinkCode | JSDocLinkPlain;
	JSDocTag                    = Node // Node with JSDocTagBase
	SignatureDeclaration        = Node // CallSignatureDeclaration | ConstructSignatureDeclaration | MethodSignature | IndexSignatureDeclaration | FunctionTypeNode | ConstructorTypeNode | FunctionDeclaration | MethodDeclaration | ConstructorDeclaration | AccessorDeclaration | FunctionExpression | ArrowFunction;
)

// Aliases for node singletons

type (
	IdentifierNode                  = Node
	PrivateIdentifierNode           = Node
	TokenNode                       = Node
	StringLiteralNode               = Node
	TemplateHeadNode                = Node
	TemplateMiddleNode              = Node
	TemplateTailNode                = Node
	TemplateSpanNode                = Node
	TemplateLiteralTypeSpanNode     = Node
	BlockNode                       = Node
	CatchClauseNode                 = Node
	CaseBlockNode                   = Node
	CaseOrDefaultClauseNode         = Node
	VariableDeclarationNode         = Node
	VariableDeclarationListNode     = Node
	BindingElementNode              = Node
	TypeParameterDeclarationNode    = Node
	ParameterDeclarationNode        = Node
	HeritageClauseNode              = Node
	ExpressionWithTypeArgumentsNode = Node
	EnumDeclarationNode             = Node
	EnumMemberNode                  = Node
	ModuleDeclarationNode           = Node
	FunctionDeclarationNode         = Node
	ImportClauseNode                = Node
	ImportAttributesNode            = Node
	ImportAttributeNode             = Node
	ImportSpecifierNode             = Node
	ExportSpecifierNode             = Node
	JsxAttributesNode               = Node
	JsxOpeningElementNode           = Node
	JsxClosingElementNode           = Node
	JsxOpeningFragmentNode          = Node
	JsxClosingFragmentNode          = Node
	SourceFileNode                  = Node
)

type (
	StatementList                   = NodeList // NodeList[*Statement]
	CaseClausesList                 = NodeList // NodeList[*CaseOrDefaultClause]
	VariableDeclarationNodeList     = NodeList // NodeList[*VariableDeclaration]
	BindingElementList              = NodeList // NodeList[*BindingElement]
	TypeParameterList               = NodeList // NodeList[*TypeParameterDeclaration]
	ParameterList                   = NodeList // NodeList[*ParameterDeclaration]
	HeritageClauseList              = NodeList // NodeList[*HeritageClause]
	ClassElementList                = NodeList // NodeList[*ClassElement]
	TypeElementList                 = NodeList // NodeList[*TypeElement]
	ExpressionWithTypeArgumentsList = NodeList // NodeList[*ExpressionWithTypeArguments]
	EnumMemberList                  = NodeList // NodeList[*EnumMember]
	ImportSpecifierList             = NodeList // NodeList[*ImportSpecifier]
	ExportSpecifierList             = NodeList // NodeList[*ExportSpecifier]
	TypeArgumentList                = NodeList // NodeList[*TypeNode]
	ArgumentList                    = NodeList // NodeList[*Expression]
	TemplateSpanList                = NodeList // NodeList[*TemplateSpan]
	ElementList                     = NodeList // NodeList[*Expression]
	PropertyDefinitionList          = NodeList // NodeList[*ObjectLiteralElement]
	TypeList                        = NodeList // NodeList[*TypeNode]
	ImportAttributeList             = NodeList // NodeList[*ImportAttributeNode]
	TemplateLiteralTypeSpanList     = NodeList // NodeList[*TemplateLiteralTypeSpan]
	JsxChildList                    = NodeList // NodeList[*JsxChild]
	JsxAttributeList                = NodeList // NodeList[*JsxAttributeLike]
)

// DeclarationBase

type DeclarationBase struct {
	Symbol *Symbol // Symbol declared by node (initialized by binding)
}

func (node *DeclarationBase) DeclarationData() *DeclarationBase { return node }

func IsDeclarationNode(node *Node) bool {
	return node.DeclarationData() != nil
}

// DeclarationBase

type ExportableBase struct {
	LocalSymbol *Symbol // Local symbol declared by node (initialized by binding only for exported nodes)
}

func (node *ExportableBase) ExportableData() *ExportableBase { return node }

// ModifiersBase

type ModifiersBase struct {
	modifiers *ModifierList
}

func (node *ModifiersBase) Modifiers() *ModifierList { return node.modifiers }

// LocalsContainerBase

type LocalsContainerBase struct {
	Locals        SymbolTable // Locals associated with node (initialized by binding)
	NextContainer *Node       // Next container in declaration order (initialized by binding)
}

func (node *LocalsContainerBase) LocalsContainerData() *LocalsContainerBase { return node }

func IsLocalsContainer(node *Node) bool {
	return node.LocalsContainerData() != nil
}

// FunctionLikeBase

type FunctionLikeBase struct {
	LocalsContainerBase
	TypeParameters *NodeList // NodeList[*TypeParameterDeclarationNode]. Optional
	Parameters     *NodeList // NodeList[*ParameterDeclarationNode]
	Type           *TypeNode // Optional
}

func (node *FunctionLikeBase) LocalsContainerData() *LocalsContainerBase {
	return &node.LocalsContainerBase
}
func (node *FunctionLikeBase) FunctionLikeData() *FunctionLikeBase { return node }

// BodyBase

type BodyBase struct {
	AsteriskToken *TokenNode
	Body          *BlockOrExpression // Optional, can be Expression only in arrow functions
	EndFlowNode   *FlowNode
}

func (node *BodyBase) BodyData() *BodyBase { return node }

// FunctionLikeWithBodyBase

type FunctionLikeWithBodyBase struct {
	FunctionLikeBase
	BodyBase
}

func (node *FunctionLikeWithBodyBase) LocalsContainerData() *LocalsContainerBase {
	return &node.LocalsContainerBase
}

func (node *FunctionLikeWithBodyBase) FunctionLikeData() *FunctionLikeBase {
	return &node.FunctionLikeBase
}
func (node *FunctionLikeWithBodyBase) BodyData() *BodyBase { return &node.BodyBase }

// FlowNodeBase

type FlowNodeBase struct {
	FlowNode *FlowNode
}

func (node *FlowNodeBase) FlowNodeData() *FlowNodeBase { return node }

// if you provide nil for file, this code will walk to the root of the tree to find the file
func (node *Node) JSDoc(file *SourceFile) []*Node {
	if node.Flags&NodeFlagsHasJSDoc == 0 {
		return nil
	}
	if file == nil {
		file = GetSourceFileOfNode(node)
		if file == nil {
			return nil
		}
	}
	if jsdocs, ok := file.jsdocCache[node]; ok {
		return jsdocs
	}
	return nil
}

// compositeNodeBase

// A composite node is a node that contains a complex subtree. This struct is intended to be
// embedded in a node that requires caching for its subtree facts.
type compositeNodeBase struct {
	facts atomic.Uint32 // caches the SubtreeFacts for this node and its subtree
}

func (node *compositeNodeBase) subtreeFactsWorker(self nodeData) SubtreeFacts {
	// computeSubtreeFacts() is expected to be idempotent, so races will only impact time, not correctness.
	facts := SubtreeFacts(node.facts.Load())
	if facts&SubtreeFactsComputed == 0 {
		facts |= self.computeSubtreeFacts() | SubtreeFactsComputed
		node.facts.Store(uint32(facts))
	}
	return facts &^ SubtreeFactsComputed
}

func (node *compositeNodeBase) computeSubtreeFacts() SubtreeFacts {
	// This method must be implemented by the concrete node type.
	panic("not implemented")
}

// typeSyntaxBase

// A "type-syntax" node is a node whose subtree may only consist of TypeScript syntax. This struct is intended to be
// embedded in a node that only ever returns `SubtreeContainsTypeScript` for its subtree facts.
type typeSyntaxBase struct{}

func (node *typeSyntaxBase) computeSubtreeFacts() SubtreeFacts   { return SubtreeContainsTypeScript }
func (node *typeSyntaxBase) propagateSubtreeFacts() SubtreeFacts { return SubtreeContainsTypeScript }

// Token

type Token struct {
	NodeBase
}

func (f *NodeFactory) NewToken(kind Kind) *Node {
	return newNode(kind, f.tokenPool.New(), f.hooks)
}

func (node *Token) Clone(f *NodeFactory) *Node {
	return cloneNode(f.NewToken(node.Kind), node.AsNode(), f.hooks)
}

func (node *Token) computeSubtreeFacts() SubtreeFacts {
	switch node.Kind {
	case KindAsyncKeyword:
		return SubtreeContainsES2017 | SubtreeContainsES2018
	case KindUsingKeyword:
		return SubtreeContainsESNext
	case KindPublicKeyword,
		KindPrivateKeyword,
		KindProtectedKeyword,
		KindReadonlyKeyword,
		KindAbstractKeyword,
		KindDeclareKeyword,
		KindConstKeyword,
		KindAnyKeyword,
		KindNumberKeyword,
		KindBigIntKeyword,
		KindNeverKeyword,
		KindObjectKeyword,
		KindInKeyword,
		KindOutKeyword,
		KindOverrideKeyword,
		KindStringKeyword,
		KindBooleanKeyword,
		KindSymbolKeyword,
		KindVoidKeyword,
		KindUnknownKeyword,
		KindUndefinedKeyword, // `undefined` is an Identifier in the expression case.
		KindExportKeyword:    // `export` is TypeScript syntax in a namespace
		return SubtreeContainsTypeScript
	case KindAccessorKeyword:
		return SubtreeContainsClassFields
	case KindAsteriskAsteriskToken, KindAsteriskAsteriskEqualsToken:
		return SubtreeContainsES2016
	case KindQuestionQuestionToken, KindQuestionDotToken:
		return SubtreeContainsES2020
	case KindQuestionQuestionEqualsToken, KindBarBarEqualsToken, KindAmpersandAmpersandEqualsToken:
		return SubtreeContainsES2021
	}
	return SubtreeFactsNone
}

// Identifier

type Identifier struct {
	ExpressionBase
	FlowNodeBase
	Text string
}

func (f *NodeFactory) NewIdentifier(text string) *Node {
	data := f.identifierPool.New()
	data.Text = text
	return newNode(KindIdentifier, data, f.hooks)
}

func (node *Identifier) Clone(f *NodeFactory) *Node {
	return cloneNode(f.NewIdentifier(node.Text), node.AsNode(), f.hooks)
}

func (node *Identifier) SubtreeFacts() SubtreeFacts {
	return SubtreeContainsIdentifier
}

func IsIdentifier(node *Node) bool {
	return node.Kind == KindIdentifier
}

// PrivateIdentifier

type PrivateIdentifier struct {
	ExpressionBase
	Text string
}

func (f *NodeFactory) NewPrivateIdentifier(text string) *Node {
	data := &PrivateIdentifier{}
	data.Text = text
	return newNode(KindPrivateIdentifier, data, f.hooks)
}

func (node *PrivateIdentifier) Clone(f *NodeFactory) *Node {
	return cloneNode(f.NewPrivateIdentifier(node.Text), node.AsNode(), f.hooks)
}

func (node *PrivateIdentifier) computeSubtreeFacts() SubtreeFacts {
	return SubtreeContainsClassFields
}

func IsPrivateIdentifier(node *Node) bool {
	return node.Kind == KindPrivateIdentifier
}

// QualifiedName

type QualifiedName struct {
	NodeBase
	FlowNodeBase
	compositeNodeBase
	Left  *EntityName     // EntityName
	Right *IdentifierNode // IdentifierNode
}

func (f *NodeFactory) NewQualifiedName(left *EntityName, right *IdentifierNode) *Node {
	data := &QualifiedName{}
	data.Left = left
	data.Right = right
	return newNode(KindQualifiedName, data, f.hooks)
}

func (f *NodeFactory) UpdateQualifiedName(node *QualifiedName, left *EntityName, right *IdentifierNode) *Node {
	if left != node.Left || right != node.Right {
		return updateNode(f.NewQualifiedName(left, right), node.AsNode(), f.hooks)
	}
	return node.AsNode()
}

func (node *QualifiedName) ForEachChild(v Visitor) bool {
	return visit(v, node.Left) || visit(v, node.Right)
}

func (node *QualifiedName) VisitEachChild(v *NodeVisitor) *Node {
	return v.Factory.UpdateQualifiedName(node, v.visitNode(node.Left), v.visitNode(node.Right))
}

func (node *QualifiedName) Clone(f *NodeFactory) *Node {
	return cloneNode(f.NewQualifiedName(node.Left, node.Right), node.AsNode(), f.hooks)
}

func IsQualifiedName(node *Node) bool {
	return node.Kind == KindQualifiedName
}

func (node *QualifiedName) computeSubtreeFacts() SubtreeFacts {
	return propagateSubtreeFacts(node.Left) |
		propagateSubtreeFacts(node.Right)
}

// TypeParameterDeclaration

type TypeParameterDeclaration struct {
	NodeBase
	DeclarationBase
	ModifiersBase
	typeSyntaxBase
	name        *IdentifierNode // IdentifierNode
	Constraint  *TypeNode       // TypeNode. Optional
	DefaultType *TypeNode       // TypeNode. Optional
	Expression  *Expression     // Expression. Optional, For error recovery purposes
}

func (f *NodeFactory) NewTypeParameterDeclaration(modifiers *ModifierList, name *IdentifierNode, constraint *TypeNode, defaultType *TypeNode) *Node {
	data := &TypeParameterDeclaration{}
	data.modifiers = modifiers
	data.name = name
	data.Constraint = constraint
	data.DefaultType = defaultType
	return newNode(KindTypeParameter, data, f.hooks)
}

func (f *NodeFactory) UpdateTypeParameterDeclaration(node *TypeParameterDeclaration, modifiers *ModifierList, name *IdentifierNode, constraint *TypeNode, defaultType *TypeNode) *Node {
	if modifiers != node.modifiers || name != node.name || constraint != node.Constraint || defaultType != node.DefaultType {
		return updateNode(f.NewTypeParameterDeclaration(modifiers, name, constraint, defaultType), node.AsNode(), f.hooks)
	}
	return node.AsNode()
}

func (node *TypeParameterDeclaration) ForEachChild(v Visitor) bool {
	return visitModifiers(v, node.modifiers) || visit(v, node.name) || visit(v, node.Constraint) || visit(v, node.DefaultType)
}

func (node *TypeParameterDeclaration) VisitEachChild(v *NodeVisitor) *Node {
	return v.Factory.UpdateTypeParameterDeclaration(node, v.visitModifiers(node.modifiers), v.visitNode(node.name), v.visitNode(node.Constraint), v.visitNode(node.DefaultType))
}

func (node *TypeParameterDeclaration) Clone(f *NodeFactory) *Node {
	return cloneNode(f.NewTypeParameterDeclaration(node.Modifiers(), node.Name(), node.Constraint, node.DefaultType), node.AsNode(), f.hooks)
}

func (node *TypeParameterDeclaration) Name() *DeclarationName {
	return node.name
}

func IsTypeParameterDeclaration(node *Node) bool {
	return node.Kind == KindTypeParameter
}

// ComputedPropertyName

type ComputedPropertyName struct {
	NodeBase
	compositeNodeBase
	Expression *Expression // Expression
}

func (f *NodeFactory) NewComputedPropertyName(expression *Expression) *Node {
	data := &ComputedPropertyName{}
	data.Expression = expression
	return newNode(KindComputedPropertyName, data, f.hooks)
}

func (f *NodeFactory) UpdateComputedPropertyName(node *ComputedPropertyName, expression *Expression) *Node {
	if expression != node.Expression {
		return updateNode(f.NewComputedPropertyName(expression), node.AsNode(), f.hooks)
	}
	return node.AsNode()
}

func (node *ComputedPropertyName) ForEachChild(v Visitor) bool {
	return visit(v, node.Expression)
}

func (node *ComputedPropertyName) VisitEachChild(v *NodeVisitor) *Node {
	return v.Factory.UpdateComputedPropertyName(node, v.visitNode(node.Expression))
}

func (node *ComputedPropertyName) Clone(f *NodeFactory) *Node {
	return cloneNode(f.NewComputedPropertyName(node.Expression), node.AsNode(), f.hooks)
}

func (node *ComputedPropertyName) computeSubtreeFacts() SubtreeFacts {
	return propagateSubtreeFacts(node.Expression)
}

func IsComputedPropertyName(node *Node) bool {
	return node.Kind == KindComputedPropertyName
}

// Modifier

func (f *NodeFactory) NewModifier(kind Kind) *Node {
	return f.NewToken(kind)
}

// Decorator

type Decorator struct {
	NodeBase
	compositeNodeBase
	Expression *LeftHandSideExpression // LeftHandSideExpression
}

func (f *NodeFactory) NewDecorator(expression *LeftHandSideExpression) *Node {
	data := &Decorator{}
	data.Expression = expression
	return newNode(KindDecorator, data, f.hooks)
}

func (f *NodeFactory) UpdateDecorator(node *Decorator, expression *Expression) *Node {
	if expression != node.Expression {
		return updateNode(f.NewDecorator(expression), node.AsNode(), f.hooks)
	}
	return node.AsNode()
}

func (node *Decorator) ForEachChild(v Visitor) bool {
	return visit(v, node.Expression)
}

func (node *Decorator) VisitEachChild(v *NodeVisitor) *Node {
	return v.Factory.UpdateDecorator(node, v.visitNode(node.Expression))
}

func (node *Decorator) Clone(f *NodeFactory) *Node {
	return cloneNode(f.NewDecorator(node.Expression), node.AsNode(), f.hooks)
}

func (node *Decorator) computeSubtreeFacts() SubtreeFacts {
	return propagateSubtreeFacts(node.Expression) |
		SubtreeContainsTypeScript | // Decorator metadata
		SubtreeContainsDecorators // legacy or ES decorators
}

func IsDecorator(node *Node) bool {
	return node.Kind == KindDecorator
}

// StatementBase

type StatementBase struct {
	NodeBase
	FlowNodeBase
}

// EmptyStatement

type EmptyStatement struct {
	StatementBase
}

func (f *NodeFactory) NewEmptyStatement() *Node {
	return newNode(KindEmptyStatement, &EmptyStatement{}, f.hooks)
}

func (node *EmptyStatement) Clone(f *NodeFactory) *Node {
	return cloneNode(f.NewEmptyStatement(), node.AsNode(), f.hooks)
}

func IsEmptyStatement(node *Node) bool {
	return node.Kind == KindEmptyStatement
}

// IfStatement

type IfStatement struct {
	StatementBase
	compositeNodeBase
	Expression    *Expression // Expression
	ThenStatement *Statement  // Statement
	ElseStatement *Statement  // Statement. Optional
}

func (f *NodeFactory) NewIfStatement(expression *Expression, thenStatement *Statement, elseStatement *Statement) *Node {
	data := f.ifStatementPool.New()
	data.Expression = expression
	data.ThenStatement = thenStatement
	data.ElseStatement = elseStatement
	return newNode(KindIfStatement, data, f.hooks)
}

func (f *NodeFactory) UpdateIfStatement(node *IfStatement, expression *Expression, thenStatement *Statement, elseStatement *Statement) *Node {
	if expression != node.Expression || thenStatement != node.ThenStatement || elseStatement != node.ElseStatement {
		return updateNode(f.NewIfStatement(expression, thenStatement, elseStatement), node.AsNode(), f.hooks)
	}
	return node.AsNode()
}

func (node *IfStatement) ForEachChild(v Visitor) bool {
	return visit(v, node.Expression) || visit(v, node.ThenStatement) || visit(v, node.ElseStatement)
}

func (node *IfStatement) VisitEachChild(v *NodeVisitor) *Node {
	return v.Factory.UpdateIfStatement(node, v.visitNode(node.Expression), v.visitEmbeddedStatement(node.ThenStatement), v.visitEmbeddedStatement(node.ElseStatement))
}

func (node *IfStatement) Clone(f *NodeFactory) *Node {
	return cloneNode(f.NewIfStatement(node.Expression, node.ThenStatement, node.ElseStatement), node.AsNode(), f.hooks)
}

func (node *IfStatement) computeSubtreeFacts() SubtreeFacts {
	return propagateSubtreeFacts(node.Expression) |
		propagateSubtreeFacts(node.ThenStatement) |
		propagateSubtreeFacts(node.ElseStatement)
}

func IsIfStatement(node *Node) bool {
	return node.Kind == KindIfStatement
}

// DoStatement

type DoStatement struct {
	StatementBase
	compositeNodeBase
	Statement  *Statement  // Statement
	Expression *Expression // Expression
}

func (f *NodeFactory) NewDoStatement(statement *Statement, expression *Expression) *Node {
	data := &DoStatement{}
	data.Statement = statement
	data.Expression = expression
	return newNode(KindDoStatement, data, f.hooks)
}

func (f *NodeFactory) UpdateDoStatement(node *DoStatement, statement *Statement, expression *Expression) *Node {
	if statement != node.Statement || expression != node.Expression {
		return updateNode(f.NewDoStatement(statement, expression), node.AsNode(), f.hooks)
	}
	return node.AsNode()
}

func (node *DoStatement) VisitEachChild(v *NodeVisitor) *Node {
	return v.Factory.UpdateDoStatement(node, v.visitIterationBody(node.Statement), v.visitNode(node.Expression))
}

func (node *DoStatement) ForEachChild(v Visitor) bool {
	return visit(v, node.Statement) || visit(v, node.Expression)
}

func (node *DoStatement) Clone(f *NodeFactory) *Node {
	return cloneNode(f.NewDoStatement(node.Statement, node.Expression), node.AsNode(), f.hooks)
}

func (node *DoStatement) computeSubtreeFacts() SubtreeFacts {
	return propagateSubtreeFacts(node.Statement) |
		propagateSubtreeFacts(node.Expression)
}

// WhileStatement

type WhileStatement struct {
	StatementBase
	compositeNodeBase
	Expression *Expression // Expression
	Statement  *Statement  // Statement
}

func (f *NodeFactory) NewWhileStatement(expression *Expression, statement *Statement) *Node {
	data := &WhileStatement{}
	data.Expression = expression
	data.Statement = statement
	return newNode(KindWhileStatement, data, f.hooks)
}

func (f *NodeFactory) UpdateWhileStatement(node *WhileStatement, expression *Expression, statement *Statement) *Node {
	if expression != node.Expression || statement != node.Statement {
		return updateNode(f.NewWhileStatement(expression, statement), node.AsNode(), f.hooks)
	}
	return node.AsNode()
}

func (node *WhileStatement) ForEachChild(v Visitor) bool {
	return visit(v, node.Expression) || visit(v, node.Statement)
}

func (node *WhileStatement) VisitEachChild(v *NodeVisitor) *Node {
	return v.Factory.UpdateWhileStatement(node, v.visitNode(node.Expression), v.visitIterationBody(node.Statement))
}

func (node *WhileStatement) Clone(f *NodeFactory) *Node {
	return cloneNode(f.NewWhileStatement(node.Expression, node.Statement), node.AsNode(), f.hooks)
}

func (node *WhileStatement) computeSubtreeFacts() SubtreeFacts {
	return propagateSubtreeFacts(node.Expression) | propagateSubtreeFacts(node.Statement)
}

// ForStatement

type ForStatement struct {
	StatementBase
	LocalsContainerBase
	compositeNodeBase
	Initializer *ForInitializer // ForInitializer. Optional
	Condition   *Expression     // Expression. Optional
	Incrementor *Expression     // Expression. Optional
	Statement   *Statement      // Statement
}

func (f *NodeFactory) NewForStatement(initializer *ForInitializer, condition *Expression, incrementor *Expression, statement *Statement) *Node {
	data := &ForStatement{}
	data.Initializer = initializer
	data.Condition = condition
	data.Incrementor = incrementor
	data.Statement = statement
	return newNode(KindForStatement, data, f.hooks)
}

func (f *NodeFactory) UpdateForStatement(node *ForStatement, initializer *ForInitializer, condition *Expression, incrementor *Expression, statement *Statement) *Node {
	if initializer != node.Initializer || condition != node.Condition || incrementor != node.Incrementor || statement != node.Statement {
		return updateNode(f.NewForStatement(initializer, condition, incrementor, statement), node.AsNode(), f.hooks)
	}
	return node.AsNode()
}

func (node *ForStatement) ForEachChild(v Visitor) bool {
	return visit(v, node.Initializer) || visit(v, node.Condition) || visit(v, node.Incrementor) || visit(v, node.Statement)
}

func (node *ForStatement) VisitEachChild(v *NodeVisitor) *Node {
	return v.Factory.UpdateForStatement(node, v.visitNode(node.Initializer), v.visitNode(node.Condition), v.visitNode(node.Incrementor), v.visitIterationBody(node.Statement))
}

func (node *ForStatement) Clone(f *NodeFactory) *Node {
	return cloneNode(f.NewForStatement(node.Initializer, node.Expression(), node.Incrementor, node.Statement), node.AsNode(), f.hooks)
}

func (node *ForStatement) computeSubtreeFacts() SubtreeFacts {
	return propagateSubtreeFacts(node.Initializer) |
		propagateSubtreeFacts(node.Condition) |
		propagateSubtreeFacts(node.Incrementor) |
		propagateSubtreeFacts(node.Statement)
}

func IsForStatement(node *Node) bool {
	return node.Kind == KindForStatement
}

// ForInOrOfStatement

type ForInOrOfStatement struct {
	StatementBase
	LocalsContainerBase
	compositeNodeBase
	AwaitModifier *TokenNode      // TokenNode. Optional
	Initializer   *ForInitializer // ForInitializer
	Expression    *Expression     // Expression
	Statement     *Statement      // Statement
}

func (f *NodeFactory) NewForInOrOfStatement(kind Kind, awaitModifier *TokenNode, initializer *ForInitializer, expression *Expression, statement *Statement) *Node {
	data := &ForInOrOfStatement{}
	data.AwaitModifier = awaitModifier
	data.Initializer = initializer
	data.Expression = expression
	data.Statement = statement
	return newNode(kind, data, f.hooks)
}

func (f *NodeFactory) UpdateForInOrOfStatement(node *ForInOrOfStatement, awaitModifier *TokenNode, initializer *ForInitializer, expression *Expression, statement *Statement) *Node {
	if awaitModifier != node.AwaitModifier || initializer != node.Initializer || expression != node.Expression || statement != node.Statement {
		return updateNode(f.NewForInOrOfStatement(node.AsNode().Kind, awaitModifier, initializer, expression, statement), node.AsNode(), f.hooks)
	}
	return node.AsNode()
}

func (node *ForInOrOfStatement) ForEachChild(v Visitor) bool {
	return visit(v, node.AwaitModifier) || visit(v, node.Initializer) || visit(v, node.Expression) || visit(v, node.Statement)
}

func (node *ForInOrOfStatement) VisitEachChild(v *NodeVisitor) *Node {
	return v.Factory.UpdateForInOrOfStatement(node, v.visitToken(node.AwaitModifier), v.visitNode(node.Initializer), v.visitNode(node.Expression), v.visitIterationBody(node.Statement))
}

func (node *ForInOrOfStatement) Clone(f *NodeFactory) *Node {
	return cloneNode(f.NewForInOrOfStatement(node.Kind, node.AwaitModifier, node.Initializer, node.Expression, node.Statement), node.AsNode(), f.hooks)
}

func (node *ForInOrOfStatement) computeSubtreeFacts() SubtreeFacts {
	return propagateSubtreeFacts(node.Initializer) |
		propagateSubtreeFacts(node.Expression) |
		propagateSubtreeFacts(node.Statement) |
		core.IfElse(node.AwaitModifier != nil, SubtreeContainsES2018, SubtreeFactsNone)
}

func IsForInStatement(node *Node) bool {
	return node.Kind == KindForInStatement
}

func IsForOfStatement(node *Node) bool {
	return node.Kind == KindForOfStatement
}

func IsForInOrOfStatement(node *Node) bool {
	return IsForInStatement(node) || IsForOfStatement(node)
}

// BreakStatement

type BreakStatement struct {
	StatementBase
	Label *IdentifierNode // IdentifierNode. Optional
}

func (f *NodeFactory) NewBreakStatement(label *IdentifierNode) *Node {
	data := &BreakStatement{}
	data.Label = label
	return newNode(KindBreakStatement, data, f.hooks)
}

func (f *NodeFactory) UpdateBreakStatement(node *BreakStatement, label *IdentifierNode) *Node {
	if label != node.Label {
		return updateNode(f.NewBreakStatement(label), node.AsNode(), f.hooks)
	}
	return node.AsNode()
}

func (node *BreakStatement) ForEachChild(v Visitor) bool {
	return visit(v, node.Label)
}

func (node *BreakStatement) VisitEachChild(v *NodeVisitor) *Node {
	return v.Factory.UpdateBreakStatement(node, v.visitNode(node.Label))
}

func (node *BreakStatement) Clone(f *NodeFactory) *Node {
	return cloneNode(f.NewBreakStatement(node.Label), node.AsNode(), f.hooks)
}

// ContinueStatement

type ContinueStatement struct {
	StatementBase
	Label *IdentifierNode // IdentifierNode. Optional
}

func (f *NodeFactory) NewContinueStatement(label *IdentifierNode) *Node {
	data := &ContinueStatement{}
	data.Label = label
	return newNode(KindContinueStatement, data, f.hooks)
}

func (f *NodeFactory) UpdateContinueStatement(node *ContinueStatement, label *IdentifierNode) *Node {
	if label != node.Label {
		return updateNode(f.NewContinueStatement(label), node.AsNode(), f.hooks)
	}
	return node.AsNode()
}

func (node *ContinueStatement) ForEachChild(v Visitor) bool {
	return visit(v, node.Label)
}

func (node *ContinueStatement) VisitEachChild(v *NodeVisitor) *Node {
	return v.Factory.UpdateContinueStatement(node, v.visitNode(node.Label))
}

func (node *ContinueStatement) Clone(f *NodeFactory) *Node {
	return cloneNode(f.NewContinueStatement(node.Label), node.AsNode(), f.hooks)
}

// ReturnStatement

type ReturnStatement struct {
	StatementBase
	compositeNodeBase
	Expression *Expression // Expression. Optional
}

func (f *NodeFactory) NewReturnStatement(expression *Expression) *Node {
	data := f.returnStatementPool.New()
	data.Expression = expression
	return newNode(KindReturnStatement, data, f.hooks)
}

func (f *NodeFactory) UpdateReturnStatement(node *ReturnStatement, expression *Expression) *Node {
	if expression != node.Expression {
		return updateNode(f.NewReturnStatement(expression), node.AsNode(), f.hooks)
	}
	return node.AsNode()
}

func (node *ReturnStatement) ForEachChild(v Visitor) bool {
	return visit(v, node.Expression)
}

func (node *ReturnStatement) VisitEachChild(v *NodeVisitor) *Node {
	return v.Factory.UpdateReturnStatement(node, v.visitNode(node.Expression))
}

func (node *ReturnStatement) Clone(f *NodeFactory) *Node {
	return cloneNode(f.NewReturnStatement(node.Expression), node.AsNode(), f.hooks)
}

func (node *ReturnStatement) computeSubtreeFacts() SubtreeFacts {
	return propagateSubtreeFacts(node.Expression)
}

func IsReturnStatement(node *Node) bool {
	return node.Kind == KindReturnStatement
}

// WithStatement

type WithStatement struct {
	StatementBase
	compositeNodeBase
	Expression *Expression // Expression
	Statement  *Statement  // Statement
}

func (f *NodeFactory) NewWithStatement(expression *Expression, statement *Statement) *Node {
	data := &WithStatement{}
	data.Expression = expression
	data.Statement = statement
	return newNode(KindWithStatement, data, f.hooks)
}

func (f *NodeFactory) UpdateWithStatement(node *WithStatement, expression *Expression, statement *Statement) *Node {
	if expression != node.Expression || statement != node.Statement {
		return updateNode(f.NewWithStatement(expression, statement), node.AsNode(), f.hooks)
	}
	return node.AsNode()
}

func (node *WithStatement) ForEachChild(v Visitor) bool {
	return visit(v, node.Expression) || visit(v, node.Statement)
}

func (node *WithStatement) VisitEachChild(v *NodeVisitor) *Node {
	return v.Factory.UpdateWithStatement(node, v.visitNode(node.Expression), v.visitEmbeddedStatement(node.Statement))
}

func (node *WithStatement) Clone(f *NodeFactory) *Node {
	return cloneNode(f.NewWithStatement(node.Expression, node.Statement), node.AsNode(), f.hooks)
}

func (node *WithStatement) computeSubtreeFacts() SubtreeFacts {
	return propagateSubtreeFacts(node.Expression) | propagateSubtreeFacts(node.Statement)
}

// SwitchStatement

type SwitchStatement struct {
	StatementBase
	compositeNodeBase
	Expression *Expression    // Expression
	CaseBlock  *CaseBlockNode // CaseBlockNode
}

func (f *NodeFactory) NewSwitchStatement(expression *Expression, caseBlock *CaseBlockNode) *Node {
	data := &SwitchStatement{}
	data.Expression = expression
	data.CaseBlock = caseBlock
	return newNode(KindSwitchStatement, data, f.hooks)
}

func (f *NodeFactory) UpdateSwitchStatement(node *SwitchStatement, expression *Expression, caseBlock *CaseBlockNode) *Node {
	if expression != node.Expression || caseBlock != node.CaseBlock {
		return updateNode(f.NewSwitchStatement(expression, caseBlock), node.AsNode(), f.hooks)
	}
	return node.AsNode()
}

func (node *SwitchStatement) ForEachChild(v Visitor) bool {
	return visit(v, node.Expression) || visit(v, node.CaseBlock)
}

func (node *SwitchStatement) VisitEachChild(v *NodeVisitor) *Node {
	return v.Factory.UpdateSwitchStatement(node, v.visitNode(node.Expression), v.visitNode(node.CaseBlock))
}

func (node *SwitchStatement) Clone(f *NodeFactory) *Node {
	return cloneNode(f.NewSwitchStatement(node.Expression, node.CaseBlock), node.AsNode(), f.hooks)
}

func (node *SwitchStatement) computeSubtreeFacts() SubtreeFacts {
	return propagateSubtreeFacts(node.Expression) |
		propagateSubtreeFacts(node.CaseBlock)
}

// CaseBlock

type CaseBlock struct {
	NodeBase
	LocalsContainerBase
	compositeNodeBase
	Clauses *NodeList // NodeList[*CaseOrDefaultClauseNode]
}

func (f *NodeFactory) NewCaseBlock(clauses *NodeList) *Node {
	data := &CaseBlock{}
	data.Clauses = clauses
	return newNode(KindCaseBlock, data, f.hooks)
}

func (f *NodeFactory) UpdateCaseBlock(node *CaseBlock, clauses *CaseClausesList) *Node {
	if clauses != node.Clauses {
		return updateNode(f.NewCaseBlock(clauses), node.AsNode(), f.hooks)
	}
	return node.AsNode()
}

func (node *CaseBlock) ForEachChild(v Visitor) bool {
	return visitNodeList(v, node.Clauses)
}

func (node *CaseBlock) VisitEachChild(v *NodeVisitor) *Node {
	return v.Factory.UpdateCaseBlock(node, v.visitNodes(node.Clauses))
}

func (node *CaseBlock) Clone(f *NodeFactory) *Node {
	return cloneNode(f.NewCaseBlock(node.Clauses), node.AsNode(), f.hooks)
}

func (node *CaseBlock) computeSubtreeFacts() SubtreeFacts {
	return propagateNodeListSubtreeFacts(node.Clauses, propagateSubtreeFacts)
}

// CaseOrDefaultClause

type CaseOrDefaultClause struct {
	NodeBase
	compositeNodeBase
	Expression          *Expression // Expression. nil in default clause
	Statements          *NodeList   // NodeList[*Statement]
	FallthroughFlowNode *FlowNode
}

func (f *NodeFactory) NewCaseOrDefaultClause(kind Kind, expression *Expression, statements *NodeList) *Node {
	data := &CaseOrDefaultClause{}
	data.Expression = expression
	data.Statements = statements
	return newNode(kind, data, f.hooks)
}

func (f *NodeFactory) UpdateCaseOrDefaultClause(node *CaseOrDefaultClause, expression *Expression, statements *StatementList) *Node {
	if expression != node.Expression || statements != node.Statements {
		return updateNode(f.NewCaseOrDefaultClause(node.Kind, expression, statements), node.AsNode(), f.hooks)
	}
	return node.AsNode()
}

func (node *CaseOrDefaultClause) ForEachChild(v Visitor) bool {
	return visit(v, node.Expression) || visitNodeList(v, node.Statements)
}

func (node *CaseOrDefaultClause) VisitEachChild(v *NodeVisitor) *Node {
	return v.Factory.UpdateCaseOrDefaultClause(node, v.visitNode(node.Expression), v.visitNodes(node.Statements))
}

func (node *CaseOrDefaultClause) Clone(f *NodeFactory) *Node {
	return cloneNode(f.NewCaseOrDefaultClause(node.Kind, node.Expression, node.Statements), node.AsNode(), f.hooks)
}

func (node *CaseOrDefaultClause) computeSubtreeFacts() SubtreeFacts {
	return propagateSubtreeFacts(node.Expression) | propagateNodeListSubtreeFacts(node.Statements, propagateSubtreeFacts)
}

func IsCaseClause(node *Node) bool {
	return node.Kind == KindCaseClause
}

func IsDefaultClause(node *Node) bool {
	return node.Kind == KindDefaultClause
}

// ThrowStatement

type ThrowStatement struct {
	StatementBase
	compositeNodeBase
	Expression *Expression // Expression
}

func (f *NodeFactory) NewThrowStatement(expression *Expression) *Node {
	data := &ThrowStatement{}
	data.Expression = expression
	return newNode(KindThrowStatement, data, f.hooks)
}

func (f *NodeFactory) UpdateThrowStatement(node *ThrowStatement, expression *Expression) *Node {
	if expression != node.Expression {
		return updateNode(f.NewThrowStatement(expression), node.AsNode(), f.hooks)
	}
	return node.AsNode()
}

func (node *ThrowStatement) ForEachChild(v Visitor) bool {
	return visit(v, node.Expression)
}

func (node *ThrowStatement) VisitEachChild(v *NodeVisitor) *Node {
	return v.Factory.UpdateThrowStatement(node, v.visitNode(node.Expression))
}

func (node *ThrowStatement) Clone(f *NodeFactory) *Node {
	return cloneNode(f.NewThrowStatement(node.Expression), node.AsNode(), f.hooks)
}

func (node *ThrowStatement) computeSubtreeFacts() SubtreeFacts {
	return propagateSubtreeFacts(node.Expression)
}

// TryStatement

type TryStatement struct {
	StatementBase
	compositeNodeBase
	TryBlock     *BlockNode       // BlockNode
	CatchClause  *CatchClauseNode // CatchClauseNode. Optional
	FinallyBlock *BlockNode       // BlockNode. Optional
}

func (f *NodeFactory) NewTryStatement(tryBlock *BlockNode, catchClause *CatchClauseNode, finallyBlock *BlockNode) *Node {
	data := &TryStatement{}
	data.TryBlock = tryBlock
	data.CatchClause = catchClause
	data.FinallyBlock = finallyBlock
	return newNode(KindTryStatement, data, f.hooks)
}

func (f *NodeFactory) UpdateTryStatement(node *TryStatement, tryBlock *BlockNode, catchClause *CatchClauseNode, finallyBlock *BlockNode) *Node {
	if tryBlock != node.TryBlock || catchClause != node.CatchClause || finallyBlock != node.FinallyBlock {
		return updateNode(f.NewTryStatement(tryBlock, catchClause, finallyBlock), node.AsNode(), f.hooks)
	}
	return node.AsNode()
}

func (node *TryStatement) ForEachChild(v Visitor) bool {
	return visit(v, node.TryBlock) || visit(v, node.CatchClause) || visit(v, node.FinallyBlock)
}

func (node *TryStatement) VisitEachChild(v *NodeVisitor) *Node {
	return v.Factory.UpdateTryStatement(node, v.visitNode(node.TryBlock), v.visitNode(node.CatchClause), v.visitNode(node.FinallyBlock))
}

func (node *TryStatement) Clone(f *NodeFactory) *Node {
	return cloneNode(f.NewTryStatement(node.TryBlock, node.CatchClause, node.FinallyBlock), node.AsNode(), f.hooks)
}

func (node *TryStatement) computeSubtreeFacts() SubtreeFacts {
	return propagateSubtreeFacts(node.TryBlock) |
		propagateSubtreeFacts(node.CatchClause) |
		propagateSubtreeFacts(node.FinallyBlock)
}

func IsTryStatement(node *Node) bool {
	return node.Kind == KindTryStatement
}

// CatchClause

type CatchClause struct {
	NodeBase
	LocalsContainerBase
	compositeNodeBase
	VariableDeclaration *VariableDeclarationNode // VariableDeclarationNode. Optional
	Block               *BlockNode               // BlockNode
}

func (f *NodeFactory) NewCatchClause(variableDeclaration *VariableDeclarationNode, block *BlockNode) *Node {
	data := &CatchClause{}
	data.VariableDeclaration = variableDeclaration
	data.Block = block
	return newNode(KindCatchClause, data, f.hooks)
}

func (f *NodeFactory) UpdateCatchClause(node *CatchClause, variableDeclaration *VariableDeclarationNode, block *BlockNode) *Node {
	if variableDeclaration != node.VariableDeclaration || block != node.Block {
		return updateNode(f.NewCatchClause(variableDeclaration, block), node.AsNode(), f.hooks)
	}
	return node.AsNode()
}

func (node *CatchClause) ForEachChild(v Visitor) bool {
	return visit(v, node.VariableDeclaration) || visit(v, node.Block)
}

func (node *CatchClause) VisitEachChild(v *NodeVisitor) *Node {
	return v.Factory.UpdateCatchClause(node, v.visitNode(node.VariableDeclaration), v.visitNode(node.Block))
}

func (node *CatchClause) Clone(f *NodeFactory) *Node {
	return cloneNode(f.NewCatchClause(node.VariableDeclaration, node.Block), node.AsNode(), f.hooks)
}

func (node *CatchClause) computeSubtreeFacts() SubtreeFacts {
	return propagateSubtreeFacts(node.VariableDeclaration) |
		propagateSubtreeFacts(node.Block)
}

func (node *CatchClause) propagateSubtreeFacts() SubtreeFacts {
	return node.SubtreeFacts() & ^SubtreeExclusionsCatchClause
}

func IsCatchClause(node *Node) bool {
	return node.Kind == KindCatchClause
}

// DebuggerStatement

type DebuggerStatement struct {
	StatementBase
}

func (f *NodeFactory) NewDebuggerStatement() *Node {
	return newNode(KindDebuggerStatement, &DebuggerStatement{}, f.hooks)
}

func (node *DebuggerStatement) Clone(f *NodeFactory) *Node {
	return cloneNode(f.NewDebuggerStatement(), node.AsNode(), f.hooks)
}

// LabeledStatement

type LabeledStatement struct {
	StatementBase
	Label     *IdentifierNode // IdentifierNode
	Statement *Statement      // Statement
}

func (f *NodeFactory) NewLabeledStatement(label *IdentifierNode, statement *Statement) *Node {
	data := &LabeledStatement{}
	data.Label = label
	data.Statement = statement
	return newNode(KindLabeledStatement, data, f.hooks)
}

func (f *NodeFactory) UpdateLabeledStatement(node *LabeledStatement, label *IdentifierNode, statement *Statement) *Node {
	if label != node.Label || statement != node.Statement {
		return updateNode(f.NewLabeledStatement(label, statement), node.AsNode(), f.hooks)
	}
	return node.AsNode()
}

func (node *LabeledStatement) ForEachChild(v Visitor) bool {
	return visit(v, node.Label) || visit(v, node.Statement)
}

func (node *LabeledStatement) VisitEachChild(v *NodeVisitor) *Node {
	return v.Factory.UpdateLabeledStatement(node, v.visitNode(node.Label), v.visitEmbeddedStatement(node.Statement))
}

func (node *LabeledStatement) Clone(f *NodeFactory) *Node {
	return cloneNode(f.NewLabeledStatement(node.Label, node.Statement), node.AsNode(), f.hooks)
}

func (node *LabeledStatement) computeSubtreeFacts() SubtreeFacts {
	return propagateSubtreeFacts(node.Statement)
}

func IsLabeledStatement(node *Node) bool {
	return node.Kind == KindLabeledStatement
}

// ExpressionStatement

type ExpressionStatement struct {
	StatementBase
	Expression *Expression // Expression
}

func (f *NodeFactory) NewExpressionStatement(expression *Expression) *Node {
	data := f.expressionStatementPool.New()
	data.Expression = expression
	return newNode(KindExpressionStatement, data, f.hooks)
}

func (f *NodeFactory) UpdateExpressionStatement(node *ExpressionStatement, expression *Expression) *Node {
	if expression != node.Expression {
		return updateNode(f.NewExpressionStatement(expression), node.AsNode(), f.hooks)
	}
	return node.AsNode()
}

func (node *ExpressionStatement) ForEachChild(v Visitor) bool {
	return visit(v, node.Expression)
}

func (node *ExpressionStatement) VisitEachChild(v *NodeVisitor) *Node {
	return v.Factory.UpdateExpressionStatement(node, v.visitNode(node.Expression))
}

func (node *ExpressionStatement) Clone(f *NodeFactory) *Node {
	return cloneNode(f.NewExpressionStatement(node.Expression), node.AsNode(), f.hooks)
}

func (node *ExpressionStatement) computeSubtreeFacts() SubtreeFacts {
	return propagateSubtreeFacts(node.Expression)
}

func IsExpressionStatement(node *Node) bool {
	return node.Kind == KindExpressionStatement
}

// Block

type Block struct {
	StatementBase
	LocalsContainerBase
	compositeNodeBase
	Statements *NodeList // NodeList[*Statement]
	Multiline  bool
}

func (f *NodeFactory) NewBlock(statements *NodeList, multiline bool) *Node {
	data := f.blockPool.New()
	data.Statements = statements
	data.Multiline = multiline
	return newNode(KindBlock, data, f.hooks)
}

func (f *NodeFactory) UpdateBlock(node *Block, statements *StatementList) *Node {
	if statements != node.Statements {
		return updateNode(f.NewBlock(statements, node.Multiline), node.AsNode(), f.hooks)
	}
	return node.AsNode()
}

func (node *Block) ForEachChild(v Visitor) bool {
	return visitNodeList(v, node.Statements)
}

func (node *Block) VisitEachChild(v *NodeVisitor) *Node {
	return v.Factory.UpdateBlock(node, v.visitNodes(node.Statements))
}

func (node *Block) Clone(f *NodeFactory) *Node {
	return cloneNode(f.NewBlock(node.Statements, node.Multiline), node.AsNode(), f.hooks)
}

func (node *Block) computeSubtreeFacts() SubtreeFacts {
	return propagateNodeListSubtreeFacts(node.Statements, propagateSubtreeFacts)
}

func IsBlock(node *Node) bool {
	return node.Kind == KindBlock
}

// VariableStatement

type VariableStatement struct {
	StatementBase
	ModifiersBase
	compositeNodeBase
	DeclarationList *VariableDeclarationListNode // VariableDeclarationListNode
}

func (f *NodeFactory) NewVariableStatement(modifiers *ModifierList, declarationList *VariableDeclarationListNode) *Node {
	data := f.variableStatementPool.New()
	data.modifiers = modifiers
	data.DeclarationList = declarationList
	return newNode(KindVariableStatement, data, f.hooks)
}

func (f *NodeFactory) UpdateVariableStatement(node *VariableStatement, modifiers *ModifierList, declarationList *VariableDeclarationListNode) *Node {
	if modifiers != node.modifiers || declarationList != node.DeclarationList {
		return updateNode(f.NewVariableStatement(modifiers, declarationList), node.AsNode(), f.hooks)
	}
	return node.AsNode()
}

func (node *VariableStatement) ForEachChild(v Visitor) bool {
	return visitModifiers(v, node.modifiers) || visit(v, node.DeclarationList)
}

func (node *VariableStatement) VisitEachChild(v *NodeVisitor) *Node {
	return v.Factory.UpdateVariableStatement(node, v.visitModifiers(node.modifiers), v.visitNode(node.DeclarationList))
}

func (node *VariableStatement) Clone(f *NodeFactory) *Node {
	return cloneNode(f.NewVariableStatement(node.Modifiers(), node.DeclarationList), node.AsNode(), f.hooks)
}

func (node *VariableStatement) computeSubtreeFacts() SubtreeFacts {
	if node.modifiers != nil && node.modifiers.ModifierFlags&ModifierFlagsAmbient != 0 {
		return SubtreeContainsTypeScript
	} else {
		return propagateModifierListSubtreeFacts(node.modifiers) |
			propagateSubtreeFacts(node.DeclarationList)
	}
}

func IsVariableStatement(node *Node) bool {
	return node.Kind == KindVariableStatement
}

// VariableDeclaration

type VariableDeclaration struct {
	NodeBase
	DeclarationBase
	ExportableBase
	compositeNodeBase
	name             *BindingName // BindingName
	ExclamationToken *TokenNode   // TokenNode. Optional
	Type             *TypeNode    // TypeNode. Optional
	Initializer      *Expression  // Expression. Optional
}

func (f *NodeFactory) NewVariableDeclaration(name *BindingName, exclamationToken *TokenNode, typeNode *TypeNode, initializer *Expression) *Node {
	data := f.variableDeclarationPool.New()
	data.name = name
	data.ExclamationToken = exclamationToken
	data.Type = typeNode
	data.Initializer = initializer
	return newNode(KindVariableDeclaration, data, f.hooks)
}

func (f *NodeFactory) UpdateVariableDeclaration(node *VariableDeclaration, name *BindingName, exclamationToken *TokenNode, typeNode *TypeNode, initializer *Expression) *Node {
	if name != node.name || exclamationToken != node.ExclamationToken || typeNode != node.Type || initializer != node.Initializer {
		return updateNode(f.NewVariableDeclaration(name, exclamationToken, typeNode, initializer), node.AsNode(), f.hooks)
	}
	return node.AsNode()
}

func (node *VariableDeclaration) ForEachChild(v Visitor) bool {
	return visit(v, node.name) || visit(v, node.ExclamationToken) || visit(v, node.Type) || visit(v, node.Initializer)
}

func (node *VariableDeclaration) VisitEachChild(v *NodeVisitor) *Node {
	return v.Factory.UpdateVariableDeclaration(node, v.visitNode(node.name), v.visitToken(node.ExclamationToken), v.visitNode(node.Type), v.visitNode(node.Initializer))
}

func (node *VariableDeclaration) Clone(f *NodeFactory) *Node {
	return cloneNode(f.NewVariableDeclaration(node.Name(), node.ExclamationToken, node.Type, node.Initializer), node.AsNode(), f.hooks)
}

func (node *VariableDeclaration) Name() *DeclarationName {
	return node.name
}

func (node *VariableDeclaration) computeSubtreeFacts() SubtreeFacts {
	return propagateSubtreeFacts(node.name) |
		propagateEraseableSyntaxSubtreeFacts(node.ExclamationToken) |
		propagateEraseableSyntaxSubtreeFacts(node.Type) |
		propagateSubtreeFacts(node.Initializer)
}

func IsVariableDeclaration(node *Node) bool {
	return node.Kind == KindVariableDeclaration
}

// VariableDeclarationList

type VariableDeclarationList struct {
	NodeBase
	compositeNodeBase
	Declarations *NodeList // NodeList[*VariableDeclarationNode]
}

func (f *NodeFactory) NewVariableDeclarationList(flags NodeFlags, declarations *NodeList) *Node {
	data := f.variableDeclarationListPool.New()
	data.Declarations = declarations
	node := newNode(KindVariableDeclarationList, data, f.hooks)
	node.Flags |= flags
	return node
}

func (f *NodeFactory) UpdateVariableDeclarationList(node *VariableDeclarationList, declarations *VariableDeclarationNodeList) *Node {
	if declarations != node.Declarations {
		return updateNode(f.NewVariableDeclarationList(node.Flags, declarations), node.AsNode(), f.hooks)
	}
	return node.AsNode()
}

func (node *VariableDeclarationList) ForEachChild(v Visitor) bool {
	return visitNodeList(v, node.Declarations)
}

func (node *VariableDeclarationList) VisitEachChild(v *NodeVisitor) *Node {
	return v.Factory.UpdateVariableDeclarationList(node, v.visitNodes(node.Declarations))
}

func (node *VariableDeclarationList) Clone(f *NodeFactory) *Node {
	return cloneNode(f.NewVariableDeclarationList(node.Flags, node.Declarations), node.AsNode(), f.hooks)
}

func (node *VariableDeclarationList) computeSubtreeFacts() SubtreeFacts {
	return propagateNodeListSubtreeFacts(node.Declarations, propagateSubtreeFacts) |
		core.IfElse(node.Flags&NodeFlagsUsing != 0, SubtreeContainsESNext, SubtreeFactsNone)
}

func (node *VariableDeclarationList) propagateSubtreeFacts() SubtreeFacts {
	return node.SubtreeFacts() & ^SubtreeExclusionsVariableDeclarationList
}

func IsVariableDeclarationList(node *Node) bool {
	return node.Kind == KindVariableDeclarationList
}

// BindingPattern (SyntaxBindObjectBindingPattern | KindArrayBindingPattern)

type BindingPattern struct {
	NodeBase
	compositeNodeBase
	Elements *NodeList // NodeList[*BindingElementNode]
}

func (f *NodeFactory) NewBindingPattern(kind Kind, elements *NodeList) *Node {
	data := &BindingPattern{}
	data.Elements = elements
	return newNode(kind, data, f.hooks)
}

func (f *NodeFactory) UpdateBindingPattern(node *BindingPattern, elements *BindingElementList) *Node {
	if elements != node.Elements {
		return updateNode(f.NewBindingPattern(node.Kind, elements), node.AsNode(), f.hooks)
	}
	return node.AsNode()
}

func (node *BindingPattern) ForEachChild(v Visitor) bool {
	return visitNodeList(v, node.Elements)
}

func (node *BindingPattern) VisitEachChild(v *NodeVisitor) *Node {
	return v.Factory.UpdateBindingPattern(node, v.visitNodes(node.Elements))
}

func (node *BindingPattern) Clone(f *NodeFactory) *Node {
	return cloneNode(f.NewBindingPattern(node.Kind, node.Elements), node.AsNode(), f.hooks)
}

func (node *BindingPattern) computeSubtreeFacts() SubtreeFacts {
	switch node.Kind {
	case KindObjectBindingPattern:
		return propagateNodeListSubtreeFacts(node.Elements, propagateObjectBindingElementSubtreeFacts)
	case KindArrayBindingPattern:
		return propagateNodeListSubtreeFacts(node.Elements, propagateBindingElementSubtreeFacts)
	default:
		return SubtreeFactsNone
	}
}

func (node *BindingPattern) propagateSubtreeFacts() SubtreeFacts {
	return node.SubtreeFacts() & ^SubtreeExclusionsBindingPattern
}

func IsObjectBindingPattern(node *Node) bool {
	return node.Kind == KindObjectBindingPattern
}

func IsArrayBindingPattern(node *Node) bool {
	return node.Kind == KindArrayBindingPattern
}

func IsBindingPattern(node *Node) bool {
	return node.Kind == KindArrayBindingPattern || node.Kind == KindObjectBindingPattern
}

// ParameterDeclaration

type ParameterDeclaration struct {
	NodeBase
	DeclarationBase
	ModifiersBase
	compositeNodeBase
	DotDotDotToken *TokenNode   // TokenNode. Present on rest parameter
	name           *BindingName // BindingName. Declared parameter name
	QuestionToken  *TokenNode   // TokenNode. Present on optional parameter
	Type           *TypeNode    // TypeNode. Optional
	Initializer    *Expression  // Expression. Optional
}

func (f *NodeFactory) NewParameterDeclaration(modifiers *ModifierList, dotDotDotToken *TokenNode, name *BindingName, questionToken *TokenNode, typeNode *TypeNode, initializer *Expression) *Node {
	data := f.parameterDeclarationPool.New()
	data.modifiers = modifiers
	data.DotDotDotToken = dotDotDotToken
	data.name = name
	data.QuestionToken = questionToken
	data.Type = typeNode
	data.Initializer = initializer
	return newNode(KindParameter, data, f.hooks)
}

func (f *NodeFactory) UpdateParameterDeclaration(node *ParameterDeclaration, modifiers *ModifierList, dotDotDotToken *TokenNode, name *BindingName, questionToken *TokenNode, typeNode *TypeNode, initializer *Expression) *Node {
	if modifiers != node.modifiers || dotDotDotToken != node.DotDotDotToken || name != node.name || questionToken != node.QuestionToken || typeNode != node.Type || initializer != node.Initializer {
		return updateNode(f.NewParameterDeclaration(modifiers, dotDotDotToken, name, questionToken, typeNode, initializer), node.AsNode(), f.hooks)
	}
	return node.AsNode()
}

func (node *ParameterDeclaration) ForEachChild(v Visitor) bool {
	return visitModifiers(v, node.modifiers) || visit(v, node.DotDotDotToken) || visit(v, node.name) ||
		visit(v, node.QuestionToken) || visit(v, node.Type) || visit(v, node.Initializer)
}

func (node *ParameterDeclaration) VisitEachChild(v *NodeVisitor) *Node {
	return v.Factory.UpdateParameterDeclaration(node, v.visitModifiers(node.modifiers), v.visitToken(node.DotDotDotToken), v.visitNode(node.name), v.visitToken(node.QuestionToken), v.visitNode(node.Type), v.visitNode(node.Initializer))
}

func (node *ParameterDeclaration) Clone(f *NodeFactory) *Node {
	return cloneNode(f.NewParameterDeclaration(node.Modifiers(), node.DotDotDotToken, node.Name(), node.QuestionToken, node.Type, node.Initializer), node.AsNode(), f.hooks)
}

func (node *ParameterDeclaration) computeSubtreeFacts() SubtreeFacts {
	if node.name != nil && IsThisIdentifier(node.name) {
		return SubtreeContainsTypeScript
	} else {
		return propagateModifierListSubtreeFacts(node.modifiers) |
			propagateSubtreeFacts(node.name) |
			propagateEraseableSyntaxSubtreeFacts(node.QuestionToken) |
			propagateEraseableSyntaxSubtreeFacts(node.Type) |
			propagateSubtreeFacts(node.Initializer)
	}
}

func (node *ParameterDeclaration) propagateSubtreeFacts() SubtreeFacts {
	return node.SubtreeFacts() & ^SubtreeExclusionsParameter
}

func (node *ParameterDeclaration) Name() *DeclarationName {
	return node.name
}

func IsParameter(node *Node) bool {
	return node.Kind == KindParameter
}

// BindingElement

type BindingElement struct {
	NodeBase
	DeclarationBase
	ExportableBase
	FlowNodeBase
	compositeNodeBase
	DotDotDotToken *TokenNode    // TokenNode. Present on rest element (in object binding pattern)
	PropertyName   *PropertyName // PropertyName. Optional binding property name in object binding pattern
	name           *BindingName  // BindingName. Optional (nil for missing element)
	Initializer    *Expression   // Expression. Optional
}

func (f *NodeFactory) NewBindingElement(dotDotDotToken *TokenNode, propertyName *PropertyName, name *BindingName, initializer *Expression) *Node {
	data := &BindingElement{}
	data.DotDotDotToken = dotDotDotToken
	data.PropertyName = propertyName
	data.name = name
	data.Initializer = initializer
	return newNode(KindBindingElement, data, f.hooks)
}

func (f *NodeFactory) UpdateBindingElement(node *BindingElement, dotDotDotToken *TokenNode, propertyName *PropertyName, name *BindingName, initializer *Expression) *Node {
	if dotDotDotToken != node.DotDotDotToken || propertyName != node.PropertyName || name != node.name || initializer != node.Initializer {
		return updateNode(f.NewBindingElement(dotDotDotToken, propertyName, name, initializer), node.AsNode(), f.hooks)
	}
	return node.AsNode()
}

func (node *BindingElement) ForEachChild(v Visitor) bool {
	return visit(v, node.DotDotDotToken) || visit(v, node.PropertyName) || visit(v, node.name) || visit(v, node.Initializer)
}

func (node *BindingElement) VisitEachChild(v *NodeVisitor) *Node {
	return v.Factory.UpdateBindingElement(node, v.visitToken(node.DotDotDotToken), v.visitNode(node.PropertyName), v.visitNode(node.name), v.visitNode(node.Initializer))
}

func (node *BindingElement) Clone(f *NodeFactory) *Node {
	return cloneNode(f.NewBindingElement(node.DotDotDotToken, node.PropertyName, node.Name(), node.Initializer), node.AsNode(), f.hooks)
}

func (node *BindingElement) Name() *DeclarationName {
	return node.name
}

func (node *BindingElement) computeSubtreeFacts() SubtreeFacts {
	return propagateSubtreeFacts(node.PropertyName) |
		propagateSubtreeFacts(node.name) |
		propagateSubtreeFacts(node.Initializer) |
		core.IfElse(node.DotDotDotToken != nil, SubtreeContainsRest, SubtreeFactsNone)
}

func IsBindingElement(node *Node) bool {
	return node.Kind == KindBindingElement
}

// MissingDeclaration

type MissingDeclaration struct {
	StatementBase
	DeclarationBase
	ModifiersBase
}

func (f *NodeFactory) NewMissingDeclaration(modifiers *ModifierList) *Node {
	data := &MissingDeclaration{}
	data.modifiers = modifiers
	return newNode(KindMissingDeclaration, data, f.hooks)
}

func (f *NodeFactory) UpdateMissingDeclaration(node *MissingDeclaration, modifiers *ModifierList) *Node {
	if modifiers != node.modifiers {
		return updateNode(f.NewMissingDeclaration(modifiers), node.AsNode(), f.hooks)
	}
	return node.AsNode()
}

func (node *MissingDeclaration) ForEachChild(v Visitor) bool {
	return visitModifiers(v, node.modifiers)
}

func (node *MissingDeclaration) VisitEachChild(v *NodeVisitor) *Node {
	return v.Factory.UpdateMissingDeclaration(node, v.visitModifiers(node.modifiers))
}

func (node *MissingDeclaration) Clone(f *NodeFactory) *Node {
	return cloneNode(f.NewMissingDeclaration(node.Modifiers()), node.AsNode(), f.hooks)
}

// FunctionDeclaration

type FunctionDeclaration struct {
	StatementBase
	DeclarationBase
	ExportableBase
	ModifiersBase
	FunctionLikeWithBodyBase
	compositeNodeBase
	name           *IdentifierNode // IdentifierNode
	ReturnFlowNode *FlowNode
}

func (f *NodeFactory) NewFunctionDeclaration(modifiers *ModifierList, asteriskToken *TokenNode, name *IdentifierNode, typeParameters *NodeList, parameters *NodeList, returnType *TypeNode, body *BlockNode) *Node {
	data := &FunctionDeclaration{}
	data.modifiers = modifiers
	data.AsteriskToken = asteriskToken
	data.name = name
	data.TypeParameters = typeParameters
	data.Parameters = parameters
	data.Type = returnType
	data.Body = body
	return newNode(KindFunctionDeclaration, data, f.hooks)
}

func (f *NodeFactory) UpdateFunctionDeclaration(node *FunctionDeclaration, modifiers *ModifierList, asteriskToken *TokenNode, name *IdentifierNode, typeParameters *TypeParameterList, parameters *ParameterList, returnType *TypeNode, body *BlockNode) *Node {
	if modifiers != node.modifiers || asteriskToken != node.AsteriskToken || name != node.name || typeParameters != node.TypeParameters || parameters != node.Parameters || returnType != node.Type || body != node.Body {
		return updateNode(f.NewFunctionDeclaration(modifiers, asteriskToken, name, typeParameters, parameters, returnType, body), node.AsNode(), f.hooks)
	}
	return node.AsNode()
}

func (node *FunctionDeclaration) ForEachChild(v Visitor) bool {
	return visitModifiers(v, node.modifiers) || visit(v, node.AsteriskToken) || visit(v, node.name) || visitNodeList(v, node.TypeParameters) ||
		visitNodeList(v, node.Parameters) || visit(v, node.Type) || visit(v, node.Body)
}

func (node *FunctionDeclaration) VisitEachChild(v *NodeVisitor) *Node {
	return v.Factory.UpdateFunctionDeclaration(node, v.visitModifiers(node.modifiers), v.visitToken(node.AsteriskToken), v.visitNode(node.name), v.visitNodes(node.TypeParameters), v.visitParameters(node.Parameters), v.visitNode(node.Type), v.visitFunctionBody(node.Body))
}

func (node *FunctionDeclaration) Clone(f *NodeFactory) *Node {
	return cloneNode(f.NewFunctionDeclaration(node.Modifiers(), node.AsteriskToken, node.Name(), node.TypeParameters, node.Parameters, node.Type, node.Body), node.AsNode(), f.hooks)
}

func (node *FunctionDeclaration) Name() *DeclarationName {
	return node.name
}

func (node *FunctionDeclaration) computeSubtreeFacts() SubtreeFacts {
	if node.Body == nil || node.ModifierFlags()&ModifierFlagsAmbient != 0 {
		return SubtreeContainsTypeScript
	} else {
		isAsync := node.ModifierFlags()&ModifierFlagsAsync != 0
		isGenerator := node.AsteriskToken != nil
		return propagateModifierListSubtreeFacts(node.modifiers) |
			propagateSubtreeFacts(node.AsteriskToken) |
			propagateSubtreeFacts(node.name) |
			propagateEraseableSyntaxListSubtreeFacts(node.TypeParameters) |
			propagateNodeListSubtreeFacts(node.Parameters, propagateSubtreeFacts) |
			propagateEraseableSyntaxSubtreeFacts(node.Type) |
			propagateSubtreeFacts(node.Body) |
			core.IfElse(isAsync && isGenerator, SubtreeContainsES2018, SubtreeFactsNone) |
			core.IfElse(isAsync && !isGenerator, SubtreeContainsES2017, SubtreeFactsNone)
	}
}

func (node *FunctionDeclaration) propagateSubtreeFacts() SubtreeFacts {
	return node.SubtreeFacts() & ^SubtreeExclusionsFunction
}

func IsFunctionDeclaration(node *Node) bool {
	return node.Kind == KindFunctionDeclaration
}

// ClassLikeDeclarationBase

type ClassLikeBase struct {
	DeclarationBase
	ExportableBase
	ModifiersBase
<<<<<<< HEAD
	LocalsContainerBase
=======
	compositeNodeBase
>>>>>>> 0ca58398
	name            *IdentifierNode // IdentifierNode
	TypeParameters  *NodeList       // NodeList[*TypeParameterDeclarationNode]. Optional
	HeritageClauses *NodeList       // NodeList[*HeritageClauseNode]. Optional
	Members         *NodeList       // NodeList[*ClassElement]
}

func (node *ClassLikeBase) ForEachChild(v Visitor) bool {
	return visitModifiers(v, node.modifiers) || visit(v, node.name) || visitNodeList(v, node.TypeParameters) ||
		visitNodeList(v, node.HeritageClauses) || visitNodeList(v, node.Members)
}

func (node *ClassLikeBase) Name() *DeclarationName        { return node.name }
func (node *ClassLikeBase) ClassLikeData() *ClassLikeBase { return node }

func (node *ClassLikeBase) computeSubtreeFacts() SubtreeFacts {
	if node.modifiers != nil && node.modifiers.ModifierFlags&ModifierFlagsAmbient != 0 {
		return SubtreeContainsTypeScript
	} else {
		return propagateModifierListSubtreeFacts(node.modifiers) |
			propagateSubtreeFacts(node.name) |
			propagateEraseableSyntaxListSubtreeFacts(node.TypeParameters) |
			propagateNodeListSubtreeFacts(node.HeritageClauses, propagateSubtreeFacts) |
			propagateNodeListSubtreeFacts(node.Members, propagateSubtreeFacts)
	}
}

// ClassDeclaration

type ClassDeclaration struct {
	StatementBase
	ClassLikeBase
}

func (f *NodeFactory) NewClassDeclaration(modifiers *ModifierList, name *IdentifierNode, typeParameters *NodeList, heritageClauses *NodeList, members *NodeList) *Node {
	data := &ClassDeclaration{}
	data.modifiers = modifiers
	data.name = name
	data.TypeParameters = typeParameters
	data.HeritageClauses = heritageClauses
	data.Members = members
	return newNode(KindClassDeclaration, data, f.hooks)
}

func (f *NodeFactory) UpdateClassDeclaration(node *ClassDeclaration, modifiers *ModifierList, name *IdentifierNode, typeParameters *TypeParameterList, heritageClauses *HeritageClauseList, members *ClassElementList) *Node {
	if modifiers != node.modifiers || name != node.name || typeParameters != node.TypeParameters || heritageClauses != node.HeritageClauses || members != node.Members {
		return updateNode(f.NewClassDeclaration(modifiers, name, typeParameters, heritageClauses, members), node.AsNode(), f.hooks)
	}
	return node.AsNode()
}

func (node *ClassDeclaration) VisitEachChild(v *NodeVisitor) *Node {
	modifiers := v.visitModifiers(node.modifiers)
	name := v.visitNode(node.name)
	typeParameters := v.visitNodes(node.TypeParameters)
	heritageClauses := v.visitNodes(node.HeritageClauses)
	if heritageClauses != nil && len(heritageClauses.Nodes) == 0 {
		heritageClauses = nil
	}
	members := v.visitNodes(node.Members)
	return v.Factory.UpdateClassDeclaration(node, modifiers, name, typeParameters, heritageClauses, members)
}

func (node *ClassDeclaration) Clone(f *NodeFactory) *Node {
	return cloneNode(f.NewClassDeclaration(node.Modifiers(), node.Name(), node.TypeParameters, node.HeritageClauses, node.Members), node.AsNode(), f.hooks)
}

func (node *ClassDeclaration) propagateSubtreeFacts() SubtreeFacts {
	return node.SubtreeFacts() & ^SubtreeExclusionsClass
}

func IsClassDeclaration(node *Node) bool {
	return node.Kind == KindClassDeclaration
}

// ClassExpression

type ClassExpression struct {
	ExpressionBase
	ClassLikeBase
}

func (f *NodeFactory) NewClassExpression(modifiers *ModifierList, name *IdentifierNode, typeParameters *NodeList, heritageClauses *NodeList, members *NodeList) *Node {
	data := &ClassExpression{}
	data.modifiers = modifiers
	data.name = name
	data.TypeParameters = typeParameters
	data.HeritageClauses = heritageClauses
	data.Members = members
	return newNode(KindClassExpression, data, f.hooks)
}

func (f *NodeFactory) UpdateClassExpression(node *ClassExpression, modifiers *ModifierList, name *IdentifierNode, typeParameters *TypeParameterList, heritageClauses *HeritageClauseList, members *ClassElementList) *Node {
	if modifiers != node.modifiers || name != node.name || typeParameters != node.TypeParameters || heritageClauses != node.HeritageClauses || members != node.Members {
		return updateNode(f.NewClassExpression(modifiers, name, typeParameters, heritageClauses, members), node.AsNode(), f.hooks)
	}
	return node.AsNode()
}

func (node *ClassExpression) VisitEachChild(v *NodeVisitor) *Node {
	modifiers := v.visitModifiers(node.modifiers)
	name := v.visitNode(node.name)
	typeParameters := v.visitNodes(node.TypeParameters)
	heritageClauses := v.visitNodes(node.HeritageClauses)
	if heritageClauses != nil && len(heritageClauses.Nodes) == 0 {
		heritageClauses = nil
	}
	members := v.visitNodes(node.Members)
	return v.Factory.UpdateClassExpression(node, modifiers, name, typeParameters, heritageClauses, members)
}

func (node *ClassExpression) Clone(f *NodeFactory) *Node {
	return cloneNode(f.NewClassExpression(node.Modifiers(), node.Name(), node.TypeParameters, node.HeritageClauses, node.Members), node.AsNode(), f.hooks)
}

func (node *ClassExpression) propagateSubtreeFacts() SubtreeFacts {
	return node.SubtreeFacts() & ^SubtreeExclusionsClass
}

func IsClassExpression(node *Node) bool {
	return node.Kind == KindClassExpression
}

// HeritageClause

type HeritageClause struct {
	NodeBase
	compositeNodeBase
	Token Kind
	Types *NodeList // NodeList[*ExpressionWithTypeArgumentsNode]
}

func (f *NodeFactory) NewHeritageClause(token Kind, types *NodeList) *Node {
	data := &HeritageClause{}
	data.Token = token
	data.Types = types
	return newNode(KindHeritageClause, data, f.hooks)
}

func (f *NodeFactory) UpdateHeritageClause(node *HeritageClause, types *ExpressionWithTypeArgumentsList) *Node {
	if types != node.Types {
		return updateNode(f.NewHeritageClause(node.Token, types), node.AsNode(), f.hooks)
	}
	return node.AsNode()
}

func (node *HeritageClause) ForEachChild(v Visitor) bool {
	return visitNodeList(v, node.Types)
}

func (node *HeritageClause) VisitEachChild(v *NodeVisitor) *Node {
	return v.Factory.UpdateHeritageClause(node, v.visitNodes(node.Types))
}

func (node *HeritageClause) Clone(f *NodeFactory) *Node {
	return cloneNode(f.NewHeritageClause(node.Kind, node.Types), node.AsNode(), f.hooks)
}

func (node *HeritageClause) computeSubtreeFacts() SubtreeFacts {
	switch node.Token {
	case KindExtendsKeyword:
		return propagateNodeListSubtreeFacts(node.Types, propagateSubtreeFacts)
	case KindImplementsKeyword:
		return SubtreeContainsTypeScript
	default:
		return SubtreeFactsNone
	}
}

func IsHeritageClause(node *Node) bool {
	return node.Kind == KindHeritageClause
}

// InterfaceDeclaration

type InterfaceDeclaration struct {
	StatementBase
	DeclarationBase
	ExportableBase
	ModifiersBase
	typeSyntaxBase
	name            *IdentifierNode
	TypeParameters  *NodeList // NodeList[*TypeParameterDeclarationNode]. Optional
	HeritageClauses *NodeList // NodeList[*HeritageClauseNode]. Optional
	Members         *NodeList // NodeList[*TypeElement]
}

func (f *NodeFactory) NewInterfaceDeclaration(modifiers *ModifierList, name *IdentifierNode, typeParameters *NodeList, heritageClauses *NodeList, members *NodeList) *Node {
	data := &InterfaceDeclaration{}
	data.modifiers = modifiers
	data.name = name
	data.TypeParameters = typeParameters
	data.HeritageClauses = heritageClauses
	data.Members = members
	return newNode(KindInterfaceDeclaration, data, f.hooks)
}

func (f *NodeFactory) UpdateInterfaceDeclaration(node *InterfaceDeclaration, modifiers *ModifierList, name *IdentifierNode, typeParameters *TypeParameterList, heritageClauses *HeritageClauseList, members *TypeElementList) *Node {
	if modifiers != node.modifiers || name != node.name || typeParameters != node.TypeParameters || heritageClauses != node.HeritageClauses || members != node.Members {
		return updateNode(f.NewInterfaceDeclaration(modifiers, name, typeParameters, heritageClauses, members), node.AsNode(), f.hooks)
	}
	return node.AsNode()
}

func (node *InterfaceDeclaration) ForEachChild(v Visitor) bool {
	return visitModifiers(v, node.modifiers) || visit(v, node.name) || visitNodeList(v, node.TypeParameters) ||
		visitNodeList(v, node.HeritageClauses) || visitNodeList(v, node.Members)
}

func (node *InterfaceDeclaration) VisitEachChild(v *NodeVisitor) *Node {
	return v.Factory.UpdateInterfaceDeclaration(node, v.visitModifiers(node.modifiers), v.visitNode(node.name), v.visitNodes(node.TypeParameters), v.visitNodes(node.HeritageClauses), v.visitNodes(node.Members))
}

func (node *InterfaceDeclaration) Clone(f *NodeFactory) *Node {
	return cloneNode(f.NewInterfaceDeclaration(node.Modifiers(), node.Name(), node.TypeParameters, node.HeritageClauses, node.Members), node.AsNode(), f.hooks)
}

func (node *InterfaceDeclaration) Name() *DeclarationName { return node.name }

func IsInterfaceDeclaration(node *Node) bool {
	return node.Kind == KindInterfaceDeclaration
}

// TypeAliasDeclaration

type TypeAliasDeclaration struct {
	StatementBase
	DeclarationBase
	ExportableBase
	ModifiersBase
	LocalsContainerBase
	typeSyntaxBase
	name           *IdentifierNode // IdentifierNode
	TypeParameters *NodeList       // NodeList[*TypeParameterDeclarationNode]. Optional
	Type           *TypeNode       // TypeNode
}

func (f *NodeFactory) newTypeOrJSTypeAliasDeclaration(kind Kind, modifiers *ModifierList, name *IdentifierNode, typeParameters *NodeList, typeNode *TypeNode) *Node {
	data := &TypeAliasDeclaration{}
	data.modifiers = modifiers
	data.name = name
	data.TypeParameters = typeParameters
	data.Type = typeNode
	return newNode(kind, data, f.hooks)
}

func (f *NodeFactory) NewTypeAliasDeclaration(modifiers *ModifierList, name *IdentifierNode, typeParameters *NodeList, typeNode *TypeNode) *Node {
	return f.newTypeOrJSTypeAliasDeclaration(KindTypeAliasDeclaration, modifiers, name, typeParameters, typeNode)
}

func (f *NodeFactory) UpdateTypeAliasDeclaration(node *TypeAliasDeclaration, modifiers *ModifierList, name *IdentifierNode, typeParameters *TypeParameterList, typeNode *TypeNode) *Node {
	if modifiers != node.modifiers || name != node.name || typeParameters != node.TypeParameters || typeNode != node.Type {
		return updateNode(f.NewTypeAliasDeclaration(modifiers, name, typeParameters, typeNode), node.AsNode(), f.hooks)
	}
	return node.AsNode()
}

func (node *TypeAliasDeclaration) ForEachChild(v Visitor) bool {
	return visitModifiers(v, node.modifiers) || visit(v, node.name) || visitNodeList(v, node.TypeParameters) || visit(v, node.Type)
}

func (node *TypeAliasDeclaration) VisitEachChild(v *NodeVisitor) *Node {
	if node.Kind == KindJSTypeAliasDeclaration {
		return v.Factory.UpdateJSTypeAliasDeclaration(node, v.visitModifiers(node.modifiers), v.visitNode(node.name), v.visitNodes(node.TypeParameters), v.visitNode(node.Type))
	}
	return v.Factory.UpdateTypeAliasDeclaration(node, v.visitModifiers(node.modifiers), v.visitNode(node.name), v.visitNodes(node.TypeParameters), v.visitNode(node.Type))
}

func (node *TypeAliasDeclaration) Clone(f *NodeFactory) *Node {
	return cloneNode(f.NewTypeAliasDeclaration(node.Modifiers(), node.Name(), node.TypeParameters, node.Type), node.AsNode(), f.hooks)
}

func (node *TypeAliasDeclaration) Name() *DeclarationName { return node.name }

func IsTypeAliasDeclaration(node *Node) bool {
	return node.Kind == KindTypeAliasDeclaration
}

func IsTypeOrJSTypeAliasDeclaration(node *Node) bool {
	return node.Kind == KindTypeAliasDeclaration || node.Kind == KindJSTypeAliasDeclaration
}

func (f *NodeFactory) NewJSTypeAliasDeclaration(modifiers *ModifierList, name *IdentifierNode, typeParameters *NodeList, typeNode *TypeNode) *Node {
	return f.newTypeOrJSTypeAliasDeclaration(KindJSTypeAliasDeclaration, modifiers, name, typeParameters, typeNode)
}

func (f *NodeFactory) UpdateJSTypeAliasDeclaration(node *TypeAliasDeclaration, modifiers *ModifierList, name *IdentifierNode, typeParameters *TypeParameterList, typeNode *TypeNode) *Node {
	if modifiers != node.modifiers || name != node.name || typeParameters != node.TypeParameters || typeNode != node.Type {
		return updateNode(f.NewJSTypeAliasDeclaration(modifiers, name, typeParameters, typeNode), node.AsNode(), f.hooks)
	}
	return node.AsNode()
}

func IsJSTypeAliasDeclaration(node *Node) bool {
	return node.Kind == KindJSTypeAliasDeclaration
}

// EnumMember

type EnumMember struct {
	NodeBase
	NamedMemberBase
	compositeNodeBase
	Initializer *Expression // Expression. Optional
}

func (f *NodeFactory) NewEnumMember(name *PropertyName, initializer *Expression) *Node {
	data := &EnumMember{}
	data.name = name
	data.Initializer = initializer
	return newNode(KindEnumMember, data, f.hooks)
}

func (f *NodeFactory) UpdateEnumMember(node *EnumMember, name *PropertyName, initializer *Expression) *Node {
	if name != node.name || initializer != node.Initializer {
		return updateNode(f.NewEnumMember(name, initializer), node.AsNode(), f.hooks)
	}
	return node.AsNode()
}

func (node *EnumMember) ForEachChild(v Visitor) bool {
	return visit(v, node.name) || visit(v, node.Initializer)
}

func (node *EnumMember) VisitEachChild(v *NodeVisitor) *Node {
	return v.Factory.UpdateEnumMember(node, v.visitNode(node.name), v.visitNode(node.Initializer))
}

func (node *EnumMember) Clone(f *NodeFactory) *Node {
	return cloneNode(f.NewEnumMember(node.Name(), node.Initializer), node.AsNode(), f.hooks)
}

func (node *EnumMember) Name() *DeclarationName {
	return node.name
}

func (node *EnumMember) computeSubtreeFacts() SubtreeFacts {
	return propagateSubtreeFacts(node.name) |
		propagateSubtreeFacts(node.Initializer) |
		SubtreeContainsTypeScript
}

func IsEnumMember(node *Node) bool {
	return node.Kind == KindEnumMember
}

// EnumDeclaration

type EnumDeclaration struct {
	StatementBase
	DeclarationBase
	ExportableBase
	ModifiersBase
	compositeNodeBase
	name    *IdentifierNode // IdentifierNode
	Members *NodeList       // NodeList[*EnumMemberNode]
}

func (f *NodeFactory) NewEnumDeclaration(modifiers *ModifierList, name *IdentifierNode, members *NodeList) *Node {
	data := &EnumDeclaration{}
	data.modifiers = modifiers
	data.name = name
	data.Members = members
	return newNode(KindEnumDeclaration, data, f.hooks)
}

func (f *NodeFactory) UpdateEnumDeclaration(node *EnumDeclaration, modifiers *ModifierList, name *IdentifierNode, members *EnumMemberList) *Node {
	if modifiers != node.modifiers || name != node.name || members != node.Members {
		return updateNode(f.NewEnumDeclaration(modifiers, name, members), node.AsNode(), f.hooks)
	}
	return node.AsNode()
}

func (node *EnumDeclaration) ForEachChild(v Visitor) bool {
	return visitModifiers(v, node.modifiers) || visit(v, node.name) || visitNodeList(v, node.Members)
}

func (node *EnumDeclaration) VisitEachChild(v *NodeVisitor) *Node {
	return v.Factory.UpdateEnumDeclaration(node, v.visitModifiers(node.modifiers), v.visitNode(node.name), v.visitNodes(node.Members))
}

func (node *EnumDeclaration) Clone(f *NodeFactory) *Node {
	return cloneNode(f.NewEnumDeclaration(node.Modifiers(), node.Name(), node.Members), node.AsNode(), f.hooks)
}

func (node *EnumDeclaration) Name() *DeclarationName {
	return node.name
}

func (node *EnumDeclaration) computeSubtreeFacts() SubtreeFacts {
	if node.modifiers != nil && node.modifiers.ModifierFlags&ModifierFlagsAmbient != 0 {
		return SubtreeContainsTypeScript
	} else {
		return propagateModifierListSubtreeFacts(node.modifiers) |
			propagateSubtreeFacts(node.name) |
			propagateNodeListSubtreeFacts(node.Members, propagateSubtreeFacts) |
			SubtreeContainsTypeScript
	}
}

func IsEnumDeclaration(node *Node) bool {
	return node.Kind == KindEnumDeclaration
}

// ModuleBlock

type ModuleBlock struct {
	StatementBase
	compositeNodeBase
	Statements *NodeList // NodeList[*Statement]
}

func (f *NodeFactory) NewModuleBlock(statements *NodeList) *Node {
	data := &ModuleBlock{}
	data.Statements = statements
	return newNode(KindModuleBlock, data, f.hooks)
}

func (f *NodeFactory) UpdateModuleBlock(node *ModuleBlock, statements *StatementList) *Node {
	if statements != node.Statements {
		return updateNode(f.NewModuleBlock(statements), node.AsNode(), f.hooks)
	}
	return node.AsNode()
}

func (node *ModuleBlock) ForEachChild(v Visitor) bool {
	return visitNodeList(v, node.Statements)
}

func (node *ModuleBlock) VisitEachChild(v *NodeVisitor) *Node {
	return v.Factory.UpdateModuleBlock(node, v.visitNodes(node.Statements))
}

func (node *ModuleBlock) Clone(f *NodeFactory) *Node {
	return cloneNode(f.NewModuleBlock(node.Statements), node.AsNode(), f.hooks)
}

func (node *ModuleBlock) computeSubtreeFacts() SubtreeFacts {
	return propagateNodeListSubtreeFacts(node.Statements, propagateSubtreeFacts)
}

func IsModuleBlock(node *Node) bool {
	return node.Kind == KindModuleBlock
}

// ModuleDeclaration

type ModuleDeclaration struct {
	StatementBase
	DeclarationBase
	ExportableBase
	ModifiersBase
	LocalsContainerBase
	BodyBase
	compositeNodeBase
	name    *ModuleName // ModuleName
	Keyword Kind        // KindModuleKeyword, KindNamespaceKeyword, KindGlobalKeyword (global augmentation)
}

func (f *NodeFactory) NewModuleDeclaration(modifiers *ModifierList, keyword Kind, name *ModuleName, body *ModuleBody) *Node {
	data := &ModuleDeclaration{}
	data.modifiers = modifiers
	data.Keyword = keyword
	data.name = name
	data.Body = body
	node := newNode(KindModuleDeclaration, data, f.hooks)
	return node
}

func (f *NodeFactory) UpdateModuleDeclaration(node *ModuleDeclaration, modifiers *ModifierList, keyword Kind, name *ModuleName, body *ModuleBody) *Node {
	if modifiers != node.modifiers || keyword != node.Keyword || name != node.name || body != node.Body {
		return updateNode(f.NewModuleDeclaration(modifiers, keyword, name, body), node.AsNode(), f.hooks)
	}
	return node.AsNode()
}

func (node *ModuleDeclaration) ForEachChild(v Visitor) bool {
	return visitModifiers(v, node.modifiers) || visit(v, node.name) || visit(v, node.Body)
}

func (node *ModuleDeclaration) VisitEachChild(v *NodeVisitor) *Node {
	return v.Factory.UpdateModuleDeclaration(node, v.visitModifiers(node.modifiers), node.Keyword, v.visitNode(node.name), v.visitNode(node.Body))
}

func (node *ModuleDeclaration) Clone(f *NodeFactory) *Node {
	return cloneNode(f.NewModuleDeclaration(node.Modifiers(), node.Keyword, node.Name(), node.Body), node.AsNode(), f.hooks)
}

func (node *ModuleDeclaration) Name() *DeclarationName {
	return node.name
}

func (node *ModuleDeclaration) computeSubtreeFacts() SubtreeFacts {
	if node.ModifierFlags()&ModifierFlagsAmbient != 0 {
		return SubtreeContainsTypeScript
	} else {
		return propagateModifierListSubtreeFacts(node.modifiers) |
			propagateSubtreeFacts(node.name) |
			propagateSubtreeFacts(node.Body) |
			SubtreeContainsTypeScript
	}
}

func (node *ModuleDeclaration) propagateSubtreeFacts() SubtreeFacts {
	return node.SubtreeFacts() & ^SubtreeExclusionsModule
}

func IsModuleDeclaration(node *Node) bool {
	return node.Kind == KindModuleDeclaration
}

// NotEmittedStatement

// Represents a statement that is elided as part of a transformation to emit comments on a
// not-emitted node.
type NotEmittedStatement struct {
	StatementBase
}

func (f *NodeFactory) NewNotEmittedStatement() *Node {
	data := &NotEmittedStatement{}
	return newNode(KindNotEmittedStatement, data, f.hooks)
}

func (node *NotEmittedStatement) Clone(f *NodeFactory) *Node {
	return cloneNode(f.NewNotEmittedStatement(), node.AsNode(), f.hooks)
}

func IsNotEmittedStatement(node *Node) bool {
	return node.Kind == KindNotEmittedStatement
}

// ImportEqualsDeclaration

type ImportEqualsDeclaration struct {
	StatementBase
	DeclarationBase
	ExportableBase
	ModifiersBase
	compositeNodeBase
	IsTypeOnly bool
	name       *IdentifierNode // IdentifierNode
	// 'EntityName' for an internal module reference, 'ExternalModuleReference' for an external
	// module reference.
	ModuleReference *ModuleReference // ModuleReference
}

func (f *NodeFactory) NewImportEqualsDeclaration(modifiers *ModifierList, isTypeOnly bool, name *IdentifierNode, moduleReference *ModuleReference) *Node {
	data := &ImportEqualsDeclaration{}
	data.modifiers = modifiers
	data.IsTypeOnly = isTypeOnly
	data.name = name
	data.ModuleReference = moduleReference
	return newNode(KindImportEqualsDeclaration, data, f.hooks)
}

func (f *NodeFactory) UpdateImportEqualsDeclaration(node *ImportEqualsDeclaration, modifiers *ModifierList, isTypeOnly bool, name *IdentifierNode, moduleReference *ModuleReference) *Node {
	if modifiers != node.modifiers || isTypeOnly != node.IsTypeOnly || name != node.name || moduleReference != node.ModuleReference {
		return updateNode(f.NewImportEqualsDeclaration(modifiers, isTypeOnly, name, moduleReference), node.AsNode(), f.hooks)
	}
	return node.AsNode()
}

func (node *ImportEqualsDeclaration) ForEachChild(v Visitor) bool {
	return visitModifiers(v, node.modifiers) || visit(v, node.name) || visit(v, node.ModuleReference)
}

func (node *ImportEqualsDeclaration) VisitEachChild(v *NodeVisitor) *Node {
	return v.Factory.UpdateImportEqualsDeclaration(node, v.visitModifiers(node.modifiers), node.IsTypeOnly, v.visitNode(node.name), v.visitNode(node.ModuleReference))
}

func (node *ImportEqualsDeclaration) Clone(f *NodeFactory) *Node {
	return cloneNode(f.NewImportEqualsDeclaration(node.Modifiers(), node.IsTypeOnly, node.Name(), node.ModuleReference), node.AsNode(), f.hooks)
}

func (node *ImportEqualsDeclaration) Name() *DeclarationName {
	return node.name
}

func (node *ImportEqualsDeclaration) computeSubtreeFacts() SubtreeFacts {
	if node.IsTypeOnly || !IsExternalModuleReference(node.ModuleReference) {
		return SubtreeContainsTypeScript
	} else {
		return propagateModifierListSubtreeFacts(node.modifiers) |
			propagateSubtreeFacts(node.name) |
			propagateSubtreeFacts(node.ModuleReference)
	}
}

func IsImportEqualsDeclaration(node *Node) bool {
	return node.Kind == KindImportEqualsDeclaration
}

// ImportDeclaration

type ImportDeclaration struct {
	StatementBase
	ModifiersBase
	compositeNodeBase
	ImportClause    *ImportClauseNode     // ImportClauseNode. Optional
	ModuleSpecifier *Expression           // Expression
	Attributes      *ImportAttributesNode // ImportAttributesNode. Optional
}

func (f *NodeFactory) NewImportDeclaration(modifiers *ModifierList, importClause *ImportClauseNode, moduleSpecifier *Expression, attributes *ImportAttributesNode) *Node {
	data := &ImportDeclaration{}
	data.modifiers = modifiers
	data.ImportClause = importClause
	data.ModuleSpecifier = moduleSpecifier
	data.Attributes = attributes
	return newNode(KindImportDeclaration, data, f.hooks)
}

func (f *NodeFactory) UpdateImportDeclaration(node *ImportDeclaration, modifiers *ModifierList, importClause *ImportClauseNode, moduleSpecifier *Expression, attributes *ImportAttributesNode) *Node {
	if modifiers != node.modifiers || importClause != node.ImportClause || moduleSpecifier != node.ModuleSpecifier || attributes != node.Attributes {
		return updateNode(f.NewImportDeclaration(modifiers, importClause, moduleSpecifier, attributes), node.AsNode(), f.hooks)
	}
	return node.AsNode()
}

func (node *ImportDeclaration) ForEachChild(v Visitor) bool {
	return visitModifiers(v, node.modifiers) || visit(v, node.ImportClause) || visit(v, node.ModuleSpecifier) || visit(v, node.Attributes)
}

func (node *ImportDeclaration) VisitEachChild(v *NodeVisitor) *Node {
	return v.Factory.UpdateImportDeclaration(node, v.visitModifiers(node.modifiers), v.visitNode(node.ImportClause), v.visitNode(node.ModuleSpecifier), v.visitNode(node.Attributes))
}

func (node *ImportDeclaration) Clone(f *NodeFactory) *Node {
	return cloneNode(f.NewImportDeclaration(node.Modifiers(), node.ImportClause, node.ModuleSpecifier, node.Attributes), node.AsNode(), f.hooks)
}

func (node *ImportDeclaration) computeSubtreeFacts() SubtreeFacts {
	return propagateModifierListSubtreeFacts(node.modifiers) |
		propagateSubtreeFacts(node.ImportClause) |
		propagateSubtreeFacts(node.ModuleSpecifier) |
		propagateSubtreeFacts(node.Attributes)
}

func IsImportDeclaration(node *Node) bool {
	return node.Kind == KindImportDeclaration
}

// ImportSpecifier

type ImportSpecifier struct {
	NodeBase
	DeclarationBase
	ExportableBase
	compositeNodeBase
	IsTypeOnly   bool
	PropertyName *ModuleExportName // ModuleExportName. Optional
	name         *IdentifierNode   // IdentifierNode
}

func (f *NodeFactory) NewImportSpecifier(isTypeOnly bool, propertyName *ModuleExportName, name *IdentifierNode) *Node {
	data := &ImportSpecifier{}
	data.IsTypeOnly = isTypeOnly
	data.PropertyName = propertyName
	data.name = name
	return newNode(KindImportSpecifier, data, f.hooks)
}

func (f *NodeFactory) UpdateImportSpecifier(node *ImportSpecifier, isTypeOnly bool, propertyName *ModuleExportName, name *IdentifierNode) *Node {
	if isTypeOnly != node.IsTypeOnly || propertyName != node.PropertyName || name != node.name {
		return updateNode(f.NewImportSpecifier(isTypeOnly, propertyName, name), node.AsNode(), f.hooks)
	}
	return node.AsNode()
}

func (node *ImportSpecifier) ForEachChild(v Visitor) bool {
	return visit(v, node.PropertyName) || visit(v, node.name)
}

func (node *ImportSpecifier) VisitEachChild(v *NodeVisitor) *Node {
	return v.Factory.UpdateImportSpecifier(node, node.IsTypeOnly, v.visitNode(node.PropertyName), v.visitNode(node.name))
}

func (node *ImportSpecifier) Clone(f *NodeFactory) *Node {
	return cloneNode(f.NewImportSpecifier(node.IsTypeOnly, node.PropertyName, node.Name()), node.AsNode(), f.hooks)
}

func (node *ImportSpecifier) Name() *DeclarationName {
	return node.name
}

func (node *ImportSpecifier) computeSubtreeFacts() SubtreeFacts {
	if node.IsTypeOnly {
		return SubtreeContainsTypeScript
	} else {
		return propagateSubtreeFacts(node.PropertyName) |
			propagateSubtreeFacts(node.name)
	}
}

func IsImportSpecifier(node *Node) bool {
	return node.Kind == KindImportSpecifier
}

// ExternalModuleReference

type ExternalModuleReference struct {
	NodeBase
	Expression *Expression // Expression
}

func (f *NodeFactory) NewExternalModuleReference(expression *Expression) *Node {
	data := &ExternalModuleReference{}
	data.Expression = expression
	return newNode(KindExternalModuleReference, data, f.hooks)
}

func (f *NodeFactory) UpdateExternalModuleReference(node *ExternalModuleReference, expression *Expression) *Node {
	if expression != node.Expression {
		return updateNode(f.NewExternalModuleReference(expression), node.AsNode(), f.hooks)
	}
	return node.AsNode()
}

func (node *ExternalModuleReference) ForEachChild(v Visitor) bool {
	return visit(v, node.Expression)
}

func (node *ExternalModuleReference) VisitEachChild(v *NodeVisitor) *Node {
	return v.Factory.UpdateExternalModuleReference(node, v.visitNode(node.Expression))
}

func (node *ExternalModuleReference) Clone(f *NodeFactory) *Node {
	return cloneNode(f.NewExternalModuleReference(node.Expression), node.AsNode(), f.hooks)
}

func (node *ExternalModuleReference) computeSubtreeFacts() SubtreeFacts {
	return propagateSubtreeFacts(node.Expression)
}

func IsExternalModuleReference(node *Node) bool {
	return node.Kind == KindExternalModuleReference
}

// ImportClause

type ImportClause struct {
	NodeBase
	DeclarationBase
	ExportableBase
	compositeNodeBase
	IsTypeOnly    bool
	NamedBindings *NamedImportBindings // NamedImportBindings. Optional, named bindings
	name          *IdentifierNode      // IdentifierNode. Optional, default binding
}

func (f *NodeFactory) NewImportClause(isTypeOnly bool, name *IdentifierNode, namedBindings *NamedImportBindings) *Node {
	data := &ImportClause{}
	data.IsTypeOnly = isTypeOnly
	data.name = name
	data.NamedBindings = namedBindings
	return newNode(KindImportClause, data, f.hooks)
}

func (f *NodeFactory) UpdateImportClause(node *ImportClause, isTypeOnly bool, name *IdentifierNode, namedBindings *NamedImportBindings) *Node {
	if isTypeOnly != node.IsTypeOnly || name != node.name || namedBindings != node.NamedBindings {
		return updateNode(f.NewImportClause(isTypeOnly, name, namedBindings), node.AsNode(), f.hooks)
	}
	return node.AsNode()
}

func (node *ImportClause) ForEachChild(v Visitor) bool {
	return visit(v, node.name) || visit(v, node.NamedBindings)
}

func (node *ImportClause) VisitEachChild(v *NodeVisitor) *Node {
	return v.Factory.UpdateImportClause(node, node.IsTypeOnly, v.visitNode(node.name), v.visitNode(node.NamedBindings))
}

func (node *ImportClause) Clone(f *NodeFactory) *Node {
	return cloneNode(f.NewImportClause(node.IsTypeOnly, node.Name(), node.NamedBindings), node.AsNode(), f.hooks)
}

func (node *ImportClause) Name() *DeclarationName {
	return node.name
}

func (node *ImportClause) computeSubtreeFacts() SubtreeFacts {
	if node.IsTypeOnly {
		return SubtreeContainsTypeScript
	} else {
		return propagateSubtreeFacts(node.name) |
			propagateSubtreeFacts(node.NamedBindings)
	}
}

func IsImportClause(node *Node) bool {
	return node.Kind == KindImportClause
}

// NamespaceImport

type NamespaceImport struct {
	NodeBase
	DeclarationBase
	ExportableBase
	name *IdentifierNode // IdentifierNode
}

func (f *NodeFactory) NewNamespaceImport(name *IdentifierNode) *Node {
	data := &NamespaceImport{}
	data.name = name
	return newNode(KindNamespaceImport, data, f.hooks)
}

func (f *NodeFactory) UpdateNamespaceImport(node *NamespaceImport, name *IdentifierNode) *Node {
	if name != node.name {
		return updateNode(f.NewNamespaceImport(name), node.AsNode(), f.hooks)
	}
	return node.AsNode()
}

func (node *NamespaceImport) ForEachChild(v Visitor) bool {
	return visit(v, node.name)
}

func (node *NamespaceImport) VisitEachChild(v *NodeVisitor) *Node {
	return v.Factory.UpdateNamespaceImport(node, v.visitNode(node.name))
}

func (node *NamespaceImport) Clone(f *NodeFactory) *Node {
	return cloneNode(f.NewNamespaceImport(node.Name()), node.AsNode(), f.hooks)
}

func (node *NamespaceImport) Name() *DeclarationName {
	return node.name
}

func (node *NamespaceImport) computeSubtreeFacts() SubtreeFacts {
	return propagateSubtreeFacts(node.name)
}

func IsNamespaceImport(node *Node) bool {
	return node.Kind == KindNamespaceImport
}

// NamedImports

type NamedImports struct {
	NodeBase
	compositeNodeBase
	Elements *ImportSpecifierList // NodeList[*ImportSpecifierNode]
}

func (f *NodeFactory) NewNamedImports(elements *ImportSpecifierList) *Node {
	data := &NamedImports{}
	data.Elements = elements
	return newNode(KindNamedImports, data, f.hooks)
}

func (f *NodeFactory) UpdateNamedImports(node *NamedImports, elements *ImportSpecifierList) *Node {
	if elements != node.Elements {
		return updateNode(f.NewNamedImports(elements), node.AsNode(), f.hooks)
	}
	return node.AsNode()
}

func (node *NamedImports) ForEachChild(v Visitor) bool {
	return visitNodeList(v, node.Elements)
}

func (node *NamedImports) VisitEachChild(v *NodeVisitor) *Node {
	return v.Factory.UpdateNamedImports(node, v.visitNodes(node.Elements))
}

func (node *NamedImports) Clone(f *NodeFactory) *Node {
	return cloneNode(f.NewNamedImports(node.Elements), node.AsNode(), f.hooks)
}

func (node *NamedImports) computeSubtreeFacts() SubtreeFacts {
	return propagateNodeListSubtreeFacts(node.Elements, propagateSubtreeFacts)
}

func IsNamedImports(node *Node) bool {
	return node.Kind == KindNamedImports
}

// ExportAssignment

// This is either an `export =` or an `export default` declaration.
// Unless `isExportEquals` is set, this node was parsed as an `export default`.
type ExportAssignment struct {
	StatementBase
	DeclarationBase
	ModifiersBase
	compositeNodeBase
	IsExportEquals bool
	Expression     *Expression // Expression
}

func (f *NodeFactory) NewExportAssignment(modifiers *ModifierList, isExportEquals bool, expression *Expression) *Node {
	data := &ExportAssignment{}
	data.modifiers = modifiers
	data.IsExportEquals = isExportEquals
	data.Expression = expression
	return newNode(KindExportAssignment, data, f.hooks)
}

func (f *NodeFactory) UpdateExportAssignment(node *ExportAssignment, modifiers *ModifierList, expression *Expression) *Node {
	if modifiers != node.modifiers || expression != node.Expression {
		return updateNode(f.NewExportAssignment(modifiers, node.IsExportEquals, expression), node.AsNode(), f.hooks)
	}
	return node.AsNode()
}

func (node *ExportAssignment) ForEachChild(v Visitor) bool {
	return visitModifiers(v, node.modifiers) || visit(v, node.Expression)
}

func (node *ExportAssignment) VisitEachChild(v *NodeVisitor) *Node {
	return v.Factory.UpdateExportAssignment(node, v.visitModifiers(node.modifiers), v.visitNode(node.Expression))
}

func (node *ExportAssignment) Clone(f *NodeFactory) *Node {
	return cloneNode(f.NewExportAssignment(node.Modifiers(), node.IsExportEquals, node.Expression), node.AsNode(), f.hooks)
}

func (node *ExportAssignment) computeSubtreeFacts() SubtreeFacts {
	return propagateModifierListSubtreeFacts(node.modifiers) | propagateSubtreeFacts(node.Expression)
}

func IsExportAssignment(node *Node) bool {
	return node.Kind == KindExportAssignment
}

// NamespaceExportDeclaration

type NamespaceExportDeclaration struct {
	StatementBase
	DeclarationBase
	ModifiersBase
	typeSyntaxBase
	name *IdentifierNode // IdentifierNode
}

func (f *NodeFactory) NewNamespaceExportDeclaration(modifiers *ModifierList, name *IdentifierNode) *Node {
	data := &NamespaceExportDeclaration{}
	data.modifiers = modifiers
	data.name = name
	return newNode(KindNamespaceExportDeclaration, data, f.hooks)
}

func (f *NodeFactory) UpdateNamespaceExportDeclaration(node *NamespaceExportDeclaration, modifiers *ModifierList, name *IdentifierNode) *Node {
	if modifiers != node.modifiers || name != node.name {
		return updateNode(f.NewNamespaceExportDeclaration(modifiers, name), node.AsNode(), f.hooks)
	}
	return node.AsNode()
}

func (node *NamespaceExportDeclaration) ForEachChild(v Visitor) bool {
	return visitModifiers(v, node.modifiers) || visit(v, node.name)
}

func (node *NamespaceExportDeclaration) VisitEachChild(v *NodeVisitor) *Node {
	return v.Factory.UpdateNamespaceExportDeclaration(node, v.visitModifiers(node.modifiers), v.visitNode(node.name))
}

func (node *NamespaceExportDeclaration) Clone(f *NodeFactory) *Node {
	return cloneNode(f.NewNamespaceExportDeclaration(node.Modifiers(), node.Name()), node.AsNode(), f.hooks)
}

func (node *NamespaceExportDeclaration) Name() *DeclarationName {
	return node.name
}

func IsNamespaceExportDeclaration(node *Node) bool {
	return node.Kind == KindNamespaceExportDeclaration
}

// ExportDeclaration

type ExportDeclaration struct {
	StatementBase
	DeclarationBase
	ModifiersBase
	compositeNodeBase
	IsTypeOnly      bool
	ExportClause    *NamedExportBindings  // NamedExportBindings. Optional
	ModuleSpecifier *Expression           // Expression. Optional
	Attributes      *ImportAttributesNode // ImportAttributesNode. Optional
}

func (f *NodeFactory) NewExportDeclaration(modifiers *ModifierList, isTypeOnly bool, exportClause *NamedExportBindings, moduleSpecifier *Expression, attributes *ImportAttributesNode) *Node {
	data := &ExportDeclaration{}
	data.modifiers = modifiers
	data.IsTypeOnly = isTypeOnly
	data.ExportClause = exportClause
	data.ModuleSpecifier = moduleSpecifier
	data.Attributes = attributes
	return newNode(KindExportDeclaration, data, f.hooks)
}

func (f *NodeFactory) UpdateExportDeclaration(node *ExportDeclaration, modifiers *ModifierList, isTypeOnly bool, exportClause *NamedExportBindings, moduleSpecifier *Expression, attributes *ImportAttributesNode) *Node {
	if modifiers != node.modifiers || exportClause != node.ExportClause || moduleSpecifier != node.ModuleSpecifier || attributes != node.Attributes {
		return updateNode(f.NewExportDeclaration(modifiers, isTypeOnly, exportClause, moduleSpecifier, attributes), node.AsNode(), f.hooks)
	}
	return node.AsNode()
}

func (node *ExportDeclaration) ForEachChild(v Visitor) bool {
	return visitModifiers(v, node.modifiers) || visit(v, node.ExportClause) || visit(v, node.ModuleSpecifier) || visit(v, node.Attributes)
}

func (node *ExportDeclaration) VisitEachChild(v *NodeVisitor) *Node {
	return v.Factory.UpdateExportDeclaration(node, v.visitModifiers(node.modifiers), node.IsTypeOnly, v.visitNode(node.ExportClause), v.visitNode(node.ModuleSpecifier), v.visitNode(node.Attributes))
}

func (node *ExportDeclaration) Clone(f *NodeFactory) *Node {
	return cloneNode(f.NewExportDeclaration(node.Modifiers(), node.IsTypeOnly, node.ExportClause, node.ModuleSpecifier, node.Attributes), node.AsNode(), f.hooks)
}

func (node *ExportDeclaration) computeSubtreeFacts() SubtreeFacts {
	return propagateModifierListSubtreeFacts(node.modifiers) |
		propagateSubtreeFacts(node.ExportClause) |
		propagateSubtreeFacts(node.ModuleSpecifier) |
		propagateSubtreeFacts(node.Attributes) |
		core.IfElse(node.IsTypeOnly, SubtreeContainsTypeScript, SubtreeFactsNone)
}

func IsExportDeclaration(node *Node) bool {
	return node.Kind == KindExportDeclaration
}

// NamespaceExport

type NamespaceExport struct {
	NodeBase
	DeclarationBase
	name *ModuleExportName // ModuleExportName
}

func (f *NodeFactory) NewNamespaceExport(name *ModuleExportName) *Node {
	data := &NamespaceExport{}
	data.name = name
	return newNode(KindNamespaceExport, data, f.hooks)
}

func (f *NodeFactory) UpdateNamespaceExport(node *NamespaceExport, name *ModuleExportName) *Node {
	if name != node.name {
		return updateNode(f.NewNamespaceExport(name), node.AsNode(), f.hooks)
	}
	return node.AsNode()
}

func (node *NamespaceExport) ForEachChild(v Visitor) bool {
	return visit(v, node.name)
}

func (node *NamespaceExport) VisitEachChild(v *NodeVisitor) *Node {
	return v.Factory.UpdateNamespaceExport(node, v.visitNode(node.name))
}

func (node *NamespaceExport) Clone(f *NodeFactory) *Node {
	return cloneNode(f.NewNamespaceExport(node.Name()), node.AsNode(), f.hooks)
}

func (node *NamespaceExport) Name() *DeclarationName {
	return node.name
}

func (node *NamespaceExport) computeSubtreeFacts() SubtreeFacts {
	return propagateSubtreeFacts(node.name)
}

func IsNamespaceExport(node *Node) bool {
	return node.Kind == KindNamespaceExport
}

// NamedExports

type NamedExports struct {
	NodeBase
	compositeNodeBase
	Elements *ExportSpecifierList // NodeList[*ExportSpecifierNode]
}

func (f *NodeFactory) NewNamedExports(elements *NodeList) *Node {
	data := &NamedExports{}
	data.Elements = elements
	return newNode(KindNamedExports, data, f.hooks)
}

func (f *NodeFactory) UpdateNamedExports(node *NamedExports, elements *ExportSpecifierList) *Node {
	if elements != node.Elements {
		return updateNode(f.NewNamedExports(elements), node.AsNode(), f.hooks)
	}
	return node.AsNode()
}

func (node *NamedExports) ForEachChild(v Visitor) bool {
	return visitNodeList(v, node.Elements)
}

func (node *NamedExports) VisitEachChild(v *NodeVisitor) *Node {
	return v.Factory.UpdateNamedExports(node, v.visitNodes(node.Elements))
}

func (node *NamedExports) Clone(f *NodeFactory) *Node {
	return cloneNode(f.NewNamedExports(node.Elements), node.AsNode(), f.hooks)
}

func (node *NamedExports) computeSubtreeFacts() SubtreeFacts {
	return propagateNodeListSubtreeFacts(node.Elements, propagateSubtreeFacts)
}

func IsNamedExports(node *Node) bool {
	return node.Kind == KindNamedExports
}

// ExportSpecifier

type ExportSpecifier struct {
	NodeBase
	DeclarationBase
	ExportableBase
	compositeNodeBase
	IsTypeOnly   bool
	PropertyName *ModuleExportName // ModuleExportName. Optional, name preceding 'as' keyword
	name         *ModuleExportName // ModuleExportName
}

func (f *NodeFactory) NewExportSpecifier(isTypeOnly bool, propertyName *ModuleExportName, name *ModuleExportName) *Node {
	data := &ExportSpecifier{}
	data.IsTypeOnly = isTypeOnly
	data.PropertyName = propertyName
	data.name = name
	return newNode(KindExportSpecifier, data, f.hooks)
}

func (f *NodeFactory) UpdateExportSpecifier(node *ExportSpecifier, isTypeOnly bool, propertyName *ModuleExportName, name *ModuleExportName) *Node {
	if isTypeOnly != node.IsTypeOnly || propertyName != node.PropertyName || name != node.name {
		return updateNode(f.NewExportSpecifier(isTypeOnly, propertyName, name), node.AsNode(), f.hooks)
	}
	return node.AsNode()
}

func (node *ExportSpecifier) ForEachChild(v Visitor) bool {
	return visit(v, node.PropertyName) || visit(v, node.name)
}

func (node *ExportSpecifier) VisitEachChild(v *NodeVisitor) *Node {
	return v.Factory.UpdateExportSpecifier(node, node.IsTypeOnly, v.visitNode(node.PropertyName), v.visitNode(node.name))
}

func (node *ExportSpecifier) Clone(f *NodeFactory) *Node {
	return cloneNode(f.NewExportSpecifier(node.IsTypeOnly, node.PropertyName, node.Name()), node.AsNode(), f.hooks)
}

func (node *ExportSpecifier) Name() *DeclarationName {
	return node.name
}

func (node *ExportSpecifier) computeSubtreeFacts() SubtreeFacts {
	if node.IsTypeOnly {
		return SubtreeContainsTypeScript
	} else {
		return propagateSubtreeFacts(node.PropertyName) |
			propagateSubtreeFacts(node.name)
	}
}

func IsExportSpecifier(node *Node) bool {
	return node.Kind == KindExportSpecifier
}

// TypeElementBase

type TypeElementBase struct{}

// ClassElementBase

type ClassElementBase struct{}

// NamedMemberBase

type NamedMemberBase struct {
	DeclarationBase
	ModifiersBase
	name         *PropertyName // PropertyName
	PostfixToken *TokenNode    // TokenNode. Optional
}

func (node *NamedMemberBase) DeclarationData() *DeclarationBase { return &node.DeclarationBase }
func (node *NamedMemberBase) Modifiers() *ModifierList          { return node.modifiers }
func (node *NamedMemberBase) Name() *DeclarationName            { return node.name }

// CallSignatureDeclaration

type CallSignatureDeclaration struct {
	NodeBase
	DeclarationBase
	FunctionLikeBase
	TypeElementBase
	typeSyntaxBase
}

func (f *NodeFactory) NewCallSignatureDeclaration(typeParameters *NodeList, parameters *NodeList, returnType *TypeNode) *Node {
	data := &CallSignatureDeclaration{}
	data.TypeParameters = typeParameters
	data.Parameters = parameters
	data.Type = returnType
	return newNode(KindCallSignature, data, f.hooks)
}

func (f *NodeFactory) UpdateCallSignatureDeclaration(node *CallSignatureDeclaration, typeParameters *TypeParameterList, parameters *ParameterList, returnType *TypeNode) *Node {
	if typeParameters != node.TypeParameters || parameters != node.Parameters || returnType != node.Type {
		return updateNode(f.NewCallSignatureDeclaration(typeParameters, parameters, returnType), node.AsNode(), f.hooks)
	}
	return node.AsNode()
}

func (node *CallSignatureDeclaration) ForEachChild(v Visitor) bool {
	return visitNodeList(v, node.TypeParameters) || visitNodeList(v, node.Parameters) || visit(v, node.Type)
}

func (node *CallSignatureDeclaration) VisitEachChild(v *NodeVisitor) *Node {
	return v.Factory.UpdateCallSignatureDeclaration(node, v.visitNodes(node.TypeParameters), v.visitNodes(node.Parameters), v.visitNode(node.Type))
}

func (node *CallSignatureDeclaration) Clone(f *NodeFactory) *Node {
	return cloneNode(f.NewCallSignatureDeclaration(node.TypeParameters, node.Parameters, node.Type), node.AsNode(), f.hooks)
}

func IsCallSignatureDeclaration(node *Node) bool {
	return node.Kind == KindCallSignature
}

// ConstructSignatureDeclaration

type ConstructSignatureDeclaration struct {
	NodeBase
	DeclarationBase
	FunctionLikeBase
	TypeElementBase
	typeSyntaxBase
}

func (f *NodeFactory) NewConstructSignatureDeclaration(typeParameters *NodeList, parameters *NodeList, returnType *TypeNode) *Node {
	data := &ConstructSignatureDeclaration{}
	data.TypeParameters = typeParameters
	data.Parameters = parameters
	data.Type = returnType
	return newNode(KindConstructSignature, data, f.hooks)
}

func (f *NodeFactory) UpdateConstructSignatureDeclaration(node *ConstructSignatureDeclaration, typeParameters *TypeParameterList, parameters *ParameterList, returnType *TypeNode) *Node {
	if typeParameters != node.TypeParameters || parameters != node.Parameters || returnType != node.Type {
		return updateNode(f.NewConstructSignatureDeclaration(typeParameters, parameters, returnType), node.AsNode(), f.hooks)
	}
	return node.AsNode()
}

func (node *ConstructSignatureDeclaration) ForEachChild(v Visitor) bool {
	return visitNodeList(v, node.TypeParameters) || visitNodeList(v, node.Parameters) || visit(v, node.Type)
}

func (node *ConstructSignatureDeclaration) VisitEachChild(v *NodeVisitor) *Node {
	return v.Factory.UpdateConstructSignatureDeclaration(node, v.visitNodes(node.TypeParameters), v.visitNodes(node.Parameters), v.visitNode(node.Type))
}

func (node *ConstructSignatureDeclaration) Clone(f *NodeFactory) *Node {
	return cloneNode(f.NewConstructSignatureDeclaration(node.TypeParameters, node.Parameters, node.Type), node.AsNode(), f.hooks)
}

func IsConstructSignatureDeclaration(node *Node) bool {
	return node.Kind == KindConstructSignature
}

// ConstructorDeclaration

type ConstructorDeclaration struct {
	NodeBase
	DeclarationBase
	ModifiersBase
	FunctionLikeWithBodyBase
	ClassElementBase
	compositeNodeBase
	ReturnFlowNode *FlowNode
}

func (f *NodeFactory) NewConstructorDeclaration(modifiers *ModifierList, typeParameters *NodeList, parameters *NodeList, returnType *TypeNode, body *BlockNode) *Node {
	data := &ConstructorDeclaration{}
	data.modifiers = modifiers
	data.TypeParameters = typeParameters
	data.Parameters = parameters
	data.Type = returnType
	data.Body = body
	return newNode(KindConstructor, data, f.hooks)
}

func (f *NodeFactory) UpdateConstructorDeclaration(node *ConstructorDeclaration, modifiers *ModifierList, typeParameters *TypeParameterList, parameters *ParameterList, returnType *TypeNode, body *BlockNode) *Node {
	if modifiers != node.modifiers || typeParameters != node.TypeParameters || parameters != node.Parameters || returnType != node.Type || body != node.Body {
		return updateNode(f.NewConstructorDeclaration(modifiers, typeParameters, parameters, returnType, body), node.AsNode(), f.hooks)
	}
	return node.AsNode()
}

func (node *ConstructorDeclaration) ForEachChild(v Visitor) bool {
	return visitModifiers(v, node.modifiers) || visitNodeList(v, node.TypeParameters) || visitNodeList(v, node.Parameters) || visit(v, node.Type) || visit(v, node.Body)
}

func (node *ConstructorDeclaration) VisitEachChild(v *NodeVisitor) *Node {
	return v.Factory.UpdateConstructorDeclaration(node, v.visitModifiers(node.modifiers), v.visitNodes(node.TypeParameters), v.visitParameters(node.Parameters), v.visitNode(node.Type), v.visitFunctionBody(node.Body))
}

func (node *ConstructorDeclaration) Clone(f *NodeFactory) *Node {
	return cloneNode(f.NewConstructorDeclaration(node.Modifiers(), node.TypeParameters, node.Parameters, node.Type, node.Body), node.AsNode(), f.hooks)
}

func (node *ConstructorDeclaration) computeSubtreeFacts() SubtreeFacts {
	if node.Body == nil {
		return SubtreeContainsTypeScript
	} else {
		return propagateModifierListSubtreeFacts(node.modifiers) |
			propagateEraseableSyntaxListSubtreeFacts(node.TypeParameters) |
			propagateNodeListSubtreeFacts(node.Parameters, propagateSubtreeFacts) |
			propagateEraseableSyntaxSubtreeFacts(node.Type) |
			propagateSubtreeFacts(node.Body)
	}
}

func (node *ConstructorDeclaration) propagateSubtreeFacts() SubtreeFacts {
	return node.SubtreeFacts() & ^SubtreeExclusionsConstructor
}

func IsConstructorDeclaration(node *Node) bool {
	return node.Kind == KindConstructor
}

// AccessorDeclarationBase

type AccessorDeclarationBase struct {
	NodeBase
	NamedMemberBase
	FunctionLikeWithBodyBase
	FlowNodeBase
	TypeElementBase
	ClassElementBase
	ObjectLiteralElementBase
	compositeNodeBase
}

func (node *AccessorDeclarationBase) ForEachChild(v Visitor) bool {
	return visitModifiers(v, node.modifiers) || visit(v, node.name) || visitNodeList(v, node.TypeParameters) || visitNodeList(v, node.Parameters) ||
		visit(v, node.Type) || visit(v, node.Body)
}

func (node *AccessorDeclarationBase) IsAccessorDeclaration() {}

func (node *AccessorDeclarationBase) computeSubtreeFacts() SubtreeFacts {
	if node.Body == nil {
		return SubtreeContainsTypeScript
	} else {
		return propagateModifierListSubtreeFacts(node.modifiers) |
			propagateSubtreeFacts(node.name) |
			propagateEraseableSyntaxListSubtreeFacts(node.TypeParameters) |
			propagateNodeListSubtreeFacts(node.Parameters, propagateSubtreeFacts) |
			propagateEraseableSyntaxSubtreeFacts(node.Type) |
			propagateSubtreeFacts(node.Body)
	}
}

func (node *AccessorDeclarationBase) propagateSubtreeFacts() SubtreeFacts {
	return node.SubtreeFacts() & ^SubtreeExclusionsAccessor |
		propagateSubtreeFacts(node.name)
}

// GetAccessorDeclaration

type GetAccessorDeclaration struct {
	AccessorDeclarationBase
}

func (f *NodeFactory) NewGetAccessorDeclaration(modifiers *ModifierList, name *PropertyName, typeParameters *NodeList, parameters *NodeList, returnType *TypeNode, body *BlockNode) *Node {
	data := &GetAccessorDeclaration{}
	data.modifiers = modifiers
	data.name = name
	data.TypeParameters = typeParameters
	data.Parameters = parameters
	data.Type = returnType
	data.Body = body
	return newNode(KindGetAccessor, data, f.hooks)
}

func (f *NodeFactory) UpdateGetAccessorDeclaration(node *GetAccessorDeclaration, modifiers *ModifierList, name *PropertyName, typeParameters *TypeParameterList, parameters *ParameterList, returnType *TypeNode, body *BlockNode) *Node {
	if modifiers != node.modifiers || name != node.name || typeParameters != node.TypeParameters || parameters != node.Parameters || returnType != node.Type || body != node.Body {
		return updateNode(f.NewGetAccessorDeclaration(modifiers, name, typeParameters, parameters, returnType, body), node.AsNode(), f.hooks)
	}
	return node.AsNode()
}

func (node *GetAccessorDeclaration) VisitEachChild(v *NodeVisitor) *Node {
	return v.Factory.UpdateGetAccessorDeclaration(node, v.visitModifiers(node.modifiers), v.visitNode(node.name), v.visitNodes(node.TypeParameters), v.visitParameters(node.Parameters), v.visitNode(node.Type), v.visitFunctionBody(node.Body))
}

func (node *GetAccessorDeclaration) Clone(f *NodeFactory) *Node {
	return cloneNode(f.NewGetAccessorDeclaration(node.modifiers, node.Name(), node.TypeParameters, node.Parameters, node.Type, node.Body), node.AsNode(), f.hooks)
}

func IsGetAccessorDeclaration(node *Node) bool {
	return node.Kind == KindGetAccessor
}

// SetAccessorDeclaration

type SetAccessorDeclaration struct {
	AccessorDeclarationBase
}

func (f *NodeFactory) NewSetAccessorDeclaration(modifiers *ModifierList, name *PropertyName, typeParameters *NodeList, parameters *NodeList, returnType *TypeNode, body *BlockNode) *Node {
	data := &SetAccessorDeclaration{}
	data.modifiers = modifiers
	data.name = name
	data.TypeParameters = typeParameters
	data.Parameters = parameters
	data.Type = returnType
	data.Body = body
	return newNode(KindSetAccessor, data, f.hooks)
}

func (f *NodeFactory) UpdateSetAccessorDeclaration(node *SetAccessorDeclaration, modifiers *ModifierList, name *PropertyName, typeParameters *TypeParameterList, parameters *ParameterList, returnType *TypeNode, body *BlockNode) *Node {
	if modifiers != node.modifiers || name != node.name || typeParameters != node.TypeParameters || parameters != node.Parameters || returnType != node.Type || body != node.Body {
		return updateNode(f.NewSetAccessorDeclaration(modifiers, name, typeParameters, parameters, returnType, body), node.AsNode(), f.hooks)
	}
	return node.AsNode()
}

func (node *SetAccessorDeclaration) VisitEachChild(v *NodeVisitor) *Node {
	return v.Factory.UpdateSetAccessorDeclaration(node, v.visitModifiers(node.modifiers), v.visitNode(node.name), v.visitNodes(node.TypeParameters), v.visitParameters(node.Parameters), v.visitNode(node.Type), v.visitFunctionBody(node.Body))
}

func (node *SetAccessorDeclaration) Clone(f *NodeFactory) *Node {
	return cloneNode(f.NewSetAccessorDeclaration(node.Modifiers(), node.Name(), node.TypeParameters, node.Parameters, node.Type, node.Body), node.AsNode(), f.hooks)
}

func IsSetAccessorDeclaration(node *Node) bool {
	return node.Kind == KindSetAccessor
}

// IndexSignatureDeclaration

type IndexSignatureDeclaration struct {
	NodeBase
	DeclarationBase
	ModifiersBase
	FunctionLikeBase
	TypeElementBase
	ClassElementBase
	typeSyntaxBase
}

func (f *NodeFactory) NewIndexSignatureDeclaration(modifiers *ModifierList, parameters *NodeList, returnType *TypeNode) *Node {
	data := &IndexSignatureDeclaration{}
	data.modifiers = modifiers
	data.Parameters = parameters
	data.Type = returnType
	return newNode(KindIndexSignature, data, f.hooks)
}

func (f *NodeFactory) UpdateIndexSignatureDeclaration(node *IndexSignatureDeclaration, modifiers *ModifierList, parameters *ParameterList, returnType *TypeNode) *Node {
	if modifiers != node.modifiers || parameters != node.Parameters || returnType != node.Type {
		return updateNode(f.NewIndexSignatureDeclaration(modifiers, parameters, returnType), node.AsNode(), f.hooks)
	}
	return node.AsNode()
}

func (node *IndexSignatureDeclaration) ForEachChild(v Visitor) bool {
	return visitModifiers(v, node.modifiers) || visitNodeList(v, node.Parameters) || visit(v, node.Type)
}

func (node *IndexSignatureDeclaration) VisitEachChild(v *NodeVisitor) *Node {
	return v.Factory.UpdateIndexSignatureDeclaration(node, v.visitModifiers(node.modifiers), v.visitNodes(node.Parameters), v.visitNode(node.Type))
}

func (node *IndexSignatureDeclaration) Clone(f *NodeFactory) *Node {
	return cloneNode(f.NewIndexSignatureDeclaration(node.Modifiers(), node.Parameters, node.Type), node.AsNode(), f.hooks)
}

func IsIndexSignatureDeclaration(node *Node) bool {
	return node.Kind == KindIndexSignature
}

// MethodSignatureDeclaration

type MethodSignatureDeclaration struct {
	NodeBase
	NamedMemberBase
	FunctionLikeBase
	TypeElementBase
	typeSyntaxBase
}

func (f *NodeFactory) NewMethodSignatureDeclaration(modifiers *ModifierList, name *PropertyName, postfixToken *TokenNode, typeParameters *NodeList, parameters *NodeList, returnType *TypeNode) *Node {
	data := &MethodSignatureDeclaration{}
	data.modifiers = modifiers
	data.name = name
	data.PostfixToken = postfixToken
	data.TypeParameters = typeParameters
	data.Parameters = parameters
	data.Type = returnType
	return newNode(KindMethodSignature, data, f.hooks)
}

func (f *NodeFactory) UpdateMethodSignatureDeclaration(node *MethodSignatureDeclaration, modifiers *ModifierList, name *PropertyName, postfixToken *TokenNode, typeParameters *TypeParameterList, parameters *ParameterList, returnType *TypeNode) *Node {
	if modifiers != node.modifiers || name != node.name || postfixToken != node.PostfixToken || typeParameters != node.TypeParameters || parameters != node.Parameters || returnType != node.Type {
		return updateNode(f.NewMethodSignatureDeclaration(modifiers, name, postfixToken, typeParameters, parameters, returnType), node.AsNode(), f.hooks)
	}
	return node.AsNode()
}

func (node *MethodSignatureDeclaration) ForEachChild(v Visitor) bool {
	return visitModifiers(v, node.modifiers) || visit(v, node.name) || visit(v, node.PostfixToken) || visitNodeList(v, node.TypeParameters) ||
		visitNodeList(v, node.Parameters) || visit(v, node.Type)
}

func (node *MethodSignatureDeclaration) VisitEachChild(v *NodeVisitor) *Node {
	return v.Factory.UpdateMethodSignatureDeclaration(node, v.visitModifiers(node.modifiers), v.visitNode(node.name), v.visitToken(node.PostfixToken), v.visitNodes(node.TypeParameters), v.visitNodes(node.Parameters), v.visitNode(node.Type))
}

func (node *MethodSignatureDeclaration) Clone(f *NodeFactory) *Node {
	return cloneNode(f.NewMethodSignatureDeclaration(node.Modifiers(), node.Name(), node.PostfixToken, node.TypeParameters, node.Parameters, node.Type), node.AsNode(), f.hooks)
}

func IsMethodSignatureDeclaration(node *Node) bool {
	return node.Kind == KindMethodSignature
}

// MethodSignatureDeclaration

type MethodDeclaration struct {
	NodeBase
	NamedMemberBase
	FunctionLikeWithBodyBase
	FlowNodeBase
	ClassElementBase
	ObjectLiteralElementBase
	compositeNodeBase
}

func (f *NodeFactory) NewMethodDeclaration(modifiers *ModifierList, asteriskToken *TokenNode, name *PropertyName, postfixToken *TokenNode, typeParameters *NodeList, parameters *NodeList, returnType *TypeNode, body *BlockNode) *Node {
	data := &MethodDeclaration{}
	data.modifiers = modifiers
	data.AsteriskToken = asteriskToken
	data.name = name
	data.PostfixToken = postfixToken
	data.TypeParameters = typeParameters
	data.Parameters = parameters
	data.Type = returnType
	data.Body = body
	return newNode(KindMethodDeclaration, data, f.hooks)
}

func (f *NodeFactory) UpdateMethodDeclaration(node *MethodDeclaration, modifiers *ModifierList, asteriskToken *TokenNode, name *PropertyName, postfixToken *TokenNode, typeParameters *TypeParameterList, parameters *ParameterList, returnType *TypeNode, body *BlockNode) *Node {
	if modifiers != node.modifiers || asteriskToken != node.AsteriskToken || name != node.name || postfixToken != node.PostfixToken || typeParameters != node.TypeParameters || parameters != node.Parameters || returnType != node.Type || body != node.Body {
		return updateNode(f.NewMethodDeclaration(modifiers, asteriskToken, name, postfixToken, typeParameters, parameters, returnType, body), node.AsNode(), f.hooks)
	}
	return node.AsNode()
}

func (node *MethodDeclaration) ForEachChild(v Visitor) bool {
	return visitModifiers(v, node.modifiers) || visit(v, node.AsteriskToken) || visit(v, node.name) || visit(v, node.PostfixToken) ||
		visitNodeList(v, node.TypeParameters) || visitNodeList(v, node.Parameters) || visit(v, node.Type) || visit(v, node.Body)
}

func (node *MethodDeclaration) VisitEachChild(v *NodeVisitor) *Node {
	return v.Factory.UpdateMethodDeclaration(node, v.visitModifiers(node.modifiers), v.visitToken(node.AsteriskToken), v.visitNode(node.name), v.visitToken(node.PostfixToken), v.visitNodes(node.TypeParameters), v.visitParameters(node.Parameters), v.visitNode(node.Type), v.visitFunctionBody(node.Body))
}

func (node *MethodDeclaration) Clone(f *NodeFactory) *Node {
	return cloneNode(f.NewMethodDeclaration(node.Modifiers(), node.AsteriskToken, node.Name(), node.PostfixToken, node.TypeParameters, node.Parameters, node.Type, node.Body), node.AsNode(), f.hooks)
}

func (node *MethodDeclaration) computeSubtreeFacts() SubtreeFacts {
	if node.Body == nil {
		return SubtreeContainsTypeScript
	} else {
		isAsync := node.modifiers != nil && node.modifiers.ModifierFlags&ModifierFlagsAsync != 0
		isGenerator := node.AsteriskToken != nil
		return propagateModifierListSubtreeFacts(node.modifiers) |
			propagateSubtreeFacts(node.AsteriskToken) |
			propagateSubtreeFacts(node.name) |
			propagateEraseableSyntaxSubtreeFacts(node.PostfixToken) |
			propagateEraseableSyntaxListSubtreeFacts(node.TypeParameters) |
			propagateNodeListSubtreeFacts(node.Parameters, propagateSubtreeFacts) |
			propagateSubtreeFacts(node.Body) |
			propagateEraseableSyntaxSubtreeFacts(node.Type) |
			core.IfElse(isAsync && isGenerator, SubtreeContainsES2018, SubtreeFactsNone) |
			core.IfElse(isAsync && !isGenerator, SubtreeContainsES2017, SubtreeFactsNone)
	}
}

func (node *MethodDeclaration) propagateSubtreeFacts() SubtreeFacts {
	return node.SubtreeFacts() & ^SubtreeExclusionsMethod |
		propagateSubtreeFacts(node.name)
}

func IsMethodDeclaration(node *Node) bool {
	return node.Kind == KindMethodDeclaration
}

// PropertySignatureDeclaration

type PropertySignatureDeclaration struct {
	NodeBase
	NamedMemberBase
	TypeElementBase
	typeSyntaxBase
	Type        *TypeNode   // TypeNode
	Initializer *Expression // Expression. For error reporting purposes
}

func (f *NodeFactory) NewPropertySignatureDeclaration(modifiers *ModifierList, name *PropertyName, postfixToken *TokenNode, typeNode *TypeNode, initializer *Expression) *Node {
	data := f.propertySignatureDeclarationPool.New()
	data.modifiers = modifiers
	data.name = name
	data.PostfixToken = postfixToken
	data.Type = typeNode
	data.Initializer = initializer
	return newNode(KindPropertySignature, data, f.hooks)
}

func (f *NodeFactory) UpdatePropertySignatureDeclaration(node *PropertySignatureDeclaration, modifiers *ModifierList, name *PropertyName, postfixToken *TokenNode, typeNode *TypeNode, initializer *Expression) *Node {
	if modifiers != node.modifiers || name != node.name || postfixToken != node.PostfixToken || typeNode != node.Type || initializer != node.Initializer {
		return updateNode(f.NewPropertySignatureDeclaration(modifiers, name, postfixToken, typeNode, initializer), node.AsNode(), f.hooks)
	}
	return node.AsNode()
}

func (node *PropertySignatureDeclaration) ForEachChild(v Visitor) bool {
	return visitModifiers(v, node.modifiers) || visit(v, node.name) || visit(v, node.PostfixToken) || visit(v, node.Type) || visit(v, node.Initializer)
}

func (node *PropertySignatureDeclaration) VisitEachChild(v *NodeVisitor) *Node {
	return v.Factory.UpdatePropertySignatureDeclaration(node, v.visitModifiers(node.modifiers), v.visitNode(node.name), v.visitToken(node.PostfixToken), v.visitNode(node.Type), v.visitNode(node.Initializer))
}

func (node *PropertySignatureDeclaration) Clone(f *NodeFactory) *Node {
	return cloneNode(f.NewPropertySignatureDeclaration(node.Modifiers(), node.Name(), node.PostfixToken, node.Type, node.Initializer), node.AsNode(), f.hooks)
}

func IsPropertySignatureDeclaration(node *Node) bool {
	return node.Kind == KindPropertySignature
}

// PropertyDeclaration

type PropertyDeclaration struct {
	NodeBase
	NamedMemberBase
	ClassElementBase
	compositeNodeBase
	Type        *TypeNode   // TypeNode. Optional
	Initializer *Expression // Expression. Optional
}

func (f *NodeFactory) NewPropertyDeclaration(modifiers *ModifierList, name *PropertyName, postfixToken *TokenNode, typeNode *TypeNode, initializer *Expression) *Node {
	data := &PropertyDeclaration{}
	data.modifiers = modifiers
	data.name = name
	data.PostfixToken = postfixToken
	data.Type = typeNode
	data.Initializer = initializer
	return newNode(KindPropertyDeclaration, data, f.hooks)
}

func (f *NodeFactory) UpdatePropertyDeclaration(node *PropertyDeclaration, modifiers *ModifierList, name *PropertyName, postfixToken *TokenNode, typeNode *TypeNode, initializer *Expression) *Node {
	if modifiers != node.modifiers || name != node.name || postfixToken != node.PostfixToken || typeNode != node.Type || initializer != node.Initializer {
		return updateNode(f.NewPropertyDeclaration(modifiers, name, postfixToken, typeNode, initializer), node.AsNode(), f.hooks)
	}
	return node.AsNode()
}

func (node *PropertyDeclaration) ForEachChild(v Visitor) bool {
	return visitModifiers(v, node.modifiers) || visit(v, node.name) || visit(v, node.PostfixToken) || visit(v, node.Type) || visit(v, node.Initializer)
}

func (node *PropertyDeclaration) VisitEachChild(v *NodeVisitor) *Node {
	return v.Factory.UpdatePropertyDeclaration(node, v.visitModifiers(node.modifiers), v.visitNode(node.name), v.visitToken(node.PostfixToken), v.visitNode(node.Type), v.visitNode(node.Initializer))
}

func (node *PropertyDeclaration) Clone(f *NodeFactory) *Node {
	return cloneNode(f.NewPropertyDeclaration(node.Modifiers(), node.Name(), node.PostfixToken, node.Type, node.Initializer), node.AsNode(), f.hooks)
}

func (node *PropertyDeclaration) computeSubtreeFacts() SubtreeFacts {
	return propagateModifierListSubtreeFacts(node.modifiers) |
		propagateSubtreeFacts(node.name) |
		propagateEraseableSyntaxSubtreeFacts(node.PostfixToken) |
		propagateEraseableSyntaxSubtreeFacts(node.Type) |
		propagateSubtreeFacts(node.Initializer) |
		SubtreeContainsClassFields
}

func (node *PropertyDeclaration) propagateSubtreeFacts() SubtreeFacts {
	return node.SubtreeFacts() & ^SubtreeExclusionsProperty |
		propagateSubtreeFacts(node.name)
}

func IsPropertyDeclaration(node *Node) bool {
	return node.Kind == KindPropertyDeclaration
}

// SemicolonClassElement

type SemicolonClassElement struct {
	NodeBase
	DeclarationBase
	ClassElementBase
}

func (f *NodeFactory) NewSemicolonClassElement() *Node {
	return newNode(KindSemicolonClassElement, &SemicolonClassElement{}, f.hooks)
}

func (node *SemicolonClassElement) Clone(f *NodeFactory) *Node {
	return cloneNode(f.NewSemicolonClassElement(), node.AsNode(), f.hooks)
}

// ClassStaticBlockDeclaration

type ClassStaticBlockDeclaration struct {
	NodeBase
	DeclarationBase
	ModifiersBase
	LocalsContainerBase
	ClassElementBase
	compositeNodeBase
	Body           *BlockNode // BlockNode
	ReturnFlowNode *FlowNode
}

func (f *NodeFactory) NewClassStaticBlockDeclaration(modifiers *ModifierList, body *BlockNode) *Node {
	data := &ClassStaticBlockDeclaration{}
	data.modifiers = modifiers
	data.Body = body
	return newNode(KindClassStaticBlockDeclaration, data, f.hooks)
}

func (f *NodeFactory) UpdateClassStaticBlockDeclaration(node *ClassStaticBlockDeclaration, modifiers *ModifierList, body *BlockNode) *Node {
	if modifiers != node.modifiers || body != node.Body {
		return updateNode(f.NewClassStaticBlockDeclaration(modifiers, body), node.AsNode(), f.hooks)
	}
	return node.AsNode()
}

func (node *ClassStaticBlockDeclaration) ForEachChild(v Visitor) bool {
	return visitModifiers(v, node.modifiers) || visit(v, node.Body)
}

func (node *ClassStaticBlockDeclaration) VisitEachChild(v *NodeVisitor) *Node {
	// A `static {}` Block does not have parameters, but we must still ensure we enter the lexical scope
	modifiers := v.visitModifiers(node.modifiers)
	body := v.visitNode(node.Body)
	return v.Factory.UpdateClassStaticBlockDeclaration(node, modifiers, body)
}

func (node *ClassStaticBlockDeclaration) Clone(f *NodeFactory) *Node {
	return cloneNode(f.NewClassStaticBlockDeclaration(node.Modifiers(), node.Body), node.AsNode(), f.hooks)
}

func (node *ClassStaticBlockDeclaration) computeSubtreeFacts() SubtreeFacts {
	return propagateModifierListSubtreeFacts(node.modifiers) |
		propagateSubtreeFacts(node.Body) |
		SubtreeContainsClassFields
}

func IsClassStaticBlockDeclaration(node *Node) bool {
	return node.Kind == KindClassStaticBlockDeclaration
}

// ExpressionBase

type ExpressionBase struct {
	NodeBase
}

// OmittedExpression

type OmittedExpression struct {
	ExpressionBase
}

func (f *NodeFactory) NewOmittedExpression() *Node {
	return newNode(KindOmittedExpression, &OmittedExpression{}, f.hooks)
}

func (node *OmittedExpression) Clone(f *NodeFactory) *Node {
	return cloneNode(f.NewOmittedExpression(), node.AsNode(), f.hooks)
}

func IsOmittedExpression(node *Node) bool {
	return node.Kind == KindOmittedExpression
}

// KeywordExpression

type KeywordExpression struct {
	ExpressionBase
	FlowNodeBase // For 'this' and 'super' expressions
}

func (f *NodeFactory) NewKeywordExpression(kind Kind) *Node {
	return newNode(kind, &KeywordExpression{}, f.hooks)
}

func (node *KeywordExpression) Clone(f *NodeFactory) *Node {
	return cloneNode(f.NewKeywordExpression(node.Kind), node.AsNode(), f.hooks)
}

func (node *KeywordExpression) computeSubtreeFacts() SubtreeFacts {
	switch node.Kind {
	case KindThisKeyword:
		return SubtreeContainsLexicalThis
	case KindSuperKeyword:
		return SubtreeContainsLexicalSuper
	}
	return SubtreeFactsNone
}

// LiteralLikeBase

type LiteralLikeBase struct {
	Text       string
	TokenFlags TokenFlags
}

func (node *LiteralLikeBase) LiteralLikeData() *LiteralLikeBase { return node }

// StringLiteral

type StringLiteral struct {
	ExpressionBase
	LiteralLikeBase
}

func (f *NodeFactory) NewStringLiteral(text string) *Node {
	data := f.stringLiteralPool.New()
	data.Text = text
	return newNode(KindStringLiteral, data, f.hooks)
}

func (node *StringLiteral) Clone(f *NodeFactory) *Node {
	return cloneNode(f.NewStringLiteral(node.Text), node.AsNode(), f.hooks)
}

func IsStringLiteral(node *Node) bool {
	return node.Kind == KindStringLiteral
}

// NumericLiteral

type NumericLiteral struct {
	ExpressionBase
	LiteralLikeBase
}

func (f *NodeFactory) NewNumericLiteral(text string) *Node {
	data := &NumericLiteral{}
	data.Text = text
	return newNode(KindNumericLiteral, data, f.hooks)
}

func (node *NumericLiteral) Clone(f *NodeFactory) *Node {
	return cloneNode(f.NewNumericLiteral(node.Text), node.AsNode(), f.hooks)
}

func IsNumericLiteral(node *Node) bool {
	return node.Kind == KindNumericLiteral
}

// BigIntLiteral

type BigIntLiteral struct {
	ExpressionBase
	LiteralLikeBase
}

func (f *NodeFactory) NewBigIntLiteral(text string) *Node {
	data := &BigIntLiteral{}
	data.Text = text
	return newNode(KindBigIntLiteral, data, f.hooks)
}

func (node *BigIntLiteral) Clone(f *NodeFactory) *Node {
	return cloneNode(f.NewBigIntLiteral(node.Text), node.AsNode(), f.hooks)
}

func (node *BigIntLiteral) computeSubtreeFacts() SubtreeFacts {
	return SubtreeContainsES2020
}

func IsBigIntLiteral(node *Node) bool {
	return node.Kind == KindBigIntLiteral
}

// RegularExpressionLiteral

type RegularExpressionLiteral struct {
	ExpressionBase
	LiteralLikeBase
}

func (f *NodeFactory) NewRegularExpressionLiteral(text string) *Node {
	data := &RegularExpressionLiteral{}
	data.Text = text
	return newNode(KindRegularExpressionLiteral, data, f.hooks)
}

func (node *RegularExpressionLiteral) Clone(f *NodeFactory) *Node {
	return cloneNode(f.NewRegularExpressionLiteral(node.Text), node.AsNode(), f.hooks)
}

// NoSubstitutionTemplateLiteral

type NoSubstitutionTemplateLiteral struct {
	ExpressionBase
	TemplateLiteralLikeBase
}

func (f *NodeFactory) NewNoSubstitutionTemplateLiteral(text string) *Node {
	data := &NoSubstitutionTemplateLiteral{}
	data.Text = text
	return newNode(KindNoSubstitutionTemplateLiteral, data, f.hooks)
}

func (node *NoSubstitutionTemplateLiteral) Clone(f *NodeFactory) *Node {
	return cloneNode(f.NewNoSubstitutionTemplateLiteral(node.Text), node.AsNode(), f.hooks)
}

// BinaryExpression

type BinaryExpression struct {
	ExpressionBase
	DeclarationBase
	compositeNodeBase
	Left          *Expression // Expression
	OperatorToken *TokenNode  // TokenNode
	Right         *Expression // Expression
}

func (f *NodeFactory) NewBinaryExpression(left *Expression, operatorToken *TokenNode, right *Expression) *Node {
	if operatorToken == nil {
		panic("operatorToken is required")
	}
	data := f.binaryExpressionPool.New()
	data.Left = left
	data.OperatorToken = operatorToken
	data.Right = right
	return newNode(KindBinaryExpression, data, f.hooks)
}

func (f *NodeFactory) UpdateBinaryExpression(node *BinaryExpression, left *Expression, operatorToken *TokenNode, right *Expression) *Node {
	if left != node.Left || operatorToken != node.OperatorToken || right != node.Right {
		return updateNode(f.NewBinaryExpression(left, operatorToken, right), node.AsNode(), f.hooks)
	}
	return node.AsNode()
}

func (node *BinaryExpression) ForEachChild(v Visitor) bool {
	return visit(v, node.Left) || visit(v, node.OperatorToken) || visit(v, node.Right)
}

func (node *BinaryExpression) VisitEachChild(v *NodeVisitor) *Node {
	return v.Factory.UpdateBinaryExpression(node, v.visitNode(node.Left), v.visitToken(node.OperatorToken), v.visitNode(node.Right))
}

func (node *BinaryExpression) Clone(f *NodeFactory) *Node {
	return cloneNode(f.NewBinaryExpression(node.Left, node.OperatorToken, node.Right), node.AsNode(), f.hooks)
}

func (node *BinaryExpression) computeSubtreeFacts() SubtreeFacts {
	return propagateSubtreeFacts(node.Left) |
		propagateSubtreeFacts(node.OperatorToken) |
		propagateSubtreeFacts(node.Right) |
		core.IfElse(node.OperatorToken.Kind == KindInKeyword && IsPrivateIdentifier(node.Left), SubtreeContainsClassFields, SubtreeFactsNone)
}

func IsBinaryExpression(node *Node) bool {
	return node.Kind == KindBinaryExpression
}

// PrefixUnaryExpression

type PrefixUnaryExpression struct {
	ExpressionBase
	Operator Kind
	Operand  *Expression // Expression
}

func (f *NodeFactory) NewPrefixUnaryExpression(operator Kind, operand *Expression) *Node {
	data := &PrefixUnaryExpression{}
	data.Operator = operator
	data.Operand = operand
	return newNode(KindPrefixUnaryExpression, data, f.hooks)
}

func (f *NodeFactory) UpdatePrefixUnaryExpression(node *PrefixUnaryExpression, operand *Expression) *Node {
	if operand != node.Operand {
		return updateNode(f.NewPrefixUnaryExpression(node.Operator, operand), node.AsNode(), f.hooks)
	}
	return node.AsNode()
}

func (node *PrefixUnaryExpression) ForEachChild(v Visitor) bool {
	return visit(v, node.Operand)
}

func (node *PrefixUnaryExpression) VisitEachChild(v *NodeVisitor) *Node {
	return v.Factory.UpdatePrefixUnaryExpression(node, v.visitNode(node.Operand))
}

func (node *PrefixUnaryExpression) Clone(f *NodeFactory) *Node {
	return cloneNode(f.NewPrefixUnaryExpression(node.Operator, node.Operand), node.AsNode(), f.hooks)
}

func (node *PrefixUnaryExpression) computeSubtreeFacts() SubtreeFacts {
	return propagateSubtreeFacts(node.Operand)
}

func IsPrefixUnaryExpression(node *Node) bool {
	return node.Kind == KindPrefixUnaryExpression
}

// PostfixUnaryExpression

type PostfixUnaryExpression struct {
	ExpressionBase
	Operand  *Expression // Expression
	Operator Kind
}

func (f *NodeFactory) NewPostfixUnaryExpression(operand *Expression, operator Kind) *Node {
	data := &PostfixUnaryExpression{}
	data.Operand = operand
	data.Operator = operator
	return newNode(KindPostfixUnaryExpression, data, f.hooks)
}

func (f *NodeFactory) UpdatePostfixUnaryExpression(node *PostfixUnaryExpression, operand *Expression) *Node {
	if operand != node.Operand {
		return updateNode(f.NewPostfixUnaryExpression(operand, node.Operator), node.AsNode(), f.hooks)
	}
	return node.AsNode()
}

func (node *PostfixUnaryExpression) ForEachChild(v Visitor) bool {
	return visit(v, node.Operand)
}

func (node *PostfixUnaryExpression) VisitEachChild(v *NodeVisitor) *Node {
	return v.Factory.UpdatePostfixUnaryExpression(node, v.visitNode(node.Operand))
}

func (node *PostfixUnaryExpression) Clone(f *NodeFactory) *Node {
	return cloneNode(f.NewPostfixUnaryExpression(node.Operand, node.Operator), node.AsNode(), f.hooks)
}

func (node *PostfixUnaryExpression) computeSubtreeFacts() SubtreeFacts {
	return propagateSubtreeFacts(node.Operand)
}

// YieldExpression

type YieldExpression struct {
	ExpressionBase
	AsteriskToken *TokenNode  // TokenNode
	Expression    *Expression // Expression. Optional
}

func (f *NodeFactory) NewYieldExpression(asteriskToken *TokenNode, expression *Expression) *Node {
	data := &YieldExpression{}
	data.AsteriskToken = asteriskToken
	data.Expression = expression
	return newNode(KindYieldExpression, data, f.hooks)
}

func (f *NodeFactory) UpdateYieldExpression(node *YieldExpression, asteriskToken *TokenNode, expression *Expression) *Node {
	if asteriskToken != node.AsteriskToken || expression != node.Expression {
		return updateNode(f.NewYieldExpression(asteriskToken, expression), node.AsNode(), f.hooks)
	}
	return node.AsNode()
}

func (node *YieldExpression) ForEachChild(v Visitor) bool {
	return visit(v, node.AsteriskToken) || visit(v, node.Expression)
}

func (node *YieldExpression) VisitEachChild(v *NodeVisitor) *Node {
	return v.Factory.UpdateYieldExpression(node, v.visitToken(node.AsteriskToken), v.visitNode(node.Expression))
}

func (node *YieldExpression) Clone(f *NodeFactory) *Node {
	return cloneNode(f.NewYieldExpression(node.AsteriskToken, node.Expression), node.AsNode(), f.hooks)
}

func (node *YieldExpression) computeSubtreeFacts() SubtreeFacts {
	return propagateSubtreeFacts(node.Expression) | SubtreeContainsES2018
}

// ArrowFunction

type ArrowFunction struct {
	ExpressionBase
	DeclarationBase
	ModifiersBase
	FunctionLikeWithBodyBase
	FlowNodeBase
	compositeNodeBase
	EqualsGreaterThanToken *TokenNode // TokenNode
}

func (f *NodeFactory) NewArrowFunction(modifiers *ModifierList, typeParameters *NodeList, parameters *NodeList, returnType *TypeNode, equalsGreaterThanToken *TokenNode, body *BlockOrExpression) *Node {
	data := &ArrowFunction{}
	data.modifiers = modifiers
	data.TypeParameters = typeParameters
	data.Parameters = parameters
	data.Type = returnType
	data.EqualsGreaterThanToken = equalsGreaterThanToken
	data.Body = body
	return newNode(KindArrowFunction, data, f.hooks)
}

func (f *NodeFactory) UpdateArrowFunction(node *ArrowFunction, modifiers *ModifierList, typeParameters *TypeParameterList, parameters *ParameterList, returnType *TypeNode, equalsGreaterThanToken *TokenNode, body *BlockOrExpression) *Node {
	if modifiers != node.modifiers || typeParameters != node.TypeParameters || parameters != node.Parameters || returnType != node.Type || equalsGreaterThanToken != node.EqualsGreaterThanToken || body != node.Body {
		return updateNode(f.NewArrowFunction(modifiers, typeParameters, parameters, returnType, equalsGreaterThanToken, body), node.AsNode(), f.hooks)
	}
	return node.AsNode()
}

func (node *ArrowFunction) ForEachChild(v Visitor) bool {
	return visitModifiers(v, node.modifiers) || visitNodeList(v, node.TypeParameters) || visitNodeList(v, node.Parameters) ||
		visit(v, node.Type) || visit(v, node.EqualsGreaterThanToken) || visit(v, node.Body)
}

func (node *ArrowFunction) VisitEachChild(v *NodeVisitor) *Node {
	return v.Factory.UpdateArrowFunction(node, v.visitModifiers(node.modifiers), v.visitNodes(node.TypeParameters), v.visitParameters(node.Parameters), v.visitNode(node.Type), v.visitToken(node.EqualsGreaterThanToken), v.visitFunctionBody(node.Body))
}

func (node *ArrowFunction) Clone(f *NodeFactory) *Node {
	return cloneNode(f.NewArrowFunction(node.Modifiers(), node.TypeParameters, node.Parameters, node.Type, node.EqualsGreaterThanToken, node.Body), node.AsNode(), f.hooks)
}

func (node *ArrowFunction) Name() *DeclarationName {
	return nil
}

func (node *ArrowFunction) computeSubtreeFacts() SubtreeFacts {
	return propagateModifierListSubtreeFacts(node.modifiers) |
		propagateEraseableSyntaxListSubtreeFacts(node.TypeParameters) |
		propagateNodeListSubtreeFacts(node.Parameters, propagateSubtreeFacts) |
		propagateEraseableSyntaxSubtreeFacts(node.Type) |
		propagateSubtreeFacts(node.Body) |
		core.IfElse(node.ModifierFlags()&ModifierFlagsAsync != 0, SubtreeContainsES2017, SubtreeFactsNone)
}

func (node *ArrowFunction) propagateSubtreeFacts() SubtreeFacts {
	return node.SubtreeFacts() & ^SubtreeExclusionsArrowFunction
}

func IsArrowFunction(node *Node) bool {
	return node.Kind == KindArrowFunction
}

// FunctionExpression

type FunctionExpression struct {
	ExpressionBase
	DeclarationBase
	ModifiersBase
	FunctionLikeWithBodyBase
	FlowNodeBase
	compositeNodeBase
	name           *IdentifierNode // IdentifierNode. Optional
	ReturnFlowNode *FlowNode
}

func (f *NodeFactory) NewFunctionExpression(modifiers *ModifierList, asteriskToken *TokenNode, name *IdentifierNode, typeParameters *NodeList, parameters *NodeList, returnType *TypeNode, body *BlockNode) *Node {
	data := &FunctionExpression{}
	data.modifiers = modifiers
	data.AsteriskToken = asteriskToken
	data.name = name
	data.TypeParameters = typeParameters
	data.Parameters = parameters
	data.Type = returnType
	data.Body = body
	return newNode(KindFunctionExpression, data, f.hooks)
}

func (f *NodeFactory) UpdateFunctionExpression(node *FunctionExpression, modifiers *ModifierList, asteriskToken *TokenNode, name *IdentifierNode, typeParameters *TypeParameterList, parameters *ParameterList, returnType *TypeNode, body *BlockNode) *Node {
	if modifiers != node.modifiers || asteriskToken != node.AsteriskToken || name != node.name || typeParameters != node.TypeParameters || parameters != node.Parameters || returnType != node.Type || body != node.Body {
		return updateNode(f.NewFunctionExpression(modifiers, asteriskToken, name, typeParameters, parameters, returnType, body), node.AsNode(), f.hooks)
	}
	return node.AsNode()
}

func (node *FunctionExpression) ForEachChild(v Visitor) bool {
	return visitModifiers(v, node.modifiers) || visit(v, node.AsteriskToken) || visit(v, node.name) || visitNodeList(v, node.TypeParameters) ||
		visitNodeList(v, node.Parameters) || visit(v, node.Type) || visit(v, node.Body)
}

func (node *FunctionExpression) VisitEachChild(v *NodeVisitor) *Node {
	return v.Factory.UpdateFunctionExpression(node, v.visitModifiers(node.modifiers), v.visitToken(node.AsteriskToken), v.visitNode(node.name), v.visitNodes(node.TypeParameters), v.visitParameters(node.Parameters), v.visitNode(node.Type), v.visitFunctionBody(node.Body))
}

func (node *FunctionExpression) Clone(f *NodeFactory) *Node {
	return cloneNode(f.NewFunctionExpression(node.Modifiers(), node.AsteriskToken, node.Name(), node.TypeParameters, node.Parameters, node.Type, node.Body), node.AsNode(), f.hooks)
}

func (node *FunctionExpression) Name() *DeclarationName {
	return node.name
}

func (node *FunctionExpression) computeSubtreeFacts() SubtreeFacts {
	isAsync := node.modifiers != nil && node.modifiers.ModifierFlags&ModifierFlagsAsync != 0
	isGenerator := node.AsteriskToken != nil
	return propagateModifierListSubtreeFacts(node.modifiers) |
		propagateSubtreeFacts(node.AsteriskToken) |
		propagateSubtreeFacts(node.name) |
		propagateEraseableSyntaxListSubtreeFacts(node.TypeParameters) |
		propagateNodeListSubtreeFacts(node.Parameters, propagateSubtreeFacts) |
		propagateEraseableSyntaxSubtreeFacts(node.Type) |
		propagateSubtreeFacts(node.Body) |
		core.IfElse(isAsync && isGenerator, SubtreeContainsES2018, SubtreeFactsNone) |
		core.IfElse(isAsync && !isGenerator, SubtreeContainsES2017, SubtreeFactsNone)
}

func (node *FunctionExpression) propagateSubtreeFacts() SubtreeFacts {
	return node.SubtreeFacts() & ^SubtreeExclusionsFunction
}

func IsFunctionExpression(node *Node) bool {
	return node.Kind == KindFunctionExpression
}

// AsExpression

type AsExpression struct {
	ExpressionBase
	Expression *Expression // Expression
	Type       *TypeNode   // TypeNode
}

func (f *NodeFactory) NewAsExpression(expression *Expression, typeNode *TypeNode) *Node {
	data := &AsExpression{}
	data.Expression = expression
	data.Type = typeNode
	return newNode(KindAsExpression, data, f.hooks)
}

func (f *NodeFactory) UpdateAsExpression(node *AsExpression, expression *Expression, typeNode *TypeNode) *Node {
	if expression != node.Expression || typeNode != node.Type {
		return updateNode(f.NewAsExpression(expression, typeNode), node.AsNode(), f.hooks)
	}
	return node.AsNode()
}

func (node *AsExpression) ForEachChild(v Visitor) bool {
	return visit(v, node.Expression) || visit(v, node.Type)
}

func (node *AsExpression) VisitEachChild(v *NodeVisitor) *Node {
	return v.Factory.UpdateAsExpression(node, v.visitNode(node.Expression), v.visitNode(node.Type))
}

func (node *AsExpression) Clone(f *NodeFactory) *Node {
	return cloneNode(f.NewAsExpression(node.Expression, node.Type), node.AsNode(), f.hooks)
}

func (node *AsExpression) computeSubtreeFacts() SubtreeFacts {
	return propagateSubtreeFacts(node.Expression) | SubtreeContainsTypeScript
}

func (node *AsExpression) propagateSubtreeFacts() SubtreeFacts {
	return node.SubtreeFacts() & ^SubtreeExclusionsOuterExpression
}

// SatisfiesExpression

type SatisfiesExpression struct {
	ExpressionBase
	Expression *Expression // Expression
	Type       *TypeNode   // TypeNode
}

func (f *NodeFactory) NewSatisfiesExpression(expression *Expression, typeNode *TypeNode) *Node {
	data := &SatisfiesExpression{}
	data.Expression = expression
	data.Type = typeNode
	return newNode(KindSatisfiesExpression, data, f.hooks)
}

func (f *NodeFactory) UpdateSatisfiesExpression(node *SatisfiesExpression, expression *Expression, typeNode *TypeNode) *Node {
	if expression != node.Expression || typeNode != node.Type {
		return updateNode(f.NewSatisfiesExpression(expression, typeNode), node.AsNode(), f.hooks)
	}
	return node.AsNode()
}

func (node *SatisfiesExpression) ForEachChild(v Visitor) bool {
	return visit(v, node.Expression) || visit(v, node.Type)
}

func (node *SatisfiesExpression) VisitEachChild(v *NodeVisitor) *Node {
	return v.Factory.UpdateSatisfiesExpression(node, v.visitNode(node.Expression), v.visitNode(node.Type))
}

func (node *SatisfiesExpression) Clone(f *NodeFactory) *Node {
	return cloneNode(f.NewSatisfiesExpression(node.Expression, node.Type), node.AsNode(), f.hooks)
}

func (node *SatisfiesExpression) computeSubtreeFacts() SubtreeFacts {
	return propagateSubtreeFacts(node.Expression) | SubtreeContainsTypeScript
}

func (node *SatisfiesExpression) propagateSubtreeFacts() SubtreeFacts {
	return node.SubtreeFacts() & ^SubtreeExclusionsOuterExpression
}

func IsSatisfiesExpression(node *Node) bool {
	return node.Kind == KindSatisfiesExpression
}

// ConditionalExpression

type ConditionalExpression struct {
	ExpressionBase
	compositeNodeBase
	Condition     *Expression
	QuestionToken *TokenNode
	WhenTrue      *Expression
	ColonToken    *TokenNode
	WhenFalse     *Expression
}

func (f *NodeFactory) NewConditionalExpression(condition *Expression, questionToken *TokenNode, whenTrue *Expression, colonToken *TokenNode, whenFalse *Expression) *Node {
	data := &ConditionalExpression{}
	data.Condition = condition
	data.QuestionToken = questionToken
	data.WhenTrue = whenTrue
	data.ColonToken = colonToken
	data.WhenFalse = whenFalse
	return newNode(KindConditionalExpression, data, f.hooks)
}

func (f *NodeFactory) UpdateConditionalExpression(node *ConditionalExpression, condition *Expression, questionToken *TokenNode, whenTrue *Expression, colonToken *TokenNode, whenFalse *Expression) *Node {
	if condition != node.Condition || questionToken != node.QuestionToken || whenTrue != node.WhenTrue || colonToken != node.ColonToken || whenFalse != node.WhenFalse {
		return updateNode(f.NewConditionalExpression(condition, questionToken, whenTrue, colonToken, whenFalse), node.AsNode(), f.hooks)
	}
	return node.AsNode()
}

func (node *ConditionalExpression) ForEachChild(v Visitor) bool {
	return visit(v, node.Condition) || visit(v, node.QuestionToken) || visit(v, node.WhenTrue) ||
		visit(v, node.ColonToken) || visit(v, node.WhenFalse)
}

func (node *ConditionalExpression) VisitEachChild(v *NodeVisitor) *Node {
	return v.Factory.UpdateConditionalExpression(node, v.visitNode(node.Condition), v.visitToken(node.QuestionToken), v.visitNode(node.WhenTrue), v.visitToken(node.ColonToken), v.visitNode(node.WhenFalse))
}

func (node *ConditionalExpression) Clone(f *NodeFactory) *Node {
	return cloneNode(f.NewConditionalExpression(node.Condition, node.QuestionToken, node.WhenTrue, node.ColonToken, node.WhenFalse), node.AsNode(), f.hooks)
}

func (node *ConditionalExpression) computeSubtreeFacts() SubtreeFacts {
	return propagateSubtreeFacts(node.Condition) |
		propagateSubtreeFacts(node.WhenTrue) |
		propagateSubtreeFacts(node.WhenFalse)
}

// PropertyAccessExpression

type PropertyAccessExpression struct {
	ExpressionBase
	FlowNodeBase
	compositeNodeBase
	Expression       *Expression // Expression
	QuestionDotToken *TokenNode  // TokenNode
	name             *MemberName // MemberName
}

func (f *NodeFactory) NewPropertyAccessExpression(expression *Expression, questionDotToken *TokenNode, name *MemberName, flags NodeFlags) *Node {
	data := f.propertyAccessExpressionPool.New()
	data.Expression = expression
	data.QuestionDotToken = questionDotToken
	data.name = name
	node := newNode(KindPropertyAccessExpression, data, f.hooks)
	node.Flags |= flags & NodeFlagsOptionalChain
	return node
}

func (f *NodeFactory) UpdatePropertyAccessExpression(node *PropertyAccessExpression, expression *Expression, questionDotToken *TokenNode, name *MemberName) *Node {
	if expression != node.Expression || questionDotToken != node.QuestionDotToken || name != node.name {
		return updateNode(f.NewPropertyAccessExpression(expression, questionDotToken, name, node.Flags), node.AsNode(), f.hooks)
	}
	return node.AsNode()
}

func (node *PropertyAccessExpression) ForEachChild(v Visitor) bool {
	return visit(v, node.Expression) || visit(v, node.QuestionDotToken) || visit(v, node.name)
}

func (node *PropertyAccessExpression) VisitEachChild(v *NodeVisitor) *Node {
	return v.Factory.UpdatePropertyAccessExpression(node, v.visitNode(node.Expression), v.visitToken(node.QuestionDotToken), v.visitNode(node.name))
}

func (node *PropertyAccessExpression) Clone(f *NodeFactory) *Node {
	return cloneNode(f.NewPropertyAccessExpression(node.Expression, node.QuestionDotToken, node.Name(), node.Flags), node.AsNode(), f.hooks)
}

func (node *PropertyAccessExpression) Name() *DeclarationName { return node.name }

func (node *PropertyAccessExpression) computeSubtreeFacts() SubtreeFacts {
	return propagateSubtreeFacts(node.Expression) |
		propagateSubtreeFacts(node.QuestionDotToken) |
		propagateSubtreeFacts(node.name)
}

func (node *PropertyAccessExpression) propagateSubtreeFacts() SubtreeFacts {
	return node.SubtreeFacts() & ^SubtreeExclusionsPropertyAccess
}

func IsPropertyAccessExpression(node *Node) bool {
	return node.Kind == KindPropertyAccessExpression
}

// ElementAccessExpression

type ElementAccessExpression struct {
	ExpressionBase
	FlowNodeBase
	compositeNodeBase
	Expression         *Expression // Expression
	QuestionDotToken   *TokenNode  // TokenNode
	ArgumentExpression *Expression // Expression
}

func (f *NodeFactory) NewElementAccessExpression(expression *Expression, questionDotToken *TokenNode, argumentExpression *Expression, flags NodeFlags) *Node {
	data := &ElementAccessExpression{}
	data.Expression = expression
	data.QuestionDotToken = questionDotToken
	data.ArgumentExpression = argumentExpression
	node := newNode(KindElementAccessExpression, data, f.hooks)
	node.Flags |= flags & NodeFlagsOptionalChain
	return node
}

func (f *NodeFactory) UpdateElementAccessExpression(node *ElementAccessExpression, expression *Expression, questionDotToken *TokenNode, argumentExpression *Expression) *Node {
	if expression != node.Expression || questionDotToken != node.QuestionDotToken || argumentExpression != node.ArgumentExpression {
		return updateNode(f.NewElementAccessExpression(expression, questionDotToken, argumentExpression, node.Flags), node.AsNode(), f.hooks)
	}
	return node.AsNode()
}

func (node *ElementAccessExpression) ForEachChild(v Visitor) bool {
	return visit(v, node.Expression) || visit(v, node.QuestionDotToken) || visit(v, node.ArgumentExpression)
}

func (node *ElementAccessExpression) VisitEachChild(v *NodeVisitor) *Node {
	return v.Factory.UpdateElementAccessExpression(node, v.visitNode(node.Expression), v.visitToken(node.QuestionDotToken), v.visitNode(node.ArgumentExpression))
}

func (node *ElementAccessExpression) Clone(f *NodeFactory) *Node {
	return cloneNode(f.NewElementAccessExpression(node.Expression, node.QuestionDotToken, node.ArgumentExpression, node.Flags), node.AsNode(), f.hooks)
}

func (node *ElementAccessExpression) computeSubtreeFacts() SubtreeFacts {
	return propagateSubtreeFacts(node.Expression) |
		propagateSubtreeFacts(node.QuestionDotToken) |
		propagateSubtreeFacts(node.ArgumentExpression)
}

func (node *ElementAccessExpression) propagateSubtreeFacts() SubtreeFacts {
	return node.SubtreeFacts() & ^SubtreeExclusionsElementAccess
}

func IsElementAccessExpression(node *Node) bool {
	return node.Kind == KindElementAccessExpression
}

// CallExpression

type CallExpression struct {
	ExpressionBase
	compositeNodeBase
	Expression       *Expression // Expression
	QuestionDotToken *TokenNode  // TokenNode
	TypeArguments    *NodeList   // NodeList[*TypeNode]. Optional
	Arguments        *NodeList   // NodeList[*Expression]
}

func (f *NodeFactory) NewCallExpression(expression *Expression, questionDotToken *TokenNode, typeArguments *NodeList, arguments *NodeList, flags NodeFlags) *Node {
	data := f.callExpressionPool.New()
	data.Expression = expression
	data.QuestionDotToken = questionDotToken
	data.TypeArguments = typeArguments
	data.Arguments = arguments
	node := newNode(KindCallExpression, data, f.hooks)
	node.Flags |= flags & NodeFlagsOptionalChain
	return node
}

func (f *NodeFactory) UpdateCallExpression(node *CallExpression, expression *Expression, questionDotToken *TokenNode, typeArguments *TypeArgumentList, arguments *ArgumentList) *Node {
	if expression != node.Expression || questionDotToken != node.QuestionDotToken || typeArguments != node.TypeArguments || arguments != node.Arguments {
		return updateNode(f.NewCallExpression(expression, questionDotToken, typeArguments, arguments, node.Flags), node.AsNode(), f.hooks)
	}
	return node.AsNode()
}

func (node *CallExpression) ForEachChild(v Visitor) bool {
	return visit(v, node.Expression) || visit(v, node.QuestionDotToken) || visitNodeList(v, node.TypeArguments) || visitNodeList(v, node.Arguments)
}

func (node *CallExpression) VisitEachChild(v *NodeVisitor) *Node {
	return v.Factory.UpdateCallExpression(node, v.visitNode(node.Expression), v.visitToken(node.QuestionDotToken), v.visitNodes(node.TypeArguments), v.visitNodes(node.Arguments))
}

func (node *CallExpression) Clone(f *NodeFactory) *Node {
	return cloneNode(f.NewCallExpression(node.Expression, node.QuestionDotToken, node.TypeArguments, node.Arguments, node.Flags), node.AsNode(), f.hooks)
}

func (node *CallExpression) computeSubtreeFacts() SubtreeFacts {
	return propagateSubtreeFacts(node.Expression) |
		propagateSubtreeFacts(node.QuestionDotToken) |
		propagateEraseableSyntaxListSubtreeFacts(node.TypeArguments) |
		propagateNodeListSubtreeFacts(node.Arguments, propagateSubtreeFacts) |
		core.IfElse(node.Expression.Kind == KindImportKeyword, SubtreeContainsDynamicImport, SubtreeFactsNone)
}

func (node *CallExpression) propagateSubtreeFacts() SubtreeFacts {
	return node.SubtreeFacts() & ^SubtreeExclusionsCall
}

func IsCallExpression(node *Node) bool {
	return node.Kind == KindCallExpression
}

// NewExpression

type NewExpression struct {
	ExpressionBase
	compositeNodeBase
	Expression    *Expression // Expression
	TypeArguments *NodeList   // NodeList[*TypeNode]. Optional
	Arguments     *NodeList   // NodeList[*Expression]. Optional
}

func (f *NodeFactory) NewNewExpression(expression *Expression, typeArguments *NodeList, arguments *NodeList) *Node {
	data := &NewExpression{}
	data.Expression = expression
	data.TypeArguments = typeArguments
	data.Arguments = arguments
	return newNode(KindNewExpression, data, f.hooks)
}

func (f *NodeFactory) UpdateNewExpression(node *NewExpression, expression *Expression, typeArguments *TypeArgumentList, arguments *ArgumentList) *Node {
	if expression != node.Expression || typeArguments != node.TypeArguments || arguments != node.Arguments {
		return updateNode(f.NewNewExpression(expression, typeArguments, arguments), node.AsNode(), f.hooks)
	}
	return node.AsNode()
}

func (node *NewExpression) ForEachChild(v Visitor) bool {
	return visit(v, node.Expression) || visitNodeList(v, node.TypeArguments) || visitNodeList(v, node.Arguments)
}

func (node *NewExpression) VisitEachChild(v *NodeVisitor) *Node {
	return v.Factory.UpdateNewExpression(node, v.visitNode(node.Expression), v.visitNodes(node.TypeArguments), v.visitNodes(node.Arguments))
}

func (node *NewExpression) Clone(f *NodeFactory) *Node {
	return cloneNode(f.NewNewExpression(node.Expression, node.TypeArguments, node.Arguments), node.AsNode(), f.hooks)
}

func (node *NewExpression) computeSubtreeFacts() SubtreeFacts {
	return propagateSubtreeFacts(node.Expression) |
		propagateEraseableSyntaxListSubtreeFacts(node.TypeArguments) |
		propagateNodeListSubtreeFacts(node.Arguments, propagateSubtreeFacts)
}

func (node *NewExpression) propagateSubtreeFacts() SubtreeFacts {
	return node.SubtreeFacts() & ^SubtreeExclusionsNew
}

func IsNewExpression(node *Node) bool {
	return node.Kind == KindNewExpression
}

// MetaProperty

type MetaProperty struct {
	ExpressionBase
	FlowNodeBase
	compositeNodeBase
	KeywordToken Kind            // NewKeyword | ImportKeyword
	name         *IdentifierNode // IdentifierNode
}

func (f *NodeFactory) NewMetaProperty(keywordToken Kind, name *IdentifierNode) *Node {
	data := &MetaProperty{}
	data.KeywordToken = keywordToken
	data.name = name
	return newNode(KindMetaProperty, data, f.hooks)
}

func (f *NodeFactory) UpdateMetaProperty(node *MetaProperty, name *IdentifierNode) *Node {
	if name != node.name {
		return updateNode(f.NewMetaProperty(node.KeywordToken, name), node.AsNode(), f.hooks)
	}
	return node.AsNode()
}

func (node *MetaProperty) ForEachChild(v Visitor) bool {
	return visit(v, node.name)
}

func (node *MetaProperty) VisitEachChild(v *NodeVisitor) *Node {
	return v.Factory.UpdateMetaProperty(node, v.visitNode(node.name))
}

func (node *MetaProperty) Clone(f *NodeFactory) *Node {
	return cloneNode(f.NewMetaProperty(node.Kind, node.Name()), node.AsNode(), f.hooks)
}

func (node *MetaProperty) Name() *DeclarationName {
	return node.name
}

func (node *MetaProperty) computeSubtreeFacts() SubtreeFacts {
	return propagateSubtreeFacts(node.name) |
		core.IfElse(node.KeywordToken == KindImportKeyword, SubtreeContainsES2020, SubtreeFactsNone)
}

func IsMetaProperty(node *Node) bool {
	return node.Kind == KindMetaProperty
}

// NonNullExpression

type NonNullExpression struct {
	ExpressionBase
	Expression *Expression // Expression
}

func (f *NodeFactory) NewNonNullExpression(expression *Expression, flags NodeFlags) *Node {
	data := &NonNullExpression{}
	data.Expression = expression
	data.Flags |= flags & NodeFlagsOptionalChain
	return newNode(KindNonNullExpression, data, f.hooks)
}

func (f *NodeFactory) UpdateNonNullExpression(node *NonNullExpression, expression *Expression) *Node {
	if expression != node.Expression {
		return updateNode(f.NewNonNullExpression(expression, node.AsNode().Flags), node.AsNode(), f.hooks)
	}
	return node.AsNode()
}

func (node *NonNullExpression) ForEachChild(v Visitor) bool {
	return visit(v, node.Expression)
}

func (node *NonNullExpression) VisitEachChild(v *NodeVisitor) *Node {
	return v.Factory.UpdateNonNullExpression(node, v.visitNode(node.Expression))
}

func (node *NonNullExpression) Clone(f *NodeFactory) *Node {
	return cloneNode(f.NewNonNullExpression(node.Expression, node.Flags), node.AsNode(), f.hooks)
}

func (node *NonNullExpression) computeSubtreeFacts() SubtreeFacts {
	return propagateSubtreeFacts(node.Expression) | SubtreeContainsTypeScript
}

func IsNonNullExpression(node *Node) bool {
	return node.Kind == KindNonNullExpression
}

// SpreadElement

type SpreadElement struct {
	ExpressionBase
	Expression *Expression // Expression
}

func (f *NodeFactory) NewSpreadElement(expression *Expression) *Node {
	data := &SpreadElement{}
	data.Expression = expression
	return newNode(KindSpreadElement, data, f.hooks)
}

func (f *NodeFactory) UpdateSpreadElement(node *SpreadElement, expression *Expression) *Node {
	if expression != node.Expression {
		return updateNode(f.NewSpreadElement(expression), node.AsNode(), f.hooks)
	}
	return node.AsNode()
}

func (node *SpreadElement) ForEachChild(v Visitor) bool {
	return visit(v, node.Expression)
}

func (node *SpreadElement) VisitEachChild(v *NodeVisitor) *Node {
	return v.Factory.UpdateSpreadElement(node, v.visitNode(node.Expression))
}

func (node *SpreadElement) Clone(f *NodeFactory) *Node {
	return cloneNode(f.NewSpreadElement(node.Expression), node.AsNode(), f.hooks)
}

func (node *SpreadElement) computeSubtreeFacts() SubtreeFacts {
	return propagateSubtreeFacts(node.Expression)
}

func IsSpreadElement(node *Node) bool {
	return node.Kind == KindSpreadElement
}

// TemplateExpression

type TemplateExpression struct {
	ExpressionBase
	compositeNodeBase
	Head          *TemplateHeadNode // TemplateHeadNode
	TemplateSpans *NodeList         // NodeList[*TemplateSpanNode]
}

func (f *NodeFactory) NewTemplateExpression(head *TemplateHeadNode, templateSpans *NodeList) *Node {
	data := &TemplateExpression{}
	data.Head = head
	data.TemplateSpans = templateSpans
	return newNode(KindTemplateExpression, data, f.hooks)
}

func (f *NodeFactory) UpdateTemplateExpression(node *TemplateExpression, head *TemplateHeadNode, templateSpans *TemplateSpanList) *Node {
	if head != node.Head || templateSpans != node.TemplateSpans {
		return updateNode(f.NewTemplateExpression(head, templateSpans), node.AsNode(), f.hooks)
	}
	return node.AsNode()
}

func (node *TemplateExpression) ForEachChild(v Visitor) bool {
	return visit(v, node.Head) || visitNodeList(v, node.TemplateSpans)
}

func (node *TemplateExpression) VisitEachChild(v *NodeVisitor) *Node {
	return v.Factory.UpdateTemplateExpression(node, v.visitNode(node.Head), v.visitNodes(node.TemplateSpans))
}

func (node *TemplateExpression) Clone(f *NodeFactory) *Node {
	return cloneNode(f.NewTemplateExpression(node.Head, node.TemplateSpans), node.AsNode(), f.hooks)
}

func (node *TemplateExpression) computeSubtreeFacts() SubtreeFacts {
	return propagateSubtreeFacts(node.Head) |
		propagateNodeListSubtreeFacts(node.TemplateSpans, propagateSubtreeFacts)
}

func IsTemplateExpression(node *Node) bool {
	return node.Kind == KindTemplateExpression
}

// TemplateLiteralTypeSpan

type TemplateSpan struct {
	NodeBase
	Expression *Expression           // Expression
	Literal    *TemplateMiddleOrTail // TemplateMiddleOrTail
}

func (f *NodeFactory) NewTemplateSpan(expression *Expression, literal *TemplateMiddleOrTail) *Node {
	data := &TemplateSpan{}
	data.Expression = expression
	data.Literal = literal
	return newNode(KindTemplateSpan, data, f.hooks)
}

func (f *NodeFactory) UpdateTemplateSpan(node *TemplateSpan, expression *Expression, literal *TemplateMiddleOrTail) *Node {
	if expression != node.Expression || literal != node.Literal {
		return updateNode(f.NewTemplateSpan(expression, literal), node.AsNode(), f.hooks)
	}
	return node.AsNode()
}

func (node *TemplateSpan) ForEachChild(v Visitor) bool {
	return visit(v, node.Expression) || visit(v, node.Literal)
}

func (node *TemplateSpan) VisitEachChild(v *NodeVisitor) *Node {
	return v.Factory.UpdateTemplateSpan(node, v.visitNode(node.Expression), v.visitNode(node.Literal))
}

func (node *TemplateSpan) Clone(f *NodeFactory) *Node {
	return cloneNode(f.NewTemplateSpan(node.Expression, node.Literal), node.AsNode(), f.hooks)
}

func (node *TemplateSpan) computeSubtreeFacts() SubtreeFacts {
	return propagateSubtreeFacts(node.Expression)
}

func IsTemplateSpan(node *Node) bool {
	return node.Kind == KindTemplateSpan
}

// TaggedTemplateExpression

type TaggedTemplateExpression struct {
	ExpressionBase
	compositeNodeBase
	Tag              *Expression      // Expression
	QuestionDotToken *TokenNode       // TokenNode. For error reporting purposes only
	TypeArguments    *NodeList        // NodeList[*TypeNode]. Optional
	Template         *TemplateLiteral // TemplateLiteral
}

func (f *NodeFactory) NewTaggedTemplateExpression(tag *Expression, questionDotToken *TokenNode, typeArguments *NodeList, template *TemplateLiteral, flags NodeFlags) *Node {
	data := &TaggedTemplateExpression{}
	data.Tag = tag
	data.QuestionDotToken = questionDotToken
	data.TypeArguments = typeArguments
	data.Template = template
	node := newNode(KindTaggedTemplateExpression, data, f.hooks)
	node.Flags |= flags & NodeFlagsOptionalChain
	return node
}

func (f *NodeFactory) UpdateTaggedTemplateExpression(node *TaggedTemplateExpression, tag *Expression, questionDotToken *TokenNode, typeArguments *TypeArgumentList, template *TemplateLiteral) *Node {
	if tag != node.Tag || questionDotToken != node.QuestionDotToken || typeArguments != node.TypeArguments || template != node.Template {
		return updateNode(f.NewTaggedTemplateExpression(tag, questionDotToken, typeArguments, template, node.Flags), node.AsNode(), f.hooks)
	}
	return node.AsNode()
}

func (node *TaggedTemplateExpression) ForEachChild(v Visitor) bool {
	return visit(v, node.Tag) || visit(v, node.QuestionDotToken) || visitNodeList(v, node.TypeArguments) || visit(v, node.Template)
}

func (node *TaggedTemplateExpression) VisitEachChild(v *NodeVisitor) *Node {
	return v.Factory.UpdateTaggedTemplateExpression(node, v.visitNode(node.Tag), v.visitToken(node.QuestionDotToken), v.visitNodes(node.TypeArguments), v.visitNode(node.Template))
}

func (node *TaggedTemplateExpression) Clone(f *NodeFactory) *Node {
	return cloneNode(f.NewTaggedTemplateExpression(node.Tag, node.QuestionDotToken, node.TypeArguments, node.Template, node.Flags), node.AsNode(), f.hooks)
}

func (node *TaggedTemplateExpression) computeSubtreeFacts() SubtreeFacts {
	return propagateSubtreeFacts(node.Tag) |
		propagateSubtreeFacts(node.QuestionDotToken) |
		propagateEraseableSyntaxListSubtreeFacts(node.TypeArguments) |
		propagateSubtreeFacts(node.Template)
}

func IsTaggedTemplateExpression(node *Node) bool {
	return node.Kind == KindTaggedTemplateExpression
}

// ParenthesizedExpression

type ParenthesizedExpression struct {
	ExpressionBase
	Expression *Expression // Expression
}

func (f *NodeFactory) NewParenthesizedExpression(expression *Expression) *Node {
	data := f.parenthesizedExpressionPool.New()
	data.Expression = expression
	return newNode(KindParenthesizedExpression, data, f.hooks)
}

func (f *NodeFactory) UpdateParenthesizedExpression(node *ParenthesizedExpression, expression *Expression) *Node {
	if expression != node.Expression {
		return updateNode(f.NewParenthesizedExpression(expression), node.AsNode(), f.hooks)
	}
	return node.AsNode()
}

func (node *ParenthesizedExpression) ForEachChild(v Visitor) bool {
	return visit(v, node.Expression)
}

func (node *ParenthesizedExpression) VisitEachChild(v *NodeVisitor) *Node {
	return v.Factory.UpdateParenthesizedExpression(node, v.visitNode(node.Expression))
}

func (node *ParenthesizedExpression) Clone(f *NodeFactory) *Node {
	return cloneNode(f.NewParenthesizedExpression(node.Expression), node.AsNode(), f.hooks)
}

func (node *ParenthesizedExpression) computeSubtreeFacts() SubtreeFacts {
	return propagateSubtreeFacts(node.Expression)
}

func (node *ParenthesizedExpression) propagateSubtreeFacts() SubtreeFacts {
	return node.SubtreeFacts() & ^SubtreeExclusionsOuterExpression
}

func IsParenthesizedExpression(node *Node) bool {
	return node.Kind == KindParenthesizedExpression
}

// ArrayLiteralExpression

type ArrayLiteralExpression struct {
	ExpressionBase
	compositeNodeBase
	Elements  *NodeList // NodeList[*Expression]
	MultiLine bool
}

func (f *NodeFactory) NewArrayLiteralExpression(elements *NodeList, multiLine bool) *Node {
	data := &ArrayLiteralExpression{}
	data.Elements = elements
	data.MultiLine = multiLine
	return newNode(KindArrayLiteralExpression, data, f.hooks)
}

func (f *NodeFactory) UpdateArrayLiteralExpression(node *ArrayLiteralExpression, elements *ElementList) *Node {
	if elements != node.Elements {
		return updateNode(f.NewArrayLiteralExpression(elements, node.MultiLine), node.AsNode(), f.hooks)
	}
	return node.AsNode()
}

func (node *ArrayLiteralExpression) ForEachChild(v Visitor) bool {
	return visitNodeList(v, node.Elements)
}

func (node *ArrayLiteralExpression) VisitEachChild(v *NodeVisitor) *Node {
	return v.Factory.UpdateArrayLiteralExpression(node, v.visitNodes(node.Elements))
}

func (node *ArrayLiteralExpression) Clone(f *NodeFactory) *Node {
	return cloneNode(f.NewArrayLiteralExpression(node.Elements, node.MultiLine), node.AsNode(), f.hooks)
}

func (node *ArrayLiteralExpression) computeSubtreeFacts() SubtreeFacts {
	return propagateNodeListSubtreeFacts(node.Elements, propagateSubtreeFacts)
}

func (node *ArrayLiteralExpression) propagateSubtreeFacts() SubtreeFacts {
	return node.SubtreeFacts() & ^SubtreeExclusionsArrayLiteral
}

func IsArrayLiteralExpression(node *Node) bool {
	return node.Kind == KindArrayLiteralExpression
}

// ObjectLiteralExpression

type ObjectLiteralExpression struct {
	ExpressionBase
	DeclarationBase
	compositeNodeBase
	Properties *NodeList // NodeList[*ObjectLiteralElement]
	MultiLine  bool
}

func (f *NodeFactory) NewObjectLiteralExpression(properties *NodeList, multiLine bool) *Node {
	data := &ObjectLiteralExpression{}
	data.Properties = properties
	data.MultiLine = multiLine
	return newNode(KindObjectLiteralExpression, data, f.hooks)
}

func (f *NodeFactory) UpdateObjectLiteralExpression(node *ObjectLiteralExpression, properties *PropertyDefinitionList) *Node {
	if properties != node.Properties {
		return updateNode(f.NewObjectLiteralExpression(properties, node.MultiLine), node.AsNode(), f.hooks)
	}
	return node.AsNode()
}

func (node *ObjectLiteralExpression) ForEachChild(v Visitor) bool {
	return visitNodeList(v, node.Properties)
}

func (node *ObjectLiteralExpression) VisitEachChild(v *NodeVisitor) *Node {
	return v.Factory.UpdateObjectLiteralExpression(node, v.visitNodes(node.Properties))
}

func (node *ObjectLiteralExpression) Clone(f *NodeFactory) *Node {
	return cloneNode(f.NewObjectLiteralExpression(node.Properties, node.MultiLine), node.AsNode(), f.hooks)
}

func (node *ObjectLiteralExpression) computeSubtreeFacts() SubtreeFacts {
	return propagateNodeListSubtreeFacts(node.Properties, propagateSubtreeFacts)
}

func (node *ObjectLiteralExpression) propagateSubtreeFacts() SubtreeFacts {
	return node.SubtreeFacts() & ^SubtreeExclusionsObjectLiteral
}

func IsObjectLiteralExpression(node *Node) bool {
	return node.Kind == KindObjectLiteralExpression
}

// ObjectLiteralElementBase

type ObjectLiteralElementBase struct{}

// SpreadAssignment

type SpreadAssignment struct {
	NodeBase
	DeclarationBase
	ObjectLiteralElementBase
	Expression *Expression // Expression
}

func (f *NodeFactory) NewSpreadAssignment(expression *Expression) *Node {
	data := &SpreadAssignment{}
	data.Expression = expression
	return newNode(KindSpreadAssignment, data, f.hooks)
}

func (f *NodeFactory) UpdateSpreadAssignment(node *SpreadAssignment, expression *Expression) *Node {
	if expression != node.Expression {
		return updateNode(f.NewSpreadAssignment(expression), node.AsNode(), f.hooks)
	}
	return node.AsNode()
}

func (node *SpreadAssignment) ForEachChild(v Visitor) bool {
	return visit(v, node.Expression)
}

func (node *SpreadAssignment) VisitEachChild(v *NodeVisitor) *Node {
	return v.Factory.UpdateSpreadAssignment(node, v.visitNode(node.Expression))
}

func (node *SpreadAssignment) Clone(f *NodeFactory) *Node {
	return cloneNode(f.NewSpreadAssignment(node.Expression), node.AsNode(), f.hooks)
}

func (node *SpreadAssignment) computeSubtreeFacts() SubtreeFacts {
	return propagateSubtreeFacts(node.Expression) | SubtreeContainsES2018 | SubtreeContainsObjectRestOrSpread
}

func IsSpreadAssignment(node *Node) bool {
	return node.Kind == KindSpreadAssignment
}

// PropertyAssignment

type PropertyAssignment struct {
	NodeBase
	NamedMemberBase
	ObjectLiteralElementBase
	compositeNodeBase
	Initializer *Expression // Expression
}

func (f *NodeFactory) NewPropertyAssignment(modifiers *ModifierList, name *PropertyName, postfixToken *TokenNode, initializer *Expression) *Node {
	data := f.propertyAssignmentPool.New()
	data.modifiers = modifiers
	data.name = name
	data.PostfixToken = postfixToken
	data.Initializer = initializer
	return newNode(KindPropertyAssignment, data, f.hooks)
}

func (f *NodeFactory) UpdatePropertyAssignment(node *PropertyAssignment, modifiers *ModifierList, name *PropertyName, postfixToken *TokenNode, initializer *Expression) *Node {
	if modifiers != node.modifiers || name != node.name || postfixToken != node.PostfixToken || initializer != node.Initializer {
		return updateNode(f.NewPropertyAssignment(modifiers, name, postfixToken, initializer), node.AsNode(), f.hooks)
	}
	return node.AsNode()
}

func (node *PropertyAssignment) ForEachChild(v Visitor) bool {
	return visitModifiers(v, node.modifiers) || visit(v, node.name) || visit(v, node.PostfixToken) || visit(v, node.Initializer)
}

func (node *PropertyAssignment) VisitEachChild(v *NodeVisitor) *Node {
	return v.Factory.UpdatePropertyAssignment(node, v.visitModifiers(node.modifiers), v.visitNode(node.name), v.visitToken(node.PostfixToken), v.visitNode(node.Initializer))
}

func (node *PropertyAssignment) Clone(f *NodeFactory) *Node {
	return cloneNode(f.NewPropertyAssignment(node.Modifiers(), node.Name(), node.PostfixToken, node.Initializer), node.AsNode(), f.hooks)
}

func (node *PropertyAssignment) computeSubtreeFacts() SubtreeFacts {
	return propagateSubtreeFacts(node.name) |
		propagateSubtreeFacts(node.Initializer)
}

func IsPropertyAssignment(node *Node) bool {
	return node.Kind == KindPropertyAssignment
}

// ShorthandPropertyAssignment

type ShorthandPropertyAssignment struct {
	NodeBase
	NamedMemberBase
	ObjectLiteralElementBase
	compositeNodeBase
	EqualsToken                 *TokenNode
	ObjectAssignmentInitializer *Expression // Optional
}

func (f *NodeFactory) NewShorthandPropertyAssignment(modifiers *ModifierList, name *PropertyName, postfixToken *TokenNode, equalsToken *TokenNode, objectAssignmentInitializer *Expression) *Node {
	data := &ShorthandPropertyAssignment{}
	data.modifiers = modifiers
	data.name = name
	data.PostfixToken = postfixToken
	data.EqualsToken = equalsToken
	data.ObjectAssignmentInitializer = objectAssignmentInitializer
	return newNode(KindShorthandPropertyAssignment, data, f.hooks)
}

func (f *NodeFactory) UpdateShorthandPropertyAssignment(node *ShorthandPropertyAssignment, modifiers *ModifierList, name *PropertyName, postfixToken *TokenNode, equalsToken *TokenNode, objectAssignmentInitializer *Expression) *Node {
	if modifiers != node.modifiers || name != node.name || postfixToken != node.PostfixToken || objectAssignmentInitializer != node.ObjectAssignmentInitializer {
		return updateNode(f.NewShorthandPropertyAssignment(modifiers, name, postfixToken, equalsToken, objectAssignmentInitializer), node.AsNode(), f.hooks)
	}
	return node.AsNode()
}

func (node *ShorthandPropertyAssignment) ForEachChild(v Visitor) bool {
	return visitModifiers(v, node.modifiers) || visit(v, node.name) || visit(v, node.PostfixToken) || visit(v, node.EqualsToken) || visit(v, node.ObjectAssignmentInitializer)
}

func (node *ShorthandPropertyAssignment) VisitEachChild(v *NodeVisitor) *Node {
	return v.Factory.UpdateShorthandPropertyAssignment(node, v.visitModifiers(node.modifiers), v.visitNode(node.name), v.visitToken(node.PostfixToken), v.visitToken(node.EqualsToken), v.visitNode(node.ObjectAssignmentInitializer))
}

func (node *ShorthandPropertyAssignment) Clone(f *NodeFactory) *Node {
	return cloneNode(f.NewShorthandPropertyAssignment(node.Modifiers(), node.Name(), node.PostfixToken, node.EqualsToken, node.ObjectAssignmentInitializer), node.AsNode(), f.hooks)
}

func (node *ShorthandPropertyAssignment) computeSubtreeFacts() SubtreeFacts {
	return propagateSubtreeFacts(node.name) | // we do not use propagateSubtreeFacts here because this is an IdentifierReference
		propagateSubtreeFacts(node.ObjectAssignmentInitializer) |
		SubtreeContainsTypeScript // may require rewriting in a TypeScript namespace
}

func IsShorthandPropertyAssignment(node *Node) bool {
	return node.Kind == KindShorthandPropertyAssignment
}

// DeleteExpression

type DeleteExpression struct {
	ExpressionBase
	Expression *Expression // Expression
}

func (f *NodeFactory) NewDeleteExpression(expression *Expression) *Node {
	data := &DeleteExpression{}
	data.Expression = expression
	return newNode(KindDeleteExpression, data, f.hooks)
}

func (f *NodeFactory) UpdateDeleteExpression(node *DeleteExpression, expression *Expression) *Node {
	if expression != node.Expression {
		return updateNode(f.NewDeleteExpression(expression), node.AsNode(), f.hooks)
	}
	return node.AsNode()
}

func (node *DeleteExpression) ForEachChild(v Visitor) bool {
	return visit(v, node.Expression)
}

func (node *DeleteExpression) VisitEachChild(v *NodeVisitor) *Node {
	return v.Factory.UpdateDeleteExpression(node, v.visitNode(node.Expression))
}

func (node *DeleteExpression) Clone(f *NodeFactory) *Node {
	return cloneNode(f.NewDeleteExpression(node.Expression), node.AsNode(), f.hooks)
}

func (node *DeleteExpression) computeSubtreeFacts() SubtreeFacts {
	return propagateSubtreeFacts(node.Expression)
}

// TypeOfExpression

type TypeOfExpression struct {
	ExpressionBase
	Expression *Expression // Expression
}

func (f *NodeFactory) NewTypeOfExpression(expression *Expression) *Node {
	data := &TypeOfExpression{}
	data.Expression = expression
	return newNode(KindTypeOfExpression, data, f.hooks)
}

func (f *NodeFactory) UpdateTypeOfExpression(node *TypeOfExpression, expression *Expression) *Node {
	if expression != node.Expression {
		return updateNode(f.NewTypeOfExpression(expression), node.AsNode(), f.hooks)
	}
	return node.AsNode()
}

func (node *TypeOfExpression) ForEachChild(v Visitor) bool {
	return visit(v, node.Expression)
}

func (node *TypeOfExpression) VisitEachChild(v *NodeVisitor) *Node {
	return v.Factory.UpdateTypeOfExpression(node, v.visitNode(node.Expression))
}

func (node *TypeOfExpression) Clone(f *NodeFactory) *Node {
	return cloneNode(f.NewTypeOfExpression(node.Expression), node.AsNode(), f.hooks)
}

func (node *TypeOfExpression) computeSubtreeFacts() SubtreeFacts {
	return propagateSubtreeFacts(node.Expression)
}

func IsTypeOfExpression(node *Node) bool {
	return node.Kind == KindTypeOfExpression
}

// VoidExpression

type VoidExpression struct {
	ExpressionBase
	Expression *Expression // Expression
}

func (f *NodeFactory) NewVoidExpression(expression *Expression) *Node {
	data := &VoidExpression{}
	data.Expression = expression
	return newNode(KindVoidExpression, data, f.hooks)
}

func (f *NodeFactory) UpdateVoidExpression(node *VoidExpression, expression *Expression) *Node {
	if expression != node.Expression {
		return updateNode(f.NewVoidExpression(expression), node.AsNode(), f.hooks)
	}
	return node.AsNode()
}

func (node *VoidExpression) ForEachChild(v Visitor) bool {
	return visit(v, node.Expression)
}

func (node *VoidExpression) VisitEachChild(v *NodeVisitor) *Node {
	return v.Factory.UpdateVoidExpression(node, v.visitNode(node.Expression))
}

func (node *VoidExpression) Clone(f *NodeFactory) *Node {
	return cloneNode(f.NewVoidExpression(node.Expression), node.AsNode(), f.hooks)
}

func (node *VoidExpression) computeSubtreeFacts() SubtreeFacts {
	return propagateSubtreeFacts(node.Expression)
}

// AwaitExpression

type AwaitExpression struct {
	ExpressionBase
	Expression *Expression // Expression
}

func (f *NodeFactory) NewAwaitExpression(expression *Expression) *Node {
	data := &AwaitExpression{}
	data.Expression = expression
	return newNode(KindAwaitExpression, data, f.hooks)
}

func (f *NodeFactory) UpdateAwaitExpression(node *AwaitExpression, expression *Expression) *Node {
	if expression != node.Expression {
		return updateNode(f.NewAwaitExpression(expression), node.AsNode(), f.hooks)
	}
	return node.AsNode()
}

func (node *AwaitExpression) ForEachChild(v Visitor) bool {
	return visit(v, node.Expression)
}

func (node *AwaitExpression) VisitEachChild(v *NodeVisitor) *Node {
	return v.Factory.UpdateAwaitExpression(node, v.visitNode(node.Expression))
}

func (node *AwaitExpression) Clone(f *NodeFactory) *Node {
	return cloneNode(f.NewAwaitExpression(node.Expression), node.AsNode(), f.hooks)
}

func (node *AwaitExpression) computeSubtreeFacts() SubtreeFacts {
	return propagateSubtreeFacts(node.Expression) | SubtreeContainsES2017 | SubtreeContainsES2018 | SubtreeContainsAwait
}

func IsAwaitExpression(node *Node) bool {
	return node.Kind == KindAwaitExpression
}

// TypeAssertion

type TypeAssertion struct {
	ExpressionBase
	Type       *TypeNode   // TypeNode
	Expression *Expression // Expression
}

func (f *NodeFactory) NewTypeAssertion(typeNode *TypeNode, expression *Expression) *Node {
	data := &TypeAssertion{}
	data.Type = typeNode
	data.Expression = expression
	return newNode(KindTypeAssertionExpression, data, f.hooks)
}

func (f *NodeFactory) UpdateTypeAssertion(node *TypeAssertion, typeNode *TypeNode, expression *Expression) *Node {
	if typeNode != node.Type || expression != node.Expression {
		return updateNode(f.NewTypeAssertion(typeNode, expression), node.AsNode(), f.hooks)
	}
	return node.AsNode()
}

func (node *TypeAssertion) ForEachChild(v Visitor) bool {
	return visit(v, node.Type) || visit(v, node.Expression)
}

func (node *TypeAssertion) VisitEachChild(v *NodeVisitor) *Node {
	return v.Factory.UpdateTypeAssertion(node, v.visitNode(node.Type), v.visitNode(node.Expression))
}

func (node *TypeAssertion) Clone(f *NodeFactory) *Node {
	return cloneNode(f.NewTypeAssertion(node.Type, node.Expression), node.AsNode(), f.hooks)
}

func (node *TypeAssertion) computeSubtreeFacts() SubtreeFacts {
	return propagateSubtreeFacts(node.Expression) | SubtreeContainsTypeScript
}

func (node *TypeAssertion) propagateSubtreeFacts() SubtreeFacts {
	return node.SubtreeFacts() & ^SubtreeExclusionsOuterExpression
}

// TypeNodeBase

type TypeNodeBase struct {
	NodeBase
	typeSyntaxBase
}

// KeywordTypeNode

type KeywordTypeNode struct {
	TypeNodeBase
}

func (f *NodeFactory) NewKeywordTypeNode(kind Kind) *Node {
	return newNode(kind, f.keywordTypeNodePool.New(), f.hooks)
}

func (node *KeywordTypeNode) Clone(f *NodeFactory) *Node {
	return cloneNode(f.NewKeywordTypeNode(node.Kind), node.AsNode(), f.hooks)
}

// UnionOrIntersectionTypeBase

type UnionOrIntersectionTypeNodeBase struct {
	TypeNodeBase
	Types *NodeList // NodeList[*TypeNode]
}

func (node *UnionOrIntersectionTypeNodeBase) ForEachChild(v Visitor) bool {
	return visitNodeList(v, node.Types)
}

// UnionTypeNode

type UnionTypeNode struct {
	UnionOrIntersectionTypeNodeBase
}

func (f *NodeFactory) UpdateUnionTypeNode(node *UnionTypeNode, types *TypeList) *Node {
	if types != node.Types {
		return updateNode(f.NewUnionTypeNode(types), node.AsNode(), f.hooks)
	}
	return node.AsNode()
}

func (f *NodeFactory) NewUnionTypeNode(types *NodeList) *Node {
	data := &UnionTypeNode{}
	data.Types = types
	return newNode(KindUnionType, data, f.hooks)
}

func (node *UnionTypeNode) VisitEachChild(v *NodeVisitor) *Node {
	return v.Factory.UpdateUnionTypeNode(node, v.visitNodes(node.Types))
}

func (node *UnionTypeNode) Clone(f *NodeFactory) *Node {
	return cloneNode(f.NewUnionTypeNode(node.Types), node.AsNode(), f.hooks)
}

// IntersectionTypeNode

type IntersectionTypeNode struct {
	UnionOrIntersectionTypeNodeBase
}

func (f *NodeFactory) UpdateIntersectionTypeNode(node *IntersectionTypeNode, types *TypeList) *Node {
	if types != node.Types {
		return updateNode(f.NewIntersectionTypeNode(types), node.AsNode(), f.hooks)
	}
	return node.AsNode()
}

func (f *NodeFactory) NewIntersectionTypeNode(types *NodeList) *Node {
	data := &IntersectionTypeNode{}
	data.Types = types
	return newNode(KindIntersectionType, data, f.hooks)
}

func (node *IntersectionTypeNode) VisitEachChild(v *NodeVisitor) *Node {
	return v.Factory.UpdateIntersectionTypeNode(node, v.visitNodes(node.Types))
}

func (node *IntersectionTypeNode) Clone(f *NodeFactory) *Node {
	return cloneNode(f.NewIntersectionTypeNode(node.Types), node.AsNode(), f.hooks)
}

// ConditionalTypeNode

type ConditionalTypeNode struct {
	TypeNodeBase
	LocalsContainerBase
	CheckType   *TypeNode // TypeNode
	ExtendsType *TypeNode // TypeNode
	TrueType    *TypeNode // TypeNode
	FalseType   *TypeNode // TypeNode
}

func (f *NodeFactory) NewConditionalTypeNode(checkType *TypeNode, extendsType *TypeNode, trueType *TypeNode, falseType *TypeNode) *Node {
	data := &ConditionalTypeNode{}
	data.CheckType = checkType
	data.ExtendsType = extendsType
	data.TrueType = trueType
	data.FalseType = falseType
	return newNode(KindConditionalType, data, f.hooks)
}

func (f *NodeFactory) UpdateConditionalTypeNode(node *ConditionalTypeNode, checkType *TypeNode, extendsType *TypeNode, trueType *TypeNode, falseType *TypeNode) *Node {
	if checkType != node.CheckType || extendsType != node.ExtendsType || trueType != node.TrueType || falseType != node.FalseType {
		return updateNode(f.NewConditionalTypeNode(checkType, extendsType, trueType, falseType), node.AsNode(), f.hooks)
	}
	return node.AsNode()
}

func (node *ConditionalTypeNode) ForEachChild(v Visitor) bool {
	return visit(v, node.CheckType) || visit(v, node.ExtendsType) || visit(v, node.TrueType) || visit(v, node.FalseType)
}

func (node *ConditionalTypeNode) VisitEachChild(v *NodeVisitor) *Node {
	return v.Factory.UpdateConditionalTypeNode(node, v.visitNode(node.CheckType), v.visitNode(node.ExtendsType), v.visitNode(node.TrueType), v.visitNode(node.FalseType))
}

func (node *ConditionalTypeNode) Clone(f *NodeFactory) *Node {
	return cloneNode(f.NewConditionalTypeNode(node.CheckType, node.ExtendsType, node.TrueType, node.FalseType), node.AsNode(), f.hooks)
}

func IsConditionalTypeNode(node *Node) bool {
	return node.Kind == KindConditionalType
}

// TypeOperatorNode

type TypeOperatorNode struct {
	TypeNodeBase
	Operator Kind      // KindKeyOfKeyword | KindUniqueKeyword | KindReadonlyKeyword
	Type     *TypeNode // TypeNode
}

func (f *NodeFactory) NewTypeOperatorNode(operator Kind, typeNode *TypeNode) *Node {
	data := &TypeOperatorNode{}
	data.Operator = operator
	data.Type = typeNode
	return newNode(KindTypeOperator, data, f.hooks)
}

func (f *NodeFactory) UpdateTypeOperatorNode(node *TypeOperatorNode, typeNode *TypeNode) *Node {
	if typeNode != node.Type {
		return updateNode(f.NewTypeOperatorNode(node.Operator, typeNode), node.AsNode(), f.hooks)
	}
	return node.AsNode()
}

func (node *TypeOperatorNode) ForEachChild(v Visitor) bool {
	return visit(v, node.Type)
}

func (node *TypeOperatorNode) VisitEachChild(v *NodeVisitor) *Node {
	return v.Factory.UpdateTypeOperatorNode(node, v.visitNode(node.Type))
}

func (node *TypeOperatorNode) Clone(f *NodeFactory) *Node {
	return cloneNode(f.NewTypeOperatorNode(node.Operator, node.Type), node.AsNode(), f.hooks)
}

func IsTypeOperatorNode(node *Node) bool {
	return node.Kind == KindTypeOperator
}

// InferTypeNode

type InferTypeNode struct {
	TypeNodeBase
	TypeParameter *TypeParameterDeclarationNode // TypeParameterDeclarationNode
}

func (f *NodeFactory) NewInferTypeNode(typeParameter *TypeParameterDeclarationNode) *Node {
	data := &InferTypeNode{}
	data.TypeParameter = typeParameter
	return newNode(KindInferType, data, f.hooks)
}

func (f *NodeFactory) UpdateInferTypeNode(node *InferTypeNode, typeParameter *TypeNode) *Node {
	if typeParameter != node.TypeParameter {
		return updateNode(f.NewInferTypeNode(typeParameter), node.AsNode(), f.hooks)
	}
	return node.AsNode()
}

func (node *InferTypeNode) ForEachChild(v Visitor) bool {
	return visit(v, node.TypeParameter)
}

func (node *InferTypeNode) VisitEachChild(v *NodeVisitor) *Node {
	return v.Factory.UpdateInferTypeNode(node, v.visitNode(node.TypeParameter))
}

func (node *InferTypeNode) Clone(f *NodeFactory) *Node {
	return cloneNode(f.NewInferTypeNode(node.TypeParameter), node.AsNode(), f.hooks)
}

func IsInferTypeNode(node *Node) bool {
	return node.Kind == KindInferType
}

// ArrayTypeNode

type ArrayTypeNode struct {
	TypeNodeBase
	ElementType *TypeNode // TypeNode
}

func (f *NodeFactory) NewArrayTypeNode(elementType *TypeNode) *Node {
	data := &ArrayTypeNode{}
	data.ElementType = elementType
	return newNode(KindArrayType, data, f.hooks)
}

func (f *NodeFactory) UpdateArrayTypeNode(node *ArrayTypeNode, elementType *TypeNode) *Node {
	if elementType != node.ElementType {
		return updateNode(f.NewArrayTypeNode(elementType), node.AsNode(), f.hooks)
	}
	return node.AsNode()
}

func (node *ArrayTypeNode) ForEachChild(v Visitor) bool {
	return visit(v, node.ElementType)
}

func (node *ArrayTypeNode) VisitEachChild(v *NodeVisitor) *Node {
	return v.Factory.UpdateArrayTypeNode(node, v.visitNode(node.ElementType))
}

func (node *ArrayTypeNode) Clone(f *NodeFactory) *Node {
	return cloneNode(f.NewArrayTypeNode(node.ElementType), node.AsNode(), f.hooks)
}

// IndexedAccessTypeNode

type IndexedAccessTypeNode struct {
	TypeNodeBase
	ObjectType *TypeNode // TypeNode
	IndexType  *TypeNode // TypeNode
}

func (f *NodeFactory) NewIndexedAccessTypeNode(objectType *TypeNode, indexType *TypeNode) *Node {
	data := &IndexedAccessTypeNode{}
	data.ObjectType = objectType
	data.IndexType = indexType
	return newNode(KindIndexedAccessType, data, f.hooks)
}

func (f *NodeFactory) UpdateIndexedAccessTypeNode(node *IndexedAccessTypeNode, objectType *TypeNode, indexType *TypeNode) *Node {
	if objectType != node.ObjectType || indexType != node.IndexType {
		return updateNode(f.NewIndexedAccessTypeNode(objectType, indexType), node.AsNode(), f.hooks)
	}
	return node.AsNode()
}

func (node *IndexedAccessTypeNode) ForEachChild(v Visitor) bool {
	return visit(v, node.ObjectType) || visit(v, node.IndexType)
}

func (node *IndexedAccessTypeNode) VisitEachChild(v *NodeVisitor) *Node {
	return v.Factory.UpdateIndexedAccessTypeNode(node, v.visitNode(node.ObjectType), v.visitNode(node.IndexType))
}

func (node *IndexedAccessTypeNode) Clone(f *NodeFactory) *Node {
	return cloneNode(f.NewIndexedAccessTypeNode(node.ObjectType, node.IndexType), node.AsNode(), f.hooks)
}

func IsIndexedAccessTypeNode(node *Node) bool {
	return node.Kind == KindIndexedAccessType
}

// TypeReferenceNode

type TypeReferenceNode struct {
	TypeNodeBase
	TypeName      *EntityName // EntityName
	TypeArguments *NodeList   // NodeList[*TypeNode]. Optional
}

func (f *NodeFactory) NewTypeReferenceNode(typeName *EntityName, typeArguments *NodeList) *Node {
	data := f.typeReferenceNodePool.New()
	data.TypeName = typeName
	data.TypeArguments = typeArguments
	return newNode(KindTypeReference, data, f.hooks)
}

func (f *NodeFactory) UpdateTypeReferenceNode(node *TypeReferenceNode, typeName *EntityName, typeArguments *TypeArgumentList) *Node {
	if typeName != node.TypeName || typeArguments != node.TypeArguments {
		return updateNode(f.NewTypeReferenceNode(typeName, typeArguments), node.AsNode(), f.hooks)
	}
	return node.AsNode()
}

func (node *TypeReferenceNode) ForEachChild(v Visitor) bool {
	return visit(v, node.TypeName) || visitNodeList(v, node.TypeArguments)
}

func (node *TypeReferenceNode) VisitEachChild(v *NodeVisitor) *Node {
	return v.Factory.UpdateTypeReferenceNode(node, v.visitNode(node.TypeName), v.visitNodes(node.TypeArguments))
}

func (node *TypeReferenceNode) Clone(f *NodeFactory) *Node {
	return cloneNode(f.NewTypeReferenceNode(node.TypeName, node.TypeArguments), node.AsNode(), f.hooks)
}

func IsTypeReferenceNode(node *Node) bool {
	return node.Kind == KindTypeReference
}

// ExpressionWithTypeArguments

type ExpressionWithTypeArguments struct {
	ExpressionBase
	compositeNodeBase
	Expression    *Expression // Expression
	TypeArguments *NodeList   // NodeList[*TypeNode]. Optional
}

func (f *NodeFactory) NewExpressionWithTypeArguments(expression *Expression, typeArguments *NodeList) *Node {
	data := &ExpressionWithTypeArguments{}
	data.Expression = expression
	data.TypeArguments = typeArguments
	return newNode(KindExpressionWithTypeArguments, data, f.hooks)
}

func (f *NodeFactory) UpdateExpressionWithTypeArguments(node *ExpressionWithTypeArguments, expression *Expression, typeArguments *TypeArgumentList) *Node {
	if expression != node.Expression || typeArguments != node.TypeArguments {
		return updateNode(f.NewExpressionWithTypeArguments(expression, typeArguments), node.AsNode(), f.hooks)
	}
	return node.AsNode()
}

func (node *ExpressionWithTypeArguments) ForEachChild(v Visitor) bool {
	return visit(v, node.Expression) || visitNodeList(v, node.TypeArguments)
}

func (node *ExpressionWithTypeArguments) VisitEachChild(v *NodeVisitor) *Node {
	return v.Factory.UpdateExpressionWithTypeArguments(node, v.visitNode(node.Expression), v.visitNodes(node.TypeArguments))
}

func (node *ExpressionWithTypeArguments) Clone(f *NodeFactory) *Node {
	return cloneNode(f.NewExpressionWithTypeArguments(node.Expression, node.TypeArguments), node.AsNode(), f.hooks)
}

func (node *ExpressionWithTypeArguments) computeSubtreeFacts() SubtreeFacts {
	return propagateSubtreeFacts(node.Expression) |
		propagateEraseableSyntaxListSubtreeFacts(node.TypeArguments)
}

func IsExpressionWithTypeArguments(node *Node) bool {
	return node.Kind == KindExpressionWithTypeArguments
}

// LiteralTypeNode

type LiteralTypeNode struct {
	TypeNodeBase
	Literal *Node // KeywordExpression | LiteralExpression | PrefixUnaryExpression
}

func (f *NodeFactory) NewLiteralTypeNode(literal *Node) *Node {
	data := f.literalTypeNodePool.New()
	data.Literal = literal
	return newNode(KindLiteralType, data, f.hooks)
}

func (f *NodeFactory) UpdateLiteralTypeNode(node *LiteralTypeNode, literal *Node) *Node {
	if literal != node.Literal {
		return updateNode(f.NewLiteralTypeNode(literal), node.AsNode(), f.hooks)
	}
	return node.AsNode()
}

func (node *LiteralTypeNode) ForEachChild(v Visitor) bool {
	return visit(v, node.Literal)
}

func (node *LiteralTypeNode) VisitEachChild(v *NodeVisitor) *Node {
	return v.Factory.UpdateLiteralTypeNode(node, v.visitNode(node.Literal))
}

func (node *LiteralTypeNode) Clone(f *NodeFactory) *Node {
	return cloneNode(f.NewLiteralTypeNode(node.Literal), node.AsNode(), f.hooks)
}

func IsLiteralTypeNode(node *Node) bool {
	return node.Kind == KindLiteralType
}

// ThisTypeNode

type ThisTypeNode struct {
	TypeNodeBase
}

func (f *NodeFactory) NewThisTypeNode() *Node {
	return newNode(KindThisType, &ThisTypeNode{}, f.hooks)
}

func (node *ThisTypeNode) Clone(f *NodeFactory) *Node {
	return cloneNode(f.NewThisTypeNode(), node.AsNode(), f.hooks)
}

func IsThisTypeNode(node *Node) bool {
	return node.Kind == KindThisType
}

// TypePredicateNode

type TypePredicateNode struct {
	TypeNodeBase
	AssertsModifier *TokenNode                  // TokenNode. Optional
	ParameterName   *TypePredicateParameterName // TypePredicateParameterName (Identifier | ThisTypeNode)
	Type            *TypeNode                   // TypeNode. Optional
}

func (f *NodeFactory) NewTypePredicateNode(assertsModifier *TokenNode, parameterName *TypePredicateParameterName, typeNode *TypeNode) *Node {
	data := &TypePredicateNode{}
	data.AssertsModifier = assertsModifier
	data.ParameterName = parameterName
	data.Type = typeNode
	return newNode(KindTypePredicate, data, f.hooks)
}

func (f *NodeFactory) UpdateTypePredicateNode(node *TypePredicateNode, assertsModifier *TokenNode, parameterName *TypePredicateParameterName, typeNode *TypeNode) *Node {
	if assertsModifier != node.AssertsModifier || parameterName != node.ParameterName || typeNode != node.Type {
		return updateNode(f.NewTypePredicateNode(assertsModifier, parameterName, typeNode), node.AsNode(), f.hooks)
	}
	return node.AsNode()
}

func (node *TypePredicateNode) ForEachChild(v Visitor) bool {
	return visit(v, node.AssertsModifier) || visit(v, node.ParameterName) || visit(v, node.Type)
}

func (node *TypePredicateNode) VisitEachChild(v *NodeVisitor) *Node {
	return v.Factory.UpdateTypePredicateNode(node, v.visitNode(node.AssertsModifier), v.visitNode(node.ParameterName), v.visitNode(node.Type))
}

func (node *TypePredicateNode) Clone(f *NodeFactory) *Node {
	return cloneNode(f.NewTypePredicateNode(node.AssertsModifier, node.ParameterName, node.Type), node.AsNode(), f.hooks)
}

func IsTypePredicateNode(node *Node) bool {
	return node.Kind == KindTypePredicate
}

// ImportTypeNode

type ImportTypeNode struct {
	TypeNodeBase
	IsTypeOf      bool
	Argument      *TypeNode             // TypeNode
	Attributes    *ImportAttributesNode // ImportAttributesNode. Optional
	Qualifier     *EntityName           // EntityName. Optional
	TypeArguments *NodeList             // NodeList[*TypeNode]. Optional
}

func (f *NodeFactory) NewImportTypeNode(isTypeOf bool, argument *TypeNode, attributes *ImportAttributesNode, qualifier *EntityName, typeArguments *NodeList) *Node {
	data := &ImportTypeNode{}
	data.IsTypeOf = isTypeOf
	data.Argument = argument
	data.Attributes = attributes
	data.Qualifier = qualifier
	data.TypeArguments = typeArguments
	return newNode(KindImportType, data, f.hooks)
}

func (f *NodeFactory) UpdateImportTypeNode(node *ImportTypeNode, isTypeOf bool, argument *TypeNode, attributes *ImportAttributesNode, qualifier *EntityName, typeArguments *TypeArgumentList) *Node {
	if isTypeOf != node.IsTypeOf || argument != node.Argument || attributes != node.Attributes || qualifier != node.Qualifier || typeArguments != node.TypeArguments {
		return updateNode(f.NewImportTypeNode(isTypeOf, argument, attributes, qualifier, typeArguments), node.AsNode(), f.hooks)
	}
	return node.AsNode()
}

func (node *ImportTypeNode) ForEachChild(v Visitor) bool {
	return visit(v, node.Argument) || visit(v, node.Attributes) || visit(v, node.Qualifier) || visitNodeList(v, node.TypeArguments)
}

func (node *ImportTypeNode) VisitEachChild(v *NodeVisitor) *Node {
	return v.Factory.UpdateImportTypeNode(node, node.IsTypeOf, v.visitNode(node.Argument), v.visitNode(node.Attributes), v.visitNode(node.Qualifier), v.visitNodes(node.TypeArguments))
}

func (node *ImportTypeNode) Clone(f *NodeFactory) *Node {
	return cloneNode(f.NewImportTypeNode(node.IsTypeOf, node.Argument, node.Attributes, node.Qualifier, node.TypeArguments), node.AsNode(), f.hooks)
}

func IsImportTypeNode(node *Node) bool {
	return node.Kind == KindImportType
}

// ImportAttribute

type ImportAttribute struct {
	NodeBase
	compositeNodeBase
	name  *ImportAttributeName // ImportAttributeName
	Value *Expression          // Expression
}

func (f *NodeFactory) NewImportAttribute(name *ImportAttributeName, value *Expression) *Node {
	data := &ImportAttribute{}
	data.name = name
	data.Value = value
	return newNode(KindImportAttribute, data, f.hooks)
}

func (f *NodeFactory) UpdateImportAttribute(node *ImportAttribute, name *ImportAttributeName, value *Expression) *Node {
	if name != node.name || value != node.Value {
		return updateNode(f.NewImportAttribute(name, value), node.AsNode(), f.hooks)
	}
	return node.AsNode()
}

func (node *ImportAttribute) ForEachChild(v Visitor) bool {
	return visit(v, node.name) || visit(v, node.Value)
}

func (node *ImportAttribute) VisitEachChild(v *NodeVisitor) *Node {
	return v.Factory.UpdateImportAttribute(node, v.visitNode(node.name), v.visitNode(node.Value))
}

func (node *ImportAttribute) Clone(f *NodeFactory) *Node {
	return cloneNode(f.NewImportAttribute(node.Name(), node.Value), node.AsNode(), f.hooks)
}

func (node *ImportAttribute) computeSubtreeFacts() SubtreeFacts {
	return propagateSubtreeFacts(node.name) |
		propagateSubtreeFacts(node.Value)
}

func (node *ImportAttribute) Name() *ImportAttributeName {
	return node.name
}

// ImportAttributes

type ImportAttributes struct {
	NodeBase
	compositeNodeBase
	Token      Kind
	Attributes *NodeList // NodeList[*ImportAttributeNode]
	MultiLine  bool
}

func (f *NodeFactory) NewImportAttributes(token Kind, attributes *NodeList, multiLine bool) *Node {
	data := &ImportAttributes{}
	data.Token = token
	data.Attributes = attributes
	data.MultiLine = multiLine
	return newNode(KindImportAttributes, data, f.hooks)
}

func (f *NodeFactory) UpdateImportAttributes(node *ImportAttributes, attributes *ImportAttributeList) *Node {
	if attributes != node.Attributes {
		return updateNode(f.NewImportAttributes(node.Token, attributes, node.MultiLine), node.AsNode(), f.hooks)
	}
	return node.AsNode()
}

func (node *ImportAttributes) ForEachChild(v Visitor) bool {
	return visitNodeList(v, node.Attributes)
}

func (node *ImportAttributes) VisitEachChild(v *NodeVisitor) *Node {
	return v.Factory.UpdateImportAttributes(node, v.visitNodes(node.Attributes))
}

func (node *ImportAttributes) Clone(f *NodeFactory) *Node {
	return cloneNode(f.NewImportAttributes(node.Token, node.Attributes, node.MultiLine), node.AsNode(), f.hooks)
}

func (node *ImportAttributes) computeSubtreeFacts() SubtreeFacts {
	return propagateNodeListSubtreeFacts(node.Attributes, propagateSubtreeFacts)
}

func IsImportAttributes(node *Node) bool {
	return node.Kind == KindImportAttributes
}

// TypeQueryNode

type TypeQueryNode struct {
	TypeNodeBase
	ExprName      *EntityName // EntityName
	TypeArguments *NodeList   // NodeList[*TypeNode]. Optional
}

func (f *NodeFactory) NewTypeQueryNode(exprName *EntityName, typeArguments *NodeList) *Node {
	data := &TypeQueryNode{}
	data.ExprName = exprName
	data.TypeArguments = typeArguments
	return newNode(KindTypeQuery, data, f.hooks)
}

func (f *NodeFactory) UpdateTypeQueryNode(node *TypeQueryNode, exprName *EntityName, typeArguments *TypeArgumentList) *Node {
	if exprName != node.ExprName || typeArguments != node.TypeArguments {
		return updateNode(f.NewTypeQueryNode(exprName, typeArguments), node.AsNode(), f.hooks)
	}
	return node.AsNode()
}

func (node *TypeQueryNode) ForEachChild(v Visitor) bool {
	return visit(v, node.ExprName) || visitNodeList(v, node.TypeArguments)
}

func (node *TypeQueryNode) VisitEachChild(v *NodeVisitor) *Node {
	return v.Factory.UpdateTypeQueryNode(node, v.visitNode(node.ExprName), v.visitNodes(node.TypeArguments))
}

func (node *TypeQueryNode) Clone(f *NodeFactory) *Node {
	return cloneNode(f.NewTypeQueryNode(node.ExprName, node.TypeArguments), node.AsNode(), f.hooks)
}

func IsTypeQueryNode(node *Node) bool {
	return node.Kind == KindTypeQuery
}

// MappedTypeNode

type MappedTypeNode struct {
	TypeNodeBase
	DeclarationBase
	LocalsContainerBase
	ReadonlyToken *TokenNode                    // TokenNode. Optional
	TypeParameter *TypeParameterDeclarationNode // TypeParameterDeclarationNode
	NameType      *TypeNode                     // TypeNode. Optional
	QuestionToken *TokenNode                    // TokenNode. Optional
	Type          *TypeNode                     // TypeNode. Optional (error if missing)
	Members       *NodeList                     // NodeList[*TypeElement]. Used only to produce grammar errors
}

func (f *NodeFactory) NewMappedTypeNode(readonlyToken *TokenNode, typeParameter *TypeParameterDeclarationNode, nameType *TypeNode, questionToken *TokenNode, typeNode *TypeNode, members *NodeList) *Node {
	data := &MappedTypeNode{}
	data.ReadonlyToken = readonlyToken
	data.TypeParameter = typeParameter
	data.NameType = nameType
	data.QuestionToken = questionToken
	data.Type = typeNode
	data.Members = members
	return newNode(KindMappedType, data, f.hooks)
}

func (f *NodeFactory) UpdateMappedTypeNode(node *MappedTypeNode, readonlyToken *TokenNode, typeParameter *TypeParameterDeclarationNode, nameType *TypeNode, questionToken *TokenNode, typeNode *TypeNode, members *TypeElementList) *Node {
	if readonlyToken != node.ReadonlyToken || typeParameter != node.TypeParameter || nameType != node.NameType || questionToken != node.QuestionToken || typeNode != node.Type || members != node.Members {
		return updateNode(f.NewMappedTypeNode(readonlyToken, typeParameter, nameType, questionToken, typeNode, members), node.AsNode(), f.hooks)
	}
	return node.AsNode()
}

func (node *MappedTypeNode) ForEachChild(v Visitor) bool {
	return visit(v, node.ReadonlyToken) || visit(v, node.TypeParameter) || visit(v, node.NameType) ||
		visit(v, node.QuestionToken) || visit(v, node.Type) || visitNodeList(v, node.Members)
}

func (node *MappedTypeNode) VisitEachChild(v *NodeVisitor) *Node {
	return v.Factory.UpdateMappedTypeNode(node, v.visitToken(node.ReadonlyToken), v.visitNode(node.TypeParameter), v.visitNode(node.NameType), v.visitToken(node.QuestionToken), v.visitNode(node.Type), v.visitNodes(node.Members))
}

func (node *MappedTypeNode) Clone(f *NodeFactory) *Node {
	return cloneNode(f.NewMappedTypeNode(node.ReadonlyToken, node.TypeParameter, node.NameType, node.QuestionToken, node.Type, node.Members), node.AsNode(), f.hooks)
}

func IsMappedTypeNode(node *Node) bool {
	return node.Kind == KindMappedType
}

// TypeLiteralNode

type TypeLiteralNode struct {
	TypeNodeBase
	DeclarationBase
	Members *NodeList // NodeList[*TypeElement]
}

func (f *NodeFactory) NewTypeLiteralNode(members *NodeList) *Node {
	data := &TypeLiteralNode{}
	data.Members = members
	return newNode(KindTypeLiteral, data, f.hooks)
}

func (f *NodeFactory) UpdateTypeLiteralNode(node *TypeLiteralNode, members *TypeElementList) *Node {
	if members != node.Members {
		return updateNode(f.NewTypeLiteralNode(members), node.AsNode(), f.hooks)
	}
	return node.AsNode()
}

func (node *TypeLiteralNode) ForEachChild(v Visitor) bool {
	return visitNodeList(v, node.Members)
}

func (node *TypeLiteralNode) VisitEachChild(v *NodeVisitor) *Node {
	return v.Factory.UpdateTypeLiteralNode(node, v.visitNodes(node.Members))
}

func (node *TypeLiteralNode) Clone(f *NodeFactory) *Node {
	return cloneNode(f.NewTypeLiteralNode(node.Members), node.AsNode(), f.hooks)
}

func IsTypeLiteralNode(node *Node) bool {
	return node.Kind == KindTypeLiteral
}

// TupleTypeNode

type TupleTypeNode struct {
	TypeNodeBase
	Elements *NodeList // NodeList[*TypeNode]
}

func (f *NodeFactory) NewTupleTypeNode(elements *NodeList) *Node {
	data := &TupleTypeNode{}
	data.Elements = elements
	return newNode(KindTupleType, data, f.hooks)
}

func (f *NodeFactory) UpdateTupleTypeNode(node *TupleTypeNode, elements *TypeList) *Node {
	if elements != node.Elements {
		return updateNode(f.NewTupleTypeNode(elements), node.AsNode(), f.hooks)
	}
	return node.AsNode()
}

func (node *TupleTypeNode) ForEachChild(v Visitor) bool {
	return visitNodeList(v, node.Elements)
}

func (node *TupleTypeNode) VisitEachChild(v *NodeVisitor) *Node {
	return v.Factory.UpdateTupleTypeNode(node, v.visitNodes(node.Elements))
}

func (node *TupleTypeNode) Clone(f *NodeFactory) *Node {
	return cloneNode(f.NewTupleTypeNode(node.Elements), node.AsNode(), f.hooks)
}

func IsTupleTypeNode(node *Node) bool {
	return node.Kind == KindTupleType
}

// NamedTupleTypeMember

type NamedTupleMember struct {
	TypeNodeBase
	DeclarationBase
	DotDotDotToken *TokenNode      // TokenNode
	name           *IdentifierNode // IdentifierNode
	QuestionToken  *TokenNode      // TokenNode
	Type           *TypeNode       // TypeNode
}

func (f *NodeFactory) NewNamedTupleMember(dotDotDotToken *TokenNode, name *IdentifierNode, questionToken *TokenNode, typeNode *TypeNode) *Node {
	data := &NamedTupleMember{}
	data.DotDotDotToken = dotDotDotToken
	data.name = name
	data.QuestionToken = questionToken
	data.Type = typeNode
	return newNode(KindNamedTupleMember, data, f.hooks)
}

func (f *NodeFactory) UpdateNamedTupleMember(node *NamedTupleMember, dotDotDotToken *TokenNode, name *IdentifierNode, questionToken *TokenNode, typeNode *TypeNode) *Node {
	if dotDotDotToken != node.DotDotDotToken || name != node.name || questionToken != node.QuestionToken || typeNode != node.Type {
		return updateNode(f.NewNamedTupleMember(dotDotDotToken, name, questionToken, typeNode), node.AsNode(), f.hooks)
	}
	return node.AsNode()
}

func (node *NamedTupleMember) ForEachChild(v Visitor) bool {
	return visit(v, node.DotDotDotToken) || visit(v, node.name) || visit(v, node.QuestionToken) || visit(v, node.Type)
}

func (node *NamedTupleMember) VisitEachChild(v *NodeVisitor) *Node {
	return v.Factory.UpdateNamedTupleMember(node, v.visitToken(node.DotDotDotToken), v.visitNode(node.name), v.visitToken(node.QuestionToken), v.visitNode(node.Type))
}

func (node *NamedTupleMember) Clone(f *NodeFactory) *Node {
	return cloneNode(f.NewNamedTupleMember(node.DotDotDotToken, node.Name(), node.QuestionToken, node.Type), node.AsNode(), f.hooks)
}

func (node *NamedTupleMember) Name() *DeclarationName {
	return node.name
}

func IsNamedTupleMember(node *Node) bool {
	return node.Kind == KindNamedTupleMember
}

// OptionalTypeNode

type OptionalTypeNode struct {
	TypeNodeBase
	Type *TypeNode // TypeNode
}

func (f *NodeFactory) NewOptionalTypeNode(typeNode *TypeNode) *Node {
	data := &OptionalTypeNode{}
	data.Type = typeNode
	return newNode(KindOptionalType, data, f.hooks)
}

func (f *NodeFactory) UpdateOptionalTypeNode(node *OptionalTypeNode, typeNode *TypeNode) *Node {
	if typeNode != node.Type {
		return updateNode(f.NewOptionalTypeNode(typeNode), node.AsNode(), f.hooks)
	}
	return node.AsNode()
}

func (node *OptionalTypeNode) ForEachChild(v Visitor) bool {
	return visit(v, node.Type)
}

func (node *OptionalTypeNode) VisitEachChild(v *NodeVisitor) *Node {
	return v.Factory.UpdateOptionalTypeNode(node, v.visitNode(node.Type))
}

func (node *OptionalTypeNode) Clone(f *NodeFactory) *Node {
	return cloneNode(f.NewOptionalTypeNode(node.Type), node.AsNode(), f.hooks)
}

func IsOptionalTypeNode(node *Node) bool {
	return node.Kind == KindOptionalType
}

// RestTypeNode

type RestTypeNode struct {
	TypeNodeBase
	Type *TypeNode // TypeNode
}

func (f *NodeFactory) NewRestTypeNode(typeNode *TypeNode) *Node {
	data := &RestTypeNode{}
	data.Type = typeNode
	return newNode(KindRestType, data, f.hooks)
}

func (f *NodeFactory) UpdateRestTypeNode(node *RestTypeNode, typeNode *TypeNode) *Node {
	if typeNode != node.Type {
		return updateNode(f.NewRestTypeNode(typeNode), node.AsNode(), f.hooks)
	}
	return node.AsNode()
}

func (node *RestTypeNode) ForEachChild(v Visitor) bool {
	return visit(v, node.Type)
}

func (node *RestTypeNode) VisitEachChild(v *NodeVisitor) *Node {
	return v.Factory.UpdateRestTypeNode(node, v.visitNode(node.Type))
}

func (node *RestTypeNode) Clone(f *NodeFactory) *Node {
	return cloneNode(f.NewRestTypeNode(node.Type), node.AsNode(), f.hooks)
}

func IsRestTypeNode(node *Node) bool {
	return node.Kind == KindRestType
}

// ParenthesizedTypeNode

type ParenthesizedTypeNode struct {
	TypeNodeBase
	Type *TypeNode // TypeNode
}

func (f *NodeFactory) NewParenthesizedTypeNode(typeNode *TypeNode) *Node {
	data := &ParenthesizedTypeNode{}
	data.Type = typeNode
	return newNode(KindParenthesizedType, data, f.hooks)
}

func (f *NodeFactory) UpdateParenthesizedTypeNode(node *ParenthesizedTypeNode, typeNode *TypeNode) *Node {
	if typeNode != node.Type {
		return updateNode(f.NewParenthesizedTypeNode(typeNode), node.AsNode(), f.hooks)
	}
	return node.AsNode()
}

func (node *ParenthesizedTypeNode) ForEachChild(v Visitor) bool {
	return visit(v, node.Type)
}

func (node *ParenthesizedTypeNode) VisitEachChild(v *NodeVisitor) *Node {
	return v.Factory.UpdateParenthesizedTypeNode(node, v.visitNode(node.Type))
}

func (node *ParenthesizedTypeNode) Clone(f *NodeFactory) *Node {
	return cloneNode(f.NewParenthesizedTypeNode(node.Type), node.AsNode(), f.hooks)
}

func IsParenthesizedTypeNode(node *Node) bool {
	return node.Kind == KindParenthesizedType
}

// FunctionOrConstructorTypeNodeBase

type FunctionOrConstructorTypeNodeBase struct {
	TypeNodeBase
	DeclarationBase
	ModifiersBase
	FunctionLikeBase
}

func (node *FunctionOrConstructorTypeNodeBase) ForEachChild(v Visitor) bool {
	return visitModifiers(v, node.modifiers) || visitNodeList(v, node.TypeParameters) || visitNodeList(v, node.Parameters) || visit(v, node.Type)
}

// FunctionTypeNode

type FunctionTypeNode struct {
	FunctionOrConstructorTypeNodeBase
}

func (f *NodeFactory) NewFunctionTypeNode(typeParameters *NodeList, parameters *NodeList, returnType *TypeNode) *Node {
	data := &FunctionTypeNode{}
	data.TypeParameters = typeParameters
	data.Parameters = parameters
	data.Type = returnType
	return newNode(KindFunctionType, data, f.hooks)
}

func (f *NodeFactory) UpdateFunctionTypeNode(node *FunctionTypeNode, typeParameters *TypeParameterList, parameters *ParameterList, returnType *TypeNode) *Node {
	if typeParameters != node.TypeParameters || parameters != node.Parameters || returnType != node.Type {
		return updateNode(f.NewFunctionTypeNode(typeParameters, parameters, returnType), node.AsNode(), f.hooks)
	}
	return node.AsNode()
}

func (node *FunctionTypeNode) VisitEachChild(v *NodeVisitor) *Node {
	return v.Factory.UpdateFunctionTypeNode(node, v.visitNodes(node.TypeParameters), v.visitNodes(node.Parameters), v.visitNode(node.Type))
}

func (node *FunctionTypeNode) Clone(f *NodeFactory) *Node {
	return cloneNode(f.NewFunctionTypeNode(node.TypeParameters, node.Parameters, node.Type), node.AsNode(), f.hooks)
}

func IsFunctionTypeNode(node *Node) bool {
	return node.Kind == KindFunctionType
}

// ConstructorTypeNode

type ConstructorTypeNode struct {
	FunctionOrConstructorTypeNodeBase
}

func (f *NodeFactory) NewConstructorTypeNode(modifiers *ModifierList, typeParameters *NodeList, parameters *NodeList, returnType *TypeNode) *Node {
	data := &ConstructorTypeNode{}
	data.modifiers = modifiers
	data.TypeParameters = typeParameters
	data.Parameters = parameters
	data.Type = returnType
	return newNode(KindConstructorType, data, f.hooks)
}

func (f *NodeFactory) UpdateConstructorTypeNode(node *ConstructorTypeNode, modifiers *ModifierList, typeParameters *TypeParameterList, parameters *ParameterList, returnType *TypeNode) *Node {
	if modifiers != node.modifiers || typeParameters != node.TypeParameters || parameters != node.Parameters || returnType != node.Type {
		return updateNode(f.NewConstructorTypeNode(modifiers, typeParameters, parameters, returnType), node.AsNode(), f.hooks)
	}
	return node.AsNode()
}

func (node *ConstructorTypeNode) VisitEachChild(v *NodeVisitor) *Node {
	return v.Factory.UpdateConstructorTypeNode(node, v.visitModifiers(node.modifiers), v.visitNodes(node.TypeParameters), v.visitNodes(node.Parameters), v.visitNode(node.Type))
}

func (node *ConstructorTypeNode) Clone(f *NodeFactory) *Node {
	return cloneNode(f.NewConstructorTypeNode(node.Modifiers(), node.TypeParameters, node.Parameters, node.Type), node.AsNode(), f.hooks)
}

func IsConstructorTypeNode(node *Node) bool {
	return node.Kind == KindConstructorType
}

// TemplateLiteralLikeBase

type TemplateLiteralLikeBase struct {
	LiteralLikeBase
	RawText       string
	TemplateFlags TokenFlags
}

func (node *TemplateLiteralLikeBase) LiteralLikeData() *LiteralLikeBase                 { return &node.LiteralLikeBase }
func (node *TemplateLiteralLikeBase) TemplateLiteralLikeData() *TemplateLiteralLikeBase { return node }

// TemplateHead

type TemplateHead struct {
	NodeBase
	TemplateLiteralLikeBase
}

func (f *NodeFactory) NewTemplateHead(text string, rawText string, templateFlags TokenFlags) *Node {
	data := &TemplateHead{}
	data.Text = text
	data.RawText = rawText
	data.TemplateFlags = templateFlags
	return newNode(KindTemplateHead, data, f.hooks)
}

func (node *TemplateHead) Clone(f *NodeFactory) *Node {
	return cloneNode(f.NewTemplateHead(node.Text, node.RawText, node.TemplateFlags), node.AsNode(), f.hooks)
}

// TemplateMiddle

type TemplateMiddle struct {
	NodeBase
	TemplateLiteralLikeBase
}

func (f *NodeFactory) NewTemplateMiddle(text string, rawText string, templateFlags TokenFlags) *Node {
	data := &TemplateMiddle{}
	data.Text = text
	data.RawText = rawText
	data.TemplateFlags = templateFlags
	return newNode(KindTemplateMiddle, data, f.hooks)
}

func (node *TemplateMiddle) Clone(f *NodeFactory) *Node {
	return cloneNode(f.NewTemplateMiddle(node.Text, node.RawText, node.TemplateFlags), node.AsNode(), f.hooks)
}

// TemplateTail

type TemplateTail struct {
	NodeBase
	TemplateLiteralLikeBase
}

func (f *NodeFactory) NewTemplateTail(text string, rawText string, templateFlags TokenFlags) *Node {
	data := &TemplateTail{}
	data.Text = text
	data.RawText = rawText
	data.TemplateFlags = templateFlags
	return newNode(KindTemplateTail, data, f.hooks)
}

func (node *TemplateTail) Clone(f *NodeFactory) *Node {
	return cloneNode(f.NewTemplateTail(node.Text, node.RawText, node.TemplateFlags), node.AsNode(), f.hooks)
}

// TemplateLiteralTypeNode

type TemplateLiteralTypeNode struct {
	TypeNodeBase
	Head          *TemplateHeadNode // TemplateHeadNode
	TemplateSpans *NodeList         // NodeList[*TemplateLiteralTypeSpanNode]
}

func (f *NodeFactory) NewTemplateLiteralTypeNode(head *TemplateHeadNode, templateSpans *NodeList) *Node {
	data := &TemplateLiteralTypeNode{}
	data.Head = head
	data.TemplateSpans = templateSpans
	return newNode(KindTemplateLiteralType, data, f.hooks)
}

func (f *NodeFactory) UpdateTemplateLiteralTypeNode(node *TemplateLiteralTypeNode, head *TemplateHeadNode, templateSpans *TemplateLiteralTypeSpanList) *Node {
	if head != node.Head || templateSpans != node.TemplateSpans {
		return updateNode(f.NewTemplateLiteralTypeNode(head, templateSpans), node.AsNode(), f.hooks)
	}
	return node.AsNode()
}

func (node *TemplateLiteralTypeNode) ForEachChild(v Visitor) bool {
	return visit(v, node.Head) || visitNodeList(v, node.TemplateSpans)
}

func (node *TemplateLiteralTypeNode) VisitEachChild(v *NodeVisitor) *Node {
	return v.Factory.UpdateTemplateLiteralTypeNode(node, v.visitNode(node.Head), v.visitNodes(node.TemplateSpans))
}

func (node *TemplateLiteralTypeNode) Clone(f *NodeFactory) *Node {
	return cloneNode(f.NewTemplateLiteralTypeNode(node.Head, node.TemplateSpans), node.AsNode(), f.hooks)
}

// TemplateLiteralTypeSpan

type TemplateLiteralTypeSpan struct {
	NodeBase
	typeSyntaxBase
	Type    *TypeNode             // TypeNode
	Literal *TemplateMiddleOrTail // TemplateMiddleOrTail
}

func (f *NodeFactory) NewTemplateLiteralTypeSpan(typeNode *TypeNode, literal *TemplateMiddleOrTail) *Node {
	data := &TemplateLiteralTypeSpan{}
	data.Type = typeNode
	data.Literal = literal
	return newNode(KindTemplateLiteralTypeSpan, data, f.hooks)
}

func (f *NodeFactory) UpdateTemplateLiteralTypeSpan(node *TemplateLiteralTypeSpan, typeNode *TypeNode, literal *TemplateMiddleOrTail) *Node {
	if typeNode != node.Type || literal != node.Literal {
		return updateNode(f.NewTemplateLiteralTypeSpan(typeNode, literal), node.AsNode(), f.hooks)
	}
	return node.AsNode()
}

func (node *TemplateLiteralTypeSpan) ForEachChild(v Visitor) bool {
	return visit(v, node.Type) || visit(v, node.Literal)
}

func (node *TemplateLiteralTypeSpan) VisitEachChild(v *NodeVisitor) *Node {
	return v.Factory.UpdateTemplateLiteralTypeSpan(node, v.visitNode(node.Type), v.visitNode(node.Literal))
}

func (node *TemplateLiteralTypeSpan) Clone(f *NodeFactory) *Node {
	return cloneNode(f.NewTemplateLiteralTypeSpan(node.Type, node.Literal), node.AsNode(), f.hooks)
}

func IsTemplateLiteralTypeSpan(node *Node) bool {
	return node.Kind == KindTemplateLiteralTypeSpan
}

// SyntheticExpression

type SyntheticExpression struct {
	ExpressionBase
	Type            any
	IsSpread        bool
	TupleNameSource *Node
}

func (f *NodeFactory) NewSyntheticExpression(t any, isSpread bool, tupleNameSource *Node) *Node {
	data := &SyntheticExpression{}
	data.Type = t
	data.IsSpread = isSpread
	data.TupleNameSource = tupleNameSource
	return newNode(KindSyntheticExpression, data, f.hooks)
}

func (node *SyntheticExpression) Clone(f *NodeFactory) *Node {
	return cloneNode(f.NewSyntheticExpression(node.Type, node.IsSpread, node.TupleNameSource), node.AsNode(), f.hooks)
}

func IsSyntheticExpression(node *Node) bool {
	return node.Kind == KindSyntheticExpression
}

// PartiallyEmittedExpression

type PartiallyEmittedExpression struct {
	ExpressionBase
	Expression *Expression // Expression
}

func (f *NodeFactory) NewPartiallyEmittedExpression(expression *Expression) *Node {
	data := &PartiallyEmittedExpression{}
	data.Expression = expression
	return newNode(KindPartiallyEmittedExpression, data, f.hooks)
}

func (f *NodeFactory) UpdatePartiallyEmittedExpression(node *PartiallyEmittedExpression, expression *Expression) *Node {
	if expression != node.Expression {
		return updateNode(f.NewPartiallyEmittedExpression(expression), node.AsNode(), f.hooks)
	}
	return node.AsNode()
}

func (node *PartiallyEmittedExpression) ForEachChild(v Visitor) bool {
	return visit(v, node.Expression)
}

func (node *PartiallyEmittedExpression) VisitEachChild(v *NodeVisitor) *Node {
	return v.Factory.UpdatePartiallyEmittedExpression(node, v.visitNode(node.Expression))
}

func (node *PartiallyEmittedExpression) Clone(f *NodeFactory) *Node {
	return cloneNode(f.NewPartiallyEmittedExpression(node.Expression), node.AsNode(), f.hooks)
}

func (node *PartiallyEmittedExpression) computeSubtreeFacts() SubtreeFacts {
	return propagateSubtreeFacts(node.Expression)
}

func (node *PartiallyEmittedExpression) propagateSubtreeFacts() SubtreeFacts {
	return node.SubtreeFacts() & ^SubtreeExclusionsOuterExpression
}

func IsPartiallyEmittedExpression(node *Node) bool {
	return node.Kind == KindPartiallyEmittedExpression
}

/// A JSX expression of the form <TagName attrs>...</TagName>

type JsxElement struct {
	ExpressionBase
	compositeNodeBase
	OpeningElement *JsxOpeningElementNode // JsxOpeningElementNode
	Children       *NodeList              // NodeList[*JsxChild]
	ClosingElement *JsxClosingElementNode // JsxClosingElementNode
}

func (f *NodeFactory) NewJsxElement(openingElement *JsxOpeningElementNode, children *NodeList, closingElement *JsxClosingElementNode) *Node {
	data := &JsxElement{}
	data.OpeningElement = openingElement
	data.Children = children
	data.ClosingElement = closingElement
	return newNode(KindJsxElement, data, f.hooks)
}

func (f *NodeFactory) UpdateJsxElement(node *JsxElement, openingElement *JsxOpeningElementNode, children *JsxChildList, closingElement *JsxClosingElementNode) *Node {
	if openingElement != node.OpeningElement || children != node.Children || closingElement != node.ClosingElement {
		return updateNode(f.NewJsxElement(openingElement, children, closingElement), node.AsNode(), f.hooks)
	}
	return node.AsNode()
}

func (node *JsxElement) ForEachChild(v Visitor) bool {
	return visit(v, node.OpeningElement) || visitNodeList(v, node.Children) || visit(v, node.ClosingElement)
}

func (node *JsxElement) VisitEachChild(v *NodeVisitor) *Node {
	return v.Factory.UpdateJsxElement(node, v.visitNode(node.OpeningElement), v.visitNodes(node.Children), v.visitNode(node.ClosingElement))
}

func (node *JsxElement) Clone(f *NodeFactory) *Node {
	return cloneNode(f.NewJsxElement(node.OpeningElement, node.Children, node.ClosingElement), node.AsNode(), f.hooks)
}

func (node *JsxElement) computeSubtreeFacts() SubtreeFacts {
	return propagateSubtreeFacts(node.OpeningElement) |
		propagateNodeListSubtreeFacts(node.Children, propagateSubtreeFacts) |
		propagateSubtreeFacts(node.ClosingElement) |
		SubtreeContainsJsx
}

// JsxAttributes
type JsxAttributes struct {
	ExpressionBase
	DeclarationBase
	compositeNodeBase
	Properties *NodeList // NodeList[*JsxAttributeLike]
}

func (f *NodeFactory) NewJsxAttributes(properties *NodeList) *Node {
	data := &JsxAttributes{}
	data.Properties = properties
	return newNode(KindJsxAttributes, data, f.hooks)
}

func (f *NodeFactory) UpdateJsxAttributes(node *JsxAttributes, properties *JsxAttributeList) *Node {
	if properties != node.Properties {
		return updateNode(f.NewJsxAttributes(properties), node.AsNode(), f.hooks)
	}
	return node.AsNode()
}

func (node *JsxAttributes) ForEachChild(v Visitor) bool {
	return visitNodeList(v, node.Properties)
}

func (node *JsxAttributes) VisitEachChild(v *NodeVisitor) *Node {
	return v.Factory.UpdateJsxAttributes(node, v.visitNodes(node.Properties))
}

func (node *JsxAttributes) Clone(f *NodeFactory) *Node {
	return cloneNode(f.NewJsxAttributes(node.Properties), node.AsNode(), f.hooks)
}

func (node *JsxAttributes) computeSubtreeFacts() SubtreeFacts {
	return propagateNodeListSubtreeFacts(node.Properties, propagateSubtreeFacts) |
		SubtreeContainsJsx
}

func IsJsxAttributes(node *Node) bool {
	return node.Kind == KindJsxAttributes
}

// JsxNamespacedName

type JsxNamespacedName struct {
	ExpressionBase
	compositeNodeBase
	name      *IdentifierNode // IdentifierNode
	Namespace *IdentifierNode // IdentifierNode
}

func (f *NodeFactory) NewJsxNamespacedName(namespace *IdentifierNode, name *IdentifierNode) *Node {
	data := &JsxNamespacedName{}
	data.Namespace = namespace
	data.name = name
	return newNode(KindJsxNamespacedName, data, f.hooks)
}

func (f *NodeFactory) UpdateJsxNamespacedName(node *JsxNamespacedName, name *IdentifierNode, namespace *IdentifierNode) *Node {
	if name != node.name || namespace != node.Namespace {
		return updateNode(f.NewJsxNamespacedName(name, namespace), node.AsNode(), f.hooks)
	}
	return node.AsNode()
}

func (node *JsxNamespacedName) ForEachChild(v Visitor) bool {
	return visit(v, node.Namespace) || visit(v, node.name)
}

func (node *JsxNamespacedName) VisitEachChild(v *NodeVisitor) *Node {
	return v.Factory.UpdateJsxNamespacedName(node, v.visitNode(node.name), v.visitNode(node.Namespace))
}

func (node *JsxNamespacedName) Clone(f *NodeFactory) *Node {
	return cloneNode(f.NewJsxNamespacedName(node.Name(), node.Namespace), node.AsNode(), f.hooks)
}

func (node *JsxNamespacedName) Name() *DeclarationName {
	return node.name
}

func (node *JsxNamespacedName) computeSubtreeFacts() SubtreeFacts {
	return propagateSubtreeFacts(node.Namespace) |
		propagateSubtreeFacts(node.name) |
		SubtreeContainsJsx
}

func IsJsxNamespacedName(node *Node) bool {
	return node.Kind == KindJsxNamespacedName
}

/// The opening element of a <Tag>...</Tag> JsxElement

type JsxOpeningElement struct {
	ExpressionBase
	compositeNodeBase
	TagName       *JsxTagNameExpression // JsxTagNameExpression (Identifier | KeywordExpression | JsxTagNamePropertyAccess | JsxNamespacedName)
	TypeArguments *NodeList             // NodeList[*TypeNode]. Optional
	Attributes    *JsxAttributesNode    // JsxAttributesNode
}

func (f *NodeFactory) NewJsxOpeningElement(tagName *JsxTagNameExpression, typeArguments *NodeList, attributes *JsxAttributesNode) *Node {
	data := &JsxOpeningElement{}
	data.TagName = tagName
	data.TypeArguments = typeArguments
	data.Attributes = attributes
	return newNode(KindJsxOpeningElement, data, f.hooks)
}

func (f *NodeFactory) UpdateJsxOpeningElement(node *JsxOpeningElement, tagName *JsxTagNameExpression, typeArguments *TypeArgumentList, attributes *JsxAttributesNode) *Node {
	if tagName != node.TagName || typeArguments != node.TypeArguments || attributes != node.Attributes {
		return updateNode(f.NewJsxOpeningElement(tagName, typeArguments, attributes), node.AsNode(), f.hooks)
	}
	return node.AsNode()
}

func (node *JsxOpeningElement) ForEachChild(v Visitor) bool {
	return visit(v, node.TagName) || visitNodeList(v, node.TypeArguments) || visit(v, node.Attributes)
}

func (node *JsxOpeningElement) VisitEachChild(v *NodeVisitor) *Node {
	return v.Factory.UpdateJsxOpeningElement(node, v.visitNode(node.TagName), v.visitNodes(node.TypeArguments), v.visitNode(node.Attributes))
}

func (node *JsxOpeningElement) Clone(f *NodeFactory) *Node {
	return cloneNode(f.NewJsxOpeningElement(node.TagName, node.TypeArguments, node.Attributes), node.AsNode(), f.hooks)
}

func (node *JsxOpeningElement) computeSubtreeFacts() SubtreeFacts {
	return propagateSubtreeFacts(node.TagName) |
		propagateEraseableSyntaxListSubtreeFacts(node.TypeArguments) |
		propagateSubtreeFacts(node.Attributes) |
		SubtreeContainsJsx
}

func IsJsxOpeningElement(node *Node) bool {
	return node.Kind == KindJsxOpeningElement
}

/// A JSX expression of the form <TagName attrs />

type JsxSelfClosingElement struct {
	ExpressionBase
	compositeNodeBase
	TagName       *JsxTagNameExpression // JsxTagNameExpression (IdentifierReference | KeywordExpression | JsxTagNamePropertyAccess | JsxNamespacedName)
	TypeArguments *NodeList             // NodeList[*TypeNode]. Optional
	Attributes    *JsxAttributesNode    // JsxAttributesNode
}

func (f *NodeFactory) NewJsxSelfClosingElement(tagName *JsxTagNameExpression, typeArguments *NodeList, attributes *JsxAttributesNode) *Node {
	data := &JsxSelfClosingElement{}
	data.TagName = tagName
	data.TypeArguments = typeArguments
	data.Attributes = attributes
	return newNode(KindJsxSelfClosingElement, data, f.hooks)
}

func (f *NodeFactory) UpdateJsxSelfClosingElement(node *JsxSelfClosingElement, tagName *JsxTagNameExpression, typeArguments *TypeArgumentList, attributes *JsxAttributesNode) *Node {
	if tagName != node.TagName || typeArguments != node.TypeArguments || attributes != node.Attributes {
		return updateNode(f.NewJsxSelfClosingElement(tagName, typeArguments, attributes), node.AsNode(), f.hooks)
	}
	return node.AsNode()
}

func (node *JsxSelfClosingElement) ForEachChild(v Visitor) bool {
	return visit(v, node.TagName) || visitNodeList(v, node.TypeArguments) || visit(v, node.Attributes)
}

func (node *JsxSelfClosingElement) VisitEachChild(v *NodeVisitor) *Node {
	return v.Factory.UpdateJsxSelfClosingElement(node, v.visitNode(node.TagName), v.visitNodes(node.TypeArguments), v.visitNode(node.Attributes))
}

func (node *JsxSelfClosingElement) Clone(f *NodeFactory) *Node {
	return cloneNode(f.NewJsxSelfClosingElement(node.TagName, node.TypeArguments, node.Attributes), node.AsNode(), f.hooks)
}

func (node *JsxSelfClosingElement) computeSubtreeFacts() SubtreeFacts {
	return propagateSubtreeFacts(node.TagName) |
		propagateEraseableSyntaxListSubtreeFacts(node.TypeArguments) |
		propagateSubtreeFacts(node.Attributes) |
		SubtreeContainsJsx
}

func IsJsxSelfClosingElement(node *Node) bool {
	return node.Kind == KindJsxSelfClosingElement
}

/// A JSX expression of the form <>...</>

type JsxFragment struct {
	ExpressionBase
	compositeNodeBase
	OpeningFragment *JsxOpeningFragmentNode // JsxOpeningFragmentNode
	Children        *NodeList               // NodeList[*JsxChild]
	ClosingFragment *JsxClosingFragmentNode // JsxClosingFragmentNode
}

func (f *NodeFactory) NewJsxFragment(openingFragment *JsxOpeningFragmentNode, children *NodeList, closingFragment *JsxClosingFragmentNode) *Node {
	data := &JsxFragment{}
	data.OpeningFragment = openingFragment
	data.Children = children
	data.ClosingFragment = closingFragment
	return newNode(KindJsxFragment, data, f.hooks)
}

func (f *NodeFactory) UpdateJsxFragment(node *JsxFragment, openingFragment *JsxOpeningFragmentNode, children *JsxChildList, closingFragment *JsxClosingFragmentNode) *Node {
	if openingFragment != node.OpeningFragment || children != node.Children || closingFragment != node.ClosingFragment {
		return updateNode(f.NewJsxFragment(openingFragment, children, closingFragment), node.AsNode(), f.hooks)
	}
	return node.AsNode()
}

func (node *JsxFragment) ForEachChild(v Visitor) bool {
	return visit(v, node.OpeningFragment) || visitNodeList(v, node.Children) || visit(v, node.ClosingFragment)
}

func (node *JsxFragment) VisitEachChild(v *NodeVisitor) *Node {
	return v.Factory.UpdateJsxFragment(node, v.visitNode(node.OpeningFragment), v.visitNodes(node.Children), v.visitNode(node.ClosingFragment))
}

func (node *JsxFragment) Clone(f *NodeFactory) *Node {
	return cloneNode(f.NewJsxFragment(node.OpeningFragment, node.Children, node.ClosingFragment), node.AsNode(), f.hooks)
}

func (node *JsxFragment) computeSubtreeFacts() SubtreeFacts {
	return propagateNodeListSubtreeFacts(node.Children, propagateSubtreeFacts) |
		SubtreeContainsJsx
}

/// The opening element of a <>...</> JsxFragment

type JsxOpeningFragment struct {
	ExpressionBase
}

func (f *NodeFactory) NewJsxOpeningFragment() *Node {
	return newNode(KindJsxOpeningFragment, &JsxOpeningFragment{}, f.hooks)
}

func (node *JsxOpeningFragment) Clone(f *NodeFactory) *Node {
	return cloneNode(f.NewJsxOpeningFragment(), node.AsNode(), f.hooks)
}

func (node *JsxOpeningFragment) computeSubtreeFacts() SubtreeFacts {
	return SubtreeContainsJsx
}

func IsJsxOpeningFragment(node *Node) bool {
	return node.Kind == KindJsxOpeningFragment
}

/// The closing element of a <>...</> JsxFragment

type JsxClosingFragment struct {
	ExpressionBase
}

func (f *NodeFactory) NewJsxClosingFragment() *Node {
	return newNode(KindJsxClosingFragment, &JsxClosingFragment{}, f.hooks)
}

func (node *JsxClosingFragment) Clone(f *NodeFactory) *Node {
	return cloneNode(f.NewJsxClosingFragment(), node.AsNode(), f.hooks)
}

func (node *JsxClosingFragment) computeSubtreeFacts() SubtreeFacts {
	return SubtreeContainsJsx
}

// JsxAttribute

type JsxAttribute struct {
	NodeBase
	DeclarationBase
	compositeNodeBase
	name        *JsxAttributeName  // JsxAttributeName
	Initializer *JsxAttributeValue // JsxAttributeValue. Optional, <X y /> is sugar for <X y={true} />
}

func (f *NodeFactory) NewJsxAttribute(name *JsxAttributeName, initializer *JsxAttributeValue) *Node {
	data := &JsxAttribute{}
	data.name = name
	data.Initializer = initializer
	return newNode(KindJsxAttribute, data, f.hooks)
}

func (f *NodeFactory) UpdateJsxAttribute(node *JsxAttribute, name *JsxAttributeName, initializer *JsxAttributeValue) *Node {
	if name != node.name || initializer != node.Initializer {
		return updateNode(f.NewJsxAttribute(name, initializer), node.AsNode(), f.hooks)
	}
	return node.AsNode()
}

func (node *JsxAttribute) ForEachChild(v Visitor) bool {
	return visit(v, node.name) || visit(v, node.Initializer)
}

func (node *JsxAttribute) VisitEachChild(v *NodeVisitor) *Node {
	return v.Factory.UpdateJsxAttribute(node, v.visitNode(node.name), v.visitNode(node.Initializer))
}

func (node *JsxAttribute) Clone(f *NodeFactory) *Node {
	return cloneNode(f.NewJsxAttribute(node.Name(), node.Initializer), node.AsNode(), f.hooks)
}

func (node *JsxAttribute) Name() *JsxAttributeName {
	return node.name
}

func (node *JsxAttribute) computeSubtreeFacts() SubtreeFacts {
	return propagateSubtreeFacts(node.name) |
		propagateSubtreeFacts(node.Initializer) |
		SubtreeContainsJsx
}

func IsJsxAttribute(node *Node) bool {
	return node.Kind == KindJsxAttribute
}

// JsxSpreadAttribute

type JsxSpreadAttribute struct {
	NodeBase
	Expression *Expression // Expression
}

func (f *NodeFactory) NewJsxSpreadAttribute(expression *Expression) *Node {
	data := &JsxSpreadAttribute{}
	data.Expression = expression
	return newNode(KindJsxSpreadAttribute, data, f.hooks)
}

func (f *NodeFactory) UpdateJsxSpreadAttribute(node *JsxSpreadAttribute, expression *Expression) *Node {
	if expression != node.Expression {
		return updateNode(f.NewJsxSpreadAttribute(expression), node.AsNode(), f.hooks)
	}
	return node.AsNode()
}

func (node *JsxSpreadAttribute) ForEachChild(v Visitor) bool {
	return visit(v, node.Expression)
}

func (node *JsxSpreadAttribute) VisitEachChild(v *NodeVisitor) *Node {
	return v.Factory.UpdateJsxSpreadAttribute(node, v.visitNode(node.Expression))
}

func (node *JsxSpreadAttribute) Clone(f *NodeFactory) *Node {
	return cloneNode(f.NewJsxSpreadAttribute(node.Expression), node.AsNode(), f.hooks)
}

func (node *JsxSpreadAttribute) computeSubtreeFacts() SubtreeFacts {
	return propagateSubtreeFacts(node.Expression) | SubtreeContainsJsx
}

// JsxClosingElement

type JsxClosingElement struct {
	NodeBase
	TagName *JsxTagNameExpression // JsxTagNameExpression
}

func (f *NodeFactory) NewJsxClosingElement(tagName *JsxTagNameExpression) *Node {
	data := &JsxClosingElement{}
	data.TagName = tagName
	return newNode(KindJsxClosingElement, data, f.hooks)
}

func (f *NodeFactory) UpdateJsxClosingElement(node *JsxClosingElement, tagName *JsxTagNameExpression) *Node {
	if tagName != node.TagName {
		return updateNode(f.NewJsxClosingElement(tagName), node.AsNode(), f.hooks)
	}
	return node.AsNode()
}

func (node *JsxClosingElement) ForEachChild(v Visitor) bool {
	return visit(v, node.TagName)
}

func (node *JsxClosingElement) VisitEachChild(v *NodeVisitor) *Node {
	return v.Factory.UpdateJsxClosingElement(node, v.visitNode(node.TagName))
}

func (node *JsxClosingElement) Clone(f *NodeFactory) *Node {
	return cloneNode(f.NewJsxClosingElement(node.TagName), node.AsNode(), f.hooks)
}

func (node *JsxClosingElement) computeSubtreeFacts() SubtreeFacts {
	return propagateSubtreeFacts(node.TagName) | SubtreeContainsJsx
}

func IsJsxClosingElement(node *Node) bool {
	return node.Kind == KindJsxClosingElement
}

// JsxExpression

type JsxExpression struct {
	ExpressionBase
	DotDotDotToken *TokenNode  // TokenNode. Optional
	Expression     *Expression // Expression
}

func (f *NodeFactory) NewJsxExpression(dotDotDotToken *TokenNode, expression *Expression) *Node {
	data := &JsxExpression{}
	data.DotDotDotToken = dotDotDotToken
	data.Expression = expression
	return newNode(KindJsxExpression, data, f.hooks)
}

func (f *NodeFactory) UpdateJsxExpression(node *JsxExpression, dotDotDotToken *TokenNode, expression *Expression) *Node {
	if dotDotDotToken != node.DotDotDotToken || expression != node.Expression {
		return updateNode(f.NewJsxExpression(dotDotDotToken, expression), node.AsNode(), f.hooks)
	}
	return node.AsNode()
}

func (node *JsxExpression) ForEachChild(v Visitor) bool {
	return visit(v, node.DotDotDotToken) || visit(v, node.Expression)
}

func (node *JsxExpression) VisitEachChild(v *NodeVisitor) *Node {
	return v.Factory.UpdateJsxExpression(node, v.visitToken(node.DotDotDotToken), v.visitNode(node.Expression))
}

func (node *JsxExpression) Clone(f *NodeFactory) *Node {
	return cloneNode(f.NewJsxExpression(node.DotDotDotToken, node.Expression), node.AsNode(), f.hooks)
}

func (node *JsxExpression) computeSubtreeFacts() SubtreeFacts {
	return propagateSubtreeFacts(node.Expression) | SubtreeContainsJsx
}

// JsxText

type JsxText struct {
	ExpressionBase
	LiteralLikeBase
	ContainsOnlyTriviaWhiteSpaces bool
}

func (f *NodeFactory) NewJsxText(text string, containsOnlyTriviaWhiteSpace bool) *Node {
	data := &JsxText{}
	data.Text = text
	data.ContainsOnlyTriviaWhiteSpaces = containsOnlyTriviaWhiteSpace
	return newNode(KindJsxText, data, f.hooks)
}

func (node *JsxText) Clone(f *NodeFactory) *Node {
	return cloneNode(f.NewJsxText(node.Text, node.ContainsOnlyTriviaWhiteSpaces), node.AsNode(), f.hooks)
}

func (node *JsxText) computeSubtreeFacts() SubtreeFacts {
	return SubtreeContainsJsx
}

// SyntaxList

type SyntaxList struct {
	NodeBase
	Children []*Node
}

func (f *NodeFactory) NewSyntaxList(children []*Node) *Node {
	data := &SyntaxList{}
	data.Children = children
	return newNode(KindSyntaxList, data, f.hooks)
}

func (node *SyntaxList) ForEachChild(v Visitor) bool {
	return visitNodes(v, node.Children)
}

func (node *SyntaxList) Clone(f *NodeFactory) *Node {
	return cloneNode(f.NewSyntaxList(node.Children), node.AsNode(), f.hooks)
}

/// JSDoc ///

type JSDoc struct {
	NodeBase
	Comment *NodeList // NodeList[*JSDocCommentBase]
	Tags    *NodeList // NodeList[*JSDocTagBase]
}

func (f *NodeFactory) NewJSDoc(comment *NodeList, tags *NodeList) *Node {
	data := f.jsdocPool.New()
	data.Comment = comment
	data.Tags = tags
	return newNode(KindJSDoc, data, f.hooks)
}

func (f *NodeFactory) UpdateJSDoc(node *JSDoc, comment *NodeList, tags *NodeList) *Node {
	if comment != node.Comment || tags != node.Tags {
		return updateNode(f.NewJSDoc(comment, tags), node.AsNode(), f.hooks)
	}
	return node.AsNode()
}

func (node *JSDoc) ForEachChild(v Visitor) bool {
	return visitNodeList(v, node.Comment) || visitNodeList(v, node.Tags)
}

func (node *JSDoc) VisitEachChild(v *NodeVisitor) *Node {
	return v.Factory.UpdateJSDoc(node, v.visitNodes(node.Comment), v.visitNodes(node.Tags))
}

func (node *JSDoc) Clone(f *NodeFactory) *Node {
	return cloneNode(f.NewJSDoc(node.Comment, node.Tags), node.AsNode(), f.hooks)
}

type JSDocTagBase struct {
	NodeBase
	TagName *IdentifierNode
	Comment *NodeList
}

type JSDocCommentBase struct {
	NodeBase
	Text string
}

// JSDoc comments
type JSDocText struct {
	JSDocCommentBase
}

func (f *NodeFactory) NewJSDocText(text string) *Node {
	data := f.jsdocTextPool.New()
	data.Text = text
	return newNode(KindJSDocText, data, f.hooks)
}

func (node *JSDocText) Clone(f *NodeFactory) *Node {
	return cloneNode(f.NewJSDocText(node.Text), node.AsNode(), f.hooks)
}

type JSDocLink struct {
	JSDocCommentBase
	name *Node // optional (should only be EntityName)
}

func (f *NodeFactory) NewJSDocLink(name *Node, text string) *Node {
	data := &JSDocLink{}
	data.name = name
	data.Text = text
	return newNode(KindJSDocLink, data, f.hooks)
}

func (f *NodeFactory) UpdateJSDocLink(node *JSDocLink, name *Node, text string) *Node {
	if name != node.name || text != node.Text {
		return updateNode(f.NewJSDocLink(name, text), node.AsNode(), f.hooks)
	}
	return node.AsNode()
}

func (node *JSDocLink) ForEachChild(v Visitor) bool {
	return visit(v, node.name)
}

func (node *JSDocLink) VisitEachChild(v *NodeVisitor) *Node {
	return v.Factory.UpdateJSDocLink(node, v.visitNode(node.name), node.Text)
}

func (node *JSDocLink) Clone(f *NodeFactory) *Node {
	return cloneNode(f.NewJSDocLink(node.Name(), node.Text), node.AsNode(), f.hooks)
}

func (node *JSDocLink) Name() *DeclarationName {
	return node.name
}

type JSDocLinkPlain struct {
	JSDocCommentBase
	name *Node // optional (should only be EntityName)
}

func (f *NodeFactory) NewJSDocLinkPlain(name *Node, text string) *Node {
	data := &JSDocLinkPlain{}
	data.name = name
	data.Text = text
	return newNode(KindJSDocLinkPlain, data, f.hooks)
}

func (f *NodeFactory) UpdateJSDocLinkPlain(node *JSDocLinkPlain, name *Node, text string) *Node {
	if name != node.name || text != node.Text {
		return updateNode(f.NewJSDocLinkPlain(name, text), node.AsNode(), f.hooks)
	}
	return node.AsNode()
}

func (node *JSDocLinkPlain) ForEachChild(v Visitor) bool {
	return visit(v, node.name)
}

func (node *JSDocLinkPlain) VisitEachChild(v *NodeVisitor) *Node {
	return v.Factory.UpdateJSDocLinkPlain(node, v.visitNode(node.name), node.Text)
}

func (node *JSDocLinkPlain) Clone(f *NodeFactory) *Node {
	return cloneNode(f.NewJSDocLinkPlain(node.Name(), node.Text), node.AsNode(), f.hooks)
}

func (node *JSDocLinkPlain) Name() *DeclarationName {
	return node.name
}

type JSDocLinkCode struct {
	JSDocCommentBase
	name *Node // optional (should only be EntityName)
}

func (f *NodeFactory) NewJSDocLinkCode(name *Node, text string) *Node {
	data := &JSDocLinkCode{}
	data.name = name
	data.Text = text
	return newNode(KindJSDocLinkCode, data, f.hooks)
}

func (f *NodeFactory) UpdateJSDocLinkCode(node *JSDocLinkCode, name *Node, text string) *Node {
	if name != node.name || text != node.Text {
		return updateNode(f.NewJSDocLinkCode(name, text), node.AsNode(), f.hooks)
	}
	return node.AsNode()
}

func (node *JSDocLinkCode) ForEachChild(v Visitor) bool {
	return visit(v, node.name)
}

func (node *JSDocLinkCode) VisitEachChild(v *NodeVisitor) *Node {
	return v.Factory.UpdateJSDocLinkCode(node, v.visitNode(node.name), node.Text)
}

func (node *JSDocLinkCode) Clone(f *NodeFactory) *Node {
	return cloneNode(f.NewJSDocLinkCode(node.Name(), node.Text), node.AsNode(), f.hooks)
}

func (node *JSDocLinkCode) Name() *DeclarationName {
	return node.name
}

// JSDocTypeExpression

type JSDocTypeExpression struct {
	TypeNodeBase
	Host *Node
	Type *TypeNode
}

func (f *NodeFactory) NewJSDocTypeExpression(typeNode *TypeNode) *Node {
	data := &JSDocTypeExpression{}
	data.Type = typeNode
	return newNode(KindJSDocTypeExpression, data, f.hooks)
}

func (f *NodeFactory) UpdateJSDocTypeExpression(node *JSDocTypeExpression, typeNode *TypeNode) *Node {
	if typeNode != node.Type {
		return updateNode(f.NewJSDocTypeExpression(typeNode), node.AsNode(), f.hooks)
	}
	return node.AsNode()
}

func (node *JSDocTypeExpression) ForEachChild(v Visitor) bool {
	return visit(v, node.Type)
}

func (node *JSDocTypeExpression) VisitEachChild(v *NodeVisitor) *Node {
	return v.Factory.UpdateJSDocTypeExpression(node, v.visitNode(node.Type))
}

func (node *JSDocTypeExpression) Clone(f *NodeFactory) *Node {
	return cloneNode(f.NewJSDocTypeExpression(node.Type), node.AsNode(), f.hooks)
}

// JSDocNonNullableType

type JSDocNonNullableType struct {
	TypeNodeBase
	Type *TypeNode // TypeNode
}

func (f *NodeFactory) NewJSDocNonNullableType(typeNode *TypeNode) *Node {
	data := &JSDocNonNullableType{}
	data.Type = typeNode
	return newNode(KindJSDocNonNullableType, data, f.hooks)
}

func (f *NodeFactory) UpdateJSDocNonNullableType(node *JSDocNonNullableType, typeNode *TypeNode) *Node {
	if typeNode != node.Type {
		return updateNode(f.NewJSDocNonNullableType(typeNode), node.AsNode(), f.hooks)
	}
	return node.AsNode()
}

func (node *JSDocNonNullableType) ForEachChild(v Visitor) bool {
	return visit(v, node.Type)
}

func (node *JSDocNonNullableType) VisitEachChild(v *NodeVisitor) *Node {
	return v.Factory.UpdateJSDocNonNullableType(node, v.visitNode(node.Type))
}

func (node *JSDocNonNullableType) Clone(f *NodeFactory) *Node {
	return cloneNode(f.NewJSDocNonNullableType(node.Type), node.AsNode(), f.hooks)
}

// JSDocNullableType

type JSDocNullableType struct {
	TypeNodeBase
	Type *TypeNode // TypeNode
}

func (f *NodeFactory) NewJSDocNullableType(typeNode *TypeNode) *Node {
	data := &JSDocNullableType{}
	data.Type = typeNode
	return newNode(KindJSDocNullableType, data, f.hooks)
}

func (f *NodeFactory) UpdateJSDocNullableType(node *JSDocNullableType, typeNode *TypeNode) *Node {
	if typeNode != node.Type {
		return updateNode(f.NewJSDocNullableType(typeNode), node.AsNode(), f.hooks)
	}
	return node.AsNode()
}

func (node *JSDocNullableType) ForEachChild(v Visitor) bool {
	return visit(v, node.Type)
}

func (node *JSDocNullableType) VisitEachChild(v *NodeVisitor) *Node {
	return v.Factory.UpdateJSDocNullableType(node, v.visitNode(node.Type))
}

func (node *JSDocNullableType) Clone(f *NodeFactory) *Node {
	return cloneNode(f.NewJSDocNullableType(node.Type), node.AsNode(), f.hooks)
}

// JSDocAllType

type JSDocAllType struct {
	TypeNodeBase
}

func (f *NodeFactory) NewJSDocAllType() *Node {
	data := &JSDocAllType{}
	return newNode(KindJSDocAllType, data, f.hooks)
}

func (node *JSDocAllType) Clone(f *NodeFactory) *Node {
	return cloneNode(f.NewJSDocAllType(), node.AsNode(), f.hooks)
}

// JSDocVariadicType

type JSDocVariadicType struct {
	TypeNodeBase
	Type *TypeNode
}

func (f *NodeFactory) NewJSDocVariadicType(typeNode *TypeNode) *Node {
	data := &JSDocVariadicType{}
	data.Type = typeNode
	return newNode(KindJSDocVariadicType, data, f.hooks)
}

func (f *NodeFactory) UpdateJSDocVariadicType(node *JSDocVariadicType, typeNode *TypeNode) *Node {
	if typeNode != node.Type {
		return updateNode(f.NewJSDocVariadicType(typeNode), node.AsNode(), f.hooks)
	}
	return node.AsNode()
}

func (node *JSDocVariadicType) ForEachChild(v Visitor) bool {
	return visit(v, node.Type)
}

func (node *JSDocVariadicType) VisitEachChild(v *NodeVisitor) *Node {
	return v.Factory.UpdateJSDocVariadicType(node, v.visitNode(node.Type))
}

func (node *JSDocVariadicType) Clone(f *NodeFactory) *Node {
	return cloneNode(f.NewJSDocVariadicType(node.Type), node.AsNode(), f.hooks)
}

// JSDocOptionalType

type JSDocOptionalType struct {
	TypeNodeBase
	Type *TypeNode
}

func (f *NodeFactory) NewJSDocOptionalType(typeNode *TypeNode) *Node {
	data := &JSDocOptionalType{}
	data.Type = typeNode
	return newNode(KindJSDocOptionalType, data, f.hooks)
}

func (f *NodeFactory) UpdateJSDocOptionalType(node *JSDocOptionalType, typeNode *TypeNode) *Node {
	if typeNode != node.Type {
		return updateNode(f.NewJSDocOptionalType(typeNode), node.AsNode(), f.hooks)
	}
	return node.AsNode()
}

func (node *JSDocOptionalType) ForEachChild(v Visitor) bool {
	return visit(v, node.Type)
}

func (node *JSDocOptionalType) VisitEachChild(v *NodeVisitor) *Node {
	return v.Factory.UpdateJSDocOptionalType(node, v.visitNode(node.Type))
}

func (node *JSDocOptionalType) Clone(f *NodeFactory) *Node {
	return cloneNode(f.NewJSDocOptionalType(node.Type), node.AsNode(), f.hooks)
}

// JSDocTypeTag

type JSDocTypeTag struct {
	JSDocTagBase
	TypeExpression *TypeNode
}

func (f *NodeFactory) NewJSDocTypeTag(tagName *IdentifierNode, typeExpression *Node, comment *NodeList) *Node {
	data := &JSDocTypeTag{}
	data.TagName = tagName
	data.TypeExpression = typeExpression
	data.Comment = comment
	return newNode(KindJSDocTypeTag, data, f.hooks)
}

func (f *NodeFactory) UpdateJSDocTypeTag(node *JSDocTypeTag, tagName *IdentifierNode, typeExpression *TypeNode, comment *NodeList) *Node {
	if tagName != node.TagName || typeExpression != node.TypeExpression || comment != node.Comment {
		return updateNode(f.NewJSDocTypeTag(tagName, typeExpression, comment), node.AsNode(), f.hooks)
	}
	return node.AsNode()
}

func (node *JSDocTypeTag) ForEachChild(v Visitor) bool {
	return visit(v, node.TagName) || visit(v, node.TypeExpression) || visitNodeList(v, node.Comment)
}

func (node *JSDocTypeTag) VisitEachChild(v *NodeVisitor) *Node {
	return v.Factory.UpdateJSDocTypeTag(node, v.visitNode(node.TagName), v.visitNode(node.TypeExpression), v.visitNodes(node.Comment))
}

func (node *JSDocTypeTag) Clone(f *NodeFactory) *Node {
	return cloneNode(f.NewJSDocTypeTag(node.TagName, node.TypeExpression, node.Comment), node.AsNode(), f.hooks)
}

func IsJSDocTypeTag(node *Node) bool {
	return node.Kind == KindJSDocTypeTag
}

// JSDocUnknownTag
type JSDocUnknownTag struct {
	JSDocTagBase
}

func (f *NodeFactory) NewJSDocUnknownTag(tagName *IdentifierNode, comment *NodeList) *Node {
	data := &JSDocUnknownTag{}
	data.TagName = tagName
	data.Comment = comment
	return newNode(KindJSDocTag, data, f.hooks)
}

func (f *NodeFactory) UpdateJSDocUnknownTag(node *JSDocUnknownTag, tagName *IdentifierNode, comment *NodeList) *Node {
	if tagName != node.TagName || comment != node.Comment {
		return updateNode(f.NewJSDocUnknownTag(tagName, comment), node.AsNode(), f.hooks)
	}
	return node.AsNode()
}

func (node *JSDocUnknownTag) ForEachChild(v Visitor) bool {
	return visit(v, node.TagName) || visitNodeList(v, node.Comment)
}

func (node *JSDocUnknownTag) VisitEachChild(v *NodeVisitor) *Node {
	return v.Factory.UpdateJSDocUnknownTag(node, v.visitNode(node.TagName), v.visitNodes(node.Comment))
}

func (node *JSDocUnknownTag) Clone(f *NodeFactory) *Node {
	return cloneNode(f.NewJSDocUnknownTag(node.TagName, node.Comment), node.AsNode(), f.hooks)
}

func IsJSDocUnknownTag(node *Node) bool {
	return node.Kind == KindJSDocTag
}

// JSDocTemplateTag
type JSDocTemplateTag struct {
	JSDocTagBase
	Constraint     *Node
	typeParameters *TypeParameterList
}

func (f *NodeFactory) NewJSDocTemplateTag(tagName *IdentifierNode, constraint *Node, typeParameters *TypeParameterList, comment *NodeList) *Node {
	data := &JSDocTemplateTag{}
	data.TagName = tagName
	data.Constraint = constraint
	data.typeParameters = typeParameters
	data.Comment = comment
	return newNode(KindJSDocTemplateTag, data, f.hooks)
}

func (f *NodeFactory) UpdateJSDocTemplateTag(node *JSDocTemplateTag, tagName *IdentifierNode, constraint *Node, typeParameters *TypeParameterList, comment *NodeList) *Node {
	if tagName != node.TagName || constraint != node.Constraint || typeParameters != node.typeParameters || comment != node.Comment {
		return updateNode(f.NewJSDocTemplateTag(tagName, constraint, typeParameters, comment), node.AsNode(), f.hooks)
	}
	return node.AsNode()
}

func (node *JSDocTemplateTag) ForEachChild(v Visitor) bool {
	return visit(v, node.TagName) || visit(v, node.Constraint) || visitNodeList(v, node.typeParameters) || visitNodeList(v, node.Comment)
}

func (node *JSDocTemplateTag) VisitEachChild(v *NodeVisitor) *Node {
	return v.Factory.UpdateJSDocTemplateTag(node, v.visitNode(node.TagName), v.visitNode(node.Constraint), v.visitNodes(node.typeParameters), v.visitNodes(node.Comment))
}

func (node *JSDocTemplateTag) Clone(f *NodeFactory) *Node {
	return cloneNode(f.NewJSDocTemplateTag(node.TagName, node.Constraint, node.TypeParameters(), node.Comment), node.AsNode(), f.hooks)
}

func (node *JSDocTemplateTag) TypeParameters() *TypeParameterList { return node.typeParameters }

// JSDocPropertyTag
type JSDocPropertyTag struct {
	JSDocTagBase
	name           *EntityName
	IsBracketed    bool
	TypeExpression *TypeNode
	IsNameFirst    bool
}

func (f *NodeFactory) NewJSDocPropertyTag(tagName *IdentifierNode, name *EntityName, isBracketed bool, typeExpression *TypeNode, isNameFirst bool, comment *NodeList) *Node {
	data := &JSDocPropertyTag{}
	data.TagName = tagName
	data.name = name
	data.IsBracketed = isBracketed
	data.TypeExpression = typeExpression
	data.IsNameFirst = isNameFirst
	data.Comment = comment
	return newNode(KindJSDocPropertyTag, data, f.hooks)
}

func (f *NodeFactory) UpdateJSDocPropertyTag(node *JSDocPropertyTag, tagName *IdentifierNode, name *EntityName, isBracketed bool, typeExpression *TypeNode, isNameFirst bool, comment *NodeList) *Node {
	if tagName != node.TagName || name != node.name || isBracketed != node.IsBracketed || typeExpression != node.TypeExpression || isNameFirst != node.IsNameFirst || comment != node.Comment {
		return updateNode(f.NewJSDocPropertyTag(tagName, name, isBracketed, typeExpression, isNameFirst, comment), node.AsNode(), f.hooks)
	}
	return node.AsNode()
}

func (node *JSDocPropertyTag) ForEachChild(v Visitor) bool {
	if node.IsNameFirst {
		return visit(v, node.TagName) || visit(v, node.name) || visit(v, node.TypeExpression) || visitNodeList(v, node.Comment)
	} else {
		return visit(v, node.TagName) || visit(v, node.TypeExpression) || visit(v, node.name) || visitNodeList(v, node.Comment)
	}
}

func (node *JSDocPropertyTag) VisitEachChild(v *NodeVisitor) *Node {
	tagName := v.visitNode(node.TagName)
	var name, typeExpression *Node
	if node.IsNameFirst {
		name, typeExpression = v.visitNode(node.name), v.visitNode(node.TypeExpression)
	} else {
		typeExpression, name = v.visitNode(node.TypeExpression), v.visitNode(node.name)
	}
	return v.Factory.UpdateJSDocPropertyTag(node, tagName, name, node.IsBracketed, typeExpression, node.IsNameFirst, v.visitNodes(node.Comment))
}

func (node *JSDocPropertyTag) Clone(f *NodeFactory) *Node {
	return cloneNode(f.NewJSDocPropertyTag(node.TagName, node.Name(), node.IsBracketed, node.TypeExpression, node.IsNameFirst, node.Comment), node.AsNode(), f.hooks)
}

func (node *JSDocPropertyTag) Name() *EntityName { return node.name }

// JSDocParameterTag
type JSDocParameterTag struct {
	JSDocTagBase
	name           *EntityName
	IsBracketed    bool
	TypeExpression *TypeNode
	IsNameFirst    bool
}

func (f *NodeFactory) NewJSDocParameterTag(tagName *IdentifierNode, name *EntityName, isBracketed bool, typeExpression *TypeNode, isNameFirst bool, comment *NodeList) *Node {
	data := &JSDocParameterTag{}
	data.TagName = tagName
	data.name = name
	data.IsBracketed = isBracketed
	data.TypeExpression = typeExpression
	data.IsNameFirst = isNameFirst
	data.Comment = comment
	return newNode(KindJSDocParameterTag, data, f.hooks)
}

func (f *NodeFactory) UpdateJSDocParameterTag(node *JSDocParameterTag, tagName *IdentifierNode, name *EntityName, isBracketed bool, typeExpression *TypeNode, isNameFirst bool, comment *NodeList) *Node {
	if tagName != node.TagName || name != node.name || isBracketed != node.IsBracketed || typeExpression != node.TypeExpression || isNameFirst != node.IsNameFirst || comment != node.Comment {
		return updateNode(f.NewJSDocParameterTag(tagName, name, isBracketed, typeExpression, isNameFirst, comment), node.AsNode(), f.hooks)
	}
	return node.AsNode()
}

func (node *JSDocParameterTag) ForEachChild(v Visitor) bool {
	if visit(v, node.TagName) {
		return true
	}
	if node.IsNameFirst {
		return visit(v, node.name) || visit(v, node.TypeExpression) || visitNodeList(v, node.Comment)
	} else {
		return visit(v, node.TypeExpression) || visit(v, node.name) || visitNodeList(v, node.Comment)
	}
}

func (node *JSDocParameterTag) VisitEachChild(v *NodeVisitor) *Node {
	tagName := v.visitNode(node.TagName)
	var name, typeExpression *Node
	if node.IsNameFirst {
		name, typeExpression = v.visitNode(node.name), v.visitNode(node.TypeExpression)
	} else {
		typeExpression, name = v.visitNode(node.TypeExpression), v.visitNode(node.name)
	}
	return v.Factory.UpdateJSDocParameterTag(node, tagName, name, node.IsBracketed, typeExpression, node.IsNameFirst, v.visitNodes(node.Comment))
}

func (node *JSDocParameterTag) Clone(f *NodeFactory) *Node {
	return cloneNode(f.NewJSDocParameterTag(node.TagName, node.Name(), node.IsBracketed, node.TypeExpression, node.IsNameFirst, node.Comment), node.AsNode(), f.hooks)
}

func (node *JSDocParameterTag) Name() *EntityName { return node.name }

// JSDocReturnTag
type JSDocReturnTag struct {
	JSDocTagBase
	TypeExpression *TypeNode
}

func (f *NodeFactory) NewJSDocReturnTag(tagName *IdentifierNode, typeExpression *TypeNode, comment *NodeList) *Node {
	data := &JSDocReturnTag{}
	data.TagName = tagName
	data.TypeExpression = typeExpression
	data.Comment = comment
	return newNode(KindJSDocReturnTag, data, f.hooks)
}

func (f *NodeFactory) UpdateJSDocReturnTag(node *JSDocReturnTag, tagName *IdentifierNode, typeExpression *TypeNode, comment *NodeList) *Node {
	if tagName != node.TagName || typeExpression != node.TypeExpression || comment != node.Comment {
		return updateNode(f.NewJSDocReturnTag(tagName, typeExpression, comment), node.AsNode(), f.hooks)
	}
	return node.AsNode()
}

func (node *JSDocReturnTag) ForEachChild(v Visitor) bool {
	return visit(v, node.TagName) || visit(v, node.TypeExpression) || visitNodeList(v, node.Comment)
}

func (node *JSDocReturnTag) VisitEachChild(v *NodeVisitor) *Node {
	return v.Factory.UpdateJSDocReturnTag(node, v.visitNode(node.TagName), v.visitNode(node.TypeExpression), v.visitNodes(node.Comment))
}

func (node *JSDocReturnTag) Clone(f *NodeFactory) *Node {
	return cloneNode(f.NewJSDocReturnTag(node.TagName, node.TypeExpression, node.Comment), node.AsNode(), f.hooks)
}

func IsJSDocReturnTag(node *Node) bool {
	return node.Kind == KindJSDocReturnTag
}

// JSDocPublicTag
type JSDocPublicTag struct {
	JSDocTagBase
}

func (f *NodeFactory) NewJSDocPublicTag(tagName *IdentifierNode, comment *NodeList) *Node {
	data := &JSDocPublicTag{}
	data.TagName = tagName
	data.Comment = comment
	return newNode(KindJSDocPublicTag, data, f.hooks)
}

func (f *NodeFactory) UpdateJSDocPublicTag(node *JSDocPublicTag, tagName *IdentifierNode, comment *NodeList) *Node {
	if tagName != node.TagName || comment != node.Comment {
		return updateNode(f.NewJSDocPublicTag(tagName, comment), node.AsNode(), f.hooks)
	}
	return node.AsNode()
}

func (node *JSDocPublicTag) ForEachChild(v Visitor) bool {
	return visit(v, node.TagName) || visitNodeList(v, node.Comment)
}

func (node *JSDocPublicTag) VisitEachChild(v *NodeVisitor) *Node {
	return v.Factory.UpdateJSDocPublicTag(node, v.visitNode(node.TagName), v.visitNodes(node.Comment))
}

func (node *JSDocPublicTag) Clone(f *NodeFactory) *Node {
	return cloneNode(f.NewJSDocPublicTag(node.TagName, node.Comment), node.AsNode(), f.hooks)
}

// JSDocPrivateTag
type JSDocPrivateTag struct {
	JSDocTagBase
}

func (f *NodeFactory) NewJSDocPrivateTag(tagName *IdentifierNode, comment *NodeList) *Node {
	data := &JSDocPrivateTag{}
	data.TagName = tagName
	data.Comment = comment
	return newNode(KindJSDocPrivateTag, data, f.hooks)
}

func (f *NodeFactory) UpdateJSDocPrivateTag(node *JSDocPrivateTag, tagName *IdentifierNode, comment *NodeList) *Node {
	if tagName != node.TagName || comment != node.Comment {
		return updateNode(f.NewJSDocPrivateTag(tagName, comment), node.AsNode(), f.hooks)
	}
	return node.AsNode()
}

func (node *JSDocPrivateTag) ForEachChild(v Visitor) bool {
	return visit(v, node.TagName) || visitNodeList(v, node.Comment)
}

func (node *JSDocPrivateTag) VisitEachChild(v *NodeVisitor) *Node {
	return v.Factory.UpdateJSDocPrivateTag(node, v.visitNode(node.TagName), v.visitNodes(node.Comment))
}

func (node *JSDocPrivateTag) Clone(f *NodeFactory) *Node {
	return cloneNode(f.NewJSDocPrivateTag(node.TagName, node.Comment), node.AsNode(), f.hooks)
}

// JSDocProtectedTag
type JSDocProtectedTag struct {
	JSDocTagBase
}

func (f *NodeFactory) NewJSDocProtectedTag(tagName *IdentifierNode, comment *NodeList) *Node {
	data := &JSDocProtectedTag{}
	data.TagName = tagName
	data.Comment = comment
	return newNode(KindJSDocProtectedTag, data, f.hooks)
}

func (f *NodeFactory) UpdateJSDocProtectedTag(node *JSDocProtectedTag, tagName *IdentifierNode, comment *NodeList) *Node {
	if tagName != node.TagName || comment != node.Comment {
		return updateNode(f.NewJSDocProtectedTag(tagName, comment), node.AsNode(), f.hooks)
	}
	return node.AsNode()
}

func (node *JSDocProtectedTag) ForEachChild(v Visitor) bool {
	return visit(v, node.TagName) || visitNodeList(v, node.Comment)
}

func (node *JSDocProtectedTag) VisitEachChild(v *NodeVisitor) *Node {
	return v.Factory.UpdateJSDocProtectedTag(node, v.visitNode(node.TagName), v.visitNodes(node.Comment))
}

func (node *JSDocProtectedTag) Clone(f *NodeFactory) *Node {
	return cloneNode(f.NewJSDocProtectedTag(node.TagName, node.Comment), node.AsNode(), f.hooks)
}

// JSDocReadonlyTag
type JSDocReadonlyTag struct {
	JSDocTagBase
}

func (f *NodeFactory) NewJSDocReadonlyTag(tagName *IdentifierNode, comment *NodeList) *Node {
	data := &JSDocReadonlyTag{}
	data.TagName = tagName
	data.Comment = comment
	return newNode(KindJSDocReadonlyTag, data, f.hooks)
}

func (f *NodeFactory) UpdateJSDocReadonlyTag(node *JSDocReadonlyTag, tagName *IdentifierNode, comment *NodeList) *Node {
	if tagName != node.TagName || comment != node.Comment {
		return updateNode(f.NewJSDocReadonlyTag(tagName, comment), node.AsNode(), f.hooks)
	}
	return node.AsNode()
}

func (node *JSDocReadonlyTag) ForEachChild(v Visitor) bool {
	return visit(v, node.TagName) || visitNodeList(v, node.Comment)
}

func (node *JSDocReadonlyTag) VisitEachChild(v *NodeVisitor) *Node {
	return v.Factory.UpdateJSDocReadonlyTag(node, v.visitNode(node.TagName), v.visitNodes(node.Comment))
}

func (node *JSDocReadonlyTag) Clone(f *NodeFactory) *Node {
	return cloneNode(f.NewJSDocReadonlyTag(node.TagName, node.Comment), node.AsNode(), f.hooks)
}

// JSDocOverrideTag
type JSDocOverrideTag struct {
	JSDocTagBase
}

func (f *NodeFactory) NewJSDocOverrideTag(tagName *IdentifierNode, comment *NodeList) *Node {
	data := &JSDocOverrideTag{}
	data.TagName = tagName
	data.Comment = comment
	return newNode(KindJSDocOverrideTag, data, f.hooks)
}

func (f *NodeFactory) UpdateJSDocOverrideTag(node *JSDocOverrideTag, tagName *IdentifierNode, comment *NodeList) *Node {
	if tagName != node.TagName || comment != node.Comment {
		return updateNode(f.NewJSDocOverrideTag(tagName, comment), node.AsNode(), f.hooks)
	}
	return node.AsNode()
}

func (node *JSDocOverrideTag) ForEachChild(v Visitor) bool {
	return visit(v, node.TagName) || visitNodeList(v, node.Comment)
}

func (node *JSDocOverrideTag) VisitEachChild(v *NodeVisitor) *Node {
	return v.Factory.UpdateJSDocOverrideTag(node, v.visitNode(node.TagName), v.visitNodes(node.Comment))
}

func (node *JSDocOverrideTag) Clone(f *NodeFactory) *Node {
	return cloneNode(f.NewJSDocOverrideTag(node.TagName, node.Comment), node.AsNode(), f.hooks)
}

// JSDocDeprecatedTag
type JSDocDeprecatedTag struct {
	JSDocTagBase
}

func (f *NodeFactory) NewJSDocDeprecatedTag(tagName *IdentifierNode, comment *NodeList) *Node {
	data := &JSDocDeprecatedTag{}
	data.TagName = tagName
	data.Comment = comment
	return newNode(KindJSDocDeprecatedTag, data, f.hooks)
}

func (f *NodeFactory) UpdateJSDocDeprecatedTag(node *JSDocDeprecatedTag, tagName *IdentifierNode, comment *NodeList) *Node {
	if tagName != node.TagName || comment != node.Comment {
		return updateNode(f.NewJSDocDeprecatedTag(tagName, comment), node.AsNode(), f.hooks)
	}
	return node.AsNode()
}

func (node *JSDocDeprecatedTag) ForEachChild(v Visitor) bool {
	return visit(v, node.TagName) || visitNodeList(v, node.Comment)
}

func (node *JSDocDeprecatedTag) VisitEachChild(v *NodeVisitor) *Node {
	return v.Factory.UpdateJSDocDeprecatedTag(node, v.visitNode(node.TagName), v.visitNodes(node.Comment))
}

func (node *JSDocDeprecatedTag) Clone(f *NodeFactory) *Node {
	return cloneNode(f.NewJSDocDeprecatedTag(node.TagName, node.Comment), node.AsNode(), f.hooks)
}

func IsJSDocDeprecatedTag(node *Node) bool {
	return node.Kind == KindJSDocDeprecatedTag
}

// JSDocSeeTag
type JSDocSeeTag struct {
	JSDocTagBase
	NameExpression *TypeNode
}

func (f *NodeFactory) NewJSDocSeeTag(tagName *IdentifierNode, nameExpression *TypeNode, comment *NodeList) *Node {
	data := &JSDocSeeTag{}
	data.TagName = tagName
	data.NameExpression = nameExpression
	data.Comment = comment
	return newNode(KindJSDocSeeTag, data, f.hooks)
}

func (f *NodeFactory) UpdateJSDocSeeTag(node *JSDocSeeTag, tagName *IdentifierNode, nameExpression *TypeNode, comment *NodeList) *Node {
	if tagName != node.TagName || nameExpression != node.NameExpression || comment != node.Comment {
		return updateNode(f.NewJSDocSeeTag(tagName, nameExpression, comment), node.AsNode(), f.hooks)
	}
	return node.AsNode()
}

func (node *JSDocSeeTag) ForEachChild(v Visitor) bool {
	return visit(v, node.TagName) || visit(v, node.NameExpression) || visitNodeList(v, node.Comment)
}

func (node *JSDocSeeTag) VisitEachChild(v *NodeVisitor) *Node {
	return v.Factory.UpdateJSDocSeeTag(node, v.visitNode(node.TagName), v.visitNode(node.NameExpression), v.visitNodes(node.Comment))
}

func (node *JSDocSeeTag) Clone(f *NodeFactory) *Node {
	return cloneNode(f.NewJSDocSeeTag(node.TagName, node.NameExpression, node.Comment), node.AsNode(), f.hooks)
}

// JSDocImplementsTag
type JSDocImplementsTag struct {
	JSDocTagBase
	ClassName *Expression
}

func (f *NodeFactory) NewJSDocImplementsTag(tagName *IdentifierNode, className *Expression, comment *NodeList) *Node {
	data := &JSDocImplementsTag{}
	data.TagName = tagName
	data.ClassName = className
	data.Comment = comment
	return newNode(KindJSDocImplementsTag, data, f.hooks)
}

func (f *NodeFactory) UpdateJSDocImplementsTag(node *JSDocImplementsTag, tagName *IdentifierNode, className *Expression, comment *NodeList) *Node {
	if tagName != node.TagName || className != node.ClassName || comment != node.Comment {
		return updateNode(f.NewJSDocImplementsTag(tagName, className, comment), node.AsNode(), f.hooks)
	}
	return node.AsNode()
}

func (node *JSDocImplementsTag) ForEachChild(v Visitor) bool {
	return visit(v, node.TagName) || visit(v, node.ClassName) || visitNodeList(v, node.Comment)
}

func (node *JSDocImplementsTag) VisitEachChild(v *NodeVisitor) *Node {
	return v.Factory.UpdateJSDocImplementsTag(node, v.visitNode(node.TagName), v.visitNode(node.ClassName), v.visitNodes(node.Comment))
}

func (node *JSDocImplementsTag) Clone(f *NodeFactory) *Node {
	return cloneNode(f.NewJSDocImplementsTag(node.TagName, node.ClassName, node.Comment), node.AsNode(), f.hooks)
}

// JSDocAugmentsTag
type JSDocAugmentsTag struct {
	JSDocTagBase
	ClassName *Expression
}

func (f *NodeFactory) NewJSDocAugmentsTag(tagName *IdentifierNode, className *Expression, comment *NodeList) *Node {
	data := &JSDocAugmentsTag{}
	data.TagName = tagName
	data.ClassName = className
	data.Comment = comment
	return newNode(KindJSDocAugmentsTag, data, f.hooks)
}

func (f *NodeFactory) UpdateJSDocAugmentsTag(node *JSDocAugmentsTag, tagName *IdentifierNode, className *Expression, comment *NodeList) *Node {
	if tagName != node.TagName || className != node.ClassName || comment != node.Comment {
		return updateNode(f.NewJSDocAugmentsTag(tagName, className, comment), node.AsNode(), f.hooks)
	}
	return node.AsNode()
}

func (node *JSDocAugmentsTag) ForEachChild(v Visitor) bool {
	return visit(v, node.TagName) || visit(v, node.ClassName) || visitNodeList(v, node.Comment)
}

func (node *JSDocAugmentsTag) VisitEachChild(v *NodeVisitor) *Node {
	return v.Factory.UpdateJSDocAugmentsTag(node, v.visitNode(node.TagName), v.visitNode(node.ClassName), v.visitNodes(node.Comment))
}

func (node *JSDocAugmentsTag) Clone(f *NodeFactory) *Node {
	return cloneNode(f.NewJSDocAugmentsTag(node.TagName, node.ClassName, node.Comment), node.AsNode(), f.hooks)
}

// JSDocSatisfiesTag
type JSDocSatisfiesTag struct {
	JSDocTagBase
	TypeExpression *TypeNode
}

func (f *NodeFactory) NewJSDocSatisfiesTag(tagName *IdentifierNode, typeExpression *TypeNode, comment *NodeList) *Node {
	data := &JSDocSatisfiesTag{}
	data.TagName = tagName
	data.TypeExpression = typeExpression
	data.Comment = comment
	return newNode(KindJSDocSatisfiesTag, data, f.hooks)
}

func (f *NodeFactory) UpdateJSDocSatisfiesTag(node *JSDocSatisfiesTag, tagName *IdentifierNode, typeExpression *TypeNode, comment *NodeList) *Node {
	if tagName != node.TagName || typeExpression != node.TypeExpression || comment != node.Comment {
		return updateNode(f.NewJSDocSatisfiesTag(tagName, typeExpression, comment), node.AsNode(), f.hooks)
	}
	return node.AsNode()
}

func (node *JSDocSatisfiesTag) ForEachChild(v Visitor) bool {
	return visit(v, node.TagName) || visit(v, node.TypeExpression) || visitNodeList(v, node.Comment)
}

func (node *JSDocSatisfiesTag) VisitEachChild(v *NodeVisitor) *Node {
	return v.Factory.UpdateJSDocSatisfiesTag(node, v.visitNode(node.TagName), v.visitNode(node.TypeExpression), v.visitNodes(node.Comment))
}

func (node *JSDocSatisfiesTag) Clone(f *NodeFactory) *Node {
	return cloneNode(f.NewJSDocSatisfiesTag(node.TagName, node.TypeExpression, node.Comment), node.AsNode(), f.hooks)
}

// JSDocThisTag
type JSDocThisTag struct {
	JSDocTagBase
	TypeExpression *TypeNode
}

func (f *NodeFactory) NewJSDocThisTag(tagName *IdentifierNode, typeExpression *TypeNode, comment *NodeList) *Node {
	data := &JSDocThisTag{}
	data.TagName = tagName
	data.TypeExpression = typeExpression
	data.Comment = comment
	return newNode(KindJSDocThisTag, data, f.hooks)
}

func (f *NodeFactory) UpdateJSDocThisTag(node *JSDocThisTag, tagName *IdentifierNode, typeExpression *TypeNode, comment *NodeList) *Node {
	if tagName != node.TagName || typeExpression != node.TypeExpression || comment != node.Comment {
		return updateNode(f.NewJSDocThisTag(tagName, typeExpression, comment), node.AsNode(), f.hooks)
	}
	return node.AsNode()
}

func (node *JSDocThisTag) ForEachChild(v Visitor) bool {
	return visit(v, node.TagName) || visit(v, node.TypeExpression) || visitNodeList(v, node.Comment)
}

func (node *JSDocThisTag) VisitEachChild(v *NodeVisitor) *Node {
	return v.Factory.UpdateJSDocThisTag(node, v.visitNode(node.TagName), v.visitNode(node.TypeExpression), v.visitNodes(node.Comment))
}

func (node *JSDocThisTag) Clone(f *NodeFactory) *Node {
	return cloneNode(f.NewJSDocThisTag(node.TagName, node.TypeExpression, node.Comment), node.AsNode(), f.hooks)
}

// JSDocImportTag
type JSDocImportTag struct {
	JSDocTagBase
	ImportClause    *Declaration
	ModuleSpecifier *Node
	Attributes      *Node
}

func (f *NodeFactory) NewJSDocImportTag(tagName *IdentifierNode, importClause *Declaration, moduleSpecifier *Node, attributes *Node, comment *NodeList) *Node {
	data := &JSDocImportTag{}
	data.TagName = tagName
	data.ImportClause = importClause
	data.ModuleSpecifier = moduleSpecifier
	data.Attributes = attributes
	data.Comment = comment
	return newNode(KindJSDocImportTag, data, f.hooks)
}

func (f *NodeFactory) UpdateJSDocImportTag(node *JSDocImportTag, tagName *IdentifierNode, importClause *Declaration, moduleSpecifier *Node, attributes *Node, comment *NodeList) *Node {
	if tagName != node.TagName || importClause != node.ImportClause || moduleSpecifier != node.ModuleSpecifier || attributes != node.Attributes || comment != node.Comment {
		return updateNode(f.NewJSDocImportTag(tagName, importClause, moduleSpecifier, attributes, comment), node.AsNode(), f.hooks)
	}
	return node.AsNode()
}

func (node *JSDocImportTag) ForEachChild(v Visitor) bool {
	return visit(v, node.TagName) || visit(v, node.ImportClause) || visit(v, node.ModuleSpecifier) || visit(v, node.Attributes) || visitNodeList(v, node.Comment)
}

func (node *JSDocImportTag) VisitEachChild(v *NodeVisitor) *Node {
	return v.Factory.UpdateJSDocImportTag(node, v.visitNode(node.TagName), v.visitNode(node.ImportClause), v.visitNode(node.ModuleSpecifier), v.visitNode(node.Attributes), v.visitNodes(node.Comment))
}

func (node *JSDocImportTag) Clone(f *NodeFactory) *Node {
	return cloneNode(f.NewJSDocImportTag(node.TagName, node.ImportClause, node.ModuleSpecifier, node.Attributes, node.Comment), node.AsNode(), f.hooks)
}

// JSDocCallbackTag
type JSDocCallbackTag struct {
	JSDocTagBase
	FullName       *Node
	TypeExpression *TypeNode
}

func (f *NodeFactory) NewJSDocCallbackTag(tagName *IdentifierNode, typeExpression *TypeNode, fullName *Node, comment *NodeList) *Node {
	data := &JSDocCallbackTag{}
	data.TagName = tagName
	data.FullName = fullName
	data.TypeExpression = typeExpression
	data.Comment = comment
	return newNode(KindJSDocCallbackTag, data, f.hooks)
}

func (f *NodeFactory) UpdateJSDocCallbackTag(node *JSDocCallbackTag, tagName *IdentifierNode, typeExpression *TypeNode, fullName *Node, comment *NodeList) *Node {
	if tagName != node.TagName || typeExpression != node.TypeExpression || fullName != node.FullName || comment != node.Comment {
		return updateNode(f.NewJSDocCallbackTag(tagName, typeExpression, fullName, comment), node.AsNode(), f.hooks)
	}
	return node.AsNode()
}

func (node *JSDocCallbackTag) ForEachChild(v Visitor) bool {
	return visit(v, node.TagName) || visit(v, node.FullName) || visit(v, node.TypeExpression) || visitNodeList(v, node.Comment)
}

func (node *JSDocCallbackTag) VisitEachChild(v *NodeVisitor) *Node {
	return v.Factory.UpdateJSDocCallbackTag(node, v.visitNode(node.TagName), v.visitNode(node.TypeExpression), v.visitNode(node.FullName), v.visitNodes(node.Comment))
}

func (node *JSDocCallbackTag) Clone(f *NodeFactory) *Node {
	return cloneNode(f.NewJSDocCallbackTag(node.TagName, node.TypeExpression, node.FullName, node.Comment), node.AsNode(), f.hooks)
}

// JSDocOverloadTag
type JSDocOverloadTag struct {
	JSDocTagBase
	TypeExpression *TypeNode
}

func (f *NodeFactory) NewJSDocOverloadTag(tagName *IdentifierNode, typeExpression *TypeNode, comment *NodeList) *Node {
	data := &JSDocOverloadTag{}
	data.TagName = tagName
	data.TypeExpression = typeExpression
	data.Comment = comment
	return newNode(KindJSDocOverloadTag, data, f.hooks)
}

func (f *NodeFactory) UpdateJSDocOverloadTag(node *JSDocOverloadTag, tagName *IdentifierNode, typeExpression *TypeNode, comment *NodeList) *Node {
	if tagName != node.TagName || typeExpression != node.TypeExpression || comment != node.Comment {
		return updateNode(f.NewJSDocOverloadTag(tagName, typeExpression, comment), node.AsNode(), f.hooks)
	}
	return node.AsNode()
}

func (node *JSDocOverloadTag) ForEachChild(v Visitor) bool {
	return visit(v, node.TagName) || visit(v, node.TypeExpression) || visitNodeList(v, node.Comment)
}

func (node *JSDocOverloadTag) VisitEachChild(v *NodeVisitor) *Node {
	return v.Factory.UpdateJSDocOverloadTag(node, v.visitNode(node.TagName), v.visitNode(node.TypeExpression), v.visitNodes(node.Comment))
}

func (node *JSDocOverloadTag) Clone(f *NodeFactory) *Node {
	return cloneNode(f.NewJSDocOverloadTag(node.TagName, node.TypeExpression, node.Comment), node.AsNode(), f.hooks)
}

// JSDocTypedefTag
type JSDocTypedefTag struct {
	JSDocTagBase
	TypeExpression *Node
	name           *IdentifierNode
}

func (f *NodeFactory) NewJSDocTypedefTag(tagName *IdentifierNode, typeExpression *Node, name *IdentifierNode, comment *NodeList) *Node {
	data := &JSDocTypedefTag{}
	data.TagName = tagName
	data.TypeExpression = typeExpression
	data.name = name
	data.Comment = comment
	return newNode(KindJSDocTypedefTag, data, f.hooks)
}

func (f *NodeFactory) UpdateJSDocTypedefTag(node *JSDocTypedefTag, tagName *IdentifierNode, typeExpression *Node, fullName *IdentifierNode, comment *NodeList) *Node {
	if tagName != node.TagName || typeExpression != node.TypeExpression || fullName != node.name || comment != node.Comment {
		return updateNode(f.NewJSDocTypedefTag(tagName, typeExpression, fullName, comment), node.AsNode(), f.hooks)
	}
	return node.AsNode()
}

func (node *JSDocTypedefTag) ForEachChild(v Visitor) bool {
	if node.TypeExpression != nil && node.TypeExpression.Kind == KindJSDocTypeLiteral {
		return visit(v, node.TagName) || visit(v, node.name) || visit(v, node.TypeExpression) || visitNodeList(v, node.Comment)
	}
	return visit(v, node.TagName) || visit(v, node.TypeExpression) || visit(v, node.name) || visitNodeList(v, node.Comment)
}

func (node *JSDocTypedefTag) VisitEachChild(v *NodeVisitor) *Node {
	return v.Factory.UpdateJSDocTypedefTag(node, v.visitNode(node.TagName), v.visitNode(node.TypeExpression), v.visitNode(node.name), v.visitNodes(node.Comment))
}

func (node *JSDocTypedefTag) Clone(f *NodeFactory) *Node {
	return cloneNode(f.NewJSDocTypedefTag(node.TagName, node.TypeExpression, node.name, node.Comment), node.AsNode(), f.hooks)
}

func (node *JSDocTypedefTag) Name() *DeclarationName { return node.name }

// JSDocTypeLiteral
type JSDocTypeLiteral struct {
	TypeNodeBase
	DeclarationBase
	JsDocPropertyTags []*Node
	IsArrayType       bool
}

func (f *NodeFactory) NewJSDocTypeLiteral(jsDocPropertyTags []*Node, isArrayType bool) *Node {
	data := &JSDocTypeLiteral{}
	data.JsDocPropertyTags = jsDocPropertyTags
	data.IsArrayType = isArrayType
	return newNode(KindJSDocTypeLiteral, data, f.hooks)
}

func (f *NodeFactory) UpdateJSDocTypeLiteral(node *JSDocTypeLiteral, jsDocPropertyTags []*Node, isArrayType bool) *Node {
	if !core.Same(jsDocPropertyTags, node.JsDocPropertyTags) || isArrayType != node.IsArrayType {
		return updateNode(f.NewJSDocTypeLiteral(jsDocPropertyTags, isArrayType), node.AsNode(), f.hooks)
	}
	return node.AsNode()
}

func (node *JSDocTypeLiteral) ForEachChild(v Visitor) bool {
	return visitNodes(v, node.JsDocPropertyTags)
}

func (node *JSDocTypeLiteral) VisitEachChild(v *NodeVisitor) *Node {
	jsdocPropertyTags := core.SameMap(node.JsDocPropertyTags, func(n *Node) *Node { return v.visitNode(n) })
	return v.Factory.UpdateJSDocTypeLiteral(node, jsdocPropertyTags, node.IsArrayType)
}

func (node *JSDocTypeLiteral) Clone(f *NodeFactory) *Node {
	return cloneNode(f.NewJSDocTypeLiteral(node.JsDocPropertyTags, node.IsArrayType), node.AsNode(), f.hooks)
}

// JSDocSignature
type JSDocSignature struct {
	TypeNodeBase
	typeParameters *TypeParameterList
	Parameters     *NodeList
	Type           *JSDocTag
}

func (f *NodeFactory) NewJSDocSignature(typeParameters *TypeParameterList, parameters *NodeList, typeNode *JSDocTag) *Node {
	data := &JSDocSignature{}
	data.typeParameters = typeParameters
	data.Parameters = parameters
	data.Type = typeNode
	return newNode(KindJSDocSignature, data, f.hooks)
}

func (f *NodeFactory) UpdateJSDocSignature(node *JSDocSignature, typeParameters *TypeParameterList, parameters *NodeList, typeNode *JSDocTag) *Node {
	if typeParameters != node.typeParameters || parameters != node.Parameters || typeNode != node.Type {
		return updateNode(f.NewJSDocSignature(typeParameters, parameters, typeNode), node.AsNode(), f.hooks)
	}
	return node.AsNode()
}

func (node *JSDocSignature) ForEachChild(v Visitor) bool {
	return visitNodeList(v, node.typeParameters) || visitNodeList(v, node.Parameters) || visit(v, node.Type)
}

func (node *JSDocSignature) VisitEachChild(v *NodeVisitor) *Node {
	return v.Factory.UpdateJSDocSignature(node, v.visitNodes(node.typeParameters), v.visitNodes(node.Parameters), v.visitNode(node.Type))
}

func (node *JSDocSignature) Clone(f *NodeFactory) *Node {
	return cloneNode(f.NewJSDocSignature(node.TypeParameters(), node.Parameters, node.Type), node.AsNode(), f.hooks)
}

func (node *JSDocSignature) TypeParameters() *TypeParameterList { return node.typeParameters }

// JSDocNameReference
type JSDocNameReference struct {
	TypeNodeBase
	name *EntityName
}

func (f *NodeFactory) NewJSDocNameReference(name *EntityName) *Node {
	data := &JSDocNameReference{}
	data.name = name
	return newNode(KindJSDocNameReference, data, f.hooks)
}

func (f *NodeFactory) UpdateJSDocNameReference(node *JSDocNameReference, name *EntityName) *Node {
	if name != node.name {
		return updateNode(f.NewJSDocNameReference(name), node.AsNode(), f.hooks)
	}
	return node.AsNode()
}

func (node *JSDocNameReference) ForEachChild(v Visitor) bool {
	return visit(v, node.name)
}

func (node *JSDocNameReference) VisitEachChild(v *NodeVisitor) *Node {
	return v.Factory.UpdateJSDocNameReference(node, v.visitNode(node.name))
}

func (node *JSDocNameReference) Clone(f *NodeFactory) *Node {
	return cloneNode(f.NewJSDocNameReference(node.Name()), node.AsNode(), f.hooks)
}

func (node *JSDocNameReference) Name() *EntityName { return node.name }

// PatternAmbientModule

type PatternAmbientModule struct {
	Pattern core.Pattern
	Symbol  *Symbol
}

type CommentDirectiveKind int32

const (
	CommentDirectiveKindUnknown CommentDirectiveKind = iota
	CommentDirectiveKindExpectError
	CommentDirectiveKindIgnore
)

type CommentDirective struct {
	Loc  core.TextRange
	Kind CommentDirectiveKind
}

// SourceFile

type SourceFileMetaData struct {
	PackageJsonType   string
	ImpliedNodeFormat core.ResolutionMode
}

type SourceFile struct {
	NodeBase
	DeclarationBase
	LocalsContainerBase
	compositeNodeBase

	// Fields set by NewSourceFile

	Text       string
	fileName   string
	path       tspath.Path
	Statements *NodeList // NodeList[*Statement]

	// Fields set by parser

	diagnostics                 []*Diagnostic
	jsdocDiagnostics            []*Diagnostic
	LanguageVersion             core.ScriptTarget
	LanguageVariant             core.LanguageVariant
	ScriptKind                  core.ScriptKind
	IsDeclarationFile           bool
	HasNoDefaultLib             bool
	UsesUriStyleNodeCoreModules core.Tristate
	Identifiers                 map[string]string
	IdentifierCount             int
	Imports                     []*LiteralLikeNode // []LiteralLikeNode
	ModuleAugmentations         []*ModuleName      // []ModuleName
	AmbientModuleNames          []string
	CommentDirectives           []CommentDirective
	jsdocCache                  map[*Node][]*Node
	Pragmas                     []Pragma
	ReferencedFiles             []*FileReference
	TypeReferenceDirectives     []*FileReference
	LibReferenceDirectives      []*FileReference

	// Fields set by binder

	isBound                   atomic.Bool
	bindOnce                  sync.Once
	bindDiagnostics           []*Diagnostic
	BindSuggestionDiagnostics []*Diagnostic
	EndFlowNode               *FlowNode
	SymbolCount               int
	ClassifiableNames         core.Set[string]
	PatternAmbientModules     []PatternAmbientModule

	// Fields set by LineMap

	lineMapMu sync.RWMutex
	lineMap   []core.TextPos

	// Fields set by document registry

	Version int

	// Fields set by language service

	tokenCacheMu sync.Mutex
	tokenCache   map[core.TextRange]*Node

	// !!!

	CommonJsModuleIndicator *Node
	ExternalModuleIndicator *Node
	JsGlobalAugmentations   SymbolTable
}

func (f *NodeFactory) NewSourceFile(text string, fileName string, path tspath.Path, statements *NodeList) *Node {
	if (tspath.GetEncodedRootLength(fileName) == 0 && !strings.HasPrefix(fileName, "^/")) || fileName != tspath.NormalizePath(fileName) {
		panic(fmt.Sprintf("fileName should be normalized and absolute: %q", fileName))
	}

	data := &SourceFile{}
	data.Text = text
	data.fileName = fileName
	data.path = path
	data.Statements = statements
	data.LanguageVersion = core.ScriptTargetLatest
	return newNode(KindSourceFile, data, f.hooks)
}

func (node *SourceFile) FileName() string {
	return node.fileName
}

func (node *SourceFile) Path() tspath.Path {
	return node.path
}

func (node *SourceFile) Diagnostics() []*Diagnostic {
	return node.diagnostics
}

func (node *SourceFile) SetDiagnostics(diags []*Diagnostic) {
	node.diagnostics = diags
}

func (node *SourceFile) JSDocDiagnostics() []*Diagnostic {
	return node.jsdocDiagnostics
}

func (node *SourceFile) SetJSDocDiagnostics(diags []*Diagnostic) {
	node.jsdocDiagnostics = diags
}

func (node *SourceFile) JSDocCache() map[*Node][]*Node {
	return node.jsdocCache
}

func (node *SourceFile) SetJSDocCache(cache map[*Node][]*Node) {
	node.jsdocCache = cache
}

func (node *SourceFile) BindDiagnostics() []*Diagnostic {
	return node.bindDiagnostics
}

func (node *SourceFile) SetBindDiagnostics(diags []*Diagnostic) {
	node.bindDiagnostics = diags
}

func (node *SourceFile) ForEachChild(v Visitor) bool {
	return visitNodeList(v, node.Statements)
}

func (node *SourceFile) VisitEachChild(v *NodeVisitor) *Node {
	return v.Factory.UpdateSourceFile(node, v.visitTopLevelStatements(node.Statements))
}

func (node *SourceFile) copyFrom(other *SourceFile) {
	// Do not copy fields set by NewSourceFile (Text, FileName, Path, or Statements)
	node.LanguageVersion = other.LanguageVersion
	node.LanguageVariant = other.LanguageVariant
	node.ScriptKind = other.ScriptKind
	node.IsDeclarationFile = other.IsDeclarationFile
	node.HasNoDefaultLib = other.HasNoDefaultLib
	node.UsesUriStyleNodeCoreModules = other.UsesUriStyleNodeCoreModules
	node.Identifiers = other.Identifiers
	node.Imports = other.Imports
	node.ModuleAugmentations = other.ModuleAugmentations
	node.AmbientModuleNames = other.AmbientModuleNames
	node.CommentDirectives = other.CommentDirectives
	node.Pragmas = other.Pragmas
	node.ReferencedFiles = other.ReferencedFiles
	node.TypeReferenceDirectives = other.TypeReferenceDirectives
	node.LibReferenceDirectives = other.LibReferenceDirectives
	node.CommonJsModuleIndicator = other.CommonJsModuleIndicator
	node.ExternalModuleIndicator = other.ExternalModuleIndicator
	node.JsGlobalAugmentations = other.JsGlobalAugmentations
	node.Flags |= other.Flags
}

func (node *SourceFile) Clone(f *NodeFactory) *Node {
	updated := f.NewSourceFile(node.Text, node.FileName(), node.Path(), node.Statements)
	newFile := updated.AsSourceFile()
	newFile.copyFrom(node)
	return cloneNode(updated, node.AsNode(), f.hooks)
}

func (node *SourceFile) computeSubtreeFacts() SubtreeFacts {
	return propagateNodeListSubtreeFacts(node.Statements, propagateSubtreeFacts)
}

func (f *NodeFactory) UpdateSourceFile(node *SourceFile, statements *StatementList) *Node {
	if statements != node.Statements {
		updated := f.NewSourceFile(node.Text, node.fileName, node.path, statements).AsSourceFile()
		updated.copyFrom(node)
		return updateNode(updated.AsNode(), node.AsNode(), f.hooks)
	}
	return node.AsNode()
}

func (node *SourceFile) LineMap() []core.TextPos {
	node.lineMapMu.RLock()
	lineMap := node.lineMap
	node.lineMapMu.RUnlock()
	if lineMap == nil {
		node.lineMapMu.Lock()
		defer node.lineMapMu.Unlock()
		lineMap = node.lineMap
		if lineMap == nil {
			lineMap = core.ComputeLineStarts(node.Text)
			node.lineMap = lineMap
		}
	}
	return lineMap
}

func (node *SourceFile) IsBound() bool {
	return node.isBound.Load()
}

func (node *SourceFile) BindOnce(bind func()) {
	node.bindOnce.Do(func() {
		bind()
		node.isBound.Store(true)
	})
}

func (node *SourceFile) GetOrCreateToken(
	kind Kind,
	pos int,
	end int,
	parent *Node,
) *TokenNode {
	node.tokenCacheMu.Lock()
	defer node.tokenCacheMu.Unlock()

	loc := core.NewTextRange(pos, end)
	if node.tokenCache == nil {
		node.tokenCache = make(map[core.TextRange]*Node)
	} else if token, ok := node.tokenCache[loc]; ok {
		if token.Kind != kind {
			panic(fmt.Sprintf("Token cache mismatch: %v != %v", token.Kind, kind))
		}
		if token.Parent != parent {
			panic("Token cache mismatch: parent")
		}
		return token
	}

	token := newNode(kind, &Token{}, NodeFactoryHooks{})
	token.Loc = loc
	token.Parent = parent
	node.tokenCache[loc] = token
	return token
}

func IsSourceFile(node *Node) bool {
	return node.Kind == KindSourceFile
}

type CommentRange struct {
	core.TextRange
	HasTrailingNewLine bool
	Kind               Kind
}

func (f *NodeFactory) NewCommentRange(kind Kind, pos int, end int, hasTrailingNewLine bool) CommentRange {
	return CommentRange{
		TextRange:          core.NewTextRange(pos, end),
		HasTrailingNewLine: hasTrailingNewLine,
		Kind:               kind,
	}
}

type FileReference struct {
	core.TextRange
	FileName       string
	ResolutionMode core.ResolutionMode
	Preserve       bool
}

type PragmaArgument struct {
	core.TextRange
	Name  string
	Value string
}

type Pragma struct {
	Name      string
	Args      map[string]PragmaArgument
	ArgsRange CommentRange
}

type PragmaKindFlags = uint8

const (
	PragmaKindTripleSlashXML PragmaKindFlags = 1 << iota
	PragmaKindSingleLine
	PragmaKindMultiLine
	PragmaKindFlagsNone PragmaKindFlags = 0
	PragmaKindAll                       = PragmaKindTripleSlashXML | PragmaKindSingleLine | PragmaKindMultiLine
	PragmaKindDefault                   = PragmaKindAll
)

type PragmaArgumentSpecification struct {
	Name        string
	Optional    bool
	CaptureSpan bool
}
type PragmaSpecification struct {
	Args []PragmaArgumentSpecification
	Kind PragmaKindFlags
}

func (spec *PragmaSpecification) IsTripleSlash() bool {
	return (spec.Kind & PragmaKindTripleSlashXML) > 0
}<|MERGE_RESOLUTION|>--- conflicted
+++ resolved
@@ -3354,11 +3354,8 @@
 	DeclarationBase
 	ExportableBase
 	ModifiersBase
-<<<<<<< HEAD
 	LocalsContainerBase
-=======
 	compositeNodeBase
->>>>>>> 0ca58398
 	name            *IdentifierNode // IdentifierNode
 	TypeParameters  *NodeList       // NodeList[*TypeParameterDeclarationNode]. Optional
 	HeritageClauses *NodeList       // NodeList[*HeritageClauseNode]. Optional
