--- conflicted
+++ resolved
@@ -4287,13 +4287,8 @@
 	LocalsContainerBase
 	Text                        string
 	fileName                    string
-<<<<<<< HEAD
 	path                        tspath.Path
-	Statements                  []*Statement // []Statement
-=======
-	path                        string
 	Statements                  *NodeList // NodeList[*Statement]
->>>>>>> deaccd0f
 	diagnostics                 []*Diagnostic
 	bindDiagnostics             []*Diagnostic
 	BindSuggestionDiagnostics   []*Diagnostic
