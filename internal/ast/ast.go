package ast

import (
	"fmt"
	"sync"
	"sync/atomic"

	"github.com/microsoft/typescript-go/internal/core"
	"github.com/microsoft/typescript-go/internal/tspath"
)

// Visitor

type Visitor func(*Node) bool

func visit(v Visitor, node *Node) bool {
	if node != nil {
		return v(node)
	}
	return false
}

func visitNodes(v Visitor, nodes []*Node) bool {
	for _, node := range nodes {
		if v(node) {
			return true
		}
	}
	return false
}

func visitNodeList(v Visitor, nodeList *NodeList) bool {
	if nodeList != nil {
		return visitNodes(v, nodeList.Nodes)
	}
	return false
}

func visitModifiers(v Visitor, modifiers *ModifierList) bool {
	if modifiers != nil {
		return visitNodes(v, modifiers.Nodes)
	}
	return false
}

// NodeFactory

type NodeFactory struct {
	binaryExpressionPool             core.Pool[BinaryExpression]
	blockPool                        core.Pool[Block]
	callExpressionPool               core.Pool[CallExpression]
	expressionStatementPool          core.Pool[ExpressionStatement]
	identifierPool                   core.Pool[Identifier]
	ifStatementPool                  core.Pool[IfStatement]
	jsdocPool                        core.Pool[JSDoc]
	jsdocTextPool                    core.Pool[JSDocText]
	keywordTypeNodePool              core.Pool[KeywordTypeNode]
	literalTypeNodePool              core.Pool[LiteralTypeNode]
	modifierListPool                 core.Pool[ModifierList]
	nodeListPool                     core.Pool[NodeList]
	parameterDeclarationPool         core.Pool[ParameterDeclaration]
	parenthesizedExpressionPool      core.Pool[ParenthesizedExpression]
	propertyAccessExpressionPool     core.Pool[PropertyAccessExpression]
	propertyAssignmentPool           core.Pool[PropertyAssignment]
	propertySignatureDeclarationPool core.Pool[PropertySignatureDeclaration]
	returnStatementPool              core.Pool[ReturnStatement]
	stringLiteralPool                core.Pool[StringLiteral]
	tokenPool                        core.Pool[Token]
	typeReferenceNodePool            core.Pool[TypeReferenceNode]
	variableDeclarationListPool      core.Pool[VariableDeclarationList]
	variableDeclarationPool          core.Pool[VariableDeclaration]
	variableStatementPool            core.Pool[VariableStatement]
}

func newNode(kind Kind, data nodeData) *Node {
	n := data.AsNode()
	n.Loc = core.UndefinedTextRange()
	n.Kind = kind
	n.data = data
	return n
}

func updateNode(updated *Node, original *Node) *Node {
	if updated != original {
		updated.Loc = original.Loc
	}
	return updated
}

// NodeList

type NodeList struct {
	Loc   core.TextRange
	Nodes []*Node
}

func (f *NodeFactory) NewNodeList(nodes []*Node) *NodeList {
	list := f.nodeListPool.New()
	list.Loc = core.UndefinedTextRange()
	list.Nodes = nodes
	return list
}

func (list *NodeList) Pos() int { return list.Loc.Pos() }
func (list *NodeList) End() int { return list.Loc.End() }

func (list *NodeList) HasTrailingComma() bool {
	if len(list.Nodes) == 0 || PositionIsSynthesized(list.End()) {
		return false
	}
	last := list.Nodes[len(list.Nodes)-1]
	return !PositionIsSynthesized(last.End()) && last.End() < list.End()
}

// ModifierList

type ModifierList struct {
	NodeList
	ModifierFlags ModifierFlags
}

func (f *NodeFactory) NewModifierList(nodes []*Node) *ModifierList {
	list := f.modifierListPool.New()
	list.Loc = core.UndefinedTextRange()
	list.Nodes = nodes
	list.ModifierFlags = ModifiersToFlags(nodes)
	return list
}

// AST Node
// Interface values stored in AST nodes are never typed nil values. Construction code must ensure that
// interface valued properties either store a true nil or a reference to a non-nil struct.

type Node struct {
	Kind   Kind
	Flags  NodeFlags
	Loc    core.TextRange
	id     atomic.Uint32
	Parent *Node
	data   nodeData
}

// Node accessors. Some accessors are implemented as methods on NodeData, others are implemented though
// type switches. Either approach is fine. Interface methods are likely more performant, but have higher
// code size costs because we have hundreds of implementations of the NodeData interface.

func (n *Node) AsNode() *Node                             { return n }
func (n *Node) Pos() int                                  { return n.Loc.Pos() }
func (n *Node) End() int                                  { return n.Loc.End() }
func (n *Node) ForEachChild(v Visitor) bool               { return n.data.ForEachChild(v) }
func (n *Node) VisitEachChild(v *NodeVisitor) *Node       { return n.data.VisitEachChild(v) }
func (n *Node) Name() *DeclarationName                    { return n.data.Name() }
func (n *Node) Modifiers() *ModifierList                  { return n.data.Modifiers() }
func (n *Node) FlowNodeData() *FlowNodeBase               { return n.data.FlowNodeData() }
func (n *Node) DeclarationData() *DeclarationBase         { return n.data.DeclarationData() }
func (n *Node) ExportableData() *ExportableBase           { return n.data.ExportableData() }
func (n *Node) LocalsContainerData() *LocalsContainerBase { return n.data.LocalsContainerData() }
func (n *Node) FunctionLikeData() *FunctionLikeBase       { return n.data.FunctionLikeData() }
func (n *Node) Parameters() []*ParameterDeclarationNode {
	return n.data.FunctionLikeData().Parameters.Nodes
}
func (n *Node) ClassLikeData() *ClassLikeBase     { return n.data.ClassLikeData() }
func (n *Node) BodyData() *BodyBase               { return n.data.BodyData() }
func (n *Node) LiteralLikeData() *LiteralLikeBase { return n.data.LiteralLikeData() }
func (n *Node) TemplateLiteralLikeData() *TemplateLiteralLikeBase {
	return n.data.TemplateLiteralLikeData()
}

func (n *Node) Symbol() *Symbol {
	return n.DeclarationData().Symbol
}

func (n *Node) LocalSymbol() *Symbol {
	data := n.ExportableData()
	if data != nil {
		return data.LocalSymbol
	}
	return nil
}

func (n *Node) Locals() SymbolTable {
	data := n.LocalsContainerData()
	if data != nil {
		return data.Locals
	}
	return nil
}

func (n *Node) Body() *Node {
	data := n.BodyData()
	if data != nil {
		return data.Body
	}
	return nil
}

func (n *Node) Text() string {
	switch n.Kind {
	case KindIdentifier:
		return n.AsIdentifier().Text
	case KindPrivateIdentifier:
		return n.AsPrivateIdentifier().Text
	case KindStringLiteral:
		return n.AsStringLiteral().Text
	case KindNumericLiteral:
		return n.AsNumericLiteral().Text
	case KindBigIntLiteral:
		return n.AsBigIntLiteral().Text
	case KindNoSubstitutionTemplateLiteral:
		return n.AsNoSubstitutionTemplateLiteral().Text
	case KindTemplateHead:
		return n.AsTemplateHead().Text
	case KindTemplateMiddle:
		return n.AsTemplateMiddle().Text
	case KindTemplateTail:
		return n.AsTemplateTail().Text
	case KindJsxNamespacedName:
		return n.AsJsxNamespacedName().Namespace.Text() + ":" + n.AsJsxNamespacedName().Name().Text()
	case KindRegularExpressionLiteral:
		return n.AsRegularExpressionLiteral().Text
	}
	panic(fmt.Sprintf("Unhandled case in Node.Text: %T", n.data))
}

func (n *Node) Expression() *Node {
	switch n.Kind {
	case KindPropertyAccessExpression:
		return n.AsPropertyAccessExpression().Expression
	case KindElementAccessExpression:
		return n.AsElementAccessExpression().Expression
	case KindParenthesizedExpression:
		return n.AsParenthesizedExpression().Expression
	case KindCallExpression:
		return n.AsCallExpression().Expression
	case KindNewExpression:
		return n.AsNewExpression().Expression
	case KindExpressionWithTypeArguments:
		return n.AsExpressionWithTypeArguments().Expression
	case KindComputedPropertyName:
		return n.AsComputedPropertyName().Expression
	case KindNonNullExpression:
		return n.AsNonNullExpression().Expression
	case KindTypeAssertionExpression:
		return n.AsTypeAssertion().Expression
	case KindAsExpression:
		return n.AsAsExpression().Expression
	case KindSatisfiesExpression:
		return n.AsSatisfiesExpression().Expression
	case KindTypeOfExpression:
		return n.AsTypeOfExpression().Expression
	case KindSpreadAssignment:
		return n.AsSpreadAssignment().Expression
	case KindSpreadElement:
		return n.AsSpreadElement().Expression
	case KindTemplateSpan:
		return n.AsTemplateSpan().Expression
	case KindDeleteExpression:
		return n.AsDeleteExpression().Expression
	case KindVoidExpression:
		return n.AsVoidExpression().Expression
	case KindAwaitExpression:
		return n.AsAwaitExpression().Expression
	case KindYieldExpression:
		return n.AsYieldExpression().Expression
	case KindIfStatement:
		return n.AsIfStatement().Expression
	case KindDoStatement:
		return n.AsDoStatement().Expression
	case KindWhileStatement:
		return n.AsWhileStatement().Expression
	case KindWithStatement:
		return n.AsWithStatement().Expression
	case KindForInStatement, KindForOfStatement:
		return n.AsForInOrOfStatement().Expression
	case KindSwitchStatement:
		return n.AsSwitchStatement().Expression
	case KindCaseClause:
		return n.AsCaseOrDefaultClause().Expression
	case KindExpressionStatement:
		return n.AsExpressionStatement().Expression
	case KindReturnStatement:
		return n.AsReturnStatement().Expression
	case KindThrowStatement:
		return n.AsThrowStatement().Expression
	case KindExternalModuleReference:
		return n.AsExternalModuleReference().Expression
<<<<<<< HEAD
	case KindExportAssignment:
		return n.AsExportAssignment().Expression
=======
	case KindIfStatement:
		return n.AsIfStatement().Expression
	case KindWhileStatement:
		return n.AsWhileStatement().Expression
	case KindDoStatement:
		return n.AsDoStatement().Expression
>>>>>>> 6e7ff32a
	}
	panic("Unhandled case in Node.Expression")
}

func (n *Node) ArgumentList() *NodeList {
	switch n.Kind {
	case KindCallExpression:
		return n.AsCallExpression().Arguments
	case KindNewExpression:
		return n.AsNewExpression().Arguments
	}
	panic("Unhandled case in Node.Arguments")
}

func (n *Node) Arguments() []*Node {
	list := n.ArgumentList()
	if list != nil {
		return list.Nodes
	}
	return nil
}

func (n *Node) TypeArgumentList() *NodeList {
	switch n.Kind {
	case KindCallExpression:
		return n.AsCallExpression().TypeArguments
	case KindNewExpression:
		return n.AsNewExpression().TypeArguments
	case KindTaggedTemplateExpression:
		return n.AsTaggedTemplateExpression().TypeArguments
	case KindTypeReference:
		return n.AsTypeReference().TypeArguments
	case KindExpressionWithTypeArguments:
		return n.AsExpressionWithTypeArguments().TypeArguments
	case KindImportType:
		return n.AsImportTypeNode().TypeArguments
	case KindTypeQuery:
		return n.AsTypeQueryNode().TypeArguments
	case KindJsxOpeningElement:
		return n.AsJsxOpeningElement().TypeArguments
	case KindJsxSelfClosingElement:
		return n.AsJsxSelfClosingElement().TypeArguments
	}
	panic("Unhandled case in Node.TypeArguments")
}

func (n *Node) TypeArguments() []*Node {
	list := n.TypeArgumentList()
	if list != nil {
		return list.Nodes
	}
	return nil
}

func (n *Node) TypeParameterList() *NodeList {
	switch n.Kind {
	case KindClassDeclaration:
		return n.AsClassDeclaration().TypeParameters
	case KindClassExpression:
		return n.AsClassExpression().TypeParameters
	case KindInterfaceDeclaration:
		return n.AsInterfaceDeclaration().TypeParameters
	case KindTypeAliasDeclaration:
		return n.AsTypeAliasDeclaration().TypeParameters
	default:
		funcLike := n.FunctionLikeData()
		if funcLike != nil {
			return funcLike.TypeParameters
		}
	}
	panic("Unhandled case in Node.TypeParameters")
}

func (n *Node) TypeParameters() []*Node {
	list := n.TypeParameterList()
	if list != nil {
		return list.Nodes
	}
	return nil
}

func (n *Node) MemberList() *NodeList {
	switch n.Kind {
	case KindClassDeclaration:
		return n.AsClassDeclaration().Members
	case KindClassExpression:
		return n.AsClassExpression().Members
	case KindInterfaceDeclaration:
		return n.AsInterfaceDeclaration().Members
	case KindEnumDeclaration:
		return n.AsEnumDeclaration().Members
	case KindTypeLiteral:
		return n.AsTypeLiteralNode().Members
	case KindMappedType:
		return n.AsMappedTypeNode().Members
	}
	panic("Unhandled case in Node.Members")
}

func (n *Node) Members() []*Node {
	list := n.MemberList()
	if list != nil {
		return list.Nodes
	}
	return nil
}

func (n *Node) ModifierFlags() ModifierFlags {
	modifiers := n.Modifiers()
	if modifiers != nil {
		return modifiers.ModifierFlags
	}
	return ModifierFlagsNone
}

func (n *Node) Type() *Node {
	switch n.Kind {
	case KindVariableDeclaration:
		return n.AsVariableDeclaration().Type
	case KindParameter:
		return n.AsParameterDeclaration().Type
	case KindPropertySignature:
		return n.AsPropertySignatureDeclaration().Type
	case KindPropertyDeclaration:
		return n.AsPropertyDeclaration().Type
	case KindTypePredicate:
		return n.AsTypePredicateNode().Type
	case KindParenthesizedType:
		return n.AsParenthesizedTypeNode().Type
	case KindTypeOperator:
		return n.AsTypeOperatorNode().Type
	case KindMappedType:
		return n.AsMappedTypeNode().Type
	case KindTypeAssertionExpression:
		return n.AsTypeAssertion().Type
	case KindAsExpression:
		return n.AsAsExpression().Type
	case KindSatisfiesExpression:
		return n.AsSatisfiesExpression().Type
	case KindTypeAliasDeclaration:
		return n.AsTypeAliasDeclaration().Type
	case KindNamedTupleMember:
		return n.AsNamedTupleMember().Type
	case KindOptionalType:
		return n.AsOptionalTypeNode().Type
	case KindRestType:
		return n.AsRestTypeNode().Type
	case KindTemplateLiteralTypeSpan:
		return n.AsTemplateLiteralTypeSpan().Type
	case KindJSDocTypeExpression:
		return n.AsJSDocTypeExpression().Type
	case KindJSDocNullableType:
		return n.AsJSDocNullableType().Type
	case KindJSDocNonNullableType:
		return n.AsJSDocNonNullableType().Type
	case KindJSDocOptionalType:
		return n.AsJSDocOptionalType().Type
	case KindEnumMember, KindBindingElement, KindExportAssignment, KindBinaryExpression:
		return nil
	default:
		funcLike := n.FunctionLikeData()
		if funcLike != nil {
			return funcLike.Type
		}
	}
	panic("Unhandled case in Node.Type")
}

func (n *Node) Initializer() *Node {
	switch n.Kind {
	case KindVariableDeclaration:
		return n.AsVariableDeclaration().Initializer
	case KindParameter:
		return n.AsParameterDeclaration().Initializer
	case KindBindingElement:
		return n.AsBindingElement().Initializer
	case KindPropertyDeclaration:
		return n.AsPropertyDeclaration().Initializer
	case KindPropertySignature:
		return n.AsPropertySignatureDeclaration().Initializer
	case KindPropertyAssignment:
		return n.AsPropertyAssignment().Initializer
	case KindEnumMember:
		return n.AsEnumMember().Initializer
	case KindForStatement:
		return n.AsForStatement().Initializer
	case KindForInStatement, KindForOfStatement:
		return n.AsForInOrOfStatement().Initializer
	case KindJsxAttribute:
		return n.AsJsxAttribute().Initializer
	}
	panic("Unhandled case in Node.Initializer")
}

func (n *Node) TagName() *Node {
	switch n.Kind {
	case KindJsxOpeningElement:
		return n.AsJsxOpeningElement().TagName
	case KindJsxClosingElement:
		return n.AsJsxClosingElement().TagName
	case KindJsxSelfClosingElement:
		return n.AsJsxSelfClosingElement().TagName
	case KindJSDocTag:
		return n.AsJSDocUnknownTag().TagName
	case KindJSDocAugmentsTag:
		return n.AsJSDocAugmentsTag().TagName
	case KindJSDocImplementsTag:
		return n.AsJSDocImplementsTag().TagName
	case KindJSDocDeprecatedTag:
		return n.AsJSDocDeprecatedTag().TagName
	case KindJSDocPublicTag:
		return n.AsJSDocPublicTag().TagName
	case KindJSDocPrivateTag:
		return n.AsJSDocPrivateTag().TagName
	case KindJSDocProtectedTag:
		return n.AsJSDocProtectedTag().TagName
	case KindJSDocReadonlyTag:
		return n.AsJSDocReadonlyTag().TagName
	case KindJSDocOverrideTag:
		return n.AsJSDocOverrideTag().TagName
	case KindJSDocCallbackTag:
		return n.AsJSDocCallbackTag().TagName
	case KindJSDocOverloadTag:
		return n.AsJSDocOverloadTag().TagName
	case KindJSDocParameterTag:
		return n.AsJSDocParameterTag().TagName
	case KindJSDocReturnTag:
		return n.AsJSDocReturnTag().TagName
	case KindJSDocThisTag:
		return n.AsJSDocThisTag().TagName
	case KindJSDocTypeTag:
		return n.AsJSDocTypeTag().TagName
	case KindJSDocTemplateTag:
		return n.AsJSDocTemplateTag().TagName
	case KindJSDocTypedefTag:
		return n.AsJSDocTypedefTag().TagName
	case KindJSDocSeeTag:
		return n.AsJSDocSeeTag().TagName
	case KindJSDocPropertyTag:
		return n.AsJSDocPropertyTag().TagName
	case KindJSDocSatisfiesTag:
		return n.AsJSDocSatisfiesTag().TagName
	case KindJSDocImportTag:
		return n.AsJSDocImportTag().TagName
	}
	panic("Unhandled case in Node.TagName: " + n.Kind.String())
}

func (n *Node) PropertyName() *Node {
	switch n.Kind {
	case KindImportSpecifier:
		return n.AsImportSpecifier().PropertyName
	case KindExportSpecifier:
		return n.AsExportSpecifier().PropertyName
	case KindBindingElement:
		return n.AsBindingElement().PropertyName
	}
	panic("Unhandled case in Node.PropertyName: " + n.Kind.String())
}

func (n *Node) PropertyNameOrName() *Node {
	name := n.PropertyName()
	if name == nil {
		name = n.Name()
	}
	return name
}

func (n *Node) Comments() []*Node {
	switch n.Kind {
	case KindJSDoc:
		return n.AsJSDoc().Comment.Nodes
	case KindJSDocTag:
		return n.AsJSDocUnknownTag().Comment.Nodes
	case KindJSDocAugmentsTag:
		return n.AsJSDocAugmentsTag().Comment.Nodes
	case KindJSDocImplementsTag:
		return n.AsJSDocImplementsTag().Comment.Nodes
	case KindJSDocDeprecatedTag:
		return n.AsJSDocDeprecatedTag().Comment.Nodes
	case KindJSDocPublicTag:
		return n.AsJSDocPublicTag().Comment.Nodes
	case KindJSDocPrivateTag:
		return n.AsJSDocPrivateTag().Comment.Nodes
	case KindJSDocProtectedTag:
		return n.AsJSDocProtectedTag().Comment.Nodes
	case KindJSDocReadonlyTag:
		return n.AsJSDocReadonlyTag().Comment.Nodes
	case KindJSDocOverrideTag:
		return n.AsJSDocOverrideTag().Comment.Nodes
	case KindJSDocCallbackTag:
		return n.AsJSDocCallbackTag().Comment.Nodes
	case KindJSDocOverloadTag:
		return n.AsJSDocOverloadTag().Comment.Nodes
	case KindJSDocParameterTag:
		return n.AsJSDocParameterTag().Comment.Nodes
	case KindJSDocReturnTag:
		return n.AsJSDocReturnTag().Comment.Nodes
	case KindJSDocThisTag:
		return n.AsJSDocThisTag().Comment.Nodes
	case KindJSDocTypeTag:
		return n.AsJSDocTypeTag().Comment.Nodes
	case KindJSDocTemplateTag:
		return n.AsJSDocTemplateTag().Comment.Nodes
	case KindJSDocTypedefTag:
		return n.AsJSDocTypedefTag().Comment.Nodes
	case KindJSDocSeeTag:
		return n.AsJSDocSeeTag().Comment.Nodes
	case KindJSDocPropertyTag:
		return n.AsJSDocPropertyTag().Comment.Nodes
	case KindJSDocSatisfiesTag:
		return n.AsJSDocSatisfiesTag().Comment.Nodes
	case KindJSDocImportTag:
		return n.AsJSDocImportTag().Comment.Nodes
	}
	panic("Unhandled case in Node.Comments: " + n.Kind.String())
}

func (n *Node) Label() *Node {
	switch n.Kind {
	case KindLabeledStatement:
		return n.AsLabeledStatement().Label
	case KindBreakStatement:
		return n.AsBreakStatement().Label
	case KindContinueStatement:
		return n.AsContinueStatement().Label
	}
	panic("Unhandled case in Node.Label: " + n.Kind.String())
}

// Node casts

func (n *Node) AsIdentifier() *Identifier {
	return n.data.(*Identifier)
}

func (n *Node) AsPrivateIdentifier() *PrivateIdentifier {
	return n.data.(*PrivateIdentifier)
}

func (n *Node) AsQualifiedName() *QualifiedName {
	return n.data.(*QualifiedName)
}

func (n *Node) AsSourceFile() *SourceFile {
	return n.data.(*SourceFile)
}

func (n *Node) AsPrefixUnaryExpression() *PrefixUnaryExpression {
	return n.data.(*PrefixUnaryExpression)
}

func (n *Node) AsPostfixUnaryExpression() *PostfixUnaryExpression {
	return n.data.(*PostfixUnaryExpression)
}

func (n *Node) AsParenthesizedExpression() *ParenthesizedExpression {
	return n.data.(*ParenthesizedExpression)
}

func (n *Node) AsTypeAssertion() *TypeAssertion {
	return n.data.(*TypeAssertion)
}

func (n *Node) AsAsExpression() *AsExpression {
	return n.data.(*AsExpression)
}

func (n *Node) AsSatisfiesExpression() *SatisfiesExpression {
	return n.data.(*SatisfiesExpression)
}

func (n *Node) AsExpressionWithTypeArguments() *ExpressionWithTypeArguments {
	return n.data.(*ExpressionWithTypeArguments)
}

func (n *Node) AsNonNullExpression() *NonNullExpression {
	return n.data.(*NonNullExpression)
}

func (n *Node) AsBindingElement() *BindingElement {
	return n.data.(*BindingElement)
}

func (n *Node) AsMissingDeclaration() *MissingDeclaration {
	return n.data.(*MissingDeclaration)
}

func (n *Node) AsImportSpecifier() *ImportSpecifier {
	return n.data.(*ImportSpecifier)
}

func (n *Node) AsArrowFunction() *ArrowFunction {
	return n.data.(*ArrowFunction)
}

func (n *Node) AsCallExpression() *CallExpression {
	return n.data.(*CallExpression)
}

func (n *Node) AsPropertyAccessExpression() *PropertyAccessExpression {
	return n.data.(*PropertyAccessExpression)
}

func (n *Node) AsElementAccessExpression() *ElementAccessExpression {
	return n.data.(*ElementAccessExpression)
}

func (n *Node) AsComputedPropertyName() *ComputedPropertyName {
	return n.data.(*ComputedPropertyName)
}

func (n *Node) AsBinaryExpression() *BinaryExpression {
	return n.data.(*BinaryExpression)
}

func (n *Node) AsModuleDeclaration() *ModuleDeclaration {
	return n.data.(*ModuleDeclaration)
}

func (n *Node) AsStringLiteral() *StringLiteral {
	return n.data.(*StringLiteral)
}

func (n *Node) AsNumericLiteral() *NumericLiteral {
	return n.data.(*NumericLiteral)
}

func (n *Node) AsBigIntLiteral() *BigIntLiteral {
	return n.data.(*BigIntLiteral)
}

func (n *Node) AsNoSubstitutionTemplateLiteral() *NoSubstitutionTemplateLiteral {
	return n.data.(*NoSubstitutionTemplateLiteral)
}

func (n *Node) AsRegularExpressionLiteral() *RegularExpressionLiteral {
	return n.data.(*RegularExpressionLiteral)
}

func (n *Node) AsTemplateHead() *TemplateHead {
	return n.data.(*TemplateHead)
}

func (n *Node) AsTemplateMiddle() *TemplateMiddle {
	return n.data.(*TemplateMiddle)
}

func (n *Node) AsTemplateTail() *TemplateTail {
	return n.data.(*TemplateTail)
}

func (n *Node) AsVariableDeclaration() *VariableDeclaration {
	return n.data.(*VariableDeclaration)
}

func (n *Node) AsExportAssignment() *ExportAssignment {
	return n.data.(*ExportAssignment)
}

func (n *Node) AsObjectLiteralExpression() *ObjectLiteralExpression {
	return n.data.(*ObjectLiteralExpression)
}

func (n *Node) AsIfStatement() *IfStatement {
	return n.data.(*IfStatement)
}

func (n *Node) AsWhileStatement() *WhileStatement {
	return n.data.(*WhileStatement)
}

func (n *Node) AsDoStatement() *DoStatement {
	return n.data.(*DoStatement)
}

func (n *Node) AsForStatement() *ForStatement {
	return n.data.(*ForStatement)
}

func (n *Node) AsConditionalExpression() *ConditionalExpression {
	return n.data.(*ConditionalExpression)
}

func (n *Node) AsForInOrOfStatement() *ForInOrOfStatement {
	return n.data.(*ForInOrOfStatement)
}

func (n *Node) AsShorthandPropertyAssignment() *ShorthandPropertyAssignment {
	return n.data.(*ShorthandPropertyAssignment)
}

func (n *Node) AsPropertyAssignment() *PropertyAssignment {
	return n.data.(*PropertyAssignment)
}

func (n *Node) AsExpressionStatement() *ExpressionStatement {
	return n.data.(*ExpressionStatement)
}

func (n *Node) AsBlock() *Block {
	return n.data.(*Block)
}

func (n *Node) AsModuleBlock() *ModuleBlock {
	return n.data.(*ModuleBlock)
}

func (n *Node) AsVariableStatement() *VariableStatement {
	return n.data.(*VariableStatement)
}

func (n *Node) AsVariableDeclarationList() *VariableDeclarationList {
	return n.data.(*VariableDeclarationList)
}

func (n *Node) AsMetaProperty() *MetaProperty {
	return n.data.(*MetaProperty)
}

func (n *Node) AsTypeReference() *TypeReferenceNode {
	return n.data.(*TypeReferenceNode)
}

func (n *Node) AsConstructorDeclaration() *ConstructorDeclaration {
	return n.data.(*ConstructorDeclaration)
}

func (n *Node) AsConditionalTypeNode() *ConditionalTypeNode {
	return n.data.(*ConditionalTypeNode)
}

func (n *Node) AsClassExpression() *ClassExpression {
	return n.data.(*ClassExpression)
}

func (n *Node) AsHeritageClause() *HeritageClause {
	return n.data.(*HeritageClause)
}

func (n *Node) AsFunctionExpression() *FunctionExpression {
	return n.data.(*FunctionExpression)
}

func (n *Node) AsParameterDeclaration() *ParameterDeclaration {
	return n.data.(*ParameterDeclaration)
}

func (n *Node) AsDecorator() *Decorator {
	return n.data.(*Decorator)
}

func (n *Node) AsInferTypeNode() *InferTypeNode {
	return n.data.(*InferTypeNode)
}

func (n *Node) AsTypeParameter() *TypeParameterDeclaration {
	return n.data.(*TypeParameterDeclaration)
}

func (n *Node) AsExportSpecifier() *ExportSpecifier {
	return n.data.(*ExportSpecifier)
}

func (n *Node) AsExportDeclaration() *ExportDeclaration {
	return n.data.(*ExportDeclaration)
}

func (n *Node) AsPropertyDeclaration() *PropertyDeclaration {
	return n.data.(*PropertyDeclaration)
}

func (n *Node) AsImportClause() *ImportClause {
	return n.data.(*ImportClause)
}

func (n *Node) AsImportEqualsDeclaration() *ImportEqualsDeclaration {
	return n.data.(*ImportEqualsDeclaration)
}

func (n *Node) AsNamespaceImport() *NamespaceImport {
	return n.data.(*NamespaceImport)
}

func (n *Node) AsPropertySignatureDeclaration() *PropertySignatureDeclaration {
	return n.data.(*PropertySignatureDeclaration)
}

func (n *Node) AsEnumMember() *EnumMember {
	return n.data.(*EnumMember)
}

func (n *Node) AsReturnStatement() *ReturnStatement {
	return n.data.(*ReturnStatement)
}

func (n *Node) AsWithStatement() *WithStatement {
	return n.data.(*WithStatement)
}

func (n *Node) AsSwitchStatement() *SwitchStatement {
	return n.data.(*SwitchStatement)
}

func (n *Node) AsCaseOrDefaultClause() *CaseOrDefaultClause {
	return n.data.(*CaseOrDefaultClause)
}

func (n *Node) AsThrowStatement() *ThrowStatement {
	return n.data.(*ThrowStatement)
}

func (n *Node) AsTemplateSpan() *TemplateSpan {
	return n.data.(*TemplateSpan)
}

func (n *Node) AsImportTypeNode() *ImportTypeNode {
	return n.data.(*ImportTypeNode)
}

func (n *Node) AsNewExpression() *NewExpression {
	return n.data.(*NewExpression)
}

func (n *Node) AsTaggedTemplateExpression() *TaggedTemplateExpression {
	return n.data.(*TaggedTemplateExpression)
}

func (n *Node) AsJsxOpeningElement() *JsxOpeningElement {
	return n.data.(*JsxOpeningElement)
}

func (n *Node) AsJsxSelfClosingElement() *JsxSelfClosingElement {
	return n.data.(*JsxSelfClosingElement)
}

func (n *Node) AsJsxClosingElement() *JsxClosingElement {
	return n.data.(*JsxClosingElement)
}

func (n *Node) AsJsxOpeningFragment() *JsxOpeningFragment {
	return n.data.(*JsxOpeningFragment)
}

func (n *Node) AsJsxClosingFragment() *JsxClosingFragment {
	return n.data.(*JsxClosingFragment)
}

func (n *Node) AsImportDeclaration() *ImportDeclaration {
	return n.data.(*ImportDeclaration)
}

func (n *Node) AsExternalModuleReference() *ExternalModuleReference {
	return n.data.(*ExternalModuleReference)
}

func (n *Node) AsLiteralTypeNode() *LiteralTypeNode {
	return n.data.(*LiteralTypeNode)
}

func (n *Node) AsJsxNamespacedName() *JsxNamespacedName {
	return n.data.(*JsxNamespacedName)
}

func (n *Node) AsClassDeclaration() *ClassDeclaration {
	return n.data.(*ClassDeclaration)
}

func (n *Node) AsInterfaceDeclaration() *InterfaceDeclaration {
	return n.data.(*InterfaceDeclaration)
}

func (n *Node) AsTypeAliasDeclaration() *TypeAliasDeclaration {
	return n.data.(*TypeAliasDeclaration)
}

func (n *Node) AsJsxAttribute() *JsxAttribute {
	return n.data.(*JsxAttribute)
}

func (n *Node) AsJsxAttributes() *JsxAttributes {
	return n.data.(*JsxAttributes)
}

func (n *Node) AsJsxSpreadAttribute() *JsxSpreadAttribute {
	return n.data.(*JsxSpreadAttribute)
}

func (n *Node) AsJsxExpression() *JsxExpression {
	return n.data.(*JsxExpression)
}

func (n *Node) AsJsxText() *JsxText {
	return n.data.(*JsxText)
}

func (n *Node) AsKeywordTypeNode() *KeywordTypeNode {
	return n.data.(*KeywordTypeNode)
}

func (n *Node) AsThisTypeNode() *ThisTypeNode {
	return n.data.(*ThisTypeNode)
}

func (n *Node) AsParenthesizedTypeNode() *ParenthesizedTypeNode {
	return n.data.(*ParenthesizedTypeNode)
}

func (n *Node) AsTypePredicateNode() *TypePredicateNode {
	return n.data.(*TypePredicateNode)
}

func (n *Node) AsTypeOperatorNode() *TypeOperatorNode {
	return n.data.(*TypeOperatorNode)
}

func (n *Node) AsMappedTypeNode() *MappedTypeNode {
	return n.data.(*MappedTypeNode)
}

func (n *Node) AsArrayLiteralExpression() *ArrayLiteralExpression {
	return n.data.(*ArrayLiteralExpression)
}

func (n *Node) AsMethodDeclaration() *MethodDeclaration {
	return n.data.(*MethodDeclaration)
}

func (n *Node) AsMethodSignatureDeclaration() *MethodSignatureDeclaration {
	return n.data.(*MethodSignatureDeclaration)
}

func (n *Node) AsTemplateLiteralTypeSpan() *TemplateLiteralTypeSpan {
	return n.data.(*TemplateLiteralTypeSpan)
}

func (n *Node) AsJsxElement() *JsxElement {
	return n.data.(*JsxElement)
}

func (n *Node) AsJsxFragment() *JsxFragment {
	return n.data.(*JsxFragment)
}

func (n *Node) AsKeywordExpression() *KeywordExpression {
	return n.data.(*KeywordExpression)
}

func (n *Node) AsCatchClause() *CatchClause {
	return n.data.(*CatchClause)
}

func (n *Node) AsDeleteExpression() *DeleteExpression {
	return n.data.(*DeleteExpression)
}

func (n *Node) AsLabeledStatement() *LabeledStatement {
	return n.data.(*LabeledStatement)
}

func (n *Node) AsNamespaceExportDeclaration() *NamespaceExportDeclaration {
	return n.data.(*NamespaceExportDeclaration)
}

func (n *Node) AsNamedImports() *NamedImports {
	return n.data.(*NamedImports)
}

func (n *Node) AsNamedExports() *NamedExports {
	return n.data.(*NamedExports)
}

func (n *Node) AsBreakStatement() *BreakStatement {
	return n.data.(*BreakStatement)
}

func (n *Node) AsContinueStatement() *ContinueStatement {
	return n.data.(*ContinueStatement)
}

func (n *Node) AsCaseBlock() *CaseBlock {
	return n.data.(*CaseBlock)
}

func (n *Node) AsTryStatement() *TryStatement {
	return n.data.(*TryStatement)
}

func (n *Node) AsBindingPattern() *BindingPattern {
	return n.data.(*BindingPattern)
}

func (n *Node) AsFunctionDeclaration() *FunctionDeclaration {
	return n.data.(*FunctionDeclaration)
}

func (n *Node) AsTypeOfExpression() *TypeOfExpression {
	return n.data.(*TypeOfExpression)
}

func (n *Node) AsVoidExpression() *VoidExpression {
	return n.data.(*VoidExpression)
}

func (n *Node) AsAwaitExpression() *AwaitExpression {
	return n.data.(*AwaitExpression)
}

func (n *Node) AsTemplateExpression() *TemplateExpression {
	return n.data.(*TemplateExpression)
}

func (n *Node) AsYieldExpression() *YieldExpression {
	return n.data.(*YieldExpression)
}

func (n *Node) AsSpreadElement() *SpreadElement {
	return n.data.(*SpreadElement)
}

func (n *Node) AsSpreadAssignment() *SpreadAssignment {
	return n.data.(*SpreadAssignment)
}

func (n *Node) AsArrayTypeNode() *ArrayTypeNode {
	return n.data.(*ArrayTypeNode)
}

func (n *Node) AsTupleTypeNode() *TupleTypeNode {
	return n.data.(*TupleTypeNode)
}

func (n *Node) AsUnionTypeNode() *UnionTypeNode {
	return n.data.(*UnionTypeNode)
}

func (n *Node) AsIntersectionTypeNode() *IntersectionTypeNode {
	return n.data.(*IntersectionTypeNode)
}

func (n *Node) AsRestTypeNode() *RestTypeNode {
	return n.data.(*RestTypeNode)
}

func (n *Node) AsNamedTupleMember() *NamedTupleMember {
	return n.data.(*NamedTupleMember)
}

func (n *Node) AsOptionalTypeNode() *OptionalTypeNode {
	return n.data.(*OptionalTypeNode)
}

func (n *Node) AsTemplateLiteralTypeNode() *TemplateLiteralTypeNode {
	return n.data.(*TemplateLiteralTypeNode)
}

func (n *Node) AsTypeReferenceNode() *TypeReferenceNode {
	return n.data.(*TypeReferenceNode)
}

func (n *Node) AsFunctionTypeNode() *FunctionTypeNode {
	return n.data.(*FunctionTypeNode)
}

func (n *Node) AsConstructorTypeNode() *ConstructorTypeNode {
	return n.data.(*ConstructorTypeNode)
}

func (n *Node) AsTypeQueryNode() *TypeQueryNode {
	return n.data.(*TypeQueryNode)
}

func (n *Node) AsTypeLiteralNode() *TypeLiteralNode {
	return n.data.(*TypeLiteralNode)
}

func (n *Node) AsIndexedAccessTypeNode() *IndexedAccessTypeNode {
	return n.data.(*IndexedAccessTypeNode)
}

func (n *Node) AsGetAccessorDeclaration() *GetAccessorDeclaration {
	return n.data.(*GetAccessorDeclaration)
}

func (n *Node) AsSetAccessorDeclaration() *SetAccessorDeclaration {
	return n.data.(*SetAccessorDeclaration)
}

func (n *Node) AsClassStaticBlockDeclaration() *ClassStaticBlockDeclaration {
	return n.data.(*ClassStaticBlockDeclaration)
}

func (n *Node) AsSemicolonClassElement() *SemicolonClassElement {
	return n.data.(*SemicolonClassElement)
}

func (n *Node) AsCallSignatureDeclaration() *CallSignatureDeclaration {
	return n.data.(*CallSignatureDeclaration)
}

func (n *Node) AsConstructSignatureDeclaration() *ConstructSignatureDeclaration {
	return n.data.(*ConstructSignatureDeclaration)
}

func (n *Node) AsIndexSignatureDeclaration() *IndexSignatureDeclaration {
	return n.data.(*IndexSignatureDeclaration)
}

func (n *Node) AsDebuggerStatement() *DebuggerStatement {
	return n.data.(*DebuggerStatement)
}

func (n *Node) AsEmptyStatement() *EmptyStatement {
	return n.data.(*EmptyStatement)
}

func (n *Node) AsEnumDeclaration() *EnumDeclaration {
	return n.data.(*EnumDeclaration)
}

func (n *Node) AsJSDoc() *JSDoc {
	return n.data.(*JSDoc)
}

func (n *Node) AsJSDocTagBase() *JSDocTagBase {
	return n.data.(*JSDocTagBase)
}

func (n *Node) AsJSDocCommentBase() *JSDocCommentBase {
	return n.data.(*JSDocCommentBase)
}

func (n *Node) AsJSDocText() *JSDocText {
	return n.data.(*JSDocText)
}

func (n *Node) AsJSDocLink() *JSDocLink {
	return n.data.(*JSDocLink)
}

func (n *Node) AsJSDocLinkPlain() *JSDocLinkPlain {
	return n.data.(*JSDocLinkPlain)
}

func (n *Node) AsJSDocLinkCode() *JSDocLinkCode {
	return n.data.(*JSDocLinkCode)
}

func (n *Node) AsJSDocTypeExpression() *JSDocTypeExpression {
	return n.data.(*JSDocTypeExpression)
}

func (n *Node) AsJSDocNonNullableType() *JSDocNonNullableType {
	return n.data.(*JSDocNonNullableType)
}

func (n *Node) AsJSDocNullableType() *JSDocNullableType {
	return n.data.(*JSDocNullableType)
}

func (n *Node) AsJSDocAllType() *JSDocAllType {
	return n.data.(*JSDocAllType)
}

func (n *Node) AsJSDocVariadicType() *JSDocVariadicType {
	return n.data.(*JSDocVariadicType)
}

func (n *Node) AsJSDocOptionalType() *JSDocOptionalType {
	return n.data.(*JSDocOptionalType)
}

func (n *Node) AsJSDocTypeTag() *JSDocTypeTag {
	return n.data.(*JSDocTypeTag)
}

func (n *Node) AsJSDocUnknownTag() *JSDocUnknownTag {
	return n.data.(*JSDocUnknownTag)
}

func (n *Node) AsJSDocTemplateTag() *JSDocTemplateTag {
	return n.data.(*JSDocTemplateTag)
}

func (n *Node) AsJSDocPropertyTag() *JSDocPropertyTag {
	return n.data.(*JSDocPropertyTag)
}

func (n *Node) AsJSDocParameterTag() *JSDocParameterTag {
	return n.data.(*JSDocParameterTag)
}

func (n *Node) AsJSDocReturnTag() *JSDocReturnTag {
	return n.data.(*JSDocReturnTag)
}

func (n *Node) AsJSDocPublicTag() *JSDocPublicTag {
	return n.data.(*JSDocPublicTag)
}

func (n *Node) AsJSDocPrivateTag() *JSDocPrivateTag {
	return n.data.(*JSDocPrivateTag)
}

func (n *Node) AsJSDocProtectedTag() *JSDocProtectedTag {
	return n.data.(*JSDocProtectedTag)
}

func (n *Node) AsJSDocReadonlyTag() *JSDocReadonlyTag {
	return n.data.(*JSDocReadonlyTag)
}

func (n *Node) AsJSDocOverrideTag() *JSDocOverrideTag {
	return n.data.(*JSDocOverrideTag)
}

func (n *Node) AsJSDocDeprecatedTag() *JSDocDeprecatedTag {
	return n.data.(*JSDocDeprecatedTag)
}

func (n *Node) AsJSDocSeeTag() *JSDocSeeTag {
	return n.data.(*JSDocSeeTag)
}

func (n *Node) AsJSDocImplementsTag() *JSDocImplementsTag {
	return n.data.(*JSDocImplementsTag)
}

func (n *Node) AsJSDocAugmentsTag() *JSDocAugmentsTag {
	return n.data.(*JSDocAugmentsTag)
}

func (n *Node) AsJSDocSatisfiesTag() *JSDocSatisfiesTag {
	return n.data.(*JSDocSatisfiesTag)
}

func (n *Node) AsJSDocThisTag() *JSDocThisTag {
	return n.data.(*JSDocThisTag)
}

func (n *Node) AsJSDocImportTag() *JSDocImportTag {
	return n.data.(*JSDocImportTag)
}

func (n *Node) AsJSDocCallbackTag() *JSDocCallbackTag {
	return n.data.(*JSDocCallbackTag)
}

func (n *Node) AsJSDocOverloadTag() *JSDocOverloadTag {
	return n.data.(*JSDocOverloadTag)
}

func (n *Node) AsJSDocTypedefTag() *JSDocTypedefTag {
	return n.data.(*JSDocTypedefTag)
}

func (n *Node) AsJSDocTypeLiteral() *JSDocTypeLiteral {
	return n.data.(*JSDocTypeLiteral)
}

func (n *Node) AsJSDocSignature() *JSDocSignature {
	return n.data.(*JSDocSignature)
}

func (n *Node) AsJSDocNameReference() *JSDocNameReference {
	return n.data.(*JSDocNameReference)
}

func (n *Node) AsNamespaceExport() *NamespaceExport {
	return n.data.(*NamespaceExport)
}

func (n *Node) AsImportAttribute() *ImportAttribute {
	return n.data.(*ImportAttribute)
}

func (n *Node) AsImportAttributes() *ImportAttributes {
	return n.data.(*ImportAttributes)
}

func (n *Node) AsFlowSwitchClauseData() *FlowSwitchClauseData {
	return n.data.(*FlowSwitchClauseData)
}

func (n *Node) AsFlowReduceLabelData() *FlowReduceLabelData {
	return n.data.(*FlowReduceLabelData)
}

func (n *Node) AsSyntheticExpression() *SyntheticExpression {
	return n.data.(*SyntheticExpression)
}

func (n *Node) AsSyntaxList() *SyntaxList {
	return n.data.(*SyntaxList)
}

// NodeData

type nodeData interface {
	AsNode() *Node
	ForEachChild(v Visitor) bool
	VisitEachChild(v *NodeVisitor) *Node
	Name() *DeclarationName
	Modifiers() *ModifierList
	FlowNodeData() *FlowNodeBase
	DeclarationData() *DeclarationBase
	ExportableData() *ExportableBase
	LocalsContainerData() *LocalsContainerBase
	FunctionLikeData() *FunctionLikeBase
	ClassLikeData() *ClassLikeBase
	BodyData() *BodyBase
	LiteralLikeData() *LiteralLikeBase
	TemplateLiteralLikeData() *TemplateLiteralLikeBase
}

// NodeDefault

type NodeDefault struct {
	Node
}

func (node *NodeDefault) AsNode() *Node                                     { return &node.Node }
func (node *NodeDefault) ForEachChild(v Visitor) bool                       { return false }
func (node *NodeDefault) VisitEachChild(v *NodeVisitor) *Node               { return node.AsNode() }
func (node *NodeDefault) Name() *DeclarationName                            { return nil }
func (node *NodeDefault) Modifiers() *ModifierList                          { return nil }
func (node *NodeDefault) FlowNodeData() *FlowNodeBase                       { return nil }
func (node *NodeDefault) DeclarationData() *DeclarationBase                 { return nil }
func (node *NodeDefault) ExportableData() *ExportableBase                   { return nil }
func (node *NodeDefault) LocalsContainerData() *LocalsContainerBase         { return nil }
func (node *NodeDefault) FunctionLikeData() *FunctionLikeBase               { return nil }
func (node *NodeDefault) ClassLikeData() *ClassLikeBase                     { return nil }
func (node *NodeDefault) BodyData() *BodyBase                               { return nil }
func (node *NodeDefault) LiteralLikeData() *LiteralLikeBase                 { return nil }
func (node *NodeDefault) TemplateLiteralLikeData() *TemplateLiteralLikeBase { return nil }

// NodeBase

type NodeBase struct {
	NodeDefault
}

// Aliases for Node unions

type (
	Statement                   = Node // Node with StatementBase
	Declaration                 = Node // Node with DeclarationBase
	Expression                  = Node // Node with ExpressionBase
	TypeNode                    = Node // Node with TypeNodeBase
	TypeElement                 = Node // Node with TypeElementBase
	ClassElement                = Node // Node with ClassElementBase
	NamedMember                 = Node // Node with NamedMemberBase
	ObjectLiteralElement        = Node // Node with ObjectLiteralElementBase
	BlockOrExpression           = Node // Block | Expression
	AccessExpression            = Node // PropertyAccessExpression | ElementAccessExpression
	DeclarationName             = Node // Identifier | PrivateIdentifier | StringLiteral | NumericLiteral | BigIntLiteral | NoSubstitutionTemplateLiteral | ComputedPropertyName | BindingPattern | ElementAccessExpression
	ModuleName                  = Node // Identifier | StringLiteral
	ModuleExportName            = Node // Identifier | StringLiteral
	PropertyName                = Node // Identifier | StringLiteral | NoSubstitutionTemplateLiteral | NumericLiteral | ComputedPropertyName | PrivateIdentifier | BigIntLiteral
	ModuleBody                  = Node // ModuleBlock | ModuleDeclaration
	ForInitializer              = Node // Expression | MissingDeclaration | VariableDeclarationList
	ModuleReference             = Node // Identifier | QualifiedName | ExternalModuleReference
	NamedImportBindings         = Node // NamespaceImport | NamedImports
	NamedExportBindings         = Node // NamespaceExport | NamedExports
	MemberName                  = Node // Identifier | PrivateIdentifier
	EntityName                  = Node // Identifier | QualifiedName
	BindingName                 = Node // Identifier | BindingPattern
	ModifierLike                = Node // Modifier | Decorator
	JsxChild                    = Node // JsxText | JsxExpression | JsxElement | JsxSelfClosingElement | JsxFragment
	JsxAttributeLike            = Node // JsxAttribute | JsxSpreadAttribute
	JsxAttributeName            = Node // Identifier | JsxNamespacedName
	JsxAttributeValue           = Node // StringLiteral | JsxExpression | JsxElement | JsxSelfClosingElement | JsxFragment
	JsxTagNameExpression        = Node // IdentifierReference | KeywordExpression | JsxTagNamePropertyAccess | JsxNamespacedName
	ClassLikeDeclaration        = Node // ClassDeclaration | ClassExpression
	AccessorDeclaration         = Node // GetAccessorDeclaration | SetAccessorDeclaration
	LiteralLikeNode             = Node // StringLiteral | NumericLiteral | BigIntLiteral | RegularExpressionLiteral | TemplateLiteralLikeNode | JsxText
	LiteralExpression           = Node // StringLiteral | NumericLiteral | BigIntLiteral | RegularExpressionLiteral | NoSubstitutionTemplateLiteral
	UnionOrIntersectionTypeNode = Node // UnionTypeNode | IntersectionTypeNode
	TemplateLiteralLikeNode     = Node // TemplateHead | TemplateMiddle | TemplateTail
	TemplateMiddleOrTail        = Node // TemplateMiddle | TemplateTail
	TemplateLiteral             = Node // TemplateExpression | NoSubstitutionTemplateLiteral
	TypePredicateParameterName  = Node // Identifier | ThisTypeNode
	ImportAttributeName         = Node // Identifier | StringLiteral
	LeftHandSideExpression      = Node // subset of Expression
	JSDocComment                = Node // JSDocText | JSDocLink | JSDocLinkCode | JSDocLinkPlain;
	JSDocTag                    = Node // Node with JSDocTagBase
	SignatureDeclaration        = Node // CallSignatureDeclaration | ConstructSignatureDeclaration | MethodSignature | IndexSignatureDeclaration | FunctionTypeNode | ConstructorTypeNode | JSDocFunctionType | FunctionDeclaration | MethodDeclaration | ConstructorDeclaration | AccessorDeclaration | FunctionExpression | ArrowFunction;
)

// Aliases for node singletons

type (
	IdentifierNode                  = Node
	PrivateIdentifierNode           = Node
	TokenNode                       = Node
	StringLiteralNode               = Node
	TemplateHeadNode                = Node
	TemplateMiddleNode              = Node
	TemplateTailNode                = Node
	TemplateSpanNode                = Node
	TemplateLiteralTypeSpanNode     = Node
	BlockNode                       = Node
	CatchClauseNode                 = Node
	CaseBlockNode                   = Node
	CaseOrDefaultClauseNode         = Node
	VariableDeclarationNode         = Node
	VariableDeclarationListNode     = Node
	BindingElementNode              = Node
	TypeParameterDeclarationNode    = Node
	ParameterDeclarationNode        = Node
	HeritageClauseNode              = Node
	ExpressionWithTypeArgumentsNode = Node
	EnumDeclarationNode             = Node
	EnumMemberNode                  = Node
	ModuleDeclarationNode           = Node
	ImportClauseNode                = Node
	ImportAttributesNode            = Node
	ImportAttributeNode             = Node
	ImportSpecifierNode             = Node
	ExportSpecifierNode             = Node
	JsxAttributesNode               = Node
	JsxOpeningElementNode           = Node
	JsxClosingElementNode           = Node
	JsxOpeningFragmentNode          = Node
	JsxClosingFragmentNode          = Node
)

type (
	StatementList                   = NodeList // NodeList[*Statement]
	CaseClausesList                 = NodeList // NodeList[*CaseOrDefaultClause]
	VariableDeclarationNodeList     = NodeList // NodeList[*VariableDeclaration]
	BindingElementList              = NodeList // NodeList[*BindingElement]
	TypeParameterList               = NodeList // NodeList[*TypeParameterDeclaration]
	ParameterList                   = NodeList // NodeList[*ParameterDeclaration]
	HeritageClauseList              = NodeList // NodeList[*HeritageClause]
	ClassElementList                = NodeList // NodeList[*ClassElement]
	TypeElementList                 = NodeList // NodeList[*TypeElement]
	ExpressionWithTypeArgumentsList = NodeList // NodeList[*ExpressionWithTypeArguments]
	EnumMemberList                  = NodeList // NodeList[*EnumMember]
	ImportSpecifierList             = NodeList // NodeList[*ImportSpecifier]
	ExportSpecifierList             = NodeList // NodeList[*ExportSpecifier]
	TypeArgumentList                = NodeList // NodeList[*TypeNode]
	ArgumentList                    = NodeList // NodeList[*Expression]
	TemplateSpanList                = NodeList // NodeList[*TemplateSpan]
	ElementList                     = NodeList // NodeList[*Expression]
	PropertyDefinitionList          = NodeList // NodeList[*ObjectLiteralElement]
	TypeList                        = NodeList // NodeList[*TypeNode]
	ImportAttributeList             = NodeList // NodeList[*ImportAttributeNode]
	TemplateLiteralTypeSpanList     = NodeList // NodeList[*TemplateLiteralTypeSpan]
	JsxChildList                    = NodeList // NodeList[*JsxChild]
	JsxAttributeList                = NodeList // NodeList[*JsxAttributeLike]
)

// DeclarationBase

type DeclarationBase struct {
	Symbol *Symbol // Symbol declared by node (initialized by binding)
}

func (node *DeclarationBase) DeclarationData() *DeclarationBase { return node }

func IsDeclarationNode(node *Node) bool {
	return node.DeclarationData() != nil
}

// DeclarationBase

type ExportableBase struct {
	LocalSymbol *Symbol // Local symbol declared by node (initialized by binding only for exported nodes)
}

func (node *ExportableBase) ExportableData() *ExportableBase { return node }

// ModifiersBase

type ModifiersBase struct {
	modifiers *ModifierList
}

func (node *ModifiersBase) Modifiers() *ModifierList { return node.modifiers }

// LocalsContainerBase

type LocalsContainerBase struct {
	Locals        SymbolTable // Locals associated with node (initialized by binding)
	NextContainer *Node       // Next container in declaration order (initialized by binding)
}

func (node *LocalsContainerBase) LocalsContainerData() *LocalsContainerBase { return node }

func IsLocalsContainer(node *Node) bool {
	return node.LocalsContainerData() != nil
}

// FunctionLikeBase

type FunctionLikeBase struct {
	LocalsContainerBase
	TypeParameters *NodeList // NodeList[*TypeParameterDeclarationNode]. Optional
	Parameters     *NodeList // NodeList[*ParameterDeclarationNode]
	Type           *TypeNode // Optional
}

func (node *FunctionLikeBase) LocalsContainerData() *LocalsContainerBase {
	return &node.LocalsContainerBase
}
func (node *FunctionLikeBase) FunctionLikeData() *FunctionLikeBase { return node }
func (node *FunctionLikeBase) BodyData() *BodyBase                 { return nil }

// BodyBase

type BodyBase struct {
	AsteriskToken *TokenNode
	Body          *BlockOrExpression // Optional, can be Expression only in arrow functions
	EndFlowNode   *FlowNode
}

func (node *BodyBase) BodyData() *BodyBase { return node }

// FunctionLikeWithBodyBase

type FunctionLikeWithBodyBase struct {
	FunctionLikeBase
	BodyBase
}

func (node *FunctionLikeWithBodyBase) LocalsContainerData() *LocalsContainerBase {
	return &node.LocalsContainerBase
}

func (node *FunctionLikeWithBodyBase) FunctionLikeData() *FunctionLikeBase {
	return &node.FunctionLikeBase
}
func (node *FunctionLikeWithBodyBase) BodyData() *BodyBase { return &node.BodyBase }

// FlowNodeBase

type FlowNodeBase struct {
	FlowNode *FlowNode
}

func (node *FlowNodeBase) FlowNodeData() *FlowNodeBase { return node }

// if you provide nil for file, this code will walk to the root of the tree to find the file
func (node *Node) JSDoc(file *SourceFile) []*Node {
	if node.Flags&NodeFlagsHasJSDoc == 0 {
		return nil
	}
	if file == nil {
		file = GetSourceFileOfNode(node)
		if file == nil {
			return nil
		}
	}
	if jsdocs, ok := file.jsdocCache[node]; ok {
		return jsdocs
	}
	return nil
}

// Token

type Token struct {
	NodeBase
}

func (f *NodeFactory) NewToken(kind Kind) *Node {
	return newNode(kind, f.tokenPool.New())
}

// Identifier

type Identifier struct {
	ExpressionBase
	FlowNodeBase
	Text string
}

func (f *NodeFactory) NewIdentifier(text string) *Node {
	data := f.identifierPool.New()
	data.Text = text
	return newNode(KindIdentifier, data)
}

func IsIdentifier(node *Node) bool {
	return node.Kind == KindIdentifier
}

// PrivateIdentifier

type PrivateIdentifier struct {
	ExpressionBase
	Text string
}

func (f *NodeFactory) NewPrivateIdentifier(text string) *Node {
	data := &PrivateIdentifier{}
	data.Text = text
	return newNode(KindPrivateIdentifier, data)
}

func IsPrivateIdentifier(node *Node) bool {
	return node.Kind == KindPrivateIdentifier
}

// QualifiedName

type QualifiedName struct {
	NodeBase
	FlowNodeBase
	Left  *EntityName     // EntityName
	Right *IdentifierNode // IdentifierNode
}

func (f *NodeFactory) NewQualifiedName(left *EntityName, right *IdentifierNode) *Node {
	data := &QualifiedName{}
	data.Left = left
	data.Right = right
	return newNode(KindQualifiedName, data)
}

func (f *NodeFactory) UpdateQualifiedName(node *QualifiedName, left *EntityName, right *IdentifierNode) *Node {
	if left != node.Left || right != node.Right {
		return updateNode(f.NewQualifiedName(left, right), node.AsNode())
	}
	return node.AsNode()
}

func (node *QualifiedName) ForEachChild(v Visitor) bool {
	return visit(v, node.Left) || visit(v, node.Right)
}

func (node *QualifiedName) VisitEachChild(v *NodeVisitor) *Node {
	return v.Factory.UpdateQualifiedName(node, v.visitNode(node.Left), v.visitNode(node.Right))
}

func IsQualifiedName(node *Node) bool {
	return node.Kind == KindQualifiedName
}

// TypeParameterDeclaration

type TypeParameterDeclaration struct {
	NodeBase
	DeclarationBase
	ModifiersBase
	name        *IdentifierNode // IdentifierNode
	Constraint  *TypeNode       // TypeNode. Optional
	DefaultType *TypeNode       // TypeNode. Optional
	Expression  *Expression     // Expression. Optional, For error recovery purposes
}

func (f *NodeFactory) NewTypeParameterDeclaration(modifiers *ModifierList, name *IdentifierNode, constraint *TypeNode, defaultType *TypeNode) *Node {
	data := &TypeParameterDeclaration{}
	data.modifiers = modifiers
	data.name = name
	data.Constraint = constraint
	data.DefaultType = defaultType
	return newNode(KindTypeParameter, data)
}

func (f *NodeFactory) UpdateTypeParameterDeclaration(node *TypeParameterDeclaration, modifiers *ModifierList, name *IdentifierNode, constraint *TypeNode, defaultType *TypeNode) *Node {
	if modifiers != node.modifiers || name != node.name || constraint != node.Constraint || defaultType != node.DefaultType {
		return updateNode(f.NewTypeParameterDeclaration(modifiers, name, constraint, defaultType), node.AsNode())
	}
	return node.AsNode()
}

func (node *TypeParameterDeclaration) ForEachChild(v Visitor) bool {
	return visitModifiers(v, node.modifiers) || visit(v, node.name) || visit(v, node.Constraint) || visit(v, node.DefaultType)
}

func (node *TypeParameterDeclaration) VisitEachChild(v *NodeVisitor) *Node {
	return v.Factory.UpdateTypeParameterDeclaration(node, v.visitModifiers(node.modifiers), v.visitNode(node.name), v.visitNode(node.Constraint), v.visitNode(node.DefaultType))
}

func (node *TypeParameterDeclaration) Name() *DeclarationName {
	return node.name
}

func IsTypeParameterDeclaration(node *Node) bool {
	return node.Kind == KindTypeParameter
}

// ComputedPropertyName

type ComputedPropertyName struct {
	NodeBase
	Expression *Expression // Expression
}

func (f *NodeFactory) NewComputedPropertyName(expression *Expression) *Node {
	data := &ComputedPropertyName{}
	data.Expression = expression
	return newNode(KindComputedPropertyName, data)
}

func (f *NodeFactory) UpdateComputedPropertyName(node *ComputedPropertyName, expression *Expression) *Node {
	if expression != node.Expression {
		return updateNode(f.NewComputedPropertyName(expression), node.AsNode())
	}
	return node.AsNode()
}

func (node *ComputedPropertyName) ForEachChild(v Visitor) bool {
	return visit(v, node.Expression)
}

func (node *ComputedPropertyName) VisitEachChild(v *NodeVisitor) *Node {
	return v.Factory.UpdateComputedPropertyName(node, v.visitNode(node.Expression))
}

func IsComputedPropertyName(node *Node) bool {
	return node.Kind == KindComputedPropertyName
}

// Modifier

func (f *NodeFactory) NewModifier(kind Kind) *Node {
	return f.NewToken(kind)
}

// Decorator

type Decorator struct {
	NodeBase
	Expression *LeftHandSideExpression // LeftHandSideExpression
}

func (f *NodeFactory) NewDecorator(expression *LeftHandSideExpression) *Node {
	data := &Decorator{}
	data.Expression = expression
	return newNode(KindDecorator, data)
}

func (f *NodeFactory) UpdateDecorator(node *Decorator, expression *Expression) *Node {
	if expression != node.Expression {
		return updateNode(f.NewDecorator(expression), node.AsNode())
	}
	return node.AsNode()
}

func (node *Decorator) ForEachChild(v Visitor) bool {
	return visit(v, node.Expression)
}

func (node *Decorator) VisitEachChild(v *NodeVisitor) *Node {
	return v.Factory.UpdateDecorator(node, v.visitNode(node.Expression))
}

func IsDecorator(node *Node) bool {
	return node.Kind == KindDecorator
}

// StatementBase

type StatementBase struct {
	NodeBase
	FlowNodeBase
}

// EmptyStatement

type EmptyStatement struct {
	StatementBase
}

func (f *NodeFactory) NewEmptyStatement() *Node {
	return newNode(KindEmptyStatement, &EmptyStatement{})
}

func IsEmptyStatement(node *Node) bool {
	return node.Kind == KindEmptyStatement
}

// IfStatement

type IfStatement struct {
	StatementBase
	Expression    *Expression // Expression
	ThenStatement *Statement  // Statement
	ElseStatement *Statement  // Statement. Optional
}

func (f *NodeFactory) NewIfStatement(expression *Expression, thenStatement *Statement, elseStatement *Statement) *Node {
	data := f.ifStatementPool.New()
	data.Expression = expression
	data.ThenStatement = thenStatement
	data.ElseStatement = elseStatement
	return newNode(KindIfStatement, data)
}

func (f *NodeFactory) UpdateIfStatement(node *IfStatement, expression *Expression, thenStatement *Statement, elseStatement *Statement) *Node {
	if expression != node.Expression || thenStatement != node.ThenStatement || elseStatement != node.ElseStatement {
		return updateNode(f.NewIfStatement(expression, thenStatement, elseStatement), node.AsNode())
	}
	return node.AsNode()
}

func (node *IfStatement) ForEachChild(v Visitor) bool {
	return visit(v, node.Expression) || visit(v, node.ThenStatement) || visit(v, node.ElseStatement)
}

func (node *IfStatement) VisitEachChild(v *NodeVisitor) *Node {
	return v.Factory.UpdateIfStatement(node, v.visitNode(node.Expression), v.visitNode(node.ThenStatement), v.visitNode(node.ElseStatement))
}

// DoStatement

type DoStatement struct {
	StatementBase
	Statement  *Statement  // Statement
	Expression *Expression // Expression
}

func (f *NodeFactory) UpdateDoStatement(node *DoStatement, statement *Statement, expression *Expression) *Node {
	if statement != node.Statement || expression != node.Expression {
		return updateNode(f.NewDoStatement(statement, expression), node.AsNode())
	}
	return node.AsNode()
}

func (f *NodeFactory) NewDoStatement(statement *Statement, expression *Expression) *Node {
	data := &DoStatement{}
	data.Statement = statement
	data.Expression = expression
	return newNode(KindDoStatement, data)
}

func (node *DoStatement) VisitEachChild(v *NodeVisitor) *Node {
	return v.Factory.UpdateDoStatement(node, v.visitNode(node.Statement), v.visitNode(node.Expression))
}

func (node *DoStatement) ForEachChild(v Visitor) bool {
	return visit(v, node.Statement) || visit(v, node.Expression)
}

// WhileStatement

type WhileStatement struct {
	StatementBase
	Expression *Expression // Expression
	Statement  *Statement  // Statement
}

func (f *NodeFactory) NewWhileStatement(expression *Expression, statement *Statement) *Node {
	data := &WhileStatement{}
	data.Expression = expression
	data.Statement = statement
	return newNode(KindWhileStatement, data)
}

func (f *NodeFactory) UpdateWhileStatement(node *WhileStatement, expression *Expression, statement *Statement) *Node {
	if expression != node.Expression || statement != node.Statement {
		return updateNode(f.NewWhileStatement(expression, statement), node.AsNode())
	}
	return node.AsNode()
}

func (node *WhileStatement) ForEachChild(v Visitor) bool {
	return visit(v, node.Expression) || visit(v, node.Statement)
}

func (node *WhileStatement) VisitEachChild(v *NodeVisitor) *Node {
	return v.Factory.UpdateWhileStatement(node, v.visitNode(node.Expression), v.visitNode(node.Statement))
}

// ForStatement

type ForStatement struct {
	StatementBase
	LocalsContainerBase
	Initializer *ForInitializer // ForInitializer. Optional
	Condition   *Expression     // Expression. Optional
	Incrementor *Expression     // Expression. Optional
	Statement   *Statement      // Statement
}

func (f *NodeFactory) NewForStatement(initializer *ForInitializer, condition *Expression, incrementor *Expression, statement *Statement) *Node {
	data := &ForStatement{}
	data.Initializer = initializer
	data.Condition = condition
	data.Incrementor = incrementor
	data.Statement = statement
	return newNode(KindForStatement, data)
}

func (f *NodeFactory) UpdateForStatement(node *ForStatement, initializer *ForInitializer, condition *Expression, incrementor *Expression, statement *Statement) *Node {
	if initializer != node.Initializer || condition != node.Condition || incrementor != node.Incrementor || statement != node.Statement {
		return updateNode(f.NewForStatement(initializer, condition, incrementor, statement), node.AsNode())
	}
	return node.AsNode()
}

func (node *ForStatement) ForEachChild(v Visitor) bool {
	return visit(v, node.Initializer) || visit(v, node.Condition) || visit(v, node.Incrementor) || visit(v, node.Statement)
}

func (node *ForStatement) VisitEachChild(v *NodeVisitor) *Node {
	return v.Factory.UpdateForStatement(node, v.visitNode(node.Initializer), v.visitNode(node.Condition), v.visitNode(node.Incrementor), v.visitNode(node.Statement))
}

func IsForStatement(node *Node) bool {
	return node.Kind == KindForStatement
}

// ForInOrOfStatement

type ForInOrOfStatement struct {
	StatementBase
	LocalsContainerBase
	AwaitModifier *TokenNode      // TokenNode. Optional
	Initializer   *ForInitializer // ForInitializer
	Expression    *Expression     // Expression
	Statement     *Statement      // Statement
}

func (f *NodeFactory) NewForInOrOfStatement(kind Kind, awaitModifier *TokenNode, initializer *ForInitializer, expression *Expression, statement *Statement) *Node {
	data := &ForInOrOfStatement{}
	data.AwaitModifier = awaitModifier
	data.Initializer = initializer
	data.Expression = expression
	data.Statement = statement
	return newNode(kind, data)
}

func (f *NodeFactory) UpdateForInOrOfStatement(node *ForInOrOfStatement, awaitModifier *TokenNode, initializer *ForInitializer, expression *Expression, statement *Statement) *Node {
	if awaitModifier != node.AwaitModifier || initializer != node.Initializer || expression != node.Expression || statement != node.Statement {
		return updateNode(f.NewForInOrOfStatement(node.AsNode().Kind, awaitModifier, initializer, expression, statement), node.AsNode())
	}
	return node.AsNode()
}

func (node *ForInOrOfStatement) ForEachChild(v Visitor) bool {
	return visit(v, node.AwaitModifier) || visit(v, node.Initializer) || visit(v, node.Expression) || visit(v, node.Statement)
}

func (node *ForInOrOfStatement) VisitEachChild(v *NodeVisitor) *Node {
	return v.Factory.UpdateForInOrOfStatement(node, v.visitToken(node.AwaitModifier), v.visitNode(node.Initializer), v.visitNode(node.Expression), v.visitNode(node.Statement))
}

func IsForInStatement(node *Node) bool {
	return node.Kind == KindForInStatement
}

func IsForOfStatement(node *Node) bool {
	return node.Kind == KindForOfStatement
}

func IsForInOrOfStatement(node *Node) bool {
	return IsForInStatement(node) || IsForOfStatement(node)
}

// BreakStatement

type BreakStatement struct {
	StatementBase
	Label *IdentifierNode // IdentifierNode. Optional
}

func (f *NodeFactory) NewBreakStatement(label *IdentifierNode) *Node {
	data := &BreakStatement{}
	data.Label = label
	return newNode(KindBreakStatement, data)
}

func (f *NodeFactory) UpdateBreakStatement(node *BreakStatement, label *IdentifierNode) *Node {
	if label != node.Label {
		return updateNode(f.NewBreakStatement(label), node.AsNode())
	}
	return node.AsNode()
}

func (node *BreakStatement) ForEachChild(v Visitor) bool {
	return visit(v, node.Label)
}

func (node *BreakStatement) VisitEachChild(v *NodeVisitor) *Node {
	return v.Factory.UpdateBreakStatement(node, v.visitNode(node.Label))
}

// ContinueStatement

type ContinueStatement struct {
	StatementBase
	Label *IdentifierNode // IdentifierNode. Optional
}

func (f *NodeFactory) NewContinueStatement(label *IdentifierNode) *Node {
	data := &ContinueStatement{}
	data.Label = label
	return newNode(KindContinueStatement, data)
}

func (f *NodeFactory) UpdateContinueStatement(node *ContinueStatement, label *IdentifierNode) *Node {
	if label != node.Label {
		return updateNode(f.NewContinueStatement(label), node.AsNode())
	}
	return node.AsNode()
}

func (node *ContinueStatement) ForEachChild(v Visitor) bool {
	return visit(v, node.Label)
}

func (node *ContinueStatement) VisitEachChild(v *NodeVisitor) *Node {
	return v.Factory.UpdateContinueStatement(node, v.visitNode(node.Label))
}

// ReturnStatement

type ReturnStatement struct {
	StatementBase
	Expression *Expression // Expression. Optional
}

func (f *NodeFactory) NewReturnStatement(expression *Expression) *Node {
	data := f.returnStatementPool.New()
	data.Expression = expression
	return newNode(KindReturnStatement, data)
}

func (f *NodeFactory) UpdateReturnStatement(node *ReturnStatement, expression *Expression) *Node {
	if expression != node.Expression {
		return updateNode(f.NewReturnStatement(expression), node.AsNode())
	}
	return node.AsNode()
}

func (node *ReturnStatement) ForEachChild(v Visitor) bool {
	return visit(v, node.Expression)
}

func (node *ReturnStatement) VisitEachChild(v *NodeVisitor) *Node {
	return v.Factory.UpdateReturnStatement(node, v.visitNode(node.Expression))
}

func IsReturnStatement(node *Node) bool {
	return node.Kind == KindReturnStatement
}

// WithStatement

type WithStatement struct {
	StatementBase
	Expression *Expression // Expression
	Statement  *Statement  // Statement
}

func (f *NodeFactory) NewWithStatement(expression *Expression, statement *Statement) *Node {
	data := &WithStatement{}
	data.Expression = expression
	data.Statement = statement
	return newNode(KindWithStatement, data)
}

func (f *NodeFactory) UpdateWithStatement(node *WithStatement, expression *Expression, statement *Statement) *Node {
	if expression != node.Expression || statement != node.Statement {
		return updateNode(f.NewWithStatement(expression, statement), node.AsNode())
	}
	return node.AsNode()
}

func (node *WithStatement) ForEachChild(v Visitor) bool {
	return visit(v, node.Expression) || visit(v, node.Statement)
}

func (node *WithStatement) VisitEachChild(v *NodeVisitor) *Node {
	return v.Factory.UpdateWithStatement(node, v.visitNode(node.Expression), v.visitNode(node.Statement))
}

// SwitchStatement

type SwitchStatement struct {
	StatementBase
	Expression *Expression    // Expression
	CaseBlock  *CaseBlockNode // CaseBlockNode
}

func (f *NodeFactory) NewSwitchStatement(expression *Expression, caseBlock *CaseBlockNode) *Node {
	data := &SwitchStatement{}
	data.Expression = expression
	data.CaseBlock = caseBlock
	return newNode(KindSwitchStatement, data)
}

func (f *NodeFactory) UpdateSwitchStatement(node *SwitchStatement, expression *Expression, caseBlock *CaseBlockNode) *Node {
	if expression != node.Expression || caseBlock != node.CaseBlock {
		return updateNode(f.NewSwitchStatement(expression, caseBlock), node.AsNode())
	}
	return node.AsNode()
}

func (node *SwitchStatement) ForEachChild(v Visitor) bool {
	return visit(v, node.Expression) || visit(v, node.CaseBlock)
}

func (node *SwitchStatement) VisitEachChild(v *NodeVisitor) *Node {
	return v.Factory.UpdateSwitchStatement(node, v.visitNode(node.Expression), v.visitNode(node.CaseBlock))
}

// CaseBlock

type CaseBlock struct {
	NodeBase
	LocalsContainerBase
	Clauses *NodeList // NodeList[*CaseOrDefaultClauseNode]
}

func (f *NodeFactory) NewCaseBlock(clauses *NodeList) *Node {
	data := &CaseBlock{}
	data.Clauses = clauses
	return newNode(KindCaseBlock, data)
}

func (f *NodeFactory) UpdateCaseBlock(node *CaseBlock, clauses *CaseClausesList) *Node {
	if clauses != node.Clauses {
		return updateNode(f.NewCaseBlock(clauses), node.AsNode())
	}
	return node.AsNode()
}

func (node *CaseBlock) ForEachChild(v Visitor) bool {
	return visitNodeList(v, node.Clauses)
}

func (node *CaseBlock) VisitEachChild(v *NodeVisitor) *Node {
	return v.Factory.UpdateCaseBlock(node, v.visitNodes(node.Clauses))
}

// CaseOrDefaultClause

type CaseOrDefaultClause struct {
	NodeBase
	Expression          *Expression // Expression. nil in default clause
	Statements          *NodeList   // NodeList[*Statement]
	FallthroughFlowNode *FlowNode
}

func (f *NodeFactory) NewCaseOrDefaultClause(kind Kind, expression *Expression, statements *NodeList) *Node {
	data := &CaseOrDefaultClause{}
	data.Expression = expression
	data.Statements = statements
	return newNode(kind, data)
}

func (f *NodeFactory) UpdateCaseOrDefaultClause(node *CaseOrDefaultClause, expression *Expression, statements *StatementList) *Node {
	if expression != node.Expression || statements != node.Statements {
		return updateNode(f.NewCaseOrDefaultClause(node.Kind, expression, statements), node.AsNode())
	}
	return node.AsNode()
}

func (node *CaseOrDefaultClause) ForEachChild(v Visitor) bool {
	return visit(v, node.Expression) || visitNodeList(v, node.Statements)
}

func (node *CaseOrDefaultClause) VisitEachChild(v *NodeVisitor) *Node {
	return v.Factory.UpdateCaseOrDefaultClause(node, v.visitNode(node.Expression), v.visitNodes(node.Statements))
}

func IsCaseClause(node *Node) bool {
	return node.Kind == KindCaseClause
}

func IsDefaultClause(node *Node) bool {
	return node.Kind == KindDefaultClause
}

// ThrowStatement

type ThrowStatement struct {
	StatementBase
	Expression *Expression // Expression
}

func (f *NodeFactory) NewThrowStatement(expression *Expression) *Node {
	data := &ThrowStatement{}
	data.Expression = expression
	return newNode(KindThrowStatement, data)
}

func (f *NodeFactory) UpdateThrowStatement(node *ThrowStatement, expression *Expression) *Node {
	if expression != node.Expression {
		return updateNode(f.NewThrowStatement(expression), node.AsNode())
	}
	return node.AsNode()
}

func (node *ThrowStatement) ForEachChild(v Visitor) bool {
	return visit(v, node.Expression)
}

func (node *ThrowStatement) VisitEachChild(v *NodeVisitor) *Node {
	return v.Factory.UpdateThrowStatement(node, v.visitNode(node.Expression))
}

// TryStatement

type TryStatement struct {
	StatementBase
	TryBlock     *BlockNode       // BlockNode
	CatchClause  *CatchClauseNode // CatchClauseNode. Optional
	FinallyBlock *BlockNode       // BlockNode. Optional
}

func (f *NodeFactory) NewTryStatement(tryBlock *BlockNode, catchClause *CatchClauseNode, finallyBlock *BlockNode) *Node {
	data := &TryStatement{}
	data.TryBlock = tryBlock
	data.CatchClause = catchClause
	data.FinallyBlock = finallyBlock
	return newNode(KindTryStatement, data)
}

func (f *NodeFactory) UpdateTryStatement(node *TryStatement, tryBlock *BlockNode, catchClause *CatchClauseNode, finallyBlock *BlockNode) *Node {
	if tryBlock != node.TryBlock || catchClause != node.CatchClause || finallyBlock != node.FinallyBlock {
		return updateNode(f.NewTryStatement(tryBlock, catchClause, finallyBlock), node.AsNode())
	}
	return node.AsNode()
}

func (node *TryStatement) ForEachChild(v Visitor) bool {
	return visit(v, node.TryBlock) || visit(v, node.CatchClause) || visit(v, node.FinallyBlock)
}

func (node *TryStatement) VisitEachChild(v *NodeVisitor) *Node {
	return v.Factory.UpdateTryStatement(node, v.visitNode(node.TryBlock), v.visitNode(node.CatchClause), v.visitNode(node.FinallyBlock))
}

// CatchClause

type CatchClause struct {
	NodeBase
	LocalsContainerBase
	VariableDeclaration *VariableDeclarationNode // VariableDeclarationNode. Optional
	Block               *BlockNode               // BlockNode
}

func (f *NodeFactory) NewCatchClause(variableDeclaration *VariableDeclarationNode, block *BlockNode) *Node {
	data := &CatchClause{}
	data.VariableDeclaration = variableDeclaration
	data.Block = block
	return newNode(KindCatchClause, data)
}

func (f *NodeFactory) UpdateCatchClause(node *CatchClause, variableDeclaration *VariableDeclarationNode, block *BlockNode) *Node {
	if variableDeclaration != node.VariableDeclaration || block != node.Block {
		return updateNode(f.NewCatchClause(variableDeclaration, block), node.AsNode())
	}
	return node.AsNode()
}

func (node *CatchClause) ForEachChild(v Visitor) bool {
	return visit(v, node.VariableDeclaration) || visit(v, node.Block)
}

func (node *CatchClause) VisitEachChild(v *NodeVisitor) *Node {
	return v.Factory.UpdateCatchClause(node, v.visitNode(node.VariableDeclaration), v.visitNode(node.Block))
}

func IsCatchClause(node *Node) bool {
	return node.Kind == KindCatchClause
}

// DebuggerStatement

type DebuggerStatement struct {
	StatementBase
}

func (f *NodeFactory) NewDebuggerStatement() *Node {
	return newNode(KindDebuggerStatement, &DebuggerStatement{})
}

// LabeledStatement

type LabeledStatement struct {
	StatementBase
	Label     *IdentifierNode // IdentifierNode
	Statement *Statement      // Statement
}

func (f *NodeFactory) NewLabeledStatement(label *IdentifierNode, statement *Statement) *Node {
	data := &LabeledStatement{}
	data.Label = label
	data.Statement = statement
	return newNode(KindLabeledStatement, data)
}

func (f *NodeFactory) UpdateLabeledStatement(node *LabeledStatement, label *IdentifierNode, statement *Statement) *Node {
	if label != node.Label || statement != node.Statement {
		return updateNode(f.NewLabeledStatement(label, statement), node.AsNode())
	}
	return node.AsNode()
}

func (node *LabeledStatement) ForEachChild(v Visitor) bool {
	return visit(v, node.Label) || visit(v, node.Statement)
}

func (node *LabeledStatement) VisitEachChild(v *NodeVisitor) *Node {
	return v.Factory.UpdateLabeledStatement(node, v.visitNode(node.Label), v.visitNode(node.Statement))
}

func IsLabeledStatement(node *Node) bool {
	return node.Kind == KindLabeledStatement
}

// ExpressionStatement

type ExpressionStatement struct {
	StatementBase
	Expression *Expression // Expression
}

func (f *NodeFactory) NewExpressionStatement(expression *Expression) *Node {
	data := f.expressionStatementPool.New()
	data.Expression = expression
	return newNode(KindExpressionStatement, data)
}

func (f *NodeFactory) UpdateExpressionStatement(node *ExpressionStatement, expression *Expression) *Node {
	if expression != node.Expression {
		return updateNode(f.NewExpressionStatement(expression), node.AsNode())
	}
	return node.AsNode()
}

func (node *ExpressionStatement) ForEachChild(v Visitor) bool {
	return visit(v, node.Expression)
}

func (node *ExpressionStatement) VisitEachChild(v *NodeVisitor) *Node {
	return v.Factory.UpdateExpressionStatement(node, v.visitNode(node.Expression))
}

func IsExpressionStatement(node *Node) bool {
	return node.Kind == KindExpressionStatement
}

// Block

type Block struct {
	StatementBase
	LocalsContainerBase
	Statements *NodeList // NodeList[*Statement]
	Multiline  bool
}

func (f *NodeFactory) NewBlock(statements *NodeList, multiline bool) *Node {
	data := f.blockPool.New()
	data.Statements = statements
	data.Multiline = multiline
	return newNode(KindBlock, data)
}

func (f *NodeFactory) UpdateBlock(node *Block, statements *StatementList) *Node {
	if statements != node.Statements {
		return updateNode(f.NewBlock(statements, node.Multiline), node.AsNode())
	}
	return node.AsNode()
}

func (node *Block) ForEachChild(v Visitor) bool {
	return visitNodeList(v, node.Statements)
}

func (node *Block) VisitEachChild(v *NodeVisitor) *Node {
	return v.Factory.UpdateBlock(node, v.visitNodes(node.Statements))
}

func IsBlock(node *Node) bool {
	return node.Kind == KindBlock
}

// VariableStatement

type VariableStatement struct {
	StatementBase
	ModifiersBase
	DeclarationList *VariableDeclarationListNode // VariableDeclarationListNode
}

func (f *NodeFactory) NewVariableStatement(modifiers *ModifierList, declarationList *VariableDeclarationListNode) *Node {
	data := f.variableStatementPool.New()
	data.modifiers = modifiers
	data.DeclarationList = declarationList
	return newNode(KindVariableStatement, data)
}

func (f *NodeFactory) UpdateVariableStatement(node *VariableStatement, modifiers *ModifierList, declarationList *VariableDeclarationListNode) *Node {
	if modifiers != node.modifiers || declarationList != node.DeclarationList {
		return updateNode(f.NewVariableStatement(modifiers, declarationList), node.AsNode())
	}
	return node.AsNode()
}

func (node *VariableStatement) ForEachChild(v Visitor) bool {
	return visitModifiers(v, node.modifiers) || visit(v, node.DeclarationList)
}

func (node *VariableStatement) VisitEachChild(v *NodeVisitor) *Node {
	return v.Factory.UpdateVariableStatement(node, v.visitModifiers(node.modifiers), v.visitNode(node.DeclarationList))
}

func IsVariableStatement(node *Node) bool {
	return node.Kind == KindVariableStatement
}

// VariableDeclaration

type VariableDeclaration struct {
	NodeBase
	DeclarationBase
	ExportableBase
	name             *BindingName // BindingName
	ExclamationToken *TokenNode   // TokenNode. Optional
	Type             *TypeNode    // TypeNode. Optional
	Initializer      *Expression  // Expression. Optional
}

func (f *NodeFactory) NewVariableDeclaration(name *BindingName, exclamationToken *TokenNode, typeNode *TypeNode, initializer *Expression) *Node {
	data := f.variableDeclarationPool.New()
	data.name = name
	data.ExclamationToken = exclamationToken
	data.Type = typeNode
	data.Initializer = initializer
	return newNode(KindVariableDeclaration, data)
}

func (f *NodeFactory) UpdateVariableDeclaration(node *VariableDeclaration, name *BindingName, exclamationToken *TokenNode, typeNode *TypeNode, initializer *Expression) *Node {
	if name != node.name || exclamationToken != node.ExclamationToken || typeNode != node.Type || initializer != node.Initializer {
		return updateNode(f.NewVariableDeclaration(name, exclamationToken, typeNode, initializer), node.AsNode())
	}
	return node.AsNode()
}

func (node *VariableDeclaration) ForEachChild(v Visitor) bool {
	return visit(v, node.name) || visit(v, node.ExclamationToken) || visit(v, node.Type) || visit(v, node.Initializer)
}

func (node *VariableDeclaration) VisitEachChild(v *NodeVisitor) *Node {
	return v.Factory.UpdateVariableDeclaration(node, v.visitNode(node.name), v.visitToken(node.ExclamationToken), v.visitNode(node.Type), v.visitNode(node.Initializer))
}

func (node *VariableDeclaration) Name() *DeclarationName {
	return node.name
}

func IsVariableDeclaration(node *Node) bool {
	return node.Kind == KindVariableDeclaration
}

// VariableDeclarationList

type VariableDeclarationList struct {
	NodeBase
	Declarations *NodeList // NodeList[*VariableDeclarationNode]
}

func (f *NodeFactory) NewVariableDeclarationList(flags NodeFlags, declarations *NodeList) *Node {
	data := f.variableDeclarationListPool.New()
	data.Declarations = declarations
	node := newNode(KindVariableDeclarationList, data)
	node.Flags = flags
	return node
}

func (f *NodeFactory) UpdateVariableDeclarationList(node *VariableDeclarationList, declarations *VariableDeclarationNodeList) *Node {
	if declarations != node.Declarations {
		return updateNode(f.NewVariableDeclarationList(node.Flags, declarations), node.AsNode())
	}
	return node.AsNode()
}

func (node *VariableDeclarationList) ForEachChild(v Visitor) bool {
	return visitNodeList(v, node.Declarations)
}

func (node *VariableDeclarationList) VisitEachChild(v *NodeVisitor) *Node {
	return v.Factory.UpdateVariableDeclarationList(node, v.visitNodes(node.Declarations))
}

func IsVariableDeclarationList(node *Node) bool {
	return node.Kind == KindVariableDeclarationList
}

// BindingPattern (SyntaxBindObjectBindingPattern | KindArrayBindingPattern)

type BindingPattern struct {
	NodeBase
	Elements *NodeList // NodeList[*BindingElementNode]
}

func (f *NodeFactory) NewBindingPattern(kind Kind, elements *NodeList) *Node {
	data := &BindingPattern{}
	data.Elements = elements
	return newNode(kind, data)
}

func (f *NodeFactory) UpdateBindingPattern(node *BindingPattern, elements *BindingElementList) *Node {
	if elements != node.Elements {
		return updateNode(f.NewBindingPattern(node.Kind, elements), node.AsNode())
	}
	return node.AsNode()
}

func (node *BindingPattern) ForEachChild(v Visitor) bool {
	return visitNodeList(v, node.Elements)
}

func (node *BindingPattern) VisitEachChild(v *NodeVisitor) *Node {
	return v.Factory.UpdateBindingPattern(node, v.visitNodes(node.Elements))
}

func IsObjectBindingPattern(node *Node) bool {
	return node.Kind == KindObjectBindingPattern
}

func IsArrayBindingPattern(node *Node) bool {
	return node.Kind == KindArrayBindingPattern
}

func IsBindingPattern(node *Node) bool {
	return node.Kind == KindArrayBindingPattern || node.Kind == KindObjectBindingPattern
}

// ParameterDeclaration

type ParameterDeclaration struct {
	NodeBase
	DeclarationBase
	ModifiersBase
	DotDotDotToken *TokenNode   // TokenNode. Present on rest parameter
	name           *BindingName // BindingName. Declared parameter name
	QuestionToken  *TokenNode   // TokenNode. Present on optional parameter
	Type           *TypeNode    // TypeNode. Optional
	Initializer    *Expression  // Expression. Optional
}

func (f *NodeFactory) NewParameterDeclaration(modifiers *ModifierList, dotDotDotToken *TokenNode, name *BindingName, questionToken *TokenNode, typeNode *TypeNode, initializer *Expression) *Node {
	data := f.parameterDeclarationPool.New()
	data.modifiers = modifiers
	data.DotDotDotToken = dotDotDotToken
	data.name = name
	data.QuestionToken = questionToken
	data.Type = typeNode
	data.Initializer = initializer
	return newNode(KindParameter, data)
}

func (f *NodeFactory) UpdateParameterDeclaration(node *ParameterDeclaration, modifiers *ModifierList, dotDotDotToken *TokenNode, name *BindingName, questionToken *TokenNode, typeNode *TypeNode, initializer *Expression) *Node {
	if modifiers != node.modifiers || dotDotDotToken != node.DotDotDotToken || name != node.name || questionToken != node.QuestionToken || typeNode != node.Type || initializer != node.Initializer {
		return updateNode(f.NewParameterDeclaration(modifiers, dotDotDotToken, name, questionToken, typeNode, initializer), node.AsNode())
	}
	return node.AsNode()
}

func (node *ParameterDeclaration) ForEachChild(v Visitor) bool {
	return visitModifiers(v, node.modifiers) || visit(v, node.DotDotDotToken) || visit(v, node.name) ||
		visit(v, node.QuestionToken) || visit(v, node.Type) || visit(v, node.Initializer)
}

func (node *ParameterDeclaration) VisitEachChild(v *NodeVisitor) *Node {
	return v.Factory.UpdateParameterDeclaration(node, v.visitModifiers(node.modifiers), v.visitToken(node.DotDotDotToken), v.visitNode(node.name), v.visitToken(node.QuestionToken), v.visitNode(node.Type), v.visitNode(node.Initializer))
}

func (node *ParameterDeclaration) Name() *DeclarationName {
	return node.name
}

func IsParameter(node *Node) bool {
	return node.Kind == KindParameter
}

// BindingElement

type BindingElement struct {
	NodeBase
	DeclarationBase
	ExportableBase
	FlowNodeBase
	DotDotDotToken *TokenNode    // TokenNode. Present on rest element (in object binding pattern)
	PropertyName   *PropertyName // PropertyName. Optional binding property name in object binding pattern
	name           *BindingName  // BindingName. Optional (nil for missing element)
	Initializer    *Expression   // Expression. Optional
}

func (f *NodeFactory) NewBindingElement(dotDotDotToken *TokenNode, propertyName *PropertyName, name *BindingName, initializer *Expression) *Node {
	data := &BindingElement{}
	data.DotDotDotToken = dotDotDotToken
	data.PropertyName = propertyName
	data.name = name
	data.Initializer = initializer
	return newNode(KindBindingElement, data)
}

func (f *NodeFactory) UpdateBindingElement(node *BindingElement, dotDotDotToken *TokenNode, propertyName *PropertyName, name *BindingName, initializer *Expression) *Node {
	if dotDotDotToken != node.DotDotDotToken || propertyName != node.PropertyName || name != node.name || initializer != node.Initializer {
		return updateNode(f.NewBindingElement(dotDotDotToken, propertyName, name, initializer), node.AsNode())
	}
	return node.AsNode()
}

func (node *BindingElement) ForEachChild(v Visitor) bool {
	return visit(v, node.DotDotDotToken) || visit(v, node.PropertyName) || visit(v, node.name) || visit(v, node.Initializer)
}

func (node *BindingElement) VisitEachChild(v *NodeVisitor) *Node {
	return v.Factory.UpdateBindingElement(node, v.visitToken(node.DotDotDotToken), v.visitNode(node.PropertyName), v.visitNode(node.name), v.visitNode(node.Initializer))
}

func (node *BindingElement) Name() *DeclarationName {
	return node.name
}

func IsBindingElement(node *Node) bool {
	return node.Kind == KindBindingElement
}

// MissingDeclaration

type MissingDeclaration struct {
	StatementBase
	DeclarationBase
	ModifiersBase
}

func (f *NodeFactory) NewMissingDeclaration(modifiers *ModifierList) *Node {
	data := &MissingDeclaration{}
	data.modifiers = modifiers
	return newNode(KindMissingDeclaration, data)
}

func (f *NodeFactory) UpdateMissingDeclaration(node *MissingDeclaration, modifiers *ModifierList) *Node {
	if modifiers != node.modifiers {
		return updateNode(f.NewMissingDeclaration(modifiers), node.AsNode())
	}
	return node.AsNode()
}

func (node *MissingDeclaration) ForEachChild(v Visitor) bool {
	return visitModifiers(v, node.modifiers)
}

func (node *MissingDeclaration) VisitEachChild(v *NodeVisitor) *Node {
	return v.Factory.UpdateMissingDeclaration(node, v.visitModifiers(node.modifiers))
}

// FunctionDeclaration

type FunctionDeclaration struct {
	StatementBase
	DeclarationBase
	ExportableBase
	ModifiersBase
	FunctionLikeWithBodyBase
	name           *IdentifierNode // IdentifierNode
	ReturnFlowNode *FlowNode
}

func (f *NodeFactory) NewFunctionDeclaration(modifiers *ModifierList, asteriskToken *TokenNode, name *IdentifierNode, typeParameters *NodeList, parameters *NodeList, returnType *TypeNode, body *BlockNode) *Node {
	data := &FunctionDeclaration{}
	data.modifiers = modifiers
	data.AsteriskToken = asteriskToken
	data.name = name
	data.TypeParameters = typeParameters
	data.Parameters = parameters
	data.Type = returnType
	data.Body = body
	return newNode(KindFunctionDeclaration, data)
}

func (f *NodeFactory) UpdateFunctionDeclaration(node *FunctionDeclaration, modifiers *ModifierList, asteriskToken *TokenNode, name *IdentifierNode, typeParameters *TypeParameterList, parameters *ParameterList, returnType *TypeNode, body *BlockNode) *Node {
	if modifiers != node.modifiers || asteriskToken != node.AsteriskToken || name != node.name || typeParameters != node.TypeParameters || parameters != node.Parameters || returnType != node.Type || body != node.Body {
		return updateNode(f.NewFunctionDeclaration(modifiers, asteriskToken, name, typeParameters, parameters, returnType, body), node.AsNode())
	}
	return node.AsNode()
}

func (node *FunctionDeclaration) ForEachChild(v Visitor) bool {
	return visitModifiers(v, node.modifiers) || visit(v, node.AsteriskToken) || visit(v, node.name) || visitNodeList(v, node.TypeParameters) ||
		visitNodeList(v, node.Parameters) || visit(v, node.Type) || visit(v, node.Body)
}

func (node *FunctionDeclaration) VisitEachChild(v *NodeVisitor) *Node {
	return v.Factory.UpdateFunctionDeclaration(node, v.visitModifiers(node.modifiers), v.visitToken(node.AsteriskToken), v.visitNode(node.name), v.visitNodes(node.TypeParameters), v.visitNodes(node.Parameters), v.visitNode(node.Type), v.visitNode(node.Body))
}

func (node *FunctionDeclaration) Name() *DeclarationName {
	return node.name
}

func (node *FunctionDeclaration) BodyData() *BodyBase { return &node.BodyBase }

func IsFunctionDeclaration(node *Node) bool {
	return node.Kind == KindFunctionDeclaration
}

// ClassLikeDeclarationBase

type ClassLikeBase struct {
	DeclarationBase
	ExportableBase
	ModifiersBase
	name            *IdentifierNode // IdentifierNode
	TypeParameters  *NodeList       // NodeList[*TypeParameterDeclarationNode]. Optional
	HeritageClauses *NodeList       // NodeList[*HeritageClauseNode]. Optional
	Members         *NodeList       // NodeList[*ClassElement]
}

func (node *ClassLikeBase) ForEachChild(v Visitor) bool {
	return visitModifiers(v, node.modifiers) || visit(v, node.name) || visitNodeList(v, node.TypeParameters) ||
		visitNodeList(v, node.HeritageClauses) || visitNodeList(v, node.Members)
}

func (node *ClassLikeBase) Name() *DeclarationName        { return node.name }
func (node *ClassLikeBase) ClassLikeData() *ClassLikeBase { return node }

// ClassDeclaration

type ClassDeclaration struct {
	StatementBase
	ClassLikeBase
}

func (f *NodeFactory) UpdateClassDeclaration(node *ClassDeclaration, modifiers *ModifierList, name *IdentifierNode, typeParameters *TypeParameterList, heritageClauses *HeritageClauseList, members *ClassElementList) *Node {
	if modifiers != node.modifiers || name != node.name || typeParameters != node.TypeParameters || heritageClauses != node.HeritageClauses || members != node.Members {
		return updateNode(f.NewClassDeclaration(modifiers, name, typeParameters, heritageClauses, members), node.AsNode())
	}
	return node.AsNode()
}

func (f *NodeFactory) NewClassDeclaration(modifiers *ModifierList, name *IdentifierNode, typeParameters *NodeList, heritageClauses *NodeList, members *NodeList) *Node {
	data := &ClassDeclaration{}
	data.modifiers = modifiers
	data.name = name
	data.TypeParameters = typeParameters
	data.HeritageClauses = heritageClauses
	data.Members = members
	return newNode(KindClassDeclaration, data)
}

func (node *ClassDeclaration) VisitEachChild(v *NodeVisitor) *Node {
	modifiers := v.visitModifiers(node.modifiers)
	name := v.visitNode(node.name)
	typeParameters := v.visitNodes(node.TypeParameters)
	heritageClauses := v.visitNodes(node.HeritageClauses)
	if heritageClauses != nil && len(heritageClauses.Nodes) == 0 {
		heritageClauses = nil
	}
	members := v.visitNodes(node.Members)
	return v.Factory.UpdateClassDeclaration(node, modifiers, name, typeParameters, heritageClauses, members)
}

func IsClassDeclaration(node *Node) bool {
	return node.Kind == KindClassDeclaration
}

// ClassExpression

type ClassExpression struct {
	ExpressionBase
	ClassLikeBase
}

func (f *NodeFactory) UpdateClassExpression(node *ClassExpression, modifiers *ModifierList, name *IdentifierNode, typeParameters *TypeParameterList, heritageClauses *HeritageClauseList, members *ClassElementList) *Node {
	if modifiers != node.modifiers || name != node.name || typeParameters != node.TypeParameters || heritageClauses != node.HeritageClauses || members != node.Members {
		return updateNode(f.NewClassExpression(modifiers, name, typeParameters, heritageClauses, members), node.AsNode())
	}
	return node.AsNode()
}

func (f *NodeFactory) NewClassExpression(modifiers *ModifierList, name *IdentifierNode, typeParameters *NodeList, heritageClauses *NodeList, members *NodeList) *Node {
	data := &ClassExpression{}
	data.modifiers = modifiers
	data.name = name
	data.TypeParameters = typeParameters
	data.HeritageClauses = heritageClauses
	data.Members = members
	return newNode(KindClassExpression, data)
}

func (node *ClassExpression) VisitEachChild(v *NodeVisitor) *Node {
	modifiers := v.visitModifiers(node.modifiers)
	name := v.visitNode(node.name)
	typeParameters := v.visitNodes(node.TypeParameters)
	heritageClauses := v.visitNodes(node.HeritageClauses)
	if heritageClauses != nil && len(heritageClauses.Nodes) == 0 {
		heritageClauses = nil
	}
	members := v.visitNodes(node.Members)
	return v.Factory.UpdateClassExpression(node, modifiers, name, typeParameters, heritageClauses, members)
}

func IsClassExpression(node *Node) bool {
	return node.Kind == KindClassExpression
}

// HeritageClause

type HeritageClause struct {
	NodeBase
	Token Kind
	Types *NodeList // NodeList[*ExpressionWithTypeArgumentsNode]
}

func (f *NodeFactory) NewHeritageClause(token Kind, types *NodeList) *Node {
	data := &HeritageClause{}
	data.Token = token
	data.Types = types
	return newNode(KindHeritageClause, data)
}

func (f *NodeFactory) UpdateHeritageClause(node *HeritageClause, types *ExpressionWithTypeArgumentsList) *Node {
	if types != node.Types {
		return updateNode(f.NewHeritageClause(node.Token, types), node.AsNode())
	}
	return node.AsNode()
}

func (node *HeritageClause) ForEachChild(v Visitor) bool {
	return visitNodeList(v, node.Types)
}

func (node *HeritageClause) VisitEachChild(v *NodeVisitor) *Node {
	return v.Factory.UpdateHeritageClause(node, v.visitNodes(node.Types))
}

func IsHeritageClause(node *Node) bool {
	return node.Kind == KindHeritageClause
}

// InterfaceDeclaration

type InterfaceDeclaration struct {
	StatementBase
	DeclarationBase
	ExportableBase
	ModifiersBase
	name            *IdentifierNode
	TypeParameters  *NodeList // NodeList[*TypeParameterDeclarationNode]. Optional
	HeritageClauses *NodeList // NodeList[*HeritageClauseNode]. Optional
	Members         *NodeList // NodeList[*TypeElement]
}

func (f *NodeFactory) NewInterfaceDeclaration(modifiers *ModifierList, name *IdentifierNode, typeParameters *NodeList, heritageClauses *NodeList, members *NodeList) *Node {
	data := &InterfaceDeclaration{}
	data.modifiers = modifiers
	data.name = name
	data.TypeParameters = typeParameters
	data.HeritageClauses = heritageClauses
	data.Members = members
	return newNode(KindInterfaceDeclaration, data)
}

func (f *NodeFactory) UpdateInterfaceDeclaration(node *InterfaceDeclaration, modifiers *ModifierList, name *IdentifierNode, typeParameters *TypeParameterList, heritageClauses *HeritageClauseList, members *TypeElementList) *Node {
	if modifiers != node.modifiers || name != node.name || typeParameters != node.TypeParameters || heritageClauses != node.HeritageClauses || members != node.Members {
		return updateNode(f.NewInterfaceDeclaration(modifiers, name, typeParameters, heritageClauses, members), node.AsNode())
	}
	return node.AsNode()
}

func (node *InterfaceDeclaration) ForEachChild(v Visitor) bool {
	return visitModifiers(v, node.modifiers) || visit(v, node.name) || visitNodeList(v, node.TypeParameters) ||
		visitNodeList(v, node.HeritageClauses) || visitNodeList(v, node.Members)
}

func (node *InterfaceDeclaration) VisitEachChild(v *NodeVisitor) *Node {
	return v.Factory.UpdateInterfaceDeclaration(node, v.visitModifiers(node.modifiers), v.visitNode(node.name), v.visitNodes(node.TypeParameters), v.visitNodes(node.HeritageClauses), v.visitNodes(node.Members))
}

func (node *InterfaceDeclaration) Name() *DeclarationName { return node.name }

func IsInterfaceDeclaration(node *Node) bool {
	return node.Kind == KindInterfaceDeclaration
}

// TypeAliasDeclaration

type TypeAliasDeclaration struct {
	StatementBase
	DeclarationBase
	ExportableBase
	ModifiersBase
	LocalsContainerBase
	name           *IdentifierNode // IdentifierNode
	TypeParameters *NodeList       // NodeList[*TypeParameterDeclarationNode]. Optional
	Type           *TypeNode       // TypeNode
}

func (f *NodeFactory) NewTypeAliasDeclaration(modifiers *ModifierList, name *IdentifierNode, typeParameters *NodeList, typeNode *TypeNode) *Node {
	data := &TypeAliasDeclaration{}
	data.modifiers = modifiers
	data.name = name
	data.TypeParameters = typeParameters
	data.Type = typeNode
	return newNode(KindTypeAliasDeclaration, data)
}

func (f *NodeFactory) UpdateTypeAliasDeclaration(node *TypeAliasDeclaration, modifiers *ModifierList, name *IdentifierNode, typeParameters *TypeParameterList, typeNode *TypeNode) *Node {
	if modifiers != node.modifiers || name != node.name || typeParameters != node.TypeParameters || typeNode != node.Type {
		return updateNode(f.NewTypeAliasDeclaration(modifiers, name, typeParameters, typeNode), node.AsNode())
	}
	return node.AsNode()
}

func (node *TypeAliasDeclaration) ForEachChild(v Visitor) bool {
	return visitModifiers(v, node.modifiers) || visit(v, node.name) || visitNodeList(v, node.TypeParameters) || visit(v, node.Type)
}

func (node *TypeAliasDeclaration) VisitEachChild(v *NodeVisitor) *Node {
	return v.Factory.UpdateTypeAliasDeclaration(node, v.visitModifiers(node.modifiers), v.visitNode(node.name), v.visitNodes(node.TypeParameters), v.visitNode(node.Type))
}

func (node *TypeAliasDeclaration) Name() *DeclarationName { return node.name }

func IsTypeAliasDeclaration(node *Node) bool {
	return node.Kind == KindTypeAliasDeclaration
}

// EnumMember

type EnumMember struct {
	NodeBase
	NamedMemberBase
	Initializer *Expression // Expression. Optional
}

func (f *NodeFactory) NewEnumMember(name *PropertyName, initializer *Expression) *Node {
	data := &EnumMember{}
	data.name = name
	data.Initializer = initializer
	return newNode(KindEnumMember, data)
}

func (f *NodeFactory) UpdateEnumMember(node *EnumMember, name *PropertyName, initializer *Expression) *Node {
	if name != node.name || initializer != node.Initializer {
		return updateNode(f.NewEnumMember(name, initializer), node.AsNode())
	}
	return node.AsNode()
}

func (node *EnumMember) ForEachChild(v Visitor) bool {
	return visit(v, node.name) || visit(v, node.Initializer)
}

func (node *EnumMember) VisitEachChild(v *NodeVisitor) *Node {
	return v.Factory.UpdateEnumMember(node, v.visitNode(node.name), v.visitNode(node.Initializer))
}

func (node *EnumMember) Name() *DeclarationName {
	return node.name
}

func IsEnumMember(node *Node) bool {
	return node.Kind == KindEnumMember
}

// EnumDeclaration

type EnumDeclaration struct {
	StatementBase
	DeclarationBase
	ExportableBase
	ModifiersBase
	name    *IdentifierNode // IdentifierNode
	Members *NodeList       // NodeList[*EnumMemberNode]
}

func (f *NodeFactory) NewEnumDeclaration(modifiers *ModifierList, name *IdentifierNode, members *NodeList) *Node {
	data := &EnumDeclaration{}
	data.modifiers = modifiers
	data.name = name
	data.Members = members
	return newNode(KindEnumDeclaration, data)
}

func (f *NodeFactory) UpdateEnumDeclaration(node *EnumDeclaration, modifiers *ModifierList, name *IdentifierNode, members *EnumMemberList) *Node {
	if modifiers != node.modifiers || name != node.name || members != node.Members {
		return updateNode(f.NewEnumDeclaration(modifiers, name, members), node.AsNode())
	}
	return node.AsNode()
}

func (node *EnumDeclaration) ForEachChild(v Visitor) bool {
	return visitModifiers(v, node.modifiers) || visit(v, node.name) || visitNodeList(v, node.Members)
}

func (node *EnumDeclaration) VisitEachChild(v *NodeVisitor) *Node {
	return v.Factory.UpdateEnumDeclaration(node, v.visitModifiers(node.modifiers), v.visitNode(node.name), v.visitNodes(node.Members))
}

func (node *EnumDeclaration) Name() *DeclarationName {
	return node.name
}

func IsEnumDeclaration(node *Node) bool {
	return node.Kind == KindEnumDeclaration
}

// ModuleBlock

type ModuleBlock struct {
	StatementBase
	Statements *NodeList // NodeList[*Statement]
}

func (f *NodeFactory) NewModuleBlock(statements *NodeList) *Node {
	data := &ModuleBlock{}
	data.Statements = statements
	return newNode(KindModuleBlock, data)
}

func (f *NodeFactory) UpdateModuleBlock(node *ModuleBlock, statements *StatementList) *Node {
	if statements != node.Statements {
		return updateNode(f.NewModuleBlock(statements), node.AsNode())
	}
	return node.AsNode()
}

func (node *ModuleBlock) ForEachChild(v Visitor) bool {
	return visitNodeList(v, node.Statements)
}

func (node *ModuleBlock) VisitEachChild(v *NodeVisitor) *Node {
	return v.Factory.UpdateModuleBlock(node, v.visitNodes(node.Statements))
}

func IsModuleBlock(node *Node) bool {
	return node.Kind == KindModuleBlock
}

// ModuleDeclaration

type ModuleDeclaration struct {
	StatementBase
	DeclarationBase
	ExportableBase
	ModifiersBase
	LocalsContainerBase
	name *ModuleName // ModuleName
	Body *ModuleBody // ModuleBody. Optional (may be nil in ambient module declaration)
}

func (f *NodeFactory) NewModuleDeclaration(modifiers *ModifierList, name *ModuleName, body *ModuleBody, flags NodeFlags) *Node {
	data := &ModuleDeclaration{}
	data.modifiers = modifiers
	data.name = name
	data.Body = body
	node := newNode(KindModuleDeclaration, data)
	node.Flags |= flags & (NodeFlagsNamespace | NodeFlagsNestedNamespace | NodeFlagsGlobalAugmentation)
	return node
}

func (f *NodeFactory) UpdateModuleDeclaration(node *ModuleDeclaration, modifiers *ModifierList, name *ModuleName, body *ModuleBody) *Node {
	if modifiers != node.modifiers || name != node.name || body != node.Body {
		return updateNode(f.NewModuleDeclaration(modifiers, name, body, node.Flags), node.AsNode())
	}
	return node.AsNode()
}

func (node *ModuleDeclaration) ForEachChild(v Visitor) bool {
	return visitModifiers(v, node.modifiers) || visit(v, node.name) || visit(v, node.Body)
}

func (node *ModuleDeclaration) VisitEachChild(v *NodeVisitor) *Node {
	return v.Factory.UpdateModuleDeclaration(node, v.visitModifiers(node.modifiers), v.visitNode(node.name), v.visitNode(node.Body))
}

func (node *ModuleDeclaration) Name() *DeclarationName {
	return node.name
}

func IsModuleDeclaration(node *Node) bool {
	return node.Kind == KindModuleDeclaration
}

// ModuleEqualsDeclaration

type ImportEqualsDeclaration struct {
	StatementBase
	DeclarationBase
	ExportableBase
	ModifiersBase
	IsTypeOnly bool
	name       *IdentifierNode // IdentifierNode
	// 'EntityName' for an internal module reference, 'ExternalModuleReference' for an external
	// module reference.
	ModuleReference *ModuleReference // ModuleReference
}

func (f *NodeFactory) NewImportEqualsDeclaration(modifiers *ModifierList, isTypeOnly bool, name *IdentifierNode, moduleReference *ModuleReference) *Node {
	data := &ImportEqualsDeclaration{}
	data.modifiers = modifiers
	data.IsTypeOnly = isTypeOnly
	data.name = name
	data.ModuleReference = moduleReference
	return newNode(KindImportEqualsDeclaration, data)
}

func (f *NodeFactory) UpdateImportEqualsDeclaration(node *ImportEqualsDeclaration, modifiers *ModifierList, isTypeOnly bool, name *IdentifierNode, moduleReference *ModuleReference) *Node {
	if modifiers != node.modifiers || isTypeOnly != node.IsTypeOnly || name != node.name || moduleReference != node.ModuleReference {
		return updateNode(f.NewImportEqualsDeclaration(modifiers, isTypeOnly, name, moduleReference), node.AsNode())
	}
	return node.AsNode()
}

func (node *ImportEqualsDeclaration) ForEachChild(v Visitor) bool {
	return visitModifiers(v, node.modifiers) || visit(v, node.name) || visit(v, node.ModuleReference)
}

func (node *ImportEqualsDeclaration) VisitEachChild(v *NodeVisitor) *Node {
	return v.Factory.UpdateImportEqualsDeclaration(node, v.visitModifiers(node.modifiers), node.IsTypeOnly, v.visitNode(node.name), v.visitNode(node.ModuleReference))
}

func (node *ImportEqualsDeclaration) Name() *DeclarationName {
	return node.name
}

func IsImportEqualsDeclaration(node *Node) bool {
	return node.Kind == KindImportEqualsDeclaration
}

// ImportDeclaration

type ImportDeclaration struct {
	StatementBase
	ModifiersBase
	ImportClause    *ImportClauseNode     // ImportClauseNode. Optional
	ModuleSpecifier *Expression           // Expression
	Attributes      *ImportAttributesNode // ImportAttributesNode. Optional
}

func (f *NodeFactory) NewImportDeclaration(modifiers *ModifierList, importClause *ImportClauseNode, moduleSpecifier *Expression, attributes *ImportAttributesNode) *Node {
	data := &ImportDeclaration{}
	data.modifiers = modifiers
	data.ImportClause = importClause
	data.ModuleSpecifier = moduleSpecifier
	data.Attributes = attributes
	return newNode(KindImportDeclaration, data)
}

func (f *NodeFactory) UpdateImportDeclaration(node *ImportDeclaration, modifiers *ModifierList, importClause *ImportClauseNode, moduleSpecifier *Expression, attributes *ImportAttributesNode) *Node {
	if modifiers != node.modifiers || importClause != node.ImportClause || moduleSpecifier != node.ModuleSpecifier || attributes != node.Attributes {
		return updateNode(f.NewImportDeclaration(modifiers, importClause, moduleSpecifier, attributes), node.AsNode())
	}
	return node.AsNode()
}

func (node *ImportDeclaration) ForEachChild(v Visitor) bool {
	return visitModifiers(v, node.modifiers) || visit(v, node.ImportClause) || visit(v, node.ModuleSpecifier) || visit(v, node.Attributes)
}

func (node *ImportDeclaration) VisitEachChild(v *NodeVisitor) *Node {
	return v.Factory.UpdateImportDeclaration(node, v.visitModifiers(node.modifiers), v.visitNode(node.ImportClause), v.visitNode(node.ModuleSpecifier), v.visitNode(node.Attributes))
}

func IsImportDeclaration(node *Node) bool {
	return node.Kind == KindImportDeclaration
}

// ImportSpecifier

type ImportSpecifier struct {
	NodeBase
	DeclarationBase
	ExportableBase
	IsTypeOnly   bool
	PropertyName *ModuleExportName // ModuleExportName. Optional
	name         *IdentifierNode   // IdentifierNode
}

func (f *NodeFactory) NewImportSpecifier(isTypeOnly bool, propertyName *ModuleExportName, name *IdentifierNode) *Node {
	data := &ImportSpecifier{}
	data.IsTypeOnly = isTypeOnly
	data.PropertyName = propertyName
	data.name = name
	return newNode(KindImportSpecifier, data)
}

func (f *NodeFactory) UpdateImportSpecifier(node *ImportSpecifier, isTypeOnly bool, propertyName *ModuleExportName, name *IdentifierNode) *Node {
	if isTypeOnly != node.IsTypeOnly || propertyName != node.PropertyName || name != node.name {
		return updateNode(f.NewImportSpecifier(isTypeOnly, propertyName, name), node.AsNode())
	}
	return node.AsNode()
}

func (node *ImportSpecifier) ForEachChild(v Visitor) bool {
	return visit(v, node.PropertyName) || visit(v, node.name)
}

func (node *ImportSpecifier) VisitEachChild(v *NodeVisitor) *Node {
	return v.Factory.UpdateImportSpecifier(node, node.IsTypeOnly, v.visitNode(node.PropertyName), v.visitNode(node.name))
}

func (node *ImportSpecifier) Name() *DeclarationName {
	return node.name
}

func IsImportSpecifier(node *Node) bool {
	return node.Kind == KindImportSpecifier
}

// ExternalModuleReference

type ExternalModuleReference struct {
	NodeBase
	Expression *Expression // Expression
}

func (f *NodeFactory) NewExternalModuleReference(expression *Expression) *Node {
	data := &ExternalModuleReference{}
	data.Expression = expression
	return newNode(KindExternalModuleReference, data)
}

func (f *NodeFactory) UpdateExternalModuleReference(node *ExternalModuleReference, expression *Expression) *Node {
	if expression != node.Expression {
		return updateNode(f.NewExternalModuleReference(expression), node.AsNode())
	}
	return node.AsNode()
}

func (node *ExternalModuleReference) ForEachChild(v Visitor) bool {
	return visit(v, node.Expression)
}

func (node *ExternalModuleReference) VisitEachChild(v *NodeVisitor) *Node {
	return v.Factory.UpdateExternalModuleReference(node, v.visitNode(node.Expression))
}

func IsExternalModuleReference(node *Node) bool {
	return node.Kind == KindExternalModuleReference
}

// ImportClause

type ImportClause struct {
	NodeBase
	DeclarationBase
	ExportableBase
	IsTypeOnly    bool
	NamedBindings *NamedImportBindings // NamedImportBindings. Optional, named bindings
	name          *IdentifierNode      // IdentifierNode. Optional, default binding
}

func (f *NodeFactory) NewImportClause(isTypeOnly bool, name *IdentifierNode, namedBindings *NamedImportBindings) *Node {
	data := &ImportClause{}
	data.IsTypeOnly = isTypeOnly
	data.name = name
	data.NamedBindings = namedBindings
	return newNode(KindImportClause, data)
}

func (f *NodeFactory) UpdateImportClause(node *ImportClause, isTypeOnly bool, name *IdentifierNode, namedBindings *NamedImportBindings) *Node {
	if isTypeOnly != node.IsTypeOnly || name != node.name || namedBindings != node.NamedBindings {
		return updateNode(f.NewImportClause(isTypeOnly, name, namedBindings), node.AsNode())
	}
	return node.AsNode()
}

func (node *ImportClause) ForEachChild(v Visitor) bool {
	return visit(v, node.name) || visit(v, node.NamedBindings)
}

func (node *ImportClause) VisitEachChild(v *NodeVisitor) *Node {
	return v.Factory.UpdateImportClause(node, node.IsTypeOnly, v.visitNode(node.name), v.visitNode(node.NamedBindings))
}

func (node *ImportClause) Name() *DeclarationName {
	return node.name
}

func IsImportClause(node *Node) bool {
	return node.Kind == KindImportClause
}

// NamespaceImport

type NamespaceImport struct {
	NodeBase
	DeclarationBase
	ExportableBase
	name *IdentifierNode // IdentifierNode
}

func (f *NodeFactory) NewNamespaceImport(name *IdentifierNode) *Node {
	data := &NamespaceImport{}
	data.name = name
	return newNode(KindNamespaceImport, data)
}

func (f *NodeFactory) UpdateNamespaceImport(node *NamespaceImport, name *IdentifierNode) *Node {
	if name != node.name {
		return updateNode(f.NewNamespaceImport(name), node.AsNode())
	}
	return node.AsNode()
}

func (node *NamespaceImport) ForEachChild(v Visitor) bool {
	return visit(v, node.name)
}

func (node *NamespaceImport) VisitEachChild(v *NodeVisitor) *Node {
	return v.Factory.UpdateNamespaceImport(node, v.visitNode(node.name))
}

func (node *NamespaceImport) Name() *DeclarationName {
	return node.name
}

func IsNamespaceImport(node *Node) bool {
	return node.Kind == KindNamespaceImport
}

// NamedImports

type NamedImports struct {
	NodeBase
	Elements *ImportSpecifierList // NodeList[*ImportSpecifierNode]
}

func (f *NodeFactory) NewNamedImports(elements *ImportSpecifierList) *Node {
	data := &NamedImports{}
	data.Elements = elements
	return newNode(KindNamedImports, data)
}

func (f *NodeFactory) UpdateNamedImports(node *NamedImports, elements *ImportSpecifierList) *Node {
	if elements != node.Elements {
		return updateNode(f.NewNamedImports(elements), node.AsNode())
	}
	return node.AsNode()
}

func (node *NamedImports) ForEachChild(v Visitor) bool {
	return visitNodeList(v, node.Elements)
}

func (node *NamedImports) VisitEachChild(v *NodeVisitor) *Node {
	return v.Factory.UpdateNamedImports(node, v.visitNodes(node.Elements))
}

func IsNamedImports(node *Node) bool {
	return node.Kind == KindNamedImports
}

// ExportAssignment

// This is either an `export =` or an `export default` declaration.
// Unless `isExportEquals` is set, this node was parsed as an `export default`.
type ExportAssignment struct {
	StatementBase
	DeclarationBase
	ModifiersBase
	IsExportEquals bool
	Expression     *Expression // Expression
}

func (f *NodeFactory) NewExportAssignment(modifiers *ModifierList, isExportEquals bool, expression *Expression) *Node {
	data := &ExportAssignment{}
	data.modifiers = modifiers
	data.IsExportEquals = isExportEquals
	data.Expression = expression
	return newNode(KindExportAssignment, data)
}

func (f *NodeFactory) UpdateExportAssignment(node *ExportAssignment, modifiers *ModifierList, expression *Expression) *Node {
	if modifiers != node.modifiers || expression != node.Expression {
		return updateNode(f.NewExportAssignment(modifiers, node.IsExportEquals, expression), node.AsNode())
	}
	return node.AsNode()
}

func (node *ExportAssignment) ForEachChild(v Visitor) bool {
	return visitModifiers(v, node.modifiers) || visit(v, node.Expression)
}

func (node *ExportAssignment) VisitEachChild(v *NodeVisitor) *Node {
	return v.Factory.UpdateExportAssignment(node, v.visitModifiers(node.modifiers), v.visitNode(node.Expression))
}

func IsExportAssignment(node *Node) bool {
	return node.Kind == KindExportAssignment
}

// NamespaceExportDeclaration

type NamespaceExportDeclaration struct {
	StatementBase
	DeclarationBase
	ModifiersBase
	name *IdentifierNode // IdentifierNode
}

func (f *NodeFactory) NewNamespaceExportDeclaration(modifiers *ModifierList, name *IdentifierNode) *Node {
	data := &NamespaceExportDeclaration{}
	data.modifiers = modifiers
	data.name = name
	return newNode(KindNamespaceExportDeclaration, data)
}

func (f *NodeFactory) UpdateNamespaceExportDeclaration(node *NamespaceExportDeclaration, modifiers *ModifierList, name *IdentifierNode) *Node {
	if modifiers != node.modifiers || name != node.name {
		return updateNode(f.NewNamespaceExportDeclaration(modifiers, name), node.AsNode())
	}
	return node.AsNode()
}

func (node *NamespaceExportDeclaration) ForEachChild(v Visitor) bool {
	return visitModifiers(v, node.modifiers) || visit(v, node.name)
}

func (node *NamespaceExportDeclaration) VisitEachChild(v *NodeVisitor) *Node {
	return v.Factory.UpdateNamespaceExportDeclaration(node, v.visitModifiers(node.modifiers), v.visitNode(node.name))
}

func (node *NamespaceExportDeclaration) Name() *DeclarationName {
	return node.name
}

func IsNamespaceExportDeclaration(node *Node) bool {
	return node.Kind == KindNamespaceExportDeclaration
}

// ExportDeclaration

type ExportDeclaration struct {
	StatementBase
	DeclarationBase
	ModifiersBase
	IsTypeOnly      bool
	ExportClause    *NamedExportBindings  // NamedExportBindings. Optional
	ModuleSpecifier *Expression           // Expression. Optional
	Attributes      *ImportAttributesNode // ImportAttributesNode. Optional
}

func (f *NodeFactory) NewExportDeclaration(modifiers *ModifierList, isTypeOnly bool, exportClause *NamedExportBindings, moduleSpecifier *Expression, attributes *ImportAttributesNode) *Node {
	data := &ExportDeclaration{}
	data.modifiers = modifiers
	data.IsTypeOnly = isTypeOnly
	data.ExportClause = exportClause
	data.ModuleSpecifier = moduleSpecifier
	data.Attributes = attributes
	return newNode(KindExportDeclaration, data)
}

func (f *NodeFactory) UpdateExportDeclaration(node *ExportDeclaration, modifiers *ModifierList, isTypeOnly bool, exportClause *NamedExportBindings, moduleSpecifier *Expression, attributes *ImportAttributesNode) *Node {
	if modifiers != node.modifiers || exportClause != node.ExportClause || moduleSpecifier != node.ModuleSpecifier || attributes != node.Attributes {
		return updateNode(f.NewExportDeclaration(modifiers, isTypeOnly, exportClause, moduleSpecifier, attributes), node.AsNode())
	}
	return node.AsNode()
}

func (node *ExportDeclaration) ForEachChild(v Visitor) bool {
	return visitModifiers(v, node.modifiers) || visit(v, node.ExportClause) || visit(v, node.ModuleSpecifier) || visit(v, node.Attributes)
}

func (node *ExportDeclaration) VisitEachChild(v *NodeVisitor) *Node {
	return v.Factory.UpdateExportDeclaration(node, v.visitModifiers(node.modifiers), node.IsTypeOnly, v.visitNode(node.ExportClause), v.visitNode(node.ModuleSpecifier), v.visitNode(node.Attributes))
}

func IsExportDeclaration(node *Node) bool {
	return node.Kind == KindExportDeclaration
}

// NamespaceExport

type NamespaceExport struct {
	NodeBase
	DeclarationBase
	name *ModuleExportName // ModuleExportName
}

func (f *NodeFactory) NewNamespaceExport(name *ModuleExportName) *Node {
	data := &NamespaceExport{}
	data.name = name
	return newNode(KindNamespaceExport, data)
}

func (f *NodeFactory) UpdateNamespaceExport(node *NamespaceExport, name *ModuleExportName) *Node {
	if name != node.name {
		return updateNode(f.NewNamespaceExport(name), node.AsNode())
	}
	return node.AsNode()
}

func (node *NamespaceExport) ForEachChild(v Visitor) bool {
	return visit(v, node.name)
}

func (node *NamespaceExport) VisitEachChild(v *NodeVisitor) *Node {
	return v.Factory.UpdateNamespaceExport(node, v.visitNode(node.name))
}

func (node *NamespaceExport) Name() *DeclarationName {
	return node.name
}

func IsNamespaceExport(node *Node) bool {
	return node.Kind == KindNamespaceExport
}

// NamedExports

type NamedExports struct {
	NodeBase
	Elements *NodeList // NodeList[*ExportSpecifierNode]
}

func (f *NodeFactory) NewNamedExports(elements *NodeList) *Node {
	data := &NamedExports{}
	data.Elements = elements
	return newNode(KindNamedExports, data)
}

func (f *NodeFactory) UpdateNamedExports(node *NamedExports, elements *ExportSpecifierList) *Node {
	if elements != node.Elements {
		return updateNode(f.NewNamedExports(elements), node.AsNode())
	}
	return node.AsNode()
}

func (node *NamedExports) ForEachChild(v Visitor) bool {
	return visitNodeList(v, node.Elements)
}

func (node *NamedExports) VisitEachChild(v *NodeVisitor) *Node {
	return v.Factory.UpdateNamedExports(node, v.visitNodes(node.Elements))
}

// ExportSpecifier

type ExportSpecifier struct {
	NodeBase
	DeclarationBase
	ExportableBase
	IsTypeOnly   bool
	PropertyName *ModuleExportName // ModuleExportName. Optional, name preceding 'as' keyword
	name         *ModuleExportName // ModuleExportName
}

func (f *NodeFactory) NewExportSpecifier(isTypeOnly bool, propertyName *ModuleExportName, name *ModuleExportName) *Node {
	data := &ExportSpecifier{}
	data.IsTypeOnly = isTypeOnly
	data.PropertyName = propertyName
	data.name = name
	return newNode(KindExportSpecifier, data)
}

func (f *NodeFactory) UpdateExportSpecifier(node *ExportSpecifier, isTypeOnly bool, propertyName *ModuleExportName, name *ModuleExportName) *Node {
	if isTypeOnly != node.IsTypeOnly || propertyName != node.PropertyName || name != node.name {
		return updateNode(f.NewExportSpecifier(isTypeOnly, propertyName, name), node.AsNode())
	}
	return node.AsNode()
}

func (node *ExportSpecifier) ForEachChild(v Visitor) bool {
	return visit(v, node.PropertyName) || visit(v, node.name)
}

func (node *ExportSpecifier) VisitEachChild(v *NodeVisitor) *Node {
	return v.Factory.UpdateExportSpecifier(node, node.IsTypeOnly, v.visitNode(node.PropertyName), v.visitNode(node.name))
}

func (node *ExportSpecifier) Name() *DeclarationName {
	return node.name
}

func IsExportSpecifier(node *Node) bool {
	return node.Kind == KindExportSpecifier
}

// TypeElementBase

type TypeElementBase struct{}

// ClassElementBase

type ClassElementBase struct{}

// NamedMemberBase

type NamedMemberBase struct {
	DeclarationBase
	ModifiersBase
	name         *PropertyName // PropertyName
	PostfixToken *TokenNode    // TokenNode. Optional
}

func (node *NamedMemberBase) DeclarationData() *DeclarationBase { return &node.DeclarationBase }
func (node *NamedMemberBase) Modifiers() *ModifierList          { return node.modifiers }
func (node *NamedMemberBase) Name() *DeclarationName            { return node.name }

// CallSignatureDeclaration

type CallSignatureDeclaration struct {
	NodeBase
	DeclarationBase
	FunctionLikeBase
	TypeElementBase
}

func (f *NodeFactory) NewCallSignatureDeclaration(typeParameters *NodeList, parameters *NodeList, returnType *TypeNode) *Node {
	data := &CallSignatureDeclaration{}
	data.TypeParameters = typeParameters
	data.Parameters = parameters
	data.Type = returnType
	return newNode(KindCallSignature, data)
}

func (f *NodeFactory) UpdateCallSignatureDeclaration(node *CallSignatureDeclaration, typeParameters *TypeParameterList, parameters *ParameterList, returnType *TypeNode) *Node {
	if typeParameters != node.TypeParameters || parameters != node.Parameters || returnType != node.Type {
		return updateNode(f.NewCallSignatureDeclaration(typeParameters, parameters, returnType), node.AsNode())
	}
	return node.AsNode()
}

func (node *CallSignatureDeclaration) ForEachChild(v Visitor) bool {
	return visitNodeList(v, node.TypeParameters) || visitNodeList(v, node.Parameters) || visit(v, node.Type)
}

func (node *CallSignatureDeclaration) VisitEachChild(v *NodeVisitor) *Node {
	return v.Factory.UpdateCallSignatureDeclaration(node, v.visitNodes(node.TypeParameters), v.visitNodes(node.Parameters), v.visitNode(node.Type))
}

func IsCallSignatureDeclaration(node *Node) bool {
	return node.Kind == KindCallSignature
}

// ConstructSignatureDeclaration

type ConstructSignatureDeclaration struct {
	NodeBase
	DeclarationBase
	FunctionLikeBase
	TypeElementBase
}

func (f *NodeFactory) NewConstructSignatureDeclaration(typeParameters *NodeList, parameters *NodeList, returnType *TypeNode) *Node {
	data := &ConstructSignatureDeclaration{}
	data.TypeParameters = typeParameters
	data.Parameters = parameters
	data.Type = returnType
	return newNode(KindConstructSignature, data)
}

func (f *NodeFactory) UpdateConstructSignatureDeclaration(node *ConstructSignatureDeclaration, typeParameters *TypeParameterList, parameters *ParameterList, returnType *TypeNode) *Node {
	if typeParameters != node.TypeParameters || parameters != node.Parameters || returnType != node.Type {
		return updateNode(f.NewConstructSignatureDeclaration(typeParameters, parameters, returnType), node.AsNode())
	}
	return node.AsNode()
}

func (node *ConstructSignatureDeclaration) ForEachChild(v Visitor) bool {
	return visitNodeList(v, node.TypeParameters) || visitNodeList(v, node.Parameters) || visit(v, node.Type)
}

func (node *ConstructSignatureDeclaration) VisitEachChild(v *NodeVisitor) *Node {
	return v.Factory.UpdateConstructSignatureDeclaration(node, v.visitNodes(node.TypeParameters), v.visitNodes(node.Parameters), v.visitNode(node.Type))
}

func IsConstructSignatureDeclaration(node *Node) bool {
	return node.Kind == KindConstructSignature
}

// ConstructorDeclaration

type ConstructorDeclaration struct {
	NodeBase
	DeclarationBase
	ModifiersBase
	FunctionLikeWithBodyBase
	ClassElementBase
	ReturnFlowNode *FlowNode
}

func (f *NodeFactory) NewConstructorDeclaration(modifiers *ModifierList, typeParameters *NodeList, parameters *NodeList, returnType *TypeNode, body *BlockNode) *Node {
	data := &ConstructorDeclaration{}
	data.modifiers = modifiers
	data.TypeParameters = typeParameters
	data.Parameters = parameters
	data.Type = returnType
	data.Body = body
	return newNode(KindConstructor, data)
}

func (f *NodeFactory) UpdateConstructorDeclaration(node *ConstructorDeclaration, modifiers *ModifierList, typeParameters *TypeParameterList, parameters *ParameterList, returnType *TypeNode, body *BlockNode) *Node {
	if modifiers != node.modifiers || typeParameters != node.TypeParameters || parameters != node.Parameters || returnType != node.Type || body != node.Body {
		return updateNode(f.NewConstructorDeclaration(modifiers, typeParameters, parameters, returnType, body), node.AsNode())
	}
	return node.AsNode()
}

func (node *ConstructorDeclaration) ForEachChild(v Visitor) bool {
	return visitModifiers(v, node.modifiers) || visitNodeList(v, node.TypeParameters) || visitNodeList(v, node.Parameters) || visit(v, node.Type) || visit(v, node.Body)
}

func (node *ConstructorDeclaration) VisitEachChild(v *NodeVisitor) *Node {
	return v.Factory.UpdateConstructorDeclaration(node, v.visitModifiers(node.modifiers), v.visitNodes(node.TypeParameters), v.visitNodes(node.Parameters), v.visitNode(node.Type), v.visitNode(node.Body))
}

func IsConstructorDeclaration(node *Node) bool {
	return node.Kind == KindConstructor
}

// AccessorDeclarationBase

type AccessorDeclarationBase struct {
	NodeBase
	NamedMemberBase
	FunctionLikeWithBodyBase
	FlowNodeBase
	TypeElementBase
	ClassElementBase
	ObjectLiteralElementBase
}

func (node *AccessorDeclarationBase) ForEachChild(v Visitor) bool {
	return visitModifiers(v, node.modifiers) || visit(v, node.name) || visitNodeList(v, node.TypeParameters) || visitNodeList(v, node.Parameters) ||
		visit(v, node.Type) || visit(v, node.Body)
}

func (node *AccessorDeclarationBase) IsAccessorDeclaration() {}

// GetAccessorDeclaration

type GetAccessorDeclaration struct {
	AccessorDeclarationBase
}

func (f *NodeFactory) UpdateGetAccessorDeclaration(node *GetAccessorDeclaration, modifiers *ModifierList, name *PropertyName, typeParameters *TypeParameterList, parameters *ParameterList, returnType *TypeNode, body *BlockNode) *Node {
	if modifiers != node.modifiers || name != node.name || typeParameters != node.TypeParameters || parameters != node.Parameters || returnType != node.Type || body != node.Body {
		return updateNode(f.NewGetAccessorDeclaration(modifiers, name, typeParameters, parameters, returnType, body), node.AsNode())
	}
	return node.AsNode()
}

func (f *NodeFactory) NewGetAccessorDeclaration(modifiers *ModifierList, name *PropertyName, typeParameters *NodeList, parameters *NodeList, returnType *TypeNode, body *BlockNode) *Node {
	data := &GetAccessorDeclaration{}
	data.modifiers = modifiers
	data.name = name
	data.TypeParameters = typeParameters
	data.Parameters = parameters
	data.Type = returnType
	data.Body = body
	return newNode(KindGetAccessor, data)
}

func (node *GetAccessorDeclaration) VisitEachChild(v *NodeVisitor) *Node {
	return v.Factory.UpdateGetAccessorDeclaration(node, v.visitModifiers(node.modifiers), v.visitNode(node.name), v.visitNodes(node.TypeParameters), v.visitNodes(node.Parameters), v.visitNode(node.Type), v.visitNode(node.Body))
}

func IsGetAccessorDeclaration(node *Node) bool {
	return node.Kind == KindGetAccessor
}

// SetAccessorDeclaration

type SetAccessorDeclaration struct {
	AccessorDeclarationBase
}

func (f *NodeFactory) UpdateSetAccessorDeclaration(node *SetAccessorDeclaration, modifiers *ModifierList, name *PropertyName, typeParameters *TypeParameterList, parameters *ParameterList, returnType *TypeNode, body *BlockNode) *Node {
	if modifiers != node.modifiers || name != node.name || typeParameters != node.TypeParameters || parameters != node.Parameters || returnType != node.Type || body != node.Body {
		return updateNode(f.NewSetAccessorDeclaration(modifiers, name, typeParameters, parameters, returnType, body), node.AsNode())
	}
	return node.AsNode()
}

func (f *NodeFactory) NewSetAccessorDeclaration(modifiers *ModifierList, name *PropertyName, typeParameters *NodeList, parameters *NodeList, returnType *TypeNode, body *BlockNode) *Node {
	data := &SetAccessorDeclaration{}
	data.modifiers = modifiers
	data.name = name
	data.TypeParameters = typeParameters
	data.Parameters = parameters
	data.Type = returnType
	data.Body = body
	return newNode(KindSetAccessor, data)
}

func (node *SetAccessorDeclaration) VisitEachChild(v *NodeVisitor) *Node {
	return v.Factory.UpdateSetAccessorDeclaration(node, v.visitModifiers(node.modifiers), v.visitNode(node.name), v.visitNodes(node.TypeParameters), v.visitNodes(node.Parameters), v.visitNode(node.Type), v.visitNode(node.Body))
}

func IsSetAccessorDeclaration(node *Node) bool {
	return node.Kind == KindSetAccessor
}

// IndexSignatureDeclaration

type IndexSignatureDeclaration struct {
	NodeBase
	DeclarationBase
	ModifiersBase
	FunctionLikeBase
	TypeElementBase
	ClassElementBase
}

func (f *NodeFactory) NewIndexSignatureDeclaration(modifiers *ModifierList, parameters *NodeList, returnType *TypeNode) *Node {
	data := &IndexSignatureDeclaration{}
	data.modifiers = modifiers
	data.Parameters = parameters
	data.Type = returnType
	return newNode(KindIndexSignature, data)
}

func (f *NodeFactory) UpdateIndexSignatureDeclaration(node *IndexSignatureDeclaration, modifiers *ModifierList, parameters *ParameterList, returnType *TypeNode) *Node {
	if modifiers != node.modifiers || parameters != node.Parameters || returnType != node.Type {
		return updateNode(f.NewIndexSignatureDeclaration(modifiers, parameters, returnType), node.AsNode())
	}
	return node.AsNode()
}

func (node *IndexSignatureDeclaration) ForEachChild(v Visitor) bool {
	return visitModifiers(v, node.modifiers) || visitNodeList(v, node.Parameters) || visit(v, node.Type)
}

func (node *IndexSignatureDeclaration) VisitEachChild(v *NodeVisitor) *Node {
	return v.Factory.UpdateIndexSignatureDeclaration(node, v.visitModifiers(node.modifiers), v.visitNodes(node.Parameters), v.visitNode(node.Type))
}

func IsIndexSignatureDeclaration(node *Node) bool {
	return node.Kind == KindIndexSignature
}

// MethodSignatureDeclaration

type MethodSignatureDeclaration struct {
	NodeBase
	NamedMemberBase
	FunctionLikeBase
	TypeElementBase
}

func (f *NodeFactory) NewMethodSignatureDeclaration(modifiers *ModifierList, name *PropertyName, postfixToken *TokenNode, typeParameters *NodeList, parameters *NodeList, returnType *TypeNode) *Node {
	data := &MethodSignatureDeclaration{}
	data.modifiers = modifiers
	data.name = name
	data.PostfixToken = postfixToken
	data.TypeParameters = typeParameters
	data.Parameters = parameters
	data.Type = returnType
	return newNode(KindMethodSignature, data)
}

func (f *NodeFactory) UpdateMethodSignatureDeclaration(node *MethodSignatureDeclaration, modifiers *ModifierList, name *PropertyName, postfixToken *TokenNode, typeParameters *TypeParameterList, parameters *ParameterList, returnType *TypeNode) *Node {
	if modifiers != node.modifiers || name != node.name || postfixToken != node.PostfixToken || typeParameters != node.TypeParameters || parameters != node.Parameters || returnType != node.Type {
		return updateNode(f.NewMethodSignatureDeclaration(modifiers, name, postfixToken, typeParameters, parameters, returnType), node.AsNode())
	}
	return node.AsNode()
}

func (node *MethodSignatureDeclaration) ForEachChild(v Visitor) bool {
	return visitModifiers(v, node.modifiers) || visit(v, node.name) || visit(v, node.PostfixToken) || visitNodeList(v, node.TypeParameters) ||
		visitNodeList(v, node.Parameters) || visit(v, node.Type)
}

func (node *MethodSignatureDeclaration) VisitEachChild(v *NodeVisitor) *Node {
	return v.Factory.UpdateMethodSignatureDeclaration(node, v.visitModifiers(node.modifiers), v.visitNode(node.name), v.visitToken(node.PostfixToken), v.visitNodes(node.TypeParameters), v.visitNodes(node.Parameters), v.visitNode(node.Type))
}

func IsMethodSignatureDeclaration(node *Node) bool {
	return node.Kind == KindMethodSignature
}

// MethodSignatureDeclaration

type MethodDeclaration struct {
	NodeBase
	NamedMemberBase
	FunctionLikeWithBodyBase
	FlowNodeBase
	ClassElementBase
	ObjectLiteralElementBase
}

func (f *NodeFactory) NewMethodDeclaration(modifiers *ModifierList, asteriskToken *TokenNode, name *PropertyName, postfixToken *TokenNode, typeParameters *NodeList, parameters *NodeList, returnType *TypeNode, body *BlockNode) *Node {
	data := &MethodDeclaration{}
	data.modifiers = modifiers
	data.AsteriskToken = asteriskToken
	data.name = name
	data.PostfixToken = postfixToken
	data.TypeParameters = typeParameters
	data.Parameters = parameters
	data.Type = returnType
	data.Body = body
	return newNode(KindMethodDeclaration, data)
}

func (f *NodeFactory) UpdateMethodDeclaration(node *MethodDeclaration, modifiers *ModifierList, asteriskToken *TokenNode, name *PropertyName, postfixToken *TokenNode, typeParameters *TypeParameterList, parameters *ParameterList, returnType *TypeNode, body *BlockNode) *Node {
	if modifiers != node.modifiers || asteriskToken != node.AsteriskToken || name != node.name || postfixToken != node.PostfixToken || typeParameters != node.TypeParameters || parameters != node.Parameters || returnType != node.Type || body != node.Body {
		return updateNode(f.NewMethodDeclaration(modifiers, asteriskToken, name, postfixToken, typeParameters, parameters, returnType, body), node.AsNode())
	}
	return node.AsNode()
}

func (node *MethodDeclaration) ForEachChild(v Visitor) bool {
	return visitModifiers(v, node.modifiers) || visit(v, node.AsteriskToken) || visit(v, node.name) || visit(v, node.PostfixToken) ||
		visitNodeList(v, node.TypeParameters) || visitNodeList(v, node.Parameters) || visit(v, node.Type) || visit(v, node.Body)
}

func (node *MethodDeclaration) VisitEachChild(v *NodeVisitor) *Node {
	return v.Factory.UpdateMethodDeclaration(node, v.visitModifiers(node.modifiers), v.visitToken(node.AsteriskToken), v.visitNode(node.name), v.visitToken(node.PostfixToken), v.visitNodes(node.TypeParameters), v.visitNodes(node.Parameters), v.visitNode(node.Type), v.visitNode(node.Body))
}

func IsMethodDeclaration(node *Node) bool {
	return node.Kind == KindMethodDeclaration
}

// PropertySignatureDeclaration

type PropertySignatureDeclaration struct {
	NodeBase
	NamedMemberBase
	TypeElementBase
	Type        *TypeNode   // TypeNode
	Initializer *Expression // Expression. For error reporting purposes
}

func (f *NodeFactory) NewPropertySignatureDeclaration(modifiers *ModifierList, name *PropertyName, postfixToken *TokenNode, typeNode *TypeNode, initializer *Expression) *Node {
	data := f.propertySignatureDeclarationPool.New()
	data.modifiers = modifiers
	data.name = name
	data.PostfixToken = postfixToken
	data.Type = typeNode
	data.Initializer = initializer
	return newNode(KindPropertySignature, data)
}

func (f *NodeFactory) UpdatePropertySignatureDeclaration(node *PropertySignatureDeclaration, modifiers *ModifierList, name *PropertyName, postfixToken *TokenNode, typeNode *TypeNode, initializer *Expression) *Node {
	if modifiers != node.modifiers || name != node.name || postfixToken != node.PostfixToken || typeNode != node.Type || initializer != node.Initializer {
		return updateNode(f.NewPropertySignatureDeclaration(modifiers, name, postfixToken, typeNode, initializer), node.AsNode())
	}
	return node.AsNode()
}

func (node *PropertySignatureDeclaration) ForEachChild(v Visitor) bool {
	return visitModifiers(v, node.modifiers) || visit(v, node.name) || visit(v, node.PostfixToken) || visit(v, node.Type) || visit(v, node.Initializer)
}

func (node *PropertySignatureDeclaration) VisitEachChild(v *NodeVisitor) *Node {
	return v.Factory.UpdatePropertySignatureDeclaration(node, v.visitModifiers(node.modifiers), v.visitNode(node.name), v.visitToken(node.PostfixToken), v.visitNode(node.Type), v.visitNode(node.Initializer))
}

func IsPropertySignatureDeclaration(node *Node) bool {
	return node.Kind == KindPropertySignature
}

// PropertyDeclaration

type PropertyDeclaration struct {
	NodeBase
	NamedMemberBase
	ClassElementBase
	Type        *TypeNode   // TypeNode. Optional
	Initializer *Expression // Expression. Optional
}

func (f *NodeFactory) NewPropertyDeclaration(modifiers *ModifierList, name *PropertyName, postfixToken *TokenNode, typeNode *TypeNode, initializer *Expression) *Node {
	data := &PropertyDeclaration{}
	data.modifiers = modifiers
	data.name = name
	data.PostfixToken = postfixToken
	data.Type = typeNode
	data.Initializer = initializer
	return newNode(KindPropertyDeclaration, data)
}

func (f *NodeFactory) UpdatePropertyDeclaration(node *PropertyDeclaration, modifiers *ModifierList, name *PropertyName, postfixToken *TokenNode, typeNode *TypeNode, initializer *Expression) *Node {
	if modifiers != node.modifiers || name != node.name || postfixToken != node.PostfixToken || typeNode != node.Type || initializer != node.Initializer {
		return updateNode(f.NewPropertyDeclaration(modifiers, name, postfixToken, typeNode, initializer), node.AsNode())
	}
	return node.AsNode()
}

func (node *PropertyDeclaration) ForEachChild(v Visitor) bool {
	return visitModifiers(v, node.modifiers) || visit(v, node.name) || visit(v, node.PostfixToken) || visit(v, node.Type) || visit(v, node.Initializer)
}

func (node *PropertyDeclaration) VisitEachChild(v *NodeVisitor) *Node {
	return v.Factory.UpdatePropertyDeclaration(node, v.visitModifiers(node.modifiers), v.visitNode(node.name), v.visitToken(node.PostfixToken), v.visitNode(node.Type), v.visitNode(node.Initializer))
}

func IsPropertyDeclaration(node *Node) bool {
	return node.Kind == KindPropertyDeclaration
}

// SemicolonClassElement

type SemicolonClassElement struct {
	NodeBase
	DeclarationBase
	ClassElementBase
}

func (f *NodeFactory) NewSemicolonClassElement() *Node {
	return newNode(KindSemicolonClassElement, &SemicolonClassElement{})
}

// ClassStaticBlockDeclaration

type ClassStaticBlockDeclaration struct {
	NodeBase
	DeclarationBase
	ModifiersBase
	LocalsContainerBase
	ClassElementBase
	Body           *BlockNode // BlockNode
	ReturnFlowNode *FlowNode
}

func (f *NodeFactory) NewClassStaticBlockDeclaration(modifiers *ModifierList, body *BlockNode) *Node {
	data := &ClassStaticBlockDeclaration{}
	data.modifiers = modifiers
	data.Body = body
	return newNode(KindClassStaticBlockDeclaration, data)
}

func (f *NodeFactory) UpdateClassStaticBlockDeclaration(node *ClassStaticBlockDeclaration, modifiers *ModifierList, body *BlockNode) *Node {
	if modifiers != node.modifiers || body != node.Body {
		return updateNode(f.NewClassStaticBlockDeclaration(modifiers, body), node.AsNode())
	}
	return node.AsNode()
}

func (node *ClassStaticBlockDeclaration) ForEachChild(v Visitor) bool {
	return visitModifiers(v, node.modifiers) || visit(v, node.Body)
}

func (node *ClassStaticBlockDeclaration) VisitEachChild(v *NodeVisitor) *Node {
	// A `static {}` Block does not have parameters, but we must still ensure we enter the lexical scope
	modifiers := v.visitModifiers(node.modifiers)
	body := v.visitNode(node.Body)
	return v.Factory.UpdateClassStaticBlockDeclaration(node, modifiers, body)
}

func IsClassStaticBlockDeclaration(node *Node) bool {
	return node.Kind == KindClassStaticBlockDeclaration
}

// ExpressionBase

type ExpressionBase struct {
	NodeBase
}

// OmittedExpression

type OmittedExpression struct {
	ExpressionBase
}

func (f *NodeFactory) NewOmittedExpression() *Node {
	return newNode(KindOmittedExpression, &OmittedExpression{})
}

func IsOmittedExpression(node *Node) bool {
	return node.Kind == KindOmittedExpression
}

// KeywordExpression

type KeywordExpression struct {
	ExpressionBase
	FlowNodeBase // For 'this' and 'super' expressions
}

func (f *NodeFactory) NewKeywordExpression(kind Kind) *Node {
	return newNode(kind, &KeywordExpression{})
}

// LiteralLikeBase

type LiteralLikeBase struct {
	Text       string
	TokenFlags TokenFlags
}

func (node *LiteralLikeBase) LiteralLikeData() *LiteralLikeBase { return node }

// StringLiteral

type StringLiteral struct {
	ExpressionBase
	LiteralLikeBase
}

func (f *NodeFactory) NewStringLiteral(text string) *Node {
	data := f.stringLiteralPool.New()
	data.Text = text
	return newNode(KindStringLiteral, data)
}

func IsStringLiteral(node *Node) bool {
	return node.Kind == KindStringLiteral
}

// NumericLiteral

type NumericLiteral struct {
	ExpressionBase
	LiteralLikeBase
}

func (f *NodeFactory) NewNumericLiteral(text string) *Node {
	data := &NumericLiteral{}
	data.Text = text
	return newNode(KindNumericLiteral, data)
}

func IsNumericLiteral(node *Node) bool {
	return node.Kind == KindNumericLiteral
}

// BigIntLiteral

type BigIntLiteral struct {
	ExpressionBase
	LiteralLikeBase
}

func (f *NodeFactory) NewBigIntLiteral(text string) *Node {
	data := &BigIntLiteral{}
	data.Text = text
	return newNode(KindBigIntLiteral, data)
}

func IsBigIntLiteral(node *Node) bool {
	return node.Kind == KindBigIntLiteral
}

// RegularExpressionLiteral

type RegularExpressionLiteral struct {
	ExpressionBase
	LiteralLikeBase
}

func (f *NodeFactory) NewRegularExpressionLiteral(text string) *Node {
	data := &RegularExpressionLiteral{}
	data.Text = text
	return newNode(KindRegularExpressionLiteral, data)
}

// NoSubstitutionTemplateLiteral

type NoSubstitutionTemplateLiteral struct {
	ExpressionBase
	TemplateLiteralLikeBase
}

func (f *NodeFactory) NewNoSubstitutionTemplateLiteral(text string) *Node {
	data := &NoSubstitutionTemplateLiteral{}
	data.Text = text
	return newNode(KindNoSubstitutionTemplateLiteral, data)
}

// BinaryExpression

type BinaryExpression struct {
	ExpressionBase
	DeclarationBase
	Left          *Expression // Expression
	OperatorToken *TokenNode  // TokenNode
	Right         *Expression // Expression
}

func (f *NodeFactory) NewBinaryExpression(left *Expression, operatorToken *TokenNode, right *Expression) *Node {
	if operatorToken == nil {
		panic("operatorToken is required")
	}
	data := f.binaryExpressionPool.New()
	data.Left = left
	data.OperatorToken = operatorToken
	data.Right = right
	return newNode(KindBinaryExpression, data)
}

func (f *NodeFactory) UpdateBinaryExpression(node *BinaryExpression, left *Expression, operatorToken *TokenNode, right *Expression) *Node {
	if left != node.Left || operatorToken != node.OperatorToken || right != node.Right {
		return updateNode(f.NewBinaryExpression(left, operatorToken, right), node.AsNode())
	}
	return node.AsNode()
}

func (node *BinaryExpression) ForEachChild(v Visitor) bool {
	return visit(v, node.Left) || visit(v, node.OperatorToken) || visit(v, node.Right)
}

func (node *BinaryExpression) VisitEachChild(v *NodeVisitor) *Node {
	return v.Factory.UpdateBinaryExpression(node, v.visitNode(node.Left), v.visitToken(node.OperatorToken), v.visitNode(node.Right))
}

func IsBinaryExpression(node *Node) bool {
	return node.Kind == KindBinaryExpression
}

// PrefixUnaryExpression

type PrefixUnaryExpression struct {
	ExpressionBase
	Operator Kind
	Operand  *Expression // Expression
}

func (f *NodeFactory) NewPrefixUnaryExpression(operator Kind, operand *Expression) *Node {
	data := &PrefixUnaryExpression{}
	data.Operator = operator
	data.Operand = operand
	return newNode(KindPrefixUnaryExpression, data)
}

func (f *NodeFactory) UpdatePrefixUnaryExpression(node *PrefixUnaryExpression, operand *Expression) *Node {
	if operand != node.Operand {
		return updateNode(f.NewPrefixUnaryExpression(node.Operator, operand), node.AsNode())
	}
	return node.AsNode()
}

func (node *PrefixUnaryExpression) ForEachChild(v Visitor) bool {
	return visit(v, node.Operand)
}

func (node *PrefixUnaryExpression) VisitEachChild(v *NodeVisitor) *Node {
	return v.Factory.UpdatePrefixUnaryExpression(node, v.visitNode(node.Operand))
}

func IsPrefixUnaryExpression(node *Node) bool {
	return node.Kind == KindPrefixUnaryExpression
}

// PostfixUnaryExpression

type PostfixUnaryExpression struct {
	ExpressionBase
	Operand  *Expression // Expression
	Operator Kind
}

func (f *NodeFactory) NewPostfixUnaryExpression(operand *Expression, operator Kind) *Node {
	data := &PostfixUnaryExpression{}
	data.Operand = operand
	data.Operator = operator
	return newNode(KindPostfixUnaryExpression, data)
}

func (f *NodeFactory) UpdatePostfixUnaryExpression(node *PostfixUnaryExpression, operand *Expression) *Node {
	if operand != node.Operand {
		return updateNode(f.NewPostfixUnaryExpression(operand, node.Operator), node.AsNode())
	}
	return node.AsNode()
}

func (node *PostfixUnaryExpression) ForEachChild(v Visitor) bool {
	return visit(v, node.Operand)
}

func (node *PostfixUnaryExpression) VisitEachChild(v *NodeVisitor) *Node {
	return v.Factory.UpdatePostfixUnaryExpression(node, v.visitNode(node.Operand))
}

// YieldExpression

type YieldExpression struct {
	ExpressionBase
	AsteriskToken *TokenNode  // TokenNode
	Expression    *Expression // Expression. Optional
}

func (f *NodeFactory) NewYieldExpression(asteriskToken *TokenNode, expression *Expression) *Node {
	data := &YieldExpression{}
	data.AsteriskToken = asteriskToken
	data.Expression = expression
	return newNode(KindYieldExpression, data)
}

func (f *NodeFactory) UpdateYieldExpression(node *YieldExpression, asteriskToken *TokenNode, expression *Expression) *Node {
	if asteriskToken != node.AsteriskToken || expression != node.Expression {
		return updateNode(f.NewYieldExpression(asteriskToken, expression), node.AsNode())
	}
	return node.AsNode()
}

func (node *YieldExpression) ForEachChild(v Visitor) bool {
	return visit(v, node.AsteriskToken) || visit(v, node.Expression)
}

func (node *YieldExpression) VisitEachChild(v *NodeVisitor) *Node {
	return v.Factory.UpdateYieldExpression(node, v.visitToken(node.AsteriskToken), v.visitNode(node.Expression))
}

// ArrowFunction

type ArrowFunction struct {
	ExpressionBase
	DeclarationBase
	ModifiersBase
	FunctionLikeWithBodyBase
	FlowNodeBase
	EqualsGreaterThanToken *TokenNode // TokenNode
}

func (f *NodeFactory) NewArrowFunction(modifiers *ModifierList, typeParameters *NodeList, parameters *NodeList, returnType *TypeNode, equalsGreaterThanToken *TokenNode, body *BlockOrExpression) *Node {
	data := &ArrowFunction{}
	data.modifiers = modifiers
	data.TypeParameters = typeParameters
	data.Parameters = parameters
	data.Type = returnType
	data.EqualsGreaterThanToken = equalsGreaterThanToken
	data.Body = body
	return newNode(KindArrowFunction, data)
}

func (f *NodeFactory) UpdateArrowFunction(node *ArrowFunction, modifiers *ModifierList, typeParameters *TypeParameterList, parameters *ParameterList, returnType *TypeNode, equalsGreaterThanToken *TokenNode, body *BlockOrExpression) *Node {
	if modifiers != node.modifiers || typeParameters != node.TypeParameters || parameters != node.Parameters || returnType != node.Type || equalsGreaterThanToken != node.EqualsGreaterThanToken || body != node.Body {
		return updateNode(f.NewArrowFunction(modifiers, typeParameters, parameters, returnType, equalsGreaterThanToken, body), node.AsNode())
	}
	return node.AsNode()
}

func (node *ArrowFunction) ForEachChild(v Visitor) bool {
	return visitModifiers(v, node.modifiers) || visitNodeList(v, node.TypeParameters) || visitNodeList(v, node.Parameters) ||
		visit(v, node.Type) || visit(v, node.EqualsGreaterThanToken) || visit(v, node.Body)
}

func (node *ArrowFunction) VisitEachChild(v *NodeVisitor) *Node {
	return v.Factory.UpdateArrowFunction(node, v.visitModifiers(node.modifiers), v.visitNodes(node.TypeParameters), v.visitNodes(node.Parameters), v.visitNode(node.Type), v.visitToken(node.EqualsGreaterThanToken), v.visitNode(node.Body))
}

func (node *ArrowFunction) Name() *DeclarationName {
	return nil
}

func IsArrowFunction(node *Node) bool {
	return node.Kind == KindArrowFunction
}

// FunctionExpression

type FunctionExpression struct {
	ExpressionBase
	DeclarationBase
	ModifiersBase
	FunctionLikeWithBodyBase
	FlowNodeBase
	name           *IdentifierNode // IdentifierNode. Optional
	ReturnFlowNode *FlowNode
}

func (f *NodeFactory) NewFunctionExpression(modifiers *ModifierList, asteriskToken *TokenNode, name *IdentifierNode, typeParameters *NodeList, parameters *NodeList, returnType *TypeNode, body *BlockNode) *Node {
	data := &FunctionExpression{}
	data.modifiers = modifiers
	data.AsteriskToken = asteriskToken
	data.name = name
	data.TypeParameters = typeParameters
	data.Parameters = parameters
	data.Type = returnType
	data.Body = body
	return newNode(KindFunctionExpression, data)
}

func (f *NodeFactory) UpdateFunctionExpression(node *FunctionExpression, modifiers *ModifierList, asteriskToken *TokenNode, name *IdentifierNode, typeParameters *TypeParameterList, parameters *ParameterList, returnType *TypeNode, body *BlockNode) *Node {
	if modifiers != node.modifiers || asteriskToken != node.AsteriskToken || name != node.name || typeParameters != node.TypeParameters || parameters != node.Parameters || returnType != node.Type || body != node.Body {
		return updateNode(f.NewFunctionExpression(modifiers, asteriskToken, name, typeParameters, parameters, returnType, body), node.AsNode())
	}
	return node.AsNode()
}

func (node *FunctionExpression) ForEachChild(v Visitor) bool {
	return visitModifiers(v, node.modifiers) || visit(v, node.AsteriskToken) || visit(v, node.name) || visitNodeList(v, node.TypeParameters) ||
		visitNodeList(v, node.Parameters) || visit(v, node.Type) || visit(v, node.Body)
}

func (node *FunctionExpression) VisitEachChild(v *NodeVisitor) *Node {
	return v.Factory.UpdateFunctionExpression(node, v.visitModifiers(node.modifiers), v.visitToken(node.AsteriskToken), v.visitNode(node.name), v.visitNodes(node.TypeParameters), v.visitNodes(node.Parameters), v.visitNode(node.Type), v.visitNode(node.Body))
}

func (node *FunctionExpression) Name() *DeclarationName {
	return node.name
}

func IsFunctionExpression(node *Node) bool {
	return node.Kind == KindFunctionExpression
}

// AsExpression

type AsExpression struct {
	ExpressionBase
	Expression *Expression // Expression
	Type       *TypeNode   // TypeNode
}

func (f *NodeFactory) NewAsExpression(expression *Expression, typeNode *TypeNode) *Node {
	data := &AsExpression{}
	data.Expression = expression
	data.Type = typeNode
	return newNode(KindAsExpression, data)
}

func (f *NodeFactory) UpdateAsExpression(node *AsExpression, expression *Expression, typeNode *TypeNode) *Node {
	if expression != node.Expression || typeNode != node.Type {
		return updateNode(f.NewAsExpression(expression, typeNode), node.AsNode())
	}
	return node.AsNode()
}

func (node *AsExpression) ForEachChild(v Visitor) bool {
	return visit(v, node.Expression) || visit(v, node.Type)
}

func (node *AsExpression) VisitEachChild(v *NodeVisitor) *Node {
	return v.Factory.UpdateAsExpression(node, v.visitNode(node.Expression), v.visitNode(node.Type))
}

// SatisfiesExpression

type SatisfiesExpression struct {
	ExpressionBase
	Expression *Expression // Expression
	Type       *TypeNode   // TypeNode
}

func (f *NodeFactory) NewSatisfiesExpression(expression *Expression, typeNode *TypeNode) *Node {
	data := &SatisfiesExpression{}
	data.Expression = expression
	data.Type = typeNode
	return newNode(KindSatisfiesExpression, data)
}

func (f *NodeFactory) UpdateSatisfiesExpression(node *SatisfiesExpression, expression *Expression, typeNode *TypeNode) *Node {
	if expression != node.Expression || typeNode != node.Type {
		return updateNode(f.NewSatisfiesExpression(expression, typeNode), node.AsNode())
	}
	return node.AsNode()
}

func (node *SatisfiesExpression) ForEachChild(v Visitor) bool {
	return visit(v, node.Expression) || visit(v, node.Type)
}

func (node *SatisfiesExpression) VisitEachChild(v *NodeVisitor) *Node {
	return v.Factory.UpdateSatisfiesExpression(node, v.visitNode(node.Expression), v.visitNode(node.Type))
}

func IsSatisfiesExpression(node *Node) bool {
	return node.Kind == KindSatisfiesExpression
}

// ConditionalExpression

type ConditionalExpression struct {
	ExpressionBase
	Condition     *Expression
	QuestionToken *TokenNode
	WhenTrue      *Expression
	ColonToken    *TokenNode
	WhenFalse     *Expression
}

func (f *NodeFactory) NewConditionalExpression(condition *Expression, questionToken *TokenNode, whenTrue *Expression, colonToken *TokenNode, whenFalse *Expression) *Node {
	data := &ConditionalExpression{}
	data.Condition = condition
	data.QuestionToken = questionToken
	data.WhenTrue = whenTrue
	data.ColonToken = colonToken
	data.WhenFalse = whenFalse
	return newNode(KindConditionalExpression, data)
}

func (f *NodeFactory) UpdateConditionalExpression(node *ConditionalExpression, condition *Expression, questionToken *TokenNode, whenTrue *Expression, colonToken *TokenNode, whenFalse *Expression) *Node {
	if condition != node.Condition || questionToken != node.QuestionToken || whenTrue != node.WhenTrue || colonToken != node.ColonToken || whenFalse != node.WhenFalse {
		return updateNode(f.NewConditionalExpression(condition, questionToken, whenTrue, colonToken, whenFalse), node.AsNode())
	}
	return node.AsNode()
}

func (node *ConditionalExpression) ForEachChild(v Visitor) bool {
	return visit(v, node.Condition) || visit(v, node.QuestionToken) || visit(v, node.WhenTrue) ||
		visit(v, node.ColonToken) || visit(v, node.WhenFalse)
}

func (node *ConditionalExpression) VisitEachChild(v *NodeVisitor) *Node {
	return v.Factory.UpdateConditionalExpression(node, v.visitNode(node.Condition), v.visitToken(node.QuestionToken), v.visitNode(node.WhenTrue), v.visitToken(node.ColonToken), v.visitNode(node.WhenFalse))
}

// PropertyAccessExpression

type PropertyAccessExpression struct {
	ExpressionBase
	FlowNodeBase
	Expression       *Expression // Expression
	QuestionDotToken *TokenNode  // TokenNode
	name             *MemberName // MemberName
}

func (f *NodeFactory) NewPropertyAccessExpression(expression *Expression, questionDotToken *TokenNode, name *MemberName, flags NodeFlags) *Node {
	data := f.propertyAccessExpressionPool.New()
	data.Expression = expression
	data.QuestionDotToken = questionDotToken
	data.name = name
	node := newNode(KindPropertyAccessExpression, data)
	node.Flags |= flags & NodeFlagsOptionalChain
	return node
}

func (f *NodeFactory) UpdatePropertyAccessExpression(node *PropertyAccessExpression, expression *Expression, questionDotToken *TokenNode, name *MemberName) *Node {
	if expression != node.Expression || questionDotToken != node.QuestionDotToken || name != node.name {
		return updateNode(f.NewPropertyAccessExpression(expression, questionDotToken, name, node.Flags), node.AsNode())
	}
	return node.AsNode()
}

func (node *PropertyAccessExpression) ForEachChild(v Visitor) bool {
	return visit(v, node.Expression) || visit(v, node.QuestionDotToken) || visit(v, node.name)
}

func (node *PropertyAccessExpression) VisitEachChild(v *NodeVisitor) *Node {
	return v.Factory.UpdatePropertyAccessExpression(node, v.visitNode(node.Expression), v.visitToken(node.QuestionDotToken), v.visitNode(node.name))
}

func (node *PropertyAccessExpression) Name() *DeclarationName { return node.name }

func IsPropertyAccessExpression(node *Node) bool {
	return node.Kind == KindPropertyAccessExpression
}

// ElementAccessExpression

type ElementAccessExpression struct {
	ExpressionBase
	FlowNodeBase
	Expression         *Expression // Expression
	QuestionDotToken   *TokenNode  // TokenNode
	ArgumentExpression *Expression // Expression
}

func (f *NodeFactory) NewElementAccessExpression(expression *Expression, questionDotToken *TokenNode, argumentExpression *Expression, flags NodeFlags) *Node {
	data := &ElementAccessExpression{}
	data.Expression = expression
	data.QuestionDotToken = questionDotToken
	data.ArgumentExpression = argumentExpression
	node := newNode(KindElementAccessExpression, data)
	node.Flags |= flags & NodeFlagsOptionalChain
	return node
}

func (f *NodeFactory) UpdateElementAccessExpression(node *ElementAccessExpression, expression *Expression, questionDotToken *TokenNode, argumentExpression *Expression) *Node {
	if expression != node.Expression || questionDotToken != node.QuestionDotToken || argumentExpression != node.ArgumentExpression {
		return updateNode(f.NewElementAccessExpression(expression, questionDotToken, argumentExpression, node.Flags), node.AsNode())
	}
	return node.AsNode()
}

func (node *ElementAccessExpression) ForEachChild(v Visitor) bool {
	return visit(v, node.Expression) || visit(v, node.QuestionDotToken) || visit(v, node.ArgumentExpression)
}

func (node *ElementAccessExpression) VisitEachChild(v *NodeVisitor) *Node {
	return v.Factory.UpdateElementAccessExpression(node, v.visitNode(node.Expression), v.visitToken(node.QuestionDotToken), v.visitNode(node.ArgumentExpression))
}

func IsElementAccessExpression(node *Node) bool {
	return node.Kind == KindElementAccessExpression
}

// CallExpression

type CallExpression struct {
	ExpressionBase
	Expression       *Expression // Expression
	QuestionDotToken *TokenNode  // TokenNode
	TypeArguments    *NodeList   // NodeList[*TypeNode]. Optional
	Arguments        *NodeList   // NodeList[*Expression]
}

func (f *NodeFactory) NewCallExpression(expression *Expression, questionDotToken *TokenNode, typeArguments *NodeList, arguments *NodeList, flags NodeFlags) *Node {
	data := f.callExpressionPool.New()
	data.Expression = expression
	data.QuestionDotToken = questionDotToken
	data.TypeArguments = typeArguments
	data.Arguments = arguments
	node := newNode(KindCallExpression, data)
	node.Flags |= flags & NodeFlagsOptionalChain
	return node
}

func (f *NodeFactory) UpdateCallExpression(node *CallExpression, expression *Expression, questionDotToken *TokenNode, typeArguments *TypeArgumentList, arguments *ArgumentList) *Node {
	if expression != node.Expression || questionDotToken != node.QuestionDotToken || typeArguments != node.TypeArguments || arguments != node.Arguments {
		return updateNode(f.NewCallExpression(expression, questionDotToken, typeArguments, arguments, node.Flags), node.AsNode())
	}
	return node.AsNode()
}

func (node *CallExpression) ForEachChild(v Visitor) bool {
	return visit(v, node.Expression) || visit(v, node.QuestionDotToken) || visitNodeList(v, node.TypeArguments) || visitNodeList(v, node.Arguments)
}

func (node *CallExpression) VisitEachChild(v *NodeVisitor) *Node {
	return v.Factory.UpdateCallExpression(node, v.visitNode(node.Expression), v.visitToken(node.QuestionDotToken), v.visitNodes(node.TypeArguments), v.visitNodes(node.Arguments))
}

func IsCallExpression(node *Node) bool {
	return node.Kind == KindCallExpression
}

// NewExpression

type NewExpression struct {
	ExpressionBase
	Expression    *Expression // Expression
	TypeArguments *NodeList   // NodeList[*TypeNode]. Optional
	Arguments     *NodeList   // NodeList[*Expression]. Optional
}

func (f *NodeFactory) UpdateNewExpression(node *NewExpression, expression *Expression, typeArguments *TypeArgumentList, arguments *ArgumentList) *Node {
	if expression != node.Expression || typeArguments != node.TypeArguments || arguments != node.Arguments {
		return updateNode(f.NewNewExpression(expression, typeArguments, arguments), node.AsNode())
	}
	return node.AsNode()
}

func (f *NodeFactory) NewNewExpression(expression *Expression, typeArguments *NodeList, arguments *NodeList) *Node {
	data := &NewExpression{}
	data.Expression = expression
	data.TypeArguments = typeArguments
	data.Arguments = arguments
	return newNode(KindNewExpression, data)
}

func (node *NewExpression) VisitEachChild(v *NodeVisitor) *Node {
	return v.Factory.UpdateNewExpression(node, v.visitNode(node.Expression), v.visitNodes(node.TypeArguments), v.visitNodes(node.Arguments))
}

func (node *NewExpression) ForEachChild(v Visitor) bool {
	return visit(v, node.Expression) || visitNodeList(v, node.TypeArguments) || visitNodeList(v, node.Arguments)
}

func IsNewExpression(node *Node) bool {
	return node.Kind == KindNewExpression
}

// MetaProperty

type MetaProperty struct {
	ExpressionBase
	FlowNodeBase
	KeywordToken Kind            // NewKeyword | ImportKeyword
	name         *IdentifierNode // IdentifierNode
}

func (f *NodeFactory) NewMetaProperty(keywordToken Kind, name *IdentifierNode) *Node {
	data := &MetaProperty{}
	data.KeywordToken = keywordToken
	data.name = name
	return newNode(KindMetaProperty, data)
}

func (f *NodeFactory) UpdateMetaProperty(node *MetaProperty, name *IdentifierNode) *Node {
	if name != node.name {
		return updateNode(f.NewMetaProperty(node.KeywordToken, name), node.AsNode())
	}
	return node.AsNode()
}

func (node *MetaProperty) ForEachChild(v Visitor) bool {
	return visit(v, node.name)
}

func (node *MetaProperty) VisitEachChild(v *NodeVisitor) *Node {
	return v.Factory.UpdateMetaProperty(node, v.visitNode(node.name))
}

func (node *MetaProperty) Name() *DeclarationName {
	return node.name
}

func IsMetaProperty(node *Node) bool {
	return node.Kind == KindMetaProperty
}

// NonNullExpression

type NonNullExpression struct {
	ExpressionBase
	Expression *Expression // Expression
}

func (f *NodeFactory) NewNonNullExpression(expression *Expression, flags NodeFlags) *Node {
	data := &NonNullExpression{}
	data.Expression = expression
	data.Flags |= flags & NodeFlagsOptionalChain
	return newNode(KindNonNullExpression, data)
}

func (f *NodeFactory) UpdateNonNullExpression(node *NonNullExpression, expression *Expression) *Node {
	if expression != node.Expression {
		return updateNode(f.NewNonNullExpression(expression, node.AsNode().Flags), node.AsNode())
	}
	return node.AsNode()
}

func (node *NonNullExpression) ForEachChild(v Visitor) bool {
	return visit(v, node.Expression)
}

func (node *NonNullExpression) VisitEachChild(v *NodeVisitor) *Node {
	return v.Factory.UpdateNonNullExpression(node, v.visitNode(node.Expression))
}

func IsNonNullExpression(node *Node) bool {
	return node.Kind == KindNonNullExpression
}

// SpreadElement

type SpreadElement struct {
	ExpressionBase
	Expression *Expression // Expression
}

func (f *NodeFactory) NewSpreadElement(expression *Expression) *Node {
	data := &SpreadElement{}
	data.Expression = expression
	return newNode(KindSpreadElement, data)
}

func (f *NodeFactory) UpdateSpreadElement(node *SpreadElement, expression *Expression) *Node {
	if expression != node.Expression {
		return updateNode(f.NewSpreadElement(expression), node.AsNode())
	}
	return node.AsNode()
}

func (node *SpreadElement) ForEachChild(v Visitor) bool {
	return visit(v, node.Expression)
}

func (node *SpreadElement) VisitEachChild(v *NodeVisitor) *Node {
	return v.Factory.UpdateSpreadElement(node, v.visitNode(node.Expression))
}

func IsSpreadElement(node *Node) bool {
	return node.Kind == KindSpreadElement
}

// TemplateExpression

type TemplateExpression struct {
	ExpressionBase
	Head          *TemplateHeadNode // TemplateHeadNode
	TemplateSpans *NodeList         // NodeList[*TemplateSpanNode]
}

func (f *NodeFactory) NewTemplateExpression(head *TemplateHeadNode, templateSpans *NodeList) *Node {
	data := &TemplateExpression{}
	data.Head = head
	data.TemplateSpans = templateSpans
	return newNode(KindTemplateExpression, data)
}

func (f *NodeFactory) UpdateTemplateExpression(node *TemplateExpression, head *TemplateHeadNode, templateSpans *TemplateSpanList) *Node {
	if head != node.Head || templateSpans != node.TemplateSpans {
		return updateNode(f.NewTemplateExpression(head, templateSpans), node.AsNode())
	}
	return node.AsNode()
}

func (node *TemplateExpression) ForEachChild(v Visitor) bool {
	return visit(v, node.Head) || visitNodeList(v, node.TemplateSpans)
}

func (node *TemplateExpression) VisitEachChild(v *NodeVisitor) *Node {
	return v.Factory.UpdateTemplateExpression(node, v.visitNode(node.Head), v.visitNodes(node.TemplateSpans))
}

func IsTemplateExpression(node *Node) bool {
	return node.Kind == KindTemplateExpression
}

// TemplateLiteralTypeSpan

type TemplateSpan struct {
	NodeBase
	Expression *Expression           // Expression
	Literal    *TemplateMiddleOrTail // TemplateMiddleOrTail
}

func (f *NodeFactory) NewTemplateSpan(expression *Expression, literal *TemplateMiddleOrTail) *Node {
	data := &TemplateSpan{}
	data.Expression = expression
	data.Literal = literal
	return newNode(KindTemplateSpan, data)
}

func (f *NodeFactory) UpdateTemplateSpan(node *TemplateSpan, expression *Expression, literal *TemplateMiddleOrTail) *Node {
	if expression != node.Expression || literal != node.Literal {
		return updateNode(f.NewTemplateSpan(expression, literal), node.AsNode())
	}
	return node.AsNode()
}

func (node *TemplateSpan) ForEachChild(v Visitor) bool {
	return visit(v, node.Expression) || visit(v, node.Literal)
}

func (node *TemplateSpan) VisitEachChild(v *NodeVisitor) *Node {
	return v.Factory.UpdateTemplateSpan(node, v.visitNode(node.Expression), v.visitNode(node.Literal))
}

func IsTemplateSpan(node *Node) bool {
	return node.Kind == KindTemplateSpan
}

// TaggedTemplateExpression

type TaggedTemplateExpression struct {
	ExpressionBase
	Tag              *Expression      // Expression
	QuestionDotToken *TokenNode       // TokenNode. For error reporting purposes only
	TypeArguments    *NodeList        // NodeList[*TypeNode]. Optional
	Template         *TemplateLiteral // TemplateLiteral
}

func (f *NodeFactory) NewTaggedTemplateExpression(tag *Expression, questionDotToken *TokenNode, typeArguments *NodeList, template *TemplateLiteral, flags NodeFlags) *Node {
	data := &TaggedTemplateExpression{}
	data.Tag = tag
	data.QuestionDotToken = questionDotToken
	data.TypeArguments = typeArguments
	data.Template = template
	node := newNode(KindTaggedTemplateExpression, data)
	node.Flags |= flags & NodeFlagsOptionalChain
	return node
}

func (f *NodeFactory) UpdateTaggedTemplateExpression(node *TaggedTemplateExpression, tag *Expression, questionDotToken *TokenNode, typeArguments *TypeArgumentList, template *TemplateLiteral) *Node {
	if tag != node.Tag || questionDotToken != node.QuestionDotToken || typeArguments != node.TypeArguments || template != node.Template {
		return updateNode(f.NewTaggedTemplateExpression(tag, questionDotToken, typeArguments, template, node.Flags), node.AsNode())
	}
	return node.AsNode()
}

func (node *TaggedTemplateExpression) ForEachChild(v Visitor) bool {
	return visit(v, node.Tag) || visit(v, node.QuestionDotToken) || visitNodeList(v, node.TypeArguments) || visit(v, node.Template)
}

func (node *TaggedTemplateExpression) VisitEachChild(v *NodeVisitor) *Node {
	return v.Factory.UpdateTaggedTemplateExpression(node, v.visitNode(node.Tag), v.visitToken(node.QuestionDotToken), v.visitNodes(node.TypeArguments), v.visitNode(node.Template))
}

func IsTaggedTemplateExpression(node *Node) bool {
	return node.Kind == KindTaggedTemplateExpression
}

// ParenthesizedExpression

type ParenthesizedExpression struct {
	ExpressionBase
	Expression *Expression // Expression
}

func (f *NodeFactory) NewParenthesizedExpression(expression *Expression) *Node {
	data := f.parenthesizedExpressionPool.New()
	data.Expression = expression
	return newNode(KindParenthesizedExpression, data)
}

func (f *NodeFactory) UpdateParenthesizedExpression(node *ParenthesizedExpression, expression *Expression) *Node {
	if expression != node.Expression {
		return updateNode(f.NewParenthesizedExpression(expression), node.AsNode())
	}
	return node.AsNode()
}

func (node *ParenthesizedExpression) ForEachChild(v Visitor) bool {
	return visit(v, node.Expression)
}

func (node *ParenthesizedExpression) VisitEachChild(v *NodeVisitor) *Node {
	return v.Factory.UpdateParenthesizedExpression(node, v.visitNode(node.Expression))
}

func IsParenthesizedExpression(node *Node) bool {
	return node.Kind == KindParenthesizedExpression
}

// ArrayLiteralExpression

type ArrayLiteralExpression struct {
	ExpressionBase
	Elements  *NodeList // NodeList[*Expression]
	MultiLine bool
}

func (f *NodeFactory) NewArrayLiteralExpression(elements *NodeList, multiLine bool) *Node {
	data := &ArrayLiteralExpression{}
	data.Elements = elements
	data.MultiLine = multiLine
	return newNode(KindArrayLiteralExpression, data)
}

func (f *NodeFactory) UpdateArrayLiteralExpression(node *ArrayLiteralExpression, elements *ElementList) *Node {
	if elements != node.Elements {
		return updateNode(f.NewArrayLiteralExpression(elements, node.MultiLine), node.AsNode())
	}
	return node.AsNode()
}

func (node *ArrayLiteralExpression) ForEachChild(v Visitor) bool {
	return visitNodeList(v, node.Elements)
}

func (node *ArrayLiteralExpression) VisitEachChild(v *NodeVisitor) *Node {
	return v.Factory.UpdateArrayLiteralExpression(node, v.visitNodes(node.Elements))
}

func IsArrayLiteralExpression(node *Node) bool {
	return node.Kind == KindArrayLiteralExpression
}

// ObjectLiteralExpression

type ObjectLiteralExpression struct {
	ExpressionBase
	DeclarationBase
	Properties *NodeList // NodeList[*ObjectLiteralElement]
	MultiLine  bool
}

func (f *NodeFactory) NewObjectLiteralExpression(properties *NodeList, multiLine bool) *Node {
	data := &ObjectLiteralExpression{}
	data.Properties = properties
	data.MultiLine = multiLine
	return newNode(KindObjectLiteralExpression, data)
}

func (f *NodeFactory) UpdateObjectLiteralExpression(node *ObjectLiteralExpression, properties *PropertyDefinitionList) *Node {
	if properties != node.Properties {
		return updateNode(f.NewObjectLiteralExpression(properties, node.MultiLine), node.AsNode())
	}
	return node.AsNode()
}

func (node *ObjectLiteralExpression) ForEachChild(v Visitor) bool {
	return visitNodeList(v, node.Properties)
}

func (node *ObjectLiteralExpression) VisitEachChild(v *NodeVisitor) *Node {
	return v.Factory.UpdateObjectLiteralExpression(node, v.visitNodes(node.Properties))
}

func IsObjectLiteralExpression(node *Node) bool {
	return node.Kind == KindObjectLiteralExpression
}

// ObjectLiteralElementBase

type ObjectLiteralElementBase struct{}

// SpreadAssignment

type SpreadAssignment struct {
	NodeBase
	DeclarationBase
	ObjectLiteralElementBase
	Expression *Expression // Expression
}

func (f *NodeFactory) NewSpreadAssignment(expression *Expression) *Node {
	data := &SpreadAssignment{}
	data.Expression = expression
	return newNode(KindSpreadAssignment, data)
}

func (f *NodeFactory) UpdateSpreadAssignment(node *SpreadAssignment, expression *Expression) *Node {
	if expression != node.Expression {
		return updateNode(f.NewSpreadAssignment(expression), node.AsNode())
	}
	return node.AsNode()
}

func (node *SpreadAssignment) ForEachChild(v Visitor) bool {
	return visit(v, node.Expression)
}

func (node *SpreadAssignment) VisitEachChild(v *NodeVisitor) *Node {
	return v.Factory.UpdateSpreadAssignment(node, v.visitNode(node.Expression))
}

func IsSpreadAssignment(node *Node) bool {
	return node.Kind == KindSpreadAssignment
}

// PropertyAssignment

type PropertyAssignment struct {
	NodeBase
	NamedMemberBase
	ObjectLiteralElementBase
	Initializer *Expression // Expression
}

func (f *NodeFactory) NewPropertyAssignment(modifiers *ModifierList, name *PropertyName, postfixToken *TokenNode, initializer *Expression) *Node {
	data := f.propertyAssignmentPool.New()
	data.modifiers = modifiers
	data.name = name
	data.PostfixToken = postfixToken
	data.Initializer = initializer
	return newNode(KindPropertyAssignment, data)
}

func (f *NodeFactory) UpdatePropertyAssignment(node *PropertyAssignment, modifiers *ModifierList, name *PropertyName, postfixToken *TokenNode, initializer *Expression) *Node {
	if modifiers != node.modifiers || name != node.name || postfixToken != node.PostfixToken || initializer != node.Initializer {
		return updateNode(f.NewPropertyAssignment(modifiers, name, postfixToken, initializer), node.AsNode())
	}
	return node.AsNode()
}

func (node *PropertyAssignment) ForEachChild(v Visitor) bool {
	return visitModifiers(v, node.modifiers) || visit(v, node.name) || visit(v, node.PostfixToken) || visit(v, node.Initializer)
}

func (node *PropertyAssignment) VisitEachChild(v *NodeVisitor) *Node {
	return v.Factory.UpdatePropertyAssignment(node, v.visitModifiers(node.modifiers), v.visitNode(node.name), v.visitToken(node.PostfixToken), v.visitNode(node.Initializer))
}

func IsPropertyAssignment(node *Node) bool {
	return node.Kind == KindPropertyAssignment
}

// ShorthandPropertyAssignment

type ShorthandPropertyAssignment struct {
	NodeBase
	NamedMemberBase
	ObjectLiteralElementBase
	EqualsToken                 *TokenNode
	ObjectAssignmentInitializer *Expression // Optional
}

func (f *NodeFactory) NewShorthandPropertyAssignment(modifiers *ModifierList, name *PropertyName, postfixToken *TokenNode, equalsToken *TokenNode, objectAssignmentInitializer *Expression) *Node {
	data := &ShorthandPropertyAssignment{}
	data.modifiers = modifiers
	data.name = name
	data.PostfixToken = postfixToken
	data.EqualsToken = equalsToken
	data.ObjectAssignmentInitializer = objectAssignmentInitializer
	return newNode(KindShorthandPropertyAssignment, data)
}

func (f *NodeFactory) UpdateShorthandPropertyAssignment(node *ShorthandPropertyAssignment, modifiers *ModifierList, name *PropertyName, postfixToken *TokenNode, equalsToken *TokenNode, objectAssignmentInitializer *Expression) *Node {
	if modifiers != node.modifiers || name != node.name || postfixToken != node.PostfixToken || objectAssignmentInitializer != node.ObjectAssignmentInitializer {
		return updateNode(f.NewShorthandPropertyAssignment(modifiers, name, postfixToken, equalsToken, objectAssignmentInitializer), node.AsNode())
	}
	return node.AsNode()
}

func (node *ShorthandPropertyAssignment) ForEachChild(v Visitor) bool {
	return visitModifiers(v, node.modifiers) || visit(v, node.name) || visit(v, node.PostfixToken) || visit(v, node.EqualsToken) || visit(v, node.ObjectAssignmentInitializer)
}

func (node *ShorthandPropertyAssignment) VisitEachChild(v *NodeVisitor) *Node {
	return v.Factory.UpdateShorthandPropertyAssignment(node, v.visitModifiers(node.modifiers), v.visitNode(node.name), v.visitToken(node.PostfixToken), v.visitToken(node.EqualsToken), v.visitNode(node.ObjectAssignmentInitializer))
}

func IsShorthandPropertyAssignment(node *Node) bool {
	return node.Kind == KindShorthandPropertyAssignment
}

// DeleteExpression

type DeleteExpression struct {
	ExpressionBase
	Expression *Expression // Expression
}

func (f *NodeFactory) NewDeleteExpression(expression *Expression) *Node {
	data := &DeleteExpression{}
	data.Expression = expression
	return newNode(KindDeleteExpression, data)
}

func (f *NodeFactory) UpdateDeleteExpression(node *DeleteExpression, expression *Expression) *Node {
	if expression != node.Expression {
		return updateNode(f.NewDeleteExpression(expression), node.AsNode())
	}
	return node.AsNode()
}

func (node *DeleteExpression) ForEachChild(v Visitor) bool {
	return visit(v, node.Expression)
}

func (node *DeleteExpression) VisitEachChild(v *NodeVisitor) *Node {
	return v.Factory.UpdateDeleteExpression(node, v.visitNode(node.Expression))
}

// TypeOfExpression

type TypeOfExpression struct {
	ExpressionBase
	Expression *Expression // Expression
}

func (f *NodeFactory) NewTypeOfExpression(expression *Expression) *Node {
	data := &TypeOfExpression{}
	data.Expression = expression
	return newNode(KindTypeOfExpression, data)
}

func (f *NodeFactory) UpdateTypeOfExpression(node *TypeOfExpression, expression *Expression) *Node {
	if expression != node.Expression {
		return updateNode(f.NewTypeOfExpression(expression), node.AsNode())
	}
	return node.AsNode()
}

func (node *TypeOfExpression) ForEachChild(v Visitor) bool {
	return visit(v, node.Expression)
}

func (node *TypeOfExpression) VisitEachChild(v *NodeVisitor) *Node {
	return v.Factory.UpdateTypeOfExpression(node, v.visitNode(node.Expression))
}

func IsTypeOfExpression(node *Node) bool {
	return node.Kind == KindTypeOfExpression
}

// VoidExpression

type VoidExpression struct {
	ExpressionBase
	Expression *Expression // Expression
}

func (f *NodeFactory) NewVoidExpression(expression *Expression) *Node {
	data := &VoidExpression{}
	data.Expression = expression
	return newNode(KindVoidExpression, data)
}

func (f *NodeFactory) UpdateVoidExpression(node *VoidExpression, expression *Expression) *Node {
	if expression != node.Expression {
		return updateNode(f.NewVoidExpression(expression), node.AsNode())
	}
	return node.AsNode()
}

func (node *VoidExpression) ForEachChild(v Visitor) bool {
	return visit(v, node.Expression)
}

func (node *VoidExpression) VisitEachChild(v *NodeVisitor) *Node {
	return v.Factory.UpdateVoidExpression(node, v.visitNode(node.Expression))
}

// AwaitExpression

type AwaitExpression struct {
	ExpressionBase
	Expression *Expression // Expression
}

func (f *NodeFactory) NewAwaitExpression(expression *Expression) *Node {
	data := &AwaitExpression{}
	data.Expression = expression
	return newNode(KindAwaitExpression, data)
}

func (f *NodeFactory) UpdateAwaitExpression(node *AwaitExpression, expression *Expression) *Node {
	if expression != node.Expression {
		return updateNode(f.NewAwaitExpression(expression), node.AsNode())
	}
	return node.AsNode()
}

func (node *AwaitExpression) ForEachChild(v Visitor) bool {
	return visit(v, node.Expression)
}

func (node *AwaitExpression) VisitEachChild(v *NodeVisitor) *Node {
	return v.Factory.UpdateAwaitExpression(node, v.visitNode(node.Expression))
}

func IsAwaitExpression(node *Node) bool {
	return node.Kind == KindAwaitExpression
}

// TypeAssertion

type TypeAssertion struct {
	ExpressionBase
	Type       *TypeNode   // TypeNode
	Expression *Expression // Expression
}

func (f *NodeFactory) NewTypeAssertion(typeNode *TypeNode, expression *Expression) *Node {
	data := &TypeAssertion{}
	data.Type = typeNode
	data.Expression = expression
	return newNode(KindTypeAssertionExpression, data)
}

func (f *NodeFactory) UpdateTypeAssertion(node *TypeAssertion, typeNode *TypeNode, expression *Expression) *Node {
	if typeNode != node.Type || expression != node.Expression {
		return updateNode(f.NewTypeAssertion(typeNode, expression), node.AsNode())
	}
	return node.AsNode()
}

func (node *TypeAssertion) ForEachChild(v Visitor) bool {
	return visit(v, node.Type) || visit(v, node.Expression)
}

func (node *TypeAssertion) VisitEachChild(v *NodeVisitor) *Node {
	return v.Factory.UpdateTypeAssertion(node, v.visitNode(node.Type), v.visitNode(node.Expression))
}

// TypeNodeBase

type TypeNodeBase struct {
	NodeBase
}

// KeywordTypeNode

type KeywordTypeNode struct {
	TypeNodeBase
}

func (f *NodeFactory) NewKeywordTypeNode(kind Kind) *Node {
	return newNode(kind, f.keywordTypeNodePool.New())
}

// UnionOrIntersectionTypeBase

type UnionOrIntersectionTypeNodeBase struct {
	TypeNodeBase
	Types *NodeList // NodeList[*TypeNode]
}

func (node *UnionOrIntersectionTypeNodeBase) ForEachChild(v Visitor) bool {
	return visitNodeList(v, node.Types)
}

// UnionTypeNode

type UnionTypeNode struct {
	UnionOrIntersectionTypeNodeBase
}

func (f *NodeFactory) UpdateUnionTypeNode(node *UnionTypeNode, types *TypeList) *Node {
	if types != node.Types {
		return updateNode(f.NewUnionTypeNode(types), node.AsNode())
	}
	return node.AsNode()
}

func (f *NodeFactory) NewUnionTypeNode(types *NodeList) *Node {
	data := &UnionTypeNode{}
	data.Types = types
	return newNode(KindUnionType, data)
}

func (node *UnionTypeNode) VisitEachChild(v *NodeVisitor) *Node {
	return v.Factory.UpdateUnionTypeNode(node, v.visitNodes(node.Types))
}

// IntersectionTypeNode

type IntersectionTypeNode struct {
	UnionOrIntersectionTypeNodeBase
}

func (f *NodeFactory) UpdateIntersectionTypeNode(node *IntersectionTypeNode, types *TypeList) *Node {
	if types != node.Types {
		return updateNode(f.NewIntersectionTypeNode(types), node.AsNode())
	}
	return node.AsNode()
}

func (f *NodeFactory) NewIntersectionTypeNode(types *NodeList) *Node {
	data := &IntersectionTypeNode{}
	data.Types = types
	return newNode(KindIntersectionType, data)
}

func (node *IntersectionTypeNode) VisitEachChild(v *NodeVisitor) *Node {
	return v.Factory.UpdateIntersectionTypeNode(node, v.visitNodes(node.Types))
}

// ConditionalTypeNode

type ConditionalTypeNode struct {
	TypeNodeBase
	LocalsContainerBase
	CheckType   *TypeNode // TypeNode
	ExtendsType *TypeNode // TypeNode
	TrueType    *TypeNode // TypeNode
	FalseType   *TypeNode // TypeNode
}

func (f *NodeFactory) NewConditionalTypeNode(checkType *TypeNode, extendsType *TypeNode, trueType *TypeNode, falseType *TypeNode) *Node {
	data := &ConditionalTypeNode{}
	data.CheckType = checkType
	data.ExtendsType = extendsType
	data.TrueType = trueType
	data.FalseType = falseType
	return newNode(KindConditionalType, data)
}

func (f *NodeFactory) UpdateConditionalTypeNode(node *ConditionalTypeNode, checkType *TypeNode, extendsType *TypeNode, trueType *TypeNode, falseType *TypeNode) *Node {
	if checkType != node.CheckType || extendsType != node.ExtendsType || trueType != node.TrueType || falseType != node.FalseType {
		return updateNode(f.NewConditionalTypeNode(checkType, extendsType, trueType, falseType), node.AsNode())
	}
	return node.AsNode()
}

func (node *ConditionalTypeNode) ForEachChild(v Visitor) bool {
	return visit(v, node.CheckType) || visit(v, node.ExtendsType) || visit(v, node.TrueType) || visit(v, node.FalseType)
}

func (node *ConditionalTypeNode) VisitEachChild(v *NodeVisitor) *Node {
	return v.Factory.UpdateConditionalTypeNode(node, v.visitNode(node.CheckType), v.visitNode(node.ExtendsType), v.visitNode(node.TrueType), v.visitNode(node.FalseType))
}

func IsConditionalTypeNode(node *Node) bool {
	return node.Kind == KindConditionalType
}

// TypeOperatorNode

type TypeOperatorNode struct {
	TypeNodeBase
	Operator Kind      // KindKeyOfKeyword | KindUniqueKeyword | KindReadonlyKeyword
	Type     *TypeNode // TypeNode
}

func (f *NodeFactory) NewTypeOperatorNode(operator Kind, typeNode *TypeNode) *Node {
	data := &TypeOperatorNode{}
	data.Operator = operator
	data.Type = typeNode
	return newNode(KindTypeOperator, data)
}

func (f *NodeFactory) UpdateTypeOperatorNode(node *TypeOperatorNode, typeNode *TypeNode) *Node {
	if typeNode != node.Type {
		return updateNode(f.NewTypeOperatorNode(node.Operator, typeNode), node.AsNode())
	}
	return node.AsNode()
}

func (node *TypeOperatorNode) ForEachChild(v Visitor) bool {
	return visit(v, node.Type)
}

func (node *TypeOperatorNode) VisitEachChild(v *NodeVisitor) *Node {
	return v.Factory.UpdateTypeOperatorNode(node, v.visitNode(node.Type))
}

func IsTypeOperatorNode(node *Node) bool {
	return node.Kind == KindTypeOperator
}

// InferTypeNode

type InferTypeNode struct {
	TypeNodeBase
	TypeParameter *TypeParameterDeclarationNode // TypeParameterDeclarationNode
}

func (f *NodeFactory) NewInferTypeNode(typeParameter *TypeParameterDeclarationNode) *Node {
	data := &InferTypeNode{}
	data.TypeParameter = typeParameter
	return newNode(KindInferType, data)
}

func (f *NodeFactory) UpdateInferTypeNode(node *InferTypeNode, typeParameter *TypeNode) *Node {
	if typeParameter != node.TypeParameter {
		return updateNode(f.NewInferTypeNode(typeParameter), node.AsNode())
	}
	return node.AsNode()
}

func (node *InferTypeNode) ForEachChild(v Visitor) bool {
	return visit(v, node.TypeParameter)
}

func (node *InferTypeNode) VisitEachChild(v *NodeVisitor) *Node {
	return v.Factory.UpdateInferTypeNode(node, v.visitNode(node.TypeParameter))
}

func IsInferTypeNode(node *Node) bool {
	return node.Kind == KindInferType
}

// ArrayTypeNode

type ArrayTypeNode struct {
	TypeNodeBase
	ElementType *TypeNode // TypeNode
}

func (f *NodeFactory) NewArrayTypeNode(elementType *TypeNode) *Node {
	data := &ArrayTypeNode{}
	data.ElementType = elementType
	return newNode(KindArrayType, data)
}

func (f *NodeFactory) UpdateArrayTypeNode(node *ArrayTypeNode, elementType *TypeNode) *Node {
	if elementType != node.ElementType {
		return updateNode(f.NewArrayTypeNode(elementType), node.AsNode())
	}
	return node.AsNode()
}

func (node *ArrayTypeNode) ForEachChild(v Visitor) bool {
	return visit(v, node.ElementType)
}

func (node *ArrayTypeNode) VisitEachChild(v *NodeVisitor) *Node {
	return v.Factory.UpdateArrayTypeNode(node, v.visitNode(node.ElementType))
}

// IndexedAccessTypeNode

type IndexedAccessTypeNode struct {
	TypeNodeBase
	ObjectType *TypeNode // TypeNode
	IndexType  *TypeNode // TypeNode
}

func (f *NodeFactory) NewIndexedAccessTypeNode(objectType *TypeNode, indexType *TypeNode) *Node {
	data := &IndexedAccessTypeNode{}
	data.ObjectType = objectType
	data.IndexType = indexType
	return newNode(KindIndexedAccessType, data)
}

func (f *NodeFactory) UpdateIndexedAccessTypeNode(node *IndexedAccessTypeNode, objectType *TypeNode, indexType *TypeNode) *Node {
	if objectType != node.ObjectType || indexType != node.IndexType {
		return updateNode(f.NewIndexedAccessTypeNode(objectType, indexType), node.AsNode())
	}
	return node.AsNode()
}

func (node *IndexedAccessTypeNode) ForEachChild(v Visitor) bool {
	return visit(v, node.ObjectType) || visit(v, node.IndexType)
}

func (node *IndexedAccessTypeNode) VisitEachChild(v *NodeVisitor) *Node {
	return v.Factory.UpdateIndexedAccessTypeNode(node, v.visitNode(node.ObjectType), v.visitNode(node.IndexType))
}

func IsIndexedAccessTypeNode(node *Node) bool {
	return node.Kind == KindIndexedAccessType
}

// TypeReferenceNode

type TypeReferenceNode struct {
	TypeNodeBase
	TypeName      *EntityName // EntityName
	TypeArguments *NodeList   // NodeList[*TypeNode]. Optional
}

func (f *NodeFactory) NewTypeReferenceNode(typeName *EntityName, typeArguments *NodeList) *Node {
	data := f.typeReferenceNodePool.New()
	data.TypeName = typeName
	data.TypeArguments = typeArguments
	return newNode(KindTypeReference, data)
}

func (f *NodeFactory) UpdateTypeReferenceNode(node *TypeReferenceNode, typeName *EntityName, typeArguments *TypeArgumentList) *Node {
	if typeName != node.TypeName || typeArguments != node.TypeArguments {
		return updateNode(f.NewTypeReferenceNode(typeName, typeArguments), node.AsNode())
	}
	return node.AsNode()
}

func (node *TypeReferenceNode) ForEachChild(v Visitor) bool {
	return visit(v, node.TypeName) || visitNodeList(v, node.TypeArguments)
}

func (node *TypeReferenceNode) VisitEachChild(v *NodeVisitor) *Node {
	return v.Factory.UpdateTypeReferenceNode(node, v.visitNode(node.TypeName), v.visitNodes(node.TypeArguments))
}

func IsTypeReferenceNode(node *Node) bool {
	return node.Kind == KindTypeReference
}

// ExpressionWithTypeArguments

type ExpressionWithTypeArguments struct {
	ExpressionBase
	Expression    *Expression // Expression
	TypeArguments *NodeList   // NodeList[*TypeNode]. Optional
}

func (f *NodeFactory) NewExpressionWithTypeArguments(expression *Expression, typeArguments *NodeList) *Node {
	data := &ExpressionWithTypeArguments{}
	data.Expression = expression
	data.TypeArguments = typeArguments
	return newNode(KindExpressionWithTypeArguments, data)
}

func (f *NodeFactory) UpdateExpressionWithTypeArguments(node *ExpressionWithTypeArguments, expression *Expression, typeArguments *TypeArgumentList) *Node {
	if expression != node.Expression || typeArguments != node.TypeArguments {
		return updateNode(f.NewExpressionWithTypeArguments(expression, typeArguments), node.AsNode())
	}
	return node.AsNode()
}

func (node *ExpressionWithTypeArguments) ForEachChild(v Visitor) bool {
	return visit(v, node.Expression) || visitNodeList(v, node.TypeArguments)
}

func (node *ExpressionWithTypeArguments) VisitEachChild(v *NodeVisitor) *Node {
	return v.Factory.UpdateExpressionWithTypeArguments(node, v.visitNode(node.Expression), v.visitNodes(node.TypeArguments))
}

func IsExpressionWithTypeArguments(node *Node) bool {
	return node.Kind == KindExpressionWithTypeArguments
}

// LiteralTypeNode

type LiteralTypeNode struct {
	TypeNodeBase
	Literal *Node // KeywordExpression | LiteralExpression | PrefixUnaryExpression
}

func (f *NodeFactory) NewLiteralTypeNode(literal *Node) *Node {
	data := f.literalTypeNodePool.New()
	data.Literal = literal
	return newNode(KindLiteralType, data)
}

func (f *NodeFactory) UpdateLiteralTypeNode(node *LiteralTypeNode, literal *Node) *Node {
	if literal != node.Literal {
		return updateNode(f.NewLiteralTypeNode(literal), node.AsNode())
	}
	return node.AsNode()
}

func (node *LiteralTypeNode) ForEachChild(v Visitor) bool {
	return visit(v, node.Literal)
}

func (node *LiteralTypeNode) VisitEachChild(v *NodeVisitor) *Node {
	return v.Factory.UpdateLiteralTypeNode(node, v.visitNode(node.Literal))
}

func IsLiteralTypeNode(node *Node) bool {
	return node.Kind == KindLiteralType
}

// ThisTypeNode

type ThisTypeNode struct {
	TypeNodeBase
}

func (f *NodeFactory) NewThisTypeNode() *Node {
	return newNode(KindThisType, &ThisTypeNode{})
}

func IsThisTypeNode(node *Node) bool {
	return node.Kind == KindThisType
}

// TypePredicateNode

type TypePredicateNode struct {
	TypeNodeBase
	AssertsModifier *TokenNode                  // TokenNode. Optional
	ParameterName   *TypePredicateParameterName // TypePredicateParameterName (Identifier | ThisTypeNode)
	Type            *TypeNode                   // TypeNode. Optional
}

func (f *NodeFactory) NewTypePredicateNode(assertsModifier *TokenNode, parameterName *TypePredicateParameterName, typeNode *TypeNode) *Node {
	data := &TypePredicateNode{}
	data.AssertsModifier = assertsModifier
	data.ParameterName = parameterName
	data.Type = typeNode
	return newNode(KindTypePredicate, data)
}

func (f *NodeFactory) UpdateTypePredicateNode(node *TypePredicateNode, assertsModifier *TokenNode, parameterName *TypePredicateParameterName, typeNode *TypeNode) *Node {
	if assertsModifier != node.AssertsModifier || parameterName != node.ParameterName || typeNode != node.Type {
		return updateNode(f.NewTypePredicateNode(assertsModifier, parameterName, typeNode), node.AsNode())
	}
	return node.AsNode()
}

func (node *TypePredicateNode) ForEachChild(v Visitor) bool {
	return visit(v, node.AssertsModifier) || visit(v, node.ParameterName) || visit(v, node.Type)
}

func (node *TypePredicateNode) VisitEachChild(v *NodeVisitor) *Node {
	return v.Factory.UpdateTypePredicateNode(node, v.visitNode(node.AssertsModifier), v.visitNode(node.ParameterName), v.visitNode(node.Type))
}

func IsTypePredicateNode(node *Node) bool {
	return node.Kind == KindTypePredicate
}

// ImportTypeNode

type ImportTypeNode struct {
	TypeNodeBase
	IsTypeOf      bool
	Argument      *TypeNode             // TypeNode
	Attributes    *ImportAttributesNode // ImportAttributesNode. Optional
	Qualifier     *EntityName           // EntityName. Optional
	TypeArguments *NodeList             // NodeList[*TypeNode]. Optional
}

func (f *NodeFactory) NewImportTypeNode(isTypeOf bool, argument *TypeNode, attributes *ImportAttributesNode, qualifier *EntityName, typeArguments *NodeList) *Node {
	data := &ImportTypeNode{}
	data.IsTypeOf = isTypeOf
	data.Argument = argument
	data.Attributes = attributes
	data.Qualifier = qualifier
	data.TypeArguments = typeArguments
	return newNode(KindImportType, data)
}

func (f *NodeFactory) UpdateImportTypeNode(node *ImportTypeNode, isTypeOf bool, argument *TypeNode, attributes *ImportAttributesNode, qualifier *EntityName, typeArguments *TypeArgumentList) *Node {
	if isTypeOf != node.IsTypeOf || argument != node.Argument || attributes != node.Attributes || qualifier != node.Qualifier || typeArguments != node.TypeArguments {
		return updateNode(f.NewImportTypeNode(isTypeOf, argument, attributes, qualifier, typeArguments), node.AsNode())
	}
	return node.AsNode()
}

func (node *ImportTypeNode) ForEachChild(v Visitor) bool {
	return visit(v, node.Argument) || visit(v, node.Attributes) || visit(v, node.Qualifier) || visitNodeList(v, node.TypeArguments)
}

func (node *ImportTypeNode) VisitEachChild(v *NodeVisitor) *Node {
	return v.Factory.UpdateImportTypeNode(node, node.IsTypeOf, v.visitNode(node.Argument), v.visitNode(node.Attributes), v.visitNode(node.Qualifier), v.visitNodes(node.TypeArguments))
}

func IsImportTypeNode(node *Node) bool {
	return node.Kind == KindImportType
}

// ImportAttribute

type ImportAttribute struct {
	NodeBase
	name  *ImportAttributeName // ImportAttributeName
	Value *Expression          // Expression
}

func (f *NodeFactory) NewImportAttribute(name *ImportAttributeName, value *Expression) *Node {
	data := &ImportAttribute{}
	data.name = name
	data.Value = value
	return newNode(KindImportAttribute, data)
}

func (f *NodeFactory) UpdateImportAttribute(node *ImportAttribute, name *ImportAttributeName, value *Expression) *Node {
	if name != node.name || value != node.Value {
		return updateNode(f.NewImportAttribute(name, value), node.AsNode())
	}
	return node.AsNode()
}

func (node *ImportAttribute) ForEachChild(v Visitor) bool {
	return visit(v, node.name) || visit(v, node.Value)
}

func (node *ImportAttribute) VisitEachChild(v *NodeVisitor) *Node {
	return v.Factory.UpdateImportAttribute(node, v.visitNode(node.name), v.visitNode(node.Value))
}

func (node *ImportAttribute) Name() *ImportAttributeName {
	return node.name
}

// ImportAttributes

type ImportAttributes struct {
	NodeBase
	Token      Kind
	Attributes *NodeList // NodeList[*ImportAttributeNode]
	MultiLine  bool
}

func (f *NodeFactory) NewImportAttributes(token Kind, attributes *NodeList, multiLine bool) *Node {
	data := &ImportAttributes{}
	data.Token = token
	data.Attributes = attributes
	data.MultiLine = multiLine
	return newNode(KindImportAttributes, data)
}

func (f *NodeFactory) UpdateImportAttributes(node *ImportAttributes, attributes *ImportAttributeList) *Node {
	if attributes != node.Attributes {
		return updateNode(f.NewImportAttributes(node.Token, attributes, node.MultiLine), node.AsNode())
	}
	return node.AsNode()
}

func (node *ImportAttributes) ForEachChild(v Visitor) bool {
	return visitNodeList(v, node.Attributes)
}

func (node *ImportAttributes) VisitEachChild(v *NodeVisitor) *Node {
	return v.Factory.UpdateImportAttributes(node, v.visitNodes(node.Attributes))
}

func IsImportAttributes(node *Node) bool {
	return node.Kind == KindImportAttributes
}

// TypeQueryNode

type TypeQueryNode struct {
	TypeNodeBase
	ExprName      *EntityName // EntityName
	TypeArguments *NodeList   // NodeList[*TypeNode]. Optional
}

func (f *NodeFactory) NewTypeQueryNode(exprName *EntityName, typeArguments *NodeList) *Node {
	data := &TypeQueryNode{}
	data.ExprName = exprName
	data.TypeArguments = typeArguments
	return newNode(KindTypeQuery, data)
}

func (f *NodeFactory) UpdateTypeQueryNode(node *TypeQueryNode, exprName *EntityName, typeArguments *TypeArgumentList) *Node {
	if exprName != node.ExprName || typeArguments != node.TypeArguments {
		return updateNode(f.NewTypeQueryNode(exprName, typeArguments), node.AsNode())
	}
	return node.AsNode()
}

func (node *TypeQueryNode) ForEachChild(v Visitor) bool {
	return visit(v, node.ExprName) || visitNodeList(v, node.TypeArguments)
}

func (node *TypeQueryNode) VisitEachChild(v *NodeVisitor) *Node {
	return v.Factory.UpdateTypeQueryNode(node, v.visitNode(node.ExprName), v.visitNodes(node.TypeArguments))
}

func IsTypeQueryNode(node *Node) bool {
	return node.Kind == KindTypeQuery
}

// MappedTypeNode

type MappedTypeNode struct {
	TypeNodeBase
	DeclarationBase
	LocalsContainerBase
	ReadonlyToken *TokenNode                    // TokenNode. Optional
	TypeParameter *TypeParameterDeclarationNode // TypeParameterDeclarationNode
	NameType      *TypeNode                     // TypeNode. Optional
	QuestionToken *TokenNode                    // TokenNode. Optional
	Type          *TypeNode                     // TypeNode. Optional (error if missing)
	Members       *NodeList                     // NodeList[*TypeElement]. Used only to produce grammar errors
}

func (f *NodeFactory) NewMappedTypeNode(readonlyToken *TokenNode, typeParameter *TypeParameterDeclarationNode, nameType *TypeNode, questionToken *TokenNode, typeNode *TypeNode, members *NodeList) *Node {
	data := &MappedTypeNode{}
	data.ReadonlyToken = readonlyToken
	data.TypeParameter = typeParameter
	data.NameType = nameType
	data.QuestionToken = questionToken
	data.Type = typeNode
	data.Members = members
	return newNode(KindMappedType, data)
}

func (f *NodeFactory) UpdateMappedTypeNode(node *MappedTypeNode, readonlyToken *TokenNode, typeParameter *TypeParameterDeclarationNode, nameType *TypeNode, questionToken *TokenNode, typeNode *TypeNode, members *TypeElementList) *Node {
	if readonlyToken != node.ReadonlyToken || typeParameter != node.TypeParameter || nameType != node.NameType || questionToken != node.QuestionToken || typeNode != node.Type || members != node.Members {
		return updateNode(f.NewMappedTypeNode(readonlyToken, typeParameter, nameType, questionToken, typeNode, members), node.AsNode())
	}
	return node.AsNode()
}

func (node *MappedTypeNode) ForEachChild(v Visitor) bool {
	return visit(v, node.ReadonlyToken) || visit(v, node.TypeParameter) || visit(v, node.NameType) ||
		visit(v, node.QuestionToken) || visit(v, node.Type) || visitNodeList(v, node.Members)
}

func (node *MappedTypeNode) VisitEachChild(v *NodeVisitor) *Node {
	return v.Factory.UpdateMappedTypeNode(node, v.visitToken(node.ReadonlyToken), v.visitNode(node.TypeParameter), v.visitNode(node.NameType), v.visitToken(node.QuestionToken), v.visitNode(node.Type), v.visitNodes(node.Members))
}

func IsMappedTypeNode(node *Node) bool {
	return node.Kind == KindMappedType
}

// TypeLiteralNode

type TypeLiteralNode struct {
	TypeNodeBase
	DeclarationBase
	Members *NodeList // NodeList[*TypeElement]
}

func (f *NodeFactory) NewTypeLiteralNode(members *NodeList) *Node {
	data := &TypeLiteralNode{}
	data.Members = members
	return newNode(KindTypeLiteral, data)
}

func (f *NodeFactory) UpdateTypeLiteralNode(node *TypeLiteralNode, members *TypeElementList) *Node {
	if members != node.Members {
		return updateNode(f.NewTypeLiteralNode(members), node.AsNode())
	}
	return node.AsNode()
}

func (node *TypeLiteralNode) ForEachChild(v Visitor) bool {
	return visitNodeList(v, node.Members)
}

func (node *TypeLiteralNode) VisitEachChild(v *NodeVisitor) *Node {
	return v.Factory.UpdateTypeLiteralNode(node, v.visitNodes(node.Members))
}

func IsTypeLiteralNode(node *Node) bool {
	return node.Kind == KindTypeLiteral
}

// TupleTypeNode

type TupleTypeNode struct {
	TypeNodeBase
	Elements *NodeList // NodeList[*TypeNode]
}

func (f *NodeFactory) NewTupleTypeNode(elements *NodeList) *Node {
	data := &TupleTypeNode{}
	data.Elements = elements
	return newNode(KindTupleType, data)
}

func (f *NodeFactory) UpdateTupleTypeNode(node *TupleTypeNode, elements *TypeList) *Node {
	if elements != node.Elements {
		return updateNode(f.NewTupleTypeNode(elements), node.AsNode())
	}
	return node.AsNode()
}

func (node *TupleTypeNode) ForEachChild(v Visitor) bool {
	return visitNodeList(v, node.Elements)
}

func (node *TupleTypeNode) VisitEachChild(v *NodeVisitor) *Node {
	return v.Factory.UpdateTupleTypeNode(node, v.visitNodes(node.Elements))
}

func IsTupleTypeNode(node *Node) bool {
	return node.Kind == KindTupleType
}

// NamedTupleTypeMember

type NamedTupleMember struct {
	TypeNodeBase
	DeclarationBase
	DotDotDotToken *TokenNode      // TokenNode
	name           *IdentifierNode // IdentifierNode
	QuestionToken  *TokenNode      // TokenNode
	Type           *TypeNode       // TypeNode
}

func (f *NodeFactory) NewNamedTupleMember(dotDotDotToken *TokenNode, name *IdentifierNode, questionToken *TokenNode, typeNode *TypeNode) *Node {
	data := &NamedTupleMember{}
	data.DotDotDotToken = dotDotDotToken
	data.name = name
	data.QuestionToken = questionToken
	data.Type = typeNode
	return newNode(KindNamedTupleMember, data)
}

func (f *NodeFactory) UpdateNamedTupleMember(node *NamedTupleMember, dotDotDotToken *TokenNode, name *IdentifierNode, questionToken *TokenNode, typeNode *TypeNode) *Node {
	if dotDotDotToken != node.DotDotDotToken || name != node.name || questionToken != node.QuestionToken || typeNode != node.Type {
		return updateNode(f.NewNamedTupleMember(dotDotDotToken, name, questionToken, typeNode), node.AsNode())
	}
	return node.AsNode()
}

func (node *NamedTupleMember) ForEachChild(v Visitor) bool {
	return visit(v, node.DotDotDotToken) || visit(v, node.name) || visit(v, node.QuestionToken) || visit(v, node.Type)
}

func (node *NamedTupleMember) VisitEachChild(v *NodeVisitor) *Node {
	return v.Factory.UpdateNamedTupleMember(node, v.visitToken(node.DotDotDotToken), v.visitNode(node.name), v.visitToken(node.QuestionToken), v.visitNode(node.Type))
}

func (node *NamedTupleMember) Name() *DeclarationName {
	return node.name
}

func IsNamedTupleMember(node *Node) bool {
	return node.Kind == KindNamedTupleMember
}

// OptionalTypeNode

type OptionalTypeNode struct {
	TypeNodeBase
	Type *TypeNode // TypeNode
}

func (f *NodeFactory) NewOptionalTypeNode(typeNode *TypeNode) *Node {
	data := &OptionalTypeNode{}
	data.Type = typeNode
	return newNode(KindOptionalType, data)
}

func (f *NodeFactory) UpdateOptionalTypeNode(node *OptionalTypeNode, typeNode *TypeNode) *Node {
	if typeNode != node.Type {
		return updateNode(f.NewOptionalTypeNode(typeNode), node.AsNode())
	}
	return node.AsNode()
}

func (node *OptionalTypeNode) ForEachChild(v Visitor) bool {
	return visit(v, node.Type)
}

func (node *OptionalTypeNode) VisitEachChild(v *NodeVisitor) *Node {
	return v.Factory.UpdateOptionalTypeNode(node, v.visitNode(node.Type))
}

func IsOptionalTypeNode(node *Node) bool {
	return node.Kind == KindOptionalType
}

// RestTypeNode

type RestTypeNode struct {
	TypeNodeBase
	Type *TypeNode // TypeNode
}

func (f *NodeFactory) NewRestTypeNode(typeNode *TypeNode) *Node {
	data := &RestTypeNode{}
	data.Type = typeNode
	return newNode(KindRestType, data)
}

func (f *NodeFactory) UpdateRestTypeNode(node *RestTypeNode, typeNode *TypeNode) *Node {
	if typeNode != node.Type {
		return updateNode(f.NewRestTypeNode(typeNode), node.AsNode())
	}
	return node.AsNode()
}

func (node *RestTypeNode) ForEachChild(v Visitor) bool {
	return visit(v, node.Type)
}

func (node *RestTypeNode) VisitEachChild(v *NodeVisitor) *Node {
	return v.Factory.UpdateRestTypeNode(node, v.visitNode(node.Type))
}

func IsRestTypeNode(node *Node) bool {
	return node.Kind == KindRestType
}

// ParenthesizedTypeNode

type ParenthesizedTypeNode struct {
	TypeNodeBase
	Type *TypeNode // TypeNode
}

func (f *NodeFactory) NewParenthesizedTypeNode(typeNode *TypeNode) *Node {
	data := &ParenthesizedTypeNode{}
	data.Type = typeNode
	return newNode(KindParenthesizedType, data)
}

func (f *NodeFactory) UpdateParenthesizedTypeNode(node *ParenthesizedTypeNode, typeNode *TypeNode) *Node {
	if typeNode != node.Type {
		return updateNode(f.NewParenthesizedTypeNode(typeNode), node.AsNode())
	}
	return node.AsNode()
}

func (node *ParenthesizedTypeNode) ForEachChild(v Visitor) bool {
	return visit(v, node.Type)
}

func (node *ParenthesizedTypeNode) VisitEachChild(v *NodeVisitor) *Node {
	return v.Factory.UpdateParenthesizedTypeNode(node, v.visitNode(node.Type))
}

func IsParenthesizedTypeNode(node *Node) bool {
	return node.Kind == KindParenthesizedType
}

// FunctionOrConstructorTypeNodeBase

type FunctionOrConstructorTypeNodeBase struct {
	TypeNodeBase
	DeclarationBase
	ModifiersBase
	FunctionLikeBase
}

func (f *NodeFactory) UpdateFunctionTypeNode(node *FunctionTypeNode, typeParameters *TypeParameterList, parameters *ParameterList, returnType *TypeNode) *Node {
	if typeParameters != node.TypeParameters || parameters != node.Parameters || returnType != node.Type {
		return updateNode(f.NewFunctionTypeNode(typeParameters, parameters, returnType), node.AsNode())
	}
	return node.AsNode()
}

func (node *FunctionOrConstructorTypeNodeBase) ForEachChild(v Visitor) bool {
	return visitModifiers(v, node.modifiers) || visitNodeList(v, node.TypeParameters) || visitNodeList(v, node.Parameters) || visit(v, node.Type)
}

func (node *FunctionTypeNode) VisitEachChild(v *NodeVisitor) *Node {
	return v.Factory.UpdateFunctionTypeNode(node, v.visitNodes(node.TypeParameters), v.visitNodes(node.Parameters), v.visitNode(node.Type))
}

// FunctionTypeNode

type FunctionTypeNode struct {
	FunctionOrConstructorTypeNodeBase
}

func (f *NodeFactory) NewFunctionTypeNode(typeParameters *NodeList, parameters *NodeList, returnType *TypeNode) *Node {
	data := &FunctionTypeNode{}
	data.TypeParameters = typeParameters
	data.Parameters = parameters
	data.Type = returnType
	return newNode(KindFunctionType, data)
}

func IsFunctionTypeNode(node *Node) bool {
	return node.Kind == KindFunctionType
}

// ConstructorTypeNode

type ConstructorTypeNode struct {
	FunctionOrConstructorTypeNodeBase
}

func (f *NodeFactory) NewConstructorTypeNode(modifiers *ModifierList, typeParameters *NodeList, parameters *NodeList, returnType *TypeNode) *Node {
	data := &ConstructorTypeNode{}
	data.modifiers = modifiers
	data.TypeParameters = typeParameters
	data.Parameters = parameters
	data.Type = returnType
	return newNode(KindConstructorType, data)
}

func IsConstructorTypeNode(node *Node) bool {
	return node.Kind == KindConstructorType
}

// TemplateLiteralLikeBase

type TemplateLiteralLikeBase struct {
	LiteralLikeBase
	RawText       string
	TemplateFlags TokenFlags
}

func (node *TemplateLiteralLikeBase) LiteralLikeData() *LiteralLikeBase                 { return &node.LiteralLikeBase }
func (node *TemplateLiteralLikeBase) TemplateLiteralLikeData() *TemplateLiteralLikeBase { return node }

// TemplateHead

type TemplateHead struct {
	NodeBase
	TemplateLiteralLikeBase
}

func (f *NodeFactory) NewTemplateHead(text string, rawText string, templateFlags TokenFlags) *Node {
	data := &TemplateHead{}
	data.Text = text
	data.RawText = rawText
	data.TemplateFlags = templateFlags
	return newNode(KindTemplateHead, data)
}

// TemplateMiddle

type TemplateMiddle struct {
	NodeBase
	TemplateLiteralLikeBase
}

func (f *NodeFactory) NewTemplateMiddle(text string, rawText string, templateFlags TokenFlags) *Node {
	data := &TemplateMiddle{}
	data.Text = text
	data.RawText = rawText
	data.TemplateFlags = templateFlags
	return newNode(KindTemplateMiddle, data)
}

// TemplateTail

type TemplateTail struct {
	NodeBase
	TemplateLiteralLikeBase
}

func (f *NodeFactory) NewTemplateTail(text string, rawText string, templateFlags TokenFlags) *Node {
	data := &TemplateTail{}
	data.Text = text
	data.RawText = rawText
	data.TemplateFlags = templateFlags
	return newNode(KindTemplateTail, data)
}

// TemplateLiteralTypeNode

type TemplateLiteralTypeNode struct {
	TypeNodeBase
	Head          *TemplateHeadNode // TemplateHeadNode
	TemplateSpans *NodeList         // NodeList[*TemplateLiteralTypeSpanNode]
}

func (f *NodeFactory) NewTemplateLiteralTypeNode(head *TemplateHeadNode, templateSpans *NodeList) *Node {
	data := &TemplateLiteralTypeNode{}
	data.Head = head
	data.TemplateSpans = templateSpans
	return newNode(KindTemplateLiteralType, data)
}

func (f *NodeFactory) UpdateConstructorTypeNode(node *ConstructorTypeNode, modifiers *ModifierList, typeParameters *TypeParameterList, parameters *ParameterList, returnType *TypeNode) *Node {
	if modifiers != node.modifiers || typeParameters != node.TypeParameters || parameters != node.Parameters || returnType != node.Type {
		return updateNode(f.NewConstructorTypeNode(modifiers, typeParameters, parameters, returnType), node.AsNode())
	}
	return node.AsNode()
}

func (node *TemplateLiteralTypeNode) ForEachChild(v Visitor) bool {
	return visit(v, node.Head) || visitNodeList(v, node.TemplateSpans)
}

func (node *ConstructorTypeNode) VisitEachChild(v *NodeVisitor) *Node {
	return v.Factory.UpdateConstructorTypeNode(node, v.visitModifiers(node.modifiers), v.visitNodes(node.TypeParameters), v.visitNodes(node.Parameters), v.visitNode(node.Type))
}

// TemplateLiteralTypeSpan

type TemplateLiteralTypeSpan struct {
	NodeBase
	Type    *TypeNode             // TypeNode
	Literal *TemplateMiddleOrTail // TemplateMiddleOrTail
}

func (f *NodeFactory) NewTemplateLiteralTypeSpan(typeNode *TypeNode, literal *TemplateMiddleOrTail) *Node {
	data := &TemplateLiteralTypeSpan{}
	data.Type = typeNode
	data.Literal = literal
	return newNode(KindTemplateLiteralTypeSpan, data)
}

func (f *NodeFactory) UpdateTemplateLiteralTypeNode(node *TemplateLiteralTypeNode, head *TemplateHeadNode, templateSpans *TemplateLiteralTypeSpanList) *Node {
	if head != node.Head || templateSpans != node.TemplateSpans {
		return updateNode(f.NewTemplateLiteralTypeNode(head, templateSpans), node.AsNode())
	}
	return node.AsNode()
}

func (node *TemplateLiteralTypeSpan) ForEachChild(v Visitor) bool {
	return visit(v, node.Type) || visit(v, node.Literal)
}

func (node *TemplateLiteralTypeNode) VisitEachChild(v *NodeVisitor) *Node {
	return v.Factory.UpdateTemplateLiteralTypeNode(node, v.visitNode(node.Head), v.visitNodes(node.TemplateSpans))
}

func IsTemplateLiteralTypeSpan(node *Node) bool {
	return node.Kind == KindTemplateLiteralTypeSpan
}

// SyntheticExpression

type SyntheticExpression struct {
	ExpressionBase
	Type            any
	IsSpread        bool
	TupleNameSource *Node
}

func (f *NodeFactory) NewSyntheticExpression(t any, isSpread bool, tupleNameSource *Node) *Node {
	data := &SyntheticExpression{}
	data.Type = t
	data.IsSpread = isSpread
	data.TupleNameSource = tupleNameSource
	return newNode(KindSyntheticExpression, data)
}

func IsSyntheticExpression(node *Node) bool {
	return node.Kind == KindSyntheticExpression
}

/// A JSX expression of the form <TagName attrs>...</TagName>

type JsxElement struct {
	ExpressionBase
	OpeningElement *JsxOpeningElementNode // JsxOpeningElementNode
	Children       *NodeList              // NodeList[*JsxChild]
	ClosingElement *JsxClosingElementNode // JsxClosingElementNode
}

func (f *NodeFactory) NewJsxElement(openingElement *JsxOpeningElementNode, children *NodeList, closingElement *JsxClosingElementNode) *Node {
	data := &JsxElement{}
	data.OpeningElement = openingElement
	data.Children = children
	data.ClosingElement = closingElement
	return newNode(KindJsxElement, data)
}

func (f *NodeFactory) UpdateTemplateLiteralTypeSpan(node *TemplateLiteralTypeSpan, typeNode *TypeNode, literal *TemplateMiddleOrTail) *Node {
	if typeNode != node.Type || literal != node.Literal {
		return updateNode(f.NewTemplateLiteralTypeSpan(typeNode, literal), node.AsNode())
	}
	return node.AsNode()
}

func (node *JsxElement) ForEachChild(v Visitor) bool {
	return visit(v, node.OpeningElement) || visitNodeList(v, node.Children) || visit(v, node.ClosingElement)
}

func (node *TemplateLiteralTypeSpan) VisitEachChild(v *NodeVisitor) *Node {
	return v.Factory.UpdateTemplateLiteralTypeSpan(node, v.visitNode(node.Type), v.visitNode(node.Literal))
}

// JsxAttributes
type JsxAttributes struct {
	ExpressionBase
	DeclarationBase
	Properties *NodeList // NodeList[*JsxAttributeLike]
}

func (f *NodeFactory) NewJsxAttributes(properties *NodeList) *Node {
	data := &JsxAttributes{}
	data.Properties = properties
	return newNode(KindJsxAttributes, data)
}

func (f *NodeFactory) UpdateJsxElement(node *JsxElement, openingElement *JsxOpeningElementNode, children *JsxChildList, closingElement *JsxClosingElementNode) *Node {
	if openingElement != node.OpeningElement || children != node.Children || closingElement != node.ClosingElement {
		return updateNode(f.NewJsxElement(openingElement, children, closingElement), node.AsNode())
	}
	return node.AsNode()
}

func (node *JsxAttributes) ForEachChild(v Visitor) bool {
	return visitNodeList(v, node.Properties)
}

func (node *JsxElement) VisitEachChild(v *NodeVisitor) *Node {
	return v.Factory.UpdateJsxElement(node, v.visitNode(node.OpeningElement), v.visitNodes(node.Children), v.visitNode(node.ClosingElement))
}

func IsJsxAttributes(node *Node) bool {
	return node.Kind == KindJsxAttributes
}

// JsxNamespacedName

type JsxNamespacedName struct {
	ExpressionBase
	name      *IdentifierNode // IdentifierNode
	Namespace *IdentifierNode // IdentifierNode
}

func (f *NodeFactory) NewJsxNamespacedName(namespace *IdentifierNode, name *IdentifierNode) *Node {
	data := &JsxNamespacedName{}
	data.Namespace = namespace
	data.name = name
	return newNode(KindJsxNamespacedName, data)
}

func (f *NodeFactory) UpdateJsxAttributes(node *JsxAttributes, properties *JsxAttributeList) *Node {
	if properties != node.Properties {
		return updateNode(f.NewJsxAttributes(properties), node.AsNode())
	}
	return node.AsNode()
}

func (node *JsxNamespacedName) ForEachChild(v Visitor) bool {
	return visit(v, node.Namespace) || visit(v, node.name)
}

func (node *JsxAttributes) VisitEachChild(v *NodeVisitor) *Node {
	return v.Factory.UpdateJsxAttributes(node, v.visitNodes(node.Properties))
}

func (node *JsxNamespacedName) Name() *DeclarationName {
	return node.name
}

func IsJsxNamespacedName(node *Node) bool {
	return node.Kind == KindJsxNamespacedName
}

/// The opening element of a <Tag>...</Tag> JsxElement

type JsxOpeningElement struct {
	ExpressionBase
	TagName       *JsxTagNameExpression // JsxTagNameExpression (Identifier | KeywordExpression | JsxTagNamePropertyAccess | JsxNamespacedName)
	TypeArguments *NodeList             // NodeList[*TypeNode]. Optional
	Attributes    *JsxAttributesNode    // JsxAttributesNode
}

func (f *NodeFactory) NewJsxOpeningElement(tagName *JsxTagNameExpression, typeArguments *NodeList, attributes *JsxAttributesNode) *Node {
	data := &JsxOpeningElement{}
	data.TagName = tagName
	data.TypeArguments = typeArguments
	data.Attributes = attributes
	return newNode(KindJsxOpeningElement, data)
}

func (f *NodeFactory) UpdateJsxNamespacedName(node *JsxNamespacedName, name *IdentifierNode, namespace *IdentifierNode) *Node {
	if name != node.name || namespace != node.Namespace {
		return updateNode(f.NewJsxNamespacedName(name, namespace), node.AsNode())
	}
	return node.AsNode()
}

func (node *JsxOpeningElement) ForEachChild(v Visitor) bool {
	return visit(v, node.TagName) || visitNodeList(v, node.TypeArguments) || visit(v, node.Attributes)
}

func (node *JsxNamespacedName) VisitEachChild(v *NodeVisitor) *Node {
	return v.Factory.UpdateJsxNamespacedName(node, v.visitNode(node.name), v.visitNode(node.Namespace))
}

func IsJsxOpeningElement(node *Node) bool {
	return node.Kind == KindJsxOpeningElement
}

/// A JSX expression of the form <TagName attrs />

type JsxSelfClosingElement struct {
	ExpressionBase
	TagName       *JsxTagNameExpression // JsxTagNameExpression (IdentifierReference | KeywordExpression | JsxTagNamePropertyAccess | JsxNamespacedName)
	TypeArguments *NodeList             // NodeList[*TypeNode]. Optional
	Attributes    *JsxAttributesNode    // JsxAttributesNode
}

func (f *NodeFactory) NewJsxSelfClosingElement(tagName *JsxTagNameExpression, typeArguments *NodeList, attributes *JsxAttributesNode) *Node {
	data := &JsxSelfClosingElement{}
	data.TagName = tagName
	data.TypeArguments = typeArguments
	data.Attributes = attributes
	return newNode(KindJsxSelfClosingElement, data)
}

func (f *NodeFactory) UpdateJsxOpeningElement(node *JsxOpeningElement, tagName *JsxTagNameExpression, typeArguments *TypeArgumentList, attributes *JsxAttributesNode) *Node {
	if tagName != node.TagName || typeArguments != node.TypeArguments || attributes != node.Attributes {
		return updateNode(f.NewJsxOpeningElement(tagName, typeArguments, attributes), node.AsNode())
	}
	return node.AsNode()
}

func (node *JsxSelfClosingElement) ForEachChild(v Visitor) bool {
	return visit(v, node.TagName) || visitNodeList(v, node.TypeArguments) || visit(v, node.Attributes)
}

func (node *JsxOpeningElement) VisitEachChild(v *NodeVisitor) *Node {
	return v.Factory.UpdateJsxOpeningElement(node, v.visitNode(node.TagName), v.visitNodes(node.TypeArguments), v.visitNode(node.Attributes))
}

func IsJsxSelfClosingElement(node *Node) bool {
	return node.Kind == KindJsxSelfClosingElement
}

/// A JSX expression of the form <>...</>

type JsxFragment struct {
	ExpressionBase
	OpeningFragment *JsxOpeningFragmentNode // JsxOpeningFragmentNode
	Children        *NodeList               // NodeList[*JsxChild]
	ClosingFragment *JsxClosingFragmentNode // JsxClosingFragmentNode
}

func (f *NodeFactory) NewJsxFragment(openingFragment *JsxOpeningFragmentNode, children *NodeList, closingFragment *JsxClosingFragmentNode) *Node {
	data := &JsxFragment{}
	data.OpeningFragment = openingFragment
	data.Children = children
	data.ClosingFragment = closingFragment
	return newNode(KindJsxFragment, data)
}

func (f *NodeFactory) UpdateJsxSelfClosingElement(node *JsxSelfClosingElement, tagName *JsxTagNameExpression, typeArguments *TypeArgumentList, attributes *JsxAttributesNode) *Node {
	if tagName != node.TagName || typeArguments != node.TypeArguments || attributes != node.Attributes {
		return updateNode(f.NewJsxSelfClosingElement(tagName, typeArguments, attributes), node.AsNode())
	}
	return node.AsNode()
}

func (node *JsxFragment) ForEachChild(v Visitor) bool {
	return visit(v, node.OpeningFragment) || visitNodeList(v, node.Children) || visit(v, node.ClosingFragment)
}

func (node *JsxSelfClosingElement) VisitEachChild(v *NodeVisitor) *Node {
	return v.Factory.UpdateJsxSelfClosingElement(node, v.visitNode(node.TagName), v.visitNodes(node.TypeArguments), v.visitNode(node.Attributes))
}

/// The opening element of a <>...</> JsxFragment

type JsxOpeningFragment struct {
	ExpressionBase
}

func (f *NodeFactory) NewJsxOpeningFragment() *Node {
	return newNode(KindJsxOpeningFragment, &JsxOpeningFragment{})
}

func IsJsxOpeningFragment(node *Node) bool {
	return node.Kind == KindJsxOpeningFragment
}

/// The closing element of a <>...</> JsxFragment

type JsxClosingFragment struct {
	ExpressionBase
}

func (f *NodeFactory) NewJsxClosingFragment() *Node {
	return newNode(KindJsxClosingFragment, &JsxClosingFragment{})
}

// JsxAttribute

type JsxAttribute struct {
	NodeBase
	DeclarationBase
	name        *JsxAttributeName  // JsxAttributeName
	Initializer *JsxAttributeValue // JsxAttributeValue. Optional, <X y /> is sugar for <X y={true} />
}

func (f *NodeFactory) NewJsxAttribute(name *JsxAttributeName, initializer *JsxAttributeValue) *Node {
	data := &JsxAttribute{}
	data.name = name
	data.Initializer = initializer
	return newNode(KindJsxAttribute, data)
}

func (node *JsxAttribute) Name() *JsxAttributeName {
	return node.name
}

func (f *NodeFactory) UpdateJsxFragment(node *JsxFragment, openingFragment *JsxOpeningFragmentNode, children *JsxChildList, closingFragment *JsxClosingFragmentNode) *Node {
	if openingFragment != node.OpeningFragment || children != node.Children || closingFragment != node.ClosingFragment {
		return updateNode(f.NewJsxFragment(openingFragment, children, closingFragment), node.AsNode())
	}
	return node.AsNode()
}

func (node *JsxAttribute) ForEachChild(v Visitor) bool {
	return visit(v, node.name) || visit(v, node.Initializer)
}

func (node *JsxFragment) VisitEachChild(v *NodeVisitor) *Node {
	return v.Factory.UpdateJsxFragment(node, v.visitNode(node.OpeningFragment), v.visitNodes(node.Children), v.visitNode(node.ClosingFragment))
}

func IsJsxAttribute(node *Node) bool {
	return node.Kind == KindJsxAttribute
}

// JsxSpreadAttribute

type JsxSpreadAttribute struct {
	NodeBase
	Expression *Expression // Expression
}

func (f *NodeFactory) NewJsxSpreadAttribute(expression *Expression) *Node {
	data := &JsxSpreadAttribute{}
	data.Expression = expression
	return newNode(KindJsxSpreadAttribute, data)
}

func (f *NodeFactory) UpdateJsxAttribute(node *JsxAttribute, name *JsxAttributeName, initializer *JsxAttributeValue) *Node {
	if name != node.name || initializer != node.Initializer {
		return updateNode(f.NewJsxAttribute(name, initializer), node.AsNode())
	}
	return node.AsNode()
}

func (node *JsxSpreadAttribute) ForEachChild(v Visitor) bool {
	return visit(v, node.Expression)
}

func (node *JsxAttribute) VisitEachChild(v *NodeVisitor) *Node {
	return v.Factory.UpdateJsxAttribute(node, v.visitNode(node.name), v.visitNode(node.Initializer))
}

// JsxClosingElement

type JsxClosingElement struct {
	NodeBase
	TagName *JsxTagNameExpression // JsxTagNameExpression
}

func (f *NodeFactory) NewJsxClosingElement(tagName *JsxTagNameExpression) *Node {
	data := &JsxClosingElement{}
	data.TagName = tagName
	return newNode(KindJsxClosingElement, data)
}

func (f *NodeFactory) UpdateJsxSpreadAttribute(node *JsxSpreadAttribute, expression *Expression) *Node {
	if expression != node.Expression {
		return updateNode(f.NewJsxSpreadAttribute(expression), node.AsNode())
	}
	return node.AsNode()
}

func (node *JsxClosingElement) ForEachChild(v Visitor) bool {
	return visit(v, node.TagName)
}

func (node *JsxSpreadAttribute) VisitEachChild(v *NodeVisitor) *Node {
	return v.Factory.UpdateJsxSpreadAttribute(node, v.visitNode(node.Expression))
}

func IsJsxClosingElement(node *Node) bool {
	return node.Kind == KindJsxClosingElement
}

// JsxExpression

type JsxExpression struct {
	ExpressionBase
	DotDotDotToken *TokenNode  // TokenNode. Optional
	Expression     *Expression // Expression
}

func (f *NodeFactory) NewJsxExpression(dotDotDotToken *TokenNode, expression *Expression) *Node {
	data := &JsxExpression{}
	data.DotDotDotToken = dotDotDotToken
	data.Expression = expression
	return newNode(KindJsxExpression, data)
}

func (f *NodeFactory) UpdateJsxClosingElement(node *JsxClosingElement, tagName *JsxTagNameExpression) *Node {
	if tagName != node.TagName {
		return updateNode(f.NewJsxClosingElement(tagName), node.AsNode())
	}
	return node.AsNode()
}

func (node *JsxExpression) ForEachChild(v Visitor) bool {
	return visit(v, node.DotDotDotToken) || visit(v, node.Expression)
}

func (node *JsxClosingElement) VisitEachChild(v *NodeVisitor) *Node {
	return v.Factory.UpdateJsxClosingElement(node, v.visitNode(node.TagName))
}

// JsxText

type JsxText struct {
	ExpressionBase
	LiteralLikeBase
	ContainsOnlyTriviaWhiteSpaces bool
}

func (f *NodeFactory) NewJsxText(text string, containsOnlyTriviaWhiteSpace bool) *Node {
	data := &JsxText{}
	data.Text = text
	data.ContainsOnlyTriviaWhiteSpaces = containsOnlyTriviaWhiteSpace
	return newNode(KindJsxText, data)
}

// SyntaxList

type SyntaxList struct {
	NodeBase
	Children []*Node
}

func (f *NodeFactory) NewSyntaxList(children []*Node) *Node {
	data := &SyntaxList{}
	data.Children = children
	return newNode(KindSyntaxList, data)
}

func (node *SyntaxList) ForEachChild(v Visitor) bool {
	return visitNodes(v, node.Children)
}

/// JSDoc ///

type JSDoc struct {
	NodeBase
	Comment *NodeList // NodeList[*JSDocCommentBase]
	Tags    *NodeList // NodeList[*JSDocTagBase]
}

func (f *NodeFactory) NewJSDoc(comment *NodeList, tags *NodeList) *Node {
	data := f.jsdocPool.New()
	data.Comment = comment
	data.Tags = tags
	return newNode(KindJSDoc, data)
}

func (f *NodeFactory) UpdateJsxExpression(node *JsxExpression, dotDotDotToken *TokenNode, expression *Expression) *Node {
	if dotDotDotToken != node.DotDotDotToken || expression != node.Expression {
		return updateNode(f.NewJsxExpression(dotDotDotToken, expression), node.AsNode())
	}
	return node.AsNode()
}

func (node *JSDoc) ForEachChild(v Visitor) bool {
	return visitNodeList(v, node.Comment) || visitNodeList(v, node.Tags)
}

func (node *JsxExpression) VisitEachChild(v *NodeVisitor) *Node {
	return v.Factory.UpdateJsxExpression(node, v.visitToken(node.DotDotDotToken), v.visitNode(node.Expression))
}

type JSDocTagBase struct {
	NodeBase
	TagName *IdentifierNode
	Comment *NodeList
}

type JSDocCommentBase struct {
	NodeBase
	Text string
}

// JSDoc comments
type JSDocText struct {
	JSDocCommentBase
}

func (f *NodeFactory) NewJSDocText(text string) *Node {
	data := f.jsdocTextPool.New()
	data.Text = text
	return newNode(KindJSDocText, data)
}

type JSDocLink struct {
	JSDocCommentBase
	name *Node // optional (should only be EntityName)
}

func (f *NodeFactory) NewJSDocLink(name *Node, text string) *Node {
	data := &JSDocLink{}
	data.name = name
	data.Text = text
	return newNode(KindJSDocLink, data)
}

func (node *JSDocLink) ForEachChild(v Visitor) bool {
	return visit(v, node.name)
}

func (node *JSDocLink) Name() *DeclarationName {
	return node.name
}

type JSDocLinkPlain struct {
	JSDocCommentBase
	name *Node // optional (should only be EntityName)
}

func (f *NodeFactory) NewJSDocLinkPlain(name *Node, text string) *Node {
	data := &JSDocLinkPlain{}
	data.name = name
	data.Text = text
	return newNode(KindJSDocLinkPlain, data)
}

func (node *JSDocLinkPlain) ForEachChild(v Visitor) bool {
	return visit(v, node.name)
}

func (node *JSDocLinkPlain) Name() *DeclarationName {
	return node.name
}

type JSDocLinkCode struct {
	JSDocCommentBase
	name *Node // optional (should only be EntityName)
}

func (f *NodeFactory) NewJSDocLinkCode(name *Node, text string) *Node {
	data := &JSDocLinkCode{}
	data.name = name
	data.Text = text
	return newNode(KindJSDocLinkCode, data)
}

func (node *JSDocLinkCode) ForEachChild(v Visitor) bool {
	return visit(v, node.name)
}

func (node *JSDocLinkCode) Name() *DeclarationName {
	return node.name
}

// JSDocTypeExpression

type JSDocTypeExpression struct {
	TypeNodeBase
	Type *TypeNode
}

func (node *JSDocTypeExpression) ForEachChild(v Visitor) bool {
	return visit(v, node.Type)
}

func (f *NodeFactory) NewJSDocTypeExpression(typeNode *TypeNode) *Node {
	data := &JSDocTypeExpression{}
	data.Type = typeNode
	return newNode(KindJSDocTypeExpression, data)
}

// JSDocNonNullableType

type JSDocNonNullableType struct {
	TypeNodeBase
	Type *TypeNode // TypeNode
}

func (f *NodeFactory) NewJSDocNonNullableType(typeNode *TypeNode) *Node {
	data := &JSDocNonNullableType{}
	data.Type = typeNode
	return newNode(KindJSDocNonNullableType, data)
}

func (f *NodeFactory) UpdateJSDocNonNullableType(node *JSDocNonNullableType, typeNode *TypeNode) *Node {
	if typeNode != node.Type {
		return updateNode(f.NewJSDocNonNullableType(typeNode), node.AsNode())
	}
	return node.AsNode()
}

func (node *JSDocNonNullableType) ForEachChild(v Visitor) bool {
	return visit(v, node.Type)
}

func (node *JSDocNonNullableType) VisitEachChild(v *NodeVisitor) *Node {
	return v.Factory.UpdateJSDocNonNullableType(node, v.visitNode(node.Type))
}

// JSDocNullableType

type JSDocNullableType struct {
	TypeNodeBase
	Type *TypeNode // TypeNode
}

func (f *NodeFactory) NewJSDocNullableType(typeNode *TypeNode) *Node {
	data := &JSDocNullableType{}
	data.Type = typeNode
	return newNode(KindJSDocNullableType, data)
}

func (f *NodeFactory) UpdateJSDocNullableType(node *JSDocNullableType, typeNode *TypeNode) *Node {
	if typeNode != node.Type {
		return updateNode(f.NewJSDocNullableType(typeNode), node.AsNode())
	}
	return node.AsNode()
}

func (node *JSDocNullableType) ForEachChild(v Visitor) bool {
	return visit(v, node.Type)
}

func (node *JSDocNullableType) VisitEachChild(v *NodeVisitor) *Node {
	return v.Factory.UpdateJSDocNullableType(node, v.visitNode(node.Type))
}

// JSDocAllType

type JSDocAllType struct {
	TypeNodeBase
}

func (f *NodeFactory) NewJSDocAllType() *Node {
	data := &JSDocAllType{}
	return newNode(KindJSDocAllType, data)
}

// JSDocVariadicType

type JSDocVariadicType struct {
	TypeNodeBase
	Type *TypeNode
}

func (f *NodeFactory) NewJSDocVariadicType(typeNode *TypeNode) *Node {
	data := &JSDocVariadicType{}
	data.Type = typeNode
	return newNode(KindJSDocVariadicType, data)
}

func (node *JSDocVariadicType) ForEachChild(v Visitor) bool {
	return visit(v, node.Type)
}

// JSDocOptionalType

type JSDocOptionalType struct {
	TypeNodeBase
	Type *TypeNode
}

func (node *JSDocOptionalType) ForEachChild(v Visitor) bool {
	return visit(v, node.Type)
}

func (f *NodeFactory) NewJSDocOptionalType(typeNode *TypeNode) *Node {
	data := &JSDocOptionalType{}
	data.Type = typeNode
	return newNode(KindJSDocOptionalType, data)
}

type JSDocTypeTag struct {
	JSDocTagBase
	TypeExpression *TypeNode
}

func (f *NodeFactory) NewJSDocTypeTag(tagName *IdentifierNode, typeExpression *Node, comment *NodeList) *Node {
	data := &JSDocTypeTag{}
	data.TagName = tagName
	data.TypeExpression = typeExpression
	data.Comment = comment
	return newNode(KindJSDocTypeTag, data)
}

func (node *JSDocTypeTag) ForEachChild(v Visitor) bool {
	return visit(v, node.TagName) || visit(v, node.TypeExpression) || visitNodeList(v, node.Comment)
}

func IsJSDocTypeTag(node *Node) bool {
	return node.Kind == KindJSDocTypeTag
}

// JSDocUnknownTag
type JSDocUnknownTag struct {
	JSDocTagBase
}

func (f *NodeFactory) NewJSDocUnknownTag(tagName *IdentifierNode, comment *NodeList) *Node {
	data := &JSDocUnknownTag{}
	data.TagName = tagName
	data.Comment = comment
	return newNode(KindJSDocTag, data)
}

func (node *JSDocUnknownTag) ForEachChild(v Visitor) bool {
	return visit(v, node.TagName) || visitNodeList(v, node.Comment)
}

func IsJSDocUnknownTag(node *Node) bool {
	return node.Kind == KindJSDocTag
}

// JSDocTemplateTag
type JSDocTemplateTag struct {
	JSDocTagBase
	Constraint     *Node
	typeParameters *TypeParameterList
}

func (f *NodeFactory) NewJSDocTemplateTag(tagName *IdentifierNode, constraint *Node, typeParameters *TypeParameterList, comment *NodeList) *Node {
	data := &JSDocTemplateTag{}
	data.TagName = tagName
	data.Constraint = constraint
	data.typeParameters = typeParameters
	data.Comment = comment
	return newNode(KindJSDocTemplateTag, data)
}

func (node *JSDocTemplateTag) ForEachChild(v Visitor) bool {
	return visit(v, node.TagName) || visit(v, node.Constraint) || visitNodeList(v, node.typeParameters) || visitNodeList(v, node.Comment)
}

func (node *JSDocTemplateTag) TypeParameters() *TypeParameterList { return node.typeParameters }

// JSDocParameterTag

type JSDocPropertyTag struct {
	JSDocTagBase
	name           *EntityName
	IsBracketed    bool
	TypeExpression *TypeNode
	IsNameFirst    bool
}

func (f *NodeFactory) NewJSDocPropertyTag(tagName *IdentifierNode, name *EntityName, isBracketed bool, typeExpression *TypeNode, isNameFirst bool, comment *NodeList) *Node {
	data := &JSDocPropertyTag{}
	data.TagName = tagName
	data.name = name
	data.IsBracketed = isBracketed
	data.TypeExpression = typeExpression
	data.IsNameFirst = isNameFirst
	data.Comment = comment
	return newNode(KindJSDocPropertyTag, data)
}

func (node *JSDocPropertyTag) ForEachChild(v Visitor) bool {
	if node.IsNameFirst {
		return visit(v, node.TagName) || visit(v, node.name) || visit(v, node.TypeExpression) || visitNodeList(v, node.Comment)
	} else {
		return visit(v, node.TagName) || visit(v, node.TypeExpression) || visit(v, node.name) || visitNodeList(v, node.Comment)
	}
}

func (node *JSDocPropertyTag) Name() *EntityName { return node.name }

type JSDocParameterTag struct {
	JSDocTagBase
	name           *EntityName
	IsBracketed    bool
	TypeExpression *TypeNode
	IsNameFirst    bool
}

func (f *NodeFactory) NewJSDocParameterTag(tagName *IdentifierNode, name *EntityName, isBracketed bool, typeExpression *TypeNode, isNameFirst bool, comment *NodeList) *Node {
	data := &JSDocParameterTag{}
	data.TagName = tagName
	data.name = name
	data.IsBracketed = isBracketed
	data.TypeExpression = typeExpression
	data.IsNameFirst = isNameFirst
	data.Comment = comment
	return newNode(KindJSDocParameterTag, data)
}

func (node *JSDocParameterTag) ForEachChild(v Visitor) bool {
	if visit(v, node.TagName) {
		return true
	}
	if node.IsNameFirst {
		return visit(v, node.name) || visit(v, node.TypeExpression) || visitNodeList(v, node.Comment)
	} else {
		return visit(v, node.TypeExpression) || visit(v, node.name) || visitNodeList(v, node.Comment)
	}
}

func (node *JSDocParameterTag) Name() *EntityName { return node.name }

// JSDocReturnTag
type JSDocReturnTag struct {
	JSDocTagBase
	TypeExpression *TypeNode
}

func (f *NodeFactory) NewJSDocReturnTag(tagName *IdentifierNode, typeExpression *TypeNode, comment *NodeList) *Node {
	data := &JSDocReturnTag{}
	data.TagName = tagName
	data.TypeExpression = typeExpression
	data.Comment = comment
	return newNode(KindJSDocReturnTag, data)
}

func (node *JSDocReturnTag) ForEachChild(v Visitor) bool {
	return visit(v, node.TagName) || visit(v, node.TypeExpression) || visitNodeList(v, node.Comment)
}

func IsJSDocReturnTag(node *Node) bool {
	return node.Kind == KindJSDocReturnTag
}

// JSDocPublicTag
type JSDocPublicTag struct {
	JSDocTagBase
}

func (f *NodeFactory) NewJSDocPublicTag(tagName *IdentifierNode, comment *NodeList) *Node {
	data := &JSDocPublicTag{}
	data.TagName = tagName
	data.Comment = comment
	return newNode(KindJSDocPublicTag, data)
}

func (node *JSDocPublicTag) ForEachChild(v Visitor) bool {
	return visit(v, node.TagName) || visitNodeList(v, node.Comment)
}

// JSDocPrivateTag
type JSDocPrivateTag struct {
	JSDocTagBase
}

func (f *NodeFactory) NewJSDocPrivateTag(tagName *IdentifierNode, comment *NodeList) *Node {
	data := &JSDocPrivateTag{}
	data.TagName = tagName
	data.Comment = comment
	return newNode(KindJSDocPrivateTag, data)
}

func (node *JSDocPrivateTag) ForEachChild(v Visitor) bool {
	return visit(v, node.TagName) || visitNodeList(v, node.Comment)
}

// JSDocProtectedTag
type JSDocProtectedTag struct {
	JSDocTagBase
}

func (f *NodeFactory) NewJSDocProtectedTag(tagName *IdentifierNode, comment *NodeList) *Node {
	data := &JSDocProtectedTag{}
	data.TagName = tagName
	data.Comment = comment
	return newNode(KindJSDocProtectedTag, data)
}

func (node *JSDocProtectedTag) ForEachChild(v Visitor) bool {
	return visit(v, node.TagName) || visitNodeList(v, node.Comment)
}

// JSDocReadonlyTag
type JSDocReadonlyTag struct {
	JSDocTagBase
}

func (f *NodeFactory) NewJSDocReadonlyTag(tagName *IdentifierNode, comment *NodeList) *Node {
	data := &JSDocReadonlyTag{}
	data.TagName = tagName
	data.Comment = comment
	return newNode(KindJSDocReadonlyTag, data)
}

func (node *JSDocReadonlyTag) ForEachChild(v Visitor) bool {
	return visit(v, node.TagName) || visitNodeList(v, node.Comment)
}

// JSDocOverrideTag
type JSDocOverrideTag struct {
	JSDocTagBase
}

func (f *NodeFactory) NewJSDocOverrideTag(tagName *IdentifierNode, comment *NodeList) *Node {
	data := &JSDocOverrideTag{}
	data.TagName = tagName
	data.Comment = comment
	return newNode(KindJSDocOverrideTag, data)
}

func (node *JSDocOverrideTag) ForEachChild(v Visitor) bool {
	return visit(v, node.TagName) || visitNodeList(v, node.Comment)
}

// JSDocDeprecatedTag
type JSDocDeprecatedTag struct {
	JSDocTagBase
}

func (f *NodeFactory) NewJSDocDeprecatedTag(tagName *IdentifierNode, comment *NodeList) *Node {
	data := &JSDocDeprecatedTag{}
	data.TagName = tagName
	data.Comment = comment
	return newNode(KindJSDocDeprecatedTag, data)
}

func (node *JSDocDeprecatedTag) ForEachChild(v Visitor) bool {
	return visit(v, node.TagName) || visitNodeList(v, node.Comment)
}

// JSDocSeeTag
type JSDocSeeTag struct {
	JSDocTagBase
	NameExpression *TypeNode
}

func (f *NodeFactory) NewJSDocSeeTag(tagName *IdentifierNode, nameExpression *TypeNode, comment *NodeList) *Node {
	data := &JSDocSeeTag{}
	data.TagName = tagName
	data.NameExpression = nameExpression
	data.Comment = comment
	return newNode(KindJSDocSeeTag, data)
}

func (node *JSDocSeeTag) ForEachChild(v Visitor) bool {
	return visit(v, node.TagName) || visit(v, node.NameExpression) || visitNodeList(v, node.Comment)
}

// JSDocImplementsTag
type JSDocImplementsTag struct {
	JSDocTagBase
	ClassName *Expression
}

func (f *NodeFactory) NewJSDocImplementsTag(tagName *IdentifierNode, className *Expression, comment *NodeList) *Node {
	data := &JSDocImplementsTag{}
	data.TagName = tagName
	data.ClassName = className
	data.Comment = comment
	return newNode(KindJSDocImplementsTag, data)
}

func (node *JSDocImplementsTag) ForEachChild(v Visitor) bool {
	return visit(v, node.TagName) || visit(v, node.ClassName) || visitNodeList(v, node.Comment)
}

// JSDocAugmentsTag
type JSDocAugmentsTag struct {
	JSDocTagBase
	ClassName *Expression
}

func (f *NodeFactory) NewJSDocAugmentsTag(tagName *IdentifierNode, className *Expression, comment *NodeList) *Node {
	data := &JSDocAugmentsTag{}
	data.TagName = tagName
	data.ClassName = className
	data.Comment = comment
	return newNode(KindJSDocAugmentsTag, data)
}

func (node *JSDocAugmentsTag) ForEachChild(v Visitor) bool {
	return visit(v, node.TagName) || visit(v, node.ClassName) || visitNodeList(v, node.Comment)
}

// JSDocSatisfiesTag
type JSDocSatisfiesTag struct {
	JSDocTagBase
	TypeExpression *TypeNode
}

func (f *NodeFactory) NewJSDocSatisfiesTag(tagName *IdentifierNode, typeExpression *TypeNode, comment *NodeList) *Node {
	data := &JSDocSatisfiesTag{}
	data.TagName = tagName
	data.TypeExpression = typeExpression
	data.Comment = comment
	return newNode(KindJSDocSatisfiesTag, data)
}

func (node *JSDocSatisfiesTag) ForEachChild(v Visitor) bool {
	return visit(v, node.TagName) || visit(v, node.TypeExpression) || visitNodeList(v, node.Comment)
}

// JSDocThisTag
type JSDocThisTag struct {
	JSDocTagBase
	TypeExpression *TypeNode
}

func (f *NodeFactory) NewJSDocThisTag(tagName *IdentifierNode, typeExpression *TypeNode, comment *NodeList) *Node {
	data := &JSDocThisTag{}
	data.TagName = tagName
	data.TypeExpression = typeExpression
	data.Comment = comment
	return newNode(KindJSDocThisTag, data)
}

func (node *JSDocThisTag) ForEachChild(v Visitor) bool {
	return visit(v, node.TagName) || visit(v, node.TypeExpression) || visitNodeList(v, node.Comment)
}

// JSDocImportTag
type JSDocImportTag struct {
	JSDocTagBase
	ImportClause    *Declaration
	ModuleSpecifier *Node
	Attributes      *Node
}

func (f *NodeFactory) NewJSDocImportTag(tagName *IdentifierNode, importClause *Declaration, moduleSpecifier *Node, attributes *Node, comment *NodeList) *Node {
	data := &JSDocImportTag{}
	data.TagName = tagName
	data.ImportClause = importClause
	data.ModuleSpecifier = moduleSpecifier
	data.Attributes = attributes
	data.Comment = comment
	return newNode(KindJSDocImportTag, data)
}

func (node *JSDocImportTag) ForEachChild(v Visitor) bool {
	return visit(v, node.TagName) || visit(v, node.ImportClause) || visit(v, node.ModuleSpecifier) || visit(v, node.Attributes) || visitNodeList(v, node.Comment)
}

// JSDocCallbackTag
type JSDocCallbackTag struct {
	JSDocTagBase
	FullName       *Node
	TypeExpression *TypeNode
}

func (f *NodeFactory) NewJSDocCallbackTag(tagName *IdentifierNode, typeExpression *TypeNode, fullName *Node, comment *NodeList) *Node {
	data := &JSDocCallbackTag{}
	data.TagName = tagName
	data.FullName = fullName
	data.TypeExpression = typeExpression
	data.Comment = comment
	return newNode(KindJSDocCallbackTag, data)
}

func (node *JSDocCallbackTag) ForEachChild(v Visitor) bool {
	return visit(v, node.TagName) || visit(v, node.FullName) || visit(v, node.TypeExpression) || visitNodeList(v, node.Comment)
}

// JSDocOverloadTag
type JSDocOverloadTag struct {
	JSDocTagBase
	TypeExpression *TypeNode
}

func (f *NodeFactory) NewJSDocOverloadTag(tagName *IdentifierNode, typeExpression *TypeNode, comment *NodeList) *Node {
	data := &JSDocOverloadTag{}
	data.TagName = tagName
	data.TypeExpression = typeExpression
	data.Comment = comment
	return newNode(KindJSDocOverloadTag, data)
}

func (node *JSDocOverloadTag) ForEachChild(v Visitor) bool {
	return visit(v, node.TagName) || visit(v, node.TypeExpression) || visitNodeList(v, node.Comment)
}

// JSDocTypedefTag
type JSDocTypedefTag struct {
	JSDocTagBase
	TypeExpression *Node
	FullName       *Node
}

func (f *NodeFactory) NewJSDocTypedefTag(tagName *IdentifierNode, typeExpression *Node, fullName *Node, comment *NodeList) *Node {
	data := &JSDocTypedefTag{}
	data.TagName = tagName
	data.TypeExpression = typeExpression
	data.FullName = fullName
	data.Comment = comment
	return newNode(KindJSDocTypedefTag, data)
}

func (node *JSDocTypedefTag) ForEachChild(v Visitor) bool {
	if node.TypeExpression != nil && node.TypeExpression.Kind == KindJSDocTypeLiteral {
		return visit(v, node.TagName) || visit(v, node.FullName) || visit(v, node.TypeExpression) || visitNodeList(v, node.Comment)
	}
	return visit(v, node.TagName) || visit(v, node.TypeExpression) || visit(v, node.FullName) || visitNodeList(v, node.Comment)
}

// JSDocTypeLiteral
type JSDocTypeLiteral struct {
	TypeNodeBase
	DeclarationBase
	JsDocPropertyTags []*Node
	IsArrayType       bool
}

func (f *NodeFactory) NewJSDocTypeLiteral(jsDocPropertyTags []*Node, isArrayType bool) *Node {
	data := &JSDocTypeLiteral{}
	data.JsDocPropertyTags = jsDocPropertyTags
	data.IsArrayType = isArrayType
	return newNode(KindJSDocTypeLiteral, data)
}

func (node *JSDocTypeLiteral) ForEachChild(v Visitor) bool {
	return visitNodes(v, node.JsDocPropertyTags)
}

// JSDocSignature
type JSDocSignature struct {
	TypeNodeBase
	typeParameters *TypeParameterList
	Parameters     *NodeList
	Type           *JSDocTag
}

func (f *NodeFactory) NewJSDocSignature(typeParameters *TypeParameterList, parameters *NodeList, typeNode *JSDocTag) *Node {
	data := &JSDocSignature{}
	data.typeParameters = typeParameters
	data.Parameters = parameters
	data.Type = typeNode
	return newNode(KindJSDocSignature, data)
}

func (node *JSDocSignature) ForEachChild(v Visitor) bool {
	return visitNodeList(v, node.typeParameters) || visitNodeList(v, node.Parameters) || visit(v, node.Type)
}

func (node *JSDocSignature) TypeParameters() *TypeParameterList { return node.typeParameters }

// JSDocNameReference
type JSDocNameReference struct {
	TypeNodeBase
	name *EntityName
}

func (f *NodeFactory) NewJSDocNameReference(name *EntityName) *Node {
	data := &JSDocNameReference{}
	data.name = name
	return newNode(KindJSDocNameReference, data)
}

func (node *JSDocNameReference) ForEachChild(v Visitor) bool {
	return visit(v, node.name)
}

func (node *JSDocNameReference) Name() *EntityName { return node.name }

// PatternAmbientModule

type PatternAmbientModule struct {
	Pattern core.Pattern
	Symbol  *Symbol
}

type CommentDirectiveKind int32

const (
	CommentDirectiveKindUnknown CommentDirectiveKind = iota
	CommentDirectiveKindExpectError
	CommentDirectiveKindIgnore
)

type CommentDirective struct {
	Loc  core.TextRange
	Kind CommentDirectiveKind
}

// SourceFile

type SourceFile struct {
	NodeBase
	DeclarationBase
	LocalsContainerBase
	Text                        string
	fileName                    string
	path                        tspath.Path
	Statements                  *NodeList // NodeList[*Statement]
	diagnostics                 []*Diagnostic
	jsdocDiagnostics            []*Diagnostic
	bindDiagnostics             []*Diagnostic
	BindSuggestionDiagnostics   []*Diagnostic
	ImpliedNodeFormat           core.ModuleKind
	lineMapMu                   sync.RWMutex
	lineMap                     []core.TextPos
	LanguageVersion             core.ScriptTarget
	LanguageVariant             core.LanguageVariant
	ScriptKind                  core.ScriptKind
	CommonJsModuleIndicator     *Node
	ExternalModuleIndicator     *Node
	EndFlowNode                 *FlowNode
	JsGlobalAugmentations       SymbolTable
	IsDeclarationFile           bool
	ModuleReferencesProcessed   bool
	HasNoDefaultLib             bool
	UsesUriStyleNodeCoreModules core.Tristate
	SymbolCount                 int
	ClassifiableNames           core.Set[string]
	Identifiers                 map[string]string
	Imports                     []*LiteralLikeNode // []LiteralLikeNode
	ModuleAugmentations         []*ModuleName      // []ModuleName
	PatternAmbientModules       []PatternAmbientModule
	AmbientModuleNames          []string
	CommentDirectives           []CommentDirective
	jsdocCache                  map[*Node][]*Node
	Pragmas                     []Pragma
	ReferencedFiles             []*FileReference
	TypeReferenceDirectives     []*FileReference
	LibReferenceDirectives      []*FileReference
	Version                     int
	isBound                     atomic.Bool
	bindOnce                    sync.Once
}

func (f *NodeFactory) NewSourceFile(text string, fileName string, statements *NodeList) *Node {
	data := &SourceFile{}
	data.Text = text
	data.fileName = fileName
	data.Statements = statements
	data.LanguageVersion = core.ScriptTargetLatest
	return newNode(KindSourceFile, data)
}

func (node *SourceFile) FileName() string {
	return node.fileName
}

func (node *SourceFile) Path() tspath.Path {
	return node.path
}

func (node *SourceFile) SetPath(p tspath.Path) {
	node.path = p
}

func (node *SourceFile) Diagnostics() []*Diagnostic {
	return node.diagnostics
}

func (node *SourceFile) SetDiagnostics(diags []*Diagnostic) {
	node.diagnostics = diags
}

func (node *SourceFile) JSDocDiagnostics() []*Diagnostic {
	return node.jsdocDiagnostics
}

func (node *SourceFile) SetJSDocDiagnostics(diags []*Diagnostic) {
	node.jsdocDiagnostics = diags
}

func (node *SourceFile) SetJSDocCache(cache map[*Node][]*Node) {
	node.jsdocCache = cache
}

func (node *SourceFile) BindDiagnostics() []*Diagnostic {
	return node.bindDiagnostics
}

func (node *SourceFile) SetBindDiagnostics(diags []*Diagnostic) {
	node.bindDiagnostics = diags
}

func (node *SourceFile) ForEachChild(v Visitor) bool {
	return visitNodeList(v, node.Statements)
}

func (node *SourceFile) VisitEachChild(v *NodeVisitor) *Node {
	return v.Factory.UpdateSourceFile(node, v.visitNodes(node.Statements))
}

func (f *NodeFactory) UpdateSourceFile(node *SourceFile, statements *StatementList) *Node {
	if statements != node.Statements {
		updated := f.NewSourceFile(node.Text, node.fileName, statements).AsSourceFile()
		updated.path = node.path
		updated.LanguageVersion = node.LanguageVersion
		updated.LanguageVariant = node.LanguageVariant
		updated.ScriptKind = node.ScriptKind
		updated.IsDeclarationFile = node.IsDeclarationFile
		updated.CommonJsModuleIndicator = node.CommonJsModuleIndicator
		updated.ExternalModuleIndicator = node.ExternalModuleIndicator
		// TODO: Include other fields or use .original to get to original source file
		return updateNode(updated.AsNode(), node.AsNode())
	}
	return node.AsNode()
}

func (node *SourceFile) LineMap() []core.TextPos {
	node.lineMapMu.RLock()
	lineMap := node.lineMap
	node.lineMapMu.RUnlock()
	if lineMap == nil {
		node.lineMapMu.Lock()
		defer node.lineMapMu.Unlock()
		lineMap = node.lineMap
		if lineMap == nil {
			lineMap = core.ComputeLineStarts(node.Text)
			node.lineMap = lineMap
		}
	}
	return lineMap
}

func (node *SourceFile) IsBound() bool {
	return node.isBound.Load()
}

func (node *SourceFile) BindOnce(bind func()) {
	node.bindOnce.Do(func() {
		bind()
		node.isBound.Store(true)
	})
}

func IsSourceFile(node *Node) bool {
	return node.Kind == KindSourceFile
}

type CommentRange struct {
	core.TextRange
	HasTrailingNewLine bool
	Kind               Kind
}

func (f *NodeFactory) NewCommentRange(kind Kind, pos int, end int, hasTrailingNewLine bool) CommentRange {
	return CommentRange{
		TextRange:          core.NewTextRange(pos, end),
		HasTrailingNewLine: hasTrailingNewLine,
		Kind:               kind,
	}
}

type FileReference struct {
	core.TextRange
	FileName       string
	ResolutionMode core.ResolutionMode
	Preserve       bool
}

type PragmaArgument struct {
	core.TextRange
	Name  string
	Value string
}

type Pragma struct {
	Name      string
	Args      map[string]PragmaArgument
	ArgsRange CommentRange
}

type PragmaKindFlags = uint8

const (
	PragmaKindFlagsNone PragmaKindFlags = iota
	PragmaKindTripleSlashXML
	PragmaKindSingleLine
	PragmaKindMultiLine
	PragmaKindAll     = PragmaKindTripleSlashXML | PragmaKindSingleLine | PragmaKindMultiLine
	PragmaKindDefault = PragmaKindAll
)

type PragmaArgumentSpecification struct {
	Name        string
	Optional    bool
	CaptureSpan bool
}
type PragmaSpecification struct {
	Args []PragmaArgumentSpecification
	Kind PragmaKindFlags
}

func (spec *PragmaSpecification) IsTripleSlash() bool {
	return (spec.Kind & PragmaKindTripleSlashXML) > 0
}<|MERGE_RESOLUTION|>--- conflicted
+++ resolved
@@ -284,17 +284,8 @@
 		return n.AsThrowStatement().Expression
 	case KindExternalModuleReference:
 		return n.AsExternalModuleReference().Expression
-<<<<<<< HEAD
 	case KindExportAssignment:
 		return n.AsExportAssignment().Expression
-=======
-	case KindIfStatement:
-		return n.AsIfStatement().Expression
-	case KindWhileStatement:
-		return n.AsWhileStatement().Expression
-	case KindDoStatement:
-		return n.AsDoStatement().Expression
->>>>>>> 6e7ff32a
 	}
 	panic("Unhandled case in Node.Expression")
 }
