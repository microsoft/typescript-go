package ast

import (
	"github.com/microsoft/typescript-go/internal/core"
	"github.com/microsoft/typescript-go/internal/tspath"
)

// Visitor

type Visitor func(*Node) bool

func visit(v Visitor, node *Node) bool {
	if node != nil {
		return v(node)
	}
	return false
}

func visitNodes(v Visitor, nodes []*Node) bool {
	for _, node := range nodes {
		if v(node) {
			return true
		}
	}
	return false
}

func visitNodeList(v Visitor, nodeList *NodeList) bool {
	if nodeList != nil {
		return visitNodes(v, nodeList.Nodes)
	}
	return false
}

func visitModifiers(v Visitor, modifiers *ModifierList) bool {
	if modifiers != nil {
		return visitNodes(v, modifiers.Nodes)
	}
	return false
}

// NodeFactory

type NodeFactory struct {
	identifierPool core.Pool[Identifier]
	tokenPool      core.Pool[Token]
	nodeListPool   core.Pool[NodeList]
}

func newNode(kind Kind, data nodeData) *Node {
	n := data.AsNode()
	n.Kind = kind
	n.data = data
	return n
}

// NodeList

type NodeList struct {
	Loc   core.TextRange
	Nodes []*Node
}

func (f *NodeFactory) NewNodeList(loc core.TextRange, nodes []*Node) *NodeList {
	list := f.nodeListPool.New()
	list.Loc = loc
	list.Nodes = nodes
	return list
}

func (list *NodeList) Pos() int { return list.Loc.Pos() }
func (list *NodeList) End() int { return list.Loc.End() }

func (list *NodeList) HasTrailingComma() bool {
	return len(list.Nodes) > 0 && list.Nodes[len(list.Nodes)-1].End() < list.End()
}

// ModifierList

type ModifierList struct {
	NodeList
	ModifierFlags ModifierFlags
}

func (f *NodeFactory) NewModifierList(loc core.TextRange, nodes []*Node) *ModifierList {
	return &ModifierList{NodeList: NodeList{Loc: loc, Nodes: nodes}, ModifierFlags: ModifiersToFlags(nodes)}
}

// AST Node
// Interface values stored in AST nodes are never typed nil values. Construction code must ensure that
// interface valued properties either store a true nil or a reference to a non-nil struct.

type Node struct {
	Kind   Kind
	Flags  NodeFlags
	Loc    core.TextRange
	Id     NodeId
	Parent *Node
	data   nodeData
}

// Node accessors. Some accessors are implemented as methods on NodeData, others are implemented though
// type switches. Either approach is fine. Interface methods are likely more performant, but have higher
// code size costs because we have hundreds of implementations of the NodeData interface.

func (n *Node) AsNode() *Node                             { return n }
func (n *Node) Pos() int                                  { return n.Loc.Pos() }
func (n *Node) End() int                                  { return n.Loc.End() }
func (n *Node) ForEachChild(v Visitor) bool               { return n.data.ForEachChild(v) }
func (n *Node) Name() *DeclarationName                    { return n.data.Name() }
func (n *Node) Modifiers() *ModifierList                  { return n.data.Modifiers() }
func (n *Node) FlowNodeData() *FlowNodeBase               { return n.data.FlowNodeData() }
func (n *Node) DeclarationData() *DeclarationBase         { return n.data.DeclarationData() }
func (n *Node) Symbol() *Symbol                           { return n.data.DeclarationData().Symbol }
func (n *Node) ExportableData() *ExportableBase           { return n.data.ExportableData() }
func (n *Node) LocalSymbol() *Symbol                      { return n.data.ExportableData().LocalSymbol }
func (n *Node) LocalsContainerData() *LocalsContainerBase { return n.data.LocalsContainerData() }
func (n *Node) Locals() SymbolTable                       { return n.data.LocalsContainerData().Locals }
func (n *Node) FunctionLikeData() *FunctionLikeBase       { return n.data.FunctionLikeData() }
func (n *Node) Parameters() []*ParameterDeclarationNode {
	return n.data.FunctionLikeData().Parameters.Nodes
}
func (n *Node) ClassLikeData() *ClassLikeBase     { return n.data.ClassLikeData() }
func (n *Node) BodyData() *BodyBase               { return n.data.BodyData() }
func (n *Node) LiteralLikeData() *LiteralLikeBase { return n.data.LiteralLikeData() }
func (n *Node) TemplateLiteralLikeData() *TemplateLiteralLikeBase {
	return n.data.TemplateLiteralLikeData()
}

func (n *Node) Text() string {
	switch n.Kind {
	case KindIdentifier:
		return n.AsIdentifier().Text
	case KindPrivateIdentifier:
		return n.AsPrivateIdentifier().Text
	case KindStringLiteral:
		return n.AsStringLiteral().Text
	case KindNumericLiteral:
		return n.AsNumericLiteral().Text
	case KindBigIntLiteral:
		return n.AsBigIntLiteral().Text
	case KindNoSubstitutionTemplateLiteral:
		return n.AsNoSubstitutionTemplateLiteral().Text
	case KindTemplateHead:
		return n.AsTemplateHead().Text
	case KindTemplateMiddle:
		return n.AsTemplateMiddle().Text
	case KindTemplateTail:
		return n.AsTemplateTail().Text
	case KindJsxNamespacedName:
		return n.AsJsxNamespacedName().Namespace.Text() + ":" + n.AsJsxNamespacedName().Name().Text()
	}
	panic("Unhandled case in Node.Text")
}

func (n *Node) Expression() *Node {
	switch n.Kind {
	case KindPropertyAccessExpression:
		return n.AsPropertyAccessExpression().Expression
	case KindElementAccessExpression:
		return n.AsElementAccessExpression().Expression
	case KindParenthesizedExpression:
		return n.AsParenthesizedExpression().Expression
	case KindCallExpression:
		return n.AsCallExpression().Expression
	case KindNewExpression:
		return n.AsNewExpression().Expression
	case KindExpressionWithTypeArguments:
		return n.AsExpressionWithTypeArguments().Expression
	case KindComputedPropertyName:
		return n.AsComputedPropertyName().Expression
	case KindNonNullExpression:
		return n.AsNonNullExpression().Expression
	case KindTypeAssertionExpression:
		return n.AsTypeAssertion().Expression
	case KindAsExpression:
		return n.AsAsExpression().Expression
	case KindSatisfiesExpression:
		return n.AsSatisfiesExpression().Expression
	case KindTypeOfExpression:
		return n.AsTypeOfExpression().Expression
	case KindSpreadAssignment:
		return n.AsSpreadAssignment().Expression
	case KindSpreadElement:
		return n.AsSpreadElement().Expression
	case KindTemplateSpan:
		return n.AsTemplateSpan().Expression
	case KindDeleteExpression:
		return n.AsDeleteExpression().Expression
	case KindVoidExpression:
		return n.AsVoidExpression().Expression
	case KindAwaitExpression:
		return n.AsAwaitExpression().Expression
	case KindYieldExpression:
		return n.AsYieldExpression().Expression
	case KindForInStatement, KindForOfStatement:
		return n.AsForInOrOfStatement().Expression
	case KindSwitchStatement:
		return n.AsSwitchStatement().Expression
	case KindCaseClause:
		return n.AsCaseOrDefaultClause().Expression
	case KindExpressionStatement:
		return n.AsExpressionStatement().Expression
	case KindReturnStatement:
		return n.AsReturnStatement().Expression
	}
	panic("Unhandled case in Node.Expression")
}

func (n *Node) ArgumentList() *NodeList {
	switch n.Kind {
	case KindCallExpression:
		return n.AsCallExpression().Arguments
	case KindNewExpression:
		return n.AsNewExpression().Arguments
	}
	panic("Unhandled case in Node.Arguments")
}

func (n *Node) Arguments() []*Node {
	list := n.ArgumentList()
	if list != nil {
		return list.Nodes
	}
	return nil
}

func (n *Node) TypeArgumentList() *NodeList {
	switch n.Kind {
	case KindCallExpression:
		return n.AsCallExpression().TypeArguments
	case KindNewExpression:
		return n.AsNewExpression().TypeArguments
	case KindTaggedTemplateExpression:
		return n.AsTaggedTemplateExpression().TypeArguments
	case KindTypeReference:
		return n.AsTypeReference().TypeArguments
	case KindExpressionWithTypeArguments:
		return n.AsExpressionWithTypeArguments().TypeArguments
	case KindImportType:
		return n.AsImportTypeNode().TypeArguments
	case KindTypeQuery:
		return n.AsTypeQueryNode().TypeArguments
	case KindJsxOpeningElement:
		return n.AsJsxOpeningElement().TypeArguments
	case KindJsxSelfClosingElement:
		return n.AsJsxSelfClosingElement().TypeArguments
	}
	panic("Unhandled case in Node.TypeArguments")
}

func (n *Node) TypeArguments() []*Node {
	list := n.TypeArgumentList()
	if list != nil {
		return list.Nodes
	}
	return nil
}

func (n *Node) TypeParameterList() *NodeList {
	switch n.Kind {
	case KindClassDeclaration:
		return n.AsClassDeclaration().TypeParameters
	case KindClassExpression:
		return n.AsClassExpression().TypeParameters
	case KindInterfaceDeclaration:
		return n.AsInterfaceDeclaration().TypeParameters
	case KindTypeAliasDeclaration:
		return n.AsTypeAliasDeclaration().TypeParameters
	default:
		funcLike := n.FunctionLikeData()
		if funcLike != nil {
			return funcLike.TypeParameters
		}
	}
	panic("Unhandled case in Node.TypeParameters")
}

func (n *Node) TypeParameters() []*Node {
	list := n.TypeParameterList()
	if list != nil {
		return list.Nodes
	}
	return nil
}

func (n *Node) ModifierFlags() ModifierFlags {
	modifiers := n.Modifiers()
	if modifiers != nil {
		return modifiers.ModifierFlags
	}
	return ModifierFlagsNone
}

func (n *Node) Type() *Node {
	switch n.Kind {
	case KindVariableDeclaration:
		return n.AsVariableDeclaration().Type
	case KindParameter:
		return n.AsParameterDeclaration().Type
	case KindPropertySignature:
		return n.AsPropertySignatureDeclaration().Type
	case KindPropertyDeclaration:
		return n.AsPropertyDeclaration().Type
	case KindTypePredicate:
		return n.AsTypePredicateNode().Type
	case KindParenthesizedType:
		return n.AsParenthesizedTypeNode().Type
	case KindTypeOperator:
		return n.AsTypeOperatorNode().Type
	case KindMappedType:
		return n.AsMappedTypeNode().Type
	case KindTypeAssertionExpression:
		return n.AsTypeAssertion().Type
	case KindAsExpression:
		return n.AsAsExpression().Type
	case KindSatisfiesExpression:
		return n.AsSatisfiesExpression().Type
	case KindTypeAliasDeclaration:
		return n.AsTypeAliasDeclaration().Type
	case KindNamedTupleMember:
		return n.AsNamedTupleMember().Type
	case KindOptionalType:
		return n.AsOptionalTypeNode().Type
	case KindRestType:
		return n.AsRestTypeNode().Type
	case KindTemplateLiteralTypeSpan:
		return n.AsTemplateLiteralTypeSpan().Type
	case KindJSDocTypeExpression:
		return n.AsJSDocTypeExpression().Type
	case KindJSDocNullableType:
		return n.AsJSDocNullableType().Type
	case KindJSDocNonNullableType:
		return n.AsJSDocNonNullableType().Type
	case KindJSDocOptionalType:
		return n.AsJSDocOptionalType().Type
	case KindEnumMember, KindBindingElement, KindExportAssignment:
		return nil
	default:
		funcLike := n.FunctionLikeData()
		if funcLike != nil {
			return funcLike.Type
		}
	}
	panic("Unhandled case in Node.Type")
}

func (n *Node) Initializer() *Node {
	switch n.Kind {
	case KindVariableDeclaration:
		return n.AsVariableDeclaration().Initializer
	case KindParameter:
		return n.AsParameterDeclaration().Initializer
	case KindBindingElement:
		return n.AsBindingElement().Initializer
	case KindPropertyDeclaration:
		return n.AsPropertyDeclaration().Initializer
	case KindPropertySignature:
		return n.AsPropertySignatureDeclaration().Initializer
	case KindPropertyAssignment:
		return n.AsPropertyAssignment().Initializer
	case KindEnumMember:
		return n.AsEnumMember().Initializer
	case KindForStatement:
		return n.AsForStatement().Initializer
	case KindForInStatement, KindForOfStatement:
		return n.AsForInOrOfStatement().Initializer
	case KindJsxAttribute:
		return n.AsJsxAttribute().Initializer
	}
	panic("Unhandled case in Node.Initializer")
}

func (n *Node) TagName() *Node {
	switch n.Kind {
	case KindJsxOpeningElement:
		return n.AsJsxOpeningElement().TagName
	case KindJsxClosingElement:
		return n.AsJsxClosingElement().TagName
	case KindJsxSelfClosingElement:
		return n.AsJsxSelfClosingElement().TagName
		// !!! JSDoc tags
	}
	panic("Unhandled case in Node.TagName: " + n.Kind.String())
}

func (n *Node) PropertyName() *Node {
	switch n.Kind {
	case KindImportSpecifier:
		return n.AsImportSpecifier().PropertyName
	case KindExportSpecifier:
		return n.AsExportSpecifier().PropertyName
	case KindBindingElement:
		return n.AsBindingElement().PropertyName
	}
	panic("Unhandled case in Node.PropertyName: " + n.Kind.String())
}

// Node casts

func (n *Node) AsIdentifier() *Identifier {
	return n.data.(*Identifier)
}

func (n *Node) AsPrivateIdentifier() *PrivateIdentifier {
	return n.data.(*PrivateIdentifier)
}

func (n *Node) AsQualifiedName() *QualifiedName {
	return n.data.(*QualifiedName)
}

func (n *Node) AsSourceFile() *SourceFile {
	return n.data.(*SourceFile)
}

func (n *Node) AsPrefixUnaryExpression() *PrefixUnaryExpression {
	return n.data.(*PrefixUnaryExpression)
}

func (n *Node) AsPostfixUnaryExpression() *PostfixUnaryExpression {
	return n.data.(*PostfixUnaryExpression)
}

func (n *Node) AsParenthesizedExpression() *ParenthesizedExpression {
	return n.data.(*ParenthesizedExpression)
}

func (n *Node) AsTypeAssertion() *TypeAssertion {
	return n.data.(*TypeAssertion)
}

func (n *Node) AsAsExpression() *AsExpression {
	return n.data.(*AsExpression)
}

func (n *Node) AsSatisfiesExpression() *SatisfiesExpression {
	return n.data.(*SatisfiesExpression)
}

func (n *Node) AsExpressionWithTypeArguments() *ExpressionWithTypeArguments {
	return n.data.(*ExpressionWithTypeArguments)
}

func (n *Node) AsNonNullExpression() *NonNullExpression {
	return n.data.(*NonNullExpression)
}

func (n *Node) AsBindingElement() *BindingElement {
	return n.data.(*BindingElement)
}

func (n *Node) AsImportSpecifier() *ImportSpecifier {
	return n.data.(*ImportSpecifier)
}

func (n *Node) AsArrowFunction() *ArrowFunction {
	return n.data.(*ArrowFunction)
}

func (n *Node) AsCallExpression() *CallExpression {
	return n.data.(*CallExpression)
}

func (n *Node) AsPropertyAccessExpression() *PropertyAccessExpression {
	return n.data.(*PropertyAccessExpression)
}

func (n *Node) AsElementAccessExpression() *ElementAccessExpression {
	return n.data.(*ElementAccessExpression)
}

func (n *Node) AsComputedPropertyName() *ComputedPropertyName {
	return n.data.(*ComputedPropertyName)
}

func (n *Node) AsBinaryExpression() *BinaryExpression {
	return n.data.(*BinaryExpression)
}

func (n *Node) AsModuleDeclaration() *ModuleDeclaration {
	return n.data.(*ModuleDeclaration)
}

func (n *Node) AsStringLiteral() *StringLiteral {
	return n.data.(*StringLiteral)
}

func (n *Node) AsNumericLiteral() *NumericLiteral {
	return n.data.(*NumericLiteral)
}

func (n *Node) AsBigIntLiteral() *BigIntLiteral {
	return n.data.(*BigIntLiteral)
}

func (n *Node) AsNoSubstitutionTemplateLiteral() *NoSubstitutionTemplateLiteral {
	return n.data.(*NoSubstitutionTemplateLiteral)
}

func (n *Node) AsRegularExpressionLiteral() *RegularExpressionLiteral {
	return n.data.(*RegularExpressionLiteral)
}

func (n *Node) AsTemplateHead() *TemplateHead {
	return n.data.(*TemplateHead)
}

func (n *Node) AsTemplateMiddle() *TemplateMiddle {
	return n.data.(*TemplateMiddle)
}

func (n *Node) AsTemplateTail() *TemplateTail {
	return n.data.(*TemplateTail)
}

func (n *Node) AsVariableDeclaration() *VariableDeclaration {
	return n.data.(*VariableDeclaration)
}

func (n *Node) AsExportAssignment() *ExportAssignment {
	return n.data.(*ExportAssignment)
}

func (n *Node) AsObjectLiteralExpression() *ObjectLiteralExpression {
	return n.data.(*ObjectLiteralExpression)
}

func (n *Node) AsIfStatement() *IfStatement {
	return n.data.(*IfStatement)
}

func (n *Node) AsWhileStatement() *WhileStatement {
	return n.data.(*WhileStatement)
}

func (n *Node) AsDoStatement() *DoStatement {
	return n.data.(*DoStatement)
}

func (n *Node) AsForStatement() *ForStatement {
	return n.data.(*ForStatement)
}

func (n *Node) AsConditionalExpression() *ConditionalExpression {
	return n.data.(*ConditionalExpression)
}

func (n *Node) AsForInOrOfStatement() *ForInOrOfStatement {
	return n.data.(*ForInOrOfStatement)
}

func (n *Node) AsShorthandPropertyAssignment() *ShorthandPropertyAssignment {
	return n.data.(*ShorthandPropertyAssignment)
}

func (n *Node) AsPropertyAssignment() *PropertyAssignment {
	return n.data.(*PropertyAssignment)
}

func (n *Node) AsExpressionStatement() *ExpressionStatement {
	return n.data.(*ExpressionStatement)
}

func (n *Node) AsBlock() *Block {
	return n.data.(*Block)
}

func (n *Node) AsModuleBlock() *ModuleBlock {
	return n.data.(*ModuleBlock)
}

func (n *Node) AsVariableStatement() *VariableStatement {
	return n.data.(*VariableStatement)
}

func (n *Node) AsVariableDeclarationList() *VariableDeclarationList {
	return n.data.(*VariableDeclarationList)
}

func (n *Node) AsMetaProperty() *MetaProperty {
	return n.data.(*MetaProperty)
}

func (n *Node) AsTypeReference() *TypeReferenceNode {
	return n.data.(*TypeReferenceNode)
}

func (n *Node) AsConstructorDeclaration() *ConstructorDeclaration {
	return n.data.(*ConstructorDeclaration)
}

func (n *Node) AsConditionalTypeNode() *ConditionalTypeNode {
	return n.data.(*ConditionalTypeNode)
}

func (n *Node) AsClassExpression() *ClassExpression {
	return n.data.(*ClassExpression)
}

func (n *Node) AsHeritageClause() *HeritageClause {
	return n.data.(*HeritageClause)
}

func (n *Node) AsFunctionExpression() *FunctionExpression {
	return n.data.(*FunctionExpression)
}

func (n *Node) AsParameterDeclaration() *ParameterDeclaration {
	return n.data.(*ParameterDeclaration)
}

func (n *Node) AsDecorator() *Decorator {
	return n.data.(*Decorator)
}

func (n *Node) AsInferTypeNode() *InferTypeNode {
	return n.data.(*InferTypeNode)
}

func (n *Node) AsTypeParameter() *TypeParameterDeclaration {
	return n.data.(*TypeParameterDeclaration)
}

func (n *Node) AsExportSpecifier() *ExportSpecifier {
	return n.data.(*ExportSpecifier)
}

func (n *Node) AsExportDeclaration() *ExportDeclaration {
	return n.data.(*ExportDeclaration)
}

func (n *Node) AsPropertyDeclaration() *PropertyDeclaration {
	return n.data.(*PropertyDeclaration)
}

func (n *Node) AsImportClause() *ImportClause {
	return n.data.(*ImportClause)
}

func (n *Node) AsImportEqualsDeclaration() *ImportEqualsDeclaration {
	return n.data.(*ImportEqualsDeclaration)
}

func (n *Node) AsNamespaceImport() *NamespaceImport {
	return n.data.(*NamespaceImport)
}

func (n *Node) AsPropertySignatureDeclaration() *PropertySignatureDeclaration {
	return n.data.(*PropertySignatureDeclaration)
}

func (n *Node) AsEnumMember() *EnumMember {
	return n.data.(*EnumMember)
}

func (n *Node) AsReturnStatement() *ReturnStatement {
	return n.data.(*ReturnStatement)
}

func (n *Node) AsWithStatement() *WithStatement {
	return n.data.(*WithStatement)
}

func (n *Node) AsSwitchStatement() *SwitchStatement {
	return n.data.(*SwitchStatement)
}

func (n *Node) AsCaseOrDefaultClause() *CaseOrDefaultClause {
	return n.data.(*CaseOrDefaultClause)
}

func (n *Node) AsThrowStatement() *ThrowStatement {
	return n.data.(*ThrowStatement)
}

func (n *Node) AsTemplateSpan() *TemplateSpan {
	return n.data.(*TemplateSpan)
}

func (n *Node) AsImportTypeNode() *ImportTypeNode {
	return n.data.(*ImportTypeNode)
}

func (n *Node) AsNewExpression() *NewExpression {
	return n.data.(*NewExpression)
}

func (n *Node) AsTaggedTemplateExpression() *TaggedTemplateExpression {
	return n.data.(*TaggedTemplateExpression)
}

func (n *Node) AsJsxOpeningElement() *JsxOpeningElement {
	return n.data.(*JsxOpeningElement)
}

func (n *Node) AsJsxSelfClosingElement() *JsxSelfClosingElement {
	return n.data.(*JsxSelfClosingElement)
}

func (n *Node) AsJsxClosingElement() *JsxClosingElement {
	return n.data.(*JsxClosingElement)
}

func (n *Node) AsJsxOpeningFragment() *JsxOpeningFragment {
	return n.data.(*JsxOpeningFragment)
}

func (n *Node) AsJsxClosingFragment() *JsxClosingFragment {
	return n.data.(*JsxClosingFragment)
}

func (n *Node) AsImportDeclaration() *ImportDeclaration {
	return n.data.(*ImportDeclaration)
}

func (n *Node) AsExternalModuleReference() *ExternalModuleReference {
	return n.data.(*ExternalModuleReference)
}

func (n *Node) AsLiteralTypeNode() *LiteralTypeNode {
	return n.data.(*LiteralTypeNode)
}

func (n *Node) AsJsxNamespacedName() *JsxNamespacedName {
	return n.data.(*JsxNamespacedName)
}

func (n *Node) AsClassDeclaration() *ClassDeclaration {
	return n.data.(*ClassDeclaration)
}

func (n *Node) AsInterfaceDeclaration() *InterfaceDeclaration {
	return n.data.(*InterfaceDeclaration)
}

func (n *Node) AsTypeAliasDeclaration() *TypeAliasDeclaration {
	return n.data.(*TypeAliasDeclaration)
}

func (n *Node) AsJsxAttribute() *JsxAttribute {
	return n.data.(*JsxAttribute)
}

func (n *Node) AsJsxAttributes() *JsxAttributes {
	return n.data.(*JsxAttributes)
}

func (n *Node) AsJsxSpreadAttribute() *JsxSpreadAttribute {
	return n.data.(*JsxSpreadAttribute)
}

func (n *Node) AsJsxExpression() *JsxExpression {
	return n.data.(*JsxExpression)
}

func (n *Node) AsJsxText() *JsxText {
	return n.data.(*JsxText)
}

func (n *Node) AsKeywordTypeNode() *KeywordTypeNode {
	return n.data.(*KeywordTypeNode)
}

func (n *Node) AsThisTypeNode() *ThisTypeNode {
	return n.data.(*ThisTypeNode)
}

func (n *Node) AsParenthesizedTypeNode() *ParenthesizedTypeNode {
	return n.data.(*ParenthesizedTypeNode)
}

func (n *Node) AsTypePredicateNode() *TypePredicateNode {
	return n.data.(*TypePredicateNode)
}

func (n *Node) AsTypeOperatorNode() *TypeOperatorNode {
	return n.data.(*TypeOperatorNode)
}

func (n *Node) AsMappedTypeNode() *MappedTypeNode {
	return n.data.(*MappedTypeNode)
}

func (n *Node) AsArrayLiteralExpression() *ArrayLiteralExpression {
	return n.data.(*ArrayLiteralExpression)
}

func (n *Node) AsMethodDeclaration() *MethodDeclaration {
	return n.data.(*MethodDeclaration)
}

func (n *Node) AsMethodSignatureDeclaration() *MethodSignatureDeclaration {
	return n.data.(*MethodSignatureDeclaration)
}

func (n *Node) AsTemplateLiteralTypeSpan() *TemplateLiteralTypeSpan {
	return n.data.(*TemplateLiteralTypeSpan)
}

func (n *Node) AsJsxElement() *JsxElement {
	return n.data.(*JsxElement)
}

func (n *Node) AsJsxFragment() *JsxFragment {
	return n.data.(*JsxFragment)
}

func (n *Node) AsKeywordExpression() *KeywordExpression {
	return n.data.(*KeywordExpression)
}

func (n *Node) AsCatchClause() *CatchClause {
	return n.data.(*CatchClause)
}

func (n *Node) AsDeleteExpression() *DeleteExpression {
	return n.data.(*DeleteExpression)
}

func (n *Node) AsLabeledStatement() *LabeledStatement {
	return n.data.(*LabeledStatement)
}

func (n *Node) AsNamespaceExportDeclaration() *NamespaceExportDeclaration {
	return n.data.(*NamespaceExportDeclaration)
}

func (n *Node) AsNamedImports() *NamedImports {
	return n.data.(*NamedImports)
}

func (n *Node) AsNamedExports() *NamedExports {
	return n.data.(*NamedExports)
}

func (n *Node) AsBreakStatement() *BreakStatement {
	return n.data.(*BreakStatement)
}

func (n *Node) AsContinueStatement() *ContinueStatement {
	return n.data.(*ContinueStatement)
}

func (n *Node) AsCaseBlock() *CaseBlock {
	return n.data.(*CaseBlock)
}

func (n *Node) AsTryStatement() *TryStatement {
	return n.data.(*TryStatement)
}

func (n *Node) AsBindingPattern() *BindingPattern {
	return n.data.(*BindingPattern)
}

func (n *Node) AsFunctionDeclaration() *FunctionDeclaration {
	return n.data.(*FunctionDeclaration)
}

func (n *Node) AsTypeOfExpression() *TypeOfExpression {
	return n.data.(*TypeOfExpression)
}

func (n *Node) AsVoidExpression() *VoidExpression {
	return n.data.(*VoidExpression)
}

func (n *Node) AsAwaitExpression() *AwaitExpression {
	return n.data.(*AwaitExpression)
}

func (n *Node) AsTemplateExpression() *TemplateExpression {
	return n.data.(*TemplateExpression)
}

func (n *Node) AsYieldExpression() *YieldExpression {
	return n.data.(*YieldExpression)
}

func (n *Node) AsSpreadElement() *SpreadElement {
	return n.data.(*SpreadElement)
}

func (n *Node) AsSpreadAssignment() *SpreadAssignment {
	return n.data.(*SpreadAssignment)
}

func (n *Node) AsArrayTypeNode() *ArrayTypeNode {
	return n.data.(*ArrayTypeNode)
}

func (n *Node) AsTupleTypeNode() *TupleTypeNode {
	return n.data.(*TupleTypeNode)
}

func (n *Node) AsUnionTypeNode() *UnionTypeNode {
	return n.data.(*UnionTypeNode)
}

func (n *Node) AsIntersectionTypeNode() *IntersectionTypeNode {
	return n.data.(*IntersectionTypeNode)
}

func (n *Node) AsRestTypeNode() *RestTypeNode {
	return n.data.(*RestTypeNode)
}

func (n *Node) AsNamedTupleMember() *NamedTupleMember {
	return n.data.(*NamedTupleMember)
}

func (n *Node) AsOptionalTypeNode() *OptionalTypeNode {
	return n.data.(*OptionalTypeNode)
}

func (n *Node) AsTemplateLiteralTypeNode() *TemplateLiteralTypeNode {
	return n.data.(*TemplateLiteralTypeNode)
}

func (n *Node) AsTypeReferenceNode() *TypeReferenceNode {
	return n.data.(*TypeReferenceNode)
}

func (n *Node) AsFunctionTypeNode() *FunctionTypeNode {
	return n.data.(*FunctionTypeNode)
}

func (n *Node) AsConstructorTypeNode() *ConstructorTypeNode {
	return n.data.(*ConstructorTypeNode)
}

func (n *Node) AsTypeQueryNode() *TypeQueryNode {
	return n.data.(*TypeQueryNode)
}

func (n *Node) AsTypeLiteralNode() *TypeLiteralNode {
	return n.data.(*TypeLiteralNode)
}

func (n *Node) AsIndexedAccessTypeNode() *IndexedAccessTypeNode {
	return n.data.(*IndexedAccessTypeNode)
}

func (n *Node) AsGetAccessorDeclaration() *GetAccessorDeclaration {
	return n.data.(*GetAccessorDeclaration)
}

func (n *Node) AsSetAccessorDeclaration() *SetAccessorDeclaration {
	return n.data.(*SetAccessorDeclaration)
}

func (n *Node) AsClassStaticBlockDeclaration() *ClassStaticBlockDeclaration {
	return n.data.(*ClassStaticBlockDeclaration)
}

func (n *Node) AsSemicolonClassElement() *SemicolonClassElement {
	return n.data.(*SemicolonClassElement)
}

func (n *Node) AsCallSignatureDeclaration() *CallSignatureDeclaration {
	return n.data.(*CallSignatureDeclaration)
}

func (n *Node) AsConstructSignatureDeclaration() *ConstructSignatureDeclaration {
	return n.data.(*ConstructSignatureDeclaration)
}

func (n *Node) AsIndexSignatureDeclaration() *IndexSignatureDeclaration {
	return n.data.(*IndexSignatureDeclaration)
}

func (n *Node) AsDebuggerStatement() *DebuggerStatement {
	return n.data.(*DebuggerStatement)
}

func (n *Node) AsEmptyStatement() *EmptyStatement {
	return n.data.(*EmptyStatement)
}

func (n *Node) AsEnumDeclaration() *EnumDeclaration {
	return n.data.(*EnumDeclaration)
}

func (n *Node) AsJSDoc() *JSDoc {
	return n.data.(*JSDoc)
}

func (n *Node) AsJSDocTagBase() *JSDocTagBase {
	return n.data.(*JSDocTagBase)
}

func (n *Node) AsJSDocCommentBase() *JSDocCommentBase {
	return n.data.(*JSDocCommentBase)
}

func (n *Node) AsJSDocText() *JSDocText {
	return n.data.(*JSDocText)
}

func (n *Node) AsJSDocLink() *JSDocLink {
	return n.data.(*JSDocLink)
}

func (n *Node) AsJSDocLinkPlain() *JSDocLinkPlain {
	return n.data.(*JSDocLinkPlain)
}

func (n *Node) AsJSDocLinkCode() *JSDocLinkCode {
	return n.data.(*JSDocLinkCode)
}

func (n *Node) AsJSDocTypeExpression() *JSDocTypeExpression {
	return n.data.(*JSDocTypeExpression)
}

func (n *Node) AsJSDocNonNullableType() *JSDocNonNullableType {
	return n.data.(*JSDocNonNullableType)
}

func (n *Node) AsJSDocNullableType() *JSDocNullableType {
	return n.data.(*JSDocNullableType)
}

func (n *Node) AsJSDocAllType() *JSDocAllType {
	return n.data.(*JSDocAllType)
}
<<<<<<< HEAD
=======

func (n *Node) AsJSDocFunctionType() *JSDocFunctionType {
	return n.data.(*JSDocFunctionType)
}

>>>>>>> 590b022e
func (n *Node) AsJSDocVariadicType() *JSDocVariadicType {
	return n.data.(*JSDocVariadicType)
}

func (n *Node) AsJSDocOptionalType() *JSDocOptionalType {
	return n.data.(*JSDocOptionalType)
}

func (n *Node) AsJSDocTypeTag() *JSDocTypeTag {
	return n.data.(*JSDocTypeTag)
}

func (n *Node) AsJSDocUnknownTag() *JSDocUnknownTag {
	return n.data.(*JSDocUnknownTag)
}

func (n *Node) AsJSDocTemplateTag() *JSDocTemplateTag {
	return n.data.(*JSDocTemplateTag)
}

func (n *Node) AsJSDocPropertyTag() *JSDocPropertyTag {
	return n.data.(*JSDocPropertyTag)
}

func (n *Node) AsJSDocParameterTag() *JSDocParameterTag {
	return n.data.(*JSDocParameterTag)
}

func (n *Node) AsJSDocReturnTag() *JSDocReturnTag {
	return n.data.(*JSDocReturnTag)
}

func (n *Node) AsJSDocPublicTag() *JSDocPublicTag {
	return n.data.(*JSDocPublicTag)
}

func (n *Node) AsJSDocPrivateTag() *JSDocPrivateTag {
	return n.data.(*JSDocPrivateTag)
}

func (n *Node) AsJSDocProtectedTag() *JSDocProtectedTag {
	return n.data.(*JSDocProtectedTag)
}

func (n *Node) AsJSDocReadonlyTag() *JSDocReadonlyTag {
	return n.data.(*JSDocReadonlyTag)
}

func (n *Node) AsJSDocOverrideTag() *JSDocOverrideTag {
	return n.data.(*JSDocOverrideTag)
}

func (n *Node) AsJSDocDeprecatedTag() *JSDocDeprecatedTag {
	return n.data.(*JSDocDeprecatedTag)
}

func (n *Node) AsJSDocSeeTag() *JSDocSeeTag {
	return n.data.(*JSDocSeeTag)
}

func (n *Node) AsJSDocImplementsTag() *JSDocImplementsTag {
	return n.data.(*JSDocImplementsTag)
}

func (n *Node) AsJSDocAugmentsTag() *JSDocAugmentsTag {
	return n.data.(*JSDocAugmentsTag)
}

func (n *Node) AsJSDocSatisfiesTag() *JSDocSatisfiesTag {
	return n.data.(*JSDocSatisfiesTag)
}

func (n *Node) AsJSDocThisTag() *JSDocThisTag {
	return n.data.(*JSDocThisTag)
}

func (n *Node) AsJSDocImportTag() *JSDocImportTag {
	return n.data.(*JSDocImportTag)
}

func (n *Node) AsJSDocCallbackTag() *JSDocCallbackTag {
	return n.data.(*JSDocCallbackTag)
}

func (n *Node) AsJSDocOverloadTag() *JSDocOverloadTag {
	return n.data.(*JSDocOverloadTag)
}

func (n *Node) AsJSDocTypedefTag() *JSDocTypedefTag {
	return n.data.(*JSDocTypedefTag)
}

func (n *Node) AsJSDocTypeLiteral() *JSDocTypeLiteral {
	return n.data.(*JSDocTypeLiteral)
}

func (n *Node) AsJSDocSignature() *JSDocSignature {
	return n.data.(*JSDocSignature)
}

func (n *Node) AsJSDocNameReference() *JSDocNameReference {
	return n.data.(*JSDocNameReference)
}

func (n *Node) AsNamespaceExport() *NamespaceExport {
	return n.data.(*NamespaceExport)
}

func (n *Node) AsImportAttribute() *ImportAttribute {
	return n.data.(*ImportAttribute)
}

func (n *Node) AsImportAttributes() *ImportAttributes {
	return n.data.(*ImportAttributes)
}

func (n *Node) AsFlowSwitchClauseData() *FlowSwitchClauseData {
	return n.data.(*FlowSwitchClauseData)
}

func (n *Node) AsFlowReduceLabelData() *FlowReduceLabelData {
	return n.data.(*FlowReduceLabelData)
}

func (n *Node) AsSyntheticExpression() *SyntheticExpression {
	return n.data.(*SyntheticExpression)
}

// NodeData

type nodeData interface {
	AsNode() *Node
	ForEachChild(v Visitor) bool
	Name() *DeclarationName
	Modifiers() *ModifierList
	FlowNodeData() *FlowNodeBase
	DeclarationData() *DeclarationBase
	ExportableData() *ExportableBase
	LocalsContainerData() *LocalsContainerBase
	FunctionLikeData() *FunctionLikeBase
	ClassLikeData() *ClassLikeBase
	BodyData() *BodyBase
	LiteralLikeData() *LiteralLikeBase
	TemplateLiteralLikeData() *TemplateLiteralLikeBase
}

// NodeDefault

type NodeDefault struct {
	Node
}

func (node *NodeDefault) AsNode() *Node                                     { return &node.Node }
func (node *NodeDefault) ForEachChild(v Visitor) bool                       { return false }
func (node *NodeDefault) Name() *DeclarationName                            { return nil }
func (node *NodeDefault) Modifiers() *ModifierList                          { return nil }
func (node *NodeDefault) FlowNodeData() *FlowNodeBase                       { return nil }
func (node *NodeDefault) DeclarationData() *DeclarationBase                 { return nil }
func (node *NodeDefault) ExportableData() *ExportableBase                   { return nil }
func (node *NodeDefault) LocalsContainerData() *LocalsContainerBase         { return nil }
func (node *NodeDefault) FunctionLikeData() *FunctionLikeBase               { return nil }
func (node *NodeDefault) ClassLikeData() *ClassLikeBase                     { return nil }
func (node *NodeDefault) BodyData() *BodyBase                               { return nil }
func (node *NodeDefault) LiteralLikeData() *LiteralLikeBase                 { return nil }
func (node *NodeDefault) TemplateLiteralLikeData() *TemplateLiteralLikeBase { return nil }

// NodeBase

type NodeBase struct {
	NodeDefault
}

// Aliases for Node unions

type (
	Statement                   = Node // Node with StatementBase
	Declaration                 = Node // Node with DeclarationBase
	Expression                  = Node // Node with ExpressionBase
	TypeNode                    = Node // Node with TypeNodeBase
	TypeElement                 = Node // Node with TypeElementBase
	ClassElement                = Node // Node with ClassElementBase
	NamedMember                 = Node // Node with NamedMemberBase
	ObjectLiteralElement        = Node // Node with ObjectLiteralElementBase
	BlockOrExpression           = Node // Block | Expression
	AccessExpression            = Node // PropertyAccessExpression | ElementAccessExpression
	DeclarationName             = Node // Identifier | PrivateIdentifier | StringLiteral | NumericLiteral | BigIntLiteral | NoSubstitutionTemplateLiteral | ComputedPropertyName | BindingPattern | ElementAccessExpression
	ModuleName                  = Node // Identifier | StringLiteral
	ModuleExportName            = Node // Identifier | StringLiteral
	PropertyName                = Node // Identifier | StringLiteral | NoSubstitutionTemplateLiteral | NumericLiteral | ComputedPropertyName | PrivateIdentifier | BigIntLiteral
	ModuleBody                  = Node // ModuleBlock | ModuleDeclaration
	ForInitializer              = Node // Expression | MissingDeclaration | VariableDeclarationList
	ModuleReference             = Node // Identifier | QualifiedName | ExternalModuleReference
	NamedImportBindings         = Node // NamespaceImport | NamedImports
	NamedExportBindings         = Node // NamespaceExport | NamedExports
	MemberName                  = Node // Identifier | PrivateIdentifier
	EntityName                  = Node // Identifier | QualifiedName
	BindingName                 = Node // Identifier | BindingPattern
	ModifierLike                = Node // Modifier | Decorator
	JsxChild                    = Node // JsxText | JsxExpression | JsxElement | JsxSelfClosingElement | JsxFragment
	JsxAttributeLike            = Node // JsxAttribute | JsxSpreadAttribute
	JsxAttributeName            = Node // Identifier | JsxNamespacedName
	JsxAttributeValue           = Node // StringLiteral | JsxExpression | JsxElement | JsxSelfClosingElement | JsxFragment
	JsxTagNameExpression        = Node // IdentifierReference | KeywordExpression | JsxTagNamePropertyAccess | JsxNamespacedName
	ClassLikeDeclaration        = Node // ClassDeclaration | ClassExpression
	AccessorDeclaration         = Node // GetAccessorDeclaration | SetAccessorDeclaration
	LiteralLikeNode             = Node // StringLiteral | NumericLiteral | BigIntLiteral | RegularExpressionLiteral | TemplateLiteralLikeNode | JsxText
	LiteralExpression           = Node // StringLiteral | NumericLiteral | BigIntLiteral | RegularExpressionLiteral | NoSubstitutionTemplateLiteral
	UnionOrIntersectionTypeNode = Node // UnionTypeNode | IntersectionTypeNode
	TemplateLiteralLikeNode     = Node // TemplateHead | TemplateMiddle | TemplateTail
	TemplateMiddleOrTail        = Node // TemplateMiddle | TemplateTail
	TemplateLiteral             = Node // TemplateExpression | NoSubstitutionTemplateLiteral
	TypePredicateParameterName  = Node // Identifier | ThisTypeNode
	ImportAttributeName         = Node // Identifier | StringLiteral
	LeftHandSideExpression      = Node // subset of Expression
	JSDocComment                = Node // JSDocText | JSDocLink | JSDocLinkCode | JSDocLinkPlain;
	JSDocTag                    = Node // Node with JSDocTagBase
	SignatureDeclaration        = Node // CallSignatureDeclaration | ConstructSignatureDeclaration | MethodSignature | IndexSignatureDeclaration | FunctionTypeNode | ConstructorTypeNode | JSDocFunctionType | FunctionDeclaration | MethodDeclaration | ConstructorDeclaration | AccessorDeclaration | FunctionExpression | ArrowFunction;
)

// Aliases for node singletons

type (
	IdentifierNode                  = Node
	TokenNode                       = Node
	TemplateHeadNode                = Node
	TemplateMiddleNode              = Node
	TemplateTailNode                = Node
	TemplateSpanNode                = Node
	TemplateLiteralTypeSpanNode     = Node
	BlockNode                       = Node
	CatchClauseNode                 = Node
	CaseBlockNode                   = Node
	CaseOrDefaultClauseNode         = Node
	VariableDeclarationNode         = Node
	VariableDeclarationListNode     = Node
	BindingElementNode              = Node
	TypeParameterDeclarationNode    = Node
	ParameterDeclarationNode        = Node
	HeritageClauseNode              = Node
	ExpressionWithTypeArgumentsNode = Node
	EnumMemberNode                  = Node
	ImportClauseNode                = Node
	ImportAttributesNode            = Node
	ImportAttributeNode             = Node
	ImportSpecifierNode             = Node
	ExportSpecifierNode             = Node
	JsxAttributesNode               = Node
	JsxOpeningElementNode           = Node
	JsxClosingElementNode           = Node
	JsxOpeningFragmentNode          = Node
	JsxClosingFragmentNode          = Node
)

type (
	StatementList                   = NodeList // NodeList[*Statement]
	CaseClausesList                 = NodeList // NodeList[*CaseOrDefaultClause]
	VariableDeclarationNodeList     = NodeList // NodeList[*VariableDeclaration]
	BindingElementList              = NodeList // NodeList[*BindingElement]
	TypeParameterList               = NodeList // NodeList[*TypeParameterDeclaration]
	ParameterList                   = NodeList // NodeList[*ParameterDeclaration]
	HeritageClauseList              = NodeList // NodeList[*HeritageClause]
	ClassElementList                = NodeList // NodeList[*ClassElement]
	TypeElementList                 = NodeList // NodeList[*TypeElement]
	ExpressionWithTypeArgumentsList = NodeList // NodeList[*ExpressionWithTypeArguments]
	EnumMemberList                  = NodeList // NodeList[*EnumMember]
	ImportSpecifierList             = NodeList // NodeList[*ImportSpecifier]
	ExportSpecifierList             = NodeList // NodeList[*ExportSpecifier]
	TypeArgumentList                = NodeList // NodeList[*TypeNode]
	ArgumentList                    = NodeList // NodeList[*Expression]
	TemplateSpanList                = NodeList // NodeList[*TemplateSpan]
	ElementList                     = NodeList // NodeList[*Expression]
	PropertyDefinitionList          = NodeList // NodeList[*ObjectLiteralElement]
	TypeList                        = NodeList // NodeList[*TypeNode]
	ImportAttributeList             = NodeList // NodeList[*ImportAttributeNode]
	TemplateLiteralTypeSpanList     = NodeList // NodeList[*TemplateLiteralTypeSpan]
	JsxChildList                    = NodeList // NodeList[*JsxChild]
	JsxAttributeList                = NodeList // NodeList[*JsxAttributeLike]
)

// DeclarationBase

type DeclarationBase struct {
	Symbol *Symbol // Symbol declared by node (initialized by binding)
}

func (node *DeclarationBase) DeclarationData() *DeclarationBase { return node }

func IsDeclarationNode(node *Node) bool {
	return node.DeclarationData() != nil
}

// DeclarationBase

type ExportableBase struct {
	LocalSymbol *Symbol // Local symbol declared by node (initialized by binding only for exported nodes)
}

func (node *ExportableBase) ExportableData() *ExportableBase { return node }

// ModifiersBase

type ModifiersBase struct {
	modifiers *ModifierList
}

func (node *ModifiersBase) Modifiers() *ModifierList { return node.modifiers }

// LocalsContainerBase

type LocalsContainerBase struct {
	Locals        SymbolTable // Locals associated with node (initialized by binding)
	NextContainer *Node       // Next container in declaration order (initialized by binding)
}

func (node *LocalsContainerBase) LocalsContainerData() *LocalsContainerBase { return node }

func IsLocalsContainer(node *Node) bool {
	return node.LocalsContainerData() != nil
}

// FunctionLikeBase

type FunctionLikeBase struct {
	LocalsContainerBase
	TypeParameters *NodeList // NodeList[*TypeParameterDeclarationNode]. Optional
	Parameters     *NodeList // NodeList[*ParameterDeclarationNode]
	Type           *TypeNode // Optional
}

func (node *FunctionLikeBase) LocalsContainerData() *LocalsContainerBase {
	return &node.LocalsContainerBase
}
func (node *FunctionLikeBase) FunctionLikeData() *FunctionLikeBase { return node }
func (node *FunctionLikeBase) BodyData() *BodyBase                 { return nil }

// BodyBase

type BodyBase struct {
	AsteriskToken *TokenNode
	Body          *BlockOrExpression // Optional, can be Expression only in arrow functions
	EndFlowNode   *FlowNode
}

func (node *BodyBase) BodyData() *BodyBase { return node }

// FunctionLikeWithBodyBase

type FunctionLikeWithBodyBase struct {
	FunctionLikeBase
	BodyBase
}

func (node *FunctionLikeWithBodyBase) LocalsContainerData() *LocalsContainerBase {
	return &node.LocalsContainerBase
}

func (node *FunctionLikeWithBodyBase) FunctionLikeData() *FunctionLikeBase {
	return &node.FunctionLikeBase
}
func (node *FunctionLikeWithBodyBase) BodyData() *BodyBase { return &node.BodyBase }

// FlowNodeBase

type FlowNodeBase struct {
	FlowNode *FlowNode
}

func (node *FlowNodeBase) FlowNodeData() *FlowNodeBase { return node }

// if you provide nil for file, this code will walk to the root of the tree to find the file
func (node *Node) JSDoc(file *SourceFile) []*Node {
	if node.Flags&NodeFlagsHasJSDoc == 0 {
		return nil
	}
	if file == nil {
		file = GetSourceFileOfNode(node)
		if file == nil {
			return nil
		}
	}
	if jsdocs, ok := file.jsdocCache[node]; ok {
		return jsdocs
	}
	return nil
}

func (node *Node) SetJSDoc(file *SourceFile, jsDocs []*Node) {
	if node.Flags&NodeFlagsHasJSDoc == 0 {
		node.Flags &= NodeFlagsHasJSDoc
	}
	file.jsdocCache[node] = jsDocs
}

// Token

type Token struct {
	NodeBase
}

func (f *NodeFactory) NewToken(kind Kind) *Node {
	return newNode(kind, f.tokenPool.New())
}

// Identifier

type Identifier struct {
	ExpressionBase
	FlowNodeBase
	Text string
}

func (f *NodeFactory) NewIdentifier(text string) *Node {
	data := f.identifierPool.New()
	data.Text = text
	return newNode(KindIdentifier, data)
}

func IsIdentifier(node *Node) bool {
	return node.Kind == KindIdentifier
}

// PrivateIdentifier

type PrivateIdentifier struct {
	ExpressionBase
	Text string
}

func (f *NodeFactory) NewPrivateIdentifier(text string) *Node {
	data := &PrivateIdentifier{}
	data.Text = text
	return newNode(KindPrivateIdentifier, data)
}

func IsPrivateIdentifier(node *Node) bool {
	return node.Kind == KindPrivateIdentifier
}

// QualifiedName

type QualifiedName struct {
	NodeBase
	FlowNodeBase
	Left  *EntityName     // EntityName
	Right *IdentifierNode // IdentifierNode
}

func (f *NodeFactory) NewQualifiedName(left *EntityName, right *IdentifierNode) *Node {
	data := &QualifiedName{}
	data.Left = left
	data.Right = right
	return newNode(KindQualifiedName, data)
}

func (node *QualifiedName) ForEachChild(v Visitor) bool {
	return visit(v, node.Left) || visit(v, node.Right)
}

func IsQualifiedName(node *Node) bool {
	return node.Kind == KindQualifiedName
}

// TypeParameterDeclaration

type TypeParameterDeclaration struct {
	NodeBase
	DeclarationBase
	ModifiersBase
	name        *IdentifierNode // IdentifierNode
	Constraint  *TypeNode       // TypeNode. Optional
	DefaultType *TypeNode       // TypeNode. Optional
	Expression  *Expression     // Expression. Optional, For error recovery purposes
}

func (f *NodeFactory) NewTypeParameterDeclaration(modifiers *ModifierList, name *IdentifierNode, constraint *TypeNode, defaultType *TypeNode) *Node {
	data := &TypeParameterDeclaration{}
	data.modifiers = modifiers
	data.name = name
	data.Constraint = constraint
	data.DefaultType = defaultType
	return newNode(KindTypeParameter, data)
}

func (node *TypeParameterDeclaration) ForEachChild(v Visitor) bool {
	return visitModifiers(v, node.modifiers) || visit(v, node.name) || visit(v, node.Constraint) || visit(v, node.DefaultType)
}

func (node *TypeParameterDeclaration) Name() *DeclarationName {
	return node.name
}

func IsTypeParameterDeclaration(node *Node) bool {
	return node.Kind == KindTypeParameter
}

// ComputedPropertyName

type ComputedPropertyName struct {
	NodeBase
	Expression *Expression // Expression
}

func (f *NodeFactory) NewComputedPropertyName(expression *Expression) *Node {
	data := &ComputedPropertyName{}
	data.Expression = expression
	return newNode(KindComputedPropertyName, data)
}

func (node *ComputedPropertyName) ForEachChild(v Visitor) bool {
	return visit(v, node.Expression)
}

func IsComputedPropertyName(node *Node) bool {
	return node.Kind == KindComputedPropertyName
}

// Modifier

func (f *NodeFactory) NewModifier(kind Kind) *Node {
	return f.NewToken(kind)
}

// Decorator

type Decorator struct {
	NodeBase
	Expression *LeftHandSideExpression // LeftHandSideExpression
}

func (f *NodeFactory) NewDecorator(expression *LeftHandSideExpression) *Node {
	data := &Decorator{}
	data.Expression = expression
	return newNode(KindDecorator, data)
}

func (node *Decorator) ForEachChild(v Visitor) bool {
	return visit(v, node.Expression)
}

func IsDecorator(node *Node) bool {
	return node.Kind == KindDecorator
}

// StatementBase

type StatementBase struct {
	NodeBase
	FlowNodeBase
}

// EmptyStatement

type EmptyStatement struct {
	StatementBase
}

func (f *NodeFactory) NewEmptyStatement() *Node {
	return newNode(KindEmptyStatement, &EmptyStatement{})
}

func IsEmptyStatement(node *Node) bool {
	return node.Kind == KindEmptyStatement
}

// IfStatement

type IfStatement struct {
	StatementBase
	Expression    *Expression // Expression
	ThenStatement *Statement  // Statement
	ElseStatement *Statement  // Statement. Optional
}

func (f *NodeFactory) NewIfStatement(expression *Expression, thenStatement *Statement, elseStatement *Statement) *Node {
	data := &IfStatement{}
	data.Expression = expression
	data.ThenStatement = thenStatement
	data.ElseStatement = elseStatement
	return newNode(KindIfStatement, data)
}

func (node *IfStatement) ForEachChild(v Visitor) bool {
	return visit(v, node.Expression) || visit(v, node.ThenStatement) || visit(v, node.ElseStatement)
}

// DoStatement

type DoStatement struct {
	StatementBase
	Statement  *Statement  // Statement
	Expression *Expression // Expression
}

func (f *NodeFactory) NewDoStatement(statement *Statement, expression *Expression) *Node {
	data := &DoStatement{}
	data.Statement = statement
	data.Expression = expression
	return newNode(KindDoStatement, data)
}

func (node *DoStatement) ForEachChild(v Visitor) bool {
	return visit(v, node.Statement) || visit(v, node.Expression)
}

// WhileStatement

type WhileStatement struct {
	StatementBase
	Expression *Expression // Expression
	Statement  *Statement  // Statement
}

func (f *NodeFactory) NewWhileStatement(expression *Expression, statement *Statement) *Node {
	data := &WhileStatement{}
	data.Expression = expression
	data.Statement = statement
	return newNode(KindWhileStatement, data)
}

func (node *WhileStatement) ForEachChild(v Visitor) bool {
	return visit(v, node.Expression) || visit(v, node.Statement)
}

// ForStatement

type ForStatement struct {
	StatementBase
	LocalsContainerBase
	Initializer *ForInitializer // ForInitializer. Optional
	Condition   *Expression     // Expression. Optional
	Incrementor *Expression     // Expression. Optional
	Statement   *Statement      // Statement
}

func (f *NodeFactory) NewForStatement(initializer *ForInitializer, condition *Expression, incrementor *Expression, statement *Statement) *Node {
	data := &ForStatement{}
	data.Initializer = initializer
	data.Condition = condition
	data.Incrementor = incrementor
	data.Statement = statement
	return newNode(KindForStatement, data)
}

func (node *ForStatement) ForEachChild(v Visitor) bool {
	return visit(v, node.Initializer) || visit(v, node.Condition) || visit(v, node.Incrementor) || visit(v, node.Statement)
}

// ForInOrOfStatement

type ForInOrOfStatement struct {
	StatementBase
	LocalsContainerBase
	AwaitModifier *TokenNode      // TokenNode. Optional
	Initializer   *ForInitializer // ForInitializer
	Expression    *Expression     // Expression
	Statement     *Statement      // Statement
}

func (f *NodeFactory) NewForInOrOfStatement(kind Kind, awaitModifier *TokenNode, initializer *ForInitializer, expression *Expression, statement *Statement) *Node {
	data := &ForInOrOfStatement{}
	data.AwaitModifier = awaitModifier
	data.Initializer = initializer
	data.Expression = expression
	data.Statement = statement
	return newNode(kind, data)
}

func (node *ForInOrOfStatement) ForEachChild(v Visitor) bool {
	return visit(v, node.AwaitModifier) || visit(v, node.Initializer) || visit(v, node.Expression) || visit(v, node.Statement)
}

func IsForInStatement(node *Node) bool {
	return node.Kind == KindForInStatement
}

func IsForOfStatement(node *Node) bool {
	return node.Kind == KindForOfStatement
}

func IsForInOrOfStatement(node *Node) bool {
	return IsForInStatement(node) || IsForOfStatement(node)
}

// BreakStatement

type BreakStatement struct {
	StatementBase
	Label *IdentifierNode // IdentifierNode. Optional
}

func (f *NodeFactory) NewBreakStatement(label *IdentifierNode) *Node {
	data := &BreakStatement{}
	data.Label = label
	return newNode(KindBreakStatement, data)
}

func (node *BreakStatement) ForEachChild(v Visitor) bool {
	return visit(v, node.Label)
}

// ContinueStatement

type ContinueStatement struct {
	StatementBase
	Label *IdentifierNode // IdentifierNode. Optional
}

func (f *NodeFactory) NewContinueStatement(label *IdentifierNode) *Node {
	data := &ContinueStatement{}
	data.Label = label
	return newNode(KindContinueStatement, data)
}

func (node *ContinueStatement) ForEachChild(v Visitor) bool {
	return visit(v, node.Label)
}

// ReturnStatement

type ReturnStatement struct {
	StatementBase
	Expression *Expression // Expression. Optional
}

func (f *NodeFactory) NewReturnStatement(expression *Expression) *Node {
	data := &ReturnStatement{}
	data.Expression = expression
	return newNode(KindReturnStatement, data)
}

func (node *ReturnStatement) ForEachChild(v Visitor) bool {
	return visit(v, node.Expression)
}

// WithStatement

type WithStatement struct {
	StatementBase
	Expression *Expression // Expression
	Statement  *Statement  // Statement
}

func (f *NodeFactory) NewWithStatement(expression *Expression, statement *Statement) *Node {
	data := &WithStatement{}
	data.Expression = expression
	data.Statement = statement
	return newNode(KindWithStatement, data)
}

func (node *WithStatement) ForEachChild(v Visitor) bool {
	return visit(v, node.Expression) || visit(v, node.Statement)
}

// SwitchStatement

type SwitchStatement struct {
	StatementBase
	Expression *Expression    // Expression
	CaseBlock  *CaseBlockNode // CaseBlockNode
}

func (f *NodeFactory) NewSwitchStatement(expression *Expression, caseBlock *CaseBlockNode) *Node {
	data := &SwitchStatement{}
	data.Expression = expression
	data.CaseBlock = caseBlock
	return newNode(KindSwitchStatement, data)
}

func (node *SwitchStatement) ForEachChild(v Visitor) bool {
	return visit(v, node.Expression) || visit(v, node.CaseBlock)
}

// CaseBlock

type CaseBlock struct {
	NodeBase
	LocalsContainerBase
	Clauses *NodeList // NodeList[*CaseOrDefaultClauseNode]
}

func (f *NodeFactory) NewCaseBlock(clauses *NodeList) *Node {
	data := &CaseBlock{}
	data.Clauses = clauses
	return newNode(KindCaseBlock, data)
}

func (node *CaseBlock) ForEachChild(v Visitor) bool {
	return visitNodeList(v, node.Clauses)
}

// CaseOrDefaultClause

type CaseOrDefaultClause struct {
	NodeBase
	Expression          *Expression // Expression. nil in default clause
	Statements          *NodeList   // NodeList[*Statement]
	FallthroughFlowNode *FlowNode
}

func (f *NodeFactory) NewCaseOrDefaultClause(kind Kind, expression *Expression, statements *NodeList) *Node {
	data := &CaseOrDefaultClause{}
	data.Expression = expression
	data.Statements = statements
	return newNode(kind, data)
}

func (node *CaseOrDefaultClause) ForEachChild(v Visitor) bool {
	return visit(v, node.Expression) || visitNodeList(v, node.Statements)
}

// ThrowStatement

type ThrowStatement struct {
	StatementBase
	Expression *Expression // Expression
}

func (f *NodeFactory) NewThrowStatement(expression *Expression) *Node {
	data := &ThrowStatement{}
	data.Expression = expression
	return newNode(KindThrowStatement, data)
}

func (node *ThrowStatement) ForEachChild(v Visitor) bool {
	return visit(v, node.Expression)
}

// TryStatement

type TryStatement struct {
	StatementBase
	TryBlock     *BlockNode       // BlockNode
	CatchClause  *CatchClauseNode // CatchClauseNode. Optional
	FinallyBlock *BlockNode       // BlockNode. Optional
}

func (f *NodeFactory) NewTryStatement(tryBlock *BlockNode, catchClause *CatchClauseNode, finallyBlock *BlockNode) *Node {
	data := &TryStatement{}
	data.TryBlock = tryBlock
	data.CatchClause = catchClause
	data.FinallyBlock = finallyBlock
	return newNode(KindTryStatement, data)
}

func (node *TryStatement) ForEachChild(v Visitor) bool {
	return visit(v, node.TryBlock) || visit(v, node.CatchClause) || visit(v, node.FinallyBlock)
}

// CatchClause

type CatchClause struct {
	NodeBase
	LocalsContainerBase
	VariableDeclaration *VariableDeclarationNode // VariableDeclarationNode. Optional
	Block               *BlockNode               // BlockNode
}

func (f *NodeFactory) NewCatchClause(variableDeclaration *VariableDeclarationNode, block *BlockNode) *Node {
	data := &CatchClause{}
	data.VariableDeclaration = variableDeclaration
	data.Block = block
	return newNode(KindCatchClause, data)
}

func (node *CatchClause) ForEachChild(v Visitor) bool {
	return visit(v, node.VariableDeclaration) || visit(v, node.Block)
}

func IsCatchClause(node *Node) bool {
	return node.Kind == KindCatchClause
}

// DebuggerStatement

type DebuggerStatement struct {
	StatementBase
}

func (f *NodeFactory) NewDebuggerStatement() *Node {
	return newNode(KindDebuggerStatement, &DebuggerStatement{})
}

// LabeledStatement

type LabeledStatement struct {
	StatementBase
	Label     *IdentifierNode // IdentifierNode
	Statement *Statement      // Statement
}

func (f *NodeFactory) NewLabeledStatement(label *IdentifierNode, statement *Statement) *Node {
	data := &LabeledStatement{}
	data.Label = label
	data.Statement = statement
	return newNode(KindLabeledStatement, data)
}

func (node *LabeledStatement) ForEachChild(v Visitor) bool {
	return visit(v, node.Label) || visit(v, node.Statement)
}

// ExpressionStatement

type ExpressionStatement struct {
	StatementBase
	Expression *Expression // Expression
}

func (f *NodeFactory) NewExpressionStatement(expression *Expression) *Node {
	data := &ExpressionStatement{}
	data.Expression = expression
	return newNode(KindExpressionStatement, data)
}

func (node *ExpressionStatement) ForEachChild(v Visitor) bool {
	return visit(v, node.Expression)
}

func IsExpressionStatement(node *Node) bool {
	return node.Kind == KindExpressionStatement
}

// Block

type Block struct {
	StatementBase
	LocalsContainerBase
	Statements *NodeList // NodeList[*Statement]
	Multiline  bool
}

func (f *NodeFactory) NewBlock(statements *NodeList, multiline bool) *Node {
	data := &Block{}
	data.Statements = statements
	data.Multiline = multiline
	return newNode(KindBlock, data)
}

func (node *Block) ForEachChild(v Visitor) bool {
	return visitNodeList(v, node.Statements)
}

func IsBlock(node *Node) bool {
	return node.Kind == KindBlock
}

// VariableStatement

type VariableStatement struct {
	StatementBase
	ModifiersBase
	DeclarationList *VariableDeclarationListNode // VariableDeclarationListNode
}

func (f *NodeFactory) NewVariableStatement(modifiers *ModifierList, declarationList *VariableDeclarationListNode) *Node {
	data := &VariableStatement{}
	data.modifiers = modifiers
	data.DeclarationList = declarationList
	return newNode(KindVariableStatement, data)
}

func (node *VariableStatement) ForEachChild(v Visitor) bool {
	return visitModifiers(v, node.modifiers) || visit(v, node.DeclarationList)
}

func IsVariableStatement(node *Node) bool {
	return node.Kind == KindVariableStatement
}

// VariableDeclaration

type VariableDeclaration struct {
	NodeBase
	DeclarationBase
	ExportableBase
	name             *BindingName // BindingName
	ExclamationToken *TokenNode   // TokenNode. Optional
	Type             *TypeNode    // TypeNode. Optional
	Initializer      *Expression  // Expression. Optional
}

func (f *NodeFactory) NewVariableDeclaration(name *BindingName, exclamationToken *TokenNode, typeNode *TypeNode, initializer *Expression) *Node {
	data := &VariableDeclaration{}
	data.name = name
	data.ExclamationToken = exclamationToken
	data.Type = typeNode
	data.Initializer = initializer
	return newNode(KindVariableDeclaration, data)
}

func (node *VariableDeclaration) ForEachChild(v Visitor) bool {
	return visit(v, node.name) || visit(v, node.ExclamationToken) || visit(v, node.Type) || visit(v, node.Initializer)
}

func (node *VariableDeclaration) Name() *DeclarationName {
	return node.name
}

func IsVariableDeclaration(node *Node) bool {
	return node.Kind == KindVariableDeclaration
}

// VariableDeclarationList

type VariableDeclarationList struct {
	NodeBase
	Declarations *NodeList // NodeList[*VariableDeclarationNode]
}

func (f *NodeFactory) NewVariableDeclarationList(flags NodeFlags, declarations *NodeList) *Node {
	data := &VariableDeclarationList{}
	data.Declarations = declarations
	node := newNode(KindVariableDeclarationList, data)
	node.Flags = flags
	return node
}

func (node *VariableDeclarationList) ForEachChild(v Visitor) bool {
	return visitNodeList(v, node.Declarations)
}

func IsVariableDeclarationList(node *Node) bool {
	return node.Kind == KindVariableDeclarationList
}

// BindingPattern (SyntaxBindObjectBindingPattern | KindArrayBindingPattern)

type BindingPattern struct {
	NodeBase
	Elements *NodeList // NodeList[*BindingElementNode]
}

func (f *NodeFactory) NewBindingPattern(kind Kind, elements *NodeList) *Node {
	data := &BindingPattern{}
	data.Elements = elements
	return newNode(kind, data)
}

func (node *BindingPattern) ForEachChild(v Visitor) bool {
	return visitNodeList(v, node.Elements)
}

func IsObjectBindingPattern(node *Node) bool {
	return node.Kind == KindObjectBindingPattern
}

func IsArrayBindingPattern(node *Node) bool {
	return node.Kind == KindArrayBindingPattern
}

func IsBindingPattern(node *Node) bool {
	return node.Kind == KindArrayBindingPattern || node.Kind == KindObjectBindingPattern
}

// ParameterDeclaration

type ParameterDeclaration struct {
	NodeBase
	DeclarationBase
	ModifiersBase
	DotDotDotToken *TokenNode   // TokenNode. Present on rest parameter
	name           *BindingName // BindingName. Declared parameter name
	QuestionToken  *TokenNode   // TokenNode. Present on optional parameter
	Type           *TypeNode    // TypeNode. Optional
	Initializer    *Expression  // Expression. Optional
}

func (f *NodeFactory) NewParameterDeclaration(modifiers *ModifierList, dotDotDotToken *TokenNode, name *BindingName, questionToken *TokenNode, typeNode *TypeNode, initializer *Expression) *Node {
	data := &ParameterDeclaration{}
	data.modifiers = modifiers
	data.DotDotDotToken = dotDotDotToken
	data.name = name
	data.QuestionToken = questionToken
	data.Type = typeNode
	data.Initializer = initializer
	return newNode(KindParameter, data)
}

func (node *ParameterDeclaration) ForEachChild(v Visitor) bool {
	return visitModifiers(v, node.modifiers) || visit(v, node.DotDotDotToken) || visit(v, node.name) ||
		visit(v, node.QuestionToken) || visit(v, node.Type) || visit(v, node.Initializer)
}

func (node *ParameterDeclaration) Name() *DeclarationName {
	return node.name
}

func IsParameter(node *Node) bool {
	return node.Kind == KindParameter
}

// BindingElement

type BindingElement struct {
	NodeBase
	DeclarationBase
	ExportableBase
	FlowNodeBase
	DotDotDotToken *TokenNode    // TokenNode. Present on rest element (in object binding pattern)
	PropertyName   *PropertyName // PropertyName. Optional binding property name in object binding pattern
	name           *BindingName  // BindingName. Optional (nil for missing element)
	Initializer    *Expression   // Expression. Optional
}

func (f *NodeFactory) NewBindingElement(dotDotDotToken *TokenNode, propertyName *PropertyName, name *BindingName, initializer *Expression) *Node {
	data := &BindingElement{}
	data.DotDotDotToken = dotDotDotToken
	data.PropertyName = propertyName
	data.name = name
	data.Initializer = initializer
	return newNode(KindBindingElement, data)
}

func (node *BindingElement) ForEachChild(v Visitor) bool {
	return visit(v, node.DotDotDotToken) || visit(v, node.PropertyName) || visit(v, node.name) || visit(v, node.Initializer)
}

func (node *BindingElement) Name() *DeclarationName {
	return node.name
}

func IsBindingElement(node *Node) bool {
	return node.Kind == KindBindingElement
}

// MissingDeclaration

type MissingDeclaration struct {
	StatementBase
	DeclarationBase
	ModifiersBase
}

func (f *NodeFactory) NewMissingDeclaration(modifiers *ModifierList) *Node {
	data := &MissingDeclaration{}
	data.modifiers = modifiers
	return newNode(KindMissingDeclaration, data)
}

func (node *MissingDeclaration) ForEachChild(v Visitor) bool {
	return visitModifiers(v, node.modifiers)
}

// FunctionDeclaration

type FunctionDeclaration struct {
	StatementBase
	DeclarationBase
	ExportableBase
	ModifiersBase
	FunctionLikeWithBodyBase
	name           *IdentifierNode // IdentifierNode
	ReturnFlowNode *FlowNode
}

func (f *NodeFactory) NewFunctionDeclaration(modifiers *ModifierList, asteriskToken *TokenNode, name *IdentifierNode, typeParameters *NodeList, parameters *NodeList, returnType *TypeNode, body *BlockNode) *Node {
	data := &FunctionDeclaration{}
	data.modifiers = modifiers
	data.AsteriskToken = asteriskToken
	data.name = name
	data.TypeParameters = typeParameters
	data.Parameters = parameters
	data.Type = returnType
	data.Body = body
	return newNode(KindFunctionDeclaration, data)
}

func (node *FunctionDeclaration) ForEachChild(v Visitor) bool {
	return visitModifiers(v, node.modifiers) || visit(v, node.AsteriskToken) || visit(v, node.name) || visitNodeList(v, node.TypeParameters) ||
		visitNodeList(v, node.Parameters) || visit(v, node.Type) || visit(v, node.Body)
}

func (node *FunctionDeclaration) Name() *DeclarationName {
	return node.name
}

func (node *FunctionDeclaration) BodyData() *BodyBase { return &node.BodyBase }

func IsFunctionDeclaration(node *Node) bool {
	return node.Kind == KindFunctionDeclaration
}

// ClassLikeDeclarationBase

type ClassLikeBase struct {
	DeclarationBase
	ExportableBase
	ModifiersBase
	name            *IdentifierNode // IdentifierNode
	TypeParameters  *NodeList       // NodeList[*TypeParameterDeclarationNode]. Optional
	HeritageClauses *NodeList       // NodeList[*HeritageClauseNode]. Optional
	Members         *NodeList       // NodeList[*ClassElement]
}

func (node *ClassLikeBase) ForEachChild(v Visitor) bool {
	return visitModifiers(v, node.modifiers) || visit(v, node.name) || visitNodeList(v, node.TypeParameters) ||
		visitNodeList(v, node.HeritageClauses) || visitNodeList(v, node.Members)
}

func (node *ClassLikeBase) Name() *DeclarationName        { return node.name }
func (node *ClassLikeBase) ClassLikeData() *ClassLikeBase { return node }

// ClassDeclaration

type ClassDeclaration struct {
	StatementBase
	ClassLikeBase
}

func (f *NodeFactory) NewClassDeclaration(modifiers *ModifierList, name *IdentifierNode, typeParameters *NodeList, heritageClauses *NodeList, members *NodeList) *Node {
	data := &ClassDeclaration{}
	data.modifiers = modifiers
	data.name = name
	data.TypeParameters = typeParameters
	data.HeritageClauses = heritageClauses
	data.Members = members
	return newNode(KindClassDeclaration, data)
}

func IsClassDeclaration(node *Node) bool {
	return node.Kind == KindClassDeclaration
}

// ClassExpression

type ClassExpression struct {
	ExpressionBase
	ClassLikeBase
}

func (f *NodeFactory) NewClassExpression(modifiers *ModifierList, name *IdentifierNode, typeParameters *NodeList, heritageClauses *NodeList, members *NodeList) *Node {
	data := &ClassExpression{}
	data.modifiers = modifiers
	data.name = name
	data.TypeParameters = typeParameters
	data.HeritageClauses = heritageClauses
	data.Members = members
	return newNode(KindClassExpression, data)
}

func IsClassExpression(node *Node) bool {
	return node.Kind == KindClassExpression
}

// HeritageClause

type HeritageClause struct {
	NodeBase
	Token Kind
	Types *NodeList // NodeList[*ExpressionWithTypeArgumentsNode]
}

func (f *NodeFactory) NewHeritageClause(token Kind, types *NodeList) *Node {
	data := &HeritageClause{}
	data.Token = token
	data.Types = types
	return newNode(KindHeritageClause, data)
}

func (node *HeritageClause) ForEachChild(v Visitor) bool {
	return visitNodeList(v, node.Types)
}

func IsHeritageClause(node *Node) bool {
	return node.Kind == KindHeritageClause
}

// InterfaceDeclaration

type InterfaceDeclaration struct {
	StatementBase
	DeclarationBase
	ExportableBase
	ModifiersBase
	name            *IdentifierNode
	TypeParameters  *NodeList // NodeList[*TypeParameterDeclarationNode]. Optional
	HeritageClauses *NodeList // NodeList[*HeritageClauseNode]. Optional
	Members         *NodeList // NodeList[*TypeElement]
}

func (f *NodeFactory) NewInterfaceDeclaration(modifiers *ModifierList, name *IdentifierNode, typeParameters *NodeList, heritageClauses *NodeList, members *NodeList) *Node {
	data := &InterfaceDeclaration{}
	data.modifiers = modifiers
	data.name = name
	data.TypeParameters = typeParameters
	data.HeritageClauses = heritageClauses
	data.Members = members
	return newNode(KindInterfaceDeclaration, data)
}

func (node *InterfaceDeclaration) ForEachChild(v Visitor) bool {
	return visitModifiers(v, node.modifiers) || visit(v, node.name) || visitNodeList(v, node.TypeParameters) ||
		visitNodeList(v, node.HeritageClauses) || visitNodeList(v, node.Members)
}

func (node *InterfaceDeclaration) Name() *DeclarationName { return node.name }

func IsInterfaceDeclaration(node *Node) bool {
	return node.Kind == KindInterfaceDeclaration
}

// TypeAliasDeclaration

type TypeAliasDeclaration struct {
	StatementBase
	DeclarationBase
	ExportableBase
	ModifiersBase
	LocalsContainerBase
	name           *IdentifierNode // IdentifierNode
	TypeParameters *NodeList       // NodeList[*TypeParameterDeclarationNode]. Optional
	Type           *TypeNode       // TypeNode
}

func (f *NodeFactory) NewTypeAliasDeclaration(modifiers *ModifierList, name *IdentifierNode, typeParameters *NodeList, typeNode *TypeNode) *Node {
	data := &TypeAliasDeclaration{}
	data.modifiers = modifiers
	data.name = name
	data.TypeParameters = typeParameters
	data.Type = typeNode
	return newNode(KindTypeAliasDeclaration, data)
}

func (node *TypeAliasDeclaration) ForEachChild(v Visitor) bool {
	return visitModifiers(v, node.modifiers) || visit(v, node.name) || visitNodeList(v, node.TypeParameters) || visit(v, node.Type)
}

func (node *TypeAliasDeclaration) Name() *DeclarationName { return node.name }

func IsTypeAliasDeclaration(node *Node) bool {
	return node.Kind == KindTypeAliasDeclaration
}

// EnumMember

type EnumMember struct {
	NodeBase
	NamedMemberBase
	Initializer *Expression // Expression. Optional
}

func (f *NodeFactory) NewEnumMember(name *PropertyName, initializer *Expression) *Node {
	data := &EnumMember{}
	data.name = name
	data.Initializer = initializer
	return newNode(KindEnumMember, data)
}

func (node *EnumMember) ForEachChild(v Visitor) bool {
	return visit(v, node.name) || visit(v, node.Initializer)
}

func (node *EnumMember) Name() *DeclarationName {
	return node.name
}

func IsEnumMember(node *Node) bool {
	return node.Kind == KindEnumMember
}

// EnumDeclaration

type EnumDeclaration struct {
	StatementBase
	DeclarationBase
	ExportableBase
	ModifiersBase
	name    *IdentifierNode // IdentifierNode
	Members *NodeList       // NodeList[*EnumMemberNode]
}

func (f *NodeFactory) NewEnumDeclaration(modifiers *ModifierList, name *IdentifierNode, members *NodeList) *Node {
	data := &EnumDeclaration{}
	data.modifiers = modifiers
	data.name = name
	data.Members = members
	return newNode(KindEnumDeclaration, data)
}

func (node *EnumDeclaration) ForEachChild(v Visitor) bool {
	return visitModifiers(v, node.modifiers) || visit(v, node.name) || visitNodeList(v, node.Members)
}

func (node *EnumDeclaration) Name() *DeclarationName {
	return node.name
}

func IsEnumDeclaration(node *Node) bool {
	return node.Kind == KindEnumDeclaration
}

// ModuleBlock

type ModuleBlock struct {
	StatementBase
	Statements *NodeList // NodeList[*Statement]
}

func (f *NodeFactory) NewModuleBlock(statements *NodeList) *Node {
	data := &ModuleBlock{}
	data.Statements = statements
	return newNode(KindModuleBlock, data)
}

func (node *ModuleBlock) ForEachChild(v Visitor) bool {
	return visitNodeList(v, node.Statements)
}

func IsModuleBlock(node *Node) bool {
	return node.Kind == KindModuleBlock
}

// ModuleDeclaration

type ModuleDeclaration struct {
	StatementBase
	DeclarationBase
	ExportableBase
	ModifiersBase
	LocalsContainerBase
	name *ModuleName // ModuleName
	Body *ModuleBody // ModuleBody. Optional (may be nil in ambient module declaration)
}

func (f *NodeFactory) NewModuleDeclaration(modifiers *ModifierList, name *ModuleName, body *ModuleBody, flags NodeFlags) *Node {
	data := &ModuleDeclaration{}
	data.modifiers = modifiers
	data.name = name
	data.Body = body
	node := newNode(KindModuleDeclaration, data)
	node.Flags |= flags & (NodeFlagsNamespace | NodeFlagsNestedNamespace | NodeFlagsGlobalAugmentation)
	return node
}

func (node *ModuleDeclaration) ForEachChild(v Visitor) bool {
	return visitModifiers(v, node.modifiers) || visit(v, node.name) || visit(v, node.Body)
}

func (node *ModuleDeclaration) Name() *DeclarationName {
	return node.name
}

func IsModuleDeclaration(node *Node) bool {
	return node.Kind == KindModuleDeclaration
}

// ModuleEqualsDeclaration

type ImportEqualsDeclaration struct {
	StatementBase
	DeclarationBase
	ExportableBase
	ModifiersBase
	IsTypeOnly bool
	name       *IdentifierNode // IdentifierNode
	// 'EntityName' for an internal module reference, 'ExternalModuleReference' for an external
	// module reference.
	ModuleReference *ModuleReference // ModuleReference
}

func (f *NodeFactory) NewImportEqualsDeclaration(modifiers *ModifierList, isTypeOnly bool, name *IdentifierNode, moduleReference *ModuleReference) *Node {
	data := &ImportEqualsDeclaration{}
	data.modifiers = modifiers
	data.IsTypeOnly = isTypeOnly
	data.name = name
	data.ModuleReference = moduleReference
	return newNode(KindImportEqualsDeclaration, data)
}

func (node *ImportEqualsDeclaration) ForEachChild(v Visitor) bool {
	return visitModifiers(v, node.modifiers) || visit(v, node.name) || visit(v, node.ModuleReference)
}

func (node *ImportEqualsDeclaration) Name() *DeclarationName {
	return node.name
}

func IsImportEqualsDeclaration(node *Node) bool {
	return node.Kind == KindImportEqualsDeclaration
}

// ImportDeclaration

type ImportDeclaration struct {
	StatementBase
	ModifiersBase
	ImportClause    *ImportClauseNode     // ImportClauseNode. Optional
	ModuleSpecifier *Expression           // Expression
	Attributes      *ImportAttributesNode // ImportAttributesNode. Optional
}

func (f *NodeFactory) NewImportDeclaration(modifiers *ModifierList, importClause *ImportClauseNode, moduleSpecifier *Expression, attributes *ImportAttributesNode) *Node {
	data := &ImportDeclaration{}
	data.modifiers = modifiers
	data.ImportClause = importClause
	data.ModuleSpecifier = moduleSpecifier
	data.Attributes = attributes
	return newNode(KindImportDeclaration, data)
}

func (node *ImportDeclaration) ForEachChild(v Visitor) bool {
	return visitModifiers(v, node.modifiers) || visit(v, node.ImportClause) || visit(v, node.ModuleSpecifier) || visit(v, node.Attributes)
}

func IsImportDeclaration(node *Node) bool {
	return node.Kind == KindImportDeclaration
}

// ImportSpecifier

type ImportSpecifier struct {
	NodeBase
	DeclarationBase
	ExportableBase
	IsTypeOnly   bool
	PropertyName *ModuleExportName // ModuleExportName. Optional
	name         *IdentifierNode   // IdentifierNode
}

func (f *NodeFactory) NewImportSpecifier(isTypeOnly bool, propertyName *ModuleExportName, name *IdentifierNode) *Node {
	data := &ImportSpecifier{}
	data.IsTypeOnly = isTypeOnly
	data.PropertyName = propertyName
	data.name = name
	return newNode(KindImportSpecifier, data)
}

func (node *ImportSpecifier) ForEachChild(v Visitor) bool {
	return visit(v, node.PropertyName) || visit(v, node.name)
}

func (node *ImportSpecifier) Name() *DeclarationName {
	return node.name
}

func IsImportSpecifier(node *Node) bool {
	return node.Kind == KindImportSpecifier
}

// ExternalModuleReference

type ExternalModuleReference struct {
	NodeBase
	Expression_ *Expression // Expression
}

func (f *NodeFactory) NewExternalModuleReference(expression *Expression) *Node {
	data := &ExternalModuleReference{}
	data.Expression_ = expression
	return newNode(KindExternalModuleReference, data)
}

func (node *ExternalModuleReference) ForEachChild(v Visitor) bool {
	return visit(v, node.Expression_)
}

func IsExternalModuleReference(node *Node) bool {
	return node.Kind == KindExternalModuleReference
}

// ImportClause

type ImportClause struct {
	NodeBase
	DeclarationBase
	ExportableBase
	IsTypeOnly    bool
	NamedBindings *NamedImportBindings // NamedImportBindings. Optional, named bindings
	name          *IdentifierNode      // IdentifierNode. Optional, default binding
}

func (f *NodeFactory) NewImportClause(isTypeOnly bool, name *IdentifierNode, namedBindings *NamedImportBindings) *Node {
	data := &ImportClause{}
	data.IsTypeOnly = isTypeOnly
	data.name = name
	data.NamedBindings = namedBindings
	return newNode(KindImportClause, data)
}

func (node *ImportClause) ForEachChild(v Visitor) bool {
	return visit(v, node.name) || visit(v, node.NamedBindings)
}

func (node *ImportClause) Name() *DeclarationName {
	return node.name
}

// NamespaceImport

type NamespaceImport struct {
	NodeBase
	DeclarationBase
	ExportableBase
	name *IdentifierNode // IdentifierNode
}

func (f *NodeFactory) NewNamespaceImport(name *IdentifierNode) *Node {
	data := &NamespaceImport{}
	data.name = name
	return newNode(KindNamespaceImport, data)
}

func (node *NamespaceImport) ForEachChild(v Visitor) bool {
	return visit(v, node.name)
}

func (node *NamespaceImport) Name() *DeclarationName {
	return node.name
}

func IsNamespaceImport(node *Node) bool {
	return node.Kind == KindNamespaceImport
}

// NamedImports

type NamedImports struct {
	NodeBase
	Elements *ImportSpecifierList // NodeList[*ImportSpecifierNode]
}

func (f *NodeFactory) NewNamedImports(elements *ImportSpecifierList) *Node {
	data := &NamedImports{}
	data.Elements = elements
	return newNode(KindNamedImports, data)
}

func (node *NamedImports) ForEachChild(v Visitor) bool {
	return visitNodeList(v, node.Elements)
}

func IsNamedImports(node *Node) bool {
	return node.Kind == KindNamedImports
}

// ExportAssignment

// This is either an `export =` or an `export default` declaration.
// Unless `isExportEquals` is set, this node was parsed as an `export default`.
type ExportAssignment struct {
	StatementBase
	DeclarationBase
	ModifiersBase
	IsExportEquals bool
	Expression     *Expression // Expression
}

func (f *NodeFactory) NewExportAssignment(modifiers *ModifierList, isExportEquals bool, expression *Expression) *Node {
	data := &ExportAssignment{}
	data.modifiers = modifiers
	data.IsExportEquals = isExportEquals
	data.Expression = expression
	return newNode(KindExportAssignment, data)
}

func (node *ExportAssignment) ForEachChild(v Visitor) bool {
	return visitModifiers(v, node.modifiers) || visit(v, node.Expression)
}

func IsExportAssignment(node *Node) bool {
	return node.Kind == KindExportAssignment
}

// NamespaceExportDeclaration

type NamespaceExportDeclaration struct {
	StatementBase
	DeclarationBase
	ModifiersBase
	name *IdentifierNode // IdentifierNode
}

func (f *NodeFactory) NewNamespaceExportDeclaration(modifiers *ModifierList, name *IdentifierNode) *Node {
	data := &NamespaceExportDeclaration{}
	data.modifiers = modifiers
	data.name = name
	return newNode(KindNamespaceExportDeclaration, data)
}

func (node *NamespaceExportDeclaration) ForEachChild(v Visitor) bool {
	return visitModifiers(v, node.modifiers) || visit(v, node.name)
}

func (node *NamespaceExportDeclaration) Name() *DeclarationName {
	return node.name
}

func IsNamespaceExportDeclaration(node *Node) bool {
	return node.Kind == KindNamespaceExportDeclaration
}

// ExportDeclaration

type ExportDeclaration struct {
	StatementBase
	DeclarationBase
	ModifiersBase
	IsTypeOnly      bool
	ExportClause    *NamedExportBindings  // NamedExportBindings. Optional
	ModuleSpecifier *Expression           // Expression. Optional
	Attributes      *ImportAttributesNode // ImportAttributesNode. Optional
}

func (f *NodeFactory) NewExportDeclaration(modifiers *ModifierList, isTypeOnly bool, exportClause *NamedExportBindings, moduleSpecifier *Expression, attributes *ImportAttributesNode) *Node {
	data := &ExportDeclaration{}
	data.modifiers = modifiers
	data.IsTypeOnly = isTypeOnly
	data.ExportClause = exportClause
	data.ModuleSpecifier = moduleSpecifier
	data.Attributes = attributes
	return newNode(KindExportDeclaration, data)
}

func (node *ExportDeclaration) ForEachChild(v Visitor) bool {
	return visitModifiers(v, node.modifiers) || visit(v, node.ExportClause) || visit(v, node.ModuleSpecifier) || visit(v, node.Attributes)
}

func IsExportDeclaration(node *Node) bool {
	return node.Kind == KindExportDeclaration
}

// NamespaceExport

type NamespaceExport struct {
	NodeBase
	DeclarationBase
	name *ModuleExportName // ModuleExportName
}

func (f *NodeFactory) NewNamespaceExport(name *ModuleExportName) *Node {
	data := &NamespaceExport{}
	data.name = name
	return newNode(KindNamespaceExport, data)
}

func (node *NamespaceExport) ForEachChild(v Visitor) bool {
	return visit(v, node.name)
}

func (node *NamespaceExport) Name() *DeclarationName {
	return node.name
}

func IsNamespaceExport(node *Node) bool {
	return node.Kind == KindNamespaceExport
}

// NamedExports

type NamedExports struct {
	NodeBase
	Elements *NodeList // NodeList[*ExportSpecifierNode]
}

func (f *NodeFactory) NewNamedExports(elements *NodeList) *Node {
	data := &NamedExports{}
	data.Elements = elements
	return newNode(KindNamedExports, data)
}

func (node *NamedExports) ForEachChild(v Visitor) bool {
	return visitNodeList(v, node.Elements)
}

// ExportSpecifier

type ExportSpecifier struct {
	NodeBase
	DeclarationBase
	ExportableBase
	IsTypeOnly   bool
	PropertyName *ModuleExportName // ModuleExportName. Optional, name preceding 'as' keyword
	name         *ModuleExportName // ModuleExportName
}

func (f *NodeFactory) NewExportSpecifier(isTypeOnly bool, propertyName *ModuleExportName, name *ModuleExportName) *Node {
	data := &ExportSpecifier{}
	data.IsTypeOnly = isTypeOnly
	data.PropertyName = propertyName
	data.name = name
	return newNode(KindExportSpecifier, data)
}

func (node *ExportSpecifier) ForEachChild(v Visitor) bool {
	return visit(v, node.PropertyName) || visit(v, node.name)
}

func (node *ExportSpecifier) Name() *DeclarationName {
	return node.name
}

func IsExportSpecifier(node *Node) bool {
	return node.Kind == KindExportSpecifier
}

// TypeElementBase

type TypeElementBase struct{}

// ClassElementBase

type ClassElementBase struct{}

// NamedMemberBase

type NamedMemberBase struct {
	DeclarationBase
	ModifiersBase
	name         *PropertyName // PropertyName
	PostfixToken *TokenNode    // TokenNode. Optional
}

func (node *NamedMemberBase) DeclarationData() *DeclarationBase { return &node.DeclarationBase }
func (node *NamedMemberBase) Modifiers() *ModifierList          { return node.modifiers }
func (node *NamedMemberBase) Name() *DeclarationName            { return node.name }

// CallSignatureDeclaration

type CallSignatureDeclaration struct {
	NodeBase
	DeclarationBase
	FunctionLikeBase
	TypeElementBase
}

func (f *NodeFactory) NewCallSignatureDeclaration(typeParameters *NodeList, parameters *NodeList, returnType *TypeNode) *Node {
	data := &CallSignatureDeclaration{}
	data.TypeParameters = typeParameters
	data.Parameters = parameters
	data.Type = returnType
	return newNode(KindCallSignature, data)
}

func (node *CallSignatureDeclaration) ForEachChild(v Visitor) bool {
	return visitNodeList(v, node.TypeParameters) || visitNodeList(v, node.Parameters) || visit(v, node.Type)
}

func IsCallSignatureDeclaration(node *Node) bool {
	return node.Kind == KindCallSignature
}

// ConstructSignatureDeclaration

type ConstructSignatureDeclaration struct {
	NodeBase
	DeclarationBase
	FunctionLikeBase
	TypeElementBase
}

func (f *NodeFactory) NewConstructSignatureDeclaration(typeParameters *NodeList, parameters *NodeList, returnType *TypeNode) *Node {
	data := &ConstructSignatureDeclaration{}
	data.TypeParameters = typeParameters
	data.Parameters = parameters
	data.Type = returnType
	return newNode(KindConstructSignature, data)
}

func (node *ConstructSignatureDeclaration) ForEachChild(v Visitor) bool {
	return visitNodeList(v, node.TypeParameters) || visitNodeList(v, node.Parameters) || visit(v, node.Type)
}

func IsConstructSignatureDeclaration(node *Node) bool {
	return node.Kind == KindConstructSignature
}

// ConstructorDeclaration

type ConstructorDeclaration struct {
	NodeBase
	DeclarationBase
	ModifiersBase
	FunctionLikeWithBodyBase
	ClassElementBase
	ReturnFlowNode *FlowNode
}

func (f *NodeFactory) NewConstructorDeclaration(modifiers *ModifierList, typeParameters *NodeList, parameters *NodeList, returnType *TypeNode, body *BlockNode) *Node {
	data := &ConstructorDeclaration{}
	data.modifiers = modifiers
	data.TypeParameters = typeParameters
	data.Parameters = parameters
	data.Type = returnType
	data.Body = body
	return newNode(KindConstructor, data)
}

func (node *ConstructorDeclaration) ForEachChild(v Visitor) bool {
	return visitModifiers(v, node.modifiers) || visitNodeList(v, node.TypeParameters) || visitNodeList(v, node.Parameters) || visit(v, node.Type) || visit(v, node.Body)
}

func IsConstructorDeclaration(node *Node) bool {
	return node.Kind == KindConstructor
}

// AccessorDeclarationBase

type AccessorDeclarationBase struct {
	NodeBase
	NamedMemberBase
	FunctionLikeWithBodyBase
	FlowNodeBase
	TypeElementBase
	ClassElementBase
	ObjectLiteralElementBase
}

func (node *AccessorDeclarationBase) ForEachChild(v Visitor) bool {
	return visitModifiers(v, node.modifiers) || visit(v, node.name) || visitNodeList(v, node.TypeParameters) || visitNodeList(v, node.Parameters) ||
		visit(v, node.Type) || visit(v, node.Body)
}

func (node *AccessorDeclarationBase) IsAccessorDeclaration() {}

// GetAccessorDeclaration

type GetAccessorDeclaration struct {
	AccessorDeclarationBase
}

func (f *NodeFactory) NewGetAccessorDeclaration(modifiers *ModifierList, name *PropertyName, typeParameters *NodeList, parameters *NodeList, returnType *TypeNode, body *BlockNode) *Node {
	data := &GetAccessorDeclaration{}
	data.modifiers = modifiers
	data.name = name
	data.TypeParameters = typeParameters
	data.Parameters = parameters
	data.Type = returnType
	data.Body = body
	return newNode(KindGetAccessor, data)
}

func IsGetAccessorDeclaration(node *Node) bool {
	return node.Kind == KindGetAccessor
}

// SetAccessorDeclaration

type SetAccessorDeclaration struct {
	AccessorDeclarationBase
}

func (f *NodeFactory) NewSetAccessorDeclaration(modifiers *ModifierList, name *PropertyName, typeParameters *NodeList, parameters *NodeList, returnType *TypeNode, body *BlockNode) *Node {
	data := &SetAccessorDeclaration{}
	data.modifiers = modifiers
	data.name = name
	data.TypeParameters = typeParameters
	data.Parameters = parameters
	data.Type = returnType
	data.Body = body
	return newNode(KindSetAccessor, data)
}

func IsSetAccessorDeclaration(node *Node) bool {
	return node.Kind == KindSetAccessor
}

// IndexSignatureDeclaration

type IndexSignatureDeclaration struct {
	NodeBase
	DeclarationBase
	ModifiersBase
	FunctionLikeBase
	TypeElementBase
	ClassElementBase
}

func (f *NodeFactory) NewIndexSignatureDeclaration(modifiers *ModifierList, parameters *NodeList, returnType *TypeNode) *Node {
	data := &IndexSignatureDeclaration{}
	data.modifiers = modifiers
	data.Parameters = parameters
	data.Type = returnType
	return newNode(KindIndexSignature, data)
}

func (node *IndexSignatureDeclaration) ForEachChild(v Visitor) bool {
	return visitModifiers(v, node.modifiers) || visitNodeList(v, node.Parameters) || visit(v, node.Type)
}

func IsIndexSignatureDeclaration(node *Node) bool {
	return node.Kind == KindIndexSignature
}

// MethodSignatureDeclaration

type MethodSignatureDeclaration struct {
	NodeBase
	NamedMemberBase
	FunctionLikeBase
	TypeElementBase
}

func (f *NodeFactory) NewMethodSignatureDeclaration(modifiers *ModifierList, name *PropertyName, postfixToken *TokenNode, typeParameters *NodeList, parameters *NodeList, returnType *TypeNode) *Node {
	data := &MethodSignatureDeclaration{}
	data.modifiers = modifiers
	data.name = name
	data.PostfixToken = postfixToken
	data.TypeParameters = typeParameters
	data.Parameters = parameters
	data.Type = returnType
	return newNode(KindMethodSignature, data)
}

func (node *MethodSignatureDeclaration) ForEachChild(v Visitor) bool {
	return visitModifiers(v, node.modifiers) || visit(v, node.name) || visit(v, node.PostfixToken) || visitNodeList(v, node.TypeParameters) ||
		visitNodeList(v, node.Parameters) || visit(v, node.Type)
}

func IsMethodSignatureDeclaration(node *Node) bool {
	return node.Kind == KindMethodSignature
}

// MethodSignatureDeclaration

type MethodDeclaration struct {
	NodeBase
	NamedMemberBase
	FunctionLikeWithBodyBase
	FlowNodeBase
	ClassElementBase
	ObjectLiteralElementBase
}

func (f *NodeFactory) NewMethodDeclaration(modifiers *ModifierList, asteriskToken *TokenNode, name *PropertyName, postfixToken *TokenNode, typeParameters *NodeList, parameters *NodeList, returnType *TypeNode, body *BlockNode) *Node {
	data := &MethodDeclaration{}
	data.modifiers = modifiers
	data.AsteriskToken = asteriskToken
	data.name = name
	data.PostfixToken = postfixToken
	data.TypeParameters = typeParameters
	data.Parameters = parameters
	data.Type = returnType
	data.Body = body
	return newNode(KindMethodDeclaration, data)
}

func (node *MethodDeclaration) ForEachChild(v Visitor) bool {
	return visitModifiers(v, node.modifiers) || visit(v, node.AsteriskToken) || visit(v, node.name) || visit(v, node.PostfixToken) ||
		visitNodeList(v, node.TypeParameters) || visitNodeList(v, node.Parameters) || visit(v, node.Type) || visit(v, node.Body)
}

func IsMethodDeclaration(node *Node) bool {
	return node.Kind == KindMethodDeclaration
}

// PropertySignatureDeclaration

type PropertySignatureDeclaration struct {
	NodeBase
	NamedMemberBase
	TypeElementBase
	Type        *TypeNode   // TypeNode
	Initializer *Expression // Expression. For error reporting purposes
}

func (f *NodeFactory) NewPropertySignatureDeclaration(modifiers *ModifierList, name *PropertyName, postfixToken *TokenNode, typeNode *TypeNode, initializer *Expression) *Node {
	data := &PropertySignatureDeclaration{}
	data.modifiers = modifiers
	data.name = name
	data.PostfixToken = postfixToken
	data.Type = typeNode
	data.Initializer = initializer
	return newNode(KindPropertySignature, data)
}

func (node *PropertySignatureDeclaration) ForEachChild(v Visitor) bool {
	return visitModifiers(v, node.modifiers) || visit(v, node.name) || visit(v, node.PostfixToken) || visit(v, node.Type) || visit(v, node.Initializer)
}

func IsPropertySignatureDeclaration(node *Node) bool {
	return node.Kind == KindPropertySignature
}

// PropertyDeclaration

type PropertyDeclaration struct {
	NodeBase
	NamedMemberBase
	ClassElementBase
	Type        *TypeNode   // TypeNode. Optional
	Initializer *Expression // Expression. Optional
}

func (f *NodeFactory) NewPropertyDeclaration(modifiers *ModifierList, name *PropertyName, postfixToken *TokenNode, typeNode *TypeNode, initializer *Expression) *Node {
	data := &PropertyDeclaration{}
	data.modifiers = modifiers
	data.name = name
	data.PostfixToken = postfixToken
	data.Type = typeNode
	data.Initializer = initializer
	return newNode(KindPropertyDeclaration, data)
}

func (node *PropertyDeclaration) ForEachChild(v Visitor) bool {
	return visitModifiers(v, node.modifiers) || visit(v, node.name) || visit(v, node.PostfixToken) || visit(v, node.Type) || visit(v, node.Initializer)
}

func IsPropertyDeclaration(node *Node) bool {
	return node.Kind == KindPropertyDeclaration
}

// SemicolonClassElement

type SemicolonClassElement struct {
	NodeBase
	DeclarationBase
	ClassElementBase
}

func (f *NodeFactory) NewSemicolonClassElement() *Node {
	return newNode(KindSemicolonClassElement, &SemicolonClassElement{})
}

// ClassStaticBlockDeclaration

type ClassStaticBlockDeclaration struct {
	NodeBase
	DeclarationBase
	ModifiersBase
	LocalsContainerBase
	ClassElementBase
	Body           *BlockNode // BlockNode
	ReturnFlowNode *FlowNode
}

func (f *NodeFactory) NewClassStaticBlockDeclaration(modifiers *ModifierList, body *BlockNode) *Node {
	data := &ClassStaticBlockDeclaration{}
	data.modifiers = modifiers
	data.Body = body
	return newNode(KindClassStaticBlockDeclaration, data)
}

func (node *ClassStaticBlockDeclaration) ForEachChild(v Visitor) bool {
	return visitModifiers(v, node.modifiers) || visit(v, node.Body)
}

func IsClassStaticBlockDeclaration(node *Node) bool {
	return node.Kind == KindClassStaticBlockDeclaration
}

// ExpressionBase

type ExpressionBase struct {
	NodeBase
}

// OmittedExpression

type OmittedExpression struct {
	ExpressionBase
}

func (f *NodeFactory) NewOmittedExpression() *Node {
	return newNode(KindOmittedExpression, &OmittedExpression{})
}

func IsOmittedExpression(node *Node) bool {
	return node.Kind == KindOmittedExpression
}

// KeywordExpression

type KeywordExpression struct {
	ExpressionBase
	FlowNodeBase // For 'this' and 'super' expressions
}

func (f *NodeFactory) NewKeywordExpression(kind Kind) *Node {
	return newNode(kind, &KeywordExpression{})
}

// LiteralLikeBase

type LiteralLikeBase struct {
	Text       string
	TokenFlags TokenFlags
}

func (node *LiteralLikeBase) LiteralLikeData() *LiteralLikeBase { return node }

// StringLiteral

type StringLiteral struct {
	ExpressionBase
	LiteralLikeBase
}

func (f *NodeFactory) NewStringLiteral(text string) *Node {
	data := &StringLiteral{}
	data.Text = text
	return newNode(KindStringLiteral, data)
}

func IsStringLiteral(node *Node) bool {
	return node.Kind == KindStringLiteral
}

// NumericLiteral

type NumericLiteral struct {
	ExpressionBase
	LiteralLikeBase
}

func (f *NodeFactory) NewNumericLiteral(text string) *Node {
	data := &NumericLiteral{}
	data.Text = text
	return newNode(KindNumericLiteral, data)
}

func IsNumericLiteral(node *Node) bool {
	return node.Kind == KindNumericLiteral
}

// BigIntLiteral

type BigIntLiteral struct {
	ExpressionBase
	LiteralLikeBase
}

func (f *NodeFactory) NewBigIntLiteral(text string) *Node {
	data := &BigIntLiteral{}
	data.Text = text
	return newNode(KindBigIntLiteral, data)
}

func IsBigIntLiteral(node *Node) bool {
	return node.Kind == KindBigIntLiteral
}

// RegularExpressionLiteral

type RegularExpressionLiteral struct {
	ExpressionBase
	LiteralLikeBase
}

func (f *NodeFactory) NewRegularExpressionLiteral(text string) *Node {
	data := &RegularExpressionLiteral{}
	data.Text = text
	return newNode(KindRegularExpressionLiteral, data)
}

// NoSubstitutionTemplateLiteral

type NoSubstitutionTemplateLiteral struct {
	ExpressionBase
	TemplateLiteralLikeBase
}

func (f *NodeFactory) NewNoSubstitutionTemplateLiteral(text string) *Node {
	data := &NoSubstitutionTemplateLiteral{}
	data.Text = text
	return newNode(KindNoSubstitutionTemplateLiteral, data)
}

// BinaryExpression

type BinaryExpression struct {
	ExpressionBase
	DeclarationBase
	Left          *Expression // Expression
	OperatorToken *TokenNode  // TokenNode
	Right         *Expression // Expression
}

func (f *NodeFactory) NewBinaryExpression(left *Expression, operatorToken *TokenNode, right *Expression) *Node {
	data := &BinaryExpression{}
	data.Left = left
	data.OperatorToken = operatorToken
	data.Right = right
	return newNode(KindBinaryExpression, data)
}

func (node *BinaryExpression) ForEachChild(v Visitor) bool {
	return visit(v, node.Left) || visit(v, node.OperatorToken) || visit(v, node.Right)
}

func IsBinaryExpression(node *Node) bool {
	return node.Kind == KindBinaryExpression
}

// PrefixUnaryExpression

type PrefixUnaryExpression struct {
	ExpressionBase
	Operator Kind
	Operand  *Expression // Expression
}

func (f *NodeFactory) NewPrefixUnaryExpression(operator Kind, operand *Expression) *Node {
	data := &PrefixUnaryExpression{}
	data.Operator = operator
	data.Operand = operand
	return newNode(KindPrefixUnaryExpression, data)
}

func (node *PrefixUnaryExpression) ForEachChild(v Visitor) bool {
	return visit(v, node.Operand)
}

func IsPrefixUnaryExpression(node *Node) bool {
	return node.Kind == KindPrefixUnaryExpression
}

// PostfixUnaryExpression

type PostfixUnaryExpression struct {
	ExpressionBase
	Operand  *Expression // Expression
	Operator Kind
}

func (f *NodeFactory) NewPostfixUnaryExpression(operand *Expression, operator Kind) *Node {
	data := &PostfixUnaryExpression{}
	data.Operand = operand
	data.Operator = operator
	return newNode(KindPostfixUnaryExpression, data)
}

func (node *PostfixUnaryExpression) ForEachChild(v Visitor) bool {
	return visit(v, node.Operand)
}

// YieldExpression

type YieldExpression struct {
	ExpressionBase
	AsteriskToken *TokenNode  // TokenNode
	Expression    *Expression // Expression. Optional
}

func (f *NodeFactory) NewYieldExpression(asteriskToken *TokenNode, expression *Expression) *Node {
	data := &YieldExpression{}
	data.AsteriskToken = asteriskToken
	data.Expression = expression
	return newNode(KindYieldExpression, data)
}

func (node *YieldExpression) ForEachChild(v Visitor) bool {
	return visit(v, node.AsteriskToken) || visit(v, node.Expression)
}

// ArrowFunction

type ArrowFunction struct {
	ExpressionBase
	DeclarationBase
	ModifiersBase
	FunctionLikeWithBodyBase
	FlowNodeBase
	EqualsGreaterThanToken *TokenNode // TokenNode
}

func (f *NodeFactory) NewArrowFunction(modifiers *ModifierList, typeParameters *NodeList, parameters *NodeList, returnType *TypeNode, equalsGreaterThanToken *TokenNode, body *BlockOrExpression) *Node {
	data := &ArrowFunction{}
	data.modifiers = modifiers
	data.TypeParameters = typeParameters
	data.Parameters = parameters
	data.Type = returnType
	data.EqualsGreaterThanToken = equalsGreaterThanToken
	data.Body = body
	return newNode(KindArrowFunction, data)
}

func (node *ArrowFunction) ForEachChild(v Visitor) bool {
	return visitModifiers(v, node.modifiers) || visitNodeList(v, node.TypeParameters) || visitNodeList(v, node.Parameters) ||
		visit(v, node.Type) || visit(v, node.EqualsGreaterThanToken) || visit(v, node.Body)
}

func (node *ArrowFunction) Name() *DeclarationName {
	return nil
}

func IsArrowFunction(node *Node) bool {
	return node.Kind == KindArrowFunction
}

// FunctionExpression

type FunctionExpression struct {
	ExpressionBase
	DeclarationBase
	ModifiersBase
	FunctionLikeWithBodyBase
	FlowNodeBase
	name           *IdentifierNode // IdentifierNode. Optional
	ReturnFlowNode *FlowNode
}

func (f *NodeFactory) NewFunctionExpression(modifiers *ModifierList, asteriskToken *TokenNode, name *IdentifierNode, typeParameters *NodeList, parameters *NodeList, returnType *TypeNode, body *BlockNode) *Node {
	data := &FunctionExpression{}
	data.modifiers = modifiers
	data.AsteriskToken = asteriskToken
	data.name = name
	data.TypeParameters = typeParameters
	data.Parameters = parameters
	data.Type = returnType
	data.Body = body
	return newNode(KindFunctionExpression, data)
}

func (node *FunctionExpression) ForEachChild(v Visitor) bool {
	return visitModifiers(v, node.modifiers) || visit(v, node.AsteriskToken) || visit(v, node.name) || visitNodeList(v, node.TypeParameters) ||
		visitNodeList(v, node.Parameters) || visit(v, node.Type) || visit(v, node.Body)
}

func (node *FunctionExpression) Name() *DeclarationName {
	return node.name
}

func IsFunctionExpression(node *Node) bool {
	return node.Kind == KindFunctionExpression
}

// AsExpression

type AsExpression struct {
	ExpressionBase
	Expression *Expression // Expression
	Type       *TypeNode   // TypeNode
}

func (f *NodeFactory) NewAsExpression(expression *Expression, typeNode *TypeNode) *Node {
	data := &AsExpression{}
	data.Expression = expression
	data.Type = typeNode
	return newNode(KindAsExpression, data)
}

func (node *AsExpression) ForEachChild(v Visitor) bool {
	return visit(v, node.Expression) || visit(v, node.Type)
}

// SatisfiesExpression

type SatisfiesExpression struct {
	ExpressionBase
	Expression *Expression // Expression
	Type       *TypeNode   // TypeNode
}

func (f *NodeFactory) NewSatisfiesExpression(expression *Expression, typeNode *TypeNode) *Node {
	data := &SatisfiesExpression{}
	data.Expression = expression
	data.Type = typeNode
	return newNode(KindSatisfiesExpression, data)
}

func (node *SatisfiesExpression) ForEachChild(v Visitor) bool {
	return visit(v, node.Expression) || visit(v, node.Type)
}

func IsSatisfiesExpression(node *Node) bool {
	return node.Kind == KindSatisfiesExpression
}

// ConditionalExpression

type ConditionalExpression struct {
	ExpressionBase
	Condition     *Expression
	QuestionToken *TokenNode
	WhenTrue      *Expression
	ColonToken    *TokenNode
	WhenFalse     *Expression
}

func (f *NodeFactory) NewConditionalExpression(condition *Expression, questionToken *TokenNode, whenTrue *Expression, colonToken *TokenNode, whenFalse *Expression) *Node {
	data := &ConditionalExpression{}
	data.Condition = condition
	data.QuestionToken = questionToken
	data.WhenTrue = whenTrue
	data.ColonToken = colonToken
	data.WhenFalse = whenFalse
	return newNode(KindConditionalExpression, data)
}

func (node *ConditionalExpression) ForEachChild(v Visitor) bool {
	return visit(v, node.Condition) || visit(v, node.QuestionToken) || visit(v, node.WhenTrue) ||
		visit(v, node.ColonToken) || visit(v, node.WhenFalse)
}

// PropertyAccessExpression

type PropertyAccessExpression struct {
	ExpressionBase
	FlowNodeBase
	Expression       *Expression // Expression
	QuestionDotToken *TokenNode  // TokenNode
	name             *MemberName // MemberName
}

func (f *NodeFactory) NewPropertyAccessExpression(expression *Expression, questionDotToken *TokenNode, name *MemberName, flags NodeFlags) *Node {
	data := &PropertyAccessExpression{}
	data.Expression = expression
	data.QuestionDotToken = questionDotToken
	data.name = name
	node := newNode(KindPropertyAccessExpression, data)
	node.Flags |= flags & NodeFlagsOptionalChain
	return node
}

func (node *PropertyAccessExpression) ForEachChild(v Visitor) bool {
	return visit(v, node.Expression) || visit(v, node.QuestionDotToken) || visit(v, node.name)
}

func (node *PropertyAccessExpression) Name() *DeclarationName { return node.name }

func IsPropertyAccessExpression(node *Node) bool {
	return node.Kind == KindPropertyAccessExpression
}

// ElementAccessExpression

type ElementAccessExpression struct {
	ExpressionBase
	FlowNodeBase
	Expression         *Expression // Expression
	QuestionDotToken   *TokenNode  // TokenNode
	ArgumentExpression *Expression // Expression
}

func (f *NodeFactory) NewElementAccessExpression(expression *Expression, questionDotToken *TokenNode, argumentExpression *Expression, flags NodeFlags) *Node {
	data := &ElementAccessExpression{}
	data.Expression = expression
	data.QuestionDotToken = questionDotToken
	data.ArgumentExpression = argumentExpression
	node := newNode(KindElementAccessExpression, data)
	node.Flags |= flags & NodeFlagsOptionalChain
	return node
}

func (node *ElementAccessExpression) ForEachChild(v Visitor) bool {
	return visit(v, node.Expression) || visit(v, node.QuestionDotToken) || visit(v, node.ArgumentExpression)
}

func IsElementAccessExpression(node *Node) bool {
	return node.Kind == KindElementAccessExpression
}

// CallExpression

type CallExpression struct {
	ExpressionBase
	Expression       *Expression // Expression
	QuestionDotToken *TokenNode  // TokenNode
	TypeArguments    *NodeList   // NodeList[*TypeNode]. Optional
	Arguments        *NodeList   // NodeList[*Expression]
}

func (f *NodeFactory) NewCallExpression(expression *Expression, questionDotToken *TokenNode, typeArguments *NodeList, arguments *NodeList, flags NodeFlags) *Node {
	data := &CallExpression{}
	data.Expression = expression
	data.QuestionDotToken = questionDotToken
	data.TypeArguments = typeArguments
	data.Arguments = arguments
	node := newNode(KindCallExpression, data)
	node.Flags |= flags & NodeFlagsOptionalChain
	return node
}

func (node *CallExpression) ForEachChild(v Visitor) bool {
	return visit(v, node.Expression) || visit(v, node.QuestionDotToken) || visitNodeList(v, node.TypeArguments) || visitNodeList(v, node.Arguments)
}

func IsCallExpression(node *Node) bool {
	return node.Kind == KindCallExpression
}

// NewExpression

type NewExpression struct {
	ExpressionBase
	Expression    *Expression // Expression
	TypeArguments *NodeList   // NodeList[*TypeNode]. Optional
	Arguments     *NodeList   // NodeList[*Expression]. Optional
}

func (f *NodeFactory) NewNewExpression(expression *Expression, typeArguments *NodeList, arguments *NodeList) *Node {
	data := &NewExpression{}
	data.Expression = expression
	data.TypeArguments = typeArguments
	data.Arguments = arguments
	return newNode(KindNewExpression, data)
}

func (node *NewExpression) ForEachChild(v Visitor) bool {
	return visit(v, node.Expression) || visitNodeList(v, node.TypeArguments) || visitNodeList(v, node.Arguments)
}

func IsNewExpression(node *Node) bool {
	return node.Kind == KindNewExpression
}

// MetaProperty

type MetaProperty struct {
	ExpressionBase
	FlowNodeBase
	KeywordToken Kind            // NewKeyword | ImportKeyword
	name         *IdentifierNode // IdentifierNode
}

func (f *NodeFactory) NewMetaProperty(keywordToken Kind, name *IdentifierNode) *Node {
	data := &MetaProperty{}
	data.KeywordToken = keywordToken
	data.name = name
	return newNode(KindMetaProperty, data)
}

func (node *MetaProperty) ForEachChild(v Visitor) bool {
	return visit(v, node.name)
}

func (node *MetaProperty) Name() *DeclarationName {
	return node.name
}

func IsMetaProperty(node *Node) bool {
	return node.Kind == KindMetaProperty
}

// NonNullExpression

type NonNullExpression struct {
	ExpressionBase
	Expression *Expression // Expression
}

func (f *NodeFactory) NewNonNullExpression(expression *Expression) *Node {
	data := &NonNullExpression{}
	data.Expression = expression
	return newNode(KindNonNullExpression, data)
}

func (node *NonNullExpression) ForEachChild(v Visitor) bool {
	return visit(v, node.Expression)
}

func IsNonNullExpression(node *Node) bool {
	return node.Kind == KindNonNullExpression
}

// SpreadElement

type SpreadElement struct {
	ExpressionBase
	Expression *Expression // Expression
}

func (f *NodeFactory) NewSpreadElement(expression *Expression) *Node {
	data := &SpreadElement{}
	data.Expression = expression
	return newNode(KindSpreadElement, data)
}

func (node *SpreadElement) ForEachChild(v Visitor) bool {
	return visit(v, node.Expression)
}

func IsSpreadElement(node *Node) bool {
	return node.Kind == KindSpreadElement
}

// TemplateExpression

type TemplateExpression struct {
	ExpressionBase
	Head          *TemplateHeadNode // TemplateHeadNode
	TemplateSpans *NodeList         // NodeList[*TemplateSpanNode]
}

func (f *NodeFactory) NewTemplateExpression(head *TemplateHeadNode, templateSpans *NodeList) *Node {
	data := &TemplateExpression{}
	data.Head = head
	data.TemplateSpans = templateSpans
	return newNode(KindTemplateExpression, data)
}

func (node *TemplateExpression) ForEachChild(v Visitor) bool {
	return visit(v, node.Head) || visitNodeList(v, node.TemplateSpans)
}

func IsTemplateExpression(node *Node) bool {
	return node.Kind == KindTemplateExpression
}

// TemplateLiteralTypeSpan

type TemplateSpan struct {
	NodeBase
	Expression *Expression           // Expression
	Literal    *TemplateMiddleOrTail // TemplateMiddleOrTail
}

func (f *NodeFactory) NewTemplateSpan(expression *Expression, literal *TemplateMiddleOrTail) *Node {
	data := &TemplateSpan{}
	data.Expression = expression
	data.Literal = literal
	return newNode(KindTemplateSpan, data)
}

func (node *TemplateSpan) ForEachChild(v Visitor) bool {
	return visit(v, node.Expression) || visit(v, node.Literal)
}

func IsTemplateSpan(node *Node) bool {
	return node.Kind == KindTemplateSpan
}

// TaggedTemplateExpression

type TaggedTemplateExpression struct {
	ExpressionBase
	Tag              *Expression      // Expression
	QuestionDotToken *TokenNode       // TokenNode. For error reporting purposes only
	TypeArguments    *NodeList        // NodeList[*TypeNode]. Optional
	Template         *TemplateLiteral // TemplateLiteral
}

func (f *NodeFactory) NewTaggedTemplateExpression(tag *Expression, questionDotToken *TokenNode, typeArguments *NodeList, template *TemplateLiteral, flags NodeFlags) *Node {
	data := &TaggedTemplateExpression{}
	data.Tag = tag
	data.QuestionDotToken = questionDotToken
	data.TypeArguments = typeArguments
	data.Template = template
	node := newNode(KindTaggedTemplateExpression, data)
	node.Flags |= flags & NodeFlagsOptionalChain
	return node
}

func (node *TaggedTemplateExpression) ForEachChild(v Visitor) bool {
	return visit(v, node.Tag) || visit(v, node.QuestionDotToken) || visitNodeList(v, node.TypeArguments) || visit(v, node.Template)
}

func IsTaggedTemplateExpression(node *Node) bool {
	return node.Kind == KindTaggedTemplateExpression
}

// ParenthesizedExpression

type ParenthesizedExpression struct {
	ExpressionBase
	Expression *Expression // Expression
}

func (f *NodeFactory) NewParenthesizedExpression(expression *Expression) *Node {
	data := &ParenthesizedExpression{}
	data.Expression = expression
	return newNode(KindParenthesizedExpression, data)
}

func (node *ParenthesizedExpression) ForEachChild(v Visitor) bool {
	return visit(v, node.Expression)
}

func IsParenthesizedExpression(node *Node) bool {
	return node.Kind == KindParenthesizedExpression
}

// ArrayLiteralExpression

type ArrayLiteralExpression struct {
	ExpressionBase
	Elements  *NodeList // NodeList[*Expression]
	MultiLine bool
}

func (f *NodeFactory) NewArrayLiteralExpression(elements *NodeList, multiLine bool) *Node {
	data := &ArrayLiteralExpression{}
	data.Elements = elements
	data.MultiLine = multiLine
	return newNode(KindArrayLiteralExpression, data)
}

func (node *ArrayLiteralExpression) ForEachChild(v Visitor) bool {
	return visitNodeList(v, node.Elements)
}

func IsArrayLiteralExpression(node *Node) bool {
	return node.Kind == KindArrayLiteralExpression
}

// ObjectLiteralExpression

type ObjectLiteralExpression struct {
	ExpressionBase
	DeclarationBase
	Properties *NodeList // NodeList[*ObjectLiteralElement]
	MultiLine  bool
}

func (f *NodeFactory) NewObjectLiteralExpression(properties *NodeList, multiLine bool) *Node {
	data := &ObjectLiteralExpression{}
	data.Properties = properties
	data.MultiLine = multiLine
	return newNode(KindObjectLiteralExpression, data)
}

func (node *ObjectLiteralExpression) ForEachChild(v Visitor) bool {
	return visitNodeList(v, node.Properties)
}

func IsObjectLiteralExpression(node *Node) bool {
	return node.Kind == KindObjectLiteralExpression
}

// ObjectLiteralElementBase

type ObjectLiteralElementBase struct{}

// SpreadAssignment

type SpreadAssignment struct {
	NodeBase
	DeclarationBase
	ObjectLiteralElementBase
	Expression *Expression // Expression
}

func (f *NodeFactory) NewSpreadAssignment(expression *Expression) *Node {
	data := &SpreadAssignment{}
	data.Expression = expression
	return newNode(KindSpreadAssignment, data)
}

func (node *SpreadAssignment) ForEachChild(v Visitor) bool {
	return visit(v, node.Expression)
}

func IsSpreadAssignment(node *Node) bool {
	return node.Kind == KindSpreadAssignment
}

// PropertyAssignment

type PropertyAssignment struct {
	NodeBase
	NamedMemberBase
	ObjectLiteralElementBase
	Initializer *Expression // Expression
}

func (f *NodeFactory) NewPropertyAssignment(modifiers *ModifierList, name *PropertyName, postfixToken *TokenNode, initializer *Expression) *Node {
	data := &PropertyAssignment{}
	data.modifiers = modifiers
	data.name = name
	data.PostfixToken = postfixToken
	data.Initializer = initializer
	return newNode(KindPropertyAssignment, data)
}

func (node *PropertyAssignment) ForEachChild(v Visitor) bool {
	return visitModifiers(v, node.modifiers) || visit(v, node.name) || visit(v, node.PostfixToken) || visit(v, node.Initializer)
}

func IsPropertyAssignment(node *Node) bool {
	return node.Kind == KindPropertyAssignment
}

// ShorthandPropertyAssignment

type ShorthandPropertyAssignment struct {
	NodeBase
	NamedMemberBase
	ObjectLiteralElementBase
	ObjectAssignmentInitializer *Expression // Optional
}

func (f *NodeFactory) NewShorthandPropertyAssignment(modifiers *ModifierList, name *PropertyName, postfixToken *TokenNode, objectAssignmentInitializer *Expression) *Node {
	data := &ShorthandPropertyAssignment{}
	data.modifiers = modifiers
	data.name = name
	data.PostfixToken = postfixToken
	data.ObjectAssignmentInitializer = objectAssignmentInitializer
	return newNode(KindShorthandPropertyAssignment, data)
}

func (node *ShorthandPropertyAssignment) ForEachChild(v Visitor) bool {
	return visitModifiers(v, node.modifiers) || visit(v, node.name) || visit(v, node.PostfixToken) || visit(v, node.ObjectAssignmentInitializer)
}

func IsShorthandPropertyAssignment(node *Node) bool {
	return node.Kind == KindShorthandPropertyAssignment
}

// DeleteExpression

type DeleteExpression struct {
	ExpressionBase
	Expression *Expression // Expression
}

func (f *NodeFactory) NewDeleteExpression(expression *Expression) *Node {
	data := &DeleteExpression{}
	data.Expression = expression
	return newNode(KindDeleteExpression, data)
}

func (node *DeleteExpression) ForEachChild(v Visitor) bool {
	return visit(v, node.Expression)
}

// TypeOfExpression

type TypeOfExpression struct {
	ExpressionBase
	Expression *Expression // Expression
}

func (f *NodeFactory) NewTypeOfExpression(expression *Expression) *Node {
	data := &TypeOfExpression{}
	data.Expression = expression
	return newNode(KindTypeOfExpression, data)
}

func (node *TypeOfExpression) ForEachChild(v Visitor) bool {
	return visit(v, node.Expression)
}

func IsTypeOfExpression(node *Node) bool {
	return node.Kind == KindTypeOfExpression
}

// VoidExpression

type VoidExpression struct {
	ExpressionBase
	Expression *Expression // Expression
}

func (f *NodeFactory) NewVoidExpression(expression *Expression) *Node {
	data := &VoidExpression{}
	data.Expression = expression
	return newNode(KindVoidExpression, data)
}

func (node *VoidExpression) ForEachChild(v Visitor) bool {
	return visit(v, node.Expression)
}

// AwaitExpression

type AwaitExpression struct {
	ExpressionBase
	Expression *Expression // Expression
}

func (f *NodeFactory) NewAwaitExpression(expression *Expression) *Node {
	data := &AwaitExpression{}
	data.Expression = expression
	return newNode(KindAwaitExpression, data)
}

func (node *AwaitExpression) ForEachChild(v Visitor) bool {
	return visit(v, node.Expression)
}

func IsAwaitExpression(node *Node) bool {
	return node.Kind == KindAwaitExpression
}

// TypeAssertion

type TypeAssertion struct {
	ExpressionBase
	Type       *TypeNode   // TypeNode
	Expression *Expression // Expression
}

func (f *NodeFactory) NewTypeAssertion(typeNode *TypeNode, expression *Expression) *Node {
	data := &TypeAssertion{}
	data.Type = typeNode
	data.Expression = expression
	return newNode(KindTypeAssertionExpression, data)
}

func (node *TypeAssertion) ForEachChild(v Visitor) bool {
	return visit(v, node.Type) || visit(v, node.Expression)
}

// TypeNodeBase

type TypeNodeBase struct {
	NodeBase
}

// KeywordTypeNode

type KeywordTypeNode struct {
	TypeNodeBase
}

func (f *NodeFactory) NewKeywordTypeNode(kind Kind) *Node {
	return newNode(kind, &KeywordTypeNode{})
}

// UnionOrIntersectionTypeBase

type UnionOrIntersectionTypeNodeBase struct {
	TypeNodeBase
	Types *NodeList // NodeList[*TypeNode]
}

func (node *UnionOrIntersectionTypeNodeBase) ForEachChild(v Visitor) bool {
	return visitNodeList(v, node.Types)
}

// UnionTypeNode

type UnionTypeNode struct {
	UnionOrIntersectionTypeNodeBase
}

func (f *NodeFactory) NewUnionTypeNode(types *NodeList) *Node {
	data := &UnionTypeNode{}
	data.Types = types
	return newNode(KindUnionType, data)
}

// IntersectionTypeNode

type IntersectionTypeNode struct {
	UnionOrIntersectionTypeNodeBase
}

func (f *NodeFactory) NewIntersectionTypeNode(types *NodeList) *Node {
	data := &IntersectionTypeNode{}
	data.Types = types
	return newNode(KindIntersectionType, data)
}

// ConditionalTypeNode

type ConditionalTypeNode struct {
	TypeNodeBase
	LocalsContainerBase
	CheckType   *TypeNode // TypeNode
	ExtendsType *TypeNode // TypeNode
	TrueType    *TypeNode // TypeNode
	FalseType   *TypeNode // TypeNode
}

func (f *NodeFactory) NewConditionalTypeNode(checkType *TypeNode, extendsType *TypeNode, trueType *TypeNode, falseType *TypeNode) *Node {
	data := &ConditionalTypeNode{}
	data.CheckType = checkType
	data.ExtendsType = extendsType
	data.TrueType = trueType
	data.FalseType = falseType
	return newNode(KindConditionalType, data)
}

func (node *ConditionalTypeNode) ForEachChild(v Visitor) bool {
	return visit(v, node.CheckType) || visit(v, node.ExtendsType) || visit(v, node.TrueType) || visit(v, node.FalseType)
}

func IsConditionalTypeNode(node *Node) bool {
	return node.Kind == KindConditionalType
}

// TypeOperatorNode

type TypeOperatorNode struct {
	TypeNodeBase
	Operator Kind      // KindKeyOfKeyword | KindUniqueKeyword | KindReadonlyKeyword
	Type     *TypeNode // TypeNode
}

func (f *NodeFactory) NewTypeOperatorNode(operator Kind, typeNode *TypeNode) *Node {
	data := &TypeOperatorNode{}
	data.Operator = operator
	data.Type = typeNode
	return newNode(KindTypeOperator, data)
}

func (node *TypeOperatorNode) ForEachChild(v Visitor) bool {
	return visit(v, node.Type)
}

func IsTypeOperatorNode(node *Node) bool {
	return node.Kind == KindTypeOperator
}

// InferTypeNode

type InferTypeNode struct {
	TypeNodeBase
	TypeParameter *TypeParameterDeclarationNode // TypeParameterDeclarationNode
}

func (f *NodeFactory) NewInferTypeNode(typeParameter *TypeParameterDeclarationNode) *Node {
	data := &InferTypeNode{}
	data.TypeParameter = typeParameter
	return newNode(KindInferType, data)
}

func (node *InferTypeNode) ForEachChild(v Visitor) bool {
	return visit(v, node.TypeParameter)
}

func IsInferTypeNode(node *Node) bool {
	return node.Kind == KindInferType
}

// ArrayTypeNode

type ArrayTypeNode struct {
	TypeNodeBase
	ElementType *TypeNode // TypeNode
}

func (f *NodeFactory) NewArrayTypeNode(elementType *TypeNode) *Node {
	data := &ArrayTypeNode{}
	data.ElementType = elementType
	return newNode(KindArrayType, data)
}

func (node *ArrayTypeNode) ForEachChild(v Visitor) bool {
	return visit(v, node.ElementType)
}

// IndexedAccessTypeNode

type IndexedAccessTypeNode struct {
	TypeNodeBase
	ObjectType *TypeNode // TypeNode
	IndexType  *TypeNode // TypeNode
}

func (f *NodeFactory) NewIndexedAccessTypeNode(objectType *TypeNode, indexType *TypeNode) *Node {
	data := &IndexedAccessTypeNode{}
	data.ObjectType = objectType
	data.IndexType = indexType
	return newNode(KindIndexedAccessType, data)
}

func (node *IndexedAccessTypeNode) ForEachChild(v Visitor) bool {
	return visit(v, node.ObjectType) || visit(v, node.IndexType)
}

func IsIndexedAccessTypeNode(node *Node) bool {
	return node.Kind == KindIndexedAccessType
}

// TypeReferenceNode

type TypeReferenceNode struct {
	TypeNodeBase
	TypeName      *EntityName // EntityName
	TypeArguments *NodeList   // NodeList[*TypeNode]. Optional
}

func (f *NodeFactory) NewTypeReferenceNode(typeName *EntityName, typeArguments *NodeList) *Node {
	data := &TypeReferenceNode{}
	data.TypeName = typeName
	data.TypeArguments = typeArguments
	return newNode(KindTypeReference, data)
}

func (node *TypeReferenceNode) ForEachChild(v Visitor) bool {
	return visit(v, node.TypeName) || visitNodeList(v, node.TypeArguments)
}

func IsTypeReferenceNode(node *Node) bool {
	return node.Kind == KindTypeReference
}

// ExpressionWithTypeArguments

type ExpressionWithTypeArguments struct {
	ExpressionBase
	Expression    *Expression // Expression
	TypeArguments *NodeList   // NodeList[*TypeNode]. Optional
}

func (f *NodeFactory) NewExpressionWithTypeArguments(expression *Expression, typeArguments *NodeList) *Node {
	data := &ExpressionWithTypeArguments{}
	data.Expression = expression
	data.TypeArguments = typeArguments
	return newNode(KindExpressionWithTypeArguments, data)
}

func (node *ExpressionWithTypeArguments) ForEachChild(v Visitor) bool {
	return visit(v, node.Expression) || visitNodeList(v, node.TypeArguments)
}

func IsExpressionWithTypeArguments(node *Node) bool {
	return node.Kind == KindExpressionWithTypeArguments
}

// LiteralTypeNode

type LiteralTypeNode struct {
	TypeNodeBase
	Literal *Node // KeywordExpression | LiteralExpression | PrefixUnaryExpression
}

func (f *NodeFactory) NewLiteralTypeNode(literal *Node) *Node {
	data := &LiteralTypeNode{}
	data.Literal = literal
	return newNode(KindLiteralType, data)
}

func (node *LiteralTypeNode) ForEachChild(v Visitor) bool {
	return visit(v, node.Literal)
}

func IsLiteralTypeNode(node *Node) bool {
	return node.Kind == KindLiteralType
}

// ThisTypeNode

type ThisTypeNode struct {
	TypeNodeBase
}

func (f *NodeFactory) NewThisTypeNode() *Node {
	return newNode(KindThisType, &ThisTypeNode{})
}

func IsThisTypeNode(node *Node) bool {
	return node.Kind == KindThisType
}

// TypePredicateNode

type TypePredicateNode struct {
	TypeNodeBase
	AssertsModifier *TokenNode                  // TokenNode. Optional
	ParameterName   *TypePredicateParameterName // TypePredicateParameterName (Identifier | ThisTypeNode)
	Type            *TypeNode                   // TypeNode. Optional
}

func (f *NodeFactory) NewTypePredicateNode(assertsModifier *TokenNode, parameterName *TypePredicateParameterName, typeNode *TypeNode) *Node {
	data := &TypePredicateNode{}
	data.AssertsModifier = assertsModifier
	data.ParameterName = parameterName
	data.Type = typeNode
	return newNode(KindTypePredicate, data)
}

func (node *TypePredicateNode) ForEachChild(v Visitor) bool {
	return visit(v, node.AssertsModifier) || visit(v, node.ParameterName) || visit(v, node.Type)
}

func IsTypePredicateNode(node *Node) bool {
	return node.Kind == KindTypePredicate
}

// ImportTypeNode

type ImportTypeNode struct {
	TypeNodeBase
	IsTypeOf      bool
	Argument      *TypeNode             // TypeNode
	Attributes    *ImportAttributesNode // ImportAttributesNode. Optional
	Qualifier     *EntityName           // EntityName. Optional
	TypeArguments *NodeList             // NodeList[*TypeNode]. Optional
}

func (f *NodeFactory) NewImportTypeNode(isTypeOf bool, argument *TypeNode, attributes *ImportAttributesNode, qualifier *EntityName, typeArguments *NodeList) *Node {
	data := &ImportTypeNode{}
	data.IsTypeOf = isTypeOf
	data.Argument = argument
	data.Attributes = attributes
	data.Qualifier = qualifier
	data.TypeArguments = typeArguments
	return newNode(KindImportType, data)
}

func (node *ImportTypeNode) ForEachChild(v Visitor) bool {
	return visit(v, node.Argument) || visit(v, node.Attributes) || visit(v, node.Qualifier) || visitNodeList(v, node.TypeArguments)
}

func IsImportTypeNode(node *Node) bool {
	return node.Kind == KindImportType
}

// ImportAttribute

type ImportAttribute struct {
	NodeBase
	name  *ImportAttributeName // ImportAttributeName
	Value *Expression          // Expression
}

func (f *NodeFactory) NewImportAttribute(name *ImportAttributeName, value *Expression) *Node {
	data := &ImportAttribute{}
	data.name = name
	data.Value = value
	return newNode(KindImportAttribute, data)
}

func (node *ImportAttribute) ForEachChild(v Visitor) bool {
	return visit(v, node.name) || visit(v, node.Value)
}

func (node *ImportAttribute) Name() *ImportAttributeName {
	return node.name
}

// ImportAttributes

type ImportAttributes struct {
	NodeBase
	Token      Kind
	Attributes *NodeList // NodeList[*ImportAttributeNode]
	MultiLine  bool
}

func (f *NodeFactory) NewImportAttributes(token Kind, attributes *NodeList, multiLine bool) *Node {
	data := &ImportAttributes{}
	data.Token = token
	data.Attributes = attributes
	data.MultiLine = multiLine
	return newNode(KindImportAttributes, data)
}

func (node *ImportAttributes) ForEachChild(v Visitor) bool {
	return visitNodeList(v, node.Attributes)
}

func IsImportAttributes(node *Node) bool {
	return node.Kind == KindImportAttributes
}

// TypeQueryNode

type TypeQueryNode struct {
	TypeNodeBase
	ExprName      *EntityName // EntityName
	TypeArguments *NodeList   // NodeList[*TypeNode]. Optional
}

func (f *NodeFactory) NewTypeQueryNode(exprName *EntityName, typeArguments *NodeList) *Node {
	data := &TypeQueryNode{}
	data.ExprName = exprName
	data.TypeArguments = typeArguments
	return newNode(KindTypeQuery, data)
}

func (node *TypeQueryNode) ForEachChild(v Visitor) bool {
	return visit(v, node.ExprName) || visitNodeList(v, node.TypeArguments)
}

func IsTypeQueryNode(node *Node) bool {
	return node.Kind == KindTypeQuery
}

// MappedTypeNode

type MappedTypeNode struct {
	TypeNodeBase
	DeclarationBase
	LocalsContainerBase
	ReadonlyToken *TokenNode                    // TokenNode. Optional
	TypeParameter *TypeParameterDeclarationNode // TypeParameterDeclarationNode
	NameType      *TypeNode                     // TypeNode. Optional
	QuestionToken *TokenNode                    // TokenNode. Optional
	Type          *TypeNode                     // TypeNode. Optional (error if missing)
	Members       *NodeList                     // NodeList[*TypeElement]. Used only to produce grammar errors
}

func (f *NodeFactory) NewMappedTypeNode(readonlyToken *TokenNode, typeParameter *TypeParameterDeclarationNode, nameType *TypeNode, questionToken *TokenNode, typeNode *TypeNode, members *NodeList) *Node {
	data := &MappedTypeNode{}
	data.ReadonlyToken = readonlyToken
	data.TypeParameter = typeParameter
	data.NameType = nameType
	data.QuestionToken = questionToken
	data.Type = typeNode
	data.Members = members
	return newNode(KindMappedType, data)
}

func (node *MappedTypeNode) ForEachChild(v Visitor) bool {
	return visit(v, node.ReadonlyToken) || visit(v, node.TypeParameter) || visit(v, node.NameType) ||
		visit(v, node.QuestionToken) || visit(v, node.Type) || visitNodeList(v, node.Members)
}

func IsMappedTypeNode(node *Node) bool {
	return node.Kind == KindMappedType
}

// TypeLiteralNode

type TypeLiteralNode struct {
	TypeNodeBase
	DeclarationBase
	Members *NodeList // NodeList[*TypeElement]
}

func (f *NodeFactory) NewTypeLiteralNode(members *NodeList) *Node {
	data := &TypeLiteralNode{}
	data.Members = members
	return newNode(KindTypeLiteral, data)
}

func (node *TypeLiteralNode) ForEachChild(v Visitor) bool {
	return visitNodeList(v, node.Members)
}

func IsTypeLiteralNode(node *Node) bool {
	return node.Kind == KindTypeLiteral
}

// TupleTypeNode

type TupleTypeNode struct {
	TypeNodeBase
	Elements *NodeList // NodeList[*TypeNode]
}

func (f *NodeFactory) NewTupleTypeNode(elements *NodeList) *Node {
	data := &TupleTypeNode{}
	data.Elements = elements
	return newNode(KindTupleType, data)
}

func (node *TupleTypeNode) ForEachChild(v Visitor) bool {
	return visitNodeList(v, node.Elements)
}

func IsTupleTypeNode(node *Node) bool {
	return node.Kind == KindTupleType
}

// NamedTupleTypeMember

type NamedTupleMember struct {
	TypeNodeBase
	DeclarationBase
	DotDotDotToken *TokenNode      // TokenNode
	name           *IdentifierNode // IdentifierNode
	QuestionToken  *TokenNode      // TokenNode
	Type           *TypeNode       // TypeNode
}

func (f *NodeFactory) NewNamedTupleTypeMember(dotDotDotToken *TokenNode, name *IdentifierNode, questionToken *TokenNode, typeNode *TypeNode) *Node {
	data := &NamedTupleMember{}
	data.DotDotDotToken = dotDotDotToken
	data.name = name
	data.QuestionToken = questionToken
	data.Type = typeNode
	return newNode(KindNamedTupleMember, data)
}

func (node *NamedTupleMember) ForEachChild(v Visitor) bool {
	return visit(v, node.DotDotDotToken) || visit(v, node.name) || visit(v, node.QuestionToken) || visit(v, node.Type)
}

func (node *NamedTupleMember) Name() *DeclarationName {
	return node.name
}

func IsNamedTupleMember(node *Node) bool {
	return node.Kind == KindNamedTupleMember
}

// OptionalTypeNode

type OptionalTypeNode struct {
	TypeNodeBase
	Type *TypeNode // TypeNode
}

func (f *NodeFactory) NewOptionalTypeNode(typeNode *TypeNode) *Node {
	data := &OptionalTypeNode{}
	data.Type = typeNode
	return newNode(KindOptionalType, data)
}

func (node *OptionalTypeNode) ForEachChild(v Visitor) bool {
	return visit(v, node.Type)
}

func IsOptionalTypeNode(node *Node) bool {
	return node.Kind == KindOptionalType
}

// RestTypeNode

type RestTypeNode struct {
	TypeNodeBase
	Type *TypeNode // TypeNode
}

func (f *NodeFactory) NewRestTypeNode(typeNode *TypeNode) *Node {
	data := &RestTypeNode{}
	data.Type = typeNode
	return newNode(KindRestType, data)
}

func (node *RestTypeNode) ForEachChild(v Visitor) bool {
	return visit(v, node.Type)
}

func IsRestTypeNode(node *Node) bool {
	return node.Kind == KindRestType
}

// ParenthesizedTypeNode

type ParenthesizedTypeNode struct {
	TypeNodeBase
	Type *TypeNode // TypeNode
}

func (f *NodeFactory) NewParenthesizedTypeNode(typeNode *TypeNode) *Node {
	data := &ParenthesizedTypeNode{}
	data.Type = typeNode
	return newNode(KindParenthesizedType, data)
}

func (node *ParenthesizedTypeNode) ForEachChild(v Visitor) bool {
	return visit(v, node.Type)
}

func IsParenthesizedTypeNode(node *Node) bool {
	return node.Kind == KindParenthesizedType
}

// FunctionOrConstructorTypeNodeBase

type FunctionOrConstructorTypeNodeBase struct {
	TypeNodeBase
	DeclarationBase
	ModifiersBase
	FunctionLikeBase
}

func (node *FunctionOrConstructorTypeNodeBase) ForEachChild(v Visitor) bool {
	return visitModifiers(v, node.modifiers) || visitNodeList(v, node.TypeParameters) || visitNodeList(v, node.Parameters) || visit(v, node.Type)
}

// FunctionTypeNode

type FunctionTypeNode struct {
	FunctionOrConstructorTypeNodeBase
}

func (f *NodeFactory) NewFunctionTypeNode(typeParameters *NodeList, parameters *NodeList, returnType *TypeNode) *Node {
	data := &FunctionTypeNode{}
	data.TypeParameters = typeParameters
	data.Parameters = parameters
	data.Type = returnType
	return newNode(KindFunctionType, data)
}

func IsFunctionTypeNode(node *Node) bool {
	return node.Kind == KindFunctionType
}

// ConstructorTypeNode

type ConstructorTypeNode struct {
	FunctionOrConstructorTypeNodeBase
}

func (f *NodeFactory) NewConstructorTypeNode(modifiers *ModifierList, typeParameters *NodeList, parameters *NodeList, returnType *TypeNode) *Node {
	data := &ConstructorTypeNode{}
	data.modifiers = modifiers
	data.TypeParameters = typeParameters
	data.Parameters = parameters
	data.Type = returnType
	return newNode(KindConstructorType, data)
}

func IsConstructorTypeNode(node *Node) bool {
	return node.Kind == KindConstructorType
}

// TemplateLiteralLikeBase

type TemplateLiteralLikeBase struct {
	LiteralLikeBase
	RawText       string
	TemplateFlags TokenFlags
}

func (node *TemplateLiteralLikeBase) LiteralLikeData() *LiteralLikeBase                 { return &node.LiteralLikeBase }
func (node *TemplateLiteralLikeBase) TemplateLiteralLikeData() *TemplateLiteralLikeBase { return node }

// TemplateHead

type TemplateHead struct {
	NodeBase
	TemplateLiteralLikeBase
}

func (f *NodeFactory) NewTemplateHead(text string, rawText string, templateFlags TokenFlags) *Node {
	data := &TemplateHead{}
	data.Text = text
	data.RawText = rawText
	data.TemplateFlags = templateFlags
	return newNode(KindTemplateHead, data)
}

// TemplateMiddle

type TemplateMiddle struct {
	NodeBase
	TemplateLiteralLikeBase
}

func (f *NodeFactory) NewTemplateMiddle(text string, rawText string, templateFlags TokenFlags) *Node {
	data := &TemplateMiddle{}
	data.Text = text
	data.RawText = rawText
	data.TemplateFlags = templateFlags
	return newNode(KindTemplateMiddle, data)
}

// TemplateTail

type TemplateTail struct {
	NodeBase
	TemplateLiteralLikeBase
}

func (f *NodeFactory) NewTemplateTail(text string, rawText string, templateFlags TokenFlags) *Node {
	data := &TemplateTail{}
	data.Text = text
	data.RawText = rawText
	data.TemplateFlags = templateFlags
	return newNode(KindTemplateTail, data)
}

// TemplateLiteralTypeNode

type TemplateLiteralTypeNode struct {
	TypeNodeBase
	Head          *TemplateHeadNode // TemplateHeadNode
	TemplateSpans *NodeList         // NodeList[*TemplateLiteralTypeSpanNode]
}

func (f *NodeFactory) NewTemplateLiteralTypeNode(head *TemplateHeadNode, templateSpans *NodeList) *Node {
	data := &TemplateLiteralTypeNode{}
	data.Head = head
	data.TemplateSpans = templateSpans
	return newNode(KindTemplateLiteralType, data)
}

func (node *TemplateLiteralTypeNode) ForEachChild(v Visitor) bool {
	return visit(v, node.Head) || visitNodeList(v, node.TemplateSpans)
}

// TemplateLiteralTypeSpan

type TemplateLiteralTypeSpan struct {
	NodeBase
	Type    *TypeNode             // TypeNode
	Literal *TemplateMiddleOrTail // TemplateMiddleOrTail
}

func (f *NodeFactory) NewTemplateLiteralTypeSpan(typeNode *TypeNode, literal *TemplateMiddleOrTail) *Node {
	data := &TemplateLiteralTypeSpan{}
	data.Type = typeNode
	data.Literal = literal
	return newNode(KindTemplateLiteralTypeSpan, data)
}

func (node *TemplateLiteralTypeSpan) ForEachChild(v Visitor) bool {
	return visit(v, node.Type) || visit(v, node.Literal)
}

// SyntheticExpression

type SyntheticExpression struct {
	ExpressionBase
	Type            any
	IsSpread        bool
	TupleNameSource *Node
}

func (f *NodeFactory) NewSyntheticExpression(t any, isSpread bool, tupleNameSource *Node) *Node {
	data := &SyntheticExpression{}
	data.Type = t
	data.IsSpread = isSpread
	data.TupleNameSource = tupleNameSource
	return newNode(KindSyntheticExpression, data)
}

func IsSyntheticExpression(node *Node) bool {
	return node.Kind == KindSyntheticExpression
}

/// A JSX expression of the form <TagName attrs>...</TagName>

type JsxElement struct {
	ExpressionBase
	OpeningElement *JsxOpeningElementNode // JsxOpeningElementNode
	Children       *NodeList              // NodeList[*JsxChild]
	ClosingElement *JsxClosingElementNode // JsxClosingElementNode
}

func (f *NodeFactory) NewJsxElement(openingElement *JsxOpeningElementNode, children *NodeList, closingElement *JsxClosingElementNode) *Node {
	data := &JsxElement{}
	data.OpeningElement = openingElement
	data.Children = children
	data.ClosingElement = closingElement
	return newNode(KindJsxElement, data)
}

func (node *JsxElement) ForEachChild(v Visitor) bool {
	return visit(v, node.OpeningElement) || visitNodeList(v, node.Children) || visit(v, node.ClosingElement)
}

// JsxAttributes
type JsxAttributes struct {
	ExpressionBase
	DeclarationBase
	Properties *NodeList // NodeList[*JsxAttributeLike]
}

func (f *NodeFactory) NewJsxAttributes(properties *NodeList) *Node {
	data := &JsxAttributes{}
	data.Properties = properties
	return newNode(KindJsxAttributes, data)
}

func (node *JsxAttributes) ForEachChild(v Visitor) bool {
	return visitNodeList(v, node.Properties)
}

func IsJsxAttributes(node *Node) bool {
	return node.Kind == KindJsxAttributes
}

// JsxNamespacedName

type JsxNamespacedName struct {
	ExpressionBase
	name      *IdentifierNode // IdentifierNode
	Namespace *IdentifierNode // IdentifierNode
}

func (f *NodeFactory) NewJsxNamespacedName(namespace *IdentifierNode, name *IdentifierNode) *Node {
	data := &JsxNamespacedName{}
	data.Namespace = namespace
	data.name = name
	return newNode(KindJsxNamespacedName, data)
}

func (node *JsxNamespacedName) ForEachChild(v Visitor) bool {
	return visit(v, node.Namespace) || visit(v, node.name)
}

func (node *JsxNamespacedName) Name() *DeclarationName {
	return node.name
}

func IsJsxNamespacedName(node *Node) bool {
	return node.Kind == KindJsxNamespacedName
}

/// The opening element of a <Tag>...</Tag> JsxElement

type JsxOpeningElement struct {
	ExpressionBase
	TagName       *JsxTagNameExpression // JsxTagNameExpression (Identifier | KeywordExpression | JsxTagNamePropertyAccess | JsxNamespacedName)
	TypeArguments *NodeList             // NodeList[*TypeNode]. Optional
	Attributes    *JsxAttributesNode    // JsxAttributesNode
}

func (f *NodeFactory) NewJsxOpeningElement(tagName *JsxTagNameExpression, typeArguments *NodeList, attributes *JsxAttributesNode) *Node {
	data := &JsxOpeningElement{}
	data.TagName = tagName
	data.TypeArguments = typeArguments
	data.Attributes = attributes
	return newNode(KindJsxOpeningElement, data)
}

func (node *JsxOpeningElement) ForEachChild(v Visitor) bool {
	return visit(v, node.TagName) || visitNodeList(v, node.TypeArguments) || visit(v, node.Attributes)
}

func IsJsxOpeningElement(node *Node) bool {
	return node.Kind == KindJsxOpeningElement
}

/// A JSX expression of the form <TagName attrs />

type JsxSelfClosingElement struct {
	ExpressionBase
	TagName       *JsxTagNameExpression // JsxTagNameExpression (IdentifierReference | KeywordExpression | JsxTagNamePropertyAccess | JsxNamespacedName)
	TypeArguments *NodeList             // NodeList[*TypeNode]. Optional
	Attributes    *JsxAttributesNode    // JsxAttributesNode
}

func (f *NodeFactory) NewJsxSelfClosingElement(tagName *JsxTagNameExpression, typeArguments *NodeList, attributes *JsxAttributesNode) *Node {
	data := &JsxSelfClosingElement{}
	data.TagName = tagName
	data.TypeArguments = typeArguments
	data.Attributes = attributes
	return newNode(KindJsxSelfClosingElement, data)
}

func (node *JsxSelfClosingElement) ForEachChild(v Visitor) bool {
	return visit(v, node.TagName) || visitNodeList(v, node.TypeArguments) || visit(v, node.Attributes)
}

func IsJsxSelfClosingElement(node *Node) bool {
	return node.Kind == KindJsxSelfClosingElement
}

/// A JSX expression of the form <>...</>

type JsxFragment struct {
	ExpressionBase
	OpeningFragment *JsxOpeningFragmentNode // JsxOpeningFragmentNode
	Children        *NodeList               // NodeList[*JsxChild]
	ClosingFragment *JsxClosingFragmentNode // JsxClosingFragmentNode
}

func (f *NodeFactory) NewJsxFragment(openingFragment *JsxOpeningFragmentNode, children *NodeList, closingFragment *JsxClosingFragmentNode) *Node {
	data := &JsxFragment{}
	data.OpeningFragment = openingFragment
	data.Children = children
	data.ClosingFragment = closingFragment
	return newNode(KindJsxFragment, data)
}

func (node *JsxFragment) ForEachChild(v Visitor) bool {
	return visit(v, node.OpeningFragment) || visitNodeList(v, node.Children) || visit(v, node.ClosingFragment)
}

/// The opening element of a <>...</> JsxFragment

type JsxOpeningFragment struct {
	ExpressionBase
}

func (f *NodeFactory) NewJsxOpeningFragment() *Node {
	return newNode(KindJsxOpeningFragment, &JsxOpeningFragment{})
}

func IsJsxOpeningFragment(node *Node) bool {
	return node.Kind == KindJsxOpeningFragment
}

/// The closing element of a <>...</> JsxFragment

type JsxClosingFragment struct {
	ExpressionBase
}

func (f *NodeFactory) NewJsxClosingFragment() *Node {
	return newNode(KindJsxClosingFragment, &JsxClosingFragment{})
}

// JsxAttribute

type JsxAttribute struct {
	NodeBase
	DeclarationBase
	name        *JsxAttributeName  // JsxAttributeName
	Initializer *JsxAttributeValue // JsxAttributeValue. Optional, <X y /> is sugar for <X y={true} />
}

func (f *NodeFactory) NewJsxAttribute(name *JsxAttributeName, initializer *JsxAttributeValue) *Node {
	data := &JsxAttribute{}
	data.name = name
	data.Initializer = initializer
	return newNode(KindJsxAttribute, data)
}

func (node *JsxAttribute) Name() *JsxAttributeName {
	return node.name
}

func (node *JsxAttribute) ForEachChild(v Visitor) bool {
	return visit(v, node.name) || visit(v, node.Initializer)
}

func IsJsxAttribute(node *Node) bool {
	return node.Kind == KindJsxAttribute
}

// JsxSpreadAttribute

type JsxSpreadAttribute struct {
	NodeBase
	Expression *Expression // Expression
}

func (f *NodeFactory) NewJsxSpreadAttribute(expression *Expression) *Node {
	data := &JsxSpreadAttribute{}
	data.Expression = expression
	return newNode(KindJsxSpreadAttribute, data)
}

func (node *JsxSpreadAttribute) ForEachChild(v Visitor) bool {
	return visit(v, node.Expression)
}

// JsxClosingElement

type JsxClosingElement struct {
	NodeBase
	TagName *JsxTagNameExpression // JsxTagNameExpression
}

func (f *NodeFactory) NewJsxClosingElement(tagName *JsxTagNameExpression) *Node {
	data := &JsxClosingElement{}
	data.TagName = tagName
	return newNode(KindJsxClosingElement, data)
}

func (node *JsxClosingElement) ForEachChild(v Visitor) bool {
	return visit(v, node.TagName)
}

// JsxExpression

type JsxExpression struct {
	ExpressionBase
	DotDotDotToken *TokenNode  // TokenNode. Optional
	Expression     *Expression // Expression
}

func (f *NodeFactory) NewJsxExpression(dotDotDotToken *TokenNode, expression *Expression) *Node {
	data := &JsxExpression{}
	data.DotDotDotToken = dotDotDotToken
	data.Expression = expression
	return newNode(KindJsxExpression, data)
}

func (node *JsxExpression) ForEachChild(v Visitor) bool {
	return visit(v, node.DotDotDotToken) || visit(v, node.Expression)
}

// JsxText

type JsxText struct {
	ExpressionBase
	LiteralLikeBase
	ContainsOnlyTriviaWhiteSpaces bool
}

func (f *NodeFactory) NewJsxText(text string, containsOnlyTriviaWhiteSpace bool) *Node {
	data := &JsxText{}
	data.Text = text
	data.ContainsOnlyTriviaWhiteSpaces = containsOnlyTriviaWhiteSpace
	return newNode(KindJsxText, data)
}

/// JSDoc ///

type JSDoc struct {
	NodeBase
	Comment *NodeList // NodeList[*JSDocCommentBase]
	Tags    *NodeList // NodeList[*JSDocTagBase]
}

func (f *NodeFactory) NewJSDoc(comment *NodeList, tags *NodeList) *Node {
	data := &JSDoc{}
	data.Comment = comment
	data.Tags = tags
	return newNode(KindJSDoc, data)
}

func (node *JSDoc) ForEachChild(v Visitor) bool {
	return visitNodeList(v, node.Comment) || visitNodeList(v, node.Tags)
}

type JSDocTagBase struct {
	NodeBase
	TagName *IdentifierNode
	Comment *NodeList
}

type JSDocCommentBase struct {
	NodeBase
	Text string
}

// JSDoc comments
type JSDocText struct {
	JSDocCommentBase
}

func (f *NodeFactory) NewJSDocText(text string) *Node {
	data := &JSDocText{}
	data.Text = text
	return newNode(KindJSDocText, data)
}

type JSDocLink struct {
	JSDocCommentBase
	name *Node // optional (should only be EntityName | JSDocMemberName)
}

func (f *NodeFactory) NewJSDocLink(name *Node, text string) *Node {
	data := &JSDocLink{}
	data.name = name
	data.Text = text
	return newNode(KindJSDocLink, data)
}

func (node *JSDocLink) ForEachChild(v Visitor) bool {
	return visit(v, node.name)
}

func (node *JSDocLink) Name() *DeclarationName {
	return node.name
}

type JSDocLinkPlain struct {
	JSDocCommentBase
	name *Node // optional (should only be EntityName | JSDocMemberName)
}

func (f *NodeFactory) NewJSDocLinkPlain(name *Node, text string) *Node {
	data := &JSDocLinkPlain{}
	data.name = name
	data.Text = text
	return newNode(KindJSDocLinkPlain, data)
}

func (node *JSDocLinkPlain) ForEachChild(v Visitor) bool {
	return visit(v, node.name)
}

func (node *JSDocLinkPlain) Name() *DeclarationName {
	return node.name
}

type JSDocLinkCode struct {
	JSDocCommentBase
	name *Node // optional (should only be EntityName | JSDocMemberName)
}

func (f *NodeFactory) NewJSDocLinkCode(name *Node, text string) *Node {
	data := &JSDocLinkCode{}
	data.name = name
	data.Text = text
	return newNode(KindJSDocLinkCode, data)
}

func (node *JSDocLinkCode) ForEachChild(v Visitor) bool {
	return visit(v, node.name)
}

func (node *JSDocLinkCode) Name() *DeclarationName {
	return node.name
}

// JSDocTypeExpression

type JSDocTypeExpression struct {
	TypeNodeBase
	Type *TypeNode
}

func (node *JSDocTypeExpression) ForEachChild(v Visitor) bool {
	return visit(v, node.Type)
}

func (f *NodeFactory) NewJSDocTypeExpression(typeNode *TypeNode) *Node {
	data := &JSDocTypeExpression{}
	data.Type = typeNode
	return newNode(KindJSDocTypeExpression, data)
}

// JSDocNonNullableType

type JSDocNonNullableType struct {
	TypeNodeBase
	Type *TypeNode // TypeNode
}

func (f *NodeFactory) NewJSDocNonNullableType(typeNode *TypeNode) *Node {
	data := &JSDocNonNullableType{}
	data.Type = typeNode
	return newNode(KindJSDocNonNullableType, data)
}

func (node *JSDocNonNullableType) ForEachChild(v Visitor) bool {
	return visit(v, node.Type)
}

// JSDocNullableType

type JSDocNullableType struct {
	TypeNodeBase
	Type *TypeNode // TypeNode
}

func (f *NodeFactory) NewJSDocNullableType(typeNode *TypeNode) *Node {
	data := &JSDocNullableType{}
	data.Type = typeNode
	return newNode(KindJSDocNullableType, data)
}

func (node *JSDocNullableType) ForEachChild(v Visitor) bool {
	return visit(v, node.Type)
}

// JSDocAllType

type JSDocAllType struct {
	TypeNodeBase
}

func (f *NodeFactory) NewJSDocAllType() *Node {
	data := &JSDocAllType{}
	return newNode(KindJSDocAllType, data)
}

// JSDocVariadicType

type JSDocVariadicType struct {
	TypeNodeBase
	Type *TypeNode
}

func (f *NodeFactory) NewJSDocVariadicType(typeNode *TypeNode) *Node {
	data := &JSDocVariadicType{}
	data.Type = typeNode
	return newNode(KindJSDocVariadicType, data)
}

func (node *JSDocVariadicType) ForEachChild(v Visitor) bool {
	return visit(v, node.Type)
}

// JSDocOptionalType

type JSDocOptionalType struct {
	TypeNodeBase
	Type *TypeNode
}

func (node *JSDocOptionalType) ForEachChild(v Visitor) bool {
	return visit(v, node.Type)
}

func (f *NodeFactory) NewJSDocOptionalType(typeNode *TypeNode) *Node {
	data := &JSDocOptionalType{}
	data.Type = typeNode
	return newNode(KindJSDocOptionalType, data)
}

type JSDocTypeTag struct {
	JSDocTagBase
	TypeExpression *TypeNode
}

func (f *NodeFactory) NewJSDocTypeTag(tagName *IdentifierNode, typeExpression *Node, comment *NodeList) *Node {
	data := &JSDocTypeTag{}
	data.TagName = tagName
	data.TypeExpression = typeExpression
	data.Comment = comment
	return newNode(KindJSDocTypeTag, data)
}

func (node *JSDocTypeTag) ForEachChild(v Visitor) bool {
	return visit(v, node.TagName) || visit(v, node.TypeExpression) || visitNodeList(v, node.Comment)
}

// JSDocUnknownTag
type JSDocUnknownTag struct {
	JSDocTagBase
}

func (f *NodeFactory) NewJSDocUnknownTag(tagName *IdentifierNode, comment *NodeList) *Node {
	data := &JSDocUnknownTag{}
	data.TagName = tagName
	data.Comment = comment
	return newNode(KindJSDocTag, data)
}

// JSDocTemplateTag
type JSDocTemplateTag struct {
	JSDocTagBase
	Constraint     *Node
	typeParameters *TypeParameterList
}

func (f *NodeFactory) NewJSDocTemplateTag(tagName *IdentifierNode, constraint *Node, typeParameters *TypeParameterList, comment *NodeList) *Node {
	data := &JSDocTemplateTag{}
	data.TagName = tagName
	data.Constraint = constraint
	data.typeParameters = typeParameters
	data.Comment = comment
	return newNode(KindJSDocTemplateTag, data)
}

func (node *JSDocTemplateTag) ForEachChild(v Visitor) bool {
	return visit(v, node.TagName) || visit(v, node.Constraint) || visitNodeList(v, node.typeParameters) || visitNodeList(v, node.Comment)
}

func (node *JSDocTemplateTag) TypeParameters() *TypeParameterList { return node.typeParameters }

// JSDocParameterTag

type JSDocPropertyTag struct {
	JSDocTagBase
	name           *EntityName
	IsBracketed    bool
	TypeExpression *TypeNode
	IsNameFirst    bool
}

func NewJSDocPropertyTag(tagName *IdentifierNode, name *EntityName, isBracketed bool, typeExpression *TypeNode, isNameFirst bool, comment *NodeList) *JSDocPropertyTag {
	data := &JSDocPropertyTag{}
	data.TagName = tagName
	data.name = name
	data.IsBracketed = isBracketed
	data.TypeExpression = typeExpression
	data.IsNameFirst = isNameFirst
	data.Comment = comment
	return data
}

func (node *JSDocPropertyTag) ForEachChild(v Visitor) bool {
	return visit(v, node.TagName) || visit(v, node.name) || visit(v, node.TypeExpression) || visitNodeList(v, node.Comment)
}

func (node *JSDocPropertyTag) Name() *EntityName { return node.name }

type JSDocParameterTag struct {
	JSDocTagBase
	name           *EntityName
	IsBracketed    bool
	TypeExpression *TypeNode
	IsNameFirst    bool
}

func NewJSDocParameterTag(tagName *IdentifierNode, name *EntityName, isBracketed bool, typeExpression *TypeNode, isNameFirst bool, comment *NodeList) *JSDocParameterTag {
	data := &JSDocParameterTag{}
	data.TagName = tagName
	data.name = name
	data.IsBracketed = isBracketed
	data.TypeExpression = typeExpression
	data.IsNameFirst = isNameFirst
	data.Comment = comment
	return data
}

func (node *JSDocParameterTag) ForEachChild(v Visitor) bool {
	return visit(v, node.TagName) || visit(v, node.name) || visit(v, node.TypeExpression) || visitNodeList(v, node.Comment)
}

func (node *JSDocParameterTag) Name() *EntityName { return node.name }

// JSDocReturnTag
type JSDocReturnTag struct {
	JSDocTagBase
	TypeExpression *TypeNode
}

func NewJSDocReturnTag(tagName *IdentifierNode, typeExpression *TypeNode, comment *NodeList) *JSDocReturnTag {
	data := &JSDocReturnTag{}
	data.TagName = tagName
	data.TypeExpression = typeExpression
	data.Comment = comment
	return data
}

func (node *JSDocReturnTag) ForEachChild(v Visitor) bool {
	return visit(v, node.TagName) || visit(v, node.TypeExpression) || visitNodeList(v, node.Comment)
}

// JSDocPublicTag
type JSDocPublicTag struct {
	JSDocTagBase
}

func NewJSDocPublicTag(tagName *IdentifierNode, comment *NodeList) *JSDocPublicTag {
	data := &JSDocPublicTag{}
	data.TagName = tagName
	data.Comment = comment
	return data
}

func (node *JSDocPublicTag) ForEachChild(v Visitor) bool {
	return visit(v, node.TagName) || visitNodeList(v, node.Comment)
}

// JSDocPrivateTag
type JSDocPrivateTag struct {
	JSDocTagBase
}

func NewJSDocPrivateTag(tagName *IdentifierNode, comment *NodeList) *JSDocPrivateTag {
	data := &JSDocPrivateTag{}
	data.TagName = tagName
	data.Comment = comment
	return data
}

func (node *JSDocPrivateTag) ForEachChild(v Visitor) bool {
	return visit(v, node.TagName) || visitNodeList(v, node.Comment)
}

// JSDocProtectedTag
type JSDocProtectedTag struct {
	JSDocTagBase
}

func NewJSDocProtectedTag(tagName *IdentifierNode, comment *NodeList) *JSDocProtectedTag {
	data := &JSDocProtectedTag{}
	data.TagName = tagName
	data.Comment = comment
	return data
}

func (node *JSDocProtectedTag) ForEachChild(v Visitor) bool {
	return visit(v, node.TagName) || visitNodeList(v, node.Comment)
}

// JSDocReadonlyTag
type JSDocReadonlyTag struct {
	JSDocTagBase
}

func NewJSDocReadonlyTag(tagName *IdentifierNode, comment *NodeList) *JSDocReadonlyTag {
	data := &JSDocReadonlyTag{}
	data.TagName = tagName
	data.Comment = comment
	return data
}

func (node *JSDocReadonlyTag) ForEachChild(v Visitor) bool {
	return visit(v, node.TagName) || visitNodeList(v, node.Comment)
}

// JSDocOverrideTag
type JSDocOverrideTag struct {
	JSDocTagBase
}

func NewJSDocOverrideTag(tagName *IdentifierNode, comment *NodeList) *JSDocOverrideTag {
	data := &JSDocOverrideTag{}
	data.TagName = tagName
	data.Comment = comment
	return data
}

func (node *JSDocOverrideTag) ForEachChild(v Visitor) bool {
	return visit(v, node.TagName) || visitNodeList(v, node.Comment)
}

// JSDocDeprecatedTag
type JSDocDeprecatedTag struct {
	JSDocTagBase
}

func NewJSDocDeprecatedTag(tagName *IdentifierNode, comment *NodeList) *JSDocDeprecatedTag {
	data := &JSDocDeprecatedTag{}
	data.TagName = tagName
	data.Comment = comment
	return data
}

func (node *JSDocDeprecatedTag) ForEachChild(v Visitor) bool {
	return visit(v, node.TagName) || visitNodeList(v, node.Comment)
}

// JSDocSeeTag
type JSDocSeeTag struct {
	JSDocTagBase
	NameExpression *TypeNode
}

func NewJSDocSeeTag(tagName *IdentifierNode, nameExpression *TypeNode, comment *NodeList) *JSDocSeeTag {
	data := &JSDocSeeTag{}
	data.TagName = tagName
	data.NameExpression = nameExpression
	data.Comment = comment
	return data
}

func (node *JSDocSeeTag) ForEachChild(v Visitor) bool {
	return visit(v, node.TagName) || visit(v, node.NameExpression) || visitNodeList(v, node.Comment)
}

// JSDocImplementsTag
type JSDocImplementsTag struct {
	JSDocTagBase
	ClassName *Expression
}

func NewJSDocImplementsTag(tagName *IdentifierNode, className *Expression, comment *NodeList) *JSDocImplementsTag {
	data := &JSDocImplementsTag{}
	data.TagName = tagName
	data.ClassName = className
	data.Comment = comment
	return data
}

func (node *JSDocImplementsTag) ForEachChild(v Visitor) bool {
	return visit(v, node.TagName) || visit(v, node.ClassName) || visitNodeList(v, node.Comment)
}

// JSDocAugmentsTag
type JSDocAugmentsTag struct {
	JSDocTagBase
	ClassName *Expression
}

func NewJSDocAugmentsTag(tagName *IdentifierNode, className *Expression, comment *NodeList) *JSDocAugmentsTag {
	data := &JSDocAugmentsTag{}
	data.TagName = tagName
	data.ClassName = className
	data.Comment = comment
	return data
}

func (node *JSDocAugmentsTag) ForEachChild(v Visitor) bool {
	return visit(v, node.TagName) || visit(v, node.ClassName) || visitNodeList(v, node.Comment)
}

// JSDocSatisfiesTag
type JSDocSatisfiesTag struct {
	JSDocTagBase
	TypeExpression *TypeNode
}

func NewJSDocSatisfiesTag(tagName *IdentifierNode, typeExpression *TypeNode, comment *NodeList) *JSDocSatisfiesTag {
	data := &JSDocSatisfiesTag{}
	data.TagName = tagName
	data.TypeExpression = typeExpression
	data.Comment = comment
	return data
}

func (node *JSDocSatisfiesTag) ForEachChild(v Visitor) bool {
	return visit(v, node.TagName) || visit(v, node.TypeExpression) || visitNodeList(v, node.Comment)
}

// JSDocThisTag
type JSDocThisTag struct {
	JSDocTagBase
	TypeExpression *TypeNode
}

func NewJSDocThisTag(tagName *IdentifierNode, typeExpression *TypeNode, comment *NodeList) *JSDocThisTag {
	data := &JSDocThisTag{}
	data.TagName = tagName
	data.TypeExpression = typeExpression
	data.Comment = comment
	return data
}

func (node *JSDocThisTag) ForEachChild(v Visitor) bool {
	return visit(v, node.TagName) || visit(v, node.TypeExpression) || visitNodeList(v, node.Comment)
}

// JSDocImportTag
type JSDocImportTag struct {
	JSDocTagBase
	ImportClause    *Declaration
	ModuleSpecifier *Node
	Attributes      *Node
}

func NewJSDocImportTag(tagName *IdentifierNode, importClause *Declaration, moduleSpecifier *Node, attributes *Node, comment *NodeList) *JSDocImportTag {
	data := &JSDocImportTag{}
	data.TagName = tagName
	data.ImportClause = importClause
	data.ModuleSpecifier = moduleSpecifier
	data.Attributes = attributes
	data.Comment = comment
	return data
}

func (node *JSDocImportTag) ForEachChild(v Visitor) bool {
	return visit(v, node.TagName) || visit(v, node.ImportClause) || visit(v, node.ModuleSpecifier) || visit(v, node.Attributes) || visitNodeList(v, node.Comment)
}

// JSDocCallbackTag
type JSDocCallbackTag struct {
	JSDocTagBase
	FullName       *Node
	TypeExpression *TypeNode
}

func NewJSDocCallbackTag(tagName *IdentifierNode, typeExpression *TypeNode, fullName *Node, comment *NodeList) *JSDocCallbackTag {
	data := &JSDocCallbackTag{}
	data.TagName = tagName
	data.FullName = fullName
	data.TypeExpression = typeExpression
	data.Comment = comment
	return data
}

func (node *JSDocCallbackTag) ForEachChild(v Visitor) bool {
	return visit(v, node.TagName) || visit(v, node.FullName) || visit(v, node.TypeExpression) || visitNodeList(v, node.Comment)
}

// JSDocOverloadTag
type JSDocOverloadTag struct {
	JSDocTagBase
	TypeExpression *TypeNode
}

func NewJSDocOverloadTag(tagName *IdentifierNode, typeExpression *TypeNode, comment *NodeList) *JSDocOverloadTag {
	data := &JSDocOverloadTag{}
	data.TagName = tagName
	data.TypeExpression = typeExpression
	data.Comment = comment
	return data
}

func (node *JSDocOverloadTag) ForEachChild(v Visitor) bool {
	return visit(v, node.TagName) || visit(v, node.TypeExpression) || visitNodeList(v, node.Comment)
}

// JSDocTypedefTag
type JSDocTypedefTag struct {
	JSDocTagBase
	TypeExpression *Node
	FullName       *Node
}

func NewJSDocTypedefTag(tagName *IdentifierNode, typeExpression *Node, fullName *Node, comment *NodeList) *JSDocTypedefTag {
	data := &JSDocTypedefTag{}
	data.TagName = tagName
	data.TypeExpression = typeExpression
	data.FullName = fullName
	data.Comment = comment
	return data
}

func (node *JSDocTypedefTag) ForEachChild(v Visitor) bool {
	return visit(v, node.TagName) || visit(v, node.TypeExpression) || visit(v, node.FullName) || visitNodeList(v, node.Comment)
}

// JSDocTypeLiteral
type JSDocTypeLiteral struct {
	TypeNodeBase
	DeclarationBase
	JsDocPropertyTags []*Node
	IsArrayType       bool
}

func NewJSDocTypeLiteral(jsDocPropertyTags []*Node, isArrayType bool) *JSDocTypeLiteral {
	data := &JSDocTypeLiteral{}
	data.JsDocPropertyTags = jsDocPropertyTags
	data.IsArrayType = isArrayType
	return data
}

func (node *JSDocTypeLiteral) ForEachChild(v Visitor) bool {
	return visitNodes(v, node.JsDocPropertyTags)
}

// JSDocSignature
type JSDocSignature struct {
	TypeNodeBase
	typeParameters *TypeParameterList
	Parameters     []*JSDocTag
	Type           *JSDocTag
}

func NewJSDocSignature(typeParameters *TypeParameterList, parameters []*JSDocTag, typeNode *JSDocTag) *JSDocSignature {
	data := &JSDocSignature{}
	data.typeParameters = typeParameters
	data.Parameters = parameters
	data.Type = typeNode
	return data
}

func (node *JSDocSignature) ForEachChild(v Visitor) bool {
	return visitNodeList(v, node.typeParameters) || visitNodes(v, node.Parameters) || visit(v, node.Type)
}

func (node *JSDocSignature) TypeParameters() *TypeParameterList { return node.typeParameters }

// JSDocNameReference
type JSDocNameReference struct {
	TypeNodeBase
	name *EntityName
}

func NewJSDocNameReference(name *EntityName) *JSDocNameReference {
	data := &JSDocNameReference{}
	data.name = name
	return data
}

func (node *JSDocNameReference) ForEachChild(v Visitor) bool {
	return visit(v, node.name)
}

func (node *JSDocNameReference) Name() *EntityName { return node.name }

// PatternAmbientModule

type PatternAmbientModule struct {
	Pattern core.Pattern
	Symbol  *Symbol
}

// SourceFile

type SourceFile struct {
	NodeBase
	DeclarationBase
	LocalsContainerBase
	Text                        string
	fileName                    string
	path                        tspath.Path
	Statements                  *NodeList // NodeList[*Statement]
	diagnostics                 []*Diagnostic
	bindDiagnostics             []*Diagnostic
	BindSuggestionDiagnostics   []*Diagnostic
	ImpliedNodeFormat           core.ModuleKind
	LineMap                     []core.TextPos
	LanguageVersion             core.ScriptTarget
	LanguageVariant             core.LanguageVariant
	ScriptKind                  core.ScriptKind
	CommonJsModuleIndicator     *Node
	ExternalModuleIndicator     *Node
	EndFlowNode                 *FlowNode
	JsGlobalAugmentations       SymbolTable
	IsDeclarationFile           bool
	IsBound                     bool
	ModuleReferencesProcessed   bool
	UsesUriStyleNodeCoreModules core.Tristate
	SymbolCount                 int
	ClassifiableNames           core.Set[string]
	Imports                     []*LiteralLikeNode // []LiteralLikeNode
	ModuleAugmentations         []*ModuleName      // []ModuleName
	PatternAmbientModules       []PatternAmbientModule
	AmbientModuleNames          []string
	HasNoDefaultLib             bool
	jsdocCache                  map[*Node][]*Node
	Pragmas                     []Pragma
	ReferencedFiles             []*FileReference
	TypeReferenceDirectives     []*FileReference
	LibReferenceDirectives      []*FileReference
}

func (f *NodeFactory) NewSourceFile(text string, fileName string, statements *NodeList) *Node {
	data := &SourceFile{}
	data.Text = text
	data.fileName = fileName
	data.Statements = statements
	data.LanguageVersion = core.ScriptTargetLatest
	return newNode(KindSourceFile, data)
}

func (node *SourceFile) FileName() string {
	return node.fileName
}

func (node *SourceFile) Path() tspath.Path {
	return node.path
}

func (node *SourceFile) SetPath(p tspath.Path) {
	node.path = p
}

func (node *SourceFile) Diagnostics() []*Diagnostic {
	return node.diagnostics
}

func (node *SourceFile) SetDiagnostics(diags []*Diagnostic) {
	node.diagnostics = diags
}

func (node *SourceFile) BindDiagnostics() []*Diagnostic {
	return node.bindDiagnostics
}

func (node *SourceFile) SetBindDiagnostics(diags []*Diagnostic) {
	node.bindDiagnostics = diags
}

func (node *SourceFile) ForEachChild(v Visitor) bool {
	return visitNodeList(v, node.Statements)
}

func IsSourceFile(node *Node) bool {
	return node.Kind == KindSourceFile
}

type CommentRange struct {
	core.TextRange
	HasTrailingNewLine bool
	Kind               Kind
}

func NewCommentRange(kind Kind, pos int, end int, hasTrailingNewLine bool) CommentRange {
	return CommentRange{
		TextRange:          core.NewTextRange(pos, end),
		HasTrailingNewLine: hasTrailingNewLine,
		Kind:               kind,
	}
}

type FileReference struct {
	core.TextRange
	FileName       string
	ResolutionMode core.ResolutionMode
	Preserve       bool
}

type PragmaArgument struct {
	core.TextRange
	Name  string
	Value string
}

type Pragma struct {
	Name      string
	Args      map[string]PragmaArgument
	ArgsRange CommentRange
}

type PragmaKindFlags = uint8

const (
	PragmaKindFlagsNone PragmaKindFlags = iota
	PragmaKindTripleSlashXML
	PragmaKindSingleLine
	PragmaKindMultiLine
	PragmaKindAll     = PragmaKindTripleSlashXML | PragmaKindSingleLine | PragmaKindMultiLine
	PragmaKindDefault = PragmaKindAll
)

type PragmaArgumentSpecification struct {
	Name        string
	Optional    bool
	CaptureSpan bool
}
type PragmaSpecification struct {
	Args []PragmaArgumentSpecification
	Kind PragmaKindFlags
}

func (spec *PragmaSpecification) IsTripleSlash() bool {
	return (spec.Kind & PragmaKindTripleSlashXML) > 0
}<|MERGE_RESOLUTION|>--- conflicted
+++ resolved
@@ -1025,14 +1025,7 @@
 func (n *Node) AsJSDocAllType() *JSDocAllType {
 	return n.data.(*JSDocAllType)
 }
-<<<<<<< HEAD
-=======
-
-func (n *Node) AsJSDocFunctionType() *JSDocFunctionType {
-	return n.data.(*JSDocFunctionType)
-}
-
->>>>>>> 590b022e
+
 func (n *Node) AsJSDocVariadicType() *JSDocVariadicType {
 	return n.data.(*JSDocVariadicType)
 }
