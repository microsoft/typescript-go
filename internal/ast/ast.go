package ast

import (
	"fmt"
	"iter"
	"strings"
	"sync"
	"sync/atomic"

	"github.com/microsoft/typescript-go/internal/collections"
	"github.com/microsoft/typescript-go/internal/core"
	"github.com/microsoft/typescript-go/internal/tspath"
)

// Visitor

type Visitor func(*Node) bool

func visit(v Visitor, node *Node) bool {
	if node != nil {
		return v(node)
	}
	return false
}

func visitNodes(v Visitor, nodes []*Node) bool {
	for _, node := range nodes {
		if v(node) {
			return true
		}
	}
	return false
}

func visitNodeList(v Visitor, nodeList *NodeList) bool {
	if nodeList != nil {
		return visitNodes(v, nodeList.Nodes)
	}
	return false
}

func visitModifiers(v Visitor, modifiers *ModifierList) bool {
	if modifiers != nil {
		return visitNodes(v, modifiers.Nodes)
	}
	return false
}

// NodeFactory

type NodeFactory struct {
	hooks                             NodeFactoryHooks
	arrayTypeNodePool                 core.Pool[ArrayTypeNode]
	binaryExpressionPool              core.Pool[BinaryExpression]
	blockPool                         core.Pool[Block]
	callExpressionPool                core.Pool[CallExpression]
	conditionalExpressionPool         core.Pool[ConditionalExpression]
	constructSignatureDeclarationPool core.Pool[ConstructSignatureDeclaration]
	elementAccessExpressionPool       core.Pool[ElementAccessExpression]
	expressionStatementPool           core.Pool[ExpressionStatement]
	expressionWithTypeArgumentsPool   core.Pool[ExpressionWithTypeArguments]
	functionDeclarationPool           core.Pool[FunctionDeclaration]
	functionTypeNodePool              core.Pool[FunctionTypeNode]
	heritageClausePool                core.Pool[HeritageClause]
	identifierPool                    core.Pool[Identifier]
	ifStatementPool                   core.Pool[IfStatement]
	importSpecifierPool               core.Pool[ImportSpecifier]
	indexedAccessTypeNodePool         core.Pool[IndexedAccessTypeNode]
	interfaceDeclarationPool          core.Pool[InterfaceDeclaration]
	intersectionTypeNodePool          core.Pool[IntersectionTypeNode]
	jsdocDeprecatedTagPool            core.Pool[JSDocDeprecatedTag]
	jsdocParameterOrPropertyTagPool   core.Pool[JSDocParameterOrPropertyTag]
	jsdocPool                         core.Pool[JSDoc]
	jsdocTextPool                     core.Pool[JSDocText]
	jsdocUnknownTagPool               core.Pool[JSDocUnknownTag]
	keywordExpressionPool             core.Pool[KeywordExpression]
	keywordTypeNodePool               core.Pool[KeywordTypeNode]
	literalTypeNodePool               core.Pool[LiteralTypeNode]
	methodSignatureDeclarationPool    core.Pool[MethodSignatureDeclaration]
	modifierListPool                  core.Pool[ModifierList]
	nodeListPool                      core.Pool[NodeList]
	numericLiteralPool                core.Pool[NumericLiteral]
	parameterDeclarationPool          core.Pool[ParameterDeclaration]
	parenthesizedExpressionPool       core.Pool[ParenthesizedExpression]
	parenthesizedTypeNodePool         core.Pool[ParenthesizedTypeNode]
	prefixUnaryExpressionPool         core.Pool[PrefixUnaryExpression]
	propertyAccessExpressionPool      core.Pool[PropertyAccessExpression]
	propertyAssignmentPool            core.Pool[PropertyAssignment]
	propertySignatureDeclarationPool  core.Pool[PropertySignatureDeclaration]
	returnStatementPool               core.Pool[ReturnStatement]
	stringLiteralPool                 core.Pool[StringLiteral]
	tokenPool                         core.Pool[Token]
	typeAliasDeclarationPool          core.Pool[TypeAliasDeclaration]
	typeLiteralNodePool               core.Pool[TypeLiteralNode]
	typeOperatorNodePool              core.Pool[TypeOperatorNode]
	typeParameterDeclarationPool      core.Pool[TypeParameterDeclaration]
	typeReferenceNodePool             core.Pool[TypeReferenceNode]
	unionTypeNodePool                 core.Pool[UnionTypeNode]
	variableDeclarationListPool       core.Pool[VariableDeclarationList]
	variableDeclarationPool           core.Pool[VariableDeclaration]
	variableStatementPool             core.Pool[VariableStatement]

	nodeCount int
	textCount int
}

type NodeFactoryHooks struct {
	OnCreate func(node *Node)                 // Hooks the creation of a node.
	OnUpdate func(node *Node, original *Node) // Hooks the updating of a node.
	OnClone  func(node *Node, original *Node) // Hooks the cloning of a node.
}

type NodeFactoryCoercible interface {
	AsNodeFactory() *NodeFactory
}

func NewNodeFactory(hooks NodeFactoryHooks) *NodeFactory {
	return &NodeFactory{hooks: hooks}
}

func newNode(kind Kind, data nodeData, hooks NodeFactoryHooks) *Node {
	n := data.AsNode()
	n.Loc = core.UndefinedTextRange()
	n.Kind = kind
	n.data = data
	if hooks.OnCreate != nil {
		hooks.OnCreate(n)
	}
	return n
}

func (f *NodeFactory) newNode(kind Kind, data nodeData) *Node {
	f.nodeCount++
	return newNode(kind, data, f.hooks)
}

func (f *NodeFactory) NodeCount() int {
	return f.nodeCount
}

func (f *NodeFactory) TextCount() int {
	return f.textCount
}

func (f *NodeFactory) AsNodeFactory() *NodeFactory {
	return f
}

func updateNode(updated *Node, original *Node, hooks NodeFactoryHooks) *Node {
	if updated != original {
		updated.Flags = original.Flags
		updated.Loc = original.Loc
		if hooks.OnUpdate != nil {
			hooks.OnUpdate(updated, original)
		}
	}
	return updated
}

func cloneNode(updated *Node, original *Node, hooks NodeFactoryHooks) *Node {
	updateNode(updated, original, hooks)
	if updated != original && hooks.OnClone != nil {
		hooks.OnClone(updated, original)
	}
	return updated
}

// NodeList

type NodeList struct {
	Loc   core.TextRange
	Nodes []*Node
}

func (f *NodeFactory) NewNodeList(nodes []*Node) *NodeList {
	list := f.nodeListPool.New()
	list.Loc = core.UndefinedTextRange()
	list.Nodes = nodes
	return list
}

func (list *NodeList) Pos() int { return list.Loc.Pos() }
func (list *NodeList) End() int { return list.Loc.End() }

func (list *NodeList) HasTrailingComma() bool {
	if len(list.Nodes) == 0 {
		return false
	}
	last := list.Nodes[len(list.Nodes)-1]
	return last.End() < list.End()
}

func (list *NodeList) Clone(f NodeFactoryCoercible) *NodeList {
	result := f.AsNodeFactory().NewNodeList(list.Nodes)
	result.Loc = list.Loc
	return result
}

// ModifierList

type ModifierList struct {
	NodeList
	ModifierFlags ModifierFlags
}

func (f *NodeFactory) NewModifierList(nodes []*Node) *ModifierList {
	list := f.modifierListPool.New()
	list.Loc = core.UndefinedTextRange()
	list.Nodes = nodes
	list.ModifierFlags = ModifiersToFlags(nodes)
	return list
}

func (list *ModifierList) Clone(f *NodeFactory) *ModifierList {
	res := f.modifierListPool.New()
	res.Loc = list.Loc
	res.Nodes = list.Nodes
	res.ModifierFlags = list.ModifierFlags
	return res
}

// AST Node
// Interface values stored in AST nodes are never typed nil values. Construction code must ensure that
// interface valued properties either store a true nil or a reference to a non-nil struct.

type Node struct {
	Kind   Kind
	Flags  NodeFlags
	Loc    core.TextRange
	id     atomic.Uint64
	Parent *Node
	data   nodeData
}

// Node accessors. Some accessors are implemented as methods on NodeData, others are implemented though
// type switches. Either approach is fine. Interface methods are likely more performant, but have higher
// code size costs because we have hundreds of implementations of the NodeData interface.

func (n *Node) AsNode() *Node                             { return n }
func (n *Node) Pos() int                                  { return n.Loc.Pos() }
func (n *Node) End() int                                  { return n.Loc.End() }
func (n *Node) ForEachChild(v Visitor) bool               { return n.data.ForEachChild(v) }
func (n *Node) IterChildren() iter.Seq[*Node]             { return n.data.IterChildren() }
func (n *Node) Clone(f NodeFactoryCoercible) *Node        { return n.data.Clone(f) }
func (n *Node) VisitEachChild(v *NodeVisitor) *Node       { return n.data.VisitEachChild(v) }
func (n *Node) Name() *DeclarationName                    { return n.data.Name() }
func (n *Node) Modifiers() *ModifierList                  { return n.data.Modifiers() }
func (n *Node) FlowNodeData() *FlowNodeBase               { return n.data.FlowNodeData() }
func (n *Node) DeclarationData() *DeclarationBase         { return n.data.DeclarationData() }
func (n *Node) ExportableData() *ExportableBase           { return n.data.ExportableData() }
func (n *Node) LocalsContainerData() *LocalsContainerBase { return n.data.LocalsContainerData() }
func (n *Node) FunctionLikeData() *FunctionLikeBase       { return n.data.FunctionLikeData() }
func (n *Node) ParameterList() *ParameterList             { return n.data.FunctionLikeData().Parameters }
func (n *Node) Parameters() []*ParameterDeclarationNode   { return n.ParameterList().Nodes }
func (n *Node) ClassLikeData() *ClassLikeBase             { return n.data.ClassLikeData() }
func (n *Node) BodyData() *BodyBase                       { return n.data.BodyData() }
func (n *Node) SubtreeFacts() SubtreeFacts                { return n.data.SubtreeFacts() }
func (n *Node) propagateSubtreeFacts() SubtreeFacts       { return n.data.propagateSubtreeFacts() }
func (n *Node) LiteralLikeData() *LiteralLikeBase         { return n.data.LiteralLikeData() }
func (n *Node) TemplateLiteralLikeData() *TemplateLiteralLikeBase {
	return n.data.TemplateLiteralLikeData()
}
func (n *Node) KindString() string { return n.Kind.String() }
func (n *Node) KindValue() int16   { return int16(n.Kind) }

type MutableNode Node

func (n *Node) AsMutable() *MutableNode                     { return (*MutableNode)(n) }
func (n *MutableNode) SetModifiers(modifiers *ModifierList) { n.data.setModifiers(modifiers) }

func (n *Node) Symbol() *Symbol {
	data := n.DeclarationData()
	if data != nil {
		return data.Symbol
	}
	return nil
}

func (n *Node) LocalSymbol() *Symbol {
	data := n.ExportableData()
	if data != nil {
		return data.LocalSymbol
	}
	return nil
}

func (n *Node) Locals() SymbolTable {
	data := n.LocalsContainerData()
	if data != nil {
		return data.Locals
	}
	return nil
}

func (n *Node) Body() *Node {
	data := n.BodyData()
	if data != nil {
		return data.Body
	}
	return nil
}

func (n *Node) Text() string {
	switch n.Kind {
	case KindIdentifier:
		return n.AsIdentifier().Text
	case KindPrivateIdentifier:
		return n.AsPrivateIdentifier().Text
	case KindStringLiteral:
		return n.AsStringLiteral().Text
	case KindNumericLiteral:
		return n.AsNumericLiteral().Text
	case KindBigIntLiteral:
		return n.AsBigIntLiteral().Text
	case KindMetaProperty:
		return n.AsMetaProperty().Name().Text()
	case KindNoSubstitutionTemplateLiteral:
		return n.AsNoSubstitutionTemplateLiteral().Text
	case KindTemplateHead:
		return n.AsTemplateHead().Text
	case KindTemplateMiddle:
		return n.AsTemplateMiddle().Text
	case KindTemplateTail:
		return n.AsTemplateTail().Text
	case KindJsxNamespacedName:
		return n.AsJsxNamespacedName().Namespace.Text() + ":" + n.AsJsxNamespacedName().name.Text()
	case KindRegularExpressionLiteral:
		return n.AsRegularExpressionLiteral().Text
	case KindJSDocText:
		return strings.Join(n.AsJSDocText().text, "")
	case KindJSDocLink:
		return strings.Join(n.AsJSDocLink().text, "")
	case KindJSDocLinkCode:
		return strings.Join(n.AsJSDocLinkCode().text, "")
	case KindJSDocLinkPlain:
		return strings.Join(n.AsJSDocLinkPlain().text, "")
	}
	panic(fmt.Sprintf("Unhandled case in Node.Text: %T", n.data))
}

func (n *Node) Expression() *Node {
	switch n.Kind {
	case KindPropertyAccessExpression:
		return n.AsPropertyAccessExpression().Expression
	case KindElementAccessExpression:
		return n.AsElementAccessExpression().Expression
	case KindParenthesizedExpression:
		return n.AsParenthesizedExpression().Expression
	case KindCallExpression:
		return n.AsCallExpression().Expression
	case KindNewExpression:
		return n.AsNewExpression().Expression
	case KindExpressionWithTypeArguments:
		return n.AsExpressionWithTypeArguments().Expression
	case KindComputedPropertyName:
		return n.AsComputedPropertyName().Expression
	case KindNonNullExpression:
		return n.AsNonNullExpression().Expression
	case KindTypeAssertionExpression:
		return n.AsTypeAssertion().Expression
	case KindAsExpression:
		return n.AsAsExpression().Expression
	case KindSatisfiesExpression:
		return n.AsSatisfiesExpression().Expression
	case KindTypeOfExpression:
		return n.AsTypeOfExpression().Expression
	case KindSpreadAssignment:
		return n.AsSpreadAssignment().Expression
	case KindSpreadElement:
		return n.AsSpreadElement().Expression
	case KindTemplateSpan:
		return n.AsTemplateSpan().Expression
	case KindDeleteExpression:
		return n.AsDeleteExpression().Expression
	case KindVoidExpression:
		return n.AsVoidExpression().Expression
	case KindAwaitExpression:
		return n.AsAwaitExpression().Expression
	case KindYieldExpression:
		return n.AsYieldExpression().Expression
	case KindPartiallyEmittedExpression:
		return n.AsPartiallyEmittedExpression().Expression
	case KindIfStatement:
		return n.AsIfStatement().Expression
	case KindDoStatement:
		return n.AsDoStatement().Expression
	case KindWhileStatement:
		return n.AsWhileStatement().Expression
	case KindWithStatement:
		return n.AsWithStatement().Expression
	case KindForInStatement, KindForOfStatement:
		return n.AsForInOrOfStatement().Expression
	case KindSwitchStatement:
		return n.AsSwitchStatement().Expression
	case KindCaseClause:
		return n.AsCaseOrDefaultClause().Expression
	case KindExpressionStatement:
		return n.AsExpressionStatement().Expression
	case KindReturnStatement:
		return n.AsReturnStatement().Expression
	case KindThrowStatement:
		return n.AsThrowStatement().Expression
	case KindExternalModuleReference:
		return n.AsExternalModuleReference().Expression
	case KindExportAssignment, KindJSExportAssignment:
		return n.AsExportAssignment().Expression
	case KindDecorator:
		return n.AsDecorator().Expression
	case KindJsxExpression:
		return n.AsJsxExpression().Expression
	case KindJsxSpreadAttribute:
		return n.AsJsxSpreadAttribute().Expression
	}
	panic("Unhandled case in Node.Expression: " + n.Kind.String())
}

<<<<<<< HEAD
func (n *Node) RawText() string {
	switch n.Kind {
	case KindTemplateHead:
		return n.AsTemplateHead().RawText
	case KindTemplateMiddle:
		return n.AsTemplateMiddle().RawText
	case KindTemplateTail:
		return n.AsTemplateTail().RawText
	}
	panic("Unhandled case in Node.RawText: " + n.Kind.String())
}

func (m *mutableNode) SetExpression(expr *Node) {
=======
func (m *MutableNode) SetExpression(expr *Node) {
>>>>>>> 363ffa18
	n := (*Node)(m)
	switch n.Kind {
	case KindPropertyAccessExpression:
		n.AsPropertyAccessExpression().Expression = expr
	case KindElementAccessExpression:
		n.AsElementAccessExpression().Expression = expr
	case KindParenthesizedExpression:
		n.AsParenthesizedExpression().Expression = expr
	case KindCallExpression:
		n.AsCallExpression().Expression = expr
	case KindNewExpression:
		n.AsNewExpression().Expression = expr
	case KindExpressionWithTypeArguments:
		n.AsExpressionWithTypeArguments().Expression = expr
	case KindComputedPropertyName:
		n.AsComputedPropertyName().Expression = expr
	case KindNonNullExpression:
		n.AsNonNullExpression().Expression = expr
	case KindTypeAssertionExpression:
		n.AsTypeAssertion().Expression = expr
	case KindAsExpression:
		n.AsAsExpression().Expression = expr
	case KindSatisfiesExpression:
		n.AsSatisfiesExpression().Expression = expr
	case KindTypeOfExpression:
		n.AsTypeOfExpression().Expression = expr
	case KindSpreadAssignment:
		n.AsSpreadAssignment().Expression = expr
	case KindSpreadElement:
		n.AsSpreadElement().Expression = expr
	case KindTemplateSpan:
		n.AsTemplateSpan().Expression = expr
	case KindDeleteExpression:
		n.AsDeleteExpression().Expression = expr
	case KindVoidExpression:
		n.AsVoidExpression().Expression = expr
	case KindAwaitExpression:
		n.AsAwaitExpression().Expression = expr
	case KindYieldExpression:
		n.AsYieldExpression().Expression = expr
	case KindPartiallyEmittedExpression:
		n.AsPartiallyEmittedExpression().Expression = expr
	case KindIfStatement:
		n.AsIfStatement().Expression = expr
	case KindDoStatement:
		n.AsDoStatement().Expression = expr
	case KindWhileStatement:
		n.AsWhileStatement().Expression = expr
	case KindWithStatement:
		n.AsWithStatement().Expression = expr
	case KindForInStatement, KindForOfStatement:
		n.AsForInOrOfStatement().Expression = expr
	case KindSwitchStatement:
		n.AsSwitchStatement().Expression = expr
	case KindCaseClause:
		n.AsCaseOrDefaultClause().Expression = expr
	case KindExpressionStatement:
		n.AsExpressionStatement().Expression = expr
	case KindReturnStatement:
		n.AsReturnStatement().Expression = expr
	case KindThrowStatement:
		n.AsThrowStatement().Expression = expr
	case KindExternalModuleReference:
		n.AsExternalModuleReference().Expression = expr
	case KindExportAssignment, KindJSExportAssignment:
		n.AsExportAssignment().Expression = expr
	case KindDecorator:
		n.AsDecorator().Expression = expr
	case KindJsxExpression:
		n.AsJsxExpression().Expression = expr
	case KindJsxSpreadAttribute:
		n.AsJsxSpreadAttribute().Expression = expr
	default:
		panic("Unhandled case in mutableNode.SetExpression: " + n.Kind.String())
	}
}

func (n *Node) ArgumentList() *NodeList {
	switch n.Kind {
	case KindCallExpression:
		return n.AsCallExpression().Arguments
	case KindNewExpression:
		return n.AsNewExpression().Arguments
	}
	panic("Unhandled case in Node.Arguments: " + n.Kind.String())
}

func (n *Node) Arguments() []*Node {
	list := n.ArgumentList()
	if list != nil {
		return list.Nodes
	}
	return nil
}

func (n *Node) TypeArgumentList() *NodeList {
	switch n.Kind {
	case KindCallExpression:
		return n.AsCallExpression().TypeArguments
	case KindNewExpression:
		return n.AsNewExpression().TypeArguments
	case KindTaggedTemplateExpression:
		return n.AsTaggedTemplateExpression().TypeArguments
	case KindTypeReference:
		return n.AsTypeReference().TypeArguments
	case KindExpressionWithTypeArguments:
		return n.AsExpressionWithTypeArguments().TypeArguments
	case KindImportType:
		return n.AsImportTypeNode().TypeArguments
	case KindTypeQuery:
		return n.AsTypeQueryNode().TypeArguments
	case KindJsxOpeningElement:
		return n.AsJsxOpeningElement().TypeArguments
	case KindJsxSelfClosingElement:
		return n.AsJsxSelfClosingElement().TypeArguments
	}
	panic("Unhandled case in Node.TypeArguments")
}

func (n *Node) TypeArguments() []*Node {
	list := n.TypeArgumentList()
	if list != nil {
		return list.Nodes
	}
	return nil
}

func (n *Node) TypeParameterList() *NodeList {
	switch n.Kind {
	case KindClassDeclaration:
		return n.AsClassDeclaration().TypeParameters
	case KindClassExpression:
		return n.AsClassExpression().TypeParameters
	case KindInterfaceDeclaration:
		return n.AsInterfaceDeclaration().TypeParameters
	case KindTypeAliasDeclaration, KindJSTypeAliasDeclaration:
		return n.AsTypeAliasDeclaration().TypeParameters
	case KindJSDocTemplateTag:
		return n.AsJSDocTemplateTag().TypeParameters
	default:
		funcLike := n.FunctionLikeData()
		if funcLike != nil {
			return funcLike.TypeParameters
		}
	}
	panic("Unhandled case in Node.TypeParameterList")
}

func (n *Node) TypeParameters() []*Node {
	list := n.TypeParameterList()
	if list != nil {
		return list.Nodes
	}
	return nil
}

func (n *Node) MemberList() *NodeList {
	switch n.Kind {
	case KindClassDeclaration:
		return n.AsClassDeclaration().Members
	case KindClassExpression:
		return n.AsClassExpression().Members
	case KindInterfaceDeclaration:
		return n.AsInterfaceDeclaration().Members
	case KindEnumDeclaration:
		return n.AsEnumDeclaration().Members
	case KindTypeLiteral:
		return n.AsTypeLiteralNode().Members
	case KindMappedType:
		return n.AsMappedTypeNode().Members
	}
	panic("Unhandled case in Node.MemberList: " + n.Kind.String())
}

func (n *Node) Members() []*Node {
	list := n.MemberList()
	if list != nil {
		return list.Nodes
	}
	return nil
}

func (n *Node) StatementList() *NodeList {
	switch n.Kind {
	case KindSourceFile:
		return n.AsSourceFile().Statements
	case KindBlock:
		return n.AsBlock().Statements
	case KindModuleBlock:
		return n.AsModuleBlock().Statements
	}
	panic("Unhandled case in Node.StatementList: " + n.Kind.String())
}

func (n *Node) Statements() []*Node {
	list := n.StatementList()
	if list != nil {
		return list.Nodes
	}
	return nil
}

func (n *Node) ModifierFlags() ModifierFlags {
	modifiers := n.Modifiers()
	if modifiers != nil {
		return modifiers.ModifierFlags
	}
	return ModifierFlagsNone
}

func (n *Node) ModifierNodes() []*Node {
	modifiers := n.Modifiers()
	if modifiers != nil {
		return modifiers.Nodes
	}
	return nil
}

func (n *Node) Type() *Node {
	switch n.Kind {
	case KindVariableDeclaration:
		return n.AsVariableDeclaration().Type
	case KindParameter:
		return n.AsParameterDeclaration().Type
	case KindPropertySignature:
		return n.AsPropertySignatureDeclaration().Type
	case KindPropertyDeclaration:
		return n.AsPropertyDeclaration().Type
	case KindPropertyAssignment:
		return n.AsPropertyAssignment().Type
	case KindShorthandPropertyAssignment:
		return n.AsShorthandPropertyAssignment().Type
	case KindTypePredicate:
		return n.AsTypePredicateNode().Type
	case KindParenthesizedType:
		return n.AsParenthesizedTypeNode().Type
	case KindTypeOperator:
		return n.AsTypeOperatorNode().Type
	case KindMappedType:
		return n.AsMappedTypeNode().Type
	case KindTypeAssertionExpression:
		return n.AsTypeAssertion().Type
	case KindAsExpression:
		return n.AsAsExpression().Type
	case KindSatisfiesExpression:
		return n.AsSatisfiesExpression().Type
	case KindTypeAliasDeclaration, KindJSTypeAliasDeclaration:
		return n.AsTypeAliasDeclaration().Type
	case KindNamedTupleMember:
		return n.AsNamedTupleMember().Type
	case KindOptionalType:
		return n.AsOptionalTypeNode().Type
	case KindRestType:
		return n.AsRestTypeNode().Type
	case KindTemplateLiteralTypeSpan:
		return n.AsTemplateLiteralTypeSpan().Type
	case KindJSDocTypeExpression:
		return n.AsJSDocTypeExpression().Type
	case KindJSDocParameterTag, KindJSDocPropertyTag:
		return n.AsJSDocParameterOrPropertyTag().TypeExpression
	case KindJSDocNullableType:
		return n.AsJSDocNullableType().Type
	case KindJSDocNonNullableType:
		return n.AsJSDocNonNullableType().Type
	case KindJSDocOptionalType:
		return n.AsJSDocOptionalType().Type
	case KindExportAssignment, KindJSExportAssignment:
		return n.AsExportAssignment().Type
	case KindCommonJSExport:
		return n.AsCommonJSExport().Type
	case KindBinaryExpression:
		return n.AsBinaryExpression().Type
	default:
		if funcLike := n.FunctionLikeData(); funcLike != nil {
			return funcLike.Type
		}
	}
	return nil
}

func (m *MutableNode) SetType(t *Node) {
	n := (*Node)(m)
	switch m.Kind {
	case KindVariableDeclaration:
		n.AsVariableDeclaration().Type = t
	case KindParameter:
		n.AsParameterDeclaration().Type = t
	case KindPropertySignature:
		n.AsPropertySignatureDeclaration().Type = t
	case KindPropertyDeclaration:
		n.AsPropertyDeclaration().Type = t
	case KindPropertyAssignment:
		n.AsPropertyAssignment().Type = t
	case KindShorthandPropertyAssignment:
		n.AsShorthandPropertyAssignment().Type = t
	case KindTypePredicate:
		n.AsTypePredicateNode().Type = t
	case KindParenthesizedType:
		n.AsParenthesizedTypeNode().Type = t
	case KindTypeOperator:
		n.AsTypeOperatorNode().Type = t
	case KindMappedType:
		n.AsMappedTypeNode().Type = t
	case KindTypeAssertionExpression:
		n.AsTypeAssertion().Type = t
	case KindAsExpression:
		n.AsAsExpression().Type = t
	case KindSatisfiesExpression:
		n.AsSatisfiesExpression().Type = t
	case KindTypeAliasDeclaration, KindJSTypeAliasDeclaration:
		n.AsTypeAliasDeclaration().Type = t
	case KindNamedTupleMember:
		n.AsNamedTupleMember().Type = t
	case KindOptionalType:
		n.AsOptionalTypeNode().Type = t
	case KindRestType:
		n.AsRestTypeNode().Type = t
	case KindTemplateLiteralTypeSpan:
		n.AsTemplateLiteralTypeSpan().Type = t
	case KindJSDocTypeExpression:
		n.AsJSDocTypeExpression().Type = t
	case KindJSDocParameterTag, KindJSDocPropertyTag:
		n.AsJSDocParameterOrPropertyTag().TypeExpression = t
	case KindJSDocNullableType:
		n.AsJSDocNullableType().Type = t
	case KindJSDocNonNullableType:
		n.AsJSDocNonNullableType().Type = t
	case KindJSDocOptionalType:
		n.AsJSDocOptionalType().Type = t
	case KindExportAssignment, KindJSExportAssignment:
		n.AsExportAssignment().Type = t
	case KindCommonJSExport:
		n.AsCommonJSExport().Type = t
	case KindBinaryExpression:
		n.AsBinaryExpression().Type = t
	default:
		if funcLike := n.FunctionLikeData(); funcLike != nil {
			funcLike.Type = t
		} else {
			panic("Unhandled case in mutableNode.SetType: " + n.Kind.String())
		}
	}
}

func (n *Node) Initializer() *Node {
	switch n.Kind {
	case KindVariableDeclaration:
		return n.AsVariableDeclaration().Initializer
	case KindParameter:
		return n.AsParameterDeclaration().Initializer
	case KindBindingElement:
		return n.AsBindingElement().Initializer
	case KindPropertyDeclaration:
		return n.AsPropertyDeclaration().Initializer
	case KindPropertySignature:
		return n.AsPropertySignatureDeclaration().Initializer
	case KindPropertyAssignment:
		return n.AsPropertyAssignment().Initializer
	case KindEnumMember:
		return n.AsEnumMember().Initializer
	case KindForStatement:
		return n.AsForStatement().Initializer
	case KindForInStatement, KindForOfStatement:
		return n.AsForInOrOfStatement().Initializer
	case KindJsxAttribute:
		return n.AsJsxAttribute().Initializer
	case KindCommonJSExport:
		return n.AsCommonJSExport().Initializer
	}
	panic("Unhandled case in Node.Initializer")
}

func (m *MutableNode) SetInitializer(initializer *Node) {
	n := (*Node)(m)
	switch n.Kind {
	case KindVariableDeclaration:
		n.AsVariableDeclaration().Initializer = initializer
	case KindParameter:
		n.AsParameterDeclaration().Initializer = initializer
	case KindBindingElement:
		n.AsBindingElement().Initializer = initializer
	case KindPropertyDeclaration:
		n.AsPropertyDeclaration().Initializer = initializer
	case KindPropertySignature:
		n.AsPropertySignatureDeclaration().Initializer = initializer
	case KindPropertyAssignment:
		n.AsPropertyAssignment().Initializer = initializer
	case KindEnumMember:
		n.AsEnumMember().Initializer = initializer
	case KindForStatement:
		n.AsForStatement().Initializer = initializer
	case KindForInStatement, KindForOfStatement:
		n.AsForInOrOfStatement().Initializer = initializer
	case KindJsxAttribute:
		n.AsJsxAttribute().Initializer = initializer
	case KindCommonJSExport:
		n.AsCommonJSExport().Initializer = initializer
	default:
		panic("Unhandled case in mutableNode.SetInitializer")
	}
}

func (n *Node) TagName() *Node {
	switch n.Kind {
	case KindJsxOpeningElement:
		return n.AsJsxOpeningElement().TagName
	case KindJsxClosingElement:
		return n.AsJsxClosingElement().TagName
	case KindJsxSelfClosingElement:
		return n.AsJsxSelfClosingElement().TagName
	case KindJSDocTag:
		return n.AsJSDocUnknownTag().TagName
	case KindJSDocAugmentsTag:
		return n.AsJSDocAugmentsTag().TagName
	case KindJSDocImplementsTag:
		return n.AsJSDocImplementsTag().TagName
	case KindJSDocDeprecatedTag:
		return n.AsJSDocDeprecatedTag().TagName
	case KindJSDocPublicTag:
		return n.AsJSDocPublicTag().TagName
	case KindJSDocPrivateTag:
		return n.AsJSDocPrivateTag().TagName
	case KindJSDocProtectedTag:
		return n.AsJSDocProtectedTag().TagName
	case KindJSDocReadonlyTag:
		return n.AsJSDocReadonlyTag().TagName
	case KindJSDocOverrideTag:
		return n.AsJSDocOverrideTag().TagName
	case KindJSDocCallbackTag:
		return n.AsJSDocCallbackTag().TagName
	case KindJSDocOverloadTag:
		return n.AsJSDocOverloadTag().TagName
	case KindJSDocParameterTag, KindJSDocPropertyTag:
		return n.AsJSDocParameterOrPropertyTag().TagName
	case KindJSDocReturnTag:
		return n.AsJSDocReturnTag().TagName
	case KindJSDocThisTag:
		return n.AsJSDocThisTag().TagName
	case KindJSDocTypeTag:
		return n.AsJSDocTypeTag().TagName
	case KindJSDocTemplateTag:
		return n.AsJSDocTemplateTag().TagName
	case KindJSDocTypedefTag:
		return n.AsJSDocTypedefTag().TagName
	case KindJSDocSeeTag:
		return n.AsJSDocSeeTag().TagName
	case KindJSDocSatisfiesTag:
		return n.AsJSDocSatisfiesTag().TagName
	case KindJSDocImportTag:
		return n.AsJSDocImportTag().TagName
	}
	panic("Unhandled case in Node.TagName: " + n.Kind.String())
}

func (n *Node) PropertyName() *Node {
	switch n.Kind {
	case KindImportSpecifier:
		return n.AsImportSpecifier().PropertyName
	case KindExportSpecifier:
		return n.AsExportSpecifier().PropertyName
	case KindBindingElement:
		return n.AsBindingElement().PropertyName
	}
	return nil
}

func (n *Node) PropertyNameOrName() *Node {
	name := n.PropertyName()
	if name == nil {
		name = n.Name()
	}
	return name
}

func (n *Node) IsTypeOnly() bool {
	switch n.Kind {
	case KindImportEqualsDeclaration:
		return n.AsImportEqualsDeclaration().IsTypeOnly
	case KindImportSpecifier:
		return n.AsImportSpecifier().IsTypeOnly
	case KindImportClause:
		return n.AsImportClause().PhaseModifier == KindTypeKeyword
	case KindExportDeclaration:
		return n.AsExportDeclaration().IsTypeOnly
	case KindExportSpecifier:
		return n.AsExportSpecifier().IsTypeOnly
	}
	return false
}

// If updating this function, also update `hasComment`.
func (n *Node) CommentList() *NodeList {
	switch n.Kind {
	case KindJSDoc:
		return n.AsJSDoc().Comment
	case KindJSDocTag:
		return n.AsJSDocUnknownTag().Comment
	case KindJSDocAugmentsTag:
		return n.AsJSDocAugmentsTag().Comment
	case KindJSDocImplementsTag:
		return n.AsJSDocImplementsTag().Comment
	case KindJSDocDeprecatedTag:
		return n.AsJSDocDeprecatedTag().Comment
	case KindJSDocPublicTag:
		return n.AsJSDocPublicTag().Comment
	case KindJSDocPrivateTag:
		return n.AsJSDocPrivateTag().Comment
	case KindJSDocProtectedTag:
		return n.AsJSDocProtectedTag().Comment
	case KindJSDocReadonlyTag:
		return n.AsJSDocReadonlyTag().Comment
	case KindJSDocOverrideTag:
		return n.AsJSDocOverrideTag().Comment
	case KindJSDocCallbackTag:
		return n.AsJSDocCallbackTag().Comment
	case KindJSDocOverloadTag:
		return n.AsJSDocOverloadTag().Comment
	case KindJSDocParameterTag, KindJSDocPropertyTag:
		return n.AsJSDocParameterOrPropertyTag().Comment
	case KindJSDocReturnTag:
		return n.AsJSDocReturnTag().Comment
	case KindJSDocThisTag:
		return n.AsJSDocThisTag().Comment
	case KindJSDocTypeTag:
		return n.AsJSDocTypeTag().Comment
	case KindJSDocTemplateTag:
		return n.AsJSDocTemplateTag().Comment
	case KindJSDocTypedefTag:
		return n.AsJSDocTypedefTag().Comment
	case KindJSDocSeeTag:
		return n.AsJSDocSeeTag().Comment
	case KindJSDocSatisfiesTag:
		return n.AsJSDocSatisfiesTag().Comment
	case KindJSDocImportTag:
		return n.AsJSDocImportTag().Comment
	}
	panic("Unhandled case in Node.CommentList: " + n.Kind.String())
}

func (n *Node) Comments() []*Node {
	list := n.CommentList()
	if list != nil {
		return list.Nodes
	}
	return nil
}

func (n *Node) Label() *Node {
	switch n.Kind {
	case KindLabeledStatement:
		return n.AsLabeledStatement().Label
	case KindBreakStatement:
		return n.AsBreakStatement().Label
	case KindContinueStatement:
		return n.AsContinueStatement().Label
	}
	panic("Unhandled case in Node.Label: " + n.Kind.String())
}

func (n *Node) Attributes() *Node {
	switch n.Kind {
	case KindJsxOpeningElement:
		return n.AsJsxOpeningElement().Attributes
	case KindJsxSelfClosingElement:
		return n.AsJsxSelfClosingElement().Attributes
	}
	panic("Unhandled case in Node.Attributes: " + n.Kind.String())
}

func (n *Node) Children() *NodeList {
	switch n.Kind {
	case KindJsxElement:
		return n.AsJsxElement().Children
	case KindJsxFragment:
		return n.AsJsxFragment().Children
	}
	panic("Unhandled case in Node.Children: " + n.Kind.String())
}

func (n *Node) ModuleSpecifier() *Expression {
	switch n.Kind {
	case KindImportDeclaration, KindJSImportDeclaration:
		return n.AsImportDeclaration().ModuleSpecifier
	case KindExportDeclaration:
		return n.AsExportDeclaration().ModuleSpecifier
	case KindJSDocImportTag:
		return n.AsJSDocImportTag().ModuleSpecifier
	}
	panic("Unhandled case in Node.ModuleSpecifier: " + n.Kind.String())
}

func (n *Node) ImportClause() *Node {
	switch n.Kind {
	case KindImportDeclaration, KindJSImportDeclaration:
		return n.AsImportDeclaration().ImportClause
	case KindJSDocImportTag:
		return n.AsJSDocImportTag().ImportClause
	}
	panic("Unhandled case in Node.ImportClause: " + n.Kind.String())
}

func (n *Node) Statement() *Statement {
	switch n.Kind {
	case KindDoStatement:
		return n.AsDoStatement().Statement
	case KindWhileStatement:
		return n.AsWhileStatement().Statement
	case KindForStatement:
		return n.AsForStatement().Statement
	case KindForInStatement, KindForOfStatement:
		return n.AsForInOrOfStatement().Statement
	}
	panic("Unhandled case in Node.Statement: " + n.Kind.String())
}

func (n *Node) PropertyList() *NodeList {
	switch n.Kind {
	case KindObjectLiteralExpression:
		return n.AsObjectLiteralExpression().Properties
	case KindJsxAttributes:
		return n.AsJsxAttributes().Properties
	}
	panic("Unhandled case in Node.PropertyList: " + n.Kind.String())
}

func (n *Node) Properties() []*Node {
	list := n.PropertyList()
	if list != nil {
		return list.Nodes
	}
	return nil
}

func (n *Node) ElementList() *NodeList {
	switch n.Kind {
	case KindNamedImports:
		return n.AsNamedImports().Elements
	case KindNamedExports:
		return n.AsNamedExports().Elements
	case KindObjectBindingPattern, KindArrayBindingPattern:
		return n.AsBindingPattern().Elements
	}

	panic("Unhandled case in Node.ElementList: " + n.Kind.String())
}

func (n *Node) Elements() []*Node {
	list := n.ElementList()
	if list != nil {
		return list.Nodes
	}
	return nil
}

func (n *Node) postfixToken() *Node {
	switch n.Kind {
	case KindEnumMember:
		return n.AsEnumMember().PostfixToken
	case KindPropertyAssignment:
		return n.AsPropertyAssignment().PostfixToken
	case KindShorthandPropertyAssignment:
		return n.AsShorthandPropertyAssignment().PostfixToken
	case KindPropertySignature:
		return n.AsPropertySignatureDeclaration().PostfixToken
	case KindPropertyDeclaration:
		return n.AsPropertyDeclaration().PostfixToken
	case KindMethodSignature:
		return n.AsMethodSignatureDeclaration().PostfixToken
	case KindMethodDeclaration:
		return n.AsMethodDeclaration().PostfixToken
	case KindGetAccessor:
		return n.AsGetAccessorDeclaration().PostfixToken
	case KindSetAccessor:
		return n.AsSetAccessorDeclaration().PostfixToken
	}
	return nil
}

func (n *Node) QuestionToken() *TokenNode {
	switch n.Kind {
	case KindParameter:
		return n.AsParameterDeclaration().QuestionToken
	case KindConditionalExpression:
		return n.AsConditionalExpression().QuestionToken
	case KindMappedType:
		return n.AsMappedTypeNode().QuestionToken
	case KindNamedTupleMember:
		return n.AsNamedTupleMember().QuestionToken
	}
	postfix := n.postfixToken()
	if postfix != nil && postfix.Kind == KindQuestionToken {
		return postfix
	}
	return nil
}

func (n *Node) QuestionDotToken() *Node {
	switch n.Kind {
	case KindElementAccessExpression:
		return n.AsElementAccessExpression().QuestionDotToken
	case KindPropertyAccessExpression:
		return n.AsPropertyAccessExpression().QuestionDotToken
	case KindCallExpression:
		return n.AsCallExpression().QuestionDotToken
	case KindTaggedTemplateExpression:
		return n.AsTaggedTemplateExpression().QuestionDotToken
	}
	panic("Unhandled case in Node.QuestionDotToken: " + n.Kind.String())
}

func (n *Node) TypeExpression() *Node {
	switch n.Kind {
	case KindJSDocPropertyTag, KindJSDocParameterTag:
		return n.AsJSDocParameterOrPropertyTag().TypeExpression
	case KindJSDocReturnTag:
		return n.AsJSDocReturnTag().TypeExpression
	case KindJSDocTypeTag:
		return n.AsJSDocTypeTag().TypeExpression
	case KindJSDocTypedefTag:
		return n.AsJSDocTypedefTag().TypeExpression
	case KindJSDocSatisfiesTag:
		return n.AsJSDocSatisfiesTag().TypeExpression
	}
	panic("Unhandled case in Node.TypeExpression: " + n.Kind.String())
}

func (n *Node) ClassName() *Node {
	switch n.Kind {
	case KindJSDocAugmentsTag:
		return n.AsJSDocAugmentsTag().ClassName
	case KindJSDocImplementsTag:
		return n.AsJSDocImplementsTag().ClassName
	}
	panic("Unhandled case in Node.ClassName: " + n.Kind.String())
}

func (n *Node) PostfixToken() *Node {
	switch n.Kind {
	case KindParameter:
		return n.AsParameterDeclaration().QuestionToken
	case KindMethodDeclaration:
		return n.AsMethodDeclaration().PostfixToken
	case KindShorthandPropertyAssignment:
		return n.AsShorthandPropertyAssignment().PostfixToken
	case KindMethodSignature:
		return n.AsMethodSignatureDeclaration().PostfixToken
	case KindPropertySignature:
		return n.AsPropertySignatureDeclaration().PostfixToken
	case KindPropertyAssignment:
		return n.AsPropertyAssignment().PostfixToken
	case KindPropertyDeclaration:
		return n.AsPropertyDeclaration().PostfixToken
	}
	return nil
}

// Determines if `n` contains `descendant` by walking up the `Parent` pointers from `descendant`. This method panics if
// `descendant` or one of its ancestors is not parented except when that node is a `SourceFile`.
func (n *Node) Contains(descendant *Node) bool {
	for descendant != nil {
		if descendant == n {
			return true
		}
		parent := descendant.Parent
		if parent == nil && !IsSourceFile(descendant) {
			panic("descendant is not parented")
		}
		descendant = parent
	}
	return false
}

// Node casts

func (n *Node) AsIdentifier() *Identifier {
	return n.data.(*Identifier)
}

func (n *Node) AsPrivateIdentifier() *PrivateIdentifier {
	return n.data.(*PrivateIdentifier)
}

func (n *Node) AsQualifiedName() *QualifiedName {
	return n.data.(*QualifiedName)
}

func (n *Node) AsSourceFile() *SourceFile {
	return n.data.(*SourceFile)
}

func (n *Node) AsPrefixUnaryExpression() *PrefixUnaryExpression {
	return n.data.(*PrefixUnaryExpression)
}

func (n *Node) AsPostfixUnaryExpression() *PostfixUnaryExpression {
	return n.data.(*PostfixUnaryExpression)
}

func (n *Node) AsParenthesizedExpression() *ParenthesizedExpression {
	return n.data.(*ParenthesizedExpression)
}

func (n *Node) AsTypeAssertion() *TypeAssertion {
	return n.data.(*TypeAssertion)
}

func (n *Node) AsAsExpression() *AsExpression {
	return n.data.(*AsExpression)
}

func (n *Node) AsSatisfiesExpression() *SatisfiesExpression {
	return n.data.(*SatisfiesExpression)
}

func (n *Node) AsExpressionWithTypeArguments() *ExpressionWithTypeArguments {
	return n.data.(*ExpressionWithTypeArguments)
}

func (n *Node) AsNonNullExpression() *NonNullExpression {
	return n.data.(*NonNullExpression)
}

func (n *Node) AsBindingElement() *BindingElement {
	return n.data.(*BindingElement)
}

func (n *Node) AsMissingDeclaration() *MissingDeclaration {
	return n.data.(*MissingDeclaration)
}

func (n *Node) AsImportSpecifier() *ImportSpecifier {
	return n.data.(*ImportSpecifier)
}

func (n *Node) AsArrowFunction() *ArrowFunction {
	return n.data.(*ArrowFunction)
}

func (n *Node) AsCallExpression() *CallExpression {
	return n.data.(*CallExpression)
}

func (n *Node) AsPropertyAccessExpression() *PropertyAccessExpression {
	return n.data.(*PropertyAccessExpression)
}

func (n *Node) AsElementAccessExpression() *ElementAccessExpression {
	return n.data.(*ElementAccessExpression)
}

func (n *Node) AsComputedPropertyName() *ComputedPropertyName {
	return n.data.(*ComputedPropertyName)
}

func (n *Node) AsBinaryExpression() *BinaryExpression {
	return n.data.(*BinaryExpression)
}

func (n *Node) AsModuleDeclaration() *ModuleDeclaration {
	return n.data.(*ModuleDeclaration)
}

func (n *Node) AsStringLiteral() *StringLiteral {
	return n.data.(*StringLiteral)
}

func (n *Node) AsNumericLiteral() *NumericLiteral {
	return n.data.(*NumericLiteral)
}

func (n *Node) AsBigIntLiteral() *BigIntLiteral {
	return n.data.(*BigIntLiteral)
}

func (n *Node) AsNoSubstitutionTemplateLiteral() *NoSubstitutionTemplateLiteral {
	return n.data.(*NoSubstitutionTemplateLiteral)
}

func (n *Node) AsRegularExpressionLiteral() *RegularExpressionLiteral {
	return n.data.(*RegularExpressionLiteral)
}

func (n *Node) AsTemplateHead() *TemplateHead {
	return n.data.(*TemplateHead)
}

func (n *Node) AsTemplateMiddle() *TemplateMiddle {
	return n.data.(*TemplateMiddle)
}

func (n *Node) AsTemplateTail() *TemplateTail {
	return n.data.(*TemplateTail)
}

func (n *Node) AsVariableDeclaration() *VariableDeclaration {
	return n.data.(*VariableDeclaration)
}

func (n *Node) AsExportAssignment() *ExportAssignment {
	return n.data.(*ExportAssignment)
}

func (n *Node) AsCommonJSExport() *CommonJSExport {
	return n.data.(*CommonJSExport)
}

func (n *Node) AsObjectLiteralExpression() *ObjectLiteralExpression {
	return n.data.(*ObjectLiteralExpression)
}

func (n *Node) AsIfStatement() *IfStatement {
	return n.data.(*IfStatement)
}

func (n *Node) AsWhileStatement() *WhileStatement {
	return n.data.(*WhileStatement)
}

func (n *Node) AsDoStatement() *DoStatement {
	return n.data.(*DoStatement)
}

func (n *Node) AsForStatement() *ForStatement {
	return n.data.(*ForStatement)
}

func (n *Node) AsConditionalExpression() *ConditionalExpression {
	return n.data.(*ConditionalExpression)
}

func (n *Node) AsForInOrOfStatement() *ForInOrOfStatement {
	return n.data.(*ForInOrOfStatement)
}

func (n *Node) AsShorthandPropertyAssignment() *ShorthandPropertyAssignment {
	return n.data.(*ShorthandPropertyAssignment)
}

func (n *Node) AsPropertyAssignment() *PropertyAssignment {
	return n.data.(*PropertyAssignment)
}

func (n *Node) AsExpressionStatement() *ExpressionStatement {
	return n.data.(*ExpressionStatement)
}

func (n *Node) AsBlock() *Block {
	return n.data.(*Block)
}

func (n *Node) AsModuleBlock() *ModuleBlock {
	return n.data.(*ModuleBlock)
}

func (n *Node) AsVariableStatement() *VariableStatement {
	return n.data.(*VariableStatement)
}

func (n *Node) AsVariableDeclarationList() *VariableDeclarationList {
	return n.data.(*VariableDeclarationList)
}

func (n *Node) AsMetaProperty() *MetaProperty {
	return n.data.(*MetaProperty)
}

func (n *Node) AsTypeReference() *TypeReferenceNode {
	return n.data.(*TypeReferenceNode)
}

func (n *Node) AsConstructorDeclaration() *ConstructorDeclaration {
	return n.data.(*ConstructorDeclaration)
}

func (n *Node) AsConditionalTypeNode() *ConditionalTypeNode {
	return n.data.(*ConditionalTypeNode)
}

func (n *Node) AsClassExpression() *ClassExpression {
	return n.data.(*ClassExpression)
}

func (n *Node) AsHeritageClause() *HeritageClause {
	return n.data.(*HeritageClause)
}

func (n *Node) AsFunctionExpression() *FunctionExpression {
	return n.data.(*FunctionExpression)
}

func (n *Node) AsParameterDeclaration() *ParameterDeclaration {
	return n.data.(*ParameterDeclaration)
}

func (n *Node) AsDecorator() *Decorator {
	return n.data.(*Decorator)
}

func (n *Node) AsInferTypeNode() *InferTypeNode {
	return n.data.(*InferTypeNode)
}

func (n *Node) AsTypeParameter() *TypeParameterDeclaration {
	return n.data.(*TypeParameterDeclaration)
}

func (n *Node) AsExportSpecifier() *ExportSpecifier {
	return n.data.(*ExportSpecifier)
}

func (n *Node) AsExportDeclaration() *ExportDeclaration {
	return n.data.(*ExportDeclaration)
}

func (n *Node) AsPropertyDeclaration() *PropertyDeclaration {
	return n.data.(*PropertyDeclaration)
}

func (n *Node) AsImportClause() *ImportClause {
	return n.data.(*ImportClause)
}

func (n *Node) AsImportEqualsDeclaration() *ImportEqualsDeclaration {
	return n.data.(*ImportEqualsDeclaration)
}

func (n *Node) AsNamespaceImport() *NamespaceImport {
	return n.data.(*NamespaceImport)
}

func (n *Node) AsPropertySignatureDeclaration() *PropertySignatureDeclaration {
	return n.data.(*PropertySignatureDeclaration)
}

func (n *Node) AsEnumMember() *EnumMember {
	return n.data.(*EnumMember)
}

func (n *Node) AsReturnStatement() *ReturnStatement {
	return n.data.(*ReturnStatement)
}

func (n *Node) AsWithStatement() *WithStatement {
	return n.data.(*WithStatement)
}

func (n *Node) AsSwitchStatement() *SwitchStatement {
	return n.data.(*SwitchStatement)
}

func (n *Node) AsCaseOrDefaultClause() *CaseOrDefaultClause {
	return n.data.(*CaseOrDefaultClause)
}

func (n *Node) AsThrowStatement() *ThrowStatement {
	return n.data.(*ThrowStatement)
}

func (n *Node) AsTemplateSpan() *TemplateSpan {
	return n.data.(*TemplateSpan)
}

func (n *Node) AsImportTypeNode() *ImportTypeNode {
	return n.data.(*ImportTypeNode)
}

func (n *Node) AsNewExpression() *NewExpression {
	return n.data.(*NewExpression)
}

func (n *Node) AsTaggedTemplateExpression() *TaggedTemplateExpression {
	return n.data.(*TaggedTemplateExpression)
}

func (n *Node) AsJsxOpeningElement() *JsxOpeningElement {
	return n.data.(*JsxOpeningElement)
}

func (n *Node) AsJsxSelfClosingElement() *JsxSelfClosingElement {
	return n.data.(*JsxSelfClosingElement)
}

func (n *Node) AsJsxClosingElement() *JsxClosingElement {
	return n.data.(*JsxClosingElement)
}

func (n *Node) AsJsxOpeningFragment() *JsxOpeningFragment {
	return n.data.(*JsxOpeningFragment)
}

func (n *Node) AsJsxClosingFragment() *JsxClosingFragment {
	return n.data.(*JsxClosingFragment)
}

func (n *Node) AsImportDeclaration() *ImportDeclaration {
	return n.data.(*ImportDeclaration)
}

func (n *Node) AsExternalModuleReference() *ExternalModuleReference {
	return n.data.(*ExternalModuleReference)
}

func (n *Node) AsLiteralTypeNode() *LiteralTypeNode {
	return n.data.(*LiteralTypeNode)
}

func (n *Node) AsJsxNamespacedName() *JsxNamespacedName {
	return n.data.(*JsxNamespacedName)
}

func (n *Node) AsClassDeclaration() *ClassDeclaration {
	return n.data.(*ClassDeclaration)
}

func (n *Node) AsInterfaceDeclaration() *InterfaceDeclaration {
	return n.data.(*InterfaceDeclaration)
}

func (n *Node) AsTypeAliasDeclaration() *TypeAliasDeclaration {
	return n.data.(*TypeAliasDeclaration)
}

func (n *Node) AsJsxAttribute() *JsxAttribute {
	return n.data.(*JsxAttribute)
}

func (n *Node) AsJsxAttributes() *JsxAttributes {
	return n.data.(*JsxAttributes)
}

func (n *Node) AsJsxSpreadAttribute() *JsxSpreadAttribute {
	return n.data.(*JsxSpreadAttribute)
}

func (n *Node) AsJsxExpression() *JsxExpression {
	return n.data.(*JsxExpression)
}

func (n *Node) AsJsxText() *JsxText {
	return n.data.(*JsxText)
}

func (n *Node) AsKeywordTypeNode() *KeywordTypeNode {
	return n.data.(*KeywordTypeNode)
}

func (n *Node) AsThisTypeNode() *ThisTypeNode {
	return n.data.(*ThisTypeNode)
}

func (n *Node) AsParenthesizedTypeNode() *ParenthesizedTypeNode {
	return n.data.(*ParenthesizedTypeNode)
}

func (n *Node) AsTypePredicateNode() *TypePredicateNode {
	return n.data.(*TypePredicateNode)
}

func (n *Node) AsTypeOperatorNode() *TypeOperatorNode {
	return n.data.(*TypeOperatorNode)
}

func (n *Node) AsMappedTypeNode() *MappedTypeNode {
	return n.data.(*MappedTypeNode)
}

func (n *Node) AsArrayLiteralExpression() *ArrayLiteralExpression {
	return n.data.(*ArrayLiteralExpression)
}

func (n *Node) AsMethodDeclaration() *MethodDeclaration {
	return n.data.(*MethodDeclaration)
}

func (n *Node) AsMethodSignatureDeclaration() *MethodSignatureDeclaration {
	return n.data.(*MethodSignatureDeclaration)
}

func (n *Node) AsTemplateLiteralTypeSpan() *TemplateLiteralTypeSpan {
	return n.data.(*TemplateLiteralTypeSpan)
}

func (n *Node) AsJsxElement() *JsxElement {
	return n.data.(*JsxElement)
}

func (n *Node) AsJsxFragment() *JsxFragment {
	return n.data.(*JsxFragment)
}

func (n *Node) AsKeywordExpression() *KeywordExpression {
	return n.data.(*KeywordExpression)
}

func (n *Node) AsCatchClause() *CatchClause {
	return n.data.(*CatchClause)
}

func (n *Node) AsDeleteExpression() *DeleteExpression {
	return n.data.(*DeleteExpression)
}

func (n *Node) AsLabeledStatement() *LabeledStatement {
	return n.data.(*LabeledStatement)
}

func (n *Node) AsNamespaceExportDeclaration() *NamespaceExportDeclaration {
	return n.data.(*NamespaceExportDeclaration)
}

func (n *Node) AsNamedImports() *NamedImports {
	return n.data.(*NamedImports)
}

func (n *Node) AsNamedExports() *NamedExports {
	return n.data.(*NamedExports)
}

func (n *Node) AsBreakStatement() *BreakStatement {
	return n.data.(*BreakStatement)
}

func (n *Node) AsContinueStatement() *ContinueStatement {
	return n.data.(*ContinueStatement)
}

func (n *Node) AsCaseBlock() *CaseBlock {
	return n.data.(*CaseBlock)
}

func (n *Node) AsTryStatement() *TryStatement {
	return n.data.(*TryStatement)
}

func (n *Node) AsBindingPattern() *BindingPattern {
	return n.data.(*BindingPattern)
}

func (n *Node) AsFunctionDeclaration() *FunctionDeclaration {
	return n.data.(*FunctionDeclaration)
}

func (n *Node) AsTypeOfExpression() *TypeOfExpression {
	return n.data.(*TypeOfExpression)
}

func (n *Node) AsVoidExpression() *VoidExpression {
	return n.data.(*VoidExpression)
}

func (n *Node) AsAwaitExpression() *AwaitExpression {
	return n.data.(*AwaitExpression)
}

func (n *Node) AsTemplateExpression() *TemplateExpression {
	return n.data.(*TemplateExpression)
}

func (n *Node) AsYieldExpression() *YieldExpression {
	return n.data.(*YieldExpression)
}

func (n *Node) AsPartiallyEmittedExpression() *PartiallyEmittedExpression {
	return n.data.(*PartiallyEmittedExpression)
}

func (n *Node) AsSpreadElement() *SpreadElement {
	return n.data.(*SpreadElement)
}

func (n *Node) AsSpreadAssignment() *SpreadAssignment {
	return n.data.(*SpreadAssignment)
}

func (n *Node) AsArrayTypeNode() *ArrayTypeNode {
	return n.data.(*ArrayTypeNode)
}

func (n *Node) AsTupleTypeNode() *TupleTypeNode {
	return n.data.(*TupleTypeNode)
}

func (n *Node) AsUnionTypeNode() *UnionTypeNode {
	return n.data.(*UnionTypeNode)
}

func (n *Node) AsIntersectionTypeNode() *IntersectionTypeNode {
	return n.data.(*IntersectionTypeNode)
}

func (n *Node) AsRestTypeNode() *RestTypeNode {
	return n.data.(*RestTypeNode)
}

func (n *Node) AsNamedTupleMember() *NamedTupleMember {
	return n.data.(*NamedTupleMember)
}

func (n *Node) AsOptionalTypeNode() *OptionalTypeNode {
	return n.data.(*OptionalTypeNode)
}

func (n *Node) AsTemplateLiteralTypeNode() *TemplateLiteralTypeNode {
	return n.data.(*TemplateLiteralTypeNode)
}

func (n *Node) AsTypeReferenceNode() *TypeReferenceNode {
	return n.data.(*TypeReferenceNode)
}

func (n *Node) AsFunctionTypeNode() *FunctionTypeNode {
	return n.data.(*FunctionTypeNode)
}

func (n *Node) AsConstructorTypeNode() *ConstructorTypeNode {
	return n.data.(*ConstructorTypeNode)
}

func (n *Node) AsTypeQueryNode() *TypeQueryNode {
	return n.data.(*TypeQueryNode)
}

func (n *Node) AsTypeLiteralNode() *TypeLiteralNode {
	return n.data.(*TypeLiteralNode)
}

func (n *Node) AsIndexedAccessTypeNode() *IndexedAccessTypeNode {
	return n.data.(*IndexedAccessTypeNode)
}

func (n *Node) AsGetAccessorDeclaration() *GetAccessorDeclaration {
	return n.data.(*GetAccessorDeclaration)
}

func (n *Node) AsSetAccessorDeclaration() *SetAccessorDeclaration {
	return n.data.(*SetAccessorDeclaration)
}

func (n *Node) AsClassStaticBlockDeclaration() *ClassStaticBlockDeclaration {
	return n.data.(*ClassStaticBlockDeclaration)
}

func (n *Node) AsSemicolonClassElement() *SemicolonClassElement {
	return n.data.(*SemicolonClassElement)
}

func (n *Node) AsCallSignatureDeclaration() *CallSignatureDeclaration {
	return n.data.(*CallSignatureDeclaration)
}

func (n *Node) AsConstructSignatureDeclaration() *ConstructSignatureDeclaration {
	return n.data.(*ConstructSignatureDeclaration)
}

func (n *Node) AsIndexSignatureDeclaration() *IndexSignatureDeclaration {
	return n.data.(*IndexSignatureDeclaration)
}

func (n *Node) AsDebuggerStatement() *DebuggerStatement {
	return n.data.(*DebuggerStatement)
}

func (n *Node) AsEmptyStatement() *EmptyStatement {
	return n.data.(*EmptyStatement)
}

func (n *Node) AsEnumDeclaration() *EnumDeclaration {
	return n.data.(*EnumDeclaration)
}

func (n *Node) AsNotEmittedStatement() *NotEmittedStatement {
	return n.data.(*NotEmittedStatement)
}

func (n *Node) AsNotEmittedTypeElement() *NotEmittedTypeElement {
	return n.data.(*NotEmittedTypeElement)
}

func (n *Node) AsJSDoc() *JSDoc {
	return n.data.(*JSDoc)
}

func (n *Node) AsJSDocTagBase() *JSDocTagBase {
	return n.data.(*JSDocTagBase)
}

func (n *Node) AsJSDocCommentBase() *JSDocCommentBase {
	return n.data.(*JSDocCommentBase)
}

func (n *Node) AsJSDocText() *JSDocText {
	return n.data.(*JSDocText)
}

func (n *Node) AsJSDocLink() *JSDocLink {
	return n.data.(*JSDocLink)
}

func (n *Node) AsJSDocLinkPlain() *JSDocLinkPlain {
	return n.data.(*JSDocLinkPlain)
}

func (n *Node) AsJSDocLinkCode() *JSDocLinkCode {
	return n.data.(*JSDocLinkCode)
}

func (n *Node) AsJSDocTypeExpression() *JSDocTypeExpression {
	return n.data.(*JSDocTypeExpression)
}

func (n *Node) AsJSDocNonNullableType() *JSDocNonNullableType {
	return n.data.(*JSDocNonNullableType)
}

func (n *Node) AsJSDocNullableType() *JSDocNullableType {
	return n.data.(*JSDocNullableType)
}

func (n *Node) AsJSDocAllType() *JSDocAllType {
	return n.data.(*JSDocAllType)
}

func (n *Node) AsJSDocVariadicType() *JSDocVariadicType {
	return n.data.(*JSDocVariadicType)
}

func (n *Node) AsJSDocOptionalType() *JSDocOptionalType {
	return n.data.(*JSDocOptionalType)
}

func (n *Node) AsJSDocTypeTag() *JSDocTypeTag {
	return n.data.(*JSDocTypeTag)
}

func (n *Node) AsJSDocUnknownTag() *JSDocUnknownTag {
	return n.data.(*JSDocUnknownTag)
}

func (n *Node) AsJSDocTemplateTag() *JSDocTemplateTag {
	return n.data.(*JSDocTemplateTag)
}

func (n *Node) AsJSDocParameterOrPropertyTag() *JSDocParameterOrPropertyTag {
	return n.data.(*JSDocParameterOrPropertyTag)
}

func (n *Node) AsJSDocReturnTag() *JSDocReturnTag {
	return n.data.(*JSDocReturnTag)
}

func (n *Node) AsJSDocPublicTag() *JSDocPublicTag {
	return n.data.(*JSDocPublicTag)
}

func (n *Node) AsJSDocPrivateTag() *JSDocPrivateTag {
	return n.data.(*JSDocPrivateTag)
}

func (n *Node) AsJSDocProtectedTag() *JSDocProtectedTag {
	return n.data.(*JSDocProtectedTag)
}

func (n *Node) AsJSDocReadonlyTag() *JSDocReadonlyTag {
	return n.data.(*JSDocReadonlyTag)
}

func (n *Node) AsJSDocOverrideTag() *JSDocOverrideTag {
	return n.data.(*JSDocOverrideTag)
}

func (n *Node) AsJSDocDeprecatedTag() *JSDocDeprecatedTag {
	return n.data.(*JSDocDeprecatedTag)
}

func (n *Node) AsJSDocSeeTag() *JSDocSeeTag {
	return n.data.(*JSDocSeeTag)
}

func (n *Node) AsJSDocImplementsTag() *JSDocImplementsTag {
	return n.data.(*JSDocImplementsTag)
}

func (n *Node) AsJSDocAugmentsTag() *JSDocAugmentsTag {
	return n.data.(*JSDocAugmentsTag)
}

func (n *Node) AsJSDocSatisfiesTag() *JSDocSatisfiesTag {
	return n.data.(*JSDocSatisfiesTag)
}

func (n *Node) AsJSDocThisTag() *JSDocThisTag {
	return n.data.(*JSDocThisTag)
}

func (n *Node) AsJSDocImportTag() *JSDocImportTag {
	return n.data.(*JSDocImportTag)
}

func (n *Node) AsJSDocCallbackTag() *JSDocCallbackTag {
	return n.data.(*JSDocCallbackTag)
}

func (n *Node) AsJSDocOverloadTag() *JSDocOverloadTag {
	return n.data.(*JSDocOverloadTag)
}

func (n *Node) AsJSDocTypedefTag() *JSDocTypedefTag {
	return n.data.(*JSDocTypedefTag)
}

func (n *Node) AsJSDocTypeLiteral() *JSDocTypeLiteral {
	return n.data.(*JSDocTypeLiteral)
}

func (n *Node) AsJSDocSignature() *JSDocSignature {
	return n.data.(*JSDocSignature)
}

func (n *Node) AsJSDocNameReference() *JSDocNameReference {
	return n.data.(*JSDocNameReference)
}

func (n *Node) AsNamespaceExport() *NamespaceExport {
	return n.data.(*NamespaceExport)
}

func (n *Node) AsImportAttribute() *ImportAttribute {
	return n.data.(*ImportAttribute)
}

func (n *Node) AsImportAttributes() *ImportAttributes {
	return n.data.(*ImportAttributes)
}

func (n *Node) AsFlowSwitchClauseData() *FlowSwitchClauseData {
	return n.data.(*FlowSwitchClauseData)
}

func (n *Node) AsFlowReduceLabelData() *FlowReduceLabelData {
	return n.data.(*FlowReduceLabelData)
}

func (n *Node) AsSyntheticExpression() *SyntheticExpression {
	return n.data.(*SyntheticExpression)
}

func (n *Node) AsSyntaxList() *SyntaxList {
	return n.data.(*SyntaxList)
}

func (n *Node) AsSyntheticReferenceExpression() *SyntheticReferenceExpression {
	return n.data.(*SyntheticReferenceExpression)
}

// NodeData

type nodeData interface {
	AsNode() *Node
	ForEachChild(v Visitor) bool
	IterChildren() iter.Seq[*Node]
	VisitEachChild(v *NodeVisitor) *Node
	Clone(v NodeFactoryCoercible) *Node
	Name() *DeclarationName
	Modifiers() *ModifierList
	setModifiers(modifiers *ModifierList)
	FlowNodeData() *FlowNodeBase
	DeclarationData() *DeclarationBase
	ExportableData() *ExportableBase
	LocalsContainerData() *LocalsContainerBase
	FunctionLikeData() *FunctionLikeBase
	ClassLikeData() *ClassLikeBase
	BodyData() *BodyBase
	LiteralLikeData() *LiteralLikeBase
	TemplateLiteralLikeData() *TemplateLiteralLikeBase
	SubtreeFacts() SubtreeFacts
	computeSubtreeFacts() SubtreeFacts
	subtreeFactsWorker(self nodeData) SubtreeFacts
	propagateSubtreeFacts() SubtreeFacts
}

// NodeDefault

type NodeDefault struct {
	Node
}

func invert(yield func(v *Node) bool) Visitor {
	return func(n *Node) bool {
		return !yield(n)
	}
}

func (node *NodeDefault) AsNode() *Node               { return &node.Node }
func (node *NodeDefault) ForEachChild(v Visitor) bool { return false }
func (node *NodeDefault) forEachChildIter(yield func(v *Node) bool) {
	node.data.ForEachChild(invert(yield)) // `true` is return early for a ts visitor, `false` is return early for a go iterator yield function
}

func (node *NodeDefault) IterChildren() iter.Seq[*Node] {
	return node.forEachChildIter
}
func (node *NodeDefault) VisitEachChild(v *NodeVisitor) *Node               { return node.AsNode() }
func (node *NodeDefault) Clone(v NodeFactoryCoercible) *Node                { return nil }
func (node *NodeDefault) Name() *DeclarationName                            { return nil }
func (node *NodeDefault) Modifiers() *ModifierList                          { return nil }
func (node *NodeDefault) setModifiers(modifiers *ModifierList)              {}
func (node *NodeDefault) FlowNodeData() *FlowNodeBase                       { return nil }
func (node *NodeDefault) DeclarationData() *DeclarationBase                 { return nil }
func (node *NodeDefault) ExportableData() *ExportableBase                   { return nil }
func (node *NodeDefault) LocalsContainerData() *LocalsContainerBase         { return nil }
func (node *NodeDefault) FunctionLikeData() *FunctionLikeBase               { return nil }
func (node *NodeDefault) ClassLikeData() *ClassLikeBase                     { return nil }
func (node *NodeDefault) BodyData() *BodyBase                               { return nil }
func (node *NodeDefault) LiteralLikeData() *LiteralLikeBase                 { return nil }
func (node *NodeDefault) TemplateLiteralLikeData() *TemplateLiteralLikeBase { return nil }
func (node *NodeDefault) SubtreeFacts() SubtreeFacts {
	return node.data.subtreeFactsWorker(node.data)
}

func (node *NodeDefault) subtreeFactsWorker(self nodeData) SubtreeFacts {
	// To avoid excessive conditional checks, the default implementation of subtreeFactsWorker directly invokes
	// computeSubtreeFacts. More complex nodes should implement CompositeNodeBase, which overrides this
	// method to cache the result. `self` is passed along to ensure we lookup `computeSubtreeFacts` on the
	// correct type, as `CompositeNodeBase` does not, itself, inherit from `Node`.
	return self.computeSubtreeFacts()
}

func (node *NodeDefault) computeSubtreeFacts() SubtreeFacts {
	return SubtreeFactsNone
}

func (node *NodeDefault) propagateSubtreeFacts() SubtreeFacts {
	return node.data.SubtreeFacts() & ^SubtreeExclusionsNode
}

// NodeBase

type NodeBase struct {
	NodeDefault
}

// Aliases for Node unions

type (
	Statement                      = Node // Node with StatementBase
	Declaration                    = Node // Node with DeclarationBase
	Expression                     = Node // Node with ExpressionBase
	TypeNode                       = Node // Node with TypeNodeBase
	TypeElement                    = Node // Node with TypeElementBase
	ClassElement                   = Node // Node with ClassElementBase
	NamedMember                    = Node // Node with NamedMemberBase
	ObjectLiteralElement           = Node // Node with ObjectLiteralElementBase
	BlockOrExpression              = Node // Block | Expression
	AccessExpression               = Node // PropertyAccessExpression | ElementAccessExpression
	DeclarationName                = Node // Identifier | PrivateIdentifier | StringLiteral | NumericLiteral | BigIntLiteral | NoSubstitutionTemplateLiteral | ComputedPropertyName | BindingPattern | ElementAccessExpression
	ModuleName                     = Node // Identifier | StringLiteral
	ModuleExportName               = Node // Identifier | StringLiteral
	PropertyName                   = Node // Identifier | StringLiteral | NoSubstitutionTemplateLiteral | NumericLiteral | ComputedPropertyName | PrivateIdentifier | BigIntLiteral
	ModuleBody                     = Node // ModuleBlock | ModuleDeclaration
	ForInitializer                 = Node // Expression | MissingDeclaration | VariableDeclarationList
	ModuleReference                = Node // Identifier | QualifiedName | ExternalModuleReference
	NamedImportBindings            = Node // NamespaceImport | NamedImports
	NamedExportBindings            = Node // NamespaceExport | NamedExports
	MemberName                     = Node // Identifier | PrivateIdentifier
	EntityName                     = Node // Identifier | QualifiedName
	BindingName                    = Node // Identifier | BindingPattern
	ModifierLike                   = Node // Modifier | Decorator
	JsxChild                       = Node // JsxText | JsxExpression | JsxElement | JsxSelfClosingElement | JsxFragment
	JsxAttributeLike               = Node // JsxAttribute | JsxSpreadAttribute
	JsxAttributeName               = Node // Identifier | JsxNamespacedName
	JsxAttributeValue              = Node // StringLiteral | JsxExpression | JsxElement | JsxSelfClosingElement | JsxFragment
	JsxTagNameExpression           = Node // IdentifierReference | KeywordExpression | JsxTagNamePropertyAccess | JsxNamespacedName
	ClassLikeDeclaration           = Node // ClassDeclaration | ClassExpression
	AccessorDeclaration            = Node // GetAccessorDeclaration | SetAccessorDeclaration
	LiteralLikeNode                = Node // StringLiteral | NumericLiteral | BigIntLiteral | RegularExpressionLiteral | TemplateLiteralLikeNode | JsxText
	LiteralExpression              = Node // StringLiteral | NumericLiteral | BigIntLiteral | RegularExpressionLiteral | NoSubstitutionTemplateLiteral
	UnionOrIntersectionTypeNode    = Node // UnionTypeNode | IntersectionTypeNode
	TemplateLiteralLikeNode        = Node // TemplateHead | TemplateMiddle | TemplateTail
	TemplateMiddleOrTail           = Node // TemplateMiddle | TemplateTail
	TemplateLiteral                = Node // TemplateExpression | NoSubstitutionTemplateLiteral
	TypePredicateParameterName     = Node // Identifier | ThisTypeNode
	ImportAttributeName            = Node // Identifier | StringLiteral
	LeftHandSideExpression         = Node // subset of Expression
	JSDocComment                   = Node // JSDocText | JSDocLink | JSDocLinkCode | JSDocLinkPlain;
	JSDocTag                       = Node // Node with JSDocTagBase
	SignatureDeclaration           = Node // CallSignatureDeclaration | ConstructSignatureDeclaration | MethodSignature | IndexSignatureDeclaration | FunctionTypeNode | ConstructorTypeNode | FunctionDeclaration | MethodDeclaration | ConstructorDeclaration | AccessorDeclaration | FunctionExpression | ArrowFunction;
	StringLiteralLike              = Node // StringLiteral | NoSubstitutionTemplateLiteral
	AnyValidImportOrReExport       = Node // (ImportDeclaration | ExportDeclaration | JSDocImportTag) & { moduleSpecifier: StringLiteral } | ImportEqualsDeclaration & { moduleReference: ExternalModuleReference & { expression: StringLiteral }} | RequireOrImportCall | ValidImportTypeNode
	ValidImportTypeNode            = Node // ImportTypeNode & { argument: LiteralTypeNode & { literal: StringLiteral } }
	NumericOrStringLikeLiteral     = Node // StringLiteralLike | NumericLiteral
	TypeOnlyImportDeclaration      = Node // ImportClause | ImportEqualsDeclaration | ImportSpecifier | NamespaceImport with isTypeOnly: true
	ObjectLiteralLike              = Node // ObjectLiteralExpression | ObjectBindingPattern
	ObjectTypeDeclaration          = Node // ClassLikeDeclaration | InterfaceDeclaration | TypeLiteralNode
	JsxOpeningLikeElement          = Node // JsxOpeningElement | JsxSelfClosingElement
	NamedImportsOrExports          = Node // NamedImports | NamedExports
	BreakOrContinueStatement       = Node // BreakStatement | ContinueStatement
	CallLikeExpression             = Node // CallExpression | NewExpression | TaggedTemplateExpression | Decorator | JsxCallLike | InstanceofExpression
	FunctionLikeDeclaration        = Node // FunctionDeclaration | MethodDeclaration | GetAccessorDeclaration | SetAccessorDeclaration | ConstructorDeclaration | FunctionExpression | ArrowFunction
	VariableOrParameterDeclaration = Node // VariableDeclaration | ParameterDeclaration
	VariableOrPropertyDeclaration  = Node // VariableDeclaration | PropertyDeclaration
	CallOrNewExpression            = Node // CallExpression | NewExpression
)

// Aliases for node singletons

type (
	IdentifierNode                  = Node
	PrivateIdentifierNode           = Node
	TokenNode                       = Node
	StringLiteralNode               = Node
	TemplateHeadNode                = Node
	TemplateMiddleNode              = Node
	TemplateTailNode                = Node
	TemplateSpanNode                = Node
	TemplateLiteralTypeSpanNode     = Node
	BlockNode                       = Node
	CatchClauseNode                 = Node
	CaseBlockNode                   = Node
	CaseOrDefaultClauseNode         = Node
	CaseClauseNode                  = Node
	VariableDeclarationNode         = Node
	VariableDeclarationListNode     = Node
	BindingElementNode              = Node
	TypeParameterDeclarationNode    = Node
	ParameterDeclarationNode        = Node
	HeritageClauseNode              = Node
	ExpressionWithTypeArgumentsNode = Node
	EnumDeclarationNode             = Node
	EnumMemberNode                  = Node
	ModuleDeclarationNode           = Node
	FunctionDeclarationNode         = Node
	ImportClauseNode                = Node
	ImportAttributesNode            = Node
	ImportAttributeNode             = Node
	ImportSpecifierNode             = Node
	ExportSpecifierNode             = Node
	JsxAttributesNode               = Node
	JsxOpeningElementNode           = Node
	JsxClosingElementNode           = Node
	JsxOpeningFragmentNode          = Node
	JsxClosingFragmentNode          = Node
	SourceFileNode                  = Node
	PropertyAccessExpressionNode    = Node
	TypeLiteral                     = Node
	ObjectLiteralExpressionNode     = Node
	ConstructorDeclarationNode      = Node
	NamedExportsNode                = Node
	UnionType                       = Node
	LiteralType                     = Node
	JSDocNode                       = Node
	BindingPatternNode              = Node
	TypePredicateNodeNode           = Node
)

type (
	StatementList                   = NodeList // NodeList[*Statement]
	CaseClausesList                 = NodeList // NodeList[*CaseOrDefaultClause]
	VariableDeclarationNodeList     = NodeList // NodeList[*VariableDeclaration]
	BindingElementList              = NodeList // NodeList[*BindingElement]
	TypeParameterList               = NodeList // NodeList[*TypeParameterDeclaration]
	ParameterList                   = NodeList // NodeList[*ParameterDeclaration]
	HeritageClauseList              = NodeList // NodeList[*HeritageClause]
	ClassElementList                = NodeList // NodeList[*ClassElement]
	TypeElementList                 = NodeList // NodeList[*TypeElement]
	ExpressionWithTypeArgumentsList = NodeList // NodeList[*ExpressionWithTypeArguments]
	EnumMemberList                  = NodeList // NodeList[*EnumMember]
	ImportSpecifierList             = NodeList // NodeList[*ImportSpecifier]
	ExportSpecifierList             = NodeList // NodeList[*ExportSpecifier]
	TypeArgumentList                = NodeList // NodeList[*TypeNode]
	ArgumentList                    = NodeList // NodeList[*Expression]
	TemplateSpanList                = NodeList // NodeList[*TemplateSpan]
	ElementList                     = NodeList // NodeList[*Expression]
	PropertyDefinitionList          = NodeList // NodeList[*ObjectLiteralElement]
	TypeList                        = NodeList // NodeList[*TypeNode]
	ImportAttributeList             = NodeList // NodeList[*ImportAttributeNode]
	TemplateLiteralTypeSpanList     = NodeList // NodeList[*TemplateLiteralTypeSpan]
	JsxChildList                    = NodeList // NodeList[*JsxChild]
	JsxAttributeList                = NodeList // NodeList[*JsxAttributeLike]
)

func IsWriteOnlyAccess(node *Node) bool {
	return accessKind(node) == AccessKindWrite
}

func IsWriteAccess(node *Node) bool {
	return accessKind(node) != AccessKindRead
}

func IsWriteAccessForReference(node *Node) bool {
	decl := getDeclarationFromName(node)
	return (decl != nil && declarationIsWriteAccess(decl)) || node.Kind == KindDefaultKeyword || IsWriteAccess(node)
}

func getDeclarationFromName(name *Node) *Declaration {
	if name == nil || name.Parent == nil {
		return nil
	}
	parent := name.Parent
	switch name.Kind {
	case KindStringLiteral, KindNoSubstitutionTemplateLiteral, KindNumericLiteral:
		if IsComputedPropertyName(parent) {
			return parent.Parent
		}
		fallthrough
	case KindIdentifier:
		if IsDeclaration(parent) {
			if parent.Name() == name {
				return parent
			}
			return nil
		}
		if IsQualifiedName(parent) {
			tag := parent.Parent
			if IsJSDocParameterTag(tag) && tag.Name() == parent {
				return tag
			}
			return nil
		}
		binExp := parent.Parent
		if IsBinaryExpression(binExp) && GetAssignmentDeclarationKind(binExp.AsBinaryExpression()) != JSDeclarationKindNone {
			// (binExp.left as BindableStaticNameExpression).symbol || binExp.symbol
			leftHasSymbol := false
			if binExp.AsBinaryExpression().Left != nil && binExp.AsBinaryExpression().Left.Symbol() != nil {
				leftHasSymbol = true
			}
			if leftHasSymbol || binExp.Symbol() != nil {
				if GetNameOfDeclaration(binExp.AsNode()) == name {
					return binExp.AsNode()
				}
			}
		}
	case KindPrivateIdentifier:
		if IsDeclaration(parent) && parent.Name() == name {
			return parent
		}
	}
	return nil
}

func declarationIsWriteAccess(decl *Node) bool {
	if decl == nil {
		return false
	}
	// Consider anything in an ambient declaration to be a write access since it may be coming from JS.
	if decl.Flags&NodeFlagsAmbient != 0 {
		return true
	}

	switch decl.Kind {
	case KindBinaryExpression,
		KindBindingElement,
		KindClassDeclaration,
		KindClassExpression,
		KindDefaultKeyword,
		KindEnumDeclaration,
		KindEnumMember,
		KindExportSpecifier,
		KindImportClause, // default import
		KindImportEqualsDeclaration,
		KindImportSpecifier,
		KindInterfaceDeclaration,
		KindJSDocCallbackTag,
		KindJSDocTypedefTag,
		KindJsxAttribute,
		KindModuleDeclaration,
		KindNamespaceExportDeclaration,
		KindNamespaceImport,
		KindNamespaceExport,
		KindParameter,
		KindShorthandPropertyAssignment,
		KindTypeAliasDeclaration,
		KindTypeParameter:
		return true

	case KindPropertyAssignment:
		// In `({ x: y } = 0);`, `x` is not a write access.
		return !IsArrayLiteralOrObjectLiteralDestructuringPattern(decl.Parent)

	case KindFunctionDeclaration, KindFunctionExpression, KindConstructor, KindMethodDeclaration, KindGetAccessor, KindSetAccessor:
		// functions considered write if they provide a value (have a body)
		switch decl.Kind {
		case KindFunctionDeclaration:
			return decl.AsFunctionDeclaration().Body != nil
		case KindFunctionExpression:
			return decl.AsFunctionExpression().Body != nil
		case KindConstructor:
			// constructor node stores body on the parent? treat same as others
			return decl.AsConstructorDeclaration().Body != nil
		case KindMethodDeclaration:
			return decl.AsMethodDeclaration().Body != nil
		case KindGetAccessor:
			return decl.AsGetAccessorDeclaration().Body != nil
		case KindSetAccessor:
			return decl.AsSetAccessorDeclaration().Body != nil
		}
		return false

	case KindVariableDeclaration, KindPropertyDeclaration:
		// variable/property write if initializer present or is in catch clause
		var hasInit bool
		switch decl.Kind {
		case KindVariableDeclaration:
			hasInit = decl.AsVariableDeclaration().Initializer != nil
		case KindPropertyDeclaration:
			hasInit = decl.AsPropertyDeclaration().Initializer != nil
		}
		return hasInit || IsCatchClause(decl.Parent)

	case KindMethodSignature, KindPropertySignature, KindJSDocPropertyTag, KindJSDocParameterTag:
		return false

	default:
		// preserve TS behavior: crash on unexpected kinds
		panic("Unhandled case in declarationIsWriteAccess")
	}
}

func IsArrayLiteralOrObjectLiteralDestructuringPattern(node *Node) bool {
	if !(IsArrayLiteralExpression(node) || IsObjectLiteralExpression(node)) {
		return false
	}
	parent := node.Parent
	// [a,b,c] from:
	// [a, b, c] = someExpression;
	if IsBinaryExpression(parent) && parent.AsBinaryExpression().Left == node && parent.AsBinaryExpression().OperatorToken.Kind == KindEqualsToken {
		return true
	}
	// [a, b, c] from:
	// for([a, b, c] of expression)
	if IsForOfStatement(parent) && parent.Initializer() == node {
		return true
	}
	// {x, a: {a, b, c} } = someExpression
	if IsPropertyAssignment(parent) {
		return IsArrayLiteralOrObjectLiteralDestructuringPattern(parent.Parent)
	}
	// [a, b, c] of
	// [x, [a, b, c] ] = someExpression
	return IsArrayLiteralOrObjectLiteralDestructuringPattern(parent)
}

func accessKind(node *Node) AccessKind {
	parent := node.Parent
	if parent == nil {
		return AccessKindRead
	}
	switch parent.Kind {
	case KindParenthesizedExpression:
		return accessKind(parent)
	case KindPrefixUnaryExpression:
		operator := parent.AsPrefixUnaryExpression().Operator
		if operator == KindPlusPlusToken || operator == KindMinusMinusToken {
			return AccessKindReadWrite
		}
		return AccessKindRead
	case KindPostfixUnaryExpression:
		operator := parent.AsPostfixUnaryExpression().Operator
		if operator == KindPlusPlusToken || operator == KindMinusMinusToken {
			return AccessKindReadWrite
		}
		return AccessKindRead
	case KindBinaryExpression:
		if parent.AsBinaryExpression().Left == node {
			operator := parent.AsBinaryExpression().OperatorToken
			if IsAssignmentOperator(operator.Kind) {
				if operator.Kind == KindEqualsToken {
					return AccessKindWrite
				}
				return AccessKindReadWrite
			}
		}
		return AccessKindRead
	case KindPropertyAccessExpression:
		if parent.AsPropertyAccessExpression().Name() != node {
			return AccessKindRead
		}
		return accessKind(parent)
	case KindPropertyAssignment:
		parentAccess := accessKind(parent.Parent)
		// In `({ x: varname }) = { x: 1 }`, the left `x` is a read, the right `x` is a write.
		if node == parent.AsPropertyAssignment().Name() {
			return reverseAccessKind(parentAccess)
		}
		return parentAccess
	case KindShorthandPropertyAssignment:
		// Assume it's the local variable being accessed, since we don't check public properties for --noUnusedLocals.
		if node == parent.AsShorthandPropertyAssignment().ObjectAssignmentInitializer {
			return AccessKindRead
		}
		return accessKind(parent.Parent)
	case KindArrayLiteralExpression:
		return accessKind(parent)
	case KindForInStatement, KindForOfStatement:
		if node == parent.AsForInOrOfStatement().Initializer {
			return AccessKindWrite
		}
		return AccessKindRead
	default:
		return AccessKindRead
	}
}

func reverseAccessKind(a AccessKind) AccessKind {
	switch a {
	case AccessKindRead:
		return AccessKindWrite
	case AccessKindWrite:
		return AccessKindRead
	case AccessKindReadWrite:
		return AccessKindReadWrite
	}
	panic("Unhandled case in reverseAccessKind")
}

type AccessKind int32

const (
	AccessKindRead      AccessKind = iota // Only reads from a variable
	AccessKindWrite                       // Only writes to a variable without ever reading it. E.g.: `x=1;`.
	AccessKindReadWrite                   // Reads from and writes to a variable. E.g.: `f(x++);`, `x/=1`.
)

// DeclarationBase

type DeclarationBase struct {
	Symbol *Symbol // Symbol declared by node (initialized by binding)
}

func (node *DeclarationBase) DeclarationData() *DeclarationBase { return node }

func IsDeclarationNode(node *Node) bool {
	return node.DeclarationData() != nil
}

// ExportableBase

type ExportableBase struct {
	LocalSymbol *Symbol // Local symbol declared by node (initialized by binding only for exported nodes)
}

func (node *ExportableBase) ExportableData() *ExportableBase { return node }

// ModifiersBase

type ModifiersBase struct {
	modifiers *ModifierList
}

func (node *ModifiersBase) Modifiers() *ModifierList { return node.modifiers }

// LocalsContainerBase

type LocalsContainerBase struct {
	Locals        SymbolTable // Locals associated with node (initialized by binding)
	NextContainer *Node       // Next container in declaration order (initialized by binding)
}

func (node *LocalsContainerBase) LocalsContainerData() *LocalsContainerBase { return node }

func IsLocalsContainer(node *Node) bool {
	return node.LocalsContainerData() != nil
}

// FunctionLikeBase

type FunctionLikeBase struct {
	LocalsContainerBase
	TypeParameters *NodeList // NodeList[*TypeParameterDeclarationNode]. Optional
	Parameters     *NodeList // NodeList[*ParameterDeclarationNode]
	Type           *TypeNode // Optional
	FullSignature  *TypeNode // Type that applies to the whole function; should not be set if Type is set or if Parameters have types set.
}

func (node *FunctionLikeBase) LocalsContainerData() *LocalsContainerBase {
	return &node.LocalsContainerBase
}
func (node *FunctionLikeBase) FunctionLikeData() *FunctionLikeBase { return node }

// BodyBase

type BodyBase struct {
	AsteriskToken *TokenNode
	Body          *BlockOrExpression // Optional, can be Expression only in arrow functions
	EndFlowNode   *FlowNode
}

func (node *BodyBase) BodyData() *BodyBase { return node }

// FunctionLikeWithBodyBase

type FunctionLikeWithBodyBase struct {
	FunctionLikeBase
	BodyBase
}

func (node *FunctionLikeWithBodyBase) LocalsContainerData() *LocalsContainerBase {
	return &node.LocalsContainerBase
}

func (node *FunctionLikeWithBodyBase) FunctionLikeData() *FunctionLikeBase {
	return &node.FunctionLikeBase
}
func (node *FunctionLikeWithBodyBase) BodyData() *BodyBase { return &node.BodyBase }

// FlowNodeBase

type FlowNodeBase struct {
	FlowNode *FlowNode
}

func (node *FlowNodeBase) FlowNodeData() *FlowNodeBase { return node }

// if you provide nil for file, this code will walk to the root of the tree to find the file
func (node *Node) JSDoc(file *SourceFile) []*Node {
	if node.Flags&NodeFlagsHasJSDoc == 0 {
		return nil
	}
	if file == nil {
		file = GetSourceFileOfNode(node)
		if file == nil {
			return nil
		}
	}
	if jsdocs, ok := file.jsdocCache[node]; ok {
		return jsdocs
	}
	return nil
}

// compositeNodeBase

// A composite node is a node that contains a complex subtree. This struct is intended to be
// embedded in a node that requires caching for its subtree facts.
type compositeNodeBase struct {
	facts atomic.Uint32 // caches the SubtreeFacts for this node and its subtree
}

func (node *compositeNodeBase) subtreeFactsWorker(self nodeData) SubtreeFacts {
	// computeSubtreeFacts() is expected to be idempotent, so races will only impact time, not correctness.
	facts := SubtreeFacts(node.facts.Load())
	if facts&SubtreeFactsComputed == 0 {
		facts |= self.computeSubtreeFacts() | SubtreeFactsComputed
		node.facts.Store(uint32(facts))
	}
	return facts &^ SubtreeFactsComputed
}

func (node *compositeNodeBase) computeSubtreeFacts() SubtreeFacts {
	// This method must be implemented by the concrete node type.
	panic("not implemented")
}

// typeSyntaxBase

// A "type-syntax" node is a node whose subtree may only consist of TypeScript syntax. This struct is intended to be
// embedded in a node that only ever returns `SubtreeContainsTypeScript` for its subtree facts.
type typeSyntaxBase struct{}

func (node *typeSyntaxBase) computeSubtreeFacts() SubtreeFacts   { return SubtreeContainsTypeScript }
func (node *typeSyntaxBase) propagateSubtreeFacts() SubtreeFacts { return SubtreeContainsTypeScript }

// Token

type Token struct {
	NodeBase
}

func (f *NodeFactory) NewToken(kind Kind) *Node {
	return f.newNode(kind, f.tokenPool.New())
}

func (node *Token) Clone(f NodeFactoryCoercible) *Node {
	return cloneNode(f.AsNodeFactory().NewToken(node.Kind), node.AsNode(), f.AsNodeFactory().hooks)
}

func (node *Token) computeSubtreeFacts() SubtreeFacts {
	switch node.Kind {
	case KindUsingKeyword:
		return SubtreeContainsUsing
	case KindPublicKeyword,
		KindPrivateKeyword,
		KindProtectedKeyword,
		KindReadonlyKeyword,
		KindAbstractKeyword,
		KindDeclareKeyword,
		KindConstKeyword,
		KindAnyKeyword,
		KindNumberKeyword,
		KindBigIntKeyword,
		KindNeverKeyword,
		KindObjectKeyword,
		KindInKeyword,
		KindOutKeyword,
		KindOverrideKeyword,
		KindStringKeyword,
		KindBooleanKeyword,
		KindSymbolKeyword,
		KindVoidKeyword,
		KindUnknownKeyword,
		KindUndefinedKeyword, // `undefined` is an Identifier in the expression case.
		KindExportKeyword:    // `export` is TypeScript syntax in a namespace
		return SubtreeContainsTypeScript
	case KindAccessorKeyword:
		return SubtreeContainsClassFields
	case KindAsteriskAsteriskToken, KindAsteriskAsteriskEqualsToken:
		return SubtreeContainsExponentiationOperator
	case KindQuestionQuestionToken:
		return SubtreeContainsNullishCoalescing
	case KindQuestionDotToken:
		return SubtreeContainsOptionalChaining
	case KindQuestionQuestionEqualsToken, KindBarBarEqualsToken, KindAmpersandAmpersandEqualsToken:
		return SubtreeContainsLogicalAssignments
	}
	return SubtreeFactsNone
}

// Identifier

type Identifier struct {
	ExpressionBase
	FlowNodeBase
	Text string
}

func (f *NodeFactory) NewIdentifier(text string) *Node {
	data := f.identifierPool.New()
	data.Text = text
	f.textCount++
	return f.newNode(KindIdentifier, data)
}

func (node *Identifier) Clone(f NodeFactoryCoercible) *Node {
	return cloneNode(f.AsNodeFactory().NewIdentifier(node.Text), node.AsNode(), f.AsNodeFactory().hooks)
}

func (node *Identifier) SubtreeFacts() SubtreeFacts {
	return SubtreeContainsIdentifier
}

func IsIdentifier(node *Node) bool {
	return node.Kind == KindIdentifier
}

// PrivateIdentifier

type PrivateIdentifier struct {
	ExpressionBase
	Text string
}

func (f *NodeFactory) NewPrivateIdentifier(text string) *Node {
	data := &PrivateIdentifier{}
	data.Text = text
	f.textCount++
	return f.newNode(KindPrivateIdentifier, data)
}

func (node *PrivateIdentifier) Clone(f NodeFactoryCoercible) *Node {
	return cloneNode(f.AsNodeFactory().NewPrivateIdentifier(node.Text), node.AsNode(), f.AsNodeFactory().hooks)
}

func (node *PrivateIdentifier) computeSubtreeFacts() SubtreeFacts {
	return SubtreeContainsClassFields
}

func IsPrivateIdentifier(node *Node) bool {
	return node.Kind == KindPrivateIdentifier
}

// QualifiedName

type QualifiedName struct {
	NodeBase
	FlowNodeBase
	compositeNodeBase
	Left  *EntityName     // EntityName
	Right *IdentifierNode // IdentifierNode
}

func (f *NodeFactory) NewQualifiedName(left *EntityName, right *IdentifierNode) *Node {
	data := &QualifiedName{}
	data.Left = left
	data.Right = right
	return f.newNode(KindQualifiedName, data)
}

func (f *NodeFactory) UpdateQualifiedName(node *QualifiedName, left *EntityName, right *IdentifierNode) *Node {
	if left != node.Left || right != node.Right {
		return updateNode(f.NewQualifiedName(left, right), node.AsNode(), f.hooks)
	}
	return node.AsNode()
}

func (node *QualifiedName) ForEachChild(v Visitor) bool {
	return visit(v, node.Left) || visit(v, node.Right)
}

func (node *QualifiedName) VisitEachChild(v *NodeVisitor) *Node {
	return v.Factory.UpdateQualifiedName(node, v.visitNode(node.Left), v.visitNode(node.Right))
}

func (node *QualifiedName) Clone(f NodeFactoryCoercible) *Node {
	return cloneNode(f.AsNodeFactory().NewQualifiedName(node.Left, node.Right), node.AsNode(), f.AsNodeFactory().hooks)
}

func IsQualifiedName(node *Node) bool {
	return node.Kind == KindQualifiedName
}

func (node *QualifiedName) computeSubtreeFacts() SubtreeFacts {
	return propagateSubtreeFacts(node.Left) |
		propagateSubtreeFacts(node.Right)
}

// TypeParameterDeclaration

type TypeParameterDeclaration struct {
	NodeBase
	DeclarationBase
	ModifiersBase
	typeSyntaxBase
	name        *IdentifierNode // IdentifierNode
	Constraint  *TypeNode       // TypeNode. Optional
	Expression  *Expression     // Expression. Optional, for error recovery purposes
	DefaultType *TypeNode       // TypeNode. Optional
}

func (f *NodeFactory) NewTypeParameterDeclaration(modifiers *ModifierList, name *IdentifierNode, constraint *TypeNode, defaultType *TypeNode) *Node {
	data := f.typeParameterDeclarationPool.New()
	data.modifiers = modifiers
	data.name = name
	data.Constraint = constraint
	data.DefaultType = defaultType
	return f.newNode(KindTypeParameter, data)
}

func (f *NodeFactory) UpdateTypeParameterDeclaration(node *TypeParameterDeclaration, modifiers *ModifierList, name *IdentifierNode, constraint *TypeNode, defaultType *TypeNode) *Node {
	if modifiers != node.modifiers || name != node.name || constraint != node.Constraint || defaultType != node.DefaultType {
		return updateNode(f.NewTypeParameterDeclaration(modifiers, name, constraint, defaultType), node.AsNode(), f.hooks)
	}
	return node.AsNode()
}

func (node *TypeParameterDeclaration) ForEachChild(v Visitor) bool {
	return visitModifiers(v, node.modifiers) || visit(v, node.name) || visit(v, node.Constraint) || visit(v, node.Expression) || visit(v, node.DefaultType)
}

func (node *TypeParameterDeclaration) VisitEachChild(v *NodeVisitor) *Node {
	return v.Factory.UpdateTypeParameterDeclaration(node, v.visitModifiers(node.modifiers), v.visitNode(node.name), v.visitNode(node.Constraint), v.visitNode(node.DefaultType))
}

func (node *TypeParameterDeclaration) Clone(f NodeFactoryCoercible) *Node {
	return cloneNode(f.AsNodeFactory().NewTypeParameterDeclaration(node.Modifiers(), node.Name(), node.Constraint, node.DefaultType), node.AsNode(), f.AsNodeFactory().hooks)
}

func (node *TypeParameterDeclaration) Name() *DeclarationName {
	return node.name
}

func IsTypeParameterDeclaration(node *Node) bool {
	return node.Kind == KindTypeParameter
}

// ComputedPropertyName

type ComputedPropertyName struct {
	NodeBase
	compositeNodeBase
	Expression *Expression // Expression
}

func (f *NodeFactory) NewComputedPropertyName(expression *Expression) *Node {
	data := &ComputedPropertyName{}
	data.Expression = expression
	return f.newNode(KindComputedPropertyName, data)
}

func (f *NodeFactory) UpdateComputedPropertyName(node *ComputedPropertyName, expression *Expression) *Node {
	if expression != node.Expression {
		return updateNode(f.NewComputedPropertyName(expression), node.AsNode(), f.hooks)
	}
	return node.AsNode()
}

func (node *ComputedPropertyName) ForEachChild(v Visitor) bool {
	return visit(v, node.Expression)
}

func (node *ComputedPropertyName) VisitEachChild(v *NodeVisitor) *Node {
	return v.Factory.UpdateComputedPropertyName(node, v.visitNode(node.Expression))
}

func (node *ComputedPropertyName) Clone(f NodeFactoryCoercible) *Node {
	return cloneNode(f.AsNodeFactory().NewComputedPropertyName(node.Expression), node.AsNode(), f.AsNodeFactory().hooks)
}

func (node *ComputedPropertyName) computeSubtreeFacts() SubtreeFacts {
	return propagateSubtreeFacts(node.Expression)
}

func IsComputedPropertyName(node *Node) bool {
	return node.Kind == KindComputedPropertyName
}

// Modifier

func (f *NodeFactory) NewModifier(kind Kind) *Node {
	return f.NewToken(kind)
}

// Decorator

type Decorator struct {
	NodeBase
	compositeNodeBase
	Expression *LeftHandSideExpression // LeftHandSideExpression
}

func (f *NodeFactory) NewDecorator(expression *LeftHandSideExpression) *Node {
	data := &Decorator{}
	data.Expression = expression
	return f.newNode(KindDecorator, data)
}

func (f *NodeFactory) UpdateDecorator(node *Decorator, expression *Expression) *Node {
	if expression != node.Expression {
		return updateNode(f.NewDecorator(expression), node.AsNode(), f.hooks)
	}
	return node.AsNode()
}

func (node *Decorator) ForEachChild(v Visitor) bool {
	return visit(v, node.Expression)
}

func (node *Decorator) VisitEachChild(v *NodeVisitor) *Node {
	return v.Factory.UpdateDecorator(node, v.visitNode(node.Expression))
}

func (node *Decorator) Clone(f NodeFactoryCoercible) *Node {
	return cloneNode(f.AsNodeFactory().NewDecorator(node.Expression), node.AsNode(), f.AsNodeFactory().hooks)
}

func (node *Decorator) computeSubtreeFacts() SubtreeFacts {
	return propagateSubtreeFacts(node.Expression) |
		SubtreeContainsTypeScript | // Decorator metadata
		SubtreeContainsDecorators // legacy or ES decorators
}

func IsDecorator(node *Node) bool {
	return node.Kind == KindDecorator
}

// StatementBase

type StatementBase struct {
	NodeBase
	FlowNodeBase
}

// EmptyStatement

type EmptyStatement struct {
	StatementBase
}

func (f *NodeFactory) NewEmptyStatement() *Node {
	return f.newNode(KindEmptyStatement, &EmptyStatement{})
}

func (node *EmptyStatement) Clone(f NodeFactoryCoercible) *Node {
	return cloneNode(f.AsNodeFactory().NewEmptyStatement(), node.AsNode(), f.AsNodeFactory().hooks)
}

func IsEmptyStatement(node *Node) bool {
	return node.Kind == KindEmptyStatement
}

// IfStatement

type IfStatement struct {
	StatementBase
	compositeNodeBase
	Expression    *Expression // Expression
	ThenStatement *Statement  // Statement
	ElseStatement *Statement  // Statement. Optional
}

func (f *NodeFactory) NewIfStatement(expression *Expression, thenStatement *Statement, elseStatement *Statement) *Node {
	data := f.ifStatementPool.New()
	data.Expression = expression
	data.ThenStatement = thenStatement
	data.ElseStatement = elseStatement
	return f.newNode(KindIfStatement, data)
}

func (f *NodeFactory) UpdateIfStatement(node *IfStatement, expression *Expression, thenStatement *Statement, elseStatement *Statement) *Node {
	if expression != node.Expression || thenStatement != node.ThenStatement || elseStatement != node.ElseStatement {
		return updateNode(f.NewIfStatement(expression, thenStatement, elseStatement), node.AsNode(), f.hooks)
	}
	return node.AsNode()
}

func (node *IfStatement) ForEachChild(v Visitor) bool {
	return visit(v, node.Expression) || visit(v, node.ThenStatement) || visit(v, node.ElseStatement)
}

func (node *IfStatement) VisitEachChild(v *NodeVisitor) *Node {
	return v.Factory.UpdateIfStatement(node, v.visitNode(node.Expression), v.visitEmbeddedStatement(node.ThenStatement), v.visitEmbeddedStatement(node.ElseStatement))
}

func (node *IfStatement) Clone(f NodeFactoryCoercible) *Node {
	return cloneNode(f.AsNodeFactory().NewIfStatement(node.Expression, node.ThenStatement, node.ElseStatement), node.AsNode(), f.AsNodeFactory().hooks)
}

func (node *IfStatement) computeSubtreeFacts() SubtreeFacts {
	return propagateSubtreeFacts(node.Expression) |
		propagateSubtreeFacts(node.ThenStatement) |
		propagateSubtreeFacts(node.ElseStatement)
}

func IsIfStatement(node *Node) bool {
	return node.Kind == KindIfStatement
}

// DoStatement

type DoStatement struct {
	StatementBase
	compositeNodeBase
	Statement  *Statement  // Statement
	Expression *Expression // Expression
}

func (f *NodeFactory) NewDoStatement(statement *Statement, expression *Expression) *Node {
	data := &DoStatement{}
	data.Statement = statement
	data.Expression = expression
	return f.newNode(KindDoStatement, data)
}

func (f *NodeFactory) UpdateDoStatement(node *DoStatement, statement *Statement, expression *Expression) *Node {
	if statement != node.Statement || expression != node.Expression {
		return updateNode(f.NewDoStatement(statement, expression), node.AsNode(), f.hooks)
	}
	return node.AsNode()
}

func (node *DoStatement) VisitEachChild(v *NodeVisitor) *Node {
	return v.Factory.UpdateDoStatement(node, v.visitIterationBody(node.Statement), v.visitNode(node.Expression))
}

func (node *DoStatement) ForEachChild(v Visitor) bool {
	return visit(v, node.Statement) || visit(v, node.Expression)
}

func (node *DoStatement) Clone(f NodeFactoryCoercible) *Node {
	return cloneNode(f.AsNodeFactory().NewDoStatement(node.Statement, node.Expression), node.AsNode(), f.AsNodeFactory().hooks)
}

func (node *DoStatement) computeSubtreeFacts() SubtreeFacts {
	return propagateSubtreeFacts(node.Statement) |
		propagateSubtreeFacts(node.Expression)
}

// WhileStatement

type WhileStatement struct {
	StatementBase
	compositeNodeBase
	Expression *Expression // Expression
	Statement  *Statement  // Statement
}

func (f *NodeFactory) NewWhileStatement(expression *Expression, statement *Statement) *Node {
	data := &WhileStatement{}
	data.Expression = expression
	data.Statement = statement
	return f.newNode(KindWhileStatement, data)
}

func (f *NodeFactory) UpdateWhileStatement(node *WhileStatement, expression *Expression, statement *Statement) *Node {
	if expression != node.Expression || statement != node.Statement {
		return updateNode(f.NewWhileStatement(expression, statement), node.AsNode(), f.hooks)
	}
	return node.AsNode()
}

func (node *WhileStatement) ForEachChild(v Visitor) bool {
	return visit(v, node.Expression) || visit(v, node.Statement)
}

func (node *WhileStatement) VisitEachChild(v *NodeVisitor) *Node {
	return v.Factory.UpdateWhileStatement(node, v.visitNode(node.Expression), v.visitIterationBody(node.Statement))
}

func (node *WhileStatement) Clone(f NodeFactoryCoercible) *Node {
	return cloneNode(f.AsNodeFactory().NewWhileStatement(node.Expression, node.Statement), node.AsNode(), f.AsNodeFactory().hooks)
}

func (node *WhileStatement) computeSubtreeFacts() SubtreeFacts {
	return propagateSubtreeFacts(node.Expression) | propagateSubtreeFacts(node.Statement)
}

// ForStatement

type ForStatement struct {
	StatementBase
	LocalsContainerBase
	compositeNodeBase
	Initializer *ForInitializer // ForInitializer. Optional
	Condition   *Expression     // Expression. Optional
	Incrementor *Expression     // Expression. Optional
	Statement   *Statement      // Statement
}

func (f *NodeFactory) NewForStatement(initializer *ForInitializer, condition *Expression, incrementor *Expression, statement *Statement) *Node {
	data := &ForStatement{}
	data.Initializer = initializer
	data.Condition = condition
	data.Incrementor = incrementor
	data.Statement = statement
	return f.newNode(KindForStatement, data)
}

func (f *NodeFactory) UpdateForStatement(node *ForStatement, initializer *ForInitializer, condition *Expression, incrementor *Expression, statement *Statement) *Node {
	if initializer != node.Initializer || condition != node.Condition || incrementor != node.Incrementor || statement != node.Statement {
		return updateNode(f.NewForStatement(initializer, condition, incrementor, statement), node.AsNode(), f.hooks)
	}
	return node.AsNode()
}

func (node *ForStatement) ForEachChild(v Visitor) bool {
	return visit(v, node.Initializer) || visit(v, node.Condition) || visit(v, node.Incrementor) || visit(v, node.Statement)
}

func (node *ForStatement) VisitEachChild(v *NodeVisitor) *Node {
	return v.Factory.UpdateForStatement(node, v.visitNode(node.Initializer), v.visitNode(node.Condition), v.visitNode(node.Incrementor), v.visitIterationBody(node.Statement))
}

func (node *ForStatement) Clone(f NodeFactoryCoercible) *Node {
	return cloneNode(f.AsNodeFactory().NewForStatement(node.Initializer, node.Expression(), node.Incrementor, node.Statement), node.AsNode(), f.AsNodeFactory().hooks)
}

func (node *ForStatement) computeSubtreeFacts() SubtreeFacts {
	return propagateSubtreeFacts(node.Initializer) |
		propagateSubtreeFacts(node.Condition) |
		propagateSubtreeFacts(node.Incrementor) |
		propagateSubtreeFacts(node.Statement)
}

func IsForStatement(node *Node) bool {
	return node.Kind == KindForStatement
}

// ForInOrOfStatement

type ForInOrOfStatement struct {
	StatementBase
	LocalsContainerBase
	compositeNodeBase
	AwaitModifier *TokenNode      // TokenNode. Optional
	Initializer   *ForInitializer // ForInitializer
	Expression    *Expression     // Expression
	Statement     *Statement      // Statement
}

func (f *NodeFactory) NewForInOrOfStatement(kind Kind, awaitModifier *TokenNode, initializer *ForInitializer, expression *Expression, statement *Statement) *Node {
	data := &ForInOrOfStatement{}
	data.AwaitModifier = awaitModifier
	data.Initializer = initializer
	data.Expression = expression
	data.Statement = statement
	return f.newNode(kind, data)
}

func (f *NodeFactory) UpdateForInOrOfStatement(node *ForInOrOfStatement, awaitModifier *TokenNode, initializer *ForInitializer, expression *Expression, statement *Statement) *Node {
	if awaitModifier != node.AwaitModifier || initializer != node.Initializer || expression != node.Expression || statement != node.Statement {
		return updateNode(f.NewForInOrOfStatement(node.AsNode().Kind, awaitModifier, initializer, expression, statement), node.AsNode(), f.hooks)
	}
	return node.AsNode()
}

func (node *ForInOrOfStatement) ForEachChild(v Visitor) bool {
	return visit(v, node.AwaitModifier) || visit(v, node.Initializer) || visit(v, node.Expression) || visit(v, node.Statement)
}

func (node *ForInOrOfStatement) VisitEachChild(v *NodeVisitor) *Node {
	return v.Factory.UpdateForInOrOfStatement(node, v.visitToken(node.AwaitModifier), v.visitNode(node.Initializer), v.visitNode(node.Expression), v.visitIterationBody(node.Statement))
}

func (node *ForInOrOfStatement) Clone(f NodeFactoryCoercible) *Node {
	return cloneNode(f.AsNodeFactory().NewForInOrOfStatement(node.Kind, node.AwaitModifier, node.Initializer, node.Expression, node.Statement), node.AsNode(), f.AsNodeFactory().hooks)
}

func (node *ForInOrOfStatement) computeSubtreeFacts() SubtreeFacts {
	return propagateSubtreeFacts(node.Initializer) |
		propagateSubtreeFacts(node.Expression) |
		propagateSubtreeFacts(node.Statement) |
		core.IfElse(node.AwaitModifier != nil, SubtreeContainsForAwaitOrAsyncGenerator, SubtreeFactsNone)
}

func IsForInStatement(node *Node) bool {
	return node.Kind == KindForInStatement
}

func IsForOfStatement(node *Node) bool {
	return node.Kind == KindForOfStatement
}

func IsForInOrOfStatement(node *Node) bool {
	return IsForInStatement(node) || IsForOfStatement(node)
}

// BreakStatement

type BreakStatement struct {
	StatementBase
	Label *IdentifierNode // IdentifierNode. Optional
}

func (f *NodeFactory) NewBreakStatement(label *IdentifierNode) *Node {
	data := &BreakStatement{}
	data.Label = label
	return f.newNode(KindBreakStatement, data)
}

func (f *NodeFactory) UpdateBreakStatement(node *BreakStatement, label *IdentifierNode) *Node {
	if label != node.Label {
		return updateNode(f.NewBreakStatement(label), node.AsNode(), f.hooks)
	}
	return node.AsNode()
}

func (node *BreakStatement) ForEachChild(v Visitor) bool {
	return visit(v, node.Label)
}

func (node *BreakStatement) VisitEachChild(v *NodeVisitor) *Node {
	return v.Factory.UpdateBreakStatement(node, v.visitNode(node.Label))
}

func (node *BreakStatement) Clone(f NodeFactoryCoercible) *Node {
	return cloneNode(f.AsNodeFactory().NewBreakStatement(node.Label), node.AsNode(), f.AsNodeFactory().hooks)
}

// ContinueStatement

type ContinueStatement struct {
	StatementBase
	Label *IdentifierNode // IdentifierNode. Optional
}

func (f *NodeFactory) NewContinueStatement(label *IdentifierNode) *Node {
	data := &ContinueStatement{}
	data.Label = label
	return f.newNode(KindContinueStatement, data)
}

func (f *NodeFactory) UpdateContinueStatement(node *ContinueStatement, label *IdentifierNode) *Node {
	if label != node.Label {
		return updateNode(f.NewContinueStatement(label), node.AsNode(), f.hooks)
	}
	return node.AsNode()
}

func (node *ContinueStatement) ForEachChild(v Visitor) bool {
	return visit(v, node.Label)
}

func (node *ContinueStatement) VisitEachChild(v *NodeVisitor) *Node {
	return v.Factory.UpdateContinueStatement(node, v.visitNode(node.Label))
}

func (node *ContinueStatement) Clone(f NodeFactoryCoercible) *Node {
	return cloneNode(f.AsNodeFactory().NewContinueStatement(node.Label), node.AsNode(), f.AsNodeFactory().hooks)
}

// ReturnStatement

type ReturnStatement struct {
	StatementBase
	compositeNodeBase
	Expression *Expression // Expression. Optional
}

func (f *NodeFactory) NewReturnStatement(expression *Expression) *Node {
	data := f.returnStatementPool.New()
	data.Expression = expression
	return f.newNode(KindReturnStatement, data)
}

func (f *NodeFactory) UpdateReturnStatement(node *ReturnStatement, expression *Expression) *Node {
	if expression != node.Expression {
		return updateNode(f.NewReturnStatement(expression), node.AsNode(), f.hooks)
	}
	return node.AsNode()
}

func (node *ReturnStatement) ForEachChild(v Visitor) bool {
	return visit(v, node.Expression)
}

func (node *ReturnStatement) VisitEachChild(v *NodeVisitor) *Node {
	return v.Factory.UpdateReturnStatement(node, v.visitNode(node.Expression))
}

func (node *ReturnStatement) Clone(f NodeFactoryCoercible) *Node {
	return cloneNode(f.AsNodeFactory().NewReturnStatement(node.Expression), node.AsNode(), f.AsNodeFactory().hooks)
}

func (node *ReturnStatement) computeSubtreeFacts() SubtreeFacts {
	return propagateSubtreeFacts(node.Expression)
}

func IsReturnStatement(node *Node) bool {
	return node.Kind == KindReturnStatement
}

// WithStatement

type WithStatement struct {
	StatementBase
	compositeNodeBase
	Expression *Expression // Expression
	Statement  *Statement  // Statement
}

func (f *NodeFactory) NewWithStatement(expression *Expression, statement *Statement) *Node {
	data := &WithStatement{}
	data.Expression = expression
	data.Statement = statement
	return f.newNode(KindWithStatement, data)
}

func (f *NodeFactory) UpdateWithStatement(node *WithStatement, expression *Expression, statement *Statement) *Node {
	if expression != node.Expression || statement != node.Statement {
		return updateNode(f.NewWithStatement(expression, statement), node.AsNode(), f.hooks)
	}
	return node.AsNode()
}

func (node *WithStatement) ForEachChild(v Visitor) bool {
	return visit(v, node.Expression) || visit(v, node.Statement)
}

func (node *WithStatement) VisitEachChild(v *NodeVisitor) *Node {
	return v.Factory.UpdateWithStatement(node, v.visitNode(node.Expression), v.visitEmbeddedStatement(node.Statement))
}

func (node *WithStatement) Clone(f NodeFactoryCoercible) *Node {
	return cloneNode(f.AsNodeFactory().NewWithStatement(node.Expression, node.Statement), node.AsNode(), f.AsNodeFactory().hooks)
}

func (node *WithStatement) computeSubtreeFacts() SubtreeFacts {
	return propagateSubtreeFacts(node.Expression) | propagateSubtreeFacts(node.Statement)
}

// SwitchStatement

type SwitchStatement struct {
	StatementBase
	compositeNodeBase
	Expression *Expression    // Expression
	CaseBlock  *CaseBlockNode // CaseBlockNode
}

func (f *NodeFactory) NewSwitchStatement(expression *Expression, caseBlock *CaseBlockNode) *Node {
	data := &SwitchStatement{}
	data.Expression = expression
	data.CaseBlock = caseBlock
	return f.newNode(KindSwitchStatement, data)
}

func (f *NodeFactory) UpdateSwitchStatement(node *SwitchStatement, expression *Expression, caseBlock *CaseBlockNode) *Node {
	if expression != node.Expression || caseBlock != node.CaseBlock {
		return updateNode(f.NewSwitchStatement(expression, caseBlock), node.AsNode(), f.hooks)
	}
	return node.AsNode()
}

func (node *SwitchStatement) ForEachChild(v Visitor) bool {
	return visit(v, node.Expression) || visit(v, node.CaseBlock)
}

func (node *SwitchStatement) VisitEachChild(v *NodeVisitor) *Node {
	return v.Factory.UpdateSwitchStatement(node, v.visitNode(node.Expression), v.visitNode(node.CaseBlock))
}

func (node *SwitchStatement) Clone(f NodeFactoryCoercible) *Node {
	return cloneNode(f.AsNodeFactory().NewSwitchStatement(node.Expression, node.CaseBlock), node.AsNode(), f.AsNodeFactory().hooks)
}

func (node *SwitchStatement) computeSubtreeFacts() SubtreeFacts {
	return propagateSubtreeFacts(node.Expression) |
		propagateSubtreeFacts(node.CaseBlock)
}

func IsSwitchStatement(node *Node) bool {
	return node.Kind == KindSwitchStatement
}

// CaseBlock

type CaseBlock struct {
	NodeBase
	LocalsContainerBase
	compositeNodeBase
	Clauses *NodeList // NodeList[*CaseOrDefaultClauseNode]
}

func (f *NodeFactory) NewCaseBlock(clauses *NodeList) *Node {
	data := &CaseBlock{}
	data.Clauses = clauses
	return f.newNode(KindCaseBlock, data)
}

func (f *NodeFactory) UpdateCaseBlock(node *CaseBlock, clauses *CaseClausesList) *Node {
	if clauses != node.Clauses {
		return updateNode(f.NewCaseBlock(clauses), node.AsNode(), f.hooks)
	}
	return node.AsNode()
}

func (node *CaseBlock) ForEachChild(v Visitor) bool {
	return visitNodeList(v, node.Clauses)
}

func (node *CaseBlock) VisitEachChild(v *NodeVisitor) *Node {
	return v.Factory.UpdateCaseBlock(node, v.visitNodes(node.Clauses))
}

func (node *CaseBlock) Clone(f NodeFactoryCoercible) *Node {
	return cloneNode(f.AsNodeFactory().NewCaseBlock(node.Clauses), node.AsNode(), f.AsNodeFactory().hooks)
}

func (node *CaseBlock) computeSubtreeFacts() SubtreeFacts {
	return propagateNodeListSubtreeFacts(node.Clauses, propagateSubtreeFacts)
}

// CaseOrDefaultClause

type CaseOrDefaultClause struct {
	NodeBase
	compositeNodeBase
	Expression          *Expression // Expression. nil in default clause
	Statements          *NodeList   // NodeList[*Statement]
	FallthroughFlowNode *FlowNode
}

func (f *NodeFactory) NewCaseOrDefaultClause(kind Kind, expression *Expression, statements *NodeList) *Node {
	data := &CaseOrDefaultClause{}
	data.Expression = expression
	data.Statements = statements
	return f.newNode(kind, data)
}

func (f *NodeFactory) UpdateCaseOrDefaultClause(node *CaseOrDefaultClause, expression *Expression, statements *StatementList) *Node {
	if expression != node.Expression || statements != node.Statements {
		return updateNode(f.NewCaseOrDefaultClause(node.Kind, expression, statements), node.AsNode(), f.hooks)
	}
	return node.AsNode()
}

func (node *CaseOrDefaultClause) ForEachChild(v Visitor) bool {
	return visit(v, node.Expression) || visitNodeList(v, node.Statements)
}

func (node *CaseOrDefaultClause) VisitEachChild(v *NodeVisitor) *Node {
	return v.Factory.UpdateCaseOrDefaultClause(node, v.visitNode(node.Expression), v.visitNodes(node.Statements))
}

func (node *CaseOrDefaultClause) Clone(f NodeFactoryCoercible) *Node {
	return cloneNode(f.AsNodeFactory().NewCaseOrDefaultClause(node.Kind, node.Expression, node.Statements), node.AsNode(), f.AsNodeFactory().hooks)
}

func (node *CaseOrDefaultClause) computeSubtreeFacts() SubtreeFacts {
	return propagateSubtreeFacts(node.Expression) | propagateNodeListSubtreeFacts(node.Statements, propagateSubtreeFacts)
}

func IsCaseClause(node *Node) bool {
	return node.Kind == KindCaseClause
}

func IsDefaultClause(node *Node) bool {
	return node.Kind == KindDefaultClause
}

// ThrowStatement

type ThrowStatement struct {
	StatementBase
	compositeNodeBase
	Expression *Expression // Expression
}

func (f *NodeFactory) NewThrowStatement(expression *Expression) *Node {
	data := &ThrowStatement{}
	data.Expression = expression
	return f.newNode(KindThrowStatement, data)
}

func (f *NodeFactory) UpdateThrowStatement(node *ThrowStatement, expression *Expression) *Node {
	if expression != node.Expression {
		return updateNode(f.NewThrowStatement(expression), node.AsNode(), f.hooks)
	}
	return node.AsNode()
}

func (node *ThrowStatement) ForEachChild(v Visitor) bool {
	return visit(v, node.Expression)
}

func (node *ThrowStatement) VisitEachChild(v *NodeVisitor) *Node {
	return v.Factory.UpdateThrowStatement(node, v.visitNode(node.Expression))
}

func (node *ThrowStatement) Clone(f NodeFactoryCoercible) *Node {
	return cloneNode(f.AsNodeFactory().NewThrowStatement(node.Expression), node.AsNode(), f.AsNodeFactory().hooks)
}

func (node *ThrowStatement) computeSubtreeFacts() SubtreeFacts {
	return propagateSubtreeFacts(node.Expression)
}

func IsThrowStatement(node *Node) bool {
	return node.Kind == KindThrowStatement
}

// TryStatement

type TryStatement struct {
	StatementBase
	compositeNodeBase
	TryBlock     *BlockNode       // BlockNode
	CatchClause  *CatchClauseNode // CatchClauseNode. Optional
	FinallyBlock *BlockNode       // BlockNode. Optional
}

func (f *NodeFactory) NewTryStatement(tryBlock *BlockNode, catchClause *CatchClauseNode, finallyBlock *BlockNode) *Node {
	data := &TryStatement{}
	data.TryBlock = tryBlock
	data.CatchClause = catchClause
	data.FinallyBlock = finallyBlock
	return f.newNode(KindTryStatement, data)
}

func (f *NodeFactory) UpdateTryStatement(node *TryStatement, tryBlock *BlockNode, catchClause *CatchClauseNode, finallyBlock *BlockNode) *Node {
	if tryBlock != node.TryBlock || catchClause != node.CatchClause || finallyBlock != node.FinallyBlock {
		return updateNode(f.NewTryStatement(tryBlock, catchClause, finallyBlock), node.AsNode(), f.hooks)
	}
	return node.AsNode()
}

func (node *TryStatement) ForEachChild(v Visitor) bool {
	return visit(v, node.TryBlock) || visit(v, node.CatchClause) || visit(v, node.FinallyBlock)
}

func (node *TryStatement) VisitEachChild(v *NodeVisitor) *Node {
	return v.Factory.UpdateTryStatement(node, v.visitNode(node.TryBlock), v.visitNode(node.CatchClause), v.visitNode(node.FinallyBlock))
}

func (node *TryStatement) Clone(f NodeFactoryCoercible) *Node {
	return cloneNode(f.AsNodeFactory().NewTryStatement(node.TryBlock, node.CatchClause, node.FinallyBlock), node.AsNode(), f.AsNodeFactory().hooks)
}

func (node *TryStatement) computeSubtreeFacts() SubtreeFacts {
	return propagateSubtreeFacts(node.TryBlock) |
		propagateSubtreeFacts(node.CatchClause) |
		propagateSubtreeFacts(node.FinallyBlock)
}

func IsTryStatement(node *Node) bool {
	return node.Kind == KindTryStatement
}

// CatchClause

type CatchClause struct {
	NodeBase
	LocalsContainerBase
	compositeNodeBase
	VariableDeclaration *VariableDeclarationNode // VariableDeclarationNode. Optional
	Block               *BlockNode               // BlockNode
}

func (f *NodeFactory) NewCatchClause(variableDeclaration *VariableDeclarationNode, block *BlockNode) *Node {
	data := &CatchClause{}
	data.VariableDeclaration = variableDeclaration
	data.Block = block
	return f.newNode(KindCatchClause, data)
}

func (f *NodeFactory) UpdateCatchClause(node *CatchClause, variableDeclaration *VariableDeclarationNode, block *BlockNode) *Node {
	if variableDeclaration != node.VariableDeclaration || block != node.Block {
		return updateNode(f.NewCatchClause(variableDeclaration, block), node.AsNode(), f.hooks)
	}
	return node.AsNode()
}

func (node *CatchClause) ForEachChild(v Visitor) bool {
	return visit(v, node.VariableDeclaration) || visit(v, node.Block)
}

func (node *CatchClause) VisitEachChild(v *NodeVisitor) *Node {
	return v.Factory.UpdateCatchClause(node, v.visitNode(node.VariableDeclaration), v.visitNode(node.Block))
}

func (node *CatchClause) Clone(f NodeFactoryCoercible) *Node {
	return cloneNode(f.AsNodeFactory().NewCatchClause(node.VariableDeclaration, node.Block), node.AsNode(), f.AsNodeFactory().hooks)
}

func (node *CatchClause) computeSubtreeFacts() SubtreeFacts {
	res := propagateSubtreeFacts(node.VariableDeclaration) |
		propagateSubtreeFacts(node.Block)
	if node.VariableDeclaration == nil {
		res |= SubtreeContainsMissingCatchClauseVariable
	}
	return res
}

func (node *CatchClause) propagateSubtreeFacts() SubtreeFacts {
	return node.SubtreeFacts() & ^SubtreeExclusionsCatchClause
}

func IsCatchClause(node *Node) bool {
	return node.Kind == KindCatchClause
}

// DebuggerStatement

type DebuggerStatement struct {
	StatementBase
}

func (f *NodeFactory) NewDebuggerStatement() *Node {
	return f.newNode(KindDebuggerStatement, &DebuggerStatement{})
}

func (node *DebuggerStatement) Clone(f NodeFactoryCoercible) *Node {
	return cloneNode(f.AsNodeFactory().NewDebuggerStatement(), node.AsNode(), f.AsNodeFactory().hooks)
}

// LabeledStatement

type LabeledStatement struct {
	StatementBase
	Label     *IdentifierNode // IdentifierNode
	Statement *Statement      // Statement
}

func (f *NodeFactory) NewLabeledStatement(label *IdentifierNode, statement *Statement) *Node {
	data := &LabeledStatement{}
	data.Label = label
	data.Statement = statement
	return f.newNode(KindLabeledStatement, data)
}

func (f *NodeFactory) UpdateLabeledStatement(node *LabeledStatement, label *IdentifierNode, statement *Statement) *Node {
	if label != node.Label || statement != node.Statement {
		return updateNode(f.NewLabeledStatement(label, statement), node.AsNode(), f.hooks)
	}
	return node.AsNode()
}

func (node *LabeledStatement) ForEachChild(v Visitor) bool {
	return visit(v, node.Label) || visit(v, node.Statement)
}

func (node *LabeledStatement) VisitEachChild(v *NodeVisitor) *Node {
	return v.Factory.UpdateLabeledStatement(node, v.visitNode(node.Label), v.visitEmbeddedStatement(node.Statement))
}

func (node *LabeledStatement) Clone(f NodeFactoryCoercible) *Node {
	return cloneNode(f.AsNodeFactory().NewLabeledStatement(node.Label, node.Statement), node.AsNode(), f.AsNodeFactory().hooks)
}

func (node *LabeledStatement) computeSubtreeFacts() SubtreeFacts {
	return propagateSubtreeFacts(node.Statement)
}

func IsLabeledStatement(node *Node) bool {
	return node.Kind == KindLabeledStatement
}

// ExpressionStatement

type ExpressionStatement struct {
	StatementBase
	Expression *Expression // Expression
}

func (f *NodeFactory) NewExpressionStatement(expression *Expression) *Node {
	data := f.expressionStatementPool.New()
	data.Expression = expression
	return f.newNode(KindExpressionStatement, data)
}

func (f *NodeFactory) UpdateExpressionStatement(node *ExpressionStatement, expression *Expression) *Node {
	if expression != node.Expression {
		return updateNode(f.NewExpressionStatement(expression), node.AsNode(), f.hooks)
	}
	return node.AsNode()
}

func (node *ExpressionStatement) ForEachChild(v Visitor) bool {
	return visit(v, node.Expression)
}

func (node *ExpressionStatement) VisitEachChild(v *NodeVisitor) *Node {
	return v.Factory.UpdateExpressionStatement(node, v.visitNode(node.Expression))
}

func (node *ExpressionStatement) Clone(f NodeFactoryCoercible) *Node {
	return cloneNode(f.AsNodeFactory().NewExpressionStatement(node.Expression), node.AsNode(), f.AsNodeFactory().hooks)
}

func (node *ExpressionStatement) computeSubtreeFacts() SubtreeFacts {
	return propagateSubtreeFacts(node.Expression)
}

func IsExpressionStatement(node *Node) bool {
	return node.Kind == KindExpressionStatement
}

// Block

type Block struct {
	StatementBase
	LocalsContainerBase
	compositeNodeBase
	Statements *NodeList // NodeList[*Statement]
	Multiline  bool
}

func (f *NodeFactory) NewBlock(statements *NodeList, multiline bool) *Node {
	data := f.blockPool.New()
	data.Statements = statements
	data.Multiline = multiline
	return f.newNode(KindBlock, data)
}

func (f *NodeFactory) UpdateBlock(node *Block, statements *StatementList) *Node {
	if statements != node.Statements {
		return updateNode(f.NewBlock(statements, node.Multiline), node.AsNode(), f.hooks)
	}
	return node.AsNode()
}

func (node *Block) ForEachChild(v Visitor) bool {
	return visitNodeList(v, node.Statements)
}

func (node *Block) VisitEachChild(v *NodeVisitor) *Node {
	return v.Factory.UpdateBlock(node, v.visitNodes(node.Statements))
}

func (node *Block) Clone(f NodeFactoryCoercible) *Node {
	return cloneNode(f.AsNodeFactory().NewBlock(node.Statements, node.Multiline), node.AsNode(), f.AsNodeFactory().hooks)
}

func (node *Block) computeSubtreeFacts() SubtreeFacts {
	return propagateNodeListSubtreeFacts(node.Statements, propagateSubtreeFacts)
}

func IsBlock(node *Node) bool {
	return node.Kind == KindBlock
}

// VariableStatement

type VariableStatement struct {
	StatementBase
	ModifiersBase
	compositeNodeBase
	DeclarationList *VariableDeclarationListNode // VariableDeclarationListNode
}

func (f *NodeFactory) NewVariableStatement(modifiers *ModifierList, declarationList *VariableDeclarationListNode) *Node {
	data := f.variableStatementPool.New()
	data.modifiers = modifiers
	data.DeclarationList = declarationList
	return f.newNode(KindVariableStatement, data)
}

func (f *NodeFactory) UpdateVariableStatement(node *VariableStatement, modifiers *ModifierList, declarationList *VariableDeclarationListNode) *Node {
	if modifiers != node.modifiers || declarationList != node.DeclarationList {
		return updateNode(f.NewVariableStatement(modifiers, declarationList), node.AsNode(), f.hooks)
	}
	return node.AsNode()
}

func (node *VariableStatement) ForEachChild(v Visitor) bool {
	return visitModifiers(v, node.modifiers) || visit(v, node.DeclarationList)
}

func (node *VariableStatement) VisitEachChild(v *NodeVisitor) *Node {
	return v.Factory.UpdateVariableStatement(node, v.visitModifiers(node.modifiers), v.visitNode(node.DeclarationList))
}

func (node *VariableStatement) Clone(f NodeFactoryCoercible) *Node {
	return cloneNode(f.AsNodeFactory().NewVariableStatement(node.Modifiers(), node.DeclarationList), node.AsNode(), f.AsNodeFactory().hooks)
}

func (node *VariableStatement) computeSubtreeFacts() SubtreeFacts {
	if node.modifiers != nil && node.modifiers.ModifierFlags&ModifierFlagsAmbient != 0 {
		return SubtreeContainsTypeScript
	} else {
		return propagateModifierListSubtreeFacts(node.modifiers) |
			propagateSubtreeFacts(node.DeclarationList)
	}
}

func IsVariableStatement(node *Node) bool {
	return node.Kind == KindVariableStatement
}

// VariableDeclaration

type VariableDeclaration struct {
	NodeBase
	DeclarationBase
	ExportableBase
	compositeNodeBase
	name             *BindingName // BindingName
	ExclamationToken *TokenNode   // TokenNode. Optional
	Type             *TypeNode    // TypeNode. Optional
	Initializer      *Expression  // Expression. Optional
}

func (f *NodeFactory) NewVariableDeclaration(name *BindingName, exclamationToken *TokenNode, typeNode *TypeNode, initializer *Expression) *Node {
	data := f.variableDeclarationPool.New()
	data.name = name
	data.ExclamationToken = exclamationToken
	data.Type = typeNode
	data.Initializer = initializer
	return f.newNode(KindVariableDeclaration, data)
}

func (f *NodeFactory) UpdateVariableDeclaration(node *VariableDeclaration, name *BindingName, exclamationToken *TokenNode, typeNode *TypeNode, initializer *Expression) *Node {
	if name != node.name || exclamationToken != node.ExclamationToken || typeNode != node.Type || initializer != node.Initializer {
		return updateNode(f.NewVariableDeclaration(name, exclamationToken, typeNode, initializer), node.AsNode(), f.hooks)
	}
	return node.AsNode()
}

func (node *VariableDeclaration) ForEachChild(v Visitor) bool {
	return visit(v, node.name) || visit(v, node.ExclamationToken) || visit(v, node.Type) || visit(v, node.Initializer)
}

func (node *VariableDeclaration) VisitEachChild(v *NodeVisitor) *Node {
	return v.Factory.UpdateVariableDeclaration(node, v.visitNode(node.name), v.visitToken(node.ExclamationToken), v.visitNode(node.Type), v.visitNode(node.Initializer))
}

func (node *VariableDeclaration) Clone(f NodeFactoryCoercible) *Node {
	return cloneNode(f.AsNodeFactory().NewVariableDeclaration(node.Name(), node.ExclamationToken, node.Type, node.Initializer), node.AsNode(), f.AsNodeFactory().hooks)
}

func (node *VariableDeclaration) Name() *DeclarationName {
	return node.name
}

func (node *VariableDeclaration) computeSubtreeFacts() SubtreeFacts {
	return propagateSubtreeFacts(node.name) |
		propagateEraseableSyntaxSubtreeFacts(node.ExclamationToken) |
		propagateEraseableSyntaxSubtreeFacts(node.Type) |
		propagateSubtreeFacts(node.Initializer)
}

func IsVariableDeclaration(node *Node) bool {
	return node.Kind == KindVariableDeclaration
}

// VariableDeclarationList

type VariableDeclarationList struct {
	NodeBase
	compositeNodeBase
	Declarations *NodeList // NodeList[*VariableDeclarationNode]
}

func (f *NodeFactory) NewVariableDeclarationList(flags NodeFlags, declarations *NodeList) *Node {
	data := f.variableDeclarationListPool.New()
	data.Declarations = declarations
	node := f.newNode(KindVariableDeclarationList, data)
	node.Flags = flags
	return node
}

func (f *NodeFactory) UpdateVariableDeclarationList(node *VariableDeclarationList, declarations *VariableDeclarationNodeList) *Node {
	if declarations != node.Declarations {
		return updateNode(f.NewVariableDeclarationList(node.Flags, declarations), node.AsNode(), f.hooks)
	}
	return node.AsNode()
}

func (node *VariableDeclarationList) ForEachChild(v Visitor) bool {
	return visitNodeList(v, node.Declarations)
}

func (node *VariableDeclarationList) VisitEachChild(v *NodeVisitor) *Node {
	return v.Factory.UpdateVariableDeclarationList(node, v.visitNodes(node.Declarations))
}

func (node *VariableDeclarationList) Clone(f NodeFactoryCoercible) *Node {
	return cloneNode(f.AsNodeFactory().NewVariableDeclarationList(node.Flags, node.Declarations), node.AsNode(), f.AsNodeFactory().hooks)
}

func (node *VariableDeclarationList) computeSubtreeFacts() SubtreeFacts {
	return propagateNodeListSubtreeFacts(node.Declarations, propagateSubtreeFacts) |
		core.IfElse(node.Flags&NodeFlagsUsing != 0, SubtreeContainsUsing, SubtreeFactsNone)
}

func (node *VariableDeclarationList) propagateSubtreeFacts() SubtreeFacts {
	return node.SubtreeFacts() & ^SubtreeExclusionsVariableDeclarationList
}

func IsVariableDeclarationList(node *Node) bool {
	return node.Kind == KindVariableDeclarationList
}

// BindingPattern (SyntaxBindObjectBindingPattern | KindArrayBindingPattern)

type BindingPattern struct {
	NodeBase
	compositeNodeBase
	Elements *NodeList // NodeList[*BindingElementNode]
}

func (f *NodeFactory) NewBindingPattern(kind Kind, elements *NodeList) *Node {
	data := &BindingPattern{}
	data.Elements = elements
	return f.newNode(kind, data)
}

func (f *NodeFactory) UpdateBindingPattern(node *BindingPattern, elements *BindingElementList) *Node {
	if elements != node.Elements {
		return updateNode(f.NewBindingPattern(node.Kind, elements), node.AsNode(), f.hooks)
	}
	return node.AsNode()
}

func (node *BindingPattern) ForEachChild(v Visitor) bool {
	return visitNodeList(v, node.Elements)
}

func (node *BindingPattern) VisitEachChild(v *NodeVisitor) *Node {
	return v.Factory.UpdateBindingPattern(node, v.visitNodes(node.Elements))
}

func (node *BindingPattern) Clone(f NodeFactoryCoercible) *Node {
	return cloneNode(f.AsNodeFactory().NewBindingPattern(node.Kind, node.Elements), node.AsNode(), f.AsNodeFactory().hooks)
}

func (node *BindingPattern) computeSubtreeFacts() SubtreeFacts {
	switch node.Kind {
	case KindObjectBindingPattern:
		return propagateNodeListSubtreeFacts(node.Elements, propagateObjectBindingElementSubtreeFacts)
	case KindArrayBindingPattern:
		return propagateNodeListSubtreeFacts(node.Elements, propagateBindingElementSubtreeFacts)
	default:
		return SubtreeFactsNone
	}
}

func (node *BindingPattern) propagateSubtreeFacts() SubtreeFacts {
	return node.SubtreeFacts() & ^SubtreeExclusionsBindingPattern
}

func IsObjectBindingPattern(node *Node) bool {
	return node.Kind == KindObjectBindingPattern
}

func IsArrayBindingPattern(node *Node) bool {
	return node.Kind == KindArrayBindingPattern
}

func IsBindingPattern(node *Node) bool {
	return node.Kind == KindArrayBindingPattern || node.Kind == KindObjectBindingPattern
}

// ParameterDeclaration

type ParameterDeclaration struct {
	NodeBase
	DeclarationBase
	ModifiersBase
	compositeNodeBase
	DotDotDotToken *TokenNode   // TokenNode. Present on rest parameter
	name           *BindingName // BindingName. Declared parameter name
	QuestionToken  *TokenNode   // TokenNode. Present on optional parameter
	Type           *TypeNode    // TypeNode. Optional
	Initializer    *Expression  // Expression. Optional
}

func (f *NodeFactory) NewParameterDeclaration(modifiers *ModifierList, dotDotDotToken *TokenNode, name *BindingName, questionToken *TokenNode, typeNode *TypeNode, initializer *Expression) *Node {
	data := f.parameterDeclarationPool.New()
	data.modifiers = modifiers
	data.DotDotDotToken = dotDotDotToken
	data.name = name
	data.QuestionToken = questionToken
	data.Type = typeNode
	data.Initializer = initializer
	return f.newNode(KindParameter, data)
}

func (f *NodeFactory) UpdateParameterDeclaration(node *ParameterDeclaration, modifiers *ModifierList, dotDotDotToken *TokenNode, name *BindingName, questionToken *TokenNode, typeNode *TypeNode, initializer *Expression) *Node {
	if modifiers != node.modifiers || dotDotDotToken != node.DotDotDotToken || name != node.name || questionToken != node.QuestionToken || typeNode != node.Type || initializer != node.Initializer {
		return updateNode(f.NewParameterDeclaration(modifiers, dotDotDotToken, name, questionToken, typeNode, initializer), node.AsNode(), f.hooks)
	}
	return node.AsNode()
}

func (node *ParameterDeclaration) ForEachChild(v Visitor) bool {
	return visitModifiers(v, node.modifiers) || visit(v, node.DotDotDotToken) || visit(v, node.name) ||
		visit(v, node.QuestionToken) || visit(v, node.Type) || visit(v, node.Initializer)
}

func (node *ParameterDeclaration) VisitEachChild(v *NodeVisitor) *Node {
	return v.Factory.UpdateParameterDeclaration(node, v.visitModifiers(node.modifiers), v.visitToken(node.DotDotDotToken), v.visitNode(node.name), v.visitToken(node.QuestionToken), v.visitNode(node.Type), v.visitNode(node.Initializer))
}

func (node *ParameterDeclaration) Clone(f NodeFactoryCoercible) *Node {
	return cloneNode(f.AsNodeFactory().NewParameterDeclaration(node.Modifiers(), node.DotDotDotToken, node.Name(), node.QuestionToken, node.Type, node.Initializer), node.AsNode(), f.AsNodeFactory().hooks)
}

func (node *ParameterDeclaration) computeSubtreeFacts() SubtreeFacts {
	if node.name != nil && IsThisIdentifier(node.name) {
		return SubtreeContainsTypeScript
	} else {
		return propagateModifierListSubtreeFacts(node.modifiers) |
			propagateSubtreeFacts(node.name) |
			propagateEraseableSyntaxSubtreeFacts(node.QuestionToken) |
			propagateEraseableSyntaxSubtreeFacts(node.Type) |
			propagateSubtreeFacts(node.Initializer)
	}
}

func (node *ParameterDeclaration) propagateSubtreeFacts() SubtreeFacts {
	return node.SubtreeFacts() & ^SubtreeExclusionsParameter
}

func (node *ParameterDeclaration) Name() *DeclarationName {
	return node.name
}

func IsParameter(node *Node) bool {
	return node.Kind == KindParameter
}

// BindingElement

type BindingElement struct {
	NodeBase
	DeclarationBase
	ExportableBase
	FlowNodeBase
	compositeNodeBase
	DotDotDotToken *TokenNode    // TokenNode. Present on rest element (in object binding pattern)
	PropertyName   *PropertyName // PropertyName. Optional binding property name in object binding pattern
	name           *BindingName  // BindingName. Optional (nil for missing element)
	Initializer    *Expression   // Expression. Optional
}

func (f *NodeFactory) NewBindingElement(dotDotDotToken *TokenNode, propertyName *PropertyName, name *BindingName, initializer *Expression) *Node {
	data := &BindingElement{}
	data.DotDotDotToken = dotDotDotToken
	data.PropertyName = propertyName
	data.name = name
	data.Initializer = initializer
	return f.newNode(KindBindingElement, data)
}

func (f *NodeFactory) UpdateBindingElement(node *BindingElement, dotDotDotToken *TokenNode, propertyName *PropertyName, name *BindingName, initializer *Expression) *Node {
	if dotDotDotToken != node.DotDotDotToken || propertyName != node.PropertyName || name != node.name || initializer != node.Initializer {
		return updateNode(f.NewBindingElement(dotDotDotToken, propertyName, name, initializer), node.AsNode(), f.hooks)
	}
	return node.AsNode()
}

func (node *BindingElement) ForEachChild(v Visitor) bool {
	return visit(v, node.DotDotDotToken) || visit(v, node.PropertyName) || visit(v, node.name) || visit(v, node.Initializer)
}

func (node *BindingElement) VisitEachChild(v *NodeVisitor) *Node {
	return v.Factory.UpdateBindingElement(node, v.visitToken(node.DotDotDotToken), v.visitNode(node.PropertyName), v.visitNode(node.name), v.visitNode(node.Initializer))
}

func (node *BindingElement) Clone(f NodeFactoryCoercible) *Node {
	return cloneNode(f.AsNodeFactory().NewBindingElement(node.DotDotDotToken, node.PropertyName, node.Name(), node.Initializer), node.AsNode(), f.AsNodeFactory().hooks)
}

func (node *BindingElement) Name() *DeclarationName {
	return node.name
}

func (node *BindingElement) computeSubtreeFacts() SubtreeFacts {
	return propagateSubtreeFacts(node.PropertyName) |
		propagateSubtreeFacts(node.name) |
		propagateSubtreeFacts(node.Initializer) |
		core.IfElse(node.DotDotDotToken != nil, SubtreeContainsRestOrSpread, SubtreeFactsNone)
}

func IsBindingElement(node *Node) bool {
	return node.Kind == KindBindingElement
}

// MissingDeclaration

type MissingDeclaration struct {
	StatementBase
	DeclarationBase
	ModifiersBase
}

func (f *NodeFactory) NewMissingDeclaration(modifiers *ModifierList) *Node {
	data := &MissingDeclaration{}
	data.modifiers = modifiers
	return f.newNode(KindMissingDeclaration, data)
}

func (f *NodeFactory) UpdateMissingDeclaration(node *MissingDeclaration, modifiers *ModifierList) *Node {
	if modifiers != node.modifiers {
		return updateNode(f.NewMissingDeclaration(modifiers), node.AsNode(), f.hooks)
	}
	return node.AsNode()
}

func (node *MissingDeclaration) ForEachChild(v Visitor) bool {
	return visitModifiers(v, node.modifiers)
}

func (node *MissingDeclaration) VisitEachChild(v *NodeVisitor) *Node {
	return v.Factory.UpdateMissingDeclaration(node, v.visitModifiers(node.modifiers))
}

func (node *MissingDeclaration) Clone(f NodeFactoryCoercible) *Node {
	return cloneNode(f.AsNodeFactory().NewMissingDeclaration(node.Modifiers()), node.AsNode(), f.AsNodeFactory().hooks)
}

// FunctionDeclaration

type FunctionDeclaration struct {
	StatementBase
	DeclarationBase
	ExportableBase
	ModifiersBase
	FunctionLikeWithBodyBase
	compositeNodeBase
	name           *IdentifierNode // IdentifierNode
	ReturnFlowNode *FlowNode
}

func (f *NodeFactory) NewFunctionDeclaration(modifiers *ModifierList, asteriskToken *TokenNode, name *IdentifierNode, typeParameters *NodeList, parameters *NodeList, returnType *TypeNode, fullSignature *TypeNode, body *BlockNode) *Node {
	data := f.functionDeclarationPool.New()
	data.modifiers = modifiers
	data.AsteriskToken = asteriskToken
	data.name = name
	data.TypeParameters = typeParameters
	data.Parameters = parameters
	data.Type = returnType
	data.FullSignature = fullSignature
	data.Body = body
	return f.newNode(KindFunctionDeclaration, data)
}

func (f *NodeFactory) UpdateFunctionDeclaration(node *FunctionDeclaration, modifiers *ModifierList, asteriskToken *TokenNode, name *IdentifierNode, typeParameters *TypeParameterList, parameters *ParameterList, returnType *TypeNode, fullSignature *TypeNode, body *BlockNode) *Node {
	if modifiers != node.modifiers || asteriskToken != node.AsteriskToken || name != node.name || typeParameters != node.TypeParameters || parameters != node.Parameters || returnType != node.Type || fullSignature != node.FullSignature || body != node.Body {
		return updateNode(f.NewFunctionDeclaration(modifiers, asteriskToken, name, typeParameters, parameters, returnType, fullSignature, body), node.AsNode(), f.hooks)
	}
	return node.AsNode()
}

func (node *FunctionDeclaration) ForEachChild(v Visitor) bool {
	return visitModifiers(v, node.modifiers) || visit(v, node.AsteriskToken) || visit(v, node.name) || visitNodeList(v, node.TypeParameters) ||
		visitNodeList(v, node.Parameters) || visit(v, node.Type) || visit(v, node.FullSignature) || visit(v, node.Body)
}

func (node *FunctionDeclaration) VisitEachChild(v *NodeVisitor) *Node {
	return v.Factory.UpdateFunctionDeclaration(node, v.visitModifiers(node.modifiers), v.visitToken(node.AsteriskToken), v.visitNode(node.name), v.visitNodes(node.TypeParameters), v.visitParameters(node.Parameters), v.visitNode(node.Type), v.visitNode(node.FullSignature), v.visitFunctionBody(node.Body))
}

func (node *FunctionDeclaration) Clone(f NodeFactoryCoercible) *Node {
	return cloneNode(f.AsNodeFactory().NewFunctionDeclaration(node.Modifiers(), node.AsteriskToken, node.Name(), node.TypeParameters, node.Parameters, node.Type, node.FullSignature, node.Body), node.AsNode(), f.AsNodeFactory().hooks)
}

func (node *FunctionDeclaration) Name() *DeclarationName {
	return node.name
}

func (node *FunctionDeclaration) computeSubtreeFacts() SubtreeFacts {
	if node.Body == nil || node.ModifierFlags()&ModifierFlagsAmbient != 0 {
		return SubtreeContainsTypeScript
	} else {
		isAsync := node.ModifierFlags()&ModifierFlagsAsync != 0
		isGenerator := node.AsteriskToken != nil
		return propagateModifierListSubtreeFacts(node.modifiers) |
			propagateSubtreeFacts(node.AsteriskToken) |
			propagateSubtreeFacts(node.name) |
			propagateEraseableSyntaxListSubtreeFacts(node.TypeParameters) |
			propagateNodeListSubtreeFacts(node.Parameters, propagateSubtreeFacts) |
			propagateEraseableSyntaxSubtreeFacts(node.Type) |
			propagateEraseableSyntaxSubtreeFacts(node.FullSignature) |
			propagateSubtreeFacts(node.Body) |
			core.IfElse(isAsync && isGenerator, SubtreeContainsForAwaitOrAsyncGenerator, SubtreeFactsNone) |
			core.IfElse(isAsync && !isGenerator, SubtreeContainsAnyAwait, SubtreeFactsNone)
	}
}

func (node *FunctionDeclaration) propagateSubtreeFacts() SubtreeFacts {
	return node.SubtreeFacts() & ^SubtreeExclusionsFunction
}

func IsFunctionDeclaration(node *Node) bool {
	return node.Kind == KindFunctionDeclaration
}

// ClassLikeDeclarationBase

type ClassLikeBase struct {
	DeclarationBase
	ExportableBase
	ModifiersBase
	LocalsContainerBase
	compositeNodeBase
	name            *IdentifierNode // IdentifierNode
	TypeParameters  *NodeList       // NodeList[*TypeParameterDeclarationNode]. Optional
	HeritageClauses *NodeList       // NodeList[*HeritageClauseNode]. Optional
	Members         *NodeList       // NodeList[*ClassElement]
}

func (node *ClassLikeBase) ForEachChild(v Visitor) bool {
	return visitModifiers(v, node.modifiers) || visit(v, node.name) || visitNodeList(v, node.TypeParameters) ||
		visitNodeList(v, node.HeritageClauses) || visitNodeList(v, node.Members)
}

func (node *ClassLikeBase) Name() *DeclarationName        { return node.name }
func (node *ClassLikeBase) ClassLikeData() *ClassLikeBase { return node }

func (node *ClassLikeBase) computeSubtreeFacts() SubtreeFacts {
	if node.modifiers != nil && node.modifiers.ModifierFlags&ModifierFlagsAmbient != 0 {
		return SubtreeContainsTypeScript
	} else {
		return propagateModifierListSubtreeFacts(node.modifiers) |
			propagateSubtreeFacts(node.name) |
			propagateEraseableSyntaxListSubtreeFacts(node.TypeParameters) |
			propagateNodeListSubtreeFacts(node.HeritageClauses, propagateSubtreeFacts) |
			propagateNodeListSubtreeFacts(node.Members, propagateSubtreeFacts)
	}
}

// ClassDeclaration

type ClassDeclaration struct {
	StatementBase
	ClassLikeBase
}

func (f *NodeFactory) NewClassDeclaration(modifiers *ModifierList, name *IdentifierNode, typeParameters *NodeList, heritageClauses *NodeList, members *NodeList) *Node {
	data := &ClassDeclaration{}
	data.modifiers = modifiers
	data.name = name
	data.TypeParameters = typeParameters
	data.HeritageClauses = heritageClauses
	data.Members = members
	return f.newNode(KindClassDeclaration, data)
}

func (f *NodeFactory) UpdateClassDeclaration(node *ClassDeclaration, modifiers *ModifierList, name *IdentifierNode, typeParameters *TypeParameterList, heritageClauses *HeritageClauseList, members *ClassElementList) *Node {
	if modifiers != node.modifiers || name != node.name || typeParameters != node.TypeParameters || heritageClauses != node.HeritageClauses || members != node.Members {
		return updateNode(f.NewClassDeclaration(modifiers, name, typeParameters, heritageClauses, members), node.AsNode(), f.hooks)
	}
	return node.AsNode()
}

func (node *ClassDeclaration) VisitEachChild(v *NodeVisitor) *Node {
	modifiers := v.visitModifiers(node.modifiers)
	name := v.visitNode(node.name)
	typeParameters := v.visitNodes(node.TypeParameters)
	heritageClauses := v.visitNodes(node.HeritageClauses)
	if heritageClauses != nil && len(heritageClauses.Nodes) == 0 {
		heritageClauses = nil
	}
	members := v.visitNodes(node.Members)
	return v.Factory.UpdateClassDeclaration(node, modifiers, name, typeParameters, heritageClauses, members)
}

func (node *ClassDeclaration) Clone(f NodeFactoryCoercible) *Node {
	return cloneNode(f.AsNodeFactory().NewClassDeclaration(node.Modifiers(), node.Name(), node.TypeParameters, node.HeritageClauses, node.Members), node.AsNode(), f.AsNodeFactory().hooks)
}

func (node *ClassDeclaration) propagateSubtreeFacts() SubtreeFacts {
	return node.SubtreeFacts() & ^SubtreeExclusionsClass
}

func IsClassDeclaration(node *Node) bool {
	return node.Kind == KindClassDeclaration
}

// ClassExpression

type ClassExpression struct {
	ExpressionBase
	ClassLikeBase
}

func (f *NodeFactory) NewClassExpression(modifiers *ModifierList, name *IdentifierNode, typeParameters *NodeList, heritageClauses *NodeList, members *NodeList) *Node {
	data := &ClassExpression{}
	data.modifiers = modifiers
	data.name = name
	data.TypeParameters = typeParameters
	data.HeritageClauses = heritageClauses
	data.Members = members
	return f.newNode(KindClassExpression, data)
}

func (f *NodeFactory) UpdateClassExpression(node *ClassExpression, modifiers *ModifierList, name *IdentifierNode, typeParameters *TypeParameterList, heritageClauses *HeritageClauseList, members *ClassElementList) *Node {
	if modifiers != node.modifiers || name != node.name || typeParameters != node.TypeParameters || heritageClauses != node.HeritageClauses || members != node.Members {
		return updateNode(f.NewClassExpression(modifiers, name, typeParameters, heritageClauses, members), node.AsNode(), f.hooks)
	}
	return node.AsNode()
}

func (node *ClassExpression) VisitEachChild(v *NodeVisitor) *Node {
	modifiers := v.visitModifiers(node.modifiers)
	name := v.visitNode(node.name)
	typeParameters := v.visitNodes(node.TypeParameters)
	heritageClauses := v.visitNodes(node.HeritageClauses)
	if heritageClauses != nil && len(heritageClauses.Nodes) == 0 {
		heritageClauses = nil
	}
	members := v.visitNodes(node.Members)
	return v.Factory.UpdateClassExpression(node, modifiers, name, typeParameters, heritageClauses, members)
}

func (node *ClassExpression) Clone(f NodeFactoryCoercible) *Node {
	return cloneNode(f.AsNodeFactory().NewClassExpression(node.Modifiers(), node.Name(), node.TypeParameters, node.HeritageClauses, node.Members), node.AsNode(), f.AsNodeFactory().hooks)
}

func (node *ClassExpression) propagateSubtreeFacts() SubtreeFacts {
	return node.SubtreeFacts() & ^SubtreeExclusionsClass
}

func IsClassExpression(node *Node) bool {
	return node.Kind == KindClassExpression
}

// HeritageClause

type HeritageClause struct {
	NodeBase
	compositeNodeBase
	Token Kind
	Types *NodeList // NodeList[*ExpressionWithTypeArgumentsNode]
}

func (f *NodeFactory) NewHeritageClause(token Kind, types *NodeList) *Node {
	data := f.heritageClausePool.New()
	data.Token = token
	data.Types = types
	return f.newNode(KindHeritageClause, data)
}

func (f *NodeFactory) UpdateHeritageClause(node *HeritageClause, types *ExpressionWithTypeArgumentsList) *Node {
	if types != node.Types {
		return updateNode(f.NewHeritageClause(node.Token, types), node.AsNode(), f.hooks)
	}
	return node.AsNode()
}

func (node *HeritageClause) ForEachChild(v Visitor) bool {
	return visitNodeList(v, node.Types)
}

func (node *HeritageClause) VisitEachChild(v *NodeVisitor) *Node {
	return v.Factory.UpdateHeritageClause(node, v.visitNodes(node.Types))
}

func (node *HeritageClause) Clone(f NodeFactoryCoercible) *Node {
	return cloneNode(f.AsNodeFactory().NewHeritageClause(node.Kind, node.Types), node.AsNode(), f.AsNodeFactory().hooks)
}

func (node *HeritageClause) computeSubtreeFacts() SubtreeFacts {
	switch node.Token {
	case KindExtendsKeyword:
		return propagateNodeListSubtreeFacts(node.Types, propagateSubtreeFacts)
	case KindImplementsKeyword:
		return SubtreeContainsTypeScript
	default:
		return SubtreeFactsNone
	}
}

func IsHeritageClause(node *Node) bool {
	return node.Kind == KindHeritageClause
}

// InterfaceDeclaration

type InterfaceDeclaration struct {
	StatementBase
	DeclarationBase
	ExportableBase
	ModifiersBase
	typeSyntaxBase
	name            *IdentifierNode
	TypeParameters  *NodeList // NodeList[*TypeParameterDeclarationNode]. Optional
	HeritageClauses *NodeList // NodeList[*HeritageClauseNode]. Optional
	Members         *NodeList // NodeList[*TypeElement]
}

func (f *NodeFactory) NewInterfaceDeclaration(modifiers *ModifierList, name *IdentifierNode, typeParameters *NodeList, heritageClauses *NodeList, members *NodeList) *Node {
	data := f.interfaceDeclarationPool.New()
	data.modifiers = modifiers
	data.name = name
	data.TypeParameters = typeParameters
	data.HeritageClauses = heritageClauses
	data.Members = members
	return f.newNode(KindInterfaceDeclaration, data)
}

func (f *NodeFactory) UpdateInterfaceDeclaration(node *InterfaceDeclaration, modifiers *ModifierList, name *IdentifierNode, typeParameters *TypeParameterList, heritageClauses *HeritageClauseList, members *TypeElementList) *Node {
	if modifiers != node.modifiers || name != node.name || typeParameters != node.TypeParameters || heritageClauses != node.HeritageClauses || members != node.Members {
		return updateNode(f.NewInterfaceDeclaration(modifiers, name, typeParameters, heritageClauses, members), node.AsNode(), f.hooks)
	}
	return node.AsNode()
}

func (node *InterfaceDeclaration) ForEachChild(v Visitor) bool {
	return visitModifiers(v, node.modifiers) || visit(v, node.name) || visitNodeList(v, node.TypeParameters) ||
		visitNodeList(v, node.HeritageClauses) || visitNodeList(v, node.Members)
}

func (node *InterfaceDeclaration) VisitEachChild(v *NodeVisitor) *Node {
	return v.Factory.UpdateInterfaceDeclaration(node, v.visitModifiers(node.modifiers), v.visitNode(node.name), v.visitNodes(node.TypeParameters), v.visitNodes(node.HeritageClauses), v.visitNodes(node.Members))
}

func (node *InterfaceDeclaration) Clone(f NodeFactoryCoercible) *Node {
	return cloneNode(f.AsNodeFactory().NewInterfaceDeclaration(node.Modifiers(), node.Name(), node.TypeParameters, node.HeritageClauses, node.Members), node.AsNode(), f.AsNodeFactory().hooks)
}

func (node *InterfaceDeclaration) Name() *DeclarationName { return node.name }

func IsInterfaceDeclaration(node *Node) bool {
	return node.Kind == KindInterfaceDeclaration
}

// TypeAliasDeclaration

type TypeAliasDeclaration struct {
	StatementBase
	DeclarationBase
	ExportableBase
	ModifiersBase
	LocalsContainerBase
	typeSyntaxBase
	name           *IdentifierNode // IdentifierNode
	TypeParameters *NodeList       // NodeList[*TypeParameterDeclarationNode]. Optional
	Type           *TypeNode       // TypeNode
}

func (f *NodeFactory) newTypeAliasOrJSTypeAliasDeclaration(kind Kind, modifiers *ModifierList, name *IdentifierNode, typeParameters *NodeList, typeNode *TypeNode) *Node {
	data := f.typeAliasDeclarationPool.New()
	data.modifiers = modifiers
	data.name = name
	data.TypeParameters = typeParameters
	data.Type = typeNode
	return f.newNode(kind, data)
}

func (f *NodeFactory) NewTypeAliasDeclaration(modifiers *ModifierList, name *IdentifierNode, typeParameters *NodeList, typeNode *TypeNode) *Node {
	return f.newTypeAliasOrJSTypeAliasDeclaration(KindTypeAliasDeclaration, modifiers, name, typeParameters, typeNode)
}

func (f *NodeFactory) UpdateTypeAliasDeclaration(node *TypeAliasDeclaration, modifiers *ModifierList, name *IdentifierNode, typeParameters *TypeParameterList, typeNode *TypeNode) *Node {
	if modifiers != node.modifiers || name != node.name || typeParameters != node.TypeParameters || typeNode != node.Type {
		return updateNode(f.newTypeAliasOrJSTypeAliasDeclaration(node.Kind, modifiers, name, typeParameters, typeNode), node.AsNode(), f.hooks)
	}
	return node.AsNode()
}

func (node *TypeAliasDeclaration) ForEachChild(v Visitor) bool {
	return visitModifiers(v, node.modifiers) || visit(v, node.name) || visitNodeList(v, node.TypeParameters) || visit(v, node.Type)
}

func (node *TypeAliasDeclaration) VisitEachChild(v *NodeVisitor) *Node {
	return v.Factory.UpdateTypeAliasDeclaration(node, v.visitModifiers(node.modifiers), v.visitNode(node.name), v.visitNodes(node.TypeParameters), v.visitNode(node.Type))
}

func (node *TypeAliasDeclaration) Clone(f NodeFactoryCoercible) *Node {
	return cloneNode(f.AsNodeFactory().newTypeAliasOrJSTypeAliasDeclaration(node.Kind, node.Modifiers(), node.Name(), node.TypeParameters, node.Type), node.AsNode(), f.AsNodeFactory().hooks)
}

func (node *TypeAliasDeclaration) Name() *DeclarationName { return node.name }

func IsTypeAliasDeclaration(node *Node) bool {
	return node.Kind == KindTypeAliasDeclaration
}

func IsTypeOrJSTypeAliasDeclaration(node *Node) bool {
	return node.Kind == KindTypeAliasDeclaration || node.Kind == KindJSTypeAliasDeclaration
}

func (f *NodeFactory) NewJSTypeAliasDeclaration(modifiers *ModifierList, name *IdentifierNode, typeParameters *NodeList, typeNode *TypeNode) *Node {
	return f.newTypeAliasOrJSTypeAliasDeclaration(KindJSTypeAliasDeclaration, modifiers, name, typeParameters, typeNode)
}

func IsJSTypeAliasDeclaration(node *Node) bool {
	return node.Kind == KindJSTypeAliasDeclaration
}

// EnumMember

type EnumMember struct {
	NodeBase
	NamedMemberBase
	compositeNodeBase
	Initializer *Expression // Expression. Optional
}

func (f *NodeFactory) NewEnumMember(name *PropertyName, initializer *Expression) *Node {
	data := &EnumMember{}
	data.name = name
	data.Initializer = initializer
	return f.newNode(KindEnumMember, data)
}

func (f *NodeFactory) UpdateEnumMember(node *EnumMember, name *PropertyName, initializer *Expression) *Node {
	if name != node.name || initializer != node.Initializer {
		return updateNode(f.NewEnumMember(name, initializer), node.AsNode(), f.hooks)
	}
	return node.AsNode()
}

func (node *EnumMember) ForEachChild(v Visitor) bool {
	return visit(v, node.name) || visit(v, node.Initializer)
}

func (node *EnumMember) VisitEachChild(v *NodeVisitor) *Node {
	return v.Factory.UpdateEnumMember(node, v.visitNode(node.name), v.visitNode(node.Initializer))
}

func (node *EnumMember) Clone(f NodeFactoryCoercible) *Node {
	return cloneNode(f.AsNodeFactory().NewEnumMember(node.Name(), node.Initializer), node.AsNode(), f.AsNodeFactory().hooks)
}

func (node *EnumMember) Name() *DeclarationName {
	return node.name
}

func (node *EnumMember) computeSubtreeFacts() SubtreeFacts {
	return propagateSubtreeFacts(node.name) |
		propagateSubtreeFacts(node.Initializer) |
		SubtreeContainsTypeScript
}

func IsEnumMember(node *Node) bool {
	return node.Kind == KindEnumMember
}

// EnumDeclaration

type EnumDeclaration struct {
	StatementBase
	DeclarationBase
	ExportableBase
	ModifiersBase
	compositeNodeBase
	name    *IdentifierNode // IdentifierNode
	Members *NodeList       // NodeList[*EnumMemberNode]
}

func (f *NodeFactory) NewEnumDeclaration(modifiers *ModifierList, name *IdentifierNode, members *NodeList) *Node {
	data := &EnumDeclaration{}
	data.modifiers = modifiers
	data.name = name
	data.Members = members
	return f.newNode(KindEnumDeclaration, data)
}

func (f *NodeFactory) UpdateEnumDeclaration(node *EnumDeclaration, modifiers *ModifierList, name *IdentifierNode, members *EnumMemberList) *Node {
	if modifiers != node.modifiers || name != node.name || members != node.Members {
		return updateNode(f.NewEnumDeclaration(modifiers, name, members), node.AsNode(), f.hooks)
	}
	return node.AsNode()
}

func (node *EnumDeclaration) ForEachChild(v Visitor) bool {
	return visitModifiers(v, node.modifiers) || visit(v, node.name) || visitNodeList(v, node.Members)
}

func (node *EnumDeclaration) VisitEachChild(v *NodeVisitor) *Node {
	return v.Factory.UpdateEnumDeclaration(node, v.visitModifiers(node.modifiers), v.visitNode(node.name), v.visitNodes(node.Members))
}

func (node *EnumDeclaration) Clone(f NodeFactoryCoercible) *Node {
	return cloneNode(f.AsNodeFactory().NewEnumDeclaration(node.Modifiers(), node.Name(), node.Members), node.AsNode(), f.AsNodeFactory().hooks)
}

func (node *EnumDeclaration) Name() *DeclarationName {
	return node.name
}

func (node *EnumDeclaration) computeSubtreeFacts() SubtreeFacts {
	if node.modifiers != nil && node.modifiers.ModifierFlags&ModifierFlagsAmbient != 0 {
		return SubtreeContainsTypeScript
	} else {
		return propagateModifierListSubtreeFacts(node.modifiers) |
			propagateSubtreeFacts(node.name) |
			propagateNodeListSubtreeFacts(node.Members, propagateSubtreeFacts) |
			SubtreeContainsTypeScript
	}
}

func IsEnumDeclaration(node *Node) bool {
	return node.Kind == KindEnumDeclaration
}

// ModuleBlock

type ModuleBlock struct {
	StatementBase
	compositeNodeBase
	Statements *NodeList // NodeList[*Statement]
}

func (f *NodeFactory) NewModuleBlock(statements *NodeList) *Node {
	data := &ModuleBlock{}
	data.Statements = statements
	return f.newNode(KindModuleBlock, data)
}

func (f *NodeFactory) UpdateModuleBlock(node *ModuleBlock, statements *StatementList) *Node {
	if statements != node.Statements {
		return updateNode(f.NewModuleBlock(statements), node.AsNode(), f.hooks)
	}
	return node.AsNode()
}

func (node *ModuleBlock) ForEachChild(v Visitor) bool {
	return visitNodeList(v, node.Statements)
}

func (node *ModuleBlock) VisitEachChild(v *NodeVisitor) *Node {
	return v.Factory.UpdateModuleBlock(node, v.visitNodes(node.Statements))
}

func (node *ModuleBlock) Clone(f NodeFactoryCoercible) *Node {
	return cloneNode(f.AsNodeFactory().NewModuleBlock(node.Statements), node.AsNode(), f.AsNodeFactory().hooks)
}

func (node *ModuleBlock) computeSubtreeFacts() SubtreeFacts {
	return propagateNodeListSubtreeFacts(node.Statements, propagateSubtreeFacts)
}

func IsModuleBlock(node *Node) bool {
	return node.Kind == KindModuleBlock
}

// ModuleDeclaration

type ModuleDeclaration struct {
	StatementBase
	DeclarationBase
	ExportableBase
	ModifiersBase
	LocalsContainerBase
	BodyBase
	compositeNodeBase
	name    *ModuleName // ModuleName
	Keyword Kind        // KindModuleKeyword, KindNamespaceKeyword, KindGlobalKeyword (global augmentation)
}

func (f *NodeFactory) NewModuleDeclaration(modifiers *ModifierList, keyword Kind, name *ModuleName, body *ModuleBody) *Node {
	data := &ModuleDeclaration{}
	data.modifiers = modifiers
	data.Keyword = keyword
	data.name = name
	data.Body = body
	node := f.newNode(KindModuleDeclaration, data)
	return node
}

func (f *NodeFactory) UpdateModuleDeclaration(node *ModuleDeclaration, modifiers *ModifierList, keyword Kind, name *ModuleName, body *ModuleBody) *Node {
	if modifiers != node.modifiers || keyword != node.Keyword || name != node.name || body != node.Body {
		return updateNode(f.NewModuleDeclaration(modifiers, keyword, name, body), node.AsNode(), f.hooks)
	}
	return node.AsNode()
}

func (node *ModuleDeclaration) ForEachChild(v Visitor) bool {
	return visitModifiers(v, node.modifiers) || visit(v, node.name) || visit(v, node.Body)
}

func (node *ModuleDeclaration) VisitEachChild(v *NodeVisitor) *Node {
	return v.Factory.UpdateModuleDeclaration(node, v.visitModifiers(node.modifiers), node.Keyword, v.visitNode(node.name), v.visitNode(node.Body))
}

func (node *ModuleDeclaration) Clone(f NodeFactoryCoercible) *Node {
	return cloneNode(f.AsNodeFactory().NewModuleDeclaration(node.Modifiers(), node.Keyword, node.Name(), node.Body), node.AsNode(), f.AsNodeFactory().hooks)
}

func (node *ModuleDeclaration) Name() *DeclarationName {
	return node.name
}

func (node *ModuleDeclaration) computeSubtreeFacts() SubtreeFacts {
	if node.ModifierFlags()&ModifierFlagsAmbient != 0 {
		return SubtreeContainsTypeScript
	} else {
		return propagateModifierListSubtreeFacts(node.modifiers) |
			propagateSubtreeFacts(node.name) |
			propagateSubtreeFacts(node.Body) |
			SubtreeContainsTypeScript
	}
}

func (node *ModuleDeclaration) propagateSubtreeFacts() SubtreeFacts {
	return node.SubtreeFacts() & ^SubtreeExclusionsModule
}

func IsModuleDeclaration(node *Node) bool {
	return node.Kind == KindModuleDeclaration
}

// NotEmittedStatement

// Represents a statement that is elided as part of a transformation to emit comments on a
// not-emitted node.
type NotEmittedStatement struct {
	StatementBase
}

func (f *NodeFactory) NewNotEmittedStatement() *Node {
	data := &NotEmittedStatement{}
	return newNode(KindNotEmittedStatement, data, f.hooks)
}

func (node *NotEmittedStatement) Clone(f NodeFactoryCoercible) *Node {
	return cloneNode(f.AsNodeFactory().NewNotEmittedStatement(), node.AsNode(), f.AsNodeFactory().hooks)
}

func IsNotEmittedStatement(node *Node) bool {
	return node.Kind == KindNotEmittedStatement
}

// NotEmittedTypeElement

// Represents a type element that is elided as part of a transformation to emit comments on a
// not-emitted node.
type NotEmittedTypeElement struct {
	NodeBase
	TypeElementBase
}

func (f *NodeFactory) NewNotEmittedTypeElement() *Node {
	data := &NotEmittedTypeElement{}
	return newNode(KindNotEmittedTypeElement, data, f.hooks)
}

func (node *NotEmittedTypeElement) Clone(f NodeFactoryCoercible) *Node {
	return cloneNode(f.AsNodeFactory().NewNotEmittedTypeElement(), node.AsNode(), f.AsNodeFactory().hooks)
}

func IsNotEmittedTypeElement(node *Node) bool {
	return node.Kind == KindNotEmittedTypeElement
}

// SyntheticReferenceExpression
// Used by optional chaining transform to shuffle a `this` arg expression between steps of a chain.
// While this does implement the full expected interface of a node, and is used in place of a node in transforms,
// it generally shouldn't be treated or visited like a normal node.

type SyntheticReferenceExpression struct {
	ExpressionBase
	Expression *Expression
	ThisArg    *Expression
}

func (f *NodeFactory) NewSyntheticReferenceExpression(expr *Expression, thisArg *Expression) *Node {
	data := &SyntheticReferenceExpression{Expression: expr, ThisArg: thisArg}
	return newNode(KindSyntheticReferenceExpression, data, f.hooks)
}

func (f *NodeFactory) UpdateSyntheticReferenceExpression(node *SyntheticReferenceExpression, expr *Expression, thisArg *Expression) *Node {
	if expr != node.Expression || thisArg != node.ThisArg {
		return updateNode(f.NewSyntheticReferenceExpression(expr, thisArg), node.AsNode(), f.hooks)
	}
	return node.AsNode()
}

func (node *SyntheticReferenceExpression) ForEachChild(v Visitor) bool {
	return visit(v, node.Expression)
}

func (node *SyntheticReferenceExpression) VisitEachChild(v *NodeVisitor) *Node {
	return v.Factory.UpdateSyntheticReferenceExpression(node, v.visitNode(node.Expression), node.ThisArg)
}

func (node *SyntheticReferenceExpression) Clone(f NodeFactoryCoercible) *Node {
	return cloneNode(f.AsNodeFactory().NewSyntheticReferenceExpression(node.Expression, node.ThisArg), node.AsNode(), f.AsNodeFactory().hooks)
}

func (node *SyntheticReferenceExpression) computeSubtreeFacts() SubtreeFacts {
	return propagateSubtreeFacts(node.Expression)
}

func (node *SyntheticReferenceExpression) propagateSubtreeFacts() SubtreeFacts {
	return node.SubtreeFacts()
}

func IsSyntheticReferenceExpression(node *Node) bool {
	return node.Kind == KindSyntheticReferenceExpression
}

// ImportEqualsDeclaration

type ImportEqualsDeclaration struct {
	StatementBase
	DeclarationBase
	ExportableBase
	ModifiersBase
	compositeNodeBase
	IsTypeOnly bool
	name       *IdentifierNode // IdentifierNode
	// 'EntityName' for an internal module reference, 'ExternalModuleReference' for an external
	// module reference.
	ModuleReference *ModuleReference // ModuleReference
}

func (f *NodeFactory) NewImportEqualsDeclaration(modifiers *ModifierList, isTypeOnly bool, name *IdentifierNode, moduleReference *ModuleReference) *Node {
	data := &ImportEqualsDeclaration{}
	data.modifiers = modifiers
	data.IsTypeOnly = isTypeOnly
	data.name = name
	data.ModuleReference = moduleReference
	return f.newNode(KindImportEqualsDeclaration, data)
}

func (f *NodeFactory) UpdateImportEqualsDeclaration(node *ImportEqualsDeclaration, modifiers *ModifierList, isTypeOnly bool, name *IdentifierNode, moduleReference *ModuleReference) *Node {
	if modifiers != node.modifiers || isTypeOnly != node.IsTypeOnly || name != node.name || moduleReference != node.ModuleReference {
		return updateNode(f.NewImportEqualsDeclaration(modifiers, isTypeOnly, name, moduleReference), node.AsNode(), f.hooks)
	}
	return node.AsNode()
}

func (node *ImportEqualsDeclaration) ForEachChild(v Visitor) bool {
	return visitModifiers(v, node.modifiers) || visit(v, node.name) || visit(v, node.ModuleReference)
}

func (node *ImportEqualsDeclaration) VisitEachChild(v *NodeVisitor) *Node {
	return v.Factory.UpdateImportEqualsDeclaration(node, v.visitModifiers(node.modifiers), node.IsTypeOnly, v.visitNode(node.name), v.visitNode(node.ModuleReference))
}

func (node *ImportEqualsDeclaration) Clone(f NodeFactoryCoercible) *Node {
	return cloneNode(f.AsNodeFactory().NewImportEqualsDeclaration(node.Modifiers(), node.IsTypeOnly, node.Name(), node.ModuleReference), node.AsNode(), f.AsNodeFactory().hooks)
}

func (node *ImportEqualsDeclaration) Name() *DeclarationName {
	return node.name
}

func (node *ImportEqualsDeclaration) computeSubtreeFacts() SubtreeFacts {
	if node.IsTypeOnly || !IsExternalModuleReference(node.ModuleReference) {
		return SubtreeContainsTypeScript
	} else {
		return propagateModifierListSubtreeFacts(node.modifiers) |
			propagateSubtreeFacts(node.name) |
			propagateSubtreeFacts(node.ModuleReference)
	}
}

func IsImportEqualsDeclaration(node *Node) bool {
	return node.Kind == KindImportEqualsDeclaration
}

// ImportDeclaration

type ImportDeclaration struct {
	StatementBase
	ModifiersBase
	compositeNodeBase
	ImportClause    *ImportClauseNode     // ImportClauseNode. Optional
	ModuleSpecifier *Expression           // Expression
	Attributes      *ImportAttributesNode // ImportAttributesNode. Optional
}

func (f *NodeFactory) newImportOrJSImportDeclaration(kind Kind, modifiers *ModifierList, importClause *ImportClauseNode, moduleSpecifier *Expression, attributes *ImportAttributesNode) *Node {
	data := &ImportDeclaration{}
	data.modifiers = modifiers
	data.ImportClause = importClause
	data.ModuleSpecifier = moduleSpecifier
	data.Attributes = attributes
	return f.newNode(kind, data)
}

func (f *NodeFactory) NewImportDeclaration(modifiers *ModifierList, importClause *ImportClauseNode, moduleSpecifier *Expression, attributes *ImportAttributesNode) *Node {
	return f.newImportOrJSImportDeclaration(KindImportDeclaration, modifiers, importClause, moduleSpecifier, attributes)
}

func (f *NodeFactory) NewJSImportDeclaration(modifiers *ModifierList, importClause *ImportClauseNode, moduleSpecifier *Expression, attributes *ImportAttributesNode) *Node {
	return f.newImportOrJSImportDeclaration(KindJSImportDeclaration, modifiers, importClause, moduleSpecifier, attributes)
}

func (f *NodeFactory) UpdateImportDeclaration(node *ImportDeclaration, modifiers *ModifierList, importClause *ImportClauseNode, moduleSpecifier *Expression, attributes *ImportAttributesNode) *Node {
	if modifiers != node.modifiers || importClause != node.ImportClause || moduleSpecifier != node.ModuleSpecifier || attributes != node.Attributes {
		return updateNode(f.newImportOrJSImportDeclaration(node.Kind, modifiers, importClause, moduleSpecifier, attributes), node.AsNode(), f.hooks)
	}
	return node.AsNode()
}

func (node *ImportDeclaration) ForEachChild(v Visitor) bool {
	return visitModifiers(v, node.modifiers) || visit(v, node.ImportClause) || visit(v, node.ModuleSpecifier) || visit(v, node.Attributes)
}

func (node *ImportDeclaration) VisitEachChild(v *NodeVisitor) *Node {
	return v.Factory.UpdateImportDeclaration(node, v.visitModifiers(node.modifiers), v.visitNode(node.ImportClause), v.visitNode(node.ModuleSpecifier), v.visitNode(node.Attributes))
}

func (node *ImportDeclaration) Clone(f NodeFactoryCoercible) *Node {
	return cloneNode(f.AsNodeFactory().newImportOrJSImportDeclaration(node.Kind, node.Modifiers(), node.ImportClause, node.ModuleSpecifier, node.Attributes), node.AsNode(), f.AsNodeFactory().hooks)
}

func (node *ImportDeclaration) computeSubtreeFacts() SubtreeFacts {
	return propagateModifierListSubtreeFacts(node.modifiers) |
		propagateSubtreeFacts(node.ImportClause) |
		propagateSubtreeFacts(node.ModuleSpecifier) |
		propagateSubtreeFacts(node.Attributes)
}

func IsImportDeclaration(node *Node) bool {
	return node.Kind == KindImportDeclaration
}

func IsImportDeclarationOrJSImportDeclaration(node *Node) bool {
	return node.Kind == KindImportDeclaration || node.Kind == KindJSImportDeclaration
}

// ImportSpecifier

type ImportSpecifier struct {
	NodeBase
	DeclarationBase
	ExportableBase
	compositeNodeBase
	IsTypeOnly   bool
	PropertyName *ModuleExportName // ModuleExportName. Optional
	name         *IdentifierNode   // IdentifierNode
}

func (f *NodeFactory) NewImportSpecifier(isTypeOnly bool, propertyName *ModuleExportName, name *IdentifierNode) *Node {
	data := f.importSpecifierPool.New()
	data.IsTypeOnly = isTypeOnly
	data.PropertyName = propertyName
	data.name = name
	return f.newNode(KindImportSpecifier, data)
}

func (f *NodeFactory) UpdateImportSpecifier(node *ImportSpecifier, isTypeOnly bool, propertyName *ModuleExportName, name *IdentifierNode) *Node {
	if isTypeOnly != node.IsTypeOnly || propertyName != node.PropertyName || name != node.name {
		return updateNode(f.NewImportSpecifier(isTypeOnly, propertyName, name), node.AsNode(), f.hooks)
	}
	return node.AsNode()
}

func (node *ImportSpecifier) ForEachChild(v Visitor) bool {
	return visit(v, node.PropertyName) || visit(v, node.name)
}

func (node *ImportSpecifier) VisitEachChild(v *NodeVisitor) *Node {
	return v.Factory.UpdateImportSpecifier(node, node.IsTypeOnly, v.visitNode(node.PropertyName), v.visitNode(node.name))
}

func (node *ImportSpecifier) Clone(f NodeFactoryCoercible) *Node {
	return cloneNode(f.AsNodeFactory().NewImportSpecifier(node.IsTypeOnly, node.PropertyName, node.Name()), node.AsNode(), f.AsNodeFactory().hooks)
}

func (node *ImportSpecifier) Name() *DeclarationName {
	return node.name
}

func (node *ImportSpecifier) computeSubtreeFacts() SubtreeFacts {
	if node.IsTypeOnly {
		return SubtreeContainsTypeScript
	} else {
		return propagateSubtreeFacts(node.PropertyName) |
			propagateSubtreeFacts(node.name)
	}
}

func IsImportSpecifier(node *Node) bool {
	return node.Kind == KindImportSpecifier
}

// ExternalModuleReference

type ExternalModuleReference struct {
	NodeBase
	Expression *Expression // Expression
}

func (f *NodeFactory) NewExternalModuleReference(expression *Expression) *Node {
	data := &ExternalModuleReference{}
	data.Expression = expression
	return f.newNode(KindExternalModuleReference, data)
}

func (f *NodeFactory) UpdateExternalModuleReference(node *ExternalModuleReference, expression *Expression) *Node {
	if expression != node.Expression {
		return updateNode(f.NewExternalModuleReference(expression), node.AsNode(), f.hooks)
	}
	return node.AsNode()
}

func (node *ExternalModuleReference) ForEachChild(v Visitor) bool {
	return visit(v, node.Expression)
}

func (node *ExternalModuleReference) VisitEachChild(v *NodeVisitor) *Node {
	return v.Factory.UpdateExternalModuleReference(node, v.visitNode(node.Expression))
}

func (node *ExternalModuleReference) Clone(f NodeFactoryCoercible) *Node {
	return cloneNode(f.AsNodeFactory().NewExternalModuleReference(node.Expression), node.AsNode(), f.AsNodeFactory().hooks)
}

func (node *ExternalModuleReference) computeSubtreeFacts() SubtreeFacts {
	return propagateSubtreeFacts(node.Expression)
}

func IsExternalModuleReference(node *Node) bool {
	return node.Kind == KindExternalModuleReference
}

// ImportClause

type ImportClause struct {
	NodeBase
	DeclarationBase
	ExportableBase
	compositeNodeBase
	PhaseModifier Kind                 // KindTypeKeyword | KindDeferKeyword
	NamedBindings *NamedImportBindings // NamedImportBindings. Optional, named bindings
	name          *IdentifierNode      // IdentifierNode. Optional, default binding
}

func (f *NodeFactory) NewImportClause(phaseModifier Kind, name *IdentifierNode, namedBindings *NamedImportBindings) *Node {
	data := &ImportClause{}
	data.PhaseModifier = phaseModifier
	data.name = name
	data.NamedBindings = namedBindings
	return f.newNode(KindImportClause, data)
}

func (f *NodeFactory) UpdateImportClause(node *ImportClause, phaseModifier Kind, name *IdentifierNode, namedBindings *NamedImportBindings) *Node {
	if phaseModifier != node.PhaseModifier || name != node.name || namedBindings != node.NamedBindings {
		return updateNode(f.NewImportClause(phaseModifier, name, namedBindings), node.AsNode(), f.hooks)
	}
	return node.AsNode()
}

func (node *ImportClause) ForEachChild(v Visitor) bool {
	return visit(v, node.name) || visit(v, node.NamedBindings)
}

func (node *ImportClause) VisitEachChild(v *NodeVisitor) *Node {
	return v.Factory.UpdateImportClause(node, node.PhaseModifier, v.visitNode(node.name), v.visitNode(node.NamedBindings))
}

func (node *ImportClause) Clone(f NodeFactoryCoercible) *Node {
	return cloneNode(f.AsNodeFactory().NewImportClause(node.PhaseModifier, node.Name(), node.NamedBindings), node.AsNode(), f.AsNodeFactory().hooks)
}

func (node *ImportClause) Name() *DeclarationName {
	return node.name
}

func (node *ImportClause) computeSubtreeFacts() SubtreeFacts {
	if node.PhaseModifier == KindTypeKeyword {
		return SubtreeContainsTypeScript
	} else {
		return propagateSubtreeFacts(node.name) |
			propagateSubtreeFacts(node.NamedBindings)
	}
}

func IsImportClause(node *Node) bool {
	return node.Kind == KindImportClause
}

// NamespaceImport

type NamespaceImport struct {
	NodeBase
	DeclarationBase
	ExportableBase
	name *IdentifierNode // IdentifierNode
}

func (f *NodeFactory) NewNamespaceImport(name *IdentifierNode) *Node {
	data := &NamespaceImport{}
	data.name = name
	return f.newNode(KindNamespaceImport, data)
}

func (f *NodeFactory) UpdateNamespaceImport(node *NamespaceImport, name *IdentifierNode) *Node {
	if name != node.name {
		return updateNode(f.NewNamespaceImport(name), node.AsNode(), f.hooks)
	}
	return node.AsNode()
}

func (node *NamespaceImport) ForEachChild(v Visitor) bool {
	return visit(v, node.name)
}

func (node *NamespaceImport) VisitEachChild(v *NodeVisitor) *Node {
	return v.Factory.UpdateNamespaceImport(node, v.visitNode(node.name))
}

func (node *NamespaceImport) Clone(f NodeFactoryCoercible) *Node {
	return cloneNode(f.AsNodeFactory().NewNamespaceImport(node.Name()), node.AsNode(), f.AsNodeFactory().hooks)
}

func (node *NamespaceImport) Name() *DeclarationName {
	return node.name
}

func (node *NamespaceImport) computeSubtreeFacts() SubtreeFacts {
	return propagateSubtreeFacts(node.name)
}

func IsNamespaceImport(node *Node) bool {
	return node.Kind == KindNamespaceImport
}

// NamedImports

type NamedImports struct {
	NodeBase
	compositeNodeBase
	Elements *ImportSpecifierList // NodeList[*ImportSpecifierNode]
}

func (f *NodeFactory) NewNamedImports(elements *ImportSpecifierList) *Node {
	data := &NamedImports{}
	data.Elements = elements
	return f.newNode(KindNamedImports, data)
}

func (f *NodeFactory) UpdateNamedImports(node *NamedImports, elements *ImportSpecifierList) *Node {
	if elements != node.Elements {
		return updateNode(f.NewNamedImports(elements), node.AsNode(), f.hooks)
	}
	return node.AsNode()
}

func (node *NamedImports) ForEachChild(v Visitor) bool {
	return visitNodeList(v, node.Elements)
}

func (node *NamedImports) VisitEachChild(v *NodeVisitor) *Node {
	return v.Factory.UpdateNamedImports(node, v.visitNodes(node.Elements))
}

func (node *NamedImports) Clone(f NodeFactoryCoercible) *Node {
	return cloneNode(f.AsNodeFactory().NewNamedImports(node.Elements), node.AsNode(), f.AsNodeFactory().hooks)
}

func (node *NamedImports) computeSubtreeFacts() SubtreeFacts {
	return propagateNodeListSubtreeFacts(node.Elements, propagateSubtreeFacts)
}

func IsNamedImports(node *Node) bool {
	return node.Kind == KindNamedImports
}

// ExportAssignment

// This is either an `export =` or an `export default` declaration.
// Unless `isExportEquals` is set, this node was parsed as an `export default`.
// If Kind is KindJSExportAssignment, it is a synthetic declaration for `module.exports =`.
type ExportAssignment struct {
	StatementBase
	DeclarationBase
	ModifiersBase
	compositeNodeBase
	IsExportEquals bool
	Type           *TypeNode   // TypeNode. Only set by JSDoc @type tags.
	Expression     *Expression // Expression
}

func (f *NodeFactory) newExportOrJSExportAssignment(kind Kind, modifiers *ModifierList, isExportEquals bool, typeNode *TypeNode, expression *Expression) *Node {
	data := &ExportAssignment{}
	data.modifiers = modifiers
	data.IsExportEquals = isExportEquals
	data.Type = typeNode
	data.Expression = expression
	return f.newNode(kind, data)
}

func (f *NodeFactory) NewExportAssignment(modifiers *ModifierList, isExportEquals bool, typeNode *TypeNode, expression *Expression) *Node {
	return f.newExportOrJSExportAssignment(KindExportAssignment, modifiers, isExportEquals, typeNode, expression)
}

func (f *NodeFactory) NewJSExportAssignment(t *TypeNode, expression *Expression) *Node {
	return f.newExportOrJSExportAssignment(KindJSExportAssignment, nil /*modifiers*/, true, t, expression)
}

func (f *NodeFactory) UpdateExportAssignment(node *ExportAssignment, modifiers *ModifierList, typeNode *TypeNode, expression *Expression) *Node {
	if modifiers != node.modifiers || typeNode != node.Type || expression != node.Expression {
		return updateNode(f.newExportOrJSExportAssignment(node.Kind, modifiers, node.IsExportEquals, typeNode, expression), node.AsNode(), f.hooks)
	}
	return node.AsNode()
}

func (node *ExportAssignment) ForEachChild(v Visitor) bool {
	return visitModifiers(v, node.modifiers) || visit(v, node.Type) || visit(v, node.Expression)
}

func (node *ExportAssignment) VisitEachChild(v *NodeVisitor) *Node {
	return v.Factory.UpdateExportAssignment(node, v.visitModifiers(node.modifiers), v.visitNode(node.Type), v.visitNode(node.Expression))
}

func (node *ExportAssignment) Clone(f NodeFactoryCoercible) *Node {
	return cloneNode(f.AsNodeFactory().newExportOrJSExportAssignment(node.Kind, node.Modifiers(), node.IsExportEquals, node.Type, node.Expression), node.AsNode(), f.AsNodeFactory().hooks)
}

func (node *ExportAssignment) computeSubtreeFacts() SubtreeFacts {
	return propagateModifierListSubtreeFacts(node.modifiers) | propagateSubtreeFacts(node.Type) | propagateSubtreeFacts(node.Expression)
}

func IsExportAssignment(node *Node) bool {
	return node.Kind == KindExportAssignment
}

func IsJSExportAssignment(node *Node) bool {
	return node.Kind == KindJSExportAssignment
}

func IsAnyExportAssignment(node *Node) bool {
	return node.Kind == KindExportAssignment || node.Kind == KindJSExportAssignment
}

// CommonJSExport

type CommonJSExport struct {
	StatementBase
	DeclarationBase
	ExportableBase
	ModifiersBase
	name        *IdentifierNode
	Type        *TypeNode
	Initializer *Expression
}

func (f *NodeFactory) NewCommonJSExport(modifiers *ModifierList, name *IdentifierNode, typeNode *TypeNode, initializer *Expression) *Node {
	data := &CommonJSExport{}
	data.modifiers = modifiers
	data.name = name
	data.Type = typeNode
	data.Initializer = initializer
	return newNode(KindCommonJSExport, data, f.hooks)
}

func (f *NodeFactory) UpdateCommonJSExport(node *CommonJSExport, modifiers *ModifierList, name *IdentifierNode, typeNode *TypeNode, initializer *Expression) *Node {
	if modifiers != node.modifiers || initializer != node.Initializer || name != node.name || typeNode != node.Type {
		return updateNode(f.NewCommonJSExport(node.modifiers, name, typeNode, initializer), node.AsNode(), f.hooks)
	}
	return node.AsNode()
}

func (node *CommonJSExport) ForEachChild(v Visitor) bool {
	return visitModifiers(v, node.modifiers) || visit(v, node.name) || visit(v, node.Type) || visit(v, node.Initializer)
}

func (node *CommonJSExport) VisitEachChild(v *NodeVisitor) *Node {
	return v.Factory.UpdateCommonJSExport(node, v.visitModifiers(node.modifiers), v.visitNode(node.name), v.visitNode(node.Type), v.visitNode(node.Initializer))
}

func (node *CommonJSExport) Clone(f NodeFactoryCoercible) *Node {
	return cloneNode(f.AsNodeFactory().NewCommonJSExport(node.Modifiers(), node.name, node.Type, node.Initializer), node.AsNode(), f.AsNodeFactory().hooks)
}

func IsCommonJSExport(node *Node) bool {
	return node.Kind == KindCommonJSExport
}

func (node *CommonJSExport) Name() *DeclarationName {
	return node.name
}

// NamespaceExportDeclaration

type NamespaceExportDeclaration struct {
	StatementBase
	DeclarationBase
	ModifiersBase
	typeSyntaxBase
	name *IdentifierNode // IdentifierNode
}

func (f *NodeFactory) NewNamespaceExportDeclaration(modifiers *ModifierList, name *IdentifierNode) *Node {
	data := &NamespaceExportDeclaration{}
	data.modifiers = modifiers
	data.name = name
	return f.newNode(KindNamespaceExportDeclaration, data)
}

func (f *NodeFactory) UpdateNamespaceExportDeclaration(node *NamespaceExportDeclaration, modifiers *ModifierList, name *IdentifierNode) *Node {
	if modifiers != node.modifiers || name != node.name {
		return updateNode(f.NewNamespaceExportDeclaration(modifiers, name), node.AsNode(), f.hooks)
	}
	return node.AsNode()
}

func (node *NamespaceExportDeclaration) ForEachChild(v Visitor) bool {
	return visitModifiers(v, node.modifiers) || visit(v, node.name)
}

func (node *NamespaceExportDeclaration) VisitEachChild(v *NodeVisitor) *Node {
	return v.Factory.UpdateNamespaceExportDeclaration(node, v.visitModifiers(node.modifiers), v.visitNode(node.name))
}

func (node *NamespaceExportDeclaration) Clone(f NodeFactoryCoercible) *Node {
	return cloneNode(f.AsNodeFactory().NewNamespaceExportDeclaration(node.Modifiers(), node.Name()), node.AsNode(), f.AsNodeFactory().hooks)
}

func (node *NamespaceExportDeclaration) Name() *DeclarationName {
	return node.name
}

func IsNamespaceExportDeclaration(node *Node) bool {
	return node.Kind == KindNamespaceExportDeclaration
}

// ExportDeclaration

type ExportDeclaration struct {
	StatementBase
	DeclarationBase
	ModifiersBase
	compositeNodeBase
	IsTypeOnly      bool
	ExportClause    *NamedExportBindings  // NamedExportBindings. Optional
	ModuleSpecifier *Expression           // Expression. Optional
	Attributes      *ImportAttributesNode // ImportAttributesNode. Optional
}

func (f *NodeFactory) NewExportDeclaration(modifiers *ModifierList, isTypeOnly bool, exportClause *NamedExportBindings, moduleSpecifier *Expression, attributes *ImportAttributesNode) *Node {
	data := &ExportDeclaration{}
	data.modifiers = modifiers
	data.IsTypeOnly = isTypeOnly
	data.ExportClause = exportClause
	data.ModuleSpecifier = moduleSpecifier
	data.Attributes = attributes
	return f.newNode(KindExportDeclaration, data)
}

func (f *NodeFactory) UpdateExportDeclaration(node *ExportDeclaration, modifiers *ModifierList, isTypeOnly bool, exportClause *NamedExportBindings, moduleSpecifier *Expression, attributes *ImportAttributesNode) *Node {
	if modifiers != node.modifiers || exportClause != node.ExportClause || moduleSpecifier != node.ModuleSpecifier || attributes != node.Attributes {
		return updateNode(f.NewExportDeclaration(modifiers, isTypeOnly, exportClause, moduleSpecifier, attributes), node.AsNode(), f.hooks)
	}
	return node.AsNode()
}

func (node *ExportDeclaration) ForEachChild(v Visitor) bool {
	return visitModifiers(v, node.modifiers) || visit(v, node.ExportClause) || visit(v, node.ModuleSpecifier) || visit(v, node.Attributes)
}

func (node *ExportDeclaration) VisitEachChild(v *NodeVisitor) *Node {
	return v.Factory.UpdateExportDeclaration(node, v.visitModifiers(node.modifiers), node.IsTypeOnly, v.visitNode(node.ExportClause), v.visitNode(node.ModuleSpecifier), v.visitNode(node.Attributes))
}

func (node *ExportDeclaration) Clone(f NodeFactoryCoercible) *Node {
	return cloneNode(f.AsNodeFactory().NewExportDeclaration(node.Modifiers(), node.IsTypeOnly, node.ExportClause, node.ModuleSpecifier, node.Attributes), node.AsNode(), f.AsNodeFactory().hooks)
}

func (node *ExportDeclaration) computeSubtreeFacts() SubtreeFacts {
	return propagateModifierListSubtreeFacts(node.modifiers) |
		propagateSubtreeFacts(node.ExportClause) |
		propagateSubtreeFacts(node.ModuleSpecifier) |
		propagateSubtreeFacts(node.Attributes) |
		core.IfElse(node.IsTypeOnly, SubtreeContainsTypeScript, SubtreeFactsNone)
}

func IsExportDeclaration(node *Node) bool {
	return node.Kind == KindExportDeclaration
}

// NamespaceExport

type NamespaceExport struct {
	NodeBase
	DeclarationBase
	name *ModuleExportName // ModuleExportName
}

func (f *NodeFactory) NewNamespaceExport(name *ModuleExportName) *Node {
	data := &NamespaceExport{}
	data.name = name
	return f.newNode(KindNamespaceExport, data)
}

func (f *NodeFactory) UpdateNamespaceExport(node *NamespaceExport, name *ModuleExportName) *Node {
	if name != node.name {
		return updateNode(f.NewNamespaceExport(name), node.AsNode(), f.hooks)
	}
	return node.AsNode()
}

func (node *NamespaceExport) ForEachChild(v Visitor) bool {
	return visit(v, node.name)
}

func (node *NamespaceExport) VisitEachChild(v *NodeVisitor) *Node {
	return v.Factory.UpdateNamespaceExport(node, v.visitNode(node.name))
}

func (node *NamespaceExport) Clone(f NodeFactoryCoercible) *Node {
	return cloneNode(f.AsNodeFactory().NewNamespaceExport(node.Name()), node.AsNode(), f.AsNodeFactory().hooks)
}

func (node *NamespaceExport) Name() *DeclarationName {
	return node.name
}

func (node *NamespaceExport) computeSubtreeFacts() SubtreeFacts {
	return propagateSubtreeFacts(node.name)
}

func IsNamespaceExport(node *Node) bool {
	return node.Kind == KindNamespaceExport
}

// NamedExports

type NamedExports struct {
	NodeBase
	compositeNodeBase
	Elements *ExportSpecifierList // NodeList[*ExportSpecifierNode]
}

func (f *NodeFactory) NewNamedExports(elements *NodeList) *Node {
	data := &NamedExports{}
	data.Elements = elements
	return f.newNode(KindNamedExports, data)
}

func (f *NodeFactory) UpdateNamedExports(node *NamedExports, elements *ExportSpecifierList) *Node {
	if elements != node.Elements {
		return updateNode(f.NewNamedExports(elements), node.AsNode(), f.hooks)
	}
	return node.AsNode()
}

func (node *NamedExports) ForEachChild(v Visitor) bool {
	return visitNodeList(v, node.Elements)
}

func (node *NamedExports) VisitEachChild(v *NodeVisitor) *Node {
	return v.Factory.UpdateNamedExports(node, v.visitNodes(node.Elements))
}

func (node *NamedExports) Clone(f NodeFactoryCoercible) *Node {
	return cloneNode(f.AsNodeFactory().NewNamedExports(node.Elements), node.AsNode(), f.AsNodeFactory().hooks)
}

func (node *NamedExports) computeSubtreeFacts() SubtreeFacts {
	return propagateNodeListSubtreeFacts(node.Elements, propagateSubtreeFacts)
}

func IsNamedExports(node *Node) bool {
	return node.Kind == KindNamedExports
}

// ExportSpecifier

type ExportSpecifier struct {
	NodeBase
	DeclarationBase
	ExportableBase
	compositeNodeBase
	IsTypeOnly   bool
	PropertyName *ModuleExportName // ModuleExportName. Optional, name preceding 'as' keyword
	name         *ModuleExportName // ModuleExportName
}

func (f *NodeFactory) NewExportSpecifier(isTypeOnly bool, propertyName *ModuleExportName, name *ModuleExportName) *Node {
	data := &ExportSpecifier{}
	data.IsTypeOnly = isTypeOnly
	data.PropertyName = propertyName
	data.name = name
	return f.newNode(KindExportSpecifier, data)
}

func (f *NodeFactory) UpdateExportSpecifier(node *ExportSpecifier, isTypeOnly bool, propertyName *ModuleExportName, name *ModuleExportName) *Node {
	if isTypeOnly != node.IsTypeOnly || propertyName != node.PropertyName || name != node.name {
		return updateNode(f.NewExportSpecifier(isTypeOnly, propertyName, name), node.AsNode(), f.hooks)
	}
	return node.AsNode()
}

func (node *ExportSpecifier) ForEachChild(v Visitor) bool {
	return visit(v, node.PropertyName) || visit(v, node.name)
}

func (node *ExportSpecifier) VisitEachChild(v *NodeVisitor) *Node {
	return v.Factory.UpdateExportSpecifier(node, node.IsTypeOnly, v.visitNode(node.PropertyName), v.visitNode(node.name))
}

func (node *ExportSpecifier) Clone(f NodeFactoryCoercible) *Node {
	return cloneNode(f.AsNodeFactory().NewExportSpecifier(node.IsTypeOnly, node.PropertyName, node.Name()), node.AsNode(), f.AsNodeFactory().hooks)
}

func (node *ExportSpecifier) Name() *DeclarationName {
	return node.name
}

func (node *ExportSpecifier) computeSubtreeFacts() SubtreeFacts {
	if node.IsTypeOnly {
		return SubtreeContainsTypeScript
	} else {
		return propagateSubtreeFacts(node.PropertyName) |
			propagateSubtreeFacts(node.name)
	}
}

func IsExportSpecifier(node *Node) bool {
	return node.Kind == KindExportSpecifier
}

// TypeElementBase

type TypeElementBase struct{}

// ClassElementBase

type ClassElementBase struct{}

// NamedMemberBase

type NamedMemberBase struct {
	DeclarationBase
	ModifiersBase
	name         *PropertyName // PropertyName
	PostfixToken *TokenNode    // TokenNode. Optional
}

func (node *NamedMemberBase) DeclarationData() *DeclarationBase    { return &node.DeclarationBase }
func (node *NamedMemberBase) Modifiers() *ModifierList             { return node.modifiers }
func (node *NamedMemberBase) setModifiers(modifiers *ModifierList) { node.modifiers = modifiers }
func (node *NamedMemberBase) Name() *DeclarationName               { return node.name }

// CallSignatureDeclaration

type CallSignatureDeclaration struct {
	NodeBase
	DeclarationBase
	FunctionLikeBase
	TypeElementBase
	typeSyntaxBase
}

func (f *NodeFactory) NewCallSignatureDeclaration(typeParameters *NodeList, parameters *NodeList, returnType *TypeNode) *Node {
	data := &CallSignatureDeclaration{}
	data.TypeParameters = typeParameters
	data.Parameters = parameters
	data.Type = returnType
	return f.newNode(KindCallSignature, data)
}

func (f *NodeFactory) UpdateCallSignatureDeclaration(node *CallSignatureDeclaration, typeParameters *TypeParameterList, parameters *ParameterList, returnType *TypeNode) *Node {
	if typeParameters != node.TypeParameters || parameters != node.Parameters || returnType != node.Type {
		return updateNode(f.NewCallSignatureDeclaration(typeParameters, parameters, returnType), node.AsNode(), f.hooks)
	}
	return node.AsNode()
}

func (node *CallSignatureDeclaration) ForEachChild(v Visitor) bool {
	return visitNodeList(v, node.TypeParameters) || visitNodeList(v, node.Parameters) || visit(v, node.Type)
}

func (node *CallSignatureDeclaration) VisitEachChild(v *NodeVisitor) *Node {
	return v.Factory.UpdateCallSignatureDeclaration(node, v.visitNodes(node.TypeParameters), v.visitNodes(node.Parameters), v.visitNode(node.Type))
}

func (node *CallSignatureDeclaration) Clone(f NodeFactoryCoercible) *Node {
	return cloneNode(f.AsNodeFactory().NewCallSignatureDeclaration(node.TypeParameters, node.Parameters, node.Type), node.AsNode(), f.AsNodeFactory().hooks)
}

func IsCallSignatureDeclaration(node *Node) bool {
	return node.Kind == KindCallSignature
}

// ConstructSignatureDeclaration

type ConstructSignatureDeclaration struct {
	NodeBase
	DeclarationBase
	FunctionLikeBase
	TypeElementBase
	typeSyntaxBase
}

func (f *NodeFactory) NewConstructSignatureDeclaration(typeParameters *NodeList, parameters *NodeList, returnType *TypeNode) *Node {
	data := f.constructSignatureDeclarationPool.New()
	data.TypeParameters = typeParameters
	data.Parameters = parameters
	data.Type = returnType
	return f.newNode(KindConstructSignature, data)
}

func (f *NodeFactory) UpdateConstructSignatureDeclaration(node *ConstructSignatureDeclaration, typeParameters *TypeParameterList, parameters *ParameterList, returnType *TypeNode) *Node {
	if typeParameters != node.TypeParameters || parameters != node.Parameters || returnType != node.Type {
		return updateNode(f.NewConstructSignatureDeclaration(typeParameters, parameters, returnType), node.AsNode(), f.hooks)
	}
	return node.AsNode()
}

func (node *ConstructSignatureDeclaration) ForEachChild(v Visitor) bool {
	return visitNodeList(v, node.TypeParameters) || visitNodeList(v, node.Parameters) || visit(v, node.Type)
}

func (node *ConstructSignatureDeclaration) VisitEachChild(v *NodeVisitor) *Node {
	return v.Factory.UpdateConstructSignatureDeclaration(node, v.visitNodes(node.TypeParameters), v.visitNodes(node.Parameters), v.visitNode(node.Type))
}

func (node *ConstructSignatureDeclaration) Clone(f NodeFactoryCoercible) *Node {
	return cloneNode(f.AsNodeFactory().NewConstructSignatureDeclaration(node.TypeParameters, node.Parameters, node.Type), node.AsNode(), f.AsNodeFactory().hooks)
}

func IsConstructSignatureDeclaration(node *Node) bool {
	return node.Kind == KindConstructSignature
}

// ConstructorDeclaration

type ConstructorDeclaration struct {
	NodeBase
	DeclarationBase
	ModifiersBase
	FunctionLikeWithBodyBase
	ClassElementBase
	compositeNodeBase
	ReturnFlowNode *FlowNode
}

func (f *NodeFactory) NewConstructorDeclaration(modifiers *ModifierList, typeParameters *NodeList, parameters *NodeList, returnType *TypeNode, fullSignature *TypeNode, body *BlockNode) *Node {
	data := &ConstructorDeclaration{}
	data.modifiers = modifiers
	data.TypeParameters = typeParameters
	data.Parameters = parameters
	data.Type = returnType
	data.FullSignature = fullSignature
	data.Body = body
	return f.newNode(KindConstructor, data)
}

func (f *NodeFactory) UpdateConstructorDeclaration(node *ConstructorDeclaration, modifiers *ModifierList, typeParameters *TypeParameterList, parameters *ParameterList, returnType *TypeNode, fullSignature *TypeNode, body *BlockNode) *Node {
	if modifiers != node.modifiers || typeParameters != node.TypeParameters || parameters != node.Parameters || returnType != node.Type || fullSignature != node.FullSignature || body != node.Body {
		return updateNode(f.NewConstructorDeclaration(modifiers, typeParameters, parameters, returnType, fullSignature, body), node.AsNode(), f.hooks)
	}
	return node.AsNode()
}

func (node *ConstructorDeclaration) ForEachChild(v Visitor) bool {
	return visitModifiers(v, node.modifiers) || visitNodeList(v, node.TypeParameters) || visitNodeList(v, node.Parameters) || visit(v, node.Type) || visit(v, node.FullSignature) || visit(v, node.Body)
}

func (node *ConstructorDeclaration) VisitEachChild(v *NodeVisitor) *Node {
	return v.Factory.UpdateConstructorDeclaration(node, v.visitModifiers(node.modifiers), v.visitNodes(node.TypeParameters), v.visitParameters(node.Parameters), v.visitNode(node.Type), v.visitNode(node.FullSignature), v.visitFunctionBody(node.Body))
}

func (node *ConstructorDeclaration) Clone(f NodeFactoryCoercible) *Node {
	return cloneNode(f.AsNodeFactory().NewConstructorDeclaration(node.Modifiers(), node.TypeParameters, node.Parameters, node.Type, node.FullSignature, node.Body), node.AsNode(), f.AsNodeFactory().hooks)
}

func (node *ConstructorDeclaration) computeSubtreeFacts() SubtreeFacts {
	if node.Body == nil {
		return SubtreeContainsTypeScript
	} else {
		return propagateModifierListSubtreeFacts(node.modifiers) |
			propagateEraseableSyntaxListSubtreeFacts(node.TypeParameters) |
			propagateNodeListSubtreeFacts(node.Parameters, propagateSubtreeFacts) |
			propagateEraseableSyntaxSubtreeFacts(node.Type) |
			propagateEraseableSyntaxSubtreeFacts(node.FullSignature) |
			propagateSubtreeFacts(node.Body)
	}
}

func (node *ConstructorDeclaration) propagateSubtreeFacts() SubtreeFacts {
	return node.SubtreeFacts() & ^SubtreeExclusionsConstructor
}

func IsConstructorDeclaration(node *Node) bool {
	return node.Kind == KindConstructor
}

// AccessorDeclarationBase

type AccessorDeclarationBase struct {
	NodeBase
	NamedMemberBase
	FunctionLikeWithBodyBase
	FlowNodeBase
	TypeElementBase
	ClassElementBase
	ObjectLiteralElementBase
	compositeNodeBase
}

func (node *AccessorDeclarationBase) ForEachChild(v Visitor) bool {
	return visitModifiers(v, node.modifiers) || visit(v, node.name) || visitNodeList(v, node.TypeParameters) || visitNodeList(v, node.Parameters) ||
		visit(v, node.Type) || visit(v, node.FullSignature) || visit(v, node.Body)
}

func (node *AccessorDeclarationBase) IsAccessorDeclaration() {}

func (node *AccessorDeclarationBase) computeSubtreeFacts() SubtreeFacts {
	if node.Body == nil {
		return SubtreeContainsTypeScript
	} else {
		return propagateModifierListSubtreeFacts(node.modifiers) |
			propagateSubtreeFacts(node.name) |
			propagateEraseableSyntaxListSubtreeFacts(node.TypeParameters) |
			propagateNodeListSubtreeFacts(node.Parameters, propagateSubtreeFacts) |
			propagateEraseableSyntaxSubtreeFacts(node.Type) |
			propagateEraseableSyntaxSubtreeFacts(node.FullSignature) |
			propagateSubtreeFacts(node.Body)
	}
}

func (node *AccessorDeclarationBase) propagateSubtreeFacts() SubtreeFacts {
	return node.SubtreeFacts() & ^SubtreeExclusionsAccessor |
		propagateSubtreeFacts(node.name)
}

// GetAccessorDeclaration

type GetAccessorDeclaration struct {
	AccessorDeclarationBase
}

func (f *NodeFactory) NewGetAccessorDeclaration(modifiers *ModifierList, name *PropertyName, typeParameters *NodeList, parameters *NodeList, returnType *TypeNode, fullSignature *TypeNode, body *BlockNode) *Node {
	data := &GetAccessorDeclaration{}
	data.modifiers = modifiers
	data.name = name
	data.TypeParameters = typeParameters
	data.Parameters = parameters
	data.Type = returnType
	data.FullSignature = fullSignature
	data.Body = body
	return f.newNode(KindGetAccessor, data)
}

func (f *NodeFactory) UpdateGetAccessorDeclaration(node *GetAccessorDeclaration, modifiers *ModifierList, name *PropertyName, typeParameters *TypeParameterList, parameters *ParameterList, returnType *TypeNode, fullSignature *TypeNode, body *BlockNode) *Node {
	if modifiers != node.modifiers || name != node.name || typeParameters != node.TypeParameters || parameters != node.Parameters || returnType != node.Type || fullSignature != node.FullSignature || body != node.Body {
		return updateNode(f.NewGetAccessorDeclaration(modifiers, name, typeParameters, parameters, returnType, fullSignature, body), node.AsNode(), f.hooks)
	}
	return node.AsNode()
}

func (node *GetAccessorDeclaration) VisitEachChild(v *NodeVisitor) *Node {
	return v.Factory.UpdateGetAccessorDeclaration(node, v.visitModifiers(node.modifiers), v.visitNode(node.name), v.visitNodes(node.TypeParameters), v.visitParameters(node.Parameters), v.visitNode(node.Type), v.visitNode(node.FullSignature), v.visitFunctionBody(node.Body))
}

func (node *GetAccessorDeclaration) Clone(f NodeFactoryCoercible) *Node {
	return cloneNode(f.AsNodeFactory().NewGetAccessorDeclaration(node.modifiers, node.Name(), node.TypeParameters, node.Parameters, node.Type, node.FullSignature, node.Body), node.AsNode(), f.AsNodeFactory().hooks)
}

func IsGetAccessorDeclaration(node *Node) bool {
	return node.Kind == KindGetAccessor
}

// SetAccessorDeclaration

type SetAccessorDeclaration struct {
	AccessorDeclarationBase
}

func (f *NodeFactory) NewSetAccessorDeclaration(modifiers *ModifierList, name *PropertyName, typeParameters *NodeList, parameters *NodeList, returnType *TypeNode, fullSignature *TypeNode, body *BlockNode) *Node {
	data := &SetAccessorDeclaration{}
	data.modifiers = modifiers
	data.name = name
	data.TypeParameters = typeParameters
	data.Parameters = parameters
	data.Type = returnType
	data.FullSignature = fullSignature
	data.Body = body
	return f.newNode(KindSetAccessor, data)
}

func (f *NodeFactory) UpdateSetAccessorDeclaration(node *SetAccessorDeclaration, modifiers *ModifierList, name *PropertyName, typeParameters *TypeParameterList, parameters *ParameterList, returnType *TypeNode, fullSignature *TypeNode, body *BlockNode) *Node {
	if modifiers != node.modifiers || name != node.name || typeParameters != node.TypeParameters || parameters != node.Parameters || returnType != node.Type || fullSignature != node.FullSignature || body != node.Body {
		return updateNode(f.NewSetAccessorDeclaration(modifiers, name, typeParameters, parameters, returnType, fullSignature, body), node.AsNode(), f.hooks)
	}
	return node.AsNode()
}

func (node *SetAccessorDeclaration) VisitEachChild(v *NodeVisitor) *Node {
	return v.Factory.UpdateSetAccessorDeclaration(node, v.visitModifiers(node.modifiers), v.visitNode(node.name), v.visitNodes(node.TypeParameters), v.visitParameters(node.Parameters), v.visitNode(node.Type), v.visitNode(node.FullSignature), v.visitFunctionBody(node.Body))
}

func (node *SetAccessorDeclaration) Clone(f NodeFactoryCoercible) *Node {
	return cloneNode(f.AsNodeFactory().NewSetAccessorDeclaration(node.Modifiers(), node.Name(), node.TypeParameters, node.Parameters, node.Type, node.FullSignature, node.Body), node.AsNode(), f.AsNodeFactory().hooks)
}

func IsSetAccessorDeclaration(node *Node) bool {
	return node.Kind == KindSetAccessor
}

// IndexSignatureDeclaration

type IndexSignatureDeclaration struct {
	NodeBase
	DeclarationBase
	ModifiersBase
	FunctionLikeBase
	TypeElementBase
	ClassElementBase
	typeSyntaxBase
}

func (f *NodeFactory) NewIndexSignatureDeclaration(modifiers *ModifierList, parameters *NodeList, returnType *TypeNode) *Node {
	data := &IndexSignatureDeclaration{}
	data.modifiers = modifiers
	data.Parameters = parameters
	data.Type = returnType
	return f.newNode(KindIndexSignature, data)
}

func (f *NodeFactory) UpdateIndexSignatureDeclaration(node *IndexSignatureDeclaration, modifiers *ModifierList, parameters *ParameterList, returnType *TypeNode) *Node {
	if modifiers != node.modifiers || parameters != node.Parameters || returnType != node.Type {
		return updateNode(f.NewIndexSignatureDeclaration(modifiers, parameters, returnType), node.AsNode(), f.hooks)
	}
	return node.AsNode()
}

func (node *IndexSignatureDeclaration) ForEachChild(v Visitor) bool {
	return visitModifiers(v, node.modifiers) || visitNodeList(v, node.Parameters) || visit(v, node.Type)
}

func (node *IndexSignatureDeclaration) VisitEachChild(v *NodeVisitor) *Node {
	return v.Factory.UpdateIndexSignatureDeclaration(node, v.visitModifiers(node.modifiers), v.visitNodes(node.Parameters), v.visitNode(node.Type))
}

func (node *IndexSignatureDeclaration) Clone(f NodeFactoryCoercible) *Node {
	return cloneNode(f.AsNodeFactory().NewIndexSignatureDeclaration(node.Modifiers(), node.Parameters, node.Type), node.AsNode(), f.AsNodeFactory().hooks)
}

func IsIndexSignatureDeclaration(node *Node) bool {
	return node.Kind == KindIndexSignature
}

// MethodSignatureDeclaration

type MethodSignatureDeclaration struct {
	NodeBase
	NamedMemberBase
	FunctionLikeBase
	TypeElementBase
	typeSyntaxBase
}

func (f *NodeFactory) NewMethodSignatureDeclaration(modifiers *ModifierList, name *PropertyName, postfixToken *TokenNode, typeParameters *NodeList, parameters *NodeList, returnType *TypeNode) *Node {
	data := f.methodSignatureDeclarationPool.New()
	data.modifiers = modifiers
	data.name = name
	data.PostfixToken = postfixToken
	data.TypeParameters = typeParameters
	data.Parameters = parameters
	data.Type = returnType
	return f.newNode(KindMethodSignature, data)
}

func (f *NodeFactory) UpdateMethodSignatureDeclaration(node *MethodSignatureDeclaration, modifiers *ModifierList, name *PropertyName, postfixToken *TokenNode, typeParameters *TypeParameterList, parameters *ParameterList, returnType *TypeNode) *Node {
	if modifiers != node.modifiers || name != node.name || postfixToken != node.PostfixToken || typeParameters != node.TypeParameters || parameters != node.Parameters || returnType != node.Type {
		return updateNode(f.NewMethodSignatureDeclaration(modifiers, name, postfixToken, typeParameters, parameters, returnType), node.AsNode(), f.hooks)
	}
	return node.AsNode()
}

func (node *MethodSignatureDeclaration) ForEachChild(v Visitor) bool {
	return visitModifiers(v, node.modifiers) || visit(v, node.name) || visit(v, node.PostfixToken) || visitNodeList(v, node.TypeParameters) ||
		visitNodeList(v, node.Parameters) || visit(v, node.Type)
}

func (node *MethodSignatureDeclaration) VisitEachChild(v *NodeVisitor) *Node {
	return v.Factory.UpdateMethodSignatureDeclaration(node, v.visitModifiers(node.modifiers), v.visitNode(node.name), v.visitToken(node.PostfixToken), v.visitNodes(node.TypeParameters), v.visitNodes(node.Parameters), v.visitNode(node.Type))
}

func (node *MethodSignatureDeclaration) Clone(f NodeFactoryCoercible) *Node {
	return cloneNode(f.AsNodeFactory().NewMethodSignatureDeclaration(node.Modifiers(), node.Name(), node.PostfixToken, node.TypeParameters, node.Parameters, node.Type), node.AsNode(), f.AsNodeFactory().hooks)
}

func IsMethodSignatureDeclaration(node *Node) bool {
	return node.Kind == KindMethodSignature
}

// MethodSignatureDeclaration

type MethodDeclaration struct {
	NodeBase
	NamedMemberBase
	FunctionLikeWithBodyBase
	FlowNodeBase
	ClassElementBase
	ObjectLiteralElementBase
	compositeNodeBase
}

func (f *NodeFactory) NewMethodDeclaration(modifiers *ModifierList, asteriskToken *TokenNode, name *PropertyName, postfixToken *TokenNode, typeParameters *NodeList, parameters *NodeList, returnType *TypeNode, fullSignature *TypeNode, body *BlockNode) *Node {
	data := &MethodDeclaration{}
	data.modifiers = modifiers
	data.AsteriskToken = asteriskToken
	data.name = name
	data.PostfixToken = postfixToken
	data.TypeParameters = typeParameters
	data.Parameters = parameters
	data.Type = returnType
	data.FullSignature = fullSignature
	data.Body = body
	return f.newNode(KindMethodDeclaration, data)
}

func (f *NodeFactory) UpdateMethodDeclaration(node *MethodDeclaration, modifiers *ModifierList, asteriskToken *TokenNode, name *PropertyName, postfixToken *TokenNode, typeParameters *TypeParameterList, parameters *ParameterList, returnType *TypeNode, fullSignature *TypeNode, body *BlockNode) *Node {
	if modifiers != node.modifiers || asteriskToken != node.AsteriskToken || name != node.name || postfixToken != node.PostfixToken || typeParameters != node.TypeParameters || parameters != node.Parameters || returnType != node.Type || fullSignature != node.FullSignature || body != node.Body {
		return updateNode(f.NewMethodDeclaration(modifiers, asteriskToken, name, postfixToken, typeParameters, parameters, returnType, fullSignature, body), node.AsNode(), f.hooks)
	}
	return node.AsNode()
}

func (node *MethodDeclaration) ForEachChild(v Visitor) bool {
	return visitModifiers(v, node.modifiers) || visit(v, node.AsteriskToken) || visit(v, node.name) || visit(v, node.PostfixToken) ||
		visitNodeList(v, node.TypeParameters) || visitNodeList(v, node.Parameters) || visit(v, node.Type) || visit(v, node.FullSignature) || visit(v, node.Body)
}

func (node *MethodDeclaration) VisitEachChild(v *NodeVisitor) *Node {
	return v.Factory.UpdateMethodDeclaration(node, v.visitModifiers(node.modifiers), v.visitToken(node.AsteriskToken), v.visitNode(node.name), v.visitToken(node.PostfixToken), v.visitNodes(node.TypeParameters), v.visitParameters(node.Parameters), v.visitNode(node.Type), v.visitNode(node.FullSignature), v.visitFunctionBody(node.Body))
}

func (node *MethodDeclaration) Clone(f NodeFactoryCoercible) *Node {
	return cloneNode(f.AsNodeFactory().NewMethodDeclaration(node.Modifiers(), node.AsteriskToken, node.Name(), node.PostfixToken, node.TypeParameters, node.Parameters, node.Type, node.FullSignature, node.Body), node.AsNode(), f.AsNodeFactory().hooks)
}

func (node *MethodDeclaration) computeSubtreeFacts() SubtreeFacts {
	if node.Body == nil {
		return SubtreeContainsTypeScript
	} else {
		isAsync := node.modifiers != nil && node.modifiers.ModifierFlags&ModifierFlagsAsync != 0
		isGenerator := node.AsteriskToken != nil
		return propagateModifierListSubtreeFacts(node.modifiers) |
			propagateSubtreeFacts(node.AsteriskToken) |
			propagateSubtreeFacts(node.name) |
			propagateEraseableSyntaxSubtreeFacts(node.PostfixToken) |
			propagateEraseableSyntaxListSubtreeFacts(node.TypeParameters) |
			propagateNodeListSubtreeFacts(node.Parameters, propagateSubtreeFacts) |
			propagateSubtreeFacts(node.Body) |
			propagateEraseableSyntaxSubtreeFacts(node.Type) |
			propagateEraseableSyntaxSubtreeFacts(node.FullSignature) |
			core.IfElse(isAsync && isGenerator, SubtreeContainsForAwaitOrAsyncGenerator, SubtreeFactsNone) |
			core.IfElse(isAsync && !isGenerator, SubtreeContainsAnyAwait, SubtreeFactsNone)
	}
}

func (node *MethodDeclaration) propagateSubtreeFacts() SubtreeFacts {
	return node.SubtreeFacts() & ^SubtreeExclusionsMethod |
		propagateSubtreeFacts(node.name)
}

func IsMethodDeclaration(node *Node) bool {
	return node.Kind == KindMethodDeclaration
}

// PropertySignatureDeclaration

type PropertySignatureDeclaration struct {
	NodeBase
	NamedMemberBase
	TypeElementBase
	typeSyntaxBase
	Type        *TypeNode   // TypeNode
	Initializer *Expression // Expression. For error reporting purposes
}

func (f *NodeFactory) NewPropertySignatureDeclaration(modifiers *ModifierList, name *PropertyName, postfixToken *TokenNode, typeNode *TypeNode, initializer *Expression) *Node {
	data := f.propertySignatureDeclarationPool.New()
	data.modifiers = modifiers
	data.name = name
	data.PostfixToken = postfixToken
	data.Type = typeNode
	data.Initializer = initializer
	return f.newNode(KindPropertySignature, data)
}

func (f *NodeFactory) UpdatePropertySignatureDeclaration(node *PropertySignatureDeclaration, modifiers *ModifierList, name *PropertyName, postfixToken *TokenNode, typeNode *TypeNode, initializer *Expression) *Node {
	if modifiers != node.modifiers || name != node.name || postfixToken != node.PostfixToken || typeNode != node.Type || initializer != node.Initializer {
		return updateNode(f.NewPropertySignatureDeclaration(modifiers, name, postfixToken, typeNode, initializer), node.AsNode(), f.hooks)
	}
	return node.AsNode()
}

func (node *PropertySignatureDeclaration) ForEachChild(v Visitor) bool {
	return visitModifiers(v, node.modifiers) || visit(v, node.name) || visit(v, node.PostfixToken) || visit(v, node.Type) || visit(v, node.Initializer)
}

func (node *PropertySignatureDeclaration) VisitEachChild(v *NodeVisitor) *Node {
	return v.Factory.UpdatePropertySignatureDeclaration(node, v.visitModifiers(node.modifiers), v.visitNode(node.name), v.visitToken(node.PostfixToken), v.visitNode(node.Type), v.visitNode(node.Initializer))
}

func (node *PropertySignatureDeclaration) Clone(f NodeFactoryCoercible) *Node {
	return cloneNode(f.AsNodeFactory().NewPropertySignatureDeclaration(node.Modifiers(), node.Name(), node.PostfixToken, node.Type, node.Initializer), node.AsNode(), f.AsNodeFactory().hooks)
}

func IsPropertySignatureDeclaration(node *Node) bool {
	return node.Kind == KindPropertySignature
}

// PropertyDeclaration

type PropertyDeclaration struct {
	NodeBase
	NamedMemberBase
	ClassElementBase
	compositeNodeBase
	Type        *TypeNode   // TypeNode. Optional
	Initializer *Expression // Expression. Optional
}

func (f *NodeFactory) NewPropertyDeclaration(modifiers *ModifierList, name *PropertyName, postfixToken *TokenNode, typeNode *TypeNode, initializer *Expression) *Node {
	data := &PropertyDeclaration{}
	data.modifiers = modifiers
	data.name = name
	data.PostfixToken = postfixToken
	data.Type = typeNode
	data.Initializer = initializer
	return f.newNode(KindPropertyDeclaration, data)
}

func (f *NodeFactory) UpdatePropertyDeclaration(node *PropertyDeclaration, modifiers *ModifierList, name *PropertyName, postfixToken *TokenNode, typeNode *TypeNode, initializer *Expression) *Node {
	if modifiers != node.modifiers || name != node.name || postfixToken != node.PostfixToken || typeNode != node.Type || initializer != node.Initializer {
		return updateNode(f.NewPropertyDeclaration(modifiers, name, postfixToken, typeNode, initializer), node.AsNode(), f.hooks)
	}
	return node.AsNode()
}

func (node *PropertyDeclaration) ForEachChild(v Visitor) bool {
	return visitModifiers(v, node.modifiers) || visit(v, node.name) || visit(v, node.PostfixToken) || visit(v, node.Type) || visit(v, node.Initializer)
}

func (node *PropertyDeclaration) VisitEachChild(v *NodeVisitor) *Node {
	return v.Factory.UpdatePropertyDeclaration(node, v.visitModifiers(node.modifiers), v.visitNode(node.name), v.visitToken(node.PostfixToken), v.visitNode(node.Type), v.visitNode(node.Initializer))
}

func (node *PropertyDeclaration) Clone(f NodeFactoryCoercible) *Node {
	return cloneNode(f.AsNodeFactory().NewPropertyDeclaration(node.Modifiers(), node.Name(), node.PostfixToken, node.Type, node.Initializer), node.AsNode(), f.AsNodeFactory().hooks)
}

func (node *PropertyDeclaration) computeSubtreeFacts() SubtreeFacts {
	return propagateModifierListSubtreeFacts(node.modifiers) |
		propagateSubtreeFacts(node.name) |
		propagateEraseableSyntaxSubtreeFacts(node.PostfixToken) |
		propagateEraseableSyntaxSubtreeFacts(node.Type) |
		propagateSubtreeFacts(node.Initializer) |
		SubtreeContainsClassFields
}

func (node *PropertyDeclaration) propagateSubtreeFacts() SubtreeFacts {
	return node.SubtreeFacts() & ^SubtreeExclusionsProperty |
		propagateSubtreeFacts(node.name)
}

func IsPropertyDeclaration(node *Node) bool {
	return node.Kind == KindPropertyDeclaration
}

// SemicolonClassElement

type SemicolonClassElement struct {
	NodeBase
	DeclarationBase
	ClassElementBase
}

func (f *NodeFactory) NewSemicolonClassElement() *Node {
	return f.newNode(KindSemicolonClassElement, &SemicolonClassElement{})
}

func (node *SemicolonClassElement) Clone(f NodeFactoryCoercible) *Node {
	return cloneNode(f.AsNodeFactory().NewSemicolonClassElement(), node.AsNode(), f.AsNodeFactory().hooks)
}

// ClassStaticBlockDeclaration

type ClassStaticBlockDeclaration struct {
	NodeBase
	DeclarationBase
	ModifiersBase
	LocalsContainerBase
	ClassElementBase
	compositeNodeBase
	Body           *BlockNode // BlockNode
	ReturnFlowNode *FlowNode
}

func (f *NodeFactory) NewClassStaticBlockDeclaration(modifiers *ModifierList, body *BlockNode) *Node {
	data := &ClassStaticBlockDeclaration{}
	data.modifiers = modifiers
	data.Body = body
	return f.newNode(KindClassStaticBlockDeclaration, data)
}

func (f *NodeFactory) UpdateClassStaticBlockDeclaration(node *ClassStaticBlockDeclaration, modifiers *ModifierList, body *BlockNode) *Node {
	if modifiers != node.modifiers || body != node.Body {
		return updateNode(f.NewClassStaticBlockDeclaration(modifiers, body), node.AsNode(), f.hooks)
	}
	return node.AsNode()
}

func (node *ClassStaticBlockDeclaration) ForEachChild(v Visitor) bool {
	return visitModifiers(v, node.modifiers) || visit(v, node.Body)
}

func (node *ClassStaticBlockDeclaration) VisitEachChild(v *NodeVisitor) *Node {
	// A `static {}` Block does not have parameters, but we must still ensure we enter the lexical scope
	modifiers := v.visitModifiers(node.modifiers)
	body := v.visitNode(node.Body)
	return v.Factory.UpdateClassStaticBlockDeclaration(node, modifiers, body)
}

func (node *ClassStaticBlockDeclaration) Clone(f NodeFactoryCoercible) *Node {
	return cloneNode(f.AsNodeFactory().NewClassStaticBlockDeclaration(node.Modifiers(), node.Body), node.AsNode(), f.AsNodeFactory().hooks)
}

func (node *ClassStaticBlockDeclaration) computeSubtreeFacts() SubtreeFacts {
	return propagateModifierListSubtreeFacts(node.modifiers) |
		propagateSubtreeFacts(node.Body) |
		SubtreeContainsClassFields
}

func IsClassStaticBlockDeclaration(node *Node) bool {
	return node.Kind == KindClassStaticBlockDeclaration
}

// ExpressionBase

type ExpressionBase struct {
	NodeBase
}

// OmittedExpression

type OmittedExpression struct {
	ExpressionBase
}

func (f *NodeFactory) NewOmittedExpression() *Node {
	return f.newNode(KindOmittedExpression, &OmittedExpression{})
}

func (node *OmittedExpression) Clone(f NodeFactoryCoercible) *Node {
	return cloneNode(f.AsNodeFactory().NewOmittedExpression(), node.AsNode(), f.AsNodeFactory().hooks)
}

func IsOmittedExpression(node *Node) bool {
	return node.Kind == KindOmittedExpression
}

// KeywordExpression

type KeywordExpression struct {
	ExpressionBase
	FlowNodeBase // For 'this' and 'super' expressions
}

func (f *NodeFactory) NewKeywordExpression(kind Kind) *Node {
	return f.newNode(kind, f.keywordExpressionPool.New())
}

func (node *KeywordExpression) Clone(f NodeFactoryCoercible) *Node {
	return cloneNode(f.AsNodeFactory().NewKeywordExpression(node.Kind), node.AsNode(), f.AsNodeFactory().hooks)
}

func (node *KeywordExpression) computeSubtreeFacts() SubtreeFacts {
	switch node.Kind {
	case KindThisKeyword:
		return SubtreeContainsLexicalThis
	case KindSuperKeyword:
		return SubtreeContainsLexicalSuper
	}
	return SubtreeFactsNone
}

// LiteralLikeBase

type LiteralLikeBase struct {
	Text       string
	TokenFlags TokenFlags
}

func (node *LiteralLikeBase) LiteralLikeData() *LiteralLikeBase { return node }

// StringLiteral

type StringLiteral struct {
	ExpressionBase
	LiteralLikeBase
}

func (f *NodeFactory) NewStringLiteral(text string) *Node {
	data := f.stringLiteralPool.New()
	data.Text = text
	f.textCount++
	return f.newNode(KindStringLiteral, data)
}

func (node *StringLiteral) Clone(f NodeFactoryCoercible) *Node {
	return cloneNode(f.AsNodeFactory().NewStringLiteral(node.Text), node.AsNode(), f.AsNodeFactory().hooks)
}

func IsStringLiteral(node *Node) bool {
	return node.Kind == KindStringLiteral
}

// NumericLiteral

type NumericLiteral struct {
	ExpressionBase
	LiteralLikeBase
}

func (f *NodeFactory) NewNumericLiteral(text string) *Node {
	data := f.numericLiteralPool.New()
	data.Text = text
	f.textCount++
	return f.newNode(KindNumericLiteral, data)
}

func (node *NumericLiteral) Clone(f NodeFactoryCoercible) *Node {
	return cloneNode(f.AsNodeFactory().NewNumericLiteral(node.Text), node.AsNode(), f.AsNodeFactory().hooks)
}

func IsNumericLiteral(node *Node) bool {
	return node.Kind == KindNumericLiteral
}

// BigIntLiteral

type BigIntLiteral struct {
	ExpressionBase
	LiteralLikeBase
}

func (f *NodeFactory) NewBigIntLiteral(text string) *Node {
	data := &BigIntLiteral{}
	data.Text = text
	f.textCount++
	return f.newNode(KindBigIntLiteral, data)
}

func (node *BigIntLiteral) Clone(f NodeFactoryCoercible) *Node {
	return cloneNode(f.AsNodeFactory().NewBigIntLiteral(node.Text), node.AsNode(), f.AsNodeFactory().hooks)
}

func (node *BigIntLiteral) computeSubtreeFacts() SubtreeFacts {
	return SubtreeFactsNone // `bigint` is not downleveled in any way
}

func IsBigIntLiteral(node *Node) bool {
	return node.Kind == KindBigIntLiteral
}

// RegularExpressionLiteral

type RegularExpressionLiteral struct {
	ExpressionBase
	LiteralLikeBase
}

func (f *NodeFactory) NewRegularExpressionLiteral(text string) *Node {
	data := &RegularExpressionLiteral{}
	data.Text = text
	f.textCount++
	return f.newNode(KindRegularExpressionLiteral, data)
}

func (node *RegularExpressionLiteral) Clone(f NodeFactoryCoercible) *Node {
	return cloneNode(f.AsNodeFactory().NewRegularExpressionLiteral(node.Text), node.AsNode(), f.AsNodeFactory().hooks)
}

func IsRegularExpressionLiteral(node *Node) bool {
	return node.Kind == KindRegularExpressionLiteral
}

// NoSubstitutionTemplateLiteral

type NoSubstitutionTemplateLiteral struct {
	ExpressionBase
	TemplateLiteralLikeBase
}

func (f *NodeFactory) NewNoSubstitutionTemplateLiteral(text string) *Node {
	data := &NoSubstitutionTemplateLiteral{}
	data.Text = text
	f.textCount++
	return f.newNode(KindNoSubstitutionTemplateLiteral, data)
}

func (node *NoSubstitutionTemplateLiteral) Clone(f NodeFactoryCoercible) *Node {
	return cloneNode(f.AsNodeFactory().NewNoSubstitutionTemplateLiteral(node.Text), node.AsNode(), f.AsNodeFactory().hooks)
}

// BinaryExpression

type BinaryExpression struct {
	ExpressionBase
	DeclarationBase
	ModifiersBase
	compositeNodeBase
	Left          *Expression // Expression
	Type          *TypeNode   // TypeNode. Only set by JSDoc @type tags.
	OperatorToken *TokenNode  // TokenNode
	Right         *Expression // Expression
}

func (f *NodeFactory) NewBinaryExpression(modifiers *ModifierList, left *Expression, typeNode *TypeNode, operatorToken *TokenNode, right *Expression) *Node {
	if operatorToken == nil {
		panic("operatorToken is required")
	}
	data := f.binaryExpressionPool.New()
	data.modifiers = modifiers
	data.Left = left
	data.Type = typeNode
	data.OperatorToken = operatorToken
	data.Right = right
	return f.newNode(KindBinaryExpression, data)
}

func (f *NodeFactory) UpdateBinaryExpression(node *BinaryExpression, modifiers *ModifierList, left *Expression, typeNode *TypeNode, operatorToken *TokenNode, right *Expression) *Node {
	if left != node.Left || typeNode != node.Type || operatorToken != node.OperatorToken || right != node.Right {
		return updateNode(f.NewBinaryExpression(modifiers, left, typeNode, operatorToken, right), node.AsNode(), f.hooks)
	}
	return node.AsNode()
}

func (node *BinaryExpression) ForEachChild(v Visitor) bool {
	return visitModifiers(v, node.modifiers) || visit(v, node.Left) || visit(v, node.Type) || visit(v, node.OperatorToken) || visit(v, node.Right)
}

func (node *BinaryExpression) VisitEachChild(v *NodeVisitor) *Node {
	return v.Factory.UpdateBinaryExpression(node, v.visitModifiers(node.modifiers), v.visitNode(node.Left), v.visitNode(node.Type), v.visitToken(node.OperatorToken), v.visitNode(node.Right))
}

func (node *BinaryExpression) Clone(f NodeFactoryCoercible) *Node {
	return cloneNode(f.AsNodeFactory().NewBinaryExpression(node.modifiers, node.Left, node.Type, node.OperatorToken, node.Right), node.AsNode(), f.AsNodeFactory().hooks)
}

func (node *BinaryExpression) computeSubtreeFacts() SubtreeFacts {
	return propagateModifierListSubtreeFacts(node.modifiers) |
		propagateSubtreeFacts(node.Left) |
		propagateSubtreeFacts(node.Type) |
		propagateSubtreeFacts(node.OperatorToken) |
		propagateSubtreeFacts(node.Right) |
		core.IfElse(node.OperatorToken.Kind == KindInKeyword && IsPrivateIdentifier(node.Left), SubtreeContainsClassFields, SubtreeFactsNone)
}

func (node *BinaryExpression) setModifiers(modifiers *ModifierList) { node.modifiers = modifiers }

func IsBinaryExpression(node *Node) bool {
	return node.Kind == KindBinaryExpression
}

// PrefixUnaryExpression

type PrefixUnaryExpression struct {
	ExpressionBase
	Operator Kind
	Operand  *Expression // Expression
}

func (f *NodeFactory) NewPrefixUnaryExpression(operator Kind, operand *Expression) *Node {
	data := f.prefixUnaryExpressionPool.New()
	data.Operator = operator
	data.Operand = operand
	return f.newNode(KindPrefixUnaryExpression, data)
}

func (f *NodeFactory) UpdatePrefixUnaryExpression(node *PrefixUnaryExpression, operand *Expression) *Node {
	if operand != node.Operand {
		return updateNode(f.NewPrefixUnaryExpression(node.Operator, operand), node.AsNode(), f.hooks)
	}
	return node.AsNode()
}

func (node *PrefixUnaryExpression) ForEachChild(v Visitor) bool {
	return visit(v, node.Operand)
}

func (node *PrefixUnaryExpression) VisitEachChild(v *NodeVisitor) *Node {
	return v.Factory.UpdatePrefixUnaryExpression(node, v.visitNode(node.Operand))
}

func (node *PrefixUnaryExpression) Clone(f NodeFactoryCoercible) *Node {
	return cloneNode(f.AsNodeFactory().NewPrefixUnaryExpression(node.Operator, node.Operand), node.AsNode(), f.AsNodeFactory().hooks)
}

func (node *PrefixUnaryExpression) computeSubtreeFacts() SubtreeFacts {
	return propagateSubtreeFacts(node.Operand)
}

func IsPrefixUnaryExpression(node *Node) bool {
	return node.Kind == KindPrefixUnaryExpression
}

// PostfixUnaryExpression

type PostfixUnaryExpression struct {
	ExpressionBase
	Operand  *Expression // Expression
	Operator Kind
}

func (f *NodeFactory) NewPostfixUnaryExpression(operand *Expression, operator Kind) *Node {
	data := &PostfixUnaryExpression{}
	data.Operand = operand
	data.Operator = operator
	return f.newNode(KindPostfixUnaryExpression, data)
}

func (f *NodeFactory) UpdatePostfixUnaryExpression(node *PostfixUnaryExpression, operand *Expression) *Node {
	if operand != node.Operand {
		return updateNode(f.NewPostfixUnaryExpression(operand, node.Operator), node.AsNode(), f.hooks)
	}
	return node.AsNode()
}

func (node *PostfixUnaryExpression) ForEachChild(v Visitor) bool {
	return visit(v, node.Operand)
}

func (node *PostfixUnaryExpression) VisitEachChild(v *NodeVisitor) *Node {
	return v.Factory.UpdatePostfixUnaryExpression(node, v.visitNode(node.Operand))
}

func (node *PostfixUnaryExpression) Clone(f NodeFactoryCoercible) *Node {
	return cloneNode(f.AsNodeFactory().NewPostfixUnaryExpression(node.Operand, node.Operator), node.AsNode(), f.AsNodeFactory().hooks)
}

func (node *PostfixUnaryExpression) computeSubtreeFacts() SubtreeFacts {
	return propagateSubtreeFacts(node.Operand)
}

// YieldExpression

type YieldExpression struct {
	ExpressionBase
	AsteriskToken *TokenNode  // TokenNode
	Expression    *Expression // Expression. Optional
}

func (f *NodeFactory) NewYieldExpression(asteriskToken *TokenNode, expression *Expression) *Node {
	data := &YieldExpression{}
	data.AsteriskToken = asteriskToken
	data.Expression = expression
	return f.newNode(KindYieldExpression, data)
}

func (f *NodeFactory) UpdateYieldExpression(node *YieldExpression, asteriskToken *TokenNode, expression *Expression) *Node {
	if asteriskToken != node.AsteriskToken || expression != node.Expression {
		return updateNode(f.NewYieldExpression(asteriskToken, expression), node.AsNode(), f.hooks)
	}
	return node.AsNode()
}

func (node *YieldExpression) ForEachChild(v Visitor) bool {
	return visit(v, node.AsteriskToken) || visit(v, node.Expression)
}

func (node *YieldExpression) VisitEachChild(v *NodeVisitor) *Node {
	return v.Factory.UpdateYieldExpression(node, v.visitToken(node.AsteriskToken), v.visitNode(node.Expression))
}

func (node *YieldExpression) Clone(f NodeFactoryCoercible) *Node {
	return cloneNode(f.AsNodeFactory().NewYieldExpression(node.AsteriskToken, node.Expression), node.AsNode(), f.AsNodeFactory().hooks)
}

func (node *YieldExpression) computeSubtreeFacts() SubtreeFacts {
	return propagateSubtreeFacts(node.Expression) | SubtreeContainsForAwaitOrAsyncGenerator
}

func IsYieldExpression(node *Node) bool {
	return node.Kind == KindYieldExpression
}

// ArrowFunction

type ArrowFunction struct {
	ExpressionBase
	DeclarationBase
	ModifiersBase
	FunctionLikeWithBodyBase
	FlowNodeBase
	compositeNodeBase
	EqualsGreaterThanToken *TokenNode // TokenNode
}

func (f *NodeFactory) NewArrowFunction(modifiers *ModifierList, typeParameters *NodeList, parameters *NodeList, returnType *TypeNode, fullSignature *TypeNode, equalsGreaterThanToken *TokenNode, body *BlockOrExpression) *Node {
	data := &ArrowFunction{}
	data.modifiers = modifiers
	data.TypeParameters = typeParameters
	data.Parameters = parameters
	data.Type = returnType
	data.FullSignature = fullSignature
	data.EqualsGreaterThanToken = equalsGreaterThanToken
	data.Body = body
	return f.newNode(KindArrowFunction, data)
}

func (f *NodeFactory) UpdateArrowFunction(node *ArrowFunction, modifiers *ModifierList, typeParameters *TypeParameterList, parameters *ParameterList, returnType *TypeNode, fullSignature *TypeNode, equalsGreaterThanToken *TokenNode, body *BlockOrExpression) *Node {
	if modifiers != node.modifiers || typeParameters != node.TypeParameters || parameters != node.Parameters || returnType != node.Type || fullSignature != node.FullSignature || equalsGreaterThanToken != node.EqualsGreaterThanToken || body != node.Body {
		return updateNode(f.NewArrowFunction(modifiers, typeParameters, parameters, returnType, fullSignature, equalsGreaterThanToken, body), node.AsNode(), f.hooks)
	}
	return node.AsNode()
}

func (node *ArrowFunction) ForEachChild(v Visitor) bool {
	return visitModifiers(v, node.modifiers) || visitNodeList(v, node.TypeParameters) || visitNodeList(v, node.Parameters) ||
		visit(v, node.Type) || visit(v, node.FullSignature) || visit(v, node.EqualsGreaterThanToken) || visit(v, node.Body)
}

func (node *ArrowFunction) VisitEachChild(v *NodeVisitor) *Node {
	return v.Factory.UpdateArrowFunction(node, v.visitModifiers(node.modifiers), v.visitNodes(node.TypeParameters), v.visitParameters(node.Parameters), v.visitNode(node.Type), v.visitNode(node.FullSignature), v.visitToken(node.EqualsGreaterThanToken), v.visitFunctionBody(node.Body))
}

func (node *ArrowFunction) Clone(f NodeFactoryCoercible) *Node {
	return cloneNode(f.AsNodeFactory().NewArrowFunction(node.Modifiers(), node.TypeParameters, node.Parameters, node.Type, node.FullSignature, node.EqualsGreaterThanToken, node.Body), node.AsNode(), f.AsNodeFactory().hooks)
}

func (node *ArrowFunction) Name() *DeclarationName {
	return nil
}

func (node *ArrowFunction) computeSubtreeFacts() SubtreeFacts {
	return propagateModifierListSubtreeFacts(node.modifiers) |
		propagateEraseableSyntaxListSubtreeFacts(node.TypeParameters) |
		propagateNodeListSubtreeFacts(node.Parameters, propagateSubtreeFacts) |
		propagateEraseableSyntaxSubtreeFacts(node.Type) |
		propagateEraseableSyntaxSubtreeFacts(node.FullSignature) |
		propagateSubtreeFacts(node.Body) |
		core.IfElse(node.ModifierFlags()&ModifierFlagsAsync != 0, SubtreeContainsAnyAwait, SubtreeFactsNone)
}

func (node *ArrowFunction) propagateSubtreeFacts() SubtreeFacts {
	return node.SubtreeFacts() & ^SubtreeExclusionsArrowFunction
}

func IsArrowFunction(node *Node) bool {
	return node.Kind == KindArrowFunction
}

// FunctionExpression

type FunctionExpression struct {
	ExpressionBase
	DeclarationBase
	ModifiersBase
	FunctionLikeWithBodyBase
	FlowNodeBase
	compositeNodeBase
	name           *IdentifierNode // IdentifierNode. Optional
	ReturnFlowNode *FlowNode
}

func (f *NodeFactory) NewFunctionExpression(modifiers *ModifierList, asteriskToken *TokenNode, name *IdentifierNode, typeParameters *NodeList, parameters *NodeList, returnType *TypeNode, fullSignature *TypeNode, body *BlockNode) *Node {
	data := &FunctionExpression{}
	data.modifiers = modifiers
	data.AsteriskToken = asteriskToken
	data.name = name
	data.TypeParameters = typeParameters
	data.Parameters = parameters
	data.Type = returnType
	data.FullSignature = fullSignature
	data.Body = body
	return f.newNode(KindFunctionExpression, data)
}

func (f *NodeFactory) UpdateFunctionExpression(node *FunctionExpression, modifiers *ModifierList, asteriskToken *TokenNode, name *IdentifierNode, typeParameters *TypeParameterList, parameters *ParameterList, returnType *TypeNode, fullSignature *TypeNode, body *BlockNode) *Node {
	if modifiers != node.modifiers || asteriskToken != node.AsteriskToken || name != node.name || typeParameters != node.TypeParameters || parameters != node.Parameters || returnType != node.Type || fullSignature != node.FullSignature || body != node.Body {
		return updateNode(f.NewFunctionExpression(modifiers, asteriskToken, name, typeParameters, parameters, returnType, fullSignature, body), node.AsNode(), f.hooks)
	}
	return node.AsNode()
}

func (node *FunctionExpression) ForEachChild(v Visitor) bool {
	return visitModifiers(v, node.modifiers) || visit(v, node.AsteriskToken) || visit(v, node.name) || visitNodeList(v, node.TypeParameters) ||
		visitNodeList(v, node.Parameters) || visit(v, node.Type) || visit(v, node.FullSignature) || visit(v, node.Body)
}

func (node *FunctionExpression) VisitEachChild(v *NodeVisitor) *Node {
	return v.Factory.UpdateFunctionExpression(node, v.visitModifiers(node.modifiers), v.visitToken(node.AsteriskToken), v.visitNode(node.name), v.visitNodes(node.TypeParameters), v.visitParameters(node.Parameters), v.visitNode(node.Type), v.visitNode(node.FullSignature), v.visitFunctionBody(node.Body))
}

func (node *FunctionExpression) Clone(f NodeFactoryCoercible) *Node {
	return cloneNode(f.AsNodeFactory().NewFunctionExpression(node.Modifiers(), node.AsteriskToken, node.Name(), node.TypeParameters, node.Parameters, node.Type, node.FullSignature, node.Body), node.AsNode(), f.AsNodeFactory().hooks)
}

func (node *FunctionExpression) Name() *DeclarationName {
	return node.name
}

func (node *FunctionExpression) computeSubtreeFacts() SubtreeFacts {
	isAsync := node.modifiers != nil && node.modifiers.ModifierFlags&ModifierFlagsAsync != 0
	isGenerator := node.AsteriskToken != nil
	return propagateModifierListSubtreeFacts(node.modifiers) |
		propagateSubtreeFacts(node.AsteriskToken) |
		propagateSubtreeFacts(node.name) |
		propagateEraseableSyntaxListSubtreeFacts(node.TypeParameters) |
		propagateNodeListSubtreeFacts(node.Parameters, propagateSubtreeFacts) |
		propagateEraseableSyntaxSubtreeFacts(node.Type) |
		propagateEraseableSyntaxSubtreeFacts(node.FullSignature) |
		propagateSubtreeFacts(node.Body) |
		core.IfElse(isAsync && isGenerator, SubtreeContainsForAwaitOrAsyncGenerator, SubtreeFactsNone) |
		core.IfElse(isAsync && !isGenerator, SubtreeContainsAnyAwait, SubtreeFactsNone)
}

func (node *FunctionExpression) propagateSubtreeFacts() SubtreeFacts {
	return node.SubtreeFacts() & ^SubtreeExclusionsFunction
}

func IsFunctionExpression(node *Node) bool {
	return node.Kind == KindFunctionExpression
}

// AsExpression

type AsExpression struct {
	ExpressionBase
	Expression *Expression // Expression
	Type       *TypeNode   // TypeNode
}

func (f *NodeFactory) NewAsExpression(expression *Expression, typeNode *TypeNode) *Node {
	data := &AsExpression{}
	data.Expression = expression
	data.Type = typeNode
	return f.newNode(KindAsExpression, data)
}

func (f *NodeFactory) UpdateAsExpression(node *AsExpression, expression *Expression, typeNode *TypeNode) *Node {
	if expression != node.Expression || typeNode != node.Type {
		return updateNode(f.NewAsExpression(expression, typeNode), node.AsNode(), f.hooks)
	}
	return node.AsNode()
}

func (node *AsExpression) ForEachChild(v Visitor) bool {
	return visit(v, node.Expression) || visit(v, node.Type)
}

func (node *AsExpression) VisitEachChild(v *NodeVisitor) *Node {
	return v.Factory.UpdateAsExpression(node, v.visitNode(node.Expression), v.visitNode(node.Type))
}

func (node *AsExpression) Clone(f NodeFactoryCoercible) *Node {
	return cloneNode(f.AsNodeFactory().NewAsExpression(node.Expression, node.Type), node.AsNode(), f.AsNodeFactory().hooks)
}

func (node *AsExpression) computeSubtreeFacts() SubtreeFacts {
	return propagateSubtreeFacts(node.Expression) | SubtreeContainsTypeScript
}

func (node *AsExpression) propagateSubtreeFacts() SubtreeFacts {
	return node.SubtreeFacts() & ^SubtreeExclusionsOuterExpression
}

// SatisfiesExpression

type SatisfiesExpression struct {
	ExpressionBase
	Expression *Expression // Expression
	Type       *TypeNode   // TypeNode
}

func (f *NodeFactory) NewSatisfiesExpression(expression *Expression, typeNode *TypeNode) *Node {
	data := &SatisfiesExpression{}
	data.Expression = expression
	data.Type = typeNode
	return f.newNode(KindSatisfiesExpression, data)
}

func (f *NodeFactory) UpdateSatisfiesExpression(node *SatisfiesExpression, expression *Expression, typeNode *TypeNode) *Node {
	if expression != node.Expression || typeNode != node.Type {
		return updateNode(f.NewSatisfiesExpression(expression, typeNode), node.AsNode(), f.hooks)
	}
	return node.AsNode()
}

func (node *SatisfiesExpression) ForEachChild(v Visitor) bool {
	return visit(v, node.Expression) || visit(v, node.Type)
}

func (node *SatisfiesExpression) VisitEachChild(v *NodeVisitor) *Node {
	return v.Factory.UpdateSatisfiesExpression(node, v.visitNode(node.Expression), v.visitNode(node.Type))
}

func (node *SatisfiesExpression) Clone(f NodeFactoryCoercible) *Node {
	return cloneNode(f.AsNodeFactory().NewSatisfiesExpression(node.Expression, node.Type), node.AsNode(), f.AsNodeFactory().hooks)
}

func (node *SatisfiesExpression) computeSubtreeFacts() SubtreeFacts {
	return propagateSubtreeFacts(node.Expression) | SubtreeContainsTypeScript
}

func (node *SatisfiesExpression) propagateSubtreeFacts() SubtreeFacts {
	return node.SubtreeFacts() & ^SubtreeExclusionsOuterExpression
}

func IsSatisfiesExpression(node *Node) bool {
	return node.Kind == KindSatisfiesExpression
}

// ConditionalExpression

type ConditionalExpression struct {
	ExpressionBase
	compositeNodeBase
	Condition     *Expression
	QuestionToken *TokenNode
	WhenTrue      *Expression
	ColonToken    *TokenNode
	WhenFalse     *Expression
}

func (f *NodeFactory) NewConditionalExpression(condition *Expression, questionToken *TokenNode, whenTrue *Expression, colonToken *TokenNode, whenFalse *Expression) *Node {
	data := f.conditionalExpressionPool.New()
	data.Condition = condition
	data.QuestionToken = questionToken
	data.WhenTrue = whenTrue
	data.ColonToken = colonToken
	data.WhenFalse = whenFalse
	return f.newNode(KindConditionalExpression, data)
}

func (f *NodeFactory) UpdateConditionalExpression(node *ConditionalExpression, condition *Expression, questionToken *TokenNode, whenTrue *Expression, colonToken *TokenNode, whenFalse *Expression) *Node {
	if condition != node.Condition || questionToken != node.QuestionToken || whenTrue != node.WhenTrue || colonToken != node.ColonToken || whenFalse != node.WhenFalse {
		return updateNode(f.NewConditionalExpression(condition, questionToken, whenTrue, colonToken, whenFalse), node.AsNode(), f.hooks)
	}
	return node.AsNode()
}

func (node *ConditionalExpression) ForEachChild(v Visitor) bool {
	return visit(v, node.Condition) || visit(v, node.QuestionToken) || visit(v, node.WhenTrue) ||
		visit(v, node.ColonToken) || visit(v, node.WhenFalse)
}

func (node *ConditionalExpression) VisitEachChild(v *NodeVisitor) *Node {
	return v.Factory.UpdateConditionalExpression(node, v.visitNode(node.Condition), v.visitToken(node.QuestionToken), v.visitNode(node.WhenTrue), v.visitToken(node.ColonToken), v.visitNode(node.WhenFalse))
}

func (node *ConditionalExpression) Clone(f NodeFactoryCoercible) *Node {
	return cloneNode(f.AsNodeFactory().NewConditionalExpression(node.Condition, node.QuestionToken, node.WhenTrue, node.ColonToken, node.WhenFalse), node.AsNode(), f.AsNodeFactory().hooks)
}

func (node *ConditionalExpression) computeSubtreeFacts() SubtreeFacts {
	return propagateSubtreeFacts(node.Condition) |
		propagateSubtreeFacts(node.WhenTrue) |
		propagateSubtreeFacts(node.WhenFalse)
}

func IsConditionalExpression(node *Node) bool {
	return node.Kind == KindConditionalExpression
}

// PropertyAccessExpression

type PropertyAccessExpression struct {
	ExpressionBase
	FlowNodeBase
	compositeNodeBase
	Expression       *Expression // Expression
	QuestionDotToken *TokenNode  // TokenNode
	name             *MemberName // MemberName
}

func (f *NodeFactory) NewPropertyAccessExpression(expression *Expression, questionDotToken *TokenNode, name *MemberName, flags NodeFlags) *Node {
	data := f.propertyAccessExpressionPool.New()
	data.Expression = expression
	data.QuestionDotToken = questionDotToken
	data.name = name
	node := f.newNode(KindPropertyAccessExpression, data)
	node.Flags |= flags & NodeFlagsOptionalChain
	return node
}

func (f *NodeFactory) UpdatePropertyAccessExpression(node *PropertyAccessExpression, expression *Expression, questionDotToken *TokenNode, name *MemberName) *Node {
	if expression != node.Expression || questionDotToken != node.QuestionDotToken || name != node.name {
		return updateNode(f.NewPropertyAccessExpression(expression, questionDotToken, name, node.Flags), node.AsNode(), f.hooks)
	}
	return node.AsNode()
}

func (node *PropertyAccessExpression) ForEachChild(v Visitor) bool {
	return visit(v, node.Expression) || visit(v, node.QuestionDotToken) || visit(v, node.name)
}

func (node *PropertyAccessExpression) VisitEachChild(v *NodeVisitor) *Node {
	return v.Factory.UpdatePropertyAccessExpression(node, v.visitNode(node.Expression), v.visitToken(node.QuestionDotToken), v.visitNode(node.name))
}

func (node *PropertyAccessExpression) Clone(f NodeFactoryCoercible) *Node {
	return cloneNode(f.AsNodeFactory().NewPropertyAccessExpression(node.Expression, node.QuestionDotToken, node.Name(), node.Flags), node.AsNode(), f.AsNodeFactory().hooks)
}

func (node *PropertyAccessExpression) Name() *DeclarationName { return node.name }

func (node *PropertyAccessExpression) computeSubtreeFacts() SubtreeFacts {
	return propagateSubtreeFacts(node.Expression) |
		propagateSubtreeFacts(node.QuestionDotToken) |
		propagateSubtreeFacts(node.name)
}

func (node *PropertyAccessExpression) propagateSubtreeFacts() SubtreeFacts {
	return node.SubtreeFacts() & ^SubtreeExclusionsPropertyAccess
}

func IsPropertyAccessExpression(node *Node) bool {
	return node.Kind == KindPropertyAccessExpression
}

// ElementAccessExpression

type ElementAccessExpression struct {
	ExpressionBase
	FlowNodeBase
	compositeNodeBase
	Expression         *Expression // Expression
	QuestionDotToken   *TokenNode  // TokenNode
	ArgumentExpression *Expression // Expression
}

func (f *NodeFactory) NewElementAccessExpression(expression *Expression, questionDotToken *TokenNode, argumentExpression *Expression, flags NodeFlags) *Node {
	data := f.elementAccessExpressionPool.New()
	data.Expression = expression
	data.QuestionDotToken = questionDotToken
	data.ArgumentExpression = argumentExpression
	node := f.newNode(KindElementAccessExpression, data)
	node.Flags |= flags & NodeFlagsOptionalChain
	return node
}

func (f *NodeFactory) UpdateElementAccessExpression(node *ElementAccessExpression, expression *Expression, questionDotToken *TokenNode, argumentExpression *Expression) *Node {
	if expression != node.Expression || questionDotToken != node.QuestionDotToken || argumentExpression != node.ArgumentExpression {
		return updateNode(f.NewElementAccessExpression(expression, questionDotToken, argumentExpression, node.Flags), node.AsNode(), f.hooks)
	}
	return node.AsNode()
}

func (node *ElementAccessExpression) ForEachChild(v Visitor) bool {
	return visit(v, node.Expression) || visit(v, node.QuestionDotToken) || visit(v, node.ArgumentExpression)
}

func (node *ElementAccessExpression) VisitEachChild(v *NodeVisitor) *Node {
	return v.Factory.UpdateElementAccessExpression(node, v.visitNode(node.Expression), v.visitToken(node.QuestionDotToken), v.visitNode(node.ArgumentExpression))
}

func (node *ElementAccessExpression) Clone(f NodeFactoryCoercible) *Node {
	return cloneNode(f.AsNodeFactory().NewElementAccessExpression(node.Expression, node.QuestionDotToken, node.ArgumentExpression, node.Flags), node.AsNode(), f.AsNodeFactory().hooks)
}

func (node *ElementAccessExpression) computeSubtreeFacts() SubtreeFacts {
	return propagateSubtreeFacts(node.Expression) |
		propagateSubtreeFacts(node.QuestionDotToken) |
		propagateSubtreeFacts(node.ArgumentExpression)
}

func (node *ElementAccessExpression) propagateSubtreeFacts() SubtreeFacts {
	return node.SubtreeFacts() & ^SubtreeExclusionsElementAccess
}

func IsElementAccessExpression(node *Node) bool {
	return node.Kind == KindElementAccessExpression
}

// CallExpression

type CallExpression struct {
	ExpressionBase
	compositeNodeBase
	Expression       *Expression // Expression
	QuestionDotToken *TokenNode  // TokenNode
	TypeArguments    *NodeList   // NodeList[*TypeNode]. Optional
	Arguments        *NodeList   // NodeList[*Expression]
}

func (f *NodeFactory) NewCallExpression(expression *Expression, questionDotToken *TokenNode, typeArguments *NodeList, arguments *NodeList, flags NodeFlags) *Node {
	data := f.callExpressionPool.New()
	data.Expression = expression
	data.QuestionDotToken = questionDotToken
	data.TypeArguments = typeArguments
	data.Arguments = arguments
	node := f.newNode(KindCallExpression, data)
	node.Flags |= flags & NodeFlagsOptionalChain
	return node
}

func (f *NodeFactory) UpdateCallExpression(node *CallExpression, expression *Expression, questionDotToken *TokenNode, typeArguments *TypeArgumentList, arguments *ArgumentList) *Node {
	if expression != node.Expression || questionDotToken != node.QuestionDotToken || typeArguments != node.TypeArguments || arguments != node.Arguments {
		return updateNode(f.NewCallExpression(expression, questionDotToken, typeArguments, arguments, node.Flags), node.AsNode(), f.hooks)
	}
	return node.AsNode()
}

func (node *CallExpression) ForEachChild(v Visitor) bool {
	return visit(v, node.Expression) || visit(v, node.QuestionDotToken) || visitNodeList(v, node.TypeArguments) || visitNodeList(v, node.Arguments)
}

func (node *CallExpression) VisitEachChild(v *NodeVisitor) *Node {
	return v.Factory.UpdateCallExpression(node, v.visitNode(node.Expression), v.visitToken(node.QuestionDotToken), v.visitNodes(node.TypeArguments), v.visitNodes(node.Arguments))
}

func (node *CallExpression) Clone(f NodeFactoryCoercible) *Node {
	return cloneNode(f.AsNodeFactory().NewCallExpression(node.Expression, node.QuestionDotToken, node.TypeArguments, node.Arguments, node.Flags), node.AsNode(), f.AsNodeFactory().hooks)
}

func (node *CallExpression) computeSubtreeFacts() SubtreeFacts {
	return propagateSubtreeFacts(node.Expression) |
		propagateSubtreeFacts(node.QuestionDotToken) |
		propagateEraseableSyntaxListSubtreeFacts(node.TypeArguments) |
		propagateNodeListSubtreeFacts(node.Arguments, propagateSubtreeFacts) |
		core.IfElse(node.Expression.Kind == KindImportKeyword, SubtreeContainsDynamicImport, SubtreeFactsNone)
}

func (node *CallExpression) propagateSubtreeFacts() SubtreeFacts {
	return node.SubtreeFacts() & ^SubtreeExclusionsCall
}

func IsCallExpression(node *Node) bool {
	return node.Kind == KindCallExpression
}

// NewExpression

type NewExpression struct {
	ExpressionBase
	compositeNodeBase
	Expression    *Expression // Expression
	TypeArguments *NodeList   // NodeList[*TypeNode]. Optional
	Arguments     *NodeList   // NodeList[*Expression]. Optional
}

func (f *NodeFactory) NewNewExpression(expression *Expression, typeArguments *NodeList, arguments *NodeList) *Node {
	data := &NewExpression{}
	data.Expression = expression
	data.TypeArguments = typeArguments
	data.Arguments = arguments
	return f.newNode(KindNewExpression, data)
}

func (f *NodeFactory) UpdateNewExpression(node *NewExpression, expression *Expression, typeArguments *TypeArgumentList, arguments *ArgumentList) *Node {
	if expression != node.Expression || typeArguments != node.TypeArguments || arguments != node.Arguments {
		return updateNode(f.NewNewExpression(expression, typeArguments, arguments), node.AsNode(), f.hooks)
	}
	return node.AsNode()
}

func (node *NewExpression) ForEachChild(v Visitor) bool {
	return visit(v, node.Expression) || visitNodeList(v, node.TypeArguments) || visitNodeList(v, node.Arguments)
}

func (node *NewExpression) VisitEachChild(v *NodeVisitor) *Node {
	return v.Factory.UpdateNewExpression(node, v.visitNode(node.Expression), v.visitNodes(node.TypeArguments), v.visitNodes(node.Arguments))
}

func (node *NewExpression) Clone(f NodeFactoryCoercible) *Node {
	return cloneNode(f.AsNodeFactory().NewNewExpression(node.Expression, node.TypeArguments, node.Arguments), node.AsNode(), f.AsNodeFactory().hooks)
}

func (node *NewExpression) computeSubtreeFacts() SubtreeFacts {
	return propagateSubtreeFacts(node.Expression) |
		propagateEraseableSyntaxListSubtreeFacts(node.TypeArguments) |
		propagateNodeListSubtreeFacts(node.Arguments, propagateSubtreeFacts)
}

func (node *NewExpression) propagateSubtreeFacts() SubtreeFacts {
	return node.SubtreeFacts() & ^SubtreeExclusionsNew
}

func IsNewExpression(node *Node) bool {
	return node.Kind == KindNewExpression
}

// MetaProperty

type MetaProperty struct {
	ExpressionBase
	FlowNodeBase
	compositeNodeBase
	KeywordToken Kind            // NewKeyword | ImportKeyword
	name         *IdentifierNode // IdentifierNode
}

func (f *NodeFactory) NewMetaProperty(keywordToken Kind, name *IdentifierNode) *Node {
	data := &MetaProperty{}
	data.KeywordToken = keywordToken
	data.name = name
	return f.newNode(KindMetaProperty, data)
}

func (f *NodeFactory) UpdateMetaProperty(node *MetaProperty, name *IdentifierNode) *Node {
	if name != node.name {
		return updateNode(f.NewMetaProperty(node.KeywordToken, name), node.AsNode(), f.hooks)
	}
	return node.AsNode()
}

func (node *MetaProperty) ForEachChild(v Visitor) bool {
	return visit(v, node.name)
}

func (node *MetaProperty) VisitEachChild(v *NodeVisitor) *Node {
	return v.Factory.UpdateMetaProperty(node, v.visitNode(node.name))
}

func (node *MetaProperty) Clone(f NodeFactoryCoercible) *Node {
	return cloneNode(f.AsNodeFactory().NewMetaProperty(node.Kind, node.Name()), node.AsNode(), f.AsNodeFactory().hooks)
}

func (node *MetaProperty) Name() *DeclarationName {
	return node.name
}

func (node *MetaProperty) computeSubtreeFacts() SubtreeFacts {
	return propagateSubtreeFacts(node.name) // `import.meta` is not downleveled in any way
}

func IsMetaProperty(node *Node) bool {
	return node.Kind == KindMetaProperty
}

// NonNullExpression

type NonNullExpression struct {
	ExpressionBase
	Expression *Expression // Expression
}

func (f *NodeFactory) NewNonNullExpression(expression *Expression, flags NodeFlags) *Node {
	data := &NonNullExpression{}
	data.Expression = expression
	data.Flags |= flags & NodeFlagsOptionalChain
	return f.newNode(KindNonNullExpression, data)
}

func (f *NodeFactory) UpdateNonNullExpression(node *NonNullExpression, expression *Expression) *Node {
	if expression != node.Expression {
		return updateNode(f.NewNonNullExpression(expression, node.AsNode().Flags), node.AsNode(), f.hooks)
	}
	return node.AsNode()
}

func (node *NonNullExpression) ForEachChild(v Visitor) bool {
	return visit(v, node.Expression)
}

func (node *NonNullExpression) VisitEachChild(v *NodeVisitor) *Node {
	return v.Factory.UpdateNonNullExpression(node, v.visitNode(node.Expression))
}

func (node *NonNullExpression) Clone(f NodeFactoryCoercible) *Node {
	return cloneNode(f.AsNodeFactory().NewNonNullExpression(node.Expression, node.Flags), node.AsNode(), f.AsNodeFactory().hooks)
}

func (node *NonNullExpression) computeSubtreeFacts() SubtreeFacts {
	return propagateSubtreeFacts(node.Expression) | SubtreeContainsTypeScript
}

func IsNonNullExpression(node *Node) bool {
	return node.Kind == KindNonNullExpression
}

// SpreadElement

type SpreadElement struct {
	ExpressionBase
	Expression *Expression // Expression
}

func (f *NodeFactory) NewSpreadElement(expression *Expression) *Node {
	data := &SpreadElement{}
	data.Expression = expression
	return f.newNode(KindSpreadElement, data)
}

func (f *NodeFactory) UpdateSpreadElement(node *SpreadElement, expression *Expression) *Node {
	if expression != node.Expression {
		return updateNode(f.NewSpreadElement(expression), node.AsNode(), f.hooks)
	}
	return node.AsNode()
}

func (node *SpreadElement) ForEachChild(v Visitor) bool {
	return visit(v, node.Expression)
}

func (node *SpreadElement) VisitEachChild(v *NodeVisitor) *Node {
	return v.Factory.UpdateSpreadElement(node, v.visitNode(node.Expression))
}

func (node *SpreadElement) Clone(f NodeFactoryCoercible) *Node {
	return cloneNode(f.AsNodeFactory().NewSpreadElement(node.Expression), node.AsNode(), f.AsNodeFactory().hooks)
}

func (node *SpreadElement) computeSubtreeFacts() SubtreeFacts {
	return propagateSubtreeFacts(node.Expression) | SubtreeContainsRestOrSpread
}

func IsSpreadElement(node *Node) bool {
	return node.Kind == KindSpreadElement
}

// TemplateExpression

type TemplateExpression struct {
	ExpressionBase
	compositeNodeBase
	Head          *TemplateHeadNode // TemplateHeadNode
	TemplateSpans *NodeList         // NodeList[*TemplateSpanNode]
}

func (f *NodeFactory) NewTemplateExpression(head *TemplateHeadNode, templateSpans *NodeList) *Node {
	data := &TemplateExpression{}
	data.Head = head
	data.TemplateSpans = templateSpans
	return f.newNode(KindTemplateExpression, data)
}

func (f *NodeFactory) UpdateTemplateExpression(node *TemplateExpression, head *TemplateHeadNode, templateSpans *TemplateSpanList) *Node {
	if head != node.Head || templateSpans != node.TemplateSpans {
		return updateNode(f.NewTemplateExpression(head, templateSpans), node.AsNode(), f.hooks)
	}
	return node.AsNode()
}

func (node *TemplateExpression) ForEachChild(v Visitor) bool {
	return visit(v, node.Head) || visitNodeList(v, node.TemplateSpans)
}

func (node *TemplateExpression) VisitEachChild(v *NodeVisitor) *Node {
	return v.Factory.UpdateTemplateExpression(node, v.visitNode(node.Head), v.visitNodes(node.TemplateSpans))
}

func (node *TemplateExpression) Clone(f NodeFactoryCoercible) *Node {
	return cloneNode(f.AsNodeFactory().NewTemplateExpression(node.Head, node.TemplateSpans), node.AsNode(), f.AsNodeFactory().hooks)
}

func (node *TemplateExpression) computeSubtreeFacts() SubtreeFacts {
	return propagateSubtreeFacts(node.Head) |
		propagateNodeListSubtreeFacts(node.TemplateSpans, propagateSubtreeFacts)
}

func IsTemplateExpression(node *Node) bool {
	return node.Kind == KindTemplateExpression
}

// TemplateLiteralTypeSpan

type TemplateSpan struct {
	NodeBase
	Expression *Expression           // Expression
	Literal    *TemplateMiddleOrTail // TemplateMiddleOrTail
}

func (f *NodeFactory) NewTemplateSpan(expression *Expression, literal *TemplateMiddleOrTail) *Node {
	data := &TemplateSpan{}
	data.Expression = expression
	data.Literal = literal
	return f.newNode(KindTemplateSpan, data)
}

func (f *NodeFactory) UpdateTemplateSpan(node *TemplateSpan, expression *Expression, literal *TemplateMiddleOrTail) *Node {
	if expression != node.Expression || literal != node.Literal {
		return updateNode(f.NewTemplateSpan(expression, literal), node.AsNode(), f.hooks)
	}
	return node.AsNode()
}

func (node *TemplateSpan) ForEachChild(v Visitor) bool {
	return visit(v, node.Expression) || visit(v, node.Literal)
}

func (node *TemplateSpan) VisitEachChild(v *NodeVisitor) *Node {
	return v.Factory.UpdateTemplateSpan(node, v.visitNode(node.Expression), v.visitNode(node.Literal))
}

func (node *TemplateSpan) Clone(f NodeFactoryCoercible) *Node {
	return cloneNode(f.AsNodeFactory().NewTemplateSpan(node.Expression, node.Literal), node.AsNode(), f.AsNodeFactory().hooks)
}

func (node *TemplateSpan) computeSubtreeFacts() SubtreeFacts {
	return propagateSubtreeFacts(node.Expression)
}

func IsTemplateSpan(node *Node) bool {
	return node.Kind == KindTemplateSpan
}

// TaggedTemplateExpression

type TaggedTemplateExpression struct {
	ExpressionBase
	compositeNodeBase
	Tag              *Expression      // Expression
	QuestionDotToken *TokenNode       // TokenNode. For error reporting purposes only
	TypeArguments    *NodeList        // NodeList[*TypeNode]. Optional
	Template         *TemplateLiteral // TemplateLiteral
}

func (f *NodeFactory) NewTaggedTemplateExpression(tag *Expression, questionDotToken *TokenNode, typeArguments *NodeList, template *TemplateLiteral, flags NodeFlags) *Node {
	data := &TaggedTemplateExpression{}
	data.Tag = tag
	data.QuestionDotToken = questionDotToken
	data.TypeArguments = typeArguments
	data.Template = template
	node := f.newNode(KindTaggedTemplateExpression, data)
	node.Flags |= flags & NodeFlagsOptionalChain
	return node
}

func (f *NodeFactory) UpdateTaggedTemplateExpression(node *TaggedTemplateExpression, tag *Expression, questionDotToken *TokenNode, typeArguments *TypeArgumentList, template *TemplateLiteral) *Node {
	if tag != node.Tag || questionDotToken != node.QuestionDotToken || typeArguments != node.TypeArguments || template != node.Template {
		return updateNode(f.NewTaggedTemplateExpression(tag, questionDotToken, typeArguments, template, node.Flags), node.AsNode(), f.hooks)
	}
	return node.AsNode()
}

func (node *TaggedTemplateExpression) ForEachChild(v Visitor) bool {
	return visit(v, node.Tag) || visit(v, node.QuestionDotToken) || visitNodeList(v, node.TypeArguments) || visit(v, node.Template)
}

func (node *TaggedTemplateExpression) VisitEachChild(v *NodeVisitor) *Node {
	return v.Factory.UpdateTaggedTemplateExpression(node, v.visitNode(node.Tag), v.visitToken(node.QuestionDotToken), v.visitNodes(node.TypeArguments), v.visitNode(node.Template))
}

func (node *TaggedTemplateExpression) Clone(f NodeFactoryCoercible) *Node {
	return cloneNode(f.AsNodeFactory().NewTaggedTemplateExpression(node.Tag, node.QuestionDotToken, node.TypeArguments, node.Template, node.Flags), node.AsNode(), f.AsNodeFactory().hooks)
}

func (node *TaggedTemplateExpression) computeSubtreeFacts() SubtreeFacts {
	return propagateSubtreeFacts(node.Tag) |
		propagateSubtreeFacts(node.QuestionDotToken) |
		propagateEraseableSyntaxListSubtreeFacts(node.TypeArguments) |
		propagateSubtreeFacts(node.Template)
}

func IsTaggedTemplateExpression(node *Node) bool {
	return node.Kind == KindTaggedTemplateExpression
}

// ParenthesizedExpression

type ParenthesizedExpression struct {
	ExpressionBase
	Expression *Expression // Expression
}

func (f *NodeFactory) NewParenthesizedExpression(expression *Expression) *Node {
	data := f.parenthesizedExpressionPool.New()
	data.Expression = expression
	return f.newNode(KindParenthesizedExpression, data)
}

func (f *NodeFactory) UpdateParenthesizedExpression(node *ParenthesizedExpression, expression *Expression) *Node {
	if expression != node.Expression {
		return updateNode(f.NewParenthesizedExpression(expression), node.AsNode(), f.hooks)
	}
	return node.AsNode()
}

func (node *ParenthesizedExpression) ForEachChild(v Visitor) bool {
	return visit(v, node.Expression)
}

func (node *ParenthesizedExpression) VisitEachChild(v *NodeVisitor) *Node {
	return v.Factory.UpdateParenthesizedExpression(node, v.visitNode(node.Expression))
}

func (node *ParenthesizedExpression) Clone(f NodeFactoryCoercible) *Node {
	return cloneNode(f.AsNodeFactory().NewParenthesizedExpression(node.Expression), node.AsNode(), f.AsNodeFactory().hooks)
}

func (node *ParenthesizedExpression) computeSubtreeFacts() SubtreeFacts {
	return propagateSubtreeFacts(node.Expression)
}

func (node *ParenthesizedExpression) propagateSubtreeFacts() SubtreeFacts {
	return node.SubtreeFacts() & ^SubtreeExclusionsOuterExpression
}

func IsParenthesizedExpression(node *Node) bool {
	return node.Kind == KindParenthesizedExpression
}

// ArrayLiteralExpression

type ArrayLiteralExpression struct {
	ExpressionBase
	compositeNodeBase
	Elements  *NodeList // NodeList[*Expression]
	MultiLine bool
}

func (f *NodeFactory) NewArrayLiteralExpression(elements *NodeList, multiLine bool) *Node {
	data := &ArrayLiteralExpression{}
	data.Elements = elements
	data.MultiLine = multiLine
	return f.newNode(KindArrayLiteralExpression, data)
}

func (f *NodeFactory) UpdateArrayLiteralExpression(node *ArrayLiteralExpression, elements *ElementList) *Node {
	if elements != node.Elements {
		return updateNode(f.NewArrayLiteralExpression(elements, node.MultiLine), node.AsNode(), f.hooks)
	}
	return node.AsNode()
}

func (node *ArrayLiteralExpression) ForEachChild(v Visitor) bool {
	return visitNodeList(v, node.Elements)
}

func (node *ArrayLiteralExpression) VisitEachChild(v *NodeVisitor) *Node {
	return v.Factory.UpdateArrayLiteralExpression(node, v.visitNodes(node.Elements))
}

func (node *ArrayLiteralExpression) Clone(f NodeFactoryCoercible) *Node {
	return cloneNode(f.AsNodeFactory().NewArrayLiteralExpression(node.Elements, node.MultiLine), node.AsNode(), f.AsNodeFactory().hooks)
}

func (node *ArrayLiteralExpression) computeSubtreeFacts() SubtreeFacts {
	return propagateNodeListSubtreeFacts(node.Elements, propagateSubtreeFacts)
}

func (node *ArrayLiteralExpression) propagateSubtreeFacts() SubtreeFacts {
	return node.SubtreeFacts() & ^SubtreeExclusionsArrayLiteral
}

func IsArrayLiteralExpression(node *Node) bool {
	return node.Kind == KindArrayLiteralExpression
}

// ObjectLiteralExpression

type ObjectLiteralExpression struct {
	ExpressionBase
	DeclarationBase
	compositeNodeBase
	Properties *NodeList // NodeList[*ObjectLiteralElement]
	MultiLine  bool
}

func (f *NodeFactory) NewObjectLiteralExpression(properties *NodeList, multiLine bool) *Node {
	data := &ObjectLiteralExpression{}
	data.Properties = properties
	data.MultiLine = multiLine
	return f.newNode(KindObjectLiteralExpression, data)
}

func (f *NodeFactory) UpdateObjectLiteralExpression(node *ObjectLiteralExpression, properties *PropertyDefinitionList) *Node {
	if properties != node.Properties {
		return updateNode(f.NewObjectLiteralExpression(properties, node.MultiLine), node.AsNode(), f.hooks)
	}
	return node.AsNode()
}

func (node *ObjectLiteralExpression) ForEachChild(v Visitor) bool {
	return visitNodeList(v, node.Properties)
}

func (node *ObjectLiteralExpression) VisitEachChild(v *NodeVisitor) *Node {
	return v.Factory.UpdateObjectLiteralExpression(node, v.visitNodes(node.Properties))
}

func (node *ObjectLiteralExpression) Clone(f NodeFactoryCoercible) *Node {
	return cloneNode(f.AsNodeFactory().NewObjectLiteralExpression(node.Properties, node.MultiLine), node.AsNode(), f.AsNodeFactory().hooks)
}

func (node *ObjectLiteralExpression) computeSubtreeFacts() SubtreeFacts {
	return propagateNodeListSubtreeFacts(node.Properties, propagateSubtreeFacts)
}

func (node *ObjectLiteralExpression) propagateSubtreeFacts() SubtreeFacts {
	return node.SubtreeFacts() & ^SubtreeExclusionsObjectLiteral
}

func IsObjectLiteralExpression(node *Node) bool {
	return node.Kind == KindObjectLiteralExpression
}

// ObjectLiteralElementBase

type ObjectLiteralElementBase struct{}

// SpreadAssignment

type SpreadAssignment struct {
	NodeBase
	DeclarationBase
	ObjectLiteralElementBase
	Expression *Expression // Expression
}

func (f *NodeFactory) NewSpreadAssignment(expression *Expression) *Node {
	data := &SpreadAssignment{}
	data.Expression = expression
	return f.newNode(KindSpreadAssignment, data)
}

func (f *NodeFactory) UpdateSpreadAssignment(node *SpreadAssignment, expression *Expression) *Node {
	if expression != node.Expression {
		return updateNode(f.NewSpreadAssignment(expression), node.AsNode(), f.hooks)
	}
	return node.AsNode()
}

func (node *SpreadAssignment) ForEachChild(v Visitor) bool {
	return visit(v, node.Expression)
}

func (node *SpreadAssignment) VisitEachChild(v *NodeVisitor) *Node {
	return v.Factory.UpdateSpreadAssignment(node, v.visitNode(node.Expression))
}

func (node *SpreadAssignment) Clone(f NodeFactoryCoercible) *Node {
	return cloneNode(f.AsNodeFactory().NewSpreadAssignment(node.Expression), node.AsNode(), f.AsNodeFactory().hooks)
}

func (node *SpreadAssignment) computeSubtreeFacts() SubtreeFacts {
	return propagateSubtreeFacts(node.Expression) | SubtreeContainsESObjectRestOrSpread | SubtreeContainsObjectRestOrSpread
}

func IsSpreadAssignment(node *Node) bool {
	return node.Kind == KindSpreadAssignment
}

// PropertyAssignment

type PropertyAssignment struct {
	NodeBase
	NamedMemberBase
	ObjectLiteralElementBase
	compositeNodeBase
	Type        *TypeNode   // TypeNode. Only set by JSDoc @type tags.
	Initializer *Expression // Expression
}

func (f *NodeFactory) NewPropertyAssignment(modifiers *ModifierList, name *PropertyName, postfixToken *TokenNode, typeNode *TypeNode, initializer *Expression) *Node {
	data := f.propertyAssignmentPool.New()
	data.modifiers = modifiers
	data.name = name
	data.PostfixToken = postfixToken
	data.Type = typeNode
	data.Initializer = initializer
	return f.newNode(KindPropertyAssignment, data)
}

func (f *NodeFactory) UpdatePropertyAssignment(node *PropertyAssignment, modifiers *ModifierList, name *PropertyName, postfixToken *TokenNode, typeNode *TypeNode, initializer *Expression) *Node {
	if modifiers != node.modifiers || name != node.name || postfixToken != node.PostfixToken || typeNode != node.Type || initializer != node.Initializer {
		return updateNode(f.NewPropertyAssignment(modifiers, name, postfixToken, typeNode, initializer), node.AsNode(), f.hooks)
	}
	return node.AsNode()
}

func (node *PropertyAssignment) ForEachChild(v Visitor) bool {
	return visitModifiers(v, node.modifiers) || visit(v, node.name) || visit(v, node.PostfixToken) || visit(v, node.Type) || visit(v, node.Initializer)
}

func (node *PropertyAssignment) VisitEachChild(v *NodeVisitor) *Node {
	return v.Factory.UpdatePropertyAssignment(node, v.visitModifiers(node.modifiers), v.visitNode(node.name), v.visitToken(node.PostfixToken), v.visitNode(node.Type), v.visitNode(node.Initializer))
}

func (node *PropertyAssignment) Clone(f NodeFactoryCoercible) *Node {
	return cloneNode(f.AsNodeFactory().NewPropertyAssignment(node.Modifiers(), node.Name(), node.PostfixToken, node.Type, node.Initializer), node.AsNode(), f.AsNodeFactory().hooks)
}

func (node *PropertyAssignment) computeSubtreeFacts() SubtreeFacts {
	return propagateSubtreeFacts(node.name) |
		propagateSubtreeFacts(node.Type) |
		propagateSubtreeFacts(node.Initializer)
}

func IsPropertyAssignment(node *Node) bool {
	return node.Kind == KindPropertyAssignment
}

// ShorthandPropertyAssignment

type ShorthandPropertyAssignment struct {
	NodeBase
	NamedMemberBase
	ObjectLiteralElementBase
	compositeNodeBase
	Type                        *TypeNode // TypeNode. Only set by JSDoc @type tags.
	EqualsToken                 *TokenNode
	ObjectAssignmentInitializer *Expression // Optional
}

func (f *NodeFactory) NewShorthandPropertyAssignment(modifiers *ModifierList, name *PropertyName, postfixToken *TokenNode, typeNode *TypeNode, equalsToken *TokenNode, objectAssignmentInitializer *Expression) *Node {
	data := &ShorthandPropertyAssignment{}
	data.modifiers = modifiers
	data.name = name
	data.PostfixToken = postfixToken
	data.Type = typeNode
	data.EqualsToken = equalsToken
	data.ObjectAssignmentInitializer = objectAssignmentInitializer
	return f.newNode(KindShorthandPropertyAssignment, data)
}

func (f *NodeFactory) UpdateShorthandPropertyAssignment(node *ShorthandPropertyAssignment, modifiers *ModifierList, name *PropertyName, postfixToken *TokenNode, typeNode *TypeNode, equalsToken *TokenNode, objectAssignmentInitializer *Expression) *Node {
	if modifiers != node.modifiers || name != node.name || typeNode != node.Type || postfixToken != node.PostfixToken || objectAssignmentInitializer != node.ObjectAssignmentInitializer {
		return updateNode(f.NewShorthandPropertyAssignment(modifiers, name, postfixToken, typeNode, equalsToken, objectAssignmentInitializer), node.AsNode(), f.hooks)
	}
	return node.AsNode()
}

func (node *ShorthandPropertyAssignment) ForEachChild(v Visitor) bool {
	return visitModifiers(v, node.modifiers) || visit(v, node.name) || visit(v, node.Type) || visit(v, node.PostfixToken) || visit(v, node.EqualsToken) || visit(v, node.ObjectAssignmentInitializer)
}

func (node *ShorthandPropertyAssignment) VisitEachChild(v *NodeVisitor) *Node {
	return v.Factory.UpdateShorthandPropertyAssignment(node, v.visitModifiers(node.modifiers), v.visitNode(node.name), v.visitToken(node.PostfixToken), v.visitNode(node.Type), v.visitToken(node.EqualsToken), v.visitNode(node.ObjectAssignmentInitializer))
}

func (node *ShorthandPropertyAssignment) Clone(f NodeFactoryCoercible) *Node {
	return cloneNode(f.AsNodeFactory().NewShorthandPropertyAssignment(node.Modifiers(), node.Name(), node.PostfixToken, node.Type, node.EqualsToken, node.ObjectAssignmentInitializer), node.AsNode(), f.AsNodeFactory().hooks)
}

func (node *ShorthandPropertyAssignment) computeSubtreeFacts() SubtreeFacts {
	return propagateSubtreeFacts(node.name) | // we do not use propagateSubtreeFacts here because this is an IdentifierReference
		propagateSubtreeFacts(node.Type) |
		propagateSubtreeFacts(node.ObjectAssignmentInitializer) |
		SubtreeContainsTypeScript // may require rewriting in a TypeScript namespace
}

func IsShorthandPropertyAssignment(node *Node) bool {
	return node.Kind == KindShorthandPropertyAssignment
}

// DeleteExpression

type DeleteExpression struct {
	ExpressionBase
	Expression *Expression // Expression
}

func (f *NodeFactory) NewDeleteExpression(expression *Expression) *Node {
	data := &DeleteExpression{}
	data.Expression = expression
	return f.newNode(KindDeleteExpression, data)
}

func (f *NodeFactory) UpdateDeleteExpression(node *DeleteExpression, expression *Expression) *Node {
	if expression != node.Expression {
		return updateNode(f.NewDeleteExpression(expression), node.AsNode(), f.hooks)
	}
	return node.AsNode()
}

func (node *DeleteExpression) ForEachChild(v Visitor) bool {
	return visit(v, node.Expression)
}

func (node *DeleteExpression) VisitEachChild(v *NodeVisitor) *Node {
	return v.Factory.UpdateDeleteExpression(node, v.visitNode(node.Expression))
}

func (node *DeleteExpression) Clone(f NodeFactoryCoercible) *Node {
	return cloneNode(f.AsNodeFactory().NewDeleteExpression(node.Expression), node.AsNode(), f.AsNodeFactory().hooks)
}

func (node *DeleteExpression) computeSubtreeFacts() SubtreeFacts {
	return propagateSubtreeFacts(node.Expression)
}

// TypeOfExpression

type TypeOfExpression struct {
	ExpressionBase
	Expression *Expression // Expression
}

func (f *NodeFactory) NewTypeOfExpression(expression *Expression) *Node {
	data := &TypeOfExpression{}
	data.Expression = expression
	return f.newNode(KindTypeOfExpression, data)
}

func (f *NodeFactory) UpdateTypeOfExpression(node *TypeOfExpression, expression *Expression) *Node {
	if expression != node.Expression {
		return updateNode(f.NewTypeOfExpression(expression), node.AsNode(), f.hooks)
	}
	return node.AsNode()
}

func (node *TypeOfExpression) ForEachChild(v Visitor) bool {
	return visit(v, node.Expression)
}

func (node *TypeOfExpression) VisitEachChild(v *NodeVisitor) *Node {
	return v.Factory.UpdateTypeOfExpression(node, v.visitNode(node.Expression))
}

func (node *TypeOfExpression) Clone(f NodeFactoryCoercible) *Node {
	return cloneNode(f.AsNodeFactory().NewTypeOfExpression(node.Expression), node.AsNode(), f.AsNodeFactory().hooks)
}

func (node *TypeOfExpression) computeSubtreeFacts() SubtreeFacts {
	return propagateSubtreeFacts(node.Expression)
}

func IsTypeOfExpression(node *Node) bool {
	return node.Kind == KindTypeOfExpression
}

// VoidExpression

type VoidExpression struct {
	ExpressionBase
	Expression *Expression // Expression
}

func (f *NodeFactory) NewVoidExpression(expression *Expression) *Node {
	data := &VoidExpression{}
	data.Expression = expression
	return f.newNode(KindVoidExpression, data)
}

func (f *NodeFactory) UpdateVoidExpression(node *VoidExpression, expression *Expression) *Node {
	if expression != node.Expression {
		return updateNode(f.NewVoidExpression(expression), node.AsNode(), f.hooks)
	}
	return node.AsNode()
}

func (node *VoidExpression) ForEachChild(v Visitor) bool {
	return visit(v, node.Expression)
}

func (node *VoidExpression) VisitEachChild(v *NodeVisitor) *Node {
	return v.Factory.UpdateVoidExpression(node, v.visitNode(node.Expression))
}

func (node *VoidExpression) Clone(f NodeFactoryCoercible) *Node {
	return cloneNode(f.AsNodeFactory().NewVoidExpression(node.Expression), node.AsNode(), f.AsNodeFactory().hooks)
}

func (node *VoidExpression) computeSubtreeFacts() SubtreeFacts {
	return propagateSubtreeFacts(node.Expression)
}

// AwaitExpression

type AwaitExpression struct {
	ExpressionBase
	Expression *Expression // Expression
}

func (f *NodeFactory) NewAwaitExpression(expression *Expression) *Node {
	data := &AwaitExpression{}
	data.Expression = expression
	return f.newNode(KindAwaitExpression, data)
}

func (f *NodeFactory) UpdateAwaitExpression(node *AwaitExpression, expression *Expression) *Node {
	if expression != node.Expression {
		return updateNode(f.NewAwaitExpression(expression), node.AsNode(), f.hooks)
	}
	return node.AsNode()
}

func (node *AwaitExpression) ForEachChild(v Visitor) bool {
	return visit(v, node.Expression)
}

func (node *AwaitExpression) VisitEachChild(v *NodeVisitor) *Node {
	return v.Factory.UpdateAwaitExpression(node, v.visitNode(node.Expression))
}

func (node *AwaitExpression) Clone(f NodeFactoryCoercible) *Node {
	return cloneNode(f.AsNodeFactory().NewAwaitExpression(node.Expression), node.AsNode(), f.AsNodeFactory().hooks)
}

func (node *AwaitExpression) computeSubtreeFacts() SubtreeFacts {
	return propagateSubtreeFacts(node.Expression) | SubtreeContainsAwait
}

func IsAwaitExpression(node *Node) bool {
	return node.Kind == KindAwaitExpression
}

// TypeAssertion

type TypeAssertion struct {
	ExpressionBase
	Type       *TypeNode   // TypeNode
	Expression *Expression // Expression
}

func (f *NodeFactory) NewTypeAssertion(typeNode *TypeNode, expression *Expression) *Node {
	data := &TypeAssertion{}
	data.Type = typeNode
	data.Expression = expression
	return f.newNode(KindTypeAssertionExpression, data)
}

func (f *NodeFactory) UpdateTypeAssertion(node *TypeAssertion, typeNode *TypeNode, expression *Expression) *Node {
	if typeNode != node.Type || expression != node.Expression {
		return updateNode(f.NewTypeAssertion(typeNode, expression), node.AsNode(), f.hooks)
	}
	return node.AsNode()
}

func (node *TypeAssertion) ForEachChild(v Visitor) bool {
	return visit(v, node.Type) || visit(v, node.Expression)
}

func (node *TypeAssertion) VisitEachChild(v *NodeVisitor) *Node {
	return v.Factory.UpdateTypeAssertion(node, v.visitNode(node.Type), v.visitNode(node.Expression))
}

func (node *TypeAssertion) Clone(f NodeFactoryCoercible) *Node {
	return cloneNode(f.AsNodeFactory().NewTypeAssertion(node.Type, node.Expression), node.AsNode(), f.AsNodeFactory().hooks)
}

func (node *TypeAssertion) computeSubtreeFacts() SubtreeFacts {
	return propagateSubtreeFacts(node.Expression) | SubtreeContainsTypeScript
}

func (node *TypeAssertion) propagateSubtreeFacts() SubtreeFacts {
	return node.SubtreeFacts() & ^SubtreeExclusionsOuterExpression
}

// TypeNodeBase

type TypeNodeBase struct {
	NodeBase
	typeSyntaxBase
}

// KeywordTypeNode

type KeywordTypeNode struct {
	TypeNodeBase
}

func (f *NodeFactory) NewKeywordTypeNode(kind Kind) *Node {
	return f.newNode(kind, f.keywordTypeNodePool.New())
}

func (node *KeywordTypeNode) Clone(f NodeFactoryCoercible) *Node {
	return cloneNode(f.AsNodeFactory().NewKeywordTypeNode(node.Kind), node.AsNode(), f.AsNodeFactory().hooks)
}

// UnionOrIntersectionTypeBase

type UnionOrIntersectionTypeNodeBase struct {
	TypeNodeBase
	Types *NodeList // NodeList[*TypeNode]
}

func (node *UnionOrIntersectionTypeNodeBase) ForEachChild(v Visitor) bool {
	return visitNodeList(v, node.Types)
}

// UnionTypeNode

type UnionTypeNode struct {
	UnionOrIntersectionTypeNodeBase
}

func (f *NodeFactory) UpdateUnionTypeNode(node *UnionTypeNode, types *TypeList) *Node {
	if types != node.Types {
		return updateNode(f.NewUnionTypeNode(types), node.AsNode(), f.hooks)
	}
	return node.AsNode()
}

func (f *NodeFactory) NewUnionTypeNode(types *NodeList) *Node {
	data := f.unionTypeNodePool.New()
	data.Types = types
	return f.newNode(KindUnionType, data)
}

func (node *UnionTypeNode) VisitEachChild(v *NodeVisitor) *Node {
	return v.Factory.UpdateUnionTypeNode(node, v.visitNodes(node.Types))
}

func (node *UnionTypeNode) Clone(f NodeFactoryCoercible) *Node {
	return cloneNode(f.AsNodeFactory().NewUnionTypeNode(node.Types), node.AsNode(), f.AsNodeFactory().hooks)
}

// IntersectionTypeNode

type IntersectionTypeNode struct {
	UnionOrIntersectionTypeNodeBase
}

func (f *NodeFactory) UpdateIntersectionTypeNode(node *IntersectionTypeNode, types *TypeList) *Node {
	if types != node.Types {
		return updateNode(f.NewIntersectionTypeNode(types), node.AsNode(), f.hooks)
	}
	return node.AsNode()
}

func (f *NodeFactory) NewIntersectionTypeNode(types *NodeList) *Node {
	data := f.intersectionTypeNodePool.New()
	data.Types = types
	return f.newNode(KindIntersectionType, data)
}

func (node *IntersectionTypeNode) VisitEachChild(v *NodeVisitor) *Node {
	return v.Factory.UpdateIntersectionTypeNode(node, v.visitNodes(node.Types))
}

func (node *IntersectionTypeNode) Clone(f NodeFactoryCoercible) *Node {
	return cloneNode(f.AsNodeFactory().NewIntersectionTypeNode(node.Types), node.AsNode(), f.AsNodeFactory().hooks)
}

func IsIntersectionTypeNode(node *Node) bool {
	return node.Kind == KindIntersectionType
}

// ConditionalTypeNode

type ConditionalTypeNode struct {
	TypeNodeBase
	LocalsContainerBase
	CheckType   *TypeNode // TypeNode
	ExtendsType *TypeNode // TypeNode
	TrueType    *TypeNode // TypeNode
	FalseType   *TypeNode // TypeNode
}

func (f *NodeFactory) NewConditionalTypeNode(checkType *TypeNode, extendsType *TypeNode, trueType *TypeNode, falseType *TypeNode) *Node {
	data := &ConditionalTypeNode{}
	data.CheckType = checkType
	data.ExtendsType = extendsType
	data.TrueType = trueType
	data.FalseType = falseType
	return f.newNode(KindConditionalType, data)
}

func (f *NodeFactory) UpdateConditionalTypeNode(node *ConditionalTypeNode, checkType *TypeNode, extendsType *TypeNode, trueType *TypeNode, falseType *TypeNode) *Node {
	if checkType != node.CheckType || extendsType != node.ExtendsType || trueType != node.TrueType || falseType != node.FalseType {
		return updateNode(f.NewConditionalTypeNode(checkType, extendsType, trueType, falseType), node.AsNode(), f.hooks)
	}
	return node.AsNode()
}

func (node *ConditionalTypeNode) ForEachChild(v Visitor) bool {
	return visit(v, node.CheckType) || visit(v, node.ExtendsType) || visit(v, node.TrueType) || visit(v, node.FalseType)
}

func (node *ConditionalTypeNode) VisitEachChild(v *NodeVisitor) *Node {
	return v.Factory.UpdateConditionalTypeNode(node, v.visitNode(node.CheckType), v.visitNode(node.ExtendsType), v.visitNode(node.TrueType), v.visitNode(node.FalseType))
}

func (node *ConditionalTypeNode) Clone(f NodeFactoryCoercible) *Node {
	return cloneNode(f.AsNodeFactory().NewConditionalTypeNode(node.CheckType, node.ExtendsType, node.TrueType, node.FalseType), node.AsNode(), f.AsNodeFactory().hooks)
}

func IsConditionalTypeNode(node *Node) bool {
	return node.Kind == KindConditionalType
}

// TypeOperatorNode

type TypeOperatorNode struct {
	TypeNodeBase
	Operator Kind      // KindKeyOfKeyword | KindUniqueKeyword | KindReadonlyKeyword
	Type     *TypeNode // TypeNode
}

func (f *NodeFactory) NewTypeOperatorNode(operator Kind, typeNode *TypeNode) *Node {
	data := f.typeOperatorNodePool.New()
	data.Operator = operator
	data.Type = typeNode
	return f.newNode(KindTypeOperator, data)
}

func (f *NodeFactory) UpdateTypeOperatorNode(node *TypeOperatorNode, typeNode *TypeNode) *Node {
	if typeNode != node.Type {
		return updateNode(f.NewTypeOperatorNode(node.Operator, typeNode), node.AsNode(), f.hooks)
	}
	return node.AsNode()
}

func (node *TypeOperatorNode) ForEachChild(v Visitor) bool {
	return visit(v, node.Type)
}

func (node *TypeOperatorNode) VisitEachChild(v *NodeVisitor) *Node {
	return v.Factory.UpdateTypeOperatorNode(node, v.visitNode(node.Type))
}

func (node *TypeOperatorNode) Clone(f NodeFactoryCoercible) *Node {
	return cloneNode(f.AsNodeFactory().NewTypeOperatorNode(node.Operator, node.Type), node.AsNode(), f.AsNodeFactory().hooks)
}

func IsTypeOperatorNode(node *Node) bool {
	return node.Kind == KindTypeOperator
}

// InferTypeNode

type InferTypeNode struct {
	TypeNodeBase
	TypeParameter *TypeParameterDeclarationNode // TypeParameterDeclarationNode
}

func (f *NodeFactory) NewInferTypeNode(typeParameter *TypeParameterDeclarationNode) *Node {
	data := &InferTypeNode{}
	data.TypeParameter = typeParameter
	return f.newNode(KindInferType, data)
}

func (f *NodeFactory) UpdateInferTypeNode(node *InferTypeNode, typeParameter *TypeNode) *Node {
	if typeParameter != node.TypeParameter {
		return updateNode(f.NewInferTypeNode(typeParameter), node.AsNode(), f.hooks)
	}
	return node.AsNode()
}

func (node *InferTypeNode) ForEachChild(v Visitor) bool {
	return visit(v, node.TypeParameter)
}

func (node *InferTypeNode) VisitEachChild(v *NodeVisitor) *Node {
	return v.Factory.UpdateInferTypeNode(node, v.visitNode(node.TypeParameter))
}

func (node *InferTypeNode) Clone(f NodeFactoryCoercible) *Node {
	return cloneNode(f.AsNodeFactory().NewInferTypeNode(node.TypeParameter), node.AsNode(), f.AsNodeFactory().hooks)
}

func IsInferTypeNode(node *Node) bool {
	return node.Kind == KindInferType
}

// ArrayTypeNode

type ArrayTypeNode struct {
	TypeNodeBase
	ElementType *TypeNode // TypeNode
}

func (f *NodeFactory) NewArrayTypeNode(elementType *TypeNode) *Node {
	data := f.arrayTypeNodePool.New()
	data.ElementType = elementType
	return f.newNode(KindArrayType, data)
}

func (f *NodeFactory) UpdateArrayTypeNode(node *ArrayTypeNode, elementType *TypeNode) *Node {
	if elementType != node.ElementType {
		return updateNode(f.NewArrayTypeNode(elementType), node.AsNode(), f.hooks)
	}
	return node.AsNode()
}

func (node *ArrayTypeNode) ForEachChild(v Visitor) bool {
	return visit(v, node.ElementType)
}

func (node *ArrayTypeNode) VisitEachChild(v *NodeVisitor) *Node {
	return v.Factory.UpdateArrayTypeNode(node, v.visitNode(node.ElementType))
}

func (node *ArrayTypeNode) Clone(f NodeFactoryCoercible) *Node {
	return cloneNode(f.AsNodeFactory().NewArrayTypeNode(node.ElementType), node.AsNode(), f.AsNodeFactory().hooks)
}

// IndexedAccessTypeNode

type IndexedAccessTypeNode struct {
	TypeNodeBase
	ObjectType *TypeNode // TypeNode
	IndexType  *TypeNode // TypeNode
}

func (f *NodeFactory) NewIndexedAccessTypeNode(objectType *TypeNode, indexType *TypeNode) *Node {
	data := f.indexedAccessTypeNodePool.New()
	data.ObjectType = objectType
	data.IndexType = indexType
	return f.newNode(KindIndexedAccessType, data)
}

func (f *NodeFactory) UpdateIndexedAccessTypeNode(node *IndexedAccessTypeNode, objectType *TypeNode, indexType *TypeNode) *Node {
	if objectType != node.ObjectType || indexType != node.IndexType {
		return updateNode(f.NewIndexedAccessTypeNode(objectType, indexType), node.AsNode(), f.hooks)
	}
	return node.AsNode()
}

func (node *IndexedAccessTypeNode) ForEachChild(v Visitor) bool {
	return visit(v, node.ObjectType) || visit(v, node.IndexType)
}

func (node *IndexedAccessTypeNode) VisitEachChild(v *NodeVisitor) *Node {
	return v.Factory.UpdateIndexedAccessTypeNode(node, v.visitNode(node.ObjectType), v.visitNode(node.IndexType))
}

func (node *IndexedAccessTypeNode) Clone(f NodeFactoryCoercible) *Node {
	return cloneNode(f.AsNodeFactory().NewIndexedAccessTypeNode(node.ObjectType, node.IndexType), node.AsNode(), f.AsNodeFactory().hooks)
}

func IsIndexedAccessTypeNode(node *Node) bool {
	return node.Kind == KindIndexedAccessType
}

// TypeReferenceNode

type TypeReferenceNode struct {
	TypeNodeBase
	TypeName      *EntityName // EntityName
	TypeArguments *NodeList   // NodeList[*TypeNode]. Optional
}

func (f *NodeFactory) NewTypeReferenceNode(typeName *EntityName, typeArguments *NodeList) *Node {
	data := f.typeReferenceNodePool.New()
	data.TypeName = typeName
	data.TypeArguments = typeArguments
	return f.newNode(KindTypeReference, data)
}

func (f *NodeFactory) UpdateTypeReferenceNode(node *TypeReferenceNode, typeName *EntityName, typeArguments *TypeArgumentList) *Node {
	if typeName != node.TypeName || typeArguments != node.TypeArguments {
		return updateNode(f.NewTypeReferenceNode(typeName, typeArguments), node.AsNode(), f.hooks)
	}
	return node.AsNode()
}

func (node *TypeReferenceNode) ForEachChild(v Visitor) bool {
	return visit(v, node.TypeName) || visitNodeList(v, node.TypeArguments)
}

func (node *TypeReferenceNode) VisitEachChild(v *NodeVisitor) *Node {
	return v.Factory.UpdateTypeReferenceNode(node, v.visitNode(node.TypeName), v.visitNodes(node.TypeArguments))
}

func (node *TypeReferenceNode) Clone(f NodeFactoryCoercible) *Node {
	return cloneNode(f.AsNodeFactory().NewTypeReferenceNode(node.TypeName, node.TypeArguments), node.AsNode(), f.AsNodeFactory().hooks)
}

func IsTypeReferenceNode(node *Node) bool {
	return node.Kind == KindTypeReference
}

// ExpressionWithTypeArguments

type ExpressionWithTypeArguments struct {
	ExpressionBase
	compositeNodeBase
	Expression    *Expression // Expression
	TypeArguments *NodeList   // NodeList[*TypeNode]. Optional
}

func (f *NodeFactory) NewExpressionWithTypeArguments(expression *Expression, typeArguments *NodeList) *Node {
	data := f.expressionWithTypeArgumentsPool.New()
	data.Expression = expression
	data.TypeArguments = typeArguments
	return f.newNode(KindExpressionWithTypeArguments, data)
}

func (f *NodeFactory) UpdateExpressionWithTypeArguments(node *ExpressionWithTypeArguments, expression *Expression, typeArguments *TypeArgumentList) *Node {
	if expression != node.Expression || typeArguments != node.TypeArguments {
		return updateNode(f.NewExpressionWithTypeArguments(expression, typeArguments), node.AsNode(), f.hooks)
	}
	return node.AsNode()
}

func (node *ExpressionWithTypeArguments) ForEachChild(v Visitor) bool {
	return visit(v, node.Expression) || visitNodeList(v, node.TypeArguments)
}

func (node *ExpressionWithTypeArguments) VisitEachChild(v *NodeVisitor) *Node {
	return v.Factory.UpdateExpressionWithTypeArguments(node, v.visitNode(node.Expression), v.visitNodes(node.TypeArguments))
}

func (node *ExpressionWithTypeArguments) Clone(f NodeFactoryCoercible) *Node {
	return cloneNode(f.AsNodeFactory().NewExpressionWithTypeArguments(node.Expression, node.TypeArguments), node.AsNode(), f.AsNodeFactory().hooks)
}

func (node *ExpressionWithTypeArguments) computeSubtreeFacts() SubtreeFacts {
	return propagateSubtreeFacts(node.Expression) |
		propagateEraseableSyntaxListSubtreeFacts(node.TypeArguments)
}

func IsExpressionWithTypeArguments(node *Node) bool {
	return node.Kind == KindExpressionWithTypeArguments
}

// LiteralTypeNode

type LiteralTypeNode struct {
	TypeNodeBase
	Literal *Node // KeywordExpression | LiteralExpression | PrefixUnaryExpression
}

func (f *NodeFactory) NewLiteralTypeNode(literal *Node) *Node {
	data := f.literalTypeNodePool.New()
	data.Literal = literal
	return f.newNode(KindLiteralType, data)
}

func (f *NodeFactory) UpdateLiteralTypeNode(node *LiteralTypeNode, literal *Node) *Node {
	if literal != node.Literal {
		return updateNode(f.NewLiteralTypeNode(literal), node.AsNode(), f.hooks)
	}
	return node.AsNode()
}

func (node *LiteralTypeNode) ForEachChild(v Visitor) bool {
	return visit(v, node.Literal)
}

func (node *LiteralTypeNode) VisitEachChild(v *NodeVisitor) *Node {
	return v.Factory.UpdateLiteralTypeNode(node, v.visitNode(node.Literal))
}

func (node *LiteralTypeNode) Clone(f NodeFactoryCoercible) *Node {
	return cloneNode(f.AsNodeFactory().NewLiteralTypeNode(node.Literal), node.AsNode(), f.AsNodeFactory().hooks)
}

func IsLiteralTypeNode(node *Node) bool {
	return node.Kind == KindLiteralType
}

// ThisTypeNode

type ThisTypeNode struct {
	TypeNodeBase
}

func (f *NodeFactory) NewThisTypeNode() *Node {
	return f.newNode(KindThisType, &ThisTypeNode{})
}

func (node *ThisTypeNode) Clone(f NodeFactoryCoercible) *Node {
	return cloneNode(f.AsNodeFactory().NewThisTypeNode(), node.AsNode(), f.AsNodeFactory().hooks)
}

func IsThisTypeNode(node *Node) bool {
	return node.Kind == KindThisType
}

// TypePredicateNode

type TypePredicateNode struct {
	TypeNodeBase
	AssertsModifier *TokenNode                  // TokenNode. Optional
	ParameterName   *TypePredicateParameterName // TypePredicateParameterName (Identifier | ThisTypeNode)
	Type            *TypeNode                   // TypeNode. Optional
}

func (f *NodeFactory) NewTypePredicateNode(assertsModifier *TokenNode, parameterName *TypePredicateParameterName, typeNode *TypeNode) *Node {
	data := &TypePredicateNode{}
	data.AssertsModifier = assertsModifier
	data.ParameterName = parameterName
	data.Type = typeNode
	return f.newNode(KindTypePredicate, data)
}

func (f *NodeFactory) UpdateTypePredicateNode(node *TypePredicateNode, assertsModifier *TokenNode, parameterName *TypePredicateParameterName, typeNode *TypeNode) *Node {
	if assertsModifier != node.AssertsModifier || parameterName != node.ParameterName || typeNode != node.Type {
		return updateNode(f.NewTypePredicateNode(assertsModifier, parameterName, typeNode), node.AsNode(), f.hooks)
	}
	return node.AsNode()
}

func (node *TypePredicateNode) ForEachChild(v Visitor) bool {
	return visit(v, node.AssertsModifier) || visit(v, node.ParameterName) || visit(v, node.Type)
}

func (node *TypePredicateNode) VisitEachChild(v *NodeVisitor) *Node {
	return v.Factory.UpdateTypePredicateNode(node, v.visitNode(node.AssertsModifier), v.visitNode(node.ParameterName), v.visitNode(node.Type))
}

func (node *TypePredicateNode) Clone(f NodeFactoryCoercible) *Node {
	return cloneNode(f.AsNodeFactory().NewTypePredicateNode(node.AssertsModifier, node.ParameterName, node.Type), node.AsNode(), f.AsNodeFactory().hooks)
}

func IsTypePredicateNode(node *Node) bool {
	return node.Kind == KindTypePredicate
}

// ImportTypeNode

type ImportTypeNode struct {
	TypeNodeBase
	IsTypeOf      bool
	Argument      *TypeNode             // TypeNode
	Attributes    *ImportAttributesNode // ImportAttributesNode. Optional
	Qualifier     *EntityName           // EntityName. Optional
	TypeArguments *NodeList             // NodeList[*TypeNode]. Optional
}

func (f *NodeFactory) NewImportTypeNode(isTypeOf bool, argument *TypeNode, attributes *ImportAttributesNode, qualifier *EntityName, typeArguments *NodeList) *Node {
	data := &ImportTypeNode{}
	data.IsTypeOf = isTypeOf
	data.Argument = argument
	data.Attributes = attributes
	data.Qualifier = qualifier
	data.TypeArguments = typeArguments
	return f.newNode(KindImportType, data)
}

func (f *NodeFactory) UpdateImportTypeNode(node *ImportTypeNode, isTypeOf bool, argument *TypeNode, attributes *ImportAttributesNode, qualifier *EntityName, typeArguments *TypeArgumentList) *Node {
	if isTypeOf != node.IsTypeOf || argument != node.Argument || attributes != node.Attributes || qualifier != node.Qualifier || typeArguments != node.TypeArguments {
		return updateNode(f.NewImportTypeNode(isTypeOf, argument, attributes, qualifier, typeArguments), node.AsNode(), f.hooks)
	}
	return node.AsNode()
}

func (node *ImportTypeNode) ForEachChild(v Visitor) bool {
	return visit(v, node.Argument) || visit(v, node.Attributes) || visit(v, node.Qualifier) || visitNodeList(v, node.TypeArguments)
}

func (node *ImportTypeNode) VisitEachChild(v *NodeVisitor) *Node {
	return v.Factory.UpdateImportTypeNode(node, node.IsTypeOf, v.visitNode(node.Argument), v.visitNode(node.Attributes), v.visitNode(node.Qualifier), v.visitNodes(node.TypeArguments))
}

func (node *ImportTypeNode) Clone(f NodeFactoryCoercible) *Node {
	return cloneNode(f.AsNodeFactory().NewImportTypeNode(node.IsTypeOf, node.Argument, node.Attributes, node.Qualifier, node.TypeArguments), node.AsNode(), f.AsNodeFactory().hooks)
}

func IsImportTypeNode(node *Node) bool {
	return node.Kind == KindImportType
}

// ImportAttribute

type ImportAttribute struct {
	NodeBase
	compositeNodeBase
	name  *ImportAttributeName // ImportAttributeName
	Value *Expression          // Expression
}

func (f *NodeFactory) NewImportAttribute(name *ImportAttributeName, value *Expression) *Node {
	data := &ImportAttribute{}
	data.name = name
	data.Value = value
	return f.newNode(KindImportAttribute, data)
}

func (f *NodeFactory) UpdateImportAttribute(node *ImportAttribute, name *ImportAttributeName, value *Expression) *Node {
	if name != node.name || value != node.Value {
		return updateNode(f.NewImportAttribute(name, value), node.AsNode(), f.hooks)
	}
	return node.AsNode()
}

func (node *ImportAttribute) ForEachChild(v Visitor) bool {
	return visit(v, node.name) || visit(v, node.Value)
}

func (node *ImportAttribute) VisitEachChild(v *NodeVisitor) *Node {
	return v.Factory.UpdateImportAttribute(node, v.visitNode(node.name), v.visitNode(node.Value))
}

func (node *ImportAttribute) Clone(f NodeFactoryCoercible) *Node {
	return cloneNode(f.AsNodeFactory().NewImportAttribute(node.Name(), node.Value), node.AsNode(), f.AsNodeFactory().hooks)
}

func (node *ImportAttribute) computeSubtreeFacts() SubtreeFacts {
	return propagateSubtreeFacts(node.name) |
		propagateSubtreeFacts(node.Value)
}

func (node *ImportAttribute) Name() *ImportAttributeName {
	return node.name
}

// ImportAttributes

type ImportAttributes struct {
	NodeBase
	compositeNodeBase
	Token      Kind
	Attributes *NodeList // NodeList[*ImportAttributeNode]
	MultiLine  bool
}

func (f *NodeFactory) NewImportAttributes(token Kind, attributes *NodeList, multiLine bool) *Node {
	data := &ImportAttributes{}
	data.Token = token
	data.Attributes = attributes
	data.MultiLine = multiLine
	return f.newNode(KindImportAttributes, data)
}

func (f *NodeFactory) UpdateImportAttributes(node *ImportAttributes, attributes *ImportAttributeList) *Node {
	if attributes != node.Attributes {
		return updateNode(f.NewImportAttributes(node.Token, attributes, node.MultiLine), node.AsNode(), f.hooks)
	}
	return node.AsNode()
}

func (node *ImportAttributes) ForEachChild(v Visitor) bool {
	return visitNodeList(v, node.Attributes)
}

func (node *ImportAttributes) VisitEachChild(v *NodeVisitor) *Node {
	return v.Factory.UpdateImportAttributes(node, v.visitNodes(node.Attributes))
}

func (node *ImportAttributes) Clone(f NodeFactoryCoercible) *Node {
	return cloneNode(f.AsNodeFactory().NewImportAttributes(node.Token, node.Attributes, node.MultiLine), node.AsNode(), f.AsNodeFactory().hooks)
}

func (node *ImportAttributes) computeSubtreeFacts() SubtreeFacts {
	return propagateNodeListSubtreeFacts(node.Attributes, propagateSubtreeFacts)
}

func IsImportAttributes(node *Node) bool {
	return node.Kind == KindImportAttributes
}

func (node *ImportAttributesNode) GetResolutionModeOverride( /* !!! grammarErrorOnNode?: (node: Node, diagnostic: DiagnosticMessage) => void*/ ) (core.ResolutionMode, bool) {
	if node == nil {
		return core.ResolutionModeNone, false
	}

	attributes := node.AsImportAttributes().Attributes

	if len(attributes.Nodes) != 1 {
		// !!!
		// grammarErrorOnNode?.(
		//     node,
		//     node.token === SyntaxKind.WithKeyword
		//         ? Diagnostics.Type_import_attributes_should_have_exactly_one_key_resolution_mode_with_value_import_or_require
		//         : Diagnostics.Type_import_assertions_should_have_exactly_one_key_resolution_mode_with_value_import_or_require,
		// );
		return core.ResolutionModeNone, false
	}

	elem := attributes.Nodes[0].AsImportAttribute()
	if !IsStringLiteralLike(elem.Name()) {
		return core.ResolutionModeNone, false
	}
	if elem.Name().Text() != "resolution-mode" {
		// !!!
		// grammarErrorOnNode?.(
		//     elem.name,
		//     node.token === SyntaxKind.WithKeyword
		//         ? Diagnostics.resolution_mode_is_the_only_valid_key_for_type_import_attributes
		//         : Diagnostics.resolution_mode_is_the_only_valid_key_for_type_import_assertions,
		// );
		return core.ResolutionModeNone, false
	}
	if !IsStringLiteralLike(elem.Value) {
		return core.ResolutionModeNone, false
	}
	if elem.Value.Text() != "import" && elem.Value.Text() != "require" {
		// !!!
		// grammarErrorOnNode?.(elem.value, Diagnostics.resolution_mode_should_be_either_require_or_import);
		return core.ResolutionModeNone, false
	}
	if elem.Value.Text() == "import" {
		return core.ResolutionModeESM, true
	} else {
		return core.ModuleKindCommonJS, true
	}
}

// TypeQueryNode

type TypeQueryNode struct {
	TypeNodeBase
	ExprName      *EntityName // EntityName
	TypeArguments *NodeList   // NodeList[*TypeNode]. Optional
}

func (f *NodeFactory) NewTypeQueryNode(exprName *EntityName, typeArguments *NodeList) *Node {
	data := &TypeQueryNode{}
	data.ExprName = exprName
	data.TypeArguments = typeArguments
	return f.newNode(KindTypeQuery, data)
}

func (f *NodeFactory) UpdateTypeQueryNode(node *TypeQueryNode, exprName *EntityName, typeArguments *TypeArgumentList) *Node {
	if exprName != node.ExprName || typeArguments != node.TypeArguments {
		return updateNode(f.NewTypeQueryNode(exprName, typeArguments), node.AsNode(), f.hooks)
	}
	return node.AsNode()
}

func (node *TypeQueryNode) ForEachChild(v Visitor) bool {
	return visit(v, node.ExprName) || visitNodeList(v, node.TypeArguments)
}

func (node *TypeQueryNode) VisitEachChild(v *NodeVisitor) *Node {
	return v.Factory.UpdateTypeQueryNode(node, v.visitNode(node.ExprName), v.visitNodes(node.TypeArguments))
}

func (node *TypeQueryNode) Clone(f NodeFactoryCoercible) *Node {
	return cloneNode(f.AsNodeFactory().NewTypeQueryNode(node.ExprName, node.TypeArguments), node.AsNode(), f.AsNodeFactory().hooks)
}

func IsTypeQueryNode(node *Node) bool {
	return node.Kind == KindTypeQuery
}

// MappedTypeNode

type MappedTypeNode struct {
	TypeNodeBase
	DeclarationBase
	LocalsContainerBase
	ReadonlyToken *TokenNode                    // TokenNode. Optional
	TypeParameter *TypeParameterDeclarationNode // TypeParameterDeclarationNode
	NameType      *TypeNode                     // TypeNode. Optional
	QuestionToken *TokenNode                    // TokenNode. Optional
	Type          *TypeNode                     // TypeNode. Optional (error if missing)
	Members       *NodeList                     // NodeList[*TypeElement]. Used only to produce grammar errors
}

func (f *NodeFactory) NewMappedTypeNode(readonlyToken *TokenNode, typeParameter *TypeParameterDeclarationNode, nameType *TypeNode, questionToken *TokenNode, typeNode *TypeNode, members *NodeList) *Node {
	data := &MappedTypeNode{}
	data.ReadonlyToken = readonlyToken
	data.TypeParameter = typeParameter
	data.NameType = nameType
	data.QuestionToken = questionToken
	data.Type = typeNode
	data.Members = members
	return f.newNode(KindMappedType, data)
}

func (f *NodeFactory) UpdateMappedTypeNode(node *MappedTypeNode, readonlyToken *TokenNode, typeParameter *TypeParameterDeclarationNode, nameType *TypeNode, questionToken *TokenNode, typeNode *TypeNode, members *TypeElementList) *Node {
	if readonlyToken != node.ReadonlyToken || typeParameter != node.TypeParameter || nameType != node.NameType || questionToken != node.QuestionToken || typeNode != node.Type || members != node.Members {
		return updateNode(f.NewMappedTypeNode(readonlyToken, typeParameter, nameType, questionToken, typeNode, members), node.AsNode(), f.hooks)
	}
	return node.AsNode()
}

func (node *MappedTypeNode) ForEachChild(v Visitor) bool {
	return visit(v, node.ReadonlyToken) || visit(v, node.TypeParameter) || visit(v, node.NameType) ||
		visit(v, node.QuestionToken) || visit(v, node.Type) || visitNodeList(v, node.Members)
}

func (node *MappedTypeNode) VisitEachChild(v *NodeVisitor) *Node {
	return v.Factory.UpdateMappedTypeNode(node, v.visitToken(node.ReadonlyToken), v.visitNode(node.TypeParameter), v.visitNode(node.NameType), v.visitToken(node.QuestionToken), v.visitNode(node.Type), v.visitNodes(node.Members))
}

func (node *MappedTypeNode) Clone(f NodeFactoryCoercible) *Node {
	return cloneNode(f.AsNodeFactory().NewMappedTypeNode(node.ReadonlyToken, node.TypeParameter, node.NameType, node.QuestionToken, node.Type, node.Members), node.AsNode(), f.AsNodeFactory().hooks)
}

func IsMappedTypeNode(node *Node) bool {
	return node.Kind == KindMappedType
}

// TypeLiteralNode

type TypeLiteralNode struct {
	TypeNodeBase
	DeclarationBase
	Members *NodeList // NodeList[*TypeElement]
}

func (f *NodeFactory) NewTypeLiteralNode(members *NodeList) *Node {
	data := f.typeLiteralNodePool.New()
	data.Members = members
	return f.newNode(KindTypeLiteral, data)
}

func (f *NodeFactory) UpdateTypeLiteralNode(node *TypeLiteralNode, members *TypeElementList) *Node {
	if members != node.Members {
		return updateNode(f.NewTypeLiteralNode(members), node.AsNode(), f.hooks)
	}
	return node.AsNode()
}

func (node *TypeLiteralNode) ForEachChild(v Visitor) bool {
	return visitNodeList(v, node.Members)
}

func (node *TypeLiteralNode) VisitEachChild(v *NodeVisitor) *Node {
	return v.Factory.UpdateTypeLiteralNode(node, v.visitNodes(node.Members))
}

func (node *TypeLiteralNode) Clone(f NodeFactoryCoercible) *Node {
	return cloneNode(f.AsNodeFactory().NewTypeLiteralNode(node.Members), node.AsNode(), f.AsNodeFactory().hooks)
}

func IsTypeLiteralNode(node *Node) bool {
	return node.Kind == KindTypeLiteral
}

// TupleTypeNode

type TupleTypeNode struct {
	TypeNodeBase
	Elements *NodeList // NodeList[*TypeNode]
}

func (f *NodeFactory) NewTupleTypeNode(elements *NodeList) *Node {
	data := &TupleTypeNode{}
	data.Elements = elements
	return f.newNode(KindTupleType, data)
}

func (f *NodeFactory) UpdateTupleTypeNode(node *TupleTypeNode, elements *TypeList) *Node {
	if elements != node.Elements {
		return updateNode(f.NewTupleTypeNode(elements), node.AsNode(), f.hooks)
	}
	return node.AsNode()
}

func (node *TupleTypeNode) ForEachChild(v Visitor) bool {
	return visitNodeList(v, node.Elements)
}

func (node *TupleTypeNode) VisitEachChild(v *NodeVisitor) *Node {
	return v.Factory.UpdateTupleTypeNode(node, v.visitNodes(node.Elements))
}

func (node *TupleTypeNode) Clone(f NodeFactoryCoercible) *Node {
	return cloneNode(f.AsNodeFactory().NewTupleTypeNode(node.Elements), node.AsNode(), f.AsNodeFactory().hooks)
}

func IsTupleTypeNode(node *Node) bool {
	return node.Kind == KindTupleType
}

// NamedTupleTypeMember

type NamedTupleMember struct {
	TypeNodeBase
	DeclarationBase
	DotDotDotToken *TokenNode      // TokenNode
	name           *IdentifierNode // IdentifierNode
	QuestionToken  *TokenNode      // TokenNode
	Type           *TypeNode       // TypeNode
}

func (f *NodeFactory) NewNamedTupleMember(dotDotDotToken *TokenNode, name *IdentifierNode, questionToken *TokenNode, typeNode *TypeNode) *Node {
	data := &NamedTupleMember{}
	data.DotDotDotToken = dotDotDotToken
	data.name = name
	data.QuestionToken = questionToken
	data.Type = typeNode
	return f.newNode(KindNamedTupleMember, data)
}

func (f *NodeFactory) UpdateNamedTupleMember(node *NamedTupleMember, dotDotDotToken *TokenNode, name *IdentifierNode, questionToken *TokenNode, typeNode *TypeNode) *Node {
	if dotDotDotToken != node.DotDotDotToken || name != node.name || questionToken != node.QuestionToken || typeNode != node.Type {
		return updateNode(f.NewNamedTupleMember(dotDotDotToken, name, questionToken, typeNode), node.AsNode(), f.hooks)
	}
	return node.AsNode()
}

func (node *NamedTupleMember) ForEachChild(v Visitor) bool {
	return visit(v, node.DotDotDotToken) || visit(v, node.name) || visit(v, node.QuestionToken) || visit(v, node.Type)
}

func (node *NamedTupleMember) VisitEachChild(v *NodeVisitor) *Node {
	return v.Factory.UpdateNamedTupleMember(node, v.visitToken(node.DotDotDotToken), v.visitNode(node.name), v.visitToken(node.QuestionToken), v.visitNode(node.Type))
}

func (node *NamedTupleMember) Clone(f NodeFactoryCoercible) *Node {
	return cloneNode(f.AsNodeFactory().NewNamedTupleMember(node.DotDotDotToken, node.Name(), node.QuestionToken, node.Type), node.AsNode(), f.AsNodeFactory().hooks)
}

func (node *NamedTupleMember) Name() *DeclarationName {
	return node.name
}

func IsNamedTupleMember(node *Node) bool {
	return node.Kind == KindNamedTupleMember
}

// OptionalTypeNode

type OptionalTypeNode struct {
	TypeNodeBase
	Type *TypeNode // TypeNode
}

func (f *NodeFactory) NewOptionalTypeNode(typeNode *TypeNode) *Node {
	data := &OptionalTypeNode{}
	data.Type = typeNode
	return f.newNode(KindOptionalType, data)
}

func (f *NodeFactory) UpdateOptionalTypeNode(node *OptionalTypeNode, typeNode *TypeNode) *Node {
	if typeNode != node.Type {
		return updateNode(f.NewOptionalTypeNode(typeNode), node.AsNode(), f.hooks)
	}
	return node.AsNode()
}

func (node *OptionalTypeNode) ForEachChild(v Visitor) bool {
	return visit(v, node.Type)
}

func (node *OptionalTypeNode) VisitEachChild(v *NodeVisitor) *Node {
	return v.Factory.UpdateOptionalTypeNode(node, v.visitNode(node.Type))
}

func (node *OptionalTypeNode) Clone(f NodeFactoryCoercible) *Node {
	return cloneNode(f.AsNodeFactory().NewOptionalTypeNode(node.Type), node.AsNode(), f.AsNodeFactory().hooks)
}

func IsOptionalTypeNode(node *Node) bool {
	return node.Kind == KindOptionalType
}

// RestTypeNode

type RestTypeNode struct {
	TypeNodeBase
	Type *TypeNode // TypeNode
}

func (f *NodeFactory) NewRestTypeNode(typeNode *TypeNode) *Node {
	data := &RestTypeNode{}
	data.Type = typeNode
	return f.newNode(KindRestType, data)
}

func (f *NodeFactory) UpdateRestTypeNode(node *RestTypeNode, typeNode *TypeNode) *Node {
	if typeNode != node.Type {
		return updateNode(f.NewRestTypeNode(typeNode), node.AsNode(), f.hooks)
	}
	return node.AsNode()
}

func (node *RestTypeNode) ForEachChild(v Visitor) bool {
	return visit(v, node.Type)
}

func (node *RestTypeNode) VisitEachChild(v *NodeVisitor) *Node {
	return v.Factory.UpdateRestTypeNode(node, v.visitNode(node.Type))
}

func (node *RestTypeNode) Clone(f NodeFactoryCoercible) *Node {
	return cloneNode(f.AsNodeFactory().NewRestTypeNode(node.Type), node.AsNode(), f.AsNodeFactory().hooks)
}

func IsRestTypeNode(node *Node) bool {
	return node.Kind == KindRestType
}

// ParenthesizedTypeNode

type ParenthesizedTypeNode struct {
	TypeNodeBase
	Type *TypeNode // TypeNode
}

func (f *NodeFactory) NewParenthesizedTypeNode(typeNode *TypeNode) *Node {
	data := f.parenthesizedTypeNodePool.New()
	data.Type = typeNode
	return f.newNode(KindParenthesizedType, data)
}

func (f *NodeFactory) UpdateParenthesizedTypeNode(node *ParenthesizedTypeNode, typeNode *TypeNode) *Node {
	if typeNode != node.Type {
		return updateNode(f.NewParenthesizedTypeNode(typeNode), node.AsNode(), f.hooks)
	}
	return node.AsNode()
}

func (node *ParenthesizedTypeNode) ForEachChild(v Visitor) bool {
	return visit(v, node.Type)
}

func (node *ParenthesizedTypeNode) VisitEachChild(v *NodeVisitor) *Node {
	return v.Factory.UpdateParenthesizedTypeNode(node, v.visitNode(node.Type))
}

func (node *ParenthesizedTypeNode) Clone(f NodeFactoryCoercible) *Node {
	return cloneNode(f.AsNodeFactory().NewParenthesizedTypeNode(node.Type), node.AsNode(), f.AsNodeFactory().hooks)
}

func IsParenthesizedTypeNode(node *Node) bool {
	return node.Kind == KindParenthesizedType
}

// FunctionOrConstructorTypeNodeBase

type FunctionOrConstructorTypeNodeBase struct {
	TypeNodeBase
	DeclarationBase
	ModifiersBase
	FunctionLikeBase
}

func (node *FunctionOrConstructorTypeNodeBase) ForEachChild(v Visitor) bool {
	return visitModifiers(v, node.modifiers) || visitNodeList(v, node.TypeParameters) || visitNodeList(v, node.Parameters) || visit(v, node.Type)
}

// FunctionTypeNode

type FunctionTypeNode struct {
	FunctionOrConstructorTypeNodeBase
}

func (f *NodeFactory) NewFunctionTypeNode(typeParameters *NodeList, parameters *NodeList, returnType *TypeNode) *Node {
	data := f.functionTypeNodePool.New()
	data.TypeParameters = typeParameters
	data.Parameters = parameters
	data.Type = returnType
	return f.newNode(KindFunctionType, data)
}

func (f *NodeFactory) UpdateFunctionTypeNode(node *FunctionTypeNode, typeParameters *TypeParameterList, parameters *ParameterList, returnType *TypeNode) *Node {
	if typeParameters != node.TypeParameters || parameters != node.Parameters || returnType != node.Type {
		return updateNode(f.NewFunctionTypeNode(typeParameters, parameters, returnType), node.AsNode(), f.hooks)
	}
	return node.AsNode()
}

func (node *FunctionTypeNode) VisitEachChild(v *NodeVisitor) *Node {
	return v.Factory.UpdateFunctionTypeNode(node, v.visitNodes(node.TypeParameters), v.visitNodes(node.Parameters), v.visitNode(node.Type))
}

func (node *FunctionTypeNode) Clone(f NodeFactoryCoercible) *Node {
	return cloneNode(f.AsNodeFactory().NewFunctionTypeNode(node.TypeParameters, node.Parameters, node.Type), node.AsNode(), f.AsNodeFactory().hooks)
}

func IsFunctionTypeNode(node *Node) bool {
	return node.Kind == KindFunctionType
}

// ConstructorTypeNode

type ConstructorTypeNode struct {
	FunctionOrConstructorTypeNodeBase
}

func (f *NodeFactory) NewConstructorTypeNode(modifiers *ModifierList, typeParameters *NodeList, parameters *NodeList, returnType *TypeNode) *Node {
	data := &ConstructorTypeNode{}
	data.modifiers = modifiers
	data.TypeParameters = typeParameters
	data.Parameters = parameters
	data.Type = returnType
	return f.newNode(KindConstructorType, data)
}

func (f *NodeFactory) UpdateConstructorTypeNode(node *ConstructorTypeNode, modifiers *ModifierList, typeParameters *TypeParameterList, parameters *ParameterList, returnType *TypeNode) *Node {
	if modifiers != node.modifiers || typeParameters != node.TypeParameters || parameters != node.Parameters || returnType != node.Type {
		return updateNode(f.NewConstructorTypeNode(modifiers, typeParameters, parameters, returnType), node.AsNode(), f.hooks)
	}
	return node.AsNode()
}

func (node *ConstructorTypeNode) VisitEachChild(v *NodeVisitor) *Node {
	return v.Factory.UpdateConstructorTypeNode(node, v.visitModifiers(node.modifiers), v.visitNodes(node.TypeParameters), v.visitNodes(node.Parameters), v.visitNode(node.Type))
}

func (node *ConstructorTypeNode) Clone(f NodeFactoryCoercible) *Node {
	return cloneNode(f.AsNodeFactory().NewConstructorTypeNode(node.Modifiers(), node.TypeParameters, node.Parameters, node.Type), node.AsNode(), f.AsNodeFactory().hooks)
}

func IsConstructorTypeNode(node *Node) bool {
	return node.Kind == KindConstructorType
}

// TemplateLiteralLikeBase

type TemplateLiteralLikeBase struct {
	LiteralLikeBase
	RawText       string
	TemplateFlags TokenFlags
}

func (node *TemplateLiteralLikeBase) LiteralLikeData() *LiteralLikeBase                 { return &node.LiteralLikeBase }
func (node *TemplateLiteralLikeBase) TemplateLiteralLikeData() *TemplateLiteralLikeBase { return node }

// TemplateHead

type TemplateHead struct {
	NodeBase
	TemplateLiteralLikeBase
}

func (f *NodeFactory) NewTemplateHead(text string, rawText string, templateFlags TokenFlags) *Node {
	data := &TemplateHead{}
	data.Text = text
	data.RawText = rawText
	data.TemplateFlags = templateFlags
	f.textCount++
	return f.newNode(KindTemplateHead, data)
}

func (node *TemplateHead) Clone(f NodeFactoryCoercible) *Node {
	return cloneNode(f.AsNodeFactory().NewTemplateHead(node.Text, node.RawText, node.TemplateFlags), node.AsNode(), f.AsNodeFactory().hooks)
}

func IsTemplateHead(node *Node) bool {
	return node.Kind == KindTemplateHead
}

// TemplateMiddle

type TemplateMiddle struct {
	NodeBase
	TemplateLiteralLikeBase
}

func (f *NodeFactory) NewTemplateMiddle(text string, rawText string, templateFlags TokenFlags) *Node {
	data := &TemplateMiddle{}
	data.Text = text
	data.RawText = rawText
	data.TemplateFlags = templateFlags
	f.textCount++
	return f.newNode(KindTemplateMiddle, data)
}

func (node *TemplateMiddle) Clone(f NodeFactoryCoercible) *Node {
	return cloneNode(f.AsNodeFactory().NewTemplateMiddle(node.Text, node.RawText, node.TemplateFlags), node.AsNode(), f.AsNodeFactory().hooks)
}

func IsTemplateMiddle(node *Node) bool {
	return node.Kind == KindTemplateMiddle
}

// TemplateTail

type TemplateTail struct {
	NodeBase
	TemplateLiteralLikeBase
}

func (f *NodeFactory) NewTemplateTail(text string, rawText string, templateFlags TokenFlags) *Node {
	data := &TemplateTail{}
	data.Text = text
	data.RawText = rawText
	data.TemplateFlags = templateFlags
	f.textCount++
	return f.newNode(KindTemplateTail, data)
}

func (node *TemplateTail) Clone(f NodeFactoryCoercible) *Node {
	return cloneNode(f.AsNodeFactory().NewTemplateTail(node.Text, node.RawText, node.TemplateFlags), node.AsNode(), f.AsNodeFactory().hooks)
}

func IsTemplateTail(node *Node) bool {
	return node.Kind == KindTemplateTail
}

// TemplateLiteralTypeNode

type TemplateLiteralTypeNode struct {
	TypeNodeBase
	Head          *TemplateHeadNode // TemplateHeadNode
	TemplateSpans *NodeList         // NodeList[*TemplateLiteralTypeSpanNode]
}

func (f *NodeFactory) NewTemplateLiteralTypeNode(head *TemplateHeadNode, templateSpans *NodeList) *Node {
	data := &TemplateLiteralTypeNode{}
	data.Head = head
	data.TemplateSpans = templateSpans
	return f.newNode(KindTemplateLiteralType, data)
}

func (f *NodeFactory) UpdateTemplateLiteralTypeNode(node *TemplateLiteralTypeNode, head *TemplateHeadNode, templateSpans *TemplateLiteralTypeSpanList) *Node {
	if head != node.Head || templateSpans != node.TemplateSpans {
		return updateNode(f.NewTemplateLiteralTypeNode(head, templateSpans), node.AsNode(), f.hooks)
	}
	return node.AsNode()
}

func (node *TemplateLiteralTypeNode) ForEachChild(v Visitor) bool {
	return visit(v, node.Head) || visitNodeList(v, node.TemplateSpans)
}

func (node *TemplateLiteralTypeNode) VisitEachChild(v *NodeVisitor) *Node {
	return v.Factory.UpdateTemplateLiteralTypeNode(node, v.visitNode(node.Head), v.visitNodes(node.TemplateSpans))
}

func (node *TemplateLiteralTypeNode) Clone(f NodeFactoryCoercible) *Node {
	return cloneNode(f.AsNodeFactory().NewTemplateLiteralTypeNode(node.Head, node.TemplateSpans), node.AsNode(), f.AsNodeFactory().hooks)
}

// TemplateLiteralTypeSpan

type TemplateLiteralTypeSpan struct {
	NodeBase
	typeSyntaxBase
	Type    *TypeNode             // TypeNode
	Literal *TemplateMiddleOrTail // TemplateMiddleOrTail
}

func (f *NodeFactory) NewTemplateLiteralTypeSpan(typeNode *TypeNode, literal *TemplateMiddleOrTail) *Node {
	data := &TemplateLiteralTypeSpan{}
	data.Type = typeNode
	data.Literal = literal
	return f.newNode(KindTemplateLiteralTypeSpan, data)
}

func (f *NodeFactory) UpdateTemplateLiteralTypeSpan(node *TemplateLiteralTypeSpan, typeNode *TypeNode, literal *TemplateMiddleOrTail) *Node {
	if typeNode != node.Type || literal != node.Literal {
		return updateNode(f.NewTemplateLiteralTypeSpan(typeNode, literal), node.AsNode(), f.hooks)
	}
	return node.AsNode()
}

func (node *TemplateLiteralTypeSpan) ForEachChild(v Visitor) bool {
	return visit(v, node.Type) || visit(v, node.Literal)
}

func (node *TemplateLiteralTypeSpan) VisitEachChild(v *NodeVisitor) *Node {
	return v.Factory.UpdateTemplateLiteralTypeSpan(node, v.visitNode(node.Type), v.visitNode(node.Literal))
}

func (node *TemplateLiteralTypeSpan) Clone(f NodeFactoryCoercible) *Node {
	return cloneNode(f.AsNodeFactory().NewTemplateLiteralTypeSpan(node.Type, node.Literal), node.AsNode(), f.AsNodeFactory().hooks)
}

func IsTemplateLiteralTypeSpan(node *Node) bool {
	return node.Kind == KindTemplateLiteralTypeSpan
}

// SyntheticExpression

type SyntheticExpression struct {
	ExpressionBase
	Type            any
	IsSpread        bool
	TupleNameSource *Node
}

func (f *NodeFactory) NewSyntheticExpression(t any, isSpread bool, tupleNameSource *Node) *Node {
	data := &SyntheticExpression{}
	data.Type = t
	data.IsSpread = isSpread
	data.TupleNameSource = tupleNameSource
	return f.newNode(KindSyntheticExpression, data)
}

func (node *SyntheticExpression) Clone(f NodeFactoryCoercible) *Node {
	return cloneNode(f.AsNodeFactory().NewSyntheticExpression(node.Type, node.IsSpread, node.TupleNameSource), node.AsNode(), f.AsNodeFactory().hooks)
}

func IsSyntheticExpression(node *Node) bool {
	return node.Kind == KindSyntheticExpression
}

// PartiallyEmittedExpression

type PartiallyEmittedExpression struct {
	ExpressionBase
	Expression *Expression // Expression
}

func (f *NodeFactory) NewPartiallyEmittedExpression(expression *Expression) *Node {
	data := &PartiallyEmittedExpression{}
	data.Expression = expression
	return newNode(KindPartiallyEmittedExpression, data, f.hooks)
}

func (f *NodeFactory) UpdatePartiallyEmittedExpression(node *PartiallyEmittedExpression, expression *Expression) *Node {
	if expression != node.Expression {
		return updateNode(f.NewPartiallyEmittedExpression(expression), node.AsNode(), f.hooks)
	}
	return node.AsNode()
}

func (node *PartiallyEmittedExpression) ForEachChild(v Visitor) bool {
	return visit(v, node.Expression)
}

func (node *PartiallyEmittedExpression) VisitEachChild(v *NodeVisitor) *Node {
	return v.Factory.UpdatePartiallyEmittedExpression(node, v.visitNode(node.Expression))
}

func (node *PartiallyEmittedExpression) Clone(f NodeFactoryCoercible) *Node {
	return cloneNode(f.AsNodeFactory().NewPartiallyEmittedExpression(node.Expression), node.AsNode(), f.AsNodeFactory().hooks)
}

func (node *PartiallyEmittedExpression) computeSubtreeFacts() SubtreeFacts {
	return propagateSubtreeFacts(node.Expression)
}

func (node *PartiallyEmittedExpression) propagateSubtreeFacts() SubtreeFacts {
	return node.SubtreeFacts() & ^SubtreeExclusionsOuterExpression
}

func IsPartiallyEmittedExpression(node *Node) bool {
	return node.Kind == KindPartiallyEmittedExpression
}

/// A JSX expression of the form <TagName attrs>...</TagName>

type JsxElement struct {
	ExpressionBase
	compositeNodeBase
	OpeningElement *JsxOpeningElementNode // JsxOpeningElementNode
	Children       *NodeList              // NodeList[*JsxChild]
	ClosingElement *JsxClosingElementNode // JsxClosingElementNode
}

func (f *NodeFactory) NewJsxElement(openingElement *JsxOpeningElementNode, children *NodeList, closingElement *JsxClosingElementNode) *Node {
	data := &JsxElement{}
	data.OpeningElement = openingElement
	data.Children = children
	data.ClosingElement = closingElement
	return f.newNode(KindJsxElement, data)
}

func (f *NodeFactory) UpdateJsxElement(node *JsxElement, openingElement *JsxOpeningElementNode, children *JsxChildList, closingElement *JsxClosingElementNode) *Node {
	if openingElement != node.OpeningElement || children != node.Children || closingElement != node.ClosingElement {
		return updateNode(f.NewJsxElement(openingElement, children, closingElement), node.AsNode(), f.hooks)
	}
	return node.AsNode()
}

func (node *JsxElement) ForEachChild(v Visitor) bool {
	return visit(v, node.OpeningElement) || visitNodeList(v, node.Children) || visit(v, node.ClosingElement)
}

func (node *JsxElement) VisitEachChild(v *NodeVisitor) *Node {
	return v.Factory.UpdateJsxElement(node, v.visitNode(node.OpeningElement), v.visitNodes(node.Children), v.visitNode(node.ClosingElement))
}

func (node *JsxElement) Clone(f NodeFactoryCoercible) *Node {
	return cloneNode(f.AsNodeFactory().NewJsxElement(node.OpeningElement, node.Children, node.ClosingElement), node.AsNode(), f.AsNodeFactory().hooks)
}

func (node *JsxElement) computeSubtreeFacts() SubtreeFacts {
	return propagateSubtreeFacts(node.OpeningElement) |
		propagateNodeListSubtreeFacts(node.Children, propagateSubtreeFacts) |
		propagateSubtreeFacts(node.ClosingElement) |
		SubtreeContainsJsx
}

func IsJsxElement(node *Node) bool {
	return node.Kind == KindJsxElement
}

// JsxAttributes
type JsxAttributes struct {
	ExpressionBase
	DeclarationBase
	compositeNodeBase
	Properties *NodeList // NodeList[*JsxAttributeLike]
}

func (f *NodeFactory) NewJsxAttributes(properties *NodeList) *Node {
	data := &JsxAttributes{}
	data.Properties = properties
	return f.newNode(KindJsxAttributes, data)
}

func (f *NodeFactory) UpdateJsxAttributes(node *JsxAttributes, properties *JsxAttributeList) *Node {
	if properties != node.Properties {
		return updateNode(f.NewJsxAttributes(properties), node.AsNode(), f.hooks)
	}
	return node.AsNode()
}

func (node *JsxAttributes) ForEachChild(v Visitor) bool {
	return visitNodeList(v, node.Properties)
}

func (node *JsxAttributes) VisitEachChild(v *NodeVisitor) *Node {
	return v.Factory.UpdateJsxAttributes(node, v.visitNodes(node.Properties))
}

func (node *JsxAttributes) Clone(f NodeFactoryCoercible) *Node {
	return cloneNode(f.AsNodeFactory().NewJsxAttributes(node.Properties), node.AsNode(), f.AsNodeFactory().hooks)
}

func (node *JsxAttributes) computeSubtreeFacts() SubtreeFacts {
	return propagateNodeListSubtreeFacts(node.Properties, propagateSubtreeFacts) |
		SubtreeContainsJsx
}

func IsJsxAttributes(node *Node) bool {
	return node.Kind == KindJsxAttributes
}

// JsxNamespacedName

type JsxNamespacedName struct {
	ExpressionBase
	compositeNodeBase
	name      *IdentifierNode // IdentifierNode
	Namespace *IdentifierNode // IdentifierNode
}

func (f *NodeFactory) NewJsxNamespacedName(namespace *IdentifierNode, name *IdentifierNode) *Node {
	data := &JsxNamespacedName{}
	data.Namespace = namespace
	data.name = name
	return f.newNode(KindJsxNamespacedName, data)
}

func (f *NodeFactory) UpdateJsxNamespacedName(node *JsxNamespacedName, name *IdentifierNode, namespace *IdentifierNode) *Node {
	if name != node.name || namespace != node.Namespace {
		return updateNode(f.NewJsxNamespacedName(name, namespace), node.AsNode(), f.hooks)
	}
	return node.AsNode()
}

func (node *JsxNamespacedName) ForEachChild(v Visitor) bool {
	return visit(v, node.Namespace) || visit(v, node.name)
}

func (node *JsxNamespacedName) VisitEachChild(v *NodeVisitor) *Node {
	return v.Factory.UpdateJsxNamespacedName(node, v.visitNode(node.name), v.visitNode(node.Namespace))
}

func (node *JsxNamespacedName) Clone(f NodeFactoryCoercible) *Node {
	return cloneNode(f.AsNodeFactory().NewJsxNamespacedName(node.Name(), node.Namespace), node.AsNode(), f.AsNodeFactory().hooks)
}

func (node *JsxNamespacedName) Name() *DeclarationName {
	return node.name
}

func (node *JsxNamespacedName) computeSubtreeFacts() SubtreeFacts {
	return propagateSubtreeFacts(node.Namespace) |
		propagateSubtreeFacts(node.name) |
		SubtreeContainsJsx
}

func IsJsxNamespacedName(node *Node) bool {
	return node.Kind == KindJsxNamespacedName
}

/// The opening element of a <Tag>...</Tag> JsxElement

type JsxOpeningElement struct {
	ExpressionBase
	compositeNodeBase
	TagName       *JsxTagNameExpression // JsxTagNameExpression (Identifier | KeywordExpression | JsxTagNamePropertyAccess | JsxNamespacedName)
	TypeArguments *NodeList             // NodeList[*TypeNode]. Optional
	Attributes    *JsxAttributesNode    // JsxAttributesNode
}

func (f *NodeFactory) NewJsxOpeningElement(tagName *JsxTagNameExpression, typeArguments *NodeList, attributes *JsxAttributesNode) *Node {
	data := &JsxOpeningElement{}
	data.TagName = tagName
	data.TypeArguments = typeArguments
	data.Attributes = attributes
	return f.newNode(KindJsxOpeningElement, data)
}

func (f *NodeFactory) UpdateJsxOpeningElement(node *JsxOpeningElement, tagName *JsxTagNameExpression, typeArguments *TypeArgumentList, attributes *JsxAttributesNode) *Node {
	if tagName != node.TagName || typeArguments != node.TypeArguments || attributes != node.Attributes {
		return updateNode(f.NewJsxOpeningElement(tagName, typeArguments, attributes), node.AsNode(), f.hooks)
	}
	return node.AsNode()
}

func (node *JsxOpeningElement) ForEachChild(v Visitor) bool {
	return visit(v, node.TagName) || visitNodeList(v, node.TypeArguments) || visit(v, node.Attributes)
}

func (node *JsxOpeningElement) VisitEachChild(v *NodeVisitor) *Node {
	return v.Factory.UpdateJsxOpeningElement(node, v.visitNode(node.TagName), v.visitNodes(node.TypeArguments), v.visitNode(node.Attributes))
}

func (node *JsxOpeningElement) Clone(f NodeFactoryCoercible) *Node {
	return cloneNode(f.AsNodeFactory().NewJsxOpeningElement(node.TagName, node.TypeArguments, node.Attributes), node.AsNode(), f.AsNodeFactory().hooks)
}

func (node *JsxOpeningElement) computeSubtreeFacts() SubtreeFacts {
	return propagateSubtreeFacts(node.TagName) |
		propagateEraseableSyntaxListSubtreeFacts(node.TypeArguments) |
		propagateSubtreeFacts(node.Attributes) |
		SubtreeContainsJsx
}

func IsJsxOpeningElement(node *Node) bool {
	return node.Kind == KindJsxOpeningElement
}

/// A JSX expression of the form <TagName attrs />

type JsxSelfClosingElement struct {
	ExpressionBase
	compositeNodeBase
	TagName       *JsxTagNameExpression // JsxTagNameExpression (IdentifierReference | KeywordExpression | JsxTagNamePropertyAccess | JsxNamespacedName)
	TypeArguments *NodeList             // NodeList[*TypeNode]. Optional
	Attributes    *JsxAttributesNode    // JsxAttributesNode
}

func (f *NodeFactory) NewJsxSelfClosingElement(tagName *JsxTagNameExpression, typeArguments *NodeList, attributes *JsxAttributesNode) *Node {
	data := &JsxSelfClosingElement{}
	data.TagName = tagName
	data.TypeArguments = typeArguments
	data.Attributes = attributes
	return f.newNode(KindJsxSelfClosingElement, data)
}

func (f *NodeFactory) UpdateJsxSelfClosingElement(node *JsxSelfClosingElement, tagName *JsxTagNameExpression, typeArguments *TypeArgumentList, attributes *JsxAttributesNode) *Node {
	if tagName != node.TagName || typeArguments != node.TypeArguments || attributes != node.Attributes {
		return updateNode(f.NewJsxSelfClosingElement(tagName, typeArguments, attributes), node.AsNode(), f.hooks)
	}
	return node.AsNode()
}

func (node *JsxSelfClosingElement) ForEachChild(v Visitor) bool {
	return visit(v, node.TagName) || visitNodeList(v, node.TypeArguments) || visit(v, node.Attributes)
}

func (node *JsxSelfClosingElement) VisitEachChild(v *NodeVisitor) *Node {
	return v.Factory.UpdateJsxSelfClosingElement(node, v.visitNode(node.TagName), v.visitNodes(node.TypeArguments), v.visitNode(node.Attributes))
}

func (node *JsxSelfClosingElement) Clone(f NodeFactoryCoercible) *Node {
	return cloneNode(f.AsNodeFactory().NewJsxSelfClosingElement(node.TagName, node.TypeArguments, node.Attributes), node.AsNode(), f.AsNodeFactory().hooks)
}

func (node *JsxSelfClosingElement) computeSubtreeFacts() SubtreeFacts {
	return propagateSubtreeFacts(node.TagName) |
		propagateEraseableSyntaxListSubtreeFacts(node.TypeArguments) |
		propagateSubtreeFacts(node.Attributes) |
		SubtreeContainsJsx
}

func IsJsxSelfClosingElement(node *Node) bool {
	return node.Kind == KindJsxSelfClosingElement
}

/// A JSX expression of the form <>...</>

type JsxFragment struct {
	ExpressionBase
	compositeNodeBase
	OpeningFragment *JsxOpeningFragmentNode // JsxOpeningFragmentNode
	Children        *NodeList               // NodeList[*JsxChild]
	ClosingFragment *JsxClosingFragmentNode // JsxClosingFragmentNode
}

func (f *NodeFactory) NewJsxFragment(openingFragment *JsxOpeningFragmentNode, children *NodeList, closingFragment *JsxClosingFragmentNode) *Node {
	data := &JsxFragment{}
	data.OpeningFragment = openingFragment
	data.Children = children
	data.ClosingFragment = closingFragment
	return f.newNode(KindJsxFragment, data)
}

func (f *NodeFactory) UpdateJsxFragment(node *JsxFragment, openingFragment *JsxOpeningFragmentNode, children *JsxChildList, closingFragment *JsxClosingFragmentNode) *Node {
	if openingFragment != node.OpeningFragment || children != node.Children || closingFragment != node.ClosingFragment {
		return updateNode(f.NewJsxFragment(openingFragment, children, closingFragment), node.AsNode(), f.hooks)
	}
	return node.AsNode()
}

func (node *JsxFragment) ForEachChild(v Visitor) bool {
	return visit(v, node.OpeningFragment) || visitNodeList(v, node.Children) || visit(v, node.ClosingFragment)
}

func (node *JsxFragment) VisitEachChild(v *NodeVisitor) *Node {
	return v.Factory.UpdateJsxFragment(node, v.visitNode(node.OpeningFragment), v.visitNodes(node.Children), v.visitNode(node.ClosingFragment))
}

func (node *JsxFragment) Clone(f NodeFactoryCoercible) *Node {
	return cloneNode(f.AsNodeFactory().NewJsxFragment(node.OpeningFragment, node.Children, node.ClosingFragment), node.AsNode(), f.AsNodeFactory().hooks)
}

func (node *JsxFragment) computeSubtreeFacts() SubtreeFacts {
	return propagateNodeListSubtreeFacts(node.Children, propagateSubtreeFacts) |
		SubtreeContainsJsx
}

func IsJsxFragment(node *Node) bool {
	return node.Kind == KindJsxFragment
}

/// The opening element of a <>...</> JsxFragment

type JsxOpeningFragment struct {
	ExpressionBase
}

func (f *NodeFactory) NewJsxOpeningFragment() *Node {
	return f.newNode(KindJsxOpeningFragment, &JsxOpeningFragment{})
}

func (node *JsxOpeningFragment) Clone(f NodeFactoryCoercible) *Node {
	return cloneNode(f.AsNodeFactory().NewJsxOpeningFragment(), node.AsNode(), f.AsNodeFactory().hooks)
}

func (node *JsxOpeningFragment) computeSubtreeFacts() SubtreeFacts {
	return SubtreeContainsJsx
}

func IsJsxOpeningFragment(node *Node) bool {
	return node.Kind == KindJsxOpeningFragment
}

/// The closing element of a <>...</> JsxFragment

type JsxClosingFragment struct {
	ExpressionBase
}

func (f *NodeFactory) NewJsxClosingFragment() *Node {
	return f.newNode(KindJsxClosingFragment, &JsxClosingFragment{})
}

func (node *JsxClosingFragment) Clone(f NodeFactoryCoercible) *Node {
	return cloneNode(f.AsNodeFactory().NewJsxClosingFragment(), node.AsNode(), f.AsNodeFactory().hooks)
}

func (node *JsxClosingFragment) computeSubtreeFacts() SubtreeFacts {
	return SubtreeContainsJsx
}

// JsxAttribute

type JsxAttribute struct {
	NodeBase
	DeclarationBase
	compositeNodeBase
	name        *JsxAttributeName  // JsxAttributeName
	Initializer *JsxAttributeValue // JsxAttributeValue. Optional, <X y /> is sugar for <X y={true} />
}

func (f *NodeFactory) NewJsxAttribute(name *JsxAttributeName, initializer *JsxAttributeValue) *Node {
	data := &JsxAttribute{}
	data.name = name
	data.Initializer = initializer
	return f.newNode(KindJsxAttribute, data)
}

func (f *NodeFactory) UpdateJsxAttribute(node *JsxAttribute, name *JsxAttributeName, initializer *JsxAttributeValue) *Node {
	if name != node.name || initializer != node.Initializer {
		return updateNode(f.NewJsxAttribute(name, initializer), node.AsNode(), f.hooks)
	}
	return node.AsNode()
}

func (node *JsxAttribute) ForEachChild(v Visitor) bool {
	return visit(v, node.name) || visit(v, node.Initializer)
}

func (node *JsxAttribute) VisitEachChild(v *NodeVisitor) *Node {
	return v.Factory.UpdateJsxAttribute(node, v.visitNode(node.name), v.visitNode(node.Initializer))
}

func (node *JsxAttribute) Clone(f NodeFactoryCoercible) *Node {
	return cloneNode(f.AsNodeFactory().NewJsxAttribute(node.Name(), node.Initializer), node.AsNode(), f.AsNodeFactory().hooks)
}

func (node *JsxAttribute) Name() *JsxAttributeName {
	return node.name
}

func (node *JsxAttribute) computeSubtreeFacts() SubtreeFacts {
	return propagateSubtreeFacts(node.name) |
		propagateSubtreeFacts(node.Initializer) |
		SubtreeContainsJsx
}

func IsJsxAttribute(node *Node) bool {
	return node.Kind == KindJsxAttribute
}

// JsxSpreadAttribute

type JsxSpreadAttribute struct {
	NodeBase
	Expression *Expression // Expression
}

func (f *NodeFactory) NewJsxSpreadAttribute(expression *Expression) *Node {
	data := &JsxSpreadAttribute{}
	data.Expression = expression
	return f.newNode(KindJsxSpreadAttribute, data)
}

func (f *NodeFactory) UpdateJsxSpreadAttribute(node *JsxSpreadAttribute, expression *Expression) *Node {
	if expression != node.Expression {
		return updateNode(f.NewJsxSpreadAttribute(expression), node.AsNode(), f.hooks)
	}
	return node.AsNode()
}

func (node *JsxSpreadAttribute) ForEachChild(v Visitor) bool {
	return visit(v, node.Expression)
}

func (node *JsxSpreadAttribute) VisitEachChild(v *NodeVisitor) *Node {
	return v.Factory.UpdateJsxSpreadAttribute(node, v.visitNode(node.Expression))
}

func (node *JsxSpreadAttribute) Clone(f NodeFactoryCoercible) *Node {
	return cloneNode(f.AsNodeFactory().NewJsxSpreadAttribute(node.Expression), node.AsNode(), f.AsNodeFactory().hooks)
}

func (node *JsxSpreadAttribute) computeSubtreeFacts() SubtreeFacts {
	return propagateSubtreeFacts(node.Expression) | SubtreeContainsJsx
}

func IsJsxSpreadAttribute(node *Node) bool {
	return node.Kind == KindJsxSpreadAttribute
}

// JsxClosingElement

type JsxClosingElement struct {
	NodeBase
	TagName *JsxTagNameExpression // JsxTagNameExpression
}

func (f *NodeFactory) NewJsxClosingElement(tagName *JsxTagNameExpression) *Node {
	data := &JsxClosingElement{}
	data.TagName = tagName
	return f.newNode(KindJsxClosingElement, data)
}

func (f *NodeFactory) UpdateJsxClosingElement(node *JsxClosingElement, tagName *JsxTagNameExpression) *Node {
	if tagName != node.TagName {
		return updateNode(f.NewJsxClosingElement(tagName), node.AsNode(), f.hooks)
	}
	return node.AsNode()
}

func (node *JsxClosingElement) ForEachChild(v Visitor) bool {
	return visit(v, node.TagName)
}

func (node *JsxClosingElement) VisitEachChild(v *NodeVisitor) *Node {
	return v.Factory.UpdateJsxClosingElement(node, v.visitNode(node.TagName))
}

func (node *JsxClosingElement) Clone(f NodeFactoryCoercible) *Node {
	return cloneNode(f.AsNodeFactory().NewJsxClosingElement(node.TagName), node.AsNode(), f.AsNodeFactory().hooks)
}

func (node *JsxClosingElement) computeSubtreeFacts() SubtreeFacts {
	return propagateSubtreeFacts(node.TagName) | SubtreeContainsJsx
}

func IsJsxClosingElement(node *Node) bool {
	return node.Kind == KindJsxClosingElement
}

// JsxExpression

type JsxExpression struct {
	ExpressionBase
	DotDotDotToken *TokenNode  // TokenNode. Optional
	Expression     *Expression // Expression
}

func (f *NodeFactory) NewJsxExpression(dotDotDotToken *TokenNode, expression *Expression) *Node {
	data := &JsxExpression{}
	data.DotDotDotToken = dotDotDotToken
	data.Expression = expression
	return f.newNode(KindJsxExpression, data)
}

func (f *NodeFactory) UpdateJsxExpression(node *JsxExpression, dotDotDotToken *TokenNode, expression *Expression) *Node {
	if dotDotDotToken != node.DotDotDotToken || expression != node.Expression {
		return updateNode(f.NewJsxExpression(dotDotDotToken, expression), node.AsNode(), f.hooks)
	}
	return node.AsNode()
}

func (node *JsxExpression) ForEachChild(v Visitor) bool {
	return visit(v, node.DotDotDotToken) || visit(v, node.Expression)
}

func (node *JsxExpression) VisitEachChild(v *NodeVisitor) *Node {
	return v.Factory.UpdateJsxExpression(node, v.visitToken(node.DotDotDotToken), v.visitNode(node.Expression))
}

func (node *JsxExpression) Clone(f NodeFactoryCoercible) *Node {
	return cloneNode(f.AsNodeFactory().NewJsxExpression(node.DotDotDotToken, node.Expression), node.AsNode(), f.AsNodeFactory().hooks)
}

func (node *JsxExpression) computeSubtreeFacts() SubtreeFacts {
	return propagateSubtreeFacts(node.Expression) | SubtreeContainsJsx
}

func IsJsxExpression(node *Node) bool {
	return node.Kind == KindJsxExpression
}

// JsxText

type JsxText struct {
	ExpressionBase
	LiteralLikeBase
	ContainsOnlyTriviaWhiteSpaces bool
}

func (f *NodeFactory) NewJsxText(text string, containsOnlyTriviaWhiteSpace bool) *Node {
	data := &JsxText{}
	data.Text = text
	data.ContainsOnlyTriviaWhiteSpaces = containsOnlyTriviaWhiteSpace
	f.textCount++
	return f.newNode(KindJsxText, data)
}

func (node *JsxText) Clone(f NodeFactoryCoercible) *Node {
	return cloneNode(f.AsNodeFactory().NewJsxText(node.Text, node.ContainsOnlyTriviaWhiteSpaces), node.AsNode(), f.AsNodeFactory().hooks)
}

func (node *JsxText) computeSubtreeFacts() SubtreeFacts {
	return SubtreeContainsJsx
}

func IsJsxText(node *Node) bool {
	return node.Kind == KindJsxText
}

// SyntaxList

type SyntaxList struct {
	NodeBase
	Children []*Node
}

func (f *NodeFactory) NewSyntaxList(children []*Node) *Node {
	data := &SyntaxList{}
	data.Children = children
	return f.newNode(KindSyntaxList, data)
}

func (node *SyntaxList) ForEachChild(v Visitor) bool {
	return visitNodes(v, node.Children)
}

func (node *SyntaxList) Clone(f NodeFactoryCoercible) *Node {
	return cloneNode(f.AsNodeFactory().NewSyntaxList(node.Children), node.AsNode(), f.AsNodeFactory().hooks)
}

/// JSDoc ///

type JSDoc struct {
	NodeBase
	Comment *NodeList // NodeList[*JSDocCommentBase]
	Tags    *NodeList // NodeList[*JSDocTagBase]
}

func (f *NodeFactory) NewJSDoc(comment *NodeList, tags *NodeList) *Node {
	data := f.jsdocPool.New()
	data.Comment = comment
	data.Tags = tags
	return f.newNode(KindJSDoc, data)
}

func (f *NodeFactory) UpdateJSDoc(node *JSDoc, comment *NodeList, tags *NodeList) *Node {
	if comment != node.Comment || tags != node.Tags {
		return updateNode(f.NewJSDoc(comment, tags), node.AsNode(), f.hooks)
	}
	return node.AsNode()
}

func (node *JSDoc) ForEachChild(v Visitor) bool {
	return visitNodeList(v, node.Comment) || visitNodeList(v, node.Tags)
}

func (node *JSDoc) VisitEachChild(v *NodeVisitor) *Node {
	return v.Factory.UpdateJSDoc(node, v.visitNodes(node.Comment), v.visitNodes(node.Tags))
}

func (node *JSDoc) Clone(f NodeFactoryCoercible) *Node {
	return cloneNode(f.AsNodeFactory().NewJSDoc(node.Comment, node.Tags), node.AsNode(), f.AsNodeFactory().hooks)
}

func (node *Node) IsJSDoc() bool {
	return node.Kind == KindJSDoc
}

type JSDocTagBase struct {
	NodeBase
	TagName *IdentifierNode
	Comment *NodeList
}

type JSDocCommentBase struct {
	NodeBase
	text []string
}

// JSDoc comments
type JSDocText struct {
	JSDocCommentBase
}

func (f *NodeFactory) NewJSDocText(text []string) *Node {
	data := f.jsdocTextPool.New()
	data.text = text
	f.textCount++
	return f.newNode(KindJSDocText, data)
}

func (node *JSDocText) Clone(f NodeFactoryCoercible) *Node {
	return cloneNode(f.AsNodeFactory().NewJSDocText(node.text), node.AsNode(), f.AsNodeFactory().hooks)
}

type JSDocLink struct {
	JSDocCommentBase
	name *Node // optional (should only be EntityName)
}

func (f *NodeFactory) NewJSDocLink(name *Node, text []string) *Node {
	data := &JSDocLink{}
	data.name = name
	data.text = text
	f.textCount++
	return f.newNode(KindJSDocLink, data)
}

func (f *NodeFactory) UpdateJSDocLink(node *JSDocLink, name *Node, text []string) *Node {
	if name != node.name || !core.Same(text, node.text) {
		return updateNode(f.NewJSDocLink(name, text), node.AsNode(), f.hooks)
	}
	return node.AsNode()
}

func (node *JSDocLink) ForEachChild(v Visitor) bool {
	return visit(v, node.name)
}

func (node *JSDocLink) VisitEachChild(v *NodeVisitor) *Node {
	return v.Factory.UpdateJSDocLink(node, v.visitNode(node.name), node.text)
}

func (node *JSDocLink) Clone(f NodeFactoryCoercible) *Node {
	return cloneNode(f.AsNodeFactory().NewJSDocLink(node.Name(), node.text), node.AsNode(), f.AsNodeFactory().hooks)
}

func (node *JSDocLink) Name() *DeclarationName {
	return node.name
}

type JSDocLinkPlain struct {
	JSDocCommentBase
	name *Node // optional (should only be EntityName)
}

func (f *NodeFactory) NewJSDocLinkPlain(name *Node, text []string) *Node {
	data := &JSDocLinkPlain{}
	data.name = name
	data.text = text
	f.textCount++
	return f.newNode(KindJSDocLinkPlain, data)
}

func (f *NodeFactory) UpdateJSDocLinkPlain(node *JSDocLinkPlain, name *Node, text []string) *Node {
	if name != node.name || !core.Same(text, node.text) {
		return updateNode(f.NewJSDocLinkPlain(name, text), node.AsNode(), f.hooks)
	}
	return node.AsNode()
}

func (node *JSDocLinkPlain) ForEachChild(v Visitor) bool {
	return visit(v, node.name)
}

func (node *JSDocLinkPlain) VisitEachChild(v *NodeVisitor) *Node {
	return v.Factory.UpdateJSDocLinkPlain(node, v.visitNode(node.name), node.text)
}

func (node *JSDocLinkPlain) Clone(f NodeFactoryCoercible) *Node {
	return cloneNode(f.AsNodeFactory().NewJSDocLinkPlain(node.Name(), node.text), node.AsNode(), f.AsNodeFactory().hooks)
}

func (node *JSDocLinkPlain) Name() *DeclarationName {
	return node.name
}

type JSDocLinkCode struct {
	JSDocCommentBase
	name *Node // optional (should only be EntityName)
}

func (f *NodeFactory) NewJSDocLinkCode(name *Node, text []string) *Node {
	data := &JSDocLinkCode{}
	data.name = name
	data.text = text
	f.textCount++
	return f.newNode(KindJSDocLinkCode, data)
}

func (f *NodeFactory) UpdateJSDocLinkCode(node *JSDocLinkCode, name *Node, text []string) *Node {
	if name != node.name || !core.Same(text, node.text) {
		return updateNode(f.NewJSDocLinkCode(name, text), node.AsNode(), f.hooks)
	}
	return node.AsNode()
}

func (node *JSDocLinkCode) ForEachChild(v Visitor) bool {
	return visit(v, node.name)
}

func (node *JSDocLinkCode) VisitEachChild(v *NodeVisitor) *Node {
	return v.Factory.UpdateJSDocLinkCode(node, v.visitNode(node.name), node.text)
}

func (node *JSDocLinkCode) Clone(f NodeFactoryCoercible) *Node {
	return cloneNode(f.AsNodeFactory().NewJSDocLinkCode(node.Name(), node.text), node.AsNode(), f.AsNodeFactory().hooks)
}

func (node *JSDocLinkCode) Name() *DeclarationName {
	return node.name
}

// JSDocTypeExpression

type JSDocTypeExpression struct {
	TypeNodeBase
	Type *TypeNode
}

func (f *NodeFactory) NewJSDocTypeExpression(typeNode *TypeNode) *Node {
	data := &JSDocTypeExpression{}
	data.Type = typeNode
	return f.newNode(KindJSDocTypeExpression, data)
}

func (f *NodeFactory) UpdateJSDocTypeExpression(node *JSDocTypeExpression, typeNode *TypeNode) *Node {
	if typeNode != node.Type {
		return updateNode(f.NewJSDocTypeExpression(typeNode), node.AsNode(), f.hooks)
	}
	return node.AsNode()
}

func (node *JSDocTypeExpression) ForEachChild(v Visitor) bool {
	return visit(v, node.Type)
}

func (node *JSDocTypeExpression) VisitEachChild(v *NodeVisitor) *Node {
	return v.Factory.UpdateJSDocTypeExpression(node, v.visitNode(node.Type))
}

func (node *JSDocTypeExpression) Clone(f NodeFactoryCoercible) *Node {
	return cloneNode(f.AsNodeFactory().NewJSDocTypeExpression(node.Type), node.AsNode(), f.AsNodeFactory().hooks)
}

func IsJSDocTypeExpression(node *Node) bool {
	return node.Kind == KindJSDocTypeExpression
}

// JSDocNonNullableType

type JSDocNonNullableType struct {
	TypeNodeBase
	Type *TypeNode // TypeNode
}

func (f *NodeFactory) NewJSDocNonNullableType(typeNode *TypeNode) *Node {
	data := &JSDocNonNullableType{}
	data.Type = typeNode
	return f.newNode(KindJSDocNonNullableType, data)
}

func (f *NodeFactory) UpdateJSDocNonNullableType(node *JSDocNonNullableType, typeNode *TypeNode) *Node {
	if typeNode != node.Type {
		return updateNode(f.NewJSDocNonNullableType(typeNode), node.AsNode(), f.hooks)
	}
	return node.AsNode()
}

func (node *JSDocNonNullableType) ForEachChild(v Visitor) bool {
	return visit(v, node.Type)
}

func (node *JSDocNonNullableType) VisitEachChild(v *NodeVisitor) *Node {
	return v.Factory.UpdateJSDocNonNullableType(node, v.visitNode(node.Type))
}

func (node *JSDocNonNullableType) Clone(f NodeFactoryCoercible) *Node {
	return cloneNode(f.AsNodeFactory().NewJSDocNonNullableType(node.Type), node.AsNode(), f.AsNodeFactory().hooks)
}

func IsJSDocNonNullableType(node *Node) bool {
	return node.Kind == KindJSDocNonNullableType
}

// JSDocNullableType

type JSDocNullableType struct {
	TypeNodeBase
	Type *TypeNode // TypeNode
}

func (f *NodeFactory) NewJSDocNullableType(typeNode *TypeNode) *Node {
	data := &JSDocNullableType{}
	data.Type = typeNode
	return f.newNode(KindJSDocNullableType, data)
}

func (f *NodeFactory) UpdateJSDocNullableType(node *JSDocNullableType, typeNode *TypeNode) *Node {
	if typeNode != node.Type {
		return updateNode(f.NewJSDocNullableType(typeNode), node.AsNode(), f.hooks)
	}
	return node.AsNode()
}

func (node *JSDocNullableType) ForEachChild(v Visitor) bool {
	return visit(v, node.Type)
}

func (node *JSDocNullableType) VisitEachChild(v *NodeVisitor) *Node {
	return v.Factory.UpdateJSDocNullableType(node, v.visitNode(node.Type))
}

func (node *JSDocNullableType) Clone(f NodeFactoryCoercible) *Node {
	return cloneNode(f.AsNodeFactory().NewJSDocNullableType(node.Type), node.AsNode(), f.AsNodeFactory().hooks)
}

func IsJSDocNullableType(node *Node) bool {
	return node.Kind == KindJSDocNullableType
}

// JSDocAllType

type JSDocAllType struct {
	TypeNodeBase
}

func (f *NodeFactory) NewJSDocAllType() *Node {
	data := &JSDocAllType{}
	return f.newNode(KindJSDocAllType, data)
}

func (node *JSDocAllType) Clone(f NodeFactoryCoercible) *Node {
	return cloneNode(f.AsNodeFactory().NewJSDocAllType(), node.AsNode(), f.AsNodeFactory().hooks)
}

// JSDocVariadicType

type JSDocVariadicType struct {
	TypeNodeBase
	Type *TypeNode
}

func (f *NodeFactory) NewJSDocVariadicType(typeNode *TypeNode) *Node {
	data := &JSDocVariadicType{}
	data.Type = typeNode
	return f.newNode(KindJSDocVariadicType, data)
}

func (f *NodeFactory) UpdateJSDocVariadicType(node *JSDocVariadicType, typeNode *TypeNode) *Node {
	if typeNode != node.Type {
		return updateNode(f.NewJSDocVariadicType(typeNode), node.AsNode(), f.hooks)
	}
	return node.AsNode()
}

func (node *JSDocVariadicType) ForEachChild(v Visitor) bool {
	return visit(v, node.Type)
}

func (node *JSDocVariadicType) VisitEachChild(v *NodeVisitor) *Node {
	return v.Factory.UpdateJSDocVariadicType(node, v.visitNode(node.Type))
}

func (node *JSDocVariadicType) Clone(f NodeFactoryCoercible) *Node {
	return cloneNode(f.AsNodeFactory().NewJSDocVariadicType(node.Type), node.AsNode(), f.AsNodeFactory().hooks)
}

// JSDocOptionalType

type JSDocOptionalType struct {
	TypeNodeBase
	Type *TypeNode
}

func (f *NodeFactory) NewJSDocOptionalType(typeNode *TypeNode) *Node {
	data := &JSDocOptionalType{}
	data.Type = typeNode
	return f.newNode(KindJSDocOptionalType, data)
}

func (f *NodeFactory) UpdateJSDocOptionalType(node *JSDocOptionalType, typeNode *TypeNode) *Node {
	if typeNode != node.Type {
		return updateNode(f.NewJSDocOptionalType(typeNode), node.AsNode(), f.hooks)
	}
	return node.AsNode()
}

func (node *JSDocOptionalType) ForEachChild(v Visitor) bool {
	return visit(v, node.Type)
}

func (node *JSDocOptionalType) VisitEachChild(v *NodeVisitor) *Node {
	return v.Factory.UpdateJSDocOptionalType(node, v.visitNode(node.Type))
}

func (node *JSDocOptionalType) Clone(f NodeFactoryCoercible) *Node {
	return cloneNode(f.AsNodeFactory().NewJSDocOptionalType(node.Type), node.AsNode(), f.AsNodeFactory().hooks)
}

// JSDocTypeTag

type JSDocTypeTag struct {
	JSDocTagBase
	TypeExpression *TypeNode
}

func (f *NodeFactory) NewJSDocTypeTag(tagName *IdentifierNode, typeExpression *Node, comment *NodeList) *Node {
	data := &JSDocTypeTag{}
	data.TagName = tagName
	data.TypeExpression = typeExpression
	data.Comment = comment
	return f.newNode(KindJSDocTypeTag, data)
}

func (f *NodeFactory) UpdateJSDocTypeTag(node *JSDocTypeTag, tagName *IdentifierNode, typeExpression *TypeNode, comment *NodeList) *Node {
	if tagName != node.TagName || typeExpression != node.TypeExpression || comment != node.Comment {
		return updateNode(f.NewJSDocTypeTag(tagName, typeExpression, comment), node.AsNode(), f.hooks)
	}
	return node.AsNode()
}

func (node *JSDocTypeTag) ForEachChild(v Visitor) bool {
	return visit(v, node.TagName) || visit(v, node.TypeExpression) || visitNodeList(v, node.Comment)
}

func (node *JSDocTypeTag) VisitEachChild(v *NodeVisitor) *Node {
	return v.Factory.UpdateJSDocTypeTag(node, v.visitNode(node.TagName), v.visitNode(node.TypeExpression), v.visitNodes(node.Comment))
}

func (node *JSDocTypeTag) Clone(f NodeFactoryCoercible) *Node {
	return cloneNode(f.AsNodeFactory().NewJSDocTypeTag(node.TagName, node.TypeExpression, node.Comment), node.AsNode(), f.AsNodeFactory().hooks)
}

func IsJSDocTypeTag(node *Node) bool {
	return node.Kind == KindJSDocTypeTag
}

// JSDocUnknownTag
type JSDocUnknownTag struct {
	JSDocTagBase
}

func (f *NodeFactory) NewJSDocUnknownTag(tagName *IdentifierNode, comment *NodeList) *Node {
	data := f.jsdocUnknownTagPool.New()
	data.TagName = tagName
	data.Comment = comment
	return f.newNode(KindJSDocTag, data)
}

func (f *NodeFactory) UpdateJSDocUnknownTag(node *JSDocUnknownTag, tagName *IdentifierNode, comment *NodeList) *Node {
	if tagName != node.TagName || comment != node.Comment {
		return updateNode(f.NewJSDocUnknownTag(tagName, comment), node.AsNode(), f.hooks)
	}
	return node.AsNode()
}

func (node *JSDocUnknownTag) ForEachChild(v Visitor) bool {
	return visit(v, node.TagName) || visitNodeList(v, node.Comment)
}

func (node *JSDocUnknownTag) VisitEachChild(v *NodeVisitor) *Node {
	return v.Factory.UpdateJSDocUnknownTag(node, v.visitNode(node.TagName), v.visitNodes(node.Comment))
}

func (node *JSDocUnknownTag) Clone(f NodeFactoryCoercible) *Node {
	return cloneNode(f.AsNodeFactory().NewJSDocUnknownTag(node.TagName, node.Comment), node.AsNode(), f.AsNodeFactory().hooks)
}

func IsJSDocUnknownTag(node *Node) bool {
	return node.Kind == KindJSDocTag
}

// JSDocTemplateTag
type JSDocTemplateTag struct {
	JSDocTagBase
	Constraint     *Node
	TypeParameters *TypeParameterList
}

func (f *NodeFactory) NewJSDocTemplateTag(tagName *IdentifierNode, constraint *Node, typeParameters *TypeParameterList, comment *NodeList) *Node {
	data := &JSDocTemplateTag{}
	data.TagName = tagName
	data.Constraint = constraint
	data.TypeParameters = typeParameters
	data.Comment = comment
	return f.newNode(KindJSDocTemplateTag, data)
}

func (f *NodeFactory) UpdateJSDocTemplateTag(node *JSDocTemplateTag, tagName *IdentifierNode, constraint *Node, typeParameters *TypeParameterList, comment *NodeList) *Node {
	if tagName != node.TagName || constraint != node.Constraint || typeParameters != node.TypeParameters || comment != node.Comment {
		return updateNode(f.NewJSDocTemplateTag(tagName, constraint, typeParameters, comment), node.AsNode(), f.hooks)
	}
	return node.AsNode()
}

func (node *JSDocTemplateTag) ForEachChild(v Visitor) bool {
	return visit(v, node.TagName) || visit(v, node.Constraint) || visitNodeList(v, node.TypeParameters) || visitNodeList(v, node.Comment)
}

func (node *JSDocTemplateTag) VisitEachChild(v *NodeVisitor) *Node {
	return v.Factory.UpdateJSDocTemplateTag(node, v.visitNode(node.TagName), v.visitNode(node.Constraint), v.visitNodes(node.TypeParameters), v.visitNodes(node.Comment))
}

func (node *JSDocTemplateTag) Clone(f NodeFactoryCoercible) *Node {
	return cloneNode(f.AsNodeFactory().NewJSDocTemplateTag(node.TagName, node.Constraint, node.TypeParameters, node.Comment), node.AsNode(), f.AsNodeFactory().hooks)
}

func IsJSDocTemplateTag(n *Node) bool {
	return n.Kind == KindJSDocTemplateTag
}

// JSDocParameterOrPropertyTag
type JSDocParameterOrPropertyTag struct {
	JSDocTagBase
	name           *EntityName
	IsBracketed    bool
	TypeExpression *TypeNode
	IsNameFirst    bool
}

type (
	JSDocParameterTag = JSDocParameterOrPropertyTag
	JSDocPropertyTag  = JSDocParameterOrPropertyTag
)

func (f *NodeFactory) newJSDocParameterOrPropertyTag(kind Kind, tagName *IdentifierNode, name *EntityName, isBracketed bool, typeExpression *TypeNode, isNameFirst bool, comment *NodeList) *Node {
	data := f.jsdocParameterOrPropertyTagPool.New()
	data.TagName = tagName
	data.name = name
	data.IsBracketed = isBracketed
	data.TypeExpression = typeExpression
	data.IsNameFirst = isNameFirst
	data.Comment = comment
	return f.newNode(kind, data)
}

func (f *NodeFactory) NewJSDocParameterTag(tagName *IdentifierNode, name *EntityName, isBracketed bool, typeExpression *TypeNode, isNameFirst bool, comment *NodeList) *Node {
	return f.newJSDocParameterOrPropertyTag(KindJSDocParameterTag, tagName, name, isBracketed, typeExpression, isNameFirst, comment)
}

func (f *NodeFactory) NewJSDocPropertyTag(tagName *IdentifierNode, name *EntityName, isBracketed bool, typeExpression *TypeNode, isNameFirst bool, comment *NodeList) *Node {
	return f.newJSDocParameterOrPropertyTag(KindJSDocPropertyTag, tagName, name, isBracketed, typeExpression, isNameFirst, comment)
}

func (f *NodeFactory) UpdateJSDocParameterOrPropertyTag(kind Kind, node *JSDocParameterOrPropertyTag, tagName *IdentifierNode, name *EntityName, isBracketed bool, typeExpression *TypeNode, isNameFirst bool, comment *NodeList) *Node {
	if tagName != node.TagName || name != node.name || isBracketed != node.IsBracketed || typeExpression != node.TypeExpression || isNameFirst != node.IsNameFirst || comment != node.Comment {
		return updateNode(f.newJSDocParameterOrPropertyTag(kind, tagName, name, isBracketed, typeExpression, isNameFirst, comment), node.AsNode(), f.hooks)
	}
	return node.AsNode()
}

func (node *JSDocParameterOrPropertyTag) ForEachChild(v Visitor) bool {
	if node.IsNameFirst {
		return visit(v, node.TagName) || visit(v, node.name) || visit(v, node.TypeExpression) || visitNodeList(v, node.Comment)
	} else {
		return visit(v, node.TagName) || visit(v, node.TypeExpression) || visit(v, node.name) || visitNodeList(v, node.Comment)
	}
}

func (node *JSDocParameterOrPropertyTag) VisitEachChild(v *NodeVisitor) *Node {
	tagName := v.visitNode(node.TagName)
	var name, typeExpression *Node
	if node.IsNameFirst {
		name, typeExpression = v.visitNode(node.name), v.visitNode(node.TypeExpression)
	} else {
		typeExpression, name = v.visitNode(node.TypeExpression), v.visitNode(node.name)
	}
	return v.Factory.UpdateJSDocParameterOrPropertyTag(node.Kind, node, tagName, name, node.IsBracketed, typeExpression, node.IsNameFirst, v.visitNodes(node.Comment))
}

func (node *JSDocParameterOrPropertyTag) Clone(f NodeFactoryCoercible) *Node {
	return cloneNode(f.AsNodeFactory().newJSDocParameterOrPropertyTag(node.Kind, node.TagName, node.Name(), node.IsBracketed, node.TypeExpression, node.IsNameFirst, node.Comment), node.AsNode(), f.AsNodeFactory().hooks)
}

func (node *JSDocParameterOrPropertyTag) Name() *EntityName { return node.name }

func IsJSDocParameterTag(node *Node) bool {
	return node.Kind == KindJSDocParameterTag
}

func IsJSDocPropertyTag(node *Node) bool {
	return node.Kind == KindJSDocPropertyTag
}

// JSDocReturnTag
type JSDocReturnTag struct {
	JSDocTagBase
	TypeExpression *TypeNode
}

func (f *NodeFactory) NewJSDocReturnTag(tagName *IdentifierNode, typeExpression *TypeNode, comment *NodeList) *Node {
	data := &JSDocReturnTag{}
	data.TagName = tagName
	data.TypeExpression = typeExpression
	data.Comment = comment
	return f.newNode(KindJSDocReturnTag, data)
}

func (f *NodeFactory) UpdateJSDocReturnTag(node *JSDocReturnTag, tagName *IdentifierNode, typeExpression *TypeNode, comment *NodeList) *Node {
	if tagName != node.TagName || typeExpression != node.TypeExpression || comment != node.Comment {
		return updateNode(f.NewJSDocReturnTag(tagName, typeExpression, comment), node.AsNode(), f.hooks)
	}
	return node.AsNode()
}

func (node *JSDocReturnTag) ForEachChild(v Visitor) bool {
	return visit(v, node.TagName) || visit(v, node.TypeExpression) || visitNodeList(v, node.Comment)
}

func (node *JSDocReturnTag) VisitEachChild(v *NodeVisitor) *Node {
	return v.Factory.UpdateJSDocReturnTag(node, v.visitNode(node.TagName), v.visitNode(node.TypeExpression), v.visitNodes(node.Comment))
}

func (node *JSDocReturnTag) Clone(f NodeFactoryCoercible) *Node {
	return cloneNode(f.AsNodeFactory().NewJSDocReturnTag(node.TagName, node.TypeExpression, node.Comment), node.AsNode(), f.AsNodeFactory().hooks)
}

func IsJSDocReturnTag(node *Node) bool {
	return node.Kind == KindJSDocReturnTag
}

// JSDocPublicTag
type JSDocPublicTag struct {
	JSDocTagBase
}

func (f *NodeFactory) NewJSDocPublicTag(tagName *IdentifierNode, comment *NodeList) *Node {
	data := &JSDocPublicTag{}
	data.TagName = tagName
	data.Comment = comment
	return f.newNode(KindJSDocPublicTag, data)
}

func (f *NodeFactory) UpdateJSDocPublicTag(node *JSDocPublicTag, tagName *IdentifierNode, comment *NodeList) *Node {
	if tagName != node.TagName || comment != node.Comment {
		return updateNode(f.NewJSDocPublicTag(tagName, comment), node.AsNode(), f.hooks)
	}
	return node.AsNode()
}

func (node *JSDocPublicTag) ForEachChild(v Visitor) bool {
	return visit(v, node.TagName) || visitNodeList(v, node.Comment)
}

func (node *JSDocPublicTag) VisitEachChild(v *NodeVisitor) *Node {
	return v.Factory.UpdateJSDocPublicTag(node, v.visitNode(node.TagName), v.visitNodes(node.Comment))
}

func (node *JSDocPublicTag) Clone(f NodeFactoryCoercible) *Node {
	return cloneNode(f.AsNodeFactory().NewJSDocPublicTag(node.TagName, node.Comment), node.AsNode(), f.AsNodeFactory().hooks)
}

// JSDocPrivateTag
type JSDocPrivateTag struct {
	JSDocTagBase
}

func (f *NodeFactory) NewJSDocPrivateTag(tagName *IdentifierNode, comment *NodeList) *Node {
	data := &JSDocPrivateTag{}
	data.TagName = tagName
	data.Comment = comment
	return f.newNode(KindJSDocPrivateTag, data)
}

func (f *NodeFactory) UpdateJSDocPrivateTag(node *JSDocPrivateTag, tagName *IdentifierNode, comment *NodeList) *Node {
	if tagName != node.TagName || comment != node.Comment {
		return updateNode(f.NewJSDocPrivateTag(tagName, comment), node.AsNode(), f.hooks)
	}
	return node.AsNode()
}

func (node *JSDocPrivateTag) ForEachChild(v Visitor) bool {
	return visit(v, node.TagName) || visitNodeList(v, node.Comment)
}

func (node *JSDocPrivateTag) VisitEachChild(v *NodeVisitor) *Node {
	return v.Factory.UpdateJSDocPrivateTag(node, v.visitNode(node.TagName), v.visitNodes(node.Comment))
}

func (node *JSDocPrivateTag) Clone(f NodeFactoryCoercible) *Node {
	return cloneNode(f.AsNodeFactory().NewJSDocPrivateTag(node.TagName, node.Comment), node.AsNode(), f.AsNodeFactory().hooks)
}

// JSDocProtectedTag
type JSDocProtectedTag struct {
	JSDocTagBase
}

func (f *NodeFactory) NewJSDocProtectedTag(tagName *IdentifierNode, comment *NodeList) *Node {
	data := &JSDocProtectedTag{}
	data.TagName = tagName
	data.Comment = comment
	return f.newNode(KindJSDocProtectedTag, data)
}

func (f *NodeFactory) UpdateJSDocProtectedTag(node *JSDocProtectedTag, tagName *IdentifierNode, comment *NodeList) *Node {
	if tagName != node.TagName || comment != node.Comment {
		return updateNode(f.NewJSDocProtectedTag(tagName, comment), node.AsNode(), f.hooks)
	}
	return node.AsNode()
}

func (node *JSDocProtectedTag) ForEachChild(v Visitor) bool {
	return visit(v, node.TagName) || visitNodeList(v, node.Comment)
}

func (node *JSDocProtectedTag) VisitEachChild(v *NodeVisitor) *Node {
	return v.Factory.UpdateJSDocProtectedTag(node, v.visitNode(node.TagName), v.visitNodes(node.Comment))
}

func (node *JSDocProtectedTag) Clone(f NodeFactoryCoercible) *Node {
	return cloneNode(f.AsNodeFactory().NewJSDocProtectedTag(node.TagName, node.Comment), node.AsNode(), f.AsNodeFactory().hooks)
}

// JSDocReadonlyTag
type JSDocReadonlyTag struct {
	JSDocTagBase
}

func (f *NodeFactory) NewJSDocReadonlyTag(tagName *IdentifierNode, comment *NodeList) *Node {
	data := &JSDocReadonlyTag{}
	data.TagName = tagName
	data.Comment = comment
	return f.newNode(KindJSDocReadonlyTag, data)
}

func (f *NodeFactory) UpdateJSDocReadonlyTag(node *JSDocReadonlyTag, tagName *IdentifierNode, comment *NodeList) *Node {
	if tagName != node.TagName || comment != node.Comment {
		return updateNode(f.NewJSDocReadonlyTag(tagName, comment), node.AsNode(), f.hooks)
	}
	return node.AsNode()
}

func (node *JSDocReadonlyTag) ForEachChild(v Visitor) bool {
	return visit(v, node.TagName) || visitNodeList(v, node.Comment)
}

func (node *JSDocReadonlyTag) VisitEachChild(v *NodeVisitor) *Node {
	return v.Factory.UpdateJSDocReadonlyTag(node, v.visitNode(node.TagName), v.visitNodes(node.Comment))
}

func (node *JSDocReadonlyTag) Clone(f NodeFactoryCoercible) *Node {
	return cloneNode(f.AsNodeFactory().NewJSDocReadonlyTag(node.TagName, node.Comment), node.AsNode(), f.AsNodeFactory().hooks)
}

// JSDocOverrideTag
type JSDocOverrideTag struct {
	JSDocTagBase
}

func (f *NodeFactory) NewJSDocOverrideTag(tagName *IdentifierNode, comment *NodeList) *Node {
	data := &JSDocOverrideTag{}
	data.TagName = tagName
	data.Comment = comment
	return f.newNode(KindJSDocOverrideTag, data)
}

func (f *NodeFactory) UpdateJSDocOverrideTag(node *JSDocOverrideTag, tagName *IdentifierNode, comment *NodeList) *Node {
	if tagName != node.TagName || comment != node.Comment {
		return updateNode(f.NewJSDocOverrideTag(tagName, comment), node.AsNode(), f.hooks)
	}
	return node.AsNode()
}

func (node *JSDocOverrideTag) ForEachChild(v Visitor) bool {
	return visit(v, node.TagName) || visitNodeList(v, node.Comment)
}

func (node *JSDocOverrideTag) VisitEachChild(v *NodeVisitor) *Node {
	return v.Factory.UpdateJSDocOverrideTag(node, v.visitNode(node.TagName), v.visitNodes(node.Comment))
}

func (node *JSDocOverrideTag) Clone(f NodeFactoryCoercible) *Node {
	return cloneNode(f.AsNodeFactory().NewJSDocOverrideTag(node.TagName, node.Comment), node.AsNode(), f.AsNodeFactory().hooks)
}

// JSDocDeprecatedTag
type JSDocDeprecatedTag struct {
	JSDocTagBase
}

func (f *NodeFactory) NewJSDocDeprecatedTag(tagName *IdentifierNode, comment *NodeList) *Node {
	data := f.jsdocDeprecatedTagPool.New()
	data.TagName = tagName
	data.Comment = comment
	return f.newNode(KindJSDocDeprecatedTag, data)
}

func (f *NodeFactory) UpdateJSDocDeprecatedTag(node *JSDocDeprecatedTag, tagName *IdentifierNode, comment *NodeList) *Node {
	if tagName != node.TagName || comment != node.Comment {
		return updateNode(f.NewJSDocDeprecatedTag(tagName, comment), node.AsNode(), f.hooks)
	}
	return node.AsNode()
}

func (node *JSDocDeprecatedTag) ForEachChild(v Visitor) bool {
	return visit(v, node.TagName) || visitNodeList(v, node.Comment)
}

func (node *JSDocDeprecatedTag) VisitEachChild(v *NodeVisitor) *Node {
	return v.Factory.UpdateJSDocDeprecatedTag(node, v.visitNode(node.TagName), v.visitNodes(node.Comment))
}

func (node *JSDocDeprecatedTag) Clone(f NodeFactoryCoercible) *Node {
	return cloneNode(f.AsNodeFactory().NewJSDocDeprecatedTag(node.TagName, node.Comment), node.AsNode(), f.AsNodeFactory().hooks)
}

func IsJSDocDeprecatedTag(node *Node) bool {
	return node.Kind == KindJSDocDeprecatedTag
}

// JSDocSeeTag
type JSDocSeeTag struct {
	JSDocTagBase
	NameExpression *TypeNode
}

func (f *NodeFactory) NewJSDocSeeTag(tagName *IdentifierNode, nameExpression *TypeNode, comment *NodeList) *Node {
	data := &JSDocSeeTag{}
	data.TagName = tagName
	data.NameExpression = nameExpression
	data.Comment = comment
	return f.newNode(KindJSDocSeeTag, data)
}

func (f *NodeFactory) UpdateJSDocSeeTag(node *JSDocSeeTag, tagName *IdentifierNode, nameExpression *TypeNode, comment *NodeList) *Node {
	if tagName != node.TagName || nameExpression != node.NameExpression || comment != node.Comment {
		return updateNode(f.NewJSDocSeeTag(tagName, nameExpression, comment), node.AsNode(), f.hooks)
	}
	return node.AsNode()
}

func (node *JSDocSeeTag) ForEachChild(v Visitor) bool {
	return visit(v, node.TagName) || visit(v, node.NameExpression) || visitNodeList(v, node.Comment)
}

func (node *JSDocSeeTag) VisitEachChild(v *NodeVisitor) *Node {
	return v.Factory.UpdateJSDocSeeTag(node, v.visitNode(node.TagName), v.visitNode(node.NameExpression), v.visitNodes(node.Comment))
}

func (node *JSDocSeeTag) Clone(f NodeFactoryCoercible) *Node {
	return cloneNode(f.AsNodeFactory().NewJSDocSeeTag(node.TagName, node.NameExpression, node.Comment), node.AsNode(), f.AsNodeFactory().hooks)
}

// JSDocImplementsTag
type JSDocImplementsTag struct {
	JSDocTagBase
	ClassName *Expression
}

func (f *NodeFactory) NewJSDocImplementsTag(tagName *IdentifierNode, className *Expression, comment *NodeList) *Node {
	data := &JSDocImplementsTag{}
	data.TagName = tagName
	data.ClassName = className
	data.Comment = comment
	return f.newNode(KindJSDocImplementsTag, data)
}

func (f *NodeFactory) UpdateJSDocImplementsTag(node *JSDocImplementsTag, tagName *IdentifierNode, className *Expression, comment *NodeList) *Node {
	if tagName != node.TagName || className != node.ClassName || comment != node.Comment {
		return updateNode(f.NewJSDocImplementsTag(tagName, className, comment), node.AsNode(), f.hooks)
	}
	return node.AsNode()
}

func (node *JSDocImplementsTag) ForEachChild(v Visitor) bool {
	return visit(v, node.TagName) || visit(v, node.ClassName) || visitNodeList(v, node.Comment)
}

func (node *JSDocImplementsTag) VisitEachChild(v *NodeVisitor) *Node {
	return v.Factory.UpdateJSDocImplementsTag(node, v.visitNode(node.TagName), v.visitNode(node.ClassName), v.visitNodes(node.Comment))
}

func (node *JSDocImplementsTag) Clone(f NodeFactoryCoercible) *Node {
	return cloneNode(f.AsNodeFactory().NewJSDocImplementsTag(node.TagName, node.ClassName, node.Comment), node.AsNode(), f.AsNodeFactory().hooks)
}

func IsJSDocImplementsTag(node *Node) bool {
	return node.Kind == KindJSDocImplementsTag
}

// JSDocAugmentsTag
type JSDocAugmentsTag struct {
	JSDocTagBase
	ClassName *Expression
}

func (f *NodeFactory) NewJSDocAugmentsTag(tagName *IdentifierNode, className *Expression, comment *NodeList) *Node {
	data := &JSDocAugmentsTag{}
	data.TagName = tagName
	data.ClassName = className
	data.Comment = comment
	return f.newNode(KindJSDocAugmentsTag, data)
}

func (f *NodeFactory) UpdateJSDocAugmentsTag(node *JSDocAugmentsTag, tagName *IdentifierNode, className *Expression, comment *NodeList) *Node {
	if tagName != node.TagName || className != node.ClassName || comment != node.Comment {
		return updateNode(f.NewJSDocAugmentsTag(tagName, className, comment), node.AsNode(), f.hooks)
	}
	return node.AsNode()
}

func (node *JSDocAugmentsTag) ForEachChild(v Visitor) bool {
	return visit(v, node.TagName) || visit(v, node.ClassName) || visitNodeList(v, node.Comment)
}

func (node *JSDocAugmentsTag) VisitEachChild(v *NodeVisitor) *Node {
	return v.Factory.UpdateJSDocAugmentsTag(node, v.visitNode(node.TagName), v.visitNode(node.ClassName), v.visitNodes(node.Comment))
}

func (node *JSDocAugmentsTag) Clone(f NodeFactoryCoercible) *Node {
	return cloneNode(f.AsNodeFactory().NewJSDocAugmentsTag(node.TagName, node.ClassName, node.Comment), node.AsNode(), f.AsNodeFactory().hooks)
}

func IsJSDocAugmentsTag(node *Node) bool {
	return node.Kind == KindJSDocAugmentsTag
}

// JSDocSatisfiesTag
type JSDocSatisfiesTag struct {
	JSDocTagBase
	TypeExpression *TypeNode
}

func (f *NodeFactory) NewJSDocSatisfiesTag(tagName *IdentifierNode, typeExpression *TypeNode, comment *NodeList) *Node {
	data := &JSDocSatisfiesTag{}
	data.TagName = tagName
	data.TypeExpression = typeExpression
	data.Comment = comment
	return f.newNode(KindJSDocSatisfiesTag, data)
}

func (f *NodeFactory) UpdateJSDocSatisfiesTag(node *JSDocSatisfiesTag, tagName *IdentifierNode, typeExpression *TypeNode, comment *NodeList) *Node {
	if tagName != node.TagName || typeExpression != node.TypeExpression || comment != node.Comment {
		return updateNode(f.NewJSDocSatisfiesTag(tagName, typeExpression, comment), node.AsNode(), f.hooks)
	}
	return node.AsNode()
}

func (node *JSDocSatisfiesTag) ForEachChild(v Visitor) bool {
	return visit(v, node.TagName) || visit(v, node.TypeExpression) || visitNodeList(v, node.Comment)
}

func (node *JSDocSatisfiesTag) VisitEachChild(v *NodeVisitor) *Node {
	return v.Factory.UpdateJSDocSatisfiesTag(node, v.visitNode(node.TagName), v.visitNode(node.TypeExpression), v.visitNodes(node.Comment))
}

func (node *JSDocSatisfiesTag) Clone(f NodeFactoryCoercible) *Node {
	return cloneNode(f.AsNodeFactory().NewJSDocSatisfiesTag(node.TagName, node.TypeExpression, node.Comment), node.AsNode(), f.AsNodeFactory().hooks)
}

// JSDocThisTag
type JSDocThisTag struct {
	JSDocTagBase
	TypeExpression *TypeNode
}

func (f *NodeFactory) NewJSDocThisTag(tagName *IdentifierNode, typeExpression *TypeNode, comment *NodeList) *Node {
	data := &JSDocThisTag{}
	data.TagName = tagName
	data.TypeExpression = typeExpression
	data.Comment = comment
	return f.newNode(KindJSDocThisTag, data)
}

func (f *NodeFactory) UpdateJSDocThisTag(node *JSDocThisTag, tagName *IdentifierNode, typeExpression *TypeNode, comment *NodeList) *Node {
	if tagName != node.TagName || typeExpression != node.TypeExpression || comment != node.Comment {
		return updateNode(f.NewJSDocThisTag(tagName, typeExpression, comment), node.AsNode(), f.hooks)
	}
	return node.AsNode()
}

func (node *JSDocThisTag) ForEachChild(v Visitor) bool {
	return visit(v, node.TagName) || visit(v, node.TypeExpression) || visitNodeList(v, node.Comment)
}

func (node *JSDocThisTag) VisitEachChild(v *NodeVisitor) *Node {
	return v.Factory.UpdateJSDocThisTag(node, v.visitNode(node.TagName), v.visitNode(node.TypeExpression), v.visitNodes(node.Comment))
}

func (node *JSDocThisTag) Clone(f NodeFactoryCoercible) *Node {
	return cloneNode(f.AsNodeFactory().NewJSDocThisTag(node.TagName, node.TypeExpression, node.Comment), node.AsNode(), f.AsNodeFactory().hooks)
}

// JSDocImportTag
type JSDocImportTag struct {
	JSDocTagBase
	ImportClause    *Declaration
	ModuleSpecifier *Expression
	Attributes      *Node
}

func (f *NodeFactory) NewJSDocImportTag(tagName *IdentifierNode, importClause *Declaration, moduleSpecifier *Node, attributes *Node, comment *NodeList) *Node {
	data := &JSDocImportTag{}
	data.TagName = tagName
	data.ImportClause = importClause
	data.ModuleSpecifier = moduleSpecifier
	data.Attributes = attributes
	data.Comment = comment
	return f.newNode(KindJSDocImportTag, data)
}

func (f *NodeFactory) UpdateJSDocImportTag(node *JSDocImportTag, tagName *IdentifierNode, importClause *Declaration, moduleSpecifier *Node, attributes *Node, comment *NodeList) *Node {
	if tagName != node.TagName || importClause != node.ImportClause || moduleSpecifier != node.ModuleSpecifier || attributes != node.Attributes || comment != node.Comment {
		return updateNode(f.NewJSDocImportTag(tagName, importClause, moduleSpecifier, attributes, comment), node.AsNode(), f.hooks)
	}
	return node.AsNode()
}

func (node *JSDocImportTag) ForEachChild(v Visitor) bool {
	return visit(v, node.TagName) || visit(v, node.ImportClause) || visit(v, node.ModuleSpecifier) || visit(v, node.Attributes) || visitNodeList(v, node.Comment)
}

func (node *JSDocImportTag) VisitEachChild(v *NodeVisitor) *Node {
	return v.Factory.UpdateJSDocImportTag(node, v.visitNode(node.TagName), v.visitNode(node.ImportClause), v.visitNode(node.ModuleSpecifier), v.visitNode(node.Attributes), v.visitNodes(node.Comment))
}

func (node *JSDocImportTag) Clone(f NodeFactoryCoercible) *Node {
	return cloneNode(f.AsNodeFactory().NewJSDocImportTag(node.TagName, node.ImportClause, node.ModuleSpecifier, node.Attributes, node.Comment), node.AsNode(), f.AsNodeFactory().hooks)
}

func IsJSDocImportTag(node *Node) bool {
	return node.Kind == KindJSDocImportTag
}

// JSDocCallbackTag
type JSDocCallbackTag struct {
	JSDocTagBase
	FullName       *Node
	TypeExpression *TypeNode
}

func (f *NodeFactory) NewJSDocCallbackTag(tagName *IdentifierNode, typeExpression *TypeNode, fullName *Node, comment *NodeList) *Node {
	data := &JSDocCallbackTag{}
	data.TagName = tagName
	data.FullName = fullName
	data.TypeExpression = typeExpression
	data.Comment = comment
	return f.newNode(KindJSDocCallbackTag, data)
}

func (f *NodeFactory) UpdateJSDocCallbackTag(node *JSDocCallbackTag, tagName *IdentifierNode, typeExpression *TypeNode, fullName *Node, comment *NodeList) *Node {
	if tagName != node.TagName || typeExpression != node.TypeExpression || fullName != node.FullName || comment != node.Comment {
		return updateNode(f.NewJSDocCallbackTag(tagName, typeExpression, fullName, comment), node.AsNode(), f.hooks)
	}
	return node.AsNode()
}

func (node *JSDocCallbackTag) ForEachChild(v Visitor) bool {
	return visit(v, node.TagName) || visit(v, node.FullName) || visit(v, node.TypeExpression) || visitNodeList(v, node.Comment)
}

func (node *JSDocCallbackTag) VisitEachChild(v *NodeVisitor) *Node {
	return v.Factory.UpdateJSDocCallbackTag(node, v.visitNode(node.TagName), v.visitNode(node.TypeExpression), v.visitNode(node.FullName), v.visitNodes(node.Comment))
}

func (node *JSDocCallbackTag) Clone(f NodeFactoryCoercible) *Node {
	return cloneNode(f.AsNodeFactory().NewJSDocCallbackTag(node.TagName, node.TypeExpression, node.FullName, node.Comment), node.AsNode(), f.AsNodeFactory().hooks)
}

func (node *JSDocCallbackTag) Name() *DeclarationName { return node.FullName }

func IsJSDocCallbackTag(node *Node) bool {
	return node.Kind == KindJSDocCallbackTag
}

// JSDocOverloadTag
type JSDocOverloadTag struct {
	JSDocTagBase
	TypeExpression *TypeNode
}

func (f *NodeFactory) NewJSDocOverloadTag(tagName *IdentifierNode, typeExpression *TypeNode, comment *NodeList) *Node {
	data := &JSDocOverloadTag{}
	data.TagName = tagName
	data.TypeExpression = typeExpression
	data.Comment = comment
	return f.newNode(KindJSDocOverloadTag, data)
}

func (f *NodeFactory) UpdateJSDocOverloadTag(node *JSDocOverloadTag, tagName *IdentifierNode, typeExpression *TypeNode, comment *NodeList) *Node {
	if tagName != node.TagName || typeExpression != node.TypeExpression || comment != node.Comment {
		return updateNode(f.NewJSDocOverloadTag(tagName, typeExpression, comment), node.AsNode(), f.hooks)
	}
	return node.AsNode()
}

func (node *JSDocOverloadTag) ForEachChild(v Visitor) bool {
	return visit(v, node.TagName) || visit(v, node.TypeExpression) || visitNodeList(v, node.Comment)
}

func (node *JSDocOverloadTag) VisitEachChild(v *NodeVisitor) *Node {
	return v.Factory.UpdateJSDocOverloadTag(node, v.visitNode(node.TagName), v.visitNode(node.TypeExpression), v.visitNodes(node.Comment))
}

func (node *JSDocOverloadTag) Clone(f NodeFactoryCoercible) *Node {
	return cloneNode(f.AsNodeFactory().NewJSDocOverloadTag(node.TagName, node.TypeExpression, node.Comment), node.AsNode(), f.AsNodeFactory().hooks)
}

// JSDocTypedefTag
type JSDocTypedefTag struct {
	JSDocTagBase
	TypeExpression *Node
	name           *IdentifierNode
}

func (f *NodeFactory) NewJSDocTypedefTag(tagName *IdentifierNode, typeExpression *Node, name *IdentifierNode, comment *NodeList) *Node {
	data := &JSDocTypedefTag{}
	data.TagName = tagName
	data.TypeExpression = typeExpression
	data.name = name
	data.Comment = comment
	return f.newNode(KindJSDocTypedefTag, data)
}

func (f *NodeFactory) UpdateJSDocTypedefTag(node *JSDocTypedefTag, tagName *IdentifierNode, typeExpression *Node, fullName *IdentifierNode, comment *NodeList) *Node {
	if tagName != node.TagName || typeExpression != node.TypeExpression || fullName != node.name || comment != node.Comment {
		return updateNode(f.NewJSDocTypedefTag(tagName, typeExpression, fullName, comment), node.AsNode(), f.hooks)
	}
	return node.AsNode()
}

func (node *JSDocTypedefTag) ForEachChild(v Visitor) bool {
	if node.TypeExpression != nil && node.TypeExpression.Kind == KindJSDocTypeLiteral {
		return visit(v, node.TagName) || visit(v, node.name) || visit(v, node.TypeExpression) || visitNodeList(v, node.Comment)
	}
	return visit(v, node.TagName) || visit(v, node.TypeExpression) || visit(v, node.name) || visitNodeList(v, node.Comment)
}

func (node *JSDocTypedefTag) VisitEachChild(v *NodeVisitor) *Node {
	return v.Factory.UpdateJSDocTypedefTag(node, v.visitNode(node.TagName), v.visitNode(node.TypeExpression), v.visitNode(node.name), v.visitNodes(node.Comment))
}

func (node *JSDocTypedefTag) Clone(f NodeFactoryCoercible) *Node {
	return cloneNode(f.AsNodeFactory().NewJSDocTypedefTag(node.TagName, node.TypeExpression, node.name, node.Comment), node.AsNode(), f.AsNodeFactory().hooks)
}

func (node *JSDocTypedefTag) Name() *DeclarationName { return node.name }

func IsJSDocTypedefTag(node *Node) bool {
	return node.Kind == KindJSDocTypedefTag
}

// JSDocTypeLiteral
type JSDocTypeLiteral struct {
	TypeNodeBase
	DeclarationBase
	JSDocPropertyTags []*Node
	IsArrayType       bool
}

func (f *NodeFactory) NewJSDocTypeLiteral(jsdocPropertyTags []*Node, isArrayType bool) *Node {
	data := &JSDocTypeLiteral{}
	data.JSDocPropertyTags = jsdocPropertyTags
	data.IsArrayType = isArrayType
	return f.newNode(KindJSDocTypeLiteral, data)
}

func (f *NodeFactory) UpdateJSDocTypeLiteral(node *JSDocTypeLiteral, jsdocPropertyTags []*Node, isArrayType bool) *Node {
	if !core.Same(jsdocPropertyTags, node.JSDocPropertyTags) || isArrayType != node.IsArrayType {
		return updateNode(f.NewJSDocTypeLiteral(jsdocPropertyTags, isArrayType), node.AsNode(), f.hooks)
	}
	return node.AsNode()
}

func (node *JSDocTypeLiteral) ForEachChild(v Visitor) bool {
	return visitNodes(v, node.JSDocPropertyTags)
}

func (node *JSDocTypeLiteral) VisitEachChild(v *NodeVisitor) *Node {
	jsdocPropertyTags := core.SameMap(node.JSDocPropertyTags, func(n *Node) *Node { return v.visitNode(n) })
	return v.Factory.UpdateJSDocTypeLiteral(node, jsdocPropertyTags, node.IsArrayType)
}

func (node *JSDocTypeLiteral) Clone(f NodeFactoryCoercible) *Node {
	return cloneNode(f.AsNodeFactory().NewJSDocTypeLiteral(node.JSDocPropertyTags, node.IsArrayType), node.AsNode(), f.AsNodeFactory().hooks)
}

func IsJSDocTypeLiteral(node *Node) bool {
	return node.Kind == KindJSDocTypeLiteral
}

// JSDocSignature
type JSDocSignature struct {
	TypeNodeBase
	FunctionLikeBase
}

func (f *NodeFactory) NewJSDocSignature(typeParameters *NodeList, parameters *NodeList, typeNode *JSDocTag) *Node {
	data := &JSDocSignature{}
	data.TypeParameters = typeParameters
	data.Parameters = parameters
	data.Type = typeNode
	return f.newNode(KindJSDocSignature, data)
}

func (f *NodeFactory) UpdateJSDocSignature(node *JSDocSignature, typeParameters *NodeList, parameters *NodeList, typeNode *JSDocTag) *Node {
	if typeParameters != node.TypeParameters || parameters != node.Parameters || typeNode != node.Type {
		return updateNode(f.NewJSDocSignature(typeParameters, parameters, typeNode), node.AsNode(), f.hooks)
	}
	return node.AsNode()
}

func (node *JSDocSignature) ForEachChild(v Visitor) bool {
	return visitNodeList(v, node.TypeParameters) || visitNodeList(v, node.Parameters) || visit(v, node.Type)
}

func (node *JSDocSignature) VisitEachChild(v *NodeVisitor) *Node {
	return v.Factory.UpdateJSDocSignature(node, v.visitNodes(node.TypeParameters), v.visitNodes(node.Parameters), v.visitNode(node.Type))
}

func (node *JSDocSignature) Clone(f NodeFactoryCoercible) *Node {
	return cloneNode(f.AsNodeFactory().NewJSDocSignature(node.TypeParameters, node.Parameters, node.Type), node.AsNode(), f.AsNodeFactory().hooks)
}

func IsJSDocSignature(node *Node) bool {
	return node.Kind == KindJSDocSignature
}

// JSDocNameReference
type JSDocNameReference struct {
	TypeNodeBase
	name *EntityName
}

func (f *NodeFactory) NewJSDocNameReference(name *EntityName) *Node {
	data := &JSDocNameReference{}
	data.name = name
	return f.newNode(KindJSDocNameReference, data)
}

func (f *NodeFactory) UpdateJSDocNameReference(node *JSDocNameReference, name *EntityName) *Node {
	if name != node.name {
		return updateNode(f.NewJSDocNameReference(name), node.AsNode(), f.hooks)
	}
	return node.AsNode()
}

func (node *JSDocNameReference) ForEachChild(v Visitor) bool {
	return visit(v, node.name)
}

func (node *JSDocNameReference) VisitEachChild(v *NodeVisitor) *Node {
	return v.Factory.UpdateJSDocNameReference(node, v.visitNode(node.name))
}

func (node *JSDocNameReference) Clone(f NodeFactoryCoercible) *Node {
	return cloneNode(f.AsNodeFactory().NewJSDocNameReference(node.Name()), node.AsNode(), f.AsNodeFactory().hooks)
}

func (node *JSDocNameReference) Name() *EntityName { return node.name }

func IsJSDocNameReference(node *Node) bool {
	return node.Kind == KindJSDocNameReference
}

// PatternAmbientModule

type PatternAmbientModule struct {
	Pattern core.Pattern
	Symbol  *Symbol
}

type CommentDirectiveKind int32

const (
	CommentDirectiveKindUnknown CommentDirectiveKind = iota
	CommentDirectiveKindExpectError
	CommentDirectiveKindIgnore
)

type CommentDirective struct {
	Loc  core.TextRange
	Kind CommentDirectiveKind
}

// SourceFile

type SourceFileMetaData struct {
	PackageJsonType      string
	PackageJsonDirectory string
	ImpliedNodeFormat    core.ResolutionMode
}

type CheckJsDirective struct {
	Enabled bool
	Range   CommentRange
}

type HasFileName interface {
	FileName() string
	Path() tspath.Path
}

type SourceFile struct {
	NodeBase
	DeclarationBase
	LocalsContainerBase
	compositeNodeBase

	// Fields set by NewSourceFile
	fileName       string // For debugging convenience
	parseOptions   SourceFileParseOptions
	text           string
	Statements     *NodeList  // NodeList[*Statement]
	EndOfFileToken *TokenNode // TokenNode[*EndOfFileToken]

	// Fields set by parser
	diagnostics                 []*Diagnostic
	jsDiagnostics               []*Diagnostic
	jsdocDiagnostics            []*Diagnostic
	LanguageVariant             core.LanguageVariant
	ScriptKind                  core.ScriptKind
	IsDeclarationFile           bool
	UsesUriStyleNodeCoreModules core.Tristate
	Identifiers                 map[string]string
	IdentifierCount             int
	imports                     []*LiteralLikeNode // []LiteralLikeNode
	ModuleAugmentations         []*ModuleName      // []ModuleName
	AmbientModuleNames          []string
	CommentDirectives           []CommentDirective
	jsdocCache                  map[*Node][]*Node
	Pragmas                     []Pragma
	ReferencedFiles             []*FileReference
	TypeReferenceDirectives     []*FileReference
	LibReferenceDirectives      []*FileReference
	CheckJsDirective            *CheckJsDirective
	NodeCount                   int
	TextCount                   int
	CommonJSModuleIndicator     *Node
	ExternalModuleIndicator     *Node

	// Fields set by binder

	isBound                   atomic.Bool
	bindOnce                  sync.Once
	bindDiagnostics           []*Diagnostic
	BindSuggestionDiagnostics []*Diagnostic
	EndFlowNode               *FlowNode
	SymbolCount               int
	ClassifiableNames         collections.Set[string]
	PatternAmbientModules     []*PatternAmbientModule

	// Fields set by ECMALineMap

	ecmaLineMapMu sync.RWMutex
	ecmaLineMap   []core.TextPos

	// Fields set by language service

	tokenCacheMu     sync.Mutex
	tokenCache       map[core.TextRange]*Node
	declarationMapMu sync.Mutex
	declarationMap   map[string][]*Node
}

func (f *NodeFactory) NewSourceFile(opts SourceFileParseOptions, text string, statements *NodeList, endOfFileToken *TokenNode) *Node {
	if tspath.GetEncodedRootLength(opts.FileName) == 0 || opts.FileName != tspath.NormalizePath(opts.FileName) {
		panic(fmt.Sprintf("fileName should be normalized and absolute: %q", opts.FileName))
	}
	data := &SourceFile{}
	data.fileName = opts.FileName
	data.parseOptions = opts
	data.text = text
	data.Statements = statements
	data.EndOfFileToken = endOfFileToken
	return f.newNode(KindSourceFile, data)
}

func (node *SourceFile) ParseOptions() SourceFileParseOptions {
	return node.parseOptions
}

func (node *SourceFile) Text() string {
	return node.text
}

func (node *SourceFile) FileName() string {
	return node.parseOptions.FileName
}

func (node *SourceFile) Path() tspath.Path {
	return node.parseOptions.Path
}

func (node *SourceFile) Imports() []*LiteralLikeNode {
	return node.imports
}

func (node *SourceFile) Diagnostics() []*Diagnostic {
	return node.diagnostics
}

func (node *SourceFile) SetDiagnostics(diags []*Diagnostic) {
	node.diagnostics = diags
}

func (node *SourceFile) JSDiagnostics() []*Diagnostic {
	return node.jsDiagnostics
}

func (node *SourceFile) SetJSDiagnostics(diags []*Diagnostic) {
	node.jsDiagnostics = diags
}

func (node *SourceFile) JSDocDiagnostics() []*Diagnostic {
	return node.jsdocDiagnostics
}

func (node *SourceFile) SetJSDocDiagnostics(diags []*Diagnostic) {
	node.jsdocDiagnostics = diags
}

func (node *SourceFile) JSDocCache() map[*Node][]*Node {
	return node.jsdocCache
}

func (node *SourceFile) SetJSDocCache(cache map[*Node][]*Node) {
	node.jsdocCache = cache
}

func (node *SourceFile) BindDiagnostics() []*Diagnostic {
	return node.bindDiagnostics
}

func (node *SourceFile) SetBindDiagnostics(diags []*Diagnostic) {
	node.bindDiagnostics = diags
}

func (node *SourceFile) ForEachChild(v Visitor) bool {
	return visitNodeList(v, node.Statements) || visit(v, node.EndOfFileToken)
}

func (node *SourceFile) VisitEachChild(v *NodeVisitor) *Node {
	return v.Factory.UpdateSourceFile(node, v.visitTopLevelStatements(node.Statements), v.visitToken(node.EndOfFileToken))
}

func (node *SourceFile) IsJS() bool {
	return IsSourceFileJS(node)
}

func (node *SourceFile) copyFrom(other *SourceFile) {
	// Do not copy fields set by NewSourceFile (Text, FileName, Path, or Statements)
	node.LanguageVariant = other.LanguageVariant
	node.ScriptKind = other.ScriptKind
	node.IsDeclarationFile = other.IsDeclarationFile
	node.UsesUriStyleNodeCoreModules = other.UsesUriStyleNodeCoreModules
	node.Identifiers = other.Identifiers
	node.imports = other.imports
	node.ModuleAugmentations = other.ModuleAugmentations
	node.AmbientModuleNames = other.AmbientModuleNames
	node.CommentDirectives = other.CommentDirectives
	node.Pragmas = other.Pragmas
	node.ReferencedFiles = other.ReferencedFiles
	node.TypeReferenceDirectives = other.TypeReferenceDirectives
	node.LibReferenceDirectives = other.LibReferenceDirectives
	node.CommonJSModuleIndicator = other.CommonJSModuleIndicator
	node.ExternalModuleIndicator = other.ExternalModuleIndicator
	node.Flags |= other.Flags
}

func (node *SourceFile) Clone(f NodeFactoryCoercible) *Node {
	updated := f.AsNodeFactory().NewSourceFile(node.parseOptions, node.text, node.Statements, node.EndOfFileToken)
	newFile := updated.AsSourceFile()
	newFile.copyFrom(node)
	return cloneNode(updated, node.AsNode(), f.AsNodeFactory().hooks)
}

func (node *SourceFile) computeSubtreeFacts() SubtreeFacts {
	return propagateNodeListSubtreeFacts(node.Statements, propagateSubtreeFacts)
}

func (f *NodeFactory) UpdateSourceFile(node *SourceFile, statements *StatementList, endOfFileToken *TokenNode) *Node {
	if statements != node.Statements || endOfFileToken != node.EndOfFileToken {
		updated := f.NewSourceFile(node.parseOptions, node.text, statements, endOfFileToken).AsSourceFile()
		updated.copyFrom(node)
		return updateNode(updated.AsNode(), node.AsNode(), f.hooks)
	}
	return node.AsNode()
}

func (node *SourceFile) ECMALineMap() []core.TextPos {
	node.ecmaLineMapMu.RLock()
	lineMap := node.ecmaLineMap
	node.ecmaLineMapMu.RUnlock()
	if lineMap == nil {
		node.ecmaLineMapMu.Lock()
		defer node.ecmaLineMapMu.Unlock()
		lineMap = node.ecmaLineMap
		if lineMap == nil {
			lineMap = core.ComputeECMALineStarts(node.Text())
			node.ecmaLineMap = lineMap
		}
	}
	return lineMap
}

func (node *SourceFile) IsBound() bool {
	return node.isBound.Load()
}

func (node *SourceFile) BindOnce(bind func()) {
	node.bindOnce.Do(func() {
		bind()
		node.isBound.Store(true)
	})
}

func (node *SourceFile) GetOrCreateToken(
	kind Kind,
	pos int,
	end int,
	parent *Node,
) *TokenNode {
	node.tokenCacheMu.Lock()
	defer node.tokenCacheMu.Unlock()

	loc := core.NewTextRange(pos, end)
	if node.tokenCache == nil {
		node.tokenCache = make(map[core.TextRange]*Node)
	} else if token, ok := node.tokenCache[loc]; ok {
		if token.Kind != kind {
			panic(fmt.Sprintf("Token cache mismatch: %v != %v", token.Kind, kind))
		}
		if token.Parent != parent {
			panic(fmt.Sprintf("Token cache mismatch: parent. Expected parent of kind %v, got %v", token.Parent.Kind, parent.Kind))
		}
		return token
	}

	token := newNode(kind, &Token{}, NodeFactoryHooks{})
	token.Loc = loc
	token.Parent = parent
	node.tokenCache[loc] = token
	return token
}

func IsSourceFile(node *Node) bool {
	return node.Kind == KindSourceFile
}

func (node *SourceFile) GetDeclarationMap() map[string][]*Node {
	node.declarationMapMu.Lock()
	defer node.declarationMapMu.Unlock()
	if node.declarationMap == nil {
		node.declarationMap = node.computeDeclarationMap()
	}
	return node.declarationMap
}

func (node *SourceFile) computeDeclarationMap() map[string][]*Node {
	result := make(map[string][]*Node)

	addDeclaration := func(declaration *Node) {
		name := getDeclarationName(declaration)
		if name != "" {
			result[name] = append(result[name], declaration)
		}
	}

	var visit func(*Node) bool
	visit = func(node *Node) bool {
		switch node.Kind {
		case KindFunctionDeclaration, KindFunctionExpression, KindMethodDeclaration, KindMethodSignature:
			declarationName := getDeclarationName(node)
			if declarationName != "" {
				declarations := result[declarationName]
				var lastDeclaration *Node
				if len(declarations) != 0 {
					lastDeclaration = declarations[len(declarations)-1]
				}
				// Check whether this declaration belongs to an "overload group".
				if lastDeclaration != nil && node.Parent == lastDeclaration.Parent && node.Symbol() == lastDeclaration.Symbol() {
					// Overwrite the last declaration if it was an overload and this one is an implementation.
					if node.Body() != nil && lastDeclaration.Body() == nil {
						declarations[len(declarations)-1] = node
					}
				} else {
					result[declarationName] = append(result[declarationName], node)
				}
			}
			node.ForEachChild(visit)
		case KindClassDeclaration, KindClassExpression, KindInterfaceDeclaration, KindTypeAliasDeclaration, KindEnumDeclaration, KindModuleDeclaration,
			KindImportEqualsDeclaration, KindImportClause, KindNamespaceImport, KindGetAccessor, KindSetAccessor, KindTypeLiteral:
			addDeclaration(node)
			node.ForEachChild(visit)
		case KindImportSpecifier, KindExportSpecifier:
			if node.PropertyName() != nil {
				addDeclaration(node)
			}
		case KindParameter:
			// Only consider parameter properties
			if !HasSyntacticModifier(node, ModifierFlagsParameterPropertyModifier) {
				break
			}
			fallthrough
		case KindVariableDeclaration, KindBindingElement:
			name := node.Name()
			if name != nil {
				if IsBindingPattern(name) {
					node.Name().ForEachChild(visit)
				} else {
					if node.Initializer() != nil {
						visit(node.Initializer())
					}
					addDeclaration(node)
				}
			}
		case KindEnumMember, KindPropertyDeclaration, KindPropertySignature:
			addDeclaration(node)
		case KindExportDeclaration:
			// Handle named exports case e.g.:
			//    export {a, b as B} from "mod";
			exportClause := node.AsExportDeclaration().ExportClause
			if exportClause != nil {
				if IsNamedExports(exportClause) {
					for _, element := range exportClause.AsNamedExports().Elements.Nodes {
						visit(element)
					}
				} else {
					visit(exportClause.AsNamespaceExport().Name())
				}
			}
		case KindImportDeclaration:
			importClause := node.AsImportDeclaration().ImportClause
			if importClause != nil {
				// Handle default import case e.g.:
				//    import d from "mod";
				if importClause.Name() != nil {
					addDeclaration(importClause.Name())
				}
				// Handle named bindings in imports e.g.:
				//    import * as NS from "mod";
				//    import {a, b as B} from "mod";
				namedBindings := importClause.AsImportClause().NamedBindings
				if namedBindings != nil {
					if namedBindings.Kind == KindNamespaceImport {
						addDeclaration(namedBindings)
					} else {
						for _, element := range namedBindings.AsNamedImports().Elements.Nodes {
							visit(element)
						}
					}
				}
			}
		default:
			node.ForEachChild(visit)
		}
		return false
	}
	node.ForEachChild(visit)
	return result
}

func getDeclarationName(declaration *Node) string {
	name := GetNonAssignedNameOfDeclaration(declaration)
	if name != nil {
		if IsComputedPropertyName(name) {
			if IsStringOrNumericLiteralLike(name.Expression()) {
				return name.Expression().Text()
			}
			if IsPropertyAccessExpression(name.Expression()) {
				return name.Expression().Name().Text()
			}
		} else if IsPropertyName(name) {
			return name.Text()
		}
	}
	return ""
}

type SourceFileLike interface {
	Text() string
	ECMALineMap() []core.TextPos
}

type CommentRange struct {
	core.TextRange
	Kind               Kind
	HasTrailingNewLine bool
}

func (f *NodeFactory) NewCommentRange(kind Kind, pos int, end int, hasTrailingNewLine bool) CommentRange {
	return CommentRange{
		TextRange:          core.NewTextRange(pos, end),
		Kind:               kind,
		HasTrailingNewLine: hasTrailingNewLine,
	}
}

type FileReference struct {
	core.TextRange
	FileName       string
	ResolutionMode core.ResolutionMode
	Preserve       bool
}

type PragmaArgument struct {
	core.TextRange
	Name  string
	Value string
}

type Pragma struct {
	CommentRange
	Name string
	Args map[string]PragmaArgument
}

type PragmaKindFlags = uint8

const (
	PragmaKindTripleSlashXML PragmaKindFlags = 1 << iota
	PragmaKindSingleLine
	PragmaKindMultiLine
	PragmaKindFlagsNone PragmaKindFlags = 0
	PragmaKindAll                       = PragmaKindTripleSlashXML | PragmaKindSingleLine | PragmaKindMultiLine
	PragmaKindDefault                   = PragmaKindAll
)

type PragmaArgumentSpecification struct {
	Name        string
	Optional    bool
	CaptureSpan bool
}
type PragmaSpecification struct {
	Args []PragmaArgumentSpecification
	Kind PragmaKindFlags
}

func (spec *PragmaSpecification) IsTripleSlash() bool {
	return (spec.Kind & PragmaKindTripleSlashXML) > 0
}<|MERGE_RESOLUTION|>--- conflicted
+++ resolved
@@ -414,7 +414,6 @@
 	panic("Unhandled case in Node.Expression: " + n.Kind.String())
 }
 
-<<<<<<< HEAD
 func (n *Node) RawText() string {
 	switch n.Kind {
 	case KindTemplateHead:
@@ -427,10 +426,7 @@
 	panic("Unhandled case in Node.RawText: " + n.Kind.String())
 }
 
-func (m *mutableNode) SetExpression(expr *Node) {
-=======
 func (m *MutableNode) SetExpression(expr *Node) {
->>>>>>> 363ffa18
 	n := (*Node)(m)
 	switch n.Kind {
 	case KindPropertyAccessExpression:
