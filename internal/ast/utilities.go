package ast

import (
	"slices"
	"strings"
)

// Determines if a node is missing (either `nil` or empty)
func NodeIsMissing(node *Node) bool {
	return node == nil || node.Loc.Pos() == node.Loc.End() && node.Loc.Pos() >= 0 && node.Kind != KindEndOfFile
}

// Determines if a node is present
func NodeIsPresent(node *Node) bool {
	return !NodeIsMissing(node)
}

// Determines if a node contains synthetic positions
func NodeIsSynthesized(node *Node) bool {
	return PositionIsSynthesized(node.Loc.Pos()) || PositionIsSynthesized(node.Loc.End())
}

// Determines whether a position is synthetic
func PositionIsSynthesized(pos int) bool {
	return pos < 0
}

func NodeKindIs(node *Node, kinds ...Kind) bool {
	return slices.Contains(kinds, node.Kind)
}

func IsModifierKind(token Kind) bool {
	switch token {
	case KindAbstractKeyword,
		KindAccessorKeyword,
		KindAsyncKeyword,
		KindConstKeyword,
		KindDeclareKeyword,
		KindDefaultKeyword,
		KindExportKeyword,
		KindInKeyword,
		KindPublicKeyword,
		KindPrivateKeyword,
		KindProtectedKeyword,
		KindReadonlyKeyword,
		KindStaticKeyword,
		KindOutKeyword,
		KindOverrideKeyword:
		return true
	}
	return false
}

func IsModifier(node *Node) bool {
	return IsModifierKind(node.Kind)
}

func IsKeywordKind(token Kind) bool {
	return KindFirstKeyword <= token && token <= KindLastKeyword
}

func IsPunctuationKind(token Kind) bool {
	return KindFirstPunctuation <= token && token <= KindLastPunctuation
}

func IsTokenKind(token Kind) bool {
	return KindFirstToken <= token && token <= KindLastToken
}

func IsAccessor(node *Node) bool {
	return node.Kind == KindGetAccessor || node.Kind == KindSetAccessor
}

func IsPropertyNameLiteral(node *Node) bool {
	switch node.Kind {
	case KindIdentifier,
		KindStringLiteral,
		KindNoSubstitutionTemplateLiteral,
		KindNumericLiteral:
		return true
	}
	return false
}

func IsMemberName(node *Node) bool {
	return node.Kind == KindIdentifier || node.Kind == KindPrivateIdentifier
}

func IsEntityName(node *Node) bool {
	return node.Kind == KindIdentifier || node.Kind == KindQualifiedName
}

func IsPropertyName(node *Node) bool {
	switch node.Kind {
	case KindIdentifier,
		KindPrivateIdentifier,
		KindStringLiteral,
		KindNumericLiteral,
		KindComputedPropertyName:
		return true
	}
	return false
}

func IsBooleanLiteral(node *Node) bool {
	return node.Kind == KindTrueKeyword || node.Kind == KindFalseKeyword
}

// Determines if a node is part of an OptionalChain
func IsOptionalChain(node *Node) bool {
	if node.Flags&NodeFlagsOptionalChain != 0 {
		switch node.Kind {
		case KindPropertyAccessExpression,
			KindElementAccessExpression,
			KindCallExpression,
			KindNonNullExpression:
			return true
		}
	}
	return false
}

func getQuestionDotToken(node *Expression) *TokenNode {
	switch node.Kind {
	case KindPropertyAccessExpression:
		return node.AsPropertyAccessExpression().QuestionDotToken
	case KindElementAccessExpression:
		return node.AsElementAccessExpression().QuestionDotToken
	case KindCallExpression:
		return node.AsCallExpression().QuestionDotToken
	}
	panic("Unhandled case in getQuestionDotToken")
}

// Determines if node is the root expression of an OptionalChain
func IsOptionalChainRoot(node *Expression) bool {
	return IsOptionalChain(node) && !IsNonNullExpression(node) && getQuestionDotToken(node) != nil
}

// Determines whether a node is the outermost `OptionalChain` in an ECMAScript `OptionalExpression`:
//
//  1. For `a?.b.c`, the outermost chain is `a?.b.c` (`c` is the end of the chain starting at `a?.`)
//  2. For `a?.b!`, the outermost chain is `a?.b` (`b` is the end of the chain starting at `a?.`)
//  3. For `(a?.b.c).d`, the outermost chain is `a?.b.c` (`c` is the end of the chain starting at `a?.` since parens end the chain)
//  4. For `a?.b.c?.d`, both `a?.b.c` and `a?.b.c?.d` are outermost (`c` is the end of the chain starting at `a?.`, and `d` is
//     the end of the chain starting at `c?.`)
//  5. For `a?.(b?.c).d`, both `b?.c` and `a?.(b?.c)d` are outermost (`c` is the end of the chain starting at `b`, and `d` is
//     the end of the chain starting at `a?.`)
func IsOutermostOptionalChain(node *Expression) bool {
	parent := node.Parent
	return !IsOptionalChain(parent) || // cases 1, 2, and 3
		IsOptionalChainRoot(parent) || // case 4
		node != parent.Expression() // case 5
}

// Determines whether a node is the expression preceding an optional chain (i.e. `a` in `a?.b`).
func IsExpressionOfOptionalChainRoot(node *Node) bool {
	return IsOptionalChainRoot(node.Parent) && node.Parent.Expression() == node
}

func IsAssertionExpression(node *Node) bool {
	kind := node.Kind
	return kind == KindTypeAssertionExpression || kind == KindAsExpression
}

func isLeftHandSideExpressionKind(kind Kind) bool {
	switch kind {
	case KindPropertyAccessExpression, KindElementAccessExpression, KindNewExpression, KindCallExpression,
		KindJsxElement, KindJsxSelfClosingElement, KindJsxFragment, KindTaggedTemplateExpression, KindArrayLiteralExpression,
		KindParenthesizedExpression, KindObjectLiteralExpression, KindClassExpression, KindFunctionExpression, KindIdentifier,
		KindPrivateIdentifier, KindRegularExpressionLiteral, KindNumericLiteral, KindBigIntLiteral, KindStringLiteral,
		KindNoSubstitutionTemplateLiteral, KindTemplateExpression, KindFalseKeyword, KindNullKeyword, KindThisKeyword,
		KindTrueKeyword, KindSuperKeyword, KindNonNullExpression, KindExpressionWithTypeArguments, KindMetaProperty,
		KindImportKeyword, KindMissingDeclaration:
		return true
	}
	return false
}

// Determines whether a node is a LeftHandSideExpression based only on its kind.
func IsLeftHandSideExpression(node *Node) bool {
	return isLeftHandSideExpressionKind(node.Kind)
}

func isUnaryExpressionKind(kind Kind) bool {
	switch kind {
	case KindPrefixUnaryExpression,
		KindPostfixUnaryExpression,
		KindDeleteExpression,
		KindTypeOfExpression,
		KindVoidExpression,
		KindAwaitExpression,
		KindTypeAssertionExpression:
		return true
	}
	return isLeftHandSideExpressionKind(kind)
}

// Determines whether a node is a UnaryExpression based only on its kind.
func IsUnaryExpression(node *Node) bool {
	return isUnaryExpressionKind(node.Kind)
}

func isExpressionKind(kind Kind) bool {
	switch kind {
	case KindConditionalExpression,
		KindYieldExpression,
		KindArrowFunction,
		KindBinaryExpression,
		KindSpreadElement,
		KindAsExpression,
		KindOmittedExpression,
		KindCommaListExpression,
		KindPartiallyEmittedExpression,
		KindSatisfiesExpression:
		return true
	}
	return isUnaryExpressionKind(kind)
}

// Determines whether a node is an expression based only on its kind.
func IsExpression(node *Node) bool {
	return isExpressionKind(node.Kind)
}

func IsCommaExpression(node *Node) bool {
	return node.Kind == KindBinaryExpression && node.AsBinaryExpression().OperatorToken.Kind == KindCommaToken
}

func IsCommaSequence(node *Node) bool {
	// !!!
	// New compiler just has binary expressinons.
	// Maybe this should consider KindCommaListExpression even though we don't generate them.
	return IsCommaExpression(node)
}

func IsIterationStatement(node *Node, lookInLabeledStatements bool) bool {
	switch node.Kind {
	case KindForStatement,
		KindForInStatement,
		KindForOfStatement,
		KindDoStatement,
		KindWhileStatement:
		return true
	case KindLabeledStatement:
		return lookInLabeledStatements && IsIterationStatement((node.AsLabeledStatement()).Statement, lookInLabeledStatements)
	}

	return false
}

// Determines if a node is a property or element access expression
func IsAccessExpression(node *Node) bool {
	return node.Kind == KindPropertyAccessExpression || node.Kind == KindElementAccessExpression
}

func isFunctionLikeDeclarationKind(kind Kind) bool {
	switch kind {
	case KindFunctionDeclaration,
		KindMethodDeclaration,
		KindConstructor,
		KindGetAccessor,
		KindSetAccessor,
		KindFunctionExpression,
		KindArrowFunction:
		return true
	}
	return false
}

// Determines if a node is function-like (but is not a signature declaration)
func IsFunctionLikeDeclaration(node *Node) bool {
	// TODO(rbuckton): Move `node != nil` test to call sites
	return node != nil && isFunctionLikeDeclarationKind(node.Kind)
}

func isFunctionLikeKind(kind Kind) bool {
	switch kind {
	case KindMethodSignature,
		KindCallSignature,
		KindJSDocSignature,
		KindConstructSignature,
		KindIndexSignature,
		KindFunctionType,
		KindJSDocFunctionType,
		KindConstructorType:
		return true
	}
	return isFunctionLikeDeclarationKind(kind)
}

// Determines if a node is function- or signature-like.
func IsFunctionLike(node *Node) bool {
	// TODO(rbuckton): Move `node != nil` test to call sites
	return node != nil && isFunctionLikeKind(node.Kind)
}

func IsFunctionOrSourceFile(node *Node) bool {
	return IsFunctionLike(node) || IsSourceFile(node)
}

func IsClassLike(node *Node) bool {
	return node.Kind == KindClassDeclaration || node.Kind == KindClassExpression
}

func IsClassElement(node *Node) bool {
	switch node.Kind {
	case KindConstructor,
		KindPropertyDeclaration,
		KindMethodDeclaration,
		KindGetAccessor,
		KindSetAccessor,
		KindIndexSignature,
		KindClassStaticBlockDeclaration,
		KindSemicolonClassElement:
		return true
	}
	return false
}

func IsTypeElement(node *Node) bool {
	switch node.Kind {
	case KindConstructSignature,
		KindCallSignature,
		KindPropertySignature,
		KindMethodSignature,
		KindIndexSignature,
		KindGetAccessor,
		KindSetAccessor:
		// !!! KindNotEmittedTypeElement
		return true
	}
	return false
}

func IsObjectLiteralElement(node *Node) bool {
	switch node.Kind {
	case KindPropertyAssignment,
		KindShorthandPropertyAssignment,
		KindSpreadAssignment,
		KindMethodDeclaration,
		KindGetAccessor,
		KindSetAccessor:
		return true
	}
	return false
}

func IsJsxChild(node *Node) bool {
	switch node.Kind {
	case KindJsxElement,
		KindJsxExpression,
		KindJsxSelfClosingElement,
		KindJsxText,
		KindJsxFragment:
		return true
	}
	return false
}

func isDeclarationStatementKind(kind Kind) bool {
	switch kind {
	case KindFunctionDeclaration,
		KindMissingDeclaration,
		KindClassDeclaration,
		KindInterfaceDeclaration,
		KindTypeAliasDeclaration,
		KindEnumDeclaration,
		KindModuleDeclaration,
		KindImportDeclaration,
		KindImportEqualsDeclaration,
		KindExportDeclaration,
		KindExportAssignment,
		KindNamespaceExportDeclaration:
		return true
	}
	return false
}

// Determines whether a node is a DeclarationStatement. Ideally this does not use Parent pointers, but it may use them
// to rule out a Block node that is part of `try` or `catch` or is the Block-like body of a function.
//
// NOTE: ECMA262 would just call this a Declaration
func IsDeclarationStatement(node *Node) bool {
	return isDeclarationStatementKind(node.Kind)
}

func isStatementKindButNotDeclarationKind(kind Kind) bool {
	switch kind {
	case KindBreakStatement,
		KindContinueStatement,
		KindDebuggerStatement,
		KindDoStatement,
		KindExpressionStatement,
		KindEmptyStatement,
		KindForInStatement,
		KindForOfStatement,
		KindForStatement,
		KindIfStatement,
		KindLabeledStatement,
		KindReturnStatement,
		KindSwitchStatement,
		KindThrowStatement,
		KindTryStatement,
		KindVariableStatement,
		KindWhileStatement,
		KindWithStatement,
		KindNotEmittedStatement:
		return true
	}
	return false
}

// Determines whether a node is a Statement that is not also a Declaration. Ideally this does not use Parent pointers,
// but it may use them to rule out a Block node that is part of `try` or `catch` or is the Block-like body of a function.
//
// NOTE: ECMA262 would just call this a Statement
func IsStatementButNotDeclaration(node *Node) bool {
	return isStatementKindButNotDeclarationKind(node.Kind)
}

// Determines whether a node is a Statement. Ideally this does not use Parent pointers, but it may use
// them to rule out a Block node that is part of `try` or `catch` or is the Block-like body of a function.
//
// NOTE: ECMA262 would call this either a StatementListItem or ModuleListItem
func IsStatement(node *Node) bool {
	kind := node.Kind
	return isStatementKindButNotDeclarationKind(kind) || isDeclarationStatementKind(kind) || isBlockStatement(node)
}

// Determines whether a node is a BlockStatement. If parents are available, this ensures the Block is
// not part of a `try` statement, `catch` clause, or the Block-like body of a function
func isBlockStatement(node *Node) bool {
	if node.Kind != KindBlock {
		return false
	}
	if node.Parent != nil && (node.Parent.Kind == KindTryStatement || node.Parent.Kind == KindCatchClause) {
		return false
	}
	return !IsFunctionBlock(node)
}

// Determines whether a node is the Block-like body of a function by walking the parent of the node
func IsFunctionBlock(node *Node) bool {
	return node != nil && node.Kind == KindBlock && node.Parent != nil && IsFunctionLike(node.Parent)
}

func IsTypeNodeKind(kind Kind) bool {
	switch kind {
	case KindAnyKeyword,
		KindUnknownKeyword,
		KindNumberKeyword,
		KindBigIntKeyword,
		KindObjectKeyword,
		KindBooleanKeyword,
		KindStringKeyword,
		KindSymbolKeyword,
		KindVoidKeyword,
		KindUndefinedKeyword,
		KindNeverKeyword,
		KindIntrinsicKeyword,
		KindExpressionWithTypeArguments,
		KindJSDocAllType,
		KindJSDocUnknownType,
		KindJSDocNullableType,
		KindJSDocNonNullableType,
		KindJSDocOptionalType,
		KindJSDocFunctionType,
		KindJSDocVariadicType:
		return true
	}
	return kind >= KindFirstTypeNode && kind <= KindLastTypeNode
}

func IsTypeNode(node *Node) bool {
	return IsTypeNodeKind(node.Kind)
}

func IsJSDocKind(kind Kind) bool {
	return KindFirstJSDocNode <= kind && kind <= KindLastJSDocNode
}

func isJSDocTypeAssertion(_ *Node) bool {
	return false // !!!
}

func IsPrologueDirective(node *Node) bool {
	return node.Kind == KindExpressionStatement &&
		node.AsExpressionStatement().Expression.Kind == KindStringLiteral
}

type OuterExpressionKinds int16

const (
	OEKParentheses                  OuterExpressionKinds = 1 << 0
	OEKTypeAssertions               OuterExpressionKinds = 1 << 1
	OEKNonNullAssertions            OuterExpressionKinds = 1 << 2
	OEKPartiallyEmittedExpressions  OuterExpressionKinds = 1 << 3
	OEKExpressionsWithTypeArguments OuterExpressionKinds = 1 << 4
	OEKExcludeJSDocTypeAssertion                         = 1 << 5
	OEKAssertions                                        = OEKTypeAssertions | OEKNonNullAssertions
	OEKAll                                               = OEKParentheses | OEKAssertions | OEKPartiallyEmittedExpressions | OEKExpressionsWithTypeArguments
)

// Determines whether node is an "outer expression" of the provided kinds
func IsOuterExpression(node *Expression, kinds OuterExpressionKinds) bool {
	switch node.Kind {
	case KindParenthesizedExpression:
		return kinds&OEKParentheses != 0 && !(kinds&OEKExcludeJSDocTypeAssertion != 0 && isJSDocTypeAssertion(node))
	case KindTypeAssertionExpression, KindAsExpression, KindSatisfiesExpression:
		return kinds&OEKTypeAssertions != 0
	case KindExpressionWithTypeArguments:
		return kinds&OEKExpressionsWithTypeArguments != 0
	case KindNonNullExpression:
		return kinds&OEKNonNullAssertions != 0
	}
	return false
}

// Descends into an expression, skipping past "outer expressions" of the provided kinds
func SkipOuterExpressions(node *Expression, kinds OuterExpressionKinds) *Expression {
	for IsOuterExpression(node, kinds) {
		node = node.Expression()
	}
	return node
}

// Skips past the parentheses of an expression
func SkipParentheses(node *Expression) *Expression {
	return SkipOuterExpressions(node, OEKParentheses)
}

func SkipPartiallyEmittedExpressions(node *Expression) *Expression {
	return SkipOuterExpressions(node, OEKPartiallyEmittedExpressions)
}

// Walks up the parents of a parenthesized expression to find the containing node
func WalkUpParenthesizedExpressions(node *Expression) *Node {
	for node != nil && node.Kind == KindParenthesizedExpression {
		node = node.Parent
	}
	return node
}

// Walks up the parents of a parenthesized type to find the containing node
func WalkUpParenthesizedTypes(node *TypeNode) *Node {
	for node != nil && node.Kind == KindParenthesizedType {
		node = node.Parent
	}
	return node
}

// Walks up the parents of a node to find the containing SourceFile
func GetSourceFileOfNode(node *Node) *SourceFile {
	for {
		if node == nil {
			return nil
		}
		if node.Kind == KindSourceFile {
			return node.AsSourceFile()
		}
		node = node.Parent
	}
}

// Walks up the parents of a node to find the ancestor that matches the callback
func FindAncestor(node *Node, callback func(*Node) bool) *Node {
	for node != nil {
		result := callback(node)
		if result {
			return node
		}
		node = node.Parent
	}
	return nil
}

type FindAncestorResult int32

const (
	FindAncestorFalse FindAncestorResult = iota
	FindAncestorTrue
	FindAncestorQuit
)

// Walks up the parents of a node to find the ancestor that matches the callback
func FindAncestorOrQuit(node *Node, callback func(*Node) FindAncestorResult) *Node {
	for node != nil {
		switch callback(node) {
		case FindAncestorQuit:
			return nil
		case FindAncestorTrue:
			return node
		}
		node = node.Parent
	}
	return nil
}

func ModifierToFlag(token Kind) ModifierFlags {
	switch token {
	case KindStaticKeyword:
		return ModifierFlagsStatic
	case KindPublicKeyword:
		return ModifierFlagsPublic
	case KindProtectedKeyword:
		return ModifierFlagsProtected
	case KindPrivateKeyword:
		return ModifierFlagsPrivate
	case KindAbstractKeyword:
		return ModifierFlagsAbstract
	case KindAccessorKeyword:
		return ModifierFlagsAccessor
	case KindExportKeyword:
		return ModifierFlagsExport
	case KindDeclareKeyword:
		return ModifierFlagsAmbient
	case KindConstKeyword:
		return ModifierFlagsConst
	case KindDefaultKeyword:
		return ModifierFlagsDefault
	case KindAsyncKeyword:
		return ModifierFlagsAsync
	case KindReadonlyKeyword:
		return ModifierFlagsReadonly
	case KindOverrideKeyword:
		return ModifierFlagsOverride
	case KindInKeyword:
		return ModifierFlagsIn
	case KindOutKeyword:
		return ModifierFlagsOut
	case KindImmediateKeyword:
		return ModifierFlagsImmediate
	case KindDecorator:
		return ModifierFlagsDecorator
	}
	return ModifierFlagsNone
}

func ModifiersToFlags(modifiers []*Node) ModifierFlags {
	var flags ModifierFlags
	for _, modifier := range modifiers {
		flags |= ModifierToFlag(modifier.Kind)
	}
	return flags
}

func CanHaveIllegalDecorators(node *Node) bool {
	switch node.Kind {
	case KindPropertyAssignment, KindShorthandPropertyAssignment,
		KindFunctionDeclaration, KindConstructor,
		KindIndexSignature, KindClassStaticBlockDeclaration,
		KindMissingDeclaration, KindVariableStatement,
		KindInterfaceDeclaration, KindTypeAliasDeclaration,
		KindEnumDeclaration, KindModuleDeclaration,
		KindImportEqualsDeclaration, KindImportDeclaration,
		KindNamespaceExportDeclaration, KindExportDeclaration,
		KindExportAssignment:
		return true
	}
	return false
}

func CanHaveIllegalModifiers(node *Node) bool {
	switch node.Kind {
	case KindClassStaticBlockDeclaration,
		KindPropertyAssignment,
		KindShorthandPropertyAssignment,
		KindMissingDeclaration,
		KindNamespaceExportDeclaration:
		return true
	}
	return false
}

func CanHaveModifiers(node *Node) bool {
	switch node.Kind {
	case KindTypeParameter,
		KindParameter,
		KindPropertySignature,
		KindPropertyDeclaration,
		KindMethodSignature,
		KindMethodDeclaration,
		KindConstructor,
		KindGetAccessor,
		KindSetAccessor,
		KindIndexSignature,
		KindConstructorType,
		KindFunctionExpression,
		KindArrowFunction,
		KindClassExpression,
		KindVariableStatement,
		KindFunctionDeclaration,
		KindClassDeclaration,
		KindInterfaceDeclaration,
		KindTypeAliasDeclaration,
		KindEnumDeclaration,
		KindModuleDeclaration,
		KindImportEqualsDeclaration,
		KindImportDeclaration,
		KindExportAssignment,
		KindExportDeclaration:
		return true
	}
	return false
}

func CanHaveDecorators(node *Node) bool {
	switch node.Kind {
	case KindParameter,
		KindPropertyDeclaration,
		KindMethodDeclaration,
		KindGetAccessor,
		KindSetAccessor,
		KindClassExpression,
		KindClassDeclaration:
		return true
	}
	return false
}

func IsFunctionOrModuleBlock(node *Node) bool {
	return IsSourceFile(node) || IsModuleBlock(node) || IsBlock(node) && IsFunctionLike(node.Parent)
}

func IsFunctionExpressionOrArrowFunction(node *Node) bool {
	return IsFunctionExpression(node) || IsArrowFunction(node)
}

<<<<<<< HEAD
func IsInJSFile(node *Node) bool {
	return node != nil && node.Flags&NodeFlagsJavaScriptFile != 0
}

func isDeclaration(node *Node) bool {
	if node.Kind == KindTypeParameter {
		return (node.Parent != nil && node.Parent.Kind != KindJSDocTemplateTag) || IsInJSFile(node)
	}
	return IsDeclarationNode(node)
}

// True if `name` is the name of a declaration node
func IsDeclarationName(name *Node) bool {
	return !IsSourceFile(name) && !IsBindingPattern(name) && isDeclaration(name.Parent)
}

// Like 'isDeclarationName', but returns true for LHS of `import { x as y }` or `export { x as y }`.
func IsDeclarationNameOrImportPropertyName(name *Node) bool {
	switch name.Parent.Kind {
	case KindImportSpecifier, KindExportSpecifier:
		return IsIdentifier(name) || name.Kind == KindStringLiteral
	default:
		return IsDeclarationName(name)
	}
}

func isStringLiteralLike(node *Node) bool {
	return node.Kind == KindStringLiteral || node.Kind == KindNoSubstitutionTemplateLiteral
}

func isStringOrNumericLiteralLike(node *Node) bool {
	return isStringLiteralLike(node) || IsNumericLiteral(node)
}

func IsLiteralComputedPropertyDeclarationName(node *Node) bool {
	return isStringOrNumericLiteralLike(node) &&
		node.Parent.Kind == KindComputedPropertyName &&
		isDeclaration(node.Parent.Parent)
}

func IsExternalModuleImportEqualsDeclaration(node *Node) bool {
	return node.Kind == KindImportEqualsDeclaration && node.AsImportEqualsDeclaration().ModuleReference.Kind == KindExternalModuleReference
}

func IsJSDocImportTag(node *Node) bool {
	return node.Kind == KindJSDocImportTag
}

func IsLiteralImportTypeNode(node *Node) bool {
	return IsImportTypeNode(node) && IsLiteralTypeNode(node.AsImportTypeNode().Argument) && IsStringLiteral(node.AsImportTypeNode().Argument.AsLiteralTypeNode().Literal)
}

// Add an extra underscore to identifiers that start with two underscores to avoid issues with magic names like '__proto__'
func EscapeLeadingUnderscores(identifier string) string { // !!! Use a new type instead of `string`
	if strings.HasPrefix(identifier, "__") {
		return "_" + identifier
	}
	return identifier
}

// Remove extra underscore from escaped identifier text content.
func UnescapeLeadingUnderscores(identifier string) string {
	if strings.HasPrefix(identifier, "___") {
		return identifier[1:]
	}
	return identifier
}

func IdText(identifierOrPrivateName *Node) string {
	var escapedText string
	switch identifierOrPrivateName.Kind {
	case KindIdentifier:
		escapedText = identifierOrPrivateName.AsIdentifier().Text
	case KindPrivateIdentifier:
		escapedText = identifierOrPrivateName.AsPrivateIdentifier().Text
	default:
		panic("Unhandled case in IdText: " + identifierOrPrivateName.Kind.String())
	}
	return UnescapeLeadingUnderscores(escapedText)
}

func IsBindableObjectDefinePropertyCall(expr *CallExpression) bool {
	return len(expr.AsNode().Arguments()) == 3 &&
		IsPropertyAccessExpression(expr.Expression) &&
		IsIdentifier(expr.Expression.AsPropertyAccessExpression().Expression) &&
		IdText(expr.Expression.AsPropertyAccessExpression().Expression) == "Object" &&
		IdText(expr.Expression.AsPropertyAccessExpression().Name()) == "defineProperty" &&
		isStringOrNumericLiteralLike(expr.Arguments.Nodes[1]) &&
		isBindableStaticNameExpression(expr.Arguments.Nodes[0], true /*excludeThisKeyword*/)
}

func isBindableStaticNameExpression(node *Node, excludeThisKeyword bool) bool {
	return IsEntityNameExpression(node) || isBindableStaticAccessExpression(node, excludeThisKeyword)
}

func IsEntityNameExpression(node *Node) bool {
	return node.Kind == KindIdentifier || isPropertyAccessEntityNameExpression(node)
}

func isPropertyAccessEntityNameExpression(node *Node) bool {
	if node.Kind == KindPropertyAccessExpression {
		expr := node.AsPropertyAccessExpression()
		return expr.Name().Kind == KindIdentifier && IsEntityNameExpression(expr.Expression)
	}
	return false
}

// Any series of property and element accesses.
func isBindableStaticAccessExpression(node *Node, excludeThisKeyword bool) bool {
	return IsPropertyAccessExpression(node) &&
		(!excludeThisKeyword && node.Expression().Kind == KindThisKeyword ||
			IsIdentifier(node.Name()) && isBindableStaticNameExpression(node.Expression(), excludeThisKeyword)) ||
		isBindableStaticElementAccessExpression(node, excludeThisKeyword)
}

func isBindableStaticElementAccessExpression(node *Node, excludeThisKeyword bool) bool {
	return isLiteralLikeElementAccess(node) &&
		((!excludeThisKeyword && node.Expression().Kind == KindThisKeyword) ||
			IsEntityNameExpression(node.Expression()) ||
			isBindableStaticAccessExpression(node.Expression(), true /*excludeThisKeyword*/))
}

// x[0] OR x['a'] OR x[Symbol.y]
func isLiteralLikeElementAccess(node *Node) bool {
	return IsElementAccessExpression(node) && isStringOrNumericLiteralLike(node.AsElementAccessExpression().ArgumentExpression)
}

func IsJsxTagName(node *Node) bool {
	parent := node.Parent
	switch parent.Kind {
	case KindJsxOpeningElement, KindJsxClosingElement, KindJsxSelfClosingElement:
		return getJsxTagName(parent) == node
	}
	return false
}

func getJsxTagName(node *Node) *JsxTagNameExpression {
	switch node.Kind {
	case KindJsxOpeningElement:
		return node.AsJsxOpeningElement().TagName
	case KindJsxClosingElement:
		return node.AsJsxClosingElement().TagName
	case KindJsxSelfClosingElement:
		return node.AsJsxSelfClosingElement().TagName
	}
	panic("Unhandled case in getJsxTagName: " + node.Kind.String())
}

func IsImportOrExportSpecifier(node *Node) bool {
	return IsImportSpecifier(node) || IsExportSpecifier(node)
}

func GetImportOrExportSpecifierPropertyName(node *Node) *ModuleExportName {
	switch node.Kind {
	case KindImportSpecifier:
		return node.AsImportSpecifier().PropertyName
	case KindExportSpecifier:
		return node.AsExportSpecifier().PropertyName
	}
	panic("Unhandled case in GetImportOrExportSpecifierPropertyName: " + node.Kind.String())
}

func IsJSDocMemberName(node *Node) bool {
	return node.Kind == KindJSDocMemberName
}

type AssignmentDeclarationKind int32

const (
	AssignmentDeclarationKindNone AssignmentDeclarationKind = iota
	// exports.name = expr
	// module.exports.name = expr
	AssignmentDeclarationKindExportsProperty
	// module.exports = expr
	AssignmentDeclarationKindModuleExports
	// className.prototype.name = expr
	AssignmentDeclarationKindPrototypeProperty
	// this.name = expr
	AssignmentDeclarationKindThisProperty
	// F.name = expr
	AssignmentDeclarationKindProperty
	// F.prototype = { ... }
	AssignmentDeclarationKindPrototype
	// Object.defineProperty(x, 'name', { value: any, writable?: boolean (false by default) });
	// Object.defineProperty(x, 'name', { get: Function, set: Function });
	// Object.defineProperty(x, 'name', { get: Function });
	// Object.defineProperty(x, 'name', { set: Function });
	AssignmentDeclarationKindObjectDefinePropertyValue
	// Object.defineProperty(exports || module.exports, 'name', ...);
	AssignmentDeclarationKindObjectDefinePropertyExports
	// Object.defineProperty(Foo.prototype, 'name', ...);
	AssignmentDeclarationKindObjectDefinePrototypeProperty
)

// Given a BinaryExpression, returns SpecialPropertyAssignmentKind for the various kinds of property
// assignments we treat as special in the binder
func GetAssignmentDeclarationKind(expr *Node) AssignmentDeclarationKind {
	special := getAssignmentDeclarationKindWorker(expr)
	if special == AssignmentDeclarationKindProperty || IsInJSFile(expr) {
		return special
	}
	return AssignmentDeclarationKindNone
}

func getAssignmentDeclarationKindWorker(expr *Node) AssignmentDeclarationKind {
	if IsCallExpression(expr) {
		if !IsBindableObjectDefinePropertyCall(expr.AsCallExpression()) {
			return AssignmentDeclarationKindNone
		}
		entityName := expr.AsCallExpression().Arguments.Nodes[0]
		if IsExportsIdentifier(entityName) || IsModuleExportsAccessExpression(entityName) {
			return AssignmentDeclarationKindObjectDefinePropertyExports
		}
		if isBindableStaticAccessExpression(entityName, false /*excludeThisKeyword*/) && GetElementOrPropertyAccessName(entityName) == "prototype" {
			return AssignmentDeclarationKindObjectDefinePrototypeProperty
		}
		return AssignmentDeclarationKindObjectDefinePropertyValue
	}
	if expr.AsBinaryExpression().OperatorToken.Kind != KindEqualsToken ||
		!IsAccessExpression(expr.AsBinaryExpression().Left) ||
		isVoidZero(GetRightMostAssignedExpression(expr)) {
		return AssignmentDeclarationKindNone
	}
	if isBindableStaticNameExpression(expr.AsBinaryExpression().Left.Expression(), true /*excludeThisKeyword*/) &&
		GetElementOrPropertyAccessName(expr.AsBinaryExpression().Left) == "prototype" &&
		IsObjectLiteralExpression(GetInitializerOfBinaryExpression(expr)) {
		// F.prototype = { ... }
		return AssignmentDeclarationKindPrototype
	}

	return GetAssignmentDeclarationPropertyAccessKind(expr.AsBinaryExpression().Left)
}

func GetAssignmentDeclarationPropertyAccessKind(lhs *Node) AssignmentDeclarationKind {
	// !!!
	return AssignmentDeclarationKindNone
}

func GetInitializerOfBinaryExpression(expr *Node) *Node {
	for IsBinaryExpression(expr.AsBinaryExpression().Right) {
		expr = expr.AsBinaryExpression().Right
	}
	return expr.AsBinaryExpression().Right
}

func IsAssignmentExpression(node *Node, excludeCompoundAssignment bool) bool {
	if node.Kind == KindBinaryExpression {
		expr := node.AsBinaryExpression()
		return (expr.OperatorToken.Kind == KindEqualsToken || !excludeCompoundAssignment && IsAssignmentOperator(expr.OperatorToken.Kind)) &&
			IsLeftHandSideExpression(expr.Left)
=======
// Warning: This has the same semantics as the forEach family of functions in that traversal terminates
// in the event that 'visitor' returns true.
func ForEachReturnStatement(body *Node, visitor func(stmt *Node) bool) bool {
	var traverse func(*Node) bool
	traverse = func(node *Node) bool {
		switch node.Kind {
		case KindReturnStatement:
			return visitor(node)
		case KindCaseBlock, KindBlock, KindIfStatement, KindDoStatement, KindWhileStatement, KindForStatement, KindForInStatement,
			KindForOfStatement, KindWithStatement, KindSwitchStatement, KindCaseClause, KindDefaultClause, KindLabeledStatement,
			KindTryStatement, KindCatchClause:
			return node.ForEachChild(traverse)
		}
		return false
	}
	return traverse(body)
}

func GetRootDeclaration(node *Node) *Node {
	for node.Kind == KindBindingElement {
		node = node.Parent.Parent
	}
	return node
}

func getCombinedFlags[T ~uint32](node *Node, getFlags func(*Node) T) T {
	node = GetRootDeclaration(node)
	flags := getFlags(node)
	if node.Kind == KindVariableDeclaration {
		node = node.Parent
	}
	if node != nil && node.Kind == KindVariableDeclarationList {
		flags |= getFlags(node)
		node = node.Parent
	}
	if node != nil && node.Kind == KindVariableStatement {
		flags |= getFlags(node)
	}
	return flags
}

func GetCombinedModifierFlags(node *Node) ModifierFlags {
	return getCombinedFlags(node, (*Node).ModifierFlags)
}

func GetCombinedNodeFlags(node *Node) NodeFlags {
	return getCombinedFlags(node, getNodeFlags)
}

func getNodeFlags(node *Node) NodeFlags {
	return node.Flags
}

// Gets whether a bound `VariableDeclaration` or `VariableDeclarationList` is part of an `await using` declaration.
func IsVarAwaitUsing(node *Node) bool {
	return GetCombinedNodeFlags(node)&NodeFlagsBlockScoped == NodeFlagsAwaitUsing
}

// Gets whether a bound `VariableDeclaration` or `VariableDeclarationList` is part of a `using` declaration.
func IsVarUsing(node *Node) bool {
	return GetCombinedNodeFlags(node)&NodeFlagsBlockScoped == NodeFlagsUsing
}

// Gets whether a bound `VariableDeclaration` or `VariableDeclarationList` is part of a `const` declaration.
func IsVarConst(node *Node) bool {
	return GetCombinedNodeFlags(node)&NodeFlagsBlockScoped == NodeFlagsConst
}

// Gets whether a bound `VariableDeclaration` or `VariableDeclarationList` is part of a `const`, `using` or `await using` declaration.
func IsVarConstLike(node *Node) bool {
	switch GetCombinedNodeFlags(node) & NodeFlagsBlockScoped {
	case NodeFlagsConst, NodeFlagsUsing, NodeFlagsAwaitUsing:
		return true
>>>>>>> bc837a4c
	}
	return false
}

<<<<<<< HEAD
func IsAssignmentOperator(token Kind) bool {
	return token >= KindFirstAssignment && token <= KindLastAssignment
}

func GetRightMostAssignedExpression(node *Node) *Node {
	for IsAssignmentExpression(node, true /*excludeCompoundAssignment*/) {
		node = node.AsBinaryExpression().Right
	}
	return node
}

func isVoidZero(node *Node) bool {
	return IsVoidExpression(node) && IsNumericLiteral(node.Expression()) && node.Expression().Text() == "0"
}

func IsVoidExpression(node *Node) bool {
	return node.Kind == KindVoidExpression
}

func IsExportsIdentifier(node *Node) bool {
	return IsIdentifier(node) && node.Text() == "exports"
}

func IsModuleIdentifier(node *Node) bool {
	return IsIdentifier(node) && node.Text() == "module"
}

func IsModuleExportsAccessExpression(node *Node) bool {
	return (IsPropertyAccessExpression(node) || isLiteralLikeElementAccess(node)) &&
		IsModuleIdentifier(node.Expression()) &&
		GetElementOrPropertyAccessName(node) == "exports"
}

func GetElementOrPropertyAccessName(node *Node) string {
	name := GetElementOrPropertyAccessArgumentExpressionOrName(node)
	if name != nil {
		if IsIdentifier(name) {
			return name.Text()
		}
		if isStringLiteralLike(name) || IsNumericLiteral(name) {
			return EscapeLeadingUnderscores(name.Text())
		}
	}
	return ""
}

// Does not handle signed numeric names like `a[+0]` - handling those would require handling prefix unary expressions
// throughout late binding handling as well, which is awkward (but ultimately probably doable if there is demand)
func GetElementOrPropertyAccessArgumentExpressionOrName(node *Node) *Node {
	switch node.Kind {
	case KindPropertyAccessExpression:
		return node.Name()
	case KindElementAccessExpression:
		arg := SkipParentheses(node.AsElementAccessExpression().ArgumentExpression)
		if isStringOrNumericLiteralLike(arg) {
			return arg
		}
		return node
	}
	panic("Unhandled case in GetElementOrPropertyAccessArgumentExpressionOrName")
}

func IsExpressionWithTypeArgumentsInClassExtendsClause(node *Node) bool {
	return TryGetClassExtendingExpressionWithTypeArguments(node) != nil
}

func TryGetClassExtendingExpressionWithTypeArguments(node *Node) *ClassLikeDeclaration {
	cls, isImplements := TryGetClassImplementingOrExtendingExpressionWithTypeArguments(node)
	if cls != nil && !isImplements {
		return cls
	}
	return nil
}

func TryGetClassImplementingOrExtendingExpressionWithTypeArguments(node *Node) (class *ClassLikeDeclaration, isImplements bool) {
	if IsExpressionWithTypeArguments(node) {
		if IsHeritageClause(node.Parent) && IsClassLike(node.Parent.Parent) {
			return node.Parent.Parent, node.Parent.AsHeritageClause().Token == KindImplementsKeyword
		}
		if IsJSDocAugmentsTag(node.Parent) {
			host := GetEffectiveJSDocHost(node.Parent)
			if host != nil && IsClassLike(host) {
				return host, false
			}
		}
	}
	return nil, false
}

func GetEffectiveJSDocHost(node *Node) *Node {
	// !!! JSDoc
	return nil
}

func GetHostSignatureFromJSDoc(node *Node) *SignatureDeclaration {
	// !!! JSDoc
	return nil
}

func GetJSDocHost(node *Node) *Node {
	// !!! JSDoc
	return nil
=======
// Gets whether a bound `VariableDeclaration` or `VariableDeclarationList` is part of a `let` declaration.
func IsVarLet(node *Node) bool {
	return GetCombinedNodeFlags(node)&NodeFlagsBlockScoped == NodeFlagsLet
>>>>>>> bc837a4c
}<|MERGE_RESOLUTION|>--- conflicted
+++ resolved
@@ -727,7 +727,88 @@
 	return IsFunctionExpression(node) || IsArrowFunction(node)
 }
 
-<<<<<<< HEAD
+// Warning: This has the same semantics as the forEach family of functions in that traversal terminates
+// in the event that 'visitor' returns true.
+func ForEachReturnStatement(body *Node, visitor func(stmt *Node) bool) bool {
+	var traverse func(*Node) bool
+	traverse = func(node *Node) bool {
+		switch node.Kind {
+		case KindReturnStatement:
+			return visitor(node)
+		case KindCaseBlock, KindBlock, KindIfStatement, KindDoStatement, KindWhileStatement, KindForStatement, KindForInStatement,
+			KindForOfStatement, KindWithStatement, KindSwitchStatement, KindCaseClause, KindDefaultClause, KindLabeledStatement,
+			KindTryStatement, KindCatchClause:
+			return node.ForEachChild(traverse)
+		}
+		return false
+	}
+	return traverse(body)
+}
+
+func GetRootDeclaration(node *Node) *Node {
+	for node.Kind == KindBindingElement {
+		node = node.Parent.Parent
+	}
+	return node
+}
+
+func getCombinedFlags[T ~uint32](node *Node, getFlags func(*Node) T) T {
+	node = GetRootDeclaration(node)
+	flags := getFlags(node)
+	if node.Kind == KindVariableDeclaration {
+		node = node.Parent
+	}
+	if node != nil && node.Kind == KindVariableDeclarationList {
+		flags |= getFlags(node)
+		node = node.Parent
+	}
+	if node != nil && node.Kind == KindVariableStatement {
+		flags |= getFlags(node)
+	}
+	return flags
+}
+
+func GetCombinedModifierFlags(node *Node) ModifierFlags {
+	return getCombinedFlags(node, (*Node).ModifierFlags)
+}
+
+func GetCombinedNodeFlags(node *Node) NodeFlags {
+	return getCombinedFlags(node, getNodeFlags)
+}
+
+func getNodeFlags(node *Node) NodeFlags {
+	return node.Flags
+}
+
+// Gets whether a bound `VariableDeclaration` or `VariableDeclarationList` is part of an `await using` declaration.
+func IsVarAwaitUsing(node *Node) bool {
+	return GetCombinedNodeFlags(node)&NodeFlagsBlockScoped == NodeFlagsAwaitUsing
+}
+
+// Gets whether a bound `VariableDeclaration` or `VariableDeclarationList` is part of a `using` declaration.
+func IsVarUsing(node *Node) bool {
+	return GetCombinedNodeFlags(node)&NodeFlagsBlockScoped == NodeFlagsUsing
+}
+
+// Gets whether a bound `VariableDeclaration` or `VariableDeclarationList` is part of a `const` declaration.
+func IsVarConst(node *Node) bool {
+	return GetCombinedNodeFlags(node)&NodeFlagsBlockScoped == NodeFlagsConst
+}
+
+// Gets whether a bound `VariableDeclaration` or `VariableDeclarationList` is part of a `const`, `using` or `await using` declaration.
+func IsVarConstLike(node *Node) bool {
+	switch GetCombinedNodeFlags(node) & NodeFlagsBlockScoped {
+	case NodeFlagsConst, NodeFlagsUsing, NodeFlagsAwaitUsing:
+		return true
+	}
+	return false
+}
+
+// Gets whether a bound `VariableDeclaration` or `VariableDeclarationList` is part of a `let` declaration.
+func IsVarLet(node *Node) bool {
+	return GetCombinedNodeFlags(node)&NodeFlagsBlockScoped == NodeFlagsLet
+}
+
 func IsInJSFile(node *Node) bool {
 	return node != nil && node.Flags&NodeFlagsJavaScriptFile != 0
 }
@@ -978,86 +1059,10 @@
 		expr := node.AsBinaryExpression()
 		return (expr.OperatorToken.Kind == KindEqualsToken || !excludeCompoundAssignment && IsAssignmentOperator(expr.OperatorToken.Kind)) &&
 			IsLeftHandSideExpression(expr.Left)
-=======
-// Warning: This has the same semantics as the forEach family of functions in that traversal terminates
-// in the event that 'visitor' returns true.
-func ForEachReturnStatement(body *Node, visitor func(stmt *Node) bool) bool {
-	var traverse func(*Node) bool
-	traverse = func(node *Node) bool {
-		switch node.Kind {
-		case KindReturnStatement:
-			return visitor(node)
-		case KindCaseBlock, KindBlock, KindIfStatement, KindDoStatement, KindWhileStatement, KindForStatement, KindForInStatement,
-			KindForOfStatement, KindWithStatement, KindSwitchStatement, KindCaseClause, KindDefaultClause, KindLabeledStatement,
-			KindTryStatement, KindCatchClause:
-			return node.ForEachChild(traverse)
-		}
-		return false
-	}
-	return traverse(body)
-}
-
-func GetRootDeclaration(node *Node) *Node {
-	for node.Kind == KindBindingElement {
-		node = node.Parent.Parent
-	}
-	return node
-}
-
-func getCombinedFlags[T ~uint32](node *Node, getFlags func(*Node) T) T {
-	node = GetRootDeclaration(node)
-	flags := getFlags(node)
-	if node.Kind == KindVariableDeclaration {
-		node = node.Parent
-	}
-	if node != nil && node.Kind == KindVariableDeclarationList {
-		flags |= getFlags(node)
-		node = node.Parent
-	}
-	if node != nil && node.Kind == KindVariableStatement {
-		flags |= getFlags(node)
-	}
-	return flags
-}
-
-func GetCombinedModifierFlags(node *Node) ModifierFlags {
-	return getCombinedFlags(node, (*Node).ModifierFlags)
-}
-
-func GetCombinedNodeFlags(node *Node) NodeFlags {
-	return getCombinedFlags(node, getNodeFlags)
-}
-
-func getNodeFlags(node *Node) NodeFlags {
-	return node.Flags
-}
-
-// Gets whether a bound `VariableDeclaration` or `VariableDeclarationList` is part of an `await using` declaration.
-func IsVarAwaitUsing(node *Node) bool {
-	return GetCombinedNodeFlags(node)&NodeFlagsBlockScoped == NodeFlagsAwaitUsing
-}
-
-// Gets whether a bound `VariableDeclaration` or `VariableDeclarationList` is part of a `using` declaration.
-func IsVarUsing(node *Node) bool {
-	return GetCombinedNodeFlags(node)&NodeFlagsBlockScoped == NodeFlagsUsing
-}
-
-// Gets whether a bound `VariableDeclaration` or `VariableDeclarationList` is part of a `const` declaration.
-func IsVarConst(node *Node) bool {
-	return GetCombinedNodeFlags(node)&NodeFlagsBlockScoped == NodeFlagsConst
-}
-
-// Gets whether a bound `VariableDeclaration` or `VariableDeclarationList` is part of a `const`, `using` or `await using` declaration.
-func IsVarConstLike(node *Node) bool {
-	switch GetCombinedNodeFlags(node) & NodeFlagsBlockScoped {
-	case NodeFlagsConst, NodeFlagsUsing, NodeFlagsAwaitUsing:
-		return true
->>>>>>> bc837a4c
-	}
-	return false
-}
-
-<<<<<<< HEAD
+	}
+	return false
+}
+
 func IsAssignmentOperator(token Kind) bool {
 	return token >= KindFirstAssignment && token <= KindLastAssignment
 }
@@ -1160,9 +1165,4 @@
 func GetJSDocHost(node *Node) *Node {
 	// !!! JSDoc
 	return nil
-=======
-// Gets whether a bound `VariableDeclaration` or `VariableDeclarationList` is part of a `let` declaration.
-func IsVarLet(node *Node) bool {
-	return GetCombinedNodeFlags(node)&NodeFlagsBlockScoped == NodeFlagsLet
->>>>>>> bc837a4c
 }