package ast

import (
	"slices"
)

// Determines if a node is missing (either `nil` or empty)
func NodeIsMissing(node *Node) bool {
	return node == nil || node.Loc.Pos() == node.Loc.End() && node.Loc.Pos() >= 0 && node.Kind != KindEndOfFile
}

// Determines if a node is present
func NodeIsPresent(node *Node) bool {
	return !NodeIsMissing(node)
}

// Determines if a node contains synthetic positions
func NodeIsSynthesized(node *Node) bool {
	return PositionIsSynthesized(node.Loc.Pos()) || PositionIsSynthesized(node.Loc.End())
}

// Determines whether a position is synthetic
func PositionIsSynthesized(pos int) bool {
	return pos < 0
}

func NodeKindIs(node *Node, kinds ...Kind) bool {
	return slices.Contains(kinds, node.Kind)
}

<<<<<<< HEAD
func IsModifierKind(token Kind) bool {
	switch token {
	case KindAbstractKeyword,
		KindAccessorKeyword,
		KindAsyncKeyword,
		KindConstKeyword,
		KindDeclareKeyword,
		KindDefaultKeyword,
		KindExportKeyword,
		KindInKeyword,
		KindPublicKeyword,
		KindPrivateKeyword,
		KindProtectedKeyword,
		KindReadonlyKeyword,
		KindStaticKeyword,
		KindOutKeyword,
		KindOverrideKeyword:
		return true
	}
	return false
}

func IsModifier(node *Node) bool {
	return IsModifierKind(node.Kind)
}

func IsKeywordKind(token Kind) bool {
	return KindFirstKeyword <= token && token <= KindLastKeyword
}

func IsPunctuationKind(token Kind) bool {
	return KindFirstPunctuation <= token && token <= KindLastPunctuation
}

func IsTokenKind(token Kind) bool {
	return KindFirstToken <= token && token <= KindLastToken
=======
func IsAccessor(node *Node) bool {
	return node.Kind == KindGetAccessor || node.Kind == KindSetAccessor
>>>>>>> 37f83c4f
}

func IsPropertyNameLiteral(node *Node) bool {
	switch node.Kind {
	case KindIdentifier,
		KindStringLiteral,
		KindNoSubstitutionTemplateLiteral,
		KindNumericLiteral:
		return true
	}
	return false
}

func IsMemberName(node *Node) bool {
	return node.Kind == KindIdentifier || node.Kind == KindPrivateIdentifier
}

func IsEntityName(node *Node) bool {
	return node.Kind == KindIdentifier || node.Kind == KindQualifiedName
}

func IsPropertyName(node *Node) bool {
	switch node.Kind {
	case KindIdentifier,
		KindPrivateIdentifier,
		KindStringLiteral,
		KindNumericLiteral,
		KindComputedPropertyName:
		return true
	}
	return false
}

func IsBooleanLiteral(node *Node) bool {
	return node.Kind == KindTrueKeyword || node.Kind == KindFalseKeyword
}

// Determines if a node is part of an OptionalChain
func IsOptionalChain(node *Node) bool {
	if node.Flags&NodeFlagsOptionalChain != 0 {
		switch node.Kind {
		case KindPropertyAccessExpression,
			KindElementAccessExpression,
			KindCallExpression,
			KindNonNullExpression:
			return true
		}
	}
	return false
}

func getQuestionDotToken(node *Expression) *TokenNode {
	switch node.Kind {
	case KindPropertyAccessExpression:
		return node.AsPropertyAccessExpression().QuestionDotToken
	case KindElementAccessExpression:
		return node.AsElementAccessExpression().QuestionDotToken
	case KindCallExpression:
		return node.AsCallExpression().QuestionDotToken
	}
	panic("Unhandled case in getQuestionDotToken")
}

// Determines if node is the root expression of an OptionalChain
func IsOptionalChainRoot(node *Expression) bool {
	return IsOptionalChain(node) && !IsNonNullExpression(node) && getQuestionDotToken(node) != nil
}

// Determines whether a node is the outermost `OptionalChain` in an ECMAScript `OptionalExpression`:
//
//  1. For `a?.b.c`, the outermost chain is `a?.b.c` (`c` is the end of the chain starting at `a?.`)
//  2. For `a?.b!`, the outermost chain is `a?.b` (`b` is the end of the chain starting at `a?.`)
//  3. For `(a?.b.c).d`, the outermost chain is `a?.b.c` (`c` is the end of the chain starting at `a?.` since parens end the chain)
//  4. For `a?.b.c?.d`, both `a?.b.c` and `a?.b.c?.d` are outermost (`c` is the end of the chain starting at `a?.`, and `d` is
//     the end of the chain starting at `c?.`)
//  5. For `a?.(b?.c).d`, both `b?.c` and `a?.(b?.c)d` are outermost (`c` is the end of the chain starting at `b`, and `d` is
//     the end of the chain starting at `a?.`)
func IsOutermostOptionalChain(node *Expression) bool {
	parent := node.Parent
	return !IsOptionalChain(parent) || // cases 1, 2, and 3
		IsOptionalChainRoot(parent) || // case 4
		node != parent.Expression() // case 5
}

// Determines whether a node is the expression preceding an optional chain (i.e. `a` in `a?.b`).
func IsExpressionOfOptionalChainRoot(node *Node) bool {
	return IsOptionalChainRoot(node.Parent) && node.Parent.Expression() == node
}

func IsAssertionExpression(node *Node) bool {
	kind := node.Kind
	return kind == KindTypeAssertionExpression || kind == KindAsExpression
}

func isLeftHandSideExpressionKind(kind Kind) bool {
	switch kind {
	case KindPropertyAccessExpression, KindElementAccessExpression, KindNewExpression, KindCallExpression,
		KindJsxElement, KindJsxSelfClosingElement, KindJsxFragment, KindTaggedTemplateExpression, KindArrayLiteralExpression,
		KindParenthesizedExpression, KindObjectLiteralExpression, KindClassExpression, KindFunctionExpression, KindIdentifier,
		KindPrivateIdentifier, KindRegularExpressionLiteral, KindNumericLiteral, KindBigIntLiteral, KindStringLiteral,
		KindNoSubstitutionTemplateLiteral, KindTemplateExpression, KindFalseKeyword, KindNullKeyword, KindThisKeyword,
		KindTrueKeyword, KindSuperKeyword, KindNonNullExpression, KindExpressionWithTypeArguments, KindMetaProperty,
		KindImportKeyword, KindMissingDeclaration:
		return true
	}
	return false
}

// Determines whether a node is a LeftHandSideExpression based only on its kind.
func IsLeftHandSideExpression(node *Node) bool {
	return isLeftHandSideExpressionKind(node.Kind)
}

func isUnaryExpressionKind(kind Kind) bool {
	switch kind {
	case KindPrefixUnaryExpression,
		KindPostfixUnaryExpression,
		KindDeleteExpression,
		KindTypeOfExpression,
		KindVoidExpression,
		KindAwaitExpression,
		KindTypeAssertionExpression:
		return true
	}
	return isLeftHandSideExpressionKind(kind)
}

// Determines whether a node is a UnaryExpression based only on its kind.
func IsUnaryExpression(node *Node) bool {
	return isUnaryExpressionKind(node.Kind)
}

func isExpressionKind(kind Kind) bool {
	switch kind {
	case KindConditionalExpression,
		KindYieldExpression,
		KindArrowFunction,
		KindBinaryExpression,
		KindSpreadElement,
		KindAsExpression,
		KindOmittedExpression,
		KindCommaListExpression,
		KindPartiallyEmittedExpression,
		KindSatisfiesExpression:
		return true
	}
	return isUnaryExpressionKind(kind)
}

// Determines whether a node is an expression based only on its kind.
func IsExpression(node *Node) bool {
	return isExpressionKind(node.Kind)
}

func IsCommaExpression(node *Node) bool {
	return node.Kind == KindBinaryExpression && node.AsBinaryExpression().OperatorToken.Kind == KindCommaToken
}

func IsCommaSequence(node *Node) bool {
	// !!!
	// New compiler just has binary expressinons.
	// Maybe this should consider KindCommaListExpression even though we don't generate them.
	return IsCommaExpression(node)
}

func IsIterationStatement(node *Node, lookInLabeledStatements bool) bool {
	switch node.Kind {
	case KindForStatement,
		KindForInStatement,
		KindForOfStatement,
		KindDoStatement,
		KindWhileStatement:
		return true
	case KindLabeledStatement:
		return lookInLabeledStatements && IsIterationStatement((node.AsLabeledStatement()).Statement, lookInLabeledStatements)
	}

	return false
}

// Determines if a node is a property or element access expression
func IsAccessExpression(node *Node) bool {
	return node.Kind == KindPropertyAccessExpression || node.Kind == KindElementAccessExpression
}

func isFunctionLikeDeclarationKind(kind Kind) bool {
	switch kind {
	case KindFunctionDeclaration,
		KindMethodDeclaration,
		KindConstructor,
		KindGetAccessor,
		KindSetAccessor,
		KindFunctionExpression,
		KindArrowFunction:
		return true
	}
	return false
}

// Determines if a node is function-like (but is not a signature declaration)
func IsFunctionLikeDeclaration(node *Node) bool {
	// TODO(rbuckton): Move `node != nil` test to call sites
	return node != nil && isFunctionLikeDeclarationKind(node.Kind)
}

func isFunctionLikeKind(kind Kind) bool {
	switch kind {
	case KindMethodSignature,
		KindCallSignature,
		KindJSDocSignature,
		KindConstructSignature,
		KindIndexSignature,
		KindFunctionType,
		KindJSDocFunctionType,
		KindConstructorType:
		return true
	}
	return isFunctionLikeDeclarationKind(kind)
}

// Determines if a node is function- or signature-like.
func IsFunctionLike(node *Node) bool {
	// TODO(rbuckton): Move `node != nil` test to call sites
	return node != nil && isFunctionLikeKind(node.Kind)
}

func IsFunctionOrSourceFile(node *Node) bool {
	return IsFunctionLike(node) || IsSourceFile(node)
}

func IsClassLike(node *Node) bool {
	return node.Kind == KindClassDeclaration || node.Kind == KindClassExpression
}

func IsClassElement(node *Node) bool {
	switch node.Kind {
	case KindConstructor,
		KindPropertyDeclaration,
		KindMethodDeclaration,
		KindGetAccessor,
		KindSetAccessor,
		KindIndexSignature,
		KindClassStaticBlockDeclaration,
		KindSemicolonClassElement:
		return true
	}
	return false
}

func IsTypeElement(node *Node) bool {
	switch node.Kind {
	case KindConstructSignature,
		KindCallSignature,
		KindPropertySignature,
		KindMethodSignature,
		KindIndexSignature,
		KindGetAccessor,
		KindSetAccessor:
		// KindNotEmittedTypeElement
		return true
	}
	return false
}

func IsObjectLiteralElement(node *Node) bool {
	switch node.Kind {
	case KindPropertyAssignment,
		KindShorthandPropertyAssignment,
		KindSpreadAssignment,
		KindMethodDeclaration,
		KindGetAccessor,
		KindSetAccessor:
		return true
	}
	return false
}

func IsJsxChild(node *Node) bool {
	switch node.Kind {
	case KindJsxElement,
		KindJsxExpression,
		KindJsxSelfClosingElement,
		KindJsxText,
		KindJsxFragment:
		return true
	}
	return false
}

func isDeclarationStatementKind(kind Kind) bool {
	switch kind {
	case KindFunctionDeclaration,
		KindMissingDeclaration,
		KindClassDeclaration,
		KindInterfaceDeclaration,
		KindTypeAliasDeclaration,
		KindEnumDeclaration,
		KindModuleDeclaration,
		KindImportDeclaration,
		KindImportEqualsDeclaration,
		KindExportDeclaration,
		KindExportAssignment,
		KindNamespaceExportDeclaration:
		return true
	}
	return false
}

// Determines whether a node is a DeclarationStatement. Ideally this does not use Parent pointers, but it may use them
// to rule out a Block node that is part of `try` or `catch` or is the Block-like body of a function.
//
// NOTE: ECMA262 would just call this a Declaration
func IsDeclarationStatement(node *Node) bool {
	return isDeclarationStatementKind(node.Kind)
}

func isStatementKindButNotDeclarationKind(kind Kind) bool {
	switch kind {
	case KindBreakStatement,
		KindContinueStatement,
		KindDebuggerStatement,
		KindDoStatement,
		KindExpressionStatement,
		KindEmptyStatement,
		KindForInStatement,
		KindForOfStatement,
		KindForStatement,
		KindIfStatement,
		KindLabeledStatement,
		KindReturnStatement,
		KindSwitchStatement,
		KindThrowStatement,
		KindTryStatement,
		KindVariableStatement,
		KindWhileStatement,
		KindWithStatement,
		KindNotEmittedStatement:
		return true
	}
	return false
}

// Determines whether a node is a Statement that is not also a Declaration. Ideally this does not use Parent pointers,
// but it may use them to rule out a Block node that is part of `try` or `catch` or is the Block-like body of a function.
//
// NOTE: ECMA262 would just call this a Statement
func IsStatementButNotDeclaration(node *Node) bool {
	return isStatementKindButNotDeclarationKind(node.Kind)
}

// Determines whether a node is a Statement. Ideally this does not use Parent pointers, but it may use
// them to rule out a Block node that is part of `try` or `catch` or is the Block-like body of a function.
//
// NOTE: ECMA262 would call this either a StatementListItem or ModuleListItem
func IsStatement(node *Node) bool {
	kind := node.Kind
	return isStatementKindButNotDeclarationKind(kind) || isDeclarationStatementKind(kind) || isBlockStatement(node)
}

// Determines whether a node is a BlockStatement. If parents are available, this ensures the Block is
// not part of a `try` statement, `catch` clause, or the Block-like body of a function
func isBlockStatement(node *Node) bool {
	if node.Kind != KindBlock {
		return false
	}
	if node.Parent != nil && (node.Parent.Kind == KindTryStatement || node.Parent.Kind == KindCatchClause) {
		return false
	}
	return !IsFunctionBlock(node)
}

// Determines whether a node is the Block-like body of a function by walking the parent of the node
func IsFunctionBlock(node *Node) bool {
	return node != nil && node.Kind == KindBlock && node.Parent != nil && IsFunctionLike(node.Parent)
}

func IsTypeNodeKind(kind Kind) bool {
	switch kind {
	case KindAnyKeyword,
		KindUnknownKeyword,
		KindNumberKeyword,
		KindBigIntKeyword,
		KindObjectKeyword,
		KindBooleanKeyword,
		KindStringKeyword,
		KindSymbolKeyword,
		KindVoidKeyword,
		KindUndefinedKeyword,
		KindNeverKeyword,
		KindIntrinsicKeyword,
		KindExpressionWithTypeArguments,
		KindJSDocAllType,
		KindJSDocUnknownType,
		KindJSDocNullableType,
		KindJSDocNonNullableType,
		KindJSDocOptionalType,
		KindJSDocFunctionType,
		KindJSDocVariadicType:
		return true
	}
	return kind >= KindFirstTypeNode && kind <= KindLastTypeNode
}

func IsTypeNode(node *Node) bool {
	return IsTypeNodeKind(node.Kind)
}

<<<<<<< HEAD
func IsJSDocKind(kind Kind) bool {
	return KindFirstJSDocNode <= kind && kind <= KindLastJSDocNode
}

func isJSDocTypeAssertion(node *Node) bool {
=======
func isJSDocTypeAssertion(_ *Node) bool {
>>>>>>> 37f83c4f
	return false // !!!
}

func IsPrologueDirective(node *Node) bool {
	return node.Kind == KindExpressionStatement &&
		node.AsExpressionStatement().Expression.Kind == KindStringLiteral
}

type OuterExpressionKinds int16

const (
	OEKParentheses                  OuterExpressionKinds = 1 << 0
	OEKTypeAssertions               OuterExpressionKinds = 1 << 1
	OEKNonNullAssertions            OuterExpressionKinds = 1 << 2
	OEKPartiallyEmittedExpressions  OuterExpressionKinds = 1 << 3
	OEKExpressionsWithTypeArguments OuterExpressionKinds = 1 << 4
	OEKExcludeJSDocTypeAssertion                         = 1 << 5
	OEKAssertions                                        = OEKTypeAssertions | OEKNonNullAssertions
	OEKAll                                               = OEKParentheses | OEKAssertions | OEKPartiallyEmittedExpressions | OEKExpressionsWithTypeArguments
)

// Determines whether node is an "outer expression" of the provided kinds
func IsOuterExpression(node *Expression, kinds OuterExpressionKinds) bool {
	switch node.Kind {
	case KindParenthesizedExpression:
		return kinds&OEKParentheses != 0 && !(kinds&OEKExcludeJSDocTypeAssertion != 0 && isJSDocTypeAssertion(node))
	case KindTypeAssertionExpression, KindAsExpression, KindSatisfiesExpression:
		return kinds&OEKTypeAssertions != 0
	case KindExpressionWithTypeArguments:
		return kinds&OEKExpressionsWithTypeArguments != 0
	case KindNonNullExpression:
		return kinds&OEKNonNullAssertions != 0
	}
	return false
}

// Descends into an expression, skipping past "outer expressions" of the provided kinds
func SkipOuterExpressions(node *Expression, kinds OuterExpressionKinds) *Expression {
	for IsOuterExpression(node, kinds) {
		node = node.Expression()
	}
	return node
}

// Skips past the parentheses of an expression
func SkipParentheses(node *Expression) *Expression {
	return SkipOuterExpressions(node, OEKParentheses)
}

func SkipPartiallyEmittedExpressions(node *Expression) *Expression {
	return SkipOuterExpressions(node, OEKPartiallyEmittedExpressions)
}

// Walks up the parents of a parenthesized expression to find the containing node
func WalkUpParenthesizedExpressions(node *Expression) *Node {
	for node != nil && node.Kind == KindParenthesizedExpression {
		node = node.Parent
	}
	return node
}

// Walks up the parents of a parenthesized type to find the containing node
func WalkUpParenthesizedTypes(node *TypeNode) *Node {
	for node != nil && node.Kind == KindParenthesizedType {
		node = node.Parent
	}
	return node
}

// Walks up the parents of a node to find the containing SourceFile
func GetSourceFileOfNode(node *Node) *SourceFile {
	for {
		if node == nil {
			return nil
		}
		if node.Kind == KindSourceFile {
			return node.AsSourceFile()
		}
		node = node.Parent
	}
}

// Walks up the parents of a node to find the ancestor that matches the callback
func FindAncestor(node *Node, callback func(*Node) bool) *Node {
	for node != nil {
		result := callback(node)
		if result {
			return node
		}
		node = node.Parent
	}
	return nil
}

type FindAncestorResult int32

const (
	FindAncestorFalse FindAncestorResult = iota
	FindAncestorTrue
	FindAncestorQuit
)

// Walks up the parents of a node to find the ancestor that matches the callback
func FindAncestorOrQuit(node *Node, callback func(*Node) FindAncestorResult) *Node {
	for node != nil {
		switch callback(node) {
		case FindAncestorQuit:
			return nil
		case FindAncestorTrue:
			return node
		}
		node = node.Parent
	}
	return nil
}

func ModifierToFlag(token Kind) ModifierFlags {
	switch token {
	case KindStaticKeyword:
		return ModifierFlagsStatic
	case KindPublicKeyword:
		return ModifierFlagsPublic
	case KindProtectedKeyword:
		return ModifierFlagsProtected
	case KindPrivateKeyword:
		return ModifierFlagsPrivate
	case KindAbstractKeyword:
		return ModifierFlagsAbstract
	case KindAccessorKeyword:
		return ModifierFlagsAccessor
	case KindExportKeyword:
		return ModifierFlagsExport
	case KindDeclareKeyword:
		return ModifierFlagsAmbient
	case KindConstKeyword:
		return ModifierFlagsConst
	case KindDefaultKeyword:
		return ModifierFlagsDefault
	case KindAsyncKeyword:
		return ModifierFlagsAsync
	case KindReadonlyKeyword:
		return ModifierFlagsReadonly
	case KindOverrideKeyword:
		return ModifierFlagsOverride
	case KindInKeyword:
		return ModifierFlagsIn
	case KindOutKeyword:
		return ModifierFlagsOut
	case KindImmediateKeyword:
		return ModifierFlagsImmediate
	case KindDecorator:
		return ModifierFlagsDecorator
	}
	return ModifierFlagsNone
}

func ModifiersToFlags(modifiers []*Node) ModifierFlags {
	var flags ModifierFlags
	for _, modifier := range modifiers {
		flags |= ModifierToFlag(modifier.Kind)
	}
	return flags
}

<<<<<<< HEAD
func GetRootDeclaration(node *Node) *Node {
	for node.Kind == KindBindingElement {
		node = node.Parent.Parent
	}
	return node
}

func getCombinedFlags[T ~uint32](node *Node, getFlags func(*Node) T) T {
	node = GetRootDeclaration(node)
	flags := getFlags(node)
	if node.Kind == KindVariableDeclaration {
		node = node.Parent
	}
	if node != nil && node.Kind == KindVariableDeclarationList {
		flags |= getFlags(node)
		node = node.Parent
	}
	if node != nil && node.Kind == KindVariableStatement {
		flags |= getFlags(node)
	}
	return flags
}

func GetCombinedModifierFlags(node *Node) ModifierFlags {
	return getCombinedFlags(node, (*Node).ModifierFlags)
}

func GetCombinedNodeFlags(node *Node) NodeFlags {
	return getCombinedFlags(node, getNodeFlags)
}

func getNodeFlags(node *Node) NodeFlags {
	return node.Flags
}

// Gets whether a bound `VariableDeclaration` or `VariableDeclarationList` is part of an `await using` declaration.
func IsVarAwaitUsing(node *Node) bool {
	return GetCombinedNodeFlags(node)&NodeFlagsBlockScoped == NodeFlagsAwaitUsing
}

// Gets whether a bound `VariableDeclaration` or `VariableDeclarationList` is part of a `using` declaration.
func IsVarUsing(node *Node) bool {
	return GetCombinedNodeFlags(node)&NodeFlagsBlockScoped == NodeFlagsUsing
}

// Gets whether a bound `VariableDeclaration` or `VariableDeclarationList` is part of a `const` declaration.
func IsVarConst(node *Node) bool {
	return GetCombinedNodeFlags(node)&NodeFlagsBlockScoped == NodeFlagsConst
}

// Gets whether a bound `VariableDeclaration` or `VariableDeclarationList` is part of a `const`, `using` or `await using` declaration.
func IsVarConstLike(node *Node) bool {
	switch GetCombinedNodeFlags(node) & NodeFlagsBlockScoped {
	case NodeFlagsConst, NodeFlagsUsing, NodeFlagsAwaitUsing:
=======
func CanHaveIllegalDecorators(node *Node) bool {
	switch node.Kind {
	case KindPropertyAssignment, KindShorthandPropertyAssignment,
		KindFunctionDeclaration, KindConstructor,
		KindIndexSignature, KindClassStaticBlockDeclaration,
		KindMissingDeclaration, KindVariableStatement,
		KindInterfaceDeclaration, KindTypeAliasDeclaration,
		KindEnumDeclaration, KindModuleDeclaration,
		KindImportEqualsDeclaration, KindImportDeclaration,
		KindNamespaceExportDeclaration, KindExportDeclaration,
		KindExportAssignment:
		return true
	}
	return false
}

func CanHaveIllegalModifiers(node *Node) bool {
	switch node.Kind {
	case KindClassStaticBlockDeclaration,
		KindPropertyAssignment,
		KindShorthandPropertyAssignment,
		KindMissingDeclaration,
		KindNamespaceExportDeclaration:
		return true
	}
	return false
}

func CanHaveModifiers(node *Node) bool {
	switch node.Kind {
	case KindTypeParameter,
		KindParameter,
		KindPropertySignature,
		KindPropertyDeclaration,
		KindMethodSignature,
		KindMethodDeclaration,
		KindConstructor,
		KindGetAccessor,
		KindSetAccessor,
		KindIndexSignature,
		KindConstructorType,
		KindFunctionExpression,
		KindArrowFunction,
		KindClassExpression,
		KindVariableStatement,
		KindFunctionDeclaration,
		KindClassDeclaration,
		KindInterfaceDeclaration,
		KindTypeAliasDeclaration,
		KindEnumDeclaration,
		KindModuleDeclaration,
		KindImportEqualsDeclaration,
		KindImportDeclaration,
		KindExportAssignment,
		KindExportDeclaration:
		return true
	}
	return false
}

func CanHaveDecorators(node *Node) bool {
	switch node.Kind {
	case KindParameter,
		KindPropertyDeclaration,
		KindMethodDeclaration,
		KindGetAccessor,
		KindSetAccessor,
		KindClassExpression,
		KindClassDeclaration:
>>>>>>> 37f83c4f
		return true
	}
	return false
}

<<<<<<< HEAD
// Gets whether a bound `VariableDeclaration` or `VariableDeclarationList` is part of a `let` declaration.
func IsVarLet(node *Node) bool {
	return GetCombinedNodeFlags(node)&NodeFlagsBlockScoped == NodeFlagsLet
=======
func IsFunctionOrModuleBlock(node *Node) bool {
	return IsSourceFile(node) || IsModuleBlock(node) || IsBlock(node) && IsFunctionLike(node.Parent)
}

func IsFunctionExpressionOrArrowFunction(node *Node) bool {
	return IsFunctionExpression(node) || IsArrowFunction(node)
>>>>>>> 37f83c4f
}<|MERGE_RESOLUTION|>--- conflicted
+++ resolved
@@ -28,7 +28,6 @@
 	return slices.Contains(kinds, node.Kind)
 }
 
-<<<<<<< HEAD
 func IsModifierKind(token Kind) bool {
 	switch token {
 	case KindAbstractKeyword,
@@ -65,10 +64,10 @@
 
 func IsTokenKind(token Kind) bool {
 	return KindFirstToken <= token && token <= KindLastToken
-=======
+}
+
 func IsAccessor(node *Node) bool {
 	return node.Kind == KindGetAccessor || node.Kind == KindSetAccessor
->>>>>>> 37f83c4f
 }
 
 func IsPropertyNameLiteral(node *Node) bool {
@@ -476,15 +475,11 @@
 	return IsTypeNodeKind(node.Kind)
 }
 
-<<<<<<< HEAD
 func IsJSDocKind(kind Kind) bool {
 	return KindFirstJSDocNode <= kind && kind <= KindLastJSDocNode
 }
 
-func isJSDocTypeAssertion(node *Node) bool {
-=======
 func isJSDocTypeAssertion(_ *Node) bool {
->>>>>>> 37f83c4f
 	return false // !!!
 }
 
@@ -649,62 +644,6 @@
 	return flags
 }
 
-<<<<<<< HEAD
-func GetRootDeclaration(node *Node) *Node {
-	for node.Kind == KindBindingElement {
-		node = node.Parent.Parent
-	}
-	return node
-}
-
-func getCombinedFlags[T ~uint32](node *Node, getFlags func(*Node) T) T {
-	node = GetRootDeclaration(node)
-	flags := getFlags(node)
-	if node.Kind == KindVariableDeclaration {
-		node = node.Parent
-	}
-	if node != nil && node.Kind == KindVariableDeclarationList {
-		flags |= getFlags(node)
-		node = node.Parent
-	}
-	if node != nil && node.Kind == KindVariableStatement {
-		flags |= getFlags(node)
-	}
-	return flags
-}
-
-func GetCombinedModifierFlags(node *Node) ModifierFlags {
-	return getCombinedFlags(node, (*Node).ModifierFlags)
-}
-
-func GetCombinedNodeFlags(node *Node) NodeFlags {
-	return getCombinedFlags(node, getNodeFlags)
-}
-
-func getNodeFlags(node *Node) NodeFlags {
-	return node.Flags
-}
-
-// Gets whether a bound `VariableDeclaration` or `VariableDeclarationList` is part of an `await using` declaration.
-func IsVarAwaitUsing(node *Node) bool {
-	return GetCombinedNodeFlags(node)&NodeFlagsBlockScoped == NodeFlagsAwaitUsing
-}
-
-// Gets whether a bound `VariableDeclaration` or `VariableDeclarationList` is part of a `using` declaration.
-func IsVarUsing(node *Node) bool {
-	return GetCombinedNodeFlags(node)&NodeFlagsBlockScoped == NodeFlagsUsing
-}
-
-// Gets whether a bound `VariableDeclaration` or `VariableDeclarationList` is part of a `const` declaration.
-func IsVarConst(node *Node) bool {
-	return GetCombinedNodeFlags(node)&NodeFlagsBlockScoped == NodeFlagsConst
-}
-
-// Gets whether a bound `VariableDeclaration` or `VariableDeclarationList` is part of a `const`, `using` or `await using` declaration.
-func IsVarConstLike(node *Node) bool {
-	switch GetCombinedNodeFlags(node) & NodeFlagsBlockScoped {
-	case NodeFlagsConst, NodeFlagsUsing, NodeFlagsAwaitUsing:
-=======
 func CanHaveIllegalDecorators(node *Node) bool {
 	switch node.Kind {
 	case KindPropertyAssignment, KindShorthandPropertyAssignment,
@@ -774,22 +713,79 @@
 		KindSetAccessor,
 		KindClassExpression,
 		KindClassDeclaration:
->>>>>>> 37f83c4f
-		return true
-	}
-	return false
-}
-
-<<<<<<< HEAD
+		return true
+	}
+	return false
+}
+
+func IsFunctionOrModuleBlock(node *Node) bool {
+	return IsSourceFile(node) || IsModuleBlock(node) || IsBlock(node) && IsFunctionLike(node.Parent)
+}
+
+func IsFunctionExpressionOrArrowFunction(node *Node) bool {
+	return IsFunctionExpression(node) || IsArrowFunction(node)
+}
+
+func GetRootDeclaration(node *Node) *Node {
+	for node.Kind == KindBindingElement {
+		node = node.Parent.Parent
+	}
+	return node
+}
+
+func getCombinedFlags[T ~uint32](node *Node, getFlags func(*Node) T) T {
+	node = GetRootDeclaration(node)
+	flags := getFlags(node)
+	if node.Kind == KindVariableDeclaration {
+		node = node.Parent
+	}
+	if node != nil && node.Kind == KindVariableDeclarationList {
+		flags |= getFlags(node)
+		node = node.Parent
+	}
+	if node != nil && node.Kind == KindVariableStatement {
+		flags |= getFlags(node)
+	}
+	return flags
+}
+
+func GetCombinedModifierFlags(node *Node) ModifierFlags {
+	return getCombinedFlags(node, (*Node).ModifierFlags)
+}
+
+func GetCombinedNodeFlags(node *Node) NodeFlags {
+	return getCombinedFlags(node, getNodeFlags)
+}
+
+func getNodeFlags(node *Node) NodeFlags {
+	return node.Flags
+}
+
+// Gets whether a bound `VariableDeclaration` or `VariableDeclarationList` is part of an `await using` declaration.
+func IsVarAwaitUsing(node *Node) bool {
+	return GetCombinedNodeFlags(node)&NodeFlagsBlockScoped == NodeFlagsAwaitUsing
+}
+
+// Gets whether a bound `VariableDeclaration` or `VariableDeclarationList` is part of a `using` declaration.
+func IsVarUsing(node *Node) bool {
+	return GetCombinedNodeFlags(node)&NodeFlagsBlockScoped == NodeFlagsUsing
+}
+
+// Gets whether a bound `VariableDeclaration` or `VariableDeclarationList` is part of a `const` declaration.
+func IsVarConst(node *Node) bool {
+	return GetCombinedNodeFlags(node)&NodeFlagsBlockScoped == NodeFlagsConst
+}
+
+// Gets whether a bound `VariableDeclaration` or `VariableDeclarationList` is part of a `const`, `using` or `await using` declaration.
+func IsVarConstLike(node *Node) bool {
+	switch GetCombinedNodeFlags(node) & NodeFlagsBlockScoped {
+	case NodeFlagsConst, NodeFlagsUsing, NodeFlagsAwaitUsing:
+		return true
+	}
+	return false
+}
+
 // Gets whether a bound `VariableDeclaration` or `VariableDeclarationList` is part of a `let` declaration.
 func IsVarLet(node *Node) bool {
 	return GetCombinedNodeFlags(node)&NodeFlagsBlockScoped == NodeFlagsLet
-=======
-func IsFunctionOrModuleBlock(node *Node) bool {
-	return IsSourceFile(node) || IsModuleBlock(node) || IsBlock(node) && IsFunctionLike(node.Parent)
-}
-
-func IsFunctionExpressionOrArrowFunction(node *Node) bool {
-	return IsFunctionExpression(node) || IsArrowFunction(node)
->>>>>>> 37f83c4f
 }