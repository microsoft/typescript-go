package ast

import (
	"slices"
	"sync/atomic"

	"github.com/microsoft/typescript-go/internal/core"
)

// Atomic ids

var (
	nextNodeId   atomic.Uint32
	nextSymbolId atomic.Uint32
)

func GetNodeId(node *Node) NodeId {
	id := node.id.Load()
	if id == 0 {
		// Worst case, we burn a few ids if we have to CAS.
		id = nextNodeId.Add(1)
		if !node.id.CompareAndSwap(0, id) {
			id = node.id.Load()
		}
	}
	return NodeId(id)
}

func GetSymbolId(symbol *Symbol) SymbolId {
	id := symbol.id.Load()
	if id == 0 {
		// Worst case, we burn a few ids if we have to CAS.
		id = nextSymbolId.Add(1)
		if !symbol.id.CompareAndSwap(0, id) {
			id = symbol.id.Load()
		}
	}
	return SymbolId(id)
}

func GetSymbolTable(data *SymbolTable) SymbolTable {
	if *data == nil {
		*data = make(SymbolTable)
	}
	return *data
}

func GetMembers(symbol *Symbol) SymbolTable {
	return GetSymbolTable(&symbol.Members)
}

func GetExports(symbol *Symbol) SymbolTable {
	return GetSymbolTable(&symbol.Exports)
}

func GetLocals(container *Node) SymbolTable {
	return GetSymbolTable(&container.LocalsContainerData().Locals)
}

// Determines if a node is missing (either `nil` or empty)
func NodeIsMissing(node *Node) bool {
	return node == nil || node.Loc.Pos() == node.Loc.End() && node.Loc.Pos() >= 0 && node.Kind != KindEndOfFile
}

// Determines if a node is present
func NodeIsPresent(node *Node) bool {
	return !NodeIsMissing(node)
}

// Determines if a node contains synthetic positions
func NodeIsSynthesized(node *Node) bool {
	return PositionIsSynthesized(node.Loc.Pos()) || PositionIsSynthesized(node.Loc.End())
}

// Determines whether a position is synthetic
func PositionIsSynthesized(pos int) bool {
	return pos < 0
}

func NodeKindIs(node *Node, kinds ...Kind) bool {
	return slices.Contains(kinds, node.Kind)
}

func IsModifierKind(token Kind) bool {
	switch token {
	case KindAbstractKeyword,
		KindAccessorKeyword,
		KindAsyncKeyword,
		KindConstKeyword,
		KindDeclareKeyword,
		KindDefaultKeyword,
		KindExportKeyword,
		KindInKeyword,
		KindPublicKeyword,
		KindPrivateKeyword,
		KindProtectedKeyword,
		KindReadonlyKeyword,
		KindStaticKeyword,
		KindOutKeyword,
		KindOverrideKeyword:
		return true
	}
	return false
}

func IsModifier(node *Node) bool {
	return IsModifierKind(node.Kind)
}

func IsKeywordKind(token Kind) bool {
	return KindFirstKeyword <= token && token <= KindLastKeyword
}

func IsPunctuationKind(token Kind) bool {
	return KindFirstPunctuation <= token && token <= KindLastPunctuation
}

func IsAssignmentOperator(token Kind) bool {
	return token >= KindFirstAssignment && token <= KindLastAssignment
}

func IsAssignmentExpression(node *Node, excludeCompoundAssignment bool) bool {
	if node.Kind == KindBinaryExpression {
		expr := node.AsBinaryExpression()
		return (expr.OperatorToken.Kind == KindEqualsToken || !excludeCompoundAssignment && IsAssignmentOperator(expr.OperatorToken.Kind)) &&
			IsLeftHandSideExpression(expr.Left)
	}
	return false
}

func GetRightMostAssignedExpression(node *Node) *Node {
	for IsAssignmentExpression(node, true /*excludeCompoundAssignment*/) {
		node = node.AsBinaryExpression().Right
	}
	return node
}

func IsDestructuringAssignment(node *Node) bool {
	if IsAssignmentExpression(node, true /*excludeCompoundAssignment*/) {
		kind := node.AsBinaryExpression().Left.Kind
		return kind == KindObjectLiteralExpression || kind == KindArrayLiteralExpression
	}
	return false
}

// A node is an assignment target if it is on the left hand side of an '=' token, if it is parented by a property
// assignment in an object literal that is an assignment target, or if it is parented by an array literal that is
// an assignment target. Examples include 'a = xxx', '{ p: a } = xxx', '[{ a }] = xxx'.
// (Note that `p` is not a target in the above examples, only `a`.)
func IsAssignmentTarget(node *Node) bool {
	return GetAssignmentTarget(node) != nil
}

// Returns the BinaryExpression, PrefixUnaryExpression, PostfixUnaryExpression, or ForInOrOfStatement that references
// the given node as an assignment target
func GetAssignmentTarget(node *Node) *Node {
	for {
		parent := node.Parent
		switch parent.Kind {
		case KindBinaryExpression:
			if IsAssignmentOperator(parent.AsBinaryExpression().OperatorToken.Kind) && parent.AsBinaryExpression().Left == node {
				return parent
			}
			return nil
		case KindPrefixUnaryExpression:
			if parent.AsPrefixUnaryExpression().Operator == KindPlusPlusToken || parent.AsPrefixUnaryExpression().Operator == KindMinusMinusToken {
				return parent
			}
			return nil
		case KindPostfixUnaryExpression:
			if parent.AsPostfixUnaryExpression().Operator == KindPlusPlusToken || parent.AsPostfixUnaryExpression().Operator == KindMinusMinusToken {
				return parent
			}
			return nil
		case KindForInStatement, KindForOfStatement:
			if parent.AsForInOrOfStatement().Initializer == node {
				return parent
			}
			return nil
		case KindParenthesizedExpression, KindArrayLiteralExpression, KindSpreadElement, KindNonNullExpression:
			node = parent
		case KindSpreadAssignment:
			node = parent.Parent
		case KindShorthandPropertyAssignment:
			if parent.AsShorthandPropertyAssignment().Name() != node {
				return nil
			}
			node = parent.Parent
		case KindPropertyAssignment:
			if parent.AsPropertyAssignment().Name() == node {
				return nil
			}
			node = parent.Parent
		default:
			return nil
		}
	}
}

func isLogicalBinaryOperator(token Kind) bool {
	return token == KindBarBarToken || token == KindAmpersandAmpersandToken
}

func IsLogicalOrCoalescingBinaryOperator(token Kind) bool {
	return isLogicalBinaryOperator(token) || token == KindQuestionQuestionToken
}

func isLogicalOrCoalescingBinaryExpression(expr *Node) bool {
	return IsBinaryExpression(expr) && IsLogicalOrCoalescingBinaryOperator(expr.AsBinaryExpression().OperatorToken.Kind)
}

func IsLogicalOrCoalescingAssignmentOperator(token Kind) bool {
	return token == KindBarBarEqualsToken || token == KindAmpersandAmpersandEqualsToken || token == KindQuestionQuestionEqualsToken
}

func IsLogicalOrCoalescingAssignmentExpression(expr *Node) bool {
	return IsBinaryExpression(expr) && IsLogicalOrCoalescingAssignmentOperator(expr.AsBinaryExpression().OperatorToken.Kind)
}

func IsLogicalExpression(node *Node) bool {
	for {
		if node.Kind == KindParenthesizedExpression {
			node = node.AsParenthesizedExpression().Expression
		} else if node.Kind == KindPrefixUnaryExpression && node.AsPrefixUnaryExpression().Operator == KindExclamationToken {
			node = node.AsPrefixUnaryExpression().Operand
		} else {
			return isLogicalOrCoalescingBinaryExpression(node)
		}
	}
}

func IsTokenKind(token Kind) bool {
	return KindFirstToken <= token && token <= KindLastToken
}

func IsAccessor(node *Node) bool {
	return node.Kind == KindGetAccessor || node.Kind == KindSetAccessor
}

func IsPropertyNameLiteral(node *Node) bool {
	switch node.Kind {
	case KindIdentifier,
		KindStringLiteral,
		KindNoSubstitutionTemplateLiteral,
		KindNumericLiteral:
		return true
	}
	return false
}

func IsMemberName(node *Node) bool {
	return node.Kind == KindIdentifier || node.Kind == KindPrivateIdentifier
}

func IsEntityName(node *Node) bool {
	return node.Kind == KindIdentifier || node.Kind == KindQualifiedName
}

func IsPropertyName(node *Node) bool {
	switch node.Kind {
	case KindIdentifier,
		KindPrivateIdentifier,
		KindStringLiteral,
		KindNumericLiteral,
		KindComputedPropertyName:
		return true
	}
	return false
}

// Return true if the given identifier is classified as an IdentifierName by inspecting the parent of the node
func IsIdentifierName(node *Node) bool {
	parent := node.Parent
	switch parent.Kind {
	case KindPropertyDeclaration, KindPropertySignature, KindMethodDeclaration, KindMethodSignature, KindGetAccessor,
		KindSetAccessor, KindEnumMember, KindPropertyAssignment, KindPropertyAccessExpression:
		return parent.Name() == node
	case KindQualifiedName:
		return parent.AsQualifiedName().Right == node
	case KindBindingElement:
		return parent.AsBindingElement().PropertyName == node
	case KindImportSpecifier:
		return parent.AsImportSpecifier().PropertyName == node
	case KindExportSpecifier, KindJsxAttribute, KindJsxSelfClosingElement, KindJsxOpeningElement, KindJsxClosingElement:
		return true
	}
	return false
}

func IsPushOrUnshiftIdentifier(node *Node) bool {
	text := node.Text()
	return text == "push" || text == "unshift"
}

func IsBooleanLiteral(node *Node) bool {
	return node.Kind == KindTrueKeyword || node.Kind == KindFalseKeyword
}

func IsLiteralKind(kind Kind) bool {
	return KindFirstLiteralToken <= kind && kind <= KindLastLiteralToken
}

func IsLiteralExpression(node *Node) bool {
	return IsLiteralKind(node.Kind)
}

func IsStringLiteralLike(node *Node) bool {
	switch node.Kind {
	case KindStringLiteral, KindNoSubstitutionTemplateLiteral:
		return true
	}
	return false
}

func IsStringOrNumericLiteralLike(node *Node) bool {
	return IsStringLiteralLike(node) || IsNumericLiteral(node)
}

func IsSignedNumericLiteral(node *Node) bool {
	if node.Kind == KindPrefixUnaryExpression {
		node := node.AsPrefixUnaryExpression()
		return (node.Operator == KindPlusToken || node.Operator == KindMinusToken) && IsNumericLiteral(node.Operand)
	}
	return false
}

// Determines if a node is part of an OptionalChain
func IsOptionalChain(node *Node) bool {
	if node.Flags&NodeFlagsOptionalChain != 0 {
		switch node.Kind {
		case KindPropertyAccessExpression,
			KindElementAccessExpression,
			KindCallExpression,
			KindNonNullExpression:
			return true
		}
	}
	return false
}

func getQuestionDotToken(node *Expression) *TokenNode {
	switch node.Kind {
	case KindPropertyAccessExpression:
		return node.AsPropertyAccessExpression().QuestionDotToken
	case KindElementAccessExpression:
		return node.AsElementAccessExpression().QuestionDotToken
	case KindCallExpression:
		return node.AsCallExpression().QuestionDotToken
	}
	panic("Unhandled case in getQuestionDotToken")
}

// Determines if node is the root expression of an OptionalChain
func IsOptionalChainRoot(node *Expression) bool {
	return IsOptionalChain(node) && !IsNonNullExpression(node) && getQuestionDotToken(node) != nil
}

// Determines whether a node is the outermost `OptionalChain` in an ECMAScript `OptionalExpression`:
//
//  1. For `a?.b.c`, the outermost chain is `a?.b.c` (`c` is the end of the chain starting at `a?.`)
//  2. For `a?.b!`, the outermost chain is `a?.b` (`b` is the end of the chain starting at `a?.`)
//  3. For `(a?.b.c).d`, the outermost chain is `a?.b.c` (`c` is the end of the chain starting at `a?.` since parens end the chain)
//  4. For `a?.b.c?.d`, both `a?.b.c` and `a?.b.c?.d` are outermost (`c` is the end of the chain starting at `a?.`, and `d` is
//     the end of the chain starting at `c?.`)
//  5. For `a?.(b?.c).d`, both `b?.c` and `a?.(b?.c)d` are outermost (`c` is the end of the chain starting at `b`, and `d` is
//     the end of the chain starting at `a?.`)
func IsOutermostOptionalChain(node *Expression) bool {
	parent := node.Parent
	return !IsOptionalChain(parent) || // cases 1, 2, and 3
		IsOptionalChainRoot(parent) || // case 4
		node != parent.Expression() // case 5
}

// Determines whether a node is the expression preceding an optional chain (i.e. `a` in `a?.b`).
func IsExpressionOfOptionalChainRoot(node *Node) bool {
	return IsOptionalChainRoot(node.Parent) && node.Parent.Expression() == node
}

func IsNullishCoalesce(node *Node) bool {
	return node.Kind == KindBinaryExpression && node.AsBinaryExpression().OperatorToken.Kind == KindQuestionQuestionToken
}

func IsAssertionExpression(node *Node) bool {
	kind := node.Kind
	return kind == KindTypeAssertionExpression || kind == KindAsExpression
}

func isLeftHandSideExpressionKind(kind Kind) bool {
	switch kind {
	case KindPropertyAccessExpression, KindElementAccessExpression, KindNewExpression, KindCallExpression,
		KindJsxElement, KindJsxSelfClosingElement, KindJsxFragment, KindTaggedTemplateExpression, KindArrayLiteralExpression,
		KindParenthesizedExpression, KindObjectLiteralExpression, KindClassExpression, KindFunctionExpression, KindIdentifier,
		KindPrivateIdentifier, KindRegularExpressionLiteral, KindNumericLiteral, KindBigIntLiteral, KindStringLiteral,
		KindNoSubstitutionTemplateLiteral, KindTemplateExpression, KindFalseKeyword, KindNullKeyword, KindThisKeyword,
		KindTrueKeyword, KindSuperKeyword, KindNonNullExpression, KindExpressionWithTypeArguments, KindMetaProperty,
		KindImportKeyword, KindMissingDeclaration:
		return true
	}
	return false
}

// Determines whether a node is a LeftHandSideExpression based only on its kind.
func IsLeftHandSideExpression(node *Node) bool {
	return isLeftHandSideExpressionKind(node.Kind)
}

func isUnaryExpressionKind(kind Kind) bool {
	switch kind {
	case KindPrefixUnaryExpression,
		KindPostfixUnaryExpression,
		KindDeleteExpression,
		KindTypeOfExpression,
		KindVoidExpression,
		KindAwaitExpression,
		KindTypeAssertionExpression:
		return true
	}
	return isLeftHandSideExpressionKind(kind)
}

// Determines whether a node is a UnaryExpression based only on its kind.
func IsUnaryExpression(node *Node) bool {
	return isUnaryExpressionKind(node.Kind)
}

func isExpressionKind(kind Kind) bool {
	switch kind {
	case KindConditionalExpression,
		KindYieldExpression,
		KindArrowFunction,
		KindBinaryExpression,
		KindSpreadElement,
		KindAsExpression,
		KindOmittedExpression,
		KindCommaListExpression,
		KindPartiallyEmittedExpression,
		KindSatisfiesExpression:
		return true
	}
	return isUnaryExpressionKind(kind)
}

// Determines whether a node is an expression based only on its kind.
func IsExpression(node *Node) bool {
	return isExpressionKind(node.Kind)
}

func IsCommaExpression(node *Node) bool {
	return node.Kind == KindBinaryExpression && node.AsBinaryExpression().OperatorToken.Kind == KindCommaToken
}

func IsCommaSequence(node *Node) bool {
	// !!!
	// New compiler just has binary expressinons.
	// Maybe this should consider KindCommaListExpression even though we don't generate them.
	return IsCommaExpression(node)
}

func IsIterationStatement(node *Node, lookInLabeledStatements bool) bool {
	switch node.Kind {
	case KindForStatement,
		KindForInStatement,
		KindForOfStatement,
		KindDoStatement,
		KindWhileStatement:
		return true
	case KindLabeledStatement:
		return lookInLabeledStatements && IsIterationStatement((node.AsLabeledStatement()).Statement, lookInLabeledStatements)
	}

	return false
}

// Determines if a node is a property or element access expression
func IsAccessExpression(node *Node) bool {
	return node.Kind == KindPropertyAccessExpression || node.Kind == KindElementAccessExpression
}

func isFunctionLikeDeclarationKind(kind Kind) bool {
	switch kind {
	case KindFunctionDeclaration,
		KindMethodDeclaration,
		KindConstructor,
		KindGetAccessor,
		KindSetAccessor,
		KindFunctionExpression,
		KindArrowFunction:
		return true
	}
	return false
}

// Determines if a node is function-like (but is not a signature declaration)
func IsFunctionLikeDeclaration(node *Node) bool {
	// TODO(rbuckton): Move `node != nil` test to call sites
	return node != nil && isFunctionLikeDeclarationKind(node.Kind)
}

func isFunctionLikeKind(kind Kind) bool {
	switch kind {
	case KindMethodSignature,
		KindCallSignature,
		KindJSDocSignature,
		KindConstructSignature,
		KindIndexSignature,
		KindFunctionType,
		KindConstructorType:
		return true
	}
	return isFunctionLikeDeclarationKind(kind)
}

// Determines if a node is function- or signature-like.
func IsFunctionLike(node *Node) bool {
	// TODO(rbuckton): Move `node != nil` test to call sites
	return node != nil && isFunctionLikeKind(node.Kind)
}

func IsFunctionLikeOrClassStaticBlockDeclaration(node *Node) bool {
	return node != nil && (IsFunctionLike(node) || IsClassStaticBlockDeclaration(node))
}

func IsFunctionOrSourceFile(node *Node) bool {
	return IsFunctionLike(node) || IsSourceFile(node)
}

func IsClassLike(node *Node) bool {
	return node.Kind == KindClassDeclaration || node.Kind == KindClassExpression
}

func IsClassElement(node *Node) bool {
	switch node.Kind {
	case KindConstructor,
		KindPropertyDeclaration,
		KindMethodDeclaration,
		KindGetAccessor,
		KindSetAccessor,
		KindIndexSignature,
		KindClassStaticBlockDeclaration,
		KindSemicolonClassElement:
		return true
	}
	return false
}

func isMethodOrAccessor(node *Node) bool {
	switch node.Kind {
	case KindMethodDeclaration, KindGetAccessor, KindSetAccessor:
		return true
	}
	return false
}

func IsPrivateIdentifierClassElementDeclaration(node *Node) bool {
	return (IsPropertyDeclaration(node) || isMethodOrAccessor(node)) && IsPrivateIdentifier(node.Name())
}

func IsObjectLiteralOrClassExpressionMethodOrAccessor(node *Node) bool {
	kind := node.Kind
	return (kind == KindMethodDeclaration || kind == KindGetAccessor || kind == KindSetAccessor) &&
		(node.Parent.Kind == KindObjectLiteralExpression || node.Parent.Kind == KindClassExpression)
}

func IsTypeElement(node *Node) bool {
	switch node.Kind {
	case KindConstructSignature,
		KindCallSignature,
		KindPropertySignature,
		KindMethodSignature,
		KindIndexSignature,
		KindGetAccessor,
		KindSetAccessor:
		// !!! KindNotEmittedTypeElement
		return true
	}
	return false
}

func IsObjectLiteralElement(node *Node) bool {
	switch node.Kind {
	case KindPropertyAssignment,
		KindShorthandPropertyAssignment,
		KindSpreadAssignment,
		KindMethodDeclaration,
		KindGetAccessor,
		KindSetAccessor:
		return true
	}
	return false
}

func IsObjectLiteralMethod(node *Node) bool {
	return node != nil && node.Kind == KindMethodDeclaration && node.Parent.Kind == KindObjectLiteralExpression
}

func IsAutoAccessorPropertyDeclaration(node *Node) bool {
	return IsPropertyDeclaration(node) && HasAccessorModifier(node)
}

func IsParameterPropertyDeclaration(node *Node, parent *Node) bool {
	return IsParameter(node) && HasSyntacticModifier(node, ModifierFlagsParameterPropertyModifier) && parent.Kind == KindConstructor
}

func IsJsxChild(node *Node) bool {
	switch node.Kind {
	case KindJsxElement,
		KindJsxExpression,
		KindJsxSelfClosingElement,
		KindJsxText,
		KindJsxFragment:
		return true
	}
	return false
}

func isDeclarationStatementKind(kind Kind) bool {
	switch kind {
	case KindFunctionDeclaration,
		KindMissingDeclaration,
		KindClassDeclaration,
		KindInterfaceDeclaration,
		KindTypeAliasDeclaration,
		KindEnumDeclaration,
		KindModuleDeclaration,
		KindImportDeclaration,
		KindImportEqualsDeclaration,
		KindExportDeclaration,
		KindExportAssignment,
		KindNamespaceExportDeclaration:
		return true
	}
	return false
}

// Determines whether a node is a DeclarationStatement. Ideally this does not use Parent pointers, but it may use them
// to rule out a Block node that is part of `try` or `catch` or is the Block-like body of a function.
//
// NOTE: ECMA262 would just call this a Declaration
func IsDeclarationStatement(node *Node) bool {
	return isDeclarationStatementKind(node.Kind)
}

func isStatementKindButNotDeclarationKind(kind Kind) bool {
	switch kind {
	case KindBreakStatement,
		KindContinueStatement,
		KindDebuggerStatement,
		KindDoStatement,
		KindExpressionStatement,
		KindEmptyStatement,
		KindForInStatement,
		KindForOfStatement,
		KindForStatement,
		KindIfStatement,
		KindLabeledStatement,
		KindReturnStatement,
		KindSwitchStatement,
		KindThrowStatement,
		KindTryStatement,
		KindVariableStatement,
		KindWhileStatement,
		KindWithStatement,
		KindNotEmittedStatement:
		return true
	}
	return false
}

// Determines whether a node is a Statement that is not also a Declaration. Ideally this does not use Parent pointers,
// but it may use them to rule out a Block node that is part of `try` or `catch` or is the Block-like body of a function.
//
// NOTE: ECMA262 would just call this a Statement
func IsStatementButNotDeclaration(node *Node) bool {
	return isStatementKindButNotDeclarationKind(node.Kind)
}

// Determines whether a node is a Statement. Ideally this does not use Parent pointers, but it may use
// them to rule out a Block node that is part of `try` or `catch` or is the Block-like body of a function.
//
// NOTE: ECMA262 would call this either a StatementListItem or ModuleListItem
func IsStatement(node *Node) bool {
	kind := node.Kind
	return isStatementKindButNotDeclarationKind(kind) || isDeclarationStatementKind(kind) || isBlockStatement(node)
}

// Determines whether a node is a BlockStatement. If parents are available, this ensures the Block is
// not part of a `try` statement, `catch` clause, or the Block-like body of a function
func isBlockStatement(node *Node) bool {
	if node.Kind != KindBlock {
		return false
	}
	if node.Parent != nil && (node.Parent.Kind == KindTryStatement || node.Parent.Kind == KindCatchClause) {
		return false
	}
	return !IsFunctionBlock(node)
}

// Determines whether a node is the Block-like body of a function by walking the parent of the node
func IsFunctionBlock(node *Node) bool {
	return node != nil && node.Kind == KindBlock && node.Parent != nil && IsFunctionLike(node.Parent)
}

func GetStatementsOfBlock(block *Node) *StatementList {
	switch block.Kind {
	case KindBlock:
		return block.AsBlock().Statements
	case KindModuleBlock:
		return block.AsModuleBlock().Statements
	case KindSourceFile:
		return block.AsSourceFile().Statements
	}
	panic("Unhandled case in getStatementsOfBlock")
}

func IsBlockOrCatchScoped(declaration *Node) bool {
	return GetCombinedNodeFlags(declaration)&NodeFlagsBlockScoped != 0 || IsCatchClauseVariableDeclarationOrBindingElement(declaration)
}

func IsCatchClauseVariableDeclarationOrBindingElement(declaration *Node) bool {
	node := GetRootDeclaration(declaration)
	return node.Kind == KindVariableDeclaration && node.Parent.Kind == KindCatchClause
}

func IsTypeNodeKind(kind Kind) bool {
	switch kind {
	case KindAnyKeyword,
		KindUnknownKeyword,
		KindNumberKeyword,
		KindBigIntKeyword,
		KindObjectKeyword,
		KindBooleanKeyword,
		KindStringKeyword,
		KindSymbolKeyword,
		KindVoidKeyword,
		KindUndefinedKeyword,
		KindNeverKeyword,
		KindIntrinsicKeyword,
		KindExpressionWithTypeArguments,
		KindJSDocAllType,
		KindJSDocNullableType,
		KindJSDocNonNullableType,
		KindJSDocOptionalType,
		KindJSDocVariadicType:
		return true
	}
	return kind >= KindFirstTypeNode && kind <= KindLastTypeNode
}

func IsTypeNode(node *Node) bool {
	return IsTypeNodeKind(node.Kind)
}

func IsJSDocKind(kind Kind) bool {
	return KindFirstJSDocNode <= kind && kind <= KindLastJSDocNode
}

func isJSDocTypeAssertion(_ *Node) bool {
	return false // !!!
}

func IsPrologueDirective(node *Node) bool {
	return node.Kind == KindExpressionStatement &&
		node.AsExpressionStatement().Expression.Kind == KindStringLiteral
}

type OuterExpressionKinds int16

const (
	OEKParentheses                  OuterExpressionKinds = 1 << 0
	OEKTypeAssertions               OuterExpressionKinds = 1 << 1
	OEKNonNullAssertions            OuterExpressionKinds = 1 << 2
	OEKPartiallyEmittedExpressions  OuterExpressionKinds = 1 << 3
	OEKExpressionsWithTypeArguments OuterExpressionKinds = 1 << 4
	OEKExcludeJSDocTypeAssertion                         = 1 << 5
	OEKAssertions                                        = OEKTypeAssertions | OEKNonNullAssertions
	OEKAll                                               = OEKParentheses | OEKAssertions | OEKPartiallyEmittedExpressions | OEKExpressionsWithTypeArguments
)

// Determines whether node is an "outer expression" of the provided kinds
func IsOuterExpression(node *Expression, kinds OuterExpressionKinds) bool {
	switch node.Kind {
	case KindParenthesizedExpression:
		return kinds&OEKParentheses != 0 && !(kinds&OEKExcludeJSDocTypeAssertion != 0 && isJSDocTypeAssertion(node))
	case KindTypeAssertionExpression, KindAsExpression, KindSatisfiesExpression:
		return kinds&OEKTypeAssertions != 0
	case KindExpressionWithTypeArguments:
		return kinds&OEKExpressionsWithTypeArguments != 0
	case KindNonNullExpression:
		return kinds&OEKNonNullAssertions != 0
	}
	return false
}

// Descends into an expression, skipping past "outer expressions" of the provided kinds
func SkipOuterExpressions(node *Expression, kinds OuterExpressionKinds) *Expression {
	for IsOuterExpression(node, kinds) {
		node = node.Expression()
	}
	return node
}

// Skips past the parentheses of an expression
func SkipParentheses(node *Expression) *Expression {
	return SkipOuterExpressions(node, OEKParentheses)
}

func SkipTypeParentheses(node *Node) *Node {
	for IsParenthesizedTypeNode(node) {
		node = node.AsParenthesizedTypeNode().Type
	}
	return node
}

func SkipPartiallyEmittedExpressions(node *Expression) *Expression {
	return SkipOuterExpressions(node, OEKPartiallyEmittedExpressions)
}

// Walks up the parents of a parenthesized expression to find the containing node
func WalkUpParenthesizedExpressions(node *Expression) *Node {
	for node != nil && node.Kind == KindParenthesizedExpression {
		node = node.Parent
	}
	return node
}

// Walks up the parents of a parenthesized type to find the containing node
func WalkUpParenthesizedTypes(node *TypeNode) *Node {
	for node != nil && node.Kind == KindParenthesizedType {
		node = node.Parent
	}
	return node
}

// Walks up the parents of a node to find the containing SourceFile
func GetSourceFileOfNode(node *Node) *SourceFile {
	for node.Parent != nil {
		node = node.Parent
	}
	if node.Kind == KindSourceFile {
		return node.AsSourceFile()
	}
	return nil
}

func SetParentInChildren(parent *Node) {
	var visit func(*Node) bool
	visit = func(child *Node) bool {
		child.Parent = parent
		saveParent := parent
		parent = child
		parent.ForEachChild(visit)
		parent = saveParent
		return false
	}
	parent.ForEachChild(visit)
}

// Walks up the parents of a node to find the ancestor that matches the callback
func FindAncestor(node *Node, callback func(*Node) bool) *Node {
	for node != nil {
		result := callback(node)
		if result {
			return node
		}
		node = node.Parent
	}
	return nil
}

type FindAncestorResult int32

const (
	FindAncestorFalse FindAncestorResult = iota
	FindAncestorTrue
	FindAncestorQuit
)

// Walks up the parents of a node to find the ancestor that matches the callback
func FindAncestorOrQuit(node *Node, callback func(*Node) FindAncestorResult) *Node {
	for node != nil {
		switch callback(node) {
		case FindAncestorQuit:
			return nil
		case FindAncestorTrue:
			return node
		}
		node = node.Parent
	}
	return nil
}

func IsNodeDescendantOf(node *Node, ancestor *Node) bool {
	for node != nil {
		if node == ancestor {
			return true
		}
		node = node.Parent
	}
	return false
}

func ModifierToFlag(token Kind) ModifierFlags {
	switch token {
	case KindStaticKeyword:
		return ModifierFlagsStatic
	case KindPublicKeyword:
		return ModifierFlagsPublic
	case KindProtectedKeyword:
		return ModifierFlagsProtected
	case KindPrivateKeyword:
		return ModifierFlagsPrivate
	case KindAbstractKeyword:
		return ModifierFlagsAbstract
	case KindAccessorKeyword:
		return ModifierFlagsAccessor
	case KindExportKeyword:
		return ModifierFlagsExport
	case KindDeclareKeyword:
		return ModifierFlagsAmbient
	case KindConstKeyword:
		return ModifierFlagsConst
	case KindDefaultKeyword:
		return ModifierFlagsDefault
	case KindAsyncKeyword:
		return ModifierFlagsAsync
	case KindReadonlyKeyword:
		return ModifierFlagsReadonly
	case KindOverrideKeyword:
		return ModifierFlagsOverride
	case KindInKeyword:
		return ModifierFlagsIn
	case KindOutKeyword:
		return ModifierFlagsOut
	case KindImmediateKeyword:
		return ModifierFlagsImmediate
	case KindDecorator:
		return ModifierFlagsDecorator
	}
	return ModifierFlagsNone
}

func ModifiersToFlags(modifiers []*Node) ModifierFlags {
	var flags ModifierFlags
	for _, modifier := range modifiers {
		flags |= ModifierToFlag(modifier.Kind)
	}
	return flags
}

func HasSyntacticModifier(node *Node, flags ModifierFlags) bool {
	return node.ModifierFlags()&flags != 0
}

func HasAccessorModifier(node *Node) bool {
	return HasSyntacticModifier(node, ModifierFlagsAccessor)
}

func HasStaticModifier(node *Node) bool {
	return HasSyntacticModifier(node, ModifierFlagsStatic)
}

func IsStatic(node *Node) bool {
	// https://tc39.es/ecma262/#sec-static-semantics-isstatic
	return IsClassElement(node) && HasStaticModifier(node) || IsClassStaticBlockDeclaration(node)
}

func CanHaveIllegalDecorators(node *Node) bool {
	switch node.Kind {
	case KindPropertyAssignment, KindShorthandPropertyAssignment,
		KindFunctionDeclaration, KindConstructor,
		KindIndexSignature, KindClassStaticBlockDeclaration,
		KindMissingDeclaration, KindVariableStatement,
		KindInterfaceDeclaration, KindTypeAliasDeclaration,
		KindEnumDeclaration, KindModuleDeclaration,
		KindImportEqualsDeclaration, KindImportDeclaration,
		KindNamespaceExportDeclaration, KindExportDeclaration,
		KindExportAssignment:
		return true
	}
	return false
}

func CanHaveIllegalModifiers(node *Node) bool {
	switch node.Kind {
	case KindClassStaticBlockDeclaration,
		KindPropertyAssignment,
		KindShorthandPropertyAssignment,
		KindMissingDeclaration,
		KindNamespaceExportDeclaration:
		return true
	}
	return false
}

func CanHaveModifiers(node *Node) bool {
	switch node.Kind {
	case KindTypeParameter,
		KindParameter,
		KindPropertySignature,
		KindPropertyDeclaration,
		KindMethodSignature,
		KindMethodDeclaration,
		KindConstructor,
		KindGetAccessor,
		KindSetAccessor,
		KindIndexSignature,
		KindConstructorType,
		KindFunctionExpression,
		KindArrowFunction,
		KindClassExpression,
		KindVariableStatement,
		KindFunctionDeclaration,
		KindClassDeclaration,
		KindInterfaceDeclaration,
		KindTypeAliasDeclaration,
		KindEnumDeclaration,
		KindModuleDeclaration,
		KindImportEqualsDeclaration,
		KindImportDeclaration,
		KindExportAssignment,
		KindExportDeclaration:
		return true
	}
	return false
}

func CanHaveDecorators(node *Node) bool {
	switch node.Kind {
	case KindParameter,
		KindPropertyDeclaration,
		KindMethodDeclaration,
		KindGetAccessor,
		KindSetAccessor,
		KindClassExpression,
		KindClassDeclaration:
		return true
	}
	return false
}

func IsFunctionOrModuleBlock(node *Node) bool {
	return IsSourceFile(node) || IsModuleBlock(node) || IsBlock(node) && IsFunctionLike(node.Parent)
}

func IsFunctionExpressionOrArrowFunction(node *Node) bool {
	return IsFunctionExpression(node) || IsArrowFunction(node)
}

// Warning: This has the same semantics as the forEach family of functions in that traversal terminates
// in the event that 'visitor' returns true.
func ForEachReturnStatement(body *Node, visitor func(stmt *Node) bool) bool {
	var traverse func(*Node) bool
	traverse = func(node *Node) bool {
		switch node.Kind {
		case KindReturnStatement:
			return visitor(node)
		case KindCaseBlock, KindBlock, KindIfStatement, KindDoStatement, KindWhileStatement, KindForStatement, KindForInStatement,
			KindForOfStatement, KindWithStatement, KindSwitchStatement, KindCaseClause, KindDefaultClause, KindLabeledStatement,
			KindTryStatement, KindCatchClause:
			return node.ForEachChild(traverse)
		}
		return false
	}
	return traverse(body)
}

func GetRootDeclaration(node *Node) *Node {
	for node.Kind == KindBindingElement {
		node = node.Parent.Parent
	}
	return node
}

func getCombinedFlags[T ~uint32](node *Node, getFlags func(*Node) T) T {
	node = GetRootDeclaration(node)
	flags := getFlags(node)
	if node.Kind == KindVariableDeclaration {
		node = node.Parent
	}
	if node != nil && node.Kind == KindVariableDeclarationList {
		flags |= getFlags(node)
		node = node.Parent
	}
	if node != nil && node.Kind == KindVariableStatement {
		flags |= getFlags(node)
	}
	return flags
}

func GetCombinedModifierFlags(node *Node) ModifierFlags {
	return getCombinedFlags(node, (*Node).ModifierFlags)
}

func GetCombinedNodeFlags(node *Node) NodeFlags {
	return getCombinedFlags(node, getNodeFlags)
}

func getNodeFlags(node *Node) NodeFlags {
	return node.Flags
}

// Gets whether a bound `VariableDeclaration` or `VariableDeclarationList` is part of an `await using` declaration.
func IsVarAwaitUsing(node *Node) bool {
	return GetCombinedNodeFlags(node)&NodeFlagsBlockScoped == NodeFlagsAwaitUsing
}

// Gets whether a bound `VariableDeclaration` or `VariableDeclarationList` is part of a `using` declaration.
func IsVarUsing(node *Node) bool {
	return GetCombinedNodeFlags(node)&NodeFlagsBlockScoped == NodeFlagsUsing
}

// Gets whether a bound `VariableDeclaration` or `VariableDeclarationList` is part of a `const` declaration.
func IsVarConst(node *Node) bool {
	return GetCombinedNodeFlags(node)&NodeFlagsBlockScoped == NodeFlagsConst
}

// Gets whether a bound `VariableDeclaration` or `VariableDeclarationList` is part of a `const`, `using` or `await using` declaration.
func IsVarConstLike(node *Node) bool {
	switch GetCombinedNodeFlags(node) & NodeFlagsBlockScoped {
	case NodeFlagsConst, NodeFlagsUsing, NodeFlagsAwaitUsing:
		return true
	}
	return false
}

// Gets whether a bound `VariableDeclaration` or `VariableDeclarationList` is part of a `let` declaration.
func IsVarLet(node *Node) bool {
	return GetCombinedNodeFlags(node)&NodeFlagsBlockScoped == NodeFlagsLet
}

func IsImportMeta(node *Node) bool {
	if node.Kind == KindMetaProperty {
		return node.AsMetaProperty().KeywordToken == KindImportKeyword && node.AsMetaProperty().Name().AsIdentifier().Text == "meta"
	}
	return false
}

func WalkUpBindingElementsAndPatterns(binding *Node) *Node {
	node := binding.Parent
	for IsBindingElement(node.Parent) {
		node = node.Parent.Parent
	}
	return node.Parent
}

func IsInJSFile(node *Node) bool {
	return node != nil && node.Flags&NodeFlagsJavaScriptFile != 0
}

func IsDeclaration(node *Node) bool {
	if node.Kind == KindTypeParameter {
		return node.Parent != nil
	}
	return IsDeclarationNode(node)
}

// True if `name` is the name of a declaration node
func IsDeclarationName(name *Node) bool {
	return !IsSourceFile(name) && !IsBindingPattern(name) && IsDeclaration(name.Parent) && name.Parent.Name() == name
}

// Like 'isDeclarationName', but returns true for LHS of `import { x as y }` or `export { x as y }`.
func IsDeclarationNameOrImportPropertyName(name *Node) bool {
	switch name.Parent.Kind {
	case KindImportSpecifier, KindExportSpecifier:
		return IsIdentifier(name) || name.Kind == KindStringLiteral
	default:
		return IsDeclarationName(name)
	}
}

func IsLiteralComputedPropertyDeclarationName(node *Node) bool {
	return IsStringOrNumericLiteralLike(node) &&
		node.Parent.Kind == KindComputedPropertyName &&
		IsDeclaration(node.Parent.Parent)
}

func IsExternalModuleImportEqualsDeclaration(node *Node) bool {
	return node.Kind == KindImportEqualsDeclaration && node.AsImportEqualsDeclaration().ModuleReference.Kind == KindExternalModuleReference
}

func IsLiteralImportTypeNode(node *Node) bool {
	return IsImportTypeNode(node) && IsLiteralTypeNode(node.AsImportTypeNode().Argument) && IsStringLiteral(node.AsImportTypeNode().Argument.AsLiteralTypeNode().Literal)
}

func IsJsxTagName(node *Node) bool {
	parent := node.Parent
	switch parent.Kind {
	case KindJsxOpeningElement, KindJsxClosingElement, KindJsxSelfClosingElement:
		return parent.TagName() == node
	}
	return false
}

func IsImportOrExportSpecifier(node *Node) bool {
	return IsImportSpecifier(node) || IsExportSpecifier(node)
}

func isVoidZero(node *Node) bool {
	return IsVoidExpression(node) && IsNumericLiteral(node.Expression()) && node.Expression().Text() == "0"
}

func IsVoidExpression(node *Node) bool {
	return node.Kind == KindVoidExpression
}

func IsExportsIdentifier(node *Node) bool {
	return IsIdentifier(node) && node.Text() == "exports"
}

func IsModuleIdentifier(node *Node) bool {
	return IsIdentifier(node) && node.Text() == "module"
}

func IsThisIdentifier(node *Node) bool {
	return IsIdentifier(node) && node.Text() == "this"
}

func IsThisParameter(node *Node) bool {
	return IsParameter(node) && node.Name() != nil && IsThisIdentifier(node.Name())
}

// Does not handle signed numeric names like `a[+0]` - handling those would require handling prefix unary expressions
// throughout late binding handling as well, which is awkward (but ultimately probably doable if there is demand)
func GetElementOrPropertyAccessArgumentExpressionOrName(node *Node) *Node {
	switch node.Kind {
	case KindPropertyAccessExpression:
		return node.Name()
	case KindElementAccessExpression:
		arg := SkipParentheses(node.AsElementAccessExpression().ArgumentExpression)
		if IsStringOrNumericLiteralLike(arg) {
			return arg
		}
		return node
	}
	panic("Unhandled case in GetElementOrPropertyAccessArgumentExpressionOrName")
}

func IsExpressionWithTypeArgumentsInClassExtendsClause(node *Node) bool {
	return TryGetClassExtendingExpressionWithTypeArguments(node) != nil
}

func TryGetClassExtendingExpressionWithTypeArguments(node *Node) *ClassLikeDeclaration {
	cls, isImplements := TryGetClassImplementingOrExtendingExpressionWithTypeArguments(node)
	if cls != nil && !isImplements {
		return cls
	}
	return nil
}

func TryGetClassImplementingOrExtendingExpressionWithTypeArguments(node *Node) (class *ClassLikeDeclaration, isImplements bool) {
	if IsExpressionWithTypeArguments(node) {
		if IsHeritageClause(node.Parent) && IsClassLike(node.Parent.Parent) {
			return node.Parent.Parent, node.Parent.AsHeritageClause().Token == KindImplementsKeyword
		}
	}
	return nil, false
}

func GetNameOfDeclaration(declaration *Node) *Node {
	if declaration == nil {
		return nil
	}
	nonAssignedName := getNonAssignedNameOfDeclaration(declaration)
	if nonAssignedName != nil {
		return nonAssignedName
	}
	if IsFunctionExpression(declaration) || IsArrowFunction(declaration) || IsClassExpression(declaration) {
		return getAssignedName(declaration)
	}
	return nil
}

func getNonAssignedNameOfDeclaration(declaration *Node) *Node {
	switch declaration.Kind {
	case KindBinaryExpression:
		if IsFunctionPropertyAssignment(declaration) {
			return getElementOrPropertyAccessArgumentExpressionOrName(declaration.AsBinaryExpression().Left)
		}
		return nil
	case KindExportAssignment:
		expr := declaration.AsExportAssignment().Expression
		if IsIdentifier(expr) {
			return expr
		}
		return nil
	}
	return declaration.Name()
}

func getAssignedName(node *Node) *Node {
	parent := node.Parent
	if parent != nil {
		switch parent.Kind {
		case KindPropertyAssignment:
			return parent.AsPropertyAssignment().Name()
		case KindBindingElement:
			return parent.AsBindingElement().Name()
		case KindBinaryExpression:
			if node == parent.AsBinaryExpression().Right {
				left := parent.AsBinaryExpression().Left
				switch left.Kind {
				case KindIdentifier:
					return left
				case KindPropertyAccessExpression:
					return left.AsPropertyAccessExpression().Name()
				case KindElementAccessExpression:
					arg := SkipParentheses(left.AsElementAccessExpression().ArgumentExpression)
					if IsStringOrNumericLiteralLike(arg) {
						return arg
					}
				}
			}
		case KindVariableDeclaration:
			name := parent.AsVariableDeclaration().Name()
			if IsIdentifier(name) {
				return name
			}
		}
	}
	return nil
}

func IsFunctionPropertyAssignment(node *Node) bool {
	if node.Kind == KindBinaryExpression {
		expr := node.AsBinaryExpression()
		if expr.OperatorToken.Kind == KindEqualsToken {
			switch expr.Left.Kind {
			case KindPropertyAccessExpression:
				// F.id = expr
				return IsIdentifier(expr.Left.Expression()) && IsIdentifier(expr.Left.Name())
			case KindElementAccessExpression:
				// F[xxx] = expr
				return IsIdentifier(expr.Left.Expression())
			}
		}
	}
	return false
}

// Does not handle signed numeric names like `a[+0]` - handling those would require handling prefix unary expressions
// throughout late binding handling as well, which is awkward (but ultimately probably doable if there is demand)
func getElementOrPropertyAccessArgumentExpressionOrName(node *Node) *Node {
	switch node.Kind {
	case KindPropertyAccessExpression:
		return node.Name()
	case KindElementAccessExpression:
		arg := SkipParentheses(node.AsElementAccessExpression().ArgumentExpression)
		if IsStringOrNumericLiteralLike(arg) {
			return arg
		}
		return node
	}
	panic("Unhandled case in getElementOrPropertyAccessArgumentExpressionOrName")
}

/**
 * A declaration has a dynamic name if all of the following are true:
 *   1. The declaration has a computed property name.
 *   2. The computed name is *not* expressed as a StringLiteral.
 *   3. The computed name is *not* expressed as a NumericLiteral.
 *   4. The computed name is *not* expressed as a PlusToken or MinusToken
 *      immediately followed by a NumericLiteral.
 */
func HasDynamicName(declaration *Node) bool {
	name := GetNameOfDeclaration(declaration)
	return name != nil && IsDynamicName(name)
}

func IsDynamicName(name *Node) bool {
	var expr *Node
	switch name.Kind {
	case KindComputedPropertyName:
		expr = name.AsComputedPropertyName().Expression
	case KindElementAccessExpression:
		expr = SkipParentheses(name.AsElementAccessExpression().ArgumentExpression)
	default:
		return false
	}
	return !IsStringOrNumericLiteralLike(expr) && !IsSignedNumericLiteral(expr)
}

func IsEntityNameExpression(node *Node) bool {
	return node.Kind == KindIdentifier || isPropertyAccessEntityNameExpression(node)
}

func isPropertyAccessEntityNameExpression(node *Node) bool {
	if node.Kind == KindPropertyAccessExpression {
		expr := node.AsPropertyAccessExpression()
		return expr.Name().Kind == KindIdentifier && IsEntityNameExpression(expr.Expression)
	}
	return false
}

func IsDottedName(node *Node) bool {
	switch node.Kind {
	case KindIdentifier, KindThisKeyword, KindSuperKeyword, KindMetaProperty:
		return true
	case KindPropertyAccessExpression, KindParenthesizedExpression:
		return IsDottedName(node.Expression())
	}
	return false
}

func IsAmbientModule(node *Node) bool {
	return IsModuleDeclaration(node) && (node.AsModuleDeclaration().Name().Kind == KindStringLiteral || IsGlobalScopeAugmentation(node))
}

func IsExternalModule(file *SourceFile) bool {
	return file.ExternalModuleIndicator != nil
}

func IsExternalOrCommonJsModule(file *SourceFile) bool {
	return file.ExternalModuleIndicator != nil || file.CommonJsModuleIndicator != nil
}

func IsGlobalScopeAugmentation(node *Node) bool {
	return node.Flags&NodeFlagsGlobalAugmentation != 0
}

func IsModuleAugmentationExternal(node *Node) bool {
	// external module augmentation is a ambient module declaration that is either:
	// - defined in the top level scope and source file is an external module
	// - defined inside ambient module declaration located in the top level scope and source file not an external module
	switch node.Parent.Kind {
	case KindSourceFile:
		return IsExternalModule(node.Parent.AsSourceFile())
	case KindModuleBlock:
		grandParent := node.Parent.Parent
		return IsAmbientModule(grandParent) && IsSourceFile(grandParent.Parent) && !IsExternalModule(grandParent.Parent.AsSourceFile())
	}
	return false
}

func GetContainingClass(node *Node) *Node {
	return FindAncestor(node.Parent, IsClassLike)
}

func IsPartOfTypeQuery(node *Node) bool {
	for node.Kind == KindQualifiedName || node.Kind == KindIdentifier {
		node = node.Parent
	}
	return node.Kind == KindTypeQuery
}

/**
 * This function returns true if the this node's root declaration is a parameter.
 * For example, passing a `ParameterDeclaration` will return true, as will passing a
 * binding element that is a child of a `ParameterDeclaration`.
 *
 * If you are looking to test that a `Node` is a `ParameterDeclaration`, use `isParameter`.
 */
func IsPartOfParameterDeclaration(node *Node) bool {
	return GetRootDeclaration(node).Kind == KindParameter
}

func IsInTopLevelContext(node *Node) bool {
	// The name of a class or function declaration is a BindingIdentifier in its surrounding scope.
	if IsIdentifier(node) {
		parent := node.Parent
		if (IsClassDeclaration(parent) || IsFunctionDeclaration(parent)) && parent.Name() == node {
			node = parent
		}
	}
	container := GetThisContainer(node, true /*includeArrowFunctions*/, false /*includeClassComputedPropertyName*/)
	return IsSourceFile(container)
}

func GetThisContainer(node *Node, includeArrowFunctions bool, includeClassComputedPropertyName bool) *Node {
	for {
		node = node.Parent
		if node == nil {
			panic("nil parent in getThisContainer")
		}
		switch node.Kind {
		case KindComputedPropertyName:
			if includeClassComputedPropertyName && IsClassLike(node.Parent.Parent) {
				return node
			}
			node = node.Parent.Parent
		case KindDecorator:
			if node.Parent.Kind == KindParameter && IsClassElement(node.Parent.Parent) {
				// If the decorator's parent is a Parameter, we resolve the this container from
				// the grandparent class declaration.
				node = node.Parent.Parent
			} else if IsClassElement(node.Parent) {
				// If the decorator's parent is a class element, we resolve the 'this' container
				// from the parent class declaration.
				node = node.Parent
			}
		case KindArrowFunction:
			if includeArrowFunctions {
				return node
			}
		case KindFunctionDeclaration, KindFunctionExpression, KindModuleDeclaration, KindClassStaticBlockDeclaration,
			KindPropertyDeclaration, KindPropertySignature, KindMethodDeclaration, KindMethodSignature, KindConstructor,
			KindGetAccessor, KindSetAccessor, KindCallSignature, KindConstructSignature, KindIndexSignature,
			KindEnumDeclaration, KindSourceFile:
			return node
		}
	}
}

func GetImmediatelyInvokedFunctionExpression(fn *Node) *Node {
	if IsFunctionExpressionOrArrowFunction(fn) {
		prev := fn
		parent := fn.Parent
		for IsParenthesizedExpression(parent) {
			prev = parent
			parent = parent.Parent
		}
		if IsCallExpression(parent) && parent.AsCallExpression().Expression == prev {
			return parent
		}
	}
	return nil
}

func IsEnumConst(node *Node) bool {
	return GetCombinedModifierFlags(node)&ModifierFlagsConst != 0
}

func ExportAssignmentIsAlias(node *Node) bool {
	return isAliasableExpression(getExportAssignmentExpression(node))
}

func getExportAssignmentExpression(node *Node) *Node {
	switch node.Kind {
	case KindExportAssignment:
		return node.AsExportAssignment().Expression
	case KindBinaryExpression:
		return node.AsBinaryExpression().Right
	}
	panic("Unhandled case in getExportAssignmentExpression")
}

func isAliasableExpression(e *Node) bool {
	return IsEntityNameExpression(e) || IsClassExpression(e)
}

func IsInstanceOfExpression(node *Node) bool {
	return IsBinaryExpression(node) && node.AsBinaryExpression().OperatorToken.Kind == KindInstanceOfKeyword
}

func IsAnyImportOrReExport(node *Node) bool {
	return IsAnyImportSyntax(node) || IsExportDeclaration(node)
}

func IsAnyImportSyntax(node *Node) bool {
	return NodeKindIs(node, KindImportDeclaration, KindImportEqualsDeclaration)
}

func IsJsonSourceFile(file *SourceFile) bool {
	return file.ScriptKind == core.ScriptKindJSON
}

func GetExternalModuleName(node *Node) *Expression {
	switch node.Kind {
	case KindImportDeclaration:
		return node.AsImportDeclaration().ModuleSpecifier
	case KindExportDeclaration:
		return node.AsExportDeclaration().ModuleSpecifier
	case KindJSDocImportTag:
		return node.AsJSDocImportTag().ModuleSpecifier
	case KindImportEqualsDeclaration:
		if node.AsImportEqualsDeclaration().ModuleReference.Kind == KindExternalModuleReference {
			return node.AsImportEqualsDeclaration().ModuleReference.AsExternalModuleReference().Expression
		}
		return nil
	case KindImportType:
		return getImportTypeNodeLiteral(node)
	case KindCallExpression:
		return node.AsCallExpression().Arguments.Nodes[0]
	case KindModuleDeclaration:
		if IsStringLiteral(node.AsModuleDeclaration().Name()) {
			return node.AsModuleDeclaration().Name()
		}
		return nil
	}
	panic("Unhandled case in getExternalModuleName")
}

func getImportTypeNodeLiteral(node *Node) *Node {
	if IsImportTypeNode(node) {
		importTypeNode := node.AsImportTypeNode()
		if IsLiteralTypeNode(importTypeNode.Argument) {
			literalTypeNode := importTypeNode.Argument.AsLiteralTypeNode()
			if IsStringLiteral(literalTypeNode.Literal) {
				return literalTypeNode.Literal
			}
		}
	}
	return nil
}

func IsExpressionNode(node *Node) bool {
	switch node.Kind {
	case KindSuperKeyword, KindNullKeyword, KindTrueKeyword, KindFalseKeyword, KindRegularExpressionLiteral,
		KindArrayLiteralExpression, KindObjectLiteralExpression, KindPropertyAccessExpression, KindElementAccessExpression,
		KindCallExpression, KindNewExpression, KindTaggedTemplateExpression, KindAsExpression, KindTypeAssertionExpression,
		KindSatisfiesExpression, KindNonNullExpression, KindParenthesizedExpression, KindFunctionExpression,
		KindClassExpression, KindArrowFunction, KindVoidExpression, KindDeleteExpression, KindTypeOfExpression,
		KindPrefixUnaryExpression, KindPostfixUnaryExpression, KindBinaryExpression, KindConditionalExpression,
		KindSpreadElement, KindTemplateExpression, KindOmittedExpression, KindJsxElement, KindJsxSelfClosingElement,
		KindJsxFragment, KindYieldExpression, KindAwaitExpression, KindMetaProperty:
		return true
	case KindExpressionWithTypeArguments:
		return !IsHeritageClause(node.Parent)
	case KindQualifiedName:
		for node.Parent.Kind == KindQualifiedName {
			node = node.Parent
		}
		return IsTypeQueryNode(node.Parent) || isJSDocLinkLike(node.Parent) || isJSXTagName(node)
	case KindJSDocMemberName:
		return IsTypeQueryNode(node.Parent) || isJSDocLinkLike(node.Parent) || isJSXTagName(node)
	case KindPrivateIdentifier:
		return IsBinaryExpression(node.Parent) && node.Parent.AsBinaryExpression().Left == node && node.Parent.AsBinaryExpression().OperatorToken.Kind == KindInKeyword
	case KindIdentifier:
		if IsTypeQueryNode(node.Parent) || isJSDocLinkLike(node.Parent) || isJSXTagName(node) {
			return true
		}
		fallthrough
	case KindNumericLiteral, KindBigIntLiteral, KindStringLiteral, KindNoSubstitutionTemplateLiteral, KindThisKeyword:
		return IsInExpressionContext(node)
	default:
		return false
	}
}

func IsInExpressionContext(node *Node) bool {
	parent := node.Parent
	switch parent.Kind {
	case KindVariableDeclaration:
		return parent.AsVariableDeclaration().Initializer == node
	case KindParameter:
		return parent.AsParameterDeclaration().Initializer == node
	case KindPropertyDeclaration:
		return parent.AsPropertyDeclaration().Initializer == node
	case KindPropertySignature:
		return parent.AsPropertySignatureDeclaration().Initializer == node
	case KindEnumMember:
		return parent.AsEnumMember().Initializer == node
	case KindPropertyAssignment:
		return parent.AsPropertyAssignment().Initializer == node
	case KindBindingElement:
		return parent.AsBindingElement().Initializer == node
	case KindExpressionStatement:
		return parent.AsExpressionStatement().Expression == node
	case KindIfStatement:
		return parent.AsIfStatement().Expression == node
	case KindDoStatement:
		return parent.AsDoStatement().Expression == node
	case KindWhileStatement:
		return parent.AsWhileStatement().Expression == node
	case KindReturnStatement:
		return parent.AsReturnStatement().Expression == node
	case KindWithStatement:
		return parent.AsWithStatement().Expression == node
	case KindSwitchStatement:
		return parent.AsSwitchStatement().Expression == node
	case KindCaseClause, KindDefaultClause:
		return parent.AsCaseOrDefaultClause().Expression == node
	case KindThrowStatement:
		return parent.AsThrowStatement().Expression == node
	case KindForStatement:
		s := parent.AsForStatement()
		return s.Initializer == node && s.Initializer.Kind != KindVariableDeclarationList || s.Condition == node || s.Incrementor == node
	case KindForInStatement, KindForOfStatement:
		s := parent.AsForInOrOfStatement()
		return s.Initializer == node && s.Initializer.Kind != KindVariableDeclarationList || s.Expression == node
	case KindTypeAssertionExpression:
		return parent.AsTypeAssertion().Expression == node
	case KindAsExpression:
		return parent.AsAsExpression().Expression == node
	case KindTemplateSpan:
		return parent.AsTemplateSpan().Expression == node
	case KindComputedPropertyName:
		return parent.AsComputedPropertyName().Expression == node
	case KindDecorator, KindJsxExpression, KindJsxSpreadAttribute, KindSpreadAssignment:
		return true
	case KindExpressionWithTypeArguments:
		return parent.AsExpressionWithTypeArguments().Expression == node && !IsPartOfTypeNode(parent)
	case KindShorthandPropertyAssignment:
		return parent.AsShorthandPropertyAssignment().ObjectAssignmentInitializer == node
	case KindSatisfiesExpression:
		return parent.AsSatisfiesExpression().Expression == node
	default:
		return IsExpressionNode(parent)
	}
}

func IsPartOfTypeNode(node *Node) bool {
	kind := node.Kind
	if kind >= KindFirstTypeNode && kind <= KindLastTypeNode {
		return true
	}
	switch node.Kind {
	case KindAnyKeyword, KindUnknownKeyword, KindNumberKeyword, KindBigIntKeyword, KindStringKeyword,
		KindBooleanKeyword, KindSymbolKeyword, KindObjectKeyword, KindUndefinedKeyword, KindNullKeyword,
		KindNeverKeyword:
		return true
	case KindExpressionWithTypeArguments:
		return isPartOfTypeExpressionWithTypeArguments(node)
	case KindTypeParameter:
		return node.Parent.Kind == KindMappedType || node.Parent.Kind == KindInferType
	case KindIdentifier:
		parent := node.Parent
		if IsQualifiedName(parent) && parent.AsQualifiedName().Right == node {
			return isPartOfTypeNodeInParent(parent)
		}
		if IsPropertyAccessExpression(parent) && parent.AsPropertyAccessExpression().Name() == node {
			return isPartOfTypeNodeInParent(parent)
		}
		return isPartOfTypeNodeInParent(node)
	case KindQualifiedName, KindPropertyAccessExpression, KindThisKeyword:
		return isPartOfTypeNodeInParent(node)
	}
	return false
}

func isPartOfTypeNodeInParent(node *Node) bool {
	parent := node.Parent
	// Do not recursively call isPartOfTypeNode on the parent. In the example:
	//
	//     let a: A.B.C;
	//
	// Calling isPartOfTypeNode would consider the qualified name A.B a type node.
	// Only C and A.B.C are type nodes.
	if parent.Kind >= KindFirstTypeNode && parent.Kind <= KindLastTypeNode {
		return true
	}
	switch parent.Kind {
	case KindTypeQuery:
		return false
	case KindImportType:
		return !parent.AsImportTypeNode().IsTypeOf
	case KindExpressionWithTypeArguments:
		return isPartOfTypeExpressionWithTypeArguments(parent)
	case KindTypeParameter:
		return node == parent.AsTypeParameter().Constraint
	case KindVariableDeclaration, KindParameter, KindPropertyDeclaration, KindPropertySignature, KindFunctionDeclaration,
		KindFunctionExpression, KindArrowFunction, KindConstructor, KindMethodDeclaration, KindMethodSignature,
		KindGetAccessor, KindSetAccessor, KindCallSignature, KindConstructSignature, KindIndexSignature,
		KindTypeAssertionExpression:
		return node == parent.Type()
	case KindCallExpression, KindNewExpression, KindTaggedTemplateExpression:
		return slices.Contains(parent.TypeArguments(), node)
	}
	return false
}

func isPartOfTypeExpressionWithTypeArguments(node *Node) bool {
	parent := node.Parent
	return IsHeritageClause(parent) && (!IsClassLike(parent.Parent) || parent.AsHeritageClause().Token == KindImplementsKeyword)
}

func isJSDocLinkLike(node *Node) bool {
	return NodeKindIs(node, KindJSDocLink, KindJSDocLinkCode, KindJSDocLinkPlain)
}

func IsJSDocTag(node *Node) bool {
	return node.Kind >= KindFirstJSDocTagNode && node.Kind <= KindLastJSDocTagNode
}

func isJSXTagName(node *Node) bool {
	parent := node.Parent
	switch parent.Kind {
	case KindJsxOpeningElement:
		return parent.AsJsxOpeningElement().TagName == node
	case KindJsxSelfClosingElement:
		return parent.AsJsxSelfClosingElement().TagName == node
	case KindJsxClosingElement:
		return parent.AsJsxClosingElement().TagName == node
	}
	return false
}

func IsImportCall(node *Node) bool {
	return IsCallExpression(node) && node.AsCallExpression().Expression.Kind == KindImportKeyword
}

func IsComputedNonLiteralName(name *Node) bool {
	return IsComputedPropertyName(name) && !IsStringOrNumericLiteralLike(name.Expression())
}

func IsQuestionToken(node *Node) bool {
	return node != nil && node.Kind == KindQuestionToken
}

func GetTextOfPropertyName(name *Node) string {
	text, _ := TryGetTextOfPropertyName(name)
	return text
}

func TryGetTextOfPropertyName(name *Node) (string, bool) {
	switch name.Kind {
	case KindIdentifier, KindPrivateIdentifier, KindStringLiteral, KindNumericLiteral, KindBigIntLiteral,
		KindNoSubstitutionTemplateLiteral:
		return name.Text(), true
	case KindComputedPropertyName:
		if IsStringOrNumericLiteralLike(name.Expression()) {
			return name.Expression().Text(), true
		}
	case KindJsxNamespacedName:
		return name.AsJsxNamespacedName().Namespace.Text() + ":" + name.Name().Text(), true
	}
	return "", false
}

<<<<<<< HEAD
func IsJSDocCommentContainingNode(node *Node) bool {
	return node.Kind == KindJSDoc ||
		node.Kind == KindJSDocText ||
		node.Kind == KindJSDocTypeLiteral ||
		node.Kind == KindJSDocSignature ||
		isJSDocLinkLike(node) ||
		IsJSDocTag(node)
}

func IsJSDocNode(node *Node) bool {
	return node.Kind >= KindFirstJSDocNode && node.Kind <= KindLastJSDocNode
}

func IsNonWhitespaceToken(node *Node) bool {
	return IsTokenKind(node.Kind) && !IsWhitespaceOnlyJsxText(node)
}

func IsWhitespaceOnlyJsxText(node *Node) bool {
	return node.Kind == KindJsxText && node.AsJsxText().ContainsOnlyTriviaWhiteSpaces
=======
func GetNewTargetContainer(node *Node) *Node {
	container := GetThisContainer(node, false /*includeArrowFunctions*/, false /*includeClassComputedPropertyName*/)
	if container != nil {
		switch container.Kind {
		case KindConstructor, KindFunctionDeclaration, KindFunctionExpression:
			return container
		}
	}
	return nil
>>>>>>> 7d635d73
}<|MERGE_RESOLUTION|>--- conflicted
+++ resolved
@@ -1807,7 +1807,6 @@
 	return "", false
 }
 
-<<<<<<< HEAD
 func IsJSDocCommentContainingNode(node *Node) bool {
 	return node.Kind == KindJSDoc ||
 		node.Kind == KindJSDocText ||
@@ -1827,7 +1826,8 @@
 
 func IsWhitespaceOnlyJsxText(node *Node) bool {
 	return node.Kind == KindJsxText && node.AsJsxText().ContainsOnlyTriviaWhiteSpaces
-=======
+}
+
 func GetNewTargetContainer(node *Node) *Node {
 	container := GetThisContainer(node, false /*includeArrowFunctions*/, false /*includeClassComputedPropertyName*/)
 	if container != nil {
@@ -1837,5 +1837,4 @@
 		}
 	}
 	return nil
->>>>>>> 7d635d73
 }