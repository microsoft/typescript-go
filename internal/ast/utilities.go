package ast

import (
	"fmt"
	"slices"
	"strings"
	"sync"
	"sync/atomic"

	"github.com/microsoft/typescript-go/internal/core"
	"github.com/microsoft/typescript-go/internal/tspath"
)

// Atomic ids

var (
	nextNodeId   atomic.Uint64
	nextSymbolId atomic.Uint64
)

func GetNodeId(node *Node) NodeId {
	id := node.id.Load()
	if id == 0 {
		// Worst case, we burn a few ids if we have to CAS.
		id = nextNodeId.Add(1)
		if !node.id.CompareAndSwap(0, id) {
			id = node.id.Load()
		}
	}
	return NodeId(id)
}

func GetSymbolId(symbol *Symbol) SymbolId {
	id := symbol.id.Load()
	if id == 0 {
		// Worst case, we burn a few ids if we have to CAS.
		id = nextSymbolId.Add(1)
		if !symbol.id.CompareAndSwap(0, id) {
			id = symbol.id.Load()
		}
	}
	return SymbolId(id)
}

func GetSymbolTable(data *SymbolTable) SymbolTable {
	if *data == nil {
		*data = make(SymbolTable)
	}
	return *data
}

func GetMembers(symbol *Symbol) SymbolTable {
	return GetSymbolTable(&symbol.Members)
}

func GetExports(symbol *Symbol) SymbolTable {
	return GetSymbolTable(&symbol.Exports)
}

func GetLocals(container *Node) SymbolTable {
	return GetSymbolTable(&container.LocalsContainerData().Locals)
}

// Determines if a node is missing (either `nil` or empty)
func NodeIsMissing(node *Node) bool {
	return node == nil || node.Loc.Pos() == node.Loc.End() && node.Loc.Pos() >= 0 && node.Kind != KindEndOfFile
}

// Determines if a node is present
func NodeIsPresent(node *Node) bool {
	return !NodeIsMissing(node)
}

// Determines if a node contains synthetic positions
func NodeIsSynthesized(node *Node) bool {
	return PositionIsSynthesized(node.Loc.Pos()) || PositionIsSynthesized(node.Loc.End())
}

func RangeIsSynthesized(loc core.TextRange) bool {
	return PositionIsSynthesized(loc.Pos()) || PositionIsSynthesized(loc.End())
}

// Determines whether a position is synthetic
func PositionIsSynthesized(pos int) bool {
	return pos < 0
}

func FindLastVisibleNode(nodes []*Node) *Node {
	fromEnd := 1
	for fromEnd <= len(nodes) && nodes[len(nodes)-fromEnd].Flags&NodeFlagsReparsed != 0 {
		fromEnd++
	}
	if fromEnd <= len(nodes) {
		return nodes[len(nodes)-fromEnd]
	}
	return nil
}

func NodeKindIs(node *Node, kinds ...Kind) bool {
	return slices.Contains(kinds, node.Kind)
}

func IsModifierKind(token Kind) bool {
	switch token {
	case KindAbstractKeyword,
		KindAccessorKeyword,
		KindAsyncKeyword,
		KindConstKeyword,
		KindDeclareKeyword,
		KindDefaultKeyword,
		KindExportKeyword,
		KindInKeyword,
		KindPublicKeyword,
		KindPrivateKeyword,
		KindProtectedKeyword,
		KindReadonlyKeyword,
		KindStaticKeyword,
		KindOutKeyword,
		KindOverrideKeyword:
		return true
	}
	return false
}

func IsModifier(node *Node) bool {
	return IsModifierKind(node.Kind)
}

func IsKeywordKind(token Kind) bool {
	return KindFirstKeyword <= token && token <= KindLastKeyword
}

func IsPunctuationKind(token Kind) bool {
	return KindFirstPunctuation <= token && token <= KindLastPunctuation
}

func IsAssignmentOperator(token Kind) bool {
	return token >= KindFirstAssignment && token <= KindLastAssignment
}

func IsAssignmentExpression(node *Node, excludeCompoundAssignment bool) bool {
	if node.Kind == KindBinaryExpression {
		expr := node.AsBinaryExpression()
		return (expr.OperatorToken.Kind == KindEqualsToken || !excludeCompoundAssignment && IsAssignmentOperator(expr.OperatorToken.Kind)) &&
			IsLeftHandSideExpression(expr.Left)
	}
	return false
}

func GetRightMostAssignedExpression(node *Node) *Node {
	for IsAssignmentExpression(node, true /*excludeCompoundAssignment*/) {
		node = node.AsBinaryExpression().Right
	}
	return node
}

func IsDestructuringAssignment(node *Node) bool {
	if IsAssignmentExpression(node, true /*excludeCompoundAssignment*/) {
		kind := node.AsBinaryExpression().Left.Kind
		return kind == KindObjectLiteralExpression || kind == KindArrayLiteralExpression
	}
	return false
}

// A node is an assignment target if it is on the left hand side of an '=' token, if it is parented by a property
// assignment in an object literal that is an assignment target, or if it is parented by an array literal that is
// an assignment target. Examples include 'a = xxx', '{ p: a } = xxx', '[{ a }] = xxx'.
// (Note that `p` is not a target in the above examples, only `a`.)
func IsAssignmentTarget(node *Node) bool {
	return GetAssignmentTarget(node) != nil
}

// Returns the BinaryExpression, PrefixUnaryExpression, PostfixUnaryExpression, or ForInOrOfStatement that references
// the given node as an assignment target
func GetAssignmentTarget(node *Node) *Node {
	for {
		parent := node.Parent
		switch parent.Kind {
		case KindBinaryExpression:
			if IsAssignmentOperator(parent.AsBinaryExpression().OperatorToken.Kind) && parent.AsBinaryExpression().Left == node {
				return parent
			}
			return nil
		case KindPrefixUnaryExpression:
			if parent.AsPrefixUnaryExpression().Operator == KindPlusPlusToken || parent.AsPrefixUnaryExpression().Operator == KindMinusMinusToken {
				return parent
			}
			return nil
		case KindPostfixUnaryExpression:
			if parent.AsPostfixUnaryExpression().Operator == KindPlusPlusToken || parent.AsPostfixUnaryExpression().Operator == KindMinusMinusToken {
				return parent
			}
			return nil
		case KindForInStatement, KindForOfStatement:
			if parent.AsForInOrOfStatement().Initializer == node {
				return parent
			}
			return nil
		case KindParenthesizedExpression, KindArrayLiteralExpression, KindSpreadElement, KindNonNullExpression:
			node = parent
		case KindSpreadAssignment:
			node = parent.Parent
		case KindShorthandPropertyAssignment:
			if parent.AsShorthandPropertyAssignment().Name() != node {
				return nil
			}
			node = parent.Parent
		case KindPropertyAssignment:
			if parent.AsPropertyAssignment().Name() == node {
				return nil
			}
			node = parent.Parent
		default:
			return nil
		}
	}
}

func IsLogicalBinaryOperator(token Kind) bool {
	return token == KindBarBarToken || token == KindAmpersandAmpersandToken
}

func IsLogicalOrCoalescingBinaryOperator(token Kind) bool {
	return IsLogicalBinaryOperator(token) || token == KindQuestionQuestionToken
}

func IsLogicalOrCoalescingBinaryExpression(expr *Node) bool {
	return IsBinaryExpression(expr) && IsLogicalOrCoalescingBinaryOperator(expr.AsBinaryExpression().OperatorToken.Kind)
}

func IsLogicalOrCoalescingAssignmentOperator(token Kind) bool {
	return token == KindBarBarEqualsToken || token == KindAmpersandAmpersandEqualsToken || token == KindQuestionQuestionEqualsToken
}

func IsLogicalOrCoalescingAssignmentExpression(expr *Node) bool {
	return IsBinaryExpression(expr) && IsLogicalOrCoalescingAssignmentOperator(expr.AsBinaryExpression().OperatorToken.Kind)
}

func IsLogicalExpression(node *Node) bool {
	for {
		if node.Kind == KindParenthesizedExpression {
			node = node.AsParenthesizedExpression().Expression
		} else if node.Kind == KindPrefixUnaryExpression && node.AsPrefixUnaryExpression().Operator == KindExclamationToken {
			node = node.AsPrefixUnaryExpression().Operand
		} else {
			return IsLogicalOrCoalescingBinaryExpression(node)
		}
	}
}

func IsTokenKind(token Kind) bool {
	return KindFirstToken <= token && token <= KindLastToken
}

func IsAccessor(node *Node) bool {
	return node.Kind == KindGetAccessor || node.Kind == KindSetAccessor
}

func IsPropertyNameLiteral(node *Node) bool {
	switch node.Kind {
	case KindIdentifier,
		KindStringLiteral,
		KindNoSubstitutionTemplateLiteral,
		KindNumericLiteral:
		return true
	}
	return false
}

func IsMemberName(node *Node) bool {
	return node.Kind == KindIdentifier || node.Kind == KindPrivateIdentifier
}

func IsEntityName(node *Node) bool {
	return node.Kind == KindIdentifier || node.Kind == KindQualifiedName
}

func IsPropertyName(node *Node) bool {
	switch node.Kind {
	case KindIdentifier,
		KindPrivateIdentifier,
		KindStringLiteral,
		KindNumericLiteral,
		KindComputedPropertyName:
		return true
	}
	return false
}

// Return true if the given identifier is classified as an IdentifierName by inspecting the parent of the node
func IsIdentifierName(node *Node) bool {
	parent := node.Parent
	switch parent.Kind {
	case KindPropertyDeclaration, KindPropertySignature, KindMethodDeclaration, KindMethodSignature, KindGetAccessor,
		KindSetAccessor, KindEnumMember, KindPropertyAssignment, KindPropertyAccessExpression:
		return parent.Name() == node
	case KindQualifiedName:
		return parent.AsQualifiedName().Right == node
	case KindBindingElement:
		return parent.AsBindingElement().PropertyName == node
	case KindImportSpecifier:
		return parent.AsImportSpecifier().PropertyName == node
	case KindExportSpecifier, KindJsxAttribute, KindJsxSelfClosingElement, KindJsxOpeningElement, KindJsxClosingElement:
		return true
	}
	return false
}

func IsPushOrUnshiftIdentifier(node *Node) bool {
	text := node.Text()
	return text == "push" || text == "unshift"
}

func IsBooleanLiteral(node *Node) bool {
	return node.Kind == KindTrueKeyword || node.Kind == KindFalseKeyword
}

func IsLiteralKind(kind Kind) bool {
	return KindFirstLiteralToken <= kind && kind <= KindLastLiteralToken
}

func IsLiteralExpression(node *Node) bool {
	return IsLiteralKind(node.Kind)
}

func IsStringLiteralLike(node *Node) bool {
	switch node.Kind {
	case KindStringLiteral, KindNoSubstitutionTemplateLiteral:
		return true
	}
	return false
}

func IsStringOrNumericLiteralLike(node *Node) bool {
	return IsStringLiteralLike(node) || IsNumericLiteral(node)
}

func IsSignedNumericLiteral(node *Node) bool {
	if node.Kind == KindPrefixUnaryExpression {
		node := node.AsPrefixUnaryExpression()
		return (node.Operator == KindPlusToken || node.Operator == KindMinusToken) && IsNumericLiteral(node.Operand)
	}
	return false
}

// Determines if a node is part of an OptionalChain
func IsOptionalChain(node *Node) bool {
	if node.Flags&NodeFlagsOptionalChain != 0 {
		switch node.Kind {
		case KindPropertyAccessExpression,
			KindElementAccessExpression,
			KindCallExpression,
			KindNonNullExpression:
			return true
		}
	}
	return false
}

func getQuestionDotToken(node *Expression) *TokenNode {
	switch node.Kind {
	case KindPropertyAccessExpression:
		return node.AsPropertyAccessExpression().QuestionDotToken
	case KindElementAccessExpression:
		return node.AsElementAccessExpression().QuestionDotToken
	case KindCallExpression:
		return node.AsCallExpression().QuestionDotToken
	}
	panic("Unhandled case in getQuestionDotToken")
}

// Determines if node is the root expression of an OptionalChain
func IsOptionalChainRoot(node *Expression) bool {
	return IsOptionalChain(node) && !IsNonNullExpression(node) && getQuestionDotToken(node) != nil
}

// Determines whether a node is the outermost `OptionalChain` in an ECMAScript `OptionalExpression`:
//
//  1. For `a?.b.c`, the outermost chain is `a?.b.c` (`c` is the end of the chain starting at `a?.`)
//  2. For `a?.b!`, the outermost chain is `a?.b` (`b` is the end of the chain starting at `a?.`)
//  3. For `(a?.b.c).d`, the outermost chain is `a?.b.c` (`c` is the end of the chain starting at `a?.` since parens end the chain)
//  4. For `a?.b.c?.d`, both `a?.b.c` and `a?.b.c?.d` are outermost (`c` is the end of the chain starting at `a?.`, and `d` is
//     the end of the chain starting at `c?.`)
//  5. For `a?.(b?.c).d`, both `b?.c` and `a?.(b?.c)d` are outermost (`c` is the end of the chain starting at `b`, and `d` is
//     the end of the chain starting at `a?.`)
func IsOutermostOptionalChain(node *Expression) bool {
	parent := node.Parent
	return !IsOptionalChain(parent) || // cases 1, 2, and 3
		IsOptionalChainRoot(parent) || // case 4
		node != parent.Expression() // case 5
}

// Determines whether a node is the expression preceding an optional chain (i.e. `a` in `a?.b`).
func IsExpressionOfOptionalChainRoot(node *Node) bool {
	return IsOptionalChainRoot(node.Parent) && node.Parent.Expression() == node
}

func IsNullishCoalesce(node *Node) bool {
	return node.Kind == KindBinaryExpression && node.AsBinaryExpression().OperatorToken.Kind == KindQuestionQuestionToken
}

func IsAssertionExpression(node *Node) bool {
	kind := node.Kind
	return kind == KindTypeAssertionExpression || kind == KindAsExpression
}

func isLeftHandSideExpressionKind(kind Kind) bool {
	switch kind {
	case KindPropertyAccessExpression, KindElementAccessExpression, KindNewExpression, KindCallExpression,
		KindJsxElement, KindJsxSelfClosingElement, KindJsxFragment, KindTaggedTemplateExpression, KindArrayLiteralExpression,
		KindParenthesizedExpression, KindObjectLiteralExpression, KindClassExpression, KindFunctionExpression, KindIdentifier,
		KindPrivateIdentifier, KindRegularExpressionLiteral, KindNumericLiteral, KindBigIntLiteral, KindStringLiteral,
		KindNoSubstitutionTemplateLiteral, KindTemplateExpression, KindFalseKeyword, KindNullKeyword, KindThisKeyword,
		KindTrueKeyword, KindSuperKeyword, KindNonNullExpression, KindExpressionWithTypeArguments, KindMetaProperty,
		KindImportKeyword, KindMissingDeclaration:
		return true
	}
	return false
}

// Determines whether a node is a LeftHandSideExpression based only on its kind.
func IsLeftHandSideExpression(node *Node) bool {
	return isLeftHandSideExpressionKind(node.Kind)
}

func isUnaryExpressionKind(kind Kind) bool {
	switch kind {
	case KindPrefixUnaryExpression,
		KindPostfixUnaryExpression,
		KindDeleteExpression,
		KindTypeOfExpression,
		KindVoidExpression,
		KindAwaitExpression,
		KindTypeAssertionExpression:
		return true
	}
	return isLeftHandSideExpressionKind(kind)
}

// Determines whether a node is a UnaryExpression based only on its kind.
func IsUnaryExpression(node *Node) bool {
	return isUnaryExpressionKind(node.Kind)
}

func isExpressionKind(kind Kind) bool {
	switch kind {
	case KindConditionalExpression,
		KindYieldExpression,
		KindArrowFunction,
		KindBinaryExpression,
		KindSpreadElement,
		KindAsExpression,
		KindOmittedExpression,
		KindCommaListExpression,
		KindPartiallyEmittedExpression,
		KindSatisfiesExpression:
		return true
	}
	return isUnaryExpressionKind(kind)
}

// Determines whether a node is an expression based only on its kind.
func IsExpression(node *Node) bool {
	return isExpressionKind(node.Kind)
}

func IsCommaExpression(node *Node) bool {
	return node.Kind == KindBinaryExpression && node.AsBinaryExpression().OperatorToken.Kind == KindCommaToken
}

func IsCommaSequence(node *Node) bool {
	// !!!
	// New compiler just has binary expressinons.
	// Maybe this should consider KindCommaListExpression even though we don't generate them.
	return IsCommaExpression(node)
}

func IsIterationStatement(node *Node, lookInLabeledStatements bool) bool {
	switch node.Kind {
	case KindForStatement,
		KindForInStatement,
		KindForOfStatement,
		KindDoStatement,
		KindWhileStatement:
		return true
	case KindLabeledStatement:
		return lookInLabeledStatements && IsIterationStatement((node.AsLabeledStatement()).Statement, lookInLabeledStatements)
	}

	return false
}

// Determines if a node is a property or element access expression
func IsAccessExpression(node *Node) bool {
	return node.Kind == KindPropertyAccessExpression || node.Kind == KindElementAccessExpression
}

func isFunctionLikeDeclarationKind(kind Kind) bool {
	switch kind {
	case KindFunctionDeclaration,
		KindMethodDeclaration,
		KindConstructor,
		KindGetAccessor,
		KindSetAccessor,
		KindFunctionExpression,
		KindArrowFunction:
		return true
	}
	return false
}

// Determines if a node is function-like (but is not a signature declaration)
func IsFunctionLikeDeclaration(node *Node) bool {
	// TODO(rbuckton): Move `node != nil` test to call sites
	return node != nil && isFunctionLikeDeclarationKind(node.Kind)
}

func IsFunctionLikeKind(kind Kind) bool {
	switch kind {
	case KindMethodSignature,
		KindCallSignature,
		KindJSDocSignature,
		KindConstructSignature,
		KindIndexSignature,
		KindFunctionType,
		KindConstructorType:
		return true
	}
	return isFunctionLikeDeclarationKind(kind)
}

// Determines if a node is function- or signature-like.
func IsFunctionLike(node *Node) bool {
	// TODO(rbuckton): Move `node != nil` test to call sites
	return node != nil && IsFunctionLikeKind(node.Kind)
}

func IsFunctionLikeOrClassStaticBlockDeclaration(node *Node) bool {
	return node != nil && (IsFunctionLike(node) || IsClassStaticBlockDeclaration(node))
}

func IsFunctionOrSourceFile(node *Node) bool {
	return IsFunctionLike(node) || IsSourceFile(node)
}

func IsClassLike(node *Node) bool {
	return node.Kind == KindClassDeclaration || node.Kind == KindClassExpression
}

func IsClassElement(node *Node) bool {
	switch node.Kind {
	case KindConstructor,
		KindPropertyDeclaration,
		KindMethodDeclaration,
		KindGetAccessor,
		KindSetAccessor,
		KindIndexSignature,
		KindClassStaticBlockDeclaration,
		KindSemicolonClassElement:
		return true
	}
	return false
}

func isMethodOrAccessor(node *Node) bool {
	switch node.Kind {
	case KindMethodDeclaration, KindGetAccessor, KindSetAccessor:
		return true
	}
	return false
}

func IsPrivateIdentifierClassElementDeclaration(node *Node) bool {
	return (IsPropertyDeclaration(node) || isMethodOrAccessor(node)) && IsPrivateIdentifier(node.Name())
}

func IsObjectLiteralOrClassExpressionMethodOrAccessor(node *Node) bool {
	kind := node.Kind
	return (kind == KindMethodDeclaration || kind == KindGetAccessor || kind == KindSetAccessor) &&
		(node.Parent.Kind == KindObjectLiteralExpression || node.Parent.Kind == KindClassExpression)
}

func IsTypeElement(node *Node) bool {
	switch node.Kind {
	case KindConstructSignature,
		KindCallSignature,
		KindPropertySignature,
		KindMethodSignature,
		KindIndexSignature,
		KindGetAccessor,
		KindSetAccessor,
		KindNotEmittedTypeElement:
		return true
	}
	return false
}

func IsObjectLiteralElement(node *Node) bool {
	switch node.Kind {
	case KindPropertyAssignment,
		KindShorthandPropertyAssignment,
		KindSpreadAssignment,
		KindMethodDeclaration,
		KindGetAccessor,
		KindSetAccessor:
		return true
	}
	return false
}

func IsObjectLiteralMethod(node *Node) bool {
	return node != nil && node.Kind == KindMethodDeclaration && node.Parent.Kind == KindObjectLiteralExpression
}

func IsAutoAccessorPropertyDeclaration(node *Node) bool {
	return IsPropertyDeclaration(node) && HasAccessorModifier(node)
}

func IsParameterPropertyDeclaration(node *Node, parent *Node) bool {
	return IsParameter(node) && HasSyntacticModifier(node, ModifierFlagsParameterPropertyModifier) && parent.Kind == KindConstructor
}

func IsJsxChild(node *Node) bool {
	switch node.Kind {
	case KindJsxElement,
		KindJsxExpression,
		KindJsxSelfClosingElement,
		KindJsxText,
		KindJsxFragment:
		return true
	}
	return false
}

func IsJsxAttributeLike(node *Node) bool {
	return IsJsxAttribute(node) || IsJsxSpreadAttribute(node)
}

func isDeclarationStatementKind(kind Kind) bool {
	switch kind {
	case KindFunctionDeclaration,
		KindMissingDeclaration,
		KindClassDeclaration,
		KindInterfaceDeclaration,
		KindTypeAliasDeclaration,
		KindJSTypeAliasDeclaration,
		KindEnumDeclaration,
		KindModuleDeclaration,
		KindImportDeclaration,
		KindImportEqualsDeclaration,
		KindExportDeclaration,
		KindExportAssignment,
		KindJSExportAssignment,
		KindNamespaceExportDeclaration:
		return true
	}
	return false
}

// Determines whether a node is a DeclarationStatement. Ideally this does not use Parent pointers, but it may use them
// to rule out a Block node that is part of `try` or `catch` or is the Block-like body of a function.
//
// NOTE: ECMA262 would just call this a Declaration
func IsDeclarationStatement(node *Node) bool {
	return isDeclarationStatementKind(node.Kind)
}

func isStatementKindButNotDeclarationKind(kind Kind) bool {
	switch kind {
	case KindBreakStatement,
		KindContinueStatement,
		KindDebuggerStatement,
		KindDoStatement,
		KindExpressionStatement,
		KindEmptyStatement,
		KindForInStatement,
		KindForOfStatement,
		KindForStatement,
		KindIfStatement,
		KindLabeledStatement,
		KindReturnStatement,
		KindSwitchStatement,
		KindThrowStatement,
		KindTryStatement,
		KindVariableStatement,
		KindWhileStatement,
		KindWithStatement,
		KindNotEmittedStatement:
		return true
	}
	return false
}

// Determines whether a node is a Statement that is not also a Declaration. Ideally this does not use Parent pointers,
// but it may use them to rule out a Block node that is part of `try` or `catch` or is the Block-like body of a function.
//
// NOTE: ECMA262 would just call this a Statement
func IsStatementButNotDeclaration(node *Node) bool {
	return isStatementKindButNotDeclarationKind(node.Kind)
}

// Determines whether a node is a Statement. Ideally this does not use Parent pointers, but it may use
// them to rule out a Block node that is part of `try` or `catch` or is the Block-like body of a function.
//
// NOTE: ECMA262 would call this either a StatementListItem or ModuleListItem
func IsStatement(node *Node) bool {
	kind := node.Kind
	return isStatementKindButNotDeclarationKind(kind) || isDeclarationStatementKind(kind) || isBlockStatement(node)
}

// Determines whether a node is a BlockStatement. If parents are available, this ensures the Block is
// not part of a `try` statement, `catch` clause, or the Block-like body of a function
func isBlockStatement(node *Node) bool {
	if node.Kind != KindBlock {
		return false
	}
	if node.Parent != nil && (node.Parent.Kind == KindTryStatement || node.Parent.Kind == KindCatchClause) {
		return false
	}
	return !IsFunctionBlock(node)
}

// Determines whether a node is the Block-like body of a function by walking the parent of the node
func IsFunctionBlock(node *Node) bool {
	return node != nil && node.Kind == KindBlock && node.Parent != nil && IsFunctionLike(node.Parent)
}

func GetStatementsOfBlock(block *Node) *StatementList {
	switch block.Kind {
	case KindBlock:
		return block.AsBlock().Statements
	case KindModuleBlock:
		return block.AsModuleBlock().Statements
	case KindSourceFile:
		return block.AsSourceFile().Statements
	}
	panic("Unhandled case in getStatementsOfBlock")
}

func IsBlockOrCatchScoped(declaration *Node) bool {
	return GetCombinedNodeFlags(declaration)&NodeFlagsBlockScoped != 0 || IsCatchClauseVariableDeclarationOrBindingElement(declaration)
}

func IsCatchClauseVariableDeclarationOrBindingElement(declaration *Node) bool {
	node := GetRootDeclaration(declaration)
	return node.Kind == KindVariableDeclaration && node.Parent.Kind == KindCatchClause
}

func IsTypeNodeKind(kind Kind) bool {
	switch kind {
	case KindAnyKeyword,
		KindUnknownKeyword,
		KindNumberKeyword,
		KindBigIntKeyword,
		KindObjectKeyword,
		KindBooleanKeyword,
		KindStringKeyword,
		KindSymbolKeyword,
		KindVoidKeyword,
		KindUndefinedKeyword,
		KindNeverKeyword,
		KindIntrinsicKeyword,
		KindExpressionWithTypeArguments,
		KindJSDocAllType,
		KindJSDocNullableType,
		KindJSDocNonNullableType,
		KindJSDocOptionalType,
		KindJSDocVariadicType:
		return true
	}
	return kind >= KindFirstTypeNode && kind <= KindLastTypeNode
}

func IsTypeNode(node *Node) bool {
	return IsTypeNodeKind(node.Kind)
}

func IsJSDocKind(kind Kind) bool {
	return KindFirstJSDocNode <= kind && kind <= KindLastJSDocNode
}

func isJSDocTypeAssertion(_ *Node) bool {
	return false // !!!
}

func IsPrologueDirective(node *Node) bool {
	return node.Kind == KindExpressionStatement &&
		node.AsExpressionStatement().Expression.Kind == KindStringLiteral
}

type OuterExpressionKinds int16

const (
	OEKParentheses                  OuterExpressionKinds = 1 << 0
	OEKTypeAssertions               OuterExpressionKinds = 1 << 1
	OEKNonNullAssertions            OuterExpressionKinds = 1 << 2
	OEKPartiallyEmittedExpressions  OuterExpressionKinds = 1 << 3
	OEKExpressionsWithTypeArguments OuterExpressionKinds = 1 << 4
	OEKExcludeJSDocTypeAssertion                         = 1 << 5
	OEKAssertions                                        = OEKTypeAssertions | OEKNonNullAssertions
	OEKAll                                               = OEKParentheses | OEKAssertions | OEKPartiallyEmittedExpressions | OEKExpressionsWithTypeArguments
)

// Determines whether node is an "outer expression" of the provided kinds
func IsOuterExpression(node *Expression, kinds OuterExpressionKinds) bool {
	switch node.Kind {
	case KindParenthesizedExpression:
		return kinds&OEKParentheses != 0 && !(kinds&OEKExcludeJSDocTypeAssertion != 0 && isJSDocTypeAssertion(node))
	case KindTypeAssertionExpression, KindAsExpression, KindSatisfiesExpression:
		return kinds&OEKTypeAssertions != 0
	case KindExpressionWithTypeArguments:
		return kinds&OEKExpressionsWithTypeArguments != 0
	case KindNonNullExpression:
		return kinds&OEKNonNullAssertions != 0
	case KindPartiallyEmittedExpression:
		return kinds&OEKPartiallyEmittedExpressions != 0
	}
	return false
}

// Descends into an expression, skipping past "outer expressions" of the provided kinds
func SkipOuterExpressions(node *Expression, kinds OuterExpressionKinds) *Expression {
	for IsOuterExpression(node, kinds) {
		node = node.Expression()
	}
	return node
}

// Skips past the parentheses of an expression
func SkipParentheses(node *Expression) *Expression {
	return SkipOuterExpressions(node, OEKParentheses)
}

func SkipTypeParentheses(node *Node) *Node {
	for IsParenthesizedTypeNode(node) {
		node = node.AsParenthesizedTypeNode().Type
	}
	return node
}

func SkipPartiallyEmittedExpressions(node *Expression) *Expression {
	return SkipOuterExpressions(node, OEKPartiallyEmittedExpressions)
}

// Walks up the parents of a parenthesized expression to find the containing node
func WalkUpParenthesizedExpressions(node *Expression) *Node {
	for node != nil && node.Kind == KindParenthesizedExpression {
		node = node.Parent
	}
	return node
}

// Walks up the parents of a parenthesized type to find the containing node
func WalkUpParenthesizedTypes(node *TypeNode) *Node {
	for node != nil && node.Kind == KindParenthesizedType {
		node = node.Parent
	}
	return node
}

// Walks up the parents of a node to find the containing SourceFile
func GetSourceFileOfNode(node *Node) *SourceFile {
	for node != nil {
		if node.Kind == KindSourceFile {
			return node.AsSourceFile()
		}
		node = node.Parent
	}
	return nil
}

var setParentInChildrenPool = sync.Pool{
	New: func() any {
		return newParentInChildrenSetter()
	},
}

func newParentInChildrenSetter() func(node *Node) bool {
	// Consolidate state into one allocation.
	// Similar to https://go.dev/cl/552375.
	var state struct {
		parent *Node
		visit  func(*Node) bool
	}

	state.visit = func(node *Node) bool {
		if state.parent != nil {
			node.Parent = state.parent
		}
		saveParent := state.parent
		state.parent = node
		node.ForEachChild(state.visit)
		state.parent = saveParent
		return false
	}

	return state.visit
}

func SetParentInChildren(node *Node) {
	fn := setParentInChildrenPool.Get().(func(node *Node) bool)
	defer setParentInChildrenPool.Put(fn)
	fn(node)
}

// This should never be called outside the parser
func SetImportsOfSourceFile(node *SourceFile, imports []*LiteralLikeNode) {
	node.imports = imports
}

// Walks up the parents of a node to find the ancestor that matches the callback
func FindAncestor(node *Node, callback func(*Node) bool) *Node {
	for node != nil {
		if callback(node) {
			return node
		}
		node = node.Parent
	}
	return nil
}

// Walks up the parents of a node to find the ancestor that matches the kind
func FindAncestorKind(node *Node, kind Kind) *Node {
	for node != nil {
		if node.Kind == kind {
			return node
		}
		node = node.Parent
	}
	return nil
}

type FindAncestorResult int32

const (
	FindAncestorFalse FindAncestorResult = iota
	FindAncestorTrue
	FindAncestorQuit
)

func ToFindAncestorResult(b bool) FindAncestorResult {
	if b {
		return FindAncestorTrue
	}
	return FindAncestorFalse
}

// Walks up the parents of a node to find the ancestor that matches the callback
func FindAncestorOrQuit(node *Node, callback func(*Node) FindAncestorResult) *Node {
	for node != nil {
		switch callback(node) {
		case FindAncestorQuit:
			return nil
		case FindAncestorTrue:
			return node
		}
		node = node.Parent
	}
	return nil
}

func IsNodeDescendantOf(node *Node, ancestor *Node) bool {
	for node != nil {
		if node == ancestor {
			return true
		}
		node = node.Parent
	}
	return false
}

func ModifierToFlag(token Kind) ModifierFlags {
	switch token {
	case KindStaticKeyword:
		return ModifierFlagsStatic
	case KindPublicKeyword:
		return ModifierFlagsPublic
	case KindProtectedKeyword:
		return ModifierFlagsProtected
	case KindPrivateKeyword:
		return ModifierFlagsPrivate
	case KindAbstractKeyword:
		return ModifierFlagsAbstract
	case KindAccessorKeyword:
		return ModifierFlagsAccessor
	case KindExportKeyword:
		return ModifierFlagsExport
	case KindDeclareKeyword:
		return ModifierFlagsAmbient
	case KindConstKeyword:
		return ModifierFlagsConst
	case KindDefaultKeyword:
		return ModifierFlagsDefault
	case KindAsyncKeyword:
		return ModifierFlagsAsync
	case KindReadonlyKeyword:
		return ModifierFlagsReadonly
	case KindOverrideKeyword:
		return ModifierFlagsOverride
	case KindInKeyword:
		return ModifierFlagsIn
	case KindOutKeyword:
		return ModifierFlagsOut
	case KindImmediateKeyword:
		return ModifierFlagsImmediate
	case KindDecorator:
		return ModifierFlagsDecorator
	}
	return ModifierFlagsNone
}

func ModifiersToFlags(modifiers []*Node) ModifierFlags {
	var flags ModifierFlags
	for _, modifier := range modifiers {
		flags |= ModifierToFlag(modifier.Kind)
	}
	return flags
}

func HasSyntacticModifier(node *Node, flags ModifierFlags) bool {
	return node.ModifierFlags()&flags != 0
}

func HasAccessorModifier(node *Node) bool {
	return HasSyntacticModifier(node, ModifierFlagsAccessor)
}

func HasStaticModifier(node *Node) bool {
	return HasSyntacticModifier(node, ModifierFlagsStatic)
}

func IsStatic(node *Node) bool {
	// https://tc39.es/ecma262/#sec-static-semantics-isstatic
	return IsClassElement(node) && HasStaticModifier(node) || IsClassStaticBlockDeclaration(node)
}

func CanHaveIllegalDecorators(node *Node) bool {
	switch node.Kind {
	case KindPropertyAssignment, KindShorthandPropertyAssignment,
		KindFunctionDeclaration, KindConstructor,
		KindIndexSignature, KindClassStaticBlockDeclaration,
		KindMissingDeclaration, KindVariableStatement,
		KindInterfaceDeclaration, KindTypeAliasDeclaration,
		KindEnumDeclaration, KindModuleDeclaration,
		KindImportEqualsDeclaration, KindImportDeclaration,
		KindNamespaceExportDeclaration, KindExportDeclaration,
		KindExportAssignment:
		return true
	}
	return false
}

func CanHaveIllegalModifiers(node *Node) bool {
	switch node.Kind {
	case KindClassStaticBlockDeclaration,
		KindPropertyAssignment,
		KindShorthandPropertyAssignment,
		KindMissingDeclaration,
		KindNamespaceExportDeclaration:
		return true
	}
	return false
}

func CanHaveModifiers(node *Node) bool {
	switch node.Kind {
	case KindTypeParameter,
		KindParameter,
		KindPropertySignature,
		KindPropertyDeclaration,
		KindMethodSignature,
		KindMethodDeclaration,
		KindConstructor,
		KindGetAccessor,
		KindSetAccessor,
		KindIndexSignature,
		KindConstructorType,
		KindFunctionExpression,
		KindArrowFunction,
		KindClassExpression,
		KindVariableStatement,
		KindFunctionDeclaration,
		KindClassDeclaration,
		KindInterfaceDeclaration,
		KindTypeAliasDeclaration,
		KindEnumDeclaration,
		KindModuleDeclaration,
		KindImportEqualsDeclaration,
		KindImportDeclaration,
		KindExportAssignment,
		KindExportDeclaration:
		return true
	}
	return false
}

func CanHaveDecorators(node *Node) bool {
	switch node.Kind {
	case KindParameter,
		KindPropertyDeclaration,
		KindMethodDeclaration,
		KindGetAccessor,
		KindSetAccessor,
		KindClassExpression,
		KindClassDeclaration:
		return true
	}
	return false
}

func IsFunctionOrModuleBlock(node *Node) bool {
	return IsSourceFile(node) || IsModuleBlock(node) || IsBlock(node) && IsFunctionLike(node.Parent)
}

func IsFunctionExpressionOrArrowFunction(node *Node) bool {
	return IsFunctionExpression(node) || IsArrowFunction(node)
}

// Warning: This has the same semantics as the forEach family of functions in that traversal terminates
// in the event that 'visitor' returns true.
func ForEachReturnStatement(body *Node, visitor func(stmt *Node) bool) bool {
	var traverse func(*Node) bool
	traverse = func(node *Node) bool {
		switch node.Kind {
		case KindReturnStatement:
			return visitor(node)
		case KindCaseBlock, KindBlock, KindIfStatement, KindDoStatement, KindWhileStatement, KindForStatement, KindForInStatement,
			KindForOfStatement, KindWithStatement, KindSwitchStatement, KindCaseClause, KindDefaultClause, KindLabeledStatement,
			KindTryStatement, KindCatchClause:
			return node.ForEachChild(traverse)
		}
		return false
	}
	return traverse(body)
}

func GetRootDeclaration(node *Node) *Node {
	for node.Kind == KindBindingElement {
		node = node.Parent.Parent
	}
	return node
}

func getCombinedFlags[T ~uint32](node *Node, getFlags func(*Node) T) T {
	node = GetRootDeclaration(node)
	flags := getFlags(node)
	if node.Kind == KindVariableDeclaration {
		node = node.Parent
	}
	if node != nil && node.Kind == KindVariableDeclarationList {
		flags |= getFlags(node)
		node = node.Parent
	}
	if node != nil && node.Kind == KindVariableStatement {
		flags |= getFlags(node)
	}
	return flags
}

func GetCombinedModifierFlags(node *Node) ModifierFlags {
	return getCombinedFlags(node, (*Node).ModifierFlags)
}

func GetCombinedNodeFlags(node *Node) NodeFlags {
	return getCombinedFlags(node, getNodeFlags)
}

func getNodeFlags(node *Node) NodeFlags {
	return node.Flags
}

// Gets whether a bound `VariableDeclaration` or `VariableDeclarationList` is part of an `await using` declaration.
func IsVarAwaitUsing(node *Node) bool {
	return GetCombinedNodeFlags(node)&NodeFlagsBlockScoped == NodeFlagsAwaitUsing
}

// Gets whether a bound `VariableDeclaration` or `VariableDeclarationList` is part of a `using` declaration.
func IsVarUsing(node *Node) bool {
	return GetCombinedNodeFlags(node)&NodeFlagsBlockScoped == NodeFlagsUsing
}

// Gets whether a bound `VariableDeclaration` or `VariableDeclarationList` is part of a `const` declaration.
func IsVarConst(node *Node) bool {
	return GetCombinedNodeFlags(node)&NodeFlagsBlockScoped == NodeFlagsConst
}

// Gets whether a bound `VariableDeclaration` or `VariableDeclarationList` is part of a `const`, `using` or `await using` declaration.
func IsVarConstLike(node *Node) bool {
	switch GetCombinedNodeFlags(node) & NodeFlagsBlockScoped {
	case NodeFlagsConst, NodeFlagsUsing, NodeFlagsAwaitUsing:
		return true
	}
	return false
}

// Gets whether a bound `VariableDeclaration` or `VariableDeclarationList` is part of a `let` declaration.
func IsVarLet(node *Node) bool {
	return GetCombinedNodeFlags(node)&NodeFlagsBlockScoped == NodeFlagsLet
}

func IsImportMeta(node *Node) bool {
	if node.Kind == KindMetaProperty {
		return node.AsMetaProperty().KeywordToken == KindImportKeyword && node.AsMetaProperty().Name().AsIdentifier().Text == "meta"
	}
	return false
}

func WalkUpBindingElementsAndPatterns(binding *Node) *Node {
	node := binding.Parent
	for IsBindingElement(node.Parent) {
		node = node.Parent.Parent
	}
	return node.Parent
}

func IsSourceFileJS(file *SourceFile) bool {
	return file.ScriptKind == core.ScriptKindJS || file.ScriptKind == core.ScriptKindJSX
}

func IsInJSFile(node *Node) bool {
	return node != nil && node.Flags&NodeFlagsJavaScriptFile != 0
}

func IsDeclaration(node *Node) bool {
	if node.Kind == KindTypeParameter {
		return node.Parent != nil
	}
	return IsDeclarationNode(node)
}

// True if `name` is the name of a declaration node
func IsDeclarationName(name *Node) bool {
	return !IsSourceFile(name) && !IsBindingPattern(name) && IsDeclaration(name.Parent) && name.Parent.Name() == name
}

// Like 'isDeclarationName', but returns true for LHS of `import { x as y }` or `export { x as y }`.
func IsDeclarationNameOrImportPropertyName(name *Node) bool {
	switch name.Parent.Kind {
	case KindImportSpecifier, KindExportSpecifier:
		return IsIdentifier(name) || name.Kind == KindStringLiteral
	default:
		return IsDeclarationName(name)
	}
}

func IsLiteralComputedPropertyDeclarationName(node *Node) bool {
	return IsStringOrNumericLiteralLike(node) &&
		node.Parent.Kind == KindComputedPropertyName &&
		IsDeclaration(node.Parent.Parent)
}

func IsExternalModuleImportEqualsDeclaration(node *Node) bool {
	return node.Kind == KindImportEqualsDeclaration && node.AsImportEqualsDeclaration().ModuleReference.Kind == KindExternalModuleReference
}

func IsLiteralImportTypeNode(node *Node) bool {
	return IsImportTypeNode(node) && IsLiteralTypeNode(node.AsImportTypeNode().Argument) && IsStringLiteral(node.AsImportTypeNode().Argument.AsLiteralTypeNode().Literal)
}

func IsJsxTagName(node *Node) bool {
	parent := node.Parent
	switch parent.Kind {
	case KindJsxOpeningElement, KindJsxClosingElement, KindJsxSelfClosingElement:
		return parent.TagName() == node
	}
	return false
}

func IsImportOrExportSpecifier(node *Node) bool {
	return IsImportSpecifier(node) || IsExportSpecifier(node)
}

func isVoidZero(node *Node) bool {
	return IsVoidExpression(node) && IsNumericLiteral(node.Expression()) && node.Expression().Text() == "0"
}

func IsVoidExpression(node *Node) bool {
	return node.Kind == KindVoidExpression
}

func IsExportsIdentifier(node *Node) bool {
	return IsIdentifier(node) && node.Text() == "exports"
}

func IsModuleIdentifier(node *Node) bool {
	return IsIdentifier(node) && node.Text() == "module"
}

func IsThisIdentifier(node *Node) bool {
	return IsIdentifier(node) && node.Text() == "this"
}

func IsThisParameter(node *Node) bool {
	return IsParameter(node) && node.Name() != nil && IsThisIdentifier(node.Name())
}

// Does not handle signed numeric names like `a[+0]` - handling those would require handling prefix unary expressions
// throughout late binding handling as well, which is awkward (but ultimately probably doable if there is demand)
func GetElementOrPropertyAccessArgumentExpressionOrName(node *Node) *Node {
	switch node.Kind {
	case KindPropertyAccessExpression:
		return node.Name()
	case KindElementAccessExpression:
		arg := SkipParentheses(node.AsElementAccessExpression().ArgumentExpression)
		if IsStringOrNumericLiteralLike(arg) {
			return arg
		}
		return node
	}
	panic("Unhandled case in GetElementOrPropertyAccessArgumentExpressionOrName")
}

func GetElementOrPropertyAccessName(node *Node) string {
	name := GetElementOrPropertyAccessArgumentExpressionOrName(node)
	if name == nil {
		return ""
	}
	return name.Text()
}

func IsExpressionWithTypeArgumentsInClassExtendsClause(node *Node) bool {
	return TryGetClassExtendingExpressionWithTypeArguments(node) != nil
}

func TryGetClassExtendingExpressionWithTypeArguments(node *Node) *ClassLikeDeclaration {
	cls, isImplements := TryGetClassImplementingOrExtendingExpressionWithTypeArguments(node)
	if cls != nil && !isImplements {
		return cls
	}
	return nil
}

func TryGetClassImplementingOrExtendingExpressionWithTypeArguments(node *Node) (class *ClassLikeDeclaration, isImplements bool) {
	if IsExpressionWithTypeArguments(node) {
		if IsHeritageClause(node.Parent) && IsClassLike(node.Parent.Parent) {
			return node.Parent.Parent, node.Parent.AsHeritageClause().Token == KindImplementsKeyword
		}
	}
	return nil, false
}

func GetNameOfDeclaration(declaration *Node) *Node {
	if declaration == nil {
		return nil
	}
	nonAssignedName := GetNonAssignedNameOfDeclaration(declaration)
	if nonAssignedName != nil {
		return nonAssignedName
	}
	if IsFunctionExpression(declaration) || IsArrowFunction(declaration) || IsClassExpression(declaration) {
		return getAssignedName(declaration)
	}
	return nil
}

func GetNonAssignedNameOfDeclaration(declaration *Node) *Node {
	// !!!
	switch declaration.Kind {
	case KindBinaryExpression:
		if IsFunctionPropertyAssignment(declaration) {
			return GetElementOrPropertyAccessArgumentExpressionOrName(declaration.AsBinaryExpression().Left)
		}
		return nil
	case KindExportAssignment, KindJSExportAssignment:
		expr := declaration.AsExportAssignment().Expression
		if IsIdentifier(expr) {
			return expr
		}
		return nil
	}
	return declaration.Name()
}

func getAssignedName(node *Node) *Node {
	parent := node.Parent
	if parent != nil {
		switch parent.Kind {
		case KindPropertyAssignment:
			return parent.AsPropertyAssignment().Name()
		case KindBindingElement:
			return parent.AsBindingElement().Name()
		case KindBinaryExpression:
			if node == parent.AsBinaryExpression().Right {
				left := parent.AsBinaryExpression().Left
				switch left.Kind {
				case KindIdentifier:
					return left
				case KindPropertyAccessExpression:
					return left.AsPropertyAccessExpression().Name()
				case KindElementAccessExpression:
					arg := SkipParentheses(left.AsElementAccessExpression().ArgumentExpression)
					if IsStringOrNumericLiteralLike(arg) {
						return arg
					}
				}
			}
		case KindVariableDeclaration:
			name := parent.AsVariableDeclaration().Name()
			if IsIdentifier(name) {
				return name
			}
		}
	}
	return nil
}

func IsFunctionPropertyAssignment(node *Node) bool {
	if node.Kind == KindBinaryExpression {
		expr := node.AsBinaryExpression()
		if expr.OperatorToken.Kind == KindEqualsToken {
			switch expr.Left.Kind {
			case KindPropertyAccessExpression:
				// F.id = expr
				return IsIdentifier(expr.Left.Expression()) && IsIdentifier(expr.Left.Name())
			case KindElementAccessExpression:
				// F[xxx] = expr
				return IsIdentifier(expr.Left.Expression())
			}
		}
	}
	return false
}

/**
 * A declaration has a dynamic name if all of the following are true:
 *   1. The declaration has a computed property name.
 *   2. The computed name is *not* expressed as a StringLiteral.
 *   3. The computed name is *not* expressed as a NumericLiteral.
 *   4. The computed name is *not* expressed as a PlusToken or MinusToken
 *      immediately followed by a NumericLiteral.
 */
func HasDynamicName(declaration *Node) bool {
	name := GetNameOfDeclaration(declaration)
	return name != nil && IsDynamicName(name)
}

func IsDynamicName(name *Node) bool {
	var expr *Node
	switch name.Kind {
	case KindComputedPropertyName:
		expr = name.AsComputedPropertyName().Expression
	case KindElementAccessExpression:
		expr = SkipParentheses(name.AsElementAccessExpression().ArgumentExpression)
	default:
		return false
	}
	return !IsStringOrNumericLiteralLike(expr) && !IsSignedNumericLiteral(expr)
}

func IsEntityNameExpression(node *Node) bool {
	return node.Kind == KindIdentifier || IsPropertyAccessEntityNameExpression(node)
}

func IsPropertyAccessEntityNameExpression(node *Node) bool {
	if node.Kind == KindPropertyAccessExpression {
		expr := node.AsPropertyAccessExpression()
		return expr.Name().Kind == KindIdentifier && IsEntityNameExpression(expr.Expression)
	}
	return false
}

func IsDottedName(node *Node) bool {
	switch node.Kind {
	case KindIdentifier, KindThisKeyword, KindSuperKeyword, KindMetaProperty:
		return true
	case KindPropertyAccessExpression, KindParenthesizedExpression:
		return IsDottedName(node.Expression())
	}
	return false
}

func IsAmbientModule(node *Node) bool {
	return IsModuleDeclaration(node) && (node.AsModuleDeclaration().Name().Kind == KindStringLiteral || IsGlobalScopeAugmentation(node))
}

func IsExternalModule(file *SourceFile) bool {
	return file.ExternalModuleIndicator != nil
}

func IsExternalOrCommonJSModule(file *SourceFile) bool {
	return file.ExternalModuleIndicator != nil || file.CommonJSModuleIndicator != nil
}

// TODO: Should we deprecate `IsExternalOrCommonJSModule` in favor of this function?
func IsEffectiveExternalModule(node *SourceFile, compilerOptions *core.CompilerOptions) bool {
	return IsExternalModule(node) || (isCommonJSContainingModuleKind(compilerOptions.GetEmitModuleKind()) && node.CommonJSModuleIndicator != nil)
}

func isCommonJSContainingModuleKind(kind core.ModuleKind) bool {
	return kind == core.ModuleKindCommonJS || kind == core.ModuleKindNode16 || kind == core.ModuleKindNodeNext
}

func IsExternalModuleIndicator(node *Statement) bool {
	return HasSyntacticModifier(node, ModifierFlagsExport) ||
		IsImportEqualsDeclaration(node) && IsExternalModuleReference(node.AsImportEqualsDeclaration().ModuleReference) ||
		IsImportDeclaration(node) || IsExportAssignment(node) || IsExportDeclaration(node)
}

func IsExportNamespaceAsDefaultDeclaration(node *Node) bool {
	if IsExportDeclaration(node) {
		decl := node.AsExportDeclaration()
		return IsNamespaceExport(decl.ExportClause) && ModuleExportNameIsDefault(decl.ExportClause.Name())
	}
	return false
}

func IsGlobalScopeAugmentation(node *Node) bool {
	return IsModuleDeclaration(node) && node.AsModuleDeclaration().Keyword == KindGlobalKeyword
}

func IsModuleAugmentationExternal(node *Node) bool {
	// external module augmentation is a ambient module declaration that is either:
	// - defined in the top level scope and source file is an external module
	// - defined inside ambient module declaration located in the top level scope and source file not an external module
	switch node.Parent.Kind {
	case KindSourceFile:
		return IsExternalModule(node.Parent.AsSourceFile())
	case KindModuleBlock:
		grandParent := node.Parent.Parent
		return IsAmbientModule(grandParent) && IsSourceFile(grandParent.Parent) && !IsExternalModule(grandParent.Parent.AsSourceFile())
	}
	return false
}

func GetContainingClass(node *Node) *Node {
	return FindAncestor(node.Parent, IsClassLike)
}

func GetExtendsHeritageClauseElement(node *Node) *ExpressionWithTypeArgumentsNode {
	return core.FirstOrNil(GetExtendsHeritageClauseElements(node))
}

func GetExtendsHeritageClauseElements(node *Node) []*ExpressionWithTypeArgumentsNode {
	return getHeritageElements(node, KindExtendsKeyword)
}

func GetImplementsHeritageClauseElements(node *Node) []*ExpressionWithTypeArgumentsNode {
	return getHeritageElements(node, KindImplementsKeyword)
}

func getHeritageElements(node *Node, kind Kind) []*Node {
	clause := GetHeritageClause(node, kind)
	if clause != nil {
		return clause.AsHeritageClause().Types.Nodes
	}
	return nil
}

func GetHeritageClause(node *Node, kind Kind) *Node {
	clauses := getHeritageClauses(node)
	if clauses != nil {
		for _, clause := range clauses.Nodes {
			if clause.AsHeritageClause().Token == kind {
				return clause
			}
		}
	}
	return nil
}

func getHeritageClauses(node *Node) *NodeList {
	switch node.Kind {
	case KindClassDeclaration:
		return node.AsClassDeclaration().HeritageClauses
	case KindClassExpression:
		return node.AsClassExpression().HeritageClauses
	case KindInterfaceDeclaration:
		return node.AsInterfaceDeclaration().HeritageClauses
	}
	return nil
}

func IsPartOfTypeQuery(node *Node) bool {
	for node.Kind == KindQualifiedName || node.Kind == KindIdentifier {
		node = node.Parent
	}
	return node.Kind == KindTypeQuery
}

/**
 * This function returns true if the this node's root declaration is a parameter.
 * For example, passing a `ParameterDeclaration` will return true, as will passing a
 * binding element that is a child of a `ParameterDeclaration`.
 *
 * If you are looking to test that a `Node` is a `ParameterDeclaration`, use `isParameter`.
 */
func IsPartOfParameterDeclaration(node *Node) bool {
	return GetRootDeclaration(node).Kind == KindParameter
}

func IsInTopLevelContext(node *Node) bool {
	// The name of a class or function declaration is a BindingIdentifier in its surrounding scope.
	if IsIdentifier(node) {
		parent := node.Parent
		if (IsClassDeclaration(parent) || IsFunctionDeclaration(parent)) && parent.Name() == node {
			node = parent
		}
	}
	container := GetThisContainer(node, true /*includeArrowFunctions*/, false /*includeClassComputedPropertyName*/)
	return IsSourceFile(container)
}

func GetThisContainer(node *Node, includeArrowFunctions bool, includeClassComputedPropertyName bool) *Node {
	for {
		node = node.Parent
		if node == nil {
			panic("nil parent in getThisContainer")
		}
		switch node.Kind {
		case KindComputedPropertyName:
			if includeClassComputedPropertyName && IsClassLike(node.Parent.Parent) {
				return node
			}
			node = node.Parent.Parent
		case KindDecorator:
			if node.Parent.Kind == KindParameter && IsClassElement(node.Parent.Parent) {
				// If the decorator's parent is a Parameter, we resolve the this container from
				// the grandparent class declaration.
				node = node.Parent.Parent
			} else if IsClassElement(node.Parent) {
				// If the decorator's parent is a class element, we resolve the 'this' container
				// from the parent class declaration.
				node = node.Parent
			}
		case KindArrowFunction:
			if includeArrowFunctions {
				return node
			}
		case KindFunctionDeclaration, KindFunctionExpression, KindModuleDeclaration, KindClassStaticBlockDeclaration,
			KindPropertyDeclaration, KindPropertySignature, KindMethodDeclaration, KindMethodSignature, KindConstructor,
			KindGetAccessor, KindSetAccessor, KindCallSignature, KindConstructSignature, KindIndexSignature,
			KindEnumDeclaration, KindSourceFile:
			return node
		}
	}
}

func GetImmediatelyInvokedFunctionExpression(fn *Node) *Node {
	if IsFunctionExpressionOrArrowFunction(fn) {
		prev := fn
		parent := fn.Parent
		for IsParenthesizedExpression(parent) {
			prev = parent
			parent = parent.Parent
		}
		if IsCallExpression(parent) && parent.AsCallExpression().Expression == prev {
			return parent
		}
	}
	return nil
}

func IsEnumConst(node *Node) bool {
	return GetCombinedModifierFlags(node)&ModifierFlagsConst != 0
}

func ExportAssignmentIsAlias(node *Node) bool {
	e := node.AsExportAssignment().Expression
	return IsEntityNameExpression(e) || IsClassExpression(e)
}

func IsInstanceOfExpression(node *Node) bool {
	return IsBinaryExpression(node) && node.AsBinaryExpression().OperatorToken.Kind == KindInstanceOfKeyword
}

func IsAnyImportOrReExport(node *Node) bool {
	return IsAnyImportSyntax(node) || IsExportDeclaration(node)
}

func IsAnyImportSyntax(node *Node) bool {
	return NodeKindIs(node, KindImportDeclaration, KindImportEqualsDeclaration)
}

func IsJsonSourceFile(file *SourceFile) bool {
	return file.ScriptKind == core.ScriptKindJSON
}

func IsInJsonFile(node *Node) bool {
	return node.Flags&NodeFlagsJsonFile != 0
}

func GetExternalModuleName(node *Node) *Expression {
	switch node.Kind {
	case KindImportDeclaration:
		return node.AsImportDeclaration().ModuleSpecifier
	case KindExportDeclaration:
		return node.AsExportDeclaration().ModuleSpecifier
	case KindJSDocImportTag:
		return node.AsJSDocImportTag().ModuleSpecifier
	case KindImportEqualsDeclaration:
		if node.AsImportEqualsDeclaration().ModuleReference.Kind == KindExternalModuleReference {
			return node.AsImportEqualsDeclaration().ModuleReference.AsExternalModuleReference().Expression
		}
		return nil
	case KindImportType:
		return getImportTypeNodeLiteral(node)
	case KindCallExpression:
		return core.FirstOrNil(node.AsCallExpression().Arguments.Nodes)
	case KindModuleDeclaration:
		if IsStringLiteral(node.AsModuleDeclaration().Name()) {
			return node.AsModuleDeclaration().Name()
		}
		return nil
	}
	panic("Unhandled case in getExternalModuleName")
}

func GetImportAttributes(node *Node) *Node {
	switch node.Kind {
	case KindImportDeclaration:
		return node.AsImportDeclaration().Attributes
	case KindExportDeclaration:
		return node.AsExportDeclaration().Attributes
	}
	panic("Unhandled case in getImportAttributes")
}

func getImportTypeNodeLiteral(node *Node) *Node {
	if IsImportTypeNode(node) {
		importTypeNode := node.AsImportTypeNode()
		if IsLiteralTypeNode(importTypeNode.Argument) {
			literalTypeNode := importTypeNode.Argument.AsLiteralTypeNode()
			if IsStringLiteral(literalTypeNode.Literal) {
				return literalTypeNode.Literal
			}
		}
	}
	return nil
}

func IsExpressionNode(node *Node) bool {
	switch node.Kind {
	case KindSuperKeyword, KindNullKeyword, KindTrueKeyword, KindFalseKeyword, KindRegularExpressionLiteral,
		KindArrayLiteralExpression, KindObjectLiteralExpression, KindPropertyAccessExpression, KindElementAccessExpression,
		KindCallExpression, KindNewExpression, KindTaggedTemplateExpression, KindAsExpression, KindTypeAssertionExpression,
		KindSatisfiesExpression, KindNonNullExpression, KindParenthesizedExpression, KindFunctionExpression,
		KindClassExpression, KindArrowFunction, KindVoidExpression, KindDeleteExpression, KindTypeOfExpression,
		KindPrefixUnaryExpression, KindPostfixUnaryExpression, KindBinaryExpression, KindConditionalExpression,
		KindSpreadElement, KindTemplateExpression, KindOmittedExpression, KindJsxElement, KindJsxSelfClosingElement,
		KindJsxFragment, KindYieldExpression, KindAwaitExpression, KindMetaProperty:
		return true
	case KindExpressionWithTypeArguments:
		return !IsHeritageClause(node.Parent)
	case KindQualifiedName:
		for node.Parent.Kind == KindQualifiedName {
			node = node.Parent
		}
		return IsTypeQueryNode(node.Parent) || isJSDocLinkLike(node.Parent) || isJSXTagName(node)
	case KindJSDocMemberName:
		return IsTypeQueryNode(node.Parent) || isJSDocLinkLike(node.Parent) || isJSXTagName(node)
	case KindPrivateIdentifier:
		return IsBinaryExpression(node.Parent) && node.Parent.AsBinaryExpression().Left == node && node.Parent.AsBinaryExpression().OperatorToken.Kind == KindInKeyword
	case KindIdentifier:
		if IsTypeQueryNode(node.Parent) || isJSDocLinkLike(node.Parent) || isJSXTagName(node) {
			return true
		}
		fallthrough
	case KindNumericLiteral, KindBigIntLiteral, KindStringLiteral, KindNoSubstitutionTemplateLiteral, KindThisKeyword:
		return IsInExpressionContext(node)
	default:
		return false
	}
}

func IsInExpressionContext(node *Node) bool {
	parent := node.Parent
	switch parent.Kind {
	case KindVariableDeclaration:
		return parent.AsVariableDeclaration().Initializer == node
	case KindParameter:
		return parent.AsParameterDeclaration().Initializer == node
	case KindPropertyDeclaration:
		return parent.AsPropertyDeclaration().Initializer == node
	case KindPropertySignature:
		return parent.AsPropertySignatureDeclaration().Initializer == node
	case KindEnumMember:
		return parent.AsEnumMember().Initializer == node
	case KindPropertyAssignment:
		return parent.AsPropertyAssignment().Initializer == node
	case KindBindingElement:
		return parent.AsBindingElement().Initializer == node
	case KindExpressionStatement:
		return parent.AsExpressionStatement().Expression == node
	case KindIfStatement:
		return parent.AsIfStatement().Expression == node
	case KindDoStatement:
		return parent.AsDoStatement().Expression == node
	case KindWhileStatement:
		return parent.AsWhileStatement().Expression == node
	case KindReturnStatement:
		return parent.AsReturnStatement().Expression == node
	case KindWithStatement:
		return parent.AsWithStatement().Expression == node
	case KindSwitchStatement:
		return parent.AsSwitchStatement().Expression == node
	case KindCaseClause, KindDefaultClause:
		return parent.AsCaseOrDefaultClause().Expression == node
	case KindThrowStatement:
		return parent.AsThrowStatement().Expression == node
	case KindForStatement:
		s := parent.AsForStatement()
		return s.Initializer == node && s.Initializer.Kind != KindVariableDeclarationList || s.Condition == node || s.Incrementor == node
	case KindForInStatement, KindForOfStatement:
		s := parent.AsForInOrOfStatement()
		return s.Initializer == node && s.Initializer.Kind != KindVariableDeclarationList || s.Expression == node
	case KindTypeAssertionExpression:
		return parent.AsTypeAssertion().Expression == node
	case KindAsExpression:
		return parent.AsAsExpression().Expression == node
	case KindTemplateSpan:
		return parent.AsTemplateSpan().Expression == node
	case KindComputedPropertyName:
		return parent.AsComputedPropertyName().Expression == node
	case KindDecorator, KindJsxExpression, KindJsxSpreadAttribute, KindSpreadAssignment:
		return true
	case KindExpressionWithTypeArguments:
		return parent.AsExpressionWithTypeArguments().Expression == node && !IsPartOfTypeNode(parent)
	case KindShorthandPropertyAssignment:
		return parent.AsShorthandPropertyAssignment().ObjectAssignmentInitializer == node
	case KindSatisfiesExpression:
		return parent.AsSatisfiesExpression().Expression == node
	default:
		return IsExpressionNode(parent)
	}
}

func IsPartOfTypeNode(node *Node) bool {
	kind := node.Kind
	if kind >= KindFirstTypeNode && kind <= KindLastTypeNode {
		return true
	}
	switch node.Kind {
	case KindAnyKeyword, KindUnknownKeyword, KindNumberKeyword, KindBigIntKeyword, KindStringKeyword,
		KindBooleanKeyword, KindSymbolKeyword, KindObjectKeyword, KindUndefinedKeyword, KindNullKeyword,
		KindNeverKeyword:
		return true
	case KindVoidKeyword:
		return node.Parent.Kind != KindVoidExpression
	case KindExpressionWithTypeArguments:
		return isPartOfTypeExpressionWithTypeArguments(node)
	case KindTypeParameter:
		return node.Parent.Kind == KindMappedType || node.Parent.Kind == KindInferType
	case KindIdentifier:
		parent := node.Parent
		if IsQualifiedName(parent) && parent.AsQualifiedName().Right == node {
			return isPartOfTypeNodeInParent(parent)
		}
		if IsPropertyAccessExpression(parent) && parent.AsPropertyAccessExpression().Name() == node {
			return isPartOfTypeNodeInParent(parent)
		}
		return isPartOfTypeNodeInParent(node)
	case KindQualifiedName, KindPropertyAccessExpression, KindThisKeyword:
		return isPartOfTypeNodeInParent(node)
	}
	return false
}

func isPartOfTypeNodeInParent(node *Node) bool {
	parent := node.Parent
	if parent.Kind == KindTypeQuery {
		return false
	}
	if parent.Kind == KindImportType {
		return !parent.AsImportTypeNode().IsTypeOf
	}

	// Do not recursively call isPartOfTypeNode on the parent. In the example:
	//
	//     let a: A.B.C;
	//
	// Calling isPartOfTypeNode would consider the qualified name A.B a type node.
	// Only C and A.B.C are type nodes.
	if parent.Kind >= KindFirstTypeNode && parent.Kind <= KindLastTypeNode {
		return true
	}
	switch parent.Kind {
	case KindExpressionWithTypeArguments:
		return isPartOfTypeExpressionWithTypeArguments(parent)
	case KindTypeParameter:
		return node == parent.AsTypeParameter().Constraint
	case KindVariableDeclaration, KindParameter, KindPropertyDeclaration, KindPropertySignature, KindFunctionDeclaration,
		KindFunctionExpression, KindArrowFunction, KindConstructor, KindMethodDeclaration, KindMethodSignature,
		KindGetAccessor, KindSetAccessor, KindCallSignature, KindConstructSignature, KindIndexSignature,
		KindTypeAssertionExpression:
		return node == parent.Type()
	case KindCallExpression, KindNewExpression, KindTaggedTemplateExpression:
		return slices.Contains(parent.TypeArguments(), node)
	}
	return false
}

func isPartOfTypeExpressionWithTypeArguments(node *Node) bool {
	parent := node.Parent
	return IsHeritageClause(parent) && (!IsClassLike(parent.Parent) || parent.AsHeritageClause().Token == KindImplementsKeyword)
}

func isJSDocLinkLike(node *Node) bool {
	return NodeKindIs(node, KindJSDocLink, KindJSDocLinkCode, KindJSDocLinkPlain)
}

func IsJSDocTag(node *Node) bool {
	return node.Kind >= KindFirstJSDocTagNode && node.Kind <= KindLastJSDocTagNode
}

func isJSXTagName(node *Node) bool {
	parent := node.Parent
	switch parent.Kind {
	case KindJsxOpeningElement:
		return parent.AsJsxOpeningElement().TagName == node
	case KindJsxSelfClosingElement:
		return parent.AsJsxSelfClosingElement().TagName == node
	case KindJsxClosingElement:
		return parent.AsJsxClosingElement().TagName == node
	}
	return false
}

func IsSuperCall(node *Node) bool {
	return IsCallExpression(node) && node.AsCallExpression().Expression.Kind == KindSuperKeyword
}

func IsImportCall(node *Node) bool {
	return IsCallExpression(node) && node.AsCallExpression().Expression.Kind == KindImportKeyword
}

func IsComputedNonLiteralName(name *Node) bool {
	return IsComputedPropertyName(name) && !IsStringOrNumericLiteralLike(name.Expression())
}

func IsQuestionToken(node *Node) bool {
	return node != nil && node.Kind == KindQuestionToken
}

func GetTextOfPropertyName(name *Node) string {
	text, _ := TryGetTextOfPropertyName(name)
	return text
}

func TryGetTextOfPropertyName(name *Node) (string, bool) {
	switch name.Kind {
	case KindIdentifier, KindPrivateIdentifier, KindStringLiteral, KindNumericLiteral, KindBigIntLiteral,
		KindNoSubstitutionTemplateLiteral:
		return name.Text(), true
	case KindComputedPropertyName:
		if IsStringOrNumericLiteralLike(name.Expression()) {
			return name.Expression().Text(), true
		}
	case KindJsxNamespacedName:
		return name.AsJsxNamespacedName().Namespace.Text() + ":" + name.Name().Text(), true
	}
	return "", false
}

// True if node is of a JSDoc kind that may contain comment text.
func IsJSDocCommentContainingNode(node *Node) bool {
	return node.Kind == KindJSDoc ||
		node.Kind == KindJSDocText ||
		node.Kind == KindJSDocTypeLiteral ||
		node.Kind == KindJSDocSignature ||
		isJSDocLinkLike(node) ||
		IsJSDocTag(node)
}

func IsJSDocNode(node *Node) bool {
	return node.Kind >= KindFirstJSDocNode && node.Kind <= KindLastJSDocNode
}

func IsNonWhitespaceToken(node *Node) bool {
	return IsTokenKind(node.Kind) && !IsWhitespaceOnlyJsxText(node)
}

func IsWhitespaceOnlyJsxText(node *Node) bool {
	return node.Kind == KindJsxText && node.AsJsxText().ContainsOnlyTriviaWhiteSpaces
}

func GetNewTargetContainer(node *Node) *Node {
	container := GetThisContainer(node, false /*includeArrowFunctions*/, false /*includeClassComputedPropertyName*/)
	if container != nil {
		switch container.Kind {
		case KindConstructor, KindFunctionDeclaration, KindFunctionExpression:
			return container
		}
	}
	return nil
}

func GetEnclosingBlockScopeContainer(node *Node) *Node {
	return FindAncestor(node.Parent, func(current *Node) bool {
		return IsBlockScope(current, current.Parent)
	})
}

func IsBlockScope(node *Node, parentNode *Node) bool {
	switch node.Kind {
	case KindSourceFile, KindCaseBlock, KindCatchClause, KindModuleDeclaration, KindForStatement, KindForInStatement, KindForOfStatement,
		KindConstructor, KindMethodDeclaration, KindGetAccessor, KindSetAccessor, KindFunctionDeclaration, KindFunctionExpression,
		KindArrowFunction, KindPropertyDeclaration, KindClassStaticBlockDeclaration:
		return true
	case KindBlock:
		// function block is not considered block-scope container
		// see comment in binder.ts: bind(...), case for SyntaxKind.Block
		return !IsFunctionLikeOrClassStaticBlockDeclaration(parentNode)
	}
	return false
}

type SemanticMeaning int32

const (
	SemanticMeaningNone      SemanticMeaning = 0
	SemanticMeaningValue     SemanticMeaning = 1 << 0
	SemanticMeaningType      SemanticMeaning = 1 << 1
	SemanticMeaningNamespace SemanticMeaning = 1 << 2
	SemanticMeaningAll       SemanticMeaning = SemanticMeaningValue | SemanticMeaningType | SemanticMeaningNamespace
)

func GetMeaningFromDeclaration(node *Node) SemanticMeaning {
	switch node.Kind {
	case KindVariableDeclaration:
		return SemanticMeaningValue
	case KindParameter,
		KindBindingElement,
		KindPropertyDeclaration,
		KindPropertySignature,
		KindPropertyAssignment,
		KindShorthandPropertyAssignment,
		KindMethodDeclaration,
		KindMethodSignature,
		KindConstructor,
		KindGetAccessor,
		KindSetAccessor,
		KindFunctionDeclaration,
		KindFunctionExpression,
		KindArrowFunction,
		KindCatchClause,
		KindJsxAttribute:
		return SemanticMeaningValue

	case KindTypeParameter,
		KindInterfaceDeclaration,
		KindTypeAliasDeclaration,
		KindJSTypeAliasDeclaration,
		KindTypeLiteral:
		return SemanticMeaningType
	case KindEnumMember, KindClassDeclaration:
		return SemanticMeaningValue | SemanticMeaningType

	case KindModuleDeclaration:
		if IsAmbientModule(node) {
			return SemanticMeaningNamespace | SemanticMeaningValue
		} else if GetModuleInstanceState(node) == ModuleInstanceStateInstantiated {
			return SemanticMeaningNamespace | SemanticMeaningValue
		} else {
			return SemanticMeaningNamespace
		}

	case KindEnumDeclaration,
		KindNamedImports,
		KindImportSpecifier,
		KindImportEqualsDeclaration,
		KindImportDeclaration,
		KindExportAssignment,
		KindJSExportAssignment,
		KindExportDeclaration:
		return SemanticMeaningAll

	// An external module can be a Value
	case KindSourceFile:
		return SemanticMeaningNamespace | SemanticMeaningValue
	}

	return SemanticMeaningAll
}

func IsPropertyAccessOrQualifiedName(node *Node) bool {
	return node.Kind == KindPropertyAccessExpression || node.Kind == KindQualifiedName
}

func IsLabelName(node *Node) bool {
	return IsLabelOfLabeledStatement(node) || IsJumpStatementTarget(node)
}

func IsLabelOfLabeledStatement(node *Node) bool {
	if !IsIdentifier(node) {
		return false
	}
	if !IsLabeledStatement(node.Parent) {
		return false
	}
	return node == node.Parent.Label()
}

func IsJumpStatementTarget(node *Node) bool {
	if !IsIdentifier(node) {
		return false
	}
	if !IsBreakOrContinueStatement(node.Parent) {
		return false
	}
	return node == node.Parent.Label()
}

func IsBreakOrContinueStatement(node *Node) bool {
	return NodeKindIs(node, KindBreakStatement, KindContinueStatement)
}

// GetModuleInstanceState is used during binding as well as in transformations and tests, and therefore may be invoked
// with a node that does not yet have its `Parent` pointer set. In this case, an `ancestors` represents a stack of
// virtual `Parent` pointers that can be used to walk up the tree. Since `getModuleInstanceStateForAliasTarget` may
// potentially walk up out of the provided `Node`, merely setting the parent pointers for a given `ModuleDeclaration`
// prior to invoking `GetModuleInstanceState` is not sufficient. It is, however, necessary that the `Parent` pointers
// for all ancestors of the `Node` provided to `GetModuleInstanceState` have been set.

// Push a virtual parent pointer onto `ancestors` and return it.
func pushAncestor(ancestors []*Node, parent *Node) []*Node {
	return append(ancestors, parent)
}

// If a virtual `Parent` exists on the stack, returns the previous stack entry and the virtual `Parent“.
// Otherwise, we return `nil` and the value of `node.Parent`.
func popAncestor(ancestors []*Node, node *Node) ([]*Node, *Node) {
	if len(ancestors) == 0 {
		return nil, node.Parent
	}
	n := len(ancestors) - 1
	return ancestors[:n], ancestors[n]
}

type ModuleInstanceState int32

const (
	ModuleInstanceStateUnknown ModuleInstanceState = iota
	ModuleInstanceStateNonInstantiated
	ModuleInstanceStateInstantiated
	ModuleInstanceStateConstEnumOnly
)

func GetModuleInstanceState(node *Node) ModuleInstanceState {
	return getModuleInstanceState(node, nil, nil)
}

func getModuleInstanceState(node *Node, ancestors []*Node, visited map[NodeId]ModuleInstanceState) ModuleInstanceState {
	module := node.AsModuleDeclaration()
	if module.Body != nil {
		return getModuleInstanceStateCached(module.Body, pushAncestor(ancestors, node), visited)
	} else {
		return ModuleInstanceStateInstantiated
	}
}

func getModuleInstanceStateCached(node *Node, ancestors []*Node, visited map[NodeId]ModuleInstanceState) ModuleInstanceState {
	if visited == nil {
		visited = make(map[NodeId]ModuleInstanceState)
	}
	nodeId := GetNodeId(node)
	if cached, ok := visited[nodeId]; ok {
		if cached != ModuleInstanceStateUnknown {
			return cached
		}
		return ModuleInstanceStateNonInstantiated
	}
	visited[nodeId] = ModuleInstanceStateUnknown
	result := getModuleInstanceStateWorker(node, ancestors, visited)
	visited[nodeId] = result
	return result
}

func getModuleInstanceStateWorker(node *Node, ancestors []*Node, visited map[NodeId]ModuleInstanceState) ModuleInstanceState {
	// A module is uninstantiated if it contains only
	switch node.Kind {
	case KindInterfaceDeclaration, KindTypeAliasDeclaration, KindJSTypeAliasDeclaration:
		return ModuleInstanceStateNonInstantiated
	case KindEnumDeclaration:
		if IsEnumConst(node) {
			return ModuleInstanceStateConstEnumOnly
		}
	case KindImportDeclaration, KindImportEqualsDeclaration:
		if !HasSyntacticModifier(node, ModifierFlagsExport) {
			return ModuleInstanceStateNonInstantiated
		}
	case KindExportDeclaration:
		decl := node.AsExportDeclaration()
		if decl.ModuleSpecifier == nil && decl.ExportClause != nil && decl.ExportClause.Kind == KindNamedExports {
			state := ModuleInstanceStateNonInstantiated
			ancestors = pushAncestor(ancestors, node)
			ancestors = pushAncestor(ancestors, decl.ExportClause)
			for _, specifier := range decl.ExportClause.AsNamedExports().Elements.Nodes {
				specifierState := getModuleInstanceStateForAliasTarget(specifier, ancestors, visited)
				if specifierState > state {
					state = specifierState
				}
				if state == ModuleInstanceStateInstantiated {
					return state
				}
			}
			return state
		}
	case KindModuleBlock:
		state := ModuleInstanceStateNonInstantiated
		ancestors = pushAncestor(ancestors, node)
		node.ForEachChild(func(n *Node) bool {
			childState := getModuleInstanceStateCached(n, ancestors, visited)
			switch childState {
			case ModuleInstanceStateNonInstantiated:
				return false
			case ModuleInstanceStateConstEnumOnly:
				state = ModuleInstanceStateConstEnumOnly
				return false
			case ModuleInstanceStateInstantiated:
				state = ModuleInstanceStateInstantiated
				return true
			}
			panic("Unhandled case in getModuleInstanceStateWorker")
		})
		return state
	case KindModuleDeclaration:
		return getModuleInstanceState(node, ancestors, visited)
	}
	return ModuleInstanceStateInstantiated
}

func getModuleInstanceStateForAliasTarget(node *Node, ancestors []*Node, visited map[NodeId]ModuleInstanceState) ModuleInstanceState {
	spec := node.AsExportSpecifier()
	name := spec.PropertyName
	if name == nil {
		name = spec.Name()
	}
	if name.Kind != KindIdentifier {
		// Skip for invalid syntax like this: export { "x" }
		return ModuleInstanceStateInstantiated
	}
	for ancestors, p := popAncestor(ancestors, node); p != nil; ancestors, p = popAncestor(ancestors, p) {
		if IsBlock(p) || IsModuleBlock(p) || IsSourceFile(p) {
			statements := GetStatementsOfBlock(p)
			found := ModuleInstanceStateUnknown
			statementsAncestors := pushAncestor(ancestors, p)
			for _, statement := range statements.Nodes {
				if NodeHasName(statement, name) {
					state := getModuleInstanceStateCached(statement, statementsAncestors, visited)
					if found == ModuleInstanceStateUnknown || state > found {
						found = state
					}
					if found == ModuleInstanceStateInstantiated {
						return found
					}
					if statement.Kind == KindImportEqualsDeclaration {
						// Treat re-exports of import aliases as instantiated since they're ambiguous. This is consistent
						// with `export import x = mod.x` being treated as instantiated:
						//   import x = mod.x;
						//   export { x };
						found = ModuleInstanceStateInstantiated
					}
				}
			}
			if found != ModuleInstanceStateUnknown {
				return found
			}
		}
	}
	// Couldn't locate, assume could refer to a value
	return ModuleInstanceStateInstantiated
}

func NodeHasName(statement *Node, id *Node) bool {
	name := statement.Name()
	if name != nil {
		return IsIdentifier(name) && name.AsIdentifier().Text == id.AsIdentifier().Text
	}
	if IsVariableStatement(statement) {
		declarations := statement.AsVariableStatement().DeclarationList.AsVariableDeclarationList().Declarations.Nodes
		return core.Some(declarations, func(d *Node) bool { return NodeHasName(d, id) })
	}
	return false
}

func IsInternalModuleImportEqualsDeclaration(node *Node) bool {
	return IsImportEqualsDeclaration(node) && node.AsImportEqualsDeclaration().ModuleReference.Kind != KindExternalModuleReference
}

func GetAssertedTypeNode(node *Node) *Node {
	switch node.Kind {
	case KindAsExpression:
		return node.AsAsExpression().Type
	case KindSatisfiesExpression:
		return node.AsSatisfiesExpression().Type
	case KindTypeAssertionExpression:
		return node.AsTypeAssertion().Type
	}
	panic("Unhandled case in getAssertedTypeNode")
}

func IsConstAssertion(node *Node) bool {
	switch node.Kind {
	case KindAsExpression, KindTypeAssertionExpression:
		return IsConstTypeReference(GetAssertedTypeNode(node))
	}
	return false
}

func IsConstTypeReference(node *Node) bool {
	return IsTypeReferenceNode(node) && len(node.TypeArguments()) == 0 && IsIdentifier(node.AsTypeReferenceNode().TypeName) && node.AsTypeReferenceNode().TypeName.Text() == "const"
}

func IsGlobalSourceFile(node *Node) bool {
	return node.Kind == KindSourceFile && !IsExternalOrCommonJSModule(node.AsSourceFile())
}

func IsParameterLike(node *Node) bool {
	switch node.Kind {
	case KindParameter, KindTypeParameter:
		return true
	}
	return false
}

func GetDeclarationOfKind(symbol *Symbol, kind Kind) *Node {
	for _, declaration := range symbol.Declarations {
		if declaration.Kind == kind {
			return declaration
		}
	}
	return nil
}

func FindConstructorDeclaration(node *ClassLikeDeclaration) *Node {
	for _, member := range node.ClassLikeData().Members.Nodes {
		if IsConstructorDeclaration(member) && NodeIsPresent(member.AsConstructorDeclaration().Body) {
			return member
		}
	}
	return nil
}

func GetFirstIdentifier(node *Node) *Node {
	switch node.Kind {
	case KindIdentifier:
		return node
	case KindQualifiedName:
		return GetFirstIdentifier(node.AsQualifiedName().Left)
	case KindPropertyAccessExpression:
		return GetFirstIdentifier(node.AsPropertyAccessExpression().Expression)
	}
	panic("Unhandled case in GetFirstIdentifier")
}

func GetNamespaceDeclarationNode(node *Node) *Node {
	switch node.Kind {
	case KindImportDeclaration:
		importClause := node.AsImportDeclaration().ImportClause
		if importClause != nil && importClause.AsImportClause().NamedBindings != nil && IsNamespaceImport(importClause.AsImportClause().NamedBindings) {
			return importClause.AsImportClause().NamedBindings
		}
	case KindImportEqualsDeclaration:
		return node
	case KindExportDeclaration:
		exportClause := node.AsExportDeclaration().ExportClause
		if exportClause != nil && IsNamespaceExport(exportClause) {
			return exportClause
		}
	default:
		panic("Unhandled case in getNamespaceDeclarationNode")
	}
	return nil
}

func ModuleExportNameIsDefault(node *Node) bool {
	return node.Text() == InternalSymbolNameDefault
}

func IsDefaultImport(node *Node /*ImportDeclaration | ImportEqualsDeclaration | ExportDeclaration | JSDocImportTag*/) bool {
	var importClause *Node
	switch node.Kind {
	case KindImportDeclaration:
		importClause = node.AsImportDeclaration().ImportClause
	case KindJSDocImportTag:
		importClause = node.AsJSDocImportTag().ImportClause
	}
	return importClause != nil && importClause.AsImportClause().name != nil
}

func GetImpliedNodeFormatForFile(path string, packageJsonType string) core.ModuleKind {
	impliedNodeFormat := core.ResolutionModeNone
	if tspath.FileExtensionIsOneOf(path, []string{tspath.ExtensionDmts, tspath.ExtensionMts, tspath.ExtensionMjs}) {
		impliedNodeFormat = core.ResolutionModeESM
	} else if tspath.FileExtensionIsOneOf(path, []string{tspath.ExtensionDcts, tspath.ExtensionCts, tspath.ExtensionCjs}) {
		impliedNodeFormat = core.ResolutionModeCommonJS
	} else if packageJsonType != "" && tspath.FileExtensionIsOneOf(path, []string{tspath.ExtensionDts, tspath.ExtensionTs, tspath.ExtensionTsx, tspath.ExtensionJs, tspath.ExtensionJsx}) {
		impliedNodeFormat = core.IfElse(packageJsonType == "module", core.ResolutionModeESM, core.ResolutionModeCommonJS)
	}

	return impliedNodeFormat
}

func GetEmitModuleFormatOfFileWorker(sourceFile *SourceFile, options *core.CompilerOptions, sourceFileMetaData *SourceFileMetaData) core.ModuleKind {
	result := GetImpliedNodeFormatForEmitWorker(sourceFile.FileName(), options, sourceFileMetaData)
	if result != core.ModuleKindNone {
		return result
	}
	return options.GetEmitModuleKind()
}

func GetImpliedNodeFormatForEmitWorker(fileName string, options *core.CompilerOptions, sourceFileMetaData *SourceFileMetaData) core.ModuleKind {
	moduleKind := options.GetEmitModuleKind()
	if core.ModuleKindNode16 <= moduleKind && moduleKind <= core.ModuleKindNodeNext {
		if sourceFileMetaData == nil {
			return core.ModuleKindNone
		}
		return sourceFileMetaData.ImpliedNodeFormat
	}
	if sourceFileMetaData != nil && sourceFileMetaData.ImpliedNodeFormat == core.ModuleKindCommonJS &&
		(sourceFileMetaData.PackageJsonType == "commonjs" ||
			tspath.FileExtensionIsOneOf(fileName, []string{tspath.ExtensionCjs, tspath.ExtensionCts})) {
		return core.ModuleKindCommonJS
	}
	if sourceFileMetaData != nil && sourceFileMetaData.ImpliedNodeFormat == core.ModuleKindESNext &&
		(sourceFileMetaData.PackageJsonType == "module" ||
			tspath.FileExtensionIsOneOf(fileName, []string{tspath.ExtensionMjs, tspath.ExtensionMts})) {
		return core.ModuleKindESNext
	}
	return core.ModuleKindNone
}

func GetDeclarationContainer(node *Node) *Node {
	return FindAncestor(GetRootDeclaration(node), func(node *Node) bool {
		switch node.Kind {
		case KindVariableDeclaration,
			KindVariableDeclarationList,
			KindImportSpecifier,
			KindNamedImports,
			KindNamespaceImport,
			KindImportClause:
			return false
		default:
			return true
		}
	}).Parent
}

// Indicates that a symbol is an alias that does not merge with a local declaration.
// OR Is a JSContainer which may merge an alias with a local declaration
func IsNonLocalAlias(symbol *Symbol, excludes SymbolFlags) bool {
	if symbol == nil {
		return false
	}
	return symbol.Flags&(SymbolFlagsAlias|excludes) == SymbolFlagsAlias ||
		symbol.Flags&SymbolFlagsAlias != 0 && symbol.Flags&SymbolFlagsAssignment != 0
}

// An alias symbol is created by one of the following declarations:
//
//	import <symbol> = ...
//	const <symbol> = ... (JS only)
//	const { <symbol>, ... } = ... (JS only)
//	import <symbol> from ...
//	import * as <symbol> from ...
//	import { x as <symbol> } from ...
//	export { x as <symbol> } from ...
//	export * as ns <symbol> from ...
//	export = <EntityNameExpression>
//	export default <EntityNameExpression>
//	module.exports = <EntityNameExpression> (JS only)
func IsAliasSymbolDeclaration(node *Node) bool {
	switch node.Kind {
	case KindImportEqualsDeclaration, KindNamespaceExportDeclaration, KindNamespaceImport, KindNamespaceExport,
		KindImportSpecifier, KindExportSpecifier:
		return true
	case KindImportClause:
		return node.AsImportClause().Name() != nil
	case KindExportAssignment, KindJSExportAssignment:
		return ExportAssignmentIsAlias(node)
	case KindVariableDeclaration, KindBindingElement:
		return IsVariableDeclarationInitializedToRequire(node)
	}
	return false
}

func IsParseTreeNode(node *Node) bool {
	return node.Flags&NodeFlagsSynthesized == 0
}

// Returns a token if position is in [start-of-leading-trivia, end), includes JSDoc only in JS files
func GetNodeAtPosition(file *SourceFile, position int, isJavaScriptFile bool) *Node {
	current := file.AsNode()
	for {
		var child *Node
		if isJavaScriptFile {
			for _, jsdoc := range current.JSDoc(file) {
				if nodeContainsPosition(jsdoc, position) {
					child = jsdoc
					break
				}
			}
		}
		if child == nil {
			current.ForEachChild(func(node *Node) bool {
				if nodeContainsPosition(node, position) {
					child = node
					return true
				}
				return false
			})
		}
		if child == nil {
			return current
		}
		current = child
	}
}

func nodeContainsPosition(node *Node, position int) bool {
	return node.Kind >= KindFirstNode && node.Pos() <= position && (position < node.End() || position == node.End() && node.Kind == KindEndOfFile)
}

func findImportOrRequire(text string, start int) (index int, size int) {
	index = max(start, 0)
	n := len(text)
	for index < n {
		next := strings.IndexAny(text[index:], "ir")
		if next < 0 {
			break
		}
		index += next

		var expected string
		if text[index] == 'i' {
			size = 6
			expected = "import"
		} else {
			size = 7
			expected = "require"
		}
		if index+size <= n && text[index:index+size] == expected {
			return
		}
		index++
	}

	return -1, 0
}

func ForEachDynamicImportOrRequireCall(
	file *SourceFile,
	includeTypeSpaceImports bool,
	requireStringLiteralLikeArgument bool,
	cb func(node *Node, argument *Expression) bool,
) bool {
	isJavaScriptFile := IsInJSFile(file.AsNode())
	lastIndex, size := findImportOrRequire(file.Text(), 0)
	for lastIndex >= 0 {
		node := GetNodeAtPosition(file, lastIndex, isJavaScriptFile && includeTypeSpaceImports)
		if isJavaScriptFile && IsRequireCall(node) {
			if cb(node, node.Arguments()[0]) {
				return true
			}
		} else if IsImportCall(node) && len(node.Arguments()) > 0 && (!requireStringLiteralLikeArgument || IsStringLiteralLike(node.Arguments()[0])) {
			if cb(node, node.Arguments()[0]) {
				return true
			}
		} else if includeTypeSpaceImports && IsLiteralImportTypeNode(node) {
			if cb(node, node.AsImportTypeNode().Argument.AsLiteralTypeNode().Literal) {
				return true
			}
		} else if includeTypeSpaceImports && node.Kind == KindJSDocImportTag {
			moduleNameExpr := GetExternalModuleName(node)
			if moduleNameExpr != nil && IsStringLiteral(moduleNameExpr) && moduleNameExpr.Text() != "" {
				if cb(node, moduleNameExpr) {
					return true
				}
			}
		}
		// skip past import/require
		lastIndex += size
		lastIndex, size = findImportOrRequire(file.Text(), lastIndex)
	}
	return false
}

// IsVariableDeclarationInitializedToRequire should be used wherever parent pointers are set
func IsRequireCall(node *Node) bool {
	if !IsCallExpression(node) {
		return false
	}
	call := node.AsCallExpression()
	if !IsIdentifier(call.Expression) || call.Expression.Text() != "require" {
		return false
	}
	if len(call.Arguments.Nodes) != 1 {
		return false
	}
	return IsStringLiteralLike(call.Arguments.Nodes[0])
}

func IsUnterminatedLiteral(node *Node) bool {
	return node.LiteralLikeData().TokenFlags&TokenFlagsUnterminated != 0
}

func GetJSXImplicitImportBase(compilerOptions *core.CompilerOptions, file *SourceFile) string {
	jsxImportSourcePragma := GetPragmaFromSourceFile(file, "jsximportsource")
	jsxRuntimePragma := GetPragmaFromSourceFile(file, "jsxruntime")
	if GetPragmaArgument(jsxRuntimePragma, "factory") == "classic" {
		return ""
	}
	if compilerOptions.Jsx == core.JsxEmitReactJSX ||
		compilerOptions.Jsx == core.JsxEmitReactJSXDev ||
		compilerOptions.JsxImportSource != "" ||
		jsxImportSourcePragma != nil ||
		GetPragmaArgument(jsxRuntimePragma, "factory") == "automatic" {
		result := GetPragmaArgument(jsxImportSourcePragma, "factory")
		if result == "" {
			result = compilerOptions.JsxImportSource
		}
		if result == "" {
			result = "react"
		}
		return result
	}
	return ""
}

func GetJSXRuntimeImport(base string, options *core.CompilerOptions) string {
	if base == "" {
		return base
	}
	return base + "/" + core.IfElse(options.Jsx == core.JsxEmitReactJSXDev, "jsx-dev-runtime", "jsx-runtime")
}

func GetPragmaFromSourceFile(file *SourceFile, name string) *Pragma {
	var result *Pragma
	if file != nil {
		for i := range file.Pragmas {
			if file.Pragmas[i].Name == name {
				result = &file.Pragmas[i] // Last one wins
			}
		}
	}
	return result
}

func GetPragmaArgument(pragma *Pragma, name string) string {
	if pragma != nil {
		if arg, ok := pragma.Args[name]; ok {
			return arg.Value
		}
	}
	return ""
}

<<<<<<< HEAD
func GetExternalModuleImportEqualsDeclarationExpression(node *Node) *Node {
	// Debug.assert(isExternalModuleImportEqualsDeclaration(node))
	return node.AsImportEqualsDeclaration().ModuleReference.AsExternalModuleReference().Expression
}

func CreateModifiersFromModifierFlags(flags ModifierFlags, createModifier func(kind Kind) *Node) []*Node {
	var result []*Node
	if flags&ModifierFlagsExport != 0 {
		result = append(result, createModifier(KindExportKeyword))
	}
	if flags&ModifierFlagsAmbient != 0 {
		result = append(result, createModifier(KindDeclareKeyword))
	}
	if flags&ModifierFlagsDefault != 0 {
		result = append(result, createModifier(KindDefaultKeyword))
	}
	if flags&ModifierFlagsConst != 0 {
		result = append(result, createModifier(KindConstKeyword))
	}
	if flags&ModifierFlagsPublic != 0 {
		result = append(result, createModifier(KindPublicKeyword))
	}
	if flags&ModifierFlagsPrivate != 0 {
		result = append(result, createModifier(KindPrivateKeyword))
	}
	if flags&ModifierFlagsProtected != 0 {
		result = append(result, createModifier(KindProtectedKeyword))
	}
	if flags&ModifierFlagsAbstract != 0 {
		result = append(result, createModifier(KindAbstractKeyword))
	}
	if flags&ModifierFlagsStatic != 0 {
		result = append(result, createModifier(KindStaticKeyword))
	}
	if flags&ModifierFlagsOverride != 0 {
		result = append(result, createModifier(KindOverrideKeyword))
	}
	if flags&ModifierFlagsReadonly != 0 {
		result = append(result, createModifier(KindReadonlyKeyword))
	}
	if flags&ModifierFlagsAccessor != 0 {
		result = append(result, createModifier(KindAccessorKeyword))
	}
	if flags&ModifierFlagsAsync != 0 {
		result = append(result, createModifier(KindAsyncKeyword))
	}
	if flags&ModifierFlagsIn != 0 {
		result = append(result, createModifier(KindInKeyword))
	}
	if flags&ModifierFlagsOut != 0 {
		result = append(result, createModifier(KindOutKeyword))
	}
	return result
}

func GetThisParameter(signature *Node) *Node {
	// callback tags do not currently support this parameters
	if len(signature.Parameters()) != 0 {
		thisParameter := signature.Parameters()[0]
		if IsThisParameter(thisParameter) {
			return thisParameter
		}
	}
	return nil
}

func ReplaceModifiers(factory *NodeFactory, node *Node, modifierArray *ModifierList) *Node {
	switch node.Kind {
	case KindTypeParameter:
		return factory.UpdateTypeParameterDeclaration(
			node.AsTypeParameter(),
			modifierArray,
			node.Name(),
			node.AsTypeParameter().Constraint,
			node.AsTypeParameter().DefaultType,
		)
	case KindParameter:
		return factory.UpdateParameterDeclaration(
			node.AsParameterDeclaration(),
			modifierArray,
			node.AsParameterDeclaration().DotDotDotToken,
			node.Name(),
			node.AsParameterDeclaration().QuestionToken,
			node.Type(),
			node.Initializer(),
		)
	case KindConstructorType:
		return factory.UpdateConstructorTypeNode(
			node.AsConstructorTypeNode(),
			modifierArray,
			node.TypeParameterList(),
			node.ParameterList(),
			node.Type(),
		)
	case KindPropertySignature:
		return factory.UpdatePropertySignatureDeclaration(
			node.AsPropertySignatureDeclaration(),
			modifierArray,
			node.Name(),
			node.AsPropertySignatureDeclaration().PostfixToken,
			node.Type(),
			node.Initializer(),
		)
	case KindPropertyDeclaration:
		return factory.UpdatePropertyDeclaration(
			node.AsPropertyDeclaration(),
			modifierArray,
			node.Name(),
			node.AsPropertyDeclaration().PostfixToken,
			node.Type(),
			node.Initializer(),
		)
	case KindMethodSignature:
		return factory.UpdateMethodSignatureDeclaration(
			node.AsMethodSignatureDeclaration(),
			modifierArray,
			node.Name(),
			node.AsMethodSignatureDeclaration().PostfixToken,
			node.TypeParameterList(),
			node.ParameterList(),
			node.Type(),
		)
	case KindMethodDeclaration:
		return factory.UpdateMethodDeclaration(
			node.AsMethodDeclaration(),
			modifierArray,
			node.AsMethodDeclaration().AsteriskToken,
			node.Name(),
			node.AsMethodDeclaration().PostfixToken,
			node.TypeParameterList(),
			node.ParameterList(),
			node.Type(),
			node.Body(),
		)
	case KindConstructor:
		return factory.UpdateConstructorDeclaration(
			node.AsConstructorDeclaration(),
			modifierArray,
			node.TypeParameterList(),
			node.ParameterList(),
			node.Type(),
			node.Body(),
		)
	case KindGetAccessor:
		return factory.UpdateGetAccessorDeclaration(
			node.AsGetAccessorDeclaration(),
			modifierArray,
			node.Name(),
			node.TypeParameterList(),
			node.ParameterList(),
			node.Type(),
			node.Body(),
		)
	case KindSetAccessor:
		return factory.UpdateSetAccessorDeclaration(
			node.AsSetAccessorDeclaration(),
			modifierArray,
			node.Name(),
			node.TypeParameterList(),
			node.ParameterList(),
			node.Type(),
			node.Body(),
		)
	case KindIndexSignature:
		return factory.UpdateIndexSignatureDeclaration(
			node.AsIndexSignatureDeclaration(),
			modifierArray,
			node.ParameterList(),
			node.Type(),
		)
	case KindFunctionExpression:
		return factory.UpdateFunctionExpression(
			node.AsFunctionExpression(),
			modifierArray,
			node.AsFunctionExpression().AsteriskToken,
			node.Name(),
			node.TypeParameterList(),
			node.ParameterList(),
			node.Type(),
			node.Body(),
		)
	case KindArrowFunction:
		return factory.UpdateArrowFunction(
			node.AsArrowFunction(),
			modifierArray,
			node.TypeParameterList(),
			node.ParameterList(),
			node.Type(),
			node.AsArrowFunction().EqualsGreaterThanToken,
			node.Body(),
		)
	case KindClassExpression:
		return factory.UpdateClassExpression(
			node.AsClassExpression(),
			modifierArray,
			node.Name(),
			node.TypeParameterList(),
			node.AsClassExpression().HeritageClauses,
			node.MemberList(),
		)
	case KindVariableStatement:
		return factory.UpdateVariableStatement(
			node.AsVariableStatement(),
			modifierArray,
			node.AsVariableStatement().DeclarationList,
		)
	case KindFunctionDeclaration:
		return factory.UpdateFunctionDeclaration(
			node.AsFunctionDeclaration(),
			modifierArray,
			node.AsFunctionDeclaration().AsteriskToken,
			node.Name(),
			node.TypeParameterList(),
			node.ParameterList(),
			node.Type(),
			node.Body(),
		)
	case KindClassDeclaration:
		return factory.UpdateClassDeclaration(
			node.AsClassDeclaration(),
			modifierArray,
			node.Name(),
			node.TypeParameterList(),
			node.AsClassDeclaration().HeritageClauses,
			node.MemberList(),
		)
	case KindInterfaceDeclaration:
		return factory.UpdateInterfaceDeclaration(
			node.AsInterfaceDeclaration(),
			modifierArray,
			node.Name(),
			node.TypeParameterList(),
			node.AsInterfaceDeclaration().HeritageClauses,
			node.MemberList(),
		)
	case KindTypeAliasDeclaration:
		return factory.UpdateTypeAliasDeclaration(
			node.AsTypeAliasDeclaration(),
			modifierArray,
			node.Name(),
			node.TypeParameterList(),
			node.Type(),
		)
	case KindEnumDeclaration:
		return factory.UpdateEnumDeclaration(
			node.AsEnumDeclaration(),
			modifierArray,
			node.Name(),
			node.MemberList(),
		)
	case KindModuleDeclaration:
		return factory.UpdateModuleDeclaration(
			node.AsModuleDeclaration(),
			modifierArray,
			node.AsModuleDeclaration().Keyword,
			node.Name(),
			node.Body(),
		)
	case KindImportEqualsDeclaration:
		return factory.UpdateImportEqualsDeclaration(
			node.AsImportEqualsDeclaration(),
			modifierArray,
			node.IsTypeOnly(),
			node.Name(),
			node.AsImportEqualsDeclaration().ModuleReference,
		)
	case KindImportDeclaration:
		return factory.UpdateImportDeclaration(
			node.AsImportDeclaration(),
			modifierArray,
			node.AsImportDeclaration().ImportClause,
			node.AsImportDeclaration().ModuleSpecifier,
			node.AsImportDeclaration().Attributes,
		)
	case KindExportAssignment:
		return factory.UpdateExportAssignment(
			node.AsExportAssignment(),
			modifierArray,
			node.Expression(),
		)
	case KindExportDeclaration:
		return factory.UpdateExportDeclaration(
			node.AsExportDeclaration(),
			modifierArray,
			node.IsTypeOnly(),
			node.AsExportDeclaration().ExportClause,
			node.AsExportDeclaration().ModuleSpecifier,
			node.AsExportDeclaration().Attributes,
		)
	}
	panic(fmt.Sprintf("Node that does not have modifiers tried to have modifier replaced: %d", node.Kind))
}

func IsLateVisibilityPaintedStatement(node *Node) bool {
	switch node.Kind {
	case KindImportDeclaration,
		KindImportEqualsDeclaration,
		KindVariableStatement,
		KindClassDeclaration,
		KindFunctionDeclaration,
		KindModuleDeclaration,
		KindTypeAliasDeclaration,
		KindInterfaceDeclaration,
		KindEnumDeclaration:
		return true
	default:
		return false
	}
}

func IsExternalModuleAugmentation(node *Node) bool {
	return IsAmbientModule(node) && IsModuleAugmentationExternal(node)
=======
// Of the form: `const x = require("x")` or `const { x } = require("x")` or with `var` or `let`
// The variable must not be exported and must not have a type annotation, even a jsdoc one.
// The initializer must be a call to `require` with a string literal or a string literal-like argument.
func IsVariableDeclarationInitializedToRequire(node *Node) bool {
	if !IsInJSFile(node) {
		return false
	}
	if node.Kind == KindBindingElement {
		node = node.Parent.Parent
	}
	if node.Kind != KindVariableDeclaration {
		return false
	}

	return node.Parent.Parent.ModifierFlags()&ModifierFlagsExport == 0 &&
		node.AsVariableDeclaration().Initializer != nil &&
		node.Type() == nil &&
		IsRequireCall(node.AsVariableDeclaration().Initializer)
}

func IsModuleExportsAccessExpression(node *Node) bool {
	return (IsPropertyAccessExpression(node) || isLiteralLikeElementAccess(node)) &&
		IsModuleIdentifier(node.Expression()) &&
		GetElementOrPropertyAccessName(node) == "exports"
}

func isLiteralLikeElementAccess(node *Node) bool {
	return node.Kind == KindElementAccessExpression && IsStringOrNumericLiteralLike(node.AsElementAccessExpression().ArgumentExpression)
}

func IsCheckJSEnabledForFile(sourceFile *SourceFile, compilerOptions *core.CompilerOptions) bool {
	if sourceFile.CheckJsDirective != nil {
		return sourceFile.CheckJsDirective.Enabled
	}
	return compilerOptions.CheckJs == core.TSTrue
}

func GetLeftmostAccessExpression(expr *Node) *Node {
	for IsAccessExpression(expr) {
		expr = expr.Expression()
	}
	return expr
}

func IsTypeOnlyImportDeclaration(node *Node) bool {
	switch node.Kind {
	case KindImportSpecifier:
		return node.AsImportSpecifier().IsTypeOnly || node.Parent.Parent.AsImportClause().IsTypeOnly
	case KindNamespaceImport:
		return node.Parent.AsImportClause().IsTypeOnly
	case KindImportClause:
		return node.AsImportClause().IsTypeOnly
	case KindImportEqualsDeclaration:
		return node.AsImportEqualsDeclaration().IsTypeOnly
	}
	return false
}

func isTypeOnlyExportDeclaration(node *Node) bool {
	switch node.Kind {
	case KindExportSpecifier:
		return node.AsExportSpecifier().IsTypeOnly || node.Parent.Parent.AsExportDeclaration().IsTypeOnly
	case KindExportDeclaration:
		d := node.AsExportDeclaration()
		return d.IsTypeOnly && d.ModuleSpecifier != nil && d.ExportClause == nil
	case KindNamespaceExport:
		return node.Parent.AsExportDeclaration().IsTypeOnly
	}
	return false
}

func IsTypeOnlyImportOrExportDeclaration(node *Node) bool {
	return IsTypeOnlyImportDeclaration(node) || isTypeOnlyExportDeclaration(node)
>>>>>>> 38d56348
}

func GetSourceFileOfModule(module *Symbol) *SourceFile {
	declaration := module.ValueDeclaration
	if declaration == nil {
		declaration = getNonAugmentationDeclaration(module)
	}
	return GetSourceFileOfNode(declaration)
}

func getNonAugmentationDeclaration(symbol *Symbol) *Node {
	return core.Find(symbol.Declarations, func(d *Node) bool {
		return !IsExternalModuleAugmentation(d) && !IsGlobalScopeAugmentation(d)
	})
<<<<<<< HEAD
=======
}

func IsExternalModuleAugmentation(node *Node) bool {
	return IsAmbientModule(node) && IsModuleAugmentationExternal(node)
}

func GetClassLikeDeclarationOfSymbol(symbol *Symbol) *Node {
	return core.Find(symbol.Declarations, IsClassLike)
}

func GetLanguageVariant(scriptKind core.ScriptKind) core.LanguageVariant {
	switch scriptKind {
	case core.ScriptKindTSX, core.ScriptKindJSX, core.ScriptKindJS, core.ScriptKindJSON:
		// .tsx and .jsx files are treated as jsx language variant.
		return core.LanguageVariantJSX
	}
	return core.LanguageVariantStandard
}

func IsCallLikeExpression(node *Node) bool {
	switch node.Kind {
	case KindJsxOpeningElement, KindJsxSelfClosingElement, KindCallExpression, KindNewExpression,
		KindTaggedTemplateExpression, KindDecorator:
		return true
	}
	return false
}

func IsCallLikeOrFunctionLikeExpression(node *Node) bool {
	return IsCallLikeExpression(node) || IsFunctionExpressionOrArrowFunction(node)
}

func NodeHasKind(node *Node, kind Kind) bool {
	if node == nil {
		return false
	}
	return node.Kind == kind
}

func IsContextualKeyword(token Kind) bool {
	return KindFirstContextualKeyword <= token && token <= KindLastContextualKeyword
}

func IsThisInTypeQuery(node *Node) bool {
	if !IsThisIdentifier(node) {
		return false
	}
	for IsQualifiedName(node.Parent) && node.Parent.AsQualifiedName().Left == node {
		node = node.Parent
	}
	return node.Parent.Kind == KindTypeQuery
}

// Gets whether a bound `VariableDeclaration` or `VariableDeclarationList` is part of a `let` declaration.
func IsLet(node *Node) bool {
	return GetCombinedNodeFlags(node)&NodeFlagsBlockScoped == NodeFlagsLet
}

func IsClassMemberModifier(token Kind) bool {
	return IsParameterPropertyModifier(token) || token == KindStaticKeyword ||
		token == KindOverrideKeyword || token == KindAccessorKeyword
}

func IsParameterPropertyModifier(kind Kind) bool {
	return ModifierToFlag(kind)&ModifierFlagsParameterPropertyModifier != 0
>>>>>>> 38d56348
}<|MERGE_RESOLUTION|>--- conflicted
+++ resolved
@@ -2645,7 +2645,142 @@
 	return ""
 }
 
-<<<<<<< HEAD
+// Of the form: `const x = require("x")` or `const { x } = require("x")` or with `var` or `let`
+// The variable must not be exported and must not have a type annotation, even a jsdoc one.
+// The initializer must be a call to `require` with a string literal or a string literal-like argument.
+func IsVariableDeclarationInitializedToRequire(node *Node) bool {
+	if !IsInJSFile(node) {
+		return false
+	}
+	if node.Kind == KindBindingElement {
+		node = node.Parent.Parent
+	}
+	if node.Kind != KindVariableDeclaration {
+		return false
+	}
+
+	return node.Parent.Parent.ModifierFlags()&ModifierFlagsExport == 0 &&
+		node.AsVariableDeclaration().Initializer != nil &&
+		node.Type() == nil &&
+		IsRequireCall(node.AsVariableDeclaration().Initializer)
+}
+
+func IsModuleExportsAccessExpression(node *Node) bool {
+	return (IsPropertyAccessExpression(node) || isLiteralLikeElementAccess(node)) &&
+		IsModuleIdentifier(node.Expression()) &&
+		GetElementOrPropertyAccessName(node) == "exports"
+}
+
+func isLiteralLikeElementAccess(node *Node) bool {
+	return node.Kind == KindElementAccessExpression && IsStringOrNumericLiteralLike(node.AsElementAccessExpression().ArgumentExpression)
+}
+
+func IsCheckJSEnabledForFile(sourceFile *SourceFile, compilerOptions *core.CompilerOptions) bool {
+	if sourceFile.CheckJsDirective != nil {
+		return sourceFile.CheckJsDirective.Enabled
+	}
+	return compilerOptions.CheckJs == core.TSTrue
+}
+
+func GetLeftmostAccessExpression(expr *Node) *Node {
+	for IsAccessExpression(expr) {
+		expr = expr.Expression()
+	}
+	return expr
+}
+
+func IsTypeOnlyImportDeclaration(node *Node) bool {
+	switch node.Kind {
+	case KindImportSpecifier:
+		return node.AsImportSpecifier().IsTypeOnly || node.Parent.Parent.AsImportClause().IsTypeOnly
+	case KindNamespaceImport:
+		return node.Parent.AsImportClause().IsTypeOnly
+	case KindImportClause:
+		return node.AsImportClause().IsTypeOnly
+	case KindImportEqualsDeclaration:
+		return node.AsImportEqualsDeclaration().IsTypeOnly
+	}
+	return false
+}
+
+func isTypeOnlyExportDeclaration(node *Node) bool {
+	switch node.Kind {
+	case KindExportSpecifier:
+		return node.AsExportSpecifier().IsTypeOnly || node.Parent.Parent.AsExportDeclaration().IsTypeOnly
+	case KindExportDeclaration:
+		d := node.AsExportDeclaration()
+		return d.IsTypeOnly && d.ModuleSpecifier != nil && d.ExportClause == nil
+	case KindNamespaceExport:
+		return node.Parent.AsExportDeclaration().IsTypeOnly
+	}
+	return false
+}
+
+func IsTypeOnlyImportOrExportDeclaration(node *Node) bool {
+	return IsTypeOnlyImportDeclaration(node) || isTypeOnlyExportDeclaration(node)
+}
+
+func GetClassLikeDeclarationOfSymbol(symbol *Symbol) *Node {
+	return core.Find(symbol.Declarations, IsClassLike)
+}
+
+func GetLanguageVariant(scriptKind core.ScriptKind) core.LanguageVariant {
+	switch scriptKind {
+	case core.ScriptKindTSX, core.ScriptKindJSX, core.ScriptKindJS, core.ScriptKindJSON:
+		// .tsx and .jsx files are treated as jsx language variant.
+		return core.LanguageVariantJSX
+	}
+	return core.LanguageVariantStandard
+}
+
+func IsCallLikeExpression(node *Node) bool {
+	switch node.Kind {
+	case KindJsxOpeningElement, KindJsxSelfClosingElement, KindCallExpression, KindNewExpression,
+		KindTaggedTemplateExpression, KindDecorator:
+		return true
+	}
+	return false
+}
+
+func IsCallLikeOrFunctionLikeExpression(node *Node) bool {
+	return IsCallLikeExpression(node) || IsFunctionExpressionOrArrowFunction(node)
+}
+
+func NodeHasKind(node *Node, kind Kind) bool {
+	if node == nil {
+		return false
+	}
+	return node.Kind == kind
+}
+
+func IsContextualKeyword(token Kind) bool {
+	return KindFirstContextualKeyword <= token && token <= KindLastContextualKeyword
+}
+
+func IsThisInTypeQuery(node *Node) bool {
+	if !IsThisIdentifier(node) {
+		return false
+	}
+	for IsQualifiedName(node.Parent) && node.Parent.AsQualifiedName().Left == node {
+		node = node.Parent
+	}
+	return node.Parent.Kind == KindTypeQuery
+}
+
+// Gets whether a bound `VariableDeclaration` or `VariableDeclarationList` is part of a `let` declaration.
+func IsLet(node *Node) bool {
+	return GetCombinedNodeFlags(node)&NodeFlagsBlockScoped == NodeFlagsLet
+}
+
+func IsClassMemberModifier(token Kind) bool {
+	return IsParameterPropertyModifier(token) || token == KindStaticKeyword ||
+		token == KindOverrideKeyword || token == KindAccessorKeyword
+}
+
+func IsParameterPropertyModifier(kind Kind) bool {
+	return ModifierToFlag(kind)&ModifierFlagsParameterPropertyModifier != 0
+}
+
 func GetExternalModuleImportEqualsDeclarationExpression(node *Node) *Node {
 	// Debug.assert(isExternalModuleImportEqualsDeclaration(node))
 	return node.AsImportEqualsDeclaration().ModuleReference.AsExternalModuleReference().Expression
@@ -2958,81 +3093,6 @@
 
 func IsExternalModuleAugmentation(node *Node) bool {
 	return IsAmbientModule(node) && IsModuleAugmentationExternal(node)
-=======
-// Of the form: `const x = require("x")` or `const { x } = require("x")` or with `var` or `let`
-// The variable must not be exported and must not have a type annotation, even a jsdoc one.
-// The initializer must be a call to `require` with a string literal or a string literal-like argument.
-func IsVariableDeclarationInitializedToRequire(node *Node) bool {
-	if !IsInJSFile(node) {
-		return false
-	}
-	if node.Kind == KindBindingElement {
-		node = node.Parent.Parent
-	}
-	if node.Kind != KindVariableDeclaration {
-		return false
-	}
-
-	return node.Parent.Parent.ModifierFlags()&ModifierFlagsExport == 0 &&
-		node.AsVariableDeclaration().Initializer != nil &&
-		node.Type() == nil &&
-		IsRequireCall(node.AsVariableDeclaration().Initializer)
-}
-
-func IsModuleExportsAccessExpression(node *Node) bool {
-	return (IsPropertyAccessExpression(node) || isLiteralLikeElementAccess(node)) &&
-		IsModuleIdentifier(node.Expression()) &&
-		GetElementOrPropertyAccessName(node) == "exports"
-}
-
-func isLiteralLikeElementAccess(node *Node) bool {
-	return node.Kind == KindElementAccessExpression && IsStringOrNumericLiteralLike(node.AsElementAccessExpression().ArgumentExpression)
-}
-
-func IsCheckJSEnabledForFile(sourceFile *SourceFile, compilerOptions *core.CompilerOptions) bool {
-	if sourceFile.CheckJsDirective != nil {
-		return sourceFile.CheckJsDirective.Enabled
-	}
-	return compilerOptions.CheckJs == core.TSTrue
-}
-
-func GetLeftmostAccessExpression(expr *Node) *Node {
-	for IsAccessExpression(expr) {
-		expr = expr.Expression()
-	}
-	return expr
-}
-
-func IsTypeOnlyImportDeclaration(node *Node) bool {
-	switch node.Kind {
-	case KindImportSpecifier:
-		return node.AsImportSpecifier().IsTypeOnly || node.Parent.Parent.AsImportClause().IsTypeOnly
-	case KindNamespaceImport:
-		return node.Parent.AsImportClause().IsTypeOnly
-	case KindImportClause:
-		return node.AsImportClause().IsTypeOnly
-	case KindImportEqualsDeclaration:
-		return node.AsImportEqualsDeclaration().IsTypeOnly
-	}
-	return false
-}
-
-func isTypeOnlyExportDeclaration(node *Node) bool {
-	switch node.Kind {
-	case KindExportSpecifier:
-		return node.AsExportSpecifier().IsTypeOnly || node.Parent.Parent.AsExportDeclaration().IsTypeOnly
-	case KindExportDeclaration:
-		d := node.AsExportDeclaration()
-		return d.IsTypeOnly && d.ModuleSpecifier != nil && d.ExportClause == nil
-	case KindNamespaceExport:
-		return node.Parent.AsExportDeclaration().IsTypeOnly
-	}
-	return false
-}
-
-func IsTypeOnlyImportOrExportDeclaration(node *Node) bool {
-	return IsTypeOnlyImportDeclaration(node) || isTypeOnlyExportDeclaration(node)
->>>>>>> 38d56348
 }
 
 func GetSourceFileOfModule(module *Symbol) *SourceFile {
@@ -3047,72 +3107,4 @@
 	return core.Find(symbol.Declarations, func(d *Node) bool {
 		return !IsExternalModuleAugmentation(d) && !IsGlobalScopeAugmentation(d)
 	})
-<<<<<<< HEAD
-=======
-}
-
-func IsExternalModuleAugmentation(node *Node) bool {
-	return IsAmbientModule(node) && IsModuleAugmentationExternal(node)
-}
-
-func GetClassLikeDeclarationOfSymbol(symbol *Symbol) *Node {
-	return core.Find(symbol.Declarations, IsClassLike)
-}
-
-func GetLanguageVariant(scriptKind core.ScriptKind) core.LanguageVariant {
-	switch scriptKind {
-	case core.ScriptKindTSX, core.ScriptKindJSX, core.ScriptKindJS, core.ScriptKindJSON:
-		// .tsx and .jsx files are treated as jsx language variant.
-		return core.LanguageVariantJSX
-	}
-	return core.LanguageVariantStandard
-}
-
-func IsCallLikeExpression(node *Node) bool {
-	switch node.Kind {
-	case KindJsxOpeningElement, KindJsxSelfClosingElement, KindCallExpression, KindNewExpression,
-		KindTaggedTemplateExpression, KindDecorator:
-		return true
-	}
-	return false
-}
-
-func IsCallLikeOrFunctionLikeExpression(node *Node) bool {
-	return IsCallLikeExpression(node) || IsFunctionExpressionOrArrowFunction(node)
-}
-
-func NodeHasKind(node *Node, kind Kind) bool {
-	if node == nil {
-		return false
-	}
-	return node.Kind == kind
-}
-
-func IsContextualKeyword(token Kind) bool {
-	return KindFirstContextualKeyword <= token && token <= KindLastContextualKeyword
-}
-
-func IsThisInTypeQuery(node *Node) bool {
-	if !IsThisIdentifier(node) {
-		return false
-	}
-	for IsQualifiedName(node.Parent) && node.Parent.AsQualifiedName().Left == node {
-		node = node.Parent
-	}
-	return node.Parent.Kind == KindTypeQuery
-}
-
-// Gets whether a bound `VariableDeclaration` or `VariableDeclarationList` is part of a `let` declaration.
-func IsLet(node *Node) bool {
-	return GetCombinedNodeFlags(node)&NodeFlagsBlockScoped == NodeFlagsLet
-}
-
-func IsClassMemberModifier(token Kind) bool {
-	return IsParameterPropertyModifier(token) || token == KindStaticKeyword ||
-		token == KindOverrideKeyword || token == KindAccessorKeyword
-}
-
-func IsParameterPropertyModifier(kind Kind) bool {
-	return ModifierToFlag(kind)&ModifierFlagsParameterPropertyModifier != 0
->>>>>>> 38d56348
 }