package ast

import (
	"fmt"
	"slices"
	"strings"
	"sync"
	"sync/atomic"

	"github.com/microsoft/typescript-go/internal/core"
	"github.com/microsoft/typescript-go/internal/debug"
	"github.com/microsoft/typescript-go/internal/tspath"
)

// Atomic ids

var (
	nextNodeId   atomic.Uint64
	nextSymbolId atomic.Uint64
)

func GetNodeId(node *Node) NodeId {
	id := node.id.Load()
	if id == 0 {
		// Worst case, we burn a few ids if we have to CAS.
		id = nextNodeId.Add(1)
		if !node.id.CompareAndSwap(0, id) {
			id = node.id.Load()
		}
	}
	return NodeId(id)
}

func GetSymbolId(symbol *Symbol) SymbolId {
	id := symbol.id.Load()
	if id == 0 {
		// Worst case, we burn a few ids if we have to CAS.
		id = nextSymbolId.Add(1)
		if !symbol.id.CompareAndSwap(0, id) {
			id = symbol.id.Load()
		}
	}
	return SymbolId(id)
}

func GetSymbolTable(data *SymbolTable) SymbolTable {
	if *data == nil {
		*data = make(SymbolTable)
	}
	return *data
}

func GetMembers(symbol *Symbol) SymbolTable {
	return GetSymbolTable(&symbol.Members)
}

func GetExports(symbol *Symbol) SymbolTable {
	return GetSymbolTable(&symbol.Exports)
}

func GetLocals(container *Node) SymbolTable {
	return GetSymbolTable(&container.LocalsContainerData().Locals)
}

// Determines if a node is missing (either `nil` or empty)
func NodeIsMissing(node *Node) bool {
	return node == nil || node.Loc.Pos() == node.Loc.End() && node.Loc.Pos() >= 0 && node.Kind != KindEndOfFile
}

// Determines if a node is present
func NodeIsPresent(node *Node) bool {
	return !NodeIsMissing(node)
}

// Determines if a node contains synthetic positions
func NodeIsSynthesized(node *Node) bool {
	return PositionIsSynthesized(node.Loc.Pos()) || PositionIsSynthesized(node.Loc.End())
}

func RangeIsSynthesized(loc core.TextRange) bool {
	return PositionIsSynthesized(loc.Pos()) || PositionIsSynthesized(loc.End())
}

// Determines whether a position is synthetic
func PositionIsSynthesized(pos int) bool {
	return pos < 0
}

func FindLastVisibleNode(nodes []*Node) *Node {
	fromEnd := 1
	for fromEnd <= len(nodes) && nodes[len(nodes)-fromEnd].Flags&NodeFlagsReparsed != 0 {
		fromEnd++
	}
	if fromEnd <= len(nodes) {
		return nodes[len(nodes)-fromEnd]
	}
	return nil
}

func NodeKindIs(node *Node, kinds ...Kind) bool {
	return slices.Contains(kinds, node.Kind)
}

func IsModifierKind(token Kind) bool {
	switch token {
	case KindAbstractKeyword,
		KindAccessorKeyword,
		KindAsyncKeyword,
		KindConstKeyword,
		KindDeclareKeyword,
		KindDefaultKeyword,
		KindExportKeyword,
		KindInKeyword,
		KindPublicKeyword,
		KindPrivateKeyword,
		KindProtectedKeyword,
		KindReadonlyKeyword,
		KindStaticKeyword,
		KindOutKeyword,
		KindOverrideKeyword:
		return true
	}
	return false
}

func IsModifier(node *Node) bool {
	return IsModifierKind(node.Kind)
}

func IsModifierLike(node *Node) bool {
	return IsModifier(node) || IsDecorator(node)
}

func IsKeywordKind(token Kind) bool {
	return KindFirstKeyword <= token && token <= KindLastKeyword
}

func IsPunctuationKind(token Kind) bool {
	return KindFirstPunctuation <= token && token <= KindLastPunctuation
}

func IsAssignmentOperator(token Kind) bool {
	return token >= KindFirstAssignment && token <= KindLastAssignment
}

func IsAssignmentExpression(node *Node, excludeCompoundAssignment bool) bool {
	if node.Kind == KindBinaryExpression {
		expr := node.AsBinaryExpression()
		return (expr.OperatorToken.Kind == KindEqualsToken || !excludeCompoundAssignment && IsAssignmentOperator(expr.OperatorToken.Kind)) &&
			IsLeftHandSideExpression(expr.Left)
	}
	return false
}

func GetRightMostAssignedExpression(node *Node) *Node {
	for IsAssignmentExpression(node, true /*excludeCompoundAssignment*/) {
		node = node.AsBinaryExpression().Right
	}
	return node
}

func IsDestructuringAssignment(node *Node) bool {
	if IsAssignmentExpression(node, true /*excludeCompoundAssignment*/) {
		kind := node.AsBinaryExpression().Left.Kind
		return kind == KindObjectLiteralExpression || kind == KindArrayLiteralExpression
	}
	return false
}

// A node is an assignment target if it is on the left hand side of an '=' token, if it is parented by a property
// assignment in an object literal that is an assignment target, or if it is parented by an array literal that is
// an assignment target. Examples include 'a = xxx', '{ p: a } = xxx', '[{ a }] = xxx'.
// (Note that `p` is not a target in the above examples, only `a`.)
func IsAssignmentTarget(node *Node) bool {
	return GetAssignmentTarget(node) != nil
}

// Returns the BinaryExpression, PrefixUnaryExpression, PostfixUnaryExpression, or ForInOrOfStatement that references
// the given node as an assignment target
func GetAssignmentTarget(node *Node) *Node {
	for {
		parent := node.Parent
		switch parent.Kind {
		case KindBinaryExpression:
			if IsAssignmentOperator(parent.AsBinaryExpression().OperatorToken.Kind) && parent.AsBinaryExpression().Left == node {
				return parent
			}
			return nil
		case KindPrefixUnaryExpression:
			if parent.AsPrefixUnaryExpression().Operator == KindPlusPlusToken || parent.AsPrefixUnaryExpression().Operator == KindMinusMinusToken {
				return parent
			}
			return nil
		case KindPostfixUnaryExpression:
			if parent.AsPostfixUnaryExpression().Operator == KindPlusPlusToken || parent.AsPostfixUnaryExpression().Operator == KindMinusMinusToken {
				return parent
			}
			return nil
		case KindForInStatement, KindForOfStatement:
			if parent.Initializer() == node {
				return parent
			}
			return nil
		case KindParenthesizedExpression, KindArrayLiteralExpression, KindSpreadElement, KindNonNullExpression:
			node = parent
		case KindSpreadAssignment:
			node = parent.Parent
		case KindShorthandPropertyAssignment:
			if parent.AsShorthandPropertyAssignment().Name() != node {
				return nil
			}
			node = parent.Parent
		case KindPropertyAssignment:
			if parent.AsPropertyAssignment().Name() == node {
				return nil
			}
			node = parent.Parent
		default:
			return nil
		}
	}
}

func IsLogicalBinaryOperator(token Kind) bool {
	return token == KindBarBarToken || token == KindAmpersandAmpersandToken
}

func IsLogicalOrCoalescingBinaryOperator(token Kind) bool {
	return IsLogicalBinaryOperator(token) || token == KindQuestionQuestionToken
}

func IsLogicalOrCoalescingBinaryExpression(expr *Node) bool {
	return IsBinaryExpression(expr) && IsLogicalOrCoalescingBinaryOperator(expr.AsBinaryExpression().OperatorToken.Kind)
}

func IsLogicalOrCoalescingAssignmentOperator(token Kind) bool {
	return token == KindBarBarEqualsToken || token == KindAmpersandAmpersandEqualsToken || token == KindQuestionQuestionEqualsToken
}

func IsLogicalOrCoalescingAssignmentExpression(expr *Node) bool {
	return IsBinaryExpression(expr) && IsLogicalOrCoalescingAssignmentOperator(expr.AsBinaryExpression().OperatorToken.Kind)
}

func IsLogicalExpression(node *Node) bool {
	for {
		if node.Kind == KindParenthesizedExpression {
			node = node.Expression()
		} else if node.Kind == KindPrefixUnaryExpression && node.AsPrefixUnaryExpression().Operator == KindExclamationToken {
			node = node.AsPrefixUnaryExpression().Operand
		} else {
			return IsLogicalOrCoalescingBinaryExpression(node)
		}
	}
}

func IsTokenKind(token Kind) bool {
	return KindFirstToken <= token && token <= KindLastToken
}

func IsAccessor(node *Node) bool {
	return node.Kind == KindGetAccessor || node.Kind == KindSetAccessor
}

func IsPropertyNameLiteral(node *Node) bool {
	switch node.Kind {
	case KindIdentifier,
		KindStringLiteral,
		KindNoSubstitutionTemplateLiteral,
		KindNumericLiteral:
		return true
	}
	return false
}

func IsMemberName(node *Node) bool {
	return node.Kind == KindIdentifier || node.Kind == KindPrivateIdentifier
}

func IsEntityName(node *Node) bool {
	return node.Kind == KindIdentifier || node.Kind == KindQualifiedName
}

func IsPropertyName(node *Node) bool {
	switch node.Kind {
	case KindIdentifier,
		KindPrivateIdentifier,
		KindStringLiteral,
		KindNumericLiteral,
		KindComputedPropertyName:
		return true
	}
	return false
}

// Return true if the given identifier is classified as an IdentifierName by inspecting the parent of the node
func IsIdentifierName(node *Node) bool {
	parent := node.Parent
	switch parent.Kind {
	case KindPropertyDeclaration, KindPropertySignature, KindMethodDeclaration, KindMethodSignature, KindGetAccessor,
		KindSetAccessor, KindEnumMember, KindPropertyAssignment, KindPropertyAccessExpression:
		return parent.Name() == node
	case KindQualifiedName:
		return parent.AsQualifiedName().Right == node
	case KindBindingElement:
		return parent.PropertyName() == node
	case KindImportSpecifier:
		return parent.PropertyName() == node
	case KindExportSpecifier, KindJsxAttribute, KindJsxSelfClosingElement, KindJsxOpeningElement, KindJsxClosingElement:
		return true
	}
	return false
}

func IsPushOrUnshiftIdentifier(node *Node) bool {
	text := node.Text()
	return text == "push" || text == "unshift"
}

func IsBooleanLiteral(node *Node) bool {
	return node.Kind == KindTrueKeyword || node.Kind == KindFalseKeyword
}

func IsLiteralKind(kind Kind) bool {
	return KindFirstLiteralToken <= kind && kind <= KindLastLiteralToken
}

func IsLiteralExpression(node *Node) bool {
	return IsLiteralKind(node.Kind)
}

func IsStringLiteralLike(node *Node) bool {
	switch node.Kind {
	case KindStringLiteral, KindNoSubstitutionTemplateLiteral:
		return true
	}
	return false
}

func IsStringOrNumericLiteralLike(node *Node) bool {
	return IsStringLiteralLike(node) || IsNumericLiteral(node)
}

func IsSignedNumericLiteral(node *Node) bool {
	if node.Kind == KindPrefixUnaryExpression {
		node := node.AsPrefixUnaryExpression()
		return (node.Operator == KindPlusToken || node.Operator == KindMinusToken) && IsNumericLiteral(node.Operand)
	}
	return false
}

// Determines if a node is part of an OptionalChain
func IsOptionalChain(node *Node) bool {
	if node.Flags&NodeFlagsOptionalChain != 0 {
		switch node.Kind {
		case KindPropertyAccessExpression,
			KindElementAccessExpression,
			KindCallExpression,
			KindNonNullExpression:
			return true
		}
	}
	return false
}

func getQuestionDotToken(node *Expression) *TokenNode {
	return node.QuestionDotToken()
}

// Determines if node is the root expression of an OptionalChain
func IsOptionalChainRoot(node *Expression) bool {
	return IsOptionalChain(node) && !IsNonNullExpression(node) && getQuestionDotToken(node) != nil
}

// Determines whether a node is the outermost `OptionalChain` in an ECMAScript `OptionalExpression`:
//
//  1. For `a?.b.c`, the outermost chain is `a?.b.c` (`c` is the end of the chain starting at `a?.`)
//  2. For `a?.b!`, the outermost chain is `a?.b` (`b` is the end of the chain starting at `a?.`)
//  3. For `(a?.b.c).d`, the outermost chain is `a?.b.c` (`c` is the end of the chain starting at `a?.` since parens end the chain)
//  4. For `a?.b.c?.d`, both `a?.b.c` and `a?.b.c?.d` are outermost (`c` is the end of the chain starting at `a?.`, and `d` is
//     the end of the chain starting at `c?.`)
//  5. For `a?.(b?.c).d`, both `b?.c` and `a?.(b?.c)d` are outermost (`c` is the end of the chain starting at `b`, and `d` is
//     the end of the chain starting at `a?.`)
func IsOutermostOptionalChain(node *Expression) bool {
	parent := node.Parent
	return !IsOptionalChain(parent) || // cases 1, 2, and 3
		IsOptionalChainRoot(parent) || // case 4
		node != parent.Expression() // case 5
}

// Determines whether a node is the expression preceding an optional chain (i.e. `a` in `a?.b`).
func IsExpressionOfOptionalChainRoot(node *Node) bool {
	return IsOptionalChainRoot(node.Parent) && node.Parent.Expression() == node
}

func IsNullishCoalesce(node *Node) bool {
	return node.Kind == KindBinaryExpression && node.AsBinaryExpression().OperatorToken.Kind == KindQuestionQuestionToken
}

func IsAssertionExpression(node *Node) bool {
	kind := node.Kind
	return kind == KindTypeAssertionExpression || kind == KindAsExpression
}

func isLeftHandSideExpressionKind(kind Kind) bool {
	switch kind {
	case KindPropertyAccessExpression, KindElementAccessExpression, KindNewExpression, KindCallExpression,
		KindJsxElement, KindJsxSelfClosingElement, KindJsxFragment, KindTaggedTemplateExpression, KindArrayLiteralExpression,
		KindParenthesizedExpression, KindObjectLiteralExpression, KindClassExpression, KindFunctionExpression, KindIdentifier,
		KindPrivateIdentifier, KindRegularExpressionLiteral, KindNumericLiteral, KindBigIntLiteral, KindStringLiteral,
		KindNoSubstitutionTemplateLiteral, KindTemplateExpression, KindFalseKeyword, KindNullKeyword, KindThisKeyword,
		KindTrueKeyword, KindSuperKeyword, KindNonNullExpression, KindExpressionWithTypeArguments, KindMetaProperty,
		KindImportKeyword, KindMissingDeclaration:
		return true
	}
	return false
}

// Determines whether a node is a LeftHandSideExpression based only on its kind.
func IsLeftHandSideExpression(node *Node) bool {
	return isLeftHandSideExpressionKind(node.Kind)
}

func isUnaryExpressionKind(kind Kind) bool {
	switch kind {
	case KindPrefixUnaryExpression,
		KindPostfixUnaryExpression,
		KindDeleteExpression,
		KindTypeOfExpression,
		KindVoidExpression,
		KindAwaitExpression,
		KindTypeAssertionExpression:
		return true
	}
	return isLeftHandSideExpressionKind(kind)
}

// Determines whether a node is a UnaryExpression based only on its kind.
func IsUnaryExpression(node *Node) bool {
	return isUnaryExpressionKind(node.Kind)
}

func isExpressionKind(kind Kind) bool {
	switch kind {
	case KindConditionalExpression,
		KindYieldExpression,
		KindArrowFunction,
		KindBinaryExpression,
		KindSpreadElement,
		KindAsExpression,
		KindOmittedExpression,
		KindCommaListExpression,
		KindPartiallyEmittedExpression,
		KindSatisfiesExpression:
		return true
	}
	return isUnaryExpressionKind(kind)
}

// Determines whether a node is an expression based only on its kind.
func IsExpression(node *Node) bool {
	return isExpressionKind(node.Kind)
}

func IsCommaExpression(node *Node) bool {
	return node.Kind == KindBinaryExpression && node.AsBinaryExpression().OperatorToken.Kind == KindCommaToken
}

func IsCommaSequence(node *Node) bool {
	// !!!
	// New compiler just has binary expressinons.
	// Maybe this should consider KindCommaListExpression even though we don't generate them.
	return IsCommaExpression(node)
}

func IsIterationStatement(node *Node, lookInLabeledStatements bool) bool {
	switch node.Kind {
	case KindForStatement,
		KindForInStatement,
		KindForOfStatement,
		KindDoStatement,
		KindWhileStatement:
		return true
	case KindLabeledStatement:
		return lookInLabeledStatements && IsIterationStatement(node.Statement(), lookInLabeledStatements)
	}

	return false
}

// Determines if a node is a property or element access expression
func IsAccessExpression(node *Node) bool {
	return node.Kind == KindPropertyAccessExpression || node.Kind == KindElementAccessExpression
}

func isFunctionLikeDeclarationKind(kind Kind) bool {
	switch kind {
	case KindFunctionDeclaration,
		KindMethodDeclaration,
		KindConstructor,
		KindGetAccessor,
		KindSetAccessor,
		KindFunctionExpression,
		KindArrowFunction:
		return true
	}
	return false
}

// Determines if a node is function-like (but is not a signature declaration)
func IsFunctionLikeDeclaration(node *Node) bool {
	// TODO(rbuckton): Move `node != nil` test to call sites
	return node != nil && isFunctionLikeDeclarationKind(node.Kind)
}

func IsFunctionLikeKind(kind Kind) bool {
	switch kind {
	case KindMethodSignature,
		KindCallSignature,
		KindJSDocSignature,
		KindConstructSignature,
		KindIndexSignature,
		KindFunctionType,
		KindConstructorType:
		return true
	}
	return isFunctionLikeDeclarationKind(kind)
}

// Determines if a node is function- or signature-like.
func IsFunctionLike(node *Node) bool {
	// TODO(rbuckton): Move `node != nil` test to call sites
	return node != nil && IsFunctionLikeKind(node.Kind)
}

func IsFunctionLikeOrClassStaticBlockDeclaration(node *Node) bool {
	return node != nil && (IsFunctionLike(node) || IsClassStaticBlockDeclaration(node))
}

func IsFunctionOrSourceFile(node *Node) bool {
	return IsFunctionLike(node) || IsSourceFile(node)
}

func IsClassLike(node *Node) bool {
	return node.Kind == KindClassDeclaration || node.Kind == KindClassExpression
}

func IsClassOrInterfaceLike(node *Node) bool {
	return node.Kind == KindClassDeclaration || node.Kind == KindClassExpression || node.Kind == KindInterfaceDeclaration
}

func IsClassElement(node *Node) bool {
	switch node.Kind {
	case KindConstructor,
		KindPropertyDeclaration,
		KindMethodDeclaration,
		KindGetAccessor,
		KindSetAccessor,
		KindIndexSignature,
		KindClassStaticBlockDeclaration,
		KindSemicolonClassElement:
		return true
	}
	return false
}

func IsMethodOrAccessor(node *Node) bool {
	switch node.Kind {
	case KindMethodDeclaration, KindGetAccessor, KindSetAccessor:
		return true
	}
	return false
}

func IsPrivateIdentifierClassElementDeclaration(node *Node) bool {
	return (IsPropertyDeclaration(node) || IsMethodOrAccessor(node)) && IsPrivateIdentifier(node.Name())
}

func IsObjectLiteralOrClassExpressionMethodOrAccessor(node *Node) bool {
	kind := node.Kind
	return (kind == KindMethodDeclaration || kind == KindGetAccessor || kind == KindSetAccessor) &&
		(node.Parent.Kind == KindObjectLiteralExpression || node.Parent.Kind == KindClassExpression)
}

func IsTypeElement(node *Node) bool {
	switch node.Kind {
	case KindConstructSignature,
		KindCallSignature,
		KindPropertySignature,
		KindMethodSignature,
		KindIndexSignature,
		KindGetAccessor,
		KindSetAccessor,
		KindNotEmittedTypeElement:
		return true
	}
	return false
}

func IsObjectLiteralElement(node *Node) bool {
	switch node.Kind {
	case KindPropertyAssignment,
		KindShorthandPropertyAssignment,
		KindSpreadAssignment,
		KindMethodDeclaration,
		KindGetAccessor,
		KindSetAccessor:
		return true
	}
	return false
}

func IsObjectLiteralMethod(node *Node) bool {
	return node != nil && node.Kind == KindMethodDeclaration && node.Parent.Kind == KindObjectLiteralExpression
}

func IsAutoAccessorPropertyDeclaration(node *Node) bool {
	return IsPropertyDeclaration(node) && HasAccessorModifier(node)
}

func IsParameterPropertyDeclaration(node *Node, parent *Node) bool {
	return IsParameter(node) && HasSyntacticModifier(node, ModifierFlagsParameterPropertyModifier) && parent.Kind == KindConstructor
}

func IsJsxChild(node *Node) bool {
	switch node.Kind {
	case KindJsxElement,
		KindJsxExpression,
		KindJsxSelfClosingElement,
		KindJsxText,
		KindJsxFragment:
		return true
	}
	return false
}

func IsJsxAttributeLike(node *Node) bool {
	return IsJsxAttribute(node) || IsJsxSpreadAttribute(node)
}

func isDeclarationStatementKind(kind Kind) bool {
	switch kind {
	case KindFunctionDeclaration,
		KindMissingDeclaration,
		KindClassDeclaration,
		KindInterfaceDeclaration,
		KindTypeAliasDeclaration,
		KindJSTypeAliasDeclaration,
		KindEnumDeclaration,
		KindModuleDeclaration,
		KindImportDeclaration,
		KindJSImportDeclaration,
		KindImportEqualsDeclaration,
		KindExportDeclaration,
		KindExportAssignment,
		KindJSExportAssignment,
		KindCommonJSExport,
		KindNamespaceExportDeclaration:
		return true
	}
	return false
}

// Determines whether a node is a DeclarationStatement. Ideally this does not use Parent pointers, but it may use them
// to rule out a Block node that is part of `try` or `catch` or is the Block-like body of a function.
//
// NOTE: ECMA262 would just call this a Declaration
func IsDeclarationStatement(node *Node) bool {
	return isDeclarationStatementKind(node.Kind)
}

func isStatementKindButNotDeclarationKind(kind Kind) bool {
	switch kind {
	case KindBreakStatement,
		KindContinueStatement,
		KindDebuggerStatement,
		KindDoStatement,
		KindExpressionStatement,
		KindEmptyStatement,
		KindForInStatement,
		KindForOfStatement,
		KindForStatement,
		KindIfStatement,
		KindLabeledStatement,
		KindReturnStatement,
		KindSwitchStatement,
		KindThrowStatement,
		KindTryStatement,
		KindVariableStatement,
		KindWhileStatement,
		KindWithStatement,
		KindNotEmittedStatement:
		return true
	}
	return false
}

// Determines whether a node is a Statement that is not also a Declaration. Ideally this does not use Parent pointers,
// but it may use them to rule out a Block node that is part of `try` or `catch` or is the Block-like body of a function.
//
// NOTE: ECMA262 would just call this a Statement
func IsStatementButNotDeclaration(node *Node) bool {
	return isStatementKindButNotDeclarationKind(node.Kind)
}

// Determines whether a node is a Statement. Ideally this does not use Parent pointers, but it may use
// them to rule out a Block node that is part of `try` or `catch` or is the Block-like body of a function.
//
// NOTE: ECMA262 would call this either a StatementListItem or ModuleListItem
func IsStatement(node *Node) bool {
	kind := node.Kind
	return isStatementKindButNotDeclarationKind(kind) || isDeclarationStatementKind(kind) || isBlockStatement(node)
}

// Determines whether a node is a BlockStatement. If parents are available, this ensures the Block is
// not part of a `try` statement, `catch` clause, or the Block-like body of a function
func isBlockStatement(node *Node) bool {
	if node.Kind != KindBlock {
		return false
	}
	if node.Parent != nil && (node.Parent.Kind == KindTryStatement || node.Parent.Kind == KindCatchClause) {
		return false
	}
	return !IsFunctionBlock(node)
}

// Determines whether a node is the Block-like body of a function by walking the parent of the node
func IsFunctionBlock(node *Node) bool {
	return node != nil && node.Kind == KindBlock && node.Parent != nil && IsFunctionLike(node.Parent)
}

func IsBlockOrCatchScoped(declaration *Node) bool {
	return GetCombinedNodeFlags(declaration)&NodeFlagsBlockScoped != 0 || IsCatchClauseVariableDeclarationOrBindingElement(declaration)
}

func IsCatchClauseVariableDeclarationOrBindingElement(declaration *Node) bool {
	node := GetRootDeclaration(declaration)
	return node.Kind == KindVariableDeclaration && node.Parent.Kind == KindCatchClause
}

func IsTypeNodeKind(kind Kind) bool {
	switch kind {
	case KindAnyKeyword,
		KindUnknownKeyword,
		KindNumberKeyword,
		KindBigIntKeyword,
		KindObjectKeyword,
		KindBooleanKeyword,
		KindStringKeyword,
		KindSymbolKeyword,
		KindVoidKeyword,
		KindUndefinedKeyword,
		KindNeverKeyword,
		KindIntrinsicKeyword,
		KindExpressionWithTypeArguments,
		KindJSDocAllType,
		KindJSDocNullableType,
		KindJSDocNonNullableType,
		KindJSDocOptionalType,
		KindJSDocVariadicType:
		return true
	}
	return kind >= KindFirstTypeNode && kind <= KindLastTypeNode
}

func IsTypeNode(node *Node) bool {
	return IsTypeNodeKind(node.Kind)
}

func IsJSDocKind(kind Kind) bool {
	return KindFirstJSDocNode <= kind && kind <= KindLastJSDocNode
}

func isJSDocTypeAssertion(_ *Node) bool {
	return false // !!!
}

func IsPrologueDirective(node *Node) bool {
	return node.Kind == KindExpressionStatement &&
		node.Expression().Kind == KindStringLiteral
}

type OuterExpressionKinds int16

const (
	OEKParentheses                  OuterExpressionKinds = 1 << 0
	OEKTypeAssertions               OuterExpressionKinds = 1 << 1
	OEKNonNullAssertions            OuterExpressionKinds = 1 << 2
	OEKPartiallyEmittedExpressions  OuterExpressionKinds = 1 << 3
	OEKExpressionsWithTypeArguments OuterExpressionKinds = 1 << 4
	OEKSatisfies                    OuterExpressionKinds = 1 << 5
	OEKExcludeJSDocTypeAssertion                         = 1 << 6
	OEKAssertions                                        = OEKTypeAssertions | OEKNonNullAssertions | OEKSatisfies
	OEKAll                                               = OEKParentheses | OEKAssertions | OEKPartiallyEmittedExpressions | OEKExpressionsWithTypeArguments
)

// Determines whether node is an "outer expression" of the provided kinds
func IsOuterExpression(node *Expression, kinds OuterExpressionKinds) bool {
	switch node.Kind {
	case KindParenthesizedExpression:
		return kinds&OEKParentheses != 0 && !(kinds&OEKExcludeJSDocTypeAssertion != 0 && isJSDocTypeAssertion(node))
	case KindTypeAssertionExpression, KindAsExpression:
		return kinds&OEKTypeAssertions != 0
	case KindSatisfiesExpression:
		return kinds&(OEKExpressionsWithTypeArguments|OEKSatisfies) != 0
	case KindExpressionWithTypeArguments:
		return kinds&OEKExpressionsWithTypeArguments != 0
	case KindNonNullExpression:
		return kinds&OEKNonNullAssertions != 0
	case KindPartiallyEmittedExpression:
		return kinds&OEKPartiallyEmittedExpressions != 0
	}
	return false
}

// Descends into an expression, skipping past "outer expressions" of the provided kinds
func SkipOuterExpressions(node *Expression, kinds OuterExpressionKinds) *Expression {
	for IsOuterExpression(node, kinds) {
		node = node.Expression()
	}
	return node
}

// Skips past the parentheses of an expression
func SkipParentheses(node *Expression) *Expression {
	return SkipOuterExpressions(node, OEKParentheses)
}

func SkipTypeParentheses(node *Node) *Node {
	for IsParenthesizedTypeNode(node) {
		node = node.Type()
	}
	return node
}

func SkipPartiallyEmittedExpressions(node *Expression) *Expression {
	return SkipOuterExpressions(node, OEKPartiallyEmittedExpressions)
}

// Walks up the parents of a parenthesized expression to find the containing node
func WalkUpParenthesizedExpressions(node *Expression) *Node {
	for node != nil && node.Kind == KindParenthesizedExpression {
		node = node.Parent
	}
	return node
}

// Walks up the parents of a parenthesized type to find the containing node
func WalkUpParenthesizedTypes(node *TypeNode) *Node {
	for node != nil && node.Kind == KindParenthesizedType {
		node = node.Parent
	}
	return node
}

// Walks up the parents of a node to find the containing SourceFile
func GetSourceFileOfNode(node *Node) *SourceFile {
	for node != nil {
		if node.Kind == KindSourceFile {
			return node.AsSourceFile()
		}
		node = node.Parent
	}
	return nil
}

var setParentInChildrenPool = sync.Pool{
	New: func() any {
		return newParentInChildrenSetter()
	},
}

func newParentInChildrenSetter() func(node *Node) bool {
	// Consolidate state into one allocation.
	// Similar to https://go.dev/cl/552375.
	var state struct {
		parent *Node
		visit  func(*Node) bool
	}

	state.visit = func(node *Node) bool {
		if state.parent != nil {
			node.Parent = state.parent
		}
		saveParent := state.parent
		state.parent = node
		node.ForEachChild(state.visit)
		state.parent = saveParent
		return false
	}

	return state.visit
}

func SetParentInChildren(node *Node) {
	fn := setParentInChildrenPool.Get().(func(node *Node) bool)
	defer setParentInChildrenPool.Put(fn)
	fn(node)
}

// This should never be called outside the parser
func SetImportsOfSourceFile(node *SourceFile, imports []*LiteralLikeNode) {
	node.imports = imports
}

// Walks up the parents of a node to find the ancestor that matches the callback
func FindAncestor(node *Node, callback func(*Node) bool) *Node {
	for node != nil {
		if callback(node) {
			return node
		}
		node = node.Parent
	}
	return nil
}

// Walks up the parents of a node to find the ancestor that matches the kind
func FindAncestorKind(node *Node, kind Kind) *Node {
	for node != nil {
		if node.Kind == kind {
			return node
		}
		node = node.Parent
	}
	return nil
}

type FindAncestorResult int32

const (
	FindAncestorFalse FindAncestorResult = iota
	FindAncestorTrue
	FindAncestorQuit
)

func ToFindAncestorResult(b bool) FindAncestorResult {
	if b {
		return FindAncestorTrue
	}
	return FindAncestorFalse
}

// Walks up the parents of a node to find the ancestor that matches the callback
func FindAncestorOrQuit(node *Node, callback func(*Node) FindAncestorResult) *Node {
	for node != nil {
		switch callback(node) {
		case FindAncestorQuit:
			return nil
		case FindAncestorTrue:
			return node
		}
		node = node.Parent
	}
	return nil
}

func IsNodeDescendantOf(node *Node, ancestor *Node) bool {
	for node != nil {
		if node == ancestor {
			return true
		}
		node = node.Parent
	}
	return false
}

func ModifierToFlag(token Kind) ModifierFlags {
	switch token {
	case KindStaticKeyword:
		return ModifierFlagsStatic
	case KindPublicKeyword:
		return ModifierFlagsPublic
	case KindProtectedKeyword:
		return ModifierFlagsProtected
	case KindPrivateKeyword:
		return ModifierFlagsPrivate
	case KindAbstractKeyword:
		return ModifierFlagsAbstract
	case KindAccessorKeyword:
		return ModifierFlagsAccessor
	case KindExportKeyword:
		return ModifierFlagsExport
	case KindDeclareKeyword:
		return ModifierFlagsAmbient
	case KindConstKeyword:
		return ModifierFlagsConst
	case KindDefaultKeyword:
		return ModifierFlagsDefault
	case KindAsyncKeyword:
		return ModifierFlagsAsync
	case KindReadonlyKeyword:
		return ModifierFlagsReadonly
	case KindOverrideKeyword:
		return ModifierFlagsOverride
	case KindInKeyword:
		return ModifierFlagsIn
	case KindOutKeyword:
		return ModifierFlagsOut
	case KindDecorator:
		return ModifierFlagsDecorator
	}
	return ModifierFlagsNone
}

func ModifiersToFlags(modifiers []*Node) ModifierFlags {
	var flags ModifierFlags
	for _, modifier := range modifiers {
		flags |= ModifierToFlag(modifier.Kind)
	}
	return flags
}

func HasSyntacticModifier(node *Node, flags ModifierFlags) bool {
	return node.ModifierFlags()&flags != 0
}

func HasAccessorModifier(node *Node) bool {
	return HasSyntacticModifier(node, ModifierFlagsAccessor)
}

func HasStaticModifier(node *Node) bool {
	return HasSyntacticModifier(node, ModifierFlagsStatic)
}

func IsStatic(node *Node) bool {
	// https://tc39.es/ecma262/#sec-static-semantics-isstatic
	return IsClassElement(node) && HasStaticModifier(node) || IsClassStaticBlockDeclaration(node)
}

func CanHaveSymbol(node *Node) bool {
	switch node.Kind {
	case KindArrowFunction, KindBinaryExpression, KindBindingElement, KindCallExpression, KindCallSignature,
		KindClassDeclaration, KindClassExpression, KindClassStaticBlockDeclaration, KindConstructor, KindConstructorType,
		KindConstructSignature, KindElementAccessExpression, KindEnumDeclaration, KindEnumMember, KindExportAssignment,
		KindExportDeclaration, KindExportSpecifier, KindFunctionDeclaration, KindFunctionExpression, KindFunctionType,
		KindGetAccessor, KindImportClause, KindImportEqualsDeclaration, KindImportSpecifier, KindIndexSignature,
		KindInterfaceDeclaration, KindJSExportAssignment, KindJSTypeAliasDeclaration, KindCommonJSExport,
		KindJsxAttribute, KindJsxAttributes, KindJsxSpreadAttribute, KindMappedType, KindMethodDeclaration,
		KindMethodSignature, KindModuleDeclaration, KindNamedTupleMember, KindNamespaceExport, KindNamespaceExportDeclaration,
		KindNamespaceImport, KindNewExpression, KindNoSubstitutionTemplateLiteral, KindNumericLiteral, KindObjectLiteralExpression,
		KindParameter, KindPropertyAccessExpression, KindPropertyAssignment, KindPropertyDeclaration, KindPropertySignature,
		KindSetAccessor, KindShorthandPropertyAssignment, KindSourceFile, KindSpreadAssignment, KindStringLiteral,
		KindTypeAliasDeclaration, KindTypeLiteral, KindTypeParameter, KindVariableDeclaration:
		return true
	}
	return false
}

func CanHaveIllegalDecorators(node *Node) bool {
	switch node.Kind {
	case KindPropertyAssignment, KindShorthandPropertyAssignment,
		KindFunctionDeclaration, KindConstructor,
		KindIndexSignature, KindClassStaticBlockDeclaration,
		KindMissingDeclaration, KindVariableStatement,
		KindInterfaceDeclaration, KindTypeAliasDeclaration,
		KindEnumDeclaration, KindModuleDeclaration,
		KindImportEqualsDeclaration, KindImportDeclaration, KindJSImportDeclaration,
		KindNamespaceExportDeclaration, KindExportDeclaration,
		KindExportAssignment:
		return true
	}
	return false
}

func CanHaveIllegalModifiers(node *Node) bool {
	switch node.Kind {
	case KindClassStaticBlockDeclaration,
		KindPropertyAssignment,
		KindShorthandPropertyAssignment,
		KindMissingDeclaration,
		KindNamespaceExportDeclaration:
		return true
	}
	return false
}

func CanHaveModifiers(node *Node) bool {
	switch node.Kind {
	case KindTypeParameter,
		KindParameter,
		KindPropertySignature,
		KindPropertyDeclaration,
		KindMethodSignature,
		KindMethodDeclaration,
		KindConstructor,
		KindGetAccessor,
		KindSetAccessor,
		KindIndexSignature,
		KindConstructorType,
		KindFunctionExpression,
		KindArrowFunction,
		KindClassExpression,
		KindVariableStatement,
		KindFunctionDeclaration,
		KindClassDeclaration,
		KindInterfaceDeclaration,
		KindTypeAliasDeclaration,
		KindEnumDeclaration,
		KindModuleDeclaration,
		KindImportEqualsDeclaration,
		KindImportDeclaration,
		KindJSImportDeclaration,
		KindExportAssignment,
		KindExportDeclaration:
		return true
	}
	return false
}

func CanHaveDecorators(node *Node) bool {
	switch node.Kind {
	case KindParameter,
		KindPropertyDeclaration,
		KindMethodDeclaration,
		KindGetAccessor,
		KindSetAccessor,
		KindClassExpression,
		KindClassDeclaration:
		return true
	}
	return false
}

func IsFunctionOrModuleBlock(node *Node) bool {
	return IsSourceFile(node) || IsModuleBlock(node) || IsBlock(node) && IsFunctionLike(node.Parent)
}

func IsFunctionExpressionOrArrowFunction(node *Node) bool {
	return IsFunctionExpression(node) || IsArrowFunction(node)
}

// Warning: This has the same semantics as the forEach family of functions in that traversal terminates
// in the event that 'visitor' returns true.
func ForEachReturnStatement(body *Node, visitor func(stmt *Node) bool) bool {
	var traverse func(*Node) bool
	traverse = func(node *Node) bool {
		switch node.Kind {
		case KindReturnStatement:
			return visitor(node)
		case KindCaseBlock, KindBlock, KindIfStatement, KindDoStatement, KindWhileStatement, KindForStatement, KindForInStatement,
			KindForOfStatement, KindWithStatement, KindSwitchStatement, KindCaseClause, KindDefaultClause, KindLabeledStatement,
			KindTryStatement, KindCatchClause:
			return node.ForEachChild(traverse)
		}
		return false
	}
	return traverse(body)
}

func GetRootDeclaration(node *Node) *Node {
	for node.Kind == KindBindingElement {
		node = node.Parent.Parent
	}
	return node
}

func getCombinedFlags[T ~uint32](node *Node, getFlags func(*Node) T) T {
	node = GetRootDeclaration(node)
	flags := getFlags(node)
	if node.Kind == KindVariableDeclaration {
		node = node.Parent
	}
	if node != nil && node.Kind == KindVariableDeclarationList {
		flags |= getFlags(node)
		node = node.Parent
	}
	if node != nil && node.Kind == KindVariableStatement {
		flags |= getFlags(node)
	}
	return flags
}

func GetCombinedModifierFlags(node *Node) ModifierFlags {
	return getCombinedFlags(node, (*Node).ModifierFlags)
}

func GetCombinedNodeFlags(node *Node) NodeFlags {
	return getCombinedFlags(node, getNodeFlags)
}

func getNodeFlags(node *Node) NodeFlags {
	return node.Flags
}

// Gets whether a bound `VariableDeclaration` or `VariableDeclarationList` is part of an `await using` declaration.
func IsVarAwaitUsing(node *Node) bool {
	return GetCombinedNodeFlags(node)&NodeFlagsBlockScoped == NodeFlagsAwaitUsing
}

// Gets whether a bound `VariableDeclaration` or `VariableDeclarationList` is part of a `using` declaration.
func IsVarUsing(node *Node) bool {
	return GetCombinedNodeFlags(node)&NodeFlagsBlockScoped == NodeFlagsUsing
}

// Gets whether a bound `VariableDeclaration` or `VariableDeclarationList` is part of a `const` declaration.
func IsVarConst(node *Node) bool {
	return GetCombinedNodeFlags(node)&NodeFlagsBlockScoped == NodeFlagsConst
}

// Gets whether a bound `VariableDeclaration` or `VariableDeclarationList` is part of a `const`, `using` or `await using` declaration.
func IsVarConstLike(node *Node) bool {
	switch GetCombinedNodeFlags(node) & NodeFlagsBlockScoped {
	case NodeFlagsConst, NodeFlagsUsing, NodeFlagsAwaitUsing:
		return true
	}
	return false
}

// Gets whether a bound `VariableDeclaration` or `VariableDeclarationList` is part of a `let` declaration.
func IsVarLet(node *Node) bool {
	return GetCombinedNodeFlags(node)&NodeFlagsBlockScoped == NodeFlagsLet
}

func IsImportMeta(node *Node) bool {
	if node.Kind == KindMetaProperty {
		return node.AsMetaProperty().KeywordToken == KindImportKeyword && node.AsMetaProperty().Name().Text() == "meta"
	}
	return false
}

func WalkUpBindingElementsAndPatterns(binding *Node) *Node {
	node := binding.Parent
	for IsBindingElement(node.Parent) {
		node = node.Parent.Parent
	}
	return node.Parent
}

func IsSourceFileJS(file *SourceFile) bool {
	return file.ScriptKind == core.ScriptKindJS || file.ScriptKind == core.ScriptKindJSX
}

func IsInJSFile(node *Node) bool {
	return node != nil && node.Flags&NodeFlagsJavaScriptFile != 0
}

func IsDeclaration(node *Node) bool {
	if node.Kind == KindTypeParameter {
		return node.Parent != nil
	}
	return IsDeclarationNode(node)
}

// True if `name` is the name of a declaration node
func IsDeclarationName(name *Node) bool {
	return !IsSourceFile(name) && !IsBindingPattern(name) && IsDeclaration(name.Parent) && name.Parent.Name() == name
}

// Like 'isDeclarationName', but returns true for LHS of `import { x as y }` or `export { x as y }`.
func IsDeclarationNameOrImportPropertyName(name *Node) bool {
	switch name.Parent.Kind {
	case KindImportSpecifier, KindExportSpecifier:
		return IsIdentifier(name) || name.Kind == KindStringLiteral
	default:
		return IsDeclarationName(name)
	}
}

func IsLiteralComputedPropertyDeclarationName(node *Node) bool {
	return IsStringOrNumericLiteralLike(node) &&
		node.Parent.Kind == KindComputedPropertyName &&
		IsDeclaration(node.Parent.Parent)
}

func IsExternalModuleImportEqualsDeclaration(node *Node) bool {
	return node.Kind == KindImportEqualsDeclaration && node.AsImportEqualsDeclaration().ModuleReference.Kind == KindExternalModuleReference
}

func IsModuleOrEnumDeclaration(node *Node) bool {
	return node.Kind == KindModuleDeclaration || node.Kind == KindEnumDeclaration
}

func IsLiteralImportTypeNode(node *Node) bool {
	return IsImportTypeNode(node) && IsLiteralTypeNode(node.AsImportTypeNode().Argument) && IsStringLiteral(node.AsImportTypeNode().Argument.AsLiteralTypeNode().Literal)
}

func IsJsxTagName(node *Node) bool {
	parent := node.Parent
	switch parent.Kind {
	case KindJsxOpeningElement, KindJsxClosingElement, KindJsxSelfClosingElement:
		return parent.TagName() == node
	}
	return false
}

func IsImportOrExportSpecifier(node *Node) bool {
	return IsImportSpecifier(node) || IsExportSpecifier(node)
}

func isVoidZero(node *Node) bool {
	return IsVoidExpression(node) && IsNumericLiteral(node.Expression()) && node.Expression().Text() == "0"
}

func IsVoidExpression(node *Node) bool {
	return node.Kind == KindVoidExpression
}

func IsExportsIdentifier(node *Node) bool {
	return IsIdentifier(node) && node.Text() == "exports"
}

func IsModuleIdentifier(node *Node) bool {
	return IsIdentifier(node) && node.Text() == "module"
}

func IsThisIdentifier(node *Node) bool {
	return IsIdentifier(node) && node.Text() == "this"
}

func IsThisParameter(node *Node) bool {
	return IsParameter(node) && node.Name() != nil && IsThisIdentifier(node.Name())
}

func IsBindableStaticAccessExpression(node *Node, excludeThisKeyword bool) bool {
	return IsPropertyAccessExpression(node) &&
		(!excludeThisKeyword && node.Expression().Kind == KindThisKeyword || IsIdentifier(node.Name()) && IsBindableStaticNameExpression(node.Expression() /*excludeThisKeyword*/, true)) ||
		IsBindableStaticElementAccessExpression(node, excludeThisKeyword)
}

func IsBindableStaticElementAccessExpression(node *Node, excludeThisKeyword bool) bool {
	return IsLiteralLikeElementAccess(node) &&
		((!excludeThisKeyword && node.Expression().Kind == KindThisKeyword) ||
			IsEntityNameExpression(node.Expression()) ||
			IsBindableStaticAccessExpression(node.Expression(), true /*excludeThisKeyword*/))
}

func IsLiteralLikeElementAccess(node *Node) bool {
	return IsElementAccessExpression(node) && IsStringOrNumericLiteralLike(node.AsElementAccessExpression().ArgumentExpression)
}

func IsBindableStaticNameExpression(node *Node, excludeThisKeyword bool) bool {
	return IsEntityNameExpression(node) || IsBindableStaticAccessExpression(node, excludeThisKeyword)
}

// Does not handle signed numeric names like `a[+0]` - handling those would require handling prefix unary expressions
// throughout late binding handling as well, which is awkward (but ultimately probably doable if there is demand)
func GetElementOrPropertyAccessName(node *Node) *Node {
	switch node.Kind {
	case KindPropertyAccessExpression:
		if IsIdentifier(node.Name()) {
			return node.Name()
		}
		return nil
	case KindElementAccessExpression:
		if arg := SkipParentheses(node.AsElementAccessExpression().ArgumentExpression); IsStringOrNumericLiteralLike(arg) {
			return arg
		}
		return nil
	}
	panic("Unhandled case in GetElementOrPropertyAccessName")
}

func GetInitializerOfBinaryExpression(expr *BinaryExpression) *Expression {
	for IsBinaryExpression(expr.Right) {
		expr = expr.Right.AsBinaryExpression()
	}
	return expr.Right.Expression()
}

func IsExpressionWithTypeArgumentsInClassExtendsClause(node *Node) bool {
	return TryGetClassExtendingExpressionWithTypeArguments(node) != nil
}

func TryGetClassExtendingExpressionWithTypeArguments(node *Node) *ClassLikeDeclaration {
	cls, isImplements := TryGetClassImplementingOrExtendingExpressionWithTypeArguments(node)
	if cls != nil && !isImplements {
		return cls
	}
	return nil
}

func TryGetClassImplementingOrExtendingExpressionWithTypeArguments(node *Node) (class *ClassLikeDeclaration, isImplements bool) {
	if IsExpressionWithTypeArguments(node) {
		if IsHeritageClause(node.Parent) && IsClassLike(node.Parent.Parent) {
			return node.Parent.Parent, node.Parent.AsHeritageClause().Token == KindImplementsKeyword
		}
	}
	return nil, false
}

func GetNameOfDeclaration(declaration *Node) *Node {
	if declaration == nil {
		return nil
	}
	nonAssignedName := GetNonAssignedNameOfDeclaration(declaration)
	if nonAssignedName != nil {
		return nonAssignedName
	}
	if IsFunctionExpression(declaration) || IsArrowFunction(declaration) || IsClassExpression(declaration) {
		return getAssignedName(declaration)
	}
	return nil
}

<<<<<<< HEAD
=======
func GetImportClauseOfDeclaration(declaration *Declaration) *ImportClause {
	return declaration.ImportClause().AsImportClause()
}

>>>>>>> 35a5221f
func GetNonAssignedNameOfDeclaration(declaration *Node) *Node {
	// !!!
	switch declaration.Kind {
	case KindBinaryExpression:
		bin := declaration.AsBinaryExpression()
		kind := GetAssignmentDeclarationKind(bin)
		if kind == JSDeclarationKindProperty || kind == JSDeclarationKindThisProperty {
			if name := GetElementOrPropertyAccessName(bin.Left); name != nil {
				return name
			} else {
				return bin.Left
			}
		}
		return nil
	case KindExportAssignment, KindJSExportAssignment:
		expr := declaration.Expression()
		if IsIdentifier(expr) {
			return expr
		}
		return nil
	}
	return declaration.Name()
}

func getAssignedName(node *Node) *Node {
	parent := node.Parent
	if parent != nil {
		switch parent.Kind {
		case KindPropertyAssignment:
			return parent.AsPropertyAssignment().Name()
		case KindBindingElement:
			return parent.AsBindingElement().Name()
		case KindBinaryExpression:
			if node == parent.AsBinaryExpression().Right {
				left := parent.AsBinaryExpression().Left
				switch left.Kind {
				case KindIdentifier:
					return left
				case KindPropertyAccessExpression:
					return left.AsPropertyAccessExpression().Name()
				case KindElementAccessExpression:
					arg := SkipParentheses(left.AsElementAccessExpression().ArgumentExpression)
					if IsStringOrNumericLiteralLike(arg) {
						return arg
					}
				}
			}
		case KindCommonJSExport:
			return parent.AsCommonJSExport().Name()
		case KindVariableDeclaration:
			name := parent.AsVariableDeclaration().Name()
			if IsIdentifier(name) {
				return name
			}
		}
	}
	return nil
}

type JSDeclarationKind int

const (
	JSDeclarationKindNone JSDeclarationKind = iota
	/// module.exports = expr
	JSDeclarationKindModuleExports
	/// exports.name = expr
	/// module.exports.name = expr
	JSDeclarationKindExportsProperty
	/// this.name = expr
	JSDeclarationKindThisProperty
	/// F.name = expr, F[name] = expr
	JSDeclarationKindProperty
)

func GetAssignmentDeclarationKind(bin *BinaryExpression) JSDeclarationKind {
	if bin.OperatorToken.Kind != KindEqualsToken || !IsAccessExpression(bin.Left) {
		return JSDeclarationKindNone
	}
	if IsInJSFile(bin.Left) && IsModuleExportsAccessExpression(bin.Left) {
		return JSDeclarationKindModuleExports
	} else if IsInJSFile(bin.Left) &&
		(IsModuleExportsAccessExpression(bin.Left.Expression()) || IsExportsIdentifier(bin.Left.Expression())) &&
		GetElementOrPropertyAccessName(bin.Left) != nil {
		return JSDeclarationKindExportsProperty
	}
	if IsInJSFile(bin.Left) && bin.Left.Expression().Kind == KindThisKeyword {
		return JSDeclarationKindThisProperty
	}
	if bin.Left.Kind == KindPropertyAccessExpression && IsEntityNameExpressionEx(bin.Left.Expression(), IsInJSFile(bin.Left)) && IsIdentifier(bin.Left.Name()) ||
		bin.Left.Kind == KindElementAccessExpression && IsEntityNameExpressionEx(bin.Left.Expression(), IsInJSFile(bin.Left)) {
		return JSDeclarationKindProperty
	}
	return JSDeclarationKindNone
}

/**
 * A declaration has a dynamic name if all of the following are true:
 *   1. The declaration has a computed property name.
 *   2. The computed name is *not* expressed as a StringLiteral.
 *   3. The computed name is *not* expressed as a NumericLiteral.
 *   4. The computed name is *not* expressed as a PlusToken or MinusToken
 *      immediately followed by a NumericLiteral.
 */
func HasDynamicName(declaration *Node) bool {
	name := GetNameOfDeclaration(declaration)
	return name != nil && IsDynamicName(name)
}

func IsDynamicName(name *Node) bool {
	var expr *Node
	switch name.Kind {
	case KindComputedPropertyName:
		expr = name.Expression()
	case KindElementAccessExpression:
		expr = SkipParentheses(name.AsElementAccessExpression().ArgumentExpression)
	default:
		return false
	}
	return !IsStringOrNumericLiteralLike(expr) && !IsSignedNumericLiteral(expr)
}

func IsEntityNameExpression(node *Node) bool {
	return IsEntityNameExpressionEx(node, false /*allowJS*/)
}

func IsEntityNameExpressionEx(node *Node, allowJS bool) bool {
	if node.Kind == KindIdentifier || IsPropertyAccessEntityNameExpression(node, allowJS) {
		return true
	}
	if allowJS {
		return node.Kind == KindThisKeyword || isElementAccessEntityNameExpression(node, allowJS)
	}
	return false
}

func IsPropertyAccessEntityNameExpression(node *Node, allowJS bool) bool {
	if node.Kind == KindPropertyAccessExpression {
		expr := node.AsPropertyAccessExpression()
		return expr.Name().Kind == KindIdentifier && IsEntityNameExpressionEx(expr.Expression, allowJS)
	}
	return false
}

func isElementAccessEntityNameExpression(node *Node, allowJS bool) bool {
	if node.Kind == KindElementAccessExpression {
		expr := node.AsElementAccessExpression()
		if IsStringOrNumericLiteralLike(SkipParentheses(expr.ArgumentExpression)) {
			return IsEntityNameExpressionEx(expr.Expression, allowJS)
		}
	}
	return false
}

func IsDottedName(node *Node) bool {
	switch node.Kind {
	case KindIdentifier, KindThisKeyword, KindSuperKeyword, KindMetaProperty:
		return true
	case KindPropertyAccessExpression, KindParenthesizedExpression:
		return IsDottedName(node.Expression())
	}
	return false
}

func HasSamePropertyAccessName(node1, node2 *Node) bool {
	if node1.Kind == KindIdentifier && node2.Kind == KindIdentifier {
		return node1.Text() == node2.Text()
	} else if node1.Kind == KindPropertyAccessExpression && node2.Kind == KindPropertyAccessExpression {
		return node1.AsPropertyAccessExpression().Name().Text() == node2.AsPropertyAccessExpression().Name().Text() &&
			HasSamePropertyAccessName(node1.Expression(), node2.Expression())
	}
	return false
}

func IsAmbientModule(node *Node) bool {
	return IsModuleDeclaration(node) && (node.AsModuleDeclaration().Name().Kind == KindStringLiteral || IsGlobalScopeAugmentation(node))
}

func IsExternalModule(file *SourceFile) bool {
	return file.ExternalModuleIndicator != nil
}

func IsExternalOrCommonJSModule(file *SourceFile) bool {
	return file.ExternalModuleIndicator != nil || file.CommonJSModuleIndicator != nil
}

// TODO: Should we deprecate `IsExternalOrCommonJSModule` in favor of this function?
func IsEffectiveExternalModule(node *SourceFile, compilerOptions *core.CompilerOptions) bool {
	return IsExternalModule(node) || (isCommonJSContainingModuleKind(compilerOptions.GetEmitModuleKind()) && node.CommonJSModuleIndicator != nil)
}

func isCommonJSContainingModuleKind(kind core.ModuleKind) bool {
	return kind == core.ModuleKindCommonJS || core.ModuleKindNode16 <= kind && kind <= core.ModuleKindNodeNext
}

func IsExternalModuleIndicator(node *Statement) bool {
	// Exported top-level member indicates moduleness
	return IsAnyImportOrReExport(node) || IsExportAssignment(node) || HasSyntacticModifier(node, ModifierFlagsExport)
}

func IsExportNamespaceAsDefaultDeclaration(node *Node) bool {
	if IsExportDeclaration(node) {
		decl := node.AsExportDeclaration()
		return IsNamespaceExport(decl.ExportClause) && ModuleExportNameIsDefault(decl.ExportClause.Name())
	}
	return false
}

func IsGlobalScopeAugmentation(node *Node) bool {
	return IsModuleDeclaration(node) && node.AsModuleDeclaration().Keyword == KindGlobalKeyword
}

func IsModuleAugmentationExternal(node *Node) bool {
	// external module augmentation is a ambient module declaration that is either:
	// - defined in the top level scope and source file is an external module
	// - defined inside ambient module declaration located in the top level scope and source file not an external module
	switch node.Parent.Kind {
	case KindSourceFile:
		return IsExternalModule(node.Parent.AsSourceFile())
	case KindModuleBlock:
		grandParent := node.Parent.Parent
		return IsAmbientModule(grandParent) && IsSourceFile(grandParent.Parent) && !IsExternalModule(grandParent.Parent.AsSourceFile())
	}
	return false
}

func IsModuleWithStringLiteralName(node *Node) bool {
	return IsModuleDeclaration(node) && node.Name().Kind == KindStringLiteral
}

func GetContainingClass(node *Node) *Node {
	return FindAncestor(node.Parent, IsClassLike)
}

func GetExtendsHeritageClauseElement(node *Node) *ExpressionWithTypeArgumentsNode {
	return core.FirstOrNil(GetExtendsHeritageClauseElements(node))
}

func GetExtendsHeritageClauseElements(node *Node) []*ExpressionWithTypeArgumentsNode {
	return GetHeritageElements(node, KindExtendsKeyword)
}

func GetImplementsHeritageClauseElements(node *Node) []*ExpressionWithTypeArgumentsNode {
	return GetHeritageElements(node, KindImplementsKeyword)
}

func GetHeritageElements(node *Node, kind Kind) []*Node {
	clause := GetHeritageClause(node, kind)
	if clause != nil {
		return clause.AsHeritageClause().Types.Nodes
	}
	return nil
}

func GetHeritageClause(node *Node, kind Kind) *Node {
	clauses := getHeritageClauses(node)
	if clauses != nil {
		for _, clause := range clauses.Nodes {
			if clause.AsHeritageClause().Token == kind {
				return clause
			}
		}
	}
	return nil
}

func getHeritageClauses(node *Node) *NodeList {
	switch node.Kind {
	case KindClassDeclaration:
		return node.AsClassDeclaration().HeritageClauses
	case KindClassExpression:
		return node.AsClassExpression().HeritageClauses
	case KindInterfaceDeclaration:
		return node.AsInterfaceDeclaration().HeritageClauses
	}
	return nil
}

func IsPartOfTypeQuery(node *Node) bool {
	for node.Kind == KindQualifiedName || node.Kind == KindIdentifier {
		node = node.Parent
	}
	return node.Kind == KindTypeQuery
}

/**
 * This function returns true if the this node's root declaration is a parameter.
 * For example, passing a `ParameterDeclaration` will return true, as will passing a
 * binding element that is a child of a `ParameterDeclaration`.
 *
 * If you are looking to test that a `Node` is a `ParameterDeclaration`, use `isParameter`.
 */
func IsPartOfParameterDeclaration(node *Node) bool {
	return GetRootDeclaration(node).Kind == KindParameter
}

func IsInTopLevelContext(node *Node) bool {
	// The name of a class or function declaration is a BindingIdentifier in its surrounding scope.
	if IsIdentifier(node) {
		parent := node.Parent
		if (IsClassDeclaration(parent) || IsFunctionDeclaration(parent)) && parent.Name() == node {
			node = parent
		}
	}
	container := GetThisContainer(node, true /*includeArrowFunctions*/, false /*includeClassComputedPropertyName*/)
	return IsSourceFile(container)
}

func GetThisContainer(node *Node, includeArrowFunctions bool, includeClassComputedPropertyName bool) *Node {
	for {
		node = node.Parent
		if node == nil {
			panic("nil parent in getThisContainer")
		}
		switch node.Kind {
		case KindComputedPropertyName:
			if includeClassComputedPropertyName && IsClassLike(node.Parent.Parent) {
				return node
			}
			node = node.Parent.Parent
		case KindDecorator:
			if node.Parent.Kind == KindParameter && IsClassElement(node.Parent.Parent) {
				// If the decorator's parent is a Parameter, we resolve the this container from
				// the grandparent class declaration.
				node = node.Parent.Parent
			} else if IsClassElement(node.Parent) {
				// If the decorator's parent is a class element, we resolve the 'this' container
				// from the parent class declaration.
				node = node.Parent
			}
		case KindArrowFunction:
			if includeArrowFunctions {
				return node
			}
		case KindFunctionDeclaration, KindFunctionExpression, KindModuleDeclaration, KindClassStaticBlockDeclaration,
			KindPropertyDeclaration, KindPropertySignature, KindMethodDeclaration, KindMethodSignature, KindConstructor,
			KindGetAccessor, KindSetAccessor, KindCallSignature, KindConstructSignature, KindIndexSignature,
			KindEnumDeclaration, KindSourceFile:
			return node
		}
	}
}

func GetSuperContainer(node *Node, stopOnFunctions bool) *Node {
	for node = node.Parent; node != nil; node = node.Parent {
		switch node.Kind {
		case KindComputedPropertyName:
			node = node.Parent
		case KindFunctionDeclaration, KindFunctionExpression, KindArrowFunction:
			if !stopOnFunctions {
				continue
			}
			return node
		case KindPropertyDeclaration, KindPropertySignature, KindMethodDeclaration, KindMethodSignature, KindConstructor, KindGetAccessor, KindSetAccessor, KindClassStaticBlockDeclaration:
			return node
		case KindDecorator:
			// Decorators are always applied outside of the body of a class or method.
			if node.Parent.Kind == KindParameter && IsClassElement(node.Parent.Parent) {
				// If the decorator's parent is a Parameter, we resolve the this container from
				// the grandparent class declaration.
				node = node.Parent.Parent
			} else if IsClassElement(node.Parent) {
				// If the decorator's parent is a class element, we resolve the 'this' container
				// from the parent class declaration.
				node = node.Parent
			}
		}
	}
	return nil
}

func GetImmediatelyInvokedFunctionExpression(fn *Node) *Node {
	if IsFunctionExpressionOrArrowFunction(fn) {
		prev := fn
		parent := fn.Parent
		for IsParenthesizedExpression(parent) {
			prev = parent
			parent = parent.Parent
		}
		if IsCallExpression(parent) && parent.Expression() == prev {
			return parent
		}
	}
	return nil
}

func IsEnumConst(node *Node) bool {
	return GetCombinedModifierFlags(node)&ModifierFlagsConst != 0
}

func ExportAssignmentIsAlias(node *Node) bool {
	e := node.Expression()
	return IsEntityNameExpression(e) || IsClassExpression(e)
}

func IsInstanceOfExpression(node *Node) bool {
	return IsBinaryExpression(node) && node.AsBinaryExpression().OperatorToken.Kind == KindInstanceOfKeyword
}

func IsAnyImportOrReExport(node *Node) bool {
	return IsAnyImportSyntax(node) || IsExportDeclaration(node)
}

func IsAnyImportSyntax(node *Node) bool {
	return NodeKindIs(node, KindImportDeclaration, KindJSImportDeclaration, KindImportEqualsDeclaration)
}

func IsJsonSourceFile(file *SourceFile) bool {
	return file.ScriptKind == core.ScriptKindJSON
}

func IsInJsonFile(node *Node) bool {
	return node.Flags&NodeFlagsJsonFile != 0
}

func GetExternalModuleName(node *Node) *Expression {
	switch node.Kind {
	case KindImportDeclaration, KindJSImportDeclaration, KindExportDeclaration:
		return node.ModuleSpecifier()
	case KindImportEqualsDeclaration:
		if node.AsImportEqualsDeclaration().ModuleReference.Kind == KindExternalModuleReference {
			return node.AsImportEqualsDeclaration().ModuleReference.Expression()
		}
		return nil
	case KindImportType:
		return getImportTypeNodeLiteral(node)
	case KindCallExpression:
		return core.FirstOrNil(node.Arguments())
	case KindModuleDeclaration:
		if IsStringLiteral(node.AsModuleDeclaration().Name()) {
			return node.AsModuleDeclaration().Name()
		}
		return nil
	}
	panic("Unhandled case in getExternalModuleName")
}

func GetImportAttributes(node *Node) *Node {
	switch node.Kind {
	case KindImportDeclaration, KindJSImportDeclaration:
		return node.AsImportDeclaration().Attributes
	case KindExportDeclaration:
		return node.AsExportDeclaration().Attributes
	}
	panic("Unhandled case in getImportAttributes")
}

func getImportTypeNodeLiteral(node *Node) *Node {
	if IsImportTypeNode(node) {
		importTypeNode := node.AsImportTypeNode()
		if IsLiteralTypeNode(importTypeNode.Argument) {
			literalTypeNode := importTypeNode.Argument.AsLiteralTypeNode()
			if IsStringLiteral(literalTypeNode.Literal) {
				return literalTypeNode.Literal
			}
		}
	}
	return nil
}

func IsExpressionNode(node *Node) bool {
	switch node.Kind {
	case KindSuperKeyword, KindNullKeyword, KindTrueKeyword, KindFalseKeyword, KindRegularExpressionLiteral,
		KindArrayLiteralExpression, KindObjectLiteralExpression, KindPropertyAccessExpression, KindElementAccessExpression,
		KindCallExpression, KindNewExpression, KindTaggedTemplateExpression, KindAsExpression, KindTypeAssertionExpression,
		KindSatisfiesExpression, KindNonNullExpression, KindParenthesizedExpression, KindFunctionExpression,
		KindClassExpression, KindArrowFunction, KindVoidExpression, KindDeleteExpression, KindTypeOfExpression,
		KindPrefixUnaryExpression, KindPostfixUnaryExpression, KindBinaryExpression, KindConditionalExpression,
		KindSpreadElement, KindTemplateExpression, KindOmittedExpression, KindJsxElement, KindJsxSelfClosingElement,
		KindJsxFragment, KindYieldExpression, KindAwaitExpression:
		return true
	case KindMetaProperty:
		// `import.defer` in `import.defer(...)` is not an expression
		return !IsImportCall(node.Parent) || node.Parent.Expression() != node
	case KindExpressionWithTypeArguments:
		return !IsHeritageClause(node.Parent)
	case KindQualifiedName:
		for node.Parent.Kind == KindQualifiedName {
			node = node.Parent
		}
		return IsTypeQueryNode(node.Parent) || IsJSDocLinkLike(node.Parent) || IsJSDocNameReference(node.Parent) || isJSXTagName(node)
	case KindPrivateIdentifier:
		return IsBinaryExpression(node.Parent) && node.Parent.AsBinaryExpression().Left == node && node.Parent.AsBinaryExpression().OperatorToken.Kind == KindInKeyword
	case KindIdentifier:
		if IsTypeQueryNode(node.Parent) || IsJSDocLinkLike(node.Parent) || IsJSDocNameReference(node.Parent) || isJSXTagName(node) {
			return true
		}
		fallthrough
	case KindNumericLiteral, KindBigIntLiteral, KindStringLiteral, KindNoSubstitutionTemplateLiteral, KindThisKeyword:
		return IsInExpressionContext(node)
	default:
		return false
	}
}

func IsInExpressionContext(node *Node) bool {
	parent := node.Parent
	switch parent.Kind {
	case KindVariableDeclaration, KindParameter, KindPropertyDeclaration, KindPropertySignature, KindEnumMember, KindPropertyAssignment, KindBindingElement:
		return parent.Initializer() == node
	case KindExpressionStatement, KindIfStatement, KindDoStatement, KindWhileStatement, KindReturnStatement, KindWithStatement, KindSwitchStatement,
		KindCaseClause, KindDefaultClause, KindThrowStatement, KindTypeAssertionExpression, KindAsExpression, KindTemplateSpan, KindComputedPropertyName,
		KindSatisfiesExpression:
		return parent.Expression() == node
	case KindForStatement:
		s := parent.AsForStatement()
		return s.Initializer == node && s.Initializer.Kind != KindVariableDeclarationList || s.Condition == node || s.Incrementor == node
	case KindForInStatement, KindForOfStatement:
		s := parent.AsForInOrOfStatement()
		return s.Initializer == node && s.Initializer.Kind != KindVariableDeclarationList || s.Expression == node
	case KindDecorator, KindJsxExpression, KindJsxSpreadAttribute, KindSpreadAssignment:
		return true
	case KindExpressionWithTypeArguments:
		return parent.Expression() == node && !IsPartOfTypeNode(parent)
	case KindShorthandPropertyAssignment:
		return parent.AsShorthandPropertyAssignment().ObjectAssignmentInitializer == node
	default:
		return IsExpressionNode(parent)
	}
}

func IsPartOfTypeNode(node *Node) bool {
	kind := node.Kind
	if kind >= KindFirstTypeNode && kind <= KindLastTypeNode {
		return true
	}
	switch node.Kind {
	case KindAnyKeyword, KindUnknownKeyword, KindNumberKeyword, KindBigIntKeyword, KindStringKeyword,
		KindBooleanKeyword, KindSymbolKeyword, KindObjectKeyword, KindUndefinedKeyword, KindNullKeyword,
		KindNeverKeyword:
		return true
	case KindVoidKeyword:
		return node.Parent.Kind != KindVoidExpression
	case KindExpressionWithTypeArguments:
		return isPartOfTypeExpressionWithTypeArguments(node)
	case KindTypeParameter:
		return node.Parent.Kind == KindMappedType || node.Parent.Kind == KindInferType
	case KindIdentifier:
		parent := node.Parent
		if IsQualifiedName(parent) && parent.AsQualifiedName().Right == node {
			return isPartOfTypeNodeInParent(parent)
		}
		if IsPropertyAccessExpression(parent) && parent.AsPropertyAccessExpression().Name() == node {
			return isPartOfTypeNodeInParent(parent)
		}
		return isPartOfTypeNodeInParent(node)
	case KindQualifiedName, KindPropertyAccessExpression, KindThisKeyword:
		return isPartOfTypeNodeInParent(node)
	}
	return false
}

func isPartOfTypeNodeInParent(node *Node) bool {
	parent := node.Parent
	if parent.Kind == KindTypeQuery {
		return false
	}
	if parent.Kind == KindImportType {
		return !parent.AsImportTypeNode().IsTypeOf
	}

	// Do not recursively call isPartOfTypeNode on the parent. In the example:
	//
	//     let a: A.B.C;
	//
	// Calling isPartOfTypeNode would consider the qualified name A.B a type node.
	// Only C and A.B.C are type nodes.
	if parent.Kind >= KindFirstTypeNode && parent.Kind <= KindLastTypeNode {
		return true
	}
	switch parent.Kind {
	case KindExpressionWithTypeArguments:
		return isPartOfTypeExpressionWithTypeArguments(parent)
	case KindTypeParameter:
		return node == parent.AsTypeParameter().Constraint
	case KindVariableDeclaration, KindParameter, KindPropertyDeclaration, KindPropertySignature, KindFunctionDeclaration,
		KindFunctionExpression, KindArrowFunction, KindConstructor, KindMethodDeclaration, KindMethodSignature,
		KindGetAccessor, KindSetAccessor, KindCallSignature, KindConstructSignature, KindIndexSignature,
		KindTypeAssertionExpression:
		return node == parent.Type()
	case KindCallExpression, KindNewExpression, KindTaggedTemplateExpression:
		return slices.Contains(parent.TypeArguments(), node)
	}
	return false
}

func isPartOfTypeExpressionWithTypeArguments(node *Node) bool {
	parent := node.Parent
	return IsHeritageClause(parent) && (!IsClassLike(parent.Parent) || parent.AsHeritageClause().Token == KindImplementsKeyword) ||
		IsJSDocImplementsTag(parent) ||
		IsJSDocAugmentsTag(parent)
}

func IsJSDocLinkLike(node *Node) bool {
	return NodeKindIs(node, KindJSDocLink, KindJSDocLinkCode, KindJSDocLinkPlain)
}

func IsJSDocTag(node *Node) bool {
	return node.Kind >= KindFirstJSDocTagNode && node.Kind <= KindLastJSDocTagNode
}

func isJSXTagName(node *Node) bool {
	parent := node.Parent
	switch parent.Kind {
	case KindJsxOpeningElement, KindJsxSelfClosingElement, KindJsxClosingElement:
		return parent.TagName() == node
	}
	return false
}

func IsSuperCall(node *Node) bool {
	return IsCallExpression(node) && node.Expression().Kind == KindSuperKeyword
}

func IsImportCall(node *Node) bool {
	if !IsCallExpression(node) {
		return false
	}
	e := node.Expression()
	return e.Kind == KindImportKeyword || IsMetaProperty(e) && e.AsMetaProperty().KeywordToken == KindImportKeyword && e.Text() == "defer"
}

func IsComputedNonLiteralName(name *Node) bool {
	return IsComputedPropertyName(name) && !IsStringOrNumericLiteralLike(name.Expression())
}

func IsQuestionToken(node *Node) bool {
	return node != nil && node.Kind == KindQuestionToken
}

func GetTextOfPropertyName(name *Node) string {
	text, _ := TryGetTextOfPropertyName(name)
	return text
}

func TryGetTextOfPropertyName(name *Node) (string, bool) {
	switch name.Kind {
	case KindIdentifier, KindPrivateIdentifier, KindStringLiteral, KindNumericLiteral, KindBigIntLiteral,
		KindNoSubstitutionTemplateLiteral:
		return name.Text(), true
	case KindComputedPropertyName:
		if IsStringOrNumericLiteralLike(name.Expression()) {
			return name.Expression().Text(), true
		}
	case KindJsxNamespacedName:
		return name.AsJsxNamespacedName().Namespace.Text() + ":" + name.Name().Text(), true
	}
	return "", false
}

func IsJSDocNode(node *Node) bool {
	return node.Kind >= KindFirstJSDocNode && node.Kind <= KindLastJSDocNode
}

func IsNonWhitespaceToken(node *Node) bool {
	return IsTokenKind(node.Kind) && !IsWhitespaceOnlyJsxText(node)
}

func IsWhitespaceOnlyJsxText(node *Node) bool {
	return node.Kind == KindJsxText && node.AsJsxText().ContainsOnlyTriviaWhiteSpaces
}

func GetNewTargetContainer(node *Node) *Node {
	container := GetThisContainer(node, false /*includeArrowFunctions*/, false /*includeClassComputedPropertyName*/)
	if container != nil {
		switch container.Kind {
		case KindConstructor, KindFunctionDeclaration, KindFunctionExpression:
			return container
		}
	}
	return nil
}

func GetEnclosingBlockScopeContainer(node *Node) *Node {
	return FindAncestor(node.Parent, func(current *Node) bool {
		return IsBlockScope(current, current.Parent)
	})
}

func IsBlockScope(node *Node, parentNode *Node) bool {
	switch node.Kind {
	case KindSourceFile, KindCaseBlock, KindCatchClause, KindModuleDeclaration, KindForStatement, KindForInStatement, KindForOfStatement,
		KindConstructor, KindMethodDeclaration, KindGetAccessor, KindSetAccessor, KindFunctionDeclaration, KindFunctionExpression,
		KindArrowFunction, KindPropertyDeclaration, KindClassStaticBlockDeclaration:
		return true
	case KindBlock:
		// function block is not considered block-scope container
		// see comment in binder.ts: bind(...), case for SyntaxKind.Block
		return !IsFunctionLikeOrClassStaticBlockDeclaration(parentNode)
	}
	return false
}

type SemanticMeaning int32

const (
	SemanticMeaningNone      SemanticMeaning = 0
	SemanticMeaningValue     SemanticMeaning = 1 << 0
	SemanticMeaningType      SemanticMeaning = 1 << 1
	SemanticMeaningNamespace SemanticMeaning = 1 << 2
	SemanticMeaningAll       SemanticMeaning = SemanticMeaningValue | SemanticMeaningType | SemanticMeaningNamespace
)

func GetMeaningFromDeclaration(node *Node) SemanticMeaning {
	switch node.Kind {
	case KindVariableDeclaration:
		return SemanticMeaningValue
	case KindParameter,
		KindBindingElement,
		KindPropertyDeclaration,
		KindPropertySignature,
		KindPropertyAssignment,
		KindShorthandPropertyAssignment,
		KindMethodDeclaration,
		KindMethodSignature,
		KindConstructor,
		KindGetAccessor,
		KindSetAccessor,
		KindFunctionDeclaration,
		KindFunctionExpression,
		KindArrowFunction,
		KindCatchClause,
		KindJsxAttribute:
		return SemanticMeaningValue

	case KindTypeParameter,
		KindInterfaceDeclaration,
		KindTypeAliasDeclaration,
		KindJSTypeAliasDeclaration,
		KindTypeLiteral:
		return SemanticMeaningType
	case KindEnumMember, KindClassDeclaration:
		return SemanticMeaningValue | SemanticMeaningType

	case KindModuleDeclaration:
		if IsAmbientModule(node) {
			return SemanticMeaningNamespace | SemanticMeaningValue
		} else if GetModuleInstanceState(node) == ModuleInstanceStateInstantiated {
			return SemanticMeaningNamespace | SemanticMeaningValue
		} else {
			return SemanticMeaningNamespace
		}

	case KindEnumDeclaration,
		KindNamedImports,
		KindImportSpecifier,
		KindImportEqualsDeclaration,
		KindImportDeclaration,
		KindJSImportDeclaration,
		KindExportAssignment,
		KindJSExportAssignment,
		KindExportDeclaration:
		return SemanticMeaningAll

	// An external module can be a Value
	case KindSourceFile:
		return SemanticMeaningNamespace | SemanticMeaningValue
	}

	return SemanticMeaningAll
}

func IsPropertyAccessOrQualifiedName(node *Node) bool {
	return node.Kind == KindPropertyAccessExpression || node.Kind == KindQualifiedName
}

func IsLabelName(node *Node) bool {
	return IsLabelOfLabeledStatement(node) || IsJumpStatementTarget(node)
}

func IsLabelOfLabeledStatement(node *Node) bool {
	if !IsIdentifier(node) {
		return false
	}
	if !IsLabeledStatement(node.Parent) {
		return false
	}
	return node == node.Parent.Label()
}

func IsJumpStatementTarget(node *Node) bool {
	if !IsIdentifier(node) {
		return false
	}
	if !IsBreakOrContinueStatement(node.Parent) {
		return false
	}
	return node == node.Parent.Label()
}

func IsBreakOrContinueStatement(node *Node) bool {
	return NodeKindIs(node, KindBreakStatement, KindContinueStatement)
}

// GetModuleInstanceState is used during binding as well as in transformations and tests, and therefore may be invoked
// with a node that does not yet have its `Parent` pointer set. In this case, an `ancestors` represents a stack of
// virtual `Parent` pointers that can be used to walk up the tree. Since `getModuleInstanceStateForAliasTarget` may
// potentially walk up out of the provided `Node`, merely setting the parent pointers for a given `ModuleDeclaration`
// prior to invoking `GetModuleInstanceState` is not sufficient. It is, however, necessary that the `Parent` pointers
// for all ancestors of the `Node` provided to `GetModuleInstanceState` have been set.

// Push a virtual parent pointer onto `ancestors` and return it.
func pushAncestor(ancestors []*Node, parent *Node) []*Node {
	return append(ancestors, parent)
}

// If a virtual `Parent` exists on the stack, returns the previous stack entry and the virtual `Parent“.
// Otherwise, we return `nil` and the value of `node.Parent`.
func popAncestor(ancestors []*Node, node *Node) ([]*Node, *Node) {
	if len(ancestors) == 0 {
		return nil, node.Parent
	}
	n := len(ancestors) - 1
	return ancestors[:n], ancestors[n]
}

type ModuleInstanceState int32

const (
	ModuleInstanceStateUnknown ModuleInstanceState = iota
	ModuleInstanceStateNonInstantiated
	ModuleInstanceStateInstantiated
	ModuleInstanceStateConstEnumOnly
)

func GetModuleInstanceState(node *Node) ModuleInstanceState {
	return getModuleInstanceState(node, nil, nil)
}

func getModuleInstanceState(node *Node, ancestors []*Node, visited map[NodeId]ModuleInstanceState) ModuleInstanceState {
	module := node.AsModuleDeclaration()
	if module.Body != nil {
		return getModuleInstanceStateCached(module.Body, pushAncestor(ancestors, node), visited)
	} else {
		return ModuleInstanceStateInstantiated
	}
}

func getModuleInstanceStateCached(node *Node, ancestors []*Node, visited map[NodeId]ModuleInstanceState) ModuleInstanceState {
	if visited == nil {
		visited = make(map[NodeId]ModuleInstanceState)
	}
	nodeId := GetNodeId(node)
	if cached, ok := visited[nodeId]; ok {
		if cached != ModuleInstanceStateUnknown {
			return cached
		}
		return ModuleInstanceStateNonInstantiated
	}
	visited[nodeId] = ModuleInstanceStateUnknown
	result := getModuleInstanceStateWorker(node, ancestors, visited)
	visited[nodeId] = result
	return result
}

func getModuleInstanceStateWorker(node *Node, ancestors []*Node, visited map[NodeId]ModuleInstanceState) ModuleInstanceState {
	// A module is uninstantiated if it contains only
	switch node.Kind {
	case KindInterfaceDeclaration, KindTypeAliasDeclaration, KindJSTypeAliasDeclaration:
		return ModuleInstanceStateNonInstantiated
	case KindEnumDeclaration:
		if IsEnumConst(node) {
			return ModuleInstanceStateConstEnumOnly
		}
	case KindImportDeclaration, KindJSImportDeclaration, KindImportEqualsDeclaration:
		if !HasSyntacticModifier(node, ModifierFlagsExport) {
			return ModuleInstanceStateNonInstantiated
		}
	case KindExportDeclaration:
		decl := node.AsExportDeclaration()
		if decl.ModuleSpecifier == nil && decl.ExportClause != nil && decl.ExportClause.Kind == KindNamedExports {
			state := ModuleInstanceStateNonInstantiated
			ancestors = pushAncestor(ancestors, node)
			ancestors = pushAncestor(ancestors, decl.ExportClause)
			for _, specifier := range decl.ExportClause.Elements() {
				specifierState := getModuleInstanceStateForAliasTarget(specifier, ancestors, visited)
				if specifierState > state {
					state = specifierState
				}
				if state == ModuleInstanceStateInstantiated {
					return state
				}
			}
			return state
		}
	case KindModuleBlock:
		state := ModuleInstanceStateNonInstantiated
		ancestors = pushAncestor(ancestors, node)
		node.ForEachChild(func(n *Node) bool {
			childState := getModuleInstanceStateCached(n, ancestors, visited)
			switch childState {
			case ModuleInstanceStateNonInstantiated:
				return false
			case ModuleInstanceStateConstEnumOnly:
				state = ModuleInstanceStateConstEnumOnly
				return false
			case ModuleInstanceStateInstantiated:
				state = ModuleInstanceStateInstantiated
				return true
			}
			panic("Unhandled case in getModuleInstanceStateWorker")
		})
		return state
	case KindModuleDeclaration:
		return getModuleInstanceState(node, ancestors, visited)
	}
	return ModuleInstanceStateInstantiated
}

func getModuleInstanceStateForAliasTarget(node *Node, ancestors []*Node, visited map[NodeId]ModuleInstanceState) ModuleInstanceState {
	name := node.PropertyNameOrName()
	if name.Kind != KindIdentifier {
		// Skip for invalid syntax like this: export { "x" }
		return ModuleInstanceStateInstantiated
	}
	for ancestors, p := popAncestor(ancestors, node); p != nil; ancestors, p = popAncestor(ancestors, p) {
		if IsBlock(p) || IsModuleBlock(p) || IsSourceFile(p) {
			found := ModuleInstanceStateUnknown
			statementsAncestors := pushAncestor(ancestors, p)
			for _, statement := range p.Statements() {
				if NodeHasName(statement, name) {
					state := getModuleInstanceStateCached(statement, statementsAncestors, visited)
					if found == ModuleInstanceStateUnknown || state > found {
						found = state
					}
					if found == ModuleInstanceStateInstantiated {
						return found
					}
					if statement.Kind == KindImportEqualsDeclaration {
						// Treat re-exports of import aliases as instantiated since they're ambiguous. This is consistent
						// with `export import x = mod.x` being treated as instantiated:
						//   import x = mod.x;
						//   export { x };
						found = ModuleInstanceStateInstantiated
					}
				}
			}
			if found != ModuleInstanceStateUnknown {
				return found
			}
		}
	}
	// Couldn't locate, assume could refer to a value
	return ModuleInstanceStateInstantiated
}

func NodeHasName(statement *Node, id *Node) bool {
	name := statement.Name()
	if name != nil {
		return IsIdentifier(name) && name.Text() == id.Text()
	}
	if IsVariableStatement(statement) {
		declarations := statement.AsVariableStatement().DeclarationList.AsVariableDeclarationList().Declarations.Nodes
		return core.Some(declarations, func(d *Node) bool { return NodeHasName(d, id) })
	}
	return false
}

func IsInternalModuleImportEqualsDeclaration(node *Node) bool {
	return IsImportEqualsDeclaration(node) && node.AsImportEqualsDeclaration().ModuleReference.Kind != KindExternalModuleReference
}

func IsConstAssertion(node *Node) bool {
	switch node.Kind {
	case KindAsExpression, KindTypeAssertionExpression:
		return IsConstTypeReference(node.Type())
	}
	return false
}

func IsConstTypeReference(node *Node) bool {
	return IsTypeReferenceNode(node) && len(node.TypeArguments()) == 0 && IsIdentifier(node.AsTypeReferenceNode().TypeName) && node.AsTypeReferenceNode().TypeName.Text() == "const"
}

func IsGlobalSourceFile(node *Node) bool {
	return node.Kind == KindSourceFile && !IsExternalOrCommonJSModule(node.AsSourceFile())
}

func IsParameterLike(node *Node) bool {
	switch node.Kind {
	case KindParameter, KindTypeParameter:
		return true
	}
	return false
}

func GetDeclarationOfKind(symbol *Symbol, kind Kind) *Node {
	for _, declaration := range symbol.Declarations {
		if declaration.Kind == kind {
			return declaration
		}
	}
	return nil
}

func FindConstructorDeclaration(node *ClassLikeDeclaration) *Node {
	for _, member := range node.Members() {
		if IsConstructorDeclaration(member) && NodeIsPresent(member.Body()) {
			return member
		}
	}
	return nil
}

func GetFirstIdentifier(node *Node) *Node {
	switch node.Kind {
	case KindIdentifier:
		return node
	case KindQualifiedName:
		return GetFirstIdentifier(node.AsQualifiedName().Left)
	case KindPropertyAccessExpression:
		return GetFirstIdentifier(node.AsPropertyAccessExpression().Expression)
	}
	panic("Unhandled case in GetFirstIdentifier")
}

func GetNamespaceDeclarationNode(node *Node) *Node {
	switch node.Kind {
	case KindImportDeclaration, KindJSImportDeclaration:
		importClause := node.ImportClause()
		if importClause != nil && importClause.AsImportClause().NamedBindings != nil && IsNamespaceImport(importClause.AsImportClause().NamedBindings) {
			return importClause.AsImportClause().NamedBindings
		}
	case KindImportEqualsDeclaration:
		return node
	case KindExportDeclaration:
		exportClause := node.AsExportDeclaration().ExportClause
		if exportClause != nil && IsNamespaceExport(exportClause) {
			return exportClause
		}
	default:
		panic("Unhandled case in getNamespaceDeclarationNode")
	}
	return nil
}

func ModuleExportNameIsDefault(node *Node) bool {
	return node.Text() == InternalSymbolNameDefault
}

func IsDefaultImport(node *Node /*ImportDeclaration | ImportEqualsDeclaration | ExportDeclaration*/) bool {
	switch node.Kind {
	case KindImportDeclaration, KindJSImportDeclaration:
		importClause := node.ImportClause()
		return importClause != nil && importClause.AsImportClause().name != nil
	}
	return false
}

func GetImpliedNodeFormatForFile(path string, packageJsonType string) core.ModuleKind {
	impliedNodeFormat := core.ResolutionModeNone
	if tspath.FileExtensionIsOneOf(path, []string{tspath.ExtensionDmts, tspath.ExtensionMts, tspath.ExtensionMjs}) {
		impliedNodeFormat = core.ResolutionModeESM
	} else if tspath.FileExtensionIsOneOf(path, []string{tspath.ExtensionDcts, tspath.ExtensionCts, tspath.ExtensionCjs}) {
		impliedNodeFormat = core.ResolutionModeCommonJS
	} else if tspath.FileExtensionIsOneOf(path, []string{tspath.ExtensionDts, tspath.ExtensionTs, tspath.ExtensionTsx, tspath.ExtensionJs, tspath.ExtensionJsx}) {
		impliedNodeFormat = core.IfElse(packageJsonType == "module", core.ResolutionModeESM, core.ResolutionModeCommonJS)
	}

	return impliedNodeFormat
}

func GetEmitModuleFormatOfFileWorker(fileName string, options *core.CompilerOptions, sourceFileMetaData SourceFileMetaData) core.ModuleKind {
	result := GetImpliedNodeFormatForEmitWorker(fileName, options.GetEmitModuleKind(), sourceFileMetaData)
	if result != core.ModuleKindNone {
		return result
	}
	return options.GetEmitModuleKind()
}

func GetImpliedNodeFormatForEmitWorker(fileName string, emitModuleKind core.ModuleKind, sourceFileMetaData SourceFileMetaData) core.ResolutionMode {
	if core.ModuleKindNode16 <= emitModuleKind && emitModuleKind <= core.ModuleKindNodeNext {
		return sourceFileMetaData.ImpliedNodeFormat
	}
	if sourceFileMetaData.ImpliedNodeFormat == core.ModuleKindCommonJS &&
		(sourceFileMetaData.PackageJsonType == "commonjs" ||
			tspath.FileExtensionIsOneOf(fileName, []string{tspath.ExtensionCjs, tspath.ExtensionCts})) {
		return core.ModuleKindCommonJS
	}
	if sourceFileMetaData.ImpliedNodeFormat == core.ModuleKindESNext &&
		(sourceFileMetaData.PackageJsonType == "module" ||
			tspath.FileExtensionIsOneOf(fileName, []string{tspath.ExtensionMjs, tspath.ExtensionMts})) {
		return core.ModuleKindESNext
	}
	return core.ModuleKindNone
}

func GetDeclarationContainer(node *Node) *Node {
	return FindAncestor(GetRootDeclaration(node), func(node *Node) bool {
		switch node.Kind {
		case KindVariableDeclaration,
			KindVariableDeclarationList,
			KindImportSpecifier,
			KindNamedImports,
			KindNamespaceImport,
			KindImportClause:
			return false
		default:
			return true
		}
	}).Parent
}

// Indicates that a symbol is an alias that does not merge with a local declaration.
// OR Is a JSContainer which may merge an alias with a local declaration
func IsNonLocalAlias(symbol *Symbol, excludes SymbolFlags) bool {
	if symbol == nil {
		return false
	}
	return symbol.Flags&(SymbolFlagsAlias|excludes) == SymbolFlagsAlias ||
		symbol.Flags&SymbolFlagsAlias != 0 && symbol.Flags&SymbolFlagsAssignment != 0
}

// An alias symbol is created by one of the following declarations:
//
//	import <symbol> = ...
//	const <symbol> = ... (JS only)
//	const { <symbol>, ... } = ... (JS only)
//	import <symbol> from ...
//	import * as <symbol> from ...
//	import { x as <symbol> } from ...
//	export { x as <symbol> } from ...
//	export * as ns <symbol> from ...
//	export = <EntityNameExpression>
//	export default <EntityNameExpression>
//	module.exports = <EntityNameExpression> (JS only)
func IsAliasSymbolDeclaration(node *Node) bool {
	switch node.Kind {
	case KindImportEqualsDeclaration, KindNamespaceExportDeclaration, KindNamespaceImport, KindNamespaceExport,
		KindImportSpecifier, KindExportSpecifier:
		return true
	case KindImportClause:
		return node.AsImportClause().Name() != nil
	case KindExportAssignment, KindJSExportAssignment:
		return ExportAssignmentIsAlias(node)
	case KindVariableDeclaration, KindBindingElement:
		return IsVariableDeclarationInitializedToRequire(node)
	}
	return false
}

func IsParseTreeNode(node *Node) bool {
	return node.Flags&NodeFlagsSynthesized == 0
}

// Returns a token if position is in [start-of-leading-trivia, end), includes JSDoc only if requested
func GetNodeAtPosition(file *SourceFile, position int, includeJSDoc bool) *Node {
	current := file.AsNode()
	for {
		var child *Node
		if includeJSDoc {
			for _, jsdoc := range current.JSDoc(file) {
				if nodeContainsPosition(jsdoc, position) {
					child = jsdoc
					break
				}
			}
		}
		if child == nil {
			current.ForEachChild(func(node *Node) bool {
				if nodeContainsPosition(node, position) && node.Kind != KindJSExportAssignment && node.Kind != KindCommonJSExport {
					child = node
					return true
				}
				return false
			})
		}
		if child == nil || IsMetaProperty(child) {
			return current
		}
		current = child
	}
}

func nodeContainsPosition(node *Node, position int) bool {
	return node.Kind >= KindFirstNode && node.Pos() <= position && (position < node.End() || position == node.End() && node.Kind == KindEndOfFile)
}

func findImportOrRequire(text string, start int) (index int, size int) {
	index = max(start, 0)
	n := len(text)
	for index < n {
		next := strings.IndexAny(text[index:], "ir")
		if next < 0 {
			break
		}
		index += next

		var expected string
		if text[index] == 'i' {
			size = 6
			expected = "import"
		} else {
			size = 7
			expected = "require"
		}
		if index+size <= n && text[index:index+size] == expected {
			return index, size
		}
		index++
	}

	return -1, 0
}

func ForEachDynamicImportOrRequireCall(
	file *SourceFile,
	includeTypeSpaceImports bool,
	requireStringLiteralLikeArgument bool,
	cb func(node *Node, argument *Expression) bool,
) bool {
	isJavaScriptFile := IsInJSFile(file.AsNode())
	lastIndex, size := findImportOrRequire(file.Text(), 0)
	for lastIndex >= 0 {
		node := GetNodeAtPosition(file, lastIndex, isJavaScriptFile && includeTypeSpaceImports)
		if isJavaScriptFile && IsRequireCall(node, requireStringLiteralLikeArgument) {
			if cb(node, node.Arguments()[0]) {
				return true
			}
		} else if IsImportCall(node) && len(node.Arguments()) > 0 && (!requireStringLiteralLikeArgument || IsStringLiteralLike(node.Arguments()[0])) {
			if cb(node, node.Arguments()[0]) {
				return true
			}
		} else if includeTypeSpaceImports && IsLiteralImportTypeNode(node) {
			if cb(node, node.AsImportTypeNode().Argument.AsLiteralTypeNode().Literal) {
				return true
			}
		}
		// skip past import/require
		lastIndex += size
		lastIndex, size = findImportOrRequire(file.Text(), lastIndex)
	}
	return false
}

// Returns true if the node is a CallExpression to the identifier 'require' with
// exactly one argument (of the form 'require("name")').
// This function does not test if the node is in a JavaScript file or not.
func IsRequireCall(node *Node, requireStringLiteralLikeArgument bool) bool {
	if !IsCallExpression(node) {
		return false
	}
	call := node.AsCallExpression()
	if !IsIdentifier(call.Expression) || call.Expression.Text() != "require" {
		return false
	}
	if len(call.Arguments.Nodes) != 1 {
		return false
	}
	return !requireStringLiteralLikeArgument || IsStringLiteralLike(call.Arguments.Nodes[0])
}

func IsRequireVariableStatement(node *Node) bool {
	if IsVariableStatement(node) {
		if declarations := node.AsVariableStatement().DeclarationList.AsVariableDeclarationList().Declarations.Nodes; len(declarations) > 0 {
			return core.Every(declarations, IsVariableDeclarationInitializedToRequire)
		}
	}
	return false
}

func GetJSXImplicitImportBase(compilerOptions *core.CompilerOptions, file *SourceFile) string {
	jsxImportSourcePragma := GetPragmaFromSourceFile(file, "jsximportsource")
	jsxRuntimePragma := GetPragmaFromSourceFile(file, "jsxruntime")
	if GetPragmaArgument(jsxRuntimePragma, "factory") == "classic" {
		return ""
	}
	if compilerOptions.Jsx == core.JsxEmitReactJSX ||
		compilerOptions.Jsx == core.JsxEmitReactJSXDev ||
		compilerOptions.JsxImportSource != "" ||
		jsxImportSourcePragma != nil ||
		GetPragmaArgument(jsxRuntimePragma, "factory") == "automatic" {
		result := GetPragmaArgument(jsxImportSourcePragma, "factory")
		if result == "" {
			result = compilerOptions.JsxImportSource
		}
		if result == "" {
			result = "react"
		}
		return result
	}
	return ""
}

func GetJSXRuntimeImport(base string, options *core.CompilerOptions) string {
	if base == "" {
		return base
	}
	return base + "/" + core.IfElse(options.Jsx == core.JsxEmitReactJSXDev, "jsx-dev-runtime", "jsx-runtime")
}

func GetPragmaFromSourceFile(file *SourceFile, name string) *Pragma {
	var result *Pragma
	if file != nil {
		for i := range file.Pragmas {
			if file.Pragmas[i].Name == name {
				result = &file.Pragmas[i] // Last one wins
			}
		}
	}
	return result
}

func GetPragmaArgument(pragma *Pragma, name string) string {
	if pragma != nil {
		if arg, ok := pragma.Args[name]; ok {
			return arg.Value
		}
	}
	return ""
}

// Of the form: `const x = require("x")` or `const { x } = require("x")` or with `var` or `let`
// The variable must not be exported and must not have a type annotation, even a jsdoc one.
// The initializer must be a call to `require` with a string literal or a string literal-like argument.
func IsVariableDeclarationInitializedToRequire(node *Node) bool {
	if !IsInJSFile(node) {
		return false
	}
	if node.Kind == KindBindingElement {
		node = node.Parent.Parent
	}
	if node.Kind != KindVariableDeclaration {
		return false
	}

	return node.Parent.Parent.ModifierFlags()&ModifierFlagsExport == 0 &&
		node.Initializer() != nil &&
		node.Type() == nil &&
		IsRequireCall(node.Initializer(), true /*requireStringLiteralLikeArgument*/)
}

func IsModuleExportsAccessExpression(node *Node) bool {
	if IsAccessExpression(node) && IsModuleIdentifier(node.Expression()) {
		if name := GetElementOrPropertyAccessName(node); name != nil {
			return name.Text() == "exports"
		}
	}
	return false
}

func IsCheckJSEnabledForFile(sourceFile *SourceFile, compilerOptions *core.CompilerOptions) bool {
	if sourceFile.CheckJsDirective != nil {
		return sourceFile.CheckJsDirective.Enabled
	}
	return compilerOptions.CheckJs == core.TSTrue
}

func IsPlainJSFile(file *SourceFile, checkJs core.Tristate) bool {
	return file != nil && (file.ScriptKind == core.ScriptKindJS || file.ScriptKind == core.ScriptKindJSX) && file.CheckJsDirective == nil && checkJs == core.TSUnknown
}

func GetLeftmostAccessExpression(expr *Node) *Node {
	for IsAccessExpression(expr) {
		expr = expr.Expression()
	}
	return expr
}

func IsTypeOnlyImportDeclaration(node *Node) bool {
	switch node.Kind {
	case KindImportSpecifier:
		return node.IsTypeOnly() || node.Parent.Parent.IsTypeOnly()
	case KindNamespaceImport:
		return node.Parent.IsTypeOnly()
	case KindImportClause, KindImportEqualsDeclaration:
		return node.IsTypeOnly()
	}
	return false
}

func isTypeOnlyExportDeclaration(node *Node) bool {
	switch node.Kind {
	case KindExportSpecifier:
		return node.IsTypeOnly() || node.Parent.Parent.IsTypeOnly()
	case KindExportDeclaration:
		d := node.AsExportDeclaration()
		return d.IsTypeOnly && d.ModuleSpecifier != nil && d.ExportClause == nil
	case KindNamespaceExport:
		return node.Parent.IsTypeOnly()
	}
	return false
}

func IsTypeOnlyImportOrExportDeclaration(node *Node) bool {
	return IsTypeOnlyImportDeclaration(node) || isTypeOnlyExportDeclaration(node)
}

func IsExclusivelyTypeOnlyImportOrExport(node *Node) bool {
	switch node.Kind {
	case KindExportDeclaration:
		return node.IsTypeOnly()
	case KindImportDeclaration, KindJSImportDeclaration:
		if importClause := node.ImportClause(); importClause != nil {
			return importClause.AsImportClause().IsTypeOnly()
		}
	case KindJSDocImportTag:
		if importClause := node.ImportClause(); importClause != nil {
			return importClause.AsImportClause().IsTypeOnly()
		}
	}
	return false
}

func GetClassLikeDeclarationOfSymbol(symbol *Symbol) *Node {
	return core.Find(symbol.Declarations, IsClassLike)
}

func IsCallLikeExpression(node *Node) bool {
	switch node.Kind {
	case KindJsxOpeningElement, KindJsxSelfClosingElement, KindJsxOpeningFragment, KindCallExpression, KindNewExpression,
		KindTaggedTemplateExpression, KindDecorator:
		return true
	case KindBinaryExpression:
		return node.AsBinaryExpression().OperatorToken.Kind == KindInstanceOfKeyword
	}
	return false
}

func IsJsxCallLike(node *Node) bool {
	switch node.Kind {
	case KindJsxOpeningElement, KindJsxSelfClosingElement, KindJsxOpeningFragment:
		return true
	}
	return false
}

func IsCallLikeOrFunctionLikeExpression(node *Node) bool {
	return IsCallLikeExpression(node) || IsFunctionExpressionOrArrowFunction(node)
}

func NodeHasKind(node *Node, kind Kind) bool {
	if node == nil {
		return false
	}
	return node.Kind == kind
}

func IsContextualKeyword(token Kind) bool {
	return KindFirstContextualKeyword <= token && token <= KindLastContextualKeyword
}

func IsThisInTypeQuery(node *Node) bool {
	if !IsThisIdentifier(node) {
		return false
	}
	for IsQualifiedName(node.Parent) && node.Parent.AsQualifiedName().Left == node {
		node = node.Parent
	}
	return node.Parent.Kind == KindTypeQuery
}

// Gets whether a bound `VariableDeclaration` or `VariableDeclarationList` is part of a `let` declaration.
func IsLet(node *Node) bool {
	return GetCombinedNodeFlags(node)&NodeFlagsBlockScoped == NodeFlagsLet
}

func IsClassMemberModifier(token Kind) bool {
	return IsParameterPropertyModifier(token) || token == KindStaticKeyword ||
		token == KindOverrideKeyword || token == KindAccessorKeyword
}

func IsParameterPropertyModifier(kind Kind) bool {
	return ModifierToFlag(kind)&ModifierFlagsParameterPropertyModifier != 0
}

func ForEachChildAndJSDoc(node *Node, sourceFile *SourceFile, v Visitor) bool {
	if node.Flags&NodeFlagsHasJSDoc != 0 {
		if visitNodes(v, node.JSDoc(sourceFile)) {
			return true
		}
	}
	return node.ForEachChild(v)
}

func IsTypeReferenceType(node *Node) bool {
	return node.Kind == KindTypeReference || node.Kind == KindExpressionWithTypeArguments
}

func IsVariableLike(node *Node) bool {
	switch node.Kind {
	case KindBindingElement, KindEnumMember, KindParameter, KindPropertyAssignment, KindPropertyDeclaration,
		KindPropertySignature, KindShorthandPropertyAssignment, KindVariableDeclaration:
		return true
	}
	return false
}

func HasInitializer(node *Node) bool {
	switch node.Kind {
	case KindVariableDeclaration, KindParameter, KindBindingElement, KindPropertyDeclaration,
		KindPropertyAssignment, KindEnumMember, KindForStatement, KindForInStatement, KindForOfStatement,
		KindJsxAttribute:
		return node.Initializer() != nil
	default:
		return false
	}
}

func GetTypeAnnotationNode(node *Node) *TypeNode {
	switch node.Kind {
	case KindVariableDeclaration, KindParameter, KindPropertySignature, KindPropertyDeclaration,
		KindTypePredicate, KindParenthesizedType, KindTypeOperator, KindMappedType, KindTypeAssertionExpression,
		KindAsExpression, KindSatisfiesExpression, KindTypeAliasDeclaration, KindJSTypeAliasDeclaration,
		KindNamedTupleMember, KindOptionalType, KindRestType, KindTemplateLiteralTypeSpan, KindJSDocTypeExpression,
		KindJSDocPropertyTag, KindJSDocNullableType, KindJSDocNonNullableType, KindJSDocOptionalType:
		return node.Type()
	default:
		funcLike := node.FunctionLikeData()
		if funcLike != nil {
			return funcLike.Type
		}
		return nil
	}
}

func IsObjectTypeDeclaration(node *Node) bool {
	return IsClassLike(node) || IsInterfaceDeclaration(node) || IsTypeLiteralNode(node)
}

func IsClassOrTypeElement(node *Node) bool {
	return IsClassElement(node) || IsTypeElement(node)
}

func GetClassExtendsHeritageElement(node *Node) *ExpressionWithTypeArgumentsNode {
	heritageElements := GetHeritageElements(node, KindExtendsKeyword)
	if len(heritageElements) > 0 {
		return heritageElements[0]
	}
	return nil
}

func GetImplementsTypeNodes(node *Node) []*ExpressionWithTypeArgumentsNode {
	return GetHeritageElements(node, KindImplementsKeyword)
}

func IsTypeKeywordToken(node *Node) bool {
	return node.Kind == KindTypeKeyword
}

// See `IsJSDocSingleCommentNode`.
func IsJSDocSingleCommentNodeList(nodeList *NodeList) bool {
	if nodeList == nil || len(nodeList.Nodes) == 0 {
		return false
	}
	parent := nodeList.Nodes[0].Parent
	return IsJSDocSingleCommentNode(parent) && nodeList == parent.CommentList()
}

// See `IsJSDocSingleCommentNode`.
func IsJSDocSingleCommentNodeComment(node *Node) bool {
	if node == nil || node.Parent == nil {
		return false
	}
	return IsJSDocSingleCommentNode(node.Parent) && node == node.Parent.CommentList().Nodes[0]
}

// In Strada, if a JSDoc node has a single comment, that comment is represented as a string property
// as a simplification, and therefore that comment is not visited by `forEachChild`.
func IsJSDocSingleCommentNode(node *Node) bool {
	return hasComment(node.Kind) && node.CommentList() != nil && len(node.CommentList().Nodes) == 1
}

func IsValidTypeOnlyAliasUseSite(useSite *Node) bool {
	return useSite.Flags&(NodeFlagsAmbient|NodeFlagsJSDoc) != 0 ||
		IsPartOfTypeQuery(useSite) ||
		isIdentifierInNonEmittingHeritageClause(useSite) ||
		isPartOfPossiblyValidTypeOrAbstractComputedPropertyName(useSite) ||
		!(IsExpressionNode(useSite) || isShorthandPropertyNameUseSite(useSite))
}

func isIdentifierInNonEmittingHeritageClause(node *Node) bool {
	if !IsIdentifier(node) {
		return false
	}
	parent := node.Parent
	for IsPropertyAccessExpression(parent) || IsExpressionWithTypeArguments(parent) {
		parent = parent.Parent
	}
	return IsHeritageClause(parent) && (parent.AsHeritageClause().Token == KindImplementsKeyword || IsInterfaceDeclaration(parent.Parent))
}

func isPartOfPossiblyValidTypeOrAbstractComputedPropertyName(node *Node) bool {
	for NodeKindIs(node, KindIdentifier, KindPropertyAccessExpression) {
		node = node.Parent
	}
	if node.Kind != KindComputedPropertyName {
		return false
	}
	if HasSyntacticModifier(node.Parent, ModifierFlagsAbstract) {
		return true
	}
	return NodeKindIs(node.Parent.Parent, KindInterfaceDeclaration, KindTypeLiteral)
}

func isShorthandPropertyNameUseSite(useSite *Node) bool {
	return IsIdentifier(useSite) && IsShorthandPropertyAssignment(useSite.Parent) && useSite.Parent.AsShorthandPropertyAssignment().Name() == useSite
}

func GetPropertyNameForPropertyNameNode(name *Node) string {
	switch name.Kind {
	case KindIdentifier, KindPrivateIdentifier, KindStringLiteral, KindNoSubstitutionTemplateLiteral,
		KindNumericLiteral, KindBigIntLiteral, KindJsxNamespacedName:
		return name.Text()
	case KindComputedPropertyName:
		nameExpression := name.Expression()
		if IsStringOrNumericLiteralLike(nameExpression) {
			return nameExpression.Text()
		}
		if IsSignedNumericLiteral(nameExpression) {
			text := nameExpression.AsPrefixUnaryExpression().Operand.Text()
			if nameExpression.AsPrefixUnaryExpression().Operator == KindMinusToken {
				text = "-" + text
			}
			return text
		}
		return InternalSymbolNameMissing
	}
	panic("Unhandled case in getPropertyNameForPropertyNameNode")
}

func IsPartOfTypeOnlyImportOrExportDeclaration(node *Node) bool {
	return FindAncestor(node, IsTypeOnlyImportOrExportDeclaration) != nil
}

func IsPartOfExclusivelyTypeOnlyImportOrExportDeclaration(node *Node) bool {
	return FindAncestor(node, IsExclusivelyTypeOnlyImportOrExport) != nil
}

func IsEmittableImport(node *Node) bool {
	switch node.Kind {
	case KindImportDeclaration:
		return node.ImportClause() != nil && !node.ImportClause().IsTypeOnly()
	case KindExportDeclaration, KindImportEqualsDeclaration:
		return !node.IsTypeOnly()
	case KindCallExpression:
		return IsImportCall(node)
	}
	return false
}

func IsResolutionModeOverrideHost(node *Node) bool {
	if node == nil {
		return false
	}
	switch node.Kind {
	case KindImportType, KindExportDeclaration, KindImportDeclaration, KindJSImportDeclaration:
		return true
	}
	return false
}

func HasResolutionModeOverride(node *Node) bool {
	if node == nil {
		return false
	}
	var attributes *ImportAttributesNode
	switch node.Kind {
	case KindImportType:
		attributes = node.AsImportTypeNode().Attributes
	case KindImportDeclaration, KindJSImportDeclaration:
		attributes = node.AsImportDeclaration().Attributes
	case KindExportDeclaration:
		attributes = node.AsExportDeclaration().Attributes
	}
	if attributes != nil {
		_, ok := attributes.GetResolutionModeOverride()
		return ok
	}
	return false
}

func IsStringTextContainingNode(node *Node) bool {
	return node.Kind == KindStringLiteral || IsTemplateLiteralKind(node.Kind)
}

func IsTemplateLiteralKind(kind Kind) bool {
	return KindFirstTemplateToken <= kind && kind <= KindLastTemplateToken
}

func IsTemplateLiteralToken(node *Node) bool {
	return IsTemplateLiteralKind(node.Kind)
}

func GetExternalModuleImportEqualsDeclarationExpression(node *Node) *Node {
	debug.Assert(IsExternalModuleImportEqualsDeclaration(node))
	return node.AsImportEqualsDeclaration().ModuleReference.Expression()
}

func CreateModifiersFromModifierFlags(flags ModifierFlags, createModifier func(kind Kind) *Node) []*Node {
	var result []*Node
	if flags&ModifierFlagsExport != 0 {
		result = append(result, createModifier(KindExportKeyword))
	}
	if flags&ModifierFlagsAmbient != 0 {
		result = append(result, createModifier(KindDeclareKeyword))
	}
	if flags&ModifierFlagsDefault != 0 {
		result = append(result, createModifier(KindDefaultKeyword))
	}
	if flags&ModifierFlagsConst != 0 {
		result = append(result, createModifier(KindConstKeyword))
	}
	if flags&ModifierFlagsPublic != 0 {
		result = append(result, createModifier(KindPublicKeyword))
	}
	if flags&ModifierFlagsPrivate != 0 {
		result = append(result, createModifier(KindPrivateKeyword))
	}
	if flags&ModifierFlagsProtected != 0 {
		result = append(result, createModifier(KindProtectedKeyword))
	}
	if flags&ModifierFlagsAbstract != 0 {
		result = append(result, createModifier(KindAbstractKeyword))
	}
	if flags&ModifierFlagsStatic != 0 {
		result = append(result, createModifier(KindStaticKeyword))
	}
	if flags&ModifierFlagsOverride != 0 {
		result = append(result, createModifier(KindOverrideKeyword))
	}
	if flags&ModifierFlagsReadonly != 0 {
		result = append(result, createModifier(KindReadonlyKeyword))
	}
	if flags&ModifierFlagsAccessor != 0 {
		result = append(result, createModifier(KindAccessorKeyword))
	}
	if flags&ModifierFlagsAsync != 0 {
		result = append(result, createModifier(KindAsyncKeyword))
	}
	if flags&ModifierFlagsIn != 0 {
		result = append(result, createModifier(KindInKeyword))
	}
	if flags&ModifierFlagsOut != 0 {
		result = append(result, createModifier(KindOutKeyword))
	}
	return result
}

func GetThisParameter(signature *Node) *Node {
	// callback tags do not currently support this parameters
	if len(signature.Parameters()) != 0 {
		thisParameter := signature.Parameters()[0]
		if IsThisParameter(thisParameter) {
			return thisParameter
		}
	}
	return nil
}

func ReplaceModifiers(factory *NodeFactory, node *Node, modifierArray *ModifierList) *Node {
	switch node.Kind {
	case KindTypeParameter:
		return factory.UpdateTypeParameterDeclaration(
			node.AsTypeParameter(),
			modifierArray,
			node.Name(),
			node.AsTypeParameter().Constraint,
			node.AsTypeParameter().DefaultType,
		)
	case KindParameter:
		return factory.UpdateParameterDeclaration(
			node.AsParameterDeclaration(),
			modifierArray,
			node.AsParameterDeclaration().DotDotDotToken,
			node.Name(),
			node.QuestionToken(),
			node.Type(),
			node.Initializer(),
		)
	case KindConstructorType:
		return factory.UpdateConstructorTypeNode(
			node.AsConstructorTypeNode(),
			modifierArray,
			node.TypeParameterList(),
			node.ParameterList(),
			node.Type(),
		)
	case KindPropertySignature:
		return factory.UpdatePropertySignatureDeclaration(
			node.AsPropertySignatureDeclaration(),
			modifierArray,
			node.Name(),
			node.PostfixToken(),
			node.Type(),
			node.Initializer(),
		)
	case KindPropertyDeclaration:
		return factory.UpdatePropertyDeclaration(
			node.AsPropertyDeclaration(),
			modifierArray,
			node.Name(),
			node.PostfixToken(),
			node.Type(),
			node.Initializer(),
		)
	case KindMethodSignature:
		return factory.UpdateMethodSignatureDeclaration(
			node.AsMethodSignatureDeclaration(),
			modifierArray,
			node.Name(),
			node.PostfixToken(),
			node.TypeParameterList(),
			node.ParameterList(),
			node.Type(),
		)
	case KindMethodDeclaration:
		return factory.UpdateMethodDeclaration(
			node.AsMethodDeclaration(),
			modifierArray,
			node.AsMethodDeclaration().AsteriskToken,
			node.Name(),
			node.PostfixToken(),
			node.TypeParameterList(),
			node.ParameterList(),
			node.Type(),
			node.AsMethodDeclaration().FullSignature,
			node.Body(),
		)
	case KindConstructor:
		return factory.UpdateConstructorDeclaration(
			node.AsConstructorDeclaration(),
			modifierArray,
			node.TypeParameterList(),
			node.ParameterList(),
			node.Type(),
			node.AsConstructorDeclaration().FullSignature,
			node.Body(),
		)
	case KindGetAccessor:
		return factory.UpdateGetAccessorDeclaration(
			node.AsGetAccessorDeclaration(),
			modifierArray,
			node.Name(),
			node.TypeParameterList(),
			node.ParameterList(),
			node.Type(),
			node.AsGetAccessorDeclaration().FullSignature,
			node.Body(),
		)
	case KindSetAccessor:
		return factory.UpdateSetAccessorDeclaration(
			node.AsSetAccessorDeclaration(),
			modifierArray,
			node.Name(),
			node.TypeParameterList(),
			node.ParameterList(),
			node.Type(),
			node.AsSetAccessorDeclaration().FullSignature,
			node.Body(),
		)
	case KindIndexSignature:
		return factory.UpdateIndexSignatureDeclaration(
			node.AsIndexSignatureDeclaration(),
			modifierArray,
			node.ParameterList(),
			node.Type(),
		)
	case KindFunctionExpression:
		return factory.UpdateFunctionExpression(
			node.AsFunctionExpression(),
			modifierArray,
			node.AsFunctionExpression().AsteriskToken,
			node.Name(),
			node.TypeParameterList(),
			node.ParameterList(),
			node.Type(),
			node.AsFunctionExpression().FullSignature,
			node.Body(),
		)
	case KindArrowFunction:
		return factory.UpdateArrowFunction(
			node.AsArrowFunction(),
			modifierArray,
			node.TypeParameterList(),
			node.ParameterList(),
			node.Type(),
			node.AsArrowFunction().FullSignature,
			node.AsArrowFunction().EqualsGreaterThanToken,
			node.Body(),
		)
	case KindClassExpression:
		return factory.UpdateClassExpression(
			node.AsClassExpression(),
			modifierArray,
			node.Name(),
			node.TypeParameterList(),
			node.AsClassExpression().HeritageClauses,
			node.MemberList(),
		)
	case KindVariableStatement:
		return factory.UpdateVariableStatement(
			node.AsVariableStatement(),
			modifierArray,
			node.AsVariableStatement().DeclarationList,
		)
	case KindFunctionDeclaration:
		return factory.UpdateFunctionDeclaration(
			node.AsFunctionDeclaration(),
			modifierArray,
			node.AsFunctionDeclaration().AsteriskToken,
			node.Name(),
			node.TypeParameterList(),
			node.ParameterList(),
			node.Type(),
			node.AsFunctionDeclaration().FullSignature,
			node.Body(),
		)
	case KindClassDeclaration:
		return factory.UpdateClassDeclaration(
			node.AsClassDeclaration(),
			modifierArray,
			node.Name(),
			node.TypeParameterList(),
			node.AsClassDeclaration().HeritageClauses,
			node.MemberList(),
		)
	case KindInterfaceDeclaration:
		return factory.UpdateInterfaceDeclaration(
			node.AsInterfaceDeclaration(),
			modifierArray,
			node.Name(),
			node.TypeParameterList(),
			node.AsInterfaceDeclaration().HeritageClauses,
			node.MemberList(),
		)
	case KindTypeAliasDeclaration:
		return factory.UpdateTypeAliasDeclaration(
			node.AsTypeAliasDeclaration(),
			modifierArray,
			node.Name(),
			node.TypeParameterList(),
			node.Type(),
		)
	case KindEnumDeclaration:
		return factory.UpdateEnumDeclaration(
			node.AsEnumDeclaration(),
			modifierArray,
			node.Name(),
			node.MemberList(),
		)
	case KindModuleDeclaration:
		return factory.UpdateModuleDeclaration(
			node.AsModuleDeclaration(),
			modifierArray,
			node.AsModuleDeclaration().Keyword,
			node.Name(),
			node.Body(),
		)
	case KindImportEqualsDeclaration:
		return factory.UpdateImportEqualsDeclaration(
			node.AsImportEqualsDeclaration(),
			modifierArray,
			node.IsTypeOnly(),
			node.Name(),
			node.AsImportEqualsDeclaration().ModuleReference,
		)
	case KindImportDeclaration:
		return factory.UpdateImportDeclaration(
			node.AsImportDeclaration(),
			modifierArray,
			node.ImportClause(),
			node.ModuleSpecifier(),
			node.AsImportDeclaration().Attributes,
		)
	case KindExportAssignment:
		return factory.UpdateExportAssignment(
			node.AsExportAssignment(),
			modifierArray,
			node.Type(),
			node.Expression(),
		)
	case KindExportDeclaration:
		return factory.UpdateExportDeclaration(
			node.AsExportDeclaration(),
			modifierArray,
			node.IsTypeOnly(),
			node.AsExportDeclaration().ExportClause,
			node.ModuleSpecifier(),
			node.AsExportDeclaration().Attributes,
		)
	}
	panic(fmt.Sprintf("Node that does not have modifiers tried to have modifier replaced: %d", node.Kind))
}

func IsLateVisibilityPaintedStatement(node *Node) bool {
	switch node.Kind {
	case KindImportDeclaration,
		KindJSImportDeclaration,
		KindImportEqualsDeclaration,
		KindVariableStatement,
		KindClassDeclaration,
		KindFunctionDeclaration,
		KindModuleDeclaration,
		KindTypeAliasDeclaration,
		KindJSTypeAliasDeclaration,
		KindInterfaceDeclaration,
		KindEnumDeclaration:
		return true
	default:
		return false
	}
}

func IsExternalModuleAugmentation(node *Node) bool {
	return IsAmbientModule(node) && IsModuleAugmentationExternal(node)
}

func GetSourceFileOfModule(module *Symbol) *SourceFile {
	declaration := module.ValueDeclaration
	if declaration == nil {
		declaration = getNonAugmentationDeclaration(module)
	}
	return GetSourceFileOfNode(declaration)
}

func getNonAugmentationDeclaration(symbol *Symbol) *Node {
	return core.Find(symbol.Declarations, func(d *Node) bool {
		return !IsExternalModuleAugmentation(d) && !IsGlobalScopeAugmentation(d)
	})
}

func IsTypeDeclaration(node *Node) bool {
	switch node.Kind {
	case KindTypeParameter, KindClassDeclaration, KindInterfaceDeclaration, KindTypeAliasDeclaration, KindJSTypeAliasDeclaration, KindEnumDeclaration:
		return true
	case KindImportClause:
		return node.IsTypeOnly()
	case KindImportSpecifier, KindExportSpecifier:
		return node.Parent.Parent.IsTypeOnly()
	default:
		return false
	}
}

func IsTypeDeclarationName(name *Node) bool {
	return name.Kind == KindIdentifier &&
		IsTypeDeclaration(name.Parent) &&
		GetNameOfDeclaration(name.Parent) == name
}

func IsRightSideOfPropertyAccess(node *Node) bool {
	return node.Parent.Kind == KindPropertyAccessExpression && node.Parent.Name() == node
}

func IsRightSideOfQualifiedNameOrPropertyAccess(node *Node) bool {
	parent := node.Parent
	switch parent.Kind {
	case KindQualifiedName:
		return parent.AsQualifiedName().Right == node
	case KindPropertyAccessExpression:
		return parent.AsPropertyAccessExpression().Name() == node
	case KindMetaProperty:
		return parent.AsMetaProperty().Name() == node
	}
	return false
}

func ShouldTransformImportCall(fileName string, options *core.CompilerOptions, impliedNodeFormatForEmit core.ModuleKind) bool {
	moduleKind := options.GetEmitModuleKind()
	if core.ModuleKindNode16 <= moduleKind && moduleKind <= core.ModuleKindNodeNext || moduleKind == core.ModuleKindPreserve {
		return false
	}
	return impliedNodeFormatForEmit < core.ModuleKindES2015
}

func HasQuestionToken(node *Node) bool {
	return IsQuestionToken(node.QuestionToken())
}

func IsJsxOpeningLikeElement(node *Node) bool {
	return IsJsxOpeningElement(node) || IsJsxSelfClosingElement(node)
}

func GetInvokedExpression(node *Node) *Node {
	switch node.Kind {
	case KindTaggedTemplateExpression:
		return node.AsTaggedTemplateExpression().Tag
	case KindJsxOpeningElement, KindJsxSelfClosingElement:
		return node.TagName()
	case KindBinaryExpression:
		return node.AsBinaryExpression().Right
	case KindJsxOpeningFragment:
		return node
	default:
		return node.Expression()
	}
}

func IsCallOrNewExpression(node *Node) bool {
	return IsCallExpression(node) || IsNewExpression(node)
}

func IndexOfNode(nodes []*Node, node *Node) int {
	index, ok := slices.BinarySearchFunc(nodes, node, compareNodePositions)
	if ok {
		return index
	}
	return -1
}

func compareNodePositions(n1, n2 *Node) int {
	return n1.Pos() - n2.Pos()
}

func IsUnterminatedLiteral(node *Node) bool {
	return IsLiteralKind(node.Kind) && node.LiteralLikeData().TokenFlags&TokenFlagsUnterminated != 0 ||
		IsTemplateLiteralKind(node.Kind) && node.TemplateLiteralLikeData().TemplateFlags&TokenFlagsUnterminated != 0
}

// Gets a value indicating whether a class element is either a static or an instance property declaration with an initializer.
func IsInitializedProperty(member *ClassElement) bool {
	return member.Kind == KindPropertyDeclaration &&
		member.Initializer() != nil
}

func IsTrivia(token Kind) bool {
	return KindFirstTriviaToken <= token && token <= KindLastTriviaToken
}

func HasDecorators(node *Node) bool {
	return HasSyntacticModifier(node, ModifierFlagsDecorator)
}

type hasFileNameImpl struct {
	fileName string
	path     tspath.Path
}

func NewHasFileName(fileName string, path tspath.Path) HasFileName {
	return &hasFileNameImpl{
		fileName: fileName,
		path:     path,
	}
}

func (h *hasFileNameImpl) FileName() string {
	return h.fileName
}

func (h *hasFileNameImpl) Path() tspath.Path {
	return h.path
}

func GetSemanticJsxChildren(children []*JsxChild) []*JsxChild {
	return core.Filter(children, func(i *JsxChild) bool {
		switch i.Kind {
		case KindJsxExpression:
			return i.Expression() != nil
		case KindJsxText:
			return !i.AsJsxText().ContainsOnlyTriviaWhiteSpaces
		default:
			return true
		}
	})
}

// Returns true if the node kind has a comment property.
func hasComment(kind Kind) bool {
	switch kind {
	case KindJSDoc, KindJSDocTag, KindJSDocAugmentsTag, KindJSDocImplementsTag,
		KindJSDocDeprecatedTag, KindJSDocPublicTag, KindJSDocPrivateTag, KindJSDocProtectedTag,
		KindJSDocReadonlyTag, KindJSDocOverrideTag, KindJSDocCallbackTag, KindJSDocOverloadTag,
		KindJSDocParameterTag, KindJSDocPropertyTag, KindJSDocReturnTag, KindJSDocThisTag,
		KindJSDocTypeTag, KindJSDocTemplateTag, KindJSDocTypedefTag, KindJSDocSeeTag,
		KindJSDocSatisfiesTag, KindJSDocImportTag:
		return true
	default:
		return false
	}
}

func IsAssignmentPattern(node *Node) bool {
	return node.Kind == KindArrayLiteralExpression || node.Kind == KindObjectLiteralExpression
}

func GetElementsOfBindingOrAssignmentPattern(name *Node) []*Node {
	switch name.Kind {
	case KindObjectBindingPattern, KindArrayBindingPattern, KindArrayLiteralExpression:
		// `a` in `{a}`
		// `a` in `[a]`
		return name.Elements()
	case KindObjectLiteralExpression:
		// `a` in `{a}`
		return name.Properties()
	}
	return nil
}

func IsDeclarationBindingElement(bindingElement *Node) bool {
	switch bindingElement.Kind {
	case KindVariableDeclaration, KindParameter, KindBindingElement:
		return true
	default:
		return false
	}
}

/**
 * Gets the name of an BindingOrAssignmentElement.
 */
func GetTargetOfBindingOrAssignmentElement(bindingElement *Node) *Node {
	if IsDeclarationBindingElement(bindingElement) {
		// `a` in `let { a } = ...`
		// `a` in `let { a = 1 } = ...`
		// `b` in `let { a: b } = ...`
		// `b` in `let { a: b = 1 } = ...`
		// `a` in `let { ...a } = ...`
		// `{b}` in `let { a: {b} } = ...`
		// `{b}` in `let { a: {b} = 1 } = ...`
		// `[b]` in `let { a: [b] } = ...`
		// `[b]` in `let { a: [b] = 1 } = ...`
		// `a` in `let [a] = ...`
		// `a` in `let [a = 1] = ...`
		// `a` in `let [...a] = ...`
		// `{a}` in `let [{a}] = ...`
		// `{a}` in `let [{a} = 1] = ...`
		// `[a]` in `let [[a]] = ...`
		// `[a]` in `let [[a] = 1] = ...`
		return bindingElement.Name()
	}

	if IsObjectLiteralElement(bindingElement) {
		switch bindingElement.Kind {
		case KindPropertyAssignment:
			// `b` in `({ a: b } = ...)`
			// `b` in `({ a: b = 1 } = ...)`
			// `{b}` in `({ a: {b} } = ...)`
			// `{b}` in `({ a: {b} = 1 } = ...)`
			// `[b]` in `({ a: [b] } = ...)`
			// `[b]` in `({ a: [b] = 1 } = ...)`
			// `b.c` in `({ a: b.c } = ...)`
			// `b.c` in `({ a: b.c = 1 } = ...)`
			// `b[0]` in `({ a: b[0] } = ...)`
			// `b[0]` in `({ a: b[0] = 1 } = ...)`
			return GetTargetOfBindingOrAssignmentElement(bindingElement.Initializer())
		case KindShorthandPropertyAssignment:
			// `a` in `({ a } = ...)`
			// `a` in `({ a = 1 } = ...)`
			return bindingElement.Name()
		case KindSpreadAssignment:
			// `a` in `({ ...a } = ...)`
			return GetTargetOfBindingOrAssignmentElement(bindingElement.Expression())
		}

		// no target
		return nil
	}

	if IsAssignmentExpression(bindingElement /*excludeCompoundAssignment*/, true) {
		// `a` in `[a = 1] = ...`
		// `{a}` in `[{a} = 1] = ...`
		// `[a]` in `[[a] = 1] = ...`
		// `a.b` in `[a.b = 1] = ...`
		// `a[0]` in `[a[0] = 1] = ...`
		return GetTargetOfBindingOrAssignmentElement(bindingElement.AsBinaryExpression().Left)
	}

	if IsSpreadElement(bindingElement) {
		// `a` in `[...a] = ...`
		return GetTargetOfBindingOrAssignmentElement(bindingElement.Expression())
	}

	// `a` in `[a] = ...`
	// `{a}` in `[{a}] = ...`
	// `[a]` in `[[a]] = ...`
	// `a.b` in `[a.b] = ...`
	// `a[0]` in `[a[0]] = ...`
	return bindingElement
}

func TryGetPropertyNameOfBindingOrAssignmentElement(bindingElement *Node) *Node {
	switch bindingElement.Kind {
	case KindBindingElement:
		// `a` in `let { a: b } = ...`
		// `[a]` in `let { [a]: b } = ...`
		// `"a"` in `let { "a": b } = ...`
		// `1` in `let { 1: b } = ...`
		if bindingElement.PropertyName() != nil {
			propertyName := bindingElement.PropertyName()
			// if ast.IsPrivateIdentifier(propertyName) {
			// 	return Debug.failBadSyntaxKind(propertyName) // !!!
			// }
			if IsComputedPropertyName(propertyName) && IsStringOrNumericLiteralLike(propertyName.Expression()) {
				return propertyName.Expression()
			}
			return propertyName
		}
	case KindPropertyAssignment:
		// `a` in `({ a: b } = ...)`
		// `[a]` in `({ [a]: b } = ...)`
		// `"a"` in `({ "a": b } = ...)`
		// `1` in `({ 1: b } = ...)`
		if bindingElement.Name() != nil {
			propertyName := bindingElement.Name()
			// if ast.IsPrivateIdentifier(propertyName) {
			// 	return Debug.failBadSyntaxKind(propertyName) // !!!
			// }
			if IsComputedPropertyName(propertyName) && IsStringOrNumericLiteralLike(propertyName.Expression()) {
				return propertyName.Expression()
			}
			return propertyName
		}
	case KindSpreadAssignment:
		// `a` in `({ ...a } = ...)`
		// if ast.IsPrivateIdentifier(bindingElement.Name()) {
		// 	return Debug.failBadSyntaxKind(bindingElement.Name()) // !!!
		// }
		return bindingElement.Name()
	}

	target := GetTargetOfBindingOrAssignmentElement(bindingElement)
	if target != nil && IsPropertyName(target) {
		return target
	}
	return nil
}

/**
 * Walk an AssignmentPattern to determine if it contains object rest (`...`) syntax. We cannot rely on
 * propagation of `TransformFlags.ContainsObjectRestOrSpread` since it isn't propagated by default in
 * ObjectLiteralExpression and ArrayLiteralExpression since we do not know whether they belong to an
 * AssignmentPattern at the time the nodes are parsed.
 */
func ContainsObjectRestOrSpread(node *Node) bool {
	if node.SubtreeFacts()&SubtreeContainsObjectRestOrSpread != 0 {
		return true
	}
	if node.SubtreeFacts()&SubtreeContainsESObjectRestOrSpread != 0 {
		// check for nested spread assignments, otherwise '{ x: { a, ...b } = foo } = c'
		// will not be correctly interpreted by the rest/spread transformer
		for _, element := range GetElementsOfBindingOrAssignmentPattern(node) {
			target := GetTargetOfBindingOrAssignmentElement(element)
			if target != nil && IsAssignmentPattern(target) {
				if target.SubtreeFacts()&SubtreeContainsObjectRestOrSpread != 0 {
					return true
				}
				if target.SubtreeFacts()&SubtreeContainsESObjectRestOrSpread != 0 {
					if ContainsObjectRestOrSpread(target) {
						return true
					}
				}
			}
		}
	}
	return false
}

func IsEmptyObjectLiteral(expression *Node) bool {
	return IsObjectLiteralExpression(expression) && len(expression.Properties()) == 0
}

func IsEmptyArrayLiteral(expression *Node) bool {
	return IsArrayLiteralExpression(expression) && len(expression.Elements()) == 0
}

func GetRestIndicatorOfBindingOrAssignmentElement(bindingElement *Node) *Node {
	switch bindingElement.Kind {
	case KindParameter:
		return bindingElement.AsParameterDeclaration().DotDotDotToken
	case KindBindingElement:
		return bindingElement.AsBindingElement().DotDotDotToken
	case KindSpreadElement, KindSpreadAssignment:
		return bindingElement
	}
	return nil
}

func IsJSDocNameReferenceContext(node *Node) bool {
	return node.Flags&NodeFlagsJSDoc != 0 && FindAncestor(node, func(node *Node) bool {
		return IsJSDocNameReference(node) || IsJSDocLinkLike(node)
	}) != nil
}

func IsImportOrImportEqualsDeclaration(node *Node) bool {
	return IsImportDeclaration(node) || IsImportEqualsDeclaration(node)
}

func IsKeyword(token Kind) bool {
	return KindFirstKeyword <= token && token <= KindLastKeyword
}

func IsNonContextualKeyword(token Kind) bool {
	return IsKeyword(token) && !IsContextualKeyword(token)
}

func HasModifier(node *Node, flags ModifierFlags) bool {
	return node.ModifierFlags()&flags != 0
}

func IsExpandoInitializer(initializer *Node) bool {
	if initializer == nil {
		return false
	}
	if IsFunctionExpressionOrArrowFunction(initializer) {
		return true
	}
	if IsInJSFile(initializer) {
		return IsClassExpression(initializer) || (IsObjectLiteralExpression(initializer) && len(initializer.Properties()) == 0)
	}
	return false
}

func GetContainingFunction(node *Node) *Node {
	return FindAncestor(node.Parent, IsFunctionLike)
}

func IsImplicitlyExportedJSTypeAlias(node *Node) bool {
	return IsJSTypeAliasDeclaration(node) && IsSourceFile(node.Parent) && IsExternalOrCommonJSModule(node.Parent.AsSourceFile())
}

func HasContextSensitiveParameters(node *Node) bool {
	// Functions with type parameters are not context sensitive.
	if node.TypeParameters() == nil {
		// Functions with any parameters that lack type annotations are context sensitive.
		if core.Some(node.Parameters(), func(p *Node) bool { return p.Type() == nil }) {
			return true
		}
		if !IsArrowFunction(node) {
			// If the first parameter is not an explicit 'this' parameter, then the function has
			// an implicit 'this' parameter which is subject to contextual typing.
			parameter := core.FirstOrNil(node.Parameters())
			if parameter == nil || !IsThisParameter(parameter) {
				return true
			}
		}
	}
	return false
}

func IsInfinityOrNaNString(name string) bool {
	return name == "Infinity" || name == "-Infinity" || name == "NaN"
}

func GetFirstConstructorWithBody(node *Node) *Node {
	for _, member := range node.Members() {
		if IsConstructorDeclaration(member) && NodeIsPresent(member.Body()) {
			return member
		}
	}
	return nil
}<|MERGE_RESOLUTION|>--- conflicted
+++ resolved
@@ -1391,13 +1391,6 @@
 	return nil
 }
 
-<<<<<<< HEAD
-=======
-func GetImportClauseOfDeclaration(declaration *Declaration) *ImportClause {
-	return declaration.ImportClause().AsImportClause()
-}
-
->>>>>>> 35a5221f
 func GetNonAssignedNameOfDeclaration(declaration *Node) *Node {
 	// !!!
 	switch declaration.Kind {
