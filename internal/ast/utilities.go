package ast

import (
	"fmt"
	"slices"
	"strings"
	"sync"
	"sync/atomic"

	"github.com/microsoft/typescript-go/internal/core"
	"github.com/microsoft/typescript-go/internal/tspath"
)

// Atomic ids

var (
	nextNodeId   atomic.Uint64
	nextSymbolId atomic.Uint64
)

func GetNodeId(node *Node) NodeId {
	id := node.id.Load()
	if id == 0 {
		// Worst case, we burn a few ids if we have to CAS.
		id = nextNodeId.Add(1)
		if !node.id.CompareAndSwap(0, id) {
			id = node.id.Load()
		}
	}
	return NodeId(id)
}

func GetSymbolId(symbol *Symbol) SymbolId {
	id := symbol.id.Load()
	if id == 0 {
		// Worst case, we burn a few ids if we have to CAS.
		id = nextSymbolId.Add(1)
		if !symbol.id.CompareAndSwap(0, id) {
			id = symbol.id.Load()
		}
	}
	return SymbolId(id)
}

func GetSymbolTable(data *SymbolTable) SymbolTable {
	if *data == nil {
		*data = make(SymbolTable)
	}
	return *data
}

func GetMembers(symbol *Symbol) SymbolTable {
	return GetSymbolTable(&symbol.Members)
}

func GetExports(symbol *Symbol) SymbolTable {
	return GetSymbolTable(&symbol.Exports)
}

func GetLocals(container *Node) SymbolTable {
	return GetSymbolTable(&container.LocalsContainerData().Locals)
}

// Determines if a node is missing (either `nil` or empty)
func NodeIsMissing(node *Node) bool {
	return node == nil || node.Loc.Pos() == node.Loc.End() && node.Loc.Pos() >= 0 && node.Kind != KindEndOfFile
}

// Determines if a node is present
func NodeIsPresent(node *Node) bool {
	return !NodeIsMissing(node)
}

// Determines if a node contains synthetic positions
func NodeIsSynthesized(node *Node) bool {
	return PositionIsSynthesized(node.Loc.Pos()) || PositionIsSynthesized(node.Loc.End())
}

func RangeIsSynthesized(loc core.TextRange) bool {
	return PositionIsSynthesized(loc.Pos()) || PositionIsSynthesized(loc.End())
}

// Determines whether a position is synthetic
func PositionIsSynthesized(pos int) bool {
	return pos < 0
}

func FindLastVisibleNode(nodes []*Node) *Node {
	fromEnd := 1
	for fromEnd <= len(nodes) && nodes[len(nodes)-fromEnd].Flags&NodeFlagsReparsed != 0 {
		fromEnd++
	}
	if fromEnd <= len(nodes) {
		return nodes[len(nodes)-fromEnd]
	}
	return nil
}

func NodeKindIs(node *Node, kinds ...Kind) bool {
	return slices.Contains(kinds, node.Kind)
}

func IsModifierKind(token Kind) bool {
	switch token {
	case KindAbstractKeyword,
		KindAccessorKeyword,
		KindAsyncKeyword,
		KindConstKeyword,
		KindDeclareKeyword,
		KindDefaultKeyword,
		KindExportKeyword,
		KindInKeyword,
		KindPublicKeyword,
		KindPrivateKeyword,
		KindProtectedKeyword,
		KindReadonlyKeyword,
		KindStaticKeyword,
		KindOutKeyword,
		KindOverrideKeyword:
		return true
	}
	return false
}

func IsModifier(node *Node) bool {
	return IsModifierKind(node.Kind)
}

func IsKeywordKind(token Kind) bool {
	return KindFirstKeyword <= token && token <= KindLastKeyword
}

func IsPunctuationKind(token Kind) bool {
	return KindFirstPunctuation <= token && token <= KindLastPunctuation
}

func IsAssignmentOperator(token Kind) bool {
	return token >= KindFirstAssignment && token <= KindLastAssignment
}

func IsAssignmentExpression(node *Node, excludeCompoundAssignment bool) bool {
	if node.Kind == KindBinaryExpression {
		expr := node.AsBinaryExpression()
		return (expr.OperatorToken.Kind == KindEqualsToken || !excludeCompoundAssignment && IsAssignmentOperator(expr.OperatorToken.Kind)) &&
			IsLeftHandSideExpression(expr.Left)
	}
	return false
}

func GetRightMostAssignedExpression(node *Node) *Node {
	for IsAssignmentExpression(node, true /*excludeCompoundAssignment*/) {
		node = node.AsBinaryExpression().Right
	}
	return node
}

func IsDestructuringAssignment(node *Node) bool {
	if IsAssignmentExpression(node, true /*excludeCompoundAssignment*/) {
		kind := node.AsBinaryExpression().Left.Kind
		return kind == KindObjectLiteralExpression || kind == KindArrayLiteralExpression
	}
	return false
}

// A node is an assignment target if it is on the left hand side of an '=' token, if it is parented by a property
// assignment in an object literal that is an assignment target, or if it is parented by an array literal that is
// an assignment target. Examples include 'a = xxx', '{ p: a } = xxx', '[{ a }] = xxx'.
// (Note that `p` is not a target in the above examples, only `a`.)
func IsAssignmentTarget(node *Node) bool {
	return GetAssignmentTarget(node) != nil
}

// Returns the BinaryExpression, PrefixUnaryExpression, PostfixUnaryExpression, or ForInOrOfStatement that references
// the given node as an assignment target
func GetAssignmentTarget(node *Node) *Node {
	for {
		parent := node.Parent
		switch parent.Kind {
		case KindBinaryExpression:
			if IsAssignmentOperator(parent.AsBinaryExpression().OperatorToken.Kind) && parent.AsBinaryExpression().Left == node {
				return parent
			}
			return nil
		case KindPrefixUnaryExpression:
			if parent.AsPrefixUnaryExpression().Operator == KindPlusPlusToken || parent.AsPrefixUnaryExpression().Operator == KindMinusMinusToken {
				return parent
			}
			return nil
		case KindPostfixUnaryExpression:
			if parent.AsPostfixUnaryExpression().Operator == KindPlusPlusToken || parent.AsPostfixUnaryExpression().Operator == KindMinusMinusToken {
				return parent
			}
			return nil
		case KindForInStatement, KindForOfStatement:
			if parent.AsForInOrOfStatement().Initializer == node {
				return parent
			}
			return nil
		case KindParenthesizedExpression, KindArrayLiteralExpression, KindSpreadElement, KindNonNullExpression:
			node = parent
		case KindSpreadAssignment:
			node = parent.Parent
		case KindShorthandPropertyAssignment:
			if parent.AsShorthandPropertyAssignment().Name() != node {
				return nil
			}
			node = parent.Parent
		case KindPropertyAssignment:
			if parent.AsPropertyAssignment().Name() == node {
				return nil
			}
			node = parent.Parent
		default:
			return nil
		}
	}
}

func IsLogicalBinaryOperator(token Kind) bool {
	return token == KindBarBarToken || token == KindAmpersandAmpersandToken
}

func IsLogicalOrCoalescingBinaryOperator(token Kind) bool {
	return IsLogicalBinaryOperator(token) || token == KindQuestionQuestionToken
}

func IsLogicalOrCoalescingBinaryExpression(expr *Node) bool {
	return IsBinaryExpression(expr) && IsLogicalOrCoalescingBinaryOperator(expr.AsBinaryExpression().OperatorToken.Kind)
}

func IsLogicalOrCoalescingAssignmentOperator(token Kind) bool {
	return token == KindBarBarEqualsToken || token == KindAmpersandAmpersandEqualsToken || token == KindQuestionQuestionEqualsToken
}

func IsLogicalOrCoalescingAssignmentExpression(expr *Node) bool {
	return IsBinaryExpression(expr) && IsLogicalOrCoalescingAssignmentOperator(expr.AsBinaryExpression().OperatorToken.Kind)
}

func IsLogicalExpression(node *Node) bool {
	for {
		if node.Kind == KindParenthesizedExpression {
			node = node.AsParenthesizedExpression().Expression
		} else if node.Kind == KindPrefixUnaryExpression && node.AsPrefixUnaryExpression().Operator == KindExclamationToken {
			node = node.AsPrefixUnaryExpression().Operand
		} else {
			return IsLogicalOrCoalescingBinaryExpression(node)
		}
	}
}

func IsTokenKind(token Kind) bool {
	return KindFirstToken <= token && token <= KindLastToken
}

func IsAccessor(node *Node) bool {
	return node.Kind == KindGetAccessor || node.Kind == KindSetAccessor
}

func IsPropertyNameLiteral(node *Node) bool {
	switch node.Kind {
	case KindIdentifier,
		KindStringLiteral,
		KindNoSubstitutionTemplateLiteral,
		KindNumericLiteral:
		return true
	}
	return false
}

func IsMemberName(node *Node) bool {
	return node.Kind == KindIdentifier || node.Kind == KindPrivateIdentifier
}

func IsEntityName(node *Node) bool {
	return node.Kind == KindIdentifier || node.Kind == KindQualifiedName
}

func IsPropertyName(node *Node) bool {
	switch node.Kind {
	case KindIdentifier,
		KindPrivateIdentifier,
		KindStringLiteral,
		KindNumericLiteral,
		KindComputedPropertyName:
		return true
	}
	return false
}

// Return true if the given identifier is classified as an IdentifierName by inspecting the parent of the node
func IsIdentifierName(node *Node) bool {
	parent := node.Parent
	switch parent.Kind {
	case KindPropertyDeclaration, KindPropertySignature, KindMethodDeclaration, KindMethodSignature, KindGetAccessor,
		KindSetAccessor, KindEnumMember, KindPropertyAssignment, KindPropertyAccessExpression:
		return parent.Name() == node
	case KindQualifiedName:
		return parent.AsQualifiedName().Right == node
	case KindBindingElement:
		return parent.AsBindingElement().PropertyName == node
	case KindImportSpecifier:
		return parent.AsImportSpecifier().PropertyName == node
	case KindExportSpecifier, KindJsxAttribute, KindJsxSelfClosingElement, KindJsxOpeningElement, KindJsxClosingElement:
		return true
	}
	return false
}

func IsPushOrUnshiftIdentifier(node *Node) bool {
	text := node.Text()
	return text == "push" || text == "unshift"
}

func IsBooleanLiteral(node *Node) bool {
	return node.Kind == KindTrueKeyword || node.Kind == KindFalseKeyword
}

func IsLiteralKind(kind Kind) bool {
	return KindFirstLiteralToken <= kind && kind <= KindLastLiteralToken
}

func IsLiteralExpression(node *Node) bool {
	return IsLiteralKind(node.Kind)
}

func IsStringLiteralLike(node *Node) bool {
	switch node.Kind {
	case KindStringLiteral, KindNoSubstitutionTemplateLiteral:
		return true
	}
	return false
}

func IsStringOrNumericLiteralLike(node *Node) bool {
	return IsStringLiteralLike(node) || IsNumericLiteral(node)
}

func IsSignedNumericLiteral(node *Node) bool {
	if node.Kind == KindPrefixUnaryExpression {
		node := node.AsPrefixUnaryExpression()
		return (node.Operator == KindPlusToken || node.Operator == KindMinusToken) && IsNumericLiteral(node.Operand)
	}
	return false
}

// Determines if a node is part of an OptionalChain
func IsOptionalChain(node *Node) bool {
	if node.Flags&NodeFlagsOptionalChain != 0 {
		switch node.Kind {
		case KindPropertyAccessExpression,
			KindElementAccessExpression,
			KindCallExpression,
			KindNonNullExpression:
			return true
		}
	}
	return false
}

func getQuestionDotToken(node *Expression) *TokenNode {
	switch node.Kind {
	case KindPropertyAccessExpression:
		return node.AsPropertyAccessExpression().QuestionDotToken
	case KindElementAccessExpression:
		return node.AsElementAccessExpression().QuestionDotToken
	case KindCallExpression:
		return node.AsCallExpression().QuestionDotToken
	}
	panic("Unhandled case in getQuestionDotToken")
}

// Determines if node is the root expression of an OptionalChain
func IsOptionalChainRoot(node *Expression) bool {
	return IsOptionalChain(node) && !IsNonNullExpression(node) && getQuestionDotToken(node) != nil
}

// Determines whether a node is the outermost `OptionalChain` in an ECMAScript `OptionalExpression`:
//
//  1. For `a?.b.c`, the outermost chain is `a?.b.c` (`c` is the end of the chain starting at `a?.`)
//  2. For `a?.b!`, the outermost chain is `a?.b` (`b` is the end of the chain starting at `a?.`)
//  3. For `(a?.b.c).d`, the outermost chain is `a?.b.c` (`c` is the end of the chain starting at `a?.` since parens end the chain)
//  4. For `a?.b.c?.d`, both `a?.b.c` and `a?.b.c?.d` are outermost (`c` is the end of the chain starting at `a?.`, and `d` is
//     the end of the chain starting at `c?.`)
//  5. For `a?.(b?.c).d`, both `b?.c` and `a?.(b?.c)d` are outermost (`c` is the end of the chain starting at `b`, and `d` is
//     the end of the chain starting at `a?.`)
func IsOutermostOptionalChain(node *Expression) bool {
	parent := node.Parent
	return !IsOptionalChain(parent) || // cases 1, 2, and 3
		IsOptionalChainRoot(parent) || // case 4
		node != parent.Expression() // case 5
}

// Determines whether a node is the expression preceding an optional chain (i.e. `a` in `a?.b`).
func IsExpressionOfOptionalChainRoot(node *Node) bool {
	return IsOptionalChainRoot(node.Parent) && node.Parent.Expression() == node
}

func IsNullishCoalesce(node *Node) bool {
	return node.Kind == KindBinaryExpression && node.AsBinaryExpression().OperatorToken.Kind == KindQuestionQuestionToken
}

func IsAssertionExpression(node *Node) bool {
	kind := node.Kind
	return kind == KindTypeAssertionExpression || kind == KindAsExpression
}

func isLeftHandSideExpressionKind(kind Kind) bool {
	switch kind {
	case KindPropertyAccessExpression, KindElementAccessExpression, KindNewExpression, KindCallExpression,
		KindJsxElement, KindJsxSelfClosingElement, KindJsxFragment, KindTaggedTemplateExpression, KindArrayLiteralExpression,
		KindParenthesizedExpression, KindObjectLiteralExpression, KindClassExpression, KindFunctionExpression, KindIdentifier,
		KindPrivateIdentifier, KindRegularExpressionLiteral, KindNumericLiteral, KindBigIntLiteral, KindStringLiteral,
		KindNoSubstitutionTemplateLiteral, KindTemplateExpression, KindFalseKeyword, KindNullKeyword, KindThisKeyword,
		KindTrueKeyword, KindSuperKeyword, KindNonNullExpression, KindExpressionWithTypeArguments, KindMetaProperty,
		KindImportKeyword, KindMissingDeclaration:
		return true
	}
	return false
}

// Determines whether a node is a LeftHandSideExpression based only on its kind.
func IsLeftHandSideExpression(node *Node) bool {
	return isLeftHandSideExpressionKind(node.Kind)
}

func isUnaryExpressionKind(kind Kind) bool {
	switch kind {
	case KindPrefixUnaryExpression,
		KindPostfixUnaryExpression,
		KindDeleteExpression,
		KindTypeOfExpression,
		KindVoidExpression,
		KindAwaitExpression,
		KindTypeAssertionExpression:
		return true
	}
	return isLeftHandSideExpressionKind(kind)
}

// Determines whether a node is a UnaryExpression based only on its kind.
func IsUnaryExpression(node *Node) bool {
	return isUnaryExpressionKind(node.Kind)
}

func isExpressionKind(kind Kind) bool {
	switch kind {
	case KindConditionalExpression,
		KindYieldExpression,
		KindArrowFunction,
		KindBinaryExpression,
		KindSpreadElement,
		KindAsExpression,
		KindOmittedExpression,
		KindCommaListExpression,
		KindPartiallyEmittedExpression,
		KindSatisfiesExpression:
		return true
	}
	return isUnaryExpressionKind(kind)
}

// Determines whether a node is an expression based only on its kind.
func IsExpression(node *Node) bool {
	return isExpressionKind(node.Kind)
}

func IsCommaExpression(node *Node) bool {
	return node.Kind == KindBinaryExpression && node.AsBinaryExpression().OperatorToken.Kind == KindCommaToken
}

func IsCommaSequence(node *Node) bool {
	// !!!
	// New compiler just has binary expressinons.
	// Maybe this should consider KindCommaListExpression even though we don't generate them.
	return IsCommaExpression(node)
}

func IsIterationStatement(node *Node, lookInLabeledStatements bool) bool {
	switch node.Kind {
	case KindForStatement,
		KindForInStatement,
		KindForOfStatement,
		KindDoStatement,
		KindWhileStatement:
		return true
	case KindLabeledStatement:
		return lookInLabeledStatements && IsIterationStatement((node.AsLabeledStatement()).Statement, lookInLabeledStatements)
	}

	return false
}

// Determines if a node is a property or element access expression
func IsAccessExpression(node *Node) bool {
	return node.Kind == KindPropertyAccessExpression || node.Kind == KindElementAccessExpression
}

func isFunctionLikeDeclarationKind(kind Kind) bool {
	switch kind {
	case KindFunctionDeclaration,
		KindMethodDeclaration,
		KindConstructor,
		KindGetAccessor,
		KindSetAccessor,
		KindFunctionExpression,
		KindArrowFunction:
		return true
	}
	return false
}

// Determines if a node is function-like (but is not a signature declaration)
func IsFunctionLikeDeclaration(node *Node) bool {
	// TODO(rbuckton): Move `node != nil` test to call sites
	return node != nil && isFunctionLikeDeclarationKind(node.Kind)
}

func IsFunctionLikeKind(kind Kind) bool {
	switch kind {
	case KindMethodSignature,
		KindCallSignature,
		KindJSDocSignature,
		KindConstructSignature,
		KindIndexSignature,
		KindFunctionType,
		KindConstructorType:
		return true
	}
	return isFunctionLikeDeclarationKind(kind)
}

// Determines if a node is function- or signature-like.
func IsFunctionLike(node *Node) bool {
	// TODO(rbuckton): Move `node != nil` test to call sites
	return node != nil && IsFunctionLikeKind(node.Kind)
}

func IsFunctionLikeOrClassStaticBlockDeclaration(node *Node) bool {
	return node != nil && (IsFunctionLike(node) || IsClassStaticBlockDeclaration(node))
}

func IsFunctionOrSourceFile(node *Node) bool {
	return IsFunctionLike(node) || IsSourceFile(node)
}

func IsClassLike(node *Node) bool {
	return node.Kind == KindClassDeclaration || node.Kind == KindClassExpression
}

func IsClassElement(node *Node) bool {
	switch node.Kind {
	case KindConstructor,
		KindPropertyDeclaration,
		KindMethodDeclaration,
		KindGetAccessor,
		KindSetAccessor,
		KindIndexSignature,
		KindClassStaticBlockDeclaration,
		KindSemicolonClassElement:
		return true
	}
	return false
}

func isMethodOrAccessor(node *Node) bool {
	switch node.Kind {
	case KindMethodDeclaration, KindGetAccessor, KindSetAccessor:
		return true
	}
	return false
}

func IsPrivateIdentifierClassElementDeclaration(node *Node) bool {
	return (IsPropertyDeclaration(node) || isMethodOrAccessor(node)) && IsPrivateIdentifier(node.Name())
}

func IsObjectLiteralOrClassExpressionMethodOrAccessor(node *Node) bool {
	kind := node.Kind
	return (kind == KindMethodDeclaration || kind == KindGetAccessor || kind == KindSetAccessor) &&
		(node.Parent.Kind == KindObjectLiteralExpression || node.Parent.Kind == KindClassExpression)
}

func IsTypeElement(node *Node) bool {
	switch node.Kind {
	case KindConstructSignature,
		KindCallSignature,
		KindPropertySignature,
		KindMethodSignature,
		KindIndexSignature,
		KindGetAccessor,
		KindSetAccessor,
		KindNotEmittedTypeElement:
		return true
	}
	return false
}

func IsObjectLiteralElement(node *Node) bool {
	switch node.Kind {
	case KindPropertyAssignment,
		KindShorthandPropertyAssignment,
		KindSpreadAssignment,
		KindMethodDeclaration,
		KindGetAccessor,
		KindSetAccessor:
		return true
	}
	return false
}

func IsObjectLiteralMethod(node *Node) bool {
	return node != nil && node.Kind == KindMethodDeclaration && node.Parent.Kind == KindObjectLiteralExpression
}

func IsAutoAccessorPropertyDeclaration(node *Node) bool {
	return IsPropertyDeclaration(node) && HasAccessorModifier(node)
}

func IsParameterPropertyDeclaration(node *Node, parent *Node) bool {
	return IsParameter(node) && HasSyntacticModifier(node, ModifierFlagsParameterPropertyModifier) && parent.Kind == KindConstructor
}

func IsJsxChild(node *Node) bool {
	switch node.Kind {
	case KindJsxElement,
		KindJsxExpression,
		KindJsxSelfClosingElement,
		KindJsxText,
		KindJsxFragment:
		return true
	}
	return false
}

func IsJsxAttributeLike(node *Node) bool {
	return IsJsxAttribute(node) || IsJsxSpreadAttribute(node)
}

func isDeclarationStatementKind(kind Kind) bool {
	switch kind {
	case KindFunctionDeclaration,
		KindMissingDeclaration,
		KindClassDeclaration,
		KindInterfaceDeclaration,
		KindTypeAliasDeclaration,
		KindJSTypeAliasDeclaration,
		KindEnumDeclaration,
		KindModuleDeclaration,
		KindImportDeclaration,
		KindJSImportDeclaration,
		KindImportEqualsDeclaration,
		KindExportDeclaration,
		KindExportAssignment,
		KindJSExportAssignment,
		KindNamespaceExportDeclaration:
		return true
	}
	return false
}

// Determines whether a node is a DeclarationStatement. Ideally this does not use Parent pointers, but it may use them
// to rule out a Block node that is part of `try` or `catch` or is the Block-like body of a function.
//
// NOTE: ECMA262 would just call this a Declaration
func IsDeclarationStatement(node *Node) bool {
	return isDeclarationStatementKind(node.Kind)
}

func isStatementKindButNotDeclarationKind(kind Kind) bool {
	switch kind {
	case KindBreakStatement,
		KindContinueStatement,
		KindDebuggerStatement,
		KindDoStatement,
		KindExpressionStatement,
		KindEmptyStatement,
		KindForInStatement,
		KindForOfStatement,
		KindForStatement,
		KindIfStatement,
		KindLabeledStatement,
		KindReturnStatement,
		KindSwitchStatement,
		KindThrowStatement,
		KindTryStatement,
		KindVariableStatement,
		KindWhileStatement,
		KindWithStatement,
		KindNotEmittedStatement:
		return true
	}
	return false
}

// Determines whether a node is a Statement that is not also a Declaration. Ideally this does not use Parent pointers,
// but it may use them to rule out a Block node that is part of `try` or `catch` or is the Block-like body of a function.
//
// NOTE: ECMA262 would just call this a Statement
func IsStatementButNotDeclaration(node *Node) bool {
	return isStatementKindButNotDeclarationKind(node.Kind)
}

// Determines whether a node is a Statement. Ideally this does not use Parent pointers, but it may use
// them to rule out a Block node that is part of `try` or `catch` or is the Block-like body of a function.
//
// NOTE: ECMA262 would call this either a StatementListItem or ModuleListItem
func IsStatement(node *Node) bool {
	kind := node.Kind
	return isStatementKindButNotDeclarationKind(kind) || isDeclarationStatementKind(kind) || isBlockStatement(node)
}

// Determines whether a node is a BlockStatement. If parents are available, this ensures the Block is
// not part of a `try` statement, `catch` clause, or the Block-like body of a function
func isBlockStatement(node *Node) bool {
	if node.Kind != KindBlock {
		return false
	}
	if node.Parent != nil && (node.Parent.Kind == KindTryStatement || node.Parent.Kind == KindCatchClause) {
		return false
	}
	return !IsFunctionBlock(node)
}

// Determines whether a node is the Block-like body of a function by walking the parent of the node
func IsFunctionBlock(node *Node) bool {
	return node != nil && node.Kind == KindBlock && node.Parent != nil && IsFunctionLike(node.Parent)
}

func GetStatementsOfBlock(block *Node) *StatementList {
	switch block.Kind {
	case KindBlock:
		return block.AsBlock().Statements
	case KindModuleBlock:
		return block.AsModuleBlock().Statements
	case KindSourceFile:
		return block.AsSourceFile().Statements
	}
	panic("Unhandled case in getStatementsOfBlock")
}

func IsBlockOrCatchScoped(declaration *Node) bool {
	return GetCombinedNodeFlags(declaration)&NodeFlagsBlockScoped != 0 || IsCatchClauseVariableDeclarationOrBindingElement(declaration)
}

func IsCatchClauseVariableDeclarationOrBindingElement(declaration *Node) bool {
	node := GetRootDeclaration(declaration)
	return node.Kind == KindVariableDeclaration && node.Parent.Kind == KindCatchClause
}

func IsTypeNodeKind(kind Kind) bool {
	switch kind {
	case KindAnyKeyword,
		KindUnknownKeyword,
		KindNumberKeyword,
		KindBigIntKeyword,
		KindObjectKeyword,
		KindBooleanKeyword,
		KindStringKeyword,
		KindSymbolKeyword,
		KindVoidKeyword,
		KindUndefinedKeyword,
		KindNeverKeyword,
		KindIntrinsicKeyword,
		KindExpressionWithTypeArguments,
		KindJSDocAllType,
		KindJSDocNullableType,
		KindJSDocNonNullableType,
		KindJSDocOptionalType,
		KindJSDocVariadicType:
		return true
	}
	return kind >= KindFirstTypeNode && kind <= KindLastTypeNode
}

func IsTypeNode(node *Node) bool {
	return IsTypeNodeKind(node.Kind)
}

func IsJSDocKind(kind Kind) bool {
	return KindFirstJSDocNode <= kind && kind <= KindLastJSDocNode
}

func isJSDocTypeAssertion(_ *Node) bool {
	return false // !!!
}

func IsPrologueDirective(node *Node) bool {
	return node.Kind == KindExpressionStatement &&
		node.AsExpressionStatement().Expression.Kind == KindStringLiteral
}

type OuterExpressionKinds int16

const (
	OEKParentheses                  OuterExpressionKinds = 1 << 0
	OEKTypeAssertions               OuterExpressionKinds = 1 << 1
	OEKNonNullAssertions            OuterExpressionKinds = 1 << 2
	OEKPartiallyEmittedExpressions  OuterExpressionKinds = 1 << 3
	OEKExpressionsWithTypeArguments OuterExpressionKinds = 1 << 4
	OEKExcludeJSDocTypeAssertion                         = 1 << 5
	OEKAssertions                                        = OEKTypeAssertions | OEKNonNullAssertions
	OEKAll                                               = OEKParentheses | OEKAssertions | OEKPartiallyEmittedExpressions | OEKExpressionsWithTypeArguments
)

// Determines whether node is an "outer expression" of the provided kinds
func IsOuterExpression(node *Expression, kinds OuterExpressionKinds) bool {
	switch node.Kind {
	case KindParenthesizedExpression:
		return kinds&OEKParentheses != 0 && !(kinds&OEKExcludeJSDocTypeAssertion != 0 && isJSDocTypeAssertion(node))
	case KindTypeAssertionExpression, KindAsExpression, KindSatisfiesExpression:
		return kinds&OEKTypeAssertions != 0
	case KindExpressionWithTypeArguments:
		return kinds&OEKExpressionsWithTypeArguments != 0
	case KindNonNullExpression:
		return kinds&OEKNonNullAssertions != 0
	case KindPartiallyEmittedExpression:
		return kinds&OEKPartiallyEmittedExpressions != 0
	}
	return false
}

// Descends into an expression, skipping past "outer expressions" of the provided kinds
func SkipOuterExpressions(node *Expression, kinds OuterExpressionKinds) *Expression {
	for IsOuterExpression(node, kinds) {
		node = node.Expression()
	}
	return node
}

// Skips past the parentheses of an expression
func SkipParentheses(node *Expression) *Expression {
	return SkipOuterExpressions(node, OEKParentheses)
}

func SkipTypeParentheses(node *Node) *Node {
	for IsParenthesizedTypeNode(node) {
		node = node.AsParenthesizedTypeNode().Type
	}
	return node
}

func SkipPartiallyEmittedExpressions(node *Expression) *Expression {
	return SkipOuterExpressions(node, OEKPartiallyEmittedExpressions)
}

// Walks up the parents of a parenthesized expression to find the containing node
func WalkUpParenthesizedExpressions(node *Expression) *Node {
	for node != nil && node.Kind == KindParenthesizedExpression {
		node = node.Parent
	}
	return node
}

// Walks up the parents of a parenthesized type to find the containing node
func WalkUpParenthesizedTypes(node *TypeNode) *Node {
	for node != nil && node.Kind == KindParenthesizedType {
		node = node.Parent
	}
	return node
}

// Walks up the parents of a node to find the containing SourceFile
func GetSourceFileOfNode(node *Node) *SourceFile {
	for node != nil {
		if node.Kind == KindSourceFile {
			return node.AsSourceFile()
		}
		node = node.Parent
	}
	return nil
}

var setParentInChildrenPool = sync.Pool{
	New: func() any {
		return newParentInChildrenSetter()
	},
}

func newParentInChildrenSetter() func(node *Node) bool {
	// Consolidate state into one allocation.
	// Similar to https://go.dev/cl/552375.
	var state struct {
		parent *Node
		visit  func(*Node) bool
	}

	state.visit = func(node *Node) bool {
		if state.parent != nil {
			node.Parent = state.parent
		}
		saveParent := state.parent
		state.parent = node
		node.ForEachChild(state.visit)
		state.parent = saveParent
		return false
	}

	return state.visit
}

func SetParentInChildren(node *Node) {
	fn := setParentInChildrenPool.Get().(func(node *Node) bool)
	defer setParentInChildrenPool.Put(fn)
	fn(node)
}

// This should never be called outside the parser
func SetImportsOfSourceFile(node *SourceFile, imports []*LiteralLikeNode) {
	node.imports = imports
}

// Walks up the parents of a node to find the ancestor that matches the callback
func FindAncestor(node *Node, callback func(*Node) bool) *Node {
	for node != nil {
		if callback(node) {
			return node
		}
		node = node.Parent
	}
	return nil
}

// Walks up the parents of a node to find the ancestor that matches the kind
func FindAncestorKind(node *Node, kind Kind) *Node {
	for node != nil {
		if node.Kind == kind {
			return node
		}
		node = node.Parent
	}
	return nil
}

type FindAncestorResult int32

const (
	FindAncestorFalse FindAncestorResult = iota
	FindAncestorTrue
	FindAncestorQuit
)

func ToFindAncestorResult(b bool) FindAncestorResult {
	if b {
		return FindAncestorTrue
	}
	return FindAncestorFalse
}

// Walks up the parents of a node to find the ancestor that matches the callback
func FindAncestorOrQuit(node *Node, callback func(*Node) FindAncestorResult) *Node {
	for node != nil {
		switch callback(node) {
		case FindAncestorQuit:
			return nil
		case FindAncestorTrue:
			return node
		}
		node = node.Parent
	}
	return nil
}

func IsNodeDescendantOf(node *Node, ancestor *Node) bool {
	for node != nil {
		if node == ancestor {
			return true
		}
		node = node.Parent
	}
	return false
}

func ModifierToFlag(token Kind) ModifierFlags {
	switch token {
	case KindStaticKeyword:
		return ModifierFlagsStatic
	case KindPublicKeyword:
		return ModifierFlagsPublic
	case KindProtectedKeyword:
		return ModifierFlagsProtected
	case KindPrivateKeyword:
		return ModifierFlagsPrivate
	case KindAbstractKeyword:
		return ModifierFlagsAbstract
	case KindAccessorKeyword:
		return ModifierFlagsAccessor
	case KindExportKeyword:
		return ModifierFlagsExport
	case KindDeclareKeyword:
		return ModifierFlagsAmbient
	case KindConstKeyword:
		return ModifierFlagsConst
	case KindDefaultKeyword:
		return ModifierFlagsDefault
	case KindAsyncKeyword:
		return ModifierFlagsAsync
	case KindReadonlyKeyword:
		return ModifierFlagsReadonly
	case KindOverrideKeyword:
		return ModifierFlagsOverride
	case KindInKeyword:
		return ModifierFlagsIn
	case KindOutKeyword:
		return ModifierFlagsOut
	case KindImmediateKeyword:
		return ModifierFlagsImmediate
	case KindDecorator:
		return ModifierFlagsDecorator
	}
	return ModifierFlagsNone
}

func ModifiersToFlags(modifiers []*Node) ModifierFlags {
	var flags ModifierFlags
	for _, modifier := range modifiers {
		flags |= ModifierToFlag(modifier.Kind)
	}
	return flags
}

func HasSyntacticModifier(node *Node, flags ModifierFlags) bool {
	return node.ModifierFlags()&flags != 0
}

func HasAccessorModifier(node *Node) bool {
	return HasSyntacticModifier(node, ModifierFlagsAccessor)
}

func HasStaticModifier(node *Node) bool {
	return HasSyntacticModifier(node, ModifierFlagsStatic)
}

func IsStatic(node *Node) bool {
	// https://tc39.es/ecma262/#sec-static-semantics-isstatic
	return IsClassElement(node) && HasStaticModifier(node) || IsClassStaticBlockDeclaration(node)
}

func CanHaveIllegalDecorators(node *Node) bool {
	switch node.Kind {
	case KindPropertyAssignment, KindShorthandPropertyAssignment,
		KindFunctionDeclaration, KindConstructor,
		KindIndexSignature, KindClassStaticBlockDeclaration,
		KindMissingDeclaration, KindVariableStatement,
		KindInterfaceDeclaration, KindTypeAliasDeclaration,
		KindEnumDeclaration, KindModuleDeclaration,
		KindImportEqualsDeclaration, KindImportDeclaration, KindJSImportDeclaration,
		KindNamespaceExportDeclaration, KindExportDeclaration,
		KindExportAssignment:
		return true
	}
	return false
}

func CanHaveIllegalModifiers(node *Node) bool {
	switch node.Kind {
	case KindClassStaticBlockDeclaration,
		KindPropertyAssignment,
		KindShorthandPropertyAssignment,
		KindMissingDeclaration,
		KindNamespaceExportDeclaration:
		return true
	}
	return false
}

func CanHaveModifiers(node *Node) bool {
	switch node.Kind {
	case KindTypeParameter,
		KindParameter,
		KindPropertySignature,
		KindPropertyDeclaration,
		KindMethodSignature,
		KindMethodDeclaration,
		KindConstructor,
		KindGetAccessor,
		KindSetAccessor,
		KindIndexSignature,
		KindConstructorType,
		KindFunctionExpression,
		KindArrowFunction,
		KindClassExpression,
		KindVariableStatement,
		KindFunctionDeclaration,
		KindClassDeclaration,
		KindInterfaceDeclaration,
		KindTypeAliasDeclaration,
		KindEnumDeclaration,
		KindModuleDeclaration,
		KindImportEqualsDeclaration,
		KindImportDeclaration,
		KindJSImportDeclaration,
		KindExportAssignment,
		KindExportDeclaration:
		return true
	}
	return false
}

func CanHaveDecorators(node *Node) bool {
	switch node.Kind {
	case KindParameter,
		KindPropertyDeclaration,
		KindMethodDeclaration,
		KindGetAccessor,
		KindSetAccessor,
		KindClassExpression,
		KindClassDeclaration:
		return true
	}
	return false
}

func IsFunctionOrModuleBlock(node *Node) bool {
	return IsSourceFile(node) || IsModuleBlock(node) || IsBlock(node) && IsFunctionLike(node.Parent)
}

func IsFunctionExpressionOrArrowFunction(node *Node) bool {
	return IsFunctionExpression(node) || IsArrowFunction(node)
}

// Warning: This has the same semantics as the forEach family of functions in that traversal terminates
// in the event that 'visitor' returns true.
func ForEachReturnStatement(body *Node, visitor func(stmt *Node) bool) bool {
	var traverse func(*Node) bool
	traverse = func(node *Node) bool {
		switch node.Kind {
		case KindReturnStatement:
			return visitor(node)
		case KindCaseBlock, KindBlock, KindIfStatement, KindDoStatement, KindWhileStatement, KindForStatement, KindForInStatement,
			KindForOfStatement, KindWithStatement, KindSwitchStatement, KindCaseClause, KindDefaultClause, KindLabeledStatement,
			KindTryStatement, KindCatchClause:
			return node.ForEachChild(traverse)
		}
		return false
	}
	return traverse(body)
}

func GetRootDeclaration(node *Node) *Node {
	for node.Kind == KindBindingElement {
		node = node.Parent.Parent
	}
	return node
}

func getCombinedFlags[T ~uint32](node *Node, getFlags func(*Node) T) T {
	node = GetRootDeclaration(node)
	flags := getFlags(node)
	if node.Kind == KindVariableDeclaration {
		node = node.Parent
	}
	if node != nil && node.Kind == KindVariableDeclarationList {
		flags |= getFlags(node)
		node = node.Parent
	}
	if node != nil && node.Kind == KindVariableStatement {
		flags |= getFlags(node)
	}
	return flags
}

func GetCombinedModifierFlags(node *Node) ModifierFlags {
	return getCombinedFlags(node, (*Node).ModifierFlags)
}

func GetCombinedNodeFlags(node *Node) NodeFlags {
	return getCombinedFlags(node, getNodeFlags)
}

func getNodeFlags(node *Node) NodeFlags {
	return node.Flags
}

// Gets whether a bound `VariableDeclaration` or `VariableDeclarationList` is part of an `await using` declaration.
func IsVarAwaitUsing(node *Node) bool {
	return GetCombinedNodeFlags(node)&NodeFlagsBlockScoped == NodeFlagsAwaitUsing
}

// Gets whether a bound `VariableDeclaration` or `VariableDeclarationList` is part of a `using` declaration.
func IsVarUsing(node *Node) bool {
	return GetCombinedNodeFlags(node)&NodeFlagsBlockScoped == NodeFlagsUsing
}

// Gets whether a bound `VariableDeclaration` or `VariableDeclarationList` is part of a `const` declaration.
func IsVarConst(node *Node) bool {
	return GetCombinedNodeFlags(node)&NodeFlagsBlockScoped == NodeFlagsConst
}

// Gets whether a bound `VariableDeclaration` or `VariableDeclarationList` is part of a `const`, `using` or `await using` declaration.
func IsVarConstLike(node *Node) bool {
	switch GetCombinedNodeFlags(node) & NodeFlagsBlockScoped {
	case NodeFlagsConst, NodeFlagsUsing, NodeFlagsAwaitUsing:
		return true
	}
	return false
}

// Gets whether a bound `VariableDeclaration` or `VariableDeclarationList` is part of a `let` declaration.
func IsVarLet(node *Node) bool {
	return GetCombinedNodeFlags(node)&NodeFlagsBlockScoped == NodeFlagsLet
}

func IsImportMeta(node *Node) bool {
	if node.Kind == KindMetaProperty {
		return node.AsMetaProperty().KeywordToken == KindImportKeyword && node.AsMetaProperty().Name().AsIdentifier().Text == "meta"
	}
	return false
}

func WalkUpBindingElementsAndPatterns(binding *Node) *Node {
	node := binding.Parent
	for IsBindingElement(node.Parent) {
		node = node.Parent.Parent
	}
	return node.Parent
}

func IsSourceFileJS(file *SourceFile) bool {
	return file.ScriptKind == core.ScriptKindJS || file.ScriptKind == core.ScriptKindJSX
}

func IsInJSFile(node *Node) bool {
	return node != nil && node.Flags&NodeFlagsJavaScriptFile != 0
}

func IsDeclaration(node *Node) bool {
	if node.Kind == KindTypeParameter {
		return node.Parent != nil
	}
	return IsDeclarationNode(node)
}

// True if `name` is the name of a declaration node
func IsDeclarationName(name *Node) bool {
	return !IsSourceFile(name) && !IsBindingPattern(name) && IsDeclaration(name.Parent) && name.Parent.Name() == name
}

// Like 'isDeclarationName', but returns true for LHS of `import { x as y }` or `export { x as y }`.
func IsDeclarationNameOrImportPropertyName(name *Node) bool {
	switch name.Parent.Kind {
	case KindImportSpecifier, KindExportSpecifier:
		return IsIdentifier(name) || name.Kind == KindStringLiteral
	default:
		return IsDeclarationName(name)
	}
}

func IsLiteralComputedPropertyDeclarationName(node *Node) bool {
	return IsStringOrNumericLiteralLike(node) &&
		node.Parent.Kind == KindComputedPropertyName &&
		IsDeclaration(node.Parent.Parent)
}

func IsExternalModuleImportEqualsDeclaration(node *Node) bool {
	return node.Kind == KindImportEqualsDeclaration && node.AsImportEqualsDeclaration().ModuleReference.Kind == KindExternalModuleReference
}

func IsLiteralImportTypeNode(node *Node) bool {
	return IsImportTypeNode(node) && IsLiteralTypeNode(node.AsImportTypeNode().Argument) && IsStringLiteral(node.AsImportTypeNode().Argument.AsLiteralTypeNode().Literal)
}

func IsJsxTagName(node *Node) bool {
	parent := node.Parent
	switch parent.Kind {
	case KindJsxOpeningElement, KindJsxClosingElement, KindJsxSelfClosingElement:
		return parent.TagName() == node
	}
	return false
}

func IsImportOrExportSpecifier(node *Node) bool {
	return IsImportSpecifier(node) || IsExportSpecifier(node)
}

func isVoidZero(node *Node) bool {
	return IsVoidExpression(node) && IsNumericLiteral(node.Expression()) && node.Expression().Text() == "0"
}

func IsVoidExpression(node *Node) bool {
	return node.Kind == KindVoidExpression
}

func IsExportsIdentifier(node *Node) bool {
	return IsIdentifier(node) && node.Text() == "exports"
}

func IsModuleIdentifier(node *Node) bool {
	return IsIdentifier(node) && node.Text() == "module"
}

func IsThisIdentifier(node *Node) bool {
	return IsIdentifier(node) && node.Text() == "this"
}

func IsThisParameter(node *Node) bool {
	return IsParameter(node) && node.Name() != nil && IsThisIdentifier(node.Name())
}

// Does not handle signed numeric names like `a[+0]` - handling those would require handling prefix unary expressions
// throughout late binding handling as well, which is awkward (but ultimately probably doable if there is demand)
func GetElementOrPropertyAccessName(node *Node) *Node {
	switch node.Kind {
	case KindPropertyAccessExpression:
		if IsIdentifier(node.Name()) {
			return node.Name()
		}
		return nil
	case KindElementAccessExpression:
		if arg := SkipParentheses(node.AsElementAccessExpression().ArgumentExpression); IsStringOrNumericLiteralLike(arg) {
			return arg
		}
		return nil
	}
	panic("Unhandled case in GetElementOrPropertyAccessName")
}

func IsExpressionWithTypeArgumentsInClassExtendsClause(node *Node) bool {
	return TryGetClassExtendingExpressionWithTypeArguments(node) != nil
}

func TryGetClassExtendingExpressionWithTypeArguments(node *Node) *ClassLikeDeclaration {
	cls, isImplements := TryGetClassImplementingOrExtendingExpressionWithTypeArguments(node)
	if cls != nil && !isImplements {
		return cls
	}
	return nil
}

func TryGetClassImplementingOrExtendingExpressionWithTypeArguments(node *Node) (class *ClassLikeDeclaration, isImplements bool) {
	if IsExpressionWithTypeArguments(node) {
		if IsHeritageClause(node.Parent) && IsClassLike(node.Parent.Parent) {
			return node.Parent.Parent, node.Parent.AsHeritageClause().Token == KindImplementsKeyword
		}
	}
	return nil, false
}

func GetNameOfDeclaration(declaration *Node) *Node {
	if declaration == nil {
		return nil
	}
	nonAssignedName := GetNonAssignedNameOfDeclaration(declaration)
	if nonAssignedName != nil {
		return nonAssignedName
	}
	if IsFunctionExpression(declaration) || IsArrowFunction(declaration) || IsClassExpression(declaration) {
		return getAssignedName(declaration)
	}
	return nil
}

func GetNonAssignedNameOfDeclaration(declaration *Node) *Node {
	// !!!
	switch declaration.Kind {
	case KindBinaryExpression:
		bin := declaration.AsBinaryExpression()
		kind := GetAssignmentDeclarationKind(bin)
		if kind == JSDeclarationKindProperty || kind == JSDeclarationKindThisProperty {
			if name := GetElementOrPropertyAccessName(bin.Left); name != nil {
				return name
			} else {
				return bin.Left
			}
		}
		return nil
	case KindExportAssignment, KindJSExportAssignment:
		expr := declaration.AsExportAssignment().Expression
		if IsIdentifier(expr) {
			return expr
		}
		return nil
	}
	return declaration.Name()
}

func getAssignedName(node *Node) *Node {
	parent := node.Parent
	if parent != nil {
		switch parent.Kind {
		case KindPropertyAssignment:
			return parent.AsPropertyAssignment().Name()
		case KindBindingElement:
			return parent.AsBindingElement().Name()
		case KindBinaryExpression:
			if node == parent.AsBinaryExpression().Right {
				left := parent.AsBinaryExpression().Left
				switch left.Kind {
				case KindIdentifier:
					return left
				case KindPropertyAccessExpression:
					return left.AsPropertyAccessExpression().Name()
				case KindElementAccessExpression:
					arg := SkipParentheses(left.AsElementAccessExpression().ArgumentExpression)
					if IsStringOrNumericLiteralLike(arg) {
						return arg
					}
				}
			}
		case KindVariableDeclaration:
			name := parent.AsVariableDeclaration().Name()
			if IsIdentifier(name) {
				return name
			}
		}
	}
	return nil
}

type JSDeclarationKind int

const (
	JSDeclarationKindNone JSDeclarationKind = iota
	/// module.exports = expr
	JSDeclarationKindModuleExports
	/// exports.name = expr
	/// module.exports.name = expr
	JSDeclarationKindExportsProperty
	/// className.prototype.name = expr
	JSDeclarationKindPrototypeProperty
	/// this.name = expr
	JSDeclarationKindThisProperty
	/// F.name = expr, F[name] = expr
	JSDeclarationKindProperty
)

func GetAssignmentDeclarationKind(bin *BinaryExpression) JSDeclarationKind {
	if bin.OperatorToken.Kind != KindEqualsToken || !IsAccessExpression(bin.Left) {
		return JSDeclarationKindNone
	}
	if IsModuleExportsAccessExpression(bin.Left) {
		return JSDeclarationKindModuleExports
	} else if (IsModuleExportsAccessExpression(bin.Left.Expression()) || IsExportsIdentifier(bin.Left.Expression())) &&
		GetElementOrPropertyAccessName(bin.Left) != nil {
		return JSDeclarationKindExportsProperty
	}
	if bin.Left.Expression().Kind == KindThisKeyword {
		return JSDeclarationKindThisProperty
	}
	if bin.Left.Kind == KindPropertyAccessExpression && IsIdentifier(bin.Left.Expression()) && IsIdentifier(bin.Left.Name()) ||
		bin.Left.Kind == KindElementAccessExpression && IsIdentifier(bin.Left.Expression()) {
		return JSDeclarationKindProperty
	}
	return JSDeclarationKindNone
}

/**
 * A declaration has a dynamic name if all of the following are true:
 *   1. The declaration has a computed property name.
 *   2. The computed name is *not* expressed as a StringLiteral.
 *   3. The computed name is *not* expressed as a NumericLiteral.
 *   4. The computed name is *not* expressed as a PlusToken or MinusToken
 *      immediately followed by a NumericLiteral.
 */
func HasDynamicName(declaration *Node) bool {
	name := GetNameOfDeclaration(declaration)
	return name != nil && IsDynamicName(name)
}

func IsDynamicName(name *Node) bool {
	var expr *Node
	switch name.Kind {
	case KindComputedPropertyName:
		expr = name.AsComputedPropertyName().Expression
	case KindElementAccessExpression:
		expr = SkipParentheses(name.AsElementAccessExpression().ArgumentExpression)
	default:
		return false
	}
	return !IsStringOrNumericLiteralLike(expr) && !IsSignedNumericLiteral(expr)
}

func IsEntityNameExpression(node *Node) bool {
	return node.Kind == KindIdentifier || IsPropertyAccessEntityNameExpression(node)
}

func IsPropertyAccessEntityNameExpression(node *Node) bool {
	if node.Kind == KindPropertyAccessExpression {
		expr := node.AsPropertyAccessExpression()
		return expr.Name().Kind == KindIdentifier && IsEntityNameExpression(expr.Expression)
	}
	return false
}

func IsDottedName(node *Node) bool {
	switch node.Kind {
	case KindIdentifier, KindThisKeyword, KindSuperKeyword, KindMetaProperty:
		return true
	case KindPropertyAccessExpression, KindParenthesizedExpression:
		return IsDottedName(node.Expression())
	}
	return false
}

func IsAmbientModule(node *Node) bool {
	return IsModuleDeclaration(node) && (node.AsModuleDeclaration().Name().Kind == KindStringLiteral || IsGlobalScopeAugmentation(node))
}

func IsExternalModule(file *SourceFile) bool {
	return file.ExternalModuleIndicator != nil
}

func IsExternalOrCommonJSModule(file *SourceFile) bool {
	return file.ExternalModuleIndicator != nil || file.CommonJSModuleIndicator != nil
}

// TODO: Should we deprecate `IsExternalOrCommonJSModule` in favor of this function?
func IsEffectiveExternalModule(node *SourceFile, compilerOptions *core.CompilerOptions) bool {
	return IsExternalModule(node) || (isCommonJSContainingModuleKind(compilerOptions.GetEmitModuleKind()) && node.CommonJSModuleIndicator != nil)
}

func isCommonJSContainingModuleKind(kind core.ModuleKind) bool {
	return kind == core.ModuleKindCommonJS || kind == core.ModuleKindNode16 || kind == core.ModuleKindNodeNext
}

func IsExternalModuleIndicator(node *Statement) bool {
	return HasSyntacticModifier(node, ModifierFlagsExport) ||
		IsImportEqualsDeclaration(node) && IsExternalModuleReference(node.AsImportEqualsDeclaration().ModuleReference) ||
		IsImportDeclaration(node) || IsExportAssignment(node) || IsExportDeclaration(node)
}

func IsExportNamespaceAsDefaultDeclaration(node *Node) bool {
	if IsExportDeclaration(node) {
		decl := node.AsExportDeclaration()
		return IsNamespaceExport(decl.ExportClause) && ModuleExportNameIsDefault(decl.ExportClause.Name())
	}
	return false
}

func IsGlobalScopeAugmentation(node *Node) bool {
	return IsModuleDeclaration(node) && node.AsModuleDeclaration().Keyword == KindGlobalKeyword
}

func IsModuleAugmentationExternal(node *Node) bool {
	// external module augmentation is a ambient module declaration that is either:
	// - defined in the top level scope and source file is an external module
	// - defined inside ambient module declaration located in the top level scope and source file not an external module
	switch node.Parent.Kind {
	case KindSourceFile:
		return IsExternalModule(node.Parent.AsSourceFile())
	case KindModuleBlock:
		grandParent := node.Parent.Parent
		return IsAmbientModule(grandParent) && IsSourceFile(grandParent.Parent) && !IsExternalModule(grandParent.Parent.AsSourceFile())
	}
	return false
}

func GetContainingClass(node *Node) *Node {
	return FindAncestor(node.Parent, IsClassLike)
}

func GetExtendsHeritageClauseElement(node *Node) *ExpressionWithTypeArgumentsNode {
	return core.FirstOrNil(GetExtendsHeritageClauseElements(node))
}

func GetExtendsHeritageClauseElements(node *Node) []*ExpressionWithTypeArgumentsNode {
	return GetHeritageElements(node, KindExtendsKeyword)
}

func GetImplementsHeritageClauseElements(node *Node) []*ExpressionWithTypeArgumentsNode {
	return GetHeritageElements(node, KindImplementsKeyword)
}

func GetHeritageElements(node *Node, kind Kind) []*Node {
	clause := GetHeritageClause(node, kind)
	if clause != nil {
		return clause.AsHeritageClause().Types.Nodes
	}
	return nil
}

func GetHeritageClause(node *Node, kind Kind) *Node {
	clauses := getHeritageClauses(node)
	if clauses != nil {
		for _, clause := range clauses.Nodes {
			if clause.AsHeritageClause().Token == kind {
				return clause
			}
		}
	}
	return nil
}

func getHeritageClauses(node *Node) *NodeList {
	switch node.Kind {
	case KindClassDeclaration:
		return node.AsClassDeclaration().HeritageClauses
	case KindClassExpression:
		return node.AsClassExpression().HeritageClauses
	case KindInterfaceDeclaration:
		return node.AsInterfaceDeclaration().HeritageClauses
	}
	return nil
}

func IsPartOfTypeQuery(node *Node) bool {
	for node.Kind == KindQualifiedName || node.Kind == KindIdentifier {
		node = node.Parent
	}
	return node.Kind == KindTypeQuery
}

/**
 * This function returns true if the this node's root declaration is a parameter.
 * For example, passing a `ParameterDeclaration` will return true, as will passing a
 * binding element that is a child of a `ParameterDeclaration`.
 *
 * If you are looking to test that a `Node` is a `ParameterDeclaration`, use `isParameter`.
 */
func IsPartOfParameterDeclaration(node *Node) bool {
	return GetRootDeclaration(node).Kind == KindParameter
}

func IsInTopLevelContext(node *Node) bool {
	// The name of a class or function declaration is a BindingIdentifier in its surrounding scope.
	if IsIdentifier(node) {
		parent := node.Parent
		if (IsClassDeclaration(parent) || IsFunctionDeclaration(parent)) && parent.Name() == node {
			node = parent
		}
	}
	container := GetThisContainer(node, true /*includeArrowFunctions*/, false /*includeClassComputedPropertyName*/)
	return IsSourceFile(container)
}

func GetThisContainer(node *Node, includeArrowFunctions bool, includeClassComputedPropertyName bool) *Node {
	for {
		node = node.Parent
		if node == nil {
			panic("nil parent in getThisContainer")
		}
		switch node.Kind {
		case KindComputedPropertyName:
			if includeClassComputedPropertyName && IsClassLike(node.Parent.Parent) {
				return node
			}
			node = node.Parent.Parent
		case KindDecorator:
			if node.Parent.Kind == KindParameter && IsClassElement(node.Parent.Parent) {
				// If the decorator's parent is a Parameter, we resolve the this container from
				// the grandparent class declaration.
				node = node.Parent.Parent
			} else if IsClassElement(node.Parent) {
				// If the decorator's parent is a class element, we resolve the 'this' container
				// from the parent class declaration.
				node = node.Parent
			}
		case KindArrowFunction:
			if includeArrowFunctions {
				return node
			}
		case KindFunctionDeclaration, KindFunctionExpression, KindModuleDeclaration, KindClassStaticBlockDeclaration,
			KindPropertyDeclaration, KindPropertySignature, KindMethodDeclaration, KindMethodSignature, KindConstructor,
			KindGetAccessor, KindSetAccessor, KindCallSignature, KindConstructSignature, KindIndexSignature,
			KindEnumDeclaration, KindSourceFile:
			return node
		}
	}
}

func GetImmediatelyInvokedFunctionExpression(fn *Node) *Node {
	if IsFunctionExpressionOrArrowFunction(fn) {
		prev := fn
		parent := fn.Parent
		for IsParenthesizedExpression(parent) {
			prev = parent
			parent = parent.Parent
		}
		if IsCallExpression(parent) && parent.AsCallExpression().Expression == prev {
			return parent
		}
	}
	return nil
}

func IsEnumConst(node *Node) bool {
	return GetCombinedModifierFlags(node)&ModifierFlagsConst != 0
}

func ExportAssignmentIsAlias(node *Node) bool {
	e := node.AsExportAssignment().Expression
	return IsEntityNameExpression(e) || IsClassExpression(e)
}

func IsInstanceOfExpression(node *Node) bool {
	return IsBinaryExpression(node) && node.AsBinaryExpression().OperatorToken.Kind == KindInstanceOfKeyword
}

func IsAnyImportOrReExport(node *Node) bool {
	return IsAnyImportSyntax(node) || IsExportDeclaration(node)
}

func IsAnyImportSyntax(node *Node) bool {
	return NodeKindIs(node, KindImportDeclaration, KindJSImportDeclaration, KindImportEqualsDeclaration)
}

func IsJsonSourceFile(file *SourceFile) bool {
	return file.ScriptKind == core.ScriptKindJSON
}

func IsInJsonFile(node *Node) bool {
	return node.Flags&NodeFlagsJsonFile != 0
}

func GetExternalModuleName(node *Node) *Expression {
	switch node.Kind {
	case KindImportDeclaration, KindJSImportDeclaration:
		return node.AsImportDeclaration().ModuleSpecifier
	case KindExportDeclaration:
		return node.AsExportDeclaration().ModuleSpecifier
	case KindImportEqualsDeclaration:
		if node.AsImportEqualsDeclaration().ModuleReference.Kind == KindExternalModuleReference {
			return node.AsImportEqualsDeclaration().ModuleReference.AsExternalModuleReference().Expression
		}
		return nil
	case KindImportType:
		return getImportTypeNodeLiteral(node)
	case KindCallExpression:
		return core.FirstOrNil(node.AsCallExpression().Arguments.Nodes)
	case KindModuleDeclaration:
		if IsStringLiteral(node.AsModuleDeclaration().Name()) {
			return node.AsModuleDeclaration().Name()
		}
		return nil
	}
	panic("Unhandled case in getExternalModuleName")
}

func GetImportAttributes(node *Node) *Node {
	switch node.Kind {
	case KindImportDeclaration, KindJSImportDeclaration:
		return node.AsImportDeclaration().Attributes
	case KindExportDeclaration:
		return node.AsExportDeclaration().Attributes
	}
	panic("Unhandled case in getImportAttributes")
}

func getImportTypeNodeLiteral(node *Node) *Node {
	if IsImportTypeNode(node) {
		importTypeNode := node.AsImportTypeNode()
		if IsLiteralTypeNode(importTypeNode.Argument) {
			literalTypeNode := importTypeNode.Argument.AsLiteralTypeNode()
			if IsStringLiteral(literalTypeNode.Literal) {
				return literalTypeNode.Literal
			}
		}
	}
	return nil
}

func IsExpressionNode(node *Node) bool {
	switch node.Kind {
	case KindSuperKeyword, KindNullKeyword, KindTrueKeyword, KindFalseKeyword, KindRegularExpressionLiteral,
		KindArrayLiteralExpression, KindObjectLiteralExpression, KindPropertyAccessExpression, KindElementAccessExpression,
		KindCallExpression, KindNewExpression, KindTaggedTemplateExpression, KindAsExpression, KindTypeAssertionExpression,
		KindSatisfiesExpression, KindNonNullExpression, KindParenthesizedExpression, KindFunctionExpression,
		KindClassExpression, KindArrowFunction, KindVoidExpression, KindDeleteExpression, KindTypeOfExpression,
		KindPrefixUnaryExpression, KindPostfixUnaryExpression, KindBinaryExpression, KindConditionalExpression,
		KindSpreadElement, KindTemplateExpression, KindOmittedExpression, KindJsxElement, KindJsxSelfClosingElement,
		KindJsxFragment, KindYieldExpression, KindAwaitExpression, KindMetaProperty:
		return true
	case KindExpressionWithTypeArguments:
		return !IsHeritageClause(node.Parent)
	case KindQualifiedName:
		for node.Parent.Kind == KindQualifiedName {
			node = node.Parent
		}
		return IsTypeQueryNode(node.Parent) || isJSDocLinkLike(node.Parent) || isJSXTagName(node)
	case KindJSDocMemberName:
		return IsTypeQueryNode(node.Parent) || isJSDocLinkLike(node.Parent) || isJSXTagName(node)
	case KindPrivateIdentifier:
		return IsBinaryExpression(node.Parent) && node.Parent.AsBinaryExpression().Left == node && node.Parent.AsBinaryExpression().OperatorToken.Kind == KindInKeyword
	case KindIdentifier:
		if IsTypeQueryNode(node.Parent) || isJSDocLinkLike(node.Parent) || isJSXTagName(node) {
			return true
		}
		fallthrough
	case KindNumericLiteral, KindBigIntLiteral, KindStringLiteral, KindNoSubstitutionTemplateLiteral, KindThisKeyword:
		return IsInExpressionContext(node)
	default:
		return false
	}
}

func IsInExpressionContext(node *Node) bool {
	parent := node.Parent
	switch parent.Kind {
	case KindVariableDeclaration:
		return parent.AsVariableDeclaration().Initializer == node
	case KindParameter:
		return parent.AsParameterDeclaration().Initializer == node
	case KindPropertyDeclaration:
		return parent.AsPropertyDeclaration().Initializer == node
	case KindPropertySignature:
		return parent.AsPropertySignatureDeclaration().Initializer == node
	case KindEnumMember:
		return parent.AsEnumMember().Initializer == node
	case KindPropertyAssignment:
		return parent.AsPropertyAssignment().Initializer == node
	case KindBindingElement:
		return parent.AsBindingElement().Initializer == node
	case KindExpressionStatement:
		return parent.AsExpressionStatement().Expression == node
	case KindIfStatement:
		return parent.AsIfStatement().Expression == node
	case KindDoStatement:
		return parent.AsDoStatement().Expression == node
	case KindWhileStatement:
		return parent.AsWhileStatement().Expression == node
	case KindReturnStatement:
		return parent.AsReturnStatement().Expression == node
	case KindWithStatement:
		return parent.AsWithStatement().Expression == node
	case KindSwitchStatement:
		return parent.AsSwitchStatement().Expression == node
	case KindCaseClause, KindDefaultClause:
		return parent.AsCaseOrDefaultClause().Expression == node
	case KindThrowStatement:
		return parent.AsThrowStatement().Expression == node
	case KindForStatement:
		s := parent.AsForStatement()
		return s.Initializer == node && s.Initializer.Kind != KindVariableDeclarationList || s.Condition == node || s.Incrementor == node
	case KindForInStatement, KindForOfStatement:
		s := parent.AsForInOrOfStatement()
		return s.Initializer == node && s.Initializer.Kind != KindVariableDeclarationList || s.Expression == node
	case KindTypeAssertionExpression:
		return parent.AsTypeAssertion().Expression == node
	case KindAsExpression:
		return parent.AsAsExpression().Expression == node
	case KindTemplateSpan:
		return parent.AsTemplateSpan().Expression == node
	case KindComputedPropertyName:
		return parent.AsComputedPropertyName().Expression == node
	case KindDecorator, KindJsxExpression, KindJsxSpreadAttribute, KindSpreadAssignment:
		return true
	case KindExpressionWithTypeArguments:
		return parent.AsExpressionWithTypeArguments().Expression == node && !IsPartOfTypeNode(parent)
	case KindShorthandPropertyAssignment:
		return parent.AsShorthandPropertyAssignment().ObjectAssignmentInitializer == node
	case KindSatisfiesExpression:
		return parent.AsSatisfiesExpression().Expression == node
	default:
		return IsExpressionNode(parent)
	}
}

func IsPartOfTypeNode(node *Node) bool {
	kind := node.Kind
	if kind >= KindFirstTypeNode && kind <= KindLastTypeNode {
		return true
	}
	switch node.Kind {
	case KindAnyKeyword, KindUnknownKeyword, KindNumberKeyword, KindBigIntKeyword, KindStringKeyword,
		KindBooleanKeyword, KindSymbolKeyword, KindObjectKeyword, KindUndefinedKeyword, KindNullKeyword,
		KindNeverKeyword:
		return true
	case KindVoidKeyword:
		return node.Parent.Kind != KindVoidExpression
	case KindExpressionWithTypeArguments:
		return isPartOfTypeExpressionWithTypeArguments(node)
	case KindTypeParameter:
		return node.Parent.Kind == KindMappedType || node.Parent.Kind == KindInferType
	case KindIdentifier:
		parent := node.Parent
		if IsQualifiedName(parent) && parent.AsQualifiedName().Right == node {
			return isPartOfTypeNodeInParent(parent)
		}
		if IsPropertyAccessExpression(parent) && parent.AsPropertyAccessExpression().Name() == node {
			return isPartOfTypeNodeInParent(parent)
		}
		return isPartOfTypeNodeInParent(node)
	case KindQualifiedName, KindPropertyAccessExpression, KindThisKeyword:
		return isPartOfTypeNodeInParent(node)
	}
	return false
}

func isPartOfTypeNodeInParent(node *Node) bool {
	parent := node.Parent
	if parent.Kind == KindTypeQuery {
		return false
	}
	if parent.Kind == KindImportType {
		return !parent.AsImportTypeNode().IsTypeOf
	}

	// Do not recursively call isPartOfTypeNode on the parent. In the example:
	//
	//     let a: A.B.C;
	//
	// Calling isPartOfTypeNode would consider the qualified name A.B a type node.
	// Only C and A.B.C are type nodes.
	if parent.Kind >= KindFirstTypeNode && parent.Kind <= KindLastTypeNode {
		return true
	}
	switch parent.Kind {
	case KindExpressionWithTypeArguments:
		return isPartOfTypeExpressionWithTypeArguments(parent)
	case KindTypeParameter:
		return node == parent.AsTypeParameter().Constraint
	case KindVariableDeclaration, KindParameter, KindPropertyDeclaration, KindPropertySignature, KindFunctionDeclaration,
		KindFunctionExpression, KindArrowFunction, KindConstructor, KindMethodDeclaration, KindMethodSignature,
		KindGetAccessor, KindSetAccessor, KindCallSignature, KindConstructSignature, KindIndexSignature,
		KindTypeAssertionExpression:
		return node == parent.Type()
	case KindCallExpression, KindNewExpression, KindTaggedTemplateExpression:
		return slices.Contains(parent.TypeArguments(), node)
	}
	return false
}

func isPartOfTypeExpressionWithTypeArguments(node *Node) bool {
	parent := node.Parent
	return IsHeritageClause(parent) && (!IsClassLike(parent.Parent) || parent.AsHeritageClause().Token == KindImplementsKeyword)
}

func isJSDocLinkLike(node *Node) bool {
	return NodeKindIs(node, KindJSDocLink, KindJSDocLinkCode, KindJSDocLinkPlain)
}

func IsJSDocTag(node *Node) bool {
	return node.Kind >= KindFirstJSDocTagNode && node.Kind <= KindLastJSDocTagNode
}

func isJSXTagName(node *Node) bool {
	parent := node.Parent
	switch parent.Kind {
	case KindJsxOpeningElement:
		return parent.AsJsxOpeningElement().TagName == node
	case KindJsxSelfClosingElement:
		return parent.AsJsxSelfClosingElement().TagName == node
	case KindJsxClosingElement:
		return parent.AsJsxClosingElement().TagName == node
	}
	return false
}

func IsSuperCall(node *Node) bool {
	return IsCallExpression(node) && node.AsCallExpression().Expression.Kind == KindSuperKeyword
}

func IsImportCall(node *Node) bool {
	return IsCallExpression(node) && node.AsCallExpression().Expression.Kind == KindImportKeyword
}

func IsComputedNonLiteralName(name *Node) bool {
	return IsComputedPropertyName(name) && !IsStringOrNumericLiteralLike(name.Expression())
}

func IsQuestionToken(node *Node) bool {
	return node != nil && node.Kind == KindQuestionToken
}

func GetTextOfPropertyName(name *Node) string {
	text, _ := TryGetTextOfPropertyName(name)
	return text
}

func TryGetTextOfPropertyName(name *Node) (string, bool) {
	switch name.Kind {
	case KindIdentifier, KindPrivateIdentifier, KindStringLiteral, KindNumericLiteral, KindBigIntLiteral,
		KindNoSubstitutionTemplateLiteral:
		return name.Text(), true
	case KindComputedPropertyName:
		if IsStringOrNumericLiteralLike(name.Expression()) {
			return name.Expression().Text(), true
		}
	case KindJsxNamespacedName:
		return name.AsJsxNamespacedName().Namespace.Text() + ":" + name.Name().Text(), true
	}
	return "", false
}

// True if node is of a JSDoc kind that may contain comment text.
func IsJSDocCommentContainingNode(node *Node) bool {
	return node.Kind == KindJSDoc ||
		node.Kind == KindJSDocText ||
		node.Kind == KindJSDocTypeLiteral ||
		node.Kind == KindJSDocSignature ||
		isJSDocLinkLike(node) ||
		IsJSDocTag(node)
}

func IsJSDocNode(node *Node) bool {
	return node.Kind >= KindFirstJSDocNode && node.Kind <= KindLastJSDocNode
}

func IsNonWhitespaceToken(node *Node) bool {
	return IsTokenKind(node.Kind) && !IsWhitespaceOnlyJsxText(node)
}

func IsWhitespaceOnlyJsxText(node *Node) bool {
	return node.Kind == KindJsxText && node.AsJsxText().ContainsOnlyTriviaWhiteSpaces
}

func GetNewTargetContainer(node *Node) *Node {
	container := GetThisContainer(node, false /*includeArrowFunctions*/, false /*includeClassComputedPropertyName*/)
	if container != nil {
		switch container.Kind {
		case KindConstructor, KindFunctionDeclaration, KindFunctionExpression:
			return container
		}
	}
	return nil
}

func GetEnclosingBlockScopeContainer(node *Node) *Node {
	return FindAncestor(node.Parent, func(current *Node) bool {
		return IsBlockScope(current, current.Parent)
	})
}

func IsBlockScope(node *Node, parentNode *Node) bool {
	switch node.Kind {
	case KindSourceFile, KindCaseBlock, KindCatchClause, KindModuleDeclaration, KindForStatement, KindForInStatement, KindForOfStatement,
		KindConstructor, KindMethodDeclaration, KindGetAccessor, KindSetAccessor, KindFunctionDeclaration, KindFunctionExpression,
		KindArrowFunction, KindPropertyDeclaration, KindClassStaticBlockDeclaration:
		return true
	case KindBlock:
		// function block is not considered block-scope container
		// see comment in binder.ts: bind(...), case for SyntaxKind.Block
		return !IsFunctionLikeOrClassStaticBlockDeclaration(parentNode)
	}
	return false
}

type SemanticMeaning int32

const (
	SemanticMeaningNone      SemanticMeaning = 0
	SemanticMeaningValue     SemanticMeaning = 1 << 0
	SemanticMeaningType      SemanticMeaning = 1 << 1
	SemanticMeaningNamespace SemanticMeaning = 1 << 2
	SemanticMeaningAll       SemanticMeaning = SemanticMeaningValue | SemanticMeaningType | SemanticMeaningNamespace
)

func GetMeaningFromDeclaration(node *Node) SemanticMeaning {
	switch node.Kind {
	case KindVariableDeclaration:
		return SemanticMeaningValue
	case KindParameter,
		KindBindingElement,
		KindPropertyDeclaration,
		KindPropertySignature,
		KindPropertyAssignment,
		KindShorthandPropertyAssignment,
		KindMethodDeclaration,
		KindMethodSignature,
		KindConstructor,
		KindGetAccessor,
		KindSetAccessor,
		KindFunctionDeclaration,
		KindFunctionExpression,
		KindArrowFunction,
		KindCatchClause,
		KindJsxAttribute:
		return SemanticMeaningValue

	case KindTypeParameter,
		KindInterfaceDeclaration,
		KindTypeAliasDeclaration,
		KindJSTypeAliasDeclaration,
		KindTypeLiteral:
		return SemanticMeaningType
	case KindEnumMember, KindClassDeclaration:
		return SemanticMeaningValue | SemanticMeaningType

	case KindModuleDeclaration:
		if IsAmbientModule(node) {
			return SemanticMeaningNamespace | SemanticMeaningValue
		} else if GetModuleInstanceState(node) == ModuleInstanceStateInstantiated {
			return SemanticMeaningNamespace | SemanticMeaningValue
		} else {
			return SemanticMeaningNamespace
		}

	case KindEnumDeclaration,
		KindNamedImports,
		KindImportSpecifier,
		KindImportEqualsDeclaration,
		KindImportDeclaration,
		KindJSImportDeclaration,
		KindExportAssignment,
		KindJSExportAssignment,
		KindExportDeclaration:
		return SemanticMeaningAll

	// An external module can be a Value
	case KindSourceFile:
		return SemanticMeaningNamespace | SemanticMeaningValue
	}

	return SemanticMeaningAll
}

func IsPropertyAccessOrQualifiedName(node *Node) bool {
	return node.Kind == KindPropertyAccessExpression || node.Kind == KindQualifiedName
}

func IsLabelName(node *Node) bool {
	return IsLabelOfLabeledStatement(node) || IsJumpStatementTarget(node)
}

func IsLabelOfLabeledStatement(node *Node) bool {
	if !IsIdentifier(node) {
		return false
	}
	if !IsLabeledStatement(node.Parent) {
		return false
	}
	return node == node.Parent.Label()
}

func IsJumpStatementTarget(node *Node) bool {
	if !IsIdentifier(node) {
		return false
	}
	if !IsBreakOrContinueStatement(node.Parent) {
		return false
	}
	return node == node.Parent.Label()
}

func IsBreakOrContinueStatement(node *Node) bool {
	return NodeKindIs(node, KindBreakStatement, KindContinueStatement)
}

// GetModuleInstanceState is used during binding as well as in transformations and tests, and therefore may be invoked
// with a node that does not yet have its `Parent` pointer set. In this case, an `ancestors` represents a stack of
// virtual `Parent` pointers that can be used to walk up the tree. Since `getModuleInstanceStateForAliasTarget` may
// potentially walk up out of the provided `Node`, merely setting the parent pointers for a given `ModuleDeclaration`
// prior to invoking `GetModuleInstanceState` is not sufficient. It is, however, necessary that the `Parent` pointers
// for all ancestors of the `Node` provided to `GetModuleInstanceState` have been set.

// Push a virtual parent pointer onto `ancestors` and return it.
func pushAncestor(ancestors []*Node, parent *Node) []*Node {
	return append(ancestors, parent)
}

// If a virtual `Parent` exists on the stack, returns the previous stack entry and the virtual `Parent“.
// Otherwise, we return `nil` and the value of `node.Parent`.
func popAncestor(ancestors []*Node, node *Node) ([]*Node, *Node) {
	if len(ancestors) == 0 {
		return nil, node.Parent
	}
	n := len(ancestors) - 1
	return ancestors[:n], ancestors[n]
}

type ModuleInstanceState int32

const (
	ModuleInstanceStateUnknown ModuleInstanceState = iota
	ModuleInstanceStateNonInstantiated
	ModuleInstanceStateInstantiated
	ModuleInstanceStateConstEnumOnly
)

func GetModuleInstanceState(node *Node) ModuleInstanceState {
	return getModuleInstanceState(node, nil, nil)
}

func getModuleInstanceState(node *Node, ancestors []*Node, visited map[NodeId]ModuleInstanceState) ModuleInstanceState {
	module := node.AsModuleDeclaration()
	if module.Body != nil {
		return getModuleInstanceStateCached(module.Body, pushAncestor(ancestors, node), visited)
	} else {
		return ModuleInstanceStateInstantiated
	}
}

func getModuleInstanceStateCached(node *Node, ancestors []*Node, visited map[NodeId]ModuleInstanceState) ModuleInstanceState {
	if visited == nil {
		visited = make(map[NodeId]ModuleInstanceState)
	}
	nodeId := GetNodeId(node)
	if cached, ok := visited[nodeId]; ok {
		if cached != ModuleInstanceStateUnknown {
			return cached
		}
		return ModuleInstanceStateNonInstantiated
	}
	visited[nodeId] = ModuleInstanceStateUnknown
	result := getModuleInstanceStateWorker(node, ancestors, visited)
	visited[nodeId] = result
	return result
}

func getModuleInstanceStateWorker(node *Node, ancestors []*Node, visited map[NodeId]ModuleInstanceState) ModuleInstanceState {
	// A module is uninstantiated if it contains only
	switch node.Kind {
	case KindInterfaceDeclaration, KindTypeAliasDeclaration, KindJSTypeAliasDeclaration:
		return ModuleInstanceStateNonInstantiated
	case KindEnumDeclaration:
		if IsEnumConst(node) {
			return ModuleInstanceStateConstEnumOnly
		}
	case KindImportDeclaration, KindJSImportDeclaration, KindImportEqualsDeclaration:
		if !HasSyntacticModifier(node, ModifierFlagsExport) {
			return ModuleInstanceStateNonInstantiated
		}
	case KindExportDeclaration:
		decl := node.AsExportDeclaration()
		if decl.ModuleSpecifier == nil && decl.ExportClause != nil && decl.ExportClause.Kind == KindNamedExports {
			state := ModuleInstanceStateNonInstantiated
			ancestors = pushAncestor(ancestors, node)
			ancestors = pushAncestor(ancestors, decl.ExportClause)
			for _, specifier := range decl.ExportClause.AsNamedExports().Elements.Nodes {
				specifierState := getModuleInstanceStateForAliasTarget(specifier, ancestors, visited)
				if specifierState > state {
					state = specifierState
				}
				if state == ModuleInstanceStateInstantiated {
					return state
				}
			}
			return state
		}
	case KindModuleBlock:
		state := ModuleInstanceStateNonInstantiated
		ancestors = pushAncestor(ancestors, node)
		node.ForEachChild(func(n *Node) bool {
			childState := getModuleInstanceStateCached(n, ancestors, visited)
			switch childState {
			case ModuleInstanceStateNonInstantiated:
				return false
			case ModuleInstanceStateConstEnumOnly:
				state = ModuleInstanceStateConstEnumOnly
				return false
			case ModuleInstanceStateInstantiated:
				state = ModuleInstanceStateInstantiated
				return true
			}
			panic("Unhandled case in getModuleInstanceStateWorker")
		})
		return state
	case KindModuleDeclaration:
		return getModuleInstanceState(node, ancestors, visited)
	}
	return ModuleInstanceStateInstantiated
}

func getModuleInstanceStateForAliasTarget(node *Node, ancestors []*Node, visited map[NodeId]ModuleInstanceState) ModuleInstanceState {
	spec := node.AsExportSpecifier()
	name := spec.PropertyName
	if name == nil {
		name = spec.Name()
	}
	if name.Kind != KindIdentifier {
		// Skip for invalid syntax like this: export { "x" }
		return ModuleInstanceStateInstantiated
	}
	for ancestors, p := popAncestor(ancestors, node); p != nil; ancestors, p = popAncestor(ancestors, p) {
		if IsBlock(p) || IsModuleBlock(p) || IsSourceFile(p) {
			statements := GetStatementsOfBlock(p)
			found := ModuleInstanceStateUnknown
			statementsAncestors := pushAncestor(ancestors, p)
			for _, statement := range statements.Nodes {
				if NodeHasName(statement, name) {
					state := getModuleInstanceStateCached(statement, statementsAncestors, visited)
					if found == ModuleInstanceStateUnknown || state > found {
						found = state
					}
					if found == ModuleInstanceStateInstantiated {
						return found
					}
					if statement.Kind == KindImportEqualsDeclaration {
						// Treat re-exports of import aliases as instantiated since they're ambiguous. This is consistent
						// with `export import x = mod.x` being treated as instantiated:
						//   import x = mod.x;
						//   export { x };
						found = ModuleInstanceStateInstantiated
					}
				}
			}
			if found != ModuleInstanceStateUnknown {
				return found
			}
		}
	}
	// Couldn't locate, assume could refer to a value
	return ModuleInstanceStateInstantiated
}

func NodeHasName(statement *Node, id *Node) bool {
	name := statement.Name()
	if name != nil {
		return IsIdentifier(name) && name.AsIdentifier().Text == id.AsIdentifier().Text
	}
	if IsVariableStatement(statement) {
		declarations := statement.AsVariableStatement().DeclarationList.AsVariableDeclarationList().Declarations.Nodes
		return core.Some(declarations, func(d *Node) bool { return NodeHasName(d, id) })
	}
	return false
}

func IsInternalModuleImportEqualsDeclaration(node *Node) bool {
	return IsImportEqualsDeclaration(node) && node.AsImportEqualsDeclaration().ModuleReference.Kind != KindExternalModuleReference
}

func GetAssertedTypeNode(node *Node) *Node {
	switch node.Kind {
	case KindAsExpression:
		return node.AsAsExpression().Type
	case KindSatisfiesExpression:
		return node.AsSatisfiesExpression().Type
	case KindTypeAssertionExpression:
		return node.AsTypeAssertion().Type
	}
	panic("Unhandled case in getAssertedTypeNode")
}

func IsConstAssertion(node *Node) bool {
	switch node.Kind {
	case KindAsExpression, KindTypeAssertionExpression:
		return IsConstTypeReference(GetAssertedTypeNode(node))
	}
	return false
}

func IsConstTypeReference(node *Node) bool {
	return IsTypeReferenceNode(node) && len(node.TypeArguments()) == 0 && IsIdentifier(node.AsTypeReferenceNode().TypeName) && node.AsTypeReferenceNode().TypeName.Text() == "const"
}

func IsGlobalSourceFile(node *Node) bool {
	return node.Kind == KindSourceFile && !IsExternalOrCommonJSModule(node.AsSourceFile())
}

func IsParameterLike(node *Node) bool {
	switch node.Kind {
	case KindParameter, KindTypeParameter:
		return true
	}
	return false
}

func GetDeclarationOfKind(symbol *Symbol, kind Kind) *Node {
	for _, declaration := range symbol.Declarations {
		if declaration.Kind == kind {
			return declaration
		}
	}
	return nil
}

func FindConstructorDeclaration(node *ClassLikeDeclaration) *Node {
	for _, member := range node.ClassLikeData().Members.Nodes {
		if IsConstructorDeclaration(member) && NodeIsPresent(member.AsConstructorDeclaration().Body) {
			return member
		}
	}
	return nil
}

func GetFirstIdentifier(node *Node) *Node {
	switch node.Kind {
	case KindIdentifier:
		return node
	case KindQualifiedName:
		return GetFirstIdentifier(node.AsQualifiedName().Left)
	case KindPropertyAccessExpression:
		return GetFirstIdentifier(node.AsPropertyAccessExpression().Expression)
	}
	panic("Unhandled case in GetFirstIdentifier")
}

func GetNamespaceDeclarationNode(node *Node) *Node {
	switch node.Kind {
	case KindImportDeclaration, KindJSImportDeclaration:
		importClause := node.AsImportDeclaration().ImportClause
		if importClause != nil && importClause.AsImportClause().NamedBindings != nil && IsNamespaceImport(importClause.AsImportClause().NamedBindings) {
			return importClause.AsImportClause().NamedBindings
		}
	case KindImportEqualsDeclaration:
		return node
	case KindExportDeclaration:
		exportClause := node.AsExportDeclaration().ExportClause
		if exportClause != nil && IsNamespaceExport(exportClause) {
			return exportClause
		}
	default:
		panic("Unhandled case in getNamespaceDeclarationNode")
	}
	return nil
}

func ModuleExportNameIsDefault(node *Node) bool {
	return node.Text() == InternalSymbolNameDefault
}

func IsDefaultImport(node *Node /*ImportDeclaration | ImportEqualsDeclaration | ExportDeclaration*/) bool {
	switch node.Kind {
	case KindImportDeclaration, KindJSImportDeclaration:
		importClause := node.AsImportDeclaration().ImportClause
		return importClause != nil && importClause.AsImportClause().name != nil
	}
	return false
}

func GetImpliedNodeFormatForFile(path string, packageJsonType string) core.ModuleKind {
	impliedNodeFormat := core.ResolutionModeNone
	if tspath.FileExtensionIsOneOf(path, []string{tspath.ExtensionDmts, tspath.ExtensionMts, tspath.ExtensionMjs}) {
		impliedNodeFormat = core.ResolutionModeESM
	} else if tspath.FileExtensionIsOneOf(path, []string{tspath.ExtensionDcts, tspath.ExtensionCts, tspath.ExtensionCjs}) {
		impliedNodeFormat = core.ResolutionModeCommonJS
	} else if tspath.FileExtensionIsOneOf(path, []string{tspath.ExtensionDts, tspath.ExtensionTs, tspath.ExtensionTsx, tspath.ExtensionJs, tspath.ExtensionJsx}) {
		impliedNodeFormat = core.IfElse(packageJsonType == "module", core.ResolutionModeESM, core.ResolutionModeCommonJS)
	}

	return impliedNodeFormat
}

func GetEmitModuleFormatOfFileWorker(sourceFile *SourceFile, options *core.CompilerOptions, sourceFileMetaData *SourceFileMetaData) core.ModuleKind {
	result := GetImpliedNodeFormatForEmitWorker(sourceFile.FileName(), options, sourceFileMetaData)
	if result != core.ModuleKindNone {
		return result
	}
	return options.GetEmitModuleKind()
}

func GetImpliedNodeFormatForEmitWorker(fileName string, options *core.CompilerOptions, sourceFileMetaData *SourceFileMetaData) core.ModuleKind {
	moduleKind := options.GetEmitModuleKind()
	if core.ModuleKindNode16 <= moduleKind && moduleKind <= core.ModuleKindNodeNext {
		if sourceFileMetaData == nil {
			return core.ModuleKindNone
		}
		return sourceFileMetaData.ImpliedNodeFormat
	}
	if sourceFileMetaData != nil && sourceFileMetaData.ImpliedNodeFormat == core.ModuleKindCommonJS &&
		(sourceFileMetaData.PackageJsonType == "commonjs" ||
			tspath.FileExtensionIsOneOf(fileName, []string{tspath.ExtensionCjs, tspath.ExtensionCts})) {
		return core.ModuleKindCommonJS
	}
	if sourceFileMetaData != nil && sourceFileMetaData.ImpliedNodeFormat == core.ModuleKindESNext &&
		(sourceFileMetaData.PackageJsonType == "module" ||
			tspath.FileExtensionIsOneOf(fileName, []string{tspath.ExtensionMjs, tspath.ExtensionMts})) {
		return core.ModuleKindESNext
	}
	return core.ModuleKindNone
}

func GetDeclarationContainer(node *Node) *Node {
	return FindAncestor(GetRootDeclaration(node), func(node *Node) bool {
		switch node.Kind {
		case KindVariableDeclaration,
			KindVariableDeclarationList,
			KindImportSpecifier,
			KindNamedImports,
			KindNamespaceImport,
			KindImportClause:
			return false
		default:
			return true
		}
	}).Parent
}

// Indicates that a symbol is an alias that does not merge with a local declaration.
// OR Is a JSContainer which may merge an alias with a local declaration
func IsNonLocalAlias(symbol *Symbol, excludes SymbolFlags) bool {
	if symbol == nil {
		return false
	}
	return symbol.Flags&(SymbolFlagsAlias|excludes) == SymbolFlagsAlias ||
		symbol.Flags&SymbolFlagsAlias != 0 && symbol.Flags&SymbolFlagsAssignment != 0
}

// An alias symbol is created by one of the following declarations:
//
//	import <symbol> = ...
//	const <symbol> = ... (JS only)
//	const { <symbol>, ... } = ... (JS only)
//	import <symbol> from ...
//	import * as <symbol> from ...
//	import { x as <symbol> } from ...
//	export { x as <symbol> } from ...
//	export * as ns <symbol> from ...
//	export = <EntityNameExpression>
//	export default <EntityNameExpression>
//	module.exports = <EntityNameExpression> (JS only)
func IsAliasSymbolDeclaration(node *Node) bool {
	switch node.Kind {
	case KindImportEqualsDeclaration, KindNamespaceExportDeclaration, KindNamespaceImport, KindNamespaceExport,
		KindImportSpecifier, KindExportSpecifier:
		return true
	case KindImportClause:
		return node.AsImportClause().Name() != nil
	case KindExportAssignment, KindJSExportAssignment:
		return ExportAssignmentIsAlias(node)
	case KindVariableDeclaration, KindBindingElement:
		return IsVariableDeclarationInitializedToRequire(node)
	}
	return false
}

func IsParseTreeNode(node *Node) bool {
	return node.Flags&NodeFlagsSynthesized == 0
}

// Returns a token if position is in [start-of-leading-trivia, end), includes JSDoc only in JS files
func GetNodeAtPosition(file *SourceFile, position int, isJavaScriptFile bool) *Node {
	current := file.AsNode()
	for {
		var child *Node
		if isJavaScriptFile {
			for _, jsdoc := range current.JSDoc(file) {
				if nodeContainsPosition(jsdoc, position) {
					child = jsdoc
					break
				}
			}
		}
		if child == nil {
			current.ForEachChild(func(node *Node) bool {
				if nodeContainsPosition(node, position) {
					child = node
					return true
				}
				return false
			})
		}
		if child == nil {
			return current
		}
		current = child
	}
}

func nodeContainsPosition(node *Node, position int) bool {
	return node.Kind >= KindFirstNode && node.Pos() <= position && (position < node.End() || position == node.End() && node.Kind == KindEndOfFile)
}

func findImportOrRequire(text string, start int) (index int, size int) {
	index = max(start, 0)
	n := len(text)
	for index < n {
		next := strings.IndexAny(text[index:], "ir")
		if next < 0 {
			break
		}
		index += next

		var expected string
		if text[index] == 'i' {
			size = 6
			expected = "import"
		} else {
			size = 7
			expected = "require"
		}
		if index+size <= n && text[index:index+size] == expected {
			return
		}
		index++
	}

	return -1, 0
}

func ForEachDynamicImportOrRequireCall(
	file *SourceFile,
	includeTypeSpaceImports bool,
	requireStringLiteralLikeArgument bool,
	cb func(node *Node, argument *Expression) bool,
) bool {
	isJavaScriptFile := IsInJSFile(file.AsNode())
	lastIndex, size := findImportOrRequire(file.Text(), 0)
	for lastIndex >= 0 {
		node := GetNodeAtPosition(file, lastIndex, isJavaScriptFile && includeTypeSpaceImports)
		if isJavaScriptFile && IsRequireCall(node) {
			if cb(node, node.Arguments()[0]) {
				return true
			}
		} else if IsImportCall(node) && len(node.Arguments()) > 0 && (!requireStringLiteralLikeArgument || IsStringLiteralLike(node.Arguments()[0])) {
			if cb(node, node.Arguments()[0]) {
				return true
			}
		} else if includeTypeSpaceImports && IsLiteralImportTypeNode(node) {
			if cb(node, node.AsImportTypeNode().Argument.AsLiteralTypeNode().Literal) {
				return true
			}
		}
		// skip past import/require
		lastIndex += size
		lastIndex, size = findImportOrRequire(file.Text(), lastIndex)
	}
	return false
}

// IsVariableDeclarationInitializedToRequire should be used wherever parent pointers are set
func IsRequireCall(node *Node) bool {
	if !IsCallExpression(node) {
		return false
	}
	call := node.AsCallExpression()
	if !IsIdentifier(call.Expression) || call.Expression.Text() != "require" {
		return false
	}
	if len(call.Arguments.Nodes) != 1 {
		return false
	}
	return IsStringLiteralLike(call.Arguments.Nodes[0])
}

func IsUnterminatedLiteral(node *Node) bool {
	return node.LiteralLikeData().TokenFlags&TokenFlagsUnterminated != 0
}

func GetJSXImplicitImportBase(compilerOptions *core.CompilerOptions, file *SourceFile) string {
	jsxImportSourcePragma := GetPragmaFromSourceFile(file, "jsximportsource")
	jsxRuntimePragma := GetPragmaFromSourceFile(file, "jsxruntime")
	if GetPragmaArgument(jsxRuntimePragma, "factory") == "classic" {
		return ""
	}
	if compilerOptions.Jsx == core.JsxEmitReactJSX ||
		compilerOptions.Jsx == core.JsxEmitReactJSXDev ||
		compilerOptions.JsxImportSource != "" ||
		jsxImportSourcePragma != nil ||
		GetPragmaArgument(jsxRuntimePragma, "factory") == "automatic" {
		result := GetPragmaArgument(jsxImportSourcePragma, "factory")
		if result == "" {
			result = compilerOptions.JsxImportSource
		}
		if result == "" {
			result = "react"
		}
		return result
	}
	return ""
}

func GetJSXRuntimeImport(base string, options *core.CompilerOptions) string {
	if base == "" {
		return base
	}
	return base + "/" + core.IfElse(options.Jsx == core.JsxEmitReactJSXDev, "jsx-dev-runtime", "jsx-runtime")
}

func GetPragmaFromSourceFile(file *SourceFile, name string) *Pragma {
	var result *Pragma
	if file != nil {
		for i := range file.Pragmas {
			if file.Pragmas[i].Name == name {
				result = &file.Pragmas[i] // Last one wins
			}
		}
	}
	return result
}

func GetPragmaArgument(pragma *Pragma, name string) string {
	if pragma != nil {
		if arg, ok := pragma.Args[name]; ok {
			return arg.Value
		}
	}
	return ""
}

// Of the form: `const x = require("x")` or `const { x } = require("x")` or with `var` or `let`
// The variable must not be exported and must not have a type annotation, even a jsdoc one.
// The initializer must be a call to `require` with a string literal or a string literal-like argument.
func IsVariableDeclarationInitializedToRequire(node *Node) bool {
	if !IsInJSFile(node) {
		return false
	}
	if node.Kind == KindBindingElement {
		node = node.Parent.Parent
	}
	if node.Kind != KindVariableDeclaration {
		return false
	}

	return node.Parent.Parent.ModifierFlags()&ModifierFlagsExport == 0 &&
		node.AsVariableDeclaration().Initializer != nil &&
		node.Type() == nil &&
		IsRequireCall(node.AsVariableDeclaration().Initializer)
}

func IsModuleExportsAccessExpression(node *Node) bool {
	if IsAccessExpression(node) && IsModuleIdentifier(node.Expression()) {
		if name := GetElementOrPropertyAccessName(node); name != nil {
			return name.Text() == "exports"
		}
	}
	return false
}

func isLiteralLikeElementAccess(node *Node) bool {
	return node.Kind == KindElementAccessExpression && IsStringOrNumericLiteralLike(node.AsElementAccessExpression().ArgumentExpression)
}

func IsCheckJSEnabledForFile(sourceFile *SourceFile, compilerOptions *core.CompilerOptions) bool {
	if sourceFile.CheckJsDirective != nil {
		return sourceFile.CheckJsDirective.Enabled
	}
	return compilerOptions.CheckJs == core.TSTrue
}

func IsPlainJSFile(file *SourceFile, checkJs core.Tristate) bool {
	return file != nil && (file.ScriptKind == core.ScriptKindJS || file.ScriptKind == core.ScriptKindJSX) && file.CheckJsDirective == nil && checkJs == core.TSUnknown
}

func GetLeftmostAccessExpression(expr *Node) *Node {
	for IsAccessExpression(expr) {
		expr = expr.Expression()
	}
	return expr
}

func IsTypeOnlyImportDeclaration(node *Node) bool {
	switch node.Kind {
	case KindImportSpecifier:
		return node.AsImportSpecifier().IsTypeOnly || node.Parent.Parent.AsImportClause().IsTypeOnly
	case KindNamespaceImport:
		return node.Parent.AsImportClause().IsTypeOnly
	case KindImportClause:
		return node.AsImportClause().IsTypeOnly
	case KindImportEqualsDeclaration:
		return node.AsImportEqualsDeclaration().IsTypeOnly
	}
	return false
}

func isTypeOnlyExportDeclaration(node *Node) bool {
	switch node.Kind {
	case KindExportSpecifier:
		return node.AsExportSpecifier().IsTypeOnly || node.Parent.Parent.AsExportDeclaration().IsTypeOnly
	case KindExportDeclaration:
		d := node.AsExportDeclaration()
		return d.IsTypeOnly && d.ModuleSpecifier != nil && d.ExportClause == nil
	case KindNamespaceExport:
		return node.Parent.AsExportDeclaration().IsTypeOnly
	}
	return false
}

func IsTypeOnlyImportOrExportDeclaration(node *Node) bool {
	return IsTypeOnlyImportDeclaration(node) || isTypeOnlyExportDeclaration(node)
}

<<<<<<< HEAD
func IsExclusivelyTypeOnlyImportOrExport(node *Node) bool {
	switch node.Kind {
	case KindExportDeclaration:
		return node.AsExportDeclaration().IsTypeOnly
	case KindImportDeclaration, KindJSImportDeclaration:
		if importClause := node.AsImportDeclaration().ImportClause; importClause != nil {
			return importClause.AsImportClause().IsTypeOnly
		}
	case KindJSDocImportTag:
		if importClause := node.AsJSDocImportTag().ImportClause; importClause != nil {
			return importClause.AsImportClause().IsTypeOnly
		}
	}
	return false
}

func GetSourceFileOfModule(module *Symbol) *SourceFile {
	declaration := module.ValueDeclaration
	if declaration == nil {
		declaration = getNonAugmentationDeclaration(module)
	}
	return GetSourceFileOfNode(declaration)
}

func getNonAugmentationDeclaration(symbol *Symbol) *Node {
	return core.Find(symbol.Declarations, func(d *Node) bool {
		return !IsExternalModuleAugmentation(d) && !IsGlobalScopeAugmentation(d)
	})
}

func IsExternalModuleAugmentation(node *Node) bool {
	return IsAmbientModule(node) && IsModuleAugmentationExternal(node)
}

=======
>>>>>>> 360255e6
func GetClassLikeDeclarationOfSymbol(symbol *Symbol) *Node {
	return core.Find(symbol.Declarations, IsClassLike)
}

func GetLanguageVariant(scriptKind core.ScriptKind) core.LanguageVariant {
	switch scriptKind {
	case core.ScriptKindTSX, core.ScriptKindJSX, core.ScriptKindJS, core.ScriptKindJSON:
		// .tsx and .jsx files are treated as jsx language variant.
		return core.LanguageVariantJSX
	}
	return core.LanguageVariantStandard
}

func IsCallLikeExpression(node *Node) bool {
	switch node.Kind {
	case KindJsxOpeningElement, KindJsxSelfClosingElement, KindCallExpression, KindNewExpression,
		KindTaggedTemplateExpression, KindDecorator:
		return true
	}
	return false
}

func IsCallLikeOrFunctionLikeExpression(node *Node) bool {
	return IsCallLikeExpression(node) || IsFunctionExpressionOrArrowFunction(node)
}

func NodeHasKind(node *Node, kind Kind) bool {
	if node == nil {
		return false
	}
	return node.Kind == kind
}

func IsContextualKeyword(token Kind) bool {
	return KindFirstContextualKeyword <= token && token <= KindLastContextualKeyword
}

func IsThisInTypeQuery(node *Node) bool {
	if !IsThisIdentifier(node) {
		return false
	}
	for IsQualifiedName(node.Parent) && node.Parent.AsQualifiedName().Left == node {
		node = node.Parent
	}
	return node.Parent.Kind == KindTypeQuery
}

// Gets whether a bound `VariableDeclaration` or `VariableDeclarationList` is part of a `let` declaration.
func IsLet(node *Node) bool {
	return GetCombinedNodeFlags(node)&NodeFlagsBlockScoped == NodeFlagsLet
}

func IsClassMemberModifier(token Kind) bool {
	return IsParameterPropertyModifier(token) || token == KindStaticKeyword ||
		token == KindOverrideKeyword || token == KindAccessorKeyword
}

func IsParameterPropertyModifier(kind Kind) bool {
	return ModifierToFlag(kind)&ModifierFlagsParameterPropertyModifier != 0
}

func ForEachChildAndJSDoc(node *Node, sourceFile *SourceFile, v Visitor) bool {
	if node.Flags&NodeFlagsHasJSDoc != 0 {
		if visitNodes(v, node.JSDoc(sourceFile)) {
			return true
		}
	}
	return node.ForEachChild(v)
}

func IsTypeReferenceType(node *Node) bool {
	return node.Kind == KindTypeReference || node.Kind == KindExpressionWithTypeArguments
}

func IsVariableLike(node *Node) bool {
	switch node.Kind {
	case KindBindingElement, KindEnumMember, KindParameter, KindPropertyAssignment, KindPropertyDeclaration,
		KindPropertySignature, KindShorthandPropertyAssignment, KindVariableDeclaration:
		return true
	}
	return false
}

func HasInitializer(node *Node) bool {
	switch node.Kind {
	case KindVariableDeclaration, KindParameter, KindBindingElement, KindPropertyDeclaration,
		KindPropertyAssignment, KindEnumMember, KindForStatement, KindForInStatement, KindForOfStatement,
		KindJsxAttribute:
		return node.Initializer() != nil
	default:
		return false
	}
}

func GetTypeAnnotationNode(node *Node) *TypeNode {
	switch node.Kind {
	case KindVariableDeclaration, KindParameter, KindPropertySignature, KindPropertyDeclaration,
		KindTypePredicate, KindParenthesizedType, KindTypeOperator, KindMappedType, KindTypeAssertionExpression,
		KindAsExpression, KindSatisfiesExpression, KindTypeAliasDeclaration, KindJSTypeAliasDeclaration,
		KindNamedTupleMember, KindOptionalType, KindRestType, KindTemplateLiteralTypeSpan, KindJSDocTypeExpression,
		KindJSDocPropertyTag, KindJSDocNullableType, KindJSDocNonNullableType, KindJSDocOptionalType:
		return node.Type()
	default:
		funcLike := node.FunctionLikeData()
		if funcLike != nil {
			return funcLike.Type
		}
		return nil
	}
}

func IsObjectTypeDeclaration(node *Node) bool {
	return IsClassLike(node) || IsInterfaceDeclaration(node) || IsTypeLiteralNode(node)
}

func IsClassOrTypeElement(node *Node) bool {
	return IsClassElement(node) || IsTypeElement(node)
}

func GetClassExtendsHeritageElement(node *Node) *ExpressionWithTypeArgumentsNode {
	heritageElements := GetHeritageElements(node, KindExtendsKeyword)
	if len(heritageElements) > 0 {
		return heritageElements[0]
	}
	return nil
}

func GetImplementsTypeNodes(node *Node) []*ExpressionWithTypeArgumentsNode {
	return GetHeritageElements(node, KindImplementsKeyword)
}

func IsTypeKeywordToken(node *Node) bool {
	return node.Kind == KindTypeKeyword
}

// If node is a single comment JSDoc, we do not visit the comment node list.
func IsJSDocSingleCommentNodeList(parent *Node, nodeList *NodeList) bool {
	return IsJSDocSingleCommentNode(parent) && nodeList == parent.AsJSDoc().Comment
}

func IsJSDocSingleCommentNode(node *Node) bool {
	return node.Kind == KindJSDoc && node.AsJSDoc().Comment != nil && len(node.AsJSDoc().Comment.Nodes) == 1
}

func IsValidTypeOnlyAliasUseSite(useSite *Node) bool {
	return useSite.Flags&NodeFlagsAmbient != 0 ||
		IsPartOfTypeQuery(useSite) ||
		isIdentifierInNonEmittingHeritageClause(useSite) ||
		isPartOfPossiblyValidTypeOrAbstractComputedPropertyName(useSite) ||
		!(IsExpressionNode(useSite) || isShorthandPropertyNameUseSite(useSite))
}

func isIdentifierInNonEmittingHeritageClause(node *Node) bool {
	if !IsIdentifier(node) {
		return false
	}
	parent := node.Parent
	for IsPropertyAccessExpression(parent) || IsExpressionWithTypeArguments(parent) {
		parent = parent.Parent
	}
	return IsHeritageClause(parent) && (parent.AsHeritageClause().Token == KindImplementsKeyword || IsInterfaceDeclaration(parent.Parent))
}

func isPartOfPossiblyValidTypeOrAbstractComputedPropertyName(node *Node) bool {
	for NodeKindIs(node, KindIdentifier, KindPropertyAccessExpression) {
		node = node.Parent
	}
	if node.Kind != KindComputedPropertyName {
		return false
	}
	if HasSyntacticModifier(node.Parent, ModifierFlagsAbstract) {
		return true
	}
	return NodeKindIs(node.Parent.Parent, KindInterfaceDeclaration, KindTypeLiteral)
}

func isShorthandPropertyNameUseSite(useSite *Node) bool {
	return IsIdentifier(useSite) && IsShorthandPropertyAssignment(useSite.Parent) && useSite.Parent.AsShorthandPropertyAssignment().Name() == useSite
}

func GetPropertyNameForPropertyNameNode(name *Node) string {
	switch name.Kind {
	case KindIdentifier, KindPrivateIdentifier, KindStringLiteral, KindNoSubstitutionTemplateLiteral,
		KindNumericLiteral, KindBigIntLiteral, KindJsxNamespacedName:
		return name.Text()
	case KindComputedPropertyName:
		nameExpression := name.AsComputedPropertyName().Expression
		if IsStringOrNumericLiteralLike(nameExpression) {
			return nameExpression.Text()
		}
		if IsSignedNumericLiteral(nameExpression) {
			text := nameExpression.AsPrefixUnaryExpression().Operand.Text()
			if nameExpression.AsPrefixUnaryExpression().Operator == KindMinusToken {
				text = "-" + text
			}
			return text
		}
		return InternalSymbolNameMissing
	}
	panic("Unhandled case in getPropertyNameForPropertyNameNode")
}

<<<<<<< HEAD
func IsPartOfTypeOnlyImportOrExportDeclaration(node *Node) bool {
	return FindAncestor(node, IsTypeOnlyImportOrExportDeclaration) != nil
}

func IsPartOfExclusivelyTypeOnlyImportOrExportDeclaration(node *Node) bool {
	return FindAncestor(node, IsExclusivelyTypeOnlyImportOrExport) != nil
}

func IsEmittableImport(node *Node) bool {
	switch node.Kind {
	case KindImportDeclaration:
		return node.AsImportDeclaration().ImportClause == nil || !node.AsImportDeclaration().ImportClause.IsTypeOnly()
	case KindExportDeclaration:
		return !node.AsExportDeclaration().IsTypeOnly
	case KindImportEqualsDeclaration:
		return !node.AsImportEqualsDeclaration().IsTypeOnly
	case KindCallExpression:
		return IsImportCall(node)
	}
	return false
}

func IsResolutionModeOverrideHost(node *Node) bool {
	if node == nil {
		return false
	}
	switch node.Kind {
	case KindImportType, KindExportDeclaration, KindImportDeclaration, KindJSImportDeclaration:
		return true
	}
	return false
}

func HasResolutionModeOverride(node *Node) bool {
	if node == nil {
		return false
	}
	var attributes *ImportAttributesNode
	switch node.Kind {
	case KindImportType:
		attributes = node.AsImportTypeNode().Attributes
	case KindImportDeclaration, KindJSImportDeclaration:
		attributes = node.AsImportDeclaration().Attributes
	case KindExportDeclaration:
		attributes = node.AsExportDeclaration().Attributes
	}
	if attributes != nil {
		_, ok := attributes.GetResolutionModeOverride()
		return ok
	}
	return false
=======
func IsStringTextContainingNode(node *Node) bool {
	return node.Kind == KindStringLiteral || IsTemplateLiteralKind(node.Kind)
}

func IsTemplateLiteralKind(kind Kind) bool {
	return KindFirstTemplateToken <= kind && kind <= KindLastTemplateToken
}

func IsTemplateLiteralToken(node *Node) bool {
	return IsTemplateLiteralKind(node.Kind)
}

func GetExternalModuleImportEqualsDeclarationExpression(node *Node) *Node {
	// Debug.assert(isExternalModuleImportEqualsDeclaration(node))
	return node.AsImportEqualsDeclaration().ModuleReference.AsExternalModuleReference().Expression
}

func CreateModifiersFromModifierFlags(flags ModifierFlags, createModifier func(kind Kind) *Node) []*Node {
	var result []*Node
	if flags&ModifierFlagsExport != 0 {
		result = append(result, createModifier(KindExportKeyword))
	}
	if flags&ModifierFlagsAmbient != 0 {
		result = append(result, createModifier(KindDeclareKeyword))
	}
	if flags&ModifierFlagsDefault != 0 {
		result = append(result, createModifier(KindDefaultKeyword))
	}
	if flags&ModifierFlagsConst != 0 {
		result = append(result, createModifier(KindConstKeyword))
	}
	if flags&ModifierFlagsPublic != 0 {
		result = append(result, createModifier(KindPublicKeyword))
	}
	if flags&ModifierFlagsPrivate != 0 {
		result = append(result, createModifier(KindPrivateKeyword))
	}
	if flags&ModifierFlagsProtected != 0 {
		result = append(result, createModifier(KindProtectedKeyword))
	}
	if flags&ModifierFlagsAbstract != 0 {
		result = append(result, createModifier(KindAbstractKeyword))
	}
	if flags&ModifierFlagsStatic != 0 {
		result = append(result, createModifier(KindStaticKeyword))
	}
	if flags&ModifierFlagsOverride != 0 {
		result = append(result, createModifier(KindOverrideKeyword))
	}
	if flags&ModifierFlagsReadonly != 0 {
		result = append(result, createModifier(KindReadonlyKeyword))
	}
	if flags&ModifierFlagsAccessor != 0 {
		result = append(result, createModifier(KindAccessorKeyword))
	}
	if flags&ModifierFlagsAsync != 0 {
		result = append(result, createModifier(KindAsyncKeyword))
	}
	if flags&ModifierFlagsIn != 0 {
		result = append(result, createModifier(KindInKeyword))
	}
	if flags&ModifierFlagsOut != 0 {
		result = append(result, createModifier(KindOutKeyword))
	}
	return result
}

func GetThisParameter(signature *Node) *Node {
	// callback tags do not currently support this parameters
	if len(signature.Parameters()) != 0 {
		thisParameter := signature.Parameters()[0]
		if IsThisParameter(thisParameter) {
			return thisParameter
		}
	}
	return nil
}

func ReplaceModifiers(factory *NodeFactory, node *Node, modifierArray *ModifierList) *Node {
	switch node.Kind {
	case KindTypeParameter:
		return factory.UpdateTypeParameterDeclaration(
			node.AsTypeParameter(),
			modifierArray,
			node.Name(),
			node.AsTypeParameter().Constraint,
			node.AsTypeParameter().DefaultType,
		)
	case KindParameter:
		return factory.UpdateParameterDeclaration(
			node.AsParameterDeclaration(),
			modifierArray,
			node.AsParameterDeclaration().DotDotDotToken,
			node.Name(),
			node.AsParameterDeclaration().QuestionToken,
			node.Type(),
			node.Initializer(),
		)
	case KindConstructorType:
		return factory.UpdateConstructorTypeNode(
			node.AsConstructorTypeNode(),
			modifierArray,
			node.TypeParameterList(),
			node.ParameterList(),
			node.Type(),
		)
	case KindPropertySignature:
		return factory.UpdatePropertySignatureDeclaration(
			node.AsPropertySignatureDeclaration(),
			modifierArray,
			node.Name(),
			node.AsPropertySignatureDeclaration().PostfixToken,
			node.Type(),
			node.Initializer(),
		)
	case KindPropertyDeclaration:
		return factory.UpdatePropertyDeclaration(
			node.AsPropertyDeclaration(),
			modifierArray,
			node.Name(),
			node.AsPropertyDeclaration().PostfixToken,
			node.Type(),
			node.Initializer(),
		)
	case KindMethodSignature:
		return factory.UpdateMethodSignatureDeclaration(
			node.AsMethodSignatureDeclaration(),
			modifierArray,
			node.Name(),
			node.AsMethodSignatureDeclaration().PostfixToken,
			node.TypeParameterList(),
			node.ParameterList(),
			node.Type(),
		)
	case KindMethodDeclaration:
		return factory.UpdateMethodDeclaration(
			node.AsMethodDeclaration(),
			modifierArray,
			node.AsMethodDeclaration().AsteriskToken,
			node.Name(),
			node.AsMethodDeclaration().PostfixToken,
			node.TypeParameterList(),
			node.ParameterList(),
			node.Type(),
			node.Body(),
		)
	case KindConstructor:
		return factory.UpdateConstructorDeclaration(
			node.AsConstructorDeclaration(),
			modifierArray,
			node.TypeParameterList(),
			node.ParameterList(),
			node.Type(),
			node.Body(),
		)
	case KindGetAccessor:
		return factory.UpdateGetAccessorDeclaration(
			node.AsGetAccessorDeclaration(),
			modifierArray,
			node.Name(),
			node.TypeParameterList(),
			node.ParameterList(),
			node.Type(),
			node.Body(),
		)
	case KindSetAccessor:
		return factory.UpdateSetAccessorDeclaration(
			node.AsSetAccessorDeclaration(),
			modifierArray,
			node.Name(),
			node.TypeParameterList(),
			node.ParameterList(),
			node.Type(),
			node.Body(),
		)
	case KindIndexSignature:
		return factory.UpdateIndexSignatureDeclaration(
			node.AsIndexSignatureDeclaration(),
			modifierArray,
			node.ParameterList(),
			node.Type(),
		)
	case KindFunctionExpression:
		return factory.UpdateFunctionExpression(
			node.AsFunctionExpression(),
			modifierArray,
			node.AsFunctionExpression().AsteriskToken,
			node.Name(),
			node.TypeParameterList(),
			node.ParameterList(),
			node.Type(),
			node.Body(),
		)
	case KindArrowFunction:
		return factory.UpdateArrowFunction(
			node.AsArrowFunction(),
			modifierArray,
			node.TypeParameterList(),
			node.ParameterList(),
			node.Type(),
			node.AsArrowFunction().EqualsGreaterThanToken,
			node.Body(),
		)
	case KindClassExpression:
		return factory.UpdateClassExpression(
			node.AsClassExpression(),
			modifierArray,
			node.Name(),
			node.TypeParameterList(),
			node.AsClassExpression().HeritageClauses,
			node.MemberList(),
		)
	case KindVariableStatement:
		return factory.UpdateVariableStatement(
			node.AsVariableStatement(),
			modifierArray,
			node.AsVariableStatement().DeclarationList,
		)
	case KindFunctionDeclaration:
		return factory.UpdateFunctionDeclaration(
			node.AsFunctionDeclaration(),
			modifierArray,
			node.AsFunctionDeclaration().AsteriskToken,
			node.Name(),
			node.TypeParameterList(),
			node.ParameterList(),
			node.Type(),
			node.Body(),
		)
	case KindClassDeclaration:
		return factory.UpdateClassDeclaration(
			node.AsClassDeclaration(),
			modifierArray,
			node.Name(),
			node.TypeParameterList(),
			node.AsClassDeclaration().HeritageClauses,
			node.MemberList(),
		)
	case KindInterfaceDeclaration:
		return factory.UpdateInterfaceDeclaration(
			node.AsInterfaceDeclaration(),
			modifierArray,
			node.Name(),
			node.TypeParameterList(),
			node.AsInterfaceDeclaration().HeritageClauses,
			node.MemberList(),
		)
	case KindTypeAliasDeclaration:
		return factory.UpdateTypeAliasDeclaration(
			node.AsTypeAliasDeclaration(),
			modifierArray,
			node.Name(),
			node.TypeParameterList(),
			node.Type(),
		)
	case KindEnumDeclaration:
		return factory.UpdateEnumDeclaration(
			node.AsEnumDeclaration(),
			modifierArray,
			node.Name(),
			node.MemberList(),
		)
	case KindModuleDeclaration:
		return factory.UpdateModuleDeclaration(
			node.AsModuleDeclaration(),
			modifierArray,
			node.AsModuleDeclaration().Keyword,
			node.Name(),
			node.Body(),
		)
	case KindImportEqualsDeclaration:
		return factory.UpdateImportEqualsDeclaration(
			node.AsImportEqualsDeclaration(),
			modifierArray,
			node.IsTypeOnly(),
			node.Name(),
			node.AsImportEqualsDeclaration().ModuleReference,
		)
	case KindImportDeclaration:
		return factory.UpdateImportDeclaration(
			node.AsImportDeclaration(),
			modifierArray,
			node.AsImportDeclaration().ImportClause,
			node.AsImportDeclaration().ModuleSpecifier,
			node.AsImportDeclaration().Attributes,
		)
	case KindExportAssignment:
		return factory.UpdateExportAssignment(
			node.AsExportAssignment(),
			modifierArray,
			node.Expression(),
		)
	case KindExportDeclaration:
		return factory.UpdateExportDeclaration(
			node.AsExportDeclaration(),
			modifierArray,
			node.IsTypeOnly(),
			node.AsExportDeclaration().ExportClause,
			node.AsExportDeclaration().ModuleSpecifier,
			node.AsExportDeclaration().Attributes,
		)
	}
	panic(fmt.Sprintf("Node that does not have modifiers tried to have modifier replaced: %d", node.Kind))
}

func IsLateVisibilityPaintedStatement(node *Node) bool {
	switch node.Kind {
	case KindImportDeclaration,
		KindJSImportDeclaration,
		KindImportEqualsDeclaration,
		KindVariableStatement,
		KindClassDeclaration,
		KindFunctionDeclaration,
		KindModuleDeclaration,
		KindTypeAliasDeclaration,
		KindJSTypeAliasDeclaration,
		KindInterfaceDeclaration,
		KindEnumDeclaration:
		return true
	default:
		return false
	}
}

func IsExternalModuleAugmentation(node *Node) bool {
	return IsAmbientModule(node) && IsModuleAugmentationExternal(node)
}

func GetSourceFileOfModule(module *Symbol) *SourceFile {
	declaration := module.ValueDeclaration
	if declaration == nil {
		declaration = getNonAugmentationDeclaration(module)
	}
	return GetSourceFileOfNode(declaration)
}

func getNonAugmentationDeclaration(symbol *Symbol) *Node {
	return core.Find(symbol.Declarations, func(d *Node) bool {
		return !IsExternalModuleAugmentation(d) && !IsGlobalScopeAugmentation(d)
	})
}

func IsTypeDeclaration(node *Node) bool {
	switch node.Kind {
	case KindTypeParameter, KindClassDeclaration, KindInterfaceDeclaration, KindTypeAliasDeclaration, KindJSTypeAliasDeclaration, KindEnumDeclaration:
		return true
	case KindImportClause:
		return node.AsImportClause().IsTypeOnly
	case KindImportSpecifier:
		return node.Parent.Parent.AsImportClause().IsTypeOnly
	case KindExportSpecifier:
		return node.Parent.Parent.AsExportDeclaration().IsTypeOnly
	default:
		return false
	}
}

func IsTypeDeclarationName(name *Node) bool {
	return name.Kind == KindIdentifier &&
		IsTypeDeclaration(name.Parent) &&
		GetNameOfDeclaration(name.Parent) == name
>>>>>>> 360255e6
}<|MERGE_RESOLUTION|>--- conflicted
+++ resolved
@@ -2739,7 +2739,6 @@
 	return IsTypeOnlyImportDeclaration(node) || isTypeOnlyExportDeclaration(node)
 }
 
-<<<<<<< HEAD
 func IsExclusivelyTypeOnlyImportOrExport(node *Node) bool {
 	switch node.Kind {
 	case KindExportDeclaration:
@@ -2756,26 +2755,6 @@
 	return false
 }
 
-func GetSourceFileOfModule(module *Symbol) *SourceFile {
-	declaration := module.ValueDeclaration
-	if declaration == nil {
-		declaration = getNonAugmentationDeclaration(module)
-	}
-	return GetSourceFileOfNode(declaration)
-}
-
-func getNonAugmentationDeclaration(symbol *Symbol) *Node {
-	return core.Find(symbol.Declarations, func(d *Node) bool {
-		return !IsExternalModuleAugmentation(d) && !IsGlobalScopeAugmentation(d)
-	})
-}
-
-func IsExternalModuleAugmentation(node *Node) bool {
-	return IsAmbientModule(node) && IsModuleAugmentationExternal(node)
-}
-
-=======
->>>>>>> 360255e6
 func GetClassLikeDeclarationOfSymbol(symbol *Symbol) *Node {
 	return core.Find(symbol.Declarations, IsClassLike)
 }
@@ -2978,7 +2957,6 @@
 	panic("Unhandled case in getPropertyNameForPropertyNameNode")
 }
 
-<<<<<<< HEAD
 func IsPartOfTypeOnlyImportOrExportDeclaration(node *Node) bool {
 	return FindAncestor(node, IsTypeOnlyImportOrExportDeclaration) != nil
 }
@@ -3030,7 +3008,8 @@
 		return ok
 	}
 	return false
-=======
+}
+
 func IsStringTextContainingNode(node *Node) bool {
 	return node.Kind == KindStringLiteral || IsTemplateLiteralKind(node.Kind)
 }
@@ -3392,5 +3371,4 @@
 	return name.Kind == KindIdentifier &&
 		IsTypeDeclaration(name.Parent) &&
 		GetNameOfDeclaration(name.Parent) == name
->>>>>>> 360255e6
 }