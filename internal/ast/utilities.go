--- conflicted
+++ resolved
@@ -1518,9 +1518,8 @@
 	return JSDeclarationKindNone
 }
 
-<<<<<<< HEAD
 func hasJSBindableName(node *Node) bool {
-	name := GetElementOrPropertyAccessArgumentExpressionOrName(node)
+	name := GetElementOrPropertyAccessName(node)
 	return IsIdentifier(name) || IsStringLiteralLike(name)
 }
 
@@ -1555,8 +1554,6 @@
 	return JSDeclarationKindNone
 }
 
-=======
->>>>>>> 360255e6
 /**
  * A declaration has a dynamic name if all of the following are true:
  *   1. The declaration has a computed property name.
