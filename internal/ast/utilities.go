--- conflicted
+++ resolved
@@ -3389,14 +3389,14 @@
 	return false
 }
 
-<<<<<<< HEAD
 func ShouldTransformImportCall(fileName string, meta *SourceFileMetaData, options *core.CompilerOptions) bool {
 	moduleKind := options.GetEmitModuleKind()
 	if core.ModuleKindNode16 <= moduleKind && moduleKind <= core.ModuleKindNodeNext || moduleKind == core.ModuleKindPreserve {
 		return false
 	}
 	return GetImpliedNodeFormatForEmitWorker(fileName, options, meta) < core.ModuleKindES2015
-=======
+}
+
 func HasQuestionToken(node *Node) bool {
 	switch node.Kind {
 	case KindParameter:
@@ -3467,5 +3467,4 @@
 
 func compareNodePositions(n1, n2 *Node) int {
 	return n1.Pos() - n2.Pos()
->>>>>>> ae5c275a
 }