package ast

import (
	"slices"
	"sync/atomic"

	"github.com/microsoft/typescript-go/internal/core"
)

// Atomic ids

var (
	nextNodeId   atomic.Uint32
	nextSymbolId atomic.Uint32
)

func GetNodeId(node *Node) NodeId {
	if node.Id == 0 {
		node.Id = NodeId(nextNodeId.Add(1))
	}
	return node.Id
}

func GetSymbolId(symbol *Symbol) SymbolId {
	if symbol.Id == 0 {
		symbol.Id = SymbolId(nextSymbolId.Add(1))
	}
	return symbol.Id
}

func GetSymbolTable(data *SymbolTable) SymbolTable {
	if *data == nil {
		*data = make(SymbolTable)
	}
	return *data
}

func GetMembers(symbol *Symbol) SymbolTable {
	return GetSymbolTable(&symbol.Members)
}

func GetExports(symbol *Symbol) SymbolTable {
	return GetSymbolTable(&symbol.Exports)
}

func GetLocals(container *Node) SymbolTable {
	return GetSymbolTable(&container.LocalsContainerData().Locals)
}

// Determines if a node is missing (either `nil` or empty)
func NodeIsMissing(node *Node) bool {
	return node == nil || node.Loc.Pos() == node.Loc.End() && node.Loc.Pos() >= 0 && node.Kind != KindEndOfFile
}

// Determines if a node is present
func NodeIsPresent(node *Node) bool {
	return !NodeIsMissing(node)
}

// Determines if a node contains synthetic positions
func NodeIsSynthesized(node *Node) bool {
	return PositionIsSynthesized(node.Loc.Pos()) || PositionIsSynthesized(node.Loc.End())
}

// Determines whether a position is synthetic
func PositionIsSynthesized(pos int) bool {
	return pos < 0
}

func NodeKindIs(node *Node, kinds ...Kind) bool {
	return slices.Contains(kinds, node.Kind)
}

func IsModifierKind(token Kind) bool {
	switch token {
	case KindAbstractKeyword,
		KindAccessorKeyword,
		KindAsyncKeyword,
		KindConstKeyword,
		KindDeclareKeyword,
		KindDefaultKeyword,
		KindExportKeyword,
		KindInKeyword,
		KindPublicKeyword,
		KindPrivateKeyword,
		KindProtectedKeyword,
		KindReadonlyKeyword,
		KindStaticKeyword,
		KindOutKeyword,
		KindOverrideKeyword:
		return true
	}
	return false
}

func IsModifier(node *Node) bool {
	return IsModifierKind(node.Kind)
}

func IsKeywordKind(token Kind) bool {
	return KindFirstKeyword <= token && token <= KindLastKeyword
}

func IsPunctuationKind(token Kind) bool {
	return KindFirstPunctuation <= token && token <= KindLastPunctuation
}

func IsAssignmentOperator(token Kind) bool {
	return token >= KindFirstAssignment && token <= KindLastAssignment
}

func IsAssignmentExpression(node *Node, excludeCompoundAssignment bool) bool {
	if node.Kind == KindBinaryExpression {
		expr := node.AsBinaryExpression()
		return (expr.OperatorToken.Kind == KindEqualsToken || !excludeCompoundAssignment && IsAssignmentOperator(expr.OperatorToken.Kind)) &&
			IsLeftHandSideExpression(expr.Left)
	}
	return false
}

func GetRightMostAssignedExpression(node *Node) *Node {
	for IsAssignmentExpression(node, true /*excludeCompoundAssignment*/) {
		node = node.AsBinaryExpression().Right
	}
	return node
}

func IsDestructuringAssignment(node *Node) bool {
	if IsAssignmentExpression(node, true /*excludeCompoundAssignment*/) {
		kind := node.AsBinaryExpression().Left.Kind
		return kind == KindObjectLiteralExpression || kind == KindArrayLiteralExpression
	}
	return false
}

// A node is an assignment target if it is on the left hand side of an '=' token, if it is parented by a property
// assignment in an object literal that is an assignment target, or if it is parented by an array literal that is
// an assignment target. Examples include 'a = xxx', '{ p: a } = xxx', '[{ a }] = xxx'.
// (Note that `p` is not a target in the above examples, only `a`.)
func IsAssignmentTarget(node *Node) bool {
	return GetAssignmentTarget(node) != nil
}

// Returns the BinaryExpression, PrefixUnaryExpression, PostfixUnaryExpression, or ForInOrOfStatement that references
// the given node as an assignment target
func GetAssignmentTarget(node *Node) *Node {
	for {
		parent := node.Parent
		switch parent.Kind {
		case KindBinaryExpression:
			if IsAssignmentOperator(parent.AsBinaryExpression().OperatorToken.Kind) && parent.AsBinaryExpression().Left == node {
				return parent
			}
			return nil
		case KindPrefixUnaryExpression:
			if parent.AsPrefixUnaryExpression().Operator == KindPlusPlusToken || parent.AsPrefixUnaryExpression().Operator == KindMinusMinusToken {
				return parent
			}
			return nil
		case KindPostfixUnaryExpression:
			if parent.AsPostfixUnaryExpression().Operator == KindPlusPlusToken || parent.AsPostfixUnaryExpression().Operator == KindMinusMinusToken {
				return parent
			}
			return nil
		case KindForInStatement, KindForOfStatement:
			if parent.AsForInOrOfStatement().Initializer == node {
				return parent
			}
			return nil
		case KindParenthesizedExpression, KindArrayLiteralExpression, KindSpreadElement, KindNonNullExpression:
			node = parent
		case KindSpreadAssignment:
			node = parent.Parent
		case KindShorthandPropertyAssignment:
			if parent.AsShorthandPropertyAssignment().Name() != node {
				return nil
			}
			node = parent.Parent
		case KindPropertyAssignment:
			if parent.AsPropertyAssignment().Name() == node {
				return nil
			}
			node = parent.Parent
		default:
			return nil
		}
	}
}

func isLogicalBinaryOperator(token Kind) bool {
	return token == KindBarBarToken || token == KindAmpersandAmpersandToken
}

func IsLogicalOrCoalescingBinaryOperator(token Kind) bool {
	return isLogicalBinaryOperator(token) || token == KindQuestionQuestionToken
}

func isLogicalOrCoalescingBinaryExpression(expr *Node) bool {
	return IsBinaryExpression(expr) && IsLogicalOrCoalescingBinaryOperator(expr.AsBinaryExpression().OperatorToken.Kind)
}

func IsLogicalOrCoalescingAssignmentOperator(token Kind) bool {
	return token == KindBarBarEqualsToken || token == KindAmpersandAmpersandEqualsToken || token == KindQuestionQuestionEqualsToken
}

func IsLogicalOrCoalescingAssignmentExpression(expr *Node) bool {
	return IsBinaryExpression(expr) && IsLogicalOrCoalescingAssignmentOperator(expr.AsBinaryExpression().OperatorToken.Kind)
}

func IsLogicalExpression(node *Node) bool {
	for {
		if node.Kind == KindParenthesizedExpression {
			node = node.AsParenthesizedExpression().Expression
		} else if node.Kind == KindPrefixUnaryExpression && node.AsPrefixUnaryExpression().Operator == KindExclamationToken {
			node = node.AsPrefixUnaryExpression().Operand
		} else {
			return isLogicalOrCoalescingBinaryExpression(node)
		}
	}
}

func IsTokenKind(token Kind) bool {
	return KindFirstToken <= token && token <= KindLastToken
}

func IsAccessor(node *Node) bool {
	return node.Kind == KindGetAccessor || node.Kind == KindSetAccessor
}

func IsPropertyNameLiteral(node *Node) bool {
	switch node.Kind {
	case KindIdentifier,
		KindStringLiteral,
		KindNoSubstitutionTemplateLiteral,
		KindNumericLiteral:
		return true
	}
	return false
}

func IsMemberName(node *Node) bool {
	return node.Kind == KindIdentifier || node.Kind == KindPrivateIdentifier
}

func IsEntityName(node *Node) bool {
	return node.Kind == KindIdentifier || node.Kind == KindQualifiedName
}

func IsPropertyName(node *Node) bool {
	switch node.Kind {
	case KindIdentifier,
		KindPrivateIdentifier,
		KindStringLiteral,
		KindNumericLiteral,
		KindComputedPropertyName:
		return true
	}
	return false
}

// Return true if the given identifier is classified as an IdentifierName by inspecting the parent of the node
func IsIdentifierName(node *Node) bool {
	parent := node.Parent
	switch parent.Kind {
	case KindPropertyDeclaration, KindPropertySignature, KindMethodDeclaration, KindMethodSignature, KindGetAccessor,
		KindSetAccessor, KindEnumMember, KindPropertyAssignment, KindPropertyAccessExpression:
		return parent.Name() == node
	case KindQualifiedName:
		return parent.AsQualifiedName().Right == node
	case KindBindingElement:
		return parent.AsBindingElement().PropertyName == node
	case KindImportSpecifier:
		return parent.AsImportSpecifier().PropertyName == node
	case KindExportSpecifier, KindJsxAttribute, KindJsxSelfClosingElement, KindJsxOpeningElement, KindJsxClosingElement:
		return true
	}
	return false
}

func IsPushOrUnshiftIdentifier(node *Node) bool {
	text := node.Text()
	return text == "push" || text == "unshift"
}

func IsBooleanLiteral(node *Node) bool {
	return node.Kind == KindTrueKeyword || node.Kind == KindFalseKeyword
}

func IsLiteralKind(kind Kind) bool {
	return KindFirstLiteralToken <= kind && kind <= KindLastLiteralToken
}

func IsLiteralExpression(node *Node) bool {
	return IsLiteralKind(node.Kind)
}

func IsStringLiteralLike(node *Node) bool {
	switch node.Kind {
	case KindStringLiteral, KindNoSubstitutionTemplateLiteral:
		return true
	}
	return false
}

func IsStringOrNumericLiteralLike(node *Node) bool {
	return IsStringLiteralLike(node) || IsNumericLiteral(node)
}

func IsSignedNumericLiteral(node *Node) bool {
	if node.Kind == KindPrefixUnaryExpression {
		node := node.AsPrefixUnaryExpression()
		return (node.Operator == KindPlusToken || node.Operator == KindMinusToken) && IsNumericLiteral(node.Operand)
	}
	return false
}

// Determines if a node is part of an OptionalChain
func IsOptionalChain(node *Node) bool {
	if node.Flags&NodeFlagsOptionalChain != 0 {
		switch node.Kind {
		case KindPropertyAccessExpression,
			KindElementAccessExpression,
			KindCallExpression,
			KindNonNullExpression:
			return true
		}
	}
	return false
}

func getQuestionDotToken(node *Expression) *TokenNode {
	switch node.Kind {
	case KindPropertyAccessExpression:
		return node.AsPropertyAccessExpression().QuestionDotToken
	case KindElementAccessExpression:
		return node.AsElementAccessExpression().QuestionDotToken
	case KindCallExpression:
		return node.AsCallExpression().QuestionDotToken
	}
	panic("Unhandled case in getQuestionDotToken")
}

// Determines if node is the root expression of an OptionalChain
func IsOptionalChainRoot(node *Expression) bool {
	return IsOptionalChain(node) && !IsNonNullExpression(node) && getQuestionDotToken(node) != nil
}

// Determines whether a node is the outermost `OptionalChain` in an ECMAScript `OptionalExpression`:
//
//  1. For `a?.b.c`, the outermost chain is `a?.b.c` (`c` is the end of the chain starting at `a?.`)
//  2. For `a?.b!`, the outermost chain is `a?.b` (`b` is the end of the chain starting at `a?.`)
//  3. For `(a?.b.c).d`, the outermost chain is `a?.b.c` (`c` is the end of the chain starting at `a?.` since parens end the chain)
//  4. For `a?.b.c?.d`, both `a?.b.c` and `a?.b.c?.d` are outermost (`c` is the end of the chain starting at `a?.`, and `d` is
//     the end of the chain starting at `c?.`)
//  5. For `a?.(b?.c).d`, both `b?.c` and `a?.(b?.c)d` are outermost (`c` is the end of the chain starting at `b`, and `d` is
//     the end of the chain starting at `a?.`)
func IsOutermostOptionalChain(node *Expression) bool {
	parent := node.Parent
	return !IsOptionalChain(parent) || // cases 1, 2, and 3
		IsOptionalChainRoot(parent) || // case 4
		node != parent.Expression() // case 5
}

// Determines whether a node is the expression preceding an optional chain (i.e. `a` in `a?.b`).
func IsExpressionOfOptionalChainRoot(node *Node) bool {
	return IsOptionalChainRoot(node.Parent) && node.Parent.Expression() == node
}

func IsNullishCoalesce(node *Node) bool {
	return node.Kind == KindBinaryExpression && node.AsBinaryExpression().OperatorToken.Kind == KindQuestionQuestionToken
}

func IsAssertionExpression(node *Node) bool {
	kind := node.Kind
	return kind == KindTypeAssertionExpression || kind == KindAsExpression
}

func isLeftHandSideExpressionKind(kind Kind) bool {
	switch kind {
	case KindPropertyAccessExpression, KindElementAccessExpression, KindNewExpression, KindCallExpression,
		KindJsxElement, KindJsxSelfClosingElement, KindJsxFragment, KindTaggedTemplateExpression, KindArrayLiteralExpression,
		KindParenthesizedExpression, KindObjectLiteralExpression, KindClassExpression, KindFunctionExpression, KindIdentifier,
		KindPrivateIdentifier, KindRegularExpressionLiteral, KindNumericLiteral, KindBigIntLiteral, KindStringLiteral,
		KindNoSubstitutionTemplateLiteral, KindTemplateExpression, KindFalseKeyword, KindNullKeyword, KindThisKeyword,
		KindTrueKeyword, KindSuperKeyword, KindNonNullExpression, KindExpressionWithTypeArguments, KindMetaProperty,
		KindImportKeyword, KindMissingDeclaration:
		return true
	}
	return false
}

// Determines whether a node is a LeftHandSideExpression based only on its kind.
func IsLeftHandSideExpression(node *Node) bool {
	return isLeftHandSideExpressionKind(node.Kind)
}

func isUnaryExpressionKind(kind Kind) bool {
	switch kind {
	case KindPrefixUnaryExpression,
		KindPostfixUnaryExpression,
		KindDeleteExpression,
		KindTypeOfExpression,
		KindVoidExpression,
		KindAwaitExpression,
		KindTypeAssertionExpression:
		return true
	}
	return isLeftHandSideExpressionKind(kind)
}

// Determines whether a node is a UnaryExpression based only on its kind.
func IsUnaryExpression(node *Node) bool {
	return isUnaryExpressionKind(node.Kind)
}

func isExpressionKind(kind Kind) bool {
	switch kind {
	case KindConditionalExpression,
		KindYieldExpression,
		KindArrowFunction,
		KindBinaryExpression,
		KindSpreadElement,
		KindAsExpression,
		KindOmittedExpression,
		KindCommaListExpression,
		KindPartiallyEmittedExpression,
		KindSatisfiesExpression:
		return true
	}
	return isUnaryExpressionKind(kind)
}

// Determines whether a node is an expression based only on its kind.
func IsExpression(node *Node) bool {
	return isExpressionKind(node.Kind)
}

func IsCommaExpression(node *Node) bool {
	return node.Kind == KindBinaryExpression && node.AsBinaryExpression().OperatorToken.Kind == KindCommaToken
}

func IsCommaSequence(node *Node) bool {
	// !!!
	// New compiler just has binary expressinons.
	// Maybe this should consider KindCommaListExpression even though we don't generate them.
	return IsCommaExpression(node)
}

func IsIterationStatement(node *Node, lookInLabeledStatements bool) bool {
	switch node.Kind {
	case KindForStatement,
		KindForInStatement,
		KindForOfStatement,
		KindDoStatement,
		KindWhileStatement:
		return true
	case KindLabeledStatement:
		return lookInLabeledStatements && IsIterationStatement((node.AsLabeledStatement()).Statement, lookInLabeledStatements)
	}

	return false
}

// Determines if a node is a property or element access expression
func IsAccessExpression(node *Node) bool {
	return node.Kind == KindPropertyAccessExpression || node.Kind == KindElementAccessExpression
}

func isFunctionLikeDeclarationKind(kind Kind) bool {
	switch kind {
	case KindFunctionDeclaration,
		KindMethodDeclaration,
		KindConstructor,
		KindGetAccessor,
		KindSetAccessor,
		KindFunctionExpression,
		KindArrowFunction:
		return true
	}
	return false
}

// Determines if a node is function-like (but is not a signature declaration)
func IsFunctionLikeDeclaration(node *Node) bool {
	// TODO(rbuckton): Move `node != nil` test to call sites
	return node != nil && isFunctionLikeDeclarationKind(node.Kind)
}

func isFunctionLikeKind(kind Kind) bool {
	switch kind {
	case KindMethodSignature,
		KindCallSignature,
		KindJSDocSignature,
		KindConstructSignature,
		KindIndexSignature,
		KindFunctionType,
		KindConstructorType:
		return true
	}
	return isFunctionLikeDeclarationKind(kind)
}

// Determines if a node is function- or signature-like.
func IsFunctionLike(node *Node) bool {
	// TODO(rbuckton): Move `node != nil` test to call sites
	return node != nil && isFunctionLikeKind(node.Kind)
}

func IsFunctionLikeOrClassStaticBlockDeclaration(node *Node) bool {
	return node != nil && (IsFunctionLike(node) || IsClassStaticBlockDeclaration(node))
}

func IsFunctionOrSourceFile(node *Node) bool {
	return IsFunctionLike(node) || IsSourceFile(node)
}

func IsClassLike(node *Node) bool {
	return node.Kind == KindClassDeclaration || node.Kind == KindClassExpression
}

func IsClassElement(node *Node) bool {
	switch node.Kind {
	case KindConstructor,
		KindPropertyDeclaration,
		KindMethodDeclaration,
		KindGetAccessor,
		KindSetAccessor,
		KindIndexSignature,
		KindClassStaticBlockDeclaration,
		KindSemicolonClassElement:
		return true
	}
	return false
}

func isMethodOrAccessor(node *Node) bool {
	switch node.Kind {
	case KindMethodDeclaration, KindGetAccessor, KindSetAccessor:
		return true
	}
	return false
}

func IsPrivateIdentifierClassElementDeclaration(node *Node) bool {
	return (IsPropertyDeclaration(node) || isMethodOrAccessor(node)) && IsPrivateIdentifier(node.Name())
}

func IsObjectLiteralOrClassExpressionMethodOrAccessor(node *Node) bool {
	kind := node.Kind
	return (kind == KindMethodDeclaration || kind == KindGetAccessor || kind == KindSetAccessor) &&
		(node.Parent.Kind == KindObjectLiteralExpression || node.Parent.Kind == KindClassExpression)
}

func IsTypeElement(node *Node) bool {
	switch node.Kind {
	case KindConstructSignature,
		KindCallSignature,
		KindPropertySignature,
		KindMethodSignature,
		KindIndexSignature,
		KindGetAccessor,
		KindSetAccessor:
		// !!! KindNotEmittedTypeElement
		return true
	}
	return false
}

func IsObjectLiteralElement(node *Node) bool {
	switch node.Kind {
	case KindPropertyAssignment,
		KindShorthandPropertyAssignment,
		KindSpreadAssignment,
		KindMethodDeclaration,
		KindGetAccessor,
		KindSetAccessor:
		return true
	}
	return false
}

func IsObjectLiteralMethod(node *Node) bool {
	return node != nil && node.Kind == KindMethodDeclaration && node.Parent.Kind == KindObjectLiteralExpression
}

func IsAutoAccessorPropertyDeclaration(node *Node) bool {
	return IsPropertyDeclaration(node) && HasAccessorModifier(node)
}

func IsParameterPropertyDeclaration(node *Node, parent *Node) bool {
	return IsParameter(node) && HasSyntacticModifier(node, ModifierFlagsParameterPropertyModifier) && parent.Kind == KindConstructor
}

func IsJsxChild(node *Node) bool {
	switch node.Kind {
	case KindJsxElement,
		KindJsxExpression,
		KindJsxSelfClosingElement,
		KindJsxText,
		KindJsxFragment:
		return true
	}
	return false
}

func isDeclarationStatementKind(kind Kind) bool {
	switch kind {
	case KindFunctionDeclaration,
		KindMissingDeclaration,
		KindClassDeclaration,
		KindInterfaceDeclaration,
		KindTypeAliasDeclaration,
		KindEnumDeclaration,
		KindModuleDeclaration,
		KindImportDeclaration,
		KindImportEqualsDeclaration,
		KindExportDeclaration,
		KindExportAssignment,
		KindNamespaceExportDeclaration:
		return true
	}
	return false
}

// Determines whether a node is a DeclarationStatement. Ideally this does not use Parent pointers, but it may use them
// to rule out a Block node that is part of `try` or `catch` or is the Block-like body of a function.
//
// NOTE: ECMA262 would just call this a Declaration
func IsDeclarationStatement(node *Node) bool {
	return isDeclarationStatementKind(node.Kind)
}

func isStatementKindButNotDeclarationKind(kind Kind) bool {
	switch kind {
	case KindBreakStatement,
		KindContinueStatement,
		KindDebuggerStatement,
		KindDoStatement,
		KindExpressionStatement,
		KindEmptyStatement,
		KindForInStatement,
		KindForOfStatement,
		KindForStatement,
		KindIfStatement,
		KindLabeledStatement,
		KindReturnStatement,
		KindSwitchStatement,
		KindThrowStatement,
		KindTryStatement,
		KindVariableStatement,
		KindWhileStatement,
		KindWithStatement,
		KindNotEmittedStatement:
		return true
	}
	return false
}

// Determines whether a node is a Statement that is not also a Declaration. Ideally this does not use Parent pointers,
// but it may use them to rule out a Block node that is part of `try` or `catch` or is the Block-like body of a function.
//
// NOTE: ECMA262 would just call this a Statement
func IsStatementButNotDeclaration(node *Node) bool {
	return isStatementKindButNotDeclarationKind(node.Kind)
}

// Determines whether a node is a Statement. Ideally this does not use Parent pointers, but it may use
// them to rule out a Block node that is part of `try` or `catch` or is the Block-like body of a function.
//
// NOTE: ECMA262 would call this either a StatementListItem or ModuleListItem
func IsStatement(node *Node) bool {
	kind := node.Kind
	return isStatementKindButNotDeclarationKind(kind) || isDeclarationStatementKind(kind) || isBlockStatement(node)
}

// Determines whether a node is a BlockStatement. If parents are available, this ensures the Block is
// not part of a `try` statement, `catch` clause, or the Block-like body of a function
func isBlockStatement(node *Node) bool {
	if node.Kind != KindBlock {
		return false
	}
	if node.Parent != nil && (node.Parent.Kind == KindTryStatement || node.Parent.Kind == KindCatchClause) {
		return false
	}
	return !IsFunctionBlock(node)
}

// Determines whether a node is the Block-like body of a function by walking the parent of the node
func IsFunctionBlock(node *Node) bool {
	return node != nil && node.Kind == KindBlock && node.Parent != nil && IsFunctionLike(node.Parent)
}

func GetStatementsOfBlock(block *Node) *StatementList {
	switch block.Kind {
	case KindBlock:
		return block.AsBlock().Statements
	case KindModuleBlock:
		return block.AsModuleBlock().Statements
	case KindSourceFile:
		return block.AsSourceFile().Statements
	}
	panic("Unhandled case in getStatementsOfBlock")
}

func IsBlockOrCatchScoped(declaration *Node) bool {
	return GetCombinedNodeFlags(declaration)&NodeFlagsBlockScoped != 0 || IsCatchClauseVariableDeclarationOrBindingElement(declaration)
}

func IsCatchClauseVariableDeclarationOrBindingElement(declaration *Node) bool {
	node := GetRootDeclaration(declaration)
	return node.Kind == KindVariableDeclaration && node.Parent.Kind == KindCatchClause
}

func IsTypeNodeKind(kind Kind) bool {
	switch kind {
	case KindAnyKeyword,
		KindUnknownKeyword,
		KindNumberKeyword,
		KindBigIntKeyword,
		KindObjectKeyword,
		KindBooleanKeyword,
		KindStringKeyword,
		KindSymbolKeyword,
		KindVoidKeyword,
		KindUndefinedKeyword,
		KindNeverKeyword,
		KindIntrinsicKeyword,
		KindExpressionWithTypeArguments,
		KindJSDocAllType,
		KindJSDocNullableType,
		KindJSDocNonNullableType,
		KindJSDocOptionalType,
		KindJSDocVariadicType:
		return true
	}
	return kind >= KindFirstTypeNode && kind <= KindLastTypeNode
}

func IsTypeNode(node *Node) bool {
	return IsTypeNodeKind(node.Kind)
}

func IsJSDocKind(kind Kind) bool {
	return KindFirstJSDocNode <= kind && kind <= KindLastJSDocNode
}

func isJSDocTypeAssertion(_ *Node) bool {
	return false // !!!
}

func IsPrologueDirective(node *Node) bool {
	return node.Kind == KindExpressionStatement &&
		node.AsExpressionStatement().Expression.Kind == KindStringLiteral
}

type OuterExpressionKinds int16

const (
	OEKParentheses                  OuterExpressionKinds = 1 << 0
	OEKTypeAssertions               OuterExpressionKinds = 1 << 1
	OEKNonNullAssertions            OuterExpressionKinds = 1 << 2
	OEKPartiallyEmittedExpressions  OuterExpressionKinds = 1 << 3
	OEKExpressionsWithTypeArguments OuterExpressionKinds = 1 << 4
	OEKExcludeJSDocTypeAssertion                         = 1 << 5
	OEKAssertions                                        = OEKTypeAssertions | OEKNonNullAssertions
	OEKAll                                               = OEKParentheses | OEKAssertions | OEKPartiallyEmittedExpressions | OEKExpressionsWithTypeArguments
)

// Determines whether node is an "outer expression" of the provided kinds
func IsOuterExpression(node *Expression, kinds OuterExpressionKinds) bool {
	switch node.Kind {
	case KindParenthesizedExpression:
		return kinds&OEKParentheses != 0 && !(kinds&OEKExcludeJSDocTypeAssertion != 0 && isJSDocTypeAssertion(node))
	case KindTypeAssertionExpression, KindAsExpression, KindSatisfiesExpression:
		return kinds&OEKTypeAssertions != 0
	case KindExpressionWithTypeArguments:
		return kinds&OEKExpressionsWithTypeArguments != 0
	case KindNonNullExpression:
		return kinds&OEKNonNullAssertions != 0
	}
	return false
}

// Descends into an expression, skipping past "outer expressions" of the provided kinds
func SkipOuterExpressions(node *Expression, kinds OuterExpressionKinds) *Expression {
	for IsOuterExpression(node, kinds) {
		node = node.Expression()
	}
	return node
}

// Skips past the parentheses of an expression
func SkipParentheses(node *Expression) *Expression {
	return SkipOuterExpressions(node, OEKParentheses)
}

func SkipTypeParentheses(node *Node) *Node {
	for IsParenthesizedTypeNode(node) {
		node = node.AsParenthesizedTypeNode().Type
	}
	return node
}

func SkipPartiallyEmittedExpressions(node *Expression) *Expression {
	return SkipOuterExpressions(node, OEKPartiallyEmittedExpressions)
}

// Walks up the parents of a parenthesized expression to find the containing node
func WalkUpParenthesizedExpressions(node *Expression) *Node {
	for node != nil && node.Kind == KindParenthesizedExpression {
		node = node.Parent
	}
	return node
}

// Walks up the parents of a parenthesized type to find the containing node
func WalkUpParenthesizedTypes(node *TypeNode) *Node {
	for node != nil && node.Kind == KindParenthesizedType {
		node = node.Parent
	}
	return node
}

// Walks up the parents of a node to find the containing SourceFile
func GetSourceFileOfNode(node *Node) *SourceFile {
	for node.Parent != nil {
		node = node.Parent
	}
	if node.Kind == KindSourceFile {
		return node.AsSourceFile()
	}
	return nil
}

// Walks up the parents of a node to find the ancestor that matches the callback
func FindAncestor(node *Node, callback func(*Node) bool) *Node {
	for node != nil {
		result := callback(node)
		if result {
			return node
		}
		node = node.Parent
	}
	return nil
}

type FindAncestorResult int32

const (
	FindAncestorFalse FindAncestorResult = iota
	FindAncestorTrue
	FindAncestorQuit
)

// Walks up the parents of a node to find the ancestor that matches the callback
func FindAncestorOrQuit(node *Node, callback func(*Node) FindAncestorResult) *Node {
	for node != nil {
		switch callback(node) {
		case FindAncestorQuit:
			return nil
		case FindAncestorTrue:
			return node
		}
		node = node.Parent
	}
	return nil
}

func ModifierToFlag(token Kind) ModifierFlags {
	switch token {
	case KindStaticKeyword:
		return ModifierFlagsStatic
	case KindPublicKeyword:
		return ModifierFlagsPublic
	case KindProtectedKeyword:
		return ModifierFlagsProtected
	case KindPrivateKeyword:
		return ModifierFlagsPrivate
	case KindAbstractKeyword:
		return ModifierFlagsAbstract
	case KindAccessorKeyword:
		return ModifierFlagsAccessor
	case KindExportKeyword:
		return ModifierFlagsExport
	case KindDeclareKeyword:
		return ModifierFlagsAmbient
	case KindConstKeyword:
		return ModifierFlagsConst
	case KindDefaultKeyword:
		return ModifierFlagsDefault
	case KindAsyncKeyword:
		return ModifierFlagsAsync
	case KindReadonlyKeyword:
		return ModifierFlagsReadonly
	case KindOverrideKeyword:
		return ModifierFlagsOverride
	case KindInKeyword:
		return ModifierFlagsIn
	case KindOutKeyword:
		return ModifierFlagsOut
	case KindImmediateKeyword:
		return ModifierFlagsImmediate
	case KindDecorator:
		return ModifierFlagsDecorator
	}
	return ModifierFlagsNone
}

func ModifiersToFlags(modifiers []*Node) ModifierFlags {
	var flags ModifierFlags
	for _, modifier := range modifiers {
		flags |= ModifierToFlag(modifier.Kind)
	}
	return flags
}

func HasSyntacticModifier(node *Node, flags ModifierFlags) bool {
	return node.ModifierFlags()&flags != 0
}

func HasAccessorModifier(node *Node) bool {
	return HasSyntacticModifier(node, ModifierFlagsAccessor)
}

func HasStaticModifier(node *Node) bool {
	return HasSyntacticModifier(node, ModifierFlagsStatic)
}

func IsStatic(node *Node) bool {
	// https://tc39.es/ecma262/#sec-static-semantics-isstatic
	return IsClassElement(node) && HasStaticModifier(node) || IsClassStaticBlockDeclaration(node)
}

func CanHaveIllegalDecorators(node *Node) bool {
	switch node.Kind {
	case KindPropertyAssignment, KindShorthandPropertyAssignment,
		KindFunctionDeclaration, KindConstructor,
		KindIndexSignature, KindClassStaticBlockDeclaration,
		KindMissingDeclaration, KindVariableStatement,
		KindInterfaceDeclaration, KindTypeAliasDeclaration,
		KindEnumDeclaration, KindModuleDeclaration,
		KindImportEqualsDeclaration, KindImportDeclaration,
		KindNamespaceExportDeclaration, KindExportDeclaration,
		KindExportAssignment:
		return true
	}
	return false
}

func CanHaveIllegalModifiers(node *Node) bool {
	switch node.Kind {
	case KindClassStaticBlockDeclaration,
		KindPropertyAssignment,
		KindShorthandPropertyAssignment,
		KindMissingDeclaration,
		KindNamespaceExportDeclaration:
		return true
	}
	return false
}

func CanHaveModifiers(node *Node) bool {
	switch node.Kind {
	case KindTypeParameter,
		KindParameter,
		KindPropertySignature,
		KindPropertyDeclaration,
		KindMethodSignature,
		KindMethodDeclaration,
		KindConstructor,
		KindGetAccessor,
		KindSetAccessor,
		KindIndexSignature,
		KindConstructorType,
		KindFunctionExpression,
		KindArrowFunction,
		KindClassExpression,
		KindVariableStatement,
		KindFunctionDeclaration,
		KindClassDeclaration,
		KindInterfaceDeclaration,
		KindTypeAliasDeclaration,
		KindEnumDeclaration,
		KindModuleDeclaration,
		KindImportEqualsDeclaration,
		KindImportDeclaration,
		KindExportAssignment,
		KindExportDeclaration:
		return true
	}
	return false
}

func CanHaveDecorators(node *Node) bool {
	switch node.Kind {
	case KindParameter,
		KindPropertyDeclaration,
		KindMethodDeclaration,
		KindGetAccessor,
		KindSetAccessor,
		KindClassExpression,
		KindClassDeclaration:
		return true
	}
	return false
}

func IsFunctionOrModuleBlock(node *Node) bool {
	return IsSourceFile(node) || IsModuleBlock(node) || IsBlock(node) && IsFunctionLike(node.Parent)
}

func IsFunctionExpressionOrArrowFunction(node *Node) bool {
	return IsFunctionExpression(node) || IsArrowFunction(node)
}

// Warning: This has the same semantics as the forEach family of functions in that traversal terminates
// in the event that 'visitor' returns true.
func ForEachReturnStatement(body *Node, visitor func(stmt *Node) bool) bool {
	var traverse func(*Node) bool
	traverse = func(node *Node) bool {
		switch node.Kind {
		case KindReturnStatement:
			return visitor(node)
		case KindCaseBlock, KindBlock, KindIfStatement, KindDoStatement, KindWhileStatement, KindForStatement, KindForInStatement,
			KindForOfStatement, KindWithStatement, KindSwitchStatement, KindCaseClause, KindDefaultClause, KindLabeledStatement,
			KindTryStatement, KindCatchClause:
			return node.ForEachChild(traverse)
		}
		return false
	}
	return traverse(body)
}

func GetRootDeclaration(node *Node) *Node {
	for node.Kind == KindBindingElement {
		node = node.Parent.Parent
	}
	return node
}

func getCombinedFlags[T ~uint32](node *Node, getFlags func(*Node) T) T {
	node = GetRootDeclaration(node)
	flags := getFlags(node)
	if node.Kind == KindVariableDeclaration {
		node = node.Parent
	}
	if node != nil && node.Kind == KindVariableDeclarationList {
		flags |= getFlags(node)
		node = node.Parent
	}
	if node != nil && node.Kind == KindVariableStatement {
		flags |= getFlags(node)
	}
	return flags
}

func GetCombinedModifierFlags(node *Node) ModifierFlags {
	return getCombinedFlags(node, (*Node).ModifierFlags)
}

func GetCombinedNodeFlags(node *Node) NodeFlags {
	return getCombinedFlags(node, getNodeFlags)
}

func getNodeFlags(node *Node) NodeFlags {
	return node.Flags
}

// Gets whether a bound `VariableDeclaration` or `VariableDeclarationList` is part of an `await using` declaration.
func IsVarAwaitUsing(node *Node) bool {
	return GetCombinedNodeFlags(node)&NodeFlagsBlockScoped == NodeFlagsAwaitUsing
}

// Gets whether a bound `VariableDeclaration` or `VariableDeclarationList` is part of a `using` declaration.
func IsVarUsing(node *Node) bool {
	return GetCombinedNodeFlags(node)&NodeFlagsBlockScoped == NodeFlagsUsing
}

// Gets whether a bound `VariableDeclaration` or `VariableDeclarationList` is part of a `const` declaration.
func IsVarConst(node *Node) bool {
	return GetCombinedNodeFlags(node)&NodeFlagsBlockScoped == NodeFlagsConst
}

// Gets whether a bound `VariableDeclaration` or `VariableDeclarationList` is part of a `const`, `using` or `await using` declaration.
func IsVarConstLike(node *Node) bool {
	switch GetCombinedNodeFlags(node) & NodeFlagsBlockScoped {
	case NodeFlagsConst, NodeFlagsUsing, NodeFlagsAwaitUsing:
		return true
	}
	return false
}

// Gets whether a bound `VariableDeclaration` or `VariableDeclarationList` is part of a `let` declaration.
func IsVarLet(node *Node) bool {
	return GetCombinedNodeFlags(node)&NodeFlagsBlockScoped == NodeFlagsLet
}

func IsImportMeta(node *Node) bool {
	if node.Kind == KindMetaProperty {
		return node.AsMetaProperty().KeywordToken == KindImportKeyword && node.AsMetaProperty().Name().AsIdentifier().Text == "meta"
	}
	return false
}

func WalkUpBindingElementsAndPatterns(binding *Node) *Node {
	node := binding.Parent
	for IsBindingElement(node.Parent) {
		node = node.Parent.Parent
	}
	return node.Parent
}

func IsInJSFile(node *Node) bool {
	return node != nil && node.Flags&NodeFlagsJavaScriptFile != 0
}

func IsDeclaration(node *Node) bool {
	if node.Kind == KindTypeParameter {
		return node.Parent != nil
	}
	return IsDeclarationNode(node)
}

// True if `name` is the name of a declaration node
func IsDeclarationName(name *Node) bool {
	return !IsSourceFile(name) && !IsBindingPattern(name) && IsDeclaration(name.Parent) && name.Parent.Name() == name
}

// Like 'isDeclarationName', but returns true for LHS of `import { x as y }` or `export { x as y }`.
func IsDeclarationNameOrImportPropertyName(name *Node) bool {
	switch name.Parent.Kind {
	case KindImportSpecifier, KindExportSpecifier:
		return IsIdentifier(name) || name.Kind == KindStringLiteral
	default:
		return IsDeclarationName(name)
	}
}

func IsLiteralComputedPropertyDeclarationName(node *Node) bool {
	return IsStringOrNumericLiteralLike(node) &&
		node.Parent.Kind == KindComputedPropertyName &&
		IsDeclaration(node.Parent.Parent)
}

func IsExternalModuleImportEqualsDeclaration(node *Node) bool {
	return node.Kind == KindImportEqualsDeclaration && node.AsImportEqualsDeclaration().ModuleReference.Kind == KindExternalModuleReference
}

func IsLiteralImportTypeNode(node *Node) bool {
	return IsImportTypeNode(node) && IsLiteralTypeNode(node.AsImportTypeNode().Argument) && IsStringLiteral(node.AsImportTypeNode().Argument.AsLiteralTypeNode().Literal)
}

func IsJsxTagName(node *Node) bool {
	parent := node.Parent
	switch parent.Kind {
	case KindJsxOpeningElement, KindJsxClosingElement, KindJsxSelfClosingElement:
		return parent.TagName() == node
	}
	return false
}

func IsImportOrExportSpecifier(node *Node) bool {
	return IsImportSpecifier(node) || IsExportSpecifier(node)
}

func isVoidZero(node *Node) bool {
	return IsVoidExpression(node) && IsNumericLiteral(node.Expression()) && node.Expression().Text() == "0"
}

func IsVoidExpression(node *Node) bool {
	return node.Kind == KindVoidExpression
}

func IsExportsIdentifier(node *Node) bool {
	return IsIdentifier(node) && node.Text() == "exports"
}

func IsModuleIdentifier(node *Node) bool {
	return IsIdentifier(node) && node.Text() == "module"
}

// Does not handle signed numeric names like `a[+0]` - handling those would require handling prefix unary expressions
// throughout late binding handling as well, which is awkward (but ultimately probably doable if there is demand)
func GetElementOrPropertyAccessArgumentExpressionOrName(node *Node) *Node {
	switch node.Kind {
	case KindPropertyAccessExpression:
		return node.Name()
	case KindElementAccessExpression:
		arg := SkipParentheses(node.AsElementAccessExpression().ArgumentExpression)
		if IsStringOrNumericLiteralLike(arg) {
			return arg
		}
		return node
	}
	panic("Unhandled case in GetElementOrPropertyAccessArgumentExpressionOrName")
}

func IsExpressionWithTypeArgumentsInClassExtendsClause(node *Node) bool {
	return TryGetClassExtendingExpressionWithTypeArguments(node) != nil
}

func TryGetClassExtendingExpressionWithTypeArguments(node *Node) *ClassLikeDeclaration {
	cls, isImplements := TryGetClassImplementingOrExtendingExpressionWithTypeArguments(node)
	if cls != nil && !isImplements {
		return cls
	}
	return nil
}

func TryGetClassImplementingOrExtendingExpressionWithTypeArguments(node *Node) (class *ClassLikeDeclaration, isImplements bool) {
	if IsExpressionWithTypeArguments(node) {
		if IsHeritageClause(node.Parent) && IsClassLike(node.Parent.Parent) {
			return node.Parent.Parent, node.Parent.AsHeritageClause().Token == KindImplementsKeyword
		}
	}
	return nil, false
}

func GetNameOfDeclaration(declaration *Node) *Node {
	if declaration == nil {
		return nil
	}
	nonAssignedName := getNonAssignedNameOfDeclaration(declaration)
	if nonAssignedName != nil {
		return nonAssignedName
	}
	if IsFunctionExpression(declaration) || IsArrowFunction(declaration) || IsClassExpression(declaration) {
		return getAssignedName(declaration)
	}
	return nil
}

func getNonAssignedNameOfDeclaration(declaration *Node) *Node {
	switch declaration.Kind {
	case KindBinaryExpression:
		if IsFunctionPropertyAssignment(declaration) {
			return getElementOrPropertyAccessArgumentExpressionOrName(declaration.AsBinaryExpression().Left)
		}
		return nil
	case KindExportAssignment:
		expr := declaration.AsExportAssignment().Expression
		if IsIdentifier(expr) {
			return expr
		}
		return nil
	}
	return declaration.Name()
}

func getAssignedName(node *Node) *Node {
	parent := node.Parent
	if parent != nil {
		switch parent.Kind {
		case KindPropertyAssignment:
			return parent.AsPropertyAssignment().Name()
		case KindBindingElement:
			return parent.AsBindingElement().Name()
		case KindBinaryExpression:
			if node == parent.AsBinaryExpression().Right {
				left := parent.AsBinaryExpression().Left
				switch left.Kind {
				case KindIdentifier:
					return left
				case KindPropertyAccessExpression:
					return left.AsPropertyAccessExpression().Name()
				case KindElementAccessExpression:
					arg := SkipParentheses(left.AsElementAccessExpression().ArgumentExpression)
					if IsStringOrNumericLiteralLike(arg) {
						return arg
					}
				}
			}
		case KindVariableDeclaration:
			name := parent.AsVariableDeclaration().Name()
			if IsIdentifier(name) {
				return name
			}
		}
	}
	return nil
}

func IsFunctionPropertyAssignment(node *Node) bool {
	if node.Kind == KindBinaryExpression {
		expr := node.AsBinaryExpression()
		if expr.OperatorToken.Kind == KindEqualsToken {
			switch expr.Left.Kind {
			case KindPropertyAccessExpression:
				// F.id = expr
				return IsIdentifier(expr.Left.Expression()) && IsIdentifier(expr.Left.Name())
			case KindElementAccessExpression:
				// F[xxx] = expr
				return IsIdentifier(expr.Left.Expression())
			}
		}
	}
	return false
}

// Does not handle signed numeric names like `a[+0]` - handling those would require handling prefix unary expressions
// throughout late binding handling as well, which is awkward (but ultimately probably doable if there is demand)
func getElementOrPropertyAccessArgumentExpressionOrName(node *Node) *Node {
	switch node.Kind {
	case KindPropertyAccessExpression:
		return node.Name()
	case KindElementAccessExpression:
		arg := SkipParentheses(node.AsElementAccessExpression().ArgumentExpression)
		if IsStringOrNumericLiteralLike(arg) {
			return arg
		}
		return node
	}
	panic("Unhandled case in getElementOrPropertyAccessArgumentExpressionOrName")
}

/**
 * A declaration has a dynamic name if all of the following are true:
 *   1. The declaration has a computed property name.
 *   2. The computed name is *not* expressed as a StringLiteral.
 *   3. The computed name is *not* expressed as a NumericLiteral.
 *   4. The computed name is *not* expressed as a PlusToken or MinusToken
 *      immediately followed by a NumericLiteral.
 */
func HasDynamicName(declaration *Node) bool {
	name := GetNameOfDeclaration(declaration)
	return name != nil && IsDynamicName(name)
}

func IsDynamicName(name *Node) bool {
	var expr *Node
	switch name.Kind {
	case KindComputedPropertyName:
		expr = name.AsComputedPropertyName().Expression
	case KindElementAccessExpression:
		expr = SkipParentheses(name.AsElementAccessExpression().ArgumentExpression)
	default:
		return false
	}
	return !IsStringOrNumericLiteralLike(expr) && !IsSignedNumericLiteral(expr)
}

func IsEntityNameExpression(node *Node) bool {
	return node.Kind == KindIdentifier || isPropertyAccessEntityNameExpression(node)
}

func isPropertyAccessEntityNameExpression(node *Node) bool {
	if node.Kind == KindPropertyAccessExpression {
		expr := node.AsPropertyAccessExpression()
		return expr.Name().Kind == KindIdentifier && IsEntityNameExpression(expr.Expression)
	}
	return false
}

func IsDottedName(node *Node) bool {
	switch node.Kind {
	case KindIdentifier, KindThisKeyword, KindSuperKeyword, KindMetaProperty:
		return true
	case KindPropertyAccessExpression, KindParenthesizedExpression:
		return IsDottedName(node.Expression())
	}
	return false
}

func IsAmbientModule(node *Node) bool {
	return IsModuleDeclaration(node) && (node.AsModuleDeclaration().Name().Kind == KindStringLiteral || IsGlobalScopeAugmentation(node))
}

func IsExternalModule(file *SourceFile) bool {
	return file.ExternalModuleIndicator != nil
}

func IsExternalOrCommonJsModule(file *SourceFile) bool {
	return file.ExternalModuleIndicator != nil || file.CommonJsModuleIndicator != nil
}

func IsGlobalScopeAugmentation(node *Node) bool {
	return node.Flags&NodeFlagsGlobalAugmentation != 0
}

func IsModuleAugmentationExternal(node *Node) bool {
	// external module augmentation is a ambient module declaration that is either:
	// - defined in the top level scope and source file is an external module
	// - defined inside ambient module declaration located in the top level scope and source file not an external module
	switch node.Parent.Kind {
	case KindSourceFile:
		return IsExternalModule(node.Parent.AsSourceFile())
	case KindModuleBlock:
		grandParent := node.Parent.Parent
		return IsAmbientModule(grandParent) && IsSourceFile(grandParent.Parent) && !IsExternalModule(grandParent.Parent.AsSourceFile())
	}
	return false
}

func GetContainingClass(node *Node) *Node {
	return FindAncestor(node.Parent, IsClassLike)
}

func IsPartOfTypeQuery(node *Node) bool {
	for node.Kind == KindQualifiedName || node.Kind == KindIdentifier {
		node = node.Parent
	}
	return node.Kind == KindTypeQuery
}

/**
 * This function returns true if the this node's root declaration is a parameter.
 * For example, passing a `ParameterDeclaration` will return true, as will passing a
 * binding element that is a child of a `ParameterDeclaration`.
 *
 * If you are looking to test that a `Node` is a `ParameterDeclaration`, use `isParameter`.
 */
func IsPartOfParameterDeclaration(node *Node) bool {
	return GetRootDeclaration(node).Kind == KindParameter
}

func IsInTopLevelContext(node *Node) bool {
	// The name of a class or function declaration is a BindingIdentifier in its surrounding scope.
	if IsIdentifier(node) {
		parent := node.Parent
		if (IsClassDeclaration(parent) || IsFunctionDeclaration(parent)) && parent.Name() == node {
			node = parent
		}
	}
	container := GetThisContainer(node, true /*includeArrowFunctions*/, false /*includeClassComputedPropertyName*/)
	return IsSourceFile(container)
}

func GetThisContainer(node *Node, includeArrowFunctions bool, includeClassComputedPropertyName bool) *Node {
	for {
		node = node.Parent
		if node == nil {
			panic("nil parent in getThisContainer")
		}
		switch node.Kind {
		case KindComputedPropertyName:
			if includeClassComputedPropertyName && IsClassLike(node.Parent.Parent) {
				return node
			}
			node = node.Parent.Parent
		case KindDecorator:
			if node.Parent.Kind == KindParameter && IsClassElement(node.Parent.Parent) {
				// If the decorator's parent is a Parameter, we resolve the this container from
				// the grandparent class declaration.
				node = node.Parent.Parent
			} else if IsClassElement(node.Parent) {
				// If the decorator's parent is a class element, we resolve the 'this' container
				// from the parent class declaration.
				node = node.Parent
			}
		case KindArrowFunction:
			if includeArrowFunctions {
				return node
			}
		case KindFunctionDeclaration, KindFunctionExpression, KindModuleDeclaration, KindClassStaticBlockDeclaration,
			KindPropertyDeclaration, KindPropertySignature, KindMethodDeclaration, KindMethodSignature, KindConstructor,
			KindGetAccessor, KindSetAccessor, KindCallSignature, KindConstructSignature, KindIndexSignature,
			KindEnumDeclaration, KindSourceFile:
			return node
		}
	}
}

func GetImmediatelyInvokedFunctionExpression(fn *Node) *Node {
	if IsFunctionExpressionOrArrowFunction(fn) {
		prev := fn
		parent := fn.Parent
		for IsParenthesizedExpression(parent) {
			prev = parent
			parent = parent.Parent
		}
		if IsCallExpression(parent) && parent.AsCallExpression().Expression == prev {
			return parent
		}
	}
	return nil
}

func IsEnumConst(node *Node) bool {
	return GetCombinedModifierFlags(node)&ModifierFlagsConst != 0
}

func ExportAssignmentIsAlias(node *Node) bool {
	return isAliasableExpression(getExportAssignmentExpression(node))
}

func getExportAssignmentExpression(node *Node) *Node {
	switch node.Kind {
	case KindExportAssignment:
		return node.AsExportAssignment().Expression
	case KindBinaryExpression:
		return node.AsBinaryExpression().Right
	}
	panic("Unhandled case in getExportAssignmentExpression")
}

func isAliasableExpression(e *Node) bool {
	return IsEntityNameExpression(e) || IsClassExpression(e)
}

func IsInstanceOfExpression(node *Node) bool {
	return IsBinaryExpression(node) && node.AsBinaryExpression().OperatorToken.Kind == KindInstanceOfKeyword
}

<<<<<<< HEAD
////

func GetAssertedTypeNode(node *Node) *Node {
	switch node.Kind {
	case KindAsExpression:
		return node.AsAsExpression().Type
	case KindSatisfiesExpression:
		return node.AsSatisfiesExpression().Type
	case KindTypeAssertionExpression:
		return node.AsTypeAssertion().Type
	}
	panic("Unhandled case in getAssertedTypeNode")
}

func IsConstAssertion(node *Node) bool {
	switch node.Kind {
	case KindAsExpression, KindTypeAssertionExpression:
		return IsConstTypeReference(GetAssertedTypeNode(node))
	}
	return false
}

func IsConstTypeReference(node *Node) bool {
	return IsTypeReferenceNode(node) && len(node.TypeArguments()) == 0 && IsIdentifier(node.AsTypeReferenceNode().TypeName) && node.AsTypeReferenceNode().TypeName.Text() == "const"
}

func IsGlobalSourceFile(node *Node) bool {
	return node.Kind == KindSourceFile && !IsExternalOrCommonJsModule(node.AsSourceFile())
}

func GetBodyOfNode(node *Node) *Node {
	bodyData := node.BodyData()
	if bodyData != nil {
		return bodyData.Body
	}
	return nil
}

func IsParameterLikeOrReturnTag(node *Node) bool {
	switch node.Kind {
	case KindParameter, KindTypeParameter, KindJSDocParameterTag, KindJSDocReturnTag:
		return true
=======
func IsAnyImportOrReExport(node *Node) bool {
	return IsAnyImportSyntax(node) || IsExportDeclaration(node)
}

func IsAnyImportSyntax(node *Node) bool {
	return NodeKindIs(node, KindImportDeclaration, KindImportEqualsDeclaration)
}

func IsJsonSourceFile(file *SourceFile) bool {
	return file.ScriptKind == core.ScriptKindJSON
}

func GetExternalModuleName(node *Node) *Node {
	switch node.Kind {
	case KindImportDeclaration:
		return node.AsImportDeclaration().ModuleSpecifier
	case KindExportDeclaration:
		return node.AsExportDeclaration().ModuleSpecifier
	case KindImportEqualsDeclaration:
		if node.AsImportEqualsDeclaration().ModuleReference.Kind == KindExternalModuleReference {
			return node.AsImportEqualsDeclaration().ModuleReference.AsExternalModuleReference().Expression_
		}
		return nil
	case KindImportType:
		return getImportTypeNodeLiteral(node)
	case KindCallExpression:
		return node.AsCallExpression().Arguments.Nodes[0]
	case KindModuleDeclaration:
		if IsStringLiteral(node.AsModuleDeclaration().Name()) {
			return node.AsModuleDeclaration().Name()
		}
		return nil
	}
	panic("Unhandled case in getExternalModuleName")
}

func getImportTypeNodeLiteral(node *Node) *Node {
	if IsImportTypeNode(node) {
		importTypeNode := node.AsImportTypeNode()
		if IsLiteralTypeNode(importTypeNode.Argument) {
			literalTypeNode := importTypeNode.Argument.AsLiteralTypeNode()
			if IsStringLiteral(literalTypeNode.Literal) {
				return literalTypeNode.Literal
			}
		}
	}
	return nil
}

func IsExpressionNode(node *Node) bool {
	switch node.Kind {
	case KindSuperKeyword, KindNullKeyword, KindTrueKeyword, KindFalseKeyword, KindRegularExpressionLiteral,
		KindArrayLiteralExpression, KindObjectLiteralExpression, KindPropertyAccessExpression, KindElementAccessExpression,
		KindCallExpression, KindNewExpression, KindTaggedTemplateExpression, KindAsExpression, KindTypeAssertionExpression,
		KindSatisfiesExpression, KindNonNullExpression, KindParenthesizedExpression, KindFunctionExpression,
		KindClassExpression, KindArrowFunction, KindVoidExpression, KindDeleteExpression, KindTypeOfExpression,
		KindPrefixUnaryExpression, KindPostfixUnaryExpression, KindBinaryExpression, KindConditionalExpression,
		KindSpreadElement, KindTemplateExpression, KindOmittedExpression, KindJsxElement, KindJsxSelfClosingElement,
		KindJsxFragment, KindYieldExpression, KindAwaitExpression, KindMetaProperty:
		return true
	case KindExpressionWithTypeArguments:
		return !IsHeritageClause(node.Parent)
	case KindQualifiedName:
		for node.Parent.Kind == KindQualifiedName {
			node = node.Parent
		}
		return IsTypeQueryNode(node.Parent) || isJSDocLinkLike(node.Parent) || isJSXTagName(node)
	case KindJSDocMemberName:
		return IsTypeQueryNode(node.Parent) || isJSDocLinkLike(node.Parent) || isJSXTagName(node)
	case KindPrivateIdentifier:
		return IsBinaryExpression(node.Parent) && node.Parent.AsBinaryExpression().Left == node && node.Parent.AsBinaryExpression().OperatorToken.Kind == KindInKeyword
	case KindIdentifier:
		if IsTypeQueryNode(node.Parent) || isJSDocLinkLike(node.Parent) || isJSXTagName(node) {
			return true
		}
		fallthrough
	case KindNumericLiteral, KindBigIntLiteral, KindStringLiteral, KindNoSubstitutionTemplateLiteral, KindThisKeyword:
		return IsInExpressionContext(node)
	default:
		return false
	}
}

func IsInExpressionContext(node *Node) bool {
	parent := node.Parent
	switch parent.Kind {
	case KindVariableDeclaration:
		return parent.AsVariableDeclaration().Initializer == node
	case KindParameter:
		return parent.AsParameterDeclaration().Initializer == node
	case KindPropertyDeclaration:
		return parent.AsPropertyDeclaration().Initializer == node
	case KindPropertySignature:
		return parent.AsPropertySignatureDeclaration().Initializer == node
	case KindEnumMember:
		return parent.AsEnumMember().Initializer == node
	case KindPropertyAssignment:
		return parent.AsPropertyAssignment().Initializer == node
	case KindBindingElement:
		return parent.AsBindingElement().Initializer == node
	case KindExpressionStatement:
		return parent.AsExpressionStatement().Expression == node
	case KindIfStatement:
		return parent.AsIfStatement().Expression == node
	case KindDoStatement:
		return parent.AsDoStatement().Expression == node
	case KindWhileStatement:
		return parent.AsWhileStatement().Expression == node
	case KindReturnStatement:
		return parent.AsReturnStatement().Expression == node
	case KindWithStatement:
		return parent.AsWithStatement().Expression == node
	case KindSwitchStatement:
		return parent.AsSwitchStatement().Expression == node
	case KindCaseClause, KindDefaultClause:
		return parent.AsCaseOrDefaultClause().Expression == node
	case KindThrowStatement:
		return parent.AsThrowStatement().Expression == node
	case KindForStatement:
		s := parent.AsForStatement()
		return s.Initializer == node && s.Initializer.Kind != KindVariableDeclarationList || s.Condition == node || s.Incrementor == node
	case KindForInStatement, KindForOfStatement:
		s := parent.AsForInOrOfStatement()
		return s.Initializer == node && s.Initializer.Kind != KindVariableDeclarationList || s.Expression == node
	case KindTypeAssertionExpression:
		return parent.AsTypeAssertion().Expression == node
	case KindAsExpression:
		return parent.AsAsExpression().Expression == node
	case KindTemplateSpan:
		return parent.AsTemplateSpan().Expression == node
	case KindComputedPropertyName:
		return parent.AsComputedPropertyName().Expression == node
	case KindDecorator, KindJsxExpression, KindJsxSpreadAttribute, KindSpreadAssignment:
		return true
	case KindExpressionWithTypeArguments:
		return parent.AsExpressionWithTypeArguments().Expression == node && !IsPartOfTypeNode(parent)
	case KindShorthandPropertyAssignment:
		return parent.AsShorthandPropertyAssignment().ObjectAssignmentInitializer == node
	case KindSatisfiesExpression:
		return parent.AsSatisfiesExpression().Expression == node
	default:
		return IsExpressionNode(parent)
	}
}

func IsPartOfTypeNode(node *Node) bool {
	kind := node.Kind
	if kind >= KindFirstTypeNode && kind <= KindLastTypeNode {
		return true
	}
	switch node.Kind {
	case KindAnyKeyword, KindUnknownKeyword, KindNumberKeyword, KindBigIntKeyword, KindStringKeyword,
		KindBooleanKeyword, KindSymbolKeyword, KindObjectKeyword, KindUndefinedKeyword, KindNullKeyword,
		KindNeverKeyword:
		return true
	case KindExpressionWithTypeArguments:
		return isPartOfTypeExpressionWithTypeArguments(node)
	case KindTypeParameter:
		return node.Parent.Kind == KindMappedType || node.Parent.Kind == KindInferType
	case KindIdentifier:
		parent := node.Parent
		if IsQualifiedName(parent) && parent.AsQualifiedName().Right == node {
			return isPartOfTypeNodeInParent(parent)
		}
		if IsPropertyAccessExpression(parent) && parent.AsPropertyAccessExpression().Name() == node {
			return isPartOfTypeNodeInParent(parent)
		}
		return isPartOfTypeNodeInParent(node)
	case KindQualifiedName, KindPropertyAccessExpression, KindThisKeyword:
		return isPartOfTypeNodeInParent(node)
>>>>>>> fae85c03
	}
	return false
}

<<<<<<< HEAD
func GetDeclarationOfKind(symbol *Symbol, kind Kind) *Node {
	for _, declaration := range symbol.Declarations {
		if declaration.Kind == kind {
			return declaration
		}
	}
	return nil
}

func FindConstructorDeclaration(node *ClassLikeDeclaration) *Node {
	for _, member := range node.ClassLikeData().Members.Nodes {
		if IsConstructorDeclaration(member) && NodeIsPresent(member.AsConstructorDeclaration().Body) {
			return member
		}
	}
	return nil
}

func IsComputedNonLiteralName(name *Node) bool {
	return IsComputedPropertyName(name) && !IsStringOrNumericLiteralLike(name.Expression())
}

func GetFirstIdentifier(node *Node) *Node {
	switch node.Kind {
	case KindIdentifier:
		return node
	case KindQualifiedName:
		return GetFirstIdentifier(node.AsQualifiedName().Left)
	case KindPropertyAccessExpression:
		return GetFirstIdentifier(node.AsPropertyAccessExpression().Expression)
	}
	panic("Unhandled case in GetFirstIdentifier")
=======
func isPartOfTypeNodeInParent(node *Node) bool {
	parent := node.Parent
	// Do not recursively call isPartOfTypeNode on the parent. In the example:
	//
	//     let a: A.B.C;
	//
	// Calling isPartOfTypeNode would consider the qualified name A.B a type node.
	// Only C and A.B.C are type nodes.
	if parent.Kind >= KindFirstTypeNode && parent.Kind <= KindLastTypeNode {
		return true
	}
	switch parent.Kind {
	case KindTypeQuery:
		return false
	case KindImportType:
		return !parent.AsImportTypeNode().IsTypeOf
	case KindExpressionWithTypeArguments:
		return isPartOfTypeExpressionWithTypeArguments(parent)
	case KindTypeParameter:
		return node == parent.AsTypeParameter().Constraint
	case KindVariableDeclaration, KindParameter, KindPropertyDeclaration, KindPropertySignature, KindFunctionDeclaration,
		KindFunctionExpression, KindArrowFunction, KindConstructor, KindMethodDeclaration, KindMethodSignature,
		KindGetAccessor, KindSetAccessor, KindCallSignature, KindConstructSignature, KindIndexSignature,
		KindTypeAssertionExpression:
		return node == parent.Type()
	case KindCallExpression, KindNewExpression, KindTaggedTemplateExpression:
		return slices.Contains(parent.TypeArguments(), node)
	}
	return false
}

func isPartOfTypeExpressionWithTypeArguments(node *Node) bool {
	parent := node.Parent
	return IsHeritageClause(parent) && (!IsClassLike(parent.Parent) || parent.AsHeritageClause().Token == KindImplementsKeyword)
}

func isJSDocLinkLike(node *Node) bool {
	return NodeKindIs(node, KindJSDocLink, KindJSDocLinkCode, KindJSDocLinkPlain)
}

func isJSXTagName(node *Node) bool {
	parent := node.Parent
	switch parent.Kind {
	case KindJsxOpeningElement:
		return parent.AsJsxOpeningElement().TagName == node
	case KindJsxSelfClosingElement:
		return parent.AsJsxSelfClosingElement().TagName == node
	case KindJsxClosingElement:
		return parent.AsJsxClosingElement().TagName == node
	}
	return false
>>>>>>> fae85c03
}<|MERGE_RESOLUTION|>--- conflicted
+++ resolved
@@ -1501,50 +1501,6 @@
 	return IsBinaryExpression(node) && node.AsBinaryExpression().OperatorToken.Kind == KindInstanceOfKeyword
 }
 
-<<<<<<< HEAD
-////
-
-func GetAssertedTypeNode(node *Node) *Node {
-	switch node.Kind {
-	case KindAsExpression:
-		return node.AsAsExpression().Type
-	case KindSatisfiesExpression:
-		return node.AsSatisfiesExpression().Type
-	case KindTypeAssertionExpression:
-		return node.AsTypeAssertion().Type
-	}
-	panic("Unhandled case in getAssertedTypeNode")
-}
-
-func IsConstAssertion(node *Node) bool {
-	switch node.Kind {
-	case KindAsExpression, KindTypeAssertionExpression:
-		return IsConstTypeReference(GetAssertedTypeNode(node))
-	}
-	return false
-}
-
-func IsConstTypeReference(node *Node) bool {
-	return IsTypeReferenceNode(node) && len(node.TypeArguments()) == 0 && IsIdentifier(node.AsTypeReferenceNode().TypeName) && node.AsTypeReferenceNode().TypeName.Text() == "const"
-}
-
-func IsGlobalSourceFile(node *Node) bool {
-	return node.Kind == KindSourceFile && !IsExternalOrCommonJsModule(node.AsSourceFile())
-}
-
-func GetBodyOfNode(node *Node) *Node {
-	bodyData := node.BodyData()
-	if bodyData != nil {
-		return bodyData.Body
-	}
-	return nil
-}
-
-func IsParameterLikeOrReturnTag(node *Node) bool {
-	switch node.Kind {
-	case KindParameter, KindTypeParameter, KindJSDocParameterTag, KindJSDocReturnTag:
-		return true
-=======
 func IsAnyImportOrReExport(node *Node) bool {
 	return IsAnyImportSyntax(node) || IsExportDeclaration(node)
 }
@@ -1715,45 +1671,10 @@
 		return isPartOfTypeNodeInParent(node)
 	case KindQualifiedName, KindPropertyAccessExpression, KindThisKeyword:
 		return isPartOfTypeNodeInParent(node)
->>>>>>> fae85c03
-	}
-	return false
-}
-
-<<<<<<< HEAD
-func GetDeclarationOfKind(symbol *Symbol, kind Kind) *Node {
-	for _, declaration := range symbol.Declarations {
-		if declaration.Kind == kind {
-			return declaration
-		}
-	}
-	return nil
-}
-
-func FindConstructorDeclaration(node *ClassLikeDeclaration) *Node {
-	for _, member := range node.ClassLikeData().Members.Nodes {
-		if IsConstructorDeclaration(member) && NodeIsPresent(member.AsConstructorDeclaration().Body) {
-			return member
-		}
-	}
-	return nil
-}
-
-func IsComputedNonLiteralName(name *Node) bool {
-	return IsComputedPropertyName(name) && !IsStringOrNumericLiteralLike(name.Expression())
-}
-
-func GetFirstIdentifier(node *Node) *Node {
-	switch node.Kind {
-	case KindIdentifier:
-		return node
-	case KindQualifiedName:
-		return GetFirstIdentifier(node.AsQualifiedName().Left)
-	case KindPropertyAccessExpression:
-		return GetFirstIdentifier(node.AsPropertyAccessExpression().Expression)
-	}
-	panic("Unhandled case in GetFirstIdentifier")
-=======
+	}
+	return false
+}
+
 func isPartOfTypeNodeInParent(node *Node) bool {
 	parent := node.Parent
 	// Do not recursively call isPartOfTypeNode on the parent. In the example:
@@ -1805,5 +1726,82 @@
 		return parent.AsJsxClosingElement().TagName == node
 	}
 	return false
->>>>>>> fae85c03
+}
+
+func GetAssertedTypeNode(node *Node) *Node {
+	switch node.Kind {
+	case KindAsExpression:
+		return node.AsAsExpression().Type
+	case KindSatisfiesExpression:
+		return node.AsSatisfiesExpression().Type
+	case KindTypeAssertionExpression:
+		return node.AsTypeAssertion().Type
+	}
+	panic("Unhandled case in getAssertedTypeNode")
+}
+
+func IsConstAssertion(node *Node) bool {
+	switch node.Kind {
+	case KindAsExpression, KindTypeAssertionExpression:
+		return IsConstTypeReference(GetAssertedTypeNode(node))
+	}
+	return false
+}
+
+func IsConstTypeReference(node *Node) bool {
+	return IsTypeReferenceNode(node) && len(node.TypeArguments()) == 0 && IsIdentifier(node.AsTypeReferenceNode().TypeName) && node.AsTypeReferenceNode().TypeName.Text() == "const"
+}
+
+func IsGlobalSourceFile(node *Node) bool {
+	return node.Kind == KindSourceFile && !IsExternalOrCommonJsModule(node.AsSourceFile())
+}
+
+func GetBodyOfNode(node *Node) *Node {
+	bodyData := node.BodyData()
+	if bodyData != nil {
+		return bodyData.Body
+	}
+	return nil
+}
+
+func IsParameterLikeOrReturnTag(node *Node) bool {
+	switch node.Kind {
+	case KindParameter, KindTypeParameter, KindJSDocParameterTag, KindJSDocReturnTag:
+		return true
+	}
+	return false
+}
+
+func GetDeclarationOfKind(symbol *Symbol, kind Kind) *Node {
+	for _, declaration := range symbol.Declarations {
+		if declaration.Kind == kind {
+			return declaration
+		}
+	}
+	return nil
+}
+
+func FindConstructorDeclaration(node *ClassLikeDeclaration) *Node {
+	for _, member := range node.ClassLikeData().Members.Nodes {
+		if IsConstructorDeclaration(member) && NodeIsPresent(member.AsConstructorDeclaration().Body) {
+			return member
+		}
+	}
+	return nil
+}
+
+func IsComputedNonLiteralName(name *Node) bool {
+	return IsComputedPropertyName(name) && !IsStringOrNumericLiteralLike(name.Expression())
+}
+
+func GetFirstIdentifier(node *Node) *Node {
+	switch node.Kind {
+	case KindIdentifier:
+		return node
+	case KindQualifiedName:
+		return GetFirstIdentifier(node.AsQualifiedName().Left)
+	case KindPropertyAccessExpression:
+		return GetFirstIdentifier(node.AsPropertyAccessExpression().Expression)
+	}
+	panic("Unhandled case in GetFirstIdentifier")
 }