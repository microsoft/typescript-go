--- conflicted
+++ resolved
@@ -1746,7 +1746,10 @@
 	return false
 }
 
-<<<<<<< HEAD
+func IsImportCall(node *Node) bool {
+	return IsCallExpression(node) && node.AsCallExpression().Expression.Kind == KindImportKeyword
+}
+
 func GetAssertedTypeNode(node *Node) *Node {
 	switch node.Kind {
 	case KindAsExpression:
@@ -1823,8 +1826,4 @@
 		return GetFirstIdentifier(node.AsPropertyAccessExpression().Expression)
 	}
 	panic("Unhandled case in GetFirstIdentifier")
-=======
-func IsImportCall(node *Node) bool {
-	return IsCallExpression(node) && node.AsCallExpression().Expression.Kind == KindImportKeyword
->>>>>>> 73ec0b43
 }