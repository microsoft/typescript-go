--- conflicted
+++ resolved
@@ -1803,7 +1803,17 @@
 	return "", false
 }
 
-<<<<<<< HEAD
+func GetNewTargetContainer(node *Node) *Node {
+	container := GetThisContainer(node, false /*includeArrowFunctions*/, false /*includeClassComputedPropertyName*/)
+	if container != nil {
+		switch container.Kind {
+		case KindConstructor, KindFunctionDeclaration, KindFunctionExpression:
+			return container
+		}
+	}
+	return nil
+}
+
 type SemanticMeaning int32
 
 const (
@@ -1903,15 +1913,4 @@
 
 func IsBreakOrContinueStatement(node *Node) bool {
 	return NodeKindIs(node, KindBreakStatement, KindContinueStatement)
-=======
-func GetNewTargetContainer(node *Node) *Node {
-	container := GetThisContainer(node, false /*includeArrowFunctions*/, false /*includeClassComputedPropertyName*/)
-	if container != nil {
-		switch container.Kind {
-		case KindConstructor, KindFunctionDeclaration, KindFunctionExpression:
-			return container
-		}
-	}
-	return nil
->>>>>>> a4f979e4
 }