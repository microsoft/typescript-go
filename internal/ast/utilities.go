--- conflicted
+++ resolved
@@ -726,70 +726,6 @@
 	return IsFunctionExpression(node) || IsArrowFunction(node)
 }
 
-<<<<<<< HEAD
-func GetRootDeclaration(node *Node) *Node {
-	for node.Kind == KindBindingElement {
-		node = node.Parent.Parent
-	}
-	return node
-}
-
-func getCombinedFlags[T ~uint32](node *Node, getFlags func(*Node) T) T {
-	node = GetRootDeclaration(node)
-	flags := getFlags(node)
-	if node.Kind == KindVariableDeclaration {
-		node = node.Parent
-	}
-	if node != nil && node.Kind == KindVariableDeclarationList {
-		flags |= getFlags(node)
-		node = node.Parent
-	}
-	if node != nil && node.Kind == KindVariableStatement {
-		flags |= getFlags(node)
-	}
-	return flags
-}
-
-func GetCombinedModifierFlags(node *Node) ModifierFlags {
-	return getCombinedFlags(node, (*Node).ModifierFlags)
-}
-
-func GetCombinedNodeFlags(node *Node) NodeFlags {
-	return getCombinedFlags(node, getNodeFlags)
-}
-
-func getNodeFlags(node *Node) NodeFlags {
-	return node.Flags
-}
-
-// Gets whether a bound `VariableDeclaration` or `VariableDeclarationList` is part of an `await using` declaration.
-func IsVarAwaitUsing(node *Node) bool {
-	return GetCombinedNodeFlags(node)&NodeFlagsBlockScoped == NodeFlagsAwaitUsing
-}
-
-// Gets whether a bound `VariableDeclaration` or `VariableDeclarationList` is part of a `using` declaration.
-func IsVarUsing(node *Node) bool {
-	return GetCombinedNodeFlags(node)&NodeFlagsBlockScoped == NodeFlagsUsing
-}
-
-// Gets whether a bound `VariableDeclaration` or `VariableDeclarationList` is part of a `const` declaration.
-func IsVarConst(node *Node) bool {
-	return GetCombinedNodeFlags(node)&NodeFlagsBlockScoped == NodeFlagsConst
-}
-
-// Gets whether a bound `VariableDeclaration` or `VariableDeclarationList` is part of a `const`, `using` or `await using` declaration.
-func IsVarConstLike(node *Node) bool {
-	switch GetCombinedNodeFlags(node) & NodeFlagsBlockScoped {
-	case NodeFlagsConst, NodeFlagsUsing, NodeFlagsAwaitUsing:
-		return true
-	}
-	return false
-}
-
-// Gets whether a bound `VariableDeclaration` or `VariableDeclarationList` is part of a `let` declaration.
-func IsVarLet(node *Node) bool {
-	return GetCombinedNodeFlags(node)&NodeFlagsBlockScoped == NodeFlagsLet
-=======
 // Warning: This has the same semantics as the forEach family of functions in that traversal terminates
 // in the event that 'visitor' returns true.
 func ForEachReturnStatement(body *Node, visitor func(stmt *Node) bool) bool {
@@ -806,5 +742,68 @@
 		return false
 	}
 	return traverse(body)
->>>>>>> 9385c45e
+}
+
+func GetRootDeclaration(node *Node) *Node {
+	for node.Kind == KindBindingElement {
+		node = node.Parent.Parent
+	}
+	return node
+}
+
+func getCombinedFlags[T ~uint32](node *Node, getFlags func(*Node) T) T {
+	node = GetRootDeclaration(node)
+	flags := getFlags(node)
+	if node.Kind == KindVariableDeclaration {
+		node = node.Parent
+	}
+	if node != nil && node.Kind == KindVariableDeclarationList {
+		flags |= getFlags(node)
+		node = node.Parent
+	}
+	if node != nil && node.Kind == KindVariableStatement {
+		flags |= getFlags(node)
+	}
+	return flags
+}
+
+func GetCombinedModifierFlags(node *Node) ModifierFlags {
+	return getCombinedFlags(node, (*Node).ModifierFlags)
+}
+
+func GetCombinedNodeFlags(node *Node) NodeFlags {
+	return getCombinedFlags(node, getNodeFlags)
+}
+
+func getNodeFlags(node *Node) NodeFlags {
+	return node.Flags
+}
+
+// Gets whether a bound `VariableDeclaration` or `VariableDeclarationList` is part of an `await using` declaration.
+func IsVarAwaitUsing(node *Node) bool {
+	return GetCombinedNodeFlags(node)&NodeFlagsBlockScoped == NodeFlagsAwaitUsing
+}
+
+// Gets whether a bound `VariableDeclaration` or `VariableDeclarationList` is part of a `using` declaration.
+func IsVarUsing(node *Node) bool {
+	return GetCombinedNodeFlags(node)&NodeFlagsBlockScoped == NodeFlagsUsing
+}
+
+// Gets whether a bound `VariableDeclaration` or `VariableDeclarationList` is part of a `const` declaration.
+func IsVarConst(node *Node) bool {
+	return GetCombinedNodeFlags(node)&NodeFlagsBlockScoped == NodeFlagsConst
+}
+
+// Gets whether a bound `VariableDeclaration` or `VariableDeclarationList` is part of a `const`, `using` or `await using` declaration.
+func IsVarConstLike(node *Node) bool {
+	switch GetCombinedNodeFlags(node) & NodeFlagsBlockScoped {
+	case NodeFlagsConst, NodeFlagsUsing, NodeFlagsAwaitUsing:
+		return true
+	}
+	return false
+}
+
+// Gets whether a bound `VariableDeclaration` or `VariableDeclarationList` is part of a `let` declaration.
+func IsVarLet(node *Node) bool {
+	return GetCombinedNodeFlags(node)&NodeFlagsBlockScoped == NodeFlagsLet
 }