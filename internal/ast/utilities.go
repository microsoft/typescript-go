package ast

import (
	"fmt"
	"slices"
	"strings"
	"sync"
	"sync/atomic"

	"github.com/microsoft/typescript-go/internal/core"
	"github.com/microsoft/typescript-go/internal/debug"
	"github.com/microsoft/typescript-go/internal/tspath"
)

// Atomic ids

var (
	nextNodeId   atomic.Uint64
	nextSymbolId atomic.Uint64
)

func GetNodeId(node *Node) NodeId {
	id := node.id.Load()
	if id == 0 {
		// Worst case, we burn a few ids if we have to CAS.
		id = nextNodeId.Add(1)
		if !node.id.CompareAndSwap(0, id) {
			id = node.id.Load()
		}
	}
	return NodeId(id)
}

func GetSymbolId(symbol *Symbol) SymbolId {
	id := symbol.id.Load()
	if id == 0 {
		// Worst case, we burn a few ids if we have to CAS.
		id = nextSymbolId.Add(1)
		if !symbol.id.CompareAndSwap(0, id) {
			id = symbol.id.Load()
		}
	}
	return SymbolId(id)
}

func GetSymbolTable(data *SymbolTable) SymbolTable {
	if *data == nil {
		*data = make(SymbolTable)
	}
	return *data
}

func GetMembers(symbol *Symbol) SymbolTable {
	return GetSymbolTable(&symbol.Members)
}

func GetExports(symbol *Symbol) SymbolTable {
	return GetSymbolTable(&symbol.Exports)
}

func GetLocals(container *Node) SymbolTable {
	return GetSymbolTable(&container.LocalsContainerData().Locals)
}

// Determines if a node is missing (either `nil` or empty)
func NodeIsMissing(node *Node) bool {
	return node == nil || node.Loc.Pos() == node.Loc.End() && node.Loc.Pos() >= 0 && node.Kind != KindEndOfFile
}

// Determines if a node is present
func NodeIsPresent(node *Node) bool {
	return !NodeIsMissing(node)
}

// Determines if a node contains synthetic positions
func NodeIsSynthesized(node *Node) bool {
	return PositionIsSynthesized(node.Loc.Pos()) || PositionIsSynthesized(node.Loc.End())
}

func RangeIsSynthesized(loc core.TextRange) bool {
	return PositionIsSynthesized(loc.Pos()) || PositionIsSynthesized(loc.End())
}

// Determines whether a position is synthetic
func PositionIsSynthesized(pos int) bool {
	return pos < 0
}

func FindLastVisibleNode(nodes []*Node) *Node {
	fromEnd := 1
	for fromEnd <= len(nodes) && nodes[len(nodes)-fromEnd].Flags&NodeFlagsReparsed != 0 {
		fromEnd++
	}
	if fromEnd <= len(nodes) {
		return nodes[len(nodes)-fromEnd]
	}
	return nil
}

func NodeKindIs(node *Node, kinds ...Kind) bool {
	return slices.Contains(kinds, node.Kind)
}

func IsModifierKind(token Kind) bool {
	switch token {
	case KindAbstractKeyword,
		KindAccessorKeyword,
		KindAsyncKeyword,
		KindConstKeyword,
		KindDeclareKeyword,
		KindDefaultKeyword,
		KindExportKeyword,
		KindInKeyword,
		KindPublicKeyword,
		KindPrivateKeyword,
		KindProtectedKeyword,
		KindReadonlyKeyword,
		KindStaticKeyword,
		KindOutKeyword,
		KindOverrideKeyword:
		return true
	}
	return false
}

func IsModifier(node *Node) bool {
	return IsModifierKind(node.Kind)
}

func IsModifierLike(node *Node) bool {
	return IsModifier(node) || IsDecorator(node)
}

func IsKeywordKind(token Kind) bool {
	return KindFirstKeyword <= token && token <= KindLastKeyword
}

func IsPunctuationKind(token Kind) bool {
	return KindFirstPunctuation <= token && token <= KindLastPunctuation
}

func IsAssignmentOperator(token Kind) bool {
	return token >= KindFirstAssignment && token <= KindLastAssignment
}

func IsAssignmentExpression(node *Node, excludeCompoundAssignment bool) bool {
	if node.Kind == KindBinaryExpression {
		expr := node.AsBinaryExpression()
		return (expr.OperatorToken.Kind == KindEqualsToken || !excludeCompoundAssignment && IsAssignmentOperator(expr.OperatorToken.Kind)) &&
			IsLeftHandSideExpression(expr.Left)
	}
	return false
}

func GetRightMostAssignedExpression(node *Node) *Node {
	for IsAssignmentExpression(node, true /*excludeCompoundAssignment*/) {
		node = node.AsBinaryExpression().Right
	}
	return node
}

func IsDestructuringAssignment(node *Node) bool {
	if IsAssignmentExpression(node, true /*excludeCompoundAssignment*/) {
		kind := node.AsBinaryExpression().Left.Kind
		return kind == KindObjectLiteralExpression || kind == KindArrayLiteralExpression
	}
	return false
}

// A node is an assignment target if it is on the left hand side of an '=' token, if it is parented by a property
// assignment in an object literal that is an assignment target, or if it is parented by an array literal that is
// an assignment target. Examples include 'a = xxx', '{ p: a } = xxx', '[{ a }] = xxx'.
// (Note that `p` is not a target in the above examples, only `a`.)
func IsAssignmentTarget(node *Node) bool {
	return GetAssignmentTarget(node) != nil
}

// Returns the BinaryExpression, PrefixUnaryExpression, PostfixUnaryExpression, or ForInOrOfStatement that references
// the given node as an assignment target
func GetAssignmentTarget(node *Node) *Node {
	for {
		parent := node.Parent
		switch parent.Kind {
		case KindBinaryExpression:
			if IsAssignmentOperator(parent.AsBinaryExpression().OperatorToken.Kind) && parent.AsBinaryExpression().Left == node {
				return parent
			}
			return nil
		case KindPrefixUnaryExpression:
			if parent.AsPrefixUnaryExpression().Operator == KindPlusPlusToken || parent.AsPrefixUnaryExpression().Operator == KindMinusMinusToken {
				return parent
			}
			return nil
		case KindPostfixUnaryExpression:
			if parent.AsPostfixUnaryExpression().Operator == KindPlusPlusToken || parent.AsPostfixUnaryExpression().Operator == KindMinusMinusToken {
				return parent
			}
			return nil
		case KindForInStatement, KindForOfStatement:
			if parent.AsForInOrOfStatement().Initializer == node {
				return parent
			}
			return nil
		case KindParenthesizedExpression, KindArrayLiteralExpression, KindSpreadElement, KindNonNullExpression:
			node = parent
		case KindSpreadAssignment:
			node = parent.Parent
		case KindShorthandPropertyAssignment:
			if parent.AsShorthandPropertyAssignment().Name() != node {
				return nil
			}
			node = parent.Parent
		case KindPropertyAssignment:
			if parent.AsPropertyAssignment().Name() == node {
				return nil
			}
			node = parent.Parent
		default:
			return nil
		}
	}
}

func IsLogicalBinaryOperator(token Kind) bool {
	return token == KindBarBarToken || token == KindAmpersandAmpersandToken
}

func IsLogicalOrCoalescingBinaryOperator(token Kind) bool {
	return IsLogicalBinaryOperator(token) || token == KindQuestionQuestionToken
}

func IsLogicalOrCoalescingBinaryExpression(expr *Node) bool {
	return IsBinaryExpression(expr) && IsLogicalOrCoalescingBinaryOperator(expr.AsBinaryExpression().OperatorToken.Kind)
}

func IsLogicalOrCoalescingAssignmentOperator(token Kind) bool {
	return token == KindBarBarEqualsToken || token == KindAmpersandAmpersandEqualsToken || token == KindQuestionQuestionEqualsToken
}

func IsLogicalOrCoalescingAssignmentExpression(expr *Node) bool {
	return IsBinaryExpression(expr) && IsLogicalOrCoalescingAssignmentOperator(expr.AsBinaryExpression().OperatorToken.Kind)
}

func IsLogicalExpression(node *Node) bool {
	for {
		if node.Kind == KindParenthesizedExpression {
			node = node.AsParenthesizedExpression().Expression
		} else if node.Kind == KindPrefixUnaryExpression && node.AsPrefixUnaryExpression().Operator == KindExclamationToken {
			node = node.AsPrefixUnaryExpression().Operand
		} else {
			return IsLogicalOrCoalescingBinaryExpression(node)
		}
	}
}

func IsTokenKind(token Kind) bool {
	return KindFirstToken <= token && token <= KindLastToken
}

func IsAccessor(node *Node) bool {
	return node.Kind == KindGetAccessor || node.Kind == KindSetAccessor
}

func IsPropertyNameLiteral(node *Node) bool {
	switch node.Kind {
	case KindIdentifier,
		KindStringLiteral,
		KindNoSubstitutionTemplateLiteral,
		KindNumericLiteral:
		return true
	}
	return false
}

func IsMemberName(node *Node) bool {
	return node.Kind == KindIdentifier || node.Kind == KindPrivateIdentifier
}

func IsEntityName(node *Node) bool {
	return node.Kind == KindIdentifier || node.Kind == KindQualifiedName
}

func IsPropertyName(node *Node) bool {
	switch node.Kind {
	case KindIdentifier,
		KindPrivateIdentifier,
		KindStringLiteral,
		KindNumericLiteral,
		KindComputedPropertyName:
		return true
	}
	return false
}

// Return true if the given identifier is classified as an IdentifierName by inspecting the parent of the node
func IsIdentifierName(node *Node) bool {
	parent := node.Parent
	switch parent.Kind {
	case KindPropertyDeclaration, KindPropertySignature, KindMethodDeclaration, KindMethodSignature, KindGetAccessor,
		KindSetAccessor, KindEnumMember, KindPropertyAssignment, KindPropertyAccessExpression:
		return parent.Name() == node
	case KindQualifiedName:
		return parent.AsQualifiedName().Right == node
	case KindBindingElement:
		return parent.AsBindingElement().PropertyName == node
	case KindImportSpecifier:
		return parent.AsImportSpecifier().PropertyName == node
	case KindExportSpecifier, KindJsxAttribute, KindJsxSelfClosingElement, KindJsxOpeningElement, KindJsxClosingElement:
		return true
	}
	return false
}

func IsPushOrUnshiftIdentifier(node *Node) bool {
	text := node.Text()
	return text == "push" || text == "unshift"
}

func IsBooleanLiteral(node *Node) bool {
	return node.Kind == KindTrueKeyword || node.Kind == KindFalseKeyword
}

func IsLiteralKind(kind Kind) bool {
	return KindFirstLiteralToken <= kind && kind <= KindLastLiteralToken
}

func IsLiteralExpression(node *Node) bool {
	return IsLiteralKind(node.Kind)
}

func IsStringLiteralLike(node *Node) bool {
	switch node.Kind {
	case KindStringLiteral, KindNoSubstitutionTemplateLiteral:
		return true
	}
	return false
}

func IsStringOrNumericLiteralLike(node *Node) bool {
	return IsStringLiteralLike(node) || IsNumericLiteral(node)
}

func IsSignedNumericLiteral(node *Node) bool {
	if node.Kind == KindPrefixUnaryExpression {
		node := node.AsPrefixUnaryExpression()
		return (node.Operator == KindPlusToken || node.Operator == KindMinusToken) && IsNumericLiteral(node.Operand)
	}
	return false
}

// Determines if a node is part of an OptionalChain
func IsOptionalChain(node *Node) bool {
	if node.Flags&NodeFlagsOptionalChain != 0 {
		switch node.Kind {
		case KindPropertyAccessExpression,
			KindElementAccessExpression,
			KindCallExpression,
			KindNonNullExpression:
			return true
		}
	}
	return false
}

func getQuestionDotToken(node *Expression) *TokenNode {
	switch node.Kind {
	case KindPropertyAccessExpression:
		return node.AsPropertyAccessExpression().QuestionDotToken
	case KindElementAccessExpression:
		return node.AsElementAccessExpression().QuestionDotToken
	case KindCallExpression:
		return node.AsCallExpression().QuestionDotToken
	}
	panic("Unhandled case in getQuestionDotToken")
}

// Determines if node is the root expression of an OptionalChain
func IsOptionalChainRoot(node *Expression) bool {
	return IsOptionalChain(node) && !IsNonNullExpression(node) && getQuestionDotToken(node) != nil
}

// Determines whether a node is the outermost `OptionalChain` in an ECMAScript `OptionalExpression`:
//
//  1. For `a?.b.c`, the outermost chain is `a?.b.c` (`c` is the end of the chain starting at `a?.`)
//  2. For `a?.b!`, the outermost chain is `a?.b` (`b` is the end of the chain starting at `a?.`)
//  3. For `(a?.b.c).d`, the outermost chain is `a?.b.c` (`c` is the end of the chain starting at `a?.` since parens end the chain)
//  4. For `a?.b.c?.d`, both `a?.b.c` and `a?.b.c?.d` are outermost (`c` is the end of the chain starting at `a?.`, and `d` is
//     the end of the chain starting at `c?.`)
//  5. For `a?.(b?.c).d`, both `b?.c` and `a?.(b?.c)d` are outermost (`c` is the end of the chain starting at `b`, and `d` is
//     the end of the chain starting at `a?.`)
func IsOutermostOptionalChain(node *Expression) bool {
	parent := node.Parent
	return !IsOptionalChain(parent) || // cases 1, 2, and 3
		IsOptionalChainRoot(parent) || // case 4
		node != parent.Expression() // case 5
}

// Determines whether a node is the expression preceding an optional chain (i.e. `a` in `a?.b`).
func IsExpressionOfOptionalChainRoot(node *Node) bool {
	return IsOptionalChainRoot(node.Parent) && node.Parent.Expression() == node
}

func IsNullishCoalesce(node *Node) bool {
	return node.Kind == KindBinaryExpression && node.AsBinaryExpression().OperatorToken.Kind == KindQuestionQuestionToken
}

func IsAssertionExpression(node *Node) bool {
	kind := node.Kind
	return kind == KindTypeAssertionExpression || kind == KindAsExpression
}

func isLeftHandSideExpressionKind(kind Kind) bool {
	switch kind {
	case KindPropertyAccessExpression, KindElementAccessExpression, KindNewExpression, KindCallExpression,
		KindJsxElement, KindJsxSelfClosingElement, KindJsxFragment, KindTaggedTemplateExpression, KindArrayLiteralExpression,
		KindParenthesizedExpression, KindObjectLiteralExpression, KindClassExpression, KindFunctionExpression, KindIdentifier,
		KindPrivateIdentifier, KindRegularExpressionLiteral, KindNumericLiteral, KindBigIntLiteral, KindStringLiteral,
		KindNoSubstitutionTemplateLiteral, KindTemplateExpression, KindFalseKeyword, KindNullKeyword, KindThisKeyword,
		KindTrueKeyword, KindSuperKeyword, KindNonNullExpression, KindExpressionWithTypeArguments, KindMetaProperty,
		KindImportKeyword, KindMissingDeclaration:
		return true
	}
	return false
}

// Determines whether a node is a LeftHandSideExpression based only on its kind.
func IsLeftHandSideExpression(node *Node) bool {
	return isLeftHandSideExpressionKind(node.Kind)
}

func isUnaryExpressionKind(kind Kind) bool {
	switch kind {
	case KindPrefixUnaryExpression,
		KindPostfixUnaryExpression,
		KindDeleteExpression,
		KindTypeOfExpression,
		KindVoidExpression,
		KindAwaitExpression,
		KindTypeAssertionExpression:
		return true
	}
	return isLeftHandSideExpressionKind(kind)
}

// Determines whether a node is a UnaryExpression based only on its kind.
func IsUnaryExpression(node *Node) bool {
	return isUnaryExpressionKind(node.Kind)
}

func isExpressionKind(kind Kind) bool {
	switch kind {
	case KindConditionalExpression,
		KindYieldExpression,
		KindArrowFunction,
		KindBinaryExpression,
		KindSpreadElement,
		KindAsExpression,
		KindOmittedExpression,
		KindCommaListExpression,
		KindPartiallyEmittedExpression,
		KindSatisfiesExpression:
		return true
	}
	return isUnaryExpressionKind(kind)
}

// Determines whether a node is an expression based only on its kind.
func IsExpression(node *Node) bool {
	return isExpressionKind(node.Kind)
}

func IsCommaExpression(node *Node) bool {
	return node.Kind == KindBinaryExpression && node.AsBinaryExpression().OperatorToken.Kind == KindCommaToken
}

func IsCommaSequence(node *Node) bool {
	// !!!
	// New compiler just has binary expressinons.
	// Maybe this should consider KindCommaListExpression even though we don't generate them.
	return IsCommaExpression(node)
}

func IsIterationStatement(node *Node, lookInLabeledStatements bool) bool {
	switch node.Kind {
	case KindForStatement,
		KindForInStatement,
		KindForOfStatement,
		KindDoStatement,
		KindWhileStatement:
		return true
	case KindLabeledStatement:
		return lookInLabeledStatements && IsIterationStatement((node.AsLabeledStatement()).Statement, lookInLabeledStatements)
	}

	return false
}

// Determines if a node is a property or element access expression
func IsAccessExpression(node *Node) bool {
	return node.Kind == KindPropertyAccessExpression || node.Kind == KindElementAccessExpression
}

func isFunctionLikeDeclarationKind(kind Kind) bool {
	switch kind {
	case KindFunctionDeclaration,
		KindMethodDeclaration,
		KindConstructor,
		KindGetAccessor,
		KindSetAccessor,
		KindFunctionExpression,
		KindArrowFunction:
		return true
	}
	return false
}

// Determines if a node is function-like (but is not a signature declaration)
func IsFunctionLikeDeclaration(node *Node) bool {
	// TODO(rbuckton): Move `node != nil` test to call sites
	return node != nil && isFunctionLikeDeclarationKind(node.Kind)
}

func IsFunctionLikeKind(kind Kind) bool {
	switch kind {
	case KindMethodSignature,
		KindCallSignature,
		KindJSDocSignature,
		KindConstructSignature,
		KindIndexSignature,
		KindFunctionType,
		KindConstructorType:
		return true
	}
	return isFunctionLikeDeclarationKind(kind)
}

// Determines if a node is function- or signature-like.
func IsFunctionLike(node *Node) bool {
	// TODO(rbuckton): Move `node != nil` test to call sites
	return node != nil && IsFunctionLikeKind(node.Kind)
}

func IsFunctionLikeOrClassStaticBlockDeclaration(node *Node) bool {
	return node != nil && (IsFunctionLike(node) || IsClassStaticBlockDeclaration(node))
}

func IsFunctionOrSourceFile(node *Node) bool {
	return IsFunctionLike(node) || IsSourceFile(node)
}

func IsClassLike(node *Node) bool {
	return node.Kind == KindClassDeclaration || node.Kind == KindClassExpression
}

func IsClassOrInterfaceLike(node *Node) bool {
	return node.Kind == KindClassDeclaration || node.Kind == KindClassExpression || node.Kind == KindInterfaceDeclaration
}

func IsClassElement(node *Node) bool {
	switch node.Kind {
	case KindConstructor,
		KindPropertyDeclaration,
		KindMethodDeclaration,
		KindGetAccessor,
		KindSetAccessor,
		KindIndexSignature,
		KindClassStaticBlockDeclaration,
		KindSemicolonClassElement:
		return true
	}
	return false
}

func IsMethodOrAccessor(node *Node) bool {
	switch node.Kind {
	case KindMethodDeclaration, KindGetAccessor, KindSetAccessor:
		return true
	}
	return false
}

func IsPrivateIdentifierClassElementDeclaration(node *Node) bool {
	return (IsPropertyDeclaration(node) || IsMethodOrAccessor(node)) && IsPrivateIdentifier(node.Name())
}

func IsObjectLiteralOrClassExpressionMethodOrAccessor(node *Node) bool {
	kind := node.Kind
	return (kind == KindMethodDeclaration || kind == KindGetAccessor || kind == KindSetAccessor) &&
		(node.Parent.Kind == KindObjectLiteralExpression || node.Parent.Kind == KindClassExpression)
}

func IsTypeElement(node *Node) bool {
	switch node.Kind {
	case KindConstructSignature,
		KindCallSignature,
		KindPropertySignature,
		KindMethodSignature,
		KindIndexSignature,
		KindGetAccessor,
		KindSetAccessor,
		KindNotEmittedTypeElement:
		return true
	}
	return false
}

func IsObjectLiteralElement(node *Node) bool {
	switch node.Kind {
	case KindPropertyAssignment,
		KindShorthandPropertyAssignment,
		KindSpreadAssignment,
		KindMethodDeclaration,
		KindGetAccessor,
		KindSetAccessor:
		return true
	}
	return false
}

func IsObjectLiteralMethod(node *Node) bool {
	return node != nil && node.Kind == KindMethodDeclaration && node.Parent.Kind == KindObjectLiteralExpression
}

func IsAutoAccessorPropertyDeclaration(node *Node) bool {
	return IsPropertyDeclaration(node) && HasAccessorModifier(node)
}

func IsParameterPropertyDeclaration(node *Node, parent *Node) bool {
	return IsParameter(node) && HasSyntacticModifier(node, ModifierFlagsParameterPropertyModifier) && parent.Kind == KindConstructor
}

func IsJsxChild(node *Node) bool {
	switch node.Kind {
	case KindJsxElement,
		KindJsxExpression,
		KindJsxSelfClosingElement,
		KindJsxText,
		KindJsxFragment:
		return true
	}
	return false
}

func IsJsxAttributeLike(node *Node) bool {
	return IsJsxAttribute(node) || IsJsxSpreadAttribute(node)
}

func isDeclarationStatementKind(kind Kind) bool {
	switch kind {
	case KindFunctionDeclaration,
		KindMissingDeclaration,
		KindClassDeclaration,
		KindInterfaceDeclaration,
		KindTypeAliasDeclaration,
		KindJSTypeAliasDeclaration,
		KindEnumDeclaration,
		KindModuleDeclaration,
		KindImportDeclaration,
		KindJSImportDeclaration,
		KindImportEqualsDeclaration,
		KindExportDeclaration,
		KindExportAssignment,
		KindJSExportAssignment,
		KindCommonJSExport,
		KindNamespaceExportDeclaration:
		return true
	}
	return false
}

// Determines whether a node is a DeclarationStatement. Ideally this does not use Parent pointers, but it may use them
// to rule out a Block node that is part of `try` or `catch` or is the Block-like body of a function.
//
// NOTE: ECMA262 would just call this a Declaration
func IsDeclarationStatement(node *Node) bool {
	return isDeclarationStatementKind(node.Kind)
}

func isStatementKindButNotDeclarationKind(kind Kind) bool {
	switch kind {
	case KindBreakStatement,
		KindContinueStatement,
		KindDebuggerStatement,
		KindDoStatement,
		KindExpressionStatement,
		KindEmptyStatement,
		KindForInStatement,
		KindForOfStatement,
		KindForStatement,
		KindIfStatement,
		KindLabeledStatement,
		KindReturnStatement,
		KindSwitchStatement,
		KindThrowStatement,
		KindTryStatement,
		KindVariableStatement,
		KindWhileStatement,
		KindWithStatement,
		KindNotEmittedStatement:
		return true
	}
	return false
}

// Determines whether a node is a Statement that is not also a Declaration. Ideally this does not use Parent pointers,
// but it may use them to rule out a Block node that is part of `try` or `catch` or is the Block-like body of a function.
//
// NOTE: ECMA262 would just call this a Statement
func IsStatementButNotDeclaration(node *Node) bool {
	return isStatementKindButNotDeclarationKind(node.Kind)
}

// Determines whether a node is a Statement. Ideally this does not use Parent pointers, but it may use
// them to rule out a Block node that is part of `try` or `catch` or is the Block-like body of a function.
//
// NOTE: ECMA262 would call this either a StatementListItem or ModuleListItem
func IsStatement(node *Node) bool {
	kind := node.Kind
	return isStatementKindButNotDeclarationKind(kind) || isDeclarationStatementKind(kind) || isBlockStatement(node)
}

// Determines whether a node is a BlockStatement. If parents are available, this ensures the Block is
// not part of a `try` statement, `catch` clause, or the Block-like body of a function
func isBlockStatement(node *Node) bool {
	if node.Kind != KindBlock {
		return false
	}
	if node.Parent != nil && (node.Parent.Kind == KindTryStatement || node.Parent.Kind == KindCatchClause) {
		return false
	}
	return !IsFunctionBlock(node)
}

// Determines whether a node is the Block-like body of a function by walking the parent of the node
func IsFunctionBlock(node *Node) bool {
	return node != nil && node.Kind == KindBlock && node.Parent != nil && IsFunctionLike(node.Parent)
}

func GetStatementsOfBlock(block *Node) *StatementList {
	switch block.Kind {
	case KindBlock:
		return block.AsBlock().Statements
	case KindModuleBlock:
		return block.AsModuleBlock().Statements
	case KindSourceFile:
		return block.AsSourceFile().Statements
	}
	panic("Unhandled case in getStatementsOfBlock")
}

func IsBlockOrCatchScoped(declaration *Node) bool {
	return GetCombinedNodeFlags(declaration)&NodeFlagsBlockScoped != 0 || IsCatchClauseVariableDeclarationOrBindingElement(declaration)
}

func IsCatchClauseVariableDeclarationOrBindingElement(declaration *Node) bool {
	node := GetRootDeclaration(declaration)
	return node.Kind == KindVariableDeclaration && node.Parent.Kind == KindCatchClause
}

func IsTypeNodeKind(kind Kind) bool {
	switch kind {
	case KindAnyKeyword,
		KindUnknownKeyword,
		KindNumberKeyword,
		KindBigIntKeyword,
		KindObjectKeyword,
		KindBooleanKeyword,
		KindStringKeyword,
		KindSymbolKeyword,
		KindVoidKeyword,
		KindUndefinedKeyword,
		KindNeverKeyword,
		KindIntrinsicKeyword,
		KindExpressionWithTypeArguments,
		KindJSDocAllType,
		KindJSDocNullableType,
		KindJSDocNonNullableType,
		KindJSDocOptionalType,
		KindJSDocVariadicType:
		return true
	}
	return kind >= KindFirstTypeNode && kind <= KindLastTypeNode
}

func IsTypeNode(node *Node) bool {
	return IsTypeNodeKind(node.Kind)
}

func IsJSDocKind(kind Kind) bool {
	return KindFirstJSDocNode <= kind && kind <= KindLastJSDocNode
}

func isJSDocTypeAssertion(_ *Node) bool {
	return false // !!!
}

func IsPrologueDirective(node *Node) bool {
	return node.Kind == KindExpressionStatement &&
		node.AsExpressionStatement().Expression.Kind == KindStringLiteral
}

type OuterExpressionKinds int16

const (
	OEKParentheses                  OuterExpressionKinds = 1 << 0
	OEKTypeAssertions               OuterExpressionKinds = 1 << 1
	OEKNonNullAssertions            OuterExpressionKinds = 1 << 2
	OEKPartiallyEmittedExpressions  OuterExpressionKinds = 1 << 3
	OEKExpressionsWithTypeArguments OuterExpressionKinds = 1 << 4
	OEKSatisfies                    OuterExpressionKinds = 1 << 5
	OEKExcludeJSDocTypeAssertion                         = 1 << 6
	OEKAssertions                                        = OEKTypeAssertions | OEKNonNullAssertions | OEKSatisfies
	OEKAll                                               = OEKParentheses | OEKAssertions | OEKPartiallyEmittedExpressions | OEKExpressionsWithTypeArguments
)

// Determines whether node is an "outer expression" of the provided kinds
func IsOuterExpression(node *Expression, kinds OuterExpressionKinds) bool {
	switch node.Kind {
	case KindParenthesizedExpression:
		return kinds&OEKParentheses != 0 && !(kinds&OEKExcludeJSDocTypeAssertion != 0 && isJSDocTypeAssertion(node))
	case KindTypeAssertionExpression, KindAsExpression:
		return kinds&OEKTypeAssertions != 0
	case KindSatisfiesExpression:
		return kinds&(OEKExpressionsWithTypeArguments|OEKSatisfies) != 0
	case KindExpressionWithTypeArguments:
		return kinds&OEKExpressionsWithTypeArguments != 0
	case KindNonNullExpression:
		return kinds&OEKNonNullAssertions != 0
	case KindPartiallyEmittedExpression:
		return kinds&OEKPartiallyEmittedExpressions != 0
	}
	return false
}

// Descends into an expression, skipping past "outer expressions" of the provided kinds
func SkipOuterExpressions(node *Expression, kinds OuterExpressionKinds) *Expression {
	for IsOuterExpression(node, kinds) {
		node = node.Expression()
	}
	return node
}

// Skips past the parentheses of an expression
func SkipParentheses(node *Expression) *Expression {
	return SkipOuterExpressions(node, OEKParentheses)
}

func SkipTypeParentheses(node *Node) *Node {
	for IsParenthesizedTypeNode(node) {
		node = node.AsParenthesizedTypeNode().Type
	}
	return node
}

func SkipPartiallyEmittedExpressions(node *Expression) *Expression {
	return SkipOuterExpressions(node, OEKPartiallyEmittedExpressions)
}

// Walks up the parents of a parenthesized expression to find the containing node
func WalkUpParenthesizedExpressions(node *Expression) *Node {
	for node != nil && node.Kind == KindParenthesizedExpression {
		node = node.Parent
	}
	return node
}

// Walks up the parents of a parenthesized type to find the containing node
func WalkUpParenthesizedTypes(node *TypeNode) *Node {
	for node != nil && node.Kind == KindParenthesizedType {
		node = node.Parent
	}
	return node
}

// Walks up the parents of a node to find the containing SourceFile
func GetSourceFileOfNode(node *Node) *SourceFile {
	for node != nil {
		if node.Kind == KindSourceFile {
			return node.AsSourceFile()
		}
		node = node.Parent
	}
	return nil
}

var setParentInChildrenPool = sync.Pool{
	New: func() any {
		return newParentInChildrenSetter()
	},
}

func newParentInChildrenSetter() func(node *Node) bool {
	// Consolidate state into one allocation.
	// Similar to https://go.dev/cl/552375.
	var state struct {
		parent *Node
		visit  func(*Node) bool
	}

	state.visit = func(node *Node) bool {
		if state.parent != nil {
			node.Parent = state.parent
		}
		saveParent := state.parent
		state.parent = node
		node.ForEachChild(state.visit)
		state.parent = saveParent
		return false
	}

	return state.visit
}

func SetParentInChildren(node *Node) {
	fn := setParentInChildrenPool.Get().(func(node *Node) bool)
	defer setParentInChildrenPool.Put(fn)
	fn(node)
}

// This should never be called outside the parser
func SetImportsOfSourceFile(node *SourceFile, imports []*LiteralLikeNode) {
	node.imports = imports
}

// Walks up the parents of a node to find the ancestor that matches the callback
func FindAncestor(node *Node, callback func(*Node) bool) *Node {
	for node != nil {
		if callback(node) {
			return node
		}
		node = node.Parent
	}
	return nil
}

// Walks up the parents of a node to find the ancestor that matches the kind
func FindAncestorKind(node *Node, kind Kind) *Node {
	for node != nil {
		if node.Kind == kind {
			return node
		}
		node = node.Parent
	}
	return nil
}

type FindAncestorResult int32

const (
	FindAncestorFalse FindAncestorResult = iota
	FindAncestorTrue
	FindAncestorQuit
)

func ToFindAncestorResult(b bool) FindAncestorResult {
	if b {
		return FindAncestorTrue
	}
	return FindAncestorFalse
}

// Walks up the parents of a node to find the ancestor that matches the callback
func FindAncestorOrQuit(node *Node, callback func(*Node) FindAncestorResult) *Node {
	for node != nil {
		switch callback(node) {
		case FindAncestorQuit:
			return nil
		case FindAncestorTrue:
			return node
		}
		node = node.Parent
	}
	return nil
}

func IsNodeDescendantOf(node *Node, ancestor *Node) bool {
	for node != nil {
		if node == ancestor {
			return true
		}
		node = node.Parent
	}
	return false
}

func ModifierToFlag(token Kind) ModifierFlags {
	switch token {
	case KindStaticKeyword:
		return ModifierFlagsStatic
	case KindPublicKeyword:
		return ModifierFlagsPublic
	case KindProtectedKeyword:
		return ModifierFlagsProtected
	case KindPrivateKeyword:
		return ModifierFlagsPrivate
	case KindAbstractKeyword:
		return ModifierFlagsAbstract
	case KindAccessorKeyword:
		return ModifierFlagsAccessor
	case KindExportKeyword:
		return ModifierFlagsExport
	case KindDeclareKeyword:
		return ModifierFlagsAmbient
	case KindConstKeyword:
		return ModifierFlagsConst
	case KindDefaultKeyword:
		return ModifierFlagsDefault
	case KindAsyncKeyword:
		return ModifierFlagsAsync
	case KindReadonlyKeyword:
		return ModifierFlagsReadonly
	case KindOverrideKeyword:
		return ModifierFlagsOverride
	case KindInKeyword:
		return ModifierFlagsIn
	case KindOutKeyword:
		return ModifierFlagsOut
	case KindDecorator:
		return ModifierFlagsDecorator
	}
	return ModifierFlagsNone
}

func ModifiersToFlags(modifiers []*Node) ModifierFlags {
	var flags ModifierFlags
	for _, modifier := range modifiers {
		flags |= ModifierToFlag(modifier.Kind)
	}
	return flags
}

func HasSyntacticModifier(node *Node, flags ModifierFlags) bool {
	return node.ModifierFlags()&flags != 0
}

func HasAccessorModifier(node *Node) bool {
	return HasSyntacticModifier(node, ModifierFlagsAccessor)
}

func HasStaticModifier(node *Node) bool {
	return HasSyntacticModifier(node, ModifierFlagsStatic)
}

func IsStatic(node *Node) bool {
	// https://tc39.es/ecma262/#sec-static-semantics-isstatic
	return IsClassElement(node) && HasStaticModifier(node) || IsClassStaticBlockDeclaration(node)
}

func CanHaveSymbol(node *Node) bool {
	switch node.Kind {
	case KindArrowFunction, KindBinaryExpression, KindBindingElement, KindCallExpression, KindCallSignature,
		KindClassDeclaration, KindClassExpression, KindClassStaticBlockDeclaration, KindConstructor, KindConstructorType,
		KindConstructSignature, KindElementAccessExpression, KindEnumDeclaration, KindEnumMember, KindExportAssignment,
		KindExportDeclaration, KindExportSpecifier, KindFunctionDeclaration, KindFunctionExpression, KindFunctionType,
		KindGetAccessor, KindImportClause, KindImportEqualsDeclaration, KindImportSpecifier, KindIndexSignature,
		KindInterfaceDeclaration, KindJSExportAssignment, KindJSTypeAliasDeclaration, KindCommonJSExport,
		KindJsxAttribute, KindJsxAttributes, KindJsxSpreadAttribute, KindMappedType, KindMethodDeclaration,
		KindMethodSignature, KindModuleDeclaration, KindNamedTupleMember, KindNamespaceExport, KindNamespaceExportDeclaration,
		KindNamespaceImport, KindNewExpression, KindNoSubstitutionTemplateLiteral, KindNumericLiteral, KindObjectLiteralExpression,
		KindParameter, KindPropertyAccessExpression, KindPropertyAssignment, KindPropertyDeclaration, KindPropertySignature,
		KindSetAccessor, KindShorthandPropertyAssignment, KindSourceFile, KindSpreadAssignment, KindStringLiteral,
		KindTypeAliasDeclaration, KindTypeLiteral, KindTypeParameter, KindVariableDeclaration:
		return true
	}
	return false
}

func CanHaveIllegalDecorators(node *Node) bool {
	switch node.Kind {
	case KindPropertyAssignment, KindShorthandPropertyAssignment,
		KindFunctionDeclaration, KindConstructor,
		KindIndexSignature, KindClassStaticBlockDeclaration,
		KindMissingDeclaration, KindVariableStatement,
		KindInterfaceDeclaration, KindTypeAliasDeclaration,
		KindEnumDeclaration, KindModuleDeclaration,
		KindImportEqualsDeclaration, KindImportDeclaration, KindJSImportDeclaration,
		KindNamespaceExportDeclaration, KindExportDeclaration,
		KindExportAssignment:
		return true
	}
	return false
}

func CanHaveIllegalModifiers(node *Node) bool {
	switch node.Kind {
	case KindClassStaticBlockDeclaration,
		KindPropertyAssignment,
		KindShorthandPropertyAssignment,
		KindMissingDeclaration,
		KindNamespaceExportDeclaration:
		return true
	}
	return false
}

func CanHaveModifiers(node *Node) bool {
	switch node.Kind {
	case KindTypeParameter,
		KindParameter,
		KindPropertySignature,
		KindPropertyDeclaration,
		KindMethodSignature,
		KindMethodDeclaration,
		KindConstructor,
		KindGetAccessor,
		KindSetAccessor,
		KindIndexSignature,
		KindConstructorType,
		KindFunctionExpression,
		KindArrowFunction,
		KindClassExpression,
		KindVariableStatement,
		KindFunctionDeclaration,
		KindClassDeclaration,
		KindInterfaceDeclaration,
		KindTypeAliasDeclaration,
		KindEnumDeclaration,
		KindModuleDeclaration,
		KindImportEqualsDeclaration,
		KindImportDeclaration,
		KindJSImportDeclaration,
		KindExportAssignment,
		KindExportDeclaration:
		return true
	}
	return false
}

func CanHaveDecorators(node *Node) bool {
	switch node.Kind {
	case KindParameter,
		KindPropertyDeclaration,
		KindMethodDeclaration,
		KindGetAccessor,
		KindSetAccessor,
		KindClassExpression,
		KindClassDeclaration:
		return true
	}
	return false
}

func IsFunctionOrModuleBlock(node *Node) bool {
	return IsSourceFile(node) || IsModuleBlock(node) || IsBlock(node) && IsFunctionLike(node.Parent)
}

func IsFunctionExpressionOrArrowFunction(node *Node) bool {
	return IsFunctionExpression(node) || IsArrowFunction(node)
}

// Warning: This has the same semantics as the forEach family of functions in that traversal terminates
// in the event that 'visitor' returns true.
func ForEachReturnStatement(body *Node, visitor func(stmt *Node) bool) bool {
	var traverse func(*Node) bool
	traverse = func(node *Node) bool {
		switch node.Kind {
		case KindReturnStatement:
			return visitor(node)
		case KindCaseBlock, KindBlock, KindIfStatement, KindDoStatement, KindWhileStatement, KindForStatement, KindForInStatement,
			KindForOfStatement, KindWithStatement, KindSwitchStatement, KindCaseClause, KindDefaultClause, KindLabeledStatement,
			KindTryStatement, KindCatchClause:
			return node.ForEachChild(traverse)
		}
		return false
	}
	return traverse(body)
}

func GetRootDeclaration(node *Node) *Node {
	for node.Kind == KindBindingElement {
		node = node.Parent.Parent
	}
	return node
}

func getCombinedFlags[T ~uint32](node *Node, getFlags func(*Node) T) T {
	node = GetRootDeclaration(node)
	flags := getFlags(node)
	if node.Kind == KindVariableDeclaration {
		node = node.Parent
	}
	if node != nil && node.Kind == KindVariableDeclarationList {
		flags |= getFlags(node)
		node = node.Parent
	}
	if node != nil && node.Kind == KindVariableStatement {
		flags |= getFlags(node)
	}
	return flags
}

func GetCombinedModifierFlags(node *Node) ModifierFlags {
	return getCombinedFlags(node, (*Node).ModifierFlags)
}

func GetCombinedNodeFlags(node *Node) NodeFlags {
	return getCombinedFlags(node, getNodeFlags)
}

func getNodeFlags(node *Node) NodeFlags {
	return node.Flags
}

// Gets whether a bound `VariableDeclaration` or `VariableDeclarationList` is part of an `await using` declaration.
func IsVarAwaitUsing(node *Node) bool {
	return GetCombinedNodeFlags(node)&NodeFlagsBlockScoped == NodeFlagsAwaitUsing
}

// Gets whether a bound `VariableDeclaration` or `VariableDeclarationList` is part of a `using` declaration.
func IsVarUsing(node *Node) bool {
	return GetCombinedNodeFlags(node)&NodeFlagsBlockScoped == NodeFlagsUsing
}

// Gets whether a bound `VariableDeclaration` or `VariableDeclarationList` is part of a `const` declaration.
func IsVarConst(node *Node) bool {
	return GetCombinedNodeFlags(node)&NodeFlagsBlockScoped == NodeFlagsConst
}

// Gets whether a bound `VariableDeclaration` or `VariableDeclarationList` is part of a `const`, `using` or `await using` declaration.
func IsVarConstLike(node *Node) bool {
	switch GetCombinedNodeFlags(node) & NodeFlagsBlockScoped {
	case NodeFlagsConst, NodeFlagsUsing, NodeFlagsAwaitUsing:
		return true
	}
	return false
}

// Gets whether a bound `VariableDeclaration` or `VariableDeclarationList` is part of a `let` declaration.
func IsVarLet(node *Node) bool {
	return GetCombinedNodeFlags(node)&NodeFlagsBlockScoped == NodeFlagsLet
}

func IsImportMeta(node *Node) bool {
	if node.Kind == KindMetaProperty {
		return node.AsMetaProperty().KeywordToken == KindImportKeyword && node.AsMetaProperty().Name().AsIdentifier().Text == "meta"
	}
	return false
}

func WalkUpBindingElementsAndPatterns(binding *Node) *Node {
	node := binding.Parent
	for IsBindingElement(node.Parent) {
		node = node.Parent.Parent
	}
	return node.Parent
}

func IsSourceFileJS(file *SourceFile) bool {
	return file.ScriptKind == core.ScriptKindJS || file.ScriptKind == core.ScriptKindJSX
}

func IsInJSFile(node *Node) bool {
	return node != nil && node.Flags&NodeFlagsJavaScriptFile != 0
}

func IsDeclaration(node *Node) bool {
	if node.Kind == KindTypeParameter {
		return node.Parent != nil
	}
	return IsDeclarationNode(node)
}

// True if `name` is the name of a declaration node
func IsDeclarationName(name *Node) bool {
	return !IsSourceFile(name) && !IsBindingPattern(name) && IsDeclaration(name.Parent) && name.Parent.Name() == name
}

// Like 'isDeclarationName', but returns true for LHS of `import { x as y }` or `export { x as y }`.
func IsDeclarationNameOrImportPropertyName(name *Node) bool {
	switch name.Parent.Kind {
	case KindImportSpecifier, KindExportSpecifier:
		return IsIdentifier(name) || name.Kind == KindStringLiteral
	default:
		return IsDeclarationName(name)
	}
}

func IsLiteralComputedPropertyDeclarationName(node *Node) bool {
	return IsStringOrNumericLiteralLike(node) &&
		node.Parent.Kind == KindComputedPropertyName &&
		IsDeclaration(node.Parent.Parent)
}

func IsExternalModuleImportEqualsDeclaration(node *Node) bool {
	return node.Kind == KindImportEqualsDeclaration && node.AsImportEqualsDeclaration().ModuleReference.Kind == KindExternalModuleReference
}

func IsModuleOrEnumDeclaration(node *Node) bool {
	return node.Kind == KindModuleDeclaration || node.Kind == KindEnumDeclaration
}

func IsLiteralImportTypeNode(node *Node) bool {
	return IsImportTypeNode(node) && IsLiteralTypeNode(node.AsImportTypeNode().Argument) && IsStringLiteral(node.AsImportTypeNode().Argument.AsLiteralTypeNode().Literal)
}

func IsJsxTagName(node *Node) bool {
	parent := node.Parent
	switch parent.Kind {
	case KindJsxOpeningElement, KindJsxClosingElement, KindJsxSelfClosingElement:
		return parent.TagName() == node
	}
	return false
}

func IsImportOrExportSpecifier(node *Node) bool {
	return IsImportSpecifier(node) || IsExportSpecifier(node)
}

func isVoidZero(node *Node) bool {
	return IsVoidExpression(node) && IsNumericLiteral(node.Expression()) && node.Expression().Text() == "0"
}

func IsVoidExpression(node *Node) bool {
	return node.Kind == KindVoidExpression
}

func IsExportsIdentifier(node *Node) bool {
	return IsIdentifier(node) && node.Text() == "exports"
}

func IsModuleIdentifier(node *Node) bool {
	return IsIdentifier(node) && node.Text() == "module"
}

func IsThisIdentifier(node *Node) bool {
	return IsIdentifier(node) && node.Text() == "this"
}

func IsThisParameter(node *Node) bool {
	return IsParameter(node) && node.Name() != nil && IsThisIdentifier(node.Name())
}

func IsBindableStaticAccessExpression(node *Node, excludeThisKeyword bool) bool {
	return IsPropertyAccessExpression(node) &&
		(!excludeThisKeyword && node.Expression().Kind == KindThisKeyword || IsIdentifier(node.Name()) && IsBindableStaticNameExpression(node.Expression() /*excludeThisKeyword*/, true)) ||
		IsBindableStaticElementAccessExpression(node, excludeThisKeyword)
}

func IsBindableStaticElementAccessExpression(node *Node, excludeThisKeyword bool) bool {
	return IsLiteralLikeElementAccess(node) &&
		((!excludeThisKeyword && node.Expression().Kind == KindThisKeyword) ||
			IsEntityNameExpression(node.Expression()) ||
			IsBindableStaticAccessExpression(node.Expression(), true /*excludeThisKeyword*/))
}

func IsLiteralLikeElementAccess(node *Node) bool {
	return IsElementAccessExpression(node) && IsStringOrNumericLiteralLike(node.AsElementAccessExpression().ArgumentExpression)
}

func IsBindableStaticNameExpression(node *Node, excludeThisKeyword bool) bool {
	return IsEntityNameExpression(node) || IsBindableStaticAccessExpression(node, excludeThisKeyword)
}

// Does not handle signed numeric names like `a[+0]` - handling those would require handling prefix unary expressions
// throughout late binding handling as well, which is awkward (but ultimately probably doable if there is demand)
func GetElementOrPropertyAccessName(node *Node) *Node {
	switch node.Kind {
	case KindPropertyAccessExpression:
		if IsIdentifier(node.Name()) {
			return node.Name()
		}
		return nil
	case KindElementAccessExpression:
		if arg := SkipParentheses(node.AsElementAccessExpression().ArgumentExpression); IsStringOrNumericLiteralLike(arg) {
			return arg
		}
		return nil
	}
	panic("Unhandled case in GetElementOrPropertyAccessName")
}

func GetInitializerOfBinaryExpression(expr *BinaryExpression) *Expression {
	for IsBinaryExpression(expr.Right) {
		expr = expr.Right.AsBinaryExpression()
	}
	return expr.Right.Expression()
}

func IsExpressionWithTypeArgumentsInClassExtendsClause(node *Node) bool {
	return TryGetClassExtendingExpressionWithTypeArguments(node) != nil
}

func TryGetClassExtendingExpressionWithTypeArguments(node *Node) *ClassLikeDeclaration {
	cls, isImplements := TryGetClassImplementingOrExtendingExpressionWithTypeArguments(node)
	if cls != nil && !isImplements {
		return cls
	}
	return nil
}

func TryGetClassImplementingOrExtendingExpressionWithTypeArguments(node *Node) (class *ClassLikeDeclaration, isImplements bool) {
	if IsExpressionWithTypeArguments(node) {
		if IsHeritageClause(node.Parent) && IsClassLike(node.Parent.Parent) {
			return node.Parent.Parent, node.Parent.AsHeritageClause().Token == KindImplementsKeyword
		}
	}
	return nil, false
}

func GetNameOfDeclaration(declaration *Node) *Node {
	if declaration == nil {
		return nil
	}
	nonAssignedName := GetNonAssignedNameOfDeclaration(declaration)
	if nonAssignedName != nil {
		return nonAssignedName
	}
	if IsFunctionExpression(declaration) || IsArrowFunction(declaration) || IsClassExpression(declaration) {
		return getAssignedName(declaration)
	}
	return nil
}

func GetImportClauseOfDeclaration(declaration *Declaration) *ImportClause {
	switch declaration.Kind {
	case KindImportDeclaration:
		return declaration.AsImportDeclaration().ImportClause.AsImportClause()
	case KindJSDocImportTag:
		return declaration.AsJSDocImportTag().ImportClause.AsImportClause()
	}
	return nil
}

func GetNonAssignedNameOfDeclaration(declaration *Node) *Node {
	// !!!
	switch declaration.Kind {
	case KindBinaryExpression:
		bin := declaration.AsBinaryExpression()
		kind := GetAssignmentDeclarationKind(bin)
		if kind == JSDeclarationKindProperty || kind == JSDeclarationKindThisProperty {
			if name := GetElementOrPropertyAccessName(bin.Left); name != nil {
				return name
			} else {
				return bin.Left
			}
		}
		return nil
	case KindExportAssignment, KindJSExportAssignment:
		expr := declaration.AsExportAssignment().Expression
		if IsIdentifier(expr) {
			return expr
		}
		return nil
	}
	return declaration.Name()
}

func getAssignedName(node *Node) *Node {
	parent := node.Parent
	if parent != nil {
		switch parent.Kind {
		case KindPropertyAssignment:
			return parent.AsPropertyAssignment().Name()
		case KindBindingElement:
			return parent.AsBindingElement().Name()
		case KindBinaryExpression:
			if node == parent.AsBinaryExpression().Right {
				left := parent.AsBinaryExpression().Left
				switch left.Kind {
				case KindIdentifier:
					return left
				case KindPropertyAccessExpression:
					return left.AsPropertyAccessExpression().Name()
				case KindElementAccessExpression:
					arg := SkipParentheses(left.AsElementAccessExpression().ArgumentExpression)
					if IsStringOrNumericLiteralLike(arg) {
						return arg
					}
				}
			}
		case KindCommonJSExport:
			return parent.AsCommonJSExport().Name()
		case KindVariableDeclaration:
			name := parent.AsVariableDeclaration().Name()
			if IsIdentifier(name) {
				return name
			}
		}
	}
	return nil
}

type JSDeclarationKind int

const (
	JSDeclarationKindNone JSDeclarationKind = iota
	/// module.exports = expr
	JSDeclarationKindModuleExports
	/// exports.name = expr
	/// module.exports.name = expr
	JSDeclarationKindExportsProperty
	/// className.prototype.name = expr
	JSDeclarationKindPrototypeProperty
	/// this.name = expr
	JSDeclarationKindThisProperty
	/// F.name = expr, F[name] = expr
	JSDeclarationKindProperty
)

func GetAssignmentDeclarationKind(bin *BinaryExpression) JSDeclarationKind {
	if bin.OperatorToken.Kind != KindEqualsToken || !IsAccessExpression(bin.Left) {
		return JSDeclarationKindNone
	}
	if IsInJSFile(bin.Left) && IsModuleExportsAccessExpression(bin.Left) {
		return JSDeclarationKindModuleExports
	} else if IsInJSFile(bin.Left) &&
		(IsModuleExportsAccessExpression(bin.Left.Expression()) || IsExportsIdentifier(bin.Left.Expression())) &&
		GetElementOrPropertyAccessName(bin.Left) != nil {
		return JSDeclarationKindExportsProperty
	}
	if IsInJSFile(bin.Left) && bin.Left.Expression().Kind == KindThisKeyword {
		return JSDeclarationKindThisProperty
	}
	if bin.Left.Kind == KindPropertyAccessExpression && IsEntityNameExpressionEx(bin.Left.Expression(), IsInJSFile(bin.Left)) && IsIdentifier(bin.Left.Name()) ||
		bin.Left.Kind == KindElementAccessExpression && IsEntityNameExpressionEx(bin.Left.Expression(), IsInJSFile(bin.Left)) {
		return JSDeclarationKindProperty
	}
	return JSDeclarationKindNone
}

/**
 * A declaration has a dynamic name if all of the following are true:
 *   1. The declaration has a computed property name.
 *   2. The computed name is *not* expressed as a StringLiteral.
 *   3. The computed name is *not* expressed as a NumericLiteral.
 *   4. The computed name is *not* expressed as a PlusToken or MinusToken
 *      immediately followed by a NumericLiteral.
 */
func HasDynamicName(declaration *Node) bool {
	name := GetNameOfDeclaration(declaration)
	return name != nil && IsDynamicName(name)
}

func IsDynamicName(name *Node) bool {
	var expr *Node
	switch name.Kind {
	case KindComputedPropertyName:
		expr = name.AsComputedPropertyName().Expression
	case KindElementAccessExpression:
		expr = SkipParentheses(name.AsElementAccessExpression().ArgumentExpression)
	default:
		return false
	}
	return !IsStringOrNumericLiteralLike(expr) && !IsSignedNumericLiteral(expr)
}

func IsEntityNameExpression(node *Node) bool {
	return IsEntityNameExpressionEx(node, false /*allowJS*/)
}

func IsEntityNameExpressionEx(node *Node, allowJS bool) bool {
	if node.Kind == KindIdentifier || IsPropertyAccessEntityNameExpression(node, allowJS) {
		return true
	}
	if allowJS {
		return node.Kind == KindThisKeyword || isElementAccessEntityNameExpression(node, allowJS)
	}
	return false
}

func IsPropertyAccessEntityNameExpression(node *Node, allowJS bool) bool {
	if node.Kind == KindPropertyAccessExpression {
		expr := node.AsPropertyAccessExpression()
		return expr.Name().Kind == KindIdentifier && IsEntityNameExpressionEx(expr.Expression, allowJS)
	}
	return false
}

func isElementAccessEntityNameExpression(node *Node, allowJS bool) bool {
	if node.Kind == KindElementAccessExpression {
		expr := node.AsElementAccessExpression()
		if IsStringOrNumericLiteralLike(SkipParentheses(expr.ArgumentExpression)) {
			return IsEntityNameExpressionEx(expr.Expression, allowJS)
		}
	}
	return false
}

func IsDottedName(node *Node) bool {
	switch node.Kind {
	case KindIdentifier, KindThisKeyword, KindSuperKeyword, KindMetaProperty:
		return true
	case KindPropertyAccessExpression, KindParenthesizedExpression:
		return IsDottedName(node.Expression())
	}
	return false
}

func HasSamePropertyAccessName(node1, node2 *Node) bool {
	if node1.Kind == KindIdentifier && node2.Kind == KindIdentifier {
		return node1.Text() == node2.Text()
	} else if node1.Kind == KindPropertyAccessExpression && node2.Kind == KindPropertyAccessExpression {
		return node1.AsPropertyAccessExpression().Name().Text() == node2.AsPropertyAccessExpression().Name().Text() &&
			HasSamePropertyAccessName(node1.AsPropertyAccessExpression().Expression, node2.AsPropertyAccessExpression().Expression)
	}
	return false
}

func IsAmbientModule(node *Node) bool {
	return IsModuleDeclaration(node) && (node.AsModuleDeclaration().Name().Kind == KindStringLiteral || IsGlobalScopeAugmentation(node))
}

func IsExternalModule(file *SourceFile) bool {
	return file.ExternalModuleIndicator != nil
}

func IsExternalOrCommonJSModule(file *SourceFile) bool {
	return file.ExternalModuleIndicator != nil || file.CommonJSModuleIndicator != nil
}

// TODO: Should we deprecate `IsExternalOrCommonJSModule` in favor of this function?
func IsEffectiveExternalModule(node *SourceFile, compilerOptions *core.CompilerOptions) bool {
	return IsExternalModule(node) || (isCommonJSContainingModuleKind(compilerOptions.GetEmitModuleKind()) && node.CommonJSModuleIndicator != nil)
}

func isCommonJSContainingModuleKind(kind core.ModuleKind) bool {
	return kind == core.ModuleKindCommonJS || core.ModuleKindNode16 <= kind && kind <= core.ModuleKindNodeNext
}

func IsExternalModuleIndicator(node *Statement) bool {
	// Exported top-level member indicates moduleness
	return IsAnyImportOrReExport(node) || IsExportAssignment(node) || HasSyntacticModifier(node, ModifierFlagsExport)
}

func IsExportNamespaceAsDefaultDeclaration(node *Node) bool {
	if IsExportDeclaration(node) {
		decl := node.AsExportDeclaration()
		return IsNamespaceExport(decl.ExportClause) && ModuleExportNameIsDefault(decl.ExportClause.Name())
	}
	return false
}

func IsGlobalScopeAugmentation(node *Node) bool {
	return IsModuleDeclaration(node) && node.AsModuleDeclaration().Keyword == KindGlobalKeyword
}

func IsModuleAugmentationExternal(node *Node) bool {
	// external module augmentation is a ambient module declaration that is either:
	// - defined in the top level scope and source file is an external module
	// - defined inside ambient module declaration located in the top level scope and source file not an external module
	switch node.Parent.Kind {
	case KindSourceFile:
		return IsExternalModule(node.Parent.AsSourceFile())
	case KindModuleBlock:
		grandParent := node.Parent.Parent
		return IsAmbientModule(grandParent) && IsSourceFile(grandParent.Parent) && !IsExternalModule(grandParent.Parent.AsSourceFile())
	}
	return false
}

func IsModuleWithStringLiteralName(node *Node) bool {
	return IsModuleDeclaration(node) && node.Name().Kind == KindStringLiteral
}

func GetContainingClass(node *Node) *Node {
	return FindAncestor(node.Parent, IsClassLike)
}

func GetExtendsHeritageClauseElement(node *Node) *ExpressionWithTypeArgumentsNode {
	return core.FirstOrNil(GetExtendsHeritageClauseElements(node))
}

func GetExtendsHeritageClauseElements(node *Node) []*ExpressionWithTypeArgumentsNode {
	return GetHeritageElements(node, KindExtendsKeyword)
}

func GetImplementsHeritageClauseElements(node *Node) []*ExpressionWithTypeArgumentsNode {
	return GetHeritageElements(node, KindImplementsKeyword)
}

func GetHeritageElements(node *Node, kind Kind) []*Node {
	clause := GetHeritageClause(node, kind)
	if clause != nil {
		return clause.AsHeritageClause().Types.Nodes
	}
	return nil
}

func GetHeritageClause(node *Node, kind Kind) *Node {
	clauses := getHeritageClauses(node)
	if clauses != nil {
		for _, clause := range clauses.Nodes {
			if clause.AsHeritageClause().Token == kind {
				return clause
			}
		}
	}
	return nil
}

func getHeritageClauses(node *Node) *NodeList {
	switch node.Kind {
	case KindClassDeclaration:
		return node.AsClassDeclaration().HeritageClauses
	case KindClassExpression:
		return node.AsClassExpression().HeritageClauses
	case KindInterfaceDeclaration:
		return node.AsInterfaceDeclaration().HeritageClauses
	}
	return nil
}

func IsPartOfTypeQuery(node *Node) bool {
	for node.Kind == KindQualifiedName || node.Kind == KindIdentifier {
		node = node.Parent
	}
	return node.Kind == KindTypeQuery
}

/**
 * This function returns true if the this node's root declaration is a parameter.
 * For example, passing a `ParameterDeclaration` will return true, as will passing a
 * binding element that is a child of a `ParameterDeclaration`.
 *
 * If you are looking to test that a `Node` is a `ParameterDeclaration`, use `isParameter`.
 */
func IsPartOfParameterDeclaration(node *Node) bool {
	return GetRootDeclaration(node).Kind == KindParameter
}

func IsInTopLevelContext(node *Node) bool {
	// The name of a class or function declaration is a BindingIdentifier in its surrounding scope.
	if IsIdentifier(node) {
		parent := node.Parent
		if (IsClassDeclaration(parent) || IsFunctionDeclaration(parent)) && parent.Name() == node {
			node = parent
		}
	}
	container := GetThisContainer(node, true /*includeArrowFunctions*/, false /*includeClassComputedPropertyName*/)
	return IsSourceFile(container)
}

func GetThisContainer(node *Node, includeArrowFunctions bool, includeClassComputedPropertyName bool) *Node {
	for {
		node = node.Parent
		if node == nil {
			panic("nil parent in getThisContainer")
		}
		switch node.Kind {
		case KindComputedPropertyName:
			if includeClassComputedPropertyName && IsClassLike(node.Parent.Parent) {
				return node
			}
			node = node.Parent.Parent
		case KindDecorator:
			if node.Parent.Kind == KindParameter && IsClassElement(node.Parent.Parent) {
				// If the decorator's parent is a Parameter, we resolve the this container from
				// the grandparent class declaration.
				node = node.Parent.Parent
			} else if IsClassElement(node.Parent) {
				// If the decorator's parent is a class element, we resolve the 'this' container
				// from the parent class declaration.
				node = node.Parent
			}
		case KindArrowFunction:
			if includeArrowFunctions {
				return node
			}
		case KindFunctionDeclaration, KindFunctionExpression, KindModuleDeclaration, KindClassStaticBlockDeclaration,
			KindPropertyDeclaration, KindPropertySignature, KindMethodDeclaration, KindMethodSignature, KindConstructor,
			KindGetAccessor, KindSetAccessor, KindCallSignature, KindConstructSignature, KindIndexSignature,
			KindEnumDeclaration, KindSourceFile:
			return node
		}
	}
}

func GetSuperContainer(node *Node, stopOnFunctions bool) *Node {
	for node = node.Parent; node != nil; node = node.Parent {
		switch node.Kind {
		case KindComputedPropertyName:
			node = node.Parent
		case KindFunctionDeclaration, KindFunctionExpression, KindArrowFunction:
			if !stopOnFunctions {
				continue
			}
			return node
		case KindPropertyDeclaration, KindPropertySignature, KindMethodDeclaration, KindMethodSignature, KindConstructor, KindGetAccessor, KindSetAccessor, KindClassStaticBlockDeclaration:
			return node
		case KindDecorator:
			// Decorators are always applied outside of the body of a class or method.
			if node.Parent.Kind == KindParameter && IsClassElement(node.Parent.Parent) {
				// If the decorator's parent is a Parameter, we resolve the this container from
				// the grandparent class declaration.
				node = node.Parent.Parent
			} else if IsClassElement(node.Parent) {
				// If the decorator's parent is a class element, we resolve the 'this' container
				// from the parent class declaration.
				node = node.Parent
			}
		}
	}
	return nil
}

func GetImmediatelyInvokedFunctionExpression(fn *Node) *Node {
	if IsFunctionExpressionOrArrowFunction(fn) {
		prev := fn
		parent := fn.Parent
		for IsParenthesizedExpression(parent) {
			prev = parent
			parent = parent.Parent
		}
		if IsCallExpression(parent) && parent.AsCallExpression().Expression == prev {
			return parent
		}
	}
	return nil
}

func IsEnumConst(node *Node) bool {
	return GetCombinedModifierFlags(node)&ModifierFlagsConst != 0
}

func ExportAssignmentIsAlias(node *Node) bool {
	e := node.AsExportAssignment().Expression
	return IsEntityNameExpression(e) || IsClassExpression(e)
}

func IsInstanceOfExpression(node *Node) bool {
	return IsBinaryExpression(node) && node.AsBinaryExpression().OperatorToken.Kind == KindInstanceOfKeyword
}

func IsAnyImportOrReExport(node *Node) bool {
	return IsAnyImportSyntax(node) || IsExportDeclaration(node)
}

func IsAnyImportSyntax(node *Node) bool {
	return NodeKindIs(node, KindImportDeclaration, KindJSImportDeclaration, KindImportEqualsDeclaration)
}

func IsJsonSourceFile(file *SourceFile) bool {
	return file.ScriptKind == core.ScriptKindJSON
}

func IsInJsonFile(node *Node) bool {
	return node.Flags&NodeFlagsJsonFile != 0
}

func GetExternalModuleName(node *Node) *Expression {
	switch node.Kind {
	case KindImportDeclaration, KindJSImportDeclaration:
		return node.AsImportDeclaration().ModuleSpecifier
	case KindExportDeclaration:
		return node.AsExportDeclaration().ModuleSpecifier
	case KindImportEqualsDeclaration:
		if node.AsImportEqualsDeclaration().ModuleReference.Kind == KindExternalModuleReference {
			return node.AsImportEqualsDeclaration().ModuleReference.AsExternalModuleReference().Expression
		}
		return nil
	case KindImportType:
		return getImportTypeNodeLiteral(node)
	case KindCallExpression:
		return core.FirstOrNil(node.AsCallExpression().Arguments.Nodes)
	case KindModuleDeclaration:
		if IsStringLiteral(node.AsModuleDeclaration().Name()) {
			return node.AsModuleDeclaration().Name()
		}
		return nil
	}
	panic("Unhandled case in getExternalModuleName")
}

func GetImportAttributes(node *Node) *Node {
	switch node.Kind {
	case KindImportDeclaration, KindJSImportDeclaration:
		return node.AsImportDeclaration().Attributes
	case KindExportDeclaration:
		return node.AsExportDeclaration().Attributes
	}
	panic("Unhandled case in getImportAttributes")
}

func getImportTypeNodeLiteral(node *Node) *Node {
	if IsImportTypeNode(node) {
		importTypeNode := node.AsImportTypeNode()
		if IsLiteralTypeNode(importTypeNode.Argument) {
			literalTypeNode := importTypeNode.Argument.AsLiteralTypeNode()
			if IsStringLiteral(literalTypeNode.Literal) {
				return literalTypeNode.Literal
			}
		}
	}
	return nil
}

func IsExpressionNode(node *Node) bool {
	switch node.Kind {
	case KindSuperKeyword, KindNullKeyword, KindTrueKeyword, KindFalseKeyword, KindRegularExpressionLiteral,
		KindArrayLiteralExpression, KindObjectLiteralExpression, KindPropertyAccessExpression, KindElementAccessExpression,
		KindCallExpression, KindNewExpression, KindTaggedTemplateExpression, KindAsExpression, KindTypeAssertionExpression,
		KindSatisfiesExpression, KindNonNullExpression, KindParenthesizedExpression, KindFunctionExpression,
		KindClassExpression, KindArrowFunction, KindVoidExpression, KindDeleteExpression, KindTypeOfExpression,
		KindPrefixUnaryExpression, KindPostfixUnaryExpression, KindBinaryExpression, KindConditionalExpression,
		KindSpreadElement, KindTemplateExpression, KindOmittedExpression, KindJsxElement, KindJsxSelfClosingElement,
		KindJsxFragment, KindYieldExpression, KindAwaitExpression:
		return true
	case KindMetaProperty:
		// `import.defer` in `import.defer(...)` is not an expression
		return !IsImportCall(node.Parent) || node.Parent.AsCallExpression().Expression != node
	case KindExpressionWithTypeArguments:
		return !IsHeritageClause(node.Parent)
	case KindQualifiedName:
		for node.Parent.Kind == KindQualifiedName {
			node = node.Parent
		}
		return IsTypeQueryNode(node.Parent) || IsJSDocLinkLike(node.Parent) || IsJSDocNameReference(node.Parent) || isJSXTagName(node)
	case KindPrivateIdentifier:
		return IsBinaryExpression(node.Parent) && node.Parent.AsBinaryExpression().Left == node && node.Parent.AsBinaryExpression().OperatorToken.Kind == KindInKeyword
	case KindIdentifier:
		if IsTypeQueryNode(node.Parent) || IsJSDocLinkLike(node.Parent) || IsJSDocNameReference(node.Parent) || isJSXTagName(node) {
			return true
		}
		fallthrough
	case KindNumericLiteral, KindBigIntLiteral, KindStringLiteral, KindNoSubstitutionTemplateLiteral, KindThisKeyword:
		return IsInExpressionContext(node)
	default:
		return false
	}
}

func IsInExpressionContext(node *Node) bool {
	parent := node.Parent
	switch parent.Kind {
	case KindVariableDeclaration:
		return parent.AsVariableDeclaration().Initializer == node
	case KindParameter:
		return parent.AsParameterDeclaration().Initializer == node
	case KindPropertyDeclaration:
		return parent.AsPropertyDeclaration().Initializer == node
	case KindPropertySignature:
		return parent.AsPropertySignatureDeclaration().Initializer == node
	case KindEnumMember:
		return parent.AsEnumMember().Initializer == node
	case KindPropertyAssignment:
		return parent.AsPropertyAssignment().Initializer == node
	case KindBindingElement:
		return parent.AsBindingElement().Initializer == node
	case KindExpressionStatement:
		return parent.AsExpressionStatement().Expression == node
	case KindIfStatement:
		return parent.AsIfStatement().Expression == node
	case KindDoStatement:
		return parent.AsDoStatement().Expression == node
	case KindWhileStatement:
		return parent.AsWhileStatement().Expression == node
	case KindReturnStatement:
		return parent.AsReturnStatement().Expression == node
	case KindWithStatement:
		return parent.AsWithStatement().Expression == node
	case KindSwitchStatement:
		return parent.AsSwitchStatement().Expression == node
	case KindCaseClause, KindDefaultClause:
		return parent.AsCaseOrDefaultClause().Expression == node
	case KindThrowStatement:
		return parent.AsThrowStatement().Expression == node
	case KindForStatement:
		s := parent.AsForStatement()
		return s.Initializer == node && s.Initializer.Kind != KindVariableDeclarationList || s.Condition == node || s.Incrementor == node
	case KindForInStatement, KindForOfStatement:
		s := parent.AsForInOrOfStatement()
		return s.Initializer == node && s.Initializer.Kind != KindVariableDeclarationList || s.Expression == node
	case KindTypeAssertionExpression:
		return parent.AsTypeAssertion().Expression == node
	case KindAsExpression:
		return parent.AsAsExpression().Expression == node
	case KindTemplateSpan:
		return parent.AsTemplateSpan().Expression == node
	case KindComputedPropertyName:
		return parent.AsComputedPropertyName().Expression == node
	case KindDecorator, KindJsxExpression, KindJsxSpreadAttribute, KindSpreadAssignment:
		return true
	case KindExpressionWithTypeArguments:
		return parent.AsExpressionWithTypeArguments().Expression == node && !IsPartOfTypeNode(parent)
	case KindShorthandPropertyAssignment:
		return parent.AsShorthandPropertyAssignment().ObjectAssignmentInitializer == node
	case KindSatisfiesExpression:
		return parent.AsSatisfiesExpression().Expression == node
	default:
		return IsExpressionNode(parent)
	}
}

func IsPartOfTypeNode(node *Node) bool {
	kind := node.Kind
	if kind >= KindFirstTypeNode && kind <= KindLastTypeNode {
		return true
	}
	switch node.Kind {
	case KindAnyKeyword, KindUnknownKeyword, KindNumberKeyword, KindBigIntKeyword, KindStringKeyword,
		KindBooleanKeyword, KindSymbolKeyword, KindObjectKeyword, KindUndefinedKeyword, KindNullKeyword,
		KindNeverKeyword:
		return true
	case KindVoidKeyword:
		return node.Parent.Kind != KindVoidExpression
	case KindExpressionWithTypeArguments:
		return isPartOfTypeExpressionWithTypeArguments(node)
	case KindTypeParameter:
		return node.Parent.Kind == KindMappedType || node.Parent.Kind == KindInferType
	case KindIdentifier:
		parent := node.Parent
		if IsQualifiedName(parent) && parent.AsQualifiedName().Right == node {
			return isPartOfTypeNodeInParent(parent)
		}
		if IsPropertyAccessExpression(parent) && parent.AsPropertyAccessExpression().Name() == node {
			return isPartOfTypeNodeInParent(parent)
		}
		return isPartOfTypeNodeInParent(node)
	case KindQualifiedName, KindPropertyAccessExpression, KindThisKeyword:
		return isPartOfTypeNodeInParent(node)
	}
	return false
}

func isPartOfTypeNodeInParent(node *Node) bool {
	parent := node.Parent
	if parent.Kind == KindTypeQuery {
		return false
	}
	if parent.Kind == KindImportType {
		return !parent.AsImportTypeNode().IsTypeOf
	}

	// Do not recursively call isPartOfTypeNode on the parent. In the example:
	//
	//     let a: A.B.C;
	//
	// Calling isPartOfTypeNode would consider the qualified name A.B a type node.
	// Only C and A.B.C are type nodes.
	if parent.Kind >= KindFirstTypeNode && parent.Kind <= KindLastTypeNode {
		return true
	}
	switch parent.Kind {
	case KindExpressionWithTypeArguments:
		return isPartOfTypeExpressionWithTypeArguments(parent)
	case KindTypeParameter:
		return node == parent.AsTypeParameter().Constraint
	case KindVariableDeclaration, KindParameter, KindPropertyDeclaration, KindPropertySignature, KindFunctionDeclaration,
		KindFunctionExpression, KindArrowFunction, KindConstructor, KindMethodDeclaration, KindMethodSignature,
		KindGetAccessor, KindSetAccessor, KindCallSignature, KindConstructSignature, KindIndexSignature,
		KindTypeAssertionExpression:
		return node == parent.Type()
	case KindCallExpression, KindNewExpression, KindTaggedTemplateExpression:
		return slices.Contains(parent.TypeArguments(), node)
	}
	return false
}

func isPartOfTypeExpressionWithTypeArguments(node *Node) bool {
	parent := node.Parent
	return IsHeritageClause(parent) && (!IsClassLike(parent.Parent) || parent.AsHeritageClause().Token == KindImplementsKeyword) ||
		IsJSDocImplementsTag(parent) ||
		IsJSDocAugmentsTag(parent)
}

func IsJSDocLinkLike(node *Node) bool {
	return NodeKindIs(node, KindJSDocLink, KindJSDocLinkCode, KindJSDocLinkPlain)
}

func IsJSDocTag(node *Node) bool {
	return node.Kind >= KindFirstJSDocTagNode && node.Kind <= KindLastJSDocTagNode
}

func isJSXTagName(node *Node) bool {
	parent := node.Parent
	switch parent.Kind {
	case KindJsxOpeningElement:
		return parent.AsJsxOpeningElement().TagName == node
	case KindJsxSelfClosingElement:
		return parent.AsJsxSelfClosingElement().TagName == node
	case KindJsxClosingElement:
		return parent.AsJsxClosingElement().TagName == node
	}
	return false
}

func IsSuperCall(node *Node) bool {
	return IsCallExpression(node) && node.AsCallExpression().Expression.Kind == KindSuperKeyword
}

func IsImportCall(node *Node) bool {
	if !IsCallExpression(node) {
		return false
	}
	e := node.AsCallExpression().Expression
	return e.Kind == KindImportKeyword || IsMetaProperty(e) && e.AsMetaProperty().KeywordToken == KindImportKeyword && e.Text() == "defer"
}

func IsComputedNonLiteralName(name *Node) bool {
	return IsComputedPropertyName(name) && !IsStringOrNumericLiteralLike(name.Expression())
}

func IsQuestionToken(node *Node) bool {
	return node != nil && node.Kind == KindQuestionToken
}

func GetTextOfPropertyName(name *Node) string {
	text, _ := TryGetTextOfPropertyName(name)
	return text
}

func TryGetTextOfPropertyName(name *Node) (string, bool) {
	switch name.Kind {
	case KindIdentifier, KindPrivateIdentifier, KindStringLiteral, KindNumericLiteral, KindBigIntLiteral,
		KindNoSubstitutionTemplateLiteral:
		return name.Text(), true
	case KindComputedPropertyName:
		if IsStringOrNumericLiteralLike(name.Expression()) {
			return name.Expression().Text(), true
		}
	case KindJsxNamespacedName:
		return name.AsJsxNamespacedName().Namespace.Text() + ":" + name.Name().Text(), true
	}
	return "", false
}

func IsJSDocNode(node *Node) bool {
	return node.Kind >= KindFirstJSDocNode && node.Kind <= KindLastJSDocNode
}

func IsNonWhitespaceToken(node *Node) bool {
	return IsTokenKind(node.Kind) && !IsWhitespaceOnlyJsxText(node)
}

func IsWhitespaceOnlyJsxText(node *Node) bool {
	return node.Kind == KindJsxText && node.AsJsxText().ContainsOnlyTriviaWhiteSpaces
}

func GetNewTargetContainer(node *Node) *Node {
	container := GetThisContainer(node, false /*includeArrowFunctions*/, false /*includeClassComputedPropertyName*/)
	if container != nil {
		switch container.Kind {
		case KindConstructor, KindFunctionDeclaration, KindFunctionExpression:
			return container
		}
	}
	return nil
}

func GetEnclosingBlockScopeContainer(node *Node) *Node {
	return FindAncestor(node.Parent, func(current *Node) bool {
		return IsBlockScope(current, current.Parent)
	})
}

func IsBlockScope(node *Node, parentNode *Node) bool {
	switch node.Kind {
	case KindSourceFile, KindCaseBlock, KindCatchClause, KindModuleDeclaration, KindForStatement, KindForInStatement, KindForOfStatement,
		KindConstructor, KindMethodDeclaration, KindGetAccessor, KindSetAccessor, KindFunctionDeclaration, KindFunctionExpression,
		KindArrowFunction, KindPropertyDeclaration, KindClassStaticBlockDeclaration:
		return true
	case KindBlock:
		// function block is not considered block-scope container
		// see comment in binder.ts: bind(...), case for SyntaxKind.Block
		return !IsFunctionLikeOrClassStaticBlockDeclaration(parentNode)
	}
	return false
}

type SemanticMeaning int32

const (
	SemanticMeaningNone      SemanticMeaning = 0
	SemanticMeaningValue     SemanticMeaning = 1 << 0
	SemanticMeaningType      SemanticMeaning = 1 << 1
	SemanticMeaningNamespace SemanticMeaning = 1 << 2
	SemanticMeaningAll       SemanticMeaning = SemanticMeaningValue | SemanticMeaningType | SemanticMeaningNamespace
)

func GetMeaningFromDeclaration(node *Node) SemanticMeaning {
	switch node.Kind {
	case KindVariableDeclaration:
		return SemanticMeaningValue
	case KindParameter,
		KindBindingElement,
		KindPropertyDeclaration,
		KindPropertySignature,
		KindPropertyAssignment,
		KindShorthandPropertyAssignment,
		KindMethodDeclaration,
		KindMethodSignature,
		KindConstructor,
		KindGetAccessor,
		KindSetAccessor,
		KindFunctionDeclaration,
		KindFunctionExpression,
		KindArrowFunction,
		KindCatchClause,
		KindJsxAttribute:
		return SemanticMeaningValue

	case KindTypeParameter,
		KindInterfaceDeclaration,
		KindTypeAliasDeclaration,
		KindJSTypeAliasDeclaration,
		KindTypeLiteral:
		return SemanticMeaningType
	case KindEnumMember, KindClassDeclaration:
		return SemanticMeaningValue | SemanticMeaningType

	case KindModuleDeclaration:
		if IsAmbientModule(node) {
			return SemanticMeaningNamespace | SemanticMeaningValue
		} else if GetModuleInstanceState(node) == ModuleInstanceStateInstantiated {
			return SemanticMeaningNamespace | SemanticMeaningValue
		} else {
			return SemanticMeaningNamespace
		}

	case KindEnumDeclaration,
		KindNamedImports,
		KindImportSpecifier,
		KindImportEqualsDeclaration,
		KindImportDeclaration,
		KindJSImportDeclaration,
		KindExportAssignment,
		KindJSExportAssignment,
		KindExportDeclaration:
		return SemanticMeaningAll

	// An external module can be a Value
	case KindSourceFile:
		return SemanticMeaningNamespace | SemanticMeaningValue
	}

	return SemanticMeaningAll
}

func IsPropertyAccessOrQualifiedName(node *Node) bool {
	return node.Kind == KindPropertyAccessExpression || node.Kind == KindQualifiedName
}

func IsLabelName(node *Node) bool {
	return IsLabelOfLabeledStatement(node) || IsJumpStatementTarget(node)
}

func IsLabelOfLabeledStatement(node *Node) bool {
	if !IsIdentifier(node) {
		return false
	}
	if !IsLabeledStatement(node.Parent) {
		return false
	}
	return node == node.Parent.Label()
}

func IsJumpStatementTarget(node *Node) bool {
	if !IsIdentifier(node) {
		return false
	}
	if !IsBreakOrContinueStatement(node.Parent) {
		return false
	}
	return node == node.Parent.Label()
}

func IsBreakOrContinueStatement(node *Node) bool {
	return NodeKindIs(node, KindBreakStatement, KindContinueStatement)
}

// GetModuleInstanceState is used during binding as well as in transformations and tests, and therefore may be invoked
// with a node that does not yet have its `Parent` pointer set. In this case, an `ancestors` represents a stack of
// virtual `Parent` pointers that can be used to walk up the tree. Since `getModuleInstanceStateForAliasTarget` may
// potentially walk up out of the provided `Node`, merely setting the parent pointers for a given `ModuleDeclaration`
// prior to invoking `GetModuleInstanceState` is not sufficient. It is, however, necessary that the `Parent` pointers
// for all ancestors of the `Node` provided to `GetModuleInstanceState` have been set.

// Push a virtual parent pointer onto `ancestors` and return it.
func pushAncestor(ancestors []*Node, parent *Node) []*Node {
	return append(ancestors, parent)
}

// If a virtual `Parent` exists on the stack, returns the previous stack entry and the virtual `Parent“.
// Otherwise, we return `nil` and the value of `node.Parent`.
func popAncestor(ancestors []*Node, node *Node) ([]*Node, *Node) {
	if len(ancestors) == 0 {
		return nil, node.Parent
	}
	n := len(ancestors) - 1
	return ancestors[:n], ancestors[n]
}

type ModuleInstanceState int32

const (
	ModuleInstanceStateUnknown ModuleInstanceState = iota
	ModuleInstanceStateNonInstantiated
	ModuleInstanceStateInstantiated
	ModuleInstanceStateConstEnumOnly
)

func GetModuleInstanceState(node *Node) ModuleInstanceState {
	return getModuleInstanceState(node, nil, nil)
}

func getModuleInstanceState(node *Node, ancestors []*Node, visited map[NodeId]ModuleInstanceState) ModuleInstanceState {
	module := node.AsModuleDeclaration()
	if module.Body != nil {
		return getModuleInstanceStateCached(module.Body, pushAncestor(ancestors, node), visited)
	} else {
		return ModuleInstanceStateInstantiated
	}
}

func getModuleInstanceStateCached(node *Node, ancestors []*Node, visited map[NodeId]ModuleInstanceState) ModuleInstanceState {
	if visited == nil {
		visited = make(map[NodeId]ModuleInstanceState)
	}
	nodeId := GetNodeId(node)
	if cached, ok := visited[nodeId]; ok {
		if cached != ModuleInstanceStateUnknown {
			return cached
		}
		return ModuleInstanceStateNonInstantiated
	}
	visited[nodeId] = ModuleInstanceStateUnknown
	result := getModuleInstanceStateWorker(node, ancestors, visited)
	visited[nodeId] = result
	return result
}

func getModuleInstanceStateWorker(node *Node, ancestors []*Node, visited map[NodeId]ModuleInstanceState) ModuleInstanceState {
	// A module is uninstantiated if it contains only
	switch node.Kind {
	case KindInterfaceDeclaration, KindTypeAliasDeclaration, KindJSTypeAliasDeclaration:
		return ModuleInstanceStateNonInstantiated
	case KindEnumDeclaration:
		if IsEnumConst(node) {
			return ModuleInstanceStateConstEnumOnly
		}
	case KindImportDeclaration, KindJSImportDeclaration, KindImportEqualsDeclaration:
		if !HasSyntacticModifier(node, ModifierFlagsExport) {
			return ModuleInstanceStateNonInstantiated
		}
	case KindExportDeclaration:
		decl := node.AsExportDeclaration()
		if decl.ModuleSpecifier == nil && decl.ExportClause != nil && decl.ExportClause.Kind == KindNamedExports {
			state := ModuleInstanceStateNonInstantiated
			ancestors = pushAncestor(ancestors, node)
			ancestors = pushAncestor(ancestors, decl.ExportClause)
			for _, specifier := range decl.ExportClause.AsNamedExports().Elements.Nodes {
				specifierState := getModuleInstanceStateForAliasTarget(specifier, ancestors, visited)
				if specifierState > state {
					state = specifierState
				}
				if state == ModuleInstanceStateInstantiated {
					return state
				}
			}
			return state
		}
	case KindModuleBlock:
		state := ModuleInstanceStateNonInstantiated
		ancestors = pushAncestor(ancestors, node)
		node.ForEachChild(func(n *Node) bool {
			childState := getModuleInstanceStateCached(n, ancestors, visited)
			switch childState {
			case ModuleInstanceStateNonInstantiated:
				return false
			case ModuleInstanceStateConstEnumOnly:
				state = ModuleInstanceStateConstEnumOnly
				return false
			case ModuleInstanceStateInstantiated:
				state = ModuleInstanceStateInstantiated
				return true
			}
			panic("Unhandled case in getModuleInstanceStateWorker")
		})
		return state
	case KindModuleDeclaration:
		return getModuleInstanceState(node, ancestors, visited)
	}
	return ModuleInstanceStateInstantiated
}

func getModuleInstanceStateForAliasTarget(node *Node, ancestors []*Node, visited map[NodeId]ModuleInstanceState) ModuleInstanceState {
	spec := node.AsExportSpecifier()
	name := spec.PropertyName
	if name == nil {
		name = spec.Name()
	}
	if name.Kind != KindIdentifier {
		// Skip for invalid syntax like this: export { "x" }
		return ModuleInstanceStateInstantiated
	}
	for ancestors, p := popAncestor(ancestors, node); p != nil; ancestors, p = popAncestor(ancestors, p) {
		if IsBlock(p) || IsModuleBlock(p) || IsSourceFile(p) {
			statements := GetStatementsOfBlock(p)
			found := ModuleInstanceStateUnknown
			statementsAncestors := pushAncestor(ancestors, p)
			for _, statement := range statements.Nodes {
				if NodeHasName(statement, name) {
					state := getModuleInstanceStateCached(statement, statementsAncestors, visited)
					if found == ModuleInstanceStateUnknown || state > found {
						found = state
					}
					if found == ModuleInstanceStateInstantiated {
						return found
					}
					if statement.Kind == KindImportEqualsDeclaration {
						// Treat re-exports of import aliases as instantiated since they're ambiguous. This is consistent
						// with `export import x = mod.x` being treated as instantiated:
						//   import x = mod.x;
						//   export { x };
						found = ModuleInstanceStateInstantiated
					}
				}
			}
			if found != ModuleInstanceStateUnknown {
				return found
			}
		}
	}
	// Couldn't locate, assume could refer to a value
	return ModuleInstanceStateInstantiated
}

func NodeHasName(statement *Node, id *Node) bool {
	name := statement.Name()
	if name != nil {
		return IsIdentifier(name) && name.AsIdentifier().Text == id.AsIdentifier().Text
	}
	if IsVariableStatement(statement) {
		declarations := statement.AsVariableStatement().DeclarationList.AsVariableDeclarationList().Declarations.Nodes
		return core.Some(declarations, func(d *Node) bool { return NodeHasName(d, id) })
	}
	return false
}

func IsInternalModuleImportEqualsDeclaration(node *Node) bool {
	return IsImportEqualsDeclaration(node) && node.AsImportEqualsDeclaration().ModuleReference.Kind != KindExternalModuleReference
}

func GetAssertedTypeNode(node *Node) *Node {
	switch node.Kind {
	case KindAsExpression:
		return node.AsAsExpression().Type
	case KindSatisfiesExpression:
		return node.AsSatisfiesExpression().Type
	case KindTypeAssertionExpression:
		return node.AsTypeAssertion().Type
	}
	panic("Unhandled case in getAssertedTypeNode")
}

func IsConstAssertion(node *Node) bool {
	switch node.Kind {
	case KindAsExpression, KindTypeAssertionExpression:
		return IsConstTypeReference(GetAssertedTypeNode(node))
	}
	return false
}

func IsConstTypeReference(node *Node) bool {
	return IsTypeReferenceNode(node) && len(node.TypeArguments()) == 0 && IsIdentifier(node.AsTypeReferenceNode().TypeName) && node.AsTypeReferenceNode().TypeName.Text() == "const"
}

func IsGlobalSourceFile(node *Node) bool {
	return node.Kind == KindSourceFile && !IsExternalOrCommonJSModule(node.AsSourceFile())
}

func IsParameterLike(node *Node) bool {
	switch node.Kind {
	case KindParameter, KindTypeParameter:
		return true
	}
	return false
}

func GetDeclarationOfKind(symbol *Symbol, kind Kind) *Node {
	for _, declaration := range symbol.Declarations {
		if declaration.Kind == kind {
			return declaration
		}
	}
	return nil
}

func FindConstructorDeclaration(node *ClassLikeDeclaration) *Node {
	for _, member := range node.ClassLikeData().Members.Nodes {
		if IsConstructorDeclaration(member) && NodeIsPresent(member.AsConstructorDeclaration().Body) {
			return member
		}
	}
	return nil
}

func GetFirstIdentifier(node *Node) *Node {
	switch node.Kind {
	case KindIdentifier:
		return node
	case KindQualifiedName:
		return GetFirstIdentifier(node.AsQualifiedName().Left)
	case KindPropertyAccessExpression:
		return GetFirstIdentifier(node.AsPropertyAccessExpression().Expression)
	}
	panic("Unhandled case in GetFirstIdentifier")
}

func GetNamespaceDeclarationNode(node *Node) *Node {
	switch node.Kind {
	case KindImportDeclaration, KindJSImportDeclaration:
		importClause := node.AsImportDeclaration().ImportClause
		if importClause != nil && importClause.AsImportClause().NamedBindings != nil && IsNamespaceImport(importClause.AsImportClause().NamedBindings) {
			return importClause.AsImportClause().NamedBindings
		}
	case KindImportEqualsDeclaration:
		return node
	case KindExportDeclaration:
		exportClause := node.AsExportDeclaration().ExportClause
		if exportClause != nil && IsNamespaceExport(exportClause) {
			return exportClause
		}
	default:
		panic("Unhandled case in getNamespaceDeclarationNode")
	}
	return nil
}

func ModuleExportNameIsDefault(node *Node) bool {
	return node.Text() == InternalSymbolNameDefault
}

func IsDefaultImport(node *Node /*ImportDeclaration | ImportEqualsDeclaration | ExportDeclaration*/) bool {
	switch node.Kind {
	case KindImportDeclaration, KindJSImportDeclaration:
		importClause := node.AsImportDeclaration().ImportClause
		return importClause != nil && importClause.AsImportClause().name != nil
	}
	return false
}

func GetImpliedNodeFormatForFile(path string, packageJsonType string) core.ModuleKind {
	impliedNodeFormat := core.ResolutionModeNone
	if tspath.FileExtensionIsOneOf(path, []string{tspath.ExtensionDmts, tspath.ExtensionMts, tspath.ExtensionMjs}) {
		impliedNodeFormat = core.ResolutionModeESM
	} else if tspath.FileExtensionIsOneOf(path, []string{tspath.ExtensionDcts, tspath.ExtensionCts, tspath.ExtensionCjs}) {
		impliedNodeFormat = core.ResolutionModeCommonJS
	} else if tspath.FileExtensionIsOneOf(path, []string{tspath.ExtensionDts, tspath.ExtensionTs, tspath.ExtensionTsx, tspath.ExtensionJs, tspath.ExtensionJsx}) {
		impliedNodeFormat = core.IfElse(packageJsonType == "module", core.ResolutionModeESM, core.ResolutionModeCommonJS)
	}

	return impliedNodeFormat
}

func GetEmitModuleFormatOfFileWorker(fileName string, options *core.CompilerOptions, sourceFileMetaData SourceFileMetaData) core.ModuleKind {
	result := GetImpliedNodeFormatForEmitWorker(fileName, options.GetEmitModuleKind(), sourceFileMetaData)
	if result != core.ModuleKindNone {
		return result
	}
	return options.GetEmitModuleKind()
}

func GetImpliedNodeFormatForEmitWorker(fileName string, emitModuleKind core.ModuleKind, sourceFileMetaData SourceFileMetaData) core.ResolutionMode {
	if core.ModuleKindNode16 <= emitModuleKind && emitModuleKind <= core.ModuleKindNodeNext {
		return sourceFileMetaData.ImpliedNodeFormat
	}
	if sourceFileMetaData.ImpliedNodeFormat == core.ModuleKindCommonJS &&
		(sourceFileMetaData.PackageJsonType == "commonjs" ||
			tspath.FileExtensionIsOneOf(fileName, []string{tspath.ExtensionCjs, tspath.ExtensionCts})) {
		return core.ModuleKindCommonJS
	}
	if sourceFileMetaData.ImpliedNodeFormat == core.ModuleKindESNext &&
		(sourceFileMetaData.PackageJsonType == "module" ||
			tspath.FileExtensionIsOneOf(fileName, []string{tspath.ExtensionMjs, tspath.ExtensionMts})) {
		return core.ModuleKindESNext
	}
	return core.ModuleKindNone
}

func GetDeclarationContainer(node *Node) *Node {
	return FindAncestor(GetRootDeclaration(node), func(node *Node) bool {
		switch node.Kind {
		case KindVariableDeclaration,
			KindVariableDeclarationList,
			KindImportSpecifier,
			KindNamedImports,
			KindNamespaceImport,
			KindImportClause:
			return false
		default:
			return true
		}
	}).Parent
}

// Indicates that a symbol is an alias that does not merge with a local declaration.
// OR Is a JSContainer which may merge an alias with a local declaration
func IsNonLocalAlias(symbol *Symbol, excludes SymbolFlags) bool {
	if symbol == nil {
		return false
	}
	return symbol.Flags&(SymbolFlagsAlias|excludes) == SymbolFlagsAlias ||
		symbol.Flags&SymbolFlagsAlias != 0 && symbol.Flags&SymbolFlagsAssignment != 0
}

// An alias symbol is created by one of the following declarations:
//
//	import <symbol> = ...
//	const <symbol> = ... (JS only)
//	const { <symbol>, ... } = ... (JS only)
//	import <symbol> from ...
//	import * as <symbol> from ...
//	import { x as <symbol> } from ...
//	export { x as <symbol> } from ...
//	export * as ns <symbol> from ...
//	export = <EntityNameExpression>
//	export default <EntityNameExpression>
//	module.exports = <EntityNameExpression> (JS only)
func IsAliasSymbolDeclaration(node *Node) bool {
	switch node.Kind {
	case KindImportEqualsDeclaration, KindNamespaceExportDeclaration, KindNamespaceImport, KindNamespaceExport,
		KindImportSpecifier, KindExportSpecifier:
		return true
	case KindImportClause:
		return node.AsImportClause().Name() != nil
	case KindExportAssignment, KindJSExportAssignment:
		return ExportAssignmentIsAlias(node)
	case KindVariableDeclaration, KindBindingElement:
		return IsVariableDeclarationInitializedToRequire(node)
	}
	return false
}

func IsParseTreeNode(node *Node) bool {
	return node.Flags&NodeFlagsSynthesized == 0
}

// Returns a token if position is in [start-of-leading-trivia, end), includes JSDoc only if requested
func GetNodeAtPosition(file *SourceFile, position int, includeJSDoc bool) *Node {
	current := file.AsNode()
	for {
		var child *Node
		if includeJSDoc {
			for _, jsdoc := range current.JSDoc(file) {
				if nodeContainsPosition(jsdoc, position) {
					child = jsdoc
					break
				}
			}
		}
		if child == nil {
			current.ForEachChild(func(node *Node) bool {
				if nodeContainsPosition(node, position) && node.Kind != KindJSExportAssignment && node.Kind != KindCommonJSExport {
					child = node
					return true
				}
				return false
			})
		}
		if child == nil || IsMetaProperty(child) {
			return current
		}
		current = child
	}
}

func nodeContainsPosition(node *Node, position int) bool {
	return node.Kind >= KindFirstNode && node.Pos() <= position && (position < node.End() || position == node.End() && node.Kind == KindEndOfFile)
}

func findImportOrRequire(text string, start int) (index int, size int) {
	index = max(start, 0)
	n := len(text)
	for index < n {
		next := strings.IndexAny(text[index:], "ir")
		if next < 0 {
			break
		}
		index += next

		var expected string
		if text[index] == 'i' {
			size = 6
			expected = "import"
		} else {
			size = 7
			expected = "require"
		}
		if index+size <= n && text[index:index+size] == expected {
			return index, size
		}
		index++
	}

	return -1, 0
}

func ForEachDynamicImportOrRequireCall(
	file *SourceFile,
	includeTypeSpaceImports bool,
	requireStringLiteralLikeArgument bool,
	cb func(node *Node, argument *Expression) bool,
) bool {
	isJavaScriptFile := IsInJSFile(file.AsNode())
	lastIndex, size := findImportOrRequire(file.Text(), 0)
	for lastIndex >= 0 {
		node := GetNodeAtPosition(file, lastIndex, isJavaScriptFile && includeTypeSpaceImports)
		if isJavaScriptFile && IsRequireCall(node, requireStringLiteralLikeArgument) {
			if cb(node, node.Arguments()[0]) {
				return true
			}
		} else if IsImportCall(node) && len(node.Arguments()) > 0 && (!requireStringLiteralLikeArgument || IsStringLiteralLike(node.Arguments()[0])) {
			if cb(node, node.Arguments()[0]) {
				return true
			}
		} else if includeTypeSpaceImports && IsLiteralImportTypeNode(node) {
			if cb(node, node.AsImportTypeNode().Argument.AsLiteralTypeNode().Literal) {
				return true
			}
		}
		// skip past import/require
		lastIndex += size
		lastIndex, size = findImportOrRequire(file.Text(), lastIndex)
	}
	return false
}

// Returns true if the node is a CallExpression to the identifier 'require' with
// exactly one argument (of the form 'require("name")').
// This function does not test if the node is in a JavaScript file or not.
func IsRequireCall(node *Node, requireStringLiteralLikeArgument bool) bool {
	if !IsCallExpression(node) {
		return false
	}
	call := node.AsCallExpression()
	if !IsIdentifier(call.Expression) || call.Expression.Text() != "require" {
		return false
	}
	if len(call.Arguments.Nodes) != 1 {
		return false
	}
	return !requireStringLiteralLikeArgument || IsStringLiteralLike(call.Arguments.Nodes[0])
}

func IsRequireVariableStatement(node *Node) bool {
	if IsVariableStatement(node) {
		if declarations := node.AsVariableStatement().DeclarationList.AsVariableDeclarationList().Declarations.Nodes; len(declarations) > 0 {
			return core.Every(declarations, IsVariableDeclarationInitializedToRequire)
		}
	}
	return false
}

func GetJSXImplicitImportBase(compilerOptions *core.CompilerOptions, file *SourceFile) string {
	jsxImportSourcePragma := GetPragmaFromSourceFile(file, "jsximportsource")
	jsxRuntimePragma := GetPragmaFromSourceFile(file, "jsxruntime")
	if GetPragmaArgument(jsxRuntimePragma, "factory") == "classic" {
		return ""
	}
	if compilerOptions.Jsx == core.JsxEmitReactJSX ||
		compilerOptions.Jsx == core.JsxEmitReactJSXDev ||
		compilerOptions.JsxImportSource != "" ||
		jsxImportSourcePragma != nil ||
		GetPragmaArgument(jsxRuntimePragma, "factory") == "automatic" {
		result := GetPragmaArgument(jsxImportSourcePragma, "factory")
		if result == "" {
			result = compilerOptions.JsxImportSource
		}
		if result == "" {
			result = "react"
		}
		return result
	}
	return ""
}

func GetJSXRuntimeImport(base string, options *core.CompilerOptions) string {
	if base == "" {
		return base
	}
	return base + "/" + core.IfElse(options.Jsx == core.JsxEmitReactJSXDev, "jsx-dev-runtime", "jsx-runtime")
}

func GetPragmaFromSourceFile(file *SourceFile, name string) *Pragma {
	var result *Pragma
	if file != nil {
		for i := range file.Pragmas {
			if file.Pragmas[i].Name == name {
				result = &file.Pragmas[i] // Last one wins
			}
		}
	}
	return result
}

func GetPragmaArgument(pragma *Pragma, name string) string {
	if pragma != nil {
		if arg, ok := pragma.Args[name]; ok {
			return arg.Value
		}
	}
	return ""
}

// Of the form: `const x = require("x")` or `const { x } = require("x")` or with `var` or `let`
// The variable must not be exported and must not have a type annotation, even a jsdoc one.
// The initializer must be a call to `require` with a string literal or a string literal-like argument.
func IsVariableDeclarationInitializedToRequire(node *Node) bool {
	if !IsInJSFile(node) {
		return false
	}
	if node.Kind == KindBindingElement {
		node = node.Parent.Parent
	}
	if node.Kind != KindVariableDeclaration {
		return false
	}

	return node.Parent.Parent.ModifierFlags()&ModifierFlagsExport == 0 &&
		node.AsVariableDeclaration().Initializer != nil &&
		node.Type() == nil &&
		IsRequireCall(node.AsVariableDeclaration().Initializer, true /*requireStringLiteralLikeArgument*/)
}

func IsModuleExportsAccessExpression(node *Node) bool {
	if IsAccessExpression(node) && IsModuleIdentifier(node.Expression()) {
		if name := GetElementOrPropertyAccessName(node); name != nil {
			return name.Text() == "exports"
		}
	}
	return false
}

func IsCheckJSEnabledForFile(sourceFile *SourceFile, compilerOptions *core.CompilerOptions) bool {
	if sourceFile.CheckJsDirective != nil {
		return sourceFile.CheckJsDirective.Enabled
	}
	return compilerOptions.CheckJs == core.TSTrue
}

func IsPlainJSFile(file *SourceFile, checkJs core.Tristate) bool {
	return file != nil && (file.ScriptKind == core.ScriptKindJS || file.ScriptKind == core.ScriptKindJSX) && file.CheckJsDirective == nil && checkJs == core.TSUnknown
}

func GetLeftmostAccessExpression(expr *Node) *Node {
	for IsAccessExpression(expr) {
		expr = expr.Expression()
	}
	return expr
}

func IsTypeOnlyImportDeclaration(node *Node) bool {
	switch node.Kind {
	case KindImportSpecifier:
		return node.IsTypeOnly() || node.Parent.Parent.IsTypeOnly()
	case KindNamespaceImport:
		return node.Parent.IsTypeOnly()
	case KindImportClause, KindImportEqualsDeclaration:
		return node.IsTypeOnly()
	}
	return false
}

func isTypeOnlyExportDeclaration(node *Node) bool {
	switch node.Kind {
	case KindExportSpecifier:
		return node.AsExportSpecifier().IsTypeOnly || node.Parent.Parent.AsExportDeclaration().IsTypeOnly
	case KindExportDeclaration:
		d := node.AsExportDeclaration()
		return d.IsTypeOnly && d.ModuleSpecifier != nil && d.ExportClause == nil
	case KindNamespaceExport:
		return node.Parent.AsExportDeclaration().IsTypeOnly
	}
	return false
}

func IsTypeOnlyImportOrExportDeclaration(node *Node) bool {
	return IsTypeOnlyImportDeclaration(node) || isTypeOnlyExportDeclaration(node)
}

func IsExclusivelyTypeOnlyImportOrExport(node *Node) bool {
	switch node.Kind {
	case KindExportDeclaration:
		return node.AsExportDeclaration().IsTypeOnly
	case KindImportDeclaration, KindJSImportDeclaration:
		if importClause := node.AsImportDeclaration().ImportClause; importClause != nil {
			return importClause.AsImportClause().IsTypeOnly()
		}
	case KindJSDocImportTag:
		if importClause := node.AsJSDocImportTag().ImportClause; importClause != nil {
			return importClause.AsImportClause().IsTypeOnly()
		}
	}
	return false
}

func GetClassLikeDeclarationOfSymbol(symbol *Symbol) *Node {
	return core.Find(symbol.Declarations, IsClassLike)
}

func IsCallLikeExpression(node *Node) bool {
	switch node.Kind {
	case KindJsxOpeningElement, KindJsxSelfClosingElement, KindJsxOpeningFragment, KindCallExpression, KindNewExpression,
		KindTaggedTemplateExpression, KindDecorator:
		return true
	case KindBinaryExpression:
		return node.AsBinaryExpression().OperatorToken.Kind == KindInstanceOfKeyword
	}
	return false
}

func IsJsxCallLike(node *Node) bool {
	switch node.Kind {
	case KindJsxOpeningElement, KindJsxSelfClosingElement, KindJsxOpeningFragment:
		return true
	}
	return false
}

func IsCallLikeOrFunctionLikeExpression(node *Node) bool {
	return IsCallLikeExpression(node) || IsFunctionExpressionOrArrowFunction(node)
}

func NodeHasKind(node *Node, kind Kind) bool {
	if node == nil {
		return false
	}
	return node.Kind == kind
}

func IsContextualKeyword(token Kind) bool {
	return KindFirstContextualKeyword <= token && token <= KindLastContextualKeyword
}

func IsThisInTypeQuery(node *Node) bool {
	if !IsThisIdentifier(node) {
		return false
	}
	for IsQualifiedName(node.Parent) && node.Parent.AsQualifiedName().Left == node {
		node = node.Parent
	}
	return node.Parent.Kind == KindTypeQuery
}

// Gets whether a bound `VariableDeclaration` or `VariableDeclarationList` is part of a `let` declaration.
func IsLet(node *Node) bool {
	return GetCombinedNodeFlags(node)&NodeFlagsBlockScoped == NodeFlagsLet
}

func IsClassMemberModifier(token Kind) bool {
	return IsParameterPropertyModifier(token) || token == KindStaticKeyword ||
		token == KindOverrideKeyword || token == KindAccessorKeyword
}

func IsParameterPropertyModifier(kind Kind) bool {
	return ModifierToFlag(kind)&ModifierFlagsParameterPropertyModifier != 0
}

func ForEachChildAndJSDoc(node *Node, sourceFile *SourceFile, v Visitor) bool {
	if node.Flags&NodeFlagsHasJSDoc != 0 {
		if visitNodes(v, node.JSDoc(sourceFile)) {
			return true
		}
	}
	return node.ForEachChild(v)
}

func IsTypeReferenceType(node *Node) bool {
	return node.Kind == KindTypeReference || node.Kind == KindExpressionWithTypeArguments
}

func IsVariableLike(node *Node) bool {
	switch node.Kind {
	case KindBindingElement, KindEnumMember, KindParameter, KindPropertyAssignment, KindPropertyDeclaration,
		KindPropertySignature, KindShorthandPropertyAssignment, KindVariableDeclaration:
		return true
	}
	return false
}

func HasInitializer(node *Node) bool {
	switch node.Kind {
	case KindVariableDeclaration, KindParameter, KindBindingElement, KindPropertyDeclaration,
		KindPropertyAssignment, KindEnumMember, KindForStatement, KindForInStatement, KindForOfStatement,
		KindJsxAttribute:
		return node.Initializer() != nil
	default:
		return false
	}
}

func GetTypeAnnotationNode(node *Node) *TypeNode {
	switch node.Kind {
	case KindVariableDeclaration, KindParameter, KindPropertySignature, KindPropertyDeclaration,
		KindTypePredicate, KindParenthesizedType, KindTypeOperator, KindMappedType, KindTypeAssertionExpression,
		KindAsExpression, KindSatisfiesExpression, KindTypeAliasDeclaration, KindJSTypeAliasDeclaration,
		KindNamedTupleMember, KindOptionalType, KindRestType, KindTemplateLiteralTypeSpan, KindJSDocTypeExpression,
		KindJSDocPropertyTag, KindJSDocNullableType, KindJSDocNonNullableType, KindJSDocOptionalType:
		return node.Type()
	default:
		funcLike := node.FunctionLikeData()
		if funcLike != nil {
			return funcLike.Type
		}
		return nil
	}
}

func IsObjectTypeDeclaration(node *Node) bool {
	return IsClassLike(node) || IsInterfaceDeclaration(node) || IsTypeLiteralNode(node)
}

func IsClassOrTypeElement(node *Node) bool {
	return IsClassElement(node) || IsTypeElement(node)
}

func GetClassExtendsHeritageElement(node *Node) *ExpressionWithTypeArgumentsNode {
	heritageElements := GetHeritageElements(node, KindExtendsKeyword)
	if len(heritageElements) > 0 {
		return heritageElements[0]
	}
	return nil
}

func GetImplementsTypeNodes(node *Node) []*ExpressionWithTypeArgumentsNode {
	return GetHeritageElements(node, KindImplementsKeyword)
}

func IsTypeKeywordToken(node *Node) bool {
	return node.Kind == KindTypeKeyword
}

// See `IsJSDocSingleCommentNode`.
func IsJSDocSingleCommentNodeList(nodeList *NodeList) bool {
	if nodeList == nil || len(nodeList.Nodes) == 0 {
		return false
	}
	parent := nodeList.Nodes[0].Parent
	return IsJSDocSingleCommentNode(parent) && nodeList == parent.CommentList()
}

// See `IsJSDocSingleCommentNode`.
func IsJSDocSingleCommentNodeComment(node *Node) bool {
	if node == nil || node.Parent == nil {
		return false
	}
	return IsJSDocSingleCommentNode(node.Parent) && node == node.Parent.CommentList().Nodes[0]
}

// In Strada, if a JSDoc node has a single comment, that comment is represented as a string property
// as a simplification, and therefore that comment is not visited by `forEachChild`.
func IsJSDocSingleCommentNode(node *Node) bool {
	return hasComment(node.Kind) && node.CommentList() != nil && len(node.CommentList().Nodes) == 1
}

func IsValidTypeOnlyAliasUseSite(useSite *Node) bool {
	return useSite.Flags&(NodeFlagsAmbient|NodeFlagsJSDoc) != 0 ||
		IsPartOfTypeQuery(useSite) ||
		isIdentifierInNonEmittingHeritageClause(useSite) ||
		isPartOfPossiblyValidTypeOrAbstractComputedPropertyName(useSite) ||
		!(IsExpressionNode(useSite) || isShorthandPropertyNameUseSite(useSite))
}

func isIdentifierInNonEmittingHeritageClause(node *Node) bool {
	if !IsIdentifier(node) {
		return false
	}
	parent := node.Parent
	for IsPropertyAccessExpression(parent) || IsExpressionWithTypeArguments(parent) {
		parent = parent.Parent
	}
	return IsHeritageClause(parent) && (parent.AsHeritageClause().Token == KindImplementsKeyword || IsInterfaceDeclaration(parent.Parent))
}

func isPartOfPossiblyValidTypeOrAbstractComputedPropertyName(node *Node) bool {
	for NodeKindIs(node, KindIdentifier, KindPropertyAccessExpression) {
		node = node.Parent
	}
	if node.Kind != KindComputedPropertyName {
		return false
	}
	if HasSyntacticModifier(node.Parent, ModifierFlagsAbstract) {
		return true
	}
	return NodeKindIs(node.Parent.Parent, KindInterfaceDeclaration, KindTypeLiteral)
}

func isShorthandPropertyNameUseSite(useSite *Node) bool {
	return IsIdentifier(useSite) && IsShorthandPropertyAssignment(useSite.Parent) && useSite.Parent.AsShorthandPropertyAssignment().Name() == useSite
}

func GetPropertyNameForPropertyNameNode(name *Node) string {
	switch name.Kind {
	case KindIdentifier, KindPrivateIdentifier, KindStringLiteral, KindNoSubstitutionTemplateLiteral,
		KindNumericLiteral, KindBigIntLiteral, KindJsxNamespacedName:
		return name.Text()
	case KindComputedPropertyName:
		nameExpression := name.AsComputedPropertyName().Expression
		if IsStringOrNumericLiteralLike(nameExpression) {
			return nameExpression.Text()
		}
		if IsSignedNumericLiteral(nameExpression) {
			text := nameExpression.AsPrefixUnaryExpression().Operand.Text()
			if nameExpression.AsPrefixUnaryExpression().Operator == KindMinusToken {
				text = "-" + text
			}
			return text
		}
		return InternalSymbolNameMissing
	}
	panic("Unhandled case in getPropertyNameForPropertyNameNode")
}

func IsPartOfTypeOnlyImportOrExportDeclaration(node *Node) bool {
	return FindAncestor(node, IsTypeOnlyImportOrExportDeclaration) != nil
}

func IsPartOfExclusivelyTypeOnlyImportOrExportDeclaration(node *Node) bool {
	return FindAncestor(node, IsExclusivelyTypeOnlyImportOrExport) != nil
}

func IsEmittableImport(node *Node) bool {
	switch node.Kind {
	case KindImportDeclaration:
		return node.AsImportDeclaration().ImportClause != nil && !node.AsImportDeclaration().ImportClause.IsTypeOnly()
	case KindExportDeclaration:
		return !node.AsExportDeclaration().IsTypeOnly
	case KindImportEqualsDeclaration:
		return !node.AsImportEqualsDeclaration().IsTypeOnly
	case KindCallExpression:
		return IsImportCall(node)
	}
	return false
}

func IsResolutionModeOverrideHost(node *Node) bool {
	if node == nil {
		return false
	}
	switch node.Kind {
	case KindImportType, KindExportDeclaration, KindImportDeclaration, KindJSImportDeclaration:
		return true
	}
	return false
}

func HasResolutionModeOverride(node *Node) bool {
	if node == nil {
		return false
	}
	var attributes *ImportAttributesNode
	switch node.Kind {
	case KindImportType:
		attributes = node.AsImportTypeNode().Attributes
	case KindImportDeclaration, KindJSImportDeclaration:
		attributes = node.AsImportDeclaration().Attributes
	case KindExportDeclaration:
		attributes = node.AsExportDeclaration().Attributes
	}
	if attributes != nil {
		_, ok := attributes.GetResolutionModeOverride()
		return ok
	}
	return false
}

func IsStringTextContainingNode(node *Node) bool {
	return node.Kind == KindStringLiteral || IsTemplateLiteralKind(node.Kind)
}

func IsTemplateLiteralKind(kind Kind) bool {
	return KindFirstTemplateToken <= kind && kind <= KindLastTemplateToken
}

func IsTemplateLiteralToken(node *Node) bool {
	return IsTemplateLiteralKind(node.Kind)
}

func GetExternalModuleImportEqualsDeclarationExpression(node *Node) *Node {
	debug.Assert(IsExternalModuleImportEqualsDeclaration(node))
	return node.AsImportEqualsDeclaration().ModuleReference.AsExternalModuleReference().Expression
}

func CreateModifiersFromModifierFlags(flags ModifierFlags, createModifier func(kind Kind) *Node) []*Node {
	var result []*Node
	if flags&ModifierFlagsExport != 0 {
		result = append(result, createModifier(KindExportKeyword))
	}
	if flags&ModifierFlagsAmbient != 0 {
		result = append(result, createModifier(KindDeclareKeyword))
	}
	if flags&ModifierFlagsDefault != 0 {
		result = append(result, createModifier(KindDefaultKeyword))
	}
	if flags&ModifierFlagsConst != 0 {
		result = append(result, createModifier(KindConstKeyword))
	}
	if flags&ModifierFlagsPublic != 0 {
		result = append(result, createModifier(KindPublicKeyword))
	}
	if flags&ModifierFlagsPrivate != 0 {
		result = append(result, createModifier(KindPrivateKeyword))
	}
	if flags&ModifierFlagsProtected != 0 {
		result = append(result, createModifier(KindProtectedKeyword))
	}
	if flags&ModifierFlagsAbstract != 0 {
		result = append(result, createModifier(KindAbstractKeyword))
	}
	if flags&ModifierFlagsStatic != 0 {
		result = append(result, createModifier(KindStaticKeyword))
	}
	if flags&ModifierFlagsOverride != 0 {
		result = append(result, createModifier(KindOverrideKeyword))
	}
	if flags&ModifierFlagsReadonly != 0 {
		result = append(result, createModifier(KindReadonlyKeyword))
	}
	if flags&ModifierFlagsAccessor != 0 {
		result = append(result, createModifier(KindAccessorKeyword))
	}
	if flags&ModifierFlagsAsync != 0 {
		result = append(result, createModifier(KindAsyncKeyword))
	}
	if flags&ModifierFlagsIn != 0 {
		result = append(result, createModifier(KindInKeyword))
	}
	if flags&ModifierFlagsOut != 0 {
		result = append(result, createModifier(KindOutKeyword))
	}
	return result
}

func GetThisParameter(signature *Node) *Node {
	// callback tags do not currently support this parameters
	if len(signature.Parameters()) != 0 {
		thisParameter := signature.Parameters()[0]
		if IsThisParameter(thisParameter) {
			return thisParameter
		}
	}
	return nil
}

func ReplaceModifiers(factory *NodeFactory, node *Node, modifierArray *ModifierList) *Node {
	switch node.Kind {
	case KindTypeParameter:
		return factory.UpdateTypeParameterDeclaration(
			node.AsTypeParameter(),
			modifierArray,
			node.Name(),
			node.AsTypeParameter().Constraint,
			node.AsTypeParameter().DefaultType,
		)
	case KindParameter:
		return factory.UpdateParameterDeclaration(
			node.AsParameterDeclaration(),
			modifierArray,
			node.AsParameterDeclaration().DotDotDotToken,
			node.Name(),
			node.AsParameterDeclaration().QuestionToken,
			node.Type(),
			node.Initializer(),
		)
	case KindConstructorType:
		return factory.UpdateConstructorTypeNode(
			node.AsConstructorTypeNode(),
			modifierArray,
			node.TypeParameterList(),
			node.ParameterList(),
			node.Type(),
		)
	case KindPropertySignature:
		return factory.UpdatePropertySignatureDeclaration(
			node.AsPropertySignatureDeclaration(),
			modifierArray,
			node.Name(),
			node.AsPropertySignatureDeclaration().PostfixToken,
			node.Type(),
			node.Initializer(),
		)
	case KindPropertyDeclaration:
		return factory.UpdatePropertyDeclaration(
			node.AsPropertyDeclaration(),
			modifierArray,
			node.Name(),
			node.AsPropertyDeclaration().PostfixToken,
			node.Type(),
			node.Initializer(),
		)
	case KindMethodSignature:
		return factory.UpdateMethodSignatureDeclaration(
			node.AsMethodSignatureDeclaration(),
			modifierArray,
			node.Name(),
			node.AsMethodSignatureDeclaration().PostfixToken,
			node.TypeParameterList(),
			node.ParameterList(),
			node.Type(),
		)
	case KindMethodDeclaration:
		return factory.UpdateMethodDeclaration(
			node.AsMethodDeclaration(),
			modifierArray,
			node.AsMethodDeclaration().AsteriskToken,
			node.Name(),
			node.AsMethodDeclaration().PostfixToken,
			node.TypeParameterList(),
			node.ParameterList(),
			node.Type(),
			node.AsMethodDeclaration().FullSignature,
			node.Body(),
		)
	case KindConstructor:
		return factory.UpdateConstructorDeclaration(
			node.AsConstructorDeclaration(),
			modifierArray,
			node.TypeParameterList(),
			node.ParameterList(),
			node.Type(),
			node.AsConstructorDeclaration().FullSignature,
			node.Body(),
		)
	case KindGetAccessor:
		return factory.UpdateGetAccessorDeclaration(
			node.AsGetAccessorDeclaration(),
			modifierArray,
			node.Name(),
			node.TypeParameterList(),
			node.ParameterList(),
			node.Type(),
			node.AsGetAccessorDeclaration().FullSignature,
			node.Body(),
		)
	case KindSetAccessor:
		return factory.UpdateSetAccessorDeclaration(
			node.AsSetAccessorDeclaration(),
			modifierArray,
			node.Name(),
			node.TypeParameterList(),
			node.ParameterList(),
			node.Type(),
			node.AsSetAccessorDeclaration().FullSignature,
			node.Body(),
		)
	case KindIndexSignature:
		return factory.UpdateIndexSignatureDeclaration(
			node.AsIndexSignatureDeclaration(),
			modifierArray,
			node.ParameterList(),
			node.Type(),
		)
	case KindFunctionExpression:
		return factory.UpdateFunctionExpression(
			node.AsFunctionExpression(),
			modifierArray,
			node.AsFunctionExpression().AsteriskToken,
			node.Name(),
			node.TypeParameterList(),
			node.ParameterList(),
			node.Type(),
			node.AsFunctionExpression().FullSignature,
			node.Body(),
		)
	case KindArrowFunction:
		return factory.UpdateArrowFunction(
			node.AsArrowFunction(),
			modifierArray,
			node.TypeParameterList(),
			node.ParameterList(),
			node.Type(),
			node.AsArrowFunction().FullSignature,
			node.AsArrowFunction().EqualsGreaterThanToken,
			node.Body(),
		)
	case KindClassExpression:
		return factory.UpdateClassExpression(
			node.AsClassExpression(),
			modifierArray,
			node.Name(),
			node.TypeParameterList(),
			node.AsClassExpression().HeritageClauses,
			node.MemberList(),
		)
	case KindVariableStatement:
		return factory.UpdateVariableStatement(
			node.AsVariableStatement(),
			modifierArray,
			node.AsVariableStatement().DeclarationList,
		)
	case KindFunctionDeclaration:
		return factory.UpdateFunctionDeclaration(
			node.AsFunctionDeclaration(),
			modifierArray,
			node.AsFunctionDeclaration().AsteriskToken,
			node.Name(),
			node.TypeParameterList(),
			node.ParameterList(),
			node.Type(),
			node.AsFunctionDeclaration().FullSignature,
			node.Body(),
		)
	case KindClassDeclaration:
		return factory.UpdateClassDeclaration(
			node.AsClassDeclaration(),
			modifierArray,
			node.Name(),
			node.TypeParameterList(),
			node.AsClassDeclaration().HeritageClauses,
			node.MemberList(),
		)
	case KindInterfaceDeclaration:
		return factory.UpdateInterfaceDeclaration(
			node.AsInterfaceDeclaration(),
			modifierArray,
			node.Name(),
			node.TypeParameterList(),
			node.AsInterfaceDeclaration().HeritageClauses,
			node.MemberList(),
		)
	case KindTypeAliasDeclaration:
		return factory.UpdateTypeAliasDeclaration(
			node.AsTypeAliasDeclaration(),
			modifierArray,
			node.Name(),
			node.TypeParameterList(),
			node.Type(),
		)
	case KindEnumDeclaration:
		return factory.UpdateEnumDeclaration(
			node.AsEnumDeclaration(),
			modifierArray,
			node.Name(),
			node.MemberList(),
		)
	case KindModuleDeclaration:
		return factory.UpdateModuleDeclaration(
			node.AsModuleDeclaration(),
			modifierArray,
			node.AsModuleDeclaration().Keyword,
			node.Name(),
			node.Body(),
		)
	case KindImportEqualsDeclaration:
		return factory.UpdateImportEqualsDeclaration(
			node.AsImportEqualsDeclaration(),
			modifierArray,
			node.IsTypeOnly(),
			node.Name(),
			node.AsImportEqualsDeclaration().ModuleReference,
		)
	case KindImportDeclaration:
		return factory.UpdateImportDeclaration(
			node.AsImportDeclaration(),
			modifierArray,
			node.AsImportDeclaration().ImportClause,
			node.AsImportDeclaration().ModuleSpecifier,
			node.AsImportDeclaration().Attributes,
		)
	case KindExportAssignment:
		return factory.UpdateExportAssignment(
			node.AsExportAssignment(),
			modifierArray,
			node.Type(),
			node.Expression(),
		)
	case KindExportDeclaration:
		return factory.UpdateExportDeclaration(
			node.AsExportDeclaration(),
			modifierArray,
			node.IsTypeOnly(),
			node.AsExportDeclaration().ExportClause,
			node.AsExportDeclaration().ModuleSpecifier,
			node.AsExportDeclaration().Attributes,
		)
	}
	panic(fmt.Sprintf("Node that does not have modifiers tried to have modifier replaced: %d", node.Kind))
}

func IsLateVisibilityPaintedStatement(node *Node) bool {
	switch node.Kind {
	case KindImportDeclaration,
		KindJSImportDeclaration,
		KindImportEqualsDeclaration,
		KindVariableStatement,
		KindClassDeclaration,
		KindFunctionDeclaration,
		KindModuleDeclaration,
		KindTypeAliasDeclaration,
		KindJSTypeAliasDeclaration,
		KindInterfaceDeclaration,
		KindEnumDeclaration:
		return true
	default:
		return false
	}
}

func IsExternalModuleAugmentation(node *Node) bool {
	return IsAmbientModule(node) && IsModuleAugmentationExternal(node)
}

func GetSourceFileOfModule(module *Symbol) *SourceFile {
	declaration := module.ValueDeclaration
	if declaration == nil {
		declaration = getNonAugmentationDeclaration(module)
	}
	return GetSourceFileOfNode(declaration)
}

func getNonAugmentationDeclaration(symbol *Symbol) *Node {
	return core.Find(symbol.Declarations, func(d *Node) bool {
		return !IsExternalModuleAugmentation(d) && !IsGlobalScopeAugmentation(d)
	})
}

func IsTypeDeclaration(node *Node) bool {
	switch node.Kind {
	case KindTypeParameter, KindClassDeclaration, KindInterfaceDeclaration, KindTypeAliasDeclaration, KindJSTypeAliasDeclaration, KindEnumDeclaration:
		return true
	case KindImportClause:
		return node.AsImportClause().PhaseModifier == KindTypeKeyword
	case KindImportSpecifier:
		return node.Parent.Parent.AsImportClause().PhaseModifier == KindTypeKeyword
	case KindExportSpecifier:
		return node.Parent.Parent.AsExportDeclaration().IsTypeOnly
	default:
		return false
	}
}

func IsTypeDeclarationName(name *Node) bool {
	return name.Kind == KindIdentifier &&
		IsTypeDeclaration(name.Parent) &&
		GetNameOfDeclaration(name.Parent) == name
}

func IsRightSideOfPropertyAccess(node *Node) bool {
	return node.Parent.Kind == KindPropertyAccessExpression && node.Parent.Name() == node
}

func IsRightSideOfQualifiedNameOrPropertyAccess(node *Node) bool {
	parent := node.Parent
	switch parent.Kind {
	case KindQualifiedName:
		return parent.AsQualifiedName().Right == node
	case KindPropertyAccessExpression:
		return parent.AsPropertyAccessExpression().Name() == node
	case KindMetaProperty:
		return parent.AsMetaProperty().Name() == node
	}
	return false
}

func ShouldTransformImportCall(fileName string, options *core.CompilerOptions, impliedNodeFormatForEmit core.ModuleKind) bool {
	moduleKind := options.GetEmitModuleKind()
	if core.ModuleKindNode16 <= moduleKind && moduleKind <= core.ModuleKindNodeNext || moduleKind == core.ModuleKindPreserve {
		return false
	}
	return impliedNodeFormatForEmit < core.ModuleKindES2015
}

func HasQuestionToken(node *Node) bool {
	return IsQuestionToken(node.PostfixToken())
}

func IsJsxOpeningLikeElement(node *Node) bool {
	return IsJsxOpeningElement(node) || IsJsxSelfClosingElement(node)
}

func GetInvokedExpression(node *Node) *Node {
	switch node.Kind {
	case KindTaggedTemplateExpression:
		return node.AsTaggedTemplateExpression().Tag
	case KindJsxOpeningElement, KindJsxSelfClosingElement:
		return node.TagName()
	case KindBinaryExpression:
		return node.AsBinaryExpression().Right
	case KindJsxOpeningFragment:
		return node
	default:
		return node.Expression()
	}
}

func IsCallOrNewExpression(node *Node) bool {
	return IsCallExpression(node) || IsNewExpression(node)
}

func IndexOfNode(nodes []*Node, node *Node) int {
	index, ok := slices.BinarySearchFunc(nodes, node, compareNodePositions)
	if ok {
		return index
	}
	return -1
}

func compareNodePositions(n1, n2 *Node) int {
	return n1.Pos() - n2.Pos()
}

func IsUnterminatedLiteral(node *Node) bool {
	return IsLiteralKind(node.Kind) && node.LiteralLikeData().TokenFlags&TokenFlagsUnterminated != 0 ||
		IsTemplateLiteralKind(node.Kind) && node.TemplateLiteralLikeData().TemplateFlags&TokenFlagsUnterminated != 0
}

// Gets a value indicating whether a class element is either a static or an instance property declaration with an initializer.
func IsInitializedProperty(member *ClassElement) bool {
	return member.Kind == KindPropertyDeclaration &&
		member.Initializer() != nil
}

func IsTrivia(token Kind) bool {
	return KindFirstTriviaToken <= token && token <= KindLastTriviaToken
}

func HasDecorators(node *Node) bool {
	return HasSyntacticModifier(node, ModifierFlagsDecorator)
}

type hasFileNameImpl struct {
	fileName string
	path     tspath.Path
}

func NewHasFileName(fileName string, path tspath.Path) HasFileName {
	return &hasFileNameImpl{
		fileName: fileName,
		path:     path,
	}
}

func (h *hasFileNameImpl) FileName() string {
	return h.fileName
}

func (h *hasFileNameImpl) Path() tspath.Path {
	return h.path
}

func GetSemanticJsxChildren(children []*JsxChild) []*JsxChild {
	return core.Filter(children, func(i *JsxChild) bool {
		switch i.Kind {
		case KindJsxExpression:
			return i.Expression() != nil
		case KindJsxText:
			return !i.AsJsxText().ContainsOnlyTriviaWhiteSpaces
		default:
			return true
		}
	})
}

// Returns true if the node kind has a comment property.
func hasComment(kind Kind) bool {
	switch kind {
	case KindJSDoc, KindJSDocTag, KindJSDocAugmentsTag, KindJSDocImplementsTag,
		KindJSDocDeprecatedTag, KindJSDocPublicTag, KindJSDocPrivateTag, KindJSDocProtectedTag,
		KindJSDocReadonlyTag, KindJSDocOverrideTag, KindJSDocCallbackTag, KindJSDocOverloadTag,
		KindJSDocParameterTag, KindJSDocPropertyTag, KindJSDocReturnTag, KindJSDocThisTag,
		KindJSDocTypeTag, KindJSDocTemplateTag, KindJSDocTypedefTag, KindJSDocSeeTag,
		KindJSDocSatisfiesTag, KindJSDocImportTag:
		return true
	default:
		return false
	}
}

func IsAssignmentPattern(node *Node) bool {
	return node.Kind == KindArrayLiteralExpression || node.Kind == KindObjectLiteralExpression
}

func GetElementsOfBindingOrAssignmentPattern(name *Node) []*Node {
	switch name.Kind {
	case KindObjectBindingPattern, KindArrayBindingPattern:
		// `a` in `{a}`
		// `a` in `[a]`
		return name.AsBindingPattern().Elements.Nodes
	case KindArrayLiteralExpression:
		// `a` in `[a]`
		return name.AsArrayLiteralExpression().Elements.Nodes
	case KindObjectLiteralExpression:
		// `a` in `{a}`
		return name.AsObjectLiteralExpression().Properties.Nodes
	}
	return nil
}

func IsDeclarationBindingElement(bindingElement *Node) bool {
	switch bindingElement.Kind {
	case KindVariableDeclaration, KindParameter, KindBindingElement:
		return true
	default:
		return false
	}
}

/**
 * Gets the name of an BindingOrAssignmentElement.
 */
func GetTargetOfBindingOrAssignmentElement(bindingElement *Node) *Node {
	if IsDeclarationBindingElement(bindingElement) {
		// `a` in `let { a } = ...`
		// `a` in `let { a = 1 } = ...`
		// `b` in `let { a: b } = ...`
		// `b` in `let { a: b = 1 } = ...`
		// `a` in `let { ...a } = ...`
		// `{b}` in `let { a: {b} } = ...`
		// `{b}` in `let { a: {b} = 1 } = ...`
		// `[b]` in `let { a: [b] } = ...`
		// `[b]` in `let { a: [b] = 1 } = ...`
		// `a` in `let [a] = ...`
		// `a` in `let [a = 1] = ...`
		// `a` in `let [...a] = ...`
		// `{a}` in `let [{a}] = ...`
		// `{a}` in `let [{a} = 1] = ...`
		// `[a]` in `let [[a]] = ...`
		// `[a]` in `let [[a] = 1] = ...`
		return bindingElement.Name()
	}

	if IsObjectLiteralElement(bindingElement) {
		switch bindingElement.Kind {
		case KindPropertyAssignment:
			// `b` in `({ a: b } = ...)`
			// `b` in `({ a: b = 1 } = ...)`
			// `{b}` in `({ a: {b} } = ...)`
			// `{b}` in `({ a: {b} = 1 } = ...)`
			// `[b]` in `({ a: [b] } = ...)`
			// `[b]` in `({ a: [b] = 1 } = ...)`
			// `b.c` in `({ a: b.c } = ...)`
			// `b.c` in `({ a: b.c = 1 } = ...)`
			// `b[0]` in `({ a: b[0] } = ...)`
			// `b[0]` in `({ a: b[0] = 1 } = ...)`
			return GetTargetOfBindingOrAssignmentElement(bindingElement.Initializer())
		case KindShorthandPropertyAssignment:
			// `a` in `({ a } = ...)`
			// `a` in `({ a = 1 } = ...)`
			return bindingElement.Name()
		case KindSpreadAssignment:
			// `a` in `({ ...a } = ...)`
			return GetTargetOfBindingOrAssignmentElement(bindingElement.AsSpreadAssignment().Expression)
		}

		// no target
		return nil
	}

	if IsAssignmentExpression(bindingElement /*excludeCompoundAssignment*/, true) {
		// `a` in `[a = 1] = ...`
		// `{a}` in `[{a} = 1] = ...`
		// `[a]` in `[[a] = 1] = ...`
		// `a.b` in `[a.b = 1] = ...`
		// `a[0]` in `[a[0] = 1] = ...`
		return GetTargetOfBindingOrAssignmentElement(bindingElement.AsBinaryExpression().Left)
	}

	if IsSpreadElement(bindingElement) {
		// `a` in `[...a] = ...`
		return GetTargetOfBindingOrAssignmentElement(bindingElement.AsSpreadElement().Expression)
	}

	// `a` in `[a] = ...`
	// `{a}` in `[{a}] = ...`
	// `[a]` in `[[a]] = ...`
	// `a.b` in `[a.b] = ...`
	// `a[0]` in `[a[0]] = ...`
	return bindingElement
}

func TryGetPropertyNameOfBindingOrAssignmentElement(bindingElement *Node) *Node {
	switch bindingElement.Kind {
	case KindBindingElement:
		// `a` in `let { a: b } = ...`
		// `[a]` in `let { [a]: b } = ...`
		// `"a"` in `let { "a": b } = ...`
		// `1` in `let { 1: b } = ...`
		if bindingElement.AsBindingElement().PropertyName != nil {
			propertyName := bindingElement.AsBindingElement().PropertyName
			// if ast.IsPrivateIdentifier(propertyName) {
			// 	return Debug.failBadSyntaxKind(propertyName) // !!!
			// }
			if IsComputedPropertyName(propertyName) && IsStringOrNumericLiteralLike(propertyName.AsComputedPropertyName().Expression) {
				return propertyName.AsComputedPropertyName().Expression
			}
			return propertyName
		}
	case KindPropertyAssignment:
		// `a` in `({ a: b } = ...)`
		// `[a]` in `({ [a]: b } = ...)`
		// `"a"` in `({ "a": b } = ...)`
		// `1` in `({ 1: b } = ...)`
		if bindingElement.Name() != nil {
			propertyName := bindingElement.Name()
			// if ast.IsPrivateIdentifier(propertyName) {
			// 	return Debug.failBadSyntaxKind(propertyName) // !!!
			// }
			if IsComputedPropertyName(propertyName) && IsStringOrNumericLiteralLike(propertyName.AsComputedPropertyName().Expression) {
				return propertyName.AsComputedPropertyName().Expression
			}
			return propertyName
		}
	case KindSpreadAssignment:
		// `a` in `({ ...a } = ...)`
		// if ast.IsPrivateIdentifier(bindingElement.Name()) {
		// 	return Debug.failBadSyntaxKind(bindingElement.Name()) // !!!
		// }
		return bindingElement.Name()
	}

	target := GetTargetOfBindingOrAssignmentElement(bindingElement)
	if target != nil && IsPropertyName(target) {
		return target
	}
	return nil
}

/**
 * Walk an AssignmentPattern to determine if it contains object rest (`...`) syntax. We cannot rely on
 * propagation of `TransformFlags.ContainsObjectRestOrSpread` since it isn't propagated by default in
 * ObjectLiteralExpression and ArrayLiteralExpression since we do not know whether they belong to an
 * AssignmentPattern at the time the nodes are parsed.
 */
func ContainsObjectRestOrSpread(node *Node) bool {
	if node.SubtreeFacts()&SubtreeContainsObjectRestOrSpread != 0 {
		return true
	}
	if node.SubtreeFacts()&SubtreeContainsESObjectRestOrSpread != 0 {
		// check for nested spread assignments, otherwise '{ x: { a, ...b } = foo } = c'
		// will not be correctly interpreted by the rest/spread transformer
		for _, element := range GetElementsOfBindingOrAssignmentPattern(node) {
			target := GetTargetOfBindingOrAssignmentElement(element)
			if target != nil && IsAssignmentPattern(target) {
				if target.SubtreeFacts()&SubtreeContainsObjectRestOrSpread != 0 {
					return true
				}
				if target.SubtreeFacts()&SubtreeContainsESObjectRestOrSpread != 0 {
					if ContainsObjectRestOrSpread(target) {
						return true
					}
				}
			}
		}
	}
	return false
}

func IsEmptyObjectLiteral(expression *Node) bool {
	return expression.Kind == KindObjectLiteralExpression && len(expression.AsObjectLiteralExpression().Properties.Nodes) == 0
}

func IsEmptyArrayLiteral(expression *Node) bool {
	return expression.Kind == KindArrayLiteralExpression && len(expression.AsArrayLiteralExpression().Elements.Nodes) == 0
}

func GetRestIndicatorOfBindingOrAssignmentElement(bindingElement *Node) *Node {
	switch bindingElement.Kind {
	case KindParameter:
		return bindingElement.AsParameterDeclaration().DotDotDotToken
	case KindBindingElement:
		return bindingElement.AsBindingElement().DotDotDotToken
	case KindSpreadElement, KindSpreadAssignment:
		return bindingElement
	}
	return nil
}

func IsJSDocNameReferenceContext(node *Node) bool {
	return node.Flags&NodeFlagsJSDoc != 0 && FindAncestor(node, func(node *Node) bool {
		return IsJSDocNameReference(node) || IsJSDocLinkLike(node)
	}) != nil
}

func IsImportOrImportEqualsDeclaration(node *Node) bool {
	return IsImportDeclaration(node) || IsImportEqualsDeclaration(node)
}

func IsKeyword(token Kind) bool {
	return KindFirstKeyword <= token && token <= KindLastKeyword
}

func IsNonContextualKeyword(token Kind) bool {
	return IsKeyword(token) && !IsContextualKeyword(token)
}

func HasModifier(node *Node, flags ModifierFlags) bool {
	return node.ModifierFlags()&flags != 0
}

func IsExpandoInitializer(initializer *Node) bool {
	if initializer == nil {
		return false
	}
	if IsFunctionExpressionOrArrowFunction(initializer) {
		return true
	}
	if IsInJSFile(initializer) {
		return IsClassExpression(initializer) || (IsObjectLiteralExpression(initializer) && len(initializer.AsObjectLiteralExpression().Properties.Nodes) == 0)
	}
	return false
}

func GetContainingFunction(node *Node) *Node {
	return FindAncestor(node.Parent, IsFunctionLike)
}

<<<<<<< HEAD
func HasContextSensitiveParameters(node *Node) bool {
	// Functions with type parameters are not context sensitive.
	if node.TypeParameters() == nil {
		// Functions with any parameters that lack type annotations are context sensitive.
		if core.Some(node.Parameters(), func(p *Node) bool { return p.Type() == nil }) {
			return true
		}
		if !IsArrowFunction(node) {
			// If the first parameter is not an explicit 'this' parameter, then the function has
			// an implicit 'this' parameter which is subject to contextual typing.
			parameter := core.FirstOrNil(node.Parameters())
			if parameter == nil || !IsThisParameter(parameter) {
				return true
			}
		}
	}
	return false
}

func IsInfinityOrNaNString(name string) bool {
	return name == "Infinity" || name == "-Infinity" || name == "NaN"
=======
func IsImplicitlyExportedJSTypeAlias(node *Node) bool {
	return IsJSTypeAliasDeclaration(node) && IsSourceFile(node.Parent) && IsExternalOrCommonJSModule(node.Parent.AsSourceFile())
>>>>>>> 4916e229
}<|MERGE_RESOLUTION|>--- conflicted
+++ resolved
@@ -3895,7 +3895,10 @@
 	return FindAncestor(node.Parent, IsFunctionLike)
 }
 
-<<<<<<< HEAD
+func IsImplicitlyExportedJSTypeAlias(node *Node) bool {
+	return IsJSTypeAliasDeclaration(node) && IsSourceFile(node.Parent) && IsExternalOrCommonJSModule(node.Parent.AsSourceFile())
+}
+
 func HasContextSensitiveParameters(node *Node) bool {
 	// Functions with type parameters are not context sensitive.
 	if node.TypeParameters() == nil {
@@ -3917,8 +3920,4 @@
 
 func IsInfinityOrNaNString(name string) bool {
 	return name == "Infinity" || name == "-Infinity" || name == "NaN"
-=======
-func IsImplicitlyExportedJSTypeAlias(node *Node) bool {
-	return IsJSTypeAliasDeclaration(node) && IsSourceFile(node.Parent) && IsExternalOrCommonJSModule(node.Parent.AsSourceFile())
->>>>>>> 4916e229
 }