--- conflicted
+++ resolved
@@ -1840,24 +1840,6 @@
 	return nil
 }
 
-<<<<<<< HEAD
-func GetAssertedTypeNode(node *Node) *Node {
-	switch node.Kind {
-	case KindAsExpression:
-		return node.AsAsExpression().Type
-	case KindSatisfiesExpression:
-		return node.AsSatisfiesExpression().Type
-	case KindTypeAssertionExpression:
-		return node.AsTypeAssertion().Type
-	}
-	panic("Unhandled case in getAssertedTypeNode")
-}
-
-func IsConstAssertion(node *Node) bool {
-	switch node.Kind {
-	case KindAsExpression, KindTypeAssertionExpression:
-		return IsConstTypeReference(GetAssertedTypeNode(node))
-=======
 func GetEnclosingBlockScopeContainer(node *Node) *Node {
 	return FindAncestor(node.Parent, func(current *Node) bool {
 		return IsBlockScope(current, current.Parent)
@@ -1874,57 +1856,10 @@
 		// function block is not considered block-scope container
 		// see comment in binder.ts: bind(...), case for SyntaxKind.Block
 		return !IsFunctionLikeOrClassStaticBlockDeclaration(parentNode)
->>>>>>> 3f7ea7e9
-	}
-	return false
-}
-
-<<<<<<< HEAD
-func IsConstTypeReference(node *Node) bool {
-	return IsTypeReferenceNode(node) && len(node.TypeArguments()) == 0 && IsIdentifier(node.AsTypeReferenceNode().TypeName) && node.AsTypeReferenceNode().TypeName.Text() == "const"
-}
-
-func IsGlobalSourceFile(node *Node) bool {
-	return node.Kind == KindSourceFile && !IsExternalOrCommonJsModule(node.AsSourceFile())
-}
-
-func IsParameterLikeOrReturnTag(node *Node) bool {
-	switch node.Kind {
-	case KindParameter, KindTypeParameter, KindJSDocParameterTag, KindJSDocReturnTag:
-		return true
-	}
-	return false
-}
-
-func GetDeclarationOfKind(symbol *Symbol, kind Kind) *Node {
-	for _, declaration := range symbol.Declarations {
-		if declaration.Kind == kind {
-			return declaration
-		}
-	}
-	return nil
-}
-
-func FindConstructorDeclaration(node *ClassLikeDeclaration) *Node {
-	for _, member := range node.ClassLikeData().Members.Nodes {
-		if IsConstructorDeclaration(member) && NodeIsPresent(member.AsConstructorDeclaration().Body) {
-			return member
-		}
-	}
-	return nil
-}
-
-func GetFirstIdentifier(node *Node) *Node {
-	switch node.Kind {
-	case KindIdentifier:
-		return node
-	case KindQualifiedName:
-		return GetFirstIdentifier(node.AsQualifiedName().Left)
-	case KindPropertyAccessExpression:
-		return GetFirstIdentifier(node.AsPropertyAccessExpression().Expression)
-	}
-	panic("Unhandled case in GetFirstIdentifier")
-=======
+	}
+	return false
+}
+
 // GetModuleInstanceState is used during binding as well as in transformations and tests, and therefore may be invoked
 // with a node that does not yet have its `Parent` pointer set. In this case, an `ancestors` represents a stack of
 // virtual `Parent` pointers that can be used to walk up the tree. Since `getModuleInstanceStateForAliasTarget` may
@@ -2099,5 +2034,70 @@
 		return core.Some(declarations, func(d *Node) bool { return NodeHasName(d, id) })
 	}
 	return false
->>>>>>> 3f7ea7e9
+}
+
+func GetAssertedTypeNode(node *Node) *Node {
+	switch node.Kind {
+	case KindAsExpression:
+		return node.AsAsExpression().Type
+	case KindSatisfiesExpression:
+		return node.AsSatisfiesExpression().Type
+	case KindTypeAssertionExpression:
+		return node.AsTypeAssertion().Type
+	}
+	panic("Unhandled case in getAssertedTypeNode")
+}
+
+func IsConstAssertion(node *Node) bool {
+	switch node.Kind {
+	case KindAsExpression, KindTypeAssertionExpression:
+		return IsConstTypeReference(GetAssertedTypeNode(node))
+	}
+	return false
+}
+
+func IsConstTypeReference(node *Node) bool {
+	return IsTypeReferenceNode(node) && len(node.TypeArguments()) == 0 && IsIdentifier(node.AsTypeReferenceNode().TypeName) && node.AsTypeReferenceNode().TypeName.Text() == "const"
+}
+
+func IsGlobalSourceFile(node *Node) bool {
+	return node.Kind == KindSourceFile && !IsExternalOrCommonJsModule(node.AsSourceFile())
+}
+
+func IsParameterLikeOrReturnTag(node *Node) bool {
+	switch node.Kind {
+	case KindParameter, KindTypeParameter, KindJSDocParameterTag, KindJSDocReturnTag:
+		return true
+	}
+	return false
+}
+
+func GetDeclarationOfKind(symbol *Symbol, kind Kind) *Node {
+	for _, declaration := range symbol.Declarations {
+		if declaration.Kind == kind {
+			return declaration
+		}
+	}
+	return nil
+}
+
+func FindConstructorDeclaration(node *ClassLikeDeclaration) *Node {
+	for _, member := range node.ClassLikeData().Members.Nodes {
+		if IsConstructorDeclaration(member) && NodeIsPresent(member.AsConstructorDeclaration().Body) {
+			return member
+		}
+	}
+	return nil
+}
+
+func GetFirstIdentifier(node *Node) *Node {
+	switch node.Kind {
+	case KindIdentifier:
+		return node
+	case KindQualifiedName:
+		return GetFirstIdentifier(node.AsQualifiedName().Left)
+	case KindPropertyAccessExpression:
+		return GetFirstIdentifier(node.AsPropertyAccessExpression().Expression)
+	}
+	panic("Unhandled case in GetFirstIdentifier")
 }