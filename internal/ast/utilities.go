package ast

import (
	"slices"
	"sync/atomic"

	"github.com/microsoft/typescript-go/internal/core"
)

// Atomic ids

var (
	nextNodeId   atomic.Uint32
	nextSymbolId atomic.Uint32
)

func GetNodeId(node *Node) NodeId {
	id := node.id.Load()
	if id == 0 {
		// Worst case, we burn a few ids if we have to CAS.
		id = nextNodeId.Add(1)
		if !node.id.CompareAndSwap(0, id) {
			id = node.id.Load()
		}
	}
	return NodeId(id)
}

func GetSymbolId(symbol *Symbol) SymbolId {
	id := symbol.id.Load()
	if id == 0 {
		// Worst case, we burn a few ids if we have to CAS.
		id = nextSymbolId.Add(1)
		if !symbol.id.CompareAndSwap(0, id) {
			id = symbol.id.Load()
		}
	}
	return SymbolId(id)
}

func GetSymbolTable(data *SymbolTable) SymbolTable {
	if *data == nil {
		*data = make(SymbolTable)
	}
	return *data
}

func GetMembers(symbol *Symbol) SymbolTable {
	return GetSymbolTable(&symbol.Members)
}

func GetExports(symbol *Symbol) SymbolTable {
	return GetSymbolTable(&symbol.Exports)
}

func GetLocals(container *Node) SymbolTable {
	return GetSymbolTable(&container.LocalsContainerData().Locals)
}

// Determines if a node is missing (either `nil` or empty)
func NodeIsMissing(node *Node) bool {
	return node == nil || node.Loc.Pos() == node.Loc.End() && node.Loc.Pos() >= 0 && node.Kind != KindEndOfFile
}

// Determines if a node is present
func NodeIsPresent(node *Node) bool {
	return !NodeIsMissing(node)
}

// Determines if a node contains synthetic positions
func NodeIsSynthesized(node *Node) bool {
	return PositionIsSynthesized(node.Loc.Pos()) || PositionIsSynthesized(node.Loc.End())
}

// Determines whether a position is synthetic
func PositionIsSynthesized(pos int) bool {
	return pos < 0
}

func NodeKindIs(node *Node, kinds ...Kind) bool {
	return slices.Contains(kinds, node.Kind)
}

func IsModifierKind(token Kind) bool {
	switch token {
	case KindAbstractKeyword,
		KindAccessorKeyword,
		KindAsyncKeyword,
		KindConstKeyword,
		KindDeclareKeyword,
		KindDefaultKeyword,
		KindExportKeyword,
		KindInKeyword,
		KindPublicKeyword,
		KindPrivateKeyword,
		KindProtectedKeyword,
		KindReadonlyKeyword,
		KindStaticKeyword,
		KindOutKeyword,
		KindOverrideKeyword:
		return true
	}
	return false
}

func IsModifier(node *Node) bool {
	return IsModifierKind(node.Kind)
}

func IsKeywordKind(token Kind) bool {
	return KindFirstKeyword <= token && token <= KindLastKeyword
}

func IsPunctuationKind(token Kind) bool {
	return KindFirstPunctuation <= token && token <= KindLastPunctuation
}

func IsAssignmentOperator(token Kind) bool {
	return token >= KindFirstAssignment && token <= KindLastAssignment
}

func IsAssignmentExpression(node *Node, excludeCompoundAssignment bool) bool {
	if node.Kind == KindBinaryExpression {
		expr := node.AsBinaryExpression()
		return (expr.OperatorToken.Kind == KindEqualsToken || !excludeCompoundAssignment && IsAssignmentOperator(expr.OperatorToken.Kind)) &&
			IsLeftHandSideExpression(expr.Left)
	}
	return false
}

func GetRightMostAssignedExpression(node *Node) *Node {
	for IsAssignmentExpression(node, true /*excludeCompoundAssignment*/) {
		node = node.AsBinaryExpression().Right
	}
	return node
}

func IsDestructuringAssignment(node *Node) bool {
	if IsAssignmentExpression(node, true /*excludeCompoundAssignment*/) {
		kind := node.AsBinaryExpression().Left.Kind
		return kind == KindObjectLiteralExpression || kind == KindArrayLiteralExpression
	}
	return false
}

// A node is an assignment target if it is on the left hand side of an '=' token, if it is parented by a property
// assignment in an object literal that is an assignment target, or if it is parented by an array literal that is
// an assignment target. Examples include 'a = xxx', '{ p: a } = xxx', '[{ a }] = xxx'.
// (Note that `p` is not a target in the above examples, only `a`.)
func IsAssignmentTarget(node *Node) bool {
	return GetAssignmentTarget(node) != nil
}

// Returns the BinaryExpression, PrefixUnaryExpression, PostfixUnaryExpression, or ForInOrOfStatement that references
// the given node as an assignment target
func GetAssignmentTarget(node *Node) *Node {
	for {
		parent := node.Parent
		switch parent.Kind {
		case KindBinaryExpression:
			if IsAssignmentOperator(parent.AsBinaryExpression().OperatorToken.Kind) && parent.AsBinaryExpression().Left == node {
				return parent
			}
			return nil
		case KindPrefixUnaryExpression:
			if parent.AsPrefixUnaryExpression().Operator == KindPlusPlusToken || parent.AsPrefixUnaryExpression().Operator == KindMinusMinusToken {
				return parent
			}
			return nil
		case KindPostfixUnaryExpression:
			if parent.AsPostfixUnaryExpression().Operator == KindPlusPlusToken || parent.AsPostfixUnaryExpression().Operator == KindMinusMinusToken {
				return parent
			}
			return nil
		case KindForInStatement, KindForOfStatement:
			if parent.AsForInOrOfStatement().Initializer == node {
				return parent
			}
			return nil
		case KindParenthesizedExpression, KindArrayLiteralExpression, KindSpreadElement, KindNonNullExpression:
			node = parent
		case KindSpreadAssignment:
			node = parent.Parent
		case KindShorthandPropertyAssignment:
			if parent.AsShorthandPropertyAssignment().Name() != node {
				return nil
			}
			node = parent.Parent
		case KindPropertyAssignment:
			if parent.AsPropertyAssignment().Name() == node {
				return nil
			}
			node = parent.Parent
		default:
			return nil
		}
	}
}

func isLogicalBinaryOperator(token Kind) bool {
	return token == KindBarBarToken || token == KindAmpersandAmpersandToken
}

func IsLogicalOrCoalescingBinaryOperator(token Kind) bool {
	return isLogicalBinaryOperator(token) || token == KindQuestionQuestionToken
}

func isLogicalOrCoalescingBinaryExpression(expr *Node) bool {
	return IsBinaryExpression(expr) && IsLogicalOrCoalescingBinaryOperator(expr.AsBinaryExpression().OperatorToken.Kind)
}

func IsLogicalOrCoalescingAssignmentOperator(token Kind) bool {
	return token == KindBarBarEqualsToken || token == KindAmpersandAmpersandEqualsToken || token == KindQuestionQuestionEqualsToken
}

func IsLogicalOrCoalescingAssignmentExpression(expr *Node) bool {
	return IsBinaryExpression(expr) && IsLogicalOrCoalescingAssignmentOperator(expr.AsBinaryExpression().OperatorToken.Kind)
}

func IsLogicalExpression(node *Node) bool {
	for {
		if node.Kind == KindParenthesizedExpression {
			node = node.AsParenthesizedExpression().Expression
		} else if node.Kind == KindPrefixUnaryExpression && node.AsPrefixUnaryExpression().Operator == KindExclamationToken {
			node = node.AsPrefixUnaryExpression().Operand
		} else {
			return isLogicalOrCoalescingBinaryExpression(node)
		}
	}
}

func IsTokenKind(token Kind) bool {
	return KindFirstToken <= token && token <= KindLastToken
}

func IsAccessor(node *Node) bool {
	return node.Kind == KindGetAccessor || node.Kind == KindSetAccessor
}

func IsPropertyNameLiteral(node *Node) bool {
	switch node.Kind {
	case KindIdentifier,
		KindStringLiteral,
		KindNoSubstitutionTemplateLiteral,
		KindNumericLiteral:
		return true
	}
	return false
}

func IsMemberName(node *Node) bool {
	return node.Kind == KindIdentifier || node.Kind == KindPrivateIdentifier
}

func IsEntityName(node *Node) bool {
	return node.Kind == KindIdentifier || node.Kind == KindQualifiedName
}

func IsPropertyName(node *Node) bool {
	switch node.Kind {
	case KindIdentifier,
		KindPrivateIdentifier,
		KindStringLiteral,
		KindNumericLiteral,
		KindComputedPropertyName:
		return true
	}
	return false
}

// Return true if the given identifier is classified as an IdentifierName by inspecting the parent of the node
func IsIdentifierName(node *Node) bool {
	parent := node.Parent
	switch parent.Kind {
	case KindPropertyDeclaration, KindPropertySignature, KindMethodDeclaration, KindMethodSignature, KindGetAccessor,
		KindSetAccessor, KindEnumMember, KindPropertyAssignment, KindPropertyAccessExpression:
		return parent.Name() == node
	case KindQualifiedName:
		return parent.AsQualifiedName().Right == node
	case KindBindingElement:
		return parent.AsBindingElement().PropertyName == node
	case KindImportSpecifier:
		return parent.AsImportSpecifier().PropertyName == node
	case KindExportSpecifier, KindJsxAttribute, KindJsxSelfClosingElement, KindJsxOpeningElement, KindJsxClosingElement:
		return true
	}
	return false
}

func IsPushOrUnshiftIdentifier(node *Node) bool {
	text := node.Text()
	return text == "push" || text == "unshift"
}

func IsBooleanLiteral(node *Node) bool {
	return node.Kind == KindTrueKeyword || node.Kind == KindFalseKeyword
}

func IsLiteralKind(kind Kind) bool {
	return KindFirstLiteralToken <= kind && kind <= KindLastLiteralToken
}

func IsLiteralExpression(node *Node) bool {
	return IsLiteralKind(node.Kind)
}

func IsStringLiteralLike(node *Node) bool {
	switch node.Kind {
	case KindStringLiteral, KindNoSubstitutionTemplateLiteral:
		return true
	}
	return false
}

func IsStringOrNumericLiteralLike(node *Node) bool {
	return IsStringLiteralLike(node) || IsNumericLiteral(node)
}

func IsSignedNumericLiteral(node *Node) bool {
	if node.Kind == KindPrefixUnaryExpression {
		node := node.AsPrefixUnaryExpression()
		return (node.Operator == KindPlusToken || node.Operator == KindMinusToken) && IsNumericLiteral(node.Operand)
	}
	return false
}

// Determines if a node is part of an OptionalChain
func IsOptionalChain(node *Node) bool {
	if node.Flags&NodeFlagsOptionalChain != 0 {
		switch node.Kind {
		case KindPropertyAccessExpression,
			KindElementAccessExpression,
			KindCallExpression,
			KindNonNullExpression:
			return true
		}
	}
	return false
}

func getQuestionDotToken(node *Expression) *TokenNode {
	switch node.Kind {
	case KindPropertyAccessExpression:
		return node.AsPropertyAccessExpression().QuestionDotToken
	case KindElementAccessExpression:
		return node.AsElementAccessExpression().QuestionDotToken
	case KindCallExpression:
		return node.AsCallExpression().QuestionDotToken
	}
	panic("Unhandled case in getQuestionDotToken")
}

// Determines if node is the root expression of an OptionalChain
func IsOptionalChainRoot(node *Expression) bool {
	return IsOptionalChain(node) && !IsNonNullExpression(node) && getQuestionDotToken(node) != nil
}

// Determines whether a node is the outermost `OptionalChain` in an ECMAScript `OptionalExpression`:
//
//  1. For `a?.b.c`, the outermost chain is `a?.b.c` (`c` is the end of the chain starting at `a?.`)
//  2. For `a?.b!`, the outermost chain is `a?.b` (`b` is the end of the chain starting at `a?.`)
//  3. For `(a?.b.c).d`, the outermost chain is `a?.b.c` (`c` is the end of the chain starting at `a?.` since parens end the chain)
//  4. For `a?.b.c?.d`, both `a?.b.c` and `a?.b.c?.d` are outermost (`c` is the end of the chain starting at `a?.`, and `d` is
//     the end of the chain starting at `c?.`)
//  5. For `a?.(b?.c).d`, both `b?.c` and `a?.(b?.c)d` are outermost (`c` is the end of the chain starting at `b`, and `d` is
//     the end of the chain starting at `a?.`)
func IsOutermostOptionalChain(node *Expression) bool {
	parent := node.Parent
	return !IsOptionalChain(parent) || // cases 1, 2, and 3
		IsOptionalChainRoot(parent) || // case 4
		node != parent.Expression() // case 5
}

// Determines whether a node is the expression preceding an optional chain (i.e. `a` in `a?.b`).
func IsExpressionOfOptionalChainRoot(node *Node) bool {
	return IsOptionalChainRoot(node.Parent) && node.Parent.Expression() == node
}

func IsNullishCoalesce(node *Node) bool {
	return node.Kind == KindBinaryExpression && node.AsBinaryExpression().OperatorToken.Kind == KindQuestionQuestionToken
}

func IsAssertionExpression(node *Node) bool {
	kind := node.Kind
	return kind == KindTypeAssertionExpression || kind == KindAsExpression
}

func isLeftHandSideExpressionKind(kind Kind) bool {
	switch kind {
	case KindPropertyAccessExpression, KindElementAccessExpression, KindNewExpression, KindCallExpression,
		KindJsxElement, KindJsxSelfClosingElement, KindJsxFragment, KindTaggedTemplateExpression, KindArrayLiteralExpression,
		KindParenthesizedExpression, KindObjectLiteralExpression, KindClassExpression, KindFunctionExpression, KindIdentifier,
		KindPrivateIdentifier, KindRegularExpressionLiteral, KindNumericLiteral, KindBigIntLiteral, KindStringLiteral,
		KindNoSubstitutionTemplateLiteral, KindTemplateExpression, KindFalseKeyword, KindNullKeyword, KindThisKeyword,
		KindTrueKeyword, KindSuperKeyword, KindNonNullExpression, KindExpressionWithTypeArguments, KindMetaProperty,
		KindImportKeyword, KindMissingDeclaration:
		return true
	}
	return false
}

// Determines whether a node is a LeftHandSideExpression based only on its kind.
func IsLeftHandSideExpression(node *Node) bool {
	return isLeftHandSideExpressionKind(node.Kind)
}

func isUnaryExpressionKind(kind Kind) bool {
	switch kind {
	case KindPrefixUnaryExpression,
		KindPostfixUnaryExpression,
		KindDeleteExpression,
		KindTypeOfExpression,
		KindVoidExpression,
		KindAwaitExpression,
		KindTypeAssertionExpression:
		return true
	}
	return isLeftHandSideExpressionKind(kind)
}

// Determines whether a node is a UnaryExpression based only on its kind.
func IsUnaryExpression(node *Node) bool {
	return isUnaryExpressionKind(node.Kind)
}

func isExpressionKind(kind Kind) bool {
	switch kind {
	case KindConditionalExpression,
		KindYieldExpression,
		KindArrowFunction,
		KindBinaryExpression,
		KindSpreadElement,
		KindAsExpression,
		KindOmittedExpression,
		KindCommaListExpression,
		KindPartiallyEmittedExpression,
		KindSatisfiesExpression:
		return true
	}
	return isUnaryExpressionKind(kind)
}

// Determines whether a node is an expression based only on its kind.
func IsExpression(node *Node) bool {
	return isExpressionKind(node.Kind)
}

func IsCommaExpression(node *Node) bool {
	return node.Kind == KindBinaryExpression && node.AsBinaryExpression().OperatorToken.Kind == KindCommaToken
}

func IsCommaSequence(node *Node) bool {
	// !!!
	// New compiler just has binary expressinons.
	// Maybe this should consider KindCommaListExpression even though we don't generate them.
	return IsCommaExpression(node)
}

func IsIterationStatement(node *Node, lookInLabeledStatements bool) bool {
	switch node.Kind {
	case KindForStatement,
		KindForInStatement,
		KindForOfStatement,
		KindDoStatement,
		KindWhileStatement:
		return true
	case KindLabeledStatement:
		return lookInLabeledStatements && IsIterationStatement((node.AsLabeledStatement()).Statement, lookInLabeledStatements)
	}

	return false
}

// Determines if a node is a property or element access expression
func IsAccessExpression(node *Node) bool {
	return node.Kind == KindPropertyAccessExpression || node.Kind == KindElementAccessExpression
}

func isFunctionLikeDeclarationKind(kind Kind) bool {
	switch kind {
	case KindFunctionDeclaration,
		KindMethodDeclaration,
		KindConstructor,
		KindGetAccessor,
		KindSetAccessor,
		KindFunctionExpression,
		KindArrowFunction:
		return true
	}
	return false
}

// Determines if a node is function-like (but is not a signature declaration)
func IsFunctionLikeDeclaration(node *Node) bool {
	// TODO(rbuckton): Move `node != nil` test to call sites
	return node != nil && isFunctionLikeDeclarationKind(node.Kind)
}

func isFunctionLikeKind(kind Kind) bool {
	switch kind {
	case KindMethodSignature,
		KindCallSignature,
		KindJSDocSignature,
		KindConstructSignature,
		KindIndexSignature,
		KindFunctionType,
		KindConstructorType:
		return true
	}
	return isFunctionLikeDeclarationKind(kind)
}

// Determines if a node is function- or signature-like.
func IsFunctionLike(node *Node) bool {
	// TODO(rbuckton): Move `node != nil` test to call sites
	return node != nil && isFunctionLikeKind(node.Kind)
}

func IsFunctionLikeOrClassStaticBlockDeclaration(node *Node) bool {
	return node != nil && (IsFunctionLike(node) || IsClassStaticBlockDeclaration(node))
}

func IsFunctionOrSourceFile(node *Node) bool {
	return IsFunctionLike(node) || IsSourceFile(node)
}

func IsClassLike(node *Node) bool {
	return node.Kind == KindClassDeclaration || node.Kind == KindClassExpression
}

func IsClassElement(node *Node) bool {
	switch node.Kind {
	case KindConstructor,
		KindPropertyDeclaration,
		KindMethodDeclaration,
		KindGetAccessor,
		KindSetAccessor,
		KindIndexSignature,
		KindClassStaticBlockDeclaration,
		KindSemicolonClassElement:
		return true
	}
	return false
}

func isMethodOrAccessor(node *Node) bool {
	switch node.Kind {
	case KindMethodDeclaration, KindGetAccessor, KindSetAccessor:
		return true
	}
	return false
}

func IsPrivateIdentifierClassElementDeclaration(node *Node) bool {
	return (IsPropertyDeclaration(node) || isMethodOrAccessor(node)) && IsPrivateIdentifier(node.Name())
}

func IsObjectLiteralOrClassExpressionMethodOrAccessor(node *Node) bool {
	kind := node.Kind
	return (kind == KindMethodDeclaration || kind == KindGetAccessor || kind == KindSetAccessor) &&
		(node.Parent.Kind == KindObjectLiteralExpression || node.Parent.Kind == KindClassExpression)
}

func IsTypeElement(node *Node) bool {
	switch node.Kind {
	case KindConstructSignature,
		KindCallSignature,
		KindPropertySignature,
		KindMethodSignature,
		KindIndexSignature,
		KindGetAccessor,
		KindSetAccessor:
		// !!! KindNotEmittedTypeElement
		return true
	}
	return false
}

func IsObjectLiteralElement(node *Node) bool {
	switch node.Kind {
	case KindPropertyAssignment,
		KindShorthandPropertyAssignment,
		KindSpreadAssignment,
		KindMethodDeclaration,
		KindGetAccessor,
		KindSetAccessor:
		return true
	}
	return false
}

func IsObjectLiteralMethod(node *Node) bool {
	return node != nil && node.Kind == KindMethodDeclaration && node.Parent.Kind == KindObjectLiteralExpression
}

func IsAutoAccessorPropertyDeclaration(node *Node) bool {
	return IsPropertyDeclaration(node) && HasAccessorModifier(node)
}

func IsParameterPropertyDeclaration(node *Node, parent *Node) bool {
	return IsParameter(node) && HasSyntacticModifier(node, ModifierFlagsParameterPropertyModifier) && parent.Kind == KindConstructor
}

func IsJsxChild(node *Node) bool {
	switch node.Kind {
	case KindJsxElement,
		KindJsxExpression,
		KindJsxSelfClosingElement,
		KindJsxText,
		KindJsxFragment:
		return true
	}
	return false
}

func isDeclarationStatementKind(kind Kind) bool {
	switch kind {
	case KindFunctionDeclaration,
		KindMissingDeclaration,
		KindClassDeclaration,
		KindInterfaceDeclaration,
		KindTypeAliasDeclaration,
		KindEnumDeclaration,
		KindModuleDeclaration,
		KindImportDeclaration,
		KindImportEqualsDeclaration,
		KindExportDeclaration,
		KindExportAssignment,
		KindNamespaceExportDeclaration:
		return true
	}
	return false
}

// Determines whether a node is a DeclarationStatement. Ideally this does not use Parent pointers, but it may use them
// to rule out a Block node that is part of `try` or `catch` or is the Block-like body of a function.
//
// NOTE: ECMA262 would just call this a Declaration
func IsDeclarationStatement(node *Node) bool {
	return isDeclarationStatementKind(node.Kind)
}

func isStatementKindButNotDeclarationKind(kind Kind) bool {
	switch kind {
	case KindBreakStatement,
		KindContinueStatement,
		KindDebuggerStatement,
		KindDoStatement,
		KindExpressionStatement,
		KindEmptyStatement,
		KindForInStatement,
		KindForOfStatement,
		KindForStatement,
		KindIfStatement,
		KindLabeledStatement,
		KindReturnStatement,
		KindSwitchStatement,
		KindThrowStatement,
		KindTryStatement,
		KindVariableStatement,
		KindWhileStatement,
		KindWithStatement,
		KindNotEmittedStatement:
		return true
	}
	return false
}

// Determines whether a node is a Statement that is not also a Declaration. Ideally this does not use Parent pointers,
// but it may use them to rule out a Block node that is part of `try` or `catch` or is the Block-like body of a function.
//
// NOTE: ECMA262 would just call this a Statement
func IsStatementButNotDeclaration(node *Node) bool {
	return isStatementKindButNotDeclarationKind(node.Kind)
}

// Determines whether a node is a Statement. Ideally this does not use Parent pointers, but it may use
// them to rule out a Block node that is part of `try` or `catch` or is the Block-like body of a function.
//
// NOTE: ECMA262 would call this either a StatementListItem or ModuleListItem
func IsStatement(node *Node) bool {
	kind := node.Kind
	return isStatementKindButNotDeclarationKind(kind) || isDeclarationStatementKind(kind) || isBlockStatement(node)
}

// Determines whether a node is a BlockStatement. If parents are available, this ensures the Block is
// not part of a `try` statement, `catch` clause, or the Block-like body of a function
func isBlockStatement(node *Node) bool {
	if node.Kind != KindBlock {
		return false
	}
	if node.Parent != nil && (node.Parent.Kind == KindTryStatement || node.Parent.Kind == KindCatchClause) {
		return false
	}
	return !IsFunctionBlock(node)
}

// Determines whether a node is the Block-like body of a function by walking the parent of the node
func IsFunctionBlock(node *Node) bool {
	return node != nil && node.Kind == KindBlock && node.Parent != nil && IsFunctionLike(node.Parent)
}

func GetStatementsOfBlock(block *Node) *StatementList {
	switch block.Kind {
	case KindBlock:
		return block.AsBlock().Statements
	case KindModuleBlock:
		return block.AsModuleBlock().Statements
	case KindSourceFile:
		return block.AsSourceFile().Statements
	}
	panic("Unhandled case in getStatementsOfBlock")
}

func IsBlockOrCatchScoped(declaration *Node) bool {
	return GetCombinedNodeFlags(declaration)&NodeFlagsBlockScoped != 0 || IsCatchClauseVariableDeclarationOrBindingElement(declaration)
}

func IsCatchClauseVariableDeclarationOrBindingElement(declaration *Node) bool {
	node := GetRootDeclaration(declaration)
	return node.Kind == KindVariableDeclaration && node.Parent.Kind == KindCatchClause
}

func IsTypeNodeKind(kind Kind) bool {
	switch kind {
	case KindAnyKeyword,
		KindUnknownKeyword,
		KindNumberKeyword,
		KindBigIntKeyword,
		KindObjectKeyword,
		KindBooleanKeyword,
		KindStringKeyword,
		KindSymbolKeyword,
		KindVoidKeyword,
		KindUndefinedKeyword,
		KindNeverKeyword,
		KindIntrinsicKeyword,
		KindExpressionWithTypeArguments,
		KindJSDocAllType,
		KindJSDocNullableType,
		KindJSDocNonNullableType,
		KindJSDocOptionalType,
		KindJSDocVariadicType:
		return true
	}
	return kind >= KindFirstTypeNode && kind <= KindLastTypeNode
}

func IsTypeNode(node *Node) bool {
	return IsTypeNodeKind(node.Kind)
}

func IsJSDocKind(kind Kind) bool {
	return KindFirstJSDocNode <= kind && kind <= KindLastJSDocNode
}

func isJSDocTypeAssertion(_ *Node) bool {
	return false // !!!
}

func IsPrologueDirective(node *Node) bool {
	return node.Kind == KindExpressionStatement &&
		node.AsExpressionStatement().Expression.Kind == KindStringLiteral
}

type OuterExpressionKinds int16

const (
	OEKParentheses                  OuterExpressionKinds = 1 << 0
	OEKTypeAssertions               OuterExpressionKinds = 1 << 1
	OEKNonNullAssertions            OuterExpressionKinds = 1 << 2
	OEKPartiallyEmittedExpressions  OuterExpressionKinds = 1 << 3
	OEKExpressionsWithTypeArguments OuterExpressionKinds = 1 << 4
	OEKExcludeJSDocTypeAssertion                         = 1 << 5
	OEKAssertions                                        = OEKTypeAssertions | OEKNonNullAssertions
	OEKAll                                               = OEKParentheses | OEKAssertions | OEKPartiallyEmittedExpressions | OEKExpressionsWithTypeArguments
)

// Determines whether node is an "outer expression" of the provided kinds
func IsOuterExpression(node *Expression, kinds OuterExpressionKinds) bool {
	switch node.Kind {
	case KindParenthesizedExpression:
		return kinds&OEKParentheses != 0 && !(kinds&OEKExcludeJSDocTypeAssertion != 0 && isJSDocTypeAssertion(node))
	case KindTypeAssertionExpression, KindAsExpression, KindSatisfiesExpression:
		return kinds&OEKTypeAssertions != 0
	case KindExpressionWithTypeArguments:
		return kinds&OEKExpressionsWithTypeArguments != 0
	case KindNonNullExpression:
		return kinds&OEKNonNullAssertions != 0
	}
	return false
}

// Descends into an expression, skipping past "outer expressions" of the provided kinds
func SkipOuterExpressions(node *Expression, kinds OuterExpressionKinds) *Expression {
	for IsOuterExpression(node, kinds) {
		node = node.Expression()
	}
	return node
}

// Skips past the parentheses of an expression
func SkipParentheses(node *Expression) *Expression {
	return SkipOuterExpressions(node, OEKParentheses)
}

func SkipTypeParentheses(node *Node) *Node {
	for IsParenthesizedTypeNode(node) {
		node = node.AsParenthesizedTypeNode().Type
	}
	return node
}

func SkipPartiallyEmittedExpressions(node *Expression) *Expression {
	return SkipOuterExpressions(node, OEKPartiallyEmittedExpressions)
}

// Walks up the parents of a parenthesized expression to find the containing node
func WalkUpParenthesizedExpressions(node *Expression) *Node {
	for node != nil && node.Kind == KindParenthesizedExpression {
		node = node.Parent
	}
	return node
}

// Walks up the parents of a parenthesized type to find the containing node
func WalkUpParenthesizedTypes(node *TypeNode) *Node {
	for node != nil && node.Kind == KindParenthesizedType {
		node = node.Parent
	}
	return node
}

// Walks up the parents of a node to find the containing SourceFile
func GetSourceFileOfNode(node *Node) *SourceFile {
	for node.Parent != nil {
		node = node.Parent
	}
	if node.Kind == KindSourceFile {
		return node.AsSourceFile()
	}
	return nil
}

// Walks up the parents of a node to find the ancestor that matches the callback
func FindAncestor(node *Node, callback func(*Node) bool) *Node {
	for node != nil {
		result := callback(node)
		if result {
			return node
		}
		node = node.Parent
	}
	return nil
}

type FindAncestorResult int32

const (
	FindAncestorFalse FindAncestorResult = iota
	FindAncestorTrue
	FindAncestorQuit
)

// Walks up the parents of a node to find the ancestor that matches the callback
func FindAncestorOrQuit(node *Node, callback func(*Node) FindAncestorResult) *Node {
	for node != nil {
		switch callback(node) {
		case FindAncestorQuit:
			return nil
		case FindAncestorTrue:
			return node
		}
		node = node.Parent
	}
	return nil
}

func ModifierToFlag(token Kind) ModifierFlags {
	switch token {
	case KindStaticKeyword:
		return ModifierFlagsStatic
	case KindPublicKeyword:
		return ModifierFlagsPublic
	case KindProtectedKeyword:
		return ModifierFlagsProtected
	case KindPrivateKeyword:
		return ModifierFlagsPrivate
	case KindAbstractKeyword:
		return ModifierFlagsAbstract
	case KindAccessorKeyword:
		return ModifierFlagsAccessor
	case KindExportKeyword:
		return ModifierFlagsExport
	case KindDeclareKeyword:
		return ModifierFlagsAmbient
	case KindConstKeyword:
		return ModifierFlagsConst
	case KindDefaultKeyword:
		return ModifierFlagsDefault
	case KindAsyncKeyword:
		return ModifierFlagsAsync
	case KindReadonlyKeyword:
		return ModifierFlagsReadonly
	case KindOverrideKeyword:
		return ModifierFlagsOverride
	case KindInKeyword:
		return ModifierFlagsIn
	case KindOutKeyword:
		return ModifierFlagsOut
	case KindImmediateKeyword:
		return ModifierFlagsImmediate
	case KindDecorator:
		return ModifierFlagsDecorator
	}
	return ModifierFlagsNone
}

func ModifiersToFlags(modifiers []*Node) ModifierFlags {
	var flags ModifierFlags
	for _, modifier := range modifiers {
		flags |= ModifierToFlag(modifier.Kind)
	}
	return flags
}

func HasSyntacticModifier(node *Node, flags ModifierFlags) bool {
	return node.ModifierFlags()&flags != 0
}

func HasAccessorModifier(node *Node) bool {
	return HasSyntacticModifier(node, ModifierFlagsAccessor)
}

func HasStaticModifier(node *Node) bool {
	return HasSyntacticModifier(node, ModifierFlagsStatic)
}

func IsStatic(node *Node) bool {
	// https://tc39.es/ecma262/#sec-static-semantics-isstatic
	return IsClassElement(node) && HasStaticModifier(node) || IsClassStaticBlockDeclaration(node)
}

func CanHaveIllegalDecorators(node *Node) bool {
	switch node.Kind {
	case KindPropertyAssignment, KindShorthandPropertyAssignment,
		KindFunctionDeclaration, KindConstructor,
		KindIndexSignature, KindClassStaticBlockDeclaration,
		KindMissingDeclaration, KindVariableStatement,
		KindInterfaceDeclaration, KindTypeAliasDeclaration,
		KindEnumDeclaration, KindModuleDeclaration,
		KindImportEqualsDeclaration, KindImportDeclaration,
		KindNamespaceExportDeclaration, KindExportDeclaration,
		KindExportAssignment:
		return true
	}
	return false
}

func CanHaveIllegalModifiers(node *Node) bool {
	switch node.Kind {
	case KindClassStaticBlockDeclaration,
		KindPropertyAssignment,
		KindShorthandPropertyAssignment,
		KindMissingDeclaration,
		KindNamespaceExportDeclaration:
		return true
	}
	return false
}

func CanHaveModifiers(node *Node) bool {
	switch node.Kind {
	case KindTypeParameter,
		KindParameter,
		KindPropertySignature,
		KindPropertyDeclaration,
		KindMethodSignature,
		KindMethodDeclaration,
		KindConstructor,
		KindGetAccessor,
		KindSetAccessor,
		KindIndexSignature,
		KindConstructorType,
		KindFunctionExpression,
		KindArrowFunction,
		KindClassExpression,
		KindVariableStatement,
		KindFunctionDeclaration,
		KindClassDeclaration,
		KindInterfaceDeclaration,
		KindTypeAliasDeclaration,
		KindEnumDeclaration,
		KindModuleDeclaration,
		KindImportEqualsDeclaration,
		KindImportDeclaration,
		KindExportAssignment,
		KindExportDeclaration:
		return true
	}
	return false
}

func CanHaveDecorators(node *Node) bool {
	switch node.Kind {
	case KindParameter,
		KindPropertyDeclaration,
		KindMethodDeclaration,
		KindGetAccessor,
		KindSetAccessor,
		KindClassExpression,
		KindClassDeclaration:
		return true
	}
	return false
}

func IsFunctionOrModuleBlock(node *Node) bool {
	return IsSourceFile(node) || IsModuleBlock(node) || IsBlock(node) && IsFunctionLike(node.Parent)
}

func IsFunctionExpressionOrArrowFunction(node *Node) bool {
	return IsFunctionExpression(node) || IsArrowFunction(node)
}

// Warning: This has the same semantics as the forEach family of functions in that traversal terminates
// in the event that 'visitor' returns true.
func ForEachReturnStatement(body *Node, visitor func(stmt *Node) bool) bool {
	var traverse func(*Node) bool
	traverse = func(node *Node) bool {
		switch node.Kind {
		case KindReturnStatement:
			return visitor(node)
		case KindCaseBlock, KindBlock, KindIfStatement, KindDoStatement, KindWhileStatement, KindForStatement, KindForInStatement,
			KindForOfStatement, KindWithStatement, KindSwitchStatement, KindCaseClause, KindDefaultClause, KindLabeledStatement,
			KindTryStatement, KindCatchClause:
			return node.ForEachChild(traverse)
		}
		return false
	}
	return traverse(body)
}

func GetRootDeclaration(node *Node) *Node {
	for node.Kind == KindBindingElement {
		node = node.Parent.Parent
	}
	return node
}

func getCombinedFlags[T ~uint32](node *Node, getFlags func(*Node) T) T {
	node = GetRootDeclaration(node)
	flags := getFlags(node)
	if node.Kind == KindVariableDeclaration {
		node = node.Parent
	}
	if node != nil && node.Kind == KindVariableDeclarationList {
		flags |= getFlags(node)
		node = node.Parent
	}
	if node != nil && node.Kind == KindVariableStatement {
		flags |= getFlags(node)
	}
	return flags
}

func GetCombinedModifierFlags(node *Node) ModifierFlags {
	return getCombinedFlags(node, (*Node).ModifierFlags)
}

func GetCombinedNodeFlags(node *Node) NodeFlags {
	return getCombinedFlags(node, getNodeFlags)
}

func getNodeFlags(node *Node) NodeFlags {
	return node.Flags
}

// Gets whether a bound `VariableDeclaration` or `VariableDeclarationList` is part of an `await using` declaration.
func IsVarAwaitUsing(node *Node) bool {
	return GetCombinedNodeFlags(node)&NodeFlagsBlockScoped == NodeFlagsAwaitUsing
}

// Gets whether a bound `VariableDeclaration` or `VariableDeclarationList` is part of a `using` declaration.
func IsVarUsing(node *Node) bool {
	return GetCombinedNodeFlags(node)&NodeFlagsBlockScoped == NodeFlagsUsing
}

// Gets whether a bound `VariableDeclaration` or `VariableDeclarationList` is part of a `const` declaration.
func IsVarConst(node *Node) bool {
	return GetCombinedNodeFlags(node)&NodeFlagsBlockScoped == NodeFlagsConst
}

// Gets whether a bound `VariableDeclaration` or `VariableDeclarationList` is part of a `const`, `using` or `await using` declaration.
func IsVarConstLike(node *Node) bool {
	switch GetCombinedNodeFlags(node) & NodeFlagsBlockScoped {
	case NodeFlagsConst, NodeFlagsUsing, NodeFlagsAwaitUsing:
		return true
	}
	return false
}

// Gets whether a bound `VariableDeclaration` or `VariableDeclarationList` is part of a `let` declaration.
func IsVarLet(node *Node) bool {
	return GetCombinedNodeFlags(node)&NodeFlagsBlockScoped == NodeFlagsLet
}

func IsImportMeta(node *Node) bool {
	if node.Kind == KindMetaProperty {
		return node.AsMetaProperty().KeywordToken == KindImportKeyword && node.AsMetaProperty().Name().AsIdentifier().Text == "meta"
	}
	return false
}

func WalkUpBindingElementsAndPatterns(binding *Node) *Node {
	node := binding.Parent
	for IsBindingElement(node.Parent) {
		node = node.Parent.Parent
	}
	return node.Parent
}

func IsInJSFile(node *Node) bool {
	return node != nil && node.Flags&NodeFlagsJavaScriptFile != 0
}

func IsDeclaration(node *Node) bool {
	if node.Kind == KindTypeParameter {
		return node.Parent != nil
	}
	return IsDeclarationNode(node)
}

// True if `name` is the name of a declaration node
func IsDeclarationName(name *Node) bool {
	return !IsSourceFile(name) && !IsBindingPattern(name) && IsDeclaration(name.Parent) && name.Parent.Name() == name
}

// Like 'isDeclarationName', but returns true for LHS of `import { x as y }` or `export { x as y }`.
func IsDeclarationNameOrImportPropertyName(name *Node) bool {
	switch name.Parent.Kind {
	case KindImportSpecifier, KindExportSpecifier:
		return IsIdentifier(name) || name.Kind == KindStringLiteral
	default:
		return IsDeclarationName(name)
	}
}

func IsLiteralComputedPropertyDeclarationName(node *Node) bool {
	return IsStringOrNumericLiteralLike(node) &&
		node.Parent.Kind == KindComputedPropertyName &&
		IsDeclaration(node.Parent.Parent)
}

func IsExternalModuleImportEqualsDeclaration(node *Node) bool {
	return node.Kind == KindImportEqualsDeclaration && node.AsImportEqualsDeclaration().ModuleReference.Kind == KindExternalModuleReference
}

func IsLiteralImportTypeNode(node *Node) bool {
	return IsImportTypeNode(node) && IsLiteralTypeNode(node.AsImportTypeNode().Argument) && IsStringLiteral(node.AsImportTypeNode().Argument.AsLiteralTypeNode().Literal)
}

func IsJsxTagName(node *Node) bool {
	parent := node.Parent
	switch parent.Kind {
	case KindJsxOpeningElement, KindJsxClosingElement, KindJsxSelfClosingElement:
		return parent.TagName() == node
	}
	return false
}

func IsImportOrExportSpecifier(node *Node) bool {
	return IsImportSpecifier(node) || IsExportSpecifier(node)
}

func isVoidZero(node *Node) bool {
	return IsVoidExpression(node) && IsNumericLiteral(node.Expression()) && node.Expression().Text() == "0"
}

func IsVoidExpression(node *Node) bool {
	return node.Kind == KindVoidExpression
}

func IsExportsIdentifier(node *Node) bool {
	return IsIdentifier(node) && node.Text() == "exports"
}

func IsModuleIdentifier(node *Node) bool {
	return IsIdentifier(node) && node.Text() == "module"
}

// Does not handle signed numeric names like `a[+0]` - handling those would require handling prefix unary expressions
// throughout late binding handling as well, which is awkward (but ultimately probably doable if there is demand)
func GetElementOrPropertyAccessArgumentExpressionOrName(node *Node) *Node {
	switch node.Kind {
	case KindPropertyAccessExpression:
		return node.Name()
	case KindElementAccessExpression:
		arg := SkipParentheses(node.AsElementAccessExpression().ArgumentExpression)
		if IsStringOrNumericLiteralLike(arg) {
			return arg
		}
		return node
	}
	panic("Unhandled case in GetElementOrPropertyAccessArgumentExpressionOrName")
}

func IsExpressionWithTypeArgumentsInClassExtendsClause(node *Node) bool {
	return TryGetClassExtendingExpressionWithTypeArguments(node) != nil
}

func TryGetClassExtendingExpressionWithTypeArguments(node *Node) *ClassLikeDeclaration {
	cls, isImplements := TryGetClassImplementingOrExtendingExpressionWithTypeArguments(node)
	if cls != nil && !isImplements {
		return cls
	}
	return nil
}

func TryGetClassImplementingOrExtendingExpressionWithTypeArguments(node *Node) (class *ClassLikeDeclaration, isImplements bool) {
	if IsExpressionWithTypeArguments(node) {
		if IsHeritageClause(node.Parent) && IsClassLike(node.Parent.Parent) {
			return node.Parent.Parent, node.Parent.AsHeritageClause().Token == KindImplementsKeyword
		}
	}
	return nil, false
}

func GetNameOfDeclaration(declaration *Node) *Node {
	if declaration == nil {
		return nil
	}
	nonAssignedName := getNonAssignedNameOfDeclaration(declaration)
	if nonAssignedName != nil {
		return nonAssignedName
	}
	if IsFunctionExpression(declaration) || IsArrowFunction(declaration) || IsClassExpression(declaration) {
		return getAssignedName(declaration)
	}
	return nil
}

func getNonAssignedNameOfDeclaration(declaration *Node) *Node {
	switch declaration.Kind {
	case KindBinaryExpression:
		if IsFunctionPropertyAssignment(declaration) {
			return getElementOrPropertyAccessArgumentExpressionOrName(declaration.AsBinaryExpression().Left)
		}
		return nil
	case KindExportAssignment:
		expr := declaration.AsExportAssignment().Expression
		if IsIdentifier(expr) {
			return expr
		}
		return nil
	}
	return declaration.Name()
}

func getAssignedName(node *Node) *Node {
	parent := node.Parent
	if parent != nil {
		switch parent.Kind {
		case KindPropertyAssignment:
			return parent.AsPropertyAssignment().Name()
		case KindBindingElement:
			return parent.AsBindingElement().Name()
		case KindBinaryExpression:
			if node == parent.AsBinaryExpression().Right {
				left := parent.AsBinaryExpression().Left
				switch left.Kind {
				case KindIdentifier:
					return left
				case KindPropertyAccessExpression:
					return left.AsPropertyAccessExpression().Name()
				case KindElementAccessExpression:
					arg := SkipParentheses(left.AsElementAccessExpression().ArgumentExpression)
					if IsStringOrNumericLiteralLike(arg) {
						return arg
					}
				}
			}
		case KindVariableDeclaration:
			name := parent.AsVariableDeclaration().Name()
			if IsIdentifier(name) {
				return name
			}
		}
	}
	return nil
}

func IsFunctionPropertyAssignment(node *Node) bool {
	if node.Kind == KindBinaryExpression {
		expr := node.AsBinaryExpression()
		if expr.OperatorToken.Kind == KindEqualsToken {
			switch expr.Left.Kind {
			case KindPropertyAccessExpression:
				// F.id = expr
				return IsIdentifier(expr.Left.Expression()) && IsIdentifier(expr.Left.Name())
			case KindElementAccessExpression:
				// F[xxx] = expr
				return IsIdentifier(expr.Left.Expression())
			}
		}
	}
	return false
}

// Does not handle signed numeric names like `a[+0]` - handling those would require handling prefix unary expressions
// throughout late binding handling as well, which is awkward (but ultimately probably doable if there is demand)
func getElementOrPropertyAccessArgumentExpressionOrName(node *Node) *Node {
	switch node.Kind {
	case KindPropertyAccessExpression:
		return node.Name()
	case KindElementAccessExpression:
		arg := SkipParentheses(node.AsElementAccessExpression().ArgumentExpression)
		if IsStringOrNumericLiteralLike(arg) {
			return arg
		}
		return node
	}
	panic("Unhandled case in getElementOrPropertyAccessArgumentExpressionOrName")
}

/**
 * A declaration has a dynamic name if all of the following are true:
 *   1. The declaration has a computed property name.
 *   2. The computed name is *not* expressed as a StringLiteral.
 *   3. The computed name is *not* expressed as a NumericLiteral.
 *   4. The computed name is *not* expressed as a PlusToken or MinusToken
 *      immediately followed by a NumericLiteral.
 */
func HasDynamicName(declaration *Node) bool {
	name := GetNameOfDeclaration(declaration)
	return name != nil && IsDynamicName(name)
}

func IsDynamicName(name *Node) bool {
	var expr *Node
	switch name.Kind {
	case KindComputedPropertyName:
		expr = name.AsComputedPropertyName().Expression
	case KindElementAccessExpression:
		expr = SkipParentheses(name.AsElementAccessExpression().ArgumentExpression)
	default:
		return false
	}
	return !IsStringOrNumericLiteralLike(expr) && !IsSignedNumericLiteral(expr)
}

func IsEntityNameExpression(node *Node) bool {
	return node.Kind == KindIdentifier || isPropertyAccessEntityNameExpression(node)
}

func isPropertyAccessEntityNameExpression(node *Node) bool {
	if node.Kind == KindPropertyAccessExpression {
		expr := node.AsPropertyAccessExpression()
		return expr.Name().Kind == KindIdentifier && IsEntityNameExpression(expr.Expression)
	}
	return false
}

func IsDottedName(node *Node) bool {
	switch node.Kind {
	case KindIdentifier, KindThisKeyword, KindSuperKeyword, KindMetaProperty:
		return true
	case KindPropertyAccessExpression, KindParenthesizedExpression:
		return IsDottedName(node.Expression())
	}
	return false
}

func IsAmbientModule(node *Node) bool {
	return IsModuleDeclaration(node) && (node.AsModuleDeclaration().Name().Kind == KindStringLiteral || IsGlobalScopeAugmentation(node))
}

func IsExternalModule(file *SourceFile) bool {
	return file.ExternalModuleIndicator != nil
}

func IsExternalOrCommonJsModule(file *SourceFile) bool {
	return file.ExternalModuleIndicator != nil || file.CommonJsModuleIndicator != nil
}

func IsGlobalScopeAugmentation(node *Node) bool {
	return node.Flags&NodeFlagsGlobalAugmentation != 0
}

func IsModuleAugmentationExternal(node *Node) bool {
	// external module augmentation is a ambient module declaration that is either:
	// - defined in the top level scope and source file is an external module
	// - defined inside ambient module declaration located in the top level scope and source file not an external module
	switch node.Parent.Kind {
	case KindSourceFile:
		return IsExternalModule(node.Parent.AsSourceFile())
	case KindModuleBlock:
		grandParent := node.Parent.Parent
		return IsAmbientModule(grandParent) && IsSourceFile(grandParent.Parent) && !IsExternalModule(grandParent.Parent.AsSourceFile())
	}
	return false
}

func GetContainingClass(node *Node) *Node {
	return FindAncestor(node.Parent, IsClassLike)
}

func IsPartOfTypeQuery(node *Node) bool {
	for node.Kind == KindQualifiedName || node.Kind == KindIdentifier {
		node = node.Parent
	}
	return node.Kind == KindTypeQuery
}

/**
 * This function returns true if the this node's root declaration is a parameter.
 * For example, passing a `ParameterDeclaration` will return true, as will passing a
 * binding element that is a child of a `ParameterDeclaration`.
 *
 * If you are looking to test that a `Node` is a `ParameterDeclaration`, use `isParameter`.
 */
func IsPartOfParameterDeclaration(node *Node) bool {
	return GetRootDeclaration(node).Kind == KindParameter
}

func IsInTopLevelContext(node *Node) bool {
	// The name of a class or function declaration is a BindingIdentifier in its surrounding scope.
	if IsIdentifier(node) {
		parent := node.Parent
		if (IsClassDeclaration(parent) || IsFunctionDeclaration(parent)) && parent.Name() == node {
			node = parent
		}
	}
	container := GetThisContainer(node, true /*includeArrowFunctions*/, false /*includeClassComputedPropertyName*/)
	return IsSourceFile(container)
}

func GetThisContainer(node *Node, includeArrowFunctions bool, includeClassComputedPropertyName bool) *Node {
	for {
		node = node.Parent
		if node == nil {
			panic("nil parent in getThisContainer")
		}
		switch node.Kind {
		case KindComputedPropertyName:
			if includeClassComputedPropertyName && IsClassLike(node.Parent.Parent) {
				return node
			}
			node = node.Parent.Parent
		case KindDecorator:
			if node.Parent.Kind == KindParameter && IsClassElement(node.Parent.Parent) {
				// If the decorator's parent is a Parameter, we resolve the this container from
				// the grandparent class declaration.
				node = node.Parent.Parent
			} else if IsClassElement(node.Parent) {
				// If the decorator's parent is a class element, we resolve the 'this' container
				// from the parent class declaration.
				node = node.Parent
			}
		case KindArrowFunction:
			if includeArrowFunctions {
				return node
			}
		case KindFunctionDeclaration, KindFunctionExpression, KindModuleDeclaration, KindClassStaticBlockDeclaration,
			KindPropertyDeclaration, KindPropertySignature, KindMethodDeclaration, KindMethodSignature, KindConstructor,
			KindGetAccessor, KindSetAccessor, KindCallSignature, KindConstructSignature, KindIndexSignature,
			KindEnumDeclaration, KindSourceFile:
			return node
		}
	}
}

func GetImmediatelyInvokedFunctionExpression(fn *Node) *Node {
	if IsFunctionExpressionOrArrowFunction(fn) {
		prev := fn
		parent := fn.Parent
		for IsParenthesizedExpression(parent) {
			prev = parent
			parent = parent.Parent
		}
		if IsCallExpression(parent) && parent.AsCallExpression().Expression == prev {
			return parent
		}
	}
	return nil
}

func IsEnumConst(node *Node) bool {
	return GetCombinedModifierFlags(node)&ModifierFlagsConst != 0
}

func ExportAssignmentIsAlias(node *Node) bool {
	return isAliasableExpression(getExportAssignmentExpression(node))
}

func getExportAssignmentExpression(node *Node) *Node {
	switch node.Kind {
	case KindExportAssignment:
		return node.AsExportAssignment().Expression
	case KindBinaryExpression:
		return node.AsBinaryExpression().Right
	}
	panic("Unhandled case in getExportAssignmentExpression")
}

func isAliasableExpression(e *Node) bool {
	return IsEntityNameExpression(e) || IsClassExpression(e)
}

func IsInstanceOfExpression(node *Node) bool {
	return IsBinaryExpression(node) && node.AsBinaryExpression().OperatorToken.Kind == KindInstanceOfKeyword
}

func IsAnyImportOrReExport(node *Node) bool {
	return IsAnyImportSyntax(node) || IsExportDeclaration(node)
}

func IsAnyImportSyntax(node *Node) bool {
	return NodeKindIs(node, KindImportDeclaration, KindImportEqualsDeclaration)
}

func IsJsonSourceFile(file *SourceFile) bool {
	return file.ScriptKind == core.ScriptKindJSON
}

func GetExternalModuleName(node *Node) *Node {
	switch node.Kind {
	case KindImportDeclaration:
		return node.AsImportDeclaration().ModuleSpecifier
	case KindExportDeclaration:
		return node.AsExportDeclaration().ModuleSpecifier
	case KindImportEqualsDeclaration:
		if node.AsImportEqualsDeclaration().ModuleReference.Kind == KindExternalModuleReference {
			return node.AsImportEqualsDeclaration().ModuleReference.AsExternalModuleReference().Expression_
		}
		return nil
	case KindImportType:
		return getImportTypeNodeLiteral(node)
	case KindCallExpression:
		return node.AsCallExpression().Arguments.Nodes[0]
	case KindModuleDeclaration:
		if IsStringLiteral(node.AsModuleDeclaration().Name()) {
			return node.AsModuleDeclaration().Name()
		}
		return nil
	}
	panic("Unhandled case in getExternalModuleName")
}

func getImportTypeNodeLiteral(node *Node) *Node {
	if IsImportTypeNode(node) {
		importTypeNode := node.AsImportTypeNode()
		if IsLiteralTypeNode(importTypeNode.Argument) {
			literalTypeNode := importTypeNode.Argument.AsLiteralTypeNode()
			if IsStringLiteral(literalTypeNode.Literal) {
				return literalTypeNode.Literal
			}
		}
	}
	return nil
}

func IsExpressionNode(node *Node) bool {
	switch node.Kind {
	case KindSuperKeyword, KindNullKeyword, KindTrueKeyword, KindFalseKeyword, KindRegularExpressionLiteral,
		KindArrayLiteralExpression, KindObjectLiteralExpression, KindPropertyAccessExpression, KindElementAccessExpression,
		KindCallExpression, KindNewExpression, KindTaggedTemplateExpression, KindAsExpression, KindTypeAssertionExpression,
		KindSatisfiesExpression, KindNonNullExpression, KindParenthesizedExpression, KindFunctionExpression,
		KindClassExpression, KindArrowFunction, KindVoidExpression, KindDeleteExpression, KindTypeOfExpression,
		KindPrefixUnaryExpression, KindPostfixUnaryExpression, KindBinaryExpression, KindConditionalExpression,
		KindSpreadElement, KindTemplateExpression, KindOmittedExpression, KindJsxElement, KindJsxSelfClosingElement,
		KindJsxFragment, KindYieldExpression, KindAwaitExpression, KindMetaProperty:
		return true
	case KindExpressionWithTypeArguments:
		return !IsHeritageClause(node.Parent)
	case KindQualifiedName:
		for node.Parent.Kind == KindQualifiedName {
			node = node.Parent
		}
		return IsTypeQueryNode(node.Parent) || isJSDocLinkLike(node.Parent) || isJSXTagName(node)
	case KindJSDocMemberName:
		return IsTypeQueryNode(node.Parent) || isJSDocLinkLike(node.Parent) || isJSXTagName(node)
	case KindPrivateIdentifier:
		return IsBinaryExpression(node.Parent) && node.Parent.AsBinaryExpression().Left == node && node.Parent.AsBinaryExpression().OperatorToken.Kind == KindInKeyword
	case KindIdentifier:
		if IsTypeQueryNode(node.Parent) || isJSDocLinkLike(node.Parent) || isJSXTagName(node) {
			return true
		}
		fallthrough
	case KindNumericLiteral, KindBigIntLiteral, KindStringLiteral, KindNoSubstitutionTemplateLiteral, KindThisKeyword:
		return IsInExpressionContext(node)
	default:
		return false
	}
}

func IsInExpressionContext(node *Node) bool {
	parent := node.Parent
	switch parent.Kind {
	case KindVariableDeclaration:
		return parent.AsVariableDeclaration().Initializer == node
	case KindParameter:
		return parent.AsParameterDeclaration().Initializer == node
	case KindPropertyDeclaration:
		return parent.AsPropertyDeclaration().Initializer == node
	case KindPropertySignature:
		return parent.AsPropertySignatureDeclaration().Initializer == node
	case KindEnumMember:
		return parent.AsEnumMember().Initializer == node
	case KindPropertyAssignment:
		return parent.AsPropertyAssignment().Initializer == node
	case KindBindingElement:
		return parent.AsBindingElement().Initializer == node
	case KindExpressionStatement:
		return parent.AsExpressionStatement().Expression == node
	case KindIfStatement:
		return parent.AsIfStatement().Expression == node
	case KindDoStatement:
		return parent.AsDoStatement().Expression == node
	case KindWhileStatement:
		return parent.AsWhileStatement().Expression == node
	case KindReturnStatement:
		return parent.AsReturnStatement().Expression == node
	case KindWithStatement:
		return parent.AsWithStatement().Expression == node
	case KindSwitchStatement:
		return parent.AsSwitchStatement().Expression == node
	case KindCaseClause, KindDefaultClause:
		return parent.AsCaseOrDefaultClause().Expression == node
	case KindThrowStatement:
		return parent.AsThrowStatement().Expression == node
	case KindForStatement:
		s := parent.AsForStatement()
		return s.Initializer == node && s.Initializer.Kind != KindVariableDeclarationList || s.Condition == node || s.Incrementor == node
	case KindForInStatement, KindForOfStatement:
		s := parent.AsForInOrOfStatement()
		return s.Initializer == node && s.Initializer.Kind != KindVariableDeclarationList || s.Expression == node
	case KindTypeAssertionExpression:
		return parent.AsTypeAssertion().Expression == node
	case KindAsExpression:
		return parent.AsAsExpression().Expression == node
	case KindTemplateSpan:
		return parent.AsTemplateSpan().Expression == node
	case KindComputedPropertyName:
		return parent.AsComputedPropertyName().Expression == node
	case KindDecorator, KindJsxExpression, KindJsxSpreadAttribute, KindSpreadAssignment:
		return true
	case KindExpressionWithTypeArguments:
		return parent.AsExpressionWithTypeArguments().Expression == node && !IsPartOfTypeNode(parent)
	case KindShorthandPropertyAssignment:
		return parent.AsShorthandPropertyAssignment().ObjectAssignmentInitializer == node
	case KindSatisfiesExpression:
		return parent.AsSatisfiesExpression().Expression == node
	default:
		return IsExpressionNode(parent)
	}
}

func IsPartOfTypeNode(node *Node) bool {
	kind := node.Kind
	if kind >= KindFirstTypeNode && kind <= KindLastTypeNode {
		return true
	}
	switch node.Kind {
	case KindAnyKeyword, KindUnknownKeyword, KindNumberKeyword, KindBigIntKeyword, KindStringKeyword,
		KindBooleanKeyword, KindSymbolKeyword, KindObjectKeyword, KindUndefinedKeyword, KindNullKeyword,
		KindNeverKeyword:
		return true
	case KindExpressionWithTypeArguments:
		return isPartOfTypeExpressionWithTypeArguments(node)
	case KindTypeParameter:
		return node.Parent.Kind == KindMappedType || node.Parent.Kind == KindInferType
	case KindIdentifier:
		parent := node.Parent
		if IsQualifiedName(parent) && parent.AsQualifiedName().Right == node {
			return isPartOfTypeNodeInParent(parent)
		}
		if IsPropertyAccessExpression(parent) && parent.AsPropertyAccessExpression().Name() == node {
			return isPartOfTypeNodeInParent(parent)
		}
		return isPartOfTypeNodeInParent(node)
	case KindQualifiedName, KindPropertyAccessExpression, KindThisKeyword:
		return isPartOfTypeNodeInParent(node)
	}
	return false
}

func isPartOfTypeNodeInParent(node *Node) bool {
	parent := node.Parent
	// Do not recursively call isPartOfTypeNode on the parent. In the example:
	//
	//     let a: A.B.C;
	//
	// Calling isPartOfTypeNode would consider the qualified name A.B a type node.
	// Only C and A.B.C are type nodes.
	if parent.Kind >= KindFirstTypeNode && parent.Kind <= KindLastTypeNode {
		return true
	}
	switch parent.Kind {
	case KindTypeQuery:
		return false
	case KindImportType:
		return !parent.AsImportTypeNode().IsTypeOf
	case KindExpressionWithTypeArguments:
		return isPartOfTypeExpressionWithTypeArguments(parent)
	case KindTypeParameter:
		return node == parent.AsTypeParameter().Constraint
	case KindVariableDeclaration, KindParameter, KindPropertyDeclaration, KindPropertySignature, KindFunctionDeclaration,
		KindFunctionExpression, KindArrowFunction, KindConstructor, KindMethodDeclaration, KindMethodSignature,
		KindGetAccessor, KindSetAccessor, KindCallSignature, KindConstructSignature, KindIndexSignature,
		KindTypeAssertionExpression:
		return node == parent.Type()
	case KindCallExpression, KindNewExpression, KindTaggedTemplateExpression:
		return slices.Contains(parent.TypeArguments(), node)
	}
	return false
}

func isPartOfTypeExpressionWithTypeArguments(node *Node) bool {
	parent := node.Parent
	return IsHeritageClause(parent) && (!IsClassLike(parent.Parent) || parent.AsHeritageClause().Token == KindImplementsKeyword)
}

func isJSDocLinkLike(node *Node) bool {
	return NodeKindIs(node, KindJSDocLink, KindJSDocLinkCode, KindJSDocLinkPlain)
}

func isJSXTagName(node *Node) bool {
	parent := node.Parent
	switch parent.Kind {
	case KindJsxOpeningElement:
		return parent.AsJsxOpeningElement().TagName == node
	case KindJsxSelfClosingElement:
		return parent.AsJsxSelfClosingElement().TagName == node
	case KindJsxClosingElement:
		return parent.AsJsxClosingElement().TagName == node
	}
	return false
}

<<<<<<< HEAD
func IsComputedNonLiteralName(name *Node) bool {
	return IsComputedPropertyName(name) && !IsStringOrNumericLiteralLike(name.Expression())
}

func IsQuestionToken(node *Node) bool {
	return node != nil && node.Kind == KindQuestionToken
}

func TryGetTextOfPropertyName(name *Node) (string, bool) {
	switch name.Kind {
	case KindIdentifier, KindPrivateIdentifier, KindStringLiteral, KindNumericLiteral, KindBigIntLiteral,
		KindNoSubstitutionTemplateLiteral:
		return name.Text(), true
	case KindComputedPropertyName:
		if IsStringOrNumericLiteralLike(name.Expression()) {
			return name.Expression().Text(), true
		}
	case KindJsxNamespacedName:
		return name.AsJsxNamespacedName().Namespace.Text() + ":" + name.Name().Text(), true
	}
	return "", false
=======
func IsImportCall(node *Node) bool {
	return IsCallExpression(node) && node.AsCallExpression().Expression.Kind == KindImportKeyword
>>>>>>> 3c3dcbf1
}<|MERGE_RESOLUTION|>--- conflicted
+++ resolved
@@ -1738,7 +1738,10 @@
 	return false
 }
 
-<<<<<<< HEAD
+func IsImportCall(node *Node) bool {
+	return IsCallExpression(node) && node.AsCallExpression().Expression.Kind == KindImportKeyword
+}
+
 func IsComputedNonLiteralName(name *Node) bool {
 	return IsComputedPropertyName(name) && !IsStringOrNumericLiteralLike(name.Expression())
 }
@@ -1760,8 +1763,4 @@
 		return name.AsJsxNamespacedName().Namespace.Text() + ":" + name.Name().Text(), true
 	}
 	return "", false
-=======
-func IsImportCall(node *Node) bool {
-	return IsCallExpression(node) && node.AsCallExpression().Expression.Kind == KindImportKeyword
->>>>>>> 3c3dcbf1
 }