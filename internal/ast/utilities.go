--- conflicted
+++ resolved
@@ -3640,7 +3640,21 @@
 	})
 }
 
-<<<<<<< HEAD
+// Returns true if the node kind has a comment property.
+func hasComment(kind Kind) bool {
+	switch kind {
+	case KindJSDoc, KindJSDocTag, KindJSDocAugmentsTag, KindJSDocImplementsTag,
+		KindJSDocDeprecatedTag, KindJSDocPublicTag, KindJSDocPrivateTag, KindJSDocProtectedTag,
+		KindJSDocReadonlyTag, KindJSDocOverrideTag, KindJSDocCallbackTag, KindJSDocOverloadTag,
+		KindJSDocParameterTag, KindJSDocPropertyTag, KindJSDocReturnTag, KindJSDocThisTag,
+		KindJSDocTypeTag, KindJSDocTemplateTag, KindJSDocTypedefTag, KindJSDocSeeTag,
+		KindJSDocSatisfiesTag, KindJSDocImportTag:
+		return true
+	default:
+		return false
+	}
+}
+
 func IsAssignmentPattern(node *Node) bool {
 	return node.Kind == KindArrayLiteralExpression || node.Kind == KindObjectLiteralExpression
 }
@@ -3664,22 +3678,10 @@
 func IsDeclarationBindingElement(bindingElement *Node) bool {
 	switch bindingElement.Kind {
 	case KindVariableDeclaration, KindParameter, KindBindingElement:
-=======
-// Returns true if the node kind has a comment property.
-func hasComment(kind Kind) bool {
-	switch kind {
-	case KindJSDoc, KindJSDocTag, KindJSDocAugmentsTag, KindJSDocImplementsTag,
-		KindJSDocDeprecatedTag, KindJSDocPublicTag, KindJSDocPrivateTag, KindJSDocProtectedTag,
-		KindJSDocReadonlyTag, KindJSDocOverrideTag, KindJSDocCallbackTag, KindJSDocOverloadTag,
-		KindJSDocParameterTag, KindJSDocPropertyTag, KindJSDocReturnTag, KindJSDocThisTag,
-		KindJSDocTypeTag, KindJSDocTemplateTag, KindJSDocTypedefTag, KindJSDocSeeTag,
-		KindJSDocSatisfiesTag, KindJSDocImportTag:
->>>>>>> 72edb9e5
 		return true
 	default:
 		return false
 	}
-<<<<<<< HEAD
 }
 
 /**
@@ -3850,6 +3852,4 @@
 		return bindingElement
 	}
 	return nil
-=======
->>>>>>> 72edb9e5
 }