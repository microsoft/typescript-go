--- conflicted
+++ resolved
@@ -2639,11 +2639,6 @@
 	return ""
 }
 
-<<<<<<< HEAD
-func IsRightSideOfPropertyAccess(node *Node) bool {
-	parent := node.Parent
-	return IsPropertyAccessExpression(parent) && parent.AsPropertyAccessExpression().Name() == node
-=======
 // Of the form: `const x = require("x")` or `const { x } = require("x")` or with `var` or `let`
 // The variable must not be exported and must not have a type annotation, even a jsdoc one.
 // The initializer must be a call to `require` with a string literal or a string literal-like argument.
@@ -2805,5 +2800,9 @@
 		}
 	}
 	return node.ForEachChild(v)
->>>>>>> 83fd62cd
+}
+
+func IsRightSideOfPropertyAccess(node *Node) bool {
+	parent := node.Parent
+	return IsPropertyAccessExpression(parent) && parent.AsPropertyAccessExpression().Name() == node
 }