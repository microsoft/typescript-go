package ast

import (
	"slices"
)

// Determines if a node is missing (either `nil` or empty)
func NodeIsMissing(node *Node) bool {
	return node == nil || node.Loc.Pos() == node.Loc.End() && node.Loc.Pos() >= 0 && node.Kind != KindEndOfFile
}

// Determines if a node is present
func NodeIsPresent(node *Node) bool {
	return !NodeIsMissing(node)
}

// Determines if a node contains synthetic positions
func NodeIsSynthesized(node *Node) bool {
	return PositionIsSynthesized(node.Loc.Pos()) || PositionIsSynthesized(node.Loc.End())
}

// Determines whether a position is synthetic
func PositionIsSynthesized(pos int) bool {
	return pos < 0
}

func NodeKindIs(node *Node, kinds ...Kind) bool {
	return slices.Contains(kinds, node.Kind)
}

func IsModifierKind(token Kind) bool {
	switch token {
	case KindAbstractKeyword,
		KindAccessorKeyword,
		KindAsyncKeyword,
		KindConstKeyword,
		KindDeclareKeyword,
		KindDefaultKeyword,
		KindExportKeyword,
		KindInKeyword,
		KindPublicKeyword,
		KindPrivateKeyword,
		KindProtectedKeyword,
		KindReadonlyKeyword,
		KindStaticKeyword,
		KindOutKeyword,
		KindOverrideKeyword:
		return true
	}
	return false
}

func IsModifier(node *Node) bool {
	return IsModifierKind(node.Kind)
}

func IsKeywordKind(token Kind) bool {
	return KindFirstKeyword <= token && token <= KindLastKeyword
}

func IsPunctuationKind(token Kind) bool {
	return KindFirstPunctuation <= token && token <= KindLastPunctuation
}

func IsAssignmentOperator(token Kind) bool {
	return token >= KindFirstAssignment && token <= KindLastAssignment
}

func IsTokenKind(token Kind) bool {
	return KindFirstToken <= token && token <= KindLastToken
}

func IsAccessor(node *Node) bool {
	return node.Kind == KindGetAccessor || node.Kind == KindSetAccessor
}

func IsPropertyNameLiteral(node *Node) bool {
	switch node.Kind {
	case KindIdentifier,
		KindStringLiteral,
		KindNoSubstitutionTemplateLiteral,
		KindNumericLiteral:
		return true
	}
	return false
}

func IsMemberName(node *Node) bool {
	return node.Kind == KindIdentifier || node.Kind == KindPrivateIdentifier
}

func IsEntityName(node *Node) bool {
	return node.Kind == KindIdentifier || node.Kind == KindQualifiedName
}

func IsPropertyName(node *Node) bool {
	switch node.Kind {
	case KindIdentifier,
		KindPrivateIdentifier,
		KindStringLiteral,
		KindNumericLiteral,
		KindComputedPropertyName:
		return true
	}
	return false
}

func IsBooleanLiteral(node *Node) bool {
	return node.Kind == KindTrueKeyword || node.Kind == KindFalseKeyword
}

func IsLiteralKind(kind Kind) bool {
	return KindFirstLiteralToken <= kind && kind <= KindLastLiteralToken
}

func IsLiteralExpression(node *Node) bool {
	return IsLiteralKind(node.Kind)
}

func IsStringLiteralLike(node *Node) bool {
	switch node.Kind {
	case KindStringLiteral, KindNoSubstitutionTemplateLiteral:
		return true
	}
	return false
}

func IsStringOrNumericLiteralLike(node *Node) bool {
	return IsStringLiteralLike(node) || IsNumericLiteral(node)
}

// Determines if a node is part of an OptionalChain
func IsOptionalChain(node *Node) bool {
	if node.Flags&NodeFlagsOptionalChain != 0 {
		switch node.Kind {
		case KindPropertyAccessExpression,
			KindElementAccessExpression,
			KindCallExpression,
			KindNonNullExpression:
			return true
		}
	}
	return false
}

func getQuestionDotToken(node *Expression) *TokenNode {
	switch node.Kind {
	case KindPropertyAccessExpression:
		return node.AsPropertyAccessExpression().QuestionDotToken
	case KindElementAccessExpression:
		return node.AsElementAccessExpression().QuestionDotToken
	case KindCallExpression:
		return node.AsCallExpression().QuestionDotToken
	}
	panic("Unhandled case in getQuestionDotToken")
}

// Determines if node is the root expression of an OptionalChain
func IsOptionalChainRoot(node *Expression) bool {
	return IsOptionalChain(node) && !IsNonNullExpression(node) && getQuestionDotToken(node) != nil
}

// Determines whether a node is the outermost `OptionalChain` in an ECMAScript `OptionalExpression`:
//
//  1. For `a?.b.c`, the outermost chain is `a?.b.c` (`c` is the end of the chain starting at `a?.`)
//  2. For `a?.b!`, the outermost chain is `a?.b` (`b` is the end of the chain starting at `a?.`)
//  3. For `(a?.b.c).d`, the outermost chain is `a?.b.c` (`c` is the end of the chain starting at `a?.` since parens end the chain)
//  4. For `a?.b.c?.d`, both `a?.b.c` and `a?.b.c?.d` are outermost (`c` is the end of the chain starting at `a?.`, and `d` is
//     the end of the chain starting at `c?.`)
//  5. For `a?.(b?.c).d`, both `b?.c` and `a?.(b?.c)d` are outermost (`c` is the end of the chain starting at `b`, and `d` is
//     the end of the chain starting at `a?.`)
func IsOutermostOptionalChain(node *Expression) bool {
	parent := node.Parent
	return !IsOptionalChain(parent) || // cases 1, 2, and 3
		IsOptionalChainRoot(parent) || // case 4
		node != parent.Expression() // case 5
}

// Determines whether a node is the expression preceding an optional chain (i.e. `a` in `a?.b`).
func IsExpressionOfOptionalChainRoot(node *Node) bool {
	return IsOptionalChainRoot(node.Parent) && node.Parent.Expression() == node
}

func IsAssertionExpression(node *Node) bool {
	kind := node.Kind
	return kind == KindTypeAssertionExpression || kind == KindAsExpression
}

func isLeftHandSideExpressionKind(kind Kind) bool {
	switch kind {
	case KindPropertyAccessExpression, KindElementAccessExpression, KindNewExpression, KindCallExpression,
		KindJsxElement, KindJsxSelfClosingElement, KindJsxFragment, KindTaggedTemplateExpression, KindArrayLiteralExpression,
		KindParenthesizedExpression, KindObjectLiteralExpression, KindClassExpression, KindFunctionExpression, KindIdentifier,
		KindPrivateIdentifier, KindRegularExpressionLiteral, KindNumericLiteral, KindBigIntLiteral, KindStringLiteral,
		KindNoSubstitutionTemplateLiteral, KindTemplateExpression, KindFalseKeyword, KindNullKeyword, KindThisKeyword,
		KindTrueKeyword, KindSuperKeyword, KindNonNullExpression, KindExpressionWithTypeArguments, KindMetaProperty,
		KindImportKeyword, KindMissingDeclaration:
		return true
	}
	return false
}

// Determines whether a node is a LeftHandSideExpression based only on its kind.
func IsLeftHandSideExpression(node *Node) bool {
	return isLeftHandSideExpressionKind(node.Kind)
}

func isUnaryExpressionKind(kind Kind) bool {
	switch kind {
	case KindPrefixUnaryExpression,
		KindPostfixUnaryExpression,
		KindDeleteExpression,
		KindTypeOfExpression,
		KindVoidExpression,
		KindAwaitExpression,
		KindTypeAssertionExpression:
		return true
	}
	return isLeftHandSideExpressionKind(kind)
}

// Determines whether a node is a UnaryExpression based only on its kind.
func IsUnaryExpression(node *Node) bool {
	return isUnaryExpressionKind(node.Kind)
}

func isExpressionKind(kind Kind) bool {
	switch kind {
	case KindConditionalExpression,
		KindYieldExpression,
		KindArrowFunction,
		KindBinaryExpression,
		KindSpreadElement,
		KindAsExpression,
		KindOmittedExpression,
		KindCommaListExpression,
		KindPartiallyEmittedExpression,
		KindSatisfiesExpression:
		return true
	}
	return isUnaryExpressionKind(kind)
}

// Determines whether a node is an expression based only on its kind.
func IsExpression(node *Node) bool {
	return isExpressionKind(node.Kind)
}

func IsCommaExpression(node *Node) bool {
	return node.Kind == KindBinaryExpression && node.AsBinaryExpression().OperatorToken.Kind == KindCommaToken
}

func IsCommaSequence(node *Node) bool {
	// !!!
	// New compiler just has binary expressinons.
	// Maybe this should consider KindCommaListExpression even though we don't generate them.
	return IsCommaExpression(node)
}

func IsIterationStatement(node *Node, lookInLabeledStatements bool) bool {
	switch node.Kind {
	case KindForStatement,
		KindForInStatement,
		KindForOfStatement,
		KindDoStatement,
		KindWhileStatement:
		return true
	case KindLabeledStatement:
		return lookInLabeledStatements && IsIterationStatement((node.AsLabeledStatement()).Statement, lookInLabeledStatements)
	}

	return false
}

// Determines if a node is a property or element access expression
func IsAccessExpression(node *Node) bool {
	return node.Kind == KindPropertyAccessExpression || node.Kind == KindElementAccessExpression
}

func isFunctionLikeDeclarationKind(kind Kind) bool {
	switch kind {
	case KindFunctionDeclaration,
		KindMethodDeclaration,
		KindConstructor,
		KindGetAccessor,
		KindSetAccessor,
		KindFunctionExpression,
		KindArrowFunction:
		return true
	}
	return false
}

// Determines if a node is function-like (but is not a signature declaration)
func IsFunctionLikeDeclaration(node *Node) bool {
	// TODO(rbuckton): Move `node != nil` test to call sites
	return node != nil && isFunctionLikeDeclarationKind(node.Kind)
}

func isFunctionLikeKind(kind Kind) bool {
	switch kind {
	case KindMethodSignature,
		KindCallSignature,
		KindJSDocSignature,
		KindConstructSignature,
		KindIndexSignature,
		KindFunctionType,
		KindJSDocFunctionType,
		KindConstructorType:
		return true
	}
	return isFunctionLikeDeclarationKind(kind)
}

// Determines if a node is function- or signature-like.
func IsFunctionLike(node *Node) bool {
	// TODO(rbuckton): Move `node != nil` test to call sites
	return node != nil && isFunctionLikeKind(node.Kind)
}

func IsFunctionOrSourceFile(node *Node) bool {
	return IsFunctionLike(node) || IsSourceFile(node)
}

func IsClassLike(node *Node) bool {
	return node.Kind == KindClassDeclaration || node.Kind == KindClassExpression
}

func IsClassElement(node *Node) bool {
	switch node.Kind {
	case KindConstructor,
		KindPropertyDeclaration,
		KindMethodDeclaration,
		KindGetAccessor,
		KindSetAccessor,
		KindIndexSignature,
		KindClassStaticBlockDeclaration,
		KindSemicolonClassElement:
		return true
	}
	return false
}

func IsTypeElement(node *Node) bool {
	switch node.Kind {
	case KindConstructSignature,
		KindCallSignature,
		KindPropertySignature,
		KindMethodSignature,
		KindIndexSignature,
		KindGetAccessor,
		KindSetAccessor:
		// !!! KindNotEmittedTypeElement
		return true
	}
	return false
}

func IsObjectLiteralElement(node *Node) bool {
	switch node.Kind {
	case KindPropertyAssignment,
		KindShorthandPropertyAssignment,
		KindSpreadAssignment,
		KindMethodDeclaration,
		KindGetAccessor,
		KindSetAccessor:
		return true
	}
	return false
}

func IsJsxChild(node *Node) bool {
	switch node.Kind {
	case KindJsxElement,
		KindJsxExpression,
		KindJsxSelfClosingElement,
		KindJsxText,
		KindJsxFragment:
		return true
	}
	return false
}

func isDeclarationStatementKind(kind Kind) bool {
	switch kind {
	case KindFunctionDeclaration,
		KindMissingDeclaration,
		KindClassDeclaration,
		KindInterfaceDeclaration,
		KindTypeAliasDeclaration,
		KindEnumDeclaration,
		KindModuleDeclaration,
		KindImportDeclaration,
		KindImportEqualsDeclaration,
		KindExportDeclaration,
		KindExportAssignment,
		KindNamespaceExportDeclaration:
		return true
	}
	return false
}

// Determines whether a node is a DeclarationStatement. Ideally this does not use Parent pointers, but it may use them
// to rule out a Block node that is part of `try` or `catch` or is the Block-like body of a function.
//
// NOTE: ECMA262 would just call this a Declaration
func IsDeclarationStatement(node *Node) bool {
	return isDeclarationStatementKind(node.Kind)
}

func isStatementKindButNotDeclarationKind(kind Kind) bool {
	switch kind {
	case KindBreakStatement,
		KindContinueStatement,
		KindDebuggerStatement,
		KindDoStatement,
		KindExpressionStatement,
		KindEmptyStatement,
		KindForInStatement,
		KindForOfStatement,
		KindForStatement,
		KindIfStatement,
		KindLabeledStatement,
		KindReturnStatement,
		KindSwitchStatement,
		KindThrowStatement,
		KindTryStatement,
		KindVariableStatement,
		KindWhileStatement,
		KindWithStatement,
		KindNotEmittedStatement:
		return true
	}
	return false
}

// Determines whether a node is a Statement that is not also a Declaration. Ideally this does not use Parent pointers,
// but it may use them to rule out a Block node that is part of `try` or `catch` or is the Block-like body of a function.
//
// NOTE: ECMA262 would just call this a Statement
func IsStatementButNotDeclaration(node *Node) bool {
	return isStatementKindButNotDeclarationKind(node.Kind)
}

// Determines whether a node is a Statement. Ideally this does not use Parent pointers, but it may use
// them to rule out a Block node that is part of `try` or `catch` or is the Block-like body of a function.
//
// NOTE: ECMA262 would call this either a StatementListItem or ModuleListItem
func IsStatement(node *Node) bool {
	kind := node.Kind
	return isStatementKindButNotDeclarationKind(kind) || isDeclarationStatementKind(kind) || isBlockStatement(node)
}

// Determines whether a node is a BlockStatement. If parents are available, this ensures the Block is
// not part of a `try` statement, `catch` clause, or the Block-like body of a function
func isBlockStatement(node *Node) bool {
	if node.Kind != KindBlock {
		return false
	}
	if node.Parent != nil && (node.Parent.Kind == KindTryStatement || node.Parent.Kind == KindCatchClause) {
		return false
	}
	return !IsFunctionBlock(node)
}

// Determines whether a node is the Block-like body of a function by walking the parent of the node
func IsFunctionBlock(node *Node) bool {
	return node != nil && node.Kind == KindBlock && node.Parent != nil && IsFunctionLike(node.Parent)
}

func IsTypeNodeKind(kind Kind) bool {
	switch kind {
	case KindAnyKeyword,
		KindUnknownKeyword,
		KindNumberKeyword,
		KindBigIntKeyword,
		KindObjectKeyword,
		KindBooleanKeyword,
		KindStringKeyword,
		KindSymbolKeyword,
		KindVoidKeyword,
		KindUndefinedKeyword,
		KindNeverKeyword,
		KindIntrinsicKeyword,
		KindExpressionWithTypeArguments,
		KindJSDocAllType,
		KindJSDocUnknownType,
		KindJSDocNullableType,
		KindJSDocNonNullableType,
		KindJSDocOptionalType,
		KindJSDocFunctionType,
		KindJSDocVariadicType:
		return true
	}
	return kind >= KindFirstTypeNode && kind <= KindLastTypeNode
}

func IsTypeNode(node *Node) bool {
	return IsTypeNodeKind(node.Kind)
}

func IsJSDocKind(kind Kind) bool {
	return KindFirstJSDocNode <= kind && kind <= KindLastJSDocNode
}

func isJSDocTypeAssertion(_ *Node) bool {
	return false // !!!
}

func IsPrologueDirective(node *Node) bool {
	return node.Kind == KindExpressionStatement &&
		node.AsExpressionStatement().Expression.Kind == KindStringLiteral
}

type OuterExpressionKinds int16

const (
	OEKParentheses                  OuterExpressionKinds = 1 << 0
	OEKTypeAssertions               OuterExpressionKinds = 1 << 1
	OEKNonNullAssertions            OuterExpressionKinds = 1 << 2
	OEKPartiallyEmittedExpressions  OuterExpressionKinds = 1 << 3
	OEKExpressionsWithTypeArguments OuterExpressionKinds = 1 << 4
	OEKExcludeJSDocTypeAssertion                         = 1 << 5
	OEKAssertions                                        = OEKTypeAssertions | OEKNonNullAssertions
	OEKAll                                               = OEKParentheses | OEKAssertions | OEKPartiallyEmittedExpressions | OEKExpressionsWithTypeArguments
)

// Determines whether node is an "outer expression" of the provided kinds
func IsOuterExpression(node *Expression, kinds OuterExpressionKinds) bool {
	switch node.Kind {
	case KindParenthesizedExpression:
		return kinds&OEKParentheses != 0 && !(kinds&OEKExcludeJSDocTypeAssertion != 0 && isJSDocTypeAssertion(node))
	case KindTypeAssertionExpression, KindAsExpression, KindSatisfiesExpression:
		return kinds&OEKTypeAssertions != 0
	case KindExpressionWithTypeArguments:
		return kinds&OEKExpressionsWithTypeArguments != 0
	case KindNonNullExpression:
		return kinds&OEKNonNullAssertions != 0
	}
	return false
}

// Descends into an expression, skipping past "outer expressions" of the provided kinds
func SkipOuterExpressions(node *Expression, kinds OuterExpressionKinds) *Expression {
	for IsOuterExpression(node, kinds) {
		node = node.Expression()
	}
	return node
}

// Skips past the parentheses of an expression
func SkipParentheses(node *Expression) *Expression {
	return SkipOuterExpressions(node, OEKParentheses)
}

func SkipTypeParentheses(node *Node) *Node {
	for IsParenthesizedTypeNode(node) {
		node = node.AsParenthesizedTypeNode().Type
	}
	return node
}

func SkipPartiallyEmittedExpressions(node *Expression) *Expression {
	return SkipOuterExpressions(node, OEKPartiallyEmittedExpressions)
}

// Walks up the parents of a parenthesized expression to find the containing node
func WalkUpParenthesizedExpressions(node *Expression) *Node {
	for node != nil && node.Kind == KindParenthesizedExpression {
		node = node.Parent
	}
	return node
}

// Walks up the parents of a parenthesized type to find the containing node
func WalkUpParenthesizedTypes(node *TypeNode) *Node {
	for node != nil && node.Kind == KindParenthesizedType {
		node = node.Parent
	}
	return node
}

// Walks up the parents of a node to find the containing SourceFile
func GetSourceFileOfNode(node *Node) *SourceFile {
	for {
		if node == nil {
			return nil
		}
		if node.Kind == KindSourceFile {
			return node.AsSourceFile()
		}
		node = node.Parent
	}
}

// Walks up the parents of a node to find the ancestor that matches the callback
func FindAncestor(node *Node, callback func(*Node) bool) *Node {
	for node != nil {
		result := callback(node)
		if result {
			return node
		}
		node = node.Parent
	}
	return nil
}

type FindAncestorResult int32

const (
	FindAncestorFalse FindAncestorResult = iota
	FindAncestorTrue
	FindAncestorQuit
)

// Walks up the parents of a node to find the ancestor that matches the callback
func FindAncestorOrQuit(node *Node, callback func(*Node) FindAncestorResult) *Node {
	for node != nil {
		switch callback(node) {
		case FindAncestorQuit:
			return nil
		case FindAncestorTrue:
			return node
		}
		node = node.Parent
	}
	return nil
}

func ModifierToFlag(token Kind) ModifierFlags {
	switch token {
	case KindStaticKeyword:
		return ModifierFlagsStatic
	case KindPublicKeyword:
		return ModifierFlagsPublic
	case KindProtectedKeyword:
		return ModifierFlagsProtected
	case KindPrivateKeyword:
		return ModifierFlagsPrivate
	case KindAbstractKeyword:
		return ModifierFlagsAbstract
	case KindAccessorKeyword:
		return ModifierFlagsAccessor
	case KindExportKeyword:
		return ModifierFlagsExport
	case KindDeclareKeyword:
		return ModifierFlagsAmbient
	case KindConstKeyword:
		return ModifierFlagsConst
	case KindDefaultKeyword:
		return ModifierFlagsDefault
	case KindAsyncKeyword:
		return ModifierFlagsAsync
	case KindReadonlyKeyword:
		return ModifierFlagsReadonly
	case KindOverrideKeyword:
		return ModifierFlagsOverride
	case KindInKeyword:
		return ModifierFlagsIn
	case KindOutKeyword:
		return ModifierFlagsOut
	case KindImmediateKeyword:
		return ModifierFlagsImmediate
	case KindDecorator:
		return ModifierFlagsDecorator
	}
	return ModifierFlagsNone
}

func ModifiersToFlags(modifiers []*Node) ModifierFlags {
	var flags ModifierFlags
	for _, modifier := range modifiers {
		flags |= ModifierToFlag(modifier.Kind)
	}
	return flags
}

func HasSyntacticModifier(node *Node, flags ModifierFlags) bool {
	return node.ModifierFlags()&flags != 0
}

func CanHaveIllegalDecorators(node *Node) bool {
	switch node.Kind {
	case KindPropertyAssignment, KindShorthandPropertyAssignment,
		KindFunctionDeclaration, KindConstructor,
		KindIndexSignature, KindClassStaticBlockDeclaration,
		KindMissingDeclaration, KindVariableStatement,
		KindInterfaceDeclaration, KindTypeAliasDeclaration,
		KindEnumDeclaration, KindModuleDeclaration,
		KindImportEqualsDeclaration, KindImportDeclaration,
		KindNamespaceExportDeclaration, KindExportDeclaration,
		KindExportAssignment:
		return true
	}
	return false
}

func CanHaveIllegalModifiers(node *Node) bool {
	switch node.Kind {
	case KindClassStaticBlockDeclaration,
		KindPropertyAssignment,
		KindShorthandPropertyAssignment,
		KindMissingDeclaration,
		KindNamespaceExportDeclaration:
		return true
	}
	return false
}

func CanHaveModifiers(node *Node) bool {
	switch node.Kind {
	case KindTypeParameter,
		KindParameter,
		KindPropertySignature,
		KindPropertyDeclaration,
		KindMethodSignature,
		KindMethodDeclaration,
		KindConstructor,
		KindGetAccessor,
		KindSetAccessor,
		KindIndexSignature,
		KindConstructorType,
		KindFunctionExpression,
		KindArrowFunction,
		KindClassExpression,
		KindVariableStatement,
		KindFunctionDeclaration,
		KindClassDeclaration,
		KindInterfaceDeclaration,
		KindTypeAliasDeclaration,
		KindEnumDeclaration,
		KindModuleDeclaration,
		KindImportEqualsDeclaration,
		KindImportDeclaration,
		KindExportAssignment,
		KindExportDeclaration:
		return true
	}
	return false
}

func CanHaveDecorators(node *Node) bool {
	switch node.Kind {
	case KindParameter,
		KindPropertyDeclaration,
		KindMethodDeclaration,
		KindGetAccessor,
		KindSetAccessor,
		KindClassExpression,
		KindClassDeclaration:
		return true
	}
	return false
}

func IsFunctionOrModuleBlock(node *Node) bool {
	return IsSourceFile(node) || IsModuleBlock(node) || IsBlock(node) && IsFunctionLike(node.Parent)
}

func IsFunctionExpressionOrArrowFunction(node *Node) bool {
	return IsFunctionExpression(node) || IsArrowFunction(node)
}

// Warning: This has the same semantics as the forEach family of functions in that traversal terminates
// in the event that 'visitor' returns true.
func ForEachReturnStatement(body *Node, visitor func(stmt *Node) bool) bool {
	var traverse func(*Node) bool
	traverse = func(node *Node) bool {
		switch node.Kind {
		case KindReturnStatement:
			return visitor(node)
		case KindCaseBlock, KindBlock, KindIfStatement, KindDoStatement, KindWhileStatement, KindForStatement, KindForInStatement,
			KindForOfStatement, KindWithStatement, KindSwitchStatement, KindCaseClause, KindDefaultClause, KindLabeledStatement,
			KindTryStatement, KindCatchClause:
			return node.ForEachChild(traverse)
		}
		return false
	}
	return traverse(body)
}

func GetRootDeclaration(node *Node) *Node {
	for node.Kind == KindBindingElement {
		node = node.Parent.Parent
	}
	return node
}

func getCombinedFlags[T ~uint32](node *Node, getFlags func(*Node) T) T {
	node = GetRootDeclaration(node)
	flags := getFlags(node)
	if node.Kind == KindVariableDeclaration {
		node = node.Parent
	}
	if node != nil && node.Kind == KindVariableDeclarationList {
		flags |= getFlags(node)
		node = node.Parent
	}
	if node != nil && node.Kind == KindVariableStatement {
		flags |= getFlags(node)
	}
	return flags
}

func GetCombinedModifierFlags(node *Node) ModifierFlags {
	return getCombinedFlags(node, (*Node).ModifierFlags)
}

func GetCombinedNodeFlags(node *Node) NodeFlags {
	return getCombinedFlags(node, getNodeFlags)
}

func getNodeFlags(node *Node) NodeFlags {
	return node.Flags
}

// Gets whether a bound `VariableDeclaration` or `VariableDeclarationList` is part of an `await using` declaration.
func IsVarAwaitUsing(node *Node) bool {
	return GetCombinedNodeFlags(node)&NodeFlagsBlockScoped == NodeFlagsAwaitUsing
}

// Gets whether a bound `VariableDeclaration` or `VariableDeclarationList` is part of a `using` declaration.
func IsVarUsing(node *Node) bool {
	return GetCombinedNodeFlags(node)&NodeFlagsBlockScoped == NodeFlagsUsing
}

// Gets whether a bound `VariableDeclaration` or `VariableDeclarationList` is part of a `const` declaration.
func IsVarConst(node *Node) bool {
	return GetCombinedNodeFlags(node)&NodeFlagsBlockScoped == NodeFlagsConst
}

// Gets whether a bound `VariableDeclaration` or `VariableDeclarationList` is part of a `const`, `using` or `await using` declaration.
func IsVarConstLike(node *Node) bool {
	switch GetCombinedNodeFlags(node) & NodeFlagsBlockScoped {
	case NodeFlagsConst, NodeFlagsUsing, NodeFlagsAwaitUsing:
		return true
	}
	return false
}

// Gets whether a bound `VariableDeclaration` or `VariableDeclarationList` is part of a `let` declaration.
func IsVarLet(node *Node) bool {
	return GetCombinedNodeFlags(node)&NodeFlagsBlockScoped == NodeFlagsLet
}

func IsImportMeta(node *Node) bool {
	if node.Kind == KindMetaProperty {
		return node.AsMetaProperty().KeywordToken == KindImportKeyword && node.AsMetaProperty().Name().AsIdentifier().Text == "meta"
	}
	return false
}

<<<<<<< HEAD
func WalkUpBindingElementsAndPatterns(binding *Node) *Node {
	node := binding.Parent
	for IsBindingElement(node.Parent) {
		node = node.Parent.Parent
	}
	return node.Parent
=======
func IsInJSFile(node *Node) bool {
	return node != nil && node.Flags&NodeFlagsJavaScriptFile != 0
}

func IsDeclaration(node *Node) bool {
	if node.Kind == KindTypeParameter {
		return node.Parent != nil
	}
	return IsDeclarationNode(node)
}

// True if `name` is the name of a declaration node
func IsDeclarationName(name *Node) bool {
	return !IsSourceFile(name) && !IsBindingPattern(name) && IsDeclaration(name.Parent)
}

// Like 'isDeclarationName', but returns true for LHS of `import { x as y }` or `export { x as y }`.
func IsDeclarationNameOrImportPropertyName(name *Node) bool {
	switch name.Parent.Kind {
	case KindImportSpecifier, KindExportSpecifier:
		return IsIdentifier(name) || name.Kind == KindStringLiteral
	default:
		return IsDeclarationName(name)
	}
}

func IsLiteralComputedPropertyDeclarationName(node *Node) bool {
	return IsStringOrNumericLiteralLike(node) &&
		node.Parent.Kind == KindComputedPropertyName &&
		IsDeclaration(node.Parent.Parent)
}

func IsExternalModuleImportEqualsDeclaration(node *Node) bool {
	return node.Kind == KindImportEqualsDeclaration && node.AsImportEqualsDeclaration().ModuleReference.Kind == KindExternalModuleReference
}

func IsLiteralImportTypeNode(node *Node) bool {
	return IsImportTypeNode(node) && IsLiteralTypeNode(node.AsImportTypeNode().Argument) && IsStringLiteral(node.AsImportTypeNode().Argument.AsLiteralTypeNode().Literal)
}

func IsEntityNameExpression(node *Node) bool {
	return node.Kind == KindIdentifier || isPropertyAccessEntityNameExpression(node)
}

func isPropertyAccessEntityNameExpression(node *Node) bool {
	if node.Kind == KindPropertyAccessExpression {
		expr := node.AsPropertyAccessExpression()
		return expr.Name().Kind == KindIdentifier && IsEntityNameExpression(expr.Expression)
	}
	return false
}

func IsJsxTagName(node *Node) bool {
	parent := node.Parent
	switch parent.Kind {
	case KindJsxOpeningElement, KindJsxClosingElement, KindJsxSelfClosingElement:
		return parent.TagName() == node
	}
	return false
}

func IsImportOrExportSpecifier(node *Node) bool {
	return IsImportSpecifier(node) || IsExportSpecifier(node)
}

func IsDynamicName(name *Node) bool {
	var expr *Node
	switch name.Kind {
	case KindComputedPropertyName:
		expr = name.AsComputedPropertyName().Expression
	case KindElementAccessExpression:
		expr = SkipParentheses(name.AsElementAccessExpression().ArgumentExpression)
	default:
		return false
	}
	return !IsStringOrNumericLiteralLike(expr) && !IsSignedNumericLiteral(expr)
}

func IsSignedNumericLiteral(node *Node) bool {
	if node.Kind == KindPrefixUnaryExpression {
		node := node.AsPrefixUnaryExpression()
		return (node.Operator == KindPlusToken || node.Operator == KindMinusToken) && IsNumericLiteral(node.Operand)
	}
	return false
}

func IsAssignmentExpression(node *Node, excludeCompoundAssignment bool) bool {
	if node.Kind == KindBinaryExpression {
		expr := node.AsBinaryExpression()
		return (expr.OperatorToken.Kind == KindEqualsToken || !excludeCompoundAssignment && IsAssignmentOperator(expr.OperatorToken.Kind)) &&
			IsLeftHandSideExpression(expr.Left)
	}
	return false
}

func GetRightMostAssignedExpression(node *Node) *Node {
	for IsAssignmentExpression(node, true /*excludeCompoundAssignment*/) {
		node = node.AsBinaryExpression().Right
	}
	return node
}

func isVoidZero(node *Node) bool {
	return IsVoidExpression(node) && IsNumericLiteral(node.Expression()) && node.Expression().Text() == "0"
}

func IsVoidExpression(node *Node) bool {
	return node.Kind == KindVoidExpression
}

func IsExportsIdentifier(node *Node) bool {
	return IsIdentifier(node) && node.Text() == "exports"
}

func IsModuleIdentifier(node *Node) bool {
	return IsIdentifier(node) && node.Text() == "module"
}

// Does not handle signed numeric names like `a[+0]` - handling those would require handling prefix unary expressions
// throughout late binding handling as well, which is awkward (but ultimately probably doable if there is demand)
func GetElementOrPropertyAccessArgumentExpressionOrName(node *Node) *Node {
	switch node.Kind {
	case KindPropertyAccessExpression:
		return node.Name()
	case KindElementAccessExpression:
		arg := SkipParentheses(node.AsElementAccessExpression().ArgumentExpression)
		if IsStringOrNumericLiteralLike(arg) {
			return arg
		}
		return node
	}
	panic("Unhandled case in GetElementOrPropertyAccessArgumentExpressionOrName")
}

func IsExpressionWithTypeArgumentsInClassExtendsClause(node *Node) bool {
	return TryGetClassExtendingExpressionWithTypeArguments(node) != nil
}

func TryGetClassExtendingExpressionWithTypeArguments(node *Node) *ClassLikeDeclaration {
	cls, isImplements := TryGetClassImplementingOrExtendingExpressionWithTypeArguments(node)
	if cls != nil && !isImplements {
		return cls
	}
	return nil
}

func TryGetClassImplementingOrExtendingExpressionWithTypeArguments(node *Node) (class *ClassLikeDeclaration, isImplements bool) {
	if IsExpressionWithTypeArguments(node) {
		if IsHeritageClause(node.Parent) && IsClassLike(node.Parent.Parent) {
			return node.Parent.Parent, node.Parent.AsHeritageClause().Token == KindImplementsKeyword
		}
	}
	return nil, false
>>>>>>> 84681cd7
}<|MERGE_RESOLUTION|>--- conflicted
+++ resolved
@@ -850,14 +850,14 @@
 	return false
 }
 
-<<<<<<< HEAD
 func WalkUpBindingElementsAndPatterns(binding *Node) *Node {
 	node := binding.Parent
 	for IsBindingElement(node.Parent) {
 		node = node.Parent.Parent
 	}
 	return node.Parent
-=======
+}
+
 func IsInJSFile(node *Node) bool {
 	return node != nil && node.Flags&NodeFlagsJavaScriptFile != 0
 }
@@ -1011,5 +1011,4 @@
 		}
 	}
 	return nil, false
->>>>>>> 84681cd7
 }