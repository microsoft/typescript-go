package diagnosticwriter

import (
	"fmt"
	"io"
	"maps"
	"slices"
	"strconv"
	"strings"
	"unicode"

	"github.com/microsoft/typescript-go/internal/ast"
	"github.com/microsoft/typescript-go/internal/core"
	"github.com/microsoft/typescript-go/internal/diagnostics"
	"github.com/microsoft/typescript-go/internal/locale"
	"github.com/microsoft/typescript-go/internal/scanner"
	"github.com/microsoft/typescript-go/internal/tspath"
)

type FileLike interface {
	FileName() string
	Text() string
	ECMALineMap() []core.TextPos
}

// Diagnostic interface abstracts over ast.Diagnostic and LSP diagnostics
type Diagnostic interface {
	File() FileLike
	Pos() int
	End() int
	Len() int
	Code() int32
	Category() diagnostics.Category
	Message() string
	MessageChain() []Diagnostic
	RelatedInformation() []Diagnostic
}

// ASTDiagnostic wraps ast.Diagnostic to implement the Diagnostic interface
type ASTDiagnostic struct {
	*ast.Diagnostic
}

func (d *ASTDiagnostic) RelatedInformation() []Diagnostic {
	related := d.Diagnostic.RelatedInformation()
	result := make([]Diagnostic, len(related))
	for i, r := range related {
		result[i] = &ASTDiagnostic{r}
	}
	return result
}

func (d *ASTDiagnostic) File() FileLike {
	if file := d.Diagnostic.File(); file != nil {
		return file
	}
	return nil
}

func (d *ASTDiagnostic) MessageChain() []Diagnostic {
	chain := d.Diagnostic.MessageChain()
	result := make([]Diagnostic, len(chain))
	for i, c := range chain {
		result[i] = &ASTDiagnostic{c}
	}
	return result
}

func WrapASTDiagnostic(d *ast.Diagnostic) *ASTDiagnostic {
	return &ASTDiagnostic{d}
}

func WrapASTDiagnostics(diags []*ast.Diagnostic) []*ASTDiagnostic {
	result := make([]*ASTDiagnostic, len(diags))
	for i, d := range diags {
		result[i] = WrapASTDiagnostic(d)
	}
	return result
}

func FromASTDiagnostics(diags []*ast.Diagnostic) []Diagnostic {
	result := make([]Diagnostic, len(diags))
	for i, d := range diags {
		result[i] = WrapASTDiagnostic(d)
	}
	return result
}

func ToDiagnostics[T Diagnostic](diags []T) []Diagnostic {
	result := make([]Diagnostic, len(diags))
	for i, d := range diags {
		result[i] = d
	}
	return result
}

func CompareASTDiagnostics(a, b *ASTDiagnostic) int {
	return ast.CompareDiagnostics(a.Diagnostic, b.Diagnostic)
}

type FormattingOptions struct {
	Locale locale.Locale
	tspath.ComparePathsOptions
	NewLine string
}

const (
	foregroundColorEscapeGrey   = "\u001b[90m"
	foregroundColorEscapeRed    = "\u001b[91m"
	foregroundColorEscapeYellow = "\u001b[93m"
	foregroundColorEscapeBlue   = "\u001b[94m"
	foregroundColorEscapeCyan   = "\u001b[96m"
)

const (
	gutterStyleSequence = "\u001b[7m"
	gutterSeparator     = " "
	resetEscapeSequence = "\u001b[0m"
	ellipsis            = "..."
)

func FormatDiagnosticsWithColorAndContext(output io.Writer, diags []Diagnostic, formatOpts *FormattingOptions) {
	if len(diags) == 0 {
		return
	}
	for i, diagnostic := range diags {
		if i > 0 {
			fmt.Fprint(output, formatOpts.NewLine)
		}
		FormatDiagnosticWithColorAndContext(output, diagnostic, formatOpts)
	}
}

func FormatDiagnosticWithColorAndContext(output io.Writer, diagnostic Diagnostic, formatOpts *FormattingOptions) {
	if diagnostic.File() != nil {
		file := diagnostic.File()
		pos := diagnostic.Pos()
		WriteLocation(output, file, pos, formatOpts, writeWithStyleAndReset)
		fmt.Fprint(output, " - ")
	}

	writeWithStyleAndReset(output, diagnostic.Category().Name(), getCategoryFormat(diagnostic.Category()))
	fmt.Fprintf(output, "%s TS%d: %s", foregroundColorEscapeGrey, diagnostic.Code(), resetEscapeSequence)
	WriteFlattenedDiagnosticMessage(output, diagnostic, formatOpts.NewLine, formatOpts.Locale)

	if diagnostic.File() != nil && diagnostic.Code() != diagnostics.File_appears_to_be_binary.Code() {
		fmt.Fprint(output, formatOpts.NewLine)
		writeCodeSnippet(output, diagnostic.File(), diagnostic.Pos(), diagnostic.Len(), getCategoryFormat(diagnostic.Category()), "", formatOpts)
		fmt.Fprint(output, formatOpts.NewLine)
	}

	if (diagnostic.RelatedInformation() != nil) && (len(diagnostic.RelatedInformation()) > 0) {
		for _, relatedInformation := range diagnostic.RelatedInformation() {
			file := relatedInformation.File()
			if file != nil {
				fmt.Fprint(output, formatOpts.NewLine)
				fmt.Fprint(output, "  ")
				pos := relatedInformation.Pos()
				WriteLocation(output, file, pos, formatOpts, writeWithStyleAndReset)
				fmt.Fprint(output, " - ")
				WriteFlattenedDiagnosticMessage(output, relatedInformation, formatOpts.NewLine, formatOpts.Locale)
				writeCodeSnippet(output, file, pos, relatedInformation.Len(), foregroundColorEscapeCyan, "    ", formatOpts)
			}
			fmt.Fprint(output, formatOpts.NewLine)
		}
	}
}

func writeCodeSnippet(writer io.Writer, sourceFile FileLike, start int, length int, squiggleColor string, indent string, formatOpts *FormattingOptions) {
	firstLine, firstLineChar := scanner.GetECMALineAndCharacterOfPosition(sourceFile, start)
	lastLine, lastLineChar := scanner.GetECMALineAndCharacterOfPosition(sourceFile, start+length)
	if length == 0 {
		lastLineChar++ // When length is zero, squiggle the character right after the start position.
	}

	lastLineOfFile := scanner.GetECMALineOfPosition(sourceFile, len(sourceFile.Text()))

	hasMoreThanFiveLines := lastLine-firstLine >= 4
	gutterWidth := len(strconv.Itoa(lastLine + 1))
	if hasMoreThanFiveLines {
		gutterWidth = max(len(ellipsis), gutterWidth)
	}

	for i := firstLine; i <= lastLine; i++ {
		fmt.Fprint(writer, formatOpts.NewLine)

		// If the error spans over 5 lines, we'll only show the first 2 and last 2 lines,
		// so we'll skip ahead to the second-to-last line.
		if hasMoreThanFiveLines && firstLine+1 < i && i < lastLine-1 {
			fmt.Fprint(writer, indent)
			fmt.Fprint(writer, gutterStyleSequence)
			fmt.Fprintf(writer, "%*s", gutterWidth, ellipsis)
			fmt.Fprint(writer, resetEscapeSequence)
			fmt.Fprint(writer, gutterSeparator)
			fmt.Fprint(writer, formatOpts.NewLine)
			i = lastLine - 1
		}

		lineStart := scanner.GetECMAPositionOfLineAndCharacter(sourceFile, i, 0)
		var lineEnd int
		if i < lastLineOfFile {
			lineEnd = scanner.GetECMAPositionOfLineAndCharacter(sourceFile, i+1, 0)
		} else {
			lineEnd = len(sourceFile.Text())
		}

		lineContent := strings.TrimRightFunc(sourceFile.Text()[lineStart:lineEnd], unicode.IsSpace) // trim from end
		lineContent = strings.ReplaceAll(lineContent, "\t", " ")                                    // convert tabs to single spaces

		// Output the gutter and the actual contents of the line.
		fmt.Fprint(writer, indent)
		fmt.Fprint(writer, gutterStyleSequence)
		fmt.Fprintf(writer, "%*d", gutterWidth, i+1)
		fmt.Fprint(writer, resetEscapeSequence)
		fmt.Fprint(writer, gutterSeparator)
		fmt.Fprint(writer, lineContent)
		fmt.Fprint(writer, formatOpts.NewLine)

		// Output the gutter and the error span for the line using tildes.
		fmt.Fprint(writer, indent)
		fmt.Fprint(writer, gutterStyleSequence)
		fmt.Fprintf(writer, "%*s", gutterWidth, "")
		fmt.Fprint(writer, resetEscapeSequence)
		fmt.Fprint(writer, gutterSeparator)
		fmt.Fprint(writer, squiggleColor)
		switch i {
		case firstLine:
			// If we're on the last line, then limit it to the last character of the last line.
			// Otherwise, we'll just squiggle the rest of the line, giving 'slice' no end position.
			var lastCharForLine int
			if i == lastLine {
				lastCharForLine = lastLineChar
			} else {
				lastCharForLine = len(lineContent)
			}

			// Fill with spaces until the first character,
			// then squiggle the remainder of the line.
			fmt.Fprint(writer, strings.Repeat(" ", firstLineChar))
			fmt.Fprint(writer, strings.Repeat("~", lastCharForLine-firstLineChar))
		case lastLine:
			// Squiggle until the final character.
			fmt.Fprint(writer, strings.Repeat("~", lastLineChar))
		default:
			// Squiggle the entire line.
			fmt.Fprint(writer, strings.Repeat("~", len(lineContent)))
		}

		fmt.Fprint(writer, resetEscapeSequence)
	}
}

<<<<<<< HEAD
func FlattenDiagnosticMessage(d *ast.Diagnostic, newLine string, locale locale.Locale) string {
=======
func FlattenDiagnosticMessage(d Diagnostic, newLine string) string {
>>>>>>> 5bec4c39
	var output strings.Builder
	WriteFlattenedDiagnosticMessage(&output, d, newLine, locale)
	return output.String()
}

<<<<<<< HEAD
func WriteFlattenedDiagnosticMessage(writer io.Writer, diagnostic *ast.Diagnostic, newline string, locale locale.Locale) {
	fmt.Fprint(writer, diagnostic.Localize(locale))
=======
func WriteFlattenedASTDiagnosticMessage(writer io.Writer, diagnostic *ast.Diagnostic, newline string) {
	WriteFlattenedDiagnosticMessage(writer, WrapASTDiagnostic(diagnostic), newline)
}

func WriteFlattenedDiagnosticMessage(writer io.Writer, diagnostic Diagnostic, newline string) {
	fmt.Fprint(writer, diagnostic.Message())
>>>>>>> 5bec4c39

	for _, chain := range diagnostic.MessageChain() {
		flattenDiagnosticMessageChain(writer, chain, newline, locale, 1 /*level*/)
	}
}

<<<<<<< HEAD
func flattenDiagnosticMessageChain(writer io.Writer, chain *ast.Diagnostic, newLine string, locale locale.Locale, level int) {
=======
func flattenDiagnosticMessageChain(writer io.Writer, chain Diagnostic, newLine string, level int) {
>>>>>>> 5bec4c39
	fmt.Fprint(writer, newLine)
	for range level {
		fmt.Fprint(writer, "  ")
	}

	fmt.Fprint(writer, chain.Localize(locale))
	for _, child := range chain.MessageChain() {
		flattenDiagnosticMessageChain(writer, child, newLine, locale, level+1)
	}
}

func getCategoryFormat(category diagnostics.Category) string {
	switch category {
	case diagnostics.CategoryError:
		return foregroundColorEscapeRed
	case diagnostics.CategoryWarning:
		return foregroundColorEscapeYellow
	case diagnostics.CategorySuggestion:
		return foregroundColorEscapeGrey
	case diagnostics.CategoryMessage:
		return foregroundColorEscapeBlue
	}
	panic("Unhandled diagnostic category")
}

type FormattedWriter func(output io.Writer, text string, formatStyle string)

func writeWithStyleAndReset(output io.Writer, text string, formatStyle string) {
	fmt.Fprint(output, formatStyle)
	fmt.Fprint(output, text)
	fmt.Fprint(output, resetEscapeSequence)
}

func WriteLocation(output io.Writer, file FileLike, pos int, formatOpts *FormattingOptions, writeWithStyleAndReset FormattedWriter) {
	firstLine, firstChar := scanner.GetECMALineAndCharacterOfPosition(file, pos)
	var relativeFileName string
	if formatOpts != nil {
		relativeFileName = tspath.ConvertToRelativePath(file.FileName(), formatOpts.ComparePathsOptions)
	} else {
		relativeFileName = file.FileName()
	}

	writeWithStyleAndReset(output, relativeFileName, foregroundColorEscapeCyan)
	fmt.Fprint(output, ":")
	writeWithStyleAndReset(output, strconv.Itoa(firstLine+1), foregroundColorEscapeYellow)
	fmt.Fprint(output, ":")
	writeWithStyleAndReset(output, strconv.Itoa(firstChar+1), foregroundColorEscapeYellow)
}

// Some of these lived in watch.ts, but they're not specific to the watch API.

type ErrorSummary struct {
	TotalErrorCount int
	GlobalErrors    []Diagnostic
	ErrorsByFile    map[FileLike][]Diagnostic
	SortedFiles     []FileLike
}

func WriteErrorSummaryText(output io.Writer, allDiagnostics []Diagnostic, formatOpts *FormattingOptions) {
	// Roughly corresponds to 'getErrorSummaryText' from watch.ts

	errorSummary := getErrorSummary(allDiagnostics)
	totalErrorCount := errorSummary.TotalErrorCount
	if totalErrorCount == 0 {
		return
	}

	var firstFile FileLike
	if len(errorSummary.SortedFiles) > 0 {
		firstFile = errorSummary.SortedFiles[0]
	}
	firstFileName := prettyPathForFileError(firstFile, errorSummary.ErrorsByFile[firstFile], formatOpts)
	numErroringFiles := len(errorSummary.ErrorsByFile)

	var message string
	if totalErrorCount == 1 {
		// Special-case a single error.
		if len(errorSummary.GlobalErrors) > 0 || firstFileName == "" {
			message = diagnostics.Found_1_error.Localize(formatOpts.Locale)
		} else {
			message = diagnostics.Found_1_error_in_0.Localize(formatOpts.Locale, firstFileName)
		}
	} else {
		switch numErroringFiles {
		case 0:
			// No file-specific errors.
			message = diagnostics.Found_0_errors.Localize(formatOpts.Locale, totalErrorCount)
		case 1:
			// One file with errors.
			message = diagnostics.Found_0_errors_in_the_same_file_starting_at_Colon_1.Localize(formatOpts.Locale, totalErrorCount, firstFileName)
		default:
			// Multiple files with errors.
			message = diagnostics.Found_0_errors_in_1_files.Localize(formatOpts.Locale, totalErrorCount, numErroringFiles)
		}
	}
	fmt.Fprint(output, formatOpts.NewLine)
	fmt.Fprint(output, message)
	fmt.Fprint(output, formatOpts.NewLine)
	fmt.Fprint(output, formatOpts.NewLine)
	if numErroringFiles > 1 {
		writeTabularErrorsDisplay(output, errorSummary, formatOpts)
		fmt.Fprint(output, formatOpts.NewLine)
	}
}

func getErrorSummary(diags []Diagnostic) *ErrorSummary {
	var totalErrorCount int
	var globalErrors []Diagnostic
	var errorsByFile map[FileLike][]Diagnostic

	for _, diagnostic := range diags {
		if diagnostic.Category() != diagnostics.CategoryError {
			continue
		}

		totalErrorCount++
		if diagnostic.File() == nil {
			globalErrors = append(globalErrors, diagnostic)
		} else {
			if errorsByFile == nil {
				errorsByFile = make(map[FileLike][]Diagnostic)
			}
			errorsByFile[diagnostic.File()] = append(errorsByFile[diagnostic.File()], diagnostic)
		}
	}

	// !!!
	// Need an ordered map here, but sorting for consistency.
	sortedFiles := slices.SortedFunc(maps.Keys(errorsByFile), func(a, b FileLike) int {
		return strings.Compare(a.FileName(), b.FileName())
	})

	return &ErrorSummary{
		TotalErrorCount: totalErrorCount,
		GlobalErrors:    globalErrors,
		ErrorsByFile:    errorsByFile,
		SortedFiles:     sortedFiles,
	}
}

func writeTabularErrorsDisplay(output io.Writer, errorSummary *ErrorSummary, formatOpts *FormattingOptions) {
	sortedFiles := errorSummary.SortedFiles

	maxErrors := 0
	for _, errorsForFile := range errorSummary.ErrorsByFile {
		maxErrors = max(maxErrors, len(errorsForFile))
	}

	// !!!
	// TODO (drosen): This was never localized.
	// Should make this better.
	headerRow := diagnostics.Errors_Files.Localize(formatOpts.Locale)
	leftColumnHeadingLength := len(strings.Split(headerRow, " ")[0])
	lengthOfBiggestErrorCount := len(strconv.Itoa(maxErrors))
	leftPaddingGoal := max(leftColumnHeadingLength, lengthOfBiggestErrorCount)
	headerPadding := max(lengthOfBiggestErrorCount-leftColumnHeadingLength, 0)

	fmt.Fprint(output, strings.Repeat(" ", headerPadding))
	fmt.Fprint(output, headerRow)
	fmt.Fprint(output, formatOpts.NewLine)

	for _, file := range sortedFiles {
		fileErrors := errorSummary.ErrorsByFile[file]
		errorCount := len(fileErrors)

		fmt.Fprintf(output, "%*d  ", leftPaddingGoal, errorCount)
		fmt.Fprint(output, prettyPathForFileError(file, fileErrors, formatOpts))
		fmt.Fprint(output, formatOpts.NewLine)
	}
}

func prettyPathForFileError(file FileLike, fileErrors []Diagnostic, formatOpts *FormattingOptions) string {
	if file == nil || len(fileErrors) == 0 {
		return ""
	}
	line := scanner.GetECMALineOfPosition(file, fileErrors[0].Pos())
	fileName := file.FileName()
	if tspath.PathIsAbsolute(fileName) && tspath.PathIsAbsolute(formatOpts.CurrentDirectory) {
		fileName = tspath.ConvertToRelativePath(file.FileName(), formatOpts.ComparePathsOptions)
	}
	return fmt.Sprintf("%s%s:%d%s",
		fileName,
		foregroundColorEscapeGrey,
		line+1,
		resetEscapeSequence,
	)
}

func WriteFormatDiagnostics(output io.Writer, diagnostics []Diagnostic, formatOpts *FormattingOptions) {
	for _, diagnostic := range diagnostics {
		WriteFormatDiagnostic(output, diagnostic, formatOpts)
	}
}

func WriteFormatDiagnostic(output io.Writer, diagnostic Diagnostic, formatOpts *FormattingOptions) {
	if diagnostic.File() != nil {
		line, character := scanner.GetECMALineAndCharacterOfPosition(diagnostic.File(), diagnostic.Pos())
		fileName := diagnostic.File().FileName()
		relativeFileName := tspath.ConvertToRelativePath(fileName, formatOpts.ComparePathsOptions)
		fmt.Fprintf(output, "%s(%d,%d): ", relativeFileName, line+1, character+1)
	}

	fmt.Fprintf(output, "%s TS%d: ", diagnostic.Category().Name(), diagnostic.Code())
	WriteFlattenedDiagnosticMessage(output, diagnostic, formatOpts.NewLine, formatOpts.Locale)
	fmt.Fprint(output, formatOpts.NewLine)
}

func FormatDiagnosticsStatusWithColorAndTime(output io.Writer, time string, diag Diagnostic, formatOpts *FormattingOptions) {
	fmt.Fprint(output, "[")
	writeWithStyleAndReset(output, time, foregroundColorEscapeGrey)
	fmt.Fprint(output, "] ")
	WriteFlattenedDiagnosticMessage(output, diag, formatOpts.NewLine, formatOpts.Locale)
}

func FormatDiagnosticsStatusAndTime(output io.Writer, time string, diag Diagnostic, formatOpts *FormattingOptions) {
	fmt.Fprint(output, time, " - ")
	WriteFlattenedDiagnosticMessage(output, diag, formatOpts.NewLine, formatOpts.Locale)
}

var ScreenStartingCodes = []int32{
	diagnostics.Starting_compilation_in_watch_mode.Code(),
	diagnostics.File_change_detected_Starting_incremental_compilation.Code(),
}

func TryClearScreen(output io.Writer, diag Diagnostic, options *core.CompilerOptions) bool {
	if !options.PreserveWatchOutput.IsTrue() &&
		!options.ExtendedDiagnostics.IsTrue() &&
		!options.Diagnostics.IsTrue() &&
		slices.Contains(ScreenStartingCodes, diag.Code()) {
		fmt.Fprint(output, "\x1B[2J\x1B[3J\x1B[H") // Clear screen and move cursor to home position
		return true
	}
	return false
}<|MERGE_RESOLUTION|>--- conflicted
+++ resolved
@@ -31,7 +31,7 @@
 	Len() int
 	Code() int32
 	Category() diagnostics.Category
-	Message() string
+	Localize(locale locale.Locale) string
 	MessageChain() []Diagnostic
 	RelatedInformation() []Diagnostic
 }
@@ -250,38 +250,25 @@
 	}
 }
 
-<<<<<<< HEAD
-func FlattenDiagnosticMessage(d *ast.Diagnostic, newLine string, locale locale.Locale) string {
-=======
-func FlattenDiagnosticMessage(d Diagnostic, newLine string) string {
->>>>>>> 5bec4c39
+func FlattenDiagnosticMessage(d Diagnostic, newLine string, locale locale.Locale) string {
 	var output strings.Builder
 	WriteFlattenedDiagnosticMessage(&output, d, newLine, locale)
 	return output.String()
 }
 
-<<<<<<< HEAD
-func WriteFlattenedDiagnosticMessage(writer io.Writer, diagnostic *ast.Diagnostic, newline string, locale locale.Locale) {
+func WriteFlattenedASTDiagnosticMessage(writer io.Writer, diagnostic *ast.Diagnostic, newline string, locale locale.Locale) {
+	WriteFlattenedDiagnosticMessage(writer, WrapASTDiagnostic(diagnostic), newline, locale)
+}
+
+func WriteFlattenedDiagnosticMessage(writer io.Writer, diagnostic Diagnostic, newline string, locale locale.Locale) {
 	fmt.Fprint(writer, diagnostic.Localize(locale))
-=======
-func WriteFlattenedASTDiagnosticMessage(writer io.Writer, diagnostic *ast.Diagnostic, newline string) {
-	WriteFlattenedDiagnosticMessage(writer, WrapASTDiagnostic(diagnostic), newline)
-}
-
-func WriteFlattenedDiagnosticMessage(writer io.Writer, diagnostic Diagnostic, newline string) {
-	fmt.Fprint(writer, diagnostic.Message())
->>>>>>> 5bec4c39
 
 	for _, chain := range diagnostic.MessageChain() {
 		flattenDiagnosticMessageChain(writer, chain, newline, locale, 1 /*level*/)
 	}
 }
 
-<<<<<<< HEAD
-func flattenDiagnosticMessageChain(writer io.Writer, chain *ast.Diagnostic, newLine string, locale locale.Locale, level int) {
-=======
-func flattenDiagnosticMessageChain(writer io.Writer, chain Diagnostic, newLine string, level int) {
->>>>>>> 5bec4c39
+func flattenDiagnosticMessageChain(writer io.Writer, chain Diagnostic, newLine string, locale locale.Locale, level int) {
 	fmt.Fprint(writer, newLine)
 	for range level {
 		fmt.Fprint(writer, "  ")
