--- conflicted
+++ resolved
@@ -1493,22 +1493,8 @@
 }
 
 func (c *Checker) checkGrammarBreakOrContinueStatement(node *ast.Node) bool {
-<<<<<<< HEAD
-	var targetLabel *ast.IdentifierNode
-	switch node.Kind {
-	case ast.KindBreakStatement:
-		targetLabel = node.AsBreakStatement().Label
-	case ast.KindContinueStatement:
-		targetLabel = node.AsContinueStatement().Label
-	default:
-		panic(fmt.Sprintf("Unexpected node kind %q", node.Kind))
-	}
-
+	targetLabel := node.Label()
 	current := node
-=======
-	targetLabel := node.Label()
-	var current *ast.Node = node
->>>>>>> 35a5221f
 	for current != nil {
 		if ast.IsFunctionLikeOrClassStaticBlockDeclaration(current) {
 			return c.grammarErrorOnNode(node, diagnostics.Jump_target_cannot_cross_function_boundary)
