--- conflicted
+++ resolved
@@ -38,11 +38,7 @@
 				return true
 			}
 			target := aliasLinks.aliasTarget
-<<<<<<< HEAD
-			if target != nil && GetEffectiveModifierFlags(node)&ast.ModifierFlagsExport != 0 &&
-=======
 			if target != nil && node.ModifierFlags()&ast.ModifierFlagsExport != 0 &&
->>>>>>> 2736e154
 				c.getSymbolFlags(target)&ast.SymbolFlagsValue != 0 &&
 				(c.compilerOptions.ShouldPreserveConstEnums() || !isConstEnumOrConstEnumOnlyModule(target)) {
 				return true
