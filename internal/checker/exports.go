package checker

import (
	"github.com/microsoft/typescript-go/internal/ast"
	"github.com/microsoft/typescript-go/internal/diagnostics"
)

func (c *Checker) GetUnionType(types []*Type) *Type {
	return c.getUnionType(types)
}

func (c *Checker) GetGlobalSymbol(name string, meaning ast.SymbolFlags, diagnostic *diagnostics.Message) *ast.Symbol {
	return c.getGlobalSymbol(name, meaning, diagnostic)
}

func (c *Checker) GetTypeFromTypeNode(node *ast.Node) *Type {
	return c.getTypeFromTypeNode(node)
}

func (c *Checker) IsArrayLikeType(t *Type) bool {
	return c.isArrayLikeType(t)
}

func (c *Checker) GetPropertiesOfType(t *Type) []*ast.Symbol {
	return c.getPropertiesOfType(t)
}

func (c *Checker) TypeHasCallOrConstructSignatures(t *Type) bool {
	return c.typeHasCallOrConstructSignatures(t)
}

// Checks if a property can be accessed in a location.
// The location is given by the `node` parameter.
// The node does not need to be a property access.
// @param node location where to check property accessibility
// @param isSuper whether to consider this a `super` property access, e.g. `super.foo`.
// @param isWrite whether this is a write access, e.g. `++foo.x`.
// @param containingType type where the property comes from.
// @param property property symbol.
func (c *Checker) IsPropertyAccessible(node *ast.Node, isSuper bool, isWrite bool, containingType *Type, property *ast.Symbol) bool {
	return c.isPropertyAccessible(node, isSuper, isWrite, containingType, property)
}

func (c *Checker) GetTypeOfPropertyOfContextualType(t *Type, name string) *Type {
	return c.getTypeOfPropertyOfContextualType(t, name)
}

func GetDeclarationModifierFlagsFromSymbol(s *ast.Symbol) ast.ModifierFlags {
	return getDeclarationModifierFlagsFromSymbol(s)
}

<<<<<<< HEAD
func (c *Checker) GetSignaturesOfType(t *Type, kind SignatureKind) []*Signature {
	return c.getSignaturesOfType(t, kind)
}

func (c *Checker) GetTypePredicateOfSignature(sig *Signature) *TypePredicate {
	return c.getTypePredicateOfSignature(sig)
}

func IsTupleType(t *Type) bool {
	return isTupleType(t)
}

func (c *Checker) GetReturnTypeOfSignature(sig *Signature) *Type {
	return c.getReturnTypeOfSignature(sig)
}

func IsCallOrNewExpression(node *ast.Node) bool {
	return isCallOrNewExpression(node)
}

func GetInvokedExpression(node *ast.Node) *ast.Node {
	return getInvokedExpression(node)
}

func IsJsxOpeningLikeElement(node *ast.Node) bool {
	return isJsxOpeningLikeElement(node)
}

func (c *Checker) HasEffectiveRestParameter(signature *Signature) bool {
	return c.hasEffectiveRestParameter(signature)
}

func CanHaveSymbol(node *ast.Node) bool {
	return canHaveSymbol(node)
}

func (c *Checker) GetLocalTypeParametersOfClassOrInterfaceOrTypeAlias(symbol *ast.Symbol) []*Type {
	return c.getLocalTypeParametersOfClassOrInterfaceOrTypeAlias(symbol)
}

func (c *Checker) GetContextualTypeForObjectLiteralElement(element *ast.Node, contextFlags ContextFlags) *Type {
	return c.getContextualTypeForObjectLiteralElement(element, contextFlags)
}

func (c *Checker) TypePredicateToString(t *TypePredicate) string {
	return c.typePredicateToString(t)
}

func (c *Checker) GetExpandedParameters(signature *Signature, skipUnionExpanding *bool) [][]*ast.Symbol {
	return c.getExpandedParameters(signature, skipUnionExpanding)
}

func IndexOfNode(nodes []*ast.Node, node *ast.Node) int {
	return indexOfNode(nodes, node)
=======
func (c *Checker) WasCanceled() bool {
	return c.wasCanceled
>>>>>>> cab7a0bf
}<|MERGE_RESOLUTION|>--- conflicted
+++ resolved
@@ -49,7 +49,10 @@
 	return getDeclarationModifierFlagsFromSymbol(s)
 }
 
-<<<<<<< HEAD
+func (c *Checker) WasCanceled() bool {
+	return c.wasCanceled
+}
+
 func (c *Checker) GetSignaturesOfType(t *Type, kind SignatureKind) []*Signature {
 	return c.getSignaturesOfType(t, kind)
 }
@@ -104,8 +107,4 @@
 
 func IndexOfNode(nodes []*ast.Node, node *ast.Node) int {
 	return indexOfNode(nodes, node)
-=======
-func (c *Checker) WasCanceled() bool {
-	return c.wasCanceled
->>>>>>> cab7a0bf
 }