package checker

import (
	"github.com/microsoft/typescript-go/internal/ast"
	"github.com/microsoft/typescript-go/internal/core"
	"github.com/microsoft/typescript-go/internal/diagnostics"
)

func (c *Checker) GetUnknownSymbol() *ast.Symbol {
	return c.unknownSymbol
}

func (c *Checker) GetUnionType(types []*Type) *Type {
	return c.getUnionType(types)
}

func (c *Checker) GetGlobalSymbol(name string, meaning ast.SymbolFlags, diagnostic *diagnostics.Message) *ast.Symbol {
	return c.getGlobalSymbol(name, meaning, diagnostic)
}

func (c *Checker) GetTypeFromTypeNode(node *ast.Node) *Type {
	return c.getTypeFromTypeNode(node)
}

func (c *Checker) IsArrayLikeType(t *Type) bool {
	return c.isArrayLikeType(t)
}

func (c *Checker) GetPropertiesOfType(t *Type) []*ast.Symbol {
	return c.getPropertiesOfType(t)
}

func (c *Checker) TypeHasCallOrConstructSignatures(t *Type) bool {
	return c.typeHasCallOrConstructSignatures(t)
}

// Checks if a property can be accessed in a location.
// The location is given by the `node` parameter.
// The node does not need to be a property access.
// @param node location where to check property accessibility
// @param isSuper whether to consider this a `super` property access, e.g. `super.foo`.
// @param isWrite whether this is a write access, e.g. `++foo.x`.
// @param containingType type where the property comes from.
// @param property property symbol.
func (c *Checker) IsPropertyAccessible(node *ast.Node, isSuper bool, isWrite bool, containingType *Type, property *ast.Symbol) bool {
	return c.isPropertyAccessible(node, isSuper, isWrite, containingType, property)
}

func (c *Checker) GetTypeOfPropertyOfContextualType(t *Type, name string) *Type {
	return c.getTypeOfPropertyOfContextualType(t, name)
}

func GetDeclarationModifierFlagsFromSymbol(s *ast.Symbol) ast.ModifierFlags {
	return getDeclarationModifierFlagsFromSymbol(s)
}

func (c *Checker) WasCanceled() bool {
	return c.wasCanceled
}

<<<<<<< HEAD
func (c *Checker) GetSignaturesOfType(t *Type, kind SignatureKind) []*Signature {
	return c.getSignaturesOfType(t, kind)
}

func (c *Checker) GetDeclaredTypeOfSymbol(symbol *ast.Symbol) *Type {
	return c.getDeclaredTypeOfSymbol(symbol)
}

func (c *Checker) GetTypeOfSymbol(symbol *ast.Symbol) *Type {
	return c.getTypeOfSymbol(symbol)
}

func (c *Checker) GetConstraintOfTypeParameter(typeParameter *Type) *Type {
	return c.getConstraintOfTypeParameter(typeParameter)
}

func (c *Checker) GetResolutionModeOverride(node *ast.ImportAttributes, reportErrors bool) core.ResolutionMode {
	return c.getResolutionModeOverride(node, reportErrors)
}

func (c *Checker) GetEffectiveDeclarationFlags(n *ast.Node, flagsToCheck ast.ModifierFlags) ast.ModifierFlags {
	return c.getEffectiveDeclarationFlags(n, flagsToCheck)
=======
func (c *Checker) GetBaseConstraintOfType(t *Type) *Type {
	return c.getBaseConstraintOfType(t)
>>>>>>> 4764672a
}<|MERGE_RESOLUTION|>--- conflicted
+++ resolved
@@ -58,7 +58,6 @@
 	return c.wasCanceled
 }
 
-<<<<<<< HEAD
 func (c *Checker) GetSignaturesOfType(t *Type, kind SignatureKind) []*Signature {
 	return c.getSignaturesOfType(t, kind)
 }
@@ -81,8 +80,8 @@
 
 func (c *Checker) GetEffectiveDeclarationFlags(n *ast.Node, flagsToCheck ast.ModifierFlags) ast.ModifierFlags {
 	return c.getEffectiveDeclarationFlags(n, flagsToCheck)
-=======
+}
+
 func (c *Checker) GetBaseConstraintOfType(t *Type) *Type {
 	return c.getBaseConstraintOfType(t)
->>>>>>> 4764672a
 }