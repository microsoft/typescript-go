--- conflicted
+++ resolved
@@ -54,7 +54,10 @@
 	return getDeclarationModifierFlagsFromSymbol(s)
 }
 
-<<<<<<< HEAD
+func (c *Checker) WasCanceled() bool {
+	return c.wasCanceled
+}
+
 func (c *Checker) GetSignaturesOfType(t *Type, kind SignatureKind) []*Signature {
 	return c.getSignaturesOfType(t, kind)
 }
@@ -73,8 +76,4 @@
 
 func (c *Checker) GetResolutionModeOverride(node *ast.ImportAttributes, reportErrors bool) core.ResolutionMode {
 	return c.getResolutionModeOverride(node, reportErrors)
-=======
-func (c *Checker) WasCanceled() bool {
-	return c.wasCanceled
->>>>>>> cab7a0bf
 }