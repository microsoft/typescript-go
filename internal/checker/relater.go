--- conflicted
+++ resolved
@@ -1411,11 +1411,7 @@
 	var flags ast.ModifierFlags
 	if tp.symbol != nil {
 		for _, d := range tp.symbol.Declarations {
-<<<<<<< HEAD
-			flags |= GetEffectiveModifierFlags(d)
-=======
 			flags |= d.ModifierFlags()
->>>>>>> 2736e154
 		}
 	}
 	return flags & (ast.ModifierFlagsIn | ast.ModifierFlagsOut | ast.ModifierFlagsConst)
@@ -4434,13 +4430,8 @@
 	if sourceSignature.declaration == nil || targetSignature.declaration == nil {
 		return true
 	}
-<<<<<<< HEAD
-	sourceAccessibility := GetEffectiveModifierFlags(sourceSignature.declaration) & ast.ModifierFlagsNonPublicAccessibilityModifier
-	targetAccessibility := GetEffectiveModifierFlags(targetSignature.declaration) & ast.ModifierFlagsNonPublicAccessibilityModifier
-=======
 	sourceAccessibility := sourceSignature.declaration.ModifierFlags() & ast.ModifierFlagsNonPublicAccessibilityModifier
 	targetAccessibility := targetSignature.declaration.ModifierFlags() & ast.ModifierFlagsNonPublicAccessibilityModifier
->>>>>>> 2736e154
 	// A public, protected and private signature is assignable to a private signature.
 	if targetAccessibility == ast.ModifierFlagsPrivate {
 		return true
