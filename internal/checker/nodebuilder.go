package checker

import (
	"github.com/microsoft/typescript-go/internal/ast"
	"github.com/microsoft/typescript-go/internal/nodebuilder"
	"github.com/microsoft/typescript-go/internal/printer"
)

type NodeBuilder struct {
<<<<<<< HEAD
	ctxStack []*NodeBuilderContext
	host     Host
	impl     *nodeBuilderImpl
=======
	ctxStack  []*NodeBuilderContext
	basicHost Host
	impl      *NodeBuilderImpl
>>>>>>> 363ffa18
}

// EmitContext implements NodeBuilderInterface.
func (b *NodeBuilder) EmitContext() *printer.EmitContext {
	return b.impl.e
}

func (b *NodeBuilder) enterContext(enclosingDeclaration *ast.Node, flags nodebuilder.Flags, internalFlags nodebuilder.InternalFlags, tracker nodebuilder.SymbolTracker) {
	b.ctxStack = append(b.ctxStack, b.impl.ctx)
	b.impl.ctx = &NodeBuilderContext{
		host:                     b.host,
		tracker:                  tracker,
		flags:                    flags,
		internalFlags:            internalFlags,
		enclosingDeclaration:     enclosingDeclaration,
		enclosingFile:            ast.GetSourceFileOfNode(enclosingDeclaration),
		inferTypeParameters:      make([]*Type, 0),
		symbolDepth:              make(map[CompositeSymbolIdentity]int),
		trackedSymbols:           make([]*TrackedSymbolArgs, 0),
		reverseMappedStack:       make([]*ast.Symbol, 0),
		enclosingSymbolTypes:     make(map[ast.SymbolId]*Type),
		remappedSymbolReferences: make(map[ast.SymbolId]*ast.Symbol),
	}
	tracker = NewSymbolTrackerImpl(b.impl.ctx, tracker)
	b.impl.ctx.tracker = tracker
}

func (b *NodeBuilder) popContext() {
	stackSize := len(b.ctxStack)
	if stackSize == 0 {
		b.impl.ctx = nil
	} else {
		b.impl.ctx = b.ctxStack[stackSize-1]
		b.ctxStack = b.ctxStack[:stackSize-1]
	}
}

func (b *NodeBuilder) exitContext(result *ast.Node) *ast.Node {
	b.exitContextCheck()
	defer b.popContext()
	if b.impl.ctx.encounteredError {
		return nil
	}
	return result
}

func (b *NodeBuilder) exitContextSlice(result []*ast.Node) []*ast.Node {
	b.exitContextCheck()
	defer b.popContext()
	if b.impl.ctx.encounteredError {
		return nil
	}
	return result
}

func (b *NodeBuilder) exitContextCheck() {
	if b.impl.ctx.truncating && b.impl.ctx.flags&nodebuilder.FlagsNoTruncation != 0 {
		b.impl.ctx.tracker.ReportTruncationError()
	}
}

// IndexInfoToIndexSignatureDeclaration implements NodeBuilderInterface.
func (b *NodeBuilder) IndexInfoToIndexSignatureDeclaration(info *IndexInfo, enclosingDeclaration *ast.Node, flags nodebuilder.Flags, internalFlags nodebuilder.InternalFlags, tracker nodebuilder.SymbolTracker) *ast.Node {
	b.enterContext(enclosingDeclaration, flags, internalFlags, tracker)
	return b.exitContext(b.impl.indexInfoToIndexSignatureDeclarationHelper(info, nil))
}

// SerializeReturnTypeForSignature implements NodeBuilderInterface.
func (b *NodeBuilder) SerializeReturnTypeForSignature(signatureDeclaration *ast.Node, enclosingDeclaration *ast.Node, flags nodebuilder.Flags, internalFlags nodebuilder.InternalFlags, tracker nodebuilder.SymbolTracker) *ast.Node {
	b.enterContext(enclosingDeclaration, flags, internalFlags, tracker)
	signature := b.impl.ch.getSignatureFromDeclaration(signatureDeclaration)
	symbol := b.impl.ch.getSymbolOfDeclaration(signatureDeclaration)
	returnType, ok := b.impl.ctx.enclosingSymbolTypes[ast.GetSymbolId(symbol)]
	if !ok || returnType == nil {
		returnType = b.impl.ch.instantiateType(b.impl.ch.getReturnTypeOfSignature(signature), b.impl.ctx.mapper)
	}
	return b.exitContext(b.impl.serializeInferredReturnTypeForSignature(signature, returnType))
}

func (b *NodeBuilder) SerializeTypeParametersForSignature(signatureDeclaration *ast.Node, enclosingDeclaration *ast.Node, flags nodebuilder.Flags, internalFlags nodebuilder.InternalFlags, tracker nodebuilder.SymbolTracker) []*ast.Node {
	b.enterContext(enclosingDeclaration, flags, internalFlags, tracker)
	symbol := b.impl.ch.getSymbolOfDeclaration(signatureDeclaration)
	typeParams := b.SymbolToTypeParameterDeclarations(symbol, enclosingDeclaration, flags, internalFlags, tracker)
	return b.exitContextSlice(typeParams)
}

// SerializeTypeForDeclaration implements NodeBuilderInterface.
func (b *NodeBuilder) SerializeTypeForDeclaration(declaration *ast.Node, symbol *ast.Symbol, enclosingDeclaration *ast.Node, flags nodebuilder.Flags, internalFlags nodebuilder.InternalFlags, tracker nodebuilder.SymbolTracker) *ast.Node {
	b.enterContext(enclosingDeclaration, flags, internalFlags, tracker)
	return b.exitContext(b.impl.serializeTypeForDeclaration(declaration, nil, symbol))
}

// SerializeTypeForExpression implements NodeBuilderInterface.
func (b *NodeBuilder) SerializeTypeForExpression(expr *ast.Node, enclosingDeclaration *ast.Node, flags nodebuilder.Flags, internalFlags nodebuilder.InternalFlags, tracker nodebuilder.SymbolTracker) *ast.Node {
	b.enterContext(enclosingDeclaration, flags, internalFlags, tracker)
	return b.exitContext(b.impl.serializeTypeForExpression(expr))
}

// SignatureToSignatureDeclaration implements NodeBuilderInterface.
func (b *NodeBuilder) SignatureToSignatureDeclaration(signature *Signature, kind ast.Kind, enclosingDeclaration *ast.Node, flags nodebuilder.Flags, internalFlags nodebuilder.InternalFlags, tracker nodebuilder.SymbolTracker) *ast.Node {
	b.enterContext(enclosingDeclaration, flags, internalFlags, tracker)
	return b.exitContext(b.impl.signatureToSignatureDeclarationHelper(signature, kind, nil))
}

// SymbolTableToDeclarationStatements implements NodeBuilderInterface.
func (b *NodeBuilder) SymbolTableToDeclarationStatements(symbolTable *ast.SymbolTable, enclosingDeclaration *ast.Node, flags nodebuilder.Flags, internalFlags nodebuilder.InternalFlags, tracker nodebuilder.SymbolTracker) []*ast.Node {
	b.enterContext(enclosingDeclaration, flags, internalFlags, tracker)
	return b.exitContextSlice(b.impl.symbolTableToDeclarationStatements(symbolTable))
}

// SymbolToEntityName implements NodeBuilderInterface.
func (b *NodeBuilder) SymbolToEntityName(symbol *ast.Symbol, meaning ast.SymbolFlags, enclosingDeclaration *ast.Node, flags nodebuilder.Flags, internalFlags nodebuilder.InternalFlags, tracker nodebuilder.SymbolTracker) *ast.Node {
	b.enterContext(enclosingDeclaration, flags, internalFlags, tracker)
	return b.exitContext(b.impl.symbolToName(symbol, meaning, false))
}

// SymbolToExpression implements NodeBuilderInterface.
func (b *NodeBuilder) SymbolToExpression(symbol *ast.Symbol, meaning ast.SymbolFlags, enclosingDeclaration *ast.Node, flags nodebuilder.Flags, internalFlags nodebuilder.InternalFlags, tracker nodebuilder.SymbolTracker) *ast.Node {
	b.enterContext(enclosingDeclaration, flags, internalFlags, tracker)
	return b.exitContext(b.impl.symbolToExpression(symbol, meaning))
}

// SymbolToNode implements NodeBuilderInterface.
func (b *NodeBuilder) SymbolToNode(symbol *ast.Symbol, meaning ast.SymbolFlags, enclosingDeclaration *ast.Node, flags nodebuilder.Flags, internalFlags nodebuilder.InternalFlags, tracker nodebuilder.SymbolTracker) *ast.Node {
	b.enterContext(enclosingDeclaration, flags, internalFlags, tracker)
	return b.exitContext(b.impl.symbolToNode(symbol, meaning))
}

// SymbolToParameterDeclaration implements NodeBuilderInterface.
func (b NodeBuilder) SymbolToParameterDeclaration(symbol *ast.Symbol, enclosingDeclaration *ast.Node, flags nodebuilder.Flags, internalFlags nodebuilder.InternalFlags, tracker nodebuilder.SymbolTracker) *ast.Node {
	b.enterContext(enclosingDeclaration, flags, internalFlags, tracker)
	return b.exitContext(b.impl.symbolToParameterDeclaration(symbol, false))
}

// SymbolToTypeParameterDeclarations implements NodeBuilderInterface.
func (b *NodeBuilder) SymbolToTypeParameterDeclarations(symbol *ast.Symbol, enclosingDeclaration *ast.Node, flags nodebuilder.Flags, internalFlags nodebuilder.InternalFlags, tracker nodebuilder.SymbolTracker) []*ast.Node {
	b.enterContext(enclosingDeclaration, flags, internalFlags, tracker)
	return b.exitContextSlice(b.impl.symbolToTypeParameterDeclarations(symbol))
}

// TypeParameterToDeclaration implements NodeBuilderInterface.
func (b *NodeBuilder) TypeParameterToDeclaration(parameter *Type, enclosingDeclaration *ast.Node, flags nodebuilder.Flags, internalFlags nodebuilder.InternalFlags, tracker nodebuilder.SymbolTracker) *ast.Node {
	b.enterContext(enclosingDeclaration, flags, internalFlags, tracker)
	return b.exitContext(b.impl.typeParameterToDeclaration(parameter))
}

// TypePredicateToTypePredicateNode implements NodeBuilderInterface.
func (b *NodeBuilder) TypePredicateToTypePredicateNode(predicate *TypePredicate, enclosingDeclaration *ast.Node, flags nodebuilder.Flags, internalFlags nodebuilder.InternalFlags, tracker nodebuilder.SymbolTracker) *ast.Node {
	b.enterContext(enclosingDeclaration, flags, internalFlags, tracker)
	return b.exitContext(b.impl.typePredicateToTypePredicateNode(predicate))
}

// TypeToTypeNode implements NodeBuilderInterface.
func (b *NodeBuilder) TypeToTypeNode(typ *Type, enclosingDeclaration *ast.Node, flags nodebuilder.Flags, internalFlags nodebuilder.InternalFlags, tracker nodebuilder.SymbolTracker) *ast.Node {
	b.enterContext(enclosingDeclaration, flags, internalFlags, tracker)
	return b.exitContext(b.impl.typeToTypeNode(typ))
}

// var _ NodeBuilderInterface = NewNodeBuilderAPI(nil, nil)

func NewNodeBuilder(ch *Checker, e *printer.EmitContext) *NodeBuilder {
	impl := newNodeBuilderImpl(ch, e)
	return &NodeBuilder{impl: impl, ctxStack: make([]*NodeBuilderContext, 0, 1), host: ch.program}
}

func (c *Checker) getNodeBuilder() *NodeBuilder {
	return NewNodeBuilder(c, printer.NewEmitContext())
}<|MERGE_RESOLUTION|>--- conflicted
+++ resolved
@@ -7,15 +7,9 @@
 )
 
 type NodeBuilder struct {
-<<<<<<< HEAD
 	ctxStack []*NodeBuilderContext
 	host     Host
-	impl     *nodeBuilderImpl
-=======
-	ctxStack  []*NodeBuilderContext
-	basicHost Host
-	impl      *NodeBuilderImpl
->>>>>>> 363ffa18
+	impl     *NodeBuilderImpl
 }
 
 // EmitContext implements NodeBuilderInterface.
