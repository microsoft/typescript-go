--- conflicted
+++ resolved
@@ -715,10 +715,6 @@
 	return nil
 }
 
-<<<<<<< HEAD
-func (c *Checker) GetSignatureFromDeclaration(node *ast.Node) *Signature {
-	return c.getSignatureFromDeclaration(node)
-=======
 // Gets all symbols for one property. Does not get symbols for every property.
 func (c *Checker) GetPropertySymbolsFromContextualType(node *ast.Node, contextualType *Type, unionSymbolOk bool) []*ast.Symbol {
 	name := ast.GetTextOfPropertyName(node.Name())
@@ -836,5 +832,8 @@
 	// [a, b, c] of
 	// [x, [a, b, c] ] = someExpression
 	return isArrayLiteralOrObjectLiteralDestructuringPattern(parent)
->>>>>>> 914791e1
+}
+
+func (c *Checker) GetSignatureFromDeclaration(node *ast.Node) *Signature {
+	return c.getSignatureFromDeclaration(node)
 }