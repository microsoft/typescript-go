--- conflicted
+++ resolved
@@ -470,7 +470,19 @@
 	return symbolsToArray(c.getExportsOfModule(moduleSymbol))
 }
 
-<<<<<<< HEAD
+// Returns all the properties of the Jsx.IntrinsicElements interface.
+func (c *Checker) GetJsxIntrinsicTagNamesAt(location *ast.Node) []*ast.Symbol {
+	intrinsics := c.getJsxType(JsxNames.IntrinsicElements, location)
+	if intrinsics == nil {
+		return nil
+	}
+	return c.GetPropertiesOfType(intrinsics)
+}
+
+func (c *Checker) GetContextualTypeForJsxAttribute(attribute *ast.JsxAttributeLike) *Type {
+	return c.getContextualTypeForJsxAttribute(attribute, ContextFlagsNone)
+}
+
 func (c *Checker) runWithoutResolvedSignatureCaching(node *ast.Node, fn func() *Signature) *Signature {
 	ancestorNode := ast.FindAncestor(node, func(n *ast.Node) bool {
 		return ast.IsCallLikeOrFunctionLikeExpression(n)
@@ -516,17 +528,4 @@
 	return c.runWithoutResolvedSignatureCaching(node, func() *Signature {
 		return c.getResolvedSignatureWorker(node, candidatesOutArray, CheckModeIsForSignatureHelp, argumentCount)
 	})
-=======
-// Returns all the properties of the Jsx.IntrinsicElements interface.
-func (c *Checker) GetJsxIntrinsicTagNamesAt(location *ast.Node) []*ast.Symbol {
-	intrinsics := c.getJsxType(JsxNames.IntrinsicElements, location)
-	if intrinsics == nil {
-		return nil
-	}
-	return c.GetPropertiesOfType(intrinsics)
-}
-
-func (c *Checker) GetContextualTypeForJsxAttribute(attribute *ast.JsxAttributeLike) *Type {
-	return c.getContextualTypeForJsxAttribute(attribute, ContextFlagsNone)
->>>>>>> a3ce51b7
 }