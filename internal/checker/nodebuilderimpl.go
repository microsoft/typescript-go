--- conflicted
+++ resolved
@@ -2604,13 +2604,8 @@
 	return b.ch.getSymbolOfNode(host)
 }
 
-<<<<<<< HEAD
-func (b *nodeBuilderImpl) typeReferenceToTypeNode(t *Type) *ast.TypeNode {
+func (b *NodeBuilderImpl) typeReferenceToTypeNode(t *Type) *ast.TypeNode {
 	typeArguments := b.ch.getTypeArguments(t)
-=======
-func (b *NodeBuilderImpl) typeReferenceToTypeNode(t *Type) *ast.TypeNode {
-	var typeArguments []*Type = b.ch.getTypeArguments(t)
->>>>>>> 363ffa18
 	if t.Target() == b.ch.globalArrayType || t.Target() == b.ch.globalReadonlyArrayType {
 		if b.ctx.flags&nodebuilder.FlagsWriteArrayAsGenericType != 0 {
 			typeArgumentNode := b.typeToTypeNode(typeArguments[0])
