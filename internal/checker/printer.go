package checker

import (
	"strings"

	"github.com/microsoft/typescript-go/internal/ast"
	"github.com/microsoft/typescript-go/internal/core"
	"github.com/microsoft/typescript-go/internal/jsnum"
	"github.com/microsoft/typescript-go/internal/scanner"
)

func (c *Checker) getTypePrecedence(t *Type) ast.TypePrecedence {
	if t.alias == nil {
		switch {
		case t.flags&TypeFlagsConditional != 0:
			return ast.TypePrecedenceConditional
		case t.flags&TypeFlagsIntersection != 0:
			return ast.TypePrecedenceIntersection
		case t.flags&TypeFlagsUnion != 0 && t.flags&TypeFlagsBoolean == 0:
			return ast.TypePrecedenceUnion
		case t.flags&TypeFlagsIndex != 0:
			return ast.TypePrecedenceTypeOperator
		case c.isArrayType(t):
			return ast.TypePrecedencePostfix
		}
	}
	return ast.TypePrecedenceNonArray
}

func (c *Checker) SymbolToString(s *ast.Symbol) string {
	return c.symbolToString(s)
}

func (c *Checker) symbolToString(s *ast.Symbol) string {
	if scanner.IsValidIdentifier(s.Name, c.languageVersion) {
		return s.Name
	}
	if s.ValueDeclaration != nil {
		name := ast.GetNameOfDeclaration(s.ValueDeclaration)
		if name != nil {
			return scanner.GetTextOfNode(name)
		}
	}
	if len(s.Name) == 0 || s.Name[0] != '\xFE' {
		return "\"" + s.Name + "\"" // !!! Implement escaping
	}
	switch s.Name {
	case ast.InternalSymbolNameClass:
		return "(Anonymous class)"
	case ast.InternalSymbolNameFunction:
		return "(Anonymous function)"
	case ast.InternalSymbolNameType, ast.InternalSymbolNameObject:
		return "(Anonymous type)"
	case ast.InternalSymbolNameComputed:
		return "(Computed name)"
	}
	if len(s.Name) >= 2 && s.Name[1] == '@' {
		return "(Unique symbol)"
	}
	return "(Missing)"
}

func (c *Checker) TypeToString(t *Type) string {
	return c.typeToStringEx(t, nil, TypeFormatFlagsNone)
}

func (c *Checker) typeToStringEx(t *Type, enclosingDeclaration *ast.Node, flags TypeFormatFlags) string {
	p := c.newPrinter(flags)
	p.printType(t)
	return p.string()
}

func (c *Checker) SourceFileWithTypes(sourceFile *ast.SourceFile) string {
	p := c.newPrinter(TypeFormatFlagsInTypeAlias)
	p.printSourceFileWithTypes(sourceFile)
	return p.string()
}

func (c *Checker) signatureToString(s *Signature) string {
	p := c.newPrinter(TypeFormatFlagsNone)
	if s.flags&SignatureFlagsConstruct != 0 {
		p.print("new")
	}
	p.printSignature(s, ": ")
	return p.string()
}

func (c *Checker) typePredicateToString(t *TypePredicate) string {
	p := c.newPrinter(TypeFormatFlagsNone)
	p.printTypePredicate(t)
	return p.string()
}

func (c *Checker) valueToString(value any) string {
	p := c.newPrinter(TypeFormatFlagsNone)
	p.printValue(value)
	return p.string()
}

type Printer struct {
	c        *Checker
	flags    TypeFormatFlags
	sb       strings.Builder
	printing core.Set[*Type]
	depth    int
}

func (c *Checker) newPrinter(flags TypeFormatFlags) *Printer {
	return &Printer{c: c, flags: flags}
}

func (p *Printer) string() string {
	return p.sb.String()
}

func (p *Printer) print(s string) {
	p.sb.WriteString(s)
}

func (p *Printer) printName(symbol *ast.Symbol) {
	p.print(p.c.symbolToString(symbol))
}

func (p *Printer) printTypeEx(t *Type, precedence ast.TypePrecedence) {
	if p.c.getTypePrecedence(t) < precedence {
		p.print("(")
		p.printType(t)
		p.print(")")
	} else {
		p.printType(t)
	}
}

func (p *Printer) printType(t *Type) {
	if t.alias != nil && (p.flags&TypeFormatFlagsInTypeAlias == 0 || p.depth > 0) {
		p.printName(t.alias.symbol)
		p.printTypeArguments(t.alias.typeArguments)
	} else {
		p.printTypeNoAlias(t)
	}
}

func (p *Printer) printTypeNoAlias(t *Type) {
	p.depth++
	switch {
	case t.flags&TypeFlagsIntrinsic != 0:
		p.print(t.AsIntrinsicType().intrinsicName)
	case t.flags&(TypeFlagsLiteral|TypeFlagsEnum) != 0:
		p.printLiteralType(t)
	case t.flags&TypeFlagsUniqueESSymbol != 0:
		p.printUniqueESSymbolType(t)
	case t.flags&TypeFlagsUnion != 0:
		p.printUnionType(t)
	case t.flags&TypeFlagsIntersection != 0:
		p.printIntersectionType(t)
	case t.flags&TypeFlagsTypeParameter != 0:
		p.printTypeParameter(t)
	case t.flags&TypeFlagsObject != 0:
		p.printRecursive(t, (*Printer).printObjectType)
	case t.flags&TypeFlagsIndex != 0:
		p.printRecursive(t, (*Printer).printIndexType)
	case t.flags&TypeFlagsIndexedAccess != 0:
		p.printRecursive(t, (*Printer).printIndexedAccessType)
	case t.flags&TypeFlagsTemplateLiteral != 0:
		p.printTemplateLiteralType(t)
	case t.flags&TypeFlagsStringMapping != 0:
		p.printStringMappingType(t)
	case t.flags&TypeFlagsSubstitution != 0:
		p.printType(t.AsSubstitutionType().baseType)
	}
	p.depth--
}

func (p *Printer) printRecursive(t *Type, f func(*Printer, *Type)) {
	if !p.printing.Has(t) && p.depth < 10 {
		p.printing.Add(t)
		f(p, t)
		p.printing.Delete(t)
	} else {
		p.print("???")
	}
}

func (p *Printer) printLiteralType(t *Type) {
	if t.flags&(TypeFlagsEnumLiteral|TypeFlagsEnum) != 0 {
		p.printEnumLiteral(t)
	} else {
		p.printValue(t.AsLiteralType().value)
	}
}

func (p *Printer) printValue(value any) {
	switch value := value.(type) {
	case string:
		p.printStringLiteral(value)
	case jsnum.Number:
		p.printNumberLiteral(value)
	case bool:
		p.printBooleanLiteral(value)
	case PseudoBigInt:
		p.printBigIntLiteral(value)
	}
}

func (p *Printer) printStringLiteral(s string) {
	p.print("\"")
	p.print(s)
	p.print("\"")
}

func (p *Printer) printNumberLiteral(f jsnum.Number) {
	p.print(f.String())
}

func (p *Printer) printBooleanLiteral(b bool) {
	p.print(core.IfElse(b, "true", "false"))
}

func (p *Printer) printBigIntLiteral(b PseudoBigInt) {
	if b.negative {
		p.print("-")
	}
	p.print(b.base10Value)
}

func (p *Printer) printUniqueESSymbolType(t *Type) {
	p.print("unique symbol")
}

func (p *Printer) printTemplateLiteralType(t *Type) {
	texts := t.AsTemplateLiteralType().texts
	types := t.AsTemplateLiteralType().types
	p.print("`")
	p.print(texts[0])
	for i, t := range types {
		p.print("${")
		p.printType(t)
		p.print("}")
		p.print(texts[i+1])
	}
	p.print("`")
}

func (p *Printer) printStringMappingType(t *Type) {
	p.printName(t.symbol)
	p.print("<")
	p.printType(t.AsStringMappingType().target)
	p.print(">")
}

func (p *Printer) printEnumLiteral(t *Type) {
	p.printName(p.c.getParentOfSymbol(t.symbol))
	p.print(".")
	p.printName(t.symbol)
}

func (p *Printer) printObjectType(t *Type) {
	switch {
	case t.objectFlags&ObjectFlagsReference != 0:
		p.printParameterizedType(t)
	case t.objectFlags&ObjectFlagsClassOrInterface != 0:
		p.printName(t.symbol)
	case p.c.isGenericMappedType(t) || t.objectFlags&ObjectFlagsMapped != 0 && t.AsMappedType().containsError:
		p.printMappedType(t)
	default:
		p.printAnonymousType(t)
	}
}

func (p *Printer) printParameterizedType(t *Type) {
	switch {
	case p.c.isArrayType(t) && p.flags&TypeFormatFlagsWriteArrayAsGenericType == 0:
		p.printArrayType(t)
	case isTupleType(t):
		p.printTupleType(t)
	default:
		p.printTypeReference(t)
	}
}

func (p *Printer) printTypeReference(t *Type) {
	p.printName(t.symbol)
	p.printTypeArguments(p.c.getTypeArguments(t)[:p.c.getTypeReferenceArity(t)])
}

func (p *Printer) printTypeArguments(typeArguments []*Type) {
	if len(typeArguments) != 0 {
		p.print("<")
		tail := false
		for _, t := range typeArguments {
			if tail {
				p.print(", ")
			}
			p.printType(t)
			tail = true
		}
		p.print(">")
	}
}

func (p *Printer) printArrayType(t *Type) {
	d := t.AsTypeReference()
	if d.target != p.c.globalArrayType {
		p.print("readonly ")
	}
	p.printTypeEx(p.c.getTypeArguments(t)[0], ast.TypePrecedencePostfix)
	p.print("[]")
}

func (p *Printer) printTupleType(t *Type) {
	tail := false
	p.print("[")
	elementInfos := t.TargetTupleType().elementInfos
	typeArguments := p.c.getTypeArguments(t)
	for i, info := range elementInfos {
		t := typeArguments[i]
		if tail {
			p.print(", ")
		}
		if info.flags&ElementFlagsVariable != 0 {
			p.print("...")
		}
		if info.labeledDeclaration != nil {
			p.print(info.labeledDeclaration.Name().Text())
			if info.flags&ElementFlagsOptional != 0 {
				p.print("?")
			}
			p.print(": ")
			if info.flags&ElementFlagsRest != 0 {
				p.printTypeEx(t, ast.TypePrecedencePostfix)
				p.print("[]")
			} else {
				p.printType(t)
			}
		} else {
			if info.flags&ElementFlagsOptional != 0 {
				p.printTypeEx(t, ast.TypePrecedencePostfix)
				p.print("?")
			} else if info.flags&ElementFlagsRest != 0 {
				p.printTypeEx(t, ast.TypePrecedencePostfix)
				p.print("[]")
			} else {
				p.printType(t)
			}
		}
		tail = true
	}
	p.print("]")
}

func (p *Printer) printAnonymousType(t *Type) {
	props := p.c.getPropertiesOfObjectType(t)
	callSignatures := p.c.getSignaturesOfType(t, SignatureKindCall)
	constructSignatures := p.c.getSignaturesOfType(t, SignatureKindConstruct)
	if len(props) == 0 {
		if len(callSignatures) == 1 && len(constructSignatures) == 0 {
			p.printSignature(callSignatures[0], " => ")
			return
		}
		if len(callSignatures) == 0 && len(constructSignatures) == 1 {
			p.print("new")
			p.printSignature(constructSignatures[0], " => ")
			return
		}
	}
	p.print("{")
	hasMembers := false
	for _, sig := range callSignatures {
		p.print(" ")
		p.printSignature(sig, ": ")
		p.print(";")
<<<<<<< HEAD
		tail = true
=======
		hasMembers = true
>>>>>>> a9fa0fce
	}
	for _, sig := range constructSignatures {
		p.print(" new")
		p.printSignature(sig, ": ")
		p.print(";")
<<<<<<< HEAD
		tail = true
=======
		hasMembers = true
>>>>>>> a9fa0fce
	}
	for _, info := range p.c.getIndexInfosOfType(t) {
		if info.isReadonly {
			p.print(" readonly")
		}
		p.print(" [")
		p.print(getNameFromIndexInfo(info))
		p.print(": ")
		p.printType(info.keyType)
		p.print("]: ")
		p.printType(info.valueType)
		p.print(";")
<<<<<<< HEAD
		tail = true
=======
		hasMembers = true
>>>>>>> a9fa0fce
	}
	for _, prop := range props {
		if p.c.isReadonlySymbol(prop) {
			p.print(" readonly")
		}
		p.print(" ")
		p.printName(prop)
		if prop.Flags&ast.SymbolFlagsOptional != 0 {
			p.print("?")
		}
		p.print(": ")
		p.printType(p.c.getTypeOfSymbol(prop))
		p.print(";")
<<<<<<< HEAD
		tail = true
=======
		hasMembers = true
>>>>>>> a9fa0fce
	}
	if hasMembers {
		p.print(" ")
	}
	p.print("}")
}

func (p *Printer) printSignature(sig *Signature, returnSeparator string) {
	if len(sig.typeParameters) != 0 {
		p.print("<")
		var tail bool
		for _, tp := range sig.typeParameters {
			if tail {
				p.print(", ")
			}
			p.printName(tp.symbol)
			tail = true
		}
		p.print(">")
	}
	p.print("(")
	var tail bool
	for i, param := range sig.parameters {
		if tail {
			p.print(", ")
		}
		if sig.flags&SignatureFlagsHasRestParameter != 0 && i == len(sig.parameters)-1 {
			p.print("...")
			p.printName(param)
		} else {
			p.printName(param)
			if i >= int(sig.minArgumentCount) {
				p.print("?")
			}
		}
		p.print(": ")
		p.printType(p.c.getTypeOfSymbol(param))
		tail = true
	}
	p.print(")")
	p.print(returnSeparator)
	if pred := p.c.getTypePredicateOfSignature(sig); pred != nil {
		p.printTypePredicate(pred)
	} else {
		p.printType(p.c.getReturnTypeOfSignature(sig))
	}
}

func (p *Printer) printTypePredicate(pred *TypePredicate) {
	if pred.kind == TypePredicateKindAssertsThis || pred.kind == TypePredicateKindAssertsIdentifier {
		p.print("asserts ")
	}
	if pred.kind == TypePredicateKindThis || pred.kind == TypePredicateKindAssertsThis {
		p.print("this")
	} else {
		p.print(pred.parameterName)
	}
	if pred.t != nil {
		p.print(" is ")
		p.printType(pred.t)
	}
}

func (p *Printer) printTypeParameter(t *Type) {
	if t.AsTypeParameter().isThisType {
		p.print("this")
	} else if t.symbol != nil {
		p.printName(t.symbol)
	} else {
		p.print("???")
	}
}

func (p *Printer) printUnionType(t *Type) {
	switch {
	case t.flags&TypeFlagsBoolean != 0:
		p.print("boolean")
	case t.flags&TypeFlagsEnumLiteral != 0:
		p.printName(t.symbol)
	default:
		u := t.AsUnionType()
		if u.origin != nil {
			p.printType(u.origin)
		} else {
			var tail bool
			for _, t := range p.c.formatUnionTypes(u.types) {
				if tail {
					p.print(" | ")
				}
				p.printTypeEx(t, ast.TypePrecedenceUnion)
				tail = true
			}
		}
	}
}

func (p *Printer) printIntersectionType(t *Type) {
	var tail bool
	for _, t := range t.AsIntersectionType().types {
		if tail {
			p.print(" & ")
		}
		p.printTypeEx(t, ast.TypePrecedenceIntersection)
		tail = true
	}
}

func (p *Printer) printIndexType(t *Type) {
	p.print("keyof ")
	p.printTypeEx(t.AsIndexType().target, ast.TypePrecedenceTypeOperator)
}

func (p *Printer) printIndexedAccessType(t *Type) {
	p.printType(t.AsIndexedAccessType().objectType)
	p.print("[")
	p.printType(t.AsIndexedAccessType().indexType)
	p.print("]")
}

func (p *Printer) printMappedType(t *Type) {
	d := t.AsMappedType().declaration
	p.print("{ ")
	if d.ReadonlyToken != nil {
		if d.ReadonlyToken.Kind != ast.KindReadonlyKeyword {
			p.print(scanner.TokenToString(d.ReadonlyToken.Kind))
		}
		p.print("readonly ")
	}
	p.print("[")
	p.printName(p.c.getTypeParameterFromMappedType(t).symbol)
	p.print(" in ")
	p.printType(p.c.getConstraintTypeFromMappedType(t))
	nameType := p.c.getNameTypeFromMappedType(t)
	if nameType != nil {
		p.print(" as ")
		p.printType(nameType)
	}
	p.print("]")
	if d.QuestionToken != nil {
		if d.QuestionToken.Kind != ast.KindQuestionToken {
			p.print(scanner.TokenToString(d.QuestionToken.Kind))
		}
		p.print("?")
	}
	p.print(": ")
	p.printType(p.c.getTemplateTypeFromMappedType(t))
	p.print(" }")
}

func (p *Printer) printSourceFileWithTypes(sourceFile *ast.SourceFile) {
	var pos int
	var visit func(*ast.Node) bool
	var typesPrinted bool
	lineStarts := scanner.GetLineStarts(sourceFile)
	printLinesBefore := func(node *ast.Node) {
		line := scanner.ComputeLineOfPosition(lineStarts, scanner.SkipTrivia(sourceFile.Text, node.Pos()))
		var nextLineStart int
		if line+1 < len(lineStarts) {
			nextLineStart = int(lineStarts[line+1])
		} else {
			nextLineStart = sourceFile.Loc.End()
		}
		if pos < nextLineStart {
			if typesPrinted {
				p.print("\n")
			}
			p.print(sourceFile.Text[pos:nextLineStart])
			pos = nextLineStart
			typesPrinted = false
		}
	}
	visit = func(node *ast.Node) bool {
		text, t, isDeclaration := p.c.getTextAndTypeOfNode(node)
		if text != "" && !strings.Contains(text, "\n") {
			printLinesBefore(node)
			p.print(">")
			p.print(text)
			p.print(" : ")
			p.printType(t)
			if isDeclaration && t.flags&TypeFlagsEnumLiteral != 0 && t.flags&(TypeFlagsStringLiteral|TypeFlagsNumberLiteral) != 0 {
				p.print(" = ")
				p.printValue(t.AsLiteralType().value)
			}
			p.print("\n")
			typesPrinted = true
		}
		return node.ForEachChild(visit)
	}
	visit(sourceFile.AsNode())
	p.print(sourceFile.Text[pos:sourceFile.End()])
}

func (c *Checker) getTextAndTypeOfNode(node *ast.Node) (string, *Type, bool) {
	if ast.IsDeclarationNode(node) {
		symbol := node.Symbol()
		if symbol != nil && !isReservedMemberName(symbol.Name) {
			if symbol.Flags&ast.SymbolFlagsValue != 0 {
				return c.symbolToString(symbol), c.getTypeOfSymbol(symbol), true
			}
			if symbol.Flags&ast.SymbolFlagsTypeAlias != 0 {
				return c.symbolToString(symbol), c.getDeclaredTypeOfTypeAlias(symbol), true
			}
		}
	}
	if ast.IsExpressionNode(node) && !isRightSideOfQualifiedNameOrPropertyAccess(node) {
		return scanner.GetTextOfNode(node), c.getTypeOfExpression(node), false
	}
	return "", nil, false
}

func (c *Checker) formatUnionTypes(types []*Type) []*Type {
	var result []*Type
	var flags TypeFlags
	for i := 0; i < len(types); i++ {
		t := types[i]
		flags |= t.flags
		if t.flags&TypeFlagsNullable == 0 {
			if t.flags&(TypeFlagsBooleanLiteral|TypeFlagsEnumLike) != 0 {
				var baseType *Type
				if t.flags&TypeFlagsBooleanLiteral != 0 {
					baseType = c.booleanType
				} else {
					baseType = c.getBaseTypeOfEnumLikeType(t)
				}
				if baseType.flags&TypeFlagsUnion != 0 {
					count := len(baseType.AsUnionType().types)
					if i+count <= len(types) && c.getRegularTypeOfLiteralType(types[i+count-1]) == c.getRegularTypeOfLiteralType(baseType.AsUnionType().types[count-1]) {
						result = append(result, baseType)
						i += count - 1
						continue
					}
				}
			}
			result = append(result, t)
		}
	}
	if flags&TypeFlagsNull != 0 {
		result = append(result, c.nullType)
	}
	if flags&TypeFlagsUndefined != 0 {
		result = append(result, c.undefinedType)
	}
	return result
}<|MERGE_RESOLUTION|>--- conflicted
+++ resolved
@@ -369,21 +369,13 @@
 		p.print(" ")
 		p.printSignature(sig, ": ")
 		p.print(";")
-<<<<<<< HEAD
-		tail = true
-=======
 		hasMembers = true
->>>>>>> a9fa0fce
 	}
 	for _, sig := range constructSignatures {
 		p.print(" new")
 		p.printSignature(sig, ": ")
 		p.print(";")
-<<<<<<< HEAD
-		tail = true
-=======
 		hasMembers = true
->>>>>>> a9fa0fce
 	}
 	for _, info := range p.c.getIndexInfosOfType(t) {
 		if info.isReadonly {
@@ -396,11 +388,7 @@
 		p.print("]: ")
 		p.printType(info.valueType)
 		p.print(";")
-<<<<<<< HEAD
-		tail = true
-=======
 		hasMembers = true
->>>>>>> a9fa0fce
 	}
 	for _, prop := range props {
 		if p.c.isReadonlySymbol(prop) {
@@ -414,11 +402,7 @@
 		p.print(": ")
 		p.printType(p.c.getTypeOfSymbol(prop))
 		p.print(";")
-<<<<<<< HEAD
-		tail = true
-=======
 		hasMembers = true
->>>>>>> a9fa0fce
 	}
 	if hasMembers {
 		p.print(" ")
