package checker

import (
	"github.com/microsoft/typescript-go/internal/ast"
	"github.com/microsoft/typescript-go/internal/core"
	"github.com/microsoft/typescript-go/internal/nodebuilder"
	"github.com/microsoft/typescript-go/internal/printer"
)

// TODO: Memoize once per checker to retain threadsafety
func createPrinterWithDefaults(emitContext *printer.EmitContext) *printer.Printer {
	return printer.NewPrinter(printer.PrinterOptions{}, printer.PrintHandlers{}, emitContext)
}

func createPrinterWithRemoveComments(emitContext *printer.EmitContext) *printer.Printer {
	return printer.NewPrinter(printer.PrinterOptions{RemoveComments: true}, printer.PrintHandlers{}, emitContext)
}

func createPrinterWithRemoveCommentsOmitTrailingSemicolon(emitContext *printer.EmitContext) *printer.Printer {
	// TODO: OmitTrailingSemicolon support
	return printer.NewPrinter(printer.PrinterOptions{RemoveComments: true}, printer.PrintHandlers{}, emitContext)
}

func createPrinterWithRemoveCommentsNeverAsciiEscape(emitContext *printer.EmitContext) *printer.Printer {
	// TODO: NeverAsciiEscape support
	return printer.NewPrinter(printer.PrinterOptions{RemoveComments: true}, printer.PrintHandlers{}, emitContext)
}

type semicolonRemoverWriter struct {
	hasPendingSemicolon bool
	inner               printer.EmitTextWriter
}

func (s *semicolonRemoverWriter) commitSemicolon() {
	if s.hasPendingSemicolon {
		s.inner.WriteTrailingSemicolon(";")
		s.hasPendingSemicolon = false
	}
}

func (s *semicolonRemoverWriter) Clear() {
	s.inner.Clear()
}

func (s *semicolonRemoverWriter) DecreaseIndent() {
	s.commitSemicolon()
	s.inner.DecreaseIndent()
}

func (s *semicolonRemoverWriter) GetColumn() int {
	return s.inner.GetColumn()
}

func (s *semicolonRemoverWriter) GetIndent() int {
	return s.inner.GetIndent()
}

func (s *semicolonRemoverWriter) GetLine() int {
	return s.inner.GetLine()
}

func (s *semicolonRemoverWriter) GetTextPos() int {
	return s.inner.GetTextPos()
}

func (s *semicolonRemoverWriter) HasTrailingComment() bool {
	return s.inner.HasTrailingComment()
}

func (s *semicolonRemoverWriter) HasTrailingWhitespace() bool {
	return s.inner.HasTrailingWhitespace()
}

func (s *semicolonRemoverWriter) IncreaseIndent() {
	s.commitSemicolon()
	s.inner.IncreaseIndent()
}

func (s *semicolonRemoverWriter) IsAtStartOfLine() bool {
	return s.inner.IsAtStartOfLine()
}

func (s *semicolonRemoverWriter) RawWrite(s1 string) {
	s.commitSemicolon()
	s.inner.RawWrite(s1)
}

func (s *semicolonRemoverWriter) String() string {
	s.commitSemicolon()
	return s.inner.String()
}

func (s *semicolonRemoverWriter) Write(s1 string) {
	s.commitSemicolon()
	s.inner.Write(s1)
}

func (s *semicolonRemoverWriter) WriteComment(text string) {
	s.commitSemicolon()
	s.inner.WriteComment(text)
}

func (s *semicolonRemoverWriter) WriteKeyword(text string) {
	s.commitSemicolon()
	s.inner.WriteKeyword(text)
}

func (s *semicolonRemoverWriter) WriteLine() {
	s.commitSemicolon()
	s.inner.WriteLine()
}

func (s *semicolonRemoverWriter) WriteLineForce(force bool) {
	s.commitSemicolon()
	s.inner.WriteLineForce(force)
}

func (s *semicolonRemoverWriter) WriteLiteral(s1 string) {
	s.commitSemicolon()
	s.inner.WriteLiteral(s1)
}

func (s *semicolonRemoverWriter) WriteOperator(text string) {
	s.commitSemicolon()
	s.inner.WriteOperator(text)
}

func (s *semicolonRemoverWriter) WriteParameter(text string) {
	s.commitSemicolon()
	s.inner.WriteParameter(text)
}

func (s *semicolonRemoverWriter) WriteProperty(text string) {
	s.commitSemicolon()
	s.inner.WriteProperty(text)
}

func (s *semicolonRemoverWriter) WritePunctuation(text string) {
	s.commitSemicolon()
	s.inner.WritePunctuation(text)
}

func (s *semicolonRemoverWriter) WriteSpace(text string) {
	s.commitSemicolon()
	s.inner.WriteSpace(text)
}

func (s *semicolonRemoverWriter) WriteStringLiteral(text string) {
	s.commitSemicolon()
	s.inner.WriteStringLiteral(text)
}

func (s *semicolonRemoverWriter) WriteSymbol(text string, symbol *ast.Symbol) {
	s.commitSemicolon()
	s.inner.WriteSymbol(text, symbol)
}

func (s *semicolonRemoverWriter) WriteTrailingSemicolon(text string) {
	s.hasPendingSemicolon = true
}

func getTrailingSemicolonDeferringWriter(writer printer.EmitTextWriter) printer.EmitTextWriter {
	return &semicolonRemoverWriter{false, writer}
}

func (c *Checker) TypeToString(t *Type) string {
	return c.typeToStringEx(t, nil, TypeFormatFlagsAllowUniqueESSymbolType|TypeFormatFlagsUseAliasDefinedOutsideCurrentScope, nil)
}

func toNodeBuilderFlags(flags TypeFormatFlags) nodebuilder.Flags {
	return nodebuilder.Flags(flags & TypeFormatFlagsNodeBuilderFlagsMask)
}

func (c *Checker) typeToStringEx(t *Type, enclosingDeclaration *ast.Node, flags TypeFormatFlags, writer printer.EmitTextWriter) string {
	if writer == nil {
		writer = printer.NewTextWriter("")
	}
	noTruncation := (c.compilerOptions.NoErrorTruncation == core.TSTrue) || (flags&TypeFormatFlagsNoTruncation != 0)
	combinedFlags := toNodeBuilderFlags(flags) | nodebuilder.FlagsIgnoreErrors
	if noTruncation {
		combinedFlags = combinedFlags | nodebuilder.FlagsNoTruncation
	}
	typeNode := c.nodeBuilder.TypeToTypeNode(t, enclosingDeclaration, combinedFlags, nodebuilder.InternalFlagsNone, nil)
	if typeNode == nil {
		panic("should always get typenode")
	}
	// The unresolved type gets a synthesized comment on `any` to hint to users that it's not a plain `any`.
	// Otherwise, we always strip comments out.
	var printer *printer.Printer
	if t == c.unresolvedType {
		printer = createPrinterWithDefaults(c.diagnosticConstructionContext)
	} else {
		printer = createPrinterWithRemoveComments(c.diagnosticConstructionContext)
	}
	var sourceFile *ast.SourceFile
	if enclosingDeclaration != nil {
		sourceFile = ast.GetSourceFileOfNode(enclosingDeclaration)
	}
	printer.Write(typeNode /*sourceFile*/, sourceFile, writer, nil)
	result := writer.String()

	maxLength := defaultMaximumTruncationLength * 2
	if noTruncation {
		maxLength = noTruncationMaximumTruncationLength * 2
	}
	if maxLength > 0 && result != "" && len(result) >= maxLength {
		return result[0:maxLength-len("...")] + "..."
	}
	return result
}

func (c *Checker) SymbolToString(s *ast.Symbol) string {
	return c.symbolToString(s)
}

func (c *Checker) symbolToString(symbol *ast.Symbol) string {
	return c.symbolToStringEx(symbol, nil, ast.SymbolFlagsAll, SymbolFormatFlagsAllowAnyNodeKind, nil)
}

func (c *Checker) symbolToStringEx(symbol *ast.Symbol, enclosingDeclaration *ast.Node, meaning ast.SymbolFlags, flags SymbolFormatFlags, writer printer.EmitTextWriter) string {
	if writer == nil {
		writer = printer.SingleLineStringWriterPool.Get().(printer.EmitTextWriter)
	}
<<<<<<< HEAD
	expandedParameters := p.c.getExpandedParameters(sig, true /*skipUnionExpanding*/)[0]
	// If the expanded parameter list had a variadic in a non-trailing position, don't expand it
	parameters := core.IfElse(core.Some(expandedParameters, func(s *ast.Symbol) bool {
		return s != expandedParameters[len(expandedParameters)-1] && s.CheckFlags&ast.CheckFlagsRestParameter != 0
	}), sig.parameters, expandedParameters)
	for i, param := range parameters {
		if tail {
			p.print(", ")
		}
		if param.ValueDeclaration != nil && isRestParameter(param.ValueDeclaration) || param.CheckFlags&ast.CheckFlagsRestParameter != 0 {
			p.print("...")
			p.printName(param)
		} else {
			p.printName(param)
			if i >= p.c.getMinArgumentCountEx(sig, MinArgumentCountFlagsVoidIsNonOptional) {
				p.print("?")
			}
		}
		p.print(": ")
		p.printType(p.c.getTypeOfSymbol(param))
		tail = true
=======

	nodeFlags := nodebuilder.FlagsIgnoreErrors
	internalNodeFlags := nodebuilder.InternalFlagsNone
	if flags&SymbolFormatFlagsUseOnlyExternalAliasing != 0 {
		nodeFlags |= nodebuilder.FlagsUseOnlyExternalAliasing
>>>>>>> ca643a86
	}
	if flags&SymbolFormatFlagsWriteTypeParametersOrArguments != 0 {
		nodeFlags |= nodebuilder.FlagsWriteTypeParametersInQualifiedName
	}
	if flags&SymbolFormatFlagsUseAliasDefinedOutsideCurrentScope != 0 {
		nodeFlags |= nodebuilder.FlagsUseAliasDefinedOutsideCurrentScope
	}
	if flags&SymbolFormatFlagsDoNotIncludeSymbolChain != 0 {
		internalNodeFlags |= nodebuilder.InternalFlagsDoNotIncludeSymbolChain
	}
	if flags&SymbolFormatFlagsWriteComputedProps != 0 {
		internalNodeFlags |= nodebuilder.InternalFlagsWriteComputedProps
	}

	var sourceFile *ast.SourceFile
	if enclosingDeclaration != nil {
		sourceFile = ast.GetSourceFileOfNode(enclosingDeclaration)
	}
	if writer == printer.SingleLineStringWriterPool.Get().(printer.EmitTextWriter) {
		// handle uses of the single-line writer during an ongoing write
		existing := writer.String()
		defer writer.Clear()
		if existing != "" {
			defer writer.WriteKeyword(existing)
		}
	}
	var printer_ *printer.Printer
	if enclosingDeclaration != nil && enclosingDeclaration.Kind == ast.KindSourceFile {
		printer_ = createPrinterWithRemoveCommentsNeverAsciiEscape(c.diagnosticConstructionContext)
	} else {
		printer_ = createPrinterWithRemoveComments(c.diagnosticConstructionContext)
	}

	var builder func(symbol *ast.Symbol, meaning ast.SymbolFlags, enclosingDeclaration *ast.Node, flags nodebuilder.Flags, internalFlags nodebuilder.InternalFlags, tracker nodebuilder.SymbolTracker) *ast.Node
	if flags&SymbolFormatFlagsAllowAnyNodeKind != 0 {
		builder = c.nodeBuilder.SymbolToNode
	} else {
		builder = c.nodeBuilder.SymbolToEntityName
	}
	entity := builder(symbol, meaning, enclosingDeclaration, nodeFlags, internalNodeFlags, nil)         // TODO: GH#18217
	printer_.Write(entity /*sourceFile*/, sourceFile, getTrailingSemicolonDeferringWriter(writer), nil) // TODO: GH#18217
	return writer.String()
}

func (c *Checker) signatureToString(signature *Signature) string {
	return c.signatureToStringEx(signature, nil, TypeFormatFlagsNone, nil)
}

func (c *Checker) signatureToStringEx(signature *Signature, enclosingDeclaration *ast.Node, flags TypeFormatFlags, writer printer.EmitTextWriter) string {
	isConstructor := signature.flags&SignatureFlagsConstruct != 0
	var sigOutput ast.Kind
	if flags&TypeFormatFlagsWriteArrowStyleSignature != 0 {
		if isConstructor {
			sigOutput = ast.KindConstructorType
		} else {
			sigOutput = ast.KindFunctionType
		}
	} else {
		if isConstructor {
			sigOutput = ast.KindConstructSignature
		} else {
			sigOutput = ast.KindCallSignature
		}
	}
	if writer == nil {
		writer = printer.SingleLineStringWriterPool.Get().(printer.EmitTextWriter)
	}
	combinedFlags := toNodeBuilderFlags(flags) | nodebuilder.FlagsIgnoreErrors | nodebuilder.FlagsWriteTypeParametersInQualifiedName
	sig := c.nodeBuilder.SignatureToSignatureDeclaration(signature, sigOutput, enclosingDeclaration, combinedFlags, nodebuilder.InternalFlagsNone, nil)
	printer_ := createPrinterWithRemoveCommentsOmitTrailingSemicolon(c.diagnosticConstructionContext)
	var sourceFile *ast.SourceFile
	if enclosingDeclaration != nil {
		sourceFile = ast.GetSourceFileOfNode(enclosingDeclaration)
	}
	if writer == printer.SingleLineStringWriterPool.Get().(printer.EmitTextWriter) {
		// handle uses of the single-line writer during an ongoing write
		existing := writer.String()
		defer writer.Clear()
		if existing != "" {
			defer writer.WriteKeyword(existing)
		}
	}
	printer_.Write(sig /*sourceFile*/, sourceFile, getTrailingSemicolonDeferringWriter(writer), nil) // TODO: GH#18217
	return writer.String()
}

func (c *Checker) typePredicateToString(typePredicate *TypePredicate) string {
	return c.typePredicateToStringEx(typePredicate, nil, TypeFormatFlagsUseAliasDefinedOutsideCurrentScope, nil)
}

func (c *Checker) typePredicateToStringEx(typePredicate *TypePredicate, enclosingDeclaration *ast.Node, flags TypeFormatFlags, writer printer.EmitTextWriter) string {
	if writer == nil {
		writer = printer.SingleLineStringWriterPool.Get().(printer.EmitTextWriter)
	}
	combinedFlags := toNodeBuilderFlags(flags) | nodebuilder.FlagsIgnoreErrors | nodebuilder.FlagsWriteTypeParametersInQualifiedName
	predicate := c.nodeBuilder.TypePredicateToTypePredicateNode(typePredicate, enclosingDeclaration, combinedFlags, nodebuilder.InternalFlagsNone, nil) // TODO: GH#18217
	printer_ := createPrinterWithRemoveComments(c.diagnosticConstructionContext)
	var sourceFile *ast.SourceFile
	if enclosingDeclaration != nil {
		sourceFile = ast.GetSourceFileOfNode(enclosingDeclaration)
	}
	if writer == printer.SingleLineStringWriterPool.Get().(printer.EmitTextWriter) {
		// handle uses of the single-line writer during an ongoing write
		existing := writer.String()
		defer writer.Clear()
		if existing != "" {
			defer writer.WriteKeyword(existing)
		}
	}
	printer_.Write(predicate /*sourceFile*/, sourceFile, writer, nil)
	return writer.String()
}

func (c *Checker) valueToString(value any) string {
	return ValueToString(value)
}

func (c *Checker) WriteSymbol(symbol *ast.Symbol, enclosingDeclaration *ast.Node, meaning ast.SymbolFlags, flags SymbolFormatFlags, writer printer.EmitTextWriter) string {
	return c.symbolToStringEx(symbol, enclosingDeclaration, meaning, flags, writer)
}

func (c *Checker) WriteType(t *Type, enclosingDeclaration *ast.Node, flags TypeFormatFlags, writer printer.EmitTextWriter) string {
	return c.typeToStringEx(t, enclosingDeclaration, flags, writer)
}

func (c *Checker) WriteSignature(s *Signature, enclosingDeclaration *ast.Node, flags TypeFormatFlags, writer printer.EmitTextWriter) string {
	return c.signatureToStringEx(s, enclosingDeclaration, flags, writer)
}

func (c *Checker) WriteTypePredicate(p *TypePredicate, enclosingDeclaration *ast.Node, flags TypeFormatFlags, writer printer.EmitTextWriter) string {
	return c.typePredicateToStringEx(p, enclosingDeclaration, flags, writer)
}

func (c *Checker) formatUnionTypes(types []*Type) []*Type {
	var result []*Type
	var flags TypeFlags
	for i := 0; i < len(types); i++ {
		t := types[i]
		flags |= t.flags
		if t.flags&TypeFlagsNullable == 0 {
			if t.flags&(TypeFlagsBooleanLiteral|TypeFlagsEnumLike) != 0 {
				var baseType *Type
				if t.flags&TypeFlagsBooleanLiteral != 0 {
					baseType = c.booleanType
				} else {
					baseType = c.getBaseTypeOfEnumLikeType(t)
				}
				if baseType.flags&TypeFlagsUnion != 0 {
					count := len(baseType.AsUnionType().types)
					if i+count <= len(types) && c.getRegularTypeOfLiteralType(types[i+count-1]) == c.getRegularTypeOfLiteralType(baseType.AsUnionType().types[count-1]) {
						result = append(result, baseType)
						i += count - 1
						continue
					}
				}
			}
			result = append(result, t)
		}
	}
	if flags&TypeFlagsNull != 0 {
		result = append(result, c.nullType)
	}
	if flags&TypeFlagsUndefined != 0 {
		result = append(result, c.undefinedType)
	}
	return result
}<|MERGE_RESOLUTION|>--- conflicted
+++ resolved
@@ -221,35 +221,11 @@
 	if writer == nil {
 		writer = printer.SingleLineStringWriterPool.Get().(printer.EmitTextWriter)
 	}
-<<<<<<< HEAD
-	expandedParameters := p.c.getExpandedParameters(sig, true /*skipUnionExpanding*/)[0]
-	// If the expanded parameter list had a variadic in a non-trailing position, don't expand it
-	parameters := core.IfElse(core.Some(expandedParameters, func(s *ast.Symbol) bool {
-		return s != expandedParameters[len(expandedParameters)-1] && s.CheckFlags&ast.CheckFlagsRestParameter != 0
-	}), sig.parameters, expandedParameters)
-	for i, param := range parameters {
-		if tail {
-			p.print(", ")
-		}
-		if param.ValueDeclaration != nil && isRestParameter(param.ValueDeclaration) || param.CheckFlags&ast.CheckFlagsRestParameter != 0 {
-			p.print("...")
-			p.printName(param)
-		} else {
-			p.printName(param)
-			if i >= p.c.getMinArgumentCountEx(sig, MinArgumentCountFlagsVoidIsNonOptional) {
-				p.print("?")
-			}
-		}
-		p.print(": ")
-		p.printType(p.c.getTypeOfSymbol(param))
-		tail = true
-=======
 
 	nodeFlags := nodebuilder.FlagsIgnoreErrors
 	internalNodeFlags := nodebuilder.InternalFlagsNone
 	if flags&SymbolFormatFlagsUseOnlyExternalAliasing != 0 {
 		nodeFlags |= nodebuilder.FlagsUseOnlyExternalAliasing
->>>>>>> ca643a86
 	}
 	if flags&SymbolFormatFlagsWriteTypeParametersOrArguments != 0 {
 		nodeFlags |= nodebuilder.FlagsWriteTypeParametersInQualifiedName
