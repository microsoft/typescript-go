package checker_test

import (
	"testing"

	"github.com/microsoft/typescript-go/internal/ast"
	"github.com/microsoft/typescript-go/internal/bundled"
	"github.com/microsoft/typescript-go/internal/checker"
	"github.com/microsoft/typescript-go/internal/compiler"
	"github.com/microsoft/typescript-go/internal/core"
	"github.com/microsoft/typescript-go/internal/repo"
	"github.com/microsoft/typescript-go/internal/tsoptions"
	"github.com/microsoft/typescript-go/internal/tspath"
	"github.com/microsoft/typescript-go/internal/vfs/osvfs"
	"github.com/microsoft/typescript-go/internal/vfs/vfstest"
	"gotest.tools/v3/assert"
)

func TestGetSymbolAtLocation(t *testing.T) {
	t.Parallel()

	content := `interface Foo {
  bar: string;
}
declare const foo: Foo;
foo.bar;`
	fs := vfstest.FromMap(map[string]string{
		"/foo.ts": content,
		"/tsconfig.json": `
				{
					"compilerOptions": {},
					"files": ["foo.ts"]
				}
			`,
	}, false /*useCaseSensitiveFileNames*/)
	fs = bundled.WrapFS(fs)

	cd := "/"
	host := compiler.NewCompilerHost(cd, fs, bundled.LibPath(), nil, nil, nil)

	parsed, errors := tsoptions.GetParsedCommandLineOfConfigFile("/tsconfig.json", &core.CompilerOptions{}, nil, host, nil)
	assert.Equal(t, len(errors), 0, "Expected no errors in parsed command line")

	p := compiler.NewProgram(compiler.ProgramOptions{
		Config: parsed,
		Host:   host,
	})
	p.BindSourceFiles()
	c, done := p.GetTypeChecker(t.Context())
	defer done()
	file := p.GetSourceFile("/foo.ts")
	interfaceId := file.Statements.Nodes[0].Name()
	varId := file.Statements.Nodes[1].AsVariableStatement().DeclarationList.AsVariableDeclarationList().Declarations.Nodes[0].Name()
	propAccess := file.Statements.Nodes[2].Expression()
	nodes := []*ast.Node{interfaceId, varId, propAccess}
	for _, node := range nodes {
		symbol := c.GetSymbolAtLocation(node)
		if symbol == nil {
			t.Fatalf("Expected symbol to be non-nil")
		}
	}
}

<<<<<<< HEAD
func TestCheckSrcCompiler(t *testing.T) {
	t.Parallel()

	repo.SkipIfNoTypeScriptSubmodule(t)
	fs := osvfs.FS()
	fs = bundled.WrapFS(fs)

	rootPath := tspath.CombinePaths(tspath.NormalizeSlashes(repo.TypeScriptSubmodulePath), "src", "compiler")

	host := compiler.NewCompilerHost(rootPath, fs, bundled.LibPath(), nil, nil, nil)
	parsed, errors := tsoptions.GetParsedCommandLineOfConfigFile(tspath.CombinePaths(rootPath, "tsconfig.json"), &core.CompilerOptions{}, host, nil)
	assert.Equal(t, len(errors), 0, "Expected no errors in parsed command line")
	p := compiler.NewProgram(compiler.ProgramOptions{
		Config: parsed,
		Host:   host,
	})
	p.CheckSourceFiles(t.Context(), nil)
}

=======
>>>>>>> 2ae41016
func BenchmarkNewChecker(b *testing.B) {
	repo.SkipIfNoTypeScriptSubmodule(b)
	fs := osvfs.FS()
	fs = bundled.WrapFS(fs)

	rootPath := tspath.CombinePaths(tspath.NormalizeSlashes(repo.TypeScriptSubmodulePath), "src", "compiler")

<<<<<<< HEAD
	host := compiler.NewCompilerHost(rootPath, fs, bundled.LibPath(), nil, nil, nil)
	parsed, errors := tsoptions.GetParsedCommandLineOfConfigFile(tspath.CombinePaths(rootPath, "tsconfig.json"), &core.CompilerOptions{}, host, nil)
=======
	host := compiler.NewCompilerHost(rootPath, fs, bundled.LibPath(), nil, nil)
	parsed, errors := tsoptions.GetParsedCommandLineOfConfigFile(tspath.CombinePaths(rootPath, "tsconfig.json"), &core.CompilerOptions{}, nil, host, nil)
>>>>>>> 2ae41016
	assert.Equal(b, len(errors), 0, "Expected no errors in parsed command line")
	p := compiler.NewProgram(compiler.ProgramOptions{
		Config: parsed,
		Host:   host,
	})

	b.ReportAllocs()

	for b.Loop() {
		checker.NewChecker(p)
	}
}<|MERGE_RESOLUTION|>--- conflicted
+++ resolved
@@ -61,28 +61,6 @@
 	}
 }
 
-<<<<<<< HEAD
-func TestCheckSrcCompiler(t *testing.T) {
-	t.Parallel()
-
-	repo.SkipIfNoTypeScriptSubmodule(t)
-	fs := osvfs.FS()
-	fs = bundled.WrapFS(fs)
-
-	rootPath := tspath.CombinePaths(tspath.NormalizeSlashes(repo.TypeScriptSubmodulePath), "src", "compiler")
-
-	host := compiler.NewCompilerHost(rootPath, fs, bundled.LibPath(), nil, nil, nil)
-	parsed, errors := tsoptions.GetParsedCommandLineOfConfigFile(tspath.CombinePaths(rootPath, "tsconfig.json"), &core.CompilerOptions{}, host, nil)
-	assert.Equal(t, len(errors), 0, "Expected no errors in parsed command line")
-	p := compiler.NewProgram(compiler.ProgramOptions{
-		Config: parsed,
-		Host:   host,
-	})
-	p.CheckSourceFiles(t.Context(), nil)
-}
-
-=======
->>>>>>> 2ae41016
 func BenchmarkNewChecker(b *testing.B) {
 	repo.SkipIfNoTypeScriptSubmodule(b)
 	fs := osvfs.FS()
@@ -90,13 +68,8 @@
 
 	rootPath := tspath.CombinePaths(tspath.NormalizeSlashes(repo.TypeScriptSubmodulePath), "src", "compiler")
 
-<<<<<<< HEAD
 	host := compiler.NewCompilerHost(rootPath, fs, bundled.LibPath(), nil, nil, nil)
-	parsed, errors := tsoptions.GetParsedCommandLineOfConfigFile(tspath.CombinePaths(rootPath, "tsconfig.json"), &core.CompilerOptions{}, host, nil)
-=======
-	host := compiler.NewCompilerHost(rootPath, fs, bundled.LibPath(), nil, nil)
 	parsed, errors := tsoptions.GetParsedCommandLineOfConfigFile(tspath.CombinePaths(rootPath, "tsconfig.json"), &core.CompilerOptions{}, nil, host, nil)
->>>>>>> 2ae41016
 	assert.Equal(b, len(errors), 0, "Expected no errors in parsed command line")
 	p := compiler.NewProgram(compiler.ProgramOptions{
 		Config: parsed,
