package checker

import (
	"slices"

	"github.com/microsoft/typescript-go/internal/ast"
	"github.com/microsoft/typescript-go/internal/collections"
	"github.com/microsoft/typescript-go/internal/core"
	"github.com/microsoft/typescript-go/internal/evaluator"
)

//go:generate go tool golang.org/x/tools/cmd/stringer -type=SignatureKind -output=stringer_generated.go

// ParseFlags

type ParseFlags uint32

const (
	ParseFlagsNone                   ParseFlags = 0
	ParseFlagsYield                  ParseFlags = 1 << 0
	ParseFlagsAwait                  ParseFlags = 1 << 1
	ParseFlagsType                   ParseFlags = 1 << 2
	ParseFlagsIgnoreMissingOpenBrace ParseFlags = 1 << 4
	ParseFlagsJSDoc                  ParseFlags = 1 << 5
)

type SignatureKind int32

const (
	SignatureKindCall SignatureKind = iota
	SignatureKindConstruct
)

type ContextFlags uint32

const (
	ContextFlagsNone                ContextFlags = 0
	ContextFlagsSignature           ContextFlags = 1 << 0 // Obtaining contextual signature
	ContextFlagsNoConstraints       ContextFlags = 1 << 1 // Don't obtain type variable constraints
	ContextFlagsCompletions         ContextFlags = 1 << 2 // Ignore inference to current node and parent nodes out to the containing call for completions
	ContextFlagsSkipBindingPatterns ContextFlags = 1 << 3 // Ignore contextual types applied by binding patterns
)

type TypeFormatFlags uint32

const (
	TypeFormatFlagsNone                               TypeFormatFlags = 0
	TypeFormatFlagsNoTruncation                       TypeFormatFlags = 1 << 0 // Don't truncate typeToString result
	TypeFormatFlagsWriteArrayAsGenericType            TypeFormatFlags = 1 << 1 // Write Array<T> instead T[]
	TypeFormatFlagsGenerateNamesForShadowedTypeParams TypeFormatFlags = 1 << 2 // When a type parameter T is shadowing another T, generate a name for it so it can still be referenced
	TypeFormatFlagsUseStructuralFallback              TypeFormatFlags = 1 << 3 // When an alias cannot be named by its symbol, rather than report an error, fallback to a structural printout if possible
	// hole because there's a hole in node builder flags
	TypeFormatFlagsWriteTypeArgumentsOfSignature TypeFormatFlags = 1 << 5 // Write the type arguments instead of type parameters of the signature
	TypeFormatFlagsUseFullyQualifiedType         TypeFormatFlags = 1 << 6 // Write out the fully qualified type name (eg. Module.Type, instead of Type)
	// hole because `UseOnlyExternalAliasing` is here in node builder flags, but functions which take old flags use `SymbolFormatFlags` instead
	TypeFormatFlagsSuppressAnyReturnType TypeFormatFlags = 1 << 8 // If the return type is any-like, don't offer a return type.
	// hole because `WriteTypeParametersInQualifiedName` is here in node builder flags, but functions which take old flags use `SymbolFormatFlags` for this instead
	TypeFormatFlagsMultilineObjectLiterals             TypeFormatFlags = 1 << 10 // Always print object literals across multiple lines (only used to map into node builder flags)
	TypeFormatFlagsWriteClassExpressionAsTypeLiteral   TypeFormatFlags = 1 << 11 // Write a type literal instead of (Anonymous class)
	TypeFormatFlagsUseTypeOfFunction                   TypeFormatFlags = 1 << 12 // Write typeof instead of function type literal
	TypeFormatFlagsOmitParameterModifiers              TypeFormatFlags = 1 << 13 // Omit modifiers on parameters
	TypeFormatFlagsUseAliasDefinedOutsideCurrentScope  TypeFormatFlags = 1 << 14 // For a `type T = ... ` defined in a different file, write `T` instead of its value, even though `T` can't be accessed in the current scope.
	TypeFormatFlagsUseSingleQuotesForStringLiteralType TypeFormatFlags = 1 << 28 // Use single quotes for string literal type
	TypeFormatFlagsNoTypeReduction                     TypeFormatFlags = 1 << 29 // Don't call getReducedType
	TypeFormatFlagsOmitThisParameter                   TypeFormatFlags = 1 << 25
	// Error Handling
	TypeFormatFlagsAllowUniqueESSymbolType TypeFormatFlags = 1 << 20 // This is bit 20 to align with the same bit in `NodeBuilderFlags`
	// TypeFormatFlags exclusive
	TypeFormatFlagsAddUndefined             TypeFormatFlags = 1 << 17 // Add undefined to types of initialized, non-optional parameters
	TypeFormatFlagsWriteArrowStyleSignature TypeFormatFlags = 1 << 18 // Write arrow style signature
	// State
	TypeFormatFlagsInArrayType         TypeFormatFlags = 1 << 19 // Writing an array element type
	TypeFormatFlagsInElementType       TypeFormatFlags = 1 << 21 // Writing an array or union element type
	TypeFormatFlagsInFirstTypeArgument TypeFormatFlags = 1 << 22 // Writing first type argument of the instantiated type
	TypeFormatFlagsInTypeAlias         TypeFormatFlags = 1 << 23 // Writing type in type alias declaration
)

// Ids

type TypeId uint32

// Links for referenced symbols

type SymbolReferenceLinks struct {
	referenceKinds ast.SymbolFlags // Flags for the meanings of the symbol that were referenced
}

// Links for value symbols

type ValueSymbolLinks struct {
	resolvedType   *Type // Type of value symbol
	writeType      *Type
	target         *ast.Symbol
	mapper         *TypeMapper
	nameType       *Type
	containingType *Type // Mapped type for mapped type property, containing union or intersection type for synthetic property
}

// Additional links for mapped symbols

type MappedSymbolLinks struct {
	keyType         *Type       // Key type for mapped type member
	syntheticOrigin *ast.Symbol // For a property on a mapped or spread type, points back to the original property
}

// Additional links for deferred type symbols

type DeferredSymbolLinks struct {
	parent            *Type   // Source union/intersection of a deferred type
	constituents      []*Type // Calculated list of constituents for a deferred type
	writeConstituents []*Type // Constituents of a deferred `writeType`
}

// Links for alias symbols

type AliasSymbolLinks struct {
	immediateTarget             *ast.Symbol // Immediate target of an alias. May be another alias. Do not access directly, use `checker.getImmediateAliasedSymbol` instead.
	aliasTarget                 *ast.Symbol // Resolved (non-alias) target of an alias
	referenced                  bool        // True if alias symbol has been referenced as a value that can be emitted
	typeOnlyDeclarationResolved bool        // True when typeOnlyDeclaration resolution in process
	typeOnlyDeclaration         *ast.Node   // First resolved alias declaration that makes the symbol only usable in type constructs
	typeOnlyExportStarName      string      // Set to the name of the symbol re-exported by an 'export type *' declaration, when different from the symbol name
}

// Links for module symbols

type ModuleSymbolLinks struct {
	resolvedExports       ast.SymbolTable      // Resolved exports of module or combined early- and late-bound static members of a class.
	cjsExportMerged       *ast.Symbol          // Version of the symbol with all non export= exports merged with the export= target
	typeOnlyExportStarMap map[string]*ast.Node // Set on a module symbol when some of its exports were resolved through a 'export type * from "mod"' declaration
	exportsChecked        bool
}

type ReverseMappedSymbolLinks struct {
	propertyType   *Type
	mappedType     *Type // References a mapped type
	constraintType *Type // References an index type
}

// Links for late-bound symbols

type LateBoundLinks struct {
	lateSymbol *ast.Symbol
}

// Links for export type symbols

type ExportTypeLinks struct {
	target            *ast.Symbol // Target symbol
	originatingImport *ast.Node   // Import declaration which produced the symbol, present if the symbol is marked as uncallable but had call signatures in `resolveESModuleSymbol`
}

// Links for type aliases

type TypeAliasLinks struct {
	declaredType   *Type
	typeParameters []*Type          // Type parameters of type alias (undefined if non-generic)
	instantiations map[string]*Type // Instantiations of generic type alias (undefined if non-generic)
}

// Links for declared types (type parameters, class types, interface types, enums)

type DeclaredTypeLinks struct {
	declaredType          *Type
	typeParametersChecked bool
}

// Links for switch clauses

type ExhaustiveState byte

const (
	ExhaustiveStateUnknown   ExhaustiveState = iota // Exhaustive state not computed
	ExhaustiveStateComputing                        // Exhaustive state computation in progress
	ExhaustiveStateFalse                            // Switch statement is not exhaustive
	ExhaustiveStateTrue                             // Switch statement is exhaustive
)

type SwitchStatementLinks struct {
	exhaustiveState     ExhaustiveState // Switch statement exhaustiveness
	switchTypesComputed bool
	witnessesComputed   bool
	switchTypes         []*Type
	witnesses           []string
}

type ArrayLiteralLinks struct {
	indicesComputed  bool
	firstSpreadIndex int // Index of first spread expression (or -1 if none)
	lastSpreadIndex  int // Index of last spread expression (or -1 if none)
}

// Links for late-binding containers

type MembersOrExportsResolutionKind int

const (
	MembersOrExportsResolutionKindResolvedExports MembersOrExportsResolutionKind = 0
	MembersOrExportsResolutionKindResolvedMembers MembersOrExportsResolutionKind = 1
)

type MembersAndExportsLinks [2]ast.SymbolTable // Indexed by MembersOrExportsResolutionKind

// Links for synthetic spread properties

type SpreadLinks struct {
	leftSpread  *ast.Symbol // Left source for synthetic spread property
	rightSpread *ast.Symbol // Right source for synthetic spread property
}

// Links for variances of type aliases and interface types

type VarianceLinks struct {
	variances []VarianceFlags
}

type VarianceFlags uint32

const (
	VarianceFlagsInvariant                VarianceFlags = 0                                                                                                       // Neither covariant nor contravariant
	VarianceFlagsCovariant                VarianceFlags = 1 << 0                                                                                                  // Covariant
	VarianceFlagsContravariant            VarianceFlags = 1 << 1                                                                                                  // Contravariant
	VarianceFlagsBivariant                VarianceFlags = VarianceFlagsCovariant | VarianceFlagsContravariant                                                     // Both covariant and contravariant
	VarianceFlagsIndependent              VarianceFlags = 1 << 2                                                                                                  // Unwitnessed type parameter
	VarianceFlagsVarianceMask             VarianceFlags = VarianceFlagsInvariant | VarianceFlagsCovariant | VarianceFlagsContravariant | VarianceFlagsIndependent // Mask containing all measured variances without the unmeasurable flag
	VarianceFlagsUnmeasurable             VarianceFlags = 1 << 3                                                                                                  // Variance result is unusable - relationship relies on structural comparisons which are not reflected in generic relationships
	VarianceFlagsUnreliable               VarianceFlags = 1 << 4                                                                                                  // Variance result is unreliable - checking may produce false negatives, but not false positives
	VarianceFlagsAllowsStructuralFallback               = VarianceFlagsUnmeasurable | VarianceFlagsUnreliable
)

type IndexSymbolLinks struct {
	filteredIndexSymbolCache map[string]*ast.Symbol // Symbol with applicable declarations
}

type MarkedAssignmentSymbolLinks struct {
	lastAssignmentPos     int32
	hasDefiniteAssignment bool // Symbol is definitely assigned somewhere
}

type AccessFlags uint32

const (
	AccessFlagsNone                       AccessFlags = 0
	AccessFlagsIncludeUndefined           AccessFlags = 1 << 0
	AccessFlagsNoIndexSignatures          AccessFlags = 1 << 1
	AccessFlagsWriting                    AccessFlags = 1 << 2
	AccessFlagsCacheSymbol                AccessFlags = 1 << 3
	AccessFlagsAllowMissing               AccessFlags = 1 << 4
	AccessFlagsExpressionPosition         AccessFlags = 1 << 5
	AccessFlagsReportDeprecated           AccessFlags = 1 << 6
	AccessFlagsSuppressNoImplicitAnyError AccessFlags = 1 << 7
	AccessFlagsContextual                 AccessFlags = 1 << 8
	AccessFlagsPersistent                             = AccessFlagsIncludeUndefined
)

type AssignmentDeclarationKind = int32

const (
	AssignmentDeclarationKindNone = AssignmentDeclarationKind(iota)
	/// exports.name = expr
	/// module.exports.name = expr
	AssignmentDeclarationKindExportsProperty
	/// module.exports = expr
	AssignmentDeclarationKindModuleExports
	/// className.prototype.name = expr
	AssignmentDeclarationKindPrototypeProperty
	/// this.name = expr
	AssignmentDeclarationKindThisProperty
	// F.name = expr
	AssignmentDeclarationKindProperty
	// F.prototype = { ... }
	AssignmentDeclarationKindPrototype
	// Object.defineProperty(x, 'name', { value: any, writable?: boolean (false by default) });
	// Object.defineProperty(x, 'name', { get: Function, set: Function });
	// Object.defineProperty(x, 'name', { get: Function });
	// Object.defineProperty(x, 'name', { set: Function });
	AssignmentDeclarationKindObjectDefinePropertyValue
	// Object.defineProperty(exports || module.exports, 'name', ...);
	AssignmentDeclarationKindObjectDefinePropertyExports
	// Object.defineProperty(Foo.prototype, 'name', ...);
	AssignmentDeclarationKindObjectDefinePrototypeProperty
)

type NodeCheckFlags uint32

const (
	NodeCheckFlagsNone                                     NodeCheckFlags = 0
	NodeCheckFlagsTypeChecked                              NodeCheckFlags = 1 << 0  // Node has been type checked
	NodeCheckFlagsLexicalThis                              NodeCheckFlags = 1 << 1  // Lexical 'this' reference
	NodeCheckFlagsCaptureThis                              NodeCheckFlags = 1 << 2  // Lexical 'this' used in body
	NodeCheckFlagsCaptureNewTarget                         NodeCheckFlags = 1 << 3  // Lexical 'new.target' used in body
	NodeCheckFlagsSuperInstance                            NodeCheckFlags = 1 << 4  // Instance 'super' reference
	NodeCheckFlagsSuperStatic                              NodeCheckFlags = 1 << 5  // Static 'super' reference
	NodeCheckFlagsContextChecked                           NodeCheckFlags = 1 << 6  // Contextual types have been assigned
	NodeCheckFlagsMethodWithSuperPropertyAccessInAsync     NodeCheckFlags = 1 << 7  // A method that contains a SuperProperty access in an async context.
	NodeCheckFlagsMethodWithSuperPropertyAssignmentInAsync NodeCheckFlags = 1 << 8  // A method that contains a SuperProperty assignment in an async context.
	NodeCheckFlagsCaptureArguments                         NodeCheckFlags = 1 << 9  // Lexical 'arguments' used in body
	NodeCheckFlagsEnumValuesComputed                       NodeCheckFlags = 1 << 10 // Values for enum members have been computed, and any errors have been reported for them.
	NodeCheckFlagsLoopWithCapturedBlockScopedBinding       NodeCheckFlags = 1 << 12 // Loop that contains block scoped variable captured in closure
	NodeCheckFlagsContainsCapturedBlockScopeBinding        NodeCheckFlags = 1 << 13 // Part of a loop that contains block scoped variable captured in closure
	NodeCheckFlagsCapturedBlockScopedBinding               NodeCheckFlags = 1 << 14 // Block-scoped binding that is captured in some function
	NodeCheckFlagsBlockScopedBindingInLoop                 NodeCheckFlags = 1 << 15 // Block-scoped binding with declaration nested inside iteration statement
	NodeCheckFlagsNeedsLoopOutParameter                    NodeCheckFlags = 1 << 16 // Block scoped binding whose value should be explicitly copied outside of the converted loop
	NodeCheckFlagsAssignmentsMarked                        NodeCheckFlags = 1 << 17 // Parameter assignments have been marked
	NodeCheckFlagsContainsConstructorReference             NodeCheckFlags = 1 << 18 // Class or class element that contains a binding that references the class constructor.
	NodeCheckFlagsConstructorReference                     NodeCheckFlags = 1 << 29 // Binding to a class constructor inside of the class's body.
	NodeCheckFlagsContainsClassWithPrivateIdentifiers      NodeCheckFlags = 1 << 20 // Marked on all block-scoped containers containing a class with private identifiers.
	NodeCheckFlagsContainsSuperPropertyInStaticInitializer NodeCheckFlags = 1 << 21 // Marked on all block-scoped containers containing a static initializer with 'super.x' or 'super[x]'.
	NodeCheckFlagsInCheckIdentifier                        NodeCheckFlags = 1 << 22
	NodeCheckFlagsPartiallyTypeChecked                     NodeCheckFlags = 1 << 23 // Node has been partially type checked
	NodeCheckFlagsInitializerIsUndefined                   NodeCheckFlags = 1 << 24
	NodeCheckFlagsInitializerIsUndefinedComputed           NodeCheckFlags = 1 << 25
)

// Common links

type NodeLinks struct {
	flags                                NodeCheckFlags // Set of flags specific to Node
	declarationRequiresScopeChange       core.Tristate  // Set by `useOuterVariableScopeInParameter` in checker when downlevel emit would change the name resolution scope inside of a parameter.
	hasReportedStatementInAmbientContext bool           // Cache boolean if we report statements in ambient context
}

type SymbolNodeLinks struct {
	resolvedSymbol *ast.Symbol // Resolved symbol associated with node
}

type TypeNodeLinks struct {
	resolvedType        *Type   // Resolved type associated with node
	outerTypeParameters []*Type // Outer type parameters of anonymous object type
}

// Links for enum members

type EnumMemberLinks struct {
	value evaluator.Result // Constant value of enum member
}

// Links for assertion expressions

type AssertionLinks struct {
	exprType *Type // Assertion expression type
}

// SourceFile links

type SourceFileLinks struct {
	typeChecked               bool
	deferredNodes             collections.OrderedSet[*ast.Node]
	identifierCheckNodes      []*ast.Node
	localJsxNamespace         string
	localJsxFragmentNamespace string
	localJsxFactory           *ast.EntityName
	localJsxFragmentFactory   *ast.EntityName
}

// Signature specific links

type SignatureLinks struct {
	resolvedSignature  *Signature // Cached signature of signature node or call expression
	effectsSignature   *Signature // Signature with possible control flow effects
	decoratorSignature *Signature // Signature for decorator as if invoked by the runtime
}

type TypeFlags uint32

const (
	TypeFlagsNone            TypeFlags = 0
	TypeFlagsAny             TypeFlags = 1 << 0
	TypeFlagsUnknown         TypeFlags = 1 << 1
	TypeFlagsUndefined       TypeFlags = 1 << 2
	TypeFlagsNull            TypeFlags = 1 << 3
	TypeFlagsVoid            TypeFlags = 1 << 4
	TypeFlagsString          TypeFlags = 1 << 5
	TypeFlagsNumber          TypeFlags = 1 << 6
	TypeFlagsBigInt          TypeFlags = 1 << 7
	TypeFlagsBoolean         TypeFlags = 1 << 8
	TypeFlagsESSymbol        TypeFlags = 1 << 9 // Type of symbol primitive introduced in ES6
	TypeFlagsStringLiteral   TypeFlags = 1 << 10
	TypeFlagsNumberLiteral   TypeFlags = 1 << 11
	TypeFlagsBigIntLiteral   TypeFlags = 1 << 12
	TypeFlagsBooleanLiteral  TypeFlags = 1 << 13
	TypeFlagsUniqueESSymbol  TypeFlags = 1 << 14 // unique symbol
	TypeFlagsEnumLiteral     TypeFlags = 1 << 15 // Always combined with StringLiteral, NumberLiteral, or Union
	TypeFlagsEnum            TypeFlags = 1 << 16 // Numeric computed enum member value (must be right after EnumLiteral, see getSortOrderFlags)
	TypeFlagsNever           TypeFlags = 1 << 17 // Never type
	TypeFlagsTypeParameter   TypeFlags = 1 << 18 // Type parameter
	TypeFlagsObject          TypeFlags = 1 << 19 // Object type
	TypeFlagsUnion           TypeFlags = 1 << 20 // Union (T | U)
	TypeFlagsIntersection    TypeFlags = 1 << 21 // Intersection (T & U)
	TypeFlagsIndex           TypeFlags = 1 << 22 // keyof T
	TypeFlagsIndexedAccess   TypeFlags = 1 << 23 // T[K]
	TypeFlagsConditional     TypeFlags = 1 << 24 // T extends U ? X : Y
	TypeFlagsSubstitution    TypeFlags = 1 << 25 // Type parameter substitution
	TypeFlagsNonPrimitive    TypeFlags = 1 << 26 // intrinsic object type
	TypeFlagsTemplateLiteral TypeFlags = 1 << 27 // Template literal type
	TypeFlagsStringMapping   TypeFlags = 1 << 28 // Uppercase/Lowercase type
	TypeFlagsReserved1       TypeFlags = 1 << 29 // Used by union/intersection type construction
	TypeFlagsReserved2       TypeFlags = 1 << 30 // Used by union/intersection type construction
	TypeFlagsReserved3       TypeFlags = 1 << 31

	TypeFlagsAnyOrUnknown                  = TypeFlagsAny | TypeFlagsUnknown
	TypeFlagsNullable                      = TypeFlagsUndefined | TypeFlagsNull
	TypeFlagsLiteral                       = TypeFlagsStringLiteral | TypeFlagsNumberLiteral | TypeFlagsBigIntLiteral | TypeFlagsBooleanLiteral
	TypeFlagsUnit                          = TypeFlagsEnum | TypeFlagsLiteral | TypeFlagsUniqueESSymbol | TypeFlagsNullable
	TypeFlagsFreshable                     = TypeFlagsEnum | TypeFlagsLiteral
	TypeFlagsStringOrNumberLiteral         = TypeFlagsStringLiteral | TypeFlagsNumberLiteral
	TypeFlagsStringOrNumberLiteralOrUnique = TypeFlagsStringLiteral | TypeFlagsNumberLiteral | TypeFlagsUniqueESSymbol
	TypeFlagsDefinitelyFalsy               = TypeFlagsStringLiteral | TypeFlagsNumberLiteral | TypeFlagsBigIntLiteral | TypeFlagsBooleanLiteral | TypeFlagsVoid | TypeFlagsUndefined | TypeFlagsNull
	TypeFlagsPossiblyFalsy                 = TypeFlagsDefinitelyFalsy | TypeFlagsString | TypeFlagsNumber | TypeFlagsBigInt | TypeFlagsBoolean
	TypeFlagsIntrinsic                     = TypeFlagsAny | TypeFlagsUnknown | TypeFlagsString | TypeFlagsNumber | TypeFlagsBigInt | TypeFlagsESSymbol | TypeFlagsVoid | TypeFlagsUndefined | TypeFlagsNull | TypeFlagsNever | TypeFlagsNonPrimitive
	TypeFlagsStringLike                    = TypeFlagsString | TypeFlagsStringLiteral | TypeFlagsTemplateLiteral | TypeFlagsStringMapping
	TypeFlagsNumberLike                    = TypeFlagsNumber | TypeFlagsNumberLiteral | TypeFlagsEnum
	TypeFlagsBigIntLike                    = TypeFlagsBigInt | TypeFlagsBigIntLiteral
	TypeFlagsBooleanLike                   = TypeFlagsBoolean | TypeFlagsBooleanLiteral
	TypeFlagsEnumLike                      = TypeFlagsEnum | TypeFlagsEnumLiteral
	TypeFlagsESSymbolLike                  = TypeFlagsESSymbol | TypeFlagsUniqueESSymbol
	TypeFlagsVoidLike                      = TypeFlagsVoid | TypeFlagsUndefined
	TypeFlagsPrimitive                     = TypeFlagsStringLike | TypeFlagsNumberLike | TypeFlagsBigIntLike | TypeFlagsBooleanLike | TypeFlagsEnumLike | TypeFlagsESSymbolLike | TypeFlagsVoidLike | TypeFlagsNull
	TypeFlagsDefinitelyNonNullable         = TypeFlagsStringLike | TypeFlagsNumberLike | TypeFlagsBigIntLike | TypeFlagsBooleanLike | TypeFlagsEnumLike | TypeFlagsESSymbolLike | TypeFlagsObject | TypeFlagsNonPrimitive
	TypeFlagsDisjointDomains               = TypeFlagsNonPrimitive | TypeFlagsStringLike | TypeFlagsNumberLike | TypeFlagsBigIntLike | TypeFlagsBooleanLike | TypeFlagsESSymbolLike | TypeFlagsVoidLike | TypeFlagsNull
	TypeFlagsUnionOrIntersection           = TypeFlagsUnion | TypeFlagsIntersection
	TypeFlagsStructuredType                = TypeFlagsObject | TypeFlagsUnion | TypeFlagsIntersection
	TypeFlagsTypeVariable                  = TypeFlagsTypeParameter | TypeFlagsIndexedAccess
	TypeFlagsInstantiableNonPrimitive      = TypeFlagsTypeVariable | TypeFlagsConditional | TypeFlagsSubstitution
	TypeFlagsInstantiablePrimitive         = TypeFlagsIndex | TypeFlagsTemplateLiteral | TypeFlagsStringMapping
	TypeFlagsInstantiable                  = TypeFlagsInstantiableNonPrimitive | TypeFlagsInstantiablePrimitive
	TypeFlagsStructuredOrInstantiable      = TypeFlagsStructuredType | TypeFlagsInstantiable
	TypeFlagsObjectFlagsType               = TypeFlagsAny | TypeFlagsNullable | TypeFlagsNever | TypeFlagsObject | TypeFlagsUnion | TypeFlagsIntersection
	TypeFlagsSimplifiable                  = TypeFlagsIndexedAccess | TypeFlagsConditional
	TypeFlagsSingleton                     = TypeFlagsAny | TypeFlagsUnknown | TypeFlagsString | TypeFlagsNumber | TypeFlagsBoolean | TypeFlagsBigInt | TypeFlagsESSymbol | TypeFlagsVoid | TypeFlagsUndefined | TypeFlagsNull | TypeFlagsNever | TypeFlagsNonPrimitive
	// 'TypeFlagsNarrowable' types are types where narrowing actually narrows.
	// This *should* be every type other than null, undefined, void, and never
	TypeFlagsNarrowable = TypeFlagsAny | TypeFlagsUnknown | TypeFlagsStructuredOrInstantiable | TypeFlagsStringLike | TypeFlagsNumberLike | TypeFlagsBigIntLike | TypeFlagsBooleanLike | TypeFlagsESSymbol | TypeFlagsUniqueESSymbol | TypeFlagsNonPrimitive
	// The following flags are aggregated during union and intersection type construction
	TypeFlagsIncludesMask = TypeFlagsAny | TypeFlagsUnknown | TypeFlagsPrimitive | TypeFlagsNever | TypeFlagsObject | TypeFlagsUnion | TypeFlagsIntersection | TypeFlagsNonPrimitive | TypeFlagsTemplateLiteral | TypeFlagsStringMapping
	// The following flags are used for different purposes during union and intersection type construction
	TypeFlagsIncludesMissingType             = TypeFlagsTypeParameter
	TypeFlagsIncludesNonWideningType         = TypeFlagsIndex
	TypeFlagsIncludesWildcard                = TypeFlagsIndexedAccess
	TypeFlagsIncludesEmptyObject             = TypeFlagsConditional
	TypeFlagsIncludesInstantiable            = TypeFlagsSubstitution
	TypeFlagsIncludesConstrainedTypeVariable = TypeFlagsReserved1
	TypeFlagsIncludesError                   = TypeFlagsReserved2
	TypeFlagsNotPrimitiveUnion               = TypeFlagsAny | TypeFlagsUnknown | TypeFlagsVoid | TypeFlagsNever | TypeFlagsObject | TypeFlagsIntersection | TypeFlagsIncludesInstantiable
)

type ObjectFlags uint32

// Types included in TypeFlags.ObjectFlagsType have an objectFlags property. Some ObjectFlags
// are specific to certain types and reuse the same bit position. Those ObjectFlags require a check
// for a certain TypeFlags value to determine their meaning.
// dprint-ignore
const (
	ObjectFlagsNone                                       ObjectFlags = 0
	ObjectFlagsClass                                      ObjectFlags = 1 << 0  // Class
	ObjectFlagsInterface                                  ObjectFlags = 1 << 1  // Interface
	ObjectFlagsReference                                  ObjectFlags = 1 << 2  // Generic type reference
	ObjectFlagsTuple                                      ObjectFlags = 1 << 3  // Synthesized generic tuple type
	ObjectFlagsAnonymous                                  ObjectFlags = 1 << 4  // Anonymous
	ObjectFlagsMapped                                     ObjectFlags = 1 << 5  // Mapped
	ObjectFlagsInstantiated                               ObjectFlags = 1 << 6  // Instantiated anonymous or mapped type
	ObjectFlagsObjectLiteral                              ObjectFlags = 1 << 7  // Originates in an object literal
	ObjectFlagsEvolvingArray                              ObjectFlags = 1 << 8  // Evolving array type
	ObjectFlagsObjectLiteralPatternWithComputedProperties ObjectFlags = 1 << 9  // Object literal pattern with computed properties
	ObjectFlagsReverseMapped                              ObjectFlags = 1 << 10 // Object contains a property from a reverse-mapped type
	ObjectFlagsJsxAttributes                              ObjectFlags = 1 << 11 // Jsx attributes type
	ObjectFlagsJSLiteral                                  ObjectFlags = 1 << 12 // Object type declared in JS - disables errors on read/write of nonexisting members
	ObjectFlagsFreshLiteral                               ObjectFlags = 1 << 13 // Fresh object literal
	ObjectFlagsArrayLiteral                               ObjectFlags = 1 << 14 // Originates in an array literal
	ObjectFlagsPrimitiveUnion                             ObjectFlags = 1 << 15 // Union of only primitive types
	ObjectFlagsContainsWideningType                       ObjectFlags = 1 << 16 // Type is or contains undefined or null widening type
	ObjectFlagsContainsObjectOrArrayLiteral               ObjectFlags = 1 << 17 // Type is or contains object literal type
	ObjectFlagsNonInferrableType                          ObjectFlags = 1 << 18 // Type is or contains anyFunctionType or silentNeverType
	ObjectFlagsCouldContainTypeVariablesComputed          ObjectFlags = 1 << 19 // CouldContainTypeVariables flag has been computed
	ObjectFlagsCouldContainTypeVariables                  ObjectFlags = 1 << 20 // Type could contain a type variable
	ObjectFlagsMembersResolved                            ObjectFlags = 1 << 21 // Members have been resolved

	ObjectFlagsClassOrInterface   = ObjectFlagsClass | ObjectFlagsInterface
	ObjectFlagsRequiresWidening   = ObjectFlagsContainsWideningType | ObjectFlagsContainsObjectOrArrayLiteral
	ObjectFlagsPropagatingFlags   = ObjectFlagsContainsWideningType | ObjectFlagsContainsObjectOrArrayLiteral | ObjectFlagsNonInferrableType
	ObjectFlagsInstantiatedMapped = ObjectFlagsMapped | ObjectFlagsInstantiated
	// Object flags that uniquely identify the kind of ObjectType
	ObjectFlagsObjectTypeKindMask = ObjectFlagsClassOrInterface | ObjectFlagsReference | ObjectFlagsTuple | ObjectFlagsAnonymous | ObjectFlagsMapped | ObjectFlagsReverseMapped | ObjectFlagsEvolvingArray | ObjectFlagsInstantiationExpressionType | ObjectFlagsSingleSignatureType
	// Flags that require TypeFlags.Object
	ObjectFlagsContainsSpread              = 1 << 22 // Object literal contains spread operation
	ObjectFlagsObjectRestType              = 1 << 23 // Originates in object rest declaration
	ObjectFlagsInstantiationExpressionType = 1 << 24 // Originates in instantiation expression
	ObjectFlagsSingleSignatureType         = 1 << 25 // A single signature type extracted from a potentially broader type
	ObjectFlagsIsClassInstanceClone        = 1 << 26 // Type is a clone of a class instance type
	// Flags that require TypeFlags.Object and ObjectFlags.Reference
	ObjectFlagsIdenticalBaseTypeCalculated = 1 << 27 // has had `getSingleBaseForNonAugmentingSubtype` invoked on it already
	ObjectFlagsIdenticalBaseTypeExists     = 1 << 28 // has a defined cachedEquivalentBaseType member
	// Flags that require TypeFlags.UnionOrIntersection or TypeFlags.Substitution
	ObjectFlagsIsGenericTypeComputed = 1 << 22 // IsGenericObjectType flag has been computed
	ObjectFlagsIsGenericObjectType   = 1 << 23 // Union or intersection contains generic object type
	ObjectFlagsIsGenericIndexType    = 1 << 24 // Union or intersection contains generic index type
	ObjectFlagsIsGenericType         = ObjectFlagsIsGenericObjectType | ObjectFlagsIsGenericIndexType
	// Flags that require TypeFlags.Union
	ObjectFlagsContainsIntersections      = 1 << 25 // Union contains intersections
	ObjectFlagsIsUnknownLikeUnionComputed = 1 << 26 // IsUnknownLikeUnion flag has been computed
	ObjectFlagsIsUnknownLikeUnion         = 1 << 27 // Union of null, undefined, and empty object type
	// Flags that require TypeFlags.Intersection
	ObjectFlagsIsNeverIntersectionComputed = 1 << 25 // IsNeverLike flag has been computed
	ObjectFlagsIsNeverIntersection         = 1 << 26 // Intersection reduces to never
	ObjectFlagsIsConstrainedTypeVariable   = 1 << 27 // T & C, where T's constraint and C are primitives, object, or {}
)

// TypeAlias

type TypeAlias struct {
	symbol        *ast.Symbol
	typeArguments []*Type
}

func (a *TypeAlias) Symbol() *ast.Symbol {
	if a == nil {
		return nil
	}
	return a.symbol
}

func (a *TypeAlias) TypeArguments() []*Type {
	if a == nil {
		return nil
	}
	return a.typeArguments
}

// Type

type Type struct {
	flags       TypeFlags
	objectFlags ObjectFlags
	id          TypeId
	symbol      *ast.Symbol
	alias       *TypeAlias
	checker     *Checker
	data        TypeData // Type specific data
}

<<<<<<< HEAD
func (t *Type) Symbol() *ast.Symbol {
	if t == nil {
		return nil
	}
	return t.symbol
=======
func (t *Type) Id() TypeId {
	return t.id
}

func (t *Type) Flags() TypeFlags {
	return t.flags
>>>>>>> 28722faa
}

// Casts for concrete struct types

func (t *Type) AsIntrinsicType() *IntrinsicType             { return t.data.(*IntrinsicType) }
func (t *Type) AsLiteralType() *LiteralType                 { return t.data.(*LiteralType) }
func (t *Type) AsUniqueESSymbolType() *UniqueESSymbolType   { return t.data.(*UniqueESSymbolType) }
func (t *Type) AsTupleType() *TupleType                     { return t.data.(*TupleType) }
func (t *Type) AsSingleSignatureType() *SingleSignatureType { return t.data.(*SingleSignatureType) }
func (t *Type) AsInstantiationExpressionType() *InstantiationExpressionType {
	return t.data.(*InstantiationExpressionType)
}
func (t *Type) AsMappedType() *MappedType                   { return t.data.(*MappedType) }
func (t *Type) AsReverseMappedType() *ReverseMappedType     { return t.data.(*ReverseMappedType) }
func (t *Type) AsEvolvingArrayType() *EvolvingArrayType     { return t.data.(*EvolvingArrayType) }
func (t *Type) AsTypeParameter() *TypeParameter             { return t.data.(*TypeParameter) }
func (t *Type) AsUnionType() *UnionType                     { return t.data.(*UnionType) }
func (t *Type) AsIntersectionType() *IntersectionType       { return t.data.(*IntersectionType) }
func (t *Type) AsIndexType() *IndexType                     { return t.data.(*IndexType) }
func (t *Type) AsIndexedAccessType() *IndexedAccessType     { return t.data.(*IndexedAccessType) }
func (t *Type) AsTemplateLiteralType() *TemplateLiteralType { return t.data.(*TemplateLiteralType) }
func (t *Type) AsStringMappingType() *StringMappingType     { return t.data.(*StringMappingType) }
func (t *Type) AsSubstitutionType() *SubstitutionType       { return t.data.(*SubstitutionType) }
func (t *Type) AsConditionalType() *ConditionalType         { return t.data.(*ConditionalType) }

// Casts for embedded struct types

func (t *Type) AsConstrainedType() *ConstrainedType { return t.data.AsConstrainedType() }
func (t *Type) AsStructuredType() *StructuredType   { return t.data.AsStructuredType() }
func (t *Type) AsObjectType() *ObjectType           { return t.data.AsObjectType() }
func (t *Type) AsTypeReference() *TypeReference     { return t.data.AsTypeReference() }
func (t *Type) AsInterfaceType() *InterfaceType     { return t.data.AsInterfaceType() }
func (t *Type) AsUnionOrIntersectionType() *UnionOrIntersectionType {
	return t.data.AsUnionOrIntersectionType()
}

func (t *Type) Distributed() []*Type {
	switch {
	case t.flags&TypeFlagsUnion != 0:
		return t.AsUnionType().types
	case t.flags&TypeFlagsNever != 0:
		return nil
	}
	return []*Type{t}
}

// Common accessors

func (t *Type) Target() *Type {
	switch {
	case t.flags&TypeFlagsObject != 0:
		return t.AsObjectType().target
	case t.flags&TypeFlagsTypeParameter != 0:
		return t.AsTypeParameter().target
	case t.flags&TypeFlagsIndex != 0:
		return t.AsIndexType().target
	case t.flags&TypeFlagsStringMapping != 0:
		return t.AsStringMappingType().target
	}
	panic("Unhandled case in Type.Target")
}

func (t *Type) Mapper() *TypeMapper {
	switch {
	case t.flags&TypeFlagsObject != 0:
		return t.AsObjectType().mapper
	case t.flags&TypeFlagsTypeParameter != 0:
		return t.AsTypeParameter().mapper
	case t.flags&TypeFlagsConditional != 0:
		return t.AsConditionalType().mapper
	}
	panic("Unhandled case in Type.Mapper")
}

func (t *Type) Types() []*Type {
	switch {
	case t.flags&TypeFlagsUnionOrIntersection != 0:
		return t.AsUnionOrIntersectionType().types
	case t.flags&TypeFlagsTemplateLiteral != 0:
		return t.AsTemplateLiteralType().types
	}
	panic("Unhandled case in Type.Types")
}

func (t *Type) TargetInterfaceType() *InterfaceType {
	return t.AsTypeReference().target.AsInterfaceType()
}

func (t *Type) TargetTupleType() *TupleType {
	return t.AsTypeReference().target.AsTupleType()
}

// TypeData

type TypeData interface {
	AsType() *Type
	AsConstrainedType() *ConstrainedType
	AsStructuredType() *StructuredType
	AsObjectType() *ObjectType
	AsTypeReference() *TypeReference
	AsInterfaceType() *InterfaceType
	AsUnionOrIntersectionType() *UnionOrIntersectionType
}

// TypeBase

type TypeBase struct {
	Type
}

func (t *TypeBase) AsType() *Type                                       { return &t.Type }
func (t *TypeBase) AsConstrainedType() *ConstrainedType                 { return nil }
func (t *TypeBase) AsStructuredType() *StructuredType                   { return nil }
func (t *TypeBase) AsObjectType() *ObjectType                           { return nil }
func (t *TypeBase) AsTypeReference() *TypeReference                     { return nil }
func (t *TypeBase) AsInterfaceType() *InterfaceType                     { return nil }
func (t *TypeBase) AsUnionOrIntersectionType() *UnionOrIntersectionType { return nil }

// IntrinsicTypeData

type IntrinsicType struct {
	TypeBase
	intrinsicName string
}

func (t *IntrinsicType) IntrinsicName() string { return t.intrinsicName }

// LiteralTypeData

type LiteralType struct {
	TypeBase
	value       any   // string | jsnum.Number | bool | PseudoBigInt | nil (computed enum)
	freshType   *Type // Fresh version of type
	regularType *Type // Regular version of type
}

// UniqueESSymbolTypeData

type UniqueESSymbolType struct {
	TypeBase
	name string
}

// ConstrainedType (type with computed base constraint)

type ConstrainedType struct {
	TypeBase
	resolvedBaseConstraint *Type
}

func (t *ConstrainedType) AsConstrainedType() *ConstrainedType { return t }

// StructuredType (base of all types with members)

type StructuredType struct {
	ConstrainedType
	members            ast.SymbolTable
	properties         []*ast.Symbol
	signatures         []*Signature // Signatures (call + construct)
	callSignatureCount int          // Count of call signatures
	indexInfos         []*IndexInfo
}

func (t *StructuredType) AsStructuredType() *StructuredType { return t }

func (t *StructuredType) CallSignatures() []*Signature {
	return slices.Clip(t.signatures[:t.callSignatureCount])
}

func (t *StructuredType) ConstructSignatures() []*Signature {
	return slices.Clip(t.signatures[t.callSignatureCount:])
}

// Except for tuple type references and reverse mapped types, all object types have an associated symbol.
// Possible object type instances are listed in the following.

// InterfaceType:
// ObjectFlagsClass: Originating non-generic class type
// ObjectFlagsClass|ObjectFlagsReference: Originating generic class type
// ObjectFlagsInterface: Originating non-generic interface type
// ObjectFlagsInterface|ObjectFlagsReference: Originating generic interface type

// TupleType:
// ObjectFlagsReference|ObjectFlagsTuple: Originating generic tuple type (synthesized)

// TypeReference
// ObjectFlagsReference: Instantiated generic class, interface, or tuple type

// ObjectType:
// ObjectFlagsAnonymous: Originating anonymous object type
// ObjectFlagsAnonymous|ObjectFlagsInstantiated: Instantiated anonymous object type

// MappedType:
// ObjectFlagsMapped: Originating mapped type
// ObjectFlagsMapped|ObjectFlagsInstantiated: Instantiated mapped type

// InstantiationExpressionType:
// ObjectFlagsAnonymous|ObjectFlagsInstantiationExpression: Originating instantiation expression type
// ObjectFlagsAnonymous|ObjectFlagsInstantiated|ObjectFlagsInstantiationExpression: Instantiated instantiation expression type

// SingleSignatureType:
// ObjectFlagsAnonymous|ObjectFlagsSingleSignatureType: Originating single signature type
// ObjectFlagsAnonymous|ObjectFlagsInstantiated|ObjectFlagsSingleSignatureType: Instantiated single signature type

// ReverseMappedType:
// ObjectFlagsAnonymous|ObjectFlagsReverseMapped: Reverse mapped type

// EvolvingArrayType:
// ObjectFlagsEvolvingArray: Evolving array type

type ObjectType struct {
	StructuredType
	target         *Type            // Target of instantiated type
	mapper         *TypeMapper      // Type mapper for instantiated type
	instantiations map[string]*Type // Map of type instantiations
}

func (t *ObjectType) AsObjectType() *ObjectType { return t }

// TypeReference (instantiation of an InterfaceType)

type TypeReference struct {
	ObjectType
	node                  *ast.Node // TypeReferenceNode | ArrayTypeNode | TupleTypeNode when deferred, else nil
	resolvedTypeArguments []*Type
}

func (t *TypeReference) AsTypeReference() *TypeReference { return t }

// InterfaceType (when generic, serves as reference to instantiation of itself)

type InterfaceType struct {
	TypeReference
	allTypeParameters           []*Type // Type parameters (outer + local + thisType)
	outerTypeParameterCount     int     // Count of outer type parameters
	thisType                    *Type   // The "this" type (nil if none)
	baseTypesResolved           bool
	declaredMembersResolved     bool
	resolvedBaseConstructorType *Type
	resolvedBaseTypes           []*Type
	declaredMembers             ast.SymbolTable // Declared members
	declaredCallSignatures      []*Signature    // Declared call signatures
	declaredConstructSignatures []*Signature    // Declared construct signatures
	declaredIndexInfos          []*IndexInfo    // Declared index signatures
}

func (t *InterfaceType) AsInterfaceType() *InterfaceType { return t }

func (t *InterfaceType) OuterTypeParameters() []*Type {
	if len(t.allTypeParameters) == 0 {
		return nil
	}
	return slices.Clip(t.allTypeParameters[:t.outerTypeParameterCount])
}

func (t *InterfaceType) LocalTypeParameters() []*Type {
	if len(t.allTypeParameters) == 0 {
		return nil
	}
	return slices.Clip(t.allTypeParameters[t.outerTypeParameterCount : len(t.allTypeParameters)-1])
}

func (t *InterfaceType) TypeParameters() []*Type {
	if len(t.allTypeParameters) == 0 {
		return nil
	}
	return slices.Clip(t.allTypeParameters[:len(t.allTypeParameters)-1])
}

// TupleType

type ElementFlags uint32

const (
	ElementFlagsNone        ElementFlags = 0
	ElementFlagsRequired    ElementFlags = 1 << 0 // T
	ElementFlagsOptional    ElementFlags = 1 << 1 // T?
	ElementFlagsRest        ElementFlags = 1 << 2 // ...T[]
	ElementFlagsVariadic    ElementFlags = 1 << 3 // ...T
	ElementFlagsFixed                    = ElementFlagsRequired | ElementFlagsOptional
	ElementFlagsVariable                 = ElementFlagsRest | ElementFlagsVariadic
	ElementFlagsNonRequired              = ElementFlagsOptional | ElementFlagsRest | ElementFlagsVariadic
	ElementFlagsNonRest                  = ElementFlagsRequired | ElementFlagsOptional | ElementFlagsVariadic
)

type TupleElementInfo struct {
	flags              ElementFlags
	labeledDeclaration *ast.Node // NamedTupleMember | ParameterDeclaration | nil
}

func (t *TupleElementInfo) TupleElementFlags() ElementFlags { return t.flags }

type TupleType struct {
	InterfaceType
	elementInfos  []TupleElementInfo
	minLength     int // Number of required or variadic elements
	fixedLength   int // Number of initial required or optional elements
	combinedFlags ElementFlags
	readonly      bool
}

func (t *TupleType) FixedLength() int { return t.fixedLength }
func (t *TupleType) ElementFlags() []ElementFlags {
	elementFlags := make([]ElementFlags, len(t.elementInfos))
	for i, info := range t.elementInfos {
		elementFlags[i] = info.flags
	}
	return elementFlags
}

// SingleSignatureType

type SingleSignatureType struct {
	ObjectType
	outerTypeParameters []*Type
}

// InstantiationExpressionType

type InstantiationExpressionType struct {
	ObjectType
	node *ast.Node
}

// MappedType

type MappedType struct {
	ObjectType
	declaration          *ast.MappedTypeNode
	typeParameter        *Type
	constraintType       *Type
	nameType             *Type
	templateType         *Type
	modifiersType        *Type
	resolvedApparentType *Type
	containsError        bool
}

// ReverseMappedType

type ReverseMappedType struct {
	ObjectType
	source         *Type
	mappedType     *Type
	constraintType *Type
}

// EvolvingArrayType

type EvolvingArrayType struct {
	ObjectType
	elementType    *Type
	finalArrayType *Type
}

// UnionOrIntersectionTypeData

type UnionOrIntersectionType struct {
	StructuredType
	types                                       []*Type
	propertyCache                               ast.SymbolTable
	propertyCacheWithoutFunctionPropertyAugment ast.SymbolTable
	resolvedProperties                          []*ast.Symbol
}

func (t *UnionOrIntersectionType) AsUnionOrIntersectionType() *UnionOrIntersectionType { return t }

// UnionType

type UnionType struct {
	UnionOrIntersectionType
	resolvedReducedType *Type
	regularType         *Type
	origin              *Type           // Denormalized union, intersection, or index type in which union originates
	keyPropertyName     string          // Property with unique unit type that exists in every object/intersection in union type
	constituentMap      map[*Type]*Type // Constituents keyed by unit type discriminants
}

// IntersectionType

type IntersectionType struct {
	UnionOrIntersectionType
	resolvedApparentType             *Type
	uniqueLiteralFilledInstantiation *Type // Instantiation with type parameters mapped to never type
}

// TypeParameter

type TypeParameter struct {
	ConstrainedType
	constraint          *Type
	target              *Type
	mapper              *TypeMapper
	isThisType          bool
	resolvedDefaultType *Type
}

// IndexFlags

type IndexFlags uint32

const (
	IndexFlagsNone              IndexFlags = 0
	IndexFlagsStringsOnly       IndexFlags = 1 << 0
	IndexFlagsNoIndexSignatures IndexFlags = 1 << 1
	IndexFlagsNoReducibleCheck  IndexFlags = 1 << 2
)

// IndexType

type IndexType struct {
	ConstrainedType
	target     *Type
	indexFlags IndexFlags
}

// IndexedAccessType

type IndexedAccessType struct {
	ConstrainedType
	objectType  *Type
	indexType   *Type
	accessFlags AccessFlags // Only includes AccessFlags.Persistent
}

type TemplateLiteralType struct {
	ConstrainedType
	texts []string // Always one element longer than types
	types []*Type  // Always at least one element
}

type StringMappingType struct {
	ConstrainedType
	target *Type
}

type SubstitutionType struct {
	ConstrainedType
	baseType   *Type // Target type
	constraint *Type // Constraint that target type is known to satisfy
}

type ConditionalRoot struct {
	node                *ast.ConditionalTypeNode
	checkType           *Type
	extendsType         *Type
	isDistributive      bool
	inferTypeParameters []*Type
	outerTypeParameters []*Type
	instantiations      map[string]*Type
	alias               *TypeAlias
}

type ConditionalType struct {
	ConstrainedType
	root                             *ConditionalRoot
	checkType                        *Type
	extendsType                      *Type
	resolvedTrueType                 *Type
	resolvedFalseType                *Type
	resolvedInferredTrueType         *Type // The `trueType` instantiated with the `combinedMapper`, if present
	resolvedDefaultConstraint        *Type
	resolvedConstraintOfDistributive *Type
	mapper                           *TypeMapper
	combinedMapper                   *TypeMapper
}

// SignatureFlags

type SignatureFlags uint32

const (
	SignatureFlagsNone SignatureFlags = 0
	// Propagating flags
	SignatureFlagsHasRestParameter SignatureFlags = 1 << 0 // Indicates last parameter is rest parameter
	SignatureFlagsHasLiteralTypes  SignatureFlags = 1 << 1 // Indicates signature is specialized
	SignatureFlagsConstruct        SignatureFlags = 1 << 2 // Indicates signature is a construct signature
	SignatureFlagsAbstract         SignatureFlags = 1 << 3 // Indicates signature comes from an abstract class, abstract construct signature, or abstract constructor type
	// Non-propagating flags
	SignatureFlagsIsInnerCallChain                       SignatureFlags = 1 << 4 // Indicates signature comes from a CallChain nested in an outer OptionalChain
	SignatureFlagsIsOuterCallChain                       SignatureFlags = 1 << 5 // Indicates signature comes from a CallChain that is the outermost chain of an optional expression
	SignatureFlagsIsUntypedSignatureInJSFile             SignatureFlags = 1 << 6 // Indicates signature is from a js file and has no types
	SignatureFlagsIsNonInferrable                        SignatureFlags = 1 << 7 // Indicates signature comes from a non-inferrable type
	SignatureFlagsIsSignatureCandidateForOverloadFailure SignatureFlags = 1 << 8
	// We do not propagate `IsInnerCallChain` or `IsOuterCallChain` to instantiated signatures, as that would result in us
	// attempting to add `| undefined` on each recursive call to `getReturnTypeOfSignature` when
	// instantiating the return type.
	SignatureFlagsPropagatingFlags = SignatureFlagsHasRestParameter | SignatureFlagsHasLiteralTypes | SignatureFlagsConstruct | SignatureFlagsAbstract | SignatureFlagsIsUntypedSignatureInJSFile | SignatureFlagsIsSignatureCandidateForOverloadFailure
	SignatureFlagsCallChainFlags   = SignatureFlagsIsInnerCallChain | SignatureFlagsIsOuterCallChain
)

// Signature

type Signature struct {
	flags                    SignatureFlags
	minArgumentCount         int32
	resolvedMinArgumentCount int32
	declaration              *ast.Node
	typeParameters           []*Type
	parameters               []*ast.Symbol
	thisParameter            *ast.Symbol
	resolvedReturnType       *Type
	resolvedTypePredicate    *TypePredicate
	target                   *Signature
	mapper                   *TypeMapper
	isolatedSignatureType    *Type
	composite                *CompositeSignature
}

func (s *Signature) TypeParameters() []*Type {
	if len(s.typeParameters) == 0 {
		return nil
	}
	return s.typeParameters
}

func (s *Signature) Declaration() *ast.Node {
	return s.declaration
}

func (s *Signature) Parameters() []*ast.Symbol {
	if len(s.parameters) == 0 {
		return nil
	}
	return s.parameters
}

func (s *Signature) Target() *Signature {
	if s.target == nil {
		return nil
	}
	return s.target
}

func (s *Signature) ThisParameter() *ast.Symbol {
	if s.thisParameter == nil {
		return nil
	}
	return s.thisParameter
}

type CompositeSignature struct {
	isUnion    bool         // True for union, false for intersection
	signatures []*Signature // Individual signatures
}

type TypePredicateKind int32

const (
	TypePredicateKindThis TypePredicateKind = iota
	TypePredicateKindIdentifier
	TypePredicateKindAssertsThis
	TypePredicateKindAssertsIdentifier
)

type TypePredicate struct {
	kind           TypePredicateKind
	parameterIndex int32
	parameterName  string
	t              *Type
}

// IndexInfo

type IndexInfo struct {
	keyType     *Type
	valueType   *Type
	isReadonly  bool
	declaration *ast.Node // IndexSignatureDeclaration
}

/**
 * Ternary values are defined such that
 * x & y picks the lesser in the order False < Unknown < Maybe < True, and
 * x | y picks the greater in the order False < Unknown < Maybe < True.
 * Generally, Ternary.Maybe is used as the result of a relation that depends on itself, and
 * Ternary.Unknown is used as the result of a variance check that depends on itself. We make
 * a distinction because we don't want to cache circular variance check results.
 */
type Ternary int8

const (
	TernaryFalse   Ternary = 0
	TernaryUnknown Ternary = 1
	TernaryMaybe   Ternary = 3
	TernaryTrue    Ternary = -1
)

type TypeComparer func(s *Type, t *Type, reportErrors bool) Ternary

type LanguageFeatureMinimumTargetMap struct {
	Classes                           core.ScriptTarget
	ForOf                             core.ScriptTarget
	Generators                        core.ScriptTarget
	Iteration                         core.ScriptTarget
	SpreadElements                    core.ScriptTarget
	RestElements                      core.ScriptTarget
	TaggedTemplates                   core.ScriptTarget
	DestructuringAssignment           core.ScriptTarget
	BindingPatterns                   core.ScriptTarget
	ArrowFunctions                    core.ScriptTarget
	BlockScopedVariables              core.ScriptTarget
	ObjectAssign                      core.ScriptTarget
	RegularExpressionFlagsUnicode     core.ScriptTarget
	RegularExpressionFlagsSticky      core.ScriptTarget
	Exponentiation                    core.ScriptTarget
	AsyncFunctions                    core.ScriptTarget
	ForAwaitOf                        core.ScriptTarget
	AsyncGenerators                   core.ScriptTarget
	AsyncIteration                    core.ScriptTarget
	ObjectSpreadRest                  core.ScriptTarget
	RegularExpressionFlagsDotAll      core.ScriptTarget
	BindinglessCatch                  core.ScriptTarget
	BigInt                            core.ScriptTarget
	NullishCoalesce                   core.ScriptTarget
	OptionalChaining                  core.ScriptTarget
	LogicalAssignment                 core.ScriptTarget
	TopLevelAwait                     core.ScriptTarget
	ClassFields                       core.ScriptTarget
	PrivateNamesAndClassStaticBlocks  core.ScriptTarget
	RegularExpressionFlagsHasIndices  core.ScriptTarget
	ShebangComments                   core.ScriptTarget
	UsingAndAwaitUsing                core.ScriptTarget
	ClassAndClassElementDecorators    core.ScriptTarget
	RegularExpressionFlagsUnicodeSets core.ScriptTarget
}

var LanguageFeatureMinimumTarget = LanguageFeatureMinimumTargetMap{
	Classes:                           core.ScriptTargetES2015,
	ForOf:                             core.ScriptTargetES2015,
	Generators:                        core.ScriptTargetES2015,
	Iteration:                         core.ScriptTargetES2015,
	SpreadElements:                    core.ScriptTargetES2015,
	RestElements:                      core.ScriptTargetES2015,
	TaggedTemplates:                   core.ScriptTargetES2015,
	DestructuringAssignment:           core.ScriptTargetES2015,
	BindingPatterns:                   core.ScriptTargetES2015,
	ArrowFunctions:                    core.ScriptTargetES2015,
	BlockScopedVariables:              core.ScriptTargetES2015,
	ObjectAssign:                      core.ScriptTargetES2015,
	RegularExpressionFlagsUnicode:     core.ScriptTargetES2015,
	RegularExpressionFlagsSticky:      core.ScriptTargetES2015,
	Exponentiation:                    core.ScriptTargetES2016,
	AsyncFunctions:                    core.ScriptTargetES2017,
	ForAwaitOf:                        core.ScriptTargetES2018,
	AsyncGenerators:                   core.ScriptTargetES2018,
	AsyncIteration:                    core.ScriptTargetES2018,
	ObjectSpreadRest:                  core.ScriptTargetES2018,
	RegularExpressionFlagsDotAll:      core.ScriptTargetES2018,
	BindinglessCatch:                  core.ScriptTargetES2019,
	BigInt:                            core.ScriptTargetES2020,
	NullishCoalesce:                   core.ScriptTargetES2020,
	OptionalChaining:                  core.ScriptTargetES2020,
	LogicalAssignment:                 core.ScriptTargetES2021,
	TopLevelAwait:                     core.ScriptTargetES2022,
	ClassFields:                       core.ScriptTargetES2022,
	PrivateNamesAndClassStaticBlocks:  core.ScriptTargetES2022,
	RegularExpressionFlagsHasIndices:  core.ScriptTargetES2022,
	ShebangComments:                   core.ScriptTargetESNext,
	UsingAndAwaitUsing:                core.ScriptTargetESNext,
	ClassAndClassElementDecorators:    core.ScriptTargetESNext,
	RegularExpressionFlagsUnicodeSets: core.ScriptTargetESNext,
}<|MERGE_RESOLUTION|>--- conflicted
+++ resolved
@@ -538,20 +538,19 @@
 	data        TypeData // Type specific data
 }
 
-<<<<<<< HEAD
+func (t *Type) Id() TypeId {
+	return t.id
+}
+
+func (t *Type) Flags() TypeFlags {
+	return t.flags
+}
+
 func (t *Type) Symbol() *ast.Symbol {
 	if t == nil {
 		return nil
 	}
 	return t.symbol
-=======
-func (t *Type) Id() TypeId {
-	return t.id
-}
-
-func (t *Type) Flags() TypeFlags {
-	return t.flags
->>>>>>> 28722faa
 }
 
 // Casts for concrete struct types
