package checker

import (
	"cmp"
	"slices"
	"strings"
	"sync"

	"github.com/microsoft/typescript-go/internal/ast"
	"github.com/microsoft/typescript-go/internal/binder"
	"github.com/microsoft/typescript-go/internal/compiler/diagnostics"
	"github.com/microsoft/typescript-go/internal/core"
	"github.com/microsoft/typescript-go/internal/jsnum"
	"github.com/microsoft/typescript-go/internal/scanner"
	"github.com/microsoft/typescript-go/internal/tspath"
)

func NewDiagnosticForNode(node *ast.Node, message *diagnostics.Message, args ...any) *ast.Diagnostic {
	var file *ast.SourceFile
	var loc core.TextRange
	if node != nil {
		file = ast.GetSourceFileOfNode(node)
		loc = binder.GetErrorRangeForNode(file, node)
	}
	return ast.NewDiagnostic(file, loc, message, args...)
}

func NewDiagnosticChainForNode(chain *ast.Diagnostic, node *ast.Node, message *diagnostics.Message, args ...any) *ast.Diagnostic {
	if chain != nil {
		return ast.NewDiagnosticChain(chain, message, args...)
	}
	return NewDiagnosticForNode(node, message, args...)
}

func IsIntrinsicJsxName(name string) bool {
	if len(name) == 0 {
		return false
	}

	ch := name[0]
	return (ch >= 'a' && ch <= 'z') || strings.ContainsRune(name, '-')
}

func findInMap[K comparable, V any](m map[K]V, predicate func(V) bool) V {
	for _, value := range m {
		if predicate(value) {
			return value
		}
	}
	return *new(V)
}

func boolToTristate(b bool) core.Tristate {
	if b {
		return core.TSTrue
	}
	return core.TSFalse
}

func isCompoundAssignment(token ast.Kind) bool {
	return token >= ast.KindFirstCompoundAssignment && token <= ast.KindLastCompoundAssignment
}

func tokenIsIdentifierOrKeyword(token ast.Kind) bool {
	return token >= ast.KindIdentifier
}

func tokenIsIdentifierOrKeywordOrGreaterThan(token ast.Kind) bool {
	return token == ast.KindGreaterThanToken || tokenIsIdentifierOrKeyword(token)
}

func hasOverrideModifier(node *ast.Node) bool {
	return ast.HasSyntacticModifier(node, ast.ModifierFlagsOverride)
}

func hasAbstractModifier(node *ast.Node) bool {
	return ast.HasSyntacticModifier(node, ast.ModifierFlagsAbstract)
}

func hasAmbientModifier(node *ast.Node) bool {
	return ast.HasSyntacticModifier(node, ast.ModifierFlagsAmbient)
}

func hasAsyncModifier(node *ast.Node) bool {
	return ast.HasSyntacticModifier(node, ast.ModifierFlagsAsync)
}

func hasDecorators(node *ast.Node) bool {
	return ast.HasSyntacticModifier(node, ast.ModifierFlagsDecorator)
}

func getEffectiveModifierFlags(node *ast.Node) ast.ModifierFlags {
	return node.ModifierFlags() // !!! Handle JSDoc
}

func getSelectedEffectiveModifierFlags(node *ast.Node, flags ast.ModifierFlags) ast.ModifierFlags {
	return getEffectiveModifierFlags(node) & flags
}

func hasEffectiveModifier(node *ast.Node, flags ast.ModifierFlags) bool {
	return getEffectiveModifierFlags(node)&flags != 0
}

func hasEffectiveReadonlyModifier(node *ast.Node) bool {
	return hasEffectiveModifier(node, ast.ModifierFlagsReadonly)
}

func isStaticPrivateIdentifierProperty(s *ast.Symbol) bool {
	return s.ValueDeclaration != nil && ast.IsPrivateIdentifierClassElementDeclaration(s.ValueDeclaration) && ast.IsStatic(s.ValueDeclaration)
}

func isEmptyObjectLiteral(expression *ast.Node) bool {
	return expression.Kind == ast.KindObjectLiteralExpression && len(expression.AsObjectLiteralExpression().Properties.Nodes) == 0
}

type AssignmentKind int32

const (
	AssignmentKindNone AssignmentKind = iota
	AssignmentKindDefinite
	AssignmentKindCompound
)

type AssignmentTarget = ast.Node // BinaryExpression | PrefixUnaryExpression | PostfixUnaryExpression | ForInOrOfStatement

func getAssignmentTargetKind(node *ast.Node) AssignmentKind {
	target := ast.GetAssignmentTarget(node)
	if target == nil {
		return AssignmentKindNone
	}
	switch target.Kind {
	case ast.KindBinaryExpression:
		binaryOperator := target.AsBinaryExpression().OperatorToken.Kind
		if binaryOperator == ast.KindEqualsToken || ast.IsLogicalOrCoalescingAssignmentOperator(binaryOperator) {
			return AssignmentKindDefinite
		}
		return AssignmentKindCompound
	case ast.KindPrefixUnaryExpression, ast.KindPostfixUnaryExpression:
		return AssignmentKindCompound
	case ast.KindForInStatement, ast.KindForOfStatement:
		return AssignmentKindDefinite
	}
	panic("Unhandled case in getAssignmentTargetKind")
}

func isDeleteTarget(node *ast.Node) bool {
	if !ast.IsAccessExpression(node) {
		return false
	}
	node = ast.WalkUpParenthesizedExpressions(node.Parent)
	return node != nil && node.Kind == ast.KindDeleteExpression
}

func isInCompoundLikeAssignment(node *ast.Node) bool {
	target := ast.GetAssignmentTarget(node)
	return target != nil && ast.IsAssignmentExpression(target /*excludeCompoundAssignment*/, true) && isCompoundLikeAssignment(target)
}

func isCompoundLikeAssignment(assignment *ast.Node) bool {
	right := ast.SkipParentheses(assignment.AsBinaryExpression().Right)
	return right.Kind == ast.KindBinaryExpression && isShiftOperatorOrHigher(right.AsBinaryExpression().OperatorToken.Kind)
}

func getAssertedTypeNode(node *ast.Node) *ast.Node {
	switch node.Kind {
	case ast.KindAsExpression:
		return node.AsAsExpression().Type
	case ast.KindSatisfiesExpression:
		return node.AsSatisfiesExpression().Type
	case ast.KindTypeAssertionExpression:
		return node.AsTypeAssertion().Type
	}
	panic("Unhandled case in getAssertedTypeNode")
}

func isConstAssertion(node *ast.Node) bool {
	switch node.Kind {
	case ast.KindAsExpression, ast.KindTypeAssertionExpression:
		return isConstTypeReference(getAssertedTypeNode(node))
	}
	return false
}

func isConstTypeReference(node *ast.Node) bool {
	return ast.IsTypeReferenceNode(node) && len(node.TypeArguments()) == 0 && ast.IsIdentifier(node.AsTypeReferenceNode().TypeName) && node.AsTypeReferenceNode().TypeName.Text() == "const"
}

func getSingleVariableOfVariableStatement(node *ast.Node) *ast.Node {
	if !ast.IsVariableStatement(node) {
		return nil
	}
	return core.FirstOrNil(node.AsVariableStatement().DeclarationList.AsVariableDeclarationList().Declarations.Nodes)
}

func isTypeReferenceIdentifier(node *ast.Node) bool {
	for node.Parent.Kind == ast.KindQualifiedName {
		node = node.Parent
	}
	return ast.IsTypeReferenceNode(node.Parent)
}

func isInTypeQuery(node *ast.Node) bool {
	// TypeScript 1.0 spec (April 2014): 3.6.3
	// A type query consists of the keyword typeof followed by an expression.
	// The expression is restricted to a single identifier or a sequence of identifiers separated by periods
	return ast.FindAncestorOrQuit(node, func(n *ast.Node) ast.FindAncestorResult {
		switch n.Kind {
		case ast.KindTypeQuery:
			return ast.FindAncestorTrue
		case ast.KindIdentifier, ast.KindQualifiedName:
			return ast.FindAncestorFalse
		}
		return ast.FindAncestorQuit
	}) != nil
}

func isTypeOnlyImportDeclaration(node *ast.Node) bool {
	switch node.Kind {
	case ast.KindImportSpecifier:
		return node.AsImportSpecifier().IsTypeOnly || node.Parent.Parent.AsImportClause().IsTypeOnly
	case ast.KindNamespaceImport:
		return node.Parent.AsImportClause().IsTypeOnly
	case ast.KindImportClause:
		return node.AsImportClause().IsTypeOnly
	case ast.KindImportEqualsDeclaration:
		return node.AsImportEqualsDeclaration().IsTypeOnly
	}
	return false
}

func isTypeOnlyExportDeclaration(node *ast.Node) bool {
	switch node.Kind {
	case ast.KindExportSpecifier:
		return node.AsExportSpecifier().IsTypeOnly || node.Parent.Parent.AsExportDeclaration().IsTypeOnly
	case ast.KindExportDeclaration:
		d := node.AsExportDeclaration()
		return d.IsTypeOnly && d.ModuleSpecifier != nil && d.ExportClause == nil
	case ast.KindNamespaceExport:
		return node.Parent.AsExportDeclaration().IsTypeOnly
	}
	return false
}

func isTypeOnlyImportOrExportDeclaration(node *ast.Node) bool {
	return isTypeOnlyImportDeclaration(node) || isTypeOnlyExportDeclaration(node)
}

func getNameFromImportDeclaration(node *ast.Node) *ast.Node {
	switch node.Kind {
	case ast.KindImportSpecifier:
		return node.AsImportSpecifier().Name()
	case ast.KindNamespaceImport:
		return node.AsNamespaceImport().Name()
	case ast.KindImportClause:
		return node.AsImportClause().Name()
	case ast.KindImportEqualsDeclaration:
		return node.AsImportEqualsDeclaration().Name()
	}
	return nil
}

func isValidTypeOnlyAliasUseSite(useSite *ast.Node) bool {
	return useSite.Flags&ast.NodeFlagsAmbient != 0 ||
		ast.IsPartOfTypeQuery(useSite) ||
		isIdentifierInNonEmittingHeritageClause(useSite) ||
		isPartOfPossiblyValidTypeOrAbstractComputedPropertyName(useSite) ||
		!(ast.IsExpressionNode(useSite) || isShorthandPropertyNameUseSite(useSite))
}

func isIdentifierInNonEmittingHeritageClause(node *ast.Node) bool {
	if !ast.IsIdentifier(node) {
		return false
	}
	parent := node.Parent
	for ast.IsPropertyAccessExpression(parent) || ast.IsExpressionWithTypeArguments(parent) {
		parent = parent.Parent
	}
	return ast.IsHeritageClause(parent) && (parent.AsHeritageClause().Token == ast.KindImplementsKeyword || ast.IsInterfaceDeclaration(parent.Parent))
}

func isPartOfPossiblyValidTypeOrAbstractComputedPropertyName(node *ast.Node) bool {
	for ast.NodeKindIs(node, ast.KindIdentifier, ast.KindPropertyAccessExpression) {
		node = node.Parent
	}
	if node.Kind != ast.KindComputedPropertyName {
		return false
	}
	if ast.HasSyntacticModifier(node.Parent, ast.ModifierFlagsAbstract) {
		return true
	}
	return ast.NodeKindIs(node.Parent.Parent, ast.KindInterfaceDeclaration, ast.KindTypeLiteral)
}

func nodeCanBeDecorated(useLegacyDecorators bool, node *ast.Node, parent *ast.Node, grandparent *ast.Node) bool {
	// private names cannot be used with decorators yet
	if useLegacyDecorators && node.Name() != nil && ast.IsPrivateIdentifier(node.Name()) {
		return false
	}

	switch node.Kind {
	case ast.KindClassDeclaration:
		// class declarations are valid targets
		return true
	case ast.KindClassExpression:
		// class expressions are valid targets for native decorators
		return !useLegacyDecorators
	case ast.KindPropertyDeclaration:
		// property declarations are valid if their parent is a class declaration.
		return parent != nil && (ast.IsClassDeclaration(parent) || !useLegacyDecorators && ast.IsClassExpression(parent) && !hasAbstractModifier(node) && !hasAmbientModifier(node))
	case ast.KindGetAccessor,
		ast.KindSetAccessor,
		ast.KindMethodDeclaration:
		// if this method has a body and its parent is a class declaration, this is a valid target.
		return node.BodyData() != nil && parent != nil && (ast.IsClassDeclaration(parent) || !useLegacyDecorators && ast.IsClassExpression(parent))
	case ast.KindParameter:
		// TODO(rbuckton): Parameter decorator support for ES decorators must wait until it is standardized
		if !useLegacyDecorators {
			return false
		}
		// if the parameter's parent has a body and its grandparent is a class declaration, this is a valid target.
		return parent != nil && parent.BodyData() != nil && (parent.BodyData()).Body != nil && (parent.Kind == ast.KindConstructor || parent.Kind == ast.KindMethodDeclaration || parent.Kind == ast.KindSetAccessor) && getThisParameter(parent) != node && grandparent != nil && grandparent.Kind == ast.KindClassDeclaration
	}

	return false
}

func isShorthandPropertyNameUseSite(useSite *ast.Node) bool {
	return ast.IsIdentifier(useSite) && ast.IsShorthandPropertyAssignment(useSite.Parent) && useSite.Parent.AsShorthandPropertyAssignment().Name() == useSite
}

func isTypeDeclaration(node *ast.Node) bool {
	switch node.Kind {
	case ast.KindTypeParameter, ast.KindClassDeclaration, ast.KindInterfaceDeclaration, ast.KindTypeAliasDeclaration, ast.KindEnumDeclaration:
		return true
	case ast.KindImportClause:
		return node.AsImportClause().IsTypeOnly
	case ast.KindImportSpecifier:
		return node.Parent.Parent.AsImportClause().IsTypeOnly
	case ast.KindExportSpecifier:
		return node.Parent.Parent.AsExportDeclaration().IsTypeOnly
	default:
		return false
	}
}

func canHaveSymbol(node *ast.Node) bool {
	switch node.Kind {
	case ast.KindArrowFunction, ast.KindBinaryExpression, ast.KindBindingElement, ast.KindCallExpression, ast.KindCallSignature,
		ast.KindClassDeclaration, ast.KindClassExpression, ast.KindClassStaticBlockDeclaration, ast.KindConstructor, ast.KindConstructorType,
		ast.KindConstructSignature, ast.KindElementAccessExpression, ast.KindEnumDeclaration, ast.KindEnumMember, ast.KindExportAssignment, ast.KindJSExportAssignment,
		ast.KindExportDeclaration, ast.KindExportSpecifier, ast.KindFunctionDeclaration, ast.KindFunctionExpression, ast.KindFunctionType,
		ast.KindGetAccessor, ast.KindIdentifier, ast.KindImportClause, ast.KindImportEqualsDeclaration, ast.KindImportSpecifier,
		ast.KindIndexSignature, ast.KindInterfaceDeclaration, ast.KindJSDocCallbackTag,
		ast.KindJSDocParameterTag, ast.KindJSDocPropertyTag, ast.KindJSDocSignature, ast.KindJSDocTypedefTag, ast.KindJSDocTypeLiteral,
		ast.KindJsxAttribute, ast.KindJsxAttributes, ast.KindJsxSpreadAttribute, ast.KindMappedType, ast.KindMethodDeclaration,
		ast.KindMethodSignature, ast.KindModuleDeclaration, ast.KindNamedTupleMember, ast.KindNamespaceExport, ast.KindNamespaceExportDeclaration,
		ast.KindNamespaceImport, ast.KindNewExpression, ast.KindNoSubstitutionTemplateLiteral, ast.KindNumericLiteral, ast.KindObjectLiteralExpression,
		ast.KindParameter, ast.KindPropertyAccessExpression, ast.KindPropertyAssignment, ast.KindPropertyDeclaration, ast.KindPropertySignature,
		ast.KindSetAccessor, ast.KindShorthandPropertyAssignment, ast.KindSourceFile, ast.KindSpreadAssignment, ast.KindStringLiteral,
		ast.KindTypeAliasDeclaration, ast.KindTypeLiteral, ast.KindTypeParameter, ast.KindVariableDeclaration:
		return true
	}
	return false
}

func canHaveLocals(node *ast.Node) bool {
	switch node.Kind {
	case ast.KindArrowFunction, ast.KindBlock, ast.KindCallSignature, ast.KindCaseBlock, ast.KindCatchClause,
		ast.KindClassStaticBlockDeclaration, ast.KindConditionalType, ast.KindConstructor, ast.KindConstructorType,
		ast.KindConstructSignature, ast.KindForStatement, ast.KindForInStatement, ast.KindForOfStatement, ast.KindFunctionDeclaration,
		ast.KindFunctionExpression, ast.KindFunctionType, ast.KindGetAccessor, ast.KindIndexSignature, ast.KindJSDocCallbackTag,
		ast.KindJSDocSignature, ast.KindJSDocTypedefTag, ast.KindMappedType,
		ast.KindMethodDeclaration, ast.KindMethodSignature, ast.KindModuleDeclaration, ast.KindSetAccessor, ast.KindSourceFile,
		ast.KindTypeAliasDeclaration:
		return true
	}
	return false
}

func isShorthandAmbientModuleSymbol(moduleSymbol *ast.Symbol) bool {
	return isShorthandAmbientModule(moduleSymbol.ValueDeclaration)
}

func isShorthandAmbientModule(node *ast.Node) bool {
	// The only kind of module that can be missing a body is a shorthand ambient module.
	return node != nil && node.Kind == ast.KindModuleDeclaration && node.AsModuleDeclaration().Body == nil
}

func getAliasDeclarationFromName(node *ast.Node) *ast.Node {
	switch node.Parent.Kind {
	case ast.KindImportClause, ast.KindImportSpecifier, ast.KindNamespaceImport, ast.KindExportSpecifier, ast.KindExportAssignment, ast.KindJSExportAssignment,
		ast.KindImportEqualsDeclaration, ast.KindNamespaceExport:
		return node.Parent
	case ast.KindQualifiedName:
		return getAliasDeclarationFromName(node.Parent)
	}
	return nil
}

func entityNameToString(name *ast.Node) string {
	switch name.Kind {
	case ast.KindThisKeyword:
		return "this"
	case ast.KindIdentifier, ast.KindPrivateIdentifier:
		return scanner.GetTextOfNode(name)
	case ast.KindQualifiedName:
		return entityNameToString(name.AsQualifiedName().Left) + "." + entityNameToString(name.AsQualifiedName().Right)
	case ast.KindPropertyAccessExpression:
		return entityNameToString(name.AsPropertyAccessExpression().Expression) + "." + entityNameToString(name.AsPropertyAccessExpression().Name())
	case ast.KindJsxNamespacedName:
		return entityNameToString(name.AsJsxNamespacedName().Namespace) + ":" + entityNameToString(name.AsJsxNamespacedName().Name())
	}
	panic("Unhandled case in entityNameToString")
}

func getContainingQualifiedNameNode(node *ast.Node) *ast.Node {
	for ast.IsQualifiedName(node.Parent) {
		node = node.Parent
	}
	return node
}

func isSideEffectImport(node *ast.Node) bool {
	ancestor := ast.FindAncestor(node, ast.IsImportDeclaration)
	return ancestor != nil && ancestor.AsImportDeclaration().ImportClause == nil
}

func getExternalModuleRequireArgument(node *ast.Node) *ast.Node {
	if ast.IsVariableDeclarationInitializedToRequire(node) {
		return node.AsVariableDeclaration().Initializer.AsCallExpression().Arguments.Nodes[0]
	}
	return nil
}

func getExternalModuleImportEqualsDeclarationExpression(node *ast.Node) *ast.Node {
	// Debug.assert(isExternalModuleImportEqualsDeclaration(node))
	return node.AsImportEqualsDeclaration().ModuleReference.AsExternalModuleReference().Expression
}

func isRightSideOfQualifiedNameOrPropertyAccess(node *ast.Node) bool {
	parent := node.Parent
	switch parent.Kind {
	case ast.KindQualifiedName:
		return parent.AsQualifiedName().Right == node
	case ast.KindPropertyAccessExpression:
		return parent.AsPropertyAccessExpression().Name() == node
	case ast.KindMetaProperty:
		return parent.AsMetaProperty().Name() == node
	}
	return false
}

func getSourceFileOfModule(module *ast.Symbol) *ast.SourceFile {
	declaration := module.ValueDeclaration
	if declaration == nil {
		declaration = getNonAugmentationDeclaration(module)
	}
	return ast.GetSourceFileOfNode(declaration)
}

func getNonAugmentationDeclaration(symbol *ast.Symbol) *ast.Node {
	return core.Find(symbol.Declarations, func(d *ast.Node) bool {
		return !isExternalModuleAugmentation(d) && !ast.IsGlobalScopeAugmentation(d)
	})
}

func isExternalModuleAugmentation(node *ast.Node) bool {
	return ast.IsAmbientModule(node) && ast.IsModuleAugmentationExternal(node)
}

func isTopLevelInExternalModuleAugmentation(node *ast.Node) bool {
	return node != nil && node.Parent != nil && ast.IsModuleBlock(node.Parent) && isExternalModuleAugmentation(node.Parent.Parent)
}

func isSyntacticDefault(node *ast.Node) bool {
	return (ast.IsExportAssignment(node) && !node.AsExportAssignment().IsExportEquals) ||
		ast.HasSyntacticModifier(node, ast.ModifierFlagsDefault) ||
		ast.IsExportSpecifier(node) ||
		ast.IsNamespaceExport(node)
}

func hasExportAssignmentSymbol(moduleSymbol *ast.Symbol) bool {
	return moduleSymbol.Exports[ast.InternalSymbolNameExportEquals] != nil
}

func isTypeAlias(node *ast.Node) bool {
	return ast.IsTypeAliasDeclaration(node)
}

func hasOnlyExpressionInitializer(node *ast.Node) bool {
	switch node.Kind {
	case ast.KindVariableDeclaration, ast.KindParameter, ast.KindBindingElement, ast.KindPropertyDeclaration, ast.KindPropertyAssignment, ast.KindEnumMember:
		return true
	}
	return false
}

func hasDotDotDotToken(node *ast.Node) bool {
	switch node.Kind {
	case ast.KindParameter:
		return node.AsParameterDeclaration().DotDotDotToken != nil
	case ast.KindBindingElement:
		return node.AsBindingElement().DotDotDotToken != nil
	case ast.KindNamedTupleMember:
		return node.AsNamedTupleMember().DotDotDotToken != nil
	case ast.KindJsxExpression:
		return node.AsJsxExpression().DotDotDotToken != nil
	}
	return false
}

func IsTypeAny(t *Type) bool {
	return t != nil && t.flags&TypeFlagsAny != 0
}

func isJSDocOptionalParameter(node *ast.ParameterDeclaration) bool {
	return false // !!!
}

func isExclamationToken(node *ast.Node) bool {
	return node != nil && node.Kind == ast.KindExclamationToken
}

func isOptionalDeclaration(declaration *ast.Node) bool {
	switch declaration.Kind {
	case ast.KindParameter:
		return declaration.AsParameterDeclaration().QuestionToken != nil
	case ast.KindPropertyDeclaration:
		return ast.IsQuestionToken(declaration.AsPropertyDeclaration().PostfixToken)
	case ast.KindPropertySignature:
		return ast.IsQuestionToken(declaration.AsPropertySignatureDeclaration().PostfixToken)
	case ast.KindMethodDeclaration:
		return ast.IsQuestionToken(declaration.AsMethodDeclaration().PostfixToken)
	case ast.KindMethodSignature:
		return ast.IsQuestionToken(declaration.AsMethodSignatureDeclaration().PostfixToken)
	case ast.KindPropertyAssignment:
		return ast.IsQuestionToken(declaration.AsPropertyAssignment().PostfixToken)
	case ast.KindShorthandPropertyAssignment:
		return ast.IsQuestionToken(declaration.AsShorthandPropertyAssignment().PostfixToken)
	}
	return false
}

func isEmptyArrayLiteral(expression *ast.Node) bool {
	return ast.IsArrayLiteralExpression(expression) && len(expression.AsArrayLiteralExpression().Elements.Nodes) == 0
}

func declarationBelongsToPrivateAmbientMember(declaration *ast.Node) bool {
	root := ast.GetRootDeclaration(declaration)
	memberDeclaration := root
	if root.Kind == ast.KindParameter {
		memberDeclaration = root.Parent
	}
	return isPrivateWithinAmbient(memberDeclaration)
}

func isPrivateWithinAmbient(node *ast.Node) bool {
	return (hasEffectiveModifier(node, ast.ModifierFlagsPrivate) || ast.IsPrivateIdentifierClassElementDeclaration(node)) && node.Flags&ast.NodeFlagsAmbient != 0
}

func isTypeAssertion(node *ast.Node) bool {
	return ast.IsAssertionExpression(ast.SkipParentheses(node))
}

func createSymbolTable(symbols []*ast.Symbol) ast.SymbolTable {
	if len(symbols) == 0 {
		return nil
	}
	result := make(ast.SymbolTable)
	for _, symbol := range symbols {
		result[symbol.Name] = symbol
	}
	return result
}

func (c *Checker) sortSymbols(symbols []*ast.Symbol) {
	slices.SortFunc(symbols, c.compareSymbols)
}

func (c *Checker) compareSymbolsWorker(s1, s2 *ast.Symbol) int {
	if s1 == s2 {
		return 0
	}
	if s1 == nil {
		return 1
	}
	if s2 == nil {
		return -1
	}
	if len(s1.Declarations) != 0 && len(s2.Declarations) != 0 {
		if r := c.compareNodes(s1.Declarations[0], s2.Declarations[0]); r != 0 {
			return r
		}
	} else if len(s1.Declarations) != 0 {
		return -1
	} else if len(s2.Declarations) != 0 {
		return 1
	}
	if r := strings.Compare(s1.Name, s2.Name); r != 0 {
		return r
	}
	// Fall back to symbol IDs. This is a last resort that should happen only when symbols have
	// no declaration and duplicate names.
	return int(ast.GetSymbolId(s1)) - int(ast.GetSymbolId(s2))
}

func (c *Checker) compareNodes(n1, n2 *ast.Node) int {
	if n1 == n2 {
		return 0
	}
	if n1 == nil {
		return 1
	}
	if n2 == nil {
		return -1
	}
	s1 := ast.GetSourceFileOfNode(n1)
	s2 := ast.GetSourceFileOfNode(n2)
	if s1 != s2 {
		f1 := c.fileIndexMap[s1]
		f2 := c.fileIndexMap[s2]
		// Order by index of file in the containing program
		return f1 - f2
	}
	// In the same file, order by source position
	return n1.Pos() - n2.Pos()
}

func CompareTypes(t1, t2 *Type) int {
	if t1 == t2 {
		return 0
	}
	if t1 == nil {
		return -1
	}
	if t2 == nil {
		return 1
	}
	if t1.checker != t2.checker {
		panic("Cannot compare types from different checkers")
	}
	// First sort in order of increasing type flags values.
	if c := getSortOrderFlags(t1) - getSortOrderFlags(t2); c != 0 {
		return c
	}
	// Order named types by name and, in the case of aliased types, by alias type arguments.
	if c := compareTypeNames(t1, t2); c != 0 {
		return c
	}
	// We have unnamed types or types with identical names. Now sort by data specific to the type.
	switch {
	case t1.flags&(TypeFlagsAny|TypeFlagsUnknown|TypeFlagsString|TypeFlagsNumber|TypeFlagsBoolean|TypeFlagsBigInt|TypeFlagsESSymbol|TypeFlagsVoid|TypeFlagsUndefined|TypeFlagsNull|TypeFlagsNever|TypeFlagsNonPrimitive) != 0:
		// Only distinguished by type IDs, handled below.
	case t1.flags&TypeFlagsObject != 0:
		// Order unnamed or identically named object types by symbol.
		if c := t1.checker.compareSymbols(t1.symbol, t2.symbol); c != 0 {
			return c
		}
		// When object types have the same or no symbol, order by kind. We order type references before other kinds.
		if t1.objectFlags&ObjectFlagsReference != 0 && t2.objectFlags&ObjectFlagsReference != 0 {
			r1 := t1.AsTypeReference()
			r2 := t2.AsTypeReference()
			if r1.target.objectFlags&ObjectFlagsTuple != 0 && r2.target.objectFlags&ObjectFlagsTuple != 0 {
				// Tuple types have no associated symbol, instead we order by tuple element information.
				if c := compareTupleTypes(r1.target.AsTupleType(), r2.target.AsTupleType()); c != 0 {
					return c
				}
			}
			// Here we know we have references to instantiations of the same type because we have matching targets.
			if r1.node == nil && r2.node == nil {
				// Non-deferred type references with the same target are sorted by their type argument lists.
				if c := compareTypeLists(t1.AsTypeReference().resolvedTypeArguments, t2.AsTypeReference().resolvedTypeArguments); c != 0 {
					return c
				}
			} else {
				// Deferred type references with the same target are ordered by the source location of the reference.
				if c := t1.checker.compareNodes(r1.node, r2.node); c != 0 {
					return c
				}
				// Instantiations of the same deferred type reference are ordered by their associated type mappers
				// (which reflect the mapping of in-scope type parameters to type arguments).
				if c := compareTypeMappers(t1.AsObjectType().mapper, t2.AsObjectType().mapper); c != 0 {
					return c
				}
			}
		} else if t1.objectFlags&ObjectFlagsReference != 0 {
			return -1
		} else if t2.objectFlags&ObjectFlagsReference != 0 {
			return 1
		} else {
			// Order unnamed non-reference object types by kind associated type mappers. Reverse mapped types have
			// neither symbols nor mappers so they're ultimately ordered by unstable type IDs, but given their rarity
			// this should be fine.
			if c := int(t1.objectFlags&ObjectFlagsObjectTypeKindMask) - int(t2.objectFlags&ObjectFlagsObjectTypeKindMask); c != 0 {
				return c
			}
			if c := compareTypeMappers(t1.AsObjectType().mapper, t2.AsObjectType().mapper); c != 0 {
				return c
			}
		}
	case t1.flags&TypeFlagsUnion != 0:
		// Unions are ordered by origin and then constituent type lists.
		o1 := t1.AsUnionType().origin
		o2 := t2.AsUnionType().origin
		if o1 == nil && o2 == nil {
			if c := compareTypeLists(t1.Types(), t2.Types()); c != 0 {
				return c
			}
		} else if o1 == nil {
			return 1
		} else if o2 == nil {
			return -1
		} else {
			if c := CompareTypes(o1, o2); c != 0 {
				return c
			}
		}
	case t1.flags&TypeFlagsIntersection != 0:
		// Intersections are ordered by their constituent type lists.
		if c := compareTypeLists(t1.Types(), t2.Types()); c != 0 {
			return c
		}
	case t1.flags&(TypeFlagsEnum|TypeFlagsEnumLiteral|TypeFlagsUniqueESSymbol) != 0:
		// Enum members are ordered by their symbol (and thus their declaration order).
		if c := t1.checker.compareSymbols(t1.symbol, t2.symbol); c != 0 {
			return c
		}
	case t1.flags&TypeFlagsStringLiteral != 0:
		// String literal types are ordered by their values.
		if c := strings.Compare(t1.AsLiteralType().value.(string), t2.AsLiteralType().value.(string)); c != 0 {
			return c
		}
	case t1.flags&TypeFlagsNumberLiteral != 0:
		// Numeric literal types are ordered by their values.
		if c := cmp.Compare(t1.AsLiteralType().value.(jsnum.Number), t2.AsLiteralType().value.(jsnum.Number)); c != 0 {
			return c
		}
	case t1.flags&TypeFlagsBooleanLiteral != 0:
		b1 := t1.AsLiteralType().value.(bool)
		b2 := t2.AsLiteralType().value.(bool)
		if b1 != b2 {
			if b1 {
				return 1
			}
			return -1
		}
	case t1.flags&TypeFlagsTypeParameter != 0:
		if c := t1.checker.compareSymbols(t1.symbol, t2.symbol); c != 0 {
			return c
		}
	case t1.flags&TypeFlagsIndex != 0:
		if c := CompareTypes(t1.AsIndexType().target, t2.AsIndexType().target); c != 0 {
			return c
		}
		if c := int(t1.AsIndexType().flags) - int(t2.AsIndexType().flags); c != 0 {
			return c
		}
	case t1.flags&TypeFlagsIndexedAccess != 0:
		if c := CompareTypes(t1.AsIndexedAccessType().objectType, t2.AsIndexedAccessType().objectType); c != 0 {
			return c
		}
		if c := CompareTypes(t1.AsIndexedAccessType().indexType, t2.AsIndexedAccessType().indexType); c != 0 {
			return c
		}
	case t1.flags&TypeFlagsConditional != 0:
		if c := t1.checker.compareNodes(t1.AsConditionalType().root.node.AsNode(), t2.AsConditionalType().root.node.AsNode()); c != 0 {
			return c
		}
		if c := compareTypeMappers(t1.AsConditionalType().mapper, t2.AsConditionalType().mapper); c != 0 {
			return c
		}
	case t1.flags&TypeFlagsSubstitution != 0:
		if c := CompareTypes(t1.AsSubstitutionType().baseType, t2.AsSubstitutionType().baseType); c != 0 {
			return c
		}
		if c := CompareTypes(t1.AsSubstitutionType().constraint, t2.AsSubstitutionType().constraint); c != 0 {
			return c
		}
	case t1.flags&TypeFlagsTemplateLiteral != 0:
		if c := slices.Compare(t1.AsTemplateLiteralType().texts, t2.AsTemplateLiteralType().texts); c != 0 {
			return c
		}
		if c := compareTypeLists(t1.AsTemplateLiteralType().types, t2.AsTemplateLiteralType().types); c != 0 {
			return c
		}
	case t1.flags&TypeFlagsStringMapping != 0:
		if c := CompareTypes(t1.AsStringMappingType().target, t2.AsStringMappingType().target); c != 0 {
			return c
		}
	}
	// Fall back to type IDs. This results in type creation order for built-in types.
	return int(t1.id) - int(t2.id)
}

func getSortOrderFlags(t *Type) int {
	// Return TypeFlagsEnum for all enum-like unit types (they'll be sorted by their symbols)
	if t.flags&(TypeFlagsEnumLiteral|TypeFlagsEnum) != 0 && t.flags&TypeFlagsUnion == 0 {
		return int(TypeFlagsEnum)
	}
	return int(t.flags)
}

func compareTypeNames(t1, t2 *Type) int {
	s1 := getTypeNameSymbol(t1)
	s2 := getTypeNameSymbol(t2)
	if s1 == s2 {
		if t1.alias != nil {
			return compareTypeLists(t1.alias.typeArguments, t2.alias.typeArguments)
		}
		return 0
	}
	if s1 == nil {
		return 1
	}
	if s2 == nil {
		return -1
	}
	return strings.Compare(s1.Name, s2.Name)
}

func getTypeNameSymbol(t *Type) *ast.Symbol {
	if t.alias != nil {
		return t.alias.symbol
	}
	if t.flags&(TypeFlagsTypeParameter|TypeFlagsStringMapping) != 0 || t.objectFlags&(ObjectFlagsClassOrInterface|ObjectFlagsReference) != 0 {
		return t.symbol
	}
	return nil
}

func getObjectTypeName(t *Type) *ast.Symbol {
	if t.objectFlags&(ObjectFlagsClassOrInterface|ObjectFlagsReference) != 0 {
		return t.symbol
	}
	return nil
}

func compareTupleTypes(t1, t2 *TupleType) int {
	if t1 == t2 {
		return 0
	}
	if t1.readonly != t2.readonly {
		return core.IfElse(t1.readonly, 1, -1)
	}
	if len(t1.elementInfos) != len(t2.elementInfos) {
		return len(t1.elementInfos) - len(t2.elementInfos)
	}
	for i := range t1.elementInfos {
		if c := int(t1.elementInfos[i].flags) - int(t2.elementInfos[i].flags); c != 0 {
			return c
		}
	}
	for i := range t1.elementInfos {
		if c := compareElementLabels(t1.elementInfos[i].labeledDeclaration, t2.elementInfos[i].labeledDeclaration); c != 0 {
			return c
		}
	}
	return 0
}

func compareElementLabels(n1, n2 *ast.Node) int {
	if n1 == n2 {
		return 0
	}
	if n1 == nil {
		return -1
	}
	if n2 == nil {
		return 1
	}
	return strings.Compare(n1.Name().Text(), n2.Name().Text())
}

func compareTypeLists(s1, s2 []*Type) int {
	if len(s1) != len(s2) {
		return len(s1) - len(s2)
	}
	for i, t1 := range s1 {
		if c := CompareTypes(t1, s2[i]); c != 0 {
			return c
		}
	}
	return 0
}

func compareTypeMappers(m1, m2 *TypeMapper) int {
	if m1 == m2 {
		return 0
	}
	if m1 == nil {
		return 1
	}
	if m2 == nil {
		return -1
	}
	kind1 := m1.Kind()
	kind2 := m2.Kind()
	if kind1 != kind2 {
		return int(kind1) - int(kind2)
	}
	switch kind1 {
	case TypeMapperKindSimple:
		m1 := m1.data.(*SimpleTypeMapper)
		m2 := m2.data.(*SimpleTypeMapper)
		if c := CompareTypes(m1.source, m2.source); c != 0 {
			return c
		}
		return CompareTypes(m1.target, m2.target)
	case TypeMapperKindArray:
		m1 := m1.data.(*ArrayTypeMapper)
		m2 := m2.data.(*ArrayTypeMapper)
		if c := compareTypeLists(m1.sources, m2.sources); c != 0 {
			return c
		}
		return compareTypeLists(m1.targets, m2.targets)
	case TypeMapperKindMerged:
		m1 := m1.data.(*MergedTypeMapper)
		m2 := m2.data.(*MergedTypeMapper)
		if c := compareTypeMappers(m1.m1, m2.m1); c != 0 {
			return c
		}
		return compareTypeMappers(m1.m2, m2.m2)
	}
	return 0
}

func getClassLikeDeclarationOfSymbol(symbol *ast.Symbol) *ast.Node {
	return core.Find(symbol.Declarations, ast.IsClassLike)
}

func isThisInTypeQuery(node *ast.Node) bool {
	if !ast.IsThisIdentifier(node) {
		return false
	}
	for ast.IsQualifiedName(node.Parent) && node.Parent.AsQualifiedName().Left == node {
		node = node.Parent
	}
	return node.Parent.Kind == ast.KindTypeQuery
}

func getDeclarationModifierFlagsFromSymbol(s *ast.Symbol) ast.ModifierFlags {
	return getDeclarationModifierFlagsFromSymbolEx(s, false /*isWrite*/)
}

func getDeclarationModifierFlagsFromSymbolEx(s *ast.Symbol, isWrite bool) ast.ModifierFlags {
	if s.ValueDeclaration != nil {
		var declaration *ast.Node
		if isWrite {
			declaration = core.Find(s.Declarations, ast.IsSetAccessorDeclaration)
		}
		if declaration == nil && s.Flags&ast.SymbolFlagsGetAccessor != 0 {
			declaration = core.Find(s.Declarations, ast.IsGetAccessorDeclaration)
		}
		if declaration == nil {
			declaration = s.ValueDeclaration
		}
		flags := ast.GetCombinedModifierFlags(declaration)
		if s.Parent != nil && s.Parent.Flags&ast.SymbolFlagsClass != 0 {
			return flags
		}
		return flags & ^ast.ModifierFlagsAccessibilityModifier
	}
	if s.CheckFlags&ast.CheckFlagsSynthetic != 0 {
		var accessModifier ast.ModifierFlags
		switch {
		case s.CheckFlags&ast.CheckFlagsContainsPrivate != 0:
			accessModifier = ast.ModifierFlagsPrivate
		case s.CheckFlags&ast.CheckFlagsContainsPublic != 0:
			accessModifier = ast.ModifierFlagsPublic
		default:
			accessModifier = ast.ModifierFlagsProtected
		}
		var staticModifier ast.ModifierFlags
		if s.CheckFlags&ast.CheckFlagsContainsStatic != 0 {
			staticModifier = ast.ModifierFlagsStatic
		}
		return accessModifier | staticModifier
	}
	if s.Flags&ast.SymbolFlagsPrototype != 0 {
		return ast.ModifierFlagsPublic | ast.ModifierFlagsStatic
	}
	return ast.ModifierFlagsNone
}

func isExponentiationOperator(kind ast.Kind) bool {
	return kind == ast.KindAsteriskAsteriskToken
}

func isMultiplicativeOperator(kind ast.Kind) bool {
	return kind == ast.KindAsteriskToken || kind == ast.KindSlashToken || kind == ast.KindPercentToken
}

func isMultiplicativeOperatorOrHigher(kind ast.Kind) bool {
	return isExponentiationOperator(kind) || isMultiplicativeOperator(kind)
}

func isAdditiveOperator(kind ast.Kind) bool {
	return kind == ast.KindPlusToken || kind == ast.KindMinusToken
}

func isAdditiveOperatorOrHigher(kind ast.Kind) bool {
	return isAdditiveOperator(kind) || isMultiplicativeOperatorOrHigher(kind)
}

func isShiftOperator(kind ast.Kind) bool {
	return kind == ast.KindLessThanLessThanToken || kind == ast.KindGreaterThanGreaterThanToken ||
		kind == ast.KindGreaterThanGreaterThanGreaterThanToken
}

func isShiftOperatorOrHigher(kind ast.Kind) bool {
	return isShiftOperator(kind) || isAdditiveOperatorOrHigher(kind)
}

func isRelationalOperator(kind ast.Kind) bool {
	return kind == ast.KindLessThanToken || kind == ast.KindLessThanEqualsToken || kind == ast.KindGreaterThanToken ||
		kind == ast.KindGreaterThanEqualsToken || kind == ast.KindInstanceOfKeyword || kind == ast.KindInKeyword
}

func isRelationalOperatorOrHigher(kind ast.Kind) bool {
	return isRelationalOperator(kind) || isShiftOperatorOrHigher(kind)
}

func isEqualityOperator(kind ast.Kind) bool {
	return kind == ast.KindEqualsEqualsToken || kind == ast.KindEqualsEqualsEqualsToken ||
		kind == ast.KindExclamationEqualsToken || kind == ast.KindExclamationEqualsEqualsToken
}

func isEqualityOperatorOrHigher(kind ast.Kind) bool {
	return isEqualityOperator(kind) || isRelationalOperatorOrHigher(kind)
}

func isBitwiseOperator(kind ast.Kind) bool {
	return kind == ast.KindAmpersandToken || kind == ast.KindBarToken || kind == ast.KindCaretToken
}

func isBitwiseOperatorOrHigher(kind ast.Kind) bool {
	return isBitwiseOperator(kind) || isEqualityOperatorOrHigher(kind)
}

func isLogicalOperatorOrHigher(kind ast.Kind) bool {
	return ast.IsLogicalBinaryOperator(kind) || isBitwiseOperatorOrHigher(kind)
}

func isAssignmentOperatorOrHigher(kind ast.Kind) bool {
	return kind == ast.KindQuestionQuestionToken || isLogicalOperatorOrHigher(kind) || ast.IsAssignmentOperator(kind)
}

func isBinaryOperator(kind ast.Kind) bool {
	return isAssignmentOperatorOrHigher(kind) || kind == ast.KindCommaToken
}

func isObjectLiteralType(t *Type) bool {
	return t.objectFlags&ObjectFlagsObjectLiteral != 0
}

func isDeclarationReadonly(declaration *ast.Node) bool {
	return ast.GetCombinedModifierFlags(declaration)&ast.ModifierFlagsReadonly != 0 && !ast.IsParameterPropertyDeclaration(declaration, declaration.Parent)
}

type orderedSet[T comparable] struct {
	valuesByKey map[T]struct{}
	values      []T
}

func (s *orderedSet[T]) contains(value T) bool {
	_, ok := s.valuesByKey[value]
	return ok
}

func (s *orderedSet[T]) add(value T) {
	if s.valuesByKey == nil {
		s.valuesByKey = make(map[T]struct{})
	}
	s.valuesByKey[value] = struct{}{}
	s.values = append(s.values, value)
}

func getContainingFunction(node *ast.Node) *ast.Node {
	return ast.FindAncestor(node.Parent, ast.IsFunctionLike)
}

func getContainingFunctionOrClassStaticBlock(node *ast.Node) *ast.Node {
	return ast.FindAncestor(node.Parent, ast.IsFunctionLikeOrClassStaticBlockDeclaration)
}

func isTypeReferenceType(node *ast.Node) bool {
	return node.Kind == ast.KindTypeReference || node.Kind == ast.KindExpressionWithTypeArguments
}

func isNodeDescendantOf(node *ast.Node, ancestor *ast.Node) bool {
	for node != nil {
		if node == ancestor {
			return true
		}
		node = node.Parent
	}
	return false
}

func isTypeUsableAsPropertyName(t *Type) bool {
	return t.flags&TypeFlagsStringOrNumberLiteralOrUnique != 0
}

/**
 * Gets the symbolic name for a member from its type.
 */
func getPropertyNameFromType(t *Type) string {
	switch {
	case t.flags&TypeFlagsStringLiteral != 0:
		return t.AsLiteralType().value.(string)
	case t.flags&TypeFlagsNumberLiteral != 0:
		return t.AsLiteralType().value.(jsnum.Number).String()
	case t.flags&TypeFlagsUniqueESSymbol != 0:
		return t.AsUniqueESSymbolType().name
	}
	panic("Unhandled case in getPropertyNameFromType")
}

func isNumericLiteralName(name string) bool {
	// The intent of numeric names is that
	//     - they are names with text in a numeric form, and that
	//     - setting properties/indexing with them is always equivalent to doing so with the numeric literal 'numLit',
	//         acquired by applying the abstract 'ToNumber' operation on the name's text.
	//
	// The subtlety is in the latter portion, as we cannot reliably say that anything that looks like a numeric literal is a numeric name.
	// In fact, it is the case that the text of the name must be equal to 'ToString(numLit)' for this to hold.
	//
	// Consider the property name '"0xF00D"'. When one indexes with '0xF00D', they are actually indexing with the value of 'ToString(0xF00D)'
	// according to the ECMAScript specification, so it is actually as if the user indexed with the string '"61453"'.
	// Thus, the text of all numeric literals equivalent to '61543' such as '0xF00D', '0xf00D', '0170015', etc. are not valid numeric names
	// because their 'ToString' representation is not equal to their original text.
	// This is motivated by ECMA-262 sections 9.3.1, 9.8.1, 11.1.5, and 11.2.1.
	//
	// Here, we test whether 'ToString(ToNumber(name))' is exactly equal to 'name'.
	// The '+' prefix operator is equivalent here to applying the abstract ToNumber operation.
	// Applying the 'toString()' method on a number gives us the abstract ToString operation on a number.
	//
	// Note that this accepts the values 'Infinity', '-Infinity', and 'NaN', and that this is intentional.
	// This is desired behavior, because when indexing with them as numeric entities, you are indexing
	// with the strings '"Infinity"', '"-Infinity"', and '"NaN"' respectively.
	return jsnum.FromString(name).String() == name
}

func getPropertyNameForPropertyNameNode(name *ast.Node) string {
	switch name.Kind {
	case ast.KindIdentifier, ast.KindPrivateIdentifier, ast.KindStringLiteral, ast.KindNoSubstitutionTemplateLiteral,
		ast.KindNumericLiteral, ast.KindBigIntLiteral, ast.KindJsxNamespacedName:
		return name.Text()
	case ast.KindComputedPropertyName:
		nameExpression := name.AsComputedPropertyName().Expression
		if ast.IsStringOrNumericLiteralLike(nameExpression) {
			return nameExpression.Text()
		}
		if ast.IsSignedNumericLiteral(nameExpression) {
			text := nameExpression.AsPrefixUnaryExpression().Operand.Text()
			if nameExpression.AsPrefixUnaryExpression().Operator == ast.KindMinusToken {
				text = "-" + text
			}
			return text
		}
		return ast.InternalSymbolNameMissing
	}
	panic("Unhandled case in getPropertyNameForPropertyNameNode")
}

func isThisProperty(node *ast.Node) bool {
	return (ast.IsPropertyAccessExpression(node) || ast.IsElementAccessExpression(node)) && node.Expression().Kind == ast.KindThisKeyword
}

func isValidNumberString(s string, roundTripOnly bool) bool {
	if s == "" {
		return false
	}
	n := jsnum.FromString(s)
	return !n.IsNaN() && !n.IsInf() && (!roundTripOnly || n.String() == s)
}

func isValidBigIntString(s string, roundTripOnly bool) bool {
	if s == "" {
		return false
	}
	scanner := scanner.NewScanner()
	scanner.SetSkipTrivia(false)
	success := true
	scanner.SetOnError(func(diagnostic *diagnostics.Message, start, length int, args ...any) {
		success = false
	})
	scanner.SetText(s + "n")
	result := scanner.Scan()
	negative := result == ast.KindMinusToken
	if negative {
		result = scanner.Scan()
	}
	flags := scanner.TokenFlags()
	// validate that
	// * scanning proceeded without error
	// * a bigint can be scanned, and that when it is scanned, it is
	// * the full length of the input string (so the scanner is one character beyond the augmented input length)
	// * it does not contain a numeric separator (the `BigInt` constructor does not accept a numeric separator in its input)
	return success && result == ast.KindBigIntLiteral && scanner.TokenEnd() == len(s)+1 && flags&ast.TokenFlagsContainsSeparator == 0 &&
		(!roundTripOnly || s == pseudoBigIntToString(jsnum.NewPseudoBigInt(jsnum.ParsePseudoBigInt(scanner.TokenValue()), negative)))
}

func isValidESSymbolDeclaration(node *ast.Node) bool {
	if ast.IsVariableDeclaration(node) {
		return ast.IsVarConst(node) && ast.IsIdentifier(node.AsVariableDeclaration().Name()) && isVariableDeclarationInVariableStatement(node)
	}
	if ast.IsPropertyDeclaration(node) {
		return hasEffectiveReadonlyModifier(node) && ast.HasStaticModifier(node)
	}
	return ast.IsPropertySignatureDeclaration(node) && hasEffectiveReadonlyModifier(node)
}

func isVariableDeclarationInVariableStatement(node *ast.Node) bool {
	return ast.IsVariableDeclarationList(node.Parent) && ast.IsVariableStatement(node.Parent.Parent)
}

func isKnownSymbol(symbol *ast.Symbol) bool {
	return isLateBoundName(symbol.Name)
}

func isLateBoundName(name string) bool {
	return len(name) >= 2 && name[0] == '\xfe' && name[1] == '@'
}

func getThisParameter(signature *ast.Node) *ast.Node {
	// callback tags do not currently support this parameters
	if len(signature.Parameters()) != 0 {
		thisParameter := signature.Parameters()[0]
		if ast.IsThisParameter(thisParameter) {
			return thisParameter
		}
	}
	return nil
}

func isObjectOrArrayLiteralType(t *Type) bool {
	return t.objectFlags&(ObjectFlagsObjectLiteral|ObjectFlagsArrayLiteral) != 0
}

func getContainingClassExcludingClassDecorators(node *ast.Node) *ast.ClassLikeDeclaration {
	decorator := ast.FindAncestorOrQuit(node.Parent, func(n *ast.Node) ast.FindAncestorResult {
		if ast.IsClassLike(n) {
			return ast.FindAncestorQuit
		}
		if ast.IsDecorator(n) {
			return ast.FindAncestorTrue
		}
		return ast.FindAncestorFalse
	})
	if decorator != nil && ast.IsClassLike(decorator.Parent) {
		return ast.GetContainingClass(decorator.Parent)
	}
	if decorator != nil {
		return ast.GetContainingClass(decorator)
	}
	return ast.GetContainingClass(node)
}

func isThisTypeParameter(t *Type) bool {
	return t.flags&TypeFlagsTypeParameter != 0 && t.AsTypeParameter().isThisType
}

func isCallLikeExpression(node *ast.Node) bool {
	switch node.Kind {
	case ast.KindJsxOpeningElement, ast.KindJsxSelfClosingElement, ast.KindCallExpression, ast.KindNewExpression,
		ast.KindTaggedTemplateExpression, ast.KindDecorator:
		return true
	}
	return false
}

func isCallOrNewExpression(node *ast.Node) bool {
	return ast.IsCallExpression(node) || ast.IsNewExpression(node)
}

func isClassInstanceProperty(node *ast.Node) bool {
	return node.Parent != nil && ast.IsClassLike(node.Parent) && ast.IsPropertyDeclaration(node) && !ast.HasAccessorModifier(node)
}

func isThisInitializedObjectBindingExpression(node *ast.Node) bool {
	return node != nil && (ast.IsShorthandPropertyAssignment(node) || ast.IsPropertyAssignment(node)) && ast.IsBinaryExpression(node.Parent.Parent) &&
		node.Parent.Parent.AsBinaryExpression().OperatorToken.Kind == ast.KindEqualsToken &&
		node.Parent.Parent.AsBinaryExpression().Right.Kind == ast.KindThisKeyword
}

func isThisInitializedDeclaration(node *ast.Node) bool {
	return node != nil && ast.IsVariableDeclaration(node) && node.AsVariableDeclaration().Initializer != nil && node.AsVariableDeclaration().Initializer.Kind == ast.KindThisKeyword
}

func isWriteOnlyAccess(node *ast.Node) bool {
	return accessKind(node) == AccessKindWrite
}

func isWriteAccess(node *ast.Node) bool {
	return accessKind(node) != AccessKindRead
}

type AccessKind int32

const (
	AccessKindRead      AccessKind = iota // Only reads from a variable
	AccessKindWrite                       // Only writes to a variable without ever reading it. E.g.: `x=1;`.
	AccessKindReadWrite                   // Reads from and writes to a variable. E.g.: `f(x++);`, `x/=1`.
)

func accessKind(node *ast.Node) AccessKind {
	parent := node.Parent
	switch parent.Kind {
	case ast.KindParenthesizedExpression:
		return accessKind(parent)
	case ast.KindPrefixUnaryExpression:
		operator := parent.AsPrefixUnaryExpression().Operator
		if operator == ast.KindPlusPlusToken || operator == ast.KindMinusMinusToken {
			return AccessKindReadWrite
		}
		return AccessKindRead
	case ast.KindPostfixUnaryExpression:
		operator := parent.AsPostfixUnaryExpression().Operator
		if operator == ast.KindPlusPlusToken || operator == ast.KindMinusMinusToken {
			return AccessKindReadWrite
		}
		return AccessKindRead
	case ast.KindBinaryExpression:
		if parent.AsBinaryExpression().Left == node {
			operator := parent.AsBinaryExpression().OperatorToken
			if ast.IsAssignmentOperator(operator.Kind) {
				if operator.Kind == ast.KindEqualsToken {
					return AccessKindWrite
				}
				return AccessKindReadWrite
			}
		}
		return AccessKindRead
	case ast.KindPropertyAccessExpression:
		if parent.AsPropertyAccessExpression().Name() != node {
			return AccessKindRead
		}
		return accessKind(parent)
	case ast.KindPropertyAssignment:
		parentAccess := accessKind(parent.Parent)
		// In `({ x: varname }) = { x: 1 }`, the left `x` is a read, the right `x` is a write.
		if node == parent.AsPropertyAssignment().Name() {
			return reverseAccessKind(parentAccess)
		}
		return parentAccess
	case ast.KindShorthandPropertyAssignment:
		// Assume it's the local variable being accessed, since we don't check public properties for --noUnusedLocals.
		if node == parent.AsShorthandPropertyAssignment().ObjectAssignmentInitializer {
			return AccessKindRead
		}
		return accessKind(parent.Parent)
	case ast.KindArrayLiteralExpression:
		return accessKind(parent)
	case ast.KindForInStatement, ast.KindForOfStatement:
		if node == parent.AsForInOrOfStatement().Initializer {
			return AccessKindWrite
		}
		return AccessKindRead
	}
	return AccessKindRead
}

func reverseAccessKind(a AccessKind) AccessKind {
	switch a {
	case AccessKindRead:
		return AccessKindWrite
	case AccessKindWrite:
		return AccessKindRead
	case AccessKindReadWrite:
		return AccessKindReadWrite
	}
	panic("Unhandled case in reverseAccessKind")
}

func isJsxOpeningLikeElement(node *ast.Node) bool {
	return ast.IsJsxOpeningElement(node) || ast.IsJsxSelfClosingElement(node)
}

// Deprecated in favor of `ast.IsObjectLiteralElement`
func isObjectLiteralElementLike(node *ast.Node) bool {
	return ast.IsObjectLiteralElement(node)
}

func isInfinityOrNaNString(name string) bool {
	return name == "Infinity" || name == "-Infinity" || name == "NaN"
}

func (c *Checker) isConstantVariable(symbol *ast.Symbol) bool {
	return symbol.Flags&ast.SymbolFlagsVariable != 0 && (c.getDeclarationNodeFlagsFromSymbol(symbol)&ast.NodeFlagsConstant) != 0
}

func (c *Checker) isParameterOrMutableLocalVariable(symbol *ast.Symbol) bool {
	// Return true if symbol is a parameter, a catch clause variable, or a mutable local variable
	if symbol.ValueDeclaration != nil {
		declaration := ast.GetRootDeclaration(symbol.ValueDeclaration)
		return declaration != nil && (ast.IsParameter(declaration) || ast.IsVariableDeclaration(declaration) && (ast.IsCatchClause(declaration.Parent) || c.isMutableLocalVariableDeclaration(declaration)))
	}
	return false
}

func (c *Checker) isMutableLocalVariableDeclaration(declaration *ast.Node) bool {
	// Return true if symbol is a non-exported and non-global `let` variable
	return declaration.Parent.Flags&ast.NodeFlagsLet != 0 && !(ast.GetCombinedModifierFlags(declaration)&ast.ModifierFlagsExport != 0 || declaration.Parent.Parent.Kind == ast.KindVariableStatement && ast.IsGlobalSourceFile(declaration.Parent.Parent.Parent))
}

func isInAmbientOrTypeNode(node *ast.Node) bool {
	return node.Flags&ast.NodeFlagsAmbient != 0 || ast.FindAncestor(node, func(n *ast.Node) bool {
		return ast.IsInterfaceDeclaration(n) || ast.IsTypeAliasDeclaration(n) || ast.IsTypeLiteralNode(n)
	}) != nil
}

func isVariableLike(node *ast.Node) bool {
	switch node.Kind {
	case ast.KindBindingElement, ast.KindEnumMember, ast.KindParameter, ast.KindPropertyAssignment, ast.KindPropertyDeclaration,
		ast.KindPropertySignature, ast.KindShorthandPropertyAssignment, ast.KindVariableDeclaration:
		return true
	}
	return false
}

func getAncestor(node *ast.Node, kind ast.Kind) *ast.Node {
	for node != nil && node.Kind != kind {
		node = node.Parent
	}
	return node
}

func isLiteralExpressionOfObject(node *ast.Node) bool {
	switch node.Kind {
	case ast.KindObjectLiteralExpression, ast.KindArrayLiteralExpression, ast.KindRegularExpressionLiteral,
		ast.KindFunctionExpression, ast.KindClassExpression:
		return true
	}
	return false
}

func canHaveFlowNode(node *ast.Node) bool {
	return node.FlowNodeData() != nil
}

func isNonNullAccess(node *ast.Node) bool {
	return ast.IsAccessExpression(node) && ast.IsNonNullExpression(node.Expression())
}

func getTagNameOfNode(node *ast.Node) *ast.Node {
	switch node.Kind {
	case ast.KindJsxOpeningElement:
		return node.AsJsxOpeningElement().TagName
	case ast.KindJsxClosingElement:
		return node.AsJsxClosingElement().TagName
	case ast.KindJsxSelfClosingElement:
		return node.AsJsxSelfClosingElement().TagName
	}
	panic("Unhandled case in getTagNameOfNode")
}

func getBindingElementPropertyName(node *ast.Node) *ast.Node {
	name := node.AsBindingElement().PropertyName
	if name != nil {
		return name
	}
	return node.Name()
}

func indexOfNode(nodes []*ast.Node, node *ast.Node) int {
	index, ok := slices.BinarySearchFunc(nodes, node, compareNodePositions)
	if ok {
		return index
	}
	return -1
}

func compareNodePositions(n1, n2 *ast.Node) int {
	return n1.Pos() - n2.Pos()
}

func hasContextSensitiveParameters(node *ast.Node) bool {
	// Functions with type parameters are not context sensitive.
	if node.TypeParameters() == nil {
		// Functions with any parameters that lack type annotations are context sensitive.
		if core.Some(node.Parameters(), func(p *ast.Node) bool { return p.Type() == nil }) {
			return true
		}
		if !ast.IsArrowFunction(node) {
			// If the first parameter is not an explicit 'this' parameter, then the function has
			// an implicit 'this' parameter which is subject to contextual typing.
			parameter := core.FirstOrNil(node.Parameters())
			if parameter == nil || !ast.IsThisParameter(parameter) {
				return true
			}
		}
	}
	return false
}

func isCallChain(node *ast.Node) bool {
	return ast.IsCallExpression(node) && node.Flags&ast.NodeFlagsOptionalChain != 0
}

func (c *Checker) callLikeExpressionMayHaveTypeArguments(node *ast.Node) bool {
	return isCallOrNewExpression(node) || ast.IsTaggedTemplateExpression(node) || isJsxOpeningLikeElement(node)
}

func isSuperCall(n *ast.Node) bool {
	return ast.IsCallExpression(n) && n.Expression().Kind == ast.KindSuperKeyword
}

/**
 * Determines whether a node is a property or element access expression for `super`.
 *
 * @internal
 */
func isSuperProperty(node *ast.Node) bool {
	return ast.IsAccessExpression(node) && node.Expression().Kind == ast.KindSuperKeyword
}

func getMembersOfDeclaration(node *ast.Node) []*ast.Node {
	switch node.Kind {
	case ast.KindInterfaceDeclaration:
		return node.AsInterfaceDeclaration().Members.Nodes
	case ast.KindClassDeclaration:
		return node.AsClassDeclaration().Members.Nodes
	case ast.KindClassExpression:
		return node.AsClassExpression().Members.Nodes
	case ast.KindTypeLiteral:
		return node.AsTypeLiteralNode().Members.Nodes
	case ast.KindObjectLiteralExpression:
		return node.AsObjectLiteralExpression().Properties.Nodes
	}
	return nil
}

type FunctionFlags uint32

const (
	FunctionFlagsNormal         FunctionFlags = 0
	FunctionFlagsGenerator      FunctionFlags = 1 << 0
	FunctionFlagsAsync          FunctionFlags = 1 << 1
	FunctionFlagsInvalid        FunctionFlags = 1 << 2
	FunctionFlagsAsyncGenerator FunctionFlags = FunctionFlagsAsync | FunctionFlagsGenerator
)

func getFunctionFlags(node *ast.Node) FunctionFlags {
	if node == nil {
		return FunctionFlagsInvalid
	}
	data := node.BodyData()
	if data == nil {
		return FunctionFlagsInvalid
	}
	flags := FunctionFlagsNormal
	switch node.Kind {
	case ast.KindFunctionDeclaration, ast.KindFunctionExpression, ast.KindMethodDeclaration:
		if data.AsteriskToken != nil {
			flags |= FunctionFlagsGenerator
		}
		fallthrough
	case ast.KindArrowFunction:
		if ast.HasSyntacticModifier(node, ast.ModifierFlagsAsync) {
			flags |= FunctionFlagsAsync
		}
	}
	if data.Body == nil {
		flags |= FunctionFlagsInvalid
	}
	return flags
}

func isInRightSideOfImportOrExportAssignment(node *ast.EntityName) bool {
	for node.Parent.Kind == ast.KindQualifiedName {
		node = node.Parent
	}

	return node.Parent.Kind == ast.KindImportEqualsDeclaration && node.Parent.AsImportEqualsDeclaration().ModuleReference == node ||
		(node.Parent.Kind == ast.KindExportAssignment || node.Parent.Kind == ast.KindJSExportAssignment) && node.Parent.AsExportAssignment().Expression == node
}

func isJsxIntrinsicTagName(tagName *ast.Node) bool {
	return ast.IsIdentifier(tagName) && IsIntrinsicJsxName(tagName.Text()) || ast.IsJsxNamespacedName(tagName)
}

func getContainingObjectLiteral(f *ast.SignatureDeclaration) *ast.Node {
	if (f.Kind == ast.KindMethodDeclaration ||
		f.Kind == ast.KindGetAccessor ||
		f.Kind == ast.KindSetAccessor) && f.Parent.Kind == ast.KindObjectLiteralExpression {
		return f.Parent
	} else if f.Kind == ast.KindFunctionExpression && f.Parent.Kind == ast.KindPropertyAssignment {
		return f.Parent.Parent
	}
	return nil
}

func isImportTypeQualifierPart(node *ast.Node) *ast.Node {
	parent := node.Parent
	for ast.IsQualifiedName(parent) {
		node = parent
		parent = parent.Parent
	}

	if parent != nil && parent.Kind == ast.KindImportType && parent.AsImportTypeNode().Qualifier == node {
		return parent
	}

	return nil
}

func isInNameOfExpressionWithTypeArguments(node *ast.Node) bool {
	for node.Parent.Kind == ast.KindPropertyAccessExpression {
		node = node.Parent
	}

	return node.Parent.Kind == ast.KindExpressionWithTypeArguments
}

<<<<<<< HEAD
=======
func getTypeParameterFromJSDoc(node *ast.Node) *ast.Node {
	name := node.Name().Text()
	typeParameters := node.Parent.Parent.Parent.TypeParameters()
	return core.Find(typeParameters, func(p *ast.Node) bool { return p.Name().Text() == name })
}

>>>>>>> 7ee630be
func isTypeDeclarationName(name *ast.Node) bool {
	return name.Kind == ast.KindIdentifier &&
		isTypeDeclaration(name.Parent) &&
		ast.GetNameOfDeclaration(name.Parent) == name
}

func getIndexSymbolFromSymbolTable(symbolTable ast.SymbolTable) *ast.Symbol {
	return symbolTable[ast.InternalSymbolNameIndex]
}

// Indicates whether the result of an `Expression` will be unused.
// NOTE: This requires a node with a valid `parent` pointer.
func expressionResultIsUnused(node *ast.Node) bool {
	for {
		parent := node.Parent
		// walk up parenthesized expressions, but keep a pointer to the top-most parenthesized expression
		if ast.IsParenthesizedExpression(parent) {
			node = parent
			continue
		}
		// result is unused in an expression statement, `void` expression, or the initializer or incrementer of a `for` loop
		if ast.IsExpressionStatement(parent) || ast.IsVoidExpression(parent) || ast.IsForStatement(parent) && (parent.Initializer() == node || parent.AsForStatement().Incrementor == node) {
			return true
		}
		if ast.IsBinaryExpression(parent) && parent.AsBinaryExpression().OperatorToken.Kind == ast.KindCommaToken {
			// left side of comma is always unused
			if node == parent.AsBinaryExpression().Left {
				return true
			}
			// right side of comma is unused if parent is unused
			node = parent
			continue
		}
		return false
	}
}

func pseudoBigIntToString(value jsnum.PseudoBigInt) string {
	return value.String()
}

func getSuperContainer(node *ast.Node, stopOnFunctions bool) *ast.Node {
	for {
		node = node.Parent
		if node == nil {
			return nil
		}
		switch node.Kind {
		case ast.KindComputedPropertyName:
			node = node.Parent
		case ast.KindFunctionDeclaration, ast.KindFunctionExpression, ast.KindArrowFunction:
			if !stopOnFunctions {
				continue
			}
			fallthrough
		case ast.KindPropertyDeclaration, ast.KindPropertySignature, ast.KindMethodDeclaration, ast.KindMethodSignature, ast.KindConstructor,
			ast.KindGetAccessor, ast.KindSetAccessor, ast.KindClassStaticBlockDeclaration:
			return node
		case ast.KindDecorator:
			// Decorators are always applied outside of the body of a class or method.
			if ast.IsParameter(node.Parent) && ast.IsClassElement(node.Parent.Parent) {
				// If the decorator's parent is a Parameter, we resolve the this container from
				// the grandparent class declaration.
				node = node.Parent.Parent
			} else if ast.IsClassElement(node.Parent) {
				// If the decorator's parent is a class element, we resolve the 'this' container
				// from the parent class declaration.
				node = node.Parent
			}
		}
	}
}

func forEachYieldExpression(body *ast.Node, visitor func(expr *ast.Node)) {
	var traverse func(*ast.Node) bool
	traverse = func(node *ast.Node) bool {
		switch node.Kind {
		case ast.KindYieldExpression:
			visitor(node)
			operand := node.Expression()
			if operand != nil {
				traverse(operand)
			}
		case ast.KindEnumDeclaration, ast.KindInterfaceDeclaration, ast.KindModuleDeclaration, ast.KindTypeAliasDeclaration:
			// These are not allowed inside a generator now, but eventually they may be allowed
			// as local types. Regardless, skip them to avoid the work.
		default:
			if ast.IsFunctionLike(node) {
				if node.Name() != nil && ast.IsComputedPropertyName(node.Name()) {
					// Note that we will not include methods/accessors of a class because they would require
					// first descending into the class. This is by design.
					traverse(node.Name().Expression())
				}
			} else if !ast.IsPartOfTypeNode(node) {
				// This is the general case, which should include mostly expressions and statements.
				// Also includes NodeArrays.
				node.ForEachChild(traverse)
			}
		}
		return false
	}
	traverse(body)
}

func skipTypeChecking(sourceFile *ast.SourceFile, options *core.CompilerOptions) bool {
	return options.NoCheck.IsTrue() ||
		options.SkipLibCheck.IsTrue() && tspath.IsDeclarationFileName(sourceFile.FileName()) ||
		options.SkipDefaultLibCheck.IsTrue() && sourceFile.HasNoDefaultLib ||
		!canIncludeBindAndCheckDiagnostics(sourceFile, options)
}

func canIncludeBindAndCheckDiagnostics(sourceFile *ast.SourceFile, options *core.CompilerOptions) bool {
	// !!!
	// if (!!sourceFile.checkJSDirective && sourceFile.checkJSDirective.enabled === false) return false;

	if sourceFile.ScriptKind == core.ScriptKindTS || sourceFile.ScriptKind == core.ScriptKindTSX || sourceFile.ScriptKind == core.ScriptKindExternal {
		return true
	}

	isJS := sourceFile.ScriptKind == core.ScriptKindJS || sourceFile.ScriptKind == core.ScriptKindJSX
	isCheckJS := isJS && isCheckJSEnabledForFile(sourceFile, options)
	isPlainJS := isPlainJSFile(sourceFile, options.CheckJs)

	// By default, only type-check .ts, .tsx, Deferred, plain JS, checked JS and External
	// - plain JS: .js files with no // ts-check and checkJs: undefined
	// - check JS: .js files with either // ts-check or checkJs: true
	// - external: files that are added by plugins
	return isPlainJS || isCheckJS || sourceFile.ScriptKind == core.ScriptKindDeferred
}

func isCheckJSEnabledForFile(sourceFile *ast.SourceFile, compilerOptions *core.CompilerOptions) bool {
	// !!!
	// if sourceFile.CheckJSDirective != nil {
	// 	return sourceFile.CheckJSDirective.Enabled
	// }
	return compilerOptions.CheckJs == core.TSTrue
}

func isPlainJSFile(file *ast.SourceFile, checkJs core.Tristate) bool {
	// !!!
	// return file != nil && (file.ScriptKind == core.ScriptKindJS || file.ScriptKind == core.ScriptKindJSX) && file.CheckJSDirective == nil && checkJs == core.TSUnknown
	return file != nil && (file.ScriptKind == core.ScriptKindJS || file.ScriptKind == core.ScriptKindJSX) && checkJs == core.TSUnknown
}

func getEnclosingContainer(node *ast.Node) *ast.Node {
	return ast.FindAncestor(node.Parent, func(n *ast.Node) bool {
		return binder.GetContainerFlags(n)&binder.ContainerFlagsIsContainer != 0
	})
}

func getDeclarationsOfKind(symbol *ast.Symbol, kind ast.Kind) []*ast.Node {
	return core.Filter(symbol.Declarations, func(d *ast.Node) bool { return d.Kind == kind })
}

func hasType(node *ast.Node) bool {
	return node.Type() != nil
}

func getNonRestParameterCount(sig *Signature) int {
	return len(sig.parameters) - core.IfElse(signatureHasRestParameter(sig), 1, 0)
}

func minAndMax[T any](slice []T, getValue func(value T) int) (int, int) {
	var minValue, maxValue int
	for i, element := range slice {
		value := getValue(element)
		if i == 0 {
			minValue = value
			maxValue = value
		} else {
			minValue = min(minValue, value)
			maxValue = max(maxValue, value)
		}
	}
	return minValue, maxValue
}

func isModuleExportsAccessExpression(node *ast.Node) bool {
	return ast.IsAccessExpression(node) && ast.IsModuleIdentifier(node.Expression()) && ast.GetElementOrPropertyAccessName(node) == "exports"
}

func getNonModifierTokenRangeOfNode(node *ast.Node) core.TextRange {
	pos := node.Pos()
	if node.Modifiers() != nil {
		if last := ast.FindLastVisibleNode(node.Modifiers().Nodes); last != nil {
			pos = last.Pos()
		}
	}
	return scanner.GetRangeOfTokenAtPosition(ast.GetSourceFileOfNode(node), pos)
}

type FeatureMapEntry struct {
	lib   string
	props []string
}

var getFeatureMap = sync.OnceValue(func() map[string][]FeatureMapEntry {
	return map[string][]FeatureMapEntry{
		"Array": {
			{lib: "es2015", props: []string{"find", "findIndex", "fill", "copyWithin", "entries", "keys", "values"}},
			{lib: "es2016", props: []string{"includes"}},
			{lib: "es2019", props: []string{"flat", "flatMap"}},
			{lib: "es2022", props: []string{"at"}},
			{lib: "es2023", props: []string{"findLastIndex", "findLast", "toReversed", "toSorted", "toSpliced", "with"}},
		},
		"Iterator": {
			{lib: "es2015", props: []string{}},
		},
		"AsyncIterator": {
			{lib: "es2015", props: []string{}},
		},
		"ArrayBuffer": {
			{lib: "es2024", props: []string{
				"maxByteLength",
				"resizable",
				"resize",
				"detached",
				"transfer",
				"transferToFixedLength",
			}},
		},
		"Atomics": {
			{lib: "es2017", props: []string{
				"add",
				"and",
				"compareExchange",
				"exchange",
				"isLockFree",
				"load",
				"or",
				"store",
				"sub",
				"wait",
				"notify",
				"xor",
			}},
			{lib: "es2024", props: []string{
				"waitAsync",
			}},
		},
		"SharedArrayBuffer": {
			{lib: "es2017", props: []string{
				"byteLength",
				"slice",
			}},
			{lib: "es2024", props: []string{
				"growable",
				"maxByteLength",
				"grow",
			}},
		},
		"AsyncIterable": {
			{lib: "es2018", props: []string{}},
		},
		"AsyncIterableIterator": {
			{lib: "es2018", props: []string{}},
		},
		"AsyncGenerator": {
			{lib: "es2018", props: []string{}},
		},
		"AsyncGeneratorFunction": {
			{lib: "es2018", props: []string{}},
		},
		"RegExp": {
			{lib: "es2015", props: []string{"flags", "sticky", "unicode"}},
			{lib: "es2018", props: []string{"dotAll"}},
			{lib: "es2024", props: []string{"unicodeSets"}},
		},
		"Reflect": {
			{lib: "es2015", props: []string{"apply", "construct", "defineProperty", "deleteProperty", "get", "getOwnPropertyDescriptor", "getPrototypeOf", "has", "isExtensible", "ownKeys", "preventExtensions", "set", "setPrototypeOf"}},
		},
		"ArrayConstructor": {
			{lib: "es2015", props: []string{"from", "of"}},
			{lib: "esnext", props: []string{"fromAsync"}},
		},
		"ObjectConstructor": {
			{lib: "es2015", props: []string{"assign", "getOwnPropertySymbols", "keys", "is", "setPrototypeOf"}},
			{lib: "es2017", props: []string{"values", "entries", "getOwnPropertyDescriptors"}},
			{lib: "es2019", props: []string{"fromEntries"}},
			{lib: "es2022", props: []string{"hasOwn"}},
			{lib: "es2024", props: []string{"groupBy"}},
		},
		"NumberConstructor": {
			{lib: "es2015", props: []string{"isFinite", "isInteger", "isNaN", "isSafeInteger", "parseFloat", "parseInt"}},
		},
		"Math": {
			{lib: "es2015", props: []string{"clz32", "imul", "sign", "log10", "log2", "log1p", "expm1", "cosh", "sinh", "tanh", "acosh", "asinh", "atanh", "hypot", "trunc", "fround", "cbrt"}},
		},
		"Map": {
			{lib: "es2015", props: []string{"entries", "keys", "values"}},
		},
		"MapConstructor": {
			{lib: "es2024", props: []string{"groupBy"}},
		},
		"Set": {
			{lib: "es2015", props: []string{"entries", "keys", "values"}},
			{lib: "esnext", props: []string{
				"union",
				"intersection",
				"difference",
				"symmetricDifference",
				"isSubsetOf",
				"isSupersetOf",
				"isDisjointFrom",
			}},
		},
		"PromiseConstructor": {
			{lib: "es2015", props: []string{"all", "race", "reject", "resolve"}},
			{lib: "es2020", props: []string{"allSettled"}},
			{lib: "es2021", props: []string{"any"}},
			{lib: "es2024", props: []string{"withResolvers"}},
		},
		"Symbol": {
			{lib: "es2015", props: []string{"for", "keyFor"}},
			{lib: "es2019", props: []string{"description"}},
		},
		"WeakMap": {
			{lib: "es2015", props: []string{"entries", "keys", "values"}},
		},
		"WeakSet": {
			{lib: "es2015", props: []string{"entries", "keys", "values"}},
		},
		"String": {
			{lib: "es2015", props: []string{"codePointAt", "includes", "endsWith", "normalize", "repeat", "startsWith", "anchor", "big", "blink", "bold", "fixed", "fontcolor", "fontsize", "italics", "link", "small", "strike", "sub", "sup"}},
			{lib: "es2017", props: []string{"padStart", "padEnd"}},
			{lib: "es2019", props: []string{"trimStart", "trimEnd", "trimLeft", "trimRight"}},
			{lib: "es2020", props: []string{"matchAll"}},
			{lib: "es2021", props: []string{"replaceAll"}},
			{lib: "es2022", props: []string{"at"}},
			{lib: "es2024", props: []string{"isWellFormed", "toWellFormed"}},
		},
		"StringConstructor": {
			{lib: "es2015", props: []string{"fromCodePoint", "raw"}},
		},
		"DateTimeFormat": {
			{lib: "es2017", props: []string{"formatToParts"}},
		},
		"Promise": {
			{lib: "es2015", props: []string{}},
			{lib: "es2018", props: []string{"finally"}},
		},
		"RegExpMatchArray": {
			{lib: "es2018", props: []string{"groups"}},
		},
		"RegExpExecArray": {
			{lib: "es2018", props: []string{"groups"}},
		},
		"Intl": {
			{lib: "es2018", props: []string{"PluralRules"}},
		},
		"NumberFormat": {
			{lib: "es2018", props: []string{"formatToParts"}},
		},
		"SymbolConstructor": {
			{lib: "es2020", props: []string{"matchAll"}},
			{lib: "esnext", props: []string{
				"metadata",
				"dispose",
				"asyncDispose",
			}},
		},
		"DataView": {
			{lib: "es2020", props: []string{"setBigInt64", "setBigUint64", "getBigInt64", "getBigUint64"}},
		},
		"BigInt": {
			{lib: "es2020", props: []string{}},
		},
		"RelativeTimeFormat": {
			{lib: "es2020", props: []string{"format", "formatToParts", "resolvedOptions"}},
		},
		"Int8Array": {
			{lib: "es2022", props: []string{"at"}},
			{lib: "es2023", props: []string{"findLastIndex", "findLast", "toReversed", "toSorted", "toSpliced", "with"}},
		},
		"Uint8Array": {
			{lib: "es2022", props: []string{"at"}},
			{lib: "es2023", props: []string{"findLastIndex", "findLast", "toReversed", "toSorted", "toSpliced", "with"}},
		},
		"Uint8ClampedArray": {
			{lib: "es2022", props: []string{"at"}},
			{lib: "es2023", props: []string{"findLastIndex", "findLast", "toReversed", "toSorted", "toSpliced", "with"}},
		},
		"Int16Array": {
			{lib: "es2022", props: []string{"at"}},
			{lib: "es2023", props: []string{"findLastIndex", "findLast", "toReversed", "toSorted", "toSpliced", "with"}},
		},
		"Uint16Array": {
			{lib: "es2022", props: []string{"at"}},
			{lib: "es2023", props: []string{"findLastIndex", "findLast", "toReversed", "toSorted", "toSpliced", "with"}},
		},
		"Int32Array": {
			{lib: "es2022", props: []string{"at"}},
			{lib: "es2023", props: []string{"findLastIndex", "findLast", "toReversed", "toSorted", "toSpliced", "with"}},
		},
		"Uint32Array": {
			{lib: "es2022", props: []string{"at"}},
			{lib: "es2023", props: []string{"findLastIndex", "findLast", "toReversed", "toSorted", "toSpliced", "with"}},
		},
		"Float32Array": {
			{lib: "es2022", props: []string{"at"}},
			{lib: "es2023", props: []string{"findLastIndex", "findLast", "toReversed", "toSorted", "toSpliced", "with"}},
		},
		"Float64Array": {
			{lib: "es2022", props: []string{"at"}},
			{lib: "es2023", props: []string{"findLastIndex", "findLast", "toReversed", "toSorted", "toSpliced", "with"}},
		},
		"BigInt64Array": {
			{lib: "es2020", props: []string{}},
			{lib: "es2022", props: []string{"at"}},
			{lib: "es2023", props: []string{"findLastIndex", "findLast", "toReversed", "toSorted", "toSpliced", "with"}},
		},
		"BigUint64Array": {
			{lib: "es2020", props: []string{}},
			{lib: "es2022", props: []string{"at"}},
			{lib: "es2023", props: []string{"findLastIndex", "findLast", "toReversed", "toSorted", "toSpliced", "with"}},
		},
		"Error": {
			{lib: "es2022", props: []string{"cause"}},
		},
	}
})

func rangeOfTypeParameters(sourceFile *ast.SourceFile, typeParameters *ast.NodeList) core.TextRange {
	return core.NewTextRange(typeParameters.Pos()-1, min(len(sourceFile.Text), scanner.SkipTrivia(sourceFile.Text, typeParameters.End())+1))
}

func tryGetPropertyAccessOrIdentifierToString(expr *ast.Node) string {
	switch {
	case ast.IsPropertyAccessExpression(expr):
		baseStr := tryGetPropertyAccessOrIdentifierToString(expr.Expression())
		if baseStr != "" {
			return baseStr + "." + entityNameToString(expr.Name())
		}
	case ast.IsElementAccessExpression(expr):
		baseStr := tryGetPropertyAccessOrIdentifierToString(expr.Expression())
		if baseStr != "" && ast.IsPropertyName(expr.AsElementAccessExpression().ArgumentExpression) {
			return baseStr + "." + getPropertyNameForPropertyNameNode(expr.AsElementAccessExpression().ArgumentExpression)
		}
	case ast.IsIdentifier(expr):
		return expr.Text()
	case ast.IsJsxNamespacedName(expr):
		return entityNameToString(expr)
	}
	return ""
}

func getInvokedExpression(node *ast.Node) *ast.Node {
	switch node.Kind {
	case ast.KindTaggedTemplateExpression:
		return node.AsTaggedTemplateExpression().Tag
	case ast.KindJsxOpeningElement, ast.KindJsxSelfClosingElement:
		return node.TagName()
	case ast.KindBinaryExpression:
		return node.AsBinaryExpression().Right
	default:
		return node.Expression()
	}
}

func getFirstJSDocTag(node *ast.Node, f func(*ast.Node) bool) *ast.Node {
	for _, jsdoc := range node.JSDoc(nil) {
		tags := jsdoc.AsJSDoc().Tags
		if tags != nil {
			for _, tag := range tags.Nodes {
				if f(tag) {
					return tag
				}
			}
		}
	}
	return nil
}

func getJSDocDeprecatedTag(node *ast.Node) *ast.Node {
	return getFirstJSDocTag(node, ast.IsJSDocDeprecatedTag)
}

func allDeclarationsInSameSourceFile(symbol *ast.Symbol) bool {
	if len(symbol.Declarations) > 1 {
		var sourceFile *ast.SourceFile
		for i, d := range symbol.Declarations {
			if i == 0 {
				sourceFile = ast.GetSourceFileOfNode(d)
			} else if ast.GetSourceFileOfNode(d) != sourceFile {
				return false
			}
		}
	}
	return true
}<|MERGE_RESOLUTION|>--- conflicted
+++ resolved
@@ -1613,15 +1613,6 @@
 	return node.Parent.Kind == ast.KindExpressionWithTypeArguments
 }
 
-<<<<<<< HEAD
-=======
-func getTypeParameterFromJSDoc(node *ast.Node) *ast.Node {
-	name := node.Name().Text()
-	typeParameters := node.Parent.Parent.Parent.TypeParameters()
-	return core.Find(typeParameters, func(p *ast.Node) bool { return p.Name().Text() == name })
-}
-
->>>>>>> 7ee630be
 func isTypeDeclarationName(name *ast.Node) bool {
 	return name.Kind == ast.KindIdentifier &&
 		isTypeDeclaration(name.Parent) &&
