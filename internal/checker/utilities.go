package checker

import (
	"cmp"
	"slices"
	"strings"
	"sync"
	"unicode/utf8"

	"github.com/microsoft/typescript-go/internal/ast"
	"github.com/microsoft/typescript-go/internal/binder"
	"github.com/microsoft/typescript-go/internal/core"
	"github.com/microsoft/typescript-go/internal/diagnostics"
	"github.com/microsoft/typescript-go/internal/jsnum"
	"github.com/microsoft/typescript-go/internal/scanner"
)

func NewDiagnosticForNode(node *ast.Node, message *diagnostics.Message, args ...any) *ast.Diagnostic {
	var file *ast.SourceFile
	var loc core.TextRange
	if node != nil {
		file = ast.GetSourceFileOfNode(node)
		loc = binder.GetErrorRangeForNode(file, node)
	}
	return ast.NewDiagnostic(file, loc, message, args...)
}

func NewDiagnosticChainForNode(chain *ast.Diagnostic, node *ast.Node, message *diagnostics.Message, args ...any) *ast.Diagnostic {
	if chain != nil {
		return ast.NewDiagnosticChain(chain, message, args...)
	}
	return NewDiagnosticForNode(node, message, args...)
}

func IsIntrinsicJsxName(name string) bool {
	return len(name) != 0 && (name[0] >= 'a' && name[0] <= 'z' || strings.ContainsRune(name, '-'))
}

func findInMap[K comparable, V any](m map[K]V, predicate func(V) bool) V {
	for _, value := range m {
		if predicate(value) {
			return value
		}
	}
	return *new(V)
}

func boolToTristate(b bool) core.Tristate {
	if b {
		return core.TSTrue
	}
	return core.TSFalse
}

func isCompoundAssignment(token ast.Kind) bool {
	return token >= ast.KindFirstCompoundAssignment && token <= ast.KindLastCompoundAssignment
}

func tokenIsIdentifierOrKeyword(token ast.Kind) bool {
	return token >= ast.KindIdentifier
}

func tokenIsIdentifierOrKeywordOrGreaterThan(token ast.Kind) bool {
	return token == ast.KindGreaterThanToken || tokenIsIdentifierOrKeyword(token)
}

func hasOverrideModifier(node *ast.Node) bool {
	return ast.HasSyntacticModifier(node, ast.ModifierFlagsOverride)
}

func hasAbstractModifier(node *ast.Node) bool {
	return ast.HasSyntacticModifier(node, ast.ModifierFlagsAbstract)
}

func hasAmbientModifier(node *ast.Node) bool {
	return ast.HasSyntacticModifier(node, ast.ModifierFlagsAmbient)
}

func hasAsyncModifier(node *ast.Node) bool {
	return ast.HasSyntacticModifier(node, ast.ModifierFlagsAsync)
}

func hasDecorators(node *ast.Node) bool {
	return ast.HasSyntacticModifier(node, ast.ModifierFlagsDecorator)
}

func getSelectedModifierFlags(node *ast.Node, flags ast.ModifierFlags) ast.ModifierFlags {
	return node.ModifierFlags() & flags
}

func hasModifier(node *ast.Node, flags ast.ModifierFlags) bool {
	return node.ModifierFlags()&flags != 0
}

func hasReadonlyModifier(node *ast.Node) bool {
	return hasModifier(node, ast.ModifierFlagsReadonly)
}

func isStaticPrivateIdentifierProperty(s *ast.Symbol) bool {
	return s.ValueDeclaration != nil && ast.IsPrivateIdentifierClassElementDeclaration(s.ValueDeclaration) && ast.IsStatic(s.ValueDeclaration)
}

func isEmptyObjectLiteral(expression *ast.Node) bool {
	return expression.Kind == ast.KindObjectLiteralExpression && len(expression.AsObjectLiteralExpression().Properties.Nodes) == 0
}

type AssignmentKind int32

const (
	AssignmentKindNone AssignmentKind = iota
	AssignmentKindDefinite
	AssignmentKindCompound
)

type AssignmentTarget = ast.Node // BinaryExpression | PrefixUnaryExpression | PostfixUnaryExpression | ForInOrOfStatement

func getAssignmentTargetKind(node *ast.Node) AssignmentKind {
	target := ast.GetAssignmentTarget(node)
	if target == nil {
		return AssignmentKindNone
	}
	switch target.Kind {
	case ast.KindBinaryExpression:
		binaryOperator := target.AsBinaryExpression().OperatorToken.Kind
		if binaryOperator == ast.KindEqualsToken || ast.IsLogicalOrCoalescingAssignmentOperator(binaryOperator) {
			return AssignmentKindDefinite
		}
		return AssignmentKindCompound
	case ast.KindPrefixUnaryExpression, ast.KindPostfixUnaryExpression:
		return AssignmentKindCompound
	case ast.KindForInStatement, ast.KindForOfStatement:
		return AssignmentKindDefinite
	}
	panic("Unhandled case in getAssignmentTargetKind")
}

func isDeleteTarget(node *ast.Node) bool {
	if !ast.IsAccessExpression(node) {
		return false
	}
	node = ast.WalkUpParenthesizedExpressions(node.Parent)
	return node != nil && node.Kind == ast.KindDeleteExpression
}

func isInCompoundLikeAssignment(node *ast.Node) bool {
	target := ast.GetAssignmentTarget(node)
	return target != nil && ast.IsAssignmentExpression(target /*excludeCompoundAssignment*/, true) && isCompoundLikeAssignment(target)
}

func isCompoundLikeAssignment(assignment *ast.Node) bool {
	right := ast.SkipParentheses(assignment.AsBinaryExpression().Right)
	return right.Kind == ast.KindBinaryExpression && isShiftOperatorOrHigher(right.AsBinaryExpression().OperatorToken.Kind)
}

func getAssertedTypeNode(node *ast.Node) *ast.Node {
	switch node.Kind {
	case ast.KindAsExpression:
		return node.AsAsExpression().Type
	case ast.KindSatisfiesExpression:
		return node.AsSatisfiesExpression().Type
	case ast.KindTypeAssertionExpression:
		return node.AsTypeAssertion().Type
	}
	panic("Unhandled case in getAssertedTypeNode")
}

func isConstAssertion(node *ast.Node) bool {
	switch node.Kind {
	case ast.KindAsExpression, ast.KindTypeAssertionExpression:
		return isConstTypeReference(getAssertedTypeNode(node))
	}
	return false
}

func isConstTypeReference(node *ast.Node) bool {
	return ast.IsTypeReferenceNode(node) && len(node.TypeArguments()) == 0 && ast.IsIdentifier(node.AsTypeReferenceNode().TypeName) && node.AsTypeReferenceNode().TypeName.Text() == "const"
}

func getSingleVariableOfVariableStatement(node *ast.Node) *ast.Node {
	if !ast.IsVariableStatement(node) {
		return nil
	}
	return core.FirstOrNil(node.AsVariableStatement().DeclarationList.AsVariableDeclarationList().Declarations.Nodes)
}

func isTypeReferenceIdentifier(node *ast.Node) bool {
	for node.Parent.Kind == ast.KindQualifiedName {
		node = node.Parent
	}
	return ast.IsTypeReferenceNode(node.Parent)
}

func IsInTypeQuery(node *ast.Node) bool {
	// TypeScript 1.0 spec (April 2014): 3.6.3
	// A type query consists of the keyword typeof followed by an expression.
	// The expression is restricted to a single identifier or a sequence of identifiers separated by periods
	return ast.FindAncestorOrQuit(node, func(n *ast.Node) ast.FindAncestorResult {
		switch n.Kind {
		case ast.KindTypeQuery:
			return ast.FindAncestorTrue
		case ast.KindIdentifier, ast.KindQualifiedName:
			return ast.FindAncestorFalse
		}
		return ast.FindAncestorQuit
	}) != nil
}

func getNameFromImportDeclaration(node *ast.Node) *ast.Node {
	switch node.Kind {
	case ast.KindImportSpecifier:
		return node.AsImportSpecifier().Name()
	case ast.KindNamespaceImport:
		return node.AsNamespaceImport().Name()
	case ast.KindImportClause:
		return node.AsImportClause().Name()
	case ast.KindImportEqualsDeclaration:
		return node.AsImportEqualsDeclaration().Name()
	}
	return nil
}

func isValidTypeOnlyAliasUseSite(useSite *ast.Node) bool {
	return useSite.Flags&ast.NodeFlagsAmbient != 0 ||
		ast.IsPartOfTypeQuery(useSite) ||
		isIdentifierInNonEmittingHeritageClause(useSite) ||
		isPartOfPossiblyValidTypeOrAbstractComputedPropertyName(useSite) ||
		!(ast.IsExpressionNode(useSite) || isShorthandPropertyNameUseSite(useSite))
}

func isIdentifierInNonEmittingHeritageClause(node *ast.Node) bool {
	if !ast.IsIdentifier(node) {
		return false
	}
	parent := node.Parent
	for ast.IsPropertyAccessExpression(parent) || ast.IsExpressionWithTypeArguments(parent) {
		parent = parent.Parent
	}
	return ast.IsHeritageClause(parent) && (parent.AsHeritageClause().Token == ast.KindImplementsKeyword || ast.IsInterfaceDeclaration(parent.Parent))
}

func isPartOfPossiblyValidTypeOrAbstractComputedPropertyName(node *ast.Node) bool {
	for ast.NodeKindIs(node, ast.KindIdentifier, ast.KindPropertyAccessExpression) {
		node = node.Parent
	}
	if node.Kind != ast.KindComputedPropertyName {
		return false
	}
	if ast.HasSyntacticModifier(node.Parent, ast.ModifierFlagsAbstract) {
		return true
	}
	return ast.NodeKindIs(node.Parent.Parent, ast.KindInterfaceDeclaration, ast.KindTypeLiteral)
}

func nodeCanBeDecorated(useLegacyDecorators bool, node *ast.Node, parent *ast.Node, grandparent *ast.Node) bool {
	// private names cannot be used with decorators yet
	if useLegacyDecorators && node.Name() != nil && ast.IsPrivateIdentifier(node.Name()) {
		return false
	}
	switch node.Kind {
	case ast.KindClassDeclaration:
		// class declarations are valid targets
		return true
	case ast.KindClassExpression:
		// class expressions are valid targets for native decorators
		return !useLegacyDecorators
	case ast.KindPropertyDeclaration:
		// property declarations are valid if their parent is a class declaration.
		return parent != nil && (useLegacyDecorators && ast.IsClassDeclaration(parent) ||
			!useLegacyDecorators && ast.IsClassLike(parent) && !hasAbstractModifier(node) && !hasAmbientModifier(node))
	case ast.KindGetAccessor, ast.KindSetAccessor, ast.KindMethodDeclaration:
		// if this method has a body and its parent is a class declaration, this is a valid target.
		return parent != nil && node.Body() != nil && (useLegacyDecorators && ast.IsClassDeclaration(parent) ||
			!useLegacyDecorators && ast.IsClassLike(parent))
	case ast.KindParameter:
		// TODO(rbuckton): Parameter decorator support for ES decorators must wait until it is standardized
		if !useLegacyDecorators {
			return false
		}
		// if the parameter's parent has a body and its grandparent is a class declaration, this is a valid target.
<<<<<<< HEAD
		return parent != nil && parent.BodyData() != nil && (parent.BodyData()).Body != nil && (parent.Kind == ast.KindConstructor || parent.Kind == ast.KindMethodDeclaration || parent.Kind == ast.KindSetAccessor) && ast.GetThisParameter(parent) != node && grandparent != nil && grandparent.Kind == ast.KindClassDeclaration
=======
		return parent != nil && parent.Body() != nil &&
			(parent.Kind == ast.KindConstructor || parent.Kind == ast.KindMethodDeclaration || parent.Kind == ast.KindSetAccessor) &&
			getThisParameter(parent) != node && grandparent != nil && grandparent.Kind == ast.KindClassDeclaration
>>>>>>> 38d56348
	}

	return false
}

func isShorthandPropertyNameUseSite(useSite *ast.Node) bool {
	return ast.IsIdentifier(useSite) && ast.IsShorthandPropertyAssignment(useSite.Parent) && useSite.Parent.AsShorthandPropertyAssignment().Name() == useSite
}

func isTypeDeclaration(node *ast.Node) bool {
	switch node.Kind {
	case ast.KindTypeParameter, ast.KindClassDeclaration, ast.KindInterfaceDeclaration, ast.KindTypeAliasDeclaration, ast.KindJSTypeAliasDeclaration, ast.KindEnumDeclaration:
		return true
	case ast.KindImportClause:
		return node.AsImportClause().IsTypeOnly
	case ast.KindImportSpecifier:
		return node.Parent.Parent.AsImportClause().IsTypeOnly
	case ast.KindExportSpecifier:
		return node.Parent.Parent.AsExportDeclaration().IsTypeOnly
	default:
		return false
	}
}

func canHaveSymbol(node *ast.Node) bool {
	switch node.Kind {
	case ast.KindArrowFunction, ast.KindBinaryExpression, ast.KindBindingElement, ast.KindCallExpression, ast.KindCallSignature,
		ast.KindClassDeclaration, ast.KindClassExpression, ast.KindClassStaticBlockDeclaration, ast.KindConstructor, ast.KindConstructorType,
		ast.KindConstructSignature, ast.KindElementAccessExpression, ast.KindEnumDeclaration, ast.KindEnumMember, ast.KindExportAssignment, ast.KindJSExportAssignment,
		ast.KindExportDeclaration, ast.KindExportSpecifier, ast.KindFunctionDeclaration, ast.KindFunctionExpression, ast.KindFunctionType,
		ast.KindGetAccessor, ast.KindIdentifier, ast.KindImportClause, ast.KindImportEqualsDeclaration, ast.KindImportSpecifier,
		ast.KindIndexSignature, ast.KindInterfaceDeclaration, ast.KindJSDocSignature, ast.KindJSDocTypeLiteral,
		ast.KindJsxAttribute, ast.KindJsxAttributes, ast.KindJsxSpreadAttribute, ast.KindMappedType, ast.KindMethodDeclaration,
		ast.KindMethodSignature, ast.KindModuleDeclaration, ast.KindNamedTupleMember, ast.KindNamespaceExport, ast.KindNamespaceExportDeclaration,
		ast.KindNamespaceImport, ast.KindNewExpression, ast.KindNoSubstitutionTemplateLiteral, ast.KindNumericLiteral, ast.KindObjectLiteralExpression,
		ast.KindParameter, ast.KindPropertyAccessExpression, ast.KindPropertyAssignment, ast.KindPropertyDeclaration, ast.KindPropertySignature,
		ast.KindSetAccessor, ast.KindShorthandPropertyAssignment, ast.KindSourceFile, ast.KindSpreadAssignment, ast.KindStringLiteral,
		ast.KindTypeAliasDeclaration, ast.KindJSTypeAliasDeclaration, ast.KindTypeLiteral, ast.KindTypeParameter, ast.KindVariableDeclaration:
		return true
	}
	return false
}

func canHaveLocals(node *ast.Node) bool {
	switch node.Kind {
	case ast.KindArrowFunction, ast.KindBlock, ast.KindCallSignature, ast.KindCaseBlock, ast.KindCatchClause,
		ast.KindClassStaticBlockDeclaration, ast.KindConditionalType, ast.KindConstructor, ast.KindConstructorType,
		ast.KindConstructSignature, ast.KindForStatement, ast.KindForInStatement, ast.KindForOfStatement, ast.KindFunctionDeclaration,
		ast.KindFunctionExpression, ast.KindFunctionType, ast.KindGetAccessor, ast.KindIndexSignature,
		ast.KindJSDocSignature, ast.KindMappedType,
		ast.KindMethodDeclaration, ast.KindMethodSignature, ast.KindModuleDeclaration, ast.KindSetAccessor, ast.KindSourceFile,
		ast.KindTypeAliasDeclaration, ast.KindJSTypeAliasDeclaration:
		return true
	}
	return false
}

func isShorthandAmbientModuleSymbol(moduleSymbol *ast.Symbol) bool {
	return isShorthandAmbientModule(moduleSymbol.ValueDeclaration)
}

func isShorthandAmbientModule(node *ast.Node) bool {
	// The only kind of module that can be missing a body is a shorthand ambient module.
	return node != nil && node.Kind == ast.KindModuleDeclaration && node.AsModuleDeclaration().Body == nil
}

func getAliasDeclarationFromName(node *ast.Node) *ast.Node {
	switch node.Parent.Kind {
	case ast.KindImportClause, ast.KindImportSpecifier, ast.KindNamespaceImport, ast.KindExportSpecifier, ast.KindExportAssignment, ast.KindJSExportAssignment,
		ast.KindImportEqualsDeclaration, ast.KindNamespaceExport:
		return node.Parent
	case ast.KindQualifiedName:
		return getAliasDeclarationFromName(node.Parent)
	}
	return nil
}

func entityNameToString(name *ast.Node) string {
	switch name.Kind {
	case ast.KindThisKeyword:
		return "this"
	case ast.KindIdentifier, ast.KindPrivateIdentifier:
		if ast.NodeIsSynthesized(name) {
			return name.Text()
		}
		return scanner.GetTextOfNode(name)
	case ast.KindQualifiedName:
		return entityNameToString(name.AsQualifiedName().Left) + "." + entityNameToString(name.AsQualifiedName().Right)
	case ast.KindPropertyAccessExpression:
		return entityNameToString(name.AsPropertyAccessExpression().Expression) + "." + entityNameToString(name.AsPropertyAccessExpression().Name())
	case ast.KindJsxNamespacedName:
		return entityNameToString(name.AsJsxNamespacedName().Namespace) + ":" + entityNameToString(name.AsJsxNamespacedName().Name())
	}
	panic("Unhandled case in entityNameToString")
}

func getContainingQualifiedNameNode(node *ast.Node) *ast.Node {
	for ast.IsQualifiedName(node.Parent) {
		node = node.Parent
	}
	return node
}

func isSideEffectImport(node *ast.Node) bool {
	ancestor := ast.FindAncestor(node, ast.IsImportDeclaration)
	return ancestor != nil && ancestor.AsImportDeclaration().ImportClause == nil
}

func getExternalModuleRequireArgument(node *ast.Node) *ast.Node {
	if ast.IsVariableDeclarationInitializedToRequire(node) {
		return node.AsVariableDeclaration().Initializer.AsCallExpression().Arguments.Nodes[0]
	}
	return nil
}

func isRightSideOfQualifiedNameOrPropertyAccess(node *ast.Node) bool {
	parent := node.Parent
	switch parent.Kind {
	case ast.KindQualifiedName:
		return parent.AsQualifiedName().Right == node
	case ast.KindPropertyAccessExpression:
		return parent.AsPropertyAccessExpression().Name() == node
	case ast.KindMetaProperty:
		return parent.AsMetaProperty().Name() == node
	}
	return false
}

func isTopLevelInExternalModuleAugmentation(node *ast.Node) bool {
	return node != nil && node.Parent != nil && ast.IsModuleBlock(node.Parent) && ast.IsExternalModuleAugmentation(node.Parent.Parent)
}

func isSyntacticDefault(node *ast.Node) bool {
	return (ast.IsExportAssignment(node) && !node.AsExportAssignment().IsExportEquals) ||
		ast.HasSyntacticModifier(node, ast.ModifierFlagsDefault) ||
		ast.IsExportSpecifier(node) ||
		ast.IsNamespaceExport(node)
}

func hasExportAssignmentSymbol(moduleSymbol *ast.Symbol) bool {
	return moduleSymbol.Exports[ast.InternalSymbolNameExportEquals] != nil
}

func isTypeAlias(node *ast.Node) bool {
	return ast.IsTypeOrJSTypeAliasDeclaration(node)
}

func hasOnlyExpressionInitializer(node *ast.Node) bool {
	switch node.Kind {
	case ast.KindVariableDeclaration, ast.KindParameter, ast.KindBindingElement, ast.KindPropertyDeclaration, ast.KindPropertyAssignment, ast.KindEnumMember:
		return true
	}
	return false
}

func hasDotDotDotToken(node *ast.Node) bool {
	switch node.Kind {
	case ast.KindParameter:
		return node.AsParameterDeclaration().DotDotDotToken != nil
	case ast.KindBindingElement:
		return node.AsBindingElement().DotDotDotToken != nil
	case ast.KindNamedTupleMember:
		return node.AsNamedTupleMember().DotDotDotToken != nil
	case ast.KindJsxExpression:
		return node.AsJsxExpression().DotDotDotToken != nil
	}
	return false
}

func IsTypeAny(t *Type) bool {
	return t != nil && t.flags&TypeFlagsAny != 0
}

func isJSDocOptionalParameter(node *ast.ParameterDeclaration) bool {
	return false // !!!
}

func isExclamationToken(node *ast.Node) bool {
	return node != nil && node.Kind == ast.KindExclamationToken
}

func isOptionalDeclaration(declaration *ast.Node) bool {
	switch declaration.Kind {
	case ast.KindParameter:
		return declaration.AsParameterDeclaration().QuestionToken != nil
	case ast.KindPropertyDeclaration:
		return ast.IsQuestionToken(declaration.AsPropertyDeclaration().PostfixToken)
	case ast.KindPropertySignature:
		return ast.IsQuestionToken(declaration.AsPropertySignatureDeclaration().PostfixToken)
	case ast.KindMethodDeclaration:
		return ast.IsQuestionToken(declaration.AsMethodDeclaration().PostfixToken)
	case ast.KindMethodSignature:
		return ast.IsQuestionToken(declaration.AsMethodSignatureDeclaration().PostfixToken)
	case ast.KindPropertyAssignment:
		return ast.IsQuestionToken(declaration.AsPropertyAssignment().PostfixToken)
	case ast.KindShorthandPropertyAssignment:
		return ast.IsQuestionToken(declaration.AsShorthandPropertyAssignment().PostfixToken)
	}
	return false
}

func isEmptyArrayLiteral(expression *ast.Node) bool {
	return ast.IsArrayLiteralExpression(expression) && len(expression.AsArrayLiteralExpression().Elements.Nodes) == 0
}

func declarationBelongsToPrivateAmbientMember(declaration *ast.Node) bool {
	root := ast.GetRootDeclaration(declaration)
	memberDeclaration := root
	if root.Kind == ast.KindParameter {
		memberDeclaration = root.Parent
	}
	return isPrivateWithinAmbient(memberDeclaration)
}

func isPrivateWithinAmbient(node *ast.Node) bool {
	return (hasModifier(node, ast.ModifierFlagsPrivate) || ast.IsPrivateIdentifierClassElementDeclaration(node)) && node.Flags&ast.NodeFlagsAmbient != 0
}

func isTypeAssertion(node *ast.Node) bool {
	return ast.IsAssertionExpression(ast.SkipParentheses(node))
}

func createSymbolTable(symbols []*ast.Symbol) ast.SymbolTable {
	if len(symbols) == 0 {
		return nil
	}
	result := make(ast.SymbolTable)
	for _, symbol := range symbols {
		result[symbol.Name] = symbol
	}
	return result
}

func (c *Checker) sortSymbols(symbols []*ast.Symbol) {
	slices.SortFunc(symbols, c.compareSymbols)
}

func (c *Checker) compareSymbolsWorker(s1, s2 *ast.Symbol) int {
	if s1 == s2 {
		return 0
	}
	if s1 == nil {
		return 1
	}
	if s2 == nil {
		return -1
	}
	if len(s1.Declarations) != 0 && len(s2.Declarations) != 0 {
		if r := c.compareNodes(s1.Declarations[0], s2.Declarations[0]); r != 0 {
			return r
		}
	} else if len(s1.Declarations) != 0 {
		return -1
	} else if len(s2.Declarations) != 0 {
		return 1
	}
	if r := strings.Compare(s1.Name, s2.Name); r != 0 {
		return r
	}
	// Fall back to symbol IDs. This is a last resort that should happen only when symbols have
	// no declaration and duplicate names.
	return int(ast.GetSymbolId(s1)) - int(ast.GetSymbolId(s2))
}

func (c *Checker) compareNodes(n1, n2 *ast.Node) int {
	if n1 == n2 {
		return 0
	}
	if n1 == nil {
		return 1
	}
	if n2 == nil {
		return -1
	}
	s1 := ast.GetSourceFileOfNode(n1)
	s2 := ast.GetSourceFileOfNode(n2)
	if s1 != s2 {
		f1 := c.fileIndexMap[s1]
		f2 := c.fileIndexMap[s2]
		// Order by index of file in the containing program
		return f1 - f2
	}
	// In the same file, order by source position
	return n1.Pos() - n2.Pos()
}

func CompareTypes(t1, t2 *Type) int {
	if t1 == t2 {
		return 0
	}
	if t1 == nil {
		return -1
	}
	if t2 == nil {
		return 1
	}
	if t1.checker != t2.checker {
		panic("Cannot compare types from different checkers")
	}
	// First sort in order of increasing type flags values.
	if c := getSortOrderFlags(t1) - getSortOrderFlags(t2); c != 0 {
		return c
	}
	// Order named types by name and, in the case of aliased types, by alias type arguments.
	if c := compareTypeNames(t1, t2); c != 0 {
		return c
	}
	// We have unnamed types or types with identical names. Now sort by data specific to the type.
	switch {
	case t1.flags&(TypeFlagsAny|TypeFlagsUnknown|TypeFlagsString|TypeFlagsNumber|TypeFlagsBoolean|TypeFlagsBigInt|TypeFlagsESSymbol|TypeFlagsVoid|TypeFlagsUndefined|TypeFlagsNull|TypeFlagsNever|TypeFlagsNonPrimitive) != 0:
		// Only distinguished by type IDs, handled below.
	case t1.flags&TypeFlagsObject != 0:
		// Order unnamed or identically named object types by symbol.
		if c := t1.checker.compareSymbols(t1.symbol, t2.symbol); c != 0 {
			return c
		}
		// When object types have the same or no symbol, order by kind. We order type references before other kinds.
		if t1.objectFlags&ObjectFlagsReference != 0 && t2.objectFlags&ObjectFlagsReference != 0 {
			r1 := t1.AsTypeReference()
			r2 := t2.AsTypeReference()
			if r1.target.objectFlags&ObjectFlagsTuple != 0 && r2.target.objectFlags&ObjectFlagsTuple != 0 {
				// Tuple types have no associated symbol, instead we order by tuple element information.
				if c := compareTupleTypes(r1.target.AsTupleType(), r2.target.AsTupleType()); c != 0 {
					return c
				}
			}
			// Here we know we have references to instantiations of the same type because we have matching targets.
			if r1.node == nil && r2.node == nil {
				// Non-deferred type references with the same target are sorted by their type argument lists.
				if c := compareTypeLists(t1.AsTypeReference().resolvedTypeArguments, t2.AsTypeReference().resolvedTypeArguments); c != 0 {
					return c
				}
			} else {
				// Deferred type references with the same target are ordered by the source location of the reference.
				if c := t1.checker.compareNodes(r1.node, r2.node); c != 0 {
					return c
				}
				// Instantiations of the same deferred type reference are ordered by their associated type mappers
				// (which reflect the mapping of in-scope type parameters to type arguments).
				if c := compareTypeMappers(t1.AsObjectType().mapper, t2.AsObjectType().mapper); c != 0 {
					return c
				}
			}
		} else if t1.objectFlags&ObjectFlagsReference != 0 {
			return -1
		} else if t2.objectFlags&ObjectFlagsReference != 0 {
			return 1
		} else {
			// Order unnamed non-reference object types by kind associated type mappers. Reverse mapped types have
			// neither symbols nor mappers so they're ultimately ordered by unstable type IDs, but given their rarity
			// this should be fine.
			if c := int(t1.objectFlags&ObjectFlagsObjectTypeKindMask) - int(t2.objectFlags&ObjectFlagsObjectTypeKindMask); c != 0 {
				return c
			}
			if c := compareTypeMappers(t1.AsObjectType().mapper, t2.AsObjectType().mapper); c != 0 {
				return c
			}
		}
	case t1.flags&TypeFlagsUnion != 0:
		// Unions are ordered by origin and then constituent type lists.
		o1 := t1.AsUnionType().origin
		o2 := t2.AsUnionType().origin
		if o1 == nil && o2 == nil {
			if c := compareTypeLists(t1.Types(), t2.Types()); c != 0 {
				return c
			}
		} else if o1 == nil {
			return 1
		} else if o2 == nil {
			return -1
		} else {
			if c := CompareTypes(o1, o2); c != 0 {
				return c
			}
		}
	case t1.flags&TypeFlagsIntersection != 0:
		// Intersections are ordered by their constituent type lists.
		if c := compareTypeLists(t1.Types(), t2.Types()); c != 0 {
			return c
		}
	case t1.flags&(TypeFlagsEnum|TypeFlagsEnumLiteral|TypeFlagsUniqueESSymbol) != 0:
		// Enum members are ordered by their symbol (and thus their declaration order).
		if c := t1.checker.compareSymbols(t1.symbol, t2.symbol); c != 0 {
			return c
		}
	case t1.flags&TypeFlagsStringLiteral != 0:
		// String literal types are ordered by their values.
		if c := strings.Compare(t1.AsLiteralType().value.(string), t2.AsLiteralType().value.(string)); c != 0 {
			return c
		}
	case t1.flags&TypeFlagsNumberLiteral != 0:
		// Numeric literal types are ordered by their values.
		if c := cmp.Compare(t1.AsLiteralType().value.(jsnum.Number), t2.AsLiteralType().value.(jsnum.Number)); c != 0 {
			return c
		}
	case t1.flags&TypeFlagsBooleanLiteral != 0:
		b1 := t1.AsLiteralType().value.(bool)
		b2 := t2.AsLiteralType().value.(bool)
		if b1 != b2 {
			if b1 {
				return 1
			}
			return -1
		}
	case t1.flags&TypeFlagsTypeParameter != 0:
		if c := t1.checker.compareSymbols(t1.symbol, t2.symbol); c != 0 {
			return c
		}
	case t1.flags&TypeFlagsIndex != 0:
		if c := CompareTypes(t1.AsIndexType().target, t2.AsIndexType().target); c != 0 {
			return c
		}
		if c := int(t1.AsIndexType().flags) - int(t2.AsIndexType().flags); c != 0 {
			return c
		}
	case t1.flags&TypeFlagsIndexedAccess != 0:
		if c := CompareTypes(t1.AsIndexedAccessType().objectType, t2.AsIndexedAccessType().objectType); c != 0 {
			return c
		}
		if c := CompareTypes(t1.AsIndexedAccessType().indexType, t2.AsIndexedAccessType().indexType); c != 0 {
			return c
		}
	case t1.flags&TypeFlagsConditional != 0:
		if c := t1.checker.compareNodes(t1.AsConditionalType().root.node.AsNode(), t2.AsConditionalType().root.node.AsNode()); c != 0 {
			return c
		}
		if c := compareTypeMappers(t1.AsConditionalType().mapper, t2.AsConditionalType().mapper); c != 0 {
			return c
		}
	case t1.flags&TypeFlagsSubstitution != 0:
		if c := CompareTypes(t1.AsSubstitutionType().baseType, t2.AsSubstitutionType().baseType); c != 0 {
			return c
		}
		if c := CompareTypes(t1.AsSubstitutionType().constraint, t2.AsSubstitutionType().constraint); c != 0 {
			return c
		}
	case t1.flags&TypeFlagsTemplateLiteral != 0:
		if c := slices.Compare(t1.AsTemplateLiteralType().texts, t2.AsTemplateLiteralType().texts); c != 0 {
			return c
		}
		if c := compareTypeLists(t1.AsTemplateLiteralType().types, t2.AsTemplateLiteralType().types); c != 0 {
			return c
		}
	case t1.flags&TypeFlagsStringMapping != 0:
		if c := CompareTypes(t1.AsStringMappingType().target, t2.AsStringMappingType().target); c != 0 {
			return c
		}
	}
	// Fall back to type IDs. This results in type creation order for built-in types.
	return int(t1.id) - int(t2.id)
}

func getSortOrderFlags(t *Type) int {
	// Return TypeFlagsEnum for all enum-like unit types (they'll be sorted by their symbols)
	if t.flags&(TypeFlagsEnumLiteral|TypeFlagsEnum) != 0 && t.flags&TypeFlagsUnion == 0 {
		return int(TypeFlagsEnum)
	}
	return int(t.flags)
}

func compareTypeNames(t1, t2 *Type) int {
	s1 := getTypeNameSymbol(t1)
	s2 := getTypeNameSymbol(t2)
	if s1 == s2 {
		if t1.alias != nil {
			return compareTypeLists(t1.alias.typeArguments, t2.alias.typeArguments)
		}
		return 0
	}
	if s1 == nil {
		return 1
	}
	if s2 == nil {
		return -1
	}
	return strings.Compare(s1.Name, s2.Name)
}

func getTypeNameSymbol(t *Type) *ast.Symbol {
	if t.alias != nil {
		return t.alias.symbol
	}
	if t.flags&(TypeFlagsTypeParameter|TypeFlagsStringMapping) != 0 || t.objectFlags&(ObjectFlagsClassOrInterface|ObjectFlagsReference) != 0 {
		return t.symbol
	}
	return nil
}

func getObjectTypeName(t *Type) *ast.Symbol {
	if t.objectFlags&(ObjectFlagsClassOrInterface|ObjectFlagsReference) != 0 {
		return t.symbol
	}
	return nil
}

func compareTupleTypes(t1, t2 *TupleType) int {
	if t1 == t2 {
		return 0
	}
	if t1.readonly != t2.readonly {
		return core.IfElse(t1.readonly, 1, -1)
	}
	if len(t1.elementInfos) != len(t2.elementInfos) {
		return len(t1.elementInfos) - len(t2.elementInfos)
	}
	for i := range t1.elementInfos {
		if c := int(t1.elementInfos[i].flags) - int(t2.elementInfos[i].flags); c != 0 {
			return c
		}
	}
	for i := range t1.elementInfos {
		if c := compareElementLabels(t1.elementInfos[i].labeledDeclaration, t2.elementInfos[i].labeledDeclaration); c != 0 {
			return c
		}
	}
	return 0
}

func compareElementLabels(n1, n2 *ast.Node) int {
	if n1 == n2 {
		return 0
	}
	if n1 == nil {
		return -1
	}
	if n2 == nil {
		return 1
	}
	return strings.Compare(n1.Name().Text(), n2.Name().Text())
}

func compareTypeLists(s1, s2 []*Type) int {
	if len(s1) != len(s2) {
		return len(s1) - len(s2)
	}
	for i, t1 := range s1 {
		if c := CompareTypes(t1, s2[i]); c != 0 {
			return c
		}
	}
	return 0
}

func compareTypeMappers(m1, m2 *TypeMapper) int {
	if m1 == m2 {
		return 0
	}
	if m1 == nil {
		return 1
	}
	if m2 == nil {
		return -1
	}
	kind1 := m1.Kind()
	kind2 := m2.Kind()
	if kind1 != kind2 {
		return int(kind1) - int(kind2)
	}
	switch kind1 {
	case TypeMapperKindSimple:
		m1 := m1.data.(*SimpleTypeMapper)
		m2 := m2.data.(*SimpleTypeMapper)
		if c := CompareTypes(m1.source, m2.source); c != 0 {
			return c
		}
		return CompareTypes(m1.target, m2.target)
	case TypeMapperKindArray:
		m1 := m1.data.(*ArrayTypeMapper)
		m2 := m2.data.(*ArrayTypeMapper)
		if c := compareTypeLists(m1.sources, m2.sources); c != 0 {
			return c
		}
		return compareTypeLists(m1.targets, m2.targets)
	case TypeMapperKindMerged:
		m1 := m1.data.(*MergedTypeMapper)
		m2 := m2.data.(*MergedTypeMapper)
		if c := compareTypeMappers(m1.m1, m2.m1); c != 0 {
			return c
		}
		return compareTypeMappers(m1.m2, m2.m2)
	}
	return 0
}

func getDeclarationModifierFlagsFromSymbol(s *ast.Symbol) ast.ModifierFlags {
	return getDeclarationModifierFlagsFromSymbolEx(s, false /*isWrite*/)
}

func getDeclarationModifierFlagsFromSymbolEx(s *ast.Symbol, isWrite bool) ast.ModifierFlags {
	if s.ValueDeclaration != nil {
		var declaration *ast.Node
		if isWrite {
			declaration = core.Find(s.Declarations, ast.IsSetAccessorDeclaration)
		}
		if declaration == nil && s.Flags&ast.SymbolFlagsGetAccessor != 0 {
			declaration = core.Find(s.Declarations, ast.IsGetAccessorDeclaration)
		}
		if declaration == nil {
			declaration = s.ValueDeclaration
		}
		flags := ast.GetCombinedModifierFlags(declaration)
		if s.Parent != nil && s.Parent.Flags&ast.SymbolFlagsClass != 0 {
			return flags
		}
		return flags & ^ast.ModifierFlagsAccessibilityModifier
	}
	if s.CheckFlags&ast.CheckFlagsSynthetic != 0 {
		var accessModifier ast.ModifierFlags
		switch {
		case s.CheckFlags&ast.CheckFlagsContainsPrivate != 0:
			accessModifier = ast.ModifierFlagsPrivate
		case s.CheckFlags&ast.CheckFlagsContainsPublic != 0:
			accessModifier = ast.ModifierFlagsPublic
		default:
			accessModifier = ast.ModifierFlagsProtected
		}
		var staticModifier ast.ModifierFlags
		if s.CheckFlags&ast.CheckFlagsContainsStatic != 0 {
			staticModifier = ast.ModifierFlagsStatic
		}
		return accessModifier | staticModifier
	}
	if s.Flags&ast.SymbolFlagsPrototype != 0 {
		return ast.ModifierFlagsPublic | ast.ModifierFlagsStatic
	}
	return ast.ModifierFlagsNone
}

func isExponentiationOperator(kind ast.Kind) bool {
	return kind == ast.KindAsteriskAsteriskToken
}

func isMultiplicativeOperator(kind ast.Kind) bool {
	return kind == ast.KindAsteriskToken || kind == ast.KindSlashToken || kind == ast.KindPercentToken
}

func isMultiplicativeOperatorOrHigher(kind ast.Kind) bool {
	return isExponentiationOperator(kind) || isMultiplicativeOperator(kind)
}

func isAdditiveOperator(kind ast.Kind) bool {
	return kind == ast.KindPlusToken || kind == ast.KindMinusToken
}

func isAdditiveOperatorOrHigher(kind ast.Kind) bool {
	return isAdditiveOperator(kind) || isMultiplicativeOperatorOrHigher(kind)
}

func isShiftOperator(kind ast.Kind) bool {
	return kind == ast.KindLessThanLessThanToken || kind == ast.KindGreaterThanGreaterThanToken ||
		kind == ast.KindGreaterThanGreaterThanGreaterThanToken
}

func isShiftOperatorOrHigher(kind ast.Kind) bool {
	return isShiftOperator(kind) || isAdditiveOperatorOrHigher(kind)
}

func isRelationalOperator(kind ast.Kind) bool {
	return kind == ast.KindLessThanToken || kind == ast.KindLessThanEqualsToken || kind == ast.KindGreaterThanToken ||
		kind == ast.KindGreaterThanEqualsToken || kind == ast.KindInstanceOfKeyword || kind == ast.KindInKeyword
}

func isRelationalOperatorOrHigher(kind ast.Kind) bool {
	return isRelationalOperator(kind) || isShiftOperatorOrHigher(kind)
}

func isEqualityOperator(kind ast.Kind) bool {
	return kind == ast.KindEqualsEqualsToken || kind == ast.KindEqualsEqualsEqualsToken ||
		kind == ast.KindExclamationEqualsToken || kind == ast.KindExclamationEqualsEqualsToken
}

func isEqualityOperatorOrHigher(kind ast.Kind) bool {
	return isEqualityOperator(kind) || isRelationalOperatorOrHigher(kind)
}

func isBitwiseOperator(kind ast.Kind) bool {
	return kind == ast.KindAmpersandToken || kind == ast.KindBarToken || kind == ast.KindCaretToken
}

func isBitwiseOperatorOrHigher(kind ast.Kind) bool {
	return isBitwiseOperator(kind) || isEqualityOperatorOrHigher(kind)
}

func isLogicalOperatorOrHigher(kind ast.Kind) bool {
	return ast.IsLogicalBinaryOperator(kind) || isBitwiseOperatorOrHigher(kind)
}

func isAssignmentOperatorOrHigher(kind ast.Kind) bool {
	return kind == ast.KindQuestionQuestionToken || isLogicalOperatorOrHigher(kind) || ast.IsAssignmentOperator(kind)
}

func isBinaryOperator(kind ast.Kind) bool {
	return isAssignmentOperatorOrHigher(kind) || kind == ast.KindCommaToken
}

func isObjectLiteralType(t *Type) bool {
	return t.objectFlags&ObjectFlagsObjectLiteral != 0
}

func isDeclarationReadonly(declaration *ast.Node) bool {
	return ast.GetCombinedModifierFlags(declaration)&ast.ModifierFlagsReadonly != 0 && !ast.IsParameterPropertyDeclaration(declaration, declaration.Parent)
}

type orderedSet[T comparable] struct {
	valuesByKey map[T]struct{}
	values      []T
}

func (s *orderedSet[T]) contains(value T) bool {
	_, ok := s.valuesByKey[value]
	return ok
}

func (s *orderedSet[T]) add(value T) {
	if s.valuesByKey == nil {
		s.valuesByKey = make(map[T]struct{})
	}
	s.valuesByKey[value] = struct{}{}
	s.values = append(s.values, value)
}

func getContainingFunction(node *ast.Node) *ast.Node {
	return ast.FindAncestor(node.Parent, ast.IsFunctionLike)
}

func getContainingFunctionOrClassStaticBlock(node *ast.Node) *ast.Node {
	return ast.FindAncestor(node.Parent, ast.IsFunctionLikeOrClassStaticBlockDeclaration)
}

func isTypeReferenceType(node *ast.Node) bool {
	return node.Kind == ast.KindTypeReference || node.Kind == ast.KindExpressionWithTypeArguments
}

func isNodeDescendantOf(node *ast.Node, ancestor *ast.Node) bool {
	for node != nil {
		if node == ancestor {
			return true
		}
		node = node.Parent
	}
	return false
}

func isTypeUsableAsPropertyName(t *Type) bool {
	return t.flags&TypeFlagsStringOrNumberLiteralOrUnique != 0
}

/**
 * Gets the symbolic name for a member from its type.
 */
func getPropertyNameFromType(t *Type) string {
	switch {
	case t.flags&TypeFlagsStringLiteral != 0:
		return t.AsLiteralType().value.(string)
	case t.flags&TypeFlagsNumberLiteral != 0:
		return t.AsLiteralType().value.(jsnum.Number).String()
	case t.flags&TypeFlagsUniqueESSymbol != 0:
		return t.AsUniqueESSymbolType().name
	}
	panic("Unhandled case in getPropertyNameFromType")
}

func isNumericLiteralName(name string) bool {
	// The intent of numeric names is that
	//     - they are names with text in a numeric form, and that
	//     - setting properties/indexing with them is always equivalent to doing so with the numeric literal 'numLit',
	//         acquired by applying the abstract 'ToNumber' operation on the name's text.
	//
	// The subtlety is in the latter portion, as we cannot reliably say that anything that looks like a numeric literal is a numeric name.
	// In fact, it is the case that the text of the name must be equal to 'ToString(numLit)' for this to hold.
	//
	// Consider the property name '"0xF00D"'. When one indexes with '0xF00D', they are actually indexing with the value of 'ToString(0xF00D)'
	// according to the ECMAScript specification, so it is actually as if the user indexed with the string '"61453"'.
	// Thus, the text of all numeric literals equivalent to '61543' such as '0xF00D', '0xf00D', '0170015', etc. are not valid numeric names
	// because their 'ToString' representation is not equal to their original text.
	// This is motivated by ECMA-262 sections 9.3.1, 9.8.1, 11.1.5, and 11.2.1.
	//
	// Here, we test whether 'ToString(ToNumber(name))' is exactly equal to 'name'.
	// The '+' prefix operator is equivalent here to applying the abstract ToNumber operation.
	// Applying the 'toString()' method on a number gives us the abstract ToString operation on a number.
	//
	// Note that this accepts the values 'Infinity', '-Infinity', and 'NaN', and that this is intentional.
	// This is desired behavior, because when indexing with them as numeric entities, you are indexing
	// with the strings '"Infinity"', '"-Infinity"', and '"NaN"' respectively.
	return jsnum.FromString(name).String() == name
}

func getPropertyNameForPropertyNameNode(name *ast.Node) string {
	switch name.Kind {
	case ast.KindIdentifier, ast.KindPrivateIdentifier, ast.KindStringLiteral, ast.KindNoSubstitutionTemplateLiteral,
		ast.KindNumericLiteral, ast.KindBigIntLiteral, ast.KindJsxNamespacedName:
		return name.Text()
	case ast.KindComputedPropertyName:
		nameExpression := name.AsComputedPropertyName().Expression
		if ast.IsStringOrNumericLiteralLike(nameExpression) {
			return nameExpression.Text()
		}
		if ast.IsSignedNumericLiteral(nameExpression) {
			text := nameExpression.AsPrefixUnaryExpression().Operand.Text()
			if nameExpression.AsPrefixUnaryExpression().Operator == ast.KindMinusToken {
				text = "-" + text
			}
			return text
		}
		return ast.InternalSymbolNameMissing
	}
	panic("Unhandled case in getPropertyNameForPropertyNameNode")
}

func isThisProperty(node *ast.Node) bool {
	return (ast.IsPropertyAccessExpression(node) || ast.IsElementAccessExpression(node)) && node.Expression().Kind == ast.KindThisKeyword
}

func isValidNumberString(s string, roundTripOnly bool) bool {
	if s == "" {
		return false
	}
	n := jsnum.FromString(s)
	return !n.IsNaN() && !n.IsInf() && (!roundTripOnly || n.String() == s)
}

func isValidBigIntString(s string, roundTripOnly bool) bool {
	if s == "" {
		return false
	}
	scanner := scanner.NewScanner()
	scanner.SetSkipTrivia(false)
	success := true
	scanner.SetOnError(func(diagnostic *diagnostics.Message, start, length int, args ...any) {
		success = false
	})
	scanner.SetText(s + "n")
	result := scanner.Scan()
	negative := result == ast.KindMinusToken
	if negative {
		result = scanner.Scan()
	}
	flags := scanner.TokenFlags()
	// validate that
	// * scanning proceeded without error
	// * a bigint can be scanned, and that when it is scanned, it is
	// * the full length of the input string (so the scanner is one character beyond the augmented input length)
	// * it does not contain a numeric separator (the `BigInt` constructor does not accept a numeric separator in its input)
	return success && result == ast.KindBigIntLiteral && scanner.TokenEnd() == len(s)+1 && flags&ast.TokenFlagsContainsSeparator == 0 &&
		(!roundTripOnly || s == pseudoBigIntToString(jsnum.NewPseudoBigInt(jsnum.ParsePseudoBigInt(scanner.TokenValue()), negative)))
}

func isValidESSymbolDeclaration(node *ast.Node) bool {
	if ast.IsVariableDeclaration(node) {
		return ast.IsVarConst(node) && ast.IsIdentifier(node.AsVariableDeclaration().Name()) && isVariableDeclarationInVariableStatement(node)
	}
	if ast.IsPropertyDeclaration(node) {
		return hasReadonlyModifier(node) && ast.HasStaticModifier(node)
	}
	return ast.IsPropertySignatureDeclaration(node) && hasReadonlyModifier(node)
}

func isVariableDeclarationInVariableStatement(node *ast.Node) bool {
	return ast.IsVariableDeclarationList(node.Parent) && ast.IsVariableStatement(node.Parent.Parent)
}

func IsKnownSymbol(symbol *ast.Symbol) bool {
	return isLateBoundName(symbol.Name)
}

func isLateBoundName(name string) bool {
	return len(name) >= 2 && name[0] == '\xfe' && name[1] == '@'
}

func isObjectOrArrayLiteralType(t *Type) bool {
	return t.objectFlags&(ObjectFlagsObjectLiteral|ObjectFlagsArrayLiteral) != 0
}

func getContainingClassExcludingClassDecorators(node *ast.Node) *ast.ClassLikeDeclaration {
	decorator := ast.FindAncestorOrQuit(node.Parent, func(n *ast.Node) ast.FindAncestorResult {
		if ast.IsClassLike(n) {
			return ast.FindAncestorQuit
		}
		if ast.IsDecorator(n) {
			return ast.FindAncestorTrue
		}
		return ast.FindAncestorFalse
	})
	if decorator != nil && ast.IsClassLike(decorator.Parent) {
		return ast.GetContainingClass(decorator.Parent)
	}
	if decorator != nil {
		return ast.GetContainingClass(decorator)
	}
	return ast.GetContainingClass(node)
}

func isThisTypeParameter(t *Type) bool {
	return t.flags&TypeFlagsTypeParameter != 0 && t.AsTypeParameter().isThisType
}

func isCallOrNewExpression(node *ast.Node) bool {
	return ast.IsCallExpression(node) || ast.IsNewExpression(node)
}

func isClassInstanceProperty(node *ast.Node) bool {
	return node.Parent != nil && ast.IsClassLike(node.Parent) && ast.IsPropertyDeclaration(node) && !ast.HasAccessorModifier(node)
}

func isThisInitializedObjectBindingExpression(node *ast.Node) bool {
	return node != nil && (ast.IsShorthandPropertyAssignment(node) || ast.IsPropertyAssignment(node)) && ast.IsBinaryExpression(node.Parent.Parent) &&
		node.Parent.Parent.AsBinaryExpression().OperatorToken.Kind == ast.KindEqualsToken &&
		node.Parent.Parent.AsBinaryExpression().Right.Kind == ast.KindThisKeyword
}

func isThisInitializedDeclaration(node *ast.Node) bool {
	return node != nil && ast.IsVariableDeclaration(node) && node.AsVariableDeclaration().Initializer != nil && node.AsVariableDeclaration().Initializer.Kind == ast.KindThisKeyword
}

func isWriteOnlyAccess(node *ast.Node) bool {
	return accessKind(node) == AccessKindWrite
}

func isWriteAccess(node *ast.Node) bool {
	return accessKind(node) != AccessKindRead
}

type AccessKind int32

const (
	AccessKindRead      AccessKind = iota // Only reads from a variable
	AccessKindWrite                       // Only writes to a variable without ever reading it. E.g.: `x=1;`.
	AccessKindReadWrite                   // Reads from and writes to a variable. E.g.: `f(x++);`, `x/=1`.
)

func accessKind(node *ast.Node) AccessKind {
	parent := node.Parent
	switch parent.Kind {
	case ast.KindParenthesizedExpression:
		return accessKind(parent)
	case ast.KindPrefixUnaryExpression:
		operator := parent.AsPrefixUnaryExpression().Operator
		if operator == ast.KindPlusPlusToken || operator == ast.KindMinusMinusToken {
			return AccessKindReadWrite
		}
		return AccessKindRead
	case ast.KindPostfixUnaryExpression:
		operator := parent.AsPostfixUnaryExpression().Operator
		if operator == ast.KindPlusPlusToken || operator == ast.KindMinusMinusToken {
			return AccessKindReadWrite
		}
		return AccessKindRead
	case ast.KindBinaryExpression:
		if parent.AsBinaryExpression().Left == node {
			operator := parent.AsBinaryExpression().OperatorToken
			if ast.IsAssignmentOperator(operator.Kind) {
				if operator.Kind == ast.KindEqualsToken {
					return AccessKindWrite
				}
				return AccessKindReadWrite
			}
		}
		return AccessKindRead
	case ast.KindPropertyAccessExpression:
		if parent.AsPropertyAccessExpression().Name() != node {
			return AccessKindRead
		}
		return accessKind(parent)
	case ast.KindPropertyAssignment:
		parentAccess := accessKind(parent.Parent)
		// In `({ x: varname }) = { x: 1 }`, the left `x` is a read, the right `x` is a write.
		if node == parent.AsPropertyAssignment().Name() {
			return reverseAccessKind(parentAccess)
		}
		return parentAccess
	case ast.KindShorthandPropertyAssignment:
		// Assume it's the local variable being accessed, since we don't check public properties for --noUnusedLocals.
		if node == parent.AsShorthandPropertyAssignment().ObjectAssignmentInitializer {
			return AccessKindRead
		}
		return accessKind(parent.Parent)
	case ast.KindArrayLiteralExpression:
		return accessKind(parent)
	case ast.KindForInStatement, ast.KindForOfStatement:
		if node == parent.AsForInOrOfStatement().Initializer {
			return AccessKindWrite
		}
		return AccessKindRead
	}
	return AccessKindRead
}

func reverseAccessKind(a AccessKind) AccessKind {
	switch a {
	case AccessKindRead:
		return AccessKindWrite
	case AccessKindWrite:
		return AccessKindRead
	case AccessKindReadWrite:
		return AccessKindReadWrite
	}
	panic("Unhandled case in reverseAccessKind")
}

func isJsxOpeningLikeElement(node *ast.Node) bool {
	return ast.IsJsxOpeningElement(node) || ast.IsJsxSelfClosingElement(node)
}

// Deprecated in favor of `ast.IsObjectLiteralElement`
func isObjectLiteralElementLike(node *ast.Node) bool {
	return ast.IsObjectLiteralElement(node)
}

func isInfinityOrNaNString(name string) bool {
	return name == "Infinity" || name == "-Infinity" || name == "NaN"
}

func (c *Checker) isConstantVariable(symbol *ast.Symbol) bool {
	return symbol.Flags&ast.SymbolFlagsVariable != 0 && (c.getDeclarationNodeFlagsFromSymbol(symbol)&ast.NodeFlagsConstant) != 0
}

func (c *Checker) isParameterOrMutableLocalVariable(symbol *ast.Symbol) bool {
	// Return true if symbol is a parameter, a catch clause variable, or a mutable local variable
	if symbol.ValueDeclaration != nil {
		declaration := ast.GetRootDeclaration(symbol.ValueDeclaration)
		return declaration != nil && (ast.IsParameter(declaration) || ast.IsVariableDeclaration(declaration) && (ast.IsCatchClause(declaration.Parent) || c.isMutableLocalVariableDeclaration(declaration)))
	}
	return false
}

func (c *Checker) isMutableLocalVariableDeclaration(declaration *ast.Node) bool {
	// Return true if symbol is a non-exported and non-global `let` variable
	return declaration.Parent.Flags&ast.NodeFlagsLet != 0 && !(ast.GetCombinedModifierFlags(declaration)&ast.ModifierFlagsExport != 0 || declaration.Parent.Parent.Kind == ast.KindVariableStatement && ast.IsGlobalSourceFile(declaration.Parent.Parent.Parent))
}

func isInAmbientOrTypeNode(node *ast.Node) bool {
	return node.Flags&ast.NodeFlagsAmbient != 0 || ast.FindAncestor(node, func(n *ast.Node) bool {
		return ast.IsInterfaceDeclaration(n) || ast.IsTypeOrJSTypeAliasDeclaration(n) || ast.IsTypeLiteralNode(n)
	}) != nil
}

func isVariableLike(node *ast.Node) bool {
	switch node.Kind {
	case ast.KindBindingElement, ast.KindEnumMember, ast.KindParameter, ast.KindPropertyAssignment, ast.KindPropertyDeclaration,
		ast.KindPropertySignature, ast.KindShorthandPropertyAssignment, ast.KindVariableDeclaration:
		return true
	}
	return false
}

func getAncestor(node *ast.Node, kind ast.Kind) *ast.Node {
	for node != nil && node.Kind != kind {
		node = node.Parent
	}
	return node
}

func isLiteralExpressionOfObject(node *ast.Node) bool {
	switch node.Kind {
	case ast.KindObjectLiteralExpression, ast.KindArrayLiteralExpression, ast.KindRegularExpressionLiteral,
		ast.KindFunctionExpression, ast.KindClassExpression:
		return true
	}
	return false
}

func canHaveFlowNode(node *ast.Node) bool {
	return node.FlowNodeData() != nil
}

func isNonNullAccess(node *ast.Node) bool {
	return ast.IsAccessExpression(node) && ast.IsNonNullExpression(node.Expression())
}

func getTagNameOfNode(node *ast.Node) *ast.Node {
	switch node.Kind {
	case ast.KindJsxOpeningElement:
		return node.AsJsxOpeningElement().TagName
	case ast.KindJsxClosingElement:
		return node.AsJsxClosingElement().TagName
	case ast.KindJsxSelfClosingElement:
		return node.AsJsxSelfClosingElement().TagName
	}
	panic("Unhandled case in getTagNameOfNode")
}

func getBindingElementPropertyName(node *ast.Node) *ast.Node {
	name := node.AsBindingElement().PropertyName
	if name != nil {
		return name
	}
	return node.Name()
}

func indexOfNode(nodes []*ast.Node, node *ast.Node) int {
	index, ok := slices.BinarySearchFunc(nodes, node, compareNodePositions)
	if ok {
		return index
	}
	return -1
}

func compareNodePositions(n1, n2 *ast.Node) int {
	return n1.Pos() - n2.Pos()
}

func hasContextSensitiveParameters(node *ast.Node) bool {
	// Functions with type parameters are not context sensitive.
	if node.TypeParameters() == nil {
		// Functions with any parameters that lack type annotations are context sensitive.
		if core.Some(node.Parameters(), func(p *ast.Node) bool { return p.Type() == nil }) {
			return true
		}
		if !ast.IsArrowFunction(node) {
			// If the first parameter is not an explicit 'this' parameter, then the function has
			// an implicit 'this' parameter which is subject to contextual typing.
			parameter := core.FirstOrNil(node.Parameters())
			if parameter == nil || !ast.IsThisParameter(parameter) {
				return true
			}
		}
	}
	return false
}

func isCallChain(node *ast.Node) bool {
	return ast.IsCallExpression(node) && node.Flags&ast.NodeFlagsOptionalChain != 0
}

func (c *Checker) callLikeExpressionMayHaveTypeArguments(node *ast.Node) bool {
	return isCallOrNewExpression(node) || ast.IsTaggedTemplateExpression(node) || isJsxOpeningLikeElement(node)
}

func isSuperCall(n *ast.Node) bool {
	return ast.IsCallExpression(n) && n.Expression().Kind == ast.KindSuperKeyword
}

/**
 * Determines whether a node is a property or element access expression for `super`.
 *
 * @internal
 */
func isSuperProperty(node *ast.Node) bool {
	return ast.IsAccessExpression(node) && node.Expression().Kind == ast.KindSuperKeyword
}

func getMembersOfDeclaration(node *ast.Node) []*ast.Node {
	switch node.Kind {
	case ast.KindInterfaceDeclaration:
		return node.AsInterfaceDeclaration().Members.Nodes
	case ast.KindClassDeclaration:
		return node.AsClassDeclaration().Members.Nodes
	case ast.KindClassExpression:
		return node.AsClassExpression().Members.Nodes
	case ast.KindTypeLiteral:
		return node.AsTypeLiteralNode().Members.Nodes
	case ast.KindObjectLiteralExpression:
		return node.AsObjectLiteralExpression().Properties.Nodes
	}
	return nil
}

type FunctionFlags uint32

const (
	FunctionFlagsNormal         FunctionFlags = 0
	FunctionFlagsGenerator      FunctionFlags = 1 << 0
	FunctionFlagsAsync          FunctionFlags = 1 << 1
	FunctionFlagsInvalid        FunctionFlags = 1 << 2
	FunctionFlagsAsyncGenerator FunctionFlags = FunctionFlagsAsync | FunctionFlagsGenerator
)

func getFunctionFlags(node *ast.Node) FunctionFlags {
	if node == nil {
		return FunctionFlagsInvalid
	}
	data := node.BodyData()
	if data == nil {
		return FunctionFlagsInvalid
	}
	flags := FunctionFlagsNormal
	switch node.Kind {
	case ast.KindFunctionDeclaration, ast.KindFunctionExpression, ast.KindMethodDeclaration:
		if data.AsteriskToken != nil {
			flags |= FunctionFlagsGenerator
		}
		fallthrough
	case ast.KindArrowFunction:
		if ast.HasSyntacticModifier(node, ast.ModifierFlagsAsync) {
			flags |= FunctionFlagsAsync
		}
	}
	if data.Body == nil {
		flags |= FunctionFlagsInvalid
	}
	return flags
}

func isInRightSideOfImportOrExportAssignment(node *ast.EntityName) bool {
	for node.Parent.Kind == ast.KindQualifiedName {
		node = node.Parent
	}

	return node.Parent.Kind == ast.KindImportEqualsDeclaration && node.Parent.AsImportEqualsDeclaration().ModuleReference == node ||
		(node.Parent.Kind == ast.KindExportAssignment || node.Parent.Kind == ast.KindJSExportAssignment) && node.Parent.AsExportAssignment().Expression == node
}

func isJsxIntrinsicTagName(tagName *ast.Node) bool {
	return ast.IsIdentifier(tagName) && IsIntrinsicJsxName(tagName.Text()) || ast.IsJsxNamespacedName(tagName)
}

func getContainingObjectLiteral(f *ast.SignatureDeclaration) *ast.Node {
	if (f.Kind == ast.KindMethodDeclaration ||
		f.Kind == ast.KindGetAccessor ||
		f.Kind == ast.KindSetAccessor) && f.Parent.Kind == ast.KindObjectLiteralExpression {
		return f.Parent
	} else if f.Kind == ast.KindFunctionExpression && f.Parent.Kind == ast.KindPropertyAssignment {
		return f.Parent.Parent
	}
	return nil
}

func isImportTypeQualifierPart(node *ast.Node) *ast.Node {
	parent := node.Parent
	for ast.IsQualifiedName(parent) {
		node = parent
		parent = parent.Parent
	}

	if parent != nil && parent.Kind == ast.KindImportType && parent.AsImportTypeNode().Qualifier == node {
		return parent
	}

	return nil
}

func isInNameOfExpressionWithTypeArguments(node *ast.Node) bool {
	for node.Parent.Kind == ast.KindPropertyAccessExpression {
		node = node.Parent
	}

	return node.Parent.Kind == ast.KindExpressionWithTypeArguments
}

func isTypeDeclarationName(name *ast.Node) bool {
	return name.Kind == ast.KindIdentifier &&
		isTypeDeclaration(name.Parent) &&
		ast.GetNameOfDeclaration(name.Parent) == name
}

func getIndexSymbolFromSymbolTable(symbolTable ast.SymbolTable) *ast.Symbol {
	return symbolTable[ast.InternalSymbolNameIndex]
}

// Indicates whether the result of an `Expression` will be unused.
// NOTE: This requires a node with a valid `parent` pointer.
func expressionResultIsUnused(node *ast.Node) bool {
	for {
		parent := node.Parent
		// walk up parenthesized expressions, but keep a pointer to the top-most parenthesized expression
		if ast.IsParenthesizedExpression(parent) {
			node = parent
			continue
		}
		// result is unused in an expression statement, `void` expression, or the initializer or incrementer of a `for` loop
		if ast.IsExpressionStatement(parent) || ast.IsVoidExpression(parent) || ast.IsForStatement(parent) && (parent.Initializer() == node || parent.AsForStatement().Incrementor == node) {
			return true
		}
		if ast.IsBinaryExpression(parent) && parent.AsBinaryExpression().OperatorToken.Kind == ast.KindCommaToken {
			// left side of comma is always unused
			if node == parent.AsBinaryExpression().Left {
				return true
			}
			// right side of comma is unused if parent is unused
			node = parent
			continue
		}
		return false
	}
}

func pseudoBigIntToString(value jsnum.PseudoBigInt) string {
	return value.String()
}

func getSuperContainer(node *ast.Node, stopOnFunctions bool) *ast.Node {
	for {
		node = node.Parent
		if node == nil {
			return nil
		}
		switch node.Kind {
		case ast.KindComputedPropertyName:
			node = node.Parent
		case ast.KindFunctionDeclaration, ast.KindFunctionExpression, ast.KindArrowFunction:
			if !stopOnFunctions {
				continue
			}
			fallthrough
		case ast.KindPropertyDeclaration, ast.KindPropertySignature, ast.KindMethodDeclaration, ast.KindMethodSignature, ast.KindConstructor,
			ast.KindGetAccessor, ast.KindSetAccessor, ast.KindClassStaticBlockDeclaration:
			return node
		case ast.KindDecorator:
			// Decorators are always applied outside of the body of a class or method.
			if ast.IsParameter(node.Parent) && ast.IsClassElement(node.Parent.Parent) {
				// If the decorator's parent is a Parameter, we resolve the this container from
				// the grandparent class declaration.
				node = node.Parent.Parent
			} else if ast.IsClassElement(node.Parent) {
				// If the decorator's parent is a class element, we resolve the 'this' container
				// from the parent class declaration.
				node = node.Parent
			}
		}
	}
}

func forEachYieldExpression(body *ast.Node, visitor func(expr *ast.Node)) {
	var traverse func(*ast.Node) bool
	traverse = func(node *ast.Node) bool {
		switch node.Kind {
		case ast.KindYieldExpression:
			visitor(node)
			operand := node.Expression()
			if operand != nil {
				traverse(operand)
			}
		case ast.KindEnumDeclaration, ast.KindInterfaceDeclaration, ast.KindModuleDeclaration, ast.KindTypeAliasDeclaration:
			// These are not allowed inside a generator now, but eventually they may be allowed
			// as local types. Regardless, skip them to avoid the work.
		default:
			if ast.IsFunctionLike(node) {
				if node.Name() != nil && ast.IsComputedPropertyName(node.Name()) {
					// Note that we will not include methods/accessors of a class because they would require
					// first descending into the class. This is by design.
					traverse(node.Name().Expression())
				}
			} else if !ast.IsPartOfTypeNode(node) {
				// This is the general case, which should include mostly expressions and statements.
				// Also includes NodeArrays.
				node.ForEachChild(traverse)
			}
		}
		return false
	}
	traverse(body)
}

func SkipTypeChecking(sourceFile *ast.SourceFile, options *core.CompilerOptions) bool {
	return options.NoCheck.IsTrue() ||
		options.SkipLibCheck.IsTrue() && sourceFile.IsDeclarationFile ||
		options.SkipDefaultLibCheck.IsTrue() && sourceFile.HasNoDefaultLib ||
		!canIncludeBindAndCheckDiagnostics(sourceFile, options)
}

func canIncludeBindAndCheckDiagnostics(sourceFile *ast.SourceFile, options *core.CompilerOptions) bool {
	if sourceFile.CheckJsDirective != nil && !sourceFile.CheckJsDirective.Enabled {
		return false
	}

	if sourceFile.ScriptKind == core.ScriptKindTS || sourceFile.ScriptKind == core.ScriptKindTSX || sourceFile.ScriptKind == core.ScriptKindExternal {
		return true
	}

	isJS := sourceFile.ScriptKind == core.ScriptKindJS || sourceFile.ScriptKind == core.ScriptKindJSX
	isCheckJS := isJS && ast.IsCheckJSEnabledForFile(sourceFile, options)
	isPlainJS := isPlainJSFile(sourceFile, options.CheckJs)

	// By default, only type-check .ts, .tsx, Deferred, plain JS, checked JS and External
	// - plain JS: .js files with no // ts-check and checkJs: undefined
	// - check JS: .js files with either // ts-check or checkJs: true
	// - external: files that are added by plugins
	return isPlainJS || isCheckJS || sourceFile.ScriptKind == core.ScriptKindDeferred
}

func isPlainJSFile(file *ast.SourceFile, checkJs core.Tristate) bool {
	return file != nil && (file.ScriptKind == core.ScriptKindJS || file.ScriptKind == core.ScriptKindJSX) && file.CheckJsDirective == nil && checkJs == core.TSUnknown
}

func getEnclosingContainer(node *ast.Node) *ast.Node {
	return ast.FindAncestor(node.Parent, func(n *ast.Node) bool {
		return binder.GetContainerFlags(n)&binder.ContainerFlagsIsContainer != 0
	})
}

func getDeclarationsOfKind(symbol *ast.Symbol, kind ast.Kind) []*ast.Node {
	return core.Filter(symbol.Declarations, func(d *ast.Node) bool { return d.Kind == kind })
}

func hasType(node *ast.Node) bool {
	return node.Type() != nil
}

func getNonRestParameterCount(sig *Signature) int {
	return len(sig.parameters) - core.IfElse(signatureHasRestParameter(sig), 1, 0)
}

func minAndMax[T any](slice []T, getValue func(value T) int) (int, int) {
	var minValue, maxValue int
	for i, element := range slice {
		value := getValue(element)
		if i == 0 {
			minValue = value
			maxValue = value
		} else {
			minValue = min(minValue, value)
			maxValue = max(maxValue, value)
		}
	}
	return minValue, maxValue
}

func isModuleExportsAccessExpression(node *ast.Node) bool {
	return ast.IsAccessExpression(node) && ast.IsModuleIdentifier(node.Expression()) && ast.GetElementOrPropertyAccessName(node) == "exports"
}

func getNonModifierTokenRangeOfNode(node *ast.Node) core.TextRange {
	pos := node.Pos()
	if node.Modifiers() != nil {
		if last := ast.FindLastVisibleNode(node.Modifiers().Nodes); last != nil {
			pos = last.Pos()
		}
	}
	return scanner.GetRangeOfTokenAtPosition(ast.GetSourceFileOfNode(node), pos)
}

type FeatureMapEntry struct {
	lib   string
	props []string
}

var getFeatureMap = sync.OnceValue(func() map[string][]FeatureMapEntry {
	return map[string][]FeatureMapEntry{
		"Array": {
			{lib: "es2015", props: []string{"find", "findIndex", "fill", "copyWithin", "entries", "keys", "values"}},
			{lib: "es2016", props: []string{"includes"}},
			{lib: "es2019", props: []string{"flat", "flatMap"}},
			{lib: "es2022", props: []string{"at"}},
			{lib: "es2023", props: []string{"findLastIndex", "findLast", "toReversed", "toSorted", "toSpliced", "with"}},
		},
		"Iterator": {
			{lib: "es2015", props: []string{}},
		},
		"AsyncIterator": {
			{lib: "es2015", props: []string{}},
		},
		"ArrayBuffer": {
			{lib: "es2024", props: []string{
				"maxByteLength",
				"resizable",
				"resize",
				"detached",
				"transfer",
				"transferToFixedLength",
			}},
		},
		"Atomics": {
			{lib: "es2017", props: []string{
				"add",
				"and",
				"compareExchange",
				"exchange",
				"isLockFree",
				"load",
				"or",
				"store",
				"sub",
				"wait",
				"notify",
				"xor",
			}},
			{lib: "es2024", props: []string{
				"waitAsync",
			}},
		},
		"SharedArrayBuffer": {
			{lib: "es2017", props: []string{
				"byteLength",
				"slice",
			}},
			{lib: "es2024", props: []string{
				"growable",
				"maxByteLength",
				"grow",
			}},
		},
		"AsyncIterable": {
			{lib: "es2018", props: []string{}},
		},
		"AsyncIterableIterator": {
			{lib: "es2018", props: []string{}},
		},
		"AsyncGenerator": {
			{lib: "es2018", props: []string{}},
		},
		"AsyncGeneratorFunction": {
			{lib: "es2018", props: []string{}},
		},
		"RegExp": {
			{lib: "es2015", props: []string{"flags", "sticky", "unicode"}},
			{lib: "es2018", props: []string{"dotAll"}},
			{lib: "es2024", props: []string{"unicodeSets"}},
		},
		"Reflect": {
			{lib: "es2015", props: []string{"apply", "construct", "defineProperty", "deleteProperty", "get", "getOwnPropertyDescriptor", "getPrototypeOf", "has", "isExtensible", "ownKeys", "preventExtensions", "set", "setPrototypeOf"}},
		},
		"ArrayConstructor": {
			{lib: "es2015", props: []string{"from", "of"}},
			{lib: "esnext", props: []string{"fromAsync"}},
		},
		"ObjectConstructor": {
			{lib: "es2015", props: []string{"assign", "getOwnPropertySymbols", "keys", "is", "setPrototypeOf"}},
			{lib: "es2017", props: []string{"values", "entries", "getOwnPropertyDescriptors"}},
			{lib: "es2019", props: []string{"fromEntries"}},
			{lib: "es2022", props: []string{"hasOwn"}},
			{lib: "es2024", props: []string{"groupBy"}},
		},
		"NumberConstructor": {
			{lib: "es2015", props: []string{"isFinite", "isInteger", "isNaN", "isSafeInteger", "parseFloat", "parseInt"}},
		},
		"Math": {
			{lib: "es2015", props: []string{"clz32", "imul", "sign", "log10", "log2", "log1p", "expm1", "cosh", "sinh", "tanh", "acosh", "asinh", "atanh", "hypot", "trunc", "fround", "cbrt"}},
		},
		"Map": {
			{lib: "es2015", props: []string{"entries", "keys", "values"}},
		},
		"MapConstructor": {
			{lib: "es2024", props: []string{"groupBy"}},
		},
		"Set": {
			{lib: "es2015", props: []string{"entries", "keys", "values"}},
			{lib: "esnext", props: []string{
				"union",
				"intersection",
				"difference",
				"symmetricDifference",
				"isSubsetOf",
				"isSupersetOf",
				"isDisjointFrom",
			}},
		},
		"PromiseConstructor": {
			{lib: "es2015", props: []string{"all", "race", "reject", "resolve"}},
			{lib: "es2020", props: []string{"allSettled"}},
			{lib: "es2021", props: []string{"any"}},
			{lib: "es2024", props: []string{"withResolvers"}},
		},
		"Symbol": {
			{lib: "es2015", props: []string{"for", "keyFor"}},
			{lib: "es2019", props: []string{"description"}},
		},
		"WeakMap": {
			{lib: "es2015", props: []string{"entries", "keys", "values"}},
		},
		"WeakSet": {
			{lib: "es2015", props: []string{"entries", "keys", "values"}},
		},
		"String": {
			{lib: "es2015", props: []string{"codePointAt", "includes", "endsWith", "normalize", "repeat", "startsWith", "anchor", "big", "blink", "bold", "fixed", "fontcolor", "fontsize", "italics", "link", "small", "strike", "sub", "sup"}},
			{lib: "es2017", props: []string{"padStart", "padEnd"}},
			{lib: "es2019", props: []string{"trimStart", "trimEnd", "trimLeft", "trimRight"}},
			{lib: "es2020", props: []string{"matchAll"}},
			{lib: "es2021", props: []string{"replaceAll"}},
			{lib: "es2022", props: []string{"at"}},
			{lib: "es2024", props: []string{"isWellFormed", "toWellFormed"}},
		},
		"StringConstructor": {
			{lib: "es2015", props: []string{"fromCodePoint", "raw"}},
		},
		"DateTimeFormat": {
			{lib: "es2017", props: []string{"formatToParts"}},
		},
		"Promise": {
			{lib: "es2015", props: []string{}},
			{lib: "es2018", props: []string{"finally"}},
		},
		"RegExpMatchArray": {
			{lib: "es2018", props: []string{"groups"}},
		},
		"RegExpExecArray": {
			{lib: "es2018", props: []string{"groups"}},
		},
		"Intl": {
			{lib: "es2018", props: []string{"PluralRules"}},
		},
		"NumberFormat": {
			{lib: "es2018", props: []string{"formatToParts"}},
		},
		"SymbolConstructor": {
			{lib: "es2020", props: []string{"matchAll"}},
			{lib: "esnext", props: []string{
				"metadata",
				"dispose",
				"asyncDispose",
			}},
		},
		"DataView": {
			{lib: "es2020", props: []string{"setBigInt64", "setBigUint64", "getBigInt64", "getBigUint64"}},
		},
		"BigInt": {
			{lib: "es2020", props: []string{}},
		},
		"RelativeTimeFormat": {
			{lib: "es2020", props: []string{"format", "formatToParts", "resolvedOptions"}},
		},
		"Int8Array": {
			{lib: "es2022", props: []string{"at"}},
			{lib: "es2023", props: []string{"findLastIndex", "findLast", "toReversed", "toSorted", "toSpliced", "with"}},
		},
		"Uint8Array": {
			{lib: "es2022", props: []string{"at"}},
			{lib: "es2023", props: []string{"findLastIndex", "findLast", "toReversed", "toSorted", "toSpliced", "with"}},
		},
		"Uint8ClampedArray": {
			{lib: "es2022", props: []string{"at"}},
			{lib: "es2023", props: []string{"findLastIndex", "findLast", "toReversed", "toSorted", "toSpliced", "with"}},
		},
		"Int16Array": {
			{lib: "es2022", props: []string{"at"}},
			{lib: "es2023", props: []string{"findLastIndex", "findLast", "toReversed", "toSorted", "toSpliced", "with"}},
		},
		"Uint16Array": {
			{lib: "es2022", props: []string{"at"}},
			{lib: "es2023", props: []string{"findLastIndex", "findLast", "toReversed", "toSorted", "toSpliced", "with"}},
		},
		"Int32Array": {
			{lib: "es2022", props: []string{"at"}},
			{lib: "es2023", props: []string{"findLastIndex", "findLast", "toReversed", "toSorted", "toSpliced", "with"}},
		},
		"Uint32Array": {
			{lib: "es2022", props: []string{"at"}},
			{lib: "es2023", props: []string{"findLastIndex", "findLast", "toReversed", "toSorted", "toSpliced", "with"}},
		},
		"Float32Array": {
			{lib: "es2022", props: []string{"at"}},
			{lib: "es2023", props: []string{"findLastIndex", "findLast", "toReversed", "toSorted", "toSpliced", "with"}},
		},
		"Float64Array": {
			{lib: "es2022", props: []string{"at"}},
			{lib: "es2023", props: []string{"findLastIndex", "findLast", "toReversed", "toSorted", "toSpliced", "with"}},
		},
		"BigInt64Array": {
			{lib: "es2020", props: []string{}},
			{lib: "es2022", props: []string{"at"}},
			{lib: "es2023", props: []string{"findLastIndex", "findLast", "toReversed", "toSorted", "toSpliced", "with"}},
		},
		"BigUint64Array": {
			{lib: "es2020", props: []string{}},
			{lib: "es2022", props: []string{"at"}},
			{lib: "es2023", props: []string{"findLastIndex", "findLast", "toReversed", "toSorted", "toSpliced", "with"}},
		},
		"Error": {
			{lib: "es2022", props: []string{"cause"}},
		},
	}
})

func rangeOfTypeParameters(sourceFile *ast.SourceFile, typeParameters *ast.NodeList) core.TextRange {
	return core.NewTextRange(typeParameters.Pos()-1, min(len(sourceFile.Text()), scanner.SkipTrivia(sourceFile.Text(), typeParameters.End())+1))
}

func tryGetPropertyAccessOrIdentifierToString(expr *ast.Node) string {
	switch {
	case ast.IsPropertyAccessExpression(expr):
		baseStr := tryGetPropertyAccessOrIdentifierToString(expr.Expression())
		if baseStr != "" {
			return baseStr + "." + entityNameToString(expr.Name())
		}
	case ast.IsElementAccessExpression(expr):
		baseStr := tryGetPropertyAccessOrIdentifierToString(expr.Expression())
		if baseStr != "" && ast.IsPropertyName(expr.AsElementAccessExpression().ArgumentExpression) {
			return baseStr + "." + getPropertyNameForPropertyNameNode(expr.AsElementAccessExpression().ArgumentExpression)
		}
	case ast.IsIdentifier(expr):
		return expr.Text()
	case ast.IsJsxNamespacedName(expr):
		return entityNameToString(expr)
	}
	return ""
}

func getInvokedExpression(node *ast.Node) *ast.Node {
	switch node.Kind {
	case ast.KindTaggedTemplateExpression:
		return node.AsTaggedTemplateExpression().Tag
	case ast.KindJsxOpeningElement, ast.KindJsxSelfClosingElement:
		return node.TagName()
	case ast.KindBinaryExpression:
		return node.AsBinaryExpression().Right
	default:
		return node.Expression()
	}
}

func getFirstJSDocTag(node *ast.Node, f func(*ast.Node) bool) *ast.Node {
	for _, jsdoc := range node.JSDoc(nil) {
		tags := jsdoc.AsJSDoc().Tags
		if tags != nil {
			for _, tag := range tags.Nodes {
				if f(tag) {
					return tag
				}
			}
		}
	}
	return nil
}

func getJSDocDeprecatedTag(node *ast.Node) *ast.Node {
	return getFirstJSDocTag(node, ast.IsJSDocDeprecatedTag)
}

func allDeclarationsInSameSourceFile(symbol *ast.Symbol) bool {
	if len(symbol.Declarations) > 1 {
		var sourceFile *ast.SourceFile
		for i, d := range symbol.Declarations {
			if i == 0 {
				sourceFile = ast.GetSourceFileOfNode(d)
			} else if ast.GetSourceFileOfNode(d) != sourceFile {
				return false
			}
		}
	}
	return true
}

<<<<<<< HEAD
func containsNonMissingUndefinedType(c *Checker, t *Type) bool {
	var candidate *Type
	if t.flags&TypeFlagsUnion != 0 {
		candidate = t.AsUnionType().types[0]
	} else {
		candidate = t
	}
	return candidate.flags&TypeFlagsUndefined != 0 && candidate != c.missingType
}

func getAnyImportSyntax(node *ast.Node) *ast.Node {
	switch node.Kind {
	case ast.KindImportEqualsDeclaration:
		return node
	case ast.KindImportClause:
		return node.Parent
	case ast.KindNamespaceImport:
		return node.Parent.Parent
	case ast.KindImportSpecifier:
		return node.Parent.Parent.Parent
	default:
		return nil
	}
=======
// A reserved member name consists of the byte 0xFE (which is an invalid UTF-8 encoding) followed by one or more
// characters where the first character is not '@' or '#'. The '@' character indicates that the name is denoted by
// a well known ES Symbol instance and the '#' character indicates that the name is a PrivateIdentifier.
func isReservedMemberName(name string) bool {
	return len(name) >= 2 && name[0] == '\xFE' && name[1] != '@' && name[1] != '#'
}

func introducesArgumentsExoticObject(node *ast.Node) bool {
	switch node.Kind {
	case ast.KindMethodDeclaration, ast.KindMethodSignature, ast.KindConstructor, ast.KindGetAccessor,
		ast.KindSetAccessor, ast.KindFunctionDeclaration, ast.KindFunctionExpression:
		return true
	}
	return false
}

func symbolsToArray(symbols ast.SymbolTable) []*ast.Symbol {
	var result []*ast.Symbol
	for id, symbol := range symbols {
		if !isReservedMemberName(id) {
			result = append(result, symbol)
		}
	}
	return result
}

// See comment on `declareModuleMember` in `binder.go`.
func GetCombinedLocalAndExportSymbolFlags(symbol *ast.Symbol) ast.SymbolFlags {
	if symbol.ExportSymbol != nil {
		return symbol.Flags | symbol.ExportSymbol.Flags
	}
	return symbol.Flags
}

func SkipAlias(symbol *ast.Symbol, checker *Checker) *ast.Symbol {
	if symbol.Flags&ast.SymbolFlagsAlias != 0 {
		return checker.GetAliasedSymbol(symbol)
	}
	return symbol
}

// True if the symbol is for an external module, as opposed to a namespace.
func IsExternalModuleSymbol(moduleSymbol *ast.Symbol) bool {
	firstRune, _ := utf8.DecodeRuneInString(moduleSymbol.Name)
	return moduleSymbol.Flags&ast.SymbolFlagsModule != 0 && firstRune == '"'
>>>>>>> 38d56348
}<|MERGE_RESOLUTION|>--- conflicted
+++ resolved
@@ -277,13 +277,9 @@
 			return false
 		}
 		// if the parameter's parent has a body and its grandparent is a class declaration, this is a valid target.
-<<<<<<< HEAD
-		return parent != nil && parent.BodyData() != nil && (parent.BodyData()).Body != nil && (parent.Kind == ast.KindConstructor || parent.Kind == ast.KindMethodDeclaration || parent.Kind == ast.KindSetAccessor) && ast.GetThisParameter(parent) != node && grandparent != nil && grandparent.Kind == ast.KindClassDeclaration
-=======
 		return parent != nil && parent.Body() != nil &&
 			(parent.Kind == ast.KindConstructor || parent.Kind == ast.KindMethodDeclaration || parent.Kind == ast.KindSetAccessor) &&
-			getThisParameter(parent) != node && grandparent != nil && grandparent.Kind == ast.KindClassDeclaration
->>>>>>> 38d56348
+			ast.GetThisParameter(parent) != node && grandparent != nil && grandparent.Kind == ast.KindClassDeclaration
 	}
 
 	return false
@@ -2005,7 +2001,6 @@
 	return true
 }
 
-<<<<<<< HEAD
 func containsNonMissingUndefinedType(c *Checker, t *Type) bool {
 	var candidate *Type
 	if t.flags&TypeFlagsUnion != 0 {
@@ -2029,7 +2024,8 @@
 	default:
 		return nil
 	}
-=======
+}
+
 // A reserved member name consists of the byte 0xFE (which is an invalid UTF-8 encoding) followed by one or more
 // characters where the first character is not '@' or '#'. The '@' character indicates that the name is denoted by
 // a well known ES Symbol instance and the '#' character indicates that the name is a PrivateIdentifier.
@@ -2075,5 +2071,4 @@
 func IsExternalModuleSymbol(moduleSymbol *ast.Symbol) bool {
 	firstRune, _ := utf8.DecodeRuneInString(moduleSymbol.Name)
 	return moduleSymbol.Flags&ast.SymbolFlagsModule != 0 && firstRune == '"'
->>>>>>> 38d56348
 }