--- conflicted
+++ resolved
@@ -242,429 +242,6 @@
 	return core.FirstOrNil(node.AsVariableStatement().DeclarationList.AsVariableDeclarationList().Declarations.Nodes)
 }
 
-<<<<<<< HEAD
-type NameResolver struct {
-	compilerOptions                  *core.CompilerOptions
-	getSymbolOfDeclaration           func(node *ast.Node) *ast.Symbol
-	error                            func(location *ast.Node, message *diagnostics.Message, args ...any) *ast.Diagnostic
-	argumentsSymbol                  *ast.Symbol
-	requireSymbol                    *ast.Symbol
-	lookup                           func(symbols ast.SymbolTable, name string, meaning ast.SymbolFlags) *ast.Symbol
-	lookupGlobal                     func(name string, meaning ast.SymbolFlags) *ast.Symbol
-	symbolReferenced                 func(symbol *ast.Symbol, meaning ast.SymbolFlags)
-	setRequiresScopeChangeCache      func(node *ast.Node, value core.Tristate)
-	getRequiresScopeChangeCache      func(node *ast.Node) core.Tristate
-	onPropertyWithInvalidInitializer func(location *ast.Node, name string, declaration *ast.Node, result *ast.Symbol) bool
-	onFailedToResolveSymbol          func(location *ast.Node, name string, meaning ast.SymbolFlags, nameNotFoundMessage *diagnostics.Message)
-	onSuccessfullyResolvedSymbol     func(location *ast.Node, result *ast.Symbol, meaning ast.SymbolFlags, lastLocation *ast.Node, associatedDeclarationForContainingInitializerOrBindingName *ast.Node, withinDeferredContext bool)
-}
-
-func (r *NameResolver) resolve(location *ast.Node, name string, meaning ast.SymbolFlags, nameNotFoundMessage *diagnostics.Message, isUse bool, excludeGlobals bool) *ast.Symbol {
-	var result *ast.Symbol
-	var lastLocation *ast.Node
-	var lastSelfReferenceLocation *ast.Node
-	var propertyWithInvalidInitializer *ast.Node
-	var associatedDeclarationForContainingInitializerOrBindingName *ast.Node
-	var withinDeferredContext bool
-	var grandparent *ast.Node
-	originalLocation := location // needed for did-you-mean error reporting, which gathers candidates starting from the original location
-	nameIsConst := name == "const"
-loop:
-	for location != nil {
-		if nameIsConst && isConstAssertion(location) {
-			// `const` in an `as const` has no symbol, but issues no error because there is no *actual* lookup of the type
-			// (it refers to the constant type of the expression instead)
-			return nil
-		}
-		if isModuleOrEnumDeclaration(location) && lastLocation != nil && location.Name() == lastLocation {
-			// If lastLocation is the name of a namespace or enum, skip the parent since it will have is own locals that could
-			// conflict.
-			lastLocation = location
-			location = location.Parent
-		}
-		locals := location.Locals()
-		// Locals of a source file are not in scope (because they get merged into the global symbol table)
-		if locals != nil && !isGlobalSourceFile(location) {
-			result = r.lookup(locals, name, meaning)
-			if result != nil {
-				useResult := true
-				if ast.IsFunctionLike(location) && lastLocation != nil && lastLocation != location.Body() {
-					// symbol lookup restrictions for function-like declarations
-					// - Type parameters of a function are in scope in the entire function declaration, including the parameter
-					//   list and return type. However, local types are only in scope in the function body.
-					// - parameters are only in the scope of function body
-					// This restriction does not apply to JSDoc comment types because they are parented
-					// at a higher level than type parameters would normally be
-					if meaning&result.Flags&ast.SymbolFlagsType != 0 && lastLocation.Kind != ast.KindJSDoc {
-						useResult = result.Flags&ast.SymbolFlagsTypeParameter != 0 && (lastLocation.Flags&ast.NodeFlagsSynthesized != 0 ||
-							lastLocation == location.Type() ||
-							isParameterLikeOrReturnTag(lastLocation))
-					}
-					if meaning&result.Flags&ast.SymbolFlagsVariable != 0 {
-						// expression inside parameter will lookup as normal variable scope when targeting es2015+
-						if r.useOuterVariableScopeInParameter(result, location, lastLocation) {
-							useResult = false
-						} else if result.Flags&ast.SymbolFlagsFunctionScopedVariable != 0 {
-							// parameters are visible only inside function body, parameter list and return type
-							// technically for parameter list case here we might mix parameters and variables declared in function,
-							// however it is detected separately when checking initializers of parameters
-							// to make sure that they reference no variables declared after them.
-							useResult = lastLocation.Kind == ast.KindParameter ||
-								lastLocation.Flags&ast.NodeFlagsSynthesized != 0 ||
-								lastLocation == location.Type() && ast.FindAncestor(result.ValueDeclaration, ast.IsParameter) != nil
-						}
-					}
-				} else if location.Kind == ast.KindConditionalType {
-					// A type parameter declared using 'infer T' in a conditional type is visible only in
-					// the true branch of the conditional type.
-					useResult = lastLocation == location.AsConditionalTypeNode().TrueType
-				}
-				if useResult {
-					break loop
-				}
-				result = nil
-			}
-		}
-		withinDeferredContext = withinDeferredContext || getIsDeferredContext(location, lastLocation)
-		switch location.Kind {
-		case ast.KindSourceFile:
-			if !ast.IsExternalOrCommonJsModule(location.AsSourceFile()) {
-				break
-			}
-			fallthrough
-		case ast.KindModuleDeclaration:
-			moduleExports := r.getSymbolOfDeclaration(location).Exports
-			if ast.IsSourceFile(location) || (ast.IsModuleDeclaration(location) && location.Flags&ast.NodeFlagsAmbient != 0 && !ast.IsGlobalScopeAugmentation(location)) {
-				// It's an external module. First see if the module has an export default and if the local
-				// name of that export default matches.
-				result = moduleExports[ast.InternalSymbolNameDefault]
-				if result != nil {
-					localSymbol := getLocalSymbolForExportDefault(result)
-					if localSymbol != nil && result.Flags&meaning != 0 && localSymbol.Name == name {
-						break loop
-					}
-					result = nil
-				}
-				// Because of module/namespace merging, a module's exports are in scope,
-				// yet we never want to treat an export specifier as putting a member in scope.
-				// Therefore, if the name we find is purely an export specifier, it is not actually considered in scope.
-				// Two things to note about this:
-				//     1. We have to check this without calling getSymbol. The problem with calling getSymbol
-				//        on an export specifier is that it might find the export specifier itself, and try to
-				//        resolve it as an alias. This will cause the checker to consider the export specifier
-				//        a circular alias reference when it might not be.
-				//     2. We check === SymbolFlags.Alias in order to check that the symbol is *purely*
-				//        an alias. If we used &, we'd be throwing out symbols that have non alias aspects,
-				//        which is not the desired behavior.
-				moduleExport := moduleExports[name]
-				if moduleExport != nil && moduleExport.Flags == ast.SymbolFlagsAlias && (getDeclarationOfKind(moduleExport, ast.KindExportSpecifier) != nil || getDeclarationOfKind(moduleExport, ast.KindNamespaceExport) != nil) {
-					break
-				}
-			}
-			if name != ast.InternalSymbolNameDefault {
-				result = r.lookup(moduleExports, name, meaning&ast.SymbolFlagsModuleMember)
-				if result != nil {
-					break loop
-				}
-			}
-		case ast.KindEnumDeclaration:
-			result = r.lookup(r.getSymbolOfDeclaration(location).Exports, name, meaning&ast.SymbolFlagsEnumMember)
-			if result != nil {
-				if nameNotFoundMessage != nil && getIsolatedModules(r.compilerOptions) && location.Flags&ast.NodeFlagsAmbient == 0 && ast.GetSourceFileOfNode(location) != ast.GetSourceFileOfNode(result.ValueDeclaration) {
-					isolatedModulesLikeFlagName := core.IfElse(r.compilerOptions.VerbatimModuleSyntax == core.TSTrue, "verbatimModuleSyntax", "isolatedModules")
-					r.error(originalLocation, diagnostics.Cannot_access_0_from_another_file_without_qualification_when_1_is_enabled_Use_2_instead,
-						name, isolatedModulesLikeFlagName, r.getSymbolOfDeclaration(location).Name+"."+name)
-				}
-				break loop
-			}
-		case ast.KindPropertyDeclaration:
-			if !ast.IsStatic(location) {
-				ctor := findConstructorDeclaration(location.Parent)
-				if ctor != nil && ctor.Locals() != nil {
-					if r.lookup(ctor.Locals(), name, meaning&ast.SymbolFlagsValue) != nil {
-						// Remember the property node, it will be used later to report appropriate error
-						propertyWithInvalidInitializer = location
-					}
-				}
-			}
-		case ast.KindClassDeclaration, ast.KindClassExpression, ast.KindInterfaceDeclaration:
-			result = r.lookup(r.getSymbolOfDeclaration(location).Members, name, meaning&ast.SymbolFlagsType)
-			if result != nil {
-				if !isTypeParameterSymbolDeclaredInContainer(result, location) {
-					// ignore type parameters not declared in this container
-					result = nil
-					break
-				}
-				if lastLocation != nil && ast.IsStatic(lastLocation) {
-					// TypeScript 1.0 spec (April 2014): 3.4.1
-					// The scope of a type parameter extends over the entire declaration with which the type
-					// parameter list is associated, with the exception of static member declarations in classes.
-					if nameNotFoundMessage != nil {
-						r.error(originalLocation, diagnostics.Static_members_cannot_reference_class_type_parameters)
-					}
-					return nil
-				}
-				break loop
-			}
-			if ast.IsClassExpression(location) && meaning&ast.SymbolFlagsClass != 0 {
-				className := location.Name()
-				if className != nil && name == className.Text() {
-					result = location.Symbol()
-					break loop
-				}
-			}
-		case ast.KindExpressionWithTypeArguments:
-			if lastLocation == location.AsExpressionWithTypeArguments().Expression && ast.IsHeritageClause(location.Parent) && location.Parent.AsHeritageClause().Token == ast.KindExtendsKeyword {
-				container := location.Parent.Parent
-				if ast.IsClassLike(container) {
-					result = r.lookup(r.getSymbolOfDeclaration(container).Members, name, meaning&ast.SymbolFlagsType)
-					if result != nil {
-						if nameNotFoundMessage != nil {
-							r.error(originalLocation, diagnostics.Base_class_expressions_cannot_reference_class_type_parameters)
-						}
-						return nil
-					}
-				}
-			}
-		// It is not legal to reference a class's own type parameters from a computed property name that
-		// belongs to the class. For example:
-		//
-		//   function foo<T>() { return '' }
-		//   class C<T> { // <-- Class's own type parameter T
-		//       [foo<T>()]() { } // <-- Reference to T from class's own computed property
-		//   }
-		case ast.KindComputedPropertyName:
-			grandparent = location.Parent.Parent
-			if ast.IsClassLike(grandparent) || ast.IsInterfaceDeclaration(grandparent) {
-				// A reference to this grandparent's type parameters would be an error
-				result = r.lookup(r.getSymbolOfDeclaration(grandparent).Members, name, meaning&ast.SymbolFlagsType)
-				if result != nil {
-					if nameNotFoundMessage != nil {
-						r.error(originalLocation, diagnostics.A_computed_property_name_cannot_reference_a_type_parameter_from_its_containing_type)
-					}
-					return nil
-				}
-			}
-		case ast.KindArrowFunction:
-			// when targeting ES6 or higher there is no 'arguments' in an arrow function
-			// for lower compile targets the resolved symbol is used to emit an error
-			if r.compilerOptions.GetEmitScriptTarget() >= core.ScriptTargetES2015 {
-				break
-			}
-			fallthrough
-		case ast.KindMethodDeclaration, ast.KindConstructor, ast.KindGetAccessor, ast.KindSetAccessor, ast.KindFunctionDeclaration:
-			if meaning&ast.SymbolFlagsVariable != 0 && name == "arguments" {
-				result = r.argumentsSymbol
-				break loop
-			}
-		case ast.KindFunctionExpression:
-			if meaning&ast.SymbolFlagsVariable != 0 && name == "arguments" {
-				result = r.argumentsSymbol
-				break loop
-			}
-			if meaning&ast.SymbolFlagsFunction != 0 {
-				functionName := location.AsFunctionExpression().Name()
-				if functionName != nil && name == functionName.AsIdentifier().Text {
-					result = location.AsFunctionExpression().Symbol
-					break loop
-				}
-			}
-		case ast.KindDecorator:
-			// Decorators are resolved at the class declaration. Resolving at the parameter
-			// or member would result in looking up locals in the method.
-			//
-			//   function y() {}
-			//   class C {
-			//       method(@y x, y) {} // <-- decorator y should be resolved at the class declaration, not the parameter.
-			//   }
-			//
-			if location.Parent != nil && location.Parent.Kind == ast.KindParameter {
-				location = location.Parent
-			}
-			//   function y() {}
-			//   class C {
-			//       @y method(x, y) {} // <-- decorator y should be resolved at the class declaration, not the method.
-			//   }
-			//
-			// class Decorators are resolved outside of the class to avoid referencing type parameters of that class.
-			//
-			//   type T = number;
-			//   declare function y(x: T): any;
-			//   @param(1 as T) // <-- T should resolve to the type alias outside of class C
-			//   class C<T> {}
-			if location.Parent != nil && (ast.IsClassElement(location.Parent) || location.Parent.Kind == ast.KindClassDeclaration) {
-				location = location.Parent
-			}
-		case ast.KindParameter:
-			parameterDeclaration := location.AsParameterDeclaration()
-			if lastLocation != nil && (lastLocation == parameterDeclaration.Initializer ||
-				lastLocation == parameterDeclaration.Name() && ast.IsBindingPattern(lastLocation)) {
-				if associatedDeclarationForContainingInitializerOrBindingName == nil {
-					associatedDeclarationForContainingInitializerOrBindingName = location
-				}
-			}
-		case ast.KindBindingElement:
-			bindingElement := location.AsBindingElement()
-			if lastLocation != nil && (lastLocation == bindingElement.Initializer ||
-				lastLocation == bindingElement.Name() && ast.IsBindingPattern(lastLocation)) {
-				if ast.IsPartOfParameterDeclaration(location) && associatedDeclarationForContainingInitializerOrBindingName == nil {
-					associatedDeclarationForContainingInitializerOrBindingName = location
-				}
-			}
-		case ast.KindInferType:
-			if meaning&ast.SymbolFlagsTypeParameter != 0 {
-				parameterName := location.AsInferTypeNode().TypeParameter.AsTypeParameter().Name()
-				if parameterName != nil && name == parameterName.AsIdentifier().Text {
-					result = location.AsInferTypeNode().TypeParameter.AsTypeParameter().Symbol
-					break loop
-				}
-			}
-		case ast.KindExportSpecifier:
-			exportSpecifier := location.AsExportSpecifier()
-			if lastLocation != nil && lastLocation == exportSpecifier.PropertyName && location.Parent.Parent.AsExportDeclaration().ModuleSpecifier != nil {
-				location = location.Parent.Parent.Parent
-			}
-		}
-		if isSelfReferenceLocation(location, lastLocation) {
-			lastSelfReferenceLocation = location
-		}
-		lastLocation = location
-		switch {
-		// case isJSDocTemplateTag(location):
-		// 	location = getEffectiveContainerForJSDocTemplateTag(location.(*JSDocTemplateTag))
-		// 	if location == nil {
-		// 		location = location.parent
-		// 	}
-		// case isJSDocParameterTag(location) || isJSDocReturnTag(location):
-		// 	location = getHostSignatureFromJSDoc(location)
-		// 	if location == nil {
-		// 		location = location.parent
-		// 	}
-		default:
-			location = location.Parent
-		}
-	}
-	// We just climbed up parents looking for the name, meaning that we started in a descendant node of `lastLocation`.
-	// If `result === lastSelfReferenceLocation.symbol`, that means that we are somewhere inside `lastSelfReferenceLocation` looking up a name, and resolving to `lastLocation` itself.
-	// That means that this is a self-reference of `lastLocation`, and shouldn't count this when considering whether `lastLocation` is used.
-	if isUse && result != nil && (lastSelfReferenceLocation == nil || result != lastSelfReferenceLocation.Symbol()) {
-		r.symbolReferenced(result, meaning)
-	}
-	if result == nil {
-		if !excludeGlobals {
-			result = r.lookupGlobal(name, meaning)
-		}
-	}
-	if nameNotFoundMessage != nil {
-		if propertyWithInvalidInitializer != nil && r.onPropertyWithInvalidInitializer(originalLocation, name, propertyWithInvalidInitializer, result) {
-			return nil
-		}
-		if result == nil {
-			r.onFailedToResolveSymbol(originalLocation, name, meaning, nameNotFoundMessage)
-		} else {
-			r.onSuccessfullyResolvedSymbol(originalLocation, result, meaning, lastLocation, associatedDeclarationForContainingInitializerOrBindingName, withinDeferredContext)
-		}
-	}
-	return result
-}
-
-func (r *NameResolver) useOuterVariableScopeInParameter(result *ast.Symbol, location *ast.Node, lastLocation *ast.Node) bool {
-	if ast.IsParameter(lastLocation) {
-		body := location.Body()
-		if body != nil && result.ValueDeclaration != nil && result.ValueDeclaration.Pos() >= body.Pos() && result.ValueDeclaration.End() <= body.End() {
-			// check for several cases where we introduce temporaries that require moving the name/initializer of the parameter to the body
-			// - static field in a class expression
-			// - optional chaining pre-es2020
-			// - nullish coalesce pre-es2020
-			// - spread assignment in binding pattern pre-es2017
-			target := r.compilerOptions.GetEmitScriptTarget()
-			if target >= core.ScriptTargetES2015 {
-				functionLocation := location
-				declarationRequiresScopeChange := r.getRequiresScopeChangeCache(functionLocation)
-				if declarationRequiresScopeChange == core.TSUnknown {
-					declarationRequiresScopeChange = boolToTristate(core.Some(functionLocation.Parameters(), r.requiresScopeChange))
-					r.setRequiresScopeChangeCache(functionLocation, declarationRequiresScopeChange)
-				}
-				return declarationRequiresScopeChange == core.TSTrue
-			}
-		}
-	}
-	return false
-}
-
-func (r *NameResolver) requiresScopeChange(node *ast.Node) bool {
-	d := node.AsParameterDeclaration()
-	return r.requiresScopeChangeWorker(d.Name()) || d.Initializer != nil && r.requiresScopeChangeWorker(d.Initializer)
-}
-
-func (r *NameResolver) requiresScopeChangeWorker(node *ast.Node) bool {
-	switch node.Kind {
-	case ast.KindArrowFunction, ast.KindFunctionExpression, ast.KindFunctionDeclaration, ast.KindConstructor:
-		return false
-	case ast.KindMethodDeclaration, ast.KindGetAccessor, ast.KindSetAccessor, ast.KindPropertyAssignment:
-		return r.requiresScopeChangeWorker(node.Name())
-	case ast.KindPropertyDeclaration:
-		if ast.HasStaticModifier(node) {
-			return !getEmitStandardClassFields(r.compilerOptions)
-		}
-		return r.requiresScopeChangeWorker(node.AsPropertyDeclaration().Name())
-	default:
-		if ast.IsNullishCoalesce(node) || ast.IsOptionalChain(node) {
-			return r.compilerOptions.GetEmitScriptTarget() < core.ScriptTargetES2020
-		}
-		if ast.IsBindingElement(node) && node.AsBindingElement().DotDotDotToken != nil && ast.IsObjectBindingPattern(node.Parent) {
-			return r.compilerOptions.GetEmitScriptTarget() < core.ScriptTargetES2017
-		}
-		if ast.IsTypeNode(node) {
-			return false
-		}
-		return node.ForEachChild(r.requiresScopeChangeWorker)
-	}
-}
-
-func getIsDeferredContext(location *ast.Node, lastLocation *ast.Node) bool {
-	if location.Kind != ast.KindArrowFunction && location.Kind != ast.KindFunctionExpression {
-		// initializers in instance property declaration of class like entities are executed in constructor and thus deferred
-		// A name is evaluated within the enclosing scope - so it shouldn't count as deferred
-		return ast.IsTypeQueryNode(location) ||
-			(ast.IsFunctionLikeDeclaration(location) || location.Kind == ast.KindPropertyDeclaration && !ast.IsStatic(location)) &&
-				(lastLocation == nil || lastLocation != location.Name())
-	}
-	if lastLocation != nil && lastLocation == location.Name() {
-		return false
-	}
-	// generator functions and async functions are not inlined in control flow when immediately invoked
-	if location.BodyData().AsteriskToken != nil || ast.HasSyntacticModifier(location, ast.ModifierFlagsAsync) {
-		return true
-	}
-	return ast.GetImmediatelyInvokedFunctionExpression(location) == nil
-}
-
-func isTypeParameterSymbolDeclaredInContainer(symbol *ast.Symbol, container *ast.Node) bool {
-	for _, decl := range symbol.Declarations {
-		if decl.Kind == ast.KindTypeParameter {
-			parent := decl.Parent
-			if parent == container {
-				return true
-			}
-		}
-	}
-	return false
-}
-
-func isSelfReferenceLocation(node *ast.Node, lastLocation *ast.Node) bool {
-	switch node.Kind {
-	case ast.KindParameter:
-		return lastLocation != nil && lastLocation == node.AsParameterDeclaration().Name()
-	case ast.KindFunctionDeclaration, ast.KindClassDeclaration, ast.KindInterfaceDeclaration, ast.KindEnumDeclaration,
-		ast.KindTypeAliasDeclaration, ast.KindModuleDeclaration: // For `namespace N { N; }`
-		return true
-	}
-	return false
-}
-
-=======
->>>>>>> 08dddf46
 func isTypeReferenceIdentifier(node *ast.Node) bool {
 	for node.Parent.Kind == ast.KindQualifiedName {
 		node = node.Parent
