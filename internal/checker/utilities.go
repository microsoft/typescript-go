--- conflicted
+++ resolved
@@ -328,22 +328,6 @@
 	return nil
 }
 
-<<<<<<< HEAD
-func IsRightSideOfQualifiedNameOrPropertyAccess(node *ast.Node) bool {
-	parent := node.Parent
-	switch parent.Kind {
-	case ast.KindQualifiedName:
-		return parent.AsQualifiedName().Right == node
-	case ast.KindPropertyAccessExpression:
-		return parent.AsPropertyAccessExpression().Name() == node
-	case ast.KindMetaProperty:
-		return parent.AsMetaProperty().Name() == node
-	}
-	return false
-}
-
-=======
->>>>>>> 14e44b12
 func isRightSideOfAccessExpression(node *ast.Node) bool {
 	return node.Parent != nil && (ast.IsPropertyAccessExpression(node.Parent) && node.Parent.Name() == node ||
 		ast.IsElementAccessExpression(node.Parent) && node.Parent.AsElementAccessExpression().ArgumentExpression == node)
