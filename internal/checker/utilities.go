package checker

import (
	"cmp"
	"slices"
	"strings"
	"sync"
	"unicode/utf8"

	"github.com/microsoft/typescript-go/internal/ast"
	"github.com/microsoft/typescript-go/internal/binder"
	"github.com/microsoft/typescript-go/internal/core"
	"github.com/microsoft/typescript-go/internal/diagnostics"
	"github.com/microsoft/typescript-go/internal/jsnum"
	"github.com/microsoft/typescript-go/internal/module"
	"github.com/microsoft/typescript-go/internal/printer"
	"github.com/microsoft/typescript-go/internal/scanner"
	"github.com/microsoft/typescript-go/internal/tspath"
)

func NewDiagnosticForNode(node *ast.Node, message *diagnostics.Message, args ...any) *ast.Diagnostic {
	var file *ast.SourceFile
	var loc core.TextRange
	if node != nil {
		file = ast.GetSourceFileOfNode(node)
		loc = binder.GetErrorRangeForNode(file, node)
	}
	return ast.NewDiagnostic(file, loc, message, args...)
}

func NewDiagnosticChainForNode(chain *ast.Diagnostic, node *ast.Node, message *diagnostics.Message, args ...any) *ast.Diagnostic {
	if chain != nil {
		return ast.NewDiagnosticChain(chain, message, args...)
	}
	return NewDiagnosticForNode(node, message, args...)
}

func findInMap[K comparable, V any](m map[K]V, predicate func(V) bool) V {
	for _, value := range m {
		if predicate(value) {
			return value
		}
	}
	return *new(V)
}

func boolToTristate(b bool) core.Tristate {
	if b {
		return core.TSTrue
	}
	return core.TSFalse
}

func isCompoundAssignment(token ast.Kind) bool {
	return token >= ast.KindFirstCompoundAssignment && token <= ast.KindLastCompoundAssignment
}

func tokenIsIdentifierOrKeyword(token ast.Kind) bool {
	return token >= ast.KindIdentifier
}

func tokenIsIdentifierOrKeywordOrGreaterThan(token ast.Kind) bool {
	return token == ast.KindGreaterThanToken || tokenIsIdentifierOrKeyword(token)
}

func hasOverrideModifier(node *ast.Node) bool {
	return ast.HasSyntacticModifier(node, ast.ModifierFlagsOverride)
}

func hasAbstractModifier(node *ast.Node) bool {
	return ast.HasSyntacticModifier(node, ast.ModifierFlagsAbstract)
}

func hasAmbientModifier(node *ast.Node) bool {
	return ast.HasSyntacticModifier(node, ast.ModifierFlagsAmbient)
}

func hasAsyncModifier(node *ast.Node) bool {
	return ast.HasSyntacticModifier(node, ast.ModifierFlagsAsync)
}

func getSelectedModifierFlags(node *ast.Node, flags ast.ModifierFlags) ast.ModifierFlags {
	return node.ModifierFlags() & flags
}

func HasModifier(node *ast.Node, flags ast.ModifierFlags) bool {
	return node.ModifierFlags()&flags != 0
}

func hasReadonlyModifier(node *ast.Node) bool {
	return HasModifier(node, ast.ModifierFlagsReadonly)
}

func isStaticPrivateIdentifierProperty(s *ast.Symbol) bool {
	return s.ValueDeclaration != nil && ast.IsPrivateIdentifierClassElementDeclaration(s.ValueDeclaration) && ast.IsStatic(s.ValueDeclaration)
}

func isEmptyObjectLiteral(expression *ast.Node) bool {
	return expression.Kind == ast.KindObjectLiteralExpression && len(expression.AsObjectLiteralExpression().Properties.Nodes) == 0
}

type AssignmentKind int32

const (
	AssignmentKindNone AssignmentKind = iota
	AssignmentKindDefinite
	AssignmentKindCompound
)

type AssignmentTarget = ast.Node // BinaryExpression | PrefixUnaryExpression | PostfixUnaryExpression | ForInOrOfStatement

func getAssignmentTargetKind(node *ast.Node) AssignmentKind {
	target := ast.GetAssignmentTarget(node)
	if target == nil {
		return AssignmentKindNone
	}
	switch target.Kind {
	case ast.KindBinaryExpression:
		binaryOperator := target.AsBinaryExpression().OperatorToken.Kind
		if binaryOperator == ast.KindEqualsToken || ast.IsLogicalOrCoalescingAssignmentOperator(binaryOperator) {
			return AssignmentKindDefinite
		}
		return AssignmentKindCompound
	case ast.KindPrefixUnaryExpression, ast.KindPostfixUnaryExpression:
		return AssignmentKindCompound
	case ast.KindForInStatement, ast.KindForOfStatement:
		return AssignmentKindDefinite
	}
	panic("Unhandled case in getAssignmentTargetKind")
}

func isDeleteTarget(node *ast.Node) bool {
	if !ast.IsAccessExpression(node) {
		return false
	}
	node = ast.WalkUpParenthesizedExpressions(node.Parent)
	return node != nil && node.Kind == ast.KindDeleteExpression
}

func isInCompoundLikeAssignment(node *ast.Node) bool {
	target := ast.GetAssignmentTarget(node)
	return target != nil && ast.IsAssignmentExpression(target /*excludeCompoundAssignment*/, true) && isCompoundLikeAssignment(target)
}

func isCompoundLikeAssignment(assignment *ast.Node) bool {
	right := ast.SkipParentheses(assignment.AsBinaryExpression().Right)
	return right.Kind == ast.KindBinaryExpression && isShiftOperatorOrHigher(right.AsBinaryExpression().OperatorToken.Kind)
}

func getAssertedTypeNode(node *ast.Node) *ast.Node {
	switch node.Kind {
	case ast.KindAsExpression:
		return node.AsAsExpression().Type
	case ast.KindSatisfiesExpression:
		return node.AsSatisfiesExpression().Type
	case ast.KindTypeAssertionExpression:
		return node.AsTypeAssertion().Type
	}
	panic("Unhandled case in getAssertedTypeNode")
}

func isConstAssertion(node *ast.Node) bool {
	switch node.Kind {
	case ast.KindAsExpression, ast.KindTypeAssertionExpression:
		return isConstTypeReference(getAssertedTypeNode(node))
	}
	return false
}

func isConstTypeReference(node *ast.Node) bool {
	return ast.IsTypeReferenceNode(node) && len(node.TypeArguments()) == 0 && ast.IsIdentifier(node.AsTypeReferenceNode().TypeName) && node.AsTypeReferenceNode().TypeName.Text() == "const"
}

func GetSingleVariableOfVariableStatement(node *ast.Node) *ast.Node {
	if !ast.IsVariableStatement(node) {
		return nil
	}
	return core.FirstOrNil(node.AsVariableStatement().DeclarationList.AsVariableDeclarationList().Declarations.Nodes)
}

func isTypeReferenceIdentifier(node *ast.Node) bool {
	for node.Parent.Kind == ast.KindQualifiedName {
		node = node.Parent
	}
	return ast.IsTypeReferenceNode(node.Parent)
}

func IsInTypeQuery(node *ast.Node) bool {
	// TypeScript 1.0 spec (April 2014): 3.6.3
	// A type query consists of the keyword typeof followed by an expression.
	// The expression is restricted to a single identifier or a sequence of identifiers separated by periods
	return ast.FindAncestorOrQuit(node, func(n *ast.Node) ast.FindAncestorResult {
		switch n.Kind {
		case ast.KindTypeQuery:
			return ast.FindAncestorTrue
		case ast.KindIdentifier, ast.KindQualifiedName:
			return ast.FindAncestorFalse
		}
		return ast.FindAncestorQuit
	}) != nil
}

func getNameFromImportDeclaration(node *ast.Node) *ast.Node {
	switch node.Kind {
	case ast.KindImportSpecifier:
		return node.AsImportSpecifier().Name()
	case ast.KindNamespaceImport:
		return node.AsNamespaceImport().Name()
	case ast.KindImportClause:
		return node.AsImportClause().Name()
	case ast.KindImportEqualsDeclaration:
		return node.AsImportEqualsDeclaration().Name()
	}
	return nil
}

func nodeCanBeDecorated(useLegacyDecorators bool, node *ast.Node, parent *ast.Node, grandparent *ast.Node) bool {
	// private names cannot be used with decorators yet
	if useLegacyDecorators && node.Name() != nil && ast.IsPrivateIdentifier(node.Name()) {
		return false
	}
	switch node.Kind {
	case ast.KindClassDeclaration:
		// class declarations are valid targets
		return true
	case ast.KindClassExpression:
		// class expressions are valid targets for native decorators
		return !useLegacyDecorators
	case ast.KindPropertyDeclaration:
		// property declarations are valid if their parent is a class declaration.
		return parent != nil && (useLegacyDecorators && ast.IsClassDeclaration(parent) ||
			!useLegacyDecorators && ast.IsClassLike(parent) && !hasAbstractModifier(node) && !hasAmbientModifier(node))
	case ast.KindGetAccessor, ast.KindSetAccessor, ast.KindMethodDeclaration:
		// if this method has a body and its parent is a class declaration, this is a valid target.
		return parent != nil && node.Body() != nil && (useLegacyDecorators && ast.IsClassDeclaration(parent) ||
			!useLegacyDecorators && ast.IsClassLike(parent))
	case ast.KindParameter:
		// TODO(rbuckton): Parameter decorator support for ES decorators must wait until it is standardized
		if !useLegacyDecorators {
			return false
		}
		// if the parameter's parent has a body and its grandparent is a class declaration, this is a valid target.
		return parent != nil && parent.Body() != nil &&
			(parent.Kind == ast.KindConstructor || parent.Kind == ast.KindMethodDeclaration || parent.Kind == ast.KindSetAccessor) &&
			ast.GetThisParameter(parent) != node && grandparent != nil && grandparent.Kind == ast.KindClassDeclaration
	}

	return false
}

func canHaveLocals(node *ast.Node) bool {
	switch node.Kind {
	case ast.KindArrowFunction, ast.KindBlock, ast.KindCallSignature, ast.KindCaseBlock, ast.KindCatchClause,
		ast.KindClassStaticBlockDeclaration, ast.KindConditionalType, ast.KindConstructor, ast.KindConstructorType,
		ast.KindConstructSignature, ast.KindForStatement, ast.KindForInStatement, ast.KindForOfStatement, ast.KindFunctionDeclaration,
		ast.KindFunctionExpression, ast.KindFunctionType, ast.KindGetAccessor, ast.KindIndexSignature,
		ast.KindJSDocSignature, ast.KindMappedType,
		ast.KindMethodDeclaration, ast.KindMethodSignature, ast.KindModuleDeclaration, ast.KindSetAccessor, ast.KindSourceFile,
		ast.KindTypeAliasDeclaration, ast.KindJSTypeAliasDeclaration:
		return true
	}
	return false
}

func isShorthandAmbientModuleSymbol(moduleSymbol *ast.Symbol) bool {
	return isShorthandAmbientModule(moduleSymbol.ValueDeclaration)
}

func isShorthandAmbientModule(node *ast.Node) bool {
	// The only kind of module that can be missing a body is a shorthand ambient module.
	return node != nil && node.Kind == ast.KindModuleDeclaration && node.AsModuleDeclaration().Body == nil
}

func getAliasDeclarationFromName(node *ast.Node) *ast.Node {
	switch node.Parent.Kind {
	case ast.KindImportClause, ast.KindImportSpecifier, ast.KindNamespaceImport, ast.KindExportSpecifier, ast.KindExportAssignment, ast.KindJSExportAssignment,
		ast.KindImportEqualsDeclaration, ast.KindNamespaceExport:
		return node.Parent
	case ast.KindQualifiedName:
		return getAliasDeclarationFromName(node.Parent)
	}
	return nil
}

func entityNameToString(name *ast.Node) string {
	switch name.Kind {
	case ast.KindThisKeyword:
		return "this"
	case ast.KindIdentifier, ast.KindPrivateIdentifier:
		if ast.NodeIsSynthesized(name) {
			return name.Text()
		}
		return scanner.GetTextOfNode(name)
	case ast.KindQualifiedName:
		return entityNameToString(name.AsQualifiedName().Left) + "." + entityNameToString(name.AsQualifiedName().Right)
	case ast.KindPropertyAccessExpression:
		return entityNameToString(name.AsPropertyAccessExpression().Expression) + "." + entityNameToString(name.AsPropertyAccessExpression().Name())
	case ast.KindJsxNamespacedName:
		return entityNameToString(name.AsJsxNamespacedName().Namespace) + ":" + entityNameToString(name.AsJsxNamespacedName().Name())
	}
	panic("Unhandled case in entityNameToString")
}

func getContainingQualifiedNameNode(node *ast.Node) *ast.Node {
	for ast.IsQualifiedName(node.Parent) {
		node = node.Parent
	}
	return node
}

func isSideEffectImport(node *ast.Node) bool {
	ancestor := ast.FindAncestor(node, ast.IsImportDeclaration)
	return ancestor != nil && ancestor.AsImportDeclaration().ImportClause == nil
}

func getExternalModuleRequireArgument(node *ast.Node) *ast.Node {
	if ast.IsVariableDeclarationInitializedToRequire(node) {
		return node.AsVariableDeclaration().Initializer.AsCallExpression().Arguments.Nodes[0]
	}
	return nil
}

func isRightSideOfAccessExpression(node *ast.Node) bool {
	return node.Parent != nil && (ast.IsPropertyAccessExpression(node.Parent) && node.Parent.Name() == node ||
		ast.IsElementAccessExpression(node.Parent) && node.Parent.AsElementAccessExpression().ArgumentExpression == node)
}

func isTopLevelInExternalModuleAugmentation(node *ast.Node) bool {
	return node != nil && node.Parent != nil && ast.IsModuleBlock(node.Parent) && ast.IsExternalModuleAugmentation(node.Parent.Parent)
}

func isSyntacticDefault(node *ast.Node) bool {
	return (ast.IsExportAssignment(node) && !node.AsExportAssignment().IsExportEquals) ||
		ast.HasSyntacticModifier(node, ast.ModifierFlagsDefault) ||
		ast.IsExportSpecifier(node) ||
		ast.IsNamespaceExport(node)
}

func hasExportAssignmentSymbol(moduleSymbol *ast.Symbol) bool {
	return moduleSymbol.Exports[ast.InternalSymbolNameExportEquals] != nil
}

func isTypeAlias(node *ast.Node) bool {
	return ast.IsTypeOrJSTypeAliasDeclaration(node)
}

func hasOnlyExpressionInitializer(node *ast.Node) bool {
	switch node.Kind {
	case ast.KindVariableDeclaration, ast.KindParameter, ast.KindBindingElement, ast.KindPropertyDeclaration, ast.KindPropertyAssignment, ast.KindEnumMember:
		return true
	}
	return false
}

func hasDotDotDotToken(node *ast.Node) bool {
	switch node.Kind {
	case ast.KindParameter:
		return node.AsParameterDeclaration().DotDotDotToken != nil
	case ast.KindBindingElement:
		return node.AsBindingElement().DotDotDotToken != nil
	case ast.KindNamedTupleMember:
		return node.AsNamedTupleMember().DotDotDotToken != nil
	case ast.KindJsxExpression:
		return node.AsJsxExpression().DotDotDotToken != nil
	}
	return false
}

func IsTypeAny(t *Type) bool {
	return t != nil && t.flags&TypeFlagsAny != 0
}

func isJSDocOptionalParameter(node *ast.ParameterDeclaration) bool {
	return false // !!!
}

func isExclamationToken(node *ast.Node) bool {
	return node != nil && node.Kind == ast.KindExclamationToken
}

func isOptionalDeclaration(declaration *ast.Node) bool {
	switch declaration.Kind {
	case ast.KindParameter:
		return declaration.AsParameterDeclaration().QuestionToken != nil
	case ast.KindPropertyDeclaration:
		return ast.IsQuestionToken(declaration.AsPropertyDeclaration().PostfixToken)
	case ast.KindPropertySignature:
		return ast.IsQuestionToken(declaration.AsPropertySignatureDeclaration().PostfixToken)
	case ast.KindMethodDeclaration:
		return ast.IsQuestionToken(declaration.AsMethodDeclaration().PostfixToken)
	case ast.KindMethodSignature:
		return ast.IsQuestionToken(declaration.AsMethodSignatureDeclaration().PostfixToken)
	case ast.KindPropertyAssignment:
		return ast.IsQuestionToken(declaration.AsPropertyAssignment().PostfixToken)
	case ast.KindShorthandPropertyAssignment:
		return ast.IsQuestionToken(declaration.AsShorthandPropertyAssignment().PostfixToken)
	}
	return false
}

func isEmptyArrayLiteral(expression *ast.Node) bool {
	return ast.IsArrayLiteralExpression(expression) && len(expression.AsArrayLiteralExpression().Elements.Nodes) == 0
}

func declarationBelongsToPrivateAmbientMember(declaration *ast.Node) bool {
	root := ast.GetRootDeclaration(declaration)
	memberDeclaration := root
	if root.Kind == ast.KindParameter {
		memberDeclaration = root.Parent
	}
	return isPrivateWithinAmbient(memberDeclaration)
}

func isPrivateWithinAmbient(node *ast.Node) bool {
	return (HasModifier(node, ast.ModifierFlagsPrivate) || ast.IsPrivateIdentifierClassElementDeclaration(node)) && node.Flags&ast.NodeFlagsAmbient != 0
}

func isTypeAssertion(node *ast.Node) bool {
	return ast.IsAssertionExpression(ast.SkipParentheses(node))
}

func createSymbolTable(symbols []*ast.Symbol) ast.SymbolTable {
	if len(symbols) == 0 {
		return nil
	}
	result := make(ast.SymbolTable)
	for _, symbol := range symbols {
		result[symbol.Name] = symbol
	}
	return result
}

func (c *Checker) sortSymbols(symbols []*ast.Symbol) {
	slices.SortFunc(symbols, c.compareSymbols)
}

func (c *Checker) compareSymbolsWorker(s1, s2 *ast.Symbol) int {
	if s1 == s2 {
		return 0
	}
	if s1 == nil {
		return 1
	}
	if s2 == nil {
		return -1
	}
	if len(s1.Declarations) != 0 && len(s2.Declarations) != 0 {
		if r := c.compareNodes(s1.Declarations[0], s2.Declarations[0]); r != 0 {
			return r
		}
	} else if len(s1.Declarations) != 0 {
		return -1
	} else if len(s2.Declarations) != 0 {
		return 1
	}
	if r := strings.Compare(s1.Name, s2.Name); r != 0 {
		return r
	}
	// Fall back to symbol IDs. This is a last resort that should happen only when symbols have
	// no declaration and duplicate names.
	return int(ast.GetSymbolId(s1)) - int(ast.GetSymbolId(s2))
}

func (c *Checker) compareNodes(n1, n2 *ast.Node) int {
	if n1 == n2 {
		return 0
	}
	if n1 == nil {
		return 1
	}
	if n2 == nil {
		return -1
	}
	s1 := ast.GetSourceFileOfNode(n1)
	s2 := ast.GetSourceFileOfNode(n2)
	if s1 != s2 {
		f1 := c.fileIndexMap[s1]
		f2 := c.fileIndexMap[s2]
		// Order by index of file in the containing program
		return f1 - f2
	}
	// In the same file, order by source position
	return n1.Pos() - n2.Pos()
}

func CompareTypes(t1, t2 *Type) int {
	if t1 == t2 {
		return 0
	}
	if t1 == nil {
		return -1
	}
	if t2 == nil {
		return 1
	}
	if t1.checker != t2.checker {
		panic("Cannot compare types from different checkers")
	}
	// First sort in order of increasing type flags values.
	if c := getSortOrderFlags(t1) - getSortOrderFlags(t2); c != 0 {
		return c
	}
	// Order named types by name and, in the case of aliased types, by alias type arguments.
	if c := compareTypeNames(t1, t2); c != 0 {
		return c
	}
	// We have unnamed types or types with identical names. Now sort by data specific to the type.
	switch {
	case t1.flags&(TypeFlagsAny|TypeFlagsUnknown|TypeFlagsString|TypeFlagsNumber|TypeFlagsBoolean|TypeFlagsBigInt|TypeFlagsESSymbol|TypeFlagsVoid|TypeFlagsUndefined|TypeFlagsNull|TypeFlagsNever|TypeFlagsNonPrimitive) != 0:
		// Only distinguished by type IDs, handled below.
	case t1.flags&TypeFlagsObject != 0:
		// Order unnamed or identically named object types by symbol.
		if c := t1.checker.compareSymbols(t1.symbol, t2.symbol); c != 0 {
			return c
		}
		// When object types have the same or no symbol, order by kind. We order type references before other kinds.
		if t1.objectFlags&ObjectFlagsReference != 0 && t2.objectFlags&ObjectFlagsReference != 0 {
			r1 := t1.AsTypeReference()
			r2 := t2.AsTypeReference()
			if r1.target.objectFlags&ObjectFlagsTuple != 0 && r2.target.objectFlags&ObjectFlagsTuple != 0 {
				// Tuple types have no associated symbol, instead we order by tuple element information.
				if c := compareTupleTypes(r1.target.AsTupleType(), r2.target.AsTupleType()); c != 0 {
					return c
				}
			}
			// Here we know we have references to instantiations of the same type because we have matching targets.
			if r1.node == nil && r2.node == nil {
				// Non-deferred type references with the same target are sorted by their type argument lists.
				if c := compareTypeLists(t1.AsTypeReference().resolvedTypeArguments, t2.AsTypeReference().resolvedTypeArguments); c != 0 {
					return c
				}
			} else {
				// Deferred type references with the same target are ordered by the source location of the reference.
				if c := t1.checker.compareNodes(r1.node, r2.node); c != 0 {
					return c
				}
				// Instantiations of the same deferred type reference are ordered by their associated type mappers
				// (which reflect the mapping of in-scope type parameters to type arguments).
				if c := compareTypeMappers(t1.AsObjectType().mapper, t2.AsObjectType().mapper); c != 0 {
					return c
				}
			}
		} else if t1.objectFlags&ObjectFlagsReference != 0 {
			return -1
		} else if t2.objectFlags&ObjectFlagsReference != 0 {
			return 1
		} else {
			// Order unnamed non-reference object types by kind associated type mappers. Reverse mapped types have
			// neither symbols nor mappers so they're ultimately ordered by unstable type IDs, but given their rarity
			// this should be fine.
			if c := int(t1.objectFlags&ObjectFlagsObjectTypeKindMask) - int(t2.objectFlags&ObjectFlagsObjectTypeKindMask); c != 0 {
				return c
			}
			if c := compareTypeMappers(t1.AsObjectType().mapper, t2.AsObjectType().mapper); c != 0 {
				return c
			}
		}
	case t1.flags&TypeFlagsUnion != 0:
		// Unions are ordered by origin and then constituent type lists.
		o1 := t1.AsUnionType().origin
		o2 := t2.AsUnionType().origin
		if o1 == nil && o2 == nil {
			if c := compareTypeLists(t1.Types(), t2.Types()); c != 0 {
				return c
			}
		} else if o1 == nil {
			return 1
		} else if o2 == nil {
			return -1
		} else {
			if c := CompareTypes(o1, o2); c != 0 {
				return c
			}
		}
	case t1.flags&TypeFlagsIntersection != 0:
		// Intersections are ordered by their constituent type lists.
		if c := compareTypeLists(t1.Types(), t2.Types()); c != 0 {
			return c
		}
	case t1.flags&(TypeFlagsEnum|TypeFlagsEnumLiteral|TypeFlagsUniqueESSymbol) != 0:
		// Enum members are ordered by their symbol (and thus their declaration order).
		if c := t1.checker.compareSymbols(t1.symbol, t2.symbol); c != 0 {
			return c
		}
	case t1.flags&TypeFlagsStringLiteral != 0:
		// String literal types are ordered by their values.
		if c := strings.Compare(t1.AsLiteralType().value.(string), t2.AsLiteralType().value.(string)); c != 0 {
			return c
		}
	case t1.flags&TypeFlagsNumberLiteral != 0:
		// Numeric literal types are ordered by their values.
		if c := cmp.Compare(t1.AsLiteralType().value.(jsnum.Number), t2.AsLiteralType().value.(jsnum.Number)); c != 0 {
			return c
		}
	case t1.flags&TypeFlagsBooleanLiteral != 0:
		b1 := t1.AsLiteralType().value.(bool)
		b2 := t2.AsLiteralType().value.(bool)
		if b1 != b2 {
			if b1 {
				return 1
			}
			return -1
		}
	case t1.flags&TypeFlagsTypeParameter != 0:
		if c := t1.checker.compareSymbols(t1.symbol, t2.symbol); c != 0 {
			return c
		}
	case t1.flags&TypeFlagsIndex != 0:
		if c := CompareTypes(t1.AsIndexType().target, t2.AsIndexType().target); c != 0 {
			return c
		}
		if c := int(t1.AsIndexType().flags) - int(t2.AsIndexType().flags); c != 0 {
			return c
		}
	case t1.flags&TypeFlagsIndexedAccess != 0:
		if c := CompareTypes(t1.AsIndexedAccessType().objectType, t2.AsIndexedAccessType().objectType); c != 0 {
			return c
		}
		if c := CompareTypes(t1.AsIndexedAccessType().indexType, t2.AsIndexedAccessType().indexType); c != 0 {
			return c
		}
	case t1.flags&TypeFlagsConditional != 0:
		if c := t1.checker.compareNodes(t1.AsConditionalType().root.node.AsNode(), t2.AsConditionalType().root.node.AsNode()); c != 0 {
			return c
		}
		if c := compareTypeMappers(t1.AsConditionalType().mapper, t2.AsConditionalType().mapper); c != 0 {
			return c
		}
	case t1.flags&TypeFlagsSubstitution != 0:
		if c := CompareTypes(t1.AsSubstitutionType().baseType, t2.AsSubstitutionType().baseType); c != 0 {
			return c
		}
		if c := CompareTypes(t1.AsSubstitutionType().constraint, t2.AsSubstitutionType().constraint); c != 0 {
			return c
		}
	case t1.flags&TypeFlagsTemplateLiteral != 0:
		if c := slices.Compare(t1.AsTemplateLiteralType().texts, t2.AsTemplateLiteralType().texts); c != 0 {
			return c
		}
		if c := compareTypeLists(t1.AsTemplateLiteralType().types, t2.AsTemplateLiteralType().types); c != 0 {
			return c
		}
	case t1.flags&TypeFlagsStringMapping != 0:
		if c := CompareTypes(t1.AsStringMappingType().target, t2.AsStringMappingType().target); c != 0 {
			return c
		}
	}
	// Fall back to type IDs. This results in type creation order for built-in types.
	return int(t1.id) - int(t2.id)
}

func getSortOrderFlags(t *Type) int {
	// Return TypeFlagsEnum for all enum-like unit types (they'll be sorted by their symbols)
	if t.flags&(TypeFlagsEnumLiteral|TypeFlagsEnum) != 0 && t.flags&TypeFlagsUnion == 0 {
		return int(TypeFlagsEnum)
	}
	return int(t.flags)
}

func compareTypeNames(t1, t2 *Type) int {
	s1 := getTypeNameSymbol(t1)
	s2 := getTypeNameSymbol(t2)
	if s1 == s2 {
		if t1.alias != nil {
			return compareTypeLists(t1.alias.typeArguments, t2.alias.typeArguments)
		}
		return 0
	}
	if s1 == nil {
		return 1
	}
	if s2 == nil {
		return -1
	}
	return strings.Compare(s1.Name, s2.Name)
}

func getTypeNameSymbol(t *Type) *ast.Symbol {
	if t.alias != nil {
		return t.alias.symbol
	}
	if t.flags&(TypeFlagsTypeParameter|TypeFlagsStringMapping) != 0 || t.objectFlags&(ObjectFlagsClassOrInterface|ObjectFlagsReference) != 0 {
		return t.symbol
	}
	return nil
}

func getObjectTypeName(t *Type) *ast.Symbol {
	if t.objectFlags&(ObjectFlagsClassOrInterface|ObjectFlagsReference) != 0 {
		return t.symbol
	}
	return nil
}

func compareTupleTypes(t1, t2 *TupleType) int {
	if t1 == t2 {
		return 0
	}
	if t1.readonly != t2.readonly {
		return core.IfElse(t1.readonly, 1, -1)
	}
	if len(t1.elementInfos) != len(t2.elementInfos) {
		return len(t1.elementInfos) - len(t2.elementInfos)
	}
	for i := range t1.elementInfos {
		if c := int(t1.elementInfos[i].flags) - int(t2.elementInfos[i].flags); c != 0 {
			return c
		}
	}
	for i := range t1.elementInfos {
		if c := compareElementLabels(t1.elementInfos[i].labeledDeclaration, t2.elementInfos[i].labeledDeclaration); c != 0 {
			return c
		}
	}
	return 0
}

func compareElementLabels(n1, n2 *ast.Node) int {
	if n1 == n2 {
		return 0
	}
	if n1 == nil {
		return -1
	}
	if n2 == nil {
		return 1
	}
	return strings.Compare(n1.Name().Text(), n2.Name().Text())
}

func compareTypeLists(s1, s2 []*Type) int {
	if len(s1) != len(s2) {
		return len(s1) - len(s2)
	}
	for i, t1 := range s1 {
		if c := CompareTypes(t1, s2[i]); c != 0 {
			return c
		}
	}
	return 0
}

func compareTypeMappers(m1, m2 *TypeMapper) int {
	if m1 == m2 {
		return 0
	}
	if m1 == nil {
		return 1
	}
	if m2 == nil {
		return -1
	}
	kind1 := m1.Kind()
	kind2 := m2.Kind()
	if kind1 != kind2 {
		return int(kind1) - int(kind2)
	}
	switch kind1 {
	case TypeMapperKindSimple:
		m1 := m1.data.(*SimpleTypeMapper)
		m2 := m2.data.(*SimpleTypeMapper)
		if c := CompareTypes(m1.source, m2.source); c != 0 {
			return c
		}
		return CompareTypes(m1.target, m2.target)
	case TypeMapperKindArray:
		m1 := m1.data.(*ArrayTypeMapper)
		m2 := m2.data.(*ArrayTypeMapper)
		if c := compareTypeLists(m1.sources, m2.sources); c != 0 {
			return c
		}
		return compareTypeLists(m1.targets, m2.targets)
	case TypeMapperKindMerged:
		m1 := m1.data.(*MergedTypeMapper)
		m2 := m2.data.(*MergedTypeMapper)
		if c := compareTypeMappers(m1.m1, m2.m1); c != 0 {
			return c
		}
		return compareTypeMappers(m1.m2, m2.m2)
	}
	return 0
}

func getDeclarationModifierFlagsFromSymbol(s *ast.Symbol) ast.ModifierFlags {
	return getDeclarationModifierFlagsFromSymbolEx(s, false /*isWrite*/)
}

func getDeclarationModifierFlagsFromSymbolEx(s *ast.Symbol, isWrite bool) ast.ModifierFlags {
	if s.ValueDeclaration != nil {
		var declaration *ast.Node
		if isWrite {
			declaration = core.Find(s.Declarations, ast.IsSetAccessorDeclaration)
		}
		if declaration == nil && s.Flags&ast.SymbolFlagsGetAccessor != 0 {
			declaration = core.Find(s.Declarations, ast.IsGetAccessorDeclaration)
		}
		if declaration == nil {
			declaration = s.ValueDeclaration
		}
		flags := ast.GetCombinedModifierFlags(declaration)
		if s.Parent != nil && s.Parent.Flags&ast.SymbolFlagsClass != 0 {
			return flags
		}
		return flags & ^ast.ModifierFlagsAccessibilityModifier
	}
	if s.CheckFlags&ast.CheckFlagsSynthetic != 0 {
		var accessModifier ast.ModifierFlags
		switch {
		case s.CheckFlags&ast.CheckFlagsContainsPrivate != 0:
			accessModifier = ast.ModifierFlagsPrivate
		case s.CheckFlags&ast.CheckFlagsContainsPublic != 0:
			accessModifier = ast.ModifierFlagsPublic
		default:
			accessModifier = ast.ModifierFlagsProtected
		}
		var staticModifier ast.ModifierFlags
		if s.CheckFlags&ast.CheckFlagsContainsStatic != 0 {
			staticModifier = ast.ModifierFlagsStatic
		}
		return accessModifier | staticModifier
	}
	if s.Flags&ast.SymbolFlagsPrototype != 0 {
		return ast.ModifierFlagsPublic | ast.ModifierFlagsStatic
	}
	return ast.ModifierFlagsNone
}

func isExponentiationOperator(kind ast.Kind) bool {
	return kind == ast.KindAsteriskAsteriskToken
}

func isMultiplicativeOperator(kind ast.Kind) bool {
	return kind == ast.KindAsteriskToken || kind == ast.KindSlashToken || kind == ast.KindPercentToken
}

func isMultiplicativeOperatorOrHigher(kind ast.Kind) bool {
	return isExponentiationOperator(kind) || isMultiplicativeOperator(kind)
}

func isAdditiveOperator(kind ast.Kind) bool {
	return kind == ast.KindPlusToken || kind == ast.KindMinusToken
}

func isAdditiveOperatorOrHigher(kind ast.Kind) bool {
	return isAdditiveOperator(kind) || isMultiplicativeOperatorOrHigher(kind)
}

func isShiftOperator(kind ast.Kind) bool {
	return kind == ast.KindLessThanLessThanToken || kind == ast.KindGreaterThanGreaterThanToken ||
		kind == ast.KindGreaterThanGreaterThanGreaterThanToken
}

func isShiftOperatorOrHigher(kind ast.Kind) bool {
	return isShiftOperator(kind) || isAdditiveOperatorOrHigher(kind)
}

func isRelationalOperator(kind ast.Kind) bool {
	return kind == ast.KindLessThanToken || kind == ast.KindLessThanEqualsToken || kind == ast.KindGreaterThanToken ||
		kind == ast.KindGreaterThanEqualsToken || kind == ast.KindInstanceOfKeyword || kind == ast.KindInKeyword
}

func isRelationalOperatorOrHigher(kind ast.Kind) bool {
	return isRelationalOperator(kind) || isShiftOperatorOrHigher(kind)
}

func isEqualityOperator(kind ast.Kind) bool {
	return kind == ast.KindEqualsEqualsToken || kind == ast.KindEqualsEqualsEqualsToken ||
		kind == ast.KindExclamationEqualsToken || kind == ast.KindExclamationEqualsEqualsToken
}

func isEqualityOperatorOrHigher(kind ast.Kind) bool {
	return isEqualityOperator(kind) || isRelationalOperatorOrHigher(kind)
}

func isBitwiseOperator(kind ast.Kind) bool {
	return kind == ast.KindAmpersandToken || kind == ast.KindBarToken || kind == ast.KindCaretToken
}

func isBitwiseOperatorOrHigher(kind ast.Kind) bool {
	return isBitwiseOperator(kind) || isEqualityOperatorOrHigher(kind)
}

func isLogicalOperatorOrHigher(kind ast.Kind) bool {
	return ast.IsLogicalBinaryOperator(kind) || isBitwiseOperatorOrHigher(kind)
}

func isAssignmentOperatorOrHigher(kind ast.Kind) bool {
	return kind == ast.KindQuestionQuestionToken || isLogicalOperatorOrHigher(kind) || ast.IsAssignmentOperator(kind)
}

func isBinaryOperator(kind ast.Kind) bool {
	return isAssignmentOperatorOrHigher(kind) || kind == ast.KindCommaToken
}

func isObjectLiteralType(t *Type) bool {
	return t.objectFlags&ObjectFlagsObjectLiteral != 0
}

func isDeclarationReadonly(declaration *ast.Node) bool {
	return ast.GetCombinedModifierFlags(declaration)&ast.ModifierFlagsReadonly != 0 && !ast.IsParameterPropertyDeclaration(declaration, declaration.Parent)
}

type orderedSet[T comparable] struct {
	valuesByKey map[T]struct{}
	values      []T
}

func (s *orderedSet[T]) contains(value T) bool {
	_, ok := s.valuesByKey[value]
	return ok
}

func (s *orderedSet[T]) add(value T) {
	if s.valuesByKey == nil {
		s.valuesByKey = make(map[T]struct{})
	}
	s.valuesByKey[value] = struct{}{}
	s.values = append(s.values, value)
}

func getContainingFunction(node *ast.Node) *ast.Node {
	return ast.FindAncestor(node.Parent, ast.IsFunctionLike)
}

func getContainingFunctionOrClassStaticBlock(node *ast.Node) *ast.Node {
	return ast.FindAncestor(node.Parent, ast.IsFunctionLikeOrClassStaticBlockDeclaration)
}

func isNodeDescendantOf(node *ast.Node, ancestor *ast.Node) bool {
	for node != nil {
		if node == ancestor {
			return true
		}
		node = node.Parent
	}
	return false
}

func isTypeUsableAsPropertyName(t *Type) bool {
	return t.flags&TypeFlagsStringOrNumberLiteralOrUnique != 0
}

/**
 * Gets the symbolic name for a member from its type.
 */
func getPropertyNameFromType(t *Type) string {
	switch {
	case t.flags&TypeFlagsStringLiteral != 0:
		return t.AsLiteralType().value.(string)
	case t.flags&TypeFlagsNumberLiteral != 0:
		return t.AsLiteralType().value.(jsnum.Number).String()
	case t.flags&TypeFlagsUniqueESSymbol != 0:
		return t.AsUniqueESSymbolType().name
	}
	panic("Unhandled case in getPropertyNameFromType")
}

func isNumericLiteralName(name string) bool {
	// The intent of numeric names is that
	//     - they are names with text in a numeric form, and that
	//     - setting properties/indexing with them is always equivalent to doing so with the numeric literal 'numLit',
	//         acquired by applying the abstract 'ToNumber' operation on the name's text.
	//
	// The subtlety is in the latter portion, as we cannot reliably say that anything that looks like a numeric literal is a numeric name.
	// In fact, it is the case that the text of the name must be equal to 'ToString(numLit)' for this to hold.
	//
	// Consider the property name '"0xF00D"'. When one indexes with '0xF00D', they are actually indexing with the value of 'ToString(0xF00D)'
	// according to the ECMAScript specification, so it is actually as if the user indexed with the string '"61453"'.
	// Thus, the text of all numeric literals equivalent to '61543' such as '0xF00D', '0xf00D', '0170015', etc. are not valid numeric names
	// because their 'ToString' representation is not equal to their original text.
	// This is motivated by ECMA-262 sections 9.3.1, 9.8.1, 11.1.5, and 11.2.1.
	//
	// Here, we test whether 'ToString(ToNumber(name))' is exactly equal to 'name'.
	// The '+' prefix operator is equivalent here to applying the abstract ToNumber operation.
	// Applying the 'toString()' method on a number gives us the abstract ToString operation on a number.
	//
	// Note that this accepts the values 'Infinity', '-Infinity', and 'NaN', and that this is intentional.
	// This is desired behavior, because when indexing with them as numeric entities, you are indexing
	// with the strings '"Infinity"', '"-Infinity"', and '"NaN"' respectively.
	return jsnum.FromString(name).String() == name
}

func isThisProperty(node *ast.Node) bool {
	return (ast.IsPropertyAccessExpression(node) || ast.IsElementAccessExpression(node)) && node.Expression().Kind == ast.KindThisKeyword
}

func isValidNumberString(s string, roundTripOnly bool) bool {
	if s == "" {
		return false
	}
	n := jsnum.FromString(s)
	return !n.IsNaN() && !n.IsInf() && (!roundTripOnly || n.String() == s)
}

func isValidBigIntString(s string, roundTripOnly bool) bool {
	if s == "" {
		return false
	}
	scanner := scanner.NewScanner()
	scanner.SetSkipTrivia(false)
	success := true
	scanner.SetOnError(func(diagnostic *diagnostics.Message, start, length int, args ...any) {
		success = false
	})
	scanner.SetText(s + "n")
	result := scanner.Scan()
	negative := result == ast.KindMinusToken
	if negative {
		result = scanner.Scan()
	}
	flags := scanner.TokenFlags()
	// validate that
	// * scanning proceeded without error
	// * a bigint can be scanned, and that when it is scanned, it is
	// * the full length of the input string (so the scanner is one character beyond the augmented input length)
	// * it does not contain a numeric separator (the `BigInt` constructor does not accept a numeric separator in its input)
	return success && result == ast.KindBigIntLiteral && scanner.TokenEnd() == len(s)+1 && flags&ast.TokenFlagsContainsSeparator == 0 &&
		(!roundTripOnly || s == pseudoBigIntToString(jsnum.NewPseudoBigInt(jsnum.ParsePseudoBigInt(scanner.TokenValue()), negative)))
}

func isValidESSymbolDeclaration(node *ast.Node) bool {
	if ast.IsVariableDeclaration(node) {
		return ast.IsVarConst(node) && ast.IsIdentifier(node.AsVariableDeclaration().Name()) && isVariableDeclarationInVariableStatement(node)
	}
	if ast.IsPropertyDeclaration(node) {
		return hasReadonlyModifier(node) && ast.HasStaticModifier(node)
	}
	return ast.IsPropertySignatureDeclaration(node) && hasReadonlyModifier(node)
}

func isVariableDeclarationInVariableStatement(node *ast.Node) bool {
	return ast.IsVariableDeclarationList(node.Parent) && ast.IsVariableStatement(node.Parent.Parent)
}

func IsKnownSymbol(symbol *ast.Symbol) bool {
	return isLateBoundName(symbol.Name)
}

func isLateBoundName(name string) bool {
	return len(name) >= 2 && name[0] == '\xfe' && name[1] == '@'
}

func isObjectOrArrayLiteralType(t *Type) bool {
	return t.objectFlags&(ObjectFlagsObjectLiteral|ObjectFlagsArrayLiteral) != 0
}

func getContainingClassExcludingClassDecorators(node *ast.Node) *ast.ClassLikeDeclaration {
	decorator := ast.FindAncestorOrQuit(node.Parent, func(n *ast.Node) ast.FindAncestorResult {
		if ast.IsClassLike(n) {
			return ast.FindAncestorQuit
		}
		if ast.IsDecorator(n) {
			return ast.FindAncestorTrue
		}
		return ast.FindAncestorFalse
	})
	if decorator != nil && ast.IsClassLike(decorator.Parent) {
		return ast.GetContainingClass(decorator.Parent)
	}
	if decorator != nil {
		return ast.GetContainingClass(decorator)
	}
	return ast.GetContainingClass(node)
}

func isThisTypeParameter(t *Type) bool {
	return t.flags&TypeFlagsTypeParameter != 0 && t.AsTypeParameter().isThisType
}

func isClassInstanceProperty(node *ast.Node) bool {
	return node.Parent != nil && ast.IsClassLike(node.Parent) && ast.IsPropertyDeclaration(node) && !ast.HasAccessorModifier(node)
}

func isThisInitializedObjectBindingExpression(node *ast.Node) bool {
	return node != nil && (ast.IsShorthandPropertyAssignment(node) || ast.IsPropertyAssignment(node)) && ast.IsBinaryExpression(node.Parent.Parent) &&
		node.Parent.Parent.AsBinaryExpression().OperatorToken.Kind == ast.KindEqualsToken &&
		node.Parent.Parent.AsBinaryExpression().Right.Kind == ast.KindThisKeyword
}

func isThisInitializedDeclaration(node *ast.Node) bool {
	return node != nil && ast.IsVariableDeclaration(node) && node.AsVariableDeclaration().Initializer != nil && node.AsVariableDeclaration().Initializer.Kind == ast.KindThisKeyword
}

func isWriteOnlyAccess(node *ast.Node) bool {
	return accessKind(node) == AccessKindWrite
}

func isWriteAccess(node *ast.Node) bool {
	return accessKind(node) != AccessKindRead
}

type AccessKind int32

const (
	AccessKindRead      AccessKind = iota // Only reads from a variable
	AccessKindWrite                       // Only writes to a variable without ever reading it. E.g.: `x=1;`.
	AccessKindReadWrite                   // Reads from and writes to a variable. E.g.: `f(x++);`, `x/=1`.
)

func accessKind(node *ast.Node) AccessKind {
	parent := node.Parent
	switch parent.Kind {
	case ast.KindParenthesizedExpression:
		return accessKind(parent)
	case ast.KindPrefixUnaryExpression:
		operator := parent.AsPrefixUnaryExpression().Operator
		if operator == ast.KindPlusPlusToken || operator == ast.KindMinusMinusToken {
			return AccessKindReadWrite
		}
		return AccessKindRead
	case ast.KindPostfixUnaryExpression:
		operator := parent.AsPostfixUnaryExpression().Operator
		if operator == ast.KindPlusPlusToken || operator == ast.KindMinusMinusToken {
			return AccessKindReadWrite
		}
		return AccessKindRead
	case ast.KindBinaryExpression:
		if parent.AsBinaryExpression().Left == node {
			operator := parent.AsBinaryExpression().OperatorToken
			if ast.IsAssignmentOperator(operator.Kind) {
				if operator.Kind == ast.KindEqualsToken {
					return AccessKindWrite
				}
				return AccessKindReadWrite
			}
		}
		return AccessKindRead
	case ast.KindPropertyAccessExpression:
		if parent.AsPropertyAccessExpression().Name() != node {
			return AccessKindRead
		}
		return accessKind(parent)
	case ast.KindPropertyAssignment:
		parentAccess := accessKind(parent.Parent)
		// In `({ x: varname }) = { x: 1 }`, the left `x` is a read, the right `x` is a write.
		if node == parent.AsPropertyAssignment().Name() {
			return reverseAccessKind(parentAccess)
		}
		return parentAccess
	case ast.KindShorthandPropertyAssignment:
		// Assume it's the local variable being accessed, since we don't check public properties for --noUnusedLocals.
		if node == parent.AsShorthandPropertyAssignment().ObjectAssignmentInitializer {
			return AccessKindRead
		}
		return accessKind(parent.Parent)
	case ast.KindArrayLiteralExpression:
		return accessKind(parent)
	case ast.KindForInStatement, ast.KindForOfStatement:
		if node == parent.AsForInOrOfStatement().Initializer {
			return AccessKindWrite
		}
		return AccessKindRead
	}
	return AccessKindRead
}

func reverseAccessKind(a AccessKind) AccessKind {
	switch a {
	case AccessKindRead:
		return AccessKindWrite
	case AccessKindWrite:
		return AccessKindRead
	case AccessKindReadWrite:
		return AccessKindReadWrite
	}
	panic("Unhandled case in reverseAccessKind")
}

func isInfinityOrNaNString(name string) bool {
	return name == "Infinity" || name == "-Infinity" || name == "NaN"
}

func (c *Checker) isConstantVariable(symbol *ast.Symbol) bool {
	return symbol.Flags&ast.SymbolFlagsVariable != 0 && (c.getDeclarationNodeFlagsFromSymbol(symbol)&ast.NodeFlagsConstant) != 0
}

func (c *Checker) isParameterOrMutableLocalVariable(symbol *ast.Symbol) bool {
	// Return true if symbol is a parameter, a catch clause variable, or a mutable local variable
	if symbol.ValueDeclaration != nil {
		declaration := ast.GetRootDeclaration(symbol.ValueDeclaration)
		return declaration != nil && (ast.IsParameter(declaration) || ast.IsVariableDeclaration(declaration) && (ast.IsCatchClause(declaration.Parent) || c.isMutableLocalVariableDeclaration(declaration)))
	}
	return false
}

func (c *Checker) isMutableLocalVariableDeclaration(declaration *ast.Node) bool {
	// Return true if symbol is a non-exported and non-global `let` variable
	return declaration.Parent.Flags&ast.NodeFlagsLet != 0 && !(ast.GetCombinedModifierFlags(declaration)&ast.ModifierFlagsExport != 0 || declaration.Parent.Parent.Kind == ast.KindVariableStatement && ast.IsGlobalSourceFile(declaration.Parent.Parent.Parent))
}

func isInAmbientOrTypeNode(node *ast.Node) bool {
	return node.Flags&ast.NodeFlagsAmbient != 0 || ast.FindAncestor(node, func(n *ast.Node) bool {
		return ast.IsInterfaceDeclaration(n) || ast.IsTypeOrJSTypeAliasDeclaration(n) || ast.IsTypeLiteralNode(n)
	}) != nil
}

func isLiteralExpressionOfObject(node *ast.Node) bool {
	switch node.Kind {
	case ast.KindObjectLiteralExpression, ast.KindArrayLiteralExpression, ast.KindRegularExpressionLiteral,
		ast.KindFunctionExpression, ast.KindClassExpression:
		return true
	}
	return false
}

func canHaveFlowNode(node *ast.Node) bool {
	return node.FlowNodeData() != nil
}

func isNonNullAccess(node *ast.Node) bool {
	return ast.IsAccessExpression(node) && ast.IsNonNullExpression(node.Expression())
}

func getTagNameOfNode(node *ast.Node) *ast.Node {
	switch node.Kind {
	case ast.KindJsxOpeningElement:
		return node.AsJsxOpeningElement().TagName
	case ast.KindJsxClosingElement:
		return node.AsJsxClosingElement().TagName
	case ast.KindJsxSelfClosingElement:
		return node.AsJsxSelfClosingElement().TagName
	}
	panic("Unhandled case in getTagNameOfNode")
}

func getBindingElementPropertyName(node *ast.Node) *ast.Node {
	name := node.AsBindingElement().PropertyName
	if name != nil {
		return name
	}
	return node.Name()
}

func hasContextSensitiveParameters(node *ast.Node) bool {
	// Functions with type parameters are not context sensitive.
	if node.TypeParameters() == nil {
		// Functions with any parameters that lack type annotations are context sensitive.
		if core.Some(node.Parameters(), func(p *ast.Node) bool { return p.Type() == nil }) {
			return true
		}
		if !ast.IsArrowFunction(node) {
			// If the first parameter is not an explicit 'this' parameter, then the function has
			// an implicit 'this' parameter which is subject to contextual typing.
			parameter := core.FirstOrNil(node.Parameters())
			if parameter == nil || !ast.IsThisParameter(parameter) {
				return true
			}
		}
	}
	return false
}

func isCallChain(node *ast.Node) bool {
	return ast.IsCallExpression(node) && node.Flags&ast.NodeFlagsOptionalChain != 0
}

func (c *Checker) callLikeExpressionMayHaveTypeArguments(node *ast.Node) bool {
	return ast.IsCallOrNewExpression(node) || ast.IsTaggedTemplateExpression(node) || ast.IsJsxOpeningLikeElement(node)
}

func isSuperCall(n *ast.Node) bool {
	return ast.IsCallExpression(n) && n.Expression().Kind == ast.KindSuperKeyword
}

/**
 * Determines whether a node is a property or element access expression for `super`.
 *
 * @internal
 */
func isSuperProperty(node *ast.Node) bool {
	return ast.IsAccessExpression(node) && node.Expression().Kind == ast.KindSuperKeyword
}

func getMembersOfDeclaration(node *ast.Node) []*ast.Node {
	switch node.Kind {
	case ast.KindInterfaceDeclaration:
		return node.AsInterfaceDeclaration().Members.Nodes
	case ast.KindClassDeclaration:
		return node.AsClassDeclaration().Members.Nodes
	case ast.KindClassExpression:
		return node.AsClassExpression().Members.Nodes
	case ast.KindTypeLiteral:
		return node.AsTypeLiteralNode().Members.Nodes
	case ast.KindObjectLiteralExpression:
		return node.AsObjectLiteralExpression().Properties.Nodes
	}
	return nil
}

type FunctionFlags uint32

const (
	FunctionFlagsNormal         FunctionFlags = 0
	FunctionFlagsGenerator      FunctionFlags = 1 << 0
	FunctionFlagsAsync          FunctionFlags = 1 << 1
	FunctionFlagsInvalid        FunctionFlags = 1 << 2
	FunctionFlagsAsyncGenerator FunctionFlags = FunctionFlagsAsync | FunctionFlagsGenerator
)

func getFunctionFlags(node *ast.Node) FunctionFlags {
	if node == nil {
		return FunctionFlagsInvalid
	}
	data := node.BodyData()
	if data == nil {
		return FunctionFlagsInvalid
	}
	flags := FunctionFlagsNormal
	switch node.Kind {
	case ast.KindFunctionDeclaration, ast.KindFunctionExpression, ast.KindMethodDeclaration:
		if data.AsteriskToken != nil {
			flags |= FunctionFlagsGenerator
		}
		fallthrough
	case ast.KindArrowFunction:
		if ast.HasSyntacticModifier(node, ast.ModifierFlagsAsync) {
			flags |= FunctionFlagsAsync
		}
	}
	if data.Body == nil {
		flags |= FunctionFlagsInvalid
	}
	return flags
}

func isInRightSideOfImportOrExportAssignment(node *ast.EntityName) bool {
	for node.Parent.Kind == ast.KindQualifiedName {
		node = node.Parent
	}

	return node.Parent.Kind == ast.KindImportEqualsDeclaration && node.Parent.AsImportEqualsDeclaration().ModuleReference == node ||
		(node.Parent.Kind == ast.KindExportAssignment || node.Parent.Kind == ast.KindJSExportAssignment) && node.Parent.AsExportAssignment().Expression == node
}

func isJsxIntrinsicTagName(tagName *ast.Node) bool {
	return ast.IsIdentifier(tagName) && scanner.IsIntrinsicJsxName(tagName.Text()) || ast.IsJsxNamespacedName(tagName)
}

func getContainingObjectLiteral(f *ast.SignatureDeclaration) *ast.Node {
	if (f.Kind == ast.KindMethodDeclaration ||
		f.Kind == ast.KindGetAccessor ||
		f.Kind == ast.KindSetAccessor) && f.Parent.Kind == ast.KindObjectLiteralExpression {
		return f.Parent
	} else if f.Kind == ast.KindFunctionExpression && f.Parent.Kind == ast.KindPropertyAssignment {
		return f.Parent.Parent
	}
	return nil
}

func isImportTypeQualifierPart(node *ast.Node) *ast.Node {
	parent := node.Parent
	for ast.IsQualifiedName(parent) {
		node = parent
		parent = parent.Parent
	}

	if parent != nil && parent.Kind == ast.KindImportType && parent.AsImportTypeNode().Qualifier == node {
		return parent
	}

	return nil
}

func isInNameOfExpressionWithTypeArguments(node *ast.Node) bool {
	for node.Parent.Kind == ast.KindPropertyAccessExpression {
		node = node.Parent
	}

	return node.Parent.Kind == ast.KindExpressionWithTypeArguments
}

func getIndexSymbolFromSymbolTable(symbolTable ast.SymbolTable) *ast.Symbol {
	return symbolTable[ast.InternalSymbolNameIndex]
}

// Indicates whether the result of an `Expression` will be unused.
// NOTE: This requires a node with a valid `parent` pointer.
func expressionResultIsUnused(node *ast.Node) bool {
	for {
		parent := node.Parent
		// walk up parenthesized expressions, but keep a pointer to the top-most parenthesized expression
		if ast.IsParenthesizedExpression(parent) {
			node = parent
			continue
		}
		// result is unused in an expression statement, `void` expression, or the initializer or incrementer of a `for` loop
		if ast.IsExpressionStatement(parent) || ast.IsVoidExpression(parent) || ast.IsForStatement(parent) && (parent.Initializer() == node || parent.AsForStatement().Incrementor == node) {
			return true
		}
		if ast.IsBinaryExpression(parent) && parent.AsBinaryExpression().OperatorToken.Kind == ast.KindCommaToken {
			// left side of comma is always unused
			if node == parent.AsBinaryExpression().Left {
				return true
			}
			// right side of comma is unused if parent is unused
			node = parent
			continue
		}
		return false
	}
}

func pseudoBigIntToString(value jsnum.PseudoBigInt) string {
	return value.String()
}

func getSuperContainer(node *ast.Node, stopOnFunctions bool) *ast.Node {
	for {
		node = node.Parent
		if node == nil {
			return nil
		}
		switch node.Kind {
		case ast.KindComputedPropertyName:
			node = node.Parent
		case ast.KindFunctionDeclaration, ast.KindFunctionExpression, ast.KindArrowFunction:
			if !stopOnFunctions {
				continue
			}
			fallthrough
		case ast.KindPropertyDeclaration, ast.KindPropertySignature, ast.KindMethodDeclaration, ast.KindMethodSignature, ast.KindConstructor,
			ast.KindGetAccessor, ast.KindSetAccessor, ast.KindClassStaticBlockDeclaration:
			return node
		case ast.KindDecorator:
			// Decorators are always applied outside of the body of a class or method.
			if ast.IsParameter(node.Parent) && ast.IsClassElement(node.Parent.Parent) {
				// If the decorator's parent is a Parameter, we resolve the this container from
				// the grandparent class declaration.
				node = node.Parent.Parent
			} else if ast.IsClassElement(node.Parent) {
				// If the decorator's parent is a class element, we resolve the 'this' container
				// from the parent class declaration.
				node = node.Parent
			}
		}
	}
}

func forEachYieldExpression(body *ast.Node, visitor func(expr *ast.Node)) {
	var traverse func(*ast.Node) bool
	traverse = func(node *ast.Node) bool {
		switch node.Kind {
		case ast.KindYieldExpression:
			visitor(node)
			operand := node.Expression()
			if operand != nil {
				traverse(operand)
			}
		case ast.KindEnumDeclaration, ast.KindInterfaceDeclaration, ast.KindModuleDeclaration, ast.KindTypeAliasDeclaration:
			// These are not allowed inside a generator now, but eventually they may be allowed
			// as local types. Regardless, skip them to avoid the work.
		default:
			if ast.IsFunctionLike(node) {
				if node.Name() != nil && ast.IsComputedPropertyName(node.Name()) {
					// Note that we will not include methods/accessors of a class because they would require
					// first descending into the class. This is by design.
					traverse(node.Name().Expression())
				}
			} else if !ast.IsPartOfTypeNode(node) {
				// This is the general case, which should include mostly expressions and statements.
				// Also includes NodeArrays.
				node.ForEachChild(traverse)
			}
		}
		return false
	}
	traverse(body)
}

func SkipTypeChecking(sourceFile *ast.SourceFile, options *core.CompilerOptions, host Program) bool {
	return options.NoCheck.IsTrue() ||
		options.SkipLibCheck.IsTrue() && sourceFile.IsDeclarationFile ||
		options.SkipDefaultLibCheck.IsTrue() && sourceFile.HasNoDefaultLib ||
		host.IsSourceFromProjectReference(sourceFile.Path()) ||
		!canIncludeBindAndCheckDiagnostics(sourceFile, options)
}

func canIncludeBindAndCheckDiagnostics(sourceFile *ast.SourceFile, options *core.CompilerOptions) bool {
	if sourceFile.CheckJsDirective != nil && !sourceFile.CheckJsDirective.Enabled {
		return false
	}

	if sourceFile.ScriptKind == core.ScriptKindTS || sourceFile.ScriptKind == core.ScriptKindTSX || sourceFile.ScriptKind == core.ScriptKindExternal {
		return true
	}

	isJS := sourceFile.ScriptKind == core.ScriptKindJS || sourceFile.ScriptKind == core.ScriptKindJSX
	isCheckJS := isJS && ast.IsCheckJSEnabledForFile(sourceFile, options)
	isPlainJS := ast.IsPlainJSFile(sourceFile, options.CheckJs)

	// By default, only type-check .ts, .tsx, Deferred, plain JS, checked JS and External
	// - plain JS: .js files with no // ts-check and checkJs: undefined
	// - check JS: .js files with either // ts-check or checkJs: true
	// - external: files that are added by plugins
	return isPlainJS || isCheckJS || sourceFile.ScriptKind == core.ScriptKindDeferred
}

func getEnclosingContainer(node *ast.Node) *ast.Node {
	return ast.FindAncestor(node.Parent, func(n *ast.Node) bool {
		return binder.GetContainerFlags(n)&binder.ContainerFlagsIsContainer != 0
	})
}

func getDeclarationsOfKind(symbol *ast.Symbol, kind ast.Kind) []*ast.Node {
	return core.Filter(symbol.Declarations, func(d *ast.Node) bool { return d.Kind == kind })
}

func hasType(node *ast.Node) bool {
	return node.Type() != nil
}

func getNonRestParameterCount(sig *Signature) int {
	return len(sig.parameters) - core.IfElse(signatureHasRestParameter(sig), 1, 0)
}

func GetDeclaration(sig *Signature) *ast.Node {
	return sig.declaration
}

func minAndMax[T any](slice []T, getValue func(value T) int) (int, int) {
	var minValue, maxValue int
	for i, element := range slice {
		value := getValue(element)
		if i == 0 {
			minValue = value
			maxValue = value
		} else {
			minValue = min(minValue, value)
			maxValue = max(maxValue, value)
		}
	}
	return minValue, maxValue
}

func getNonModifierTokenRangeOfNode(node *ast.Node) core.TextRange {
	pos := node.Pos()
	if node.Modifiers() != nil {
		if last := ast.FindLastVisibleNode(node.Modifiers().Nodes); last != nil {
			pos = last.Pos()
		}
	}
	return scanner.GetRangeOfTokenAtPosition(ast.GetSourceFileOfNode(node), pos)
}

type FeatureMapEntry struct {
	lib   string
	props []string
}

var getFeatureMap = sync.OnceValue(func() map[string][]FeatureMapEntry {
	return map[string][]FeatureMapEntry{
		"Array": {
			{lib: "es2015", props: []string{"find", "findIndex", "fill", "copyWithin", "entries", "keys", "values"}},
			{lib: "es2016", props: []string{"includes"}},
			{lib: "es2019", props: []string{"flat", "flatMap"}},
			{lib: "es2022", props: []string{"at"}},
			{lib: "es2023", props: []string{"findLastIndex", "findLast", "toReversed", "toSorted", "toSpliced", "with"}},
		},
		"Iterator": {
			{lib: "es2015", props: []string{}},
		},
		"AsyncIterator": {
			{lib: "es2015", props: []string{}},
		},
		"ArrayBuffer": {
			{lib: "es2024", props: []string{
				"maxByteLength",
				"resizable",
				"resize",
				"detached",
				"transfer",
				"transferToFixedLength",
			}},
		},
		"Atomics": {
			{lib: "es2017", props: []string{
				"add",
				"and",
				"compareExchange",
				"exchange",
				"isLockFree",
				"load",
				"or",
				"store",
				"sub",
				"wait",
				"notify",
				"xor",
			}},
			{lib: "es2024", props: []string{
				"waitAsync",
			}},
		},
		"SharedArrayBuffer": {
			{lib: "es2017", props: []string{
				"byteLength",
				"slice",
			}},
			{lib: "es2024", props: []string{
				"growable",
				"maxByteLength",
				"grow",
			}},
		},
		"AsyncIterable": {
			{lib: "es2018", props: []string{}},
		},
		"AsyncIterableIterator": {
			{lib: "es2018", props: []string{}},
		},
		"AsyncGenerator": {
			{lib: "es2018", props: []string{}},
		},
		"AsyncGeneratorFunction": {
			{lib: "es2018", props: []string{}},
		},
		"RegExp": {
			{lib: "es2015", props: []string{"flags", "sticky", "unicode"}},
			{lib: "es2018", props: []string{"dotAll"}},
			{lib: "es2024", props: []string{"unicodeSets"}},
		},
		"Reflect": {
			{lib: "es2015", props: []string{"apply", "construct", "defineProperty", "deleteProperty", "get", "getOwnPropertyDescriptor", "getPrototypeOf", "has", "isExtensible", "ownKeys", "preventExtensions", "set", "setPrototypeOf"}},
		},
		"ArrayConstructor": {
			{lib: "es2015", props: []string{"from", "of"}},
			{lib: "esnext", props: []string{"fromAsync"}},
		},
		"ObjectConstructor": {
			{lib: "es2015", props: []string{"assign", "getOwnPropertySymbols", "keys", "is", "setPrototypeOf"}},
			{lib: "es2017", props: []string{"values", "entries", "getOwnPropertyDescriptors"}},
			{lib: "es2019", props: []string{"fromEntries"}},
			{lib: "es2022", props: []string{"hasOwn"}},
			{lib: "es2024", props: []string{"groupBy"}},
		},
		"NumberConstructor": {
			{lib: "es2015", props: []string{"isFinite", "isInteger", "isNaN", "isSafeInteger", "parseFloat", "parseInt"}},
		},
		"Math": {
			{lib: "es2015", props: []string{"clz32", "imul", "sign", "log10", "log2", "log1p", "expm1", "cosh", "sinh", "tanh", "acosh", "asinh", "atanh", "hypot", "trunc", "fround", "cbrt"}},
		},
		"Map": {
			{lib: "es2015", props: []string{"entries", "keys", "values"}},
		},
		"MapConstructor": {
			{lib: "es2024", props: []string{"groupBy"}},
		},
		"Set": {
			{lib: "es2015", props: []string{"entries", "keys", "values"}},
			{lib: "esnext", props: []string{
				"union",
				"intersection",
				"difference",
				"symmetricDifference",
				"isSubsetOf",
				"isSupersetOf",
				"isDisjointFrom",
			}},
		},
		"PromiseConstructor": {
			{lib: "es2015", props: []string{"all", "race", "reject", "resolve"}},
			{lib: "es2020", props: []string{"allSettled"}},
			{lib: "es2021", props: []string{"any"}},
			{lib: "es2024", props: []string{"withResolvers"}},
		},
		"Symbol": {
			{lib: "es2015", props: []string{"for", "keyFor"}},
			{lib: "es2019", props: []string{"description"}},
		},
		"WeakMap": {
			{lib: "es2015", props: []string{"entries", "keys", "values"}},
		},
		"WeakSet": {
			{lib: "es2015", props: []string{"entries", "keys", "values"}},
		},
		"String": {
			{lib: "es2015", props: []string{"codePointAt", "includes", "endsWith", "normalize", "repeat", "startsWith", "anchor", "big", "blink", "bold", "fixed", "fontcolor", "fontsize", "italics", "link", "small", "strike", "sub", "sup"}},
			{lib: "es2017", props: []string{"padStart", "padEnd"}},
			{lib: "es2019", props: []string{"trimStart", "trimEnd", "trimLeft", "trimRight"}},
			{lib: "es2020", props: []string{"matchAll"}},
			{lib: "es2021", props: []string{"replaceAll"}},
			{lib: "es2022", props: []string{"at"}},
			{lib: "es2024", props: []string{"isWellFormed", "toWellFormed"}},
		},
		"StringConstructor": {
			{lib: "es2015", props: []string{"fromCodePoint", "raw"}},
		},
		"DateTimeFormat": {
			{lib: "es2017", props: []string{"formatToParts"}},
		},
		"Promise": {
			{lib: "es2015", props: []string{}},
			{lib: "es2018", props: []string{"finally"}},
		},
		"RegExpMatchArray": {
			{lib: "es2018", props: []string{"groups"}},
		},
		"RegExpExecArray": {
			{lib: "es2018", props: []string{"groups"}},
		},
		"Intl": {
			{lib: "es2018", props: []string{"PluralRules"}},
		},
		"NumberFormat": {
			{lib: "es2018", props: []string{"formatToParts"}},
		},
		"SymbolConstructor": {
			{lib: "es2020", props: []string{"matchAll"}},
			{lib: "esnext", props: []string{
				"metadata",
				"dispose",
				"asyncDispose",
			}},
		},
		"DataView": {
			{lib: "es2020", props: []string{"setBigInt64", "setBigUint64", "getBigInt64", "getBigUint64"}},
		},
		"BigInt": {
			{lib: "es2020", props: []string{}},
		},
		"RelativeTimeFormat": {
			{lib: "es2020", props: []string{"format", "formatToParts", "resolvedOptions"}},
		},
		"Int8Array": {
			{lib: "es2022", props: []string{"at"}},
			{lib: "es2023", props: []string{"findLastIndex", "findLast", "toReversed", "toSorted", "toSpliced", "with"}},
		},
		"Uint8Array": {
			{lib: "es2022", props: []string{"at"}},
			{lib: "es2023", props: []string{"findLastIndex", "findLast", "toReversed", "toSorted", "toSpliced", "with"}},
		},
		"Uint8ClampedArray": {
			{lib: "es2022", props: []string{"at"}},
			{lib: "es2023", props: []string{"findLastIndex", "findLast", "toReversed", "toSorted", "toSpliced", "with"}},
		},
		"Int16Array": {
			{lib: "es2022", props: []string{"at"}},
			{lib: "es2023", props: []string{"findLastIndex", "findLast", "toReversed", "toSorted", "toSpliced", "with"}},
		},
		"Uint16Array": {
			{lib: "es2022", props: []string{"at"}},
			{lib: "es2023", props: []string{"findLastIndex", "findLast", "toReversed", "toSorted", "toSpliced", "with"}},
		},
		"Int32Array": {
			{lib: "es2022", props: []string{"at"}},
			{lib: "es2023", props: []string{"findLastIndex", "findLast", "toReversed", "toSorted", "toSpliced", "with"}},
		},
		"Uint32Array": {
			{lib: "es2022", props: []string{"at"}},
			{lib: "es2023", props: []string{"findLastIndex", "findLast", "toReversed", "toSorted", "toSpliced", "with"}},
		},
		"Float32Array": {
			{lib: "es2022", props: []string{"at"}},
			{lib: "es2023", props: []string{"findLastIndex", "findLast", "toReversed", "toSorted", "toSpliced", "with"}},
		},
		"Float64Array": {
			{lib: "es2022", props: []string{"at"}},
			{lib: "es2023", props: []string{"findLastIndex", "findLast", "toReversed", "toSorted", "toSpliced", "with"}},
		},
		"BigInt64Array": {
			{lib: "es2020", props: []string{}},
			{lib: "es2022", props: []string{"at"}},
			{lib: "es2023", props: []string{"findLastIndex", "findLast", "toReversed", "toSorted", "toSpliced", "with"}},
		},
		"BigUint64Array": {
			{lib: "es2020", props: []string{}},
			{lib: "es2022", props: []string{"at"}},
			{lib: "es2023", props: []string{"findLastIndex", "findLast", "toReversed", "toSorted", "toSpliced", "with"}},
		},
		"Error": {
			{lib: "es2022", props: []string{"cause"}},
		},
	}
})

func rangeOfTypeParameters(sourceFile *ast.SourceFile, typeParameters *ast.NodeList) core.TextRange {
	return core.NewTextRange(typeParameters.Pos()-1, min(len(sourceFile.Text()), scanner.SkipTrivia(sourceFile.Text(), typeParameters.End())+1))
}

func tryGetPropertyAccessOrIdentifierToString(expr *ast.Node) string {
	switch {
	case ast.IsPropertyAccessExpression(expr):
		baseStr := tryGetPropertyAccessOrIdentifierToString(expr.Expression())
		if baseStr != "" {
			return baseStr + "." + entityNameToString(expr.Name())
		}
	case ast.IsElementAccessExpression(expr):
		baseStr := tryGetPropertyAccessOrIdentifierToString(expr.Expression())
		if baseStr != "" && ast.IsPropertyName(expr.AsElementAccessExpression().ArgumentExpression) {
			return baseStr + "." + ast.GetPropertyNameForPropertyNameNode(expr.AsElementAccessExpression().ArgumentExpression)
		}
	case ast.IsIdentifier(expr):
		return expr.Text()
	case ast.IsJsxNamespacedName(expr):
		return entityNameToString(expr)
	}
	return ""
}

<<<<<<< HEAD
func GetInvokedExpression(node *ast.Node) *ast.Node {
	switch node.Kind {
	case ast.KindTaggedTemplateExpression:
		return node.AsTaggedTemplateExpression().Tag
	case ast.KindJsxOpeningElement, ast.KindJsxSelfClosingElement:
		return node.TagName()
	case ast.KindBinaryExpression:
		return node.AsBinaryExpression().Right
	default:
		return node.Expression()
	}
}

=======
>>>>>>> 8370e5fc
func getFirstJSDocTag(node *ast.Node, f func(*ast.Node) bool) *ast.Node {
	for _, jsdoc := range node.JSDoc(nil) {
		tags := jsdoc.AsJSDoc().Tags
		if tags != nil {
			for _, tag := range tags.Nodes {
				if f(tag) {
					return tag
				}
			}
		}
	}
	return nil
}

func getJSDocDeprecatedTag(node *ast.Node) *ast.Node {
	return getFirstJSDocTag(node, ast.IsJSDocDeprecatedTag)
}

func allDeclarationsInSameSourceFile(symbol *ast.Symbol) bool {
	if len(symbol.Declarations) > 1 {
		var sourceFile *ast.SourceFile
		for i, d := range symbol.Declarations {
			if i == 0 {
				sourceFile = ast.GetSourceFileOfNode(d)
			} else if ast.GetSourceFileOfNode(d) != sourceFile {
				return false
			}
		}
	}
	return true
}

func containsNonMissingUndefinedType(c *Checker, t *Type) bool {
	var candidate *Type
	if t.flags&TypeFlagsUnion != 0 {
		candidate = t.AsUnionType().types[0]
	} else {
		candidate = t
	}
	return candidate.flags&TypeFlagsUndefined != 0 && candidate != c.missingType
}

func getAnyImportSyntax(node *ast.Node) *ast.Node {
	var importNode *ast.Node
	switch node.Kind {
	case ast.KindImportEqualsDeclaration:
		importNode = node
	case ast.KindImportClause:
		importNode = node.Parent
	case ast.KindNamespaceImport:
		importNode = node.Parent.Parent
	case ast.KindImportSpecifier:
		importNode = node.Parent.Parent.Parent
	default:
		return nil
	}
	if importNode.Kind == ast.KindJSDocImportTag {
		return importNode.AsJSDocImportTag().JSImportDeclaration.AsNode()
	}
	return importNode
}

// A reserved member name consists of the byte 0xFE (which is an invalid UTF-8 encoding) followed by one or more
// characters where the first character is not '@' or '#'. The '@' character indicates that the name is denoted by
// a well known ES Symbol instance and the '#' character indicates that the name is a PrivateIdentifier.
func isReservedMemberName(name string) bool {
	return len(name) >= 2 && name[0] == '\xFE' && name[1] != '@' && name[1] != '#'
}

func introducesArgumentsExoticObject(node *ast.Node) bool {
	switch node.Kind {
	case ast.KindMethodDeclaration, ast.KindMethodSignature, ast.KindConstructor, ast.KindGetAccessor,
		ast.KindSetAccessor, ast.KindFunctionDeclaration, ast.KindFunctionExpression:
		return true
	}
	return false
}

func symbolsToArray(symbols ast.SymbolTable) []*ast.Symbol {
	var result []*ast.Symbol
	for id, symbol := range symbols {
		if !isReservedMemberName(id) {
			result = append(result, symbol)
		}
	}
	return result
}

// See comment on `declareModuleMember` in `binder.go`.
func GetCombinedLocalAndExportSymbolFlags(symbol *ast.Symbol) ast.SymbolFlags {
	if symbol.ExportSymbol != nil {
		return symbol.Flags | symbol.ExportSymbol.Flags
	}
	return symbol.Flags
}

func SkipAlias(symbol *ast.Symbol, checker *Checker) *ast.Symbol {
	if symbol.Flags&ast.SymbolFlagsAlias != 0 {
		return checker.GetAliasedSymbol(symbol)
	}
	return symbol
}

// True if the symbol is for an external module, as opposed to a namespace.
func IsExternalModuleSymbol(moduleSymbol *ast.Symbol) bool {
	firstRune, _ := utf8.DecodeRuneInString(moduleSymbol.Name)
	return moduleSymbol.Flags&ast.SymbolFlagsModule != 0 && firstRune == '"'
}

func (c *Checker) isCanceled() bool {
	return c.ctx != nil && c.ctx.Err() != nil
}

func (c *Checker) checkNotCanceled() {
	if c.wasCanceled {
		panic("Checker was previously cancelled")
	}
}

func (c *Checker) getPackagesMap() map[string]bool {
	if c.packagesMap == nil {
		c.packagesMap = make(map[string]bool)
		resolvedModules := c.program.GetResolvedModules()
		for _, resolvedModulesInFile := range resolvedModules {
			for _, module := range resolvedModulesInFile {
				if module.PackageId.Name != "" {
					c.packagesMap[module.PackageId.Name] = c.packagesMap[module.PackageId.Name] || module.Extension == tspath.ExtensionDts
				}
			}
		}
	}
	return c.packagesMap
}

func (c *Checker) typesPackageExists(packageName string) bool {
	packagesMap := c.getPackagesMap()
	_, ok := packagesMap[module.GetTypesPackageName(packageName)]
	return ok
}

func (c *Checker) packageBundlesTypes(packageName string) bool {
	packagesMap := c.getPackagesMap()
	hasTypes, _ := packagesMap[packageName]
	return hasTypes
}

func ValueToString(value any) string {
	switch value := value.(type) {
	case string:
		return "\"" + printer.EscapeString(value, '"') + "\""
	case jsnum.Number:
		return value.String()
	case bool:
		return core.IfElse(value, "true", "false")
	case jsnum.PseudoBigInt:
		return value.String() + "n"
	}
	panic("unhandled value type in valueToString")
}

func nodeStartsNewLexicalEnvironment(node *ast.Node) bool {
	switch node.Kind {
	case ast.KindConstructor, ast.KindFunctionExpression, ast.KindFunctionDeclaration, ast.KindArrowFunction,
		ast.KindMethodDeclaration, ast.KindGetAccessor, ast.KindSetAccessor, ast.KindModuleDeclaration, ast.KindSourceFile:
		return true
	}
	return false
}<|MERGE_RESOLUTION|>--- conflicted
+++ resolved
@@ -1513,10 +1513,6 @@
 	return len(sig.parameters) - core.IfElse(signatureHasRestParameter(sig), 1, 0)
 }
 
-func GetDeclaration(sig *Signature) *ast.Node {
-	return sig.declaration
-}
-
 func minAndMax[T any](slice []T, getValue func(value T) int) (int, int) {
 	var minValue, maxValue int
 	for i, element := range slice {
@@ -1797,22 +1793,6 @@
 	return ""
 }
 
-<<<<<<< HEAD
-func GetInvokedExpression(node *ast.Node) *ast.Node {
-	switch node.Kind {
-	case ast.KindTaggedTemplateExpression:
-		return node.AsTaggedTemplateExpression().Tag
-	case ast.KindJsxOpeningElement, ast.KindJsxSelfClosingElement:
-		return node.TagName()
-	case ast.KindBinaryExpression:
-		return node.AsBinaryExpression().Right
-	default:
-		return node.Expression()
-	}
-}
-
-=======
->>>>>>> 8370e5fc
 func getFirstJSDocTag(node *ast.Node, f func(*ast.Node) bool) *ast.Node {
 	for _, jsdoc := range node.JSDoc(nil) {
 		tags := jsdoc.AsJSDoc().Tags
