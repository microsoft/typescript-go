package tspath

import (
	"cmp"
	"strings"
	"unicode"

	"github.com/microsoft/typescript-go/internal/stringutil"
)

type Path string

// Internally, we represent paths as strings with '/' as the directory separator.
// When we make system calls (eg: LanguageServiceHost.getDirectory()),
// we expect the host to correctly handle paths in our specified format.
const DirectorySeparator = '/'
const urlSchemeSeparator = "://"

//// Path Tests

// Determines whether a byte corresponds to `/` or `\`.
func isAnyDirectorySeparator(char byte) bool {
	return char == '/' || char == '\\'
}

// Determines whether a path starts with a URL scheme (e.g. starts with `http://`, `ftp://`, `file://`, etc.).
func IsUrl(path string) bool {
	return GetEncodedRootLength(path) < 0
}

// Determines whether a path is an absolute disk path (e.g. starts with `/`, or a dos path
// like `c:`, `c:\` or `c:/`).
func IsRootedDiskPath(path string) bool {
	return GetEncodedRootLength(path) > 0
}

// Determines whether a path consists only of a path root.
func IsDiskPathRoot(path string) bool {
	rootLength := GetEncodedRootLength(path)
	return rootLength > 0 && rootLength == len(path)
}

// Determines whether a path starts with an absolute path component (i.e. `/`, `c:/`, `file://`, etc.).
//
//	```
//	// POSIX
//	PathIsAbsolute("/path/to/file.ext") === true
//	// DOS
//	PathIsAbsolute("c:/path/to/file.ext") === true
//	// URL
//	PathIsAbsolute("file:///path/to/file.ext") === true
//	// Non-absolute
//	PathIsAbsolute("path/to/file.ext") === false
//	PathIsAbsolute("./path/to/file.ext") === false
//	```
func PathIsAbsolute(path string) bool {
	return GetEncodedRootLength(path) != 0
}

func HasTrailingDirectorySeparator(path string) bool {
	return len(path) > 0 && isAnyDirectorySeparator(path[len(path)-1])
}

// Combines paths. If a path is absolute, it replaces any previous path. Relative paths are not simplified.
//
//	```
//	// Non-rooted
//	CombinePaths("path", "to", "file.ext") === "path/to/file.ext"
//	CombinePaths("path", "dir", "..", "to", "file.ext") === "path/dir/../to/file.ext"
//	// POSIX
//	CombinePaths("/path", "to", "file.ext") === "/path/to/file.ext"
//	CombinePaths("/path", "/to", "file.ext") === "/to/file.ext"
//	// DOS
//	CombinePaths("c:/path", "to", "file.ext") === "c:/path/to/file.ext"
//	CombinePaths("c:/path", "c:/to", "file.ext") === "c:/to/file.ext"
//	// URL
//	CombinePaths("file:///path", "to", "file.ext") === "file:///path/to/file.ext"
//	CombinePaths("file:///path", "file:///to", "file.ext") === "file:///to/file.ext"
//	```
func CombinePaths(firstPath string, paths ...string) string {
	// TODO (drosen): There is potential for a fast path here.
	// In the case where we find the last absolute path and just path.Join from there.
	result := NormalizeSlashes(firstPath)

	for _, trailingPath := range paths {
		if trailingPath == "" {
			continue
		}
		trailingPath = NormalizeSlashes(trailingPath)
		if result == "" || GetRootLength(trailingPath) != 0 {
			// `trailingPath` is absolute.
			result = trailingPath
		} else {
			// Could use
			//  result = path.Join(result, trailingPath)
			// but that collapses `..` and prior segments,
			// which is not necessarily compatible with how combinePaths
			// was originally implemented.

			result = EnsureTrailingDirectorySeparator(result) + trailingPath
		}
	}
	return result
}

func GetPathComponents(path string, currentDirectory string) []string {
	path = CombinePaths(currentDirectory, path)
	return pathComponents(path, GetRootLength(path))
}

func pathComponents(path string, rootLength int) []string {
	root := path[:rootLength]
	rest := strings.Split(path[rootLength:], "/")
	if len(rest) > 0 && rest[len(rest)-1] == "" {
		rest = rest[:len(rest)-1]
	}
	return append([]string{root}, rest...)
}

func isVolumeCharacter(char byte) bool {
	return char >= 'a' && char <= 'z' || char >= 'A' && char <= 'Z'
}

func getFileUrlVolumeSeparatorEnd(url string, start int) int {
	if len(url) <= start {
		return -1
	}
	ch0 := url[start]
	if ch0 == ':' {
		return start + 1
	}
	if ch0 == '%' && len(url) > start+2 && url[start+1] == '3' {
		ch2 := url[start+2]
		if ch2 == 'a' || ch2 == 'A' {
			return start + 3
		}
	}
	return -1
}

func GetEncodedRootLength(path string) int {
	ln := len(path)
	if ln == 0 {
		return 0
	}
	ch0 := path[0]

	// POSIX or UNC
	if ch0 == '/' || ch0 == '\\' {
		if ln == 1 || path[1] != ch0 {
			return 1 // POSIX: "/" (or non-normalized "\")
		}

		offset := 2
		p1 := strings.IndexByte(path[offset:], ch0)
		if p1 < 0 {
			return ln // UNC: "//server" or "\\server"
		}

		return p1 + offset + 1 // UNC: "//server/" or "\\server\"
	}

	// DOS
	if isVolumeCharacter(ch0) && ln > 1 && path[1] == ':' {
		if ln == 2 {
			return 2 // DOS: "c:" (but not "c:d")
		}
		ch2 := path[2]
		if ch2 == '/' || ch2 == '\\' {
			return 3 // DOS: "c:/" or "c:\"
		}
	}

	// URL
	schemeEnd := strings.Index(path, urlSchemeSeparator)
	if schemeEnd != -1 {
		authorityStart := schemeEnd + len(urlSchemeSeparator)
		authorityLength := strings.Index(path[authorityStart:], "/")
		if authorityLength != -1 { // URL: "file:///", "file://server/", "file://server/path"
			authorityEnd := authorityStart + authorityLength

			// For local "file" URLs, include the leading DOS volume (if present).
			// Per https://www.ietf.org/rfc/rfc1738.txt, a host of "" or "localhost" is a
			// special case interpreted as "the machine from which the URL is being interpreted".
			scheme := path[:schemeEnd]
			authority := path[authorityStart:authorityEnd]
			if scheme == "file" && (authority == "" || authority == "localhost") && (len(path) > authorityEnd+2) && isVolumeCharacter(path[authorityEnd+1]) {
				volumeSeparatorEnd := getFileUrlVolumeSeparatorEnd(path, authorityEnd+2)
				if volumeSeparatorEnd != -1 {
					if volumeSeparatorEnd == len(path) {
						// URL: "file:///c:", "file://localhost/c:", "file:///c$3a", "file://localhost/c%3a"
						// but not "file:///c:d" or "file:///c%3ad"
						return ^volumeSeparatorEnd
					}
					if path[volumeSeparatorEnd] == '/' {
						// URL: "file:///c:/", "file://localhost/c:/", "file:///c%3a/", "file://localhost/c%3a/"
						return ^(volumeSeparatorEnd + 1)
					}
				}
			}
			return ^(authorityEnd + 1) // URL: "file://server/", "http://server/"
		}
		return ^ln // URL: "file://server", "http://server"
	}

	// relative
	return 0
}

func GetRootLength(path string) int {
	rootLength := GetEncodedRootLength(path)
	if rootLength < 0 {
		return ^rootLength
	}
	return rootLength
}

func GetDirectoryPath(path string) string {
	path = NormalizeSlashes(path)

	// If the path provided is itself a root, then return it.
	rootLength := GetRootLength(path)
	if rootLength == len(path) {
		return path
	}

	// return the leading portion of the path up to the last (non-terminal) directory separator
	// but not including any trailing directory separator.
	path = RemoveTrailingDirectorySeparator(path)
	return path[:max(rootLength, strings.LastIndex(path, "/"))]
}
func (p Path) GetDirectoryPath() Path {
	return Path(GetDirectoryPath(string(p)))
}

func getPathFromPathComponents(pathComponents []string) string {
	if len(pathComponents) == 0 {
		return ""
	}

	root := pathComponents[0]
	if root != "" {
		root = EnsureTrailingDirectorySeparator(root)
	}

	return root + strings.Join(pathComponents[1:], "/")
}

func NormalizeSlashes(path string) string {
	return strings.ReplaceAll(path, "\\", "/")
}

func reducePathComponents(components []string) []string {
	if len(components) == 0 {
		return []string{}
	}
	reduced := []string{components[0]}
	for i := 1; i < len(components); i++ {
		component := components[i]
		if component == "" {
			continue
		}
		if component == "." {
			continue
		}
		if component == ".." {
			if len(reduced) > 1 {
				if reduced[len(reduced)-1] != ".." {
					reduced = reduced[:len(reduced)-1]
					continue
				}
			} else if reduced[0] != "" {
				continue
			}
		}
		reduced = append(reduced, component)
	}
	return reduced
}

// Combines and resolves paths. If a path is absolute, it replaces any previous path. Any
// `.` and `..` path components are resolved. Trailing directory separators are preserved.
//
// ```go
// resolvePath("/path", "to", "file.ext") == "path/to/file.ext"
// resolvePath("/path", "to", "file.ext/") == "path/to/file.ext/"
// resolvePath("/path", "dir", "..", "to", "file.ext") == "path/to/file.ext"
// ```
func ResolvePath(path string, paths ...string) string {
	var combinedPath string
	if len(paths) > 0 {
		combinedPath = CombinePaths(path, paths...)
	} else {
		combinedPath = NormalizeSlashes(path)
	}
	return NormalizePath(combinedPath)
}

func GetNormalizedPathComponents(path string, currentDirectory string) []string {
	return reducePathComponents(GetPathComponents(path, currentDirectory))
}

func GetNormalizedAbsolutePath(fileName string, currentDirectory string) string {
	return getPathFromPathComponents(GetNormalizedPathComponents(fileName, currentDirectory))
}

func hasRelativePathSegment(p string) bool {
	if p == "." || p == ".." {
		return true
	}

	if strings.HasPrefix(p, "./") || strings.HasPrefix(p, "../") {
		return true
	}

	if strings.HasSuffix(p, "/.") || strings.HasSuffix(p, "/..") {
		return true
	}

	if strings.Contains(p, "//") {
		return true
	}

	if strings.Contains(p, "/./") || strings.Contains(p, "/../") {
		return true
	}

	return false
}

func NormalizePath(path string) string {
	path = NormalizeSlashes(path)
	// Most paths don't require normalization
	if !hasRelativePathSegment(path) {
		return path
	}
	// Some paths only require cleanup of `/./` or leading `./`
	simplified := strings.ReplaceAll(path, "/./", "/")
	simplified = strings.TrimPrefix(simplified, "./")
	if simplified != path && !hasRelativePathSegment(simplified) {
		path = simplified
		return path
	}
	// Other paths require full normalization
	normalized := getPathFromPathComponents(reducePathComponents(GetPathComponents(path, "")))
	if normalized != "" && HasTrailingDirectorySeparator(path) {
		normalized = EnsureTrailingDirectorySeparator(normalized)
	}
	return normalized
}

func GetCanonicalFileName(fileName string, useCaseSensitiveFileNames bool) string {
	if useCaseSensitiveFileNames {
		return fileName
	}
	return ToFileNameLowerCase(fileName)
}

<<<<<<< HEAD
func ToFileNameLowerCase(fileName string) string {
	return fileNameLowerCaseRegExp.ReplaceAllStringFunc(fileName, strings.ToLower)
=======
// We convert the file names to lower case as key for file name on case insensitive file system
// While doing so we need to handle special characters (eg \u0130) to ensure that we dont convert
// it to lower case, fileName with its lowercase form can exist along side it.
// Handle special characters and make those case sensitive instead
//
// |-#--|-Unicode--|-Char code-|-Desc-------------------------------------------------------------------|
// | 1. | i        | 105       | Ascii i                                                                |
// | 2. | I        | 73        | Ascii I                                                                |
// |-------- Special characters ------------------------------------------------------------------------|
// | 3. | \u0130   | 304       | Upper case I with dot above                                            |
// | 4. | i,\u0307 | 105,775   | i, followed by 775: Lower case of (3rd item)                           |
// | 5. | I,\u0307 | 73,775    | I, followed by 775: Upper case of (4th item), lower case is (4th item) |
// | 6. | \u0131   | 305       | Lower case i without dot, upper case is I (2nd item)                   |
// | 7. | \u00DF   | 223       | Lower case sharp s                                                     |
//
// Because item 3 is special where in its lowercase character has its own
// upper case form we cant convert its case.
// Rest special characters are either already in lower case format or
// they have corresponding upper case character so they dont need special handling

func toFileNameLowerCase(fileName string) string {
	return strings.Map(func(r rune) rune {
		if r == '\u0130' {
			return r
		}
		return unicode.ToLower(r)
	}, fileName)
>>>>>>> 3e1b0642
}

func ToPath(fileName string, basePath string, useCaseSensitiveFileNames bool) Path {
	var nonCanonicalizedPath string
	if IsRootedDiskPath(fileName) {
		nonCanonicalizedPath = NormalizePath(fileName)
	} else {
		nonCanonicalizedPath = GetNormalizedAbsolutePath(fileName, basePath)
	}
	return Path(GetCanonicalFileName(nonCanonicalizedPath, useCaseSensitiveFileNames))
}

func RemoveTrailingDirectorySeparator(path string) string {
	if HasTrailingDirectorySeparator(path) {
		return path[:len(path)-1]
	}
	return path
}
func (p Path) RemoveTrailingDirectorySeparator() Path {
	return Path(RemoveTrailingDirectorySeparator(string(p)))
}

func EnsureTrailingDirectorySeparator(path string) string {
	if !HasTrailingDirectorySeparator(path) {
		return path + "/"
	}

	return path
}
func (p Path) EnsureTrailingDirectorySeparator() Path {
	return Path(EnsureTrailingDirectorySeparator(string(p)))
}

//// Relative Paths

func GetPathComponentsRelativeTo(from string, to string, options ComparePathsOptions) []string {
	fromComponents := reducePathComponents(GetPathComponents(from, options.CurrentDirectory))
	toComponents := reducePathComponents(GetPathComponents(to, options.CurrentDirectory))

	start := 0
	maxCommonComponents := min(len(fromComponents), len(toComponents))
	stringEqualer := options.getEqualityComparer()
	for ; start < maxCommonComponents; start++ {
		fromComponent := fromComponents[start]
		toComponent := toComponents[start]
		if start == 0 {
			if !stringutil.EquateStringCaseInsensitive(fromComponent, toComponent) {
				break
			}
		} else {
			if !stringEqualer(fromComponent, toComponent) {
				break
			}
		}
	}

	if start == 0 {
		return toComponents
	}

	numDotDotSlashes := len(fromComponents) - start
	result := make([]string, 1+numDotDotSlashes+len(toComponents)-start)

	result[0] = ""
	i := 1
	// Add all the relative components until we hit a common directory.
	for range numDotDotSlashes {
		result[i] = ".."
		i++
	}
	// Now add all the remaining components of the "to" path.
	for _, component := range toComponents[start:] {
		result[i] = component
		i++
	}

	return result
}

func GetRelativePathFromDirectory(fromDirectory string, to string, options ComparePathsOptions) string {
	if (GetRootLength(fromDirectory) > 0) != (GetRootLength(to) > 0) {
		panic("paths must either both be absolute or both be relative")
	}
	pathComponents := GetPathComponentsRelativeTo(fromDirectory, to, options)
	return getPathFromPathComponents(pathComponents)
}

func ConvertToRelativePath(absoluteOrRelativePath string, options ComparePathsOptions) string {
	if !IsRootedDiskPath(absoluteOrRelativePath) {
		return absoluteOrRelativePath
	}

	return GetRelativePathToDirectoryOrUrl(options.CurrentDirectory, absoluteOrRelativePath, false /*isAbsolutePathAnUrl*/, options)
}

func GetRelativePathToDirectoryOrUrl(directoryPathOrUrl string, relativeOrAbsolutePath string, isAbsolutePathAnUrl bool, options ComparePathsOptions) string {
	pathComponents := GetPathComponentsRelativeTo(
		directoryPathOrUrl,
		relativeOrAbsolutePath,
		options,
	)

	firstComponent := pathComponents[0]
	if isAbsolutePathAnUrl && IsRootedDiskPath(firstComponent) {
		var prefix string
		if firstComponent[0] == DirectorySeparator {
			prefix = "file://"
		} else {
			prefix = "file:///"
		}
		pathComponents[0] = prefix + firstComponent
	}

	return getPathFromPathComponents(pathComponents)
}

// Gets the portion of a path following the last (non-terminal) separator (`/`).
// Semantics align with NodeJS's `path.basename` except that we support URL's as well.
// If the base name has any one of the provided extensions, it is removed.
//
//	// POSIX
//	GetBaseFileName("/path/to/file.ext") == "file.ext"
//	GetBaseFileName("/path/to/") == "to"
//	GetBaseFileName("/") == ""
//	// DOS
//	GetBaseFileName("c:/path/to/file.ext") == "file.ext"
//	GetBaseFileName("c:/path/to/") == "to"
//	GetBaseFileName("c:/") == ""
//	GetBaseFileName("c:") == ""
//	// URL
//	GetBaseFileName("http://typescriptlang.org/path/to/file.ext") == "file.ext"
//	GetBaseFileName("http://typescriptlang.org/path/to/") == "to"
//	GetBaseFileName("http://typescriptlang.org/") == ""
//	GetBaseFileName("http://typescriptlang.org") == ""
//	GetBaseFileName("file://server/path/to/file.ext") == "file.ext"
//	GetBaseFileName("file://server/path/to/") == "to"
//	GetBaseFileName("file://server/") == ""
//	GetBaseFileName("file://server") == ""
//	GetBaseFileName("file:///path/to/file.ext") == "file.ext"
//	GetBaseFileName("file:///path/to/") == "to"
//	GetBaseFileName("file:///") == ""
//	GetBaseFileName("file://") == ""
func GetBaseFileName(path string) string {
	path = NormalizeSlashes(path)

	// if the path provided is itself the root, then it has no file name.
	rootLength := GetRootLength(path)
	if rootLength == len(path) {
		return ""
	}

	// return the trailing portion of the path starting after the last (non-terminal) directory
	// separator but not including any trailing directory separator.
	path = RemoveTrailingDirectorySeparator(path)
	return path[max(GetRootLength(path), strings.LastIndex(path, string(DirectorySeparator))+1):]
}

// Gets the file extension for a path.
// If extensions are provided, gets the file extension for a path, provided it is one of the provided extensions.
//
//	GetAnyExtensionFromPath("/path/to/file.ext", nil, false) == ".ext"
//	GetAnyExtensionFromPath("/path/to/file.ext/", nil, false) == ".ext"
//	GetAnyExtensionFromPath("/path/to/file", nil, false) == ""
//	GetAnyExtensionFromPath("/path/to.ext/file", nil, false) == ""
//	GetAnyExtensionFromPath("/path/to/file.ext", ".ext", true) === ".ext"
//	GetAnyExtensionFromPath("/path/to/file.js", ".ext", true) === ""
//	GetAnyExtensionFromPath("/path/to/file.js", [".ext", ".js"], true) === ".js"
//	GetAnyExtensionFromPath("/path/to/file.ext", ".EXT", false) === ""
func GetAnyExtensionFromPath(path string, extensions []string, ignoreCase bool) string {
	// Retrieves any string from the final "." onwards from a base file name.
	// Unlike extensionFromPath, which throws an exception on unrecognized extensions.
	if len(extensions) > 0 {
		return getAnyExtensionFromPathWorker(RemoveTrailingDirectorySeparator(path), extensions, stringutil.GetStringEqualityComparer(ignoreCase))
	}

	baseFileName := GetBaseFileName(path)
	extensionIndex := strings.LastIndex(baseFileName, ".")
	if extensionIndex >= 0 {
		return baseFileName[extensionIndex:]
	}
	return ""
}

func getAnyExtensionFromPathWorker(path string, extensions []string, stringEqualityComparer func(a, b string) bool) string {
	for _, extension := range extensions {
		result := tryGetExtensionFromPath(path, extension, stringEqualityComparer)
		if result != "" {
			return result
		}
	}
	return ""
}

func tryGetExtensionFromPath(path string, extension string, stringEqualityComparer func(a, b string) bool) string {
	if !strings.HasPrefix(extension, ".") {
		extension = "." + extension
	}
	if len(path) >= len(extension) && path[len(path)-len(extension)] == '.' {
		pathExtension := path[len(path)-len(extension):]
		if stringEqualityComparer(pathExtension, extension) {
			return pathExtension
		}
	}
	return ""
}

func PathIsRelative(path string) bool {
	// True if path is ".", "..", or starts with "./", "../", ".\\", or "..\\".

	if path == "." || path == ".." {
		return true
	}

	if len(path) >= 2 && path[0] == '.' && (path[1] == '/' || path[1] == '\\') {
		return true
	}

	if len(path) >= 3 && path[0] == '.' && path[1] == '.' && (path[2] == '/' || path[2] == '\\') {
		return true
	}

	return false
}

func IsExternalModuleNameRelative(moduleName string) bool {
	// TypeScript 1.0 spec (April 2014): 11.2.1
	// An external module name is "relative" if the first term is "." or "..".
	// Update: We also consider a path like `C:\foo.ts` "relative" because we do not search for it in `node_modules` or treat it as an ambient module.
	return PathIsRelative(moduleName) || IsRootedDiskPath(moduleName)
}

type ComparePathsOptions struct {
	UseCaseSensitiveFileNames bool
	CurrentDirectory          string
}

func (o ComparePathsOptions) GetComparer() func(a, b string) int {
	return stringutil.GetStringComparer(!o.UseCaseSensitiveFileNames)
}

func (o ComparePathsOptions) getEqualityComparer() func(a, b string) bool {
	return stringutil.GetStringEqualityComparer(!o.UseCaseSensitiveFileNames)
}

func ComparePaths(a string, b string, options ComparePathsOptions) int {
	a = CombinePaths(options.CurrentDirectory, a)
	b = CombinePaths(options.CurrentDirectory, b)

	if a == b {
		return 0
	}
	if a == "" {
		return -1
	}
	if b == "" {
		return 1
	}

	// NOTE: Performance optimization - shortcut if the root segments differ as there would be no
	//       need to perform path reduction.
	aRoot := a[:GetRootLength(a)]
	bRoot := b[:GetRootLength(b)]
	result := stringutil.CompareStringsCaseInsensitive(aRoot, bRoot)
	if result != 0 {
		return result
	}

	// NOTE: Performance optimization - shortcut if there are no relative path segments in
	//       the non-root portion of the path
	aRest := a[len(aRoot):]
	bRest := b[len(bRoot):]
	if !hasRelativePathSegment(aRest) && !hasRelativePathSegment(bRest) {
		return options.GetComparer()(aRest, bRest)
	}

	// The path contains a relative path segment. Normalize the paths and perform a slower component
	// by component comparison.
	aComponents := reducePathComponents(GetPathComponents(a, ""))
	bComponents := reducePathComponents(GetPathComponents(b, ""))
	sharedLength := min(len(aComponents), len(bComponents))
	for i := 1; i < sharedLength; i++ {
		result := options.GetComparer()(aComponents[i], bComponents[i])
		if result != 0 {
			return result
		}
	}
	return cmp.Compare(len(aComponents), len(bComponents))
}

func ComparePathsCaseSensitive(a string, b string, currentDirectory string) int {
	return ComparePaths(a, b, ComparePathsOptions{UseCaseSensitiveFileNames: true, CurrentDirectory: currentDirectory})
}

func ComparePathsCaseInsensitive(a string, b string, currentDirectory string) int {
	return ComparePaths(a, b, ComparePathsOptions{UseCaseSensitiveFileNames: false, CurrentDirectory: currentDirectory})
}

func ContainsPath(parent string, child string, options ComparePathsOptions) bool {
	parent = CombinePaths(options.CurrentDirectory, parent)
	child = CombinePaths(options.CurrentDirectory, child)
	if parent == "" || child == "" {
		return false
	}
	if parent == child {
		return true
	}
	parentComponents := reducePathComponents(GetPathComponents(parent, ""))
	childComponents := reducePathComponents(GetPathComponents(child, ""))
	if len(childComponents) < len(parentComponents) {
		return false
	}

	componentComparer := options.getEqualityComparer()
	for i, parentComponent := range parentComponents {
		var comparer func(a, b string) bool
		if i == 0 {
			comparer = stringutil.EquateStringCaseInsensitive
		} else {
			comparer = componentComparer
		}
		if !comparer(parentComponent, childComponents[i]) {
			return false
		}
	}

	return true
}

func FileExtensionIs(path string, extension string) bool {
	return len(path) > len(extension) && strings.HasSuffix(path, extension)
}

func ForEachAncestorDirectory[T any](directory string, callback func(directory string) (result T, stop bool)) (result T, ok bool) {
	for {
		result, stop := callback(directory)
		if stop {
			return result, true
		}

		parentPath := GetDirectoryPath(directory)
		if parentPath == directory {
			var zero T
			return zero, false
		}

		directory = parentPath
	}
}

func ForEachAncestorDirectoryPath[T any](directory Path, callback func(directory Path) (result T, stop bool)) (result T, ok bool) {
	return ForEachAncestorDirectory(string(directory), func(directory string) (T, bool) {
		return callback(Path(directory))
	})
}

func HasExtension(fileName string) bool {
	return strings.Contains(GetBaseFileName(fileName), ".")
}<|MERGE_RESOLUTION|>--- conflicted
+++ resolved
@@ -301,7 +301,7 @@
 }
 
 func GetNormalizedAbsolutePath(fileName string, currentDirectory string) string {
-	return getPathFromPathComponents(GetNormalizedPathComponents(fileName, currentDirectory))
+	return getPathFromPathComponents(getNormalizedPathComponents(fileName, currentDirectory))
 }
 
 func hasRelativePathSegment(p string) bool {
@@ -356,10 +356,6 @@
 	return ToFileNameLowerCase(fileName)
 }
 
-<<<<<<< HEAD
-func ToFileNameLowerCase(fileName string) string {
-	return fileNameLowerCaseRegExp.ReplaceAllStringFunc(fileName, strings.ToLower)
-=======
 // We convert the file names to lower case as key for file name on case insensitive file system
 // While doing so we need to handle special characters (eg \u0130) to ensure that we dont convert
 // it to lower case, fileName with its lowercase form can exist along side it.
@@ -387,7 +383,6 @@
 		}
 		return unicode.ToLower(r)
 	}, fileName)
->>>>>>> 3e1b0642
 }
 
 func ToPath(fileName string, basePath string, useCaseSensitiveFileNames bool) Path {
