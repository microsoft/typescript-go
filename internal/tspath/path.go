package tspath

import (
<<<<<<< HEAD
	"regexp"
=======
	"cmp"
>>>>>>> b5269638
	"strings"

	"github.com/microsoft/typescript-go/internal/core"
)

type Path string

// Internally, we represent paths as strings with '/' as the directory separator.
// When we make system calls (eg: LanguageServiceHost.getDirectory()),
// we expect the host to correctly handle paths in our specified format.
const directorySeparator = '/'
const urlSchemeSeparator = "://"

// check path for these segments:
//
//	'', '.'. '..'
var relativePathSegmentRegExp = core.MakeRegexp(`//|(?:^|/)\.\.?(?:$|/)`)

//// Path Tests

// Determines whether a byte corresponds to `/` or `\`.
func isAnyDirectorySeparator(char byte) bool {
	return char == '/' || char == '\\'
}

// Determines whether a path starts with a URL scheme (e.g. starts with `http://`, `ftp://`, `file://`, etc.).
func isUrl(path string) bool {
	return getEncodedRootLength(path) < 0
}

// Determines whether a path is an absolute disk path (e.g. starts with `/`, or a dos path
// like `c:`, `c:\` or `c:/`).
func IsRootedDiskPath(path string) bool {
	return getEncodedRootLength(path) > 0
}

// Determines whether a path consists only of a path root.
func isDiskPathRoot(path string) bool {
	rootLength := getEncodedRootLength(path)
	return rootLength > 0 && rootLength == len(path)
}

// Determines whether a path starts with an absolute path component (i.e. `/`, `c:/`, `file://`, etc.).
//
//	```
//	// POSIX
//	PathIsAbsolute("/path/to/file.ext") === true
//	// DOS
//	PathIsAbsolute("c:/path/to/file.ext") === true
//	// URL
//	PathIsAbsolute("file:///path/to/file.ext") === true
//	// Non-absolute
//	PathIsAbsolute("path/to/file.ext") === false
//	PathIsAbsolute("./path/to/file.ext") === false
//	```
func PathIsAbsolute(path string) bool {
	return getEncodedRootLength(path) != 0
}

func hasTrailingDirectorySeparator(path string) bool {
	return len(path) > 0 && isAnyDirectorySeparator(path[len(path)-1])
}

// Combines paths. If a path is absolute, it replaces any previous path. Relative paths are not simplified.
//
//	```
//	// Non-rooted
//	combinePaths("path", "to", "file.ext") === "path/to/file.ext"
//	combinePaths("path", "dir", "..", "to", "file.ext") === "path/dir/../to/file.ext"
//	// POSIX
//	combinePaths("/path", "to", "file.ext") === "/path/to/file.ext"
//	combinePaths("/path", "/to", "file.ext") === "/to/file.ext"
//	// DOS
//	combinePaths("c:/path", "to", "file.ext") === "c:/path/to/file.ext"
//	combinePaths("c:/path", "c:/to", "file.ext") === "c:/to/file.ext"
//	// URL
//	combinePaths("file:///path", "to", "file.ext") === "file:///path/to/file.ext"
//	combinePaths("file:///path", "file:///to", "file.ext") === "file:///to/file.ext"
//	```
func combinePaths(firstPath string, paths ...string) string {
	// TODO (drosen): There is potential for a fast path here.
	// In the case where we find the last absolute path and just path.Join from there.
	result := NormalizeSlashes(firstPath)

	for _, trailingPath := range paths {
		if trailingPath == "" {
			continue
		}
		trailingPath = NormalizeSlashes(trailingPath)
		if result == "" || getRootLength(trailingPath) != 0 {
			// `trailingPath` is absolute.
			result = trailingPath
		} else {
			// Could use
			//  result = path.Join(result, trailingPath)
			// but that collapses `..` and prior segments,
			// which is not necessarily compatible with how combinePaths
			// was originally implemented.

			result = EnsureTrailingDirectorySeparator(result) + trailingPath
		}
	}
	return result
}

func getPathComponents(path string, currentDirectory string) []string {
	path = combinePaths(currentDirectory, path)
	return pathComponents(path, getRootLength(path))
}

func pathComponents(path string, rootLength int) []string {
	root := path[:rootLength]
	rest := strings.Split(path[rootLength:], "/")
	if len(rest) > 0 && rest[len(rest)-1] == "" {
		rest = rest[:len(rest)-1]
	}
	return append([]string{root}, rest...)
}

func isVolumeCharacter(char byte) bool {
	return char >= 'a' && char <= 'z' || char >= 'A' && char <= 'Z'
}

func getFileUrlVolumeSeparatorEnd(url string, start int) int {
	if len(url) <= start {
		return -1
	}
	ch0 := url[start]
	if ch0 == ':' {
		return start + 1
	}
	if ch0 == '%' && len(url) > start+2 && url[start+1] == '3' {
		ch2 := url[start+2]
		if ch2 == 'a' || ch2 == 'A' {
			return start + 3
		}
	}
	return -1
}

func getEncodedRootLength(path string) int {
	ln := len(path)
	if ln == 0 {
		return 0
	}
	ch0 := path[0]

	// POSIX or UNC
	if ch0 == '/' || ch0 == '\\' {
		if ln == 1 || path[1] != ch0 {
			return 1 // POSIX: "/" (or non-normalized "\")
		}

		offset := 2
		p1 := strings.IndexByte(path[offset:], ch0)
		if p1 < 0 {
			return ln // UNC: "//server" or "\\server"
		}

		return p1 + offset + 1 // UNC: "//server/" or "\\server\"
	}

	// DOS
	if isVolumeCharacter(ch0) && ln > 1 && path[1] == ':' {
		if ln == 2 {
			return 2 // DOS: "c:" (but not "c:d")
		}
		ch2 := path[2]
		if ch2 == '/' || ch2 == '\\' {
			return 3 // DOS: "c:/" or "c:\"
		}
	}

	// URL
	schemeEnd := strings.Index(path, urlSchemeSeparator)
	if schemeEnd != -1 {
		authorityStart := schemeEnd + len(urlSchemeSeparator)
		authorityLength := strings.Index(path[authorityStart:], "/")
		if authorityLength != -1 { // URL: "file:///", "file://server/", "file://server/path"
			authorityEnd := authorityStart + authorityLength

			// For local "file" URLs, include the leading DOS volume (if present).
			// Per https://www.ietf.org/rfc/rfc1738.txt, a host of "" or "localhost" is a
			// special case interpreted as "the machine from which the URL is being interpreted".
			scheme := path[:schemeEnd]
			authority := path[authorityStart:authorityEnd]
			if scheme == "file" && (authority == "" || authority == "localhost") && (len(path) > authorityEnd+2) && isVolumeCharacter(path[authorityEnd+1]) {
				volumeSeparatorEnd := getFileUrlVolumeSeparatorEnd(path, authorityEnd+2)
				if volumeSeparatorEnd != -1 {
					if volumeSeparatorEnd == len(path) {
						// URL: "file:///c:", "file://localhost/c:", "file:///c$3a", "file://localhost/c%3a"
						// but not "file:///c:d" or "file:///c%3ad"
						return ^volumeSeparatorEnd
					}
					if path[volumeSeparatorEnd] == '/' {
						// URL: "file:///c:/", "file://localhost/c:/", "file:///c%3a/", "file://localhost/c%3a/"
						return ^(volumeSeparatorEnd + 1)
					}
				}
			}
			return ^(authorityEnd + 1) // URL: "file://server/", "http://server/"
		}
		return ^ln // URL: "file://server", "http://server"
	}

	// relative
	return 0
}

func getRootLength(path string) int {
	rootLength := getEncodedRootLength(path)
	if rootLength < 0 {
		return ^rootLength
	}
	return rootLength
}

func GetDirectoryPath(path string) string {
	path = NormalizeSlashes(path)

	// If the path provided is itself a root, then return it.
	rootLength := getRootLength(path)
	if rootLength == len(path) {
		return path
	}

	// return the leading portion of the path up to the last (non-terminal) directory separator
	// but not including any trailing directory separator.
	path = removeTrailingDirectorySeparator(path)
	return path[:max(rootLength, strings.LastIndex(path, "/"))]
}
func (p Path) getDirectoryPath() Path {
	return Path(GetDirectoryPath(string(p)))
}

func getPathFromPathComponents(pathComponents []string) string {
	if len(pathComponents) == 0 {
		return ""
	}

	root := pathComponents[0]
	if root != "" {
		root = EnsureTrailingDirectorySeparator(root)
	}

	return root + strings.Join(pathComponents[1:], "/")
}

func NormalizeSlashes(path string) string {
	return strings.ReplaceAll(path, "\\", "/")
}

func reducePathComponents(components []string) []string {
	if len(components) == 0 {
		return []string{}
	}
	reduced := []string{components[0]}
	for i := 1; i < len(components); i++ {
		component := components[i]
		if component == "" {
			continue
		}
		if component == "." {
			continue
		}
		if component == ".." {
			if len(reduced) > 1 {
				if reduced[len(reduced)-1] != ".." {
					reduced = reduced[:len(reduced)-1]
					continue
				}
			} else if reduced[0] != "" {
				continue
			}
		}
		reduced = append(reduced, component)
	}
	return reduced
}

func resolvePath(path string, paths ...string) string {
	var combinedPath string
	if len(paths) > 0 {
		combinedPath = combinePaths(path, paths...)
	} else {
		combinedPath = NormalizeSlashes(path)
	}
	return normalizePath(combinedPath)
}

func getNormalizedPathComponents(path string, currentDirectory string) []string {
	return reducePathComponents(getPathComponents(path, currentDirectory))
}

func getNormalizedAbsolutePath(fileName string, currentDirectory string) string {
	return getPathFromPathComponents(getNormalizedPathComponents(fileName, currentDirectory))
}

var relativePathSegmentRegExp = regexp.MustCompile(`//|(?:^|/)\.\.?(?:$|/)`)

func normalizePath(path string) string {
	path = NormalizeSlashes(path)
	// Most paths don't require normalization
	if !relativePathSegmentRegExp.MatchString(path) {
		return path
	}
	// Some paths only require cleanup of `/./` or leading `./`
	simplified := strings.ReplaceAll(path, "/./", "/")
	simplified = strings.TrimPrefix(simplified, "./")
	if simplified != path && !relativePathSegmentRegExp.MatchString(simplified) {
		path = simplified
		return path
	}
	// Other paths require full normalization
	normalized := getPathFromPathComponents(reducePathComponents(getPathComponents(path, "")))
	if normalized != "" && hasTrailingDirectorySeparator(path) {
		normalized = EnsureTrailingDirectorySeparator(normalized)
	}
	return normalized
}

func ToPath(fileName string, basePath string, getCanonicalFileName func(string) string) Path {
	var nonCanonicalizedPath string
	if IsRootedDiskPath(fileName) {
		nonCanonicalizedPath = normalizePath(fileName)
	} else {
		nonCanonicalizedPath = getNormalizedAbsolutePath(basePath, fileName)
	}
	return Path(getCanonicalFileName(nonCanonicalizedPath))
}

func removeTrailingDirectorySeparator(path string) string {
	if hasTrailingDirectorySeparator(path) {
		return path[:len(path)-1]
	}
	return path
}
func (p Path) removeTrailingDirectorySeparator() Path {
	return Path(removeTrailingDirectorySeparator(string(p)))
}

func EnsureTrailingDirectorySeparator(path string) string {
	if !hasTrailingDirectorySeparator(path) {
		return path + "/"
	}

	return path
}
func (p Path) ensureTrailingDirectorySeparator() Path {
	return Path(EnsureTrailingDirectorySeparator(string(p)))
}

//// Relative Paths

func getPathComponentsRelativeTo(from string, to string, stringEqualer func(a, b string) bool, getCanonicalFileName func(fileName string) string) []string {
	fromComponents := reducePathComponents(getPathComponents(from, "" /*currentDirectory*/))
	toComponents := reducePathComponents(getPathComponents(to, "" /*currentDirectory*/))

	start := 0
	maxCommonComponents := min(len(fromComponents), len(toComponents))
	for ; start < maxCommonComponents; start++ {
		fromComponent := fromComponents[start]
		toComponent := toComponents[start]
		if start == 0 {
			if !core.EquateStringCaseInsensitive(fromComponent, toComponent) {
				break
			}
		} else {
			if !stringEqualer(fromComponent, toComponent) {
				break
			}
		}
	}

	if start == 0 {
		return toComponents
	}

	numDotDotSlashes := len(fromComponents) - start
	result := make([]string, 1+numDotDotSlashes+len(toComponents)-start)

	result[0] = ""
	i := 1
	// Add all the relative components until we hit a common directory.
	for range numDotDotSlashes {
		result[i] = ".."
		i++
	}
	// Now add all the remaining components of the "to" path.
	for _, component := range toComponents[start:] {
		result[i] = component
		i++
	}

	return result
}

func ConvertToRelativePath(absoluteOrRelativePath, basePath string, getCanonicalFileName func(fileName string) string) string {
	if !IsRootedDiskPath(absoluteOrRelativePath) {
		return absoluteOrRelativePath
	}

	return getRelativePathToDirectoryOrUrl(basePath, absoluteOrRelativePath, basePath, getCanonicalFileName, false /*isAbsolutePathAnUrl*/)
}

func getRelativePathToDirectoryOrUrl(directoryPathOrUrl string, relativeOrAbsolutePath string, currentDirectory string, getCanonicalFileName func(fileName string) string, isAbsolutePathAnUrl bool) string {
	pathComponents := getPathComponentsRelativeTo(
		resolvePath(currentDirectory, directoryPathOrUrl),
		resolvePath(currentDirectory, relativeOrAbsolutePath),
		core.EquateStringCaseSensitive,
		getCanonicalFileName,
	)

	firstComponent := pathComponents[0]
	if isAbsolutePathAnUrl && IsRootedDiskPath(firstComponent) {
		var prefix string
		if firstComponent[0] == directorySeparator {
			prefix = "file://"
		} else {
			prefix = "file:///"
		}
		pathComponents[0] = prefix + firstComponent
	}

	return getPathFromPathComponents(pathComponents)
}

func ComparePaths(a string, b string, currentDirectory string, ignoreCase bool) core.Comparison {
	a = combinePaths(currentDirectory, a)
	b = combinePaths(currentDirectory, b)
	return comparePathsWorker(a, b, core.GetStringComparer(ignoreCase))
}

func comparePathsWorker(a string, b string, stringComparer func(a, b string) core.Comparison) core.Comparison {
	if a == b {
		return core.ComparisonEqual
	}

	// NOTE: Performance optimization - shortcut if the root segments differ as there would be no
	//       need to perform path reduction.
	aRoot := a[:getRootLength(a)]
	bRoot := b[:getRootLength(b)]
	result := core.CompareStringsCaseInsensitive(aRoot, bRoot)
	if result != core.ComparisonEqual {
		return result
	}

	// NOTE: Performance optimization - shortcut if there are no relative path segments in
	//       the non-root portion of the path
	aRest := a[len(aRoot):]
	bRest := b[len(bRoot):]
	if !relativePathSegmentRegExp.MatchString(aRest) && !relativePathSegmentRegExp.MatchString(bRest) {
		return stringComparer(aRest, bRest)
	}

	// The path contains a relative path segment. Normalize the paths and perform a slower component
	// by component comparison.
	aComponents := reducePathComponents(getPathComponents(a, ""))
	bComponents := reducePathComponents(getPathComponents(b, ""))
	sharedLength := min(len(aComponents), len(bComponents))
	for i := 1; i < sharedLength; i++ {
		result := stringComparer(aComponents[i], bComponents[i])
		if result != core.ComparisonEqual {
			return result
		}
	}

	return cmp.Compare(len(aComponents), len(bComponents))
}

// Gets the portion of a path following the last (non-terminal) separator (`/`).
// Semantics align with NodeJS's `path.basename` except that we support URL's as well.
// If the base name has any one of the provided extensions, it is removed.
//
//	// POSIX
//	GetBaseFileName("/path/to/file.ext") == "file.ext"
//	GetBaseFileName("/path/to/") == "to"
//	GetBaseFileName("/") == ""
//	// DOS
//	GetBaseFileName("c:/path/to/file.ext") == "file.ext"
//	GetBaseFileName("c:/path/to/") == "to"
//	GetBaseFileName("c:/") == ""
//	GetBaseFileName("c:") == ""
//	// URL
//	GetBaseFileName("http://typescriptlang.org/path/to/file.ext") == "file.ext"
//	GetBaseFileName("http://typescriptlang.org/path/to/") == "to"
//	GetBaseFileName("http://typescriptlang.org/") == ""
//	GetBaseFileName("http://typescriptlang.org") == ""
//	GetBaseFileName("file://server/path/to/file.ext") == "file.ext"
//	GetBaseFileName("file://server/path/to/") == "to"
//	GetBaseFileName("file://server/") == ""
//	GetBaseFileName("file://server") == ""
//	GetBaseFileName("file:///path/to/file.ext") == "file.ext"
//	GetBaseFileName("file:///path/to/") == "to"
//	GetBaseFileName("file:///") == ""
//	GetBaseFileName("file://") == ""
func GetBaseFileName(path string) string {
	path = NormalizeSlashes(path)

	// if the path provided is itself the root, then it has no file name.
	rootLength := getRootLength(path)
	if rootLength == len(path) {
		return ""
	}

	// return the trailing portion of the path starting after the last (non-terminal) directory
	// separator but not including any trailing directory separator.
	path = removeTrailingDirectorySeparator(path)
	return path[max(getRootLength(path), strings.LastIndex(path, string(directorySeparator))+1):]
}

// Gets the file extension for a path.
// If extensions are provided, gets the file extension for a path, provided it is one of the provided extensions.
//
//	GetAnyExtensionFromPath("/path/to/file.ext", nil, false) == ".ext"
//	GetAnyExtensionFromPath("/path/to/file.ext/", nil, false) == ".ext"
//	GetAnyExtensionFromPath("/path/to/file", nil, false) == ""
//	GetAnyExtensionFromPath("/path/to.ext/file", nil, false) == ""
//	GetAnyExtensionFromPath("/path/to/file.ext", ".ext", true) === ".ext"
//	GetAnyExtensionFromPath("/path/to/file.js", ".ext", true) === ""
//	GetAnyExtensionFromPath("/path/to/file.js", [".ext", ".js"], true) === ".js"
//	GetAnyExtensionFromPath("/path/to/file.ext", ".EXT", false) === ""
func GetAnyExtensionFromPath(path string, extensions []string, ignoreCase bool) string {
	// Retrieves any string from the final "." onwards from a base file name.
	// Unlike extensionFromPath, which throws an exception on unrecognized extensions.
	if len(extensions) > 0 {
		return getAnyExtensionFromPathWorker(removeTrailingDirectorySeparator(path), extensions, core.GetStringEqualityComparer(ignoreCase))
	}

	baseFileName := GetBaseFileName(path)
	extensionIndex := strings.LastIndex(baseFileName, ".")
	if extensionIndex >= 0 {
		return baseFileName[extensionIndex:]
	}
	return ""
}

func getAnyExtensionFromPathWorker(path string, extensions []string, stringEqualityComparer func(a, b string) bool) string {
	for _, extension := range extensions {
		result := tryGetExtensionFromPath(path, extension, stringEqualityComparer)
		if result != "" {
			return result
		}
	}
	return ""
}

func tryGetExtensionFromPath(path string, extension string, stringEqualityComparer func(a, b string) bool) string {
	if !strings.HasPrefix(extension, ".") {
		extension = "." + extension
	}
	if len(path) >= len(extension) && path[len(path)-len(extension)] == '.' {
		pathExtension := path[len(path)-len(extension):]
		if stringEqualityComparer(pathExtension, extension) {
			return pathExtension
		}
	}
	return ""
}<|MERGE_RESOLUTION|>--- conflicted
+++ resolved
@@ -1,11 +1,8 @@
 package tspath
 
 import (
-<<<<<<< HEAD
+	"cmp"
 	"regexp"
-=======
-	"cmp"
->>>>>>> b5269638
 	"strings"
 
 	"github.com/microsoft/typescript-go/internal/core"
@@ -22,7 +19,7 @@
 // check path for these segments:
 //
 //	'', '.'. '..'
-var relativePathSegmentRegExp = core.MakeRegexp(`//|(?:^|/)\.\.?(?:$|/)`)
+var relativePathSegmentRegExp = regexp.MustCompile(`//|(?:^|/)\.\.?(?:$|/)`)
 
 //// Path Tests
 
@@ -303,8 +300,6 @@
 func getNormalizedAbsolutePath(fileName string, currentDirectory string) string {
 	return getPathFromPathComponents(getNormalizedPathComponents(fileName, currentDirectory))
 }
-
-var relativePathSegmentRegExp = regexp.MustCompile(`//|(?:^|/)\.\.?(?:$|/)`)
 
 func normalizePath(path string) string {
 	path = NormalizeSlashes(path)
