package tspath

import (
	"cmp"
	"slices"
	"strings"
	"unicode"

	"github.com/microsoft/typescript-go/internal/stringutil"
)

type Path string

// Internally, we represent paths as strings with '/' as the directory separator.
// When we make system calls (eg: LanguageServiceHost.getDirectory()),
// we expect the host to correctly handle paths in our specified format.
const (
	DirectorySeparator = '/'
	urlSchemeSeparator = "://"
)

//// Path Tests

// Determines whether a byte corresponds to `/` or `\`.
func isAnyDirectorySeparator(char byte) bool {
	return char == '/' || char == '\\'
}

// Determines whether a path starts with a URL scheme (e.g. starts with `http://`, `ftp://`, `file://`, etc.).
func IsUrl(path string) bool {
	return GetEncodedRootLength(path) < 0
}

// Determines whether a path is an absolute disk path (e.g. starts with `/`, or a dos path
// like `c:`, `c:\` or `c:/`).
func IsRootedDiskPath(path string) bool {
	return GetEncodedRootLength(path) > 0
}

// Determines whether a path consists only of a path root.
func IsDiskPathRoot(path string) bool {
	rootLength := GetEncodedRootLength(path)
	return rootLength > 0 && rootLength == len(path)
}

// Determines whether a path starts with an absolute path component (i.e. `/`, `c:/`, `file://`, etc.).
//
//	```
//	// POSIX
//	PathIsAbsolute("/path/to/file.ext") === true
//	// DOS
//	PathIsAbsolute("c:/path/to/file.ext") === true
//	// URL
//	PathIsAbsolute("file:///path/to/file.ext") === true
//	// Non-absolute
//	PathIsAbsolute("path/to/file.ext") === false
//	PathIsAbsolute("./path/to/file.ext") === false
//	```
func PathIsAbsolute(path string) bool {
	return GetEncodedRootLength(path) != 0
}

func HasTrailingDirectorySeparator(path string) bool {
	return len(path) > 0 && isAnyDirectorySeparator(path[len(path)-1])
}

// Combines paths. If a path is absolute, it replaces any previous path. Relative paths are not simplified.
//
//	```
//	// Non-rooted
//	CombinePaths("path", "to", "file.ext") === "path/to/file.ext"
//	CombinePaths("path", "dir", "..", "to", "file.ext") === "path/dir/../to/file.ext"
//	// POSIX
//	CombinePaths("/path", "to", "file.ext") === "/path/to/file.ext"
//	CombinePaths("/path", "/to", "file.ext") === "/to/file.ext"
//	// DOS
//	CombinePaths("c:/path", "to", "file.ext") === "c:/path/to/file.ext"
//	CombinePaths("c:/path", "c:/to", "file.ext") === "c:/to/file.ext"
//	// URL
//	CombinePaths("file:///path", "to", "file.ext") === "file:///path/to/file.ext"
//	CombinePaths("file:///path", "file:///to", "file.ext") === "file:///to/file.ext"
//	```
func CombinePaths(firstPath string, paths ...string) string {
	// TODO (drosen): There is potential for a fast path here.
	// In the case where we find the last absolute path and just path.Join from there.
	firstPath = NormalizeSlashes(firstPath)

	var b strings.Builder
	size := len(firstPath) + len(paths)
	for _, p := range paths {
		size += len(p)
	}
	b.Grow(size)

	b.WriteString(firstPath)

	// To provide a way to "set" the path, keep track of the start and then slice.
	// This will waste some memory each time we do it, but saving memory is more common.
	start := 0
	result := func() string {
		return b.String()[start:]
	}
	setResult := func(value string) {
		start = b.Len()
		b.WriteString(value)
	}

	for _, trailingPath := range paths {
		if trailingPath == "" {
			continue
		}
		trailingPath = NormalizeSlashes(trailingPath)
		if result() == "" || GetRootLength(trailingPath) != 0 {
			// `trailingPath` is absolute.
			setResult(trailingPath)
		} else {
			if !HasTrailingDirectorySeparator(result()) {
				b.WriteByte(DirectorySeparator)
			}
			b.WriteString(trailingPath)
		}
	}
	return result()
}

func GetPathComponents(path string, currentDirectory string) []string {
	path = CombinePaths(currentDirectory, path)
	return pathComponents(path, GetRootLength(path))
}

func pathComponents(path string, rootLength int) []string {
	root := path[:rootLength]
	rest := strings.Split(path[rootLength:], "/")
	if len(rest) > 0 && rest[len(rest)-1] == "" {
		rest = rest[:len(rest)-1]
	}
	return append([]string{root}, rest...)
}

func IsVolumeCharacter(char byte) bool {
	return char >= 'a' && char <= 'z' || char >= 'A' && char <= 'Z'
}

func getFileUrlVolumeSeparatorEnd(url string, start int) int {
	if len(url) <= start {
		return -1
	}
	ch0 := url[start]
	if ch0 == ':' {
		return start + 1
	}
	if ch0 == '%' && len(url) > start+2 && url[start+1] == '3' {
		ch2 := url[start+2]
		if ch2 == 'a' || ch2 == 'A' {
			return start + 3
		}
	}
	return -1
}

func GetEncodedRootLength(path string) int {
	ln := len(path)
	if ln == 0 {
		return 0
	}
	ch0 := path[0]

	// POSIX or UNC
	if ch0 == '/' || ch0 == '\\' {
		if ln == 1 || path[1] != ch0 {
			return 1 // POSIX: "/" (or non-normalized "\")
		}

		offset := 2
		p1 := strings.IndexByte(path[offset:], ch0)
		if p1 < 0 {
			return ln // UNC: "//server" or "\\server"
		}

		return p1 + offset + 1 // UNC: "//server/" or "\\server\"
	}

	// DOS
	if IsVolumeCharacter(ch0) && ln > 1 && path[1] == ':' {
		if ln == 2 {
			return 2 // DOS: "c:" (but not "c:d")
		}
		ch2 := path[2]
		if ch2 == '/' || ch2 == '\\' {
			return 3 // DOS: "c:/" or "c:\"
		}
	}

	// Untitled paths (e.g., "^/untitled/ts-nul-authority/Untitled-1")
	if ch0 == '^' && ln > 1 && path[1] == '/' {
		return 2 // Untitled: "^/"
	}

	// URL
	schemeEnd := strings.Index(path, urlSchemeSeparator)
	if schemeEnd != -1 {
		authorityStart := schemeEnd + len(urlSchemeSeparator)
		authorityLength := strings.Index(path[authorityStart:], "/")
		if authorityLength != -1 { // URL: "file:///", "file://server/", "file://server/path"
			authorityEnd := authorityStart + authorityLength

			// For local "file" URLs, include the leading DOS volume (if present).
			// Per https://www.ietf.org/rfc/rfc1738.txt, a host of "" or "localhost" is a
			// special case interpreted as "the machine from which the URL is being interpreted".
			scheme := path[:schemeEnd]
			authority := path[authorityStart:authorityEnd]
			if scheme == "file" && (authority == "" || authority == "localhost") && (len(path) > authorityEnd+2) && IsVolumeCharacter(path[authorityEnd+1]) {
				volumeSeparatorEnd := getFileUrlVolumeSeparatorEnd(path, authorityEnd+2)
				if volumeSeparatorEnd != -1 {
					if volumeSeparatorEnd == len(path) {
						// URL: "file:///c:", "file://localhost/c:", "file:///c$3a", "file://localhost/c%3a"
						// but not "file:///c:d" or "file:///c%3ad"
						return ^volumeSeparatorEnd
					}
					if path[volumeSeparatorEnd] == '/' {
						// URL: "file:///c:/", "file://localhost/c:/", "file:///c%3a/", "file://localhost/c%3a/"
						return ^(volumeSeparatorEnd + 1)
					}
				}
			}
			return ^(authorityEnd + 1) // URL: "file://server/", "http://server/"
		}
		return ^ln // URL: "file://server", "http://server"
	}

	// relative
	return 0
}

func GetRootLength(path string) int {
	rootLength := GetEncodedRootLength(path)
	if rootLength < 0 {
		return ^rootLength
	}
	return rootLength
}

func GetDirectoryPath(path string) string {
	path = NormalizeSlashes(path)

	// If the path provided is itself a root, then return it.
	rootLength := GetRootLength(path)
	if rootLength == len(path) {
		return path
	}

	// return the leading portion of the path up to the last (non-terminal) directory separator
	// but not including any trailing directory separator.
	path = RemoveTrailingDirectorySeparator(path)
	return path[:max(rootLength, strings.LastIndex(path, "/"))]
}

func (p Path) GetDirectoryPath() Path {
	return Path(GetDirectoryPath(string(p)))
}

func GetPathFromPathComponents(pathComponents []string) string {
	if len(pathComponents) == 0 {
		return ""
	}

	root := pathComponents[0]
	if root != "" {
		root = EnsureTrailingDirectorySeparator(root)
	}

	return root + strings.Join(pathComponents[1:], "/")
}

func NormalizeSlashes(path string) string {
	return strings.ReplaceAll(path, "\\", "/")
}

func reducePathComponents(components []string) []string {
	if len(components) == 0 {
		return []string{}
	}
	reduced := []string{components[0]}
	for i := 1; i < len(components); i++ {
		component := components[i]
		if component == "" {
			continue
		}
		if component == "." {
			continue
		}
		if component == ".." {
			if len(reduced) > 1 {
				if reduced[len(reduced)-1] != ".." {
					reduced = reduced[:len(reduced)-1]
					continue
				}
			} else if reduced[0] != "" {
				continue
			}
		}
		reduced = append(reduced, component)
	}
	return reduced
}

// Combines and resolves paths. If a path is absolute, it replaces any previous path. Any
// `.` and `..` path components are resolved. Trailing directory separators are preserved.
//
// ```go
// resolvePath("/path", "to", "file.ext") == "path/to/file.ext"
// resolvePath("/path", "to", "file.ext/") == "path/to/file.ext/"
// resolvePath("/path", "dir", "..", "to", "file.ext") == "path/to/file.ext"
// ```
func ResolvePath(path string, paths ...string) string {
	var combinedPath string
	if len(paths) > 0 {
		combinedPath = CombinePaths(path, paths...)
	} else {
		combinedPath = NormalizeSlashes(path)
	}
	return NormalizePath(combinedPath)
}

func ResolveTripleslashReference(moduleName string, containingFile string) string {
	basePath := GetDirectoryPath(containingFile)
	if IsRootedDiskPath(moduleName) {
		return NormalizePath(moduleName)
	}
	return NormalizePath(CombinePaths(basePath, moduleName))
}

func GetNormalizedPathComponents(path string, currentDirectory string) []string {
	return reducePathComponents(GetPathComponents(path, currentDirectory))
}

func GetNormalizedAbsolutePath(fileName string, currentDirectory string) string {
	rootLength := GetRootLength(fileName)
	if rootLength == 0 && currentDirectory != "" {
		fileName = CombinePaths(currentDirectory, fileName)
	} else {
		// CombinePaths normalizes slashes, so not necessary in other branch
		fileName = NormalizeSlashes(fileName)
	}
	rootLength = GetRootLength(fileName)

	if simpleNormalized, ok := simpleNormalizePath(fileName); ok {
		length := len(simpleNormalized)
		if length > rootLength {
			return RemoveTrailingDirectorySeparator(simpleNormalized)
		}
		if length == rootLength && rootLength != 0 {
			return EnsureTrailingDirectorySeparator(simpleNormalized)
		}
		return simpleNormalized
	}

	length := len(fileName)
	root := fileName[:rootLength]
	// `normalized` is only initialized once `fileName` is determined to be non-normalized.
	// `changed` is set at the same time.
	var changed bool
	var normalized string
	var segmentStart int
	index := rootLength
	normalizedUpTo := index
	seenNonDotDotSegment := rootLength != 0
	for index < length {
		// At beginning of segment
		segmentStart = index
		ch := fileName[index]
		for ch == '/' {
			index++
			if index < length {
				ch = fileName[index]
			} else {
				break
			}
		}
		if index > segmentStart {
			// Seen superfluous separator
			if !changed {
				normalized = fileName[:max(rootLength, segmentStart-1)]
				changed = true
			}
			if index == length {
				break
			}
			segmentStart = index
		}
		// Past any superfluous separators
		segmentEnd := strings.IndexByte(fileName[index+1:], '/')
		if segmentEnd == -1 {
			segmentEnd = length
		} else {
			segmentEnd += index + 1
		}
		segmentLength := segmentEnd - segmentStart
		if segmentLength == 1 && fileName[index] == '.' {
			// "." segment (skip)
			if !changed {
				normalized = fileName[:normalizedUpTo]
				changed = true
			}
		} else if segmentLength == 2 && fileName[index] == '.' && fileName[index+1] == '.' {
			// ".." segment
			if !seenNonDotDotSegment {
				if changed {
					if len(normalized) == rootLength {
						normalized += ".."
					} else {
						normalized += "/.."
					}
				} else {
					normalizedUpTo = index + 2
				}
			} else if !changed {
				if normalizedUpTo-1 >= 0 {
					normalized = fileName[:max(rootLength, strings.LastIndexByte(fileName[:normalizedUpTo-1], '/'))]
				} else {
					normalized = fileName[:normalizedUpTo]
				}
				changed = true
				seenNonDotDotSegment = (len(normalized) != rootLength || rootLength != 0) && normalized != ".." && !strings.HasSuffix(normalized, "/..")
			} else {
				lastSlash := strings.LastIndexByte(normalized, '/')
				if lastSlash != -1 {
					normalized = normalized[:max(rootLength, lastSlash)]
				} else {
					normalized = root
				}
				seenNonDotDotSegment = (len(normalized) != rootLength || rootLength != 0) && normalized != ".." && !strings.HasSuffix(normalized, "/..")
			}
		} else if changed {
			if len(normalized) != rootLength {
				normalized += "/"
			}
			seenNonDotDotSegment = true
			normalized += fileName[segmentStart:segmentEnd]
		} else {
			seenNonDotDotSegment = true
			normalizedUpTo = segmentEnd
		}
		index = segmentEnd + 1
	}
	if changed {
		return normalized
	}
	if length > rootLength {
		return RemoveTrailingDirectorySeparators(fileName)
	}
	if length == rootLength {
		return EnsureTrailingDirectorySeparator(fileName)
	}
	return fileName
}

func simpleNormalizePath(path string) (string, bool) {
	// Most paths don't require normalization
	if !hasRelativePathSegment(path) {
		return path, true
	}
	// Some paths only require cleanup of `/./` or leading `./`
	simplified := strings.ReplaceAll(path, "/./", "/")
	trimmed := strings.TrimPrefix(simplified, "./")
	if trimmed != path && !hasRelativePathSegment(trimmed) && !(trimmed != simplified && strings.HasPrefix(trimmed, "/")) {
		// If we trimmed a leading "./" and the path now starts with "/", we changed the meaning
		path = trimmed
		return path, true
	}
	return "", false
}

// hasRelativePathSegment reports whether p contains ".", "..", "./", "../", "/.", "/..", "//", "/./", or "/../".
func hasRelativePathSegment(p string) bool {
	n := len(p)
	if n == 0 {
		return false
	}

	if p == "." || p == ".." {
		return true
	}

	// Leading "./" OR "../"
	if p[0] == '.' {
		if n >= 2 && p[1] == '/' {
			return true
		}
		// Leading "../"
		if n >= 3 && p[1] == '.' && p[2] == '/' {
			return true
		}
	}
	// Trailing "/." OR "/.."
	if p[n-1] == '.' {
		if n >= 2 && p[n-2] == '/' {
			return true
		}
		if n >= 3 && p[n-2] == '.' && p[n-3] == '/' {
			return true
		}
	}

	// Now look for any `//` or `/./` or `/../`

	prevSlash := false
	segLen := 0   // length of current segment since last slash
	dotCount := 0 // consecutive dots at start of the current segment; -1 => not only dots

	for i := range n {
		c := p[i]
		if c == '/' {
			// "//"
			if prevSlash {
				return true
			}
			// "/./" or "/../"
			if (segLen == 1 && dotCount == 1) || (segLen == 2 && dotCount == 2) {
				return true
			}
			prevSlash = true
			segLen = 0
			dotCount = 0
			continue
		}

		if c == '.' {
			if dotCount >= 0 {
				dotCount++
			}
		} else {
			dotCount = -1
		}
		segLen++
		prevSlash = false
	}

	// Trailing "/." or "/.."
	return (segLen == 1 && dotCount == 1) || (segLen == 2 && dotCount == 2)
}

func NormalizePath(path string) string {
	path = NormalizeSlashes(path)
	if normalized, ok := simpleNormalizePath(path); ok {
		return normalized
	}
	normalized := GetNormalizedAbsolutePath(path, "")
	if normalized != "" && HasTrailingDirectorySeparator(path) {
		normalized = EnsureTrailingDirectorySeparator(normalized)
	}
	return normalized
}

func GetCanonicalFileName(fileName string, useCaseSensitiveFileNames bool) string {
	if useCaseSensitiveFileNames {
		return fileName
	}
	return ToFileNameLowerCase(fileName)
}

// We convert the file names to lower case as key for file name on case insensitive file system
// While doing so we need to handle special characters (eg \u0130) to ensure that we dont convert
// it to lower case, fileName with its lowercase form can exist along side it.
// Handle special characters and make those case sensitive instead
//
// |-#--|-Unicode--|-Char code-|-Desc-------------------------------------------------------------------|
// | 1. | i        | 105       | Ascii i                                                                |
// | 2. | I        | 73        | Ascii I                                                                |
// |-------- Special characters ------------------------------------------------------------------------|
// | 3. | \u0130   | 304       | Upper case I with dot above                                            |
// | 4. | i,\u0307 | 105,775   | i, followed by 775: Lower case of (3rd item)                           |
// | 5. | I,\u0307 | 73,775    | I, followed by 775: Upper case of (4th item), lower case is (4th item) |
// | 6. | \u0131   | 305       | Lower case i without dot, upper case is I (2nd item)                   |
// | 7. | \u00DF   | 223       | Lower case sharp s                                                     |
//
// Because item 3 is special where in its lowercase character has its own
// upper case form we cant convert its case.
// Rest special characters are either already in lower case format or
// they have corresponding upper case character so they dont need special handling

func ToFileNameLowerCase(fileName string) string {
	const IWithDot = '\u0130'

	ascii := true
	needsLower := false
	fileNameLen := len(fileName)
	for i := range fileNameLen {
		c := fileName[i]
		if c >= 0x80 {
			ascii = false
			break
		}
		if 'A' <= c && c <= 'Z' {
			needsLower = true
		}
	}
	if ascii {
		if !needsLower {
			return fileName
		}
		b := make([]byte, fileNameLen)
		for i := range fileNameLen {
			c := fileName[i]
			if 'A' <= c && c <= 'Z' {
				c += 'a' - 'A' // +32
			}
			b[i] = c
		}
		return string(b)
	}

	return strings.Map(func(r rune) rune {
		if r == IWithDot {
			return r
		}
		return unicode.ToLower(r)
	}, fileName)
}

func ToPath(fileName string, basePath string, useCaseSensitiveFileNames bool) Path {
	var nonCanonicalizedPath string
	if IsRootedDiskPath(fileName) {
		nonCanonicalizedPath = NormalizePath(fileName)
	} else {
		nonCanonicalizedPath = GetNormalizedAbsolutePath(fileName, basePath)
	}
	return Path(GetCanonicalFileName(nonCanonicalizedPath, useCaseSensitiveFileNames))
}

func RemoveTrailingDirectorySeparator(path string) string {
	if HasTrailingDirectorySeparator(path) {
		return path[:len(path)-1]
	}
	return path
}

func (p Path) RemoveTrailingDirectorySeparator() Path {
	return Path(RemoveTrailingDirectorySeparator(string(p)))
}

func RemoveTrailingDirectorySeparators(path string) string {
	for HasTrailingDirectorySeparator(path) {
		path = RemoveTrailingDirectorySeparator(path)
	}
	return path
}

func EnsureTrailingDirectorySeparator(path string) string {
	if !HasTrailingDirectorySeparator(path) {
		return path + "/"
	}

	return path
}

func (p Path) EnsureTrailingDirectorySeparator() Path {
	return Path(EnsureTrailingDirectorySeparator(string(p)))
}

//// Relative Paths

func GetPathComponentsRelativeTo(from string, to string, options ComparePathsOptions) []string {
	fromComponents := reducePathComponents(GetPathComponents(from, options.CurrentDirectory))
	toComponents := reducePathComponents(GetPathComponents(to, options.CurrentDirectory))

	start := 0
	maxCommonComponents := min(len(fromComponents), len(toComponents))
	stringEqualer := options.getEqualityComparer()
	for ; start < maxCommonComponents; start++ {
		fromComponent := fromComponents[start]
		toComponent := toComponents[start]
		if start == 0 {
			if !stringutil.EquateStringCaseInsensitive(fromComponent, toComponent) {
				break
			}
		} else {
			if !stringEqualer(fromComponent, toComponent) {
				break
			}
		}
	}

	if start == 0 {
		return toComponents
	}

	numDotDotSlashes := len(fromComponents) - start
	result := make([]string, 1+numDotDotSlashes+len(toComponents)-start)

	result[0] = ""
	i := 1
	// Add all the relative components until we hit a common directory.
	for range numDotDotSlashes {
		result[i] = ".."
		i++
	}
	// Now add all the remaining components of the "to" path.
	for _, component := range toComponents[start:] {
		result[i] = component
		i++
	}

	return result
}

func GetRelativePathFromDirectory(fromDirectory string, to string, options ComparePathsOptions) string {
	if (GetRootLength(fromDirectory) > 0) != (GetRootLength(to) > 0) {
		panic("paths must either both be absolute or both be relative")
	}
	pathComponents := GetPathComponentsRelativeTo(fromDirectory, to, options)
	return GetPathFromPathComponents(pathComponents)
}

func GetRelativePathFromFile(from string, to string, options ComparePathsOptions) string {
	return EnsurePathIsNonModuleName(GetRelativePathFromDirectory(GetDirectoryPath(from), to, options))
}

func ConvertToRelativePath(absoluteOrRelativePath string, options ComparePathsOptions) string {
	if !IsRootedDiskPath(absoluteOrRelativePath) {
		return absoluteOrRelativePath
	}

	return GetRelativePathToDirectoryOrUrl(options.CurrentDirectory, absoluteOrRelativePath, false /*isAbsolutePathAnUrl*/, options)
}

func GetRelativePathToDirectoryOrUrl(directoryPathOrUrl string, relativeOrAbsolutePath string, isAbsolutePathAnUrl bool, options ComparePathsOptions) string {
	pathComponents := GetPathComponentsRelativeTo(
		directoryPathOrUrl,
		relativeOrAbsolutePath,
		options,
	)

	firstComponent := pathComponents[0]
	if isAbsolutePathAnUrl && IsRootedDiskPath(firstComponent) {
		var prefix string
		if firstComponent[0] == DirectorySeparator {
			prefix = "file://"
		} else {
			prefix = "file:///"
		}
		pathComponents[0] = prefix + firstComponent
	}

	return GetPathFromPathComponents(pathComponents)
}

// Gets the portion of a path following the last (non-terminal) separator (`/`).
// Semantics align with NodeJS's `path.basename` except that we support URL's as well.
// If the base name has any one of the provided extensions, it is removed.
//
//	// POSIX
//	GetBaseFileName("/path/to/file.ext") == "file.ext"
//	GetBaseFileName("/path/to/") == "to"
//	GetBaseFileName("/") == ""
//	// DOS
//	GetBaseFileName("c:/path/to/file.ext") == "file.ext"
//	GetBaseFileName("c:/path/to/") == "to"
//	GetBaseFileName("c:/") == ""
//	GetBaseFileName("c:") == ""
//	// URL
//	GetBaseFileName("http://typescriptlang.org/path/to/file.ext") == "file.ext"
//	GetBaseFileName("http://typescriptlang.org/path/to/") == "to"
//	GetBaseFileName("http://typescriptlang.org/") == ""
//	GetBaseFileName("http://typescriptlang.org") == ""
//	GetBaseFileName("file://server/path/to/file.ext") == "file.ext"
//	GetBaseFileName("file://server/path/to/") == "to"
//	GetBaseFileName("file://server/") == ""
//	GetBaseFileName("file://server") == ""
//	GetBaseFileName("file:///path/to/file.ext") == "file.ext"
//	GetBaseFileName("file:///path/to/") == "to"
//	GetBaseFileName("file:///") == ""
//	GetBaseFileName("file://") == ""
func GetBaseFileName(path string) string {
	path = NormalizeSlashes(path)

	// if the path provided is itself the root, then it has no file name.
	rootLength := GetRootLength(path)
	if rootLength == len(path) {
		return ""
	}

	// return the trailing portion of the path starting after the last (non-terminal) directory
	// separator but not including any trailing directory separator.
	path = RemoveTrailingDirectorySeparator(path)
	return path[max(GetRootLength(path), strings.LastIndex(path, string(DirectorySeparator))+1):]
}

// Gets the file extension for a path.
// If extensions are provided, gets the file extension for a path, provided it is one of the provided extensions.
//
//	GetAnyExtensionFromPath("/path/to/file.ext", nil, false) == ".ext"
//	GetAnyExtensionFromPath("/path/to/file.ext/", nil, false) == ".ext"
//	GetAnyExtensionFromPath("/path/to/file", nil, false) == ""
//	GetAnyExtensionFromPath("/path/to.ext/file", nil, false) == ""
//	GetAnyExtensionFromPath("/path/to/file.ext", ".ext", true) === ".ext"
//	GetAnyExtensionFromPath("/path/to/file.js", ".ext", true) === ""
//	GetAnyExtensionFromPath("/path/to/file.js", [".ext", ".js"], true) === ".js"
//	GetAnyExtensionFromPath("/path/to/file.ext", ".EXT", false) === ""
func GetAnyExtensionFromPath(path string, extensions []string, ignoreCase bool) string {
	// Retrieves any string from the final "." onwards from a base file name.
	// Unlike extensionFromPath, which throws an exception on unrecognized extensions.
	if len(extensions) > 0 {
		return getAnyExtensionFromPathWorker(RemoveTrailingDirectorySeparator(path), extensions, stringutil.GetStringEqualityComparer(ignoreCase))
	}

	baseFileName := GetBaseFileName(path)
	extensionIndex := strings.LastIndex(baseFileName, ".")
	if extensionIndex >= 0 {
		return baseFileName[extensionIndex:]
	}
	return ""
}

func getAnyExtensionFromPathWorker(path string, extensions []string, stringEqualityComparer func(a, b string) bool) string {
	for _, extension := range extensions {
		result := tryGetExtensionFromPath(path, extension, stringEqualityComparer)
		if result != "" {
			return result
		}
	}
	return ""
}

func tryGetExtensionFromPath(path string, extension string, stringEqualityComparer func(a, b string) bool) string {
	if !strings.HasPrefix(extension, ".") {
		extension = "." + extension
	}
	if len(path) >= len(extension) && path[len(path)-len(extension)] == '.' {
		pathExtension := path[len(path)-len(extension):]
		if stringEqualityComparer(pathExtension, extension) {
			return pathExtension
		}
	}
	return ""
}

func PathIsRelative(path string) bool {
	// True if path is ".", "..", or starts with "./", "../", ".\\", or "..\\".

	if path == "." || path == ".." {
		return true
	}

	if len(path) >= 2 && path[0] == '.' && (path[1] == '/' || path[1] == '\\') {
		return true
	}

	if len(path) >= 3 && path[0] == '.' && path[1] == '.' && (path[2] == '/' || path[2] == '\\') {
		return true
	}

	return false
}

// EnsurePathIsNonModuleName ensures a path is either absolute (prefixed with `/` or `c:`) or dot-relative (prefixed
// with `./` or `../`) so as not to be confused with an unprefixed module name.
func EnsurePathIsNonModuleName(path string) string {
	if !PathIsAbsolute(path) && !PathIsRelative(path) {
		return "./" + path
	}
	return path
}

func IsExternalModuleNameRelative(moduleName string) bool {
	// TypeScript 1.0 spec (April 2014): 11.2.1
	// An external module name is "relative" if the first term is "." or "..".
	// Update: We also consider a path like `C:\foo.ts` "relative" because we do not search for it in `node_modules` or treat it as an ambient module.
	return PathIsRelative(moduleName) || IsRootedDiskPath(moduleName)
}

type ComparePathsOptions struct {
	UseCaseSensitiveFileNames bool
	CurrentDirectory          string
}

func (o ComparePathsOptions) GetComparer() func(a, b string) int {
	return stringutil.GetStringComparer(!o.UseCaseSensitiveFileNames)
}

func (o ComparePathsOptions) getEqualityComparer() func(a, b string) bool {
	return stringutil.GetStringEqualityComparer(!o.UseCaseSensitiveFileNames)
}

func ComparePaths(a string, b string, options ComparePathsOptions) int {
	a = CombinePaths(options.CurrentDirectory, a)
	b = CombinePaths(options.CurrentDirectory, b)

	if a == b {
		return 0
	}
	if a == "" {
		return -1
	}
	if b == "" {
		return 1
	}

	// NOTE: Performance optimization - shortcut if the root segments differ as there would be no
	//       need to perform path reduction.
	aRoot := a[:GetRootLength(a)]
	bRoot := b[:GetRootLength(b)]
	result := stringutil.CompareStringsCaseInsensitive(aRoot, bRoot)
	if result != 0 {
		return result
	}

	// NOTE: Performance optimization - shortcut if there are no relative path segments in
	//       the non-root portion of the path
	aRest := a[len(aRoot):]
	bRest := b[len(bRoot):]
	if !hasRelativePathSegment(aRest) && !hasRelativePathSegment(bRest) {
		return options.GetComparer()(aRest, bRest)
	}

	// The path contains a relative path segment. Normalize the paths and perform a slower component
	// by component comparison.
	aComponents := reducePathComponents(GetPathComponents(a, ""))
	bComponents := reducePathComponents(GetPathComponents(b, ""))
	sharedLength := min(len(aComponents), len(bComponents))
	for i := 1; i < sharedLength; i++ {
		result := options.GetComparer()(aComponents[i], bComponents[i])
		if result != 0 {
			return result
		}
	}
	return cmp.Compare(len(aComponents), len(bComponents))
}

func ComparePathsCaseSensitive(a string, b string, currentDirectory string) int {
	return ComparePaths(a, b, ComparePathsOptions{UseCaseSensitiveFileNames: true, CurrentDirectory: currentDirectory})
}

func ComparePathsCaseInsensitive(a string, b string, currentDirectory string) int {
	return ComparePaths(a, b, ComparePathsOptions{UseCaseSensitiveFileNames: false, CurrentDirectory: currentDirectory})
}

func ContainsPath(parent string, child string, options ComparePathsOptions) bool {
	parent = CombinePaths(options.CurrentDirectory, parent)
	child = CombinePaths(options.CurrentDirectory, child)
	if parent == "" || child == "" {
		return false
	}
	if parent == child {
		return true
	}
	parentComponents := reducePathComponents(GetPathComponents(parent, ""))
	childComponents := reducePathComponents(GetPathComponents(child, ""))
	if len(childComponents) < len(parentComponents) {
		return false
	}

	componentComparer := options.getEqualityComparer()
	for i, parentComponent := range parentComponents {
		var comparer func(a, b string) bool
		if i == 0 {
			comparer = stringutil.EquateStringCaseInsensitive
		} else {
			comparer = componentComparer
		}
		if !comparer(parentComponent, childComponents[i]) {
			return false
		}
	}

	return true
}

func (p Path) ContainsPath(child Path) bool {
	return ContainsPath(string(p), string(child), ComparePathsOptions{UseCaseSensitiveFileNames: true})
}

func FileExtensionIs(path string, extension string) bool {
	return len(path) > len(extension) && strings.HasSuffix(path, extension)
}

// Calls `callback` on `directory` and every ancestor directory it has, returning the first defined result.
// Stops at global cache location
func ForEachAncestorDirectoryStoppingAtGlobalCache[T any](
	globalCacheLocation string,
	directory string,
	callback func(directory string) (result T, stop bool),
) T {
	result, _ := ForEachAncestorDirectory(directory, func(ancestorDirectory string) (T, bool) {
		result, stop := callback(ancestorDirectory)
		if stop || ancestorDirectory == globalCacheLocation {
			return result, true
		}
		return result, false
	})
	return result
}

func ForEachAncestorDirectory[T any](directory string, callback func(directory string) (result T, stop bool)) (result T, ok bool) {
	for {
		result, stop := callback(directory)
		if stop {
			return result, true
		}

		parentPath := GetDirectoryPath(directory)
		if parentPath == directory {
			var zero T
			return zero, false
		}

		directory = parentPath
	}
}

func ForEachAncestorDirectoryPath[T any](directory Path, callback func(directory Path) (result T, stop bool)) (result T, ok bool) {
	return ForEachAncestorDirectory(string(directory), func(directory string) (T, bool) {
		return callback(Path(directory))
	})
}

func HasExtension(fileName string) bool {
	return strings.Contains(GetBaseFileName(fileName), ".")
}

func SplitVolumePath(path string) (volume string, rest string, ok bool) {
	if len(path) >= 2 && IsVolumeCharacter(path[0]) && path[1] == ':' {
		return strings.ToLower(path[0:2]), path[2:], true
	}
	return "", path, false
}

// GetCommonParents returns the smallest set of directories that are parents of all paths with
// at least `minComponents` directory components. Any path that has fewer than `minComponents` directory components
// will be returned in the second return value. Examples:
//
//	/a/b/c/d, /a/b/c/e, /a/b/f/g  =>  /a/b
//	/a/b/c/d, /a/b/c/e, /a/b/f/g, /x/y  =>  /
//	/a/b/c/d, /a/b/c/e, /a/b/f/g, /x/y  (minComponents: 2)	=>  /a/b, /x/y
//	c:/a/b/c/d, d:/a/b/c/d =>	c:/a/b/c/d, d:/a/b/c/d
func GetCommonParents(
	paths []string,
	minComponents int,
	getPathComponents func(path string, currentDirectory string) []string,
	options ComparePathsOptions,
) (parents []string, ignored map[string]struct{}) {
	if minComponents < 1 {
		panic("minComponents must be at least 1")
	}
	if len(paths) == 0 {
		return nil, nil
	}
	if len(paths) == 1 {
		if len(reducePathComponents(getPathComponents(paths[0], options.CurrentDirectory))) < minComponents {
			return nil, map[string]struct{}{paths[0]: {}}
		}
		return paths, nil
	}

	ignored = make(map[string]struct{})
	pathComponents := make([][]string, 0, len(paths))
	for _, path := range paths {
		components := reducePathComponents(getPathComponents(path, options.CurrentDirectory))
		if len(components) < minComponents {
			ignored[path] = struct{}{}
		} else {
			pathComponents = append(pathComponents, components)
		}
	}

	results := getCommonParentsWorker(pathComponents, minComponents, options)
	resultPaths := make([]string, len(results))
	for i, comps := range results {
		resultPaths[i] = GetPathFromPathComponents(comps)
	}

	return resultPaths, ignored
}

func getCommonParentsWorker(componentGroups [][]string, minComponents int, options ComparePathsOptions) [][]string {
	if len(componentGroups) == 0 {
		return nil
	}
	// Determine the maximum depth we can consider
	maxDepth := len(componentGroups[0])
	for _, comps := range componentGroups[1:] {
		if l := len(comps); l < maxDepth {
			maxDepth = l
		}
	}

	equality := options.getEqualityComparer()
	for lastCommonIndex := range maxDepth {
		candidate := componentGroups[0][lastCommonIndex]
		for j, comps := range componentGroups[1:] {
			if !equality(candidate, comps[lastCommonIndex]) { // divergence
				if lastCommonIndex < minComponents {
					// Not enough components, we need to fan out
					orderedGroups := make([]Path, 0, len(componentGroups)-j)
					newGroups := make(map[Path]struct {
						head  []string
						tails [][]string
					})
					for _, g := range componentGroups {
						key := ToPath(g[lastCommonIndex], options.CurrentDirectory, options.UseCaseSensitiveFileNames)
						if _, ok := newGroups[key]; !ok {
							orderedGroups = append(orderedGroups, key)
						}
						newGroups[key] = struct {
							head  []string
							tails [][]string
						}{
							head:  g[:lastCommonIndex+1],
							tails: append(newGroups[key].tails, g[lastCommonIndex+1:]),
						}
					}
					slices.Sort(orderedGroups)
					result := make([][]string, 0, len(newGroups))
					for _, key := range orderedGroups {
						group := newGroups[key]
						subResults := getCommonParentsWorker(group.tails, minComponents-(lastCommonIndex+1), options)
						for _, sr := range subResults {
							result = append(result, append(group.head, sr...))
						}
					}
					return result
				}
				return [][]string{componentGroups[0][:lastCommonIndex]}
			}
		}
	}

	return [][]string{componentGroups[0][:maxDepth]}
}

<<<<<<< HEAD
func StartsWithDirectory(fileName string, directoryName string, useCaseSensitiveFileNames bool) bool {
	if directoryName == "" {
		return false
	}

	canonicalFileName := GetCanonicalFileName(fileName, useCaseSensitiveFileNames)
	canonicalDirectoryName := GetCanonicalFileName(directoryName, useCaseSensitiveFileNames)
	canonicalDirectoryName = strings.TrimSuffix(canonicalDirectoryName, "/")
	canonicalDirectoryName = strings.TrimSuffix(canonicalDirectoryName, "\\")

	return strings.HasPrefix(canonicalFileName, canonicalDirectoryName+"/") ||
		strings.HasPrefix(canonicalFileName, canonicalDirectoryName+"\\")
=======
func CompareNumberOfDirectorySeparators(path1, path2 string) int {
	return cmp.Compare(strings.Count(path1, "/"), strings.Count(path2, "/"))
>>>>>>> 90bc90ff
}<|MERGE_RESOLUTION|>--- conflicted
+++ resolved
@@ -1128,7 +1128,6 @@
 	return [][]string{componentGroups[0][:maxDepth]}
 }
 
-<<<<<<< HEAD
 func StartsWithDirectory(fileName string, directoryName string, useCaseSensitiveFileNames bool) bool {
 	if directoryName == "" {
 		return false
@@ -1141,8 +1140,8 @@
 
 	return strings.HasPrefix(canonicalFileName, canonicalDirectoryName+"/") ||
 		strings.HasPrefix(canonicalFileName, canonicalDirectoryName+"\\")
-=======
+}
+
 func CompareNumberOfDirectorySeparators(path1, path2 string) int {
 	return cmp.Compare(strings.Count(path1, "/"), strings.Count(path2, "/"))
->>>>>>> 90bc90ff
 }