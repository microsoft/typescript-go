package tspath

import (
	"regexp"
	"strings"
	"testing"

	"gotest.tools/v3/assert"
)

func TestNormalizeSlashes(t *testing.T) {
	t.Parallel()
	assert.Equal(t, NormalizeSlashes("a"), "a")
	assert.Equal(t, NormalizeSlashes("a/b"), "a/b")
	assert.Equal(t, NormalizeSlashes("a\\b"), "a/b")
	assert.Equal(t, NormalizeSlashes("\\\\server\\path"), "//server/path")
}

func TestGetRootLength(t *testing.T) {
	t.Parallel()
	assert.Equal(t, GetRootLength("a"), 0)
	assert.Equal(t, GetRootLength("/"), 1)
	assert.Equal(t, GetRootLength("/path"), 1)
	assert.Equal(t, GetRootLength("c:"), 2)
	assert.Equal(t, GetRootLength("c:d"), 0)
	assert.Equal(t, GetRootLength("c:/"), 3)
	assert.Equal(t, GetRootLength("c:\\"), 3)
	assert.Equal(t, GetRootLength("//server"), 8)
	assert.Equal(t, GetRootLength("//server/share"), 9)
	assert.Equal(t, GetRootLength("\\\\server"), 8)
	assert.Equal(t, GetRootLength("\\\\server\\share"), 9)
	assert.Equal(t, GetRootLength("file:///"), 8)
	assert.Equal(t, GetRootLength("file:///path"), 8)
	assert.Equal(t, GetRootLength("file:///c:"), 10)
	assert.Equal(t, GetRootLength("file:///c:d"), 8)
	assert.Equal(t, GetRootLength("file:///c:/path"), 11)
	assert.Equal(t, GetRootLength("file:///c%3a"), 12)
	assert.Equal(t, GetRootLength("file:///c%3ad"), 8)
	assert.Equal(t, GetRootLength("file:///c%3a/path"), 13)
	assert.Equal(t, GetRootLength("file:///c%3A"), 12)
	assert.Equal(t, GetRootLength("file:///c%3Ad"), 8)
	assert.Equal(t, GetRootLength("file:///c%3A/path"), 13)
	assert.Equal(t, GetRootLength("file://localhost"), 16)
	assert.Equal(t, GetRootLength("file://localhost/"), 17)
	assert.Equal(t, GetRootLength("file://localhost/path"), 17)
	assert.Equal(t, GetRootLength("file://localhost/c:"), 19)
	assert.Equal(t, GetRootLength("file://localhost/c:d"), 17)
	assert.Equal(t, GetRootLength("file://localhost/c:/path"), 20)
	assert.Equal(t, GetRootLength("file://localhost/c%3a"), 21)
	assert.Equal(t, GetRootLength("file://localhost/c%3ad"), 17)
	assert.Equal(t, GetRootLength("file://localhost/c%3a/path"), 22)
	assert.Equal(t, GetRootLength("file://localhost/c%3A"), 21)
	assert.Equal(t, GetRootLength("file://localhost/c%3Ad"), 17)
	assert.Equal(t, GetRootLength("file://localhost/c%3A/path"), 22)
	assert.Equal(t, GetRootLength("file://server"), 13)
	assert.Equal(t, GetRootLength("file://server/"), 14)
	assert.Equal(t, GetRootLength("file://server/path"), 14)
	assert.Equal(t, GetRootLength("file://server/c:"), 14)
	assert.Equal(t, GetRootLength("file://server/c:d"), 14)
	assert.Equal(t, GetRootLength("file://server/c:/d"), 14)
	assert.Equal(t, GetRootLength("file://server/c%3a"), 14)
	assert.Equal(t, GetRootLength("file://server/c%3ad"), 14)
	assert.Equal(t, GetRootLength("file://server/c%3a/d"), 14)
	assert.Equal(t, GetRootLength("file://server/c%3A"), 14)
	assert.Equal(t, GetRootLength("file://server/c%3Ad"), 14)
	assert.Equal(t, GetRootLength("file://server/c%3A/d"), 14)
	assert.Equal(t, GetRootLength("http://server"), 13)
	assert.Equal(t, GetRootLength("http://server/path"), 14)
}

func TestPathIsAbsolute(t *testing.T) {
	t.Parallel()
	// POSIX
	assert.Equal(t, PathIsAbsolute("/path/to/file.ext"), true)
	// DOS
	assert.Equal(t, PathIsAbsolute("c:/path/to/file.ext"), true)
	// URL
	assert.Equal(t, PathIsAbsolute("file:///path/to/file.ext"), true)
	// Non-absolute
	assert.Equal(t, PathIsAbsolute("path/to/file.ext"), false)
	assert.Equal(t, PathIsAbsolute("./path/to/file.ext"), false)
}

func TestIsUrl(t *testing.T) {
	t.Parallel()
	assert.Equal(t, IsUrl("a"), false)
	assert.Equal(t, IsUrl("/"), false)
	assert.Equal(t, IsUrl("c:"), false)
	assert.Equal(t, IsUrl("c:d"), false)
	assert.Equal(t, IsUrl("c:/"), false)
	assert.Equal(t, IsUrl("c:\\"), false)
	assert.Equal(t, IsUrl("//server"), false)
	assert.Equal(t, IsUrl("//server/share"), false)
	assert.Equal(t, IsUrl("\\\\server"), false)
	assert.Equal(t, IsUrl("\\\\server\\share"), false)

	assert.Equal(t, IsUrl("file:///path"), true)
	assert.Equal(t, IsUrl("file:///c:"), true)
	assert.Equal(t, IsUrl("file:///c:d"), true)
	assert.Equal(t, IsUrl("file:///c:/path"), true)
	assert.Equal(t, IsUrl("file://server"), true)
	assert.Equal(t, IsUrl("file://server/path"), true)
	assert.Equal(t, IsUrl("http://server"), true)
	assert.Equal(t, IsUrl("http://server/path"), true)
}

func TestIsRootedDiskPath(t *testing.T) {
	t.Parallel()
	assert.Equal(t, IsRootedDiskPath("a"), false)
	assert.Equal(t, IsRootedDiskPath("/"), true)
	assert.Equal(t, IsRootedDiskPath("c:"), true)
	assert.Equal(t, IsRootedDiskPath("c:d"), false)
	assert.Equal(t, IsRootedDiskPath("c:/"), true)
	assert.Equal(t, IsRootedDiskPath("c:\\"), true)
	assert.Equal(t, IsRootedDiskPath("//server"), true)
	assert.Equal(t, IsRootedDiskPath("//server/share"), true)
	assert.Equal(t, IsRootedDiskPath("\\\\server"), true)
	assert.Equal(t, IsRootedDiskPath("\\\\server\\share"), true)
	assert.Equal(t, IsRootedDiskPath("file:///path"), false)
	assert.Equal(t, IsRootedDiskPath("file:///c:"), false)
	assert.Equal(t, IsRootedDiskPath("file:///c:d"), false)
	assert.Equal(t, IsRootedDiskPath("file:///c:/path"), false)
	assert.Equal(t, IsRootedDiskPath("file://server"), false)
	assert.Equal(t, IsRootedDiskPath("file://server/path"), false)
	assert.Equal(t, IsRootedDiskPath("http://server"), false)
	assert.Equal(t, IsRootedDiskPath("http://server/path"), false)
}

func TestGetDirectoryPath(t *testing.T) {
	t.Parallel()
	assert.Equal(t, GetDirectoryPath(""), "")
	assert.Equal(t, GetDirectoryPath("a"), "")
	assert.Equal(t, GetDirectoryPath("a/b"), "a")
	assert.Equal(t, GetDirectoryPath("/"), "/")
	assert.Equal(t, GetDirectoryPath("/a"), "/")
	assert.Equal(t, GetDirectoryPath("/a/"), "/")
	assert.Equal(t, GetDirectoryPath("/a/b"), "/a")
	assert.Equal(t, GetDirectoryPath("/a/b/"), "/a")
	assert.Equal(t, GetDirectoryPath("c:"), "c:")
	assert.Equal(t, GetDirectoryPath("c:d"), "")
	assert.Equal(t, GetDirectoryPath("c:/"), "c:/")
	assert.Equal(t, GetDirectoryPath("c:/path"), "c:/")
	assert.Equal(t, GetDirectoryPath("c:/path/"), "c:/")
	assert.Equal(t, GetDirectoryPath("//server"), "//server")
	assert.Equal(t, GetDirectoryPath("//server/"), "//server/")
	assert.Equal(t, GetDirectoryPath("//server/share"), "//server/")
	assert.Equal(t, GetDirectoryPath("//server/share/"), "//server/")
	assert.Equal(t, GetDirectoryPath("\\\\server"), "//server")
	assert.Equal(t, GetDirectoryPath("\\\\server\\"), "//server/")
	assert.Equal(t, GetDirectoryPath("\\\\server\\share"), "//server/")
	assert.Equal(t, GetDirectoryPath("\\\\server\\share\\"), "//server/")
	assert.Equal(t, GetDirectoryPath("file:///"), "file:///")
	assert.Equal(t, GetDirectoryPath("file:///path"), "file:///")
	assert.Equal(t, GetDirectoryPath("file:///path/"), "file:///")
	assert.Equal(t, GetDirectoryPath("file:///c:"), "file:///c:")
	assert.Equal(t, GetDirectoryPath("file:///c:d"), "file:///")
	assert.Equal(t, GetDirectoryPath("file:///c:/"), "file:///c:/")
	assert.Equal(t, GetDirectoryPath("file:///c:/path"), "file:///c:/")
	assert.Equal(t, GetDirectoryPath("file:///c:/path/"), "file:///c:/")
	assert.Equal(t, GetDirectoryPath("file://server"), "file://server")
	assert.Equal(t, GetDirectoryPath("file://server/"), "file://server/")
	assert.Equal(t, GetDirectoryPath("file://server/path"), "file://server/")
	assert.Equal(t, GetDirectoryPath("file://server/path/"), "file://server/")
	assert.Equal(t, GetDirectoryPath("http://server"), "http://server")
	assert.Equal(t, GetDirectoryPath("http://server/"), "http://server/")
	assert.Equal(t, GetDirectoryPath("http://server/path"), "http://server/")
	assert.Equal(t, GetDirectoryPath("http://server/path/"), "http://server/")
}

// !!!
// getBaseFileName
// getAnyExtensionFromPath

func TestGetPathComponents(t *testing.T) {
	t.Parallel()
	assert.DeepEqual(t, GetPathComponents("", ""), []string{""})
	assert.DeepEqual(t, GetPathComponents("a", ""), []string{"", "a"})
	assert.DeepEqual(t, GetPathComponents("./a", ""), []string{"", ".", "a"})
	assert.DeepEqual(t, GetPathComponents("/", ""), []string{"/"})
	assert.DeepEqual(t, GetPathComponents("/a", ""), []string{"/", "a"})
	assert.DeepEqual(t, GetPathComponents("/a/", ""), []string{"/", "a"})
	assert.DeepEqual(t, GetPathComponents("c:", ""), []string{"c:"})
	assert.DeepEqual(t, GetPathComponents("c:d", ""), []string{"", "c:d"})
	assert.DeepEqual(t, GetPathComponents("c:/", ""), []string{"c:/"})
	assert.DeepEqual(t, GetPathComponents("c:/path", ""), []string{"c:/", "path"})
	assert.DeepEqual(t, GetPathComponents("//server", ""), []string{"//server"})
	assert.DeepEqual(t, GetPathComponents("//server/", ""), []string{"//server/"})
	assert.DeepEqual(t, GetPathComponents("//server/share", ""), []string{"//server/", "share"})
	assert.DeepEqual(t, GetPathComponents("file:///", ""), []string{"file:///"})
	assert.DeepEqual(t, GetPathComponents("file:///path", ""), []string{"file:///", "path"})
	assert.DeepEqual(t, GetPathComponents("file:///c:", ""), []string{"file:///c:"})
	assert.DeepEqual(t, GetPathComponents("file:///c:d", ""), []string{"file:///", "c:d"})
	assert.DeepEqual(t, GetPathComponents("file:///c:/", ""), []string{"file:///c:/"})
	assert.DeepEqual(t, GetPathComponents("file:///c:/path", ""), []string{"file:///c:/", "path"})
	assert.DeepEqual(t, GetPathComponents("file://server", ""), []string{"file://server"})
	assert.DeepEqual(t, GetPathComponents("file://server/", ""), []string{"file://server/"})
	assert.DeepEqual(t, GetPathComponents("file://server/path", ""), []string{"file://server/", "path"})
	assert.DeepEqual(t, GetPathComponents("http://server", ""), []string{"http://server"})
	assert.DeepEqual(t, GetPathComponents("http://server/", ""), []string{"http://server/"})
	assert.DeepEqual(t, GetPathComponents("http://server/path", ""), []string{"http://server/", "path"})
}

func TestReducePathComponents(t *testing.T) {
	t.Parallel()
	assert.DeepEqual(t, reducePathComponents([]string{""}), []string{""})
	assert.DeepEqual(t, reducePathComponents([]string{"", "."}), []string{""})
	assert.DeepEqual(t, reducePathComponents([]string{"", ".", "a"}), []string{"", "a"})
	assert.DeepEqual(t, reducePathComponents([]string{"", "a", "."}), []string{"", "a"})
	assert.DeepEqual(t, reducePathComponents([]string{"", ".."}), []string{"", ".."})
	assert.DeepEqual(t, reducePathComponents([]string{"", "..", ".."}), []string{"", "..", ".."})
	assert.DeepEqual(t, reducePathComponents([]string{"", "..", ".", ".."}), []string{"", "..", ".."})
	assert.DeepEqual(t, reducePathComponents([]string{"", "a", ".."}), []string{""})
	assert.DeepEqual(t, reducePathComponents([]string{"", "..", "a"}), []string{"", "..", "a"})
	assert.DeepEqual(t, reducePathComponents([]string{"/"}), []string{"/"})
	assert.DeepEqual(t, reducePathComponents([]string{"/", "."}), []string{"/"})
	assert.DeepEqual(t, reducePathComponents([]string{"/", ".."}), []string{"/"})
	assert.DeepEqual(t, reducePathComponents([]string{"/", "a", ".."}), []string{"/"})
}

func TestCombinePaths(t *testing.T) {
	t.Parallel()
	// Non-rooted
	assert.Equal(t, CombinePaths("path", "to", "file.ext"), "path/to/file.ext")
	assert.Equal(t, CombinePaths("path", "dir", "..", "to", "file.ext"), "path/dir/../to/file.ext")
	// POSIX
	assert.Equal(t, CombinePaths("/path", "to", "file.ext"), "/path/to/file.ext")
	assert.Equal(t, CombinePaths("/path", "/to", "file.ext"), "/to/file.ext")
	// DOS
	assert.Equal(t, CombinePaths("c:/path", "to", "file.ext"), "c:/path/to/file.ext")
	assert.Equal(t, CombinePaths("c:/path", "c:/to", "file.ext"), "c:/to/file.ext")
	// URL
	assert.Equal(t, CombinePaths("file:///path", "to", "file.ext"), "file:///path/to/file.ext")
	assert.Equal(t, CombinePaths("file:///path", "file:///to", "file.ext"), "file:///to/file.ext")

	assert.Equal(t, CombinePaths("/", "/node_modules/@types"), "/node_modules/@types")
	assert.Equal(t, CombinePaths("/a/..", ""), "/a/..")
	assert.Equal(t, CombinePaths("/a/..", "b"), "/a/../b")
	assert.Equal(t, CombinePaths("/a/..", "b/"), "/a/../b/")
	assert.Equal(t, CombinePaths("/a/..", "/"), "/")
	assert.Equal(t, CombinePaths("/a/..", "/b"), "/b")
}

func TestResolvePath(t *testing.T) {
	t.Parallel()
	assert.Equal(t, ResolvePath(""), "")
	assert.Equal(t, ResolvePath("."), "")
	assert.Equal(t, ResolvePath("./"), "")
	assert.Equal(t, ResolvePath(".."), "..")
	assert.Equal(t, ResolvePath("../"), "../")
	assert.Equal(t, ResolvePath("/"), "/")
	assert.Equal(t, ResolvePath("/."), "/")
	assert.Equal(t, ResolvePath("/./"), "/")
	assert.Equal(t, ResolvePath("/../"), "/")
	assert.Equal(t, ResolvePath("/a"), "/a")
	assert.Equal(t, ResolvePath("/a/"), "/a/")
	assert.Equal(t, ResolvePath("/a/."), "/a")
	assert.Equal(t, ResolvePath("/a/./"), "/a/")
	assert.Equal(t, ResolvePath("/a/./b"), "/a/b")
	assert.Equal(t, ResolvePath("/a/./b/"), "/a/b/")
	assert.Equal(t, ResolvePath("/a/.."), "/")
	assert.Equal(t, ResolvePath("/a/../"), "/")
	assert.Equal(t, ResolvePath("/a/../b"), "/b")
	assert.Equal(t, ResolvePath("/a/../b/"), "/b/")
	assert.Equal(t, ResolvePath("/a/..", "b"), "/b")
	assert.Equal(t, ResolvePath("/a/..", "/"), "/")
	assert.Equal(t, ResolvePath("/a/..", "b/"), "/b/")
	assert.Equal(t, ResolvePath("/a/..", "/b"), "/b")
	assert.Equal(t, ResolvePath("/a/.", "b"), "/a/b")
	assert.Equal(t, ResolvePath("/a/.", "."), "/a")
	assert.Equal(t, ResolvePath("a", "b", "c"), "a/b/c")
	assert.Equal(t, ResolvePath("a", "b", "/c"), "/c")
	assert.Equal(t, ResolvePath("a", "b", "../c"), "a/c")
}

func TestGetRelativePathToDirectoryOrUrl(t *testing.T) {
	t.Parallel()
	// !!!
	// Based on tests for `getRelativePathFromDirectory`.

	assert.Equal(t, GetRelativePathToDirectoryOrUrl("/", "/", false /*isAbsolutePathAnUrl*/, ComparePathsOptions{}), "")
	assert.Equal(t, GetRelativePathToDirectoryOrUrl("/a", "/a", false /*isAbsolutePathAnUrl*/, ComparePathsOptions{}), "")
	assert.Equal(t, GetRelativePathToDirectoryOrUrl("/a/", "/a", false /*isAbsolutePathAnUrl*/, ComparePathsOptions{}), "")
	assert.Equal(t, GetRelativePathToDirectoryOrUrl("/a", "/", false /*isAbsolutePathAnUrl*/, ComparePathsOptions{}), "..")
	assert.Equal(t, GetRelativePathToDirectoryOrUrl("/a", "/b", false /*isAbsolutePathAnUrl*/, ComparePathsOptions{}), "../b")
	assert.Equal(t, GetRelativePathToDirectoryOrUrl("/a/b", "/b", false /*isAbsolutePathAnUrl*/, ComparePathsOptions{}), "../../b")
	assert.Equal(t, GetRelativePathToDirectoryOrUrl("/a/b/c", "/b", false /*isAbsolutePathAnUrl*/, ComparePathsOptions{}), "../../../b")
	assert.Equal(t, GetRelativePathToDirectoryOrUrl("/a/b/c", "/b/c", false /*isAbsolutePathAnUrl*/, ComparePathsOptions{}), "../../../b/c")
	assert.Equal(t, GetRelativePathToDirectoryOrUrl("/a/b/c", "/a/b", false /*isAbsolutePathAnUrl*/, ComparePathsOptions{}), "..")
	assert.Equal(t, GetRelativePathToDirectoryOrUrl("c:", "d:", false /*isAbsolutePathAnUrl*/, ComparePathsOptions{}), "d:/")
	assert.Equal(t, GetRelativePathToDirectoryOrUrl("file:///", "file:///", false /*isAbsolutePathAnUrl*/, ComparePathsOptions{}), "")
	assert.Equal(t, GetRelativePathToDirectoryOrUrl("file:///a", "file:///a", false /*isAbsolutePathAnUrl*/, ComparePathsOptions{}), "")
	assert.Equal(t, GetRelativePathToDirectoryOrUrl("file:///a/", "file:///a", false /*isAbsolutePathAnUrl*/, ComparePathsOptions{}), "")
	assert.Equal(t, GetRelativePathToDirectoryOrUrl("file:///a", "file:///", false /*isAbsolutePathAnUrl*/, ComparePathsOptions{}), "..")
	assert.Equal(t, GetRelativePathToDirectoryOrUrl("file:///a", "file:///b", false /*isAbsolutePathAnUrl*/, ComparePathsOptions{}), "../b")
	assert.Equal(t, GetRelativePathToDirectoryOrUrl("file:///a/b", "file:///b", false /*isAbsolutePathAnUrl*/, ComparePathsOptions{}), "../../b")
	assert.Equal(t, GetRelativePathToDirectoryOrUrl("file:///a/b/c", "file:///b", false /*isAbsolutePathAnUrl*/, ComparePathsOptions{}), "../../../b")
	assert.Equal(t, GetRelativePathToDirectoryOrUrl("file:///a/b/c", "file:///b/c", false /*isAbsolutePathAnUrl*/, ComparePathsOptions{}), "../../../b/c")
	assert.Equal(t, GetRelativePathToDirectoryOrUrl("file:///a/b/c", "file:///a/b", false /*isAbsolutePathAnUrl*/, ComparePathsOptions{}), "..")
	assert.Equal(t, GetRelativePathToDirectoryOrUrl("file:///c:", "file:///d:", false /*isAbsolutePathAnUrl*/, ComparePathsOptions{}), "file:///d:/")
}

func TestToFileNameLowerCase(t *testing.T) {
	t.Parallel()
	assert.Equal(t, toFileNameLowerCase("/user/UserName/projects/Project/file.ts"), "/user/username/projects/project/file.ts")
	assert.Equal(t, toFileNameLowerCase("/user/UserName/projects/projectß/file.ts"), "/user/username/projects/projectß/file.ts")
	assert.Equal(t, toFileNameLowerCase("/user/UserName/projects/İproject/file.ts"), "/user/username/projects/İproject/file.ts")
	assert.Equal(t, toFileNameLowerCase("/user/UserName/projects/ı/file.ts"), "/user/username/projects/ı/file.ts")
}

var toFileNameLowerCaseTests = []string{
	"/path/to/file.ext",
	"/PATH/TO/FILE.EXT",
	"/path/to/FILE.EXT",
	"/user/UserName/projects/Project/file.ts",
	"/user/UserName/projects/projectß/file.ts",
	"/user/UserName/projects/İproject/file.ts",
	"/user/UserName/projects/ı/file.ts",
	strings.Repeat("FoO/", 100),
}

// See [toFileNameLowerCase] for more info.
//
// To avoid having to do string building for most common cases, also ignore
// a-z, 0-9, \u0131, \u00DF, \, /, ., : and space
var fileNameLowerCaseRegExp = regexp.MustCompile(`[^\x{0130}\x{0131}\x{00DF}a-z0-9\\/:\-_. ]+`)

func oldToFileNameLowerCase(fileName string) string {
	return fileNameLowerCaseRegExp.ReplaceAllStringFunc(fileName, strings.ToLower)
}

func BenchmarkToFileNameLowerCase(b *testing.B) {
	for _, test := range toFileNameLowerCaseTests {
		name := shortenName(test)
		b.Run(name, func(b *testing.B) {
			b.ReportAllocs()
<<<<<<< HEAD
			for i := 0; i < b.N; i++ {
				toFileNameLowerCase(test)
=======
			for range b.N {
				ToFileNameLowerCase(test)
>>>>>>> 48d79d9b
			}
		})
	}
}

func FuzzToFileNameLowerCase(f *testing.F) {
	for _, test := range toFileNameLowerCaseTests {
		f.Add(test)
	}

	f.Fuzz(func(t *testing.T, p string) {
		assert.Equal(t, oldToFileNameLowerCase(p), toFileNameLowerCase(p))
	})
}

func TestToPath(t *testing.T) {
	t.Parallel()
	assert.Equal(t, string(ToPath("file.ext", "path/to", false /*useCaseSensitiveFileNames*/)), "path/to/file.ext")
	assert.Equal(t, string(ToPath("file.ext", "/path/to", true /*useCaseSensitiveFileNames*/)), "/path/to/file.ext")
	assert.Equal(t, string(ToPath("/path/to/../file.ext", "path/to", true /*useCaseSensitiveFileNames*/)), "/path/file.ext")
}

var relativePathSegmentRegExp = regexp.MustCompile(`//|(?:^|/)\.\.?(?:$|/)`)

func oldHasRelativePathSegment(p string) bool {
	return relativePathSegmentRegExp.MatchString(p)
}

var hasRelativePathSegmentTests = []struct {
	p     string
	bench bool
}{
	{"//", false},
	{"foo/bar/baz", true},
	{"foo/./baz", false},
	{"foo/../baz", false},
	{"foo/bar/baz/.", false},
	{"./some/path", true},
	{"/foo//bar/", false},
	{"/foo/./bar/../../.", true},
	{strings.Repeat("foo/", 100) + "..", true},
}

func BenchmarkHasRelativePathSegment(b *testing.B) {
	for _, tt := range hasRelativePathSegmentTests {
		if !tt.bench {
			continue
		}
		name := shortenName(tt.p)
		b.Run(name, func(b *testing.B) {
			b.ReportAllocs()
			for range b.N {
				hasRelativePathSegment(tt.p)
			}
		})
	}
}

func FuzzHasRelativePathSegment(f *testing.F) {
	for _, tt := range hasRelativePathSegmentTests {
		f.Add(tt.p)
	}

	f.Fuzz(func(t *testing.T, p string) {
		assert.Equal(t, oldHasRelativePathSegment(p), hasRelativePathSegment(p))
	})
}

var pathIsRelativeTests = []struct {
	p          string
	isRelative bool
	benchmark  bool
}{
	// relative
	{".", true, false},
	{"..", true, false},
	{"./", true, false},
	{"../", true, false},
	{"./foo/bar", true, true},
	{"../foo/bar", true, true},
	{"../" + strings.Repeat("foo/", 100), true, true},
	// non-relative
	{"", false, false},
	{"foo", false, false},
	{"foo/bar", false, false},
	{"/foo/bar", false, false},
	{"c:/foo/bar", false, false},
}

func init() {
	old := pathIsRelativeTests

	for _, t := range old {
		t.p = strings.ReplaceAll(t.p, "/", "\\")
		pathIsRelativeTests = append(pathIsRelativeTests, t)
	}
}

func TestPathIsRelative(t *testing.T) {
	t.Parallel()
	for _, tt := range pathIsRelativeTests {
		name := shortenName(tt.p)
		t.Run(name, func(t *testing.T) {
			t.Parallel()
			assert.Equal(t, PathIsRelative(tt.p), tt.isRelative)
		})
	}
}

func BenchmarkPathIsRelative(b *testing.B) {
	for _, tt := range pathIsRelativeTests {
		if !tt.benchmark {
			continue
		}
		name := shortenName(tt.p)
		b.Run(name, func(b *testing.B) {
			b.ReportAllocs()
			for range b.N {
				PathIsRelative(tt.p)
			}
		})
	}
}

func shortenName(name string) string {
	if len(name) > 20 {
		return name[:20] + "...etc"
	}
	return name
}<|MERGE_RESOLUTION|>--- conflicted
+++ resolved
@@ -333,13 +333,8 @@
 		name := shortenName(test)
 		b.Run(name, func(b *testing.B) {
 			b.ReportAllocs()
-<<<<<<< HEAD
-			for i := 0; i < b.N; i++ {
+			for range b.N {
 				toFileNameLowerCase(test)
-=======
-			for range b.N {
-				ToFileNameLowerCase(test)
->>>>>>> 48d79d9b
 			}
 		})
 	}
