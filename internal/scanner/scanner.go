package scanner

import (
	"fmt"
	"iter"
	"maps"
	"strconv"
	"strings"
	"unicode"
	"unicode/utf8"

	"github.com/microsoft/typescript-go/internal/ast"
	"github.com/microsoft/typescript-go/internal/core"
	"github.com/microsoft/typescript-go/internal/debug"
	"github.com/microsoft/typescript-go/internal/diagnostics"
	"github.com/microsoft/typescript-go/internal/jsnum"
	"github.com/microsoft/typescript-go/internal/stringutil"
)

type EscapeSequenceScanningFlags int32

const (
	EscapeSequenceScanningFlagsString                     EscapeSequenceScanningFlags = 1 << 0
	EscapeSequenceScanningFlagsReportErrors               EscapeSequenceScanningFlags = 1 << 1
	EscapeSequenceScanningFlagsRegularExpression          EscapeSequenceScanningFlags = 1 << 2
	EscapeSequenceScanningFlagsAnnexB                     EscapeSequenceScanningFlags = 1 << 3
	EscapeSequenceScanningFlagsAnyUnicodeMode             EscapeSequenceScanningFlags = 1 << 4
	EscapeSequenceScanningFlagsAtomEscape                 EscapeSequenceScanningFlags = 1 << 5
	EscapeSequenceScanningFlagsReportInvalidEscapeErrors  EscapeSequenceScanningFlags = EscapeSequenceScanningFlagsRegularExpression | EscapeSequenceScanningFlagsReportErrors
	EscapeSequenceScanningFlagsAllowExtendedUnicodeEscape EscapeSequenceScanningFlags = EscapeSequenceScanningFlagsString | EscapeSequenceScanningFlagsAnyUnicodeMode
)

type ErrorCallback func(diagnostic *diagnostics.Message, start, length int, args ...any)

var textToKeyword = map[string]ast.Kind{
	"abstract":    ast.KindAbstractKeyword,
	"accessor":    ast.KindAccessorKeyword,
	"any":         ast.KindAnyKeyword,
	"as":          ast.KindAsKeyword,
	"asserts":     ast.KindAssertsKeyword,
	"assert":      ast.KindAssertKeyword,
	"bigint":      ast.KindBigIntKeyword,
	"boolean":     ast.KindBooleanKeyword,
	"break":       ast.KindBreakKeyword,
	"case":        ast.KindCaseKeyword,
	"catch":       ast.KindCatchKeyword,
	"class":       ast.KindClassKeyword,
	"continue":    ast.KindContinueKeyword,
	"const":       ast.KindConstKeyword,
	"constructor": ast.KindConstructorKeyword,
	"debugger":    ast.KindDebuggerKeyword,
	"declare":     ast.KindDeclareKeyword,
	"default":     ast.KindDefaultKeyword,
	"defer":       ast.KindDeferKeyword,
	"delete":      ast.KindDeleteKeyword,
	"do":          ast.KindDoKeyword,
	"else":        ast.KindElseKeyword,
	"enum":        ast.KindEnumKeyword,
	"export":      ast.KindExportKeyword,
	"extends":     ast.KindExtendsKeyword,
	"false":       ast.KindFalseKeyword,
	"finally":     ast.KindFinallyKeyword,
	"for":         ast.KindForKeyword,
	"from":        ast.KindFromKeyword,
	"function":    ast.KindFunctionKeyword,
	"get":         ast.KindGetKeyword,
	"if":          ast.KindIfKeyword,
	"immediate":   ast.KindImmediateKeyword,
	"implements":  ast.KindImplementsKeyword,
	"import":      ast.KindImportKeyword,
	"in":          ast.KindInKeyword,
	"infer":       ast.KindInferKeyword,
	"instanceof":  ast.KindInstanceOfKeyword,
	"interface":   ast.KindInterfaceKeyword,
	"intrinsic":   ast.KindIntrinsicKeyword,
	"is":          ast.KindIsKeyword,
	"keyof":       ast.KindKeyOfKeyword,
	"let":         ast.KindLetKeyword,
	"module":      ast.KindModuleKeyword,
	"namespace":   ast.KindNamespaceKeyword,
	"never":       ast.KindNeverKeyword,
	"new":         ast.KindNewKeyword,
	"null":        ast.KindNullKeyword,
	"number":      ast.KindNumberKeyword,
	"object":      ast.KindObjectKeyword,
	"package":     ast.KindPackageKeyword,
	"private":     ast.KindPrivateKeyword,
	"protected":   ast.KindProtectedKeyword,
	"public":      ast.KindPublicKeyword,
	"override":    ast.KindOverrideKeyword,
	"out":         ast.KindOutKeyword,
	"readonly":    ast.KindReadonlyKeyword,
	"require":     ast.KindRequireKeyword,
	"global":      ast.KindGlobalKeyword,
	"return":      ast.KindReturnKeyword,
	"satisfies":   ast.KindSatisfiesKeyword,
	"set":         ast.KindSetKeyword,
	"static":      ast.KindStaticKeyword,
	"string":      ast.KindStringKeyword,
	"super":       ast.KindSuperKeyword,
	"switch":      ast.KindSwitchKeyword,
	"symbol":      ast.KindSymbolKeyword,
	"this":        ast.KindThisKeyword,
	"throw":       ast.KindThrowKeyword,
	"true":        ast.KindTrueKeyword,
	"try":         ast.KindTryKeyword,
	"type":        ast.KindTypeKeyword,
	"typeof":      ast.KindTypeOfKeyword,
	"undefined":   ast.KindUndefinedKeyword,
	"unique":      ast.KindUniqueKeyword,
	"unknown":     ast.KindUnknownKeyword,
	"using":       ast.KindUsingKeyword,
	"var":         ast.KindVarKeyword,
	"void":        ast.KindVoidKeyword,
	"while":       ast.KindWhileKeyword,
	"with":        ast.KindWithKeyword,
	"yield":       ast.KindYieldKeyword,
	"async":       ast.KindAsyncKeyword,
	"await":       ast.KindAwaitKeyword,
	"of":          ast.KindOfKeyword,
}

var textToToken = func() map[string]ast.Kind {
	m := map[string]ast.Kind{
		"{":    ast.KindOpenBraceToken,
		"}":    ast.KindCloseBraceToken,
		"(":    ast.KindOpenParenToken,
		")":    ast.KindCloseParenToken,
		"[":    ast.KindOpenBracketToken,
		"]":    ast.KindCloseBracketToken,
		".":    ast.KindDotToken,
		"...":  ast.KindDotDotDotToken,
		";":    ast.KindSemicolonToken,
		",":    ast.KindCommaToken,
		"<":    ast.KindLessThanToken,
		">":    ast.KindGreaterThanToken,
		"<=":   ast.KindLessThanEqualsToken,
		">=":   ast.KindGreaterThanEqualsToken,
		"==":   ast.KindEqualsEqualsToken,
		"!=":   ast.KindExclamationEqualsToken,
		"===":  ast.KindEqualsEqualsEqualsToken,
		"!==":  ast.KindExclamationEqualsEqualsToken,
		"=>":   ast.KindEqualsGreaterThanToken,
		"+":    ast.KindPlusToken,
		"-":    ast.KindMinusToken,
		"**":   ast.KindAsteriskAsteriskToken,
		"*":    ast.KindAsteriskToken,
		"/":    ast.KindSlashToken,
		"%":    ast.KindPercentToken,
		"++":   ast.KindPlusPlusToken,
		"--":   ast.KindMinusMinusToken,
		"<<":   ast.KindLessThanLessThanToken,
		"</":   ast.KindLessThanSlashToken,
		">>":   ast.KindGreaterThanGreaterThanToken,
		">>>":  ast.KindGreaterThanGreaterThanGreaterThanToken,
		"&":    ast.KindAmpersandToken,
		"|":    ast.KindBarToken,
		"^":    ast.KindCaretToken,
		"!":    ast.KindExclamationToken,
		"~":    ast.KindTildeToken,
		"&&":   ast.KindAmpersandAmpersandToken,
		"||":   ast.KindBarBarToken,
		"?":    ast.KindQuestionToken,
		"??":   ast.KindQuestionQuestionToken,
		"?.":   ast.KindQuestionDotToken,
		":":    ast.KindColonToken,
		"=":    ast.KindEqualsToken,
		"+=":   ast.KindPlusEqualsToken,
		"-=":   ast.KindMinusEqualsToken,
		"*=":   ast.KindAsteriskEqualsToken,
		"**=":  ast.KindAsteriskAsteriskEqualsToken,
		"/=":   ast.KindSlashEqualsToken,
		"%=":   ast.KindPercentEqualsToken,
		"<<=":  ast.KindLessThanLessThanEqualsToken,
		">>=":  ast.KindGreaterThanGreaterThanEqualsToken,
		">>>=": ast.KindGreaterThanGreaterThanGreaterThanEqualsToken,
		"&=":   ast.KindAmpersandEqualsToken,
		"|=":   ast.KindBarEqualsToken,
		"^=":   ast.KindCaretEqualsToken,
		"||=":  ast.KindBarBarEqualsToken,
		"&&=":  ast.KindAmpersandAmpersandEqualsToken,
		"??=":  ast.KindQuestionQuestionEqualsToken,
		"@":    ast.KindAtToken,
		"#":    ast.KindHashToken,
		"`":    ast.KindBacktickToken,
	}
	maps.Copy(m, textToKeyword)
	return m
}()

// Generated by scripts/regenerate-unicode-identifier-parts.mjs on node v22.1.0 with unicode 15.1
// based on http://www.unicode.org/reports/tr31/ and https://www.ecma-international.org/ecma-262/6.0/#sec-names-and-keywords
// unicodeESNextIdentifierStart corresponds to the ID_Start and Other_ID_Start property, and
// unicodeESNextIdentifierPart corresponds to ID_Continue, Other_ID_Continue, plus ID_Start and Other_ID_Start
var (
	unicodeESNextIdentifierStart = []rune{65, 90, 97, 122, 170, 170, 181, 181, 186, 186, 192, 214, 216, 246, 248, 705, 710, 721, 736, 740, 748, 748, 750, 750, 880, 884, 886, 887, 890, 893, 895, 895, 902, 902, 904, 906, 908, 908, 910, 929, 931, 1013, 1015, 1153, 1162, 1327, 1329, 1366, 1369, 1369, 1376, 1416, 1488, 1514, 1519, 1522, 1568, 1610, 1646, 1647, 1649, 1747, 1749, 1749, 1765, 1766, 1774, 1775, 1786, 1788, 1791, 1791, 1808, 1808, 1810, 1839, 1869, 1957, 1969, 1969, 1994, 2026, 2036, 2037, 2042, 2042, 2048, 2069, 2074, 2074, 2084, 2084, 2088, 2088, 2112, 2136, 2144, 2154, 2160, 2183, 2185, 2190, 2208, 2249, 2308, 2361, 2365, 2365, 2384, 2384, 2392, 2401, 2417, 2432, 2437, 2444, 2447, 2448, 2451, 2472, 2474, 2480, 2482, 2482, 2486, 2489, 2493, 2493, 2510, 2510, 2524, 2525, 2527, 2529, 2544, 2545, 2556, 2556, 2565, 2570, 2575, 2576, 2579, 2600, 2602, 2608, 2610, 2611, 2613, 2614, 2616, 2617, 2649, 2652, 2654, 2654, 2674, 2676, 2693, 2701, 2703, 2705, 2707, 2728, 2730, 2736, 2738, 2739, 2741, 2745, 2749, 2749, 2768, 2768, 2784, 2785, 2809, 2809, 2821, 2828, 2831, 2832, 2835, 2856, 2858, 2864, 2866, 2867, 2869, 2873, 2877, 2877, 2908, 2909, 2911, 2913, 2929, 2929, 2947, 2947, 2949, 2954, 2958, 2960, 2962, 2965, 2969, 2970, 2972, 2972, 2974, 2975, 2979, 2980, 2984, 2986, 2990, 3001, 3024, 3024, 3077, 3084, 3086, 3088, 3090, 3112, 3114, 3129, 3133, 3133, 3160, 3162, 3165, 3165, 3168, 3169, 3200, 3200, 3205, 3212, 3214, 3216, 3218, 3240, 3242, 3251, 3253, 3257, 3261, 3261, 3293, 3294, 3296, 3297, 3313, 3314, 3332, 3340, 3342, 3344, 3346, 3386, 3389, 3389, 3406, 3406, 3412, 3414, 3423, 3425, 3450, 3455, 3461, 3478, 3482, 3505, 3507, 3515, 3517, 3517, 3520, 3526, 3585, 3632, 3634, 3635, 3648, 3654, 3713, 3714, 3716, 3716, 3718, 3722, 3724, 3747, 3749, 3749, 3751, 3760, 3762, 3763, 3773, 3773, 3776, 3780, 3782, 3782, 3804, 3807, 3840, 3840, 3904, 3911, 3913, 3948, 3976, 3980, 4096, 4138, 4159, 4159, 4176, 4181, 4186, 4189, 4193, 4193, 4197, 4198, 4206, 4208, 4213, 4225, 4238, 4238, 4256, 4293, 4295, 4295, 4301, 4301, 4304, 4346, 4348, 4680, 4682, 4685, 4688, 4694, 4696, 4696, 4698, 4701, 4704, 4744, 4746, 4749, 4752, 4784, 4786, 4789, 4792, 4798, 4800, 4800, 4802, 4805, 4808, 4822, 4824, 4880, 4882, 4885, 4888, 4954, 4992, 5007, 5024, 5109, 5112, 5117, 5121, 5740, 5743, 5759, 5761, 5786, 5792, 5866, 5870, 5880, 5888, 5905, 5919, 5937, 5952, 5969, 5984, 5996, 5998, 6000, 6016, 6067, 6103, 6103, 6108, 6108, 6176, 6264, 6272, 6312, 6314, 6314, 6320, 6389, 6400, 6430, 6480, 6509, 6512, 6516, 6528, 6571, 6576, 6601, 6656, 6678, 6688, 6740, 6823, 6823, 6917, 6963, 6981, 6988, 7043, 7072, 7086, 7087, 7098, 7141, 7168, 7203, 7245, 7247, 7258, 7293, 7296, 7304, 7312, 7354, 7357, 7359, 7401, 7404, 7406, 7411, 7413, 7414, 7418, 7418, 7424, 7615, 7680, 7957, 7960, 7965, 7968, 8005, 8008, 8013, 8016, 8023, 8025, 8025, 8027, 8027, 8029, 8029, 8031, 8061, 8064, 8116, 8118, 8124, 8126, 8126, 8130, 8132, 8134, 8140, 8144, 8147, 8150, 8155, 8160, 8172, 8178, 8180, 8182, 8188, 8305, 8305, 8319, 8319, 8336, 8348, 8450, 8450, 8455, 8455, 8458, 8467, 8469, 8469, 8472, 8477, 8484, 8484, 8486, 8486, 8488, 8488, 8490, 8505, 8508, 8511, 8517, 8521, 8526, 8526, 8544, 8584, 11264, 11492, 11499, 11502, 11506, 11507, 11520, 11557, 11559, 11559, 11565, 11565, 11568, 11623, 11631, 11631, 11648, 11670, 11680, 11686, 11688, 11694, 11696, 11702, 11704, 11710, 11712, 11718, 11720, 11726, 11728, 11734, 11736, 11742, 12293, 12295, 12321, 12329, 12337, 12341, 12344, 12348, 12353, 12438, 12443, 12447, 12449, 12538, 12540, 12543, 12549, 12591, 12593, 12686, 12704, 12735, 12784, 12799, 13312, 19903, 19968, 42124, 42192, 42237, 42240, 42508, 42512, 42527, 42538, 42539, 42560, 42606, 42623, 42653, 42656, 42735, 42775, 42783, 42786, 42888, 42891, 42954, 42960, 42961, 42963, 42963, 42965, 42969, 42994, 43009, 43011, 43013, 43015, 43018, 43020, 43042, 43072, 43123, 43138, 43187, 43250, 43255, 43259, 43259, 43261, 43262, 43274, 43301, 43312, 43334, 43360, 43388, 43396, 43442, 43471, 43471, 43488, 43492, 43494, 43503, 43514, 43518, 43520, 43560, 43584, 43586, 43588, 43595, 43616, 43638, 43642, 43642, 43646, 43695, 43697, 43697, 43701, 43702, 43705, 43709, 43712, 43712, 43714, 43714, 43739, 43741, 43744, 43754, 43762, 43764, 43777, 43782, 43785, 43790, 43793, 43798, 43808, 43814, 43816, 43822, 43824, 43866, 43868, 43881, 43888, 44002, 44032, 55203, 55216, 55238, 55243, 55291, 63744, 64109, 64112, 64217, 64256, 64262, 64275, 64279, 64285, 64285, 64287, 64296, 64298, 64310, 64312, 64316, 64318, 64318, 64320, 64321, 64323, 64324, 64326, 64433, 64467, 64829, 64848, 64911, 64914, 64967, 65008, 65019, 65136, 65140, 65142, 65276, 65313, 65338, 65345, 65370, 65382, 65470, 65474, 65479, 65482, 65487, 65490, 65495, 65498, 65500, 65536, 65547, 65549, 65574, 65576, 65594, 65596, 65597, 65599, 65613, 65616, 65629, 65664, 65786, 65856, 65908, 66176, 66204, 66208, 66256, 66304, 66335, 66349, 66378, 66384, 66421, 66432, 66461, 66464, 66499, 66504, 66511, 66513, 66517, 66560, 66717, 66736, 66771, 66776, 66811, 66816, 66855, 66864, 66915, 66928, 66938, 66940, 66954, 66956, 66962, 66964, 66965, 66967, 66977, 66979, 66993, 66995, 67001, 67003, 67004, 67072, 67382, 67392, 67413, 67424, 67431, 67456, 67461, 67463, 67504, 67506, 67514, 67584, 67589, 67592, 67592, 67594, 67637, 67639, 67640, 67644, 67644, 67647, 67669, 67680, 67702, 67712, 67742, 67808, 67826, 67828, 67829, 67840, 67861, 67872, 67897, 67968, 68023, 68030, 68031, 68096, 68096, 68112, 68115, 68117, 68119, 68121, 68149, 68192, 68220, 68224, 68252, 68288, 68295, 68297, 68324, 68352, 68405, 68416, 68437, 68448, 68466, 68480, 68497, 68608, 68680, 68736, 68786, 68800, 68850, 68864, 68899, 69248, 69289, 69296, 69297, 69376, 69404, 69415, 69415, 69424, 69445, 69488, 69505, 69552, 69572, 69600, 69622, 69635, 69687, 69745, 69746, 69749, 69749, 69763, 69807, 69840, 69864, 69891, 69926, 69956, 69956, 69959, 69959, 69968, 70002, 70006, 70006, 70019, 70066, 70081, 70084, 70106, 70106, 70108, 70108, 70144, 70161, 70163, 70187, 70207, 70208, 70272, 70278, 70280, 70280, 70282, 70285, 70287, 70301, 70303, 70312, 70320, 70366, 70405, 70412, 70415, 70416, 70419, 70440, 70442, 70448, 70450, 70451, 70453, 70457, 70461, 70461, 70480, 70480, 70493, 70497, 70656, 70708, 70727, 70730, 70751, 70753, 70784, 70831, 70852, 70853, 70855, 70855, 71040, 71086, 71128, 71131, 71168, 71215, 71236, 71236, 71296, 71338, 71352, 71352, 71424, 71450, 71488, 71494, 71680, 71723, 71840, 71903, 71935, 71942, 71945, 71945, 71948, 71955, 71957, 71958, 71960, 71983, 71999, 71999, 72001, 72001, 72096, 72103, 72106, 72144, 72161, 72161, 72163, 72163, 72192, 72192, 72203, 72242, 72250, 72250, 72272, 72272, 72284, 72329, 72349, 72349, 72368, 72440, 72704, 72712, 72714, 72750, 72768, 72768, 72818, 72847, 72960, 72966, 72968, 72969, 72971, 73008, 73030, 73030, 73056, 73061, 73063, 73064, 73066, 73097, 73112, 73112, 73440, 73458, 73474, 73474, 73476, 73488, 73490, 73523, 73648, 73648, 73728, 74649, 74752, 74862, 74880, 75075, 77712, 77808, 77824, 78895, 78913, 78918, 82944, 83526, 92160, 92728, 92736, 92766, 92784, 92862, 92880, 92909, 92928, 92975, 92992, 92995, 93027, 93047, 93053, 93071, 93760, 93823, 93952, 94026, 94032, 94032, 94099, 94111, 94176, 94177, 94179, 94179, 94208, 100343, 100352, 101589, 101632, 101640, 110576, 110579, 110581, 110587, 110589, 110590, 110592, 110882, 110898, 110898, 110928, 110930, 110933, 110933, 110948, 110951, 110960, 111355, 113664, 113770, 113776, 113788, 113792, 113800, 113808, 113817, 119808, 119892, 119894, 119964, 119966, 119967, 119970, 119970, 119973, 119974, 119977, 119980, 119982, 119993, 119995, 119995, 119997, 120003, 120005, 120069, 120071, 120074, 120077, 120084, 120086, 120092, 120094, 120121, 120123, 120126, 120128, 120132, 120134, 120134, 120138, 120144, 120146, 120485, 120488, 120512, 120514, 120538, 120540, 120570, 120572, 120596, 120598, 120628, 120630, 120654, 120656, 120686, 120688, 120712, 120714, 120744, 120746, 120770, 120772, 120779, 122624, 122654, 122661, 122666, 122928, 122989, 123136, 123180, 123191, 123197, 123214, 123214, 123536, 123565, 123584, 123627, 124112, 124139, 124896, 124902, 124904, 124907, 124909, 124910, 124912, 124926, 124928, 125124, 125184, 125251, 125259, 125259, 126464, 126467, 126469, 126495, 126497, 126498, 126500, 126500, 126503, 126503, 126505, 126514, 126516, 126519, 126521, 126521, 126523, 126523, 126530, 126530, 126535, 126535, 126537, 126537, 126539, 126539, 126541, 126543, 126545, 126546, 126548, 126548, 126551, 126551, 126553, 126553, 126555, 126555, 126557, 126557, 126559, 126559, 126561, 126562, 126564, 126564, 126567, 126570, 126572, 126578, 126580, 126583, 126585, 126588, 126590, 126590, 126592, 126601, 126603, 126619, 126625, 126627, 126629, 126633, 126635, 126651, 131072, 173791, 173824, 177977, 177984, 178205, 178208, 183969, 183984, 191456, 191472, 192093, 194560, 195101, 196608, 201546, 201552, 205743}
	unicodeESNextIdentifierPart  = []rune{48, 57, 65, 90, 95, 95, 97, 122, 170, 170, 181, 181, 183, 183, 186, 186, 192, 214, 216, 246, 248, 705, 710, 721, 736, 740, 748, 748, 750, 750, 768, 884, 886, 887, 890, 893, 895, 895, 902, 906, 908, 908, 910, 929, 931, 1013, 1015, 1153, 1155, 1159, 1162, 1327, 1329, 1366, 1369, 1369, 1376, 1416, 1425, 1469, 1471, 1471, 1473, 1474, 1476, 1477, 1479, 1479, 1488, 1514, 1519, 1522, 1552, 1562, 1568, 1641, 1646, 1747, 1749, 1756, 1759, 1768, 1770, 1788, 1791, 1791, 1808, 1866, 1869, 1969, 1984, 2037, 2042, 2042, 2045, 2045, 2048, 2093, 2112, 2139, 2144, 2154, 2160, 2183, 2185, 2190, 2200, 2273, 2275, 2403, 2406, 2415, 2417, 2435, 2437, 2444, 2447, 2448, 2451, 2472, 2474, 2480, 2482, 2482, 2486, 2489, 2492, 2500, 2503, 2504, 2507, 2510, 2519, 2519, 2524, 2525, 2527, 2531, 2534, 2545, 2556, 2556, 2558, 2558, 2561, 2563, 2565, 2570, 2575, 2576, 2579, 2600, 2602, 2608, 2610, 2611, 2613, 2614, 2616, 2617, 2620, 2620, 2622, 2626, 2631, 2632, 2635, 2637, 2641, 2641, 2649, 2652, 2654, 2654, 2662, 2677, 2689, 2691, 2693, 2701, 2703, 2705, 2707, 2728, 2730, 2736, 2738, 2739, 2741, 2745, 2748, 2757, 2759, 2761, 2763, 2765, 2768, 2768, 2784, 2787, 2790, 2799, 2809, 2815, 2817, 2819, 2821, 2828, 2831, 2832, 2835, 2856, 2858, 2864, 2866, 2867, 2869, 2873, 2876, 2884, 2887, 2888, 2891, 2893, 2901, 2903, 2908, 2909, 2911, 2915, 2918, 2927, 2929, 2929, 2946, 2947, 2949, 2954, 2958, 2960, 2962, 2965, 2969, 2970, 2972, 2972, 2974, 2975, 2979, 2980, 2984, 2986, 2990, 3001, 3006, 3010, 3014, 3016, 3018, 3021, 3024, 3024, 3031, 3031, 3046, 3055, 3072, 3084, 3086, 3088, 3090, 3112, 3114, 3129, 3132, 3140, 3142, 3144, 3146, 3149, 3157, 3158, 3160, 3162, 3165, 3165, 3168, 3171, 3174, 3183, 3200, 3203, 3205, 3212, 3214, 3216, 3218, 3240, 3242, 3251, 3253, 3257, 3260, 3268, 3270, 3272, 3274, 3277, 3285, 3286, 3293, 3294, 3296, 3299, 3302, 3311, 3313, 3315, 3328, 3340, 3342, 3344, 3346, 3396, 3398, 3400, 3402, 3406, 3412, 3415, 3423, 3427, 3430, 3439, 3450, 3455, 3457, 3459, 3461, 3478, 3482, 3505, 3507, 3515, 3517, 3517, 3520, 3526, 3530, 3530, 3535, 3540, 3542, 3542, 3544, 3551, 3558, 3567, 3570, 3571, 3585, 3642, 3648, 3662, 3664, 3673, 3713, 3714, 3716, 3716, 3718, 3722, 3724, 3747, 3749, 3749, 3751, 3773, 3776, 3780, 3782, 3782, 3784, 3790, 3792, 3801, 3804, 3807, 3840, 3840, 3864, 3865, 3872, 3881, 3893, 3893, 3895, 3895, 3897, 3897, 3902, 3911, 3913, 3948, 3953, 3972, 3974, 3991, 3993, 4028, 4038, 4038, 4096, 4169, 4176, 4253, 4256, 4293, 4295, 4295, 4301, 4301, 4304, 4346, 4348, 4680, 4682, 4685, 4688, 4694, 4696, 4696, 4698, 4701, 4704, 4744, 4746, 4749, 4752, 4784, 4786, 4789, 4792, 4798, 4800, 4800, 4802, 4805, 4808, 4822, 4824, 4880, 4882, 4885, 4888, 4954, 4957, 4959, 4969, 4977, 4992, 5007, 5024, 5109, 5112, 5117, 5121, 5740, 5743, 5759, 5761, 5786, 5792, 5866, 5870, 5880, 5888, 5909, 5919, 5940, 5952, 5971, 5984, 5996, 5998, 6000, 6002, 6003, 6016, 6099, 6103, 6103, 6108, 6109, 6112, 6121, 6155, 6157, 6159, 6169, 6176, 6264, 6272, 6314, 6320, 6389, 6400, 6430, 6432, 6443, 6448, 6459, 6470, 6509, 6512, 6516, 6528, 6571, 6576, 6601, 6608, 6618, 6656, 6683, 6688, 6750, 6752, 6780, 6783, 6793, 6800, 6809, 6823, 6823, 6832, 6845, 6847, 6862, 6912, 6988, 6992, 7001, 7019, 7027, 7040, 7155, 7168, 7223, 7232, 7241, 7245, 7293, 7296, 7304, 7312, 7354, 7357, 7359, 7376, 7378, 7380, 7418, 7424, 7957, 7960, 7965, 7968, 8005, 8008, 8013, 8016, 8023, 8025, 8025, 8027, 8027, 8029, 8029, 8031, 8061, 8064, 8116, 8118, 8124, 8126, 8126, 8130, 8132, 8134, 8140, 8144, 8147, 8150, 8155, 8160, 8172, 8178, 8180, 8182, 8188, 8204, 8205, 8255, 8256, 8276, 8276, 8305, 8305, 8319, 8319, 8336, 8348, 8400, 8412, 8417, 8417, 8421, 8432, 8450, 8450, 8455, 8455, 8458, 8467, 8469, 8469, 8472, 8477, 8484, 8484, 8486, 8486, 8488, 8488, 8490, 8505, 8508, 8511, 8517, 8521, 8526, 8526, 8544, 8584, 11264, 11492, 11499, 11507, 11520, 11557, 11559, 11559, 11565, 11565, 11568, 11623, 11631, 11631, 11647, 11670, 11680, 11686, 11688, 11694, 11696, 11702, 11704, 11710, 11712, 11718, 11720, 11726, 11728, 11734, 11736, 11742, 11744, 11775, 12293, 12295, 12321, 12335, 12337, 12341, 12344, 12348, 12353, 12438, 12441, 12447, 12449, 12543, 12549, 12591, 12593, 12686, 12704, 12735, 12784, 12799, 13312, 19903, 19968, 42124, 42192, 42237, 42240, 42508, 42512, 42539, 42560, 42607, 42612, 42621, 42623, 42737, 42775, 42783, 42786, 42888, 42891, 42954, 42960, 42961, 42963, 42963, 42965, 42969, 42994, 43047, 43052, 43052, 43072, 43123, 43136, 43205, 43216, 43225, 43232, 43255, 43259, 43259, 43261, 43309, 43312, 43347, 43360, 43388, 43392, 43456, 43471, 43481, 43488, 43518, 43520, 43574, 43584, 43597, 43600, 43609, 43616, 43638, 43642, 43714, 43739, 43741, 43744, 43759, 43762, 43766, 43777, 43782, 43785, 43790, 43793, 43798, 43808, 43814, 43816, 43822, 43824, 43866, 43868, 43881, 43888, 44010, 44012, 44013, 44016, 44025, 44032, 55203, 55216, 55238, 55243, 55291, 63744, 64109, 64112, 64217, 64256, 64262, 64275, 64279, 64285, 64296, 64298, 64310, 64312, 64316, 64318, 64318, 64320, 64321, 64323, 64324, 64326, 64433, 64467, 64829, 64848, 64911, 64914, 64967, 65008, 65019, 65024, 65039, 65056, 65071, 65075, 65076, 65101, 65103, 65136, 65140, 65142, 65276, 65296, 65305, 65313, 65338, 65343, 65343, 65345, 65370, 65381, 65470, 65474, 65479, 65482, 65487, 65490, 65495, 65498, 65500, 65536, 65547, 65549, 65574, 65576, 65594, 65596, 65597, 65599, 65613, 65616, 65629, 65664, 65786, 65856, 65908, 66045, 66045, 66176, 66204, 66208, 66256, 66272, 66272, 66304, 66335, 66349, 66378, 66384, 66426, 66432, 66461, 66464, 66499, 66504, 66511, 66513, 66517, 66560, 66717, 66720, 66729, 66736, 66771, 66776, 66811, 66816, 66855, 66864, 66915, 66928, 66938, 66940, 66954, 66956, 66962, 66964, 66965, 66967, 66977, 66979, 66993, 66995, 67001, 67003, 67004, 67072, 67382, 67392, 67413, 67424, 67431, 67456, 67461, 67463, 67504, 67506, 67514, 67584, 67589, 67592, 67592, 67594, 67637, 67639, 67640, 67644, 67644, 67647, 67669, 67680, 67702, 67712, 67742, 67808, 67826, 67828, 67829, 67840, 67861, 67872, 67897, 67968, 68023, 68030, 68031, 68096, 68099, 68101, 68102, 68108, 68115, 68117, 68119, 68121, 68149, 68152, 68154, 68159, 68159, 68192, 68220, 68224, 68252, 68288, 68295, 68297, 68326, 68352, 68405, 68416, 68437, 68448, 68466, 68480, 68497, 68608, 68680, 68736, 68786, 68800, 68850, 68864, 68903, 68912, 68921, 69248, 69289, 69291, 69292, 69296, 69297, 69373, 69404, 69415, 69415, 69424, 69456, 69488, 69509, 69552, 69572, 69600, 69622, 69632, 69702, 69734, 69749, 69759, 69818, 69826, 69826, 69840, 69864, 69872, 69881, 69888, 69940, 69942, 69951, 69956, 69959, 69968, 70003, 70006, 70006, 70016, 70084, 70089, 70092, 70094, 70106, 70108, 70108, 70144, 70161, 70163, 70199, 70206, 70209, 70272, 70278, 70280, 70280, 70282, 70285, 70287, 70301, 70303, 70312, 70320, 70378, 70384, 70393, 70400, 70403, 70405, 70412, 70415, 70416, 70419, 70440, 70442, 70448, 70450, 70451, 70453, 70457, 70459, 70468, 70471, 70472, 70475, 70477, 70480, 70480, 70487, 70487, 70493, 70499, 70502, 70508, 70512, 70516, 70656, 70730, 70736, 70745, 70750, 70753, 70784, 70853, 70855, 70855, 70864, 70873, 71040, 71093, 71096, 71104, 71128, 71133, 71168, 71232, 71236, 71236, 71248, 71257, 71296, 71352, 71360, 71369, 71424, 71450, 71453, 71467, 71472, 71481, 71488, 71494, 71680, 71738, 71840, 71913, 71935, 71942, 71945, 71945, 71948, 71955, 71957, 71958, 71960, 71989, 71991, 71992, 71995, 72003, 72016, 72025, 72096, 72103, 72106, 72151, 72154, 72161, 72163, 72164, 72192, 72254, 72263, 72263, 72272, 72345, 72349, 72349, 72368, 72440, 72704, 72712, 72714, 72758, 72760, 72768, 72784, 72793, 72818, 72847, 72850, 72871, 72873, 72886, 72960, 72966, 72968, 72969, 72971, 73014, 73018, 73018, 73020, 73021, 73023, 73031, 73040, 73049, 73056, 73061, 73063, 73064, 73066, 73102, 73104, 73105, 73107, 73112, 73120, 73129, 73440, 73462, 73472, 73488, 73490, 73530, 73534, 73538, 73552, 73561, 73648, 73648, 73728, 74649, 74752, 74862, 74880, 75075, 77712, 77808, 77824, 78895, 78912, 78933, 82944, 83526, 92160, 92728, 92736, 92766, 92768, 92777, 92784, 92862, 92864, 92873, 92880, 92909, 92912, 92916, 92928, 92982, 92992, 92995, 93008, 93017, 93027, 93047, 93053, 93071, 93760, 93823, 93952, 94026, 94031, 94087, 94095, 94111, 94176, 94177, 94179, 94180, 94192, 94193, 94208, 100343, 100352, 101589, 101632, 101640, 110576, 110579, 110581, 110587, 110589, 110590, 110592, 110882, 110898, 110898, 110928, 110930, 110933, 110933, 110948, 110951, 110960, 111355, 113664, 113770, 113776, 113788, 113792, 113800, 113808, 113817, 113821, 113822, 118528, 118573, 118576, 118598, 119141, 119145, 119149, 119154, 119163, 119170, 119173, 119179, 119210, 119213, 119362, 119364, 119808, 119892, 119894, 119964, 119966, 119967, 119970, 119970, 119973, 119974, 119977, 119980, 119982, 119993, 119995, 119995, 119997, 120003, 120005, 120069, 120071, 120074, 120077, 120084, 120086, 120092, 120094, 120121, 120123, 120126, 120128, 120132, 120134, 120134, 120138, 120144, 120146, 120485, 120488, 120512, 120514, 120538, 120540, 120570, 120572, 120596, 120598, 120628, 120630, 120654, 120656, 120686, 120688, 120712, 120714, 120744, 120746, 120770, 120772, 120779, 120782, 120831, 121344, 121398, 121403, 121452, 121461, 121461, 121476, 121476, 121499, 121503, 121505, 121519, 122624, 122654, 122661, 122666, 122880, 122886, 122888, 122904, 122907, 122913, 122915, 122916, 122918, 122922, 122928, 122989, 123023, 123023, 123136, 123180, 123184, 123197, 123200, 123209, 123214, 123214, 123536, 123566, 123584, 123641, 124112, 124153, 124896, 124902, 124904, 124907, 124909, 124910, 124912, 124926, 124928, 125124, 125136, 125142, 125184, 125259, 125264, 125273, 126464, 126467, 126469, 126495, 126497, 126498, 126500, 126500, 126503, 126503, 126505, 126514, 126516, 126519, 126521, 126521, 126523, 126523, 126530, 126530, 126535, 126535, 126537, 126537, 126539, 126539, 126541, 126543, 126545, 126546, 126548, 126548, 126551, 126551, 126553, 126553, 126555, 126555, 126557, 126557, 126559, 126559, 126561, 126562, 126564, 126564, 126567, 126570, 126572, 126578, 126580, 126583, 126585, 126588, 126590, 126590, 126592, 126601, 126603, 126619, 126625, 126627, 126629, 126633, 126635, 126651, 130032, 130041, 131072, 173791, 173824, 177977, 177984, 178205, 178208, 183969, 183984, 191456, 191472, 192093, 194560, 195101, 196608, 201546, 201552, 205743, 917760, 917999}
)

type ScannerState struct {
	pos                       int            // Current position in text (and ending position of current token)
	fullStartPos              int            // Starting position of current token including preceding whitespace
	tokenStart                int            // Starting position of non-whitespace part of current token
	token                     ast.Kind       // Kind of current token
	tokenValue                string         // Parsed value of current token
	tokenFlags                ast.TokenFlags // Flags for current token
	commentDirectives         []ast.CommentDirective
	skipJSDocLeadingAsterisks int // Leading asterisks to skip when scanning types inside JSDoc. Should be 0 outside JSDoc
}

type Scanner struct {
	text             string
	languageVariant  core.LanguageVariant
	onError          ErrorCallback
	skipTrivia       bool
	JSDocParsingMode ast.JSDocParsingMode
	scriptKind       core.ScriptKind
	ScannerState

	numberCache    map[string]string
	hexNumberCache map[string]string
	hexDigitCache  map[string]string
}

func defaultScanner() Scanner {
	// Using a function rather than a global is intentional; this function is
	// inlined as pure code (zeroing + moves), whereas a global requires write
	// barriers since the memory is mutable.
	return Scanner{skipTrivia: true}
}

func NewScanner() *Scanner {
	s := defaultScanner()
	return &s
}

func (s *Scanner) Reset() {
	numberCache := cleared(s.numberCache)
	hexNumberCache := cleared(s.hexNumberCache)
	hexDigitCache := cleared(s.hexDigitCache)
	*s = defaultScanner()
	s.numberCache = numberCache
	s.hexNumberCache = hexNumberCache
	s.hexDigitCache = hexDigitCache
}

func cleared[M ~map[K]V, K comparable, V any](m M) M {
	clear(m)
	return m
}

func (s *Scanner) Text() string {
	return s.text
}

func (s *Scanner) Token() ast.Kind {
	return s.token
}

func (s *Scanner) TokenFlags() ast.TokenFlags {
	return s.tokenFlags
}

func (s *Scanner) TokenFullStart() int {
	return s.fullStartPos
}

func (s *Scanner) TokenStart() int {
	return s.tokenStart
}

func (s *Scanner) TokenEnd() int {
	return s.pos
}

func (s *Scanner) TokenText() string {
	return s.text[s.tokenStart:s.pos]
}

func (s *Scanner) TokenValue() string {
	return s.tokenValue
}

func (s *Scanner) TokenRange() core.TextRange {
	return core.NewTextRange(s.tokenStart, s.pos)
}

func (s *Scanner) CommentDirectives() []ast.CommentDirective {
	return s.commentDirectives
}

func (s *Scanner) Mark() ScannerState {
	return s.ScannerState
}

func (s *Scanner) Rewind(state ScannerState) {
	s.ScannerState = state
}

func (s *Scanner) ResetPos(pos int) {
	if pos < 0 {
		panic("Cannot reset token state to negative position")
	}
	s.pos = pos
	s.fullStartPos = pos
	s.tokenStart = pos
}

func (s *Scanner) ResetTokenState(pos int) {
	s.ResetPos(pos)
	s.token = ast.KindUnknown
	s.tokenValue = ""
	s.tokenFlags = ast.TokenFlagsNone
}

func (scanner *Scanner) SetSkipJSDocLeadingAsterisks(skip bool) {
	if skip {
		scanner.skipJSDocLeadingAsterisks += 1
	} else {
		scanner.skipJSDocLeadingAsterisks += -1
	}
}

func (scanner *Scanner) SetSkipTrivia(skip bool) {
	scanner.skipTrivia = skip
}

func (s *Scanner) HasUnicodeEscape() bool {
	return s.tokenFlags&ast.TokenFlagsUnicodeEscape != 0
}

func (s *Scanner) HasExtendedUnicodeEscape() bool {
	return s.tokenFlags&ast.TokenFlagsExtendedUnicodeEscape != 0
}

func (s *Scanner) HasPrecedingLineBreak() bool {
	return s.tokenFlags&ast.TokenFlagsPrecedingLineBreak != 0
}

func (s *Scanner) HasPrecedingJSDocComment() bool {
	return s.tokenFlags&ast.TokenFlagsPrecedingJSDocComment != 0
}

func (s *Scanner) HasPrecedingJSDocLeadingAsterisks() bool {
	return s.tokenFlags&ast.TokenFlagsPrecedingJSDocLeadingAsterisks != 0
}

func (s *Scanner) SetText(text string) {
	s.text = text
	s.ScannerState = ScannerState{}
}

func (s *Scanner) SetOnError(errorCallback ErrorCallback) {
	s.onError = errorCallback
}

func (s *Scanner) SetScriptKind(scriptKind core.ScriptKind) {
	s.scriptKind = scriptKind
}

func (s *Scanner) SetJSDocParsingMode(kind ast.JSDocParsingMode) {
	s.JSDocParsingMode = kind
}

func (s *Scanner) SetLanguageVariant(languageVariant core.LanguageVariant) {
	s.languageVariant = languageVariant
}

func (s *Scanner) error(diagnostic *diagnostics.Message) {
	s.errorAt(diagnostic, s.pos, 0)
}

func (s *Scanner) errorAt(diagnostic *diagnostics.Message, pos int, length int, args ...any) {
	if s.onError != nil {
		s.onError(diagnostic, pos, length, args...)
	}
}

// NOTE: even though this returns a rune, it only decodes the current byte.
// It must be checked against utf8.RuneSelf to verify that a call to charAndSize
// is not needed.
func (s *Scanner) char() rune {
	if s.pos < len(s.text) {
		return rune(s.text[s.pos])
	}
	return -1
}

// NOTE: this returns a rune, but only decodes the byte at the offset.
func (s *Scanner) charAt(offset int) rune {
	if s.pos+offset < len(s.text) {
		return rune(s.text[s.pos+offset])
	}
	return -1
}

func (s *Scanner) charAndSize() (rune, int) {
	return utf8.DecodeRuneInString(s.text[s.pos:])
}

func (s *Scanner) shouldParseJSDoc() bool {
	switch s.JSDocParsingMode {
	case ast.JSDocParsingModeParseAll:
		return true
	case ast.JSDocParsingModeParseNone:
		return false
	}
	if s.scriptKind != core.ScriptKindTS && s.scriptKind != core.ScriptKindTSX {
		// If outside of TS, we need JSDoc to get any type info.
		return true
	}
	if s.JSDocParsingMode == ast.JSDocParsingModeParseForTypeInfo {
		// If we're in TS, but we don't need to produce reliable errors,
		// we don't need to parse to find @see or @link.
		return false
	}
	text := s.text[s.fullStartPos:s.pos]
	for {
		i := strings.IndexByte(text, '@')
		if i < 0 {
			break
		}
		text = text[i+1:]
		if strings.HasPrefix(text, "see") || strings.HasPrefix(text, "link") {
			return true
		}
	}
	return false
}

func (s *Scanner) Scan() ast.Kind {
	s.fullStartPos = s.pos
	s.tokenFlags = ast.TokenFlagsNone
	for {
		s.tokenStart = s.pos
		ch := s.char()

		switch ch {
		case '\t', '\v', '\f', ' ':
			s.pos++
			if s.skipTrivia {
				continue
			}
			for {
				ch, size := s.charAndSize()
				if !stringutil.IsWhiteSpaceSingleLine(ch) {
					break
				}
				s.pos += size
			}
			s.token = ast.KindWhitespaceTrivia
		case '\n', '\r':
			s.tokenFlags |= ast.TokenFlagsPrecedingLineBreak
			if s.skipTrivia {
				s.pos++
				continue
			}
			if ch == '\r' && s.charAt(1) == '\n' {
				s.pos += 2
			} else {
				s.pos++
			}
			s.token = ast.KindNewLineTrivia
		case '!':
			if s.charAt(1) == '=' {
				if s.charAt(2) == '=' {
					s.pos += 3
					s.token = ast.KindExclamationEqualsEqualsToken
				} else {
					s.pos += 2
					s.token = ast.KindExclamationEqualsToken
				}
			} else {
				s.pos++
				s.token = ast.KindExclamationToken
			}
		case '"', '\'':
			s.tokenValue = s.scanString(false /*jsxAttributeString*/)
			s.token = ast.KindStringLiteral
		case '`':
			s.token = s.scanTemplateAndSetTokenValue(false /*shouldEmitInvalidEscapeError*/)
		case '%':
			if s.charAt(1) == '=' {
				s.pos += 2
				s.token = ast.KindPercentEqualsToken
			} else {
				s.pos++
				s.token = ast.KindPercentToken
			}
		case '&':
			if s.charAt(1) == '&' {
				if s.charAt(2) == '=' {
					s.pos += 3
					s.token = ast.KindAmpersandAmpersandEqualsToken
				} else {
					s.pos += 2
					s.token = ast.KindAmpersandAmpersandToken
				}
			} else if s.charAt(1) == '=' {
				s.pos += 2
				s.token = ast.KindAmpersandEqualsToken
			} else {
				s.pos++
				s.token = ast.KindAmpersandToken
			}
		case '(':
			s.pos++
			s.token = ast.KindOpenParenToken
		case ')':
			s.pos++
			s.token = ast.KindCloseParenToken
		case '*':
			if s.charAt(1) == '=' {
				s.pos += 2
				s.token = ast.KindAsteriskEqualsToken
			} else if s.charAt(1) == '*' {
				if s.charAt(2) == '=' {
					s.pos += 3
					s.token = ast.KindAsteriskAsteriskEqualsToken
				} else {
					s.pos += 2
					s.token = ast.KindAsteriskAsteriskToken
				}
			} else {
				s.pos++
				if s.skipJSDocLeadingAsterisks != 0 &&
					(s.tokenFlags&ast.TokenFlagsPrecedingJSDocLeadingAsterisks) == 0 &&
					(s.tokenFlags&ast.TokenFlagsPrecedingLineBreak) != 0 {
					s.tokenFlags |= ast.TokenFlagsPrecedingJSDocLeadingAsterisks
					continue
				}
				s.token = ast.KindAsteriskToken
			}
		case '+':
			if s.charAt(1) == '=' {
				s.pos += 2
				s.token = ast.KindPlusEqualsToken
			} else if s.charAt(1) == '+' {
				s.pos += 2
				s.token = ast.KindPlusPlusToken
			} else {
				s.pos++
				s.token = ast.KindPlusToken
			}
		case ',':
			s.pos++
			s.token = ast.KindCommaToken
		case '-':
			if s.charAt(1) == '=' {
				s.pos += 2
				s.token = ast.KindMinusEqualsToken
			} else if s.charAt(1) == '-' {
				s.pos += 2
				s.token = ast.KindMinusMinusToken
			} else {
				s.pos++
				s.token = ast.KindMinusToken
			}
		case '.':
			if stringutil.IsDigit(s.charAt(1)) {
				s.token = s.scanNumber()
			} else if s.charAt(1) == '.' && s.charAt(2) == '.' {
				s.pos += 3
				s.token = ast.KindDotDotDotToken
			} else {
				s.pos++
				s.token = ast.KindDotToken
			}
		case '/':
			// Single-line comment
			if s.charAt(1) == '/' {
				s.pos += 2

				for {
					ch1, size := s.charAndSize()
					if size == 0 || stringutil.IsLineBreak(ch1) {
						break
					}
					s.pos += size
				}

				s.processCommentDirective(s.tokenStart, s.pos, false)

				if s.skipTrivia {
					continue
				}
				s.token = ast.KindSingleLineCommentTrivia
				return s.token
			}
			// Multi-line comment
			if s.charAt(1) == '*' {
				s.pos += 2
				isJSDoc := s.char() == '*' && s.charAt(1) != '/'

				commentClosed := false
				lastLineStart := s.tokenStart
				for {
					ch1, size := s.charAndSize()
					if size == 0 {
						break
					}

					if ch1 == '*' && s.charAt(1) == '/' {
						s.pos += 2
						commentClosed = true
						break
					}

					s.pos += size

					if stringutil.IsLineBreak(ch1) {
						lastLineStart = s.pos
						s.tokenFlags |= ast.TokenFlagsPrecedingLineBreak
					}
				}

				if isJSDoc && s.shouldParseJSDoc() {
					s.tokenFlags |= ast.TokenFlagsPrecedingJSDocComment
				}

				s.processCommentDirective(lastLineStart, s.pos, true)

				if !commentClosed {
					s.error(diagnostics.Asterisk_Slash_expected)
				}

				if s.skipTrivia {
					continue
				}

				if !commentClosed {
					s.tokenFlags |= ast.TokenFlagsUnterminated
				}
				s.token = ast.KindMultiLineCommentTrivia
				return s.token
			}
			if s.charAt(1) == '=' {
				s.pos += 2
				s.token = ast.KindSlashEqualsToken
			} else {
				s.pos++
				s.token = ast.KindSlashToken
			}
		case '0':
			if s.charAt(1) == 'X' || s.charAt(1) == 'x' {
				start := s.pos
				s.pos += 2
				digits := s.scanHexDigits(1, true, true)
				if digits == "" {
					s.error(diagnostics.Hexadecimal_digit_expected)
					digits = "0"
				}
				if s.hexNumberCache == nil {
					s.hexNumberCache = make(map[string]string)
				}
				if cachedValue, ok := s.hexNumberCache[digits]; ok {
					s.tokenValue = cachedValue
				} else {
					rawText := s.text[start:s.pos]
					if strings.HasPrefix(rawText, "0x") && rawText[2:] == digits {
						s.tokenValue = rawText
					} else {
						s.tokenValue = "0x" + digits
					}
					s.hexNumberCache[digits] = s.tokenValue
				}
				s.tokenFlags |= ast.TokenFlagsHexSpecifier
				s.token = s.scanBigIntSuffix()
				break
			}
			if s.charAt(1) == 'B' || s.charAt(1) == 'b' {
				s.pos += 2
				digits := s.scanBinaryOrOctalDigits(2)
				if digits == "" {
					s.error(diagnostics.Binary_digit_expected)
					digits = "0"
				}
				s.tokenValue = "0b" + digits
				s.tokenFlags |= ast.TokenFlagsBinarySpecifier
				s.token = s.scanBigIntSuffix()
				break
			}
			if s.charAt(1) == 'O' || s.charAt(1) == 'o' {
				s.pos += 2
				digits := s.scanBinaryOrOctalDigits(8)
				if digits == "" {
					s.error(diagnostics.Octal_digit_expected)
					digits = "0"
				}
				s.tokenValue = "0o" + digits
				s.tokenFlags |= ast.TokenFlagsOctalSpecifier
				s.token = s.scanBigIntSuffix()
				break
			}
			fallthrough
		case '1', '2', '3', '4', '5', '6', '7', '8', '9':
			s.token = s.scanNumber()
		case ':':
			s.pos++
			s.token = ast.KindColonToken
		case ';':
			s.pos++
			s.token = ast.KindSemicolonToken
		case '<':
			if isConflictMarkerTrivia(s.text, s.pos) {
				s.pos = scanConflictMarkerTrivia(s.text, s.pos, s.errorAt)
				if s.skipTrivia {
					continue
				} else {
					s.token = ast.KindConflictMarkerTrivia
					return s.token
				}
			}
			if s.charAt(1) == '<' {
				if s.charAt(2) == '=' {
					s.pos += 3
					s.token = ast.KindLessThanLessThanEqualsToken
				} else {
					s.pos += 2
					s.token = ast.KindLessThanLessThanToken
				}
			} else if s.charAt(1) == '=' {
				s.pos += 2
				s.token = ast.KindLessThanEqualsToken
			} else if s.languageVariant == core.LanguageVariantJSX && s.charAt(1) == '/' && s.charAt(2) != '*' {
				s.pos += 2
				s.token = ast.KindLessThanSlashToken
			} else {
				s.pos++
				s.token = ast.KindLessThanToken
			}
		case '=':
			if isConflictMarkerTrivia(s.text, s.pos) {
				s.pos = scanConflictMarkerTrivia(s.text, s.pos, s.errorAt)
				if s.skipTrivia {
					continue
				} else {
					s.token = ast.KindConflictMarkerTrivia
					return s.token
				}
			}
			if s.charAt(1) == '=' {
				if s.charAt(2) == '=' {
					s.pos += 3
					s.token = ast.KindEqualsEqualsEqualsToken
				} else {
					s.pos += 2
					s.token = ast.KindEqualsEqualsToken
				}
			} else if s.charAt(1) == '>' {
				s.pos += 2
				s.token = ast.KindEqualsGreaterThanToken
			} else {
				s.pos++
				s.token = ast.KindEqualsToken
			}
		case '>':
			if isConflictMarkerTrivia(s.text, s.pos) {
				s.pos = scanConflictMarkerTrivia(s.text, s.pos, s.errorAt)
				if s.skipTrivia {
					continue
				} else {
					s.token = ast.KindConflictMarkerTrivia
					return s.token
				}
			}
			s.pos++
			s.token = ast.KindGreaterThanToken
		case '?':
			if s.charAt(1) == '.' && !stringutil.IsDigit(s.charAt(2)) {
				s.pos += 2
				s.token = ast.KindQuestionDotToken
			} else if s.charAt(1) == '?' {
				if s.charAt(2) == '=' {
					s.pos += 3
					s.token = ast.KindQuestionQuestionEqualsToken
				} else {
					s.pos += 2
					s.token = ast.KindQuestionQuestionToken
				}
			} else {
				s.pos++
				s.token = ast.KindQuestionToken
			}
		case '[':
			s.pos++
			s.token = ast.KindOpenBracketToken
		case ']':
			s.pos++
			s.token = ast.KindCloseBracketToken
		case '^':
			if s.charAt(1) == '=' {
				s.pos += 2
				s.token = ast.KindCaretEqualsToken
			} else {
				s.pos++
				s.token = ast.KindCaretToken
			}
		case '{':
			s.pos++
			s.token = ast.KindOpenBraceToken
		case '|':
			if isConflictMarkerTrivia(s.text, s.pos) {
				s.pos = scanConflictMarkerTrivia(s.text, s.pos, s.errorAt)
				if s.skipTrivia {
					continue
				} else {
					s.token = ast.KindConflictMarkerTrivia
					return s.token
				}
			}
			if s.charAt(1) == '|' {
				if s.charAt(2) == '=' {
					s.pos += 3
					s.token = ast.KindBarBarEqualsToken
				} else {
					s.pos += 2
					s.token = ast.KindBarBarToken
				}
			} else if s.charAt(1) == '=' {
				s.pos += 2
				s.token = ast.KindBarEqualsToken
			} else {
				s.pos++
				s.token = ast.KindBarToken
			}
		case '}':
			s.pos++
			s.token = ast.KindCloseBraceToken
		case '~':
			s.pos++
			s.token = ast.KindTildeToken
		case '@':
			s.pos++
			s.token = ast.KindAtToken
		case '\\':
			cp := s.peekUnicodeEscape()
			if cp >= 0 && IsIdentifierStart(cp) {
				s.tokenValue = string(s.scanUnicodeEscape(true)) + s.scanIdentifierParts()
				s.token = GetIdentifierToken(s.tokenValue)
			} else {
				s.scanInvalidCharacter()
			}
		case '#':
			if s.charAt(1) == '!' {
				if s.pos == 0 {
					s.pos += 2
					for ch, size := s.charAndSize(); size > 0 && !stringutil.IsLineBreak(ch); ch, size = s.charAndSize() {
						s.pos += size
					}
					continue
				}
				s.errorAt(diagnostics.X_can_only_be_used_at_the_start_of_a_file, s.pos, 2)
				s.pos++
				s.token = ast.KindUnknown
				break
			}
			if s.charAt(1) == '\\' {
				s.pos++
				cp := s.peekUnicodeEscape()
				if cp >= 0 && IsIdentifierStart(cp) {
					s.tokenValue = "#" + string(s.scanUnicodeEscape(true)) + s.scanIdentifierParts()
					s.token = ast.KindPrivateIdentifier
					break
				}
				s.pos--
			}
			if !s.scanIdentifier(1) {
				s.errorAt(diagnostics.Invalid_character, s.pos-1, 1)
				s.tokenValue = "#"
			}
			s.token = ast.KindPrivateIdentifier
		default:
			if ch < 0 {
				s.token = ast.KindEndOfFile
				break
			}
			if s.scanIdentifier(0) {
				s.token = GetIdentifierToken(s.tokenValue)
				break
			}
			ch, size := s.charAndSize()
			if ch == utf8.RuneError && size == 1 {
				s.errorAt(diagnostics.File_appears_to_be_binary, 0, 0)
				s.pos = len(s.text)
				s.token = ast.KindNonTextFileMarkerTrivia
				break
			}
			if stringutil.IsWhiteSpaceSingleLine(ch) {
				s.pos += size

				// If we get here and it's not 0x0085 (nextLine), then we're handling non-ASCII whitespace.
				// Handle skipTrivia like we do in the space case above.
				if ch == 0x0085 || s.skipTrivia {
					continue
				}

				for {
					ch, size = s.charAndSize()
					if !stringutil.IsWhiteSpaceSingleLine(ch) {
						break
					}
					s.pos += size
				}
				s.token = ast.KindWhitespaceTrivia
				return s.token
			}
			if stringutil.IsLineBreak(ch) {
				s.tokenFlags |= ast.TokenFlagsPrecedingLineBreak
				s.pos += size
				continue
			}
			s.scanInvalidCharacter()
		}
		return s.token
	}
}

func (s *Scanner) processCommentDirective(start int, end int, multiline bool) {
	// Skip starting slashes and whitespace
	pos := start
	if multiline {
		// Skip whitespace
		for pos < end && (s.text[pos] == ' ' || s.text[pos] == '\t') {
			pos++
		}
		// Skip combinations of / and *
		for pos < end && (s.text[pos] == '/' || s.text[pos] == '*') {
			pos++
		}
	} else {
		// Skip opening //
		pos += 2
		// Skip another / if present
		for pos < end && s.text[pos] == '/' {
			pos++
		}
	}
	// Skip whitespace
	for pos < end && (s.text[pos] == ' ' || s.text[pos] == '\t') {
		pos++
	}
	// Directive must start with '@'
	if !(pos < end && s.text[pos] == '@') {
		return
	}
	pos++
	var kind ast.CommentDirectiveKind
	switch {
	case strings.HasPrefix(s.text[pos:], "ts-expect-error"):
		kind = ast.CommentDirectiveKindExpectError
	case strings.HasPrefix(s.text[pos:], "ts-ignore"):
		kind = ast.CommentDirectiveKindIgnore
	default:
		return
	}
	s.commentDirectives = append(s.commentDirectives, ast.CommentDirective{Loc: core.NewTextRange(start, end), Kind: kind})
}

func (s *Scanner) ReScanLessThanToken() ast.Kind {
	if s.token == ast.KindLessThanLessThanToken {
		s.pos = s.tokenStart + 1
		s.token = ast.KindLessThanToken
	}
	return s.token
}

func (s *Scanner) ReScanGreaterThanToken() ast.Kind {
	if s.token == ast.KindGreaterThanToken {
		s.pos = s.tokenStart + 1
		if s.char() == '>' {
			if s.charAt(1) == '>' {
				if s.charAt(2) == '=' {
					s.pos += 3
					s.token = ast.KindGreaterThanGreaterThanGreaterThanEqualsToken
				} else {
					s.pos += 2
					s.token = ast.KindGreaterThanGreaterThanGreaterThanToken
				}
			} else if s.charAt(1) == '=' {
				s.pos += 2
				s.token = ast.KindGreaterThanGreaterThanEqualsToken
			} else {
				s.pos++
				s.token = ast.KindGreaterThanGreaterThanToken
			}
		} else if s.char() == '=' {
			s.pos++
			s.token = ast.KindGreaterThanEqualsToken
		}
	}
	return s.token
}

func (s *Scanner) ReScanTemplateToken(isTaggedTemplate bool) ast.Kind {
	s.pos = s.tokenStart
	s.token = s.scanTemplateAndSetTokenValue(!isTaggedTemplate)
	return s.token
}

func (s *Scanner) ReScanAsteriskEqualsToken() ast.Kind {
	if s.token != ast.KindAsteriskEqualsToken {
		panic("'ReScanAsteriskEqualsToken' should only be called on a '*='")
	}
	s.pos = s.tokenStart + 1
	s.token = ast.KindEqualsToken
	return s.token
}

// !!! https://github.com/microsoft/TypeScript/pull/55600
func (s *Scanner) ReScanSlashToken() ast.Kind {
	if s.token == ast.KindSlashToken || s.token == ast.KindSlashEqualsToken {
		s.pos = s.tokenStart + 1
		startOfRegExpBody := s.pos
		inEscape := false
		inCharacterClass := false
	loop:
		for {
			ch, size := s.charAndSize()
			// If we reach the end of a file, or hit a newline, then this is an unterminated
			// regex.  Report error and return what we have so far.
			switch {
			case size == 0 || stringutil.IsLineBreak(ch):
				s.tokenFlags |= ast.TokenFlagsUnterminated
				break loop
			case inEscape:
				// Parsing an escape character;
				// reset the flag and just advance to the next char.
				inEscape = false
			case ch == '/' && !inCharacterClass:
				// A slash within a character class is permissible,
				// but in general it signals the end of the regexp literal.
				break loop
			case ch == '[':
				inCharacterClass = true
			case ch == '\\':
				inEscape = true
			case ch == ']':
				inCharacterClass = false
			}
			s.pos += size
		}
		if s.tokenFlags&ast.TokenFlagsUnterminated != 0 {
			// Search for the nearest unbalanced bracket for better recovery. Since the expression is
			// invalid anyways, we take nested square brackets into consideration for the best guess.
			endOfRegExpBody := s.pos
			s.pos = startOfRegExpBody
			inEscape = false
			characterClassDepth := 0
			inDecimalQuantifier := false
			groupDepth := 0
			for s.pos < endOfRegExpBody {
				ch, size := s.charAndSize()
				if inEscape {
					inEscape = false
				} else if ch == '\\' {
					inEscape = true
				} else if ch == '[' {
					characterClassDepth++
				} else if ch == ']' && characterClassDepth != 0 {
					characterClassDepth--
				} else if characterClassDepth == 0 {
					if ch == '{' {
						inDecimalQuantifier = true
					} else if ch == '}' && inDecimalQuantifier {
						inDecimalQuantifier = false
					} else if !inDecimalQuantifier {
						if ch == '(' {
							groupDepth++
						} else if ch == ')' && groupDepth != 0 {
							groupDepth--
						} else if ch == ')' || ch == ']' || ch == '}' {
							// We encountered an unbalanced bracket outside a character class. Treat this position as the end of regex.
							break
						}
					}
				}
				s.pos += size
			}
			// Whitespaces and semicolons at the end are not likely to be part of the regex
			for {
				ch, size := utf8.DecodeLastRuneInString(s.text[:s.pos])
				if stringutil.IsWhiteSpaceLike(ch) || ch == ';' {
					s.pos -= size
				} else {
					break
				}
			}
			s.errorAt(diagnostics.Unterminated_regular_expression_literal, s.tokenStart, s.pos-s.tokenStart)
		} else {
			// Consume the slash character
			s.pos++
			for {
				ch, size := s.charAndSize()
				if size == 0 || !IsIdentifierPart(ch) {
					break
				}
				s.pos += size
			}
		}
		s.tokenValue = s.text[s.tokenStart:s.pos]
		s.token = ast.KindRegularExpressionLiteral
	}
	return s.token
}

func (s *Scanner) ReScanJsxToken(allowMultilineJsxText bool) ast.Kind {
	s.pos = s.fullStartPos
	s.tokenStart = s.fullStartPos
	s.token = s.ScanJsxTokenEx(allowMultilineJsxText)
	return s.token
}

func (s *Scanner) ReScanHashToken() ast.Kind {
	if s.token == ast.KindPrivateIdentifier {
		s.pos = s.tokenStart + 1
		s.token = ast.KindHashToken
	}
	return s.token
}

func (s *Scanner) ReScanQuestionToken() ast.Kind {
	if s.token != ast.KindQuestionQuestionToken {
		panic("'reScanQuestionToken' should only be called on a '??'")
	}
	s.pos = s.tokenStart + 1
	s.token = ast.KindQuestionToken
	return s.token
}

func (s *Scanner) ScanJsxToken() ast.Kind {
	return s.ScanJsxTokenEx(true /*allowMultilineJsxText*/)
}

func (s *Scanner) ScanJsxTokenEx(allowMultilineJsxText bool) ast.Kind {
	s.fullStartPos = s.pos
	s.tokenStart = s.pos
	ch := s.char()
	switch {
	case ch < 0:
		s.token = ast.KindEndOfFile
	case ch == '<':
		if s.charAt(1) == '/' {
			s.pos += 2
			s.token = ast.KindLessThanSlashToken
		} else {
			s.pos++
			s.token = ast.KindLessThanToken
		}
	case ch == '{':
		s.pos++
		s.token = ast.KindOpenBraceToken
	default:
		// First non-whitespace character on this line.
		firstNonWhitespace := 0
		// These initial values are special because the first line is:
		// firstNonWhitespace = 0 to indicate that we want leading whitespace
		for {
			ch, size := s.charAndSize()
			if size == 0 || ch == '{' {
				break
			}
			if ch == '<' {
				if isConflictMarkerTrivia(s.text, s.pos) {
					s.pos = scanConflictMarkerTrivia(s.text, s.pos, s.errorAt)
					s.token = ast.KindConflictMarkerTrivia
					return s.token
				}
				break
			}
			if ch == '>' {
				s.errorAt(diagnostics.Unexpected_token_Did_you_mean_or_gt, s.pos, 1)
			} else if ch == '}' {
				s.errorAt(diagnostics.Unexpected_token_Did_you_mean_or_rbrace, s.pos, 1)
			}
			// FirstNonWhitespace is 0, then we only see whitespaces so far. If we see a linebreak, we want to ignore that whitespaces.
			// i.e (- : whitespace)
			//      <div>----
			//      </div> becomes <div></div>
			//
			//      <div>----</div> becomes <div>----</div>
			if stringutil.IsLineBreak(ch) && firstNonWhitespace == 0 {
				firstNonWhitespace = -1
			} else if !allowMultilineJsxText && stringutil.IsLineBreak(ch) && firstNonWhitespace > 0 {
				// Stop JsxText on each line during formatting. This allows the formatter to
				// indent each line correctly.
				break
			} else if !stringutil.IsWhiteSpaceLike(ch) {
				firstNonWhitespace = s.pos
			}
			s.pos += size
		}
		s.tokenValue = s.text[s.fullStartPos:s.pos]
		s.token = ast.KindJsxText
		if firstNonWhitespace == -1 {
			s.token = ast.KindJsxTextAllWhiteSpaces
		}
	}
	return s.token
}

// Scans a JSX identifier; these differ from normal identifiers in that they allow dashes
func (s *Scanner) ScanJsxIdentifier() ast.Kind {
	if tokenIsIdentifierOrKeyword(s.token) {
		// An identifier or keyword has already been parsed - check for a `-` or a single instance of `:` and then append it and
		// everything after it to the token
		// Do note that this means that `scanJsxIdentifier` effectively _mutates_ the visible token without advancing to a new token
		// Any caller should be expecting this behavior and should only read the pos or token value after calling it.
		for {
			ch := s.char()
			if ch < 0 {
				break
			}
			if ch == '-' {
				s.tokenValue += "-"
				s.pos++
				continue
			}
			oldPos := s.pos
			s.tokenValue += s.scanIdentifierParts() // reuse `scanIdentifierParts` so unicode escapes are handled
			if s.pos == oldPos {
				break
			}
		}
		s.token = GetIdentifierToken(s.tokenValue)
	}
	return s.token
}

func (s *Scanner) ScanJsxAttributeValue() ast.Kind {
	s.fullStartPos = s.pos
	switch s.char() {
	case '"', '\'':
		s.tokenValue = s.scanString(true /*jsxAttributeString*/)
		s.token = ast.KindStringLiteral
		return s.token
	default:
		// If this scans anything other than `{`, it's a parse error.
		return s.Scan()
	}
}

func (s *Scanner) ReScanJsxAttributeValue() ast.Kind {
	s.pos = s.fullStartPos
	s.tokenStart = s.fullStartPos
	return s.ScanJsxAttributeValue()
}

/** In addition to the usual JSDoc ast.Kinds, can also return ast.KindJSDocCommentTextToken */
func (s *Scanner) ScanJSDocCommentTextToken(inBackticks bool) ast.Kind {
	s.fullStartPos = s.pos
	s.tokenFlags = ast.TokenFlagsNone
	if s.pos >= len(s.text) {
		s.token = ast.KindEndOfFile
		return s.token
	}
	s.tokenStart = s.pos
	for ch, size := s.charAndSize(); s.pos < len(s.text) && !stringutil.IsLineBreak(ch) && ch != '`'; ch, size = s.charAndSize() {
		if !inBackticks {
			if ch == '{' {
				break
			} else if ch == '@' && s.pos >= 0 {
				// @ doesn't start a new tag inside ``, and elsewhere, only after whitespace and before non-whitespace
				previous, _ := utf8.DecodeLastRuneInString(s.text[:s.pos])
				if stringutil.IsWhiteSpaceSingleLine(previous) {
					if s.pos+size >= len(s.text) {
						// EOF counts as non-whitespace
						break
					}
					next, _ := utf8.DecodeRuneInString(s.text[s.pos+size:])
					if !stringutil.IsWhiteSpaceLike(next) {
						break
					}
				}
			}
		}
		s.pos += size
	}
	if s.pos == s.tokenStart {
		return s.ScanJSDocToken()
	}
	s.tokenValue = s.text[s.tokenStart:s.pos]
	s.token = ast.KindJSDocCommentTextToken
	return s.token
}

func (s *Scanner) ScanJSDocToken() ast.Kind {
	s.fullStartPos = s.pos
	s.tokenFlags = ast.TokenFlagsNone
	if s.pos >= len(s.text) {
		s.token = ast.KindEndOfFile
		return s.token
	}

	s.tokenStart = s.pos
	ch, size := s.charAndSize()
	s.pos += size
	switch ch {
	case '\t', '\v', '\f', ' ':
		for ch2, size2 := s.charAndSize(); size2 > 0 && stringutil.IsWhiteSpaceSingleLine(ch2); ch2, size2 = s.charAndSize() {
			s.pos += size2
		}
		s.token = ast.KindWhitespaceTrivia
		return s.token
	case '@':
		s.token = ast.KindAtToken
		return s.token
	case '\r':
		if s.char() == '\n' {
			s.pos++
		}
		fallthrough
	case '\n':
		s.tokenFlags |= ast.TokenFlagsPrecedingLineBreak
		s.token = ast.KindNewLineTrivia
		return s.token
	case '*':
		s.token = ast.KindAsteriskToken
		return s.token
	case '{':
		s.token = ast.KindOpenBraceToken
		return s.token
	case '}':
		s.token = ast.KindCloseBraceToken
		return s.token
	case '[':
		s.token = ast.KindOpenBracketToken
		return s.token
	case ']':
		s.token = ast.KindCloseBracketToken
		return s.token
	case '(':
		s.token = ast.KindOpenParenToken
		return s.token
	case ')':
		s.token = ast.KindCloseParenToken
		return s.token
	case '<':
		s.token = ast.KindLessThanToken
		return s.token
	case '>':
		s.token = ast.KindGreaterThanToken
		return s.token
	case '=':
		s.token = ast.KindEqualsToken
		return s.token
	case ',':
		s.token = ast.KindCommaToken
		return s.token
	case '.':
		s.token = ast.KindDotToken
		return s.token
	case '`':
		s.token = ast.KindBacktickToken
		return s.token
	case '#':
		s.token = ast.KindHashToken
		return s.token
	case '\\':
		s.pos--
		cp := s.peekUnicodeEscape()
		if cp >= 0 && IsIdentifierStart(cp) {
			s.tokenValue = string(s.scanUnicodeEscape(true)) + s.scanIdentifierParts()
			s.token = GetIdentifierToken(s.tokenValue)
		} else {
			s.scanInvalidCharacter()
		}
		return s.token
	}

	if IsIdentifierStart(ch) {
		char := ch
		for {
			if s.pos >= len(s.text) {
				break
			}
			char, size = s.charAndSize()
			if !IsIdentifierPart(char) && char != '-' {
				break
			}
			s.pos += size
		}
		s.tokenValue = s.text[s.tokenStart:s.pos]
		if char == '\\' {
			s.tokenValue += s.scanIdentifierParts()
		}
		s.token = GetIdentifierToken(s.tokenValue)
		return s.token
	} else {
		s.token = ast.KindUnknown
		return s.token
	}
}

func (s *Scanner) scanIdentifier(prefixLength int) bool {
	start := s.pos
	s.pos += prefixLength
	ch := s.char()
	// Fast path for simple ASCII identifiers
	if stringutil.IsASCIILetter(ch) || ch == '_' || ch == '$' {
		for {
			s.pos++
			ch = s.char()
			if !(isWordCharacter(ch) || ch == '$') {
				break
			}
		}
		if ch < utf8.RuneSelf && ch != '\\' {
			s.tokenValue = s.text[start:s.pos]
			return true
		}
		s.pos = start + prefixLength
	}
	ch, size := s.charAndSize()
	if IsIdentifierStart(ch) {
		for {
			s.pos += size
			ch, size = s.charAndSize()
			if !IsIdentifierPart(ch) {
				break
			}
		}
		s.tokenValue = s.text[start:s.pos]
		if ch == '\\' {
			s.tokenValue += s.scanIdentifierParts()
		}
		return true
	}
	return false
}

func (s *Scanner) scanIdentifierParts() string {
	var sb strings.Builder
	start := s.pos
	for {
		ch, size := s.charAndSize()
		if IsIdentifierPart(ch) {
			s.pos += size
			continue
		}
		if ch == '\\' {
			escaped := s.peekUnicodeEscape()
			if escaped >= 0 && IsIdentifierPart(escaped) {
				sb.WriteString(s.text[start:s.pos])
				sb.WriteRune(s.scanUnicodeEscape(true))
				start = s.pos
				continue
			}
		}
		break
	}
	sb.WriteString(s.text[start:s.pos])
	return sb.String()
}

func (s *Scanner) scanString(jsxAttributeString bool) string {
	quote := s.char()
	if quote == '\'' {
		s.tokenFlags |= ast.TokenFlagsSingleQuote
	}
	s.pos++
	// Fast path for simple strings without escape sequences.
	strLen := strings.IndexRune(s.text[s.pos:], quote)
	if strLen == 0 {
		s.pos++
		return ""
	}
	if strLen > 0 {
		str := s.text[s.pos : s.pos+strLen]
		if !jsxAttributeString && !strings.ContainsAny(str, "\r\n\\") {
			s.pos += strLen + 1
			return str
		}
	}
	var sb strings.Builder
	start := s.pos
	for {
		ch := s.char()
		if ch < 0 {
			sb.WriteString(s.text[start:s.pos])
			s.tokenFlags |= ast.TokenFlagsUnterminated
			s.error(diagnostics.Unterminated_string_literal)
			break
		}
		if ch == quote {
			sb.WriteString(s.text[start:s.pos])
			s.pos++
			break
		}
		if ch == '\\' && !jsxAttributeString {
			sb.WriteString(s.text[start:s.pos])
			sb.WriteString(s.scanEscapeSequence(EscapeSequenceScanningFlagsString | EscapeSequenceScanningFlagsReportErrors))
			start = s.pos
			continue
		}
		if (ch == '\n' || ch == '\r') && !jsxAttributeString {
			sb.WriteString(s.text[start:s.pos])
			s.tokenFlags |= ast.TokenFlagsUnterminated
			s.error(diagnostics.Unterminated_string_literal)
			break
		}
		s.pos++
	}
	return sb.String()
}

func (s *Scanner) scanTemplateAndSetTokenValue(shouldEmitInvalidEscapeError bool) ast.Kind {
	startedWithBacktick := s.char() == '`'
	s.pos++
	start := s.pos
	parts := make([]string, 0, 4)
	var token ast.Kind
	for {
		ch := s.char()
		if ch < 0 || ch == '`' {
			parts = append(parts, s.text[start:s.pos])
			if ch == '`' {
				s.pos++
			} else {
				s.tokenFlags |= ast.TokenFlagsUnterminated
				s.error(diagnostics.Unterminated_template_literal)
			}
			token = core.IfElse(startedWithBacktick, ast.KindNoSubstitutionTemplateLiteral, ast.KindTemplateTail)
			break
		}
		if ch == '$' && s.charAt(1) == '{' {
			parts = append(parts, s.text[start:s.pos])
			s.pos += 2
			token = core.IfElse(startedWithBacktick, ast.KindTemplateHead, ast.KindTemplateMiddle)
			break
		}
		if ch == '\\' {
			parts = append(parts, s.text[start:s.pos])
			parts = append(parts, s.scanEscapeSequence(EscapeSequenceScanningFlagsString|core.IfElse(shouldEmitInvalidEscapeError, EscapeSequenceScanningFlagsReportErrors, 0)))
			start = s.pos
			continue
		}
		// Speculated ECMAScript 6 Spec 11.8.6.1:
		// <CR><LF> and <CR> LineTerminatorSequences are normalized to <LF> for Template Values
		if ch == '\r' {
			parts = append(parts, s.text[start:s.pos])
			s.pos++
			if s.char() == '\n' {
				s.pos++
			}
			parts = append(parts, "\n")
			start = s.pos
			continue
		}
		s.pos++
	}
	s.tokenValue = strings.Join(parts, "")
	return token
}

func (s *Scanner) scanEscapeSequence(flags EscapeSequenceScanningFlags) string {
	start := s.pos
	s.pos++
	ch := s.char()
	if ch < 0 {
		s.error(diagnostics.Unexpected_end_of_text)
		return ""
	}
	s.pos++
	switch ch {
	case '0':
		// Although '0' preceding any digit is treated as LegacyOctalEscapeSequence,
		// '\08' should separately be interpreted as '\0' + '8'.
		if !stringutil.IsDigit(s.char()) {
			return "\x00"
		}
		// '\01', '\011'
		fallthrough
	case '1', '2', '3':
		// '\1', '\17', '\177'
		if stringutil.IsOctalDigit(s.char()) {
			s.pos++
		}
		// '\17', '\177'
		fallthrough
	case '4', '5', '6', '7':
		// '\4', '\47' but not '\477'
		if stringutil.IsOctalDigit(s.char()) {
			s.pos++
		}
		// '\47'
		s.tokenFlags |= ast.TokenFlagsContainsInvalidEscape
		if flags&EscapeSequenceScanningFlagsReportInvalidEscapeErrors != 0 {
			code, _ := strconv.ParseInt(s.text[start+1:s.pos], 8, 32)
			if flags&EscapeSequenceScanningFlagsRegularExpression != 0 && flags&EscapeSequenceScanningFlagsAtomEscape == 0 && ch != '0' {
				s.errorAt(diagnostics.Octal_escape_sequences_and_backreferences_are_not_allowed_in_a_character_class_If_this_was_intended_as_an_escape_sequence_use_the_syntax_0_instead, start, s.pos-start, fmt.Sprintf("%02x", code))
			} else {
				s.errorAt(diagnostics.Octal_escape_sequences_are_not_allowed_Use_the_syntax_0, start, s.pos-start, "\\x"+fmt.Sprintf("%02x", code))
			}
			return string(rune(code))
		}
		return s.text[start:s.pos]
	case '8', '9':
		// the invalid '\8' and '\9'
		s.tokenFlags |= ast.TokenFlagsContainsInvalidEscape
		if flags&EscapeSequenceScanningFlagsReportInvalidEscapeErrors != 0 {
			if flags&EscapeSequenceScanningFlagsRegularExpression != 0 && flags&EscapeSequenceScanningFlagsAtomEscape == 0 {
				s.errorAt(diagnostics.Decimal_escape_sequences_and_backreferences_are_not_allowed_in_a_character_class, start, s.pos-start)
			} else {
				s.errorAt(diagnostics.Escape_sequence_0_is_not_allowed, start, s.pos-start, s.text[start:s.pos])
			}
			return string(ch)
		}
		return s.text[start:s.pos]
	case 'b':
		return "\b"
	case 't':
		return "\t"
	case 'n':
		return "\n"
	case 'v':
		return "\v"
	case 'f':
		return "\f"
	case 'r':
		return "\r"
	case '\'':
		return "'"
	case '"':
		return "\""
	case 'u':
		// '\uDDDD' and '\U{DDDDDD}'
		s.pos -= 2
		codePoint := s.scanUnicodeEscape(flags&EscapeSequenceScanningFlagsReportInvalidEscapeErrors != 0)
		if codePoint < 0 {
			return s.text[start:s.pos]
		}
		return string(codePoint)
	case 'x':
		// '\xDD'
		for ; s.pos < start+4; s.pos++ {
			if !stringutil.IsHexDigit(s.char()) {
				s.tokenFlags |= ast.TokenFlagsContainsInvalidEscape
				if flags&EscapeSequenceScanningFlagsReportInvalidEscapeErrors != 0 {
					s.error(diagnostics.Hexadecimal_digit_expected)
				}
				return s.text[start:s.pos]
			}
		}
		s.tokenFlags |= ast.TokenFlagsHexEscape
		escapedValue, _ := strconv.ParseInt(s.text[start+2:s.pos], 16, 32)
		return string(rune(escapedValue))
	case '\r':
		// when encountering a LineContinuation (i.e. a backslash and a line terminator sequence),
		// the line terminator is interpreted to be "the empty code unit sequence".
		if s.char() == '\n' {
			s.pos++
		}
		fallthrough
	case '\n':
		// case CharacterCodes.lineSeparator !!!
		// case CharacterCodes.paragraphSeparator !!!
		return ""
	default:
		if flags&EscapeSequenceScanningFlagsAnyUnicodeMode != 0 || flags&EscapeSequenceScanningFlagsRegularExpression != 0 && flags&EscapeSequenceScanningFlagsAnnexB == 0 && IsIdentifierPart(ch) {
			s.errorAt(diagnostics.This_character_cannot_be_escaped_in_a_regular_expression, s.pos-2, 2)
		}
		return string(ch)
	}
}

// Known to be at \u
func (s *Scanner) scanUnicodeEscape(shouldEmitInvalidEscapeError bool) rune {
	s.pos += 2
	start := s.pos
	extended := s.char() == '{'
	var hexDigits string
	if extended {
		s.pos++
		s.tokenFlags |= ast.TokenFlagsExtendedUnicodeEscape
		hexDigits = s.scanHexDigits(1, true, false)
	} else {
		s.tokenFlags |= ast.TokenFlagsUnicodeEscape
		hexDigits = s.scanHexDigits(4, false, false)
	}
	if hexDigits == "" {
		s.tokenFlags |= ast.TokenFlagsContainsInvalidEscape
		if shouldEmitInvalidEscapeError {
			s.error(diagnostics.Hexadecimal_digit_expected)
		}
		return -1
	}
	hexValue, _ := strconv.ParseInt(hexDigits, 16, 32)
	if extended {
		if hexValue > 0x10FFFF {
			s.tokenFlags |= ast.TokenFlagsContainsInvalidEscape
			if shouldEmitInvalidEscapeError {
				s.errorAt(diagnostics.An_extended_Unicode_escape_value_must_be_between_0x0_and_0x10FFFF_inclusive, start+1, s.pos-start-1)
			}
			return -1
		}
		if s.char() != '}' {
			s.tokenFlags |= ast.TokenFlagsContainsInvalidEscape
			if shouldEmitInvalidEscapeError {
				s.error(diagnostics.Unterminated_Unicode_escape_sequence)
			}
			return -1
		}
		s.pos++
	}
	return rune(hexValue)
}

// Current character is known to be a backslash. Check for Unicode escape of the form '\uXXXX'
// or '\u{XXXXXX}' and return code point value if valid Unicode escape is found. Otherwise return -1.
func (s *Scanner) peekUnicodeEscape() rune {
	if s.charAt(1) == 'u' {
		savePos := s.pos
		saveTokenFlags := s.tokenFlags
		codePoint := s.scanUnicodeEscape(false)
		s.pos = savePos
		s.tokenFlags = saveTokenFlags
		return codePoint
	}
	return -1
}

func (s *Scanner) scanNumber() ast.Kind {
	start := s.pos
	var fixedPart string
	if s.char() == '0' {
		s.pos++
		if s.char() == '_' {
			s.tokenFlags |= ast.TokenFlagsContainsSeparator | ast.TokenFlagsContainsInvalidSeparator
			s.errorAt(diagnostics.Numeric_separators_are_not_allowed_here, s.pos, 1)
			s.pos = start
			fixedPart = s.scanNumberFragment()
		} else {
			digits, isOctal := s.scanDigits()
			if digits == "" {
				fixedPart = "0"
			} else if !isOctal {
				s.tokenFlags |= ast.TokenFlagsContainsLeadingZero
				fixedPart = digits
			} else {
				s.tokenValue = jsnum.FromString(digits).String()
				s.tokenFlags |= ast.TokenFlagsOctal
				withMinus := s.token == ast.KindMinusToken
				literal := core.IfElse(withMinus, "-", "") + "0o" + s.tokenValue
				if withMinus {
					start--
				}
				s.errorAt(diagnostics.Octal_literals_are_not_allowed_Use_the_syntax_0, start, s.pos-start, literal)
				return ast.KindNumericLiteral
			}
		}
	} else {
		fixedPart = s.scanNumberFragment()
	}
	fixedPartEnd := s.pos
	fractionalPart := ""
	exponentPreamble := ""
	exponentPart := ""
	if s.char() == '.' {
		s.pos++
		fractionalPart = s.scanNumberFragment()
	}
	end := s.pos
	if s.char() == 'E' || s.char() == 'e' {
		s.pos++
		s.tokenFlags |= ast.TokenFlagsScientific
		if s.char() == '+' || s.char() == '-' {
			s.pos++
		}
		startNumericPart := s.pos
		exponentPart = s.scanNumberFragment()
		if exponentPart == "" {
			s.error(diagnostics.Digit_expected)
		} else {
			exponentPreamble = s.text[end:startNumericPart]
			end = s.pos
		}
	}
	if s.tokenFlags&ast.TokenFlagsContainsSeparator != 0 {
		s.tokenValue = fixedPart
		if fractionalPart != "" {
			s.tokenValue += "." + fractionalPart
		}
		if exponentPart != "" {
			s.tokenValue += exponentPreamble + exponentPart
		}
	} else {
		s.tokenValue = s.text[start:end]
	}
	if s.tokenFlags&ast.TokenFlagsContainsLeadingZero != 0 {
		s.errorAt(diagnostics.Decimals_with_leading_zeros_are_not_allowed, start, s.pos-start)
		s.tokenValue = jsnum.FromString(s.tokenValue).String()
		return ast.KindNumericLiteral
	}
	var result ast.Kind
	if fixedPartEnd == s.pos {
		result = s.scanBigIntSuffix()
	} else {
		s.tokenValue = jsnum.FromString(s.tokenValue).String()
		result = ast.KindNumericLiteral
	}
	ch, _ := s.charAndSize()
	if IsIdentifierStart(ch) {
		idStart := s.pos
		id := s.scanIdentifierParts()
		if result != ast.KindBigIntLiteral && len(id) == 1 && s.text[idStart] == 'n' {
			if s.tokenFlags&ast.TokenFlagsScientific != 0 {
				s.errorAt(diagnostics.A_bigint_literal_cannot_use_exponential_notation, start, s.pos-start)
				return result
			}
			if fixedPartEnd < idStart {
				s.errorAt(diagnostics.A_bigint_literal_must_be_an_integer, start, s.pos-start)
				return result
			}
		}
		s.errorAt(diagnostics.An_identifier_or_keyword_cannot_immediately_follow_a_numeric_literal, idStart, s.pos-idStart)
		s.pos = idStart
	}
	return result
}

func (s *Scanner) scanNumberFragment() string {
	start := s.pos
	allowSeparator := false
	isPreviousTokenSeparator := false
	var result strings.Builder
	for {
		ch := s.char()
		if ch == '_' {
			s.tokenFlags |= ast.TokenFlagsContainsSeparator
			if allowSeparator {
				allowSeparator = false
				isPreviousTokenSeparator = true
				result.WriteString(s.text[start:s.pos])
			} else {
				s.tokenFlags |= ast.TokenFlagsContainsInvalidSeparator
				if isPreviousTokenSeparator {
					s.errorAt(diagnostics.Multiple_consecutive_numeric_separators_are_not_permitted, s.pos, 1)
				} else {
					s.errorAt(diagnostics.Numeric_separators_are_not_allowed_here, s.pos, 1)
				}
			}
			s.pos++
			start = s.pos
			continue
		}
		if stringutil.IsDigit(ch) {
			allowSeparator = true
			isPreviousTokenSeparator = false
			s.pos++
			continue
		}
		break
	}
	if isPreviousTokenSeparator {
		s.tokenFlags |= ast.TokenFlagsContainsInvalidSeparator
		s.errorAt(diagnostics.Numeric_separators_are_not_allowed_here, s.pos-1, 1)
	}
	result.WriteString(s.text[start:s.pos])
	return result.String()
}

func (s *Scanner) scanDigits() (string, bool) {
	start := s.pos
	isOctal := true
	for stringutil.IsDigit(s.char()) {
		if !stringutil.IsOctalDigit(s.char()) {
			isOctal = false
		}
		s.pos++
	}
	return s.text[start:s.pos], isOctal
}

func (s *Scanner) scanHexDigits(minCount int, scanAsManyAsPossible bool, canHaveSeparators bool) string {
	digitCount := 0
	start := s.pos
	allowSeparator := false
	isPreviousTokenSeparator := false
	for digitCount < minCount || scanAsManyAsPossible {
		ch := s.char()
		if stringutil.IsHexDigit(ch) {
			allowSeparator = canHaveSeparators
			isPreviousTokenSeparator = false
			digitCount++
		} else if canHaveSeparators && ch == '_' {
			s.tokenFlags |= ast.TokenFlagsContainsSeparator
			if allowSeparator {
				allowSeparator = false
				isPreviousTokenSeparator = true
			} else if isPreviousTokenSeparator {
				s.errorAt(diagnostics.Multiple_consecutive_numeric_separators_are_not_permitted, s.pos, 1)
			} else {
				s.errorAt(diagnostics.Numeric_separators_are_not_allowed_here, s.pos, 1)
			}
		} else {
			break
		}
		s.pos++
	}
	if isPreviousTokenSeparator {
		s.errorAt(diagnostics.Numeric_separators_are_not_allowed_here, s.pos-1, 1)
	}
	if digitCount < minCount {
		return ""
	}
	digits := s.text[start:s.pos]
	if s.hexDigitCache == nil {
		s.hexDigitCache = make(map[string]string)
	}
	if cached, ok := s.hexDigitCache[digits]; ok {
		return cached
	} else {
		original := digits
		if s.tokenFlags&ast.TokenFlagsContainsSeparator != 0 {
			digits = strings.ReplaceAll(digits, "_", "")
		}
		digits = strings.ToLower(digits) // standardize hex literals to lowercase
		s.hexDigitCache[original] = digits
		return digits
	}
}

func (s *Scanner) scanBinaryOrOctalDigits(base int32) string {
	var sb strings.Builder
	allowSeparator := false
	isPreviousTokenSeparator := false
	for {
		ch := s.char()
		if stringutil.IsDigit(ch) && ch-'0' < base {
			sb.WriteByte(byte(ch))
			allowSeparator = true
			isPreviousTokenSeparator = false
		} else if ch == '_' {
			s.tokenFlags |= ast.TokenFlagsContainsSeparator
			if allowSeparator {
				allowSeparator = false
				isPreviousTokenSeparator = true
			} else if isPreviousTokenSeparator {
				s.errorAt(diagnostics.Multiple_consecutive_numeric_separators_are_not_permitted, s.pos, 1)
			} else {
				s.errorAt(diagnostics.Numeric_separators_are_not_allowed_here, s.pos, 1)
			}
		} else {
			break
		}
		s.pos++
	}
	if isPreviousTokenSeparator {
		s.errorAt(diagnostics.Numeric_separators_are_not_allowed_here, s.pos-1, 1)
	}
	return sb.String()
}

func (s *Scanner) scanBigIntSuffix() ast.Kind {
	if s.char() == 'n' {
		s.tokenValue += "n"
		if s.tokenFlags&ast.TokenFlagsBinaryOrOctalSpecifier != 0 {
			s.tokenValue = jsnum.ParsePseudoBigInt(s.tokenValue) + "n"
		}
		s.pos++
		return ast.KindBigIntLiteral
	}
	if s.numberCache == nil {
		s.numberCache = make(map[string]string)
	}
	if cached, ok := s.numberCache[s.tokenValue]; ok {
		s.tokenValue = cached
	} else {
		tokenValue := jsnum.FromString(s.tokenValue).String()
		if tokenValue == s.tokenValue {
			tokenValue = s.tokenValue
		}
		s.numberCache[s.tokenValue] = tokenValue
		s.tokenValue = tokenValue
	}
	return ast.KindNumericLiteral
}

func (s *Scanner) scanInvalidCharacter() {
	_, size := s.charAndSize()
	s.errorAt(diagnostics.Invalid_character, s.pos, size)
	s.pos += size
	s.token = ast.KindUnknown
}

func GetIdentifierToken(str string) ast.Kind {
	if len(str) >= 2 && len(str) <= 12 && str[0] >= 'a' && str[0] <= 'z' {
		keyword := textToKeyword[str]
		if keyword != ast.KindUnknown {
			return keyword
		}
	}
	return ast.KindIdentifier
}

func IsValidIdentifier(s string) bool {
	if len(s) == 0 {
		return false
	}
	for i, ch := range s {
		if i == 0 && !IsIdentifierStart(ch) || i != 0 && !IsIdentifierPart(ch) {
			return false
		}
	}
	return true
}

// Section 6.1.4
func isWordCharacter(ch rune) bool {
	return stringutil.IsASCIILetter(ch) || stringutil.IsDigit(ch) || ch == '_'
}

func IsIdentifierStart(ch rune) bool {
	return stringutil.IsASCIILetter(ch) || ch == '_' || ch == '$' || ch >= utf8.RuneSelf && isUnicodeIdentifierStart(ch)
}

func IsIdentifierPart(ch rune) bool {
	return IsIdentifierPartEx(ch, core.LanguageVariantStandard)
}

func IsIdentifierPartEx(ch rune, languageVariant core.LanguageVariant) bool {
	return isWordCharacter(ch) || ch == '$' ||
		ch >= utf8.RuneSelf && isUnicodeIdentifierPart(ch) ||
		languageVariant == core.LanguageVariantJSX && (ch == '-' || ch == ':') // "-" and ":" are valid in JSX Identifiers
}

func isUnicodeIdentifierStart(ch rune) bool {
	return isInUnicodeRanges(ch, unicodeESNextIdentifierStart)
}

func isUnicodeIdentifierPart(ch rune) bool {
	return isInUnicodeRanges(ch, unicodeESNextIdentifierPart)
}

func isInUnicodeRanges(cp rune, ranges []rune) bool {
	// Bail out quickly if it couldn't possibly be in the map
	if cp < ranges[0] {
		return false
	}
	// Perform binary search in one of the Unicode range maps
	lo := 0
	hi := len(ranges)
	for lo+1 < hi {
		mid := lo + (hi-lo)/2
		// mid has to be even to catch beginning of a range
		mid -= mid % 2
		if ranges[mid] <= cp && cp <= ranges[mid+1] {
			return true
		}
		if cp < ranges[mid] {
			hi = mid
		} else {
			lo = mid + 2
		}
	}
	return false
}

var tokenToText map[ast.Kind]string

func init() {
	tokenToText = make(map[ast.Kind]string, len(textToToken))
	for text, key := range textToToken {
		tokenToText[key] = text
	}
}

func TokenToString(token ast.Kind) string {
	return tokenToText[token]
}

func StringToToken(s string) ast.Kind {
	kind, ok := textToToken[s]
	if ok {
		return kind
	}
	return ast.KindUnknown
}

func GetViableKeywordSuggestions() []string {
	result := make([]string, 0, len(textToKeyword))
	for text := range textToKeyword {
		if len(text) > 2 {
			result = append(result, text)
		}
	}
	return result
}

func couldStartTrivia(text string, pos int) bool {
	// Keep in sync with skipTrivia
	switch ch := text[pos]; ch {
	// Characters that could start normal trivia
	case '\r', '\n', '\t', '\v', '\f', ' ', '/',
		// Characters that could start conflict marker trivia
		'<', '|', '=', '>':
		return true
	case '#':
		// Only if its the beginning can we have #! trivia
		return pos == 0
	default:
		return ch > maxAsciiCharacter
	}
}

type SkipTriviaOptions struct {
	StopAfterLineBreak bool
	StopAtComments     bool
	InJSDoc            bool
}

func SkipTrivia(text string, pos int) int {
	return SkipTriviaEx(text, pos, nil)
}

func SkipTriviaEx(text string, pos int, options *SkipTriviaOptions) int {
	if ast.PositionIsSynthesized(pos) {
		return pos
	}
	if options == nil {
		options = &SkipTriviaOptions{}
	}

	textLen := len(text)
	canConsumeStar := false
	// Keep in sync with couldStartTrivia
	for {
		ch, size := utf8.DecodeRuneInString(text[pos:])
		switch ch {
		case '\r':
			if pos+1 < textLen && text[pos+1] == '\n' {
				pos++
			}
			fallthrough
		case '\n':
			pos++
			if options.StopAfterLineBreak {
				return pos
			}
			canConsumeStar = options.InJSDoc
			continue
		case '\t', '\v', '\f', ' ':
			pos++
			continue
		case '/':
			if options.StopAtComments {
				break
			}
			if pos+1 < textLen {
				if text[pos+1] == '/' {
					pos += 2
					for pos < textLen {
						ch, size := utf8.DecodeRuneInString(text[pos:])
						if stringutil.IsLineBreak(ch) {
							break
						}
						pos += size
					}
					canConsumeStar = false
					continue
				}
				if text[pos+1] == '*' {
					pos += 2
					for pos < textLen {
						if text[pos] == '*' && (pos+1 < textLen) && text[pos+1] == '/' {
							pos += 2
							break
						}
						_, size := utf8.DecodeRuneInString(text[pos:])
						pos += size
					}
					canConsumeStar = false
					continue
				}
			}
		case '<', '|', '=', '>':
			if isConflictMarkerTrivia(text, pos) {
				pos = scanConflictMarkerTrivia(text, pos, nil)
				canConsumeStar = false
				continue
			}
		case '#':
			if pos == 0 && isShebangTrivia(text, pos) {
				pos = scanShebangTrivia(text, pos)
				canConsumeStar = false
				continue
			}
		case '*':
			if canConsumeStar {
				pos++
				canConsumeStar = false
				continue
			}
		default:
			if ch > rune(maxAsciiCharacter) && stringutil.IsWhiteSpaceLike(ch) {
				pos += size
				continue
			}
		}
		return pos
	}
}

// All conflict markers consist of the same character repeated seven times.  If it is
// a <<<<<<< or >>>>>>> marker then it is also followed by a space.
var (
	mergeConflictMarkerLength      = len("<<<<<<<")
	maxAsciiCharacter         byte = 127
)

func isConflictMarkerTrivia(text string, pos int) bool {
	if pos < 0 {
		panic("pos < 0")
	}

	// Conflict markers must be at the start of a line.
	var prev rune
	if pos >= 2 {
		prev, _ = utf8.DecodeLastRuneInString(text[:pos-2])
	}
	if pos == 0 || stringutil.IsLineBreak(prev) || pos >= 1 && stringutil.IsLineBreak(rune(text[pos-1])) {
		ch := text[pos]

		if (pos + mergeConflictMarkerLength) < len(text) {
			for i := range mergeConflictMarkerLength {
				if text[pos+i] != ch {
					return false
				}
			}

			return ch == '=' || text[pos+mergeConflictMarkerLength] == ' '
		}
	}

	return false
}

func scanConflictMarkerTrivia(text string, pos int, reportError func(diag *diagnostics.Message, pos int, length int, args ...any)) int {
	if reportError != nil {
		reportError(diagnostics.Merge_conflict_marker_encountered, pos, mergeConflictMarkerLength)
	}
	ch, size := utf8.DecodeRuneInString(text[pos:])
	length := len(text)

	if ch == '<' || ch == '>' {
		for pos < length && !stringutil.IsLineBreak(ch) {
			pos += size
			ch, size = utf8.DecodeRuneInString(text[pos:])
		}
	} else {
		if ch != '|' && ch != '=' {
			panic("Assertion failed: ch must be either '|' or '='")
		}
		// Consume everything from the start of a ||||||| or ======= marker to the start
		// of the next ======= or >>>>>>> marker.
		for pos < length {
			currentChar := text[pos]
			if (currentChar == '=' || currentChar == '>') && rune(currentChar) != ch && isConflictMarkerTrivia(text, pos) {
				break
			}

			pos++
		}
	}

	return pos
}

func isShebangTrivia(text string, pos int) bool {
	if len(text) < 2 {
		return false
	}
	if pos != 0 {
		panic("Shebangs check must only be done at the start of the file")
	}
	return text[0] == '#' && text[1] == '!'
}

func scanShebangTrivia(text string, pos int) int {
	pos += 2
	for pos < len(text) {
		ch, size := utf8.DecodeRuneInString(text[pos:])
		if stringutil.IsLineBreak(ch) {
			break
		}
		pos += size
	}
	return pos
}

func GetShebang(text string) string {
	if !isShebangTrivia(text, 0) {
		return ""
	}

	end := scanShebangTrivia(text, 0)
	return text[:end]
}

func GetScannerForSourceFile(sourceFile *ast.SourceFile, pos int) *Scanner {
	s := NewScanner()
	s.text = sourceFile.Text()
	s.pos = pos
	s.languageVariant = sourceFile.LanguageVariant
	s.Scan()
	return s
}

func ScanTokenAtPosition(sourceFile *ast.SourceFile, pos int) ast.Kind {
	s := GetScannerForSourceFile(sourceFile, pos)
	return s.token
}

func GetRangeOfTokenAtPosition(sourceFile *ast.SourceFile, pos int) core.TextRange {
	s := GetScannerForSourceFile(sourceFile, pos)
	return core.NewTextRange(s.tokenStart, s.pos)
}

func GetTokenPosOfNode(node *ast.Node, sourceFile *ast.SourceFile, includeJSDoc bool) int {
	// With nodes that have no width (i.e. 'Missing' nodes), we actually *don't*
	// want to skip trivia because this will launch us forward to the next token.
	if ast.NodeIsMissing(node) {
		return node.Pos()
	}
	if ast.IsJSDocNode(node) || node.Kind == ast.KindJsxText {
		// JsxText cannot actually contain comments, even though the scanner will think it sees comments
		return SkipTriviaEx(sourceFile.Text(), node.Pos(), &SkipTriviaOptions{StopAtComments: true})
	}
	if includeJSDoc && len(node.JSDoc(sourceFile)) > 0 {
		return GetTokenPosOfNode(node.JSDoc(sourceFile)[0], sourceFile, false /*includeJSDoc*/)
	}
	return SkipTriviaEx(sourceFile.Text(), node.Pos(), &SkipTriviaOptions{InJSDoc: node.Flags&ast.NodeFlagsJSDoc != 0})
}

func getErrorRangeForArrowFunction(sourceFile *ast.SourceFile, node *ast.Node) core.TextRange {
	pos := SkipTrivia(sourceFile.Text(), node.Pos())
	body := node.AsArrowFunction().Body
	if body != nil && body.Kind == ast.KindBlock {
		startLine, _ := GetECMALineAndCharacterOfPosition(sourceFile, body.Pos())
		endLine, _ := GetECMALineAndCharacterOfPosition(sourceFile, body.End())
		if startLine < endLine {
			// The arrow function spans multiple lines,
			// make the error span be the first line, inclusive.
			return core.NewTextRange(pos, GetECMAEndLinePosition(sourceFile, startLine))
		}
	}
	return core.NewTextRange(pos, node.End())
}

func GetErrorRangeForNode(sourceFile *ast.SourceFile, node *ast.Node) core.TextRange {
	errorNode := node
	switch node.Kind {
	case ast.KindSourceFile:
		pos := SkipTrivia(sourceFile.Text(), 0)
		if pos == len(sourceFile.Text()) {
			return core.NewTextRange(0, 0)
		}
		return GetRangeOfTokenAtPosition(sourceFile, pos)
	// This list is a work in progress. Add missing node kinds to improve their error spans
	case ast.KindFunctionDeclaration, ast.KindMethodDeclaration:
		if node.Flags&ast.NodeFlagsReparsed != 0 {
			errorNode = node
			break
		}
		fallthrough
	case ast.KindVariableDeclaration, ast.KindBindingElement, ast.KindClassDeclaration, ast.KindClassExpression, ast.KindInterfaceDeclaration,
		ast.KindModuleDeclaration, ast.KindEnumDeclaration, ast.KindEnumMember, ast.KindFunctionExpression,
		ast.KindGetAccessor, ast.KindSetAccessor, ast.KindTypeAliasDeclaration, ast.KindJSTypeAliasDeclaration, ast.KindPropertyDeclaration,
		ast.KindPropertySignature, ast.KindNamespaceImport:
		errorNode = ast.GetNameOfDeclaration(node)
	case ast.KindArrowFunction:
		return getErrorRangeForArrowFunction(sourceFile, node)
	case ast.KindCaseClause, ast.KindDefaultClause:
		start := SkipTrivia(sourceFile.Text(), node.Pos())
		end := node.End()
		statements := node.AsCaseOrDefaultClause().Statements.Nodes
		if len(statements) != 0 {
			end = statements[0].Pos()
		}
		return core.NewTextRange(start, end)
	case ast.KindReturnStatement, ast.KindYieldExpression:
		pos := SkipTrivia(sourceFile.Text(), node.Pos())
		return GetRangeOfTokenAtPosition(sourceFile, pos)
	case ast.KindSatisfiesExpression:
		pos := SkipTrivia(sourceFile.Text(), node.AsSatisfiesExpression().Expression.End())
		return GetRangeOfTokenAtPosition(sourceFile, pos)
	case ast.KindConstructor:
		if node.Flags&ast.NodeFlagsReparsed != 0 {
			errorNode = node
			break
		}
		scanner := GetScannerForSourceFile(sourceFile, node.Pos())
		start := scanner.TokenStart()
		for scanner.Token() != ast.KindConstructorKeyword && scanner.Token() != ast.KindStringLiteral && scanner.Token() != ast.KindEndOfFile {
			scanner.Scan()
		}
		return core.NewTextRange(start, scanner.TokenEnd())
		// !!!
		// case KindJSDocSatisfiesTag:
		// 	pos := scanner.SkipTrivia(sourceFile.Text(), node.tagName.pos)
		// 	return scanner.GetRangeOfTokenAtPosition(sourceFile, pos)
	}
	if errorNode == nil {
		// If we don't have a better node, then just set the error on the first token of
		// construct.
		return GetRangeOfTokenAtPosition(sourceFile, node.Pos())
	}
	pos := errorNode.Pos()
	if !ast.NodeIsMissing(errorNode) && !ast.IsJsxText(errorNode) {
		pos = SkipTrivia(sourceFile.Text(), pos)
	}
	return core.NewTextRange(pos, errorNode.End())
}

func ComputeLineOfPosition(lineStarts []core.TextPos, pos int) int {
	low := 0
	high := len(lineStarts) - 1
	for low <= high {
		middle := low + ((high - low) >> 1)
		value := int(lineStarts[middle])
		if value < pos {
			low = middle + 1
		} else if value > pos {
			high = middle - 1
		} else {
			return middle
		}
	}
	return low - 1
}

func GetECMALineStarts(sourceFile ast.SourceFileLike) []core.TextPos {
	return sourceFile.ECMALineMap()
}

func GetECMALineAndCharacterOfPosition(sourceFile ast.SourceFileLike, pos int) (line int, character int) {
	lineMap := GetECMALineStarts(sourceFile)
	line = ComputeLineOfPosition(lineMap, pos)
	character = utf8.RuneCountInString(sourceFile.Text()[lineMap[line]:pos])
	return line, character
}

<<<<<<< HEAD
func GetLineEndOfPosition(sourceFile ast.SourceFileLike, pos int) int {
	line, _ := GetLineAndCharacterOfPosition(sourceFile, pos)
	lineStarts := GetLineStarts(sourceFile)

	var lastCharPos int
	if line+1 >= len(lineStarts) {
		lastCharPos = len(sourceFile.Text())
	} else {
		lastCharPos = int(lineStarts[line+1] - 1)
	}

	fullText := sourceFile.Text()
	// if the new line is "\r\n", we should return the last non-new-line-character position
	if len(fullText) > 0 && len(fullText) != lastCharPos && fullText[lastCharPos] == '\n' && fullText[lastCharPos-1] == '\r' {
		return lastCharPos - 1
	} else {
		return lastCharPos
	}
}

func GetEndLinePosition(sourceFile *ast.SourceFile, line int) int {
	pos := int(GetLineStarts(sourceFile)[line])
=======
func GetECMAEndLinePosition(sourceFile *ast.SourceFile, line int) int {
	pos := int(GetECMALineStarts(sourceFile)[line])
>>>>>>> e8d7a1eb
	for {
		ch, size := utf8.DecodeRuneInString(sourceFile.Text()[pos:])
		if size == 0 || stringutil.IsLineBreak(ch) {
			return pos
		}
		pos += size
	}
}

func GetECMAPositionOfLineAndCharacter(sourceFile *ast.SourceFile, line int, character int) int {
	return ComputePositionOfLineAndCharacter(GetECMALineStarts(sourceFile), line, character)
}

func ComputePositionOfLineAndCharacter(lineStarts []core.TextPos, line int, character int) int {
	return ComputePositionOfLineAndCharacterEx(lineStarts, line, character, nil, false)
}

func ComputePositionOfLineAndCharacterEx(lineStarts []core.TextPos, line int, character int, text *string, allowEdits bool) int {
	if line < 0 || line >= len(lineStarts) {
		if allowEdits {
			// Clamp line to nearest allowable value
			if line < 0 {
				line = 0
			} else if line >= len(lineStarts) {
				line = len(lineStarts) - 1
			}
		} else {
			panic(fmt.Sprintf("Bad line number. Line: %d, lineStarts.length: %d.", line, len(lineStarts)))
		}
	}

	res := int(lineStarts[line]) + character

	if allowEdits {
		// Clamp to nearest allowable values to allow the underlying to be edited without crashing (accuracy is lost, instead)
		// TODO: Somehow track edits between file as it was during the creation of sourcemap we have and the current file and
		// apply them to the computed position to improve accuracy
		if line+1 < len(lineStarts) && res > int(lineStarts[line+1]) {
			return int(lineStarts[line+1])
		}
		if text != nil && res > len(*text) {
			return len(*text)
		}
		return res
	}
	if line < len(lineStarts)-1 && res >= int(lineStarts[line+1]) {
		panic("Computed position is beyond that of the following line.")
	} else if text != nil {
		debug.Assert(res <= len(*text)) // Allow single character overflow for trailing newline
	}
	return res
}

func GetLeadingCommentRanges(f *ast.NodeFactory, text string, pos int) iter.Seq[ast.CommentRange] {
	return iterateCommentRanges(f, text, pos, false)
}

func GetTrailingCommentRanges(f *ast.NodeFactory, text string, pos int) iter.Seq[ast.CommentRange] {
	return iterateCommentRanges(f, text, pos, true)
}

/*
Returns an iterator over each comment range following the provided position.
Single-line comment ranges include the leading double-slash characters but not the ending
line break. Multi-line comment ranges include the leading slash-asterisk and trailing
asterisk-slash characters.
*/
func iterateCommentRanges(f *ast.NodeFactory, text string, pos int, trailing bool) iter.Seq[ast.CommentRange] {
	return func(yield func(ast.CommentRange) bool) {
		var pendingPos int
		var pendingEnd int
		var pendingKind ast.Kind
		var pendingHasTrailingNewLine bool
		hasPendingCommentRange := false
		collecting := trailing
		if pos == 0 {
			collecting = true
			if isShebangTrivia(text, pos) {
				pos = scanShebangTrivia(text, pos)
			}
		}
	scan:
		for pos >= 0 && pos < len(text) {
			ch, size := utf8.DecodeRuneInString(text[pos:])
			switch ch {
			case '\r':
				if pos+1 < len(text) && text[pos+1] == '\n' {
					pos++
				}
				fallthrough
			case '\n':
				pos++
				if trailing {
					break scan
				}

				collecting = true
				if hasPendingCommentRange {
					pendingHasTrailingNewLine = true
				}

				continue
			case '\t', '\v', '\f', ' ':
				pos++
				continue
			case '/':
				var nextChar byte
				if pos+1 < len(text) {
					nextChar = text[pos+1]
				}
				hasTrailingNewLine := false
				if nextChar == '/' || nextChar == '*' {
					var kind ast.Kind
					if nextChar == '/' {
						kind = ast.KindSingleLineCommentTrivia
					} else {
						kind = ast.KindMultiLineCommentTrivia
					}

					startPos := pos
					pos += 2
					if nextChar == '/' {
						for pos < len(text) {
							c, s := utf8.DecodeRuneInString(text[pos:])
							if stringutil.IsLineBreak(c) {
								hasTrailingNewLine = true
								break
							}
							pos += s
						}
					} else {
						for pos < len(text) {
							c, s := utf8.DecodeRuneInString(text[pos:])
							if c == '*' && pos+1 < len(text) && text[pos+1] == '/' {
								pos += 2
								break
							}
							pos += s
						}
					}

					if collecting {
						if hasPendingCommentRange {
							if !yield(f.NewCommentRange(pendingKind, pendingPos, pendingEnd, pendingHasTrailingNewLine)) {
								return
							}
						}

						pendingPos = startPos
						pendingEnd = pos
						pendingKind = kind
						pendingHasTrailingNewLine = hasTrailingNewLine
						hasPendingCommentRange = true
					}

					continue
				}
				break scan
			default:
				if ch > unicode.MaxASCII && (stringutil.IsWhiteSpaceLike(ch)) {
					if hasPendingCommentRange && stringutil.IsLineBreak(ch) {
						pendingHasTrailingNewLine = true
					}
					pos += size
					continue
				}
				break scan
			}
		}

		if hasPendingCommentRange {
			yield(f.NewCommentRange(pendingKind, pendingPos, pendingEnd, pendingHasTrailingNewLine))
		}
	}
}<|MERGE_RESOLUTION|>--- conflicted
+++ resolved
@@ -2441,7 +2441,6 @@
 	return line, character
 }
 
-<<<<<<< HEAD
 func GetLineEndOfPosition(sourceFile ast.SourceFileLike, pos int) int {
 	line, _ := GetLineAndCharacterOfPosition(sourceFile, pos)
 	lineStarts := GetLineStarts(sourceFile)
@@ -2462,12 +2461,8 @@
 	}
 }
 
-func GetEndLinePosition(sourceFile *ast.SourceFile, line int) int {
-	pos := int(GetLineStarts(sourceFile)[line])
-=======
 func GetECMAEndLinePosition(sourceFile *ast.SourceFile, line int) int {
 	pos := int(GetECMALineStarts(sourceFile)[line])
->>>>>>> e8d7a1eb
 	for {
 		ch, size := utf8.DecodeRuneInString(sourceFile.Text()[pos:])
 		if size == 0 || stringutil.IsLineBreak(ch) {
