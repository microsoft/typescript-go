package tstransforms

// !!! Unqualified enum member references across merged enum declarations are not currently supported (e.g `enum E {A}; enum E {B=A}`)
// !!! Unqualified namespace member references across merged namespace declarations are not currently supported (e.g `namespace N { export var x = 1; }; namespace N { x; }`).
// !!! SourceMaps and Comments need to be validated

import (
	"slices"

	"github.com/microsoft/typescript-go/internal/ast"
	"github.com/microsoft/typescript-go/internal/binder"
	"github.com/microsoft/typescript-go/internal/core"
	"github.com/microsoft/typescript-go/internal/jsnum"
	"github.com/microsoft/typescript-go/internal/printer"
	"github.com/microsoft/typescript-go/internal/transformers"
)

// Transforms TypeScript-specific runtime syntax into JavaScript-compatible syntax.
type RuntimeSyntaxTransformer struct {
	transformers.Transformer
	compilerOptions                     *core.CompilerOptions
	parentNode                          *ast.Node
	currentNode                         *ast.Node
	currentSourceFile                   *ast.Node
	currentScope                        *ast.Node // SourceFile | Block | ModuleBlock | CaseBlock
	currentScopeFirstDeclarationsOfName map[string]*ast.Node
	currentEnum                         *ast.EnumDeclarationNode
	currentNamespace                    *ast.ModuleDeclarationNode
	resolver                            binder.ReferenceResolver
}

func NewRuntimeSyntaxTransformer(opt *transformers.TransformOptions) *transformers.Transformer {
	compilerOptions := opt.CompilerOptions
	emitContext := opt.Context
	tx := &RuntimeSyntaxTransformer{compilerOptions: compilerOptions, resolver: opt.Resolver}
	return tx.NewTransformer(tx.visit, emitContext)
}

// Pushes a new child node onto the ancestor tracking stack, returning the grandparent node to be restored later via `popNode`.
func (tx *RuntimeSyntaxTransformer) pushNode(node *ast.Node) (grandparentNode *ast.Node) {
	grandparentNode = tx.parentNode
	tx.parentNode = tx.currentNode
	tx.currentNode = node
	return grandparentNode
}

// Pops the last child node off the ancestor tracking stack, restoring the grandparent node.
func (tx *RuntimeSyntaxTransformer) popNode(grandparentNode *ast.Node) {
	tx.currentNode = tx.parentNode
	tx.parentNode = grandparentNode
}

func (tx *RuntimeSyntaxTransformer) pushScope(node *ast.Node) (savedCurrentScope *ast.Node, savedCurrentScopeFirstDeclarationsOfName map[string]*ast.Node) {
	savedCurrentScope = tx.currentScope
	savedCurrentScopeFirstDeclarationsOfName = tx.currentScopeFirstDeclarationsOfName
	switch node.Kind {
	case ast.KindSourceFile:
		tx.currentScope = node
		tx.currentSourceFile = node
		tx.currentScopeFirstDeclarationsOfName = nil
	case ast.KindCaseBlock, ast.KindModuleBlock, ast.KindBlock:
		tx.currentScope = node
		tx.currentScopeFirstDeclarationsOfName = nil
	case ast.KindFunctionDeclaration, ast.KindClassDeclaration, ast.KindVariableStatement:
		tx.recordDeclarationInScope(node)
	}
	return savedCurrentScope, savedCurrentScopeFirstDeclarationsOfName
}

func (tx *RuntimeSyntaxTransformer) popScope(savedCurrentScope *ast.Node, savedCurrentScopeFirstDeclarationsOfName map[string]*ast.Node) {
	if tx.currentScope != savedCurrentScope {
		// only reset the first declaration for a name if we are exiting the scope in which it was declared
		tx.currentScopeFirstDeclarationsOfName = savedCurrentScopeFirstDeclarationsOfName
	}

	tx.currentScope = savedCurrentScope
}

// Visits each node in the AST
func (tx *RuntimeSyntaxTransformer) visit(node *ast.Node) *ast.Node {
	grandparentNode := tx.pushNode(node)
	defer tx.popNode(grandparentNode)

	savedCurrentScope, savedCurrentScopeFirstDeclarationsOfName := tx.pushScope(node)
	defer tx.popScope(savedCurrentScope, savedCurrentScopeFirstDeclarationsOfName)

	if node.SubtreeFacts()&ast.SubtreeContainsTypeScript == 0 && (tx.currentNamespace == nil && tx.currentEnum == nil || node.SubtreeFacts()&ast.SubtreeContainsIdentifier == 0) {
		return node
	}

	switch node.Kind {
	// TypeScript parameter property modifiers are elided
	case ast.KindPublicKeyword,
		ast.KindPrivateKeyword,
		ast.KindProtectedKeyword,
		ast.KindReadonlyKeyword,
		ast.KindOverrideKeyword:
		node = nil
	case ast.KindEnumDeclaration:
		node = tx.visitEnumDeclaration(node.AsEnumDeclaration())
	case ast.KindModuleDeclaration:
		node = tx.visitModuleDeclaration(node.AsModuleDeclaration())
	case ast.KindClassDeclaration:
		node = tx.visitClassDeclaration(node.AsClassDeclaration())
	case ast.KindClassExpression:
		node = tx.visitClassExpression(node.AsClassExpression())
	case ast.KindConstructor:
		node = tx.visitConstructorDeclaration(node.AsConstructorDeclaration())
	case ast.KindFunctionDeclaration:
		node = tx.visitFunctionDeclaration(node.AsFunctionDeclaration())
	case ast.KindVariableStatement:
		node = tx.visitVariableStatement(node.AsVariableStatement())
	case ast.KindImportEqualsDeclaration:
		node = tx.visitImportEqualsDeclaration(node.AsImportEqualsDeclaration())
	case ast.KindIdentifier:
		node = tx.visitIdentifier(node)
	case ast.KindShorthandPropertyAssignment:
		node = tx.visitShorthandPropertyAssignment(node.AsShorthandPropertyAssignment())
	default:
		node = tx.Visitor().VisitEachChild(node)
	}
	return node
}

// Records that a declaration was emitted in the current scope, if it was the first declaration for the provided symbol.
func (tx *RuntimeSyntaxTransformer) recordDeclarationInScope(node *ast.Node) {
	switch node.Kind {
	case ast.KindVariableStatement:
		tx.recordDeclarationInScope(node.AsVariableStatement().DeclarationList)
		return
	case ast.KindVariableDeclarationList:
		for _, decl := range node.AsVariableDeclarationList().Declarations.Nodes {
			tx.recordDeclarationInScope(decl)
		}
		return
	case ast.KindArrayBindingPattern, ast.KindObjectBindingPattern:
		for _, element := range node.Elements() {
			tx.recordDeclarationInScope(element)
		}
		return
	}
	name := node.Name()
	if name != nil {
		if ast.IsIdentifier(name) {
			if tx.currentScopeFirstDeclarationsOfName == nil {
				tx.currentScopeFirstDeclarationsOfName = make(map[string]*ast.Node)
			}
			text := name.Text()
			if _, found := tx.currentScopeFirstDeclarationsOfName[text]; !found {
				tx.currentScopeFirstDeclarationsOfName[text] = node
			}
		} else if ast.IsBindingPattern(name) {
			tx.recordDeclarationInScope(name)
		}
	}
}

// Determines whether a declaration is the first declaration with the same name emitted in the current scope.
func (tx *RuntimeSyntaxTransformer) isFirstDeclarationInScope(node *ast.Node) bool {
	name := node.Name()
	if name != nil && ast.IsIdentifier(name) {
		text := name.Text()
		if firstDeclaration, found := tx.currentScopeFirstDeclarationsOfName[text]; found {
			return firstDeclaration == node
		}
	}
	return false
}

func (tx *RuntimeSyntaxTransformer) isExportOfNamespace(node *ast.Node) bool {
	return tx.currentNamespace != nil && node.ModifierFlags()&ast.ModifierFlagsExport != 0
}

func (tx *RuntimeSyntaxTransformer) isExportOfExternalModule(node *ast.Node) bool {
	return tx.currentNamespace == nil && node.ModifierFlags()&ast.ModifierFlagsExport != 0
}

// Gets an expression that represents a property name, such as `"foo"` for the identifier `foo`.
func (tx *RuntimeSyntaxTransformer) getExpressionForPropertyName(member *ast.EnumMember) *ast.Expression {
	name := member.Name()
	switch name.Kind {
	case ast.KindPrivateIdentifier:
		return tx.Factory().NewIdentifier("")
	case ast.KindComputedPropertyName:
		n := name.AsComputedPropertyName()
		// enums don't support computed properties so we always generate the 'expression' part of the name as-is.
		return tx.Visitor().VisitNode(n.Expression)
	case ast.KindIdentifier:
		return tx.Factory().NewStringLiteralFromNode(name)
	case ast.KindStringLiteral: // !!! propagate token flags (will produce new diffs)
		return tx.Factory().NewStringLiteral(name.Text(), ast.TokenFlagsNone)
	case ast.KindNumericLiteral:
		return tx.Factory().NewNumericLiteral(name.Text(), ast.TokenFlagsNone)
	default:
		return name
	}
}

// Gets an expression like `E["A"]` that references an enum member.
func (tx *RuntimeSyntaxTransformer) getEnumQualifiedElement(enum *ast.EnumDeclaration, member *ast.EnumMember) *ast.Expression {
	prop := tx.getNamespaceQualifiedElement(tx.getNamespaceContainerName(enum.AsNode()), tx.getExpressionForPropertyName(member))
	tx.EmitContext().AddEmitFlags(prop, printer.EFNoComments|printer.EFNoNestedComments|printer.EFNoSourceMap|printer.EFNoNestedSourceMaps)
	return prop
}

// Gets an expression used to refer to a namespace or enum from within the body of its declaration.
func (tx *RuntimeSyntaxTransformer) getNamespaceContainerName(node *ast.Node) *ast.IdentifierNode {
	return tx.Factory().NewGeneratedNameForNode(node)
}

// Gets an expression used to refer to an export of a namespace or a member of an enum by property name.
func (tx *RuntimeSyntaxTransformer) getNamespaceQualifiedProperty(ns *ast.IdentifierNode, name *ast.IdentifierNode) *ast.Expression {
	return tx.Factory().GetNamespaceMemberName(ns, name, printer.NameOptions{AllowSourceMaps: true})
}

// Gets an expression used to refer to an export of a namespace or a member of an enum by indexed access.
func (tx *RuntimeSyntaxTransformer) getNamespaceQualifiedElement(ns *ast.IdentifierNode, expression *ast.Expression) *ast.Expression {
	qualifiedName := tx.EmitContext().Factory.NewElementAccessExpression(ns, nil /*questionDotToken*/, expression, ast.NodeFlagsNone)
	tx.EmitContext().AssignCommentAndSourceMapRanges(qualifiedName, expression)
	return qualifiedName
}

// Gets an expression used within the provided node's container for any exported references.
func (tx *RuntimeSyntaxTransformer) getExportQualifiedReferenceToDeclaration(node *ast.Declaration) *ast.Expression {
	exportName := tx.Factory().GetDeclarationNameEx(node.AsNode(), printer.NameOptions{AllowSourceMaps: true})
	if tx.isExportOfNamespace(node.AsNode()) {
		return tx.getNamespaceQualifiedProperty(tx.getNamespaceContainerName(tx.currentNamespace), exportName)
	}
	return exportName
}

func (tx *RuntimeSyntaxTransformer) addVarForDeclaration(statements []*ast.Statement, node *ast.Declaration) ([]*ast.Statement, bool) {
	tx.recordDeclarationInScope(node)
	if !tx.isFirstDeclarationInScope(node) {
		return statements, false
	}

	if tx.isExportOfExternalModule(node) {
		// export { name };
		statements = append(statements, tx.Factory().NewExportDeclaration(
			nil,   /*modifiers*/
			false, /*isTypeOnly*/
			tx.Factory().NewNamedExports(tx.Factory().NewNodeList([]*ast.Node{
				tx.Factory().NewExportSpecifier(
					false, /*isTypeOnly*/
					nil,   /*propertyName*/
					node.Name().Clone(tx.Factory()),
				),
			})),
			nil, /*moduleSpecifier*/
			nil, /*attributes*/
		))
	}

	// var name;
	name := tx.Factory().GetLocalNameEx(node, printer.AssignedNameOptions{AllowSourceMaps: true})
	varDecl := tx.Factory().NewVariableDeclaration(name, nil, nil, nil)
	varFlags := core.IfElse(tx.currentScope == tx.currentSourceFile, ast.NodeFlagsNone, ast.NodeFlagsLet)
	varDecls := tx.Factory().NewVariableDeclarationList(varFlags, tx.Factory().NewNodeList([]*ast.Node{varDecl}))
	varStatement := tx.Factory().NewVariableStatement(nil /*modifiers*/, varDecls)

	tx.EmitContext().SetOriginal(varDecl, node)
	// !!! synthetic comments
	tx.EmitContext().SetOriginal(varStatement, node)

	// Adjust the source map emit to match the old emitter.
	tx.EmitContext().SetSourceMapRange(varDecls, node.Loc)

	// Trailing comments for enum declaration should be emitted after the function closure
	// instead of the variable statement:
	//
	//     /** Leading comment*/
	//     enum E {
	//         A
	//     } // trailing comment
	//
	// Should emit:
	//
	//     /** Leading comment*/
	//     var E;
	//     (function (E) {
	//         E[E["A"] = 0] = "A";
	//     })(E || (E = {})); // trailing comment
	//
	tx.EmitContext().SetCommentRange(varStatement, node.Loc)
	tx.EmitContext().AddEmitFlags(varStatement, printer.EFNoTrailingComments)
	statements = append(statements, varStatement)

	return statements, true
}

func (tx *RuntimeSyntaxTransformer) visitEnumDeclaration(node *ast.EnumDeclaration) *ast.Node {
	if !tx.shouldEmitEnumDeclaration(node) {
		return tx.EmitContext().NewNotEmittedStatement(node.AsNode())
	}

	statements := []*ast.Statement{}

	// If needed, we should emit a variable declaration for the enum:
	//  var name;
	statements, varAdded := tx.addVarForDeclaration(statements, node.AsNode())

	// If we emit a leading variable declaration, we should not emit leading comments for the enum body, but we should
	// still emit the comments if we are emitting to a System module.
	emitFlags := printer.EFNone
	if varAdded && (tx.compilerOptions.GetEmitModuleKind() != core.ModuleKindSystem || tx.currentScope != tx.currentSourceFile) {
		emitFlags |= printer.EFNoLeadingComments
	}

	//  x || (x = {})
	//  exports.x || (exports.x = {})
	enumArg := tx.Factory().NewLogicalORExpression(
		tx.getExportQualifiedReferenceToDeclaration(node.AsNode()),
		tx.Factory().NewAssignmentExpression(
			tx.getExportQualifiedReferenceToDeclaration(node.AsNode()),
			tx.Factory().NewObjectLiteralExpression(tx.Factory().NewNodeList([]*ast.Node{}), false),
		),
	)

	if tx.isExportOfNamespace(node.AsNode()) {
		// `localName` is the expression used within this node's containing scope for any local references.
		localName := tx.Factory().GetLocalNameEx(node.AsNode(), printer.AssignedNameOptions{AllowSourceMaps: true})

		//  x = (exports.x || (exports.x = {}))
		enumArg = tx.Factory().NewAssignmentExpression(localName, enumArg)
	}

	// (function (name) { ... })(name || (name = {}))
	enumParamName := tx.Factory().NewGeneratedNameForNode(node.AsNode())
	tx.EmitContext().SetSourceMapRange(enumParamName, node.Name().Loc)

	enumParam := tx.Factory().NewParameterDeclaration(nil, nil, enumParamName, nil, nil, nil)
	enumBody := tx.transformEnumBody(node)
	enumFunc := tx.Factory().NewFunctionExpression(nil, nil, nil, nil, tx.Factory().NewNodeList([]*ast.Node{enumParam}), nil, nil, enumBody)
	enumCall := tx.Factory().NewCallExpression(tx.Factory().NewParenthesizedExpression(enumFunc), nil, nil, tx.Factory().NewNodeList([]*ast.Node{enumArg}), ast.NodeFlagsNone)
	enumStatement := tx.Factory().NewExpressionStatement(enumCall)
	tx.EmitContext().SetOriginal(enumStatement, node.AsNode())
	tx.EmitContext().AssignCommentAndSourceMapRanges(enumStatement, node.AsNode())
	tx.EmitContext().AddEmitFlags(enumStatement, emitFlags)
	return tx.Factory().NewSyntaxList(append(statements, enumStatement))
}

// Transforms the body of an enum declaration.
func (tx *RuntimeSyntaxTransformer) transformEnumBody(node *ast.EnumDeclaration) *ast.BlockNode {
	savedCurrentEnum := tx.currentEnum
	tx.currentEnum = node.AsNode()

	statements := []*ast.Statement{}
	if len(node.Members.Nodes) > 0 {
		tx.EmitContext().StartVariableEnvironment()
		for _, member := range node.Members.Nodes {
			statements = append(statements, tx.transformEnumMember(member.AsEnumMember()))
		}
		statements = tx.EmitContext().EndAndMergeVariableEnvironment(statements)
	}

	statementList := tx.Factory().NewNodeList(statements)
	statementList.Loc = node.Members.Loc

	tx.currentEnum = savedCurrentEnum
	return tx.Factory().NewBlock(statementList, true /*multiline*/)
}

func (tx *RuntimeSyntaxTransformer) transformEnumMember(member *ast.EnumMember) *ast.Statement {
	savedParent := tx.parentNode

	tx.parentNode = tx.currentNode
	tx.currentNode = member.AsNode()

	evaluated := tx.resolver.GetEnumMemberValue(tx.EmitContext().MostOriginal(member.AsNode()))
	name := tx.getExpressionForPropertyName(member)
	value := tx.transformEnumMemberDeclarationValue(member, evaluated.Value)
	innerAssignment := tx.Factory().NewAssignmentExpression(tx.getEnumQualifiedElement(tx.currentEnum.AsEnumDeclaration(), member), value)

	var outerAssignment *ast.Expression
	if _, isString := evaluated.Value.(string); isString || evaluated.IsSyntacticallyString {
		outerAssignment = innerAssignment
	} else {
		outerAssignment = tx.Factory().NewAssignmentExpression(
			tx.Factory().NewElementAccessExpression(tx.getNamespaceContainerName(tx.currentEnum.AsNode()), nil /*questionDotToken*/, innerAssignment, ast.NodeFlagsNone),
			name,
		)
		tx.EmitContext().AssignCommentAndSourceMapRanges(outerAssignment, member.AsNode())
	}

<<<<<<< HEAD
	statement := tx.Factory().NewExpressionStatement(outerAssignment)
	tx.EmitContext().AssignCommentAndSourceMapRanges(statement, member.AsNode())
=======
	memberStatement := tx.Factory().NewExpressionStatement(expression)
	tx.EmitContext().AssignCommentAndSourceMapRanges(expression, member.AsNode())
	tx.EmitContext().AssignCommentAndSourceMapRanges(memberStatement, member.AsNode())
	statements = append(statements, memberStatement)

	// If this is not auto numbered and is not syntactically a string or numeric literal initializer, then we
	// conditionally define the reverse mapping for the enum member.
	if useConditionalReverseMapping {
		//  E["A"] = x;
		//  if (typeof E.A !== "string") E.A = "A";
		//  ^^^^^^^^^^^^^^^^^^^^^^^^^^^^^^^^^^^^^^^

		ifStatement := tx.Factory().NewIfStatement(
			tx.Factory().NewStrictInequalityExpression(
				tx.Factory().NewTypeOfExpression(tx.getEnumQualifiedReference(enum, member)),
				tx.Factory().NewStringLiteral("string", ast.TokenFlagsNone),
			),
			tx.Factory().NewExpressionStatement(
				tx.Factory().NewAssignmentExpression(
					tx.Factory().NewElementAccessExpression(
						tx.getNamespaceContainerName(enum.AsNode()),
						nil, /*questionDotToken*/
						tx.getEnumQualifiedReference(enum, member),
						ast.NodeFlagsNone,
					),
					tx.getExpressionForPropertyName(member),
				),
			),
			nil,
		)

		tx.EmitContext().AddEmitFlags(ifStatement, printer.EFSingleLine)
		tx.EmitContext().AssignSourceMapRange(ifStatement, member.Initializer)
		statements = append(statements, ifStatement)
	}
>>>>>>> cac2644e

	tx.currentNode = tx.parentNode
	tx.parentNode = savedParent

	return statement
}

func (tx *RuntimeSyntaxTransformer) visitModuleDeclaration(node *ast.ModuleDeclaration) *ast.Node {
	if !tx.shouldEmitModuleDeclaration(node) {
		return tx.EmitContext().NewNotEmittedStatement(node.AsNode())
	}

	statements := []*ast.Statement{}

	// If needed, we should emit a variable declaration for the module:
	//  var name;
	statements, varAdded := tx.addVarForDeclaration(statements, node.AsNode())

	// If we emit a leading variable declaration, we should not emit leading comments for the module body, but we should
	// still emit the comments if we are emitting to a System module.
	emitFlags := printer.EFNone
	if varAdded && (tx.compilerOptions.GetEmitModuleKind() != core.ModuleKindSystem || tx.currentScope != tx.currentSourceFile) {
		emitFlags |= printer.EFNoLeadingComments
	}

	//  x || (x = {})
	//  exports.x || (exports.x = {})
	moduleArg := tx.Factory().NewLogicalORExpression(
		tx.getExportQualifiedReferenceToDeclaration(node.AsNode()),
		tx.Factory().NewAssignmentExpression(
			tx.getExportQualifiedReferenceToDeclaration(node.AsNode()),
			tx.Factory().NewObjectLiteralExpression(tx.Factory().NewNodeList([]*ast.Node{}), false),
		),
	)

	if tx.isExportOfNamespace(node.AsNode()) {
		// `localName` is the expression used within this node's containing scope for any local references.
		localName := tx.Factory().GetLocalNameEx(node.AsNode(), printer.AssignedNameOptions{AllowSourceMaps: true})

		//  x = (exports.x || (exports.x = {}))
		moduleArg = tx.Factory().NewAssignmentExpression(localName, moduleArg)
	}

	// (function (name) { ... })(name || (name = {}))
	moduleParamName := tx.Factory().NewGeneratedNameForNode(node.AsNode())
	tx.EmitContext().SetSourceMapRange(moduleParamName, node.Name().Loc)

	moduleParam := tx.Factory().NewParameterDeclaration(nil, nil, moduleParamName, nil, nil, nil)
	moduleBody := tx.transformModuleBody(node, tx.getNamespaceContainerName(node.AsNode()))
	moduleFunc := tx.Factory().NewFunctionExpression(nil, nil, nil, nil, tx.Factory().NewNodeList([]*ast.Node{moduleParam}), nil, nil, moduleBody)
	moduleCall := tx.Factory().NewCallExpression(tx.Factory().NewParenthesizedExpression(moduleFunc), nil, nil, tx.Factory().NewNodeList([]*ast.Node{moduleArg}), ast.NodeFlagsNone)
	moduleStatement := tx.Factory().NewExpressionStatement(moduleCall)
	tx.EmitContext().SetOriginal(moduleStatement, node.AsNode())
	tx.EmitContext().AssignCommentAndSourceMapRanges(moduleStatement, node.AsNode())
	tx.EmitContext().AddEmitFlags(moduleStatement, emitFlags)
	return tx.Factory().NewSyntaxList(append(statements, moduleStatement))
}

func (tx *RuntimeSyntaxTransformer) transformModuleBody(node *ast.ModuleDeclaration, namespaceLocalName *ast.IdentifierNode) *ast.BlockNode {
	savedCurrentNamespace := tx.currentNamespace
	savedCurrentScope := tx.currentScope
	savedCurrentScopeFirstDeclarationsOfName := tx.currentScopeFirstDeclarationsOfName

	tx.currentNamespace = node.AsNode()
	tx.currentScopeFirstDeclarationsOfName = nil

	var statements []*ast.Statement
	tx.EmitContext().StartVariableEnvironment()

	var statementsLocation core.TextRange
	var blockLocation core.TextRange
	if node.Body != nil {
		if node.Body.Kind == ast.KindModuleBlock {
			// visit the children of `node` in advance to capture any references to namespace members
			node = tx.Visitor().VisitEachChild(node.AsNode()).AsModuleDeclaration()
			body := node.Body.AsModuleBlock()
			statements = body.Statements.Nodes
			statementsLocation = body.Statements.Loc
			blockLocation = body.Loc
		} else { // node.Body.Kind == ast.KindModuleDeclaration
			tx.currentScope = node.AsNode()
			statements, _ = tx.Visitor().VisitSlice([]*ast.Node{node.Body})
			moduleBlock := getInnermostModuleDeclarationFromDottedModule(node).Body.AsModuleBlock()
			statementsLocation = moduleBlock.Statements.Loc.WithPos(-1)
		}
	}

	tx.currentNamespace = savedCurrentNamespace
	tx.currentScope = savedCurrentScope
	tx.currentScopeFirstDeclarationsOfName = savedCurrentScopeFirstDeclarationsOfName

	statements = tx.EmitContext().EndAndMergeVariableEnvironment(statements)
	statementList := tx.Factory().NewNodeList(statements)
	statementList.Loc = statementsLocation
	block := tx.Factory().NewBlock(statementList, true /*multiline*/)
	block.Loc = blockLocation

	//  namespace hello.hi.world {
	//       function foo() {}
	//
	//       // TODO, blah
	//  }
	//
	// should be emitted as
	//
	//  var hello;
	//  (function (hello) {
	//      var hi;
	//      (function (hi) {
	//          var world;
	//          (function (world) {
	//              function foo() { }
	//              // TODO, blah
	//          })(world = hi.world || (hi.world = {}));
	//      })(hi = hello.hi || (hello.hi = {}));
	//  })(hello || (hello = {}));
	//
	// We only want to emit comment on the namespace which contains block body itself, not the containing namespaces.
	if node.Body == nil || node.Body.Kind != ast.KindModuleBlock {
		tx.EmitContext().AddEmitFlags(block, printer.EFNoComments)
	}
	return block
}

func (tx *RuntimeSyntaxTransformer) visitImportEqualsDeclaration(node *ast.ImportEqualsDeclaration) *ast.Node {
	if node.ModuleReference.Kind == ast.KindExternalModuleReference {
		return tx.Visitor().VisitEachChild(node.AsNode())
	}

	moduleReference := convertEntityNameToExpression(tx.EmitContext(), node.ModuleReference)
	tx.EmitContext().SetEmitFlags(moduleReference, printer.EFNoComments|printer.EFNoNestedSourceMaps)
	if !tx.isExportOfNamespace(node.AsNode()) {
		//  export var ${name} = ${moduleReference};
		//  var ${name} = ${moduleReference};
		varDecl := tx.Factory().NewVariableDeclaration(node.Name(), nil /*exclamationToken*/, nil /*type*/, moduleReference)
		tx.EmitContext().SetOriginal(varDecl, node.AsNode())
		varList := tx.Factory().NewVariableDeclarationList(ast.NodeFlagsNone, tx.Factory().NewNodeList([]*ast.Node{varDecl}))
		varModifiers := transformers.ExtractModifiers(tx.EmitContext(), node.Modifiers(), ast.ModifierFlagsExport)
		varStatement := tx.Factory().NewVariableStatement(varModifiers, varList)
		tx.EmitContext().SetOriginal(varStatement, node.AsNode())
		tx.EmitContext().AssignCommentAndSourceMapRanges(varStatement, node.AsNode())
		return varStatement
	} else {
		// exports.${name} = ${moduleReference};
		return tx.createExportStatement(node.Name(), moduleReference, node.Loc, node.Loc, node.AsNode())
	}
}

func (tx *RuntimeSyntaxTransformer) visitVariableStatement(node *ast.VariableStatement) *ast.Node {
	if tx.isExportOfNamespace(node.AsNode()) {
		expressions := []*ast.Expression{}
		for _, declaration := range node.DeclarationList.AsVariableDeclarationList().Declarations.Nodes {
			expression := transformers.ConvertVariableDeclarationToAssignmentExpression(tx.EmitContext(), declaration.AsVariableDeclaration())
			if expression != nil {
				expressions = append(expressions, expression)
			}
		}
		if len(expressions) == 0 {
			return nil
		}
		expression := tx.Factory().InlineExpressions(expressions)
		statement := tx.Factory().NewExpressionStatement(expression)
		tx.EmitContext().SetOriginal(statement, node.AsNode())
		tx.EmitContext().AssignCommentAndSourceMapRanges(statement, node.AsNode())

		// re-visit as the new node
		savedCurrent := tx.currentNode
		tx.currentNode = statement
		statement = tx.Visitor().VisitEachChild(statement)
		tx.currentNode = savedCurrent
		return statement
	}
	return tx.Visitor().VisitEachChild(node.AsNode())
}

func (tx *RuntimeSyntaxTransformer) visitFunctionDeclaration(node *ast.FunctionDeclaration) *ast.Node {
	if tx.isExportOfNamespace(node.AsNode()) {
		updated := tx.Factory().UpdateFunctionDeclaration(
			node,
			tx.Visitor().VisitModifiers(transformers.ExtractModifiers(tx.EmitContext(), node.Modifiers(), ^ast.ModifierFlagsExportDefault)),
			node.AsteriskToken,
			tx.Visitor().VisitNode(node.Name()),
			nil, /*typeParameters*/
			tx.Visitor().VisitNodes(node.Parameters),
			nil, /*returnType*/
			nil, /*fullSignature*/
			tx.Visitor().VisitNode(node.Body),
		)
		export := tx.createExportStatementForDeclaration(node.AsNode())
		if export != nil {
			return tx.Factory().NewSyntaxList([]*ast.Node{updated, export})
		}
		return updated
	}
	return tx.Visitor().VisitEachChild(node.AsNode())
}

func (tx *RuntimeSyntaxTransformer) getParameterProperties(constructor *ast.Node) []*ast.ParameterDeclaration {
	var parameterProperties []*ast.ParameterDeclaration
	if constructor != nil {
		for _, parameter := range constructor.Parameters() {
			if ast.IsParameterPropertyDeclaration(parameter, constructor) {
				parameterProperties = append(parameterProperties, parameter.AsParameterDeclaration())
			}
		}
	}
	return parameterProperties
}

func (tx *RuntimeSyntaxTransformer) visitClassDeclaration(node *ast.ClassDeclaration) *ast.Node {
	exported := tx.isExportOfNamespace(node.AsNode())
	var modifiers *ast.ModifierList
	if exported {
		modifiers = tx.Visitor().VisitModifiers(transformers.ExtractModifiers(tx.EmitContext(), node.Modifiers(), ^ast.ModifierFlagsExportDefault))
	} else {
		modifiers = tx.Visitor().VisitModifiers(node.Modifiers())
	}

	name := tx.Visitor().VisitNode(node.Name())
	heritageClauses := tx.Visitor().VisitNodes(node.HeritageClauses)
	members := tx.Visitor().VisitNodes(node.Members)
	parameterProperties := tx.getParameterProperties(core.Find(node.Members.Nodes, ast.IsConstructorDeclaration))

	if len(parameterProperties) > 0 {
		var newMembers []*ast.ClassElement
		for _, parameter := range parameterProperties {
			if ast.IsIdentifier(parameter.Name()) {
				parameterProperty := tx.Factory().NewPropertyDeclaration(
					nil, /*modifiers*/
					parameter.Name().Clone(tx.Factory()),
					nil, /*questionOrExclamationToken*/
					nil, /*type*/
					nil, /*initializer*/
				)
				tx.EmitContext().SetOriginal(parameterProperty, parameter.AsNode())
				newMembers = append(newMembers, parameterProperty)
			}
		}
		if len(newMembers) > 0 {
			newMembers = append(newMembers, members.Nodes...)
			members = tx.Factory().NewNodeList(newMembers)
			members.Loc = node.Members.Loc
		}
	}

	updated := tx.Factory().UpdateClassDeclaration(node, modifiers, name, nil /*typeParameters*/, heritageClauses, members)
	if exported {
		export := tx.createExportStatementForDeclaration(node.AsNode())
		if export != nil {
			return tx.Factory().NewSyntaxList([]*ast.Node{updated, export})
		}
	}
	return updated
}

func (tx *RuntimeSyntaxTransformer) visitClassExpression(node *ast.ClassExpression) *ast.Node {
	modifiers := tx.Visitor().VisitModifiers(transformers.ExtractModifiers(tx.EmitContext(), node.Modifiers(), ^ast.ModifierFlagsExportDefault))
	name := tx.Visitor().VisitNode(node.Name())
	heritageClauses := tx.Visitor().VisitNodes(node.HeritageClauses)
	members := tx.Visitor().VisitNodes(node.Members)
	parameterProperties := tx.getParameterProperties(core.Find(node.Members.Nodes, ast.IsConstructorDeclaration))

	if len(parameterProperties) > 0 {
		var newMembers []*ast.ClassElement
		for _, parameter := range parameterProperties {
			if ast.IsIdentifier(parameter.Name()) {
				parameterProperty := tx.Factory().NewPropertyDeclaration(
					nil, /*modifiers*/
					parameter.Name().Clone(tx.Factory()),
					nil, /*questionOrExclamationToken*/
					nil, /*type*/
					nil, /*initializer*/
				)
				tx.EmitContext().SetOriginal(parameterProperty, parameter.AsNode())
				newMembers = append(newMembers, parameterProperty)
			}
		}
		if len(newMembers) > 0 {
			newMembers = append(newMembers, members.Nodes...)
			members = tx.Factory().NewNodeList(newMembers)
			members.Loc = node.Members.Loc
		}
	}

	return tx.Factory().UpdateClassExpression(node, modifiers, name, nil /*typeParameters*/, heritageClauses, members)
}

func (tx *RuntimeSyntaxTransformer) visitConstructorDeclaration(node *ast.ConstructorDeclaration) *ast.Node {
	modifiers := tx.Visitor().VisitModifiers(node.Modifiers())
	parameters := tx.EmitContext().VisitParameters(node.ParameterList(), tx.Visitor())
	body := tx.visitConstructorBody(node.Body.AsBlock(), node.AsNode())
	return tx.Factory().UpdateConstructorDeclaration(node, modifiers, nil /*typeParameters*/, parameters, nil /*returnType*/, nil /*fullSignature*/, body)
}

func (tx *RuntimeSyntaxTransformer) visitConstructorBody(body *ast.Block, constructor *ast.Node) *ast.Node {
	parameterProperties := tx.getParameterProperties(constructor)
	if len(parameterProperties) == 0 {
		return tx.EmitContext().VisitFunctionBody(body.AsNode(), tx.Visitor())
	}

	grandparentOfBody := tx.pushNode(body.AsNode())
	savedCurrentScope, savedCurrentScopeFirstDeclarationsOfName := tx.pushScope(body.AsNode())

	tx.EmitContext().StartVariableEnvironment()
	prologue, rest := tx.Factory().SplitStandardPrologue(body.Statements.Nodes)
	statements := slices.Clone(prologue)

	// Transform parameters into property assignments. Transforms this:
	//
	//  constructor (public x, public y) {
	//  }
	//
	// Into this:
	//
	//  constructor (x, y) {
	//      this.x = x;
	//      this.y = y;
	//  }
	//

	var parameterPropertyAssignments []*ast.Statement
	for _, parameter := range parameterProperties {
		if ast.IsIdentifier(parameter.Name()) {
			propertyName := parameter.Name().Clone(tx.Factory())
			tx.EmitContext().AddEmitFlags(propertyName, printer.EFNoComments|printer.EFNoSourceMap)

			localName := parameter.Name().Clone(tx.Factory())
			tx.EmitContext().AddEmitFlags(localName, printer.EFNoComments)

			parameterProperty := tx.Factory().NewExpressionStatement(
				tx.Factory().NewAssignmentExpression(
					tx.Factory().NewPropertyAccessExpression(
						tx.Factory().NewThisExpression(),
						nil, /*questionDotToken*/
						propertyName,
						ast.NodeFlagsNone,
					),
					localName,
				),
			)
			tx.EmitContext().SetOriginal(parameterProperty, parameter.AsNode())
			tx.EmitContext().AddEmitFlags(parameterProperty, printer.EFStartOnNewLine)
			parameterPropertyAssignments = append(parameterPropertyAssignments, parameterProperty)
		}
	}

	var superPath []int
	if ast.IsClassLike(grandparentOfBody) && ast.GetExtendsHeritageClauseElement(grandparentOfBody) != nil {
		superPath = findSuperStatementIndexPath(rest, 0)
	}

	if len(superPath) > 0 {
		statements = append(statements, tx.transformConstructorBodyWorker(rest, superPath, parameterPropertyAssignments)...)
	} else {
		statements = append(statements, parameterPropertyAssignments...)
		statements = append(statements, core.FirstResult(tx.Visitor().VisitSlice(rest))...)
	}

	statements = tx.EmitContext().EndAndMergeVariableEnvironment(statements)
	statementList := tx.Factory().NewNodeList(statements)
	statementList.Loc = body.Statements.Loc

	tx.popScope(savedCurrentScope, savedCurrentScopeFirstDeclarationsOfName)
	tx.popNode(grandparentOfBody)
	updated := tx.Factory().NewBlock(statementList /*multiline*/, true)
	tx.EmitContext().SetOriginal(updated, body.AsNode())
	updated.Loc = body.Loc
	return updated
}

// finds a path to a statement containing a `super` call, descending through `try` blocks
func findSuperStatementIndexPath(statements []*ast.Statement, start int) []int {
	for i := start; i < len(statements); i++ {
		statement := statements[i]
		if getSuperCallFromStatement(statement) != nil {
			indices := make([]int, 1, 2)
			indices[0] = i
			return indices
		} else if ast.IsTryStatement(statement) {
			return slices.Insert(findSuperStatementIndexPath(statement.AsTryStatement().TryBlock.Statements(), 0), 0, i)
		}
	}
	return nil
}

func getSuperCallFromStatement(statement *ast.Statement) *ast.Node {
	if !ast.IsExpressionStatement(statement) {
		return nil
	}

	expression := ast.SkipParentheses(statement.Expression())
	if ast.IsSuperCall(expression) {
		return expression
	}
	return nil
}

func (tx *RuntimeSyntaxTransformer) transformConstructorBodyWorker(statementsIn []*ast.Statement, superPath []int, initializerStatements []*ast.Statement) []*ast.Statement {
	var statementsOut []*ast.Statement
	superStatementIndex := superPath[0]
	superStatement := statementsIn[superStatementIndex]

	// visit up to the statement containing `super`
	statementsOut = append(statementsOut, core.FirstResult(tx.Visitor().VisitSlice(statementsIn[:superStatementIndex]))...)

	// if the statement containing `super` is a `try` statement, transform the body of the `try` block
	if ast.IsTryStatement(superStatement) {
		tryStatement := superStatement.AsTryStatement()
		tryBlock := tryStatement.TryBlock.AsBlock()

		// keep track of hierarchy as we descend
		grandparentOfTryStatement := tx.pushNode(tryStatement.AsNode())
		grandparentOfTryBlock := tx.pushNode(tryBlock.AsNode())
		savedCurrentScope, savedCurrentScopeFirstDeclarationsOfName := tx.pushScope(tryBlock.AsNode())

		// visit the `try` block
		tryBlockStatements := tx.transformConstructorBodyWorker(
			tryBlock.Statements.Nodes,
			superPath[1:],
			initializerStatements,
		)

		// restore hierarchy as we ascend to the `try` statement
		tx.popScope(savedCurrentScope, savedCurrentScopeFirstDeclarationsOfName)
		tx.popNode(grandparentOfTryBlock)

		tryBlockStatementList := tx.Factory().NewNodeList(tryBlockStatements)
		tryBlockStatementList.Loc = tryBlock.Statements.Loc
		statementsOut = append(statementsOut, tx.Factory().UpdateTryStatement(
			tryStatement,
			tx.Factory().UpdateBlock(tryBlock, tryBlockStatementList),
			tx.Visitor().VisitNode(tryStatement.CatchClause),
			tx.Visitor().VisitNode(tryStatement.FinallyBlock),
		))

		// restore hierarchy as we ascend to the parent of the `try` statement
		tx.popNode(grandparentOfTryStatement)
	} else {
		// visit the statement containing `super`
		statementsOut = append(statementsOut, core.FirstResult(tx.Visitor().VisitSlice(statementsIn[superStatementIndex:superStatementIndex+1]))...)

		// insert the initializer statements
		statementsOut = append(statementsOut, initializerStatements...)
	}

	// visit the statements after `super`
	statementsOut = append(statementsOut, core.FirstResult(tx.Visitor().VisitSlice(statementsIn[superStatementIndex+1:]))...)
	return statementsOut
}

func (tx *RuntimeSyntaxTransformer) visitShorthandPropertyAssignment(node *ast.ShorthandPropertyAssignment) *ast.Node {
	name := node.Name()
	exportedOrImportedName := tx.visitExpressionIdentifier(name)
	if exportedOrImportedName != name {
		expression := exportedOrImportedName
		if node.ObjectAssignmentInitializer != nil {
			equalsToken := node.EqualsToken
			if equalsToken == nil {
				equalsToken = tx.Factory().NewToken(ast.KindEqualsToken)
			}
			expression = tx.Factory().NewBinaryExpression(
				nil, /*modifiers*/
				expression,
				nil, /*typeNode*/
				equalsToken,
				tx.Visitor().VisitNode(node.ObjectAssignmentInitializer),
			)
		}

		updated := tx.Factory().NewPropertyAssignment(nil /*modifiers*/, node.Name(), nil /*postfixToken*/, nil /*typeNode*/, expression)
		updated.Loc = node.Loc
		tx.EmitContext().SetOriginal(updated, node.AsNode())
		tx.EmitContext().AssignCommentAndSourceMapRanges(updated, node.AsNode())
		return updated
	}
	return tx.Factory().UpdateShorthandPropertyAssignment(node,
		nil, /*modifiers*/
		exportedOrImportedName,
		nil, /*postfixToken*/
		nil, /*typeNode*/
		node.EqualsToken,
		tx.Visitor().VisitNode(node.ObjectAssignmentInitializer),
	)
}

func (tx *RuntimeSyntaxTransformer) visitIdentifier(node *ast.IdentifierNode) *ast.Node {
	if transformers.IsIdentifierReference(node, tx.parentNode) {
		return tx.visitExpressionIdentifier(node)
	}
	return node
}

func (tx *RuntimeSyntaxTransformer) visitExpressionIdentifier(node *ast.IdentifierNode) *ast.Node {
	if (tx.currentEnum != nil || tx.currentNamespace != nil) && !transformers.IsGeneratedIdentifier(tx.EmitContext(), node) && !transformers.IsLocalName(tx.EmitContext(), node) {
		location := tx.EmitContext().MostOriginal(node.AsNode())
		if tx.resolver == nil {
			tx.resolver = binder.NewReferenceResolver(tx.compilerOptions, binder.ReferenceResolverHooks{})
		}
		container := tx.resolver.GetReferencedExportContainer(location, false /*prefixLocals*/)
		if container != nil && (ast.IsEnumDeclaration(container) || ast.IsModuleDeclaration(container)) && container.Contains(location) {
			containerName := tx.getNamespaceContainerName(container)

			memberName := node.Clone(tx.Factory())
			tx.EmitContext().SetEmitFlags(memberName, printer.EFNoComments|printer.EFNoSourceMap)

			expression := tx.Factory().GetNamespaceMemberName(containerName, memberName, printer.NameOptions{AllowSourceMaps: true})
			tx.EmitContext().AssignCommentAndSourceMapRanges(expression, node.AsNode())
			return expression
		}
	}
	return node
}

func (tx *RuntimeSyntaxTransformer) createExportStatementForDeclaration(node *ast.Declaration) *ast.Statement {
	name := node.Name()
	if name == nil {
		return nil
	}

	localName := tx.Factory().GetLocalName(node)
	exportAssignmentSourceMapRange := node.Loc
	if node.Name() != nil {
		exportAssignmentSourceMapRange = exportAssignmentSourceMapRange.WithPos(name.Pos())
	}
	exportStatementSourceMapRange := node.Loc.WithPos(-1)
	return tx.createExportStatement(name, localName, exportAssignmentSourceMapRange, exportStatementSourceMapRange, node)
}

func (tx *RuntimeSyntaxTransformer) createExportAssignment(name *ast.IdentifierNode, expression *ast.Expression, exportAssignmentSourceMapRange core.TextRange, original *ast.Node) *ast.Expression {
	exportName := tx.getNamespaceQualifiedProperty(tx.getNamespaceContainerName(tx.currentNamespace), name)
	exportAssignment := tx.Factory().NewAssignmentExpression(exportName, expression)
	tx.EmitContext().SetOriginal(exportAssignment, original)
	tx.EmitContext().SetSourceMapRange(exportAssignment, exportAssignmentSourceMapRange)
	return exportAssignment
}

func (tx *RuntimeSyntaxTransformer) createExportStatement(name *ast.IdentifierNode, expression *ast.Expression, exportAssignmentSourceMapRange core.TextRange, exportStatementSourceMapRange core.TextRange, original *ast.Node) *ast.Statement {
	exportStatement := tx.Factory().NewExpressionStatement(tx.createExportAssignment(name, expression, exportAssignmentSourceMapRange, original))
	tx.EmitContext().SetOriginal(exportStatement, original)
	tx.EmitContext().SetSourceMapRange(exportStatement, exportStatementSourceMapRange)
	return exportStatement
}

func (tx *RuntimeSyntaxTransformer) shouldEmitEnumDeclaration(node *ast.EnumDeclaration) bool {
	return !ast.IsEnumConst(node.AsNode()) || tx.compilerOptions.ShouldPreserveConstEnums()
}

func (tx *RuntimeSyntaxTransformer) shouldEmitModuleDeclaration(node *ast.ModuleDeclaration) bool {
	pn := tx.EmitContext().ParseNode(node.AsNode())
	if pn == nil {
		// If we can't find a parse tree node, assume the node is instantiated.
		return true
	}
	return ast.IsInstantiatedModule(node.AsNode(), tx.compilerOptions.ShouldPreserveConstEnums())
}

func getInnermostModuleDeclarationFromDottedModule(moduleDeclaration *ast.ModuleDeclaration) *ast.ModuleDeclaration {
	for moduleDeclaration.Body != nil && moduleDeclaration.Body.Kind == ast.KindModuleDeclaration {
		moduleDeclaration = moduleDeclaration.Body.AsModuleDeclaration()
	}
	return moduleDeclaration
}

func (tx *RuntimeSyntaxTransformer) transformEnumMemberDeclarationValue(member *ast.EnumMember, evaluatedValue any) *ast.Node {
	switch value := evaluatedValue.(type) {
	case jsnum.Number:
		if value >= 0 {
			return tx.Factory().NewNumericLiteral(value.String())
		} else {
			return tx.Factory().NewPrefixUnaryExpression(ast.KindMinusToken, tx.Factory().NewNumericLiteral((-value).String()))
		}
	case string:
		return tx.Factory().NewStringLiteral(value)
	default:
		if member.Initializer == nil {
			return tx.Factory().NewVoidZeroExpression()
		}
		return tx.Visitor().VisitNode(member.Initializer)
	}
}<|MERGE_RESOLUTION|>--- conflicted
+++ resolved
@@ -383,46 +383,8 @@
 		tx.EmitContext().AssignCommentAndSourceMapRanges(outerAssignment, member.AsNode())
 	}
 
-<<<<<<< HEAD
 	statement := tx.Factory().NewExpressionStatement(outerAssignment)
 	tx.EmitContext().AssignCommentAndSourceMapRanges(statement, member.AsNode())
-=======
-	memberStatement := tx.Factory().NewExpressionStatement(expression)
-	tx.EmitContext().AssignCommentAndSourceMapRanges(expression, member.AsNode())
-	tx.EmitContext().AssignCommentAndSourceMapRanges(memberStatement, member.AsNode())
-	statements = append(statements, memberStatement)
-
-	// If this is not auto numbered and is not syntactically a string or numeric literal initializer, then we
-	// conditionally define the reverse mapping for the enum member.
-	if useConditionalReverseMapping {
-		//  E["A"] = x;
-		//  if (typeof E.A !== "string") E.A = "A";
-		//  ^^^^^^^^^^^^^^^^^^^^^^^^^^^^^^^^^^^^^^^
-
-		ifStatement := tx.Factory().NewIfStatement(
-			tx.Factory().NewStrictInequalityExpression(
-				tx.Factory().NewTypeOfExpression(tx.getEnumQualifiedReference(enum, member)),
-				tx.Factory().NewStringLiteral("string", ast.TokenFlagsNone),
-			),
-			tx.Factory().NewExpressionStatement(
-				tx.Factory().NewAssignmentExpression(
-					tx.Factory().NewElementAccessExpression(
-						tx.getNamespaceContainerName(enum.AsNode()),
-						nil, /*questionDotToken*/
-						tx.getEnumQualifiedReference(enum, member),
-						ast.NodeFlagsNone,
-					),
-					tx.getExpressionForPropertyName(member),
-				),
-			),
-			nil,
-		)
-
-		tx.EmitContext().AddEmitFlags(ifStatement, printer.EFSingleLine)
-		tx.EmitContext().AssignSourceMapRange(ifStatement, member.Initializer)
-		statements = append(statements, ifStatement)
-	}
->>>>>>> cac2644e
 
 	tx.currentNode = tx.parentNode
 	tx.parentNode = savedParent
