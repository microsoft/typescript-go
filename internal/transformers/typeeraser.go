--- conflicted
+++ resolved
@@ -93,13 +93,8 @@
 		return nil
 
 	case ast.KindTypeAliasDeclaration,
-<<<<<<< HEAD
 		ast.KindJSTypeAliasDeclaration,
-		ast.KindInterfaceDeclaration,
-		ast.KindNamespaceExportDeclaration:
-=======
 		ast.KindInterfaceDeclaration:
->>>>>>> 0e7d0329
 		// TypeScript type-only declarations are elided.
 		return tx.elide(node)
 
