--- conflicted
+++ resolved
@@ -9,16 +9,12 @@
 type TypeEraserTransformer struct {
 	Transformer
 	compilerOptions *core.CompilerOptions
-<<<<<<< HEAD
-	sourceFile      *ast.SourceFile
-=======
 	parentNode      *ast.Node
 	currentNode     *ast.Node
->>>>>>> fc5909a6
 }
 
 func NewTypeEraserTransformer(emitContext *printer.EmitContext, sourceFile *ast.SourceFile, compilerOptions *core.CompilerOptions) *Transformer {
-	tx := &TypeEraserTransformer{compilerOptions: compilerOptions, sourceFile: sourceFile}
+	tx := &TypeEraserTransformer{compilerOptions: compilerOptions}
 	return tx.newTransformer(tx.visit, emitContext)
 }
 
