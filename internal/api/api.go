package api

import (
	"context"
	"errors"
	"fmt"
	"sync"

	"github.com/go-json-experiment/json"
	"github.com/microsoft/typescript-go/internal/api/encoder"
	"github.com/microsoft/typescript-go/internal/ast"
	"github.com/microsoft/typescript-go/internal/astnav"
	"github.com/microsoft/typescript-go/internal/checker"
	"github.com/microsoft/typescript-go/internal/core"
	"github.com/microsoft/typescript-go/internal/ls"
	"github.com/microsoft/typescript-go/internal/project"
	"github.com/microsoft/typescript-go/internal/project/logging"
	"github.com/microsoft/typescript-go/internal/tsoptions"
	"github.com/microsoft/typescript-go/internal/tspath"
	"github.com/microsoft/typescript-go/internal/vfs"
)

type handleMap[T any] map[Handle[T]]*T

type APIInit struct {
	Logger         logging.Logger
	FS             vfs.FS
	SessionOptions *project.SessionOptions
}

type API struct {
	logger  logging.Logger
	session *project.Session

	projects  map[Handle[project.Project]]tspath.Path
	filesMu   sync.Mutex
	files     handleMap[ast.SourceFile]
	symbolsMu sync.Mutex
	symbols   handleMap[ast.Symbol]
	typesMu   sync.Mutex
	types     handleMap[checker.Type]
}

func NewAPI(init *APIInit) *API {
	api := &API{
		session: project.NewSession(&project.SessionInit{
			Logger:  init.Logger,
			FS:      init.FS,
			Options: init.SessionOptions,
		}),
		projects: make(map[Handle[project.Project]]tspath.Path),
		files:    make(handleMap[ast.SourceFile]),
		symbols:  make(handleMap[ast.Symbol]),
		types:    make(handleMap[checker.Type]),
	}

	return api
}

func (api *API) HandleRequest(ctx context.Context, method string, payload []byte) ([]byte, error) {
	params, err := unmarshalPayload(method, payload)
	if err != nil {
		return nil, err
	}

	switch Method(method) {
	case MethodRelease:
		if id, ok := params.(*string); ok {
			return nil, api.releaseHandle(*id)
		} else {
			return nil, fmt.Errorf("expected string for release handle, got %T", params)
		}
	case MethodGetSourceFile:
		params := params.(*GetSourceFileParams)
		sourceFile, err := api.GetSourceFile(params.Project, params.FileName)
		if err != nil {
			return nil, err
		}
		return encoder.EncodeSourceFile(sourceFile, string(FileHandle(sourceFile)))
	case MethodParseConfigFile:
		return encodeJSON(api.ParseConfigFile(params.(*ParseConfigFileParams).FileName))
	case MethodLoadProject:
		return encodeJSON(api.LoadProject(ctx, params.(*LoadProjectParams).ConfigFileName))
	case MethodGetSymbolAtPosition:
		params := params.(*GetSymbolAtPositionParams)
		return encodeJSON(api.GetSymbolAtPosition(ctx, params.Project, params.FileName, int(params.Position)))
	case MethodGetSymbolsAtPositions:
		params := params.(*GetSymbolsAtPositionsParams)
		return encodeJSON(core.TryMap(params.Positions, func(position uint32) (any, error) {
			return api.GetSymbolAtPosition(ctx, params.Project, params.FileName, int(position))
		}))
	case MethodGetSymbolAtLocation:
		params := params.(*GetSymbolAtLocationParams)
		return encodeJSON(api.GetSymbolAtLocation(ctx, params.Project, params.Location))
	case MethodGetSymbolsAtLocations:
		params := params.(*GetSymbolsAtLocationsParams)
		return encodeJSON(core.TryMap(params.Locations, func(location Handle[ast.Node]) (any, error) {
			return api.GetSymbolAtLocation(ctx, params.Project, location)
		}))
	case MethodGetTypeOfSymbol:
		params := params.(*GetTypeOfSymbolParams)
		return encodeJSON(api.GetTypeOfSymbol(ctx, params.Project, params.Symbol))
	case MethodGetTypesOfSymbols:
		params := params.(*GetTypesOfSymbolsParams)
		return encodeJSON(core.TryMap(params.Symbols, func(symbol Handle[ast.Symbol]) (any, error) {
			return api.GetTypeOfSymbol(ctx, params.Project, symbol)
		}))
	default:
		return nil, fmt.Errorf("unhandled API method %q", method)
	}
}

func (api *API) Close() {
	api.session.Close()
}

func (api *API) ParseConfigFile(configFileName string) (*ConfigFileResponse, error) {
	configFileName = api.toAbsoluteFileName(configFileName)
	configFileContent, ok := api.session.FS().ReadFile(configFileName)
	if !ok {
		return nil, fmt.Errorf("could not read file %q", configFileName)
	}
	configDir := tspath.GetDirectoryPath(configFileName)
	tsConfigSourceFile := tsoptions.NewTsconfigSourceFileFromFilePath(configFileName, api.toPath(configFileName), configFileContent)
	parsedCommandLine := tsoptions.ParseJsonSourceFileConfigFileContent(
		tsConfigSourceFile,
		api.session,
		configDir,
		nil, /*existingOptions*/
		configFileName,
		nil, /*resolutionStack*/
		nil, /*extraFileExtensions*/
		nil, /*extendedConfigCache*/
	)
	return &ConfigFileResponse{
		FileNames: parsedCommandLine.FileNames(),
		Options:   parsedCommandLine.CompilerOptions(),
	}, nil
}

func (api *API) LoadProject(ctx context.Context, configFileName string) (*ProjectResponse, error) {
	project, err := api.session.OpenProject(ctx, api.toAbsoluteFileName(configFileName))
	if err != nil {
		return nil, err
	}
	data := NewProjectResponse(project)
	api.projects[data.Id] = project.ConfigFilePath()
	return data, nil
}

func (api *API) GetSymbolAtPosition(ctx context.Context, projectId Handle[project.Project], fileName string, position int) (*SymbolResponse, error) {
	projectPath, ok := api.projects[projectId]
	if !ok {
		return nil, errors.New("project ID not found")
	}
	snapshot, release := api.session.Snapshot()
	defer release()
	project := snapshot.ProjectCollection.GetProjectByPath(projectPath)
	if project == nil {
		return nil, errors.New("project not found")
	}

<<<<<<< HEAD
	languageService := ls.NewLanguageService(project, snapshot.Converters(), snapshot.UserPreferences())
=======
	languageService := ls.NewLanguageService(project.GetProgram(), snapshot)
>>>>>>> 9ba3656f
	symbol, err := languageService.GetSymbolAtPosition(ctx, fileName, position)
	if err != nil || symbol == nil {
		return nil, err
	}
	data := NewSymbolResponse(symbol)
	api.symbolsMu.Lock()
	defer api.symbolsMu.Unlock()
	api.symbols[data.Id] = symbol
	return data, nil
}

func (api *API) GetSymbolAtLocation(ctx context.Context, projectId Handle[project.Project], location Handle[ast.Node]) (*SymbolResponse, error) {
	projectPath, ok := api.projects[projectId]
	if !ok {
		return nil, errors.New("project ID not found")
	}
	snapshot, release := api.session.Snapshot()
	defer release()
	project := snapshot.ProjectCollection.GetProjectByPath(projectPath)
	if project == nil {
		return nil, errors.New("project not found")
	}

	fileHandle, pos, kind, err := parseNodeHandle(location)
	if err != nil {
		return nil, err
	}
	api.filesMu.Lock()
	defer api.filesMu.Unlock()
	sourceFile, ok := api.files[fileHandle]
	if !ok {
		return nil, fmt.Errorf("file %q not found", fileHandle)
	}
	token := astnav.GetTokenAtPosition(sourceFile, pos)
	if token == nil {
		return nil, fmt.Errorf("token not found at position %d in file %q", pos, sourceFile.FileName())
	}
	node := ast.FindAncestorKind(token, kind)
	if node == nil {
		return nil, fmt.Errorf("node of kind %s not found at position %d in file %q", kind.String(), pos, sourceFile.FileName())
	}
<<<<<<< HEAD
	languageService := ls.NewLanguageService(project, snapshot.Converters(), snapshot.UserPreferences())
=======
	languageService := ls.NewLanguageService(project.GetProgram(), snapshot)
>>>>>>> 9ba3656f
	symbol := languageService.GetSymbolAtLocation(ctx, node)
	if symbol == nil {
		return nil, nil
	}
	data := NewSymbolResponse(symbol)
	api.symbolsMu.Lock()
	defer api.symbolsMu.Unlock()
	api.symbols[data.Id] = symbol
	return data, nil
}

func (api *API) GetTypeOfSymbol(ctx context.Context, projectId Handle[project.Project], symbolHandle Handle[ast.Symbol]) (*TypeResponse, error) {
	projectPath, ok := api.projects[projectId]
	if !ok {
		return nil, errors.New("project ID not found")
	}
	snapshot, release := api.session.Snapshot()
	defer release()
	project := snapshot.ProjectCollection.GetProjectByPath(projectPath)
	if project == nil {
		return nil, errors.New("project not found")
	}

	api.symbolsMu.Lock()
	defer api.symbolsMu.Unlock()
	symbol, ok := api.symbols[symbolHandle]
	if !ok {
		return nil, fmt.Errorf("symbol %q not found", symbolHandle)
	}
<<<<<<< HEAD
	languageService := ls.NewLanguageService(project, snapshot.Converters(), snapshot.UserPreferences())
=======
	languageService := ls.NewLanguageService(project.GetProgram(), snapshot)
>>>>>>> 9ba3656f
	t := languageService.GetTypeOfSymbol(ctx, symbol)
	if t == nil {
		return nil, nil
	}
	return NewTypeData(t), nil
}

func (api *API) GetSourceFile(projectId Handle[project.Project], fileName string) (*ast.SourceFile, error) {
	projectPath, ok := api.projects[projectId]
	if !ok {
		return nil, errors.New("project ID not found")
	}
	snapshot, release := api.session.Snapshot()
	defer release()
	project := snapshot.ProjectCollection.GetProjectByPath(projectPath)
	if project == nil {
		return nil, errors.New("project not found")
	}

	sourceFile := project.GetProgram().GetSourceFile(fileName)
	if sourceFile == nil {
		return nil, fmt.Errorf("source file %q not found", fileName)
	}
	api.filesMu.Lock()
	defer api.filesMu.Unlock()
	api.files[FileHandle(sourceFile)] = sourceFile
	return sourceFile, nil
}

func (api *API) releaseHandle(handle string) error {
	switch handle[0] {
	case handlePrefixProject:
		projectId := Handle[project.Project](handle)
		_, ok := api.projects[projectId]
		if !ok {
			return fmt.Errorf("project %q not found", handle)
		}
		delete(api.projects, projectId)
	case handlePrefixFile:
		fileId := Handle[ast.SourceFile](handle)
		api.filesMu.Lock()
		defer api.filesMu.Unlock()
		_, ok := api.files[fileId]
		if !ok {
			return fmt.Errorf("file %q not found", handle)
		}
		delete(api.files, fileId)
	case handlePrefixSymbol:
		symbolId := Handle[ast.Symbol](handle)
		api.symbolsMu.Lock()
		defer api.symbolsMu.Unlock()
		_, ok := api.symbols[symbolId]
		if !ok {
			return fmt.Errorf("symbol %q not found", handle)
		}
		delete(api.symbols, symbolId)
	case handlePrefixType:
		typeId := Handle[checker.Type](handle)
		api.typesMu.Lock()
		defer api.typesMu.Unlock()
		_, ok := api.types[typeId]
		if !ok {
			return fmt.Errorf("type %q not found", handle)
		}
		delete(api.types, typeId)
	default:
		return fmt.Errorf("unhandled handle type %q", handle[0])
	}
	return nil
}

func (api *API) toAbsoluteFileName(fileName string) string {
	return tspath.GetNormalizedAbsolutePath(fileName, api.session.GetCurrentDirectory())
}

func (api *API) toPath(fileName string) tspath.Path {
	return tspath.ToPath(fileName, api.session.GetCurrentDirectory(), api.session.FS().UseCaseSensitiveFileNames())
}

func encodeJSON(v any, err error) ([]byte, error) {
	if err != nil {
		return nil, err
	}
	return json.Marshal(v)
}<|MERGE_RESOLUTION|>--- conflicted
+++ resolved
@@ -160,11 +160,7 @@
 		return nil, errors.New("project not found")
 	}
 
-<<<<<<< HEAD
-	languageService := ls.NewLanguageService(project, snapshot.Converters(), snapshot.UserPreferences())
-=======
 	languageService := ls.NewLanguageService(project.GetProgram(), snapshot)
->>>>>>> 9ba3656f
 	symbol, err := languageService.GetSymbolAtPosition(ctx, fileName, position)
 	if err != nil || symbol == nil {
 		return nil, err
@@ -206,11 +202,7 @@
 	if node == nil {
 		return nil, fmt.Errorf("node of kind %s not found at position %d in file %q", kind.String(), pos, sourceFile.FileName())
 	}
-<<<<<<< HEAD
-	languageService := ls.NewLanguageService(project, snapshot.Converters(), snapshot.UserPreferences())
-=======
 	languageService := ls.NewLanguageService(project.GetProgram(), snapshot)
->>>>>>> 9ba3656f
 	symbol := languageService.GetSymbolAtLocation(ctx, node)
 	if symbol == nil {
 		return nil, nil
@@ -240,11 +232,7 @@
 	if !ok {
 		return nil, fmt.Errorf("symbol %q not found", symbolHandle)
 	}
-<<<<<<< HEAD
-	languageService := ls.NewLanguageService(project, snapshot.Converters(), snapshot.UserPreferences())
-=======
 	languageService := ls.NewLanguageService(project.GetProgram(), snapshot)
->>>>>>> 9ba3656f
 	t := languageService.GetTypeOfSymbol(ctx, symbol)
 	if t == nil {
 		return nil, nil
