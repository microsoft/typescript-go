--- conflicted
+++ resolved
@@ -9,6 +9,7 @@
 	"github.com/microsoft/typescript-go/internal/checker"
 	"github.com/microsoft/typescript-go/internal/collections"
 	"github.com/microsoft/typescript-go/internal/core"
+	"github.com/microsoft/typescript-go/internal/ls/lsconv"
 	"github.com/microsoft/typescript-go/internal/lsp/lsproto"
 	"github.com/microsoft/typescript-go/internal/scanner"
 	"github.com/microsoft/typescript-go/internal/tspath"
@@ -65,7 +66,6 @@
 	return l.createLocationsFromDeclarations(originSelectionRange, clientSupportsLink, declarations), nil
 }
 
-<<<<<<< HEAD
 func (l *LanguageService) GetFilesToMapFromDefinition(response lsproto.DefinitionResponse) []string {
 	var files []string
 
@@ -118,15 +118,12 @@
 	return definitions
 }
 
-func (l *LanguageService) ProvideTypeDefinition(ctx context.Context, documentURI lsproto.DocumentUri, position lsproto.Position) (lsproto.DefinitionResponse, error) {
-=======
 func (l *LanguageService) ProvideTypeDefinition(
 	ctx context.Context,
 	documentURI lsproto.DocumentUri,
 	position lsproto.Position,
 	clientSupportsLink bool,
 ) (lsproto.DefinitionResponse, error) {
->>>>>>> ffa30a7e
 	program, file := l.getProgramAndFile(documentURI)
 	node := astnav.GetTouchingPropertyName(file, int(l.converters.LineAndCharacterToPosition(file, position)))
 	if node.Kind == ast.KindSourceFile {
@@ -185,26 +182,19 @@
 		file := ast.GetSourceFileOfNode(decl)
 		fileName := file.FileName()
 		name := core.OrElse(ast.GetNameOfDeclaration(decl), decl)
-<<<<<<< HEAD
-		locations = core.AppendIfUnique(locations, lsproto.Location{
-			Uri:   FileNameToDocumentURI(file.FileName()),
-			Range: *l.createLspRangeFromNode(name, file),
-		})
-=======
 		nameRange := createRangeFromNode(name, file)
 		if locationRanges.AddIfAbsent(fileRange{fileName, nameRange}) {
 			contextNode := core.OrElse(getContextNode(decl), decl)
 			contextRange := core.OrElse(toContextRange(&nameRange, file, contextNode), &nameRange)
-			targetSelectionLoc := l.getMappedLocation(fileName, nameRange)
-			targetLoc := l.getMappedLocation(fileName, *contextRange)
+			targetSelectionRange := l.converters.ToLSPRange(file, nameRange)
+			targetLoc := l.converters.ToLSPLocation(file, *contextRange)
 			locations = append(locations, &lsproto.LocationLink{
 				OriginSelectionRange: originSelectionRange,
-				TargetSelectionRange: targetSelectionLoc.Range,
+				TargetSelectionRange: targetSelectionRange,
 				TargetUri:            targetLoc.Uri,
 				TargetRange:          targetLoc.Range,
 			})
 		}
->>>>>>> ffa30a7e
 	}
 	if !clientSupportsLink {
 		return createLocationsFromLinks(locations)
@@ -225,7 +215,7 @@
 func (l *LanguageService) createLocationFromFileAndRange(file *ast.SourceFile, textRange core.TextRange) lsproto.DefinitionResponse {
 	return lsproto.LocationOrLocationsOrDefinitionLinksOrNull{
 		Location: &lsproto.Location{
-			Uri:   FileNameToDocumentURI(file.FileName()),
+			Uri:   lsconv.FileNameToDocumentURI(file.FileName()),
 			Range: *l.createLspRangeFromBounds(textRange.Pos(), textRange.End(), file),
 		},
 	}
