package ls

import (
	"context"

	"github.com/microsoft/typescript-go/internal/ast"
	"github.com/microsoft/typescript-go/internal/astnav"
	"github.com/microsoft/typescript-go/internal/checker"
	"github.com/microsoft/typescript-go/internal/core"
	"github.com/microsoft/typescript-go/internal/lsp/lsproto"
	"github.com/microsoft/typescript-go/internal/scanner"
)

func (l *LanguageService) ProvideDefinition(ctx context.Context, documentURI lsproto.DocumentUri, position lsproto.Position) (*lsproto.Definition, error) {
	program, file := l.getProgramAndFile(documentURI)
	node := astnav.GetTouchingPropertyName(file, int(l.converters.LineAndCharacterToPosition(file, position)))
	if node.Kind == ast.KindSourceFile {
		return nil, nil
	}

<<<<<<< HEAD
	checker := program.GetTypeChecker()
	calledDeclaration := tryGetSignatureDeclaration(checker, node)
	if calledDeclaration != nil {
		name := ast.GetNameOfDeclaration(calledDeclaration)
		if name != nil {
			return createLocationsFromDeclarations([]*ast.Node{name})
		}
	}
=======
	checker, done := program.GetTypeCheckerForFile(ctx, file)
	defer done()
>>>>>>> 8370e5fc

	if symbol := checker.GetSymbolAtLocation(node); symbol != nil {
		if symbol.Flags&ast.SymbolFlagsAlias != 0 {
			if resolved, ok := checker.ResolveAlias(symbol); ok {
				symbol = resolved
			}
		}

<<<<<<< HEAD
		return createLocationsFromDeclarations(symbol.Declarations)
	}
	return nil
}

func createLocationsFromDeclarations(declarations []*ast.Node) []Location {
	locations := make([]Location, 0, len(declarations))
	for _, decl := range declarations {
		file := ast.GetSourceFileOfNode(decl)
		loc := decl.Loc
		pos := scanner.GetTokenPosOfNode(decl, file, false /*includeJSDoc*/)

		locations = append(locations, Location{
			FileName: file.FileName(),
			Range:    core.NewTextRange(pos, loc.End()),
		})
	}
	return locations
}

/** Returns a CallLikeExpression where `node` is the target being invoked. */
func getAncestorCallLikeExpression(node *ast.Node) *ast.Node {
	target := ast.FindAncestor(node, func(n *ast.Node) bool {
		return !ast.IsRightSideOfPropertyAccess(n)
	})

	callLike := target.Parent
	if callLike != nil && ast.IsCallLikeExpression(callLike) && checker.GetInvokedExpression(callLike) == target {
		return callLike
	}

	return nil
}

func tryGetSignatureDeclaration(typeChecker *checker.Checker, node *ast.Node) *ast.Node {
	var signature *checker.Signature
	callLike := getAncestorCallLikeExpression(node)
	if callLike != nil {
		signature = typeChecker.GetResolvedSignature(callLike, nil, checker.CheckModeNormal)
	}

	// Don't go to a function type, go to the value having that type.
	var declaration *ast.Node
	if signature != nil && checker.GetDeclaration(signature) != nil {
		declaration = checker.GetDeclaration(signature)
		if ast.IsFunctionLike(declaration) && !ast.IsFunctionTypeNode(declaration) {
			return declaration
		}
	}

	return nil
=======
		locations := make([]lsproto.Location, 0, len(symbol.Declarations))
		for _, decl := range symbol.Declarations {
			file := ast.GetSourceFileOfNode(decl)
			loc := decl.Loc
			pos := scanner.GetTokenPosOfNode(decl, file, false /*includeJSDoc*/)
			locations = append(locations, lsproto.Location{
				Uri:   FileNameToDocumentURI(file.FileName()),
				Range: l.converters.ToLSPRange(file, core.NewTextRange(pos, loc.End())),
			})
		}
		return &lsproto.Definition{Locations: &locations}, nil
	}
	return nil, nil
>>>>>>> 8370e5fc
}<|MERGE_RESOLUTION|>--- conflicted
+++ resolved
@@ -18,19 +18,16 @@
 		return nil, nil
 	}
 
-<<<<<<< HEAD
-	checker := program.GetTypeChecker()
+	checker, done := program.GetTypeCheckerForFile(ctx, file)
+	defer done()
+
 	calledDeclaration := tryGetSignatureDeclaration(checker, node)
 	if calledDeclaration != nil {
 		name := ast.GetNameOfDeclaration(calledDeclaration)
 		if name != nil {
-			return createLocationsFromDeclarations([]*ast.Node{name})
+			return l.createLocationsFromDeclarations([]*ast.Node{name})
 		}
 	}
-=======
-	checker, done := program.GetTypeCheckerForFile(ctx, file)
-	defer done()
->>>>>>> 8370e5fc
 
 	if symbol := checker.GetSymbolAtLocation(node); symbol != nil {
 		if symbol.Flags&ast.SymbolFlagsAlias != 0 {
@@ -39,35 +36,33 @@
 			}
 		}
 
-<<<<<<< HEAD
-		return createLocationsFromDeclarations(symbol.Declarations)
+		return l.createLocationsFromDeclarations(symbol.Declarations)
 	}
-	return nil
+	return nil, nil
 }
 
-func createLocationsFromDeclarations(declarations []*ast.Node) []Location {
-	locations := make([]Location, 0, len(declarations))
+func (l *LanguageService) createLocationsFromDeclarations(declarations []*ast.Node) (*lsproto.Definition, error) {
+	locations := make([]lsproto.Location, 0, len(declarations))
 	for _, decl := range declarations {
 		file := ast.GetSourceFileOfNode(decl)
 		loc := decl.Loc
 		pos := scanner.GetTokenPosOfNode(decl, file, false /*includeJSDoc*/)
-
-		locations = append(locations, Location{
-			FileName: file.FileName(),
-			Range:    core.NewTextRange(pos, loc.End()),
+		locations = append(locations, lsproto.Location{
+			Uri:   FileNameToDocumentURI(file.FileName()),
+			Range: l.converters.ToLSPRange(file, core.NewTextRange(pos, loc.End())),
 		})
 	}
-	return locations
+	return &lsproto.Definition{Locations: &locations}, nil
 }
 
 /** Returns a CallLikeExpression where `node` is the target being invoked. */
 func getAncestorCallLikeExpression(node *ast.Node) *ast.Node {
 	target := ast.FindAncestor(node, func(n *ast.Node) bool {
-		return !ast.IsRightSideOfPropertyAccess(n)
+		return !isRightSideOfPropertyAccess(n)
 	})
 
 	callLike := target.Parent
-	if callLike != nil && ast.IsCallLikeExpression(callLike) && checker.GetInvokedExpression(callLike) == target {
+	if callLike != nil && ast.IsCallLikeExpression(callLike) && ast.GetInvokedExpression(callLike) == target {
 		return callLike
 	}
 
@@ -78,32 +73,17 @@
 	var signature *checker.Signature
 	callLike := getAncestorCallLikeExpression(node)
 	if callLike != nil {
-		signature = typeChecker.GetResolvedSignature(callLike, nil, checker.CheckModeNormal)
+		signature = typeChecker.GetResolvedSignature(callLike)
 	}
 
 	// Don't go to a function type, go to the value having that type.
 	var declaration *ast.Node
-	if signature != nil && checker.GetDeclaration(signature) != nil {
-		declaration = checker.GetDeclaration(signature)
+	if signature != nil && signature.Declaration() != nil {
+		declaration = signature.Declaration()
 		if ast.IsFunctionLike(declaration) && !ast.IsFunctionTypeNode(declaration) {
 			return declaration
 		}
 	}
 
 	return nil
-=======
-		locations := make([]lsproto.Location, 0, len(symbol.Declarations))
-		for _, decl := range symbol.Declarations {
-			file := ast.GetSourceFileOfNode(decl)
-			loc := decl.Loc
-			pos := scanner.GetTokenPosOfNode(decl, file, false /*includeJSDoc*/)
-			locations = append(locations, lsproto.Location{
-				Uri:   FileNameToDocumentURI(file.FileName()),
-				Range: l.converters.ToLSPRange(file, core.NewTextRange(pos, loc.End())),
-			})
-		}
-		return &lsproto.Definition{Locations: &locations}, nil
-	}
-	return nil, nil
->>>>>>> 8370e5fc
 }