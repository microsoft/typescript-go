--- conflicted
+++ resolved
@@ -9,13 +9,10 @@
 	"github.com/microsoft/typescript-go/internal/core"
 )
 
-<<<<<<< HEAD
 type LSPLineStarts []core.TextPos
 
-=======
->>>>>>> 62777113
 type LSPLineMap struct {
-	LineStarts []core.TextPos
+	LineStarts LSPLineStarts
 	AsciiOnly  bool // TODO(jakebailey): collect ascii-only info per line
 }
 
