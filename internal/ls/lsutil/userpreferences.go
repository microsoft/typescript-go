package lsutil

import (
	"reflect"
	"slices"
	"strings"
	"sync"

	"github.com/go-json-experiment/json"
	"github.com/go-json-experiment/json/jsontext"
	"github.com/microsoft/typescript-go/internal/core"
	"github.com/microsoft/typescript-go/internal/modulespecifiers"
)

var DefaultUserPreferences = &UserPreferences{
	IncludeCompletionsForModuleExports:    core.TSTrue,
	IncludeCompletionsForImportStatements: core.TSTrue,

<<<<<<< HEAD
	AllowRenameOfImportPath:            true,
	ProvideRefactorNotApplicableReason: true,
	IncludeCompletionsWithSnippetText:  core.TSTrue,
	DisplayPartsForJSDoc:               true,
	DisableLineTextInReferences:        true,
	ReportStyleChecksAsWarnings:        true,
=======
		AllowRenameOfImportPath:            core.TSTrue,
		ProvideRefactorNotApplicableReason: true,
		IncludeCompletionsWithSnippetText:  core.TSTrue,
		DisplayPartsForJSDoc:               true,
		DisableLineTextInReferences:        true,
		ReportStyleChecksAsWarnings:        true,
>>>>>>> 2df64362

	ExcludeLibrarySymbolsInNavTo: true,
}

// UserPreferences represents TypeScript language service preferences.
//
// Fields are populated using two tags:
//   - `raw:"name"` or `raw:"name,invert"` - TypeScript/raw name for unstable section lookup
//   - `config:"path.to.setting"` or `config:"path.to.setting,invert"` - VS Code nested config path
//
// At least one tag must be present on each preference field.
// The `,invert` modifier inverts boolean values (e.g., VS Code's "suppress" -> our "include").
type UserPreferences struct {
	QuotePreference                           QuotePreference `raw:"quotePreference" config:"preferences.quoteStyle"`
	LazyConfiguredProjectsFromExternalProject bool            `raw:"lazyConfiguredProjectsFromExternalProject"` // !!!

	// A positive integer indicating the maximum length of a hover text before it is truncated.
	//
	// Default: `500`
	MaximumHoverLength int `raw:"maximumHoverLength"` // !!!

	// ------- Completions -------

	// If enabled, TypeScript will search through all external modules' exports and add them to the completions list.
	// This affects lone identifier completions but not completions on the right hand side of `obj.`.
	IncludeCompletionsForModuleExports core.Tristate `raw:"includeCompletionsForModuleExports" config:"suggest.autoImports"`
	// Enables auto-import-style completions on partially-typed import statements. E.g., allows
	// `import write|` to be completed to `import { writeFile } from "fs"`.
	IncludeCompletionsForImportStatements core.Tristate `raw:"includeCompletionsForImportStatements" config:"suggest.includeCompletionsForImportStatements"`
	// Unless this option is `false`,  member completion lists triggered with `.` will include entries
	// on potentially-null and potentially-undefined values, with insertion text to replace
	// preceding `.` tokens with `?.`.
	IncludeAutomaticOptionalChainCompletions core.Tristate `raw:"includeAutomaticOptionalChainCompletions" config:"suggest.includeAutomaticOptionalChainCompletions"`
	// Allows completions to be formatted with snippet text, indicated by `CompletionItem["isSnippet"]`.
	IncludeCompletionsWithSnippetText core.Tristate `raw:"includeCompletionsWithSnippetText"` // !!!
	// If enabled, completions for class members (e.g. methods and properties) will include
	// a whole declaration for the member.
	// E.g., `class A { f| }` could be completed to `class A { foo(): number {} }`, instead of
	// `class A { foo }`.
	IncludeCompletionsWithClassMemberSnippets core.Tristate `raw:"includeCompletionsWithClassMemberSnippets" config:"suggest.classMemberSnippets.enabled"` // !!!
	// If enabled, object literal methods will have a method declaration completion entry in addition
	// to the regular completion entry containing just the method name.
	// E.g., `const objectLiteral: T = { f| }` could be completed to `const objectLiteral: T = { foo(): void {} }`,
	// in addition to `const objectLiteral: T = { foo }`.
	IncludeCompletionsWithObjectLiteralMethodSnippets core.Tristate               `raw:"includeCompletionsWithObjectLiteralMethodSnippets" config:"suggest.objectLiteralMethodSnippets.enabled"` // !!!
	JsxAttributeCompletionStyle                       JsxAttributeCompletionStyle `raw:"jsxAttributeCompletionStyle" config:"preferences.jsxAttributeCompletionStyle"`

	// ------- AutoImports --------

<<<<<<< HEAD
	ModuleSpecifier ModuleSpecifierUserPreferences

	IncludePackageJsonAutoImports IncludePackageJsonAutoImports `raw:"includePackageJsonAutoImports" config:"preferences.includePackageJsonAutoImports"` // !!!
	AutoImportFileExcludePatterns []string                      `raw:"autoImportFileExcludePatterns" config:"preferences.autoImportFileExcludePatterns"` // !!!
	PreferTypeOnlyAutoImports     bool                          `raw:"preferTypeOnlyAutoImports" config:"preferences.preferTypeOnlyAutoImports"`         // !!!
=======
	ImportModuleSpecifierPreference modulespecifiers.ImportModuleSpecifierPreference
	// Determines whether we import `foo/index.ts` as "foo", "foo/index", or "foo/index.js"
	ImportModuleSpecifierEnding       modulespecifiers.ImportModuleSpecifierEndingPreference
	IncludePackageJsonAutoImports     IncludePackageJsonAutoImports
	AutoImportSpecifierExcludeRegexes []string
	AutoImportFileExcludePatterns     []string
	PreferTypeOnlyAutoImports         core.Tristate
>>>>>>> 2df64362

	// ------- OrganizeImports -------

	// Indicates whether imports should be organized in a case-insensitive manner.
	//
	// Default: TSUnknown ("auto" in strada), will perform detection
	OrganizeImportsIgnoreCase core.Tristate `raw:"organizeImportsIgnoreCase" config:"preferences.organizeImports.caseSensitivity"` // !!!
	// Indicates whether imports should be organized via an "ordinal" (binary) comparison using the numeric value of their
	// code points, or via "unicode" collation (via the Unicode Collation Algorithm (https://unicode.org/reports/tr10/#Scope))
	//
	// using rules associated with the locale specified in organizeImportsCollationLocale.
	//
	// Default: Ordinal
	OrganizeImportsCollation OrganizeImportsCollation `raw:"organizeImportsCollation" config:"preferences.organizeImports.unicodeCollation"` // !!!
	// Indicates the locale to use for "unicode" collation. If not specified, the locale `"en"` is used as an invariant
	// for the sake of consistent sorting. Use `"auto"` to use the detected UI locale.
	//
	// This preference is ignored if organizeImportsCollation is not `unicode`.
	//
	// Default: `"en"`
	OrganizeImportsLocale string `raw:"organizeImportsLocale" config:"preferences.organizeImports.locale"` // !!!
	// Indicates whether numeric collation should be used for digit sequences in strings. When `true`, will collate
	// strings such that `a1z < a2z < a100z`. When `false`, will collate strings such that `a1z < a100z < a2z`.
	//
	// This preference is ignored if organizeImportsCollation is not `unicode`.
	//
	// Default: `false`
	OrganizeImportsNumericCollation bool `raw:"organizeImportsNumericCollation" config:"preferences.organizeImports.numericCollation"` // !!!
	// Indicates whether accents and other diacritic marks are considered unequal for the purpose of collation. When
	// `true`, characters with accents and other diacritics will be collated in the order defined by the locale specified
	// in organizeImportsCollationLocale.
	//
	// This preference is ignored if organizeImportsCollation is not `unicode`.
	//
	// Default: `true`
	OrganizeImportsAccentCollation bool `raw:"organizeImportsAccentCollation" config:"preferences.organizeImports.accentCollation"` // !!!
	// Indicates whether upper case or lower case should sort first. When `false`, the default order for the locale
	// specified in organizeImportsCollationLocale is used.
	//
	// This preference is ignored if:
	//	- organizeImportsCollation is not `unicode`
	//	- organizeImportsIgnoreCase is `true`
	//	- organizeImportsIgnoreCase is `auto` and the auto-detected case sensitivity is case-insensitive.
	//
	// Default: `false`
	OrganizeImportsCaseFirst OrganizeImportsCaseFirst `raw:"organizeImportsCaseFirst" config:"preferences.organizeImports.caseFirst"` // !!!
	// Indicates where named type-only imports should sort. "inline" sorts named imports without regard to if the import is type-only.
	//
	// Default: `auto`, which defaults to `last`
	OrganizeImportsTypeOrder OrganizeImportsTypeOrder `raw:"organizeImportsTypeOrder" config:"preferences.organizeImports.typeOrder"` // !!!

	// ------- MoveToFile -------

	AllowTextChangesInNewFiles bool `raw:"allowTextChangesInNewFiles"` // !!!

	// ------- Rename -------

<<<<<<< HEAD
	UseAliasesForRename     core.Tristate `raw:"providePrefixAndSuffixTextForRename" config:"preferences.useAliasesForRenames"`
	AllowRenameOfImportPath bool          `raw:"allowRenameOfImportPath"` // !!!
=======
	// renamed from `providePrefixAndSuffixTextForRename`
	UseAliasesForRename     core.Tristate
	AllowRenameOfImportPath core.Tristate
>>>>>>> 2df64362

	// ------- CodeFixes/Refactors -------

	ProvideRefactorNotApplicableReason bool `raw:"provideRefactorNotApplicableReason"` // !!!

	// ------- InlayHints -------

	InlayHints InlayHintsPreferences

	// ------- CodeLens -------

	CodeLens CodeLensUserPreferences

	// ------- Symbols -------

	ExcludeLibrarySymbolsInNavTo bool `raw:"excludeLibrarySymbolsInNavTo" config:"workspaceSymbols.excludeLibrarySymbols"`

	// ------- Misc -------

	DisableSuggestions          bool `raw:"disableSuggestions"`          // !!!
	DisableLineTextInReferences bool `raw:"disableLineTextInReferences"` // !!!
	DisplayPartsForJSDoc        bool `raw:"displayPartsForJSDoc"`        // !!!
	ReportStyleChecksAsWarnings bool `raw:"reportStyleChecksAsWarnings"` // !!! If this changes, we need to ask the client to recompute diagnostics
}

type InlayHintsPreferences struct {
	IncludeInlayParameterNameHints                        IncludeInlayParameterNameHints `raw:"includeInlayParameterNameHints" config:"inlayHints.parameterNames.enabled"`
	IncludeInlayParameterNameHintsWhenArgumentMatchesName bool                           `raw:"includeInlayParameterNameHintsWhenArgumentMatchesName" config:"inlayHints.parameterNames.suppressWhenArgumentMatchesName,invert"`
	IncludeInlayFunctionParameterTypeHints                bool                           `raw:"includeInlayFunctionParameterTypeHints" config:"inlayHints.parameterTypes.enabled"`
	IncludeInlayVariableTypeHints                         bool                           `raw:"includeInlayVariableTypeHints" config:"inlayHints.variableTypes.enabled"`
	IncludeInlayVariableTypeHintsWhenTypeMatchesName      bool                           `raw:"includeInlayVariableTypeHintsWhenTypeMatchesName" config:"inlayHints.variableTypes.suppressWhenTypeMatchesName,invert"`
	IncludeInlayPropertyDeclarationTypeHints              bool                           `raw:"includeInlayPropertyDeclarationTypeHints" config:"inlayHints.propertyDeclarationTypes.enabled"`
	IncludeInlayFunctionLikeReturnTypeHints               bool                           `raw:"includeInlayFunctionLikeReturnTypeHints" config:"inlayHints.functionLikeReturnTypes.enabled"`
	IncludeInlayEnumMemberValueHints                      bool                           `raw:"includeInlayEnumMemberValueHints" config:"inlayHints.enumMemberValues.enabled"`
}

type CodeLensUserPreferences struct {
	ReferencesCodeLensEnabled                     bool `raw:"referencesCodeLensEnabled" config:"referencesCodeLens.enabled"`
	ImplementationsCodeLensEnabled                bool `raw:"implementationsCodeLensEnabled" config:"implementationsCodeLens.enabled"`
	ReferencesCodeLensShowOnAllFunctions          bool `raw:"referencesCodeLensShowOnAllFunctions" config:"referencesCodeLens.showOnAllFunctions"`
	ImplementationsCodeLensShowOnInterfaceMethods bool `raw:"implementationsCodeLensShowOnInterfaceMethods" config:"implementationsCodeLens.showOnInterfaceMethods"`
	ImplementationsCodeLensShowOnAllClassMethods  bool `raw:"implementationsCodeLensShowOnAllClassMethods" config:"implementationsCodeLens.showOnAllClassMethods"`
}

type ModuleSpecifierUserPreferences struct {
	ImportModuleSpecifierPreference modulespecifiers.ImportModuleSpecifierPreference `raw:"importModuleSpecifierPreference" config:"preferences.importModuleSpecifier"` // !!!
	// Determines whether we import `foo/index.ts` as "foo", "foo/index", or "foo/index.js"
	ImportModuleSpecifierEnding       modulespecifiers.ImportModuleSpecifierEndingPreference `raw:"importModuleSpecifierEnding" config:"preferences.importModuleSpecifierEnding"`             // !!!
	AutoImportSpecifierExcludeRegexes []string                                               `raw:"autoImportSpecifierExcludeRegexes" config:"preferences.autoImportSpecifierExcludeRegexes"` // !!!
}

// --- Enum Types ---

type QuotePreference string

const (
	QuotePreferenceUnknown QuotePreference = ""
	QuotePreferenceAuto    QuotePreference = "auto"
	QuotePreferenceDouble  QuotePreference = "double"
	QuotePreferenceSingle  QuotePreference = "single"
)

type JsxAttributeCompletionStyle string

const (
	JsxAttributeCompletionStyleUnknown JsxAttributeCompletionStyle = ""
	JsxAttributeCompletionStyleAuto    JsxAttributeCompletionStyle = "auto"
	JsxAttributeCompletionStyleBraces  JsxAttributeCompletionStyle = "braces"
	JsxAttributeCompletionStyleNone    JsxAttributeCompletionStyle = "none"
)

type IncludeInlayParameterNameHints string

const (
	IncludeInlayParameterNameHintsNone     IncludeInlayParameterNameHints = ""
	IncludeInlayParameterNameHintsAll      IncludeInlayParameterNameHints = "all"
	IncludeInlayParameterNameHintsLiterals IncludeInlayParameterNameHints = "literals"
)

type IncludePackageJsonAutoImports string

const (
	IncludePackageJsonAutoImportsUnknown IncludePackageJsonAutoImports = ""
	IncludePackageJsonAutoImportsAuto    IncludePackageJsonAutoImports = "auto"
	IncludePackageJsonAutoImportsOn      IncludePackageJsonAutoImports = "on"
	IncludePackageJsonAutoImportsOff     IncludePackageJsonAutoImports = "off"
)

type OrganizeImportsCollation bool

const (
	OrganizeImportsCollationOrdinal OrganizeImportsCollation = false
	OrganizeImportsCollationUnicode OrganizeImportsCollation = true
)

type OrganizeImportsCaseFirst int

const (
	OrganizeImportsCaseFirstFalse OrganizeImportsCaseFirst = 0
	OrganizeImportsCaseFirstLower OrganizeImportsCaseFirst = 1
	OrganizeImportsCaseFirstUpper OrganizeImportsCaseFirst = 2
)

type OrganizeImportsTypeOrder int

const (
	OrganizeImportsTypeOrderAuto   OrganizeImportsTypeOrder = 0
	OrganizeImportsTypeOrderLast   OrganizeImportsTypeOrder = 1
	OrganizeImportsTypeOrderInline OrganizeImportsTypeOrder = 2
	OrganizeImportsTypeOrderFirst  OrganizeImportsTypeOrder = 3
)

// --- Reflection-based parsing infrastructure ---

// typeParsers maps reflect.Type to a function that parses a value into that type.
var typeParsers = map[reflect.Type]func(any) any{
	reflect.TypeFor[core.Tristate](): func(val any) any {
		if b, ok := val.(bool); ok {
			if b {
				return core.TSTrue
			}
			return core.TSFalse
		}
		return core.TSUnknown
	},
	reflect.TypeFor[QuotePreference](): func(val any) any {
		if s, ok := val.(string); ok {
			switch strings.ToLower(s) {
			case "auto":
				return QuotePreferenceAuto
			case "double":
				return QuotePreferenceDouble
			case "single":
				return QuotePreferenceSingle
			}
		}
		return QuotePreferenceUnknown
	},
	reflect.TypeFor[JsxAttributeCompletionStyle](): func(val any) any {
		if s, ok := val.(string); ok {
			switch strings.ToLower(s) {
			case "braces":
				return JsxAttributeCompletionStyleBraces
			case "none":
				return JsxAttributeCompletionStyleNone
			}
		}
		return JsxAttributeCompletionStyleAuto
	},
	reflect.TypeFor[IncludeInlayParameterNameHints](): func(val any) any {
		if s, ok := val.(string); ok {
			switch s {
			case "all":
				return IncludeInlayParameterNameHintsAll
			case "literals":
				return IncludeInlayParameterNameHintsLiterals
			}
		}
		return IncludeInlayParameterNameHintsNone
	},
	reflect.TypeFor[IncludePackageJsonAutoImports](): func(val any) any {
		if s, ok := val.(string); ok {
			switch strings.ToLower(s) {
			case "on":
				return IncludePackageJsonAutoImportsOn
			case "off":
				return IncludePackageJsonAutoImportsOff
			default:
				return IncludePackageJsonAutoImportsAuto
			}
		}
		return IncludePackageJsonAutoImportsUnknown
	},
	reflect.TypeFor[OrganizeImportsCollation](): func(val any) any {
		if s, ok := val.(string); ok && strings.ToLower(s) == "unicode" {
			return OrganizeImportsCollationUnicode
		}
		return OrganizeImportsCollationOrdinal
	},
	reflect.TypeFor[OrganizeImportsCaseFirst](): func(val any) any {
		if s, ok := val.(string); ok {
			switch s {
			case "lower":
				return OrganizeImportsCaseFirstLower
			case "upper":
				return OrganizeImportsCaseFirstUpper
			}
		}
		return OrganizeImportsCaseFirstFalse
	},
	reflect.TypeFor[OrganizeImportsTypeOrder](): func(val any) any {
		if s, ok := val.(string); ok {
			switch s {
			case "last":
				return OrganizeImportsTypeOrderLast
			case "inline":
				return OrganizeImportsTypeOrderInline
			case "first":
				return OrganizeImportsTypeOrderFirst
			}
		}
		return OrganizeImportsTypeOrderAuto
	},
	reflect.TypeFor[modulespecifiers.ImportModuleSpecifierPreference](): func(val any) any {
		if s, ok := val.(string); ok {
			switch strings.ToLower(s) {
			case "project-relative":
				return modulespecifiers.ImportModuleSpecifierPreferenceProjectRelative
			case "relative":
				return modulespecifiers.ImportModuleSpecifierPreferenceRelative
			case "non-relative":
				return modulespecifiers.ImportModuleSpecifierPreferenceNonRelative
			}
		}
		return modulespecifiers.ImportModuleSpecifierPreferenceShortest
	},
	reflect.TypeFor[modulespecifiers.ImportModuleSpecifierEndingPreference](): func(val any) any {
		if s, ok := val.(string); ok {
			switch strings.ToLower(s) {
			case "minimal":
				return modulespecifiers.ImportModuleSpecifierEndingPreferenceMinimal
			case "index":
				return modulespecifiers.ImportModuleSpecifierEndingPreferenceIndex
			case "js":
				return modulespecifiers.ImportModuleSpecifierEndingPreferenceJs
			}
		}
		return modulespecifiers.ImportModuleSpecifierEndingPreferenceAuto
	},
}

// typeSerializers maps reflect.Type to a function that serializes a value of that type.
// For types which do not serialize as-is (tristate, enums, etc).
var typeSerializers = map[reflect.Type]func(any) any{
	reflect.TypeFor[core.Tristate](): func(val any) any {
		switch val.(core.Tristate) {
		case core.TSTrue:
			return true
		case core.TSFalse:
			return false
		default:
			return nil
		}
	},
	reflect.TypeFor[OrganizeImportsCollation](): func(val any) any {
		if val.(OrganizeImportsCollation) == OrganizeImportsCollationUnicode {
			return "unicode"
		}
		return "ordinal"
	},
	reflect.TypeFor[OrganizeImportsCaseFirst](): func(val any) any {
		switch val.(OrganizeImportsCaseFirst) {
		case OrganizeImportsCaseFirstLower:
			return "lower"
		case OrganizeImportsCaseFirstUpper:
			return "upper"
		default:
			return "default"
		}
	},
	reflect.TypeFor[OrganizeImportsTypeOrder](): func(val any) any {
		switch val.(OrganizeImportsTypeOrder) {
		case OrganizeImportsTypeOrderLast:
			return "last"
		case OrganizeImportsTypeOrderInline:
			return "inline"
		case OrganizeImportsTypeOrderFirst:
			return "first"
		default:
			return "auto"
		}
	},
}

type fieldInfo struct {
	rawName      string // raw name for unstable section lookup (e.g., "quotePreference")
	configPath   string // dotted path for config (e.g., "preferences.quoteStyle")
	fieldPath    []int  // index path to field in struct
	rawInvert    bool   // whether to invert boolean values for raw name
	configInvert bool   // whether to invert boolean values for config path
}

var fieldInfoCache = sync.OnceValue(func() []fieldInfo {
	return collectFieldInfos(reflect.TypeFor[UserPreferences](), nil)
})

// unstableNameIndex maps raw names to fieldInfo index for unstable section lookup.
var unstableNameIndex = sync.OnceValue(func() map[string]int {
	infos := fieldInfoCache()
	index := make(map[string]int, len(infos))
	for i, info := range infos {
		if info.rawName != "" {
			index[info.rawName] = i
		}
	}
	return index
})

func collectFieldInfos(t reflect.Type, indexPath []int) []fieldInfo {
	var infos []fieldInfo
	for i := range t.NumField() {
		field := t.Field(i)
		currentPath := append(slices.Clone(indexPath), i)

		rawTag := field.Tag.Get("raw")
		configTag := field.Tag.Get("config")

		if rawTag == "" && configTag == "" {
			// Embedded struct without tags - recurse into it
			if field.Type.Kind() == reflect.Struct {
				infos = append(infos, collectFieldInfos(field.Type, currentPath)...)
				continue
			}
			panic("raw or vscode tag required for field " + field.Name)
		}

		info := fieldInfo{
			fieldPath: currentPath,
		}

		// Parse raw tag: "name" or "name,invert"
		if rawTag != "" {
			parts := strings.Split(rawTag, ",")
			info.rawName = parts[0]
			for _, part := range parts[1:] {
				if part == "invert" {
					info.rawInvert = true
				}
			}
		}

		// Parse config tag: "path.to.setting" or "path.to.setting,invert"
		if configTag != "" {
			parts := strings.Split(configTag, ",")
			info.configPath = parts[0]
			for _, part := range parts[1:] {
				if part == "invert" {
					info.configInvert = true
				}
			}
		}

		infos = append(infos, info)
	}
	return infos
}

func getNestedValue(config map[string]any, path string) (any, bool) {
	parts := strings.Split(path, ".")
	current := any(config)
	for _, part := range parts {
		m, ok := current.(map[string]any)
		if !ok {
			return nil, false
		}
		current, ok = m[part]
		if !ok {
			return nil, false
		}
	}
	return current, true
}

func setNestedValue(config map[string]any, path string, value any) {
	parts := strings.Split(path, ".")
	current := config
	for _, part := range parts[:len(parts)-1] {
		next, ok := current[part].(map[string]any)
		if !ok {
			next = make(map[string]any)
			current[part] = next
		}
		current = next
	}
	current[parts[len(parts)-1]] = value
}

func (p *UserPreferences) parseWorker(config map[string]any) {
	v := reflect.ValueOf(p).Elem()
	infos := fieldInfoCache()

	// Process "unstable" section first - allows any field to be set by raw name.
	// This mirrors VS Code's behavior: { ...config.get('unstable'), ...stableOptions }
	// where stable options are spread after and take precedence.
	if unstable, ok := config["unstable"].(map[string]any); ok {
		index := unstableNameIndex()
		for name, value := range unstable {
			if idx, found := index[name]; found {
				info := infos[idx]
				field := getFieldByPath(v, info.fieldPath)
				if info.rawInvert {
					if b, ok := value.(bool); ok {
						value = !b
					}
				}
				setFieldFromValue(field, value)
			}
		}
	}

	// Process path-based config (VS Code style nested paths).
	// These run after unstable, so stable config values take precedence.
	for _, info := range infos {
		if info.configPath == "" {
			continue
		}
		val, ok := getNestedValue(config, info.configPath)
		if !ok {
			continue
		}

		field := getFieldByPath(v, info.fieldPath)
		if info.configInvert {
			if b, ok := val.(bool); ok {
				val = !b
			}
		}
		setFieldFromValue(field, val)
	}
}

func getFieldByPath(v reflect.Value, path []int) reflect.Value {
	for _, idx := range path {
		v = v.Field(idx)
	}
	return v
}

func setFieldFromValue(field reflect.Value, val any) {
	if val == nil {
		return
	}

	// Check custom parsers first (for types like Tristate, OrganizeImportsCollation, etc.)
	if parser, ok := typeParsers[field.Type()]; ok {
		field.Set(reflect.ValueOf(parser(val)))
		return
	}

	switch field.Kind() {
	case reflect.Bool:
		if b, ok := val.(bool); ok {
			field.SetBool(b)
		}
	case reflect.Int:
		switch v := val.(type) {
		case int:
			field.SetInt(int64(v))
		case float64:
			field.SetInt(int64(v))
		}
	case reflect.String:
		if s, ok := val.(string); ok {
			field.SetString(s)
		}
	case reflect.Slice:
		if arr, ok := val.([]any); ok {
			result := reflect.MakeSlice(field.Type(), 0, len(arr))
			for _, item := range arr {
				if s, ok := item.(string); ok {
					result = reflect.Append(result, reflect.ValueOf(s))
				}
			}
			field.Set(result)
		}
	}
}

func (p *UserPreferences) MarshalJSONTo(enc *jsontext.Encoder) error {
	config := make(map[string]any)
	v := reflect.ValueOf(p).Elem()

	for _, info := range fieldInfoCache() {
		field := getFieldByPath(v, info.fieldPath)

		val := serializeField(field)
		if val == nil {
			continue
		}

		// Prefer config path if available, otherwise use unstable section
		if info.configPath != "" {
			if info.configInvert {
				if b, ok := val.(bool); ok {
					val = !b
				}
			}
			setNestedValue(config, info.configPath, val)
		} else if info.rawName != "" {
			if info.rawInvert {
				if b, ok := val.(bool); ok {
					val = !b
				}
			}
			setNestedValue(config, "unstable."+info.rawName, val)
		}
	}

	return json.MarshalEncode(enc, config, json.Deterministic(true))
}

func serializeField(field reflect.Value) any {
	// Check custom serializers first (for types like Tristate, OrganizeImportsCollation, etc.)
	if serializer, ok := typeSerializers[field.Type()]; ok {
		return serializer(field.Interface())
	}

	switch field.Kind() {
	case reflect.Bool:
		return field.Bool()
	case reflect.Int:
		return int(field.Int())
	case reflect.String:
		return field.String()
	case reflect.Slice:
		if field.IsNil() {
			return nil
		}
		result := make([]string, field.Len())
		for i := range field.Len() {
			result[i] = field.Index(i).String()
		}
		return result
	default:
		return field.Interface()
	}
}

func (p *UserPreferences) UnmarshalJSONFrom(dec *jsontext.Decoder) error {
	var config map[string]any
	if err := json.UnmarshalDecode(dec, &config); err != nil {
		return err
	}
	// Start with defaults, then overlay parsed values
	*p = *DefaultUserPreferences.Copy()
	p.parseWorker(config)
	return nil
}

// --- Helper methods ---

func deepCopy[T any](src T) T {
	var dst T
	deepCopyValue(reflect.ValueOf(&dst).Elem(), reflect.ValueOf(src))
	return dst
}

func deepCopyValue(dst, src reflect.Value) {
	switch src.Kind() {
	case reflect.Pointer:
		if src.IsNil() {
			dst.SetZero()
			return
		}
		dst.Set(reflect.New(src.Type().Elem()))
		deepCopyValue(dst.Elem(), src.Elem())
	case reflect.Struct:
		for i := range src.NumField() {
			deepCopyValue(dst.Field(i), src.Field(i))
		}
	case reflect.Slice:
		if src.IsNil() {
			dst.SetZero()
			return
		}
		dst.Set(reflect.MakeSlice(src.Type(), src.Len(), src.Len()))
		for i := range src.Len() {
			deepCopyValue(dst.Index(i), src.Index(i))
		}
	case reflect.Map:
		if src.IsNil() {
			dst.SetZero()
			return
		}
		dst.Set(reflect.MakeMapWithSize(src.Type(), src.Len()))
		for _, key := range src.MapKeys() {
			val := src.MapIndex(key)
			copiedVal := reflect.New(val.Type()).Elem()
			deepCopyValue(copiedVal, val)
			dst.SetMapIndex(key, copiedVal)
		}
	default:
		dst.Set(src)
	}
}

func (p *UserPreferences) Copy() *UserPreferences {
	return deepCopy(p)
}

func (p *UserPreferences) ModuleSpecifierPreferences() modulespecifiers.UserPreferences {
	return modulespecifiers.UserPreferences(p.ModuleSpecifier)
}

<<<<<<< HEAD
// ParseUserPreferences parses user preferences from a config map or returns existing preferences.
// For config maps: returns a fresh *UserPreferences with defaults applied, then overlaid with parsed values.
// For *UserPreferences: returns the same pointer (caller should not mutate).
// Returns nil if item is nil or unrecognized type.
func ParseUserPreferences(item any) *UserPreferences {
	if item == nil {
		return nil
	}
	if config, ok := item.(map[string]any); ok {
		p := DefaultUserPreferences.Copy()
		p.parseWorker(config)
		return p
=======
func (p *UserPreferences) set(name string, value any) {
	switch strings.ToLower(name) {
	case "quotePreference":
		p.QuotePreference = parseQuotePreference(value)
	case "lazyconfiguredprojectsfromexternalproject":
		p.LazyConfiguredProjectsFromExternalProject = parseBoolWithDefault(value, false)
	case "maximumhoverlength":
		p.MaximumHoverLength = parseIntWithDefault(value, 500)
	case "includecompletionsformoduleexports":
		p.IncludeCompletionsForModuleExports = tsoptions.ParseTristate(value)
	case "includecompletionsforimportstatements":
		p.IncludeCompletionsForImportStatements = tsoptions.ParseTristate(value)
	case "includeautomaticoptionalchaincompletions":
		p.IncludeAutomaticOptionalChainCompletions = tsoptions.ParseTristate(value)
	case "includecompletionswithsnippettext":
		p.IncludeCompletionsWithSnippetText = tsoptions.ParseTristate(value)
	case "includecompletionswithclassmembersnippets":
		p.IncludeCompletionsWithClassMemberSnippets = tsoptions.ParseTristate(value)
	case "includecompletionswithobjectliteralmethodsnippets":
		p.IncludeCompletionsWithObjectLiteralMethodSnippets = tsoptions.ParseTristate(value)
	case "jsxattributecompletionstyle":
		p.JsxAttributeCompletionStyle = parseJsxAttributeCompletionStyle(value)
	case "importmodulespecifierpreference":
		p.ImportModuleSpecifierPreference = parseImportModuleSpecifierPreference(value)
	case "importmodulespecifierending":
		p.ImportModuleSpecifierEnding = parseImportModuleSpecifierEndingPreference(value)
	case "includepackagejsonautoimports":
		p.IncludePackageJsonAutoImports = parseIncludePackageJsonAutoImports(value)
	case "autoimportspecifierexcluderegexes":
		p.AutoImportSpecifierExcludeRegexes = tsoptions.ParseStringArray(value)
	case "autoimportfileexcludepatterns":
		p.AutoImportFileExcludePatterns = tsoptions.ParseStringArray(value)
	case "prefertypeonlyautoimports":
		p.PreferTypeOnlyAutoImports = tsoptions.ParseTristate(value)
	case "organizeimportsignorecase":
		p.OrganizeImportsIgnoreCase = tsoptions.ParseTristate(value)
	case "organizeimportscollation":
		p.OrganizeImportsCollation = parseOrganizeImportsCollation(value)
	case "organizeimportslocale":
		p.OrganizeImportsLocale = tsoptions.ParseString(value)
	case "organizeimportsnumericcollation":
		p.OrganizeImportsNumericCollation = parseBoolWithDefault(value, false)
	case "organizeimportsaccentcollation":
		p.OrganizeImportsAccentCollation = parseBoolWithDefault(value, true)
	case "organizeimportscasefirst":
		p.OrganizeImportsCaseFirst = parseOrganizeImportsCaseFirst(value)
	case "organizeimportstypeorder":
		p.OrganizeImportsTypeOrder = parseOrganizeImportsTypeOrder(value)
	case "allowtextchangesinnewfiles":
		p.AllowTextChangesInNewFiles = parseBoolWithDefault(value, true) // !!!
	case "usealiasesforrename", "provideprefixandsuffixtextforrename":
		p.UseAliasesForRename = tsoptions.ParseTristate(value)
	case "allowrenameofimportpath":
		p.AllowRenameOfImportPath = tsoptions.ParseTristate(value)
	case "providerefactornotapplicablereason":
		p.ProvideRefactorNotApplicableReason = parseBoolWithDefault(value, true)
	case "includeinlayparameternamehints":
		p.InlayHints.IncludeInlayParameterNameHints = parseInlayParameterNameHints(value)
	case "includeinlayparameternamehintswhenargumentmatchesname":
		p.InlayHints.IncludeInlayParameterNameHintsWhenArgumentMatchesName = parseBoolWithDefault(value, false)
	case "includeinlayfunctionparametertypehints":
		p.InlayHints.IncludeInlayFunctionParameterTypeHints = parseBoolWithDefault(value, false)
	case "includeinlayvariabletypehints":
		p.InlayHints.IncludeInlayVariableTypeHints = parseBoolWithDefault(value, false)
	case "includeinlayvariabletypehintswhentypematchesname":
		p.InlayHints.IncludeInlayVariableTypeHintsWhenTypeMatchesName = parseBoolWithDefault(value, false)
	case "includeinlaypropertydeclarationtypehints":
		p.InlayHints.IncludeInlayPropertyDeclarationTypeHints = parseBoolWithDefault(value, false)
	case "includeinlayfunctionlikereturntypehints":
		p.InlayHints.IncludeInlayFunctionLikeReturnTypeHints = parseBoolWithDefault(value, false)
	case "includeinlayenummembervaluehints":
		p.InlayHints.IncludeInlayEnumMemberValueHints = parseBoolWithDefault(value, false)
	case "excludelibrarysymbolsinnavto":
		p.ExcludeLibrarySymbolsInNavTo = parseBoolWithDefault(value, true)
	case "disablesuggestions":
		p.DisableSuggestions = parseBoolWithDefault(value, false)
	case "disablelinetextinreferences":
		p.DisableLineTextInReferences = parseBoolWithDefault(value, true)
	case "displaypartsforjsdoc":
		p.DisplayPartsForJSDoc = parseBoolWithDefault(value, true)
	case "reportstylechecksaswarnings":
		p.ReportStyleChecksAsWarnings = parseBoolWithDefault(value, true)
	case "referencescodelensenabled":
		p.CodeLens.ReferencesCodeLensEnabled = parseBoolWithDefault(value, false)
	case "implementationscodelensenabled":
		p.CodeLens.ImplementationsCodeLensEnabled = parseBoolWithDefault(value, false)
	case "referencescodelensshowonallfunctions":
		p.CodeLens.ReferencesCodeLensShowOnAllFunctions = parseBoolWithDefault(value, false)
	case "implementationscodelensshowoninterfacemethods":
		p.CodeLens.ImplementationsCodeLensShowOnInterfaceMethods = parseBoolWithDefault(value, false)
	case "implementationscodelensshowonallclassmethods":
		p.CodeLens.ImplementationsCodeLensShowOnAllClassMethods = parseBoolWithDefault(value, false)
>>>>>>> 2df64362
	}
	if prefs, ok := item.(*UserPreferences); ok {
		return prefs
	}
	return nil
}<|MERGE_RESOLUTION|>--- conflicted
+++ resolved
@@ -16,21 +16,12 @@
 	IncludeCompletionsForModuleExports:    core.TSTrue,
 	IncludeCompletionsForImportStatements: core.TSTrue,
 
-<<<<<<< HEAD
-	AllowRenameOfImportPath:            true,
+	AllowRenameOfImportPath:            core.TSTrue,
 	ProvideRefactorNotApplicableReason: true,
 	IncludeCompletionsWithSnippetText:  core.TSTrue,
 	DisplayPartsForJSDoc:               true,
 	DisableLineTextInReferences:        true,
 	ReportStyleChecksAsWarnings:        true,
-=======
-		AllowRenameOfImportPath:            core.TSTrue,
-		ProvideRefactorNotApplicableReason: true,
-		IncludeCompletionsWithSnippetText:  core.TSTrue,
-		DisplayPartsForJSDoc:               true,
-		DisableLineTextInReferences:        true,
-		ReportStyleChecksAsWarnings:        true,
->>>>>>> 2df64362
 
 	ExcludeLibrarySymbolsInNavTo: true,
 }
@@ -80,21 +71,11 @@
 
 	// ------- AutoImports --------
 
-<<<<<<< HEAD
 	ModuleSpecifier ModuleSpecifierUserPreferences
 
-	IncludePackageJsonAutoImports IncludePackageJsonAutoImports `raw:"includePackageJsonAutoImports" config:"preferences.includePackageJsonAutoImports"` // !!!
-	AutoImportFileExcludePatterns []string                      `raw:"autoImportFileExcludePatterns" config:"preferences.autoImportFileExcludePatterns"` // !!!
-	PreferTypeOnlyAutoImports     bool                          `raw:"preferTypeOnlyAutoImports" config:"preferences.preferTypeOnlyAutoImports"`         // !!!
-=======
-	ImportModuleSpecifierPreference modulespecifiers.ImportModuleSpecifierPreference
-	// Determines whether we import `foo/index.ts` as "foo", "foo/index", or "foo/index.js"
-	ImportModuleSpecifierEnding       modulespecifiers.ImportModuleSpecifierEndingPreference
-	IncludePackageJsonAutoImports     IncludePackageJsonAutoImports
-	AutoImportSpecifierExcludeRegexes []string
-	AutoImportFileExcludePatterns     []string
-	PreferTypeOnlyAutoImports         core.Tristate
->>>>>>> 2df64362
+	IncludePackageJsonAutoImports IncludePackageJsonAutoImports `raw:"includePackageJsonAutoImports" config:"preferences.includePackageJsonAutoImports"`
+	AutoImportFileExcludePatterns []string                      `raw:"autoImportFileExcludePatterns" config:"preferences.autoImportFileExcludePatterns"`
+	PreferTypeOnlyAutoImports     core.Tristate                 `raw:"preferTypeOnlyAutoImports" config:"preferences.preferTypeOnlyAutoImports"`
 
 	// ------- OrganizeImports -------
 
@@ -152,14 +133,8 @@
 
 	// ------- Rename -------
 
-<<<<<<< HEAD
 	UseAliasesForRename     core.Tristate `raw:"providePrefixAndSuffixTextForRename" config:"preferences.useAliasesForRenames"`
-	AllowRenameOfImportPath bool          `raw:"allowRenameOfImportPath"` // !!!
-=======
-	// renamed from `providePrefixAndSuffixTextForRename`
-	UseAliasesForRename     core.Tristate
-	AllowRenameOfImportPath core.Tristate
->>>>>>> 2df64362
+	AllowRenameOfImportPath core.Tristate `raw:"allowRenameOfImportPath"`
 
 	// ------- CodeFixes/Refactors -------
 
@@ -754,7 +729,6 @@
 	return modulespecifiers.UserPreferences(p.ModuleSpecifier)
 }
 
-<<<<<<< HEAD
 // ParseUserPreferences parses user preferences from a config map or returns existing preferences.
 // For config maps: returns a fresh *UserPreferences with defaults applied, then overlaid with parsed values.
 // For *UserPreferences: returns the same pointer (caller should not mutate).
@@ -767,100 +741,6 @@
 		p := DefaultUserPreferences.Copy()
 		p.parseWorker(config)
 		return p
-=======
-func (p *UserPreferences) set(name string, value any) {
-	switch strings.ToLower(name) {
-	case "quotePreference":
-		p.QuotePreference = parseQuotePreference(value)
-	case "lazyconfiguredprojectsfromexternalproject":
-		p.LazyConfiguredProjectsFromExternalProject = parseBoolWithDefault(value, false)
-	case "maximumhoverlength":
-		p.MaximumHoverLength = parseIntWithDefault(value, 500)
-	case "includecompletionsformoduleexports":
-		p.IncludeCompletionsForModuleExports = tsoptions.ParseTristate(value)
-	case "includecompletionsforimportstatements":
-		p.IncludeCompletionsForImportStatements = tsoptions.ParseTristate(value)
-	case "includeautomaticoptionalchaincompletions":
-		p.IncludeAutomaticOptionalChainCompletions = tsoptions.ParseTristate(value)
-	case "includecompletionswithsnippettext":
-		p.IncludeCompletionsWithSnippetText = tsoptions.ParseTristate(value)
-	case "includecompletionswithclassmembersnippets":
-		p.IncludeCompletionsWithClassMemberSnippets = tsoptions.ParseTristate(value)
-	case "includecompletionswithobjectliteralmethodsnippets":
-		p.IncludeCompletionsWithObjectLiteralMethodSnippets = tsoptions.ParseTristate(value)
-	case "jsxattributecompletionstyle":
-		p.JsxAttributeCompletionStyle = parseJsxAttributeCompletionStyle(value)
-	case "importmodulespecifierpreference":
-		p.ImportModuleSpecifierPreference = parseImportModuleSpecifierPreference(value)
-	case "importmodulespecifierending":
-		p.ImportModuleSpecifierEnding = parseImportModuleSpecifierEndingPreference(value)
-	case "includepackagejsonautoimports":
-		p.IncludePackageJsonAutoImports = parseIncludePackageJsonAutoImports(value)
-	case "autoimportspecifierexcluderegexes":
-		p.AutoImportSpecifierExcludeRegexes = tsoptions.ParseStringArray(value)
-	case "autoimportfileexcludepatterns":
-		p.AutoImportFileExcludePatterns = tsoptions.ParseStringArray(value)
-	case "prefertypeonlyautoimports":
-		p.PreferTypeOnlyAutoImports = tsoptions.ParseTristate(value)
-	case "organizeimportsignorecase":
-		p.OrganizeImportsIgnoreCase = tsoptions.ParseTristate(value)
-	case "organizeimportscollation":
-		p.OrganizeImportsCollation = parseOrganizeImportsCollation(value)
-	case "organizeimportslocale":
-		p.OrganizeImportsLocale = tsoptions.ParseString(value)
-	case "organizeimportsnumericcollation":
-		p.OrganizeImportsNumericCollation = parseBoolWithDefault(value, false)
-	case "organizeimportsaccentcollation":
-		p.OrganizeImportsAccentCollation = parseBoolWithDefault(value, true)
-	case "organizeimportscasefirst":
-		p.OrganizeImportsCaseFirst = parseOrganizeImportsCaseFirst(value)
-	case "organizeimportstypeorder":
-		p.OrganizeImportsTypeOrder = parseOrganizeImportsTypeOrder(value)
-	case "allowtextchangesinnewfiles":
-		p.AllowTextChangesInNewFiles = parseBoolWithDefault(value, true) // !!!
-	case "usealiasesforrename", "provideprefixandsuffixtextforrename":
-		p.UseAliasesForRename = tsoptions.ParseTristate(value)
-	case "allowrenameofimportpath":
-		p.AllowRenameOfImportPath = tsoptions.ParseTristate(value)
-	case "providerefactornotapplicablereason":
-		p.ProvideRefactorNotApplicableReason = parseBoolWithDefault(value, true)
-	case "includeinlayparameternamehints":
-		p.InlayHints.IncludeInlayParameterNameHints = parseInlayParameterNameHints(value)
-	case "includeinlayparameternamehintswhenargumentmatchesname":
-		p.InlayHints.IncludeInlayParameterNameHintsWhenArgumentMatchesName = parseBoolWithDefault(value, false)
-	case "includeinlayfunctionparametertypehints":
-		p.InlayHints.IncludeInlayFunctionParameterTypeHints = parseBoolWithDefault(value, false)
-	case "includeinlayvariabletypehints":
-		p.InlayHints.IncludeInlayVariableTypeHints = parseBoolWithDefault(value, false)
-	case "includeinlayvariabletypehintswhentypematchesname":
-		p.InlayHints.IncludeInlayVariableTypeHintsWhenTypeMatchesName = parseBoolWithDefault(value, false)
-	case "includeinlaypropertydeclarationtypehints":
-		p.InlayHints.IncludeInlayPropertyDeclarationTypeHints = parseBoolWithDefault(value, false)
-	case "includeinlayfunctionlikereturntypehints":
-		p.InlayHints.IncludeInlayFunctionLikeReturnTypeHints = parseBoolWithDefault(value, false)
-	case "includeinlayenummembervaluehints":
-		p.InlayHints.IncludeInlayEnumMemberValueHints = parseBoolWithDefault(value, false)
-	case "excludelibrarysymbolsinnavto":
-		p.ExcludeLibrarySymbolsInNavTo = parseBoolWithDefault(value, true)
-	case "disablesuggestions":
-		p.DisableSuggestions = parseBoolWithDefault(value, false)
-	case "disablelinetextinreferences":
-		p.DisableLineTextInReferences = parseBoolWithDefault(value, true)
-	case "displaypartsforjsdoc":
-		p.DisplayPartsForJSDoc = parseBoolWithDefault(value, true)
-	case "reportstylechecksaswarnings":
-		p.ReportStyleChecksAsWarnings = parseBoolWithDefault(value, true)
-	case "referencescodelensenabled":
-		p.CodeLens.ReferencesCodeLensEnabled = parseBoolWithDefault(value, false)
-	case "implementationscodelensenabled":
-		p.CodeLens.ImplementationsCodeLensEnabled = parseBoolWithDefault(value, false)
-	case "referencescodelensshowonallfunctions":
-		p.CodeLens.ReferencesCodeLensShowOnAllFunctions = parseBoolWithDefault(value, false)
-	case "implementationscodelensshowoninterfacemethods":
-		p.CodeLens.ImplementationsCodeLensShowOnInterfaceMethods = parseBoolWithDefault(value, false)
-	case "implementationscodelensshowonallclassmethods":
-		p.CodeLens.ImplementationsCodeLensShowOnAllClassMethods = parseBoolWithDefault(value, false)
->>>>>>> 2df64362
 	}
 	if prefs, ok := item.(*UserPreferences); ok {
 		return prefs
