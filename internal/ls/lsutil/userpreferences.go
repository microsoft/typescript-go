package lsutil

import (
	"slices"
	"strings"

	"github.com/microsoft/typescript-go/internal/core"
	"github.com/microsoft/typescript-go/internal/modulespecifiers"
	"github.com/microsoft/typescript-go/internal/tsoptions"
)

func NewDefaultUserPreferences() *UserPreferences {
	return &UserPreferences{
		IncludeCompletionsForModuleExports:    core.TSTrue,
		IncludeCompletionsForImportStatements: core.TSTrue,

		AllowRenameOfImportPath:            true,
		ProvideRefactorNotApplicableReason: true,
		IncludeCompletionsWithSnippetText:  core.TSTrue,
		DisplayPartsForJSDoc:               true,
		DisableLineTextInReferences:        true,
		ReportStyleChecksAsWarnings:        true,

		ExcludeLibrarySymbolsInNavTo: true,
	}
}

type UserPreferences struct {
	QuotePreference                           QuotePreference
	LazyConfiguredProjectsFromExternalProject bool // !!!

	// A positive integer indicating the maximum length of a hover text before it is truncated.
	//
	// Default: `500`
	MaximumHoverLength int // !!!

	// ------- Completions -------

	// If enabled, TypeScript will search through all external modules' exports and add them to the completions list.
	// This affects lone identifier completions but not completions on the right hand side of `obj.`.
	IncludeCompletionsForModuleExports core.Tristate
	// Enables auto-import-style completions on partially-typed import statements. E.g., allows
	// `import write|` to be completed to `import { writeFile } from "fs"`.
	IncludeCompletionsForImportStatements core.Tristate
	// Unless this option is `false`,  member completion lists triggered with `.` will include entries
	// on potentially-null and potentially-undefined values, with insertion text to replace
	// preceding `.` tokens with `?.`.
	IncludeAutomaticOptionalChainCompletions core.Tristate
	// Allows completions to be formatted with snippet text, indicated by `CompletionItem["isSnippet"]`.
	IncludeCompletionsWithSnippetText core.Tristate // !!!
	// If enabled, completions for class members (e.g. methods and properties) will include
	// a whole declaration for the member.
	// E.g., `class A { f| }` could be completed to `class A { foo(): number {} }`, instead of
	// `class A { foo }`.
	IncludeCompletionsWithClassMemberSnippets core.Tristate // !!!
	// If enabled, object literal methods will have a method declaration completion entry in addition
	// to the regular completion entry containing just the method name.
	// E.g., `const objectLiteral: T = { f| }` could be completed to `const objectLiteral: T = { foo(): void {} }`,
	// in addition to `const objectLiteral: T = { foo }`.
	IncludeCompletionsWithObjectLiteralMethodSnippets core.Tristate // !!!
	JsxAttributeCompletionStyle                       JsxAttributeCompletionStyle

	// ------- AutoImports --------

	ImportModuleSpecifierPreference modulespecifiers.ImportModuleSpecifierPreference // !!!
	// Determines whether we import `foo/index.ts` as "foo", "foo/index", or "foo/index.js"
	ImportModuleSpecifierEnding       modulespecifiers.ImportModuleSpecifierEndingPreference // !!!
	IncludePackageJsonAutoImports     IncludePackageJsonAutoImports                          // !!!
	AutoImportSpecifierExcludeRegexes []string                                               // !!!
	AutoImportFileExcludePatterns     []string                                               // !!!
	PreferTypeOnlyAutoImports         bool                                                   // !!!

	// ------- OrganizeImports -------

	// Indicates whether imports should be organized in a case-insensitive manner.
	//
	// Default: TSUnknown ("auto" in strada), will perform detection
	OrganizeImportsIgnoreCase core.Tristate // !!!
	// Indicates whether imports should be organized via an "ordinal" (binary) comparison using the numeric value of their
	// code points, or via "unicode" collation (via the Unicode Collation Algorithm (https://unicode.org/reports/tr10/#Scope))
	//
	// using rules associated with the locale specified in organizeImportsCollationLocale.
	//
	// Default: Ordinal
	OrganizeImportsCollation OrganizeImportsCollation // !!!
	// Indicates the locale to use for "unicode" collation. If not specified, the locale `"en"` is used as an invariant
	// for the sake of consistent sorting. Use `"auto"` to use the detected UI locale.
	//
	// This preference is ignored if organizeImportsCollation is not `unicode`.
	//
	// Default: `"en"`
	OrganizeImportsLocale string // !!!
	// Indicates whether numeric collation should be used for digit sequences in strings. When `true`, will collate
	// strings such that `a1z < a2z < a100z`. When `false`, will collate strings such that `a1z < a100z < a2z`.
	//
	// This preference is ignored if organizeImportsCollation is not `unicode`.
	//
	// Default: `false`
	OrganizeImportsNumericCollation bool // !!!
	// Indicates whether accents and other diacritic marks are considered unequal for the purpose of collation. When
	// `true`, characters with accents and other diacritics will be collated in the order defined by the locale specified
	// in organizeImportsCollationLocale.
	//
	// This preference is ignored if organizeImportsCollation is not `unicode`.
	//
	// Default: `true`
	OrganizeImportsAccentCollation bool // !!!
	// Indicates whether upper case or lower case should sort first. When `false`, the default order for the locale
	// specified in organizeImportsCollationLocale is used.
	//
	// This preference is ignored if:
	// 		- organizeImportsCollation is not `unicode`
	// 		- organizeImportsIgnoreCase is `true`
	// 		- organizeImportsIgnoreCase is `auto` and the auto-detected case sensitivity is case-insensitive.
	//
	// Default: `false`
	OrganizeImportsCaseFirst OrganizeImportsCaseFirst // !!!
	// Indicates where named type-only imports should sort. "inline" sorts named imports without regard to if the import is type-only.
	//
	// Default: `auto`, which defaults to `last`
	OrganizeImportsTypeOrder OrganizeImportsTypeOrder // !!!

	// ------- MoveToFile -------

	AllowTextChangesInNewFiles bool // !!!

	// ------- Rename -------

	// renamed from `providePrefixAndSuffixTextForRename`
	UseAliasesForRename     core.Tristate
	AllowRenameOfImportPath bool // !!!

	// ------- CodeFixes/Refactors -------

	ProvideRefactorNotApplicableReason bool // !!!

	// ------- InlayHints -------

	IncludeInlayParameterNameHints                        IncludeInlayParameterNameHints
	IncludeInlayParameterNameHintsWhenArgumentMatchesName bool
	IncludeInlayFunctionParameterTypeHints                bool
	IncludeInlayVariableTypeHints                         bool
	IncludeInlayVariableTypeHintsWhenTypeMatchesName      bool
	IncludeInlayPropertyDeclarationTypeHints              bool
	IncludeInlayFunctionLikeReturnTypeHints               bool
	IncludeInlayEnumMemberValueHints                      bool

<<<<<<< HEAD
	// ------- CodeLens -------
	ReferencesCodeLensEnabled                     bool
	ImplementationsCodeLensEnabled                bool
	ReferencesCodeLensShowOnAllFunctions          bool
	ImplementationsCodeLensShowOnInterfaceMethods bool
	ImplementationsCodeLensShowOnAllClassMethods  bool
=======
	// ------- Symbols -------

	ExcludeLibrarySymbolsInNavTo bool
>>>>>>> bd7c18dc

	// ------- Misc -------

	DisableSuggestions          bool // !!!
	DisableLineTextInReferences bool // !!!
	DisplayPartsForJSDoc        bool // !!!
	ReportStyleChecksAsWarnings bool // !!! If this changes, we need to ask the client to recompute diagnostics
}

type JsxAttributeCompletionStyle string

const (
	JsxAttributeCompletionStyleUnknown JsxAttributeCompletionStyle = "" // !!!
	JsxAttributeCompletionStyleAuto    JsxAttributeCompletionStyle = "auto"
	JsxAttributeCompletionStyleBraces  JsxAttributeCompletionStyle = "braces"
	JsxAttributeCompletionStyleNone    JsxAttributeCompletionStyle = "none"
)

func parseJsxAttributeCompletionStyle(val any) JsxAttributeCompletionStyle {
	if s, ok := val.(string); ok {
		switch strings.ToLower(s) {
		case "braces":
			return JsxAttributeCompletionStyleBraces
		case "none":
			return JsxAttributeCompletionStyleNone
		}
	}
	return JsxAttributeCompletionStyleAuto
}

func parseImportModuleSpecifierPreference(val any) modulespecifiers.ImportModuleSpecifierPreference {
	if s, ok := val.(string); ok {
		switch strings.ToLower(s) {
		case "project-relative":
			return modulespecifiers.ImportModuleSpecifierPreferenceProjectRelative
		case "relative":
			return modulespecifiers.ImportModuleSpecifierPreferenceRelative
		case "non-relative":
			return modulespecifiers.ImportModuleSpecifierPreferenceNonRelative
		}
	}
	return modulespecifiers.ImportModuleSpecifierPreferenceShortest
}

func parseImportModuleSpecifierEndingPreference(val any) modulespecifiers.ImportModuleSpecifierEndingPreference {
	if s, ok := val.(string); ok {
		switch strings.ToLower(s) {
		case "minimal":
			return modulespecifiers.ImportModuleSpecifierEndingPreferenceMinimal
		case "index":
			return modulespecifiers.ImportModuleSpecifierEndingPreferenceIndex
		case "js":
			return modulespecifiers.ImportModuleSpecifierEndingPreferenceJs
		}
	}
	return modulespecifiers.ImportModuleSpecifierEndingPreferenceAuto
}

type IncludeInlayParameterNameHints string

const (
	IncludeInlayParameterNameHintsNone     IncludeInlayParameterNameHints = ""
	IncludeInlayParameterNameHintsAll      IncludeInlayParameterNameHints = "all"
	IncludeInlayParameterNameHintsLiterals IncludeInlayParameterNameHints = "literals"
)

func parseInlayParameterNameHints(val any) IncludeInlayParameterNameHints {
	if prefStr, ok := val.(string); ok {
		switch prefStr {
		case "all":
			return IncludeInlayParameterNameHintsAll
		case "literals":
			return IncludeInlayParameterNameHintsLiterals
		}
	}
	return IncludeInlayParameterNameHintsNone
}

type IncludePackageJsonAutoImports string

const (
	IncludePackageJsonAutoImportsUnknown IncludePackageJsonAutoImports = "" // !!!
	IncludePackageJsonAutoImportsAuto    IncludePackageJsonAutoImports = "auto"
	IncludePackageJsonAutoImportsOn      IncludePackageJsonAutoImports = "on"
	IncludePackageJsonAutoImportsOff     IncludePackageJsonAutoImports = "off"
)

func parseIncludePackageJsonAutoImports(val any) IncludePackageJsonAutoImports {
	if s, ok := val.(string); ok {
		switch strings.ToLower(s) {
		case "on":
			return IncludePackageJsonAutoImportsOn
		case "off":
			return IncludePackageJsonAutoImportsOff
		default:
			return IncludePackageJsonAutoImportsAuto
		}
	}
	return IncludePackageJsonAutoImportsUnknown
}

type OrganizeImportsCollation bool

const (
	OrganizeImportsCollationOrdinal OrganizeImportsCollation = false
	OrganizeImportsCollationUnicode OrganizeImportsCollation = true
)

func parseOrganizeImportsCollation(val any) OrganizeImportsCollation {
	if b, ok := val.(string); ok && strings.ToLower(b) == "unicode" {
		return OrganizeImportsCollationUnicode
	}
	return OrganizeImportsCollationOrdinal
}

type OrganizeImportsCaseFirst int

const (
	OrganizeImportsCaseFirstFalse OrganizeImportsCaseFirst = 0
	OrganizeImportsCaseFirstLower OrganizeImportsCaseFirst = 1
	OrganizeImportsCaseFirstUpper OrganizeImportsCaseFirst = 2
)

func parseOrganizeImportsCaseFirst(caseFirst any) OrganizeImportsCaseFirst {
	if caseFirstStr, ok := caseFirst.(string); ok {
		switch caseFirstStr {
		case "lower":
			return OrganizeImportsCaseFirstLower
		case "upper":
			return OrganizeImportsCaseFirstUpper
		}
	}
	return OrganizeImportsCaseFirstFalse
}

type OrganizeImportsTypeOrder int

const (
	OrganizeImportsTypeOrderAuto   OrganizeImportsTypeOrder = 0
	OrganizeImportsTypeOrderLast   OrganizeImportsTypeOrder = 1
	OrganizeImportsTypeOrderInline OrganizeImportsTypeOrder = 2
	OrganizeImportsTypeOrderFirst  OrganizeImportsTypeOrder = 3
)

func parseOrganizeImportsTypeOrder(typeOrder any) OrganizeImportsTypeOrder {
	if typeOrderStr, ok := typeOrder.(string); ok {
		switch typeOrderStr {
		case "last":
			return OrganizeImportsTypeOrderLast
		case "inline":
			return OrganizeImportsTypeOrderInline
		case "first":
			return OrganizeImportsTypeOrderFirst
		}
	}
	return OrganizeImportsTypeOrderAuto
}

type QuotePreference string

const (
	QuotePreferenceUnknown QuotePreference = ""
	QuotePreferenceAuto    QuotePreference = "auto"
	QuotePreferenceDouble  QuotePreference = "double"
	QuotePreferenceSingle  QuotePreference = "single"
)

func parseQuotePreference(val any) QuotePreference {
	if s, ok := val.(string); ok {
		switch strings.ToLower(s) {
		case "auto":
			return QuotePreferenceAuto
		case "double":
			return QuotePreferenceDouble
		case "single":
			return QuotePreferenceSingle
		}
	}
	return QuotePreferenceUnknown
}

func (p *UserPreferences) Copy() *UserPreferences {
	if p == nil {
		return nil
	}
	prefCopy := *p
	prefCopy.AutoImportSpecifierExcludeRegexes = slices.Clone(p.AutoImportSpecifierExcludeRegexes)
	prefCopy.AutoImportFileExcludePatterns = slices.Clone(p.AutoImportFileExcludePatterns)
	return &prefCopy
}

func (p *UserPreferences) CopyOrDefault() *UserPreferences {
	if p == nil {
		return NewDefaultUserPreferences()
	}
	return p.Copy()
}

func (p *UserPreferences) ModuleSpecifierPreferences() modulespecifiers.UserPreferences {
	return modulespecifiers.UserPreferences{
		ImportModuleSpecifierPreference:   p.ImportModuleSpecifierPreference,
		ImportModuleSpecifierEnding:       p.ImportModuleSpecifierEnding,
		AutoImportSpecifierExcludeRegexes: p.AutoImportSpecifierExcludeRegexes,
	}
}

// ------ Parsing Config Response -------

// returns non-nil if should break loop
func (p *UserPreferences) Parse(item any) *UserPreferences {
	if item == nil {
		// continue
	} else if config, ok := item.(map[string]any); ok {
		p.parseWorker(config)
	} else if item, ok := item.(*UserPreferences); ok {
		// case for fourslash
		return item.CopyOrDefault()
	}
	return nil
}

func (p *UserPreferences) parseWorker(config map[string]any) {
	// Process unstable preferences first so that they do not overwrite stable properties
	if unstable, ok := config["unstable"]; ok {
		// unstable properties must be named the same as userPreferences
		p.parseAll(unstable)
	}
	for name, values := range config {
		switch name {
		case "unstable":
			continue
		case "inlayHints":
			p.parseInlayHints(values)
		case "referencesCodeLens":
			p.parseReferencesCodeLens(values)
		case "implementationsCodeLens":
			p.parseImplementationsCodeLens(values)
		case "suggest":
			p.parseSuggest(values)
		case "preferences":
			p.parsePreferences(values)
		case "workspaceSymbols":
			p.parseWorkspaceSymbols(values)
		case "format":
			// !!!
		case "tsserver":
			// !!!
		case "tsc":
			// !!!
		case "experimental":
			// !!!
		default:
			p.set(name, values)
		}
	}
}

func (p *UserPreferences) parseAll(prefs any) {
	prefsMap, ok := prefs.(map[string]any)
	if !ok {
		return
	}
	for name, value := range prefsMap {
		p.set(name, value)
	}
}

func (p *UserPreferences) parseInlayHints(prefs any) {
	inlayHintsPreferences, ok := prefs.(map[string]any)
	if !ok {
		return
	}
	for name, value := range inlayHintsPreferences {
		if v, ok := value.(map[string]any); ok {
			// vscode's inlay hints settings are nested objects with "enabled" and other properties
			switch name {
			case "parameterNames":
				if enabled, ok := v["enabled"]; ok {
					p.set("includeInlayParameterNameHints", enabled)
				}
				p.IncludeInlayParameterNameHintsWhenArgumentMatchesName = parseSupress(v, "supressWhenArgumentMatchesName")
			case "parameterTypes":
				p.IncludeInlayFunctionParameterTypeHints = parseEnabledBool(v)
			case "variableTypes":
				p.IncludeInlayVariableTypeHints = parseEnabledBool(v)
				p.IncludeInlayVariableTypeHintsWhenTypeMatchesName = parseSupress(v, "supressWhenTypeMatchesName")
			case "propertyDeclarationTypes":
				p.IncludeInlayPropertyDeclarationTypeHints = parseEnabledBool(v)
			case "functionLikeReturnTypes":
				p.IncludeInlayFunctionLikeReturnTypeHints = parseEnabledBool(v)
			case "enumMemberValues":
				p.IncludeInlayEnumMemberValueHints = parseEnabledBool(v)
			}
		} else {
			// non-vscode case
			p.set(name, v)
		}
	}
}

func (p *UserPreferences) parseReferencesCodeLens(prefs any) {
	referencesCodeLens, ok := prefs.(map[string]any)
	if !ok {
		return
	}
	for name, value := range referencesCodeLens {
		switch name {
		case "enabled":
			p.set("referencesCodeLensEnabled", value)
		case "showOnAllFunctions":
			p.set("referencesCodeLensShowOnAllFunctions", value)
		}
	}
}

func (p *UserPreferences) parseImplementationsCodeLens(prefs any) {
	implementationsCodeLens, ok := prefs.(map[string]any)
	if !ok {
		return
	}
	for name, value := range implementationsCodeLens {
		switch name {
		case "enabled":
			p.set("implementationsCodeLensEnabled", value)
		case "showOnInterfaceMethods":
			p.set("implementationsCodeLensShowOnInterfaceMethods", value)
		case "showOnAllClassMethods":
			p.set("implementationsCodeLensShowOnAllClassMethods", value)
		}
	}
}

func (p *UserPreferences) parseSuggest(prefs any) {
	completionsPreferences, ok := prefs.(map[string]any)
	if !ok {
		return
	}
	for name, value := range completionsPreferences {
		switch name {
		case "autoImports":
			p.set("includeCompletionsForModuleExports", value)
		case "objectLiteralMethodSnippets":
			if v, ok := value.(map[string]any); ok {
				p.set("includeCompletionsWithObjectLiteralMethodSnippets", parseEnabledBool(v))
			}
		case "classMemberSnippets":
			if v, ok := value.(map[string]any); ok {
				p.set("includeCompletionsWithClassMemberSnippets", parseEnabledBool(v))
			}
		case "includeAutomaticOptionalChainCompletions":
			p.set("includeAutomaticOptionalChainCompletions", value)
		case "includeCompletionsForImportStatements":
			p.set("includeCompletionsForImportStatements", value)
		}
	}
}

func (p *UserPreferences) parsePreferences(prefs any) {
	prefsMap, ok := prefs.(map[string]any)
	if !ok {
		return
	}
	for name, value := range prefsMap {
		if name == "organizeImports" {
			p.parseOrganizeImportsPreferences(value)
		} else {
			p.set(name, value)
		}
	}
}

func (p *UserPreferences) parseOrganizeImportsPreferences(prefs any) {
	// !!! this used to be in the typescript-language-features extension
	prefsMap, ok := prefs.(map[string]any)
	if !ok {
		return
	}
	if typeOrder, ok := prefsMap["typeOrder"]; ok {
		p.set("organizeimportstypeorder", parseOrganizeImportsTypeOrder(typeOrder))
	}
	if caseSensitivity, ok := prefsMap["caseSensitivity"]; ok {
		if caseSensitivityStr, ok := caseSensitivity.(string); ok {
			// default is already "auto"
			switch caseSensitivityStr {
			case "caseInsensitive":
				p.OrganizeImportsIgnoreCase = core.TSTrue
			case "caseSensitive":
				p.OrganizeImportsIgnoreCase = core.TSFalse
			}
		}
	}
	if collation, ok := prefsMap["unicodeCollation"]; ok {
		// The rest of the settings are only applicable when using unicode collation
		if collationStr, ok := collation.(string); ok && collationStr == "unicode" {
			p.set("organizeimportscollation", OrganizeImportsCollationUnicode)
			if locale, ok := prefsMap["locale"]; ok {
				p.set("organizeimportslocale", locale)
			}
			if numeric, ok := prefsMap["numericCollation"]; ok {
				p.set("organizeimportsnumericcollation", numeric)
			}
			if accent, ok := prefsMap["accentCollation"]; ok {
				p.set("organizeimportsaccentcollation", accent)
			}
			if caseFirst, ok := prefsMap["caseFirst"]; ok && !p.OrganizeImportsIgnoreCase.IsTrue() {
				p.set("organizeimportscasefirst", caseFirst)
			}
		}
	}
}

func (p *UserPreferences) parseWorkspaceSymbols(prefs any) {
	symbolPreferences, ok := prefs.(map[string]any)
	if !ok {
		return
	}
	for name, value := range symbolPreferences {
		switch name {
		// !!! scope
		case "excludeLibrarySymbols":
			p.ExcludeLibrarySymbolsInNavTo = parseBoolWithDefault(value, true)
		default:
			p.set(name, value)
		}
	}
}

func parseEnabledBool(v map[string]any) bool {
	// vscode nested option
	if enabled, ok := v["enabled"]; ok {
		if e, ok := enabled.(bool); ok {
			return e
		}
	}
	return false
}

func parseSupress(v map[string]any, name string) bool {
	// vscode nested option
	if val, ok := v[name]; ok {
		if suppress, ok := val.(bool); ok {
			return !suppress
		}
	}
	return false
}

func parseBoolWithDefault(val any, defaultV bool) bool {
	if v, ok := val.(bool); ok {
		return v
	}
	return defaultV
}

func parseIntWithDefault(val any, defaultV int) int {
	if v, ok := val.(int); ok {
		return v
	}
	return defaultV
}

func (p *UserPreferences) set(name string, value any) {
	switch strings.ToLower(name) {
	case "quotePreference":
		p.QuotePreference = parseQuotePreference(value)
	case "lazyconfiguredprojectsfromexternalproject":
		p.LazyConfiguredProjectsFromExternalProject = parseBoolWithDefault(value, false)
	case "maximumhoverlength":
		p.MaximumHoverLength = parseIntWithDefault(value, 500)
	case "includecompletionsformoduleexports":
		p.IncludeCompletionsForModuleExports = tsoptions.ParseTristate(value)
	case "includecompletionsforimportstatements":
		p.IncludeCompletionsForImportStatements = tsoptions.ParseTristate(value)
	case "includeautomaticoptionalchaincompletions":
		p.IncludeAutomaticOptionalChainCompletions = tsoptions.ParseTristate(value)
	case "includecompletionswithsnippettext":
		p.IncludeCompletionsWithSnippetText = tsoptions.ParseTristate(value)
	case "includecompletionswithclassmembersnippets":
		p.IncludeCompletionsWithClassMemberSnippets = tsoptions.ParseTristate(value)
	case "includecompletionswithobjectliteralmethodsnippets":
		p.IncludeCompletionsWithObjectLiteralMethodSnippets = tsoptions.ParseTristate(value)
	case "jsxattributecompletionstyle":
		p.JsxAttributeCompletionStyle = parseJsxAttributeCompletionStyle(value)
	case "importmodulespecifierpreference":
		p.ImportModuleSpecifierPreference = parseImportModuleSpecifierPreference(value)
	case "importmodulespecifierending":
		p.ImportModuleSpecifierEnding = parseImportModuleSpecifierEndingPreference(value)
	case "includepackagejsonautoimports":
		p.IncludePackageJsonAutoImports = parseIncludePackageJsonAutoImports(value)
	case "autoimportspecifierexcluderegexes":
		p.AutoImportSpecifierExcludeRegexes = tsoptions.ParseStringArray(value)
	case "autoimportfileexcludepatterns":
		p.AutoImportFileExcludePatterns = tsoptions.ParseStringArray(value)
	case "prefertypeonlyautoimports":
		p.PreferTypeOnlyAutoImports = parseBoolWithDefault(value, false)
	case "organizeimportsignorecase":
		p.OrganizeImportsIgnoreCase = tsoptions.ParseTristate(value)
	case "organizeimportscollation":
		p.OrganizeImportsCollation = parseOrganizeImportsCollation(value)
	case "organizeimportslocale":
		p.OrganizeImportsLocale = tsoptions.ParseString(value)
	case "organizeimportsnumericcollation":
		p.OrganizeImportsNumericCollation = parseBoolWithDefault(value, false)
	case "organizeimportsaccentcollation":
		p.OrganizeImportsAccentCollation = parseBoolWithDefault(value, true)
	case "organizeimportscasefirst":
		p.OrganizeImportsCaseFirst = parseOrganizeImportsCaseFirst(value)
	case "organizeimportstypeorder":
		p.OrganizeImportsTypeOrder = parseOrganizeImportsTypeOrder(value)
	case "allowtextchangesinnewfiles":
		p.AllowTextChangesInNewFiles = parseBoolWithDefault(value, true) // !!!
	case "usealiasesforrename", "provideprefixandsuffixtextforrename":
		p.UseAliasesForRename = tsoptions.ParseTristate(value)
	case "allowrenameofimportpath":
		p.AllowRenameOfImportPath = parseBoolWithDefault(value, true)
	case "providerefactornotapplicablereason":
		p.ProvideRefactorNotApplicableReason = parseBoolWithDefault(value, true)
	case "includeinlayparameternamehints":
		p.IncludeInlayParameterNameHints = parseInlayParameterNameHints(value)
	case "includeinlayparameternamehintswhenargumentmatchesname":
		p.IncludeInlayParameterNameHintsWhenArgumentMatchesName = parseBoolWithDefault(value, false)
	case "includeinlayfunctionparametertypeHints":
		p.IncludeInlayFunctionParameterTypeHints = parseBoolWithDefault(value, false)
	case "includeinlayvariabletypehints":
		p.IncludeInlayVariableTypeHints = parseBoolWithDefault(value, false)
	case "includeinlayvariabletypehintswhentypematchesname":
		p.IncludeInlayVariableTypeHintsWhenTypeMatchesName = parseBoolWithDefault(value, false)
	case "includeinlaypropertydeclarationtypehints":
		p.IncludeInlayPropertyDeclarationTypeHints = parseBoolWithDefault(value, false)
	case "includeinlayfunctionlikereturntypehints":
		p.IncludeInlayFunctionLikeReturnTypeHints = parseBoolWithDefault(value, false)
	case "includeinlayenummembervaluehints":
		p.IncludeInlayEnumMemberValueHints = parseBoolWithDefault(value, false)
	case "excludelibrarysymbolsinnavto":
		p.ExcludeLibrarySymbolsInNavTo = parseBoolWithDefault(value, true)
	case "disablesuggestions":
		p.DisableSuggestions = parseBoolWithDefault(value, false)
	case "disablelinetextinreferences":
		p.DisableLineTextInReferences = parseBoolWithDefault(value, true)
	case "displaypartsforjsdoc":
		p.DisplayPartsForJSDoc = parseBoolWithDefault(value, true)
	case "reportstylechecksaswarnings":
		p.ReportStyleChecksAsWarnings = parseBoolWithDefault(value, true)
	case "referencescodelensenabled":
		p.ReferencesCodeLensEnabled = parseBoolWithDefault(value, false)
	case "implementationscodelensenabled":
		p.ImplementationsCodeLensEnabled = parseBoolWithDefault(value, false)
	case "referencescodelensshowonallfunctions":
		p.ReferencesCodeLensShowOnAllFunctions = parseBoolWithDefault(value, false)
	case "implementationscodelensshowoninterfacemethods":
		p.ImplementationsCodeLensShowOnInterfaceMethods = parseBoolWithDefault(value, false)
	case "implementationscodelensshowonallclassmethods":
		p.ImplementationsCodeLensShowOnAllClassMethods = parseBoolWithDefault(value, false)
	}
}<|MERGE_RESOLUTION|>--- conflicted
+++ resolved
@@ -145,18 +145,17 @@
 	IncludeInlayFunctionLikeReturnTypeHints               bool
 	IncludeInlayEnumMemberValueHints                      bool
 
-<<<<<<< HEAD
 	// ------- CodeLens -------
+
 	ReferencesCodeLensEnabled                     bool
 	ImplementationsCodeLensEnabled                bool
 	ReferencesCodeLensShowOnAllFunctions          bool
 	ImplementationsCodeLensShowOnInterfaceMethods bool
 	ImplementationsCodeLensShowOnAllClassMethods  bool
-=======
+
 	// ------- Symbols -------
 
 	ExcludeLibrarySymbolsInNavTo bool
->>>>>>> bd7c18dc
 
 	// ------- Misc -------
 
