package ls

import (
	"slices"

	"github.com/microsoft/typescript-go/internal/ast"
	"github.com/microsoft/typescript-go/internal/astnav"
	"github.com/microsoft/typescript-go/internal/core"
	"github.com/microsoft/typescript-go/internal/debug"
	"github.com/microsoft/typescript-go/internal/ls/change"
	"github.com/microsoft/typescript-go/internal/ls/lsutil"
	"github.com/microsoft/typescript-go/internal/ls/organizeimports"
	"github.com/microsoft/typescript-go/internal/stringutil"
)

type Import struct {
	name          string
	kind          ImportKind // ImportKindCommonJS | ImportKindNamespace
	addAsTypeOnly AddAsTypeOnly
	propertyName  string // Use when needing to generate an `ImportSpecifier with a `propertyName`; the name preceding "as" keyword (propertyName = "" when "as" is absent)
}

func addNamespaceQualifier(ct *change.Tracker, sourceFile *ast.SourceFile, qualification *Qualification) {
	ct.InsertText(sourceFile, qualification.usagePosition, qualification.namespacePrefix+".")
}

func (ls *LanguageService) doAddExistingFix(
	ct *change.Tracker,
	sourceFile *ast.SourceFile,
	clause *ast.Node, // ImportClause | ObjectBindingPattern,
	defaultImport *Import,
	namedImports []*Import,
	// removeExistingImportSpecifiers *core.Set[ImportSpecifier | BindingElement] // !!! remove imports not implemented
) {
	switch clause.Kind {
	case ast.KindObjectBindingPattern:
		if clause.Kind == ast.KindObjectBindingPattern {
			// bindingPattern := clause.AsBindingPattern()
			// !!! adding *and* removing imports not implemented
			// if (removeExistingImportSpecifiers && core.Some(bindingPattern.Elements, func(e *ast.Node) bool {
			//     return removeExistingImportSpecifiers.Has(e)
			// })) {
			// If we're both adding and removing elements, just replace and reprint the whole
			// node. The change tracker doesn't understand all the operations and can insert or
			// leave behind stray commas.
			// ct.replaceNode(
			//     sourceFile,
			//     bindingPattern,
			// ct.NodeFactory.NewObjectBindingPattern([
			//     ...bindingPattern.Elements.Filter(func(e *ast.Node) bool {
			//         return !removeExistingImportSpecifiers.Has(e)
			//     }),
			//     ...defaultImport ? [ct.NodeFactory.createBindingElement(/*dotDotDotToken*/ nil, /*propertyName*/ "default", defaultImport.name)] : emptyArray,
			//     ...namedImports.map(i => ct.NodeFactory.createBindingElement(/*dotDotDotToken*/ nil, i.propertyName, i.name)),
			// ]),
			// )
			//     return
			// }
			if defaultImport != nil {
				addElementToBindingPattern(ct, sourceFile, clause, defaultImport.name, ptrTo("default"))
			}
			for _, specifier := range namedImports {
				addElementToBindingPattern(ct, sourceFile, clause, specifier.name, &specifier.propertyName)
			}
			return
		}
	case ast.KindImportClause:

		importClause := clause.AsImportClause()

		// promoteFromTypeOnly = true if we need to promote the entire original clause from type only
		promoteFromTypeOnly := importClause.IsTypeOnly() && core.Some(append(namedImports, defaultImport), func(i *Import) bool {
			if i == nil {
				return false
			}
			return i.addAsTypeOnly == AddAsTypeOnlyNotAllowed
		})

		existingSpecifiers := []*ast.Node{} // []*ast.ImportSpecifier
		if importClause.NamedBindings != nil && importClause.NamedBindings.Kind == ast.KindNamedImports {
			existingSpecifiers = importClause.NamedBindings.Elements()
		}

		if defaultImport != nil {
			debug.Assert(clause.Name() == nil, "Cannot add a default import to an import clause that already has one")
<<<<<<< HEAD
			ct.insertNodeAt(sourceFile, core.TextPos(astnav.GetStartOfNode(clause, sourceFile, false)), ct.NewIdentifier(defaultImport.name), changeNodeOptions{suffix: ", "})
=======
			ct.InsertNodeAt(sourceFile, core.TextPos(astnav.GetStartOfNode(clause, sourceFile, false)), ct.NodeFactory.NewIdentifier(defaultImport.name), change.NodeOptions{Suffix: ", "})
>>>>>>> 363ffa18
		}

		if len(namedImports) > 0 {
			specifierComparer, isSorted := organizeimports.GetNamedImportSpecifierComparerWithDetection(importClause.Parent, sourceFile, ls.UserPreferences())
			newSpecifiers := core.Map(namedImports, func(namedImport *Import) *ast.Node {
				var identifier *ast.Node
				if namedImport.propertyName != "" {
					identifier = ct.NodeFactory.NewIdentifier(namedImport.propertyName).AsIdentifier().AsNode()
				}
<<<<<<< HEAD
				return ct.NewImportSpecifier(
					(!importClause.IsTypeOnly || promoteFromTypeOnly) && shouldUseTypeOnly(namedImport.addAsTypeOnly, preferences),
=======
				return ct.NodeFactory.NewImportSpecifier(
					(!importClause.IsTypeOnly() || promoteFromTypeOnly) && shouldUseTypeOnly(namedImport.addAsTypeOnly, ls.UserPreferences()),
>>>>>>> 363ffa18
					identifier,
					ct.NewIdentifier(namedImport.name),
				)
			})
			slices.SortFunc(newSpecifiers, specifierComparer)

			// !!! remove imports not implemented
			// if (removeExistingImportSpecifiers) {
			//     // If we're both adding and removing specifiers, just replace and reprint the whole
			//     // node. The change tracker doesn't understand all the operations and can insert or
			//     // leave behind stray commas.
			//     ct.replaceNode(
			//         sourceFile,
			//         importClause.NamedBindings,
			//         ct.NodeFactory.updateNamedImports(
			//             importClause.NamedBindings.AsNamedImports(),
			//             append(core.Filter(existingSpecifiers, func (s *ast.ImportSpecifier) bool {return !removeExistingImportSpecifiers.Has(s)}), newSpecifiers...), // !!! sort with specifierComparer
			//         ),
			//     );
			//
			if len(existingSpecifiers) > 0 && isSorted != core.TSFalse {
				// 	The sorting preference computed earlier may or may not have validated that these particular
				// 	import specifiers are sorted. If they aren't, `getImportSpecifierInsertionIndex` will return
				// 	nonsense. So if there are existing specifiers, even if we know the sorting preference, we
				// 	need to ensure that the existing specifiers are sorted according to the preference in order
				// 	to do a sorted insertion.
				//     if we're promoting the clause from type-only, we need to transform the existing imports before attempting to insert the new named imports
				//     transformedExistingSpecifiers := existingSpecifiers
				// 	if promoteFromTypeOnly && existingSpecifiers {
				// 		transformedExistingSpecifiers = ct.NodeFactory.updateNamedImports(
				// 			importClause.NamedBindings.AsNamedImports(),
				// 			core.SameMap(existingSpecifiers, func(e *ast.ImportSpecifier) *ast.ImportSpecifier {
				// 				return ct.NodeFactory.updateImportSpecifier(e, /*isTypeOnly*/ true, e.propertyName, e.name)
				// 			}),
				// 		).elements
				// 	}
				for _, spec := range newSpecifiers {
					insertionIndex := organizeimports.GetImportSpecifierInsertionIndex(existingSpecifiers, spec, specifierComparer)
					ct.InsertImportSpecifierAtIndex(sourceFile, spec, importClause.NamedBindings, insertionIndex)
				}
			} else if len(existingSpecifiers) > 0 && isSorted.IsTrue() {
				// Existing specifiers are sorted, so insert each new specifier at the correct position
				for _, spec := range newSpecifiers {
					insertionIndex := organizeimports.GetImportSpecifierInsertionIndex(existingSpecifiers, spec, specifierComparer)
					if insertionIndex >= len(existingSpecifiers) {
						// Insert at the end
						ct.InsertNodeInListAfter(sourceFile, existingSpecifiers[len(existingSpecifiers)-1], spec.AsNode(), existingSpecifiers)
					} else {
						// Insert before the element at insertionIndex
						ct.InsertNodeInListAfter(sourceFile, existingSpecifiers[insertionIndex], spec.AsNode(), existingSpecifiers)
					}
				}
			} else if len(existingSpecifiers) > 0 {
				// Existing specifiers may not be sorted, append to the end
				for _, spec := range newSpecifiers {
					ct.InsertNodeInListAfter(sourceFile, existingSpecifiers[len(existingSpecifiers)-1], spec.AsNode(), existingSpecifiers)
				}
			} else {
				if len(newSpecifiers) > 0 {
					namedImports := ct.NewNamedImports(ct.NewNodeList(newSpecifiers))
					if importClause.NamedBindings != nil {
						ct.ReplaceNode(sourceFile, importClause.NamedBindings, namedImports, nil)
					} else {
						if clause.Name() == nil {
							panic("Import clause must have either named imports or a default import")
						}
						ct.InsertNodeAfter(sourceFile, clause.Name(), namedImports)
					}
				}
			}
		}

		if promoteFromTypeOnly {
			// !!! promote type-only imports not implemented

			// ct.delete(sourceFile, getTypeKeywordOfTypeOnlyImport(clause, sourceFile));
			// if (existingSpecifiers) {
			//     // We used to convert existing specifiers to type-only only if compiler options indicated that
			//     // would be meaningful (see the `importNameElisionDisabled` utility function), but user
			//     // feedback indicated a preference for preserving the type-onlyness of existing specifiers
			//     // regardless of whether it would make a difference in emit.
			//     for _, specifier := range existingSpecifiers {
			//         ct.insertModifierBefore(sourceFile, SyntaxKind.TypeKeyword, specifier);
			//     }
			// }
		}
	default:
		panic("Unsupported clause kind: " + clause.Kind.String() + "for doAddExistingFix")
	}
}

func addElementToBindingPattern(ct *change.Tracker, sourceFile *ast.SourceFile, bindingPattern *ast.Node, name string, propertyName *string) {
	element := newBindingElementFromNameAndPropertyName(ct, name, propertyName)
	if len(bindingPattern.Elements()) > 0 {
		ct.InsertNodeInListAfter(sourceFile, bindingPattern.Elements()[len(bindingPattern.Elements())-1], element, nil)
	} else {
<<<<<<< HEAD
		ct.replaceNode(sourceFile, bindingPattern, ct.NewBindingPattern(
=======
		ct.ReplaceNode(sourceFile, bindingPattern, ct.NodeFactory.NewBindingPattern(
>>>>>>> 363ffa18
			ast.KindObjectBindingPattern,
			ct.NewNodeList([]*ast.Node{element}),
		), nil)
	}
}

func newBindingElementFromNameAndPropertyName(ct *change.Tracker, name string, propertyName *string) *ast.Node {
	var newPropertyNameIdentifier *ast.Node
	if propertyName != nil {
		newPropertyNameIdentifier = ct.NewIdentifier(*propertyName)
	}
	return ct.NewBindingElement(
		nil, /*dotDotDotToken*/
		newPropertyNameIdentifier,
		ct.NewIdentifier(name),
		nil, /* initializer */
	)
}

func (ls *LanguageService) insertImports(ct *change.Tracker, sourceFile *ast.SourceFile, imports []*ast.Statement, blankLineBetween bool) {
	var existingImportStatements []*ast.Statement

	if imports[0].Kind == ast.KindVariableStatement {
		existingImportStatements = core.Filter(sourceFile.Statements.Nodes, ast.IsRequireVariableStatement)
	} else {
		existingImportStatements = core.Filter(sourceFile.Statements.Nodes, ast.IsAnyImportSyntax)
	}
	comparer, isSorted := organizeimports.GetOrganizeImportsStringComparerWithDetection(existingImportStatements, ls.UserPreferences())
	sortedNewImports := slices.Clone(imports)
	slices.SortFunc(sortedNewImports, func(a, b *ast.Statement) int {
		return organizeimports.CompareImportsOrRequireStatements(a, b, comparer)
	})
	// !!! FutureSourceFile
	// if !isFullSourceFile(sourceFile) {
	//     for _, newImport := range sortedNewImports {
	//         // Insert one at a time to send correct original source file for accurate text reuse
	//         // when some imports are cloned from existing ones in other files.
	//         ct.insertStatementsInNewFile(sourceFile.fileName, []*ast.Node{newImport}, ast.GetSourceFileOfNode(getOriginalNode(newImport)))
	//     }
	// return;
	// }

	if len(existingImportStatements) > 0 && isSorted {
		// Existing imports are sorted, insert each new import at the correct position
		for _, newImport := range sortedNewImports {
			insertionIndex := organizeimports.GetImportDeclarationInsertIndex(existingImportStatements, newImport, func(a, b *ast.Statement) stringutil.Comparison {
				return organizeimports.CompareImportsOrRequireStatements(a, b, comparer)
			})
			if insertionIndex == 0 {
				// If the first import is top-of-file, insert after the leading comment which is likely the header
				ct.InsertNodeAt(sourceFile, core.TextPos(astnav.GetStartOfNode(existingImportStatements[0], sourceFile, false)), newImport.AsNode(), change.NodeOptions{})
			} else {
				prevImport := existingImportStatements[insertionIndex-1]
				ct.InsertNodeAfter(sourceFile, prevImport.AsNode(), newImport.AsNode())
			}
		}
	} else if len(existingImportStatements) > 0 {
		ct.InsertNodesAfter(sourceFile, existingImportStatements[len(existingImportStatements)-1], sortedNewImports)
	} else {
		ct.InsertAtTopOfFile(sourceFile, sortedNewImports, blankLineBetween)
	}
}

func makeImport(ct *change.Tracker, defaultImport *ast.IdentifierNode, namedImports []*ast.Node, moduleSpecifier *ast.Expression, isTypeOnly bool) *ast.Statement {
	var newNamedImports *ast.Node
	if len(namedImports) > 0 {
		newNamedImports = ct.NewNamedImports(ct.NewNodeList(namedImports))
	}
	var importClause *ast.Node
	if defaultImport != nil || newNamedImports != nil {
<<<<<<< HEAD
		importClause = ct.NewImportClause(isTypeOnly, defaultImport, newNamedImports)
=======
		importClause = ct.NodeFactory.NewImportClause(core.IfElse(isTypeOnly, ast.KindTypeKeyword, ast.KindUnknown), defaultImport, newNamedImports)
>>>>>>> 363ffa18
	}
	return ct.NewImportDeclaration( /*modifiers*/ nil, importClause, moduleSpecifier, nil /*attributes*/)
}

func (ls *LanguageService) getNewImports(
	ct *change.Tracker,
	moduleSpecifier string,
	quotePreference quotePreference,
	defaultImport *Import,
	namedImports []*Import,
	namespaceLikeImport *Import, // { importKind: ImportKind.CommonJS | ImportKind.Namespace; }
	compilerOptions *core.CompilerOptions,
) []*ast.Statement {
<<<<<<< HEAD
	moduleSpecifierStringLiteral := ct.NewStringLiteral(moduleSpecifier)
=======
	moduleSpecifierStringLiteral := ct.NodeFactory.NewStringLiteral(moduleSpecifier)
	if quotePreference == quotePreferenceSingle {
		moduleSpecifierStringLiteral.AsStringLiteral().TokenFlags |= ast.TokenFlagsSingleQuote
	}
>>>>>>> 363ffa18
	var statements []*ast.Statement // []AnyImportSyntax
	if defaultImport != nil || len(namedImports) > 0 {
		// `verbatimModuleSyntax` should prefer top-level `import type` -
		// even though it's not an error, it would add unnecessary runtime emit.
		topLevelTypeOnly := (defaultImport == nil || needsTypeOnly(defaultImport.addAsTypeOnly)) &&
			core.Every(namedImports, func(i *Import) bool { return needsTypeOnly(i.addAsTypeOnly) }) ||
			(compilerOptions.VerbatimModuleSyntax.IsTrue() || ls.UserPreferences().PreferTypeOnlyAutoImports) &&
				defaultImport != nil && defaultImport.addAsTypeOnly != AddAsTypeOnlyNotAllowed && !core.Some(namedImports, func(i *Import) bool { return i.addAsTypeOnly == AddAsTypeOnlyNotAllowed })

		var defaultImportNode *ast.Node
		if defaultImport != nil {
			defaultImportNode = ct.NewIdentifier(defaultImport.name)
		}

		statements = append(statements, makeImport(ct, defaultImportNode, core.Map(namedImports, func(namedImport *Import) *ast.Node {
			var namedImportPropertyName *ast.Node
			if namedImport.propertyName != "" {
				namedImportPropertyName = ct.NewIdentifier(namedImport.propertyName)
			}
<<<<<<< HEAD
			return ct.NewImportSpecifier(
				!topLevelTypeOnly && shouldUseTypeOnly(namedImport.addAsTypeOnly, preferences),
=======
			return ct.NodeFactory.NewImportSpecifier(
				!topLevelTypeOnly && shouldUseTypeOnly(namedImport.addAsTypeOnly, ls.UserPreferences()),
>>>>>>> 363ffa18
				namedImportPropertyName,
				ct.NewIdentifier(namedImport.name),
			)
		}), moduleSpecifierStringLiteral, topLevelTypeOnly))
	}

	if namespaceLikeImport != nil {
		var declaration *ast.Statement
		if namespaceLikeImport.kind == ImportKindCommonJS {
			declaration = ct.NewImportEqualsDeclaration(
				/*modifiers*/ nil,
<<<<<<< HEAD
				shouldUseTypeOnly(namespaceLikeImport.addAsTypeOnly, preferences),
				ct.NewIdentifier(namespaceLikeImport.name),
				ct.NewExternalModuleReference(moduleSpecifierStringLiteral),
=======
				shouldUseTypeOnly(namespaceLikeImport.addAsTypeOnly, ls.UserPreferences()),
				ct.NodeFactory.NewIdentifier(namespaceLikeImport.name),
				ct.NodeFactory.NewExternalModuleReference(moduleSpecifierStringLiteral),
>>>>>>> 363ffa18
			)
		} else {
			declaration = ct.NewImportDeclaration(
				/*modifiers*/ nil,
<<<<<<< HEAD
				ct.NewImportClause(
					shouldUseTypeOnly(namespaceLikeImport.addAsTypeOnly, preferences),
=======
				ct.NodeFactory.NewImportClause(
					/*phaseModifier*/ core.IfElse(shouldUseTypeOnly(namespaceLikeImport.addAsTypeOnly, ls.UserPreferences()), ast.KindTypeKeyword, ast.KindUnknown),
>>>>>>> 363ffa18
					/*name*/ nil,
					ct.NewNamespaceImport(ct.NewIdentifier(namespaceLikeImport.name)),
				),
				moduleSpecifierStringLiteral,
				/*attributes*/ nil,
			)
		}
		statements = append(statements, declaration)
	}
	if len(statements) == 0 {
		panic("No statements to insert for new imports")
	}
	return statements
}

func needsTypeOnly(addAsTypeOnly AddAsTypeOnly) bool {
	return addAsTypeOnly == AddAsTypeOnlyRequired
}

func shouldUseTypeOnly(addAsTypeOnly AddAsTypeOnly, preferences *lsutil.UserPreferences) bool {
	return needsTypeOnly(addAsTypeOnly) || addAsTypeOnly != AddAsTypeOnlyNotAllowed && preferences.PreferTypeOnlyAutoImports
}<|MERGE_RESOLUTION|>--- conflicted
+++ resolved
@@ -83,11 +83,7 @@
 
 		if defaultImport != nil {
 			debug.Assert(clause.Name() == nil, "Cannot add a default import to an import clause that already has one")
-<<<<<<< HEAD
-			ct.insertNodeAt(sourceFile, core.TextPos(astnav.GetStartOfNode(clause, sourceFile, false)), ct.NewIdentifier(defaultImport.name), changeNodeOptions{suffix: ", "})
-=======
-			ct.InsertNodeAt(sourceFile, core.TextPos(astnav.GetStartOfNode(clause, sourceFile, false)), ct.NodeFactory.NewIdentifier(defaultImport.name), change.NodeOptions{Suffix: ", "})
->>>>>>> 363ffa18
+			ct.InsertNodeAt(sourceFile, core.TextPos(astnav.GetStartOfNode(clause, sourceFile, false)), ct.NewIdentifier(defaultImport.name), change.NodeOptions{Suffix: ", "})
 		}
 
 		if len(namedImports) > 0 {
@@ -97,13 +93,8 @@
 				if namedImport.propertyName != "" {
 					identifier = ct.NodeFactory.NewIdentifier(namedImport.propertyName).AsIdentifier().AsNode()
 				}
-<<<<<<< HEAD
 				return ct.NewImportSpecifier(
-					(!importClause.IsTypeOnly || promoteFromTypeOnly) && shouldUseTypeOnly(namedImport.addAsTypeOnly, preferences),
-=======
-				return ct.NodeFactory.NewImportSpecifier(
 					(!importClause.IsTypeOnly() || promoteFromTypeOnly) && shouldUseTypeOnly(namedImport.addAsTypeOnly, ls.UserPreferences()),
->>>>>>> 363ffa18
 					identifier,
 					ct.NewIdentifier(namedImport.name),
 				)
@@ -200,11 +191,7 @@
 	if len(bindingPattern.Elements()) > 0 {
 		ct.InsertNodeInListAfter(sourceFile, bindingPattern.Elements()[len(bindingPattern.Elements())-1], element, nil)
 	} else {
-<<<<<<< HEAD
-		ct.replaceNode(sourceFile, bindingPattern, ct.NewBindingPattern(
-=======
-		ct.ReplaceNode(sourceFile, bindingPattern, ct.NodeFactory.NewBindingPattern(
->>>>>>> 363ffa18
+		ct.ReplaceNode(sourceFile, bindingPattern, ct.NewBindingPattern(
 			ast.KindObjectBindingPattern,
 			ct.NewNodeList([]*ast.Node{element}),
 		), nil)
@@ -275,11 +262,7 @@
 	}
 	var importClause *ast.Node
 	if defaultImport != nil || newNamedImports != nil {
-<<<<<<< HEAD
-		importClause = ct.NewImportClause(isTypeOnly, defaultImport, newNamedImports)
-=======
-		importClause = ct.NodeFactory.NewImportClause(core.IfElse(isTypeOnly, ast.KindTypeKeyword, ast.KindUnknown), defaultImport, newNamedImports)
->>>>>>> 363ffa18
+		importClause = ct.NewImportClause(core.IfElse(isTypeOnly, ast.KindTypeKeyword, ast.KindUnknown), defaultImport, newNamedImports)
 	}
 	return ct.NewImportDeclaration( /*modifiers*/ nil, importClause, moduleSpecifier, nil /*attributes*/)
 }
@@ -293,14 +276,10 @@
 	namespaceLikeImport *Import, // { importKind: ImportKind.CommonJS | ImportKind.Namespace; }
 	compilerOptions *core.CompilerOptions,
 ) []*ast.Statement {
-<<<<<<< HEAD
 	moduleSpecifierStringLiteral := ct.NewStringLiteral(moduleSpecifier)
-=======
-	moduleSpecifierStringLiteral := ct.NodeFactory.NewStringLiteral(moduleSpecifier)
 	if quotePreference == quotePreferenceSingle {
 		moduleSpecifierStringLiteral.AsStringLiteral().TokenFlags |= ast.TokenFlagsSingleQuote
 	}
->>>>>>> 363ffa18
 	var statements []*ast.Statement // []AnyImportSyntax
 	if defaultImport != nil || len(namedImports) > 0 {
 		// `verbatimModuleSyntax` should prefer top-level `import type` -
@@ -320,13 +299,8 @@
 			if namedImport.propertyName != "" {
 				namedImportPropertyName = ct.NewIdentifier(namedImport.propertyName)
 			}
-<<<<<<< HEAD
 			return ct.NewImportSpecifier(
-				!topLevelTypeOnly && shouldUseTypeOnly(namedImport.addAsTypeOnly, preferences),
-=======
-			return ct.NodeFactory.NewImportSpecifier(
 				!topLevelTypeOnly && shouldUseTypeOnly(namedImport.addAsTypeOnly, ls.UserPreferences()),
->>>>>>> 363ffa18
 				namedImportPropertyName,
 				ct.NewIdentifier(namedImport.name),
 			)
@@ -338,26 +312,15 @@
 		if namespaceLikeImport.kind == ImportKindCommonJS {
 			declaration = ct.NewImportEqualsDeclaration(
 				/*modifiers*/ nil,
-<<<<<<< HEAD
-				shouldUseTypeOnly(namespaceLikeImport.addAsTypeOnly, preferences),
+				shouldUseTypeOnly(namespaceLikeImport.addAsTypeOnly, ls.UserPreferences()),
 				ct.NewIdentifier(namespaceLikeImport.name),
 				ct.NewExternalModuleReference(moduleSpecifierStringLiteral),
-=======
-				shouldUseTypeOnly(namespaceLikeImport.addAsTypeOnly, ls.UserPreferences()),
-				ct.NodeFactory.NewIdentifier(namespaceLikeImport.name),
-				ct.NodeFactory.NewExternalModuleReference(moduleSpecifierStringLiteral),
->>>>>>> 363ffa18
 			)
 		} else {
 			declaration = ct.NewImportDeclaration(
 				/*modifiers*/ nil,
-<<<<<<< HEAD
 				ct.NewImportClause(
-					shouldUseTypeOnly(namespaceLikeImport.addAsTypeOnly, preferences),
-=======
-				ct.NodeFactory.NewImportClause(
 					/*phaseModifier*/ core.IfElse(shouldUseTypeOnly(namespaceLikeImport.addAsTypeOnly, ls.UserPreferences()), ast.KindTypeKeyword, ast.KindUnknown),
->>>>>>> 363ffa18
 					/*name*/ nil,
 					ct.NewNamespaceImport(ct.NewIdentifier(namespaceLikeImport.name)),
 				),
