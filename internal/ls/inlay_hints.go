--- conflicted
+++ resolved
@@ -32,11 +32,7 @@
 	}
 
 	program, file := l.getProgramAndFile(params.TextDocument.Uri)
-<<<<<<< HEAD
-	quotePreference := lsutil.GetQuotePreference(file, l.UserPreferences())
-=======
-	quotePreference := getQuotePreference(file, userPreferences)
->>>>>>> f16a4b74
+	quotePreference := lsutil.GetQuotePreference(file, userPreferences)
 
 	checker, done := program.GetTypeCheckerForFile(ctx, file)
 	defer done()
@@ -56,13 +52,8 @@
 type inlayHintState struct {
 	ctx             context.Context
 	span            core.TextRange
-<<<<<<< HEAD
-	preferences     *lsutil.UserPreferences
+	preferences     *lsutil.InlayHintsPreferences
 	quotePreference lsutil.QuotePreference
-=======
-	preferences     *lsutil.InlayHintsPreferences
-	quotePreference quotePreference
->>>>>>> f16a4b74
 	file            *ast.SourceFile
 	checker         *checker.Checker
 	converters      *lsconv.Converters
