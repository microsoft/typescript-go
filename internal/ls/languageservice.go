package ls

import (
	"github.com/microsoft/typescript-go/internal/ast"
	"github.com/microsoft/typescript-go/internal/compiler"
	"github.com/microsoft/typescript-go/internal/format"
	"github.com/microsoft/typescript-go/internal/ls/lsconv"
	"github.com/microsoft/typescript-go/internal/ls/lsutil"
	"github.com/microsoft/typescript-go/internal/lsp/lsproto"
	"github.com/microsoft/typescript-go/internal/sourcemap"
)

type LanguageService struct {
<<<<<<< HEAD
	host       Host
	program    *compiler.Program
	converters *Converters
=======
	host                    Host
	program                 *compiler.Program
	converters              *lsconv.Converters
	documentPositionMappers map[string]*sourcemap.DocumentPositionMapper
>>>>>>> ffa30a7e
}

func NewLanguageService(
	program *compiler.Program,
	host Host,
) *LanguageService {
	return &LanguageService{
		host:       host,
		program:    program,
		converters: host.Converters(),
	}
}

func (l *LanguageService) GetProgram() *compiler.Program {
	return l.program
}

func (l *LanguageService) UserPreferences() *lsutil.UserPreferences {
	return l.host.UserPreferences()
}

func (l *LanguageService) FormatOptions() *format.FormatCodeSettings {
	if formatOptions := l.host.FormatOptions(); formatOptions != nil {
		return formatOptions
	}
	return format.GetDefaultFormatCodeSettings(l.GetProgram().Options().NewLine.GetNewLineCharacter())
}

func (l *LanguageService) tryGetProgramAndFile(fileName string) (*compiler.Program, *ast.SourceFile) {
	program := l.GetProgram()
	file := program.GetSourceFile(fileName)
	return program, file
}

func (l *LanguageService) getProgramAndFile(documentURI lsproto.DocumentUri) (*compiler.Program, *ast.SourceFile) {
	fileName := documentURI.FileName()
	program, file := l.tryGetProgramAndFile(fileName)
	if file == nil {
		panic("file not found: " + fileName)
	}
	return program, file
}

func (l *LanguageService) GetDocumentPositionMapper(fileName string) *sourcemap.DocumentPositionMapper {
	return l.host.GetDocumentPositionMapper(fileName)
}<|MERGE_RESOLUTION|>--- conflicted
+++ resolved
@@ -11,16 +11,9 @@
 )
 
 type LanguageService struct {
-<<<<<<< HEAD
 	host       Host
 	program    *compiler.Program
-	converters *Converters
-=======
-	host                    Host
-	program                 *compiler.Program
-	converters              *lsconv.Converters
-	documentPositionMappers map[string]*sourcemap.DocumentPositionMapper
->>>>>>> ffa30a7e
+	converters *lsconv.Converters
 }
 
 func NewLanguageService(
