package ls

import (
<<<<<<< HEAD
	"fmt"

	"github.com/microsoft/typescript-go/internal/ast"
	"github.com/microsoft/typescript-go/internal/astnav"
	"github.com/microsoft/typescript-go/internal/checker"
	"github.com/microsoft/typescript-go/internal/core"
	"github.com/microsoft/typescript-go/internal/printer"
)

const (
	symbolFormatFlags = checker.SymbolFormatFlagsWriteTypeParametersOrArguments | checker.SymbolFormatFlagsUseOnlyExternalAliasing | checker.SymbolFormatFlagsAllowAnyNodeKind | checker.SymbolFormatFlagsUseAliasDefinedOutsideCurrentScope
	typeFormatFlags   = checker.TypeFormatFlagsNone
)

func writeTypeParam(c *checker.Checker, tp *checker.Type, file *ast.SourceFile, p printer.EmitTextWriter) {
	symbol := tp.Symbol()
	c.WriteSymbol(symbol, file.AsNode(), ast.SymbolFlagsNone, symbolFormatFlags, p)
	cons := c.GetConstraintOfTypeParameter(tp)
	if cons != nil {
		p.RawWrite(" extends ")
		c.WriteType(cons, file.AsNode(), typeFormatFlags, p)
	}
}

func writeTypeParams(params []*checker.Type, c *checker.Checker, file *ast.SourceFile, p printer.EmitTextWriter) {
	if len(params) > 0 {
		p.WritePunctuation("<")
		var tail bool
		for _, param := range params {
			if tail {
				p.WritePunctuation(",")
				p.WriteSpace(" ")
			}
			writeTypeParam(c, param, file, p)
			tail = true
		}
		p.WritePunctuation(">")
	}
}

func (l *LanguageService) ProvideHover(fileName string, position int) string {
	program, file := l.getProgramAndFile(fileName)
	node := astnav.GetTouchingPropertyName(file, position)
=======
	"context"
	"strings"

	"github.com/microsoft/typescript-go/internal/ast"
	"github.com/microsoft/typescript-go/internal/astnav"
	"github.com/microsoft/typescript-go/internal/lsp/lsproto"
)

func (l *LanguageService) ProvideHover(ctx context.Context, documentURI lsproto.DocumentUri, position lsproto.Position) (*lsproto.Hover, error) {
	program, file := l.getProgramAndFile(documentURI)
	node := astnav.GetTouchingPropertyName(file, int(l.converters.LineAndCharacterToPosition(file, position)))
>>>>>>> cab7a0bf
	if node.Kind == ast.KindSourceFile {
		// Avoid giving quickInfo for the sourceFile as a whole.
		return nil, nil
	}
	checker, done := program.GetTypeCheckerForFile(ctx, file)
	defer done()
	result := checker.GetQuickInfoAtLocation(node)
	if result != "" {
		return &lsproto.Hover{
			Contents: lsproto.MarkupContentOrMarkedStringOrMarkedStrings{
				MarkupContent: &lsproto.MarkupContent{
					Kind:  lsproto.MarkupKindMarkdown,
					Value: codeFence("typescript", result),
				},
			},
		}, nil
	}
	return nil, nil
}

func codeFence(lang string, code string) string {
	if code == "" {
		return ""
	}
<<<<<<< HEAD

	c := program.GetTypeChecker()

	symbol := c.GetSymbolAtLocation(node)
	isAlias := symbol != nil && symbol.Flags&ast.SymbolFlagsAlias != 0
	if isAlias {
		symbol = c.GetAliasedSymbol(symbol)
	}
	if symbol == nil || symbol == c.GetUnknownSymbol() {
		return ""
	}
	flags := symbol.Flags
	if flags&ast.SymbolFlagsType != 0 && (ast.IsPartOfTypeNode(node) || ast.IsTypeDeclarationName(node)) {
		// If the symbol has a type meaning and we're in a type context, remove value-only meanings
		flags &^= ast.SymbolFlagsVariable | ast.SymbolFlagsFunction
	}
	p := printer.NewTextWriter("")
	if isAlias {
		p.RawWrite("(alias) ")
	}
	switch {
	case flags&(ast.SymbolFlagsVariable|ast.SymbolFlagsProperty|ast.SymbolFlagsAccessor) != 0:
		switch {
		case flags&ast.SymbolFlagsProperty != 0:
			p.RawWrite("(property) ")
		case flags&ast.SymbolFlagsAccessor != 0:
			p.RawWrite("(accessor) ")
		default:
			decl := symbol.ValueDeclaration
			if decl != nil {
				switch {
				case ast.IsParameter(decl):
					p.RawWrite("(parameter) ")
				case ast.IsVarLet(decl):
					p.RawWrite("let ")
				case ast.IsVarConst(decl):
					p.RawWrite("const ")
				case ast.IsVarUsing(decl):
					p.RawWrite("using ")
				case ast.IsVarAwaitUsing(decl):
					p.RawWrite("await using ")
				default:
					p.RawWrite("var ")
				}
			}
		}
		c.WriteSymbol(symbol, file.AsNode(), ast.SymbolFlagsNone, symbolFormatFlags, p)
		p.RawWrite(": ")
		c.WriteType(c.GetTypeOfSymbol(symbol), file.AsNode(), typeFormatFlags, p)
	case flags&ast.SymbolFlagsEnumMember != 0:
		p.RawWrite("(enum member) ")
		t := c.GetTypeOfSymbol(symbol)
		c.WriteType(t, file.AsNode(), typeFormatFlags, p)
		if t.Flags()&checker.TypeFlagsLiteral != 0 {
			p.RawWrite(" = ")
			p.WriteLiteral(t.AsLiteralType().String())
		}
	case flags&(ast.SymbolFlagsFunction|ast.SymbolFlagsMethod) != 0:
		t := c.GetTypeOfSymbol(symbol)
		signatures := c.GetSignaturesOfType(t, checker.SignatureKindCall)
		prefix := core.IfElse(symbol.Flags&ast.SymbolFlagsMethod != 0, "(method) ", "function ")
		for i, sig := range signatures {
			if i != 0 {
				p.RawWrite("\n")
			}
			if i == 3 && len(signatures) >= 5 {
				p.RawWrite(fmt.Sprintf("// +%v more overloads", len(signatures)-3))
				break
			}
			p.RawWrite(prefix)
			c.WriteSignature(sig, file.AsNode(), typeFormatFlags, p)
		}
	case flags&(ast.SymbolFlagsClass|ast.SymbolFlagsInterface) != 0:
		p.RawWrite(core.IfElse(symbol.Flags&ast.SymbolFlagsClass != 0, "class ", "interface "))
		c.WriteSymbol(symbol, file.AsNode(), ast.SymbolFlagsNone, symbolFormatFlags, p)
		params := c.GetDeclaredTypeOfSymbol(symbol).AsInterfaceType().LocalTypeParameters()
		writeTypeParams(params, c, file, p)
	case flags&ast.SymbolFlagsEnum != 0:
		p.RawWrite("enum ")
		c.WriteSymbol(symbol, file.AsNode(), ast.SymbolFlagsNone, symbolFormatFlags, p)
	case flags&ast.SymbolFlagsModule != 0:
		p.RawWrite(core.IfElse(symbol.ValueDeclaration != nil && ast.IsSourceFile(symbol.ValueDeclaration), "module ", "namespace "))
		c.WriteSymbol(symbol, file.AsNode(), ast.SymbolFlagsNone, symbolFormatFlags, p)
	case flags&ast.SymbolFlagsTypeParameter != 0:
		p.RawWrite("(type parameter) ")
		tp := c.GetDeclaredTypeOfSymbol(symbol)
		c.WriteSymbol(symbol, file.AsNode(), ast.SymbolFlagsNone, symbolFormatFlags, p)
		cons := c.GetConstraintOfTypeParameter(tp)
		if cons != nil {
			p.RawWrite(" extends ")
			c.WriteType(cons, file.AsNode(), typeFormatFlags, p)
		}
	case flags&ast.SymbolFlagsTypeAlias != 0:
		p.RawWrite("type ")
		c.WriteSymbol(symbol, file.AsNode(), ast.SymbolFlagsNone, symbolFormatFlags, p)
		writeTypeParams(c.GetTypeAliasTypeParameters(symbol), c, file, p)
		if len(symbol.Declarations) != 0 {
			p.RawWrite(" = ")
			c.WriteType(c.GetDeclaredTypeOfSymbol(symbol), file.AsNode(), typeFormatFlags|checker.TypeFormatFlagsInTypeAlias, p)
		}
	case flags&ast.SymbolFlagsAlias != 0:
		p.RawWrite("import ")
		c.WriteSymbol(symbol, file.AsNode(), ast.SymbolFlagsNone, symbolFormatFlags, p)
	default:
		c.WriteType(c.GetTypeOfSymbol(symbol), file.AsNode(), typeFormatFlags, p)
	}
	return p.String()
=======
	ticks := 3
	for strings.Contains(code, strings.Repeat("`", ticks)) {
		ticks++
	}
	var result strings.Builder
	result.Grow(len(code) + len(lang) + 2*ticks + 2)
	for range ticks {
		result.WriteByte('`')
	}
	result.WriteString(lang)
	result.WriteByte('\n')
	result.WriteString(code)
	result.WriteByte('\n')
	for range ticks {
		result.WriteByte('`')
	}
	return result.String()
>>>>>>> cab7a0bf
}<|MERGE_RESOLUTION|>--- conflicted
+++ resolved
@@ -1,13 +1,15 @@
 package ls
 
 import (
-<<<<<<< HEAD
+	"context"
 	"fmt"
+	"strings"
 
 	"github.com/microsoft/typescript-go/internal/ast"
 	"github.com/microsoft/typescript-go/internal/astnav"
 	"github.com/microsoft/typescript-go/internal/checker"
 	"github.com/microsoft/typescript-go/internal/core"
+	"github.com/microsoft/typescript-go/internal/lsp/lsproto"
 	"github.com/microsoft/typescript-go/internal/printer"
 )
 
@@ -42,29 +44,120 @@
 	}
 }
 
-func (l *LanguageService) ProvideHover(fileName string, position int) string {
-	program, file := l.getProgramAndFile(fileName)
-	node := astnav.GetTouchingPropertyName(file, position)
-=======
-	"context"
-	"strings"
-
-	"github.com/microsoft/typescript-go/internal/ast"
-	"github.com/microsoft/typescript-go/internal/astnav"
-	"github.com/microsoft/typescript-go/internal/lsp/lsproto"
-)
-
 func (l *LanguageService) ProvideHover(ctx context.Context, documentURI lsproto.DocumentUri, position lsproto.Position) (*lsproto.Hover, error) {
 	program, file := l.getProgramAndFile(documentURI)
 	node := astnav.GetTouchingPropertyName(file, int(l.converters.LineAndCharacterToPosition(file, position)))
->>>>>>> cab7a0bf
 	if node.Kind == ast.KindSourceFile {
 		// Avoid giving quickInfo for the sourceFile as a whole.
 		return nil, nil
 	}
-	checker, done := program.GetTypeCheckerForFile(ctx, file)
+	c, done := program.GetTypeCheckerForFile(ctx, file)
 	defer done()
-	result := checker.GetQuickInfoAtLocation(node)
+
+	var result string
+	symbol := c.GetSymbolAtLocation(node)
+	isAlias := symbol != nil && symbol.Flags&ast.SymbolFlagsAlias != 0
+	if isAlias {
+		symbol = c.GetAliasedSymbol(symbol)
+	}
+	if symbol != nil && symbol == c.GetUnknownSymbol() {
+		flags := symbol.Flags
+		if flags&ast.SymbolFlagsType != 0 && (ast.IsPartOfTypeNode(node) || ast.IsTypeDeclarationName(node)) {
+			// If the symbol has a type meaning and we're in a type context, remove value-only meanings
+			flags &^= ast.SymbolFlagsVariable | ast.SymbolFlagsFunction
+		}
+		p := printer.NewTextWriter("")
+		if isAlias {
+			p.RawWrite("(alias) ")
+		}
+		switch {
+		case flags&(ast.SymbolFlagsVariable|ast.SymbolFlagsProperty|ast.SymbolFlagsAccessor) != 0:
+			switch {
+			case flags&ast.SymbolFlagsProperty != 0:
+				p.RawWrite("(property) ")
+			case flags&ast.SymbolFlagsAccessor != 0:
+				p.RawWrite("(accessor) ")
+			default:
+				decl := symbol.ValueDeclaration
+				if decl != nil {
+					switch {
+					case ast.IsParameter(decl):
+						p.RawWrite("(parameter) ")
+					case ast.IsVarLet(decl):
+						p.RawWrite("let ")
+					case ast.IsVarConst(decl):
+						p.RawWrite("const ")
+					case ast.IsVarUsing(decl):
+						p.RawWrite("using ")
+					case ast.IsVarAwaitUsing(decl):
+						p.RawWrite("await using ")
+					default:
+						p.RawWrite("var ")
+					}
+				}
+			}
+			c.WriteSymbol(symbol, file.AsNode(), ast.SymbolFlagsNone, symbolFormatFlags, p)
+			p.RawWrite(": ")
+			c.WriteType(c.GetTypeOfSymbol(symbol), file.AsNode(), typeFormatFlags, p)
+		case flags&ast.SymbolFlagsEnumMember != 0:
+			p.RawWrite("(enum member) ")
+			t := c.GetTypeOfSymbol(symbol)
+			c.WriteType(t, file.AsNode(), typeFormatFlags, p)
+			if t.Flags()&checker.TypeFlagsLiteral != 0 {
+				p.RawWrite(" = ")
+				p.WriteLiteral(t.AsLiteralType().String())
+			}
+		case flags&(ast.SymbolFlagsFunction|ast.SymbolFlagsMethod) != 0:
+			t := c.GetTypeOfSymbol(symbol)
+			signatures := c.GetSignaturesOfType(t, checker.SignatureKindCall)
+			prefix := core.IfElse(symbol.Flags&ast.SymbolFlagsMethod != 0, "(method) ", "function ")
+			for i, sig := range signatures {
+				if i != 0 {
+					p.RawWrite("\n")
+				}
+				if i == 3 && len(signatures) >= 5 {
+					p.RawWrite(fmt.Sprintf("// +%v more overloads", len(signatures)-3))
+					break
+				}
+				p.RawWrite(prefix)
+				c.WriteSignature(sig, file.AsNode(), typeFormatFlags, p)
+			}
+		case flags&(ast.SymbolFlagsClass|ast.SymbolFlagsInterface) != 0:
+			p.RawWrite(core.IfElse(symbol.Flags&ast.SymbolFlagsClass != 0, "class ", "interface "))
+			c.WriteSymbol(symbol, file.AsNode(), ast.SymbolFlagsNone, symbolFormatFlags, p)
+			params := c.GetDeclaredTypeOfSymbol(symbol).AsInterfaceType().LocalTypeParameters()
+			writeTypeParams(params, c, file, p)
+		case flags&ast.SymbolFlagsEnum != 0:
+			p.RawWrite("enum ")
+			c.WriteSymbol(symbol, file.AsNode(), ast.SymbolFlagsNone, symbolFormatFlags, p)
+		case flags&ast.SymbolFlagsModule != 0:
+			p.RawWrite(core.IfElse(symbol.ValueDeclaration != nil && ast.IsSourceFile(symbol.ValueDeclaration), "module ", "namespace "))
+			c.WriteSymbol(symbol, file.AsNode(), ast.SymbolFlagsNone, symbolFormatFlags, p)
+		case flags&ast.SymbolFlagsTypeParameter != 0:
+			p.RawWrite("(type parameter) ")
+			tp := c.GetDeclaredTypeOfSymbol(symbol)
+			c.WriteSymbol(symbol, file.AsNode(), ast.SymbolFlagsNone, symbolFormatFlags, p)
+			cons := c.GetConstraintOfTypeParameter(tp)
+			if cons != nil {
+				p.RawWrite(" extends ")
+				c.WriteType(cons, file.AsNode(), typeFormatFlags, p)
+			}
+		case flags&ast.SymbolFlagsTypeAlias != 0:
+			p.RawWrite("type ")
+			c.WriteSymbol(symbol, file.AsNode(), ast.SymbolFlagsNone, symbolFormatFlags, p)
+			writeTypeParams(c.GetTypeAliasTypeParameters(symbol), c, file, p)
+			if len(symbol.Declarations) != 0 {
+				p.RawWrite(" = ")
+				c.WriteType(c.GetDeclaredTypeOfSymbol(symbol), file.AsNode(), typeFormatFlags|checker.TypeFormatFlagsInTypeAlias, p)
+			}
+		case flags&ast.SymbolFlagsAlias != 0:
+			p.RawWrite("import ")
+			c.WriteSymbol(symbol, file.AsNode(), ast.SymbolFlagsNone, symbolFormatFlags, p)
+		default:
+			c.WriteType(c.GetTypeOfSymbol(symbol), file.AsNode(), typeFormatFlags, p)
+		}
+		result = p.String()
+	}
 	if result != "" {
 		return &lsproto.Hover{
 			Contents: lsproto.MarkupContentOrMarkedStringOrMarkedStrings{
@@ -82,115 +175,6 @@
 	if code == "" {
 		return ""
 	}
-<<<<<<< HEAD
-
-	c := program.GetTypeChecker()
-
-	symbol := c.GetSymbolAtLocation(node)
-	isAlias := symbol != nil && symbol.Flags&ast.SymbolFlagsAlias != 0
-	if isAlias {
-		symbol = c.GetAliasedSymbol(symbol)
-	}
-	if symbol == nil || symbol == c.GetUnknownSymbol() {
-		return ""
-	}
-	flags := symbol.Flags
-	if flags&ast.SymbolFlagsType != 0 && (ast.IsPartOfTypeNode(node) || ast.IsTypeDeclarationName(node)) {
-		// If the symbol has a type meaning and we're in a type context, remove value-only meanings
-		flags &^= ast.SymbolFlagsVariable | ast.SymbolFlagsFunction
-	}
-	p := printer.NewTextWriter("")
-	if isAlias {
-		p.RawWrite("(alias) ")
-	}
-	switch {
-	case flags&(ast.SymbolFlagsVariable|ast.SymbolFlagsProperty|ast.SymbolFlagsAccessor) != 0:
-		switch {
-		case flags&ast.SymbolFlagsProperty != 0:
-			p.RawWrite("(property) ")
-		case flags&ast.SymbolFlagsAccessor != 0:
-			p.RawWrite("(accessor) ")
-		default:
-			decl := symbol.ValueDeclaration
-			if decl != nil {
-				switch {
-				case ast.IsParameter(decl):
-					p.RawWrite("(parameter) ")
-				case ast.IsVarLet(decl):
-					p.RawWrite("let ")
-				case ast.IsVarConst(decl):
-					p.RawWrite("const ")
-				case ast.IsVarUsing(decl):
-					p.RawWrite("using ")
-				case ast.IsVarAwaitUsing(decl):
-					p.RawWrite("await using ")
-				default:
-					p.RawWrite("var ")
-				}
-			}
-		}
-		c.WriteSymbol(symbol, file.AsNode(), ast.SymbolFlagsNone, symbolFormatFlags, p)
-		p.RawWrite(": ")
-		c.WriteType(c.GetTypeOfSymbol(symbol), file.AsNode(), typeFormatFlags, p)
-	case flags&ast.SymbolFlagsEnumMember != 0:
-		p.RawWrite("(enum member) ")
-		t := c.GetTypeOfSymbol(symbol)
-		c.WriteType(t, file.AsNode(), typeFormatFlags, p)
-		if t.Flags()&checker.TypeFlagsLiteral != 0 {
-			p.RawWrite(" = ")
-			p.WriteLiteral(t.AsLiteralType().String())
-		}
-	case flags&(ast.SymbolFlagsFunction|ast.SymbolFlagsMethod) != 0:
-		t := c.GetTypeOfSymbol(symbol)
-		signatures := c.GetSignaturesOfType(t, checker.SignatureKindCall)
-		prefix := core.IfElse(symbol.Flags&ast.SymbolFlagsMethod != 0, "(method) ", "function ")
-		for i, sig := range signatures {
-			if i != 0 {
-				p.RawWrite("\n")
-			}
-			if i == 3 && len(signatures) >= 5 {
-				p.RawWrite(fmt.Sprintf("// +%v more overloads", len(signatures)-3))
-				break
-			}
-			p.RawWrite(prefix)
-			c.WriteSignature(sig, file.AsNode(), typeFormatFlags, p)
-		}
-	case flags&(ast.SymbolFlagsClass|ast.SymbolFlagsInterface) != 0:
-		p.RawWrite(core.IfElse(symbol.Flags&ast.SymbolFlagsClass != 0, "class ", "interface "))
-		c.WriteSymbol(symbol, file.AsNode(), ast.SymbolFlagsNone, symbolFormatFlags, p)
-		params := c.GetDeclaredTypeOfSymbol(symbol).AsInterfaceType().LocalTypeParameters()
-		writeTypeParams(params, c, file, p)
-	case flags&ast.SymbolFlagsEnum != 0:
-		p.RawWrite("enum ")
-		c.WriteSymbol(symbol, file.AsNode(), ast.SymbolFlagsNone, symbolFormatFlags, p)
-	case flags&ast.SymbolFlagsModule != 0:
-		p.RawWrite(core.IfElse(symbol.ValueDeclaration != nil && ast.IsSourceFile(symbol.ValueDeclaration), "module ", "namespace "))
-		c.WriteSymbol(symbol, file.AsNode(), ast.SymbolFlagsNone, symbolFormatFlags, p)
-	case flags&ast.SymbolFlagsTypeParameter != 0:
-		p.RawWrite("(type parameter) ")
-		tp := c.GetDeclaredTypeOfSymbol(symbol)
-		c.WriteSymbol(symbol, file.AsNode(), ast.SymbolFlagsNone, symbolFormatFlags, p)
-		cons := c.GetConstraintOfTypeParameter(tp)
-		if cons != nil {
-			p.RawWrite(" extends ")
-			c.WriteType(cons, file.AsNode(), typeFormatFlags, p)
-		}
-	case flags&ast.SymbolFlagsTypeAlias != 0:
-		p.RawWrite("type ")
-		c.WriteSymbol(symbol, file.AsNode(), ast.SymbolFlagsNone, symbolFormatFlags, p)
-		writeTypeParams(c.GetTypeAliasTypeParameters(symbol), c, file, p)
-		if len(symbol.Declarations) != 0 {
-			p.RawWrite(" = ")
-			c.WriteType(c.GetDeclaredTypeOfSymbol(symbol), file.AsNode(), typeFormatFlags|checker.TypeFormatFlagsInTypeAlias, p)
-		}
-	case flags&ast.SymbolFlagsAlias != 0:
-		p.RawWrite("import ")
-		c.WriteSymbol(symbol, file.AsNode(), ast.SymbolFlagsNone, symbolFormatFlags, p)
-	default:
-		c.WriteType(c.GetTypeOfSymbol(symbol), file.AsNode(), typeFormatFlags, p)
-	}
-	return p.String()
-=======
 	ticks := 3
 	for strings.Contains(code, strings.Repeat("`", ticks)) {
 		ticks++
@@ -208,5 +192,4 @@
 		result.WriteByte('`')
 	}
 	return result.String()
->>>>>>> cab7a0bf
 }