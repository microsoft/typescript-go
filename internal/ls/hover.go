--- conflicted
+++ resolved
@@ -11,7 +11,6 @@
 	"github.com/microsoft/typescript-go/internal/checker"
 	"github.com/microsoft/typescript-go/internal/core"
 	"github.com/microsoft/typescript-go/internal/lsp/lsproto"
-	"github.com/microsoft/typescript-go/internal/scanner"
 )
 
 const (
@@ -28,25 +27,16 @@
 	}
 	c, done := program.GetTypeCheckerForFile(ctx, file)
 	defer done()
-<<<<<<< HEAD
 
 	// Calculate the applicable range for the hover
 	rangeNode := getNodeForQuickInfo(node)
-	quickInfo, documentation := getQuickInfoAndDocumentationWithNode(c, node, rangeNode)
-=======
 	quickInfo, documentation := l.getQuickInfoAndDocumentation(c, node)
->>>>>>> 04872922
 	if quickInfo == "" {
 		return lsproto.HoverOrNull{}, nil
 	}
 
 	// Calculate range without leading trivia to avoid including whitespace
-	sourceFile := ast.GetSourceFileOfNode(rangeNode)
-	sourceText := sourceFile.Text()
-	start := scanner.SkipTrivia(sourceText, rangeNode.Pos())
-	end := rangeNode.End()
-	textRange := core.NewTextRange(start, end)
-	hoverRange := l.converters.ToLSPRange(file, textRange)
+	hoverRange := l.getRangeOfNode(rangeNode, nil, nil)
 
 	return lsproto.HoverOrNull{
 		Hover: &lsproto.Hover{
@@ -56,22 +46,13 @@
 					Value: formatQuickInfo(quickInfo) + documentation,
 				},
 			},
-			Range: &hoverRange,
+			Range: hoverRange,
 		},
 	}, nil
 }
 
-<<<<<<< HEAD
-func getQuickInfoAndDocumentation(c *checker.Checker, node *ast.Node) (string, string) {
-	return getQuickInfoAndDocumentationWithNode(c, node, getNodeForQuickInfo(node))
-}
-
-func getQuickInfoAndDocumentationWithNode(c *checker.Checker, node *ast.Node, rangeNode *ast.Node) (string, string) {
-	return getQuickInfoAndDocumentationForSymbol(c, c.GetSymbolAtLocation(node), rangeNode)
-=======
 func (l *LanguageService) getQuickInfoAndDocumentation(c *checker.Checker, node *ast.Node) (string, string) {
 	return l.getQuickInfoAndDocumentationForSymbol(c, c.GetSymbolAtLocation(node), getNodeForQuickInfo(node))
->>>>>>> 04872922
 }
 
 func (l *LanguageService) getQuickInfoAndDocumentationForSymbol(c *checker.Checker, symbol *ast.Symbol, node *ast.Node) (string, string) {
