package ls

import (
	"context"
	"fmt"
	"slices"
	"strings"

	"github.com/microsoft/typescript-go/internal/ast"
	"github.com/microsoft/typescript-go/internal/astnav"
	"github.com/microsoft/typescript-go/internal/checker"
	"github.com/microsoft/typescript-go/internal/collections"
	"github.com/microsoft/typescript-go/internal/core"
	"github.com/microsoft/typescript-go/internal/lsp/lsproto"
	"github.com/microsoft/typescript-go/internal/scanner"
)

const (
	symbolFormatFlags = checker.SymbolFormatFlagsWriteTypeParametersOrArguments | checker.SymbolFormatFlagsUseOnlyExternalAliasing | checker.SymbolFormatFlagsAllowAnyNodeKind | checker.SymbolFormatFlagsUseAliasDefinedOutsideCurrentScope
	typeFormatFlags   = checker.TypeFormatFlagsUseAliasDefinedOutsideCurrentScope
)

func (l *LanguageService) ProvideHover(ctx context.Context, documentURI lsproto.DocumentUri, position lsproto.Position) (lsproto.HoverResponse, error) {
	caps := lsproto.GetClientCapabilities(ctx)
	contentFormat := lsproto.PreferredMarkupKind(caps.TextDocument.Hover.ContentFormat)

	program, file := l.getProgramAndFile(documentURI)
	node := astnav.GetTouchingPropertyName(file, int(l.converters.LineAndCharacterToPosition(file, position)))
	if node.Kind == ast.KindSourceFile {
		// Avoid giving quickInfo for the sourceFile as a whole.
		return lsproto.HoverOrNull{}, nil
	}
	c, done := program.GetTypeCheckerForFile(ctx, file)
	defer done()
	rangeNode := getNodeForQuickInfo(node)
	symbol := getSymbolAtLocationForQuickInfo(c, node)
	quickInfo, documentation := l.getQuickInfoAndDocumentationForSymbol(c, symbol, rangeNode, contentFormat)
	if quickInfo == "" {
		return lsproto.HoverOrNull{}, nil
	}
	hoverRange := l.getLspRangeOfNode(rangeNode, nil, nil)

	var content string
	if contentFormat == lsproto.MarkupKindMarkdown {
		content = formatQuickInfo(quickInfo) + documentation
	} else {
		content = quickInfo + documentation
	}

	return lsproto.HoverOrNull{
		Hover: &lsproto.Hover{
			Contents: lsproto.MarkupContentOrStringOrMarkedStringWithLanguageOrMarkedStrings{
				MarkupContent: &lsproto.MarkupContent{
					Kind:  contentFormat,
					Value: content,
				},
			},
			Range: hoverRange,
		},
	}, nil
}

func (l *LanguageService) getQuickInfoAndDocumentationForSymbol(c *checker.Checker, symbol *ast.Symbol, node *ast.Node, contentFormat lsproto.MarkupKind) (string, string) {
	if symbol == nil {
		return "", ""
	}
	quickInfo, declaration := getQuickInfoAndDeclarationAtLocation(c, symbol, node)
	if quickInfo == "" {
		return "", ""
	}
	return quickInfo, l.getDocumentationFromDeclaration(c, declaration, contentFormat)
}

func (l *LanguageService) getDocumentationFromDeclaration(c *checker.Checker, declaration *ast.Node, contentFormat lsproto.MarkupKind) string {
	if declaration == nil {
		return ""
	}
	isMarkdown := contentFormat == lsproto.MarkupKindMarkdown

	jsdoc := getJSDocOrTag(c, declaration)
	if jsdoc == nil {
		docComments, docTags := l.getDocumentation(c, getInheritedJSDocOrTag(c, declaration), isMarkdown)
		return docComments + docTags
	}

	if containsTypedefTag(jsdoc) {
		return ""
	}

	var commentsBuilder strings.Builder
	var tagsBuilder strings.Builder

	if jsdoc.Kind == ast.KindJSDoc {
		tags := jsdoc.AsJSDoc().Tags
		if len(jsdoc.AsJSDoc().Comments()) == 0 || tags == nil || len(tags.Nodes) == 0 || core.Some(tags.Nodes, isInheritDocTag) {
			docComments, docTags := l.getDocumentation(c, getInheritedJSDocOrTag(c, declaration), isMarkdown)
			commentsBuilder.WriteString(docComments)
			tagsBuilder.WriteString(docTags)
		}
	}

	docComments, docTags := l.getDocumentation(c, jsdoc, isMarkdown)
	if commentsBuilder.Len() > 0 && len(docComments) > 0 {
		commentsBuilder.WriteString(" ")
	}
	commentsBuilder.WriteString(docComments)
	tagsBuilder.WriteString(docTags)

	commentsBuilder.WriteString(tagsBuilder.String())
	return commentsBuilder.String()
}

func (l *LanguageService) getDocumentation(c *checker.Checker, jsdoc *ast.Node, isMarkdown bool) (comments, tags string) {
	if jsdoc == nil {
		return "", ""
	}

	var commnetsBuilder strings.Builder
	var tagsBuilder strings.Builder

	l.writeComments(&commnetsBuilder, c, jsdoc.Comments(), isMarkdown)

	if jsdoc.Kind == ast.KindJSDoc {
		if tags := jsdoc.AsJSDoc().Tags; tags != nil {
			for _, tag := range tags.Nodes {
				if tag.Kind == ast.KindJSDocTypeTag {
					continue
				}
				tagsBuilder.WriteString("\n\n")
				if isMarkdown {
					tagsBuilder.WriteString("*@")
					tagsBuilder.WriteString(tag.TagName().Text())
					tagsBuilder.WriteString("*")
				} else {
					tagsBuilder.WriteString("@")
					tagsBuilder.WriteString(tag.TagName().Text())
				}
				switch tag.Kind {
				case ast.KindJSDocParameterTag, ast.KindJSDocPropertyTag:
					writeOptionalEntityName(&tagsBuilder, tag.Name())
				case ast.KindJSDocAugmentsTag:
					writeOptionalEntityName(&tagsBuilder, tag.ClassName())
				case ast.KindJSDocSeeTag:
					writeOptionalEntityName(&tagsBuilder, tag.AsJSDocSeeTag().NameExpression)
				case ast.KindJSDocTemplateTag:
					for i, tp := range tag.TypeParameters() {
						if i != 0 {
							tagsBuilder.WriteString(",")
						}
						writeOptionalEntityName(&tagsBuilder, tp.Name())
					}
<<<<<<< HEAD
				}
				comments := tag.Comments()
				if len(comments) != 0 {
					if commentHasPrefix(comments, "```") {
						tagsBuilder.WriteString("\n")
					} else {
						tagsBuilder.WriteString(" ")
						if !commentHasPrefix(comments, "-") {
							tagsBuilder.WriteString("— ")
=======
					comments := tag.Comments()
					if tag.Kind == ast.KindJSDocTag && tag.TagName().Text() == "example" {
						b.WriteString("\n")
						commentText := strings.TrimRight(getCommentText(comments), " \t\r\n")
						if len(commentText) > 6 && strings.HasPrefix(commentText, "```") && strings.HasSuffix(commentText, "```") && strings.Contains(commentText, "\n") {
							b.WriteString(commentText)
							b.WriteString("\n")
						} else {
							writeCode(&b, "tsx", commentText)
						}
					} else if len(comments) != 0 {
						b.WriteString(" ")
						if !commentHasPrefix(comments, "-") {
							b.WriteString("— ")
>>>>>>> cac2644e
						}
					}
					l.writeComments(&tagsBuilder, c, comments, isMarkdown)
				}
			}
		}
	}
	return commnetsBuilder.String(), tagsBuilder.String()
}

func isInheritDocTag(tag *ast.JSDocTag) bool {
	return tag.TagName().Text() == "inheritDoc" || tag.TagName().Text() == "inheritdoc"
}

func getCommentText(comments []*ast.Node) string {
	var b strings.Builder
	for _, comment := range comments {
		switch comment.Kind {
		case ast.KindJSDocText:
			b.WriteString(comment.Text())
		case ast.KindJSDocLink, ast.KindJSDocLinkCode, ast.KindJSDocLinkPlain:
			b.WriteString(scanner.GetTextOfNode(comment))
		}
	}
	return b.String()
}

func formatQuickInfo(quickInfo string) string {
	var b strings.Builder
	b.Grow(32)
	writeCode(&b, "tsx", quickInfo)
	return b.String()
}

func getQuickInfoAndDeclarationAtLocation(c *checker.Checker, symbol *ast.Symbol, node *ast.Node) (string, *ast.Node) {
	var b strings.Builder
	var visitedAliases collections.Set[*ast.Symbol]
	container := getContainerNode(node)
	if node.Kind == ast.KindThisKeyword && ast.IsInExpressionContext(node) {
		return c.TypeToStringEx(c.GetTypeAtLocation(node), container, typeFormatFlags), nil
	}
	writeSymbolMeaning := func(symbol *ast.Symbol, meaning ast.SymbolFlags, isAlias bool) *ast.Node {
		flags := symbol.Flags & meaning
		if flags == 0 {
			return nil
		}
		declaration := symbol.ValueDeclaration
		if flags&ast.SymbolFlagsProperty != 0 && declaration != nil && ast.IsMethodDeclaration(declaration) {
			flags = ast.SymbolFlagsMethod
		}
		if b.Len() != 0 {
			b.WriteString("\n")
		}
		if isAlias {
			b.WriteString("(alias) ")
		}
		switch {
		case flags&(ast.SymbolFlagsVariable|ast.SymbolFlagsProperty|ast.SymbolFlagsAccessor) != 0:
			switch {
			case flags&ast.SymbolFlagsProperty != 0:
				b.WriteString("(property) ")
			case flags&ast.SymbolFlagsAccessor != 0:
				b.WriteString("(accessor) ")
			default:
				decl := symbol.ValueDeclaration
				if decl != nil {
					switch {
					case ast.IsParameter(decl):
						b.WriteString("(parameter) ")
					case ast.IsVarLet(decl):
						b.WriteString("let ")
					case ast.IsVarConst(decl):
						b.WriteString("const ")
					case ast.IsVarUsing(decl):
						b.WriteString("using ")
					case ast.IsVarAwaitUsing(decl):
						b.WriteString("await using ")
					default:
						b.WriteString("var ")
					}
				}
			}
			if symbol.Name == ast.InternalSymbolNameExportEquals && symbol.Parent != nil && symbol.Parent.Flags&ast.SymbolFlagsModule != 0 {
				b.WriteString("exports")
			} else {
				b.WriteString(c.SymbolToStringEx(symbol, container, ast.SymbolFlagsNone, symbolFormatFlags))
			}
			b.WriteString(": ")
			if callNode := getCallOrNewExpression(node); callNode != nil {
				b.WriteString(c.SignatureToStringEx(c.GetResolvedSignature(callNode), container, typeFormatFlags|checker.TypeFormatFlagsWriteCallStyleSignature|checker.TypeFormatFlagsWriteTypeArgumentsOfSignature|checker.TypeFormatFlagsWriteArrowStyleSignature))
			} else {
				b.WriteString(c.TypeToStringEx(c.GetTypeOfSymbolAtLocation(symbol, node), container, typeFormatFlags))
			}
		case flags&ast.SymbolFlagsEnumMember != 0:
			b.WriteString("(enum member) ")
			t := c.GetTypeOfSymbol(symbol)
			b.WriteString(c.TypeToStringEx(t, container, typeFormatFlags))
			if t.Flags()&checker.TypeFlagsLiteral != 0 {
				b.WriteString(" = ")
				b.WriteString(t.AsLiteralType().String())
			}
		case flags&(ast.SymbolFlagsFunction|ast.SymbolFlagsMethod) != 0:
			prefix := core.IfElse(flags&ast.SymbolFlagsMethod != 0, "(method) ", "function ")
			if ast.IsIdentifier(node) && ast.IsFunctionLikeDeclaration(node.Parent) && node.Parent.Name() == node {
				declaration = node.Parent
				signatures := []*checker.Signature{c.GetSignatureFromDeclaration(declaration)}
				writeSignatures(&b, c, signatures, container, isAlias, prefix, symbol)
			} else {
				signatures := getSignaturesAtLocation(c, symbol, checker.SignatureKindCall, node)
				if len(signatures) == 1 {
					if d := signatures[0].Declaration(); d != nil && d.Flags&ast.NodeFlagsJSDoc == 0 {
						declaration = d
					}
				}
				writeSignatures(&b, c, signatures, container, isAlias, prefix, symbol)
			}
		case flags&(ast.SymbolFlagsClass|ast.SymbolFlagsInterface) != 0:
			if node.Kind == ast.KindThisKeyword || ast.IsThisInTypeQuery(node) {
				b.WriteString("this")
			} else if node.Kind == ast.KindConstructorKeyword && (ast.IsConstructorDeclaration(node.Parent) || ast.IsConstructSignatureDeclaration(node.Parent)) {
				declaration = node.Parent
				signatures := []*checker.Signature{c.GetSignatureFromDeclaration(declaration)}
				writeSignatures(&b, c, signatures, container, isAlias, "constructor ", symbol)
			} else {
				var signatures []*checker.Signature
				if flags&ast.SymbolFlagsClass != 0 && getCallOrNewExpression(node) != nil {
					signatures = getSignaturesAtLocation(c, symbol, checker.SignatureKindConstruct, node)
				}
				if len(signatures) == 1 {
					if d := signatures[0].Declaration(); d != nil && d.Flags&ast.NodeFlagsJSDoc == 0 {
						declaration = d
					}
					writeSignatures(&b, c, signatures, container, isAlias, "constructor ", symbol)
				} else {
					b.WriteString(core.IfElse(flags&ast.SymbolFlagsClass != 0, "class ", "interface "))
					b.WriteString(c.SymbolToStringEx(symbol, container, ast.SymbolFlagsNone, symbolFormatFlags))
					params := c.GetDeclaredTypeOfSymbol(symbol).AsInterfaceType().LocalTypeParameters()
					writeTypeParams(&b, c, params)
				}
			}
			if flags&ast.SymbolFlagsInterface != 0 {
				declaration = core.Find(symbol.Declarations, ast.IsInterfaceDeclaration)
			}
		case flags&ast.SymbolFlagsEnum != 0:
			b.WriteString("enum ")
			b.WriteString(c.SymbolToStringEx(symbol, container, ast.SymbolFlagsNone, symbolFormatFlags))
		case flags&ast.SymbolFlagsModule != 0:
			b.WriteString(core.IfElse(symbol.ValueDeclaration != nil && ast.IsSourceFile(symbol.ValueDeclaration), "module ", "namespace "))
			b.WriteString(c.SymbolToStringEx(symbol, container, ast.SymbolFlagsNone, symbolFormatFlags))
		case flags&ast.SymbolFlagsTypeParameter != 0:
			b.WriteString("(type parameter) ")
			tp := c.GetDeclaredTypeOfSymbol(symbol)
			b.WriteString(c.SymbolToStringEx(symbol, container, ast.SymbolFlagsNone, symbolFormatFlags))
			cons := c.GetConstraintOfTypeParameter(tp)
			if cons != nil {
				b.WriteString(" extends ")
				b.WriteString(c.TypeToStringEx(cons, container, typeFormatFlags))
			}
			declaration = core.Find(symbol.Declarations, ast.IsTypeParameterDeclaration)
		case flags&ast.SymbolFlagsTypeAlias != 0:
			b.WriteString("type ")
			b.WriteString(c.SymbolToStringEx(symbol, container, ast.SymbolFlagsNone, symbolFormatFlags))
			writeTypeParams(&b, c, c.GetTypeAliasTypeParameters(symbol))
			if len(symbol.Declarations) != 0 {
				b.WriteString(" = ")
				b.WriteString(c.TypeToStringEx(c.GetDeclaredTypeOfSymbol(symbol), container, typeFormatFlags|checker.TypeFormatFlagsInTypeAlias))
			}
			declaration = core.Find(symbol.Declarations, ast.IsTypeAliasDeclaration)
		default:
			b.WriteString(c.TypeToStringEx(c.GetTypeOfSymbol(symbol), container, typeFormatFlags))
		}
		return declaration
	}
	var writeSymbol func(*ast.Symbol, bool) *ast.Node
	writeSymbol = func(symbol *ast.Symbol, isAlias bool) *ast.Node {
		var declaration *ast.Node
		// Recursively write all meanings of alias
		if symbol.Flags&ast.SymbolFlagsAlias != 0 && visitedAliases.AddIfAbsent(symbol) {
			if aliasedSymbol := c.GetAliasedSymbol(symbol); aliasedSymbol != c.GetUnknownSymbol() {
				declaration = writeSymbol(aliasedSymbol, true /*isAlias*/)
			}
		}
		// Write the value meaning, if any
		declaration = core.OrElse(declaration, writeSymbolMeaning(symbol, ast.SymbolFlagsValue|ast.SymbolFlagsSignature, isAlias))
		// Write the type meaning, if any
		declaration = core.OrElse(declaration, writeSymbolMeaning(symbol, ast.SymbolFlagsType&^ast.SymbolFlagsValue, isAlias))
		// Write the namespace meaning, if any
		declaration = core.OrElse(declaration, writeSymbolMeaning(symbol, ast.SymbolFlagsNamespace&^ast.SymbolFlagsValue, isAlias))
		// Return the first declaration
		return declaration
	}
	firstDeclaration := writeSymbol(symbol, false /*isAlias*/)
	return b.String(), firstDeclaration
}

func getNodeForQuickInfo(node *ast.Node) *ast.Node {
	if node.Parent == nil {
		return node
	}
	if ast.IsNewExpression(node.Parent) && node.Pos() == node.Parent.Pos() {
		return node.Parent.Expression()
	}
	if ast.IsNamedTupleMember(node.Parent) && node.Pos() == node.Parent.Pos() {
		return node.Parent
	}
	if ast.IsImportMeta(node.Parent) && node.Parent.Name() == node {
		return node.Parent
	}
	if ast.IsJsxNamespacedName(node.Parent) {
		return node.Parent
	}
	return node
}

func getSymbolAtLocationForQuickInfo(c *checker.Checker, node *ast.Node) *ast.Symbol {
	if objectElement := getContainingObjectLiteralElement(node); objectElement != nil {
		if contextualType := c.GetContextualType(objectElement.Parent, checker.ContextFlagsNone); contextualType != nil {
			if properties := c.GetPropertySymbolsFromContextualType(objectElement, contextualType, false /*unionSymbolOk*/); len(properties) == 1 {
				return properties[0]
			}
		}
	}
	return c.GetSymbolAtLocation(node)
}

func getSignaturesAtLocation(c *checker.Checker, symbol *ast.Symbol, kind checker.SignatureKind, node *ast.Node) []*checker.Signature {
	signatures := c.GetSignaturesOfType(c.GetTypeOfSymbol(symbol), kind)
	if len(signatures) > 1 || len(signatures) == 1 && len(signatures[0].TypeParameters()) != 0 {
		if callNode := getCallOrNewExpression(node); callNode != nil {
			signature := c.GetResolvedSignature(callNode)
			// If we have a resolved signature, make sure it isn't a synthetic signature
			if signature != nil && (slices.Contains(signatures, signature) || signature.Target() != nil && slices.Contains(signatures, signature.Target())) {
				return []*checker.Signature{signature}
			}
		}
	}
	return signatures
}

func getCallOrNewExpression(node *ast.Node) *ast.Node {
	if ast.IsSourceFile(node) {
		return nil
	}
	if ast.IsPropertyAccessExpression(node.Parent) && node.Parent.Name() == node {
		node = node.Parent
	}
	if (ast.IsCallExpression(node.Parent) || ast.IsNewExpression(node.Parent)) && node.Parent.Expression() == node {
		return node.Parent
	}
	return nil
}

func writeTypeParams(b *strings.Builder, c *checker.Checker, params []*checker.Type) {
	if len(params) > 0 {
		b.WriteString("<")
		for i, tp := range params {
			if i != 0 {
				b.WriteString(", ")
			}
			symbol := tp.Symbol()
			b.WriteString(c.SymbolToStringEx(symbol, nil, ast.SymbolFlagsNone, symbolFormatFlags))
			cons := c.GetConstraintOfTypeParameter(tp)
			if cons != nil {
				b.WriteString(" extends ")
				b.WriteString(c.TypeToStringEx(cons, nil, typeFormatFlags))
			}
		}
		b.WriteString(">")
	}
}

func writeSignatures(b *strings.Builder, c *checker.Checker, signatures []*checker.Signature, container *ast.Node, isAlias bool, prefix string, symbol *ast.Symbol) {
	for i, sig := range signatures {
		if i != 0 {
			b.WriteString("\n")
			if isAlias {
				b.WriteString("(alias) ")
			}
		}
		if i == 3 && len(signatures) >= 5 {
			b.WriteString(fmt.Sprintf("// +%v more overloads", len(signatures)-3))
			break
		}
		b.WriteString(prefix)
		b.WriteString(c.SymbolToStringEx(symbol, container, ast.SymbolFlagsNone, symbolFormatFlags))
		b.WriteString(c.SignatureToStringEx(sig, container, typeFormatFlags|checker.TypeFormatFlagsWriteCallStyleSignature|checker.TypeFormatFlagsWriteTypeArgumentsOfSignature))
	}
}

func containsTypedefTag(jsdoc *ast.Node) bool {
	if jsdoc.Kind == ast.KindJSDoc {
		if tags := jsdoc.AsJSDoc().Tags; tags != nil {
			for _, tag := range tags.Nodes {
				if tag.Kind == ast.KindJSDocTypedefTag || tag.Kind == ast.KindJSDocCallbackTag {
					return true
				}
			}
		}
	}
	return false
}

func commentHasPrefix(comments []*ast.Node, prefix string) bool {
	return comments[0].Kind == ast.KindJSDocText && strings.HasPrefix(comments[0].Text(), prefix)
}

func getJSDoc(node *ast.Node) *ast.Node {
	return core.LastOrNil(node.JSDoc(nil))
}

func getJSDocOrTag(c *checker.Checker, node *ast.Node) *ast.Node {
	if jsdoc := getJSDoc(node); jsdoc != nil {
		return jsdoc
	}
	switch {
	case ast.IsParameter(node):
		return getMatchingJSDocTag(c, node.Parent, node.Name().Text(), isMatchingParameterTag)
	case ast.IsTypeParameterDeclaration(node):
		return getMatchingJSDocTag(c, node.Parent, node.Name().Text(), isMatchingTemplateTag)
	case ast.IsVariableDeclaration(node) && ast.IsVariableDeclarationList(node.Parent) && core.FirstOrNil(node.Parent.AsVariableDeclarationList().Declarations.Nodes) == node:
		return getJSDocOrTag(c, node.Parent.Parent)
	case (ast.IsFunctionExpressionOrArrowFunction(node) || ast.IsClassExpression(node)) &&
		(ast.IsVariableDeclaration(node.Parent) || ast.IsPropertyDeclaration(node.Parent) || ast.IsPropertyAssignment(node.Parent)) && node.Parent.Initializer() == node:
		return getJSDocOrTag(c, node.Parent)
	}
	return nil
}

func getInheritedJSDocOrTag(c *checker.Checker, node *ast.Node) *ast.Node {
	if ast.IsGetAccessorDeclaration(node) || ast.IsSetAccessorDeclaration(node) {
		return nil
	}
	if symbol := node.Symbol(); symbol != nil && node.Parent != nil && ast.IsClassOrInterfaceLike(node.Parent) {
		isStatic := ast.HasStaticModifier(node)
		for _, baseType := range c.GetBaseTypes(c.GetDeclaredTypeOfSymbol(node.Parent.Symbol())) {
			t := baseType
			if isStatic && baseType.Symbol() != nil {
				t = c.GetTypeOfSymbol(baseType.Symbol())
			}
			if prop := c.GetPropertyOfType(t, symbol.Name); prop != nil && prop.ValueDeclaration != nil {
				jsdoc := getJSDocOrTag(c, prop.ValueDeclaration)
				if jsdoc == nil {
					return getInheritedJSDocOrTag(c, prop.ValueDeclaration)
				}
				tags := jsdoc.AsJSDoc().Tags
				if tags == nil {
					return jsdoc
				}
				if containsTypedefTag(jsdoc) {
					return nil
				}
				return jsdoc
			}
		}
	}
	return nil
}

func getMatchingJSDocTag(c *checker.Checker, node *ast.Node, name string, match func(*ast.Node, string) bool) *ast.Node {
	if jsdoc := getJSDocOrTag(c, node); jsdoc != nil && jsdoc.Kind == ast.KindJSDoc {
		if tags := jsdoc.AsJSDoc().Tags; tags != nil {
			for _, tag := range tags.Nodes {
				if match(tag, name) {
					return tag
				}
			}
		}
	}
	return nil
}

func isMatchingParameterTag(tag *ast.Node, name string) bool {
	return tag.Kind == ast.KindJSDocParameterTag && isNodeWithName(tag, name)
}

func isMatchingTemplateTag(tag *ast.Node, name string) bool {
	return tag.Kind == ast.KindJSDocTemplateTag && core.Some(tag.TypeParameters(), func(tp *ast.Node) bool { return isNodeWithName(tp, name) })
}

func isNodeWithName(node *ast.Node, name string) bool {
	nodeName := node.Name()
	return ast.IsIdentifier(nodeName) && nodeName.Text() == name
}

func writeCode(b *strings.Builder, lang string, code string) {
	if code == "" {
		return
	}
	ticks := 3
	for strings.Contains(code, strings.Repeat("`", ticks)) {
		ticks++
	}
	for range ticks {
		b.WriteByte('`')
	}
	b.WriteString(lang)
	b.WriteByte('\n')
	b.WriteString(code)
	b.WriteByte('\n')
	for range ticks {
		b.WriteByte('`')
	}
	b.WriteByte('\n')
}

func (l *LanguageService) writeComments(b *strings.Builder, c *checker.Checker, comments []*ast.Node, isMarkdown bool) {
	for _, comment := range comments {
		switch comment.Kind {
		case ast.KindJSDocText:
			b.WriteString(comment.Text())
		case ast.KindJSDocLink, ast.KindJSDocLinkPlain:
			l.writeJSDocLink(b, c, comment, false /*quote*/, isMarkdown)
		case ast.KindJSDocLinkCode:
			l.writeJSDocLink(b, c, comment, true /*quote*/, isMarkdown)
		}
	}
}

func (l *LanguageService) writeJSDocLink(b *strings.Builder, c *checker.Checker, link *ast.Node, quote bool, isMarkdown bool) {
	name := link.Name()
	text := strings.Trim(link.Text(), " ")
	if name == nil {
		writeQuotedString(b, text, quote && isMarkdown)
		return
	}
	if ast.IsIdentifier(name) && (name.Text() == "http" || name.Text() == "https") && strings.HasPrefix(text, "://") {
		linkText := name.Text() + text
		linkUri := linkText
		if commentPos := strings.IndexFunc(linkText, func(ch rune) bool { return ch == ' ' || ch == '|' }); commentPos >= 0 {
			linkUri = linkText[:commentPos]
			linkText = trimCommentPrefix(linkText[commentPos:])
			if linkText == "" {
				linkText = linkUri
			}
		}
		if isMarkdown {
			writeMarkdownLink(b, linkText, linkUri, quote)
		} else {
			writeQuotedString(b, linkText, false)
			if linkText != linkUri {
				b.WriteString(" (")
				b.WriteString(linkUri)
				b.WriteString(")")
			}
		}
		return
	}
	declarations := getDeclarationsFromLocation(c, name)
	if len(declarations) != 0 {
		declaration := declarations[0]
		file := ast.GetSourceFileOfNode(declaration)
		node := core.OrElse(ast.GetNameOfDeclaration(declaration), declaration)
		loc := l.getMappedLocation(file.FileName(), createRangeFromNode(node, file))
		prefixLen := core.IfElse(strings.HasPrefix(text, "()"), 2, 0)
		linkText := trimCommentPrefix(text[prefixLen:])
		if linkText == "" {
			linkText = getEntityNameString(name) + text[:prefixLen]
		}
		if isMarkdown {
			linkUri := fmt.Sprintf("%s#%d,%d-%d,%d", loc.Uri, loc.Range.Start.Line+1, loc.Range.Start.Character+1, loc.Range.End.Line+1, loc.Range.End.Character+1)
			writeMarkdownLink(b, linkText, linkUri, quote)
		} else {
			writeQuotedString(b, linkText, false)
		}
		return
	}
	writeQuotedString(b, getEntityNameString(name)+" "+text, quote && isMarkdown)
}

func trimCommentPrefix(text string) string {
	return strings.TrimLeft(strings.TrimPrefix(strings.TrimLeft(text, " "), "|"), " ")
}

func writeMarkdownLink(b *strings.Builder, text string, uri string, quote bool) {
	b.WriteString("[")
	writeQuotedString(b, text, quote)
	b.WriteString("](")
	b.WriteString(uri)
	b.WriteString(")")
}

func writeOptionalEntityName(b *strings.Builder, name *ast.Node) {
	if name != nil {
		b.WriteString(" ")
		writeQuotedString(b, getEntityNameString(name), true /*quote*/)
	}
}

func writeQuotedString(b *strings.Builder, str string, quote bool) {
	if quote && !strings.Contains(str, "`") {
		b.WriteString("`")
		b.WriteString(str)
		b.WriteString("`")
	} else {
		b.WriteString(str)
	}
}

func getEntityNameString(name *ast.Node) string {
	var b strings.Builder
	writeEntityNameParts(&b, name)
	return b.String()
}

func writeEntityNameParts(b *strings.Builder, node *ast.Node) {
	switch node.Kind {
	case ast.KindIdentifier:
		b.WriteString(node.Text())
	case ast.KindQualifiedName:
		writeEntityNameParts(b, node.AsQualifiedName().Left)
		b.WriteByte('.')
		writeEntityNameParts(b, node.AsQualifiedName().Right)
	case ast.KindPropertyAccessExpression:
		writeEntityNameParts(b, node.Expression())
		b.WriteByte('.')
		writeEntityNameParts(b, node.Name())
	case ast.KindParenthesizedExpression, ast.KindExpressionWithTypeArguments:
		writeEntityNameParts(b, node.Expression())
	case ast.KindJSDocNameReference:
		writeEntityNameParts(b, node.Name())
	}
}<|MERGE_RESOLUTION|>--- conflicted
+++ resolved
@@ -149,33 +149,21 @@
 						}
 						writeOptionalEntityName(&tagsBuilder, tp.Name())
 					}
-<<<<<<< HEAD
 				}
 				comments := tag.Comments()
-				if len(comments) != 0 {
-					if commentHasPrefix(comments, "```") {
+				if tag.Kind == ast.KindJSDocTag && tag.TagName().Text() == "example" {
+					tagsBuilder.WriteString("\n")
+					commentText := strings.TrimRight(getCommentText(comments), " \t\r\n")
+					if len(commentText) > 6 && strings.HasPrefix(commentText, "```") && strings.HasSuffix(commentText, "```") && strings.Contains(commentText, "\n") {
+						tagsBuilder.WriteString(commentText)
 						tagsBuilder.WriteString("\n")
 					} else {
-						tagsBuilder.WriteString(" ")
-						if !commentHasPrefix(comments, "-") {
-							tagsBuilder.WriteString("— ")
-=======
-					comments := tag.Comments()
-					if tag.Kind == ast.KindJSDocTag && tag.TagName().Text() == "example" {
-						b.WriteString("\n")
-						commentText := strings.TrimRight(getCommentText(comments), " \t\r\n")
-						if len(commentText) > 6 && strings.HasPrefix(commentText, "```") && strings.HasSuffix(commentText, "```") && strings.Contains(commentText, "\n") {
-							b.WriteString(commentText)
-							b.WriteString("\n")
-						} else {
-							writeCode(&b, "tsx", commentText)
-						}
-					} else if len(comments) != 0 {
-						b.WriteString(" ")
-						if !commentHasPrefix(comments, "-") {
-							b.WriteString("— ")
->>>>>>> cac2644e
-						}
+						writeCode(&tagsBuilder, "tsx", commentText)
+					}
+				} else if len(comments) != 0 {
+					tagsBuilder.WriteString(" ")
+					if !commentHasPrefix(comments, "-") {
+						tagsBuilder.WriteString("— ")
 					}
 					l.writeComments(&tagsBuilder, c, comments, isMarkdown)
 				}
