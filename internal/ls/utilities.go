--- conflicted
+++ resolved
@@ -1,12 +1,9 @@
 package ls
 
 import (
-<<<<<<< HEAD
 	"cmp"
+	"fmt"
 	"slices"
-=======
-	"fmt"
->>>>>>> 360255e6
 	"strings"
 
 	"github.com/microsoft/typescript-go/internal/ast"
@@ -1551,7 +1548,6 @@
 	return nil
 }
 
-<<<<<<< HEAD
 func getParentSymbolsOfPropertyAccess(location *ast.Node, symbol *ast.Symbol, ch *checker.Checker) []*ast.Symbol {
 	propertyAccessExpression := core.IfElse(isRightSideOfPropertyAccess(location), location.Parent, nil)
 	if propertyAccessExpression == nil {
@@ -1653,7 +1649,8 @@
 		referenceNode = referenceNode.Parent
 	}
 	return nil
-=======
+}
+
 func skipConstraint(t *checker.Type, typeChecker *checker.Checker) *checker.Type {
 	if t.IsTypeParameter() {
 		c := typeChecker.GetBaseConstraintOfType(t)
@@ -1735,5 +1732,4 @@
 		}
 	}
 	return c
->>>>>>> 360255e6
 }