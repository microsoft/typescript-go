package ls

import (
	"strings"

	"github.com/microsoft/typescript-go/internal/ast"
	"github.com/microsoft/typescript-go/internal/astnav"
	"github.com/microsoft/typescript-go/internal/checker"
	"github.com/microsoft/typescript-go/internal/core"
	"github.com/microsoft/typescript-go/internal/lsp/lsproto"
	"github.com/microsoft/typescript-go/internal/scanner"
)

var quoteReplacer = strings.NewReplacer("'", `\'`, `\"`, `"`)

// !!!
func isInString(file *ast.SourceFile, position int, previousToken *ast.Node) bool {
	return false
}

func tryGetImportFromModuleSpecifier(node *ast.StringLiteralLike) *ast.Node {
	switch node.Parent.Kind {
	case ast.KindImportDeclaration, ast.KindExportDeclaration, ast.KindJSDocImportTag:
		return node.Parent
	case ast.KindExternalModuleReference:
		return node.Parent.Parent
	case ast.KindCallExpression:
		if ast.IsImportCall(node.Parent) || ast.IsRequireCall(node.Parent) {
			return node.Parent
		}
		return nil
	case ast.KindLiteralType:
		if !ast.IsStringLiteral(node) {
			return nil
		}
		if ast.IsImportTypeNode(node.Parent.Parent) {
			return node.Parent.Parent
		}
		return nil
	}
	return nil
}

// !!!
func isInComment(file *ast.SourceFile, position int, tokenAtPosition *ast.Node) *ast.CommentRange {
	return nil
}

// !!!
// Replaces last(node.getChildren(sourceFile))
func getLastChild(node *ast.Node, sourceFile *ast.SourceFile) *ast.Node {
	return nil
}

func getLastToken(node *ast.Node, sourceFile *ast.SourceFile) *ast.Node {
	if node == nil {
		return nil
	}

	assertHasRealPosition(node)

	lastChild := getLastChild(node, sourceFile)
	if lastChild == nil {
		return nil
	}

	if lastChild.Kind < ast.KindFirstNode {
		return lastChild
	} else {
		return getLastToken(lastChild, sourceFile)
	}
}

// !!!
func getFirstToken(node *ast.Node, sourceFile *ast.SourceFile) *ast.Node {
	return nil
}

func assertHasRealPosition(node *ast.Node) {
	if ast.PositionIsSynthesized(node.Pos()) || ast.PositionIsSynthesized(node.End()) {
		panic("Node must have a real position for this operation.")
	}
}

func findChildOfKind(containingNode *ast.Node, kind ast.Kind, sourceFile *ast.SourceFile) *ast.Node {
	lastNodePos := containingNode.Pos()
	scanner := scanner.GetScannerForSourceFile(sourceFile, lastNodePos)

	var foundChild *ast.Node
	visitNode := func(node *ast.Node) bool {
		if node == nil || node.Flags&ast.NodeFlagsReparsed != 0 {
			return false
		}
		// Look for child in preceding tokens.
		startPos := lastNodePos
		for startPos < node.Pos() {
			tokenKind := scanner.Token()
			tokenFullStart := scanner.TokenFullStart()
			tokenEnd := scanner.TokenEnd()
			token := sourceFile.GetOrCreateToken(tokenKind, tokenFullStart, tokenEnd, containingNode)
			if tokenKind == kind {
				foundChild = token
				return true
			}
			startPos = tokenEnd
			scanner.Scan()
		}
		if node.Kind == kind {
			foundChild = node
			return true
		}

		lastNodePos = node.End()
		scanner.ResetPos(lastNodePos)
		return false
	}

	ast.ForEachChildAndJSDoc(containingNode, sourceFile, visitNode)

	if foundChild != nil {
		return foundChild
	}

	// Look for child in trailing tokens.
	startPos := lastNodePos
	for startPos < containingNode.End() {
		tokenKind := scanner.Token()
		tokenFullStart := scanner.TokenFullStart()
		tokenEnd := scanner.TokenEnd()
		token := sourceFile.GetOrCreateToken(tokenKind, tokenFullStart, tokenEnd, containingNode)
		if tokenKind == kind {
			return token
		}
		startPos = tokenEnd
		scanner.Scan()
	}
	return nil
}

// !!! signature help
type PossibleTypeArgumentInfo struct {
	called         *ast.IdentifierNode
	nTypeArguments int
}

// !!! signature help
func getPossibleTypeArgumentsInfo(tokenIn *ast.Node, sourceFile *ast.SourceFile) *PossibleTypeArgumentInfo {
	return nil
}

<<<<<<< HEAD
=======
// !!! signature help
func getPossibleGenericSignatures(called *ast.Expression, typeArgumentCount int, checker *checker.Checker) []*checker.Signature {
	return nil
}

>>>>>>> 83fd62cd
func isInRightSideOfInternalImportEqualsDeclaration(node *ast.Node) bool {
	for node.Parent.Kind == ast.KindQualifiedName {
		node = node.Parent
	}

	return ast.IsInternalModuleImportEqualsDeclaration(node.Parent) && node.Parent.AsImportEqualsDeclaration().ModuleReference == node
}

func (l *LanguageService) createLspRangeFromNode(node *ast.Node, file *ast.SourceFile) *lsproto.Range {
	return l.createLspRangeFromBounds(node.Pos(), node.End(), file)
}

func (l *LanguageService) createLspRangeFromBounds(start, end int, file *ast.SourceFile) *lsproto.Range {
	lspRange, err := l.converters.ToLSPRange(file.FileName(), core.NewTextRange(start, end))
	if err != nil {
		panic(err)
	}
	return &lspRange
}

func quote(file *ast.SourceFile, preferences *UserPreferences, text string) string {
	// Editors can pass in undefined or empty string - we want to infer the preference in those cases.
	quotePreference := getQuotePreference(file, preferences)
	quoted, _ := core.StringifyJson(text, "" /*prefix*/, "" /*indent*/)
	if quotePreference == quotePreferenceSingle {
		quoted = quoteReplacer.Replace(core.StripQuotes(quoted))
	}
	return quoted
}

type quotePreference int

const (
	quotePreferenceSingle quotePreference = iota
	quotePreferenceDouble
)

// !!!
func getQuotePreference(file *ast.SourceFile, preferences *UserPreferences) quotePreference {
	return quotePreferenceDouble
}

func positionIsASICandidate(pos int, context *ast.Node, file *ast.SourceFile) bool {
	contextAncestor := ast.FindAncestorOrQuit(context, func(ancestor *ast.Node) ast.FindAncestorResult {
		if ancestor.End() != pos {
			return ast.FindAncestorQuit
		}

		return ast.ToFindAncestorResult(syntaxMayBeASICandidate(ancestor.Kind))
	})

	return contextAncestor != nil && nodeIsASICandidate(contextAncestor, file)
}

func syntaxMayBeASICandidate(kind ast.Kind) bool {
	return syntaxRequiresTrailingCommaOrSemicolonOrASI(kind) ||
		syntaxRequiresTrailingFunctionBlockOrSemicolonOrASI(kind) ||
		syntaxRequiresTrailingModuleBlockOrSemicolonOrASI(kind) ||
		syntaxRequiresTrailingSemicolonOrASI(kind)
}

func syntaxRequiresTrailingCommaOrSemicolonOrASI(kind ast.Kind) bool {
	return kind == ast.KindCallSignature ||
		kind == ast.KindConstructSignature ||
		kind == ast.KindIndexSignature ||
		kind == ast.KindPropertySignature ||
		kind == ast.KindMethodSignature
}

func syntaxRequiresTrailingFunctionBlockOrSemicolonOrASI(kind ast.Kind) bool {
	return kind == ast.KindFunctionDeclaration ||
		kind == ast.KindConstructor ||
		kind == ast.KindMethodDeclaration ||
		kind == ast.KindGetAccessor ||
		kind == ast.KindSetAccessor
}

func syntaxRequiresTrailingModuleBlockOrSemicolonOrASI(kind ast.Kind) bool {
	return kind == ast.KindModuleDeclaration
}

func syntaxRequiresTrailingSemicolonOrASI(kind ast.Kind) bool {
	return kind == ast.KindVariableStatement ||
		kind == ast.KindExpressionStatement ||
		kind == ast.KindDoStatement ||
		kind == ast.KindContinueStatement ||
		kind == ast.KindBreakStatement ||
		kind == ast.KindReturnStatement ||
		kind == ast.KindThrowStatement ||
		kind == ast.KindDebuggerStatement ||
		kind == ast.KindPropertyDeclaration ||
		kind == ast.KindTypeAliasDeclaration ||
		kind == ast.KindImportDeclaration ||
		kind == ast.KindImportEqualsDeclaration ||
		kind == ast.KindExportDeclaration ||
		kind == ast.KindNamespaceExportDeclaration ||
		kind == ast.KindExportAssignment
}

func nodeIsASICandidate(node *ast.Node, file *ast.SourceFile) bool {
	lastToken := getLastToken(node, file)
	if lastToken != nil && lastToken.Kind == ast.KindSemicolonToken {
		return false
	}

	if syntaxRequiresTrailingCommaOrSemicolonOrASI(node.Kind) {
		if lastToken != nil && lastToken.Kind == ast.KindCommaToken {
			return false
		}
	} else if syntaxRequiresTrailingModuleBlockOrSemicolonOrASI(node.Kind) {
		lastChild := getLastChild(node, file)
		if lastChild != nil && ast.IsModuleBlock(lastChild) {
			return false
		}
	} else if syntaxRequiresTrailingFunctionBlockOrSemicolonOrASI(node.Kind) {
		lastChild := getLastChild(node, file)
		if lastChild != nil && ast.IsFunctionBlock(lastChild) {
			return false
		}
	} else if !syntaxRequiresTrailingSemicolonOrASI(node.Kind) {
		return false
	}

	// See comment in parser's `parseDoStatement`
	if node.Kind == ast.KindDoStatement {
		return true
	}

	topNode := ast.FindAncestor(node, func(ancestor *ast.Node) bool { return ancestor.Parent == nil })
	nextToken := astnav.FindNextToken(node, topNode, file)
	if nextToken == nil || nextToken.Kind == ast.KindCloseBraceToken {
		return true
	}

	startLine, _ := scanner.GetLineAndCharacterOfPosition(file, node.End())
	endLine, _ := scanner.GetLineAndCharacterOfPosition(file, astnav.GetStartOfNode(nextToken, file, false /*includeJSDoc*/))
	return startLine != endLine
}

func isNonContextualKeyword(token ast.Kind) bool {
	return ast.IsKeywordKind(token) && !ast.IsContextualKeyword(token)
}

func probablyUsesSemicolons(file *ast.SourceFile) bool {
	withSemicolon := 0
	withoutSemicolon := 0
	nStatementsToObserve := 5

	var visit func(node *ast.Node) bool
	visit = func(node *ast.Node) bool {
		if syntaxRequiresTrailingSemicolonOrASI(node.Kind) {
			lastToken := getLastToken(node, file)
			if lastToken != nil && lastToken.Kind == ast.KindSemicolonToken {
				withSemicolon++
			} else {
				withoutSemicolon++
			}
		} else if syntaxRequiresTrailingCommaOrSemicolonOrASI(node.Kind) {
			lastToken := getLastToken(node, file)
			if lastToken != nil && lastToken.Kind == ast.KindSemicolonToken {
				withSemicolon++
			} else if lastToken != nil && lastToken.Kind != ast.KindCommaToken {
				lastTokenLine, _ := scanner.GetLineAndCharacterOfPosition(
					file,
					astnav.GetStartOfNode(lastToken, file, false /*includeJSDoc*/))
				nextTokenLine, _ := scanner.GetLineAndCharacterOfPosition(
					file,
					scanner.GetRangeOfTokenAtPosition(file, lastToken.End()).Pos())
				// Avoid counting missing semicolon in single-line objects:
				// `function f(p: { x: string /*no semicolon here is insignificant*/ }) {`
				if lastTokenLine != nextTokenLine {
					withoutSemicolon++
				}
			}
		}

		if withSemicolon+withoutSemicolon >= nStatementsToObserve {
			return true
		}

		return node.ForEachChild(visit)
	}

	file.ForEachChild(visit)

	// One statement missing a semicolon isn't sufficient evidence to say the user
	// doesn't want semicolons, because they may not even be done writing that statement.
	if withSemicolon == 0 && withoutSemicolon <= 1 {
		return true
	}

	// If even 2/5 places have a semicolon, the user probably wants semicolons
	return withSemicolon/withoutSemicolon > 1/nStatementsToObserve
}

var typeKeywords *core.Set[ast.Kind] = core.NewSetFromItems(
	ast.KindAnyKeyword,
	ast.KindAssertsKeyword,
	ast.KindBigIntKeyword,
	ast.KindBooleanKeyword,
	ast.KindFalseKeyword,
	ast.KindInferKeyword,
	ast.KindKeyOfKeyword,
	ast.KindNeverKeyword,
	ast.KindNullKeyword,
	ast.KindNumberKeyword,
	ast.KindObjectKeyword,
	ast.KindReadonlyKeyword,
	ast.KindStringKeyword,
	ast.KindSymbolKeyword,
	ast.KindTypeOfKeyword,
	ast.KindTrueKeyword,
	ast.KindVoidKeyword,
	ast.KindUndefinedKeyword,
	ast.KindUniqueKeyword,
	ast.KindUnknownKeyword,
)

func isTypeKeyword(kind ast.Kind) bool {
	return typeKeywords.Has(kind)
}

// Returns a map of all names in the file to their positions.
// !!! cache this
func getNameTable(file *ast.SourceFile) map[string]int {
	nameTable := make(map[string]int)
	var walk func(node *ast.Node) bool

	walk = func(node *ast.Node) bool {
		if ast.IsIdentifier(node) && !isTagName(node) && node.Text() != "" ||
			ast.IsStringOrNumericLiteralLike(node) && literalIsName(node) ||
			ast.IsPrivateIdentifier(node) {
			text := node.Text()
			if _, ok := nameTable[text]; ok {
				nameTable[text] = -1
			} else {
				nameTable[text] = node.Pos()
			}
		}

		node.ForEachChild(walk)
		jsdocNodes := node.JSDoc(file)
		for _, jsdoc := range jsdocNodes {
			jsdoc.ForEachChild(walk)
		}
		return false
	}

	file.ForEachChild(walk)
	return nameTable
}

// We want to store any numbers/strings if they were a name that could be
// related to a declaration.  So, if we have 'import x = require("something")'
// then we want 'something' to be in the name table.  Similarly, if we have
// "a['propname']" then we want to store "propname" in the name table.
func literalIsName(node *ast.NumericOrStringLikeLiteral) bool {
	return ast.IsDeclarationName(node) ||
		node.Parent.Kind == ast.KindExternalModuleReference ||
		isArgumentOfElementAccessExpression(node) ||
		ast.IsLiteralComputedPropertyDeclarationName(node)
}

func isArgumentOfElementAccessExpression(node *ast.Node) bool {
	return node != nil && node.Parent != nil &&
		node.Parent.Kind == ast.KindElementAccessExpression &&
		node.Parent.AsElementAccessExpression().ArgumentExpression == node
}

func isTagName(node *ast.Node) bool {
	return node.Parent != nil && ast.IsJSDocTag(node.Parent) && node.Parent.TagName() == node
}

func IsInString(sourceFile *ast.SourceFile, position int, previousToken *ast.Node) bool {
	if previousToken != nil && ast.IsStringTextContainingNode(previousToken) {
		start := previousToken.Pos()
		end := previousToken.End()

		// To be "in" one of these literals, the position has to be:
		//   1. entirely within the token text.
		//   2. at the end position of an unterminated token.
		//   3. at the end of a regular expression (due to trailing flags like '/foo/g').
		if start < position && position < end {
			return true
		}

		if position == end {
			return true
			//return !!(previousToken as LiteralExpression).isUnterminated; tbd
		}
	}
	return false
}

func RangeContainsRange(r1 core.TextRange, r2 core.TextRange) bool {
	return startEndContainsRange(r1.Pos(), r1.End(), r2)
}

func startEndContainsRange(start int, end int, textRange core.TextRange) bool {
	return start <= textRange.Pos() && end >= textRange.End()
}

func getPossibleGenericSignatures(called *ast.Expression, typeArgumentCount int, c *checker.Checker) []*checker.Signature {
	typeAtLocation := c.GetTypeAtLocation(called)
	if ast.IsOptionalChain(called.Parent) {
		typeAtLocation = removeOptionality(typeAtLocation, ast.IsOptionalChainRoot(called.Parent), true /*isOptionalChain*/, c)
	}
	var signatures []*checker.Signature
	if ast.IsNewExpression(called.Parent) {
		signatures = c.GetSignaturesOfType(typeAtLocation, checker.SignatureKindConstruct)
	} else {
		signatures = c.GetSignaturesOfType(typeAtLocation, checker.SignatureKindCall)
	}
	return core.Filter(signatures, func(s *checker.Signature) bool {
		return s.TypeParameters() != nil && len(s.TypeParameters()) >= typeArgumentCount
	})
}

func removeOptionality(t *checker.Type, isOptionalExpression bool, isOptionalChain bool, c *checker.Checker) *checker.Type {
	if isOptionalExpression {
		return c.GetNonNullableType(t)
	} else if isOptionalChain {
		return c.GetNonOptionalType(t)
	}
	return t
}

// nodeTests.ts
func isNoSubstitutionTemplateLiteral(node *ast.Node) bool {
	return node.Kind == ast.KindNoSubstitutionTemplateLiteral
}

func isTaggedTemplateExpression(node *ast.Node) bool {
	return node.Kind == ast.KindTaggedTemplateExpression
}

func isInsideTemplateLiteral(node *ast.Node, position int, sourceFile *ast.SourceFile) bool {
	return ast.IsTemplateLiteralKind(node.Kind) && (scanner.GetTokenPosOfNode(node, sourceFile, false) < position && position < node.End() || (ast.IsUnterminatedLiteral(node) && position == node.End()))
}

// Pseudo-literals
func isTemplateHead(node *ast.Node) bool {
	return node.Kind == ast.KindTemplateHead
}

func isTemplateTail(node *ast.Node) bool {
	return node.Kind == ast.KindTemplateTail
}

//

func findPrecedingMatchingToken(token *ast.Node, matchingTokenKind ast.Kind, sourceFile *ast.SourceFile) *ast.Node {
	closeTokenText := scanner.TokenToString(token.Kind)
	matchingTokenText := scanner.TokenToString(matchingTokenKind)
	tokenFullStart := token.Loc.Pos()
	// Text-scan based fast path - can be bamboozled by comments and other trivia, but often provides
	// a good, fast approximation without too much extra work in the cases where it fails.
	bestGuessIndex := strings.LastIndex(sourceFile.Text(), matchingTokenText)
	if bestGuessIndex == -1 {
		return nil // if the token text doesn't appear in the file, there can't be a match - super fast bail
	}
	// we can only use the textual result directly if we didn't have to count any close tokens within the range
	if strings.LastIndex(sourceFile.Text(), closeTokenText) < bestGuessIndex {
		nodeAtGuess := astnav.FindPrecedingToken(sourceFile, bestGuessIndex+1)
		if nodeAtGuess != nil && nodeAtGuess.Kind == matchingTokenKind {
			return nodeAtGuess
		}
	}
	tokenKind := token.Kind
	remainingMatchingTokens := 0
	for true {
		preceding := astnav.FindPrecedingToken(sourceFile, tokenFullStart)
		if preceding == nil {
			return nil
		}
		token = preceding
		if token.Kind == matchingTokenKind {
			if remainingMatchingTokens == 0 {
				return token
			}
			remainingMatchingTokens--
		} else if token.Kind == tokenKind {
			remainingMatchingTokens++
		}
	}
	return nil
}<|MERGE_RESOLUTION|>--- conflicted
+++ resolved
@@ -148,14 +148,11 @@
 	return nil
 }
 
-<<<<<<< HEAD
-=======
 // !!! signature help
 func getPossibleGenericSignatures(called *ast.Expression, typeArgumentCount int, checker *checker.Checker) []*checker.Signature {
 	return nil
 }
 
->>>>>>> 83fd62cd
 func isInRightSideOfInternalImportEqualsDeclaration(node *ast.Node) bool {
 	for node.Parent.Kind == ast.KindQualifiedName {
 		node = node.Parent
