package ls

import (
	"fmt"
	"iter"
	"slices"
	"strings"
	"unicode"

	"github.com/microsoft/typescript-go/internal/ast"
	"github.com/microsoft/typescript-go/internal/astnav"
	"github.com/microsoft/typescript-go/internal/checker"
	"github.com/microsoft/typescript-go/internal/collections"
	"github.com/microsoft/typescript-go/internal/core"
	"github.com/microsoft/typescript-go/internal/debug"
	"github.com/microsoft/typescript-go/internal/jsnum"
	"github.com/microsoft/typescript-go/internal/ls/lsconv"
	"github.com/microsoft/typescript-go/internal/ls/lsutil"
	"github.com/microsoft/typescript-go/internal/lsp/lsproto"
	"github.com/microsoft/typescript-go/internal/scanner"
	"github.com/microsoft/typescript-go/internal/stringutil"
	"github.com/microsoft/typescript-go/internal/tspath"
)

var quoteReplacer = strings.NewReplacer("'", `\'`, `\"`, `"`)

func IsInString(sourceFile *ast.SourceFile, position int, previousToken *ast.Node) bool {
	if previousToken != nil && ast.IsStringTextContainingNode(previousToken) {
		start := astnav.GetStartOfNode(previousToken, sourceFile, false /*includeJSDoc*/)
		end := previousToken.End()

		// To be "in" one of these literals, the position has to be:
		//   1. entirely within the token text.
		//   2. at the end position of an unterminated token.
		//   3. at the end of a regular expression (due to trailing flags like '/foo/g').
		if start < position && position < end {
			return true
		}

		if position == end {
			return ast.IsUnterminatedLiteral(previousToken)
		}
	}
	return false
}

func importFromModuleSpecifier(node *ast.Node) *ast.Node {
	if result := tryGetImportFromModuleSpecifier(node); result != nil {
		return result
	}
	debug.FailBadSyntaxKind(node.Parent)
	return nil
}

func tryGetImportFromModuleSpecifier(node *ast.StringLiteralLike) *ast.Node {
	switch node.Parent.Kind {
	case ast.KindImportDeclaration, ast.KindJSImportDeclaration, ast.KindExportDeclaration:
		return node.Parent
	case ast.KindExternalModuleReference:
		return node.Parent.Parent
	case ast.KindCallExpression:
		if ast.IsImportCall(node.Parent) || ast.IsRequireCall(node.Parent, false /*requireStringLiteralLikeArgument*/) {
			return node.Parent
		}
		return nil
	case ast.KindLiteralType:
		if !ast.IsStringLiteral(node) {
			return nil
		}
		if ast.IsImportTypeNode(node.Parent.Parent) {
			return node.Parent.Parent
		}
		return nil
	}
	return nil
}

func isModuleSpecifierLike(node *ast.Node) bool {
	if !ast.IsStringLiteralLike(node) {
		return false
	}

	if ast.IsRequireCall(node.Parent, false /*requireStringLiteralLikeArgument*/) || ast.IsImportCall(node.Parent) {
		return node.Parent.Arguments()[0] == node
	}

	return node.Parent.Kind == ast.KindExternalModuleReference ||
		node.Parent.Kind == ast.KindImportDeclaration ||
		node.Parent.Kind == ast.KindJSImportDeclaration
}

func getNonModuleSymbolOfMergedModuleSymbol(symbol *ast.Symbol) *ast.Symbol {
	if len(symbol.Declarations) == 0 || (symbol.Flags&(ast.SymbolFlagsModule|ast.SymbolFlagsTransient)) == 0 {
		return nil
	}

	if decl := core.Find(symbol.Declarations, func(d *ast.Node) bool { return !ast.IsSourceFile(d) && !ast.IsModuleDeclaration(d) }); decl != nil {
		return decl.Symbol()
	}
	return nil
}

func moduleSymbolToValidIdentifier(moduleSymbol *ast.Symbol, target core.ScriptTarget, forceCapitalize bool) string {
	return moduleSpecifierToValidIdentifier(stringutil.StripQuotes(moduleSymbol.Name), target, forceCapitalize)
}

func moduleSpecifierToValidIdentifier(moduleSpecifier string, target core.ScriptTarget, forceCapitalize bool) string {
	baseName := tspath.GetBaseFileName(strings.TrimSuffix(tspath.RemoveFileExtension(moduleSpecifier), "/index"))
	res := []rune{}
	lastCharWasValid := true
	baseNameRunes := []rune(baseName)
	if len(baseNameRunes) > 0 && scanner.IsIdentifierStart(baseNameRunes[0]) {
		if forceCapitalize {
			res = append(res, unicode.ToUpper(baseNameRunes[0]))
		} else {
			res = append(res, baseNameRunes[0])
		}
	} else {
		lastCharWasValid = false
	}

	for i := 1; i < len(baseNameRunes); i++ {
		isValid := scanner.IsIdentifierPart(baseNameRunes[i])
		if isValid {
			if !lastCharWasValid {
				res = append(res, unicode.ToUpper(baseNameRunes[i]))
			} else {
				res = append(res, baseNameRunes[i])
			}
		}
		lastCharWasValid = isValid
	}

	// Need `"_"` to ensure result isn't empty.
	resString := string(res)
	if resString != "" && !isNonContextualKeyword(scanner.StringToToken(resString)) {
		return resString
	}
	return "_" + resString
}

func getLocalSymbolForExportSpecifier(referenceLocation *ast.Identifier, referenceSymbol *ast.Symbol, exportSpecifier *ast.ExportSpecifier, ch *checker.Checker) *ast.Symbol {
	if isExportSpecifierAlias(referenceLocation, exportSpecifier) {
		if symbol := ch.GetExportSpecifierLocalTargetSymbol(exportSpecifier.AsNode()); symbol != nil {
			return symbol
		}
	}
	return referenceSymbol
}

func isExportSpecifierAlias(referenceLocation *ast.Identifier, exportSpecifier *ast.ExportSpecifier) bool {
	debug.Assert(exportSpecifier.PropertyName == referenceLocation.AsNode() || exportSpecifier.Name() == referenceLocation.AsNode(), "referenceLocation is not export specifier name or property name")
	propertyName := exportSpecifier.PropertyName
	if propertyName != nil {
		// Given `export { foo as bar } [from "someModule"]`: It's an alias at `foo`, but at `bar` it's a new symbol.
		return propertyName == referenceLocation.AsNode()
	} else {
		// `export { foo } from "foo"` is a re-export.
		// `export { foo };` is not a re-export, it creates an alias for the local variable `foo`.
		return exportSpecifier.Parent.Parent.ModuleSpecifier() == nil
	}
}

func isInComment(file *ast.SourceFile, position int, tokenAtPosition *ast.Node) *ast.CommentRange {
	return getRangeOfEnclosingComment(file, position, astnav.FindPrecedingToken(file, position), tokenAtPosition)
}

func hasChildOfKind(containingNode *ast.Node, kind ast.Kind, sourceFile *ast.SourceFile) bool {
	return findChildOfKind(containingNode, kind, sourceFile) != nil
}

func findChildOfKind(containingNode *ast.Node, kind ast.Kind, sourceFile *ast.SourceFile) *ast.Node {
	lastNodePos := containingNode.Pos()
	scanner := scanner.GetScannerForSourceFile(sourceFile, lastNodePos)

	var foundChild *ast.Node
	visitNode := func(node *ast.Node) bool {
		if node == nil || node.Flags&ast.NodeFlagsReparsed != 0 {
			return false
		}
		// Look for child in preceding tokens.
		startPos := lastNodePos
		for startPos < node.Pos() {
			tokenKind := scanner.Token()
			tokenFullStart := scanner.TokenFullStart()
			tokenEnd := scanner.TokenEnd()
			token := sourceFile.GetOrCreateToken(tokenKind, tokenFullStart, tokenEnd, containingNode)
			if tokenKind == kind {
				foundChild = token
				return true
			}
			startPos = tokenEnd
			scanner.Scan()
		}
		if node.Kind == kind {
			foundChild = node
			return true
		}

		lastNodePos = node.End()
		scanner.ResetPos(lastNodePos)
		return false
	}

	ast.ForEachChildAndJSDoc(containingNode, sourceFile, visitNode)

	if foundChild != nil {
		return foundChild
	}

	// Look for child in trailing tokens.
	startPos := lastNodePos
	for startPos < containingNode.End() {
		tokenKind := scanner.Token()
		tokenFullStart := scanner.TokenFullStart()
		tokenEnd := scanner.TokenEnd()
		token := sourceFile.GetOrCreateToken(tokenKind, tokenFullStart, tokenEnd, containingNode)
		if tokenKind == kind {
			return token
		}
		startPos = tokenEnd
		scanner.Scan()
	}
	return nil
}

type PossibleTypeArgumentInfo struct {
	called         *ast.IdentifierNode
	nTypeArguments int
}

// Get info for an expression like `f <` that may be the start of type arguments.
func getPossibleTypeArgumentsInfo(tokenIn *ast.Node, sourceFile *ast.SourceFile) *PossibleTypeArgumentInfo {
	// This is a rare case, but one that saves on a _lot_ of work if true - if the source file has _no_ `<` character,
	// then there obviously can't be any type arguments - no expensive brace-matching backwards scanning required
	if strings.LastIndexByte(sourceFile.Text(), '<') == -1 {
		return nil
	}

	token := tokenIn
	// This function determines if the node could be a type argument position
	// When editing, it is common to have an incomplete type argument list (e.g. missing ">"),
	// so the tree can have any shape depending on the tokens before the current node.
	// Instead, scanning for an identifier followed by a "<" before current node
	// will typically give us better results than inspecting the tree.
	// Note that we also balance out the already provided type arguments, arrays, object literals while doing so.
	remainingLessThanTokens := 0
	nTypeArguments := 0
	for token != nil {
		switch token.Kind {
		case ast.KindLessThanToken:
			// Found the beginning of the generic argument expression
			token = astnav.FindPrecedingToken(sourceFile, token.Pos())
			if token != nil && token.Kind == ast.KindQuestionDotToken {
				token = astnav.FindPrecedingToken(sourceFile, token.Pos())
			}
			if token == nil || !ast.IsIdentifier(token) {
				return nil
			}
			if remainingLessThanTokens == 0 {
				if ast.IsDeclarationName(token) {
					return nil
				}
				return &PossibleTypeArgumentInfo{
					called:         token,
					nTypeArguments: nTypeArguments,
				}
			}
			remainingLessThanTokens--
		case ast.KindGreaterThanGreaterThanGreaterThanToken:
			remainingLessThanTokens = +3
		case ast.KindGreaterThanGreaterThanToken:
			remainingLessThanTokens = +2
		case ast.KindGreaterThanToken:
			remainingLessThanTokens++
		case ast.KindCloseBraceToken:
			// This can be object type, skip until we find the matching open brace token
			// Skip until the matching open brace token
			token = findPrecedingMatchingToken(token, ast.KindOpenBraceToken, sourceFile)
			if token == nil {
				return nil
			}
		case ast.KindCloseParenToken:
			// This can be object type, skip until we find the matching open brace token
			// Skip until the matching open brace token
			token = findPrecedingMatchingToken(token, ast.KindOpenParenToken, sourceFile)
			if token == nil {
				return nil
			}
		case ast.KindCloseBracketToken:
			// This can be object type, skip until we find the matching open brace token
			// Skip until the matching open brace token
			token = findPrecedingMatchingToken(token, ast.KindOpenBracketToken, sourceFile)
			if token == nil {
				return nil
			}
		case ast.KindCommaToken:
			// Valid tokens in a type name. Skip.
			nTypeArguments++
		case ast.KindEqualsGreaterThanToken, ast.KindIdentifier, ast.KindStringLiteral, ast.KindNumericLiteral,
			ast.KindBigIntLiteral, ast.KindTrueKeyword, ast.KindFalseKeyword, ast.KindTypeOfKeyword, ast.KindExtendsKeyword,
			ast.KindKeyOfKeyword, ast.KindDotToken, ast.KindBarToken, ast.KindQuestionToken, ast.KindColonToken:
			// do nothing
		default:
			if !ast.IsTypeNode(token) {
				// Invalid token in type
				return nil
			}
		}
		token = astnav.FindPrecedingToken(sourceFile, token.Pos())
	}
	return nil
}

func isNameOfModuleDeclaration(node *ast.Node) bool {
	if node.Parent.Kind != ast.KindModuleDeclaration {
		return false
	}
	return node.Parent.Name() == node
}

func isExpressionOfExternalModuleImportEqualsDeclaration(node *ast.Node) bool {
	return ast.IsExternalModuleImportEqualsDeclaration(node.Parent.Parent) && ast.GetExternalModuleImportEqualsDeclarationExpression(node.Parent.Parent) == node
}

func isNamespaceReference(node *ast.Node) bool {
	return isQualifiedNameNamespaceReference(node) || isPropertyAccessNamespaceReference(node)
}

func isQualifiedNameNamespaceReference(node *ast.Node) bool {
	root := node
	isLastClause := true
	if root.Parent.Kind == ast.KindQualifiedName {
		for root.Parent != nil && root.Parent.Kind == ast.KindQualifiedName {
			root = root.Parent
		}

		isLastClause = root.AsQualifiedName().Right == node
	}

	return root.Parent.Kind == ast.KindTypeReference && !isLastClause
}

func isPropertyAccessNamespaceReference(node *ast.Node) bool {
	root := node
	isLastClause := true
	if root.Parent.Kind == ast.KindPropertyAccessExpression {
		for root.Parent != nil && root.Parent.Kind == ast.KindPropertyAccessExpression {
			root = root.Parent
		}

		isLastClause = root.Name() == node
	}

	if !isLastClause && root.Parent.Kind == ast.KindExpressionWithTypeArguments && root.Parent.Parent.Kind == ast.KindHeritageClause {
		decl := root.Parent.Parent.Parent
		return (decl.Kind == ast.KindClassDeclaration && root.Parent.Parent.AsHeritageClause().Token == ast.KindImplementsKeyword) ||
			(decl.Kind == ast.KindInterfaceDeclaration && root.Parent.Parent.AsHeritageClause().Token == ast.KindExtendsKeyword)
	}

	return false
}

func isThis(node *ast.Node) bool {
	switch node.Kind {
	case ast.KindThisKeyword:
		// case ast.KindThisType: TODO: GH#9267
		return true
	case ast.KindIdentifier:
		// 'this' as a parameter
		return node.Text() == "this" && node.Parent.Kind == ast.KindParameter
	default:
		return false
	}
}

func isTypeReference(node *ast.Node) bool {
	if ast.IsRightSideOfQualifiedNameOrPropertyAccess(node) {
		node = node.Parent
	}

	switch node.Kind {
	case ast.KindThisKeyword:
		return !ast.IsExpressionNode(node)
	case ast.KindThisType:
		return true
	}

	switch node.Parent.Kind {
	case ast.KindTypeReference:
		return true
	case ast.KindImportType:
		return !node.Parent.AsImportTypeNode().IsTypeOf
	case ast.KindExpressionWithTypeArguments:
		return ast.IsPartOfTypeNode(node.Parent)
	}

	return false
}

func isInRightSideOfInternalImportEqualsDeclaration(node *ast.Node) bool {
	if node.Parent == nil {
		return false
	}
	for node.Parent.Kind == ast.KindQualifiedName {
		node = node.Parent
	}

	return ast.IsInternalModuleImportEqualsDeclaration(node.Parent) && node.Parent.AsImportEqualsDeclaration().ModuleReference == node
}

func (l *LanguageService) createLspRangeFromNode(node *ast.Node, file *ast.SourceFile) *lsproto.Range {
	return l.createLspRangeFromBounds(scanner.GetTokenPosOfNode(node, file, false /*includeJSDoc*/), node.End(), file)
}

func createRangeFromNode(node *ast.Node, file *ast.SourceFile) core.TextRange {
	return core.NewTextRange(scanner.GetTokenPosOfNode(node, file, false /*includeJSDoc*/), node.End())
}

func (l *LanguageService) createLspRangeFromBounds(start, end int, file *ast.SourceFile) *lsproto.Range {
	lspRange := l.converters.ToLSPRange(file, core.NewTextRange(start, end))
	return &lspRange
}

func (l *LanguageService) createLspRangeFromRange(textRange core.TextRange, script lsconv.Script) *lsproto.Range {
	lspRange := l.converters.ToLSPRange(script, textRange)
	return &lspRange
}

func (l *LanguageService) createLspPosition(position int, file *ast.SourceFile) lsproto.Position {
	return l.converters.PositionToLineAndCharacter(file, core.TextPos(position))
}

func quote(file *ast.SourceFile, preferences *lsutil.UserPreferences, text string) string {
	// Editors can pass in undefined or empty string - we want to infer the preference in those cases.
	quotePreference := getQuotePreference(file, preferences)
	quoted, _ := core.StringifyJson(text, "" /*prefix*/, "" /*indent*/)
	if quotePreference == quotePreferenceSingle {
		quoted = quoteReplacer.Replace(stringutil.StripQuotes(quoted))
	}
	return quoted
}

type quotePreference int

const (
	quotePreferenceSingle quotePreference = iota
	quotePreferenceDouble
)

func quotePreferenceFromString(str *ast.StringLiteral) quotePreference {
	if str.TokenFlags&ast.TokenFlagsSingleQuote != 0 {
		return quotePreferenceSingle
	}
	return quotePreferenceDouble
}

func getQuotePreference(sourceFile *ast.SourceFile, preferences *lsutil.UserPreferences) quotePreference {
	if preferences.QuotePreference != "" && preferences.QuotePreference != "auto" {
		if preferences.QuotePreference == "single" {
			return quotePreferenceSingle
		}
		return quotePreferenceDouble
	}
	// ignore synthetic import added when importHelpers: true
	firstModuleSpecifier := core.Find(sourceFile.Imports(), func(n *ast.Node) bool {
		return ast.IsStringLiteral(n) && !ast.NodeIsSynthesized(n.Parent)
	})
	if firstModuleSpecifier != nil {
		return quotePreferenceFromString(firstModuleSpecifier.AsStringLiteral())
	}
	return quotePreferenceDouble
}

func isNonContextualKeyword(token ast.Kind) bool {
	return ast.IsKeywordKind(token) && !ast.IsContextualKeyword(token)
}

var typeKeywords *collections.Set[ast.Kind] = collections.NewSetFromItems(
	ast.KindAnyKeyword,
	ast.KindAssertsKeyword,
	ast.KindBigIntKeyword,
	ast.KindBooleanKeyword,
	ast.KindFalseKeyword,
	ast.KindInferKeyword,
	ast.KindKeyOfKeyword,
	ast.KindNeverKeyword,
	ast.KindNullKeyword,
	ast.KindNumberKeyword,
	ast.KindObjectKeyword,
	ast.KindReadonlyKeyword,
	ast.KindStringKeyword,
	ast.KindSymbolKeyword,
	ast.KindTypeOfKeyword,
	ast.KindTrueKeyword,
	ast.KindVoidKeyword,
	ast.KindUndefinedKeyword,
	ast.KindUniqueKeyword,
	ast.KindUnknownKeyword,
)

func isTypeKeyword(kind ast.Kind) bool {
	return typeKeywords.Has(kind)
}

func isSeparator(node *ast.Node, candidate *ast.Node) bool {
	return candidate != nil && node.Parent != nil && (candidate.Kind == ast.KindCommaToken || (candidate.Kind == ast.KindSemicolonToken && node.Parent.Kind == ast.KindObjectLiteralExpression))
}

// Returns a map of all names in the file to their positions.
// !!! cache this
func getNameTable(file *ast.SourceFile) map[string]int {
	nameTable := make(map[string]int)
	var walk func(node *ast.Node) bool

	walk = func(node *ast.Node) bool {
		if ast.IsIdentifier(node) && !isTagName(node) && node.Text() != "" ||
			ast.IsStringOrNumericLiteralLike(node) && literalIsName(node) ||
			ast.IsPrivateIdentifier(node) {
			text := node.Text()
			if _, ok := nameTable[text]; ok {
				nameTable[text] = -1
			} else {
				nameTable[text] = node.Pos()
			}
		}

		node.ForEachChild(walk)
		jsdocNodes := node.JSDoc(file)
		for _, jsdoc := range jsdocNodes {
			jsdoc.ForEachChild(walk)
		}
		return false
	}

	file.ForEachChild(walk)
	return nameTable
}

// We want to store any numbers/strings if they were a name that could be
// related to a declaration.  So, if we have 'import x = require("something")'
// then we want 'something' to be in the name table.  Similarly, if we have
// "a['propname']" then we want to store "propname" in the name table.
func literalIsName(node *ast.NumericOrStringLikeLiteral) bool {
	return ast.IsDeclarationName(node) ||
		node.Parent.Kind == ast.KindExternalModuleReference ||
		isArgumentOfElementAccessExpression(node) ||
		ast.IsLiteralComputedPropertyDeclarationName(node)
}

func isLiteralNameOfPropertyDeclarationOrIndexAccess(node *ast.Node) bool {
	// utilities
	switch node.Parent.Kind {
	case ast.KindPropertyDeclaration,
		ast.KindPropertySignature,
		ast.KindPropertyAssignment,
		ast.KindEnumMember,
		ast.KindMethodDeclaration,
		ast.KindMethodSignature,
		ast.KindGetAccessor,
		ast.KindSetAccessor,
		ast.KindModuleDeclaration:
		return ast.GetNameOfDeclaration(node.Parent) == node
	case ast.KindElementAccessExpression:
		return node.Parent.AsElementAccessExpression().ArgumentExpression == node
	case ast.KindComputedPropertyName:
		return true
	case ast.KindLiteralType:
		return node.Parent.Parent.Kind == ast.KindIndexedAccessType
	default:
		return false
	}
}

func isObjectBindingElementWithoutPropertyName(bindingElement *ast.Node) bool {
	return bindingElement.Kind == ast.KindBindingElement &&
		bindingElement.Parent.Kind == ast.KindObjectBindingPattern &&
		bindingElement.Name().Kind == ast.KindIdentifier &&
		bindingElement.PropertyName() == nil
}

func isArgumentOfElementAccessExpression(node *ast.Node) bool {
	return node != nil && node.Parent != nil &&
		node.Parent.Kind == ast.KindElementAccessExpression &&
		node.Parent.AsElementAccessExpression().ArgumentExpression == node
}

func isRightSideOfPropertyAccess(node *ast.Node) bool {
	return node.Parent.Kind == ast.KindPropertyAccessExpression && node.Parent.Name() == node
}

func isStaticSymbol(symbol *ast.Symbol) bool {
	if symbol.ValueDeclaration == nil {
		return false
	}
	modifierFlags := symbol.ValueDeclaration.ModifierFlags()
	return modifierFlags&ast.ModifierFlagsStatic != 0
}

func isImplementation(node *ast.Node) bool {
	if node.Flags&ast.NodeFlagsAmbient != 0 {
		return !(node.Kind == ast.KindInterfaceDeclaration || node.Kind == ast.KindTypeAliasDeclaration)
	}
	if ast.IsVariableLike(node) {
		return ast.HasInitializer(node)
	}
	if ast.IsFunctionLikeDeclaration(node) {
		return node.Body() != nil
	}
	return ast.IsClassLike(node) || ast.IsModuleOrEnumDeclaration(node)
}

func isImplementationExpression(node *ast.Node) bool {
	switch node.Kind {
	case ast.KindParenthesizedExpression:
		return isImplementationExpression(node.Expression())
	case ast.KindArrowFunction, ast.KindFunctionExpression, ast.KindObjectLiteralExpression, ast.KindClassExpression, ast.KindArrayLiteralExpression:
		return true
	default:
		return false
	}
}

func isReadonlyTypeOperator(node *ast.Node) bool {
	return node.Kind == ast.KindReadonlyKeyword && node.Parent.Kind == ast.KindTypeOperator && node.Parent.AsTypeOperatorNode().Operator == ast.KindReadonlyKeyword
}

func isJumpStatementTarget(node *ast.Node) bool {
	return node.Kind == ast.KindIdentifier && ast.IsBreakOrContinueStatement(node.Parent) && node.Parent.Label() == node
}

func isLabelOfLabeledStatement(node *ast.Node) bool {
	return node.Kind == ast.KindIdentifier && node.Parent.Kind == ast.KindLabeledStatement && node.Parent.Label() == node
}

func findReferenceInPosition(refs []*ast.FileReference, pos int) *ast.FileReference {
	return core.Find(refs, func(ref *ast.FileReference) bool { return ref.ContainsInclusive(pos) })
}

func isTagName(node *ast.Node) bool {
	return node.Parent != nil && ast.IsJSDocTag(node.Parent) && node.Parent.TagName() == node
}

// Assumes `candidate.pos <= position` holds.
func positionBelongsToNode(candidate *ast.Node, position int, file *ast.SourceFile) bool {
	if candidate.Pos() > position {
		panic("Expected candidate.pos <= position")
	}
	return position < candidate.End() || !isCompletedNode(candidate, file)
}

func isCompletedNode(n *ast.Node, sourceFile *ast.SourceFile) bool {
	if n == nil || ast.NodeIsMissing(n) {
		return false
	}

	switch n.Kind {
	case ast.KindClassDeclaration,
		ast.KindInterfaceDeclaration,
		ast.KindEnumDeclaration,
		ast.KindObjectLiteralExpression,
		ast.KindObjectBindingPattern,
		ast.KindTypeLiteral,
		ast.KindBlock,
		ast.KindModuleBlock,
		ast.KindCaseBlock,
		ast.KindNamedImports,
		ast.KindNamedExports:
		return nodeEndsWith(n, ast.KindCloseBraceToken, sourceFile)

	case ast.KindCatchClause:
		return isCompletedNode(n.AsCatchClause().Block, sourceFile)

	case ast.KindNewExpression:
		if n.ArgumentList() == nil {
			return true
		}
		fallthrough

	case ast.KindCallExpression,
		ast.KindParenthesizedExpression,
		ast.KindParenthesizedType:
		return nodeEndsWith(n, ast.KindCloseParenToken, sourceFile)

	case ast.KindFunctionType,
		ast.KindConstructorType:
		return isCompletedNode(n.Type(), sourceFile)

	case ast.KindConstructor,
		ast.KindGetAccessor,
		ast.KindSetAccessor,
		ast.KindFunctionDeclaration,
		ast.KindFunctionExpression,
		ast.KindMethodDeclaration,
		ast.KindMethodSignature,
		ast.KindConstructSignature,
		ast.KindCallSignature,
		ast.KindArrowFunction:
		if n.Body() != nil {
			return isCompletedNode(n.Body(), sourceFile)
		}
		if n.Type() != nil {
			return isCompletedNode(n.Type(), sourceFile)
		}
		// Even though type parameters can be unclosed, we can get away with
		// having at least a closing paren.
		return hasChildOfKind(n, ast.KindCloseParenToken, sourceFile)

	case ast.KindModuleDeclaration:
		return n.Body() != nil && isCompletedNode(n.Body(), sourceFile)

	case ast.KindIfStatement:
		if n.AsIfStatement().ElseStatement != nil {
			return isCompletedNode(n.AsIfStatement().ElseStatement, sourceFile)
		}
		return isCompletedNode(n.AsIfStatement().ThenStatement, sourceFile)

	case ast.KindExpressionStatement:
		return isCompletedNode(n.Expression(), sourceFile) ||
			hasChildOfKind(n, ast.KindSemicolonToken, sourceFile)

	case ast.KindArrayLiteralExpression,
		ast.KindArrayBindingPattern,
		ast.KindElementAccessExpression,
		ast.KindComputedPropertyName,
		ast.KindTupleType:
		return nodeEndsWith(n, ast.KindCloseBracketToken, sourceFile)

	case ast.KindIndexSignature:
		if n.AsIndexSignatureDeclaration().Type != nil {
			return isCompletedNode(n.AsIndexSignatureDeclaration().Type, sourceFile)
		}
		return hasChildOfKind(n, ast.KindCloseBracketToken, sourceFile)

	case ast.KindCaseClause,
		ast.KindDefaultClause:
		// there is no such thing as terminator token for CaseClause/DefaultClause so for simplicity always consider them non-completed
		return false

	case ast.KindForStatement,
		ast.KindForInStatement,
		ast.KindForOfStatement,
		ast.KindWhileStatement:
		return isCompletedNode(n.Statement(), sourceFile)
	case ast.KindDoStatement:
		// rough approximation: if DoStatement has While keyword - then if node is completed is checking the presence of ')';
		if hasChildOfKind(n, ast.KindWhileKeyword, sourceFile) {
			return nodeEndsWith(n, ast.KindCloseParenToken, sourceFile)
		}
		return isCompletedNode(n.Statement(), sourceFile)

	case ast.KindTypeQuery:
		return isCompletedNode(n.AsTypeQueryNode().ExprName, sourceFile)

	case ast.KindTypeOfExpression,
		ast.KindDeleteExpression,
		ast.KindVoidExpression,
		ast.KindYieldExpression,
		ast.KindSpreadElement:
		return isCompletedNode(n.Expression(), sourceFile)

	case ast.KindTaggedTemplateExpression:
		return isCompletedNode(n.AsTaggedTemplateExpression().Template, sourceFile)

	case ast.KindTemplateExpression:
		if n.AsTemplateExpression().TemplateSpans == nil {
			return false
		}
		lastSpan := core.LastOrNil(n.AsTemplateExpression().TemplateSpans.Nodes)
		return isCompletedNode(lastSpan, sourceFile)

	case ast.KindTemplateSpan:
		return ast.NodeIsPresent(n.AsTemplateSpan().Literal)

	case ast.KindExportDeclaration,
		ast.KindImportDeclaration:
		return ast.NodeIsPresent(n.ModuleSpecifier())

	case ast.KindPrefixUnaryExpression:
		return isCompletedNode(n.AsPrefixUnaryExpression().Operand, sourceFile)

	case ast.KindBinaryExpression:
		return isCompletedNode(n.AsBinaryExpression().Right, sourceFile)

	case ast.KindConditionalExpression:
		return isCompletedNode(n.AsConditionalExpression().WhenFalse, sourceFile)

	default:
		return true
	}
}

// Checks if node ends with 'expectedLastToken'.
// If child at position 'length - 1' is 'SemicolonToken' it is skipped and 'expectedLastToken' is compared with child at position 'length - 2'.
func nodeEndsWith(n *ast.Node, expectedLastToken ast.Kind, sourceFile *ast.SourceFile) bool {
	lastChildNode := lsutil.GetLastVisitedChild(n, sourceFile)
	var lastNodeAndTokens []*ast.Node
	var tokenStartPos int
	if lastChildNode != nil {
		lastNodeAndTokens = []*ast.Node{lastChildNode}
		tokenStartPos = lastChildNode.End()
	} else {
		tokenStartPos = n.Pos()
	}
	scanner := scanner.GetScannerForSourceFile(sourceFile, tokenStartPos)
	for startPos := tokenStartPos; startPos < n.End(); {
		tokenKind := scanner.Token()
		tokenFullStart := scanner.TokenFullStart()
		tokenEnd := scanner.TokenEnd()
		token := sourceFile.GetOrCreateToken(tokenKind, tokenFullStart, tokenEnd, n)
		lastNodeAndTokens = append(lastNodeAndTokens, token)
		startPos = tokenEnd
		scanner.Scan()
	}
	if len(lastNodeAndTokens) == 0 {
		return false
	}
	lastChild := lastNodeAndTokens[len(lastNodeAndTokens)-1]
	if lastChild.Kind == expectedLastToken {
		return true
	} else if lastChild.Kind == ast.KindSemicolonToken && len(lastNodeAndTokens) > 1 {
		return lastNodeAndTokens[len(lastNodeAndTokens)-2].Kind == expectedLastToken
	}
	return false
}

func getContainingNodeIfInHeritageClause(node *ast.Node) *ast.Node {
	if node.Kind == ast.KindIdentifier || node.Kind == ast.KindPropertyAccessExpression {
		return getContainingNodeIfInHeritageClause(node.Parent)
	}
	if node.Kind == ast.KindExpressionWithTypeArguments && (ast.IsClassLike(node.Parent.Parent) || node.Parent.Parent.Kind == ast.KindInterfaceDeclaration) {
		return node.Parent.Parent
	}
	return nil
}

func getContainerNode(node *ast.Node) *ast.Node {
	for parent := node.Parent; parent != nil; parent = parent.Parent {
		switch parent.Kind {
		case ast.KindSourceFile, ast.KindMethodDeclaration, ast.KindMethodSignature, ast.KindFunctionDeclaration, ast.KindFunctionExpression,
			ast.KindGetAccessor, ast.KindSetAccessor, ast.KindClassDeclaration, ast.KindInterfaceDeclaration, ast.KindEnumDeclaration, ast.KindModuleDeclaration:
			return parent
		}
	}
	return nil
}

func getAdjustedLocation(node *ast.Node, forRename bool, sourceFile *ast.SourceFile) *ast.Node {
	// todo: check if this function needs to be changed for jsdoc updates

	parent := node.Parent
	// /**/<modifier> [|name|] ...
	// /**/<modifier> <class|interface|type|enum|module|namespace|function|get|set> [|name|] ...
	// /**/<class|interface|type|enum|module|namespace|function|get|set> [|name|] ...
	// /**/import [|name|] = ...
	//
	// NOTE: If the node is a modifier, we don't adjust its location if it is the `default` modifier as that is handled
	// specially by `getSymbolAtLocation`.
	isModifier := func(node *ast.Node) bool {
		if ast.IsModifier(node) && (forRename || node.Kind != ast.KindDefaultKeyword) {
<<<<<<< HEAD
			return ast.CanHaveModifiers(parent) && parent.Modifiers() != nil && slices.Contains(parent.Modifiers().Nodes, node)
=======
			return ast.CanHaveModifiers(parent) && slices.Contains(parent.ModifierNodes(), node)
>>>>>>> 35a5221f
		}
		switch node.Kind {
		case ast.KindClassKeyword:
			return ast.IsClassDeclaration(parent) || ast.IsClassExpression(node)
		case ast.KindFunctionKeyword:
			return ast.IsFunctionDeclaration(parent) || ast.IsFunctionExpression(node)
		case ast.KindInterfaceKeyword:
			return ast.IsInterfaceDeclaration(parent)
		case ast.KindEnumKeyword:
			return ast.IsEnumDeclaration(parent)
		case ast.KindTypeKeyword:
			return ast.IsTypeAliasDeclaration(parent)
		case ast.KindNamespaceKeyword, ast.KindModuleKeyword:
			return ast.IsModuleDeclaration(parent)
		case ast.KindImportKeyword:
			return ast.IsImportEqualsDeclaration(parent)
		case ast.KindGetKeyword:
			return ast.IsGetAccessorDeclaration(parent)
		case ast.KindSetKeyword:
			return ast.IsSetAccessorDeclaration(parent)
		}
		return false
	}
	if isModifier(node) {
		if sourceFile == nil {
			sourceFile = ast.GetSourceFileOfNode(node)
		}
		if location := getAdjustedLocationForDeclaration(parent, forRename, sourceFile); location != nil {
			return location
		}
	}

	// /**/<var|let| [|n:ame|] ...
	if node.Kind == ast.KindVarKeyword || node.Kind == ast.KindConstKeyword || node.Kind == ast.KindLetKeyword &&
		ast.IsVariableDeclarationList(parent) && len(parent.AsVariableDeclarationList().Declarations.Nodes) == 1 {
		if decl := parent.AsVariableDeclarationList().Declarations.Nodes[0].AsVariableDeclaration(); ast.IsIdentifier(decl.Name()) {
			return decl.Name()
		}
	}

	if node.Kind == ast.KindTypeKeyword {
		// import /**/type [|name|] from ...;
		// import /**/type { [|name|] } from ...;
		// import /**/type { propertyName as [|name|] } from ...;
		// import /**/type ... from "[|module|]";
		if ast.IsImportClause(parent) && parent.IsTypeOnly() {
			if location := getAdjustedLocationForImportDeclaration(parent.Parent.AsImportDeclaration(), forRename); location != nil {
				return location
			}
		}
		// export /**/type { [|name|] } from ...;
		// export /**/type { propertyName as [|name|] } from ...;
		// export /**/type * from "[|module|]";
		// export /**/type * as ... from "[|module|]";
		if ast.IsExportDeclaration(parent) && parent.IsTypeOnly() {
			if location := getAdjustedLocationForExportDeclaration(parent.Parent.AsExportDeclaration(), forRename); location != nil {
				return location
			}
		}
	}

	// import { propertyName /**/as [|name|] } ...
	// import * /**/as [|name|] ...
	// export { propertyName /**/as [|name|] } ...
	// export * /**/as [|name|] ...
	if node.Kind == ast.KindAsKeyword {
		if parent.Kind == ast.KindImportSpecifier && parent.PropertyName() != nil ||
			parent.Kind == ast.KindExportSpecifier && parent.PropertyName() != nil ||
			parent.Kind == ast.KindNamespaceImport ||
			parent.Kind == ast.KindNamespaceExport {
			return parent.Name()
		}
		if parent.Kind == ast.KindExportDeclaration {
			if exportClause := parent.AsExportDeclaration().ExportClause; exportClause != nil && exportClause.Kind == ast.KindNamespaceExport {
				return exportClause.Name()
			}
		}
	}

	// /**/import [|name|] from ...;
	// /**/import { [|name|] } from ...;
	// /**/import { propertyName as [|name|] } from ...;
	// /**/import ... from "[|module|]";
	// /**/import "[|module|]";
	if node.Kind == ast.KindImportKeyword && parent.Kind == ast.KindImportDeclaration {
		if location := getAdjustedLocationForImportDeclaration(parent.AsImportDeclaration(), forRename); location != nil {
			return location
		}
	}

	if node.Kind == ast.KindExportKeyword {
		// /**/export { [|name|] } ...;
		// /**/export { propertyName as [|name|] } ...;
		// /**/export * from "[|module|]";
		// /**/export * as ... from "[|module|]";
		if parent.Kind == ast.KindExportDeclaration {
			if location := getAdjustedLocationForExportDeclaration(parent.AsExportDeclaration(), forRename); location != nil {
				return location
			}
		}
		// NOTE: We don't adjust the location of the `default` keyword as that is handled specially by `getSymbolAtLocation`.
		// /**/export default [|name|];
		// /**/export = [|name|];
		if parent.Kind == ast.KindExportAssignment {
			return ast.SkipOuterExpressions(parent.Expression(), ast.OEKAll)
		}
	}
	// import name = /**/require("[|module|]");
	if node.Kind == ast.KindRequireKeyword && parent.Kind == ast.KindExternalModuleReference {
		return parent.Expression()
	}
	// import ... /**/from "[|module|]";
	// export ... /**/from "[|module|]";
	if node.Kind == ast.KindFromKeyword {
		if (parent.Kind == ast.KindImportDeclaration || parent.Kind == ast.KindExportDeclaration) && parent.ModuleSpecifier() != nil {
			return parent.ModuleSpecifier()
		}
	}
	// class ... /**/extends [|name|] ...
	// class ... /**/implements [|name|] ...
	// class ... /**/implements name1, name2 ...
	// interface ... /**/extends [|name|] ...
	// interface ... /**/extends name1, name2 ...
	if (node.Kind == ast.KindExtendsKeyword || node.Kind == ast.KindImplementsKeyword) && parent.Kind == ast.KindHeritageClause && parent.AsHeritageClause().Token == node.Kind {
		getAdjustedLocationForHeritageClause := func(node *ast.HeritageClause) *ast.Node {
			// /**/extends [|name|]
			// /**/implements [|name|]
			if len(node.Types.Nodes) == 1 {
				return node.Types.Nodes[0].Expression()
			}

			// fall through `getAdjustedLocation`
			//    /**/extends name1, name2 ...
			//    /**/implements name1, name2 ...
			return nil
		}

		if location := getAdjustedLocationForHeritageClause(parent.AsHeritageClause()); location != nil {
			return location
		}
	}
	if node.Kind == ast.KindExtendsKeyword {
		// ... <T /**/extends [|U|]> ...
		if parent.Kind == ast.KindTypeParameter {
			if constraint := parent.AsTypeParameter().Constraint; constraint != nil && constraint.Kind == ast.KindTypeReference {
				return constraint.AsTypeReference().TypeName
			}
		}
		// ... T /**/extends [|U|] ? ...
		if parent.Kind == ast.KindConditionalType {
			if extendsType := parent.AsConditionalTypeNode().ExtendsType; extendsType != nil && extendsType.Kind == ast.KindTypeReference {
				return extendsType.AsTypeReference().TypeName
			}
		}
	}
	// ... T extends /**/infer [|U|] ? ...
	if node.Kind == ast.KindInferKeyword && parent.Kind == ast.KindInferType {
		return parent.AsInferTypeNode().TypeParameter.Name()
	}
	// { [ [|K|] /**/in keyof T]: ... }
	if node.Kind == ast.KindInKeyword && parent.Kind == ast.KindTypeParameter && parent.Parent.Kind == ast.KindMappedType {
		return parent.Name()
	}
	// /**/keyof [|T|]
	if node.Kind == ast.KindKeyOfKeyword && parent.Kind == ast.KindTypeOperator && parent.AsTypeOperatorNode().Operator == ast.KindKeyOfKeyword {
		if parentType := parent.Type(); parentType != nil && parentType.Kind == ast.KindTypeReference {
			return parentType.AsTypeReferenceNode().TypeName
		}
	}
	// /**/readonly [|name|][]
	if node.Kind == ast.KindReadonlyKeyword && parent.Kind == ast.KindTypeOperator && parent.AsTypeOperatorNode().Operator == ast.KindReadonlyKeyword {
		if parentType := parent.Type(); parentType != nil && parentType.Kind == ast.KindArrayType && parentType.AsArrayTypeNode().ElementType.Kind == ast.KindTypeReference {
			return parentType.AsArrayTypeNode().ElementType.AsTypeReferenceNode().TypeName
		}
	}

	if !forRename {
		// /**/new [|name|]
		// /**/void [|name|]
		// /**/void obj.[|name|]
		// /**/typeof [|name|]
		// /**/typeof obj.[|name|]
		// /**/await [|name|]
		// /**/await obj.[|name|]
		// /**/yield [|name|]
		// /**/yield obj.[|name|]
		// /**/delete obj.[|name|]
		if node.Kind == ast.KindNewKeyword && parent.Kind == ast.KindNewExpression ||
			node.Kind == ast.KindVoidKeyword && parent.Kind == ast.KindVoidExpression ||
			node.Kind == ast.KindTypeOfKeyword && parent.Kind == ast.KindTypeOfExpression ||
			node.Kind == ast.KindAwaitKeyword && parent.Kind == ast.KindAwaitExpression ||
			node.Kind == ast.KindYieldKeyword && parent.Kind == ast.KindYieldExpression ||
			node.Kind == ast.KindDeleteKeyword && parent.Kind == ast.KindDeleteExpression {
			if expr := parent.Expression(); expr != nil {
				return ast.SkipOuterExpressions(expr, ast.OEKAll)
			}
		}

		// left /**/in [|name|]
		// left /**/instanceof [|name|]
		if (node.Kind == ast.KindInKeyword || node.Kind == ast.KindInstanceOfKeyword) && parent.Kind == ast.KindBinaryExpression && parent.AsBinaryExpression().OperatorToken == node {
			return ast.SkipOuterExpressions(parent.AsBinaryExpression().Right, ast.OEKAll)
		}

		// left /**/as [|name|]
		if node.Kind == ast.KindAsKeyword && parent.Kind == ast.KindAsExpression {
			if asExprType := parent.Type(); asExprType != nil && asExprType.Kind == ast.KindTypeReference {
				return asExprType.AsTypeReferenceNode().TypeName
			}
		}

		// for (... /**/in [|name|])
		// for (... /**/of [|name|])
		if node.Kind == ast.KindInKeyword && parent.Kind == ast.KindForInStatement ||
			node.Kind == ast.KindOfKeyword && parent.Kind == ast.KindForOfStatement {
			return ast.SkipOuterExpressions(parent.Expression(), ast.OEKAll)
		}
	}

	return node
}

func getAdjustedLocationForDeclaration(node *ast.Node, forRename bool, sourceFile *ast.SourceFile) *ast.Node {
	if node.Name() != nil {
		return node.Name()
	}
	if forRename {
		return nil
	}
	switch node.Kind {
	case ast.KindClassDeclaration, ast.KindFunctionDeclaration:
		// for class and function declarations, use the `default` modifier
		// when the declaration is unnamed.
<<<<<<< HEAD
		if node.Modifiers() != nil {
			return core.Find(node.Modifiers().Nodes, func(*ast.Node) bool { return node.Kind == ast.KindDefaultKeyword })
		}
=======
		return core.Find(node.ModifierNodes(), func(*ast.Node) bool { return node.Kind == ast.KindDefaultKeyword })
>>>>>>> 35a5221f
	case ast.KindClassExpression:
		// for class expressions, use the `class` keyword when the class is unnamed
		return findChildOfKind(node, ast.KindClassKeyword, sourceFile)
	case ast.KindFunctionExpression:
		// for function expressions, use the `function` keyword when the function is unnamed
		return findChildOfKind(node, ast.KindFunctionKeyword, sourceFile)
	case ast.KindConstructor:
		return node
	}
	return nil
}

func getAdjustedLocationForImportDeclaration(node *ast.ImportDeclaration, forRename bool) *ast.Node {
	if node.ImportClause != nil {
		if name := node.ImportClause.Name(); name != nil {
			if node.ImportClause.AsImportClause().NamedBindings != nil {
				// do not adjust if we have both a name and named bindings
				return nil
			}
			// /**/import [|name|] from ...;
			// import /**/type [|name|] from ...;
			return node.ImportClause.Name()
		}

		// /**/import { [|name|] } from ...;
		// /**/import { propertyName as [|name|] } from ...;
		// /**/import * as [|name|] from ...;
		// import /**/type { [|name|] } from ...;
		// import /**/type { propertyName as [|name|] } from ...;
		// import /**/type * as [|name|] from ...;
		if namedBindings := node.ImportClause.AsImportClause().NamedBindings; namedBindings != nil {
			switch namedBindings.Kind {
			case ast.KindNamedImports:
				// do nothing if there is more than one binding
				elements := namedBindings.Elements()
				if len(elements) != 1 {
					return nil
				}
				return elements[0].Name()

			case ast.KindNamespaceImport:
				return namedBindings.Name()

			}
		}
	}
	if !forRename {
		// /**/import "[|module|]";
		// /**/import ... from "[|module|]";
		// import /**/type ... from "[|module|]";
		return node.ModuleSpecifier
	}
	return nil
}

func getAdjustedLocationForExportDeclaration(node *ast.ExportDeclaration, forRename bool) *ast.Node {
	if node.ExportClause != nil {
		// /**/export { [|name|] } ...
		// /**/export { propertyName as [|name|] } ...
		// /**/export * as [|name|] ...
		// export /**/type { [|name|] } from ...
		// export /**/type { propertyName as [|name|] } from ...
		// export /**/type * as [|name|] ...
		switch node.ExportClause.Kind {
		case ast.KindNamedExports:
			// do nothing if there is more than one binding
			elements := node.ExportClause.Elements()
			if len(elements) != 1 {
				return nil
			}
			return elements[0].Name()
		case ast.KindNamespaceExport:
			return node.ExportClause.Name()
		}
	}
	if !forRename {
		// /**/export * from "[|module|]";
		// export /**/type * from "[|module|]";
		return node.ModuleSpecifier
	}
	return nil
}

func getMeaningFromLocation(node *ast.Node) ast.SemanticMeaning {
	// todo: check if this function needs to be changed for jsdoc updates
	node = getAdjustedLocation(node, false /*forRename*/, nil)
	parent := node.Parent
	switch {
	case ast.IsSourceFile(node):
		return ast.SemanticMeaningValue
	case ast.NodeKindIs(node, ast.KindExportAssignment, ast.KindExportSpecifier, ast.KindExternalModuleReference, ast.KindImportSpecifier, ast.KindImportClause) || parent.Kind == ast.KindImportEqualsDeclaration && node == parent.Name():
		return ast.SemanticMeaningAll
	case isInRightSideOfInternalImportEqualsDeclaration(node):
		//     import a = |b|; // Namespace
		//     import a = |b.c|; // Value, type, namespace
		//     import a = |b.c|.d; // Namespace
		name := node
		if node.Kind != ast.KindQualifiedName {
			name = core.IfElse(node.Parent.Kind == ast.KindQualifiedName && node.Parent.AsQualifiedName().Right == node, node.Parent, nil)
		}
		if name == nil || name.Parent.Kind == ast.KindImportEqualsDeclaration {
			return ast.SemanticMeaningNamespace
		}
		return ast.SemanticMeaningAll
	case ast.IsDeclarationName(node):
		return getMeaningFromDeclaration(parent)
	case ast.IsEntityName(node) && ast.IsJSDocNameReferenceContext(node):
		return ast.SemanticMeaningAll
	case isTypeReference(node):
		return ast.SemanticMeaningType
	case isNamespaceReference(node):
		return ast.SemanticMeaningNamespace
	case ast.IsTypeParameterDeclaration(parent):
		return ast.SemanticMeaningType
	case ast.IsLiteralTypeNode(parent):
		// This might be T["name"], which is actually referencing a property and not a type. So allow both meanings.
		return ast.SemanticMeaningType | ast.SemanticMeaningValue
	default:
		return ast.SemanticMeaningValue
	}
}

func getMeaningFromDeclaration(node *ast.Node) ast.SemanticMeaning {
	switch node.Kind {
	case ast.KindVariableDeclaration, ast.KindCommonJSExport, ast.KindParameter, ast.KindBindingElement,
		ast.KindPropertyDeclaration, ast.KindPropertySignature, ast.KindPropertyAssignment, ast.KindShorthandPropertyAssignment,
		ast.KindMethodDeclaration, ast.KindMethodSignature, ast.KindConstructor, ast.KindGetAccessor, ast.KindSetAccessor,
		ast.KindFunctionDeclaration, ast.KindFunctionExpression, ast.KindArrowFunction, ast.KindCatchClause, ast.KindJsxAttribute:
		return ast.SemanticMeaningValue

	case ast.KindTypeParameter, ast.KindInterfaceDeclaration, ast.KindTypeAliasDeclaration, ast.KindJSTypeAliasDeclaration, ast.KindTypeLiteral:
		return ast.SemanticMeaningType

	case ast.KindEnumMember, ast.KindClassDeclaration:
		return ast.SemanticMeaningValue | ast.SemanticMeaningType

	case ast.KindModuleDeclaration:
		if ast.IsAmbientModule(node) {
			return ast.SemanticMeaningNamespace | ast.SemanticMeaningValue
		} else if ast.GetModuleInstanceState(node) == ast.ModuleInstanceStateInstantiated {
			return ast.SemanticMeaningNamespace | ast.SemanticMeaningValue
		} else {
			return ast.SemanticMeaningNamespace
		}

	case ast.KindEnumDeclaration, ast.KindNamedImports, ast.KindImportSpecifier, ast.KindImportEqualsDeclaration, ast.KindImportDeclaration,
		ast.KindJSImportDeclaration, ast.KindExportAssignment, ast.KindJSExportAssignment, ast.KindExportDeclaration:
		return ast.SemanticMeaningAll

	// An external module can be a Value
	case ast.KindSourceFile:
		return ast.SemanticMeaningNamespace | ast.SemanticMeaningValue
	}

	return ast.SemanticMeaningAll
}

func getIntersectingMeaningFromDeclarations(node *ast.Node, symbol *ast.Symbol, defaultMeaning ast.SemanticMeaning) ast.SemanticMeaning {
	if node == nil {
		return defaultMeaning
	}

	meaning := getMeaningFromLocation(node)
	declarations := symbol.Declarations
	if len(declarations) == 0 {
		return meaning
	}

	lastIterationMeaning := meaning

	// !!! TODO check if the port is correct and the for loop is needed
	iteration := func(m ast.SemanticMeaning) ast.SemanticMeaning {
		for _, declaration := range declarations {
			declarationMeaning := getMeaningFromDeclaration(declaration)

			if declarationMeaning&m != 0 {
				m |= declarationMeaning
			}
		}
		return m
	}
	meaning = iteration(meaning)

	for meaning != lastIterationMeaning {
		// The result is order-sensitive, for instance if initialMeaning == Namespace, and declarations = [class, instantiated module]
		// we need to consider both as the initialMeaning intersects with the module in the namespace space, and the module
		// intersects with the class in the value space.
		// To achieve that we will keep iterating until the result stabilizes.

		// Remember the last meaning
		lastIterationMeaning = meaning
		meaning = iteration(meaning)
	}

	return meaning
}

// Returns the node in an `extends` or `implements` clause of a class or interface.
func getAllSuperTypeNodes(node *ast.Node) []*ast.TypeNode {
	if ast.IsInterfaceDeclaration(node) {
		return ast.GetHeritageElements(node, ast.KindExtendsKeyword)
	}
	if ast.IsClassLike(node) {
		return append(
			core.SingleElementSlice(ast.GetClassExtendsHeritageElement(node)),
			ast.GetImplementsTypeNodes(node)...,
		)
	}
	return nil
}

func getParentSymbolsOfPropertyAccess(location *ast.Node, symbol *ast.Symbol, ch *checker.Checker) []*ast.Symbol {
	if !isRightSideOfPropertyAccess(location) {
		return nil
	}
	lhsType := ch.GetTypeAtLocation(location.Parent.Expression())
	if lhsType == nil {
		return nil
	}
	var possibleSymbols []*checker.Type
	if lhsType.Flags()&checker.TypeFlagsUnionOrIntersection != 0 {
		possibleSymbols = lhsType.Types()
	} else if lhsType.Symbol() != symbol.Parent {
		possibleSymbols = []*checker.Type{lhsType}
	}
	return core.MapNonNil(possibleSymbols, func(t *checker.Type) *ast.Symbol {
		if t.Symbol() != nil && t.Symbol().Flags&(ast.SymbolFlagsClass|ast.SymbolFlagsInterface) != 0 {
			return t.Symbol()
		}
		return nil
	})
}

// Find symbol of the given property-name and add the symbol to the given result array
// @param symbol a symbol to start searching for the given propertyName
// @param propertyName a name of property to search for
// @param cb a cache of symbol from previous iterations of calling this function to prevent infinite revisiting of the same symbol.
//
//	The value of previousIterationSymbol is undefined when the function is first called.
func getPropertySymbolsFromBaseTypes(symbol *ast.Symbol, propertyName string, checker *checker.Checker, cb func(base *ast.Symbol) *ast.Symbol) *ast.Symbol {
	var seen collections.Set[*ast.Symbol]
	var recur func(*ast.Symbol) *ast.Symbol
	recur = func(symbol *ast.Symbol) *ast.Symbol {
		// Use `addToSeen` to ensure we don't infinitely recurse in this situation:
		//      interface C extends C {
		//          /*findRef*/propName: string;
		//      }
		if symbol.Flags&(ast.SymbolFlagsClass|ast.SymbolFlagsInterface) == 0 || !seen.AddIfAbsent(symbol) {
			return nil
		}
		for _, declaration := range symbol.Declarations {
			for _, typeReference := range getAllSuperTypeNodes(declaration) {
				if propertyType := checker.GetTypeAtLocation(typeReference); propertyType != nil && propertyType.Symbol() != nil {
					// Visit the typeReference as well to see if it directly or indirectly uses that property
					if propertySymbol := checker.GetPropertyOfType(propertyType, propertyName); propertySymbol != nil {
						for _, rootSymbol := range checker.GetRootSymbols(propertySymbol) {
							if result := cb(rootSymbol); result != nil {
								return result
							}
						}
					}
					if result := recur(propertyType.Symbol()); result != nil {
						return result
					}
				}
			}
		}
		return nil
	}
	return recur(symbol)
}

func getPropertySymbolFromBindingElement(checker *checker.Checker, bindingElement *ast.Node) *ast.Symbol {
	if typeOfPattern := checker.GetTypeAtLocation(bindingElement.Parent); typeOfPattern != nil {
		return checker.GetPropertyOfType(typeOfPattern, bindingElement.Name().Text())
	}
	return nil
}

func getPropertySymbolOfObjectBindingPatternWithoutPropertyName(symbol *ast.Symbol, checker *checker.Checker) *ast.Symbol {
	bindingElement := ast.GetDeclarationOfKind(symbol, ast.KindBindingElement)
	if bindingElement != nil && isObjectBindingElementWithoutPropertyName(bindingElement) {
		return getPropertySymbolFromBindingElement(checker, bindingElement)
	}
	return nil
}

func getTargetLabel(referenceNode *ast.Node, labelName string) *ast.Node {
	// todo: rewrite as `ast.FindAncestor`
	for referenceNode != nil {
		if referenceNode.Kind == ast.KindLabeledStatement && referenceNode.Label().Text() == labelName {
			return referenceNode.Label()
		}
		referenceNode = referenceNode.Parent
	}
	return nil
}

func skipConstraint(t *checker.Type, typeChecker *checker.Checker) *checker.Type {
	if t.IsTypeParameter() {
		c := typeChecker.GetBaseConstraintOfType(t)
		if c != nil {
			return c
		}
	}
	return t
}

type caseClauseTrackerState struct {
	existingStrings collections.Set[string]
	existingNumbers collections.Set[jsnum.Number]
	existingBigInts collections.Set[jsnum.PseudoBigInt]
}

// string | jsnum.Number
type trackerAddValue = any

// string | jsnum.Number | jsnum.PseudoBigInt
type trackerHasValue = any

type caseClauseTracker interface {
	addValue(value trackerAddValue)
	hasValue(value trackerHasValue) bool
}

func (c *caseClauseTrackerState) addValue(value trackerAddValue) {
	switch v := value.(type) {
	case string:
		c.existingStrings.Add(v)
	case jsnum.Number:
		c.existingNumbers.Add(v)
	default:
		panic(fmt.Sprintf("Unsupported type: %T", v))
	}
}

func (c *caseClauseTrackerState) hasValue(value trackerHasValue) bool {
	switch v := value.(type) {
	case string:
		return c.existingStrings.Has(v)
	case jsnum.Number:
		return c.existingNumbers.Has(v)
	case jsnum.PseudoBigInt:
		return c.existingBigInts.Has(v)
	default:
		panic(fmt.Sprintf("Unsupported type: %T", v))
	}
}

func newCaseClauseTracker(typeChecker *checker.Checker, clauses []*ast.CaseOrDefaultClauseNode) caseClauseTracker {
	c := &caseClauseTrackerState{
		existingStrings: collections.Set[string]{},
		existingNumbers: collections.Set[jsnum.Number]{},
		existingBigInts: collections.Set[jsnum.PseudoBigInt]{},
	}
	for _, clause := range clauses {
		if !ast.IsDefaultClause(clause) {
			expression := ast.SkipParentheses(clause.Expression())
			if ast.IsLiteralExpression(expression) {
				switch expression.Kind {
				case ast.KindNoSubstitutionTemplateLiteral, ast.KindStringLiteral:
					c.existingStrings.Add(expression.Text())
				case ast.KindNumericLiteral:
					c.existingNumbers.Add(jsnum.FromString(expression.Text()))
				case ast.KindBigIntLiteral:
					c.existingBigInts.Add(jsnum.ParseValidBigInt(expression.Text()))
				}
			} else {
				symbol := typeChecker.GetSymbolAtLocation(clause.Expression())
				if symbol != nil && symbol.ValueDeclaration != nil && ast.IsEnumMember(symbol.ValueDeclaration) {
					enumValue := typeChecker.GetConstantValue(symbol.ValueDeclaration)
					if enumValue != nil {
						c.addValue(enumValue)
					}
				}
			}
		}
	}
	return c
}

func RangeContainsRange(r1 core.TextRange, r2 core.TextRange) bool {
	return startEndContainsRange(r1.Pos(), r1.End(), r2)
}

func startEndContainsRange(start int, end int, textRange core.TextRange) bool {
	return start <= textRange.Pos() && end >= textRange.End()
}

func getPossibleGenericSignatures(called *ast.Expression, typeArgumentCount int, c *checker.Checker) []*checker.Signature {
	typeAtLocation := c.GetTypeAtLocation(called)
	if ast.IsOptionalChain(called.Parent) {
		typeAtLocation = removeOptionality(typeAtLocation, ast.IsOptionalChainRoot(called.Parent), true /*isOptionalChain*/, c)
	}
	var signatures []*checker.Signature
	if ast.IsNewExpression(called.Parent) {
		signatures = c.GetSignaturesOfType(typeAtLocation, checker.SignatureKindConstruct)
	} else {
		signatures = c.GetSignaturesOfType(typeAtLocation, checker.SignatureKindCall)
	}
	return core.Filter(signatures, func(s *checker.Signature) bool {
		return s.TypeParameters() != nil && len(s.TypeParameters()) >= typeArgumentCount
	})
}

func removeOptionality(t *checker.Type, isOptionalExpression bool, isOptionalChain bool, c *checker.Checker) *checker.Type {
	if isOptionalExpression {
		return c.GetNonNullableType(t)
	} else if isOptionalChain {
		return c.GetNonOptionalType(t)
	}
	return t
}

func isNoSubstitutionTemplateLiteral(node *ast.Node) bool {
	return node.Kind == ast.KindNoSubstitutionTemplateLiteral
}

func isTaggedTemplateExpression(node *ast.Node) bool {
	return node.Kind == ast.KindTaggedTemplateExpression
}

func isInsideTemplateLiteral(node *ast.Node, position int, sourceFile *ast.SourceFile) bool {
	return ast.IsTemplateLiteralKind(node.Kind) && (scanner.GetTokenPosOfNode(node, sourceFile, false) < position && position < node.End() || (ast.IsUnterminatedLiteral(node) && position == node.End()))
}

// Pseudo-literals
func isTemplateHead(node *ast.Node) bool {
	return node.Kind == ast.KindTemplateHead
}

func isTemplateTail(node *ast.Node) bool {
	return node.Kind == ast.KindTemplateTail
}

func findPrecedingMatchingToken(token *ast.Node, matchingTokenKind ast.Kind, sourceFile *ast.SourceFile) *ast.Node {
	closeTokenText := scanner.TokenToString(token.Kind)
	matchingTokenText := scanner.TokenToString(matchingTokenKind)
	// Text-scan based fast path - can be bamboozled by comments and other trivia, but often provides
	// a good, fast approximation without too much extra work in the cases where it fails.
	bestGuessIndex := strings.LastIndex(sourceFile.Text(), matchingTokenText)
	if bestGuessIndex == -1 {
		return nil // if the token text doesn't appear in the file, there can't be a match - super fast bail
	}
	// we can only use the textual result directly if we didn't have to count any close tokens within the range
	if strings.LastIndex(sourceFile.Text(), closeTokenText) < bestGuessIndex {
		nodeAtGuess := astnav.FindPrecedingToken(sourceFile, bestGuessIndex+1)
		if nodeAtGuess != nil && nodeAtGuess.Kind == matchingTokenKind {
			return nodeAtGuess
		}
	}
	tokenKind := token.Kind
	remainingMatchingTokens := 0
	for {
		preceding := astnav.FindPrecedingToken(sourceFile, token.Pos())
		if preceding == nil {
			return nil
		}
		token = preceding
		switch token.Kind {
		case matchingTokenKind:
			if remainingMatchingTokens == 0 {
				return token
			}
			remainingMatchingTokens--
		case tokenKind:
			remainingMatchingTokens++
		}
	}
}

func findContainingList(node *ast.Node, file *ast.SourceFile) *ast.NodeList {
	// The node might be a list element (nonsynthetic) or a comma (synthetic). Either way, it will
	// be parented by the container of the SyntaxList, not the SyntaxList itself.
	var list *ast.NodeList
	visitNode := func(n *ast.Node, visitor *ast.NodeVisitor) *ast.Node {
		return n
	}
	visitNodes := func(nodes *ast.NodeList, visitor *ast.NodeVisitor) *ast.NodeList {
		if nodes != nil && RangeContainsRange(nodes.Loc, node.Loc) {
			list = nodes
		}
		return nodes
	}
	astnav.VisitEachChildAndJSDoc(node.Parent, file, visitNode, visitNodes)
	return list
}

func getLeadingCommentRangesOfNode(node *ast.Node, file *ast.SourceFile) iter.Seq[ast.CommentRange] {
	if node.Kind == ast.KindJsxText {
		return nil
	}
	return scanner.GetLeadingCommentRanges(&ast.NodeFactory{}, file.Text(), node.Pos())
}

// Equivalent to Strada's `node.getChildren()` for non-JSDoc nodes.
func getChildrenFromNonJSDocNode(node *ast.Node, sourceFile *ast.SourceFile) []*ast.Node {
	var childNodes []*ast.Node
	node.ForEachChild(func(child *ast.Node) bool {
		childNodes = append(childNodes, child)
		return false
	})

	// If the node has no children, don't scan for tokens.
	// This prevents creating tokens for leaf nodes' own text.
	if len(childNodes) == 0 {
		return nil
	}

	var children []*ast.Node
	pos := node.Pos()
	for _, child := range childNodes {
		scanner := scanner.GetScannerForSourceFile(sourceFile, pos)
		for pos < child.Pos() {
			token := scanner.Token()
			tokenFullStart := scanner.TokenFullStart()
			tokenEnd := scanner.TokenEnd()
			children = append(children, sourceFile.GetOrCreateToken(token, tokenFullStart, tokenEnd, node))
			pos = tokenEnd
			scanner.Scan()
		}
		children = append(children, child)
		pos = child.End()
	}
	scanner := scanner.GetScannerForSourceFile(sourceFile, pos)
	for pos < node.End() {
		token := scanner.Token()
		tokenFullStart := scanner.TokenFullStart()
		tokenEnd := scanner.TokenEnd()
		children = append(children, sourceFile.GetOrCreateToken(token, tokenFullStart, tokenEnd, node))
		pos = tokenEnd
		scanner.Scan()
	}
	return children
}

// Returns the containing object literal property declaration given a possible name node, e.g. "a" in x = { "a": 1 }
func getContainingObjectLiteralElement(node *ast.Node) *ast.Node {
	element := getContainingObjectLiteralElementWorker(node)
	if element != nil && (ast.IsObjectLiteralExpression(element.Parent) || ast.IsJsxAttributes(element.Parent)) {
		return element
	}
	return nil
}

func getContainingObjectLiteralElementWorker(node *ast.Node) *ast.Node {
	switch node.Kind {
	case ast.KindStringLiteral, ast.KindNoSubstitutionTemplateLiteral, ast.KindNumericLiteral:
		if node.Parent.Kind == ast.KindComputedPropertyName {
			if isObjectLiteralOrJsxElement(node.Parent.Parent) {
				return node.Parent.Parent
			}
			return nil
		}
		fallthrough
	case ast.KindIdentifier:
		if isObjectLiteralOrJsxElement(node.Parent) && (node.Parent.Parent.Kind == ast.KindObjectLiteralExpression || node.Parent.Parent.Kind == ast.KindJsxAttributes) && node.Parent.Name() == node {
			return node.Parent
		}
	}
	return nil
}

func isObjectLiteralOrJsxElement(node *ast.Node) bool {
	return ast.IsObjectLiteralElement(node) || ast.IsJsxAttribute(node) || ast.IsJsxSpreadAttribute(node)
}

// Return a function that returns true if the given node has not been seen
func nodeSeenTracker() func(*ast.Node) bool {
	var seen collections.Set[*ast.Node]
	return func(node *ast.Node) bool {
		return seen.AddIfAbsent(node)
	}
}

// FindAllReferences.toContextSpan
func toContextRange(textRange *core.TextRange, contextFile *ast.SourceFile, context *ast.Node) *core.TextRange {
	if context == nil {
		return textRange
	}
	// !!! isContextWithStartAndEndNode
	contextRange := getRangeOfNode(context, contextFile, nil /*endNode*/)
	if contextRange.Pos() != textRange.Pos() || contextRange.End() != textRange.End() {
		return &contextRange
	}
	return nil
}<|MERGE_RESOLUTION|>--- conflicted
+++ resolved
@@ -858,11 +858,7 @@
 	// specially by `getSymbolAtLocation`.
 	isModifier := func(node *ast.Node) bool {
 		if ast.IsModifier(node) && (forRename || node.Kind != ast.KindDefaultKeyword) {
-<<<<<<< HEAD
-			return ast.CanHaveModifiers(parent) && parent.Modifiers() != nil && slices.Contains(parent.Modifiers().Nodes, node)
-=======
 			return ast.CanHaveModifiers(parent) && slices.Contains(parent.ModifierNodes(), node)
->>>>>>> 35a5221f
 		}
 		switch node.Kind {
 		case ast.KindClassKeyword:
@@ -1096,13 +1092,7 @@
 	case ast.KindClassDeclaration, ast.KindFunctionDeclaration:
 		// for class and function declarations, use the `default` modifier
 		// when the declaration is unnamed.
-<<<<<<< HEAD
-		if node.Modifiers() != nil {
-			return core.Find(node.Modifiers().Nodes, func(*ast.Node) bool { return node.Kind == ast.KindDefaultKeyword })
-		}
-=======
 		return core.Find(node.ModifierNodes(), func(*ast.Node) bool { return node.Kind == ast.KindDefaultKeyword })
->>>>>>> 35a5221f
 	case ast.KindClassExpression:
 		// for class expressions, use the `class` keyword when the class is unnamed
 		return findChildOfKind(node, ast.KindClassKeyword, sourceFile)
