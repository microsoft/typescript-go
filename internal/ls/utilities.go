package ls

import (
	"fmt"
	"iter"
	"slices"
	"strings"
	"unicode"

	"github.com/microsoft/typescript-go/internal/ast"
	"github.com/microsoft/typescript-go/internal/astnav"
	"github.com/microsoft/typescript-go/internal/checker"
	"github.com/microsoft/typescript-go/internal/collections"
	"github.com/microsoft/typescript-go/internal/core"
	"github.com/microsoft/typescript-go/internal/debug"
	"github.com/microsoft/typescript-go/internal/jsnum"
	"github.com/microsoft/typescript-go/internal/ls/lsconv"
	"github.com/microsoft/typescript-go/internal/ls/lsutil"
	"github.com/microsoft/typescript-go/internal/lsp/lsproto"
	"github.com/microsoft/typescript-go/internal/scanner"
	"github.com/microsoft/typescript-go/internal/stringutil"
	"github.com/microsoft/typescript-go/internal/tspath"
)

var quoteReplacer = strings.NewReplacer("'", `\'`, `\"`, `"`)

func IsInString(sourceFile *ast.SourceFile, position int, previousToken *ast.Node) bool {
	if previousToken != nil && ast.IsStringTextContainingNode(previousToken) {
		start := astnav.GetStartOfNode(previousToken, sourceFile, false /*includeJSDoc*/)
		end := previousToken.End()

		// To be "in" one of these literals, the position has to be:
		//   1. entirely within the token text.
		//   2. at the end position of an unterminated token.
		//   3. at the end of a regular expression (due to trailing flags like '/foo/g').
		if start < position && position < end {
			return true
		}

		if position == end {
			return ast.IsUnterminatedLiteral(previousToken)
		}
	}
	return false
}

func importFromModuleSpecifier(node *ast.Node) *ast.Node {
	if result := tryGetImportFromModuleSpecifier(node); result != nil {
		return result
	}
	debug.FailBadSyntaxKind(node.Parent)
	return nil
}

func tryGetImportFromModuleSpecifier(node *ast.StringLiteralLike) *ast.Node {
	switch node.Parent.Kind {
	case ast.KindImportDeclaration, ast.KindJSImportDeclaration, ast.KindExportDeclaration:
		return node.Parent
	case ast.KindExternalModuleReference:
		return node.Parent.Parent
	case ast.KindCallExpression:
		if ast.IsImportCall(node.Parent) || ast.IsRequireCall(node.Parent, false /*requireStringLiteralLikeArgument*/) {
			return node.Parent
		}
		return nil
	case ast.KindLiteralType:
		if !ast.IsStringLiteral(node) {
			return nil
		}
		if ast.IsImportTypeNode(node.Parent.Parent) {
			return node.Parent.Parent
		}
		return nil
	}
	return nil
}

func isModuleSpecifierLike(node *ast.Node) bool {
	if !ast.IsStringLiteralLike(node) {
		return false
	}

	if ast.IsRequireCall(node.Parent, false /*requireStringLiteralLikeArgument*/) || ast.IsImportCall(node.Parent) {
		return node.Parent.AsCallExpression().Arguments.Nodes[0] == node
	}

	return node.Parent.Kind == ast.KindExternalModuleReference ||
		node.Parent.Kind == ast.KindImportDeclaration ||
		node.Parent.Kind == ast.KindJSImportDeclaration
}

func getNonModuleSymbolOfMergedModuleSymbol(symbol *ast.Symbol) *ast.Symbol {
	if len(symbol.Declarations) == 0 || (symbol.Flags&(ast.SymbolFlagsModule|ast.SymbolFlagsTransient)) == 0 {
		return nil
	}

	if decl := core.Find(symbol.Declarations, func(d *ast.Node) bool { return !ast.IsSourceFile(d) && !ast.IsModuleDeclaration(d) }); decl != nil {
		return decl.Symbol()
	}
	return nil
}

func moduleSymbolToValidIdentifier(moduleSymbol *ast.Symbol, target core.ScriptTarget, forceCapitalize bool) string {
	return moduleSpecifierToValidIdentifier(stringutil.StripQuotes(moduleSymbol.Name), target, forceCapitalize)
}

func moduleSpecifierToValidIdentifier(moduleSpecifier string, target core.ScriptTarget, forceCapitalize bool) string {
	baseName := tspath.GetBaseFileName(strings.TrimSuffix(tspath.RemoveFileExtension(moduleSpecifier), "/index"))
	res := []rune{}
	lastCharWasValid := true
	baseNameRunes := []rune(baseName)
	if len(baseNameRunes) > 0 && scanner.IsIdentifierStart(baseNameRunes[0]) {
		if forceCapitalize {
			res = append(res, unicode.ToUpper(baseNameRunes[0]))
		} else {
			res = append(res, baseNameRunes[0])
		}
	} else {
		lastCharWasValid = false
	}

	for i := 1; i < len(baseNameRunes); i++ {
		isValid := scanner.IsIdentifierPart(baseNameRunes[i])
		if isValid {
			if !lastCharWasValid {
				res = append(res, unicode.ToUpper(baseNameRunes[i]))
			} else {
				res = append(res, baseNameRunes[i])
			}
		}
		lastCharWasValid = isValid
	}

	// Need `"_"` to ensure result isn't empty.
	resString := string(res)
	if resString != "" && !isNonContextualKeyword(scanner.StringToToken(resString)) {
		return resString
	}
	return "_" + resString
}

func getLocalSymbolForExportSpecifier(referenceLocation *ast.Identifier, referenceSymbol *ast.Symbol, exportSpecifier *ast.ExportSpecifier, ch *checker.Checker) *ast.Symbol {
	if isExportSpecifierAlias(referenceLocation, exportSpecifier) {
		if symbol := ch.GetExportSpecifierLocalTargetSymbol(exportSpecifier.AsNode()); symbol != nil {
			return symbol
		}
	}
	return referenceSymbol
}

func isExportSpecifierAlias(referenceLocation *ast.Identifier, exportSpecifier *ast.ExportSpecifier) bool {
	debug.Assert(exportSpecifier.PropertyName == referenceLocation.AsNode() || exportSpecifier.Name() == referenceLocation.AsNode(), "referenceLocation is not export specifier name or property name")
	propertyName := exportSpecifier.PropertyName
	if propertyName != nil {
		// Given `export { foo as bar } [from "someModule"]`: It's an alias at `foo`, but at `bar` it's a new symbol.
		return propertyName == referenceLocation.AsNode()
	} else {
		// `export { foo } from "foo"` is a re-export.
		// `export { foo };` is not a re-export, it creates an alias for the local variable `foo`.
		return exportSpecifier.Parent.Parent.AsExportDeclaration().ModuleSpecifier == nil
	}
}

func isInComment(file *ast.SourceFile, position int, tokenAtPosition *ast.Node) *ast.CommentRange {
	return getRangeOfEnclosingComment(file, position, astnav.FindPrecedingToken(file, position), tokenAtPosition)
}

func hasChildOfKind(containingNode *ast.Node, kind ast.Kind, sourceFile *ast.SourceFile) bool {
	return findChildOfKind(containingNode, kind, sourceFile) != nil
}

func findChildOfKind(containingNode *ast.Node, kind ast.Kind, sourceFile *ast.SourceFile) *ast.Node {
	lastNodePos := containingNode.Pos()
	scanner := scanner.GetScannerForSourceFile(sourceFile, lastNodePos)

	var foundChild *ast.Node
	visitNode := func(node *ast.Node) bool {
		if node == nil || node.Flags&ast.NodeFlagsReparsed != 0 {
			return false
		}
		// Look for child in preceding tokens.
		startPos := lastNodePos
		for startPos < node.Pos() {
			tokenKind := scanner.Token()
			tokenFullStart := scanner.TokenFullStart()
			tokenEnd := scanner.TokenEnd()
			token := sourceFile.GetOrCreateToken(tokenKind, tokenFullStart, tokenEnd, containingNode)
			if tokenKind == kind {
				foundChild = token
				return true
			}
			startPos = tokenEnd
			scanner.Scan()
		}
		if node.Kind == kind {
			foundChild = node
			return true
		}

		lastNodePos = node.End()
		scanner.ResetPos(lastNodePos)
		return false
	}

	ast.ForEachChildAndJSDoc(containingNode, sourceFile, visitNode)

	if foundChild != nil {
		return foundChild
	}

	// Look for child in trailing tokens.
	startPos := lastNodePos
	for startPos < containingNode.End() {
		tokenKind := scanner.Token()
		tokenFullStart := scanner.TokenFullStart()
		tokenEnd := scanner.TokenEnd()
		token := sourceFile.GetOrCreateToken(tokenKind, tokenFullStart, tokenEnd, containingNode)
		if tokenKind == kind {
			return token
		}
		startPos = tokenEnd
		scanner.Scan()
	}
	return nil
}

type PossibleTypeArgumentInfo struct {
	called         *ast.IdentifierNode
	nTypeArguments int
}

// Get info for an expression like `f <` that may be the start of type arguments.
func getPossibleTypeArgumentsInfo(tokenIn *ast.Node, sourceFile *ast.SourceFile) *PossibleTypeArgumentInfo {
	// This is a rare case, but one that saves on a _lot_ of work if true - if the source file has _no_ `<` character,
	// then there obviously can't be any type arguments - no expensive brace-matching backwards scanning required
	if strings.LastIndexByte(sourceFile.Text(), '<') == -1 {
		return nil
	}

	token := tokenIn
	// This function determines if the node could be a type argument position
	// When editing, it is common to have an incomplete type argument list (e.g. missing ">"),
	// so the tree can have any shape depending on the tokens before the current node.
	// Instead, scanning for an identifier followed by a "<" before current node
	// will typically give us better results than inspecting the tree.
	// Note that we also balance out the already provided type arguments, arrays, object literals while doing so.
	remainingLessThanTokens := 0
	nTypeArguments := 0
	for token != nil {
		switch token.Kind {
		case ast.KindLessThanToken:
			// Found the beginning of the generic argument expression
			token = astnav.FindPrecedingToken(sourceFile, token.Pos())
			if token != nil && token.Kind == ast.KindQuestionDotToken {
				token = astnav.FindPrecedingToken(sourceFile, token.Pos())
			}
			if token == nil || !ast.IsIdentifier(token) {
				return nil
			}
			if remainingLessThanTokens == 0 {
				if ast.IsDeclarationName(token) {
					return nil
				}
				return &PossibleTypeArgumentInfo{
					called:         token,
					nTypeArguments: nTypeArguments,
				}
			}
			remainingLessThanTokens--
		case ast.KindGreaterThanGreaterThanGreaterThanToken:
			remainingLessThanTokens = +3
		case ast.KindGreaterThanGreaterThanToken:
			remainingLessThanTokens = +2
		case ast.KindGreaterThanToken:
			remainingLessThanTokens++
		case ast.KindCloseBraceToken:
			// This can be object type, skip until we find the matching open brace token
			// Skip until the matching open brace token
			token = findPrecedingMatchingToken(token, ast.KindOpenBraceToken, sourceFile)
			if token == nil {
				return nil
			}
		case ast.KindCloseParenToken:
			// This can be object type, skip until we find the matching open brace token
			// Skip until the matching open brace token
			token = findPrecedingMatchingToken(token, ast.KindOpenParenToken, sourceFile)
			if token == nil {
				return nil
			}
		case ast.KindCloseBracketToken:
			// This can be object type, skip until we find the matching open brace token
			// Skip until the matching open brace token
			token = findPrecedingMatchingToken(token, ast.KindOpenBracketToken, sourceFile)
			if token == nil {
				return nil
			}
		case ast.KindCommaToken:
			// Valid tokens in a type name. Skip.
			nTypeArguments++
		case ast.KindEqualsGreaterThanToken, ast.KindIdentifier, ast.KindStringLiteral, ast.KindNumericLiteral,
			ast.KindBigIntLiteral, ast.KindTrueKeyword, ast.KindFalseKeyword, ast.KindTypeOfKeyword, ast.KindExtendsKeyword,
			ast.KindKeyOfKeyword, ast.KindDotToken, ast.KindBarToken, ast.KindQuestionToken, ast.KindColonToken:
			// do nothing
		default:
			if !ast.IsTypeNode(token) {
				// Invalid token in type
				return nil
			}
		}
		token = astnav.FindPrecedingToken(sourceFile, token.Pos())
	}
	return nil
}

func isNameOfModuleDeclaration(node *ast.Node) bool {
	if node.Parent.Kind != ast.KindModuleDeclaration {
		return false
	}
	return node.Parent.Name() == node
}

func isExpressionOfExternalModuleImportEqualsDeclaration(node *ast.Node) bool {
	return ast.IsExternalModuleImportEqualsDeclaration(node.Parent.Parent) && ast.GetExternalModuleImportEqualsDeclarationExpression(node.Parent.Parent) == node
}

func isNamespaceReference(node *ast.Node) bool {
	return isQualifiedNameNamespaceReference(node) || isPropertyAccessNamespaceReference(node)
}

func isQualifiedNameNamespaceReference(node *ast.Node) bool {
	root := node
	isLastClause := true
	if root.Parent.Kind == ast.KindQualifiedName {
		for root.Parent != nil && root.Parent.Kind == ast.KindQualifiedName {
			root = root.Parent
		}

		isLastClause = root.AsQualifiedName().Right == node
	}

	return root.Parent.Kind == ast.KindTypeReference && !isLastClause
}

func isPropertyAccessNamespaceReference(node *ast.Node) bool {
	root := node
	isLastClause := true
	if root.Parent.Kind == ast.KindPropertyAccessExpression {
		for root.Parent != nil && root.Parent.Kind == ast.KindPropertyAccessExpression {
			root = root.Parent
		}

		isLastClause = root.Name() == node
	}

	if !isLastClause && root.Parent.Kind == ast.KindExpressionWithTypeArguments && root.Parent.Parent.Kind == ast.KindHeritageClause {
		decl := root.Parent.Parent.Parent
		return (decl.Kind == ast.KindClassDeclaration && root.Parent.Parent.AsHeritageClause().Token == ast.KindImplementsKeyword) ||
			(decl.Kind == ast.KindInterfaceDeclaration && root.Parent.Parent.AsHeritageClause().Token == ast.KindExtendsKeyword)
	}

	return false
}

func isThis(node *ast.Node) bool {
	switch node.Kind {
	case ast.KindThisKeyword:
		// case ast.KindThisType: TODO: GH#9267
		return true
	case ast.KindIdentifier:
		// 'this' as a parameter
		return node.AsIdentifier().Text == "this" && node.Parent.Kind == ast.KindParameter
	default:
		return false
	}
}

func isTypeReference(node *ast.Node) bool {
	if ast.IsRightSideOfQualifiedNameOrPropertyAccess(node) {
		node = node.Parent
	}

	switch node.Kind {
	case ast.KindThisKeyword:
		return !ast.IsExpressionNode(node)
	case ast.KindThisType:
		return true
	}

	switch node.Parent.Kind {
	case ast.KindTypeReference:
		return true
	case ast.KindImportType:
		return !node.Parent.AsImportTypeNode().IsTypeOf
	case ast.KindExpressionWithTypeArguments:
		return ast.IsPartOfTypeNode(node.Parent)
	}

	return false
}

func isInRightSideOfInternalImportEqualsDeclaration(node *ast.Node) bool {
	if node.Parent == nil {
		return false
	}
	for node.Parent.Kind == ast.KindQualifiedName {
		node = node.Parent
	}

	return ast.IsInternalModuleImportEqualsDeclaration(node.Parent) && node.Parent.AsImportEqualsDeclaration().ModuleReference == node
}

func (l *LanguageService) createLspRangeFromNode(node *ast.Node, file *ast.SourceFile) *lsproto.Range {
	return l.createLspRangeFromBounds(scanner.GetTokenPosOfNode(node, file, false /*includeJSDoc*/), node.End(), file)
}

func createRangeFromNode(node *ast.Node, file *ast.SourceFile) core.TextRange {
	return core.NewTextRange(scanner.GetTokenPosOfNode(node, file, false /*includeJSDoc*/), node.End())
}

func (l *LanguageService) createLspRangeFromBounds(start, end int, file *ast.SourceFile) *lsproto.Range {
	lspRange := l.converters.ToLSPRange(file, core.NewTextRange(start, end))
	return &lspRange
}

func (l *LanguageService) createLspRangeFromRange(textRange core.TextRange, script lsconv.Script) *lsproto.Range {
	lspRange := l.converters.ToLSPRange(script, textRange)
	return &lspRange
}

func (l *LanguageService) createLspPosition(position int, file *ast.SourceFile) lsproto.Position {
	return l.converters.PositionToLineAndCharacter(file, core.TextPos(position))
}

func quote(file *ast.SourceFile, preferences *lsutil.UserPreferences, text string) string {
	// Editors can pass in undefined or empty string - we want to infer the preference in those cases.
	quotePreference := getQuotePreference(file, preferences)
	quoted, _ := core.StringifyJson(text, "" /*prefix*/, "" /*indent*/)
	if quotePreference == quotePreferenceSingle {
		quoted = quoteReplacer.Replace(stringutil.StripQuotes(quoted))
	}
	return quoted
}

type quotePreference int

const (
	quotePreferenceSingle quotePreference = iota
	quotePreferenceDouble
)

func quotePreferenceFromString(str *ast.StringLiteral) quotePreference {
	if str.TokenFlags&ast.TokenFlagsSingleQuote != 0 {
		return quotePreferenceSingle
	}
	return quotePreferenceDouble
}

func getQuotePreference(sourceFile *ast.SourceFile, preferences *lsutil.UserPreferences) quotePreference {
	if preferences.QuotePreference != "" && preferences.QuotePreference != "auto" {
		if preferences.QuotePreference == "single" {
			return quotePreferenceSingle
		}
		return quotePreferenceDouble
	}
	// ignore synthetic import added when importHelpers: true
	firstModuleSpecifier := core.Find(sourceFile.Imports(), func(n *ast.Node) bool {
		return ast.IsStringLiteral(n) && !ast.NodeIsSynthesized(n.Parent)
	})
	if firstModuleSpecifier != nil {
		return quotePreferenceFromString(firstModuleSpecifier.AsStringLiteral())
	}
	return quotePreferenceDouble
}

func isNonContextualKeyword(token ast.Kind) bool {
	return ast.IsKeywordKind(token) && !ast.IsContextualKeyword(token)
}

var typeKeywords *collections.Set[ast.Kind] = collections.NewSetFromItems(
	ast.KindAnyKeyword,
	ast.KindAssertsKeyword,
	ast.KindBigIntKeyword,
	ast.KindBooleanKeyword,
	ast.KindFalseKeyword,
	ast.KindInferKeyword,
	ast.KindKeyOfKeyword,
	ast.KindNeverKeyword,
	ast.KindNullKeyword,
	ast.KindNumberKeyword,
	ast.KindObjectKeyword,
	ast.KindReadonlyKeyword,
	ast.KindStringKeyword,
	ast.KindSymbolKeyword,
	ast.KindTypeOfKeyword,
	ast.KindTrueKeyword,
	ast.KindVoidKeyword,
	ast.KindUndefinedKeyword,
	ast.KindUniqueKeyword,
	ast.KindUnknownKeyword,
)

func isTypeKeyword(kind ast.Kind) bool {
	return typeKeywords.Has(kind)
}

func isSeparator(node *ast.Node, candidate *ast.Node) bool {
	return candidate != nil && node.Parent != nil && (candidate.Kind == ast.KindCommaToken || (candidate.Kind == ast.KindSemicolonToken && node.Parent.Kind == ast.KindObjectLiteralExpression))
}

// Returns a map of all names in the file to their positions.
// !!! cache this
func getNameTable(file *ast.SourceFile) map[string]int {
	nameTable := make(map[string]int)
	var walk func(node *ast.Node) bool

	walk = func(node *ast.Node) bool {
		if ast.IsIdentifier(node) && !isTagName(node) && node.Text() != "" ||
			ast.IsStringOrNumericLiteralLike(node) && literalIsName(node) ||
			ast.IsPrivateIdentifier(node) {
			text := node.Text()
			if _, ok := nameTable[text]; ok {
				nameTable[text] = -1
			} else {
				nameTable[text] = node.Pos()
			}
		}

		node.ForEachChild(walk)
		jsdocNodes := node.JSDoc(file)
		for _, jsdoc := range jsdocNodes {
			jsdoc.ForEachChild(walk)
		}
		return false
	}

	file.ForEachChild(walk)
	return nameTable
}

// We want to store any numbers/strings if they were a name that could be
// related to a declaration.  So, if we have 'import x = require("something")'
// then we want 'something' to be in the name table.  Similarly, if we have
// "a['propname']" then we want to store "propname" in the name table.
func literalIsName(node *ast.NumericOrStringLikeLiteral) bool {
	return ast.IsDeclarationName(node) ||
		node.Parent.Kind == ast.KindExternalModuleReference ||
		isArgumentOfElementAccessExpression(node) ||
		ast.IsLiteralComputedPropertyDeclarationName(node)
}

func isLiteralNameOfPropertyDeclarationOrIndexAccess(node *ast.Node) bool {
	// utilities
	switch node.Parent.Kind {
	case ast.KindPropertyDeclaration,
		ast.KindPropertySignature,
		ast.KindPropertyAssignment,
		ast.KindEnumMember,
		ast.KindMethodDeclaration,
		ast.KindMethodSignature,
		ast.KindGetAccessor,
		ast.KindSetAccessor,
		ast.KindModuleDeclaration:
		return ast.GetNameOfDeclaration(node.Parent) == node
	case ast.KindElementAccessExpression:
		return node.Parent.AsElementAccessExpression().ArgumentExpression == node
	case ast.KindComputedPropertyName:
		return true
	case ast.KindLiteralType:
		return node.Parent.Parent.Kind == ast.KindIndexedAccessType
	default:
		return false
	}
}

func isObjectBindingElementWithoutPropertyName(bindingElement *ast.Node) bool {
	return bindingElement.Kind == ast.KindBindingElement &&
		bindingElement.Parent.Kind == ast.KindObjectBindingPattern &&
		bindingElement.Name().Kind == ast.KindIdentifier &&
		bindingElement.PropertyName() == nil
}

func isArgumentOfElementAccessExpression(node *ast.Node) bool {
	return node != nil && node.Parent != nil &&
		node.Parent.Kind == ast.KindElementAccessExpression &&
		node.Parent.AsElementAccessExpression().ArgumentExpression == node
}

func isRightSideOfPropertyAccess(node *ast.Node) bool {
	return node.Parent.Kind == ast.KindPropertyAccessExpression && node.Parent.Name() == node
}

func isStaticSymbol(symbol *ast.Symbol) bool {
	if symbol.ValueDeclaration == nil {
		return false
	}
	modifierFlags := symbol.ValueDeclaration.ModifierFlags()
	return modifierFlags&ast.ModifierFlagsStatic != 0
}

func isImplementation(node *ast.Node) bool {
	if node.Flags&ast.NodeFlagsAmbient != 0 {
		return !(node.Kind == ast.KindInterfaceDeclaration || node.Kind == ast.KindTypeAliasDeclaration)
	}
	if ast.IsVariableLike(node) {
		return ast.HasInitializer(node)
	}
	if ast.IsFunctionLikeDeclaration(node) {
		return node.Body() != nil
	}
	return ast.IsClassLike(node) || ast.IsModuleOrEnumDeclaration(node)
}

func isImplementationExpression(node *ast.Node) bool {
	switch node.Kind {
	case ast.KindParenthesizedExpression:
		return isImplementationExpression(node.Expression())
	case ast.KindArrowFunction, ast.KindFunctionExpression, ast.KindObjectLiteralExpression, ast.KindClassExpression, ast.KindArrayLiteralExpression:
		return true
	default:
		return false
	}
}

func isReadonlyTypeOperator(node *ast.Node) bool {
	return node.Kind == ast.KindReadonlyKeyword && node.Parent.Kind == ast.KindTypeOperator && node.Parent.AsTypeOperatorNode().Operator == ast.KindReadonlyKeyword
}

func isJumpStatementTarget(node *ast.Node) bool {
	return node.Kind == ast.KindIdentifier && ast.IsBreakOrContinueStatement(node.Parent) && node.Parent.Label() == node
}

func isLabelOfLabeledStatement(node *ast.Node) bool {
	return node.Kind == ast.KindIdentifier && node.Parent.Kind == ast.KindLabeledStatement && node.Parent.Label() == node
}

func findReferenceInPosition(refs []*ast.FileReference, pos int) *ast.FileReference {
	return core.Find(refs, func(ref *ast.FileReference) bool { return ref.ContainsInclusive(pos) })
}

func isTagName(node *ast.Node) bool {
	return node.Parent != nil && ast.IsJSDocTag(node.Parent) && node.Parent.TagName() == node
}

// Assumes `candidate.pos <= position` holds.
func positionBelongsToNode(candidate *ast.Node, position int, file *ast.SourceFile) bool {
	if candidate.Pos() > position {
		panic("Expected candidate.pos <= position")
	}
	return position < candidate.End() || !isCompletedNode(candidate, file)
}

func isCompletedNode(n *ast.Node, sourceFile *ast.SourceFile) bool {
	if n == nil || ast.NodeIsMissing(n) {
		return false
	}

	switch n.Kind {
	case ast.KindClassDeclaration,
		ast.KindInterfaceDeclaration,
		ast.KindEnumDeclaration,
		ast.KindObjectLiteralExpression,
		ast.KindObjectBindingPattern,
		ast.KindTypeLiteral,
		ast.KindBlock,
		ast.KindModuleBlock,
		ast.KindCaseBlock,
		ast.KindNamedImports,
		ast.KindNamedExports:
		return nodeEndsWith(n, ast.KindCloseBraceToken, sourceFile)

	case ast.KindCatchClause:
		return isCompletedNode(n.AsCatchClause().Block, sourceFile)

	case ast.KindNewExpression:
		if n.AsNewExpression().Arguments == nil {
			return true
		}
		fallthrough

	case ast.KindCallExpression,
		ast.KindParenthesizedExpression,
		ast.KindParenthesizedType:
		return nodeEndsWith(n, ast.KindCloseParenToken, sourceFile)

	case ast.KindFunctionType,
		ast.KindConstructorType:
		return isCompletedNode(n.Type(), sourceFile)

	case ast.KindConstructor,
		ast.KindGetAccessor,
		ast.KindSetAccessor,
		ast.KindFunctionDeclaration,
		ast.KindFunctionExpression,
		ast.KindMethodDeclaration,
		ast.KindMethodSignature,
		ast.KindConstructSignature,
		ast.KindCallSignature,
		ast.KindArrowFunction:
		if n.Body() != nil {
			return isCompletedNode(n.Body(), sourceFile)
		}
		if n.Type() != nil {
			return isCompletedNode(n.Type(), sourceFile)
		}
		// Even though type parameters can be unclosed, we can get away with
		// having at least a closing paren.
		return hasChildOfKind(n, ast.KindCloseParenToken, sourceFile)

	case ast.KindModuleDeclaration:
		return n.AsModuleDeclaration().Body != nil && isCompletedNode(n.AsModuleDeclaration().Body, sourceFile)

	case ast.KindIfStatement:
		if n.AsIfStatement().ElseStatement != nil {
			return isCompletedNode(n.AsIfStatement().ElseStatement, sourceFile)
		}
		return isCompletedNode(n.AsIfStatement().ThenStatement, sourceFile)

	case ast.KindExpressionStatement:
		return isCompletedNode(n.AsExpressionStatement().Expression, sourceFile) ||
			hasChildOfKind(n, ast.KindSemicolonToken, sourceFile)

	case ast.KindArrayLiteralExpression,
		ast.KindArrayBindingPattern,
		ast.KindElementAccessExpression,
		ast.KindComputedPropertyName,
		ast.KindTupleType:
		return nodeEndsWith(n, ast.KindCloseBracketToken, sourceFile)

	case ast.KindIndexSignature:
		if n.AsIndexSignatureDeclaration().Type != nil {
			return isCompletedNode(n.AsIndexSignatureDeclaration().Type, sourceFile)
		}
		return hasChildOfKind(n, ast.KindCloseBracketToken, sourceFile)

	case ast.KindCaseClause,
		ast.KindDefaultClause:
		// there is no such thing as terminator token for CaseClause/DefaultClause so for simplicity always consider them non-completed
		return false

	case ast.KindForStatement,
		ast.KindForInStatement,
		ast.KindForOfStatement,
		ast.KindWhileStatement:
		return isCompletedNode(n.Statement(), sourceFile)
	case ast.KindDoStatement:
		// rough approximation: if DoStatement has While keyword - then if node is completed is checking the presence of ')';
		if hasChildOfKind(n, ast.KindWhileKeyword, sourceFile) {
			return nodeEndsWith(n, ast.KindCloseParenToken, sourceFile)
		}
		return isCompletedNode(n.AsDoStatement().Statement, sourceFile)

	case ast.KindTypeQuery:
		return isCompletedNode(n.AsTypeQueryNode().ExprName, sourceFile)

	case ast.KindTypeOfExpression,
		ast.KindDeleteExpression,
		ast.KindVoidExpression,
		ast.KindYieldExpression,
		ast.KindSpreadElement:
		return isCompletedNode(n.Expression(), sourceFile)

	case ast.KindTaggedTemplateExpression:
		return isCompletedNode(n.AsTaggedTemplateExpression().Template, sourceFile)

	case ast.KindTemplateExpression:
		if n.AsTemplateExpression().TemplateSpans == nil {
			return false
		}
		lastSpan := core.LastOrNil(n.AsTemplateExpression().TemplateSpans.Nodes)
		return isCompletedNode(lastSpan, sourceFile)

	case ast.KindTemplateSpan:
		return ast.NodeIsPresent(n.AsTemplateSpan().Literal)

	case ast.KindExportDeclaration,
		ast.KindImportDeclaration:
		return ast.NodeIsPresent(n.ModuleSpecifier())

	case ast.KindPrefixUnaryExpression:
		return isCompletedNode(n.AsPrefixUnaryExpression().Operand, sourceFile)

	case ast.KindBinaryExpression:
		return isCompletedNode(n.AsBinaryExpression().Right, sourceFile)

	case ast.KindConditionalExpression:
		return isCompletedNode(n.AsConditionalExpression().WhenFalse, sourceFile)

	default:
		return true
	}
}

// Checks if node ends with 'expectedLastToken'.
// If child at position 'length - 1' is 'SemicolonToken' it is skipped and 'expectedLastToken' is compared with child at position 'length - 2'.
func nodeEndsWith(n *ast.Node, expectedLastToken ast.Kind, sourceFile *ast.SourceFile) bool {
	lastChildNode := lsutil.GetLastVisitedChild(n, sourceFile)
	var lastNodeAndTokens []*ast.Node
	var tokenStartPos int
	if lastChildNode != nil {
		lastNodeAndTokens = []*ast.Node{lastChildNode}
		tokenStartPos = lastChildNode.End()
	} else {
		tokenStartPos = n.Pos()
	}
	scanner := scanner.GetScannerForSourceFile(sourceFile, tokenStartPos)
	for startPos := tokenStartPos; startPos < n.End(); {
		tokenKind := scanner.Token()
		tokenFullStart := scanner.TokenFullStart()
		tokenEnd := scanner.TokenEnd()
		token := sourceFile.GetOrCreateToken(tokenKind, tokenFullStart, tokenEnd, n)
		lastNodeAndTokens = append(lastNodeAndTokens, token)
		startPos = tokenEnd
		scanner.Scan()
	}
	if len(lastNodeAndTokens) == 0 {
		return false
	}
	lastChild := lastNodeAndTokens[len(lastNodeAndTokens)-1]
	if lastChild.Kind == expectedLastToken {
		return true
	} else if lastChild.Kind == ast.KindSemicolonToken && len(lastNodeAndTokens) > 1 {
		return lastNodeAndTokens[len(lastNodeAndTokens)-2].Kind == expectedLastToken
	}
	return false
}

func getContainingNodeIfInHeritageClause(node *ast.Node) *ast.Node {
	if node.Kind == ast.KindIdentifier || node.Kind == ast.KindPropertyAccessExpression {
		return getContainingNodeIfInHeritageClause(node.Parent)
	}
	if node.Kind == ast.KindExpressionWithTypeArguments && (ast.IsClassLike(node.Parent.Parent) || node.Parent.Parent.Kind == ast.KindInterfaceDeclaration) {
		return node.Parent.Parent
	}
	return nil
}

func getContainerNode(node *ast.Node) *ast.Node {
	for parent := node.Parent; parent != nil; parent = parent.Parent {
		switch parent.Kind {
		case ast.KindSourceFile, ast.KindMethodDeclaration, ast.KindMethodSignature, ast.KindFunctionDeclaration, ast.KindFunctionExpression,
			ast.KindGetAccessor, ast.KindSetAccessor, ast.KindClassDeclaration, ast.KindInterfaceDeclaration, ast.KindEnumDeclaration, ast.KindModuleDeclaration:
			return parent
		}
	}
	return nil
}

func getAdjustedLocation(node *ast.Node, forRename bool, sourceFile *ast.SourceFile) *ast.Node {
	// todo: check if this function needs to be changed for jsdoc updates

	parent := node.Parent
	// /**/<modifier> [|name|] ...
	// /**/<modifier> <class|interface|type|enum|module|namespace|function|get|set> [|name|] ...
	// /**/<class|interface|type|enum|module|namespace|function|get|set> [|name|] ...
	// /**/import [|name|] = ...
	//
	// NOTE: If the node is a modifier, we don't adjust its location if it is the `default` modifier as that is handled
	// specially by `getSymbolAtLocation`.
	isModifier := func(node *ast.Node) bool {
		if ast.IsModifier(node) && (forRename || node.Kind != ast.KindDefaultKeyword) {
<<<<<<< HEAD
			return ast.CanHaveModifiers(parent) && slices.Contains(parent.Modifiers().Nodes, node)
=======
			return ast.CanHaveModifiers(parent) && parent.Modifiers() != nil && slices.Contains(parent.Modifiers().NodeList.Nodes, node)
>>>>>>> 363ffa18
		}
		switch node.Kind {
		case ast.KindClassKeyword:
			return ast.IsClassDeclaration(parent) || ast.IsClassExpression(node)
		case ast.KindFunctionKeyword:
			return ast.IsFunctionDeclaration(parent) || ast.IsFunctionExpression(node)
		case ast.KindInterfaceKeyword:
			return ast.IsInterfaceDeclaration(parent)
		case ast.KindEnumKeyword:
			return ast.IsEnumDeclaration(parent)
		case ast.KindTypeKeyword:
			return ast.IsTypeAliasDeclaration(parent)
		case ast.KindNamespaceKeyword, ast.KindModuleKeyword:
			return ast.IsModuleDeclaration(parent)
		case ast.KindImportKeyword:
			return ast.IsImportEqualsDeclaration(parent)
		case ast.KindGetKeyword:
			return ast.IsGetAccessorDeclaration(parent)
		case ast.KindSetKeyword:
			return ast.IsSetAccessorDeclaration(parent)
		}
		return false
	}
	if isModifier(node) {
		if sourceFile == nil {
			sourceFile = ast.GetSourceFileOfNode(node)
		}
		if location := getAdjustedLocationForDeclaration(parent, forRename, sourceFile); location != nil {
			return location
		}
	}

	// /**/<var|let| [|n:ame|] ...
	if node.Kind == ast.KindVarKeyword || node.Kind == ast.KindConstKeyword || node.Kind == ast.KindLetKeyword &&
		ast.IsVariableDeclarationList(parent) && len(parent.AsVariableDeclarationList().Declarations.Nodes) == 1 {
		if decl := parent.AsVariableDeclarationList().Declarations.Nodes[0].AsVariableDeclaration(); ast.IsIdentifier(decl.Name()) {
			return decl.Name()
		}
	}

	if node.Kind == ast.KindTypeKeyword {
		// import /**/type [|name|] from ...;
		// import /**/type { [|name|] } from ...;
		// import /**/type { propertyName as [|name|] } from ...;
		// import /**/type ... from "[|module|]";
		if ast.IsImportClause(parent) && parent.IsTypeOnly() {
			if location := getAdjustedLocationForImportDeclaration(parent.Parent.AsImportDeclaration(), forRename); location != nil {
				return location
			}
		}
		// export /**/type { [|name|] } from ...;
		// export /**/type { propertyName as [|name|] } from ...;
		// export /**/type * from "[|module|]";
		// export /**/type * as ... from "[|module|]";
		if ast.IsExportDeclaration(parent) && parent.IsTypeOnly() {
			if location := getAdjustedLocationForExportDeclaration(parent.Parent.AsExportDeclaration(), forRename); location != nil {
				return location
			}
		}
	}

	// import { propertyName /**/as [|name|] } ...
	// import * /**/as [|name|] ...
	// export { propertyName /**/as [|name|] } ...
	// export * /**/as [|name|] ...
	if node.Kind == ast.KindAsKeyword {
		if parent.Kind == ast.KindImportSpecifier && parent.AsImportSpecifier().PropertyName != nil ||
			parent.Kind == ast.KindExportSpecifier && parent.AsExportSpecifier().PropertyName != nil ||
			parent.Kind == ast.KindNamespaceImport ||
			parent.Kind == ast.KindNamespaceExport {
			return parent.Name()
		}
		if parent.Kind == ast.KindExportDeclaration {
			if exportClause := parent.AsExportDeclaration().ExportClause; exportClause != nil && exportClause.Kind == ast.KindNamespaceExport {
				return exportClause.Name()
			}
		}
	}

	// /**/import [|name|] from ...;
	// /**/import { [|name|] } from ...;
	// /**/import { propertyName as [|name|] } from ...;
	// /**/import ... from "[|module|]";
	// /**/import "[|module|]";
	if node.Kind == ast.KindImportKeyword && parent.Kind == ast.KindImportDeclaration {
		if location := getAdjustedLocationForImportDeclaration(parent.AsImportDeclaration(), forRename); location != nil {
			return location
		}
	}

	if node.Kind == ast.KindExportKeyword {
		// /**/export { [|name|] } ...;
		// /**/export { propertyName as [|name|] } ...;
		// /**/export * from "[|module|]";
		// /**/export * as ... from "[|module|]";
		if parent.Kind == ast.KindExportDeclaration {
			if location := getAdjustedLocationForExportDeclaration(parent.AsExportDeclaration(), forRename); location != nil {
				return location
			}
		}
		// NOTE: We don't adjust the location of the `default` keyword as that is handled specially by `getSymbolAtLocation`.
		// /**/export default [|name|];
		// /**/export = [|name|];
		if parent.Kind == ast.KindExportAssignment {
			return ast.SkipOuterExpressions(parent.AsExportAssignment().Expression, ast.OEKAll)
		}
	}
	// import name = /**/require("[|module|]");
	if node.Kind == ast.KindRequireKeyword && parent.Kind == ast.KindExternalModuleReference {
		return parent.AsExternalModuleReference().Expression
	}
	// import ... /**/from "[|module|]";
	// export ... /**/from "[|module|]";
	if node.Kind == ast.KindFromKeyword {
		if parent.Kind == ast.KindImportDeclaration && parent.AsImportDeclaration().ModuleSpecifier != nil {
			return parent.AsImportDeclaration().ModuleSpecifier
		}
		if parent.Kind == ast.KindImportDeclaration && parent.AsExportDeclaration().ModuleSpecifier != nil {
			return parent.AsExportDeclaration().ModuleSpecifier
		}
	}
	// class ... /**/extends [|name|] ...
	// class ... /**/implements [|name|] ...
	// class ... /**/implements name1, name2 ...
	// interface ... /**/extends [|name|] ...
	// interface ... /**/extends name1, name2 ...
	if (node.Kind == ast.KindExtendsKeyword || node.Kind == ast.KindImplementsKeyword) && parent.Kind == ast.KindHeritageClause && parent.AsHeritageClause().Token == node.Kind {
		getAdjustedLocationForHeritageClause := func(node *ast.HeritageClause) *ast.Node {
			// /**/extends [|name|]
			// /**/implements [|name|]
			if len(node.Types.Nodes) == 1 {
				return node.Types.Nodes[0].Expression()
			}

			// fall through `getAdjustedLocation`
			//    /**/extends name1, name2 ...
			//    /**/implements name1, name2 ...
			return nil
		}

		if location := getAdjustedLocationForHeritageClause(parent.AsHeritageClause()); location != nil {
			return location
		}
	}
	if node.Kind == ast.KindExtendsKeyword {
		// ... <T /**/extends [|U|]> ...
		if parent.Kind == ast.KindTypeParameter {
			if constraint := parent.AsTypeParameter().Constraint; constraint != nil && constraint.Kind == ast.KindTypeReference {
				return constraint.AsTypeReference().TypeName
			}
		}
		// ... T /**/extends [|U|] ? ...
		if parent.Kind == ast.KindConditionalType {
			if extendsType := parent.AsConditionalTypeNode().ExtendsType; extendsType != nil && extendsType.Kind == ast.KindTypeReference {
				return extendsType.AsTypeReference().TypeName
			}
		}
	}
	// ... T extends /**/infer [|U|] ? ...
	if node.Kind == ast.KindInferKeyword && parent.Kind == ast.KindInferType {
		return parent.AsInferTypeNode().TypeParameter.Name()
	}
	// { [ [|K|] /**/in keyof T]: ... }
	if node.Kind == ast.KindInKeyword && parent.Kind == ast.KindTypeParameter && parent.Parent.Kind == ast.KindMappedType {
		return parent.Name()
	}
	// /**/keyof [|T|]
	if node.Kind == ast.KindKeyOfKeyword && parent.Kind == ast.KindTypeOperator && parent.AsTypeOperatorNode().Operator == ast.KindKeyOfKeyword {
		if parentType := parent.Type(); parentType != nil && parentType.Kind == ast.KindTypeReference {
			return parentType.AsTypeReferenceNode().TypeName
		}
	}
	// /**/readonly [|name|][]
	if node.Kind == ast.KindReadonlyKeyword && parent.Kind == ast.KindTypeOperator && parent.AsTypeOperatorNode().Operator == ast.KindReadonlyKeyword {
		if parentType := parent.Type(); parentType != nil && parentType.Kind == ast.KindArrayType && parentType.AsArrayTypeNode().ElementType.Kind == ast.KindTypeReference {
			return parentType.AsArrayTypeNode().ElementType.AsTypeReferenceNode().TypeName
		}
	}

	if !forRename {
		// /**/new [|name|]
		// /**/void [|name|]
		// /**/void obj.[|name|]
		// /**/typeof [|name|]
		// /**/typeof obj.[|name|]
		// /**/await [|name|]
		// /**/await obj.[|name|]
		// /**/yield [|name|]
		// /**/yield obj.[|name|]
		// /**/delete obj.[|name|]
		if node.Kind == ast.KindNewKeyword && parent.Kind == ast.KindNewExpression ||
			node.Kind == ast.KindVoidKeyword && parent.Kind == ast.KindVoidExpression ||
			node.Kind == ast.KindTypeOfKeyword && parent.Kind == ast.KindTypeOfExpression ||
			node.Kind == ast.KindAwaitKeyword && parent.Kind == ast.KindAwaitExpression ||
			node.Kind == ast.KindYieldKeyword && parent.Kind == ast.KindYieldExpression ||
			node.Kind == ast.KindDeleteKeyword && parent.Kind == ast.KindDeleteExpression {
			if expr := parent.Expression(); expr != nil {
				return ast.SkipOuterExpressions(expr, ast.OEKAll)
			}
		}

		// left /**/in [|name|]
		// left /**/instanceof [|name|]
		if (node.Kind == ast.KindInKeyword || node.Kind == ast.KindInstanceOfKeyword) && parent.Kind == ast.KindBinaryExpression && parent.AsBinaryExpression().OperatorToken == node {
			return ast.SkipOuterExpressions(parent.AsBinaryExpression().Right, ast.OEKAll)
		}

		// left /**/as [|name|]
		if node.Kind == ast.KindAsKeyword && parent.Kind == ast.KindAsExpression {
			if asExprType := parent.Type(); asExprType != nil && asExprType.Kind == ast.KindTypeReference {
				return asExprType.AsTypeReferenceNode().TypeName
			}
		}

		// for (... /**/in [|name|])
		// for (... /**/of [|name|])
		if node.Kind == ast.KindInKeyword && parent.Kind == ast.KindForInStatement ||
			node.Kind == ast.KindOfKeyword && parent.Kind == ast.KindForOfStatement {
			return ast.SkipOuterExpressions(parent.AsForInOrOfStatement().Expression, ast.OEKAll)
		}
	}

	return node
}

func getAdjustedLocationForDeclaration(node *ast.Node, forRename bool, sourceFile *ast.SourceFile) *ast.Node {
	if node.Name() != nil {
		return node.Name()
	}
	if forRename {
		return nil
	}
	switch node.Kind {
	case ast.KindClassDeclaration, ast.KindFunctionDeclaration:
		// for class and function declarations, use the `default` modifier
		// when the declaration is unnamed.
		if node.Modifiers() != nil {
			return core.Find(node.Modifiers().Nodes, func(*ast.Node) bool { return node.Kind == ast.KindDefaultKeyword })
		}
	case ast.KindClassExpression:
		// for class expressions, use the `class` keyword when the class is unnamed
		return findChildOfKind(node, ast.KindClassKeyword, sourceFile)
	case ast.KindFunctionExpression:
		// for function expressions, use the `function` keyword when the function is unnamed
		return findChildOfKind(node, ast.KindFunctionKeyword, sourceFile)
	case ast.KindConstructor:
		return node
	}
	return nil
}

func getAdjustedLocationForImportDeclaration(node *ast.ImportDeclaration, forRename bool) *ast.Node {
	if node.ImportClause != nil {
		if name := node.ImportClause.Name(); name != nil {
			if node.ImportClause.AsImportClause().NamedBindings != nil {
				// do not adjust if we have both a name and named bindings
				return nil
			}
			// /**/import [|name|] from ...;
			// import /**/type [|name|] from ...;
			return node.ImportClause.Name()
		}

		// /**/import { [|name|] } from ...;
		// /**/import { propertyName as [|name|] } from ...;
		// /**/import * as [|name|] from ...;
		// import /**/type { [|name|] } from ...;
		// import /**/type { propertyName as [|name|] } from ...;
		// import /**/type * as [|name|] from ...;
		if namedBindings := node.ImportClause.AsImportClause().NamedBindings; namedBindings != nil {
			switch namedBindings.Kind {
			case ast.KindNamedImports:
				// do nothing if there is more than one binding
				elements := namedBindings.AsNamedImports().Elements
				if len(elements.Nodes) != 1 {
					return nil
				}
				return elements.Nodes[0].Name()

			case ast.KindNamespaceImport:
				return namedBindings.Name()

			}
		}
	}
	if !forRename {
		// /**/import "[|module|]";
		// /**/import ... from "[|module|]";
		// import /**/type ... from "[|module|]";
		return node.ModuleSpecifier
	}
	return nil
}

func getAdjustedLocationForExportDeclaration(node *ast.ExportDeclaration, forRename bool) *ast.Node {
	if node.ExportClause != nil {
		// /**/export { [|name|] } ...
		// /**/export { propertyName as [|name|] } ...
		// /**/export * as [|name|] ...
		// export /**/type { [|name|] } from ...
		// export /**/type { propertyName as [|name|] } from ...
		// export /**/type * as [|name|] ...
		switch node.ExportClause.Kind {
		case ast.KindNamedExports:
			// do nothing if there is more than one binding
			elements := node.ExportClause.AsNamedExports().Elements
			if len(elements.Nodes) != 1 {
				return nil
			}
			return elements.Nodes[0].Name()
		case ast.KindNamespaceExport:
			return node.ExportClause.Name()
		}
	}
	if !forRename {
		// /**/export * from "[|module|]";
		// export /**/type * from "[|module|]";
		return node.ModuleSpecifier
	}
	return nil
}

func getMeaningFromLocation(node *ast.Node) ast.SemanticMeaning {
	// todo: check if this function needs to be changed for jsdoc updates
	node = getAdjustedLocation(node, false /*forRename*/, nil)
	parent := node.Parent
	switch {
	case ast.IsSourceFile(node):
		return ast.SemanticMeaningValue
	case ast.NodeKindIs(node, ast.KindExportAssignment, ast.KindExportSpecifier, ast.KindExternalModuleReference, ast.KindImportSpecifier, ast.KindImportClause) || parent.Kind == ast.KindImportEqualsDeclaration && node == parent.Name():
		return ast.SemanticMeaningAll
	case isInRightSideOfInternalImportEqualsDeclaration(node):
		//     import a = |b|; // Namespace
		//     import a = |b.c|; // Value, type, namespace
		//     import a = |b.c|.d; // Namespace
		name := node
		if node.Kind != ast.KindQualifiedName {
			name = core.IfElse(node.Parent.Kind == ast.KindQualifiedName && node.Parent.AsQualifiedName().Right == node, node.Parent, nil)
		}
		if name == nil || name.Parent.Kind == ast.KindImportEqualsDeclaration {
			return ast.SemanticMeaningNamespace
		}
		return ast.SemanticMeaningAll
	case ast.IsDeclarationName(node):
		return getMeaningFromDeclaration(parent)
	case ast.IsEntityName(node) && ast.IsJSDocNameReferenceContext(node):
		return ast.SemanticMeaningAll
	case isTypeReference(node):
		return ast.SemanticMeaningType
	case isNamespaceReference(node):
		return ast.SemanticMeaningNamespace
	case ast.IsTypeParameterDeclaration(parent):
		return ast.SemanticMeaningType
	case ast.IsLiteralTypeNode(parent):
		// This might be T["name"], which is actually referencing a property and not a type. So allow both meanings.
		return ast.SemanticMeaningType | ast.SemanticMeaningValue
	default:
		return ast.SemanticMeaningValue
	}
}

func getMeaningFromDeclaration(node *ast.Node) ast.SemanticMeaning {
	switch node.Kind {
	case ast.KindVariableDeclaration, ast.KindCommonJSExport, ast.KindParameter, ast.KindBindingElement,
		ast.KindPropertyDeclaration, ast.KindPropertySignature, ast.KindPropertyAssignment, ast.KindShorthandPropertyAssignment,
		ast.KindMethodDeclaration, ast.KindMethodSignature, ast.KindConstructor, ast.KindGetAccessor, ast.KindSetAccessor,
		ast.KindFunctionDeclaration, ast.KindFunctionExpression, ast.KindArrowFunction, ast.KindCatchClause, ast.KindJsxAttribute:
		return ast.SemanticMeaningValue

	case ast.KindTypeParameter, ast.KindInterfaceDeclaration, ast.KindTypeAliasDeclaration, ast.KindJSTypeAliasDeclaration, ast.KindTypeLiteral:
		return ast.SemanticMeaningType

	case ast.KindEnumMember, ast.KindClassDeclaration:
		return ast.SemanticMeaningValue | ast.SemanticMeaningType

	case ast.KindModuleDeclaration:
		if ast.IsAmbientModule(node) {
			return ast.SemanticMeaningNamespace | ast.SemanticMeaningValue
		} else if ast.GetModuleInstanceState(node) == ast.ModuleInstanceStateInstantiated {
			return ast.SemanticMeaningNamespace | ast.SemanticMeaningValue
		} else {
			return ast.SemanticMeaningNamespace
		}

	case ast.KindEnumDeclaration, ast.KindNamedImports, ast.KindImportSpecifier, ast.KindImportEqualsDeclaration, ast.KindImportDeclaration,
		ast.KindJSImportDeclaration, ast.KindExportAssignment, ast.KindJSExportAssignment, ast.KindExportDeclaration:
		return ast.SemanticMeaningAll

	// An external module can be a Value
	case ast.KindSourceFile:
		return ast.SemanticMeaningNamespace | ast.SemanticMeaningValue
	}

	return ast.SemanticMeaningAll
}

func getIntersectingMeaningFromDeclarations(node *ast.Node, symbol *ast.Symbol, defaultMeaning ast.SemanticMeaning) ast.SemanticMeaning {
	if node == nil {
		return defaultMeaning
	}

	meaning := getMeaningFromLocation(node)
	declarations := symbol.Declarations
	if len(declarations) == 0 {
		return meaning
	}

	lastIterationMeaning := meaning

	// !!! TODO check if the port is correct and the for loop is needed
	iteration := func(m ast.SemanticMeaning) ast.SemanticMeaning {
		for _, declaration := range declarations {
			declarationMeaning := getMeaningFromDeclaration(declaration)

			if declarationMeaning&m != 0 {
				m |= declarationMeaning
			}
		}
		return m
	}
	meaning = iteration(meaning)

	for meaning != lastIterationMeaning {
		// The result is order-sensitive, for instance if initialMeaning == Namespace, and declarations = [class, instantiated module]
		// we need to consider both as the initialMeaning intersects with the module in the namespace space, and the module
		// intersects with the class in the value space.
		// To achieve that we will keep iterating until the result stabilizes.

		// Remember the last meaning
		lastIterationMeaning = meaning
		meaning = iteration(meaning)
	}

	return meaning
}

// Returns the node in an `extends` or `implements` clause of a class or interface.
func getAllSuperTypeNodes(node *ast.Node) []*ast.TypeNode {
	if ast.IsInterfaceDeclaration(node) {
		return ast.GetHeritageElements(node, ast.KindExtendsKeyword)
	}
	if ast.IsClassLike(node) {
		return append(
			core.SingleElementSlice(ast.GetClassExtendsHeritageElement(node)),
			ast.GetImplementsTypeNodes(node)...,
		)
	}
	return nil
}

func getParentSymbolsOfPropertyAccess(location *ast.Node, symbol *ast.Symbol, ch *checker.Checker) []*ast.Symbol {
	if !isRightSideOfPropertyAccess(location) {
		return nil
	}
	lhsType := ch.GetTypeAtLocation(location.Parent.Expression())
	if lhsType == nil {
		return nil
	}
	var possibleSymbols []*checker.Type
	if lhsType.Flags()&checker.TypeFlagsUnionOrIntersection != 0 {
		possibleSymbols = lhsType.Types()
	} else if lhsType.Symbol() != symbol.Parent {
		possibleSymbols = []*checker.Type{lhsType}
	}
	return core.MapNonNil(possibleSymbols, func(t *checker.Type) *ast.Symbol {
		if t.Symbol() != nil && t.Symbol().Flags&(ast.SymbolFlagsClass|ast.SymbolFlagsInterface) != 0 {
			return t.Symbol()
		}
		return nil
	})
}

// Find symbol of the given property-name and add the symbol to the given result array
// @param symbol a symbol to start searching for the given propertyName
// @param propertyName a name of property to search for
// @param cb a cache of symbol from previous iterations of calling this function to prevent infinite revisiting of the same symbol.
//
//	The value of previousIterationSymbol is undefined when the function is first called.
func getPropertySymbolsFromBaseTypes(symbol *ast.Symbol, propertyName string, checker *checker.Checker, cb func(base *ast.Symbol) *ast.Symbol) *ast.Symbol {
	var seen collections.Set[*ast.Symbol]
	var recur func(*ast.Symbol) *ast.Symbol
	recur = func(symbol *ast.Symbol) *ast.Symbol {
		// Use `addToSeen` to ensure we don't infinitely recurse in this situation:
		//      interface C extends C {
		//          /*findRef*/propName: string;
		//      }
		if symbol.Flags&(ast.SymbolFlagsClass|ast.SymbolFlagsInterface) == 0 || !seen.AddIfAbsent(symbol) {
			return nil
		}
		for _, declaration := range symbol.Declarations {
			for _, typeReference := range getAllSuperTypeNodes(declaration) {
				if propertyType := checker.GetTypeAtLocation(typeReference); propertyType != nil && propertyType.Symbol() != nil {
					// Visit the typeReference as well to see if it directly or indirectly uses that property
					if propertySymbol := checker.GetPropertyOfType(propertyType, propertyName); propertySymbol != nil {
						for _, rootSymbol := range checker.GetRootSymbols(propertySymbol) {
							if result := cb(rootSymbol); result != nil {
								return result
							}
						}
					}
					if result := recur(propertyType.Symbol()); result != nil {
						return result
					}
				}
			}
		}
		return nil
	}
	return recur(symbol)
}

func getPropertySymbolFromBindingElement(checker *checker.Checker, bindingElement *ast.Node) *ast.Symbol {
	if typeOfPattern := checker.GetTypeAtLocation(bindingElement.Parent); typeOfPattern != nil {
		return checker.GetPropertyOfType(typeOfPattern, bindingElement.Name().Text())
	}
	return nil
}

func getPropertySymbolOfObjectBindingPatternWithoutPropertyName(symbol *ast.Symbol, checker *checker.Checker) *ast.Symbol {
	bindingElement := ast.GetDeclarationOfKind(symbol, ast.KindBindingElement)
	if bindingElement != nil && isObjectBindingElementWithoutPropertyName(bindingElement) {
		return getPropertySymbolFromBindingElement(checker, bindingElement)
	}
	return nil
}

func getTargetLabel(referenceNode *ast.Node, labelName string) *ast.Node {
	// todo: rewrite as `ast.FindAncestor`
	for referenceNode != nil {
		if referenceNode.Kind == ast.KindLabeledStatement && referenceNode.AsLabeledStatement().Label.Text() == labelName {
			return referenceNode.AsLabeledStatement().Label
		}
		referenceNode = referenceNode.Parent
	}
	return nil
}

func skipConstraint(t *checker.Type, typeChecker *checker.Checker) *checker.Type {
	if t.IsTypeParameter() {
		c := typeChecker.GetBaseConstraintOfType(t)
		if c != nil {
			return c
		}
	}
	return t
}

type caseClauseTrackerState struct {
	existingStrings collections.Set[string]
	existingNumbers collections.Set[jsnum.Number]
	existingBigInts collections.Set[jsnum.PseudoBigInt]
}

// string | jsnum.Number
type trackerAddValue = any

// string | jsnum.Number | jsnum.PseudoBigInt
type trackerHasValue = any

type caseClauseTracker interface {
	addValue(value trackerAddValue)
	hasValue(value trackerHasValue) bool
}

func (c *caseClauseTrackerState) addValue(value trackerAddValue) {
	switch v := value.(type) {
	case string:
		c.existingStrings.Add(v)
	case jsnum.Number:
		c.existingNumbers.Add(v)
	default:
		panic(fmt.Sprintf("Unsupported type: %T", v))
	}
}

func (c *caseClauseTrackerState) hasValue(value trackerHasValue) bool {
	switch v := value.(type) {
	case string:
		return c.existingStrings.Has(v)
	case jsnum.Number:
		return c.existingNumbers.Has(v)
	case jsnum.PseudoBigInt:
		return c.existingBigInts.Has(v)
	default:
		panic(fmt.Sprintf("Unsupported type: %T", v))
	}
}

func newCaseClauseTracker(typeChecker *checker.Checker, clauses []*ast.CaseOrDefaultClauseNode) caseClauseTracker {
	c := &caseClauseTrackerState{
		existingStrings: collections.Set[string]{},
		existingNumbers: collections.Set[jsnum.Number]{},
		existingBigInts: collections.Set[jsnum.PseudoBigInt]{},
	}
	for _, clause := range clauses {
		if !ast.IsDefaultClause(clause) {
			expression := ast.SkipParentheses(clause.Expression())
			if ast.IsLiteralExpression(expression) {
				switch expression.Kind {
				case ast.KindNoSubstitutionTemplateLiteral, ast.KindStringLiteral:
					c.existingStrings.Add(expression.Text())
				case ast.KindNumericLiteral:
					c.existingNumbers.Add(jsnum.FromString(expression.Text()))
				case ast.KindBigIntLiteral:
					c.existingBigInts.Add(jsnum.ParseValidBigInt(expression.Text()))
				}
			} else {
				symbol := typeChecker.GetSymbolAtLocation(clause.Expression())
				if symbol != nil && symbol.ValueDeclaration != nil && ast.IsEnumMember(symbol.ValueDeclaration) {
					enumValue := typeChecker.GetConstantValue(symbol.ValueDeclaration)
					if enumValue != nil {
						c.addValue(enumValue)
					}
				}
			}
		}
	}
	return c
}

func RangeContainsRange(r1 core.TextRange, r2 core.TextRange) bool {
	return startEndContainsRange(r1.Pos(), r1.End(), r2)
}

func startEndContainsRange(start int, end int, textRange core.TextRange) bool {
	return start <= textRange.Pos() && end >= textRange.End()
}

func getPossibleGenericSignatures(called *ast.Expression, typeArgumentCount int, c *checker.Checker) []*checker.Signature {
	typeAtLocation := c.GetTypeAtLocation(called)
	if ast.IsOptionalChain(called.Parent) {
		typeAtLocation = removeOptionality(typeAtLocation, ast.IsOptionalChainRoot(called.Parent), true /*isOptionalChain*/, c)
	}
	var signatures []*checker.Signature
	if ast.IsNewExpression(called.Parent) {
		signatures = c.GetSignaturesOfType(typeAtLocation, checker.SignatureKindConstruct)
	} else {
		signatures = c.GetSignaturesOfType(typeAtLocation, checker.SignatureKindCall)
	}
	return core.Filter(signatures, func(s *checker.Signature) bool {
		return s.TypeParameters() != nil && len(s.TypeParameters()) >= typeArgumentCount
	})
}

func removeOptionality(t *checker.Type, isOptionalExpression bool, isOptionalChain bool, c *checker.Checker) *checker.Type {
	if isOptionalExpression {
		return c.GetNonNullableType(t)
	} else if isOptionalChain {
		return c.GetNonOptionalType(t)
	}
	return t
}

func isNoSubstitutionTemplateLiteral(node *ast.Node) bool {
	return node.Kind == ast.KindNoSubstitutionTemplateLiteral
}

func isTaggedTemplateExpression(node *ast.Node) bool {
	return node.Kind == ast.KindTaggedTemplateExpression
}

func isInsideTemplateLiteral(node *ast.Node, position int, sourceFile *ast.SourceFile) bool {
	return ast.IsTemplateLiteralKind(node.Kind) && (scanner.GetTokenPosOfNode(node, sourceFile, false) < position && position < node.End() || (ast.IsUnterminatedLiteral(node) && position == node.End()))
}

// Pseudo-literals
func isTemplateHead(node *ast.Node) bool {
	return node.Kind == ast.KindTemplateHead
}

func isTemplateTail(node *ast.Node) bool {
	return node.Kind == ast.KindTemplateTail
}

func findPrecedingMatchingToken(token *ast.Node, matchingTokenKind ast.Kind, sourceFile *ast.SourceFile) *ast.Node {
	closeTokenText := scanner.TokenToString(token.Kind)
	matchingTokenText := scanner.TokenToString(matchingTokenKind)
	// Text-scan based fast path - can be bamboozled by comments and other trivia, but often provides
	// a good, fast approximation without too much extra work in the cases where it fails.
	bestGuessIndex := strings.LastIndex(sourceFile.Text(), matchingTokenText)
	if bestGuessIndex == -1 {
		return nil // if the token text doesn't appear in the file, there can't be a match - super fast bail
	}
	// we can only use the textual result directly if we didn't have to count any close tokens within the range
	if strings.LastIndex(sourceFile.Text(), closeTokenText) < bestGuessIndex {
		nodeAtGuess := astnav.FindPrecedingToken(sourceFile, bestGuessIndex+1)
		if nodeAtGuess != nil && nodeAtGuess.Kind == matchingTokenKind {
			return nodeAtGuess
		}
	}
	tokenKind := token.Kind
	remainingMatchingTokens := 0
	for {
		preceding := astnav.FindPrecedingToken(sourceFile, token.Pos())
		if preceding == nil {
			return nil
		}
		token = preceding
		switch token.Kind {
		case matchingTokenKind:
			if remainingMatchingTokens == 0 {
				return token
			}
			remainingMatchingTokens--
		case tokenKind:
			remainingMatchingTokens++
		}
	}
}

func findContainingList(node *ast.Node, file *ast.SourceFile) *ast.NodeList {
	// The node might be a list element (nonsynthetic) or a comma (synthetic). Either way, it will
	// be parented by the container of the SyntaxList, not the SyntaxList itself.
	var list *ast.NodeList
	visitNode := func(n *ast.Node, visitor *ast.NodeVisitor) *ast.Node {
		return n
	}
	visitNodes := func(nodes *ast.NodeList, visitor *ast.NodeVisitor) *ast.NodeList {
		if nodes != nil && RangeContainsRange(nodes.Loc, node.Loc) {
			list = nodes
		}
		return nodes
	}
	astnav.VisitEachChildAndJSDoc(node.Parent, file, visitNode, visitNodes)
	return list
}

func getLeadingCommentRangesOfNode(node *ast.Node, file *ast.SourceFile) iter.Seq[ast.CommentRange] {
	if node.Kind == ast.KindJsxText {
		return nil
	}
	return scanner.GetLeadingCommentRanges(&ast.NodeFactory{}, file.Text(), node.Pos())
}

// Equivalent to Strada's `node.getChildren()` for non-JSDoc nodes.
func getChildrenFromNonJSDocNode(node *ast.Node, sourceFile *ast.SourceFile) []*ast.Node {
	var childNodes []*ast.Node
	node.ForEachChild(func(child *ast.Node) bool {
		childNodes = append(childNodes, child)
		return false
	})

	// If the node has no children, don't scan for tokens.
	// This prevents creating tokens for leaf nodes' own text.
	if len(childNodes) == 0 {
		return nil
	}

	var children []*ast.Node
	pos := node.Pos()
	for _, child := range childNodes {
		scanner := scanner.GetScannerForSourceFile(sourceFile, pos)
		for pos < child.Pos() {
			token := scanner.Token()
			tokenFullStart := scanner.TokenFullStart()
			tokenEnd := scanner.TokenEnd()
			children = append(children, sourceFile.GetOrCreateToken(token, tokenFullStart, tokenEnd, node))
			pos = tokenEnd
			scanner.Scan()
		}
		children = append(children, child)
		pos = child.End()
	}
	scanner := scanner.GetScannerForSourceFile(sourceFile, pos)
	for pos < node.End() {
		token := scanner.Token()
		tokenFullStart := scanner.TokenFullStart()
		tokenEnd := scanner.TokenEnd()
		children = append(children, sourceFile.GetOrCreateToken(token, tokenFullStart, tokenEnd, node))
		pos = tokenEnd
		scanner.Scan()
	}
	return children
}

// Returns the containing object literal property declaration given a possible name node, e.g. "a" in x = { "a": 1 }
func getContainingObjectLiteralElement(node *ast.Node) *ast.Node {
	element := getContainingObjectLiteralElementWorker(node)
	if element != nil && (ast.IsObjectLiteralExpression(element.Parent) || ast.IsJsxAttributes(element.Parent)) {
		return element
	}
	return nil
}

func getContainingObjectLiteralElementWorker(node *ast.Node) *ast.Node {
	switch node.Kind {
	case ast.KindStringLiteral, ast.KindNoSubstitutionTemplateLiteral, ast.KindNumericLiteral:
		if node.Parent.Kind == ast.KindComputedPropertyName {
			if ast.IsObjectLiteralElement(node.Parent.Parent) {
				return node.Parent.Parent
			}
			return nil
		}
		fallthrough
	case ast.KindIdentifier:
		if ast.IsObjectLiteralElement(node.Parent) && (node.Parent.Parent.Kind == ast.KindObjectLiteralExpression || node.Parent.Parent.Kind == ast.KindJsxAttributes) && node.Parent.Name() == node {
			return node.Parent
		}
	}
	return nil
}

// Return a function that returns true if the given node has not been seen
func nodeSeenTracker() func(*ast.Node) bool {
	var seen collections.Set[*ast.Node]
	return func(node *ast.Node) bool {
		return seen.AddIfAbsent(node)
	}
}

// FindAllReferences.toContextSpan
func toContextRange(textRange *core.TextRange, contextFile *ast.SourceFile, context *ast.Node) *core.TextRange {
	if context == nil {
		return textRange
	}
	// !!! isContextWithStartAndEndNode
	contextRange := getRangeOfNode(context, contextFile, nil /*endNode*/)
	if contextRange.Pos() != textRange.Pos() || contextRange.End() != textRange.End() {
		return &contextRange
	}
	return nil
}<|MERGE_RESOLUTION|>--- conflicted
+++ resolved
@@ -858,11 +858,7 @@
 	// specially by `getSymbolAtLocation`.
 	isModifier := func(node *ast.Node) bool {
 		if ast.IsModifier(node) && (forRename || node.Kind != ast.KindDefaultKeyword) {
-<<<<<<< HEAD
-			return ast.CanHaveModifiers(parent) && slices.Contains(parent.Modifiers().Nodes, node)
-=======
-			return ast.CanHaveModifiers(parent) && parent.Modifiers() != nil && slices.Contains(parent.Modifiers().NodeList.Nodes, node)
->>>>>>> 363ffa18
+			return ast.CanHaveModifiers(parent) && parent.Modifiers() != nil && slices.Contains(parent.Modifiers().Nodes, node)
 		}
 		switch node.Kind {
 		case ast.KindClassKeyword:
