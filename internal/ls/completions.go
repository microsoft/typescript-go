package ls

import (
	"context"
	"errors"
	"fmt"
	"maps"
	"slices"
	"strings"
	"sync"
	"unicode"
	"unicode/utf8"

	"github.com/go-json-experiment/json"
	"github.com/microsoft/typescript-go/internal/ast"
	"github.com/microsoft/typescript-go/internal/astnav"
	"github.com/microsoft/typescript-go/internal/binder"
	"github.com/microsoft/typescript-go/internal/checker"
	"github.com/microsoft/typescript-go/internal/collections"
	"github.com/microsoft/typescript-go/internal/compiler"
	"github.com/microsoft/typescript-go/internal/core"
	"github.com/microsoft/typescript-go/internal/debug"
	"github.com/microsoft/typescript-go/internal/format"
	"github.com/microsoft/typescript-go/internal/jsnum"
	"github.com/microsoft/typescript-go/internal/ls/lsutil"
	"github.com/microsoft/typescript-go/internal/lsp/lsproto"
	"github.com/microsoft/typescript-go/internal/nodebuilder"
	"github.com/microsoft/typescript-go/internal/printer"
	"github.com/microsoft/typescript-go/internal/scanner"
	"github.com/microsoft/typescript-go/internal/stringutil"
	"github.com/microsoft/typescript-go/internal/tspath"
)

func (l *LanguageService) ProvideCompletion(
	ctx context.Context,
	documentURI lsproto.DocumentUri,
	LSPPosition lsproto.Position,
	context *lsproto.CompletionContext,
	clientOptions *lsproto.CompletionClientCapabilities,
) (lsproto.CompletionResponse, error) {
	_, file := l.getProgramAndFile(documentURI)
	var triggerCharacter *string
	if context != nil {
		triggerCharacter = context.TriggerCharacter
	}
	position := int(l.converters.LineAndCharacterToPosition(file, LSPPosition))
	completionList := l.getCompletionsAtPosition(
		ctx,
		file,
		position,
		triggerCharacter,
		clientOptions,
	)
	completionList = ensureItemData(file.FileName(), position, completionList)
	return lsproto.CompletionItemsOrListOrNull{List: completionList}, nil
}

func ensureItemData(fileName string, pos int, list *lsproto.CompletionList) *lsproto.CompletionList {
	if list == nil {
		return nil
	}
	for _, item := range list.Items {
		if item.Data == nil {
			var data any = &CompletionItemData{
				FileName: fileName,
				Position: pos,
				Name:     item.Label,
			}
			item.Data = &data
		}
	}
	return list
}

// *completionDataData | *completionDataKeyword | *completionDataJSDocTagName | *completionDataJSDocTag | *completionDataJSDocParameterName
type completionData = any

type completionDataData struct {
	symbols          []*ast.Symbol
	completionKind   CompletionKind
	isInSnippetScope bool
	// Note that the presence of this alone doesn't mean that we need a conversion. Only do that if the completion is not an ordinary identifier.
	propertyAccessToConvert      *ast.PropertyAccessExpressionNode
	isNewIdentifierLocation      bool
	location                     *ast.Node
	keywordFilters               KeywordCompletionFilters
	literals                     []literalValue
	symbolToOriginInfoMap        map[int]*symbolOriginInfo
	symbolToSortTextMap          map[ast.SymbolId]SortText
	recommendedCompletion        *ast.Symbol
	previousToken                *ast.Node
	contextToken                 *ast.Node
	jsxInitializer               jsxInitializer
	insideJSDocTagTypeExpression bool
	isTypeOnlyLocation           bool
	// In JSX tag name and attribute names, identifiers like "my-tag" or "aria-name" is valid identifier.
	isJsxIdentifierExpected   bool
	isRightOfOpenTag          bool
	isRightOfDotOrQuestionDot bool
	importStatementCompletion *importStatementCompletionInfo // !!!
	hasUnresolvedAutoImports  bool                           // !!!
	// flags CompletionInfoFlags // !!!
	defaultCommitCharacters []string
}

type completionDataKeyword struct {
	keywordCompletions      []*lsproto.CompletionItem
	isNewIdentifierLocation bool
}

type completionDataJSDocTagName struct{}

type completionDataJSDocTag struct{}

type completionDataJSDocParameterName struct {
	tag *ast.JSDocParameterTag
}

type importStatementCompletionInfo struct {
	isKeywordOnlyCompletion        bool
	keywordCompletion              ast.Kind // TokenKind
	isNewIdentifierLocation        bool
	isTopLevelTypeOnly             bool
	couldBeTypeOnlyImportSpecifier bool
	replacementSpan                *lsproto.Range
}

// If we're after the `=` sign but no identifier has been typed yet,
// value will be `true` but initializer will be `nil`.
type jsxInitializer struct {
	isInitializer bool
	initializer   *ast.IdentifierNode
}

type KeywordCompletionFilters int

const (
	KeywordCompletionFiltersNone                         KeywordCompletionFilters = iota // No keywords
	KeywordCompletionFiltersAll                                                          // Every possible kewyord
	KeywordCompletionFiltersClassElementKeywords                                         // Keywords inside class body
	KeywordCompletionFiltersInterfaceElementKeywords                                     // Keywords inside interface body
	KeywordCompletionFiltersConstructorParameterKeywords                                 // Keywords at constructor parameter
	KeywordCompletionFiltersFunctionLikeBodyKeywords                                     // Keywords at function like body
	KeywordCompletionFiltersTypeAssertionKeywords
	KeywordCompletionFiltersTypeKeywords
	KeywordCompletionFiltersTypeKeyword // Literally just `type`
	KeywordCompletionFiltersLast        = KeywordCompletionFiltersTypeKeyword
)

func keywordFiltersFromSyntaxKind(keywordCompletion ast.Kind) KeywordCompletionFilters {
	switch keywordCompletion {
	case ast.KindTypeKeyword:
		return KeywordCompletionFiltersTypeKeyword
	default:
		panic("Unknown mapping from ast.Kind `" + keywordCompletion.String() + "` to KeywordCompletionFilters")
	}
}

type CompletionKind int

const (
	CompletionKindNone CompletionKind = iota
	CompletionKindObjectPropertyDeclaration
	CompletionKindGlobal
	CompletionKindPropertyAccess
	CompletionKindMemberLike
	CompletionKindString
)

var TriggerCharacters = []string{".", `"`, "'", "`", "/", "@", "<", "#", " "}

// All commit characters, valid when `isNewIdentifierLocation` is false.
var allCommitCharacters = []string{".", ",", ";"}

// Commit characters valid at expression positions where we could be inside a parameter list.
var noCommaCommitCharacters = []string{".", ";"}

var emptyCommitCharacters = []string{}

type SortText string

const (
	SortTextLocalDeclarationPriority         SortText = "10"
	SortTextLocationPriority                 SortText = "11"
	SortTextOptionalMember                   SortText = "12"
	SortTextMemberDeclaredBySpreadAssignment SortText = "13"
	SortTextSuggestedClassMembers            SortText = "14"
	SortTextGlobalsOrKeywords                SortText = "15"
	SortTextAutoImportSuggestions            SortText = "16"
	SortTextClassMemberSnippets              SortText = "17"
	SortTextJavascriptIdentifiers            SortText = "18"
)

func DeprecateSortText(original SortText) SortText {
	return "z" + original
}

func sortBelow(original SortText) SortText {
	return original + "1"
}

type symbolOriginInfoKind int

const (
	symbolOriginInfoKindThisType symbolOriginInfoKind = 1 << iota
	symbolOriginInfoKindSymbolMember
	symbolOriginInfoKindExport
	symbolOriginInfoKindPromise
	symbolOriginInfoKindNullable
	symbolOriginInfoKindTypeOnlyAlias
	symbolOriginInfoKindObjectLiteralMethod
	symbolOriginInfoKindIgnore
	symbolOriginInfoKindComputedPropertyName

	symbolOriginInfoKindSymbolMemberNoExport symbolOriginInfoKind = symbolOriginInfoKindSymbolMember
	symbolOriginInfoKindSymbolMemberExport                        = symbolOriginInfoKindSymbolMember | symbolOriginInfoKindExport
)

type symbolOriginInfo struct {
	kind              symbolOriginInfoKind
	isDefaultExport   bool
	isFromPackageJson bool
	fileName          string
	data              any
}

func (origin *symbolOriginInfo) symbolName() string {
	switch origin.data.(type) {
	case *symbolOriginInfoExport:
		return origin.data.(*symbolOriginInfoExport).symbolName
	case *symbolOriginInfoComputedPropertyName:
		return origin.data.(*symbolOriginInfoComputedPropertyName).symbolName
	default:
		panic(fmt.Sprintf("symbolOriginInfo: unknown data type for symbolName(): %T", origin.data))
	}
}

func (origin *symbolOriginInfo) moduleSymbol() *ast.Symbol {
	switch origin.data.(type) {
	case *symbolOriginInfoExport:
		return origin.data.(*symbolOriginInfoExport).moduleSymbol
	default:
		panic(fmt.Sprintf("symbolOriginInfo: unknown data type for moduleSymbol(): %T", origin.data))
	}
}

func (origin *symbolOriginInfo) toCompletionEntryData() *AutoImportData {
	debug.Assert(origin.kind&symbolOriginInfoKindExport != 0, fmt.Sprintf("completionEntryData is not generated for symbolOriginInfo of type %T", origin.data))
	var ambientModuleName *string
	if origin.fileName == "" {
		ambientModuleName = strPtrTo(stringutil.StripQuotes(origin.moduleSymbol().Name))
	}
	var isPackageJsonImport core.Tristate
	if origin.isFromPackageJson {
		isPackageJsonImport = core.TSTrue
	}

	data := origin.data.(*symbolOriginInfoExport)
	return &AutoImportData{
		ExportName:          data.exportName,
		ExportMapKey:        data.exportMapKey,
		ModuleSpecifier:     data.moduleSpecifier,
		AmbientModuleName:   ambientModuleName,
		FileName:            origin.fileName,
		IsPackageJsonImport: isPackageJsonImport,
	}
}

type symbolOriginInfoExport struct {
	symbolName      string
	moduleSymbol    *ast.Symbol
	exportName      string
	exportMapKey    ExportInfoMapKey
	moduleSpecifier string
}

func (s *symbolOriginInfo) asExport() *symbolOriginInfoExport {
	return s.data.(*symbolOriginInfoExport)
}

type symbolOriginInfoObjectLiteralMethod struct {
	insertText   string
	labelDetails *lsproto.CompletionItemLabelDetails
	isSnippet    bool
}

func (s *symbolOriginInfo) asObjectLiteralMethod() *symbolOriginInfoObjectLiteralMethod {
	return s.data.(*symbolOriginInfoObjectLiteralMethod)
}

type symbolOriginInfoTypeOnlyAlias struct {
	declaration *ast.TypeOnlyImportDeclaration
}

type symbolOriginInfoComputedPropertyName struct {
	symbolName string
}

// Special values for `CompletionInfo['source']` used to disambiguate
// completion items with the same `name`. (Each completion item must
// have a unique name/source combination, because those two fields
// comprise `CompletionEntryIdentifier` in `getCompletionEntryDetails`.
//
// When the completion item is an auto-import suggestion, the source
// is the module specifier of the suggestion. To avoid collisions,
// the values here should not be a module specifier we would ever
// generate for an auto-import.
type completionSource string

const (
	// Completions that require `this.` insertion text.
	completionSourceThisProperty completionSource = "ThisProperty/"
	// Auto-import that comes attached to a class member snippet.
	completionSourceClassMemberSnippet completionSource = "ClassMemberSnippet/"
	// A type-only import that needs to be promoted in order to be used at the completion location.
	completionSourceTypeOnlyAlias completionSource = "TypeOnlyAlias/"
	// Auto-import that comes attached to an object literal method snippet.
	completionSourceObjectLiteralMethodSnippet completionSource = "ObjectLiteralMethodSnippet/"
	// Case completions for switch statements.
	completionSourceSwitchCases completionSource = "SwitchCases/"
	// Completions for an object literal expression.
	completionSourceObjectLiteralMemberWithComma completionSource = "ObjectLiteralMemberWithComma/"
)

// Value is set to false for global variables or completions from external module exports,
// true otherwise.
type uniqueNamesMap = map[string]bool

// string | jsnum.Number | PseudoBigInt
type literalValue any

type globalsSearch int

const (
	globalsSearchContinue globalsSearch = iota
	globalsSearchSuccess
	globalsSearchFail
)

func (l *LanguageService) getCompletionsAtPosition(
	ctx context.Context,
	file *ast.SourceFile,
	position int,
	triggerCharacter *string,
	clientOptions *lsproto.CompletionClientCapabilities,
) *lsproto.CompletionList {
	_, previousToken := getRelevantTokens(position, file)
	if triggerCharacter != nil && !IsInString(file, position, previousToken) && !isValidTrigger(file, *triggerCharacter, previousToken, position) {
		return nil
	}

	if triggerCharacter != nil && *triggerCharacter == " " {
		// `isValidTrigger` ensures we are at `import |`
		if l.UserPreferences().IncludeCompletionsForImportStatements.IsTrue() {
			return &lsproto.CompletionList{
				IsIncomplete: true,
			}
		}
		return nil
	}

	compilerOptions := l.GetProgram().Options()

	// !!! see if incomplete completion list and continue or clean

	stringCompletions := l.getStringLiteralCompletions(
		ctx,
		file,
		position,
		previousToken,
		compilerOptions,
		clientOptions,
	)
	if stringCompletions != nil {
		return stringCompletions
	}

	if previousToken != nil && (previousToken.Kind == ast.KindBreakKeyword ||
		previousToken.Kind == ast.KindContinueKeyword ||
		previousToken.Kind == ast.KindIdentifier) &&
		ast.IsBreakOrContinueStatement(previousToken.Parent) {
		return l.getLabelCompletionsAtPosition(
			previousToken.Parent,
			clientOptions,
			file,
			position,
			l.getOptionalReplacementSpan(previousToken, file),
		)
	}

	checker, done := l.GetProgram().GetTypeCheckerForFile(ctx, file)
	defer done()
	preferences := l.UserPreferences()
	data := l.getCompletionData(ctx, checker, file, position, preferences)
	if data == nil {
		return nil
	}

	switch data := data.(type) {
	case *completionDataData:
		optionalReplacementSpan := l.getOptionalReplacementSpan(data.location, file)
		response := l.completionInfoFromData(
			ctx,
			checker,
			file,
			compilerOptions,
			data,
			position,
			clientOptions,
			optionalReplacementSpan,
		)
		// !!! check if response is incomplete
		return response
	case *completionDataKeyword:
		optionalReplacementSpan := l.getOptionalReplacementSpan(previousToken, file)
		return l.specificKeywordCompletionInfo(
			clientOptions,
			position,
			file,
			data.keywordCompletions,
			data.isNewIdentifierLocation,
			optionalReplacementSpan,
		)
	case *completionDataJSDocTagName:
		// If the current position is a jsDoc tag name, only tag names should be provided for completion
		items := getJSDocTagNameCompletions()
		items = append(items, getJSDocParameterCompletions(
			clientOptions,
			file,
			position,
			checker,
			compilerOptions,
			preferences,
			/*tagNameOnly*/ true,
		)...)
		return l.jsDocCompletionInfo(clientOptions, position, file, items)
	case *completionDataJSDocTag:
		// If the current position is a jsDoc tag, only tags should be provided for completion
		items := getJSDocTagCompletions()
		items = append(items, getJSDocParameterCompletions(
			clientOptions,
			file,
			position,
			checker,
			compilerOptions,
			preferences,
			/*tagNameOnly*/ false,
		)...)
		return l.jsDocCompletionInfo(clientOptions, position, file, items)
	case *completionDataJSDocParameterName:
		return l.jsDocCompletionInfo(clientOptions, position, file, getJSDocParameterNameCompletions(data.tag))
	default:
		panic("getCompletionData() returned unexpected type: " + fmt.Sprintf("%T", data))
	}
}

func (l *LanguageService) getCompletionData(
	ctx context.Context,
	typeChecker *checker.Checker,
	file *ast.SourceFile,
	position int,
	preferences *lsutil.UserPreferences,
) completionData {
	inCheckedFile := isCheckedFile(file, l.GetProgram().Options())

	currentToken := astnav.GetTokenAtPosition(file, position)

	insideComment := isInComment(file, position, currentToken)

	insideJSDocTagTypeExpression := false
	insideJsDocImportTag := false
	isInSnippetScope := false
	if insideComment != nil {
		if hasDocComment(file, position) {
			if file.Text()[position] == '@' {
				// The current position is next to the '@' sign, when no tag name being provided yet.
				// Provide a full list of tag names
				return &completionDataJSDocTagName{}
			} else {
				// When completion is requested without "@", we will have check to make sure that
				// there are no comments prefix the request position. We will only allow "*" and space.
				// e.g
				//   /** |c| /*
				//
				//   /**
				//     |c|
				//    */
				//
				//   /**
				//    * |c|
				//    */
				//
				//   /**
				//    *         |c|
				//    */
				lineStart := format.GetLineStartPositionForPosition(position, file)
				noCommentPrefix := true
				for _, r := range file.Text()[lineStart:position] {
					if !(stringutil.IsWhiteSpaceSingleLine(r) || r == '*' || r == '/' || r == '(' || r == ')' || r == '|') {
						noCommentPrefix = false
						break
					}
				}
				if noCommentPrefix {
					return &completionDataJSDocTag{}
				}
			}
		}

		// Completion should work inside certain JSDoc tags. For example:
		//     /** @type {number | string} */
		// Completion should work in the brackets
		if tag := getJSDocTagAtPosition(currentToken, position); tag != nil {
			if tag.TagName().Pos() <= position && position <= tag.TagName().End() {
				return &completionDataJSDocTagName{}
			}
			if ast.IsJSDocImportTag(tag) {
				insideJsDocImportTag = true
			} else {
				if typeExpression := tryGetTypeExpressionFromTag(tag); typeExpression != nil {
					currentToken = astnav.GetTokenAtPosition(file, position)
					if currentToken == nil ||
						(!ast.IsDeclarationName(currentToken) &&
							(currentToken.Parent.Kind != ast.KindJSDocPropertyTag ||
								currentToken.Parent.Name() != currentToken)) {
						// Use as type location if inside tag's type expression
						insideJSDocTagTypeExpression = isCurrentlyEditingNode(typeExpression, file, position)
					}
				}
				if !insideJSDocTagTypeExpression &&
					ast.IsJSDocParameterTag(tag) &&
					(ast.NodeIsMissing(tag.Name()) || tag.Name().Pos() <= position && position <= tag.Name().End()) {
					return &completionDataJSDocParameterName{
						tag: tag.AsJSDocParameterOrPropertyTag(),
					}
				}
			}
		}

		if !insideJSDocTagTypeExpression && !insideJsDocImportTag {
			// Proceed if the current position is in JSDoc tag expression; otherwise it is a normal
			// comment or the plain text part of a JSDoc comment, so no completion should be available
			return nil
		}
	}

	// The decision to provide completion depends on the contextToken, which is determined through the previousToken.
	// Note: 'previousToken' (and thus 'contextToken') can be undefined if we are the beginning of the file
	isJSOnlyLocation := !insideJSDocTagTypeExpression && !insideJsDocImportTag && ast.IsSourceFileJS(file)
	contextToken, previousToken := getRelevantTokens(position, file)

	// Find the node where completion is requested on.
	// Also determine whether we are trying to complete with members of that node
	// or attributes of a JSX tag.
	node := currentToken
	var propertyAccessToConvert *ast.PropertyAccessExpressionNode
	isRightOfDot := false
	isRightOfQuestionDot := false
	isRightOfOpenTag := false
	isStartingCloseTag := false
	var jsxInitializer jsxInitializer
	isJsxIdentifierExpected := false
	var importStatementCompletion *importStatementCompletionInfo
	location := astnav.GetTouchingPropertyName(file, position)
	keywordFilters := KeywordCompletionFiltersNone
	isNewIdentifierLocation := false
	// !!! flags := CompletionInfoFlagsNone
	var defaultCommitCharacters []string

	if contextToken != nil {
		importStatementCompletionInfo := l.getImportStatementCompletionInfo(contextToken, file)
		if importStatementCompletionInfo.keywordCompletion != ast.KindUnknown {
			if importStatementCompletionInfo.isKeywordOnlyCompletion {
				return &completionDataKeyword{
					keywordCompletions: []*lsproto.CompletionItem{{
						Label:    scanner.TokenToString(importStatementCompletionInfo.keywordCompletion),
						Kind:     ptrTo(lsproto.CompletionItemKindKeyword),
						SortText: ptrTo(string(SortTextGlobalsOrKeywords)),
					}},
					isNewIdentifierLocation: importStatementCompletionInfo.isNewIdentifierLocation,
				}
			}
			keywordFilters = keywordFiltersFromSyntaxKind(importStatementCompletionInfo.keywordCompletion)
		}
		if importStatementCompletionInfo.replacementSpan != nil && preferences.IncludeCompletionsForImportStatements.IsTrue() {
			// !!! flags |= CompletionInfoFlags.IsImportStatementCompletion;
			importStatementCompletion = &importStatementCompletionInfo
			isNewIdentifierLocation = importStatementCompletionInfo.isNewIdentifierLocation
		}
		// Bail out if this is a known invalid completion location.
		if isCompletionListBlocker(contextToken, previousToken, location, file, position, typeChecker) {
			if keywordFilters != KeywordCompletionFiltersNone {
				isNewIdentifierLocation, _ := computeCommitCharactersAndIsNewIdentifier(contextToken, file, position)
				return keywordCompletionData(keywordFilters, isJSOnlyLocation, isNewIdentifierLocation)
			}
			return nil
		}

		parent := contextToken.Parent
		if contextToken.Kind == ast.KindDotToken || contextToken.Kind == ast.KindQuestionDotToken {
			isRightOfDot = contextToken.Kind == ast.KindDotToken
			isRightOfQuestionDot = contextToken.Kind == ast.KindQuestionDotToken
			switch parent.Kind {
			case ast.KindPropertyAccessExpression:
				propertyAccessToConvert = parent
				node = propertyAccessToConvert.Expression()
				leftMostAccessExpression := ast.GetLeftmostAccessExpression(parent)
				if ast.NodeIsMissing(leftMostAccessExpression) ||
					((ast.IsCallExpression(node) || ast.IsFunctionLike(node)) &&
						node.End() == contextToken.Pos() &&
						lsutil.GetLastChild(node, file).Kind != ast.KindCloseParenToken) {
					// This is likely dot from incorrectly parsed expression and user is starting to write spread
					// eg: Math.min(./**/)
					// const x = function (./**/) {}
					// ({./**/})
					return nil
				}
			case ast.KindQualifiedName:
				node = parent.AsQualifiedName().Left
			case ast.KindModuleDeclaration:
				node = parent.Name()
			case ast.KindImportType:
				node = parent
			case ast.KindMetaProperty:
				node = lsutil.GetFirstToken(parent, file)
				if node.Kind != ast.KindImportKeyword && node.Kind != ast.KindNewKeyword {
					panic("Unexpected token kind: " + node.Kind.String())
				}
			default:
				// There is nothing that precedes the dot, so this likely just a stray character
				// or leading into a '...' token. Just bail out instead.
				return nil
			}
		} else { // !!! else if (!importStatementCompletion)
			// <UI.Test /* completion position */ />
			// If the tagname is a property access expression, we will then walk up to the top most of property access expression.
			// Then, try to get a JSX container and its associated attributes type.
			if parent != nil && parent.Kind == ast.KindPropertyAccessExpression {
				contextToken = parent
				parent = parent.Parent
			}

			// Fix location
			if parent == location {
				switch currentToken.Kind {
				case ast.KindGreaterThanToken:
					if parent.Kind == ast.KindJsxElement || parent.Kind == ast.KindJsxOpeningElement {
						location = currentToken
					}
				case ast.KindLessThanSlashToken:
					if parent.Kind == ast.KindJsxSelfClosingElement {
						location = currentToken
					}
				}
			}

			switch parent.Kind {
			case ast.KindJsxClosingElement:
				if contextToken.Kind == ast.KindLessThanSlashToken {
					isStartingCloseTag = true
					location = contextToken
				}
			case ast.KindBinaryExpression:
				if !binaryExpressionMayBeOpenTag(parent.AsBinaryExpression()) {
					break
				}
				fallthrough
			case ast.KindJsxSelfClosingElement, ast.KindJsxElement, ast.KindJsxOpeningElement:
				isJsxIdentifierExpected = true
				if contextToken.Kind == ast.KindLessThanToken {
					isRightOfOpenTag = true
					location = contextToken
				}
			case ast.KindJsxExpression, ast.KindJsxSpreadAttribute:
				// First case is for `<div foo={true} [||] />` or `<div foo={true} [||] ></div>`,
				// `parent` will be `{true}` and `previousToken` will be `}`.
				// Second case is for `<div foo={true} t[||] ></div>`.
				// Second case must not match for `<div foo={undefine[||]}></div>`.
				if previousToken.Kind == ast.KindCloseBraceToken ||
					previousToken.Kind == ast.KindIdentifier && previousToken.Parent.Kind == ast.KindJsxAttribute {
					isJsxIdentifierExpected = true
				}
			case ast.KindJsxAttribute:
				// For `<div className="x" [||] ></div>`, `parent` will be JsxAttribute and `previousToken` will be its initializer.
				if parent.Initializer() == previousToken && previousToken.End() < position {
					isJsxIdentifierExpected = true
				} else {
					switch previousToken.Kind {
					case ast.KindEqualsToken:
						jsxInitializer.isInitializer = true
					case ast.KindIdentifier:
						isJsxIdentifierExpected = true
						// For `<div x=[|f/**/|]`, `parent` will be `x` and `previousToken.parent` will be `f` (which is its own JsxAttribute).
						// Note for `<div someBool f>` we don't want to treat this as a jsx inializer, instead it's the attribute name.
						if parent != previousToken.Parent &&
							parent.Initializer() == nil &&
							findChildOfKind(parent, ast.KindEqualsToken, file) != nil {
							jsxInitializer.initializer = previousToken
						}
					}
				}
			}
		}
	}

	completionKind := CompletionKindNone
	hasUnresolvedAutoImports := false
	// This also gets mutated in nested-functions after the return
	var symbols []*ast.Symbol
	// Keys are indexes of `symbols`.
	symbolToOriginInfoMap := map[int]*symbolOriginInfo{}
	symbolToSortTextMap := map[ast.SymbolId]SortText{}
	var seenPropertySymbols collections.Set[ast.SymbolId]
	importSpecifierResolver := &importSpecifierResolverForCompletions{SourceFile: file, UserPreferences: preferences, l: l}
	isTypeOnlyLocation := insideJSDocTagTypeExpression || insideJsDocImportTag ||
		importStatementCompletion != nil && ast.IsTypeOnlyImportOrExportDeclaration(location.Parent) ||
		!isContextTokenValueLocation(contextToken) &&
			(isPossiblyTypeArgumentPosition(contextToken, file, typeChecker) ||
				ast.IsPartOfTypeNode(location) ||
				isContextTokenTypeLocation(contextToken))

	addSymbolOriginInfo := func(symbol *ast.Symbol, insertQuestionDot bool, insertAwait bool) {
		symbolId := ast.GetSymbolId(symbol)
		if insertAwait && seenPropertySymbols.AddIfAbsent(symbolId) {
			symbolToOriginInfoMap[len(symbols)-1] = &symbolOriginInfo{kind: getNullableSymbolOriginInfoKind(symbolOriginInfoKindPromise, insertQuestionDot)}
		} else if insertQuestionDot {
			symbolToOriginInfoMap[len(symbols)-1] = &symbolOriginInfo{kind: symbolOriginInfoKindNullable}
		}
	}

	addSymbolSortInfo := func(symbol *ast.Symbol) {
		symbolId := ast.GetSymbolId(symbol)
		if isStaticProperty(symbol) {
			symbolToSortTextMap[symbolId] = SortTextLocalDeclarationPriority
		}
	}

	addPropertySymbol := func(symbol *ast.Symbol, insertAwait bool, insertQuestionDot bool) {
		// For a computed property with an accessible name like `Symbol.iterator`,
		// we'll add a completion for the *name* `Symbol` instead of for the property.
		// If this is e.g. [Symbol.iterator], add a completion for `Symbol`.
		computedPropertyName := core.FirstNonNil(symbol.Declarations, func(decl *ast.Node) *ast.Node {
			name := ast.GetNameOfDeclaration(decl)
			if name != nil && name.Kind == ast.KindComputedPropertyName {
				return name
			}
			return nil
		})

		if computedPropertyName != nil {
			leftMostName := getLeftMostName(computedPropertyName.Expression()) // The completion is for `Symbol`, not `iterator`.
			var nameSymbol *ast.Symbol
			if leftMostName != nil {
				nameSymbol = typeChecker.GetSymbolAtLocation(leftMostName)
			}
			// If this is nested like for `namespace N { export const sym = Symbol(); }`, we'll add the completion for `N`.
			var firstAccessibleSymbol *ast.Symbol
			if nameSymbol != nil {
				firstAccessibleSymbol = getFirstSymbolInChain(nameSymbol, contextToken, typeChecker)
			}
			var firstAccessibleSymbolId ast.SymbolId
			if firstAccessibleSymbol != nil {
				firstAccessibleSymbolId = ast.GetSymbolId(firstAccessibleSymbol)
			}
			if firstAccessibleSymbolId != 0 && seenPropertySymbols.AddIfAbsent(firstAccessibleSymbolId) {
				symbols = append(symbols, firstAccessibleSymbol)
				symbolToSortTextMap[firstAccessibleSymbolId] = SortTextGlobalsOrKeywords
				moduleSymbol := firstAccessibleSymbol.Parent
				if moduleSymbol == nil ||
					!checker.IsExternalModuleSymbol(moduleSymbol) ||
					typeChecker.TryGetMemberInModuleExportsAndProperties(firstAccessibleSymbol.Name, moduleSymbol) != firstAccessibleSymbol {
					symbolToOriginInfoMap[len(symbols)-1] = &symbolOriginInfo{kind: getNullableSymbolOriginInfoKind(symbolOriginInfoKindSymbolMemberNoExport, insertQuestionDot)}
				} else {
					var fileName string
					if tspath.IsExternalModuleNameRelative(stringutil.StripQuotes(moduleSymbol.Name)) {
						fileName = ast.GetSourceFileOfModule(moduleSymbol).FileName()
					}
					result := importSpecifierResolver.getModuleSpecifierForBestExportInfo(
						typeChecker,
						[]*SymbolExportInfo{{
							exportKind:        ExportKindNamed,
							moduleFileName:    fileName,
							isFromPackageJson: false,
							moduleSymbol:      moduleSymbol,
							symbol:            firstAccessibleSymbol,
							targetFlags:       typeChecker.SkipAlias(firstAccessibleSymbol).Flags,
						}},
						position,
						ast.IsValidTypeOnlyAliasUseSite(location),
					)

					if result != nil {
						symbolToOriginInfoMap[len(symbols)-1] = &symbolOriginInfo{
							kind:            getNullableSymbolOriginInfoKind(symbolOriginInfoKindSymbolMemberExport, insertQuestionDot),
							isDefaultExport: false,
							fileName:        fileName,
							data: symbolOriginInfoExport{
								moduleSymbol:    moduleSymbol,
								symbolName:      firstAccessibleSymbol.Name,
								exportName:      firstAccessibleSymbol.Name,
								moduleSpecifier: result.moduleSpecifier,
							},
						}
					}
				}
			} else if firstAccessibleSymbolId == 0 || !seenPropertySymbols.Has(firstAccessibleSymbolId) {
				symbols = append(symbols, symbol)
				addSymbolOriginInfo(symbol, insertQuestionDot, insertAwait)
				addSymbolSortInfo(symbol)
			}
		} else {
			symbols = append(symbols, symbol)
			addSymbolOriginInfo(symbol, insertQuestionDot, insertAwait)
			addSymbolSortInfo(symbol)
		}
	}

	addTypeProperties := func(t *checker.Type, insertAwait bool, insertQuestionDot bool) {
		if typeChecker.GetStringIndexType(t) != nil {
			isNewIdentifierLocation = true
			defaultCommitCharacters = []string{}
		}
		if isRightOfQuestionDot && len(typeChecker.GetCallSignatures(t)) != 0 {
			isNewIdentifierLocation = true
			if defaultCommitCharacters == nil {
				defaultCommitCharacters = slices.Clone(allCommitCharacters) // Only invalid commit character here would be `(`.
			}
		}

		var propertyAccess *ast.Node
		if node.Kind == ast.KindImportType {
			propertyAccess = node
		} else {
			propertyAccess = node.Parent
		}

		if inCheckedFile {
			for _, symbol := range typeChecker.GetApparentProperties(t) {
				if typeChecker.IsValidPropertyAccessForCompletions(propertyAccess, t, symbol) {
					addPropertySymbol(symbol, false /*insertAwait*/, insertQuestionDot)
				}
			}
		} else {
			// In javascript files, for union types, we don't just get the members that
			// the individual types have in common, we also include all the members that
			// each individual type has. This is because we're going to add all identifiers
			// anyways. So we might as well elevate the members that were at least part
			// of the individual types to a higher status since we know what they are.
			for _, symbol := range getPropertiesForCompletion(t, typeChecker) {
				if typeChecker.IsValidPropertyAccessForCompletions(propertyAccess, t, symbol) {
					symbols = append(symbols, symbol)
				}
			}
		}

		if insertAwait {
			promiseType := typeChecker.GetPromisedTypeOfPromise(t)
			if promiseType != nil {
				for _, symbol := range typeChecker.GetApparentProperties(promiseType) {
					if typeChecker.IsValidPropertyAccessForCompletions(propertyAccess, promiseType, symbol) {
						addPropertySymbol(symbol, true /*insertAwait*/, insertQuestionDot)
					}
				}
			}
		}
	}

	getTypeScriptMemberSymbols := func() {
		// Right of dot member completion list
		completionKind = CompletionKindPropertyAccess

		// Since this is qualified name check it's a type node location
		isImportType := ast.IsLiteralImportTypeNode(node)
		isTypeLocation := (isImportType && !node.AsImportTypeNode().IsTypeOf) ||
			ast.IsPartOfTypeNode(node.Parent) ||
			isPossiblyTypeArgumentPosition(contextToken, file, typeChecker)
		isRhsOfImportDeclaration := isInRightSideOfInternalImportEqualsDeclaration(node)
		if ast.IsEntityName(node) || isImportType || ast.IsPropertyAccessExpression(node) {
			isNamespaceName := ast.IsModuleDeclaration(node.Parent)
			if isNamespaceName {
				isNewIdentifierLocation = true
				defaultCommitCharacters = []string{}
			}
			symbol := typeChecker.GetSymbolAtLocation(node)
			if symbol != nil {
				symbol := checker.SkipAlias(symbol, typeChecker)
				if symbol.Flags&(ast.SymbolFlagsModule|ast.SymbolFlagsEnum) != 0 {
					var valueAccessNode *ast.Node
					if isImportType {
						valueAccessNode = node
					} else {
						valueAccessNode = node.Parent
					}
					// Extract module or enum members
					exportedSymbols := typeChecker.GetExportsOfModule(symbol)
					for _, exportedSymbol := range exportedSymbols {
						if exportedSymbol == nil {
							panic("getExporsOfModule() should all be defined")
						}
						isValidValueAccess := func(s *ast.Symbol) bool {
							return typeChecker.IsValidPropertyAccess(valueAccessNode, s.Name)
						}
						isValidTypeAccess := func(s *ast.Symbol) bool {
							return symbolCanBeReferencedAtTypeLocation(s, typeChecker, collections.Set[ast.SymbolId]{})
						}
						var isValidAccess bool
						if isNamespaceName {
							// At `namespace N.M/**/`, if this is the only declaration of `M`, don't include `M` as a completion.
							isValidAccess = exportedSymbol.Flags&ast.SymbolFlagsNamespace != 0 &&
								!core.Every(exportedSymbol.Declarations, func(declaration *ast.Declaration) bool {
									return declaration.Parent == node.Parent
								})
						} else if isRhsOfImportDeclaration {
							// Any kind is allowed when dotting off namespace in internal import equals declaration
							isValidAccess = isValidTypeAccess(exportedSymbol) || isValidValueAccess(exportedSymbol)
						} else if isTypeLocation || insideJSDocTagTypeExpression {
							isValidAccess = isValidTypeAccess(exportedSymbol)
						} else {
							isValidAccess = isValidValueAccess(exportedSymbol)
						}
						if isValidAccess {
							symbols = append(symbols, exportedSymbol)
						}
					}

					// If the module is merged with a value, we must get the type of the class and add its properties (for inherited static methods).
					if !isTypeLocation && !insideJSDocTagTypeExpression &&
						core.Some(
							symbol.Declarations,
							func(decl *ast.Declaration) bool {
								return decl.Kind != ast.KindSourceFile && decl.Kind != ast.KindModuleDeclaration && decl.Kind != ast.KindEnumDeclaration
							}) {
						t := typeChecker.GetNonOptionalType(typeChecker.GetTypeOfSymbolAtLocation(symbol, node))
						insertQuestionDot := false
						if typeChecker.IsNullableType(t) {
							canCorrectToQuestionDot := isRightOfDot && !isRightOfQuestionDot &&
								!preferences.IncludeAutomaticOptionalChainCompletions.IsFalse()
							if canCorrectToQuestionDot || isRightOfQuestionDot {
								t = typeChecker.GetNonNullableType(t)
								if canCorrectToQuestionDot {
									insertQuestionDot = true
								}
							}
						}
						addTypeProperties(t, node.Flags&ast.NodeFlagsAwaitContext != 0, insertQuestionDot)
					}

					return
				}
			}
		}

		if !isTypeLocation || checker.IsInTypeQuery(node) {
			// microsoft/TypeScript#39946. Pulling on the type of a node inside of a function with a contextual `this` parameter can result in a circularity
			// if the `node` is part of the exprssion of a `yield` or `return`. This circularity doesn't exist at compile time because
			// we will check (and cache) the type of `this` *before* checking the type of the node.
			typeChecker.TryGetThisTypeAtEx(node, false /*includeGlobalThis*/, nil)
			t := typeChecker.GetNonOptionalType(typeChecker.GetTypeAtLocation(node))

			if !isTypeLocation {
				insertQuestionDot := false
				if typeChecker.IsNullableType(t) {
					canCorrectToQuestionDot := isRightOfDot && !isRightOfQuestionDot &&
						!preferences.IncludeAutomaticOptionalChainCompletions.IsFalse()

					if canCorrectToQuestionDot || isRightOfQuestionDot {
						t = typeChecker.GetNonNullableType(t)
						if canCorrectToQuestionDot {
							insertQuestionDot = true
						}
					}
				}
				addTypeProperties(t, node.Flags&ast.NodeFlagsAwaitContext != 0, insertQuestionDot)
			} else {
				addTypeProperties(typeChecker.GetNonNullableType(t), false /*insertAwait*/, false /*insertQuestionDot*/)
			}
		}
	}

	// Aggregates relevant symbols for completion in object literals in type argument positions.
	tryGetObjectTypeLiteralInTypeArgumentCompletionSymbols := func() globalsSearch {
		typeLiteralNode := tryGetTypeLiteralNode(contextToken)
		if typeLiteralNode == nil {
			return globalsSearchContinue
		}

		intersectionTypeNode := core.IfElse(
			ast.IsIntersectionTypeNode(typeLiteralNode.Parent),
			typeLiteralNode.Parent,
			nil)
		containerTypeNode := core.IfElse(
			intersectionTypeNode != nil,
			intersectionTypeNode,
			typeLiteralNode)

		containerExpectedType := getConstraintOfTypeArgumentProperty(containerTypeNode, typeChecker)
		if containerExpectedType == nil {
			return globalsSearchContinue
		}

		containerActualType := typeChecker.GetTypeFromTypeNode(containerTypeNode)

		members := getPropertiesForCompletion(containerExpectedType, typeChecker)
		existingMembers := getPropertiesForCompletion(containerActualType, typeChecker)

		existingMemberNames := collections.Set[string]{}
		for _, member := range existingMembers {
			existingMemberNames.Add(member.Name)
		}

		symbols = append(
			symbols,
			core.Filter(members, func(member *ast.Symbol) bool { return !existingMemberNames.Has(member.Name) })...)

		completionKind = CompletionKindObjectPropertyDeclaration
		isNewIdentifierLocation = true

		return globalsSearchSuccess
	}

	// Aggregates relevant symbols for completion in object literals and object binding patterns.
	// Relevant symbols are stored in the captured 'symbols' variable.
	tryGetObjectLikeCompletionSymbols := func() globalsSearch {
		if contextToken != nil && contextToken.Kind == ast.KindDotDotDotToken {
			return globalsSearchContinue
		}
		objectLikeContainer := tryGetObjectLikeCompletionContainer(contextToken, position, file)
		if objectLikeContainer == nil {
			return globalsSearchContinue
		}

		// We're looking up possible property names from contextual/inferred/declared type.
		completionKind = CompletionKindObjectPropertyDeclaration

		var typeMembers []*ast.Symbol
		var existingMembers []*ast.Declaration

		if objectLikeContainer.Kind == ast.KindObjectLiteralExpression {
			instantiatedType := tryGetObjectLiteralContextualType(objectLikeContainer, typeChecker)

			// Check completions for Object property value shorthand
			if instantiatedType == nil {
				if objectLikeContainer.Flags&ast.NodeFlagsInWithStatement != 0 {
					return globalsSearchFail
				}
				return globalsSearchContinue
			}
			completionsType := typeChecker.GetContextualType(objectLikeContainer, checker.ContextFlagsCompletions)
			t := core.IfElse(completionsType != nil, completionsType, instantiatedType)
			stringIndexType := typeChecker.GetStringIndexType(t)
			numberIndexType := typeChecker.GetNumberIndexType(t)
			isNewIdentifierLocation = stringIndexType != nil || numberIndexType != nil
			typeMembers = getPropertiesForObjectExpression(instantiatedType, completionsType, objectLikeContainer, typeChecker)
			properties := objectLikeContainer.AsObjectLiteralExpression().Properties
			if properties != nil {
				existingMembers = properties.Nodes
			}

			if len(typeMembers) == 0 {
				// Edge case: If NumberIndexType exists
				if numberIndexType == nil {
					return globalsSearchContinue
				}
			}
		} else {
			if objectLikeContainer.Kind != ast.KindObjectBindingPattern {
				panic("Expected 'objectLikeContainer' to be an object binding pattern.")
			}
			// We are *only* completing on properties from the type being destructured.
			isNewIdentifierLocation = false
			rootDeclaration := ast.GetRootDeclaration(objectLikeContainer.Parent)
			if !ast.IsVariableLike(rootDeclaration) {
				panic("Root declaration is not variable-like.")
			}

			// We don't want to complete using the type acquired by the shape
			// of the binding pattern; we are only interested in types acquired
			// through type declaration or inference.
			// Also proceed if rootDeclaration is a parameter and if its containing function expression/arrow function is contextually typed -
			// type of parameter will flow in from the contextual type of the function.
			canGetType := ast.HasInitializer(rootDeclaration) ||
				ast.GetTypeAnnotationNode(rootDeclaration) != nil ||
				rootDeclaration.Parent.Parent.Kind == ast.KindForOfStatement
			if !canGetType && rootDeclaration.Kind == ast.KindParameter {
				if ast.IsExpression(rootDeclaration.Parent) {
					canGetType = typeChecker.GetContextualType(rootDeclaration.Parent, checker.ContextFlagsNone) != nil
				} else if rootDeclaration.Parent.Kind == ast.KindMethodDeclaration ||
					rootDeclaration.Parent.Kind == ast.KindSetAccessor {
					canGetType = ast.IsExpression(rootDeclaration.Parent.Parent) &&
						typeChecker.GetContextualType(rootDeclaration.Parent.Parent, checker.ContextFlagsNone) != nil
				}
			}
			if canGetType {
				typeForObject := typeChecker.GetTypeAtLocation(objectLikeContainer)
				if typeForObject == nil {
					return globalsSearchFail
				}
				typeMembers = core.Filter(
					typeChecker.GetPropertiesOfType(typeForObject),
					func(propertySymbol *ast.Symbol) bool {
						return typeChecker.IsPropertyAccessible(
							objectLikeContainer,
							false, /*isSuper*/
							false, /*isWrite*/
							typeForObject,
							propertySymbol,
						)
					},
				)
				elements := objectLikeContainer.AsBindingPattern().Elements
				if elements != nil {
					existingMembers = elements.Nodes
				}
			}
		}

		if len(typeMembers) > 0 {
			// Add filtered items to the completion list.
			filteredMembers, spreadMemberNames := filterObjectMembersList(
				typeMembers,
				core.CheckEachDefined(existingMembers, "object like properties or elements should all be defined"),
				file,
				position,
				typeChecker,
			)
			symbols = append(symbols, filteredMembers...)

			// Set sort texts.
<<<<<<< HEAD
			//nolint:staticcheck
			transformObjectLiteralMembers := ptrIsTrue(preferences.IncludeCompletionsWithObjectLiteralMethodSnippets) &&
=======
			transformObjectLiteralMembers := preferences.IncludeCompletionsWithObjectLiteralMethodSnippets.IsTrue() &&
>>>>>>> 363ffa18
				objectLikeContainer.Kind == ast.KindObjectLiteralExpression
			for _, member := range filteredMembers {
				symbolId := ast.GetSymbolId(member)
				if spreadMemberNames.Has(member.Name) {
					symbolToSortTextMap[symbolId] = SortTextMemberDeclaredBySpreadAssignment
				}
				if member.Flags&ast.SymbolFlagsOptional != 0 {
					_, ok := symbolToSortTextMap[symbolId]
					if !ok {
						symbolToSortTextMap[symbolId] = SortTextOptionalMember
					}
				}
				if transformObjectLiteralMembers {
					// !!! object literal member snippet completions
				}
			}
		}

		return globalsSearchSuccess
	}

	shouldOfferImportCompletions := func() bool {
		// If already typing an import statement, provide completions for it.
		if importStatementCompletion != nil {
			return true
		}
		// If not already a module, must have modules enabled.
		if !preferences.IncludeCompletionsForModuleExports.IsTrue() {
			return false
		}
		// Always using ES modules in 6.0+
		return true
	}

	// Mutates `symbols`, `symbolToOriginInfoMap`, and `symbolToSortTextMap`
	collectAutoImports := func() {
		if !shouldOfferImportCompletions() {
			return
		}
		// !!! CompletionInfoFlags

		// import { type | -> token text should be blank
		var lowerCaseTokenText string
		if previousToken != nil && ast.IsIdentifier(previousToken) && !(previousToken == contextToken && importStatementCompletion != nil) {
			lowerCaseTokenText = strings.ToLower(previousToken.Text())
		}

		// !!! timestamp
		// Under `--moduleResolution nodenext` or `bundler`, we have to resolve module specifiers up front, because
		// package.json exports can mean we *can't* resolve a module specifier (that doesn't include a
		// relative path into node_modules), and we want to filter those completions out entirely.
		// Import statement completions always need specifier resolution because the module specifier is
		// part of their `insertText`, not the `codeActions` creating edits away from the cursor.
		// Finally, `autoImportSpecifierExcludeRegexes` necessitates eagerly resolving module specifiers
		// because completion items are being explcitly filtered out by module specifier.
		isValidTypeOnlyUseSite := ast.IsValidTypeOnlyAliasUseSite(location)

		// !!! moduleSpecifierCache := host.getModuleSpecifierCache();
		// !!! packageJsonAutoImportProvider := host.getPackageJsonAutoImportProvider();
		addSymbolToList := func(info []*SymbolExportInfo, symbolName string, isFromAmbientModule bool, exportMapKey ExportInfoMapKey) []*SymbolExportInfo {
			// Do a relatively cheap check to bail early if all re-exports are non-importable
			// due to file location or package.json dependency filtering. For non-node16+
			// module resolution modes, getting past this point guarantees that we'll be
			// able to generate a suitable module specifier, so we can safely show a completion,
			// even if we defer computing the module specifier.
			info = core.Filter(info, func(i *SymbolExportInfo) bool {
				var toFile *ast.SourceFile
				if ast.IsSourceFile(i.moduleSymbol.ValueDeclaration) {
					toFile = i.moduleSymbol.ValueDeclaration.AsSourceFile()
				}
				return l.isImportable(
					file,
					toFile,
					i.moduleSymbol,
					importSpecifierResolver.packageJsonImportFilter(),
				)
			})
			if len(info) == 0 {
				return nil
			}

			// In node16+, module specifier resolution can fail due to modules being blocked
			// by package.json `exports`. If that happens, don't show a completion item.
			// N.B. We always try to resolve module specifiers here, because we have to know
			// now if it's going to fail so we can omit the completion from the list.
			result := importSpecifierResolver.getModuleSpecifierForBestExportInfo(typeChecker, info, position, isValidTypeOnlyUseSite)
			if result == nil {
				return nil
			}

			// If we skipped resolving module specifiers, our selection of which ExportInfo
			// to use here is arbitrary, since the info shown in the completion list derived from
			// it should be identical regardless of which one is used. During the subsequent
			// `CompletionEntryDetails` request, we'll get all the ExportInfos again and pick
			// the best one based on the module specifier it produces.
			moduleSpecifier := result.moduleSpecifier
			exportInfo := info[0]
			if result.exportInfo != nil {
				exportInfo = result.exportInfo
			}

			isDefaultExport := exportInfo.exportKind == ExportKindDefault
			if exportInfo.symbol == nil {
				panic("should have handled `futureExportSymbolInfo` earlier")
			}
			symbol := exportInfo.symbol
			if isDefaultExport {
				if defaultSymbol := binder.GetLocalSymbolForExportDefault(symbol); defaultSymbol != nil {
					symbol = defaultSymbol
				}
			}

			// pushAutoImportSymbol
			symbolId := ast.GetSymbolId(symbol)
			if symbolToSortTextMap[symbolId] == SortTextGlobalsOrKeywords {
				// If an auto-importable symbol is available as a global, don't push the auto import
				return nil
			}
			originInfo := &symbolOriginInfo{
				kind:              symbolOriginInfoKindExport,
				isDefaultExport:   isDefaultExport,
				isFromPackageJson: exportInfo.isFromPackageJson,
				fileName:          exportInfo.moduleFileName,
				data: &symbolOriginInfoExport{
					symbolName:      symbolName,
					moduleSymbol:    exportInfo.moduleSymbol,
					exportName:      core.IfElse(exportInfo.exportKind == ExportKindExportEquals, ast.InternalSymbolNameExportEquals, exportInfo.symbol.Name),
					exportMapKey:    exportMapKey,
					moduleSpecifier: moduleSpecifier,
				},
			}
			symbolToOriginInfoMap[len(symbols)] = originInfo
			symbolToSortTextMap[symbolId] = core.IfElse(importStatementCompletion != nil, SortTextLocationPriority, SortTextAutoImportSuggestions)
			symbols = append(symbols, symbol)
			return nil
		}
		l.searchExportInfosForCompletions(ctx,
			typeChecker,
			file,
			importStatementCompletion != nil,
			isRightOfOpenTag,
			isTypeOnlyLocation,
			lowerCaseTokenText,
			addSymbolToList,
		)

		// !!! completionInfoFlags
		// !!! logging
	}

	tryGetImportCompletionSymbols := func() globalsSearch {
		if importStatementCompletion == nil {
			return globalsSearchContinue
		}
		isNewIdentifierLocation = true
		collectAutoImports()
		return globalsSearchSuccess
	}

	// Aggregates relevant symbols for completion in import clauses and export clauses
	// whose declarations have a module specifier; for instance, symbols will be aggregated for
	//
	//      import { | } from "moduleName";
	//      export { a as foo, | } from "moduleName";
	//
	// but not for
	//
	//      export { | };
	//
	// Relevant symbols are stored in the captured 'symbols' variable.
	tryGetImportOrExportClauseCompletionSymbols := func() globalsSearch {
		if contextToken == nil {
			return globalsSearchContinue
		}

		// `import { |` or `import { a as 0, | }` or `import { type | }`
		var namedImportsOrExports *ast.NamedImportsOrExports
		if contextToken.Kind == ast.KindOpenBraceToken || contextToken.Kind == ast.KindCommaToken {
			namedImportsOrExports = core.IfElse(isNamedImportsOrExports(contextToken.Parent), contextToken.Parent, nil)
		} else if isTypeKeywordTokenOrIdentifier(contextToken) {
			namedImportsOrExports = core.IfElse(
				isNamedImportsOrExports(contextToken.Parent.Parent),
				contextToken.Parent.Parent,
				nil,
			)
		}

		if namedImportsOrExports == nil {
			return globalsSearchContinue
		}

		// We can at least offer `type` at `import { |`
		if !isTypeKeywordTokenOrIdentifier(contextToken) {
			keywordFilters = KeywordCompletionFiltersTypeKeyword
		}

		// try to show exported member for imported/re-exported module
		moduleSpecifier := core.IfElse(
			namedImportsOrExports.Kind == ast.KindNamedImports,
			namedImportsOrExports.Parent.Parent,
			namedImportsOrExports.Parent).ModuleSpecifier()
		if moduleSpecifier == nil {
			isNewIdentifierLocation = true
			if namedImportsOrExports.Kind == ast.KindNamedImports {
				return globalsSearchFail
			}
			return globalsSearchContinue
		}

		moduleSpecifierSymbol := typeChecker.GetSymbolAtLocation(moduleSpecifier)
		if moduleSpecifierSymbol == nil {
			isNewIdentifierLocation = true
			return globalsSearchFail
		}

		completionKind = CompletionKindMemberLike
		isNewIdentifierLocation = false
		exports := typeChecker.GetExportsAndPropertiesOfModule(moduleSpecifierSymbol)

		existing := collections.Set[string]{}
		for _, element := range namedImportsOrExports.Elements() {
			if isCurrentlyEditingNode(element, file, position) {
				continue
			}
			existing.Add(element.PropertyNameOrName().Text())
		}
		uniques := core.Filter(exports, func(symbol *ast.Symbol) bool {
			return ast.SymbolName(symbol) != ast.InternalSymbolNameDefault && !existing.Has(ast.SymbolName(symbol))
		})

		symbols = append(symbols, uniques...)
		if len(uniques) == 0 {
			// If there's nothing else to import, don't offer `type` either.
			keywordFilters = KeywordCompletionFiltersNone
		}
		return globalsSearchSuccess
	}

	// import { x } from "foo" with { | }
	tryGetImportAttributesCompletionSymbols := func() globalsSearch {
		if contextToken == nil {
			return globalsSearchContinue
		}

		var importAttributes *ast.ImportAttributesNode
		switch contextToken.Kind {
		case ast.KindOpenBraceToken, ast.KindCommaToken:
			importAttributes = core.IfElse(ast.IsImportAttributes(contextToken.Parent), contextToken.Parent, nil)
		case ast.KindColonToken:
			importAttributes = core.IfElse(ast.IsImportAttributes(contextToken.Parent.Parent), contextToken.Parent.Parent, nil)
		}

		if importAttributes == nil {
			return globalsSearchContinue
		}

		var elements []*ast.Node
		if importAttributes.AsImportAttributes().Attributes != nil {
			elements = importAttributes.AsImportAttributes().Attributes.Nodes
		}
		existing := collections.NewSetFromItems(core.Map(elements, (*ast.Node).Text)...)
		uniques := core.Filter(
			typeChecker.GetApparentProperties(typeChecker.GetTypeAtLocation(importAttributes)),
			func(symbol *ast.Symbol) bool {
				return !existing.Has(ast.SymbolName(symbol))
			})
		symbols = append(symbols, uniques...)
		return globalsSearchSuccess
	}

	// Adds local declarations for completions in named exports:
	//   export { | };
	// Does not check for the absence of a module specifier (`export {} from "./other"`)
	// because `tryGetImportOrExportClauseCompletionSymbols` runs first and handles that,
	// preventing this function from running.
	tryGetLocalNamedExportCompletionSymbols := func() globalsSearch {
		if contextToken == nil {
			return globalsSearchContinue
		}
		var namedExports *ast.NamedExportsNode
		if contextToken.Kind == ast.KindOpenBraceToken || contextToken.Kind == ast.KindCommaToken {
			namedExports = core.IfElse(ast.IsNamedExports(contextToken.Parent), contextToken.Parent, nil)
		}

		if namedExports == nil {
			return globalsSearchContinue
		}

		localsContainer := ast.FindAncestor(namedExports, func(node *ast.Node) bool {
			return ast.IsSourceFile(node) || ast.IsModuleDeclaration(node)
		})
		completionKind = CompletionKindNone
		isNewIdentifierLocation = false
		localSymbol := localsContainer.Symbol()
		var localExports ast.SymbolTable
		if localSymbol != nil {
			localExports = localSymbol.Exports
		}
		for name, symbol := range localsContainer.Locals() {
			symbols = append(symbols, symbol)
			if _, ok := localExports[name]; ok {
				symbolId := ast.GetSymbolId(symbol)
				symbolToSortTextMap[symbolId] = SortTextOptionalMember
			}
		}

		return globalsSearchSuccess
	}

	tryGetConstructorCompletion := func() globalsSearch {
		if tryGetConstructorLikeCompletionContainer(contextToken) == nil {
			return globalsSearchContinue
		}

		// no members, only keywords
		completionKind = CompletionKindNone
		// Declaring new property/method/accessor
		isNewIdentifierLocation = true
		// Has keywords for constructor parameter
		keywordFilters = KeywordCompletionFiltersConstructorParameterKeywords
		return globalsSearchSuccess
	}

	// Aggregates relevant symbols for completion in class declaration
	// Relevant symbols are stored in the captured 'symbols' variable.
	tryGetClassLikeCompletionSymbols := func() globalsSearch {
		decl := tryGetObjectTypeDeclarationCompletionContainer(file, contextToken, location, position)
		if decl == nil {
			return globalsSearchContinue
		}

		// We're looking up possible property names from parent type.
		completionKind = CompletionKindMemberLike
		// Declaring new property/method/accessor
		isNewIdentifierLocation = true
		if contextToken.Kind == ast.KindAsteriskToken {
			keywordFilters = KeywordCompletionFiltersNone
		} else if ast.IsClassLike(decl) {
			keywordFilters = KeywordCompletionFiltersClassElementKeywords
		} else {
			keywordFilters = KeywordCompletionFiltersInterfaceElementKeywords
		}

		// If you're in an interface you don't want to repeat things from super-interface. So just stop here.
		if !ast.IsClassLike(decl) {
			return globalsSearchSuccess
		}

		var classElement *ast.Node
		if contextToken.Kind == ast.KindSemicolonToken {
			classElement = contextToken.Parent.Parent
		} else {
			classElement = contextToken.Parent
		}
		var classElementModifierFlags ast.ModifierFlags
		if ast.IsClassElement(classElement) {
			classElementModifierFlags = classElement.ModifierFlags()
		}
		// If this is context token is not something we are editing now, consider if this would lead to be modifier.
		if contextToken.Kind == ast.KindIdentifier && !isCurrentlyEditingNode(contextToken, file, position) {
			switch contextToken.Text() {
			case "private":
				classElementModifierFlags |= ast.ModifierFlagsPrivate
			case "static":
				classElementModifierFlags |= ast.ModifierFlagsStatic
			case "override":
				classElementModifierFlags |= ast.ModifierFlagsOverride
			}
		}
		if ast.IsClassStaticBlockDeclaration(classElement) {
			classElementModifierFlags |= ast.ModifierFlagsStatic
		}

		// No member list for private methods
		if classElementModifierFlags&ast.ModifierFlagsPrivate == 0 {
			// List of property symbols of base type that are not private and already implemented
			var baseTypeNodes []*ast.Node
			if ast.IsClassLike(decl) && classElementModifierFlags&ast.ModifierFlagsOverride != 0 {
				baseTypeNodes = core.SingleElementSlice(ast.GetClassExtendsHeritageElement(decl))
			} else {
				baseTypeNodes = getAllSuperTypeNodes(decl)
			}
			var baseSymbols []*ast.Symbol
			for _, baseTypeNode := range baseTypeNodes {
				t := typeChecker.GetTypeAtLocation(baseTypeNode)
				if classElementModifierFlags&ast.ModifierFlagsStatic != 0 {
					if t.Symbol() != nil {
						baseSymbols = append(
							baseSymbols,
							typeChecker.GetPropertiesOfType(typeChecker.GetTypeOfSymbolAtLocation(t.Symbol(), decl))...)
					}
				} else if t != nil {
					baseSymbols = append(baseSymbols, typeChecker.GetPropertiesOfType(t)...)
				}
			}

			symbols = append(symbols,
				filterClassMembersList(baseSymbols, decl.Members(), classElementModifierFlags, file, position)...)
			for index, symbol := range symbols {
				declaration := symbol.ValueDeclaration
				if declaration != nil && ast.IsClassElement(declaration) &&
					declaration.Name() != nil &&
					ast.IsComputedPropertyName(declaration.Name()) {
					origin := &symbolOriginInfo{
						kind: symbolOriginInfoKindComputedPropertyName,
						data: &symbolOriginInfoComputedPropertyName{symbolName: typeChecker.SymbolToString(symbol)},
					}
					symbolToOriginInfoMap[index] = origin
				}
			}
		}

		return globalsSearchSuccess
	}

	tryGetJsxCompletionSymbols := func() globalsSearch {
		jsxContainer := tryGetContainingJsxElement(contextToken, file)
		if jsxContainer == nil {
			return globalsSearchContinue
		}
		// Cursor is inside a JSX self-closing element or opening element.
		attrsType := typeChecker.GetContextualType(jsxContainer.Attributes(), checker.ContextFlagsNone)
		if attrsType == nil {
			return globalsSearchContinue
		}
		completionsType := typeChecker.GetContextualType(jsxContainer.Attributes(), checker.ContextFlagsCompletions)
		filteredSymbols, spreadMemberNames := filterJsxAttributes(
			getPropertiesForObjectExpression(attrsType, completionsType, jsxContainer.Attributes(), typeChecker),
			jsxContainer.Attributes().Properties(),
			file,
			position,
			typeChecker,
		)

		symbols = append(symbols, filteredSymbols...)
		// Set sort texts.
		for _, symbol := range filteredSymbols {
			symbolId := ast.GetSymbolId(symbol)
			if spreadMemberNames.Has(ast.SymbolName(symbol)) {
				symbolToSortTextMap[symbolId] = SortTextMemberDeclaredBySpreadAssignment
			}
			if symbol.Flags&ast.SymbolFlagsOptional != 0 {
				_, ok := symbolToSortTextMap[symbolId]
				if !ok {
					symbolToSortTextMap[symbolId] = SortTextOptionalMember
				}
			}
		}

		completionKind = CompletionKindMemberLike
		isNewIdentifierLocation = false
		return globalsSearchSuccess
	}

	getGlobalCompletions := func() globalsSearch {
		if tryGetFunctionLikeBodyCompletionContainer(contextToken) != nil {
			keywordFilters = KeywordCompletionFiltersFunctionLikeBodyKeywords
		} else {
			keywordFilters = KeywordCompletionFiltersAll
		}
		// Get all entities in the current scope.
		completionKind = CompletionKindGlobal
		isNewIdentifierLocation, defaultCommitCharacters = computeCommitCharactersAndIsNewIdentifier(contextToken, file, position)

		if previousToken != contextToken {
			if previousToken == nil {
				panic("Expected 'contextToken' to be defined when different from 'previousToken'.")
			}
		}

		// We need to find the node that will give us an appropriate scope to begin
		// aggregating completion candidates. This is achieved in 'getScopeNode'
		// by finding the first node that encompasses a position, accounting for whether a node
		// is "complete" to decide whether a position belongs to the node.
		//
		// However, at the end of an identifier, we are interested in the scope of the identifier
		// itself, but fall outside of the identifier. For instance:
		//
		//      xyz => x$
		//
		// the cursor is outside of both the 'x' and the arrow function 'xyz => x',
		// so 'xyz' is not returned in our results.
		//
		// We define 'adjustedPosition' so that we may appropriately account for
		// being at the end of an identifier. The intention is that if requesting completion
		// at the end of an identifier, it should be effectively equivalent to requesting completion
		// anywhere inside/at the beginning of the identifier. So in the previous case, the
		// 'adjustedPosition' will work as if requesting completion in the following:
		//
		//      xyz => $x
		//
		// If previousToken !== contextToken, then
		//   - 'contextToken' was adjusted to the token prior to 'previousToken'
		//      because we were at the end of an identifier.
		//   - 'previousToken' is defined.
		var adjustedPosition int
		if previousToken != contextToken {
			adjustedPosition = astnav.GetStartOfNode(previousToken, file, false /*includeJSDoc*/)
		} else {
			adjustedPosition = position
		}

		scopeNode := getScopeNode(contextToken, adjustedPosition, file)
		if scopeNode == nil {
			scopeNode = file.AsNode()
		}
		isInSnippetScope = isSnippetScope(scopeNode)

		symbolMeanings := core.IfElse(isTypeOnlyLocation, ast.SymbolFlagsNone, ast.SymbolFlagsValue) |
			ast.SymbolFlagsType | ast.SymbolFlagsNamespace | ast.SymbolFlagsAlias
		typeOnlyAliasNeedsPromotion := previousToken != nil && !ast.IsValidTypeOnlyAliasUseSite(previousToken)

		symbols = append(symbols, typeChecker.GetSymbolsInScope(scopeNode, symbolMeanings)...)
		core.CheckEachDefined(symbols, "getSymbolsInScope() should all be defined")
		for index, symbol := range symbols {
			symbolId := ast.GetSymbolId(symbol)
			if !typeChecker.IsArgumentsSymbol(symbol) &&
				!core.Some(symbol.Declarations, func(decl *ast.Declaration) bool {
					return ast.GetSourceFileOfNode(decl) == file
				}) {
				symbolToSortTextMap[symbolId] = SortTextGlobalsOrKeywords
			}
			if typeOnlyAliasNeedsPromotion && symbol.Flags&ast.SymbolFlagsValue == 0 {
				typeOnlyAliasDeclaration := core.Find(symbol.Declarations, ast.IsTypeOnlyImportDeclaration)
				if typeOnlyAliasDeclaration != nil {
					origin := &symbolOriginInfo{
						kind: symbolOriginInfoKindTypeOnlyAlias,
						data: &symbolOriginInfoTypeOnlyAlias{declaration: typeOnlyAliasDeclaration},
					}
					symbolToOriginInfoMap[index] = origin
				}
			}
		}

		// Need to insert 'this.' before properties of `this` type.
		if scopeNode.Kind != ast.KindSourceFile {
			thisType := typeChecker.TryGetThisTypeAtEx(
				scopeNode,
				false, /*includeGlobalThis*/
				core.IfElse(ast.IsClassLike(scopeNode.Parent), scopeNode, nil))
			if thisType != nil && !isProbablyGlobalType(thisType, file, typeChecker) {
				for _, symbol := range getPropertiesForCompletion(thisType, typeChecker) {
					symbolId := ast.GetSymbolId(symbol)
					symbols = append(symbols, symbol)
					symbolToOriginInfoMap[len(symbols)-1] = &symbolOriginInfo{kind: symbolOriginInfoKindThisType}
					symbolToSortTextMap[symbolId] = SortTextSuggestedClassMembers
				}
			}
		}

		collectAutoImports()
		if isTypeOnlyLocation {
			if contextToken != nil && ast.IsAssertionExpression(contextToken.Parent) {
				keywordFilters = KeywordCompletionFiltersTypeAssertionKeywords
			} else {
				keywordFilters = KeywordCompletionFiltersTypeKeywords
			}
		}

		return globalsSearchSuccess
	}

	tryGetGlobalSymbols := func() bool {
		var result globalsSearch
		globalSearchFuncs := []func() globalsSearch{
			tryGetObjectTypeLiteralInTypeArgumentCompletionSymbols,
			tryGetObjectLikeCompletionSymbols,
			tryGetImportCompletionSymbols,
			tryGetImportOrExportClauseCompletionSymbols,
			tryGetImportAttributesCompletionSymbols,
			tryGetLocalNamedExportCompletionSymbols,
			tryGetConstructorCompletion,
			tryGetClassLikeCompletionSymbols,
			tryGetJsxCompletionSymbols,
			getGlobalCompletions,
		}
		for _, globalSearchFunc := range globalSearchFuncs {
			result = globalSearchFunc()
			if result != globalsSearchContinue {
				break
			}
		}
		return result == globalsSearchSuccess
	}

	if isRightOfDot || isRightOfQuestionDot {
		getTypeScriptMemberSymbols()
	} else if isRightOfOpenTag {
		symbols = typeChecker.GetJsxIntrinsicTagNamesAt(location)
		core.CheckEachDefined(symbols, "GetJsxIntrinsicTagNamesAt() should all be defined")
		tryGetGlobalSymbols()
		completionKind = CompletionKindGlobal
		keywordFilters = KeywordCompletionFiltersNone
	} else if isStartingCloseTag {
		tagName := contextToken.Parent.Parent.AsJsxElement().OpeningElement.TagName()
		tagSymbol := typeChecker.GetSymbolAtLocation(tagName)
		if tagSymbol != nil {
			symbols = []*ast.Symbol{tagSymbol}
		}
		completionKind = CompletionKindGlobal
		keywordFilters = KeywordCompletionFiltersNone
	} else {
		// For JavaScript or TypeScript, if we're not after a dot, then just try to get the
		// global symbols in scope.  These results should be valid for either language as
		// the set of symbols that can be referenced from this location.
		if !tryGetGlobalSymbols() {
			if keywordFilters != KeywordCompletionFiltersNone {
				return keywordCompletionData(keywordFilters, isJSOnlyLocation, isNewIdentifierLocation)
			}
			return nil
		}
	}

	var contextualType *checker.Type
	if previousToken != nil {
		contextualType = getContextualType(previousToken, position, file, typeChecker)
	}

	// exclude literal suggestions after <input type="text" [||] /> microsoft/TypeScript#51667) and after closing quote (microsoft/TypeScript#52675)
	// for strings getStringLiteralCompletions handles completions
	isLiteralExpected := !(previousToken != nil && ast.IsStringLiteralLike(previousToken)) && !isJsxIdentifierExpected
	var literals []literalValue
	if isLiteralExpected {
		var types []*checker.Type
		if contextualType != nil && contextualType.IsUnion() {
			types = contextualType.Types()
		} else if contextualType != nil {
			types = []*checker.Type{contextualType}
		}
		literals = core.MapNonNil(types, func(t *checker.Type) literalValue {
			if isLiteral(t) && !t.IsEnumLiteral() {
				return t.AsLiteralType().Value()
			}
			return nil
		})
	}

	var recommendedCompletion *ast.Symbol
	if previousToken != nil && contextualType != nil {
		recommendedCompletion = getRecommendedCompletion(previousToken, contextualType, typeChecker)
	}

	if defaultCommitCharacters == nil {
		defaultCommitCharacters = getDefaultCommitCharacters(isNewIdentifierLocation)
	}

	return &completionDataData{
		symbols:                      symbols,
		completionKind:               completionKind,
		isInSnippetScope:             isInSnippetScope,
		propertyAccessToConvert:      propertyAccessToConvert,
		isNewIdentifierLocation:      isNewIdentifierLocation,
		location:                     location,
		keywordFilters:               keywordFilters,
		literals:                     literals,
		symbolToOriginInfoMap:        symbolToOriginInfoMap,
		symbolToSortTextMap:          symbolToSortTextMap,
		recommendedCompletion:        recommendedCompletion,
		previousToken:                previousToken,
		contextToken:                 contextToken,
		jsxInitializer:               jsxInitializer,
		insideJSDocTagTypeExpression: insideJSDocTagTypeExpression,
		isTypeOnlyLocation:           isTypeOnlyLocation,
		isJsxIdentifierExpected:      isJsxIdentifierExpected,
		isRightOfOpenTag:             isRightOfOpenTag,
		isRightOfDotOrQuestionDot:    isRightOfDot || isRightOfQuestionDot,
		importStatementCompletion:    importStatementCompletion,
		hasUnresolvedAutoImports:     hasUnresolvedAutoImports,
		defaultCommitCharacters:      defaultCommitCharacters,
	}
}

func keywordCompletionData(
	keywordFilters KeywordCompletionFilters,
	filterOutTSOnlyKeywords bool,
	isNewIdentifierLocation bool,
) *completionDataKeyword {
	return &completionDataKeyword{
		keywordCompletions:      getKeywordCompletions(keywordFilters, filterOutTSOnlyKeywords),
		isNewIdentifierLocation: isNewIdentifierLocation,
	}
}

func getDefaultCommitCharacters(isNewIdentifierLocation bool) []string {
	if isNewIdentifierLocation {
		return []string{}
	}
	return slices.Clone(allCommitCharacters)
}

func (l *LanguageService) completionInfoFromData(
	ctx context.Context,
	typeChecker *checker.Checker,
	file *ast.SourceFile,
	compilerOptions *core.CompilerOptions,
	data *completionDataData,
	position int,
	clientOptions *lsproto.CompletionClientCapabilities,
	optionalReplacementSpan *lsproto.Range,
) *lsproto.CompletionList {
	keywordFilters := data.keywordFilters
	isNewIdentifierLocation := data.isNewIdentifierLocation
	contextToken := data.contextToken
	literals := data.literals
	preferences := l.UserPreferences()

	// Verify if the file is JSX language variant
	if file.LanguageVariant == core.LanguageVariantJSX {
		list := l.getJsxClosingTagCompletion(data.location, file, position, clientOptions)
		if list != nil {
			return list
		}
	}

	// When the completion is for the expression of a case clause (e.g. `case |`),
	// filter literals & enum symbols whose values are already present in existing case clauses.
	caseClause := ast.FindAncestor(contextToken, ast.IsCaseClause)
	if caseClause != nil &&
		(contextToken.Kind == ast.KindCaseKeyword ||
			ast.IsNodeDescendantOf(contextToken, caseClause.Expression())) {
		tracker := newCaseClauseTracker(typeChecker, caseClause.Parent.AsCaseBlock().Clauses.Nodes)
		literals = core.Filter(literals, func(literal literalValue) bool {
			return !tracker.hasValue(literal)
		})
		data.symbols = core.Filter(data.symbols, func(symbol *ast.Symbol) bool {
			if symbol.ValueDeclaration != nil && ast.IsEnumMember(symbol.ValueDeclaration) {
				value := typeChecker.GetConstantValue(symbol.ValueDeclaration)
				if value != nil && tracker.hasValue(value) {
					return false
				}
			}
			return true
		})
	}

	isChecked := isCheckedFile(file, compilerOptions)
	if isChecked && !isNewIdentifierLocation && len(data.symbols) == 0 && keywordFilters == KeywordCompletionFiltersNone {
		return nil
	}

	uniqueNames, sortedEntries := l.getCompletionEntriesFromSymbols(
		ctx,
		data,
		nil, /*replacementToken*/
		position,
		file,
		compilerOptions,
		clientOptions,
	)

	if data.keywordFilters != KeywordCompletionFiltersNone {
		keywordCompletions := getKeywordCompletions(data.keywordFilters, !data.insideJSDocTagTypeExpression && ast.IsSourceFileJS(file))
		for _, keywordEntry := range keywordCompletions {
			if data.isTypeOnlyLocation && isTypeKeyword(scanner.StringToToken(keywordEntry.Label)) ||
				!data.isTypeOnlyLocation && isContextualKeywordInAutoImportableExpressionSpace(keywordEntry.Label) ||
				!uniqueNames.Has(keywordEntry.Label) {
				uniqueNames.Add(keywordEntry.Label)
				sortedEntries = core.InsertSorted(sortedEntries, keywordEntry, compareCompletionEntries)
			}
		}
	}

	for _, keywordEntry := range getContextualKeywords(file, contextToken, position) {
		if !uniqueNames.Has(keywordEntry.Label) {
			uniqueNames.Add(keywordEntry.Label)
			sortedEntries = core.InsertSorted(sortedEntries, keywordEntry, compareCompletionEntries)
		}
	}

	for _, literal := range literals {
		literalEntry := createCompletionItemForLiteral(file, preferences, literal)
		uniqueNames.Add(literalEntry.Label)
		sortedEntries = core.InsertSorted(sortedEntries, literalEntry, compareCompletionEntries)
	}

	if !isChecked {
		sortedEntries = l.getJSCompletionEntries(
			ctx,
			file,
			position,
			&uniqueNames,
			sortedEntries,
		)
	}

	// !!! exhaustive case completions

	itemDefaults := l.setItemDefaults(
		clientOptions,
		position,
		file,
		sortedEntries,
		&data.defaultCommitCharacters,
		optionalReplacementSpan,
	)

	return &lsproto.CompletionList{
		IsIncomplete: data.hasUnresolvedAutoImports,
		ItemDefaults: itemDefaults,
		Items:        sortedEntries,
	}
}

func (l *LanguageService) getCompletionEntriesFromSymbols(
	ctx context.Context,
	data *completionDataData,
	replacementToken *ast.Node,
	position int,
	file *ast.SourceFile,
	compilerOptions *core.CompilerOptions,
	clientOptions *lsproto.CompletionClientCapabilities,
) (uniqueNames collections.Set[string], sortedEntries []*lsproto.CompletionItem) {
	closestSymbolDeclaration := getClosestSymbolDeclaration(data.contextToken, data.location)
	useSemicolons := lsutil.ProbablyUsesSemicolons(file)
	typeChecker, done := l.GetProgram().GetTypeCheckerForFile(ctx, file)
	defer done()
	isMemberCompletion := isMemberCompletionKind(data.completionKind)
	// Tracks unique names.
	// Value is set to false for global variables or completions from external module exports, because we can have multiple of those;
	// true otherwise. Based on the order we add things we will always see locals first, then globals, then module exports.
	// So adding a completion for a local will prevent us from adding completions for external module exports sharing the same name.
	uniques := make(uniqueNamesMap)
	for index, symbol := range data.symbols {
		origin := data.symbolToOriginInfoMap[index]
		name, needsConvertPropertyAccess := getCompletionEntryDisplayNameForSymbol(
			symbol,
			origin,
			data.completionKind,
			data.isJsxIdentifierExpected,
		)
		if name == "" ||
			uniques[name] && (origin == nil || !originIsObjectLiteralMethod(origin)) ||
			data.completionKind == CompletionKindGlobal &&
				!shouldIncludeSymbol(symbol, data, closestSymbolDeclaration, file, typeChecker, compilerOptions) {
			continue
		}

		// When in a value location in a JS file, ignore symbols that definitely seem to be type-only.
		if !data.isTypeOnlyLocation && ast.IsSourceFileJS(file) && symbolAppearsToBeTypeOnly(symbol, typeChecker) {
			continue
		}

		originalSortText := data.symbolToSortTextMap[ast.GetSymbolId(symbol)]
		if originalSortText == "" {
			originalSortText = SortTextLocationPriority
		}

		var sortText SortText
		if isDeprecated(symbol, typeChecker) {
			sortText = DeprecateSortText(originalSortText)
		} else {
			sortText = originalSortText
		}
		entry := l.createCompletionItem(
			ctx,
			typeChecker,
			symbol,
			sortText,
			replacementToken,
			data,
			position,
			file,
			name,
			needsConvertPropertyAccess,
			origin,
			useSemicolons,
			compilerOptions,
			clientOptions,
			isMemberCompletion,
		)
		if entry == nil {
			continue
		}

		// True for locals; false for globals, module exports from other files, `this.` completions.
		shouldShadowLaterSymbols := (origin == nil || originIsTypeOnlyAlias(origin)) &&
			!(symbol.Parent == nil &&
				!core.Some(symbol.Declarations, func(d *ast.Node) bool { return ast.GetSourceFileOfNode(d) == file }))
		uniques[name] = shouldShadowLaterSymbols
		sortedEntries = core.InsertSorted(sortedEntries, entry, compareCompletionEntries)
	}

	uniqueSet := collections.NewSetWithSizeHint[string](len(uniques))
	for name := range maps.Keys(uniques) {
		uniqueSet.Add(name)
	}
	return *uniqueSet, sortedEntries
}

func completionNameForLiteral(
	file *ast.SourceFile,
	preferences *lsutil.UserPreferences,
	literal literalValue,
) string {
	switch literal := literal.(type) {
	case string:
		return quote(file, preferences, literal)
	case jsnum.Number:
		name, _ := core.StringifyJson(literal, "" /*prefix*/, "" /*suffix*/)
		return name
	case jsnum.PseudoBigInt:
		return literal.String() + "n"
	}
	panic(fmt.Sprintf("Unhandled literal value: %v", literal))
}

func createCompletionItemForLiteral(
	file *ast.SourceFile,
	preferences *lsutil.UserPreferences,
	literal literalValue,
) *lsproto.CompletionItem {
	return &lsproto.CompletionItem{
		Label:            completionNameForLiteral(file, preferences, literal),
		Kind:             ptrTo(lsproto.CompletionItemKindConstant),
		SortText:         ptrTo(string(SortTextLocationPriority)),
		CommitCharacters: ptrTo([]string{}),
	}
}

func (l *LanguageService) createCompletionItem(
	ctx context.Context,
	typeChecker *checker.Checker,
	symbol *ast.Symbol,
	sortText SortText,
	replacementToken *ast.Node,
	data *completionDataData,
	position int,
	file *ast.SourceFile,
	name string,
	needsConvertPropertyAccess bool,
	origin *symbolOriginInfo,
	useSemicolons bool,
	compilerOptions *core.CompilerOptions,
	clientOptions *lsproto.CompletionClientCapabilities,
	isMemberCompletion bool,
) *lsproto.CompletionItem {
	contextToken := data.contextToken
	var insertText string
	var filterText string
	replacementSpan := l.getReplacementRangeForContextToken(file, replacementToken, position)
	var isSnippet, hasAction bool
	source := getSourceFromOrigin(origin)
	var labelDetails *lsproto.CompletionItemLabelDetails
	preferences := l.UserPreferences()
	insertQuestionDot := originIsNullableMember(origin)
	useBraces := originIsSymbolMember(origin) || needsConvertPropertyAccess
	if originIsThisType(origin) {
		if needsConvertPropertyAccess {
			insertText = fmt.Sprintf(
				"this%s[%s]",
				core.IfElse(insertQuestionDot, "?.", ""),
				quotePropertyName(file, preferences, name))
		} else {
			insertText = fmt.Sprintf(
				"this%s%s",
				core.IfElse(insertQuestionDot, "?.", "."),
				name)
		}
	} else if data.propertyAccessToConvert != nil && (useBraces || insertQuestionDot) {
		// We should only have needsConvertPropertyAccess if there's a property access to convert. But see microsoft/TypeScript#21790.
		// Somehow there was a global with a non-identifier name. Hopefully someone will complain about getting a "foo bar" global completion and provide a repro.
		if useBraces {
			if needsConvertPropertyAccess {
				insertText = fmt.Sprintf("[%s]", quotePropertyName(file, preferences, name))
			} else {
				insertText = fmt.Sprintf("[%s]", name)
			}
		} else {
			insertText = name
		}

		if insertQuestionDot || data.propertyAccessToConvert.AsPropertyAccessExpression().QuestionDotToken != nil {
			insertText = "?." + insertText
		}

		dot := findChildOfKind(data.propertyAccessToConvert, ast.KindDotToken, file)
		if dot == nil {
			dot = findChildOfKind(data.propertyAccessToConvert, ast.KindQuestionDotToken, file)
		}

		if dot == nil {
			return nil
		}

		// If the text after the '.' starts with this name, write over it. Else, add new text.
		var end int
		if strings.HasPrefix(name, data.propertyAccessToConvert.Name().Text()) {
			end = data.propertyAccessToConvert.End()
		} else {
			end = dot.End()
		}
		replacementSpan = l.createLspRangeFromBounds(astnav.GetStartOfNode(dot, file, false /*includeJSDoc*/), end, file)
	}

	if data.jsxInitializer.isInitializer {
		if insertText == "" {
			insertText = name
		}
		insertText = fmt.Sprintf("{%s}", insertText)
		if data.jsxInitializer.initializer != nil {
			replacementSpan = l.createLspRangeFromNode(data.jsxInitializer.initializer, file)
		}
	}

	if originIsPromise(origin) && data.propertyAccessToConvert != nil {
		if insertText == "" {
			insertText = name
		}
		precedingToken := astnav.FindPrecedingToken(file, data.propertyAccessToConvert.Pos())
		var awaitText string
		if precedingToken != nil && lsutil.PositionIsASICandidate(precedingToken.End(), precedingToken.Parent, file) {
			awaitText = ";"
		}

		awaitText += "(await " + scanner.GetTextOfNode(data.propertyAccessToConvert.Expression()) + ")"
		if needsConvertPropertyAccess {
			insertText = awaitText + insertText
		} else {
			dotStr := core.IfElse(insertQuestionDot, "?.", ".")
			insertText = awaitText + dotStr + insertText
		}
		isInAwaitExpression := ast.IsAwaitExpression(data.propertyAccessToConvert.Parent)
		wrapNode := core.IfElse(
			isInAwaitExpression,
			data.propertyAccessToConvert.Parent,
			data.propertyAccessToConvert.Expression(),
		)
		replacementSpan = l.createLspRangeFromBounds(
			astnav.GetStartOfNode(wrapNode, file, false /*includeJSDoc*/),
			data.propertyAccessToConvert.End(),
			file)
	}

	if originIsExport(origin) {
		resolvedOrigin := origin.asExport()
		labelDetails = &lsproto.CompletionItemLabelDetails{
			Description: &resolvedOrigin.moduleSpecifier, // !!! vscode @link support
		}
		if data.importStatementCompletion != nil {
			quotedModuleSpecifier := escapeSnippetText(quote(file, preferences, resolvedOrigin.moduleSpecifier))
			exportKind := ExportKindNamed
			if origin.isDefaultExport {
				exportKind = ExportKindDefault
			} else if resolvedOrigin.exportName == ast.InternalSymbolNameExportEquals {
				exportKind = ExportKindExportEquals
			}

			insertText = "import "
			typeOnlyText := scanner.TokenToString(ast.KindTypeKeyword) + " "
			if data.importStatementCompletion.isTopLevelTypeOnly {
				insertText += typeOnlyText
			}
			tabStop := core.IfElse(ptrIsTrue(clientOptions.CompletionItem.SnippetSupport), "$1", "")
			importKind := getImportKind(file, exportKind, l.GetProgram(), true /*forceImportKeyword*/)
			escapedSnippet := escapeSnippetText(name)
			suffix := core.IfElse(useSemicolons, ";", "")
			switch importKind {
			case ImportKindCommonJS:
				insertText += fmt.Sprintf(`%s%s = require(%s)%s`, escapedSnippet, tabStop, quotedModuleSpecifier, suffix)
			case ImportKindDefault:
				insertText += fmt.Sprintf(`%s%s from %s%s`, escapedSnippet, tabStop, quotedModuleSpecifier, suffix)
			case ImportKindNamespace:
				insertText += fmt.Sprintf(`* as %s from %s%s`, escapedSnippet, quotedModuleSpecifier, suffix)
			case ImportKindNamed:
				importSpecifierTypeOnlyText := core.IfElse(data.importStatementCompletion.couldBeTypeOnlyImportSpecifier, typeOnlyText, "")
				insertText += fmt.Sprintf(`{ %s%s%s } from %s%s`, importSpecifierTypeOnlyText, escapedSnippet, tabStop, quotedModuleSpecifier, suffix)
			}

			replacementSpan = data.importStatementCompletion.replacementSpan
			isSnippet = ptrIsTrue(clientOptions.CompletionItem.SnippetSupport)
		}
	}

	if originIsTypeOnlyAlias(origin) {
		hasAction = true
	}

	// Provide object member completions when missing commas, and insert missing commas.
	// For example:
	//
	//    interface I {
	//        a: string;
	//        b: number
	//     }
	//
	//     const cc: I = { a: "red" | }
	//
	// Completion should add a comma after "red" and provide completions for b
	if data.completionKind == CompletionKindObjectPropertyDeclaration &&
		contextToken != nil &&
		!ast.NodeHasKind(astnav.FindPrecedingTokenEx(file, contextToken.Pos(), contextToken, false /*excludeJSDoc*/), ast.KindCommaToken) {
		if ast.IsMethodDeclaration(contextToken.Parent.Parent) ||
			ast.IsGetAccessorDeclaration(contextToken.Parent.Parent) ||
			ast.IsSetAccessorDeclaration(contextToken.Parent.Parent) ||
			ast.IsSpreadAssignment(contextToken.Parent) ||
			lsutil.GetLastToken(ast.FindAncestor(contextToken.Parent, ast.IsPropertyAssignment), file) == contextToken ||
			ast.IsShorthandPropertyAssignment(contextToken.Parent) &&
				getLineOfPosition(file, contextToken.End()) != getLineOfPosition(file, position) {
			source = string(completionSourceObjectLiteralMemberWithComma)
			hasAction = true
		}
	}

	if preferences.IncludeCompletionsWithClassMemberSnippets.IsTrue() &&
		data.completionKind == CompletionKindMemberLike &&
		isClassLikeMemberCompletion(symbol, data.location, file) {
		// !!! class member completions
	}

	if originIsObjectLiteralMethod(origin) {
		insertText = origin.asObjectLiteralMethod().insertText
		isSnippet = origin.asObjectLiteralMethod().isSnippet
		labelDetails = origin.asObjectLiteralMethod().labelDetails // !!! check if this can conflict with case above where we set label details
		if !clientSupportsItemLabelDetails(clientOptions) {
			name = name + *origin.asObjectLiteralMethod().labelDetails.Detail
			labelDetails = nil
		}
		source = string(completionSourceObjectLiteralMethodSnippet)
		sortText = sortBelow(sortText)
	}

	if data.isJsxIdentifierExpected &&
		!data.isRightOfOpenTag &&
		clientSupportsItemSnippet(clientOptions) &&
		preferences.JsxAttributeCompletionStyle != lsutil.JsxAttributeCompletionStyleNone &&
		!(ast.IsJsxAttribute(data.location.Parent) && data.location.Parent.Initializer() != nil) {
		useBraces := preferences.JsxAttributeCompletionStyle == lsutil.JsxAttributeCompletionStyleBraces
		t := typeChecker.GetTypeOfSymbolAtLocation(symbol, data.location)

		// If is boolean like or undefined, don't return a snippet, we want to return just the completion.
		if preferences.JsxAttributeCompletionStyle == lsutil.JsxAttributeCompletionStyleAuto &&
			!t.IsBooleanLike() &&
			!(t.IsUnion() && core.Some(t.Types(), (*checker.Type).IsBooleanLike)) {
			if t.IsStringLike() ||
				t.IsUnion() &&
					core.Every(
						t.Types(),
						func(t *checker.Type) bool {
							return t.Flags()&(checker.TypeFlagsStringLike|checker.TypeFlagsUndefined) != 0 ||
								isStringAndEmptyAnonymousObjectIntersection(typeChecker, t)
						}) {
				// If type is string-like or undefined, use quotes.
				insertText = fmt.Sprintf("%s=%s", escapeSnippetText(name), quote(file, preferences, "$1"))
				isSnippet = true
			} else {
				// Use braces for everything else.
				useBraces = true
			}
		}

		if useBraces {
			insertText = escapeSnippetText(name) + "={$1}"
			isSnippet = true
		}
	}

	var autoImportData *AutoImportData
	if originIsExport(origin) {
		autoImportData = origin.toCompletionEntryData()
		hasAction = data.importStatementCompletion == nil
	}

	parentNamedImportOrExport := ast.FindAncestor(data.location, isNamedImportsOrExports)
	if parentNamedImportOrExport != nil {
		if !scanner.IsIdentifierText(name, core.LanguageVariantStandard) {
			insertText = quotePropertyName(file, preferences, name)

			if parentNamedImportOrExport.Kind == ast.KindNamedImports {
				// Check if it is `import { ^here as name } from '...'``.
				// We have to access the scanner here to check if it is `{ ^here as name }`` or `{ ^here, as, name }`.
				scanner := scanner.NewScanner()
				scanner.SetText(file.Text())
				scanner.ResetPos(position)
				if !(scanner.Scan() == ast.KindAsKeyword && scanner.Scan() == ast.KindIdentifier) {
					insertText += " as " + generateIdentifierForArbitraryString(name)
				}
			}
		} else if parentNamedImportOrExport.Kind == ast.KindNamedImports {
			possibleToken := scanner.StringToToken(name)
			if possibleToken != ast.KindUnknown &&
				(possibleToken == ast.KindAwaitKeyword || isNonContextualKeyword(possibleToken)) {
				insertText = fmt.Sprintf("%s as %s_", name, name)
			}
		}
	}

	// Commit characters

	elementKind := getSymbolKind(typeChecker, symbol, data.location)
	var commitCharacters *[]string
	if clientSupportsItemCommitCharacters(clientOptions) {
		if elementKind == ScriptElementKindWarning || elementKind == ScriptElementKindString {
			commitCharacters = &[]string{}
		} else if !clientSupportsDefaultCommitCharacters(clientOptions) {
			commitCharacters = ptrTo(data.defaultCommitCharacters)
		}
		// Otherwise use the completion list default.
	}

	preselect := isRecommendedCompletionMatch(symbol, data.recommendedCompletion, typeChecker)
	kindModifiers := getSymbolModifiers(typeChecker, symbol)

	return l.createLSPCompletionItem(
		name,
		insertText,
		filterText,
		sortText,
		elementKind,
		kindModifiers,
		replacementSpan,
		commitCharacters,
		labelDetails,
		file,
		position,
		clientOptions,
		isMemberCompletion,
		isSnippet,
		hasAction,
		preselect,
		source,
		autoImportData,
	)
}

func isRecommendedCompletionMatch(localSymbol *ast.Symbol, recommendedCompletion *ast.Symbol, typeChecker *checker.Checker) bool {
	return localSymbol == recommendedCompletion ||
		localSymbol.Flags&ast.SymbolFlagsExportValue != 0 && typeChecker.GetExportSymbolOfSymbol(localSymbol) == recommendedCompletion
}

// Ported from vscode.
var wordSeparators = collections.NewSetFromItems(
	'`', '~', '!', '@', '%', '^', '&', '*', '(', ')', '-', '=', '+', '[', '{', ']', '}', '\\', '|',
	';', ':', '\'', '"', ',', '.', '<', '>', '/', '?',
)

// Finds the length and first rune of the word that ends at the given position.
// e.g. for "abc def.ghi|jkl", the word length is 3 and the word start is 'g'.
func getWordLengthAndStart(sourceFile *ast.SourceFile, position int) (wordLength int, wordStart rune) {
	// !!! Port other case of vscode's `DEFAULT_WORD_REGEXP` that covers words that start like numbers, e.g. -123.456abcd.
	text := sourceFile.Text()[:position]
	totalSize := 0
	var firstRune rune
	for r, size := utf8.DecodeLastRuneInString(text); size != 0; r, size = utf8.DecodeLastRuneInString(text[:len(text)-totalSize]) {
		if wordSeparators.Has(r) || unicode.IsSpace(r) {
			break
		}
		totalSize += size
		firstRune = r
	}
	// If word starts with `@`, disregard this first character.
	if firstRune == '@' {
		totalSize -= 1
		firstRune, _ = utf8.DecodeRuneInString(text[len(text)-totalSize:])
	}
	return totalSize, firstRune
}

// `["ab c"]` -> `ab c`
// `['ab c']` -> `ab c`
// `[123]` -> `123`
func trimElementAccess(text string) string {
	text = strings.TrimPrefix(text, "[")
	text = strings.TrimSuffix(text, "]")
	if strings.HasPrefix(text, `'`) && strings.HasSuffix(text, `'`) {
		text = strings.TrimPrefix(strings.TrimSuffix(text, `'`), `'`)
	}
	if strings.HasPrefix(text, `"`) && strings.HasSuffix(text, `"`) {
		text = strings.TrimPrefix(strings.TrimSuffix(text, `"`), `"`)
	}
	return text
}

// Ported from vscode ts extension: `getFilterText`.
func getFilterText(
	file *ast.SourceFile,
	position int,
	insertText string,
	label string,
	wordStart rune,
	dotAccessor string,
) string {
	// Private field completion, e.g. label `#bar`.
	if strings.HasPrefix(label, "#") {
		if insertText != "" {
			if strings.HasPrefix(insertText, "this.#") {
				if wordStart == '#' {
					// `method() { this.#| }`
					// `method() { #| }`
					return ""
				} else {
					// `method() { this.| }`
					// `method() { | }`
					return strings.TrimPrefix(insertText, "this.#")
				}
			}
		} else {
			if wordStart == '#' {
				// `method() { this.#| }`
				return ""
			} else {
				// `method() { this.| }`
				// `method() { | }`
				return strings.TrimPrefix(label, "#")
			}
		}
	}

	// For `this.` completions, generally don't set the filter text since we don't want them to be overly deprioritized. microsoft/vscode#74164
	if strings.HasPrefix(insertText, "this.") {
		return ""
	}

	// Handle the case:
	// ```
	// const xyz = { 'ab c': 1 };
	// xyz.ab|
	// ```
	// In which case we want to insert a bracket accessor but should use `.abc` as the filter text instead of
	// the bracketed insert text.
	if strings.HasPrefix(insertText, "[") {
		return dotAccessor + trimElementAccess(insertText)
	}

	if strings.HasPrefix(insertText, "?.") {
		// Handle this case like the case above:
		// ```
		// const xyz = { 'ab c': 1 } | undefined;
		// xyz.ab|
		// ```
		// filterText should be `.ab c` instead of `?.['ab c']`.
		if strings.HasPrefix(insertText, "?.[") {
			return dotAccessor + trimElementAccess(insertText[2:])
		} else {
			// ```
			// const xyz = { abc: 1 } | undefined;
			// xyz.ab|
			// ```
			// filterText should be `.abc` instead of `?.abc.
			return dotAccessor + insertText[2:]
		}
	}

	// In all other cases, fall back to using the insertText.
	return insertText
}

// Ported from vscode's `provideCompletionItems`.
func getDotAccessor(file *ast.SourceFile, position int) string {
	text := file.Text()[:position]
	totalSize := 0
	if strings.HasSuffix(text, "?.") {
		totalSize += 2
		return file.Text()[position-totalSize : position]
	}
	if strings.HasSuffix(text, ".") {
		totalSize += 1
		return file.Text()[position-totalSize : position]
	}
	return ""
}

func strPtrIsEmpty(ptr *string) bool {
	if ptr == nil {
		return true
	}
	return *ptr == ""
}

func strPtrTo(v string) *string {
	if v == "" {
		return nil
	}
	return &v
}

func ptrIsTrue(ptr *bool) bool {
	if ptr == nil {
		return false
	}
	return *ptr
}

func ptrIsFalse(ptr *bool) bool {
	if ptr == nil {
		return false
	}
	return !*ptr
}

func boolToPtr(v bool) *bool {
	if v {
		return ptrTo(true)
	}
	return nil
}

func getLineOfPosition(file *ast.SourceFile, pos int) int {
	line, _ := scanner.GetECMALineAndCharacterOfPosition(file, pos)
	return line
}

func getLineEndOfPosition(file *ast.SourceFile, pos int) int {
	line := getLineOfPosition(file, pos)
	lineStarts := scanner.GetECMALineStarts(file)
	var lastCharPos int
	if line+1 >= len(lineStarts) {
		lastCharPos = file.End()
	} else {
		lastCharPos = int(lineStarts[line+1]) - 1
	}
	fullText := file.Text()
	if lastCharPos > 0 && lastCharPos < len(fullText) && fullText[lastCharPos] == '\n' && fullText[lastCharPos-1] == '\r' {
		return lastCharPos - 1
	}
	return lastCharPos
}

func isClassLikeMemberCompletion(symbol *ast.Symbol, location *ast.Node, file *ast.SourceFile) bool {
	// !!! class member completions
	return false
}

func symbolAppearsToBeTypeOnly(symbol *ast.Symbol, typeChecker *checker.Checker) bool {
	flags := checker.GetCombinedLocalAndExportSymbolFlags(checker.SkipAlias(symbol, typeChecker))
	return flags&ast.SymbolFlagsValue == 0 &&
		(len(symbol.Declarations) == 0 || !ast.IsInJSFile(symbol.Declarations[0]) || flags&ast.SymbolFlagsType != 0)
}

func shouldIncludeSymbol(
	symbol *ast.Symbol,
	data *completionDataData,
	closestSymbolDeclaration *ast.Declaration,
	file *ast.SourceFile,
	typeChecker *checker.Checker,
	compilerOptions *core.CompilerOptions,
) bool {
	allFlags := symbol.Flags
	location := data.location
	// export = /**/ here we want to get all meanings, so any symbol is ok
	if location.Parent != nil && ast.IsExportAssignment(location.Parent) {
		return true
	}

	// Filter out variables from their own initializers
	// `const a = /* no 'a' here */`
	if closestSymbolDeclaration != nil &&
		ast.IsVariableDeclaration(closestSymbolDeclaration) &&
		symbol.ValueDeclaration == closestSymbolDeclaration {
		return false
	}

	// Filter out current and latter parameters from defaults
	// `function f(a = /* no 'a' and 'b' here */, b) { }` or
	// `function f<T = /* no 'T' and 'T2' here */>(a: T, b: T2) { }`
	var symbolDeclaration *ast.Declaration
	if symbol.ValueDeclaration != nil {
		symbolDeclaration = symbol.ValueDeclaration
	} else if len(symbol.Declarations) > 0 {
		symbolDeclaration = symbol.Declarations[0]
	}

	if closestSymbolDeclaration != nil && symbolDeclaration != nil {
		if ast.IsParameter(closestSymbolDeclaration) && ast.IsParameter(symbolDeclaration) {
			parameters := closestSymbolDeclaration.Parent.ParameterList()
			if symbolDeclaration.Pos() >= closestSymbolDeclaration.Pos() &&
				symbolDeclaration.Pos() < parameters.End() {
				return false
			}
		} else if ast.IsTypeParameterDeclaration(closestSymbolDeclaration) &&
			ast.IsTypeParameterDeclaration(symbolDeclaration) {
			if closestSymbolDeclaration == symbolDeclaration && data.contextToken != nil && data.contextToken.Kind == ast.KindExtendsKeyword {
				// filter out the directly self-recursive type parameters
				// `type A<K extends /* no 'K' here*/> = K`
				return false
			}
			if isInTypeParameterDefault(data.contextToken) && !ast.IsInferTypeNode(closestSymbolDeclaration.Parent) {
				typeParameters := closestSymbolDeclaration.Parent.TypeParameterList()
				if typeParameters != nil && symbolDeclaration.Pos() >= closestSymbolDeclaration.Pos() &&
					symbolDeclaration.Pos() < typeParameters.End() {
					return false
				}
			}
		}
	}

	// External modules can have global export declarations that will be
	// available as global keywords in all scopes. But if the external module
	// already has an explicit export and user only wants to use explicit
	// module imports then the global keywords will be filtered out so auto
	// import suggestions will win in the completion.
	symbolOrigin := checker.SkipAlias(symbol, typeChecker)
	// We only want to filter out the global keywords.
	// Auto Imports are not available for scripts so this conditional is always false.
	if file.AsSourceFile().ExternalModuleIndicator != nil &&
		compilerOptions.AllowUmdGlobalAccess != core.TSTrue &&
		data.symbolToSortTextMap[ast.GetSymbolId(symbol)] == SortTextGlobalsOrKeywords &&
		(data.symbolToSortTextMap[ast.GetSymbolId(symbolOrigin)] == SortTextAutoImportSuggestions ||
			data.symbolToSortTextMap[ast.GetSymbolId(symbolOrigin)] == SortTextLocationPriority) {
		return false
	}

	allFlags = allFlags | checker.GetCombinedLocalAndExportSymbolFlags(symbolOrigin)

	// import m = /**/ <-- It can only access namespace (if typing import = x. this would get member symbols and not namespace)
	if isInRightSideOfInternalImportEqualsDeclaration(data.location) {
		return allFlags&ast.SymbolFlagsNamespace != 0
	}

	if data.isTypeOnlyLocation {
		// It's a type, but you can reach it by namespace.type as well.
		return symbolCanBeReferencedAtTypeLocation(symbol, typeChecker, collections.Set[ast.SymbolId]{})
	}

	// expressions are value space (which includes the value namespaces)
	return allFlags&ast.SymbolFlagsValue != 0
}

func getCompletionEntryDisplayNameForSymbol(
	symbol *ast.Symbol,
	origin *symbolOriginInfo,
	completionKind CompletionKind,
	isJsxIdentifierExpected bool,
) (displayName string, needsConvertPropertyAccess bool) {
	if originIsIgnore(origin) {
		return "", false
	}

	var name string
	if originIncludesSymbolName(origin) {
		name = origin.symbolName()
	} else {
		name = ast.SymbolName(symbol)
	}
	if name == "" ||
		// If the symbol is external module, don't show it in the completion list
		// (i.e declare module "http" { const x; } | // <= request completion here, "http" should not be there)
		symbol.Flags&ast.SymbolFlagsModule != 0 && startsWithQuote(name) ||
		// If the symbol is the internal name of an ES symbol, it is not a valid entry. Internal names for ES symbols start with "__@"
		checker.IsKnownSymbol(symbol) {
		return "", false
	}

	variant := core.IfElse(isJsxIdentifierExpected, core.LanguageVariantJSX, core.LanguageVariantStandard)
	// name is a valid identifier or private identifier text
	if scanner.IsIdentifierText(name, variant) ||
		symbol.ValueDeclaration != nil && ast.IsPrivateIdentifierClassElementDeclaration(symbol.ValueDeclaration) {
		return name, false
	}
	if symbol.Flags&ast.SymbolFlagsAlias != 0 {
		// Allow non-identifier import/export aliases since we can insert them as string literals
		return name, true
	}

	switch completionKind {
	case CompletionKindMemberLike:
		if originIsComputedPropertyName(origin) {
			return origin.symbolName(), false
		}
		return "", false
	case CompletionKindObjectPropertyDeclaration:
		// TODO: microsoft/TypeScript#18169
		escapedName, _ := core.StringifyJson(name, "", "")
		return escapedName, false
	case CompletionKindPropertyAccess, CompletionKindGlobal:
		// For a 'this.' completion it will be in a global context, but may have a non-identifier name.
		// Don't add a completion for a name starting with a space. See https://github.com/Microsoft/TypeScript/pull/20547
		ch, _ := utf8.DecodeRuneInString(name)
		if ch == ' ' {
			return "", false
		}
		return name, true
	case CompletionKindNone, CompletionKindString:
		return name, false
	default:
		panic(fmt.Sprintf("Unexpected completion kind: %v", completionKind))
	}
}

// !!! refactor symbolOriginInfo so that we can tell the difference between flags and the kind of data it has
func originIsIgnore(origin *symbolOriginInfo) bool {
	return origin != nil && origin.kind&symbolOriginInfoKindIgnore != 0
}

func originIncludesSymbolName(origin *symbolOriginInfo) bool {
	return originIsExport(origin) || originIsComputedPropertyName(origin)
}

func originIsExport(origin *symbolOriginInfo) bool {
	return origin != nil && origin.kind&symbolOriginInfoKindExport != 0
}

func originIsComputedPropertyName(origin *symbolOriginInfo) bool {
	return origin != nil && origin.kind&symbolOriginInfoKindComputedPropertyName != 0
}

func originIsObjectLiteralMethod(origin *symbolOriginInfo) bool {
	return origin != nil && origin.kind&symbolOriginInfoKindObjectLiteralMethod != 0
}

func originIsThisType(origin *symbolOriginInfo) bool {
	return origin != nil && origin.kind&symbolOriginInfoKindThisType != 0
}

func originIsTypeOnlyAlias(origin *symbolOriginInfo) bool {
	return origin != nil && origin.kind&symbolOriginInfoKindTypeOnlyAlias != 0
}

func originIsSymbolMember(origin *symbolOriginInfo) bool {
	return origin != nil && origin.kind&symbolOriginInfoKindSymbolMember != 0
}

func originIsNullableMember(origin *symbolOriginInfo) bool {
	return origin != nil && origin.kind&symbolOriginInfoKindNullable != 0
}

func originIsPromise(origin *symbolOriginInfo) bool {
	return origin != nil && origin.kind&symbolOriginInfoKindPromise != 0
}

func getSourceFromOrigin(origin *symbolOriginInfo) string {
	if originIsExport(origin) {
		return stringutil.StripQuotes(ast.SymbolName(origin.asExport().moduleSymbol))
	}

	if originIsExport(origin) {
		return origin.asExport().moduleSpecifier
	}

	if originIsThisType(origin) {
		return string(completionSourceThisProperty)
	}

	if originIsTypeOnlyAlias(origin) {
		return string(completionSourceTypeOnlyAlias)
	}

	return ""
}

// In a scenarion such as `const x = 1 * |`, the context and previous tokens are both `*`.
// In `const x = 1 * o|`, the context token is *, and the previous token is `o`.
// `contextToken` and `previousToken` can both be nil if we are at the beginning of the file.
func getRelevantTokens(position int, file *ast.SourceFile) (contextToken *ast.Node, previousToken *ast.Node) {
	previousToken = astnav.FindPrecedingToken(file, position)
	if previousToken != nil && position <= previousToken.End() && (ast.IsMemberName(previousToken) || ast.IsKeywordKind(previousToken.Kind)) {
		contextToken := astnav.FindPrecedingToken(file, previousToken.Pos())
		return contextToken, previousToken
	}
	return previousToken, previousToken
}

// "." | '"' | "'" | "`" | "/" | "@" | "<" | "#" | " "
type CompletionsTriggerCharacter = string

func isValidTrigger(file *ast.SourceFile, triggerCharacter CompletionsTriggerCharacter, contextToken *ast.Node, position int) bool {
	switch triggerCharacter {
	case ".", "@":
		return true
	case "\"", "'", "`":
		// Only automatically bring up completions if this is an opening quote.
		return contextToken != nil &&
			isStringLiteralOrTemplate(contextToken) &&
			position == astnav.GetStartOfNode(contextToken, file, false /*includeJSDoc*/)+1
	case "#":
		return contextToken != nil &&
			ast.IsPrivateIdentifier(contextToken) &&
			ast.GetContainingClass(contextToken) != nil
	case "<":
		// Opening JSX tag
		return contextToken != nil &&
			contextToken.Kind == ast.KindLessThanToken &&
			(!ast.IsBinaryExpression(contextToken.Parent) || binaryExpressionMayBeOpenTag(contextToken.Parent.AsBinaryExpression()))
	case "/":
		if contextToken == nil {
			return false
		}
		if ast.IsStringLiteralLike(contextToken) {
			return tryGetImportFromModuleSpecifier(contextToken) != nil
		}
		return contextToken.Kind == ast.KindLessThanSlashToken && ast.IsJsxClosingElement(contextToken.Parent)
	case " ":
		return contextToken != nil && contextToken.Kind == ast.KindImportKeyword && contextToken.Parent.Kind == ast.KindSourceFile
	default:
		panic("Unknown trigger character: " + triggerCharacter)
	}
}

func isStringLiteralOrTemplate(node *ast.Node) bool {
	switch node.Kind {
	case ast.KindStringLiteral, ast.KindNoSubstitutionTemplateLiteral, ast.KindTemplateExpression,
		ast.KindTaggedTemplateExpression:
		return true
	}
	return false
}

func binaryExpressionMayBeOpenTag(binaryExpression *ast.BinaryExpression) bool {
	return ast.NodeIsMissing(binaryExpression.Left)
}

func isCheckedFile(file *ast.SourceFile, compilerOptions *core.CompilerOptions) bool {
	return !ast.IsSourceFileJS(file) || ast.IsCheckJSEnabledForFile(file, compilerOptions)
}

func isContextTokenValueLocation(contextToken *ast.Node) bool {
	return contextToken != nil && ((contextToken.Kind == ast.KindTypeOfKeyword &&
		(contextToken.Parent.Kind == ast.KindTypeQuery || ast.IsTypeOfExpression(contextToken.Parent))) ||
		(contextToken.Kind == ast.KindAssertsKeyword && contextToken.Parent.Kind == ast.KindTypePredicate))
}

func isPossiblyTypeArgumentPosition(token *ast.Node, sourceFile *ast.SourceFile, typeChecker *checker.Checker) bool {
	info := getPossibleTypeArgumentsInfo(token, sourceFile)
	return info != nil && (ast.IsPartOfTypeNode(info.called) ||
		len(getPossibleGenericSignatures(info.called, info.nTypeArguments, typeChecker)) != 0 ||
		isPossiblyTypeArgumentPosition(info.called, sourceFile, typeChecker))
}

func isContextTokenTypeLocation(contextToken *ast.Node) bool {
	if contextToken != nil {
		parentKind := contextToken.Parent.Kind
		switch contextToken.Kind {
		case ast.KindColonToken:
			return parentKind == ast.KindPropertyDeclaration ||
				parentKind == ast.KindPropertySignature ||
				parentKind == ast.KindParameter ||
				parentKind == ast.KindVariableDeclaration ||
				ast.IsFunctionLikeKind(parentKind)
		case ast.KindEqualsToken:
			return parentKind == ast.KindTypeAliasDeclaration || parentKind == ast.KindTypeParameter
		case ast.KindAsKeyword:
			return parentKind == ast.KindAsExpression
		case ast.KindLessThanToken:
			return parentKind == ast.KindTypeReference || parentKind == ast.KindTypeAssertionExpression
		case ast.KindExtendsKeyword:
			return parentKind == ast.KindTypeParameter
		case ast.KindSatisfiesKeyword:
			return parentKind == ast.KindSatisfiesExpression
		}
	}
	return false
}

// True if symbol is a type or a module containing at least one type.
func symbolCanBeReferencedAtTypeLocation(symbol *ast.Symbol, typeChecker *checker.Checker, seenModules collections.Set[ast.SymbolId]) bool {
	// Since an alias can be merged with a local declaration, we need to test both the alias and its target.
	// This code used to just test the result of `skipAlias`, but that would ignore any locally introduced meanings.
	return nonAliasCanBeReferencedAtTypeLocation(symbol, typeChecker, seenModules) ||
		nonAliasCanBeReferencedAtTypeLocation(
			checker.SkipAlias(core.IfElse(symbol.ExportSymbol != nil, symbol.ExportSymbol, symbol), typeChecker),
			typeChecker,
			seenModules,
		)
}

func nonAliasCanBeReferencedAtTypeLocation(symbol *ast.Symbol, typeChecker *checker.Checker, seenModules collections.Set[ast.SymbolId]) bool {
	return symbol.Flags&ast.SymbolFlagsType != 0 || typeChecker.IsUnknownSymbol(symbol) ||
		symbol.Flags&ast.SymbolFlagsModule != 0 && seenModules.AddIfAbsent(ast.GetSymbolId(symbol)) &&
			core.Some(
				typeChecker.GetExportsOfModule(symbol),
				func(e *ast.Symbol) bool { return symbolCanBeReferencedAtTypeLocation(e, typeChecker, seenModules) })
}

// Gets all properties on a type, but if that type is a union of several types,
// excludes array-like types or callable/constructable types.
func getPropertiesForCompletion(t *checker.Type, typeChecker *checker.Checker) []*ast.Symbol {
	if t.IsUnion() {
		return core.CheckEachDefined(typeChecker.GetAllPossiblePropertiesOfTypes(t.Types()), "getAllPossiblePropertiesOfTypes() should all be defined.")
	} else {
		return core.CheckEachDefined(typeChecker.GetApparentProperties(t), "getApparentProperties() should all be defined.")
	}
}

// Given 'a.b.c', returns 'a'.
func getLeftMostName(e *ast.Expression) *ast.IdentifierNode {
	if ast.IsIdentifier(e) {
		return e
	} else if ast.IsPropertyAccessExpression(e) {
		return getLeftMostName(e.Expression())
	} else {
		return nil
	}
}

func getFirstSymbolInChain(symbol *ast.Symbol, enclosingDeclaration *ast.Node, typeChecker *checker.Checker) *ast.Symbol {
	chain := typeChecker.GetAccessibleSymbolChain(
		symbol,
		enclosingDeclaration,
		ast.SymbolFlagsAll, /*meaning*/
		false /*useOnlyExternalAliasing*/)
	if len(chain) > 0 {
		return chain[0]
	}
	if symbol.Parent != nil {
		if isModuleSymbol(symbol.Parent) {
			return symbol
		}
		return getFirstSymbolInChain(symbol.Parent, enclosingDeclaration, typeChecker)
	}
	return nil
}

func isModuleSymbol(symbol *ast.Symbol) bool {
	return core.Some(symbol.Declarations, func(decl *ast.Declaration) bool { return decl.Kind == ast.KindSourceFile })
}

func getNullableSymbolOriginInfoKind(kind symbolOriginInfoKind, insertQuestionDot bool) symbolOriginInfoKind {
	if insertQuestionDot {
		kind |= symbolOriginInfoKindNullable
	}
	return kind
}

func isStaticProperty(symbol *ast.Symbol) bool {
	return symbol.ValueDeclaration != nil &&
		symbol.ValueDeclaration.ModifierFlags()&ast.ModifierFlagsStatic != 0 &&
		ast.IsClassLike(symbol.ValueDeclaration.Parent)
}

func getContextualType(previousToken *ast.Node, position int, file *ast.SourceFile, typeChecker *checker.Checker) *checker.Type {
	parent := previousToken.Parent
	switch previousToken.Kind {
	case ast.KindIdentifier:
		return getContextualTypeFromParent(previousToken, typeChecker, checker.ContextFlagsNone)
	case ast.KindEqualsToken:
		switch parent.Kind {
		case ast.KindVariableDeclaration:
			return typeChecker.GetContextualType(parent.Initializer(), checker.ContextFlagsNone)
		case ast.KindBinaryExpression:
			return typeChecker.GetTypeAtLocation(parent.AsBinaryExpression().Left)
		case ast.KindJsxAttribute:
			return typeChecker.GetContextualTypeForJsxAttribute(parent)
		default:
			return nil
		}
	case ast.KindNewKeyword:
		return typeChecker.GetContextualType(parent, checker.ContextFlagsNone)
	case ast.KindCaseKeyword:
		caseClause := core.IfElse(ast.IsCaseClause(parent), parent, nil)
		if caseClause != nil {
			return getSwitchedType(caseClause, typeChecker)
		}
		return nil
	case ast.KindOpenBraceToken:
		if ast.IsJsxExpression(parent) && !ast.IsJsxElement(parent.Parent) && !ast.IsJsxFragment(parent.Parent) {
			return typeChecker.GetContextualTypeForJsxAttribute(parent.Parent)
		}
		return nil
	default:
		argInfo := getArgumentInfoForCompletions(previousToken, position, file, typeChecker)
		if argInfo != nil {
			return typeChecker.GetContextualTypeForArgumentAtIndex(argInfo.invocation, argInfo.argumentIndex)
		} else if isEqualityOperatorKind(previousToken.Kind) && ast.IsBinaryExpression(parent) && isEqualityOperatorKind(parent.AsBinaryExpression().OperatorToken.Kind) {
			// completion at `x ===/**/`
			return typeChecker.GetTypeAtLocation(parent.AsBinaryExpression().Left)
		} else {
			contextualType := typeChecker.GetContextualType(previousToken, checker.ContextFlagsCompletions)
			if contextualType != nil {
				return contextualType
			}
			return typeChecker.GetContextualType(previousToken, checker.ContextFlagsNone)
		}
	}
}

func getContextualTypeFromParent(node *ast.Expression, typeChecker *checker.Checker, contextFlags checker.ContextFlags) *checker.Type {
	parent := ast.WalkUpParenthesizedExpressions(node.Parent)
	switch parent.Kind {
	case ast.KindNewExpression:
		return typeChecker.GetContextualType(parent, contextFlags)
	case ast.KindBinaryExpression:
		if isEqualityOperatorKind(parent.AsBinaryExpression().OperatorToken.Kind) {
			return typeChecker.GetTypeAtLocation(
				core.IfElse(node == parent.AsBinaryExpression().Right, parent.AsBinaryExpression().Left, parent.AsBinaryExpression().Right))
		}
		return typeChecker.GetContextualType(node, contextFlags)
	case ast.KindCaseClause:
		return getSwitchedType(parent, typeChecker)
	default:
		return typeChecker.GetContextualType(node, contextFlags)
	}
}

func getSwitchedType(caseClause *ast.CaseClauseNode, typeChecker *checker.Checker) *checker.Type {
	return typeChecker.GetTypeAtLocation(caseClause.Parent.Parent.Expression())
}

func isEqualityOperatorKind(kind ast.Kind) bool {
	switch kind {
	case ast.KindEqualsEqualsEqualsToken, ast.KindEqualsEqualsToken,
		ast.KindExclamationEqualsEqualsToken, ast.KindExclamationEqualsToken:
		return true
	default:
		return false
	}
}

func isLiteral(t *checker.Type) bool {
	return t.IsStringLiteral() || t.IsNumberLiteral() || t.IsBigIntLiteral()
}

func getRecommendedCompletion(previousToken *ast.Node, contextualType *checker.Type, typeChecker *checker.Checker) *ast.Symbol {
	var types []*checker.Type
	if contextualType.IsUnion() {
		types = contextualType.Types()
	} else {
		types = []*checker.Type{contextualType}
	}
	// For a union, return the first one with a recommended completion.
	return core.FirstNonNil(
		types,
		func(t *checker.Type) *ast.Symbol {
			symbol := t.Symbol()
			// Don't make a recommended completion for an abstract class.
			if symbol != nil &&
				symbol.Flags&(ast.SymbolFlagsEnumMember|ast.SymbolFlagsEnum|ast.SymbolFlagsClass) != 0 &&
				!isAbstractConstructorSymbol(symbol) {
				return getFirstSymbolInChain(symbol, previousToken, typeChecker)
			}
			return nil
		},
	)
}

func isAbstractConstructorSymbol(symbol *ast.Symbol) bool {
	if symbol.Flags&ast.SymbolFlagsClass != 0 {
		declaration := ast.GetClassLikeDeclarationOfSymbol(symbol)
		return declaration != nil && ast.HasSyntacticModifier(declaration, ast.ModifierFlagsAbstract)
	}
	return false
}

func startsWithQuote(s string) bool {
	r, _ := utf8.DecodeRuneInString(s)
	return r == '"' || r == '\''
}

func getClosestSymbolDeclaration(contextToken *ast.Node, location *ast.Node) *ast.Declaration {
	if contextToken == nil {
		return nil
	}

	closestDeclaration := ast.FindAncestorOrQuit(contextToken, func(node *ast.Node) ast.FindAncestorResult {
		if ast.IsFunctionBlock(node) || isArrowFunctionBody(node) || ast.IsBindingPattern(node) {
			return ast.FindAncestorQuit
		}

		if (ast.IsParameter(node) || ast.IsTypeParameterDeclaration(node)) &&
			!ast.IsIndexSignatureDeclaration(node.Parent) {
			return ast.FindAncestorTrue
		}
		return ast.FindAncestorFalse
	})

	if closestDeclaration == nil {
		closestDeclaration = ast.FindAncestorOrQuit(location, func(node *ast.Node) ast.FindAncestorResult {
			if ast.IsFunctionBlock(node) || isArrowFunctionBody(node) || ast.IsBindingPattern(node) {
				return ast.FindAncestorQuit
			}

			if ast.IsVariableDeclaration(node) {
				return ast.FindAncestorTrue
			}
			return ast.FindAncestorFalse
		})
	}
	return closestDeclaration
}

func isArrowFunctionBody(node *ast.Node) bool {
	return node.Parent != nil && ast.IsArrowFunction(node.Parent) &&
		(node.Parent.Body() == node ||
			// const a = () => /**/;
			node.Kind == ast.KindEqualsGreaterThanToken)
}

func isInTypeParameterDefault(contextToken *ast.Node) bool {
	if contextToken == nil {
		return false
	}

	node := contextToken
	parent := contextToken.Parent
	for parent != nil {
		if ast.IsTypeParameterDeclaration(parent) {
			return parent.AsTypeParameter().DefaultType == node || node.Kind == ast.KindEqualsToken
		}
		node = parent
		parent = parent.Parent
	}

	return false
}

func isDeprecated(symbol *ast.Symbol, typeChecker *checker.Checker) bool {
	declarations := checker.SkipAlias(symbol, typeChecker).Declarations
	return len(declarations) > 0 && core.Every(declarations, func(decl *ast.Declaration) bool { return typeChecker.IsDeprecatedDeclaration(decl) })
}

func (l *LanguageService) getReplacementRangeForContextToken(file *ast.SourceFile, contextToken *ast.Node, position int) *lsproto.Range {
	if contextToken == nil {
		return nil
	}

	// !!! ensure range is single line
	switch contextToken.Kind {
	case ast.KindStringLiteral, ast.KindNoSubstitutionTemplateLiteral:
		return l.createRangeFromStringLiteralLikeContent(file, contextToken, position)
	default:
		return l.createLspRangeFromNode(contextToken, file)
	}
}

func (l *LanguageService) createRangeFromStringLiteralLikeContent(file *ast.SourceFile, node *ast.StringLiteralLike, position int) *lsproto.Range {
	replacementEnd := node.End() - 1
	nodeStart := astnav.GetStartOfNode(node, file, false /*includeJSDoc*/)
	if ast.IsUnterminatedLiteral(node) {
		// we return no replacement range only if unterminated string is empty
		if nodeStart == replacementEnd {
			return nil
		}
		replacementEnd = min(position, node.End())
	}
	return l.createLspRangeFromBounds(nodeStart+1, replacementEnd, file)
}

func quotePropertyName(file *ast.SourceFile, preferences *lsutil.UserPreferences, name string) string {
	r, _ := utf8.DecodeRuneInString(name)
	if unicode.IsDigit(r) {
		return name
	}
	return quote(file, preferences, name)
}

// Checks whether type is `string & {}`, which is semantically equivalent to string but
// is not reduced by the checker as a special case used for supporting string literal completions
// for string type.
func isStringAndEmptyAnonymousObjectIntersection(typeChecker *checker.Checker, t *checker.Type) bool {
	if !t.IsIntersection() {
		return false
	}

	return len(t.Types()) == 2 &&
		(areIntersectedTypesAvoidingStringReduction(typeChecker, t.Types()[0], t.Types()[1]) ||
			areIntersectedTypesAvoidingStringReduction(typeChecker, t.Types()[1], t.Types()[0]))
}

func areIntersectedTypesAvoidingStringReduction(typeChecker *checker.Checker, t1 *checker.Type, t2 *checker.Type) bool {
	return t1.IsString() && typeChecker.IsEmptyAnonymousObjectType(t2)
}

func escapeSnippetText(text string) string {
	return strings.ReplaceAll(text, `$`, `\$`)
}

func isNamedImportsOrExports(node *ast.Node) bool {
	return ast.IsNamedImports(node) || ast.IsNamedExports(node)
}

func generateIdentifierForArbitraryString(text string) string {
	needsUnderscore := false
	identifier := ""
	var ch rune
	var size int

	// Convert "(example, text)" into "_example_text_"
	for pos := 0; pos < len(text); pos += size {
		ch, size = utf8.DecodeRuneInString(text[pos:])
		var validChar bool
		if pos == 0 {
			validChar = scanner.IsIdentifierStart(ch)
		} else {
			validChar = scanner.IsIdentifierPart(ch)
		}
		if size > 0 && validChar {
			if needsUnderscore {
				identifier += "_"
			}
			identifier += string(ch)
			needsUnderscore = false
		} else {
			needsUnderscore = true
		}
	}

	if needsUnderscore {
		identifier += "_"
	}

	// Default to "_" if the provided text was empty
	if identifier == "" {
		return "_"
	}

	return identifier
}

// Copied from vscode TS extension.
func getCompletionsSymbolKind(kind ScriptElementKind) lsproto.CompletionItemKind {
	switch kind {
	case ScriptElementKindPrimitiveType, ScriptElementKindKeyword:
		return lsproto.CompletionItemKindKeyword
	case ScriptElementKindConstElement, ScriptElementKindLetElement, ScriptElementKindVariableElement,
		ScriptElementKindLocalVariableElement, ScriptElementKindAlias, ScriptElementKindParameterElement:
		return lsproto.CompletionItemKindVariable

	case ScriptElementKindMemberVariableElement, ScriptElementKindMemberGetAccessorElement,
		ScriptElementKindMemberSetAccessorElement:
		return lsproto.CompletionItemKindField

	case ScriptElementKindFunctionElement, ScriptElementKindLocalFunctionElement:
		return lsproto.CompletionItemKindFunction

	case ScriptElementKindMemberFunctionElement, ScriptElementKindConstructSignatureElement,
		ScriptElementKindCallSignatureElement, ScriptElementKindIndexSignatureElement:
		return lsproto.CompletionItemKindMethod

	case ScriptElementKindEnumElement:
		return lsproto.CompletionItemKindEnum

	case ScriptElementKindEnumMemberElement:
		return lsproto.CompletionItemKindEnumMember

	case ScriptElementKindModuleElement, ScriptElementKindExternalModuleName:
		return lsproto.CompletionItemKindModule

	case ScriptElementKindClassElement, ScriptElementKindTypeElement:
		return lsproto.CompletionItemKindClass

	case ScriptElementKindInterfaceElement:
		return lsproto.CompletionItemKindInterface

	case ScriptElementKindWarning:
		return lsproto.CompletionItemKindText

	case ScriptElementKindScriptElement:
		return lsproto.CompletionItemKindFile

	case ScriptElementKindDirectory:
		return lsproto.CompletionItemKindFolder

	case ScriptElementKindString:
		return lsproto.CompletionItemKindConstant

	default:
		return lsproto.CompletionItemKindProperty
	}
}

// Editors will use the `sortText` and then fall back to `name` for sorting, but leave ties in response order.
// So, it's important that we sort those ties in the order we want them displayed if it matters. We don't
// strictly need to sort by name or SortText here since clients are going to do it anyway, but we have to
// do the work of comparing them so we can sort those ties appropriately.
func compareCompletionEntries(entryInSlice *lsproto.CompletionItem, entryToInsert *lsproto.CompletionItem) int {
	compareStrings := stringutil.CompareStringsCaseInsensitiveThenSensitive
	result := compareStrings(*entryInSlice.SortText, *entryToInsert.SortText)
	if result == stringutil.ComparisonEqual {
		result = compareStrings(entryInSlice.Label, entryToInsert.Label)
	}
	if result == stringutil.ComparisonEqual && entryInSlice.Data != nil && entryToInsert.Data != nil {
		sliceEntryData, ok1 := (*entryInSlice.Data).(*CompletionItemData)
		insertEntryData, ok2 := (*entryToInsert.Data).(*CompletionItemData)
		if ok1 && ok2 &&
			sliceEntryData.AutoImport != nil && sliceEntryData.AutoImport.ModuleSpecifier != "" &&
			insertEntryData.AutoImport != nil && insertEntryData.AutoImport.ModuleSpecifier != "" {
			// Sort same-named auto-imports by module specifier
			result = tspath.CompareNumberOfDirectorySeparators(
				sliceEntryData.AutoImport.ModuleSpecifier,
				insertEntryData.AutoImport.ModuleSpecifier,
			)
			if result == stringutil.ComparisonEqual {
				result = compareStrings(
					sliceEntryData.AutoImport.ModuleSpecifier,
					insertEntryData.AutoImport.ModuleSpecifier,
				)
			}
		}
	}
	if result == stringutil.ComparisonEqual {
		// Fall back to symbol order - if we return `EqualTo`, `insertSorted` will put later symbols first.
		return stringutil.ComparisonLessThan
	}
	return result
}

// True if the first character of `lowercaseCharacters` is the first character
// of some "word" in `identiferString` (where the string is split into "words"
// by camelCase and snake_case segments), then if the remaining characters of
// `lowercaseCharacters` appear, in order, in the rest of `identifierString`.//
// True:
// 'state' in 'useState'
// 'sae' in 'useState'
// 'viable' in 'ENVIRONMENT_VARIABLE'//
// False:
// 'staet' in 'useState'
// 'tate' in 'useState'
// 'ment' in 'ENVIRONMENT_VARIABLE'
func charactersFuzzyMatchInString(identifierString string, lowercaseCharacters string) bool {
	if lowercaseCharacters == "" {
		return true
	}

	var prevChar rune
	matchedFirstCharacter := false
	characterIndex := 0
	lowerCaseRunes := []rune(lowercaseCharacters)
	testChar := lowerCaseRunes[characterIndex]

	for _, strChar := range identifierString {
		if strChar == testChar || strChar == unicode.ToUpper(testChar) {
			willMatchFirstChar := prevChar == 0 || // Beginning of word
				'a' <= prevChar && prevChar <= 'z' && 'A' <= strChar && strChar <= 'Z' || // camelCase transition
				prevChar == '_' && strChar != '_' // snake_case transition
			matchedFirstCharacter = matchedFirstCharacter || willMatchFirstChar
			if !matchedFirstCharacter {
				continue
			}
			characterIndex++
			if characterIndex == len(lowerCaseRunes) {
				return true
			} else {
				testChar = lowerCaseRunes[characterIndex]
			}
		}
		prevChar = strChar
	}

	// Did not find all characters
	return false
}

var (
	keywordCompletionsCache = collections.SyncMap[KeywordCompletionFilters, []*lsproto.CompletionItem]{}
	allKeywordCompletions   = sync.OnceValue(func() []*lsproto.CompletionItem {
		result := make([]*lsproto.CompletionItem, 0, ast.KindLastKeyword-ast.KindFirstKeyword+1)
		for i := ast.KindFirstKeyword; i <= ast.KindLastKeyword; i++ {
			result = append(result, &lsproto.CompletionItem{
				Label:    scanner.TokenToString(i),
				Kind:     ptrTo(lsproto.CompletionItemKindKeyword),
				SortText: ptrTo(string(SortTextGlobalsOrKeywords)),
			})
		}
		return result
	})
)

func cloneItems(items []*lsproto.CompletionItem) []*lsproto.CompletionItem {
	result := make([]*lsproto.CompletionItem, len(items))
	for i, item := range items {
		itemClone := *item
		result[i] = &itemClone
	}
	return result
}

func getKeywordCompletions(keywordFilter KeywordCompletionFilters, filterOutTsOnlyKeywords bool) []*lsproto.CompletionItem {
	if !filterOutTsOnlyKeywords {
		return cloneItems(getTypescriptKeywordCompletions(keywordFilter))
	}

	index := keywordFilter + KeywordCompletionFiltersLast + 1
	if cached, ok := keywordCompletionsCache.Load(index); ok {
		return cloneItems(cached)
	}
	result := core.Filter(
		getTypescriptKeywordCompletions(keywordFilter),
		func(ci *lsproto.CompletionItem) bool {
			return !isTypeScriptOnlyKeyword(scanner.StringToToken(ci.Label))
		})
	keywordCompletionsCache.Store(index, result)
	return cloneItems(result)
}

func getTypescriptKeywordCompletions(keywordFilter KeywordCompletionFilters) []*lsproto.CompletionItem {
	if cached, ok := keywordCompletionsCache.Load(keywordFilter); ok {
		return cached
	}
	result := core.Filter(allKeywordCompletions(), func(entry *lsproto.CompletionItem) bool {
		kind := scanner.StringToToken(entry.Label)
		switch keywordFilter {
		case KeywordCompletionFiltersNone:
			return false
		case KeywordCompletionFiltersAll:
			return isFunctionLikeBodyKeyword(kind) ||
				kind == ast.KindDeclareKeyword ||
				kind == ast.KindModuleKeyword ||
				kind == ast.KindTypeKeyword ||
				kind == ast.KindNamespaceKeyword ||
				kind == ast.KindAbstractKeyword ||
				isTypeKeyword(kind) && kind != ast.KindUndefinedKeyword
		case KeywordCompletionFiltersFunctionLikeBodyKeywords:
			return isFunctionLikeBodyKeyword(kind)
		case KeywordCompletionFiltersClassElementKeywords:
			return isClassMemberCompletionKeyword(kind)
		case KeywordCompletionFiltersInterfaceElementKeywords:
			return isInterfaceOrTypeLiteralCompletionKeyword(kind)
		case KeywordCompletionFiltersConstructorParameterKeywords:
			return ast.IsParameterPropertyModifier(kind)
		case KeywordCompletionFiltersTypeAssertionKeywords:
			return isTypeKeyword(kind) || kind == ast.KindConstKeyword
		case KeywordCompletionFiltersTypeKeywords:
			return isTypeKeyword(kind)
		case KeywordCompletionFiltersTypeKeyword:
			return kind == ast.KindTypeKeyword
		default:
			panic(fmt.Sprintf("Unknown keyword filter: %v", keywordFilter))
		}
	})

	keywordCompletionsCache.Store(keywordFilter, result)
	return result
}

func isTypeScriptOnlyKeyword(kind ast.Kind) bool {
	switch kind {
	case ast.KindAbstractKeyword,
		ast.KindAnyKeyword,
		ast.KindBigIntKeyword,
		ast.KindBooleanKeyword,
		ast.KindDeclareKeyword,
		ast.KindEnumKeyword,
		ast.KindGlobalKeyword,
		ast.KindImplementsKeyword,
		ast.KindInferKeyword,
		ast.KindInterfaceKeyword,
		ast.KindIsKeyword,
		ast.KindKeyOfKeyword,
		ast.KindModuleKeyword,
		ast.KindNamespaceKeyword,
		ast.KindNeverKeyword,
		ast.KindNumberKeyword,
		ast.KindObjectKeyword,
		ast.KindOverrideKeyword,
		ast.KindPrivateKeyword,
		ast.KindProtectedKeyword,
		ast.KindPublicKeyword,
		ast.KindReadonlyKeyword,
		ast.KindStringKeyword,
		ast.KindSymbolKeyword,
		ast.KindTypeKeyword,
		ast.KindUniqueKeyword,
		ast.KindUnknownKeyword:
		return true
	default:
		return false
	}
}

func isFunctionLikeBodyKeyword(kind ast.Kind) bool {
	return kind == ast.KindAsyncKeyword ||
		kind == ast.KindAwaitKeyword ||
		kind == ast.KindUsingKeyword ||
		kind == ast.KindAsKeyword ||
		kind == ast.KindSatisfiesKeyword ||
		kind == ast.KindTypeKeyword ||
		!ast.IsContextualKeyword(kind) && !isClassMemberCompletionKeyword(kind)
}

func isClassMemberCompletionKeyword(kind ast.Kind) bool {
	switch kind {
	case ast.KindAbstractKeyword, ast.KindAccessorKeyword, ast.KindConstructorKeyword, ast.KindGetKeyword,
		ast.KindSetKeyword, ast.KindAsyncKeyword, ast.KindDeclareKeyword, ast.KindOverrideKeyword:
		return true
	default:
		return ast.IsClassMemberModifier(kind)
	}
}

func isInterfaceOrTypeLiteralCompletionKeyword(kind ast.Kind) bool {
	return kind == ast.KindReadonlyKeyword
}

func isContextualKeywordInAutoImportableExpressionSpace(keyword string) bool {
	return keyword == "abstract" ||
		keyword == "async" ||
		keyword == "await" ||
		keyword == "declare" ||
		keyword == "module" ||
		keyword == "namespace" ||
		keyword == "type" ||
		keyword == "satisfies" ||
		keyword == "as"
}

func getContextualKeywords(file *ast.SourceFile, contextToken *ast.Node, position int) []*lsproto.CompletionItem {
	var entries []*lsproto.CompletionItem
	// An `AssertClause` can come after an import declaration:
	//  import * from "foo" |
	//  import "foo" |
	// or after a re-export declaration that has a module specifier:
	//  export { foo } from "foo" |
	// Source: https://tc39.es/proposal-import-assertions/
	if contextToken != nil {
		parent := contextToken.Parent
		tokenLine, _ := scanner.GetECMALineAndCharacterOfPosition(file, contextToken.End())
		currentLine, _ := scanner.GetECMALineAndCharacterOfPosition(file, position)
		if (ast.IsImportDeclaration(parent) ||
			ast.IsExportDeclaration(parent) && parent.AsExportDeclaration().ModuleSpecifier != nil) &&
			contextToken == parent.ModuleSpecifier() &&
			tokenLine == currentLine {
			entries = append(entries, &lsproto.CompletionItem{
				Label:    scanner.TokenToString(ast.KindAssertKeyword),
				Kind:     ptrTo(lsproto.CompletionItemKindKeyword),
				SortText: ptrTo(string(SortTextGlobalsOrKeywords)),
			})
		}
	}
	return entries
}

func (l *LanguageService) getJSCompletionEntries(
	ctx context.Context,
	file *ast.SourceFile,
	position int,
	uniqueNames *collections.Set[string],
	sortedEntries []*lsproto.CompletionItem,
) []*lsproto.CompletionItem {
	nameTable := getNameTable(file)
	for name, pos := range nameTable {
		// Skip identifiers produced only from the current location
		if pos == position {
			continue
		}
		if !uniqueNames.Has(name) && scanner.IsIdentifierText(name, core.LanguageVariantStandard) {
			uniqueNames.Add(name)
			sortedEntries = core.InsertSorted(
				sortedEntries,
				&lsproto.CompletionItem{
					Label:            name,
					Kind:             ptrTo(lsproto.CompletionItemKindText),
					SortText:         ptrTo(string(SortTextJavascriptIdentifiers)),
					CommitCharacters: ptrTo([]string{}),
				},
				compareCompletionEntries,
			)
		}
	}
	return sortedEntries
}

func (l *LanguageService) getOptionalReplacementSpan(location *ast.Node, file *ast.SourceFile) *lsproto.Range {
	// StringLiteralLike locations are handled separately in stringCompletions.ts
	if location != nil && (location.Kind == ast.KindIdentifier || location.Kind == ast.KindPrivateIdentifier) {
		start := astnav.GetStartOfNode(location, file, false /*includeJSDoc*/)
		return l.createLspRangeFromBounds(start, location.End(), file)
	}
	return nil
}

func isMemberCompletionKind(kind CompletionKind) bool {
	return kind == CompletionKindObjectPropertyDeclaration ||
		kind == CompletionKindMemberLike ||
		kind == CompletionKindPropertyAccess
}

func tryGetFunctionLikeBodyCompletionContainer(contextToken *ast.Node) *ast.Node {
	if contextToken == nil {
		return nil
	}

	var prev *ast.Node
	container := ast.FindAncestorOrQuit(contextToken, func(node *ast.Node) ast.FindAncestorResult {
		if ast.IsClassLike(node) {
			return ast.FindAncestorQuit
		}
		if ast.IsFunctionLikeDeclaration(node) && prev == node.Body() {
			return ast.FindAncestorTrue
		}
		prev = node
		return ast.FindAncestorFalse
	})
	return container
}

func computeCommitCharactersAndIsNewIdentifier(
	contextToken *ast.Node,
	file *ast.SourceFile,
	position int,
) (isNewIdentifierLocation bool, defaultCommitCharacters []string) {
	if contextToken == nil {
		return false, allCommitCharacters
	}
	containingNodeKind := contextToken.Parent.Kind
	tokenKind := keywordForNode(contextToken)
	// Previous token may have been a keyword that was converted to an identifier.
	switch tokenKind {
	case ast.KindCommaToken:
		switch containingNodeKind {
		// func( a, |
		// new C(a, |
		case ast.KindCallExpression, ast.KindNewExpression:
			expression := contextToken.Parent.Expression()
			// func\n(a, |
			if getLineOfPosition(file, expression.End()) != getLineOfPosition(file, position) {
				return true, noCommaCommitCharacters
			}
			return true, allCommitCharacters
		// const x = (a, |
		case ast.KindBinaryExpression:
			return true, noCommaCommitCharacters
		// constructor( a, | /* public, protected, private keywords are allowed here, so show completion */
		// var x: (s: string, list|
		// const obj = { x, |
		case ast.KindConstructor, ast.KindFunctionType, ast.KindObjectLiteralExpression:
			return true, emptyCommitCharacters
		// [a, |
		case ast.KindArrayLiteralExpression:
			return true, allCommitCharacters
		default:
			return false, allCommitCharacters
		}
	case ast.KindOpenParenToken:
		switch containingNodeKind {
		// func( |
		// new C(a|
		case ast.KindCallExpression, ast.KindNewExpression:
			expression := contextToken.Parent.Expression()
			// func\n( |
			if getLineOfPosition(file, expression.End()) != getLineOfPosition(file, position) {
				return true, noCommaCommitCharacters
			}
			return true, allCommitCharacters
		// const x = (a|
		case ast.KindParenthesizedExpression:
			return true, noCommaCommitCharacters
		// constructor( |
		// function F(pred: (a| /* this can become an arrow function, where 'a' is the argument */
		case ast.KindConstructor, ast.KindParenthesizedType:
			return true, emptyCommitCharacters
		default:
			return false, allCommitCharacters
		}
	case ast.KindOpenBracketToken:
		switch containingNodeKind {
		// [ |
		// [ | : string ]
		// [ | : string ]
		// [ |    /* this can become an index signature */
		case ast.KindArrayLiteralExpression, ast.KindIndexSignature, ast.KindTupleType, ast.KindComputedPropertyName:
			return true, allCommitCharacters
		default:
			return false, allCommitCharacters
		}
	// module |
	// namespace |
	// import |
	case ast.KindModuleKeyword, ast.KindNamespaceKeyword, ast.KindImportKeyword:
		return true, emptyCommitCharacters
	case ast.KindDotToken:
		switch containingNodeKind {
		// module A.|
		case ast.KindModuleDeclaration:
			return true, emptyCommitCharacters
		default:
			return false, allCommitCharacters
		}
	case ast.KindOpenBraceToken:
		switch containingNodeKind {
		// class A { |
		// const obj = { |
		case ast.KindClassDeclaration, ast.KindObjectLiteralExpression:
			return true, emptyCommitCharacters
		default:
			return false, allCommitCharacters
		}
	case ast.KindEqualsToken:
		switch containingNodeKind {
		// const x = a|
		// x = a|
		case ast.KindVariableDeclaration, ast.KindBinaryExpression:
			return true, allCommitCharacters
		default:
			return false, allCommitCharacters
		}
	case ast.KindTemplateHead:
		// `aa ${|
		return containingNodeKind == ast.KindTemplateExpression, allCommitCharacters
	case ast.KindTemplateMiddle:
		// `aa ${10} dd ${|
		return containingNodeKind == ast.KindTemplateSpan, allCommitCharacters
	case ast.KindAsyncKeyword:
		// const obj = { async c|()
		// const obj = { async c|
		if containingNodeKind == ast.KindMethodDeclaration || containingNodeKind == ast.KindShorthandPropertyAssignment {
			return true, emptyCommitCharacters
		}
		return false, allCommitCharacters
	case ast.KindAsteriskToken:
		// const obj = { * c|
		if containingNodeKind == ast.KindMethodDeclaration {
			return true, emptyCommitCharacters
		}
		return false, allCommitCharacters
	}

	if isClassMemberCompletionKeyword(tokenKind) {
		return true, emptyCommitCharacters
	}

	return false, allCommitCharacters
}

func keywordForNode(node *ast.Node) ast.Kind {
	if ast.IsIdentifier(node) {
		return scanner.IdentifierToKeywordKind(node.AsIdentifier())
	}
	return node.Kind
}

// Finds the first node that "embraces" the position, so that one may
// accurately aggregate locals from the closest containing scope.
func getScopeNode(initialToken *ast.Node, position int, file *ast.SourceFile) *ast.Node {
	scope := initialToken
	for scope != nil && !positionBelongsToNode(scope, position, file) {
		scope = scope.Parent
	}
	return scope
}

func isSnippetScope(scopeNode *ast.Node) bool {
	switch scopeNode.Kind {
	case ast.KindSourceFile,
		ast.KindTemplateExpression,
		ast.KindJsxExpression,
		ast.KindBlock:
		return true
	default:
		return ast.IsStatement(scopeNode)
	}
}

// Determines if a type is exactly the same type resolved by the global 'self', 'global', or 'globalThis'.
func isProbablyGlobalType(t *checker.Type, file *ast.SourceFile, typeChecker *checker.Checker) bool {
	// The type of `self` and `window` is the same in lib.dom.d.ts, but `window` does not exist in
	// lib.webworker.d.ts, so checking against `self` is also a check against `window` when it exists.
	selfSymbol := typeChecker.GetGlobalSymbol("self", ast.SymbolFlagsValue, nil /*diagnostic*/)
	if selfSymbol != nil && typeChecker.GetTypeOfSymbolAtLocation(selfSymbol, file.AsNode()) == t {
		return true
	}
	globalSymbol := typeChecker.GetGlobalSymbol("global", ast.SymbolFlagsValue, nil /*diagnostic*/)
	if globalSymbol != nil && typeChecker.GetTypeOfSymbolAtLocation(globalSymbol, file.AsNode()) == t {
		return true
	}
	globalThisSymbol := typeChecker.GetGlobalSymbol("globalThis", ast.SymbolFlagsValue, nil /*diagnostic*/)
	if globalThisSymbol != nil && typeChecker.GetTypeOfSymbolAtLocation(globalThisSymbol, file.AsNode()) == t {
		return true
	}
	return false
}

func tryGetTypeLiteralNode(node *ast.Node) *ast.TypeLiteral {
	if node == nil {
		return nil
	}

	parent := node.Parent
	switch node.Kind {
	case ast.KindOpenBraceToken:
		if ast.IsTypeLiteralNode(parent) {
			return parent
		}
	case ast.KindSemicolonToken, ast.KindCommaToken, ast.KindIdentifier:
		if parent.Kind == ast.KindPropertySignature && ast.IsTypeLiteralNode(parent.Parent) {
			return parent.Parent
		}
	}

	return nil
}

func getConstraintOfTypeArgumentProperty(node *ast.Node, typeChecker *checker.Checker) *checker.Type {
	if node == nil {
		return nil
	}

	if ast.IsTypeNode(node) && ast.IsTypeReferenceType(node.Parent) {
		return typeChecker.GetTypeArgumentConstraint(node)
	}

	t := getConstraintOfTypeArgumentProperty(node.Parent, typeChecker)
	if t == nil {
		return nil
	}

	switch node.Kind {
	case ast.KindPropertySignature:
		return typeChecker.GetTypeOfPropertyOfContextualType(t, node.Symbol().Name)
	case ast.KindIntersectionType, ast.KindTypeLiteral, ast.KindUnionType:
		return t
	}

	return nil
}

func tryGetObjectLikeCompletionContainer(contextToken *ast.Node, position int, file *ast.SourceFile) *ast.ObjectLiteralLike {
	if contextToken == nil {
		return nil
	}

	parent := contextToken.Parent
	switch contextToken.Kind {
	// const x = { |
	// const x = { a: 0, |
	case ast.KindOpenBraceToken, ast.KindCommaToken:
		if ast.IsObjectLiteralExpression(parent) || ast.IsObjectBindingPattern(parent) {
			return parent
		}
	case ast.KindAsteriskToken:
		if ast.IsMethodDeclaration(parent) && ast.IsObjectLiteralExpression(parent.Parent) {
			return parent.Parent
		}
	case ast.KindAsyncKeyword:
		if ast.IsObjectLiteralExpression(parent.Parent) {
			return parent.Parent
		}
	case ast.KindIdentifier:
		if contextToken.Text() == "async" && ast.IsShorthandPropertyAssignment(parent) {
			return parent.Parent
		} else {
			if ast.IsObjectLiteralExpression(parent.Parent) &&
				(ast.IsSpreadAssignment(parent) ||
					ast.IsShorthandPropertyAssignment(parent) &&
						getLineOfPosition(file, contextToken.End()) != getLineOfPosition(file, position)) {
				return parent.Parent
			}
			ancestorNode := ast.FindAncestor(parent, ast.IsPropertyAssignment)
			if ancestorNode != nil && lsutil.GetLastToken(ancestorNode, file) == contextToken && ast.IsObjectLiteralExpression(ancestorNode.Parent) {
				return ancestorNode.Parent
			}
		}
	default:
		if parent.Parent != nil && parent.Parent.Parent != nil &&
			(ast.IsMethodDeclaration(parent.Parent) ||
				ast.IsGetAccessorDeclaration(parent.Parent) ||
				ast.IsSetAccessorDeclaration(parent.Parent)) &&
			ast.IsObjectLiteralExpression(parent.Parent.Parent) {
			return parent.Parent.Parent
		}
		if ast.IsSpreadAssignment(parent) && ast.IsObjectLiteralExpression(parent.Parent) {
			return parent.Parent
		}
		ancestorNode := ast.FindAncestor(parent, ast.IsPropertyAssignment)
		if contextToken.Kind != ast.KindColonToken &&
			ancestorNode != nil && lsutil.GetLastToken(ancestorNode, file) == contextToken &&
			ast.IsObjectLiteralExpression(ancestorNode.Parent) {
			return ancestorNode.Parent
		}
	}

	return nil
}

func tryGetObjectLiteralContextualType(node *ast.ObjectLiteralExpressionNode, typeChecker *checker.Checker) *checker.Type {
	t := typeChecker.GetContextualType(node, checker.ContextFlagsNone)
	if t != nil {
		return t
	}

	parent := ast.WalkUpParenthesizedExpressions(node.Parent)
	if ast.IsBinaryExpression(parent) &&
		parent.AsBinaryExpression().OperatorToken.Kind == ast.KindEqualsToken &&
		node == parent.AsBinaryExpression().Left {
		// Object literal is assignment pattern: ({ | } = x)
		return typeChecker.GetTypeAtLocation(parent)
	}
	if ast.IsExpression(parent) {
		// f(() => (({ | })));
		return typeChecker.GetContextualType(parent, checker.ContextFlagsNone)
	}

	return nil
}

func getPropertiesForObjectExpression(
	contextualType *checker.Type,
	completionsType *checker.Type,
	obj *ast.Node,
	typeChecker *checker.Checker,
) []*ast.Symbol {
	hasCompletionsType := completionsType != nil && completionsType != contextualType
	var types []*checker.Type
	if contextualType.IsUnion() {
		types = contextualType.Types()
	} else {
		types = []*checker.Type{contextualType}
	}
	promiseFilteredContextualType := typeChecker.GetUnionType(core.Filter(types, func(t *checker.Type) bool {
		return typeChecker.GetPromisedTypeOfPromise(t) == nil
	}))

	var t *checker.Type
	if hasCompletionsType && completionsType.Flags()&checker.TypeFlagsAnyOrUnknown == 0 {
		t = typeChecker.GetUnionType([]*checker.Type{promiseFilteredContextualType, completionsType})
	} else {
		t = promiseFilteredContextualType
	}

	// Filter out members whose only declaration is the object literal itself to avoid
	// self-fulfilling completions like:
	//
	// function f<T>(x: T) {}
	// f({ abc/**/: "" }) // `abc` is a member of `T` but only because it declares itself
	hasDeclarationOtherThanSelf := func(member *ast.Symbol) bool {
		if len(member.Declarations) == 0 {
			return true
		}
		return core.Some(member.Declarations, func(decl *ast.Declaration) bool { return decl.Parent != obj })
	}

	properties := getApparentProperties(t, obj, typeChecker)
	if t.IsClass() && containsNonPublicProperties(properties) {
		return nil
	} else if hasCompletionsType {
		return core.Filter(properties, hasDeclarationOtherThanSelf)
	} else {
		return properties
	}
}

func getApparentProperties(t *checker.Type, node *ast.Node, typeChecker *checker.Checker) []*ast.Symbol {
	if !t.IsUnion() {
		return typeChecker.GetApparentProperties(t)
	}
	return typeChecker.GetAllPossiblePropertiesOfTypes(core.Filter(t.Types(), func(memberType *checker.Type) bool {
		return !(memberType.Flags()&checker.TypeFlagsPrimitive != 0 ||
			typeChecker.IsArrayLikeType(memberType) ||
			typeChecker.IsTypeInvalidDueToUnionDiscriminant(memberType, node) ||
			typeChecker.TypeHasCallOrConstructSignatures(memberType) ||
			memberType.IsClass() && containsNonPublicProperties(typeChecker.GetApparentProperties(memberType)))
	}))
}

func containsNonPublicProperties(props []*ast.Symbol) bool {
	return core.Some(props, func(p *ast.Symbol) bool {
		return checker.GetDeclarationModifierFlagsFromSymbol(p)&ast.ModifierFlagsNonPublicAccessibilityModifier != 0
	})
}

// Filters out members that are already declared in the object literal or binding pattern.
// Also computes the set of existing members declared by spread assignment.
func filterObjectMembersList(
	contextualMemberSymbols []*ast.Symbol,
	existingMembers []*ast.Declaration,
	file *ast.SourceFile,
	position int,
	typeChecker *checker.Checker,
) (filteredMembers []*ast.Symbol, spreadMemberNames collections.Set[string]) {
	if len(existingMembers) == 0 {
		return contextualMemberSymbols, collections.Set[string]{}
	}

	membersDeclaredBySpreadAssignment := collections.Set[string]{}
	existingMemberNames := collections.Set[string]{}
	for _, member := range existingMembers {
		// Ignore omitted expressions for missing members.
		if member.Kind != ast.KindPropertyAssignment &&
			member.Kind != ast.KindShorthandPropertyAssignment &&
			member.Kind != ast.KindBindingElement &&
			member.Kind != ast.KindMethodDeclaration &&
			member.Kind != ast.KindGetAccessor &&
			member.Kind != ast.KindSetAccessor &&
			member.Kind != ast.KindSpreadAssignment {
			continue
		}

		// If this is the current item we are editing right now, do not filter it out.
		if isCurrentlyEditingNode(member, file, position) {
			continue
		}

		var existingName string

		if ast.IsSpreadAssignment(member) {
			setMemberDeclaredBySpreadAssignment(member, &membersDeclaredBySpreadAssignment, typeChecker)
		} else if ast.IsBindingElement(member) && member.AsBindingElement().PropertyName != nil {
			// include only identifiers in completion list
			if member.AsBindingElement().PropertyName.Kind == ast.KindIdentifier {
				existingName = member.AsBindingElement().PropertyName.Text()
			}
		} else {
			// TODO: Account for computed property name
			// NOTE: if one only performs this step when m.name is an identifier,
			// things like '__proto__' are not filtered out.
			name := ast.GetNameOfDeclaration(member)
			if name != nil && ast.IsPropertyNameLiteral(name) {
				existingName = name.Text()
			}
		}

		if existingName != "" {
			existingMemberNames.Add(existingName)
		}
	}

	filteredSymbols := core.Filter(contextualMemberSymbols, func(m *ast.Symbol) bool {
		return !existingMemberNames.Has(m.Name)
	})

	return filteredSymbols, membersDeclaredBySpreadAssignment
}

func isCurrentlyEditingNode(node *ast.Node, file *ast.SourceFile, position int) bool {
	start := astnav.GetStartOfNode(node, file, false /*includeJSDoc*/)
	return start <= position && position <= node.End()
}

func setMemberDeclaredBySpreadAssignment(declaration *ast.Node, members *collections.Set[string], typeChecker *checker.Checker) {
	expression := declaration.Expression()
	symbol := typeChecker.GetSymbolAtLocation(expression)
	var t *checker.Type
	if symbol != nil {
		t = typeChecker.GetTypeOfSymbolAtLocation(symbol, expression)
	}
	var properties []*ast.Symbol
	if t != nil {
		properties = t.AsStructuredType().Properties()
	}
	for _, property := range properties {
		members.Add(property.Name)
	}
}

// Returns the immediate owning class declaration of a context token,
// on the condition that one exists and that the context implies completion should be given.
func tryGetConstructorLikeCompletionContainer(contextToken *ast.Node) *ast.ConstructorDeclarationNode {
	if contextToken == nil {
		return nil
	}

	parent := contextToken.Parent
	switch contextToken.Kind {
	case ast.KindOpenParenToken, ast.KindCommaToken:
		if ast.IsConstructorDeclaration(parent) {
			return parent
		}
		return nil
	default:
		if isConstructorParameterCompletion(contextToken) {
			return parent.Parent
		}
	}
	return nil
}

func isConstructorParameterCompletion(node *ast.Node) bool {
	return node.Parent != nil && ast.IsParameter(node.Parent) && ast.IsConstructorDeclaration(node.Parent.Parent) &&
		(ast.IsParameterPropertyModifier(node.Kind) || ast.IsDeclarationName(node))
}

// Returns the immediate owning class declaration of a context token,
// on the condition that one exists and that the context implies completion should be given.
func tryGetObjectTypeDeclarationCompletionContainer(
	file *ast.SourceFile,
	contextToken *ast.Node,
	location *ast.Node,
	position int,
) *ast.ObjectTypeDeclaration {
	// class c { method() { } | method2() { } }
	switch location.Kind {
	case ast.KindSyntaxList:
		if ast.IsObjectTypeDeclaration(location.Parent) {
			return location.Parent
		}
		return nil
	case ast.KindEndOfFile:
		stmtList := location.Parent.AsSourceFile().Statements
		if stmtList != nil && len(stmtList.Nodes) > 0 && ast.IsObjectTypeDeclaration(stmtList.Nodes[len(stmtList.Nodes)-1]) {
			cls := stmtList.Nodes[len(stmtList.Nodes)-1]
			if findChildOfKind(cls, ast.KindCloseBraceToken, file) == nil {
				return cls
			}
		}
	case ast.KindPrivateIdentifier:
		if ast.IsPropertyDeclaration(location.Parent) {
			return ast.FindAncestor(location, ast.IsClassLike)
		}
	case ast.KindIdentifier:
		originalKeywordKind := scanner.IdentifierToKeywordKind(location.AsIdentifier())
		if originalKeywordKind != ast.KindUnknown {
			return nil
		}
		// class c { public prop = c| }
		if ast.IsPropertyDeclaration(location.Parent) && location.Parent.Initializer() == location {
			return nil
		}
		// class c extends React.Component { a: () => 1\n compon| }
		if isFromObjectTypeDeclaration(location) {
			return ast.FindAncestor(location, ast.IsObjectTypeDeclaration)
		}
	}

	if contextToken == nil {
		return nil
	}

	// class C { blah; constructor/**/ }
	// or
	// class C { blah \n constructor/**/ }
	if location.Kind == ast.KindConstructorKeyword ||
		(ast.IsIdentifier(contextToken) && ast.IsPropertyDeclaration(contextToken.Parent) && ast.IsClassLike(location)) {
		return ast.FindAncestor(contextToken, ast.IsClassLike)
	}

	switch contextToken.Kind {
	// class c { public prop = | /* global completions */ }
	case ast.KindEqualsToken:
		return nil
	// class c {getValue(): number; | }
	// class c { method() { } | }
	case ast.KindSemicolonToken, ast.KindCloseBraceToken:
		// class c { method() { } b| }
		if isFromObjectTypeDeclaration(location) && location.Parent.Name() == location {
			return location.Parent.Parent
		}
		if ast.IsObjectTypeDeclaration(location) {
			return location
		}
		return nil
	// class c { |
	// class c {getValue(): number, | }
	case ast.KindOpenBraceToken, ast.KindCommaToken:
		if ast.IsObjectTypeDeclaration(contextToken.Parent) {
			return contextToken.Parent
		}
		return nil
	default:
		if ast.IsObjectTypeDeclaration(location) {
			// class C extends React.Component { a: () => 1\n| }
			// class C { prop = ""\n | }
			if getLineOfPosition(file, contextToken.End()) != getLineOfPosition(file, position) {
				return location
			}
			isValidKeyword := core.IfElse(
				ast.IsClassLike(contextToken.Parent.Parent),
				isClassMemberCompletionKeyword,
				isInterfaceOrTypeLiteralCompletionKeyword,
			)

			if isValidKeyword(contextToken.Kind) || contextToken.Kind == ast.KindAsteriskToken ||
				ast.IsIdentifier(contextToken) && isValidKeyword(scanner.IdentifierToKeywordKind(contextToken.AsIdentifier())) {
				return contextToken.Parent.Parent
			}
		}

		return nil
	}
}

func isFromObjectTypeDeclaration(node *ast.Node) bool {
	return node.Parent != nil && ast.IsClassOrTypeElement(node.Parent) && ast.IsObjectTypeDeclaration(node.Parent.Parent)
}

// Filters out completion suggestions for class elements.
func filterClassMembersList(
	baseSymbols []*ast.Symbol,
	existingMembers []*ast.ClassElement,
	classElementModifierFlags ast.ModifierFlags,
	file *ast.SourceFile,
	position int,
) []*ast.Symbol {
	existingMemberNames := collections.Set[string]{}
	for _, member := range existingMembers {
		// Ignore omitted expressions for missing members.
		if member.Kind != ast.KindPropertyDeclaration &&
			member.Kind != ast.KindMethodDeclaration &&
			member.Kind != ast.KindGetAccessor &&
			member.Kind != ast.KindSetAccessor {
			continue
		}

		// If this is the current item we are editing right now, do not filter it out
		if isCurrentlyEditingNode(member, file, position) {
			continue
		}

		// Don't filter member even if the name matches if it is declared private in the list.
		if member.ModifierFlags()&ast.ModifierFlagsPrivate != 0 {
			continue
		}

		// Do not filter it out if the static presence doesn't match.
		if ast.IsStatic(member) != (classElementModifierFlags&ast.ModifierFlagsStatic != 0) {
			continue
		}

		existingName := ast.GetPropertyNameForPropertyNameNode(member.Name())
		if existingName != "" {
			existingMemberNames.Add(existingName)
		}
	}

	return core.Filter(baseSymbols, func(propertySymbol *ast.Symbol) bool {
		return !existingMemberNames.Has(ast.SymbolName(propertySymbol)) &&
			len(propertySymbol.Declarations) > 0 &&
			checker.GetDeclarationModifierFlagsFromSymbol(propertySymbol)&ast.ModifierFlagsPrivate == 0 &&
			!(propertySymbol.ValueDeclaration != nil && ast.IsPrivateIdentifierClassElementDeclaration(propertySymbol.ValueDeclaration))
	})
}

func tryGetContainingJsxElement(contextToken *ast.Node, file *ast.SourceFile) *ast.JsxOpeningLikeElement {
	if contextToken == nil {
		return nil
	}

	parent := contextToken.Parent
	switch contextToken.Kind {
	case ast.KindGreaterThanToken, ast.KindLessThanSlashToken, ast.KindSlashToken, ast.KindIdentifier,
		ast.KindPropertyAccessExpression, ast.KindJsxAttributes, ast.KindJsxAttribute, ast.KindJsxSpreadAttribute:
		if parent != nil && (parent.Kind == ast.KindJsxSelfClosingElement || parent.Kind == ast.KindJsxOpeningElement) {
			if contextToken.Kind == ast.KindGreaterThanToken {
				precedingToken := astnav.FindPrecedingToken(file, contextToken.Pos())
				if len(parent.TypeArguments()) == 0 ||
					precedingToken != nil && precedingToken.Kind == ast.KindSlashToken {
					return nil
				}
			}
			return parent
		} else if parent != nil && parent.Kind == ast.KindJsxAttribute {
			// Currently we parse JsxOpeningLikeElement as:
			//      JsxOpeningLikeElement
			//          attributes: JsxAttributes
			//             properties: NodeArray<JsxAttributeLike>
			return parent.Parent.Parent
		}
	// The context token is the closing } or " of an attribute, which means
	// its parent is a JsxExpression, whose parent is a JsxAttribute,
	// whose parent is a JsxOpeningLikeElement
	case ast.KindStringLiteral:
		if parent != nil && (parent.Kind == ast.KindJsxAttribute || parent.Kind == ast.KindJsxSpreadAttribute) {
			// Currently we parse JsxOpeningLikeElement as:
			//      JsxOpeningLikeElement
			//          attributes: JsxAttributes
			//             properties: NodeArray<JsxAttributeLike>
			return parent.Parent.Parent
		}
	case ast.KindCloseBraceToken:
		if parent != nil && parent.Kind == ast.KindJsxExpression &&
			parent.Parent != nil && parent.Parent.Kind == ast.KindJsxAttribute {
			// Currently we parse JsxOpeningLikeElement as:
			//      JsxOpeningLikeElement
			//          attributes: JsxAttributes
			//             properties: NodeArray<JsxAttributeLike>
			//                  each JsxAttribute can have initializer as JsxExpression
			return parent.Parent.Parent.Parent
		}
		if parent != nil && parent.Kind == ast.KindJsxSpreadAttribute {
			// Currently we parse JsxOpeningLikeElement as:
			//      JsxOpeningLikeElement
			//          attributes: JsxAttributes
			//             properties: NodeArray<JsxAttributeLike>
			return parent.Parent.Parent
		}
	}

	return nil
}

// Filters out completion suggestions from 'symbols' according to existing JSX attributes.
// @returns Symbols to be suggested in a JSX element, barring those whose attributes
// do not occur at the current position and have not otherwise been typed.
func filterJsxAttributes(
	symbols []*ast.Symbol,
	attributes []*ast.JsxAttributeLike,
	file *ast.SourceFile,
	position int,
	typeChecker *checker.Checker,
) (filteredMembers []*ast.Symbol, spreadMemberNames *collections.Set[string]) {
	existingNames := collections.Set[string]{}
	membersDeclaredBySpreadAssignment := collections.Set[string]{}
	for _, attr := range attributes {
		// If this is the item we are editing right now, do not filter it out.
		if isCurrentlyEditingNode(attr, file, position) {
			continue
		}

		if attr.Kind == ast.KindJsxAttribute {
			existingNames.Add(attr.Name().Text())
		} else if ast.IsJsxSpreadAttribute(attr) {
			setMemberDeclaredBySpreadAssignment(attr, &membersDeclaredBySpreadAssignment, typeChecker)
		}
	}

	return core.Filter(symbols, func(a *ast.Symbol) bool { return !existingNames.Has(a.Name) }),
		&membersDeclaredBySpreadAssignment
}

func isTypeKeywordTokenOrIdentifier(node *ast.Node) bool {
	return ast.IsTypeKeywordToken(node) ||
		ast.IsIdentifier(node) && scanner.IdentifierToKeywordKind(node.AsIdentifier()) == ast.KindTypeKeyword
}

// Returns the item defaults for completion items, if that capability is supported.
// Otherwise, if some item default is not supported by client, sets that property on each item.
func (l *LanguageService) setItemDefaults(
	clientOptions *lsproto.CompletionClientCapabilities,
	position int,
	file *ast.SourceFile,
	items []*lsproto.CompletionItem,
	defaultCommitCharacters *[]string,
	optionalReplacementSpan *lsproto.Range,
) *lsproto.CompletionItemDefaults {
	var itemDefaults *lsproto.CompletionItemDefaults
	if defaultCommitCharacters != nil {
		supportsItemCommitCharacters := clientSupportsItemCommitCharacters(clientOptions)
		if clientSupportsDefaultCommitCharacters(clientOptions) && supportsItemCommitCharacters {
			itemDefaults = &lsproto.CompletionItemDefaults{
				CommitCharacters: defaultCommitCharacters,
			}
		} else if supportsItemCommitCharacters {
			for _, item := range items {
				if item.CommitCharacters == nil {
					item.CommitCharacters = defaultCommitCharacters
				}
			}
		}
	}
	if optionalReplacementSpan != nil {
		// Ported from vscode ts extension.
		insertRange := lsproto.Range{
			Start: optionalReplacementSpan.Start,
			End:   l.createLspPosition(position, file),
		}
		if clientSupportsDefaultEditRange(clientOptions) {
			itemDefaults = core.OrElse(itemDefaults, &lsproto.CompletionItemDefaults{})
			itemDefaults.EditRange = &lsproto.RangeOrEditRangeWithInsertReplace{
				EditRangeWithInsertReplace: &lsproto.EditRangeWithInsertReplace{
					Insert:  insertRange,
					Replace: *optionalReplacementSpan,
				},
			}
			for _, item := range items {
				// If `editRange` is set, `insertText` is ignored by the client, so we need to
				// provide `textEdit` instead.
				if item.InsertText != nil && item.TextEdit == nil {
					item.TextEdit = &lsproto.TextEditOrInsertReplaceEdit{
						InsertReplaceEdit: &lsproto.InsertReplaceEdit{
							NewText: *item.InsertText,
							Insert:  insertRange,
							Replace: *optionalReplacementSpan,
						},
					}
					item.InsertText = nil
				}
			}
		} else if clientSupportsItemInsertReplace(clientOptions) {
			for _, item := range items {
				if item.TextEdit == nil {
					item.TextEdit = &lsproto.TextEditOrInsertReplaceEdit{
						InsertReplaceEdit: &lsproto.InsertReplaceEdit{
							NewText: *core.OrElse(item.InsertText, &item.Label),
							Insert:  insertRange,
							Replace: *optionalReplacementSpan,
						},
					}
				}
			}
		}
	}

	return itemDefaults
}

func (l *LanguageService) specificKeywordCompletionInfo(
	clientOptions *lsproto.CompletionClientCapabilities,
	position int,
	file *ast.SourceFile,
	items []*lsproto.CompletionItem,
	isNewIdentifierLocation bool,
	optionalReplacementSpan *lsproto.Range,
) *lsproto.CompletionList {
	defaultCommitCharacters := getDefaultCommitCharacters(isNewIdentifierLocation)
	itemDefaults := l.setItemDefaults(
		clientOptions,
		position,
		file,
		items,
		&defaultCommitCharacters,
		optionalReplacementSpan,
	)
	return &lsproto.CompletionList{
		IsIncomplete: false,
		ItemDefaults: itemDefaults,
		Items:        items,
	}
}

func (l *LanguageService) getJsxClosingTagCompletion(
	location *ast.Node,
	file *ast.SourceFile,
	position int,
	clientOptions *lsproto.CompletionClientCapabilities,
) *lsproto.CompletionList {
	// We wanna walk up the tree till we find a JSX closing element.
	jsxClosingElement := ast.FindAncestorOrQuit(location, func(node *ast.Node) ast.FindAncestorResult {
		switch node.Kind {
		case ast.KindJsxClosingElement:
			return ast.FindAncestorTrue
		case ast.KindLessThanSlashToken, ast.KindGreaterThanToken, ast.KindIdentifier, ast.KindPropertyAccessExpression:
			return ast.FindAncestorFalse
		default:
			return ast.FindAncestorQuit
		}
	})

	if jsxClosingElement == nil {
		return nil
	}

	// In the TypeScript JSX element, if such element is not defined. When users query for completion at closing tag,
	// instead of simply giving unknown value, the completion will return the tag-name of an associated opening-element.
	// For example:
	//     var x = <div> </ /*1*/
	// The completion list at "1" will contain "div>" with type any
	// And at `<div> </ /*1*/ >` (with a closing `>`), the completion list will contain "div".
	// And at property access expressions `<MainComponent.Child> </MainComponent. /*1*/ >` the completion will
	// return full closing tag with an optional replacement span
	// For example:
	//     var x = <MainComponent.Child> </     MainComponent /*1*/  >
	//     var y = <MainComponent.Child> </   /*2*/   MainComponent >
	// the completion list at "1" and "2" will contain "MainComponent.Child" with a replacement span of closing tag name
	hasClosingAngleBracket := findChildOfKind(jsxClosingElement, ast.KindGreaterThanToken, file) != nil
	tagName := jsxClosingElement.Parent.AsJsxElement().OpeningElement.TagName()
	closingTag := scanner.GetTextOfNode(tagName)
	fullClosingTag := closingTag + core.IfElse(hasClosingAngleBracket, "", ">")
	optionalReplacementSpan := l.createLspRangeFromNode(jsxClosingElement.TagName(), file)
	defaultCommitCharacters := getDefaultCommitCharacters(false /*isNewIdentifierLocation*/)

	item := l.createLSPCompletionItem(
		fullClosingTag, /*name*/
		"",             /*insertText*/
		"",             /*filterText*/
		SortTextLocationPriority,
		ScriptElementKindClassElement,
		collections.Set[ScriptElementKindModifier]{}, /*kindModifiers*/
		nil, /*replacementSpan*/
		nil, /*commitCharacters*/
		nil, /*labelDetails*/
		file,
		position,
		clientOptions,
		true,  /*isMemberCompletion*/
		false, /*isSnippet*/
		false, /*hasAction*/
		false, /*preselect*/
		"",    /*source*/
		nil,   /*autoImportEntryData*/ // !!! jsx autoimports
	)
	items := []*lsproto.CompletionItem{item}
	itemDefaults := l.setItemDefaults(
		clientOptions,
		position,
		file,
		items,
		&defaultCommitCharacters,
		optionalReplacementSpan,
	)

	return &lsproto.CompletionList{
		IsIncomplete: false,
		ItemDefaults: itemDefaults,
		Items:        items,
	}
}

func (l *LanguageService) createLSPCompletionItem(
	name string,
	insertText string,
	filterText string,
	sortText SortText,
	elementKind ScriptElementKind,
	kindModifiers collections.Set[ScriptElementKindModifier],
	replacementSpan *lsproto.Range,
	commitCharacters *[]string,
	labelDetails *lsproto.CompletionItemLabelDetails,
	file *ast.SourceFile,
	position int,
	clientOptions *lsproto.CompletionClientCapabilities,
	isMemberCompletion bool,
	isSnippet bool,
	hasAction bool,
	preselect bool,
	source string,
	autoImportEntryData *AutoImportData,
) *lsproto.CompletionItem {
	kind := getCompletionsSymbolKind(elementKind)
	var data any = &CompletionItemData{
		FileName:   file.FileName(),
		Position:   position,
		Source:     source,
		Name:       name,
		AutoImport: autoImportEntryData,
	}

	// Text edit
	var textEdit *lsproto.TextEditOrInsertReplaceEdit
	if replacementSpan != nil {
		textEdit = &lsproto.TextEditOrInsertReplaceEdit{
			TextEdit: &lsproto.TextEdit{
				NewText: core.IfElse(insertText == "", name, insertText),
				Range:   *replacementSpan,
			},
		}
	}

	// Filter text

	// Ported from vscode ts extension.
	wordSize, wordStart := getWordLengthAndStart(file, position)
	dotAccessor := getDotAccessor(file, position-wordSize)
	if filterText == "" {
		filterText = getFilterText(file, position, insertText, name, wordStart, dotAccessor)
	}

	// Adjustements based on kind modifiers.
	var tags *[]lsproto.CompletionItemTag
	var detail *string
	// Copied from vscode ts extension: `MyCompletionItem.constructor`.
	if kindModifiers.Has(ScriptElementKindModifierOptional) {
		if insertText == "" {
			insertText = name
		}
		if filterText == "" {
			filterText = name
		}
		name = name + "?"
	}
	if kindModifiers.Has(ScriptElementKindModifierDeprecated) {
		tags = &[]lsproto.CompletionItemTag{lsproto.CompletionItemTagDeprecated}
	}
	if kind == lsproto.CompletionItemKindFile {
		for _, extensionModifier := range fileExtensionKindModifiers {
			if kindModifiers.Has(extensionModifier) {
				if strings.HasSuffix(name, string(extensionModifier)) {
					detail = ptrTo(name)
				} else {
					detail = ptrTo(name + string(extensionModifier))
				}
				break
			}
		}
	}

	if hasAction && source != "" {
		// !!! adjust label like vscode does
	}

	// Client assumes plain text by default.
	var insertTextFormat *lsproto.InsertTextFormat
	if isSnippet {
		insertTextFormat = ptrTo(lsproto.InsertTextFormatSnippet)
	}

	return &lsproto.CompletionItem{
		Label:            name,
		LabelDetails:     labelDetails,
		Kind:             &kind,
		Tags:             tags,
		Detail:           detail,
		Preselect:        boolToPtr(preselect),
		SortText:         ptrTo(string(sortText)),
		FilterText:       strPtrTo(filterText),
		InsertText:       strPtrTo(insertText),
		InsertTextFormat: insertTextFormat,
		TextEdit:         textEdit,
		CommitCharacters: commitCharacters,
		Data:             &data,
	}
}

func (l *LanguageService) getLabelCompletionsAtPosition(
	node *ast.BreakOrContinueStatement,
	clientOptions *lsproto.CompletionClientCapabilities,
	file *ast.SourceFile,
	position int,
	optionalReplacementSpan *lsproto.Range,
) *lsproto.CompletionList {
	items := l.getLabelStatementCompletions(node, clientOptions, file, position)
	if len(items) == 0 {
		return nil
	}
	defaultCommitCharacters := getDefaultCommitCharacters(false /*isNewIdentifierLocation*/)
	itemDefaults := l.setItemDefaults(
		clientOptions,
		position,
		file,
		items,
		&defaultCommitCharacters,
		optionalReplacementSpan,
	)
	return &lsproto.CompletionList{
		IsIncomplete: false,
		ItemDefaults: itemDefaults,
		Items:        items,
	}
}

func (l *LanguageService) getLabelStatementCompletions(
	node *ast.BreakOrContinueStatement,
	clientOptions *lsproto.CompletionClientCapabilities,
	file *ast.SourceFile,
	position int,
) []*lsproto.CompletionItem {
	var uniques collections.Set[string]
	var items []*lsproto.CompletionItem
	current := node
	for current != nil {
		if ast.IsFunctionLike(current) {
			break
		}
		if ast.IsLabeledStatement(current) {
			name := current.Label().Text()
			if !uniques.Has(name) {
				uniques.Add(name)
				items = append(items, l.createLSPCompletionItem(
					name,
					"", /*insertText*/
					"", /*filterText*/
					SortTextLocationPriority,
					ScriptElementKindLabel,
					collections.Set[ScriptElementKindModifier]{}, /*kindModifiers*/
					nil, /*replacementSpan*/
					nil, /*commitCharacters*/
					nil, /*labelDetails*/
					file,
					position,
					clientOptions,
					false, /*isMemberCompletion*/
					false, /*isSnippet*/
					false, /*hasAction*/
					false, /*preselect*/
					"",    /*source*/
					nil,   /*autoImportEntryData*/
				))
			}
		}
		current = current.Parent
	}
	return items
}

func isCompletionListBlocker(
	contextToken *ast.Node,
	previousToken *ast.Node,
	location *ast.Node,
	file *ast.SourceFile,
	position int,
	typeChecker *checker.Checker,
) bool {
	return isInStringOrRegularExpressionOrTemplateLiteral(contextToken, position) ||
		isSolelyIdentifierDefinitionLocation(contextToken, previousToken, file, position, typeChecker) ||
		isDotOfNumericLiteral(contextToken, file) ||
		isInJsxText(contextToken, location) ||
		ast.IsBigIntLiteral(contextToken)
}

func isInStringOrRegularExpressionOrTemplateLiteral(contextToken *ast.Node, position int) bool {
	// To be "in" one of these literals, the position has to be:
	//   1. entirely within the token text.
	//   2. at the end position of an unterminated token.
	//   3. at the end of a regular expression (due to trailing flags like '/foo/g').
	return (ast.IsRegularExpressionLiteral(contextToken) || ast.IsStringTextContainingNode(contextToken)) &&
		(contextToken.Loc.ContainsExclusive(position)) ||
		position == contextToken.End() &&
			(ast.IsUnterminatedLiteral(contextToken) || ast.IsRegularExpressionLiteral(contextToken))
}

// true if we are certain that the currently edited location must define a new location; false otherwise.
func isSolelyIdentifierDefinitionLocation(
	contextToken *ast.Node,
	previousToken *ast.Node,
	file *ast.SourceFile,
	position int,
	typeChecker *checker.Checker,
) bool {
	parent := contextToken.Parent
	containingNodeKind := parent.Kind
	switch contextToken.Kind {
	case ast.KindCommaToken:
		return containingNodeKind == ast.KindVariableDeclaration ||
			isVariableDeclarationListButNotTypeArgument(contextToken, file, typeChecker) ||
			containingNodeKind == ast.KindVariableStatement ||
			containingNodeKind == ast.KindEnumDeclaration || // enum a { foo, |
			isFunctionLikeButNotConstructor(containingNodeKind) ||
			containingNodeKind == ast.KindInterfaceDeclaration || // interface A<T, |
			containingNodeKind == ast.KindArrayBindingPattern || // var [x, y|
			containingNodeKind == ast.KindTypeAliasDeclaration || // type Map, K, |
			// class A<T, |
			// var C = class D<T, |
			(ast.IsClassLike(parent) && parent.TypeParameterList() != nil && parent.TypeParameterList().End() >= contextToken.Pos())
	case ast.KindDotToken:
		return containingNodeKind == ast.KindArrayBindingPattern // var [.|
	case ast.KindColonToken:
		return containingNodeKind == ast.KindBindingElement // var {x :html|
	case ast.KindOpenBracketToken:
		return containingNodeKind == ast.KindArrayBindingPattern // var [x|
	case ast.KindOpenParenToken:
		return containingNodeKind == ast.KindCatchClause || isFunctionLikeButNotConstructor(containingNodeKind)
	case ast.KindOpenBraceToken:
		return containingNodeKind == ast.KindEnumDeclaration // enum a { |
	case ast.KindLessThanToken:
		return containingNodeKind == ast.KindClassDeclaration || // class A< |
			containingNodeKind == ast.KindClassExpression || // var C = class D< |
			containingNodeKind == ast.KindInterfaceDeclaration || // interface A< |
			containingNodeKind == ast.KindTypeAliasDeclaration || // type List< |
			ast.IsFunctionLikeKind(containingNodeKind)
	case ast.KindStaticKeyword:
		return containingNodeKind == ast.KindPropertyDeclaration &&
			!ast.IsClassLike(parent.Parent)
	case ast.KindDotDotDotToken:
		return containingNodeKind == ast.KindParameter ||
			(parent.Parent != nil && parent.Parent.Kind == ast.KindArrayBindingPattern) // var [...z|
	case ast.KindPublicKeyword, ast.KindPrivateKeyword, ast.KindProtectedKeyword:
		return containingNodeKind == ast.KindParameter && !ast.IsConstructorDeclaration(parent.Parent)
	case ast.KindAsKeyword:
		return containingNodeKind == ast.KindImportSpecifier ||
			containingNodeKind == ast.KindExportSpecifier ||
			containingNodeKind == ast.KindNamespaceImport
	case ast.KindGetKeyword, ast.KindSetKeyword:
		return !isFromObjectTypeDeclaration(contextToken)
	case ast.KindIdentifier:
		if (containingNodeKind == ast.KindImportSpecifier || containingNodeKind == ast.KindExportSpecifier) &&
			contextToken == parent.Name() &&
			contextToken.Text() == "type" {
			// import { type | }
			return false
		}
		ancestorVariableDeclaration := ast.FindAncestor(parent, ast.IsVariableDeclaration)
		if ancestorVariableDeclaration != nil && getLineEndOfPosition(file, contextToken.End()) < position {
			// let a
			// |
			return false
		}
	case ast.KindClassKeyword, ast.KindEnumKeyword, ast.KindInterfaceKeyword, ast.KindFunctionKeyword,
		ast.KindVarKeyword, ast.KindImportKeyword, ast.KindLetKeyword, ast.KindConstKeyword, ast.KindInferKeyword:
		return true
	case ast.KindTypeKeyword:
		// import { type foo| }
		return containingNodeKind != ast.KindImportSpecifier
	case ast.KindAsteriskToken:
		return ast.IsFunctionLike(parent) && !ast.IsMethodDeclaration(parent)
	}

	// If the previous token is keyword corresponding to class member completion keyword
	// there will be completion available here
	if isClassMemberCompletionKeyword(keywordForNode(contextToken)) && isFromObjectTypeDeclaration(contextToken) {
		return false
	}

	if isConstructorParameterCompletion(contextToken) {
		// constructor parameter completion is available only if
		// - its modifier of the constructor parameter or
		// - its name of the parameter and not being edited
		// eg. constructor(a |<- this shouldnt show completion
		if !ast.IsIdentifier(contextToken) ||
			ast.IsParameterPropertyModifier(keywordForNode(contextToken)) ||
			isCurrentlyEditingNode(contextToken, file, position) {
			return false
		}
	}

	// Previous token may have been a keyword that was converted to an identifier.
	switch keywordForNode(contextToken) {
	case ast.KindAbstractKeyword, ast.KindClassKeyword, ast.KindConstKeyword, ast.KindDeclareKeyword,
		ast.KindEnumKeyword, ast.KindFunctionKeyword, ast.KindInterfaceKeyword, ast.KindLetKeyword,
		ast.KindPrivateKeyword, ast.KindProtectedKeyword, ast.KindPublicKeyword,
		ast.KindStaticKeyword, ast.KindVarKeyword:
		return true
	case ast.KindAsyncKeyword:
		return ast.IsPropertyDeclaration(contextToken.Parent)
	}

	// If we are inside a class declaration, and `constructor` is totally not present,
	// but we request a completion manually at a whitespace...
	ancestorClassLike := ast.FindAncestor(parent, ast.IsClassLike)
	if ancestorClassLike != nil && contextToken == previousToken &&
		isPreviousPropertyDeclarationTerminated(contextToken, file, position) {
		// Don't block completions.
		return false
	}

	ancestorPropertyDeclaration := ast.FindAncestor(parent, ast.IsPropertyDeclaration)
	// If we are inside a class declaration and typing `constructor` after property declaration...
	if ancestorPropertyDeclaration != nil && contextToken != previousToken &&
		ast.IsClassLike(previousToken.Parent.Parent) &&
		// And the cursor is at the token...
		position <= previousToken.End() {
		// If we are sure that the previous property declaration is terminated according to newline or semicolon...
		if isPreviousPropertyDeclarationTerminated(contextToken, file, previousToken.End()) {
			// Don't block completions.
			return false
		} else if contextToken.Kind != ast.KindEqualsToken &&
			// Should not block: `class C { blah = c/**/ }`
			// But should block: `class C { blah = somewhat c/**/ }` and `class C { blah: SomeType c/**/ }`
			(ast.IsInitializedProperty(ancestorPropertyDeclaration) || ancestorPropertyDeclaration.Type() != nil) {
			return true
		}
	}

	return ast.IsDeclarationName(contextToken) &&
		!ast.IsShorthandPropertyAssignment(parent) &&
		!ast.IsJsxAttribute(parent) &&
		// Don't block completions if we're in `class C /**/`, `interface I /**/` or `<T /**/>` ,
		// because we're *past* the end of the identifier and might want to complete `extends`.
		// If `contextToken !== previousToken`, this is `class C ex/**/`, `interface I ex/**/` or `<T ex/**/>`.
		!((ast.IsClassLike(parent) || ast.IsInterfaceDeclaration(parent) || ast.IsTypeParameterDeclaration(parent)) &&
			(contextToken != previousToken || position > previousToken.End()))
}

func isVariableDeclarationListButNotTypeArgument(node *ast.Node, file *ast.SourceFile, typeChecker *checker.Checker) bool {
	return node.Parent.Kind == ast.KindVariableDeclarationList &&
		!isPossiblyTypeArgumentPosition(node, file, typeChecker)
}

func isFunctionLikeButNotConstructor(kind ast.Kind) bool {
	return ast.IsFunctionLikeKind(kind) && kind != ast.KindConstructor
}

func isPreviousPropertyDeclarationTerminated(contextToken *ast.Node, file *ast.SourceFile, position int) bool {
	return contextToken.Kind != ast.KindEqualsToken &&
		(contextToken.Kind == ast.KindSemicolonToken ||
			getLineOfPosition(file, contextToken.End()) != getLineOfPosition(file, position))
}

func isDotOfNumericLiteral(contextToken *ast.Node, file *ast.SourceFile) bool {
	if contextToken.Kind == ast.KindNumericLiteral {
		text := file.Text()[contextToken.Pos():contextToken.End()]
		r, _ := utf8.DecodeLastRuneInString(text)
		return r == '.'
	}

	return false
}

func isInJsxText(contextToken *ast.Node, location *ast.Node) bool {
	if contextToken.Kind == ast.KindJsxText {
		return true
	}

	if contextToken.Kind == ast.KindGreaterThanToken && contextToken.Parent != nil {
		// <Component<string> /**/ />
		// <Component<string> /**/ ><Component>
		// - contextToken: GreaterThanToken (before cursor)
		// - location: JsxSelfClosingElement or JsxOpeningElement
		// - contextToken.parent === location
		if location == contextToken.Parent && ast.IsJsxOpeningLikeElement(location) {
			return false
		}

		if contextToken.Parent.Kind == ast.KindJsxOpeningElement {
			// <div>/**/
			// - contextToken: GreaterThanToken (before cursor)
			// - location: JSXElement
			// - different parents (JSXOpeningElement, JSXElement)
			return location.Parent.Kind != ast.KindJsxOpeningElement
		}

		if contextToken.Parent.Kind == ast.KindJsxClosingElement ||
			contextToken.Parent.Kind == ast.KindJsxSelfClosingElement {
			return contextToken.Parent.Parent != nil && contextToken.Parent.Parent.Kind == ast.KindJsxElement
		}
	}

	return false
}

func hasCompletionItem(clientOptions *lsproto.CompletionClientCapabilities) bool {
	return clientOptions != nil && clientOptions.CompletionItem != nil
}

func clientSupportsItemLabelDetails(clientOptions *lsproto.CompletionClientCapabilities) bool {
	return hasCompletionItem(clientOptions) && ptrIsTrue(clientOptions.CompletionItem.LabelDetailsSupport)
}

func clientSupportsItemSnippet(clientOptions *lsproto.CompletionClientCapabilities) bool {
	return hasCompletionItem(clientOptions) && ptrIsTrue(clientOptions.CompletionItem.SnippetSupport)
}

func clientSupportsItemCommitCharacters(clientOptions *lsproto.CompletionClientCapabilities) bool {
	return hasCompletionItem(clientOptions) && ptrIsTrue(clientOptions.CompletionItem.CommitCharactersSupport)
}

func clientSupportsItemInsertReplace(clientOptions *lsproto.CompletionClientCapabilities) bool {
	return hasCompletionItem(clientOptions) && ptrIsTrue(clientOptions.CompletionItem.InsertReplaceSupport)
}

func clientSupportsDefaultCommitCharacters(clientOptions *lsproto.CompletionClientCapabilities) bool {
	if clientOptions == nil || clientOptions.CompletionList == nil || clientOptions.CompletionList.ItemDefaults == nil {
		return false
	}
	return slices.Contains(*clientOptions.CompletionList.ItemDefaults, "commitCharacters")
}

func clientSupportsDefaultEditRange(clientOptions *lsproto.CompletionClientCapabilities) bool {
	if clientOptions == nil || clientOptions.CompletionList == nil || clientOptions.CompletionList.ItemDefaults == nil {
		return false
	}
	return slices.Contains(*clientOptions.CompletionList.ItemDefaults, "editRange")
}

type argumentInfoForCompletions struct {
	invocation    *ast.CallLikeExpression
	argumentIndex int
	argumentCount int
}

func getArgumentInfoForCompletions(node *ast.Node, position int, file *ast.SourceFile, typeChecker *checker.Checker) *argumentInfoForCompletions {
	info := getImmediatelyContainingArgumentInfo(node, position, file, typeChecker)
	if info == nil || info.isTypeParameterList || info.invocation.callInvocation == nil {
		return nil
	}
	return &argumentInfoForCompletions{
		invocation:    info.invocation.callInvocation.node,
		argumentIndex: info.argumentIndex,
		argumentCount: info.argumentCount,
	}
}

type CompletionItemData struct {
	FileName   string          `json:"fileName"`
	Position   int             `json:"position"`
	Source     string          `json:"source,omitempty"`
	Name       string          `json:"name,omitempty"`
	AutoImport *AutoImportData `json:"autoImport,omitempty"`
}

type AutoImportData struct {
	/**
	 * The name of the property or export in the module's symbol table. Differs from the completion name
	 * in the case of InternalSymbolName.ExportEquals and InternalSymbolName.Default.
	 */
	ExportName      string           `json:"exportName"`
	ExportMapKey    ExportInfoMapKey `json:"exportMapKey"`
	ModuleSpecifier string           `json:"moduleSpecifier"`

	/** The file name declaring the export's module symbol, if it was an external module */
	FileName string `json:"fileName"`
	/** The module name (with quotes stripped) of the export's module symbol, if it was an ambient module */
	AmbientModuleName *string `json:"ambientModuleName"`

	/** True if the export was found in the package.json AutoImportProvider */
	IsPackageJsonImport core.Tristate `json:"isPackageJsonImport"`
}

func (d *AutoImportData) toSymbolOriginExport(symbolName string, moduleSymbol *ast.Symbol, isDefaultExport bool) *symbolOriginInfoExport {
	return &symbolOriginInfoExport{
		symbolName:      symbolName,
		moduleSymbol:    moduleSymbol,
		exportName:      d.ExportName,
		exportMapKey:    d.ExportMapKey,
		moduleSpecifier: d.ModuleSpecifier,
	}
}

// Special values for `CompletionInfo['source']` used to disambiguate
// completion items with the same `name`. (Each completion item must
// have a unique name/source combination, because those two fields
// comprise `CompletionEntryIdentifier` in `getCompletionEntryDetails`.
//
// When the completion item is an auto-import suggestion, the source
// is the module specifier of the suggestion. To avoid collisions,
// the values here should not be a module specifier we would ever
// generate for an auto-import.
const (
	// Completions that require `this.` insertion text
	SourceThisProperty = "ThisProperty/"
	// Auto-import that comes attached to a class member snippet
	SourceClassMemberSnippet = "ClassMemberSnippet/"
	// A type-only import that needs to be promoted in order to be used at the completion location
	SourceTypeOnlyAlias = "TypeOnlyAlias/"
	// Auto-import that comes attached to an object literal method snippet
	SourceObjectLiteralMethodSnippet = "ObjectLiteralMethodSnippet/"
	// Case completions for switch statements
	SourceSwitchCases = "SwitchCases/"
	// Completions for an object literal expression
	SourceObjectLiteralMemberWithComma = "ObjectLiteralMemberWithComma/"
)

func (l *LanguageService) ResolveCompletionItem(
	ctx context.Context,
	item *lsproto.CompletionItem,
	data *CompletionItemData,
	clientOptions *lsproto.CompletionClientCapabilities,
) (*lsproto.CompletionItem, error) {
	if data == nil {
		return nil, errors.New("completion item data is nil")
	}

	program, file := l.tryGetProgramAndFile(data.FileName)
	if file == nil {
		return nil, fmt.Errorf("file not found: %s", data.FileName)
	}

	return l.getCompletionItemDetails(ctx, program, data.Position, file, item, data, clientOptions), nil
}

func GetCompletionItemData(item *lsproto.CompletionItem) (*CompletionItemData, error) {
	bytes, err := json.Marshal(item.Data)
	if err != nil {
		return nil, fmt.Errorf("failed to marshal completion item data: %w", err)
	}
	var itemData CompletionItemData
	if err := json.Unmarshal(bytes, &itemData); err != nil {
		return nil, fmt.Errorf("failed to unmarshal completion item data: %w", err)
	}
	return &itemData, nil
}

func (l *LanguageService) getCompletionItemDetails(
	ctx context.Context,
	program *compiler.Program,
	position int,
	file *ast.SourceFile,
	item *lsproto.CompletionItem,
	itemData *CompletionItemData,
	clientOptions *lsproto.CompletionClientCapabilities,
) *lsproto.CompletionItem {
	checker, done := program.GetTypeCheckerForFile(ctx, file)
	defer done()
	contextToken, previousToken := getRelevantTokens(position, file)
	if IsInString(file, position, previousToken) {
		return l.getStringLiteralCompletionDetails(
			ctx,
			checker,
			item,
			itemData.Name,
			file,
			position,
			contextToken,
		)
	}

	// Compute all the completion symbols again.
	symbolCompletion := l.getSymbolCompletionFromItemData(
		ctx,
		checker,
		file,
		position,
		itemData,
		clientOptions,
	)
	preferences := l.UserPreferences()

	switch {
	case symbolCompletion.request != nil:
		request := *symbolCompletion.request
		switch request := request.(type) {
		case *completionDataJSDocTagName:
			return createSimpleDetails(item, itemData.Name)
		case *completionDataJSDocTag:
			return createSimpleDetails(item, itemData.Name)
		case *completionDataJSDocParameterName:
			return createSimpleDetails(item, itemData.Name)
		case *completionDataKeyword:
			if core.Some(request.keywordCompletions, func(c *lsproto.CompletionItem) bool {
				return c.Label == itemData.Name
			}) {
				return createSimpleDetails(item, itemData.Name)
			}
			return item
		default:
			panic(fmt.Sprintf("Unexpected completion data type: %T", request))
		}
	case symbolCompletion.symbol != nil:
		symbolDetails := symbolCompletion.symbol
		actions := l.getCompletionItemActions(ctx, checker, file, position, itemData, symbolDetails)
		return l.createCompletionDetailsForSymbol(
			item,
			symbolDetails.symbol,
			checker,
			symbolDetails.location,
			actions,
		)
	case symbolCompletion.literal != nil:
		literal := symbolCompletion.literal
		return createSimpleDetails(item, completionNameForLiteral(file, preferences, *literal))
	case symbolCompletion.cases != nil:
		// !!! exhaustive case completions
		return item
	default:
		// Didn't find a symbol with this name.  See if we can find a keyword instead.
		if core.Some(allKeywordCompletions(), func(c *lsproto.CompletionItem) bool {
			return c.Label == itemData.Name
		}) {
			return createSimpleDetails(item, itemData.Name)
		}
		return item
	}
}

type detailsData struct {
	symbol  *symbolDetails
	request *completionData
	literal *literalValue
	cases   *struct{}
}

type symbolDetails struct {
	symbol             *ast.Symbol
	location           *ast.Node
	origin             *symbolOriginInfo
	previousToken      *ast.Node
	contextToken       *ast.Node
	jsxInitializer     jsxInitializer
	isTypeOnlyLocation bool
}

func (l *LanguageService) getSymbolCompletionFromItemData(
	ctx context.Context,
	ch *checker.Checker,
	file *ast.SourceFile,
	position int,
	itemData *CompletionItemData,
	clientOptions *lsproto.CompletionClientCapabilities,
) detailsData {
	if itemData.Source == SourceSwitchCases {
		return detailsData{
			cases: &struct{}{},
		}
	}
	if itemData.AutoImport != nil {
		if autoImportSymbolData := l.getAutoImportSymbolFromCompletionEntryData(ch, itemData.AutoImport.ExportName, itemData.AutoImport); autoImportSymbolData != nil {
			autoImportSymbolData.contextToken, autoImportSymbolData.previousToken = getRelevantTokens(position, file)
			autoImportSymbolData.location = astnav.GetTouchingPropertyName(file, position)
			autoImportSymbolData.jsxInitializer = jsxInitializer{false, nil}
			autoImportSymbolData.isTypeOnlyLocation = false
			return detailsData{symbol: autoImportSymbolData}
		}
	}

	completionData := l.getCompletionData(ctx, ch, file, position, &lsutil.UserPreferences{IncludeCompletionsForModuleExports: core.TSTrue, IncludeCompletionsForImportStatements: core.TSTrue})
	if completionData == nil {
		return detailsData{}
	}

	if _, ok := completionData.(*completionDataData); !ok {
		return detailsData{
			request: &completionData,
		}
	}

	data := completionData.(*completionDataData)

	preferences := l.UserPreferences()
	var literal literalValue
	for _, l := range data.literals {
		if completionNameForLiteral(file, preferences, l) == itemData.Name {
			literal = l
			break
		}
	}
	if literal != nil {
		return detailsData{
			literal: &literal,
		}
	}

	// Find the symbol with the matching entry name.
	// We don't need to perform character checks here because we're only comparing the
	// name against 'entryName' (which is known to be good), not building a new
	// completion entry.
	for index, symbol := range data.symbols {
		origin := data.symbolToOriginInfoMap[index]
		displayName, _ := getCompletionEntryDisplayNameForSymbol(symbol, origin, data.completionKind, data.isJsxIdentifierExpected)
		if displayName == itemData.Name &&
			(itemData.Source == string(completionSourceClassMemberSnippet) && symbol.Flags&ast.SymbolFlagsClassMember != 0 ||
				itemData.Source == string(completionSourceObjectLiteralMethodSnippet) && symbol.Flags&(ast.SymbolFlagsProperty|ast.SymbolFlagsMethod) != 0 ||
				getSourceFromOrigin(origin) == itemData.Source ||
				itemData.Source == string(completionSourceObjectLiteralMemberWithComma)) {
			return detailsData{
				symbol: &symbolDetails{
					symbol:             symbol,
					location:           data.location,
					origin:             origin,
					previousToken:      data.previousToken,
					contextToken:       data.contextToken,
					jsxInitializer:     data.jsxInitializer,
					isTypeOnlyLocation: data.isTypeOnlyLocation,
				},
			}
		}
	}
	return detailsData{}
}

func (l *LanguageService) getAutoImportSymbolFromCompletionEntryData(ch *checker.Checker, name string, autoImportData *AutoImportData) *symbolDetails {
	containingProgram := l.GetProgram() // !!! isPackageJson ? packageJsonAutoimportProvider : program
	var moduleSymbol *ast.Symbol
	if autoImportData.AmbientModuleName != nil {
		moduleSymbol = ch.TryFindAmbientModule(*autoImportData.AmbientModuleName)
	} else if autoImportData.FileName != "" {
		moduleSymbolSourceFile := containingProgram.GetSourceFile(autoImportData.FileName)
		if moduleSymbolSourceFile == nil {
			panic("module sourceFile not found: " + autoImportData.FileName)
		}
		moduleSymbol = ch.GetMergedSymbol(moduleSymbolSourceFile.Symbol)
	}
	if moduleSymbol == nil {
		return nil
	}

	var symbol *ast.Symbol
	if autoImportData.ExportName == ast.InternalSymbolNameExportEquals {
		symbol = ch.ResolveExternalModuleSymbol(moduleSymbol)
	} else {
		symbol = ch.TryGetMemberInModuleExportsAndProperties(autoImportData.ExportName, moduleSymbol)
	}
	if symbol == nil {
		return nil
	}

	isDefaultExport := autoImportData.ExportName == ast.InternalSymbolNameDefault
	if isDefaultExport {
		if localSymbol := binder.GetLocalSymbolForExportDefault(symbol); localSymbol != nil {
			symbol = localSymbol
		}
	}
	origin := &symbolOriginInfo{
		kind:              symbolOriginInfoKindExport,
		fileName:          autoImportData.FileName,
		isFromPackageJson: autoImportData.IsPackageJsonImport.IsTrue(),
		isDefaultExport:   isDefaultExport,
		data:              autoImportData.toSymbolOriginExport(name, moduleSymbol, isDefaultExport),
	}

	return &symbolDetails{symbol: symbol, origin: origin}
}

func createSimpleDetails(
	item *lsproto.CompletionItem,
	name string,
) *lsproto.CompletionItem {
	return createCompletionDetails(item, name, "" /*documentation*/)
}

func createCompletionDetails(
	item *lsproto.CompletionItem,
	detail string,
	documentation string,
) *lsproto.CompletionItem {
	// !!! fill in additionalTextEdits from code actions
	if item.Detail == nil && detail != "" {
		item.Detail = &detail
	}
	if documentation != "" {
		item.Documentation = &lsproto.StringOrMarkupContent{
			MarkupContent: &lsproto.MarkupContent{
				Kind:  lsproto.MarkupKindMarkdown,
				Value: documentation,
			},
		}
	}
	return item
}

type codeAction struct {
	// Description of the code action to display in the UI of the editor
	description string
	// Text changes to apply to each file as part of the code action
	changes []*lsproto.TextEdit
}

func (l *LanguageService) createCompletionDetailsForSymbol(
	item *lsproto.CompletionItem,
	symbol *ast.Symbol,
	checker *checker.Checker,
	location *ast.Node,
	actions []codeAction,
) *lsproto.CompletionItem {
	details := make([]string, 0, len(actions)+1)
	edits := make([]*lsproto.TextEdit, 0, len(actions))
	for _, action := range actions {
		details = append(details, action.description)
		edits = append(edits, action.changes...)
	}
	quickInfo, documentation := l.getQuickInfoAndDocumentationForSymbol(checker, symbol, location)
	details = append(details, quickInfo)
	if len(edits) != 0 {
		item.AdditionalTextEdits = &edits
	}
	return createCompletionDetails(item, strings.Join(details, "\n\n"), documentation)
}

// !!! snippets
func (l *LanguageService) getCompletionItemActions(ctx context.Context, ch *checker.Checker, file *ast.SourceFile, position int, itemData *CompletionItemData, symbolDetails *symbolDetails) []codeAction {
	if itemData.AutoImport != nil && itemData.AutoImport.ModuleSpecifier != "" && symbolDetails.previousToken != nil {
		// Import statement completion: 'import c|'
		if symbolDetails.contextToken != nil && l.getImportStatementCompletionInfo(symbolDetails.contextToken, file).replacementSpan != nil {
			return nil
		} else if l.getImportStatementCompletionInfo(symbolDetails.previousToken, file).replacementSpan != nil {
			return nil // !!! sourceDisplay [textPart(data.moduleSpecifier)]
		}
	}
	// !!! CompletionSource.ClassMemberSnippet
	// !!! origin.isTypeOnlyAlias
	// entryId.source == CompletionSourceObjectLiteralMemberWithComma && contextToken

	if symbolDetails.origin == nil {
		return nil
	}

	symbol := symbolDetails.symbol
	if symbol.ExportSymbol != nil {
		symbol = symbol.ExportSymbol
	}
	targetSymbol := ch.GetMergedSymbol(ch.SkipAlias(symbol))
	isJsxOpeningTagName := symbolDetails.contextToken != nil && symbolDetails.contextToken.Kind == ast.KindLessThanToken && ast.IsJsxOpeningLikeElement(symbolDetails.contextToken.Parent)
	if symbolDetails.previousToken != nil && ast.IsIdentifier(symbolDetails.previousToken) {
		// If the previous token is an identifier, we can use its start position.
		position = astnav.GetStartOfNode(symbolDetails.previousToken, file, false)
	}

	moduleSymbol := symbolDetails.origin.moduleSymbol()

	var exportMapkey ExportInfoMapKey
	if itemData.AutoImport != nil {
		exportMapkey = itemData.AutoImport.ExportMapKey
	}
	moduleSpecifier, importCompletionAction := l.getImportCompletionAction(
		ctx,
		ch,
		targetSymbol,
		moduleSymbol,
		file,
		position,
		exportMapkey,
		itemData.Name,
		isJsxOpeningTagName,
		// formatContext,
	)

	if !(moduleSpecifier == itemData.AutoImport.ModuleSpecifier || itemData.AutoImport.ModuleSpecifier == "") {
		panic("")
	}
	return []codeAction{importCompletionAction}
}

func (l *LanguageService) getImportStatementCompletionInfo(contextToken *ast.Node, sourceFile *ast.SourceFile) importStatementCompletionInfo {
	result := importStatementCompletionInfo{}
	var candidate *ast.Node
	parent := contextToken.Parent
	switch {
	case ast.IsImportEqualsDeclaration(parent):
		// import Foo |
		// import Foo f|
		lastToken := lsutil.GetLastToken(parent, sourceFile)
		if contextToken.Kind == ast.KindIdentifier && lastToken != contextToken {
			result.keywordCompletion = ast.KindFromKeyword
			result.isKeywordOnlyCompletion = true
		} else {
			if contextToken.Kind != ast.KindTypeKeyword {
				result.keywordCompletion = ast.KindTypeKeyword
			}
			if isModuleSpecifierMissingOrEmpty(parent.AsImportEqualsDeclaration().ModuleReference) {
				candidate = parent
			}
		}

	case couldBeTypeOnlyImportSpecifier(parent, contextToken) && canCompleteFromNamedBindings(parent.Parent):
		candidate = parent
	case ast.IsNamedImports(parent) || ast.IsNamespaceImport(parent):
		if !parent.Parent.IsTypeOnly() && (contextToken.Kind == ast.KindOpenBraceToken ||
			contextToken.Kind == ast.KindImportKeyword ||
			contextToken.Kind == ast.KindCommaToken) {
			result.keywordCompletion = ast.KindTypeKeyword
		}
		if canCompleteFromNamedBindings(parent) {
			// At `import { ... } |` or `import * as Foo |`, the only possible completion is `from`
			if contextToken.Kind == ast.KindCloseBraceToken || contextToken.Kind == ast.KindIdentifier {
				result.isKeywordOnlyCompletion = true
				result.keywordCompletion = ast.KindFromKeyword
			} else {
				candidate = parent.Parent.Parent
			}
		}

	case ast.IsExportDeclaration(parent) && contextToken.Kind == ast.KindAsteriskToken,
		ast.IsNamedExports(parent) && contextToken.Kind == ast.KindCloseBraceToken:
		result.isKeywordOnlyCompletion = true
		result.keywordCompletion = ast.KindFromKeyword

	case contextToken.Kind == ast.KindImportKeyword:
		if ast.IsSourceFile(parent) {
			// A lone import keyword with nothing following it does not parse as a statement at all
			result.keywordCompletion = ast.KindTypeKeyword
			candidate = contextToken
		} else if ast.IsImportDeclaration(parent) {
			// `import s| from`
			result.keywordCompletion = ast.KindTypeKeyword
			if isModuleSpecifierMissingOrEmpty(parent.ModuleSpecifier()) {
				candidate = parent
			}
		}
	}

	if candidate != nil {
		result.isNewIdentifierLocation = true
		result.replacementSpan = l.getSingleLineReplacementSpanForImportCompletionNode(candidate)
		result.couldBeTypeOnlyImportSpecifier = couldBeTypeOnlyImportSpecifier(candidate, contextToken)
		if ast.IsImportDeclaration(candidate) {
			result.isTopLevelTypeOnly = candidate.AsImportDeclaration().ImportClause.IsTypeOnly()
		} else if candidate.Kind == ast.KindImportEqualsDeclaration {
			result.isTopLevelTypeOnly = candidate.IsTypeOnly()
		}
	} else {
		result.isNewIdentifierLocation = result.keywordCompletion == ast.KindTypeKeyword
	}
	return result
}

func (l *LanguageService) getSingleLineReplacementSpanForImportCompletionNode(node *ast.Node) *lsproto.Range {
	// node is ImportDeclaration | ImportEqualsDeclaration | ImportSpecifier | JSDocImportTag | Token<SyntaxKind.ImportKeyword>
	if ancestor := ast.FindAncestor(node, core.Or(ast.IsImportDeclaration, ast.IsImportEqualsDeclaration, ast.IsJSDocImportTag)); ancestor != nil {
		node = ancestor
	}
	sourceFile := ast.GetSourceFileOfNode(node)
	if printer.GetLinesBetweenPositions(sourceFile, node.Pos(), node.End()) == 0 {
		return l.createLspRangeFromNode(node, sourceFile)
	}

	if node.Kind == ast.KindImportKeyword || node.Kind == ast.KindImportSpecifier {
		panic("ImportKeyword was necessarily on one line; ImportSpecifier was necessarily parented in an ImportDeclaration")
	}

	// Guess which point in the import might actually be a later statement parsed as part of the import
	// during parser recovery - either in the middle of named imports, or the module specifier.
	var potentialSplitPoint *ast.Node
	if node.Kind == ast.KindImportDeclaration || node.Kind == ast.KindJSDocImportTag {
		var specifier *ast.Node
		if importClause := node.ImportClause(); importClause != nil {
			specifier = getPotentiallyInvalidImportSpecifier(importClause.AsImportClause().NamedBindings)
		}
		if specifier != nil {
			potentialSplitPoint = specifier
		} else {
			potentialSplitPoint = node.ModuleSpecifier()
		}
	} else {
		potentialSplitPoint = node.AsImportEqualsDeclaration().ModuleReference
	}

	withoutModuleSpecifier := core.NewTextRange(scanner.GetTokenPosOfNode(lsutil.GetFirstToken(node, sourceFile), sourceFile, false), potentialSplitPoint.Pos())
	// The module specifier/reference was previously found to be missing, empty, or
	// not a string literal - in this last case, it's likely that statement on a following
	// line was parsed as the module specifier of a partially-typed import, e.g.
	//   import Foo|
	//   interface Blah {}
	// This appears to be a multiline-import, and editors can't replace multiple lines.
	// But if everything but the "module specifier" is on one line, by this point we can
	// assume that the "module specifier" is actually just another statement, and return
	// the single-line range of the import excluding that probable statement.
	if printer.GetLinesBetweenPositions(sourceFile, withoutModuleSpecifier.Pos(), withoutModuleSpecifier.End()) == 0 {
		return l.createLspRangeFromBounds(withoutModuleSpecifier.Pos(), withoutModuleSpecifier.End(), sourceFile)
	}
	return nil
}

func couldBeTypeOnlyImportSpecifier(importSpecifier *ast.Node, contextToken *ast.Node) bool {
	return ast.IsImportSpecifier(importSpecifier) && (importSpecifier.IsTypeOnly() || contextToken == importSpecifier.Name() && isTypeKeywordTokenOrIdentifier(contextToken))
}

func canCompleteFromNamedBindings(namedBindings *ast.NamedImportBindings) bool {
	if !isModuleSpecifierMissingOrEmpty(namedBindings.Parent.Parent.ModuleSpecifier()) || namedBindings.Parent.Name() != nil {
		return false
	}
	if ast.IsNamedImports(namedBindings) {
		// We can only complete on named imports if there are no other named imports already,
		// but parser recovery sometimes puts later statements in the named imports list, so
		// we try to only consider the probably-valid ones.
		invalidNamedImport := getPotentiallyInvalidImportSpecifier(namedBindings)
		elements := namedBindings.Elements()
		validImports := len(elements)
		if invalidNamedImport != nil {
			validImports = slices.Index(elements, invalidNamedImport)
		}

		return validImports < 2 && validImports > -1
	}
	return true
}

// Tries to identify the first named import that is not really a named import, but rather
// just parser recovery for a situation like:
//
//	import { Foo|
//	interface Bar {}
//
// in which `Foo`, `interface`, and `Bar` are all parsed as import specifiers. The caller
// will also check if this token is on a separate line from the rest of the import.
func getPotentiallyInvalidImportSpecifier(namedBindings *ast.NamedImportBindings) *ast.Node {
	if namedBindings.Kind != ast.KindNamedImports {
		return nil
	}
	return core.Find(namedBindings.Elements(), func(e *ast.Node) bool {
		return e.PropertyName() == nil && isNonContextualKeyword(scanner.StringToToken(e.Name().Text())) &&
			astnav.FindPrecedingToken(ast.GetSourceFileOfNode(namedBindings), e.Name().Pos()).Kind != ast.KindCommaToken
	})
}

func isModuleSpecifierMissingOrEmpty(specifier *ast.Expression) bool {
	if ast.NodeIsMissing(specifier) {
		return true
	}
	node := specifier
	if ast.IsExternalModuleReference(node) {
		node = node.Expression()
	}
	if !ast.IsStringLiteralLike(node) {
		return true
	}
	return node.Text() == ""
}

func hasDocComment(file *ast.SourceFile, position int) bool {
	token := astnav.GetTokenAtPosition(file, position)
	return ast.FindAncestor(token, (*ast.Node).IsJSDoc) != nil
}

// Get the corresponding JSDocTag node if the position is in a JSDoc comment
func getJSDocTagAtPosition(node *ast.Node, position int) *ast.JSDocTag {
	return ast.FindAncestorOrQuit(node, func(n *ast.Node) ast.FindAncestorResult {
		if ast.IsJSDocTag(n) && n.Loc.ContainsInclusive(position) {
			return ast.FindAncestorTrue
		}
		if n.IsJSDoc() {
			return ast.FindAncestorQuit
		}
		return ast.FindAncestorFalse
	})
}

func tryGetTypeExpressionFromTag(tag *ast.JSDocTag) *ast.Node {
	if isTagWithTypeExpression(tag) {
		var typeExpression *ast.Node
		if ast.IsJSDocTemplateTag(tag) {
			typeExpression = tag.AsJSDocTemplateTag().Constraint
		} else {
			typeExpression = tag.TypeExpression()
		}
		if typeExpression != nil && typeExpression.Kind == ast.KindJSDocTypeExpression {
			return typeExpression
		}
	}
	if ast.IsJSDocAugmentsTag(tag) || ast.IsJSDocImplementsTag(tag) {
		return tag.ClassName()
	}
	return nil
}

func isTagWithTypeExpression(tag *ast.JSDocTag) bool {
	switch tag.Kind {
	case ast.KindJSDocParameterTag, ast.KindJSDocPropertyTag, ast.KindJSDocReturnTag, ast.KindJSDocTypeTag,
		ast.KindJSDocTypedefTag, ast.KindJSDocSatisfiesTag:
		return true
	case ast.KindJSDocTemplateTag:
		return tag.AsJSDocTemplateTag().Constraint != nil
	default:
		return false
	}
}

func (l *LanguageService) jsDocCompletionInfo(
	clientOptions *lsproto.CompletionClientCapabilities,
	position int,
	file *ast.SourceFile,
	items []*lsproto.CompletionItem,
) *lsproto.CompletionList {
	defaultCommitCharacters := getDefaultCommitCharacters(false /*isNewIdentifierLocation*/)
	itemDefaults := l.setItemDefaults(
		clientOptions,
		position,
		file,
		items,
		&defaultCommitCharacters,
		nil, /*optionalReplacementSpan*/
	)
	return &lsproto.CompletionList{
		IsIncomplete: false,
		ItemDefaults: itemDefaults,
		Items:        items,
	}
}

var jsDocTagNames = []string{
	"abstract",
	"access",
	"alias",
	"argument",
	"async",
	"augments",
	"author",
	"borrows",
	"callback",
	"class",
	"classdesc",
	"constant",
	"constructor",
	"constructs",
	"copyright",
	"default",
	"deprecated",
	"description",
	"emits",
	"enum",
	"event",
	"example",
	"exports",
	"extends",
	"external",
	"field",
	"file",
	"fileoverview",
	"fires",
	"function",
	"generator",
	"global",
	"hideconstructor",
	"host",
	"ignore",
	"implements",
	"import",
	"inheritdoc",
	"inner",
	"instance",
	"interface",
	"kind",
	"lends",
	"license",
	"link",
	"linkcode",
	"linkplain",
	"listens",
	"member",
	"memberof",
	"method",
	"mixes",
	"module",
	"name",
	"namespace",
	"overload",
	"override",
	"package",
	"param",
	"private",
	"prop",
	"property",
	"protected",
	"public",
	"readonly",
	"requires",
	"returns",
	"satisfies",
	"see",
	"since",
	"static",
	"summary",
	"template",
	"this",
	"throws",
	"todo",
	"tutorial",
	"type",
	"typedef",
	"var",
	"variation",
	"version",
	"virtual",
	"yields",
}

var jsDocTagNameCompletionItems = sync.OnceValue(func() []*lsproto.CompletionItem {
	items := make([]*lsproto.CompletionItem, 0, len(jsDocTagNames))
	for _, tagName := range jsDocTagNames {
		item := &lsproto.CompletionItem{
			Label:    tagName,
			Kind:     ptrTo(lsproto.CompletionItemKindKeyword),
			SortText: ptrTo(string(SortTextLocationPriority)),
		}
		items = append(items, item)
	}
	return items
})

var jsDocTagCompletionItems = sync.OnceValue(func() []*lsproto.CompletionItem {
	items := make([]*lsproto.CompletionItem, 0, len(jsDocTagNames))
	for _, tagName := range jsDocTagNames {
		item := &lsproto.CompletionItem{
			Label:    "@" + tagName,
			Kind:     ptrTo(lsproto.CompletionItemKindKeyword),
			SortText: ptrTo(string(SortTextLocationPriority)),
		}
		items = append(items, item)
	}
	return items
})

func getJSDocTagNameCompletions() []*lsproto.CompletionItem {
	return cloneItems(jsDocTagNameCompletionItems())
}

func getJSDocTagCompletions() []*lsproto.CompletionItem {
	return cloneItems(jsDocTagCompletionItems())
}

func getJSDocParameterCompletions(
	clientOptions *lsproto.CompletionClientCapabilities,
	file *ast.SourceFile,
	position int,
	typeChecker *checker.Checker,
	options *core.CompilerOptions,
	preferences *lsutil.UserPreferences,
	tagNameOnly bool,
) []*lsproto.CompletionItem {
	currentToken := astnav.GetTokenAtPosition(file, position)
	if !ast.IsJSDocTag(currentToken) && !currentToken.IsJSDoc() {
		return nil
	}
	var jsDoc *ast.JSDocNode
	if currentToken.IsJSDoc() {
		jsDoc = currentToken
	} else {
		jsDoc = currentToken.Parent
	}
	if !jsDoc.IsJSDoc() {
		return nil
	}
	fun := jsDoc.Parent
	if !ast.IsFunctionLike(fun) {
		return nil
	}

	isJS := ast.IsSourceFileJS(file)
	// isSnippet := clientSupportsItemSnippet(clientOptions)
	isSnippet := false // !!! need snippet printer
	paramTagCount := 0
	var tags []*ast.JSDocTag
	if jsDoc.AsJSDoc().Tags != nil {
		tags = jsDoc.AsJSDoc().Tags.Nodes
	}
	for _, tag := range tags {
		if ast.IsJSDocParameterTag(tag) &&
			astnav.GetStartOfNode(tag, file, false /*includeJSDoc*/) < position &&
			ast.IsIdentifier(tag.Name()) {
			paramTagCount++
		}
	}
	paramIndex := -1
	return core.MapNonNil(fun.Parameters(), func(param *ast.ParameterDeclarationNode) *lsproto.CompletionItem {
		paramIndex++
		if paramIndex < paramTagCount {
			// This parameter is already annotated.
			return nil
		}
		if ast.IsIdentifier(param.Name()) { // Named parameter
			tabstopCounter := 1
			paramName := param.Name().Text()
			displayText := getJSDocParamAnnotation(
				paramName,
				param.Initializer(),
				param.AsParameterDeclaration().DotDotDotToken,
				isJS,
				/*isObject*/ false,
				/*isSnippet*/ false,
				typeChecker,
				options,
				preferences,
				&tabstopCounter,
			)
			var snippetText string
			if isSnippet {
				snippetText = getJSDocParamAnnotation(
					paramName,
					param.Initializer(),
					param.AsParameterDeclaration().DotDotDotToken,
					isJS,
					/*isObject*/ false,
					/*isSnippet*/ true,
					typeChecker,
					options,
					preferences,
					&tabstopCounter,
				)
			}
			if tagNameOnly { // Remove `@`
				displayText = displayText[1:]
				if snippetText != "" {
					snippetText = snippetText[1:]
				}
			}

			return &lsproto.CompletionItem{
				Label:            displayText,
				Kind:             ptrTo(lsproto.CompletionItemKindVariable),
				SortText:         ptrTo(string(SortTextLocationPriority)),
				InsertText:       strPtrTo(snippetText),
				InsertTextFormat: core.IfElse(isSnippet, ptrTo(lsproto.InsertTextFormatSnippet), nil),
			}
		} else if paramIndex == paramTagCount {
			// Destructuring parameter; do it positionally
			paramPath := fmt.Sprintf("param%d", paramIndex)
			displayTextResult := generateJSDocParamTagsForDestructuring(
				paramPath,
				param.Name(),
				param.Initializer(),
				param.AsParameterDeclaration().DotDotDotToken,
				isJS,
				/*isSnippet*/ false,
				typeChecker,
				options,
				preferences,
			)
			var snippetText string
			if isSnippet {
				snippetTextResult := generateJSDocParamTagsForDestructuring(
					paramPath,
					param.Name(),
					param.Initializer(),
					param.AsParameterDeclaration().DotDotDotToken,
					isJS,
					/*isSnippet*/ true,
					typeChecker,
					options,
					preferences,
				)
				snippetText = strings.Join(snippetTextResult, options.NewLine.GetNewLineCharacter()+"* ")
			}
			displayText := strings.Join(displayTextResult, options.NewLine.GetNewLineCharacter()+"* ")
			if tagNameOnly { // Remove `@`
				displayText = strings.TrimPrefix(displayText, "@")
				snippetText = strings.TrimPrefix(snippetText, "@")
			}
			return &lsproto.CompletionItem{
				Label:            displayText,
				Kind:             ptrTo(lsproto.CompletionItemKindVariable),
				SortText:         ptrTo(string(SortTextLocationPriority)),
				InsertText:       strPtrTo(snippetText),
				InsertTextFormat: core.IfElse(isSnippet, ptrTo(lsproto.InsertTextFormatSnippet), nil),
			}
		}
		return nil
	})
}

func getJSDocParamAnnotation(
	paramName string,
	initializer *ast.Expression,
	dotDotDotToken *ast.TokenNode,
	isJS bool,
	isObject bool,
	isSnippet bool,
	typeChecker *checker.Checker,
	options *core.CompilerOptions,
	preferences *lsutil.UserPreferences,
	tabstopCounter *int,
) string {
	if isSnippet {
		debug.AssertIsDefined(tabstopCounter)
	}
	if initializer != nil {
		paramName = getJSDocParamNameWithInitializer(paramName, initializer)
	}
	if isSnippet {
		paramName = escapeSnippetText(paramName)
	}
	if isJS {
		t := "*"
		if isObject {
			debug.AssertNil(dotDotDotToken, `Cannot annotate a rest parameter with type 'object'.`)
			t = "object"
		} else {
			if initializer != nil {
				inferredType := typeChecker.GetTypeAtLocation(initializer.Parent)
				if inferredType.Flags()&(checker.TypeFlagsAny|checker.TypeFlagsVoid) == 0 {
					file := ast.GetSourceFileOfNode(initializer)
					quotePreference := getQuotePreference(file, preferences)
					builderFlags := core.IfElse(
						quotePreference == quotePreferenceSingle,
						nodebuilder.FlagsUseSingleQuotesForStringLiteralType,
						nodebuilder.FlagsNone,
					)
					typeNode := typeChecker.TypeToTypeNode(inferredType, ast.FindAncestor(initializer, ast.IsFunctionLike), builderFlags)
					if typeNode != nil {
						emitContext := printer.NewEmitContext()
						// !!! snippet p
						p := printer.NewPrinter(printer.PrinterOptions{
							RemoveComments: true,
							// !!!
							// Module: options.Module,
							// ModuleResolution: options.ModuleResolution,
							// Target: options.Target,
						}, printer.PrintHandlers{}, emitContext)
						emitContext.SetEmitFlags(typeNode, printer.EFSingleLine)
						t = p.Emit(typeNode, file)
					}
				}
			}
			if isSnippet && t == "*" {
				tabstop := *tabstopCounter
				*tabstopCounter++
				t = fmt.Sprintf("${%d:%s}", tabstop, t)
			}
		}
		dotDotDot := core.IfElse(!isObject && dotDotDotToken != nil, "...", "")
		var description string
		if isSnippet {
			tabstop := *tabstopCounter
			*tabstopCounter++
			description = fmt.Sprintf("${%d}", tabstop)
		}
		return fmt.Sprintf("@param {%s%s} %s %s", dotDotDot, t, paramName, description)
	} else {
		var description string
		if isSnippet {
			tabstop := *tabstopCounter
			*tabstopCounter++
			description = fmt.Sprintf("${%d}", tabstop)
		}
		return fmt.Sprintf("@param %s %s", paramName, description)
	}
}

func getJSDocParamNameWithInitializer(paramName string, initializer *ast.Expression) string {
	initializerText := strings.TrimSpace(scanner.GetTextOfNode(initializer))
	if strings.Contains(initializerText, "\n") || len(initializerText) > 80 {
		return fmt.Sprintf("[%s]", paramName)
	}
	return fmt.Sprintf("[%s=%s]", paramName, initializerText)
}

func generateJSDocParamTagsForDestructuring(
	path string,
	pattern *ast.BindingPatternNode,
	initializer *ast.Expression,
	dotDotDotToken *ast.TokenNode,
	isJS bool,
	isSnippet bool,
	typeChecker *checker.Checker,
	options *core.CompilerOptions,
	preferences *lsutil.UserPreferences,
) []string {
	tabstopCounter := 1
	if !isJS {
		return []string{getJSDocParamAnnotation(
			path,
			initializer,
			dotDotDotToken,
			isJS,
			/*isObject*/ false,
			isSnippet,
			typeChecker,
			options,
			preferences,
			&tabstopCounter,
		)}
	}
	return jsDocParamPatternWorker(
		path,
		pattern,
		initializer,
		dotDotDotToken,
		isJS,
		isSnippet,
		typeChecker,
		options,
		preferences,
		&tabstopCounter,
	)
}

func jsDocParamPatternWorker(
	path string,
	pattern *ast.BindingPatternNode,
	initializer *ast.Expression,
	dotDotDotToken *ast.TokenNode,
	isJS bool,
	isSnippet bool,
	typeChecker *checker.Checker,
	options *core.CompilerOptions,
	preferences *lsutil.UserPreferences,
	counter *int,
) []string {
	if ast.IsObjectBindingPattern(pattern) && dotDotDotToken == nil {
		childCounter := *counter
		rootParam := getJSDocParamAnnotation(
			path,
			initializer,
			dotDotDotToken,
			isJS,
			/*isObject*/ true,
			isSnippet,
			typeChecker,
			options,
			preferences,
			&childCounter,
		)
		var childTags []string
		for _, element := range pattern.Elements() {
			elementTags := jsDocParamElementWorker(
				path,
				element,
				initializer,
				dotDotDotToken,
				isJS,
				isSnippet,
				typeChecker,
				options,
				preferences,
				&childCounter,
			)
			if len(elementTags) == 0 {
				childTags = nil
				break
			}
			childTags = append(childTags, elementTags...)
		}
		if len(childTags) > 0 {
			*counter = childCounter
			return append([]string{rootParam}, childTags...)
		}
	}
	return []string{
		getJSDocParamAnnotation(
			path,
			initializer,
			dotDotDotToken,
			isJS,
			/*isObject*/ false,
			isSnippet,
			typeChecker,
			options,
			preferences,
			counter,
		),
	}
}

// Assumes binding element is inside object binding pattern.
// We can't deeply annotate an array binding pattern.
func jsDocParamElementWorker(
	path string,
	element *ast.BindingElementNode,
	initializer *ast.Expression,
	dotDotDotToken *ast.TokenNode,
	isJS bool,
	isSnippet bool,
	typeChecker *checker.Checker,
	options *core.CompilerOptions,
	preferences *lsutil.UserPreferences,
	counter *int,
) []string {
	if ast.IsIdentifier(element.Name()) { // `{ b }` or `{ b: newB }`
		var propertyName string
		if element.PropertyName() != nil {
			propertyName, _ = ast.TryGetTextOfPropertyName(element.PropertyName())
		} else {
			propertyName = element.Name().Text()
		}
		if propertyName == "" {
			return nil
		}
		paramName := fmt.Sprintf("%s.%s", path, propertyName)
		return []string{
			getJSDocParamAnnotation(
				paramName,
				element.Initializer(),
				element.AsBindingElement().DotDotDotToken,
				isJS,
				/*isObject*/ false,
				isSnippet,
				typeChecker,
				options,
				preferences,
				counter,
			),
		}
	} else if element.PropertyName() != nil { // `{ b: {...} }` or `{ b: [...] }`
		propertyName, _ := ast.TryGetTextOfPropertyName(element.PropertyName())
		if propertyName == "" {
			return nil
		}
		return jsDocParamPatternWorker(
			fmt.Sprintf("%s.%s", path, propertyName),
			element.Name(),
			element.Initializer(),
			element.AsBindingElement().DotDotDotToken,
			isJS,
			isSnippet,
			typeChecker,
			options,
			preferences,
			counter,
		)
	}
	return nil
}

func getJSDocParameterNameCompletions(tag *ast.JSDocParameterTag) []*lsproto.CompletionItem {
	if !ast.IsIdentifier(tag.Name()) {
		return nil
	}
	nameThusFar := tag.Name().Text()
	jsDoc := tag.Parent
	fn := jsDoc.Parent
	if !ast.IsFunctionLike(fn) {
		return nil
	}

	var tags []*ast.JSDocTag
	if jsDoc.AsJSDoc().Tags != nil {
		tags = jsDoc.AsJSDoc().Tags.Nodes
	}

	return core.MapNonNil(fn.Parameters(), func(param *ast.ParameterDeclarationNode) *lsproto.CompletionItem {
		if !ast.IsIdentifier(param.Name()) {
			return nil
		}

		name := param.Name().Text()
		if core.Some(tags, func(t *ast.JSDocTag) bool {
			return t != tag.AsNode() &&
				ast.IsJSDocParameterTag(t) &&
				ast.IsIdentifier(t.Name()) &&
				t.Name().Text() == name
		}) || nameThusFar != "" && !strings.HasPrefix(name, nameThusFar) {
			return nil
		}

		return &lsproto.CompletionItem{
			Label:    name,
			Kind:     ptrTo(lsproto.CompletionItemKindVariable),
			SortText: ptrTo(string(SortTextLocationPriority)),
		}
	})
}<|MERGE_RESOLUTION|>--- conflicted
+++ resolved
@@ -1126,12 +1126,8 @@
 			symbols = append(symbols, filteredMembers...)
 
 			// Set sort texts.
-<<<<<<< HEAD
 			//nolint:staticcheck
-			transformObjectLiteralMembers := ptrIsTrue(preferences.IncludeCompletionsWithObjectLiteralMethodSnippets) &&
-=======
 			transformObjectLiteralMembers := preferences.IncludeCompletionsWithObjectLiteralMethodSnippets.IsTrue() &&
->>>>>>> 363ffa18
 				objectLikeContainer.Kind == ast.KindObjectLiteralExpression
 			for _, member := range filteredMembers {
 				symbolId := ast.GetSymbolId(member)
