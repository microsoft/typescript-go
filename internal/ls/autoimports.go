package ls

import (
	"context"
	"fmt"
	"strings"

	"github.com/microsoft/typescript-go/internal/ast"
	"github.com/microsoft/typescript-go/internal/astnav"
	"github.com/microsoft/typescript-go/internal/binder"
	"github.com/microsoft/typescript-go/internal/checker"
	"github.com/microsoft/typescript-go/internal/collections"
	"github.com/microsoft/typescript-go/internal/compiler"
	"github.com/microsoft/typescript-go/internal/core"
	"github.com/microsoft/typescript-go/internal/debug"
	"github.com/microsoft/typescript-go/internal/diagnostics"
	"github.com/microsoft/typescript-go/internal/lsp/lsproto"
	"github.com/microsoft/typescript-go/internal/module"
	"github.com/microsoft/typescript-go/internal/modulespecifiers"
	"github.com/microsoft/typescript-go/internal/packagejson"
	"github.com/microsoft/typescript-go/internal/stringutil"
	"github.com/microsoft/typescript-go/internal/tspath"
)

type SymbolExportInfo struct {
	symbol            *ast.Symbol
	moduleSymbol      *ast.Symbol
	moduleFileName    string
	exportKind        ExportKind
	targetFlags       ast.SymbolFlags
	isFromPackageJson bool
}

type symbolExportEntry struct {
	symbol       *ast.Symbol
	moduleSymbol *ast.Symbol
}

type ExportInfoMapKey struct {
	SymbolName        string
	SymbolId          ast.SymbolId
	AmbientModuleName string
	ModuleFile        tspath.Path
}

func newExportInfoMapKey(importedName string, symbol *ast.Symbol, ambientModuleNameKey string, ch *checker.Checker) ExportInfoMapKey {
	return ExportInfoMapKey{
		SymbolName:        importedName,
		SymbolId:          ast.GetSymbolId(ch.SkipAlias(symbol)),
		AmbientModuleName: ambientModuleNameKey,
	}
}

type CachedSymbolExportInfo struct {
	// Used to rehydrate `symbol` and `moduleSymbol` when transient
	id                    int
	symbolTableKey        string
	symbolName            string
	capitalizedSymbolName string
	moduleName            string
	moduleFile            *ast.SourceFile // may be nil
	packageName           string

	symbol            *ast.Symbol // may be nil
	moduleSymbol      *ast.Symbol // may be nil
	moduleFileName    string      // may be ""
	targetFlags       ast.SymbolFlags
	exportKind        ExportKind
	isFromPackageJson bool
}

type exportInfoMap struct {
	exportInfo       collections.OrderedMap[ExportInfoMapKey, []*CachedSymbolExportInfo]
	symbols          map[int]symbolExportEntry
	exportInfoId     int
	usableByFileName tspath.Path
	packages         map[string]string

	globalTypingsCacheLocation string

	// !!! releaseSymbols func()
	// !!! onFileChanged func(oldSourceFile *ast.SourceFile, newSourceFile *ast.SourceFile, typeAcquisitionEnabled bool) bool
}

func (e *exportInfoMap) clear() {
	e.symbols = map[int]symbolExportEntry{}
	e.exportInfo = collections.OrderedMap[ExportInfoMapKey, []*CachedSymbolExportInfo]{}
	e.usableByFileName = ""
}

func (e *exportInfoMap) get(importingFile tspath.Path, ch *checker.Checker, key ExportInfoMapKey) []*SymbolExportInfo {
	if e.usableByFileName != importingFile {
		return nil
	}
	return core.Map(e.exportInfo.GetOrZero(key), func(info *CachedSymbolExportInfo) *SymbolExportInfo { return e.rehydrateCachedInfo(ch, info) })
}

func (e *exportInfoMap) add(
	importingFile tspath.Path,
	symbol *ast.Symbol,
	symbolTableKey string,
	moduleSymbol *ast.Symbol,
	moduleFile *ast.SourceFile,
	exportKind ExportKind,
	isFromPackageJson bool,
	ch *checker.Checker,
	symbolNameMatch func(string) bool,
	flagMatch func(ast.SymbolFlags) bool,
) {
	if importingFile != e.usableByFileName {
		e.clear()
		e.usableByFileName = importingFile
	}

	packageName := ""
	if moduleFile != nil {
		if nodeModulesPathParts := modulespecifiers.GetNodeModulePathParts(moduleFile.FileName()); nodeModulesPathParts != nil {
			topLevelNodeModulesIndex := nodeModulesPathParts.TopLevelNodeModulesIndex
			topLevelPackageNameIndex := nodeModulesPathParts.TopLevelPackageNameIndex
			packageRootIndex := nodeModulesPathParts.PackageRootIndex
			packageName = module.UnmangleScopedPackageName(modulespecifiers.GetPackageNameFromTypesPackageName(moduleFile.FileName()[topLevelPackageNameIndex+1 : packageRootIndex]))
			if strings.HasPrefix(string(importingFile), string(moduleFile.Path())[0:topLevelNodeModulesIndex]) {
				nodeModulesPath := moduleFile.FileName()[0 : topLevelPackageNameIndex+1]
				if prevDeepestNodeModulesPath, ok := e.packages[packageName]; ok {
					prevDeepestNodeModulesIndex := strings.Index(prevDeepestNodeModulesPath, "/node_modules/")
					if topLevelNodeModulesIndex > prevDeepestNodeModulesIndex {
						e.packages[packageName] = nodeModulesPath
					}
				} else {
					e.packages[packageName] = nodeModulesPath
				}
			}
		}
	}

	isDefault := exportKind == ExportKindDefault
	namedSymbol := symbol
	if isDefault {
		if s := binder.GetLocalSymbolForExportDefault(symbol); s != nil {
			namedSymbol = s
		}
	}
	// 1. A named export must be imported by its key in `moduleSymbol.exports` or `moduleSymbol.members`.
	// 2. A re-export merged with an export from a module augmentation can result in `symbol`
	//    being an external module symbol; the name it is re-exported by will be `symbolTableKey`
	//    (which comes from the keys of `moduleSymbol.exports`.)
	// 3. Otherwise, we have a default/namespace import that can be imported by any name, and
	//    `symbolTableKey` will be something undesirable like `export=` or `default`, so we try to
	//    get a better name.
	names := []string{}
	if exportKind == ExportKindNamed || checker.IsExternalModuleSymbol(namedSymbol) {
		names = append(names, symbolTableKey)
	} else {
		names = getNamesForExportedSymbol(namedSymbol, ch, core.ScriptTargetNone)
	}

	symbolName := names[0]
	if symbolNameMatch != nil && !symbolNameMatch(symbolName) {
		return
	}

	capitalizedSymbolName := ""
	if len(names) > 1 {
		capitalizedSymbolName = names[1]
	}

	moduleName := stringutil.StripQuotes(moduleSymbol.Name)
<<<<<<< HEAD
	id := e.exportInfoId
	e.exportInfoId += 1
=======
	e.exportInfoId++
	id := e.exportInfoId
>>>>>>> 8bf36dd2
	target := ch.SkipAlias(symbol)

	if flagMatch != nil && !flagMatch(target.Flags) {
		return
	}

	var storedSymbol, storedModuleSymbol *ast.Symbol

	if symbol.Flags&ast.SymbolFlagsTransient == 0 {
		storedSymbol = symbol
	}
	if moduleSymbol.Flags&ast.SymbolFlagsTransient == 0 {
		storedModuleSymbol = moduleSymbol
	}

	if storedSymbol == nil || storedModuleSymbol == nil {
		e.symbols[id] = symbolExportEntry{storedSymbol, storedModuleSymbol}
	}

	moduleKey := ""
	if !tspath.IsExternalModuleNameRelative(moduleName) {
		moduleKey = moduleName
	}

	moduleFileName := ""
	if moduleFile != nil {
		moduleFileName = moduleFile.FileName()
	}
	key := newExportInfoMapKey(symbolName, symbol, moduleKey, ch)
	infos := e.exportInfo.GetOrZero(key)
	infos = append(infos, &CachedSymbolExportInfo{
		id:                    id,
		symbolTableKey:        symbolTableKey,
		symbolName:            symbolName,
		capitalizedSymbolName: capitalizedSymbolName,
		moduleName:            moduleName,
		moduleFile:            moduleFile,
		moduleFileName:        moduleFileName,
		packageName:           packageName,

		symbol:            storedSymbol,
		moduleSymbol:      storedModuleSymbol,
		exportKind:        exportKind,
		targetFlags:       target.Flags,
		isFromPackageJson: isFromPackageJson,
	})
	e.exportInfo.Set(key, infos)
}

func (e *exportInfoMap) search(
	ch *checker.Checker,
	importingFile tspath.Path,
	preferCapitalized bool,
	matches func(name string, targetFlags ast.SymbolFlags) bool,
	action func(info []*SymbolExportInfo, symbolName string, isFromAmbientModule bool, key ExportInfoMapKey) []*SymbolExportInfo,
) []*SymbolExportInfo {
	if importingFile != e.usableByFileName {
		return nil
	}
	for key, info := range e.exportInfo.Entries() {
		symbolName, ambientModuleName := key.SymbolName, key.AmbientModuleName
		if preferCapitalized && info[0].capitalizedSymbolName != "" {
			symbolName = info[0].capitalizedSymbolName
		}
		if matches(symbolName, info[0].targetFlags) {
			rehydrated := core.Map(info, func(info *CachedSymbolExportInfo) *SymbolExportInfo {
				return e.rehydrateCachedInfo(ch, info)
			})
			filtered := core.FilterIndex(rehydrated, func(r *SymbolExportInfo, i int, _ []*SymbolExportInfo) bool {
				return e.isNotShadowedByDeeperNodeModulesPackage(r, info[i].packageName)
			})
			if len(filtered) > 0 {
				if res := action(filtered, symbolName, ambientModuleName != "", key); res != nil {
					return res
				}
			}
		}
	}
	return nil
}

func (e *exportInfoMap) isNotShadowedByDeeperNodeModulesPackage(info *SymbolExportInfo, packageName string) bool {
	if packageName == "" || info.moduleFileName == "" {
		return true
	}
	if e.globalTypingsCacheLocation != "" && strings.HasPrefix(info.moduleFileName, e.globalTypingsCacheLocation) {
		return true
	}
	packageDeepestNodeModulesPath, ok := e.packages[packageName]
	return !ok || strings.HasPrefix(info.moduleFileName, packageDeepestNodeModulesPath)
}

func (e *exportInfoMap) rehydrateCachedInfo(ch *checker.Checker, info *CachedSymbolExportInfo) *SymbolExportInfo {
	if info.symbol != nil && info.moduleSymbol != nil {
		return &SymbolExportInfo{
			symbol:            info.symbol,
			moduleSymbol:      info.moduleSymbol,
			moduleFileName:    info.moduleFileName,
			exportKind:        info.exportKind,
			targetFlags:       info.targetFlags,
			isFromPackageJson: info.isFromPackageJson,
		}
	}
	cached := e.symbols[info.id]
	cachedSymbol, cachedModuleSymbol := cached.symbol, cached.moduleSymbol
	if cachedSymbol != nil && cachedModuleSymbol != nil {
		return &SymbolExportInfo{
			symbol:            cachedSymbol,
			moduleSymbol:      cachedModuleSymbol,
			moduleFileName:    info.moduleFileName,
			exportKind:        info.exportKind,
			targetFlags:       info.targetFlags,
			isFromPackageJson: info.isFromPackageJson,
		}
	}

	moduleSymbol := core.Coalesce(info.moduleSymbol, cachedModuleSymbol)
	if moduleSymbol == nil {
		if info.moduleFile != nil {
			moduleSymbol = ch.GetMergedSymbol(info.moduleFile.Symbol)
		} else {
			moduleSymbol = ch.TryFindAmbientModule(info.moduleName)
		}
	}
	if moduleSymbol == nil {
		panic(fmt.Sprintf("Could not find module symbol for %s in exportInfoMap", info.moduleName))
	}
	symbol := core.Coalesce(info.symbol, cachedSymbol)
	if symbol == nil {
		if info.exportKind == ExportKindExportEquals {
			symbol = ch.ResolveExternalModuleSymbol(moduleSymbol)
		} else {
			symbol = ch.TryGetMemberInModuleExportsAndProperties(info.symbolTableKey, moduleSymbol)
		}
	}

	if symbol == nil {
		panic(fmt.Sprintf("Could not find symbol '%s' by key '%s' in module %s", info.symbolName, info.symbolTableKey, moduleSymbol.Name))
	}
	e.symbols[info.id] = symbolExportEntry{symbol, moduleSymbol}
	return &SymbolExportInfo{
		symbol,
		moduleSymbol,
		info.moduleFileName,
		info.exportKind,
		info.targetFlags,
		info.isFromPackageJson,
	}
}

func getNamesForExportedSymbol(defaultExport *ast.Symbol, ch *checker.Checker, scriptTarget core.ScriptTarget) []string {
	var names []string
	forEachNameOfDefaultExport(defaultExport, ch, scriptTarget, func(name, capitalizedName string) string {
		if capitalizedName != "" {
			names = []string{name, capitalizedName}
		} else {
			names = []string{name}
		}
		return name
	})
	return names
}

type packageJsonImportFilter struct {
	allowsImportingAmbientModule func(moduleSymbol *ast.Symbol, host modulespecifiers.ModuleSpecifierGenerationHost) bool
	getSourceFileInfo            func(sourceFile *ast.SourceFile, host modulespecifiers.ModuleSpecifierGenerationHost) packageJsonFilterResult
	/**
	 * Use for a specific module specifier that has already been resolved.
	 * Use `allowsImportingAmbientModule` or `allowsImportingSourceFile` to resolve
	 * the best module specifier for a given module _and_ determine if it's importable.
	 */
	allowsImportingSpecifier func(moduleSpecifier string) bool
}

type packageJsonFilterResult struct {
	importable  bool
	packageName string
}

func (l *LanguageService) getImportCompletionAction(
	ctx context.Context,
	ch *checker.Checker,
	targetSymbol *ast.Symbol,
	moduleSymbol *ast.Symbol,
	sourceFile *ast.SourceFile,
	position int,
	exportMapKey ExportInfoMapKey,
	symbolName string, // !!! needs *string ?
	isJsxTagName bool,
	// formatContext *formattingContext,
) (string, codeAction) {
	var exportInfos []*SymbolExportInfo
	// `exportMapKey` should be in the `itemData` of each auto-import completion entry and sent in resolving completion entry requests
	exportInfos = l.getExportInfos(ctx, ch, sourceFile, exportMapKey)
	if len(exportInfos) == 0 {
		panic("Some exportInfo should match the specified exportMapKey")
	}

	isValidTypeOnlyUseSite := ast.IsValidTypeOnlyAliasUseSite(astnav.GetTokenAtPosition(sourceFile, position))
	fix := l.getImportFixForSymbol(ch, sourceFile, exportInfos, position, ptrTo(isValidTypeOnlyUseSite))
	if fix == nil {
		lineAndChar := l.converters.PositionToLineAndCharacter(sourceFile, core.TextPos(position))
		panic(fmt.Sprintf("expected importFix at %s: (%v,%v)", sourceFile.FileName(), lineAndChar.Line, lineAndChar.Character))
	}
	return fix.moduleSpecifier, l.codeActionForFix(ctx, sourceFile, symbolName, fix /*includeSymbolNameInDescription*/, false)
}

func NewExportInfoMap(globalsTypingCacheLocation string) *exportInfoMap {
	return &exportInfoMap{
		packages:                   map[string]string{},
		symbols:                    map[int]symbolExportEntry{},
		exportInfo:                 collections.OrderedMap[ExportInfoMapKey, []*CachedSymbolExportInfo]{},
		globalTypingsCacheLocation: globalsTypingCacheLocation,
	}
}

func (l *LanguageService) isImportable(
	fromFile *ast.SourceFile,
	toFile *ast.SourceFile,
	toModule *ast.Symbol,
	packageJsonFilter *packageJsonImportFilter,
	// moduleSpecifierResolutionHost ModuleSpecifierResolutionHost,
	// moduleSpecifierCache ModuleSpecifierCache,
) bool {
	// !!! moduleSpecifierResolutionHost := l.GetModuleSpecifierResolutionHost()
	moduleSpecifierResolutionHost := l.GetProgram()

	// Ambient module
	if toFile == nil {
		moduleName := stringutil.StripQuotes(toModule.Name)
		if _, ok := core.NodeCoreModules()[moduleName]; ok {
			if useNodePrefix := shouldUseUriStyleNodeCoreModules(fromFile, l.GetProgram()); useNodePrefix {
				return useNodePrefix == strings.HasPrefix(moduleName, "node:")
			}
		}
		return packageJsonFilter == nil ||
			packageJsonFilter.allowsImportingAmbientModule(toModule, moduleSpecifierResolutionHost) ||
			fileContainsPackageImport(fromFile, moduleName)
	}

	if fromFile == toFile {
		return false
	}

	// !!! moduleSpecifierCache
	// cachedResult := moduleSpecifierCache?.get(fromFile.path, toFile.path, preferences, {})
	// if cachedResult?.isBlockedByPackageJsonDependencies != nil {
	//     return !cachedResult.isBlockedByPackageJsonDependencies || cachedResult.packageName != nil && fileContainsPackageImport(fromFile, cachedResult.packageName)
	// }

	fromPath := fromFile.FileName()
	useCaseSensitiveFileNames := moduleSpecifierResolutionHost.UseCaseSensitiveFileNames()
	globalTypingsCache := l.GetProgram().GetGlobalTypingsCacheLocation()
	modulePaths := modulespecifiers.GetEachFileNameOfModule(
		fromPath,
		toFile.FileName(),
		moduleSpecifierResolutionHost,
		/*preferSymlinks*/ false,
	)
	hasImportablePath := false
	for _, module := range modulePaths {
		file := l.GetProgram().GetSourceFile(module.FileName)

		// Determine to import using toPath only if toPath is what we were looking at
		// or there doesnt exist the file in the program by the symlink
		if file == nil || file != toFile {
			continue
		}

		// If it's in a `node_modules` but is not reachable from here via a global import, don't bother.
		toNodeModules := tspath.ForEachAncestorDirectoryStoppingAtGlobalCache(
			globalTypingsCache,
			module.FileName,
			func(ancestor string) (string, bool) {
				if tspath.GetBaseFileName(ancestor) == "node_modules" {
					return ancestor, true
				} else {
					return "", false
				}
			},
		)
		toNodeModulesParent := ""
		if toNodeModules != "" {
			toNodeModulesParent = tspath.GetDirectoryPath(tspath.GetCanonicalFileName(toNodeModules, useCaseSensitiveFileNames))
		}
		hasImportablePath = toNodeModulesParent != "" ||
			strings.HasPrefix(tspath.GetCanonicalFileName(fromPath, useCaseSensitiveFileNames), toNodeModulesParent) ||
			(globalTypingsCache != "" && strings.HasPrefix(tspath.GetCanonicalFileName(globalTypingsCache, useCaseSensitiveFileNames), toNodeModulesParent))
		if hasImportablePath {
			break
		}
	}

	if packageJsonFilter != nil {
		if hasImportablePath {
			importInfo := packageJsonFilter.getSourceFileInfo(toFile, moduleSpecifierResolutionHost)
			// moduleSpecifierCache?.setBlockedByPackageJsonDependencies(fromFile.path, toFile.path, preferences, {}, importInfo?.packageName, !importInfo?.importable)
			return importInfo.importable || hasImportablePath && importInfo.packageName != "" && fileContainsPackageImport(fromFile, importInfo.packageName)
		}
		return false
	}

	return hasImportablePath
}

func fileContainsPackageImport(sourceFile *ast.SourceFile, packageName string) bool {
	return core.Some(sourceFile.Imports(), func(i *ast.Node) bool {
		text := i.Text()
		return text == packageName || strings.HasPrefix(text, packageName+"/")
	})
}

func isImportableSymbol(symbol *ast.Symbol, ch *checker.Checker) bool {
	return !ch.IsUndefinedSymbol(symbol) && !ch.IsUnknownSymbol(symbol) && !checker.IsKnownSymbol(symbol) // !!! && !checker.IsPrivateIdentifierSymbol(symbol);
}

func getDefaultLikeExportInfo(moduleSymbol *ast.Symbol, ch *checker.Checker) *ExportInfo {
	exportEquals := ch.ResolveExternalModuleSymbol(moduleSymbol)
	if exportEquals != moduleSymbol {
		if defaultExport := ch.TryGetMemberInModuleExports(ast.InternalSymbolNameDefault, exportEquals); defaultExport != nil {
			return &ExportInfo{defaultExport, ExportKindDefault}
		}
		return &ExportInfo{exportEquals, ExportKindExportEquals}
	}
	if defaultExport := ch.TryGetMemberInModuleExports(ast.InternalSymbolNameDefault, moduleSymbol); defaultExport != nil {
		return &ExportInfo{defaultExport, ExportKindDefault}
	}
	return nil
}

type importSpecifierResolverForCompletions struct {
	*ast.SourceFile // importingFile
	*UserPreferences
	l      *LanguageService
	filter *packageJsonImportFilter
}

func (r *importSpecifierResolverForCompletions) packageJsonImportFilter() *packageJsonImportFilter {
	if r.filter == nil {
		r.filter = r.l.createPackageJsonImportFilter(r.SourceFile)
	}
	return r.filter
}

func (i *importSpecifierResolverForCompletions) getModuleSpecifierForBestExportInfo(
	ch *checker.Checker,
	exportInfo []*SymbolExportInfo,
	position int,
	isValidTypeOnlyUseSite bool,
) *ImportFix {
	// !!! caching
	//  used in completions, usually calculated once per `getCompletionData` call
	packageJsonImportFilter := i.packageJsonImportFilter()
	_, fixes := i.l.getImportFixes(ch, exportInfo, ptrTo(i.l.converters.PositionToLineAndCharacter(i.SourceFile, core.TextPos(position))), ptrTo(isValidTypeOnlyUseSite), ptrTo(false), i.SourceFile, false /* fromCacheOnly */)
	return i.l.getBestFix(fixes, i.SourceFile, packageJsonImportFilter.allowsImportingSpecifier)
}

func (l *LanguageService) getImportFixForSymbol(
	ch *checker.Checker,
	sourceFile *ast.SourceFile,
	exportInfos []*SymbolExportInfo,
	position int,
	isValidTypeOnlySite *bool,
) *ImportFix {
	if isValidTypeOnlySite == nil {
		isValidTypeOnlySite = ptrTo(ast.IsValidTypeOnlyAliasUseSite(astnav.GetTokenAtPosition(sourceFile, position)))
	}
	useRequire := getShouldUseRequire(sourceFile, l.GetProgram())
	packageJsonImportFilter := l.createPackageJsonImportFilter(sourceFile)
	_, fixes := l.getImportFixes(ch, exportInfos, ptrTo(l.converters.PositionToLineAndCharacter(sourceFile, core.TextPos(position))), isValidTypeOnlySite, &useRequire, sourceFile, false /* fromCacheOnly */)
	return l.getBestFix(fixes, sourceFile, packageJsonImportFilter.allowsImportingSpecifier)
}

func (l *LanguageService) getBestFix(fixes []*ImportFix, sourceFile *ast.SourceFile, allowsImportingSpecifier func(moduleSpecifier string) bool) *ImportFix {
	if len(fixes) == 0 {
		return nil
	}

	// These will always be placed first if available, and are better than other kinds
	if fixes[0].kind == ImportFixKindUseNamespace || fixes[0].kind == ImportFixKindAddToExisting {
		return fixes[0]
	}

	best := fixes[0]
	for _, fix := range fixes {
		// Takes true branch of conditional if `fix` is better than `best`
		if l.compareModuleSpecifiers(
			fix,
			best,
			sourceFile,
			allowsImportingSpecifier,
			func(fileName string) tspath.Path {
				return tspath.ToPath(fileName, l.GetProgram().GetCurrentDirectory(), l.GetProgram().UseCaseSensitiveFileNames())
			},
		) < 0 {
			best = fix
		}
	}

	return best
}

func (l *LanguageService) getImportFixes(
	ch *checker.Checker,
	exportInfos []*SymbolExportInfo, // | FutureSymbolExportInfo[],
	usagePosition *lsproto.Position,
	isValidTypeOnlyUseSite *bool,
	useRequire *bool,
	sourceFile *ast.SourceFile, // | FutureSourceFile,
	// importMap *importMap,
	fromCacheOnly bool,
) (int, []*ImportFix) {
	// if importMap == nil { && !!! isFullSourceFile(sourceFile)
	importMap := createExistingImportMap(sourceFile, l.GetProgram(), ch)
	var existingImports []*FixAddToExistingImportInfo
	if importMap != nil {
		existingImports = core.FlatMap(exportInfos, importMap.getImportsForExportInfo)
	}
	var useNamespace []*ImportFix
	if usagePosition != nil {
		if namespaceImport := tryUseExistingNamespaceImport(existingImports, *usagePosition); namespaceImport != nil {
			useNamespace = append(useNamespace, namespaceImport)
		}
	}
	if addToExisting := tryAddToExistingImport(existingImports, isValidTypeOnlyUseSite, ch, l.GetProgram().Options()); addToExisting != nil {
		// Don't bother providing an action to add a new import if we can add to an existing one.
		return 0, append(useNamespace, addToExisting)
	}

	result := l.getFixesForAddImport(
		ch,
		exportInfos,
		existingImports,
		sourceFile,
		usagePosition,
		*isValidTypeOnlyUseSite,
		*useRequire,
		fromCacheOnly,
	)
	computedWithoutCacheCount := 0
	// if result.computedWithoutCacheCount != nil {
	//     computedWithoutCacheCount = *result.computedWithoutCacheCount
	// }
	return computedWithoutCacheCount, append(useNamespace, result...)
}

func (l *LanguageService) createPackageJsonImportFilter(fromFile *ast.SourceFile) *packageJsonImportFilter {
	// !!! The program package.json cache may not have every relevant package.json.
	//     This should eventually be integrated with the session.
	var packageJsons []*packagejson.PackageJson
	dir := tspath.GetDirectoryPath(fromFile.FileName())
	for {
		packageJsonDir := l.GetProgram().GetNearestAncestorDirectoryWithPackageJson(dir)
		if packageJsonDir == "" {
			break
		}
		if packageJson := l.GetProgram().GetPackageJsonInfo(tspath.CombinePaths(packageJsonDir, "package.json")).GetContents(); packageJson != nil && packageJson.Parseable {
			packageJsons = append(packageJsons, packageJson)
		}
		dir = tspath.GetDirectoryPath(packageJsonDir)
		if dir == packageJsonDir {
			break
		}
	}

	var usesNodeCoreModules *bool
	ambientModuleCache := map[*ast.Symbol]bool{}
	sourceFileCache := map[*ast.SourceFile]packageJsonFilterResult{}

	getNodeModuleRootSpecifier := func(fullSpecifier string) string {
		components := tspath.GetPathComponents(modulespecifiers.GetPackageNameFromTypesPackageName(fullSpecifier), "")[1:]
		// Scoped packages
		if strings.HasPrefix(components[0], "@") {
			return fmt.Sprintf("%s/%s", components[0], components[1])
		}
		return components[0]
	}

	moduleSpecifierIsCoveredByPackageJson := func(specifier string) bool {
		packageName := getNodeModuleRootSpecifier(specifier)
		for _, packageJson := range packageJsons {
			if packageJson.HasDependency(packageName) || packageJson.HasDependency(module.GetTypesPackageName(packageName)) {
				return true
			}
		}
		return false
	}

	isAllowedCoreNodeModulesImport := func(moduleSpecifier string) bool {
		// If we're in JavaScript, it can be difficult to tell whether the user wants to import
		// from Node core modules or not. We can start by seeing if the user is actually using
		// any node core modules, as opposed to simply having @types/node accidentally as a
		// dependency of a dependency.
		if /*isFullSourceFile(fromFile) &&*/ ast.IsSourceFileJS(fromFile) && core.NodeCoreModules()[moduleSpecifier] {
			if usesNodeCoreModules == nil {
				usesNodeCoreModules = ptrTo(consumesNodeCoreModules(fromFile))
			}
			if *usesNodeCoreModules {
				return true
			}
		}
		return false
	}

	getNodeModulesPackageNameFromFileName := func(importedFileName string, moduleSpecifierResolutionHost modulespecifiers.ModuleSpecifierGenerationHost) *string {
		if !strings.Contains(importedFileName, "node_modules") {
			return nil
		}
		specifier := modulespecifiers.GetNodeModulesPackageName(
			l.program.Options(),
			fromFile,
			importedFileName,
			moduleSpecifierResolutionHost,
			l.UserPreferences().ModuleSpecifierPreferences(),
			modulespecifiers.ModuleSpecifierOptions{},
		)
		if specifier == "" {
			return nil
		}
		// Paths here are not node_modules, so we don't care about them;
		// returning anything will trigger a lookup in package.json.
		if !tspath.PathIsRelative(specifier) && !tspath.IsRootedDiskPath(specifier) {
			return ptrTo(getNodeModuleRootSpecifier(specifier))
		}
		return nil
	}

	allowsImportingAmbientModule := func(moduleSymbol *ast.Symbol, moduleSpecifierResolutionHost modulespecifiers.ModuleSpecifierGenerationHost) bool {
		if len(packageJsons) == 0 || moduleSymbol.ValueDeclaration == nil {
			return true
		}

		if cached, ok := ambientModuleCache[moduleSymbol]; ok {
			return cached
		}

		declaredModuleSpecifier := stringutil.StripQuotes(moduleSymbol.Name)
		if isAllowedCoreNodeModulesImport(declaredModuleSpecifier) {
			ambientModuleCache[moduleSymbol] = true
			return true
		}

		declaringSourceFile := ast.GetSourceFileOfNode(moduleSymbol.ValueDeclaration)
		declaringNodeModuleName := getNodeModulesPackageNameFromFileName(declaringSourceFile.FileName(), moduleSpecifierResolutionHost)
		if declaringNodeModuleName == nil {
			ambientModuleCache[moduleSymbol] = true
			return true
		}

		result := moduleSpecifierIsCoveredByPackageJson(*declaringNodeModuleName)
		if !result {
			result = moduleSpecifierIsCoveredByPackageJson(declaredModuleSpecifier)
		}
		ambientModuleCache[moduleSymbol] = result
		return result
	}

	getSourceFileInfo := func(sourceFile *ast.SourceFile, moduleSpecifierResolutionHost modulespecifiers.ModuleSpecifierGenerationHost) packageJsonFilterResult {
		result := packageJsonFilterResult{
			importable:  true,
			packageName: "",
		}

		if len(packageJsons) == 0 {
			return result
		}
		if cached, ok := sourceFileCache[sourceFile]; ok {
			return cached
		}

		if packageName := getNodeModulesPackageNameFromFileName(sourceFile.FileName(), moduleSpecifierResolutionHost); packageName != nil {
			result = packageJsonFilterResult{importable: moduleSpecifierIsCoveredByPackageJson(*packageName), packageName: *packageName}
		}
		sourceFileCache[sourceFile] = result
		return result
	}

	allowsImportingSpecifier := func(moduleSpecifier string) bool {
		if len(packageJsons) == 0 || isAllowedCoreNodeModulesImport(moduleSpecifier) {
			return true
		}
		if tspath.PathIsRelative(moduleSpecifier) || tspath.IsRootedDiskPath(moduleSpecifier) {
			return true
		}
		return moduleSpecifierIsCoveredByPackageJson(moduleSpecifier)
	}

	return &packageJsonImportFilter{
		allowsImportingAmbientModule,
		getSourceFileInfo,
		allowsImportingSpecifier,
	}
}

func consumesNodeCoreModules(sourceFile *ast.SourceFile) bool {
	for _, importStatement := range sourceFile.Imports() {
		if core.NodeCoreModules()[importStatement.Text()] {
			return true
		}
	}
	return false
}

func createExistingImportMap(importingFile *ast.SourceFile, program *compiler.Program, ch *checker.Checker) *importMap {
	m := collections.MultiMap[ast.SymbolId, *ast.Statement]{}
	for _, moduleSpecifier := range importingFile.Imports() {
		i := tryGetImportFromModuleSpecifier(moduleSpecifier)
		if i == nil {
			panic("error: did not expect node kind " + moduleSpecifier.Kind.String())
		} else if ast.IsVariableDeclarationInitializedToRequire(i.Parent) {
			if moduleSymbol := ch.ResolveExternalModuleName(moduleSpecifier); moduleSymbol != nil {
				m.Add(ast.GetSymbolId(moduleSymbol), i.Parent)
			}
		} else if i.Kind == ast.KindImportDeclaration || i.Kind == ast.KindImportEqualsDeclaration || i.Kind == ast.KindJSDocImportTag {
			if moduleSymbol := ch.GetSymbolAtLocation(moduleSpecifier); moduleSymbol != nil {
				m.Add(ast.GetSymbolId(moduleSymbol), i)
			}
		}
	}
	return &importMap{importingFile: importingFile, program: program, m: m}
}

type importMap struct {
	importingFile *ast.SourceFile
	program       *compiler.Program
	m             collections.MultiMap[ast.SymbolId, *ast.Statement] // !!! anyImportOrRequire
}

func (i *importMap) getImportsForExportInfo(info *SymbolExportInfo /* | FutureSymbolExportInfo*/) []*FixAddToExistingImportInfo {
	matchingDeclarations := i.m.Get(ast.GetSymbolId(info.moduleSymbol))
	if len(matchingDeclarations) == 0 {
		return nil
	}

	// Can't use an es6 import for a type in JS.
	if ast.IsSourceFileJS(i.importingFile) && info.targetFlags&ast.SymbolFlagsValue == 0 && !core.Every(matchingDeclarations, ast.IsJSDocImportTag) {
		return nil
	}

	importKind := getImportKind(i.importingFile, info.exportKind, i.program, false)
	return core.Map(matchingDeclarations, func(d *ast.Statement) *FixAddToExistingImportInfo {
		return &FixAddToExistingImportInfo{declaration: d, importKind: importKind, symbol: info.symbol, targetFlags: info.targetFlags}
	})
}

func tryUseExistingNamespaceImport(existingImports []*FixAddToExistingImportInfo, position lsproto.Position) *ImportFix {
	// It is possible that multiple import statements with the same specifier exist in the file.
	// e.g.
	//
	//     import * as ns from "foo";
	//     import { member1, member2 } from "foo";
	//
	//     member3/**/ <-- cusor here
	//
	// in this case we should provie 2 actions:
	//     1. change "member3" to "ns.member3"
	//     2. add "member3" to the second import statement's import list
	// and it is up to the user to decide which one fits best.
	for _, existingImport := range existingImports {
		if existingImport.importKind != ImportKindNamed {
			continue
		}
		var namespacePrefix string
		declaration := existingImport.declaration
		switch declaration.Kind {
		case ast.KindVariableDeclaration, ast.KindImportEqualsDeclaration:
			name := declaration.Name()
			if declaration.Kind == ast.KindVariableDeclaration && (name == nil || name.Kind != ast.KindIdentifier) {
				continue
			}
			namespacePrefix = name.Text()
		case ast.KindJSDocImportTag, ast.KindImportDeclaration:
			importClause := ast.GetImportClauseOfDeclaration(declaration)
			if importClause == nil || importClause.NamedBindings == nil || importClause.NamedBindings.Kind != ast.KindNamespaceImport {
				continue
			}
			namespacePrefix = importClause.NamedBindings.Name().Text()
		default:
			debug.AssertNever(declaration)
		}
		if namespacePrefix == "" {
			continue
		}
		moduleSpecifier := checker.TryGetModuleSpecifierFromDeclaration(declaration)
		if moduleSpecifier != nil && moduleSpecifier.Text() != "" {
			return getUseNamespaceImport(
				moduleSpecifier.Text(),
				modulespecifiers.ResultKindNone,
				namespacePrefix,
				position,
			)
		}
	}
	return nil
}

func tryAddToExistingImport(existingImports []*FixAddToExistingImportInfo, isValidTypeOnlyUseSite *bool, ch *checker.Checker, compilerOptions *core.CompilerOptions) *ImportFix {
	var best *ImportFix

	typeOnly := false
	if isValidTypeOnlyUseSite != nil {
		typeOnly = *isValidTypeOnlyUseSite
	}

	for _, existingImport := range existingImports {
		fix := existingImport.getAddToExistingImportFix(typeOnly, ch, compilerOptions)
		if fix == nil {
			continue
		}
		isTypeOnly := ast.IsTypeOnlyImportDeclaration(fix.importClauseOrBindingPattern)
		if (fix.addAsTypeOnly != AddAsTypeOnlyNotAllowed && isTypeOnly) || (fix.addAsTypeOnly == AddAsTypeOnlyNotAllowed && !isTypeOnly) {
			// Give preference to putting types in existing type-only imports and avoiding conversions
			// of import statements to/from type-only.
			return fix
		}
		if best == nil {
			best = fix
		}
	}
	return best
}

func (info *FixAddToExistingImportInfo) getAddToExistingImportFix(isValidTypeOnlyUseSite bool, ch *checker.Checker, compilerOptions *core.CompilerOptions) *ImportFix {
	if info.importKind == ImportKindCommonJS || info.importKind == ImportKindNamespace || info.declaration.Kind == ast.KindImportEqualsDeclaration {
		// These kinds of imports are not combinable with anything
		return nil
	}

	if info.declaration.Kind == ast.KindVariableDeclaration {
		if (info.importKind == ImportKindNamed || info.importKind == ImportKindDefault) && info.declaration.Name().Kind == ast.KindObjectBindingPattern {
			return getAddToExistingImport(
				info.declaration.Name(),
				info.importKind,
				info.declaration.Initializer().Arguments()[0].Text(),
				modulespecifiers.ResultKindNone,
				AddAsTypeOnlyNotAllowed,
			)
		}
		return nil
	}

	importClause := ast.GetImportClauseOfDeclaration(info.declaration)
	if importClause == nil || !ast.IsStringLiteralLike(info.declaration.ModuleSpecifier()) {
		return nil
	}
	namedBindings := importClause.NamedBindings
	// A type-only import may not have both a default and named imports, so the only way a name can
	// be added to an existing type-only import is adding a named import to existing named bindings.
	if importClause.IsTypeOnly() && !(info.importKind == ImportKindNamed && namedBindings != nil) {
		return nil
	}

	// N.B. we don't have to figure out whether to use the main program checker
	// or the AutoImportProvider checker because we're adding to an existing import; the existence of
	// the import guarantees the symbol came from the main program.
	addAsTypeOnly := getAddAsTypeOnly(isValidTypeOnlyUseSite, info.symbol, info.targetFlags, ch, compilerOptions)

	if info.importKind == ImportKindDefault && (importClause.Name() != nil || // Cannot add a default import to a declaration that already has one
		addAsTypeOnly == AddAsTypeOnlyRequired && namedBindings != nil) { // Cannot add a default import as type-only if the import already has named bindings

		return nil
	}

	// Cannot add a named import to a declaration that has a namespace import
	if info.importKind == ImportKindNamed && namedBindings != nil && namedBindings.Kind == ast.KindNamespaceImport {
		return nil
	}

	return getAddToExistingImport(
		importClause.AsNode(),
		info.importKind,
		info.declaration.ModuleSpecifier().Text(),
		modulespecifiers.ResultKindNone,
		addAsTypeOnly,
	)
}

func (l *LanguageService) getFixesForAddImport(
	ch *checker.Checker,
	exportInfos []*SymbolExportInfo, // !!! | readonly FutureSymbolExportInfo[],
	existingImports []*FixAddToExistingImportInfo,
	sourceFile *ast.SourceFile, // !!! | FutureSourceFile,
	usagePosition *lsproto.Position,
	isValidTypeOnlyUseSite bool,
	useRequire bool,
	fromCacheOnly bool,
) []*ImportFix {
	// tries to create a new import statement using an existing import specifier
	var importWithExistingSpecifier *ImportFix

	for _, existingImport := range existingImports {
		if fix := existingImport.getNewImportFromExistingSpecifier(isValidTypeOnlyUseSite, useRequire, ch, l.GetProgram().Options()); fix != nil {
			importWithExistingSpecifier = fix
			break
		}
	}

	if importWithExistingSpecifier != nil {
		return []*ImportFix{importWithExistingSpecifier}
	}

	return l.getNewImportFixes(ch, sourceFile, usagePosition, isValidTypeOnlyUseSite, useRequire, exportInfos, fromCacheOnly)
}

func (l *LanguageService) getNewImportFixes(
	ch *checker.Checker,
	sourceFile *ast.SourceFile, // | FutureSourceFile,
	usagePosition *lsproto.Position,
	isValidTypeOnlyUseSite bool,
	useRequire bool,
	exportInfos []*SymbolExportInfo, // !!! (SymbolExportInfo | FutureSymbolExportInfo)[],
	fromCacheOnly bool,
) []*ImportFix /* FixAddNewImport | FixAddJsdocTypeImport */ {
	isJs := tspath.HasJSFileExtension(sourceFile.FileName())
	compilerOptions := l.GetProgram().Options()
	// !!! packagejsonAutoimportProvider
	// getChecker := createGetChecker(program, host)// memoized typechecker based on `isFromPackageJson` bool

	getModuleSpecifiers := func(moduleSymbol *ast.Symbol, checker *checker.Checker) ([]string, modulespecifiers.ResultKind) {
		return modulespecifiers.GetModuleSpecifiersWithInfo(moduleSymbol, checker, compilerOptions, sourceFile, l.GetProgram(), l.UserPreferences().ModuleSpecifierPreferences(), modulespecifiers.ModuleSpecifierOptions{}, true /*forAutoImport*/)
	}
	// fromCacheOnly
	//     ? (exportInfo: SymbolExportInfo | FutureSymbolExportInfo) => moduleSpecifiers.tryGetModuleSpecifiersFromCache(exportInfo.moduleSymbol, sourceFile, moduleSpecifierResolutionHost, preferences)
	//     : (exportInfo: SymbolExportInfo | FutureSymbolExportInfo, checker: TypeChecker) => moduleSpecifiers.getModuleSpecifiersWithCacheInfo(exportInfo.moduleSymbol, checker, compilerOptions, sourceFile, moduleSpecifierResolutionHost, preferences, /*options*/ nil, /*forAutoImport*/ true);

	// computedWithoutCacheCount = 0;
	var fixes []*ImportFix /* FixAddNewImport | FixAddJsdocTypeImport */
	for i, exportInfo := range exportInfos {
		moduleSpecifiers, moduleSpecifierKind := getModuleSpecifiers(exportInfo.moduleSymbol, ch)
		importedSymbolHasValueMeaning := exportInfo.targetFlags&ast.SymbolFlagsValue != 0
		addAsTypeOnly := getAddAsTypeOnly(isValidTypeOnlyUseSite, exportInfo.symbol, exportInfo.targetFlags, ch, compilerOptions)
		// computedWithoutCacheCount += computedWithoutCache ? 1 : 0;
		for _, moduleSpecifier := range moduleSpecifiers {
			if modulespecifiers.ContainsNodeModules(moduleSpecifier) {
				continue
			}
			if !importedSymbolHasValueMeaning && isJs && usagePosition != nil {
				// `position` should only be undefined at a missing jsx namespace, in which case we shouldn't be looking for pure types.
				fixes = append(fixes, getAddJsdocTypeImport(
					moduleSpecifier,
					moduleSpecifierKind,
					usagePosition,
					exportInfo,
					ptrTo(i > 0)), // isReExport
				)
				continue
			}
			importKind := getImportKind(sourceFile, exportInfo.exportKind, l.GetProgram(), false)
			var qualification *Qualification
			if usagePosition != nil && importKind == ImportKindCommonJS && exportInfo.exportKind == ExportKindNamed {
				// Compiler options are restricting our import options to a require, but we need to access
				// a named export or property of the exporting module. We need to import the entire module
				// and insert a property access, e.g. `writeFile` becomes
				//
				// import fs = require("fs"); // or const in JS
				// fs.writeFile
				exportEquals := ch.ResolveExternalModuleSymbol(exportInfo.moduleSymbol)
				var namespacePrefix *string
				if exportEquals != exportInfo.moduleSymbol {
					namespacePrefix = strPtrTo(forEachNameOfDefaultExport(
						exportEquals,
						ch,
						compilerOptions.GetEmitScriptTarget(),
						func(a, _ string) string { return a }, // Identity
					))
				}
				if namespacePrefix == nil {
					namespacePrefix = ptrTo(moduleSymbolToValidIdentifier(
						exportInfo.moduleSymbol,
						compilerOptions.GetEmitScriptTarget(),
						/*forceCapitalize*/ false,
					))
				}
				qualification = &Qualification{*usagePosition, *namespacePrefix}
			}
			fixes = append(fixes, getNewAddNewImport(
				moduleSpecifier,
				moduleSpecifierKind,
				importKind,
				useRequire,
				addAsTypeOnly,
				exportInfo,
				ptrTo(i > 0), // isReExport
				qualification,
			))
		}
	}

	return fixes
}

func getAddAsTypeOnly(
	isValidTypeOnlyUseSite bool,
	symbol *ast.Symbol,
	targetFlags ast.SymbolFlags,
	ch *checker.Checker,
	compilerOptions *core.CompilerOptions,
) AddAsTypeOnly {
	if !isValidTypeOnlyUseSite {
		// Can't use a type-only import if the usage is an emitting position
		return AddAsTypeOnlyNotAllowed
	}
	if symbol != nil && compilerOptions.VerbatimModuleSyntax.IsTrue() &&
		(targetFlags&ast.SymbolFlagsValue == 0 || ch.GetTypeOnlyAliasDeclaration(symbol) != nil) {
		// A type-only import is required for this symbol if under these settings if the symbol will
		// be erased, which will happen if the target symbol is purely a type or if it was exported/imported
		// as type-only already somewhere between this import and the target.
		return AddAsTypeOnlyRequired
	}
	return AddAsTypeOnlyAllowed
}

func getShouldUseRequire(
	sourceFile *ast.SourceFile, // !!! | FutureSourceFile
	program *compiler.Program,
) bool {
	// 1. TypeScript files don't use require variable declarations
	if !tspath.HasJSFileExtension(sourceFile.FileName()) {
		return false
	}

	// 2. If the current source file is unambiguously CJS or ESM, go with that
	switch {
	case sourceFile.CommonJSModuleIndicator != nil && sourceFile.ExternalModuleIndicator == nil:
		return true
	case sourceFile.ExternalModuleIndicator != nil && sourceFile.CommonJSModuleIndicator == nil:
		return false
	}

	// 3. If there's a tsconfig/jsconfig, use its module setting
	if program.Options().ConfigFilePath != "" {
		return program.Options().GetEmitModuleKind() < core.ModuleKindES2015
	}

	// 4. In --module nodenext, assume we're not emitting JS -> JS, so use
	//    whatever syntax Node expects based on the detected module kind
	//    TODO: consider removing `impliedNodeFormatForEmit`
	switch program.GetImpliedNodeFormatForEmit(sourceFile) {
	case core.ModuleKindCommonJS:
		return true
	case core.ModuleKindESNext:
		return false
	}

	// 5. Match the first other JS file in the program that's unambiguously CJS or ESM
	for _, otherFile := range program.GetSourceFiles() {
		switch {
		case otherFile == sourceFile, !ast.IsSourceFileJS(otherFile), program.IsSourceFileFromExternalLibrary(otherFile):
			continue
		case otherFile.CommonJSModuleIndicator != nil && otherFile.ExternalModuleIndicator == nil:
			return true
		case otherFile.ExternalModuleIndicator != nil && otherFile.CommonJSModuleIndicator == nil:
			return false
		}
	}

	// 6. Literally nothing to go on
	return true
}

/**
 * @param forceImportKeyword Indicates that the user has already typed `import`, so the result must start with `import`.
 * (In other words, do not allow `const x = require("...")` for JS files.)
 *
 * @internal
 */
func getImportKind(importingFile *ast.SourceFile /*| FutureSourceFile*/, exportKind ExportKind, program *compiler.Program, forceImportKeyword bool) ImportKind {
	if program.Options().VerbatimModuleSyntax.IsTrue() && program.GetEmitModuleFormatOfFile(importingFile) == core.ModuleKindCommonJS {
		// TODO: if the exporting file is ESM under nodenext, or `forceImport` is given in a JS file, this is impossible
		return ImportKindCommonJS
	}
	switch exportKind {
	case ExportKindNamed:
		return ImportKindNamed
	case ExportKindDefault:
		return ImportKindDefault
	case ExportKindExportEquals:
		return getExportEqualsImportKind(importingFile, program.Options(), forceImportKeyword)
	case ExportKindUMD:
		return getUmdImportKind(importingFile, program, forceImportKeyword)
	case ExportKindModule:
		return ImportKindNamespace
	}
	panic("unexpected export kind: " + exportKind.String())
}

func getExportEqualsImportKind(importingFile *ast.SourceFile /* | FutureSourceFile*/, compilerOptions *core.CompilerOptions, forceImportKeyword bool) ImportKind {
	allowSyntheticDefaults := compilerOptions.GetAllowSyntheticDefaultImports()
	isJS := tspath.HasJSFileExtension(importingFile.FileName())
	// 1. 'import =' will not work in es2015+ TS files, so the decision is between a default
	//    and a namespace import, based on allowSyntheticDefaultImports/esModuleInterop.
	if !isJS && compilerOptions.GetEmitModuleKind() >= core.ModuleKindES2015 {
		if allowSyntheticDefaults {
			return ImportKindDefault
		}
		return ImportKindNamespace
	}
	// 2. 'import =' will not work in JavaScript, so the decision is between a default import,
	//    a namespace import, and const/require.
	if isJS {
		if importingFile.ExternalModuleIndicator != nil || forceImportKeyword {
			if allowSyntheticDefaults {
				return ImportKindDefault
			}
			return ImportKindNamespace
		}
		return ImportKindCommonJS
	}
	// 3. At this point the most correct choice is probably 'import =', but people
	//    really hate that, so look to see if the importing file has any precedent
	//    on how to handle it.
	for _, statement := range importingFile.Statements.Nodes {
		// `import foo` parses as an ImportEqualsDeclaration even though it could be an ImportDeclaration
		if ast.IsImportEqualsDeclaration(statement) && !ast.NodeIsMissing(statement.AsImportEqualsDeclaration().ModuleReference) {
			return ImportKindCommonJS
		}
	}
	// 4. We have no precedent to go on, so just use a default import if
	//    allowSyntheticDefaultImports/esModuleInterop is enabled.
	if allowSyntheticDefaults {
		return ImportKindDefault
	}
	return ImportKindCommonJS
}

func getUmdImportKind(importingFile *ast.SourceFile /* | FutureSourceFile */, program *compiler.Program, forceImportKeyword bool) ImportKind {
	// Import a synthetic `default` if enabled.
	if program.Options().GetAllowSyntheticDefaultImports() {
		return ImportKindDefault
	}

	// When a synthetic `default` is unavailable, use `import..require` if the module kind supports it.
	moduleKind := program.Options().GetEmitModuleKind()
	switch moduleKind {
	case core.ModuleKindCommonJS:
		if tspath.HasJSFileExtension(importingFile.FileName()) && (importingFile.ExternalModuleIndicator != nil || forceImportKeyword) {
			return ImportKindNamespace
		}
		return ImportKindCommonJS
	case core.ModuleKindES2015, core.ModuleKindES2020, core.ModuleKindES2022, core.ModuleKindESNext, core.ModuleKindNone, core.ModuleKindPreserve:
		// Fall back to the `import * as ns` style import.
		return ImportKindNamespace
	case core.ModuleKindNode16, core.ModuleKindNode18, core.ModuleKindNode20, core.ModuleKindNodeNext:
		if program.GetImpliedNodeFormatForEmit(importingFile) == core.ModuleKindESNext {
			return ImportKindNamespace
		}
		return ImportKindCommonJS
	default:
		panic(`Unexpected moduleKind :` + moduleKind.String())
	}
}

/**
 * May call `cb` multiple times with the same name.
 * Terminates when `cb` returns a truthy value.
 */
func forEachNameOfDefaultExport(defaultExport *ast.Symbol, ch *checker.Checker, scriptTarget core.ScriptTarget, cb func(name string, capitalizedName string) string) string {
	var chain []*ast.Symbol
	current := defaultExport
	seen := collections.Set[*ast.Symbol]{}

	for current != nil {
		// The predecessor to this function also looked for a name on the `localSymbol`
		// of default exports, but I think `getDefaultLikeExportNameFromDeclaration`
		// accomplishes the same thing via syntax - no tests failed when I removed it.
		fromDeclaration := getDefaultLikeExportNameFromDeclaration(current)
		if fromDeclaration != "" {
			final := cb(fromDeclaration, "")
			if final != "" {
				return final
			}
		}

		if current.Name != ast.InternalSymbolNameDefault && current.Name != ast.InternalSymbolNameExportEquals {
			if final := cb(current.Name, ""); final != "" {
				return final
			}
		}

		chain = append(chain, current)
		if !seen.AddIfAbsent(current) {
			break
		}
		if current.Flags&ast.SymbolFlagsAlias != 0 {
			current = ch.GetImmediateAliasedSymbol(current)
		} else {
			current = nil
		}
	}

	for _, symbol := range chain {
		if symbol.Parent != nil && checker.IsExternalModuleSymbol(symbol.Parent) {
			final := cb(
				moduleSymbolToValidIdentifier(symbol.Parent, scriptTarget /*forceCapitalize*/, false),
				moduleSymbolToValidIdentifier(symbol.Parent, scriptTarget /*forceCapitalize*/, true),
			)
			if final != "" {
				return final
			}
		}
	}
	return ""
}

func getDefaultLikeExportNameFromDeclaration(symbol *ast.Symbol) string {
	for _, d := range symbol.Declarations {
		// "export default" in this case. See `ExportAssignment`for more details.
		if ast.IsExportAssignment(d) {
			if innerExpression := ast.SkipOuterExpressions(d.Expression(), ast.OEKAll); ast.IsIdentifier(innerExpression) {
				return innerExpression.Text()
			}
			continue
		}
		// "export { ~ as default }"
		if ast.IsExportSpecifier(d) && d.Symbol().Flags == ast.SymbolFlagsAlias && d.PropertyName() != nil {
			if d.PropertyName().Kind == ast.KindIdentifier {
				return d.PropertyName().Text()
			}
			continue
		}
		// GH#52694
		if name := ast.GetNameOfDeclaration(d); name != nil && name.Kind == ast.KindIdentifier {
			return name.Text()
		}
		if symbol.Parent != nil && !checker.IsExternalModuleSymbol(symbol.Parent) {
			return symbol.Parent.Name
		}
	}
	return ""
}

func forEachExternalModuleToImportFrom(
	ch *checker.Checker,
	program *compiler.Program,
	// useAutoImportProvider bool,
	cb func(module *ast.Symbol, moduleFile *ast.SourceFile, checker *checker.Checker, isFromPackageJson bool),
) {
	// !!! excludePatterns
	// excludePatterns := preferences.autoImportFileExcludePatterns && getIsExcludedPatterns(preferences, useCaseSensitiveFileNames)

	forEachExternalModule(
		ch,
		program.GetSourceFiles(),
		// !!! excludePatterns,
		func(module *ast.Symbol, file *ast.SourceFile) {
			cb(module, file, ch, false)
		},
	)

	// !!! autoImportProvider
	// if  autoImportProvider := useAutoImportProvider && l.getPackageJsonAutoImportProvider(); autoImportProvider != nil {
	//     // start := timestamp();
	//     forEachExternalModule(autoImportProvider.getTypeChecker(), autoImportProvider.getSourceFiles(), excludePatterns, host, func (module *ast.Symbol, file *ast.SourceFile) {
	//         if (file && !program.getSourceFile(file.FileName()) || !file && !checker.resolveName(module.Name, /*location*/ nil, ast.SymbolFlagsModule, /*excludeGlobals*/ false)) {
	//             // The AutoImportProvider filters files already in the main program out of its *root* files,
	//             // but non-root files can still be present in both programs, and already in the export info map
	//             // at this point. This doesn't create any incorrect behavior, but is a waste of time and memory,
	//             // so we filter them out here.
	//             cb(module, file, autoImportProvide.checker, /*isFromPackageJson*/ true);
	//         }
	//     });
	//     // host.log?.(`forEachExternalModuleToImportFrom autoImportProvider: ${timestamp() - start}`);
	// }
}

func forEachExternalModule(
	ch *checker.Checker,
	allSourceFiles []*ast.SourceFile,
	// excludePatterns []RegExp,
	cb func(moduleSymbol *ast.Symbol, sourceFile *ast.SourceFile),
) {
	// !!! excludePatterns
	// isExcluded := excludePatterns && getIsExcluded(excludePatterns, host)

	for _, ambient := range ch.GetAmbientModules() {
		if !strings.Contains(ambient.Name, "*") /*  && !(excludePatterns && ambient.Declarations.every(func (d){ return isExcluded(d.getSourceFile())})) */ {
			cb(ambient, nil /*sourceFile*/)
		}
	}
	for _, sourceFile := range allSourceFiles {
		if ast.IsExternalOrCommonJSModule(sourceFile) /* && !isExcluded(sourceFile) */ {
			cb(ch.GetMergedSymbol(sourceFile.Symbol), sourceFile)
		}
	}
}

// ======================== generate code actions =======================

func (l *LanguageService) codeActionForFix(
	ctx context.Context,
	sourceFile *ast.SourceFile,
	symbolName string,
	fix *ImportFix,
	includeSymbolNameInDescription bool,
) codeAction {
	tracker := l.newChangeTracker(ctx) // !!! changetracker.with
	diag := l.codeActionForFixWorker(tracker, sourceFile, symbolName, fix, includeSymbolNameInDescription)
	changes := tracker.getChanges()[sourceFile.FileName()]
	return codeAction{description: diag.Message(), changes: changes}
}

func (l *LanguageService) codeActionForFixWorker(
	changeTracker *changeTracker,
	sourceFile *ast.SourceFile,
	symbolName string,
	fix *ImportFix,
	includeSymbolNameInDescription bool,
) *diagnostics.Message {
	switch fix.kind {
	case ImportFixKindUseNamespace:
		changeTracker.addNamespaceQualifier(sourceFile, fix.qualification())
		return diagnostics.FormatMessage(diagnostics.Change_0_to_1, symbolName, `${fix.namespacePrefix}.${symbolName}`)
	case ImportFixKindJsdocTypeImport:
		// !!! not implemented
		// changeTracker.addImportType(changeTracker, sourceFile, fix, quotePreference);
		// return diagnostics.FormatMessage(diagnostics.Change_0_to_1, symbolName, getImportTypePrefix(fix.moduleSpecifier, quotePreference) + symbolName);
	case ImportFixKindAddToExisting:
		changeTracker.doAddExistingFix(
			sourceFile,
			fix.importClauseOrBindingPattern,
			core.IfElse(fix.importKind == ImportKindDefault, &Import{name: symbolName, addAsTypeOnly: fix.addAsTypeOnly}, nil),
			core.IfElse(fix.importKind == ImportKindNamed, []*Import{{name: symbolName, addAsTypeOnly: fix.addAsTypeOnly}}, nil),
			// nil /*removeExistingImportSpecifiers*/,
		)
		moduleSpecifierWithoutQuotes := stringutil.StripQuotes(fix.moduleSpecifier)
		if includeSymbolNameInDescription {
			return diagnostics.FormatMessage(diagnostics.Import_0_from_1, symbolName, moduleSpecifierWithoutQuotes)
		}
		return diagnostics.FormatMessage(diagnostics.Update_import_from_0, moduleSpecifierWithoutQuotes)
	case ImportFixKindAddNew:
		var declarations []*ast.Statement
		defaultImport := core.IfElse(fix.importKind == ImportKindDefault, &Import{name: symbolName, addAsTypeOnly: fix.addAsTypeOnly}, nil)
		namedImports := core.IfElse(fix.importKind == ImportKindNamed, []*Import{{name: symbolName, addAsTypeOnly: fix.addAsTypeOnly}}, nil)
		var namespaceLikeImport *Import
		qualification := fix.qualification()
		if fix.importKind == ImportKindNamespace || fix.importKind == ImportKindCommonJS {
			namespaceLikeImport = &Import{kind: fix.importKind, addAsTypeOnly: fix.addAsTypeOnly, name: symbolName}
			if qualification != nil && qualification.namespacePrefix != "" {
				namespaceLikeImport.name = qualification.namespacePrefix
			}
		}

		if fix.useRequire {
			declarations = changeTracker.getNewRequires(fix.moduleSpecifier, defaultImport, namedImports, namespaceLikeImport, l.GetProgram().Options())
		} else {
			declarations = changeTracker.getNewImports(fix.moduleSpecifier, getQuotePreference(sourceFile, l.UserPreferences()), defaultImport, namedImports, namespaceLikeImport, l.GetProgram().Options())
		}

		changeTracker.insertImports(
			sourceFile,
			declarations,
			/*blankLineBetween*/ true,
		)
		if qualification != nil {
			changeTracker.addNamespaceQualifier(sourceFile, qualification)
		}
		if includeSymbolNameInDescription {
			return diagnostics.FormatMessage(diagnostics.Import_0_from_1, symbolName, fix.moduleSpecifier)
		}
		return diagnostics.FormatMessage(diagnostics.Add_import_from_0, fix.moduleSpecifier)
	case ImportFixKindPromoteTypeOnly:
		// !!! type only
		// promotedDeclaration := promoteFromTypeOnly(changes, fix.typeOnlyAliasDeclaration, program, sourceFile, preferences);
		// if promotedDeclaration.Kind == ast.KindImportSpecifier {
		// return diagnostics.FormatMessage(diagnostics.Remove_type_from_import_of_0_from_1, symbolName, getModuleSpecifierText(promotedDeclaration.parent.parent))
		// }
		// return diagnostics.FormatMessage(diagnostics.Remove_type_from_import_declaration_from_0, getModuleSpecifierText(promotedDeclaration));
	default:
		panic(fmt.Sprintf(`Unexpected fix kind %v`, fix.kind))
	}
	return nil
}

func (c *changeTracker) getNewRequires(
	moduleSpecifier string,
	defaultImport *Import,
	namedImports []*Import,
	namespaceLikeImport *Import,
	compilerOptions *core.CompilerOptions,
) []*ast.Statement {
	quotedModuleSpecifier := c.NodeFactory.NewStringLiteral(moduleSpecifier)
	var statements []*ast.Statement

	// const { default: foo, bar, etc } = require('./mod');
	if defaultImport != nil || len(namedImports) > 0 {
		bindingElements := []*ast.Node{}
		for _, namedImport := range namedImports {
			var propertyName *ast.Node
			if namedImport.propertyName != "" {
				propertyName = c.NodeFactory.NewIdentifier(namedImport.propertyName)
			}
			bindingElements = append(bindingElements, c.NodeFactory.NewBindingElement(
				/*dotDotDotToken*/ nil,
				propertyName,
				c.NodeFactory.NewIdentifier(namedImport.name),
				/*initializer*/ nil,
			))
		}
		if defaultImport != nil {
			bindingElements = append([]*ast.Node{
				c.NodeFactory.NewBindingElement(
					/*dotDotDotToken*/ nil,
					c.NodeFactory.NewIdentifier("default"),
					c.NodeFactory.NewIdentifier(defaultImport.name),
					/*initializer*/ nil,
				),
			}, bindingElements...)
		}
		declaration := c.createConstEqualsRequireDeclaration(
			c.NodeFactory.NewBindingPattern(
				ast.KindObjectBindingPattern,
				c.NodeFactory.NewNodeList(bindingElements),
			),
			quotedModuleSpecifier,
		)
		statements = append(statements, declaration)
	}

	// const foo = require('./mod');
	if namespaceLikeImport != nil {
		declaration := c.createConstEqualsRequireDeclaration(
			c.NodeFactory.NewIdentifier(namespaceLikeImport.name),
			quotedModuleSpecifier,
		)
		statements = append(statements, declaration)
	}

	debug.AssertIsDefined(statements)
	return statements
}

func (c *changeTracker) createConstEqualsRequireDeclaration(name *ast.Node, quotedModuleSpecifier *ast.Node) *ast.Statement {
	return c.NodeFactory.NewVariableStatement(
		/*modifiers*/ nil,
		c.NodeFactory.NewVariableDeclarationList(
			ast.NodeFlagsConst,
			c.NodeFactory.NewNodeList([]*ast.Node{
				c.NodeFactory.NewVariableDeclaration(
					name,
					/*exclamationToken*/ nil,
					/*type*/ nil,
					c.NodeFactory.NewCallExpression(
						c.NodeFactory.NewIdentifier("require"),
						/*questionDotToken*/ nil,
						/*typeArguments*/ nil,
						c.NodeFactory.NewNodeList([]*ast.Node{quotedModuleSpecifier}),
						ast.NodeFlagsNone,
					),
				),
			}),
		),
	)
}

func getModuleSpecifierText(promotedDeclaration *ast.ImportDeclaration) string {
	if promotedDeclaration.Kind == ast.KindImportEqualsDeclaration {
		importEqualsDeclaration := promotedDeclaration.AsImportEqualsDeclaration()
		if ast.IsExternalModuleReference(importEqualsDeclaration.ModuleReference) {
			expr := importEqualsDeclaration.ModuleReference.Expression()
			if expr != nil && expr.Kind == ast.KindStringLiteral {
				return expr.Text()
			}

		}
		return importEqualsDeclaration.ModuleReference.Text()
	}
	return promotedDeclaration.Parent.ModuleSpecifier().Text()
}<|MERGE_RESOLUTION|>--- conflicted
+++ resolved
@@ -165,13 +165,8 @@
 	}
 
 	moduleName := stringutil.StripQuotes(moduleSymbol.Name)
-<<<<<<< HEAD
-	id := e.exportInfoId
-	e.exportInfoId += 1
-=======
 	e.exportInfoId++
 	id := e.exportInfoId
->>>>>>> 8bf36dd2
 	target := ch.SkipAlias(symbol)
 
 	if flagMatch != nil && !flagMatch(target.Flags) {
