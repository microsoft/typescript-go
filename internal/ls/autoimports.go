--- conflicted
+++ resolved
@@ -38,8 +38,8 @@
 	moduleSymbol *ast.Symbol
 }
 
-func newExportInfoMapKey(importedName string, symbol *ast.Symbol, ambientModuleNameKey string, ch *checker.Checker) lsproto.ExportInfoMapKey {
-	return lsproto.ExportInfoMapKey{
+func newExportInfoMapKey(importedName string, symbol *ast.Symbol, ambientModuleNameKey string, ch *checker.Checker) ExportInfoMapKey {
+	return ExportInfoMapKey{
 		SymbolName:        importedName,
 		SymbolId:          uint64(ast.GetSymbolId(ch.SkipAlias(symbol))),
 		AmbientModuleName: ambientModuleNameKey,
@@ -65,7 +65,7 @@
 }
 
 type ExportInfoMap struct {
-	exportInfo       collections.OrderedMap[lsproto.ExportInfoMapKey, []*CachedSymbolExportInfo]
+	exportInfo       collections.OrderedMap[ExportInfoMapKey, []*CachedSymbolExportInfo]
 	symbols          map[int]symbolExportEntry
 	exportInfoId     int
 	usableByFileName tspath.Path
@@ -79,11 +79,11 @@
 
 func (e *ExportInfoMap) clear() {
 	e.symbols = map[int]symbolExportEntry{}
-	e.exportInfo = collections.OrderedMap[lsproto.ExportInfoMapKey, []*CachedSymbolExportInfo]{}
+	e.exportInfo = collections.OrderedMap[ExportInfoMapKey, []*CachedSymbolExportInfo]{}
 	e.usableByFileName = ""
 }
 
-func (e *ExportInfoMap) get(importingFile tspath.Path, ch *checker.Checker, key lsproto.ExportInfoMapKey) []*SymbolExportInfo {
+func (e *ExportInfoMap) get(importingFile tspath.Path, ch *checker.Checker, key ExportInfoMapKey) []*SymbolExportInfo {
 	if e.usableByFileName != importingFile {
 		return nil
 	}
@@ -216,7 +216,7 @@
 	importingFile tspath.Path,
 	preferCapitalized bool,
 	matches func(name string, targetFlags ast.SymbolFlags) bool,
-	action func(info []*SymbolExportInfo, symbolName string, isFromAmbientModule bool, key lsproto.ExportInfoMapKey) []*SymbolExportInfo,
+	action func(info []*SymbolExportInfo, symbolName string, isFromAmbientModule bool, key ExportInfoMapKey) []*SymbolExportInfo,
 ) []*SymbolExportInfo {
 	if importingFile != e.usableByFileName {
 		return nil
@@ -341,42 +341,25 @@
 	packageName string
 }
 
-<<<<<<< HEAD
-=======
-func (l *LanguageService) getImportCompletionAction(
-	ctx context.Context,
-	ch *checker.Checker,
-	targetSymbol *ast.Symbol,
-	moduleSymbol *ast.Symbol,
-	sourceFile *ast.SourceFile,
-	position int,
-	exportMapKey lsproto.ExportInfoMapKey,
-	symbolName string,
-	isJsxTagName bool,
-	// formatContext *formattingContext,
-) (string, codeAction) {
-	var exportInfos []*SymbolExportInfo
-	// `exportMapKey` should be in the `itemData` of each auto-import completion entry and sent in resolving completion entry requests
-	exportInfos = l.getExportInfoMap(ctx, ch, sourceFile, exportMapKey)
-	if len(exportInfos) == 0 {
-		panic("Some exportInfo should match the specified exportMapKey")
-	}
-
-	isValidTypeOnlyUseSite := ast.IsValidTypeOnlyAliasUseSite(astnav.GetTokenAtPosition(sourceFile, position))
-	fix := l.getImportFixForSymbol(ch, sourceFile, exportInfos, position, ptrTo(isValidTypeOnlyUseSite))
-	if fix == nil {
-		lineAndChar := l.converters.PositionToLineAndCharacter(sourceFile, core.TextPos(position))
-		panic(fmt.Sprintf("expected importFix at %s: (%v,%v)", sourceFile.FileName(), lineAndChar.Line, lineAndChar.Character))
-	}
-	return fix.moduleSpecifier, l.codeActionForFix(ctx, sourceFile, symbolName, fix /*includeSymbolNameInDescription*/, false)
-}
-
->>>>>>> 66ab80db
+type ExportInfoMapKey struct {
+	// The symbol name.
+	SymbolName string `json:"symbolName,omitzero"`
+
+	// The symbol ID.
+	SymbolId uint64 `json:"symbolId,omitzero"`
+
+	// The ambient module name.
+	AmbientModuleName string `json:"ambientModuleName,omitzero"`
+
+	// The module file path.
+	ModuleFile string `json:"moduleFile,omitzero"`
+}
+
 func NewExportInfoMap(globalsTypingCacheLocation string) *ExportInfoMap {
 	return &ExportInfoMap{
 		packages:                   map[string]string{},
 		symbols:                    map[int]symbolExportEntry{},
-		exportInfo:                 collections.OrderedMap[lsproto.ExportInfoMapKey, []*CachedSymbolExportInfo]{},
+		exportInfo:                 collections.OrderedMap[ExportInfoMapKey, []*CachedSymbolExportInfo]{},
 		globalTypingsCacheLocation: globalsTypingCacheLocation,
 	}
 }
@@ -1462,9 +1445,9 @@
 		if fix.usagePosition == nil {
 			return nil
 		}
-		quotePreference := getQuotePreference(sourceFile, l.UserPreferences())
+		quotePreference := lsutil.GetQuotePreference(sourceFile, l.UserPreferences())
 		quoteChar := "\""
-		if quotePreference == quotePreferenceSingle {
+		if quotePreference == lsutil.QuotePreferenceSingle {
 			quoteChar = "'"
 		}
 		importTypePrefix := fmt.Sprintf("import(%s%s%s).", quoteChar, fix.moduleSpecifier, quoteChar)
