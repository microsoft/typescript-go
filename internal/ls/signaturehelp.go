--- conflicted
+++ resolved
@@ -908,25 +908,7 @@
 		//   - Between the type arguments and the arguments (greater than token)
 		//   - On the target of the call (parent.func)
 		//   - On the 'new' keyword in a 'new' expression
-<<<<<<< HEAD
-		var arguments *ast.NodeList
-		switch node.Parent.Kind {
-		case ast.KindCallExpression:
-			arguments = node.Parent.AsCallExpression().Arguments
-		case ast.KindNewExpression:
-			arguments = node.Parent.AsNewExpression().Arguments
-		case ast.KindParenthesizedExpression:
-			arguments = node.Parent.AsParenthesizedExpression().ArgumentList() // !!!
-		case ast.KindMethodDeclaration:
-			arguments = node.Parent.AsMethodDeclaration().Parameters
-		case ast.KindFunctionExpression:
-			arguments = node.Parent.AsFunctionExpression().Parameters
-		case ast.KindArrowFunction:
-			arguments = node.Parent.AsArrowFunction().Parameters
-		}
-=======
 		list := findContainingList(node, sourceFile)
->>>>>>> 9953b71d
 		// Find the index of the argument that contains the node.
 		argumentIndex := getArgumentIndex(node, list, sourceFile, c)
 		return list, argumentIndex
