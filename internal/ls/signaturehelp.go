package ls

import (
	"context"
	"fmt"
	"strings"

	"github.com/microsoft/typescript-go/internal/ast"
	"github.com/microsoft/typescript-go/internal/astnav"
	"github.com/microsoft/typescript-go/internal/checker"
	"github.com/microsoft/typescript-go/internal/compiler"
	"github.com/microsoft/typescript-go/internal/core"
	"github.com/microsoft/typescript-go/internal/debug"
	"github.com/microsoft/typescript-go/internal/lsp/lsproto"
	"github.com/microsoft/typescript-go/internal/nodebuilder"
	"github.com/microsoft/typescript-go/internal/printer"
	"github.com/microsoft/typescript-go/internal/scanner"
)

type callInvocation struct {
	node *ast.Node
}

type typeArgsInvocation struct {
	called *ast.Identifier
}

type contextualInvocation struct {
	signature *checker.Signature
	node      *ast.Node // Just for enclosingDeclaration for printing types
	symbol    *ast.Symbol
}

type invocation struct {
	callInvocation       *callInvocation
	typeArgsInvocation   *typeArgsInvocation
	contextualInvocation *contextualInvocation
}

func (l *LanguageService) ProvideSignatureHelp(
	ctx context.Context,
	documentURI lsproto.DocumentUri,
	position lsproto.Position,
	context *lsproto.SignatureHelpContext,
	clientOptions *lsproto.SignatureHelpClientCapabilities,
	preferences *UserPreferences,
) (lsproto.SignatureHelpResponse, error) {
	program, sourceFile := l.getProgramAndFile(documentURI)
	items := l.GetSignatureHelpItems(
		ctx,
		int(l.converters.LineAndCharacterToPosition(sourceFile, position)),
		program,
		sourceFile,
		context,
		clientOptions,
		preferences)
	return lsproto.SignatureHelpOrNull{SignatureHelp: items}, nil
}

func (l *LanguageService) GetSignatureHelpItems(
	ctx context.Context,
	position int,
	program *compiler.Program,
	sourceFile *ast.SourceFile,
	context *lsproto.SignatureHelpContext,
	clientOptions *lsproto.SignatureHelpClientCapabilities,
	preferences *UserPreferences,
) *lsproto.SignatureHelp {
	typeChecker, done := program.GetTypeCheckerForFile(ctx, sourceFile)
	defer done()

	// Decide whether to show signature help
	startingToken := astnav.FindPrecedingToken(sourceFile, position)
	if startingToken == nil {
		// We are at the beginning of the file
		return nil
	}

	type signatureHelpTriggerReasonKind int32

	const (
		signatureHelpTriggerReasonKindNone           signatureHelpTriggerReasonKind = 0    // was undefined
		signatureHelpTriggerReasonKindInvoked        signatureHelpTriggerReasonKind = iota // was "invoked"
		signatureHelpTriggerReasonKindCharacterTyped                                       // was "characterTyped"
		signatureHelpTriggerReasonKindRetriggered                                          // was "retrigger"
	)

	// Emulate VS Code's toTsTriggerReason.
	triggerReasonKind := signatureHelpTriggerReasonKindNone
	if context != nil {
		switch context.TriggerKind {
		case lsproto.SignatureHelpTriggerKindTriggerCharacter:
			if context.TriggerCharacter != nil {
				if context.IsRetrigger {
					triggerReasonKind = signatureHelpTriggerReasonKindRetriggered
				} else {
					triggerReasonKind = signatureHelpTriggerReasonKindCharacterTyped
				}
			} else {
				triggerReasonKind = signatureHelpTriggerReasonKindInvoked
			}
		case lsproto.SignatureHelpTriggerKindContentChange:
			if context.IsRetrigger {
				triggerReasonKind = signatureHelpTriggerReasonKindRetriggered
			} else {
				triggerReasonKind = signatureHelpTriggerReasonKindCharacterTyped
			}
		case lsproto.SignatureHelpTriggerKindInvoked:
			triggerReasonKind = signatureHelpTriggerReasonKindInvoked
		default:
			triggerReasonKind = signatureHelpTriggerReasonKindInvoked
		}
	}

	// Only need to be careful if the user typed a character and signature help wasn't showing.
	onlyUseSyntacticOwners := triggerReasonKind == signatureHelpTriggerReasonKindCharacterTyped

	// Bail out quickly in the middle of a string or comment, don't provide signature help unless the user explicitly requested it.
	if onlyUseSyntacticOwners && IsInString(sourceFile, position, startingToken) { // isInComment(sourceFile, position) needs formatting implemented
		return nil
	}

	isManuallyInvoked := triggerReasonKind == signatureHelpTriggerReasonKindInvoked
	argumentInfo := getContainingArgumentInfo(startingToken, sourceFile, typeChecker, isManuallyInvoked, position)
	if argumentInfo == nil {
		return nil
	}

	// cancellationToken.throwIfCancellationRequested();

	// Extra syntactic and semantic filtering of signature help
	candidateInfo := getCandidateOrTypeInfo(argumentInfo, typeChecker, sourceFile, startingToken, onlyUseSyntacticOwners)
	// cancellationToken.throwIfCancellationRequested();

	if candidateInfo == nil {
		//  !!!
		// 	// We didn't have any sig help items produced by the TS compiler.  If this is a JS
		// 	// file, then see if we can figure out anything better.
		// 	return isSourceFileJS(sourceFile) ? createJSSignatureHelpItems(argumentInfo, program, cancellationToken) : undefined;
		return nil
	}

	// return typeChecker.runWithCancellationToken(cancellationToken, typeChecker =>
	if candidateInfo.candidateInfo != nil {
		return createSignatureHelpItems(candidateInfo.candidateInfo.candidates, candidateInfo.candidateInfo.resolvedSignature, argumentInfo, sourceFile, typeChecker, onlyUseSyntacticOwners, clientOptions)
	}
	return createTypeHelpItems(candidateInfo.typeInfo, argumentInfo, sourceFile, clientOptions, typeChecker)
}

func createTypeHelpItems(symbol *ast.Symbol, argumentInfo *argumentListInfo, sourceFile *ast.SourceFile, clientOptions *lsproto.SignatureHelpClientCapabilities, c *checker.Checker) *lsproto.SignatureHelp {
	typeParameters := c.GetLocalTypeParametersOfClassOrInterfaceOrTypeAlias(symbol)
	if typeParameters == nil {
		return nil
	}
	item := getTypeHelpItem(symbol, typeParameters, getEnclosingDeclarationFromInvocation(argumentInfo.invocation), sourceFile, c)

	// Converting signatureHelpParameter to *lsproto.ParameterInformation
	parameters := make([]*lsproto.ParameterInformation, len(item.Parameters))
	for i, param := range item.Parameters {
		parameters[i] = param.parameterInfo
	}
	signatureInformation := []*lsproto.SignatureInformation{
		{
			Label:         item.Label,
			Documentation: nil,
			Parameters:    &parameters,
		},
	}

	return &lsproto.SignatureHelp{
		Signatures:      signatureInformation,
		ActiveSignature: ptrTo(uint32(0)),
		ActiveParameter: &lsproto.UintegerOrNull{Uinteger: ptrTo(uint32(argumentInfo.argumentIndex))},
	}
}

func getTypeHelpItem(symbol *ast.Symbol, typeParameter []*checker.Type, enclosingDeclaration *ast.Node, sourceFile *ast.SourceFile, c *checker.Checker) signatureInformation {
	printer := printer.NewPrinter(printer.PrinterOptions{NewLine: core.NewLineKindLF}, printer.PrintHandlers{}, nil)

	parameters := make([]signatureHelpParameter, len(typeParameter))
	for i, typeParam := range typeParameter {
		parameters[i] = createSignatureHelpParameterForTypeParameter(typeParam, sourceFile, enclosingDeclaration, c, printer)
	}

	// Creating display label
	var displayParts strings.Builder
	displayParts.WriteString(c.SymbolToString(symbol))
	if len(parameters) != 0 {
		displayParts.WriteString(scanner.TokenToString(ast.KindLessThanToken))
		for i, typeParameter := range parameters {
			if i > 0 {
				displayParts.WriteString(", ")
			}
			displayParts.WriteString(*typeParameter.parameterInfo.Label.String)
		}
		displayParts.WriteString(scanner.TokenToString(ast.KindGreaterThanToken))
	}

	return signatureInformation{
		Label:         displayParts.String(),
		Documentation: nil,
		Parameters:    parameters,
		IsVariadic:    false,
	}
}

func createSignatureHelpItems(candidates []*checker.Signature, resolvedSignature *checker.Signature, argumentInfo *argumentListInfo, sourceFile *ast.SourceFile, c *checker.Checker, useFullPrefix bool, clientOptions *lsproto.SignatureHelpClientCapabilities) *lsproto.SignatureHelp {
	enclosingDeclaration := getEnclosingDeclarationFromInvocation(argumentInfo.invocation)
	if enclosingDeclaration == nil {
		return nil
	}
	var callTargetSymbol *ast.Symbol
	if argumentInfo.invocation.contextualInvocation != nil {
		callTargetSymbol = argumentInfo.invocation.contextualInvocation.symbol
	} else {
		callTargetSymbol = c.GetSymbolAtLocation(getExpressionFromInvocation(argumentInfo))
		if callTargetSymbol == nil && useFullPrefix && resolvedSignature.Declaration() != nil {
			callTargetSymbol = resolvedSignature.Declaration().Symbol()
		}
	}

	var callTargetDisplayParts strings.Builder
	if callTargetSymbol != nil {
		callTargetDisplayParts.WriteString(c.SymbolToString(callTargetSymbol))
	}
	items := make([][]signatureInformation, len(candidates))
	for i, candidateSignature := range candidates {
		items[i] = getSignatureHelpItem(candidateSignature, argumentInfo.isTypeParameterList, callTargetDisplayParts.String(), enclosingDeclaration, sourceFile, c)
	}

	selectedItemIndex := 0
	itemSeen := 0
	for i := range items {
		item := items[i]
		if (candidates)[i] == resolvedSignature {
			selectedItemIndex = itemSeen
			if len(item) > 1 {
				count := 0
				for _, j := range item {
					if j.IsVariadic || len(j.Parameters) >= argumentInfo.argumentCount {
						selectedItemIndex = itemSeen + count
						break
					}
					count++
				}
			}
		}
		itemSeen = itemSeen + len(item)
	}

	debug.Assert(selectedItemIndex != -1)
	flattenedSignatures := []signatureInformation{}
	for _, item := range items {
		flattenedSignatures = append(flattenedSignatures, item...)
	}
	if len(flattenedSignatures) == 0 {
		return nil
	}

	// Converting []signatureInformation to []*lsproto.SignatureInformation
	signatureInformation := make([]*lsproto.SignatureInformation, len(flattenedSignatures))
	for i, item := range flattenedSignatures {
		parameters := make([]*lsproto.ParameterInformation, len(item.Parameters))
		for j, param := range item.Parameters {
			parameters[j] = param.parameterInfo
		}
		signatureInformation[i] = &lsproto.SignatureInformation{
			Label:         item.Label,
			Documentation: nil,
			Parameters:    &parameters,
		}
	}

	help := &lsproto.SignatureHelp{
		Signatures:      signatureInformation,
		ActiveSignature: ptrTo(uint32(selectedItemIndex)),
		ActiveParameter: &lsproto.UintegerOrNull{Uinteger: ptrTo(uint32(argumentInfo.argumentIndex))},
	}

	activeSignature := flattenedSignatures[selectedItemIndex]
	if activeSignature.IsVariadic {
		firstRest := core.FindIndex(activeSignature.Parameters, func(p signatureHelpParameter) bool {
			return p.isRest
		})
		if -1 < firstRest && firstRest < len(activeSignature.Parameters)-1 {
			// We don't have any code to get this correct; instead, don't highlight a current parameter AT ALL
			help.ActiveParameter = &lsproto.UintegerOrNull{Uinteger: ptrTo(uint32(len(activeSignature.Parameters)))}
		}
		if help.ActiveParameter != nil && help.ActiveParameter.Uinteger != nil && *help.ActiveParameter.Uinteger > uint32(len(activeSignature.Parameters)-1) {
			help.ActiveParameter = &lsproto.UintegerOrNull{Uinteger: ptrTo(uint32(len(activeSignature.Parameters) - 1))}
		}
	}
	return help
}

func getSignatureHelpItem(candidate *checker.Signature, isTypeParameterList bool, callTargetSymbol string, enclosingDeclaration *ast.Node, sourceFile *ast.SourceFile, c *checker.Checker) []signatureInformation {
	var infos []*signatureHelpItemInfo
	if isTypeParameterList {
		infos = itemInfoForTypeParameters(candidate, c, enclosingDeclaration, sourceFile)
	} else {
		infos = itemInfoForParameters(candidate, c, enclosingDeclaration, sourceFile)
	}

	suffixDisplayParts := returnTypeToDisplayParts(candidate, c)

	result := make([]signatureInformation, len(infos))
	for i, info := range infos {
		var display strings.Builder
		display.WriteString(callTargetSymbol)
		display.WriteString(info.displayParts)
		display.WriteString(suffixDisplayParts)
		result[i] = signatureInformation{
			Label:         display.String(),
			Documentation: nil,
			Parameters:    info.parameters,
			IsVariadic:    info.isVariadic,
		}
	}
	return result
}

func returnTypeToDisplayParts(candidateSignature *checker.Signature, c *checker.Checker) string {
	var returnType strings.Builder
	returnType.WriteString(": ")
	predicate := c.GetTypePredicateOfSignature(candidateSignature)
	if predicate != nil {
		returnType.WriteString(c.TypePredicateToString(predicate))
	} else {
		returnType.WriteString(c.TypeToString(c.GetReturnTypeOfSignature(candidateSignature)))
	}
	return returnType.String()
}

func itemInfoForTypeParameters(candidateSignature *checker.Signature, c *checker.Checker, enclosingDeclaration *ast.Node, sourceFile *ast.SourceFile) []*signatureHelpItemInfo {
	printer := printer.NewPrinter(printer.PrinterOptions{NewLine: core.NewLineKindLF}, printer.PrintHandlers{}, nil)

	var typeParameters []*checker.Type
	if candidateSignature.Target() != nil {
		typeParameters = candidateSignature.Target().TypeParameters()
	} else {
		typeParameters = candidateSignature.TypeParameters()
	}
	signatureHelpTypeParameters := make([]signatureHelpParameter, len(typeParameters))
	for i, typeParameter := range typeParameters {
		signatureHelpTypeParameters[i] = createSignatureHelpParameterForTypeParameter(typeParameter, sourceFile, enclosingDeclaration, c, printer)
	}

	thisParameter := []signatureHelpParameter{}
	if candidateSignature.ThisParameter() != nil {
		thisParameter = []signatureHelpParameter{createSignatureHelpParameterForParameter(candidateSignature.ThisParameter(), enclosingDeclaration, printer, sourceFile, c)}
	}

	// Creating type parameter display label
	var displayParts strings.Builder
	displayParts.WriteString(scanner.TokenToString(ast.KindLessThanToken))
	for i, typeParameter := range signatureHelpTypeParameters {
		if i > 0 {
			displayParts.WriteString(", ")
		}
		displayParts.WriteString(*typeParameter.parameterInfo.Label.String)
	}
	displayParts.WriteString(scanner.TokenToString(ast.KindGreaterThanToken))

	// Creating display label for parameters like, (a: string, b: number)
	lists := c.GetExpandedParameters(candidateSignature, false)
	if len(lists) != 0 {
		displayParts.WriteString(scanner.TokenToString(ast.KindOpenParenToken))
	}

	result := make([]*signatureHelpItemInfo, len(lists))
	for i, parameterList := range lists {
		var displayParameters strings.Builder
		displayParameters.WriteString(displayParts.String())
		parameters := thisParameter
		for j, param := range parameterList {
			parameter := createSignatureHelpParameterForParameter(param, enclosingDeclaration, printer, sourceFile, c)
			parameters = append(parameters, parameter)
			if j > 0 {
				displayParameters.WriteString(", ")
			}
			displayParameters.WriteString(*parameter.parameterInfo.Label.String)
		}
		displayParameters.WriteString(scanner.TokenToString(ast.KindCloseParenToken))

		result[i] = &signatureHelpItemInfo{
			isVariadic:   false,
			parameters:   signatureHelpTypeParameters,
			displayParts: displayParameters.String(),
		}
	}
	return result
}

func itemInfoForParameters(candidateSignature *checker.Signature, c *checker.Checker, enclosingDeclaratipn *ast.Node, sourceFile *ast.SourceFile) []*signatureHelpItemInfo {
	printer := printer.NewPrinter(printer.PrinterOptions{NewLine: core.NewLineKindLF}, printer.PrintHandlers{}, nil)

	signatureHelpTypeParameters := make([]signatureHelpParameter, len(candidateSignature.TypeParameters()))
	if len(candidateSignature.TypeParameters()) != 0 {
		for i, typeParameter := range candidateSignature.TypeParameters() {
			signatureHelpTypeParameters[i] = createSignatureHelpParameterForTypeParameter(typeParameter, sourceFile, enclosingDeclaratipn, c, printer)
		}
	}

	// Creating display label for type parameters like, <T, U>
	var displayParts strings.Builder
	if len(signatureHelpTypeParameters) != 0 {
		displayParts.WriteString(scanner.TokenToString(ast.KindLessThanToken))
		for _, typeParameter := range signatureHelpTypeParameters {
			displayParts.WriteString(*typeParameter.parameterInfo.Label.String)
		}
		displayParts.WriteString(scanner.TokenToString(ast.KindGreaterThanToken))
	}

	// Creating display parts for parameters. For example, (a: string, b: number)
	lists := c.GetExpandedParameters(candidateSignature, false)
	if len(lists) != 0 {
		displayParts.WriteString(scanner.TokenToString(ast.KindOpenParenToken))
	}

	isVariadic := func(parameterList []*ast.Symbol) bool {
		if !c.HasEffectiveRestParameter(candidateSignature) {
			return false
		}
		if len(lists) == 1 {
			return true
		}
		return len(parameterList) != 0 && parameterList[len(parameterList)-1] != nil && (parameterList[len(parameterList)-1].CheckFlags&ast.CheckFlagsRestParameter != 0)
	}

	result := make([]*signatureHelpItemInfo, len(lists))
	for i, parameterList := range lists {
		parameters := make([]signatureHelpParameter, len(parameterList))
		var displayParameters strings.Builder
		displayParameters.WriteString(displayParts.String())
		for j, param := range parameterList {
			parameter := createSignatureHelpParameterForParameter(param, enclosingDeclaratipn, printer, sourceFile, c)
			parameters[j] = parameter
			if j > 0 {
				displayParameters.WriteString(", ")
			}
			displayParameters.WriteString(*parameter.parameterInfo.Label.String)
		}
		displayParameters.WriteString(scanner.TokenToString(ast.KindCloseParenToken))

		result[i] = &signatureHelpItemInfo{
			isVariadic:   isVariadic(parameterList),
			parameters:   parameters,
			displayParts: displayParameters.String(),
		}

	}
	return result
}

const signatureHelpNodeBuilderFlags = nodebuilder.FlagsOmitParameterModifiers | nodebuilder.FlagsIgnoreErrors | nodebuilder.FlagsUseAliasDefinedOutsideCurrentScope

func createSignatureHelpParameterForParameter(parameter *ast.Symbol, enclosingDeclaratipn *ast.Node, p *printer.Printer, sourceFile *ast.SourceFile, c *checker.Checker) signatureHelpParameter {
	display := p.Emit(checker.NewNodeBuilder(c, printer.NewEmitContext()).SymbolToParameterDeclaration(parameter, enclosingDeclaratipn, signatureHelpNodeBuilderFlags, nodebuilder.InternalFlagsNone, nil), sourceFile)
	isOptional := parameter.CheckFlags&ast.CheckFlagsOptionalParameter != 0
	isRest := parameter.CheckFlags&ast.CheckFlagsRestParameter != 0
	return signatureHelpParameter{
		parameterInfo: &lsproto.ParameterInformation{
			Label:         lsproto.StringOrTuple{String: &display},
			Documentation: nil,
		},
		isRest:     isRest,
		isOptional: isOptional,
	}
}

func createSignatureHelpParameterForTypeParameter(t *checker.Type, sourceFile *ast.SourceFile, enclosingDeclaration *ast.Node, c *checker.Checker, p *printer.Printer) signatureHelpParameter {
	display := p.Emit(checker.NewNodeBuilder(c, printer.NewEmitContext()).TypeParameterToDeclaration(t, enclosingDeclaration, signatureHelpNodeBuilderFlags, nodebuilder.InternalFlagsNone, nil), sourceFile)
	return signatureHelpParameter{
		parameterInfo: &lsproto.ParameterInformation{
			Label: lsproto.StringOrTuple{String: &display},
		},
		isRest:     false,
		isOptional: false,
	}
}

// Represents the signature of something callable. A signature
// can have a label, like a function-name, a doc-comment, and
// a set of parameters.
type signatureInformation struct {
	// The Label of this signature. Will be shown in
	// the UI.
	Label string
	// The human-readable doc-comment of this signature. Will be shown
	// in the UI but can be omitted.
	Documentation *string
	// The Parameters of this signature.
	Parameters []signatureHelpParameter
	// Needed only here, not in lsp
	IsVariadic bool
}

type signatureHelpItemInfo struct {
	isVariadic   bool
	parameters   []signatureHelpParameter
	displayParts string
}

type signatureHelpParameter struct {
	parameterInfo *lsproto.ParameterInformation
	isRest        bool
	isOptional    bool
}

func getEnclosingDeclarationFromInvocation(invocation *invocation) *ast.Node {
	if invocation.callInvocation != nil {
		return invocation.callInvocation.node
	} else if invocation.typeArgsInvocation != nil {
		return invocation.typeArgsInvocation.called.AsNode()
	} else {
		return invocation.contextualInvocation.node
	}
}

func getExpressionFromInvocation(argumentInfo *argumentListInfo) *ast.Node {
	if argumentInfo.invocation.callInvocation != nil {
		return ast.GetInvokedExpression(argumentInfo.invocation.callInvocation.node)
	}
	return argumentInfo.invocation.typeArgsInvocation.called.AsNode()
}

type candidateInfo struct {
	candidates        []*checker.Signature
	resolvedSignature *checker.Signature
}

type CandidateOrTypeInfo struct {
	candidateInfo *candidateInfo
	typeInfo      *ast.Symbol
}

func getCandidateOrTypeInfo(info *argumentListInfo, c *checker.Checker, sourceFile *ast.SourceFile, startingToken *ast.Node, onlyUseSyntacticOwners bool) *CandidateOrTypeInfo {
	if info.invocation.callInvocation != nil {
		if onlyUseSyntacticOwners && !isSyntacticOwner(startingToken, info.invocation.callInvocation.node, sourceFile) {
			return nil
		}
		resolvedSignature, candidates := checker.GetResolvedSignatureForSignatureHelp(info.invocation.callInvocation.node, info.argumentCount, c)
		return &CandidateOrTypeInfo{
			candidateInfo: &candidateInfo{
				candidates:        candidates,
				resolvedSignature: resolvedSignature,
			},
		}
	}
	if info.invocation.typeArgsInvocation != nil {
		called := info.invocation.typeArgsInvocation.called.AsNode()
		container := called
		if ast.IsIdentifier(called) {
			container = called.Parent
		}
		if onlyUseSyntacticOwners && !containsPrecedingToken(startingToken, sourceFile, container) {
			return nil
		}
		candidates := getPossibleGenericSignatures(called, info.argumentCount, c)
		if len(candidates) != 0 {
			return &CandidateOrTypeInfo{
				candidateInfo: &candidateInfo{
					candidates:        candidates,
					resolvedSignature: candidates[0],
				},
			}
		}
		symbol := c.GetSymbolAtLocation(called)
		return &CandidateOrTypeInfo{
			typeInfo: symbol,
		}
	}
	if info.invocation.contextualInvocation != nil {
		return &CandidateOrTypeInfo{
			candidateInfo: &candidateInfo{
				candidates:        []*checker.Signature{info.invocation.contextualInvocation.signature},
				resolvedSignature: info.invocation.contextualInvocation.signature,
			},
		}
	}
	debug.AssertNever(info.invocation)
	return nil
}

func isSyntacticOwner(startingToken *ast.Node, node *ast.CallLikeExpression, sourceFile *ast.SourceFile) bool { // !!! not tested
	if !ast.IsCallOrNewExpression(node) {
		return false
	}
	invocationChildren := getChildrenFromNonJSDocNode(node, sourceFile)
	switch startingToken.Kind {
	case ast.KindOpenParenToken, ast.KindCommaToken:
		return containsNode(invocationChildren, startingToken)
	case ast.KindLessThanToken:
		return containsPrecedingToken(startingToken, sourceFile, node.AsCallExpression().Expression)
	default:
		return false
	}
}

func containsPrecedingToken(startingToken *ast.Node, sourceFile *ast.SourceFile, container *ast.Node) bool {
	pos := startingToken.Pos()
	// There's a possibility that `startingToken.parent` contains only `startingToken` and
	// missing nodes, none of which are valid to be returned by `findPrecedingToken`. In that
	// case, the preceding token we want is actually higher up the tree—almost definitely the
	// next parent, but theoretically the situation with missing nodes might be happening on
	// multiple nested levels.
	currentParent := startingToken.Parent
	for currentParent != nil {
		precedingToken := astnav.FindPrecedingToken(sourceFile, pos)
		if precedingToken != nil {
			return RangeContainsRange(container.Loc, precedingToken.Loc)
		}
		currentParent = currentParent.Parent
	}
	// return Debug.fail("Could not find preceding token");
	return false
}

func getContainingArgumentInfo(node *ast.Node, sourceFile *ast.SourceFile, checker *checker.Checker, isManuallyInvoked bool, position int) *argumentListInfo {
	for n := node; !ast.IsSourceFile(n) && (isManuallyInvoked || !ast.IsBlock(n)); n = n.Parent {
		// If the node is not a subspan of its parent, this is a big problem.
		// There have been crashes that might be caused by this violation.
		debug.Assert(RangeContainsRange(n.Parent.Loc, n.Loc), fmt.Sprintf("Not a subspan. Child: %s, parent: %s", n.KindString(), n.Parent.KindString()))
		argumentInfo := getImmediatelyContainingArgumentOrContextualParameterInfo(n, position, sourceFile, checker)
		if argumentInfo != nil {
			return argumentInfo
		}
	}
	return nil
}

func getImmediatelyContainingArgumentOrContextualParameterInfo(node *ast.Node, position int, sourceFile *ast.SourceFile, checker *checker.Checker) *argumentListInfo {
	result := tryGetParameterInfo(node, sourceFile, checker)
	if result == nil {
		return getImmediatelyContainingArgumentInfo(node, position, sourceFile, checker)
	}
	return result
}

type argumentListInfo struct {
	isTypeParameterList bool
	invocation          *invocation
	argumentsSpan       core.TextRange
	argumentIndex       int
	/** argumentCount is the *apparent* number of arguments. */
	argumentCount int
}

// Returns relevant information for the argument list and the current argument if we are
// in the argument of an invocation; returns undefined otherwise.
func getImmediatelyContainingArgumentInfo(node *ast.Node, position int, sourceFile *ast.SourceFile, c *checker.Checker) *argumentListInfo {
	parent := node.Parent
	if ast.IsCallOrNewExpression(parent) {
		// There are 3 cases to handle:
		//   1. The token introduces a list, and should begin a signature help session
		//   2. The token is either not associated with a list, or ends a list, so the session should end
		//   3. The token is buried inside a list, and should give signature help
		//
		// The following are examples of each:
		//
		//    Case 1:
		//          foo<#T, U>(#a, b)    -> The token introduces a list, and should begin a signature help session
		//    Case 2:
		//          fo#o<T, U>#(a, b)#   -> The token is either not associated with a list, or ends a list, so the session should end
		//    Case 3:
		//          foo<T#, U#>(a#, #b#) -> The token is buried inside a list, and should give signature help
		// Find out if 'node' is an argument, a type argument, or neither
		info := getArgumentOrParameterListInfo(node, sourceFile, c)
		if info == nil {
			return nil
		}
		list := info.list
		argumentIndex := info.argumentIndex
		argumentCount := info.argumentCount
		argumentsSpan := info.argumentsSpan
		isTypeParameterList := false
		parentTypeArgumentList := parent.TypeArgumentList()
		if parentTypeArgumentList != nil {
			if parentTypeArgumentList.Pos() == list.Pos() {
				isTypeParameterList = true
			}
		}
		return &argumentListInfo{
			isTypeParameterList: isTypeParameterList,
			invocation:          &invocation{callInvocation: &callInvocation{node: parent}},
			argumentsSpan:       argumentsSpan,
			argumentIndex:       argumentIndex,
			argumentCount:       argumentCount,
		}
	} else if isNoSubstitutionTemplateLiteral(node) && isTaggedTemplateExpression(parent) {
		// Check if we're actually inside the template;
		// otherwise we'll fall out and return undefined.
		if isInsideTemplateLiteral(node, position, sourceFile) {
			return getArgumentListInfoForTemplate(parent.AsTaggedTemplateExpression(), 0, sourceFile)
		}
		return nil
	} else if isTemplateHead(node) && parent.Parent.Kind == ast.KindTaggedTemplateExpression {
		templateExpression := parent.AsTemplateExpression()
		tagExpression := templateExpression.Parent.AsTaggedTemplateExpression()

		argumentIndex := 1
		if isInsideTemplateLiteral(node, position, sourceFile) {
			argumentIndex = 0
		}
		return getArgumentListInfoForTemplate(tagExpression, argumentIndex, sourceFile)
	} else if ast.IsTemplateSpan(parent) && isTaggedTemplateExpression(parent.Parent.Parent) {
		templateSpan := parent
		tagExpression := parent.Parent.Parent

		// If we're just after a template tail, don't show signature help.
		if isTemplateTail(node) && !isInsideTemplateLiteral(node, position, sourceFile) {
			return nil
		}

		spanIndex := ast.IndexOfNode(templateSpan.Parent.AsTemplateExpression().TemplateSpans.Nodes, templateSpan)
		argumentIndex := getArgumentIndexForTemplatePiece(spanIndex, templateSpan, position, sourceFile)

		return getArgumentListInfoForTemplate(tagExpression.AsTaggedTemplateExpression(), argumentIndex, sourceFile)
	} else if ast.IsJsxOpeningLikeElement(parent) {
		// Provide a signature help for JSX opening element or JSX self-closing element.
		// This is not guarantee that JSX tag-name is resolved into stateless function component. (that is done in "getSignatureHelpItems")
		// i.e
		//      export function MainButton(props: ButtonProps, context: any): JSX.Element { ... }
		//      <MainButton /*signatureHelp*/
		attributeSpanStart := parent.Attributes().Loc.Pos()
		attributeSpanEnd := scanner.SkipTrivia(sourceFile.Text(), parent.Attributes().End())
		return &argumentListInfo{
			isTypeParameterList: false,
			invocation:          &invocation{callInvocation: &callInvocation{node: parent}},
			argumentsSpan:       core.NewTextRange(attributeSpanStart, attributeSpanEnd-attributeSpanStart),
			argumentIndex:       0,
			argumentCount:       1,
		}
	} else {
		typeArgInfo := getPossibleTypeArgumentsInfo(node, sourceFile)
		if typeArgInfo != nil {
			called := typeArgInfo.called
			nTypeArguments := typeArgInfo.nTypeArguments
			invoc := &typeArgsInvocation{called: called.AsIdentifier()}
			argumentRange := core.NewTextRange(called.Loc.Pos(), node.End())
			return &argumentListInfo{
				isTypeParameterList: true,
				invocation: &invocation{
					typeArgsInvocation: invoc,
				},
				argumentsSpan: argumentRange,
				argumentIndex: nTypeArguments,
				argumentCount: nTypeArguments + 1,
			}
		}
	}
	return nil
}

// spanIndex is either the index for a given template span.
// This does not give appropriate results for a NoSubstitutionTemplateLiteral
func getArgumentIndexForTemplatePiece(spanIndex int, node *ast.Node, position int, sourceFile *ast.SourceFile) int {
	// Because the TemplateStringsArray is the first argument, we have to offset each substitution expression by 1.
	// There are three cases we can encounter:
	//      1. We are precisely in the template literal (argIndex = 0).
	//      2. We are in or to the right of the substitution expression (argIndex = spanIndex + 1).
	//      3. We are directly to the right of the template literal, but because we look for the token on the left,
	//          not enough to put us in the substitution expression; we should consider ourselves part of
	//          the *next* span's expression by offsetting the index (argIndex = (spanIndex + 1) + 1).
	//
	// Example: f  `# abcd $#{#  1 + 1#  }# efghi ${ #"#hello"#  }  #  `
	//              ^       ^ ^       ^   ^          ^ ^      ^     ^
	// Case:        1       1 3       2   1          3 2      2     1
	debug.Assert(position >= node.Loc.Pos(), "Assumed 'position' could not occur before node.")
	if ast.IsTemplateLiteralToken(node) {
		if isInsideTemplateLiteral(node, position, sourceFile) {
			return 0
		}
		return spanIndex + 2
	}
	return spanIndex + 1
}

func getAdjustedNode(node *ast.Node) *ast.Node {
	switch node.Kind {
	case ast.KindOpenParenToken, ast.KindCommaToken:
		return node
	default:
		return ast.FindAncestor(node.Parent, func(n *ast.Node) bool {
			if ast.IsParameter(n) {
				return true
			} else if ast.IsBindingElement(n) || ast.IsObjectBindingPattern(n) || ast.IsArrayBindingPattern(n) {
				return false
			}
			return false
		})
	}
}

type contextualSignatureLocationInfo struct {
	contextualType *checker.Type
	argumentIndex  int
	argumentCount  int
	argumentsSpan  core.TextRange
}

func getSpreadElementCount(node *ast.SpreadElement, c *checker.Checker) int {
	spreadType := c.GetTypeAtLocation(node.Expression)
	if checker.IsTupleType(spreadType) {
		tupleType := spreadType.Target().AsTupleType()
		if tupleType == nil {
			return 0
		}
		elementFlags := tupleType.ElementFlags()
		fixedLength := tupleType.FixedLength()
		if fixedLength == 0 {
			return 0
		}

		firstOptionalIndex := core.FindIndex(elementFlags, func(f checker.ElementFlags) bool {
			return (f&checker.ElementFlagsRequired == 0)
		})
		if firstOptionalIndex < 0 {
			return fixedLength
		}
		return firstOptionalIndex
	}
	return 0
}

func getArgumentIndex(node *ast.Node, arguments *ast.NodeList, sourceFile *ast.SourceFile, c *checker.Checker) int {
	return getArgumentIndexOrCount(getTokenFromNodeList(arguments, node.Parent, sourceFile), node, c)
}

func getArgumentCount(node *ast.Node, arguments *ast.NodeList, sourceFile *ast.SourceFile, c *checker.Checker) int {
	return getArgumentIndexOrCount(getTokenFromNodeList(arguments, node.Parent, sourceFile), nil, c)
}

func getArgumentIndexOrCount(arguments []*ast.Node, node *ast.Node, c *checker.Checker) int {
	argumentIndex := 0
	skipComma := false
	for _, arg := range arguments {
		if node != nil && arg == node {
			if !skipComma && arg.Kind == ast.KindCommaToken {
				argumentIndex++
			}
			return argumentIndex
		}
		if ast.IsSpreadElement(arg) {
			argumentIndex += getSpreadElementCount(arg.AsSpreadElement(), c)
			skipComma = true
			continue
		}
		if arg.Kind != ast.KindCommaToken {
			argumentIndex++
			skipComma = true
			continue
		}
		if skipComma {
			skipComma = false
			continue
		}
		argumentIndex++
	}
	if node != nil {
		return argumentIndex
	}
	// The argument count for a list is normally the number of non-comma children it has.
	// For example, if you have "Foo(a,b)" then there will be three children of the arg
	// list 'a' '<comma>' 'b'. So, in this case the arg count will be 2. However, there
	// is a small subtlety. If you have "Foo(a,)", then the child list will just have
	// 'a' '<comma>'. So, in the case where the last child is a comma, we increase the
	// arg count by one to compensate.
	argumentCount := argumentIndex
	if len(arguments) > 0 && arguments[len(arguments)-1].Kind == ast.KindCommaToken {
		argumentCount = argumentIndex + 1
	}
	return argumentCount
}

type argumentOrParameterListInfo struct {
	list          *ast.NodeList
	argumentIndex int
	argumentCount int
	argumentsSpan core.TextRange
}

func getArgumentOrParameterListInfo(node *ast.Node, sourceFile *ast.SourceFile, c *checker.Checker) *argumentOrParameterListInfo {
	info := getArgumentOrParameterListAndIndex(node, sourceFile, c)
	if info == nil {
		return nil
	}
	list := info.list
	argumentIndex := info.argumentIndex
	argumentCount := getArgumentCount(node, list, sourceFile, c)
	argumentsSpan := getApplicableSpanForArguments(list, node, sourceFile)
	return &argumentOrParameterListInfo{
		list:          list,
		argumentIndex: argumentIndex,
		argumentCount: argumentCount,
		argumentsSpan: argumentsSpan,
	}
}

func getApplicableSpanForArguments(argumentList *ast.NodeList, node *ast.Node, sourceFile *ast.SourceFile) core.TextRange {
	// We use full start and skip trivia on the end because we want to include trivia on
	// both sides. For example,
	//
	//    foo(   /*comment */     a, b, c      /*comment*/     )
	//        |                                               |
	//
	// The applicable span is from the first bar to the second bar (inclusive,
	// but not including parentheses)
	if argumentList == nil && node != nil {
		// If the user has just opened a list, and there are no arguments.
		// For example, foo(    )
		//                  |  |
		return core.NewTextRange(node.End(), scanner.SkipTrivia(sourceFile.Text(), node.End()))
	}
	applicableSpanStart := argumentList.Pos()
	applicableSpanEnd := scanner.SkipTrivia(sourceFile.Text(), argumentList.End())
	return core.NewTextRange(applicableSpanStart, applicableSpanEnd)
}

type argumentOrParameterListAndIndex struct {
	list          *ast.NodeList
	argumentIndex int
}

func getArgumentOrParameterListAndIndex(node *ast.Node, sourceFile *ast.SourceFile, c *checker.Checker) *argumentOrParameterListAndIndex {
	if node.Kind == ast.KindLessThanToken || node.Kind == ast.KindOpenParenToken {
		// Find the list that starts right *after* the < or ( token.
		// If the user has just opened a list, consider this item 0.
		list := getChildListThatStartsWithOpenerToken(node.Parent, node)
		return &argumentOrParameterListAndIndex{
			list:          list,
			argumentIndex: 0,
		}
	} else {
		// findListItemInfo can return undefined if we are not in parent's argument list
		// or type argument list. This includes cases where the cursor is:
		//   - To the right of the closing parenthesis, non-substitution template, or template tail.
		//   - Between the type arguments and the arguments (greater than token)
		//   - On the target of the call (parent.func)
		//   - On the 'new' keyword in a 'new' expression
		list := findContainingList(node, sourceFile)
		if list == nil {
			return nil
		}
		return &argumentOrParameterListAndIndex{
			list: list,
			// Find the index of the argument that contains the node.
			argumentIndex: getArgumentIndex(node, list, sourceFile, c),
		}
	}
}

func getChildListThatStartsWithOpenerToken(parent *ast.Node, openerToken *ast.Node) *ast.NodeList { //!!!
	if ast.IsCallExpression(parent) {
		parentCallExpression := parent.AsCallExpression()
		if openerToken.Kind == ast.KindLessThanToken {
			return parentCallExpression.TypeArgumentList()
		}
		return parentCallExpression.Arguments
	} else if ast.IsNewExpression(parent) {
		parentNewExpression := parent.AsNewExpression()
		if openerToken.Kind == ast.KindLessThanToken {
			return parentNewExpression.TypeArgumentList()
		}
		return parentNewExpression.Arguments
	}
	return nil
}

func tryGetParameterInfo(startingToken *ast.Node, sourceFile *ast.SourceFile, c *checker.Checker) *argumentListInfo {
	node := getAdjustedNode(startingToken)
	if node == nil {
		return nil
	}
	info := getContextualSignatureLocationInfo(node, sourceFile, c)
	if info == nil {
		return nil
	}

	// for optional function condition
	nonNullableContextualType := c.GetNonNullableType(info.contextualType)
	if nonNullableContextualType == nil {
		return nil
	}

	symbol := nonNullableContextualType.Symbol()
	if symbol == nil {
		return nil
	}

	signatures := c.GetSignaturesOfType(nonNullableContextualType, checker.SignatureKindCall)
	if signatures == nil || signatures[len(signatures)-1] == nil {
		return nil
	}
	signature := signatures[len(signatures)-1]

	contextualInvocation := &contextualInvocation{
		signature: signature,
		node:      startingToken,
		symbol:    chooseBetterSymbol(symbol),
	}
	return &argumentListInfo{
		isTypeParameterList: false,
		invocation:          &invocation{contextualInvocation: contextualInvocation},
		argumentsSpan:       info.argumentsSpan,
		argumentIndex:       info.argumentIndex,
		argumentCount:       info.argumentCount,
	}
}

func chooseBetterSymbol(s *ast.Symbol) *ast.Symbol {
	if s.Name == ast.InternalSymbolNameType {
		for _, d := range s.Declarations {
			if ast.IsFunctionTypeNode(d) && ast.CanHaveSymbol(d.Parent) {
				return d.Parent.Symbol()
			}
		}
	}
	return s
}

func getContextualSignatureLocationInfo(node *ast.Node, sourceFile *ast.SourceFile, c *checker.Checker) *contextualSignatureLocationInfo {
	parent := node.Parent
	switch parent.Kind {
	case ast.KindParenthesizedExpression, ast.KindMethodDeclaration, ast.KindFunctionExpression, ast.KindArrowFunction:
		info := getArgumentOrParameterListInfo(node, sourceFile, c)
		if info == nil {
			return nil
		}
		argumentIndex := info.argumentIndex
		argumentCount := info.argumentCount
		argumentsSpan := info.argumentsSpan

		var contextualType *checker.Type
		if ast.IsMethodDeclaration(parent) {
			contextualType = c.GetContextualTypeForObjectLiteralElement(parent, checker.ContextFlagsNone)
		} else {
			contextualType = c.GetContextualType(parent, checker.ContextFlagsNone)
		}
		if contextualType != nil {
			return &contextualSignatureLocationInfo{
				contextualType: contextualType,
				argumentIndex:  argumentIndex,
				argumentCount:  argumentCount,
				argumentsSpan:  argumentsSpan,
			}
		}
		return nil
	case ast.KindBinaryExpression:
		highestBinary := getHighestBinary(parent.AsBinaryExpression())
		contextualType := c.GetContextualType(highestBinary.AsNode(), checker.ContextFlagsNone)
<<<<<<< HEAD
		if node.Kind != ast.KindOpenParenToken {
			argumentIndex := ptrTo(countBinaryExpressionParameters(parent.AsBinaryExpression()) - 1)
=======
		argumentIndex := 0
		if node.Kind != ast.KindOpenParenToken {
			argumentIndex = countBinaryExpressionParameters(parent.AsBinaryExpression()) - 1
>>>>>>> 3d33f0e4
			argumentCount := countBinaryExpressionParameters(highestBinary)
			if contextualType != nil {
				return &contextualSignatureLocationInfo{
					contextualType: contextualType,
					argumentIndex:  argumentIndex,
					argumentCount:  argumentCount,
					argumentsSpan:  core.NewTextRange(parent.Pos(), parent.End()),
				}
			}
			return nil
		}
	}
	return nil
}

func getHighestBinary(b *ast.BinaryExpression) *ast.BinaryExpression {
	if ast.IsBinaryExpression(b.Parent) {
		return getHighestBinary(b.Parent.AsBinaryExpression())
	}
	return b
}

func countBinaryExpressionParameters(b *ast.BinaryExpression) int {
	if ast.IsBinaryExpression(b.Left) {
		return countBinaryExpressionParameters(b.Left.AsBinaryExpression()) + 1
	}
	return 2
}

func getTokenFromNodeList(nodeList *ast.NodeList, nodeListParent *ast.Node, sourceFile *ast.SourceFile) []*ast.Node {
	if nodeList == nil || nodeListParent == nil {
		return nil
	}
	left := nodeList.Pos()
	nodeListIndex := 0
	var tokens []*ast.Node
	for left < nodeList.End() {
		if len(nodeList.Nodes) > nodeListIndex && left == nodeList.Nodes[nodeListIndex].Pos() {
			tokens = append(tokens, nodeList.Nodes[nodeListIndex])
			left = nodeList.Nodes[nodeListIndex].End()
			nodeListIndex++
		} else {
			scanner := scanner.GetScannerForSourceFile(sourceFile, left)
			token := scanner.Token()
			tokenFullStart := scanner.TokenFullStart()
			tokenEnd := scanner.TokenEnd()
			tokens = append(tokens, sourceFile.GetOrCreateToken(token, tokenFullStart, tokenEnd, nodeListParent))
			left = tokenEnd
		}
	}
	return tokens
}

func containsNode(nodes []*ast.Node, node *ast.Node) bool {
	for i := range nodes {
		if nodes[i] == node {
			return true
		}
	}
	return false
}

func getArgumentListInfoForTemplate(tagExpression *ast.TaggedTemplateExpression, argumentIndex int, sourceFile *ast.SourceFile) *argumentListInfo {
	// argumentCount is either 1 or (numSpans + 1) to account for the template strings array argument.
	argumentCount := 1
	if !isNoSubstitutionTemplateLiteral(tagExpression.Template) {
		argumentCount = len(tagExpression.Template.AsTemplateExpression().TemplateSpans.Nodes) + 1
	}
	if argumentIndex != 0 {
		debug.AssertLessThan(argumentIndex, argumentCount)
	}
	return &argumentListInfo{
		isTypeParameterList: false,
		invocation:          &invocation{callInvocation: &callInvocation{node: tagExpression.AsNode()}},
		argumentIndex:       argumentIndex,
		argumentCount:       argumentCount,
		argumentsSpan:       getApplicableRangeForTaggedTemplate(tagExpression, sourceFile),
	}
}

func getApplicableRangeForTaggedTemplate(taggedTemplate *ast.TaggedTemplateExpression, sourceFile *ast.SourceFile) core.TextRange {
	template := taggedTemplate.Template
	applicableSpanStart := scanner.GetTokenPosOfNode(template, sourceFile, false)
	applicableSpanEnd := template.End()

	// We need to adjust the end position for the case where the template does not have a tail.
	// Otherwise, we will not show signature help past the expression.
	// For example,
	//
	//      ` ${ 1 + 1 foo(10)
	//       |       |
	// This is because a Missing node has no width. However, what we actually want is to include trivia
	// leading up to the next token in case the user is about to type in a TemplateMiddle or TemplateTail.
	if template.Kind == ast.KindTemplateExpression {
		templateSpans := template.AsTemplateExpression().TemplateSpans
		lastSpan := templateSpans.Nodes[len(templateSpans.Nodes)-1]
		if lastSpan.AsTemplateSpan().Literal.End()-lastSpan.AsTemplateSpan().Literal.Pos() == 0 {
			applicableSpanEnd = scanner.SkipTrivia(sourceFile.Text(), applicableSpanEnd)
		}
	}

	return core.NewTextRange(applicableSpanStart, applicableSpanEnd-applicableSpanStart)
}<|MERGE_RESOLUTION|>--- conflicted
+++ resolved
@@ -1049,14 +1049,8 @@
 	case ast.KindBinaryExpression:
 		highestBinary := getHighestBinary(parent.AsBinaryExpression())
 		contextualType := c.GetContextualType(highestBinary.AsNode(), checker.ContextFlagsNone)
-<<<<<<< HEAD
 		if node.Kind != ast.KindOpenParenToken {
-			argumentIndex := ptrTo(countBinaryExpressionParameters(parent.AsBinaryExpression()) - 1)
-=======
-		argumentIndex := 0
-		if node.Kind != ast.KindOpenParenToken {
-			argumentIndex = countBinaryExpressionParameters(parent.AsBinaryExpression()) - 1
->>>>>>> 3d33f0e4
+			argumentIndex := countBinaryExpressionParameters(parent.AsBinaryExpression()) - 1
 			argumentCount := countBinaryExpressionParameters(highestBinary)
 			if contextualType != nil {
 				return &contextualSignatureLocationInfo{
