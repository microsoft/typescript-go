--- conflicted
+++ resolved
@@ -4,12 +4,6 @@
 	"context"
 
 	"github.com/microsoft/typescript-go/internal/ast"
-<<<<<<< HEAD
-	"github.com/microsoft/typescript-go/internal/diagnostics"
-	"github.com/microsoft/typescript-go/internal/diagnosticwriter"
-	"github.com/microsoft/typescript-go/internal/locale"
-=======
->>>>>>> 5bec4c39
 	"github.com/microsoft/typescript-go/internal/ls/lsconv"
 	"github.com/microsoft/typescript-go/internal/lsp/lsproto"
 )
@@ -47,77 +41,4 @@
 		}
 	}
 	return lspDiagnostics
-<<<<<<< HEAD
-}
-
-func (l *LanguageService) toLSPDiagnostic(ctx context.Context, diagnostic *ast.Diagnostic) *lsproto.Diagnostic {
-	clientOptions := lsproto.GetClientCapabilities(ctx).TextDocument.Diagnostic
-	var severity lsproto.DiagnosticSeverity
-	switch diagnostic.Category() {
-	case diagnostics.CategorySuggestion:
-		severity = lsproto.DiagnosticSeverityHint
-	case diagnostics.CategoryMessage:
-		severity = lsproto.DiagnosticSeverityInformation
-	case diagnostics.CategoryWarning:
-		severity = lsproto.DiagnosticSeverityWarning
-	default:
-		severity = lsproto.DiagnosticSeverityError
-	}
-
-	locale := locale.FromContext(ctx)
-
-	var relatedInformation []*lsproto.DiagnosticRelatedInformation
-	if clientOptions.RelatedInformation {
-		relatedInformation = make([]*lsproto.DiagnosticRelatedInformation, 0, len(diagnostic.RelatedInformation()))
-		for _, related := range diagnostic.RelatedInformation() {
-			relatedInformation = append(relatedInformation, &lsproto.DiagnosticRelatedInformation{
-				Location: lsproto.Location{
-					Uri:   lsconv.FileNameToDocumentURI(related.File().FileName()),
-					Range: l.converters.ToLSPRange(related.File(), related.Loc()),
-				},
-				Message: related.Localize(locale),
-			})
-		}
-	}
-
-	var tags []lsproto.DiagnosticTag
-	if len(clientOptions.TagSupport.ValueSet) > 0 && (diagnostic.ReportsUnnecessary() || diagnostic.ReportsDeprecated()) {
-		tags = make([]lsproto.DiagnosticTag, 0, 2)
-		if diagnostic.ReportsUnnecessary() && slices.Contains(clientOptions.TagSupport.ValueSet, lsproto.DiagnosticTagUnnecessary) {
-			tags = append(tags, lsproto.DiagnosticTagUnnecessary)
-		}
-		if diagnostic.ReportsDeprecated() && slices.Contains(clientOptions.TagSupport.ValueSet, lsproto.DiagnosticTagDeprecated) {
-			tags = append(tags, lsproto.DiagnosticTagDeprecated)
-		}
-	}
-
-	return &lsproto.Diagnostic{
-		Range: l.converters.ToLSPRange(diagnostic.File(), diagnostic.Loc()),
-		Code: &lsproto.IntegerOrString{
-			Integer: ptrTo(diagnostic.Code()),
-		},
-		Severity:           &severity,
-		Message:            messageChainToString(diagnostic, locale),
-		Source:             ptrTo("ts"),
-		RelatedInformation: ptrToSliceIfNonEmpty(relatedInformation),
-		Tags:               ptrToSliceIfNonEmpty(tags),
-	}
-}
-
-func messageChainToString(diagnostic *ast.Diagnostic, locale locale.Locale) string {
-	if len(diagnostic.MessageChain()) == 0 {
-		return diagnostic.Localize(locale)
-	}
-	var b strings.Builder
-	diagnosticwriter.WriteFlattenedDiagnosticMessage(&b, diagnostic, "\n", locale)
-	return b.String()
-}
-
-func ptrToSliceIfNonEmpty[T any](s []T) *[]T {
-	if len(s) == 0 {
-		return nil
-	}
-	return &s
-=======
->>>>>>> 5bec4c39
 }