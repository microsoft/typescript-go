package ls

import (
	"cmp"
	"context"
	"fmt"
	"slices"
	"strings"
	"sync"

	"github.com/microsoft/typescript-go/internal/ast"
	"github.com/microsoft/typescript-go/internal/astnav"
	"github.com/microsoft/typescript-go/internal/binder"
	"github.com/microsoft/typescript-go/internal/checker"
	"github.com/microsoft/typescript-go/internal/collections"
	"github.com/microsoft/typescript-go/internal/compiler"
	"github.com/microsoft/typescript-go/internal/core"
	"github.com/microsoft/typescript-go/internal/debug"
	"github.com/microsoft/typescript-go/internal/ls/lsconv"
	"github.com/microsoft/typescript-go/internal/lsp/lsproto"
	"github.com/microsoft/typescript-go/internal/scanner"
	"github.com/microsoft/typescript-go/internal/stringutil"

	"github.com/microsoft/typescript-go/internal/tspath"
)

// === types for settings ===
type referenceUse int

const (
	referenceUseNone       referenceUse = 0
	referenceUseOther      referenceUse = 1
	referenceUseReferences referenceUse = 2
	referenceUseRename     referenceUse = 3
)

type refOptions struct {
	findInStrings       bool
	findInComments      bool
	use                 referenceUse // other, references, rename
	implementations     bool
	useAliasesForRename bool // renamed from providePrefixAndSuffixTextForRename. default: true
}

// === types for results ===

type refInfo struct {
	file       *ast.SourceFile
	fileName   string
	reference  *ast.FileReference
	unverified bool
}

type SymbolAndEntries struct {
	definition *Definition
	references []*ReferenceEntry
}

func NewSymbolAndEntries(kind DefinitionKind, node *ast.Node, symbol *ast.Symbol, references []*ReferenceEntry) *SymbolAndEntries {
	return &SymbolAndEntries{
		&Definition{
			Kind:   kind,
			node:   node,
			symbol: symbol,
		},
		references,
	}
}

type DefinitionKind int

const (
	definitionKindSymbol               DefinitionKind = 0
	definitionKindLabel                DefinitionKind = 1
	definitionKindKeyword              DefinitionKind = 2
	definitionKindThis                 DefinitionKind = 3
	definitionKindString               DefinitionKind = 4
	definitionKindTripleSlashReference DefinitionKind = 5
)

type Definition struct {
	Kind               DefinitionKind
	symbol             *ast.Symbol
	node               *ast.Node
	tripleSlashFileRef *tripleSlashDefinition
}
type tripleSlashDefinition struct {
	reference *ast.FileReference
	file      *ast.SourceFile
}

type entryKind int

const (
	entryKindNone                       entryKind = 0
	entryKindRange                      entryKind = 1
	entryKindNode                       entryKind = 2
	entryKindStringLiteral              entryKind = 3
	entryKindSearchedLocalFoundProperty entryKind = 4
	entryKindSearchedPropertyFoundLocal entryKind = 5
)

type ReferenceEntry struct {
	kind      entryKind
	node      *ast.Node
	context   *ast.Node // !!! ContextWithStartAndEndNode, optional
	fileName  string
	textRange *core.TextRange
	lspRange  *lsproto.Location
}

func (entry *SymbolAndEntries) canUseDefinitionSymbol() bool {
	if entry.definition == nil {
		return false
	}

	switch entry.definition.Kind {
	case definitionKindSymbol, definitionKindThis:
		return entry.definition.symbol != nil
	case definitionKindTripleSlashReference:
		// !!! TODO : need to find file reference instead?
		// May need to return true to indicate this to be file search instead and might need to do for import stuff as well
		// For now
		return false
	default:
		return false
	}
}

func (l *LanguageService) getRangeOfEntry(entry *ReferenceEntry) *lsproto.Range {
	return &l.resolveEntry(entry).lspRange.Range
}

func (l *LanguageService) getFileNameOfEntry(entry *ReferenceEntry) lsproto.DocumentUri {
	return l.resolveEntry(entry).lspRange.Uri
}

func (l *LanguageService) getLocationOfEntry(entry *ReferenceEntry) *lsproto.Location {
	return l.resolveEntry(entry).lspRange
}

func (l *LanguageService) resolveEntry(entry *ReferenceEntry) *ReferenceEntry {
	if entry.textRange == nil {
		sourceFile := ast.GetSourceFileOfNode(entry.node)
		textRange := getRangeOfNode(entry.node, sourceFile, nil /*endNode*/)
		entry.textRange = &textRange
		entry.fileName = sourceFile.FileName()
	}
	if entry.lspRange == nil {
		location := l.getMappedLocation(entry.fileName, *entry.textRange)
		entry.lspRange = &location
	}
	return entry
}

func newNodeEntryWithKind(node *ast.Node, kind entryKind) *ReferenceEntry {
	e := newNodeEntry(node)
	e.kind = kind
	return e
}

func newNodeEntry(node *ast.Node) *ReferenceEntry {
	// creates nodeEntry with `kind == entryKindNode`
	return &ReferenceEntry{
		kind:    entryKindNode,
		node:    core.OrElse(node.Name(), node),
		context: getContextNodeForNodeEntry(node),
	}
}

func getContextNodeForNodeEntry(node *ast.Node) *ast.Node {
	if ast.IsDeclaration(node) {
		return getContextNode(node)
	}

	if node.Parent == nil {
		return nil
	}

	if !ast.IsDeclaration(node.Parent) && node.Parent.Kind != ast.KindExportAssignment && node.Parent.Kind != ast.KindJSExportAssignment {
		// Special property assignment in javascript
		if ast.IsInJSFile(node) {
			// !!! jsdoc: check if branch still needed
			binaryExpression := core.IfElse(node.Parent.Kind == ast.KindBinaryExpression,
				node.Parent,
				core.IfElse(ast.IsAccessExpression(node.Parent) && node.Parent.Parent.Kind == ast.KindBinaryExpression && node.Parent.Parent.AsBinaryExpression().Left == node.Parent,
					node.Parent.Parent,
					nil))
			if binaryExpression != nil && ast.GetAssignmentDeclarationKind(binaryExpression.AsBinaryExpression()) != ast.JSDeclarationKindNone {
				return getContextNode(binaryExpression)
			}
		}

		// Jsx Tags
		switch node.Parent.Kind {
		case ast.KindJsxOpeningElement, ast.KindJsxClosingElement:
			return node.Parent.Parent
		case ast.KindJsxSelfClosingElement, ast.KindLabeledStatement, ast.KindBreakStatement, ast.KindContinueStatement:
			return node.Parent
		case ast.KindStringLiteral, ast.KindNoSubstitutionTemplateLiteral:
			if validImport := tryGetImportFromModuleSpecifier(node); validImport != nil {
				declOrStatement := ast.FindAncestor(validImport, func(*ast.Node) bool {
					return ast.IsDeclaration(node) || ast.IsStatement(node) || ast.IsJSDocTag(node)
				})
				if ast.IsDeclaration(declOrStatement) {
					return getContextNode(declOrStatement)
				}
				return declOrStatement
			}
		}

		// Handle computed property name
		propertyName := ast.FindAncestor(node, ast.IsComputedPropertyName)
		if propertyName != nil {
			return getContextNode(propertyName.Parent)
		}
		return nil
	}

	if node.Parent.Name() == node || // node is name of declaration, use parent
		node.Parent.Kind == ast.KindConstructor ||
		node.Parent.Kind == ast.KindExportAssignment ||
		node.Parent.Kind == ast.KindJSExportAssignment ||
		// Property name of the import export specifier or binding pattern, use parent
		((ast.IsImportOrExportSpecifier(node.Parent) || node.Parent.Kind == ast.KindBindingElement) && node.Parent.PropertyName() == node) ||
		// Is default export
		(node.Kind == ast.KindDefaultKeyword && ast.HasSyntacticModifier(node.Parent, ast.ModifierFlagsExportDefault)) {
		return getContextNode(node.Parent)
	}

	return nil
}

func getContextNode(node *ast.Node) *ast.Node {
	if node == nil {
		return nil
	}
	switch node.Kind {
	case ast.KindVariableDeclaration:
		if !ast.IsVariableDeclarationList(node.Parent) || len(node.Parent.AsVariableDeclarationList().Declarations.Nodes) != 1 {
			return node
		} else if ast.IsVariableStatement(node.Parent.Parent) {
			return node.Parent.Parent
		} else if ast.IsForInOrOfStatement(node.Parent.Parent) {
			return getContextNode(node.Parent.Parent)
		}
		return node.Parent

	case ast.KindBindingElement:
		return getContextNode(node.Parent.Parent)

	case ast.KindImportSpecifier:
		return node.Parent.Parent.Parent

	case ast.KindExportSpecifier, ast.KindNamespaceImport:
		return node.Parent.Parent

	case ast.KindImportClause, ast.KindNamespaceExport:
		return node.Parent

	case ast.KindBinaryExpression:
		return core.IfElse(node.Parent.Kind == ast.KindExpressionStatement, node.Parent, node)

	case ast.KindForOfStatement, ast.KindForInStatement:
		// !!! not implemented
		return nil

	case ast.KindPropertyAssignment, ast.KindShorthandPropertyAssignment:
		if ast.IsArrayLiteralOrObjectLiteralDestructuringPattern(node.Parent) {
			return getContextNode(ast.FindAncestor(node.Parent, func(node *ast.Node) bool {
				return node.Kind == ast.KindBinaryExpression || ast.IsForInOrOfStatement(node)
			}))
		}
		return node
	case ast.KindSwitchStatement:
		// !!! not implemented
		return nil
	default:
		return node
	}
}

// utils
func (l *LanguageService) getLspRangeOfNode(node *ast.Node, sourceFile *ast.SourceFile, endNode *ast.Node) *lsproto.Range {
	if sourceFile == nil {
		sourceFile = ast.GetSourceFileOfNode(node)
	}
	textRange := getRangeOfNode(node, sourceFile, endNode)
	return l.createLspRangeFromBounds(textRange.Pos(), textRange.End(), sourceFile)
}

func getRangeOfNode(node *ast.Node, sourceFile *ast.SourceFile, endNode *ast.Node) core.TextRange {
	if sourceFile == nil {
		sourceFile = ast.GetSourceFileOfNode(node)
	}
	start := scanner.GetTokenPosOfNode(node, sourceFile, false /*includeJsDoc*/)
	end := core.IfElse(endNode != nil, endNode, node).End()
	if ast.IsStringLiteralLike(node) && (end-start) > 2 {
		if endNode != nil {
			panic("endNode is not nil for stringLiteralLike")
		}
		start += 1
		end -= 1
	}
	if endNode != nil && endNode.Kind == ast.KindCaseBlock {
		end = endNode.Pos()
	}
	return core.NewTextRange(start, end)
}

func isValidReferencePosition(node *ast.Node, searchSymbolName string) bool {
	switch node.Kind {
	case ast.KindPrivateIdentifier:
		// !!!
		// if (isJSDocMemberName(node.Parent)) {
		// 	return true;
		// }
		return len(node.Text()) == len(searchSymbolName)
	case ast.KindIdentifier:
		return len(node.Text()) == len(searchSymbolName)
	case ast.KindNoSubstitutionTemplateLiteral, ast.KindStringLiteral:
		return len(node.Text()) == len(searchSymbolName) && (isLiteralNameOfPropertyDeclarationOrIndexAccess(node) ||
			isNameOfModuleDeclaration(node) ||
			isExpressionOfExternalModuleImportEqualsDeclaration(node) ||
			// !!! object.defineProperty
			// (ast.IsCallExpression(node.Parent) && ast.IsBindableObjectDefinePropertyCall(node.Parent) && node.Parent.Arguments()[1] == node) ||
			ast.IsImportOrExportSpecifier(node.Parent))
	case ast.KindNumericLiteral:
		return isLiteralNameOfPropertyDeclarationOrIndexAccess(node) && len(node.Text()) == len(searchSymbolName)
	case ast.KindDefaultKeyword:
		return len("default") == len(searchSymbolName)
	}
	return false
}

func isForRenameWithPrefixAndSuffixText(options refOptions) bool {
	return options.use == referenceUseRename && options.useAliasesForRename
}

func skipPastExportOrImportSpecifierOrUnion(symbol *ast.Symbol, node *ast.Node, checker *checker.Checker, useLocalSymbolForExportSpecifier bool) *ast.Symbol {
	if node == nil {
		return nil
	}
	parent := node.Parent
	if parent.Kind == ast.KindExportSpecifier && useLocalSymbolForExportSpecifier {
		return getLocalSymbolForExportSpecifier(node.AsIdentifier(), symbol, parent.AsExportSpecifier(), checker)
	}
	// If the symbol is declared as part of a declaration like `{ type: "a" } | { type: "b" }`, use the property on the union type to get more references.
	return core.FirstNonNil(symbol.Declarations, func(decl *ast.Node) *ast.Symbol {
		if decl.Parent == nil {
			// Ignore UMD module and global merge
			if symbol.Flags&ast.SymbolFlagsTransient != 0 {
				return nil
			}
			// Assertions for GH#21814. We should be handling SourceFile symbols in `getReferencedSymbolsForModule` instead of getting here.
			panic(fmt.Sprintf("Unexpected symbol at %s: %s", node.Kind.String(), symbol.Name))
		}
		if decl.Parent.Kind == ast.KindTypeLiteral && decl.Parent.Parent.Kind == ast.KindUnionType {
			return checker.GetPropertyOfType(checker.GetTypeFromTypeNode(decl.Parent.Parent), symbol.Name)
		}
		return nil
	})
}

func getSymbolScope(symbol *ast.Symbol) *ast.Node {
	// If this is the symbol of a named function expression or named class expression,
	// then named references are limited to its own scope.
	valueDeclaration := symbol.ValueDeclaration
	if valueDeclaration != nil && (valueDeclaration.Kind == ast.KindFunctionExpression || valueDeclaration.Kind == ast.KindClassExpression) {
		return valueDeclaration
	}

	if len(symbol.Declarations) == 0 {
		return nil
	}

	declarations := symbol.Declarations
	// If this is private property or method, the scope is the containing class
	if symbol.Flags&(ast.SymbolFlagsProperty|ast.SymbolFlagsMethod) != 0 {
		privateDeclaration := core.Find(declarations, func(d *ast.Node) bool {
			return ast.HasModifier(d, ast.ModifierFlagsPrivate) || ast.IsPrivateIdentifierClassElementDeclaration(d)
		})
		if privateDeclaration != nil {
			return ast.FindAncestorKind(privateDeclaration, ast.KindClassDeclaration)
		}
		// Else this is a public property and could be accessed from anywhere.
		return nil
	}

	// If symbol is of object binding pattern element without property name we would want to
	// look for property too and that could be anywhere
	if core.Some(declarations, isObjectBindingElementWithoutPropertyName) {
		return nil
	}

	/*
		If the symbol has a parent, it's globally visible unless:
		- It's a private property (handled above).
		- It's a type parameter.
		- The parent is an external module: then we should only search in the module (and recurse on the export later).
		- But if the parent has `export as namespace`, the symbol is globally visible through that namespace.
	*/
	exposedByParent := symbol.Parent != nil && symbol.Flags&ast.SymbolFlagsTypeParameter == 0
	if exposedByParent && !(checker.IsExternalModuleSymbol(symbol.Parent) && symbol.Parent.GlobalExports == nil) {
		return nil
	}

	var scope *ast.Node
	for _, declaration := range declarations {
		container := getContainerNode(declaration)
		if scope != nil && scope != container {
			// Different declarations have different containers, bail out
			return nil
		}

		if container == nil || (container.Kind == ast.KindSourceFile && !ast.IsExternalOrCommonJSModule(container.AsSourceFile())) {
			// This is a global variable and not an external module, any declaration defined
			// within this scope is visible outside the file
			return nil
		}

		scope = container
	}

	// If symbol.parent, this means we are in an export of an external module. (Otherwise we would have returned `undefined` above.)
	// For an export of a module, we may be in a declaration file, and it may be accessed elsewhere. E.g.:
	//     declare module "a" { export type T = number; }
	//     declare module "b" { import { T } from "a"; export const x: T; }
	// So we must search the whole source file. (Because we will mark the source file as seen, we we won't return to it when searching for imports.)
	if exposedByParent {
		return ast.GetSourceFileOfNode(scope).AsNode()
	}
	return scope // TODO: GH#18217
}

// === functions on (*ls) ===

type position struct {
	uri lsproto.DocumentUri
	pos lsproto.Position
}

var _ lsproto.HasTextDocumentPosition = (*position)(nil)

func (nld *position) TextDocumentURI() lsproto.DocumentUri   { return nld.uri }
func (nld *position) TextDocumentPosition() lsproto.Position { return nld.pos }

type NonLocalDefinition struct {
	position
	GetSourcePosition    func() lsproto.HasTextDocumentPosition
	GetGeneratedPosition func() lsproto.HasTextDocumentPosition
}

func getFileAndStartPosFromDeclaration(declaration *ast.Node) (*ast.SourceFile, core.TextPos) {
	file := ast.GetSourceFileOfNode(declaration)
	name := core.OrElse(ast.GetNameOfDeclaration(declaration), declaration)
	textRange := getRangeOfNode(name, file, nil /*endNode*/)

	return file, core.TextPos(textRange.Pos())
}

func (l *LanguageService) GetNonLocalDefinition(ctx context.Context, entry *SymbolAndEntries) *NonLocalDefinition {
	if !entry.canUseDefinitionSymbol() {
		return nil
	}

	program := l.GetProgram()
	checker, done := program.GetTypeChecker(ctx)
	defer done()
	emitResolver := checker.GetEmitResolver()
	for _, d := range entry.definition.symbol.Declarations {
		if isDefinitionVisible(emitResolver, d) {
			file, startPos := getFileAndStartPosFromDeclaration(d)
			fileName := file.FileName()
			return &NonLocalDefinition{
				position: position{
					uri: lsconv.FileNameToDocumentURI(fileName),
					pos: l.converters.PositionToLineAndCharacter(file, startPos),
				},
				GetSourcePosition: sync.OnceValue(func() lsproto.HasTextDocumentPosition {
					mapped := l.tryGetSourcePosition(fileName, startPos)
					if mapped != nil {
						return &position{
							uri: lsconv.FileNameToDocumentURI(mapped.FileName),
							pos: l.converters.PositionToLineAndCharacter(l.getScript(mapped.FileName), core.TextPos(mapped.Pos)),
						}
					}
					return nil
				}),
				GetGeneratedPosition: sync.OnceValue(func() lsproto.HasTextDocumentPosition {
					mapped := l.tryGetGeneratedPosition(fileName, startPos)
					if mapped != nil {
						return &position{
							uri: lsconv.FileNameToDocumentURI(mapped.FileName),
							pos: l.converters.PositionToLineAndCharacter(l.getScript(mapped.FileName), core.TextPos(mapped.Pos)),
						}
					}
					return nil
				}),
			}
		}
	}
	return nil
}

// This is special handling to determine if we should load up more projects and find location in other projects
// By default arrows (and such other ast kinds) are not visible as declaration emitter doesnt need them
// But we want to handle them specially so that they are visible if their parent is visible
func isDefinitionVisible(emitResolver *checker.EmitResolver, declaration *ast.Node) bool {
	if emitResolver.IsDeclarationVisible(declaration) {
		return true
	}
	if declaration.Parent == nil {
		return false
	}

	// Variable initializers are visible if variable is visible
	if ast.HasInitializer(declaration.Parent) && declaration.Parent.Initializer() == declaration {
		return isDefinitionVisible(emitResolver, declaration.Parent)
	}

	// Handle some exceptions here like arrow function, members of class and object literal expression which are technically not visible but we want the definition to be determined by its parent
	switch declaration.Kind {
	case ast.KindPropertyDeclaration,
		ast.KindGetAccessor,
		ast.KindSetAccessor,
		ast.KindMethodDeclaration:
		// Private/protected properties/methods are not visible
		if ast.HasModifier(declaration, ast.ModifierFlagsPrivate) || ast.IsPrivateIdentifier(declaration.Name()) {
			return false
		}
		// Public properties/methods are visible if its parents are visible, so:
		// falls through
		fallthrough
	case ast.KindConstructor,
		ast.KindPropertyAssignment,
		ast.KindShorthandPropertyAssignment,
		ast.KindObjectLiteralExpression,
		ast.KindClassExpression,
		ast.KindArrowFunction,
		ast.KindFunctionExpression:
		return isDefinitionVisible(emitResolver, declaration.Parent)
	default:
		return false
	}
}

func (l *LanguageService) ForEachOriginalDefinitionLocation(
	ctx context.Context,
	entry *SymbolAndEntries,
	cb func(lsproto.DocumentUri, lsproto.Position),
) {
	if !entry.canUseDefinitionSymbol() {
		return
	}

	program := l.GetProgram()
	for _, d := range entry.definition.symbol.Declarations {
		file, startPos := getFileAndStartPosFromDeclaration(d)
		fileName := file.FileName()
		if tspath.IsDeclarationFileName(fileName) {
			// Map to ts position
			mapped := l.tryGetSourcePosition(file.FileName(), startPos)
			if mapped != nil {
				cb(
					lsconv.FileNameToDocumentURI(mapped.FileName),
					l.converters.PositionToLineAndCharacter(l.getScript(mapped.FileName), core.TextPos(mapped.Pos)),
				)
			}
		} else if program.IsSourceFromProjectReference(l.toPath(fileName)) {
			cb(
				lsconv.FileNameToDocumentURI(fileName),
				l.converters.PositionToLineAndCharacter(file, startPos),
			)
		}
	}
}

func (l *LanguageService) ProvideSymbolsAndEntries(ctx context.Context, uri lsproto.DocumentUri, documentPosition lsproto.Position, isRename bool) (*ast.Node, []*SymbolAndEntries, bool) {
	// `findReferencedSymbols` except only computes the information needed to return reference locations
	program, sourceFile := l.getProgramAndFile(uri)
	position := int(l.converters.LineAndCharacterToPosition(sourceFile, documentPosition))

	node := astnav.GetTouchingPropertyName(sourceFile, position)
	if isRename && node.Kind != ast.KindIdentifier {
		return node, nil, false
	}

	var options refOptions
	if !isRename {
		options.use = referenceUseReferences
	} else {
		options.use = referenceUseRename
		options.useAliasesForRename = true
	}

	return node, l.getReferencedSymbolsForNode(ctx, position, node, program, program.GetSourceFiles(), options, nil), true
}

func (l *LanguageService) ProvideReferencesFromSymbolAndEntries(ctx context.Context, params *lsproto.ReferenceParams, originalNode *ast.Node, symbolsAndEntries []*SymbolAndEntries) (lsproto.ReferencesResponse, error) {
	// `findReferencedSymbols` except only computes the information needed to return reference locations
	locations := core.FlatMap(symbolsAndEntries, l.convertSymbolAndEntriesToLocations)
	return lsproto.LocationsOrNull{Locations: &locations}, nil
}

func (l *LanguageService) ProvideImplementations(ctx context.Context, params *lsproto.ImplementationParams) (lsproto.ImplementationResponse, error) {
	program, sourceFile := l.getProgramAndFile(params.TextDocument.Uri)
	position := int(l.converters.LineAndCharacterToPosition(sourceFile, params.Position))
	node := astnav.GetTouchingPropertyName(sourceFile, position)

	var seenNodes collections.Set[*ast.Node]
	var entries []*ReferenceEntry
	queue := l.getImplementationReferenceEntries(ctx, program, node, position)
	for len(queue) != 0 {
		if ctx.Err() != nil {
			return lsproto.LocationOrLocationsOrDefinitionLinksOrNull{}, ctx.Err()
		}

		entry := queue[0]
		queue = queue[1:]
		if !seenNodes.Has(entry.node) {
			seenNodes.Add(entry.node)
			entries = append(entries, entry)
			queue = append(queue, l.getImplementationReferenceEntries(ctx, program, entry.node, entry.node.Pos())...)
		}
	}

	if lsproto.GetClientCapabilities(ctx).TextDocument.Implementation.LinkSupport {
		links := l.convertEntriesToLocationLinks(entries)
		return lsproto.LocationOrLocationsOrDefinitionLinksOrNull{DefinitionLinks: &links}, nil
	}
	locations := l.convertEntriesToLocations(entries)
	return lsproto.LocationOrLocationsOrDefinitionLinksOrNull{Locations: &locations}, nil
}

func (l *LanguageService) getImplementationReferenceEntries(ctx context.Context, program *compiler.Program, node *ast.Node, position int) []*ReferenceEntry {
	options := refOptions{use: referenceUseReferences, implementations: true}
	symbolsAndEntries := l.getReferencedSymbolsForNode(ctx, position, node, program, program.GetSourceFiles(), options, nil)
	return core.FlatMap(symbolsAndEntries, func(s *SymbolAndEntries) []*ReferenceEntry { return s.references })
}

func (l *LanguageService) ProvideRenameFromSymbolAndEntries(ctx context.Context, params *lsproto.RenameParams, originalNode *ast.Node, symbolsAndEntries []*SymbolAndEntries) (lsproto.WorkspaceEditOrNull, error) {
	if originalNode.Kind != ast.KindIdentifier {
		return lsproto.WorkspaceEditOrNull{}, nil
	}

	program := l.GetProgram()
	entries := core.FlatMap(symbolsAndEntries, func(s *SymbolAndEntries) []*ReferenceEntry { return s.references })
	changes := make(map[lsproto.DocumentUri][]*lsproto.TextEdit)
	checker, done := program.GetTypeChecker(ctx)
	defer done()
	for _, entry := range entries {
		uri := l.getFileNameOfEntry(entry)
		textEdit := &lsproto.TextEdit{
			Range:   *l.getRangeOfEntry(entry),
			NewText: l.getTextForRename(originalNode, entry, params.NewName, checker),
		}
		changes[uri] = append(changes[uri], textEdit)
	}
	return lsproto.WorkspaceEditOrNull{
		WorkspaceEdit: &lsproto.WorkspaceEdit{
			Changes: &changes,
		},
	}, nil
}

func (l *LanguageService) getTextForRename(originalNode *ast.Node, entry *ReferenceEntry, newText string, checker *checker.Checker) string {
	if entry.kind != entryKindRange && (ast.IsIdentifier(originalNode) || ast.IsStringLiteralLike(originalNode)) {
		node := entry.node
		kind := entry.kind
		parent := node.Parent
		name := originalNode.Text()
		isShorthandAssignment := ast.IsShorthandPropertyAssignment(parent)
		switch {
		case isShorthandAssignment || (isObjectBindingElementWithoutPropertyName(parent) && parent.Name() == node && parent.AsBindingElement().DotDotDotToken == nil):
			if kind == entryKindSearchedLocalFoundProperty {
				return name + ": " + newText
			}
			if kind == entryKindSearchedPropertyFoundLocal {
				return newText + ": " + name
			}
			// In `const o = { x }; o.x`, symbolAtLocation at `x` in `{ x }` is the property symbol.
			// For a binding element `const { x } = o;`, symbolAtLocation at `x` is the property symbol.
			if isShorthandAssignment {
				grandParent := parent.Parent
				if ast.IsObjectLiteralExpression(grandParent) && ast.IsBinaryExpression(grandParent.Parent) && ast.IsModuleExportsAccessExpression(grandParent.Parent.AsBinaryExpression().Left) {
					return name + ": " + newText
				}
				return newText + ": " + name
			}
			return name + ": " + newText
		case ast.IsImportSpecifier(parent) && parent.PropertyName() == nil:
			// If the original symbol was using this alias, just rename the alias.
			var originalSymbol *ast.Symbol
			if ast.IsExportSpecifier(originalNode.Parent) {
				originalSymbol = checker.GetExportSpecifierLocalTargetSymbol(originalNode.Parent)
			} else {
				originalSymbol = checker.GetSymbolAtLocation(originalNode)
			}
			if slices.Contains(originalSymbol.Declarations, parent) {
				return name + " as " + newText
			}
			return newText
		case ast.IsExportSpecifier(parent) && parent.PropertyName() == nil:
			// If the symbol for the node is same as declared node symbol use prefix text
			if originalNode == entry.node || checker.GetSymbolAtLocation(originalNode) == checker.GetSymbolAtLocation(entry.node) {
				return name + " as " + newText
			}
			return newText + " as " + name
		}
	}
	return newText
}

// == functions for conversions ==
func (l *LanguageService) convertSymbolAndEntriesToLocations(s *SymbolAndEntries) []lsproto.Location {
	return l.convertEntriesToLocations(s.references)
}

func (l *LanguageService) convertEntriesToLocations(entries []*ReferenceEntry) []lsproto.Location {
	locations := make([]lsproto.Location, len(entries))
	for i, entry := range entries {
		locations[i] = *l.getLocationOfEntry(entry)
	}
	return locations
}

func (l *LanguageService) convertEntriesToLocationLinks(entries []*ReferenceEntry) []*lsproto.LocationLink {
	links := make([]*lsproto.LocationLink, len(entries))
	for i, entry := range entries {

		// Get the selection range (the actual reference)
		targetSelectionRange := &l.getLocationOfEntry(entry).Range
		targetRange := targetSelectionRange

		// For entries with nodes, compute ranges directly from the node
		if entry.node != nil {
			// Get the context range (broader scope including declaration context)
<<<<<<< HEAD
			contextNode := core.OrElse(getContextNode(entry.node), entry.node)
			contextTextRange := toContextRange(entry.textRange, l.program.GetSourceFile(entry.fileName), contextNode)
=======
			contextTextRange := toContextRange(&selectionTextRange, sourceFile, entry.context)
>>>>>>> e027a2a1
			if contextTextRange != nil {
				contextLocation := l.getMappedLocation(entry.fileName, *contextTextRange)
				targetRange = &contextLocation.Range
			}
		}

		links[i] = &lsproto.LocationLink{
			TargetUri:            lsconv.FileNameToDocumentURI(entry.fileName),
			TargetRange:          *targetRange,
			TargetSelectionRange: *targetSelectionRange,
		}
	}
	return links
}

func (l *LanguageService) mergeReferences(program *compiler.Program, referencesToMerge ...[]*SymbolAndEntries) []*SymbolAndEntries {
	result := []*SymbolAndEntries{}
	getSourceFileIndexOfEntry := func(program *compiler.Program, entry *ReferenceEntry) int {
		var sourceFile *ast.SourceFile
		if entry.kind == entryKindRange {
			sourceFile = program.GetSourceFile(entry.fileName)
		} else {
			sourceFile = ast.GetSourceFileOfNode(entry.node)
		}
		return slices.Index(program.SourceFiles(), sourceFile)
	}

	for _, references := range referencesToMerge {
		if len(references) == 0 {
			continue
		}
		if len(result) == 0 {
			result = references
			continue
		}
		for _, entry := range references {
			if entry.definition == nil || entry.definition.Kind != definitionKindSymbol {
				result = append(result, entry)
				continue
			}
			symbol := entry.definition.symbol
			refIndex := core.FindIndex(result, func(ref *SymbolAndEntries) bool {
				return ref.definition != nil &&
					ref.definition.Kind == definitionKindSymbol &&
					ref.definition.symbol == symbol
			})
			if refIndex == -1 {
				result = append(result, entry)
				continue
			}

			reference := result[refIndex]
			sortedRefs := append(reference.references, entry.references...)
			slices.SortStableFunc(sortedRefs, func(entry1, entry2 *ReferenceEntry) int {
				entry1File := getSourceFileIndexOfEntry(program, entry1)
				entry2File := getSourceFileIndexOfEntry(program, entry2)
				if entry1File != entry2File {
					return cmp.Compare(entry1File, entry2File)
				}

				return lsproto.CompareRanges(l.getRangeOfEntry(entry1), l.getRangeOfEntry(entry2))
			})
			result[refIndex] = &SymbolAndEntries{
				definition: reference.definition,
				references: sortedRefs,
			}
		}
	}
	return result
}

// === functions for find all ref implementation ===

func (l *LanguageService) getReferencedSymbolsForNode(ctx context.Context, position int, node *ast.Node, program *compiler.Program, sourceFiles []*ast.SourceFile, options refOptions, sourceFilesSet *collections.Set[string]) []*SymbolAndEntries {
	// !!! cancellationToken
	if sourceFilesSet == nil || sourceFilesSet.Len() == 0 {
		sourceFilesSet = collections.NewSetWithSizeHint[string](len(sourceFiles))
		for _, file := range sourceFiles {
			sourceFilesSet.Add(file.FileName())
		}
	}

	if options.use == referenceUseReferences || options.use == referenceUseRename {
		node = getAdjustedLocation(node, options.use == referenceUseRename, ast.GetSourceFileOfNode(node))
	}

	checker, done := program.GetTypeChecker(ctx)
	defer done()

	if node.Kind == ast.KindSourceFile {
		resolvedRef := getReferenceAtPosition(node.AsSourceFile(), position, program)
		if resolvedRef == nil || resolvedRef.file == nil {
			return nil
		}

		if moduleSymbol := checker.GetMergedSymbol(resolvedRef.file.Symbol); moduleSymbol != nil {
			return l.getReferencedSymbolsForModule(ctx, program, moduleSymbol /*excludeImportTypeOfExportEquals*/, false, sourceFiles, sourceFilesSet)
		}

		// !!! not implemented
		// fileIncludeReasons := program.getFileIncludeReasons();
		// if (!fileIncludeReasons) {
		// 	return nil
		// }
		return []*SymbolAndEntries{{
			definition: &Definition{Kind: definitionKindTripleSlashReference, tripleSlashFileRef: &tripleSlashDefinition{reference: resolvedRef.reference}},
			references: getReferencesForNonModule(resolvedRef.file, program /*fileIncludeReasons,*/),
		}}
	}

	if !options.implementations {
		// !!! cancellationToken
		if special := getReferencedSymbolsSpecial(node, sourceFiles); special != nil {
			return special
		}
	}

	// constructors should use the class symbol, detected by name, if present
	symbol := checker.GetSymbolAtLocation(core.IfElse(node.Kind == ast.KindConstructor && node.Parent.Name() != nil, node.Parent.Name(), node))
	// Could not find a symbol e.g. unknown identifier
	if symbol == nil {
		// String literal might be a property (and thus have a symbol), so do this here rather than in getReferencedSymbolsSpecial.
		if !options.implementations && ast.IsStringLiteralLike(node) {
			if isModuleSpecifierLike(node) {
				// !!! not implemented
				// fileIncludeReasons := program.GetFileIncludeReasons()
				// if referencedFile := program.GetResolvedModuleFromModuleSpecifier(node, nil /*sourceFile*/); referencedFile != nil {
				// return []*SymbolAndEntries{{
				// 	definition: &Definition{Kind: definitionKindString, node: node},
				// 	references: getReferencesForNonModule(referencedFile, program /*fileIncludeReasons,*/),
				// }}
				// }
				// Fall through to string literal references. This is not very likely to return
				// anything useful, but I guess it's better than nothing, and there's an existing
				// test that expects this to happen (fourslash/cases/untypedModuleImport.ts).
			}
			// !!! not implemented
			// return getReferencesForStringLiteral(node, sourceFiles, checker) // !!! cancellationToken
			return nil
		}
		return nil
	}

	if symbol.Name == ast.InternalSymbolNameExportEquals {
		return l.getReferencedSymbolsForModule(ctx, program, symbol.Parent, false /*excludeImportTypeOfExportEquals*/, sourceFiles, sourceFilesSet)
	}

	moduleReferences := l.getReferencedSymbolsForModuleIfDeclaredBySourceFile(ctx, symbol, program, sourceFiles, checker, options, sourceFilesSet) // !!! cancellationToken
	if moduleReferences != nil && symbol.Flags&ast.SymbolFlagsTransient == 0 {
		return moduleReferences
	}

	aliasedSymbol := getMergedAliasedSymbolOfNamespaceExportDeclaration(node, symbol, checker)
	moduleReferencesOfExportTarget := l.getReferencedSymbolsForModuleIfDeclaredBySourceFile(ctx, aliasedSymbol, program, sourceFiles, checker, options, sourceFilesSet) // !!! cancellationToken

	references := getReferencedSymbolsForSymbol(symbol, node, sourceFiles, sourceFilesSet, checker, options) // !!! cancellationToken
	return l.mergeReferences(program, moduleReferences, references, moduleReferencesOfExportTarget)
}

func (l *LanguageService) getReferencedSymbolsForModuleIfDeclaredBySourceFile(ctx context.Context, symbol *ast.Symbol, program *compiler.Program, sourceFiles []*ast.SourceFile, checker *checker.Checker, options refOptions, sourceFilesSet *collections.Set[string]) []*SymbolAndEntries {
	moduleSourceFileName := ""
	if symbol == nil || !((symbol.Flags&ast.SymbolFlagsModule != 0) && len(symbol.Declarations) != 0) {
		return nil
	}
	if moduleSourceFile := core.Find(symbol.Declarations, ast.IsSourceFile); moduleSourceFile != nil {
		moduleSourceFileName = moduleSourceFile.AsSourceFile().FileName()
	} else {
		return nil
	}
	exportEquals := symbol.Exports[ast.InternalSymbolNameExportEquals]
	// If exportEquals != nil, we're about to add references to `import("mod")` anyway, so don't double-count them.
	moduleReferences := l.getReferencedSymbolsForModule(ctx, program, symbol, exportEquals != nil, sourceFiles, sourceFilesSet)
	if exportEquals == nil || exportEquals.Flags&ast.SymbolFlagsAlias == 0 || !sourceFilesSet.Has(moduleSourceFileName) {
		return moduleReferences
	}
	symbol, _ = checker.ResolveAlias(exportEquals)
	return l.mergeReferences(program, moduleReferences, getReferencedSymbolsForSymbol(symbol /*node*/, nil, sourceFiles, sourceFilesSet, checker /*, cancellationToken*/, options))
}

func getReferencedSymbolsSpecial(node *ast.Node, sourceFiles []*ast.SourceFile) []*SymbolAndEntries {
	if isTypeKeyword(node.Kind) {
		// A void expression (i.e., `void foo()`) is not special, but the `void` type is.
		if node.Kind == ast.KindVoidKeyword && node.Parent.Kind == ast.KindVoidExpression {
			return nil
		}

		// A modifier readonly (like on a property declaration) is not special;
		// a readonly type keyword (like `readonly string[]`) is.
		if node.Kind == ast.KindReadonlyKeyword && !isReadonlyTypeOperator(node) {
			return nil
		}
		// Likewise, when we *are* looking for a special keyword, make sure we
		// *don't* include readonly member modifiers.
		return getAllReferencesForKeyword(
			sourceFiles,
			node.Kind,
			// cancellationToken,
			node.Kind == ast.KindReadonlyKeyword,
		)
	}

	if ast.IsImportMeta(node.Parent) && node.Parent.Name() == node {
		return getAllReferencesForImportMeta(sourceFiles)
	}

	if node.Kind == ast.KindStaticKeyword && node.Parent.Kind == ast.KindClassStaticBlockDeclaration {
		return []*SymbolAndEntries{{definition: &Definition{Kind: definitionKindKeyword, node: node}, references: []*ReferenceEntry{newNodeEntry(node)}}}
	}

	// Labels
	if isJumpStatementTarget(node) {
		// if we have a label definition, look within its statement for references, if not, then
		// the label is undefined and we have no results..
		if labelDefinition := getTargetLabel(node.Parent, node.Text()); labelDefinition != nil {
			return getLabelReferencesInNode(labelDefinition.Parent, labelDefinition)
		}
		return nil
	}

	if isLabelOfLabeledStatement(node) {
		// it is a label definition and not a target, search within the parent labeledStatement
		return getLabelReferencesInNode(node.Parent, node)
	}

	if isThis(node) {
		return getReferencesForThisKeyword(node, sourceFiles /*, cancellationToken*/)
	}

	if node.Kind == ast.KindSuperKeyword {
		return getReferencesForSuperKeyword(node)
	}

	return nil
}

func getLabelReferencesInNode(container *ast.Node, targetLabel *ast.Node) []*SymbolAndEntries {
	sourceFile := ast.GetSourceFileOfNode(container)
	labelName := targetLabel.Text()
	references := core.MapNonNil(getPossibleSymbolReferenceNodes(sourceFile, labelName, container), func(node *ast.Node) *ReferenceEntry {
		// Only pick labels that are either the target label, or have a target that is the target label
		if node == targetLabel.AsNode() || (isJumpStatementTarget(node) && getTargetLabel(node, labelName) == targetLabel) {
			return newNodeEntry(node)
		}
		return nil
	})
	return []*SymbolAndEntries{NewSymbolAndEntries(definitionKindLabel, targetLabel, nil, references)}
}

func getReferencesForThisKeyword(thisOrSuperKeyword *ast.Node, sourceFiles []*ast.SourceFile) []*SymbolAndEntries {
	searchSpaceNode := ast.GetThisContainer(thisOrSuperKeyword, false /*includeArrowFunctions*/, false /*includeClassComputedPropertyName*/)

	// Whether 'this' occurs in a static context within a class.
	staticFlag := ast.ModifierFlagsStatic
	isParameterName := func(node *ast.Node) bool {
		return node.Kind == ast.KindIdentifier && node.Parent.Kind == ast.KindParameter && node.Parent.Name() == node
	}

	switch searchSpaceNode.Kind {
	case ast.KindMethodDeclaration, ast.KindMethodSignature,
		ast.KindPropertyDeclaration, ast.KindPropertySignature, ast.KindConstructor, ast.KindGetAccessor, ast.KindSetAccessor:
		if (searchSpaceNode.Kind == ast.KindMethodDeclaration || searchSpaceNode.Kind == ast.KindMethodSignature) && ast.IsObjectLiteralMethod(searchSpaceNode) {
			staticFlag &= searchSpaceNode.ModifierFlags()
			searchSpaceNode = searchSpaceNode.Parent // re-assign to be the owning object literals
			break
		}
		staticFlag &= searchSpaceNode.ModifierFlags()
		searchSpaceNode = searchSpaceNode.Parent // re-assign to be the owning class
	case ast.KindSourceFile:
		if ast.IsExternalModule(searchSpaceNode.AsSourceFile()) || isParameterName(thisOrSuperKeyword) {
			return nil
		}
	case ast.KindFunctionDeclaration, ast.KindFunctionExpression:
		// Computed properties in classes are not handled here because references to this are illegal,
		// so there is no point finding references to them.
	default:
		return nil
	}

	filesToSearch := sourceFiles
	if searchSpaceNode.Kind == ast.KindSourceFile {
		filesToSearch = []*ast.SourceFile{searchSpaceNode.AsSourceFile()}
	}
	references := core.Map(
		core.FlatMap(filesToSearch, func(sourceFile *ast.SourceFile) []*ast.Node {
			// cancellationToken.throwIfCancellationRequested();
			return core.Filter(
				getPossibleSymbolReferenceNodes(sourceFile, "this", core.IfElse(searchSpaceNode.Kind == ast.KindSourceFile, sourceFile.AsNode(), searchSpaceNode)),
				func(node *ast.Node) bool {
					if !isThis(node) {
						return false
					}
					container := ast.GetThisContainer(node /*includeArrowFunctions*/, false /*includeClassComputedPropertyName*/, false)
					if !ast.CanHaveSymbol(container) {
						return false
					}
					switch searchSpaceNode.Kind {
					case ast.KindFunctionExpression, ast.KindFunctionDeclaration:
						return searchSpaceNode.Symbol() == container.Symbol()
					case ast.KindMethodDeclaration, ast.KindMethodSignature:
						return ast.IsObjectLiteralMethod(searchSpaceNode) && searchSpaceNode.Symbol() == container.Symbol()
					case ast.KindClassExpression, ast.KindClassDeclaration, ast.KindObjectLiteralExpression:
						// Make sure the container belongs to the same class/object literals
						// and has the appropriate static modifier from the original container.
						return container.Parent != nil && ast.CanHaveSymbol(container.Parent) && searchSpaceNode.Symbol() == container.Parent.Symbol() && ast.IsStatic(container) == (staticFlag != ast.ModifierFlagsNone)
					case ast.KindSourceFile:
						return container.Kind == ast.KindSourceFile && !ast.IsExternalModule(container.AsSourceFile()) && !isParameterName(node)
					}
					return false
				})
		}),
		func(n *ast.Node) *ReferenceEntry { return newNodeEntry(n) },
	)

	thisParameter := core.FirstNonNil(references, func(ref *ReferenceEntry) *ast.Node {
		if ref.node.Parent.Kind == ast.KindParameter {
			return ref.node
		}
		return nil
	})
	if thisParameter == nil {
		thisParameter = thisOrSuperKeyword
	}
	return []*SymbolAndEntries{NewSymbolAndEntries(definitionKindThis, thisParameter, searchSpaceNode.Symbol(), references)}
}

func getReferencesForSuperKeyword(superKeyword *ast.Node) []*SymbolAndEntries {
	searchSpaceNode := ast.GetSuperContainer(superKeyword, false /*stopOnFunctions*/)
	if searchSpaceNode == nil {
		return nil
	}
	// Whether 'super' occurs in a static context within a class.
	staticFlag := ast.ModifierFlagsStatic

	switch searchSpaceNode.Kind {
	case ast.KindPropertyDeclaration, ast.KindPropertySignature, ast.KindMethodDeclaration, ast.KindMethodSignature, ast.KindConstructor, ast.KindGetAccessor, ast.KindSetAccessor:
		staticFlag &= searchSpaceNode.ModifierFlags()
		searchSpaceNode = searchSpaceNode.Parent // re-assign to be the owning class
	default:
		return nil
	}

	sourceFile := ast.GetSourceFileOfNode(searchSpaceNode)
	references := core.MapNonNil(getPossibleSymbolReferenceNodes(sourceFile, "super", searchSpaceNode), func(node *ast.Node) *ReferenceEntry {
		if node.Kind != ast.KindSuperKeyword {
			return nil
		}

		container := ast.GetSuperContainer(node, false /*stopOnFunctions*/)

		// If we have a 'super' container, we must have an enclosing class.
		// Now make sure the owning class is the same as the search-space
		// and has the same static qualifier as the original 'super's owner.
		if container != nil && ast.IsStatic(container) == (staticFlag != ast.ModifierFlagsNone) && container.Parent.Symbol() == searchSpaceNode.Symbol() {
			return newNodeEntry(node)
		}
		return nil
	})

	return []*SymbolAndEntries{NewSymbolAndEntries(definitionKindSymbol, nil, searchSpaceNode.Symbol(), references)}
}

func getAllReferencesForImportMeta(sourceFiles []*ast.SourceFile) []*SymbolAndEntries {
	references := core.FlatMap(sourceFiles, func(sourceFile *ast.SourceFile) []*ReferenceEntry {
		return core.MapNonNil(getPossibleSymbolReferenceNodes(sourceFile, "meta", sourceFile.AsNode()), func(node *ast.Node) *ReferenceEntry {
			parent := node.Parent
			if ast.IsImportMeta(parent) {
				return newNodeEntry(parent)
			}
			return nil
		})
	})
	if len(references) == 0 {
		return nil
	}
	return []*SymbolAndEntries{{definition: &Definition{Kind: definitionKindKeyword, node: references[0].node}, references: references}}
}

func getAllReferencesForKeyword(sourceFiles []*ast.SourceFile, keywordKind ast.Kind, filterReadOnlyTypeOperator bool) []*SymbolAndEntries {
	// references is a list of NodeEntry
	references := core.FlatMap(sourceFiles, func(sourceFile *ast.SourceFile) []*ReferenceEntry {
		// cancellationToken.throwIfCancellationRequested();
		return core.MapNonNil(getPossibleSymbolReferenceNodes(sourceFile, scanner.TokenToString(keywordKind), sourceFile.AsNode()), func(referenceLocation *ast.Node) *ReferenceEntry {
			if referenceLocation.Kind == keywordKind && (!filterReadOnlyTypeOperator || isReadonlyTypeOperator(referenceLocation)) {
				return newNodeEntry(referenceLocation)
			}
			return nil
		})
	})
	if len(references) == 0 {
		return nil
	}
	return []*SymbolAndEntries{NewSymbolAndEntries(definitionKindKeyword, references[0].node, nil, references)}
}

func getPossibleSymbolReferenceNodes(sourceFile *ast.SourceFile, symbolName string, container *ast.Node) []*ast.Node {
	return core.MapNonNil(getPossibleSymbolReferencePositions(sourceFile, symbolName, container), func(pos int) *ast.Node {
		if referenceLocation := astnav.GetTouchingPropertyName(sourceFile, pos); referenceLocation != sourceFile.AsNode() {
			return referenceLocation
		}
		return nil
	})
}

func getPossibleSymbolReferencePositions(sourceFile *ast.SourceFile, symbolName string, container *ast.Node) []int {
	positions := []int{}

	/// TODO: Cache symbol existence for files to save text search
	// Also, need to make this work for unicode escapes.

	// Be resilient in the face of a symbol with no name or zero length name
	if symbolName == "" {
		return positions
	}

	text := sourceFile.Text()
	sourceLength := len(text)
	symbolNameLength := len(symbolName)

	if container == nil {
		container = sourceFile.AsNode()
	}

	position := strings.Index(text[container.Pos():], symbolName)
	endPos := container.End()
	for position >= 0 && position < endPos {
		// We found a match.  Make sure it's not part of a larger word (i.e. the char
		// before and after it have to be a non-identifier char).
		endPosition := position + symbolNameLength

		if (position == 0 || !scanner.IsIdentifierPart(rune(text[position-1]))) &&
			(endPosition == sourceLength || !scanner.IsIdentifierPart(rune(text[endPosition]))) {
			// Found a real match.  Keep searching.
			positions = append(positions, position)
		}
		startIndex := position + symbolNameLength + 1
		if startIndex > len(text) {
			break
		}
		if foundIndex := strings.Index(text[startIndex:], symbolName); foundIndex != -1 {
			position = startIndex + foundIndex
		} else {
			break
		}
	}

	return positions
}

// findFirstJsxNode recursively searches for the first JSX element, self-closing element, or fragment
func findFirstJsxNode(root *ast.Node) *ast.Node {
	var visit func(*ast.Node) *ast.Node
	visit = func(node *ast.Node) *ast.Node {
		// Check if this is a JSX node we're looking for
		switch node.Kind {
		case ast.KindJsxElement, ast.KindJsxSelfClosingElement, ast.KindJsxFragment:
			return node
		}

		// Skip subtree if it doesn't contain JSX
		if node.SubtreeFacts()&ast.SubtreeContainsJsx == 0 {
			return nil
		}

		// Traverse children to find JSX node
		var result *ast.Node
		node.ForEachChild(func(child *ast.Node) bool {
			result = visit(child)
			return result != nil // Stop if found
		})
		return result
	}

	return visit(root)
}

func getReferencesForNonModule(referencedFile *ast.SourceFile, program *compiler.Program) []*ReferenceEntry {
	// !!! not implemented
	return []*ReferenceEntry{}
}

func getMergedAliasedSymbolOfNamespaceExportDeclaration(node *ast.Node, symbol *ast.Symbol, checker *checker.Checker) *ast.Symbol {
	if node.Parent != nil && node.Parent.Kind == ast.KindNamespaceExportDeclaration {
		if aliasedSymbol, ok := checker.ResolveAlias(symbol); ok {
			targetSymbol := checker.GetMergedSymbol(aliasedSymbol)
			if aliasedSymbol != targetSymbol {
				return targetSymbol
			}
		}
	}
	return nil
}

func (l *LanguageService) getReferencedSymbolsForModule(ctx context.Context, program *compiler.Program, symbol *ast.Symbol, excludeImportTypeOfExportEquals bool, sourceFiles []*ast.SourceFile, sourceFilesSet *collections.Set[string]) []*SymbolAndEntries {
	debug.Assert(symbol.ValueDeclaration != nil)

	checker, done := program.GetTypeChecker(ctx)
	defer done()

	moduleRefs := findModuleReferences(program, sourceFiles, symbol, checker)
	references := core.MapNonNil(moduleRefs, func(reference ModuleReference) *ReferenceEntry {
		switch reference.kind {
		case ModuleReferenceKindImport:
			parent := reference.literal.Parent
			if ast.IsLiteralTypeNode(parent) {
				importType := parent.Parent
				if ast.IsImportTypeNode(importType) {
					importTypeNode := importType.AsImportTypeNode()
					if excludeImportTypeOfExportEquals && importTypeNode.Qualifier == nil {
						return nil
					}
				}
			}
			// import("foo") with no qualifier will reference the `export =` of the module, which may be referenced anyway.
			return newNodeEntry(reference.literal)
		case ModuleReferenceKindImplicit:
			// For implicit references (e.g., JSX runtime imports), return the first JSX node,
			// the first statement, or the whole file
			var rangeNode *ast.Node

			// Skip the JSX search for tslib imports
			if reference.literal.Text() != "tslib" {
				rangeNode = findFirstJsxNode(reference.referencingFile.AsNode())
			}

			if rangeNode == nil {
				if reference.referencingFile.Statements != nil && len(reference.referencingFile.Statements.Nodes) > 0 {
					rangeNode = reference.referencingFile.Statements.Nodes[0]
				} else {
					rangeNode = reference.referencingFile.AsNode()
				}
			}
			return newNodeEntry(rangeNode)
		case ModuleReferenceKindReference:
			return &ReferenceEntry{
				kind:      entryKindRange,
				fileName:  reference.referencingFile.FileName(),
				textRange: &reference.ref.TextRange,
			}
		}
		return nil
	})

	// Add references to the module declarations themselves
	if len(symbol.Declarations) > 0 {
		for _, decl := range symbol.Declarations {
			switch decl.Kind {
			case ast.KindSourceFile:
				// Don't include the source file itself. (This may not be ideal behavior, but awkward to include an entire file as a reference.)
				continue
			case ast.KindModuleDeclaration:
				if sourceFilesSet.Has(ast.GetSourceFileOfNode(decl).FileName()) {
					references = append(references, newNodeEntry(decl.AsModuleDeclaration().Name()))
				}
			default:
				// This may be merged with something.
				debug.Assert(symbol.Flags&ast.SymbolFlagsTransient != 0, "Expected a module symbol to be declared by a SourceFile or ModuleDeclaration.")
			}
		}
	}

	// Handle export equals declarations
	exported := symbol.Exports[ast.InternalSymbolNameExportEquals]
	if exported != nil && len(exported.Declarations) > 0 {
		for _, decl := range exported.Declarations {
			sourceFile := ast.GetSourceFileOfNode(decl)
			if sourceFilesSet.Has(sourceFile.FileName()) {
				var node *ast.Node
				// At `module.exports = ...`, reference node is `module`
				if ast.IsBinaryExpression(decl) && ast.IsPropertyAccessExpression(decl.AsBinaryExpression().Left) {
					node = decl.AsBinaryExpression().Left.Expression()
				} else if ast.IsExportAssignment(decl) {
					// Find the export keyword
					node = findChildOfKind(decl, ast.KindExportKeyword, sourceFile)
					debug.Assert(node != nil, "Expected to find export keyword")
				} else {
					node = ast.GetNameOfDeclaration(decl)
					if node == nil {
						node = decl
					}
				}
				references = append(references, newNodeEntry(node))
			}
		}
	}

	if len(references) > 0 {
		return []*SymbolAndEntries{{
			definition: &Definition{Kind: definitionKindSymbol, symbol: symbol},
			references: references,
		}}
	}
	return []*SymbolAndEntries{}
}

func getReferenceAtPosition(sourceFile *ast.SourceFile, position int, program *compiler.Program) *refInfo {
	if referencePath := findReferenceInPosition(sourceFile.ReferencedFiles, position); referencePath != nil {
		if file := program.GetSourceFileFromReference(sourceFile, referencePath); file != nil {
			return &refInfo{reference: referencePath, fileName: file.FileName(), file: file, unverified: false}
		}
		return nil
	}

	if typeReferenceDirective := findReferenceInPosition(sourceFile.TypeReferenceDirectives, position); typeReferenceDirective != nil {
		if reference := program.GetResolvedTypeReferenceDirectiveFromTypeReferenceDirective(typeReferenceDirective, sourceFile); reference != nil {
			if file := program.GetSourceFile(reference.ResolvedFileName); file != nil {
				return &refInfo{reference: typeReferenceDirective, fileName: file.FileName(), file: file, unverified: false}
			}
		}
		return nil
	}

	if libReferenceDirective := findReferenceInPosition(sourceFile.LibReferenceDirectives, position); libReferenceDirective != nil {
		if file := program.GetLibFileFromReference(libReferenceDirective); file != nil {
			return &refInfo{reference: libReferenceDirective, fileName: file.FileName(), file: file, unverified: false}
		}
		return nil
	}

	if len(sourceFile.Imports()) == 0 && len(sourceFile.ModuleAugmentations) == 0 {
		return nil
	}

	node := astnav.GetTouchingToken(sourceFile, position)
	if !isModuleSpecifierLike(node) || !tspath.IsExternalModuleNameRelative(node.Text()) {
		return nil
	}
	if resolution := program.GetResolvedModuleFromModuleSpecifier(sourceFile, node); resolution != nil {
		verifiedFileName := resolution.ResolvedFileName
		fileName := resolution.ResolvedFileName
		if fileName == "" {
			fileName = tspath.ResolvePath(tspath.GetDirectoryPath(sourceFile.FileName()), node.Text())
		}
		return &refInfo{
			file:       program.GetSourceFile(fileName),
			fileName:   fileName,
			reference:  nil,
			unverified: verifiedFileName != "",
		}
	}

	return nil
}

// -- Core algorithm for find all references --
func getSpecialSearchKind(node *ast.Node) string {
	if node == nil {
		return "none"
	}
	switch node.Kind {
	case ast.KindConstructor, ast.KindConstructorKeyword:
		return "constructor"
	case ast.KindIdentifier:
		if ast.IsClassLike(node.Parent) {
			debug.Assert(node.Parent.Name() == node)
			return "class"
		}
		fallthrough
	default:
		return "none"
	}
}

func getReferencedSymbolsForSymbol(originalSymbol *ast.Symbol, node *ast.Node, sourceFiles []*ast.SourceFile, sourceFilesSet *collections.Set[string], checker *checker.Checker, options refOptions) []*SymbolAndEntries {
	// Core find-all-references algorithm for a normal symbol.

	symbol := core.Coalesce(skipPastExportOrImportSpecifierOrUnion(originalSymbol, node, checker /*useLocalSymbolForExportSpecifier*/, !isForRenameWithPrefixAndSuffixText(options)), originalSymbol)

	// Compute the meaning from the location and the symbol it references
	searchMeaning := ast.SemanticMeaningAll
	if options.use != referenceUseRename {
		searchMeaning = getIntersectingMeaningFromDeclarations(node, symbol, ast.SemanticMeaningAll)
	}
	state := newState(sourceFiles, sourceFilesSet, node, checker /*, cancellationToken*/, searchMeaning, options)

	var exportSpecifier *ast.Node
	if !isForRenameWithPrefixAndSuffixText(options) || len(symbol.Declarations) == 0 {
		exportSpecifier = core.Find(symbol.Declarations, ast.IsExportSpecifier)
	}
	if exportSpecifier != nil {
		// !!! not implemented

		// When renaming at an export specifier, rename the export and not the thing being exported.
		// state.getReferencesAtExportSpecifier(exportSpecifier.Name(), symbol, exportSpecifier.AsExportSpecifier(), state.createSearch(node, originalSymbol, comingFromUnknown /*comingFrom*/, "", nil), true /*addReferencesHere*/, true /*alwaysGetReferences*/)
	} else if node != nil && node.Kind == ast.KindDefaultKeyword && symbol.Name == ast.InternalSymbolNameDefault && symbol.Parent != nil {
		state.addReference(node, symbol, entryKindNone)
		state.searchForImportsOfExport(node, symbol, &ExportInfo{exportingModuleSymbol: symbol.Parent, exportKind: ExportKindDefault})
	} else {
		search := state.createSearch(node, symbol, ImpExpKindUnknown /*comingFrom*/, "", state.populateSearchSymbolSet(symbol, node, options.use == referenceUseRename, options.useAliasesForRename, options.implementations))
		state.getReferencesInContainerOrFiles(symbol, search)
	}

	return state.result
}

// Symbol that is currently being searched for.
// This will be replaced if we find an alias for the symbol.
type refSearch struct {
	// If coming from an export, we will not recursively search for the imported symbol (since that's where we came from).
	comingFrom ImpExpKind // import, export

	symbol      *ast.Symbol
	text        string
	escapedText string

	// Only set if `options.implementations` is true. These are the symbols checked to get the implementations of a property access.
	parents []*ast.Symbol

	allSearchSymbols []*ast.Symbol

	// Whether a symbol is in the search set.
	// Do not compare directly to `symbol` because there may be related symbols to search for. See `populateSearchSymbolSet`.
	includes func(symbol *ast.Symbol) bool
}

type inheritKey struct {
	symbol *ast.Symbol
	parent *ast.Symbol
}

type refState struct {
	sourceFiles       []*ast.SourceFile
	sourceFilesSet    *collections.Set[string]
	specialSearchKind string // "none", "constructor", or "class"
	checker           *checker.Checker
	// cancellationToken CancellationToken
	searchMeaning                ast.SemanticMeaning
	options                      refOptions
	result                       []*SymbolAndEntries
	inheritsFromCache            map[inheritKey]bool
	seenContainingTypeReferences collections.Set[*ast.Node] // node seen tracker
	// seenReExportRHS           *collections.Set[*ast.Node] // node seen tracker
	importTracker           ImportTracker
	symbolToReferences      map[*ast.Symbol]*SymbolAndEntries
	sourceFileToSeenSymbols map[*ast.SourceFile]*collections.Set[*ast.Symbol]
}

func newState(sourceFiles []*ast.SourceFile, sourceFilesSet *collections.Set[string], node *ast.Node, checker *checker.Checker, searchMeaning ast.SemanticMeaning, options refOptions) *refState {
	return &refState{
		sourceFiles:       sourceFiles,
		sourceFilesSet:    sourceFilesSet,
		specialSearchKind: getSpecialSearchKind(node),
		checker:           checker,
		searchMeaning:     searchMeaning,
		options:           options,
		inheritsFromCache: map[inheritKey]bool{},
		// seenReExportRHS:           &collections.Set[*ast.Node]{},
		symbolToReferences:      map[*ast.Symbol]*SymbolAndEntries{},
		sourceFileToSeenSymbols: map[*ast.SourceFile]*collections.Set[*ast.Symbol]{},
	}
}

func (state *refState) includesSourceFile(sourceFile *ast.SourceFile) bool {
	return state.sourceFilesSet.Has(sourceFile.FileName())
}

func (state *refState) getImportSearches(exportSymbol *ast.Symbol, exportInfo *ExportInfo) *ImportsResult {
	if state.importTracker == nil {
		state.importTracker = createImportTracker(state.sourceFiles, state.sourceFilesSet, state.checker)
	}
	return state.importTracker(exportSymbol, exportInfo, state.options.use == referenceUseRename)
}

// @param allSearchSymbols set of additional symbols for use by `includes`
func (state *refState) createSearch(location *ast.Node, symbol *ast.Symbol, comingFrom ImpExpKind, text string, allSearchSymbols []*ast.Symbol) *refSearch {
	// Note: if this is an external module symbol, the name doesn't include quotes.
	// Note: getLocalSymbolForExportDefault handles `export default class C {}`, but not `export default C` or `export { C as default }`.
	// The other two forms seem to be handled downstream (e.g. in `skipPastExportOrImportSpecifier`), so special-casing the first form
	// here appears to be intentional).
	if text == "" {
		s := binder.GetLocalSymbolForExportDefault(symbol)
		if s == nil {
			s = getNonModuleSymbolOfMergedModuleSymbol(symbol)
			if s == nil {
				s = symbol
			}
		}
		text = stringutil.StripQuotes(ast.SymbolName(s))
	}
	if len(allSearchSymbols) == 0 {
		allSearchSymbols = []*ast.Symbol{symbol}
	}
	search := &refSearch{
		symbol:           symbol,
		comingFrom:       comingFrom,
		text:             text,
		escapedText:      text,
		allSearchSymbols: allSearchSymbols,
		includes:         func(sym *ast.Symbol) bool { return slices.Contains(allSearchSymbols, sym) },
	}
	if state.options.implementations && location != nil {
		search.parents = getParentSymbolsOfPropertyAccess(location, symbol, state.checker)
	}
	return search
}

func (state *refState) referenceAdder(searchSymbol *ast.Symbol) func(*ast.Node, entryKind) {
	symbolAndEntries := state.symbolToReferences[searchSymbol]
	if symbolAndEntries == nil {
		symbolAndEntries = NewSymbolAndEntries(definitionKindSymbol, nil, searchSymbol, nil)
		state.symbolToReferences[searchSymbol] = symbolAndEntries
		state.result = append(state.result, symbolAndEntries)
	}
	return func(node *ast.Node, kind entryKind) {
		symbolAndEntries.references = append(symbolAndEntries.references, newNodeEntryWithKind(node, kind))
	}
}

func (state *refState) addReference(referenceLocation *ast.Node, symbol *ast.Symbol, kind entryKind) {
	// if rename symbol from default export anonymous function, for example `export default function() {}`, we do not need to add reference
	if state.options.use == referenceUseRename && referenceLocation.Kind == ast.KindDefaultKeyword {
		return
	}

	addRef := state.referenceAdder(symbol)
	if state.options.implementations {
		state.addImplementationReferences(referenceLocation, func(n *ast.Node) { addRef(n, kind) })
	} else {
		addRef(referenceLocation, kind)
	}
}

func getReferenceEntriesForShorthandPropertyAssignment(node *ast.Node, checker *checker.Checker, addReference func(*ast.Node)) {
	refSymbol := checker.GetSymbolAtLocation(node)
	if refSymbol == nil || refSymbol.ValueDeclaration == nil {
		return
	}
	shorthandSymbol := checker.GetShorthandAssignmentValueSymbol(refSymbol.ValueDeclaration)
	if shorthandSymbol != nil && len(shorthandSymbol.Declarations) > 0 {
		for _, declaration := range shorthandSymbol.Declarations {
			if ast.GetMeaningFromDeclaration(declaration)&ast.SemanticMeaningValue != 0 {
				addReference(declaration)
			}
		}
	}
}

func climbPastPropertyAccess(node *ast.Node) *ast.Node {
	if ast.IsRightSideOfPropertyAccess(node) {
		return node.Parent
	}
	return node
}

func isNewExpressionTarget(node *ast.Node) bool {
	if node.Parent == nil {
		return false
	}
	return node.Parent.Kind == ast.KindNewExpression && node.Parent.Expression() == node
}

func isCallExpressionTarget(node *ast.Node) bool {
	if node.Parent == nil {
		return false
	}
	return node.Parent.Kind == ast.KindCallExpression && node.Parent.Expression() == node
}

func isMethodOrAccessor(node *ast.Node) bool {
	return node.Kind == ast.KindMethodDeclaration || node.Kind == ast.KindGetAccessor || node.Kind == ast.KindSetAccessor
}

func tryGetClassByExtendingIdentifier(node *ast.Node) *ast.ClassLikeDeclaration {
	return ast.TryGetClassExtendingExpressionWithTypeArguments(climbPastPropertyAccess(node).Parent)
}

func getClassConstructorSymbol(classSymbol *ast.Symbol) *ast.Symbol {
	if classSymbol.Members == nil {
		return nil
	}
	return classSymbol.Members[ast.InternalSymbolNameConstructor]
}

func hasOwnConstructor(classDeclaration *ast.ClassLikeDeclaration) bool {
	return getClassConstructorSymbol(classDeclaration.Symbol()) != nil
}

func findOwnConstructorReferences(classSymbol *ast.Symbol, sourceFile *ast.SourceFile, addNode func(*ast.Node)) {
	constructorSymbol := getClassConstructorSymbol(classSymbol)
	if constructorSymbol != nil && len(constructorSymbol.Declarations) > 0 {
		for _, decl := range constructorSymbol.Declarations {
			if decl.Kind == ast.KindConstructor {
				if ctrKeyword := findChildOfKind(decl, ast.KindConstructorKeyword, sourceFile); ctrKeyword != nil {
					addNode(ctrKeyword)
				}
			}
		}
	}

	if classSymbol.Exports != nil {
		for _, member := range classSymbol.Exports {
			decl := member.ValueDeclaration
			if decl != nil && decl.Kind == ast.KindMethodDeclaration {
				body := decl.Body()
				if body != nil {
					forEachDescendantOfKind(body, ast.KindThisKeyword, func(thisKeyword *ast.Node) {
						if isNewExpressionTarget(thisKeyword) {
							addNode(thisKeyword)
						}
					})
				}
			}
		}
	}
}

func findSuperConstructorAccesses(classDeclaration *ast.ClassLikeDeclaration, addNode func(*ast.Node)) {
	constructorSymbol := getClassConstructorSymbol(classDeclaration.Symbol())
	if constructorSymbol == nil || len(constructorSymbol.Declarations) == 0 {
		return
	}

	for _, decl := range constructorSymbol.Declarations {
		if decl.Kind == ast.KindConstructor {
			body := decl.Body()
			if body != nil {
				forEachDescendantOfKind(body, ast.KindSuperKeyword, func(node *ast.Node) {
					if isCallExpressionTarget(node) {
						addNode(node)
					}
				})
			}
		}
	}
}

func forEachDescendantOfKind(node *ast.Node, kind ast.Kind, action func(*ast.Node)) {
	node.ForEachChild(func(child *ast.Node) bool {
		if child.Kind == kind {
			action(child)
		}
		forEachDescendantOfKind(child, kind, action)
		return false
	})
}

func (state *refState) addImplementationReferences(refNode *ast.Node, addRef func(*ast.Node)) {
	// Check if we found a function/propertyAssignment/method with an implementation or initializer
	if ast.IsDeclarationName(refNode) && isImplementation(refNode.Parent) {
		addRef(refNode)
		return
	}

	if refNode.Kind != ast.KindIdentifier {
		return
	}

	if refNode.Parent.Kind == ast.KindShorthandPropertyAssignment {
		// Go ahead and dereference the shorthand assignment by going to its definition
		getReferenceEntriesForShorthandPropertyAssignment(refNode, state.checker, addRef)
	}

	// Check if the node is within an extends or implements clause

	if containingNode := getContainingNodeIfInHeritageClause(refNode); containingNode != nil {
		addRef(containingNode)
		return
	}

	// If we got a type reference, try and see if the reference applies to any expressions that can implement an interface
	// Find the first node whose parent isn't a type node -- i.e., the highest type node.
	typeNode := ast.FindAncestor(refNode, func(a *ast.Node) bool {
		return !ast.IsQualifiedName(a.Parent) && !ast.IsTypeNode(a.Parent) && !ast.IsTypeElement(a.Parent)
	})

	if typeNode == nil || typeNode.Parent.Type() == nil {
		return
	}

	typeHavingNode := typeNode.Parent
	if typeHavingNode.Type() == typeNode && !state.seenContainingTypeReferences.AddIfAbsent(typeHavingNode) {
		addIfImplementation := func(e *ast.Expression) {
			if isImplementationExpression(e) {
				addRef(e)
			}
		}
		if ast.HasInitializer(typeHavingNode) {
			addIfImplementation(typeHavingNode.Initializer())
		} else if ast.IsFunctionLike(typeHavingNode) && typeHavingNode.Body() != nil {
			body := typeHavingNode.Body()
			if body.Kind == ast.KindBlock {
				ast.ForEachReturnStatement(body, func(returnStatement *ast.Node) bool {
					if expr := returnStatement.Expression(); expr != nil {
						addIfImplementation(expr)
					}
					return false
				})
			} else {
				addIfImplementation(body)
			}
		} else if ast.IsAssertionExpression(typeHavingNode) || ast.IsSatisfiesExpression(typeHavingNode) {
			addIfImplementation(typeHavingNode.Expression())
		}
	}
}

func (state *refState) getReferencesInContainerOrFiles(symbol *ast.Symbol, search *refSearch) {
	// Try to get the smallest valid scope that we can limit our search to;
	// otherwise we'll need to search globally (i.e. include each file).
	if scope := getSymbolScope(symbol); scope != nil {
		state.getReferencesInContainer(scope, ast.GetSourceFileOfNode(scope), search /*addReferencesHere*/, !(scope.Kind == ast.KindSourceFile && !slices.Contains(state.sourceFiles, scope.AsSourceFile())))
	} else {
		// Global search
		for _, sourceFile := range state.sourceFiles {
			// state.cancellationToken.throwIfCancellationRequested();
			state.searchForName(sourceFile, search)
		}
	}
}

func (state *refState) getReferencesInSourceFile(sourceFile *ast.SourceFile, search *refSearch, addReferencesHere bool) {
	// state.cancellationToken.throwIfCancellationRequested();
	state.getReferencesInContainer(sourceFile.AsNode(), sourceFile, search, addReferencesHere)
}

func (state *refState) getReferencesInContainer(container *ast.Node, sourceFile *ast.SourceFile, search *refSearch, addReferencesHere bool) {
	// Search within node "container" for references for a search value, where the search value is defined as a
	//     tuple of (searchSymbol, searchText, searchLocation, and searchMeaning).
	// searchLocation: a node where the search value
	if !state.markSearchedSymbols(sourceFile, search.allSearchSymbols) {
		return
	}

	for _, position := range getPossibleSymbolReferencePositions(sourceFile, search.text, container) {
		state.getReferencesAtLocation(sourceFile, position, search, addReferencesHere)
	}
}

func (state *refState) markSearchedSymbols(sourceFile *ast.SourceFile, symbols []*ast.Symbol) bool {
	seenSymbols := state.sourceFileToSeenSymbols[sourceFile]
	if seenSymbols == nil {
		seenSymbols = &collections.Set[*ast.Symbol]{}
		state.sourceFileToSeenSymbols[sourceFile] = seenSymbols
	}
	anyNewSymbols := false
	for _, sym := range symbols {
		if seenSymbols.AddIfAbsent(sym) {
			anyNewSymbols = true
		}
	}
	return anyNewSymbols
}

func (state *refState) getReferencesAtLocation(sourceFile *ast.SourceFile, position int, search *refSearch, addReferencesHere bool) {
	referenceLocation := astnav.GetTouchingPropertyName(sourceFile, position)

	if !isValidReferencePosition(referenceLocation, search.text) {
		// This wasn't the start of a token.  Check to see if it might be a
		// match in a comment or string if that's what the caller is asking
		// for.

		// !!! not implemented
		// if (!state.options.implementations && (state.options.findInStrings && isInString(sourceFile, position) || state.options.findInComments && isInNonReferenceComment(sourceFile, position))) {
		// 	// In the case where we're looking inside comments/strings, we don't have
		// 	// an actual definition.  So just use 'undefined' here.  Features like
		// 	// 'Rename' won't care (as they ignore the definitions), and features like
		// 	// 'FindReferences' will just filter out these results.
		// 	state.addStringOrCommentReference(sourceFile.FileName, createTextSpan(position, search.text.length));
		// }

		return
	}

	if getMeaningFromLocation(referenceLocation)&state.searchMeaning == 0 {
		return
	}

	referenceSymbol := state.checker.GetSymbolAtLocation(referenceLocation)
	if referenceSymbol == nil {
		return
	}

	parent := referenceLocation.Parent
	if parent.Kind == ast.KindImportSpecifier && parent.PropertyName() == referenceLocation {
		// This is added through `singleReferences` in ImportsResult. If we happen to see it again, don't add it again.
		return
	}

	if parent.Kind == ast.KindExportSpecifier {
		// !!! not implemented
		// debug.Assert(referenceLocation.Kind == ast.KindIdentifier || referenceLocation.Kind == ast.KindStringLiteral)
		// state.getReferencesAtExportSpecifier(referenceLocation /* Identifier | StringLiteral*/, referenceSymbol, parent.AsExportSpecifier(), search, addReferencesHere, false /*alwaysGetReferences*/)
		return
	}

	relatedSymbol, relatedSymbolKind := state.getRelatedSymbol(search, referenceSymbol, referenceLocation)
	if relatedSymbol == nil {
		state.getReferenceForShorthandProperty(referenceSymbol, search)
		return
	}

	switch state.specialSearchKind {
	case "none":
		if addReferencesHere {
			state.addReference(referenceLocation, relatedSymbol, relatedSymbolKind)
		}
	case "constructor":
		state.addConstructorReferences(referenceLocation, relatedSymbol, search, addReferencesHere)
	case "class":
		state.addClassStaticThisReferences(referenceLocation, relatedSymbol, search, addReferencesHere)
	}

	// Use the parent symbol if the location is commonjs require syntax on javascript files only.
	if ast.IsInJSFile(referenceLocation) && referenceLocation.Parent.Kind == ast.KindBindingElement &&
		ast.IsVariableDeclarationInitializedToRequire(referenceLocation.Parent.Parent.Parent) {
		referenceSymbol = referenceLocation.Parent.Symbol()
		// The parent will not have a symbol if it's an ObjectBindingPattern (when destructuring is used).  In
		// this case, just skip it, since the bound identifiers are not an alias of the import.
		if referenceSymbol == nil {
			return
		}
	}

	state.getImportOrExportReferences(referenceLocation, referenceSymbol, search)
}

func (state *refState) addConstructorReferences(referenceLocation *ast.Node, symbol *ast.Symbol, search *refSearch, addReferencesHere bool) {
	if isNewExpressionTarget(referenceLocation) && addReferencesHere {
		state.addReference(referenceLocation, symbol, entryKindNone)
	}

	pusher := func() func(*ast.Node, entryKind) {
		return state.referenceAdder(search.symbol)
	}

	if ast.IsClassLike(referenceLocation.Parent) {
		// This is the class declaration containing the constructor.
		sourceFile := ast.GetSourceFileOfNode(referenceLocation)
		findOwnConstructorReferences(search.symbol, sourceFile, func(n *ast.Node) {
			pusher()(n, entryKindNone)
		})
	} else {
		// If this class appears in `extends C`, then the extending class' "super" calls are references.
		if classExtending := tryGetClassByExtendingIdentifier(referenceLocation); classExtending != nil {
			findSuperConstructorAccesses(classExtending, func(n *ast.Node) {
				pusher()(n, entryKindNone)
			})
			state.findInheritedConstructorReferences(classExtending)
		}
	}
}

func (state *refState) addClassStaticThisReferences(referenceLocation *ast.Node, symbol *ast.Symbol, search *refSearch, addReferencesHere bool) {
	if addReferencesHere {
		state.addReference(referenceLocation, symbol, entryKindNone)
	}

	classLike := referenceLocation.Parent
	if state.options.use == referenceUseRename || !ast.IsClassLike(classLike) {
		return
	}

	addRef := state.referenceAdder(search.symbol)
	members := classLike.Members()
	if members == nil {
		return
	}
	for _, member := range members {
		if !(isMethodOrAccessor(member) && ast.HasStaticModifier(member)) {
			continue
		}
		body := member.Body()
		if body != nil {
			var cb func(*ast.Node)
			cb = func(node *ast.Node) {
				if node.Kind == ast.KindThisKeyword {
					addRef(node, entryKindNone)
				} else if !ast.IsFunctionLike(node) && !ast.IsClassLike(node) {
					node.ForEachChild(func(child *ast.Node) bool {
						cb(child)
						return false
					})
				}
			}
			cb(body)
		}
	}
}

func (state *refState) findInheritedConstructorReferences(classDeclaration *ast.ClassLikeDeclaration) {
	if hasOwnConstructor(classDeclaration) {
		return
	}
	classSymbol := classDeclaration.Symbol()
	search := state.createSearch(nil, classSymbol, ImpExpKindUnknown, "", nil)
	state.getReferencesInContainerOrFiles(classSymbol, search)
}

func (state *refState) getImportOrExportReferences(referenceLocation *ast.Node, referenceSymbol *ast.Symbol, search *refSearch) {
	importOrExport := getImportOrExportSymbol(referenceLocation, referenceSymbol, state.checker, search.comingFrom == ImpExpKindExport)
	if importOrExport == nil {
		return
	}
	if importOrExport.kind == ImpExpKindImport {
		if !isForRenameWithPrefixAndSuffixText(state.options) {
			state.searchForImportedSymbol(importOrExport.symbol)
		}
	} else {
		state.searchForImportsOfExport(referenceLocation, importOrExport.symbol, importOrExport.exportInfo)
	}
}

// Go to the symbol we imported from and find references for it.
func (state *refState) searchForImportedSymbol(symbol *ast.Symbol) {
	for _, declaration := range symbol.Declarations {
		exportingFile := ast.GetSourceFileOfNode(declaration)
		// Need to search in the file even if it's not in the search-file set, because it might export the symbol.
		state.getReferencesInSourceFile(exportingFile, state.createSearch(declaration, symbol, ImpExpKindImport, "", nil), state.includesSourceFile(exportingFile))
	}
}

// Search for all imports of a given exported symbol using `State.getImportSearches`. */
func (state *refState) searchForImportsOfExport(exportLocation *ast.Node, exportSymbol *ast.Symbol, exportInfo *ExportInfo) {
	r := state.getImportSearches(exportSymbol, exportInfo)

	// For `import { foo as bar }` just add the reference to `foo`, and don't otherwise search in the file.
	if len(r.singleReferences) != 0 {
		addRef := state.referenceAdder(exportSymbol)
		for _, singleRef := range r.singleReferences {
			if state.shouldAddSingleReference(singleRef) {
				addRef(singleRef, entryKindNode)
			}
		}
	}

	// For each import, find all references to that import in its source file.
	for _, i := range r.importSearches {
		state.getReferencesInSourceFile(ast.GetSourceFileOfNode(i.importLocation), state.createSearch(i.importLocation, i.importSymbol, ImpExpKindExport, "", nil), true /*addReferencesHere*/)
	}

	if len(r.indirectUsers) != 0 {
		var indirectSearch *refSearch
		switch exportInfo.exportKind {
		case ExportKindNamed:
			indirectSearch = state.createSearch(exportLocation, exportSymbol, ImpExpKindExport, "", nil)
		case ExportKindDefault:
			// Search for a property access to '.default'. This can't be renamed.
			if state.options.use != referenceUseRename {
				indirectSearch = state.createSearch(exportLocation, exportSymbol, ImpExpKindExport, "default", nil)
			}
		}
		if indirectSearch != nil {
			for _, indirectUser := range r.indirectUsers {
				state.searchForName(indirectUser, indirectSearch)
			}
		}
	}
}

func (state *refState) shouldAddSingleReference(singleRef *ast.Node) bool {
	if !state.hasMatchingMeaning(singleRef) {
		return false
	}
	if state.options.use != referenceUseRename {
		return true
	}
	// Don't rename an import type `import("./module-name")` when renaming `name` in `export = name;`
	if !ast.IsIdentifier(singleRef) && !ast.IsImportOrExportSpecifier(singleRef.Parent) {
		return false
	}
	// At `default` in `import { default as x }` or `export { default as x }`, do add a reference, but do not rename.
	return !(ast.IsImportOrExportSpecifier(singleRef.Parent) && ast.ModuleExportNameIsDefault(singleRef))
}

func (state *refState) hasMatchingMeaning(referenceLocation *ast.Node) bool {
	return getMeaningFromLocation(referenceLocation)&state.searchMeaning != 0
}

func (state *refState) getReferenceForShorthandProperty(referenceSymbol *ast.Symbol, search *refSearch) {
	if referenceSymbol.Flags&ast.SymbolFlagsTransient != 0 || referenceSymbol.ValueDeclaration == nil {
		return
	}
	shorthandValueSymbol := state.checker.GetShorthandAssignmentValueSymbol(referenceSymbol.ValueDeclaration)
	name := ast.GetNameOfDeclaration(referenceSymbol.ValueDeclaration)

	// Because in short-hand property assignment, an identifier which stored as name of the short-hand property assignment
	// has two meanings: property name and property value. Therefore when we do findAllReference at the position where
	// an identifier is declared, the language service should return the position of the variable declaration as well as
	// the position in short-hand property assignment excluding property accessing. However, if we do findAllReference at the
	// position of property accessing, the referenceEntry of such position will be handled in the first case.
	if name != nil && search.includes(shorthandValueSymbol) {
		state.addReference(name, shorthandValueSymbol, entryKindNone)
	}
}

// === search ===
func (state *refState) populateSearchSymbolSet(symbol *ast.Symbol, location *ast.Node, isForRename, providePrefixAndSuffixText, implementations bool) []*ast.Symbol {
	if location == nil {
		return []*ast.Symbol{symbol}
	}
	result := []*ast.Symbol{}
	state.forEachRelatedSymbol(
		symbol,
		location,
		isForRename,
		!(isForRename && providePrefixAndSuffixText),
		func(sym *ast.Symbol, root *ast.Symbol, base *ast.Symbol) *ast.Symbol {
			// static method/property and instance method/property might have the same name. Only include static or only include instance.
			if base != nil {
				if isStaticSymbol(symbol) != isStaticSymbol(base) {
					base = nil
				}
			}
			result = append(result, core.OrElse(base, core.OrElse(root, sym)))
			return nil
		}, // when try to find implementation, implementations is true, and not allowed to find base class
		/*allowBaseTypes*/ func(_ *ast.Symbol) bool { return !implementations },
	)
	return result
}

func (state *refState) getRelatedSymbol(search *refSearch, referenceSymbol *ast.Symbol, referenceLocation *ast.Node) (*ast.Symbol, entryKind) {
	return state.forEachRelatedSymbol(
		referenceSymbol,
		referenceLocation,
		false, /*isForRenamePopulateSearchSymbolSet*/
		state.options.use != referenceUseRename || state.options.useAliasesForRename, /*onlyIncludeBindingElementAtReferenceLocation*/
		func(sym *ast.Symbol, rootSymbol *ast.Symbol, baseSymbol *ast.Symbol) *ast.Symbol {
			// check whether the symbol used to search itself is just the searched one.
			if baseSymbol != nil {
				// static method/property and instance method/property might have the same name. Only check static or only check instance.
				if isStaticSymbol(referenceSymbol) != isStaticSymbol(baseSymbol) {
					baseSymbol = nil
				}
			}
			searchSym := core.Coalesce(baseSymbol, core.Coalesce(rootSymbol, sym))
			if searchSym != nil && search.includes(searchSym) {
				if rootSymbol != nil && sym.CheckFlags&ast.CheckFlagsSynthetic == 0 {
					return rootSymbol
				}
				return sym
			}
			// For a base type, use the symbol for the derived type. For a synthetic (e.g. union) property, use the union symbol.
			return nil
		},
		func(rootSymbol *ast.Symbol) bool {
			return !(len(search.parents) != 0 && !core.Some(search.parents, func(parent *ast.Symbol) bool {
				return state.explicitlyInheritsFrom(rootSymbol.Parent, parent)
			}))
		},
	)
}

func (state *refState) forEachRelatedSymbol(
	symbol *ast.Symbol,
	location *ast.Node,
	isForRenamePopulateSearchSymbolSet,
	onlyIncludeBindingElementAtReferenceLocation bool,
	cbSymbol func(*ast.Symbol, *ast.Symbol, *ast.Symbol) *ast.Symbol,
	allowBaseTypes func(*ast.Symbol) bool,
) (*ast.Symbol, entryKind) {
	fromRoot := func(sym *ast.Symbol) *ast.Symbol {
		// If this is a union property:
		//   - In populateSearchSymbolsSet we will add all the symbols from all its source symbols in all unioned types.
		//   - In findRelatedSymbol, we will just use the union symbol if any source symbol is included in the search.
		// If the symbol is an instantiation from a another symbol (e.g. widened symbol):
		//   - In populateSearchSymbolsSet, add the root the list
		//   - In findRelatedSymbol, return the source symbol if that is in the search. (Do not return the instantiation symbol.)
		for _, rootSymbol := range state.checker.GetRootSymbols(sym) {
			if result := cbSymbol(sym, rootSymbol, nil /*baseSymbol*/); result != nil {
				return result
			}
			// Add symbol of properties/methods of the same name in base classes and implemented interfaces definitions
			if rootSymbol.Parent != nil && rootSymbol.Parent.Flags&(ast.SymbolFlagsClass|ast.SymbolFlagsInterface) != 0 && allowBaseTypes(rootSymbol) {
				result := getPropertySymbolsFromBaseTypes(rootSymbol.Parent, rootSymbol.Name, state.checker, func(base *ast.Symbol) *ast.Symbol {
					return cbSymbol(sym, rootSymbol, base)
				})
				if result != nil {
					return result
				}
			}
		}
		return nil
	}

	if containingObjectLiteralElement := getContainingObjectLiteralElement(location); containingObjectLiteralElement != nil {
		/* Because in short-hand property assignment, location has two meaning : property name and as value of the property
		 * When we do findAllReference at the position of the short-hand property assignment, we would want to have references to position of
		 * property name and variable declaration of the identifier.
		 * Like in below example, when querying for all references for an identifier 'name', of the property assignment, the language service
		 * should show both 'name' in 'obj' and 'name' in variable declaration
		 *      const name = "Foo";
		 *      const obj = { name };
		 * In order to do that, we will populate the search set with the value symbol of the identifier as a value of the property assignment
		 * so that when matching with potential reference symbol, both symbols from property declaration and variable declaration
		 * will be included correctly.
		 */
		shorthandValueSymbol := state.checker.GetShorthandAssignmentValueSymbol(location.Parent)
		// gets the local symbol
		if shorthandValueSymbol != nil && isForRenamePopulateSearchSymbolSet {
			// When renaming 'x' in `const o = { x }`, just rename the local variable, not the property.
			return cbSymbol(shorthandValueSymbol, nil /*rootSymbol*/, nil /*baseSymbol*/), entryKindSearchedLocalFoundProperty
		}
		// If the location is in a context sensitive location (i.e. in an object literal) try
		// to get a contextual type for it, and add the property symbol from the contextual
		// type to the search set
		if contextualType := state.checker.GetContextualType(containingObjectLiteralElement.Parent, checker.ContextFlagsNone); contextualType != nil {
			symbols := state.checker.GetPropertySymbolsFromContextualType(containingObjectLiteralElement, contextualType, true /*unionSymbolOk*/)
			for _, sym := range symbols {
				if res := fromRoot(sym); res != nil {
					return res, entryKindSearchedPropertyFoundLocal
				}
			}
		}
		// If the location is name of property symbol from object literal destructuring pattern
		// Search the property symbol
		//      for ( { property: p2 } of elems) { }
		if propertySymbol := state.checker.GetPropertySymbolOfDestructuringAssignment(location); propertySymbol != nil {
			if res := cbSymbol(propertySymbol, nil /*rootSymbol*/, nil /*baseSymbol*/); res != nil {
				return res, entryKindSearchedPropertyFoundLocal
			}
		}
		if shorthandValueSymbol != nil {
			if res := cbSymbol(shorthandValueSymbol, nil /*rootSymbol*/, nil /*baseSymbol*/); res != nil {
				return res, entryKindSearchedLocalFoundProperty
			}
		}
	}

	if aliasedSymbol := getMergedAliasedSymbolOfNamespaceExportDeclaration(location, symbol, state.checker); aliasedSymbol != nil {
		// In case of UMD module and global merging, search for global as well
		if res := cbSymbol(aliasedSymbol, nil /*rootSymbol*/, nil /*baseSymbol*/); res != nil {
			return res, entryKindNode
		}
	}

	if res := fromRoot(symbol); res != nil {
		return res, entryKindNone
	}

	if symbol.ValueDeclaration != nil && ast.IsParameterPropertyDeclaration(symbol.ValueDeclaration, symbol.ValueDeclaration.Parent) {
		// For a parameter property, now try on the other symbol (property if this was a parameter, parameter if this was a property).
		if symbol.ValueDeclaration == nil || symbol.ValueDeclaration.Kind != ast.KindParameter {
			panic("expected symbol.ValueDeclaration to be a parameter")
		}
		paramProp1, paramProp2 := state.checker.GetSymbolsOfParameterPropertyDeclaration(symbol.ValueDeclaration, symbol.Name)
		debug.Assert((paramProp1.Flags&ast.SymbolFlagsFunctionScopedVariable != 0) && (paramProp2.Flags&ast.SymbolFlagsProperty != 0)) // is [parameter, property]
		if !(paramProp1.Flags&ast.SymbolFlagsFunctionScopedVariable != 0 && paramProp2.Flags&ast.SymbolFlagsProperty != 0) {
			panic("Expected a parameter and a property")
		}
		return fromRoot(core.IfElse(symbol.Flags&ast.SymbolFlagsFunctionScopedVariable != 0, paramProp2, paramProp1)), entryKindNone
	}

	if exportSpecifier := ast.GetDeclarationOfKind(symbol, ast.KindExportSpecifier); exportSpecifier != nil && (!isForRenamePopulateSearchSymbolSet || exportSpecifier.PropertyName() == nil) {
		if localSymbol := state.checker.GetExportSpecifierLocalTargetSymbol(exportSpecifier); localSymbol != nil {
			if res := cbSymbol(localSymbol, nil /*rootSymbol*/, nil /*baseSymbol*/); res != nil {
				return res, entryKindNode
			}
		}
	}

	// symbolAtLocation for a binding element is the local symbol. See if the search symbol is the property.
	// Don't do this when populating search set for a rename when prefix and suffix text will be provided -- just rename the local.
	if !isForRenamePopulateSearchSymbolSet {
		var bindingElementPropertySymbol *ast.Symbol
		if onlyIncludeBindingElementAtReferenceLocation {
			if !isObjectBindingElementWithoutPropertyName(location.Parent) {
				return nil, entryKindNone
			}
			bindingElementPropertySymbol = getPropertySymbolFromBindingElement(state.checker, location.Parent)
		} else {
			bindingElementPropertySymbol = getPropertySymbolOfObjectBindingPatternWithoutPropertyName(symbol, state.checker)
		}
		if bindingElementPropertySymbol == nil {
			return nil, entryKindNone
		}
		return fromRoot(bindingElementPropertySymbol), entryKindSearchedPropertyFoundLocal
	}

	debug.Assert(isForRenamePopulateSearchSymbolSet)

	// due to the above assert and the arguments at the uses of this function,
	// (onlyIncludeBindingElementAtReferenceLocation <=> !providePrefixAndSuffixTextForRename) holds
	includeOriginalSymbolOfBindingElement := onlyIncludeBindingElementAtReferenceLocation

	if includeOriginalSymbolOfBindingElement {
		if bindingElementPropertySymbol := getPropertySymbolOfObjectBindingPatternWithoutPropertyName(symbol, state.checker); bindingElementPropertySymbol != nil {
			return fromRoot(bindingElementPropertySymbol), entryKindSearchedPropertyFoundLocal
		}
	}
	return nil, entryKindNone
}

// Search for all occurrences of an identifier in a source file (and filter out the ones that match).
func (state *refState) searchForName(sourceFile *ast.SourceFile, search *refSearch) {
	if _, ok := getNameTable(sourceFile)[search.escapedText]; ok {
		state.getReferencesInSourceFile(sourceFile, search, true /*addReferencesHere*/)
	}
}

func (state *refState) explicitlyInheritsFrom(symbol *ast.Symbol, parent *ast.Symbol) bool {
	if symbol == parent {
		return true
	}

	// Check cache first
	key := inheritKey{symbol: symbol, parent: parent}
	if cached, ok := state.inheritsFromCache[key]; ok {
		return cached
	}

	// Set to false initially to prevent infinite recursion
	state.inheritsFromCache[key] = false

	if symbol.Declarations == nil {
		return false
	}

	inherits := core.Some(symbol.Declarations, func(declaration *ast.Node) bool {
		superTypeNodes := getAllSuperTypeNodes(declaration)
		return core.Some(superTypeNodes, func(typeReference *ast.TypeNode) bool {
			typ := state.checker.GetTypeAtLocation(typeReference.AsNode())
			return typ != nil && typ.Symbol() != nil && state.explicitlyInheritsFrom(typ.Symbol(), parent)
		})
	})

	// Update cache with the actual result
	state.inheritsFromCache[key] = inherits
	return inherits
}<|MERGE_RESOLUTION|>--- conflicted
+++ resolved
@@ -736,12 +736,7 @@
 		// For entries with nodes, compute ranges directly from the node
 		if entry.node != nil {
 			// Get the context range (broader scope including declaration context)
-<<<<<<< HEAD
-			contextNode := core.OrElse(getContextNode(entry.node), entry.node)
-			contextTextRange := toContextRange(entry.textRange, l.program.GetSourceFile(entry.fileName), contextNode)
-=======
-			contextTextRange := toContextRange(&selectionTextRange, sourceFile, entry.context)
->>>>>>> e027a2a1
+			contextTextRange := toContextRange(entry.textRange, l.program.GetSourceFile(entry.fileName), entry.context)
 			if contextTextRange != nil {
 				contextLocation := l.getMappedLocation(entry.fileName, *contextTextRange)
 				targetRange = &contextLocation.Range
