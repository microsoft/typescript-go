--- conflicted
+++ resolved
@@ -69,15 +69,12 @@
 	// Cached unresolved imports for ATA
 	unresolvedImportsOnce sync.Once
 	unresolvedImports     *collections.Set[string]
-<<<<<<< HEAD
 	knownSymlinks         *symlinks.KnownSymlinks
 	knownSymlinksOnce     sync.Once
-=======
 
 	// Used by workspace/symbol
 	hasTSFileOnce sync.Once
 	hasTSFile     bool
->>>>>>> 7c2dab6c
 }
 
 // FileExists implements checker.Program.
@@ -1648,7 +1645,23 @@
 	return sourceFileMayBeEmitted(sourceFile, p, forceDtsEmit)
 }
 
-<<<<<<< HEAD
+func (p *Program) IsLibFile(sourceFile *ast.SourceFile) bool {
+	_, ok := p.libFiles[sourceFile.Path()]
+	return ok
+}
+
+func (p *Program) HasTSFile() bool {
+	p.hasTSFileOnce.Do(func() {
+		for _, file := range p.files {
+			if tspath.HasImplementationTSFileExtension(file.FileName()) {
+				p.hasTSFile = true
+				break
+			}
+		}
+	})
+	return p.hasTSFile
+}
+
 func (p *Program) GetSymlinkCache() *symlinks.KnownSymlinks {
 	p.knownSymlinksOnce.Do(func() {
 		if p.knownSymlinks == nil {
@@ -1727,23 +1740,6 @@
 			}
 		}
 	}
-=======
-func (p *Program) IsLibFile(sourceFile *ast.SourceFile) bool {
-	_, ok := p.libFiles[sourceFile.Path()]
-	return ok
-}
-
-func (p *Program) HasTSFile() bool {
-	p.hasTSFileOnce.Do(func() {
-		for _, file := range p.files {
-			if tspath.HasImplementationTSFileExtension(file.FileName()) {
-				p.hasTSFile = true
-				break
-			}
-		}
-	})
-	return p.hasTSFile
->>>>>>> 7c2dab6c
 }
 
 var plainJSErrors = collections.NewSetFromItems(
