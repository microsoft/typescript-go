package compiler

import (
	"context"
	"slices"
	"sync"

	"github.com/microsoft/typescript-go/internal/ast"
	"github.com/microsoft/typescript-go/internal/binder"
	"github.com/microsoft/typescript-go/internal/checker"
	"github.com/microsoft/typescript-go/internal/core"
	"github.com/microsoft/typescript-go/internal/diagnostics"
	"github.com/microsoft/typescript-go/internal/module"
	"github.com/microsoft/typescript-go/internal/parser"
	"github.com/microsoft/typescript-go/internal/printer"
	"github.com/microsoft/typescript-go/internal/scanner"
	"github.com/microsoft/typescript-go/internal/sourcemap"
	"github.com/microsoft/typescript-go/internal/tsoptions"
	"github.com/microsoft/typescript-go/internal/tspath"
)

type ProgramOptions struct {
	ConfigFileName               string
	RootFiles                    []string
	Host                         CompilerHost
	Options                      *core.CompilerOptions
	SingleThreaded               core.Tristate
	ProjectReference             []core.ProjectReference
	ConfigFileParsingDiagnostics []*ast.Diagnostic
<<<<<<< HEAD

	TypingsLocation string
	ProjectName     string
=======
	CreateCheckerPool            func(*Program) CheckerPool
>>>>>>> cab7a0bf
}

type Program struct {
	host                         CompilerHost
	programOptions               ProgramOptions
	compilerOptions              *core.CompilerOptions
	configFileName               string
	nodeModules                  map[string]*ast.SourceFile
	checkerPool                  CheckerPool
	currentDirectory             string
	configFileParsingDiagnostics []*ast.Diagnostic

	sourceAffectingCompilerOptionsOnce sync.Once
	sourceAffectingCompilerOptions     *core.SourceFileAffectingCompilerOptions

	resolver *module.Resolver

	comparePathsOptions tspath.ComparePathsOptions

	processedFiles

	filesByPath map[tspath.Path]*ast.SourceFile

	// The below settings are to track if a .js file should be add to the program if loaded via searching under node_modules.
	// This works as imported modules are discovered recursively in a depth first manner, specifically:
	// - For each root file, findSourceFile is called.
	// - This calls processImportedModules for each module imported in the source file.
	// - This calls resolveModuleNames, and then calls findSourceFile for each resolved module.
	// As all these operations happen - and are nested - within the createProgram call, they close over the below variables.
	// The current resolution depth is tracked by incrementing/decrementing as the depth first search progresses.
	// maxNodeModuleJsDepth      int
	currentNodeModulesDepth int

	usesUriStyleNodeCoreModules core.Tristate

	commonSourceDirectory     string
	commonSourceDirectoryOnce sync.Once

	// List of present unsupported extensions
	unsupportedExtensions []string
}

func NewProgram(options ProgramOptions) *Program {
	p := &Program{}
	p.programOptions = options
	p.compilerOptions = options.Options
	p.configFileParsingDiagnostics = slices.Clip(options.ConfigFileParsingDiagnostics)
	if p.compilerOptions == nil {
		p.compilerOptions = &core.CompilerOptions{}
	}
	if p.programOptions.CreateCheckerPool != nil {
		p.checkerPool = p.programOptions.CreateCheckerPool(p)
	} else {
		p.checkerPool = newCheckerPool(core.IfElse(p.singleThreaded(), 1, 4), p)
	}

	// p.maxNodeModuleJsDepth = p.options.MaxNodeModuleJsDepth

	// TODO(ercornel): !!! tracing?
	// tracing?.push(tracing.Phase.Program, "createProgram", { configFilePath: options.configFilePath, rootDir: options.rootDir }, /*separateBeginAndEnd*/ true);
	// performance.mark("beforeProgram");

	p.host = options.Host
	if p.host == nil {
		panic("host required")
	}

	rootFiles := options.RootFiles

	p.configFileName = options.ConfigFileName
	if p.configFileName != "" {
		// !!! delete this code, require options
		jsonText, ok := p.host.FS().ReadFile(p.configFileName)
		if !ok {
			panic("config file not found")
		}
		configFilePath := tspath.ToPath(p.configFileName, p.host.GetCurrentDirectory(), p.host.FS().UseCaseSensitiveFileNames())
		parsedConfig := parser.ParseJSONText(p.configFileName, configFilePath, jsonText)
		if len(parsedConfig.Diagnostics()) > 0 {
			p.configFileParsingDiagnostics = append(p.configFileParsingDiagnostics, parsedConfig.Diagnostics()...)
			return p
		}

		tsConfigSourceFile := &tsoptions.TsConfigSourceFile{
			SourceFile: parsedConfig,
		}

		parseConfigFileContent := tsoptions.ParseJsonSourceFileConfigFileContent(
			tsConfigSourceFile,
			p.host,
			p.host.GetCurrentDirectory(),
			options.Options,
			p.configFileName,
			/*resolutionStack*/ nil,
			/*extraFileExtensions*/ nil,
			/*extendedConfigCache*/ nil,
		)

		p.compilerOptions = parseConfigFileContent.CompilerOptions()

		if len(parseConfigFileContent.Errors) > 0 {
			p.configFileParsingDiagnostics = append(p.configFileParsingDiagnostics, parseConfigFileContent.Errors...)
			return p
		}

		if rootFiles == nil {
			// !!! merge? override? this?
			rootFiles = parseConfigFileContent.FileNames()
		}
	}

	p.resolver = module.NewResolver(p.host, p.compilerOptions)
	p.resolver.TypingsLocation = p.programOptions.TypingsLocation
	p.resolver.ProjectName = p.programOptions.ProjectName

	var libs []string

	if p.compilerOptions.NoLib != core.TSTrue {
		if p.compilerOptions.Lib == nil {
			name := tsoptions.GetDefaultLibFileName(p.compilerOptions)
			libs = append(libs, tspath.CombinePaths(p.host.DefaultLibraryPath(), name))
		} else {
			for _, lib := range p.compilerOptions.Lib {
				name, ok := tsoptions.GetLibFileName(lib)
				if ok {
					libs = append(libs, tspath.CombinePaths(p.host.DefaultLibraryPath(), name))
				}
				// !!! error on unknown name
			}
		}
	}

	p.processedFiles = processAllProgramFiles(p.host, p.programOptions, p.compilerOptions, p.resolver, rootFiles, libs, p.singleThreaded())
	p.filesByPath = make(map[tspath.Path]*ast.SourceFile, len(p.files))
	for _, file := range p.files {
		p.filesByPath[file.Path()] = file
	}

	for _, file := range p.files {
		extension := tspath.TryGetExtensionFromPath(file.FileName())
		if slices.Contains(tspath.SupportedJSExtensionsFlat, extension) {
			p.unsupportedExtensions = core.AppendIfUnique(p.unsupportedExtensions, extension)
		}
	}

	return p
}

func NewProgramFromParsedCommandLine(config *tsoptions.ParsedCommandLine, host CompilerHost) *Program {
	programOptions := ProgramOptions{
		RootFiles: config.FileNames(),
		Options:   config.CompilerOptions(),
		Host:      host,
		// todo: ProjectReferences
		ConfigFileParsingDiagnostics: config.GetConfigFileParsingDiagnostics(),
	}
	return NewProgram(programOptions)
}

func (p *Program) SourceFiles() []*ast.SourceFile { return p.files }
func (p *Program) Options() *core.CompilerOptions { return p.compilerOptions }
func (p *Program) Host() CompilerHost             { return p.host }
func (p *Program) GetConfigFileParsingDiagnostics() []*ast.Diagnostic {
	return slices.Clip(p.configFileParsingDiagnostics)
}

func (p *Program) singleThreaded() bool {
	return p.programOptions.SingleThreaded.DefaultIfUnknown(p.compilerOptions.SingleThreaded).IsTrue()
}

func (p *Program) getSourceAffectingCompilerOptions() *core.SourceFileAffectingCompilerOptions {
	p.sourceAffectingCompilerOptionsOnce.Do(func() {
		p.sourceAffectingCompilerOptions = p.compilerOptions.SourceFileAffecting()
	})
	return p.sourceAffectingCompilerOptions
}

func (p *Program) BindSourceFiles() {
	wg := core.NewWorkGroup(p.singleThreaded())
	for _, file := range p.files {
		if !file.IsBound() {
			wg.Queue(func() {
				binder.BindSourceFile(file, p.getSourceAffectingCompilerOptions())
			})
		}
	}
	wg.RunAndWait()
}

func (p *Program) CheckSourceFiles(ctx context.Context) {
	wg := core.NewWorkGroup(p.singleThreaded())
	checkers, done := p.checkerPool.GetAllCheckers(ctx)
	defer done()
	for _, checker := range checkers {
		wg.Queue(func() {
			for file := range p.checkerPool.Files(checker) {
				checker.CheckSourceFile(ctx, file)
			}
		})
	}
	wg.RunAndWait()
}

// Return the type checker associated with the program.
func (p *Program) GetTypeChecker(ctx context.Context) (*checker.Checker, func()) {
	return p.checkerPool.GetChecker(ctx)
}

func (p *Program) GetTypeCheckers(ctx context.Context) ([]*checker.Checker, func()) {
	return p.checkerPool.GetAllCheckers(ctx)
}

// Return a checker for the given file. We may have multiple checkers in concurrent scenarios and this
// method returns the checker that was tasked with checking the file. Note that it isn't possible to mix
// types obtained from different checkers, so only non-type data (such as diagnostics or string
// representations of types) should be obtained from checkers returned by this method.
func (p *Program) GetTypeCheckerForFile(ctx context.Context, file *ast.SourceFile) (*checker.Checker, func()) {
	return p.checkerPool.GetCheckerForFile(ctx, file)
}

func (p *Program) GetResolvedModule(file *ast.SourceFile, moduleReference string) *ast.SourceFile {
	if resolutions, ok := p.resolvedModules[file.Path()]; ok {
		if resolved, ok := resolutions[module.ModeAwareCacheKey{Name: moduleReference, Mode: core.ModuleKindCommonJS}]; ok {
			return p.findSourceFile(resolved.ResolvedFileName, FileIncludeReason{FileIncludeKindImport, 0})
		}
	}
	return nil
}

func (p *Program) GetResolvedModules() map[tspath.Path]module.ModeAwareCache[*module.ResolvedModule] {
	return p.resolvedModules
}

func (p *Program) findSourceFile(candidate string, reason FileIncludeReason) *ast.SourceFile {
	path := tspath.ToPath(candidate, p.host.GetCurrentDirectory(), p.host.FS().UseCaseSensitiveFileNames())
	return p.filesByPath[path]
}

func (p *Program) GetSyntacticDiagnostics(ctx context.Context, sourceFile *ast.SourceFile) []*ast.Diagnostic {
	return p.getDiagnosticsHelper(ctx, sourceFile, false /*ensureBound*/, false /*ensureChecked*/, p.getSyntacticDiagnosticsForFile)
}

func (p *Program) GetBindDiagnostics(ctx context.Context, sourceFile *ast.SourceFile) []*ast.Diagnostic {
	return p.getDiagnosticsHelper(ctx, sourceFile, true /*ensureBound*/, false /*ensureChecked*/, p.getBindDiagnosticsForFile)
}

func (p *Program) GetSemanticDiagnostics(ctx context.Context, sourceFile *ast.SourceFile) []*ast.Diagnostic {
	return p.getDiagnosticsHelper(ctx, sourceFile, true /*ensureBound*/, true /*ensureChecked*/, p.getSemanticDiagnosticsForFile)
}

func (p *Program) GetGlobalDiagnostics(ctx context.Context) []*ast.Diagnostic {
	var globalDiagnostics []*ast.Diagnostic
	checkers, done := p.checkerPool.GetAllCheckers(ctx)
	defer done()
	for _, checker := range checkers {
		globalDiagnostics = append(globalDiagnostics, checker.GetGlobalDiagnostics()...)
	}

	return SortAndDeduplicateDiagnostics(globalDiagnostics)
}

func (p *Program) GetOptionsDiagnostics(ctx context.Context) []*ast.Diagnostic {
	return SortAndDeduplicateDiagnostics(append(p.GetGlobalDiagnostics(ctx), p.getOptionsDiagnosticsOfConfigFile()...))
}

func (p *Program) getOptionsDiagnosticsOfConfigFile() []*ast.Diagnostic {
	// todo update p.configParsingDiagnostics when updateAndGetProgramDiagnostics is implemented
	if p.Options() == nil || p.Options().ConfigFilePath == "" {
		return nil
	}
	return p.configFileParsingDiagnostics // TODO: actually call getDiagnosticsHelper on config path
}

func (p *Program) getSyntacticDiagnosticsForFile(ctx context.Context, sourceFile *ast.SourceFile) []*ast.Diagnostic {
	return sourceFile.Diagnostics()
}

func (p *Program) getBindDiagnosticsForFile(ctx context.Context, sourceFile *ast.SourceFile) []*ast.Diagnostic {
	// TODO: restore this; tsgo's main depends on this function binding all files for timing.
	// if checker.SkipTypeChecking(sourceFile, p.compilerOptions) {
	// 	return nil
	// }

	return sourceFile.BindDiagnostics()
}

func (p *Program) getSemanticDiagnosticsForFile(ctx context.Context, sourceFile *ast.SourceFile) []*ast.Diagnostic {
	if checker.SkipTypeChecking(sourceFile, p.compilerOptions) {
		return nil
	}

	var fileChecker *checker.Checker
	var done func()
	if sourceFile != nil {
		fileChecker, done = p.checkerPool.GetCheckerForFile(ctx, sourceFile)
		defer done()
	}
	diags := slices.Clip(sourceFile.BindDiagnostics())
	checkers, closeCheckers := p.checkerPool.GetAllCheckers(ctx)
	defer closeCheckers()

	// Ask for diags from all checkers; checking one file may add diagnostics to other files.
	// These are deduplicated later.
	for _, checker := range checkers {
		if sourceFile == nil || checker == fileChecker {
			diags = append(diags, checker.GetDiagnostics(ctx, sourceFile)...)
		} else {
			diags = append(diags, checker.GetDiagnosticsWithoutCheck(sourceFile)...)
		}
	}
	if ctx.Err() != nil {
		return nil
	}
	if len(sourceFile.CommentDirectives) == 0 {
		return diags
	}
	// Build map of directives by line number
	directivesByLine := make(map[int]ast.CommentDirective)
	for _, directive := range sourceFile.CommentDirectives {
		line, _ := scanner.GetLineAndCharacterOfPosition(sourceFile, directive.Loc.Pos())
		directivesByLine[line] = directive
	}
	lineStarts := scanner.GetLineStarts(sourceFile)
	filtered := make([]*ast.Diagnostic, 0, len(diags))
	for _, diagnostic := range diags {
		ignoreDiagnostic := false
		for line := scanner.ComputeLineOfPosition(lineStarts, diagnostic.Pos()) - 1; line >= 0; line-- {
			// If line contains a @ts-ignore or @ts-expect-error directive, ignore this diagnostic and change
			// the directive kind to @ts-ignore to indicate it was used.
			if directive, ok := directivesByLine[line]; ok {
				ignoreDiagnostic = true
				directive.Kind = ast.CommentDirectiveKindIgnore
				directivesByLine[line] = directive
				break
			}
			// Stop searching backwards when we encounter a line that isn't blank or a comment.
			if !isCommentOrBlankLine(sourceFile.Text(), int(lineStarts[line])) {
				break
			}
		}
		if !ignoreDiagnostic {
			filtered = append(filtered, diagnostic)
		}
	}
	for _, directive := range directivesByLine {
		// Above we changed all used directive kinds to @ts-ignore, so any @ts-expect-error directives that
		// remain are unused and thus errors.
		if directive.Kind == ast.CommentDirectiveKindExpectError {
			filtered = append(filtered, ast.NewDiagnostic(sourceFile, directive.Loc, diagnostics.Unused_ts_expect_error_directive))
		}
	}
	return filtered
}

func isCommentOrBlankLine(text string, pos int) bool {
	for pos < len(text) && (text[pos] == ' ' || text[pos] == '\t') {
		pos++
	}
	return pos == len(text) ||
		pos < len(text) && (text[pos] == '\r' || text[pos] == '\n') ||
		pos+1 < len(text) && text[pos] == '/' && text[pos+1] == '/'
}

func SortAndDeduplicateDiagnostics(diagnostics []*ast.Diagnostic) []*ast.Diagnostic {
	diagnostics = slices.Clone(diagnostics)
	slices.SortFunc(diagnostics, ast.CompareDiagnostics)
	return compactAndMergeRelatedInfos(diagnostics)
}

// Remove duplicate diagnostics and, for sequences of diagnostics that differ only by related information,
// create a single diagnostic with sorted and deduplicated related information.
func compactAndMergeRelatedInfos(diagnostics []*ast.Diagnostic) []*ast.Diagnostic {
	if len(diagnostics) < 2 {
		return diagnostics
	}
	i := 0
	j := 0
	for i < len(diagnostics) {
		d := diagnostics[i]
		n := 1
		for i+n < len(diagnostics) && ast.EqualDiagnosticsNoRelatedInfo(d, diagnostics[i+n]) {
			n++
		}
		if n > 1 {
			var relatedInfos []*ast.Diagnostic
			for k := range n {
				relatedInfos = append(relatedInfos, diagnostics[i+k].RelatedInformation()...)
			}
			if relatedInfos != nil {
				slices.SortFunc(relatedInfos, ast.CompareDiagnostics)
				relatedInfos = slices.CompactFunc(relatedInfos, ast.EqualDiagnostics)
				d = d.Clone().SetRelatedInfo(relatedInfos)
			}
		}
		diagnostics[j] = d
		i += n
		j++
	}
	clear(diagnostics[j:])
	return diagnostics[:j]
}

func (p *Program) getDiagnosticsHelper(ctx context.Context, sourceFile *ast.SourceFile, ensureBound bool, ensureChecked bool, getDiagnostics func(context.Context, *ast.SourceFile) []*ast.Diagnostic) []*ast.Diagnostic {
	if sourceFile != nil {
		if ensureBound {
			binder.BindSourceFile(sourceFile, p.getSourceAffectingCompilerOptions())
		}
		return SortAndDeduplicateDiagnostics(getDiagnostics(ctx, sourceFile))
	}
	if ensureBound {
		p.BindSourceFiles()
	}
	if ensureChecked {
		p.CheckSourceFiles(ctx)
		if ctx.Err() != nil {
			return nil
		}
	}
	var result []*ast.Diagnostic
	for _, file := range p.files {
		result = append(result, getDiagnostics(ctx, file)...)
	}
	return SortAndDeduplicateDiagnostics(result)
}

func (p *Program) LineCount() int {
	var count int
	for _, file := range p.files {
		count += len(file.LineMap())
	}
	return count
}

func (p *Program) IdentifierCount() int {
	var count int
	for _, file := range p.files {
		count += file.IdentifierCount
	}
	return count
}

func (p *Program) SymbolCount() int {
	var count int
	for _, file := range p.files {
		count += file.SymbolCount
	}
	checkers, done := p.checkerPool.GetAllCheckers(context.Background())
	defer done()
	for _, checker := range checkers {
		count += int(checker.SymbolCount)
	}
	return count
}

func (p *Program) TypeCount() int {
	var count int
	checkers, done := p.checkerPool.GetAllCheckers(context.Background())
	defer done()
	for _, checker := range checkers {
		count += int(checker.TypeCount)
	}
	return count
}

func (p *Program) InstantiationCount() int {
	var count int
	checkers, done := p.checkerPool.GetAllCheckers(context.Background())
	defer done()
	for _, checker := range checkers {
		count += int(checker.TotalInstantiationCount)
	}
	return count
}

func (p *Program) GetSourceFileMetaData(path tspath.Path) *ast.SourceFileMetaData {
	return p.sourceFileMetaDatas[path]
}

func (p *Program) GetEmitModuleFormatOfFile(sourceFile *ast.SourceFile) core.ModuleKind {
	return p.GetEmitModuleFormatOfFileWorker(sourceFile, p.compilerOptions)
}

func (p *Program) GetEmitModuleFormatOfFileWorker(sourceFile *ast.SourceFile, options *core.CompilerOptions) core.ModuleKind {
	return ast.GetEmitModuleFormatOfFileWorker(sourceFile, options, p.GetSourceFileMetaData(sourceFile.Path()))
}

func (p *Program) GetImpliedNodeFormatForEmit(sourceFile *ast.SourceFile) core.ResolutionMode {
	return ast.GetImpliedNodeFormatForEmitWorker(sourceFile.FileName(), p.compilerOptions, p.GetSourceFileMetaData(sourceFile.Path()))
}

func (p *Program) CommonSourceDirectory() string {
	p.commonSourceDirectoryOnce.Do(func() {
		var files []string
		host := &emitHost{program: p}
		for _, file := range p.files {
			if sourceFileMayBeEmitted(file, host, false /*forceDtsEmit*/) {
				files = append(files, file.FileName())
			}
		}
		p.commonSourceDirectory = getCommonSourceDirectory(
			p.compilerOptions,
			files,
			p.host.GetCurrentDirectory(),
			p.host.FS().UseCaseSensitiveFileNames(),
		)
	})
	return p.commonSourceDirectory
}

func (p *Program) GetCompilerOptions() *core.CompilerOptions {
	return p.compilerOptions
}

func computeCommonSourceDirectoryOfFilenames(fileNames []string, currentDirectory string, useCaseSensitiveFileNames bool) string {
	var commonPathComponents []string
	for _, sourceFile := range fileNames {
		// Each file contributes into common source file path
		sourcePathComponents := tspath.GetNormalizedPathComponents(sourceFile, currentDirectory)

		// The base file name is not part of the common directory path
		sourcePathComponents = sourcePathComponents[:len(sourcePathComponents)-1]

		if commonPathComponents == nil {
			// first file
			commonPathComponents = sourcePathComponents
			continue
		}

		n := min(len(commonPathComponents), len(sourcePathComponents))
		for i := range n {
			if tspath.GetCanonicalFileName(commonPathComponents[i], useCaseSensitiveFileNames) != tspath.GetCanonicalFileName(sourcePathComponents[i], useCaseSensitiveFileNames) {
				if i == 0 {
					// Failed to find any common path component
					return ""
				}

				// New common path found that is 0 -> i-1
				commonPathComponents = commonPathComponents[:i]
				break
			}
		}

		// If the sourcePathComponents was shorter than the commonPathComponents, truncate to the sourcePathComponents
		if len(sourcePathComponents) < len(commonPathComponents) {
			commonPathComponents = commonPathComponents[:len(sourcePathComponents)]
		}
	}

	if len(commonPathComponents) == 0 {
		// Can happen when all input files are .d.ts files
		return currentDirectory
	}

	return tspath.GetPathFromPathComponents(commonPathComponents)
}

func getCommonSourceDirectory(options *core.CompilerOptions, files []string, currentDirectory string, useCaseSensitiveFileNames bool) string {
	var commonSourceDirectory string
	// !!! If a rootDir is specified use it as the commonSourceDirectory
	// !!! Project compilations never infer their root from the input source paths

	commonSourceDirectory = computeCommonSourceDirectoryOfFilenames(files, currentDirectory, useCaseSensitiveFileNames)

	if len(commonSourceDirectory) > 0 {
		// Make sure directory path ends with directory separator so this string can directly
		// used to replace with "" to get the relative path of the source file and the relative path doesn't
		// start with / making it rooted path
		commonSourceDirectory = tspath.EnsureTrailingDirectorySeparator(commonSourceDirectory)
	}

	return commonSourceDirectory
}

type EmitOptions struct {
	TargetSourceFile *ast.SourceFile // Single file to emit. If `nil`, emits all files
	forceDtsEmit     bool
}

type EmitResult struct {
	EmitSkipped  bool
	Diagnostics  []*ast.Diagnostic      // Contains declaration emit diagnostics
	EmittedFiles []string               // Array of files the compiler wrote to disk
	SourceMaps   []*SourceMapEmitResult // Array of sourceMapData if compiler emitted sourcemaps
}

type SourceMapEmitResult struct {
	InputSourceFileNames []string // Input source file (which one can use on program to get the file), 1:1 mapping with the sourceMap.sources list
	SourceMap            *sourcemap.RawSourceMap
	GeneratedFile        string
}

func (p *Program) Emit(options EmitOptions) *EmitResult {
	// !!! performance measurement
	p.BindSourceFiles()

	host := &emitHost{program: p}

	writerPool := &sync.Pool{
		New: func() any {
			return printer.NewTextWriter(host.Options().NewLine.GetNewLineCharacter())
		},
	}
	wg := core.NewWorkGroup(p.singleThreaded())
	var emitters []*emitter
	sourceFiles := getSourceFilesToEmit(host, options.TargetSourceFile, options.forceDtsEmit)

	for _, sourceFile := range sourceFiles {
		emitter := &emitter{
			host:              host,
			emittedFilesList:  nil,
			sourceMapDataList: nil,
			writer:            nil,
			sourceFile:        sourceFile,
		}
		emitters = append(emitters, emitter)
		wg.Queue(func() {
			// take an unused writer
			writer := writerPool.Get().(printer.EmitTextWriter)
			writer.Clear()

			// attach writer and perform emit
			emitter.writer = writer
			emitter.paths = getOutputPathsFor(sourceFile, host, options.forceDtsEmit)
			emitter.emit()
			emitter.writer = nil

			// put the writer back in the pool
			writerPool.Put(writer)
		})
	}

	// wait for emit to complete
	wg.RunAndWait()

	// collect results from emit, preserving input order
	result := &EmitResult{}
	for _, emitter := range emitters {
		if emitter.emitSkipped {
			result.EmitSkipped = true
		}
		result.Diagnostics = append(result.Diagnostics, emitter.emitterDiagnostics.GetDiagnostics()...)
		if emitter.emittedFilesList != nil {
			result.EmittedFiles = append(result.EmittedFiles, emitter.emittedFilesList...)
		}
		if emitter.sourceMapDataList != nil {
			result.SourceMaps = append(result.SourceMaps, emitter.sourceMapDataList...)
		}
	}
	return result
}

func (p *Program) GetSourceFile(filename string) *ast.SourceFile {
	path := tspath.ToPath(filename, p.host.GetCurrentDirectory(), p.host.FS().UseCaseSensitiveFileNames())
	return p.GetSourceFileByPath(path)
}

func (p *Program) GetSourceFileByPath(path tspath.Path) *ast.SourceFile {
	return p.filesByPath[path]
}

func (p *Program) GetSourceFiles() []*ast.SourceFile {
	return p.files
}

type FileIncludeKind int

const (
	FileIncludeKindRootFile FileIncludeKind = iota
	FileIncludeKindSourceFromProjectReference
	FileIncludeKindOutputFromProjectReference
	FileIncludeKindImport
	FileIncludeKindReferenceFile
	FileIncludeKindTypeReferenceDirective
	FileIncludeKindLibFile
	FileIncludeKindLibReferenceDirective
	FileIncludeKindAutomaticTypeDirectiveFile
)

type FileIncludeReason struct {
	Kind  FileIncludeKind
	Index int
}

// UnsupportedExtensions returns a list of all present "unsupported" extensions,
// e.g. extensions that are not yet supported by the port.
func (p *Program) UnsupportedExtensions() []string {
	return p.unsupportedExtensions
}

func (p *Program) GetJSXRuntimeImportSpecifier(path tspath.Path) (moduleReference string, specifier *ast.Node) {
	if result := p.jsxRuntimeImportSpecifiers[path]; result != nil {
		return result.moduleReference, result.specifier
	}
	return "", nil
}

func (p *Program) GetImportHelpersImportSpecifier(path tspath.Path) *ast.Node {
	return p.importHelpersImportSpecifiers[path]
}<|MERGE_RESOLUTION|>--- conflicted
+++ resolved
@@ -27,13 +27,10 @@
 	SingleThreaded               core.Tristate
 	ProjectReference             []core.ProjectReference
 	ConfigFileParsingDiagnostics []*ast.Diagnostic
-<<<<<<< HEAD
+	CreateCheckerPool            func(*Program) CheckerPool
 
 	TypingsLocation string
 	ProjectName     string
-=======
-	CreateCheckerPool            func(*Program) CheckerPool
->>>>>>> cab7a0bf
 }
 
 type Program struct {
