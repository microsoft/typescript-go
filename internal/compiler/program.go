--- conflicted
+++ resolved
@@ -864,11 +864,7 @@
 		}
 		refOptions := config.CompilerOptions()
 		if !refOptions.Composite.IsTrue() || refOptions.NoEmit.IsTrue() {
-<<<<<<< HEAD
-			if len(p.opts.Config.FileNames()) > 0 {
-=======
 			if len(parent.FileNames()) > 0 {
->>>>>>> bca95189
 				if !refOptions.Composite.IsTrue() {
 					createDiagnosticForReference(parent, index, diagnostics.Referenced_project_0_must_have_setting_composite_Colon_true, ref.Path)
 				}
