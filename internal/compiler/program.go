package compiler

import (
	"context"
	"fmt"
	"maps"
	"slices"
	"strings"
	"sync"

	"github.com/go-json-experiment/json"
	"github.com/microsoft/typescript-go/internal/ast"
	"github.com/microsoft/typescript-go/internal/binder"
	"github.com/microsoft/typescript-go/internal/checker"
	"github.com/microsoft/typescript-go/internal/collections"
	"github.com/microsoft/typescript-go/internal/core"
	"github.com/microsoft/typescript-go/internal/diagnostics"
	"github.com/microsoft/typescript-go/internal/module"
	"github.com/microsoft/typescript-go/internal/modulespecifiers"
	"github.com/microsoft/typescript-go/internal/outputpaths"
	"github.com/microsoft/typescript-go/internal/parser"
	"github.com/microsoft/typescript-go/internal/printer"
	"github.com/microsoft/typescript-go/internal/scanner"
	"github.com/microsoft/typescript-go/internal/sourcemap"
	"github.com/microsoft/typescript-go/internal/tsoptions"
	"github.com/microsoft/typescript-go/internal/tspath"
)

type ProgramOptions struct {
	Host                        CompilerHost
	Config                      *tsoptions.ParsedCommandLine
	UseSourceOfProjectReference bool
	SingleThreaded              core.Tristate
	CreateCheckerPool           func(*Program) CheckerPool
	TypingsLocation             string
	ProjectName                 string
	JSDocParsingMode            ast.JSDocParsingMode
}

func (p *ProgramOptions) canUseProjectReferenceSource() bool {
	return p.UseSourceOfProjectReference && !p.Config.CompilerOptions().DisableSourceOfProjectReferenceRedirect.IsTrue()
}

type Program struct {
	opts        ProgramOptions
	checkerPool CheckerPool

	comparePathsOptions tspath.ComparePathsOptions

	processedFiles

	usesUriStyleNodeCoreModules core.Tristate

	commonSourceDirectory     string
	commonSourceDirectoryOnce sync.Once

	declarationDiagnosticCache collections.SyncMap[*ast.SourceFile, []*ast.Diagnostic]

	programDiagnostics         []*ast.Diagnostic
	hasEmitBlockingDiagnostics collections.Set[tspath.Path]

	sourceFilesToEmitOnce sync.Once
	sourceFilesToEmit     []*ast.SourceFile
}

// FileExists implements checker.Program.
func (p *Program) FileExists(path string) bool {
	return p.Host().FS().FileExists(path)
}

// GetCurrentDirectory implements checker.Program.
func (p *Program) GetCurrentDirectory() string {
	return p.Host().GetCurrentDirectory()
}

// GetGlobalTypingsCacheLocation implements checker.Program.
func (p *Program) GetGlobalTypingsCacheLocation() string {
	return "" // !!! see src/tsserver/nodeServer.ts for strada's node-specific implementation
}

// GetNearestAncestorDirectoryWithPackageJson implements checker.Program.
func (p *Program) GetNearestAncestorDirectoryWithPackageJson(dirname string) string {
	scoped := p.resolver.GetPackageScopeForPath(dirname)
	if scoped != nil && scoped.Exists() {
		return scoped.PackageDirectory
	}
	return ""
}

// GetPackageJsonInfo implements checker.Program.
func (p *Program) GetPackageJsonInfo(pkgJsonPath string) modulespecifiers.PackageJsonInfo {
	scoped := p.resolver.GetPackageScopeForPath(pkgJsonPath)
	if scoped != nil && scoped.Exists() && scoped.PackageDirectory == tspath.GetDirectoryPath(pkgJsonPath) {
		return scoped
	}
	return nil
}

// GetRedirectTargets implements checker.Program.
func (p *Program) GetRedirectTargets(path tspath.Path) []string {
	return nil // !!! TODO: project references support
}

// GetOutputAndProjectReference implements checker.Program.
func (p *Program) GetOutputAndProjectReference(path tspath.Path) *tsoptions.OutputDtsAndProjectReference {
	return p.projectReferenceFileMapper.getOutputAndProjectReference(path)
}

// IsSourceFromProjectReference implements checker.Program.
func (p *Program) IsSourceFromProjectReference(path tspath.Path) bool {
	return p.projectReferenceFileMapper.isSourceFromProjectReference(path)
}

func (p *Program) GetSourceAndProjectReference(path tspath.Path) *tsoptions.SourceAndProjectReference {
	return p.projectReferenceFileMapper.getSourceAndProjectReference(path)
}

func (p *Program) GetResolvedProjectReferenceFor(path tspath.Path) (*tsoptions.ParsedCommandLine, bool) {
	return p.projectReferenceFileMapper.getResolvedReferenceFor(path)
}

func (p *Program) GetRedirectForResolution(file ast.HasFileName) *tsoptions.ParsedCommandLine {
	return p.projectReferenceFileMapper.getRedirectForResolution(file)
}

func (p *Program) GetParseFileRedirect(fileName string) string {
	return p.projectReferenceFileMapper.getParseFileRedirect(ast.NewHasFileName(fileName, p.toPath(fileName)))
}

func (p *Program) ForEachResolvedProjectReference(
	fn func(path tspath.Path, config *tsoptions.ParsedCommandLine, parent *tsoptions.ParsedCommandLine, index int),
) {
	p.projectReferenceFileMapper.forEachResolvedProjectReference(fn)
}

// UseCaseSensitiveFileNames implements checker.Program.
func (p *Program) UseCaseSensitiveFileNames() bool {
	return p.Host().FS().UseCaseSensitiveFileNames()
}

var _ checker.Program = (*Program)(nil)

/** This should have similar behavior to 'processSourceFile' without diagnostics or mutation. */
func (p *Program) GetSourceFileFromReference(origin *ast.SourceFile, ref *ast.FileReference) *ast.SourceFile {
	// TODO: The module loader in corsa is fairly different than strada, it should probably be able to expose this functionality at some point,
	// rather than redoing the logic approximately here, since most of the related logic now lives in module.Resolver
	// Still, without the failed lookup reporting that only the loader does, this isn't terribly complicated

	fileName := tspath.ResolvePath(tspath.GetDirectoryPath(origin.FileName()), ref.FileName)
	supportedExtensionsBase := tsoptions.GetSupportedExtensions(p.Options(), nil /*extraFileExtensions*/)
	supportedExtensions := tsoptions.GetSupportedExtensionsWithJsonIfResolveJsonModule(p.Options(), supportedExtensionsBase)
	allowNonTsExtensions := p.Options().AllowNonTsExtensions.IsTrue()
	if tspath.HasExtension(fileName) {
		if !allowNonTsExtensions {
			canonicalFileName := tspath.GetCanonicalFileName(fileName, p.UseCaseSensitiveFileNames())
			supported := false
			for _, group := range supportedExtensions {
				if tspath.FileExtensionIsOneOf(canonicalFileName, group) {
					supported = true
					break
				}
			}
			if !supported {
				return nil // unsupported extensions are forced to fail
			}
		}

		return p.GetSourceFile(fileName)
	}
	if allowNonTsExtensions {
		extensionless := p.GetSourceFile(fileName)
		if extensionless != nil {
			return extensionless
		}
	}

	// Only try adding extensions from the first supported group (which should be .ts/.tsx/.d.ts)
	for _, ext := range supportedExtensions[0] {
		result := p.GetSourceFile(fileName + ext)
		if result != nil {
			return result
		}
	}
	return nil
}

func NewProgram(opts ProgramOptions) *Program {
	p := &Program{opts: opts}
	p.initCheckerPool()
	p.processedFiles = processAllProgramFiles(p.opts, p.SingleThreaded())
	p.verifyCompilerOptions()
	return p
}

// Return an updated program for which it is known that only the file with the given path has changed.
// In addition to a new program, return a boolean indicating whether the data of the old program was reused.
func (p *Program) UpdateProgram(changedFilePath tspath.Path) (*Program, bool) {
	oldFile := p.filesByPath[changedFilePath]
	newFile := p.Host().GetSourceFile(oldFile.ParseOptions())
	if !canReplaceFileInProgram(oldFile, newFile) {
		return NewProgram(p.opts), false
	}
	// TODO: reverify compiler options when config has changed?
	result := &Program{
		opts:                        p.opts,
		comparePathsOptions:         p.comparePathsOptions,
		processedFiles:              p.processedFiles,
		usesUriStyleNodeCoreModules: p.usesUriStyleNodeCoreModules,
		programDiagnostics:          p.programDiagnostics,
		hasEmitBlockingDiagnostics:  p.hasEmitBlockingDiagnostics,
	}
	result.initCheckerPool()
	index := core.FindIndex(result.files, func(file *ast.SourceFile) bool { return file.Path() == newFile.Path() })
	result.files = slices.Clone(result.files)
	result.files[index] = newFile
	result.filesByPath = maps.Clone(result.filesByPath)
	result.filesByPath[newFile.Path()] = newFile
	return result, true
}

func (p *Program) initCheckerPool() {
	if p.opts.CreateCheckerPool != nil {
		p.checkerPool = p.opts.CreateCheckerPool(p)
	} else {
		p.checkerPool = newCheckerPool(core.IfElse(p.SingleThreaded(), 1, 4), p)
	}
}

func canReplaceFileInProgram(file1 *ast.SourceFile, file2 *ast.SourceFile) bool {
	return file2 != nil &&
		file1.ParseOptions() == file2.ParseOptions() &&
		file1.UsesUriStyleNodeCoreModules == file2.UsesUriStyleNodeCoreModules &&
		slices.EqualFunc(file1.Imports(), file2.Imports(), equalModuleSpecifiers) &&
		slices.EqualFunc(file1.ModuleAugmentations, file2.ModuleAugmentations, equalModuleAugmentationNames) &&
		slices.Equal(file1.AmbientModuleNames, file2.AmbientModuleNames) &&
		slices.EqualFunc(file1.ReferencedFiles, file2.ReferencedFiles, equalFileReferences) &&
		slices.EqualFunc(file1.TypeReferenceDirectives, file2.TypeReferenceDirectives, equalFileReferences) &&
		slices.EqualFunc(file1.LibReferenceDirectives, file2.LibReferenceDirectives, equalFileReferences) &&
		equalCheckJSDirectives(file1.CheckJsDirective, file2.CheckJsDirective)
}

func equalModuleSpecifiers(n1 *ast.Node, n2 *ast.Node) bool {
	return n1.Kind == n2.Kind && (!ast.IsStringLiteral(n1) || n1.Text() == n2.Text())
}

func equalModuleAugmentationNames(n1 *ast.Node, n2 *ast.Node) bool {
	return n1.Kind == n2.Kind && n1.Text() == n2.Text()
}

func equalFileReferences(f1 *ast.FileReference, f2 *ast.FileReference) bool {
	return f1.FileName == f2.FileName && f1.ResolutionMode == f2.ResolutionMode && f1.Preserve == f2.Preserve
}

func equalCheckJSDirectives(d1 *ast.CheckJsDirective, d2 *ast.CheckJsDirective) bool {
	return d1 == nil && d2 == nil || d1 != nil && d2 != nil && d1.Enabled == d2.Enabled
}

func (p *Program) SourceFiles() []*ast.SourceFile { return p.files }
func (p *Program) Options() *core.CompilerOptions { return p.opts.Config.CompilerOptions() }
func (p *Program) Host() CompilerHost             { return p.opts.Host }
func (p *Program) GetConfigFileParsingDiagnostics() []*ast.Diagnostic {
	return slices.Clip(p.opts.Config.GetConfigFileParsingDiagnostics())
}

func (p *Program) SingleThreaded() bool {
	return p.opts.SingleThreaded.DefaultIfUnknown(p.Options().SingleThreaded).IsTrue()
}

func (p *Program) BindSourceFiles() {
	wg := core.NewWorkGroup(p.SingleThreaded())
	for _, file := range p.files {
		if !file.IsBound() {
			wg.Queue(func() {
				binder.BindSourceFile(file)
			})
		}
	}
	wg.RunAndWait()
}

func (p *Program) CheckSourceFiles(ctx context.Context, files []*ast.SourceFile) {
	wg := core.NewWorkGroup(p.SingleThreaded())
	checkers, done := p.checkerPool.GetAllCheckers(ctx)
	defer done()
	for _, checker := range checkers {
		wg.Queue(func() {
			for file := range p.checkerPool.Files(checker) {
				if files == nil || slices.Contains(files, file) {
					checker.CheckSourceFile(ctx, file)
				}
			}
		})
	}
	wg.RunAndWait()
}

// Return the type checker associated with the program.
func (p *Program) GetTypeChecker(ctx context.Context) (*checker.Checker, func()) {
	return p.checkerPool.GetChecker(ctx)
}

func (p *Program) GetTypeCheckers(ctx context.Context) ([]*checker.Checker, func()) {
	return p.checkerPool.GetAllCheckers(ctx)
}

// Return a checker for the given file. We may have multiple checkers in concurrent scenarios and this
// method returns the checker that was tasked with checking the file. Note that it isn't possible to mix
// types obtained from different checkers, so only non-type data (such as diagnostics or string
// representations of types) should be obtained from checkers returned by this method.
func (p *Program) GetTypeCheckerForFile(ctx context.Context, file *ast.SourceFile) (*checker.Checker, func()) {
	return p.checkerPool.GetCheckerForFile(ctx, file)
}

func (p *Program) GetResolvedModule(file ast.HasFileName, moduleReference string, mode core.ResolutionMode) *module.ResolvedModule {
	if resolutions, ok := p.resolvedModules[file.Path()]; ok {
		if resolved, ok := resolutions[module.ModeAwareCacheKey{Name: moduleReference, Mode: mode}]; ok {
			return resolved
		}
	}
	return nil
}

func (p *Program) GetResolvedModuleFromModuleSpecifier(file ast.HasFileName, moduleSpecifier *ast.StringLiteralLike) *module.ResolvedModule {
	if !ast.IsStringLiteralLike(moduleSpecifier) {
		panic("moduleSpecifier must be a StringLiteralLike")
	}
	mode := p.GetModeForUsageLocation(file, moduleSpecifier)
	return p.GetResolvedModule(file, moduleSpecifier.Text(), mode)
}

func (p *Program) GetResolvedModules() map[tspath.Path]module.ModeAwareCache[*module.ResolvedModule] {
	return p.resolvedModules
}

func (p *Program) GetSyntacticDiagnostics(ctx context.Context, sourceFile *ast.SourceFile) []*ast.Diagnostic {
	return p.getDiagnosticsHelper(ctx, sourceFile, false /*ensureBound*/, false /*ensureChecked*/, p.getSyntacticDiagnosticsForFile)
}

func (p *Program) GetBindDiagnostics(ctx context.Context, sourceFile *ast.SourceFile) []*ast.Diagnostic {
	return p.getDiagnosticsHelper(ctx, sourceFile, true /*ensureBound*/, false /*ensureChecked*/, p.getBindDiagnosticsForFile)
}

func (p *Program) GetSemanticDiagnostics(ctx context.Context, sourceFile *ast.SourceFile) []*ast.Diagnostic {
	return p.getDiagnosticsHelper(ctx, sourceFile, true /*ensureBound*/, true /*ensureChecked*/, p.getSemanticDiagnosticsForFile)
}

func (p *Program) GetSemanticDiagnosticsNoFilter(ctx context.Context, sourceFiles []*ast.SourceFile) map[*ast.SourceFile][]*ast.Diagnostic {
	p.BindSourceFiles()
	p.CheckSourceFiles(ctx, sourceFiles)
	if ctx.Err() != nil {
		return nil
	}
	result := make(map[*ast.SourceFile][]*ast.Diagnostic, len(sourceFiles))
	for _, file := range sourceFiles {
		result[file] = SortAndDeduplicateDiagnostics(p.getSemanticDiagnosticsForFileNotFilter(ctx, file))
	}
	return result
}

func (p *Program) GetSuggestionDiagnostics(ctx context.Context, sourceFile *ast.SourceFile) []*ast.Diagnostic {
	return p.getDiagnosticsHelper(ctx, sourceFile, true /*ensureBound*/, true /*ensureChecked*/, p.getSuggestionDiagnosticsForFile)
}

func (p *Program) GetProgramDiagnostics() []*ast.Diagnostic {
	return SortAndDeduplicateDiagnostics(slices.Concat(p.programDiagnostics, p.fileLoadDiagnostics.GetDiagnostics()))
}

func (p *Program) getSourceFilesToEmit(targetSourceFile *ast.SourceFile, forceDtsEmit bool) []*ast.SourceFile {
	if targetSourceFile == nil && !forceDtsEmit {
		p.sourceFilesToEmitOnce.Do(func() {
			p.sourceFilesToEmit = getSourceFilesToEmit(p, nil, false)
		})
		return p.sourceFilesToEmit
	}
	return getSourceFilesToEmit(p, targetSourceFile, forceDtsEmit)
}

func (p *Program) verifyCompilerOptions() {
	options := p.Options()

	sourceFile := core.Memoize(func() *ast.SourceFile {
		configFile := p.opts.Config.ConfigFile
		if configFile == nil {
			return nil
		}
		return configFile.SourceFile
	})

	configFilePath := core.Memoize(func() string {
		file := sourceFile()
		if file != nil {
			return file.FileName()
		}
		return ""
	})

	getCompilerOptionsPropertySyntax := core.Memoize(func() *ast.PropertyAssignment {
		return tsoptions.ForEachTsConfigPropArray(sourceFile(), "compilerOptions", core.Identity)
	})

	getCompilerOptionsObjectLiteralSyntax := core.Memoize(func() *ast.ObjectLiteralExpression {
		compilerOptionsProperty := getCompilerOptionsPropertySyntax()
		if compilerOptionsProperty != nil &&
			compilerOptionsProperty.Initializer != nil &&
			ast.IsObjectLiteralExpression(compilerOptionsProperty.Initializer) {
			return compilerOptionsProperty.Initializer.AsObjectLiteralExpression()
		}
		return nil
	})

	createOptionDiagnosticInObjectLiteralSyntax := func(objectLiteral *ast.ObjectLiteralExpression, onKey bool, key1 string, key2 string, message *diagnostics.Message, args ...any) *ast.Diagnostic {
		diag := tsoptions.ForEachPropertyAssignment(objectLiteral, key1, func(property *ast.PropertyAssignment) *ast.Diagnostic {
			return tsoptions.CreateDiagnosticForNodeInSourceFileOrCompilerDiagnostic(sourceFile(), core.IfElse(onKey, property.Name(), property.Initializer), message, args...)
		}, key2)
		if diag != nil {
			p.programDiagnostics = append(p.programDiagnostics, diag)
		}
		return diag
	}

	createCompilerOptionsDiagnostic := func(message *diagnostics.Message, args ...any) *ast.Diagnostic {
		compilerOptionsProperty := getCompilerOptionsPropertySyntax()
		var diag *ast.Diagnostic
		if compilerOptionsProperty != nil {
			diag = tsoptions.CreateDiagnosticForNodeInSourceFileOrCompilerDiagnostic(sourceFile(), compilerOptionsProperty.Name(), message, args...)
		} else {
			diag = ast.NewCompilerDiagnostic(message, args...)
		}
		p.programDiagnostics = append(p.programDiagnostics, diag)
		return diag
	}

	createDiagnosticForOption := func(onKey bool, option1 string, option2 string, message *diagnostics.Message, args ...any) *ast.Diagnostic {
		diag := createOptionDiagnosticInObjectLiteralSyntax(getCompilerOptionsObjectLiteralSyntax(), onKey, option1, option2, message, args...)
		if diag == nil {
			diag = createCompilerOptionsDiagnostic(message, args...)
		}
		return diag
	}

	createDiagnosticForOptionName := func(message *diagnostics.Message, option1 string, option2 string, args ...any) {
		newArgs := make([]any, 0, len(args)+2)
		newArgs = append(newArgs, option1, option2)
		newArgs = append(newArgs, args...)
		createDiagnosticForOption(true /*onKey*/, option1, option2, message, newArgs...)
	}

	createOptionValueDiagnostic := func(option1 string, message *diagnostics.Message, args ...any) {
		createDiagnosticForOption(false /*onKey*/, option1, "", message, args...)
	}

	createRemovedOptionDiagnostic := func(name string, value string, useInstead string) {
		var message *diagnostics.Message
		var args []any
		if value == "" {
			message = diagnostics.Option_0_has_been_removed_Please_remove_it_from_your_configuration
			args = []any{name}
		} else {
			message = diagnostics.Option_0_1_has_been_removed_Please_remove_it_from_your_configuration
			args = []any{name, value}
		}

		diag := createDiagnosticForOption(value == "", name, "", message, args...)
		if useInstead != "" {
			diag.AddMessageChain(ast.NewCompilerDiagnostic(diagnostics.Use_0_instead, useInstead))
		}
	}

	getStrictOptionValue := func(value core.Tristate) bool {
		if value != core.TSUnknown {
			return value == core.TSTrue
		}
		return options.Strict == core.TSTrue
	}

	// Removed in TS7

	if options.BaseUrl != "" {
		// BaseUrl will have been turned absolute by this point.
		var useInstead string
		if configFilePath() != "" {
			relative := tspath.GetRelativePathFromFile(configFilePath(), options.BaseUrl, p.comparePathsOptions)
			if !(strings.HasPrefix(relative, "./") || strings.HasPrefix(relative, "../")) {
				relative = "./" + relative
			}
			suggestion := tspath.CombinePaths(relative, "*")
			useInstead = fmt.Sprintf(`"paths": {"*": %s}`, core.Must(json.Marshal(suggestion)))
		}
		createRemovedOptionDiagnostic("baseUrl", "", useInstead)
	}

	if options.OutFile != "" {
		createRemovedOptionDiagnostic("outFile", "", "")
	}

	// if options.Target == core.ScriptTargetES3 {
	// 	createRemovedOptionDiagnostic("target", "ES3", "")
	// }
	// if options.Target == core.ScriptTargetES5 {
	// 	createRemovedOptionDiagnostic("target", "ES5", "")
	// }

	if options.Module == core.ModuleKindAMD {
		createRemovedOptionDiagnostic("module", "AMD", "")
	}
	if options.Module == core.ModuleKindSystem {
		createRemovedOptionDiagnostic("module", "System", "")
	}
	if options.Module == core.ModuleKindUMD {
		createRemovedOptionDiagnostic("module", "UMD", "")
	}

	if options.StrictPropertyInitialization.IsTrue() && !getStrictOptionValue(options.StrictNullChecks) {
		createDiagnosticForOptionName(diagnostics.Option_0_cannot_be_specified_without_specifying_option_1, "strictPropertyInitialization", "strictNullChecks")
	}
	if options.ExactOptionalPropertyTypes.IsTrue() && !getStrictOptionValue(options.StrictNullChecks) {
		createDiagnosticForOptionName(diagnostics.Option_0_cannot_be_specified_without_specifying_option_1, "exactOptionalPropertyTypes", "strictNullChecks")
	}

	if options.IsolatedDeclarations.IsTrue() {
		if options.GetAllowJS() {
			createDiagnosticForOptionName(diagnostics.Option_0_cannot_be_specified_with_option_1, "allowJs", "isolatedDeclarations")
		}
		if !options.GetEmitDeclarations() {
			createDiagnosticForOptionName(diagnostics.Option_0_cannot_be_specified_without_specifying_option_1_or_option_2, "isolatedDeclarations", "declaration", "composite")
		}
	}

	if options.InlineSourceMap.IsTrue() {
		if options.SourceMap.IsTrue() {
			createDiagnosticForOptionName(diagnostics.Option_0_cannot_be_specified_with_option_1, "sourceMap", "inlineSourceMap")
		}
		if options.MapRoot != "" {
			createDiagnosticForOptionName(diagnostics.Option_0_cannot_be_specified_with_option_1, "mapRoot", "inlineSourceMap")
		}
	}

	if options.Composite.IsTrue() {
		if options.Declaration.IsFalse() {
			createDiagnosticForOptionName(diagnostics.Composite_projects_may_not_disable_declaration_emit, "declaration", "")
		}
		if options.Incremental.IsFalse() {
			createDiagnosticForOptionName(diagnostics.Composite_projects_may_not_disable_incremental_compilation, "declaration", "")
		}
	}

	p.verifyProjectReferences()

	if options.Composite.IsTrue() {
		var rootPaths collections.Set[tspath.Path]
		for _, fileName := range p.opts.Config.FileNames() {
			rootPaths.Add(p.toPath(fileName))
		}

		for _, file := range p.files {
			if sourceFileMayBeEmitted(file, p, false) && !rootPaths.Has(file.Path()) {
				p.programDiagnostics = append(p.programDiagnostics, ast.NewDiagnostic(
					file,
					core.TextRange{},
					diagnostics.File_0_is_not_listed_within_the_file_list_of_project_1_Projects_must_list_all_files_or_use_an_include_pattern,
					file.FileName(),
					configFilePath(),
				))
			}
		}
	}

	forEachOptionPathsSyntax := func(callback func(*ast.PropertyAssignment) *ast.Diagnostic) *ast.Diagnostic {
		return tsoptions.ForEachPropertyAssignment(getCompilerOptionsObjectLiteralSyntax(), "paths", callback)
	}

	createDiagnosticForOptionPaths := func(onKey bool, key string, message *diagnostics.Message, args ...any) *ast.Diagnostic {
		diag := forEachOptionPathsSyntax(func(pathProp *ast.PropertyAssignment) *ast.Diagnostic {
			if ast.IsObjectLiteralExpression(pathProp.Initializer) {
				return createOptionDiagnosticInObjectLiteralSyntax(pathProp.Initializer.AsObjectLiteralExpression(), onKey, key, "", message, args...)
			}
			return nil
		})
		if diag == nil {
			diag = createCompilerOptionsDiagnostic(message, args...)
		}
		return diag
	}

	createDiagnosticForOptionPathKeyValue := func(key string, valueIndex int, message *diagnostics.Message, args ...any) *ast.Diagnostic {
		diag := forEachOptionPathsSyntax(func(pathProp *ast.PropertyAssignment) *ast.Diagnostic {
			if ast.IsObjectLiteralExpression(pathProp.Initializer) {
				return tsoptions.ForEachPropertyAssignment(pathProp.Initializer.AsObjectLiteralExpression(), key, func(keyProps *ast.PropertyAssignment) *ast.Diagnostic {
					initializer := keyProps.Initializer
					if ast.IsArrayLiteralExpression(initializer) {
						elements := initializer.AsArrayLiteralExpression().Elements
						if elements != nil && len(elements.Nodes) > valueIndex {
							diag := tsoptions.CreateDiagnosticForNodeInSourceFileOrCompilerDiagnostic(sourceFile(), elements.Nodes[valueIndex], message, args...)
							p.programDiagnostics = append(p.programDiagnostics, diag)
							return diag
						}
					}
					return nil
				})
			}
			return nil
		})
		if diag == nil {
			diag = createCompilerOptionsDiagnostic(message, args...)
		}
		return diag
	}

	for key, value := range options.Paths.Entries() {
		// !!! This code does not handle cases where where the path mappings have the wrong types,
		// as that information is mostly lost during the parsing process.
		if !hasZeroOrOneAsteriskCharacter(key) {
			createDiagnosticForOptionPaths(true /*onKey*/, key, diagnostics.Pattern_0_can_have_at_most_one_Asterisk_character, key)
		}
		if value == nil {
			createDiagnosticForOptionPaths(false /*onKey*/, key, diagnostics.Substitutions_for_pattern_0_should_be_an_array, key)
		} else if len(value) == 0 {
			createDiagnosticForOptionPaths(false /*onKey*/, key, diagnostics.Substitutions_for_pattern_0_shouldn_t_be_an_empty_array, key)
		}
		for i, subst := range value {
			if !hasZeroOrOneAsteriskCharacter(subst) {
				createDiagnosticForOptionPathKeyValue(key, i, diagnostics.Substitution_0_in_pattern_1_can_have_at_most_one_Asterisk_character, subst, key)
			}
			if !tspath.PathIsRelative(subst) && !tspath.PathIsAbsolute(subst) {
				createDiagnosticForOptionPathKeyValue(key, i, diagnostics.Non_relative_paths_are_not_allowed_Did_you_forget_a_leading_Slash)
			}
		}
	}

	if options.SourceMap.IsFalseOrUnknown() && options.InlineSourceMap.IsFalseOrUnknown() {
		if options.InlineSources.IsTrue() {
			createDiagnosticForOptionName(diagnostics.Option_0_can_only_be_used_when_either_option_inlineSourceMap_or_option_sourceMap_is_provided, "inlineSources", "")
		}
		if options.SourceRoot != "" {
			createDiagnosticForOptionName(diagnostics.Option_0_can_only_be_used_when_either_option_inlineSourceMap_or_option_sourceMap_is_provided, "sourceRoot", "")
		}
	}

	if options.MapRoot != "" && !(options.SourceMap.IsTrue() || options.DeclarationMap.IsTrue()) {
		// Error to specify --mapRoot without --sourcemap
		createDiagnosticForOptionName(diagnostics.Option_0_cannot_be_specified_without_specifying_option_1_or_option_2, "mapRoot", "sourceMap", "declarationMap")
	}

	if options.DeclarationDir != "" {
		if !options.GetEmitDeclarations() {
			createDiagnosticForOptionName(diagnostics.Option_0_cannot_be_specified_without_specifying_option_1_or_option_2, "declarationDir", "declaration", "composite")
		}
	}

	if options.DeclarationMap.IsTrue() && !options.GetEmitDeclarations() {
		createDiagnosticForOptionName(diagnostics.Option_0_cannot_be_specified_without_specifying_option_1_or_option_2, "declarationMap", "declaration", "composite")
	}

	if options.Lib != nil && options.NoLib.IsTrue() {
		createDiagnosticForOptionName(diagnostics.Option_0_cannot_be_specified_with_option_1, "lib", "noLib")
	}

	languageVersion := options.GetEmitScriptTarget()

	firstNonAmbientExternalModuleSourceFile := core.Find(p.files, func(f *ast.SourceFile) bool { return ast.IsExternalModule(f) && !f.IsDeclarationFile })
	if options.IsolatedModules.IsTrue() || options.VerbatimModuleSyntax.IsTrue() {
		if options.Module == core.ModuleKindNone && languageVersion < core.ScriptTargetES2015 && options.IsolatedModules.IsTrue() {
			// !!!
			// createDiagnosticForOptionName(diagnostics.Option_isolatedModules_can_only_be_used_when_either_option_module_is_provided_or_option_target_is_ES2015_or_higher, "isolatedModules", "target")
		}

		if options.PreserveConstEnums.IsFalse() {
			createDiagnosticForOptionName(diagnostics.Option_preserveConstEnums_cannot_be_disabled_when_0_is_enabled, core.IfElse(options.VerbatimModuleSyntax.IsTrue(), "verbatimModuleSyntax", "isolatedModules"), "preserveConstEnums")
		}
	} else if firstNonAmbientExternalModuleSourceFile != nil && languageVersion < core.ScriptTargetES2015 && options.Module == core.ModuleKindNone {
		// !!!
	}

	if options.OutDir != "" ||
		options.RootDir != "" ||
		options.SourceRoot != "" ||
		options.MapRoot != "" ||
		(options.GetEmitDeclarations() && options.DeclarationDir != "") {
		dir := p.CommonSourceDirectory()
		if options.OutDir != "" && dir == "" && core.Some(p.files, func(f *ast.SourceFile) bool { return tspath.GetRootLength(f.FileName()) > 1 }) {
			createDiagnosticForOptionName(diagnostics.Cannot_find_the_common_subdirectory_path_for_the_input_files, "outDir", "")
		}
	}

	if options.CheckJs.IsTrue() && !options.GetAllowJS() {
		createDiagnosticForOptionName(diagnostics.Option_0_cannot_be_specified_without_specifying_option_1, "checkJs", "allowJs")
	}

	if options.EmitDeclarationOnly.IsTrue() {
		if !options.GetEmitDeclarations() {
			createDiagnosticForOptionName(diagnostics.Option_0_cannot_be_specified_without_specifying_option_1_or_option_2, "emitDeclarationOnly", "declaration", "composite")
		}
	}

	// !!! emitDecoratorMetadata

	if options.JsxFactory != "" {
		if options.ReactNamespace != "" {
			createDiagnosticForOptionName(diagnostics.Option_0_cannot_be_specified_with_option_1, "reactNamespace", "jsxFactory")
		}
		if options.Jsx == core.JsxEmitReactJSX || options.Jsx == core.JsxEmitReactJSXDev {
			createDiagnosticForOptionName(diagnostics.Option_0_cannot_be_specified_when_option_jsx_is_1, "jsxFactory", tsoptions.InverseJsxOptionMap.GetOrZero(options.Jsx))
		}
		if parser.ParseIsolatedEntityName(options.JsxFactory) == nil {
			createOptionValueDiagnostic("jsxFactory", diagnostics.Invalid_value_for_jsxFactory_0_is_not_a_valid_identifier_or_qualified_name, options.JsxFactory)
		}
	} else if options.ReactNamespace != "" && !scanner.IsIdentifierText(options.ReactNamespace, core.LanguageVariantStandard) {
		createOptionValueDiagnostic("reactNamespace", diagnostics.Invalid_value_for_reactNamespace_0_is_not_a_valid_identifier, options.ReactNamespace)
	}

	if options.JsxFragmentFactory != "" {
		if options.JsxFactory == "" {
			createDiagnosticForOptionName(diagnostics.Option_0_cannot_be_specified_without_specifying_option_1, "jsxFragmentFactory", "jsxFactory")
		}
		if options.Jsx == core.JsxEmitReactJSX || options.Jsx == core.JsxEmitReactJSXDev {
			createDiagnosticForOptionName(diagnostics.Option_0_cannot_be_specified_when_option_jsx_is_1, "jsxFragmentFactory", tsoptions.InverseJsxOptionMap.GetOrZero(options.Jsx))
		}
		if parser.ParseIsolatedEntityName(options.JsxFragmentFactory) == nil {
			createOptionValueDiagnostic("jsxFragmentFactory", diagnostics.Invalid_value_for_jsxFragmentFactory_0_is_not_a_valid_identifier_or_qualified_name, options.JsxFragmentFactory)
		}
	}

	if options.ReactNamespace != "" {
		if options.Jsx == core.JsxEmitReactJSX || options.Jsx == core.JsxEmitReactJSXDev {
			createDiagnosticForOptionName(diagnostics.Option_0_cannot_be_specified_when_option_jsx_is_1, "reactNamespace", tsoptions.InverseJsxOptionMap.GetOrZero(options.Jsx))
		}
	}

	if options.JsxImportSource != "" {
		if options.Jsx == core.JsxEmitReact {
			createDiagnosticForOptionName(diagnostics.Option_0_cannot_be_specified_when_option_jsx_is_1, "jsxImportSource", tsoptions.InverseJsxOptionMap.GetOrZero(options.Jsx))
		}
	}

	moduleKind := options.GetEmitModuleKind()

	if options.AllowImportingTsExtensions.IsTrue() && !(options.NoEmit.IsTrue() || options.EmitDeclarationOnly.IsTrue() || options.RewriteRelativeImportExtensions.IsTrue()) {
		createOptionValueDiagnostic("allowImportingTsExtensions", diagnostics.Option_allowImportingTsExtensions_can_only_be_used_when_either_noEmit_or_emitDeclarationOnly_is_set)
	}

	moduleResolution := options.GetModuleResolutionKind()
	if options.ResolvePackageJsonExports.IsTrue() && !moduleResolutionSupportsPackageJsonExportsAndImports(moduleResolution) {
		createDiagnosticForOptionName(diagnostics.Option_0_can_only_be_used_when_moduleResolution_is_set_to_node16_nodenext_or_bundler, "resolvePackageJsonExports", "")
	}
	if options.ResolvePackageJsonImports.IsTrue() && !moduleResolutionSupportsPackageJsonExportsAndImports(moduleResolution) {
		createDiagnosticForOptionName(diagnostics.Option_0_can_only_be_used_when_moduleResolution_is_set_to_node16_nodenext_or_bundler, "resolvePackageJsonImports", "")
	}
	if options.CustomConditions != nil && !moduleResolutionSupportsPackageJsonExportsAndImports(moduleResolution) {
		createDiagnosticForOptionName(diagnostics.Option_0_can_only_be_used_when_moduleResolution_is_set_to_node16_nodenext_or_bundler, "customConditions", "")
	}

	// !!! Reenable once we don't map old moduleResolution kinds to bundler.
	// if moduleResolution == core.ModuleResolutionKindBundler && !emitModuleKindIsNonNodeESM(moduleKind) && moduleKind != core.ModuleKindPreserve {
	// 	createOptionValueDiagnostic("moduleResolution", diagnostics.Option_0_can_only_be_used_when_module_is_set_to_preserve_or_to_es2015_or_later, "bundler")
	// }

	if core.ModuleKindNode16 <= moduleKind && moduleKind <= core.ModuleKindNodeNext &&
		!(core.ModuleResolutionKindNode16 <= moduleResolution && moduleResolution <= core.ModuleResolutionKindNodeNext) {
		moduleKindName := moduleKind.String()
		var moduleResolutionName string
		if v, ok := core.ModuleKindToModuleResolutionKind[moduleKind]; ok {
			moduleResolutionName = v.String()
		} else {
			moduleResolutionName = "Node16"
		}
		createOptionValueDiagnostic("moduleResolution", diagnostics.Option_moduleResolution_must_be_set_to_0_or_left_unspecified_when_option_module_is_set_to_1, moduleResolutionName, moduleKindName)
	} else if core.ModuleResolutionKindNode16 <= moduleResolution && moduleResolution <= core.ModuleResolutionKindNodeNext &&
		!(core.ModuleKindNode16 <= moduleKind && moduleKind <= core.ModuleKindNodeNext) {
		moduleResolutionName := moduleResolution.String()
		createOptionValueDiagnostic("module", diagnostics.Option_module_must_be_set_to_0_when_option_moduleResolution_is_set_to_1, moduleResolutionName, moduleResolutionName)
	}

	// !!! The below needs filesByName, which is not equivalent to p.filesByPath.

	// If the emit is enabled make sure that every output file is unique and not overwriting any of the input files
	if !options.NoEmit.IsTrue() && !options.SuppressOutputPathCheck.IsTrue() {
		var emitFilesSeen collections.Set[string]

		// Verify that all the emit files are unique and don't overwrite input files
		verifyEmitFilePath := func(emitFileName string) {
			if emitFileName != "" {
				emitFilePath := p.toPath(emitFileName)
				// Report error if the output overwrites input file
				if _, ok := p.filesByPath[emitFilePath]; ok {
					diag := ast.NewCompilerDiagnostic(diagnostics.Cannot_write_file_0_because_it_would_overwrite_input_file, emitFileName)
					if configFilePath() == "" {
						// The program is from either an inferred project or an external project
						diag.AddMessageChain(ast.NewCompilerDiagnostic(diagnostics.Adding_a_tsconfig_json_file_will_help_organize_projects_that_contain_both_TypeScript_and_JavaScript_files_Learn_more_at_https_Colon_Slash_Slashaka_ms_Slashtsconfig))
					}
					p.blockEmittingOfFile(emitFileName, diag)
				}

				var emitFileKey string
				if !p.Host().FS().UseCaseSensitiveFileNames() {
					emitFileKey = tspath.ToFileNameLowerCase(string(emitFilePath))
				} else {
					emitFileKey = string(emitFilePath)
				}

				// Report error if multiple files write into same file
				if emitFilesSeen.Has(emitFileKey) {
					// Already seen the same emit file - report error
					p.blockEmittingOfFile(emitFileName, ast.NewCompilerDiagnostic(diagnostics.Cannot_write_file_0_because_it_would_be_overwritten_by_multiple_input_files, emitFileName))
				} else {
					emitFilesSeen.Add(emitFileKey)
				}
			}
		}

		outputpaths.ForEachEmittedFile(p, options, func(emitFileNames *outputpaths.OutputPaths, sourceFile *ast.SourceFile) bool {
			verifyEmitFilePath(emitFileNames.JsFilePath())
			verifyEmitFilePath(emitFileNames.SourceMapFilePath())
			verifyEmitFilePath(emitFileNames.DeclarationFilePath())
			verifyEmitFilePath(emitFileNames.DeclarationMapPath())
			return false
		}, p.getSourceFilesToEmit(nil, false), false)
		verifyEmitFilePath(p.opts.Config.GetBuildInfoFileName())
	}
}

func (p *Program) blockEmittingOfFile(emitFileName string, diag *ast.Diagnostic) {
	p.hasEmitBlockingDiagnostics.Add(p.toPath(emitFileName))
	p.programDiagnostics = append(p.programDiagnostics, diag)
}

func (p *Program) IsEmitBlocked(emitFileName string) bool {
	return p.hasEmitBlockingDiagnostics.Has(p.toPath(emitFileName))
}

func (p *Program) verifyProjectReferences() {
	buildInfoFileName := core.IfElse(!p.Options().SuppressOutputPathCheck.IsTrue(), p.opts.Config.GetBuildInfoFileName(), "")
	createDiagnosticForReference := func(config *tsoptions.ParsedCommandLine, index int, message *diagnostics.Message, args ...any) {
		var sourceFile *ast.SourceFile
		if config.ConfigFile != nil {
			sourceFile = config.ConfigFile.SourceFile
		}
		diag := tsoptions.ForEachTsConfigPropArray(sourceFile, "references", func(property *ast.PropertyAssignment) *ast.Diagnostic {
			if ast.IsArrayLiteralExpression(property.Initializer) {
				value := property.Initializer.AsArrayLiteralExpression().Elements.Nodes
				if len(value) > index {
					return tsoptions.CreateDiagnosticForNodeInSourceFileOrCompilerDiagnostic(sourceFile, value[index], message, args...)
				}
			}
			return nil
		})
		if diag == nil {
			diag = ast.NewCompilerDiagnostic(message, args...)
		}
		p.programDiagnostics = append(p.programDiagnostics, diag)
	}

	p.ForEachResolvedProjectReference(func(path tspath.Path, config *tsoptions.ParsedCommandLine, parent *tsoptions.ParsedCommandLine, index int) {
		ref := parent.ProjectReferences()[index]
		// !!! Deprecated in 5.0 and removed since 5.5
		// verifyRemovedProjectReference(ref, parent, index);
		if config == nil {
			createDiagnosticForReference(parent, index, diagnostics.File_0_not_found, ref.Path)
			return
		}
		refOptions := config.CompilerOptions()
		if !refOptions.Composite.IsTrue() || refOptions.NoEmit.IsTrue() {
			if len(config.FileNames()) > 0 {
				if !refOptions.Composite.IsTrue() {
					createDiagnosticForReference(parent, index, diagnostics.Referenced_project_0_must_have_setting_composite_Colon_true, ref.Path)
				}
				if refOptions.NoEmit.IsTrue() {
					createDiagnosticForReference(parent, index, diagnostics.Referenced_project_0_may_not_disable_emit, ref.Path)
				}
			}
		}
		if buildInfoFileName != "" && buildInfoFileName == config.GetBuildInfoFileName() {
			createDiagnosticForReference(parent, index, diagnostics.Cannot_write_file_0_because_it_will_overwrite_tsbuildinfo_file_generated_by_referenced_project_1, buildInfoFileName, ref.Path)
			p.hasEmitBlockingDiagnostics.Add(p.toPath(buildInfoFileName))
		}
	})
}

func hasZeroOrOneAsteriskCharacter(str string) bool {
	seenAsterisk := false
	for _, ch := range str {
		if ch == '*' {
			if !seenAsterisk {
				seenAsterisk = true
			} else {
				// have already seen asterisk
				return false
			}
		}
	}
	return true
}

func moduleResolutionSupportsPackageJsonExportsAndImports(moduleResolution core.ModuleResolutionKind) bool {
	return moduleResolution >= core.ModuleResolutionKindNode16 && moduleResolution <= core.ModuleResolutionKindNodeNext ||
		moduleResolution == core.ModuleResolutionKindBundler
}

func emitModuleKindIsNonNodeESM(moduleKind core.ModuleKind) bool {
	return moduleKind >= core.ModuleKindES2015 && moduleKind <= core.ModuleKindESNext
}

func (p *Program) GetGlobalDiagnostics(ctx context.Context) []*ast.Diagnostic {
	if len(p.files) == 0 {
		return nil
	}

	var globalDiagnostics []*ast.Diagnostic
	checkers, done := p.checkerPool.GetAllCheckers(ctx)
	defer done()
	for _, checker := range checkers {
		globalDiagnostics = append(globalDiagnostics, checker.GetGlobalDiagnostics()...)
	}

	return SortAndDeduplicateDiagnostics(globalDiagnostics)
}

func (p *Program) GetDeclarationDiagnostics(ctx context.Context, sourceFile *ast.SourceFile) []*ast.Diagnostic {
	return p.getDiagnosticsHelper(ctx, sourceFile, true /*ensureBound*/, true /*ensureChecked*/, p.getDeclarationDiagnosticsForFile)
}

func (p *Program) GetOptionsDiagnostics(ctx context.Context) []*ast.Diagnostic {
	return SortAndDeduplicateDiagnostics(append(p.GetGlobalDiagnostics(ctx), p.getOptionsDiagnosticsOfConfigFile()...))
}

func (p *Program) getOptionsDiagnosticsOfConfigFile() []*ast.Diagnostic {
	// todo update p.configParsingDiagnostics when updateAndGetProgramDiagnostics is implemented
	if p.Options() == nil || p.Options().ConfigFilePath == "" {
		return nil
	}
	return p.GetConfigFileParsingDiagnostics() // TODO: actually call getDiagnosticsHelper on config path
}

func (p *Program) getSyntacticDiagnosticsForFile(ctx context.Context, sourceFile *ast.SourceFile) []*ast.Diagnostic {
	return sourceFile.Diagnostics()
}

func (p *Program) getBindDiagnosticsForFile(ctx context.Context, sourceFile *ast.SourceFile) []*ast.Diagnostic {
	// TODO: restore this; tsgo's main depends on this function binding all files for timing.
	// if checker.SkipTypeChecking(sourceFile, p.compilerOptions) {
	// 	return nil
	// }

	return sourceFile.BindDiagnostics()
}

func FilterNoEmitSemanticDiagnostics(diagnostics []*ast.Diagnostic, options *core.CompilerOptions) []*ast.Diagnostic {
	if !options.NoEmit.IsTrue() {
		return diagnostics
	}
	return core.Filter(diagnostics, func(d *ast.Diagnostic) bool {
		return !d.SkippedOnNoEmit()
	})
}

func (p *Program) getSemanticDiagnosticsForFile(ctx context.Context, sourceFile *ast.SourceFile) []*ast.Diagnostic {
	diagnostics := p.getSemanticDiagnosticsForFileNotFilter(ctx, sourceFile)
	if diagnostics == nil {
		return nil
	}
	return FilterNoEmitSemanticDiagnostics(diagnostics, p.Options())
}

func (p *Program) getSemanticDiagnosticsForFileNotFilter(ctx context.Context, sourceFile *ast.SourceFile) []*ast.Diagnostic {
	compilerOptions := p.Options()
	if checker.SkipTypeChecking(sourceFile, compilerOptions, p, false) {
		return nil
	}

	var fileChecker *checker.Checker
	var done func()
	if sourceFile != nil {
		fileChecker, done = p.checkerPool.GetCheckerForFile(ctx, sourceFile)
		defer done()
	}
	diags := slices.Clip(sourceFile.BindDiagnostics())
	checkers, closeCheckers := p.checkerPool.GetAllCheckers(ctx)
	defer closeCheckers()

	// Ask for diags from all checkers; checking one file may add diagnostics to other files.
	// These are deduplicated later.
	for _, checker := range checkers {
		if sourceFile == nil || checker == fileChecker {
			diags = append(diags, checker.GetDiagnostics(ctx, sourceFile)...)
		} else {
			diags = append(diags, checker.GetDiagnosticsWithoutCheck(sourceFile)...)
		}
	}
	if ctx.Err() != nil {
		return nil
	}

	// !!! This should be rewritten to work like getBindAndCheckDiagnosticsForFileNoCache.

	isPlainJS := ast.IsPlainJSFile(sourceFile, compilerOptions.CheckJs)
	if isPlainJS {
		return core.Filter(diags, func(d *ast.Diagnostic) bool {
			return plainJSErrors.Has(d.Code())
		})
	}

	if len(sourceFile.CommentDirectives) == 0 {
		return diags
	}
	// Build map of directives by line number
	directivesByLine := make(map[int]ast.CommentDirective)
	for _, directive := range sourceFile.CommentDirectives {
		line, _ := scanner.GetLineAndCharacterOfPosition(sourceFile, directive.Loc.Pos())
		directivesByLine[line] = directive
	}
	lineStarts := scanner.GetLineStarts(sourceFile)
	filtered := make([]*ast.Diagnostic, 0, len(diags))
	for _, diagnostic := range diags {
		ignoreDiagnostic := false
		for line := scanner.ComputeLineOfPosition(lineStarts, diagnostic.Pos()) - 1; line >= 0; line-- {
			// If line contains a @ts-ignore or @ts-expect-error directive, ignore this diagnostic and change
			// the directive kind to @ts-ignore to indicate it was used.
			if directive, ok := directivesByLine[line]; ok {
				ignoreDiagnostic = true
				directive.Kind = ast.CommentDirectiveKindIgnore
				directivesByLine[line] = directive
				break
			}
			// Stop searching backwards when we encounter a line that isn't blank or a comment.
			if !isCommentOrBlankLine(sourceFile.Text(), int(lineStarts[line])) {
				break
			}
		}
		if !ignoreDiagnostic {
			filtered = append(filtered, diagnostic)
		}
	}
	for _, directive := range directivesByLine {
		// Above we changed all used directive kinds to @ts-ignore, so any @ts-expect-error directives that
		// remain are unused and thus errors.
		if directive.Kind == ast.CommentDirectiveKindExpectError {
			filtered = append(filtered, ast.NewDiagnostic(sourceFile, directive.Loc, diagnostics.Unused_ts_expect_error_directive))
		}
	}
	return filtered
}

func (p *Program) getDeclarationDiagnosticsForFile(ctx context.Context, sourceFile *ast.SourceFile) []*ast.Diagnostic {
	if sourceFile.IsDeclarationFile {
		return []*ast.Diagnostic{}
	}

	if cached, ok := p.declarationDiagnosticCache.Load(sourceFile); ok {
		return cached
	}

	host, done := newEmitHost(ctx, p, sourceFile)
	defer done()
	diagnostics := getDeclarationDiagnostics(host, sourceFile)
	diagnostics, _ = p.declarationDiagnosticCache.LoadOrStore(sourceFile, diagnostics)
	return diagnostics
}

func (p *Program) getSuggestionDiagnosticsForFile(ctx context.Context, sourceFile *ast.SourceFile) []*ast.Diagnostic {
	if checker.SkipTypeChecking(sourceFile, p.Options(), p, false) {
		return nil
	}

	var fileChecker *checker.Checker
	var done func()
	if sourceFile != nil {
		fileChecker, done = p.checkerPool.GetCheckerForFile(ctx, sourceFile)
		defer done()
	}

	diags := slices.Clip(sourceFile.BindSuggestionDiagnostics)

	checkers, closeCheckers := p.checkerPool.GetAllCheckers(ctx)
	defer closeCheckers()

	// Ask for diags from all checkers; checking one file may add diagnostics to other files.
	// These are deduplicated later.
	for _, checker := range checkers {
		if sourceFile == nil || checker == fileChecker {
			diags = append(diags, checker.GetSuggestionDiagnostics(ctx, sourceFile)...)
		} else {
			// !!! is there any case where suggestion diagnostics are produced in other checkers?
		}
	}
	if ctx.Err() != nil {
		return nil
	}

	return diags
}

func isCommentOrBlankLine(text string, pos int) bool {
	for pos < len(text) && (text[pos] == ' ' || text[pos] == '\t') {
		pos++
	}
	return pos == len(text) ||
		pos < len(text) && (text[pos] == '\r' || text[pos] == '\n') ||
		pos+1 < len(text) && text[pos] == '/' && text[pos+1] == '/'
}

func SortAndDeduplicateDiagnostics(diagnostics []*ast.Diagnostic) []*ast.Diagnostic {
	diagnostics = slices.Clone(diagnostics)
	slices.SortFunc(diagnostics, ast.CompareDiagnostics)
	return compactAndMergeRelatedInfos(diagnostics)
}

// Remove duplicate diagnostics and, for sequences of diagnostics that differ only by related information,
// create a single diagnostic with sorted and deduplicated related information.
func compactAndMergeRelatedInfos(diagnostics []*ast.Diagnostic) []*ast.Diagnostic {
	if len(diagnostics) < 2 {
		return diagnostics
	}
	i := 0
	j := 0
	for i < len(diagnostics) {
		d := diagnostics[i]
		n := 1
		for i+n < len(diagnostics) && ast.EqualDiagnosticsNoRelatedInfo(d, diagnostics[i+n]) {
			n++
		}
		if n > 1 {
			var relatedInfos []*ast.Diagnostic
			for k := range n {
				relatedInfos = append(relatedInfos, diagnostics[i+k].RelatedInformation()...)
			}
			if relatedInfos != nil {
				slices.SortFunc(relatedInfos, ast.CompareDiagnostics)
				relatedInfos = slices.CompactFunc(relatedInfos, ast.EqualDiagnostics)
				d = d.Clone().SetRelatedInfo(relatedInfos)
			}
		}
		diagnostics[j] = d
		i += n
		j++
	}
	clear(diagnostics[j:])
	return diagnostics[:j]
}

func (p *Program) getDiagnosticsHelper(ctx context.Context, sourceFile *ast.SourceFile, ensureBound bool, ensureChecked bool, getDiagnostics func(context.Context, *ast.SourceFile) []*ast.Diagnostic) []*ast.Diagnostic {
	if sourceFile != nil {
		if ensureBound {
			binder.BindSourceFile(sourceFile)
		}
		return SortAndDeduplicateDiagnostics(getDiagnostics(ctx, sourceFile))
	}
	if ensureBound {
		p.BindSourceFiles()
	}
	if ensureChecked {
		p.CheckSourceFiles(ctx, nil)
		if ctx.Err() != nil {
			return nil
		}
	}
	var result []*ast.Diagnostic
	for _, file := range p.files {
		result = append(result, getDiagnostics(ctx, file)...)
	}
	return SortAndDeduplicateDiagnostics(result)
}

func (p *Program) LineCount() int {
	var count int
	for _, file := range p.files {
		count += len(file.LineMap())
	}
	return count
}

func (p *Program) IdentifierCount() int {
	var count int
	for _, file := range p.files {
		count += file.IdentifierCount
	}
	return count
}

func (p *Program) SymbolCount() int {
	var count int
	for _, file := range p.files {
		count += file.SymbolCount
	}
	checkers, done := p.checkerPool.GetAllCheckers(context.Background())
	defer done()
	for _, checker := range checkers {
		count += int(checker.SymbolCount)
	}
	return count
}

func (p *Program) TypeCount() int {
	var count int
	checkers, done := p.checkerPool.GetAllCheckers(context.Background())
	defer done()
	for _, checker := range checkers {
		count += int(checker.TypeCount)
	}
	return count
}

func (p *Program) InstantiationCount() int {
	var count int
	checkers, done := p.checkerPool.GetAllCheckers(context.Background())
	defer done()
	for _, checker := range checkers {
		count += int(checker.TotalInstantiationCount)
	}
	return count
}

func (p *Program) GetSourceFileMetaData(path tspath.Path) ast.SourceFileMetaData {
	return p.sourceFileMetaDatas[path]
}

func (p *Program) GetEmitModuleFormatOfFile(sourceFile ast.HasFileName) core.ModuleKind {
	return ast.GetEmitModuleFormatOfFileWorker(sourceFile.FileName(), p.projectReferenceFileMapper.getCompilerOptionsForFile(sourceFile), p.GetSourceFileMetaData(sourceFile.Path()))
}

func (p *Program) GetEmitSyntaxForUsageLocation(sourceFile ast.HasFileName, location *ast.StringLiteralLike) core.ResolutionMode {
	return getEmitSyntaxForUsageLocationWorker(sourceFile.FileName(), p.sourceFileMetaDatas[sourceFile.Path()], location, p.projectReferenceFileMapper.getCompilerOptionsForFile(sourceFile))
}

func (p *Program) GetImpliedNodeFormatForEmit(sourceFile ast.HasFileName) core.ResolutionMode {
	return ast.GetImpliedNodeFormatForEmitWorker(sourceFile.FileName(), p.projectReferenceFileMapper.getCompilerOptionsForFile(sourceFile).GetEmitModuleKind(), p.GetSourceFileMetaData(sourceFile.Path()))
}

func (p *Program) GetModeForUsageLocation(sourceFile ast.HasFileName, location *ast.StringLiteralLike) core.ResolutionMode {
	return getModeForUsageLocation(sourceFile.FileName(), p.sourceFileMetaDatas[sourceFile.Path()], location, p.projectReferenceFileMapper.getCompilerOptionsForFile(sourceFile))
}

func (p *Program) GetDefaultResolutionModeForFile(sourceFile ast.HasFileName) core.ResolutionMode {
	return getDefaultResolutionModeForFile(sourceFile.FileName(), p.sourceFileMetaDatas[sourceFile.Path()], p.projectReferenceFileMapper.getCompilerOptionsForFile(sourceFile))
}

func (p *Program) IsSourceFileDefaultLibrary(path tspath.Path) bool {
	return p.libFiles.Has(path)
}

func (p *Program) CommonSourceDirectory() string {
	p.commonSourceDirectoryOnce.Do(func() {
		p.commonSourceDirectory = outputpaths.GetCommonSourceDirectory(
			p.Options(),
			func() []string {
				var files []string
				for _, file := range p.files {
					if sourceFileMayBeEmitted(file, p, false /*forceDtsEmit*/) {
						files = append(files, file.FileName())
					}
				}
				return files
			},
			p.GetCurrentDirectory(),
			p.UseCaseSensitiveFileNames(),
		)
	})
	return p.commonSourceDirectory
}

type WriteFileData struct {
	SourceMapUrlPos  int
	BuildInfo        any
	Diagnostics      []*ast.Diagnostic
	DiffersOnlyInMap bool
	SkippedDtsWrite  bool
}

type EmitOptions struct {
	TargetSourceFile *ast.SourceFile // Single file to emit. If `nil`, emits all files
	EmitOnly         EmitOnly
	WriteFile        func(fileName string, text string, writeByteOrderMark bool, data *WriteFileData) error
}

type EmitResult struct {
	EmitSkipped  bool
	Diagnostics  []*ast.Diagnostic      // Contains declaration emit diagnostics
	EmittedFiles []string               // Array of files the compiler wrote to disk
	SourceMaps   []*SourceMapEmitResult // Array of sourceMapData if compiler emitted sourcemaps
}

type SourceMapEmitResult struct {
	InputSourceFileNames []string // Input source file (which one can use on program to get the file), 1:1 mapping with the sourceMap.sources list
	SourceMap            *sourcemap.RawSourceMap
	GeneratedFile        string
}

func (p *Program) Emit(ctx context.Context, options EmitOptions) *EmitResult {
	// !!! performance measurement
	p.BindSourceFiles()
	if options.EmitOnly != EmitOnlyForcedDts {
		result := HandleNoEmitOnError(
			ctx,
			p,
			options.TargetSourceFile,
		)
		if result != nil || ctx.Err() != nil {
			return result
		}
	}

	writerPool := &sync.Pool{
		New: func() any {
			return printer.NewTextWriter(p.Options().NewLine.GetNewLineCharacter())
		},
	}
	wg := core.NewWorkGroup(p.SingleThreaded())
	var emitters []*emitter
	sourceFiles := p.getSourceFilesToEmit(options.TargetSourceFile, options.EmitOnly == EmitOnlyForcedDts)

	for _, sourceFile := range sourceFiles {
		emitter := &emitter{
			writer:     nil,
			sourceFile: sourceFile,
			emitOnly:   options.EmitOnly,
			writeFile:  options.WriteFile,
		}
		emitters = append(emitters, emitter)
		wg.Queue(func() {
			host, done := newEmitHost(ctx, p, sourceFile)
			defer done()
			emitter.host = host

			// take an unused writer
			writer := writerPool.Get().(printer.EmitTextWriter)
			writer.Clear()

			// attach writer and perform emit
			emitter.writer = writer
<<<<<<< HEAD
			emitter.paths = outputpaths.GetOutputPathsFor(sourceFile, host.Options(), host, options.forceDtsEmit)
			emitter.emit(context.TODO())
=======
			emitter.paths = outputpaths.GetOutputPathsFor(sourceFile, host.Options(), host, options.EmitOnly == EmitOnlyForcedDts)
			emitter.emit()
>>>>>>> 29441f11
			emitter.writer = nil

			// put the writer back in the pool
			writerPool.Put(writer)
		})
	}

	// wait for emit to complete
	wg.RunAndWait()

	// collect results from emit, preserving input order
	return CombineEmitResults(core.Map(emitters, func(e *emitter) *EmitResult {
		return &e.emitResult
	}))
}

func CombineEmitResults(results []*EmitResult) *EmitResult {
	result := &EmitResult{}
	for _, emitResult := range results {
		if emitResult == nil {
			continue // Skip nil results
		}
		if emitResult.EmitSkipped {
			result.EmitSkipped = true
		}
		result.Diagnostics = append(result.Diagnostics, emitResult.Diagnostics...)
		if emitResult.EmittedFiles != nil {
			result.EmittedFiles = append(result.EmittedFiles, emitResult.EmittedFiles...)
		}
		if emitResult.SourceMaps != nil {
			result.SourceMaps = append(result.SourceMaps, emitResult.SourceMaps...)
		}
	}
	return result
}

type ProgramLike interface {
	Options() *core.CompilerOptions
	GetSourceFiles() []*ast.SourceFile
	GetConfigFileParsingDiagnostics() []*ast.Diagnostic
	GetSyntacticDiagnostics(ctx context.Context, file *ast.SourceFile) []*ast.Diagnostic
	GetBindDiagnostics(ctx context.Context, file *ast.SourceFile) []*ast.Diagnostic
	GetOptionsDiagnostics(ctx context.Context) []*ast.Diagnostic
	GetProgramDiagnostics() []*ast.Diagnostic
	GetGlobalDiagnostics(ctx context.Context) []*ast.Diagnostic
	GetSemanticDiagnostics(ctx context.Context, file *ast.SourceFile) []*ast.Diagnostic
	GetDeclarationDiagnostics(ctx context.Context, file *ast.SourceFile) []*ast.Diagnostic
	Emit(ctx context.Context, options EmitOptions) *EmitResult
}

func HandleNoEmitOnError(ctx context.Context, program ProgramLike, file *ast.SourceFile) *EmitResult {
	if !program.Options().NoEmitOnError.IsTrue() {
		return nil // No emit on error is not set, so we can proceed with emitting
	}

	diagnostics := GetDiagnosticsOfAnyProgram(
		ctx,
		program,
		file,
		true,
		program.GetBindDiagnostics,
		program.GetSemanticDiagnostics,
	)
	if len(diagnostics) == 0 {
		return nil // No diagnostics, so we can proceed with emitting
	}
	return &EmitResult{
		Diagnostics: diagnostics,
		EmitSkipped: true,
	}
}

func GetDiagnosticsOfAnyProgram(
	ctx context.Context,
	program ProgramLike,
	file *ast.SourceFile,
	skipNoEmitCheckForDtsDiagnostics bool,
	getBindDiagnostics func(context.Context, *ast.SourceFile) []*ast.Diagnostic,
	getSemanticDiagnostics func(context.Context, *ast.SourceFile) []*ast.Diagnostic,
) []*ast.Diagnostic {
	allDiagnostics := slices.Clip(program.GetConfigFileParsingDiagnostics())
	configFileParsingDiagnosticsLength := len(allDiagnostics)

	allDiagnostics = append(allDiagnostics, program.GetSyntacticDiagnostics(ctx, file)...)
	allDiagnostics = append(allDiagnostics, program.GetProgramDiagnostics()...)

	if len(allDiagnostics) == configFileParsingDiagnosticsLength {
		// Options diagnostics include global diagnostics (even though we collect them separately),
		// and global diagnostics create checkers, which then bind all of the files. Do this binding
		// early so we can track the time.
		getBindDiagnostics(ctx, file)

		allDiagnostics = append(allDiagnostics, program.GetOptionsDiagnostics(ctx)...)

		if program.Options().ListFilesOnly.IsFalseOrUnknown() {
			allDiagnostics = append(allDiagnostics, program.GetGlobalDiagnostics(ctx)...)

			if len(allDiagnostics) == configFileParsingDiagnosticsLength {
				allDiagnostics = append(allDiagnostics, getSemanticDiagnostics(ctx, file)...)
			}

			if (skipNoEmitCheckForDtsDiagnostics || program.Options().NoEmit.IsTrue()) && program.Options().GetEmitDeclarations() && len(allDiagnostics) == configFileParsingDiagnosticsLength {
				allDiagnostics = append(allDiagnostics, program.GetDeclarationDiagnostics(ctx, file)...)
			}
		}
	}
	return allDiagnostics
}

func (p *Program) toPath(filename string) tspath.Path {
	return tspath.ToPath(filename, p.GetCurrentDirectory(), p.UseCaseSensitiveFileNames())
}

func (p *Program) GetSourceFile(filename string) *ast.SourceFile {
	path := p.toPath(filename)
	return p.GetSourceFileByPath(path)
}

func (p *Program) GetSourceFileForResolvedModule(fileName string) *ast.SourceFile {
	file := p.GetSourceFile(fileName)
	if file == nil {
		filename := p.GetParseFileRedirect(fileName)
		if filename != "" {
			return p.GetSourceFile(filename)
		}
	}
	return file
}

func (p *Program) GetSourceFileByPath(path tspath.Path) *ast.SourceFile {
	return p.filesByPath[path]
}

func (p *Program) GetSourceFiles() []*ast.SourceFile {
	return p.files
}

func (p *Program) GetLibFileFromReference(ref *ast.FileReference) *ast.SourceFile {
	path, ok := tsoptions.GetLibFileName(ref.FileName)
	if !ok {
		return nil
	}
	if sourceFile, ok := p.filesByPath[tspath.Path(path)]; ok {
		return sourceFile
	}
	return nil
}

func (p *Program) GetResolvedTypeReferenceDirectiveFromTypeReferenceDirective(typeRef *ast.FileReference, sourceFile *ast.SourceFile) *module.ResolvedTypeReferenceDirective {
	if resolutions, ok := p.typeResolutionsInFile[sourceFile.Path()]; ok {
		if resolved, ok := resolutions[module.ModeAwareCacheKey{Name: typeRef.FileName, Mode: p.getModeForTypeReferenceDirectiveInFile(typeRef, sourceFile)}]; ok {
			return resolved
		}
	}
	return nil
}

func (p *Program) GetResolvedTypeReferenceDirectives() map[tspath.Path]module.ModeAwareCache[*module.ResolvedTypeReferenceDirective] {
	return p.typeResolutionsInFile
}

func (p *Program) getModeForTypeReferenceDirectiveInFile(ref *ast.FileReference, sourceFile *ast.SourceFile) core.ResolutionMode {
	if ref.ResolutionMode != core.ResolutionModeNone {
		return ref.ResolutionMode
	}
	return p.GetDefaultResolutionModeForFile(sourceFile)
}

func (p *Program) IsSourceFileFromExternalLibrary(file *ast.SourceFile) bool {
	return p.sourceFilesFoundSearchingNodeModules.Has(file.Path())
}

type FileIncludeKind int

const (
	FileIncludeKindRootFile FileIncludeKind = iota
	FileIncludeKindSourceFromProjectReference
	FileIncludeKindOutputFromProjectReference
	FileIncludeKindImport
	FileIncludeKindReferenceFile
	FileIncludeKindTypeReferenceDirective
	FileIncludeKindLibFile
	FileIncludeKindLibReferenceDirective
	FileIncludeKindAutomaticTypeDirectiveFile
)

type FileIncludeReason struct {
	Kind  FileIncludeKind
	Index int
}

// UnsupportedExtensions returns a list of all present "unsupported" extensions,
// e.g. extensions that are not yet supported by the port.
func (p *Program) UnsupportedExtensions() []string {
	return p.unsupportedExtensions
}

func (p *Program) GetJSXRuntimeImportSpecifier(path tspath.Path) (moduleReference string, specifier *ast.Node) {
	if result := p.jsxRuntimeImportSpecifiers[path]; result != nil {
		return result.moduleReference, result.specifier
	}
	return "", nil
}

func (p *Program) GetImportHelpersImportSpecifier(path tspath.Path) *ast.Node {
	return p.importHelpersImportSpecifiers[path]
}

func (p *Program) SourceFileMayBeEmitted(sourceFile *ast.SourceFile, forceDtsEmit bool) bool {
	return sourceFileMayBeEmitted(sourceFile, p, forceDtsEmit)
}

var plainJSErrors = collections.NewSetFromItems(
	// binder errors
	diagnostics.Cannot_redeclare_block_scoped_variable_0.Code(),
	diagnostics.A_module_cannot_have_multiple_default_exports.Code(),
	diagnostics.Another_export_default_is_here.Code(),
	diagnostics.The_first_export_default_is_here.Code(),
	diagnostics.Identifier_expected_0_is_a_reserved_word_at_the_top_level_of_a_module.Code(),
	diagnostics.Identifier_expected_0_is_a_reserved_word_in_strict_mode_Modules_are_automatically_in_strict_mode.Code(),
	diagnostics.Identifier_expected_0_is_a_reserved_word_that_cannot_be_used_here.Code(),
	diagnostics.X_constructor_is_a_reserved_word.Code(),
	diagnostics.X_delete_cannot_be_called_on_an_identifier_in_strict_mode.Code(),
	diagnostics.Code_contained_in_a_class_is_evaluated_in_JavaScript_s_strict_mode_which_does_not_allow_this_use_of_0_For_more_information_see_https_Colon_Slash_Slashdeveloper_mozilla_org_Slashen_US_Slashdocs_SlashWeb_SlashJavaScript_SlashReference_SlashStrict_mode.Code(),
	diagnostics.Invalid_use_of_0_Modules_are_automatically_in_strict_mode.Code(),
	diagnostics.Invalid_use_of_0_in_strict_mode.Code(),
	diagnostics.A_label_is_not_allowed_here.Code(),
	diagnostics.X_with_statements_are_not_allowed_in_strict_mode.Code(),
	// grammar errors
	diagnostics.A_break_statement_can_only_be_used_within_an_enclosing_iteration_or_switch_statement.Code(),
	diagnostics.A_break_statement_can_only_jump_to_a_label_of_an_enclosing_statement.Code(),
	diagnostics.A_class_declaration_without_the_default_modifier_must_have_a_name.Code(),
	diagnostics.A_class_member_cannot_have_the_0_keyword.Code(),
	diagnostics.A_comma_expression_is_not_allowed_in_a_computed_property_name.Code(),
	diagnostics.A_continue_statement_can_only_be_used_within_an_enclosing_iteration_statement.Code(),
	diagnostics.A_continue_statement_can_only_jump_to_a_label_of_an_enclosing_iteration_statement.Code(),
	diagnostics.A_default_clause_cannot_appear_more_than_once_in_a_switch_statement.Code(),
	diagnostics.A_default_export_must_be_at_the_top_level_of_a_file_or_module_declaration.Code(),
	diagnostics.A_definite_assignment_assertion_is_not_permitted_in_this_context.Code(),
	diagnostics.A_destructuring_declaration_must_have_an_initializer.Code(),
	diagnostics.A_get_accessor_cannot_have_parameters.Code(),
	diagnostics.A_rest_element_cannot_contain_a_binding_pattern.Code(),
	diagnostics.A_rest_element_cannot_have_a_property_name.Code(),
	diagnostics.A_rest_element_cannot_have_an_initializer.Code(),
	diagnostics.A_rest_element_must_be_last_in_a_destructuring_pattern.Code(),
	diagnostics.A_rest_parameter_cannot_have_an_initializer.Code(),
	diagnostics.A_rest_parameter_must_be_last_in_a_parameter_list.Code(),
	diagnostics.A_rest_parameter_or_binding_pattern_may_not_have_a_trailing_comma.Code(),
	diagnostics.A_return_statement_cannot_be_used_inside_a_class_static_block.Code(),
	diagnostics.A_set_accessor_cannot_have_rest_parameter.Code(),
	diagnostics.A_set_accessor_must_have_exactly_one_parameter.Code(),
	diagnostics.An_export_declaration_can_only_be_used_at_the_top_level_of_a_module.Code(),
	diagnostics.An_export_declaration_cannot_have_modifiers.Code(),
	diagnostics.An_import_declaration_can_only_be_used_at_the_top_level_of_a_module.Code(),
	diagnostics.An_import_declaration_cannot_have_modifiers.Code(),
	diagnostics.An_object_member_cannot_be_declared_optional.Code(),
	diagnostics.Argument_of_dynamic_import_cannot_be_spread_element.Code(),
	diagnostics.Cannot_assign_to_private_method_0_Private_methods_are_not_writable.Code(),
	diagnostics.Cannot_redeclare_identifier_0_in_catch_clause.Code(),
	diagnostics.Catch_clause_variable_cannot_have_an_initializer.Code(),
	diagnostics.Class_decorators_can_t_be_used_with_static_private_identifier_Consider_removing_the_experimental_decorator.Code(),
	diagnostics.Classes_can_only_extend_a_single_class.Code(),
	diagnostics.Classes_may_not_have_a_field_named_constructor.Code(),
	diagnostics.Did_you_mean_to_use_a_Colon_An_can_only_follow_a_property_name_when_the_containing_object_literal_is_part_of_a_destructuring_pattern.Code(),
	diagnostics.Duplicate_label_0.Code(),
	diagnostics.Dynamic_imports_can_only_accept_a_module_specifier_and_an_optional_set_of_attributes_as_arguments.Code(),
	diagnostics.X_for_await_loops_cannot_be_used_inside_a_class_static_block.Code(),
	diagnostics.JSX_attributes_must_only_be_assigned_a_non_empty_expression.Code(),
	diagnostics.JSX_elements_cannot_have_multiple_attributes_with_the_same_name.Code(),
	diagnostics.JSX_expressions_may_not_use_the_comma_operator_Did_you_mean_to_write_an_array.Code(),
	diagnostics.JSX_property_access_expressions_cannot_include_JSX_namespace_names.Code(),
	diagnostics.Jump_target_cannot_cross_function_boundary.Code(),
	diagnostics.Line_terminator_not_permitted_before_arrow.Code(),
	diagnostics.Modifiers_cannot_appear_here.Code(),
	diagnostics.Only_a_single_variable_declaration_is_allowed_in_a_for_in_statement.Code(),
	diagnostics.Only_a_single_variable_declaration_is_allowed_in_a_for_of_statement.Code(),
	diagnostics.Private_identifiers_are_not_allowed_outside_class_bodies.Code(),
	diagnostics.Private_identifiers_are_only_allowed_in_class_bodies_and_may_only_be_used_as_part_of_a_class_member_declaration_property_access_or_on_the_left_hand_side_of_an_in_expression.Code(),
	diagnostics.Property_0_is_not_accessible_outside_class_1_because_it_has_a_private_identifier.Code(),
	diagnostics.Tagged_template_expressions_are_not_permitted_in_an_optional_chain.Code(),
	diagnostics.The_left_hand_side_of_a_for_of_statement_may_not_be_async.Code(),
	diagnostics.The_variable_declaration_of_a_for_in_statement_cannot_have_an_initializer.Code(),
	diagnostics.The_variable_declaration_of_a_for_of_statement_cannot_have_an_initializer.Code(),
	diagnostics.Trailing_comma_not_allowed.Code(),
	diagnostics.Variable_declaration_list_cannot_be_empty.Code(),
	diagnostics.X_0_and_1_operations_cannot_be_mixed_without_parentheses.Code(),
	diagnostics.X_0_expected.Code(),
	diagnostics.X_0_is_not_a_valid_meta_property_for_keyword_1_Did_you_mean_2.Code(),
	diagnostics.X_0_list_cannot_be_empty.Code(),
	diagnostics.X_0_modifier_already_seen.Code(),
	diagnostics.X_0_modifier_cannot_appear_on_a_constructor_declaration.Code(),
	diagnostics.X_0_modifier_cannot_appear_on_a_module_or_namespace_element.Code(),
	diagnostics.X_0_modifier_cannot_appear_on_a_parameter.Code(),
	diagnostics.X_0_modifier_cannot_appear_on_class_elements_of_this_kind.Code(),
	diagnostics.X_0_modifier_cannot_be_used_here.Code(),
	diagnostics.X_0_modifier_must_precede_1_modifier.Code(),
	diagnostics.X_0_declarations_can_only_be_declared_inside_a_block.Code(),
	diagnostics.X_0_declarations_must_be_initialized.Code(),
	diagnostics.X_extends_clause_already_seen.Code(),
	diagnostics.X_let_is_not_allowed_to_be_used_as_a_name_in_let_or_const_declarations.Code(),
	diagnostics.Class_constructor_may_not_be_a_generator.Code(),
	diagnostics.Class_constructor_may_not_be_an_accessor.Code(),
	diagnostics.X_await_expressions_are_only_allowed_within_async_functions_and_at_the_top_levels_of_modules.Code(),
	diagnostics.X_await_using_statements_are_only_allowed_within_async_functions_and_at_the_top_levels_of_modules.Code(),
	diagnostics.Private_field_0_must_be_declared_in_an_enclosing_class.Code(),
	// Type errors
	diagnostics.This_condition_will_always_return_0_since_JavaScript_compares_objects_by_reference_not_value.Code(),
)<|MERGE_RESOLUTION|>--- conflicted
+++ resolved
@@ -1325,13 +1325,8 @@
 
 			// attach writer and perform emit
 			emitter.writer = writer
-<<<<<<< HEAD
-			emitter.paths = outputpaths.GetOutputPathsFor(sourceFile, host.Options(), host, options.forceDtsEmit)
+			emitter.paths = outputpaths.GetOutputPathsFor(sourceFile, host.Options(), host, options.EmitOnly == EmitOnlyForcedDts)
 			emitter.emit(context.TODO())
-=======
-			emitter.paths = outputpaths.GetOutputPathsFor(sourceFile, host.Options(), host, options.EmitOnly == EmitOnlyForcedDts)
-			emitter.emit()
->>>>>>> 29441f11
 			emitter.writer = nil
 
 			// put the writer back in the pool
