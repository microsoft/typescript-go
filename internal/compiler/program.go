--- conflicted
+++ resolved
@@ -20,20 +20,12 @@
 )
 
 type ProgramOptions struct {
-<<<<<<< HEAD
 	RootPath         string
 	Host             CompilerHost
 	Options          *core.CompilerOptions
 	SingleThreaded   bool
 	ProjectReference []core.ProjectReference
-=======
-	RootPath           string
-	Host               CompilerHost
-	Options            *core.CompilerOptions
-	SingleThreaded     bool
-	ProjectReference   []ProjectReference
 	DefaultLibraryPath string
->>>>>>> 7f0142e2
 }
 
 type Program struct {
