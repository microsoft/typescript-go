package compiler

import (
	"context"
	"fmt"
	"io"
	"maps"
	"slices"
	"strings"
	"sync"
	"sync/atomic"

	"github.com/go-json-experiment/json"
	"github.com/microsoft/typescript-go/internal/ast"
	"github.com/microsoft/typescript-go/internal/binder"
	"github.com/microsoft/typescript-go/internal/checker"
	"github.com/microsoft/typescript-go/internal/collections"
	"github.com/microsoft/typescript-go/internal/core"
	"github.com/microsoft/typescript-go/internal/diagnostics"
	"github.com/microsoft/typescript-go/internal/locale"
	"github.com/microsoft/typescript-go/internal/module"
	"github.com/microsoft/typescript-go/internal/outputpaths"
	"github.com/microsoft/typescript-go/internal/packagejson"
	"github.com/microsoft/typescript-go/internal/parser"
	"github.com/microsoft/typescript-go/internal/printer"
	"github.com/microsoft/typescript-go/internal/scanner"
	"github.com/microsoft/typescript-go/internal/sourcemap"
	"github.com/microsoft/typescript-go/internal/symlinks"
	"github.com/microsoft/typescript-go/internal/tsoptions"
	"github.com/microsoft/typescript-go/internal/tspath"
)

type ProgramOptions struct {
	Host                        CompilerHost
	Config                      *tsoptions.ParsedCommandLine
	UseSourceOfProjectReference bool
	SingleThreaded              core.Tristate
	CreateCheckerPool           func(*Program) CheckerPool
	TypingsLocation             string
	ProjectName                 string
	JSDocParsingMode            ast.JSDocParsingMode
}

func (p *ProgramOptions) canUseProjectReferenceSource() bool {
	return p.UseSourceOfProjectReference && !p.Config.CompilerOptions().DisableSourceOfProjectReferenceRedirect.IsTrue()
}

type Program struct {
	opts        ProgramOptions
	checkerPool CheckerPool

	comparePathsOptions tspath.ComparePathsOptions

	processedFiles

	usesUriStyleNodeCoreModules core.Tristate

	commonSourceDirectory     string
	commonSourceDirectoryOnce sync.Once

	declarationDiagnosticCache collections.SyncMap[*ast.SourceFile, []*ast.Diagnostic]

	programDiagnostics         []*ast.Diagnostic
	hasEmitBlockingDiagnostics collections.Set[tspath.Path]

	sourceFilesToEmitOnce sync.Once
	sourceFilesToEmit     []*ast.SourceFile

	// Cached unresolved imports for ATA
	unresolvedImportsOnce sync.Once
	unresolvedImports     *collections.Set[string]
	knownSymlinks         *symlinks.KnownSymlinks
	knownSymlinksOnce     sync.Once

	// Used by workspace/symbol
	hasTSFileOnce sync.Once
	hasTSFile     bool
}

// FileExists implements checker.Program.
func (p *Program) FileExists(path string) bool {
	return p.Host().FS().FileExists(path)
}

// GetCurrentDirectory implements checker.Program.
func (p *Program) GetCurrentDirectory() string {
	return p.Host().GetCurrentDirectory()
}

// GetGlobalTypingsCacheLocation implements checker.Program.
func (p *Program) GetGlobalTypingsCacheLocation() string {
	return "" // !!! see src/tsserver/nodeServer.ts for strada's node-specific implementation
}

// GetNearestAncestorDirectoryWithPackageJson implements checker.Program.
func (p *Program) GetNearestAncestorDirectoryWithPackageJson(dirname string) string {
	scoped := p.resolver.GetPackageScopeForPath(dirname)
	if scoped != nil && scoped.Exists() {
		return scoped.PackageDirectory
	}
	return ""
}

// GetPackageJsonInfo implements checker.Program.
func (p *Program) GetPackageJsonInfo(pkgJsonPath string) *packagejson.InfoCacheEntry {
	scoped := p.resolver.GetPackageScopeForPath(pkgJsonPath)
	if scoped != nil && scoped.Exists() && scoped.PackageDirectory == tspath.GetDirectoryPath(pkgJsonPath) {
		return scoped
	}
	return nil
}

// GetRedirectTargets implements checker.Program.
func (p *Program) GetRedirectTargets(path tspath.Path) []string {
	return nil // !!! TODO: project references support
}

// gets the original file that was included in program
// this returns original source file name when including output of project reference
// otherwise same name
// Equivalent to originalFileName on SourceFile in Strada
func (p *Program) GetSourceOfProjectReferenceIfOutputIncluded(file ast.HasFileName) string {
	if source, ok := p.outputFileToProjectReferenceSource[file.Path()]; ok {
		return source
	}
	return file.FileName()
}

// GetProjectReferenceFromSource implements checker.Program.
func (p *Program) GetProjectReferenceFromSource(path tspath.Path) *tsoptions.SourceOutputAndProjectReference {
	return p.projectReferenceFileMapper.getProjectReferenceFromSource(path)
}

// IsSourceFromProjectReference implements checker.Program.
func (p *Program) IsSourceFromProjectReference(path tspath.Path) bool {
	return p.projectReferenceFileMapper.isSourceFromProjectReference(path)
}

func (p *Program) GetProjectReferenceFromOutputDts(path tspath.Path) *tsoptions.SourceOutputAndProjectReference {
	return p.projectReferenceFileMapper.getProjectReferenceFromOutputDts(path)
}

func (p *Program) GetResolvedProjectReferenceFor(path tspath.Path) (*tsoptions.ParsedCommandLine, bool) {
	return p.projectReferenceFileMapper.getResolvedReferenceFor(path)
}

func (p *Program) GetRedirectForResolution(file ast.HasFileName) *tsoptions.ParsedCommandLine {
	redirect, _ := p.projectReferenceFileMapper.getRedirectForResolution(file)
	return redirect
}

func (p *Program) GetParseFileRedirect(fileName string) string {
	return p.projectReferenceFileMapper.getParseFileRedirect(ast.NewHasFileName(fileName, p.toPath(fileName)))
}

func (p *Program) GetResolvedProjectReferences() []*tsoptions.ParsedCommandLine {
	return p.projectReferenceFileMapper.getResolvedProjectReferences()
}

func (p *Program) RangeResolvedProjectReference(f func(path tspath.Path, config *tsoptions.ParsedCommandLine, parent *tsoptions.ParsedCommandLine, index int) bool) bool {
	return p.projectReferenceFileMapper.rangeResolvedProjectReference(f)
}

func (p *Program) RangeResolvedProjectReferenceInChildConfig(
	childConfig *tsoptions.ParsedCommandLine,
	f func(path tspath.Path, config *tsoptions.ParsedCommandLine, parent *tsoptions.ParsedCommandLine, index int) bool,
) bool {
	return p.projectReferenceFileMapper.rangeResolvedProjectReferenceInChildConfig(childConfig, f)
}

// UseCaseSensitiveFileNames implements checker.Program.
func (p *Program) UseCaseSensitiveFileNames() bool {
	return p.Host().FS().UseCaseSensitiveFileNames()
}

func (p *Program) UsesUriStyleNodeCoreModules() bool {
	return p.usesUriStyleNodeCoreModules.IsTrue()
}

var _ checker.Program = (*Program)(nil)

/** This should have similar behavior to 'processSourceFile' without diagnostics or mutation. */
func (p *Program) GetSourceFileFromReference(origin *ast.SourceFile, ref *ast.FileReference) *ast.SourceFile {
	// TODO: The module loader in corsa is fairly different than strada, it should probably be able to expose this functionality at some point,
	// rather than redoing the logic approximately here, since most of the related logic now lives in module.Resolver
	// Still, without the failed lookup reporting that only the loader does, this isn't terribly complicated

	fileName := tspath.ResolvePath(tspath.GetDirectoryPath(origin.FileName()), ref.FileName)
	supportedExtensionsBase := tsoptions.GetSupportedExtensions(p.Options(), nil /*extraFileExtensions*/)
	supportedExtensions := tsoptions.GetSupportedExtensionsWithJsonIfResolveJsonModule(p.Options(), supportedExtensionsBase)
	allowNonTsExtensions := p.Options().AllowNonTsExtensions.IsTrue()
	if tspath.HasExtension(fileName) {
		if !allowNonTsExtensions {
			canonicalFileName := tspath.GetCanonicalFileName(fileName, p.UseCaseSensitiveFileNames())
			supported := false
			for _, group := range supportedExtensions {
				if tspath.FileExtensionIsOneOf(canonicalFileName, group) {
					supported = true
					break
				}
			}
			if !supported {
				return nil // unsupported extensions are forced to fail
			}
		}

		return p.GetSourceFile(fileName)
	}
	if allowNonTsExtensions {
		extensionless := p.GetSourceFile(fileName)
		if extensionless != nil {
			return extensionless
		}
	}

	// Only try adding extensions from the first supported group (which should be .ts/.tsx/.d.ts)
	for _, ext := range supportedExtensions[0] {
		result := p.GetSourceFile(fileName + ext)
		if result != nil {
			return result
		}
	}
	return nil
}

func NewProgram(opts ProgramOptions) *Program {
	p := &Program{opts: opts}
	p.processedFiles = processAllProgramFiles(p.opts, p.SingleThreaded())
	p.initCheckerPool()
	p.verifyCompilerOptions()
	return p
}

// Return an updated program for which it is known that only the file with the given path has changed.
// In addition to a new program, return a boolean indicating whether the data of the old program was reused.
func (p *Program) UpdateProgram(changedFilePath tspath.Path, newHost CompilerHost) (*Program, bool) {
	oldFile := p.filesByPath[changedFilePath]
	newOpts := p.opts
	newOpts.Host = newHost
	newFile := newHost.GetSourceFile(oldFile.ParseOptions())
	if !canReplaceFileInProgram(oldFile, newFile) {
		return NewProgram(newOpts), false
	}
	// TODO: reverify compiler options when config has changed?
	result := &Program{
		opts:                        newOpts,
		comparePathsOptions:         p.comparePathsOptions,
		processedFiles:              p.processedFiles,
		usesUriStyleNodeCoreModules: p.usesUriStyleNodeCoreModules,
		programDiagnostics:          p.programDiagnostics,
		hasEmitBlockingDiagnostics:  p.hasEmitBlockingDiagnostics,
		unresolvedImports:           p.unresolvedImports,
		knownSymlinks:               p.knownSymlinks,
	}
	result.initCheckerPool()
	index := core.FindIndex(result.files, func(file *ast.SourceFile) bool { return file.Path() == newFile.Path() })
	result.files = slices.Clone(result.files)
	result.files[index] = newFile
	result.filesByPath = maps.Clone(result.filesByPath)
	result.filesByPath[newFile.Path()] = newFile
	updateFileIncludeProcessor(result)
	result.knownSymlinks = symlinks.NewKnownSymlink(result.GetCurrentDirectory(), result.UseCaseSensitiveFileNames())
	if len(result.resolvedModules) > 0 || len(result.typeResolutionsInFile) > 0 {
		result.knownSymlinks.SetSymlinksFromResolutions(result.ForEachResolvedModule, result.ForEachResolvedTypeReferenceDirective)
	}
	return result, true
}

func (p *Program) initCheckerPool() {
	if !p.finishedProcessing {
		panic("Program must finish processing files before initializing checker pool")
	}

	if p.opts.CreateCheckerPool != nil {
		p.checkerPool = p.opts.CreateCheckerPool(p)
	} else {
		p.checkerPool = newCheckerPool(p)
	}
}

func canReplaceFileInProgram(file1 *ast.SourceFile, file2 *ast.SourceFile) bool {
	return file2 != nil &&
		file1.ParseOptions() == file2.ParseOptions() &&
		file1.UsesUriStyleNodeCoreModules == file2.UsesUriStyleNodeCoreModules &&
		slices.EqualFunc(file1.Imports(), file2.Imports(), equalModuleSpecifiers) &&
		slices.EqualFunc(file1.ModuleAugmentations, file2.ModuleAugmentations, equalModuleAugmentationNames) &&
		slices.Equal(file1.AmbientModuleNames, file2.AmbientModuleNames) &&
		slices.EqualFunc(file1.ReferencedFiles, file2.ReferencedFiles, equalFileReferences) &&
		slices.EqualFunc(file1.TypeReferenceDirectives, file2.TypeReferenceDirectives, equalFileReferences) &&
		slices.EqualFunc(file1.LibReferenceDirectives, file2.LibReferenceDirectives, equalFileReferences) &&
		equalCheckJSDirectives(file1.CheckJsDirective, file2.CheckJsDirective)
}

func equalModuleSpecifiers(n1 *ast.Node, n2 *ast.Node) bool {
	return n1.Kind == n2.Kind && (!ast.IsStringLiteral(n1) || n1.Text() == n2.Text())
}

func equalModuleAugmentationNames(n1 *ast.Node, n2 *ast.Node) bool {
	return n1.Kind == n2.Kind && n1.Text() == n2.Text()
}

func equalFileReferences(f1 *ast.FileReference, f2 *ast.FileReference) bool {
	return f1.FileName == f2.FileName && f1.ResolutionMode == f2.ResolutionMode && f1.Preserve == f2.Preserve
}

func equalCheckJSDirectives(d1 *ast.CheckJsDirective, d2 *ast.CheckJsDirective) bool {
	return d1 == nil && d2 == nil || d1 != nil && d2 != nil && d1.Enabled == d2.Enabled
}

func (p *Program) SourceFiles() []*ast.SourceFile            { return p.files }
func (p *Program) Options() *core.CompilerOptions            { return p.opts.Config.CompilerOptions() }
func (p *Program) CommandLine() *tsoptions.ParsedCommandLine { return p.opts.Config }
func (p *Program) Host() CompilerHost                        { return p.opts.Host }
func (p *Program) GetConfigFileParsingDiagnostics() []*ast.Diagnostic {
	return slices.Clip(p.opts.Config.GetConfigFileParsingDiagnostics())
}

// GetUnresolvedImports returns the unresolved imports for this program.
// The result is cached and computed only once.
func (p *Program) GetUnresolvedImports() *collections.Set[string] {
	p.unresolvedImportsOnce.Do(func() {
		if p.unresolvedImports == nil {
			p.unresolvedImports = p.extractUnresolvedImports()
		}
	})

	return p.unresolvedImports
}

func (p *Program) extractUnresolvedImports() *collections.Set[string] {
	unresolvedSet := &collections.Set[string]{}

	for _, sourceFile := range p.files {
		unresolvedImports := p.extractUnresolvedImportsFromSourceFile(sourceFile)
		for _, imp := range unresolvedImports {
			unresolvedSet.Add(imp)
		}
	}

	return unresolvedSet
}

func (p *Program) extractUnresolvedImportsFromSourceFile(file *ast.SourceFile) []string {
	var unresolvedImports []string

	resolvedModules := p.resolvedModules[file.Path()]
	for cacheKey, resolution := range resolvedModules {
		resolved := resolution.IsResolved()
		if (!resolved || !tspath.ExtensionIsOneOf(resolution.Extension, tspath.SupportedTSExtensionsWithJsonFlat)) &&
			!tspath.IsExternalModuleNameRelative(cacheKey.Name) {
			unresolvedImports = append(unresolvedImports, cacheKey.Name)
		}
	}

	return unresolvedImports
}

func (p *Program) SingleThreaded() bool {
	return p.opts.SingleThreaded.DefaultIfUnknown(p.Options().SingleThreaded).IsTrue()
}

func (p *Program) BindSourceFiles() {
	wg := core.NewWorkGroup(p.SingleThreaded())
	for _, file := range p.files {
		if !file.IsBound() {
			wg.Queue(func() {
				binder.BindSourceFile(file)
			})
		}
	}
	wg.RunAndWait()
}

// Return the type checker associated with the program.
func (p *Program) GetTypeChecker(ctx context.Context) (*checker.Checker, func()) {
	return p.checkerPool.GetChecker(ctx)
}

func (p *Program) ForEachCheckerParallel(cb func(idx int, c *checker.Checker)) {
	if pool, ok := p.checkerPool.(*checkerPool); ok {
		pool.ForEachCheckerParallel(cb)
	}
}

// Return a checker for the given file. We may have multiple checkers in concurrent scenarios and this
// method returns the checker that was tasked with checking the file. Note that it isn't possible to mix
// types obtained from different checkers, so only non-type data (such as diagnostics or string
// representations of types) should be obtained from checkers returned by this method.
func (p *Program) GetTypeCheckerForFile(ctx context.Context, file *ast.SourceFile) (*checker.Checker, func()) {
	return p.checkerPool.GetCheckerForFile(ctx, file)
}

// Return a checker for the given file, locked to the current thread to prevent data races from multiple threads
// accessing the same checker. The lock will be released when the `done` function is called.
func (p *Program) GetTypeCheckerForFileExclusive(ctx context.Context, file *ast.SourceFile) (*checker.Checker, func()) {
	return p.checkerPool.GetCheckerForFileExclusive(ctx, file)
}

func (p *Program) GetResolvedModule(file ast.HasFileName, moduleReference string, mode core.ResolutionMode) *module.ResolvedModule {
	if resolutions, ok := p.resolvedModules[file.Path()]; ok {
		if resolved, ok := resolutions[module.ModeAwareCacheKey{Name: moduleReference, Mode: mode}]; ok {
			return resolved
		}
	}
	return nil
}

func (p *Program) GetResolvedModuleFromModuleSpecifier(file ast.HasFileName, moduleSpecifier *ast.StringLiteralLike) *module.ResolvedModule {
	if !ast.IsStringLiteralLike(moduleSpecifier) {
		panic("moduleSpecifier must be a StringLiteralLike")
	}
	mode := p.GetModeForUsageLocation(file, moduleSpecifier)
	return p.GetResolvedModule(file, moduleSpecifier.Text(), mode)
}

func (p *Program) GetResolvedModules() map[tspath.Path]module.ModeAwareCache[*module.ResolvedModule] {
	return p.resolvedModules
}

// collectDiagnostics collects diagnostics from a single file or all files.
// If sourceFile is non-nil, returns diagnostics for just that file.
// If sourceFile is nil, returns diagnostics for all files in the program.
func (p *Program) collectDiagnostics(ctx context.Context, sourceFile *ast.SourceFile, collect func(context.Context, *ast.SourceFile) []*ast.Diagnostic) []*ast.Diagnostic {
	var result []*ast.Diagnostic
	if sourceFile != nil {
		result = collect(ctx, sourceFile)
	} else {
		for _, file := range p.files {
			result = append(result, collect(ctx, file)...)
		}
	}
	return SortAndDeduplicateDiagnostics(result)
}

func (p *Program) GetSyntacticDiagnostics(ctx context.Context, sourceFile *ast.SourceFile) []*ast.Diagnostic {
	return p.collectDiagnostics(ctx, sourceFile, func(_ context.Context, file *ast.SourceFile) []*ast.Diagnostic {
		return core.Concatenate(file.Diagnostics(), file.JSDiagnostics())
	})
}

func (p *Program) GetBindDiagnostics(ctx context.Context, sourceFile *ast.SourceFile) []*ast.Diagnostic {
	if sourceFile != nil {
		binder.BindSourceFile(sourceFile)
	} else {
		p.BindSourceFiles()
	}
	return p.collectDiagnostics(ctx, sourceFile, func(_ context.Context, file *ast.SourceFile) []*ast.Diagnostic {
		return file.BindDiagnostics()
	})
}

func (p *Program) GetSemanticDiagnostics(ctx context.Context, sourceFile *ast.SourceFile) []*ast.Diagnostic {
	return p.collectDiagnostics(ctx, sourceFile, p.getSemanticDiagnosticsForFile)
}

func (p *Program) GetSemanticDiagnosticsWithoutNoEmitFiltering(ctx context.Context, sourceFiles []*ast.SourceFile) map[*ast.SourceFile][]*ast.Diagnostic {
	result := make(map[*ast.SourceFile][]*ast.Diagnostic, len(sourceFiles))
	for _, file := range sourceFiles {
		result[file] = SortAndDeduplicateDiagnostics(p.getBindAndCheckDiagnosticsForFile(ctx, file))
	}
	return result
}

func (p *Program) GetSuggestionDiagnostics(ctx context.Context, sourceFile *ast.SourceFile) []*ast.Diagnostic {
	return p.collectDiagnostics(ctx, sourceFile, p.getSuggestionDiagnosticsForFile)
}

func (p *Program) GetProgramDiagnostics() []*ast.Diagnostic {
	return SortAndDeduplicateDiagnostics(core.Concatenate(
		p.programDiagnostics,
		p.includeProcessor.getDiagnostics(p).GetGlobalDiagnostics(),
	))
}

func (p *Program) GetIncludeProcessorDiagnostics(sourceFile *ast.SourceFile) []*ast.Diagnostic {
	if checker.SkipTypeChecking(sourceFile, p.Options(), p, false) {
		return nil
	}
	filtered, _ := p.getDiagnosticsWithPrecedingDirectives(sourceFile, p.includeProcessor.getDiagnostics(p).GetDiagnosticsForFile(sourceFile.FileName()))
	return filtered
}

func (p *Program) getSourceFilesToEmit(targetSourceFile *ast.SourceFile, forceDtsEmit bool) []*ast.SourceFile {
	if targetSourceFile == nil && !forceDtsEmit {
		p.sourceFilesToEmitOnce.Do(func() {
			p.sourceFilesToEmit = getSourceFilesToEmit(p, nil, false)
		})
		return p.sourceFilesToEmit
	}
	return getSourceFilesToEmit(p, targetSourceFile, forceDtsEmit)
}

func (p *Program) verifyCompilerOptions() {
	options := p.Options()

	sourceFile := core.Memoize(func() *ast.SourceFile {
		configFile := p.opts.Config.ConfigFile
		if configFile == nil {
			return nil
		}
		return configFile.SourceFile
	})

	configFilePath := core.Memoize(func() string {
		file := sourceFile()
		if file != nil {
			return file.FileName()
		}
		return ""
	})

	getCompilerOptionsPropertySyntax := core.Memoize(func() *ast.PropertyAssignment {
		return tsoptions.ForEachTsConfigPropArray(sourceFile(), "compilerOptions", core.Identity)
	})

	getCompilerOptionsObjectLiteralSyntax := core.Memoize(func() *ast.ObjectLiteralExpression {
		compilerOptionsProperty := getCompilerOptionsPropertySyntax()
		if compilerOptionsProperty != nil &&
			compilerOptionsProperty.Initializer != nil &&
			ast.IsObjectLiteralExpression(compilerOptionsProperty.Initializer) {
			return compilerOptionsProperty.Initializer.AsObjectLiteralExpression()
		}
		return nil
	})

	createOptionDiagnosticInObjectLiteralSyntax := func(objectLiteral *ast.ObjectLiteralExpression, onKey bool, key1 string, key2 string, message *diagnostics.Message, args ...any) *ast.Diagnostic {
		diag := tsoptions.ForEachPropertyAssignment(objectLiteral, key1, func(property *ast.PropertyAssignment) *ast.Diagnostic {
			return tsoptions.CreateDiagnosticForNodeInSourceFile(sourceFile(), core.IfElse(onKey, property.Name(), property.Initializer), message, args...)
		}, key2)
		if diag != nil {
			p.programDiagnostics = append(p.programDiagnostics, diag)
		}
		return diag
	}

	createCompilerOptionsDiagnostic := func(message *diagnostics.Message, args ...any) *ast.Diagnostic {
		compilerOptionsProperty := getCompilerOptionsPropertySyntax()
		var diag *ast.Diagnostic
		if compilerOptionsProperty != nil {
			diag = tsoptions.CreateDiagnosticForNodeInSourceFile(sourceFile(), compilerOptionsProperty.Name(), message, args...)
		} else {
			diag = ast.NewCompilerDiagnostic(message, args...)
		}
		p.programDiagnostics = append(p.programDiagnostics, diag)
		return diag
	}

	createDiagnosticForOption := func(onKey bool, option1 string, option2 string, message *diagnostics.Message, args ...any) *ast.Diagnostic {
		diag := createOptionDiagnosticInObjectLiteralSyntax(getCompilerOptionsObjectLiteralSyntax(), onKey, option1, option2, message, args...)
		if diag == nil {
			diag = createCompilerOptionsDiagnostic(message, args...)
		}
		return diag
	}

	createDiagnosticForOptionName := func(message *diagnostics.Message, option1 string, option2 string, args ...any) {
		newArgs := make([]any, 0, len(args)+2)
		newArgs = append(newArgs, option1, option2)
		newArgs = append(newArgs, args...)
		createDiagnosticForOption(true /*onKey*/, option1, option2, message, newArgs...)
	}

	createOptionValueDiagnostic := func(option1 string, message *diagnostics.Message, args ...any) {
		createDiagnosticForOption(false /*onKey*/, option1, "", message, args...)
	}

	createRemovedOptionDiagnostic := func(name string, value string, useInstead string) {
		var message *diagnostics.Message
		var args []any
		if value == "" {
			message = diagnostics.Option_0_has_been_removed_Please_remove_it_from_your_configuration
			args = []any{name}
		} else {
			message = diagnostics.Option_0_1_has_been_removed_Please_remove_it_from_your_configuration
			args = []any{name, value}
		}

		diag := createDiagnosticForOption(value == "", name, "", message, args...)
		if useInstead != "" {
			diag.AddMessageChain(ast.NewCompilerDiagnostic(diagnostics.Use_0_instead, useInstead))
		}
	}

	// Removed in TS7

	if options.BaseUrl != "" {
		// BaseUrl will have been turned absolute by this point.
		var useInstead string
		if configFilePath() != "" {
			relative := tspath.GetRelativePathFromFile(configFilePath(), options.BaseUrl, p.comparePathsOptions)
			if !(strings.HasPrefix(relative, "./") || strings.HasPrefix(relative, "../")) {
				relative = "./" + relative
			}
			suggestion := tspath.CombinePaths(relative, "*")
			useInstead = fmt.Sprintf(`"paths": {"*": [%s]}`, core.Must(json.Marshal(suggestion)))
		}
		createRemovedOptionDiagnostic("baseUrl", "", useInstead)
	}

	if options.OutFile != "" {
		createRemovedOptionDiagnostic("outFile", "", "")
	}

	// if options.Target == core.ScriptTargetES3 {
	// 	createRemovedOptionDiagnostic("target", "ES3", "")
	// }
	// if options.Target == core.ScriptTargetES5 {
	// 	createRemovedOptionDiagnostic("target", "ES5", "")
	// }

	if options.Module == core.ModuleKindAMD {
		createRemovedOptionDiagnostic("module", "AMD", "")
	}
	if options.Module == core.ModuleKindSystem {
		createRemovedOptionDiagnostic("module", "System", "")
	}
	if options.Module == core.ModuleKindUMD {
		createRemovedOptionDiagnostic("module", "UMD", "")
	}

	if options.StrictPropertyInitialization.IsTrue() && !options.GetStrictOptionValue(options.StrictNullChecks) {
		createDiagnosticForOptionName(diagnostics.Option_0_cannot_be_specified_without_specifying_option_1, "strictPropertyInitialization", "strictNullChecks")
	}
	if options.ExactOptionalPropertyTypes.IsTrue() && !options.GetStrictOptionValue(options.StrictNullChecks) {
		createDiagnosticForOptionName(diagnostics.Option_0_cannot_be_specified_without_specifying_option_1, "exactOptionalPropertyTypes", "strictNullChecks")
	}

	if options.IsolatedDeclarations.IsTrue() {
		if options.GetAllowJS() {
			createDiagnosticForOptionName(diagnostics.Option_0_cannot_be_specified_with_option_1, "allowJs", "isolatedDeclarations")
		}
		if !options.GetEmitDeclarations() {
			createDiagnosticForOptionName(diagnostics.Option_0_cannot_be_specified_without_specifying_option_1_or_option_2, "isolatedDeclarations", "declaration", "composite")
		}
	}

	if options.InlineSourceMap.IsTrue() {
		if options.SourceMap.IsTrue() {
			createDiagnosticForOptionName(diagnostics.Option_0_cannot_be_specified_with_option_1, "sourceMap", "inlineSourceMap")
		}
		if options.MapRoot != "" {
			createDiagnosticForOptionName(diagnostics.Option_0_cannot_be_specified_with_option_1, "mapRoot", "inlineSourceMap")
		}
	}

	if options.Composite.IsTrue() {
		if options.Declaration.IsFalse() {
			createDiagnosticForOptionName(diagnostics.Composite_projects_may_not_disable_declaration_emit, "declaration", "")
		}
		if options.Incremental.IsFalse() {
			createDiagnosticForOptionName(diagnostics.Composite_projects_may_not_disable_incremental_compilation, "declaration", "")
		}
	}

	if options.TsBuildInfoFile == "" && options.Incremental.IsTrue() && options.ConfigFilePath == "" {
		createCompilerOptionsDiagnostic(diagnostics.Option_incremental_is_only_valid_with_a_known_configuration_file_like_tsconfig_json_or_when_tsBuildInfoFile_is_explicitly_provided)
	}

	p.verifyProjectReferences()

	if options.Composite.IsTrue() {
		var rootPaths collections.Set[tspath.Path]
		for _, fileName := range p.opts.Config.FileNames() {
			rootPaths.Add(p.toPath(fileName))
		}

		for _, file := range p.files {
			if sourceFileMayBeEmitted(file, p, false) && !rootPaths.Has(file.Path()) {
				p.includeProcessor.addProcessingDiagnostic(&processingDiagnostic{
					kind: processingDiagnosticKindExplainingFileInclude,
					data: &includeExplainingDiagnostic{
						file:    file.Path(),
						message: diagnostics.File_0_is_not_listed_within_the_file_list_of_project_1_Projects_must_list_all_files_or_use_an_include_pattern,
						args:    []any{file.FileName(), configFilePath()},
					},
				})
			}
		}
	}

	forEachOptionPathsSyntax := func(callback func(*ast.PropertyAssignment) *ast.Diagnostic) *ast.Diagnostic {
		return tsoptions.ForEachPropertyAssignment(getCompilerOptionsObjectLiteralSyntax(), "paths", callback)
	}

	createDiagnosticForOptionPaths := func(onKey bool, key string, message *diagnostics.Message, args ...any) *ast.Diagnostic {
		diag := forEachOptionPathsSyntax(func(pathProp *ast.PropertyAssignment) *ast.Diagnostic {
			if ast.IsObjectLiteralExpression(pathProp.Initializer) {
				return createOptionDiagnosticInObjectLiteralSyntax(pathProp.Initializer.AsObjectLiteralExpression(), onKey, key, "", message, args...)
			}
			return nil
		})
		if diag == nil {
			diag = createCompilerOptionsDiagnostic(message, args...)
		}
		return diag
	}

	createDiagnosticForOptionPathKeyValue := func(key string, valueIndex int, message *diagnostics.Message, args ...any) *ast.Diagnostic {
		diag := forEachOptionPathsSyntax(func(pathProp *ast.PropertyAssignment) *ast.Diagnostic {
			if ast.IsObjectLiteralExpression(pathProp.Initializer) {
				return tsoptions.ForEachPropertyAssignment(pathProp.Initializer.AsObjectLiteralExpression(), key, func(keyProps *ast.PropertyAssignment) *ast.Diagnostic {
					initializer := keyProps.Initializer
					if ast.IsArrayLiteralExpression(initializer) {
						elements := initializer.ElementList()
						if elements != nil && len(elements.Nodes) > valueIndex {
							diag := tsoptions.CreateDiagnosticForNodeInSourceFile(sourceFile(), elements.Nodes[valueIndex], message, args...)
							p.programDiagnostics = append(p.programDiagnostics, diag)
							return diag
						}
					}
					return nil
				})
			}
			return nil
		})
		if diag == nil {
			diag = createCompilerOptionsDiagnostic(message, args...)
		}
		return diag
	}

	for key, value := range options.Paths.Entries() {
		// !!! This code does not handle cases where where the path mappings have the wrong types,
		// as that information is mostly lost during the parsing process.
		if !hasZeroOrOneAsteriskCharacter(key) {
			createDiagnosticForOptionPaths(true /*onKey*/, key, diagnostics.Pattern_0_can_have_at_most_one_Asterisk_character, key)
		}
		if value == nil {
			createDiagnosticForOptionPaths(false /*onKey*/, key, diagnostics.Substitutions_for_pattern_0_should_be_an_array, key)
		} else if len(value) == 0 {
			createDiagnosticForOptionPaths(false /*onKey*/, key, diagnostics.Substitutions_for_pattern_0_shouldn_t_be_an_empty_array, key)
		}
		for i, subst := range value {
			if !hasZeroOrOneAsteriskCharacter(subst) {
				createDiagnosticForOptionPathKeyValue(key, i, diagnostics.Substitution_0_in_pattern_1_can_have_at_most_one_Asterisk_character, subst, key)
			}
			if !tspath.PathIsRelative(subst) && !tspath.PathIsAbsolute(subst) {
				createDiagnosticForOptionPathKeyValue(key, i, diagnostics.Non_relative_paths_are_not_allowed_Did_you_forget_a_leading_Slash)
			}
		}
	}

	if options.SourceMap.IsFalseOrUnknown() && options.InlineSourceMap.IsFalseOrUnknown() {
		if options.InlineSources.IsTrue() {
			createDiagnosticForOptionName(diagnostics.Option_0_can_only_be_used_when_either_option_inlineSourceMap_or_option_sourceMap_is_provided, "inlineSources", "")
		}
		if options.SourceRoot != "" {
			createDiagnosticForOptionName(diagnostics.Option_0_can_only_be_used_when_either_option_inlineSourceMap_or_option_sourceMap_is_provided, "sourceRoot", "")
		}
	}

	if options.MapRoot != "" && !(options.SourceMap.IsTrue() || options.DeclarationMap.IsTrue()) {
		// Error to specify --mapRoot without --sourcemap
		createDiagnosticForOptionName(diagnostics.Option_0_cannot_be_specified_without_specifying_option_1_or_option_2, "mapRoot", "sourceMap", "declarationMap")
	}

	if options.DeclarationDir != "" {
		if !options.GetEmitDeclarations() {
			createDiagnosticForOptionName(diagnostics.Option_0_cannot_be_specified_without_specifying_option_1_or_option_2, "declarationDir", "declaration", "composite")
		}
	}

	if options.DeclarationMap.IsTrue() && !options.GetEmitDeclarations() {
		createDiagnosticForOptionName(diagnostics.Option_0_cannot_be_specified_without_specifying_option_1_or_option_2, "declarationMap", "declaration", "composite")
	}

	if options.Lib != nil && options.NoLib.IsTrue() {
		createDiagnosticForOptionName(diagnostics.Option_0_cannot_be_specified_with_option_1, "lib", "noLib")
	}

	if options.IsolatedModules.IsTrue() || options.VerbatimModuleSyntax.IsTrue() {
		if options.PreserveConstEnums.IsFalse() {
			createDiagnosticForOptionName(diagnostics.Option_preserveConstEnums_cannot_be_disabled_when_0_is_enabled, core.IfElse(options.VerbatimModuleSyntax.IsTrue(), "verbatimModuleSyntax", "isolatedModules"), "preserveConstEnums")
		}
	}

	if options.OutDir != "" ||
		options.RootDir != "" ||
		options.SourceRoot != "" ||
		options.MapRoot != "" ||
		(options.GetEmitDeclarations() && options.DeclarationDir != "") {
		// !!! sheetal checkSourceFilesBelongToPath - for root Dir and configFile - explaining why file is in the program
		dir := p.CommonSourceDirectory()
		if options.OutDir != "" && dir == "" && core.Some(p.files, func(f *ast.SourceFile) bool { return tspath.GetRootLength(f.FileName()) > 1 }) {
			createDiagnosticForOptionName(diagnostics.Cannot_find_the_common_subdirectory_path_for_the_input_files, "outDir", "")
		}
	}

	if options.CheckJs.IsTrue() && !options.GetAllowJS() {
		createDiagnosticForOptionName(diagnostics.Option_0_cannot_be_specified_without_specifying_option_1, "checkJs", "allowJs")
	}

	if options.EmitDeclarationOnly.IsTrue() {
		if !options.GetEmitDeclarations() {
			createDiagnosticForOptionName(diagnostics.Option_0_cannot_be_specified_without_specifying_option_1_or_option_2, "emitDeclarationOnly", "declaration", "composite")
		}
	}

	// !!! emitDecoratorMetadata

	if options.JsxFactory != "" {
		if options.ReactNamespace != "" {
			createDiagnosticForOptionName(diagnostics.Option_0_cannot_be_specified_with_option_1, "reactNamespace", "jsxFactory")
		}
		if options.Jsx == core.JsxEmitReactJSX || options.Jsx == core.JsxEmitReactJSXDev {
			createDiagnosticForOptionName(diagnostics.Option_0_cannot_be_specified_when_option_jsx_is_1, "jsxFactory", tsoptions.InverseJsxOptionMap.GetOrZero(options.Jsx))
		}
		if parser.ParseIsolatedEntityName(options.JsxFactory) == nil {
			createOptionValueDiagnostic("jsxFactory", diagnostics.Invalid_value_for_jsxFactory_0_is_not_a_valid_identifier_or_qualified_name, options.JsxFactory)
		}
	} else if options.ReactNamespace != "" && !scanner.IsIdentifierText(options.ReactNamespace, core.LanguageVariantStandard) {
		createOptionValueDiagnostic("reactNamespace", diagnostics.Invalid_value_for_reactNamespace_0_is_not_a_valid_identifier, options.ReactNamespace)
	}

	if options.JsxFragmentFactory != "" {
		if options.JsxFactory == "" {
			createDiagnosticForOptionName(diagnostics.Option_0_cannot_be_specified_without_specifying_option_1, "jsxFragmentFactory", "jsxFactory")
		}
		if options.Jsx == core.JsxEmitReactJSX || options.Jsx == core.JsxEmitReactJSXDev {
			createDiagnosticForOptionName(diagnostics.Option_0_cannot_be_specified_when_option_jsx_is_1, "jsxFragmentFactory", tsoptions.InverseJsxOptionMap.GetOrZero(options.Jsx))
		}
		if parser.ParseIsolatedEntityName(options.JsxFragmentFactory) == nil {
			createOptionValueDiagnostic("jsxFragmentFactory", diagnostics.Invalid_value_for_jsxFragmentFactory_0_is_not_a_valid_identifier_or_qualified_name, options.JsxFragmentFactory)
		}
	}

	if options.ReactNamespace != "" {
		if options.Jsx == core.JsxEmitReactJSX || options.Jsx == core.JsxEmitReactJSXDev {
			createDiagnosticForOptionName(diagnostics.Option_0_cannot_be_specified_when_option_jsx_is_1, "reactNamespace", tsoptions.InverseJsxOptionMap.GetOrZero(options.Jsx))
		}
	}

	if options.JsxImportSource != "" {
		if options.Jsx == core.JsxEmitReact {
			createDiagnosticForOptionName(diagnostics.Option_0_cannot_be_specified_when_option_jsx_is_1, "jsxImportSource", tsoptions.InverseJsxOptionMap.GetOrZero(options.Jsx))
		}
	}

	moduleKind := options.GetEmitModuleKind()

	if options.AllowImportingTsExtensions.IsTrue() && !(options.NoEmit.IsTrue() || options.EmitDeclarationOnly.IsTrue() || options.RewriteRelativeImportExtensions.IsTrue()) {
		createOptionValueDiagnostic("allowImportingTsExtensions", diagnostics.Option_allowImportingTsExtensions_can_only_be_used_when_either_noEmit_or_emitDeclarationOnly_is_set)
	}

	moduleResolution := options.GetModuleResolutionKind()
	if options.ResolvePackageJsonExports.IsTrue() && !moduleResolutionSupportsPackageJsonExportsAndImports(moduleResolution) {
		createDiagnosticForOptionName(diagnostics.Option_0_can_only_be_used_when_moduleResolution_is_set_to_node16_nodenext_or_bundler, "resolvePackageJsonExports", "")
	}
	if options.ResolvePackageJsonImports.IsTrue() && !moduleResolutionSupportsPackageJsonExportsAndImports(moduleResolution) {
		createDiagnosticForOptionName(diagnostics.Option_0_can_only_be_used_when_moduleResolution_is_set_to_node16_nodenext_or_bundler, "resolvePackageJsonImports", "")
	}
	if options.CustomConditions != nil && !moduleResolutionSupportsPackageJsonExportsAndImports(moduleResolution) {
		createDiagnosticForOptionName(diagnostics.Option_0_can_only_be_used_when_moduleResolution_is_set_to_node16_nodenext_or_bundler, "customConditions", "")
	}

	// !!! Reenable once we don't map old moduleResolution kinds to bundler.
	// if moduleResolution == core.ModuleResolutionKindBundler && !emitModuleKindIsNonNodeESM(moduleKind) && moduleKind != core.ModuleKindPreserve {
	// 	createOptionValueDiagnostic("moduleResolution", diagnostics.Option_0_can_only_be_used_when_module_is_set_to_preserve_or_to_es2015_or_later, "bundler")
	// }

	if core.ModuleKindNode16 <= moduleKind && moduleKind <= core.ModuleKindNodeNext &&
		!(core.ModuleResolutionKindNode16 <= moduleResolution && moduleResolution <= core.ModuleResolutionKindNodeNext) {
		moduleKindName := moduleKind.String()
		var moduleResolutionName string
		if v, ok := core.ModuleKindToModuleResolutionKind[moduleKind]; ok {
			moduleResolutionName = v.String()
		} else {
			moduleResolutionName = "Node16"
		}
		createOptionValueDiagnostic("moduleResolution", diagnostics.Option_moduleResolution_must_be_set_to_0_or_left_unspecified_when_option_module_is_set_to_1, moduleResolutionName, moduleKindName)
	} else if core.ModuleResolutionKindNode16 <= moduleResolution && moduleResolution <= core.ModuleResolutionKindNodeNext &&
		!(core.ModuleKindNode16 <= moduleKind && moduleKind <= core.ModuleKindNodeNext) {
		moduleResolutionName := moduleResolution.String()
		createOptionValueDiagnostic("module", diagnostics.Option_module_must_be_set_to_0_when_option_moduleResolution_is_set_to_1, moduleResolutionName, moduleResolutionName)
	}

	// !!! The below needs filesByName, which is not equivalent to p.filesByPath.

	// If the emit is enabled make sure that every output file is unique and not overwriting any of the input files
	if !options.NoEmit.IsTrue() && !options.SuppressOutputPathCheck.IsTrue() {
		var emitFilesSeen collections.Set[string]

		// Verify that all the emit files are unique and don't overwrite input files
		verifyEmitFilePath := func(emitFileName string) {
			if emitFileName != "" {
				emitFilePath := p.toPath(emitFileName)
				// Report error if the output overwrites input file
				if _, ok := p.filesByPath[emitFilePath]; ok {
					diag := ast.NewCompilerDiagnostic(diagnostics.Cannot_write_file_0_because_it_would_overwrite_input_file, emitFileName)
					if configFilePath() == "" {
						// The program is from either an inferred project or an external project
						diag.AddMessageChain(ast.NewCompilerDiagnostic(diagnostics.Adding_a_tsconfig_json_file_will_help_organize_projects_that_contain_both_TypeScript_and_JavaScript_files_Learn_more_at_https_Colon_Slash_Slashaka_ms_Slashtsconfig))
					}
					p.blockEmittingOfFile(emitFileName, diag)
				}

				var emitFileKey string
				if !p.Host().FS().UseCaseSensitiveFileNames() {
					emitFileKey = tspath.ToFileNameLowerCase(string(emitFilePath))
				} else {
					emitFileKey = string(emitFilePath)
				}

				// Report error if multiple files write into same file
				if emitFilesSeen.Has(emitFileKey) {
					// Already seen the same emit file - report error
					p.blockEmittingOfFile(emitFileName, ast.NewCompilerDiagnostic(diagnostics.Cannot_write_file_0_because_it_would_be_overwritten_by_multiple_input_files, emitFileName))
				} else {
					emitFilesSeen.Add(emitFileKey)
				}
			}
		}

		outputpaths.ForEachEmittedFile(p, options, func(emitFileNames *outputpaths.OutputPaths, sourceFile *ast.SourceFile) bool {
			verifyEmitFilePath(emitFileNames.JsFilePath())
			verifyEmitFilePath(emitFileNames.SourceMapFilePath())
			verifyEmitFilePath(emitFileNames.DeclarationFilePath())
			verifyEmitFilePath(emitFileNames.DeclarationMapPath())
			return false
		}, p.getSourceFilesToEmit(nil, false), false)
		verifyEmitFilePath(p.opts.Config.GetBuildInfoFileName())
	}
}

func (p *Program) blockEmittingOfFile(emitFileName string, diag *ast.Diagnostic) {
	p.hasEmitBlockingDiagnostics.Add(p.toPath(emitFileName))
	p.programDiagnostics = append(p.programDiagnostics, diag)
}

func (p *Program) IsEmitBlocked(emitFileName string) bool {
	return p.hasEmitBlockingDiagnostics.Has(p.toPath(emitFileName))
}

func (p *Program) verifyProjectReferences() {
	buildInfoFileName := core.IfElse(!p.Options().SuppressOutputPathCheck.IsTrue(), p.opts.Config.GetBuildInfoFileName(), "")
	createDiagnosticForReference := func(config *tsoptions.ParsedCommandLine, index int, message *diagnostics.Message, args ...any) {
		diag := tsoptions.CreateDiagnosticAtReferenceSyntax(config, index, message, args...)
		if diag == nil {
			diag = ast.NewCompilerDiagnostic(message, args...)
		}
		p.programDiagnostics = append(p.programDiagnostics, diag)
	}

	p.RangeResolvedProjectReference(func(path tspath.Path, config *tsoptions.ParsedCommandLine, parent *tsoptions.ParsedCommandLine, index int) bool {
		ref := parent.ProjectReferences()[index]
		// !!! Deprecated in 5.0 and removed since 5.5
		// verifyRemovedProjectReference(ref, parent, index);
		if config == nil {
			createDiagnosticForReference(parent, index, diagnostics.File_0_not_found, ref.Path)
			return true
		}
		refOptions := config.CompilerOptions()
		if !refOptions.Composite.IsTrue() || refOptions.NoEmit.IsTrue() {
			if len(parent.FileNames()) > 0 {
				if !refOptions.Composite.IsTrue() {
					createDiagnosticForReference(parent, index, diagnostics.Referenced_project_0_must_have_setting_composite_Colon_true, ref.Path)
				}
				if refOptions.NoEmit.IsTrue() {
					createDiagnosticForReference(parent, index, diagnostics.Referenced_project_0_may_not_disable_emit, ref.Path)
				}
			}
		}
		if buildInfoFileName != "" && buildInfoFileName == config.GetBuildInfoFileName() {
			createDiagnosticForReference(parent, index, diagnostics.Cannot_write_file_0_because_it_will_overwrite_tsbuildinfo_file_generated_by_referenced_project_1, buildInfoFileName, ref.Path)
			p.hasEmitBlockingDiagnostics.Add(p.toPath(buildInfoFileName))
		}
		return true
	})
}

func hasZeroOrOneAsteriskCharacter(str string) bool {
	seenAsterisk := false
	for _, ch := range str {
		if ch == '*' {
			if !seenAsterisk {
				seenAsterisk = true
			} else {
				// have already seen asterisk
				return false
			}
		}
	}
	return true
}

func moduleResolutionSupportsPackageJsonExportsAndImports(moduleResolution core.ModuleResolutionKind) bool {
	return moduleResolution >= core.ModuleResolutionKindNode16 && moduleResolution <= core.ModuleResolutionKindNodeNext ||
		moduleResolution == core.ModuleResolutionKindBundler
}

func emitModuleKindIsNonNodeESM(moduleKind core.ModuleKind) bool {
	return moduleKind >= core.ModuleKindES2015 && moduleKind <= core.ModuleKindESNext
}

func (p *Program) GetGlobalDiagnostics(ctx context.Context) []*ast.Diagnostic {
	if len(p.files) == 0 {
		return nil
	}

	globalDiagnostics := make([][]*ast.Diagnostic, p.checkerPool.Count())
	p.ForEachCheckerParallel(func(idx int, checker *checker.Checker) {
		globalDiagnostics[idx] = checker.GetGlobalDiagnostics()
	})

	return SortAndDeduplicateDiagnostics(slices.Concat(globalDiagnostics...))
}

func (p *Program) GetDeclarationDiagnostics(ctx context.Context, sourceFile *ast.SourceFile) []*ast.Diagnostic {
	return p.collectDiagnostics(ctx, sourceFile, p.getDeclarationDiagnosticsForFile)
}

func (p *Program) GetOptionsDiagnostics(ctx context.Context) []*ast.Diagnostic {
	return SortAndDeduplicateDiagnostics(core.Concatenate(p.GetGlobalDiagnostics(ctx), p.getOptionsDiagnosticsOfConfigFile()))
}

func (p *Program) getOptionsDiagnosticsOfConfigFile() []*ast.Diagnostic {
	if p.Options() == nil || p.Options().ConfigFilePath == "" {
		return nil
	}
	return p.GetConfigFileParsingDiagnostics()
}

func FilterNoEmitSemanticDiagnostics(diagnostics []*ast.Diagnostic, options *core.CompilerOptions) []*ast.Diagnostic {
	if !options.NoEmit.IsTrue() {
		return diagnostics
	}
	return core.Filter(diagnostics, func(d *ast.Diagnostic) bool {
		return !d.SkippedOnNoEmit()
	})
}

func (p *Program) getSemanticDiagnosticsForFile(ctx context.Context, sourceFile *ast.SourceFile) []*ast.Diagnostic {
	return core.Concatenate(
		FilterNoEmitSemanticDiagnostics(p.getBindAndCheckDiagnosticsForFile(ctx, sourceFile), p.Options()),
		p.GetIncludeProcessorDiagnostics(sourceFile),
	)
}

// getBindAndCheckDiagnosticsForFile gets semantic diagnostics for a single file,
// including bind diagnostics, checker diagnostics, and handling of @ts-ignore/@ts-expect-error directives.
func (p *Program) getBindAndCheckDiagnosticsForFile(ctx context.Context, sourceFile *ast.SourceFile) []*ast.Diagnostic {
	compilerOptions := p.Options()
	if checker.SkipTypeChecking(sourceFile, compilerOptions, p, false) {
		return nil
	}

	fileChecker, done := p.checkerPool.GetCheckerForFile(ctx, sourceFile)
	defer done()

	// Getting a checker will force a bind, so this will be populated.
	diags := slices.Clip(sourceFile.BindDiagnostics())
	diags = append(diags, fileChecker.GetDiagnostics(ctx, sourceFile)...)

	isPlainJS := ast.IsPlainJSFile(sourceFile, compilerOptions.CheckJs)
	if isPlainJS {
		return core.Filter(diags, func(d *ast.Diagnostic) bool {
			return plainJSErrors.Has(d.Code())
		})
	}

	isJS := sourceFile.ScriptKind == core.ScriptKindJS || sourceFile.ScriptKind == core.ScriptKindJSX
	isCheckJS := isJS && ast.IsCheckJSEnabledForFile(sourceFile, compilerOptions)
	if isCheckJS {
		diags = append(diags, sourceFile.JSDocDiagnostics()...)
	}

	filtered, directivesByLine := p.getDiagnosticsWithPrecedingDirectives(sourceFile, diags)
	for _, directive := range directivesByLine {
		// Above we changed all used directive kinds to @ts-ignore, so any @ts-expect-error directives that
		// remain are unused and thus errors.
		if directive.Kind == ast.CommentDirectiveKindExpectError {
			filtered = append(filtered, ast.NewDiagnostic(sourceFile, directive.Loc, diagnostics.Unused_ts_expect_error_directive))
		}
	}
	return filtered
}

func (p *Program) getDiagnosticsWithPrecedingDirectives(sourceFile *ast.SourceFile, diags []*ast.Diagnostic) ([]*ast.Diagnostic, map[int]ast.CommentDirective) {
	if len(sourceFile.CommentDirectives) == 0 {
		return diags, nil
	}
	// Build map of directives by line number
	directivesByLine := make(map[int]ast.CommentDirective)
	for _, directive := range sourceFile.CommentDirectives {
		line := scanner.GetECMALineOfPosition(sourceFile, directive.Loc.Pos())
		directivesByLine[line] = directive
	}
	lineStarts := scanner.GetECMALineStarts(sourceFile)
	filtered := make([]*ast.Diagnostic, 0, len(diags))
	for _, diagnostic := range diags {
		ignoreDiagnostic := false
		for line := scanner.ComputeLineOfPosition(lineStarts, diagnostic.Pos()) - 1; line >= 0; line-- {
			// If line contains a @ts-ignore or @ts-expect-error directive, ignore this diagnostic and change
			// the directive kind to @ts-ignore to indicate it was used.
			if directive, ok := directivesByLine[line]; ok {
				ignoreDiagnostic = true
				directive.Kind = ast.CommentDirectiveKindIgnore
				directivesByLine[line] = directive
				break
			}
			// Stop searching backwards when we encounter a line that isn't blank or a comment.
			if !isCommentOrBlankLine(sourceFile.Text(), int(lineStarts[line])) {
				break
			}
		}
		if !ignoreDiagnostic {
			filtered = append(filtered, diagnostic)
		}
	}
	return filtered, directivesByLine
}

func (p *Program) getDeclarationDiagnosticsForFile(ctx context.Context, sourceFile *ast.SourceFile) []*ast.Diagnostic {
	if sourceFile.IsDeclarationFile {
		return []*ast.Diagnostic{}
	}

	if cached, ok := p.declarationDiagnosticCache.Load(sourceFile); ok {
		return cached
	}

	host, done := newEmitHost(ctx, p, sourceFile)
	defer done()
	diagnostics := getDeclarationDiagnostics(host, sourceFile)
	diagnostics, _ = p.declarationDiagnosticCache.LoadOrStore(sourceFile, diagnostics)
	return diagnostics
}

func (p *Program) getSuggestionDiagnosticsForFile(ctx context.Context, sourceFile *ast.SourceFile) []*ast.Diagnostic {
	if checker.SkipTypeChecking(sourceFile, p.Options(), p, false) {
		return nil
	}

	fileChecker, done := p.checkerPool.GetCheckerForFile(ctx, sourceFile)
	defer done()

	// Getting a checker will force a bind, so this will be populated.
	diags := slices.Clip(sourceFile.BindSuggestionDiagnostics)
	diags = append(diags, fileChecker.GetSuggestionDiagnostics(ctx, sourceFile)...)

	return diags
}

func isCommentOrBlankLine(text string, pos int) bool {
	for pos < len(text) && (text[pos] == ' ' || text[pos] == '\t') {
		pos++
	}
	return pos == len(text) ||
		pos < len(text) && (text[pos] == '\r' || text[pos] == '\n') ||
		pos+1 < len(text) && text[pos] == '/' && text[pos+1] == '/'
}

func SortAndDeduplicateDiagnostics(diagnostics []*ast.Diagnostic) []*ast.Diagnostic {
	diagnostics = slices.Clone(diagnostics)
	slices.SortFunc(diagnostics, ast.CompareDiagnostics)
	return compactAndMergeRelatedInfos(diagnostics)
}

// Remove duplicate diagnostics and, for sequences of diagnostics that differ only by related information,
// create a single diagnostic with sorted and deduplicated related information.
func compactAndMergeRelatedInfos(diagnostics []*ast.Diagnostic) []*ast.Diagnostic {
	if len(diagnostics) < 2 {
		return diagnostics
	}
	i := 0
	j := 0
	for i < len(diagnostics) {
		d := diagnostics[i]
		n := 1
		for i+n < len(diagnostics) && ast.EqualDiagnosticsNoRelatedInfo(d, diagnostics[i+n]) {
			n++
		}
		if n > 1 {
			var relatedInfos []*ast.Diagnostic
			for k := range n {
				relatedInfos = append(relatedInfos, diagnostics[i+k].RelatedInformation()...)
			}
			if relatedInfos != nil {
				slices.SortFunc(relatedInfos, ast.CompareDiagnostics)
				relatedInfos = slices.CompactFunc(relatedInfos, ast.EqualDiagnostics)
				d = d.Clone().SetRelatedInfo(relatedInfos)
			}
		}
		diagnostics[j] = d
		i += n
		j++
	}
	clear(diagnostics[j:])
	return diagnostics[:j]
}

func (p *Program) LineCount() int {
	var count int
	for _, file := range p.files {
		count += len(file.ECMALineMap())
	}
	return count
}

func (p *Program) IdentifierCount() int {
	var count int
	for _, file := range p.files {
		count += file.IdentifierCount
	}
	return count
}

func (p *Program) SymbolCount() int {
	var count int
	for _, file := range p.files {
		count += file.SymbolCount
	}
	var val atomic.Uint32
	val.Store(uint32(count))
	p.ForEachCheckerParallel(func(_ int, c *checker.Checker) {
		val.Add(c.SymbolCount)
	})
	return int(val.Load())
}

func (p *Program) TypeCount() int {
	var val atomic.Uint32
	p.ForEachCheckerParallel(func(_ int, c *checker.Checker) {
		val.Add(c.TypeCount)
	})
	return int(val.Load())
}

func (p *Program) InstantiationCount() int {
	var val atomic.Uint32
	p.ForEachCheckerParallel(func(_ int, c *checker.Checker) {
		val.Add(c.TotalInstantiationCount)
	})
	return int(val.Load())
}

func (p *Program) Program() *Program {
	return p
}

func (p *Program) GetSourceFileMetaData(path tspath.Path) ast.SourceFileMetaData {
	return p.sourceFileMetaDatas[path]
}

func (p *Program) GetEmitModuleFormatOfFile(sourceFile ast.HasFileName) core.ModuleKind {
	return ast.GetEmitModuleFormatOfFileWorker(sourceFile.FileName(), p.projectReferenceFileMapper.getCompilerOptionsForFile(sourceFile), p.GetSourceFileMetaData(sourceFile.Path()))
}

func (p *Program) GetEmitSyntaxForUsageLocation(sourceFile ast.HasFileName, location *ast.StringLiteralLike) core.ResolutionMode {
	return getEmitSyntaxForUsageLocationWorker(sourceFile.FileName(), p.sourceFileMetaDatas[sourceFile.Path()], location, p.projectReferenceFileMapper.getCompilerOptionsForFile(sourceFile))
}

func (p *Program) GetImpliedNodeFormatForEmit(sourceFile ast.HasFileName) core.ResolutionMode {
	return ast.GetImpliedNodeFormatForEmitWorker(sourceFile.FileName(), p.projectReferenceFileMapper.getCompilerOptionsForFile(sourceFile).GetEmitModuleKind(), p.GetSourceFileMetaData(sourceFile.Path()))
}

func (p *Program) GetModeForUsageLocation(sourceFile ast.HasFileName, location *ast.StringLiteralLike) core.ResolutionMode {
	return getModeForUsageLocation(sourceFile.FileName(), p.sourceFileMetaDatas[sourceFile.Path()], location, p.projectReferenceFileMapper.getCompilerOptionsForFile(sourceFile))
}

func (p *Program) GetDefaultResolutionModeForFile(sourceFile ast.HasFileName) core.ResolutionMode {
	return getDefaultResolutionModeForFile(sourceFile.FileName(), p.sourceFileMetaDatas[sourceFile.Path()], p.projectReferenceFileMapper.getCompilerOptionsForFile(sourceFile))
}

func (p *Program) IsSourceFileDefaultLibrary(path tspath.Path) bool {
	_, ok := p.libFiles[path]
	return ok
}

func (p *Program) GetDefaultLibFile(path tspath.Path) *LibFile {
	if libFile, ok := p.libFiles[path]; ok {
		return libFile
	}
	return nil
}

func (p *Program) CommonSourceDirectory() string {
	p.commonSourceDirectoryOnce.Do(func() {
		p.commonSourceDirectory = outputpaths.GetCommonSourceDirectory(
			p.Options(),
			func() []string {
				var files []string
				for _, file := range p.files {
					if sourceFileMayBeEmitted(file, p, false /*forceDtsEmit*/) {
						files = append(files, file.FileName())
					}
				}
				return files
			},
			p.GetCurrentDirectory(),
			p.UseCaseSensitiveFileNames(),
		)
	})
	return p.commonSourceDirectory
}

type WriteFileData struct {
	SourceMapUrlPos int
	BuildInfo       any
	Diagnostics     []*ast.Diagnostic
	SkippedDtsWrite bool
}

type WriteFile func(fileName string, text string, writeByteOrderMark bool, data *WriteFileData) error

type EmitOptions struct {
	TargetSourceFile *ast.SourceFile // Single file to emit. If `nil`, emits all files
	EmitOnly         EmitOnly
	WriteFile        WriteFile
}

type EmitResult struct {
	EmitSkipped  bool
	Diagnostics  []*ast.Diagnostic      // Contains declaration emit diagnostics
	EmittedFiles []string               // Array of files the compiler wrote to disk
	SourceMaps   []*SourceMapEmitResult // Array of sourceMapData if compiler emitted sourcemaps
}

type SourceMapEmitResult struct {
	InputSourceFileNames []string // Input source file (which one can use on program to get the file), 1:1 mapping with the sourceMap.sources list
	SourceMap            *sourcemap.RawSourceMap
	GeneratedFile        string
}

func (p *Program) Emit(ctx context.Context, options EmitOptions) *EmitResult {
	if options.EmitOnly != EmitOnlyForcedDts {
		result := HandleNoEmitOnError(
			ctx,
			p,
			options.TargetSourceFile,
		)
		if result != nil || ctx.Err() != nil {
			return result
		}
	}

	writerPool := &sync.Pool{
		New: func() any {
			return printer.NewTextWriter(p.Options().NewLine.GetNewLineCharacter())
		},
	}
	wg := core.NewWorkGroup(p.SingleThreaded())
	var emitters []*emitter
	sourceFiles := p.getSourceFilesToEmit(options.TargetSourceFile, options.EmitOnly == EmitOnlyForcedDts)

	for _, sourceFile := range sourceFiles {
		emitter := &emitter{
			writer:     nil,
			sourceFile: sourceFile,
			emitOnly:   options.EmitOnly,
			writeFile:  options.WriteFile,
		}
		emitters = append(emitters, emitter)
		wg.Queue(func() {
			host, done := newEmitHost(ctx, p, sourceFile)
			defer done()
			emitter.host = host

			// take an unused writer
			writer := writerPool.Get().(printer.EmitTextWriter)
			writer.Clear()

			// attach writer and perform emit
			emitter.writer = writer
			emitter.paths = outputpaths.GetOutputPathsFor(sourceFile, host.Options(), host, options.EmitOnly == EmitOnlyForcedDts)
			emitter.emit()
			emitter.writer = nil

			// put the writer back in the pool
			writerPool.Put(writer)
		})
	}

	// wait for emit to complete
	wg.RunAndWait()

	// collect results from emit, preserving input order
	return CombineEmitResults(core.Map(emitters, func(e *emitter) *EmitResult {
		return &e.emitResult
	}))
}

func CombineEmitResults(results []*EmitResult) *EmitResult {
	result := &EmitResult{}
	for _, emitResult := range results {
		if emitResult == nil {
			continue // Skip nil results
		}
		if emitResult.EmitSkipped {
			result.EmitSkipped = true
		}
		result.Diagnostics = append(result.Diagnostics, emitResult.Diagnostics...)
		result.EmittedFiles = append(result.EmittedFiles, emitResult.EmittedFiles...)
		if emitResult.SourceMaps != nil {
			result.SourceMaps = append(result.SourceMaps, emitResult.SourceMaps...)
		}
	}
	return result
}

type ProgramLike interface {
	Options() *core.CompilerOptions
	GetSourceFile(path string) *ast.SourceFile
	GetSourceFiles() []*ast.SourceFile
	GetConfigFileParsingDiagnostics() []*ast.Diagnostic
	GetSyntacticDiagnostics(ctx context.Context, file *ast.SourceFile) []*ast.Diagnostic
	GetBindDiagnostics(ctx context.Context, file *ast.SourceFile) []*ast.Diagnostic
	GetOptionsDiagnostics(ctx context.Context) []*ast.Diagnostic
	GetProgramDiagnostics() []*ast.Diagnostic
	GetGlobalDiagnostics(ctx context.Context) []*ast.Diagnostic
	GetSemanticDiagnostics(ctx context.Context, file *ast.SourceFile) []*ast.Diagnostic
	GetDeclarationDiagnostics(ctx context.Context, file *ast.SourceFile) []*ast.Diagnostic
	GetSuggestionDiagnostics(ctx context.Context, file *ast.SourceFile) []*ast.Diagnostic
	Emit(ctx context.Context, options EmitOptions) *EmitResult
	CommonSourceDirectory() string
	IsSourceFileDefaultLibrary(path tspath.Path) bool
	Program() *Program
}

func HandleNoEmitOnError(ctx context.Context, program ProgramLike, file *ast.SourceFile) *EmitResult {
	if !program.Options().NoEmitOnError.IsTrue() {
		return nil // No emit on error is not set, so we can proceed with emitting
	}

	diagnostics := GetDiagnosticsOfAnyProgram(
		ctx,
		program,
		file,
		true,
		program.GetBindDiagnostics,
		program.GetSemanticDiagnostics,
	)
	if len(diagnostics) == 0 {
		return nil // No diagnostics, so we can proceed with emitting
	}
	return &EmitResult{
		Diagnostics: diagnostics,
		EmitSkipped: true,
	}
}

func GetDiagnosticsOfAnyProgram(
	ctx context.Context,
	program ProgramLike,
	file *ast.SourceFile,
	skipNoEmitCheckForDtsDiagnostics bool,
	getBindDiagnostics func(context.Context, *ast.SourceFile) []*ast.Diagnostic,
	getSemanticDiagnostics func(context.Context, *ast.SourceFile) []*ast.Diagnostic,
) []*ast.Diagnostic {
	allDiagnostics := slices.Clip(program.GetConfigFileParsingDiagnostics())
	configFileParsingDiagnosticsLength := len(allDiagnostics)

	allDiagnostics = append(allDiagnostics, program.GetSyntacticDiagnostics(ctx, file)...)
	allDiagnostics = append(allDiagnostics, program.GetProgramDiagnostics()...)

	if len(allDiagnostics) == configFileParsingDiagnosticsLength {
		// Options diagnostics include global diagnostics (even though we collect them separately),
		// and global diagnostics create checkers, which then bind all of the files. Do this binding
		// early so we can track the time.
		getBindDiagnostics(ctx, file)

		allDiagnostics = append(allDiagnostics, program.GetOptionsDiagnostics(ctx)...)

		if program.Options().ListFilesOnly.IsFalseOrUnknown() {
			allDiagnostics = append(allDiagnostics, program.GetGlobalDiagnostics(ctx)...)

			if len(allDiagnostics) == configFileParsingDiagnosticsLength {
				allDiagnostics = append(allDiagnostics, getSemanticDiagnostics(ctx, file)...)
			}

			if (skipNoEmitCheckForDtsDiagnostics || program.Options().NoEmit.IsTrue()) && program.Options().GetEmitDeclarations() && len(allDiagnostics) == configFileParsingDiagnosticsLength {
				allDiagnostics = append(allDiagnostics, program.GetDeclarationDiagnostics(ctx, file)...)
			}
		}
	}
	return allDiagnostics
}

func (p *Program) toPath(filename string) tspath.Path {
	return tspath.ToPath(filename, p.GetCurrentDirectory(), p.UseCaseSensitiveFileNames())
}

func (p *Program) GetSourceFile(filename string) *ast.SourceFile {
	path := p.toPath(filename)
	return p.GetSourceFileByPath(path)
}

func (p *Program) GetSourceFileForResolvedModule(fileName string) *ast.SourceFile {
	file := p.GetSourceFile(fileName)
	if file == nil {
		filename := p.GetParseFileRedirect(fileName)
		if filename != "" {
			return p.GetSourceFile(filename)
		}
	}
	return file
}

func (p *Program) GetSourceFileByPath(path tspath.Path) *ast.SourceFile {
	return p.filesByPath[path]
}

func (p *Program) HasSameFileNames(other *Program) bool {
	return maps.EqualFunc(p.filesByPath, other.filesByPath, func(a, b *ast.SourceFile) bool {
		// checks for casing differences on case-insensitive file systems
		return a.FileName() == b.FileName()
	})
}

func (p *Program) GetSourceFiles() []*ast.SourceFile {
	return p.files
}

// Testing only
func (p *Program) GetIncludeReasons() map[tspath.Path][]*FileIncludeReason {
	return p.includeProcessor.fileIncludeReasons
}

// Testing only
func (p *Program) IsMissingPath(path tspath.Path) bool {
	return slices.ContainsFunc(p.missingFiles, func(missingPath string) bool {
		return p.toPath(missingPath) == path
	})
}

func (p *Program) ExplainFiles(w io.Writer, locale locale.Locale) {
	toRelativeFileName := func(fileName string) string {
		return tspath.GetRelativePathFromDirectory(p.GetCurrentDirectory(), fileName, p.comparePathsOptions)
	}
	for _, file := range p.GetSourceFiles() {
		fmt.Fprintln(w, toRelativeFileName(file.FileName()))
		for _, reason := range p.includeProcessor.fileIncludeReasons[file.Path()] {
			fmt.Fprintln(w, "  ", reason.toDiagnostic(p, true).Localize(locale))
		}
		for _, diag := range p.includeProcessor.explainRedirectAndImpliedFormat(p, file, toRelativeFileName) {
			fmt.Fprintln(w, "  ", diag.Localize(locale))
		}
	}
}

func (p *Program) GetLibFileFromReference(ref *ast.FileReference) *ast.SourceFile {
	path, ok := tsoptions.GetLibFileName(ref.FileName)
	if !ok {
		return nil
	}
	if sourceFile, ok := p.filesByPath[tspath.Path(path)]; ok {
		return sourceFile
	}
	return nil
}

func (p *Program) GetResolvedTypeReferenceDirectiveFromTypeReferenceDirective(typeRef *ast.FileReference, sourceFile *ast.SourceFile) *module.ResolvedTypeReferenceDirective {
	if resolutions, ok := p.typeResolutionsInFile[sourceFile.Path()]; ok {
		if resolved, ok := resolutions[module.ModeAwareCacheKey{Name: typeRef.FileName, Mode: p.getModeForTypeReferenceDirectiveInFile(typeRef, sourceFile)}]; ok {
			return resolved
		}
	}
	return nil
}

func (p *Program) GetResolvedTypeReferenceDirectives() map[tspath.Path]module.ModeAwareCache[*module.ResolvedTypeReferenceDirective] {
	return p.typeResolutionsInFile
}

func (p *Program) getModeForTypeReferenceDirectiveInFile(ref *ast.FileReference, sourceFile *ast.SourceFile) core.ResolutionMode {
	if ref.ResolutionMode != core.ResolutionModeNone {
		return ref.ResolutionMode
	}
	return p.GetDefaultResolutionModeForFile(sourceFile)
}

func (p *Program) IsSourceFileFromExternalLibrary(file *ast.SourceFile) bool {
	return p.sourceFilesFoundSearchingNodeModules.Has(file.Path())
}

func (p *Program) GetJSXRuntimeImportSpecifier(path tspath.Path) (moduleReference string, specifier *ast.Node) {
	if result := p.jsxRuntimeImportSpecifiers[path]; result != nil {
		return result.moduleReference, result.specifier
	}
	return "", nil
}

func (p *Program) GetImportHelpersImportSpecifier(path tspath.Path) *ast.Node {
	return p.importHelpersImportSpecifiers[path]
}

func (p *Program) SourceFileMayBeEmitted(sourceFile *ast.SourceFile, forceDtsEmit bool) bool {
	return sourceFileMayBeEmitted(sourceFile, p, forceDtsEmit)
}

<<<<<<< HEAD
func (p *Program) ResolvedPackageNames() *collections.Set[string] {
	return &p.resolvedPackageNames
}

func (p *Program) UnresolvedPackageNames() *collections.Set[string] {
	return &p.unresolvedPackageNames
=======
func (p *Program) IsLibFile(sourceFile *ast.SourceFile) bool {
	_, ok := p.libFiles[sourceFile.Path()]
	return ok
}

func (p *Program) HasTSFile() bool {
	p.hasTSFileOnce.Do(func() {
		for _, file := range p.files {
			if tspath.HasImplementationTSFileExtension(file.FileName()) {
				p.hasTSFile = true
				break
			}
		}
	})
	return p.hasTSFile
}

func (p *Program) GetSymlinkCache() *symlinks.KnownSymlinks {
	p.knownSymlinksOnce.Do(func() {
		if p.knownSymlinks == nil {
			p.knownSymlinks = symlinks.NewKnownSymlink(p.GetCurrentDirectory(), p.UseCaseSensitiveFileNames())

			// Resolved modules store realpath information when they're resolved inside node_modules
			if len(p.resolvedModules) > 0 || len(p.typeResolutionsInFile) > 0 {
				p.knownSymlinks.SetSymlinksFromResolutions(p.ForEachResolvedModule, p.ForEachResolvedTypeReferenceDirective)
			}

			// Check other dependencies for symlinks
			var seenPackageJsons collections.Set[tspath.Path]
			for filePath, meta := range p.sourceFileMetaDatas {
				if meta.PackageJsonDirectory == "" ||
					!p.SourceFileMayBeEmitted(p.GetSourceFileByPath(filePath), false) ||
					!seenPackageJsons.AddIfAbsent(p.toPath(meta.PackageJsonDirectory)) {
					continue
				}
				packageJsonName := tspath.CombinePaths(meta.PackageJsonDirectory, "package.json")
				info := p.GetPackageJsonInfo(packageJsonName)
				if info.GetContents() == nil {
					continue
				}

				for dep := range info.GetContents().GetRuntimeDependencyNames().Keys() {
					// Skip work in common case: we already saved a symlink for this package directory
					// in the node_modules adjacent to this package.json
					possibleDirectoryPath := p.toPath(tspath.CombinePaths(meta.PackageJsonDirectory, "node_modules", dep))
					if p.knownSymlinks.HasDirectory(possibleDirectoryPath) {
						continue
					}
					if !strings.HasPrefix(dep, "@types") {
						possibleTypesDirectoryPath := p.toPath(tspath.CombinePaths(meta.PackageJsonDirectory, "node_modules", module.GetTypesPackageName(dep)))
						if p.knownSymlinks.HasDirectory(possibleTypesDirectoryPath) {
							continue
						}
					}

					if packageResolution := p.resolver.ResolvePackageDirectory(dep, packageJsonName, core.ResolutionModeCommonJS, nil); packageResolution.IsResolved() {
						p.knownSymlinks.ProcessResolution(
							tspath.CombinePaths(packageResolution.OriginalPath, "package.json"),
							tspath.CombinePaths(packageResolution.ResolvedFileName, "package.json"),
						)
					}
				}
			}
		}
	})
	return p.knownSymlinks
}

func (p *Program) ResolveModuleName(moduleName string, containingFile string, resolutionMode core.ResolutionMode) *module.ResolvedModule {
	resolved, _ := p.resolver.ResolveModuleName(moduleName, containingFile, resolutionMode, nil)
	return resolved
}

func (p *Program) ForEachResolvedModule(callback func(resolution *module.ResolvedModule, moduleName string, mode core.ResolutionMode, filePath tspath.Path), file *ast.SourceFile) {
	forEachResolution(p.resolvedModules, callback, file)
}

func (p *Program) ForEachResolvedTypeReferenceDirective(callback func(resolution *module.ResolvedTypeReferenceDirective, moduleName string, mode core.ResolutionMode, filePath tspath.Path), file *ast.SourceFile) {
	forEachResolution(p.typeResolutionsInFile, callback, file)
}

func forEachResolution[T any](resolutionCache map[tspath.Path]module.ModeAwareCache[T], callback func(resolution T, moduleName string, mode core.ResolutionMode, filePath tspath.Path), file *ast.SourceFile) {
	if file != nil {
		if resolutions, ok := resolutionCache[file.Path()]; ok {
			for key, resolution := range resolutions {
				callback(resolution, key.Name, key.Mode, file.Path())
			}
		}
	} else {
		for filePath, resolutions := range resolutionCache {
			for key, resolution := range resolutions {
				callback(resolution, key.Name, key.Mode, filePath)
			}
		}
	}
>>>>>>> f16a4b74
}

var plainJSErrors = collections.NewSetFromItems(
	// binder errors
	diagnostics.Cannot_redeclare_block_scoped_variable_0.Code(),
	diagnostics.A_module_cannot_have_multiple_default_exports.Code(),
	diagnostics.Another_export_default_is_here.Code(),
	diagnostics.The_first_export_default_is_here.Code(),
	diagnostics.Identifier_expected_0_is_a_reserved_word_at_the_top_level_of_a_module.Code(),
	diagnostics.Identifier_expected_0_is_a_reserved_word_in_strict_mode_Modules_are_automatically_in_strict_mode.Code(),
	diagnostics.Identifier_expected_0_is_a_reserved_word_that_cannot_be_used_here.Code(),
	diagnostics.X_constructor_is_a_reserved_word.Code(),
	diagnostics.X_delete_cannot_be_called_on_an_identifier_in_strict_mode.Code(),
	diagnostics.Code_contained_in_a_class_is_evaluated_in_JavaScript_s_strict_mode_which_does_not_allow_this_use_of_0_For_more_information_see_https_Colon_Slash_Slashdeveloper_mozilla_org_Slashen_US_Slashdocs_SlashWeb_SlashJavaScript_SlashReference_SlashStrict_mode.Code(),
	diagnostics.Invalid_use_of_0_Modules_are_automatically_in_strict_mode.Code(),
	diagnostics.Invalid_use_of_0_in_strict_mode.Code(),
	diagnostics.A_label_is_not_allowed_here.Code(),
	diagnostics.X_with_statements_are_not_allowed_in_strict_mode.Code(),
	// grammar errors
	diagnostics.A_break_statement_can_only_be_used_within_an_enclosing_iteration_or_switch_statement.Code(),
	diagnostics.A_break_statement_can_only_jump_to_a_label_of_an_enclosing_statement.Code(),
	diagnostics.A_class_declaration_without_the_default_modifier_must_have_a_name.Code(),
	diagnostics.A_class_member_cannot_have_the_0_keyword.Code(),
	diagnostics.A_comma_expression_is_not_allowed_in_a_computed_property_name.Code(),
	diagnostics.A_continue_statement_can_only_be_used_within_an_enclosing_iteration_statement.Code(),
	diagnostics.A_continue_statement_can_only_jump_to_a_label_of_an_enclosing_iteration_statement.Code(),
	diagnostics.A_default_clause_cannot_appear_more_than_once_in_a_switch_statement.Code(),
	diagnostics.A_default_export_must_be_at_the_top_level_of_a_file_or_module_declaration.Code(),
	diagnostics.A_definite_assignment_assertion_is_not_permitted_in_this_context.Code(),
	diagnostics.A_destructuring_declaration_must_have_an_initializer.Code(),
	diagnostics.A_get_accessor_cannot_have_parameters.Code(),
	diagnostics.A_rest_element_cannot_contain_a_binding_pattern.Code(),
	diagnostics.A_rest_element_cannot_have_a_property_name.Code(),
	diagnostics.A_rest_element_cannot_have_an_initializer.Code(),
	diagnostics.A_rest_element_must_be_last_in_a_destructuring_pattern.Code(),
	diagnostics.A_rest_parameter_cannot_have_an_initializer.Code(),
	diagnostics.A_rest_parameter_must_be_last_in_a_parameter_list.Code(),
	diagnostics.A_rest_parameter_or_binding_pattern_may_not_have_a_trailing_comma.Code(),
	diagnostics.A_return_statement_cannot_be_used_inside_a_class_static_block.Code(),
	diagnostics.A_set_accessor_cannot_have_rest_parameter.Code(),
	diagnostics.A_set_accessor_must_have_exactly_one_parameter.Code(),
	diagnostics.An_export_declaration_can_only_be_used_at_the_top_level_of_a_module.Code(),
	diagnostics.An_export_declaration_cannot_have_modifiers.Code(),
	diagnostics.An_import_declaration_can_only_be_used_at_the_top_level_of_a_module.Code(),
	diagnostics.An_import_declaration_cannot_have_modifiers.Code(),
	diagnostics.An_object_member_cannot_be_declared_optional.Code(),
	diagnostics.Argument_of_dynamic_import_cannot_be_spread_element.Code(),
	diagnostics.Cannot_assign_to_private_method_0_Private_methods_are_not_writable.Code(),
	diagnostics.Cannot_redeclare_identifier_0_in_catch_clause.Code(),
	diagnostics.Catch_clause_variable_cannot_have_an_initializer.Code(),
	diagnostics.Class_decorators_can_t_be_used_with_static_private_identifier_Consider_removing_the_experimental_decorator.Code(),
	diagnostics.Classes_can_only_extend_a_single_class.Code(),
	diagnostics.Classes_may_not_have_a_field_named_constructor.Code(),
	diagnostics.Did_you_mean_to_use_a_Colon_An_can_only_follow_a_property_name_when_the_containing_object_literal_is_part_of_a_destructuring_pattern.Code(),
	diagnostics.Duplicate_label_0.Code(),
	diagnostics.Dynamic_imports_can_only_accept_a_module_specifier_and_an_optional_set_of_attributes_as_arguments.Code(),
	diagnostics.X_for_await_loops_cannot_be_used_inside_a_class_static_block.Code(),
	diagnostics.JSX_attributes_must_only_be_assigned_a_non_empty_expression.Code(),
	diagnostics.JSX_elements_cannot_have_multiple_attributes_with_the_same_name.Code(),
	diagnostics.JSX_expressions_may_not_use_the_comma_operator_Did_you_mean_to_write_an_array.Code(),
	diagnostics.JSX_property_access_expressions_cannot_include_JSX_namespace_names.Code(),
	diagnostics.Jump_target_cannot_cross_function_boundary.Code(),
	diagnostics.Line_terminator_not_permitted_before_arrow.Code(),
	diagnostics.Modifiers_cannot_appear_here.Code(),
	diagnostics.Only_a_single_variable_declaration_is_allowed_in_a_for_in_statement.Code(),
	diagnostics.Only_a_single_variable_declaration_is_allowed_in_a_for_of_statement.Code(),
	diagnostics.Private_identifiers_are_not_allowed_outside_class_bodies.Code(),
	diagnostics.Private_identifiers_are_only_allowed_in_class_bodies_and_may_only_be_used_as_part_of_a_class_member_declaration_property_access_or_on_the_left_hand_side_of_an_in_expression.Code(),
	diagnostics.Property_0_is_not_accessible_outside_class_1_because_it_has_a_private_identifier.Code(),
	diagnostics.Tagged_template_expressions_are_not_permitted_in_an_optional_chain.Code(),
	diagnostics.The_left_hand_side_of_a_for_of_statement_may_not_be_async.Code(),
	diagnostics.The_variable_declaration_of_a_for_in_statement_cannot_have_an_initializer.Code(),
	diagnostics.The_variable_declaration_of_a_for_of_statement_cannot_have_an_initializer.Code(),
	diagnostics.Trailing_comma_not_allowed.Code(),
	diagnostics.Variable_declaration_list_cannot_be_empty.Code(),
	diagnostics.X_0_and_1_operations_cannot_be_mixed_without_parentheses.Code(),
	diagnostics.X_0_expected.Code(),
	diagnostics.X_0_is_not_a_valid_meta_property_for_keyword_1_Did_you_mean_2.Code(),
	diagnostics.X_0_list_cannot_be_empty.Code(),
	diagnostics.X_0_modifier_already_seen.Code(),
	diagnostics.X_0_modifier_cannot_appear_on_a_constructor_declaration.Code(),
	diagnostics.X_0_modifier_cannot_appear_on_a_module_or_namespace_element.Code(),
	diagnostics.X_0_modifier_cannot_appear_on_a_parameter.Code(),
	diagnostics.X_0_modifier_cannot_appear_on_class_elements_of_this_kind.Code(),
	diagnostics.X_0_modifier_cannot_be_used_here.Code(),
	diagnostics.X_0_modifier_must_precede_1_modifier.Code(),
	diagnostics.X_0_declarations_can_only_be_declared_inside_a_block.Code(),
	diagnostics.X_0_declarations_must_be_initialized.Code(),
	diagnostics.X_extends_clause_already_seen.Code(),
	diagnostics.X_let_is_not_allowed_to_be_used_as_a_name_in_let_or_const_declarations.Code(),
	diagnostics.Class_constructor_may_not_be_a_generator.Code(),
	diagnostics.Class_constructor_may_not_be_an_accessor.Code(),
	diagnostics.X_await_expressions_are_only_allowed_within_async_functions_and_at_the_top_levels_of_modules.Code(),
	diagnostics.X_await_using_statements_are_only_allowed_within_async_functions_and_at_the_top_levels_of_modules.Code(),
	diagnostics.Private_field_0_must_be_declared_in_an_enclosing_class.Code(),
	// Type errors
	diagnostics.This_condition_will_always_return_0_since_JavaScript_compares_objects_by_reference_not_value.Code(),
)<|MERGE_RESOLUTION|>--- conflicted
+++ resolved
@@ -19,6 +19,7 @@
 	"github.com/microsoft/typescript-go/internal/diagnostics"
 	"github.com/microsoft/typescript-go/internal/locale"
 	"github.com/microsoft/typescript-go/internal/module"
+	"github.com/microsoft/typescript-go/internal/modulespecifiers"
 	"github.com/microsoft/typescript-go/internal/outputpaths"
 	"github.com/microsoft/typescript-go/internal/packagejson"
 	"github.com/microsoft/typescript-go/internal/parser"
@@ -71,6 +72,11 @@
 	unresolvedImports     *collections.Set[string]
 	knownSymlinks         *symlinks.KnownSymlinks
 	knownSymlinksOnce     sync.Once
+
+	// Used by auto-imports
+	packageNamesOnce       sync.Once
+	resolvedPackageNames   *collections.Set[string]
+	unresolvedPackageNames *collections.Set[string]
 
 	// Used by workspace/symbol
 	hasTSFileOnce sync.Once
@@ -1588,14 +1594,52 @@
 	return sourceFileMayBeEmitted(sourceFile, p, forceDtsEmit)
 }
 
-<<<<<<< HEAD
 func (p *Program) ResolvedPackageNames() *collections.Set[string] {
-	return &p.resolvedPackageNames
+	p.collectPackageNames()
+	return p.resolvedPackageNames
 }
 
 func (p *Program) UnresolvedPackageNames() *collections.Set[string] {
-	return &p.unresolvedPackageNames
-=======
+	p.collectPackageNames()
+	return p.unresolvedPackageNames
+}
+
+func (p *Program) collectPackageNames() {
+	p.packageNamesOnce.Do(func() {
+		if p.resolvedPackageNames == nil {
+			p.resolvedPackageNames = &collections.Set[string]{}
+			p.unresolvedPackageNames = &collections.Set[string]{}
+			for _, file := range p.files {
+				if p.IsSourceFileDefaultLibrary(file.Path()) || p.IsSourceFileFromExternalLibrary(file) {
+					continue
+				}
+				for _, imp := range file.Imports() {
+					if tspath.IsExternalModuleNameRelative(imp.Text()) {
+						continue
+					}
+					if resolvedModules, ok := p.resolvedModules[file.Path()]; ok {
+						key := module.ModeAwareCacheKey{Name: imp.Text(), Mode: p.GetModeForUsageLocation(file, imp)}
+						if resolvedModule, ok := resolvedModules[key]; ok {
+							if !resolvedModule.IsExternalLibraryImport {
+								continue
+							}
+							name := resolvedModule.PackageId.Name
+							if name == "" {
+								// node_modules package, but no name in package.json - this can happen in a monorepo package,
+								// and unfortunately in lots of fourslash tests
+								name = modulespecifiers.GetPackageNameFromDirectory(resolvedModule.OriginalPath)
+							}
+							p.resolvedPackageNames.Add(name)
+							continue
+						}
+					}
+					p.unresolvedPackageNames.Add(imp.Text())
+				}
+			}
+		}
+	})
+}
+
 func (p *Program) IsLibFile(sourceFile *ast.SourceFile) bool {
 	_, ok := p.libFiles[sourceFile.Path()]
 	return ok
@@ -1691,7 +1735,6 @@
 			}
 		}
 	}
->>>>>>> f16a4b74
 }
 
 var plainJSErrors = collections.NewSetFromItems(
