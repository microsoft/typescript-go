--- conflicted
+++ resolved
@@ -9,11 +9,8 @@
 
 	"github.com/microsoft/typescript-go/internal/ast"
 	"github.com/microsoft/typescript-go/internal/binder"
-<<<<<<< HEAD
 	"github.com/microsoft/typescript-go/internal/checker"
-=======
 	"github.com/microsoft/typescript-go/internal/compiler/diagnostics"
->>>>>>> 887237c1
 	"github.com/microsoft/typescript-go/internal/compiler/module"
 	"github.com/microsoft/typescript-go/internal/core"
 	"github.com/microsoft/typescript-go/internal/parser"
@@ -481,6 +478,15 @@
 		}
 	}
 	return filtered
+}
+
+func isCommentOrBlankLine(text string, pos int) bool {
+	for pos < len(text) && (text[pos] == ' ' || text[pos] == '\t') {
+		pos++
+	}
+	return pos == len(text) ||
+		pos < len(text) && (text[pos] == '\r' || text[pos] == '\n') ||
+		pos+1 < len(text) && text[pos] == '/' && text[pos+1] == '/'
 }
 
 func sortAndDeduplicateDiagnostics(diagnostics []*ast.Diagnostic) []*ast.Diagnostic {
