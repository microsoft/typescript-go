package compiler

import (
	"context"
	"maps"
	"slices"
	"sync"

	"github.com/microsoft/typescript-go/internal/ast"
	"github.com/microsoft/typescript-go/internal/binder"
	"github.com/microsoft/typescript-go/internal/checker"
	"github.com/microsoft/typescript-go/internal/core"
	"github.com/microsoft/typescript-go/internal/diagnostics"
	"github.com/microsoft/typescript-go/internal/module"
	"github.com/microsoft/typescript-go/internal/modulespecifiers"
	"github.com/microsoft/typescript-go/internal/parser"
	"github.com/microsoft/typescript-go/internal/printer"
	"github.com/microsoft/typescript-go/internal/scanner"
	"github.com/microsoft/typescript-go/internal/sourcemap"
	"github.com/microsoft/typescript-go/internal/tsoptions"
	"github.com/microsoft/typescript-go/internal/tspath"
)

type ProgramOptions struct {
	ConfigFileName               string
	RootFiles                    []string
	Host                         CompilerHost
	Options                      *core.CompilerOptions
	SingleThreaded               core.Tristate
	ProjectReference             []core.ProjectReference
	ConfigFileParsingDiagnostics []*ast.Diagnostic
	CreateCheckerPool            func(*Program) CheckerPool
}

type Program struct {
	host                         CompilerHost
	programOptions               ProgramOptions
	compilerOptions              *core.CompilerOptions
	configFileName               string
	nodeModules                  map[string]*ast.SourceFile
	checkerPool                  CheckerPool
	currentDirectory             string
	configFileParsingDiagnostics []*ast.Diagnostic

	sourceAffectingCompilerOptionsOnce sync.Once
	sourceAffectingCompilerOptions     *core.SourceFileAffectingCompilerOptions

	resolver *module.Resolver

	comparePathsOptions tspath.ComparePathsOptions

	processedFiles

	filesByPath map[tspath.Path]*ast.SourceFile

	// The below settings are to track if a .js file should be add to the program if loaded via searching under node_modules.
	// This works as imported modules are discovered recursively in a depth first manner, specifically:
	// - For each root file, findSourceFile is called.
	// - This calls processImportedModules for each module imported in the source file.
	// - This calls resolveModuleNames, and then calls findSourceFile for each resolved module.
	// As all these operations happen - and are nested - within the createProgram call, they close over the below variables.
	// The current resolution depth is tracked by incrementing/decrementing as the depth first search progresses.
	// maxNodeModuleJsDepth      int
	currentNodeModulesDepth int

	usesUriStyleNodeCoreModules core.Tristate

	commonSourceDirectory     string
	commonSourceDirectoryOnce sync.Once

	// List of present unsupported extensions
	unsupportedExtensions []string
}

// FileExists implements checker.Program.
func (p *Program) FileExists(path string) bool {
	return p.host.FS().FileExists(path)
}

// GetCurrentDirectory implements checker.Program.
func (p *Program) GetCurrentDirectory() string {
	return p.host.GetCurrentDirectory()
}

// GetGlobalTypingsCacheLocation implements checker.Program.
func (p *Program) GetGlobalTypingsCacheLocation() string {
	return "" // !!! see src/tsserver/nodeServer.ts for strada's node-specific implementation
}

// GetNearestAncestorDirectoryWithPackageJson implements checker.Program.
func (p *Program) GetNearestAncestorDirectoryWithPackageJson(dirname string) string {
	scoped := p.resolver.GetPackageScopeForPath(dirname)
	if scoped != nil && scoped.Exists() {
		return scoped.PackageDirectory
	}
	return ""
}

// GetPackageJsonInfo implements checker.Program.
func (p *Program) GetPackageJsonInfo(pkgJsonPath string) modulespecifiers.PackageJsonInfo {
	scoped := p.resolver.GetPackageScopeForPath(pkgJsonPath)
	if scoped != nil && scoped.Exists() && scoped.PackageDirectory == tspath.GetDirectoryPath(pkgJsonPath) {
		return scoped
	}
	return nil
}

// GetProjectReferenceRedirect implements checker.Program.
func (p *Program) GetProjectReferenceRedirect(path string) string {
	return "" // !!! TODO: project references support
}

// GetRedirectTargets implements checker.Program.
func (p *Program) GetRedirectTargets(path tspath.Path) []string {
	return nil // !!! TODO: project references support
}

// IsSourceOfProjectReferenceRedirect implements checker.Program.
func (p *Program) IsSourceOfProjectReferenceRedirect(path string) bool {
	return false // !!! TODO: project references support
}

// UseCaseSensitiveFileNames implements checker.Program.
func (p *Program) UseCaseSensitiveFileNames() bool {
	return p.host.FS().UseCaseSensitiveFileNames()
}

var _ checker.Program = (*Program)(nil)

/** This should have similar behavior to 'processSourceFile' without diagnostics or mutation. */
func (p *Program) GetSourceFileFromReference(origin *ast.SourceFile, ref *ast.FileReference) *ast.SourceFile {
	// TODO: The module loader in corsa is fairly different than strada, it should probably be able to expose this functionality at some point,
	// rather than redoing the logic approximately here, since most of the related logic now lives in module.Resolver
	// Still, without the failed lookup reporting that only the loader does, this isn't terribly complicated

	fileName := tspath.ResolvePath(tspath.GetDirectoryPath(origin.FileName()), ref.FileName)
	supportedExtensionsBase := tsoptions.GetSupportedExtensions(p.Options(), nil /*extraFileExtensions*/)
	supportedExtensions := tsoptions.GetSupportedExtensionsWithJsonIfResolveJsonModule(p.Options(), supportedExtensionsBase)
	allowNonTsExtensions := p.Options().AllowNonTsExtensions.IsTrue()
	if tspath.HasExtension(fileName) {
		if !allowNonTsExtensions {
			canonicalFileName := tspath.GetCanonicalFileName(fileName, p.host.FS().UseCaseSensitiveFileNames())
			supported := false
			for _, group := range supportedExtensions {
				if tspath.FileExtensionIsOneOf(canonicalFileName, group) {
					supported = true
					break
				}
			}
			if !supported {
				return nil // unsupported extensions are forced to fail
			}
		}

		return p.GetSourceFile(fileName)
	}
	if allowNonTsExtensions {
		extensionless := p.GetSourceFile(fileName)
		if extensionless != nil {
			return extensionless
		}
	}

	// Only try adding extensions from the first supported group (which should be .ts/.tsx/.d.ts)
	for _, ext := range supportedExtensions[0] {
		result := p.GetSourceFile(fileName + ext)
		if result != nil {
			return result
		}
	}
	return nil
}

func NewProgram(options ProgramOptions) *Program {
	p := &Program{}
	p.programOptions = options
	p.compilerOptions = options.Options
	p.configFileParsingDiagnostics = slices.Clip(options.ConfigFileParsingDiagnostics)
	if p.compilerOptions == nil {
		p.compilerOptions = &core.CompilerOptions{}
	}
	p.initCheckerPool()

	// p.maxNodeModuleJsDepth = p.options.MaxNodeModuleJsDepth

	// TODO(ercornel): !!! tracing?
	// tracing?.push(tracing.Phase.Program, "createProgram", { configFilePath: options.configFilePath, rootDir: options.rootDir }, /*separateBeginAndEnd*/ true);
	// performance.mark("beforeProgram");

	p.host = options.Host
	if p.host == nil {
		panic("host required")
	}

	rootFiles := options.RootFiles

	p.configFileName = options.ConfigFileName
	if p.configFileName != "" {
		// !!! delete this code, require options
		jsonText, ok := p.host.FS().ReadFile(p.configFileName)
		if !ok {
			panic("config file not found")
		}
		configFilePath := tspath.ToPath(p.configFileName, p.host.GetCurrentDirectory(), p.host.FS().UseCaseSensitiveFileNames())
		parsedConfig := parser.ParseJSONText(p.configFileName, configFilePath, jsonText)
		if len(parsedConfig.Diagnostics()) > 0 {
			p.configFileParsingDiagnostics = append(p.configFileParsingDiagnostics, parsedConfig.Diagnostics()...)
			return p
		}

		tsConfigSourceFile := &tsoptions.TsConfigSourceFile{
			SourceFile: parsedConfig,
		}

		parseConfigFileContent := tsoptions.ParseJsonSourceFileConfigFileContent(
			tsConfigSourceFile,
			p.host,
			p.host.GetCurrentDirectory(),
			options.Options,
			p.configFileName,
			/*resolutionStack*/ nil,
			/*extraFileExtensions*/ nil,
			/*extendedConfigCache*/ nil,
		)

		p.compilerOptions = parseConfigFileContent.CompilerOptions()

		if len(parseConfigFileContent.Errors) > 0 {
			p.configFileParsingDiagnostics = append(p.configFileParsingDiagnostics, parseConfigFileContent.Errors...)
			return p
		}

		if rootFiles == nil {
			// !!! merge? override? this?
			rootFiles = parseConfigFileContent.FileNames()
		}
	}

	p.resolver = module.NewResolver(p.host, p.compilerOptions)

	var libs []string

	if p.compilerOptions.NoLib != core.TSTrue {
		if p.compilerOptions.Lib == nil {
			name := tsoptions.GetDefaultLibFileName(p.compilerOptions)
			libs = append(libs, tspath.CombinePaths(p.host.DefaultLibraryPath(), name))
		} else {
			for _, lib := range p.compilerOptions.Lib {
				name, ok := tsoptions.GetLibFileName(lib)
				if ok {
					libs = append(libs, tspath.CombinePaths(p.host.DefaultLibraryPath(), name))
				}
				// !!! error on unknown name
			}
		}
	}

	p.processedFiles = processAllProgramFiles(p.host, p.programOptions, p.compilerOptions, p.resolver, rootFiles, libs, p.singleThreaded())
	p.filesByPath = make(map[tspath.Path]*ast.SourceFile, len(p.files))
	for _, file := range p.files {
		p.filesByPath[file.Path()] = file
	}

	for _, file := range p.files {
		extension := tspath.TryGetExtensionFromPath(file.FileName())
		if slices.Contains(tspath.SupportedJSExtensionsFlat, extension) {
			p.unsupportedExtensions = core.AppendIfUnique(p.unsupportedExtensions, extension)
		}
	}

	return p
}

// Return an updated program for which it is known that only the file with the given path has changed.
// In addition to a new program, return a boolean indicating whether the data of the old program was reused.
func (p *Program) UpdateProgram(changedFilePath tspath.Path) (*Program, bool) {
	oldFile := p.filesByPath[changedFilePath]
	newFile := p.host.GetSourceFile(oldFile.FileName(), changedFilePath, oldFile.LanguageVersion)
	if !canReplaceFileInProgram(oldFile, newFile) {
		return NewProgram(p.programOptions), false
	}
	result := &Program{
		host:                         p.host,
		programOptions:               p.programOptions,
		compilerOptions:              p.compilerOptions,
		configFileName:               p.configFileName,
		nodeModules:                  p.nodeModules,
		currentDirectory:             p.currentDirectory,
		configFileParsingDiagnostics: p.configFileParsingDiagnostics,
		resolver:                     p.resolver,
		comparePathsOptions:          p.comparePathsOptions,
		processedFiles:               p.processedFiles,
		filesByPath:                  p.filesByPath,
		currentNodeModulesDepth:      p.currentNodeModulesDepth,
		usesUriStyleNodeCoreModules:  p.usesUriStyleNodeCoreModules,
		unsupportedExtensions:        p.unsupportedExtensions,
	}
	result.initCheckerPool()
	index := core.FindIndex(result.files, func(file *ast.SourceFile) bool { return file.Path() == newFile.Path() })
	result.files = slices.Clone(result.files)
	result.files[index] = newFile
	result.filesByPath = maps.Clone(result.filesByPath)
	result.filesByPath[newFile.Path()] = newFile
	return result, true
}

func (p *Program) initCheckerPool() {
	if p.programOptions.CreateCheckerPool != nil {
		p.checkerPool = p.programOptions.CreateCheckerPool(p)
	} else {
		p.checkerPool = newCheckerPool(core.IfElse(p.singleThreaded(), 1, 4), p)
	}
}

func canReplaceFileInProgram(file1 *ast.SourceFile, file2 *ast.SourceFile) bool {
	return file1.FileName() == file2.FileName() &&
		file1.Path() == file2.Path() &&
		file1.LanguageVersion == file2.LanguageVersion &&
		file1.LanguageVariant == file2.LanguageVariant &&
		file1.ScriptKind == file2.ScriptKind &&
		file1.IsDeclarationFile == file2.IsDeclarationFile &&
		file1.HasNoDefaultLib == file2.HasNoDefaultLib &&
		file1.UsesUriStyleNodeCoreModules == file2.UsesUriStyleNodeCoreModules &&
		slices.EqualFunc(file1.Imports(), file2.Imports(), equalModuleSpecifiers) &&
		slices.EqualFunc(file1.ModuleAugmentations, file2.ModuleAugmentations, equalModuleAugmentationNames) &&
		slices.Equal(file1.AmbientModuleNames, file2.AmbientModuleNames) &&
		slices.EqualFunc(file1.ReferencedFiles, file2.ReferencedFiles, equalFileReferences) &&
		slices.EqualFunc(file1.TypeReferenceDirectives, file2.TypeReferenceDirectives, equalFileReferences) &&
		slices.EqualFunc(file1.LibReferenceDirectives, file2.LibReferenceDirectives, equalFileReferences) &&
		equalCheckJSDirectives(file1.CheckJsDirective, file2.CheckJsDirective)
}

func equalModuleSpecifiers(n1 *ast.Node, n2 *ast.Node) bool {
	return n1.Kind == n2.Kind && (!ast.IsStringLiteral(n1) || n1.Text() == n2.Text())
}

func equalModuleAugmentationNames(n1 *ast.Node, n2 *ast.Node) bool {
	return n1.Kind == n2.Kind && n1.Text() == n2.Text()
}

func equalFileReferences(f1 *ast.FileReference, f2 *ast.FileReference) bool {
	return f1.FileName == f2.FileName && f1.ResolutionMode == f2.ResolutionMode && f1.Preserve == f2.Preserve
}

func equalCheckJSDirectives(d1 *ast.CheckJsDirective, d2 *ast.CheckJsDirective) bool {
	return d1 == nil && d2 == nil || d1 != nil && d2 != nil && d1.Enabled == d2.Enabled
}

func NewProgramFromParsedCommandLine(config *tsoptions.ParsedCommandLine, host CompilerHost) *Program {
	programOptions := ProgramOptions{
		RootFiles: config.FileNames(),
		Options:   config.CompilerOptions(),
		Host:      host,
		// todo: ProjectReferences
		ConfigFileParsingDiagnostics: config.GetConfigFileParsingDiagnostics(),
	}
	return NewProgram(programOptions)
}

func (p *Program) SourceFiles() []*ast.SourceFile { return p.files }
func (p *Program) Options() *core.CompilerOptions { return p.compilerOptions }
func (p *Program) Host() CompilerHost             { return p.host }
func (p *Program) GetConfigFileParsingDiagnostics() []*ast.Diagnostic {
	return slices.Clip(p.configFileParsingDiagnostics)
}

func (p *Program) singleThreaded() bool {
	return p.programOptions.SingleThreaded.DefaultIfUnknown(p.compilerOptions.SingleThreaded).IsTrue()
}

func (p *Program) getSourceAffectingCompilerOptions() *core.SourceFileAffectingCompilerOptions {
	p.sourceAffectingCompilerOptionsOnce.Do(func() {
		p.sourceAffectingCompilerOptions = p.compilerOptions.SourceFileAffecting()
	})
	return p.sourceAffectingCompilerOptions
}

func (p *Program) BindSourceFiles() {
	wg := core.NewWorkGroup(p.singleThreaded())
	for _, file := range p.files {
		if !file.IsBound() {
			wg.Queue(func() {
				binder.BindSourceFile(file, p.getSourceAffectingCompilerOptions())
			})
		}
	}
	wg.RunAndWait()
}

func (p *Program) CheckSourceFiles(ctx context.Context) {
	wg := core.NewWorkGroup(p.singleThreaded())
	checkers, done := p.checkerPool.GetAllCheckers(ctx)
	defer done()
	for _, checker := range checkers {
		wg.Queue(func() {
			for file := range p.checkerPool.Files(checker) {
				checker.CheckSourceFile(ctx, file)
			}
		})
	}
	wg.RunAndWait()
}

// Return the type checker associated with the program.
func (p *Program) GetTypeChecker(ctx context.Context) (*checker.Checker, func()) {
	return p.checkerPool.GetChecker(ctx)
}

func (p *Program) GetTypeCheckers(ctx context.Context) ([]*checker.Checker, func()) {
	return p.checkerPool.GetAllCheckers(ctx)
}

// Return a checker for the given file. We may have multiple checkers in concurrent scenarios and this
// method returns the checker that was tasked with checking the file. Note that it isn't possible to mix
// types obtained from different checkers, so only non-type data (such as diagnostics or string
// representations of types) should be obtained from checkers returned by this method.
func (p *Program) GetTypeCheckerForFile(ctx context.Context, file *ast.SourceFile) (*checker.Checker, func()) {
	return p.checkerPool.GetCheckerForFile(ctx, file)
}

func (p *Program) GetResolvedModule(file *ast.SourceFile, moduleReference string) *ast.SourceFile {
	if resolutions, ok := p.resolvedModules[file.Path()]; ok {
		if resolved, ok := resolutions[module.ModeAwareCacheKey{Name: moduleReference, Mode: core.ModuleKindCommonJS}]; ok {
			return p.findSourceFile(resolved.ResolvedFileName, FileIncludeReason{FileIncludeKindImport, 0})
		}
	}
	return nil
}

func (p *Program) GetResolvedModules() map[tspath.Path]module.ModeAwareCache[*module.ResolvedModule] {
	return p.resolvedModules
}

func (p *Program) findSourceFile(candidate string, reason FileIncludeReason) *ast.SourceFile {
	path := tspath.ToPath(candidate, p.host.GetCurrentDirectory(), p.host.FS().UseCaseSensitiveFileNames())
	return p.filesByPath[path]
}

func (p *Program) GetSyntacticDiagnostics(ctx context.Context, sourceFile *ast.SourceFile) []*ast.Diagnostic {
	return p.getDiagnosticsHelper(ctx, sourceFile, false /*ensureBound*/, false /*ensureChecked*/, p.getSyntacticDiagnosticsForFile)
}

func (p *Program) GetBindDiagnostics(ctx context.Context, sourceFile *ast.SourceFile) []*ast.Diagnostic {
	return p.getDiagnosticsHelper(ctx, sourceFile, true /*ensureBound*/, false /*ensureChecked*/, p.getBindDiagnosticsForFile)
}

func (p *Program) GetSemanticDiagnostics(ctx context.Context, sourceFile *ast.SourceFile) []*ast.Diagnostic {
	return p.getDiagnosticsHelper(ctx, sourceFile, true /*ensureBound*/, true /*ensureChecked*/, p.getSemanticDiagnosticsForFile)
}

func (p *Program) GetSuggestionDiagnostics(ctx context.Context, sourceFile *ast.SourceFile) []*ast.Diagnostic {
	return p.getDiagnosticsHelper(ctx, sourceFile, true /*ensureBound*/, true /*ensureChecked*/, p.getSuggestionDiagnosticsForFile)
}

func (p *Program) GetGlobalDiagnostics(ctx context.Context) []*ast.Diagnostic {
	var globalDiagnostics []*ast.Diagnostic
	checkers, done := p.checkerPool.GetAllCheckers(ctx)
	defer done()
	for _, checker := range checkers {
		globalDiagnostics = append(globalDiagnostics, checker.GetGlobalDiagnostics()...)
	}

	return SortAndDeduplicateDiagnostics(globalDiagnostics)
}

func (p *Program) GetDeclarationDiagnostics(ctx context.Context, sourceFile *ast.SourceFile) []*ast.Diagnostic {
	return p.getDiagnosticsHelper(ctx, sourceFile, true /*ensureBound*/, true /*ensureChecked*/, p.getDeclarationDiagnosticsForFile)
}

func (p *Program) GetOptionsDiagnostics(ctx context.Context) []*ast.Diagnostic {
	return SortAndDeduplicateDiagnostics(append(p.GetGlobalDiagnostics(ctx), p.getOptionsDiagnosticsOfConfigFile()...))
}

func (p *Program) getOptionsDiagnosticsOfConfigFile() []*ast.Diagnostic {
	// todo update p.configParsingDiagnostics when updateAndGetProgramDiagnostics is implemented
	if p.Options() == nil || p.Options().ConfigFilePath == "" {
		return nil
	}
	return p.configFileParsingDiagnostics // TODO: actually call getDiagnosticsHelper on config path
}

func (p *Program) getSyntacticDiagnosticsForFile(ctx context.Context, sourceFile *ast.SourceFile) []*ast.Diagnostic {
	return sourceFile.Diagnostics()
}

func (p *Program) getBindDiagnosticsForFile(ctx context.Context, sourceFile *ast.SourceFile) []*ast.Diagnostic {
	// TODO: restore this; tsgo's main depends on this function binding all files for timing.
	// if checker.SkipTypeChecking(sourceFile, p.compilerOptions) {
	// 	return nil
	// }

	return sourceFile.BindDiagnostics()
}

func (p *Program) getSemanticDiagnosticsForFile(ctx context.Context, sourceFile *ast.SourceFile) []*ast.Diagnostic {
	if checker.SkipTypeChecking(sourceFile, p.compilerOptions) {
		return nil
	}

	var fileChecker *checker.Checker
	var done func()
	if sourceFile != nil {
		fileChecker, done = p.checkerPool.GetCheckerForFile(ctx, sourceFile)
		defer done()
	}
	diags := slices.Clip(sourceFile.BindDiagnostics())
	checkers, closeCheckers := p.checkerPool.GetAllCheckers(ctx)
	defer closeCheckers()

	// Ask for diags from all checkers; checking one file may add diagnostics to other files.
	// These are deduplicated later.
	for _, checker := range checkers {
		if sourceFile == nil || checker == fileChecker {
			diags = append(diags, checker.GetDiagnostics(ctx, sourceFile)...)
		} else {
			diags = append(diags, checker.GetDiagnosticsWithoutCheck(sourceFile)...)
		}
	}
	if ctx.Err() != nil {
		return nil
	}
	if len(sourceFile.CommentDirectives) == 0 {
		return diags
	}
	// Build map of directives by line number
	directivesByLine := make(map[int]ast.CommentDirective)
	for _, directive := range sourceFile.CommentDirectives {
		line, _ := scanner.GetLineAndCharacterOfPosition(sourceFile, directive.Loc.Pos())
		directivesByLine[line] = directive
	}
	lineStarts := scanner.GetLineStarts(sourceFile)
	filtered := make([]*ast.Diagnostic, 0, len(diags))
	for _, diagnostic := range diags {
		ignoreDiagnostic := false
		for line := scanner.ComputeLineOfPosition(lineStarts, diagnostic.Pos()) - 1; line >= 0; line-- {
			// If line contains a @ts-ignore or @ts-expect-error directive, ignore this diagnostic and change
			// the directive kind to @ts-ignore to indicate it was used.
			if directive, ok := directivesByLine[line]; ok {
				ignoreDiagnostic = true
				directive.Kind = ast.CommentDirectiveKindIgnore
				directivesByLine[line] = directive
				break
			}
			// Stop searching backwards when we encounter a line that isn't blank or a comment.
			if !isCommentOrBlankLine(sourceFile.Text(), int(lineStarts[line])) {
				break
			}
		}
		if !ignoreDiagnostic {
			filtered = append(filtered, diagnostic)
		}
	}
	for _, directive := range directivesByLine {
		// Above we changed all used directive kinds to @ts-ignore, so any @ts-expect-error directives that
		// remain are unused and thus errors.
		if directive.Kind == ast.CommentDirectiveKindExpectError {
			filtered = append(filtered, ast.NewDiagnostic(sourceFile, directive.Loc, diagnostics.Unused_ts_expect_error_directive))
		}
	}
	return filtered
}

<<<<<<< HEAD
func (p *Program) getDeclarationDiagnosticsForFile(_ctx context.Context, sourceFile *ast.SourceFile) []*ast.Diagnostic {
	if sourceFile.IsDeclarationFile {
		return []*ast.Diagnostic{}
	}
	host := &emitHost{program: p}
	return getDeclarationDiagnostics(host, host.GetEmitResolver(sourceFile, true), sourceFile)
=======
func (p *Program) getSuggestionDiagnosticsForFile(ctx context.Context, sourceFile *ast.SourceFile) []*ast.Diagnostic {
	if checker.SkipTypeChecking(sourceFile, p.compilerOptions) {
		return nil
	}

	var fileChecker *checker.Checker
	var done func()
	if sourceFile != nil {
		fileChecker, done = p.checkerPool.GetCheckerForFile(ctx, sourceFile)
		defer done()
	}

	diags := slices.Clip(sourceFile.BindSuggestionDiagnostics)

	checkers, closeCheckers := p.checkerPool.GetAllCheckers(ctx)
	defer closeCheckers()

	// Ask for diags from all checkers; checking one file may add diagnostics to other files.
	// These are deduplicated later.
	for _, checker := range checkers {
		if sourceFile == nil || checker == fileChecker {
			diags = append(diags, checker.GetSuggestionDiagnostics(ctx, sourceFile)...)
		} else {
			// !!! is there any case where suggestion diagnostics are produced in other checkers?
		}
	}
	if ctx.Err() != nil {
		return nil
	}

	return diags
>>>>>>> 102852bf
}

func isCommentOrBlankLine(text string, pos int) bool {
	for pos < len(text) && (text[pos] == ' ' || text[pos] == '\t') {
		pos++
	}
	return pos == len(text) ||
		pos < len(text) && (text[pos] == '\r' || text[pos] == '\n') ||
		pos+1 < len(text) && text[pos] == '/' && text[pos+1] == '/'
}

func SortAndDeduplicateDiagnostics(diagnostics []*ast.Diagnostic) []*ast.Diagnostic {
	diagnostics = slices.Clone(diagnostics)
	slices.SortFunc(diagnostics, ast.CompareDiagnostics)
	return compactAndMergeRelatedInfos(diagnostics)
}

// Remove duplicate diagnostics and, for sequences of diagnostics that differ only by related information,
// create a single diagnostic with sorted and deduplicated related information.
func compactAndMergeRelatedInfos(diagnostics []*ast.Diagnostic) []*ast.Diagnostic {
	if len(diagnostics) < 2 {
		return diagnostics
	}
	i := 0
	j := 0
	for i < len(diagnostics) {
		d := diagnostics[i]
		n := 1
		for i+n < len(diagnostics) && ast.EqualDiagnosticsNoRelatedInfo(d, diagnostics[i+n]) {
			n++
		}
		if n > 1 {
			var relatedInfos []*ast.Diagnostic
			for k := range n {
				relatedInfos = append(relatedInfos, diagnostics[i+k].RelatedInformation()...)
			}
			if relatedInfos != nil {
				slices.SortFunc(relatedInfos, ast.CompareDiagnostics)
				relatedInfos = slices.CompactFunc(relatedInfos, ast.EqualDiagnostics)
				d = d.Clone().SetRelatedInfo(relatedInfos)
			}
		}
		diagnostics[j] = d
		i += n
		j++
	}
	clear(diagnostics[j:])
	return diagnostics[:j]
}

func (p *Program) getDiagnosticsHelper(ctx context.Context, sourceFile *ast.SourceFile, ensureBound bool, ensureChecked bool, getDiagnostics func(context.Context, *ast.SourceFile) []*ast.Diagnostic) []*ast.Diagnostic {
	if sourceFile != nil {
		if ensureBound {
			binder.BindSourceFile(sourceFile, p.getSourceAffectingCompilerOptions())
		}
		return SortAndDeduplicateDiagnostics(getDiagnostics(ctx, sourceFile))
	}
	if ensureBound {
		p.BindSourceFiles()
	}
	if ensureChecked {
		p.CheckSourceFiles(ctx)
		if ctx.Err() != nil {
			return nil
		}
	}
	var result []*ast.Diagnostic
	for _, file := range p.files {
		result = append(result, getDiagnostics(ctx, file)...)
	}
	return SortAndDeduplicateDiagnostics(result)
}

func (p *Program) LineCount() int {
	var count int
	for _, file := range p.files {
		count += len(file.LineMap())
	}
	return count
}

func (p *Program) IdentifierCount() int {
	var count int
	for _, file := range p.files {
		count += file.IdentifierCount
	}
	return count
}

func (p *Program) SymbolCount() int {
	var count int
	for _, file := range p.files {
		count += file.SymbolCount
	}
	checkers, done := p.checkerPool.GetAllCheckers(context.Background())
	defer done()
	for _, checker := range checkers {
		count += int(checker.SymbolCount)
	}
	return count
}

func (p *Program) TypeCount() int {
	var count int
	checkers, done := p.checkerPool.GetAllCheckers(context.Background())
	defer done()
	for _, checker := range checkers {
		count += int(checker.TypeCount)
	}
	return count
}

func (p *Program) InstantiationCount() int {
	var count int
	checkers, done := p.checkerPool.GetAllCheckers(context.Background())
	defer done()
	for _, checker := range checkers {
		count += int(checker.TotalInstantiationCount)
	}
	return count
}

func (p *Program) GetSourceFileMetaData(path tspath.Path) *ast.SourceFileMetaData {
	return p.sourceFileMetaDatas[path]
}

func (p *Program) GetEmitModuleFormatOfFile(sourceFile *ast.SourceFile) core.ModuleKind {
	return p.GetEmitModuleFormatOfFileWorker(sourceFile, p.compilerOptions)
}

func (p *Program) GetEmitModuleFormatOfFileWorker(sourceFile *ast.SourceFile, options *core.CompilerOptions) core.ModuleKind {
	return ast.GetEmitModuleFormatOfFileWorker(sourceFile, options, p.GetSourceFileMetaData(sourceFile.Path()))
}

func (p *Program) GetImpliedNodeFormatForEmit(sourceFile *ast.SourceFile) core.ResolutionMode {
	return ast.GetImpliedNodeFormatForEmitWorker(sourceFile.FileName(), p.compilerOptions, p.GetSourceFileMetaData(sourceFile.Path()))
}

func (p *Program) CommonSourceDirectory() string {
	p.commonSourceDirectoryOnce.Do(func() {
		var files []string
		host := &emitHost{program: p}
		for _, file := range p.files {
			if sourceFileMayBeEmitted(file, host, false /*forceDtsEmit*/) {
				files = append(files, file.FileName())
			}
		}
		p.commonSourceDirectory = getCommonSourceDirectory(
			p.compilerOptions,
			files,
			p.host.GetCurrentDirectory(),
			p.host.FS().UseCaseSensitiveFileNames(),
		)
	})
	return p.commonSourceDirectory
}

func (p *Program) GetCompilerOptions() *core.CompilerOptions {
	return p.compilerOptions
}

func computeCommonSourceDirectoryOfFilenames(fileNames []string, currentDirectory string, useCaseSensitiveFileNames bool) string {
	var commonPathComponents []string
	for _, sourceFile := range fileNames {
		// Each file contributes into common source file path
		sourcePathComponents := tspath.GetNormalizedPathComponents(sourceFile, currentDirectory)

		// The base file name is not part of the common directory path
		sourcePathComponents = sourcePathComponents[:len(sourcePathComponents)-1]

		if commonPathComponents == nil {
			// first file
			commonPathComponents = sourcePathComponents
			continue
		}

		n := min(len(commonPathComponents), len(sourcePathComponents))
		for i := range n {
			if tspath.GetCanonicalFileName(commonPathComponents[i], useCaseSensitiveFileNames) != tspath.GetCanonicalFileName(sourcePathComponents[i], useCaseSensitiveFileNames) {
				if i == 0 {
					// Failed to find any common path component
					return ""
				}

				// New common path found that is 0 -> i-1
				commonPathComponents = commonPathComponents[:i]
				break
			}
		}

		// If the sourcePathComponents was shorter than the commonPathComponents, truncate to the sourcePathComponents
		if len(sourcePathComponents) < len(commonPathComponents) {
			commonPathComponents = commonPathComponents[:len(sourcePathComponents)]
		}
	}

	if len(commonPathComponents) == 0 {
		// Can happen when all input files are .d.ts files
		return currentDirectory
	}

	return tspath.GetPathFromPathComponents(commonPathComponents)
}

func getCommonSourceDirectory(options *core.CompilerOptions, files []string, currentDirectory string, useCaseSensitiveFileNames bool) string {
	var commonSourceDirectory string
	// !!! If a rootDir is specified use it as the commonSourceDirectory
	// !!! Project compilations never infer their root from the input source paths

	commonSourceDirectory = computeCommonSourceDirectoryOfFilenames(files, currentDirectory, useCaseSensitiveFileNames)

	if len(commonSourceDirectory) > 0 {
		// Make sure directory path ends with directory separator so this string can directly
		// used to replace with "" to get the relative path of the source file and the relative path doesn't
		// start with / making it rooted path
		commonSourceDirectory = tspath.EnsureTrailingDirectorySeparator(commonSourceDirectory)
	}

	return commonSourceDirectory
}

type EmitOptions struct {
	TargetSourceFile *ast.SourceFile // Single file to emit. If `nil`, emits all files
	forceDtsEmit     bool
}

type EmitResult struct {
	EmitSkipped  bool
	Diagnostics  []*ast.Diagnostic      // Contains declaration emit diagnostics
	EmittedFiles []string               // Array of files the compiler wrote to disk
	SourceMaps   []*SourceMapEmitResult // Array of sourceMapData if compiler emitted sourcemaps
}

type SourceMapEmitResult struct {
	InputSourceFileNames []string // Input source file (which one can use on program to get the file), 1:1 mapping with the sourceMap.sources list
	SourceMap            *sourcemap.RawSourceMap
	GeneratedFile        string
}

func (p *Program) Emit(options EmitOptions) *EmitResult {
	// !!! performance measurement
	p.BindSourceFiles()

	host := &emitHost{program: p}

	writerPool := &sync.Pool{
		New: func() any {
			return printer.NewTextWriter(host.Options().NewLine.GetNewLineCharacter())
		},
	}
	wg := core.NewWorkGroup(p.singleThreaded())
	var emitters []*emitter
	sourceFiles := getSourceFilesToEmit(host, options.TargetSourceFile, options.forceDtsEmit)

	for _, sourceFile := range sourceFiles {
		emitter := &emitter{
			host:              host,
			emittedFilesList:  nil,
			sourceMapDataList: nil,
			writer:            nil,
			sourceFile:        sourceFile,
		}
		emitters = append(emitters, emitter)
		wg.Queue(func() {
			// take an unused writer
			writer := writerPool.Get().(printer.EmitTextWriter)
			writer.Clear()

			// attach writer and perform emit
			emitter.writer = writer
			emitter.paths = getOutputPathsFor(sourceFile, host, options.forceDtsEmit)
			emitter.emit()
			emitter.writer = nil

			// put the writer back in the pool
			writerPool.Put(writer)
		})
	}

	// wait for emit to complete
	wg.RunAndWait()

	// collect results from emit, preserving input order
	result := &EmitResult{}
	for _, emitter := range emitters {
		if emitter.emitSkipped {
			result.EmitSkipped = true
		}
		result.Diagnostics = append(result.Diagnostics, emitter.emitterDiagnostics.GetDiagnostics()...)
		if emitter.emittedFilesList != nil {
			result.EmittedFiles = append(result.EmittedFiles, emitter.emittedFilesList...)
		}
		if emitter.sourceMapDataList != nil {
			result.SourceMaps = append(result.SourceMaps, emitter.sourceMapDataList...)
		}
	}
	return result
}

func (p *Program) GetSourceFile(filename string) *ast.SourceFile {
	path := tspath.ToPath(filename, p.host.GetCurrentDirectory(), p.host.FS().UseCaseSensitiveFileNames())
	return p.GetSourceFileByPath(path)
}

func (p *Program) GetSourceFileByPath(path tspath.Path) *ast.SourceFile {
	return p.filesByPath[path]
}

func (p *Program) GetSourceFiles() []*ast.SourceFile {
	return p.files
}

type FileIncludeKind int

const (
	FileIncludeKindRootFile FileIncludeKind = iota
	FileIncludeKindSourceFromProjectReference
	FileIncludeKindOutputFromProjectReference
	FileIncludeKindImport
	FileIncludeKindReferenceFile
	FileIncludeKindTypeReferenceDirective
	FileIncludeKindLibFile
	FileIncludeKindLibReferenceDirective
	FileIncludeKindAutomaticTypeDirectiveFile
)

type FileIncludeReason struct {
	Kind  FileIncludeKind
	Index int
}

// UnsupportedExtensions returns a list of all present "unsupported" extensions,
// e.g. extensions that are not yet supported by the port.
func (p *Program) UnsupportedExtensions() []string {
	return p.unsupportedExtensions
}

func (p *Program) GetJSXRuntimeImportSpecifier(path tspath.Path) (moduleReference string, specifier *ast.Node) {
	if result := p.jsxRuntimeImportSpecifiers[path]; result != nil {
		return result.moduleReference, result.specifier
	}
	return "", nil
}

func (p *Program) GetImportHelpersImportSpecifier(path tspath.Path) *ast.Node {
	return p.importHelpersImportSpecifiers[path]
}<|MERGE_RESOLUTION|>--- conflicted
+++ resolved
@@ -560,14 +560,14 @@
 	return filtered
 }
 
-<<<<<<< HEAD
 func (p *Program) getDeclarationDiagnosticsForFile(_ctx context.Context, sourceFile *ast.SourceFile) []*ast.Diagnostic {
 	if sourceFile.IsDeclarationFile {
 		return []*ast.Diagnostic{}
 	}
 	host := &emitHost{program: p}
 	return getDeclarationDiagnostics(host, host.GetEmitResolver(sourceFile, true), sourceFile)
-=======
+}
+
 func (p *Program) getSuggestionDiagnosticsForFile(ctx context.Context, sourceFile *ast.SourceFile) []*ast.Diagnostic {
 	if checker.SkipTypeChecking(sourceFile, p.compilerOptions) {
 		return nil
@@ -599,7 +599,6 @@
 	}
 
 	return diags
->>>>>>> 102852bf
 }
 
 func isCommentOrBlankLine(text string, pos int) bool {
