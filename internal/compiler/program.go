package compiler

import (
	"fmt"
	"slices"
	"sync"

	"github.com/microsoft/typescript-go/internal/ast"
	"github.com/microsoft/typescript-go/internal/binder"
	"github.com/microsoft/typescript-go/internal/checker"
	"github.com/microsoft/typescript-go/internal/compiler/diagnostics"
	"github.com/microsoft/typescript-go/internal/compiler/module"
	"github.com/microsoft/typescript-go/internal/core"
	"github.com/microsoft/typescript-go/internal/parser"
	"github.com/microsoft/typescript-go/internal/printer"
	"github.com/microsoft/typescript-go/internal/scanner"
	"github.com/microsoft/typescript-go/internal/sourcemap"
	"github.com/microsoft/typescript-go/internal/tsoptions"
	"github.com/microsoft/typescript-go/internal/tspath"
	"github.com/microsoft/typescript-go/internal/vfs"
)

type ProgramOptions struct {
	RootPath           string
	Host               CompilerHost
	Options            *core.CompilerOptions
	SingleThreaded     bool
	ProjectReference   []core.ProjectReference
	DefaultLibraryPath string
}

type Program struct {
	host             CompilerHost
	programOptions   ProgramOptions
	compilerOptions  *core.CompilerOptions
	rootPath         string
	nodeModules      map[string]*ast.SourceFile
	checkers         []*checker.Checker
	checkersByFile   map[*ast.SourceFile]*checker.Checker
	currentDirectory string

	resolver        *module.Resolver
	resolvedModules map[tspath.Path]module.ModeAwareCache[*module.ResolvedModule]

	comparePathsOptions tspath.ComparePathsOptions
	defaultLibraryPath  string

	files       []*ast.SourceFile
	filesByPath map[tspath.Path]*ast.SourceFile

	// The below settings are to track if a .js file should be add to the program if loaded via searching under node_modules.
	// This works as imported modules are discovered recursively in a depth first manner, specifically:
	// - For each root file, findSourceFile is called.
	// - This calls processImportedModules for each module imported in the source file.
	// - This calls resolveModuleNames, and then calls findSourceFile for each resolved module.
	// As all these operations happen - and are nested - within the createProgram call, they close over the below variables.
	// The current resolution depth is tracked by incrementing/decrementing as the depth first search progresses.
	// maxNodeModuleJsDepth      int
	currentNodeModulesDepth int

	usesUriStyleNodeCoreModules core.Tristate

	commonSourceDirectory     string
	commonSourceDirectoryOnce sync.Once
}

var extensions = []string{".ts", ".tsx"}

func NewProgram(options ProgramOptions) *Program {
	p := &Program{}
	p.programOptions = options
	p.compilerOptions = options.Options
	if p.compilerOptions == nil {
		p.compilerOptions = &core.CompilerOptions{}
	}
	p.filesByPath = make(map[tspath.Path]*ast.SourceFile)

	// p.maxNodeModuleJsDepth = p.options.MaxNodeModuleJsDepth

	// TODO(ercornel): !!! tracing?
	// tracing?.push(tracing.Phase.Program, "createProgram", { configFilePath: options.configFilePath, rootDir: options.rootDir }, /*separateBeginAndEnd*/ true);
	// performance.mark("beforeProgram");

	p.host = options.Host
	if p.host == nil {
		panic("host required")
	}

	p.defaultLibraryPath = options.DefaultLibraryPath
	if p.defaultLibraryPath == "" {
		panic("default library path required")
	}

	p.resolver = module.NewResolver(p.host, p.compilerOptions)

	p.rootPath = options.RootPath
	if p.rootPath == "" {
		panic("root path required")
	}

	var libs []string

	if p.compilerOptions.NoLib != core.TSTrue {
		if p.compilerOptions.Lib == nil {
			name := tsoptions.GetDefaultLibFileName(p.compilerOptions)
			libs = append(libs, tspath.CombinePaths(p.defaultLibraryPath, name))
		} else {
			for _, lib := range p.compilerOptions.Lib {
				name, ok := tsoptions.GetLibFileName(lib)
				if ok {
					libs = append(libs, tspath.CombinePaths(p.defaultLibraryPath, name))
				}
				// !!! error on unknown name
			}
		}
	}

	rootFiles := walkFiles(p.host.FS(), p.rootPath, extensions)
	p.files, p.resolvedModules = processAllProgramFiles(p.host, p.programOptions, p.compilerOptions, p.resolver, rootFiles, libs)
	p.filesByPath = make(map[tspath.Path]*ast.SourceFile, len(p.files))
	for _, file := range p.files {
		p.filesByPath[file.Path()] = file
	}

	return p
}

func (p *Program) Files() []*ast.SourceFile {
	return p.files
}

func walkFiles(fs vfs.FS, rootPath string, extensions []string) []string {
	var files []string

	err := fs.WalkDir(rootPath, func(path string, d vfs.DirEntry, err error) error {
		if err != nil {
			return err
		}
		if !d.IsDir() && slices.ContainsFunc(extensions, func(ext string) bool { return tspath.FileExtensionIs(path, ext) }) {
			files = append(files, path)
		}
		return nil
	})
	if err != nil {
		fmt.Println(err)
	}

	return files
}

func (p *Program) SourceFiles() []*ast.SourceFile { return p.files }
func (p *Program) Options() *core.CompilerOptions { return p.compilerOptions }
func (p *Program) Host() CompilerHost             { return p.host }

func (p *Program) BindSourceFiles() {
	wg := core.NewWorkGroup(p.programOptions.SingleThreaded)
	for _, file := range p.files {
		if !file.IsBound {
			wg.Run(func() {
				binder.BindSourceFile(file, p.compilerOptions)
			})
		}
	}
	wg.Wait()
}

func (p *Program) CheckSourceFiles() {
	p.createCheckers()
	wg := core.NewWorkGroup(false)
	for index, checker := range p.checkers {
		wg.Run(func() {
			for i := index; i < len(p.files); i += len(p.checkers) {
				checker.CheckSourceFile(p.files[i])
			}
		})
	}
	wg.Wait()
}

func (p *Program) createCheckers() {
	if len(p.checkers) == 0 {
		p.checkers = make([]*checker.Checker, core.IfElse(p.programOptions.SingleThreaded, 1, 4))
		for i := range p.checkers {
			p.checkers[i] = checker.NewChecker(p)
		}
		p.checkersByFile = make(map[*ast.SourceFile]*checker.Checker)
		for i, file := range p.files {
			p.checkersByFile[file] = p.checkers[i%len(p.checkers)]
		}
	}
}

// Return the type checker associated with the program.
func (p *Program) GetTypeChecker() *checker.Checker {
	p.createCheckers()
	// Just use the first (and possibly only) checker for checker requests. Such requests are likely
	// to obtain types through multiple API calls and we want to ensure that those types are created
	// by the same checker so they can interoperate.
	return p.checkers[0]
}

// Return a checker for the given file. We may have multiple checkers in concurrent scenarios and this
// method returns the checker that was tasked with checking the file. Note that it isn't possible to mix
// types obtained from different checkers, so only non-type data (such as diagnostics or string
// representations of types) should be obtained from checkers returned by this method.
func (p *Program) getTypeCheckerForFile(file *ast.SourceFile) *checker.Checker {
	p.createCheckers()
	return p.checkersByFile[file]
}

func (p *Program) GetResolvedModule(file *ast.SourceFile, moduleReference string) *ast.SourceFile {
	if resolutions, ok := p.resolvedModules[file.Path()]; ok {
		if resolved, ok := resolutions[module.ModeAwareCacheKey{Name: moduleReference, Mode: core.ModuleKindCommonJS}]; ok {
			return p.findSourceFile(resolved.ResolvedFileName, FileIncludeReason{FileIncludeKindImport, 0})
		}
	}
	return nil
}

func (p *Program) findSourceFile(candidate string, reason FileIncludeReason) *ast.SourceFile {
	path := tspath.ToPath(candidate, p.host.GetCurrentDirectory(), p.host.FS().UseCaseSensitiveFileNames())
	return p.filesByPath[path]
}

func (p *Program) parseSourceFile(fileName string) *ast.SourceFile {
	path := tspath.ToPath(fileName, p.currentDirectory, p.host.FS().UseCaseSensitiveFileNames())
	text, _ := p.host.FS().ReadFile(fileName)
	sourceFile := parser.ParseSourceFile(fileName, text, p.compilerOptions.GetEmitScriptTarget())
	sourceFile.SetPath(path)
	return sourceFile
}

func getModuleNames(file *ast.SourceFile) []*ast.Node {
	res := slices.Clone(file.Imports)
	for _, imp := range file.ModuleAugmentations {
		if imp.Kind == ast.KindStringLiteral {
			res = append(res, imp)
		}
		// Do nothing if it's an Identifier; we don't need to do module resolution for `declare global`.
	}
	return res
}

func (p *Program) GetSyntacticDiagnostics(sourceFile *ast.SourceFile) []*ast.Diagnostic {
	return p.getDiagnosticsHelper(sourceFile, false /*ensureBound*/, false /*ensureChecked*/, p.getSyntaticDiagnosticsForFile)
}

func (p *Program) GetBindDiagnostics(sourceFile *ast.SourceFile) []*ast.Diagnostic {
	return p.getDiagnosticsHelper(sourceFile, true /*ensureBound*/, false /*ensureChecked*/, p.getBindDiagnosticsForFile)
}

func (p *Program) GetSemanticDiagnostics(sourceFile *ast.SourceFile) []*ast.Diagnostic {
	return p.getDiagnosticsHelper(sourceFile, true /*ensureBound*/, true /*ensureChecked*/, p.getSemanticDiagnosticsForFile)
}

func (p *Program) GetGlobalDiagnostics() []*ast.Diagnostic {
	p.createCheckers()
	var globalDiagnostics []*ast.Diagnostic
	for _, checker := range p.checkers {
		globalDiagnostics = append(globalDiagnostics, checker.GetGlobalDiagnostics()...)
	}
	return sortAndDeduplicateDiagnostics(globalDiagnostics)
}

func (p *Program) getSyntaticDiagnosticsForFile(sourceFile *ast.SourceFile) []*ast.Diagnostic {
	return sourceFile.Diagnostics()
}

func (p *Program) getBindDiagnosticsForFile(sourceFile *ast.SourceFile) []*ast.Diagnostic {
	return sourceFile.BindDiagnostics()
}

func (p *Program) getSemanticDiagnosticsForFile(sourceFile *ast.SourceFile) []*ast.Diagnostic {
	diags := core.Concatenate(sourceFile.BindDiagnostics(), p.getTypeCheckerForFile(sourceFile).GetDiagnostics(sourceFile))
	if len(sourceFile.CommentDirectives) == 0 {
		return diags
	}
	// Build map of directives by line number
	directivesByLine := make(map[int]ast.CommentDirective)
	for _, directive := range sourceFile.CommentDirectives {
		line, _ := scanner.GetLineAndCharacterOfPosition(sourceFile, directive.Loc.Pos())
		directivesByLine[line] = directive
	}
	lineStarts := scanner.GetLineStarts(sourceFile)
	filtered := make([]*ast.Diagnostic, 0, len(diags))
	for _, diagnostic := range diags {
		ignoreDiagnostic := false
		for line := scanner.ComputeLineOfPosition(lineStarts, diagnostic.Pos()) - 1; line >= 0; line-- {
			// If line contains a @ts-ignore or @ts-expect-error directive, ignore this diagnostic and change
			// the directive kind to @ts-ignore to indicate it was used.
			if directive, ok := directivesByLine[line]; ok {
				ignoreDiagnostic = true
				directive.Kind = ast.CommentDirectiveKindIgnore
				directivesByLine[line] = directive
				break
			}
			// Stop searching backwards when we encounter a line that isn't blank or a comment.
			if !isCommentOrBlankLine(sourceFile.Text, int(lineStarts[line])) {
				break
			}
		}
		if !ignoreDiagnostic {
			filtered = append(filtered, diagnostic)
		}
	}
	for _, directive := range directivesByLine {
		// Above we changed all used directive kinds to @ts-ignore, so any @ts-expect-error directives that
		// remain are unused and thus errors.
		if directive.Kind == ast.CommentDirectiveKindExpectError {
			filtered = append(filtered, ast.NewDiagnostic(sourceFile, directive.Loc, diagnostics.Unused_ts_expect_error_directive))
		}
	}
	return filtered
}

func isCommentOrBlankLine(text string, pos int) bool {
	for pos < len(text) && (text[pos] == ' ' || text[pos] == '\t') {
		pos++
	}
	return pos == len(text) ||
		pos < len(text) && (text[pos] == '\r' || text[pos] == '\n') ||
		pos+1 < len(text) && text[pos] == '/' && text[pos+1] == '/'
}

func sortAndDeduplicateDiagnostics(diagnostics []*ast.Diagnostic) []*ast.Diagnostic {
	result := slices.Clone(diagnostics)
	slices.SortFunc(result, ast.CompareDiagnostics)
	return slices.CompactFunc(result, ast.EqualDiagnostics)
}

func (p *Program) getDiagnosticsHelper(sourceFile *ast.SourceFile, ensureBound bool, ensureChecked bool, getDiagnostics func(*ast.SourceFile) []*ast.Diagnostic) []*ast.Diagnostic {
	if sourceFile != nil {
		if ensureBound {
			binder.BindSourceFile(sourceFile, p.compilerOptions)
		}
		return sortAndDeduplicateDiagnostics(getDiagnostics(sourceFile))
	}
	if ensureBound {
		p.BindSourceFiles()
	}
	if ensureChecked {
		p.CheckSourceFiles()
	}
	var result []*ast.Diagnostic
	for _, file := range p.files {
		result = append(result, getDiagnostics(file)...)
	}
	return sortAndDeduplicateDiagnostics(result)
}

func (p *Program) TypeCount() int {
	var count int
	for _, checker := range p.checkers {
		count += int(checker.TypeCount)
	}
	return count
}

func (p *Program) PrintSourceFileWithTypes() {
	for _, file := range p.files {
		if tspath.GetBaseFileName(file.FileName()) == "main.ts" {
			fmt.Print(p.GetTypeChecker().SourceFileWithTypes(file))
		}
	}
}

var unprefixedNodeCoreModules = map[string]bool{
	"assert":              true,
	"assert/strict":       true,
	"async_hooks":         true,
	"buffer":              true,
	"child_process":       true,
	"cluster":             true,
	"console":             true,
	"constants":           true,
	"crypto":              true,
	"dgram":               true,
	"diagnostics_channel": true,
	"dns":                 true,
	"dns/promises":        true,
	"domain":              true,
	"events":              true,
	"fs":                  true,
	"fs/promises":         true,
	"http":                true,
	"http2":               true,
	"https":               true,
	"inspector":           true,
	"inspector/promises":  true,
	"module":              true,
	"net":                 true,
	"os":                  true,
	"path":                true,
	"path/posix":          true,
	"path/win32":          true,
	"perf_hooks":          true,
	"process":             true,
	"punycode":            true,
	"querystring":         true,
	"readline":            true,
	"readline/promises":   true,
	"repl":                true,
	"stream":              true,
	"stream/consumers":    true,
	"stream/promises":     true,
	"stream/web":          true,
	"string_decoder":      true,
	"sys":                 true,
	"test/mock_loader":    true,
	"timers":              true,
	"timers/promises":     true,
	"tls":                 true,
	"trace_events":        true,
	"tty":                 true,
	"url":                 true,
	"util":                true,
	"util/types":          true,
	"v8":                  true,
	"vm":                  true,
	"wasi":                true,
	"worker_threads":      true,
	"zlib":                true,
}

var exclusivelyPrefixedNodeCoreModules = map[string]bool{
	"node:sea":            true,
	"node:sqlite":         true,
	"node:test":           true,
	"node:test/reporters": true,
}

<<<<<<< HEAD
func (p *Program) collectModuleReferences(file *ast.SourceFile, node *ast.Statement, inAmbientModule bool) {
	if ast.IsAnyImportOrReExport(node) {
		moduleNameExpr := ast.GetExternalModuleName(node)
		// TypeScript 1.0 spec (April 2014): 12.1.6
		// An ExternalImportDeclaration in an AmbientExternalModuleDeclaration may reference other external modules
		// only through top - level external module names. Relative external module names are not permitted.
		if moduleNameExpr != nil && ast.IsStringLiteral(moduleNameExpr) {
			moduleName := moduleNameExpr.AsStringLiteral().Text
			if moduleName != "" && (!inAmbientModule || !tspath.IsExternalModuleNameRelative(moduleName)) {
				ast.SetParentInChildren(node) // we need parent data on imports before the program is fully bound, so we ensure it's set here
				file.Imports = append(file.Imports, moduleNameExpr)
				if file.UsesUriStyleNodeCoreModules != core.TSTrue && p.currentNodeModulesDepth == 0 && !file.IsDeclarationFile {
					if strings.HasPrefix(moduleName, "node:") && !exclusivelyPrefixedNodeCoreModules[moduleName] {
						// Presence of `node:` prefix takes precedence over unprefixed node core modules
						file.UsesUriStyleNodeCoreModules = core.TSTrue
					} else if file.UsesUriStyleNodeCoreModules == core.TSUnknown && unprefixedNodeCoreModules[moduleName] {
						// Avoid `unprefixedNodeCoreModules.has` for every import
						file.UsesUriStyleNodeCoreModules = core.TSFalse
					}
				}
			}
		}
		return
	}
	if ast.IsModuleDeclaration(node) && ast.IsAmbientModule(node) && (inAmbientModule || ast.HasSyntacticModifier(node, ast.ModifierFlagsAmbient) || file.IsDeclarationFile) {
		ast.SetParentInChildren(node)
		nameText := node.AsModuleDeclaration().Name().Text()
		// Ambient module declarations can be interpreted as augmentations for some existing external modules.
		// This will happen in two cases:
		// - if current file is external module then module augmentation is a ambient module declaration defined in the top level scope
		// - if current file is not external module then module augmentation is an ambient module declaration with non-relative module name
		//   immediately nested in top level ambient module declaration .
		if ast.IsExternalModule(file) || (inAmbientModule && !tspath.IsExternalModuleNameRelative(nameText)) {
			file.ModuleAugmentations = append(file.ModuleAugmentations, node.AsModuleDeclaration().Name())
		} else if !inAmbientModule {
			if file.IsDeclarationFile {
				// for global .d.ts files record name of ambient module
				file.AmbientModuleNames = append(file.AmbientModuleNames, nameText)
			}
			// An AmbientExternalModuleDeclaration declares an external module.
			// This type of declaration is permitted only in the global module.
			// The StringLiteral must specify a top - level external module name.
			// Relative external module names are not permitted
			// NOTE: body of ambient module is always a module block, if it exists
			if node.AsModuleDeclaration().Body != nil {
				for _, statement := range node.AsModuleDeclaration().Body.AsModuleBlock().Statements.Nodes {
					p.collectModuleReferences(file, statement, true /*inAmbientModule*/)
				}
			}
		}
	}
}

func (p *Program) resolveTripleslashPathReference(moduleName string, containingFile string) string {
	basePath := tspath.GetDirectoryPath(containingFile)
	referencedFileName := moduleName

	if !tspath.IsRootedDiskPath(moduleName) {
		referencedFileName = tspath.CombinePaths(basePath, moduleName)
	}
	return tspath.NormalizePath(referencedFileName)
}

=======
>>>>>>> d72abad2
func (p *Program) GetEmitModuleFormatOfFile(sourceFile *ast.SourceFile) core.ModuleKind {
	// !!!
	// Must reimplement the below.
	// Also, previous version is a method on `TypeCheckerHost`/`Program`.

	// mode, hadImpliedFormat := getImpliedNodeFormatForEmitWorker(sourceFile, options)
	// if !hadImpliedFormat {
	// 	mode = options.GetEmitModuleKind()
	// }
	return p.compilerOptions.GetEmitModuleKind()
}

func (p *Program) CommonSourceDirectory() string {
	p.commonSourceDirectoryOnce.Do(func() {
		var files []string
		host := &emitHost{program: p}
		for _, file := range p.files {
			if sourceFileMayBeEmitted(file, host, false /*forceDtsEmit*/) {
				files = append(files, file.FileName())
			}
		}
		p.commonSourceDirectory = getCommonSourceDirectory(
			p.compilerOptions,
			files,
			p.host.GetCurrentDirectory(),
			p.host.FS().UseCaseSensitiveFileNames(),
		)
	})
	return p.commonSourceDirectory
}

func computeCommonSourceDirectoryOfFilenames(fileNames []string, currentDirectory string, useCaseSensitiveFileNames bool) string {
	var commonPathComponents []string
	for _, sourceFile := range fileNames {
		// Each file contributes into common source file path
		sourcePathComponents := tspath.GetNormalizedPathComponents(sourceFile, currentDirectory)

		// The base file name is not part of the common directory path
		sourcePathComponents = sourcePathComponents[:len(sourcePathComponents)-1]

		if commonPathComponents == nil {
			// first file
			commonPathComponents = sourcePathComponents
			continue
		}

		n := min(len(commonPathComponents), len(sourcePathComponents))
		for i := range n {
			if tspath.GetCanonicalFileName(commonPathComponents[i], useCaseSensitiveFileNames) != tspath.GetCanonicalFileName(sourcePathComponents[i], useCaseSensitiveFileNames) {
				if i == 0 {
					// Failed to find any common path component
					return ""
				}

				// New common path found that is 0 -> i-1
				commonPathComponents = commonPathComponents[:i]
				break
			}
		}

		// If the sourcePathComponents was shorter than the commonPathComponents, truncate to the sourcePathComponents
		if len(sourcePathComponents) < len(commonPathComponents) {
			commonPathComponents = commonPathComponents[:len(sourcePathComponents)]
		}
	}

	if len(commonPathComponents) == 0 {
		// Can happen when all input files are .d.ts files
		return currentDirectory
	}

	return tspath.GetPathFromPathComponents(commonPathComponents)
}

func getCommonSourceDirectory(options *core.CompilerOptions, files []string, currentDirectory string, useCaseSensitiveFileNames bool) string {
	var commonSourceDirectory string
	// !!! If a rootDir is specified use it as the commonSourceDirectory
	// !!! Project compilations never infer their root from the input source paths

	commonSourceDirectory = computeCommonSourceDirectoryOfFilenames(files, currentDirectory, useCaseSensitiveFileNames)

	if len(commonSourceDirectory) > 0 {
		// Make sure directory path ends with directory separator so this string can directly
		// used to replace with "" to get the relative path of the source file and the relative path doesn't
		// start with / making it rooted path
		commonSourceDirectory = tspath.EnsureTrailingDirectorySeparator(commonSourceDirectory)
	}

	return commonSourceDirectory
}

type EmitOptions struct {
	TargetSourceFile *ast.SourceFile // Single file to emit. If `nil`, emits all files
	forceDtsEmit     bool
}

type EmitResult struct {
	EmitSkipped  bool
	Diagnostics  []*ast.Diagnostic      // Contains declaration emit diagnostics
	EmittedFiles []string               // Array of files the compiler wrote to disk
	sourceMaps   []*sourceMapEmitResult // Array of sourceMapData if compiler emitted sourcemaps
}

type sourceMapEmitResult struct {
	inputSourceFileNames []string // Input source file (which one can use on program to get the file), 1:1 mapping with the sourceMap.sources list
	sourceMap            *sourcemap.RawSourceMap
}

func (p *Program) Emit(options *EmitOptions) *EmitResult {
	// !!! performance measurement

	host := &emitHost{program: p}

	writerPool := &sync.Pool{
		New: func() any {
			return printer.NewTextWriter(host.Options().NewLine.GetNewLineCharacter())
		},
	}
	wg := core.NewWorkGroup(p.programOptions.SingleThreaded)

	var emitters []*emitter
	sourceFiles := getSourceFilesToEmit(host, options.TargetSourceFile, options.forceDtsEmit)
	for _, sourceFile := range sourceFiles {
		emitter := &emitter{
			host:              host,
			emittedFilesList:  nil,
			sourceMapDataList: nil,
			writer:            nil,
			sourceFile:        sourceFile,
		}
		emitters = append(emitters, emitter)
		wg.Run(func() {
			// take an unused writer
			writer := writerPool.Get().(printer.EmitTextWriter)
			writer.Clear()

			// attach writer and perform emit
			emitter.writer = writer
			emitter.paths = getOutputPathsFor(sourceFile, host, options.forceDtsEmit)
			emitter.emit()
			emitter.writer = nil

			// put the writer back in the pool
			writerPool.Put(writer)
		})
	}

	// wait for emit to complete
	wg.Wait()

	// collect results from emit, preserving input order
	result := &EmitResult{}
	for _, emitter := range emitters {
		if emitter.emitSkipped {
			result.EmitSkipped = true
		}
		result.Diagnostics = append(result.Diagnostics, emitter.emitterDiagnostics.GetDiagnostics()...)
		if emitter.emittedFilesList != nil {
			result.EmittedFiles = append(result.EmittedFiles, emitter.emittedFilesList...)
		}
		if emitter.sourceMapDataList != nil {
			result.sourceMaps = append(result.sourceMaps, emitter.sourceMapDataList...)
		}
	}
	return result
}

func (p *Program) GetSourceFile(filename string) *ast.SourceFile {
	path := tspath.ToPath(filename, p.host.GetCurrentDirectory(), p.host.FS().UseCaseSensitiveFileNames())
	return p.filesByPath[path]
}

type FileIncludeKind int

const (
	FileIncludeKindRootFile FileIncludeKind = iota
	FileIncludeKindSourceFromProjectReference
	FileIncludeKindOutputFromProjectReference
	FileIncludeKindImport
	FileIncludeKindReferenceFile
	FileIncludeKindTypeReferenceDirective
	FileIncludeKindLibFile
	FileIncludeKindLibReferenceDirective
	FileIncludeKindAutomaticTypeDirectiveFile
)

type FileIncludeReason struct {
	Kind  FileIncludeKind
	Index int
}<|MERGE_RESOLUTION|>--- conflicted
+++ resolved
@@ -429,72 +429,6 @@
 	"node:test/reporters": true,
 }
 
-<<<<<<< HEAD
-func (p *Program) collectModuleReferences(file *ast.SourceFile, node *ast.Statement, inAmbientModule bool) {
-	if ast.IsAnyImportOrReExport(node) {
-		moduleNameExpr := ast.GetExternalModuleName(node)
-		// TypeScript 1.0 spec (April 2014): 12.1.6
-		// An ExternalImportDeclaration in an AmbientExternalModuleDeclaration may reference other external modules
-		// only through top - level external module names. Relative external module names are not permitted.
-		if moduleNameExpr != nil && ast.IsStringLiteral(moduleNameExpr) {
-			moduleName := moduleNameExpr.AsStringLiteral().Text
-			if moduleName != "" && (!inAmbientModule || !tspath.IsExternalModuleNameRelative(moduleName)) {
-				ast.SetParentInChildren(node) // we need parent data on imports before the program is fully bound, so we ensure it's set here
-				file.Imports = append(file.Imports, moduleNameExpr)
-				if file.UsesUriStyleNodeCoreModules != core.TSTrue && p.currentNodeModulesDepth == 0 && !file.IsDeclarationFile {
-					if strings.HasPrefix(moduleName, "node:") && !exclusivelyPrefixedNodeCoreModules[moduleName] {
-						// Presence of `node:` prefix takes precedence over unprefixed node core modules
-						file.UsesUriStyleNodeCoreModules = core.TSTrue
-					} else if file.UsesUriStyleNodeCoreModules == core.TSUnknown && unprefixedNodeCoreModules[moduleName] {
-						// Avoid `unprefixedNodeCoreModules.has` for every import
-						file.UsesUriStyleNodeCoreModules = core.TSFalse
-					}
-				}
-			}
-		}
-		return
-	}
-	if ast.IsModuleDeclaration(node) && ast.IsAmbientModule(node) && (inAmbientModule || ast.HasSyntacticModifier(node, ast.ModifierFlagsAmbient) || file.IsDeclarationFile) {
-		ast.SetParentInChildren(node)
-		nameText := node.AsModuleDeclaration().Name().Text()
-		// Ambient module declarations can be interpreted as augmentations for some existing external modules.
-		// This will happen in two cases:
-		// - if current file is external module then module augmentation is a ambient module declaration defined in the top level scope
-		// - if current file is not external module then module augmentation is an ambient module declaration with non-relative module name
-		//   immediately nested in top level ambient module declaration .
-		if ast.IsExternalModule(file) || (inAmbientModule && !tspath.IsExternalModuleNameRelative(nameText)) {
-			file.ModuleAugmentations = append(file.ModuleAugmentations, node.AsModuleDeclaration().Name())
-		} else if !inAmbientModule {
-			if file.IsDeclarationFile {
-				// for global .d.ts files record name of ambient module
-				file.AmbientModuleNames = append(file.AmbientModuleNames, nameText)
-			}
-			// An AmbientExternalModuleDeclaration declares an external module.
-			// This type of declaration is permitted only in the global module.
-			// The StringLiteral must specify a top - level external module name.
-			// Relative external module names are not permitted
-			// NOTE: body of ambient module is always a module block, if it exists
-			if node.AsModuleDeclaration().Body != nil {
-				for _, statement := range node.AsModuleDeclaration().Body.AsModuleBlock().Statements.Nodes {
-					p.collectModuleReferences(file, statement, true /*inAmbientModule*/)
-				}
-			}
-		}
-	}
-}
-
-func (p *Program) resolveTripleslashPathReference(moduleName string, containingFile string) string {
-	basePath := tspath.GetDirectoryPath(containingFile)
-	referencedFileName := moduleName
-
-	if !tspath.IsRootedDiskPath(moduleName) {
-		referencedFileName = tspath.CombinePaths(basePath, moduleName)
-	}
-	return tspath.NormalizePath(referencedFileName)
-}
-
-=======
->>>>>>> d72abad2
 func (p *Program) GetEmitModuleFormatOfFile(sourceFile *ast.SourceFile) core.ModuleKind {
 	// !!!
 	// Must reimplement the below.
