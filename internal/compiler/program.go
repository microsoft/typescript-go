--- conflicted
+++ resolved
@@ -392,30 +392,12 @@
 }
 
 func (p *Program) GetGlobalDiagnostics() []*ast.Diagnostic {
-<<<<<<< HEAD
 	p.createCheckers()
 	var globalDiagnostics []*ast.Diagnostic
 	for _, checker := range p.checkers {
 		globalDiagnostics = append(globalDiagnostics, checker.GetGlobalDiagnostics()...)
 	}
 	return sortAndDeduplicateDiagnostics(globalDiagnostics)
-=======
-	return sortAndDeduplicateDiagnostics(p.GetTypeChecker().GetGlobalDiagnostics())
-}
-
-func (p *Program) TypeCount() int {
-	if p.checker == nil {
-		return 0
-	}
-	return int(p.checker.typeCount)
-}
-
-func (p *Program) GetTypeChecker() *Checker {
-	if p.checker == nil {
-		p.checker = NewChecker(p)
-	}
-	return p.checker
->>>>>>> ca411066
 }
 
 func (p *Program) getSyntaticDiagnosticsForFile(sourceFile *ast.SourceFile) []*ast.Diagnostic {
@@ -427,11 +409,7 @@
 }
 
 func (p *Program) getSemanticDiagnosticsForFile(sourceFile *ast.SourceFile) []*ast.Diagnostic {
-<<<<<<< HEAD
 	return core.Concatenate(sourceFile.BindDiagnostics(), p.getTypeChecker(sourceFile).GetDiagnostics(sourceFile))
-=======
-	return core.Concatenate(sourceFile.BindDiagnostics(), p.GetTypeChecker().GetDiagnostics(sourceFile))
->>>>>>> ca411066
 }
 
 func (p *Program) getDiagnosticsHelper(sourceFile *ast.SourceFile, ensureBound bool, ensureChecked bool, getDiagnostics func(*ast.SourceFile) []*ast.Diagnostic) []*ast.Diagnostic {
@@ -465,11 +443,7 @@
 func (p *Program) PrintSourceFileWithTypes() {
 	for _, file := range p.files {
 		if tspath.GetBaseFileName(file.FileName()) == "main.ts" {
-<<<<<<< HEAD
 			fmt.Print(p.getTypeChecker(file).sourceFileWithTypes(file))
-=======
-			fmt.Print(p.GetTypeChecker().sourceFileWithTypes(file))
->>>>>>> ca411066
 		}
 	}
 }
