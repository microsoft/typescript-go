--- conflicted
+++ resolved
@@ -297,11 +297,7 @@
 	for _, file := range p.files {
 		if !file.IsBound() {
 			wg.Queue(func() {
-<<<<<<< HEAD
 				binder.BindSourceFile(file)
-=======
-				binder.BindSourceFile(file, p.projectReferenceFileMapper.getCompilerOptionsForFile(file).SourceFileAffecting())
->>>>>>> c8b4dca9
 			})
 		}
 	}
@@ -592,11 +588,7 @@
 func (p *Program) getDiagnosticsHelper(ctx context.Context, sourceFile *ast.SourceFile, ensureBound bool, ensureChecked bool, getDiagnostics func(context.Context, *ast.SourceFile) []*ast.Diagnostic) []*ast.Diagnostic {
 	if sourceFile != nil {
 		if ensureBound {
-<<<<<<< HEAD
 			binder.BindSourceFile(sourceFile)
-=======
-			binder.BindSourceFile(sourceFile, p.projectReferenceFileMapper.getCompilerOptionsForFile(sourceFile).SourceFileAffecting())
->>>>>>> c8b4dca9
 		}
 		return SortAndDeduplicateDiagnostics(getDiagnostics(ctx, sourceFile))
 	}
