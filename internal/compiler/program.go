package compiler

import (
	"encoding/json"
	"fmt"
	"slices"
	"strings"

	"github.com/microsoft/typescript-go/internal/ast"
	"github.com/microsoft/typescript-go/internal/core"
	"github.com/microsoft/typescript-go/internal/tspath"
<<<<<<< HEAD
	"github.com/microsoft/typescript-go/internal/vfs"
=======
>>>>>>> deaccd0f
)

type ProgramOptions struct {
	RootPath       string
	Host           CompilerHost
	Options        *core.CompilerOptions
	SingleThreaded bool
}

type Program struct {
	host                        CompilerHost
	options                     *core.CompilerOptions
	rootPath                    string
	files                       []*ast.SourceFile
	filesByPath                 map[tspath.Path]*ast.SourceFile
	nodeModules                 map[string]*ast.SourceFile
	checker                     *Checker
	usesUriStyleNodeCoreModules core.Tristate
	currentNodeModulesDepth     int
}

var extensions = []string{".ts", ".tsx"}

func NewProgram(options ProgramOptions) *Program {
	p := &Program{}
	p.options = options.Options
	if p.options == nil {
		p.options = &core.CompilerOptions{}
	}
	p.host = options.Host
	if p.host == nil {
		p.host = NewCompilerHost(p.options, options.SingleThreaded, vfs.FromOS(""))
	}
	rootPath := options.RootPath
	if rootPath == "" {
		rootPath = "."
	}
	p.rootPath = p.host.AbsFileName(rootPath)
	fileInfos := readFileInfos(p.host.FS(), p.rootPath, extensions)
	// Sort files by descending file size
	slices.SortFunc(fileInfos, func(a FileInfo, b FileInfo) int {
		return int(b.Size) - int(a.Size)
	})
	p.parseSourceFiles(fileInfos)
	return p
}

func readFileInfos(fs vfs.FS, rootPath string, extensions []string) []FileInfo {
	var fileInfos []FileInfo

	err := fs.WalkDir(rootPath, func(path string, d vfs.DirEntry, err error) error {
		if err != nil {
			return err
		}
		if !d.IsDir() && slices.ContainsFunc(extensions, func(ext string) bool { return tspath.FileExtensionIs(path, ext) }) {
			info, err := d.Info()
			if err != nil {
				return err //nolint:wrapcheck
			}
			fileInfos = append(fileInfos, FileInfo{Name: path, Size: info.Size()})
		}
		return nil
	})
	if err != nil {
		fmt.Println(err)
	}

	return fileInfos
}

func (p *Program) SourceFiles() []*ast.SourceFile { return p.files }
func (p *Program) Options() *core.CompilerOptions { return p.options }
func (p *Program) Host() CompilerHost             { return p.host }

func (p *Program) parseSourceFiles(fileInfos []FileInfo) {
	p.files = make([]*ast.SourceFile, len(fileInfos))[:len(fileInfos)]
	for i := range fileInfos {
		p.host.RunTask(func() {
			fileName := fileInfos[i].Name
<<<<<<< HEAD
			text, _ := p.host.FS().ReadFile(fileName)
			sourceFile := ParseSourceFile(fileName, text, getEmitScriptTarget(p.options))
			path := tspath.ToPath(fileName, p.host.FS().GetCurrentDirectory(), p.host.FS().UseCaseSensitiveFileNames())
=======
			text, _ := p.host.ReadFile(fileName)
			sourceFile := ParseSourceFile(fileName, text, p.options.GetEmitScriptTarget())
			path, _ := filepath.Abs(fileName)
>>>>>>> deaccd0f
			sourceFile.SetPath(path)
			p.collectExternalModuleReferences(sourceFile)
			p.files[i] = sourceFile
		})
	}
	p.host.WaitForTasks()
	p.filesByPath = make(map[tspath.Path]*ast.SourceFile)
	for _, file := range p.files {
		p.filesByPath[file.Path()] = file
	}
}

func (p *Program) bindSourceFiles() {
	for _, file := range p.files {
		if !file.IsBound {
			p.host.RunTask(func() {
				bindSourceFile(file, p.options)
			})
		}
	}
	p.host.WaitForTasks()
}

func (p *Program) getResolvedModule(currentSourceFile *ast.SourceFile, moduleReference string) *ast.SourceFile {
<<<<<<< HEAD
	directory := tspath.GetDirectoryPath(string(currentSourceFile.Path())) // TODO(jakebailey): !!!
	if isExternalModuleNameRelative(moduleReference) {
		return p.findSourceFile(tspath.CombinePaths(directory, moduleReference))
=======
	directory := filepath.Dir(currentSourceFile.Path())
	if tspath.IsExternalModuleNameRelative(moduleReference) {
		return p.findSourceFile(filepath.Join(directory, moduleReference))
>>>>>>> deaccd0f
	}
	return p.findNodeModule(moduleReference)
}

func (p *Program) findSourceFile(candidate string) *ast.SourceFile {
<<<<<<< HEAD
	extensionless := removeFileExtension(candidate)
	for _, ext := range []string{ExtensionTs, ExtensionTsx, ExtensionDts} {
		path := tspath.Path(extensionless + ext) // TODO(jakebailey): !!!
=======
	extensionless := tspath.RemoveFileExtension(candidate)
	for _, ext := range []string{tspath.ExtensionTs, tspath.ExtensionTsx, tspath.ExtensionDts} {
		path := extensionless + ext
>>>>>>> deaccd0f
		if result, ok := p.filesByPath[path]; ok {
			return result
		}
	}
	return nil
}

func (p *Program) findNodeModule(moduleReference string) *ast.SourceFile {
	if p.nodeModules == nil {
		p.nodeModules = make(map[string]*ast.SourceFile)
	}
	if sourceFile, ok := p.nodeModules[moduleReference]; ok {
		return sourceFile
	}
	sourceFile := p.tryLoadNodeModule(tspath.CombinePaths(p.rootPath, "node_modules", moduleReference))
	if sourceFile == nil {
		sourceFile = p.tryLoadNodeModule(tspath.CombinePaths(p.rootPath, "node_modules/@types", moduleReference))
	}
	p.nodeModules[moduleReference] = sourceFile
	return sourceFile
}

func (p *Program) tryLoadNodeModule(modulePath string) *ast.SourceFile {
	if packageJson, ok := p.host.FS().ReadFile(tspath.CombinePaths(modulePath, "package.json")); ok {
		var jsonMap map[string]any
		if json.Unmarshal([]byte(packageJson), &jsonMap) == nil {
			typesValue := jsonMap["types"]
			if typesValue == nil {
				typesValue = jsonMap["typings"]
			}
			if fileName, ok := typesValue.(string); ok {
				path := tspath.CombinePaths(modulePath, fileName)
				return p.filesByPath[tspath.ToPath(path, p.host.FS().GetCurrentDirectory(), p.host.FS().UseCaseSensitiveFileNames())]
			}
		}
	}
	return nil
}

func (p *Program) GetSyntacticDiagnostics(sourceFile *ast.SourceFile) []*ast.Diagnostic {
	return p.getDiagnosticsHelper(sourceFile, p.getSyntaticDiagnosticsForFile)
}

func (p *Program) GetBindDiagnostics(sourceFile *ast.SourceFile) []*ast.Diagnostic {
	p.bindSourceFiles()
	return p.getDiagnosticsHelper(sourceFile, p.getBindDiagnosticsForFile)
}

func (p *Program) GetSemanticDiagnostics(sourceFile *ast.SourceFile) []*ast.Diagnostic {
	return p.getDiagnosticsHelper(sourceFile, p.getSemanticDiagnosticsForFile)
}

func (p *Program) GetGlobalDiagnostics() []*ast.Diagnostic {
	return sortAndDeduplicateDiagnostics(p.getTypeChecker().GetGlobalDiagnostics())
}

func (p *Program) TypeCount() int {
	if p.checker == nil {
		return 0
	}
	return int(p.checker.typeCount)
}

func (p *Program) getTypeChecker() *Checker {
	if p.checker == nil {
		p.checker = NewChecker(p)
	}
	return p.checker
}

func (p *Program) getSyntaticDiagnosticsForFile(sourceFile *ast.SourceFile) []*ast.Diagnostic {
	return sourceFile.Diagnostics()
}

func (p *Program) getBindDiagnosticsForFile(sourceFile *ast.SourceFile) []*ast.Diagnostic {
	return sourceFile.BindDiagnostics()
}

func (p *Program) getSemanticDiagnosticsForFile(sourceFile *ast.SourceFile) []*ast.Diagnostic {
	return p.getTypeChecker().GetDiagnostics(sourceFile)
}

func (p *Program) getDiagnosticsHelper(sourceFile *ast.SourceFile, getDiagnostics func(*ast.SourceFile) []*ast.Diagnostic) []*ast.Diagnostic {
	if sourceFile != nil {
		return sortAndDeduplicateDiagnostics(getDiagnostics(sourceFile))
	}
	var result []*ast.Diagnostic
	for _, file := range p.files {
		result = append(result, getDiagnostics(file)...)
	}
	return sortAndDeduplicateDiagnostics(result)
}

type NodeCount struct {
	kind  ast.Kind
	count int
}

func (p *Program) PrintSourceFileWithTypes() {
	for _, file := range p.files {
		if tspath.GetBaseFileName(file.FileName()) == "main.ts" {
			fmt.Print(p.getTypeChecker().sourceFileWithTypes(file))
		}
	}
}

func (p *Program) collectExternalModuleReferences(file *ast.SourceFile) {
	if file.ModuleReferencesProcessed {
		return
	}
	file.ModuleReferencesProcessed = true
	// !!!
	// If we are importing helpers, we need to add a synthetic reference to resolve the
	// helpers library. (A JavaScript file without `externalModuleIndicator` set might be
	// a CommonJS module; `commonJsModuleIndicator` doesn't get set until the binder has
	// run. We synthesize a helpers import for it just in case; it will never be used if
	// the binder doesn't find and set a `commonJsModuleIndicator`.)
	// if (isJavaScriptFile || (!file.isDeclarationFile && (getIsolatedModules(options) || isExternalModule(file)))) {
	// 	if (options.importHelpers) {
	// 		// synthesize 'import "tslib"' declaration
	// 		imports = [createSyntheticImport(externalHelpersModuleNameText, file)];
	// 	}
	// 	const jsxImport = getJSXRuntimeImport(getJSXImplicitImportBase(options, file), options);
	// 	if (jsxImport) {
	// 		// synthesize `import "base/jsx-runtime"` declaration
	// 		(imports ||= []).push(createSyntheticImport(jsxImport, file));
	// 	}
	// }
	for _, node := range file.Statements.Nodes {
		p.collectModuleReferences(file, node, false /*inAmbientModule*/)
	}
	// if ((file.flags & NodeFlags.PossiblyContainsDynamicImport) || isJavaScriptFile) {
	// 	collectDynamicImportOrRequireOrJsDocImportCalls(file);
	// }
	// function collectDynamicImportOrRequireOrJsDocImportCalls(file: SourceFile) {
	// 	const r = /import|require/g;
	// 	while (r.exec(file.text) !== null) { // eslint-disable-line no-restricted-syntax
	// 		const node = getNodeAtPosition(file, r.lastIndex);
	// 		if (isJavaScriptFile && isRequireCall(node, /*requireStringLiteralLikeArgument*/ true)) {
	// 			setParentRecursive(node, /*incremental*/ false); // we need parent data on imports before the program is fully bound, so we ensure it's set here
	// 			imports = append(imports, node.arguments[0]);
	// 		}
	// 		// we have to check the argument list has length of at least 1. We will still have to process these even though we have parsing error.
	// 		else if (isImportCall(node) && node.arguments.length >= 1 && isStringLiteralLike(node.arguments[0])) {
	// 			setParentRecursive(node, /*incremental*/ false); // we need parent data on imports before the program is fully bound, so we ensure it's set here
	// 			imports = append(imports, node.arguments[0]);
	// 		}
	// 		else if (isLiteralImportTypeNode(node)) {
	// 			setParentRecursive(node, /*incremental*/ false); // we need parent data on imports before the program is fully bound, so we ensure it's set here
	// 			imports = append(imports, node.argument.literal);
	// 		}
	// 		else if (isJavaScriptFile && isJSDocImportTag(node)) {
	// 			const moduleNameExpr = getExternalModuleName(node);
	// 			if (moduleNameExpr && isStringLiteral(moduleNameExpr) && moduleNameExpr.text) {
	// 				setParentRecursive(node, /*incremental*/ false);
	// 				imports = append(imports, moduleNameExpr);
	// 			}
	// 		}
	// 	}
	// }
	// /** Returns a token if position is in [start-of-leading-trivia, end), includes JSDoc only in JS files */
	// function getNodeAtPosition(sourceFile: SourceFile, position: number): Node {
	// 	let current: Node = sourceFile;
	// 	const getContainingChild = (child: Node) => {
	// 		if (child.pos <= position && (position < child.end || (position === child.end && (child.kind === Kind.EndOfFileToken)))) {
	// 			return child;
	// 		}
	// 	};
	// 	while (true) {
	// 		const child = isJavaScriptFile && hasJSDocNodes(current) && forEach(current.jsDoc, getContainingChild) || forEachChild(current, getContainingChild);
	// 		if (!child) {
	// 			return current;
	// 		}
	// 		current = child;
	// 	}
	// }
}

var unprefixedNodeCoreModules = map[string]bool{
	"assert":              true,
	"assert/strict":       true,
	"async_hooks":         true,
	"buffer":              true,
	"child_process":       true,
	"cluster":             true,
	"console":             true,
	"constants":           true,
	"crypto":              true,
	"dgram":               true,
	"diagnostics_channel": true,
	"dns":                 true,
	"dns/promises":        true,
	"domain":              true,
	"events":              true,
	"fs":                  true,
	"fs/promises":         true,
	"http":                true,
	"http2":               true,
	"https":               true,
	"inspector":           true,
	"inspector/promises":  true,
	"module":              true,
	"net":                 true,
	"os":                  true,
	"path":                true,
	"path/posix":          true,
	"path/win32":          true,
	"perf_hooks":          true,
	"process":             true,
	"punycode":            true,
	"querystring":         true,
	"readline":            true,
	"readline/promises":   true,
	"repl":                true,
	"stream":              true,
	"stream/consumers":    true,
	"stream/promises":     true,
	"stream/web":          true,
	"string_decoder":      true,
	"sys":                 true,
	"test/mock_loader":    true,
	"timers":              true,
	"timers/promises":     true,
	"tls":                 true,
	"trace_events":        true,
	"tty":                 true,
	"url":                 true,
	"util":                true,
	"util/types":          true,
	"v8":                  true,
	"vm":                  true,
	"wasi":                true,
	"worker_threads":      true,
	"zlib":                true,
}

var exclusivelyPrefixedNodeCoreModules = map[string]bool{
	"node:sea":            true,
	"node:sqlite":         true,
	"node:test":           true,
	"node:test/reporters": true,
}

func (p *Program) collectModuleReferences(file *ast.SourceFile, node *ast.Statement, inAmbientModule bool) {
	if isAnyImportOrReExport(node) {
		moduleNameExpr := getExternalModuleName(node)
		// TypeScript 1.0 spec (April 2014): 12.1.6
		// An ExternalImportDeclaration in an AmbientExternalModuleDeclaration may reference other external modules
		// only through top - level external module names. Relative external module names are not permitted.
		if moduleNameExpr != nil && ast.IsStringLiteral(moduleNameExpr) {
			moduleName := moduleNameExpr.AsStringLiteral().Text
			if moduleName != "" && (!inAmbientModule || !tspath.IsExternalModuleNameRelative(moduleName)) {
				setParentInChildren(node) // we need parent data on imports before the program is fully bound, so we ensure it's set here
				file.Imports = append(file.Imports, moduleNameExpr)
				if file.UsesUriStyleNodeCoreModules != core.TSTrue && p.currentNodeModulesDepth == 0 && !file.IsDeclarationFile {
					if strings.HasPrefix(moduleName, "node:") && !exclusivelyPrefixedNodeCoreModules[moduleName] {
						// Presence of `node:` prefix takes precedence over unprefixed node core modules
						file.UsesUriStyleNodeCoreModules = core.TSTrue
					} else if file.UsesUriStyleNodeCoreModules == core.TSUnknown && unprefixedNodeCoreModules[moduleName] {
						// Avoid `unprefixedNodeCoreModules.has` for every import
						file.UsesUriStyleNodeCoreModules = core.TSFalse
					}
				}
			}
		}
		return
	}
	if ast.IsModuleDeclaration(node) && isAmbientModule(node) && (inAmbientModule || hasSyntacticModifier(node, ast.ModifierFlagsAmbient) || file.IsDeclarationFile) {
		setParentInChildren(node)
		nameText := node.AsModuleDeclaration().Name().Text()
		// Ambient module declarations can be interpreted as augmentations for some existing external modules.
		// This will happen in two cases:
		// - if current file is external module then module augmentation is a ambient module declaration defined in the top level scope
		// - if current file is not external module then module augmentation is an ambient module declaration with non-relative module name
		//   immediately nested in top level ambient module declaration .
		if isExternalModule(file) || (inAmbientModule && !tspath.IsExternalModuleNameRelative(nameText)) {
			file.ModuleAugmentations = append(file.ModuleAugmentations, node.AsModuleDeclaration().Name())
		} else if !inAmbientModule {
			if file.IsDeclarationFile {
				// for global .d.ts files record name of ambient module
				file.AmbientModuleNames = append(file.AmbientModuleNames, nameText)
			}
			// An AmbientExternalModuleDeclaration declares an external module.
			// This type of declaration is permitted only in the global module.
			// The StringLiteral must specify a top - level external module name.
			// Relative external module names are not permitted
			// NOTE: body of ambient module is always a module block, if it exists
			if node.AsModuleDeclaration().Body != nil {
				for _, statement := range node.AsModuleDeclaration().Body.AsModuleBlock().Statements.Nodes {
					p.collectModuleReferences(file, statement, true /*inAmbientModule*/)
				}
			}
		}
	}
}<|MERGE_RESOLUTION|>--- conflicted
+++ resolved
@@ -9,10 +9,7 @@
 	"github.com/microsoft/typescript-go/internal/ast"
 	"github.com/microsoft/typescript-go/internal/core"
 	"github.com/microsoft/typescript-go/internal/tspath"
-<<<<<<< HEAD
 	"github.com/microsoft/typescript-go/internal/vfs"
-=======
->>>>>>> deaccd0f
 )
 
 type ProgramOptions struct {
@@ -92,15 +89,9 @@
 	for i := range fileInfos {
 		p.host.RunTask(func() {
 			fileName := fileInfos[i].Name
-<<<<<<< HEAD
 			text, _ := p.host.FS().ReadFile(fileName)
-			sourceFile := ParseSourceFile(fileName, text, getEmitScriptTarget(p.options))
+			sourceFile := ParseSourceFile(fileName, text, p.options.GetEmitScriptTarget())
 			path := tspath.ToPath(fileName, p.host.FS().GetCurrentDirectory(), p.host.FS().UseCaseSensitiveFileNames())
-=======
-			text, _ := p.host.ReadFile(fileName)
-			sourceFile := ParseSourceFile(fileName, text, p.options.GetEmitScriptTarget())
-			path, _ := filepath.Abs(fileName)
->>>>>>> deaccd0f
 			sourceFile.SetPath(path)
 			p.collectExternalModuleReferences(sourceFile)
 			p.files[i] = sourceFile
@@ -125,29 +116,17 @@
 }
 
 func (p *Program) getResolvedModule(currentSourceFile *ast.SourceFile, moduleReference string) *ast.SourceFile {
-<<<<<<< HEAD
 	directory := tspath.GetDirectoryPath(string(currentSourceFile.Path())) // TODO(jakebailey): !!!
-	if isExternalModuleNameRelative(moduleReference) {
+	if tspath.IsExternalModuleNameRelative(moduleReference) {
 		return p.findSourceFile(tspath.CombinePaths(directory, moduleReference))
-=======
-	directory := filepath.Dir(currentSourceFile.Path())
-	if tspath.IsExternalModuleNameRelative(moduleReference) {
-		return p.findSourceFile(filepath.Join(directory, moduleReference))
->>>>>>> deaccd0f
 	}
 	return p.findNodeModule(moduleReference)
 }
 
 func (p *Program) findSourceFile(candidate string) *ast.SourceFile {
-<<<<<<< HEAD
-	extensionless := removeFileExtension(candidate)
-	for _, ext := range []string{ExtensionTs, ExtensionTsx, ExtensionDts} {
-		path := tspath.Path(extensionless + ext) // TODO(jakebailey): !!!
-=======
 	extensionless := tspath.RemoveFileExtension(candidate)
 	for _, ext := range []string{tspath.ExtensionTs, tspath.ExtensionTsx, tspath.ExtensionDts} {
-		path := extensionless + ext
->>>>>>> deaccd0f
+		path := tspath.Path(extensionless + ext) // TODO(jakebailey): !!!
 		if result, ok := p.filesByPath[path]; ok {
 			return result
 		}
