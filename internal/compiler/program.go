package compiler

import (
	"encoding/json"
	"fmt"
	"path/filepath"
	"slices"
	"strings"

	"github.com/microsoft/typescript-go/internal/ast"
<<<<<<< HEAD
	"github.com/microsoft/typescript-go/internal/core"
)

type ProgramOptions struct {
	RootPath       string
	Host           CompilerHost
	Options        *core.CompilerOptions
	SingleThreaded bool
}

type Program struct {
	host                        CompilerHost
	options                     *core.CompilerOptions
	rootPath                    string
	files                       []*ast.SourceFile
	filesByPath                 map[string]*ast.SourceFile
	nodeModules                 map[string]*ast.SourceFile
	checker                     *Checker
	usesUriStyleNodeCoreModules core.Tristate
	currentNodeModulesDepth     int
=======
	"github.com/microsoft/typescript-go/internal/compiler/module"
	"github.com/microsoft/typescript-go/internal/core"
	"github.com/microsoft/typescript-go/internal/tspath"
)

type ProgramOptions struct {
	RootNames         []string
	Host              CompilerHost
	Options           *core.CompilerOptions
	SingleThreaded    bool
	ProjectReferences []ProjectReference
}

type Program struct {
	host             CompilerHost
	options          *core.CompilerOptions
	rootPath         string
	files            []*ast.SourceFile
	filesByPath      map[string]*ast.SourceFile
	nodeModules      map[string]*ast.SourceFile
	checker          *Checker
	resolver         *module.Resolver
	currentDirectory string

	resolvedModules                     map[string]*module.ResolvedModuleWithFailedLookupLocations
	resolvedTypeReferenceDirectiveNames map[string]*module.ResolvedTypeReferenceDirectiveWithFailedLookupLocations

	// The below settings are to track if a .js file should be add to the program if loaded via searching under node_modules.
	// This works as imported modules are discovered recursively in a depth first manner, specifically:
	// - For each root file, findSourceFile is called.
	// - This calls processImportedModules for each module imported in the source file.
	// - This calls resolveModuleNames, and then calls findSourceFile for each resolved module.
	// As all these operations happen - and are nested - within the createProgram call, they close over the below variables.
	// The current resolution depth is tracked by incrementing/decrementing as the depth first search progresses.
	//maxNodeModuleJsDepth    int32
	currentNodeModulesDepth int32
>>>>>>> 9fbab2d8
}

var extensions = []string{".ts", ".tsx"}

func NewProgram(options ProgramOptions) *Program {
	p := &Program{}
	p.options = options.Options
	if p.options == nil {
		p.options = &core.CompilerOptions{}
	}
	p.filesByPath = make(map[string]*ast.SourceFile, len(options.RootNames))

	p.resolvedModules = make(map[string]*module.ResolvedModuleWithFailedLookupLocations)
	//p.maxNodeModuleJsDepth = p.options.MaxNodeModuleJsDepth

	// TODO(ercornel): !!! tracing?
	// tracing?.push(tracing.Phase.Program, "createProgram", { configFilePath: options.configFilePath, rootDir: options.rootDir }, /*separateBeginAndEnd*/ true);
	// performance.mark("beforeProgram");

	p.host = options.Host
	if p.host == nil {
		p.host = NewCompilerHost(p.options, options.SingleThreaded)
	}

<<<<<<< HEAD
func (p *Program) SourceFiles() []*ast.SourceFile { return p.files }
func (p *Program) Options() *core.CompilerOptions { return p.options }
func (p *Program) Host() CompilerHost             { return p.host }

func (p *Program) parseSourceFiles(fileInfos []FileInfo) {
	p.files = make([]*ast.SourceFile, len(fileInfos))[:len(fileInfos)]
	for i := range fileInfos {
		p.host.RunTask(func() {
			fileName := fileInfos[i].Name
			text, _ := p.host.ReadFile(fileName)
			sourceFile := ParseSourceFile(fileName, text, getEmitScriptTarget(p.options))
			path, _ := filepath.Abs(fileName)
			sourceFile.SetPath(path)
			p.collectExternalModuleReferences(sourceFile)
			p.files[i] = sourceFile
		})
	}
	p.host.WaitForTasks()
	p.filesByPath = make(map[string]*ast.SourceFile)
	for _, file := range p.files {
		p.filesByPath[file.Path()] = file
=======
	// TODO(ercornel): !!!: SKIPPING FOR NOW :: default lib

	p.currentDirectory = p.host.GetCurrentDirectory()
	p.resolver = module.NewResolver(p.host, nil, p.options)

	if len(options.ProjectReferences) > 0 {
		// TODO(ercornel): !!!: project references
	}

	for i, rootName := range options.RootNames {
		p.processRootFile(rootName, FileIncludeReason{RootFile, i})
>>>>>>> 9fbab2d8
	}

	return p
}

func (p *Program) SourceFiles() []*ast.SourceFile { return p.files }
func (p *Program) Options() *core.CompilerOptions { return p.options }
func (p *Program) Host() CompilerHost             { return p.host }

func (p *Program) bindSourceFiles() {
	for _, file := range p.files {
		if !file.IsBound {
			p.host.RunTask(func() {
				bindSourceFile(file, p.options)
			})
		}
	}
	p.host.WaitForTasks()
}

<<<<<<< HEAD
func (p *Program) getResolvedModule(currentSourceFile *ast.SourceFile, moduleReference string) *ast.SourceFile {
	directory := filepath.Dir(currentSourceFile.Path())
	if isExternalModuleNameRelative(moduleReference) {
		return p.findSourceFile(filepath.Join(directory, moduleReference))
	}
	return p.findNodeModule(moduleReference)
}

func (p *Program) findSourceFile(candidate string) *ast.SourceFile {
	extensionless := removeFileExtension(candidate)
	for _, ext := range []string{ExtensionTs, ExtensionTsx, ExtensionDts} {
=======
func (p *Program) processRootFile(fileName string, reason FileIncludeReason /*, isDefaultLib bool, ignoreNoDefaultLib bool, */) {
	normalizedPath := tspath.NormalizePath(fileName)
	p.processSourceFile(normalizedPath, reason)
}

func (p *Program) processSourceFile(fileName string, reason FileIncludeReason) *ast.SourceFile {
	return p.findSourceFile(fileName, reason)
}

func (p *Program) findSourceFile(candidate string, reason FileIncludeReason) *ast.SourceFile {
	extensionless := tspath.RemoveFileExtension(candidate)
	for _, ext := range []string{tspath.ExtensionTs, tspath.ExtensionTsx, tspath.ExtensionDts} {
>>>>>>> 9fbab2d8
		path := extensionless + ext
		if result, ok := p.filesByPath[path]; ok {
			return result
		}
	}

	// TODO(ercornel): !!!: how to make this async
	file := p.parseSourceFile(candidate)
	if file != nil {
		p.filesByPath[candidate] = file
		p.processReferencedFiles(file)
		p.processImportedModules(file)
	}
	return file
}

func (p *Program) parseSourceFile(fileName string) *ast.SourceFile {
	text, _ := p.host.ReadFile(fileName)
	sourceFile := ParseSourceFile(fileName, text, p.options.GetEmitScriptTarget())
	path := tspath.GetNormalizedAbsolutePath(fileName, p.currentDirectory)
	sourceFile.SetPath(path)
	p.files = append(p.files, sourceFile)
	return sourceFile
}

func (p *Program) processReferencedFiles(file *ast.SourceFile) {
	for _, ref := range file.ReferencedFiles {
		p.processSourceFile(ref.FileName, FileIncludeReason{ReferenceFile, 0})
	}
}

func (p *Program) getResolvedModule(currentSourceFile *ast.SourceFile, moduleReference string) *ast.SourceFile {
	directory := tspath.GetDirectoryPath(currentSourceFile.Path())
	if tspath.IsExternalModuleNameRelative(moduleReference) {
		return p.findSourceFile(tspath.CombinePaths(directory, moduleReference), FileIncludeReason{Import, 0})
	}
	return p.findNodeModule(moduleReference)
}

func getModuleNames(file *ast.SourceFile) []*ast.Node {
	res := slices.Clone(file.Imports)
	for _, imp := range file.ModuleAugmentations {
		if imp.Kind == ast.KindStringLiteral {
			res = append(res, imp)
		}
		// Do nothing if it's an Identifier; we don't need to do module resolution for `declare global`.
	}
	return res
}

func (p *Program) resolveModuleNames(entries []*ast.Node, file *ast.SourceFile) []*module.ResolvedModuleWithFailedLookupLocations {
	if len(entries) == 0 {
		return nil
	}

	resolvedModules := make([]*module.ResolvedModuleWithFailedLookupLocations, 0, len(entries))

	for _, entry := range entries {
		moduleName := entry.Text()
		if moduleName == "" {
			continue
		}
		resolvedModule := p.resolver.ResolveModuleName(moduleName, file.Path(), core.ModuleKindNodeNext, nil)
		resolvedModules = append(resolvedModules, resolvedModule)
	}

	return resolvedModules
}

func (p *Program) processImportedModules(file *ast.SourceFile) {
	p.collectExternalModuleReferences(file)

	if len(file.Imports) > 0 || len(file.ModuleAugmentations) > 0 {
		moduleNames := getModuleNames(file)
		resolutions := p.resolveModuleNames(moduleNames, file)

		for i, resolution := range resolutions {
			moduleName := moduleNames[i].Text()
			p.resolvedModules[moduleName] = resolution

			resolvedFileName := resolution.ResolvedFileName
			// TODO(ercornel): !!!: check if from node modules

			// add file to program only if:
			// - resolution was successful
			// - noResolve is falsy
			// - module name comes from the list of imports
			// - it's not a top level JavaScript module that exceeded the search max

			//const elideImport = isJsFileFromNodeModules && currentNodeModulesDepth > maxNodeModuleJsDepth;

			// Don't add the file if it has a bad extension (e.g. 'tsx' if we don't have '--allowJs')
			// This may still end up being an untyped module -- the file won't be included but imports will be allowed.

			shouldAddFile := resolution.IsResolved()
			// TODO(ercornel): !!!: other checks on whether or not to add the file

			if shouldAddFile {
				p.findSourceFile(resolvedFileName, FileIncludeReason{Import, 0})
			}
		}
	}
}

func (p *Program) findNodeModule(moduleReference string) *ast.SourceFile {
	if p.nodeModules == nil {
		p.nodeModules = make(map[string]*ast.SourceFile)
	}
	if sourceFile, ok := p.nodeModules[moduleReference]; ok {
		return sourceFile
	}
	sourceFile := p.tryLoadNodeModule(filepath.Join(p.rootPath, "node_modules", moduleReference))
	if sourceFile == nil {
		sourceFile = p.tryLoadNodeModule(filepath.Join(p.rootPath, "node_modules/@types", moduleReference))
	}
	p.nodeModules[moduleReference] = sourceFile
	return sourceFile
}

func (p *Program) tryLoadNodeModule(modulePath string) *ast.SourceFile {
	if packageJson, ok := p.host.ReadFile(filepath.Join(modulePath, "package.json")); ok {
		var jsonMap map[string]any
		if json.Unmarshal([]byte(packageJson), &jsonMap) == nil {
			typesValue := jsonMap["types"]
			if typesValue == nil {
				typesValue = jsonMap["typings"]
			}
			if fileName, ok := typesValue.(string); ok {
				path := filepath.Join(modulePath, fileName)
				return p.filesByPath[path]
			}
		}
	}
	return nil
}

func (p *Program) GetSyntacticDiagnostics(sourceFile *ast.SourceFile) []*ast.Diagnostic {
	return p.getDiagnosticsHelper(sourceFile, p.getSyntaticDiagnosticsForFile)
}

func (p *Program) GetBindDiagnostics(sourceFile *ast.SourceFile) []*ast.Diagnostic {
	p.bindSourceFiles()
	return p.getDiagnosticsHelper(sourceFile, p.getBindDiagnosticsForFile)
}

func (p *Program) GetSemanticDiagnostics(sourceFile *ast.SourceFile) []*ast.Diagnostic {
	return p.getDiagnosticsHelper(sourceFile, p.getSemanticDiagnosticsForFile)
}

func (p *Program) GetGlobalDiagnostics() []*ast.Diagnostic {
	return sortAndDeduplicateDiagnostics(p.getTypeChecker().GetGlobalDiagnostics())
}

func (p *Program) TypeCount() int {
	if p.checker == nil {
		return 0
	}
	return int(p.checker.typeCount)
}

func (p *Program) getTypeChecker() *Checker {
	if p.checker == nil {
		p.checker = NewChecker(p)
	}
	return p.checker
}

func (p *Program) getSyntaticDiagnosticsForFile(sourceFile *ast.SourceFile) []*ast.Diagnostic {
	return sourceFile.Diagnostics()
}

func (p *Program) getBindDiagnosticsForFile(sourceFile *ast.SourceFile) []*ast.Diagnostic {
	return sourceFile.BindDiagnostics()
}

func (p *Program) getSemanticDiagnosticsForFile(sourceFile *ast.SourceFile) []*ast.Diagnostic {
	return p.getTypeChecker().GetDiagnostics(sourceFile)
}

func (p *Program) getDiagnosticsHelper(sourceFile *ast.SourceFile, getDiagnostics func(*ast.SourceFile) []*ast.Diagnostic) []*ast.Diagnostic {
	if sourceFile != nil {
		return sortAndDeduplicateDiagnostics(getDiagnostics(sourceFile))
	}
	var result []*ast.Diagnostic
	for _, file := range p.files {
		result = append(result, getDiagnostics(file)...)
	}
	return sortAndDeduplicateDiagnostics(result)
}

type NodeCount struct {
	kind  ast.Kind
	count int
}

func (p *Program) PrintSourceFileWithTypes() {
	for _, file := range p.files {
		if filepath.Base(file.FileName()) == "main.ts" {
			fmt.Print(p.getTypeChecker().sourceFileWithTypes(file))
		}
	}
}

func (p *Program) collectExternalModuleReferences(file *ast.SourceFile) {
	if file.ModuleReferencesProcessed {
		return
	}
	file.ModuleReferencesProcessed = true
	// !!!
	// If we are importing helpers, we need to add a synthetic reference to resolve the
	// helpers library. (A JavaScript file without `externalModuleIndicator` set might be
	// a CommonJS module; `commonJsModuleIndicator` doesn't get set until the binder has
	// run. We synthesize a helpers import for it just in case; it will never be used if
	// the binder doesn't find and set a `commonJsModuleIndicator`.)
	// if (isJavaScriptFile || (!file.isDeclarationFile && (getIsolatedModules(options) || isExternalModule(file)))) {
	// 	if (options.importHelpers) {
	// 		// synthesize 'import "tslib"' declaration
	// 		imports = [createSyntheticImport(externalHelpersModuleNameText, file)];
	// 	}
	// 	const jsxImport = getJSXRuntimeImport(getJSXImplicitImportBase(options, file), options);
	// 	if (jsxImport) {
	// 		// synthesize `import "base/jsx-runtime"` declaration
	// 		(imports ||= []).push(createSyntheticImport(jsxImport, file));
	// 	}
	// }
	for _, node := range file.Statements.Nodes {
		p.collectModuleReferences(file, node, false /*inAmbientModule*/)
	}
	// if ((file.flags & NodeFlags.PossiblyContainsDynamicImport) || isJavaScriptFile) {
	// 	collectDynamicImportOrRequireOrJsDocImportCalls(file);
	// }
	// function collectDynamicImportOrRequireOrJsDocImportCalls(file: SourceFile) {
	// 	const r = /import|require/g;
	// 	while (r.exec(file.text) !== null) { // eslint-disable-line no-restricted-syntax
	// 		const node = getNodeAtPosition(file, r.lastIndex);
	// 		if (isJavaScriptFile && isRequireCall(node, /*requireStringLiteralLikeArgument*/ true)) {
	// 			setParentRecursive(node, /*incremental*/ false); // we need parent data on imports before the program is fully bound, so we ensure it's set here
	// 			imports = append(imports, node.arguments[0]);
	// 		}
	// 		// we have to check the argument list has length of at least 1. We will still have to process these even though we have parsing error.
	// 		else if (isImportCall(node) && node.arguments.length >= 1 && isStringLiteralLike(node.arguments[0])) {
	// 			setParentRecursive(node, /*incremental*/ false); // we need parent data on imports before the program is fully bound, so we ensure it's set here
	// 			imports = append(imports, node.arguments[0]);
	// 		}
	// 		else if (isLiteralImportTypeNode(node)) {
	// 			setParentRecursive(node, /*incremental*/ false); // we need parent data on imports before the program is fully bound, so we ensure it's set here
	// 			imports = append(imports, node.argument.literal);
	// 		}
	// 		else if (isJavaScriptFile && isJSDocImportTag(node)) {
	// 			const moduleNameExpr = getExternalModuleName(node);
	// 			if (moduleNameExpr && isStringLiteral(moduleNameExpr) && moduleNameExpr.text) {
	// 				setParentRecursive(node, /*incremental*/ false);
	// 				imports = append(imports, moduleNameExpr);
	// 			}
	// 		}
	// 	}
	// }
	// /** Returns a token if position is in [start-of-leading-trivia, end), includes JSDoc only in JS files */
	// function getNodeAtPosition(sourceFile: SourceFile, position: number): Node {
	// 	let current: Node = sourceFile;
	// 	const getContainingChild = (child: Node) => {
	// 		if (child.pos <= position && (position < child.end || (position === child.end && (child.kind === Kind.EndOfFileToken)))) {
	// 			return child;
	// 		}
	// 	};
	// 	while (true) {
	// 		const child = isJavaScriptFile && hasJSDocNodes(current) && forEach(current.jsDoc, getContainingChild) || forEachChild(current, getContainingChild);
	// 		if (!child) {
	// 			return current;
	// 		}
	// 		current = child;
	// 	}
	// }
}

var unprefixedNodeCoreModules = map[string]bool{
	"assert":              true,
	"assert/strict":       true,
	"async_hooks":         true,
	"buffer":              true,
	"child_process":       true,
	"cluster":             true,
	"console":             true,
	"constants":           true,
	"crypto":              true,
	"dgram":               true,
	"diagnostics_channel": true,
	"dns":                 true,
	"dns/promises":        true,
	"domain":              true,
	"events":              true,
	"fs":                  true,
	"fs/promises":         true,
	"http":                true,
	"http2":               true,
	"https":               true,
	"inspector":           true,
	"inspector/promises":  true,
	"module":              true,
	"net":                 true,
	"os":                  true,
	"path":                true,
	"path/posix":          true,
	"path/win32":          true,
	"perf_hooks":          true,
	"process":             true,
	"punycode":            true,
	"querystring":         true,
	"readline":            true,
	"readline/promises":   true,
	"repl":                true,
	"stream":              true,
	"stream/consumers":    true,
	"stream/promises":     true,
	"stream/web":          true,
	"string_decoder":      true,
	"sys":                 true,
	"test/mock_loader":    true,
	"timers":              true,
	"timers/promises":     true,
	"tls":                 true,
	"trace_events":        true,
	"tty":                 true,
	"url":                 true,
	"util":                true,
	"util/types":          true,
	"v8":                  true,
	"vm":                  true,
	"wasi":                true,
	"worker_threads":      true,
	"zlib":                true,
}

var exclusivelyPrefixedNodeCoreModules = map[string]bool{
	"node:sea":            true,
	"node:sqlite":         true,
	"node:test":           true,
	"node:test/reporters": true,
}

func (p *Program) collectModuleReferences(file *ast.SourceFile, node *ast.Statement, inAmbientModule bool) {
	if isAnyImportOrReExport(node) {
		moduleNameExpr := getExternalModuleName(node)
		// TypeScript 1.0 spec (April 2014): 12.1.6
		// An ExternalImportDeclaration in an AmbientExternalModuleDeclaration may reference other external modules
		// only through top - level external module names. Relative external module names are not permitted.
		if moduleNameExpr != nil && ast.IsStringLiteral(moduleNameExpr) {
			moduleName := moduleNameExpr.AsStringLiteral().Text
<<<<<<< HEAD
			if moduleName != "" && (!inAmbientModule || !isExternalModuleNameRelative(moduleName)) {
=======
			if moduleName != "" && (!inAmbientModule || !tspath.IsExternalModuleNameRelative(moduleName)) {
>>>>>>> 9fbab2d8
				setParentInChildren(node) // we need parent data on imports before the program is fully bound, so we ensure it's set here
				file.Imports = append(file.Imports, moduleNameExpr)
				if file.UsesUriStyleNodeCoreModules != core.TSTrue && p.currentNodeModulesDepth == 0 && !file.IsDeclarationFile {
					if strings.HasPrefix(moduleName, "node:") && !exclusivelyPrefixedNodeCoreModules[moduleName] {
						// Presence of `node:` prefix takes precedence over unprefixed node core modules
						file.UsesUriStyleNodeCoreModules = core.TSTrue
					} else if file.UsesUriStyleNodeCoreModules == core.TSUnknown && unprefixedNodeCoreModules[moduleName] {
						// Avoid `unprefixedNodeCoreModules.has` for every import
						file.UsesUriStyleNodeCoreModules = core.TSFalse
					}
				}
			}
		}
		return
	}
	if ast.IsModuleDeclaration(node) && isAmbientModule(node) && (inAmbientModule || hasSyntacticModifier(node, ast.ModifierFlagsAmbient) || file.IsDeclarationFile) {
		setParentInChildren(node)
		nameText := node.AsModuleDeclaration().Name().Text()
		// Ambient module declarations can be interpreted as augmentations for some existing external modules.
		// This will happen in two cases:
		// - if current file is external module then module augmentation is a ambient module declaration defined in the top level scope
		// - if current file is not external module then module augmentation is an ambient module declaration with non-relative module name
		//   immediately nested in top level ambient module declaration .
<<<<<<< HEAD
		if isExternalModule(file) || (inAmbientModule && !isExternalModuleNameRelative(nameText)) {
=======
		if isExternalModule(file) || (inAmbientModule && !tspath.IsExternalModuleNameRelative(nameText)) {
>>>>>>> 9fbab2d8
			file.ModuleAugmentations = append(file.ModuleAugmentations, node.AsModuleDeclaration().Name())
		} else if !inAmbientModule {
			if file.IsDeclarationFile {
				// for global .d.ts files record name of ambient module
				file.AmbientModuleNames = append(file.AmbientModuleNames, nameText)
			}
			// An AmbientExternalModuleDeclaration declares an external module.
			// This type of declaration is permitted only in the global module.
			// The StringLiteral must specify a top - level external module name.
			// Relative external module names are not permitted
			// NOTE: body of ambient module is always a module block, if it exists
			if node.AsModuleDeclaration().Body != nil {
				for _, statement := range node.AsModuleDeclaration().Body.AsModuleBlock().Statements.Nodes {
					p.collectModuleReferences(file, statement, true /*inAmbientModule*/)
				}
			}
		}
	}
}<|MERGE_RESOLUTION|>--- conflicted
+++ resolved
@@ -8,28 +8,6 @@
 	"strings"
 
 	"github.com/microsoft/typescript-go/internal/ast"
-<<<<<<< HEAD
-	"github.com/microsoft/typescript-go/internal/core"
-)
-
-type ProgramOptions struct {
-	RootPath       string
-	Host           CompilerHost
-	Options        *core.CompilerOptions
-	SingleThreaded bool
-}
-
-type Program struct {
-	host                        CompilerHost
-	options                     *core.CompilerOptions
-	rootPath                    string
-	files                       []*ast.SourceFile
-	filesByPath                 map[string]*ast.SourceFile
-	nodeModules                 map[string]*ast.SourceFile
-	checker                     *Checker
-	usesUriStyleNodeCoreModules core.Tristate
-	currentNodeModulesDepth     int
-=======
 	"github.com/microsoft/typescript-go/internal/compiler/module"
 	"github.com/microsoft/typescript-go/internal/core"
 	"github.com/microsoft/typescript-go/internal/tspath"
@@ -66,7 +44,6 @@
 	// The current resolution depth is tracked by incrementing/decrementing as the depth first search progresses.
 	//maxNodeModuleJsDepth    int32
 	currentNodeModulesDepth int32
->>>>>>> 9fbab2d8
 }
 
 var extensions = []string{".ts", ".tsx"}
@@ -91,29 +68,6 @@
 		p.host = NewCompilerHost(p.options, options.SingleThreaded)
 	}
 
-<<<<<<< HEAD
-func (p *Program) SourceFiles() []*ast.SourceFile { return p.files }
-func (p *Program) Options() *core.CompilerOptions { return p.options }
-func (p *Program) Host() CompilerHost             { return p.host }
-
-func (p *Program) parseSourceFiles(fileInfos []FileInfo) {
-	p.files = make([]*ast.SourceFile, len(fileInfos))[:len(fileInfos)]
-	for i := range fileInfos {
-		p.host.RunTask(func() {
-			fileName := fileInfos[i].Name
-			text, _ := p.host.ReadFile(fileName)
-			sourceFile := ParseSourceFile(fileName, text, getEmitScriptTarget(p.options))
-			path, _ := filepath.Abs(fileName)
-			sourceFile.SetPath(path)
-			p.collectExternalModuleReferences(sourceFile)
-			p.files[i] = sourceFile
-		})
-	}
-	p.host.WaitForTasks()
-	p.filesByPath = make(map[string]*ast.SourceFile)
-	for _, file := range p.files {
-		p.filesByPath[file.Path()] = file
-=======
 	// TODO(ercornel): !!!: SKIPPING FOR NOW :: default lib
 
 	p.currentDirectory = p.host.GetCurrentDirectory()
@@ -125,7 +79,6 @@
 
 	for i, rootName := range options.RootNames {
 		p.processRootFile(rootName, FileIncludeReason{RootFile, i})
->>>>>>> 9fbab2d8
 	}
 
 	return p
@@ -146,19 +99,6 @@
 	p.host.WaitForTasks()
 }
 
-<<<<<<< HEAD
-func (p *Program) getResolvedModule(currentSourceFile *ast.SourceFile, moduleReference string) *ast.SourceFile {
-	directory := filepath.Dir(currentSourceFile.Path())
-	if isExternalModuleNameRelative(moduleReference) {
-		return p.findSourceFile(filepath.Join(directory, moduleReference))
-	}
-	return p.findNodeModule(moduleReference)
-}
-
-func (p *Program) findSourceFile(candidate string) *ast.SourceFile {
-	extensionless := removeFileExtension(candidate)
-	for _, ext := range []string{ExtensionTs, ExtensionTsx, ExtensionDts} {
-=======
 func (p *Program) processRootFile(fileName string, reason FileIncludeReason /*, isDefaultLib bool, ignoreNoDefaultLib bool, */) {
 	normalizedPath := tspath.NormalizePath(fileName)
 	p.processSourceFile(normalizedPath, reason)
@@ -171,7 +111,6 @@
 func (p *Program) findSourceFile(candidate string, reason FileIncludeReason) *ast.SourceFile {
 	extensionless := tspath.RemoveFileExtension(candidate)
 	for _, ext := range []string{tspath.ExtensionTs, tspath.ExtensionTsx, tspath.ExtensionDts} {
->>>>>>> 9fbab2d8
 		path := extensionless + ext
 		if result, ok := p.filesByPath[path]; ok {
 			return result
@@ -520,11 +459,7 @@
 		// only through top - level external module names. Relative external module names are not permitted.
 		if moduleNameExpr != nil && ast.IsStringLiteral(moduleNameExpr) {
 			moduleName := moduleNameExpr.AsStringLiteral().Text
-<<<<<<< HEAD
-			if moduleName != "" && (!inAmbientModule || !isExternalModuleNameRelative(moduleName)) {
-=======
 			if moduleName != "" && (!inAmbientModule || !tspath.IsExternalModuleNameRelative(moduleName)) {
->>>>>>> 9fbab2d8
 				setParentInChildren(node) // we need parent data on imports before the program is fully bound, so we ensure it's set here
 				file.Imports = append(file.Imports, moduleNameExpr)
 				if file.UsesUriStyleNodeCoreModules != core.TSTrue && p.currentNodeModulesDepth == 0 && !file.IsDeclarationFile {
@@ -548,11 +483,7 @@
 		// - if current file is external module then module augmentation is a ambient module declaration defined in the top level scope
 		// - if current file is not external module then module augmentation is an ambient module declaration with non-relative module name
 		//   immediately nested in top level ambient module declaration .
-<<<<<<< HEAD
-		if isExternalModule(file) || (inAmbientModule && !isExternalModuleNameRelative(nameText)) {
-=======
 		if isExternalModule(file) || (inAmbientModule && !tspath.IsExternalModuleNameRelative(nameText)) {
->>>>>>> 9fbab2d8
 			file.ModuleAugmentations = append(file.ModuleAugmentations, node.AsModuleDeclaration().Name())
 		} else if !inAmbientModule {
 			if file.IsDeclarationFile {
