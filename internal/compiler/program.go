--- conflicted
+++ resolved
@@ -193,7 +193,6 @@
 	wg.Wait()
 }
 
-<<<<<<< HEAD
 func (p *Program) checkSourceFiles() {
 	p.createCheckers()
 	wg := core.NewWorkGroup(false)
@@ -225,10 +224,7 @@
 	return p.checkersByFile[file]
 }
 
-func (p *Program) processRootFiles(rootFiles []FileInfo) {
-=======
 func (p *Program) processRootFiles(rootFiles []string, isLib bool) {
->>>>>>> a0846d28
 	wg := core.NewWorkGroup(p.programOptions.SingleThreaded)
 
 	absPaths := make([]string, 0, len(rootFiles))
