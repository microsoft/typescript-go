package compiler

import (
	"context"
	"maps"
	"slices"
	"sync"

	"github.com/microsoft/typescript-go/internal/ast"
	"github.com/microsoft/typescript-go/internal/binder"
	"github.com/microsoft/typescript-go/internal/checker"
	"github.com/microsoft/typescript-go/internal/collections"
	"github.com/microsoft/typescript-go/internal/core"
	"github.com/microsoft/typescript-go/internal/diagnostics"
	"github.com/microsoft/typescript-go/internal/module"
	"github.com/microsoft/typescript-go/internal/modulespecifiers"
	"github.com/microsoft/typescript-go/internal/outputpaths"
	"github.com/microsoft/typescript-go/internal/printer"
	"github.com/microsoft/typescript-go/internal/scanner"
	"github.com/microsoft/typescript-go/internal/sourcemap"
	"github.com/microsoft/typescript-go/internal/tsoptions"
	"github.com/microsoft/typescript-go/internal/tspath"
)

type ProgramOptions struct {
	Host              CompilerHost
	Config            *tsoptions.ParsedCommandLine
	SingleThreaded    core.Tristate
	CreateCheckerPool func(*Program) CheckerPool
	TypingsLocation   string
	ProjectName       string
}

type Program struct {
	opts             ProgramOptions
	nodeModules      map[string]*ast.SourceFile
	checkerPool      CheckerPool
	currentDirectory string

	sourceAffectingCompilerOptionsOnce sync.Once
	sourceAffectingCompilerOptions     *core.SourceFileAffectingCompilerOptions

	resolver *module.Resolver

	comparePathsOptions                            tspath.ComparePathsOptions
	supportedExtensions                            [][]string
	supportedExtensionsWithJsonIfResolveJsonModule []string

	processedFiles

	filesByPath map[tspath.Path]*ast.SourceFile

	// The below settings are to track if a .js file should be add to the program if loaded via searching under node_modules.
	// This works as imported modules are discovered recursively in a depth first manner, specifically:
	// - For each root file, findSourceFile is called.
	// - This calls processImportedModules for each module imported in the source file.
	// - This calls resolveModuleNames, and then calls findSourceFile for each resolved module.
	// As all these operations happen - and are nested - within the createProgram call, they close over the below variables.
	// The current resolution depth is tracked by incrementing/decrementing as the depth first search progresses.
	// maxNodeModuleJsDepth      int
	currentNodeModulesDepth int

	usesUriStyleNodeCoreModules core.Tristate

	commonSourceDirectory     string
	commonSourceDirectoryOnce sync.Once

	// List of present unsupported extensions
	unsupportedExtensions []string

	declarationDiagnosticCache collections.SyncMap[*ast.SourceFile, []*ast.Diagnostic]
}

// FileExists implements checker.Program.
func (p *Program) FileExists(path string) bool {
	return p.Host().FS().FileExists(path)
}

// GetCurrentDirectory implements checker.Program.
func (p *Program) GetCurrentDirectory() string {
	return p.Host().GetCurrentDirectory()
}

// GetGlobalTypingsCacheLocation implements checker.Program.
func (p *Program) GetGlobalTypingsCacheLocation() string {
	return "" // !!! see src/tsserver/nodeServer.ts for strada's node-specific implementation
}

// GetNearestAncestorDirectoryWithPackageJson implements checker.Program.
func (p *Program) GetNearestAncestorDirectoryWithPackageJson(dirname string) string {
	scoped := p.resolver.GetPackageScopeForPath(dirname)
	if scoped != nil && scoped.Exists() {
		return scoped.PackageDirectory
	}
	return ""
}

// GetPackageJsonInfo implements checker.Program.
func (p *Program) GetPackageJsonInfo(pkgJsonPath string) modulespecifiers.PackageJsonInfo {
	scoped := p.resolver.GetPackageScopeForPath(pkgJsonPath)
	if scoped != nil && scoped.Exists() && scoped.PackageDirectory == tspath.GetDirectoryPath(pkgJsonPath) {
		return scoped
	}
	return nil
}

// GetProjectReferenceRedirect implements checker.Program.
func (p *Program) GetProjectReferenceRedirect(path string) string {
	return "" // !!! TODO: project references support
}

// GetRedirectTargets implements checker.Program.
func (p *Program) GetRedirectTargets(path tspath.Path) []string {
	return nil // !!! TODO: project references support
}

// IsSourceOfProjectReferenceRedirect implements checker.Program.
func (p *Program) IsSourceOfProjectReferenceRedirect(path string) bool {
	return false // !!! TODO: project references support
}

// UseCaseSensitiveFileNames implements checker.Program.
func (p *Program) UseCaseSensitiveFileNames() bool {
	return p.Host().FS().UseCaseSensitiveFileNames()
}

var _ checker.Program = (*Program)(nil)

/** This should have similar behavior to 'processSourceFile' without diagnostics or mutation. */
func (p *Program) GetSourceFileFromReference(origin *ast.SourceFile, ref *ast.FileReference) *ast.SourceFile {
	// TODO: The module loader in corsa is fairly different than strada, it should probably be able to expose this functionality at some point,
	// rather than redoing the logic approximately here, since most of the related logic now lives in module.Resolver
	// Still, without the failed lookup reporting that only the loader does, this isn't terribly complicated

	fileName := tspath.ResolvePath(tspath.GetDirectoryPath(origin.FileName()), ref.FileName)
	supportedExtensionsBase := tsoptions.GetSupportedExtensions(p.Options(), nil /*extraFileExtensions*/)
	supportedExtensions := tsoptions.GetSupportedExtensionsWithJsonIfResolveJsonModule(p.Options(), supportedExtensionsBase)
	allowNonTsExtensions := p.Options().AllowNonTsExtensions.IsTrue()
	if tspath.HasExtension(fileName) {
		if !allowNonTsExtensions {
			canonicalFileName := tspath.GetCanonicalFileName(fileName, p.UseCaseSensitiveFileNames())
			supported := false
			for _, group := range supportedExtensions {
				if tspath.FileExtensionIsOneOf(canonicalFileName, group) {
					supported = true
					break
				}
			}
			if !supported {
				return nil // unsupported extensions are forced to fail
			}
		}

		return p.GetSourceFile(fileName)
	}
	if allowNonTsExtensions {
		extensionless := p.GetSourceFile(fileName)
		if extensionless != nil {
			return extensionless
		}
	}

	// Only try adding extensions from the first supported group (which should be .ts/.tsx/.d.ts)
	for _, ext := range supportedExtensions[0] {
		result := p.GetSourceFile(fileName + ext)
		if result != nil {
			return result
		}
	}
	return nil
}

func NewProgram(opts ProgramOptions) *Program {
	p := &Program{
		opts: opts,
	}
	compilerOptions := p.opts.Config.CompilerOptions()
	if compilerOptions == nil {
		panic("compiler options required")
	}
	if p.opts.Host == nil {
		panic("host required")
	}
	p.initCheckerPool()

	// p.maxNodeModuleJsDepth = p.options.MaxNodeModuleJsDepth

	// TODO(ercornel): !!! tracing?
	// tracing?.push(tracing.Phase.Program, "createProgram", { configFilePath: options.configFilePath, rootDir: options.rootDir }, /*separateBeginAndEnd*/ true);
	// performance.mark("beforeProgram");

	p.resolver = module.NewResolver(p.Host(), compilerOptions, p.opts.TypingsLocation, p.opts.ProjectName)

	var libs []string

	if compilerOptions.NoLib != core.TSTrue {
		if compilerOptions.Lib == nil {
			name := tsoptions.GetDefaultLibFileName(compilerOptions)
			libs = append(libs, tspath.CombinePaths(p.Host().DefaultLibraryPath(), name))
		} else {
			for _, lib := range compilerOptions.Lib {
				name, ok := tsoptions.GetLibFileName(lib)
				if ok {
					libs = append(libs, tspath.CombinePaths(p.Host().DefaultLibraryPath(), name))
				}
				// !!! error on unknown name
			}
		}
	}

	p.processedFiles = processAllProgramFiles(p.opts, p.resolver, libs, p.singleThreaded())
	p.filesByPath = make(map[tspath.Path]*ast.SourceFile, len(p.files))
	for _, file := range p.files {
		p.filesByPath[file.Path()] = file
	}

	for _, file := range p.files {
		extension := tspath.TryGetExtensionFromPath(file.FileName())
		if slices.Contains(tspath.SupportedJSExtensionsFlat, extension) {
			p.unsupportedExtensions = core.AppendIfUnique(p.unsupportedExtensions, extension)
		}
	}

	return p
}

// Return an updated program for which it is known that only the file with the given path has changed.
// In addition to a new program, return a boolean indicating whether the data of the old program was reused.
func (p *Program) UpdateProgram(changedFilePath tspath.Path) (*Program, bool) {
	oldFile := p.filesByPath[changedFilePath]
	// TODO(jakebailey): is wrong because the new file may have new metadata?
	metadata := p.sourceFileMetaDatas[changedFilePath]
	newFile := p.Host().GetSourceFile(oldFile.FileName(), changedFilePath, p.Options().SourceFileAffecting(), metadata)
	if !canReplaceFileInProgram(oldFile, newFile) {
		return NewProgram(p.opts), false
	}
	result := &Program{
		opts:                        p.opts,
		nodeModules:                 p.nodeModules,
		currentDirectory:            p.currentDirectory,
		resolver:                    p.resolver,
		comparePathsOptions:         p.comparePathsOptions,
		processedFiles:              p.processedFiles,
		filesByPath:                 p.filesByPath,
		currentNodeModulesDepth:     p.currentNodeModulesDepth,
		usesUriStyleNodeCoreModules: p.usesUriStyleNodeCoreModules,
		unsupportedExtensions:       p.unsupportedExtensions,
	}
	result.initCheckerPool()
	index := core.FindIndex(result.files, func(file *ast.SourceFile) bool { return file.Path() == newFile.Path() })
	result.files = slices.Clone(result.files)
	result.files[index] = newFile
	result.filesByPath = maps.Clone(result.filesByPath)
	result.filesByPath[newFile.Path()] = newFile
	return result, true
}

func (p *Program) initCheckerPool() {
	if p.opts.CreateCheckerPool != nil {
		p.checkerPool = p.opts.CreateCheckerPool(p)
	} else {
		p.checkerPool = newCheckerPool(core.IfElse(p.singleThreaded(), 1, 4), p)
	}
}

func canReplaceFileInProgram(file1 *ast.SourceFile, file2 *ast.SourceFile) bool {
<<<<<<< HEAD
	return file2 != nil &&
		file1.FileName() == file2.FileName() &&
=======
	// TODO(jakebailey): metadata??
	return file1.FileName() == file2.FileName() &&
>>>>>>> 9cf6764c
		file1.Path() == file2.Path() &&
		file1.LanguageVersion == file2.LanguageVersion &&
		file1.LanguageVariant == file2.LanguageVariant &&
		file1.ScriptKind == file2.ScriptKind &&
		file1.IsDeclarationFile == file2.IsDeclarationFile &&
		file1.HasNoDefaultLib == file2.HasNoDefaultLib &&
		file1.UsesUriStyleNodeCoreModules == file2.UsesUriStyleNodeCoreModules &&
		slices.EqualFunc(file1.Imports(), file2.Imports(), equalModuleSpecifiers) &&
		slices.EqualFunc(file1.ModuleAugmentations, file2.ModuleAugmentations, equalModuleAugmentationNames) &&
		slices.Equal(file1.AmbientModuleNames, file2.AmbientModuleNames) &&
		slices.EqualFunc(file1.ReferencedFiles, file2.ReferencedFiles, equalFileReferences) &&
		slices.EqualFunc(file1.TypeReferenceDirectives, file2.TypeReferenceDirectives, equalFileReferences) &&
		slices.EqualFunc(file1.LibReferenceDirectives, file2.LibReferenceDirectives, equalFileReferences) &&
		equalCheckJSDirectives(file1.CheckJsDirective, file2.CheckJsDirective)
}

func equalModuleSpecifiers(n1 *ast.Node, n2 *ast.Node) bool {
	return n1.Kind == n2.Kind && (!ast.IsStringLiteral(n1) || n1.Text() == n2.Text())
}

func equalModuleAugmentationNames(n1 *ast.Node, n2 *ast.Node) bool {
	return n1.Kind == n2.Kind && n1.Text() == n2.Text()
}

func equalFileReferences(f1 *ast.FileReference, f2 *ast.FileReference) bool {
	return f1.FileName == f2.FileName && f1.ResolutionMode == f2.ResolutionMode && f1.Preserve == f2.Preserve
}

func equalCheckJSDirectives(d1 *ast.CheckJsDirective, d2 *ast.CheckJsDirective) bool {
	return d1 == nil && d2 == nil || d1 != nil && d2 != nil && d1.Enabled == d2.Enabled
}

func (p *Program) SourceFiles() []*ast.SourceFile { return p.files }
func (p *Program) Options() *core.CompilerOptions { return p.opts.Config.CompilerOptions() }
func (p *Program) Host() CompilerHost             { return p.opts.Host }
func (p *Program) GetConfigFileParsingDiagnostics() []*ast.Diagnostic {
	return slices.Clip(p.opts.Config.GetConfigFileParsingDiagnostics())
}

func (p *Program) singleThreaded() bool {
	return p.opts.SingleThreaded.DefaultIfUnknown(p.Options().SingleThreaded).IsTrue()
}

func (p *Program) getSourceAffectingCompilerOptions() *core.SourceFileAffectingCompilerOptions {
	p.sourceAffectingCompilerOptionsOnce.Do(func() {
		p.sourceAffectingCompilerOptions = p.Options().SourceFileAffecting()
	})
	return p.sourceAffectingCompilerOptions
}

func (p *Program) BindSourceFiles() {
	wg := core.NewWorkGroup(p.singleThreaded())
	for _, file := range p.files {
		if !file.IsBound() {
			wg.Queue(func() {
				binder.BindSourceFile(file, p.getSourceAffectingCompilerOptions())
			})
		}
	}
	wg.RunAndWait()
}

func (p *Program) CheckSourceFiles(ctx context.Context) {
	wg := core.NewWorkGroup(p.singleThreaded())
	checkers, done := p.checkerPool.GetAllCheckers(ctx)
	defer done()
	for _, checker := range checkers {
		wg.Queue(func() {
			for file := range p.checkerPool.Files(checker) {
				checker.CheckSourceFile(ctx, file)
			}
		})
	}
	wg.RunAndWait()
}

// Return the type checker associated with the program.
func (p *Program) GetTypeChecker(ctx context.Context) (*checker.Checker, func()) {
	return p.checkerPool.GetChecker(ctx)
}

func (p *Program) GetTypeCheckers(ctx context.Context) ([]*checker.Checker, func()) {
	return p.checkerPool.GetAllCheckers(ctx)
}

// Return a checker for the given file. We may have multiple checkers in concurrent scenarios and this
// method returns the checker that was tasked with checking the file. Note that it isn't possible to mix
// types obtained from different checkers, so only non-type data (such as diagnostics or string
// representations of types) should be obtained from checkers returned by this method.
func (p *Program) GetTypeCheckerForFile(ctx context.Context, file *ast.SourceFile) (*checker.Checker, func()) {
	return p.checkerPool.GetCheckerForFile(ctx, file)
}

func (p *Program) GetResolvedModule(file ast.HasFileName, moduleReference string, mode core.ResolutionMode) *module.ResolvedModule {
	if resolutions, ok := p.resolvedModules[file.Path()]; ok {
		if resolved, ok := resolutions[module.ModeAwareCacheKey{Name: moduleReference, Mode: mode}]; ok {
			return resolved
		}
	}
	return nil
}

func (p *Program) GetResolvedModuleFromModuleSpecifier(file ast.HasFileName, moduleSpecifier *ast.StringLiteralLike) *module.ResolvedModule {
	if !ast.IsStringLiteralLike(moduleSpecifier) {
		panic("moduleSpecifier must be a StringLiteralLike")
	}
	mode := p.GetModeForUsageLocation(file, moduleSpecifier)
	return p.GetResolvedModule(file, moduleSpecifier.Text(), mode)
}

func (p *Program) GetResolvedModules() map[tspath.Path]module.ModeAwareCache[*module.ResolvedModule] {
	return p.resolvedModules
}

func (p *Program) findSourceFile(candidate string, reason FileIncludeReason) *ast.SourceFile {
	path := tspath.ToPath(candidate, p.GetCurrentDirectory(), p.UseCaseSensitiveFileNames())
	return p.filesByPath[path]
}

func (p *Program) GetSyntacticDiagnostics(ctx context.Context, sourceFile *ast.SourceFile) []*ast.Diagnostic {
	return p.getDiagnosticsHelper(ctx, sourceFile, false /*ensureBound*/, false /*ensureChecked*/, p.getSyntacticDiagnosticsForFile)
}

func (p *Program) GetBindDiagnostics(ctx context.Context, sourceFile *ast.SourceFile) []*ast.Diagnostic {
	return p.getDiagnosticsHelper(ctx, sourceFile, true /*ensureBound*/, false /*ensureChecked*/, p.getBindDiagnosticsForFile)
}

func (p *Program) GetSemanticDiagnostics(ctx context.Context, sourceFile *ast.SourceFile) []*ast.Diagnostic {
	return p.getDiagnosticsHelper(ctx, sourceFile, true /*ensureBound*/, true /*ensureChecked*/, p.getSemanticDiagnosticsForFile)
}

func (p *Program) GetSuggestionDiagnostics(ctx context.Context, sourceFile *ast.SourceFile) []*ast.Diagnostic {
	return p.getDiagnosticsHelper(ctx, sourceFile, true /*ensureBound*/, true /*ensureChecked*/, p.getSuggestionDiagnosticsForFile)
}

func (p *Program) GetGlobalDiagnostics(ctx context.Context) []*ast.Diagnostic {
	var globalDiagnostics []*ast.Diagnostic
	checkers, done := p.checkerPool.GetAllCheckers(ctx)
	defer done()
	for _, checker := range checkers {
		globalDiagnostics = append(globalDiagnostics, checker.GetGlobalDiagnostics()...)
	}

	return SortAndDeduplicateDiagnostics(globalDiagnostics)
}

func (p *Program) GetDeclarationDiagnostics(ctx context.Context, sourceFile *ast.SourceFile) []*ast.Diagnostic {
	return p.getDiagnosticsHelper(ctx, sourceFile, true /*ensureBound*/, true /*ensureChecked*/, p.getDeclarationDiagnosticsForFile)
}

func (p *Program) GetOptionsDiagnostics(ctx context.Context) []*ast.Diagnostic {
	return SortAndDeduplicateDiagnostics(append(p.GetGlobalDiagnostics(ctx), p.getOptionsDiagnosticsOfConfigFile()...))
}

func (p *Program) getOptionsDiagnosticsOfConfigFile() []*ast.Diagnostic {
	// todo update p.configParsingDiagnostics when updateAndGetProgramDiagnostics is implemented
	if p.Options() == nil || p.Options().ConfigFilePath == "" {
		return nil
	}
	return p.GetConfigFileParsingDiagnostics() // TODO: actually call getDiagnosticsHelper on config path
}

func (p *Program) getSyntacticDiagnosticsForFile(ctx context.Context, sourceFile *ast.SourceFile) []*ast.Diagnostic {
	return sourceFile.Diagnostics()
}

func (p *Program) getBindDiagnosticsForFile(ctx context.Context, sourceFile *ast.SourceFile) []*ast.Diagnostic {
	// TODO: restore this; tsgo's main depends on this function binding all files for timing.
	// if checker.SkipTypeChecking(sourceFile, p.compilerOptions) {
	// 	return nil
	// }

	return sourceFile.BindDiagnostics()
}

func (p *Program) getSemanticDiagnosticsForFile(ctx context.Context, sourceFile *ast.SourceFile) []*ast.Diagnostic {
	compilerOptions := p.Options()
	if checker.SkipTypeChecking(sourceFile, compilerOptions) {
		return nil
	}

	var fileChecker *checker.Checker
	var done func()
	if sourceFile != nil {
		fileChecker, done = p.checkerPool.GetCheckerForFile(ctx, sourceFile)
		defer done()
	}
	diags := slices.Clip(sourceFile.BindDiagnostics())
	checkers, closeCheckers := p.checkerPool.GetAllCheckers(ctx)
	defer closeCheckers()

	// Ask for diags from all checkers; checking one file may add diagnostics to other files.
	// These are deduplicated later.
	for _, checker := range checkers {
		if sourceFile == nil || checker == fileChecker {
			diags = append(diags, checker.GetDiagnostics(ctx, sourceFile)...)
		} else {
			diags = append(diags, checker.GetDiagnosticsWithoutCheck(sourceFile)...)
		}
	}
	if ctx.Err() != nil {
		return nil
	}

	isPlainJS := ast.IsPlainJSFile(sourceFile, compilerOptions.CheckJs)
	if isPlainJS {
		diags = core.Filter(diags, func(d *ast.Diagnostic) bool {
			return plainJSErrors.Has(d.Code())
		})
	}

	if len(sourceFile.CommentDirectives) == 0 {
		return diags
	}
	// Build map of directives by line number
	directivesByLine := make(map[int]ast.CommentDirective)
	for _, directive := range sourceFile.CommentDirectives {
		line, _ := scanner.GetLineAndCharacterOfPosition(sourceFile, directive.Loc.Pos())
		directivesByLine[line] = directive
	}
	lineStarts := scanner.GetLineStarts(sourceFile)
	filtered := make([]*ast.Diagnostic, 0, len(diags))
	for _, diagnostic := range diags {
		ignoreDiagnostic := false
		for line := scanner.ComputeLineOfPosition(lineStarts, diagnostic.Pos()) - 1; line >= 0; line-- {
			// If line contains a @ts-ignore or @ts-expect-error directive, ignore this diagnostic and change
			// the directive kind to @ts-ignore to indicate it was used.
			if directive, ok := directivesByLine[line]; ok {
				ignoreDiagnostic = true
				directive.Kind = ast.CommentDirectiveKindIgnore
				directivesByLine[line] = directive
				break
			}
			// Stop searching backwards when we encounter a line that isn't blank or a comment.
			if !isCommentOrBlankLine(sourceFile.Text(), int(lineStarts[line])) {
				break
			}
		}
		if !ignoreDiagnostic {
			filtered = append(filtered, diagnostic)
		}
	}
	for _, directive := range directivesByLine {
		// Above we changed all used directive kinds to @ts-ignore, so any @ts-expect-error directives that
		// remain are unused and thus errors.
		if directive.Kind == ast.CommentDirectiveKindExpectError {
			filtered = append(filtered, ast.NewDiagnostic(sourceFile, directive.Loc, diagnostics.Unused_ts_expect_error_directive))
		}
	}
	return filtered
}

func (p *Program) getDeclarationDiagnosticsForFile(_ctx context.Context, sourceFile *ast.SourceFile) []*ast.Diagnostic {
	if sourceFile.IsDeclarationFile {
		return []*ast.Diagnostic{}
	}

	if cached, ok := p.declarationDiagnosticCache.Load(sourceFile); ok {
		return cached
	}

	host := &emitHost{program: p}
	diagnostics := getDeclarationDiagnostics(host, host.GetEmitResolver(sourceFile, true), sourceFile)
	diagnostics, _ = p.declarationDiagnosticCache.LoadOrStore(sourceFile, diagnostics)
	return diagnostics
}

func (p *Program) getSuggestionDiagnosticsForFile(ctx context.Context, sourceFile *ast.SourceFile) []*ast.Diagnostic {
	if checker.SkipTypeChecking(sourceFile, p.Options()) {
		return nil
	}

	var fileChecker *checker.Checker
	var done func()
	if sourceFile != nil {
		fileChecker, done = p.checkerPool.GetCheckerForFile(ctx, sourceFile)
		defer done()
	}

	diags := slices.Clip(sourceFile.BindSuggestionDiagnostics)

	checkers, closeCheckers := p.checkerPool.GetAllCheckers(ctx)
	defer closeCheckers()

	// Ask for diags from all checkers; checking one file may add diagnostics to other files.
	// These are deduplicated later.
	for _, checker := range checkers {
		if sourceFile == nil || checker == fileChecker {
			diags = append(diags, checker.GetSuggestionDiagnostics(ctx, sourceFile)...)
		} else {
			// !!! is there any case where suggestion diagnostics are produced in other checkers?
		}
	}
	if ctx.Err() != nil {
		return nil
	}

	return diags
}

func isCommentOrBlankLine(text string, pos int) bool {
	for pos < len(text) && (text[pos] == ' ' || text[pos] == '\t') {
		pos++
	}
	return pos == len(text) ||
		pos < len(text) && (text[pos] == '\r' || text[pos] == '\n') ||
		pos+1 < len(text) && text[pos] == '/' && text[pos+1] == '/'
}

func SortAndDeduplicateDiagnostics(diagnostics []*ast.Diagnostic) []*ast.Diagnostic {
	diagnostics = slices.Clone(diagnostics)
	slices.SortFunc(diagnostics, ast.CompareDiagnostics)
	return compactAndMergeRelatedInfos(diagnostics)
}

// Remove duplicate diagnostics and, for sequences of diagnostics that differ only by related information,
// create a single diagnostic with sorted and deduplicated related information.
func compactAndMergeRelatedInfos(diagnostics []*ast.Diagnostic) []*ast.Diagnostic {
	if len(diagnostics) < 2 {
		return diagnostics
	}
	i := 0
	j := 0
	for i < len(diagnostics) {
		d := diagnostics[i]
		n := 1
		for i+n < len(diagnostics) && ast.EqualDiagnosticsNoRelatedInfo(d, diagnostics[i+n]) {
			n++
		}
		if n > 1 {
			var relatedInfos []*ast.Diagnostic
			for k := range n {
				relatedInfos = append(relatedInfos, diagnostics[i+k].RelatedInformation()...)
			}
			if relatedInfos != nil {
				slices.SortFunc(relatedInfos, ast.CompareDiagnostics)
				relatedInfos = slices.CompactFunc(relatedInfos, ast.EqualDiagnostics)
				d = d.Clone().SetRelatedInfo(relatedInfos)
			}
		}
		diagnostics[j] = d
		i += n
		j++
	}
	clear(diagnostics[j:])
	return diagnostics[:j]
}

func (p *Program) getDiagnosticsHelper(ctx context.Context, sourceFile *ast.SourceFile, ensureBound bool, ensureChecked bool, getDiagnostics func(context.Context, *ast.SourceFile) []*ast.Diagnostic) []*ast.Diagnostic {
	if sourceFile != nil {
		if ensureBound {
			binder.BindSourceFile(sourceFile, p.getSourceAffectingCompilerOptions())
		}
		return SortAndDeduplicateDiagnostics(getDiagnostics(ctx, sourceFile))
	}
	if ensureBound {
		p.BindSourceFiles()
	}
	if ensureChecked {
		p.CheckSourceFiles(ctx)
		if ctx.Err() != nil {
			return nil
		}
	}
	var result []*ast.Diagnostic
	for _, file := range p.files {
		result = append(result, getDiagnostics(ctx, file)...)
	}
	return SortAndDeduplicateDiagnostics(result)
}

func (p *Program) LineCount() int {
	var count int
	for _, file := range p.files {
		count += len(file.LineMap())
	}
	return count
}

func (p *Program) IdentifierCount() int {
	var count int
	for _, file := range p.files {
		count += file.IdentifierCount
	}
	return count
}

func (p *Program) SymbolCount() int {
	var count int
	for _, file := range p.files {
		count += file.SymbolCount
	}
	checkers, done := p.checkerPool.GetAllCheckers(context.Background())
	defer done()
	for _, checker := range checkers {
		count += int(checker.SymbolCount)
	}
	return count
}

func (p *Program) TypeCount() int {
	var count int
	checkers, done := p.checkerPool.GetAllCheckers(context.Background())
	defer done()
	for _, checker := range checkers {
		count += int(checker.TypeCount)
	}
	return count
}

func (p *Program) InstantiationCount() int {
	var count int
	checkers, done := p.checkerPool.GetAllCheckers(context.Background())
	defer done()
	for _, checker := range checkers {
		count += int(checker.TotalInstantiationCount)
	}
	return count
}

func (p *Program) GetSourceFileMetaData(path tspath.Path) *ast.SourceFileMetaData {
	return p.sourceFileMetaDatas[path]
}

func (p *Program) GetEmitModuleFormatOfFile(sourceFile ast.HasFileName) core.ModuleKind {
	return ast.GetEmitModuleFormatOfFileWorker(sourceFile.FileName(), p.Options(), p.GetSourceFileMetaData(sourceFile.Path()))
}

func (p *Program) GetEmitSyntaxForUsageLocation(sourceFile ast.HasFileName, location *ast.StringLiteralLike) core.ResolutionMode {
	return getEmitSyntaxForUsageLocationWorker(sourceFile.FileName(), p.sourceFileMetaDatas[sourceFile.Path()], location, p.Options())
}

func (p *Program) GetImpliedNodeFormatForEmit(sourceFile ast.HasFileName) core.ResolutionMode {
	return ast.GetImpliedNodeFormatForEmitWorker(sourceFile.FileName(), p.Options().GetEmitModuleKind(), p.GetSourceFileMetaData(sourceFile.Path()))
}

func (p *Program) GetModeForUsageLocation(sourceFile ast.HasFileName, location *ast.StringLiteralLike) core.ResolutionMode {
	return getModeForUsageLocation(sourceFile.FileName(), p.sourceFileMetaDatas[sourceFile.Path()], location, p.Options())
}

func (p *Program) GetDefaultResolutionModeForFile(sourceFile ast.HasFileName) core.ResolutionMode {
	return getDefaultResolutionModeForFile(sourceFile.FileName(), p.sourceFileMetaDatas[sourceFile.Path()], p.Options())
}

func (p *Program) CommonSourceDirectory() string {
	p.commonSourceDirectoryOnce.Do(func() {
		var files []string
		host := &emitHost{program: p}
		for _, file := range p.files {
			if sourceFileMayBeEmitted(file, host, false /*forceDtsEmit*/) {
				files = append(files, file.FileName())
			}
		}
		p.commonSourceDirectory = getCommonSourceDirectory(
			p.Options(),
			files,
			p.GetCurrentDirectory(),
			p.UseCaseSensitiveFileNames(),
		)
	})
	return p.commonSourceDirectory
}

func computeCommonSourceDirectoryOfFilenames(fileNames []string, currentDirectory string, useCaseSensitiveFileNames bool) string {
	var commonPathComponents []string
	for _, sourceFile := range fileNames {
		// Each file contributes into common source file path
		sourcePathComponents := tspath.GetNormalizedPathComponents(sourceFile, currentDirectory)

		// The base file name is not part of the common directory path
		sourcePathComponents = sourcePathComponents[:len(sourcePathComponents)-1]

		if commonPathComponents == nil {
			// first file
			commonPathComponents = sourcePathComponents
			continue
		}

		n := min(len(commonPathComponents), len(sourcePathComponents))
		for i := range n {
			if tspath.GetCanonicalFileName(commonPathComponents[i], useCaseSensitiveFileNames) != tspath.GetCanonicalFileName(sourcePathComponents[i], useCaseSensitiveFileNames) {
				if i == 0 {
					// Failed to find any common path component
					return ""
				}

				// New common path found that is 0 -> i-1
				commonPathComponents = commonPathComponents[:i]
				break
			}
		}

		// If the sourcePathComponents was shorter than the commonPathComponents, truncate to the sourcePathComponents
		if len(sourcePathComponents) < len(commonPathComponents) {
			commonPathComponents = commonPathComponents[:len(sourcePathComponents)]
		}
	}

	if len(commonPathComponents) == 0 {
		// Can happen when all input files are .d.ts files
		return currentDirectory
	}

	return tspath.GetPathFromPathComponents(commonPathComponents)
}

func getCommonSourceDirectory(options *core.CompilerOptions, files []string, currentDirectory string, useCaseSensitiveFileNames bool) string {
	var commonSourceDirectory string
	if options.RootDir != "" {
		// If a rootDir is specified use it as the commonSourceDirectory
		commonSourceDirectory = options.RootDir
	} else if options.Composite.IsTrue() && options.ConfigFilePath != "" {
		// If the rootDir is not specified, but the project is composite, then the common source directory
		// is the directory of the config file.
		commonSourceDirectory = tspath.GetDirectoryPath(options.ConfigFilePath)
	} else {
		commonSourceDirectory = computeCommonSourceDirectoryOfFilenames(files, currentDirectory, useCaseSensitiveFileNames)
	}

	if len(commonSourceDirectory) > 0 {
		// Make sure directory path ends with directory separator so this string can directly
		// used to replace with "" to get the relative path of the source file and the relative path doesn't
		// start with / making it rooted path
		commonSourceDirectory = tspath.EnsureTrailingDirectorySeparator(commonSourceDirectory)
	}

	return commonSourceDirectory
}

type EmitOptions struct {
	TargetSourceFile *ast.SourceFile // Single file to emit. If `nil`, emits all files
	forceDtsEmit     bool
}

type EmitResult struct {
	EmitSkipped  bool
	Diagnostics  []*ast.Diagnostic      // Contains declaration emit diagnostics
	EmittedFiles []string               // Array of files the compiler wrote to disk
	SourceMaps   []*SourceMapEmitResult // Array of sourceMapData if compiler emitted sourcemaps
}

type SourceMapEmitResult struct {
	InputSourceFileNames []string // Input source file (which one can use on program to get the file), 1:1 mapping with the sourceMap.sources list
	SourceMap            *sourcemap.RawSourceMap
	GeneratedFile        string
}

func (p *Program) Emit(options EmitOptions) *EmitResult {
	// !!! performance measurement
	p.BindSourceFiles()

	host := &emitHost{program: p}

	writerPool := &sync.Pool{
		New: func() any {
			return printer.NewTextWriter(host.Options().NewLine.GetNewLineCharacter())
		},
	}
	wg := core.NewWorkGroup(p.singleThreaded())
	var emitters []*emitter
	sourceFiles := getSourceFilesToEmit(host, options.TargetSourceFile, options.forceDtsEmit)

	for _, sourceFile := range sourceFiles {
		emitter := &emitter{
			host:              host,
			emittedFilesList:  nil,
			sourceMapDataList: nil,
			writer:            nil,
			sourceFile:        sourceFile,
		}
		emitters = append(emitters, emitter)
		wg.Queue(func() {
			// take an unused writer
			writer := writerPool.Get().(printer.EmitTextWriter)
			writer.Clear()

			// attach writer and perform emit
			emitter.writer = writer
			emitter.paths = outputpaths.GetOutputPathsFor(sourceFile, host.Options(), host, options.forceDtsEmit)
			emitter.emit()
			emitter.writer = nil

			// put the writer back in the pool
			writerPool.Put(writer)
		})
	}

	// wait for emit to complete
	wg.RunAndWait()

	// collect results from emit, preserving input order
	result := &EmitResult{}
	for _, emitter := range emitters {
		if emitter.emitSkipped {
			result.EmitSkipped = true
		}
		result.Diagnostics = append(result.Diagnostics, emitter.emitterDiagnostics.GetDiagnostics()...)
		if emitter.emittedFilesList != nil {
			result.EmittedFiles = append(result.EmittedFiles, emitter.emittedFilesList...)
		}
		if emitter.sourceMapDataList != nil {
			result.SourceMaps = append(result.SourceMaps, emitter.sourceMapDataList...)
		}
	}
	return result
}

func (p *Program) GetSourceFile(filename string) *ast.SourceFile {
	path := tspath.ToPath(filename, p.GetCurrentDirectory(), p.UseCaseSensitiveFileNames())
	return p.GetSourceFileByPath(path)
}

func (p *Program) GetSourceFileByPath(path tspath.Path) *ast.SourceFile {
	return p.filesByPath[path]
}

func (p *Program) GetSourceFiles() []*ast.SourceFile {
	return p.files
}

func (p *Program) GetLibFileFromReference(ref *ast.FileReference) *ast.SourceFile {
	path, ok := tsoptions.GetLibFileName(ref.FileName)
	if !ok {
		return nil
	}
	if sourceFile, ok := p.filesByPath[tspath.Path(path)]; ok {
		return sourceFile
	}
	return nil
}

func (p *Program) GetResolvedTypeReferenceDirectiveFromTypeReferenceDirective(typeRef *ast.FileReference, sourceFile *ast.SourceFile) *module.ResolvedTypeReferenceDirective {
	return p.resolver.ResolveTypeReferenceDirective(
		typeRef.FileName,
		sourceFile.FileName(),
		p.getModeForTypeReferenceDirectiveInFile(typeRef, sourceFile),
		nil,
	)
}

func (p *Program) getModeForTypeReferenceDirectiveInFile(ref *ast.FileReference, sourceFile *ast.SourceFile) core.ResolutionMode {
	if ref.ResolutionMode != core.ResolutionModeNone {
		return ref.ResolutionMode
	}
	return p.GetDefaultResolutionModeForFile(sourceFile)
}

type FileIncludeKind int

const (
	FileIncludeKindRootFile FileIncludeKind = iota
	FileIncludeKindSourceFromProjectReference
	FileIncludeKindOutputFromProjectReference
	FileIncludeKindImport
	FileIncludeKindReferenceFile
	FileIncludeKindTypeReferenceDirective
	FileIncludeKindLibFile
	FileIncludeKindLibReferenceDirective
	FileIncludeKindAutomaticTypeDirectiveFile
)

type FileIncludeReason struct {
	Kind  FileIncludeKind
	Index int
}

// UnsupportedExtensions returns a list of all present "unsupported" extensions,
// e.g. extensions that are not yet supported by the port.
func (p *Program) UnsupportedExtensions() []string {
	return p.unsupportedExtensions
}

func (p *Program) GetJSXRuntimeImportSpecifier(path tspath.Path) (moduleReference string, specifier *ast.Node) {
	if result := p.jsxRuntimeImportSpecifiers[path]; result != nil {
		return result.moduleReference, result.specifier
	}
	return "", nil
}

func (p *Program) GetImportHelpersImportSpecifier(path tspath.Path) *ast.Node {
	return p.importHelpersImportSpecifiers[path]
}

var plainJSErrors = collections.NewSetFromItems(
	// binder errors
	diagnostics.Cannot_redeclare_block_scoped_variable_0.Code(),
	diagnostics.A_module_cannot_have_multiple_default_exports.Code(),
	diagnostics.Another_export_default_is_here.Code(),
	diagnostics.The_first_export_default_is_here.Code(),
	diagnostics.Identifier_expected_0_is_a_reserved_word_at_the_top_level_of_a_module.Code(),
	diagnostics.Identifier_expected_0_is_a_reserved_word_in_strict_mode_Modules_are_automatically_in_strict_mode.Code(),
	diagnostics.Identifier_expected_0_is_a_reserved_word_that_cannot_be_used_here.Code(),
	diagnostics.X_constructor_is_a_reserved_word.Code(),
	diagnostics.X_delete_cannot_be_called_on_an_identifier_in_strict_mode.Code(),
	diagnostics.Code_contained_in_a_class_is_evaluated_in_JavaScript_s_strict_mode_which_does_not_allow_this_use_of_0_For_more_information_see_https_Colon_Slash_Slashdeveloper_mozilla_org_Slashen_US_Slashdocs_SlashWeb_SlashJavaScript_SlashReference_SlashStrict_mode.Code(),
	diagnostics.Invalid_use_of_0_Modules_are_automatically_in_strict_mode.Code(),
	diagnostics.Invalid_use_of_0_in_strict_mode.Code(),
	diagnostics.A_label_is_not_allowed_here.Code(),
	diagnostics.X_with_statements_are_not_allowed_in_strict_mode.Code(),
	// grammar errors
	diagnostics.A_break_statement_can_only_be_used_within_an_enclosing_iteration_or_switch_statement.Code(),
	diagnostics.A_break_statement_can_only_jump_to_a_label_of_an_enclosing_statement.Code(),
	diagnostics.A_class_declaration_without_the_default_modifier_must_have_a_name.Code(),
	diagnostics.A_class_member_cannot_have_the_0_keyword.Code(),
	diagnostics.A_comma_expression_is_not_allowed_in_a_computed_property_name.Code(),
	diagnostics.A_continue_statement_can_only_be_used_within_an_enclosing_iteration_statement.Code(),
	diagnostics.A_continue_statement_can_only_jump_to_a_label_of_an_enclosing_iteration_statement.Code(),
	diagnostics.A_default_clause_cannot_appear_more_than_once_in_a_switch_statement.Code(),
	diagnostics.A_default_export_must_be_at_the_top_level_of_a_file_or_module_declaration.Code(),
	diagnostics.A_definite_assignment_assertion_is_not_permitted_in_this_context.Code(),
	diagnostics.A_destructuring_declaration_must_have_an_initializer.Code(),
	diagnostics.A_get_accessor_cannot_have_parameters.Code(),
	diagnostics.A_rest_element_cannot_contain_a_binding_pattern.Code(),
	diagnostics.A_rest_element_cannot_have_a_property_name.Code(),
	diagnostics.A_rest_element_cannot_have_an_initializer.Code(),
	diagnostics.A_rest_element_must_be_last_in_a_destructuring_pattern.Code(),
	diagnostics.A_rest_parameter_cannot_have_an_initializer.Code(),
	diagnostics.A_rest_parameter_must_be_last_in_a_parameter_list.Code(),
	diagnostics.A_rest_parameter_or_binding_pattern_may_not_have_a_trailing_comma.Code(),
	diagnostics.A_return_statement_cannot_be_used_inside_a_class_static_block.Code(),
	diagnostics.A_set_accessor_cannot_have_rest_parameter.Code(),
	diagnostics.A_set_accessor_must_have_exactly_one_parameter.Code(),
	diagnostics.An_export_declaration_can_only_be_used_at_the_top_level_of_a_module.Code(),
	diagnostics.An_export_declaration_cannot_have_modifiers.Code(),
	diagnostics.An_import_declaration_can_only_be_used_at_the_top_level_of_a_module.Code(),
	diagnostics.An_import_declaration_cannot_have_modifiers.Code(),
	diagnostics.An_object_member_cannot_be_declared_optional.Code(),
	diagnostics.Argument_of_dynamic_import_cannot_be_spread_element.Code(),
	diagnostics.Cannot_assign_to_private_method_0_Private_methods_are_not_writable.Code(),
	diagnostics.Cannot_redeclare_identifier_0_in_catch_clause.Code(),
	diagnostics.Catch_clause_variable_cannot_have_an_initializer.Code(),
	diagnostics.Class_decorators_can_t_be_used_with_static_private_identifier_Consider_removing_the_experimental_decorator.Code(),
	diagnostics.Classes_can_only_extend_a_single_class.Code(),
	diagnostics.Classes_may_not_have_a_field_named_constructor.Code(),
	diagnostics.Did_you_mean_to_use_a_Colon_An_can_only_follow_a_property_name_when_the_containing_object_literal_is_part_of_a_destructuring_pattern.Code(),
	diagnostics.Duplicate_label_0.Code(),
	diagnostics.Dynamic_imports_can_only_accept_a_module_specifier_and_an_optional_set_of_attributes_as_arguments.Code(),
	diagnostics.X_for_await_loops_cannot_be_used_inside_a_class_static_block.Code(),
	diagnostics.JSX_attributes_must_only_be_assigned_a_non_empty_expression.Code(),
	diagnostics.JSX_elements_cannot_have_multiple_attributes_with_the_same_name.Code(),
	diagnostics.JSX_expressions_may_not_use_the_comma_operator_Did_you_mean_to_write_an_array.Code(),
	diagnostics.JSX_property_access_expressions_cannot_include_JSX_namespace_names.Code(),
	diagnostics.Jump_target_cannot_cross_function_boundary.Code(),
	diagnostics.Line_terminator_not_permitted_before_arrow.Code(),
	diagnostics.Modifiers_cannot_appear_here.Code(),
	diagnostics.Only_a_single_variable_declaration_is_allowed_in_a_for_in_statement.Code(),
	diagnostics.Only_a_single_variable_declaration_is_allowed_in_a_for_of_statement.Code(),
	diagnostics.Private_identifiers_are_not_allowed_outside_class_bodies.Code(),
	diagnostics.Private_identifiers_are_only_allowed_in_class_bodies_and_may_only_be_used_as_part_of_a_class_member_declaration_property_access_or_on_the_left_hand_side_of_an_in_expression.Code(),
	diagnostics.Property_0_is_not_accessible_outside_class_1_because_it_has_a_private_identifier.Code(),
	diagnostics.Tagged_template_expressions_are_not_permitted_in_an_optional_chain.Code(),
	diagnostics.The_left_hand_side_of_a_for_of_statement_may_not_be_async.Code(),
	diagnostics.The_variable_declaration_of_a_for_in_statement_cannot_have_an_initializer.Code(),
	diagnostics.The_variable_declaration_of_a_for_of_statement_cannot_have_an_initializer.Code(),
	diagnostics.Trailing_comma_not_allowed.Code(),
	diagnostics.Variable_declaration_list_cannot_be_empty.Code(),
	diagnostics.X_0_and_1_operations_cannot_be_mixed_without_parentheses.Code(),
	diagnostics.X_0_expected.Code(),
	diagnostics.X_0_is_not_a_valid_meta_property_for_keyword_1_Did_you_mean_2.Code(),
	diagnostics.X_0_list_cannot_be_empty.Code(),
	diagnostics.X_0_modifier_already_seen.Code(),
	diagnostics.X_0_modifier_cannot_appear_on_a_constructor_declaration.Code(),
	diagnostics.X_0_modifier_cannot_appear_on_a_module_or_namespace_element.Code(),
	diagnostics.X_0_modifier_cannot_appear_on_a_parameter.Code(),
	diagnostics.X_0_modifier_cannot_appear_on_class_elements_of_this_kind.Code(),
	diagnostics.X_0_modifier_cannot_be_used_here.Code(),
	diagnostics.X_0_modifier_must_precede_1_modifier.Code(),
	diagnostics.X_0_declarations_can_only_be_declared_inside_a_block.Code(),
	diagnostics.X_0_declarations_must_be_initialized.Code(),
	diagnostics.X_extends_clause_already_seen.Code(),
	diagnostics.X_let_is_not_allowed_to_be_used_as_a_name_in_let_or_const_declarations.Code(),
	diagnostics.Class_constructor_may_not_be_a_generator.Code(),
	diagnostics.Class_constructor_may_not_be_an_accessor.Code(),
	diagnostics.X_await_expressions_are_only_allowed_within_async_functions_and_at_the_top_levels_of_modules.Code(),
	diagnostics.X_await_using_statements_are_only_allowed_within_async_functions_and_at_the_top_levels_of_modules.Code(),
	diagnostics.Private_field_0_must_be_declared_in_an_enclosing_class.Code(),
	// Type errors
	diagnostics.This_condition_will_always_return_0_since_JavaScript_compares_objects_by_reference_not_value.Code(),
)<|MERGE_RESOLUTION|>--- conflicted
+++ resolved
@@ -264,13 +264,9 @@
 }
 
 func canReplaceFileInProgram(file1 *ast.SourceFile, file2 *ast.SourceFile) bool {
-<<<<<<< HEAD
+	// TODO(jakebailey): metadata??
 	return file2 != nil &&
 		file1.FileName() == file2.FileName() &&
-=======
-	// TODO(jakebailey): metadata??
-	return file1.FileName() == file2.FileName() &&
->>>>>>> 9cf6764c
 		file1.Path() == file2.Path() &&
 		file1.LanguageVersion == file2.LanguageVersion &&
 		file1.LanguageVariant == file2.LanguageVariant &&
