--- conflicted
+++ resolved
@@ -18,20 +18,12 @@
 )
 
 type ProgramOptions struct {
-<<<<<<< HEAD
-	RootPath         string
-	Host             CompilerHost
-	Options          *core.CompilerOptions
-	SingleThreaded   bool
-	ProjectReference []core.ProjectReference
-=======
 	RootPath           string
 	Host               CompilerHost
 	Options            *core.CompilerOptions
 	SingleThreaded     bool
 	ProjectReference   []core.ProjectReference
 	DefaultLibraryPath string
->>>>>>> 48d79d9b
 }
 
 type Program struct {
