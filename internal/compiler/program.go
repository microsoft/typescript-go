package compiler

import (
	"context"
	"maps"
	"slices"
	"sync"

	"github.com/microsoft/typescript-go/internal/ast"
	"github.com/microsoft/typescript-go/internal/binder"
	"github.com/microsoft/typescript-go/internal/checker"
	"github.com/microsoft/typescript-go/internal/core"
	"github.com/microsoft/typescript-go/internal/diagnostics"
	"github.com/microsoft/typescript-go/internal/module"
	"github.com/microsoft/typescript-go/internal/modulespecifiers"
	"github.com/microsoft/typescript-go/internal/printer"
	"github.com/microsoft/typescript-go/internal/scanner"
	"github.com/microsoft/typescript-go/internal/sourcemap"
	"github.com/microsoft/typescript-go/internal/tsoptions"
	"github.com/microsoft/typescript-go/internal/tspath"
)

type ProgramOptions struct {
	RootFiles                    []string
	Host                         CompilerHost
	Options                      *core.CompilerOptions
	SingleThreaded               core.Tristate
	ProjectReference             []core.ProjectReference
	ConfigFileParsingDiagnostics []*ast.Diagnostic
	CreateCheckerPool            func(*Program) CheckerPool

	TypingsLocation string
	ProjectName     string
}

type Program struct {
	host                         CompilerHost
	programOptions               ProgramOptions
	compilerOptions              *core.CompilerOptions
	configFileName               string
	nodeModules                  map[string]*ast.SourceFile
	checkerPool                  CheckerPool
	currentDirectory             string
	configFileParsingDiagnostics []*ast.Diagnostic

	sourceAffectingCompilerOptionsOnce sync.Once
	sourceAffectingCompilerOptions     *core.SourceFileAffectingCompilerOptions

	resolver *module.Resolver

	comparePathsOptions tspath.ComparePathsOptions

	processedFiles

	filesByPath map[tspath.Path]*ast.SourceFile

	// The below settings are to track if a .js file should be add to the program if loaded via searching under node_modules.
	// This works as imported modules are discovered recursively in a depth first manner, specifically:
	// - For each root file, findSourceFile is called.
	// - This calls processImportedModules for each module imported in the source file.
	// - This calls resolveModuleNames, and then calls findSourceFile for each resolved module.
	// As all these operations happen - and are nested - within the createProgram call, they close over the below variables.
	// The current resolution depth is tracked by incrementing/decrementing as the depth first search progresses.
	// maxNodeModuleJsDepth      int
	currentNodeModulesDepth int

	usesUriStyleNodeCoreModules core.Tristate

	commonSourceDirectory     string
	commonSourceDirectoryOnce sync.Once

	// List of present unsupported extensions
	unsupportedExtensions []string
}

// FileExists implements checker.Program.
func (p *Program) FileExists(path string) bool {
	return p.host.FS().FileExists(path)
}

// GetCurrentDirectory implements checker.Program.
func (p *Program) GetCurrentDirectory() string {
	return p.host.GetCurrentDirectory()
}

// GetGlobalTypingsCacheLocation implements checker.Program.
func (p *Program) GetGlobalTypingsCacheLocation() string {
	return "" // !!! see src/tsserver/nodeServer.ts for strada's node-specific implementation
}

// GetNearestAncestorDirectoryWithPackageJson implements checker.Program.
func (p *Program) GetNearestAncestorDirectoryWithPackageJson(dirname string) string {
	scoped := p.resolver.GetPackageScopeForPath(dirname)
	if scoped != nil && scoped.Exists() {
		return scoped.PackageDirectory
	}
	return ""
}

// GetPackageJsonInfo implements checker.Program.
func (p *Program) GetPackageJsonInfo(pkgJsonPath string) modulespecifiers.PackageJsonInfo {
	scoped := p.resolver.GetPackageScopeForPath(pkgJsonPath)
	if scoped != nil && scoped.Exists() && scoped.PackageDirectory == tspath.GetDirectoryPath(pkgJsonPath) {
		return scoped
	}
	return nil
}

// GetProjectReferenceRedirect implements checker.Program.
func (p *Program) GetProjectReferenceRedirect(path string) string {
	return "" // !!! TODO: project references support
}

// GetRedirectTargets implements checker.Program.
func (p *Program) GetRedirectTargets(path tspath.Path) []string {
	return nil // !!! TODO: project references support
}

// IsSourceOfProjectReferenceRedirect implements checker.Program.
func (p *Program) IsSourceOfProjectReferenceRedirect(path string) bool {
	return false // !!! TODO: project references support
}

// UseCaseSensitiveFileNames implements checker.Program.
func (p *Program) UseCaseSensitiveFileNames() bool {
	return p.host.FS().UseCaseSensitiveFileNames()
}

var _ checker.Program = (*Program)(nil)

/** This should have similar behavior to 'processSourceFile' without diagnostics or mutation. */
func (p *Program) GetSourceFileFromReference(origin *ast.SourceFile, ref *ast.FileReference) *ast.SourceFile {
	// TODO: The module loader in corsa is fairly different than strada, it should probably be able to expose this functionality at some point,
	// rather than redoing the logic approximately here, since most of the related logic now lives in module.Resolver
	// Still, without the failed lookup reporting that only the loader does, this isn't terribly complicated

	fileName := tspath.ResolvePath(tspath.GetDirectoryPath(origin.FileName()), ref.FileName)
	supportedExtensionsBase := tsoptions.GetSupportedExtensions(p.Options(), nil /*extraFileExtensions*/)
	supportedExtensions := tsoptions.GetSupportedExtensionsWithJsonIfResolveJsonModule(p.Options(), supportedExtensionsBase)
	allowNonTsExtensions := p.Options().AllowNonTsExtensions.IsTrue()
	if tspath.HasExtension(fileName) {
		if !allowNonTsExtensions {
			canonicalFileName := tspath.GetCanonicalFileName(fileName, p.host.FS().UseCaseSensitiveFileNames())
			supported := false
			for _, group := range supportedExtensions {
				if tspath.FileExtensionIsOneOf(canonicalFileName, group) {
					supported = true
					break
				}
			}
			if !supported {
				return nil // unsupported extensions are forced to fail
			}
		}

		return p.GetSourceFile(fileName)
	}
	if allowNonTsExtensions {
		extensionless := p.GetSourceFile(fileName)
		if extensionless != nil {
			return extensionless
		}
	}

	// Only try adding extensions from the first supported group (which should be .ts/.tsx/.d.ts)
	for _, ext := range supportedExtensions[0] {
		result := p.GetSourceFile(fileName + ext)
		if result != nil {
			return result
		}
	}
	return nil
}

func NewProgram(options ProgramOptions) *Program {
	p := &Program{}
	p.programOptions = options
	p.compilerOptions = options.Options
	p.configFileParsingDiagnostics = slices.Clip(options.ConfigFileParsingDiagnostics)
	if p.compilerOptions == nil {
		panic("compiler options required")
	}
	p.host = options.Host
	if p.host == nil {
		panic("host required")
	}
	p.initCheckerPool()

	// p.maxNodeModuleJsDepth = p.options.MaxNodeModuleJsDepth

	// TODO(ercornel): !!! tracing?
	// tracing?.push(tracing.Phase.Program, "createProgram", { configFilePath: options.configFilePath, rootDir: options.rootDir }, /*separateBeginAndEnd*/ true);
	// performance.mark("beforeProgram");

<<<<<<< HEAD
	// TODO(jakebailey): !!! override host's options
	p.host = options.Host
	if p.host == nil {
		panic("host required")
	}

	p.resolver = module.NewResolver(p.host, p.compilerOptions)
=======
	p.resolver = module.NewResolver(p.host, p.compilerOptions, p.programOptions.TypingsLocation, p.programOptions.ProjectName)
>>>>>>> e7a30f51

	var libs []string

	if p.compilerOptions.NoLib != core.TSTrue {
		if p.compilerOptions.Lib == nil {
			name := tsoptions.GetDefaultLibFileName(p.compilerOptions)
			libs = append(libs, tspath.CombinePaths(p.host.DefaultLibraryPath(), name))
		} else {
			for _, lib := range p.compilerOptions.Lib {
				name, ok := tsoptions.GetLibFileName(lib)
				if ok {
					libs = append(libs, tspath.CombinePaths(p.host.DefaultLibraryPath(), name))
				}
				// !!! error on unknown name
			}
		}
	}

	p.processedFiles = processAllProgramFiles(p.host, p.programOptions, p.compilerOptions, p.resolver, options.RootFiles, libs, p.singleThreaded())
	p.filesByPath = make(map[tspath.Path]*ast.SourceFile, len(p.files))
	for _, file := range p.files {
		p.filesByPath[file.Path()] = file
	}

	for _, file := range p.files {
		extension := tspath.TryGetExtensionFromPath(file.FileName())
		if slices.Contains(tspath.SupportedJSExtensionsFlat, extension) {
			p.unsupportedExtensions = core.AppendIfUnique(p.unsupportedExtensions, extension)
		}
	}

	return p
}

// Return an updated program for which it is known that only the file with the given path has changed.
// In addition to a new program, return a boolean indicating whether the data of the old program was reused.
func (p *Program) UpdateProgram(changedFilePath tspath.Path) (*Program, bool) {
	oldFile := p.filesByPath[changedFilePath]
	newFile := p.host.GetSourceFile(oldFile.FileName(), changedFilePath, oldFile.Metadata) // TODO(jakebailey): metadata could have changed
	if !canReplaceFileInProgram(oldFile, newFile) {
		return NewProgram(p.programOptions), false
	}
	result := &Program{
		host:                         p.host,
		programOptions:               p.programOptions,
		compilerOptions:              p.compilerOptions,
		configFileName:               p.configFileName,
		nodeModules:                  p.nodeModules,
		currentDirectory:             p.currentDirectory,
		configFileParsingDiagnostics: p.configFileParsingDiagnostics,
		resolver:                     p.resolver,
		comparePathsOptions:          p.comparePathsOptions,
		processedFiles:               p.processedFiles,
		filesByPath:                  p.filesByPath,
		currentNodeModulesDepth:      p.currentNodeModulesDepth,
		usesUriStyleNodeCoreModules:  p.usesUriStyleNodeCoreModules,
		unsupportedExtensions:        p.unsupportedExtensions,
	}
	result.initCheckerPool()
	index := core.FindIndex(result.files, func(file *ast.SourceFile) bool { return file.Path() == newFile.Path() })
	result.files = slices.Clone(result.files)
	result.files[index] = newFile
	result.filesByPath = maps.Clone(result.filesByPath)
	result.filesByPath[newFile.Path()] = newFile
	return result, true
}

func (p *Program) initCheckerPool() {
	if p.programOptions.CreateCheckerPool != nil {
		p.checkerPool = p.programOptions.CreateCheckerPool(p)
	} else {
		p.checkerPool = newCheckerPool(core.IfElse(p.singleThreaded(), 1, 4), p)
	}
}

func canReplaceFileInProgram(file1 *ast.SourceFile, file2 *ast.SourceFile) bool {
	return file1.FileName() == file2.FileName() &&
		file1.Path() == file2.Path() &&
		file1.LanguageVersion == file2.LanguageVersion &&
		file1.LanguageVariant == file2.LanguageVariant &&
		file1.ScriptKind == file2.ScriptKind &&
		file1.IsDeclarationFile == file2.IsDeclarationFile &&
		file1.HasNoDefaultLib == file2.HasNoDefaultLib &&
		file1.UsesUriStyleNodeCoreModules == file2.UsesUriStyleNodeCoreModules &&
		slices.EqualFunc(file1.Imports(), file2.Imports(), equalModuleSpecifiers) &&
		slices.EqualFunc(file1.ModuleAugmentations, file2.ModuleAugmentations, equalModuleAugmentationNames) &&
		slices.Equal(file1.AmbientModuleNames, file2.AmbientModuleNames) &&
		slices.EqualFunc(file1.ReferencedFiles, file2.ReferencedFiles, equalFileReferences) &&
		slices.EqualFunc(file1.TypeReferenceDirectives, file2.TypeReferenceDirectives, equalFileReferences) &&
		slices.EqualFunc(file1.LibReferenceDirectives, file2.LibReferenceDirectives, equalFileReferences) &&
		equalCheckJSDirectives(file1.CheckJsDirective, file2.CheckJsDirective) &&
		equalMetaData(file1.Metadata, file2.Metadata)
}

func equalModuleSpecifiers(n1 *ast.Node, n2 *ast.Node) bool {
	return n1.Kind == n2.Kind && (!ast.IsStringLiteral(n1) || n1.Text() == n2.Text())
}

func equalModuleAugmentationNames(n1 *ast.Node, n2 *ast.Node) bool {
	return n1.Kind == n2.Kind && n1.Text() == n2.Text()
}

func equalFileReferences(f1 *ast.FileReference, f2 *ast.FileReference) bool {
	return f1.FileName == f2.FileName && f1.ResolutionMode == f2.ResolutionMode && f1.Preserve == f2.Preserve
}

func equalCheckJSDirectives(d1 *ast.CheckJsDirective, d2 *ast.CheckJsDirective) bool {
	return d1 == nil && d2 == nil || d1 != nil && d2 != nil && d1.Enabled == d2.Enabled
}

func equalMetaData(m1 *ast.SourceFileMetaData, m2 *ast.SourceFileMetaData) bool {
	return m1 == nil && m2 == nil || m1 != nil && m2 != nil && *m1 == *m2
}

func NewProgramFromParsedCommandLine(config *tsoptions.ParsedCommandLine, host CompilerHost) *Program {
	programOptions := ProgramOptions{
		RootFiles: config.FileNames(),
		Options:   config.CompilerOptions(),
		Host:      host,
		// todo: ProjectReferences
		ConfigFileParsingDiagnostics: config.GetConfigFileParsingDiagnostics(),
	}
	return NewProgram(programOptions)
}

func (p *Program) SourceFiles() []*ast.SourceFile { return p.files }
func (p *Program) Options() *core.CompilerOptions { return p.compilerOptions }
func (p *Program) Host() CompilerHost             { return p.host }
func (p *Program) GetConfigFileParsingDiagnostics() []*ast.Diagnostic {
	return slices.Clip(p.configFileParsingDiagnostics)
}

func (p *Program) singleThreaded() bool {
	return p.programOptions.SingleThreaded.DefaultIfUnknown(p.compilerOptions.SingleThreaded).IsTrue()
}

func (p *Program) getSourceAffectingCompilerOptions() *core.SourceFileAffectingCompilerOptions {
	p.sourceAffectingCompilerOptionsOnce.Do(func() {
		p.sourceAffectingCompilerOptions = p.compilerOptions.SourceFileAffecting()
	})
	return p.sourceAffectingCompilerOptions
}

func (p *Program) BindSourceFiles() {
	wg := core.NewWorkGroup(p.singleThreaded())
	for _, file := range p.files {
		if !file.IsBound() {
			wg.Queue(func() {
				binder.BindSourceFile(file, p.getSourceAffectingCompilerOptions())
			})
		}
	}
	wg.RunAndWait()
}

func (p *Program) CheckSourceFiles(ctx context.Context) {
	wg := core.NewWorkGroup(p.singleThreaded())
	checkers, done := p.checkerPool.GetAllCheckers(ctx)
	defer done()
	for _, checker := range checkers {
		wg.Queue(func() {
			for file := range p.checkerPool.Files(checker) {
				checker.CheckSourceFile(ctx, file)
			}
		})
	}
	wg.RunAndWait()
}

// Return the type checker associated with the program.
func (p *Program) GetTypeChecker(ctx context.Context) (*checker.Checker, func()) {
	return p.checkerPool.GetChecker(ctx)
}

func (p *Program) GetTypeCheckers(ctx context.Context) ([]*checker.Checker, func()) {
	return p.checkerPool.GetAllCheckers(ctx)
}

// Return a checker for the given file. We may have multiple checkers in concurrent scenarios and this
// method returns the checker that was tasked with checking the file. Note that it isn't possible to mix
// types obtained from different checkers, so only non-type data (such as diagnostics or string
// representations of types) should be obtained from checkers returned by this method.
func (p *Program) GetTypeCheckerForFile(ctx context.Context, file *ast.SourceFile) (*checker.Checker, func()) {
	return p.checkerPool.GetCheckerForFile(ctx, file)
}

func (p *Program) GetResolvedModule(file *ast.SourceFile, moduleReference string) *ast.SourceFile {
	if resolutions, ok := p.resolvedModules[file.Path()]; ok {
		if resolved, ok := resolutions[module.ModeAwareCacheKey{Name: moduleReference, Mode: core.ModuleKindCommonJS}]; ok {
			return p.findSourceFile(resolved.ResolvedFileName, FileIncludeReason{FileIncludeKindImport, 0})
		}
	}
	return nil
}

func (p *Program) GetResolvedModules() map[tspath.Path]module.ModeAwareCache[*module.ResolvedModule] {
	return p.resolvedModules
}

func (p *Program) findSourceFile(candidate string, reason FileIncludeReason) *ast.SourceFile {
	path := tspath.ToPath(candidate, p.host.GetCurrentDirectory(), p.host.FS().UseCaseSensitiveFileNames())
	return p.filesByPath[path]
}

func (p *Program) GetSyntacticDiagnostics(ctx context.Context, sourceFile *ast.SourceFile) []*ast.Diagnostic {
	return p.getDiagnosticsHelper(ctx, sourceFile, false /*ensureBound*/, false /*ensureChecked*/, p.getSyntacticDiagnosticsForFile)
}

func (p *Program) GetBindDiagnostics(ctx context.Context, sourceFile *ast.SourceFile) []*ast.Diagnostic {
	return p.getDiagnosticsHelper(ctx, sourceFile, true /*ensureBound*/, false /*ensureChecked*/, p.getBindDiagnosticsForFile)
}

func (p *Program) GetSemanticDiagnostics(ctx context.Context, sourceFile *ast.SourceFile) []*ast.Diagnostic {
	return p.getDiagnosticsHelper(ctx, sourceFile, true /*ensureBound*/, true /*ensureChecked*/, p.getSemanticDiagnosticsForFile)
}

func (p *Program) GetSuggestionDiagnostics(ctx context.Context, sourceFile *ast.SourceFile) []*ast.Diagnostic {
	return p.getDiagnosticsHelper(ctx, sourceFile, true /*ensureBound*/, true /*ensureChecked*/, p.getSuggestionDiagnosticsForFile)
}

func (p *Program) GetGlobalDiagnostics(ctx context.Context) []*ast.Diagnostic {
	var globalDiagnostics []*ast.Diagnostic
	checkers, done := p.checkerPool.GetAllCheckers(ctx)
	defer done()
	for _, checker := range checkers {
		globalDiagnostics = append(globalDiagnostics, checker.GetGlobalDiagnostics()...)
	}

	return SortAndDeduplicateDiagnostics(globalDiagnostics)
}

func (p *Program) GetDeclarationDiagnostics(ctx context.Context, sourceFile *ast.SourceFile) []*ast.Diagnostic {
	return p.getDiagnosticsHelper(ctx, sourceFile, true /*ensureBound*/, true /*ensureChecked*/, p.getDeclarationDiagnosticsForFile)
}

func (p *Program) GetOptionsDiagnostics(ctx context.Context) []*ast.Diagnostic {
	return SortAndDeduplicateDiagnostics(append(p.GetGlobalDiagnostics(ctx), p.getOptionsDiagnosticsOfConfigFile()...))
}

func (p *Program) getOptionsDiagnosticsOfConfigFile() []*ast.Diagnostic {
	// todo update p.configParsingDiagnostics when updateAndGetProgramDiagnostics is implemented
	if p.Options() == nil || p.Options().ConfigFilePath == "" {
		return nil
	}
	return p.configFileParsingDiagnostics // TODO: actually call getDiagnosticsHelper on config path
}

func (p *Program) getSyntacticDiagnosticsForFile(ctx context.Context, sourceFile *ast.SourceFile) []*ast.Diagnostic {
	return sourceFile.Diagnostics()
}

func (p *Program) getBindDiagnosticsForFile(ctx context.Context, sourceFile *ast.SourceFile) []*ast.Diagnostic {
	// TODO: restore this; tsgo's main depends on this function binding all files for timing.
	// if checker.SkipTypeChecking(sourceFile, p.compilerOptions) {
	// 	return nil
	// }

	return sourceFile.BindDiagnostics()
}

func (p *Program) getSemanticDiagnosticsForFile(ctx context.Context, sourceFile *ast.SourceFile) []*ast.Diagnostic {
	if checker.SkipTypeChecking(sourceFile, p.compilerOptions) {
		return nil
	}

	var fileChecker *checker.Checker
	var done func()
	if sourceFile != nil {
		fileChecker, done = p.checkerPool.GetCheckerForFile(ctx, sourceFile)
		defer done()
	}
	diags := slices.Clip(sourceFile.BindDiagnostics())
	checkers, closeCheckers := p.checkerPool.GetAllCheckers(ctx)
	defer closeCheckers()

	// Ask for diags from all checkers; checking one file may add diagnostics to other files.
	// These are deduplicated later.
	for _, checker := range checkers {
		if sourceFile == nil || checker == fileChecker {
			diags = append(diags, checker.GetDiagnostics(ctx, sourceFile)...)
		} else {
			diags = append(diags, checker.GetDiagnosticsWithoutCheck(sourceFile)...)
		}
	}
	if ctx.Err() != nil {
		return nil
	}

	isPlainJS := ast.IsPlainJSFile(sourceFile, p.compilerOptions.CheckJs)
	if isPlainJS {
		diags = core.Filter(diags, func(d *ast.Diagnostic) bool {
			return plainJSErrors.Has(d.Code())
		})
	}

	if len(sourceFile.CommentDirectives) == 0 {
		return diags
	}
	// Build map of directives by line number
	directivesByLine := make(map[int]ast.CommentDirective)
	for _, directive := range sourceFile.CommentDirectives {
		line, _ := scanner.GetLineAndCharacterOfPosition(sourceFile, directive.Loc.Pos())
		directivesByLine[line] = directive
	}
	lineStarts := scanner.GetLineStarts(sourceFile)
	filtered := make([]*ast.Diagnostic, 0, len(diags))
	for _, diagnostic := range diags {
		ignoreDiagnostic := false
		for line := scanner.ComputeLineOfPosition(lineStarts, diagnostic.Pos()) - 1; line >= 0; line-- {
			// If line contains a @ts-ignore or @ts-expect-error directive, ignore this diagnostic and change
			// the directive kind to @ts-ignore to indicate it was used.
			if directive, ok := directivesByLine[line]; ok {
				ignoreDiagnostic = true
				directive.Kind = ast.CommentDirectiveKindIgnore
				directivesByLine[line] = directive
				break
			}
			// Stop searching backwards when we encounter a line that isn't blank or a comment.
			if !isCommentOrBlankLine(sourceFile.Text(), int(lineStarts[line])) {
				break
			}
		}
		if !ignoreDiagnostic {
			filtered = append(filtered, diagnostic)
		}
	}
	for _, directive := range directivesByLine {
		// Above we changed all used directive kinds to @ts-ignore, so any @ts-expect-error directives that
		// remain are unused and thus errors.
		if directive.Kind == ast.CommentDirectiveKindExpectError {
			filtered = append(filtered, ast.NewDiagnostic(sourceFile, directive.Loc, diagnostics.Unused_ts_expect_error_directive))
		}
	}
	return filtered
}

func (p *Program) getDeclarationDiagnosticsForFile(_ctx context.Context, sourceFile *ast.SourceFile) []*ast.Diagnostic {
	if sourceFile.IsDeclarationFile {
		return []*ast.Diagnostic{}
	}
	host := &emitHost{program: p}
	return getDeclarationDiagnostics(host, host.GetEmitResolver(sourceFile, true), sourceFile)
}

func (p *Program) getSuggestionDiagnosticsForFile(ctx context.Context, sourceFile *ast.SourceFile) []*ast.Diagnostic {
	if checker.SkipTypeChecking(sourceFile, p.compilerOptions) {
		return nil
	}

	var fileChecker *checker.Checker
	var done func()
	if sourceFile != nil {
		fileChecker, done = p.checkerPool.GetCheckerForFile(ctx, sourceFile)
		defer done()
	}

	diags := slices.Clip(sourceFile.BindSuggestionDiagnostics)

	checkers, closeCheckers := p.checkerPool.GetAllCheckers(ctx)
	defer closeCheckers()

	// Ask for diags from all checkers; checking one file may add diagnostics to other files.
	// These are deduplicated later.
	for _, checker := range checkers {
		if sourceFile == nil || checker == fileChecker {
			diags = append(diags, checker.GetSuggestionDiagnostics(ctx, sourceFile)...)
		} else {
			// !!! is there any case where suggestion diagnostics are produced in other checkers?
		}
	}
	if ctx.Err() != nil {
		return nil
	}

	return diags
}

func isCommentOrBlankLine(text string, pos int) bool {
	for pos < len(text) && (text[pos] == ' ' || text[pos] == '\t') {
		pos++
	}
	return pos == len(text) ||
		pos < len(text) && (text[pos] == '\r' || text[pos] == '\n') ||
		pos+1 < len(text) && text[pos] == '/' && text[pos+1] == '/'
}

func SortAndDeduplicateDiagnostics(diagnostics []*ast.Diagnostic) []*ast.Diagnostic {
	diagnostics = slices.Clone(diagnostics)
	slices.SortFunc(diagnostics, ast.CompareDiagnostics)
	return compactAndMergeRelatedInfos(diagnostics)
}

// Remove duplicate diagnostics and, for sequences of diagnostics that differ only by related information,
// create a single diagnostic with sorted and deduplicated related information.
func compactAndMergeRelatedInfos(diagnostics []*ast.Diagnostic) []*ast.Diagnostic {
	if len(diagnostics) < 2 {
		return diagnostics
	}
	i := 0
	j := 0
	for i < len(diagnostics) {
		d := diagnostics[i]
		n := 1
		for i+n < len(diagnostics) && ast.EqualDiagnosticsNoRelatedInfo(d, diagnostics[i+n]) {
			n++
		}
		if n > 1 {
			var relatedInfos []*ast.Diagnostic
			for k := range n {
				relatedInfos = append(relatedInfos, diagnostics[i+k].RelatedInformation()...)
			}
			if relatedInfos != nil {
				slices.SortFunc(relatedInfos, ast.CompareDiagnostics)
				relatedInfos = slices.CompactFunc(relatedInfos, ast.EqualDiagnostics)
				d = d.Clone().SetRelatedInfo(relatedInfos)
			}
		}
		diagnostics[j] = d
		i += n
		j++
	}
	clear(diagnostics[j:])
	return diagnostics[:j]
}

func (p *Program) getDiagnosticsHelper(ctx context.Context, sourceFile *ast.SourceFile, ensureBound bool, ensureChecked bool, getDiagnostics func(context.Context, *ast.SourceFile) []*ast.Diagnostic) []*ast.Diagnostic {
	if sourceFile != nil {
		if ensureBound {
			binder.BindSourceFile(sourceFile, p.getSourceAffectingCompilerOptions())
		}
		return SortAndDeduplicateDiagnostics(getDiagnostics(ctx, sourceFile))
	}
	if ensureBound {
		p.BindSourceFiles()
	}
	if ensureChecked {
		p.CheckSourceFiles(ctx)
		if ctx.Err() != nil {
			return nil
		}
	}
	var result []*ast.Diagnostic
	for _, file := range p.files {
		result = append(result, getDiagnostics(ctx, file)...)
	}
	return SortAndDeduplicateDiagnostics(result)
}

func (p *Program) LineCount() int {
	var count int
	for _, file := range p.files {
		count += len(file.LineMap())
	}
	return count
}

func (p *Program) IdentifierCount() int {
	var count int
	for _, file := range p.files {
		count += file.IdentifierCount
	}
	return count
}

func (p *Program) SymbolCount() int {
	var count int
	for _, file := range p.files {
		count += file.SymbolCount
	}
	checkers, done := p.checkerPool.GetAllCheckers(context.Background())
	defer done()
	for _, checker := range checkers {
		count += int(checker.SymbolCount)
	}
	return count
}

func (p *Program) TypeCount() int {
	var count int
	checkers, done := p.checkerPool.GetAllCheckers(context.Background())
	defer done()
	for _, checker := range checkers {
		count += int(checker.TypeCount)
	}
	return count
}

func (p *Program) InstantiationCount() int {
	var count int
	checkers, done := p.checkerPool.GetAllCheckers(context.Background())
	defer done()
	for _, checker := range checkers {
		count += int(checker.TotalInstantiationCount)
	}
	return count
}

func (p *Program) CommonSourceDirectory() string {
	p.commonSourceDirectoryOnce.Do(func() {
		var files []string
		host := &emitHost{program: p}
		for _, file := range p.files {
			if sourceFileMayBeEmitted(file, host, false /*forceDtsEmit*/) {
				files = append(files, file.FileName())
			}
		}
		p.commonSourceDirectory = getCommonSourceDirectory(
			p.compilerOptions,
			files,
			p.host.GetCurrentDirectory(),
			p.host.FS().UseCaseSensitiveFileNames(),
		)
	})
	return p.commonSourceDirectory
}

func (p *Program) GetCompilerOptions() *core.CompilerOptions {
	return p.compilerOptions
}

func computeCommonSourceDirectoryOfFilenames(fileNames []string, currentDirectory string, useCaseSensitiveFileNames bool) string {
	var commonPathComponents []string
	for _, sourceFile := range fileNames {
		// Each file contributes into common source file path
		sourcePathComponents := tspath.GetNormalizedPathComponents(sourceFile, currentDirectory)

		// The base file name is not part of the common directory path
		sourcePathComponents = sourcePathComponents[:len(sourcePathComponents)-1]

		if commonPathComponents == nil {
			// first file
			commonPathComponents = sourcePathComponents
			continue
		}

		n := min(len(commonPathComponents), len(sourcePathComponents))
		for i := range n {
			if tspath.GetCanonicalFileName(commonPathComponents[i], useCaseSensitiveFileNames) != tspath.GetCanonicalFileName(sourcePathComponents[i], useCaseSensitiveFileNames) {
				if i == 0 {
					// Failed to find any common path component
					return ""
				}

				// New common path found that is 0 -> i-1
				commonPathComponents = commonPathComponents[:i]
				break
			}
		}

		// If the sourcePathComponents was shorter than the commonPathComponents, truncate to the sourcePathComponents
		if len(sourcePathComponents) < len(commonPathComponents) {
			commonPathComponents = commonPathComponents[:len(sourcePathComponents)]
		}
	}

	if len(commonPathComponents) == 0 {
		// Can happen when all input files are .d.ts files
		return currentDirectory
	}

	return tspath.GetPathFromPathComponents(commonPathComponents)
}

func getCommonSourceDirectory(options *core.CompilerOptions, files []string, currentDirectory string, useCaseSensitiveFileNames bool) string {
	var commonSourceDirectory string
	// !!! If a rootDir is specified use it as the commonSourceDirectory
	// !!! Project compilations never infer their root from the input source paths

	commonSourceDirectory = computeCommonSourceDirectoryOfFilenames(files, currentDirectory, useCaseSensitiveFileNames)

	if len(commonSourceDirectory) > 0 {
		// Make sure directory path ends with directory separator so this string can directly
		// used to replace with "" to get the relative path of the source file and the relative path doesn't
		// start with / making it rooted path
		commonSourceDirectory = tspath.EnsureTrailingDirectorySeparator(commonSourceDirectory)
	}

	return commonSourceDirectory
}

type EmitOptions struct {
	TargetSourceFile *ast.SourceFile // Single file to emit. If `nil`, emits all files
	forceDtsEmit     bool
}

type EmitResult struct {
	EmitSkipped  bool
	Diagnostics  []*ast.Diagnostic      // Contains declaration emit diagnostics
	EmittedFiles []string               // Array of files the compiler wrote to disk
	SourceMaps   []*SourceMapEmitResult // Array of sourceMapData if compiler emitted sourcemaps
}

type SourceMapEmitResult struct {
	InputSourceFileNames []string // Input source file (which one can use on program to get the file), 1:1 mapping with the sourceMap.sources list
	SourceMap            *sourcemap.RawSourceMap
	GeneratedFile        string
}

func (p *Program) Emit(options EmitOptions) *EmitResult {
	// !!! performance measurement
	p.BindSourceFiles()

	host := &emitHost{program: p}

	writerPool := &sync.Pool{
		New: func() any {
			return printer.NewTextWriter(host.Options().NewLine.GetNewLineCharacter())
		},
	}
	wg := core.NewWorkGroup(p.singleThreaded())
	var emitters []*emitter
	sourceFiles := getSourceFilesToEmit(host, options.TargetSourceFile, options.forceDtsEmit)

	for _, sourceFile := range sourceFiles {
		emitter := &emitter{
			host:              host,
			emittedFilesList:  nil,
			sourceMapDataList: nil,
			writer:            nil,
			sourceFile:        sourceFile,
		}
		emitters = append(emitters, emitter)
		wg.Queue(func() {
			// take an unused writer
			writer := writerPool.Get().(printer.EmitTextWriter)
			writer.Clear()

			// attach writer and perform emit
			emitter.writer = writer
			emitter.paths = getOutputPathsFor(sourceFile, host, options.forceDtsEmit)
			emitter.emit()
			emitter.writer = nil

			// put the writer back in the pool
			writerPool.Put(writer)
		})
	}

	// wait for emit to complete
	wg.RunAndWait()

	// collect results from emit, preserving input order
	result := &EmitResult{}
	for _, emitter := range emitters {
		if emitter.emitSkipped {
			result.EmitSkipped = true
		}
		result.Diagnostics = append(result.Diagnostics, emitter.emitterDiagnostics.GetDiagnostics()...)
		if emitter.emittedFilesList != nil {
			result.EmittedFiles = append(result.EmittedFiles, emitter.emittedFilesList...)
		}
		if emitter.sourceMapDataList != nil {
			result.SourceMaps = append(result.SourceMaps, emitter.sourceMapDataList...)
		}
	}
	return result
}

func (p *Program) GetSourceFile(filename string) *ast.SourceFile {
	path := tspath.ToPath(filename, p.host.GetCurrentDirectory(), p.host.FS().UseCaseSensitiveFileNames())
	return p.GetSourceFileByPath(path)
}

func (p *Program) GetSourceFileByPath(path tspath.Path) *ast.SourceFile {
	return p.filesByPath[path]
}

func (p *Program) GetSourceFiles() []*ast.SourceFile {
	return p.files
}

type FileIncludeKind int

const (
	FileIncludeKindRootFile FileIncludeKind = iota
	FileIncludeKindSourceFromProjectReference
	FileIncludeKindOutputFromProjectReference
	FileIncludeKindImport
	FileIncludeKindReferenceFile
	FileIncludeKindTypeReferenceDirective
	FileIncludeKindLibFile
	FileIncludeKindLibReferenceDirective
	FileIncludeKindAutomaticTypeDirectiveFile
)

type FileIncludeReason struct {
	Kind  FileIncludeKind
	Index int
}

// UnsupportedExtensions returns a list of all present "unsupported" extensions,
// e.g. extensions that are not yet supported by the port.
func (p *Program) UnsupportedExtensions() []string {
	return p.unsupportedExtensions
}

func (p *Program) GetJSXRuntimeImportSpecifier(path tspath.Path) (moduleReference string, specifier *ast.Node) {
	if result := p.jsxRuntimeImportSpecifiers[path]; result != nil {
		return result.moduleReference, result.specifier
	}
	return "", nil
}

func (p *Program) GetImportHelpersImportSpecifier(path tspath.Path) *ast.Node {
	return p.importHelpersImportSpecifiers[path]
}

var plainJSErrors = core.NewSetFromItems(
	// binder errors
	diagnostics.Cannot_redeclare_block_scoped_variable_0.Code(),
	diagnostics.A_module_cannot_have_multiple_default_exports.Code(),
	diagnostics.Another_export_default_is_here.Code(),
	diagnostics.The_first_export_default_is_here.Code(),
	diagnostics.Identifier_expected_0_is_a_reserved_word_at_the_top_level_of_a_module.Code(),
	diagnostics.Identifier_expected_0_is_a_reserved_word_in_strict_mode_Modules_are_automatically_in_strict_mode.Code(),
	diagnostics.Identifier_expected_0_is_a_reserved_word_that_cannot_be_used_here.Code(),
	diagnostics.X_constructor_is_a_reserved_word.Code(),
	diagnostics.X_delete_cannot_be_called_on_an_identifier_in_strict_mode.Code(),
	diagnostics.Code_contained_in_a_class_is_evaluated_in_JavaScript_s_strict_mode_which_does_not_allow_this_use_of_0_For_more_information_see_https_Colon_Slash_Slashdeveloper_mozilla_org_Slashen_US_Slashdocs_SlashWeb_SlashJavaScript_SlashReference_SlashStrict_mode.Code(),
	diagnostics.Invalid_use_of_0_Modules_are_automatically_in_strict_mode.Code(),
	diagnostics.Invalid_use_of_0_in_strict_mode.Code(),
	diagnostics.A_label_is_not_allowed_here.Code(),
	diagnostics.X_with_statements_are_not_allowed_in_strict_mode.Code(),
	// grammar errors
	diagnostics.A_break_statement_can_only_be_used_within_an_enclosing_iteration_or_switch_statement.Code(),
	diagnostics.A_break_statement_can_only_jump_to_a_label_of_an_enclosing_statement.Code(),
	diagnostics.A_class_declaration_without_the_default_modifier_must_have_a_name.Code(),
	diagnostics.A_class_member_cannot_have_the_0_keyword.Code(),
	diagnostics.A_comma_expression_is_not_allowed_in_a_computed_property_name.Code(),
	diagnostics.A_continue_statement_can_only_be_used_within_an_enclosing_iteration_statement.Code(),
	diagnostics.A_continue_statement_can_only_jump_to_a_label_of_an_enclosing_iteration_statement.Code(),
	diagnostics.A_default_clause_cannot_appear_more_than_once_in_a_switch_statement.Code(),
	diagnostics.A_default_export_must_be_at_the_top_level_of_a_file_or_module_declaration.Code(),
	diagnostics.A_definite_assignment_assertion_is_not_permitted_in_this_context.Code(),
	diagnostics.A_destructuring_declaration_must_have_an_initializer.Code(),
	diagnostics.A_get_accessor_cannot_have_parameters.Code(),
	diagnostics.A_rest_element_cannot_contain_a_binding_pattern.Code(),
	diagnostics.A_rest_element_cannot_have_a_property_name.Code(),
	diagnostics.A_rest_element_cannot_have_an_initializer.Code(),
	diagnostics.A_rest_element_must_be_last_in_a_destructuring_pattern.Code(),
	diagnostics.A_rest_parameter_cannot_have_an_initializer.Code(),
	diagnostics.A_rest_parameter_must_be_last_in_a_parameter_list.Code(),
	diagnostics.A_rest_parameter_or_binding_pattern_may_not_have_a_trailing_comma.Code(),
	diagnostics.A_return_statement_cannot_be_used_inside_a_class_static_block.Code(),
	diagnostics.A_set_accessor_cannot_have_rest_parameter.Code(),
	diagnostics.A_set_accessor_must_have_exactly_one_parameter.Code(),
	diagnostics.An_export_declaration_can_only_be_used_at_the_top_level_of_a_module.Code(),
	diagnostics.An_export_declaration_cannot_have_modifiers.Code(),
	diagnostics.An_import_declaration_can_only_be_used_at_the_top_level_of_a_module.Code(),
	diagnostics.An_import_declaration_cannot_have_modifiers.Code(),
	diagnostics.An_object_member_cannot_be_declared_optional.Code(),
	diagnostics.Argument_of_dynamic_import_cannot_be_spread_element.Code(),
	diagnostics.Cannot_assign_to_private_method_0_Private_methods_are_not_writable.Code(),
	diagnostics.Cannot_redeclare_identifier_0_in_catch_clause.Code(),
	diagnostics.Catch_clause_variable_cannot_have_an_initializer.Code(),
	diagnostics.Class_decorators_can_t_be_used_with_static_private_identifier_Consider_removing_the_experimental_decorator.Code(),
	diagnostics.Classes_can_only_extend_a_single_class.Code(),
	diagnostics.Classes_may_not_have_a_field_named_constructor.Code(),
	diagnostics.Did_you_mean_to_use_a_Colon_An_can_only_follow_a_property_name_when_the_containing_object_literal_is_part_of_a_destructuring_pattern.Code(),
	diagnostics.Duplicate_label_0.Code(),
	diagnostics.Dynamic_imports_can_only_accept_a_module_specifier_and_an_optional_set_of_attributes_as_arguments.Code(),
	diagnostics.X_for_await_loops_cannot_be_used_inside_a_class_static_block.Code(),
	diagnostics.JSX_attributes_must_only_be_assigned_a_non_empty_expression.Code(),
	diagnostics.JSX_elements_cannot_have_multiple_attributes_with_the_same_name.Code(),
	diagnostics.JSX_expressions_may_not_use_the_comma_operator_Did_you_mean_to_write_an_array.Code(),
	diagnostics.JSX_property_access_expressions_cannot_include_JSX_namespace_names.Code(),
	diagnostics.Jump_target_cannot_cross_function_boundary.Code(),
	diagnostics.Line_terminator_not_permitted_before_arrow.Code(),
	diagnostics.Modifiers_cannot_appear_here.Code(),
	diagnostics.Only_a_single_variable_declaration_is_allowed_in_a_for_in_statement.Code(),
	diagnostics.Only_a_single_variable_declaration_is_allowed_in_a_for_of_statement.Code(),
	diagnostics.Private_identifiers_are_not_allowed_outside_class_bodies.Code(),
	diagnostics.Private_identifiers_are_only_allowed_in_class_bodies_and_may_only_be_used_as_part_of_a_class_member_declaration_property_access_or_on_the_left_hand_side_of_an_in_expression.Code(),
	diagnostics.Property_0_is_not_accessible_outside_class_1_because_it_has_a_private_identifier.Code(),
	diagnostics.Tagged_template_expressions_are_not_permitted_in_an_optional_chain.Code(),
	diagnostics.The_left_hand_side_of_a_for_of_statement_may_not_be_async.Code(),
	diagnostics.The_variable_declaration_of_a_for_in_statement_cannot_have_an_initializer.Code(),
	diagnostics.The_variable_declaration_of_a_for_of_statement_cannot_have_an_initializer.Code(),
	diagnostics.Trailing_comma_not_allowed.Code(),
	diagnostics.Variable_declaration_list_cannot_be_empty.Code(),
	diagnostics.X_0_and_1_operations_cannot_be_mixed_without_parentheses.Code(),
	diagnostics.X_0_expected.Code(),
	diagnostics.X_0_is_not_a_valid_meta_property_for_keyword_1_Did_you_mean_2.Code(),
	diagnostics.X_0_list_cannot_be_empty.Code(),
	diagnostics.X_0_modifier_already_seen.Code(),
	diagnostics.X_0_modifier_cannot_appear_on_a_constructor_declaration.Code(),
	diagnostics.X_0_modifier_cannot_appear_on_a_module_or_namespace_element.Code(),
	diagnostics.X_0_modifier_cannot_appear_on_a_parameter.Code(),
	diagnostics.X_0_modifier_cannot_appear_on_class_elements_of_this_kind.Code(),
	diagnostics.X_0_modifier_cannot_be_used_here.Code(),
	diagnostics.X_0_modifier_must_precede_1_modifier.Code(),
	diagnostics.X_0_declarations_can_only_be_declared_inside_a_block.Code(),
	diagnostics.X_0_declarations_must_be_initialized.Code(),
	diagnostics.X_extends_clause_already_seen.Code(),
	diagnostics.X_let_is_not_allowed_to_be_used_as_a_name_in_let_or_const_declarations.Code(),
	diagnostics.Class_constructor_may_not_be_a_generator.Code(),
	diagnostics.Class_constructor_may_not_be_an_accessor.Code(),
	diagnostics.X_await_expressions_are_only_allowed_within_async_functions_and_at_the_top_levels_of_modules.Code(),
	diagnostics.X_await_using_statements_are_only_allowed_within_async_functions_and_at_the_top_levels_of_modules.Code(),
	diagnostics.Private_field_0_must_be_declared_in_an_enclosing_class.Code(),
	// Type errors
	diagnostics.This_condition_will_always_return_0_since_JavaScript_compares_objects_by_reference_not_value.Code(),
)<|MERGE_RESOLUTION|>--- conflicted
+++ resolved
@@ -192,17 +192,13 @@
 	// tracing?.push(tracing.Phase.Program, "createProgram", { configFilePath: options.configFilePath, rootDir: options.rootDir }, /*separateBeginAndEnd*/ true);
 	// performance.mark("beforeProgram");
 
-<<<<<<< HEAD
 	// TODO(jakebailey): !!! override host's options
 	p.host = options.Host
 	if p.host == nil {
 		panic("host required")
 	}
 
-	p.resolver = module.NewResolver(p.host, p.compilerOptions)
-=======
 	p.resolver = module.NewResolver(p.host, p.compilerOptions, p.programOptions.TypingsLocation, p.programOptions.ProjectName)
->>>>>>> e7a30f51
 
 	var libs []string
 
