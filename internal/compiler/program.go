--- conflicted
+++ resolved
@@ -21,8 +21,8 @@
 )
 
 type ProgramOptions struct {
-<<<<<<< HEAD
-	RootPath                 string
+	ConfigFilePath           string
+	RootFiles                []string
 	Host                     CompilerHost
 	Options                  *core.CompilerOptions
 	SingleThreaded           bool
@@ -35,32 +35,12 @@
 	host                     CompilerHost
 	programOptions           ProgramOptions
 	compilerOptions          *core.CompilerOptions
-	rootPath                 string
+	configFilePath           string
 	nodeModules              map[string]*ast.SourceFile
 	checkers                 []*checker.Checker
 	checkersByFile           map[*ast.SourceFile]*checker.Checker
 	currentDirectory         string
 	configParsingDiagnostics []*ast.Diagnostic
-=======
-	ConfigFilePath     string
-	RootFiles          []string
-	Host               CompilerHost
-	Options            *core.CompilerOptions
-	SingleThreaded     bool
-	ProjectReference   []core.ProjectReference
-	DefaultLibraryPath string
-}
-
-type Program struct {
-	host             CompilerHost
-	programOptions   ProgramOptions
-	compilerOptions  *core.CompilerOptions
-	configFilePath   string
-	nodeModules      map[string]*ast.SourceFile
-	checkers         []*checker.Checker
-	checkersByFile   map[*ast.SourceFile]*checker.Checker
-	currentDirectory string
->>>>>>> 9e3db92f
 
 	resolver        *module.Resolver
 	resolvedModules map[tspath.Path]module.ModeAwareCache[*module.ResolvedModule]
@@ -190,53 +170,30 @@
 	return p.files
 }
 
-<<<<<<< HEAD
 func NewProgramFromParsedCommandLine(config *tsoptions.ParsedCommandLine, host CompilerHost) *Program {
 	// todo: remove/edit setOptions call if compilerHost no longer has CompilerOptions. Since compilerHost was created before options were parsed, compiler host would
 	//     not have options yet
 	host.SetOptions(config.CompilerOptions())
 	programOptions := ProgramOptions{
-		RootPath: config.FileNames()[0], // todo: original takes list of fileNames
-		Options:  config.CompilerOptions(),
-		Host:     host,
+		RootFiles: config.FileNames(),
+		Options:   config.CompilerOptions(),
+		Host:      host,
 		// todo: ProjectReferences
 		ConfigParsingDiagnostics: config.GetConfigFileParsingDiagnostics(),
 		DefaultLibraryPath:       bundled.LibPath(),
 	}
 	return NewProgram(programOptions)
-}
-
-func walkFiles(fs vfs.FS, rootPath string, extensions []string) []string {
-	var files []string
-	err := fs.WalkDir(rootPath, func(path string, d vfs.DirEntry, err error) error {
-		if err != nil {
-			return err
-		}
-		if !d.IsDir() && slices.ContainsFunc(extensions, func(ext string) bool { return tspath.FileExtensionIs(path, ext) }) {
-			files = append(files, path)
-		}
-		return nil
-	})
-	if err != nil {
-		fmt.Println(err)
-	}
-
-	return files
 }
 
 func (p *Program) SourceFiles() []*ast.SourceFile              { return p.files }
 func (p *Program) Options() *core.CompilerOptions              { return p.compilerOptions }
 func (p *Program) Host() CompilerHost                          { return p.host }
 func (p *Program) ConfigParsingDiagnostics() []*ast.Diagnostic { return p.configParsingDiagnostics }
-=======
-func (p *Program) SourceFiles() []*ast.SourceFile { return p.files }
-func (p *Program) Options() *core.CompilerOptions { return p.compilerOptions }
-func (p *Program) Host() CompilerHost             { return p.host }
->>>>>>> 9e3db92f
-
-func (p *Program) GetOptionsDiagnostics() []*ast.Diagnostic {
-	return p.optionsDiagnostics
-}
+
+// todo: deduplicate function
+// func (p *Program) GetOptionsDiagnostics() []*ast.Diagnostic {
+// 	return p.optionsDiagnostics
+// }
 
 func (p *Program) BindSourceFiles() {
 	wg := core.NewWorkGroup(p.programOptions.SingleThreaded)
