package compiler

import (
	"encoding/json"
	"fmt"
	"slices"
	"strings"
	"sync"

	"github.com/microsoft/typescript-go/internal/ast"
<<<<<<< HEAD
	"github.com/microsoft/typescript-go/internal/binder"
=======
	"github.com/microsoft/typescript-go/internal/compiler/module"
>>>>>>> ac805422
	"github.com/microsoft/typescript-go/internal/core"
	"github.com/microsoft/typescript-go/internal/parser"
	"github.com/microsoft/typescript-go/internal/tspath"
	"github.com/microsoft/typescript-go/internal/vfs"
)

type ProgramOptions struct {
	RootPath         string
	Host             CompilerHost
	Options          *core.CompilerOptions
	SingleThreaded   bool
	ProjectReference []ProjectReference
}

type Program struct {
	host             CompilerHost
	programOptions   ProgramOptions
	compilerOptions  *core.CompilerOptions
	rootPath         string
	nodeModules      map[string]*ast.SourceFile
	checker          *Checker
	resolver         *module.Resolver
	currentDirectory string

	fileProcessingMutex sync.Mutex
	files               []*ast.SourceFile
	filesByPath         map[tspath.Path]*ast.SourceFile
	processedFileNames  core.Set[string]

	// The below settings are to track if a .js file should be add to the program if loaded via searching under node_modules.
	// This works as imported modules are discovered recursively in a depth first manner, specifically:
	// - For each root file, findSourceFile is called.
	// - This calls processImportedModules for each module imported in the source file.
	// - This calls resolveModuleNames, and then calls findSourceFile for each resolved module.
	// As all these operations happen - and are nested - within the createProgram call, they close over the below variables.
	// The current resolution depth is tracked by incrementing/decrementing as the depth first search progresses.
	//maxNodeModuleJsDepth      int
	currentNodeModulesDepth int

	usesUriStyleNodeCoreModules core.Tristate
}

var extensions = []string{".ts", ".tsx"}

func NewProgram(options ProgramOptions) *Program {
	p := &Program{}
	p.programOptions = options
	p.compilerOptions = options.Options
	if p.compilerOptions == nil {
		p.compilerOptions = &core.CompilerOptions{}
	}
	p.filesByPath = make(map[tspath.Path]*ast.SourceFile)

	//p.maxNodeModuleJsDepth = p.options.MaxNodeModuleJsDepth

	// TODO(ercornel): !!! tracing?
	// tracing?.push(tracing.Phase.Program, "createProgram", { configFilePath: options.configFilePath, rootDir: options.rootDir }, /*separateBeginAndEnd*/ true);
	// performance.mark("beforeProgram");

	p.host = options.Host
	if p.host == nil {
		panic("host required")
	}

	p.resolver = module.NewResolver(p.host, p.compilerOptions)

	// TODO(ercornel): !!!: SKIPPING FOR NOW :: default lib
	p.rootPath = options.RootPath
	if p.rootPath == "" {
		panic("root path required")
	}
	fileInfos := readFileInfos(p.host.FS(), p.rootPath, extensions)
	// Sort files by descending file size
	slices.SortFunc(fileInfos, func(a FileInfo, b FileInfo) int {
		return int(b.Size) - int(a.Size)
	})

	p.processRootFiles(fileInfos)

	return p
}

func readFileInfos(fs vfs.FS, rootPath string, extensions []string) []FileInfo {
	var fileInfos []FileInfo

	err := fs.WalkDir(rootPath, func(path string, d vfs.DirEntry, err error) error {
		if err != nil {
			return err
		}
		if !d.IsDir() && slices.ContainsFunc(extensions, func(ext string) bool { return tspath.FileExtensionIs(path, ext) }) {
			info, err := d.Info()
			if err != nil {
				return err //nolint:wrapcheck
			}
			fileInfos = append(fileInfos, FileInfo{Name: path, Size: info.Size()})
		}
		return nil
	})
	if err != nil {
		fmt.Println(err)
	}

	return fileInfos
}

func (p *Program) SourceFiles() []*ast.SourceFile { return p.files }
func (p *Program) Options() *core.CompilerOptions { return p.compilerOptions }
func (p *Program) Host() CompilerHost             { return p.host }

func (p *Program) bindSourceFiles() {
	wg := core.NewWorkGroup(p.programOptions.SingleThreaded)
	for _, file := range p.files {
		if !file.IsBound {
<<<<<<< HEAD
			p.host.RunTask(func() {
				binder.BindSourceFile(file, p.options)
=======
			wg.Run(func() {
				bindSourceFile(file, p.compilerOptions)
>>>>>>> ac805422
			})
		}
	}
	wg.Wait()
}

func (p *Program) processRootFiles(rootFiles []FileInfo) {
	wg := core.NewWorkGroup(p.programOptions.SingleThreaded)

	absPaths := make([]string, 0, len(rootFiles))
	for _, fileInfo := range rootFiles {
		absPath := tspath.GetNormalizedAbsolutePath(fileInfo.Name, p.currentDirectory)
		p.processedFileNames.Add(absPath)
		absPaths = append(absPaths, absPath)
	}

	for _, absPath := range absPaths {
		p.startParseTask(absPath, wg)
	}

	wg.Wait()
}

func (p *Program) startParseTask(fileName string, wg *core.WorkGroup) {
	wg.Run(func() {
		normalizedPath := tspath.NormalizePath(fileName)
		file := p.parseSourceFile(normalizedPath)
		p.collectExternalModuleReferences(file)

		filesToParse := make([]string, 0, len(file.ReferencedFiles)+len(file.Imports)+len(file.ModuleAugmentations))

		for _, ref := range file.ReferencedFiles {
			resolvedPath := p.resolveTripleslashPathReference(ref.FileName, file.FileName())
			filesToParse = append(filesToParse, resolvedPath)
		}

		filesToParse = append(filesToParse, p.resolveImportsAndModuleAugmentations(file)...)

		p.fileProcessingMutex.Lock()
		defer p.fileProcessingMutex.Unlock()
		p.files = append(p.files, file)
		p.filesByPath[file.Path()] = file

		if len(filesToParse) > 0 {
			for _, fileName := range filesToParse {
				if !p.processedFileNames.Has(fileName) {
					p.processedFileNames.Add(fileName)
					p.startParseTask(fileName, wg)
				}
			}
		}
	})
}

func (p *Program) getResolvedModule(currentSourceFile *ast.SourceFile, moduleReference string) *ast.SourceFile {
	directory := tspath.GetDirectoryPath(currentSourceFile.FileName())
	if tspath.IsExternalModuleNameRelative(moduleReference) {
		return p.findSourceFile(tspath.CombinePaths(directory, moduleReference), FileIncludeReason{FileIncludeKindImport, 0})
	}
	return p.findNodeModule(moduleReference)
}

func (p *Program) findSourceFile(candidate string, reason FileIncludeReason) *ast.SourceFile {
	path := tspath.ToPath(candidate, p.host.GetCurrentDirectory(), p.host.FS().UseCaseSensitiveFileNames())
	return p.filesByPath[path]
}

func (p *Program) parseSourceFile(fileName string) *ast.SourceFile {
	path := tspath.ToPath(fileName, p.currentDirectory, p.host.FS().UseCaseSensitiveFileNames())
	text, _ := p.host.FS().ReadFile(fileName)
	sourceFile := parser.ParseSourceFile(fileName, text, p.compilerOptions.GetEmitScriptTarget())
	sourceFile.SetPath(path)
	return sourceFile
}

func getModuleNames(file *ast.SourceFile) []*ast.Node {
	res := slices.Clone(file.Imports)
	for _, imp := range file.ModuleAugmentations {
		if imp.Kind == ast.KindStringLiteral {
			res = append(res, imp)
		}
		// Do nothing if it's an Identifier; we don't need to do module resolution for `declare global`.
	}
	return res
}

func (p *Program) resolveModuleNames(entries []*ast.Node, file *ast.SourceFile) []*module.ResolvedModule {
	if len(entries) == 0 {
		return nil
	}

	resolvedModules := make([]*module.ResolvedModule, 0, len(entries))

	for _, entry := range entries {
		moduleName := entry.Text()
		if moduleName == "" {
			continue
		}
		resolvedModule := p.resolver.ResolveModuleName(moduleName, file.FileName(), core.ModuleKindNodeNext, nil)
		resolvedModules = append(resolvedModules, resolvedModule)
	}

	return resolvedModules
}

func (p *Program) resolveImportsAndModuleAugmentations(file *ast.SourceFile) []string {
	toParse := make([]string, 0, len(file.Imports))
	if len(file.Imports) > 0 || len(file.ModuleAugmentations) > 0 {
		moduleNames := getModuleNames(file)
		resolutions := p.resolveModuleNames(moduleNames, file)

		for _, resolution := range resolutions {
			resolvedFileName := resolution.ResolvedFileName
			// TODO(ercornel): !!!: check if from node modules

			// add file to program only if:
			// - resolution was successful
			// - noResolve is falsy
			// - module name comes from the list of imports
			// - it's not a top level JavaScript module that exceeded the search max

			//const elideImport = isJsFileFromNodeModules && currentNodeModulesDepth > maxNodeModuleJsDepth;

			// Don't add the file if it has a bad extension (e.g. 'tsx' if we don't have '--allowJs')
			// This may still end up being an untyped module -- the file won't be included but imports will be allowed.

			shouldAddFile := resolution.IsResolved()
			// TODO(ercornel): !!!: other checks on whether or not to add the file

			if shouldAddFile {
				//p.findSourceFile(resolvedFileName, FileIncludeReason{Import, 0})
				toParse = append(toParse, resolvedFileName)
			}
		}
	}
	return toParse
}

func (p *Program) findNodeModule(moduleReference string) *ast.SourceFile {
	if p.nodeModules == nil {
		p.nodeModules = make(map[string]*ast.SourceFile)
	}
	if sourceFile, ok := p.nodeModules[moduleReference]; ok {
		return sourceFile
	}
	sourceFile := p.tryLoadNodeModule(tspath.CombinePaths(p.rootPath, "node_modules", moduleReference))
	if sourceFile == nil {
		sourceFile = p.tryLoadNodeModule(tspath.CombinePaths(p.rootPath, "node_modules/@types", moduleReference))
	}
	p.nodeModules[moduleReference] = sourceFile
	return sourceFile
}

func (p *Program) tryLoadNodeModule(modulePath string) *ast.SourceFile {
	if packageJson, ok := p.host.FS().ReadFile(tspath.CombinePaths(modulePath, "package.json")); ok {
		var jsonMap map[string]any
		if json.Unmarshal([]byte(packageJson), &jsonMap) == nil {
			typesValue := jsonMap["types"]
			if typesValue == nil {
				typesValue = jsonMap["typings"]
			}
			if fileName, ok := typesValue.(string); ok {
				path := tspath.CombinePaths(modulePath, fileName)
				return p.filesByPath[tspath.ToPath(path, p.host.GetCurrentDirectory(), p.host.FS().UseCaseSensitiveFileNames())]
			}
		}
	}
	return nil
}

func (p *Program) GetSyntacticDiagnostics(sourceFile *ast.SourceFile) []*ast.Diagnostic {
	return p.getDiagnosticsHelper(sourceFile, false /*ensureBound*/, p.getSyntaticDiagnosticsForFile)
}

func (p *Program) GetBindDiagnostics(sourceFile *ast.SourceFile) []*ast.Diagnostic {
	return p.getDiagnosticsHelper(sourceFile, true /*ensureBound*/, p.getBindDiagnosticsForFile)
}

func (p *Program) GetSemanticDiagnostics(sourceFile *ast.SourceFile) []*ast.Diagnostic {
	return p.getDiagnosticsHelper(sourceFile, true /*ensureBound*/, p.getSemanticDiagnosticsForFile)
}

func (p *Program) GetGlobalDiagnostics() []*ast.Diagnostic {
	return sortAndDeduplicateDiagnostics(p.getTypeChecker().GetGlobalDiagnostics())
}

func (p *Program) TypeCount() int {
	if p.checker == nil {
		return 0
	}
	return int(p.checker.typeCount)
}

func (p *Program) getTypeChecker() *Checker {
	if p.checker == nil {
		p.checker = NewChecker(p)
	}
	return p.checker
}

func (p *Program) getSyntaticDiagnosticsForFile(sourceFile *ast.SourceFile) []*ast.Diagnostic {
	return sourceFile.Diagnostics()
}

func (p *Program) getBindDiagnosticsForFile(sourceFile *ast.SourceFile) []*ast.Diagnostic {
	return sourceFile.BindDiagnostics()
}

func (p *Program) getSemanticDiagnosticsForFile(sourceFile *ast.SourceFile) []*ast.Diagnostic {
	return core.Concatenate(sourceFile.BindDiagnostics(), p.getTypeChecker().GetDiagnostics(sourceFile))
}

func (p *Program) getDiagnosticsHelper(sourceFile *ast.SourceFile, ensureBound bool, getDiagnostics func(*ast.SourceFile) []*ast.Diagnostic) []*ast.Diagnostic {
	if sourceFile != nil {
		if ensureBound {
<<<<<<< HEAD
			binder.BindSourceFile(sourceFile, p.options)
=======
			bindSourceFile(sourceFile, p.compilerOptions)
>>>>>>> ac805422
		}
		return sortAndDeduplicateDiagnostics(getDiagnostics(sourceFile))
	}
	if ensureBound {
		p.bindSourceFiles()
	}
	var result []*ast.Diagnostic
	for _, file := range p.files {
		result = append(result, getDiagnostics(file)...)
	}
	return sortAndDeduplicateDiagnostics(result)
}

type NodeCount struct {
	kind  ast.Kind
	count int
}

func (p *Program) PrintSourceFileWithTypes() {
	for _, file := range p.files {
		if tspath.GetBaseFileName(file.FileName()) == "main.ts" {
			fmt.Print(p.getTypeChecker().sourceFileWithTypes(file))
		}
	}
}

func (p *Program) collectExternalModuleReferences(file *ast.SourceFile) {
	if file.ModuleReferencesProcessed {
		return
	}
	file.ModuleReferencesProcessed = true
	// !!!
	// If we are importing helpers, we need to add a synthetic reference to resolve the
	// helpers library. (A JavaScript file without `externalModuleIndicator` set might be
	// a CommonJS module; `commonJsModuleIndicator` doesn't get set until the binder has
	// run. We synthesize a helpers import for it just in case; it will never be used if
	// the binder doesn't find and set a `commonJsModuleIndicator`.)
	// if (isJavaScriptFile || (!file.isDeclarationFile && (getIsolatedModules(options) || isExternalModule(file)))) {
	// 	if (options.importHelpers) {
	// 		// synthesize 'import "tslib"' declaration
	// 		imports = [createSyntheticImport(externalHelpersModuleNameText, file)];
	// 	}
	// 	const jsxImport = getJSXRuntimeImport(getJSXImplicitImportBase(options, file), options);
	// 	if (jsxImport) {
	// 		// synthesize `import "base/jsx-runtime"` declaration
	// 		(imports ||= []).push(createSyntheticImport(jsxImport, file));
	// 	}
	// }
	for _, node := range file.Statements.Nodes {
		p.collectModuleReferences(file, node, false /*inAmbientModule*/)
	}
	// if ((file.flags & NodeFlags.PossiblyContainsDynamicImport) || isJavaScriptFile) {
	// 	collectDynamicImportOrRequireOrJsDocImportCalls(file);
	// }
	// function collectDynamicImportOrRequireOrJsDocImportCalls(file: SourceFile) {
	// 	const r = /import|require/g;
	// 	while (r.exec(file.text) !== null) { // eslint-disable-line no-restricted-syntax
	// 		const node = getNodeAtPosition(file, r.lastIndex);
	// 		if (isJavaScriptFile && isRequireCall(node, /*requireStringLiteralLikeArgument*/ true)) {
	// 			setParentRecursive(node, /*incremental*/ false); // we need parent data on imports before the program is fully bound, so we ensure it's set here
	// 			imports = append(imports, node.arguments[0]);
	// 		}
	// 		// we have to check the argument list has length of at least 1. We will still have to process these even though we have parsing error.
	// 		else if (isImportCall(node) && node.arguments.length >= 1 && isStringLiteralLike(node.arguments[0])) {
	// 			setParentRecursive(node, /*incremental*/ false); // we need parent data on imports before the program is fully bound, so we ensure it's set here
	// 			imports = append(imports, node.arguments[0]);
	// 		}
	// 		else if (isLiteralImportTypeNode(node)) {
	// 			setParentRecursive(node, /*incremental*/ false); // we need parent data on imports before the program is fully bound, so we ensure it's set here
	// 			imports = append(imports, node.argument.literal);
	// 		}
	// 		else if (isJavaScriptFile && isJSDocImportTag(node)) {
	// 			const moduleNameExpr = getExternalModuleName(node);
	// 			if (moduleNameExpr && isStringLiteral(moduleNameExpr) && moduleNameExpr.text) {
	// 				setParentRecursive(node, /*incremental*/ false);
	// 				imports = append(imports, moduleNameExpr);
	// 			}
	// 		}
	// 	}
	// }
	// /** Returns a token if position is in [start-of-leading-trivia, end), includes JSDoc only in JS files */
	// function getNodeAtPosition(sourceFile: SourceFile, position: number): Node {
	// 	let current: Node = sourceFile;
	// 	const getContainingChild = (child: Node) => {
	// 		if (child.pos <= position && (position < child.end || (position === child.end && (child.kind === Kind.EndOfFileToken)))) {
	// 			return child;
	// 		}
	// 	};
	// 	while (true) {
	// 		const child = isJavaScriptFile && hasJSDocNodes(current) && forEach(current.jsDoc, getContainingChild) || forEachChild(current, getContainingChild);
	// 		if (!child) {
	// 			return current;
	// 		}
	// 		current = child;
	// 	}
	// }
}

var unprefixedNodeCoreModules = map[string]bool{
	"assert":              true,
	"assert/strict":       true,
	"async_hooks":         true,
	"buffer":              true,
	"child_process":       true,
	"cluster":             true,
	"console":             true,
	"constants":           true,
	"crypto":              true,
	"dgram":               true,
	"diagnostics_channel": true,
	"dns":                 true,
	"dns/promises":        true,
	"domain":              true,
	"events":              true,
	"fs":                  true,
	"fs/promises":         true,
	"http":                true,
	"http2":               true,
	"https":               true,
	"inspector":           true,
	"inspector/promises":  true,
	"module":              true,
	"net":                 true,
	"os":                  true,
	"path":                true,
	"path/posix":          true,
	"path/win32":          true,
	"perf_hooks":          true,
	"process":             true,
	"punycode":            true,
	"querystring":         true,
	"readline":            true,
	"readline/promises":   true,
	"repl":                true,
	"stream":              true,
	"stream/consumers":    true,
	"stream/promises":     true,
	"stream/web":          true,
	"string_decoder":      true,
	"sys":                 true,
	"test/mock_loader":    true,
	"timers":              true,
	"timers/promises":     true,
	"tls":                 true,
	"trace_events":        true,
	"tty":                 true,
	"url":                 true,
	"util":                true,
	"util/types":          true,
	"v8":                  true,
	"vm":                  true,
	"wasi":                true,
	"worker_threads":      true,
	"zlib":                true,
}

var exclusivelyPrefixedNodeCoreModules = map[string]bool{
	"node:sea":            true,
	"node:sqlite":         true,
	"node:test":           true,
	"node:test/reporters": true,
}

func (p *Program) collectModuleReferences(file *ast.SourceFile, node *ast.Statement, inAmbientModule bool) {
	if isAnyImportOrReExport(node) {
		moduleNameExpr := getExternalModuleName(node)
		// TypeScript 1.0 spec (April 2014): 12.1.6
		// An ExternalImportDeclaration in an AmbientExternalModuleDeclaration may reference other external modules
		// only through top - level external module names. Relative external module names are not permitted.
		if moduleNameExpr != nil && ast.IsStringLiteral(moduleNameExpr) {
			moduleName := moduleNameExpr.AsStringLiteral().Text
			if moduleName != "" && (!inAmbientModule || !tspath.IsExternalModuleNameRelative(moduleName)) {
				binder.SetParentInChildren(node) // we need parent data on imports before the program is fully bound, so we ensure it's set here
				file.Imports = append(file.Imports, moduleNameExpr)
				if file.UsesUriStyleNodeCoreModules != core.TSTrue && p.currentNodeModulesDepth == 0 && !file.IsDeclarationFile {
					if strings.HasPrefix(moduleName, "node:") && !exclusivelyPrefixedNodeCoreModules[moduleName] {
						// Presence of `node:` prefix takes precedence over unprefixed node core modules
						file.UsesUriStyleNodeCoreModules = core.TSTrue
					} else if file.UsesUriStyleNodeCoreModules == core.TSUnknown && unprefixedNodeCoreModules[moduleName] {
						// Avoid `unprefixedNodeCoreModules.has` for every import
						file.UsesUriStyleNodeCoreModules = core.TSFalse
					}
				}
			}
		}
		return
	}
	if ast.IsModuleDeclaration(node) && ast.IsAmbientModule(node) && (inAmbientModule || ast.HasSyntacticModifier(node, ast.ModifierFlagsAmbient) || file.IsDeclarationFile) {
		binder.SetParentInChildren(node)
		nameText := node.AsModuleDeclaration().Name().Text()
		// Ambient module declarations can be interpreted as augmentations for some existing external modules.
		// This will happen in two cases:
		// - if current file is external module then module augmentation is a ambient module declaration defined in the top level scope
		// - if current file is not external module then module augmentation is an ambient module declaration with non-relative module name
		//   immediately nested in top level ambient module declaration .
		if ast.IsExternalModule(file) || (inAmbientModule && !tspath.IsExternalModuleNameRelative(nameText)) {
			file.ModuleAugmentations = append(file.ModuleAugmentations, node.AsModuleDeclaration().Name())
		} else if !inAmbientModule {
			if file.IsDeclarationFile {
				// for global .d.ts files record name of ambient module
				file.AmbientModuleNames = append(file.AmbientModuleNames, nameText)
			}
			// An AmbientExternalModuleDeclaration declares an external module.
			// This type of declaration is permitted only in the global module.
			// The StringLiteral must specify a top - level external module name.
			// Relative external module names are not permitted
			// NOTE: body of ambient module is always a module block, if it exists
			if node.AsModuleDeclaration().Body != nil {
				for _, statement := range node.AsModuleDeclaration().Body.AsModuleBlock().Statements.Nodes {
					p.collectModuleReferences(file, statement, true /*inAmbientModule*/)
				}
			}
		}
	}
}

func (p *Program) resolveTripleslashPathReference(moduleName string, containingFile string) string {
	basePath := tspath.GetDirectoryPath(containingFile)
	referencedFileName := moduleName

	if !tspath.IsRootedDiskPath(moduleName) {
		referencedFileName = tspath.CombinePaths(basePath, moduleName)
	}
	return tspath.NormalizePath(referencedFileName)
}

func (p *Program) getEmitModuleFormatOfFile(sourceFile *ast.SourceFile) core.ModuleKind {
	// !!!
	// Must reimplement the below.
	// Also, previous version is a method on `TypeCheckerHost`/`Program`.

	// mode, hadImpliedFormat := getImpliedNodeFormatForEmitWorker(sourceFile, options)
	// if !hadImpliedFormat {
	// 	mode = options.GetEmitModuleKind()
	// }
	return p.compilerOptions.GetEmitModuleKind()
}<|MERGE_RESOLUTION|>--- conflicted
+++ resolved
@@ -8,11 +8,8 @@
 	"sync"
 
 	"github.com/microsoft/typescript-go/internal/ast"
-<<<<<<< HEAD
 	"github.com/microsoft/typescript-go/internal/binder"
-=======
 	"github.com/microsoft/typescript-go/internal/compiler/module"
->>>>>>> ac805422
 	"github.com/microsoft/typescript-go/internal/core"
 	"github.com/microsoft/typescript-go/internal/parser"
 	"github.com/microsoft/typescript-go/internal/tspath"
@@ -126,13 +123,8 @@
 	wg := core.NewWorkGroup(p.programOptions.SingleThreaded)
 	for _, file := range p.files {
 		if !file.IsBound {
-<<<<<<< HEAD
-			p.host.RunTask(func() {
-				binder.BindSourceFile(file, p.options)
-=======
 			wg.Run(func() {
-				bindSourceFile(file, p.compilerOptions)
->>>>>>> ac805422
+				binder.BindSourceFile(file, p.compilerOptions)
 			})
 		}
 	}
@@ -348,11 +340,7 @@
 func (p *Program) getDiagnosticsHelper(sourceFile *ast.SourceFile, ensureBound bool, getDiagnostics func(*ast.SourceFile) []*ast.Diagnostic) []*ast.Diagnostic {
 	if sourceFile != nil {
 		if ensureBound {
-<<<<<<< HEAD
-			binder.BindSourceFile(sourceFile, p.options)
-=======
-			bindSourceFile(sourceFile, p.compilerOptions)
->>>>>>> ac805422
+			binder.BindSourceFile(sourceFile, p.compilerOptions)
 		}
 		return sortAndDeduplicateDiagnostics(getDiagnostics(sourceFile))
 	}
