package compiler

import (
	"context"
	"fmt"
	"io"
	"maps"
	"slices"
	"strings"
	"sync"

	"github.com/go-json-experiment/json"
	"github.com/microsoft/typescript-go/internal/ast"
	"github.com/microsoft/typescript-go/internal/binder"
	"github.com/microsoft/typescript-go/internal/checker"
	"github.com/microsoft/typescript-go/internal/collections"
	"github.com/microsoft/typescript-go/internal/core"
	"github.com/microsoft/typescript-go/internal/diagnostics"
	"github.com/microsoft/typescript-go/internal/module"
	"github.com/microsoft/typescript-go/internal/modulespecifiers"
	"github.com/microsoft/typescript-go/internal/outputpaths"
	"github.com/microsoft/typescript-go/internal/parser"
	"github.com/microsoft/typescript-go/internal/printer"
	"github.com/microsoft/typescript-go/internal/scanner"
	"github.com/microsoft/typescript-go/internal/sourcemap"
	"github.com/microsoft/typescript-go/internal/tsoptions"
	"github.com/microsoft/typescript-go/internal/tspath"
)

type ProgramOptions struct {
	Host                        CompilerHost
	Config                      *tsoptions.ParsedCommandLine
	UseSourceOfProjectReference bool
	SingleThreaded              core.Tristate
	CreateCheckerPool           func(*Program) CheckerPool
	TypingsLocation             string
	ProjectName                 string
	JSDocParsingMode            ast.JSDocParsingMode
}

func (p *ProgramOptions) canUseProjectReferenceSource() bool {
	return p.UseSourceOfProjectReference && !p.Config.CompilerOptions().DisableSourceOfProjectReferenceRedirect.IsTrue()
}

type Program struct {
	opts        ProgramOptions
	checkerPool CheckerPool

	comparePathsOptions tspath.ComparePathsOptions

	processedFiles

	usesUriStyleNodeCoreModules core.Tristate

	commonSourceDirectory     string
	commonSourceDirectoryOnce sync.Once

	declarationDiagnosticCache collections.SyncMap[*ast.SourceFile, []*ast.Diagnostic]

	programDiagnostics         []*ast.Diagnostic
	hasEmitBlockingDiagnostics collections.Set[tspath.Path]

	sourceFilesToEmitOnce sync.Once
	sourceFilesToEmit     []*ast.SourceFile

	// Cached unresolved imports for ATA
	unresolvedImportsOnce sync.Once
	unresolvedImports     *collections.Set[string]
}

// FileExists implements checker.Program.
func (p *Program) FileExists(path string) bool {
	return p.Host().FS().FileExists(path)
}

// GetCurrentDirectory implements checker.Program.
func (p *Program) GetCurrentDirectory() string {
	return p.Host().GetCurrentDirectory()
}

// GetGlobalTypingsCacheLocation implements checker.Program.
func (p *Program) GetGlobalTypingsCacheLocation() string {
	return "" // !!! see src/tsserver/nodeServer.ts for strada's node-specific implementation
}

// GetNearestAncestorDirectoryWithPackageJson implements checker.Program.
func (p *Program) GetNearestAncestorDirectoryWithPackageJson(dirname string) string {
	scoped := p.resolver.GetPackageScopeForPath(dirname)
	if scoped != nil && scoped.Exists() {
		return scoped.PackageDirectory
	}
	return ""
}

// GetPackageJsonInfo implements checker.Program.
func (p *Program) GetPackageJsonInfo(pkgJsonPath string) modulespecifiers.PackageJsonInfo {
	scoped := p.resolver.GetPackageScopeForPath(pkgJsonPath)
	if scoped != nil && scoped.Exists() && scoped.PackageDirectory == tspath.GetDirectoryPath(pkgJsonPath) {
		return scoped
	}
	return nil
}

// GetRedirectTargets implements checker.Program.
func (p *Program) GetRedirectTargets(path tspath.Path) []string {
	return nil // !!! TODO: project references support
}

// gets the original file that was included in program
// this returns original source file name when including output of project reference
// otherwise same name
// Equivalent to originalFileName on SourceFile in Strada
func (p *Program) GetSourceOfProjectReferenceIfOutputIncluded(file ast.HasFileName) string {
	if source, ok := p.outputFileToProjectReferenceSource[file.Path()]; ok {
		return source
	}
	return file.FileName()
}

// GetProjectReferenceFromSource implements checker.Program.
func (p *Program) GetProjectReferenceFromSource(path tspath.Path) *tsoptions.SourceOutputAndProjectReference {
	return p.projectReferenceFileMapper.getProjectReferenceFromSource(path)
}

// IsSourceFromProjectReference implements checker.Program.
func (p *Program) IsSourceFromProjectReference(path tspath.Path) bool {
	return p.projectReferenceFileMapper.isSourceFromProjectReference(path)
}

func (p *Program) GetProjectReferenceFromOutputDts(path tspath.Path) *tsoptions.SourceOutputAndProjectReference {
	return p.projectReferenceFileMapper.getProjectReferenceFromOutputDts(path)
}

func (p *Program) GetResolvedProjectReferenceFor(path tspath.Path) (*tsoptions.ParsedCommandLine, bool) {
	return p.projectReferenceFileMapper.getResolvedReferenceFor(path)
}

func (p *Program) GetRedirectForResolution(file ast.HasFileName) *tsoptions.ParsedCommandLine {
	redirect, _ := p.projectReferenceFileMapper.getRedirectForResolution(file)
	return redirect
}

func (p *Program) GetParseFileRedirect(fileName string) string {
	return p.projectReferenceFileMapper.getParseFileRedirect(ast.NewHasFileName(fileName, p.toPath(fileName)))
}

func (p *Program) ForEachResolvedProjectReference(
	fn func(path tspath.Path, config *tsoptions.ParsedCommandLine, parent *tsoptions.ParsedCommandLine, index int),
) {
	p.projectReferenceFileMapper.forEachResolvedProjectReference(fn)
}

// UseCaseSensitiveFileNames implements checker.Program.
func (p *Program) UseCaseSensitiveFileNames() bool {
	return p.Host().FS().UseCaseSensitiveFileNames()
}

var _ checker.Program = (*Program)(nil)

/** This should have similar behavior to 'processSourceFile' without diagnostics or mutation. */
func (p *Program) GetSourceFileFromReference(origin *ast.SourceFile, ref *ast.FileReference) *ast.SourceFile {
	// TODO: The module loader in corsa is fairly different than strada, it should probably be able to expose this functionality at some point,
	// rather than redoing the logic approximately here, since most of the related logic now lives in module.Resolver
	// Still, without the failed lookup reporting that only the loader does, this isn't terribly complicated

	fileName := tspath.ResolvePath(tspath.GetDirectoryPath(origin.FileName()), ref.FileName)
	supportedExtensionsBase := tsoptions.GetSupportedExtensions(p.Options(), nil /*extraFileExtensions*/)
	supportedExtensions := tsoptions.GetSupportedExtensionsWithJsonIfResolveJsonModule(p.Options(), supportedExtensionsBase)
	allowNonTsExtensions := p.Options().AllowNonTsExtensions.IsTrue()
	if tspath.HasExtension(fileName) {
		if !allowNonTsExtensions {
			canonicalFileName := tspath.GetCanonicalFileName(fileName, p.UseCaseSensitiveFileNames())
			supported := false
			for _, group := range supportedExtensions {
				if tspath.FileExtensionIsOneOf(canonicalFileName, group) {
					supported = true
					break
				}
			}
			if !supported {
				return nil // unsupported extensions are forced to fail
			}
		}

		return p.GetSourceFile(fileName)
	}
	if allowNonTsExtensions {
		extensionless := p.GetSourceFile(fileName)
		if extensionless != nil {
			return extensionless
		}
	}

	// Only try adding extensions from the first supported group (which should be .ts/.tsx/.d.ts)
	for _, ext := range supportedExtensions[0] {
		result := p.GetSourceFile(fileName + ext)
		if result != nil {
			return result
		}
	}
	return nil
}

func NewProgram(opts ProgramOptions) *Program {
	p := &Program{opts: opts}
	p.initCheckerPool()
	p.processedFiles = processAllProgramFiles(p.opts, p.SingleThreaded())
	p.verifyCompilerOptions()
	return p
}

// Return an updated program for which it is known that only the file with the given path has changed.
// In addition to a new program, return a boolean indicating whether the data of the old program was reused.
func (p *Program) UpdateProgram(changedFilePath tspath.Path, newHost CompilerHost) (*Program, bool) {
	oldFile := p.filesByPath[changedFilePath]
	newOpts := p.opts
	newOpts.Host = newHost
	newFile := newHost.GetSourceFile(oldFile.ParseOptions())
	if !canReplaceFileInProgram(oldFile, newFile) {
		return NewProgram(newOpts), false
	}
	// TODO: reverify compiler options when config has changed?
	result := &Program{
		opts:                        newOpts,
		comparePathsOptions:         p.comparePathsOptions,
		processedFiles:              p.processedFiles,
		usesUriStyleNodeCoreModules: p.usesUriStyleNodeCoreModules,
		programDiagnostics:          p.programDiagnostics,
		hasEmitBlockingDiagnostics:  p.hasEmitBlockingDiagnostics,
		unresolvedImports:           p.unresolvedImports,
	}
	result.initCheckerPool()
	index := core.FindIndex(result.files, func(file *ast.SourceFile) bool { return file.Path() == newFile.Path() })
	result.files = slices.Clone(result.files)
	result.files[index] = newFile
	result.filesByPath = maps.Clone(result.filesByPath)
	result.filesByPath[newFile.Path()] = newFile
	updateFileIncludeProcessor(result)
	return result, true
}

func (p *Program) initCheckerPool() {
	if p.opts.CreateCheckerPool != nil {
		p.checkerPool = p.opts.CreateCheckerPool(p)
	} else {
		p.checkerPool = newCheckerPool(core.IfElse(p.SingleThreaded(), 1, 4), p)
	}
}

func canReplaceFileInProgram(file1 *ast.SourceFile, file2 *ast.SourceFile) bool {
	return file2 != nil &&
		file1.ParseOptions() == file2.ParseOptions() &&
		file1.UsesUriStyleNodeCoreModules == file2.UsesUriStyleNodeCoreModules &&
		slices.EqualFunc(file1.Imports(), file2.Imports(), equalModuleSpecifiers) &&
		slices.EqualFunc(file1.ModuleAugmentations, file2.ModuleAugmentations, equalModuleAugmentationNames) &&
		slices.Equal(file1.AmbientModuleNames, file2.AmbientModuleNames) &&
		slices.EqualFunc(file1.ReferencedFiles, file2.ReferencedFiles, equalFileReferences) &&
		slices.EqualFunc(file1.TypeReferenceDirectives, file2.TypeReferenceDirectives, equalFileReferences) &&
		slices.EqualFunc(file1.LibReferenceDirectives, file2.LibReferenceDirectives, equalFileReferences) &&
		equalCheckJSDirectives(file1.CheckJsDirective, file2.CheckJsDirective)
}

func equalModuleSpecifiers(n1 *ast.Node, n2 *ast.Node) bool {
	return n1.Kind == n2.Kind && (!ast.IsStringLiteral(n1) || n1.Text() == n2.Text())
}

func equalModuleAugmentationNames(n1 *ast.Node, n2 *ast.Node) bool {
	return n1.Kind == n2.Kind && n1.Text() == n2.Text()
}

func equalFileReferences(f1 *ast.FileReference, f2 *ast.FileReference) bool {
	return f1.FileName == f2.FileName && f1.ResolutionMode == f2.ResolutionMode && f1.Preserve == f2.Preserve
}

func equalCheckJSDirectives(d1 *ast.CheckJsDirective, d2 *ast.CheckJsDirective) bool {
	return d1 == nil && d2 == nil || d1 != nil && d2 != nil && d1.Enabled == d2.Enabled
}

<<<<<<< HEAD
func (p *Program) SourceFiles() []*ast.SourceFile { return p.files }
func (p *Program) Options() *core.CompilerOptions { return p.opts.Config.CompilerOptions() }
func (p *Program) GetRootFileNames() []string     { return p.opts.Config.FileNames() }
func (p *Program) Host() CompilerHost             { return p.opts.Host }
=======
func (p *Program) SourceFiles() []*ast.SourceFile            { return p.files }
func (p *Program) Options() *core.CompilerOptions            { return p.opts.Config.CompilerOptions() }
func (p *Program) CommandLine() *tsoptions.ParsedCommandLine { return p.opts.Config }
func (p *Program) Host() CompilerHost                        { return p.opts.Host }
>>>>>>> a6bad901
func (p *Program) GetConfigFileParsingDiagnostics() []*ast.Diagnostic {
	return slices.Clip(p.opts.Config.GetConfigFileParsingDiagnostics())
}

// GetUnresolvedImports returns the unresolved imports for this program.
// The result is cached and computed only once.
func (p *Program) GetUnresolvedImports() *collections.Set[string] {
	p.unresolvedImportsOnce.Do(func() {
		if p.unresolvedImports == nil {
			p.unresolvedImports = p.extractUnresolvedImports()
		}
	})

	return p.unresolvedImports
}

func (p *Program) extractUnresolvedImports() *collections.Set[string] {
	unresolvedSet := &collections.Set[string]{}

	for _, sourceFile := range p.files {
		unresolvedImports := p.extractUnresolvedImportsFromSourceFile(sourceFile)
		for _, imp := range unresolvedImports {
			unresolvedSet.Add(imp)
		}
	}

	return unresolvedSet
}

func (p *Program) extractUnresolvedImportsFromSourceFile(file *ast.SourceFile) []string {
	var unresolvedImports []string

	resolvedModules := p.resolvedModules[file.Path()]
	for cacheKey, resolution := range resolvedModules {
		resolved := resolution.IsResolved()
		if (!resolved || !tspath.ExtensionIsOneOf(resolution.Extension, tspath.SupportedTSExtensionsWithJsonFlat)) &&
			!tspath.IsExternalModuleNameRelative(cacheKey.Name) {
			unresolvedImports = append(unresolvedImports, cacheKey.Name)
		}
	}

	return unresolvedImports
}

func (p *Program) SingleThreaded() bool {
	return p.opts.SingleThreaded.DefaultIfUnknown(p.Options().SingleThreaded).IsTrue()
}

func (p *Program) BindSourceFiles() {
	wg := core.NewWorkGroup(p.SingleThreaded())
	for _, file := range p.files {
		if !file.IsBound() {
			wg.Queue(func() {
				binder.BindSourceFile(file)
			})
		}
	}
	wg.RunAndWait()
}

func (p *Program) CheckSourceFiles(ctx context.Context, files []*ast.SourceFile) {
	wg := core.NewWorkGroup(p.SingleThreaded())
	checkers, done := p.checkerPool.GetAllCheckers(ctx)
	defer done()
	for _, checker := range checkers {
		wg.Queue(func() {
			for file := range p.checkerPool.Files(checker) {
				if files == nil || slices.Contains(files, file) {
					checker.CheckSourceFile(ctx, file)
				}
			}
		})
	}
	wg.RunAndWait()
}

// Return the type checker associated with the program.
func (p *Program) GetTypeChecker(ctx context.Context) (*checker.Checker, func()) {
	return p.checkerPool.GetChecker(ctx)
}

func (p *Program) GetTypeCheckers(ctx context.Context) ([]*checker.Checker, func()) {
	return p.checkerPool.GetAllCheckers(ctx)
}

// Return a checker for the given file. We may have multiple checkers in concurrent scenarios and this
// method returns the checker that was tasked with checking the file. Note that it isn't possible to mix
// types obtained from different checkers, so only non-type data (such as diagnostics or string
// representations of types) should be obtained from checkers returned by this method.
func (p *Program) GetTypeCheckerForFile(ctx context.Context, file *ast.SourceFile) (*checker.Checker, func()) {
	return p.checkerPool.GetCheckerForFile(ctx, file)
}

func (p *Program) GetResolvedModule(file ast.HasFileName, moduleReference string, mode core.ResolutionMode) *module.ResolvedModule {
	if resolutions, ok := p.resolvedModules[file.Path()]; ok {
		if resolved, ok := resolutions[module.ModeAwareCacheKey{Name: moduleReference, Mode: mode}]; ok {
			return resolved
		}
	}
	return nil
}

func (p *Program) GetResolvedModuleFromModuleSpecifier(file ast.HasFileName, moduleSpecifier *ast.StringLiteralLike) *module.ResolvedModule {
	if !ast.IsStringLiteralLike(moduleSpecifier) {
		panic("moduleSpecifier must be a StringLiteralLike")
	}
	mode := p.GetModeForUsageLocation(file, moduleSpecifier)
	return p.GetResolvedModule(file, moduleSpecifier.Text(), mode)
}

func (p *Program) GetResolvedModules() map[tspath.Path]module.ModeAwareCache[*module.ResolvedModule] {
	return p.resolvedModules
}

func (p *Program) GetSyntacticDiagnostics(ctx context.Context, sourceFile *ast.SourceFile) []*ast.Diagnostic {
	return p.getDiagnosticsHelper(ctx, sourceFile, false /*ensureBound*/, false /*ensureChecked*/, p.getSyntacticDiagnosticsForFile)
}

func (p *Program) GetBindDiagnostics(ctx context.Context, sourceFile *ast.SourceFile) []*ast.Diagnostic {
	return p.getDiagnosticsHelper(ctx, sourceFile, true /*ensureBound*/, false /*ensureChecked*/, p.getBindDiagnosticsForFile)
}

func (p *Program) GetSemanticDiagnostics(ctx context.Context, sourceFile *ast.SourceFile) []*ast.Diagnostic {
	return p.getDiagnosticsHelper(ctx, sourceFile, true /*ensureBound*/, true /*ensureChecked*/, p.getSemanticDiagnosticsForFile)
}

func (p *Program) GetSemanticDiagnosticsNoFilter(ctx context.Context, sourceFiles []*ast.SourceFile) map[*ast.SourceFile][]*ast.Diagnostic {
	p.BindSourceFiles()
	p.CheckSourceFiles(ctx, sourceFiles)
	if ctx.Err() != nil {
		return nil
	}
	result := make(map[*ast.SourceFile][]*ast.Diagnostic, len(sourceFiles))
	for _, file := range sourceFiles {
		result[file] = SortAndDeduplicateDiagnostics(p.getSemanticDiagnosticsForFileNotFilter(ctx, file))
	}
	return result
}

func (p *Program) GetSuggestionDiagnostics(ctx context.Context, sourceFile *ast.SourceFile) []*ast.Diagnostic {
	return p.getDiagnosticsHelper(ctx, sourceFile, true /*ensureBound*/, true /*ensureChecked*/, p.getSuggestionDiagnosticsForFile)
}

func (p *Program) GetProgramDiagnostics() []*ast.Diagnostic {
	return SortAndDeduplicateDiagnostics(slices.Concat(p.programDiagnostics, p.includeProcessor.getDiagnostics(p).GetDiagnostics()))
}

func (p *Program) getSourceFilesToEmit(targetSourceFile *ast.SourceFile, forceDtsEmit bool) []*ast.SourceFile {
	if targetSourceFile == nil && !forceDtsEmit {
		p.sourceFilesToEmitOnce.Do(func() {
			p.sourceFilesToEmit = getSourceFilesToEmit(p, nil, false)
		})
		return p.sourceFilesToEmit
	}
	return getSourceFilesToEmit(p, targetSourceFile, forceDtsEmit)
}

func (p *Program) verifyCompilerOptions() {
	options := p.Options()

	sourceFile := core.Memoize(func() *ast.SourceFile {
		configFile := p.opts.Config.ConfigFile
		if configFile == nil {
			return nil
		}
		return configFile.SourceFile
	})

	configFilePath := core.Memoize(func() string {
		file := sourceFile()
		if file != nil {
			return file.FileName()
		}
		return ""
	})

	getCompilerOptionsPropertySyntax := core.Memoize(func() *ast.PropertyAssignment {
		return tsoptions.ForEachTsConfigPropArray(sourceFile(), "compilerOptions", core.Identity)
	})

	getCompilerOptionsObjectLiteralSyntax := core.Memoize(func() *ast.ObjectLiteralExpression {
		compilerOptionsProperty := getCompilerOptionsPropertySyntax()
		if compilerOptionsProperty != nil &&
			compilerOptionsProperty.Initializer != nil &&
			ast.IsObjectLiteralExpression(compilerOptionsProperty.Initializer) {
			return compilerOptionsProperty.Initializer.AsObjectLiteralExpression()
		}
		return nil
	})

	createOptionDiagnosticInObjectLiteralSyntax := func(objectLiteral *ast.ObjectLiteralExpression, onKey bool, key1 string, key2 string, message *diagnostics.Message, args ...any) *ast.Diagnostic {
		diag := tsoptions.ForEachPropertyAssignment(objectLiteral, key1, func(property *ast.PropertyAssignment) *ast.Diagnostic {
			return tsoptions.CreateDiagnosticForNodeInSourceFile(sourceFile(), core.IfElse(onKey, property.Name(), property.Initializer), message, args...)
		}, key2)
		if diag != nil {
			p.programDiagnostics = append(p.programDiagnostics, diag)
		}
		return diag
	}

	createCompilerOptionsDiagnostic := func(message *diagnostics.Message, args ...any) *ast.Diagnostic {
		compilerOptionsProperty := getCompilerOptionsPropertySyntax()
		var diag *ast.Diagnostic
		if compilerOptionsProperty != nil {
			diag = tsoptions.CreateDiagnosticForNodeInSourceFile(sourceFile(), compilerOptionsProperty.Name(), message, args...)
		} else {
			diag = ast.NewCompilerDiagnostic(message, args...)
		}
		p.programDiagnostics = append(p.programDiagnostics, diag)
		return diag
	}

	createDiagnosticForOption := func(onKey bool, option1 string, option2 string, message *diagnostics.Message, args ...any) *ast.Diagnostic {
		diag := createOptionDiagnosticInObjectLiteralSyntax(getCompilerOptionsObjectLiteralSyntax(), onKey, option1, option2, message, args...)
		if diag == nil {
			diag = createCompilerOptionsDiagnostic(message, args...)
		}
		return diag
	}

	createDiagnosticForOptionName := func(message *diagnostics.Message, option1 string, option2 string, args ...any) {
		newArgs := make([]any, 0, len(args)+2)
		newArgs = append(newArgs, option1, option2)
		newArgs = append(newArgs, args...)
		createDiagnosticForOption(true /*onKey*/, option1, option2, message, newArgs...)
	}

	createOptionValueDiagnostic := func(option1 string, message *diagnostics.Message, args ...any) {
		createDiagnosticForOption(false /*onKey*/, option1, "", message, args...)
	}

	createRemovedOptionDiagnostic := func(name string, value string, useInstead string) {
		var message *diagnostics.Message
		var args []any
		if value == "" {
			message = diagnostics.Option_0_has_been_removed_Please_remove_it_from_your_configuration
			args = []any{name}
		} else {
			message = diagnostics.Option_0_1_has_been_removed_Please_remove_it_from_your_configuration
			args = []any{name, value}
		}

		diag := createDiagnosticForOption(value == "", name, "", message, args...)
		if useInstead != "" {
			diag.AddMessageChain(ast.NewCompilerDiagnostic(diagnostics.Use_0_instead, useInstead))
		}
	}

	getStrictOptionValue := func(value core.Tristate) bool {
		if value != core.TSUnknown {
			return value == core.TSTrue
		}
		return options.Strict == core.TSTrue
	}

	// Removed in TS7

	if options.BaseUrl != "" {
		// BaseUrl will have been turned absolute by this point.
		var useInstead string
		if configFilePath() != "" {
			relative := tspath.GetRelativePathFromFile(configFilePath(), options.BaseUrl, p.comparePathsOptions)
			if !(strings.HasPrefix(relative, "./") || strings.HasPrefix(relative, "../")) {
				relative = "./" + relative
			}
			suggestion := tspath.CombinePaths(relative, "*")
			useInstead = fmt.Sprintf(`"paths": {"*": [%s]}`, core.Must(json.Marshal(suggestion)))
		}
		createRemovedOptionDiagnostic("baseUrl", "", useInstead)
	}

	if options.OutFile != "" {
		createRemovedOptionDiagnostic("outFile", "", "")
	}

	// if options.Target == core.ScriptTargetES3 {
	// 	createRemovedOptionDiagnostic("target", "ES3", "")
	// }
	// if options.Target == core.ScriptTargetES5 {
	// 	createRemovedOptionDiagnostic("target", "ES5", "")
	// }

	if options.Module == core.ModuleKindAMD {
		createRemovedOptionDiagnostic("module", "AMD", "")
	}
	if options.Module == core.ModuleKindSystem {
		createRemovedOptionDiagnostic("module", "System", "")
	}
	if options.Module == core.ModuleKindUMD {
		createRemovedOptionDiagnostic("module", "UMD", "")
	}

	if options.StrictPropertyInitialization.IsTrue() && !getStrictOptionValue(options.StrictNullChecks) {
		createDiagnosticForOptionName(diagnostics.Option_0_cannot_be_specified_without_specifying_option_1, "strictPropertyInitialization", "strictNullChecks")
	}
	if options.ExactOptionalPropertyTypes.IsTrue() && !getStrictOptionValue(options.StrictNullChecks) {
		createDiagnosticForOptionName(diagnostics.Option_0_cannot_be_specified_without_specifying_option_1, "exactOptionalPropertyTypes", "strictNullChecks")
	}

	if options.IsolatedDeclarations.IsTrue() {
		if options.GetAllowJS() {
			createDiagnosticForOptionName(diagnostics.Option_0_cannot_be_specified_with_option_1, "allowJs", "isolatedDeclarations")
		}
		if !options.GetEmitDeclarations() {
			createDiagnosticForOptionName(diagnostics.Option_0_cannot_be_specified_without_specifying_option_1_or_option_2, "isolatedDeclarations", "declaration", "composite")
		}
	}

	if options.InlineSourceMap.IsTrue() {
		if options.SourceMap.IsTrue() {
			createDiagnosticForOptionName(diagnostics.Option_0_cannot_be_specified_with_option_1, "sourceMap", "inlineSourceMap")
		}
		if options.MapRoot != "" {
			createDiagnosticForOptionName(diagnostics.Option_0_cannot_be_specified_with_option_1, "mapRoot", "inlineSourceMap")
		}
	}

	if options.Composite.IsTrue() {
		if options.Declaration.IsFalse() {
			createDiagnosticForOptionName(diagnostics.Composite_projects_may_not_disable_declaration_emit, "declaration", "")
		}
		if options.Incremental.IsFalse() {
			createDiagnosticForOptionName(diagnostics.Composite_projects_may_not_disable_incremental_compilation, "declaration", "")
		}
	}

	p.verifyProjectReferences()

	if options.Composite.IsTrue() {
		var rootPaths collections.Set[tspath.Path]
		for _, fileName := range p.opts.Config.FileNames() {
			rootPaths.Add(p.toPath(fileName))
		}

		for _, file := range p.files {
			if sourceFileMayBeEmitted(file, p, false) && !rootPaths.Has(file.Path()) {
				p.includeProcessor.addProcessingDiagnostic(&processingDiagnostic{
					kind: processingDiagnosticKindExplainingFileInclude,
					data: &includeExplainingDiagnostic{
						file:    file.Path(),
						message: diagnostics.File_0_is_not_listed_within_the_file_list_of_project_1_Projects_must_list_all_files_or_use_an_include_pattern,
						args:    []any{file.FileName(), configFilePath()},
					},
				})
			}
		}
	}

	forEachOptionPathsSyntax := func(callback func(*ast.PropertyAssignment) *ast.Diagnostic) *ast.Diagnostic {
		return tsoptions.ForEachPropertyAssignment(getCompilerOptionsObjectLiteralSyntax(), "paths", callback)
	}

	createDiagnosticForOptionPaths := func(onKey bool, key string, message *diagnostics.Message, args ...any) *ast.Diagnostic {
		diag := forEachOptionPathsSyntax(func(pathProp *ast.PropertyAssignment) *ast.Diagnostic {
			if ast.IsObjectLiteralExpression(pathProp.Initializer) {
				return createOptionDiagnosticInObjectLiteralSyntax(pathProp.Initializer.AsObjectLiteralExpression(), onKey, key, "", message, args...)
			}
			return nil
		})
		if diag == nil {
			diag = createCompilerOptionsDiagnostic(message, args...)
		}
		return diag
	}

	createDiagnosticForOptionPathKeyValue := func(key string, valueIndex int, message *diagnostics.Message, args ...any) *ast.Diagnostic {
		diag := forEachOptionPathsSyntax(func(pathProp *ast.PropertyAssignment) *ast.Diagnostic {
			if ast.IsObjectLiteralExpression(pathProp.Initializer) {
				return tsoptions.ForEachPropertyAssignment(pathProp.Initializer.AsObjectLiteralExpression(), key, func(keyProps *ast.PropertyAssignment) *ast.Diagnostic {
					initializer := keyProps.Initializer
					if ast.IsArrayLiteralExpression(initializer) {
						elements := initializer.AsArrayLiteralExpression().Elements
						if elements != nil && len(elements.Nodes) > valueIndex {
							diag := tsoptions.CreateDiagnosticForNodeInSourceFile(sourceFile(), elements.Nodes[valueIndex], message, args...)
							p.programDiagnostics = append(p.programDiagnostics, diag)
							return diag
						}
					}
					return nil
				})
			}
			return nil
		})
		if diag == nil {
			diag = createCompilerOptionsDiagnostic(message, args...)
		}
		return diag
	}

	for key, value := range options.Paths.Entries() {
		// !!! This code does not handle cases where where the path mappings have the wrong types,
		// as that information is mostly lost during the parsing process.
		if !hasZeroOrOneAsteriskCharacter(key) {
			createDiagnosticForOptionPaths(true /*onKey*/, key, diagnostics.Pattern_0_can_have_at_most_one_Asterisk_character, key)
		}
		if value == nil {
			createDiagnosticForOptionPaths(false /*onKey*/, key, diagnostics.Substitutions_for_pattern_0_should_be_an_array, key)
		} else if len(value) == 0 {
			createDiagnosticForOptionPaths(false /*onKey*/, key, diagnostics.Substitutions_for_pattern_0_shouldn_t_be_an_empty_array, key)
		}
		for i, subst := range value {
			if !hasZeroOrOneAsteriskCharacter(subst) {
				createDiagnosticForOptionPathKeyValue(key, i, diagnostics.Substitution_0_in_pattern_1_can_have_at_most_one_Asterisk_character, subst, key)
			}
			if !tspath.PathIsRelative(subst) && !tspath.PathIsAbsolute(subst) {
				createDiagnosticForOptionPathKeyValue(key, i, diagnostics.Non_relative_paths_are_not_allowed_Did_you_forget_a_leading_Slash)
			}
		}
	}

	if options.SourceMap.IsFalseOrUnknown() && options.InlineSourceMap.IsFalseOrUnknown() {
		if options.InlineSources.IsTrue() {
			createDiagnosticForOptionName(diagnostics.Option_0_can_only_be_used_when_either_option_inlineSourceMap_or_option_sourceMap_is_provided, "inlineSources", "")
		}
		if options.SourceRoot != "" {
			createDiagnosticForOptionName(diagnostics.Option_0_can_only_be_used_when_either_option_inlineSourceMap_or_option_sourceMap_is_provided, "sourceRoot", "")
		}
	}

	if options.MapRoot != "" && !(options.SourceMap.IsTrue() || options.DeclarationMap.IsTrue()) {
		// Error to specify --mapRoot without --sourcemap
		createDiagnosticForOptionName(diagnostics.Option_0_cannot_be_specified_without_specifying_option_1_or_option_2, "mapRoot", "sourceMap", "declarationMap")
	}

	if options.DeclarationDir != "" {
		if !options.GetEmitDeclarations() {
			createDiagnosticForOptionName(diagnostics.Option_0_cannot_be_specified_without_specifying_option_1_or_option_2, "declarationDir", "declaration", "composite")
		}
	}

	if options.DeclarationMap.IsTrue() && !options.GetEmitDeclarations() {
		createDiagnosticForOptionName(diagnostics.Option_0_cannot_be_specified_without_specifying_option_1_or_option_2, "declarationMap", "declaration", "composite")
	}

	if options.Lib != nil && options.NoLib.IsTrue() {
		createDiagnosticForOptionName(diagnostics.Option_0_cannot_be_specified_with_option_1, "lib", "noLib")
	}

	languageVersion := options.GetEmitScriptTarget()

	firstNonAmbientExternalModuleSourceFile := core.Find(p.files, func(f *ast.SourceFile) bool { return ast.IsExternalModule(f) && !f.IsDeclarationFile })
	if options.IsolatedModules.IsTrue() || options.VerbatimModuleSyntax.IsTrue() {
		if options.Module == core.ModuleKindNone && languageVersion < core.ScriptTargetES2015 && options.IsolatedModules.IsTrue() {
			// !!!
			// createDiagnosticForOptionName(diagnostics.Option_isolatedModules_can_only_be_used_when_either_option_module_is_provided_or_option_target_is_ES2015_or_higher, "isolatedModules", "target")
		}

		if options.PreserveConstEnums.IsFalse() {
			createDiagnosticForOptionName(diagnostics.Option_preserveConstEnums_cannot_be_disabled_when_0_is_enabled, core.IfElse(options.VerbatimModuleSyntax.IsTrue(), "verbatimModuleSyntax", "isolatedModules"), "preserveConstEnums")
		}
	} else if firstNonAmbientExternalModuleSourceFile != nil && languageVersion < core.ScriptTargetES2015 && options.Module == core.ModuleKindNone {
		// !!!
	}

	if options.OutDir != "" ||
		options.RootDir != "" ||
		options.SourceRoot != "" ||
		options.MapRoot != "" ||
		(options.GetEmitDeclarations() && options.DeclarationDir != "") {
		// !!! sheetal checkSourceFilesBelongToPath - for root Dir and configFile - explaining why file is in the program
		dir := p.CommonSourceDirectory()
		if options.OutDir != "" && dir == "" && core.Some(p.files, func(f *ast.SourceFile) bool { return tspath.GetRootLength(f.FileName()) > 1 }) {
			createDiagnosticForOptionName(diagnostics.Cannot_find_the_common_subdirectory_path_for_the_input_files, "outDir", "")
		}
	}

	if options.CheckJs.IsTrue() && !options.GetAllowJS() {
		createDiagnosticForOptionName(diagnostics.Option_0_cannot_be_specified_without_specifying_option_1, "checkJs", "allowJs")
	}

	if options.EmitDeclarationOnly.IsTrue() {
		if !options.GetEmitDeclarations() {
			createDiagnosticForOptionName(diagnostics.Option_0_cannot_be_specified_without_specifying_option_1_or_option_2, "emitDeclarationOnly", "declaration", "composite")
		}
	}

	// !!! emitDecoratorMetadata

	if options.JsxFactory != "" {
		if options.ReactNamespace != "" {
			createDiagnosticForOptionName(diagnostics.Option_0_cannot_be_specified_with_option_1, "reactNamespace", "jsxFactory")
		}
		if options.Jsx == core.JsxEmitReactJSX || options.Jsx == core.JsxEmitReactJSXDev {
			createDiagnosticForOptionName(diagnostics.Option_0_cannot_be_specified_when_option_jsx_is_1, "jsxFactory", tsoptions.InverseJsxOptionMap.GetOrZero(options.Jsx))
		}
		if parser.ParseIsolatedEntityName(options.JsxFactory) == nil {
			createOptionValueDiagnostic("jsxFactory", diagnostics.Invalid_value_for_jsxFactory_0_is_not_a_valid_identifier_or_qualified_name, options.JsxFactory)
		}
	} else if options.ReactNamespace != "" && !scanner.IsIdentifierText(options.ReactNamespace, core.LanguageVariantStandard) {
		createOptionValueDiagnostic("reactNamespace", diagnostics.Invalid_value_for_reactNamespace_0_is_not_a_valid_identifier, options.ReactNamespace)
	}

	if options.JsxFragmentFactory != "" {
		if options.JsxFactory == "" {
			createDiagnosticForOptionName(diagnostics.Option_0_cannot_be_specified_without_specifying_option_1, "jsxFragmentFactory", "jsxFactory")
		}
		if options.Jsx == core.JsxEmitReactJSX || options.Jsx == core.JsxEmitReactJSXDev {
			createDiagnosticForOptionName(diagnostics.Option_0_cannot_be_specified_when_option_jsx_is_1, "jsxFragmentFactory", tsoptions.InverseJsxOptionMap.GetOrZero(options.Jsx))
		}
		if parser.ParseIsolatedEntityName(options.JsxFragmentFactory) == nil {
			createOptionValueDiagnostic("jsxFragmentFactory", diagnostics.Invalid_value_for_jsxFragmentFactory_0_is_not_a_valid_identifier_or_qualified_name, options.JsxFragmentFactory)
		}
	}

	if options.ReactNamespace != "" {
		if options.Jsx == core.JsxEmitReactJSX || options.Jsx == core.JsxEmitReactJSXDev {
			createDiagnosticForOptionName(diagnostics.Option_0_cannot_be_specified_when_option_jsx_is_1, "reactNamespace", tsoptions.InverseJsxOptionMap.GetOrZero(options.Jsx))
		}
	}

	if options.JsxImportSource != "" {
		if options.Jsx == core.JsxEmitReact {
			createDiagnosticForOptionName(diagnostics.Option_0_cannot_be_specified_when_option_jsx_is_1, "jsxImportSource", tsoptions.InverseJsxOptionMap.GetOrZero(options.Jsx))
		}
	}

	moduleKind := options.GetEmitModuleKind()

	if options.AllowImportingTsExtensions.IsTrue() && !(options.NoEmit.IsTrue() || options.EmitDeclarationOnly.IsTrue() || options.RewriteRelativeImportExtensions.IsTrue()) {
		createOptionValueDiagnostic("allowImportingTsExtensions", diagnostics.Option_allowImportingTsExtensions_can_only_be_used_when_either_noEmit_or_emitDeclarationOnly_is_set)
	}

	moduleResolution := options.GetModuleResolutionKind()
	if options.ResolvePackageJsonExports.IsTrue() && !moduleResolutionSupportsPackageJsonExportsAndImports(moduleResolution) {
		createDiagnosticForOptionName(diagnostics.Option_0_can_only_be_used_when_moduleResolution_is_set_to_node16_nodenext_or_bundler, "resolvePackageJsonExports", "")
	}
	if options.ResolvePackageJsonImports.IsTrue() && !moduleResolutionSupportsPackageJsonExportsAndImports(moduleResolution) {
		createDiagnosticForOptionName(diagnostics.Option_0_can_only_be_used_when_moduleResolution_is_set_to_node16_nodenext_or_bundler, "resolvePackageJsonImports", "")
	}
	if options.CustomConditions != nil && !moduleResolutionSupportsPackageJsonExportsAndImports(moduleResolution) {
		createDiagnosticForOptionName(diagnostics.Option_0_can_only_be_used_when_moduleResolution_is_set_to_node16_nodenext_or_bundler, "customConditions", "")
	}

	// !!! Reenable once we don't map old moduleResolution kinds to bundler.
	// if moduleResolution == core.ModuleResolutionKindBundler && !emitModuleKindIsNonNodeESM(moduleKind) && moduleKind != core.ModuleKindPreserve {
	// 	createOptionValueDiagnostic("moduleResolution", diagnostics.Option_0_can_only_be_used_when_module_is_set_to_preserve_or_to_es2015_or_later, "bundler")
	// }

	if core.ModuleKindNode16 <= moduleKind && moduleKind <= core.ModuleKindNodeNext &&
		!(core.ModuleResolutionKindNode16 <= moduleResolution && moduleResolution <= core.ModuleResolutionKindNodeNext) {
		moduleKindName := moduleKind.String()
		var moduleResolutionName string
		if v, ok := core.ModuleKindToModuleResolutionKind[moduleKind]; ok {
			moduleResolutionName = v.String()
		} else {
			moduleResolutionName = "Node16"
		}
		createOptionValueDiagnostic("moduleResolution", diagnostics.Option_moduleResolution_must_be_set_to_0_or_left_unspecified_when_option_module_is_set_to_1, moduleResolutionName, moduleKindName)
	} else if core.ModuleResolutionKindNode16 <= moduleResolution && moduleResolution <= core.ModuleResolutionKindNodeNext &&
		!(core.ModuleKindNode16 <= moduleKind && moduleKind <= core.ModuleKindNodeNext) {
		moduleResolutionName := moduleResolution.String()
		createOptionValueDiagnostic("module", diagnostics.Option_module_must_be_set_to_0_when_option_moduleResolution_is_set_to_1, moduleResolutionName, moduleResolutionName)
	}

	// !!! The below needs filesByName, which is not equivalent to p.filesByPath.

	// If the emit is enabled make sure that every output file is unique and not overwriting any of the input files
	if !options.NoEmit.IsTrue() && !options.SuppressOutputPathCheck.IsTrue() {
		var emitFilesSeen collections.Set[string]

		// Verify that all the emit files are unique and don't overwrite input files
		verifyEmitFilePath := func(emitFileName string) {
			if emitFileName != "" {
				emitFilePath := p.toPath(emitFileName)
				// Report error if the output overwrites input file
				if _, ok := p.filesByPath[emitFilePath]; ok {
					diag := ast.NewCompilerDiagnostic(diagnostics.Cannot_write_file_0_because_it_would_overwrite_input_file, emitFileName)
					if configFilePath() == "" {
						// The program is from either an inferred project or an external project
						diag.AddMessageChain(ast.NewCompilerDiagnostic(diagnostics.Adding_a_tsconfig_json_file_will_help_organize_projects_that_contain_both_TypeScript_and_JavaScript_files_Learn_more_at_https_Colon_Slash_Slashaka_ms_Slashtsconfig))
					}
					p.blockEmittingOfFile(emitFileName, diag)
				}

				var emitFileKey string
				if !p.Host().FS().UseCaseSensitiveFileNames() {
					emitFileKey = tspath.ToFileNameLowerCase(string(emitFilePath))
				} else {
					emitFileKey = string(emitFilePath)
				}

				// Report error if multiple files write into same file
				if emitFilesSeen.Has(emitFileKey) {
					// Already seen the same emit file - report error
					p.blockEmittingOfFile(emitFileName, ast.NewCompilerDiagnostic(diagnostics.Cannot_write_file_0_because_it_would_be_overwritten_by_multiple_input_files, emitFileName))
				} else {
					emitFilesSeen.Add(emitFileKey)
				}
			}
		}

		outputpaths.ForEachEmittedFile(p, options, func(emitFileNames *outputpaths.OutputPaths, sourceFile *ast.SourceFile) bool {
			verifyEmitFilePath(emitFileNames.JsFilePath())
			verifyEmitFilePath(emitFileNames.SourceMapFilePath())
			verifyEmitFilePath(emitFileNames.DeclarationFilePath())
			verifyEmitFilePath(emitFileNames.DeclarationMapPath())
			return false
		}, p.getSourceFilesToEmit(nil, false), false)
		verifyEmitFilePath(p.opts.Config.GetBuildInfoFileName())
	}
}

func (p *Program) blockEmittingOfFile(emitFileName string, diag *ast.Diagnostic) {
	p.hasEmitBlockingDiagnostics.Add(p.toPath(emitFileName))
	p.programDiagnostics = append(p.programDiagnostics, diag)
}

func (p *Program) IsEmitBlocked(emitFileName string) bool {
	return p.hasEmitBlockingDiagnostics.Has(p.toPath(emitFileName))
}

func (p *Program) verifyProjectReferences() {
	buildInfoFileName := core.IfElse(!p.Options().SuppressOutputPathCheck.IsTrue(), p.opts.Config.GetBuildInfoFileName(), "")
	createDiagnosticForReference := func(config *tsoptions.ParsedCommandLine, index int, message *diagnostics.Message, args ...any) {
		diag := tsoptions.CreateDiagnosticAtReferenceSyntax(config, index, message, args...)
		if diag == nil {
			diag = ast.NewCompilerDiagnostic(message, args...)
		}
		p.programDiagnostics = append(p.programDiagnostics, diag)
	}

	p.ForEachResolvedProjectReference(func(path tspath.Path, config *tsoptions.ParsedCommandLine, parent *tsoptions.ParsedCommandLine, index int) {
		ref := parent.ProjectReferences()[index]
		// !!! Deprecated in 5.0 and removed since 5.5
		// verifyRemovedProjectReference(ref, parent, index);
		if config == nil {
			createDiagnosticForReference(parent, index, diagnostics.File_0_not_found, ref.Path)
			return
		}
		refOptions := config.CompilerOptions()
		if !refOptions.Composite.IsTrue() || refOptions.NoEmit.IsTrue() {
			if len(parent.FileNames()) > 0 {
				if !refOptions.Composite.IsTrue() {
					createDiagnosticForReference(parent, index, diagnostics.Referenced_project_0_must_have_setting_composite_Colon_true, ref.Path)
				}
				if refOptions.NoEmit.IsTrue() {
					createDiagnosticForReference(parent, index, diagnostics.Referenced_project_0_may_not_disable_emit, ref.Path)
				}
			}
		}
		if buildInfoFileName != "" && buildInfoFileName == config.GetBuildInfoFileName() {
			createDiagnosticForReference(parent, index, diagnostics.Cannot_write_file_0_because_it_will_overwrite_tsbuildinfo_file_generated_by_referenced_project_1, buildInfoFileName, ref.Path)
			p.hasEmitBlockingDiagnostics.Add(p.toPath(buildInfoFileName))
		}
	})
}

func hasZeroOrOneAsteriskCharacter(str string) bool {
	seenAsterisk := false
	for _, ch := range str {
		if ch == '*' {
			if !seenAsterisk {
				seenAsterisk = true
			} else {
				// have already seen asterisk
				return false
			}
		}
	}
	return true
}

func moduleResolutionSupportsPackageJsonExportsAndImports(moduleResolution core.ModuleResolutionKind) bool {
	return moduleResolution >= core.ModuleResolutionKindNode16 && moduleResolution <= core.ModuleResolutionKindNodeNext ||
		moduleResolution == core.ModuleResolutionKindBundler
}

func emitModuleKindIsNonNodeESM(moduleKind core.ModuleKind) bool {
	return moduleKind >= core.ModuleKindES2015 && moduleKind <= core.ModuleKindESNext
}

func (p *Program) GetGlobalDiagnostics(ctx context.Context) []*ast.Diagnostic {
	if len(p.files) == 0 {
		return nil
	}

	var globalDiagnostics []*ast.Diagnostic
	checkers, done := p.checkerPool.GetAllCheckers(ctx)
	defer done()
	for _, checker := range checkers {
		globalDiagnostics = append(globalDiagnostics, checker.GetGlobalDiagnostics()...)
	}

	return SortAndDeduplicateDiagnostics(globalDiagnostics)
}

func (p *Program) GetDeclarationDiagnostics(ctx context.Context, sourceFile *ast.SourceFile) []*ast.Diagnostic {
	return p.getDiagnosticsHelper(ctx, sourceFile, true /*ensureBound*/, true /*ensureChecked*/, p.getDeclarationDiagnosticsForFile)
}

func (p *Program) GetOptionsDiagnostics(ctx context.Context) []*ast.Diagnostic {
	return SortAndDeduplicateDiagnostics(append(p.GetGlobalDiagnostics(ctx), p.getOptionsDiagnosticsOfConfigFile()...))
}

func (p *Program) getOptionsDiagnosticsOfConfigFile() []*ast.Diagnostic {
	// todo update p.configParsingDiagnostics when updateAndGetProgramDiagnostics is implemented
	if p.Options() == nil || p.Options().ConfigFilePath == "" {
		return nil
	}
	return p.GetConfigFileParsingDiagnostics() // TODO: actually call getDiagnosticsHelper on config path
}

func (p *Program) getSyntacticDiagnosticsForFile(ctx context.Context, sourceFile *ast.SourceFile) []*ast.Diagnostic {
	return sourceFile.Diagnostics()
}

func (p *Program) getBindDiagnosticsForFile(ctx context.Context, sourceFile *ast.SourceFile) []*ast.Diagnostic {
	// TODO: restore this; tsgo's main depends on this function binding all files for timing.
	// if checker.SkipTypeChecking(sourceFile, p.compilerOptions) {
	// 	return nil
	// }

	return sourceFile.BindDiagnostics()
}

func FilterNoEmitSemanticDiagnostics(diagnostics []*ast.Diagnostic, options *core.CompilerOptions) []*ast.Diagnostic {
	if !options.NoEmit.IsTrue() {
		return diagnostics
	}
	return core.Filter(diagnostics, func(d *ast.Diagnostic) bool {
		return !d.SkippedOnNoEmit()
	})
}

func (p *Program) getSemanticDiagnosticsForFile(ctx context.Context, sourceFile *ast.SourceFile) []*ast.Diagnostic {
	diagnostics := p.getSemanticDiagnosticsForFileNotFilter(ctx, sourceFile)
	if diagnostics == nil {
		return nil
	}
	return FilterNoEmitSemanticDiagnostics(diagnostics, p.Options())
}

func (p *Program) getSemanticDiagnosticsForFileNotFilter(ctx context.Context, sourceFile *ast.SourceFile) []*ast.Diagnostic {
	compilerOptions := p.Options()
	if checker.SkipTypeChecking(sourceFile, compilerOptions, p, false) {
		return nil
	}

	var fileChecker *checker.Checker
	var done func()
	if sourceFile != nil {
		fileChecker, done = p.checkerPool.GetCheckerForFile(ctx, sourceFile)
		defer done()
	}
	diags := slices.Clip(sourceFile.BindDiagnostics())
	checkers, closeCheckers := p.checkerPool.GetAllCheckers(ctx)
	defer closeCheckers()

	// Ask for diags from all checkers; checking one file may add diagnostics to other files.
	// These are deduplicated later.
	for _, checker := range checkers {
		if sourceFile == nil || checker == fileChecker {
			diags = append(diags, checker.GetDiagnostics(ctx, sourceFile)...)
		} else {
			diags = append(diags, checker.GetDiagnosticsWithoutCheck(sourceFile)...)
		}
	}
	if ctx.Err() != nil {
		return nil
	}

	// !!! This should be rewritten to work like getBindAndCheckDiagnosticsForFileNoCache.

	isPlainJS := ast.IsPlainJSFile(sourceFile, compilerOptions.CheckJs)
	if isPlainJS {
		return core.Filter(diags, func(d *ast.Diagnostic) bool {
			return plainJSErrors.Has(d.Code())
		})
	}

	if len(sourceFile.CommentDirectives) == 0 {
		return diags
	}
	// Build map of directives by line number
	directivesByLine := make(map[int]ast.CommentDirective)
	for _, directive := range sourceFile.CommentDirectives {
		line, _ := scanner.GetLineAndCharacterOfPosition(sourceFile, directive.Loc.Pos())
		directivesByLine[line] = directive
	}
	lineStarts := scanner.GetLineStarts(sourceFile)
	filtered := make([]*ast.Diagnostic, 0, len(diags))
	for _, diagnostic := range diags {
		ignoreDiagnostic := false
		for line := scanner.ComputeLineOfPosition(lineStarts, diagnostic.Pos()) - 1; line >= 0; line-- {
			// If line contains a @ts-ignore or @ts-expect-error directive, ignore this diagnostic and change
			// the directive kind to @ts-ignore to indicate it was used.
			if directive, ok := directivesByLine[line]; ok {
				ignoreDiagnostic = true
				directive.Kind = ast.CommentDirectiveKindIgnore
				directivesByLine[line] = directive
				break
			}
			// Stop searching backwards when we encounter a line that isn't blank or a comment.
			if !isCommentOrBlankLine(sourceFile.Text(), int(lineStarts[line])) {
				break
			}
		}
		if !ignoreDiagnostic {
			filtered = append(filtered, diagnostic)
		}
	}
	for _, directive := range directivesByLine {
		// Above we changed all used directive kinds to @ts-ignore, so any @ts-expect-error directives that
		// remain are unused and thus errors.
		if directive.Kind == ast.CommentDirectiveKindExpectError {
			filtered = append(filtered, ast.NewDiagnostic(sourceFile, directive.Loc, diagnostics.Unused_ts_expect_error_directive))
		}
	}
	return filtered
}

func (p *Program) getDeclarationDiagnosticsForFile(ctx context.Context, sourceFile *ast.SourceFile) []*ast.Diagnostic {
	if sourceFile.IsDeclarationFile {
		return []*ast.Diagnostic{}
	}

	if cached, ok := p.declarationDiagnosticCache.Load(sourceFile); ok {
		return cached
	}

	host, done := newEmitHost(ctx, p, sourceFile)
	defer done()
	diagnostics := getDeclarationDiagnostics(host, sourceFile)
	diagnostics, _ = p.declarationDiagnosticCache.LoadOrStore(sourceFile, diagnostics)
	return diagnostics
}

func (p *Program) getSuggestionDiagnosticsForFile(ctx context.Context, sourceFile *ast.SourceFile) []*ast.Diagnostic {
	if checker.SkipTypeChecking(sourceFile, p.Options(), p, false) {
		return nil
	}

	var fileChecker *checker.Checker
	var done func()
	if sourceFile != nil {
		fileChecker, done = p.checkerPool.GetCheckerForFile(ctx, sourceFile)
		defer done()
	}

	diags := slices.Clip(sourceFile.BindSuggestionDiagnostics)

	checkers, closeCheckers := p.checkerPool.GetAllCheckers(ctx)
	defer closeCheckers()

	// Ask for diags from all checkers; checking one file may add diagnostics to other files.
	// These are deduplicated later.
	for _, checker := range checkers {
		if sourceFile == nil || checker == fileChecker {
			diags = append(diags, checker.GetSuggestionDiagnostics(ctx, sourceFile)...)
		} else {
			// !!! is there any case where suggestion diagnostics are produced in other checkers?
		}
	}
	if ctx.Err() != nil {
		return nil
	}

	return diags
}

func isCommentOrBlankLine(text string, pos int) bool {
	for pos < len(text) && (text[pos] == ' ' || text[pos] == '\t') {
		pos++
	}
	return pos == len(text) ||
		pos < len(text) && (text[pos] == '\r' || text[pos] == '\n') ||
		pos+1 < len(text) && text[pos] == '/' && text[pos+1] == '/'
}

func SortAndDeduplicateDiagnostics(diagnostics []*ast.Diagnostic) []*ast.Diagnostic {
	diagnostics = slices.Clone(diagnostics)
	slices.SortFunc(diagnostics, ast.CompareDiagnostics)
	return compactAndMergeRelatedInfos(diagnostics)
}

// Remove duplicate diagnostics and, for sequences of diagnostics that differ only by related information,
// create a single diagnostic with sorted and deduplicated related information.
func compactAndMergeRelatedInfos(diagnostics []*ast.Diagnostic) []*ast.Diagnostic {
	if len(diagnostics) < 2 {
		return diagnostics
	}
	i := 0
	j := 0
	for i < len(diagnostics) {
		d := diagnostics[i]
		n := 1
		for i+n < len(diagnostics) && ast.EqualDiagnosticsNoRelatedInfo(d, diagnostics[i+n]) {
			n++
		}
		if n > 1 {
			var relatedInfos []*ast.Diagnostic
			for k := range n {
				relatedInfos = append(relatedInfos, diagnostics[i+k].RelatedInformation()...)
			}
			if relatedInfos != nil {
				slices.SortFunc(relatedInfos, ast.CompareDiagnostics)
				relatedInfos = slices.CompactFunc(relatedInfos, ast.EqualDiagnostics)
				d = d.Clone().SetRelatedInfo(relatedInfos)
			}
		}
		diagnostics[j] = d
		i += n
		j++
	}
	clear(diagnostics[j:])
	return diagnostics[:j]
}

func (p *Program) getDiagnosticsHelper(ctx context.Context, sourceFile *ast.SourceFile, ensureBound bool, ensureChecked bool, getDiagnostics func(context.Context, *ast.SourceFile) []*ast.Diagnostic) []*ast.Diagnostic {
	if sourceFile != nil {
		if ensureBound {
			binder.BindSourceFile(sourceFile)
		}
		return SortAndDeduplicateDiagnostics(getDiagnostics(ctx, sourceFile))
	}
	if ensureBound {
		p.BindSourceFiles()
	}
	if ensureChecked {
		p.CheckSourceFiles(ctx, nil)
		if ctx.Err() != nil {
			return nil
		}
	}
	var result []*ast.Diagnostic
	for _, file := range p.files {
		result = append(result, getDiagnostics(ctx, file)...)
	}
	return SortAndDeduplicateDiagnostics(result)
}

func (p *Program) LineCount() int {
	var count int
	for _, file := range p.files {
		count += len(file.LineMap())
	}
	return count
}

func (p *Program) IdentifierCount() int {
	var count int
	for _, file := range p.files {
		count += file.IdentifierCount
	}
	return count
}

func (p *Program) SymbolCount() int {
	var count int
	for _, file := range p.files {
		count += file.SymbolCount
	}
	checkers, done := p.checkerPool.GetAllCheckers(context.Background())
	defer done()
	for _, checker := range checkers {
		count += int(checker.SymbolCount)
	}
	return count
}

func (p *Program) TypeCount() int {
	var count int
	checkers, done := p.checkerPool.GetAllCheckers(context.Background())
	defer done()
	for _, checker := range checkers {
		count += int(checker.TypeCount)
	}
	return count
}

func (p *Program) InstantiationCount() int {
	var count int
	checkers, done := p.checkerPool.GetAllCheckers(context.Background())
	defer done()
	for _, checker := range checkers {
		count += int(checker.TotalInstantiationCount)
	}
	return count
}

func (p *Program) GetSourceFileMetaData(path tspath.Path) ast.SourceFileMetaData {
	return p.sourceFileMetaDatas[path]
}

func (p *Program) GetEmitModuleFormatOfFile(sourceFile ast.HasFileName) core.ModuleKind {
	return ast.GetEmitModuleFormatOfFileWorker(sourceFile.FileName(), p.projectReferenceFileMapper.getCompilerOptionsForFile(sourceFile), p.GetSourceFileMetaData(sourceFile.Path()))
}

func (p *Program) GetEmitSyntaxForUsageLocation(sourceFile ast.HasFileName, location *ast.StringLiteralLike) core.ResolutionMode {
	return getEmitSyntaxForUsageLocationWorker(sourceFile.FileName(), p.sourceFileMetaDatas[sourceFile.Path()], location, p.projectReferenceFileMapper.getCompilerOptionsForFile(sourceFile))
}

func (p *Program) GetImpliedNodeFormatForEmit(sourceFile ast.HasFileName) core.ResolutionMode {
	return ast.GetImpliedNodeFormatForEmitWorker(sourceFile.FileName(), p.projectReferenceFileMapper.getCompilerOptionsForFile(sourceFile).GetEmitModuleKind(), p.GetSourceFileMetaData(sourceFile.Path()))
}

func (p *Program) GetModeForUsageLocation(sourceFile ast.HasFileName, location *ast.StringLiteralLike) core.ResolutionMode {
	return getModeForUsageLocation(sourceFile.FileName(), p.sourceFileMetaDatas[sourceFile.Path()], location, p.projectReferenceFileMapper.getCompilerOptionsForFile(sourceFile))
}

func (p *Program) GetDefaultResolutionModeForFile(sourceFile ast.HasFileName) core.ResolutionMode {
	return getDefaultResolutionModeForFile(sourceFile.FileName(), p.sourceFileMetaDatas[sourceFile.Path()], p.projectReferenceFileMapper.getCompilerOptionsForFile(sourceFile))
}

func (p *Program) IsSourceFileDefaultLibrary(path tspath.Path) bool {
	_, ok := p.libFiles[path]
	return ok
}

func (p *Program) GetDefaultLibFile(path tspath.Path) *LibFile {
	if libFile, ok := p.libFiles[path]; ok {
		return libFile
	}
	return nil
}

func (p *Program) CommonSourceDirectory() string {
	p.commonSourceDirectoryOnce.Do(func() {
		p.commonSourceDirectory = outputpaths.GetCommonSourceDirectory(
			p.Options(),
			func() []string {
				var files []string
				for _, file := range p.files {
					if sourceFileMayBeEmitted(file, p, false /*forceDtsEmit*/) {
						files = append(files, file.FileName())
					}
				}
				return files
			},
			p.GetCurrentDirectory(),
			p.UseCaseSensitiveFileNames(),
		)
	})
	return p.commonSourceDirectory
}

type WriteFileData struct {
	SourceMapUrlPos int
	BuildInfo       any
	Diagnostics     []*ast.Diagnostic
	SkippedDtsWrite bool
}

type EmitOptions struct {
	TargetSourceFile *ast.SourceFile // Single file to emit. If `nil`, emits all files
	EmitOnly         EmitOnly
	WriteFile        func(fileName string, text string, writeByteOrderMark bool, data *WriteFileData) error
}

type EmitResult struct {
	EmitSkipped  bool
	Diagnostics  []*ast.Diagnostic      // Contains declaration emit diagnostics
	EmittedFiles []string               // Array of files the compiler wrote to disk
	SourceMaps   []*SourceMapEmitResult // Array of sourceMapData if compiler emitted sourcemaps
}

type SourceMapEmitResult struct {
	InputSourceFileNames []string // Input source file (which one can use on program to get the file), 1:1 mapping with the sourceMap.sources list
	SourceMap            *sourcemap.RawSourceMap
	GeneratedFile        string
}

func (p *Program) Emit(ctx context.Context, options EmitOptions) *EmitResult {
	// !!! performance measurement
	p.BindSourceFiles()
	if options.EmitOnly != EmitOnlyForcedDts {
		result := HandleNoEmitOnError(
			ctx,
			p,
			options.TargetSourceFile,
		)
		if result != nil || ctx.Err() != nil {
			return result
		}
	}

	writerPool := &sync.Pool{
		New: func() any {
			return printer.NewTextWriter(p.Options().NewLine.GetNewLineCharacter())
		},
	}
	wg := core.NewWorkGroup(p.SingleThreaded())
	var emitters []*emitter
	sourceFiles := p.getSourceFilesToEmit(options.TargetSourceFile, options.EmitOnly == EmitOnlyForcedDts)

	for _, sourceFile := range sourceFiles {
		emitter := &emitter{
			writer:     nil,
			sourceFile: sourceFile,
			emitOnly:   options.EmitOnly,
			writeFile:  options.WriteFile,
		}
		emitters = append(emitters, emitter)
		wg.Queue(func() {
			host, done := newEmitHost(ctx, p, sourceFile)
			defer done()
			emitter.host = host

			// take an unused writer
			writer := writerPool.Get().(printer.EmitTextWriter)
			writer.Clear()

			// attach writer and perform emit
			emitter.writer = writer
			emitter.paths = outputpaths.GetOutputPathsFor(sourceFile, host.Options(), host, options.EmitOnly == EmitOnlyForcedDts)
			emitter.emit()
			emitter.writer = nil

			// put the writer back in the pool
			writerPool.Put(writer)
		})
	}

	// wait for emit to complete
	wg.RunAndWait()

	// collect results from emit, preserving input order
	return CombineEmitResults(core.Map(emitters, func(e *emitter) *EmitResult {
		return &e.emitResult
	}))
}

func CombineEmitResults(results []*EmitResult) *EmitResult {
	result := &EmitResult{}
	for _, emitResult := range results {
		if emitResult == nil {
			continue // Skip nil results
		}
		if emitResult.EmitSkipped {
			result.EmitSkipped = true
		}
		result.Diagnostics = append(result.Diagnostics, emitResult.Diagnostics...)
		result.EmittedFiles = append(result.EmittedFiles, emitResult.EmittedFiles...)
		if emitResult.SourceMaps != nil {
			result.SourceMaps = append(result.SourceMaps, emitResult.SourceMaps...)
		}
	}
	return result
}

type ProgramLike interface {
	Options() *core.CompilerOptions
	GetSourceFiles() []*ast.SourceFile
	GetConfigFileParsingDiagnostics() []*ast.Diagnostic
	GetSyntacticDiagnostics(ctx context.Context, file *ast.SourceFile) []*ast.Diagnostic
	GetBindDiagnostics(ctx context.Context, file *ast.SourceFile) []*ast.Diagnostic
	GetOptionsDiagnostics(ctx context.Context) []*ast.Diagnostic
	GetProgramDiagnostics() []*ast.Diagnostic
	GetGlobalDiagnostics(ctx context.Context) []*ast.Diagnostic
	GetSemanticDiagnostics(ctx context.Context, file *ast.SourceFile) []*ast.Diagnostic
	GetDeclarationDiagnostics(ctx context.Context, file *ast.SourceFile) []*ast.Diagnostic
	Emit(ctx context.Context, options EmitOptions) *EmitResult
}

func HandleNoEmitOnError(ctx context.Context, program ProgramLike, file *ast.SourceFile) *EmitResult {
	if !program.Options().NoEmitOnError.IsTrue() {
		return nil // No emit on error is not set, so we can proceed with emitting
	}

	diagnostics := GetDiagnosticsOfAnyProgram(
		ctx,
		program,
		file,
		true,
		program.GetBindDiagnostics,
		program.GetSemanticDiagnostics,
	)
	if len(diagnostics) == 0 {
		return nil // No diagnostics, so we can proceed with emitting
	}
	return &EmitResult{
		Diagnostics: diagnostics,
		EmitSkipped: true,
	}
}

func GetDiagnosticsOfAnyProgram(
	ctx context.Context,
	program ProgramLike,
	file *ast.SourceFile,
	skipNoEmitCheckForDtsDiagnostics bool,
	getBindDiagnostics func(context.Context, *ast.SourceFile) []*ast.Diagnostic,
	getSemanticDiagnostics func(context.Context, *ast.SourceFile) []*ast.Diagnostic,
) []*ast.Diagnostic {
	allDiagnostics := slices.Clip(program.GetConfigFileParsingDiagnostics())
	configFileParsingDiagnosticsLength := len(allDiagnostics)

	allDiagnostics = append(allDiagnostics, program.GetSyntacticDiagnostics(ctx, file)...)
	allDiagnostics = append(allDiagnostics, program.GetProgramDiagnostics()...)

	if len(allDiagnostics) == configFileParsingDiagnosticsLength {
		// Options diagnostics include global diagnostics (even though we collect them separately),
		// and global diagnostics create checkers, which then bind all of the files. Do this binding
		// early so we can track the time.
		getBindDiagnostics(ctx, file)

		allDiagnostics = append(allDiagnostics, program.GetOptionsDiagnostics(ctx)...)

		if program.Options().ListFilesOnly.IsFalseOrUnknown() {
			allDiagnostics = append(allDiagnostics, program.GetGlobalDiagnostics(ctx)...)

			if len(allDiagnostics) == configFileParsingDiagnosticsLength {
				allDiagnostics = append(allDiagnostics, getSemanticDiagnostics(ctx, file)...)
			}

			if (skipNoEmitCheckForDtsDiagnostics || program.Options().NoEmit.IsTrue()) && program.Options().GetEmitDeclarations() && len(allDiagnostics) == configFileParsingDiagnosticsLength {
				allDiagnostics = append(allDiagnostics, program.GetDeclarationDiagnostics(ctx, file)...)
			}
		}
	}
	return allDiagnostics
}

func (p *Program) toPath(filename string) tspath.Path {
	return tspath.ToPath(filename, p.GetCurrentDirectory(), p.UseCaseSensitiveFileNames())
}

func (p *Program) GetSourceFile(filename string) *ast.SourceFile {
	path := p.toPath(filename)
	return p.GetSourceFileByPath(path)
}

func (p *Program) GetSourceFileForResolvedModule(fileName string) *ast.SourceFile {
	file := p.GetSourceFile(fileName)
	if file == nil {
		filename := p.GetParseFileRedirect(fileName)
		if filename != "" {
			return p.GetSourceFile(filename)
		}
	}
	return file
}

func (p *Program) GetSourceFileByPath(path tspath.Path) *ast.SourceFile {
	return p.filesByPath[path]
}

func (p *Program) HasSameFileNames(other *Program) bool {
	return maps.EqualFunc(p.filesByPath, other.filesByPath, func(a, b *ast.SourceFile) bool {
		// checks for casing differences on case-insensitive file systems
		return a.FileName() == b.FileName()
	})
}

func (p *Program) GetSourceFiles() []*ast.SourceFile {
	return p.files
}

func (p *Program) ExplainFiles(w io.Writer) {
	toRelativeFileName := func(fileName string) string {
		return tspath.GetRelativePathFromDirectory(p.GetCurrentDirectory(), fileName, p.comparePathsOptions)
	}
	for _, file := range p.GetSourceFiles() {
		fmt.Fprintln(w, toRelativeFileName(file.FileName()))
		for _, reason := range p.includeProcessor.fileIncludeReasons[file.Path()] {
			fmt.Fprintln(w, "  ", reason.toDiagnostic(p, true).Message())
		}
		for _, diag := range p.includeProcessor.explainRedirectAndImpliedFormat(p, file, toRelativeFileName) {
			fmt.Fprintln(w, "  ", diag.Message())
		}
	}
}

func (p *Program) GetLibFileFromReference(ref *ast.FileReference) *ast.SourceFile {
	path, ok := tsoptions.GetLibFileName(ref.FileName)
	if !ok {
		return nil
	}
	if sourceFile, ok := p.filesByPath[tspath.Path(path)]; ok {
		return sourceFile
	}
	return nil
}

func (p *Program) GetResolvedTypeReferenceDirectiveFromTypeReferenceDirective(typeRef *ast.FileReference, sourceFile *ast.SourceFile) *module.ResolvedTypeReferenceDirective {
	if resolutions, ok := p.typeResolutionsInFile[sourceFile.Path()]; ok {
		if resolved, ok := resolutions[module.ModeAwareCacheKey{Name: typeRef.FileName, Mode: p.getModeForTypeReferenceDirectiveInFile(typeRef, sourceFile)}]; ok {
			return resolved
		}
	}
	return nil
}

func (p *Program) GetResolvedTypeReferenceDirectives() map[tspath.Path]module.ModeAwareCache[*module.ResolvedTypeReferenceDirective] {
	return p.typeResolutionsInFile
}

func (p *Program) getModeForTypeReferenceDirectiveInFile(ref *ast.FileReference, sourceFile *ast.SourceFile) core.ResolutionMode {
	if ref.ResolutionMode != core.ResolutionModeNone {
		return ref.ResolutionMode
	}
	return p.GetDefaultResolutionModeForFile(sourceFile)
}

func (p *Program) IsSourceFileFromExternalLibrary(file *ast.SourceFile) bool {
	return p.sourceFilesFoundSearchingNodeModules.Has(file.Path())
}

// UnsupportedExtensions returns a list of all present "unsupported" extensions,
// e.g. extensions that are not yet supported by the port.
func (p *Program) UnsupportedExtensions() []string {
	return p.unsupportedExtensions
}

func (p *Program) GetJSXRuntimeImportSpecifier(path tspath.Path) (moduleReference string, specifier *ast.Node) {
	if result := p.jsxRuntimeImportSpecifiers[path]; result != nil {
		return result.moduleReference, result.specifier
	}
	return "", nil
}

func (p *Program) GetImportHelpersImportSpecifier(path tspath.Path) *ast.Node {
	return p.importHelpersImportSpecifiers[path]
}

func (p *Program) SourceFileMayBeEmitted(sourceFile *ast.SourceFile, forceDtsEmit bool) bool {
	return sourceFileMayBeEmitted(sourceFile, p, forceDtsEmit)
}

var plainJSErrors = collections.NewSetFromItems(
	// binder errors
	diagnostics.Cannot_redeclare_block_scoped_variable_0.Code(),
	diagnostics.A_module_cannot_have_multiple_default_exports.Code(),
	diagnostics.Another_export_default_is_here.Code(),
	diagnostics.The_first_export_default_is_here.Code(),
	diagnostics.Identifier_expected_0_is_a_reserved_word_at_the_top_level_of_a_module.Code(),
	diagnostics.Identifier_expected_0_is_a_reserved_word_in_strict_mode_Modules_are_automatically_in_strict_mode.Code(),
	diagnostics.Identifier_expected_0_is_a_reserved_word_that_cannot_be_used_here.Code(),
	diagnostics.X_constructor_is_a_reserved_word.Code(),
	diagnostics.X_delete_cannot_be_called_on_an_identifier_in_strict_mode.Code(),
	diagnostics.Code_contained_in_a_class_is_evaluated_in_JavaScript_s_strict_mode_which_does_not_allow_this_use_of_0_For_more_information_see_https_Colon_Slash_Slashdeveloper_mozilla_org_Slashen_US_Slashdocs_SlashWeb_SlashJavaScript_SlashReference_SlashStrict_mode.Code(),
	diagnostics.Invalid_use_of_0_Modules_are_automatically_in_strict_mode.Code(),
	diagnostics.Invalid_use_of_0_in_strict_mode.Code(),
	diagnostics.A_label_is_not_allowed_here.Code(),
	diagnostics.X_with_statements_are_not_allowed_in_strict_mode.Code(),
	// grammar errors
	diagnostics.A_break_statement_can_only_be_used_within_an_enclosing_iteration_or_switch_statement.Code(),
	diagnostics.A_break_statement_can_only_jump_to_a_label_of_an_enclosing_statement.Code(),
	diagnostics.A_class_declaration_without_the_default_modifier_must_have_a_name.Code(),
	diagnostics.A_class_member_cannot_have_the_0_keyword.Code(),
	diagnostics.A_comma_expression_is_not_allowed_in_a_computed_property_name.Code(),
	diagnostics.A_continue_statement_can_only_be_used_within_an_enclosing_iteration_statement.Code(),
	diagnostics.A_continue_statement_can_only_jump_to_a_label_of_an_enclosing_iteration_statement.Code(),
	diagnostics.A_default_clause_cannot_appear_more_than_once_in_a_switch_statement.Code(),
	diagnostics.A_default_export_must_be_at_the_top_level_of_a_file_or_module_declaration.Code(),
	diagnostics.A_definite_assignment_assertion_is_not_permitted_in_this_context.Code(),
	diagnostics.A_destructuring_declaration_must_have_an_initializer.Code(),
	diagnostics.A_get_accessor_cannot_have_parameters.Code(),
	diagnostics.A_rest_element_cannot_contain_a_binding_pattern.Code(),
	diagnostics.A_rest_element_cannot_have_a_property_name.Code(),
	diagnostics.A_rest_element_cannot_have_an_initializer.Code(),
	diagnostics.A_rest_element_must_be_last_in_a_destructuring_pattern.Code(),
	diagnostics.A_rest_parameter_cannot_have_an_initializer.Code(),
	diagnostics.A_rest_parameter_must_be_last_in_a_parameter_list.Code(),
	diagnostics.A_rest_parameter_or_binding_pattern_may_not_have_a_trailing_comma.Code(),
	diagnostics.A_return_statement_cannot_be_used_inside_a_class_static_block.Code(),
	diagnostics.A_set_accessor_cannot_have_rest_parameter.Code(),
	diagnostics.A_set_accessor_must_have_exactly_one_parameter.Code(),
	diagnostics.An_export_declaration_can_only_be_used_at_the_top_level_of_a_module.Code(),
	diagnostics.An_export_declaration_cannot_have_modifiers.Code(),
	diagnostics.An_import_declaration_can_only_be_used_at_the_top_level_of_a_module.Code(),
	diagnostics.An_import_declaration_cannot_have_modifiers.Code(),
	diagnostics.An_object_member_cannot_be_declared_optional.Code(),
	diagnostics.Argument_of_dynamic_import_cannot_be_spread_element.Code(),
	diagnostics.Cannot_assign_to_private_method_0_Private_methods_are_not_writable.Code(),
	diagnostics.Cannot_redeclare_identifier_0_in_catch_clause.Code(),
	diagnostics.Catch_clause_variable_cannot_have_an_initializer.Code(),
	diagnostics.Class_decorators_can_t_be_used_with_static_private_identifier_Consider_removing_the_experimental_decorator.Code(),
	diagnostics.Classes_can_only_extend_a_single_class.Code(),
	diagnostics.Classes_may_not_have_a_field_named_constructor.Code(),
	diagnostics.Did_you_mean_to_use_a_Colon_An_can_only_follow_a_property_name_when_the_containing_object_literal_is_part_of_a_destructuring_pattern.Code(),
	diagnostics.Duplicate_label_0.Code(),
	diagnostics.Dynamic_imports_can_only_accept_a_module_specifier_and_an_optional_set_of_attributes_as_arguments.Code(),
	diagnostics.X_for_await_loops_cannot_be_used_inside_a_class_static_block.Code(),
	diagnostics.JSX_attributes_must_only_be_assigned_a_non_empty_expression.Code(),
	diagnostics.JSX_elements_cannot_have_multiple_attributes_with_the_same_name.Code(),
	diagnostics.JSX_expressions_may_not_use_the_comma_operator_Did_you_mean_to_write_an_array.Code(),
	diagnostics.JSX_property_access_expressions_cannot_include_JSX_namespace_names.Code(),
	diagnostics.Jump_target_cannot_cross_function_boundary.Code(),
	diagnostics.Line_terminator_not_permitted_before_arrow.Code(),
	diagnostics.Modifiers_cannot_appear_here.Code(),
	diagnostics.Only_a_single_variable_declaration_is_allowed_in_a_for_in_statement.Code(),
	diagnostics.Only_a_single_variable_declaration_is_allowed_in_a_for_of_statement.Code(),
	diagnostics.Private_identifiers_are_not_allowed_outside_class_bodies.Code(),
	diagnostics.Private_identifiers_are_only_allowed_in_class_bodies_and_may_only_be_used_as_part_of_a_class_member_declaration_property_access_or_on_the_left_hand_side_of_an_in_expression.Code(),
	diagnostics.Property_0_is_not_accessible_outside_class_1_because_it_has_a_private_identifier.Code(),
	diagnostics.Tagged_template_expressions_are_not_permitted_in_an_optional_chain.Code(),
	diagnostics.The_left_hand_side_of_a_for_of_statement_may_not_be_async.Code(),
	diagnostics.The_variable_declaration_of_a_for_in_statement_cannot_have_an_initializer.Code(),
	diagnostics.The_variable_declaration_of_a_for_of_statement_cannot_have_an_initializer.Code(),
	diagnostics.Trailing_comma_not_allowed.Code(),
	diagnostics.Variable_declaration_list_cannot_be_empty.Code(),
	diagnostics.X_0_and_1_operations_cannot_be_mixed_without_parentheses.Code(),
	diagnostics.X_0_expected.Code(),
	diagnostics.X_0_is_not_a_valid_meta_property_for_keyword_1_Did_you_mean_2.Code(),
	diagnostics.X_0_list_cannot_be_empty.Code(),
	diagnostics.X_0_modifier_already_seen.Code(),
	diagnostics.X_0_modifier_cannot_appear_on_a_constructor_declaration.Code(),
	diagnostics.X_0_modifier_cannot_appear_on_a_module_or_namespace_element.Code(),
	diagnostics.X_0_modifier_cannot_appear_on_a_parameter.Code(),
	diagnostics.X_0_modifier_cannot_appear_on_class_elements_of_this_kind.Code(),
	diagnostics.X_0_modifier_cannot_be_used_here.Code(),
	diagnostics.X_0_modifier_must_precede_1_modifier.Code(),
	diagnostics.X_0_declarations_can_only_be_declared_inside_a_block.Code(),
	diagnostics.X_0_declarations_must_be_initialized.Code(),
	diagnostics.X_extends_clause_already_seen.Code(),
	diagnostics.X_let_is_not_allowed_to_be_used_as_a_name_in_let_or_const_declarations.Code(),
	diagnostics.Class_constructor_may_not_be_a_generator.Code(),
	diagnostics.Class_constructor_may_not_be_an_accessor.Code(),
	diagnostics.X_await_expressions_are_only_allowed_within_async_functions_and_at_the_top_levels_of_modules.Code(),
	diagnostics.X_await_using_statements_are_only_allowed_within_async_functions_and_at_the_top_levels_of_modules.Code(),
	diagnostics.Private_field_0_must_be_declared_in_an_enclosing_class.Code(),
	// Type errors
	diagnostics.This_condition_will_always_return_0_since_JavaScript_compares_objects_by_reference_not_value.Code(),
)<|MERGE_RESOLUTION|>--- conflicted
+++ resolved
@@ -276,17 +276,10 @@
 	return d1 == nil && d2 == nil || d1 != nil && d2 != nil && d1.Enabled == d2.Enabled
 }
 
-<<<<<<< HEAD
-func (p *Program) SourceFiles() []*ast.SourceFile { return p.files }
-func (p *Program) Options() *core.CompilerOptions { return p.opts.Config.CompilerOptions() }
-func (p *Program) GetRootFileNames() []string     { return p.opts.Config.FileNames() }
-func (p *Program) Host() CompilerHost             { return p.opts.Host }
-=======
 func (p *Program) SourceFiles() []*ast.SourceFile            { return p.files }
 func (p *Program) Options() *core.CompilerOptions            { return p.opts.Config.CompilerOptions() }
 func (p *Program) CommandLine() *tsoptions.ParsedCommandLine { return p.opts.Config }
 func (p *Program) Host() CompilerHost                        { return p.opts.Host }
->>>>>>> a6bad901
 func (p *Program) GetConfigFileParsingDiagnostics() []*ast.Diagnostic {
 	return slices.Clip(p.opts.Config.GetConfigFileParsingDiagnostics())
 }
