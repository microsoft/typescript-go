--- conflicted
+++ resolved
@@ -185,14 +185,7 @@
 	if p.opts.Host == nil {
 		panic("host required")
 	}
-<<<<<<< HEAD
-
-	// TODO(ercornel): !!! tracing?
-	// tracing?.push(tracing.Phase.Program, "createProgram", { configFilePath: options.configFilePath, rootDir: options.rootDir }, /*separateBeginAndEnd*/ true);
-	// performance.mark("beforeProgram");
-=======
 	p.initCheckerPool()
->>>>>>> 75ece813
 
 	var libs []string
 
