--- conflicted
+++ resolved
@@ -175,42 +175,8 @@
 }
 
 func NewProgram(opts ProgramOptions) *Program {
-<<<<<<< HEAD
-	p := &Program{
-		opts: opts,
-	}
-	compilerOptions := p.opts.Config.CompilerOptions()
-	if compilerOptions == nil {
-		panic("compiler options required")
-	}
-	if p.opts.Host == nil {
-		panic("host required")
-	}
-
-	var libs []string
-
-	if compilerOptions.NoLib != core.TSTrue {
-		if compilerOptions.Lib == nil {
-			name := tsoptions.GetDefaultLibFileName(compilerOptions)
-			libs = append(libs, tspath.CombinePaths(p.Host().DefaultLibraryPath(), name))
-		} else {
-			for _, lib := range compilerOptions.Lib {
-				name, ok := tsoptions.GetLibFileName(lib)
-				if ok {
-					libs = append(libs, tspath.CombinePaths(p.Host().DefaultLibraryPath(), name))
-				}
-				// !!! error on unknown name
-			}
-		}
-	}
-
-	p.processedFiles = processAllProgramFiles(p.opts, libs, p.singleThreaded())
-
-=======
 	p := &Program{opts: opts}
-	p.initCheckerPool()
 	p.processedFiles = processAllProgramFiles(p.opts, p.singleThreaded())
->>>>>>> 80aad853
 	return p
 }
 
