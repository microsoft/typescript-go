--- conflicted
+++ resolved
@@ -7,10 +7,7 @@
 	"slices"
 	"strings"
 
-<<<<<<< HEAD
-=======
 	"github.com/microsoft/typescript-go/internal/ast"
->>>>>>> 40ca7641
 	"github.com/microsoft/typescript-go/internal/core"
 )
 
@@ -59,13 +56,8 @@
 	return p
 }
 
-<<<<<<< HEAD
-func (p *Program) SourceFiles() []*SourceFile     { return p.files }
+func (p *Program) SourceFiles() []*ast.SourceFile { return p.files }
 func (p *Program) Options() *core.CompilerOptions { return p.options }
-=======
-func (p *Program) SourceFiles() []*ast.SourceFile { return p.files }
-func (p *Program) Options() *CompilerOptions      { return p.options }
->>>>>>> 40ca7641
 func (p *Program) Host() CompilerHost             { return p.host }
 
 func (p *Program) parseSourceFiles(fileInfos []FileInfo) {
@@ -366,16 +358,6 @@
 			moduleName := moduleNameExpr.AsStringLiteral().Text
 			if moduleName != "" && (!inAmbientModule || !isExternalModuleNameRelative(moduleName)) {
 				setParentInChildren(node) // we need parent data on imports before the program is fully bound, so we ensure it's set here
-<<<<<<< HEAD
-				file.imports = append(file.imports, moduleNameExpr)
-				if file.usesUriStyleNodeCoreModules != core.TSTrue && p.currentNodeModulesDepth == 0 && !file.isDeclarationFile {
-					if strings.HasPrefix(moduleName, "node:") && !exclusivelyPrefixedNodeCoreModules[moduleName] {
-						// Presence of `node:` prefix takes precedence over unprefixed node core modules
-						file.usesUriStyleNodeCoreModules = core.TSTrue
-					} else if file.usesUriStyleNodeCoreModules == core.TSUnknown && unprefixedNodeCoreModules[moduleName] {
-						// Avoid `unprefixedNodeCoreModules.has` for every import
-						file.usesUriStyleNodeCoreModules = core.TSFalse
-=======
 				file.Imports = append(file.Imports, moduleNameExpr)
 				if file.UsesUriStyleNodeCoreModules != core.TSTrue && p.currentNodeModulesDepth == 0 && !file.IsDeclarationFile {
 					if strings.HasPrefix(moduleName, "node:") && !exclusivelyPrefixedNodeCoreModules[moduleName] {
@@ -384,7 +366,6 @@
 					} else if file.UsesUriStyleNodeCoreModules == core.TSUnknown && unprefixedNodeCoreModules[moduleName] {
 						// Avoid `unprefixedNodeCoreModules.has` for every import
 						file.UsesUriStyleNodeCoreModules = core.TSFalse
->>>>>>> 40ca7641
 					}
 				}
 			}
