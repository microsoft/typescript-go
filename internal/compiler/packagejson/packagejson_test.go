--- conflicted
+++ resolved
@@ -46,13 +46,8 @@
 
 		b.Run("ParseJSONText", func(b *testing.B) {
 			b.Run(f.Name(), func(b *testing.B) {
-<<<<<<< HEAD
 				for b.Loop() {
-					parser.ParseJSONText(f.Name(), string(content))
-=======
-				for range b.N {
 					parser.ParseJSONText(f.Name(), tspath.Path(f.Name()), string(content))
->>>>>>> e32aa05e
 				}
 			})
 		})
