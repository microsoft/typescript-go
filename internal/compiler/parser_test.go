--- conflicted
+++ resolved
@@ -9,17 +9,11 @@
 	"os/exec"
 	"path/filepath"
 	"strings"
-<<<<<<< HEAD
 	"sync"
 	"testing"
 
 	"github.com/microsoft/typescript-go/internal/ast"
 	"github.com/microsoft/typescript-go/internal/compiler"
-=======
-	"testing"
-
-	"github.com/microsoft/typescript-go/internal/ast"
->>>>>>> 5338b756
 	"github.com/microsoft/typescript-go/internal/core"
 	"github.com/microsoft/typescript-go/internal/repo"
 	"github.com/microsoft/typescript-go/internal/testutil/baseline"
@@ -42,7 +36,6 @@
 	}
 }
 
-<<<<<<< HEAD
 // compare current code's tsgo AST with tsc's AST, but only write local baselines for tsgo's AST.
 // How to use:
 // 1. In _submodules/TypeScript, run `npm install` and `npx hereby services --no-typecheck`
@@ -210,10 +203,7 @@
 	return false
 }
 
-func TestParseTypeScriptSrc(t *testing.T) {
-=======
 func TestParseTypeScriptRepo(t *testing.T) {
->>>>>>> 5338b756
 	t.Parallel()
 
 	tests := []struct {
@@ -249,14 +239,10 @@
 
 					var sourceFile *ast.SourceFile
 
-<<<<<<< HEAD
-			sourceFile := compiler.ParseSourceFile(path, string(sourceText), core.ScriptTargetESNext)
-			assert.Equal(t, len(sourceFile.Diagnostics()), 0)
-=======
 					if strings.HasSuffix(f.name, ".json") {
-						sourceFile = ParseJSONText(f.path, string(sourceText))
+						sourceFile = compiler.ParseJSONText(f.path, string(sourceText))
 					} else {
-						sourceFile = ParseSourceFile(f.path, string(sourceText), core.ScriptTargetESNext)
+						sourceFile = compiler.ParseSourceFile(f.path, string(sourceText), core.ScriptTargetESNext)
 					}
 
 					if !test.ignoreErrors {
@@ -264,7 +250,6 @@
 					}
 				})
 			}
->>>>>>> 5338b756
 		})
 	}
 }
