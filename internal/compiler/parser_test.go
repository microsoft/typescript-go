package compiler

import (
<<<<<<< HEAD
	"fmt"
	"os"
	"path/filepath"
	"strings"
=======
>>>>>>> 4831450b
	"testing"

	"github.com/microsoft/typescript-go/internal/repo"
	"github.com/microsoft/typescript-go/internal/testutil/baseline"
)

func BenchmarkParse(b *testing.B) {
	for _, f := range benchFixtures {
		b.Run(f.Name(), func(b *testing.B) {
			f.SkipIfNotExist(b)

			fileName := f.Path()
			sourceText := f.ReadFile(b)

			for i := 0; i < b.N; i++ {
				ParseSourceFile(fileName, sourceText, ScriptTargetESNext)
			}
		})
	}
}

func TestParseAndPrintNodes(t *testing.T) {
	program := NewProgram(ProgramOptions{
		RootPath: repo.TypeScriptSubmodulePath,
		Options:  &CompilerOptions{Target: ScriptTargetESNext, ModuleKind: ModuleKindNodeNext}})
	for _, sourceFile := range program.SourceFiles() {
		path := filepath.ToSlash(sourceFile.fileName)
		path = path[len(repo.TypeScriptSubmodulePath)+1:]
		path = strings.ReplaceAll(path, "/", "_")
		outputFileName := path + ".ast"
		if outputFileName == "tests_cases_compiler_binderBinaryExpressionStressJs.ts.ast" ||
			outputFileName == "tests_cases_compiler_binderBinaryExpressionStress.ts.ast" {
			continue
		}
		baseline.Run(outputFileName, printAST(sourceFile), baseline.Options{})
	}
}

// prefix specifies the directory to write the baseline
func printAST(sourceFile *SourceFile) string {
	sb := strings.Builder{}
	var visit func(node *Node, indentation int) bool
	visit = func(node *Node, indentation int) bool {
		offset := 1
		skind := node.kind.String()[len("SyntaxKind"):]
		switch node.kind {
		case SyntaxKindModifierList, SyntaxKindTypeParameterList, SyntaxKindTypeArgumentList, SyntaxKindSyntaxList:
			offset = 0
		case SyntaxKindIdentifier:
			indent := strings.Repeat("  ", indentation)
			sb.WriteString(fmt.Sprintf("%s%s: '%s'\n", indent, skind, sourceFile.text[node.loc.pos:node.loc.end]))
		default:
			if isOmittedExpression(node) {
				skind = "OmittedExpression"
			}
			indent := strings.Repeat("  ", indentation)
			sb.WriteString(fmt.Sprintf("%s%s\n", indent, skind))
		}
		// TODO: Include trivia in a more structured way than GetFullText// Visit child nodes with increased indentation
		return node.ForEachChild(func(child *Node) bool {
			if node.kind == SyntaxKindShorthandPropertyAssignment && node.AsShorthandPropertyAssignment().objectAssignmentInitializer == child {
				indent := strings.Repeat("  ", indentation+offset)
				sb.WriteString(fmt.Sprintf("%sEqualsToken\n", indent)) // print an extra line for the EqualsToken
			}
			visit(child, indentation+offset)
			return false
		})
	}
	visit(sourceFile.AsNode(), 0)
	return sb.String()
}

func isOmittedExpression(node *Node) bool {
	if node.kind == SyntaxKindBindingElement {
		b := node.AsBindingElement()
		if b.initializer == nil && b.name == nil && b.dotDotDotToken == nil {
			return true
		}
	} else {
		return false
	}
	return false
}<|MERGE_RESOLUTION|>--- conflicted
+++ resolved
@@ -1,13 +1,9 @@
 package compiler
 
 import (
-<<<<<<< HEAD
 	"fmt"
-	"os"
 	"path/filepath"
 	"strings"
-=======
->>>>>>> 4831450b
 	"testing"
 
 	"github.com/microsoft/typescript-go/internal/repo"
