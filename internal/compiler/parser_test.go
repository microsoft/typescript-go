package compiler_test

import (
<<<<<<< HEAD
	"bytes"
	"fmt"
	"io/fs"
	"os"
	"os/exec"
	"path/filepath"
	"strings"
	"sync"
=======
	"io/fs"
	"os"
	"path/filepath"
>>>>>>> 4a51ebc0
	"testing"

	"github.com/microsoft/typescript-go/internal/ast"
	"github.com/microsoft/typescript-go/internal/compiler"
	"github.com/microsoft/typescript-go/internal/core"
	"github.com/microsoft/typescript-go/internal/repo"
<<<<<<< HEAD
	"github.com/microsoft/typescript-go/internal/testutil/baseline"
=======
	"github.com/microsoft/typescript-go/internal/tspath"
>>>>>>> 4a51ebc0
	"gotest.tools/v3/assert"
)

func BenchmarkParse(b *testing.B) {
	for _, f := range compiler.BenchFixtures {
		b.Run(f.Name(), func(b *testing.B) {
			f.SkipIfNotExist(b)

			fileName := f.Path()
			sourceText := f.ReadFile(b)

			for i := 0; i < b.N; i++ {
				compiler.ParseSourceFile(fileName, sourceText, core.ScriptTargetESNext)
			}
		})
	}
}

<<<<<<< HEAD
// compare current code's tsgo AST with tsc's AST, but only write local baselines for tsgo's AST.
// How to use:
// 1. Run this test manually. It will take a long time.
// 2. If all tests pass, you're done! If not, you can look at the local output to see if it looks wrong.
// 3. If there are lots of failures, or the failure isn't obvious, run
//    node internal/compiler/testdata/baselineAST.js -r _submodules/TypeScript testdata/baselines/gold
//    This writes the tsc output to disk.
// 4. Now diff gold/ and local/
func TestParseAgainstTSC(t *testing.T) {
	t.Skip()
	t.Parallel()
	err := filepath.WalkDir(repo.TypeScriptSubmodulePath, parseTestComparisonWorker(t))
	if err != nil {
		t.Fatalf("Error walking the path %q: %v", repo.TypeScriptSubmodulePath, err)
	}
}

func parseTestComparisonWorker(t *testing.T) func(fileName string, d fs.DirEntry, err error) error {
	return func(fileName string, d fs.DirEntry, err error) error {
		if err != nil {
			return err
		}
		if d.IsDir() {
			return nil
		}
		testName, _ := filepath.Rel(repo.TypeScriptSubmodulePath, fileName)
		t.Run(testName, func(t *testing.T) {
			t.Parallel()
			if isIgnoredTestFile(fileName) {
				t.Skip()
			}
			sourceText, err := os.ReadFile(fileName)
			assert.NilError(t, err)
			cmd := exec.Command("node", "testdata/baselineAST.js", fileName)
			var stderr bytes.Buffer
			var stdout bytes.Buffer
			cmd.Stderr = &stderr
			cmd.Stdout = &stdout
			err = cmd.Run()
			if err != nil {
				t.Fatalf("Error running the command %q: %v\nStderr: %s", cmd.String(), err, stderr.String())
			}
			expected := stdout.String()
			actual := printAST(compiler.ParseSourceFile(fileName, string(sourceText), core.ScriptTargetESNext))
			baseline.RunFromText(t, generateOutputFileName(t, fileName), expected, actual, baseline.Options{})
		})
		return nil
	}
}

func isIgnoredTestFile(name string) bool {
	ext := filepath.Ext(name)
	return !(ext == ".ts" || ext == ".js" || ext == ".tsx" || ext == ".jsx") ||
		// Too deep for a simmple Javascript tree walker
		(strings.HasSuffix(name, "binderBinaryExpressionStress.ts") ||
			strings.HasSuffix(name, "binderBinaryExpressionStress.js") ||
			strings.HasSuffix(name, "binderBinaryExpressionStressJs.ts") ||
			strings.HasSuffix(name, "binderBinaryExpressionStressJs.js") ||
			// very large minified code
			strings.Contains(name, "codeMirrorModule") ||
			// not actually .js
			strings.Contains(name, "reference/config/") ||
			strings.Contains(name, "reference/tsc") ||
			strings.Contains(name, "reference/tsserver") ||
			strings.Contains(name, "reference/tsbuild"))
}

func generateOutputFileName(t *testing.T, fileName string) string {
	path, err := filepath.Rel(repo.TypeScriptSubmodulePath, fileName)
	if err != nil {
		t.Errorf("%s is outside of the TypeScript submodule", fileName)
	}
	return strings.ReplaceAll(path, string(filepath.Separator), "_") + ".ast"
}

var (
	indentationCache   map[int]string = make(map[int]string)
	indentationCacheMu sync.Mutex
)

func getIndentation(level int) string {
	indentationCacheMu.Lock()
	defer indentationCacheMu.Unlock()
	if indent, ok := indentationCache[level]; ok {
		return indent
	}
	indent := strings.Repeat("  ", level)
	indentationCache[level] = indent
	return indent
}

// prefix specifies the directory to write the baseline
func printAST(sourceFile *ast.SourceFile) string {
	var sb strings.Builder
	var visit func(node *ast.Node, indentation int) bool
	var parent *ast.Node
	visit = func(node *ast.Node, indentation int) bool {
		offset := 1
		skind, _ := strings.CutPrefix(node.Kind.String(), "Kind")
		if node.Kind == ast.KindImportSpecifier {
			parent = node
		}
		switch node.Kind {
		case ast.KindSyntaxList:
			offset = 0
		case ast.KindIdentifier:
			indent := getIndentation(indentation)
			if parent != nil && parent.AsImportSpecifier().Name() == node && node.AsIdentifier().Text == "" && sourceFile.Text[node.Loc.Pos():node.Loc.End()] != "" {
				sb.WriteString(fmt.Sprintf("%s%s: '%s'\n", indent, skind, ""))
			} else {
				sb.WriteString(fmt.Sprintf("%s%s: '%s'\n", indent, skind, sourceFile.Text[node.Loc.Pos():node.Loc.End()]))
			}
		default:
			if isOmittedExpression(node) {
				skind = "OmittedExpression"
			}
			indent := strings.Repeat("  ", indentation)
			sb.WriteString(fmt.Sprintf("%s%s\n", indent, skind))
		}
		// TODO: Include trivia in a more structured way than GetFullText
		return node.ForEachChild(func(child *ast.Node) bool {
			if node.Kind == ast.KindShorthandPropertyAssignment && node.AsShorthandPropertyAssignment().ObjectAssignmentInitializer == child {
				indent := strings.Repeat("  ", indentation+offset)
				sb.WriteString(indent + "EqualsToken\n") // print an extra line for the EqualsToken
			}
			visit(child, indentation+offset)
			return false
		})
	}
	visit(sourceFile.AsNode(), 0)
	return sb.String()
}

func isOmittedExpression(node *ast.Node) bool {
	if node.Kind == ast.KindBindingElement {
		b := node.AsBindingElement()
		if b.Initializer == nil && b.Name() == nil && b.DotDotDotToken == nil {
			return true
		}
	} else {
		return false
	}
	return false
=======
func TestParseTypeScriptSrc(t *testing.T) {
	t.Parallel()

	srcDir := filepath.Join(repo.TypeScriptSubmodulePath, "src")

	if _, err := os.Stat(srcDir); os.IsNotExist(err) {
		t.Skipf("TypeScript submodule not found at %s", srcDir)
	}

	err := filepath.WalkDir(srcDir, func(path string, d fs.DirEntry, err error) error {
		if err != nil {
			return err
		}

		if d.IsDir() || tspath.TryExtractTSExtension(path) == "" {
			return nil
		}

		testName, err := filepath.Rel(srcDir, path)
		assert.NilError(t, err)
		testName = filepath.ToSlash(testName)

		t.Run(testName, func(t *testing.T) {
			t.Parallel()

			sourceText, err := os.ReadFile(path)
			assert.NilError(t, err)

			sourceFile := ParseSourceFile(path, string(sourceText), core.ScriptTargetESNext)
			assert.Equal(t, len(sourceFile.Diagnostics()), 0)
		})

		return nil
	})
	assert.NilError(t, err)
>>>>>>> 4a51ebc0
}<|MERGE_RESOLUTION|>--- conflicted
+++ resolved
@@ -1,7 +1,6 @@
 package compiler_test
 
 import (
-<<<<<<< HEAD
 	"bytes"
 	"fmt"
 	"io/fs"
@@ -10,22 +9,14 @@
 	"path/filepath"
 	"strings"
 	"sync"
-=======
-	"io/fs"
-	"os"
-	"path/filepath"
->>>>>>> 4a51ebc0
 	"testing"
 
 	"github.com/microsoft/typescript-go/internal/ast"
 	"github.com/microsoft/typescript-go/internal/compiler"
 	"github.com/microsoft/typescript-go/internal/core"
 	"github.com/microsoft/typescript-go/internal/repo"
-<<<<<<< HEAD
 	"github.com/microsoft/typescript-go/internal/testutil/baseline"
-=======
 	"github.com/microsoft/typescript-go/internal/tspath"
->>>>>>> 4a51ebc0
 	"gotest.tools/v3/assert"
 )
 
@@ -44,15 +35,14 @@
 	}
 }
 
-<<<<<<< HEAD
 // compare current code's tsgo AST with tsc's AST, but only write local baselines for tsgo's AST.
 // How to use:
-// 1. Run this test manually. It will take a long time.
-// 2. If all tests pass, you're done! If not, you can look at the local output to see if it looks wrong.
-// 3. If there are lots of failures, or the failure isn't obvious, run
-//    node internal/compiler/testdata/baselineAST.js -r _submodules/TypeScript testdata/baselines/gold
-//    This writes the tsc output to disk.
-// 4. Now diff gold/ and local/
+//  1. Run this test manually. It will take a long time.
+//  2. If all tests pass, you're done! If not, you can look at the local output to see if it looks wrong.
+//  3. If there are lots of failures, or the failure isn't obvious, run
+//     node internal/compiler/testdata/baselineAST.js -r _submodules/TypeScript testdata/baselines/gold
+//     This writes the tsc output to disk.
+//  4. Now diff gold/ and local/
 func TestParseAgainstTSC(t *testing.T) {
 	t.Skip()
 	t.Parallel()
@@ -188,7 +178,8 @@
 		return false
 	}
 	return false
-=======
+}
+
 func TestParseTypeScriptSrc(t *testing.T) {
 	t.Parallel()
 
@@ -217,12 +208,11 @@
 			sourceText, err := os.ReadFile(path)
 			assert.NilError(t, err)
 
-			sourceFile := ParseSourceFile(path, string(sourceText), core.ScriptTargetESNext)
+			sourceFile := compiler.ParseSourceFile(path, string(sourceText), core.ScriptTargetESNext)
 			assert.Equal(t, len(sourceFile.Diagnostics()), 0)
 		})
 
 		return nil
 	})
 	assert.NilError(t, err)
->>>>>>> 4a51ebc0
 }