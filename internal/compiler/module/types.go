package module

import (
	"fmt"
	"math/bits"
	"strings"

	"github.com/microsoft/typescript-go/internal/ast"
	"github.com/microsoft/typescript-go/internal/core"
	"github.com/microsoft/typescript-go/internal/tspath"
	"github.com/microsoft/typescript-go/internal/vfs"
)

type ResolutionHost interface {
	FS() vfs.FS
	GetCurrentDirectory() string
	Trace(msg string)
}

type ModeAwareCacheKey struct {
	name string
	mode core.ResolutionMode
}

<<<<<<< HEAD
type ParsedCommandLine struct {
	Options           *core.CompilerOptions
	FileNames         []string
	Raw               any
	ProjectReferences []core.ProjectReference
	compileOnSave     *bool
	Errors            []*ast.Diagnostic
}

=======
>>>>>>> 48d79d9b
type ResolvedProjectReference struct {
	CommandLine core.ParsedOptions
	SourceFile  *ast.SourceFile
	References  []*ResolvedProjectReference
}

type NodeResolutionFeatures int32

const (
	NodeResolutionFeaturesNone    NodeResolutionFeatures = 0
	NodeResolutionFeaturesImports NodeResolutionFeatures = 1 << iota
	NodeResolutionFeaturesSelfName
	NodeResolutionFeaturesExports
	NodeResolutionFeaturesExportsPatternTrailers

	NodeResolutionFeaturesAll             = NodeResolutionFeaturesImports | NodeResolutionFeaturesSelfName | NodeResolutionFeaturesExports | NodeResolutionFeaturesExportsPatternTrailers
	NodeResolutionFeaturesNode16Default   = NodeResolutionFeaturesImports | NodeResolutionFeaturesSelfName | NodeResolutionFeaturesExports | NodeResolutionFeaturesExportsPatternTrailers
	NodeResolutionFeaturesNodeNextDefault = NodeResolutionFeaturesAll
	NodeResolutionFeaturesBundlerDefault  = NodeResolutionFeaturesImports | NodeResolutionFeaturesSelfName | NodeResolutionFeaturesExports | NodeResolutionFeaturesExportsPatternTrailers
)

type PackageId struct {
	Name             string
	SubModuleName    string
	Version          string
	PeerDependencies string
}

func (p *PackageId) String() string {
	return fmt.Sprintf("%s@%s%s", p.Name, p.Version, p.PeerDependencies)
}

func (p *PackageId) PackageName() string {
	if p.SubModuleName != "" {
		return p.Name + "/" + p.SubModuleName
	}
	return p.Name
}

type LookupLocations struct {
	FailedLookupLocations []string
	AffectingLocations    []string
	ResolutionDiagnostics []ast.Diagnostic
}

type ResolvedModule struct {
	ResolvedFileName         string
	OriginalPath             string
	Extension                string
	ResolvedUsingTsExtension bool
	PackageId                PackageId
	IsExternalLibraryImport  bool
}

func (r *ResolvedModule) IsResolved() bool {
	return r.ResolvedFileName != ""
}

type ResolvedTypeReferenceDirective struct {
	Primary                 bool
	ResolvedFileName        string
	OriginalPath            string
	PackageId               PackageId
	IsExternalLibraryImport bool
}

func (r *ResolvedTypeReferenceDirective) IsResolved() bool {
	return r.ResolvedFileName != ""
}

type extensions int32

const (
	extensionsTypeScript extensions = 1 << iota
	extensionsJavaScript
	extensionsDeclaration
	extensionsJson

	extensionsImplementationFiles = extensionsTypeScript | extensionsJavaScript
)

func (e extensions) String() string {
	result := make([]string, 0, bits.OnesCount(uint(e)))
	if e&extensionsTypeScript != 0 {
		result = append(result, "TypeScript")
	}
	if e&extensionsJavaScript != 0 {
		result = append(result, "JavaScript")
	}
	if e&extensionsDeclaration != 0 {
		result = append(result, "Declaration")
	}
	if e&extensionsJson != 0 {
		result = append(result, "JSON")
	}
	return strings.Join(result, ", ")
}

func (e extensions) Array() []string {
	result := []string{}
	if e&extensionsTypeScript != 0 {
		result = append(result, tspath.ExtensionTs, tspath.ExtensionTsx)
	}
	if e&extensionsJavaScript != 0 {
		result = append(result, tspath.ExtensionJs, tspath.ExtensionJsx)
	}
	if e&extensionsDeclaration != 0 {
		result = append(result, tspath.ExtensionDts)
	}
	if e&extensionsJson != 0 {
		result = append(result, tspath.ExtensionJson)
	}
	return result
}<|MERGE_RESOLUTION|>--- conflicted
+++ resolved
@@ -22,18 +22,6 @@
 	mode core.ResolutionMode
 }
 
-<<<<<<< HEAD
-type ParsedCommandLine struct {
-	Options           *core.CompilerOptions
-	FileNames         []string
-	Raw               any
-	ProjectReferences []core.ProjectReference
-	compileOnSave     *bool
-	Errors            []*ast.Diagnostic
-}
-
-=======
->>>>>>> 48d79d9b
 type ResolvedProjectReference struct {
 	CommandLine core.ParsedOptions
 	SourceFile  *ast.SourceFile
