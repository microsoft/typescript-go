package compiler

import (
	"testing"
	"testing/fstest"

	"github.com/microsoft/typescript-go/internal/ast"
	"github.com/microsoft/typescript-go/internal/bundled"
	"github.com/microsoft/typescript-go/internal/vfs/vfstest"
)

func TestGetSymbolAtLocation(t *testing.T) {
	t.Parallel()

	content := `interface Foo {
  bar: string;
}
declare const foo: Foo;
foo.bar;`
	fs := vfstest.FromMapFS(fstest.MapFS{
		"foo.ts": &fstest.MapFile{
			Data: []byte(content),
		},
	}, false /*useCaseSensitiveFileNames*/)
	fs = bundled.WrapFS(fs)

	cd := "/"
	host := NewCompilerHost(nil, "/", fs)
	opts := ProgramOptions{
		Host:               host,
		RootPath:           cd,
		DefaultLibraryPath: bundled.LibPath(),
	}
	p := NewProgram(opts)
	p.bindSourceFiles()
<<<<<<< HEAD
	p.checkSourceFiles()
=======
	c := p.GetTypeChecker()
>>>>>>> ca411066
	file := p.filesByPath["/foo.ts"]
	c := p.getTypeChecker(file)
	interfaceId := file.Statements.Nodes[0].Name()
	varId := file.Statements.Nodes[1].AsVariableStatement().DeclarationList.AsVariableDeclarationList().Declarations.Nodes[0].Name()
	propAccess := file.Statements.Nodes[2].AsExpressionStatement().Expression
	nodes := []*ast.Node{interfaceId, varId, propAccess}
	for _, node := range nodes {
		symbol := c.GetSymbolAtLocation(node)
		if symbol == nil {
			t.Fatalf("Expected symbol to be non-nil")
		}
	}
}<|MERGE_RESOLUTION|>--- conflicted
+++ resolved
@@ -33,11 +33,7 @@
 	}
 	p := NewProgram(opts)
 	p.bindSourceFiles()
-<<<<<<< HEAD
 	p.checkSourceFiles()
-=======
-	c := p.GetTypeChecker()
->>>>>>> ca411066
 	file := p.filesByPath["/foo.ts"]
 	c := p.getTypeChecker(file)
 	interfaceId := file.Statements.Nodes[0].Name()
