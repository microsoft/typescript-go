--- conflicted
+++ resolved
@@ -40,11 +40,7 @@
 	propAccess := file.Statements.Nodes[2].AsExpressionStatement().Expression
 	nodes := []*ast.Node{interfaceId, varId, propAccess}
 	for _, node := range nodes {
-<<<<<<< HEAD
-		symbol := c.GetSymbolAtLocation(node, true /*ignoreErrors*/)
-=======
 		symbol := c.GetSymbolAtLocation(node)
->>>>>>> dbc0a63b
 		if symbol == nil {
 			t.Fatalf("Expected symbol to be non-nil")
 		}
