--- conflicted
+++ resolved
@@ -9,7 +9,6 @@
 	"github.com/microsoft/typescript-go/internal/tspath"
 )
 
-<<<<<<< HEAD
 type WriteFileData struct {
 	SourceMapUrlPos int
 	// BuildInfo BuildInfo
@@ -20,6 +19,7 @@
 
 // NOTE: EmitHost operations must be thread-safe
 type EmitHost interface {
+	printer.EmitHost
 	declarations.DeclarationEmitHost
 	Options() *core.CompilerOptions
 	SourceFiles() []*ast.SourceFile
@@ -27,15 +27,11 @@
 	GetCurrentDirectory() string
 	CommonSourceDirectory() string
 	IsEmitBlocked(file string) bool
-	WriteFile(fileName string, text string, writeByteOrderMark bool, relatedSourceFiles []*ast.SourceFile, data *WriteFileData) error
 	GetSourceFileMetaData(path tspath.Path) *ast.SourceFileMetaData
 	GetEmitResolver(file *ast.SourceFile, skipDiagnostics bool) printer.EmitResolver
 }
 
 var _ EmitHost = (*emitHost)(nil)
-=======
-var _ printer.EmitHost = (*emitHost)(nil)
->>>>>>> 38d56348
 
 // NOTE: emitHost operations must be thread-safe
 type emitHost struct {
