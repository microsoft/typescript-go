--- conflicted
+++ resolved
@@ -157,87 +157,6 @@
 	variances []VarianceFlags
 }
 
-<<<<<<< HEAD
-=======
-// FlowFlags
-
-type FlowFlags uint32
-
-const (
-	FlowFlagsUnreachable    FlowFlags = 1 << 0  // Unreachable code
-	FlowFlagsStart          FlowFlags = 1 << 1  // Start of flow graph
-	FlowFlagsBranchLabel    FlowFlags = 1 << 2  // Non-looping junction
-	FlowFlagsLoopLabel      FlowFlags = 1 << 3  // Looping junction
-	FlowFlagsAssignment     FlowFlags = 1 << 4  // Assignment
-	FlowFlagsTrueCondition  FlowFlags = 1 << 5  // Condition known to be true
-	FlowFlagsFalseCondition FlowFlags = 1 << 6  // Condition known to be false
-	FlowFlagsSwitchClause   FlowFlags = 1 << 7  // Switch statement clause
-	FlowFlagsArrayMutation  FlowFlags = 1 << 8  // Potential array mutation
-	FlowFlagsCall           FlowFlags = 1 << 9  // Potential assertion call
-	FlowFlagsReduceLabel    FlowFlags = 1 << 10 // Temporarily reduce antecedents of label
-	FlowFlagsReferenced     FlowFlags = 1 << 11 // Referenced as antecedent once
-	FlowFlagsShared         FlowFlags = 1 << 12 // Referenced as antecedent more than once
-	FlowFlagsLabel                    = FlowFlagsBranchLabel | FlowFlagsLoopLabel
-	FlowFlagsCondition                = FlowFlagsTrueCondition | FlowFlagsFalseCondition
-)
-
-// FlowNode
-
-type FlowNode struct {
-	flags       FlowFlags
-	node        any
-	antecedent  *FlowNode // Antecedent for all but FlowLabel
-	antecedents *FlowList // Linked list of antecedents for FlowLabel
-}
-
-type FlowList struct {
-	node *FlowNode
-	next *FlowList
-}
-
-type FlowLabel = FlowNode
-
-var unreachableFlow = &FlowNode{flags: FlowFlagsUnreachable}
-var reportedUnreachableFlow = &FlowNode{flags: FlowFlagsUnreachable}
-
-// FlowSwitchClauseData
-
-type FlowSwitchClauseData struct {
-	switchStatement *SwitchStatement
-	clauseStart     int32 // Start index of case/default clause range
-	clauseEnd       int32 // End index of case/default clause range
-}
-
-// FlowReduceLabelData
-
-type FlowReduceLabelData struct {
-	target      *FlowLabel // Target label
-	antecedents *FlowList  // Temporary antecedent list
-}
-
-// Tristate
-
-type Tristate byte
-
-const (
-	TSUnknown Tristate = iota
-	TSFalse
-	TSTrue
-)
-
-func (t *Tristate) UnmarshalJSON(data []byte) error {
-	switch string(data) {
-	case "true":
-		*t = TSTrue
-	case "false":
-		*t = TSFalse
-	default:
-		*t = TSUnknown
-	}
-	return nil
-}
-
->>>>>>> aed79fd3
 type VarianceFlags uint32
 
 const (
@@ -323,70 +242,44 @@
 // CompilerOptions
 
 type CompilerOptions struct {
-<<<<<<< HEAD
+	AllowJs                            core.Tristate
 	AllowSyntheticDefaultImports       core.Tristate
 	AllowUmdGlobalAccess               core.Tristate
 	AllowUnreachableCode               core.Tristate
 	AllowUnusedLabels                  core.Tristate
 	CheckJs                            core.Tristate
-=======
-	AllowJs                            Tristate
-	AllowSyntheticDefaultImports       Tristate
-	AllowUmdGlobalAccess               Tristate
-	AllowUnreachableCode               Tristate
-	AllowUnusedLabels                  Tristate
-	CheckJs                            Tristate
->>>>>>> aed79fd3
 	CustomConditions                   []string
 	ESModuleInterop                    core.Tristate
 	ExactOptionalPropertyTypes         core.Tristate
 	IsolatedModules                    core.Tristate
 	ModuleKind                         ModuleKind
 	ModuleResolution                   ModuleResolutionKind
-<<<<<<< HEAD
+	ModuleSuffixes                     []string
 	NoFallthroughCasesInSwitch         core.Tristate
 	NoImplicitAny                      core.Tristate
 	NoPropertyAccessFromIndexSignature core.Tristate
 	NoUncheckedIndexedAccess           core.Tristate
+	Paths                              map[string][]string
 	PreserveConstEnums                 core.Tristate
+	PreserveSymlinks                   core.Tristate
+	ResolveJsonModule                  core.Tristate
+	ResolvePackageJsonExports          core.Tristate
+	ResolvePackageJsonImports          core.Tristate
 	Strict                             core.Tristate
 	StrictBindCallApply                core.Tristate
 	StrictNullChecks                   core.Tristate
 	StrictFunctionTypes                core.Tristate
 	Target                             core.ScriptTarget
 	TraceResolution                    core.Tristate
+	TypeRoots                          []string
 	Types                              []string
 	UseDefineForClassFields            core.Tristate
 	UseUnknownInCatchVariables         core.Tristate
 	VerbatimModuleSyntax               core.Tristate
-=======
-	ModuleSuffixes                     []string
-	NoFallthroughCasesInSwitch         Tristate
-	NoImplicitAny                      Tristate
-	NoPropertyAccessFromIndexSignature Tristate
-	NoUncheckedIndexedAccess           Tristate
-	Paths                              map[string][]string
-	PreserveConstEnums                 Tristate
-	PreserveSymlinks                   Tristate
-	ResolveJsonModule                  Tristate
-	ResolvePackageJsonExports          Tristate
-	ResolvePackageJsonImports          Tristate
-	Strict                             Tristate
-	StrictBindCallApply                Tristate
-	StrictNullChecks                   Tristate
-	StrictFunctionTypes                Tristate
-	Target                             ScriptTarget
-	TraceResolution                    Tristate
-	TypeRoots                          []string
-	Types                              []string
-	UseDefineForClassFields            Tristate
-	UseUnknownInCatchVariables         Tristate
-	VerbatimModuleSyntax               Tristate
 
 	configFilePath  string
-	noDtsResolution Tristate
+	noDtsResolution core.Tristate
 	pathsBasePath   string
->>>>>>> aed79fd3
 }
 
 type ModuleKind int32
