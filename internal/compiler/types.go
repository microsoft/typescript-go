package compiler

import (
	"slices"

<<<<<<< HEAD
//go:generate go run golang.org/x/tools/cmd/stringer -type=LanguageVariant,ModuleResolutionKind,ScriptKind,ScriptTarget,SignatureKind,SyntaxKind,Tristate -output=stringer_generated.go

type SyntaxKind int16

const (
	SyntaxKindUnknown SyntaxKind = iota
	SyntaxKindEndOfFile
	SyntaxKindConflictMarkerTrivia
	SyntaxKindNonTextFileMarkerTrivia
	SyntaxKindNumericLiteral
	SyntaxKindBigIntLiteral
	SyntaxKindStringLiteral
	SyntaxKindJsxText
	SyntaxKindJsxTextAllWhiteSpaces
	SyntaxKindRegularExpressionLiteral
	SyntaxKindNoSubstitutionTemplateLiteral
	// Pseudo-literals
	SyntaxKindTemplateHead
	SyntaxKindTemplateMiddle
	SyntaxKindTemplateTail
	// Punctuation
	SyntaxKindOpenBraceToken
	SyntaxKindCloseBraceToken
	SyntaxKindOpenParenToken
	SyntaxKindCloseParenToken
	SyntaxKindOpenBracketToken
	SyntaxKindCloseBracketToken
	SyntaxKindDotToken
	SyntaxKindDotDotDotToken
	SyntaxKindSemicolonToken
	SyntaxKindCommaToken
	SyntaxKindQuestionDotToken
	SyntaxKindLessThanToken
	SyntaxKindLessThanSlashToken
	SyntaxKindGreaterThanToken
	SyntaxKindLessThanEqualsToken
	SyntaxKindGreaterThanEqualsToken
	SyntaxKindEqualsEqualsToken
	SyntaxKindExclamationEqualsToken
	SyntaxKindEqualsEqualsEqualsToken
	SyntaxKindExclamationEqualsEqualsToken
	SyntaxKindEqualsGreaterThanToken
	SyntaxKindPlusToken
	SyntaxKindMinusToken
	SyntaxKindAsteriskToken
	SyntaxKindAsteriskAsteriskToken
	SyntaxKindSlashToken
	SyntaxKindPercentToken
	SyntaxKindPlusPlusToken
	SyntaxKindMinusMinusToken
	SyntaxKindLessThanLessThanToken
	SyntaxKindGreaterThanGreaterThanToken
	SyntaxKindGreaterThanGreaterThanGreaterThanToken
	SyntaxKindAmpersandToken
	SyntaxKindBarToken
	SyntaxKindCaretToken
	SyntaxKindExclamationToken
	SyntaxKindTildeToken
	SyntaxKindAmpersandAmpersandToken
	SyntaxKindBarBarToken
	SyntaxKindQuestionToken
	SyntaxKindColonToken
	SyntaxKindAtToken
	SyntaxKindQuestionQuestionToken
	/** Only the JSDoc scanner produces BacktickToken. The normal scanner produces NoSubstitutionTemplateLiteral and related kinds. */
	SyntaxKindBacktickToken
	/** Only the JSDoc scanner produces HashToken. The normal scanner produces PrivateIdentifier. */
	SyntaxKindHashToken
	// Assignments
	SyntaxKindEqualsToken
	SyntaxKindPlusEqualsToken
	SyntaxKindMinusEqualsToken
	SyntaxKindAsteriskEqualsToken
	SyntaxKindAsteriskAsteriskEqualsToken
	SyntaxKindSlashEqualsToken
	SyntaxKindPercentEqualsToken
	SyntaxKindLessThanLessThanEqualsToken
	SyntaxKindGreaterThanGreaterThanEqualsToken
	SyntaxKindGreaterThanGreaterThanGreaterThanEqualsToken
	SyntaxKindAmpersandEqualsToken
	SyntaxKindBarEqualsToken
	SyntaxKindBarBarEqualsToken
	SyntaxKindAmpersandAmpersandEqualsToken
	SyntaxKindQuestionQuestionEqualsToken
	SyntaxKindCaretEqualsToken
	// Identifiers and PrivateIdentifier
	SyntaxKindIdentifier
	SyntaxKindPrivateIdentifier
	SyntaxKindJSDocCommentTextToken
	// Reserved words
	SyntaxKindBreakKeyword
	SyntaxKindCaseKeyword
	SyntaxKindCatchKeyword
	SyntaxKindClassKeyword
	SyntaxKindConstKeyword
	SyntaxKindContinueKeyword
	SyntaxKindDebuggerKeyword
	SyntaxKindDefaultKeyword
	SyntaxKindDeleteKeyword
	SyntaxKindDoKeyword
	SyntaxKindElseKeyword
	SyntaxKindEnumKeyword
	SyntaxKindExportKeyword
	SyntaxKindExtendsKeyword
	SyntaxKindFalseKeyword
	SyntaxKindFinallyKeyword
	SyntaxKindForKeyword
	SyntaxKindFunctionKeyword
	SyntaxKindIfKeyword
	SyntaxKindImportKeyword
	SyntaxKindInKeyword
	SyntaxKindInstanceOfKeyword
	SyntaxKindNewKeyword
	SyntaxKindNullKeyword
	SyntaxKindReturnKeyword
	SyntaxKindSuperKeyword
	SyntaxKindSwitchKeyword
	SyntaxKindThisKeyword
	SyntaxKindThrowKeyword
	SyntaxKindTrueKeyword
	SyntaxKindTryKeyword
	SyntaxKindTypeOfKeyword
	SyntaxKindVarKeyword
	SyntaxKindVoidKeyword
	SyntaxKindWhileKeyword
	SyntaxKindWithKeyword
	// Strict mode reserved words
	SyntaxKindImplementsKeyword
	SyntaxKindInterfaceKeyword
	SyntaxKindLetKeyword
	SyntaxKindPackageKeyword
	SyntaxKindPrivateKeyword
	SyntaxKindProtectedKeyword
	SyntaxKindPublicKeyword
	SyntaxKindStaticKeyword
	SyntaxKindYieldKeyword
	// Contextual keywords
	SyntaxKindAbstractKeyword
	SyntaxKindAccessorKeyword
	SyntaxKindAsKeyword
	SyntaxKindAssertsKeyword
	SyntaxKindAssertKeyword
	SyntaxKindAnyKeyword
	SyntaxKindAsyncKeyword
	SyntaxKindAwaitKeyword
	SyntaxKindBooleanKeyword
	SyntaxKindConstructorKeyword
	SyntaxKindDeclareKeyword
	SyntaxKindGetKeyword
	SyntaxKindImmediateKeyword
	SyntaxKindInferKeyword
	SyntaxKindIntrinsicKeyword
	SyntaxKindIsKeyword
	SyntaxKindKeyOfKeyword
	SyntaxKindModuleKeyword
	SyntaxKindNamespaceKeyword
	SyntaxKindNeverKeyword
	SyntaxKindOutKeyword
	SyntaxKindReadonlyKeyword
	SyntaxKindRequireKeyword
	SyntaxKindNumberKeyword
	SyntaxKindObjectKeyword
	SyntaxKindSatisfiesKeyword
	SyntaxKindSetKeyword
	SyntaxKindStringKeyword
	SyntaxKindSymbolKeyword
	SyntaxKindTypeKeyword
	SyntaxKindUndefinedKeyword
	SyntaxKindUniqueKeyword
	SyntaxKindUnknownKeyword
	SyntaxKindUsingKeyword
	SyntaxKindFromKeyword
	SyntaxKindGlobalKeyword
	SyntaxKindBigIntKeyword
	SyntaxKindOverrideKeyword
	SyntaxKindOfKeyword // LastKeyword and LastToken and LastContextualKeyword
	// Parse tree nodes
	// Names
	SyntaxKindQualifiedName
	SyntaxKindComputedPropertyName
	// Lists
	SyntaxKindModifierList
	SyntaxKindTypeParameterList
	SyntaxKindTypeArgumentList
	SyntaxKindJSDocList
	SyntaxKindJSDocCommentList
	SyntaxKindJSDocTagList
	// Signature elements
	SyntaxKindTypeParameter
	SyntaxKindParameter
	SyntaxKindDecorator
	// TypeMember
	SyntaxKindPropertySignature
	SyntaxKindPropertyDeclaration
	SyntaxKindMethodSignature
	SyntaxKindMethodDeclaration
	SyntaxKindClassStaticBlockDeclaration
	SyntaxKindConstructor
	SyntaxKindGetAccessor
	SyntaxKindSetAccessor
	SyntaxKindCallSignature
	SyntaxKindConstructSignature
	SyntaxKindIndexSignature
	// Type
	SyntaxKindTypePredicate
	SyntaxKindTypeReference
	SyntaxKindFunctionType
	SyntaxKindConstructorType
	SyntaxKindTypeQuery
	SyntaxKindTypeLiteral
	SyntaxKindArrayType
	SyntaxKindTupleType
	SyntaxKindOptionalType
	SyntaxKindRestType
	SyntaxKindUnionType
	SyntaxKindIntersectionType
	SyntaxKindConditionalType
	SyntaxKindInferType
	SyntaxKindParenthesizedType
	SyntaxKindThisType
	SyntaxKindTypeOperator
	SyntaxKindIndexedAccessType
	SyntaxKindMappedType
	SyntaxKindLiteralType
	SyntaxKindNamedTupleMember
	SyntaxKindTemplateLiteralType
	SyntaxKindTemplateLiteralTypeSpan
	SyntaxKindImportType
	// Binding patterns
	SyntaxKindObjectBindingPattern
	SyntaxKindArrayBindingPattern
	SyntaxKindBindingElement
	// Expression
	SyntaxKindArrayLiteralExpression
	SyntaxKindObjectLiteralExpression
	SyntaxKindPropertyAccessExpression
	SyntaxKindElementAccessExpression
	SyntaxKindCallExpression
	SyntaxKindNewExpression
	SyntaxKindTaggedTemplateExpression
	SyntaxKindTypeAssertionExpression
	SyntaxKindParenthesizedExpression
	SyntaxKindFunctionExpression
	SyntaxKindArrowFunction
	SyntaxKindDeleteExpression
	SyntaxKindTypeOfExpression
	SyntaxKindVoidExpression
	SyntaxKindAwaitExpression
	SyntaxKindPrefixUnaryExpression
	SyntaxKindPostfixUnaryExpression
	SyntaxKindBinaryExpression
	SyntaxKindConditionalExpression
	SyntaxKindTemplateExpression
	SyntaxKindYieldExpression
	SyntaxKindSpreadElement
	SyntaxKindClassExpression
	SyntaxKindOmittedExpression
	SyntaxKindExpressionWithTypeArguments
	SyntaxKindAsExpression
	SyntaxKindNonNullExpression
	SyntaxKindMetaProperty
	SyntaxKindSyntheticExpression
	SyntaxKindSatisfiesExpression
	// Misc
	SyntaxKindTemplateSpan
	SyntaxKindSemicolonClassElement
	// Element
	SyntaxKindBlock
	SyntaxKindEmptyStatement
	SyntaxKindVariableStatement
	SyntaxKindExpressionStatement
	SyntaxKindIfStatement
	SyntaxKindDoStatement
	SyntaxKindWhileStatement
	SyntaxKindForStatement
	SyntaxKindForInStatement
	SyntaxKindForOfStatement
	SyntaxKindContinueStatement
	SyntaxKindBreakStatement
	SyntaxKindReturnStatement
	SyntaxKindWithStatement
	SyntaxKindSwitchStatement
	SyntaxKindLabeledStatement
	SyntaxKindThrowStatement
	SyntaxKindTryStatement
	SyntaxKindDebuggerStatement
	SyntaxKindVariableDeclaration
	SyntaxKindVariableDeclarationList
	SyntaxKindFunctionDeclaration
	SyntaxKindClassDeclaration
	SyntaxKindInterfaceDeclaration
	SyntaxKindTypeAliasDeclaration
	SyntaxKindEnumDeclaration
	SyntaxKindModuleDeclaration
	SyntaxKindModuleBlock
	SyntaxKindCaseBlock
	SyntaxKindNamespaceExportDeclaration
	SyntaxKindImportEqualsDeclaration
	SyntaxKindImportDeclaration
	SyntaxKindImportClause
	SyntaxKindNamespaceImport
	SyntaxKindNamedImports
	SyntaxKindImportSpecifier
	SyntaxKindExportAssignment
	SyntaxKindExportDeclaration
	SyntaxKindNamedExports
	SyntaxKindNamespaceExport
	SyntaxKindExportSpecifier
	SyntaxKindMissingDeclaration
	// Module references
	SyntaxKindExternalModuleReference
	// JSX
	SyntaxKindJsxElement
	SyntaxKindJsxSelfClosingElement
	SyntaxKindJsxOpeningElement
	SyntaxKindJsxClosingElement
	SyntaxKindJsxFragment
	SyntaxKindJsxOpeningFragment
	SyntaxKindJsxClosingFragment
	SyntaxKindJsxAttribute
	SyntaxKindJsxAttributes
	SyntaxKindJsxSpreadAttribute
	SyntaxKindJsxExpression
	SyntaxKindJsxNamespacedName
	// Clauses
	SyntaxKindCaseClause
	SyntaxKindDefaultClause
	SyntaxKindHeritageClause
	SyntaxKindCatchClause
	// Import attributes
	SyntaxKindImportAttributes
	SyntaxKindImportAttribute
	// Property assignments
	SyntaxKindPropertyAssignment
	SyntaxKindShorthandPropertyAssignment
	SyntaxKindSpreadAssignment
	// Enum
	SyntaxKindEnumMember
	// Top-level nodes
	SyntaxKindSourceFile
	SyntaxKindBundle
	// JSDoc nodes
	SyntaxKindJSDocTypeExpression
	SyntaxKindJSDocNameReference
	SyntaxKindJSDocMemberName  // C#p
	SyntaxKindJSDocAllType     // The * type
	SyntaxKindJSDocUnknownType // The ? type
	SyntaxKindJSDocNullableType
	SyntaxKindJSDocNonNullableType
	SyntaxKindJSDocOptionalType
	SyntaxKindJSDocFunctionType
	SyntaxKindJSDocVariadicType
	SyntaxKindJSDocNamepathType // https://jsdoc.app/about-namepaths.html
	SyntaxKindJSDoc
	SyntaxKindJSDocText
	SyntaxKindJSDocTypeLiteral
	SyntaxKindJSDocSignature
	SyntaxKindJSDocLink
	SyntaxKindJSDocLinkCode
	SyntaxKindJSDocLinkPlain
	SyntaxKindJSDocTag
	SyntaxKindJSDocAugmentsTag
	SyntaxKindJSDocImplementsTag
	SyntaxKindJSDocAuthorTag
	SyntaxKindJSDocDeprecatedTag
	SyntaxKindJSDocImmediateTag
	SyntaxKindJSDocClassTag
	SyntaxKindJSDocPublicTag
	SyntaxKindJSDocPrivateTag
	SyntaxKindJSDocProtectedTag
	SyntaxKindJSDocReadonlyTag
	SyntaxKindJSDocOverrideTag
	SyntaxKindJSDocCallbackTag
	SyntaxKindJSDocOverloadTag
	SyntaxKindJSDocEnumTag
	SyntaxKindJSDocParameterTag
	SyntaxKindJSDocReturnTag
	SyntaxKindJSDocThisTag
	SyntaxKindJSDocTypeTag
	SyntaxKindJSDocTemplateTag
	SyntaxKindJSDocTypedefTag
	SyntaxKindJSDocSeeTag
	SyntaxKindJSDocPropertyTag
	SyntaxKindJSDocThrowsTag
	SyntaxKindJSDocSatisfiesTag
	SyntaxKindJSDocImportTag
	// Synthesized list
	SyntaxKindSyntaxList
	// Transformation nodes
	SyntaxKindNotEmittedStatement
	SyntaxKindPartiallyEmittedExpression
	SyntaxKindCommaListExpression
	SyntaxKindSyntheticReferenceExpression
	// Enum value count
	SyntaxKindCount
	// Markers
	SyntaxKindFirstAssignment         = SyntaxKindEqualsToken
	SyntaxKindLastAssignment          = SyntaxKindCaretEqualsToken
	SyntaxKindFirstCompoundAssignment = SyntaxKindPlusEqualsToken
	SyntaxKindLastCompoundAssignment  = SyntaxKindCaretEqualsToken
	SyntaxKindFirstReservedWord       = SyntaxKindBreakKeyword
	SyntaxKindLastReservedWord        = SyntaxKindWithKeyword
	SyntaxKindFirstKeyword            = SyntaxKindBreakKeyword
	SyntaxKindLastKeyword             = SyntaxKindOfKeyword
	SyntaxKindFirstFutureReservedWord = SyntaxKindImplementsKeyword
	SyntaxKindLastFutureReservedWord  = SyntaxKindYieldKeyword
	SyntaxKindFirstTypeNode           = SyntaxKindTypePredicate
	SyntaxKindLastTypeNode            = SyntaxKindImportType
	SyntaxKindFirstPunctuation        = SyntaxKindOpenBraceToken
	SyntaxKindLastPunctuation         = SyntaxKindCaretEqualsToken
	SyntaxKindFirstToken              = SyntaxKindUnknown
	SyntaxKindLastToken               = SyntaxKindLastKeyword
	SyntaxKindFirstLiteralToken       = SyntaxKindNumericLiteral
	SyntaxKindLastLiteralToken        = SyntaxKindNoSubstitutionTemplateLiteral
	SyntaxKindFirstTemplateToken      = SyntaxKindNoSubstitutionTemplateLiteral
	SyntaxKindLastTemplateToken       = SyntaxKindTemplateTail
	SyntaxKindFirstBinaryOperator     = SyntaxKindLessThanToken
	SyntaxKindLastBinaryOperator      = SyntaxKindCaretEqualsToken
	SyntaxKindFirstStatement          = SyntaxKindVariableStatement
	SyntaxKindLastStatement           = SyntaxKindDebuggerStatement
	SyntaxKindFirstNode               = SyntaxKindQualifiedName
	SyntaxKindFirstJSDocNode          = SyntaxKindJSDocTypeExpression
	SyntaxKindLastJSDocNode           = SyntaxKindJSDocImportTag
	SyntaxKindFirstJSDocTagNode       = SyntaxKindJSDocTag
	SyntaxKindLastJSDocTagNode        = SyntaxKindJSDocImportTag
	SyntaxKindFirstContextualKeyword  = SyntaxKindAbstractKeyword
	SyntaxKindLastContextualKeyword   = SyntaxKindOfKeyword
)

type NodeFlags uint32

const (
	NodeFlagsNone                            NodeFlags = 0
	NodeFlagsLet                             NodeFlags = 1 << 0  // Variable declaration
	NodeFlagsConst                           NodeFlags = 1 << 1  // Variable declaration
	NodeFlagsUsing                           NodeFlags = 1 << 2  // Variable declaration
	NodeFlagsNestedNamespace                 NodeFlags = 1 << 3  // Namespace declaration
	NodeFlagsSynthesized                     NodeFlags = 1 << 4  // Node was synthesized during transformation
	NodeFlagsNamespace                       NodeFlags = 1 << 5  // Namespace declaration
	NodeFlagsOptionalChain                   NodeFlags = 1 << 6  // Chained MemberExpression rooted to a pseudo-OptionalExpression
	NodeFlagsExportContext                   NodeFlags = 1 << 7  // Export context (initialized by binding)
	NodeFlagsContainsThis                    NodeFlags = 1 << 8  // Interface contains references to "this"
	NodeFlagsHasImplicitReturn               NodeFlags = 1 << 9  // If function implicitly returns on one of codepaths (initialized by binding)
	NodeFlagsHasExplicitReturn               NodeFlags = 1 << 10 // If function has explicit reachable return on one of codepaths (initialized by binding)
	NodeFlagsGlobalAugmentation              NodeFlags = 1 << 11 // Set if module declaration is an augmentation for the global scope
	NodeFlagsHasAsyncFunctions               NodeFlags = 1 << 12 // If the file has async functions (initialized by binding)
	NodeFlagsDisallowInContext               NodeFlags = 1 << 13 // If node was parsed in a context where 'in-expressions' are not allowed
	NodeFlagsYieldContext                    NodeFlags = 1 << 14 // If node was parsed in the 'yield' context created when parsing a generator
	NodeFlagsDecoratorContext                NodeFlags = 1 << 15 // If node was parsed as part of a decorator
	NodeFlagsAwaitContext                    NodeFlags = 1 << 16 // If node was parsed in the 'await' context created when parsing an async function
	NodeFlagsDisallowConditionalTypesContext NodeFlags = 1 << 17 // If node was parsed in a context where conditional types are not allowed
	NodeFlagsThisNodeHasError                NodeFlags = 1 << 18 // If the parser encountered an error when parsing the code that created this node
	NodeFlagsJavaScriptFile                  NodeFlags = 1 << 19 // If node was parsed in a JavaScript
	NodeFlagsThisNodeOrAnySubNodesHasError   NodeFlags = 1 << 20 // If this node or any of its children had an error
	NodeFlagsHasAggregatedChildData          NodeFlags = 1 << 21 // If we've computed data from children and cached it in this node

	// These flags will be set when the parser encounters a dynamic import expression or 'import.meta' to avoid
	// walking the tree if the flags are not set. However, these flags are just a approximation
	// (hence why it's named "PossiblyContainsDynamicImport") because once set, the flags never get cleared.
	// During editing, if a dynamic import is removed, incremental parsing will *NOT* clear this flag.
	// This means that the tree will always be traversed during module resolution, or when looking for external module indicators.
	// However, the removal operation should not occur often and in the case of the
	// removal, it is likely that users will add the import anyway.
	// The advantage of this approach is its simplicity. For the case of batch compilation,
	// we guarantee that users won't have to pay the price of walking the tree if a dynamic import isn't used.
	NodeFlagsPossiblyContainsDynamicImport NodeFlags = 1 << 22
	NodeFlagsPossiblyContainsImportMeta    NodeFlags = 1 << 23

	NodeFlagsHasJSDoc        NodeFlags = 1 << 24 // If node has preceding JSDoc comment(s)
	NodeFlagsJSDoc           NodeFlags = 1 << 25 // If node was parsed inside jsdoc
	NodeFlagsAmbient         NodeFlags = 1 << 26 // If node was inside an ambient context -- a declaration file, or inside something with the `declare` modifier.
	NodeFlagsInWithStatement NodeFlags = 1 << 27 // If any ancestor of node was the `statement` of a WithStatement (not the `expression`)
	NodeFlagsJsonFile        NodeFlags = 1 << 28 // If node was parsed in a Json
	NodeFlagsTypeCached      NodeFlags = 1 << 29 // If a type was cached for node at any point
	NodeFlagsDeprecated      NodeFlags = 1 << 30 // If has '@deprecated' JSDoc tag

	NodeFlagsBlockScoped = NodeFlagsLet | NodeFlagsConst | NodeFlagsUsing
	NodeFlagsConstant    = NodeFlagsConst | NodeFlagsUsing
	NodeFlagsAwaitUsing  = NodeFlagsConst | NodeFlagsUsing // Variable declaration (NOTE: on a single node these flags would otherwise be mutually exclusive)

	NodeFlagsReachabilityCheckFlags   = NodeFlagsHasImplicitReturn | NodeFlagsHasExplicitReturn
	NodeFlagsReachabilityAndEmitFlags = NodeFlagsReachabilityCheckFlags | NodeFlagsHasAsyncFunctions

	// Parsing context flags
	NodeFlagsContextFlags NodeFlags = NodeFlagsDisallowInContext | NodeFlagsDisallowConditionalTypesContext | NodeFlagsYieldContext | NodeFlagsDecoratorContext | NodeFlagsAwaitContext | NodeFlagsJavaScriptFile | NodeFlagsInWithStatement | NodeFlagsAmbient

	// Exclude these flags when parsing a Type
	NodeFlagsTypeExcludesFlags NodeFlags = NodeFlagsYieldContext | NodeFlagsAwaitContext

	// Represents all flags that are potentially set once and
	// never cleared on SourceFiles which get re-used in between incremental parses.
	// See the comment above on `PossiblyContainsDynamicImport` and `PossiblyContainsImportMeta`.
	NodeFlagsPermanentlySetIncrementalFlags NodeFlags = NodeFlagsPossiblyContainsDynamicImport | NodeFlagsPossiblyContainsImportMeta

	// The following flags repurpose other NodeFlags as different meanings for Identifier nodes
	NodeFlagsIdentifierHasExtendedUnicodeEscape NodeFlags = NodeFlagsContainsThis      // Indicates whether the identifier contains an extended unicode escape sequence
	NodeFlagsIdentifierIsInJSDocNamespace       NodeFlags = NodeFlagsHasAsyncFunctions // Indicates whether the identifier is part of a JSDoc namespace
=======
	"github.com/microsoft/typescript-go/internal/ast"
	"github.com/microsoft/typescript-go/internal/core"
>>>>>>> 9101ab4b
)

//go:generate go run golang.org/x/tools/cmd/stringer -type=SignatureKind -output=stringer_generated.go

// ParseFlags

type ParseFlags uint32

const (
	ParseFlagsNone                   ParseFlags = 0
	ParseFlagsYield                  ParseFlags = 1 << 0
	ParseFlagsAwait                  ParseFlags = 1 << 1
	ParseFlagsType                   ParseFlags = 1 << 2
	ParseFlagsIgnoreMissingOpenBrace ParseFlags = 1 << 4
	ParseFlagsJSDoc                  ParseFlags = 1 << 5
)

type SignatureKind int32

const (
	SignatureKindCall SignatureKind = iota
	SignatureKindConstruct
)

type ContextFlags uint32

const (
	ContextFlagsNone                ContextFlags = 0
	ContextFlagsSignature           ContextFlags = 1 << 0 // Obtaining contextual signature
	ContextFlagsNoConstraints       ContextFlags = 1 << 1 // Don't obtain type variable constraints
	ContextFlagsCompletions         ContextFlags = 1 << 2 // Ignore inference to current node and parent nodes out to the containing call for completions
	ContextFlagsSkipBindingPatterns ContextFlags = 1 << 3 // Ignore contextual types applied by binding patterns
)

type TypeFormatFlags uint32

const (
	TypeFormatFlagsNone                               TypeFormatFlags = 0
	TypeFormatFlagsNoTruncation                       TypeFormatFlags = 1 << 0 // Don't truncate typeToString result
	TypeFormatFlagsWriteArrayAsGenericType            TypeFormatFlags = 1 << 1 // Write Array<T> instead T[]
	TypeFormatFlagsGenerateNamesForShadowedTypeParams TypeFormatFlags = 1 << 2 // When a type parameter T is shadowing another T, generate a name for it so it can still be referenced
	TypeFormatFlagsUseStructuralFallback              TypeFormatFlags = 1 << 3 // When an alias cannot be named by its symbol, rather than report an error, fallback to a structural printout if possible
	// hole because there's a hole in node builder flags
	TypeFormatFlagsWriteTypeArgumentsOfSignature TypeFormatFlags = 1 << 5 // Write the type arguments instead of type parameters of the signature
	TypeFormatFlagsUseFullyQualifiedType         TypeFormatFlags = 1 << 6 // Write out the fully qualified type name (eg. Module.Type, instead of Type)
	// hole because `UseOnlyExternalAliasing` is here in node builder flags, but functions which take old flags use `SymbolFormatFlags` instead
	TypeFormatFlagsSuppressAnyReturnType TypeFormatFlags = 1 << 8 // If the return type is any-like, don't offer a return type.
	// hole because `WriteTypeParametersInQualifiedName` is here in node builder flags, but functions which take old flags use `SymbolFormatFlags` for this instead
	TypeFormatFlagsMultilineObjectLiterals             TypeFormatFlags = 1 << 10 // Always print object literals across multiple lines (only used to map into node builder flags)
	TypeFormatFlagsWriteClassExpressionAsTypeLiteral   TypeFormatFlags = 1 << 11 // Write a type literal instead of (Anonymous class)
	TypeFormatFlagsUseTypeOfFunction                   TypeFormatFlags = 1 << 12 // Write typeof instead of function type literal
	TypeFormatFlagsOmitParameterModifiers              TypeFormatFlags = 1 << 13 // Omit modifiers on parameters
	TypeFormatFlagsUseAliasDefinedOutsideCurrentScope  TypeFormatFlags = 1 << 14 // For a `type T = ... ` defined in a different file, write `T` instead of its value, even though `T` can't be accessed in the current scope.
	TypeFormatFlagsUseSingleQuotesForStringLiteralType TypeFormatFlags = 1 << 28 // Use single quotes for string literal type
	TypeFormatFlagsNoTypeReduction                     TypeFormatFlags = 1 << 29 // Don't call getReducedType
	TypeFormatFlagsOmitThisParameter                   TypeFormatFlags = 1 << 25
	// Error Handling
	TypeFormatFlagsAllowUniqueESSymbolType TypeFormatFlags = 1 << 20 // This is bit 20 to align with the same bit in `NodeBuilderFlags`
	// TypeFormatFlags exclusive
	TypeFormatFlagsAddUndefined             TypeFormatFlags = 1 << 17 // Add undefined to types of initialized, non-optional parameters
	TypeFormatFlagsWriteArrowStyleSignature TypeFormatFlags = 1 << 18 // Write arrow style signature
	// State
	TypeFormatFlagsInArrayType         TypeFormatFlags = 1 << 19 // Writing an array element type
	TypeFormatFlagsInElementType       TypeFormatFlags = 1 << 21 // Writing an array or union element type
	TypeFormatFlagsInFirstTypeArgument TypeFormatFlags = 1 << 22 // Writing first type argument of the instantiated type
	TypeFormatFlagsInTypeAlias         TypeFormatFlags = 1 << 23 // Writing type in type alias declaration
)

// Ids

type TypeId uint32

// Links for value symbols

type ValueSymbolLinks struct {
	resolvedType   *Type // Type of value symbol
	writeType      *Type
	target         *ast.Symbol
	mapper         *TypeMapper
	nameType       *Type
	containingType *Type // Containing union or intersection type for synthetic property
}

// Links for alias symbols

type AliasSymbolLinks struct {
	immediateTarget             *ast.Symbol // Immediate target of an alias. May be another alias. Do not access directly, use `checker.getImmediateAliasedSymbol` instead.
	aliasTarget                 *ast.Symbol // Resolved (non-alias) target of an alias
	typeOnlyDeclarationResolved bool        // True when typeOnlyDeclaration resolution in process
	typeOnlyDeclaration         *ast.Node   // First resolved alias declaration that makes the symbol only usable in type constructs
	typeOnlyExportStarName      string      // Set to the name of the symbol re-exported by an 'export type *' declaration, when different from the symbol name
}

// Links for module symbols

type ModuleSymbolLinks struct {
	resolvedExports       ast.SymbolTable      // Resolved exports of module or combined early- and late-bound static members of a class.
	cjsExportMerged       *ast.Symbol          // Version of the symbol with all non export= exports merged with the export= target
	typeOnlyExportStarMap map[string]*ast.Node // Set on a module symbol when some of its exports were resolved through a 'export type * from "mod"' declaration
}

// Links for export type symbols

type ExportTypeLinks struct {
	target            *ast.Symbol // Target symbol
	originatingImport *ast.Node   // Import declaration which produced the symbol, present if the symbol is marked as uncallable but had call signatures in `resolveESModuleSymbol`
}

// Links for type aliases

type TypeAliasLinks struct {
	declaredType   *Type
	typeParameters []*Type          // Type parameters of type alias (undefined if non-generic)
	instantiations map[string]*Type // Instantiations of generic type alias (undefined if non-generic)
}

// Links for declared types (type parameters, class types, interface types, enums)

type DeclaredTypeLinks struct {
	declaredType *Type
}

// Links for late-binding containers

type MembersOrExportsResolutionKind int

const (
	MembersOrExportsResolutionKindResolvedExports MembersOrExportsResolutionKind = 0
	MembersOrExportsResolutionKindresolvedMembers MembersOrExportsResolutionKind = 1
)

type MembersAndExportsLinks [2]ast.SymbolTable // Indexed by MembersOrExportsResolutionKind

// Links for syntheric spread properties

type SpreadLinks struct {
	leftSpread  *ast.Symbol // Left source for synthetic spread property
	rightSpread *ast.Symbol // Right source for synthetic spread property
}

// Links for variances of type aliases and interface types

type VarianceLinks struct {
	variances []VarianceFlags
}

type VarianceFlags uint32

const (
	VarianceFlagsInvariant                VarianceFlags = 0                                                                                                       // Neither covariant nor contravariant
	VarianceFlagsCovariant                VarianceFlags = 1 << 0                                                                                                  // Covariant
	VarianceFlagsContravariant            VarianceFlags = 1 << 1                                                                                                  // Contravariant
	VarianceFlagsBivariant                VarianceFlags = VarianceFlagsCovariant | VarianceFlagsContravariant                                                     // Both covariant and contravariant
	VarianceFlagsIndependent              VarianceFlags = 1 << 2                                                                                                  // Unwitnessed type parameter
	VarianceFlagsVarianceMask             VarianceFlags = VarianceFlagsInvariant | VarianceFlagsCovariant | VarianceFlagsContravariant | VarianceFlagsIndependent // Mask containing all measured variances without the unmeasurable flag
	VarianceFlagsUnmeasurable             VarianceFlags = 1 << 3                                                                                                  // Variance result is unusable - relationship relies on structural comparisons which are not reflected in generic relationships
	VarianceFlagsUnreliable               VarianceFlags = 1 << 4                                                                                                  // Variance result is unreliable - checking may produce false negatives, but not false positives
	VarianceFlagsAllowsStructuralFallback               = VarianceFlagsUnmeasurable | VarianceFlagsUnreliable
)

type AccessFlags uint32

const (
	AccessFlagsNone                       AccessFlags = 0
	AccessFlagsIncludeUndefined           AccessFlags = 1 << 0
	AccessFlagsNoIndexSignatures          AccessFlags = 1 << 1
	AccessFlagsWriting                    AccessFlags = 1 << 2
	AccessFlagsCacheSymbol                AccessFlags = 1 << 3
	AccessFlagsAllowMissing               AccessFlags = 1 << 4
	AccessFlagsExpressionPosition         AccessFlags = 1 << 5
	AccessFlagsReportDeprecated           AccessFlags = 1 << 6
	AccessFlagsSuppressNoImplicitAnyError AccessFlags = 1 << 7
	AccessFlagsContextual                 AccessFlags = 1 << 8
	AccessFlagsPersistent                             = AccessFlagsIncludeUndefined
)

type AssignmentDeclarationKind = int32

const (
	AssignmentDeclarationKindNone = AssignmentDeclarationKind(iota)
	/// exports.name = expr
	/// module.exports.name = expr
	AssignmentDeclarationKindExportsProperty
	/// module.exports = expr
	AssignmentDeclarationKindModuleExports
	/// className.prototype.name = expr
	AssignmentDeclarationKindPrototypeProperty
	/// this.name = expr
	AssignmentDeclarationKindThisProperty
	// F.name = expr
	AssignmentDeclarationKindProperty
	// F.prototype = { ... }
	AssignmentDeclarationKindPrototype
	// Object.defineProperty(x, 'name', { value: any, writable?: boolean (false by default) });
	// Object.defineProperty(x, 'name', { get: Function, set: Function });
	// Object.defineProperty(x, 'name', { get: Function });
	// Object.defineProperty(x, 'name', { set: Function });
	AssignmentDeclarationKindObjectDefinePropertyValue
	// Object.defineProperty(exports || module.exports, 'name', ...);
	AssignmentDeclarationKindObjectDefinePropertyExports
	// Object.defineProperty(Foo.prototype, 'name', ...);
	AssignmentDeclarationKindObjectDefinePrototypeProperty
)

const InternalSymbolNamePrefix = "\xFE" // Invalid UTF8 sequence, will never occur as IdentifierName

const (
	InternalSymbolNameCall                    = InternalSymbolNamePrefix + "call"                    // Call signatures
	InternalSymbolNameConstructor             = InternalSymbolNamePrefix + "constructor"             // Constructor implementations
	InternalSymbolNameNew                     = InternalSymbolNamePrefix + "new"                     // Constructor signatures
	InternalSymbolNameIndex                   = InternalSymbolNamePrefix + "index"                   // Index signatures
	InternalSymbolNameExportStar              = InternalSymbolNamePrefix + "export"                  // Module export * declarations
	InternalSymbolNameGlobal                  = InternalSymbolNamePrefix + "global"                  // Global self-reference
	InternalSymbolNameMissing                 = InternalSymbolNamePrefix + "missing"                 // Indicates missing symbol
	InternalSymbolNameType                    = InternalSymbolNamePrefix + "type"                    // Anonymous type literal symbol
	InternalSymbolNameObject                  = InternalSymbolNamePrefix + "object"                  // Anonymous object literal declaration
	InternalSymbolNameJSXAttributes           = InternalSymbolNamePrefix + "jsxAttributes"           // Anonymous JSX attributes object literal declaration
	InternalSymbolNameClass                   = InternalSymbolNamePrefix + "class"                   // Unnamed class expression
	InternalSymbolNameFunction                = InternalSymbolNamePrefix + "function"                // Unnamed function expression
	InternalSymbolNameComputed                = InternalSymbolNamePrefix + "computed"                // Computed property name declaration with dynamic name
	InternalSymbolNameResolving               = InternalSymbolNamePrefix + "resolving"               // Indicator symbol used to mark partially resolved type aliases
	InternalSymbolNameExportEquals            = InternalSymbolNamePrefix + "export="                 // Export assignment symbol
	InternalSymbolNameInstantiationExpression = InternalSymbolNamePrefix + "instantiationExpression" // Instantiation expressions
	InternalSymbolNameImportAttributes        = InternalSymbolNamePrefix + "importAttributes"
	InternalSymbolNameDefault                 = "default" // Default export symbol (technically not wholly internal, but included here for usability)
	InternalSymbolNameThis                    = "this"
)

type NodeCheckFlags uint32

const (
	NodeCheckFlagsNone                                     NodeCheckFlags = 0
	NodeCheckFlagsTypeChecked                              NodeCheckFlags = 1 << 0  // Node has been type checked
	NodeCheckFlagsLexicalThis                              NodeCheckFlags = 1 << 1  // Lexical 'this' reference
	NodeCheckFlagsCaptureThis                              NodeCheckFlags = 1 << 2  // Lexical 'this' used in body
	NodeCheckFlagsCaptureNewTarget                         NodeCheckFlags = 1 << 3  // Lexical 'new.target' used in body
	NodeCheckFlagsSuperInstance                            NodeCheckFlags = 1 << 4  // Instance 'super' reference
	NodeCheckFlagsSuperStatic                              NodeCheckFlags = 1 << 5  // Static 'super' reference
	NodeCheckFlagsContextChecked                           NodeCheckFlags = 1 << 6  // Contextual types have been assigned
	NodeCheckFlagsMethodWithSuperPropertyAccessInAsync     NodeCheckFlags = 1 << 7  // A method that contains a SuperProperty access in an async context.
	NodeCheckFlagsMethodWithSuperPropertyAssignmentInAsync NodeCheckFlags = 1 << 8  // A method that contains a SuperProperty assignment in an async context.
	NodeCheckFlagsCaptureArguments                         NodeCheckFlags = 1 << 9  // Lexical 'arguments' used in body
	NodeCheckFlagsEnumValuesComputed                       NodeCheckFlags = 1 << 10 // Values for enum members have been computed, and any errors have been reported for them.
	NodeCheckFlagsLexicalModuleMergesWithClass             NodeCheckFlags = 1 << 11 // Instantiated lexical module declaration is merged with a previous class declaration.
	NodeCheckFlagsLoopWithCapturedBlockScopedBinding       NodeCheckFlags = 1 << 12 // Loop that contains block scoped variable captured in closure
	NodeCheckFlagsContainsCapturedBlockScopeBinding        NodeCheckFlags = 1 << 13 // Part of a loop that contains block scoped variable captured in closure
	NodeCheckFlagsCapturedBlockScopedBinding               NodeCheckFlags = 1 << 14 // Block-scoped binding that is captured in some function
	NodeCheckFlagsBlockScopedBindingInLoop                 NodeCheckFlags = 1 << 15 // Block-scoped binding with declaration nested inside iteration statement
	NodeCheckFlagsNeedsLoopOutParameter                    NodeCheckFlags = 1 << 16 // Block scoped binding whose value should be explicitly copied outside of the converted loop
	NodeCheckFlagsAssignmentsMarked                        NodeCheckFlags = 1 << 17 // Parameter assignments have been marked
	NodeCheckFlagsContainsConstructorReference             NodeCheckFlags = 1 << 18 // Class or class element that contains a binding that references the class constructor.
	NodeCheckFlagsConstructorReference                     NodeCheckFlags = 1 << 29 // Binding to a class constructor inside of the class's body.
	NodeCheckFlagsContainsClassWithPrivateIdentifiers      NodeCheckFlags = 1 << 20 // Marked on all block-scoped containers containing a class with private identifiers.
	NodeCheckFlagsContainsSuperPropertyInStaticInitializer NodeCheckFlags = 1 << 21 // Marked on all block-scoped containers containing a static initializer with 'super.x' or 'super[x]'.
	NodeCheckFlagsInCheckIdentifier                        NodeCheckFlags = 1 << 22
	NodeCheckFlagsPartiallyTypeChecked                     NodeCheckFlags = 1 << 23 // Node has been partially type checked
)

// Common links

type NodeLinks struct {
	flags                          NodeCheckFlags // Set of flags specific to Node
	declarationRequiresScopeChange core.Tristate
}

type TypeNodeLinks struct {
	resolvedType        *Type       // Cached type of type node
	resolvedSymbol      *ast.Symbol // Cached name resolution result
	outerTypeParameters []*Type
}

// Links for enum members

type EnumMemberLinks struct {
	value EvaluatorResult
}

// Signature specific links

type SignatureLinks struct {
	resolvedSignature *Signature
	effectsSignature  *Signature
}

// jsxFlag: JsxOpeningElement | JsxClosingElement
// resolvedJsxElementAttributesType: JsxOpeningElement | JsxClosingElement
// resolvedJsxElementAllAttributesType: JsxOpeningElement | JsxClosingElement
// jsxNamespace: Jsx*
// jsxImplicitImportContainer: Jsx*

// resolvedJSDocType: JSDoc TypeReference | ImportType

// switchTypes: SwitchStatement

// contectFreeType: Expression | FunctionExpression | ArrowFunction | MethodDeclaration

// outerTypeParameters: AnonymousType | MappedType | DeferredTypeReference

// Only on SourceFile
// deferredNodes []Node          // Set of nodes whose checking has been deferred

// resolvedSignature Signature;      // Cached signature of signature node or call expression
// effectsSignature Signature;       // Signature with possible control flow effects
// enumMemberValue EvaluatorResult;  // Constant value of enum member
// isVisible boolean;                // Is this node visible
// containsArgumentsReference boolean; // Whether a function-like declaration contains an 'arguments' reference
// hasReportedStatementInAmbientContext boolean; // Cache boolean if we report statements in ambient context
// jsxFlag JsxFlags;                 // flags for knowing what kind of element/attributes we're dealing with
// resolvedJsxElementAttributesType Type; // resolved element attributes type of a JSX openinglike element
// resolvedJsxElementAllAttributesType Type; // resolved all element attributes type of a JSX openinglike element
// resolvedJSDocType Type;           // Resolved type of a JSDoc type reference
// switchTypes []Type;               // Cached array of switch case expression types
// jsxNamespace *Symbol;      // Resolved jsx namespace symbol for this node
// jsxImplicitImportContainer *Symbol; // Resolved module symbol the implicit jsx import of this file should refer to
// contextFreeType Type;             // Cached context-free type used by the first pass of inference; used when a function's return is partially contextually sensitive
// deferredNodes []Node          // Set of nodes whose checking has been deferred
// capturedBlockScopeBindings []*Symbol; // Block-scoped bindings captured beneath this part of an IterationStatement
// outerTypeParameters []*TypeParameter; // Outer type parameters of anonymous object type
// isExhaustive boolean;         // Is node an exhaustive switch statement (0 indicates in-process resolution)
// skipDirectInference true;         // Flag set by the API `getContextualType` call on a node when `Completions` is passed to force the checker to skip making inferences to a node's type
// declarationRequiresScopeChange boolean; // Set by `useOuterVariableScopeInParameter` in checker when downlevel emit would change the name resolution scope inside of a parameter.
// serializedTypes map[string]SerializedTypeEntry> // Collection of types serialized at this location
// decoratorSignature Signature;     // Signature for decorator as if invoked by the runtime.
// spreadIndices { first: number | undefined, last: number | undefined }; // Indices of first and last spread elements in array literal
// parameterInitializerContainsUndefined boolean; // True if this is a parameter declaration whose type annotation contains "undefined".
// fakeScopeForSignatureDeclaration "params" | "typeParams"; // If present, this is a fake scope injected into an enclosing declaration chain.
// assertionExpressionType Type;     // Cached type of the expression of a type assertion
// potentialThisCollisions Node[];
// potentialNewTargetCollisions Node[];
// potentialWeakMapSetCollisions Node[];
// potentialReflectCollisions Node[];
// potentialUnusedRenamedBindingElementsInTypes BindingElement[];
// externalHelpersModule Symbol;     // Resolved symbol for the external helpers module
// instantiationExpressionTypes Map<number, Type>; // Cache of instantiation expression types for the node

type TypeFlags uint32

const (
	TypeFlagsNone            TypeFlags = 0
	TypeFlagsAny             TypeFlags = 1 << 0
	TypeFlagsUnknown         TypeFlags = 1 << 1
	TypeFlagsString          TypeFlags = 1 << 2
	TypeFlagsNumber          TypeFlags = 1 << 3
	TypeFlagsBoolean         TypeFlags = 1 << 4
	TypeFlagsEnum            TypeFlags = 1 << 5 // Numeric computed enum member value
	TypeFlagsBigInt          TypeFlags = 1 << 6
	TypeFlagsStringLiteral   TypeFlags = 1 << 7
	TypeFlagsNumberLiteral   TypeFlags = 1 << 8
	TypeFlagsBooleanLiteral  TypeFlags = 1 << 9
	TypeFlagsEnumLiteral     TypeFlags = 1 << 10 // Always combined with StringLiteral, NumberLiteral, or Union
	TypeFlagsBigIntLiteral   TypeFlags = 1 << 11
	TypeFlagsESSymbol        TypeFlags = 1 << 12 // Type of symbol primitive introduced in ES6
	TypeFlagsUniqueESSymbol  TypeFlags = 1 << 13 // unique symbol
	TypeFlagsVoid            TypeFlags = 1 << 14
	TypeFlagsUndefined       TypeFlags = 1 << 15
	TypeFlagsNull            TypeFlags = 1 << 16
	TypeFlagsNever           TypeFlags = 1 << 17 // Never type
	TypeFlagsTypeParameter   TypeFlags = 1 << 18 // Type parameter
	TypeFlagsObject          TypeFlags = 1 << 19 // Object type
	TypeFlagsUnion           TypeFlags = 1 << 20 // Union (T | U)
	TypeFlagsIntersection    TypeFlags = 1 << 21 // Intersection (T & U)
	TypeFlagsIndex           TypeFlags = 1 << 22 // keyof T
	TypeFlagsIndexedAccess   TypeFlags = 1 << 23 // T[K]
	TypeFlagsConditional     TypeFlags = 1 << 24 // T extends U ? X : Y
	TypeFlagsSubstitution    TypeFlags = 1 << 25 // Type parameter substitution
	TypeFlagsNonPrimitive    TypeFlags = 1 << 26 // intrinsic object type
	TypeFlagsTemplateLiteral TypeFlags = 1 << 27 // Template literal type
	TypeFlagsStringMapping   TypeFlags = 1 << 28 // Uppercase/Lowercase type
	TypeFlagsReserved1       TypeFlags = 1 << 29 // Used by union/intersection type construction
	TypeFlagsReserved2       TypeFlags = 1 << 30 // Used by union/intersection type construction
	TypeFlagsReserved3       TypeFlags = 1 << 31

	TypeFlagsAnyOrUnknown                  = TypeFlagsAny | TypeFlagsUnknown
	TypeFlagsNullable                      = TypeFlagsUndefined | TypeFlagsNull
	TypeFlagsLiteral                       = TypeFlagsStringLiteral | TypeFlagsNumberLiteral | TypeFlagsBigIntLiteral | TypeFlagsBooleanLiteral
	TypeFlagsUnit                          = TypeFlagsEnum | TypeFlagsLiteral | TypeFlagsUniqueESSymbol | TypeFlagsNullable
	TypeFlagsFreshable                     = TypeFlagsEnum | TypeFlagsLiteral
	TypeFlagsStringOrNumberLiteral         = TypeFlagsStringLiteral | TypeFlagsNumberLiteral
	TypeFlagsStringOrNumberLiteralOrUnique = TypeFlagsStringLiteral | TypeFlagsNumberLiteral | TypeFlagsUniqueESSymbol
	TypeFlagsDefinitelyFalsy               = TypeFlagsStringLiteral | TypeFlagsNumberLiteral | TypeFlagsBigIntLiteral | TypeFlagsBooleanLiteral | TypeFlagsVoid | TypeFlagsUndefined | TypeFlagsNull
	TypeFlagsPossiblyFalsy                 = TypeFlagsDefinitelyFalsy | TypeFlagsString | TypeFlagsNumber | TypeFlagsBigInt | TypeFlagsBoolean
	TypeFlagsIntrinsic                     = TypeFlagsAny | TypeFlagsUnknown | TypeFlagsString | TypeFlagsNumber | TypeFlagsBigInt | TypeFlagsESSymbol | TypeFlagsVoid | TypeFlagsUndefined | TypeFlagsNull | TypeFlagsNever | TypeFlagsNonPrimitive
	TypeFlagsStringLike                    = TypeFlagsString | TypeFlagsStringLiteral | TypeFlagsTemplateLiteral | TypeFlagsStringMapping
	TypeFlagsNumberLike                    = TypeFlagsNumber | TypeFlagsNumberLiteral | TypeFlagsEnum
	TypeFlagsBigIntLike                    = TypeFlagsBigInt | TypeFlagsBigIntLiteral
	TypeFlagsBooleanLike                   = TypeFlagsBoolean | TypeFlagsBooleanLiteral
	TypeFlagsEnumLike                      = TypeFlagsEnum | TypeFlagsEnumLiteral
	TypeFlagsESSymbolLike                  = TypeFlagsESSymbol | TypeFlagsUniqueESSymbol
	TypeFlagsVoidLike                      = TypeFlagsVoid | TypeFlagsUndefined
	TypeFlagsPrimitive                     = TypeFlagsStringLike | TypeFlagsNumberLike | TypeFlagsBigIntLike | TypeFlagsBooleanLike | TypeFlagsEnumLike | TypeFlagsESSymbolLike | TypeFlagsVoidLike | TypeFlagsNull
	TypeFlagsDefinitelyNonNullable         = TypeFlagsStringLike | TypeFlagsNumberLike | TypeFlagsBigIntLike | TypeFlagsBooleanLike | TypeFlagsEnumLike | TypeFlagsESSymbolLike | TypeFlagsObject | TypeFlagsNonPrimitive
	TypeFlagsDisjointDomains               = TypeFlagsNonPrimitive | TypeFlagsStringLike | TypeFlagsNumberLike | TypeFlagsBigIntLike | TypeFlagsBooleanLike | TypeFlagsESSymbolLike | TypeFlagsVoidLike | TypeFlagsNull
	TypeFlagsUnionOrIntersection           = TypeFlagsUnion | TypeFlagsIntersection
	TypeFlagsStructuredType                = TypeFlagsObject | TypeFlagsUnion | TypeFlagsIntersection
	TypeFlagsTypeVariable                  = TypeFlagsTypeParameter | TypeFlagsIndexedAccess
	TypeFlagsInstantiableNonPrimitive      = TypeFlagsTypeVariable | TypeFlagsConditional | TypeFlagsSubstitution
	TypeFlagsInstantiablePrimitive         = TypeFlagsIndex | TypeFlagsTemplateLiteral | TypeFlagsStringMapping
	TypeFlagsInstantiable                  = TypeFlagsInstantiableNonPrimitive | TypeFlagsInstantiablePrimitive
	TypeFlagsStructuredOrInstantiable      = TypeFlagsStructuredType | TypeFlagsInstantiable
	TypeFlagsObjectFlagsType               = TypeFlagsAny | TypeFlagsNullable | TypeFlagsNever | TypeFlagsObject | TypeFlagsUnion | TypeFlagsIntersection
	TypeFlagsSimplifiable                  = TypeFlagsIndexedAccess | TypeFlagsConditional
	TypeFlagsSingleton                     = TypeFlagsAny | TypeFlagsUnknown | TypeFlagsString | TypeFlagsNumber | TypeFlagsBoolean | TypeFlagsBigInt | TypeFlagsESSymbol | TypeFlagsVoid | TypeFlagsUndefined | TypeFlagsNull | TypeFlagsNever | TypeFlagsNonPrimitive
	// 'TypeFlagsNarrowable' types are types where narrowing actually narrows.
	// This *should* be every type other than null, undefined, void, and never
	TypeFlagsNarrowable = TypeFlagsAny | TypeFlagsUnknown | TypeFlagsStructuredOrInstantiable | TypeFlagsStringLike | TypeFlagsNumberLike | TypeFlagsBigIntLike | TypeFlagsBooleanLike | TypeFlagsESSymbol | TypeFlagsUniqueESSymbol | TypeFlagsNonPrimitive
	// The following flags are aggregated during union and intersection type construction
	TypeFlagsIncludesMask = TypeFlagsAny | TypeFlagsUnknown | TypeFlagsPrimitive | TypeFlagsNever | TypeFlagsObject | TypeFlagsUnion | TypeFlagsIntersection | TypeFlagsNonPrimitive | TypeFlagsTemplateLiteral | TypeFlagsStringMapping
	// The following flags are used for different purposes during union and intersection type construction
	TypeFlagsIncludesMissingType             = TypeFlagsTypeParameter
	TypeFlagsIncludesNonWideningType         = TypeFlagsIndex
	TypeFlagsIncludesWildcard                = TypeFlagsIndexedAccess
	TypeFlagsIncludesEmptyObject             = TypeFlagsConditional
	TypeFlagsIncludesInstantiable            = TypeFlagsSubstitution
	TypeFlagsIncludesConstrainedTypeVariable = TypeFlagsReserved1
	TypeFlagsIncludesError                   = TypeFlagsReserved2
	TypeFlagsNotPrimitiveUnion               = TypeFlagsAny | TypeFlagsUnknown | TypeFlagsVoid | TypeFlagsNever | TypeFlagsObject | TypeFlagsIntersection | TypeFlagsIncludesInstantiable
)

type ObjectFlags uint32

// Types included in TypeFlags.ObjectFlagsType have an objectFlags property. Some ObjectFlags
// are specific to certain types and reuse the same bit position. Those ObjectFlags require a check
// for a certain TypeFlags value to determine their meaning.
// dprint-ignore
const (
	ObjectFlagsNone                                       ObjectFlags = 0
	ObjectFlagsClass                                      ObjectFlags = 1 << 0  // Class
	ObjectFlagsInterface                                  ObjectFlags = 1 << 1  // Interface
	ObjectFlagsReference                                  ObjectFlags = 1 << 2  // Generic type reference
	ObjectFlagsTuple                                      ObjectFlags = 1 << 3  // Synthesized generic tuple type
	ObjectFlagsAnonymous                                  ObjectFlags = 1 << 4  // Anonymous
	ObjectFlagsMapped                                     ObjectFlags = 1 << 5  // Mapped
	ObjectFlagsInstantiated                               ObjectFlags = 1 << 6  // Instantiated anonymous or mapped type
	ObjectFlagsObjectLiteral                              ObjectFlags = 1 << 7  // Originates in an object literal
	ObjectFlagsEvolvingArray                              ObjectFlags = 1 << 8  // Evolving array type
	ObjectFlagsObjectLiteralPatternWithComputedProperties ObjectFlags = 1 << 9  // Object literal pattern with computed properties
	ObjectFlagsReverseMapped                              ObjectFlags = 1 << 10 // Object contains a property from a reverse-mapped type
	ObjectFlagsJsxAttributes                              ObjectFlags = 1 << 11 // Jsx attributes type
	ObjectFlagsJSLiteral                                  ObjectFlags = 1 << 12 // Object type declared in JS - disables errors on read/write of nonexisting members
	ObjectFlagsFreshLiteral                               ObjectFlags = 1 << 13 // Fresh object literal
	ObjectFlagsArrayLiteral                               ObjectFlags = 1 << 14 // Originates in an array literal
	ObjectFlagsPrimitiveUnion                             ObjectFlags = 1 << 15 // Union of only primitive types
	ObjectFlagsContainsWideningType                       ObjectFlags = 1 << 16 // Type is or contains undefined or null widening type
	ObjectFlagsContainsObjectOrArrayLiteral               ObjectFlags = 1 << 17 // Type is or contains object literal type
	ObjectFlagsNonInferrableType                          ObjectFlags = 1 << 18 // Type is or contains anyFunctionType or silentNeverType
	ObjectFlagsCouldContainTypeVariablesComputed          ObjectFlags = 1 << 19 // CouldContainTypeVariables flag has been computed
	ObjectFlagsCouldContainTypeVariables                  ObjectFlags = 1 << 20 // Type could contain a type variable
	ObjectFlagsMembersResolved                            ObjectFlags = 1 << 21 // Members have been resolved

	ObjectFlagsClassOrInterface   = ObjectFlagsClass | ObjectFlagsInterface
	ObjectFlagsRequiresWidening   = ObjectFlagsContainsWideningType | ObjectFlagsContainsObjectOrArrayLiteral
	ObjectFlagsPropagatingFlags   = ObjectFlagsContainsWideningType | ObjectFlagsContainsObjectOrArrayLiteral | ObjectFlagsNonInferrableType
	ObjectFlagsInstantiatedMapped = ObjectFlagsMapped | ObjectFlagsInstantiated
	// Object flags that uniquely identify the kind of ObjectType
	ObjectFlagsObjectTypeKindMask = ObjectFlagsClassOrInterface | ObjectFlagsReference | ObjectFlagsTuple | ObjectFlagsAnonymous | ObjectFlagsMapped | ObjectFlagsReverseMapped | ObjectFlagsEvolvingArray
	// Flags that require TypeFlags.Object
	ObjectFlagsContainsSpread              = 1 << 22 // Object literal contains spread operation
	ObjectFlagsObjectRestType              = 1 << 23 // Originates in object rest declaration
	ObjectFlagsInstantiationExpressionType = 1 << 24 // Originates in instantiation expression
	ObjectFlagsSingleSignatureType         = 1 << 25 // A single signature type extracted from a potentially broader type
	ObjectFlagsIsClassInstanceClone        = 1 << 26 // Type is a clone of a class instance type
	// Flags that require TypeFlags.Object and ObjectFlags.Reference
	ObjectFlagsIdenticalBaseTypeCalculated = 1 << 27 // has had `getSingleBaseForNonAugmentingSubtype` invoked on it already
	ObjectFlagsIdenticalBaseTypeExists     = 1 << 28 // has a defined cachedEquivalentBaseType member
	// Flags that require TypeFlags.UnionOrIntersection or TypeFlags.Substitution
	ObjectFlagsIsGenericTypeComputed = 1 << 22 // IsGenericObjectType flag has been computed
	ObjectFlagsIsGenericObjectType   = 1 << 23 // Union or intersection contains generic object type
	ObjectFlagsIsGenericIndexType    = 1 << 24 // Union or intersection contains generic index type
	ObjectFlagsIsGenericType         = ObjectFlagsIsGenericObjectType | ObjectFlagsIsGenericIndexType
	// Flags that require TypeFlags.Union
	ObjectFlagsContainsIntersections      = 1 << 25 // Union contains intersections
	ObjectFlagsIsUnknownLikeUnionComputed = 1 << 26 // IsUnknownLikeUnion flag has been computed
	ObjectFlagsIsUnknownLikeUnion         = 1 << 27 // Union of null, undefined, and empty object type
	// Flags that require TypeFlags.Intersection
	ObjectFlagsIsNeverIntersectionComputed = 1 << 25 // IsNeverLike flag has been computed
	ObjectFlagsIsNeverIntersection         = 1 << 26 // Intersection reduces to never
	ObjectFlagsIsConstrainedTypeVariable   = 1 << 27 // T & C, where T's constraint and C are primitives, object, or {}
)

// TypeAlias

type TypeAlias struct {
	symbol        *ast.Symbol
	typeArguments []*Type
}

func (a *TypeAlias) Symbol() *ast.Symbol {
	if a == nil {
		return nil
	}
	return a.symbol
}

func (a *TypeAlias) TypeArguments() []*Type {
	if a == nil {
		return nil
	}
	return a.typeArguments
}

// Type

type Type struct {
	flags       TypeFlags
	objectFlags ObjectFlags
	id          TypeId
	symbol      *ast.Symbol
	alias       *TypeAlias
	data        TypeData // Type specific data
}

// Casts for concrete struct types

func (t *Type) AsIntrinsicType() *IntrinsicType             { return t.data.(*IntrinsicType) }
func (t *Type) AsLiteralType() *LiteralType                 { return t.data.(*LiteralType) }
func (t *Type) AsUniqueESSymbolType() *UniqueESSymbolType   { return t.data.(*UniqueESSymbolType) }
func (t *Type) AsTupleType() *TupleType                     { return t.data.(*TupleType) }
func (t *Type) AsSingleSignatureType() *SingleSignatureType { return t.data.(*SingleSignatureType) }
func (t *Type) AsInstantiationExpressionType() *InstantiationExpressionType {
	return t.data.(*InstantiationExpressionType)
}
func (t *Type) AsMappedType() *MappedType                   { return t.data.(*MappedType) }
func (t *Type) AsReverseMappedType() *ReverseMappedType     { return t.data.(*ReverseMappedType) }
func (t *Type) AsTypeParameter() *TypeParameter             { return t.data.(*TypeParameter) }
func (t *Type) AsUnionType() *UnionType                     { return t.data.(*UnionType) }
func (t *Type) AsIntersectionType() *IntersectionType       { return t.data.(*IntersectionType) }
func (t *Type) AsIndexType() *IndexType                     { return t.data.(*IndexType) }
func (t *Type) AsIndexedAccessType() *IndexedAccessType     { return t.data.(*IndexedAccessType) }
func (t *Type) AsTemplateLiteralType() *TemplateLiteralType { return t.data.(*TemplateLiteralType) }
func (t *Type) AsStringMappingType() *StringMappingType     { return t.data.(*StringMappingType) }
func (t *Type) AsSubstitutionType() *SubstitutionType       { return t.data.(*SubstitutionType) }
func (t *Type) AsConditionalType() *ConditionalType         { return t.data.(*ConditionalType) }

// Casts for embedded struct types

func (t *Type) AsConstrainedType() *ConstrainedType { return t.data.AsConstrainedType() }
func (t *Type) AsStructuredType() *StructuredType   { return t.data.AsStructuredType() }
func (t *Type) AsObjectType() *ObjectType           { return t.data.AsObjectType() }
func (t *Type) AsTypeReference() *TypeReference     { return t.data.AsTypeReference() }
func (t *Type) AsInterfaceType() *InterfaceType     { return t.data.AsInterfaceType() }
func (t *Type) AsUnionOrIntersectionType() *UnionOrIntersectionType {
	return t.data.AsUnionOrIntersectionType()
}

func (t *Type) Distributed() []*Type {
	switch {
	case t.flags&TypeFlagsUnion != 0:
		return t.AsUnionType().types
	case t.flags&TypeFlagsNever != 0:
		return nil
	}
	return []*Type{t}
}

// Common accessors

func (t *Type) Target() *Type {
	switch {
	case t.flags&TypeFlagsObject != 0:
		return t.AsObjectType().target
	case t.flags&TypeFlagsTypeParameter != 0:
		return t.AsTypeParameter().target
	case t.flags&TypeFlagsIndex != 0:
		return t.AsIndexType().target
	case t.flags&TypeFlagsStringMapping != 0:
		return t.AsStringMappingType().target
	}
	panic("Unhandled case in Type.Target")
}

func (t *Type) Mapper() *TypeMapper {
	switch {
	case t.flags&TypeFlagsObject != 0:
		return t.AsObjectType().mapper
	case t.flags&TypeFlagsTypeParameter != 0:
		return t.AsTypeParameter().mapper
	case t.flags&TypeFlagsConditional != 0:
		return t.AsConditionalType().mapper
	}
	panic("Unhandled case in Type.Mapper")
}

func (t *Type) Types() []*Type {
	switch {
	case t.flags&TypeFlagsUnionOrIntersection != 0:
		return t.AsUnionOrIntersectionType().types
	case t.flags&TypeFlagsTemplateLiteral != 0:
		return t.AsTemplateLiteralType().types
	}
	panic("Unhandled case in Type.Types")
}

func (t *Type) TargetInterfaceType() *InterfaceType {
	return t.AsTypeReference().target.AsInterfaceType()
}

func (t *Type) TargetTupleType() *TupleType {
	return t.AsTypeReference().target.AsTupleType()
}

// TypeData

type TypeData interface {
	AsType() *Type
	AsConstrainedType() *ConstrainedType
	AsStructuredType() *StructuredType
	AsObjectType() *ObjectType
	AsTypeReference() *TypeReference
	AsInterfaceType() *InterfaceType
	AsUnionOrIntersectionType() *UnionOrIntersectionType
}

// TypeBase

type TypeBase struct {
	Type
}

func (t *TypeBase) AsType() *Type                                       { return &t.Type }
func (t *TypeBase) AsConstrainedType() *ConstrainedType                 { return nil }
func (t *TypeBase) AsStructuredType() *StructuredType                   { return nil }
func (t *TypeBase) AsObjectType() *ObjectType                           { return nil }
func (t *TypeBase) AsTypeReference() *TypeReference                     { return nil }
func (t *TypeBase) AsInterfaceType() *InterfaceType                     { return nil }
func (t *TypeBase) AsUnionOrIntersectionType() *UnionOrIntersectionType { return nil }

// IntrinsicTypeData

type IntrinsicType struct {
	TypeBase
	intrinsicName string
}

// LiteralTypeData

type LiteralType struct {
	TypeBase
	value       any   // string | float64 | bool | PseudoBigInt | nil (computed enum)
	freshType   *Type // Fresh version of type
	regularType *Type // Regular version of type
}

type PseudoBigInt struct {
	negative    bool
	base10Value string
}

// UniqueESSymbolTypeData

type UniqueESSymbolType struct {
	TypeBase
	name string
}

// ConstrainedType (type with computed base constraint)

type ConstrainedType struct {
	TypeBase
	resolvedBaseConstraint *Type
}

func (t *ConstrainedType) AsConstrainedType() *ConstrainedType { return t }

// StructuredType (base of all types with members)

type StructuredType struct {
	ConstrainedType
	members            ast.SymbolTable
	properties         []*ast.Symbol
	signatures         []*Signature // Signatures (call + construct)
	callSignatureCount int          // Count of call signatures
	indexInfos         []*IndexInfo
}

func (t *StructuredType) AsStructuredType() *StructuredType { return t }

func (t *StructuredType) CallSignatures() []*Signature {
	return slices.Clip(t.signatures[:t.callSignatureCount])
}

func (t *StructuredType) ConstructSignatures() []*Signature {
	return slices.Clip(t.signatures[t.callSignatureCount:])
}

// ObjectType (base of all instantiable object types)
// Instances of ObjectType or derived types have the following ObjectFlags:
// ObjectType (ObjectFlagsAnonymous)
//   TypeReference (ObjectFlagsReference)
//     InterfaceType (ObjectFlagsReference | (ObjectFlagsClass|ObjectFlagsInterface))
//       TupleType (ObjectFlagsReference | ObjectFlagsTuple)
//   SingleSignatureType (ObjectFlagsAnonymous|ObjectFlagsSingleSignatureType)
//   InstantiationExpressionType (ObjectFlagsAnonymous|ObjectFlagsInstantiationExpressionType)
//   MappedType (ObjectFlagsAnonymous|ObjectFlagsMapped)
//   ReverseMapped (ObjectFlagsReverseMapped)

type ObjectType struct {
	StructuredType
	target         *Type            // Target of instantiated type
	mapper         *TypeMapper      // Type mapper for instantiated type
	instantiations map[string]*Type // Map of type instantiations
}

func (t *ObjectType) AsObjectType() *ObjectType { return t }

// TypeReference (instantiation of an InterfaceType)

type TypeReference struct {
	ObjectType
	node                  *ast.Node // TypeReferenceNode | ArrayTypeNode | TupleTypeNode when deferred, else nil
	resolvedTypeArguments []*Type
}

func (t *TypeReference) AsTypeReference() *TypeReference { return t }

// InterfaceType (when generic, serves as reference to instantiation of itself)

type InterfaceType struct {
	TypeReference
	allTypeParameters           []*Type // Type parameters (outer + local + thisType)
	outerTypeParameterCount     int     // Count of outer type parameters
	thisType                    *Type   // The "this" type (nil if none)
	baseTypesResolved           bool
	declaredMembersResolved     bool
	resolvedBaseConstructorType *Type
	resolvedBaseTypes           []*Type
	declaredMembers             ast.SymbolTable // Declared members
	declaredCallSignatures      []*Signature    // Declared call signatures
	declaredConstructSignatures []*Signature    // Declared construct signatures
	declaredIndexInfos          []*IndexInfo    // Declared index signatures
}

func (t *InterfaceType) AsInterfaceType() *InterfaceType { return t }

func (t *InterfaceType) OuterTypeParameters() []*Type {
	if len(t.allTypeParameters) == 0 {
		return nil
	}
	return slices.Clip(t.allTypeParameters[:t.outerTypeParameterCount])
}

func (t *InterfaceType) LocalTypeParameters() []*Type {
	if len(t.allTypeParameters) == 0 {
		return nil
	}
	return slices.Clip(t.allTypeParameters[t.outerTypeParameterCount : len(t.allTypeParameters)-1])
}

func (t *InterfaceType) TypeParameters() []*Type {
	if len(t.allTypeParameters) == 0 {
		return nil
	}
	return slices.Clip(t.allTypeParameters[:len(t.allTypeParameters)-1])
}

// TupleType

type ElementFlags uint32

const (
	ElementFlagsNone        ElementFlags = 0
	ElementFlagsRequired    ElementFlags = 1 << 0 // T
	ElementFlagsOptional    ElementFlags = 1 << 1 // T?
	ElementFlagsRest        ElementFlags = 1 << 2 // ...T[]
	ElementFlagsVariadic    ElementFlags = 1 << 3 // ...T
	ElementFlagsFixed                    = ElementFlagsRequired | ElementFlagsOptional
	ElementFlagsVariable                 = ElementFlagsRest | ElementFlagsVariadic
	ElementFlagsNonRequired              = ElementFlagsOptional | ElementFlagsRest | ElementFlagsVariadic
	ElementFlagsNonRest                  = ElementFlagsRequired | ElementFlagsOptional | ElementFlagsVariadic
)

type TupleElementInfo struct {
	flags              ElementFlags
	labeledDeclaration *ast.Node // NamedTupleMember | ParameterDeclaration | nil
}

type TupleType struct {
	InterfaceType
	elementInfos  []TupleElementInfo
	minLength     int // Number of required or variadic elements
	fixedLength   int // Number of initial required or optional elements
	combinedFlags ElementFlags
	readonly      bool
}

// SingleSignatureType

type SingleSignatureType struct {
	ObjectType
	outerTypeParameters []*Type
}

// InstantiationExpressionType

type InstantiationExpressionType struct {
	ObjectType
	node *ast.Node
}

// MappedType

type MappedType struct {
	ObjectType
	declaration          ast.MappedTypeNode
	typeParameter        *Type
	constraintType       *Type
	nameType             *Type
	templateType         *Type
	modifiersType        *Type
	resolvedApparentType *Type
	containsError        bool
}

// ReverseMappedType

type ReverseMappedType struct {
	ObjectType
	source         *Type
	mappedType     *Type
	constraintType *Type
}

// UnionOrIntersectionTypeData

type UnionOrIntersectionType struct {
	StructuredType
	types                                       []*Type
	propertyCache                               ast.SymbolTable
	propertyCacheWithoutFunctionPropertyAugment ast.SymbolTable
	resolvedProperties                          []*ast.Symbol
	resolvedBaseConstraint                      *Type
}

func (t *UnionOrIntersectionType) AsUnionOrIntersectionType() *UnionOrIntersectionType { return t }

// UnionType

type UnionType struct {
	UnionOrIntersectionType
	resolvedReducedType *Type
	regularType         *Type
	origin              *Type           // Denormalized union, intersection, or index type in which union originates
	keyPropertyName     string          // Property with unique unit type that exists in every object/intersection in union type
	constituentMap      map[*Type]*Type // Constituents keyed by unit type discriminants
}

// IntersectionType

type IntersectionType struct {
	UnionOrIntersectionType
	resolvedApparentType             *Type
	uniqueLiteralFilledInstantiation *Type // Instantiation with type parameters mapped to never type
}

// TypeParameter

type TypeParameter struct {
	ConstrainedType
	constraint          *Type
	target              *Type
	mapper              *TypeMapper
	isThisType          bool
	resolvedDefaultType *Type
}

// IndexFlags

type IndexFlags uint32

const (
	IndexFlagsNone              IndexFlags = 0
	IndexFlagsStringsOnly       IndexFlags = 1 << 0
	IndexFlagsNoIndexSignatures IndexFlags = 1 << 1
	IndexFlagsNoReducibleCheck  IndexFlags = 1 << 2
)

// IndexType

type IndexType struct {
	ConstrainedType
	target     *Type
	indexFlags IndexFlags
}

// IndexedAccessType

type IndexedAccessType struct {
	ConstrainedType
	objectType  *Type
	indexType   *Type
	accessFlags AccessFlags // Only includes AccessFlags.Persistent
}

type TemplateLiteralType struct {
	ConstrainedType
	texts []string // Always one element longer than types
	types []*Type  // Always at least one element
}

type StringMappingType struct {
	ConstrainedType
	target *Type
}

type SubstitutionType struct {
	ConstrainedType
	baseType   *Type // Target type
	constraint *Type // Constraint that target type is known to satisfy
}

type ConditionalRoot struct {
	node                *ast.Node // ConditionalTypeNode
	checkType           *Type
	extendsType         *Type
	isDistributive      bool
	inferTypeParameters []*Type
	outerTypeParameters []*Type
	instantiations      map[string]*Type
	alias               *TypeAlias
}

type ConditionalType struct {
	ConstrainedType
	root                             *ConditionalRoot
	checkType                        *Type
	extendsType                      *Type
	resolvedTrueType                 *Type
	resolvedFalseType                *Type
	resolvedInferredTrueType         *Type // The `trueType` instantiated with the `combinedMapper`, if present
	resolvedDefaultConstraint        *Type
	resolvedConstraintOfDistributive *Type
	mapper                           *TypeMapper
	combinedMapper                   *TypeMapper
}

// SignatureFlags

type SignatureFlags uint32

const (
	SignatureFlagsNone SignatureFlags = 0
	// Propagating flags
	SignatureFlagsHasRestParameter SignatureFlags = 1 << 0 // Indicates last parameter is rest parameter
	SignatureFlagsHasLiteralTypes  SignatureFlags = 1 << 1 // Indicates signature is specialized
	SignatureFlagsConstruct        SignatureFlags = 1 << 2 // Indicates signature is a construct signature
	SignatureFlagsAbstract         SignatureFlags = 1 << 3 // Indicates signature comes from an abstract class, abstract construct signature, or abstract constructor type
	// Non-propagating flags
	SignatureFlagsIsInnerCallChain                       SignatureFlags = 1 << 4 // Indicates signature comes from a CallChain nested in an outer OptionalChain
	SignatureFlagsIsOuterCallChain                       SignatureFlags = 1 << 5 // Indicates signature comes from a CallChain that is the outermost chain of an optional expression
	SignatureFlagsIsUntypedSignatureInJSFile             SignatureFlags = 1 << 6 // Indicates signature is from a js file and has no types
	SignatureFlagsIsNonInferrable                        SignatureFlags = 1 << 7 // Indicates signature comes from a non-inferrable type
	SignatureFlagsIsSignatureCandidateForOverloadFailure SignatureFlags = 1 << 8
	// We do not propagate `IsInnerCallChain` or `IsOuterCallChain` to instantiated signatures, as that would result in us
	// attempting to add `| undefined` on each recursive call to `getReturnTypeOfSignature` when
	// instantiating the return type.
	SignatureFlagsPropagatingFlags = SignatureFlagsHasRestParameter | SignatureFlagsHasLiteralTypes | SignatureFlagsConstruct | SignatureFlagsAbstract | SignatureFlagsIsUntypedSignatureInJSFile | SignatureFlagsIsSignatureCandidateForOverloadFailure
	SignatureFlagsCallChainFlags   = SignatureFlagsIsInnerCallChain | SignatureFlagsIsOuterCallChain
)

// Signature

type Signature struct {
	flags                    SignatureFlags
	minArgumentCount         int32
	resolvedMinArgumentCount int32
	declaration              *ast.Node
	typeParameters           []*Type
	parameters               []*ast.Symbol
	thisParameter            *ast.Symbol
	resolvedReturnType       *Type
	resolvedTypePredicate    *TypePredicate
	target                   *Signature
	mapper                   *TypeMapper
	isolatedSignatureType    *Type
	composite                *CompositeSignature
}

type CompositeSignature struct {
	flags      TypeFlags // TypeFlagsUnion | TypeFlagsIntersection
	signatures []*Signature
}

type TypePredicateKind int32

const (
	TypePredicateKindThis TypePredicateKind = iota
	TypePredicateKindIdentifier
	TypePredicateKindAssertsThis
	TypePredicateKindAssertsIdentifier
)

type TypePredicate struct {
	kind           TypePredicateKind
	parameterIndex int32
	parameterName  string
	t              *Type
}

// IndexInfo

type IndexInfo struct {
	keyType     *Type
	valueType   *Type
	isReadonly  bool
	declaration *ast.Node // IndexSignatureDeclaration
}

/**
 * Ternary values are defined such that
 * x & y picks the lesser in the order False < Unknown < Maybe < True, and
 * x | y picks the greater in the order False < Unknown < Maybe < True.
 * Generally, Ternary.Maybe is used as the result of a relation that depends on itself, and
 * Ternary.Unknown is used as the result of a variance check that depends on itself. We make
 * a distinction because we don't want to cache circular variance check results.
 */
type Ternary int8

const (
	TernaryFalse   Ternary = 0
	TernaryUnknown Ternary = 1
	TernaryMaybe   Ternary = 3
	TernaryTrue    Ternary = -1
)

type TypeComparer func(s *Type, t *Type, reportErrors bool) Ternary

type LanguageFeatureMinimumTargetMap struct {
	Classes                           core.ScriptTarget
	ForOf                             core.ScriptTarget
	Generators                        core.ScriptTarget
	Iteration                         core.ScriptTarget
	SpreadElements                    core.ScriptTarget
	RestElements                      core.ScriptTarget
	TaggedTemplates                   core.ScriptTarget
	DestructuringAssignment           core.ScriptTarget
	BindingPatterns                   core.ScriptTarget
	ArrowFunctions                    core.ScriptTarget
	BlockScopedVariables              core.ScriptTarget
	ObjectAssign                      core.ScriptTarget
	RegularExpressionFlagsUnicode     core.ScriptTarget
	RegularExpressionFlagsSticky      core.ScriptTarget
	Exponentiation                    core.ScriptTarget
	AsyncFunctions                    core.ScriptTarget
	ForAwaitOf                        core.ScriptTarget
	AsyncGenerators                   core.ScriptTarget
	AsyncIteration                    core.ScriptTarget
	ObjectSpreadRest                  core.ScriptTarget
	RegularExpressionFlagsDotAll      core.ScriptTarget
	BindinglessCatch                  core.ScriptTarget
	BigInt                            core.ScriptTarget
	NullishCoalesce                   core.ScriptTarget
	OptionalChaining                  core.ScriptTarget
	LogicalAssignment                 core.ScriptTarget
	TopLevelAwait                     core.ScriptTarget
	ClassFields                       core.ScriptTarget
	PrivateNamesAndClassStaticBlocks  core.ScriptTarget
	RegularExpressionFlagsHasIndices  core.ScriptTarget
	ShebangComments                   core.ScriptTarget
	UsingAndAwaitUsing                core.ScriptTarget
	ClassAndClassElementDecorators    core.ScriptTarget
	RegularExpressionFlagsUnicodeSets core.ScriptTarget
}

var LanguageFeatureMinimumTarget = LanguageFeatureMinimumTargetMap{
	Classes:                           core.ScriptTargetES2015,
	ForOf:                             core.ScriptTargetES2015,
	Generators:                        core.ScriptTargetES2015,
	Iteration:                         core.ScriptTargetES2015,
	SpreadElements:                    core.ScriptTargetES2015,
	RestElements:                      core.ScriptTargetES2015,
	TaggedTemplates:                   core.ScriptTargetES2015,
	DestructuringAssignment:           core.ScriptTargetES2015,
	BindingPatterns:                   core.ScriptTargetES2015,
	ArrowFunctions:                    core.ScriptTargetES2015,
	BlockScopedVariables:              core.ScriptTargetES2015,
	ObjectAssign:                      core.ScriptTargetES2015,
	RegularExpressionFlagsUnicode:     core.ScriptTargetES2015,
	RegularExpressionFlagsSticky:      core.ScriptTargetES2015,
	Exponentiation:                    core.ScriptTargetES2016,
	AsyncFunctions:                    core.ScriptTargetES2017,
	ForAwaitOf:                        core.ScriptTargetES2018,
	AsyncGenerators:                   core.ScriptTargetES2018,
	AsyncIteration:                    core.ScriptTargetES2018,
	ObjectSpreadRest:                  core.ScriptTargetES2018,
	RegularExpressionFlagsDotAll:      core.ScriptTargetES2018,
	BindinglessCatch:                  core.ScriptTargetES2019,
	BigInt:                            core.ScriptTargetES2020,
	NullishCoalesce:                   core.ScriptTargetES2020,
	OptionalChaining:                  core.ScriptTargetES2020,
	LogicalAssignment:                 core.ScriptTargetES2021,
	TopLevelAwait:                     core.ScriptTargetES2022,
	ClassFields:                       core.ScriptTargetES2022,
	PrivateNamesAndClassStaticBlocks:  core.ScriptTargetES2022,
	RegularExpressionFlagsHasIndices:  core.ScriptTargetES2022,
	ShebangComments:                   core.ScriptTargetESNext,
	UsingAndAwaitUsing:                core.ScriptTargetESNext,
	ClassAndClassElementDecorators:    core.ScriptTargetESNext,
	RegularExpressionFlagsUnicodeSets: core.ScriptTargetESNext,
}<|MERGE_RESOLUTION|>--- conflicted
+++ resolved
@@ -3,508 +3,8 @@
 import (
 	"slices"
 
-<<<<<<< HEAD
-//go:generate go run golang.org/x/tools/cmd/stringer -type=LanguageVariant,ModuleResolutionKind,ScriptKind,ScriptTarget,SignatureKind,SyntaxKind,Tristate -output=stringer_generated.go
-
-type SyntaxKind int16
-
-const (
-	SyntaxKindUnknown SyntaxKind = iota
-	SyntaxKindEndOfFile
-	SyntaxKindConflictMarkerTrivia
-	SyntaxKindNonTextFileMarkerTrivia
-	SyntaxKindNumericLiteral
-	SyntaxKindBigIntLiteral
-	SyntaxKindStringLiteral
-	SyntaxKindJsxText
-	SyntaxKindJsxTextAllWhiteSpaces
-	SyntaxKindRegularExpressionLiteral
-	SyntaxKindNoSubstitutionTemplateLiteral
-	// Pseudo-literals
-	SyntaxKindTemplateHead
-	SyntaxKindTemplateMiddle
-	SyntaxKindTemplateTail
-	// Punctuation
-	SyntaxKindOpenBraceToken
-	SyntaxKindCloseBraceToken
-	SyntaxKindOpenParenToken
-	SyntaxKindCloseParenToken
-	SyntaxKindOpenBracketToken
-	SyntaxKindCloseBracketToken
-	SyntaxKindDotToken
-	SyntaxKindDotDotDotToken
-	SyntaxKindSemicolonToken
-	SyntaxKindCommaToken
-	SyntaxKindQuestionDotToken
-	SyntaxKindLessThanToken
-	SyntaxKindLessThanSlashToken
-	SyntaxKindGreaterThanToken
-	SyntaxKindLessThanEqualsToken
-	SyntaxKindGreaterThanEqualsToken
-	SyntaxKindEqualsEqualsToken
-	SyntaxKindExclamationEqualsToken
-	SyntaxKindEqualsEqualsEqualsToken
-	SyntaxKindExclamationEqualsEqualsToken
-	SyntaxKindEqualsGreaterThanToken
-	SyntaxKindPlusToken
-	SyntaxKindMinusToken
-	SyntaxKindAsteriskToken
-	SyntaxKindAsteriskAsteriskToken
-	SyntaxKindSlashToken
-	SyntaxKindPercentToken
-	SyntaxKindPlusPlusToken
-	SyntaxKindMinusMinusToken
-	SyntaxKindLessThanLessThanToken
-	SyntaxKindGreaterThanGreaterThanToken
-	SyntaxKindGreaterThanGreaterThanGreaterThanToken
-	SyntaxKindAmpersandToken
-	SyntaxKindBarToken
-	SyntaxKindCaretToken
-	SyntaxKindExclamationToken
-	SyntaxKindTildeToken
-	SyntaxKindAmpersandAmpersandToken
-	SyntaxKindBarBarToken
-	SyntaxKindQuestionToken
-	SyntaxKindColonToken
-	SyntaxKindAtToken
-	SyntaxKindQuestionQuestionToken
-	/** Only the JSDoc scanner produces BacktickToken. The normal scanner produces NoSubstitutionTemplateLiteral and related kinds. */
-	SyntaxKindBacktickToken
-	/** Only the JSDoc scanner produces HashToken. The normal scanner produces PrivateIdentifier. */
-	SyntaxKindHashToken
-	// Assignments
-	SyntaxKindEqualsToken
-	SyntaxKindPlusEqualsToken
-	SyntaxKindMinusEqualsToken
-	SyntaxKindAsteriskEqualsToken
-	SyntaxKindAsteriskAsteriskEqualsToken
-	SyntaxKindSlashEqualsToken
-	SyntaxKindPercentEqualsToken
-	SyntaxKindLessThanLessThanEqualsToken
-	SyntaxKindGreaterThanGreaterThanEqualsToken
-	SyntaxKindGreaterThanGreaterThanGreaterThanEqualsToken
-	SyntaxKindAmpersandEqualsToken
-	SyntaxKindBarEqualsToken
-	SyntaxKindBarBarEqualsToken
-	SyntaxKindAmpersandAmpersandEqualsToken
-	SyntaxKindQuestionQuestionEqualsToken
-	SyntaxKindCaretEqualsToken
-	// Identifiers and PrivateIdentifier
-	SyntaxKindIdentifier
-	SyntaxKindPrivateIdentifier
-	SyntaxKindJSDocCommentTextToken
-	// Reserved words
-	SyntaxKindBreakKeyword
-	SyntaxKindCaseKeyword
-	SyntaxKindCatchKeyword
-	SyntaxKindClassKeyword
-	SyntaxKindConstKeyword
-	SyntaxKindContinueKeyword
-	SyntaxKindDebuggerKeyword
-	SyntaxKindDefaultKeyword
-	SyntaxKindDeleteKeyword
-	SyntaxKindDoKeyword
-	SyntaxKindElseKeyword
-	SyntaxKindEnumKeyword
-	SyntaxKindExportKeyword
-	SyntaxKindExtendsKeyword
-	SyntaxKindFalseKeyword
-	SyntaxKindFinallyKeyword
-	SyntaxKindForKeyword
-	SyntaxKindFunctionKeyword
-	SyntaxKindIfKeyword
-	SyntaxKindImportKeyword
-	SyntaxKindInKeyword
-	SyntaxKindInstanceOfKeyword
-	SyntaxKindNewKeyword
-	SyntaxKindNullKeyword
-	SyntaxKindReturnKeyword
-	SyntaxKindSuperKeyword
-	SyntaxKindSwitchKeyword
-	SyntaxKindThisKeyword
-	SyntaxKindThrowKeyword
-	SyntaxKindTrueKeyword
-	SyntaxKindTryKeyword
-	SyntaxKindTypeOfKeyword
-	SyntaxKindVarKeyword
-	SyntaxKindVoidKeyword
-	SyntaxKindWhileKeyword
-	SyntaxKindWithKeyword
-	// Strict mode reserved words
-	SyntaxKindImplementsKeyword
-	SyntaxKindInterfaceKeyword
-	SyntaxKindLetKeyword
-	SyntaxKindPackageKeyword
-	SyntaxKindPrivateKeyword
-	SyntaxKindProtectedKeyword
-	SyntaxKindPublicKeyword
-	SyntaxKindStaticKeyword
-	SyntaxKindYieldKeyword
-	// Contextual keywords
-	SyntaxKindAbstractKeyword
-	SyntaxKindAccessorKeyword
-	SyntaxKindAsKeyword
-	SyntaxKindAssertsKeyword
-	SyntaxKindAssertKeyword
-	SyntaxKindAnyKeyword
-	SyntaxKindAsyncKeyword
-	SyntaxKindAwaitKeyword
-	SyntaxKindBooleanKeyword
-	SyntaxKindConstructorKeyword
-	SyntaxKindDeclareKeyword
-	SyntaxKindGetKeyword
-	SyntaxKindImmediateKeyword
-	SyntaxKindInferKeyword
-	SyntaxKindIntrinsicKeyword
-	SyntaxKindIsKeyword
-	SyntaxKindKeyOfKeyword
-	SyntaxKindModuleKeyword
-	SyntaxKindNamespaceKeyword
-	SyntaxKindNeverKeyword
-	SyntaxKindOutKeyword
-	SyntaxKindReadonlyKeyword
-	SyntaxKindRequireKeyword
-	SyntaxKindNumberKeyword
-	SyntaxKindObjectKeyword
-	SyntaxKindSatisfiesKeyword
-	SyntaxKindSetKeyword
-	SyntaxKindStringKeyword
-	SyntaxKindSymbolKeyword
-	SyntaxKindTypeKeyword
-	SyntaxKindUndefinedKeyword
-	SyntaxKindUniqueKeyword
-	SyntaxKindUnknownKeyword
-	SyntaxKindUsingKeyword
-	SyntaxKindFromKeyword
-	SyntaxKindGlobalKeyword
-	SyntaxKindBigIntKeyword
-	SyntaxKindOverrideKeyword
-	SyntaxKindOfKeyword // LastKeyword and LastToken and LastContextualKeyword
-	// Parse tree nodes
-	// Names
-	SyntaxKindQualifiedName
-	SyntaxKindComputedPropertyName
-	// Lists
-	SyntaxKindModifierList
-	SyntaxKindTypeParameterList
-	SyntaxKindTypeArgumentList
-	SyntaxKindJSDocList
-	SyntaxKindJSDocCommentList
-	SyntaxKindJSDocTagList
-	// Signature elements
-	SyntaxKindTypeParameter
-	SyntaxKindParameter
-	SyntaxKindDecorator
-	// TypeMember
-	SyntaxKindPropertySignature
-	SyntaxKindPropertyDeclaration
-	SyntaxKindMethodSignature
-	SyntaxKindMethodDeclaration
-	SyntaxKindClassStaticBlockDeclaration
-	SyntaxKindConstructor
-	SyntaxKindGetAccessor
-	SyntaxKindSetAccessor
-	SyntaxKindCallSignature
-	SyntaxKindConstructSignature
-	SyntaxKindIndexSignature
-	// Type
-	SyntaxKindTypePredicate
-	SyntaxKindTypeReference
-	SyntaxKindFunctionType
-	SyntaxKindConstructorType
-	SyntaxKindTypeQuery
-	SyntaxKindTypeLiteral
-	SyntaxKindArrayType
-	SyntaxKindTupleType
-	SyntaxKindOptionalType
-	SyntaxKindRestType
-	SyntaxKindUnionType
-	SyntaxKindIntersectionType
-	SyntaxKindConditionalType
-	SyntaxKindInferType
-	SyntaxKindParenthesizedType
-	SyntaxKindThisType
-	SyntaxKindTypeOperator
-	SyntaxKindIndexedAccessType
-	SyntaxKindMappedType
-	SyntaxKindLiteralType
-	SyntaxKindNamedTupleMember
-	SyntaxKindTemplateLiteralType
-	SyntaxKindTemplateLiteralTypeSpan
-	SyntaxKindImportType
-	// Binding patterns
-	SyntaxKindObjectBindingPattern
-	SyntaxKindArrayBindingPattern
-	SyntaxKindBindingElement
-	// Expression
-	SyntaxKindArrayLiteralExpression
-	SyntaxKindObjectLiteralExpression
-	SyntaxKindPropertyAccessExpression
-	SyntaxKindElementAccessExpression
-	SyntaxKindCallExpression
-	SyntaxKindNewExpression
-	SyntaxKindTaggedTemplateExpression
-	SyntaxKindTypeAssertionExpression
-	SyntaxKindParenthesizedExpression
-	SyntaxKindFunctionExpression
-	SyntaxKindArrowFunction
-	SyntaxKindDeleteExpression
-	SyntaxKindTypeOfExpression
-	SyntaxKindVoidExpression
-	SyntaxKindAwaitExpression
-	SyntaxKindPrefixUnaryExpression
-	SyntaxKindPostfixUnaryExpression
-	SyntaxKindBinaryExpression
-	SyntaxKindConditionalExpression
-	SyntaxKindTemplateExpression
-	SyntaxKindYieldExpression
-	SyntaxKindSpreadElement
-	SyntaxKindClassExpression
-	SyntaxKindOmittedExpression
-	SyntaxKindExpressionWithTypeArguments
-	SyntaxKindAsExpression
-	SyntaxKindNonNullExpression
-	SyntaxKindMetaProperty
-	SyntaxKindSyntheticExpression
-	SyntaxKindSatisfiesExpression
-	// Misc
-	SyntaxKindTemplateSpan
-	SyntaxKindSemicolonClassElement
-	// Element
-	SyntaxKindBlock
-	SyntaxKindEmptyStatement
-	SyntaxKindVariableStatement
-	SyntaxKindExpressionStatement
-	SyntaxKindIfStatement
-	SyntaxKindDoStatement
-	SyntaxKindWhileStatement
-	SyntaxKindForStatement
-	SyntaxKindForInStatement
-	SyntaxKindForOfStatement
-	SyntaxKindContinueStatement
-	SyntaxKindBreakStatement
-	SyntaxKindReturnStatement
-	SyntaxKindWithStatement
-	SyntaxKindSwitchStatement
-	SyntaxKindLabeledStatement
-	SyntaxKindThrowStatement
-	SyntaxKindTryStatement
-	SyntaxKindDebuggerStatement
-	SyntaxKindVariableDeclaration
-	SyntaxKindVariableDeclarationList
-	SyntaxKindFunctionDeclaration
-	SyntaxKindClassDeclaration
-	SyntaxKindInterfaceDeclaration
-	SyntaxKindTypeAliasDeclaration
-	SyntaxKindEnumDeclaration
-	SyntaxKindModuleDeclaration
-	SyntaxKindModuleBlock
-	SyntaxKindCaseBlock
-	SyntaxKindNamespaceExportDeclaration
-	SyntaxKindImportEqualsDeclaration
-	SyntaxKindImportDeclaration
-	SyntaxKindImportClause
-	SyntaxKindNamespaceImport
-	SyntaxKindNamedImports
-	SyntaxKindImportSpecifier
-	SyntaxKindExportAssignment
-	SyntaxKindExportDeclaration
-	SyntaxKindNamedExports
-	SyntaxKindNamespaceExport
-	SyntaxKindExportSpecifier
-	SyntaxKindMissingDeclaration
-	// Module references
-	SyntaxKindExternalModuleReference
-	// JSX
-	SyntaxKindJsxElement
-	SyntaxKindJsxSelfClosingElement
-	SyntaxKindJsxOpeningElement
-	SyntaxKindJsxClosingElement
-	SyntaxKindJsxFragment
-	SyntaxKindJsxOpeningFragment
-	SyntaxKindJsxClosingFragment
-	SyntaxKindJsxAttribute
-	SyntaxKindJsxAttributes
-	SyntaxKindJsxSpreadAttribute
-	SyntaxKindJsxExpression
-	SyntaxKindJsxNamespacedName
-	// Clauses
-	SyntaxKindCaseClause
-	SyntaxKindDefaultClause
-	SyntaxKindHeritageClause
-	SyntaxKindCatchClause
-	// Import attributes
-	SyntaxKindImportAttributes
-	SyntaxKindImportAttribute
-	// Property assignments
-	SyntaxKindPropertyAssignment
-	SyntaxKindShorthandPropertyAssignment
-	SyntaxKindSpreadAssignment
-	// Enum
-	SyntaxKindEnumMember
-	// Top-level nodes
-	SyntaxKindSourceFile
-	SyntaxKindBundle
-	// JSDoc nodes
-	SyntaxKindJSDocTypeExpression
-	SyntaxKindJSDocNameReference
-	SyntaxKindJSDocMemberName  // C#p
-	SyntaxKindJSDocAllType     // The * type
-	SyntaxKindJSDocUnknownType // The ? type
-	SyntaxKindJSDocNullableType
-	SyntaxKindJSDocNonNullableType
-	SyntaxKindJSDocOptionalType
-	SyntaxKindJSDocFunctionType
-	SyntaxKindJSDocVariadicType
-	SyntaxKindJSDocNamepathType // https://jsdoc.app/about-namepaths.html
-	SyntaxKindJSDoc
-	SyntaxKindJSDocText
-	SyntaxKindJSDocTypeLiteral
-	SyntaxKindJSDocSignature
-	SyntaxKindJSDocLink
-	SyntaxKindJSDocLinkCode
-	SyntaxKindJSDocLinkPlain
-	SyntaxKindJSDocTag
-	SyntaxKindJSDocAugmentsTag
-	SyntaxKindJSDocImplementsTag
-	SyntaxKindJSDocAuthorTag
-	SyntaxKindJSDocDeprecatedTag
-	SyntaxKindJSDocImmediateTag
-	SyntaxKindJSDocClassTag
-	SyntaxKindJSDocPublicTag
-	SyntaxKindJSDocPrivateTag
-	SyntaxKindJSDocProtectedTag
-	SyntaxKindJSDocReadonlyTag
-	SyntaxKindJSDocOverrideTag
-	SyntaxKindJSDocCallbackTag
-	SyntaxKindJSDocOverloadTag
-	SyntaxKindJSDocEnumTag
-	SyntaxKindJSDocParameterTag
-	SyntaxKindJSDocReturnTag
-	SyntaxKindJSDocThisTag
-	SyntaxKindJSDocTypeTag
-	SyntaxKindJSDocTemplateTag
-	SyntaxKindJSDocTypedefTag
-	SyntaxKindJSDocSeeTag
-	SyntaxKindJSDocPropertyTag
-	SyntaxKindJSDocThrowsTag
-	SyntaxKindJSDocSatisfiesTag
-	SyntaxKindJSDocImportTag
-	// Synthesized list
-	SyntaxKindSyntaxList
-	// Transformation nodes
-	SyntaxKindNotEmittedStatement
-	SyntaxKindPartiallyEmittedExpression
-	SyntaxKindCommaListExpression
-	SyntaxKindSyntheticReferenceExpression
-	// Enum value count
-	SyntaxKindCount
-	// Markers
-	SyntaxKindFirstAssignment         = SyntaxKindEqualsToken
-	SyntaxKindLastAssignment          = SyntaxKindCaretEqualsToken
-	SyntaxKindFirstCompoundAssignment = SyntaxKindPlusEqualsToken
-	SyntaxKindLastCompoundAssignment  = SyntaxKindCaretEqualsToken
-	SyntaxKindFirstReservedWord       = SyntaxKindBreakKeyword
-	SyntaxKindLastReservedWord        = SyntaxKindWithKeyword
-	SyntaxKindFirstKeyword            = SyntaxKindBreakKeyword
-	SyntaxKindLastKeyword             = SyntaxKindOfKeyword
-	SyntaxKindFirstFutureReservedWord = SyntaxKindImplementsKeyword
-	SyntaxKindLastFutureReservedWord  = SyntaxKindYieldKeyword
-	SyntaxKindFirstTypeNode           = SyntaxKindTypePredicate
-	SyntaxKindLastTypeNode            = SyntaxKindImportType
-	SyntaxKindFirstPunctuation        = SyntaxKindOpenBraceToken
-	SyntaxKindLastPunctuation         = SyntaxKindCaretEqualsToken
-	SyntaxKindFirstToken              = SyntaxKindUnknown
-	SyntaxKindLastToken               = SyntaxKindLastKeyword
-	SyntaxKindFirstLiteralToken       = SyntaxKindNumericLiteral
-	SyntaxKindLastLiteralToken        = SyntaxKindNoSubstitutionTemplateLiteral
-	SyntaxKindFirstTemplateToken      = SyntaxKindNoSubstitutionTemplateLiteral
-	SyntaxKindLastTemplateToken       = SyntaxKindTemplateTail
-	SyntaxKindFirstBinaryOperator     = SyntaxKindLessThanToken
-	SyntaxKindLastBinaryOperator      = SyntaxKindCaretEqualsToken
-	SyntaxKindFirstStatement          = SyntaxKindVariableStatement
-	SyntaxKindLastStatement           = SyntaxKindDebuggerStatement
-	SyntaxKindFirstNode               = SyntaxKindQualifiedName
-	SyntaxKindFirstJSDocNode          = SyntaxKindJSDocTypeExpression
-	SyntaxKindLastJSDocNode           = SyntaxKindJSDocImportTag
-	SyntaxKindFirstJSDocTagNode       = SyntaxKindJSDocTag
-	SyntaxKindLastJSDocTagNode        = SyntaxKindJSDocImportTag
-	SyntaxKindFirstContextualKeyword  = SyntaxKindAbstractKeyword
-	SyntaxKindLastContextualKeyword   = SyntaxKindOfKeyword
-)
-
-type NodeFlags uint32
-
-const (
-	NodeFlagsNone                            NodeFlags = 0
-	NodeFlagsLet                             NodeFlags = 1 << 0  // Variable declaration
-	NodeFlagsConst                           NodeFlags = 1 << 1  // Variable declaration
-	NodeFlagsUsing                           NodeFlags = 1 << 2  // Variable declaration
-	NodeFlagsNestedNamespace                 NodeFlags = 1 << 3  // Namespace declaration
-	NodeFlagsSynthesized                     NodeFlags = 1 << 4  // Node was synthesized during transformation
-	NodeFlagsNamespace                       NodeFlags = 1 << 5  // Namespace declaration
-	NodeFlagsOptionalChain                   NodeFlags = 1 << 6  // Chained MemberExpression rooted to a pseudo-OptionalExpression
-	NodeFlagsExportContext                   NodeFlags = 1 << 7  // Export context (initialized by binding)
-	NodeFlagsContainsThis                    NodeFlags = 1 << 8  // Interface contains references to "this"
-	NodeFlagsHasImplicitReturn               NodeFlags = 1 << 9  // If function implicitly returns on one of codepaths (initialized by binding)
-	NodeFlagsHasExplicitReturn               NodeFlags = 1 << 10 // If function has explicit reachable return on one of codepaths (initialized by binding)
-	NodeFlagsGlobalAugmentation              NodeFlags = 1 << 11 // Set if module declaration is an augmentation for the global scope
-	NodeFlagsHasAsyncFunctions               NodeFlags = 1 << 12 // If the file has async functions (initialized by binding)
-	NodeFlagsDisallowInContext               NodeFlags = 1 << 13 // If node was parsed in a context where 'in-expressions' are not allowed
-	NodeFlagsYieldContext                    NodeFlags = 1 << 14 // If node was parsed in the 'yield' context created when parsing a generator
-	NodeFlagsDecoratorContext                NodeFlags = 1 << 15 // If node was parsed as part of a decorator
-	NodeFlagsAwaitContext                    NodeFlags = 1 << 16 // If node was parsed in the 'await' context created when parsing an async function
-	NodeFlagsDisallowConditionalTypesContext NodeFlags = 1 << 17 // If node was parsed in a context where conditional types are not allowed
-	NodeFlagsThisNodeHasError                NodeFlags = 1 << 18 // If the parser encountered an error when parsing the code that created this node
-	NodeFlagsJavaScriptFile                  NodeFlags = 1 << 19 // If node was parsed in a JavaScript
-	NodeFlagsThisNodeOrAnySubNodesHasError   NodeFlags = 1 << 20 // If this node or any of its children had an error
-	NodeFlagsHasAggregatedChildData          NodeFlags = 1 << 21 // If we've computed data from children and cached it in this node
-
-	// These flags will be set when the parser encounters a dynamic import expression or 'import.meta' to avoid
-	// walking the tree if the flags are not set. However, these flags are just a approximation
-	// (hence why it's named "PossiblyContainsDynamicImport") because once set, the flags never get cleared.
-	// During editing, if a dynamic import is removed, incremental parsing will *NOT* clear this flag.
-	// This means that the tree will always be traversed during module resolution, or when looking for external module indicators.
-	// However, the removal operation should not occur often and in the case of the
-	// removal, it is likely that users will add the import anyway.
-	// The advantage of this approach is its simplicity. For the case of batch compilation,
-	// we guarantee that users won't have to pay the price of walking the tree if a dynamic import isn't used.
-	NodeFlagsPossiblyContainsDynamicImport NodeFlags = 1 << 22
-	NodeFlagsPossiblyContainsImportMeta    NodeFlags = 1 << 23
-
-	NodeFlagsHasJSDoc        NodeFlags = 1 << 24 // If node has preceding JSDoc comment(s)
-	NodeFlagsJSDoc           NodeFlags = 1 << 25 // If node was parsed inside jsdoc
-	NodeFlagsAmbient         NodeFlags = 1 << 26 // If node was inside an ambient context -- a declaration file, or inside something with the `declare` modifier.
-	NodeFlagsInWithStatement NodeFlags = 1 << 27 // If any ancestor of node was the `statement` of a WithStatement (not the `expression`)
-	NodeFlagsJsonFile        NodeFlags = 1 << 28 // If node was parsed in a Json
-	NodeFlagsTypeCached      NodeFlags = 1 << 29 // If a type was cached for node at any point
-	NodeFlagsDeprecated      NodeFlags = 1 << 30 // If has '@deprecated' JSDoc tag
-
-	NodeFlagsBlockScoped = NodeFlagsLet | NodeFlagsConst | NodeFlagsUsing
-	NodeFlagsConstant    = NodeFlagsConst | NodeFlagsUsing
-	NodeFlagsAwaitUsing  = NodeFlagsConst | NodeFlagsUsing // Variable declaration (NOTE: on a single node these flags would otherwise be mutually exclusive)
-
-	NodeFlagsReachabilityCheckFlags   = NodeFlagsHasImplicitReturn | NodeFlagsHasExplicitReturn
-	NodeFlagsReachabilityAndEmitFlags = NodeFlagsReachabilityCheckFlags | NodeFlagsHasAsyncFunctions
-
-	// Parsing context flags
-	NodeFlagsContextFlags NodeFlags = NodeFlagsDisallowInContext | NodeFlagsDisallowConditionalTypesContext | NodeFlagsYieldContext | NodeFlagsDecoratorContext | NodeFlagsAwaitContext | NodeFlagsJavaScriptFile | NodeFlagsInWithStatement | NodeFlagsAmbient
-
-	// Exclude these flags when parsing a Type
-	NodeFlagsTypeExcludesFlags NodeFlags = NodeFlagsYieldContext | NodeFlagsAwaitContext
-
-	// Represents all flags that are potentially set once and
-	// never cleared on SourceFiles which get re-used in between incremental parses.
-	// See the comment above on `PossiblyContainsDynamicImport` and `PossiblyContainsImportMeta`.
-	NodeFlagsPermanentlySetIncrementalFlags NodeFlags = NodeFlagsPossiblyContainsDynamicImport | NodeFlagsPossiblyContainsImportMeta
-
-	// The following flags repurpose other NodeFlags as different meanings for Identifier nodes
-	NodeFlagsIdentifierHasExtendedUnicodeEscape NodeFlags = NodeFlagsContainsThis      // Indicates whether the identifier contains an extended unicode escape sequence
-	NodeFlagsIdentifierIsInJSDocNamespace       NodeFlags = NodeFlagsHasAsyncFunctions // Indicates whether the identifier is part of a JSDoc namespace
-=======
 	"github.com/microsoft/typescript-go/internal/ast"
 	"github.com/microsoft/typescript-go/internal/core"
->>>>>>> 9101ab4b
 )
 
 //go:generate go run golang.org/x/tools/cmd/stringer -type=SignatureKind -output=stringer_generated.go
