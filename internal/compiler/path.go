--- conflicted
+++ resolved
@@ -76,13 +76,13 @@
 func combinePaths(firstPath string, paths ...string) string {
 	// TODO (drosen): There is potential for a fast path here.
 	// In the case where we find the last absolute path and just path.Join from there.
-	result := normalizeSlashes(firstPath)
+	result := NormalizeSlashes(firstPath)
 
 	for _, trailingPath := range paths {
 		if trailingPath == "" {
 			continue
 		}
-		trailingPath = normalizeSlashes(trailingPath)
+		trailingPath = NormalizeSlashes(trailingPath)
 		if result == "" || getRootLength(trailingPath) != 0 {
 			// `trailingPath` is absolute.
 			result = trailingPath
@@ -203,7 +203,7 @@
 }
 
 func getDirectoryPath(path string) string {
-	path = normalizeSlashes(path)
+	path = NormalizeSlashes(path)
 
 	// If the path provided is itself a root, then return it.
 	rootLength := getRootLength(path)
@@ -232,7 +232,7 @@
 
 	root := pathComponents[0]
 	if root != "" {
-		root = ensureTrailingDirectorySeparator(root)
+		root = EnsureTrailingDirectorySeparator(root)
 	}
 
 	return root + strings.Join(pathComponents[1:], "/")
@@ -275,7 +275,7 @@
 	if len(paths) > 0 {
 		combinedPath = combinePaths(path, paths...)
 	} else {
-		combinedPath = normalizeSlashes(path)
+		combinedPath = NormalizeSlashes(path)
 	}
 	return normalizePath(combinedPath)
 }
@@ -289,7 +289,7 @@
 }
 
 func normalizePath(path string) string {
-	path = normalizeSlashes(path)
+	path = NormalizeSlashes(path)
 	// Most paths don't require normalization
 	relativePathSegmentRegExp := makeRegexp(`//(?:^|/)\.\.?(?:$|/)`)
 	if !relativePathSegmentRegExp.MatchString(path) {
@@ -305,7 +305,7 @@
 	// Other paths require full normalization
 	normalized := getPathFromPathComponents(reducePathComponents(getPathComponents(path, "")))
 	if normalized != "" && hasTrailingDirectorySeparator(path) {
-		normalized = ensureTrailingDirectorySeparator(normalized)
+		normalized = EnsureTrailingDirectorySeparator(normalized)
 	}
 	return normalized
 }
@@ -338,19 +338,9 @@
 	return path
 }
 func (p Path) ensureTrailingDirectorySeparator() Path {
-	return Path(ensureTrailingDirectorySeparator(string(p)))
-}
-
-<<<<<<< HEAD
-func GetBaseFileName(path string, extensions []string, ignoreCase bool) string {
-	// !!!
-	return ""
-}
-
-func ComparePaths(a string, b string, currentyDirectory string, ignoreCase bool) Comparison {
-	// !!!
-	return ComparisonEqual
-=======
+	return Path(EnsureTrailingDirectorySeparator(string(p)))
+}
+
 //// Relative Paths
 
 func getPathComponentsRelativeTo(from string, to string, stringEqualer func(a, b string) bool, getCanonicalFileName func(fileName string) string) []string {
@@ -424,5 +414,14 @@
 	}
 
 	return getPathFromPathComponents(pathComponents)
->>>>>>> c760de51
+}
+
+func GetBaseFileName(path string, extensions []string, ignoreCase bool) string {
+	// !!!
+	return ""
+}
+
+func ComparePaths(a string, b string, currentyDirectory string, ignoreCase bool) Comparison {
+	// !!!
+	return ComparisonEqual
 }