package compiler

import (
	"path"
	"strings"
)

type Path string

// Internally, we represent paths as strings with '/' as the directory separator.
// When we make system calls (eg: LanguageServiceHost.getDirectory()),
// we expect the host to correctly handle paths in our specified format.
const directorySeparator = '/'

//// Path Tests

// Determines whether a byte corresponds to `/` or `\`.
func isAnyDirectorySeparator(char byte) bool {
	return char == '/' || char == '\\'
}

// Determines whether a path starts with a URL scheme (e.g. starts with `http://`, `ftp://`, `file://`, etc.).
func isUrl(path string) bool {
	return getEncodedRootLength(path) < 0
}

// Determines whether a path is an absolute disk path (e.g. starts with `/`, or a dos path
// like `c:`, `c:\` or `c:/`).
func isRootedDiskPath(path string) bool {
	return getEncodedRootLength(path) > 0
}

// Determines whether a path consists only of a path root.
func isDiskPathRoot(path string) bool {
	rootLength := getEncodedRootLength(path)
	return rootLength > 0 && rootLength == len(path)
}

// Determines whether a path starts with an absolute path component (i.e. `/`, `c:/`, `file://`, etc.).
//
//	```
//	// POSIX
//	pathIsAbsolute("/path/to/file.ext") === true
//	// DOS
//	pathIsAbsolute("c:/path/to/file.ext") === true
//	// URL
//	pathIsAbsolute("file:///path/to/file.ext") === true
//	// Non-absolute
//	pathIsAbsolute("path/to/file.ext") === false
//	pathIsAbsolute("./path/to/file.ext") === false
//	```
func pathIsAbsolute(path string) bool {
	return getEncodedRootLength(path) != 0
}

func hasTrailingDirectorySeparator(path string) bool {
	return len(path) > 0 && isAnyDirectorySeparator(path[len(path)-1])
}

// Combines paths. If a path is absolute, it replaces any previous path. Relative paths are not simplified.
//
//	```
//	// Non-rooted
//	combinePaths("path", "to", "file.ext") === "path/to/file.ext"
//	combinePaths("path", "dir", "..", "to", "file.ext") === "path/dir/../to/file.ext"
//	// POSIX
//	combinePaths("/path", "to", "file.ext") === "/path/to/file.ext"
//	combinePaths("/path", "/to", "file.ext") === "/to/file.ext"
//	// DOS
//	combinePaths("c:/path", "to", "file.ext") === "c:/path/to/file.ext"
//	combinePaths("c:/path", "c:/to", "file.ext") === "c:/to/file.ext"
//	// URL
//	combinePaths("file:///path", "to", "file.ext") === "file:///path/to/file.ext"
//	combinePaths("file:///path", "file:///to", "file.ext") === "file:///to/file.ext"
//	```
func combinePaths(firstPath string, paths ...string) string {
	// TODO (drosen): There is potential for a fast path here.
	// In the case where we find the last absolute path and just path.Join from there.
<<<<<<< HEAD
	result := NormalizeSlashes(firstPath)
=======
	result := normalizeSlashes(firstPath)
>>>>>>> 189103c3

	for _, trailingPath := range paths {
		if trailingPath == "" {
			continue
		}
<<<<<<< HEAD
		trailingPath = NormalizeSlashes(trailingPath)
=======
		trailingPath = normalizeSlashes(trailingPath)
>>>>>>> 189103c3
		if result == "" || getRootLength(trailingPath) != 0 {
			// `trailingPath` is absolute.
			result = trailingPath
		} else {
			// !!!
			// Used to be
			// path = ensureTrailingDirectorySeparator(path) + relativePath;
			result = path.Join(result, trailingPath)
		}
	}
	return result
}

func getPathComponents(path string, currentDirectory string) []string {
	path = combinePaths(currentDirectory, path)
	return pathComponents(path, getRootLength(path))
}

func pathComponents(path string, rootLength int) []string {
	root := path[:rootLength]
	rest := strings.Split(path[rootLength:], "/")
	if len(rest) > 0 && rest[len(rest)-1] == "" {
		rest = rest[:len(rest)-1]
	}
	return append([]string{root}, rest...)
}

func isVolumeCharacter(char byte) bool {
	return char >= 'a' && char <= 'z' || char >= 'A' && char <= 'Z'
}

func getFileUrlVolumeSeparatorEnd(url string, start int) int {
	ch0 := url[start]
	if ch0 == ':' {
		return start + 1
	}
	if ch0 == '%' && url[start+1] == '3' {
		ch2 := url[start+2]
		if ch2 == 'a' || ch2 == 'A' {
			return start + 3
		}
	}
	return -1
}

func getEncodedRootLength(path string) int {
	ln := len(path)
	if ln == 0 {
		return 0
	}
	ch0 := path[0]

	// POSIX or UNC
	if ch0 == '/' || ch0 == '\\' {
		if ln == 1 || path[1] != ch0 {
			return 1 // POSIX: "/" (or non-normalized "\")
		}

		p1 := strings.IndexByte(path[2:], ch0)
		if p1 < 0 {
			return ln // UNC: "//server" or "\\server"
		}

		return p1 + 1 // UNC: "//server/" or "\\server\"
	}

	// DOS
	if isVolumeCharacter(ch0) && ln > 1 && path[1] == ':' {
		if ln == 2 {
			return 2 // DOS: "c:" (but not "c:d")
		}
		ch2 := path[2]
		if ch2 == '/' || ch2 == '\\' {
			return 3 // DOS: "c:/" or "c:\"
		}
	}

	// URL
	schemeEnd := strings.Index(path, "://")
	if schemeEnd != -1 {
		authorityStart := schemeEnd + 3
		authorityEnd := strings.Index(path[authorityStart:], "/")
		if authorityEnd != -1 { // URL: "file:///", "file://server/", "file://server/path"
			// For local "file" URLs, include the leading DOS volume (if present).
			// Per https://www.ietf.org/rfc/rfc1738.txt, a host of "" or "localhost" is a
			// special case interpreted as "the machine from which the URL is being interpreted".
			scheme := path[:schemeEnd]
			authority := path[authorityStart : authorityStart+authorityEnd]
			if scheme == "file" && (authority == "" || authority == "localhost") && isVolumeCharacter(path[authorityEnd+1]) {
				volumeSeparatorEnd := getFileUrlVolumeSeparatorEnd(path, authorityEnd+2)
				if volumeSeparatorEnd != -1 {
					if path[volumeSeparatorEnd] == '/' {
						// URL: "file:///c:/", "file://localhost/c:/", "file:///c%3a/", "file://localhost/c%3a/"
						return ^(volumeSeparatorEnd + 1)
					}
					if volumeSeparatorEnd == len(path) {
						// URL: "file:///c:", "file://localhost/c:", "file:///c$3a", "file://localhost/c%3a"
						// but not "file:///c:d" or "file:///c%3ad"
						return ^volumeSeparatorEnd
					}
				}
			}
			return ^(authorityEnd + 1) // URL: "file://server/", "http://server/"
		}
		return ^ln // URL: "file://server", "http://server"
	}

	// relative
	return 0
}

func getRootLength(path string) int {
	rootLength := getEncodedRootLength(path)
	if rootLength < 0 {
		return ^rootLength
	}
	return rootLength
}

func getDirectoryPath(path string) string {
	path = NormalizeSlashes(path)

	// If the path provided is itself a root, then return it.
	rootLength := getRootLength(path)
	if rootLength == len(path) {
		return path
	}

	// return the leading portion of the path up to the last (non-terminal) directory separator
	// but not including any trailing directory separator.
	path = removeTrailingDirectorySeparator(path)
	return path[:max(rootLength, strings.LastIndex(path, "/"))]
}
func (p Path) getDirectoryPath() Path {
	return Path(getDirectoryPath(string(p)))
}

func getPathFromPathComponents(pathComponents []string) string {
	if len(pathComponents) == 0 {
		return ""
	}

	// !!!
	// TODO: This code and the original might have a
	// fast path to just join the components if the
	// first component doesn't have a directory separator.

	root := pathComponents[0]
	if root != "" {
		root = EnsureTrailingDirectorySeparator(root)
	}

	return root + strings.Join(pathComponents[1:], "/")
}

func NormalizeSlashes(path string) string {
	return strings.ReplaceAll(path, "\\", "/")
}

func reducePathComponents(components []string) []string {
	if len(components) == 0 {
		return []string{}
	}
	reduced := []string{components[0]}
	for i := 1; i < len(components); i++ {
		component := components[i]
		if component == "" {
			continue
		}
		if component == "." {
			continue
		}
		if component == ".." {
			if len(reduced) > 1 {
				if reduced[len(reduced)-1] != ".." {
					reduced = reduced[:len(reduced)-1]
					continue
				}
			} else if reduced[0] != "" {
				continue
			}
		}
		reduced = append(reduced, component)
	}
	return reduced
}

func resolvePath(path string, paths ...string) string {
	var combinedPath string
	if len(paths) > 0 {
		combinedPath = combinePaths(path, paths...)
	} else {
<<<<<<< HEAD
		combinedPath = NormalizeSlashes(path)
=======
		combinedPath = normalizeSlashes(path)
>>>>>>> 189103c3
	}
	return normalizePath(combinedPath)
}

func getNormalizedPathComponents(path string, currentDirectory string) []string {
	return reducePathComponents(getPathComponents(path, currentDirectory))
}

func getNormalizedAbsolutePath(fileName string, currentDirectory string) string {
	return getPathFromPathComponents(getNormalizedPathComponents(fileName, currentDirectory))
}

func normalizePath(path string) string {
	path = NormalizeSlashes(path)
	// Most paths don't require normalization
	relativePathSegmentRegExp := makeRegexp(`//(?:^|/)\.\.?(?:$|/)`)
	if !relativePathSegmentRegExp.MatchString(path) {
		return path
	}
	// Some paths only require cleanup of `/./` or leading `./`
	simplified := strings.ReplaceAll(path, "/./", "/")
	simplified = strings.TrimPrefix(simplified, "./")
	if simplified != path && !relativePathSegmentRegExp.MatchString(simplified) {
		path = simplified
		return path
	}
	// Other paths require full normalization
	normalized := getPathFromPathComponents(reducePathComponents(getPathComponents(path, "")))
	if normalized != "" && hasTrailingDirectorySeparator(path) {
		normalized = EnsureTrailingDirectorySeparator(normalized)
	}
	return normalized
}

func ToPath(fileName string, basePath string, getCanonicalFileName func(string) string) Path {
	var nonCanonicalizedPath string
	if isRootedDiskPath(fileName) {
		nonCanonicalizedPath = normalizePath(fileName)
	} else {
		nonCanonicalizedPath = getNormalizedAbsolutePath(basePath, fileName)
	}
	return Path(getCanonicalFileName(nonCanonicalizedPath))
}

func removeTrailingDirectorySeparator(path string) string {
	if hasTrailingDirectorySeparator(path) {
		return path[:len(path)-1]
	}
	return path
}
func (p Path) removeTrailingDirectorySeparator() Path {
	return Path(removeTrailingDirectorySeparator(string(p)))
}

func EnsureTrailingDirectorySeparator(path string) string {
	if !hasTrailingDirectorySeparator(path) {
		return path + "/"
	}

	return path
}
func (p Path) ensureTrailingDirectorySeparator() Path {
<<<<<<< HEAD
	return Path(EnsureTrailingDirectorySeparator(string(p)))
=======
	return Path(ensureTrailingDirectorySeparator(string(p)))
>>>>>>> 189103c3
}

//// Relative Paths

func getPathComponentsRelativeTo(from string, to string, stringEqualer func(a, b string) bool, getCanonicalFileName func(fileName string) string) []string {
	fromComponents := reducePathComponents(getPathComponents(from, "" /*currentDirectory*/))
	toComponents := reducePathComponents(getPathComponents(to, "" /*currentDirectory*/))

	start := 0
	maxCommonComponents := min(len(fromComponents), len(toComponents))
	for ; start < maxCommonComponents; start++ {
		fromComponent := fromComponents[start]
		toComponent := toComponents[start]
		if start == 0 {
			if !EquateStringsCaseInsensitive(fromComponent, toComponent) {
				break
			}
		} else {
			if !stringEqualer(fromComponent, toComponent) {
				break
			}
		}
	}

	if start == 0 {
		return toComponents
	}

	numDotDotSlashes := len(fromComponents) - start
	result := make([]string, 1+numDotDotSlashes+len(toComponents)-start)

	result[0] = ""
	i := 1
	// Add all the relative components until we hit a common directory.
	for range numDotDotSlashes {
		result[i] = ".."
		i++
	}
	// Now add all the remaining components of the "to" path.
	for _, component := range toComponents[start:] {
		result[i] = component
		i++
	}

	return result
}

func ConvertToRelativePath(absoluteOrRelativePath, basePath string, getCanonicalFileName func(fileName string) string) string {
	if !isRootedDiskPath(absoluteOrRelativePath) {
		return absoluteOrRelativePath
	}

	return getRelativePathToDirectoryOrUrl(basePath, absoluteOrRelativePath, basePath, getCanonicalFileName, false /*isAbsolutePathAnUrl*/)
}

func getRelativePathToDirectoryOrUrl(directoryPathOrUrl string, relativeOrAbsolutePath string, currentDirectory string, getCanonicalFileName func(fileName string) string, isAbsolutePathAnUrl bool) string {
	pathComponents := getPathComponentsRelativeTo(
		resolvePath(currentDirectory, directoryPathOrUrl),
		resolvePath(currentDirectory, relativeOrAbsolutePath),
		EquateStringsCaseSensitive,
		getCanonicalFileName,
	)

	firstComponent := pathComponents[0]
	if isAbsolutePathAnUrl && isRootedDiskPath(firstComponent) {
		var prefix string
		if firstComponent[0] == directorySeparator {
			prefix = "file://"
		} else {
			prefix = "file:///"
		}
		pathComponents[0] = prefix + firstComponent
	}

	return getPathFromPathComponents(pathComponents)
<<<<<<< HEAD
}

func GetBaseFileName(path string, extensions []string, ignoreCase bool) string {
	// !!!
	return ""
}

func ComparePaths(a string, b string, currentyDirectory string, ignoreCase bool) Comparison {
	// !!!
	return ComparisonEqual
=======
>>>>>>> 189103c3
}<|MERGE_RESOLUTION|>--- conflicted
+++ resolved
@@ -1,6 +1,7 @@
 package compiler
 
 import (
+	"cmp"
 	"path"
 	"strings"
 )
@@ -11,6 +12,9 @@
 // When we make system calls (eg: LanguageServiceHost.getDirectory()),
 // we expect the host to correctly handle paths in our specified format.
 const directorySeparator = '/'
+
+// check path for these segments: ”, '.'. '..'
+var relativePathSegmentRegExp = makeRegexp(`//(?:^|/)\.\.?(?:$|/)`)
 
 //// Path Tests
 
@@ -76,21 +80,13 @@
 func combinePaths(firstPath string, paths ...string) string {
 	// TODO (drosen): There is potential for a fast path here.
 	// In the case where we find the last absolute path and just path.Join from there.
-<<<<<<< HEAD
 	result := NormalizeSlashes(firstPath)
-=======
-	result := normalizeSlashes(firstPath)
->>>>>>> 189103c3
 
 	for _, trailingPath := range paths {
 		if trailingPath == "" {
 			continue
 		}
-<<<<<<< HEAD
 		trailingPath = NormalizeSlashes(trailingPath)
-=======
-		trailingPath = normalizeSlashes(trailingPath)
->>>>>>> 189103c3
 		if result == "" || getRootLength(trailingPath) != 0 {
 			// `trailingPath` is absolute.
 			result = trailingPath
@@ -233,11 +229,6 @@
 		return ""
 	}
 
-	// !!!
-	// TODO: This code and the original might have a
-	// fast path to just join the components if the
-	// first component doesn't have a directory separator.
-
 	root := pathComponents[0]
 	if root != "" {
 		root = EnsureTrailingDirectorySeparator(root)
@@ -283,11 +274,7 @@
 	if len(paths) > 0 {
 		combinedPath = combinePaths(path, paths...)
 	} else {
-<<<<<<< HEAD
 		combinedPath = NormalizeSlashes(path)
-=======
-		combinedPath = normalizeSlashes(path)
->>>>>>> 189103c3
 	}
 	return normalizePath(combinedPath)
 }
@@ -303,7 +290,6 @@
 func normalizePath(path string) string {
 	path = NormalizeSlashes(path)
 	// Most paths don't require normalization
-	relativePathSegmentRegExp := makeRegexp(`//(?:^|/)\.\.?(?:$|/)`)
 	if !relativePathSegmentRegExp.MatchString(path) {
 		return path
 	}
@@ -350,11 +336,7 @@
 	return path
 }
 func (p Path) ensureTrailingDirectorySeparator() Path {
-<<<<<<< HEAD
 	return Path(EnsureTrailingDirectorySeparator(string(p)))
-=======
-	return Path(ensureTrailingDirectorySeparator(string(p)))
->>>>>>> 189103c3
 }
 
 //// Relative Paths
@@ -430,17 +412,153 @@
 	}
 
 	return getPathFromPathComponents(pathComponents)
-<<<<<<< HEAD
-}
-
+}
+
+func ComparePaths(a string, b string, currentDirectory string, ignoreCase bool) Comparison {
+	a = combinePaths(currentDirectory, a)
+	b = combinePaths(currentDirectory, b)
+	return comparePathsWorker(a, b, GetStringComparer(ignoreCase))
+}
+
+func comparePathsWorker(a string, b string, stringComparer func(a, b string) Comparison) Comparison {
+	if a == b {
+		return ComparisonEqual
+	}
+
+	// NOTE: Performance optimization - shortcut if the root segments differ as there would be no
+	//       need to perform path reduction.
+	aRoot := a[:getRootLength(a)]
+	bRoot := b[:getRootLength(b)]
+	result := CompareStringsCaseInsensitive(aRoot, bRoot)
+	if result != ComparisonEqual {
+		return result
+	}
+
+	// NOTE: Performance optimization - shortcut if there are no relative path segments in
+	//       the non-root portion of the path
+	aRest := a[len(aRoot):]
+	bRest := b[len(bRoot):]
+	if !relativePathSegmentRegExp.MatchString(aRest) && !relativePathSegmentRegExp.MatchString(bRest) {
+		return stringComparer(aRest, bRest)
+	}
+
+	// The path contains a relative path segment. Normalize the paths and perform a slower component
+	// by component comparison.
+	aComponents := reducePathComponents(getPathComponents(a, ""))
+	bComponents := reducePathComponents(getPathComponents(b, ""))
+	sharedLength := min(len(aComponents), len(bComponents))
+	for i := 1; i < sharedLength; i++ {
+		result := stringComparer(aComponents[i], bComponents[i])
+		if result != ComparisonEqual {
+			return result
+		}
+	}
+
+	return int32(cmp.Compare(len(aComponents), len(bComponents)))
+}
+
+// Gets the portion of a path following the last (non-terminal) separator (`/`).
+// Semantics align with NodeJS's `path.basename` except that we support URL's as well.
+// If the base name has any one of the provided extensions, it is removed.
+// ```
+// // POSIX
+// getBaseFileName("/path/to/file.ext") == "file.ext"
+// getBaseFileName("/path/to/") == "to"
+// getBaseFileName("/") == ""
+// // DOS
+// getBaseFileName("c:/path/to/file.ext") == "file.ext"
+// getBaseFileName("c:/path/to/") == "to"
+// getBaseFileName("c:/") == ""
+// getBaseFileName("c:") == ""
+// // URL
+// getBaseFileName("http://typescriptlang.org/path/to/file.ext") == "file.ext"
+// getBaseFileName("http://typescriptlang.org/path/to/") == "to"
+// getBaseFileName("http://typescriptlang.org/") == ""
+// getBaseFileName("http://typescriptlang.org") == ""
+// getBaseFileName("file://server/path/to/file.ext") == "file.ext"
+// getBaseFileName("file://server/path/to/") == "to"
+// getBaseFileName("file://server/") == ""
+// getBaseFileName("file://server") == ""
+// getBaseFileName("file:///path/to/file.ext") == "file.ext"
+// getBaseFileName("file:///path/to/") == "to"
+// getBaseFileName("file:///") == ""
+// getBaseFileName("file://") == ""
+// getBaseFileName("/path/to/file.ext", ".ext", true) == "file"
+// getBaseFileName("/path/to/file.js", ".ext", true) == "file.js"
+// getBaseFileName("/path/to/file.js", [".ext", ".js"], true) == "file"
+// getBaseFileName("/path/to/file.ext", ".EXT", false) == "file.ext"
+// ```
 func GetBaseFileName(path string, extensions []string, ignoreCase bool) string {
-	// !!!
+	path = NormalizeSlashes(path)
+
+	// if the path provided is itself the root, then it has no file name.
+	rootLength := getRootLength(path)
+	if rootLength == len(path) {
+		return ""
+	}
+
+	// return the trailing portion of the path starting after the last (non-terminal) directory
+	// separator but not including any trailing directory separator.
+	path = removeTrailingDirectorySeparator(path)
+	name := path[max(getRootLength(path), strings.LastIndex(path, string(directorySeparator))+1):]
+
+	extension := ""
+	if len(extensions) > 0 {
+		extension = GetAnyExtensionFromPath(name, extensions, ignoreCase)
+	}
+	if extension != "" {
+		return name[:len(name)-len(extension)]
+	}
+	return name
+}
+
+// Gets the file extension for a path.
+// If extensions are provided, gets the file extension for a path, provided it is one of the provided extensions.
+//
+// ```
+// getAnyExtensionFromPath("/path/to/file.ext") == ".ext"
+// getAnyExtensionFromPath("/path/to/file.ext/") == ".ext"
+// getAnyExtensionFromPath("/path/to/file") == ""
+// getAnyExtensionFromPath("/path/to.ext/file") == ""
+// getAnyExtensionFromPath("/path/to/file.ext", ".ext", true) === ".ext"
+// getAnyExtensionFromPath("/path/to/file.js", ".ext", true) === ""
+// getAnyExtensionFromPath("/path/to/file.js", [".ext", ".js"], true) === ".js"
+// getAnyExtensionFromPath("/path/to/file.ext", ".EXT", false) === ""
+// ```
+func GetAnyExtensionFromPath(path string, extensions []string, ignoreCase bool) string {
+	// Retrieves any string from the final "." onwards from a base file name.
+	// Unlike extensionFromPath, which throws an exception on unrecognized extensions.
+	if len(extensions) > 0 {
+		return getAnyExtensionFromPathWorker(removeTrailingDirectorySeparator(path), extensions, GetStringEqualityComparer(ignoreCase))
+	}
+
+	baseFileName := GetBaseFileName(path, nil, ignoreCase)
+	extensionIndex := strings.LastIndex(baseFileName, ".")
+	if extensionIndex >= 0 {
+		return baseFileName[extensionIndex:]
+	}
 	return ""
 }
 
-func ComparePaths(a string, b string, currentyDirectory string, ignoreCase bool) Comparison {
-	// !!!
-	return ComparisonEqual
-=======
->>>>>>> 189103c3
+func getAnyExtensionFromPathWorker(path string, extensions []string, stringEqualityComparer func(a, b string) bool) string {
+	for _, extension := range extensions {
+		result := tryGetExtensionFromPath(path, extension, stringEqualityComparer)
+		if result != "" {
+			return result
+		}
+	}
+	return ""
+}
+
+func tryGetExtensionFromPath(path string, extension string, stringEqualityComparer func(a, b string) bool) string {
+	if !strings.HasPrefix(extension, ".") {
+		extension = "." + extension
+	}
+	if len(path) >= len(extension) && path[len(path)-len(extension)] == '.' {
+		pathExtension := path[len(path)-len(extension):]
+		if stringEqualityComparer(pathExtension, extension) {
+			return pathExtension
+		}
+	}
+	return ""
 }