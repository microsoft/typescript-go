package compiler

import (
<<<<<<< HEAD
	"cmp"
	"path"
=======
>>>>>>> 2c719575
	"strings"
)

type Path string

// Internally, we represent paths as strings with '/' as the directory separator.
// When we make system calls (eg: LanguageServiceHost.getDirectory()),
// we expect the host to correctly handle paths in our specified format.
const directorySeparator = '/'
const urlSchemeSeparator = "://"

// check path for these segments: ”, '.'. '..'
var relativePathSegmentRegExp = makeRegexp(`//(?:^|/)\.\.?(?:$|/)`)

//// Path Tests

// Determines whether a byte corresponds to `/` or `\`.
func isAnyDirectorySeparator(char byte) bool {
	return char == '/' || char == '\\'
}

// Determines whether a path starts with a URL scheme (e.g. starts with `http://`, `ftp://`, `file://`, etc.).
func isUrl(path string) bool {
	return getEncodedRootLength(path) < 0
}

// Determines whether a path is an absolute disk path (e.g. starts with `/`, or a dos path
// like `c:`, `c:\` or `c:/`).
func isRootedDiskPath(path string) bool {
	return getEncodedRootLength(path) > 0
}

// Determines whether a path consists only of a path root.
func isDiskPathRoot(path string) bool {
	rootLength := getEncodedRootLength(path)
	return rootLength > 0 && rootLength == len(path)
}

// Determines whether a path starts with an absolute path component (i.e. `/`, `c:/`, `file://`, etc.).
//
//	```
//	// POSIX
//	pathIsAbsolute("/path/to/file.ext") === true
//	// DOS
//	pathIsAbsolute("c:/path/to/file.ext") === true
//	// URL
//	pathIsAbsolute("file:///path/to/file.ext") === true
//	// Non-absolute
//	pathIsAbsolute("path/to/file.ext") === false
//	pathIsAbsolute("./path/to/file.ext") === false
//	```
func pathIsAbsolute(path string) bool {
	return getEncodedRootLength(path) != 0
}

func hasTrailingDirectorySeparator(path string) bool {
	return len(path) > 0 && isAnyDirectorySeparator(path[len(path)-1])
}

// Combines paths. If a path is absolute, it replaces any previous path. Relative paths are not simplified.
//
//	```
//	// Non-rooted
//	combinePaths("path", "to", "file.ext") === "path/to/file.ext"
//	combinePaths("path", "dir", "..", "to", "file.ext") === "path/dir/../to/file.ext"
//	// POSIX
//	combinePaths("/path", "to", "file.ext") === "/path/to/file.ext"
//	combinePaths("/path", "/to", "file.ext") === "/to/file.ext"
//	// DOS
//	combinePaths("c:/path", "to", "file.ext") === "c:/path/to/file.ext"
//	combinePaths("c:/path", "c:/to", "file.ext") === "c:/to/file.ext"
//	// URL
//	combinePaths("file:///path", "to", "file.ext") === "file:///path/to/file.ext"
//	combinePaths("file:///path", "file:///to", "file.ext") === "file:///to/file.ext"
//	```
func combinePaths(firstPath string, paths ...string) string {
	// TODO (drosen): There is potential for a fast path here.
	// In the case where we find the last absolute path and just path.Join from there.
	result := NormalizeSlashes(firstPath)

	for _, trailingPath := range paths {
		if trailingPath == "" {
			continue
		}
		trailingPath = NormalizeSlashes(trailingPath)
		if result == "" || getRootLength(trailingPath) != 0 {
			// `trailingPath` is absolute.
			result = trailingPath
		} else {
			// Could use
			//  result = path.Join(result, trailingPath)
			// but that collapses `..` and prior segments,
			// which is not necessarily compatible with how combinePaths
			// was originally implemented.

			result = ensureTrailingDirectorySeparator(result) + trailingPath
		}
	}
	return result
}

func getPathComponents(path string, currentDirectory string) []string {
	path = combinePaths(currentDirectory, path)
	return pathComponents(path, getRootLength(path))
}

func pathComponents(path string, rootLength int) []string {
	root := path[:rootLength]
	rest := strings.Split(path[rootLength:], "/")
	if len(rest) > 0 && rest[len(rest)-1] == "" {
		rest = rest[:len(rest)-1]
	}
	return append([]string{root}, rest...)
}

func isVolumeCharacter(char byte) bool {
	return char >= 'a' && char <= 'z' || char >= 'A' && char <= 'Z'
}

func getFileUrlVolumeSeparatorEnd(url string, start int) int {
	if len(url) <= start {
		return -1
	}
	ch0 := url[start]
	if ch0 == ':' {
		return start + 1
	}
	if ch0 == '%' && len(url) > start+2 && url[start+1] == '3' {
		ch2 := url[start+2]
		if ch2 == 'a' || ch2 == 'A' {
			return start + 3
		}
	}
	return -1
}

func getEncodedRootLength(path string) int {
	ln := len(path)
	if ln == 0 {
		return 0
	}
	ch0 := path[0]

	// POSIX or UNC
	if ch0 == '/' || ch0 == '\\' {
		if ln == 1 || path[1] != ch0 {
			return 1 // POSIX: "/" (or non-normalized "\")
		}

		offset := 2
		p1 := strings.IndexByte(path[offset:], ch0)
		if p1 < 0 {
			return ln // UNC: "//server" or "\\server"
		}

		return p1 + offset + 1 // UNC: "//server/" or "\\server\"
	}

	// DOS
	if isVolumeCharacter(ch0) && ln > 1 && path[1] == ':' {
		if ln == 2 {
			return 2 // DOS: "c:" (but not "c:d")
		}
		ch2 := path[2]
		if ch2 == '/' || ch2 == '\\' {
			return 3 // DOS: "c:/" or "c:\"
		}
	}

	// URL
	schemeEnd := strings.Index(path, urlSchemeSeparator)
	if schemeEnd != -1 {
		authorityStart := schemeEnd + len(urlSchemeSeparator)
		authorityLength := strings.Index(path[authorityStart:], "/")
		if authorityLength != -1 { // URL: "file:///", "file://server/", "file://server/path"
			authorityEnd := authorityStart + authorityLength

			// For local "file" URLs, include the leading DOS volume (if present).
			// Per https://www.ietf.org/rfc/rfc1738.txt, a host of "" or "localhost" is a
			// special case interpreted as "the machine from which the URL is being interpreted".
			scheme := path[:schemeEnd]
			authority := path[authorityStart:authorityEnd]
			if scheme == "file" && (authority == "" || authority == "localhost") && (len(path) > authorityEnd+2) && isVolumeCharacter(path[authorityEnd+1]) {
				volumeSeparatorEnd := getFileUrlVolumeSeparatorEnd(path, authorityEnd+2)
				if volumeSeparatorEnd != -1 {
					if volumeSeparatorEnd == len(path) {
						// URL: "file:///c:", "file://localhost/c:", "file:///c$3a", "file://localhost/c%3a"
						// but not "file:///c:d" or "file:///c%3ad"
						return ^volumeSeparatorEnd
					}
					if path[volumeSeparatorEnd] == '/' {
						// URL: "file:///c:/", "file://localhost/c:/", "file:///c%3a/", "file://localhost/c%3a/"
						return ^(volumeSeparatorEnd + 1)
					}
				}
			}
			return ^(authorityEnd + 1) // URL: "file://server/", "http://server/"
		}
		return ^ln // URL: "file://server", "http://server"
	}

	// relative
	return 0
}

func getRootLength(path string) int {
	rootLength := getEncodedRootLength(path)
	if rootLength < 0 {
		return ^rootLength
	}
	return rootLength
}

func getDirectoryPath(path string) string {
	path = NormalizeSlashes(path)

	// If the path provided is itself a root, then return it.
	rootLength := getRootLength(path)
	if rootLength == len(path) {
		return path
	}

	// return the leading portion of the path up to the last (non-terminal) directory separator
	// but not including any trailing directory separator.
	path = removeTrailingDirectorySeparator(path)
	return path[:max(rootLength, strings.LastIndex(path, "/"))]
}
func (p Path) getDirectoryPath() Path {
	return Path(getDirectoryPath(string(p)))
}

func getPathFromPathComponents(pathComponents []string) string {
	if len(pathComponents) == 0 {
		return ""
	}

	root := pathComponents[0]
	if root != "" {
		root = EnsureTrailingDirectorySeparator(root)
	}

	return root + strings.Join(pathComponents[1:], "/")
}

func NormalizeSlashes(path string) string {
	return strings.ReplaceAll(path, "\\", "/")
}

func reducePathComponents(components []string) []string {
	if len(components) == 0 {
		return []string{}
	}
	reduced := []string{components[0]}
	for i := 1; i < len(components); i++ {
		component := components[i]
		if component == "" {
			continue
		}
		if component == "." {
			continue
		}
		if component == ".." {
			if len(reduced) > 1 {
				if reduced[len(reduced)-1] != ".." {
					reduced = reduced[:len(reduced)-1]
					continue
				}
			} else if reduced[0] != "" {
				continue
			}
		}
		reduced = append(reduced, component)
	}
	return reduced
}

func resolvePath(path string, paths ...string) string {
	var combinedPath string
	if len(paths) > 0 {
		combinedPath = combinePaths(path, paths...)
	} else {
		combinedPath = NormalizeSlashes(path)
	}
	return normalizePath(combinedPath)
}

func getNormalizedPathComponents(path string, currentDirectory string) []string {
	return reducePathComponents(getPathComponents(path, currentDirectory))
}

func getNormalizedAbsolutePath(fileName string, currentDirectory string) string {
	return getPathFromPathComponents(getNormalizedPathComponents(fileName, currentDirectory))
}

func normalizePath(path string) string {
	path = NormalizeSlashes(path)
	// Most paths don't require normalization
<<<<<<< HEAD
=======
	relativePathSegmentRegExp := makeRegexp(`//|(?:^|/)\.\.?(?:$|/)`)
>>>>>>> 2c719575
	if !relativePathSegmentRegExp.MatchString(path) {
		return path
	}
	// Some paths only require cleanup of `/./` or leading `./`
	simplified := strings.ReplaceAll(path, "/./", "/")
	simplified = strings.TrimPrefix(simplified, "./")
	if simplified != path && !relativePathSegmentRegExp.MatchString(simplified) {
		path = simplified
		return path
	}
	// Other paths require full normalization
	normalized := getPathFromPathComponents(reducePathComponents(getPathComponents(path, "")))
	if normalized != "" && hasTrailingDirectorySeparator(path) {
		normalized = EnsureTrailingDirectorySeparator(normalized)
	}
	return normalized
}

func ToPath(fileName string, basePath string, getCanonicalFileName func(string) string) Path {
	var nonCanonicalizedPath string
	if isRootedDiskPath(fileName) {
		nonCanonicalizedPath = normalizePath(fileName)
	} else {
		nonCanonicalizedPath = getNormalizedAbsolutePath(basePath, fileName)
	}
	return Path(getCanonicalFileName(nonCanonicalizedPath))
}

func removeTrailingDirectorySeparator(path string) string {
	if hasTrailingDirectorySeparator(path) {
		return path[:len(path)-1]
	}
	return path
}
func (p Path) removeTrailingDirectorySeparator() Path {
	return Path(removeTrailingDirectorySeparator(string(p)))
}

func EnsureTrailingDirectorySeparator(path string) string {
	if !hasTrailingDirectorySeparator(path) {
		return path + "/"
	}

	return path
}
func (p Path) ensureTrailingDirectorySeparator() Path {
	return Path(EnsureTrailingDirectorySeparator(string(p)))
}

//// Relative Paths

func getPathComponentsRelativeTo(from string, to string, stringEqualer func(a, b string) bool, getCanonicalFileName func(fileName string) string) []string {
	fromComponents := reducePathComponents(getPathComponents(from, "" /*currentDirectory*/))
	toComponents := reducePathComponents(getPathComponents(to, "" /*currentDirectory*/))

	start := 0
	maxCommonComponents := min(len(fromComponents), len(toComponents))
	for ; start < maxCommonComponents; start++ {
		fromComponent := fromComponents[start]
		toComponent := toComponents[start]
		if start == 0 {
			if !EquateStringsCaseInsensitive(fromComponent, toComponent) {
				break
			}
		} else {
			if !stringEqualer(fromComponent, toComponent) {
				break
			}
		}
	}

	if start == 0 {
		return toComponents
	}

	numDotDotSlashes := len(fromComponents) - start
	result := make([]string, 1+numDotDotSlashes+len(toComponents)-start)

	result[0] = ""
	i := 1
	// Add all the relative components until we hit a common directory.
	for range numDotDotSlashes {
		result[i] = ".."
		i++
	}
	// Now add all the remaining components of the "to" path.
	for _, component := range toComponents[start:] {
		result[i] = component
		i++
	}

	return result
}

func ConvertToRelativePath(absoluteOrRelativePath, basePath string, getCanonicalFileName func(fileName string) string) string {
	if !isRootedDiskPath(absoluteOrRelativePath) {
		return absoluteOrRelativePath
	}

	return getRelativePathToDirectoryOrUrl(basePath, absoluteOrRelativePath, basePath, getCanonicalFileName, false /*isAbsolutePathAnUrl*/)
}

func getRelativePathToDirectoryOrUrl(directoryPathOrUrl string, relativeOrAbsolutePath string, currentDirectory string, getCanonicalFileName func(fileName string) string, isAbsolutePathAnUrl bool) string {
	pathComponents := getPathComponentsRelativeTo(
		resolvePath(currentDirectory, directoryPathOrUrl),
		resolvePath(currentDirectory, relativeOrAbsolutePath),
		EquateStringsCaseSensitive,
		getCanonicalFileName,
	)

	firstComponent := pathComponents[0]
	if isAbsolutePathAnUrl && isRootedDiskPath(firstComponent) {
		var prefix string
		if firstComponent[0] == directorySeparator {
			prefix = "file://"
		} else {
			prefix = "file:///"
		}
		pathComponents[0] = prefix + firstComponent
	}

	return getPathFromPathComponents(pathComponents)
}

func ComparePaths(a string, b string, currentDirectory string, ignoreCase bool) Comparison {
	a = combinePaths(currentDirectory, a)
	b = combinePaths(currentDirectory, b)
	return comparePathsWorker(a, b, GetStringComparer(ignoreCase))
}

func comparePathsWorker(a string, b string, stringComparer func(a, b string) Comparison) Comparison {
	if a == b {
		return ComparisonEqual
	}

	// NOTE: Performance optimization - shortcut if the root segments differ as there would be no
	//       need to perform path reduction.
	aRoot := a[:getRootLength(a)]
	bRoot := b[:getRootLength(b)]
	result := CompareStringsCaseInsensitive(aRoot, bRoot)
	if result != ComparisonEqual {
		return result
	}

	// NOTE: Performance optimization - shortcut if there are no relative path segments in
	//       the non-root portion of the path
	aRest := a[len(aRoot):]
	bRest := b[len(bRoot):]
	if !relativePathSegmentRegExp.MatchString(aRest) && !relativePathSegmentRegExp.MatchString(bRest) {
		return stringComparer(aRest, bRest)
	}

	// The path contains a relative path segment. Normalize the paths and perform a slower component
	// by component comparison.
	aComponents := reducePathComponents(getPathComponents(a, ""))
	bComponents := reducePathComponents(getPathComponents(b, ""))
	sharedLength := min(len(aComponents), len(bComponents))
	for i := 1; i < sharedLength; i++ {
		result := stringComparer(aComponents[i], bComponents[i])
		if result != ComparisonEqual {
			return result
		}
	}

	return int32(cmp.Compare(len(aComponents), len(bComponents)))
}

// Gets the portion of a path following the last (non-terminal) separator (`/`).
// Semantics align with NodeJS's `path.basename` except that we support URL's as well.
// If the base name has any one of the provided extensions, it is removed.
// ```
// // POSIX
// getBaseFileName("/path/to/file.ext") == "file.ext"
// getBaseFileName("/path/to/") == "to"
// getBaseFileName("/") == ""
// // DOS
// getBaseFileName("c:/path/to/file.ext") == "file.ext"
// getBaseFileName("c:/path/to/") == "to"
// getBaseFileName("c:/") == ""
// getBaseFileName("c:") == ""
// // URL
// getBaseFileName("http://typescriptlang.org/path/to/file.ext") == "file.ext"
// getBaseFileName("http://typescriptlang.org/path/to/") == "to"
// getBaseFileName("http://typescriptlang.org/") == ""
// getBaseFileName("http://typescriptlang.org") == ""
// getBaseFileName("file://server/path/to/file.ext") == "file.ext"
// getBaseFileName("file://server/path/to/") == "to"
// getBaseFileName("file://server/") == ""
// getBaseFileName("file://server") == ""
// getBaseFileName("file:///path/to/file.ext") == "file.ext"
// getBaseFileName("file:///path/to/") == "to"
// getBaseFileName("file:///") == ""
// getBaseFileName("file://") == ""
// getBaseFileName("/path/to/file.ext", ".ext", true) == "file"
// getBaseFileName("/path/to/file.js", ".ext", true) == "file.js"
// getBaseFileName("/path/to/file.js", [".ext", ".js"], true) == "file"
// getBaseFileName("/path/to/file.ext", ".EXT", false) == "file.ext"
// ```
func GetBaseFileName(path string, extensions []string, ignoreCase bool) string {
	path = NormalizeSlashes(path)

	// if the path provided is itself the root, then it has no file name.
	rootLength := getRootLength(path)
	if rootLength == len(path) {
		return ""
	}

	// return the trailing portion of the path starting after the last (non-terminal) directory
	// separator but not including any trailing directory separator.
	path = removeTrailingDirectorySeparator(path)
	name := path[max(getRootLength(path), strings.LastIndex(path, string(directorySeparator))+1):]

	extension := ""
	if len(extensions) > 0 {
		extension = GetAnyExtensionFromPath(name, extensions, ignoreCase)
	}
	if extension != "" {
		return name[:len(name)-len(extension)]
	}
	return name
}

// Gets the file extension for a path.
// If extensions are provided, gets the file extension for a path, provided it is one of the provided extensions.
//
// ```
// getAnyExtensionFromPath("/path/to/file.ext") == ".ext"
// getAnyExtensionFromPath("/path/to/file.ext/") == ".ext"
// getAnyExtensionFromPath("/path/to/file") == ""
// getAnyExtensionFromPath("/path/to.ext/file") == ""
// getAnyExtensionFromPath("/path/to/file.ext", ".ext", true) === ".ext"
// getAnyExtensionFromPath("/path/to/file.js", ".ext", true) === ""
// getAnyExtensionFromPath("/path/to/file.js", [".ext", ".js"], true) === ".js"
// getAnyExtensionFromPath("/path/to/file.ext", ".EXT", false) === ""
// ```
func GetAnyExtensionFromPath(path string, extensions []string, ignoreCase bool) string {
	// Retrieves any string from the final "." onwards from a base file name.
	// Unlike extensionFromPath, which throws an exception on unrecognized extensions.
	if len(extensions) > 0 {
		return getAnyExtensionFromPathWorker(removeTrailingDirectorySeparator(path), extensions, GetStringEqualityComparer(ignoreCase))
	}

	baseFileName := GetBaseFileName(path, nil, ignoreCase)
	extensionIndex := strings.LastIndex(baseFileName, ".")
	if extensionIndex >= 0 {
		return baseFileName[extensionIndex:]
	}
	return ""
}

func getAnyExtensionFromPathWorker(path string, extensions []string, stringEqualityComparer func(a, b string) bool) string {
	for _, extension := range extensions {
		result := tryGetExtensionFromPath(path, extension, stringEqualityComparer)
		if result != "" {
			return result
		}
	}
	return ""
}

func tryGetExtensionFromPath(path string, extension string, stringEqualityComparer func(a, b string) bool) string {
	if !strings.HasPrefix(extension, ".") {
		extension = "." + extension
	}
	if len(path) >= len(extension) && path[len(path)-len(extension)] == '.' {
		pathExtension := path[len(path)-len(extension):]
		if stringEqualityComparer(pathExtension, extension) {
			return pathExtension
		}
	}
	return ""
}<|MERGE_RESOLUTION|>--- conflicted
+++ resolved
@@ -1,11 +1,7 @@
 package compiler
 
 import (
-<<<<<<< HEAD
 	"cmp"
-	"path"
-=======
->>>>>>> 2c719575
 	"strings"
 )
 
@@ -101,7 +97,7 @@
 			// which is not necessarily compatible with how combinePaths
 			// was originally implemented.
 
-			result = ensureTrailingDirectorySeparator(result) + trailingPath
+			result = EnsureTrailingDirectorySeparator(result) + trailingPath
 		}
 	}
 	return result
@@ -303,10 +299,6 @@
 func normalizePath(path string) string {
 	path = NormalizeSlashes(path)
 	// Most paths don't require normalization
-<<<<<<< HEAD
-=======
-	relativePathSegmentRegExp := makeRegexp(`//|(?:^|/)\.\.?(?:$|/)`)
->>>>>>> 2c719575
 	if !relativePathSegmentRegExp.MatchString(path) {
 		return path
 	}
