package compiler

import (
	"maps"
	"math"
	"path/filepath"
	"slices"
	"strconv"
	"strings"
	"sync/atomic"

	"github.com/microsoft/typescript-go/internal/ast"
	"github.com/microsoft/typescript-go/internal/compiler/diagnostics"
	"github.com/microsoft/typescript-go/internal/core"
	"github.com/microsoft/typescript-go/internal/tspath"
)

// Links store

type LinkStore[K comparable, V any] struct {
	entries map[K]*V
	pool    core.Pool[V]
}

func (s *LinkStore[K, V]) get(key K) *V {
	value := s.entries[key]
	if value != nil {
		return value
	}
	if s.entries == nil {
		s.entries = make(map[K]*V)
	}
	value = s.pool.New()
	s.entries[key] = value
	return value
}

// Atomic ids

var nextNodeId atomic.Uint32
var nextSymbolId atomic.Uint32
var nextMergeId atomic.Uint32

func getNodeId(node *ast.Node) ast.NodeId {
	if node.Id == 0 {
		node.Id = ast.NodeId(nextNodeId.Add(1))
	}
	return node.Id
}

func getSymbolId(symbol *ast.Symbol) ast.SymbolId {
	if symbol.Id == 0 {
		symbol.Id = ast.SymbolId(nextSymbolId.Add(1))
	}
	return symbol.Id
}

func getMergeId(symbol *ast.Symbol) ast.MergeId {
	if symbol.MergeId == 0 {
		symbol.MergeId = ast.MergeId(nextMergeId.Add(1))
	}
	return symbol.MergeId
}

func NewDiagnosticForNode(node *ast.Node, message *diagnostics.Message, args ...any) *ast.Diagnostic {
	var file *ast.SourceFile
	var loc core.TextRange
	if node != nil {
		file = ast.GetSourceFileOfNode(node)
		loc = getErrorRangeForNode(file, node)
	}
	return ast.NewDiagnostic(file, loc, message, args...)
}

func NewDiagnosticForNodeFromMessageChain(node *ast.Node, messageChain *ast.MessageChain) *ast.Diagnostic {
	var file *ast.SourceFile
	var loc core.TextRange
	if node != nil {
		file = ast.GetSourceFileOfNode(node)
		loc = getErrorRangeForNode(file, node)
	}
	return ast.NewDiagnosticFromMessageChain(file, loc, messageChain)
}

func chainDiagnosticMessages(details *ast.MessageChain, message *diagnostics.Message, args ...any) *ast.MessageChain {
	return ast.NewMessageChain(message, args...).AddMessageChain(details)
}

type OperatorPrecedence int

const (
	// Expression:
	//     AssignmentExpression
	//     Expression `,` AssignmentExpression
	OperatorPrecedenceComma OperatorPrecedence = iota
	// NOTE: `Spread` is higher than `Comma` due to how it is parsed in |ElementList|
	// SpreadElement:
	//     `...` AssignmentExpression
	OperatorPrecedenceSpread
	// AssignmentExpression:
	//     ConditionalExpression
	//     YieldExpression
	//     ArrowFunction
	//     AsyncArrowFunction
	//     LeftHandSideExpression `=` AssignmentExpression
	//     LeftHandSideExpression AssignmentOperator AssignmentExpression
	//
	// NOTE: AssignmentExpression is broken down into several precedences due to the requirements
	//       of the parenthesizer rules.
	// AssignmentExpression: YieldExpression
	// YieldExpression:
	//     `yield`
	//     `yield` AssignmentExpression
	//     `yield` `*` AssignmentExpression
	OperatorPrecedenceYield
	// AssignmentExpression: LeftHandSideExpression `=` AssignmentExpression
	// AssignmentExpression: LeftHandSideExpression AssignmentOperator AssignmentExpression
	// AssignmentOperator: one of
	//     `*=` `/=` `%=` `+=` `-=` `<<=` `>>=` `>>>=` `&=` `^=` `|=` `**=`
	OperatorPrecedenceAssignment
	// NOTE: `Conditional` is considered higher than `Assignment` here, but in reality they have
	//       the same precedence.
	// AssignmentExpression: ConditionalExpression
	// ConditionalExpression:
	//     ShortCircuitExpression
	//     ShortCircuitExpression `?` AssignmentExpression `:` AssignmentExpression
	// ShortCircuitExpression:
	//     LogicalORExpression
	//     CoalesceExpression
	OperatorPrecedenceConditional
	// LogicalORExpression:
	//     LogicalANDExpression
	//     LogicalORExpression `||` LogicalANDExpression
	OperatorPrecedenceLogicalOR
	// LogicalANDExpression:
	//     BitwiseORExpression
	//     LogicalANDExprerssion `&&` BitwiseORExpression
	OperatorPrecedenceLogicalAND
	// BitwiseORExpression:
	//     BitwiseXORExpression
	//     BitwiseORExpression `^` BitwiseXORExpression
	OperatorPrecedenceBitwiseOR
	// BitwiseXORExpression:
	//     BitwiseANDExpression
	//     BitwiseXORExpression `^` BitwiseANDExpression
	OperatorPrecedenceBitwiseXOR
	// BitwiseANDExpression:
	//     EqualityExpression
	//     BitwiseANDExpression `^` EqualityExpression
	OperatorPrecedenceBitwiseAND
	// EqualityExpression:
	//     RelationalExpression
	//     EqualityExpression `==` RelationalExpression
	//     EqualityExpression `!=` RelationalExpression
	//     EqualityExpression `===` RelationalExpression
	//     EqualityExpression `!==` RelationalExpression
	OperatorPrecedenceEquality
	// RelationalExpression:
	//     ShiftExpression
	//     RelationalExpression `<` ShiftExpression
	//     RelationalExpression `>` ShiftExpression
	//     RelationalExpression `<=` ShiftExpression
	//     RelationalExpression `>=` ShiftExpression
	//     RelationalExpression `instanceof` ShiftExpression
	//     RelationalExpression `in` ShiftExpression
	//     [+TypeScript] RelationalExpression `as` Type
	OperatorPrecedenceRelational
	// ShiftExpression:
	//     AdditiveExpression
	//     ShiftExpression `<<` AdditiveExpression
	//     ShiftExpression `>>` AdditiveExpression
	//     ShiftExpression `>>>` AdditiveExpression
	OperatorPrecedenceShift
	// AdditiveExpression:
	//     MultiplicativeExpression
	//     AdditiveExpression `+` MultiplicativeExpression
	//     AdditiveExpression `-` MultiplicativeExpression
	OperatorPrecedenceAdditive
	// MultiplicativeExpression:
	//     ExponentiationExpression
	//     MultiplicativeExpression MultiplicativeOperator ExponentiationExpression
	// MultiplicativeOperator: one of `*`, `/`, `%`
	OperatorPrecedenceMultiplicative
	// ExponentiationExpression:
	//     UnaryExpression
	//     UpdateExpression `**` ExponentiationExpression
	OperatorPrecedenceExponentiation
	// UnaryExpression:
	//     UpdateExpression
	//     `delete` UnaryExpression
	//     `void` UnaryExpression
	//     `typeof` UnaryExpression
	//     `+` UnaryExpression
	//     `-` UnaryExpression
	//     `~` UnaryExpression
	//     `!` UnaryExpression
	//     AwaitExpression
	// UpdateExpression:            // TODO: Do we need to investigate the precedence here?
	//     `++` UnaryExpression
	//     `--` UnaryExpression
	OperatorPrecedenceUnary
	// UpdateExpression:
	//     LeftHandSideExpression
	//     LeftHandSideExpression `++`
	//     LeftHandSideExpression `--`
	OperatorPrecedenceUpdate
	// LeftHandSideExpression:
	//     NewExpression
	//     CallExpression
	// NewExpression:
	//     MemberExpression
	//     `new` NewExpression
	OperatorPrecedenceLeftHandSide
	// CallExpression:
	//     CoverCallExpressionAndAsyncArrowHead
	//     SuperCall
	//     ImportCall
	//     CallExpression Arguments
	//     CallExpression `[` Expression `]`
	//     CallExpression `.` IdentifierName
	//     CallExpression TemplateLiteral
	// MemberExpression:
	//     PrimaryExpression
	//     MemberExpression `[` Expression `]`
	//     MemberExpression `.` IdentifierName
	//     MemberExpression TemplateLiteral
	//     SuperProperty
	//     MetaProperty
	//     `new` MemberExpression Arguments
	OperatorPrecedenceMember
	// TODO: JSXElement?
	// PrimaryExpression:
	//     `this`
	//     IdentifierReference
	//     Literal
	//     ArrayLiteral
	//     ObjectLiteral
	//     FunctionExpression
	//     ClassExpression
	//     GeneratorExpression
	//     AsyncFunctionExpression
	//     AsyncGeneratorExpression
	//     RegularExpressionLiteral
	//     TemplateLiteral
	//     CoverParenthesizedExpressionAndArrowParameterList
	OperatorPrecedencePrimary
	// CoalesceExpression:
	//     CoalesceExpressionHead `??` BitwiseORExpression
	// CoalesceExpressionHead:
	//     CoalesceExpression
	//     BitwiseORExpression
	OperatorPrecedenceCoalesce = OperatorPrecedenceConditional // NOTE: This is wrong
	OperatorPrecedenceLowest   = OperatorPrecedenceComma
	OperatorPrecedenceHighest  = OperatorPrecedencePrimary
	// -1 is lower than all other precedences. Returning it will cause binary expression
	// parsing to stop.
	OperatorPrecedenceInvalid OperatorPrecedence = -1
)

func getOperatorPrecedence(nodeKind ast.Kind, operatorKind ast.Kind, hasArguments bool) OperatorPrecedence {
	switch nodeKind {
	case ast.KindCommaListExpression:
		return OperatorPrecedenceComma
	case ast.KindSpreadElement:
		return OperatorPrecedenceSpread
	case ast.KindYieldExpression:
		return OperatorPrecedenceYield
	case ast.KindConditionalExpression:
		return OperatorPrecedenceConditional
	case ast.KindBinaryExpression:
		switch operatorKind {
		case ast.KindCommaToken:
			return OperatorPrecedenceComma
		case ast.KindEqualsToken, ast.KindPlusEqualsToken, ast.KindMinusEqualsToken, ast.KindAsteriskAsteriskEqualsToken,
			ast.KindAsteriskEqualsToken, ast.KindSlashEqualsToken, ast.KindPercentEqualsToken, ast.KindLessThanLessThanEqualsToken,
			ast.KindGreaterThanGreaterThanEqualsToken, ast.KindGreaterThanGreaterThanGreaterThanEqualsToken, ast.KindAmpersandEqualsToken,
			ast.KindCaretEqualsToken, ast.KindBarEqualsToken, ast.KindBarBarEqualsToken, ast.KindAmpersandAmpersandEqualsToken,
			ast.KindQuestionQuestionEqualsToken:
			return OperatorPrecedenceAssignment
		}
		return getBinaryOperatorPrecedence(operatorKind)
	// TODO: Should prefix `++` and `--` be moved to the `Update` precedence?
	case ast.KindTypeAssertionExpression, ast.KindNonNullExpression, ast.KindPrefixUnaryExpression, ast.KindTypeOfExpression,
		ast.KindVoidExpression, ast.KindDeleteExpression, ast.KindAwaitExpression:
		return OperatorPrecedenceUnary
	case ast.KindPostfixUnaryExpression:
		return OperatorPrecedenceUpdate
	case ast.KindCallExpression:
		return OperatorPrecedenceLeftHandSide
	case ast.KindNewExpression:
		if hasArguments {
			return OperatorPrecedenceMember
		}
		return OperatorPrecedenceLeftHandSide
	case ast.KindTaggedTemplateExpression, ast.KindPropertyAccessExpression, ast.KindElementAccessExpression, ast.KindMetaProperty:
		return OperatorPrecedenceMember
	case ast.KindAsExpression, ast.KindSatisfiesExpression:
		return OperatorPrecedenceRelational
	case ast.KindThisKeyword, ast.KindSuperKeyword, ast.KindIdentifier, ast.KindPrivateIdentifier, ast.KindNullKeyword,
		ast.KindTrueKeyword, ast.KindFalseKeyword, ast.KindNumericLiteral, ast.KindBigIntLiteral, ast.KindStringLiteral,
		ast.KindArrayLiteralExpression, ast.KindObjectLiteralExpression, ast.KindFunctionExpression, ast.KindArrowFunction,
		ast.KindClassExpression, ast.KindRegularExpressionLiteral, ast.KindNoSubstitutionTemplateLiteral, ast.KindTemplateExpression,
		ast.KindParenthesizedExpression, ast.KindOmittedExpression, ast.KindJsxElement, ast.KindJsxSelfClosingElement, ast.KindJsxFragment:
		return OperatorPrecedencePrimary
	}
	return OperatorPrecedenceInvalid
}

func getBinaryOperatorPrecedence(kind ast.Kind) OperatorPrecedence {
	switch kind {
	case ast.KindQuestionQuestionToken:
		return OperatorPrecedenceCoalesce
	case ast.KindBarBarToken:
		return OperatorPrecedenceLogicalOR
	case ast.KindAmpersandAmpersandToken:
		return OperatorPrecedenceLogicalAND
	case ast.KindBarToken:
		return OperatorPrecedenceBitwiseOR
	case ast.KindCaretToken:
		return OperatorPrecedenceBitwiseXOR
	case ast.KindAmpersandToken:
		return OperatorPrecedenceBitwiseAND
	case ast.KindEqualsEqualsToken, ast.KindExclamationEqualsToken, ast.KindEqualsEqualsEqualsToken, ast.KindExclamationEqualsEqualsToken:
		return OperatorPrecedenceEquality
	case ast.KindLessThanToken, ast.KindGreaterThanToken, ast.KindLessThanEqualsToken, ast.KindGreaterThanEqualsToken,
		ast.KindInstanceOfKeyword, ast.KindInKeyword, ast.KindAsKeyword, ast.KindSatisfiesKeyword:
		return OperatorPrecedenceRelational
	case ast.KindLessThanLessThanToken, ast.KindGreaterThanGreaterThanToken, ast.KindGreaterThanGreaterThanGreaterThanToken:
		return OperatorPrecedenceShift
	case ast.KindPlusToken, ast.KindMinusToken:
		return OperatorPrecedenceAdditive
	case ast.KindAsteriskToken, ast.KindSlashToken, ast.KindPercentToken:
		return OperatorPrecedenceMultiplicative
	case ast.KindAsteriskAsteriskToken:
		return OperatorPrecedenceExponentiation
	}
	// -1 is lower than all other precedences.  Returning it will cause binary expression
	// parsing to stop.
	return OperatorPrecedenceInvalid
}

func formatMessage(message *diagnostics.Message, args ...any) string {
	text := message.Message()
	if len(args) != 0 {
		text = core.FormatStringFromArgs(text, args)
	}
	return text
}

func findInMap[K comparable, V any](m map[K]V, predicate func(V) bool) V {
	for _, value := range m {
		if predicate(value) {
			return value
		}
	}
	return *new(V)
}

func boolToTristate(b bool) core.Tristate {
	if b {
		return core.TSTrue
	}
	return core.TSFalse
}

func modifierToFlag(token ast.Kind) ast.ModifierFlags {
	switch token {
	case ast.KindStaticKeyword:
		return ast.ModifierFlagsStatic
	case ast.KindPublicKeyword:
		return ast.ModifierFlagsPublic
	case ast.KindProtectedKeyword:
		return ast.ModifierFlagsProtected
	case ast.KindPrivateKeyword:
		return ast.ModifierFlagsPrivate
	case ast.KindAbstractKeyword:
		return ast.ModifierFlagsAbstract
	case ast.KindAccessorKeyword:
		return ast.ModifierFlagsAccessor
	case ast.KindExportKeyword:
		return ast.ModifierFlagsExport
	case ast.KindDeclareKeyword:
		return ast.ModifierFlagsAmbient
	case ast.KindConstKeyword:
		return ast.ModifierFlagsConst
	case ast.KindDefaultKeyword:
		return ast.ModifierFlagsDefault
	case ast.KindAsyncKeyword:
		return ast.ModifierFlagsAsync
	case ast.KindReadonlyKeyword:
		return ast.ModifierFlagsReadonly
	case ast.KindOverrideKeyword:
		return ast.ModifierFlagsOverride
	case ast.KindInKeyword:
		return ast.ModifierFlagsIn
	case ast.KindOutKeyword:
		return ast.ModifierFlagsOut
	case ast.KindImmediateKeyword:
		return ast.ModifierFlagsImmediate
	case ast.KindDecorator:
		return ast.ModifierFlagsDecorator
	}
	return ast.ModifierFlagsNone
}

func modifiersToFlags(modifierList *ast.Node) ast.ModifierFlags {
	flags := ast.ModifierFlagsNone
	if modifierList != nil {
		for _, modifier := range modifierList.AsModifierList().Elements() {
			flags |= modifierToFlag(modifier.Kind)
		}
	}
	return flags
}

func isAssignmentOperator(token ast.Kind) bool {
	return token >= ast.KindFirstAssignment && token <= ast.KindLastAssignment
}

func isStringLiteralLike(node *ast.Node) bool {
	return node.Kind == ast.KindStringLiteral || node.Kind == ast.KindNoSubstitutionTemplateLiteral
}

func isStringOrNumericLiteralLike(node *ast.Node) bool {
	return isStringLiteralLike(node) || ast.IsNumericLiteral(node)
}

func isSignedNumericLiteral(node *ast.Node) bool {
	if node.Kind == ast.KindPrefixUnaryExpression {
		node := node.AsPrefixUnaryExpression()
		return (node.Operator == ast.KindPlusToken || node.Operator == ast.KindMinusToken) && ast.IsNumericLiteral(node.Operand)
	}
	return false
}

func ifElse[T any](b bool, whenTrue T, whenFalse T) T {
	if b {
		return whenTrue
	}
	return whenFalse
}

func tokenIsIdentifierOrKeyword(token ast.Kind) bool {
	return token >= ast.KindIdentifier
}

func tokenIsIdentifierOrKeywordOrGreaterThan(token ast.Kind) bool {
	return token == ast.KindGreaterThanToken || tokenIsIdentifierOrKeyword(token)
}

func getTextOfNode(node *ast.Node) string {
	return getSourceTextOfNodeFromSourceFile(ast.GetSourceFileOfNode(node), node)
}

func getSourceTextOfNodeFromSourceFile(sourceFile *ast.SourceFile, node *ast.Node) string {
	return getTextOfNodeFromSourceText(sourceFile.Text, node)
}

func getTextOfNodeFromSourceText(sourceText string, node *ast.Node) string {
	if ast.NodeIsMissing(node) {
		return ""
	}
	text := sourceText[SkipTrivia(sourceText, node.Pos()):node.End()]
	// if (isJSDocTypeExpressionOrChild(node)) {
	//     // strip space + asterisk at line start
	//     text = text.split(/\r\n|\n|\r/).map(line => line.replace(/^\s*\*/, "").trimStart()).join("\n");
	// }
	return text
}

func isAssignmentDeclaration(decl *ast.Node) bool {
	return ast.IsBinaryExpression(decl) || ast.IsAccessExpression(decl) || ast.IsIdentifier(decl) || ast.IsCallExpression(decl)
}

func isInJSFile(node *ast.Node) bool {
	return node != nil && node.Flags&ast.NodeFlagsJavaScriptFile != 0
}

func isEffectiveModuleDeclaration(node *ast.Node) bool {
	return ast.IsModuleDeclaration(node) || ast.IsIdentifier(node)
}

func isObjectLiteralOrClassExpressionMethodOrAccessor(node *ast.Node) bool {
	kind := node.Kind
	return (kind == ast.KindMethodDeclaration || kind == ast.KindGetAccessor || kind == ast.KindSetAccessor) &&
		(node.Parent.Kind == ast.KindObjectLiteralExpression || node.Parent.Kind == ast.KindClassExpression)
}

// Return true if the given identifier is classified as an IdentifierName
func isIdentifierName(node *ast.Node) bool {
	parent := node.Parent
	switch parent.Kind {
	case ast.KindPropertyDeclaration, ast.KindPropertySignature, ast.KindMethodDeclaration, ast.KindMethodSignature, ast.KindGetAccessor,
		ast.KindSetAccessor, ast.KindEnumMember, ast.KindPropertyAssignment, ast.KindPropertyAccessExpression:
		return parent.Name() == node
	case ast.KindQualifiedName:
		return parent.AsQualifiedName().Right == node
	case ast.KindBindingElement:
		return parent.AsBindingElement().PropertyName == node
	case ast.KindImportSpecifier:
		return parent.AsImportSpecifier().PropertyName == node
	case ast.KindExportSpecifier, ast.KindJsxAttribute, ast.KindJsxSelfClosingElement, ast.KindJsxOpeningElement, ast.KindJsxClosingElement:
		return true
	}
	return false
}

/** @internal */
func getErrorRangeForNode(sourceFile *ast.SourceFile, node *ast.Node) core.TextRange {
	errorNode := node
<<<<<<< HEAD
	switch node.kind {
	case SyntaxKindSourceFile:
		pos := SkipTrivia(sourceFile.text, 0)
		if pos == len(sourceFile.text) {
			return NewTextRange(0, 0)
=======
	switch node.Kind {
	case ast.KindSourceFile:
		pos := skipTrivia(sourceFile.Text, 0)
		if pos == len(sourceFile.Text) {
			return core.NewTextRange(0, 0)
>>>>>>> 65f17297
		}
		return getRangeOfTokenAtPosition(sourceFile, pos)
	// This list is a work in progress. Add missing node kinds to improve their error spans
	case ast.KindVariableDeclaration, ast.KindBindingElement, ast.KindClassDeclaration, ast.KindClassExpression, ast.KindInterfaceDeclaration,
		ast.KindModuleDeclaration, ast.KindEnumDeclaration, ast.KindEnumMember, ast.KindFunctionDeclaration, ast.KindFunctionExpression,
		ast.KindMethodDeclaration, ast.KindGetAccessor, ast.KindSetAccessor, ast.KindTypeAliasDeclaration, ast.KindPropertyDeclaration,
		ast.KindPropertySignature, ast.KindNamespaceImport:
		errorNode = getNameOfDeclaration(node)
	case ast.KindArrowFunction:
		return getErrorRangeForArrowFunction(sourceFile, node)
<<<<<<< HEAD
	case SyntaxKindCaseClause:
	case SyntaxKindDefaultClause:
		start := SkipTrivia(sourceFile.text, node.Pos())
=======
	case ast.KindCaseClause:
	case ast.KindDefaultClause:
		start := skipTrivia(sourceFile.Text, node.Pos())
>>>>>>> 65f17297
		end := node.End()
		statements := node.Data.(*ast.CaseOrDefaultClause).Statements
		if len(statements) != 0 {
			end = statements[0].Pos()
		}
<<<<<<< HEAD
		return NewTextRange(start, end)
	case SyntaxKindReturnStatement, SyntaxKindYieldExpression:
		pos := SkipTrivia(sourceFile.text, node.Pos())
		return getRangeOfTokenAtPosition(sourceFile, pos)
	case SyntaxKindSatisfiesExpression:
		pos := SkipTrivia(sourceFile.text, node.AsSatisfiesExpression().expression.End())
=======
		return core.NewTextRange(start, end)
	case ast.KindReturnStatement, ast.KindYieldExpression:
		pos := skipTrivia(sourceFile.Text, node.Pos())
		return getRangeOfTokenAtPosition(sourceFile, pos)
	case ast.KindSatisfiesExpression:
		pos := skipTrivia(sourceFile.Text, node.AsSatisfiesExpression().Expression.End())
>>>>>>> 65f17297
		return getRangeOfTokenAtPosition(sourceFile, pos)
	case ast.KindConstructor:
		scanner := getScannerForSourceFile(sourceFile, node.Pos())
		start := scanner.tokenStart
		for scanner.token != ast.KindConstructorKeyword && scanner.token != ast.KindStringLiteral && scanner.token != ast.KindEndOfFile {
			scanner.Scan()
		}
		return core.NewTextRange(start, scanner.pos)
		// !!!
		// case KindJSDocSatisfiesTag:
		// 	pos := skipTrivia(sourceFile.text, node.tagName.pos)
		// 	return getRangeOfTokenAtPosition(sourceFile, pos)
	}
	if errorNode == nil {
		// If we don't have a better node, then just set the error on the first token of
		// construct.
		return getRangeOfTokenAtPosition(sourceFile, node.Pos())
	}
	pos := errorNode.Pos()
<<<<<<< HEAD
	if !nodeIsMissing(errorNode) {
		pos = SkipTrivia(sourceFile.text, pos)
=======
	if !ast.NodeIsMissing(errorNode) {
		pos = skipTrivia(sourceFile.Text, pos)
>>>>>>> 65f17297
	}
	return core.NewTextRange(pos, errorNode.End())
}

<<<<<<< HEAD
func getErrorRangeForArrowFunction(sourceFile *SourceFile, node *Node) TextRange {
	pos := SkipTrivia(sourceFile.text, node.Pos())
	body := node.AsArrowFunction().body
	if body != nil && body.kind == SyntaxKindBlock {
=======
func getErrorRangeForArrowFunction(sourceFile *ast.SourceFile, node *ast.Node) core.TextRange {
	pos := skipTrivia(sourceFile.Text, node.Pos())
	body := node.AsArrowFunction().Body
	if body != nil && body.Kind == ast.KindBlock {
>>>>>>> 65f17297
		startLine, _ := GetLineAndCharacterOfPosition(sourceFile, body.Pos())
		endLine, _ := GetLineAndCharacterOfPosition(sourceFile, body.End())
		if startLine < endLine {
			// The arrow function spans multiple lines,
			// make the error span be the first line, inclusive.
			return core.NewTextRange(pos, getEndLinePosition(sourceFile, startLine))
		}
	}
	return core.NewTextRange(pos, node.End())
}

func getContainingClass(node *ast.Node) *ast.Node {
	return ast.FindAncestor(node.Parent, ast.IsClassLike)
}

func declarationNameToString(name *ast.Node) string {
	if name == nil || name.Pos() == name.End() {
		return "(Missing)"
	}
	return getTextOfNode(name)
}

func isExternalModule(file *ast.SourceFile) bool {
	return file.ExternalModuleIndicator != nil
}

func isInTopLevelContext(node *ast.Node) bool {
	// The name of a class or function declaration is a BindingIdentifier in its surrounding scope.
	if ast.IsIdentifier(node) {
		parent := node.Parent
		if (ast.IsClassDeclaration(parent) || ast.IsFunctionDeclaration(parent)) && parent.Name() == node {
			node = parent
		}
	}
	container := getThisContainer(node, true /*includeArrowFunctions*/, false /*includeClassComputedPropertyName*/)
	return ast.IsSourceFile(container)
}

func getThisContainer(node *ast.Node, includeArrowFunctions bool, includeClassComputedPropertyName bool) *ast.Node {
	for {
		node = node.Parent
		if node == nil {
			panic("nil parent in getThisContainer")
		}
		switch node.Kind {
		case ast.KindComputedPropertyName:
			if includeClassComputedPropertyName && ast.IsClassLike(node.Parent.Parent) {
				return node
			}
			node = node.Parent.Parent
		case ast.KindDecorator:
			if node.Parent.Kind == ast.KindParameter && ast.IsClassElement(node.Parent.Parent) {
				// If the decorator's parent is a Parameter, we resolve the this container from
				// the grandparent class declaration.
				node = node.Parent.Parent
			} else if ast.IsClassElement(node.Parent) {
				// If the decorator's parent is a class element, we resolve the 'this' container
				// from the parent class declaration.
				node = node.Parent
			}
		case ast.KindArrowFunction:
			if includeArrowFunctions {
				return node
			}
		case ast.KindFunctionDeclaration, ast.KindFunctionExpression, ast.KindModuleDeclaration, ast.KindClassStaticBlockDeclaration,
			ast.KindPropertyDeclaration, ast.KindPropertySignature, ast.KindMethodDeclaration, ast.KindMethodSignature, ast.KindConstructor,
			ast.KindGetAccessor, ast.KindSetAccessor, ast.KindCallSignature, ast.KindConstructSignature, ast.KindIndexSignature,
			ast.KindEnumDeclaration, ast.KindSourceFile:
			return node
		}
	}
}

func isPartOfTypeQuery(node *ast.Node) bool {
	for node.Kind == ast.KindQualifiedName || node.Kind == ast.KindIdentifier {
		node = node.Parent
	}
	return node.Kind == ast.KindTypeQuery
}

func getModifierFlags(node *ast.Node) ast.ModifierFlags {
	modifiers := node.Modifiers()
	if modifiers != nil {
		return modifiers.AsModifierList().ModifierFlags
	}
	return ast.ModifierFlagsNone
}

func getNodeFlags(node *ast.Node) ast.NodeFlags {
	return node.Flags
}

func hasSyntacticModifier(node *ast.Node, flags ast.ModifierFlags) bool {
	return getModifierFlags(node)&flags != 0
}

func hasAccessorModifier(node *ast.Node) bool {
	return hasSyntacticModifier(node, ast.ModifierFlagsAccessor)
}

func hasStaticModifier(node *ast.Node) bool {
	return hasSyntacticModifier(node, ast.ModifierFlagsStatic)
}

func getEffectiveModifierFlags(node *ast.Node) ast.ModifierFlags {
	return getModifierFlags(node) // !!! Handle JSDoc
}

func hasEffectiveModifier(node *ast.Node, flags ast.ModifierFlags) bool {
	return getEffectiveModifierFlags(node)&flags != 0
}

func hasEffectiveReadonlyModifier(node *ast.Node) bool {
	return hasEffectiveModifier(node, ast.ModifierFlagsReadonly)
}

func getImmediatelyInvokedFunctionExpression(fn *ast.Node) *ast.Node {
	if fn.Kind == ast.KindFunctionExpression || fn.Kind == ast.KindArrowFunction {
		prev := fn
		parent := fn.Parent
		for parent.Kind == ast.KindParenthesizedExpression {
			prev = parent
			parent = parent.Parent
		}
		if parent.Kind == ast.KindCallExpression && parent.AsCallExpression().Expression == prev {
			return parent
		}
	}
	return nil
}

// Does not handle signed numeric names like `a[+0]` - handling those would require handling prefix unary expressions
// throughout late binding handling as well, which is awkward (but ultimately probably doable if there is demand)
func getElementOrPropertyAccessArgumentExpressionOrName(node *ast.Node) *ast.Node {
	switch node.Kind {
	case ast.KindPropertyAccessExpression:
		return node.AsPropertyAccessExpression().Name()
	case ast.KindElementAccessExpression:
		arg := ast.SkipParentheses(node.AsElementAccessExpression().ArgumentExpression)
		if isStringOrNumericLiteralLike(arg) {
			return arg
		}
		return node
	}
	panic("Unhandled case in getElementOrPropertyAccessArgumentExpressionOrName")
}

/**
 * A declaration has a dynamic name if all of the following are true:
 *   1. The declaration has a computed property name.
 *   2. The computed name is *not* expressed as a StringLiteral.
 *   3. The computed name is *not* expressed as a NumericLiteral.
 *   4. The computed name is *not* expressed as a PlusToken or MinusToken
 *      immediately followed by a NumericLiteral.
 */
func hasDynamicName(declaration *ast.Node) bool {
	name := getNameOfDeclaration(declaration)
	return name != nil && isDynamicName(name)
}

func isDynamicName(name *ast.Node) bool {
	var expr *ast.Node
	switch name.Kind {
	case ast.KindComputedPropertyName:
		expr = name.AsComputedPropertyName().Expression
	case ast.KindElementAccessExpression:
		expr = ast.SkipParentheses(name.AsElementAccessExpression().ArgumentExpression)
	default:
		return false
	}
	return !isStringOrNumericLiteralLike(expr) && !isSignedNumericLiteral(expr)
}

func getNameOfDeclaration(declaration *ast.Node) *ast.Node {
	if declaration == nil {
		return nil
	}
	nonAssignedName := getNonAssignedNameOfDeclaration(declaration)
	if nonAssignedName != nil {
		return nonAssignedName
	}
	if ast.IsFunctionExpression(declaration) || ast.IsArrowFunction(declaration) || ast.IsClassExpression(declaration) {
		return getAssignedName(declaration)
	}
	return nil
}

func getNonAssignedNameOfDeclaration(declaration *ast.Node) *ast.Node {
	switch declaration.Kind {
	case ast.KindBinaryExpression:
		if isFunctionPropertyAssignment(declaration) {
			return getElementOrPropertyAccessArgumentExpressionOrName(declaration.AsBinaryExpression().Left)
		}
		return nil
	case ast.KindExportAssignment:
		expr := declaration.AsExportAssignment().Expression
		if ast.IsIdentifier(expr) {
			return expr
		}
		return nil
	}
	return declaration.Name()
}

func getAssignedName(node *ast.Node) *ast.Node {
	parent := node.Parent
	if parent != nil {
		switch parent.Kind {
		case ast.KindPropertyAssignment:
			return parent.AsPropertyAssignment().Name()
		case ast.KindBindingElement:
			return parent.AsBindingElement().Name()
		case ast.KindBinaryExpression:
			if node == parent.AsBinaryExpression().Right {
				left := parent.AsBinaryExpression().Left
				switch left.Kind {
				case ast.KindIdentifier:
					return left
				case ast.KindPropertyAccessExpression:
					return left.AsPropertyAccessExpression().Name()
				case ast.KindElementAccessExpression:
					arg := ast.SkipParentheses(left.AsElementAccessExpression().ArgumentExpression)
					if isStringOrNumericLiteralLike(arg) {
						return arg
					}
				}
			}
		case ast.KindVariableDeclaration:
			name := parent.AsVariableDeclaration().Name()
			if ast.IsIdentifier(name) {
				return name
			}
		}
	}
	return nil
}

func isFunctionPropertyAssignment(node *ast.Node) bool {
	if node.Kind == ast.KindBinaryExpression {
		expr := node.AsBinaryExpression()
		if expr.OperatorToken.Kind == ast.KindEqualsToken {
			switch expr.Left.Kind {
			case ast.KindPropertyAccessExpression:
				// F.id = expr
				return ast.IsIdentifier(expr.Left.AsPropertyAccessExpression().Expression) && ast.IsIdentifier(expr.Left.AsPropertyAccessExpression().Name())
			case ast.KindElementAccessExpression:
				// F[xxx] = expr
				return ast.IsIdentifier(expr.Left.AsElementAccessExpression().Expression)
			}
		}
	}
	return false
}

func isAssignmentExpression(node *ast.Node, excludeCompoundAssignment bool) bool {
	if node.Kind == ast.KindBinaryExpression {
		expr := node.AsBinaryExpression()
		return (expr.OperatorToken.Kind == ast.KindEqualsToken || !excludeCompoundAssignment && isAssignmentOperator(expr.OperatorToken.Kind)) &&
			ast.IsLeftHandSideExpression(expr.Left)
	}
	return false
}

func isBlockOrCatchScoped(declaration *ast.Node) bool {
	return getCombinedNodeFlags(declaration)&ast.NodeFlagsBlockScoped != 0 || isCatchClauseVariableDeclarationOrBindingElement(declaration)
}

func isCatchClauseVariableDeclarationOrBindingElement(declaration *ast.Node) bool {
	node := getRootDeclaration(declaration)
	return node.Kind == ast.KindVariableDeclaration && node.Parent.Kind == ast.KindCatchClause
}

func isAmbientModule(node *ast.Node) bool {
	return ast.IsModuleDeclaration(node) && (node.AsModuleDeclaration().Name().Kind == ast.KindStringLiteral || isGlobalScopeAugmentation(node))
}

func isGlobalScopeAugmentation(node *ast.Node) bool {
	return node.Flags&ast.NodeFlagsGlobalAugmentation != 0
}

func setParent(child *ast.Node, parent *ast.Node) {
	if child != nil {
		child.Parent = parent
	}
}

func setParentInChildren(node *ast.Node) {
	node.ForEachChild(func(child *ast.Node) bool {
		child.Parent = node
		setParentInChildren(child)
		return false
	})
}

func getCombinedFlags[T ~uint32](node *ast.Node, getFlags func(*ast.Node) T) T {
	node = getRootDeclaration(node)
	flags := getFlags(node)
	if node.Kind == ast.KindVariableDeclaration {
		node = node.Parent
	}
	if node != nil && node.Kind == ast.KindVariableDeclarationList {
		flags |= getFlags(node)
		node = node.Parent
	}
	if node != nil && node.Kind == ast.KindVariableStatement {
		flags |= getFlags(node)
	}
	return flags
}

func getCombinedModifierFlags(node *ast.Node) ast.ModifierFlags {
	return getCombinedFlags(node, getModifierFlags)
}

func getCombinedNodeFlags(node *ast.Node) ast.NodeFlags {
	return getCombinedFlags(node, getNodeFlags)
}

func isParameterPropertyDeclaration(node *ast.Node, parent *ast.Node) bool {
	return ast.IsParameter(node) && hasSyntacticModifier(node, ast.ModifierFlagsParameterPropertyModifier) && parent.Kind == ast.KindConstructor
}

/**
 * Like {@link isVariableDeclarationInitializedToRequire} but allows things like `require("...").foo.bar` or `require("...")["baz"]`.
 */
func isVariableDeclarationInitializedToBareOrAccessedRequire(node *ast.Node) bool {
	return isVariableDeclarationInitializedWithRequireHelper(node, true /*allowAccessedRequire*/)
}

func isVariableDeclarationInitializedWithRequireHelper(node *ast.Node, allowAccessedRequire bool) bool {
	if node.Kind == ast.KindVariableDeclaration && node.AsVariableDeclaration().Initializer != nil {
		initializer := node.AsVariableDeclaration().Initializer
		if allowAccessedRequire {
			initializer = getLeftmostAccessExpression(initializer)
		}
		return isRequireCall(initializer, true /*requireStringLiteralLikeArgument*/)
	}
	return false
}

func getLeftmostAccessExpression(expr *ast.Node) *ast.Node {
	for ast.IsAccessExpression(expr) {
		expr = expr.Expression()
	}
	return expr
}

func isRequireCall(node *ast.Node, requireStringLiteralLikeArgument bool) bool {
	if ast.IsCallExpression(node) {
		callExpression := node.AsCallExpression()
		if len(callExpression.Arguments) == 1 {
			if ast.IsIdentifier(callExpression.Expression) && callExpression.Expression.AsIdentifier().Text == "require" {
				return !requireStringLiteralLikeArgument || isStringLiteralLike(callExpression.Arguments[0])
			}
		}
	}
	return false
}

/**
 * This function returns true if the this node's root declaration is a parameter.
 * For example, passing a `ParameterDeclaration` will return true, as will passing a
 * binding element that is a child of a `ParameterDeclaration`.
 *
 * If you are looking to test that a `Node` is a `ParameterDeclaration`, use `isParameter`.
 */
func isPartOfParameterDeclaration(node *ast.Node) bool {
	return getRootDeclaration(node).Kind == ast.KindParameter
}

func getRootDeclaration(node *ast.Node) *ast.Node {
	for node.Kind == ast.KindBindingElement {
		node = node.Parent.Parent
	}
	return node
}

func isExternalOrCommonJsModule(file *ast.SourceFile) bool {
	return file.ExternalModuleIndicator != nil
}

func isAutoAccessorPropertyDeclaration(node *ast.Node) bool {
	return ast.IsPropertyDeclaration(node) && hasAccessorModifier(node)
}

func isAsyncFunction(node *ast.Node) bool {
	switch node.Kind {
	case ast.KindFunctionDeclaration, ast.KindFunctionExpression, ast.KindArrowFunction, ast.KindMethodDeclaration:
		data := node.BodyData()
		return data.Body != nil && data.AsteriskToken == nil && hasSyntacticModifier(node, ast.ModifierFlagsAsync)
	}
	return false
}

func isObjectLiteralMethod(node *ast.Node) bool {
	return node != nil && node.Kind == ast.KindMethodDeclaration && node.Parent.Kind == ast.KindObjectLiteralExpression
}

func symbolName(symbol *ast.Symbol) string {
	if symbol.ValueDeclaration != nil && isPrivateIdentifierClassElementDeclaration(symbol.ValueDeclaration) {
		return symbol.ValueDeclaration.Name().AsPrivateIdentifier().Text
	}
	return symbol.Name
}

func isStaticPrivateIdentifierProperty(s *ast.Symbol) bool {
	return s.ValueDeclaration != nil && isPrivateIdentifierClassElementDeclaration(s.ValueDeclaration) && isStatic(s.ValueDeclaration)
}

func isPrivateIdentifierClassElementDeclaration(node *ast.Node) bool {
	return (ast.IsPropertyDeclaration(node) || isMethodOrAccessor(node)) && ast.IsPrivateIdentifier(node.Name())
}

func isMethodOrAccessor(node *ast.Node) bool {
	switch node.Kind {
	case ast.KindMethodDeclaration, ast.KindGetAccessor, ast.KindSetAccessor:
		return true
	}
	return false
}

func isFunctionLikeOrClassStaticBlockDeclaration(node *ast.Node) bool {
	return node != nil && (ast.IsFunctionLike(node) || ast.IsClassStaticBlockDeclaration(node))
}

func isModuleAugmentationExternal(node *ast.Node) bool {
	// external module augmentation is a ambient module declaration that is either:
	// - defined in the top level scope and source file is an external module
	// - defined inside ambient module declaration located in the top level scope and source file not an external module
	switch node.Parent.Kind {
	case ast.KindSourceFile:
		return isExternalModule(node.Parent.AsSourceFile())
	case ast.KindModuleBlock:
		grandParent := node.Parent.Parent
		return isAmbientModule(grandParent) && ast.IsSourceFile(grandParent.Parent) && !isExternalModule(grandParent.Parent.AsSourceFile())
	}
	return false
}

func isValidPattern(pattern ast.Pattern) bool {
	return pattern.StarIndex == -1 || pattern.StarIndex < len(pattern.Text)
}

func tryParsePattern(pattern string) ast.Pattern {
	starIndex := strings.Index(pattern, "*")
	if starIndex == -1 || !strings.Contains(pattern[starIndex+1:], "*") {
		return ast.Pattern{Text: pattern, StarIndex: starIndex}
	}
	return ast.Pattern{}
}

func findBestPatternMatch(patterns []ast.Pattern, candidate string) ast.Pattern {
	var bestPattern ast.Pattern
	longestMatchPrefixLength := -1
	for _, pattern := range patterns {
		if (pattern.StarIndex == -1 || pattern.StarIndex > longestMatchPrefixLength) && isPatternMatch(pattern, candidate) {
			bestPattern = pattern
			longestMatchPrefixLength = pattern.StarIndex
		}
	}
	return bestPattern
}

func isPatternMatch(pattern ast.Pattern, candidate string) bool {
	if pattern.StarIndex == -1 {
		return pattern.Text == candidate
	}
	return len(candidate) >= pattern.StarIndex &&
		strings.HasPrefix(candidate, pattern.Text[:pattern.StarIndex]) &&
		strings.HasSuffix(candidate, pattern.Text[pattern.StarIndex+1:])
}

func matchedText(pattern ast.Pattern, candidate string) string {
	if !isPatternMatch(pattern, candidate) {
		panic("candidate does not match pattern")
	}
	if pattern.StarIndex == -1 {
		return ""
	}
	return candidate[pattern.StarIndex : len(candidate)-len(pattern.Text)+pattern.StarIndex+1]
}

func positionIsSynthesized(pos int) bool {
	return pos < 0
}

func shouldPreserveConstEnums(options *core.CompilerOptions) bool {
	return options.PreserveConstEnums == core.TSTrue || options.IsolatedModules == core.TSTrue
}

func exportAssignmentIsAlias(node *ast.Node) bool {
	return isAliasableExpression(getExportAssignmentExpression(node))
}

func getExportAssignmentExpression(node *ast.Node) *ast.Node {
	switch node.Kind {
	case ast.KindExportAssignment:
		return node.AsExportAssignment().Expression
	case ast.KindBinaryExpression:
		return node.AsBinaryExpression().Right
	}
	panic("Unhandled case in getExportAssignmentExpression")
}

func isAliasableExpression(e *ast.Node) bool {
	return isEntityNameExpression(e) || ast.IsClassExpression(e)
}

func isEmptyObjectLiteral(expression *ast.Node) bool {
	return expression.Kind == ast.KindObjectLiteralExpression && len(expression.AsObjectLiteralExpression().Properties) == 0
}

func isFunctionSymbol(symbol *ast.Symbol) bool {
	d := symbol.ValueDeclaration
	if d != nil {
		if ast.IsFunctionDeclaration(d) {
			return true
		}
		if ast.IsVariableDeclaration(d) {
			varDecl := d.AsVariableDeclaration()
			if varDecl.Initializer != nil {
				return ast.IsFunctionLike(varDecl.Initializer)
			}
		}
	}
	return false
}

func isLogicalOrCoalescingAssignmentOperator(token ast.Kind) bool {
	return token == ast.KindBarBarEqualsToken || token == ast.KindAmpersandAmpersandEqualsToken || token == ast.KindQuestionQuestionEqualsToken
}

func isLogicalOrCoalescingAssignmentExpression(expr *ast.Node) bool {
	return ast.IsBinaryExpression(expr) && isLogicalOrCoalescingAssignmentOperator(expr.AsBinaryExpression().OperatorToken.Kind)
}

func isLogicalOrCoalescingBinaryOperator(token ast.Kind) bool {
	return isBinaryLogicalOperator(token) || token == ast.KindQuestionQuestionToken
}

func isLogicalOrCoalescingBinaryExpression(expr *ast.Node) bool {
	return ast.IsBinaryExpression(expr) && isLogicalOrCoalescingBinaryOperator(expr.AsBinaryExpression().OperatorToken.Kind)
}

func isBinaryLogicalOperator(token ast.Kind) bool {
	return token == ast.KindBarBarToken || token == ast.KindAmpersandAmpersandToken
}

func isNullishCoalesce(node *ast.Node) bool {
	return node.Kind == ast.KindBinaryExpression && node.AsBinaryExpression().OperatorToken.Kind == ast.KindQuestionQuestionToken
}

func isDottedName(node *ast.Node) bool {
	switch node.Kind {
	case ast.KindIdentifier, ast.KindThisKeyword, ast.KindSuperKeyword, ast.KindMetaProperty:
		return true
	case ast.KindPropertyAccessExpression, ast.KindParenthesizedExpression:
		return isDottedName(node.Expression())
	}
	return false
}

func unusedLabelIsError(options *core.CompilerOptions) bool {
	return options.AllowUnusedLabels == core.TSFalse
}

func unreachableCodeIsError(options *core.CompilerOptions) bool {
	return options.AllowUnreachableCode == core.TSFalse
}

func isDestructuringAssignment(node *ast.Node) bool {
	if isAssignmentExpression(node, true /*excludeCompoundAssignment*/) {
		kind := node.AsBinaryExpression().Left.Kind
		return kind == ast.KindObjectLiteralExpression || kind == ast.KindArrayLiteralExpression
	}
	return false
}

func isTopLevelLogicalExpression(node *ast.Node) bool {
	for ast.IsParenthesizedExpression(node.Parent) || ast.IsPrefixUnaryExpression(node.Parent) && node.Parent.AsPrefixUnaryExpression().Operator == ast.KindExclamationToken {
		node = node.Parent
	}
	return !isStatementCondition(node) && !isLogicalExpression(node.Parent) && !(ast.IsOptionalChain(node.Parent) && node.Parent.Expression() == node)
}

func isStatementCondition(node *ast.Node) bool {
	switch node.Parent.Kind {
	case ast.KindIfStatement:
		return node.Parent.AsIfStatement().Expression == node
	case ast.KindWhileStatement:
		return node.Parent.AsWhileStatement().Expression == node
	case ast.KindDoStatement:
		return node.Parent.AsDoStatement().Expression == node
	case ast.KindForStatement:
		return node.Parent.AsForStatement().Condition == node
	case ast.KindConditionalExpression:
		return node.Parent.AsConditionalExpression().Condition == node
	}
	return false
}

type AssignmentKind int32

const (
	AssignmentKindNone AssignmentKind = iota
	AssignmentKindDefinite
	AssignmentKindCompound
)

type AssignmentTarget = ast.Node // BinaryExpression | PrefixUnaryExpression | PostfixUnaryExpression | ForInOrOfStatement

func getAssignmentTargetKind(node *ast.Node) AssignmentKind {
	target := getAssignmentTarget(node)
	if target == nil {
		return AssignmentKindNone
	}
	switch target.Kind {
	case ast.KindBinaryExpression:
		binaryOperator := target.AsBinaryExpression().OperatorToken.Kind
		if binaryOperator == ast.KindEqualsToken || isLogicalOrCoalescingAssignmentOperator(binaryOperator) {
			return AssignmentKindDefinite
		}
		return AssignmentKindCompound
	case ast.KindPrefixUnaryExpression, ast.KindPostfixUnaryExpression:
		return AssignmentKindCompound
	case ast.KindForInStatement, ast.KindForOfStatement:
		return AssignmentKindDefinite
	}
	panic("Unhandled case in getAssignmentTargetKind")
}

// A node is an assignment target if it is on the left hand side of an '=' token, if it is parented by a property
// assignment in an object literal that is an assignment target, or if it is parented by an array literal that is
// an assignment target. Examples include 'a = xxx', '{ p: a } = xxx', '[{ a }] = xxx'.
// (Note that `p` is not a target in the above examples, only `a`.)
func isAssignmentTarget(node *ast.Node) bool {
	return getAssignmentTarget(node) != nil
}

// Returns the BinaryExpression, PrefixUnaryExpression, PostfixUnaryExpression, or ForInOrOfStatement that references
// the given node as an assignment target
func getAssignmentTarget(node *ast.Node) *ast.Node {
	for {
		parent := node.Parent
		switch parent.Kind {
		case ast.KindBinaryExpression:
			if isAssignmentOperator(parent.AsBinaryExpression().OperatorToken.Kind) && parent.AsBinaryExpression().Left == node {
				return parent
			}
			return nil
		case ast.KindPrefixUnaryExpression:
			if parent.AsPrefixUnaryExpression().Operator == ast.KindPlusPlusToken || parent.AsPrefixUnaryExpression().Operator == ast.KindMinusMinusToken {
				return parent
			}
			return nil
		case ast.KindPostfixUnaryExpression:
			if parent.AsPostfixUnaryExpression().Operator == ast.KindPlusPlusToken || parent.AsPostfixUnaryExpression().Operator == ast.KindMinusMinusToken {
				return parent
			}
			return nil
		case ast.KindForInStatement, ast.KindForOfStatement:
			if parent.AsForInOrOfStatement().Initializer == node {
				return parent
			}
			return nil
		case ast.KindParenthesizedExpression, ast.KindArrayLiteralExpression, ast.KindSpreadElement, ast.KindNonNullExpression:
			node = parent
		case ast.KindSpreadAssignment:
			node = parent.Parent
		case ast.KindShorthandPropertyAssignment:
			if parent.AsShorthandPropertyAssignment().Name() != node {
				return nil
			}
			node = parent.Parent
		case ast.KindPropertyAssignment:
			if parent.AsPropertyAssignment().Name() == node {
				return nil
			}
			node = parent.Parent
		default:
			return nil
		}
	}
}

func isDeleteTarget(node *ast.Node) bool {
	if !ast.IsAccessExpression(node) {
		return false
	}
	node = ast.WalkUpParenthesizedExpressions(node.Parent)
	return node != nil && node.Kind == ast.KindDeleteExpression
}

func isInCompoundLikeAssignment(node *ast.Node) bool {
	target := getAssignmentTarget(node)
	return target != nil && isAssignmentExpression(target /*excludeCompoundAssignment*/, true) && isCompoundLikeAssignment(target)
}

func isCompoundLikeAssignment(assignment *ast.Node) bool {
	right := ast.SkipParentheses(assignment.AsBinaryExpression().Right)
	return right.Kind == ast.KindBinaryExpression && isShiftOperatorOrHigher(right.AsBinaryExpression().OperatorToken.Kind)
}

func isPushOrUnshiftIdentifier(node *ast.Node) bool {
	text := node.AsIdentifier().Text
	return text == "push" || text == "unshift"
}

func isEntityNameExpression(node *ast.Node) bool {
	return node.Kind == ast.KindIdentifier || isPropertyAccessEntityNameExpression(node)
}

func isPropertyAccessEntityNameExpression(node *ast.Node) bool {
	if node.Kind == ast.KindPropertyAccessExpression {
		expr := node.AsPropertyAccessExpression()
		return expr.Name().Kind == ast.KindIdentifier && isEntityNameExpression(expr.Expression)
	}
	return false
}

func isPrologueDirective(node *ast.Node) bool {
	return node.Kind == ast.KindExpressionStatement && node.AsExpressionStatement().Expression.Kind == ast.KindStringLiteral
}

func getStatementsOfBlock(block *ast.Node) []*ast.Statement {
	switch block.Kind {
	case ast.KindBlock:
		return block.AsBlock().Statements
	case ast.KindModuleBlock:
		return block.AsModuleBlock().Statements
	case ast.KindSourceFile:
		return block.AsSourceFile().Statements
	}
	panic("Unhandled case in getStatementsOfBlock")
}

func nodeHasName(statement *ast.Node, id *ast.Node) bool {
	name := statement.Name()
	if name != nil {
		return ast.IsIdentifier(name) && name.AsIdentifier().Text == id.AsIdentifier().Text
	}
	if ast.IsVariableStatement(statement) {
		declarations := statement.AsVariableStatement().DeclarationList.AsVariableDeclarationList().Declarations
		return core.Some(declarations, func(d *ast.Node) bool { return nodeHasName(d, id) })
	}
	return false
}

func isImportMeta(node *ast.Node) bool {
	if node.Kind == ast.KindMetaProperty {
		return node.AsMetaProperty().KeywordToken == ast.KindImportKeyword && node.AsMetaProperty().Name().AsIdentifier().Text == "meta"
	}
	return false
}

func ensureScriptKind(fileName string, scriptKind core.ScriptKind) core.ScriptKind {
	// Using scriptKind as a condition handles both:
	// - 'scriptKind' is unspecified and thus it is `undefined`
	// - 'scriptKind' is set and it is `Unknown` (0)
	// If the 'scriptKind' is 'undefined' or 'Unknown' then we attempt
	// to get the ScriptKind from the file name. If it cannot be resolved
	// from the file name then the default 'TS' script kind is returned.
	if scriptKind == core.ScriptKindUnknown {
		scriptKind = getScriptKindFromFileName(fileName)
	}
	if scriptKind == core.ScriptKindUnknown {
		scriptKind = core.ScriptKindTS
	}
	return scriptKind
}

const (
	ExtensionTs          = ".ts"
	ExtensionTsx         = ".tsx"
	ExtensionDts         = ".d.ts"
	ExtensionJs          = ".js"
	ExtensionJsx         = ".jsx"
	ExtensionJson        = ".json"
	ExtensionTsBuildInfo = ".tsbuildinfo"
	ExtensionMjs         = ".mjs"
	ExtensionMts         = ".mts"
	ExtensionDmts        = ".d.mts"
	ExtensionCjs         = ".cjs"
	ExtensionCts         = ".cts"
	ExtensionDcts        = ".d.cts"
)

var supportedDeclarationExtensions = []string{ExtensionDts, ExtensionDcts, ExtensionDmts}
var supportedTSImplementationExtensions = []string{ExtensionTs, ExtensionTsx, ExtensionMts, ExtensionCts}
var supportedTSExtensionsForExtractExtension = []string{ExtensionDts, ExtensionDcts, ExtensionDmts, ExtensionTs, ExtensionTsx, ExtensionMts, ExtensionCts}

func getScriptKindFromFileName(fileName string) core.ScriptKind {
	dotPos := strings.LastIndex(fileName, ".")
	if dotPos >= 0 {
		switch strings.ToLower(fileName[dotPos:]) {
		case ExtensionJs, ExtensionCjs, ExtensionMjs:
			return core.ScriptKindJS
		case ExtensionJsx:
			return core.ScriptKindJSX
		case ExtensionTs, ExtensionCts, ExtensionMts:
			return core.ScriptKindTS
		case ExtensionTsx:
			return core.ScriptKindTSX
		case ExtensionJson:
			return core.ScriptKindJSON
		}
	}
	return core.ScriptKindUnknown
}

func getLanguageVariant(scriptKind core.ScriptKind) core.LanguageVariant {
	switch scriptKind {
	case core.ScriptKindTSX, core.ScriptKindJSX, core.ScriptKindJS, core.ScriptKindJSON:
		// .tsx and .jsx files are treated as jsx language variant.
		return core.LanguageVariantJSX
	}
	return core.LanguageVariantStandard
}

func getEmitScriptTarget(options *core.CompilerOptions) core.ScriptTarget {
	if options.Target != core.ScriptTargetNone {
		return options.Target
	}
	return core.ScriptTargetES5
}

func getEmitModuleKind(options *core.CompilerOptions) core.ModuleKind {
	if options.ModuleKind != core.ModuleKindNone {
		return options.ModuleKind
	}
	if options.Target >= core.ScriptTargetES2015 {
		return core.ModuleKindES2015
	}
	return core.ModuleKindCommonJS
}

func getEmitModuleResolutionKind(options *core.CompilerOptions) core.ModuleResolutionKind {
	if options.ModuleResolution != core.ModuleResolutionKindUnknown {
		return options.ModuleResolution
	}
	switch getEmitModuleKind(options) {
	case core.ModuleKindCommonJS:
		return core.ModuleResolutionKindBundler
	case core.ModuleKindNode16:
		return core.ModuleResolutionKindNode16
	case core.ModuleKindNodeNext:
		return core.ModuleResolutionKindNodeNext
	case core.ModuleKindPreserve:
		return core.ModuleResolutionKindBundler
	default:
		panic("Unhandled case in getEmitModuleResolutionKind")
	}
}

func getESModuleInterop(options *core.CompilerOptions) bool {
	if options.ESModuleInterop != core.TSUnknown {
		return options.ESModuleInterop == core.TSTrue
	}
	switch getEmitModuleKind(options) {
	case core.ModuleKindNode16:
	case core.ModuleKindNodeNext:
	case core.ModuleKindPreserve:
		return true
	}
	return false
}
func getAllowSyntheticDefaultImports(options *core.CompilerOptions) bool {
	if options.AllowSyntheticDefaultImports != core.TSUnknown {
		return options.AllowSyntheticDefaultImports == core.TSTrue
	}
	return getESModuleInterop(options) ||
		getEmitModuleKind(options) == core.ModuleKindSystem ||
		getEmitModuleResolutionKind(options) == core.ModuleResolutionKindBundler
}

func getResolveJsonModule(options *core.CompilerOptions) bool {
	if options.ResolveJsonModule != core.TSUnknown {
		return options.ResolveJsonModule == core.TSTrue
	}
	return getEmitModuleResolutionKind(options) == core.ModuleResolutionKindBundler
}

func getAllowJs(options *core.CompilerOptions) bool {
	if options.AllowJs != core.TSUnknown {
		return options.AllowJs == core.TSTrue
	}
	return options.CheckJs == core.TSTrue
}

type DiagnosticsCollection struct {
	fileDiagnostics    map[string][]*ast.Diagnostic
	nonFileDiagnostics []*ast.Diagnostic
}

func (c *DiagnosticsCollection) add(diagnostic *ast.Diagnostic) {
	if diagnostic.File() != nil {
		fileName := diagnostic.File().FileName()
		if c.fileDiagnostics == nil {
			c.fileDiagnostics = make(map[string][]*ast.Diagnostic)
		}
		c.fileDiagnostics[fileName] = core.InsertSorted(c.fileDiagnostics[fileName], diagnostic, CompareDiagnostics)
	} else {
		c.nonFileDiagnostics = core.InsertSorted(c.nonFileDiagnostics, diagnostic, CompareDiagnostics)
	}
}

func (c *DiagnosticsCollection) lookup(diagnostic *ast.Diagnostic) *ast.Diagnostic {
	var diagnostics []*ast.Diagnostic
	if diagnostic.File() != nil {
		diagnostics = c.fileDiagnostics[diagnostic.File().FileName()]
	} else {
		diagnostics = c.nonFileDiagnostics
	}
	if i, ok := slices.BinarySearchFunc(diagnostics, diagnostic, CompareDiagnostics); ok {
		return diagnostics[i]
	}
	return nil
}

func (c *DiagnosticsCollection) GetGlobalDiagnostics() []*ast.Diagnostic {
	return c.nonFileDiagnostics
}

func (c *DiagnosticsCollection) GetDiagnosticsForFile(fileName string) []*ast.Diagnostic {
	return c.fileDiagnostics[fileName]
}

func (c *DiagnosticsCollection) GetDiagnostics() []*ast.Diagnostic {
	fileNames := slices.Collect(maps.Keys(c.fileDiagnostics))
	slices.Sort(fileNames)
	diagnostics := c.nonFileDiagnostics
	for _, fileName := range fileNames {
		diagnostics = append(diagnostics, c.fileDiagnostics[fileName]...)
	}
	return diagnostics
}

func sortAndDeduplicateDiagnostics(diagnostics []*ast.Diagnostic) []*ast.Diagnostic {
	result := slices.Clone(diagnostics)
	slices.SortFunc(result, CompareDiagnostics)
	return slices.CompactFunc(result, equalDiagnostics)
}

func equalDiagnostics(d1, d2 *ast.Diagnostic) bool {
	return getDiagnosticPath(d1) == getDiagnosticPath(d2) &&
		d1.Loc() == d2.Loc() &&
		d1.Code() == d2.Code() &&
		d1.Message() == d2.Message() &&
		slices.EqualFunc(d1.MessageChain(), d2.MessageChain(), equalMessageChain) &&
		slices.EqualFunc(d1.RelatedInformation(), d2.RelatedInformation(), equalDiagnostics)
}

func equalMessageChain(c1, c2 *ast.MessageChain) bool {
	return c1.Code() == c2.Code() &&
		c1.Message() == c2.Message() &&
		slices.EqualFunc(c1.MessageChain(), c2.MessageChain(), equalMessageChain)
}

func CompareDiagnostics(d1, d2 *ast.Diagnostic) int {
	c := strings.Compare(getDiagnosticPath(d1), getDiagnosticPath(d2))
	if c != 0 {
		return c
	}
	c = d1.Loc().Pos() - d2.Loc().Pos()
	if c != 0 {
		return c
	}
	c = d1.Loc().End() - d2.Loc().End()
	if c != 0 {
		return c
	}
	c = int(d1.Code()) - int(d2.Code())
	if c != 0 {
		return c
	}
	c = strings.Compare(d1.Message(), d2.Message())
	if c != 0 {
		return c
	}
	c = compareMessageChainSize(d1.MessageChain(), d2.MessageChain())
	if c != 0 {
		return c
	}
	c = compareMessageChainContent(d1.MessageChain(), d2.MessageChain())
	if c != 0 {
		return c
	}
	return compareRelatedInfo(d1.RelatedInformation(), d2.RelatedInformation())
}

func compareMessageChainSize(c1, c2 []*ast.MessageChain) int {
	c := len(c2) - len(c1)
	if c != 0 {
		return c
	}
	for i := range c1 {
		c = compareMessageChainSize(c1[i].MessageChain(), c2[i].MessageChain())
		if c != 0 {
			return c
		}
	}
	return 0
}

func compareMessageChainContent(c1, c2 []*ast.MessageChain) int {
	for i := range c1 {
		c := strings.Compare(c1[i].Message(), c2[i].Message())
		if c != 0 {
			return c
		}
		if c1[i].MessageChain() != nil {
			c = compareMessageChainContent(c1[i].MessageChain(), c2[i].MessageChain())
			if c != 0 {
				return c
			}
		}
	}
	return 0
}

func compareRelatedInfo(r1, r2 []*ast.Diagnostic) int {
	c := len(r2) - len(r1)
	if c != 0 {
		return c
	}
	for i := range r1 {
		c = CompareDiagnostics(r1[i], r2[i])
		if c != 0 {
			return c
		}
	}
	return 0
}

func getDiagnosticPath(d *ast.Diagnostic) string {
	if d.File() != nil {
		return d.File().Path()
	}
	return ""
}

func isConstAssertion(location *ast.Node) bool {
	switch location.Kind {
	case ast.KindAsExpression:
		return isConstTypeReference(location.AsAsExpression().TypeNode)
	case ast.KindTypeAssertionExpression:
		return isConstTypeReference(location.AsTypeAssertion().TypeNode)
	}
	return false
}

func isConstTypeReference(node *ast.Node) bool {
	if node.Kind == ast.KindTypeReference {
		ref := node.AsTypeReference()
		return ref.TypeArguments == nil && ast.IsIdentifier(ref.TypeName) && ref.TypeName.AsIdentifier().Text == "const"
	}
	return false
}

func isModuleOrEnumDeclaration(node *ast.Node) bool {
	return node.Kind == ast.KindModuleDeclaration || node.Kind == ast.KindEnumDeclaration
}

func getLocalsOfNode(node *ast.Node) ast.SymbolTable {
	data := node.LocalsContainerData()
	if data != nil {
		return data.Locals()
	}
	return nil
}

func getBodyOfNode(node *ast.Node) *ast.Node {
	bodyData := node.BodyData()
	if bodyData != nil {
		return bodyData.Body
	}
	return nil
}

func getFlowNodeOfNode(node *ast.Node) *ast.FlowNode {
	flowNodeData := node.FlowNodeData()
	if flowNodeData != nil {
		return flowNodeData.FlowNode
	}
	return nil
}

func isGlobalSourceFile(node *ast.Node) bool {
	return node.Kind == ast.KindSourceFile && !isExternalOrCommonJsModule(node.AsSourceFile())
}

func isParameterLikeOrReturnTag(node *ast.Node) bool {
	switch node.Kind {
	case ast.KindParameter, ast.KindTypeParameter, ast.KindJSDocParameterTag, ast.KindJSDocReturnTag:
		return true
	}
	return false
}

func getEmitStandardClassFields(options *core.CompilerOptions) bool {
	return options.UseDefineForClassFields != core.TSFalse && getEmitScriptTarget(options) >= core.ScriptTargetES2022
}

func getLocalSymbolForExportDefault(symbol *ast.Symbol) *ast.Symbol {
	if !isExportDefaultSymbol(symbol) || len(symbol.Declarations) == 0 {
		return nil
	}
	for _, decl := range symbol.Declarations {
		localSymbol := decl.LocalSymbol()
		if localSymbol != nil {
			return localSymbol
		}
	}
	return nil
}

func isExportDefaultSymbol(symbol *ast.Symbol) bool {
	return symbol != nil && len(symbol.Declarations) > 0 && hasSyntacticModifier(symbol.Declarations[0], ast.ModifierFlagsDefault)
}

func getDeclarationOfKind(symbol *ast.Symbol, kind ast.Kind) *ast.Node {
	for _, declaration := range symbol.Declarations {
		if declaration.Kind == kind {
			return declaration
		}
	}
	return nil
}

func getIsolatedModules(options *core.CompilerOptions) bool {
	return options.IsolatedModules == core.TSTrue || options.VerbatimModuleSyntax == core.TSTrue
}

func findConstructorDeclaration(node *ast.Node) *ast.Node {
	for _, member := range node.ClassLikeData().Members {
		if ast.IsConstructorDeclaration(member) && ast.NodeIsPresent(member.AsConstructorDeclaration().Body) {
			return member
		}
	}
	return nil
}

type NameResolver struct {
	compilerOptions                  *core.CompilerOptions
	getSymbolOfDeclaration           func(node *ast.Node) *ast.Symbol
	error                            func(location *ast.Node, message *diagnostics.Message, args ...any) *ast.Diagnostic
	globals                          ast.SymbolTable
	argumentsSymbol                  *ast.Symbol
	requireSymbol                    *ast.Symbol
	lookup                           func(symbols ast.SymbolTable, name string, meaning ast.SymbolFlags) *ast.Symbol
	setRequiresScopeChangeCache      func(node *ast.Node, value core.Tristate)
	getRequiresScopeChangeCache      func(node *ast.Node) core.Tristate
	onPropertyWithInvalidInitializer func(location *ast.Node, name string, declaration *ast.Node, result *ast.Symbol) bool
	onFailedToResolveSymbol          func(location *ast.Node, name string, meaning ast.SymbolFlags, nameNotFoundMessage *diagnostics.Message)
	onSuccessfullyResolvedSymbol     func(location *ast.Node, result *ast.Symbol, meaning ast.SymbolFlags, lastLocation *ast.Node, associatedDeclarationForContainingInitializerOrBindingName *ast.Node, withinDeferredContext bool)
}

func (r *NameResolver) resolve(location *ast.Node, name string, meaning ast.SymbolFlags, nameNotFoundMessage *diagnostics.Message, isUse bool, excludeGlobals bool) *ast.Symbol {
	var result *ast.Symbol
	var lastLocation *ast.Node
	var lastSelfReferenceLocation *ast.Node
	var propertyWithInvalidInitializer *ast.Node
	var associatedDeclarationForContainingInitializerOrBindingName *ast.Node
	var withinDeferredContext bool
	var grandparent *ast.Node
	originalLocation := location // needed for did-you-mean error reporting, which gathers candidates starting from the original location
	nameIsConst := name == "const"
loop:
	for location != nil {
		if nameIsConst && isConstAssertion(location) {
			// `const` in an `as const` has no symbol, but issues no error because there is no *actual* lookup of the type
			// (it refers to the constant type of the expression instead)
			return nil
		}
		if isModuleOrEnumDeclaration(location) && lastLocation != nil && location.Name() == lastLocation {
			// If lastLocation is the name of a namespace or enum, skip the parent since it will have is own locals that could
			// conflict.
			lastLocation = location
			location = location.Parent
		}
		locals := getLocalsOfNode(location)
		// Locals of a source file are not in scope (because they get merged into the global symbol table)
		if locals != nil && !isGlobalSourceFile(location) {
			result = r.lookup(locals, name, meaning)
			if result != nil {
				useResult := true
				if ast.IsFunctionLike(location) && lastLocation != nil && lastLocation != getBodyOfNode(location) {
					// symbol lookup restrictions for function-like declarations
					// - Type parameters of a function are in scope in the entire function declaration, including the parameter
					//   list and return type. However, local types are only in scope in the function body.
					// - parameters are only in the scope of function body
					// This restriction does not apply to JSDoc comment types because they are parented
					// at a higher level than type parameters would normally be
					if meaning&result.Flags&ast.SymbolFlagsType != 0 && lastLocation.Kind != ast.KindJSDoc {
						useResult = result.Flags&ast.SymbolFlagsTypeParameter != 0 && (lastLocation.Flags&ast.NodeFlagsSynthesized != 0 ||
							lastLocation == location.ReturnType() ||
							isParameterLikeOrReturnTag(lastLocation))
					}
					if meaning&result.Flags&ast.SymbolFlagsVariable != 0 {
						// expression inside parameter will lookup as normal variable scope when targeting es2015+
						if r.useOuterVariableScopeInParameter(result, location, lastLocation) {
							useResult = false
						} else if result.Flags&ast.SymbolFlagsFunctionScopedVariable != 0 {
							// parameters are visible only inside function body, parameter list and return type
							// technically for parameter list case here we might mix parameters and variables declared in function,
							// however it is detected separately when checking initializers of parameters
							// to make sure that they reference no variables declared after them.
							useResult = lastLocation.Kind == ast.KindParameter ||
								lastLocation.Flags&ast.NodeFlagsSynthesized != 0 ||
								lastLocation == location.ReturnType() && ast.FindAncestor(result.ValueDeclaration, ast.IsParameter) != nil
						}
					}
				} else if location.Kind == ast.KindConditionalType {
					// A type parameter declared using 'infer T' in a conditional type is visible only in
					// the true branch of the conditional type.
					useResult = lastLocation == location.AsConditionalTypeNode().TrueType
				}
				if useResult {
					break loop
				}
				result = nil
			}
		}
		withinDeferredContext = withinDeferredContext || getIsDeferredContext(location, lastLocation)
		switch location.Kind {
		case ast.KindSourceFile:
			if !isExternalOrCommonJsModule(location.AsSourceFile()) {
				break
			}
			fallthrough
		case ast.KindModuleDeclaration:
			moduleExports := r.getSymbolOfDeclaration(location).Exports
			if ast.IsSourceFile(location) || (ast.IsModuleDeclaration(location) && location.Flags&ast.NodeFlagsAmbient != 0 && !isGlobalScopeAugmentation(location)) {
				// It's an external module. First see if the module has an export default and if the local
				// name of that export default matches.
				result = moduleExports[InternalSymbolNameDefault]
				if result != nil {
					localSymbol := getLocalSymbolForExportDefault(result)
					if localSymbol != nil && result.Flags&meaning != 0 && localSymbol.Name == name {
						break loop
					}
					result = nil
				}
				// Because of module/namespace merging, a module's exports are in scope,
				// yet we never want to treat an export specifier as putting a member in scope.
				// Therefore, if the name we find is purely an export specifier, it is not actually considered in scope.
				// Two things to note about this:
				//     1. We have to check this without calling getSymbol. The problem with calling getSymbol
				//        on an export specifier is that it might find the export specifier itself, and try to
				//        resolve it as an alias. This will cause the checker to consider the export specifier
				//        a circular alias reference when it might not be.
				//     2. We check === SymbolFlags.Alias in order to check that the symbol is *purely*
				//        an alias. If we used &, we'd be throwing out symbols that have non alias aspects,
				//        which is not the desired behavior.
				moduleExport := moduleExports[name]
				if moduleExport != nil && moduleExport.Flags == ast.SymbolFlagsAlias && (getDeclarationOfKind(moduleExport, ast.KindExportSpecifier) != nil || getDeclarationOfKind(moduleExport, ast.KindNamespaceExport) != nil) {
					break
				}
			}
			if name != InternalSymbolNameDefault {
				result = r.lookup(moduleExports, name, meaning&ast.SymbolFlagsModuleMember)
				if result != nil {
					break loop
				}
			}
		case ast.KindEnumDeclaration:
			result = r.lookup(r.getSymbolOfDeclaration(location).Exports, name, meaning&ast.SymbolFlagsEnumMember)
			if result != nil {
				if nameNotFoundMessage != nil && getIsolatedModules(r.compilerOptions) && location.Flags&ast.NodeFlagsAmbient == 0 && ast.GetSourceFileOfNode(location) != ast.GetSourceFileOfNode(result.ValueDeclaration) {
					isolatedModulesLikeFlagName := ifElse(r.compilerOptions.VerbatimModuleSyntax == core.TSTrue, "verbatimModuleSyntax", "isolatedModules")
					r.error(originalLocation, diagnostics.Cannot_access_0_from_another_file_without_qualification_when_1_is_enabled_Use_2_instead,
						name, isolatedModulesLikeFlagName, r.getSymbolOfDeclaration(location).Name+"."+name)
				}
				break loop
			}
		case ast.KindPropertyDeclaration:
			if !isStatic(location) {
				ctor := findConstructorDeclaration(location.Parent)
				if ctor != nil && ctor.AsConstructorDeclaration().LocalsContainerData().Locals() != nil {
					if r.lookup(ctor.AsConstructorDeclaration().LocalsContainerData().Locals(), name, meaning&ast.SymbolFlagsValue) != nil {
						// Remember the property node, it will be used later to report appropriate error
						propertyWithInvalidInitializer = location
					}
				}
			}
		case ast.KindClassDeclaration, ast.KindClassExpression, ast.KindInterfaceDeclaration:
			result = r.lookup(r.getSymbolOfDeclaration(location).Members, name, meaning&ast.SymbolFlagsType)
			if result != nil {
				if !isTypeParameterSymbolDeclaredInContainer(result, location) {
					// ignore type parameters not declared in this container
					result = nil
					break
				}
				if lastLocation != nil && isStatic(lastLocation) {
					// TypeScript 1.0 spec (April 2014): 3.4.1
					// The scope of a type parameter extends over the entire declaration with which the type
					// parameter list is associated, with the exception of static member declarations in classes.
					if nameNotFoundMessage != nil {
						r.error(originalLocation, diagnostics.Static_members_cannot_reference_class_type_parameters)
					}
					return nil
				}
				break loop
			}
			if ast.IsClassExpression(location) && meaning&ast.SymbolFlagsClass != 0 {
				className := location.AsClassExpression().Name()
				if className != nil && name == className.AsIdentifier().Text {
					result = location.AsClassExpression().Symbol
					break loop
				}
			}
		case ast.KindExpressionWithTypeArguments:
			if lastLocation == location.AsExpressionWithTypeArguments().Expression && ast.IsHeritageClause(location.Parent) && location.Parent.AsHeritageClause().Token == ast.KindExtendsKeyword {
				container := location.Parent.Parent
				if ast.IsClassLike(container) {
					result = r.lookup(r.getSymbolOfDeclaration(container).Members, name, meaning&ast.SymbolFlagsType)
					if result != nil {
						if nameNotFoundMessage != nil {
							r.error(originalLocation, diagnostics.Base_class_expressions_cannot_reference_class_type_parameters)
						}
						return nil
					}
				}
			}
		// It is not legal to reference a class's own type parameters from a computed property name that
		// belongs to the class. For example:
		//
		//   function foo<T>() { return '' }
		//   class C<T> { // <-- Class's own type parameter T
		//       [foo<T>()]() { } // <-- Reference to T from class's own computed property
		//   }
		case ast.KindComputedPropertyName:
			grandparent = location.Parent.Parent
			if ast.IsClassLike(grandparent) || ast.IsInterfaceDeclaration(grandparent) {
				// A reference to this grandparent's type parameters would be an error
				result = r.lookup(r.getSymbolOfDeclaration(grandparent).Members, name, meaning&ast.SymbolFlagsType)
				if result != nil {
					if nameNotFoundMessage != nil {
						r.error(originalLocation, diagnostics.A_computed_property_name_cannot_reference_a_type_parameter_from_its_containing_type)
					}
					return nil
				}
			}
		case ast.KindArrowFunction:
			// when targeting ES6 or higher there is no 'arguments' in an arrow function
			// for lower compile targets the resolved symbol is used to emit an error
			if getEmitScriptTarget(r.compilerOptions) >= core.ScriptTargetES2015 {
				break
			}
			fallthrough
		case ast.KindMethodDeclaration, ast.KindConstructor, ast.KindGetAccessor, ast.KindSetAccessor, ast.KindFunctionDeclaration:
			if meaning&ast.SymbolFlagsVariable != 0 && name == "arguments" {
				result = r.argumentsSymbol
				break loop
			}
		case ast.KindFunctionExpression:
			if meaning&ast.SymbolFlagsVariable != 0 && name == "arguments" {
				result = r.argumentsSymbol
				break loop
			}
			if meaning&ast.SymbolFlagsFunction != 0 {
				functionName := location.AsFunctionExpression().Name()
				if functionName != nil && name == functionName.AsIdentifier().Text {
					result = location.AsFunctionExpression().Symbol
					break loop
				}
			}
		case ast.KindDecorator:
			// Decorators are resolved at the class declaration. Resolving at the parameter
			// or member would result in looking up locals in the method.
			//
			//   function y() {}
			//   class C {
			//       method(@y x, y) {} // <-- decorator y should be resolved at the class declaration, not the parameter.
			//   }
			//
			if location.Parent != nil && location.Parent.Kind == ast.KindParameter {
				location = location.Parent
			}
			//   function y() {}
			//   class C {
			//       @y method(x, y) {} // <-- decorator y should be resolved at the class declaration, not the method.
			//   }
			//
			// class Decorators are resolved outside of the class to avoid referencing type parameters of that class.
			//
			//   type T = number;
			//   declare function y(x: T): any;
			//   @param(1 as T) // <-- T should resolve to the type alias outside of class C
			//   class C<T> {}
			if location.Parent != nil && (ast.IsClassElement(location.Parent) || location.Parent.Kind == ast.KindClassDeclaration) {
				location = location.Parent
			}
		case ast.KindParameter:
			parameterDeclaration := location.AsParameterDeclaration()
			if lastLocation != nil && (lastLocation == parameterDeclaration.Initializer ||
				lastLocation == parameterDeclaration.Name() && ast.IsBindingPattern(lastLocation)) {
				if associatedDeclarationForContainingInitializerOrBindingName == nil {
					associatedDeclarationForContainingInitializerOrBindingName = location
				}
			}
		case ast.KindBindingElement:
			bindingElement := location.AsBindingElement()
			if lastLocation != nil && (lastLocation == bindingElement.Initializer ||
				lastLocation == bindingElement.Name() && ast.IsBindingPattern(lastLocation)) {
				if isPartOfParameterDeclaration(location) && associatedDeclarationForContainingInitializerOrBindingName == nil {
					associatedDeclarationForContainingInitializerOrBindingName = location
				}
			}
		case ast.KindInferType:
			if meaning&ast.SymbolFlagsTypeParameter != 0 {
				parameterName := location.AsInferTypeNode().TypeParameter.AsTypeParameter().Name()
				if parameterName != nil && name == parameterName.AsIdentifier().Text {
					result = location.AsInferTypeNode().TypeParameter.AsTypeParameter().Symbol
					break loop
				}
			}
		case ast.KindExportSpecifier:
			exportSpecifier := location.AsExportSpecifier()
			if lastLocation != nil && lastLocation == exportSpecifier.PropertyName && location.Parent.Parent.AsExportDeclaration().ModuleSpecifier != nil {
				location = location.Parent.Parent.Parent
			}
		}
		if isSelfReferenceLocation(location, lastLocation) {
			lastSelfReferenceLocation = location
		}
		lastLocation = location
		switch {
		// case isJSDocTemplateTag(location):
		// 	location = getEffectiveContainerForJSDocTemplateTag(location.(*JSDocTemplateTag))
		// 	if location == nil {
		// 		location = location.parent
		// 	}
		// case isJSDocParameterTag(location) || isJSDocReturnTag(location):
		// 	location = getHostSignatureFromJSDoc(location)
		// 	if location == nil {
		// 		location = location.parent
		// 	}
		default:
			location = location.Parent
		}
	}
	// We just climbed up parents looking for the name, meaning that we started in a descendant node of `lastLocation`.
	// If `result === lastSelfReferenceLocation.symbol`, that means that we are somewhere inside `lastSelfReferenceLocation` looking up a name, and resolving to `lastLocation` itself.
	// That means that this is a self-reference of `lastLocation`, and shouldn't count this when considering whether `lastLocation` is used.
	if isUse && result != nil && (lastSelfReferenceLocation == nil || result != lastSelfReferenceLocation.Symbol()) {
		// !!! result.isReferenced |= meaning
	}
	if result == nil {
		if !excludeGlobals {
			result = r.lookup(r.globals, name, meaning)
		}
	}
	if nameNotFoundMessage != nil {
		if propertyWithInvalidInitializer != nil && r.onPropertyWithInvalidInitializer(originalLocation, name, propertyWithInvalidInitializer, result) {
			return nil
		}
		if result == nil {
			r.onFailedToResolveSymbol(originalLocation, name, meaning, nameNotFoundMessage)
		} else {
			r.onSuccessfullyResolvedSymbol(originalLocation, result, meaning, lastLocation, associatedDeclarationForContainingInitializerOrBindingName, withinDeferredContext)
		}
	}
	return result
}

func (r *NameResolver) useOuterVariableScopeInParameter(result *ast.Symbol, location *ast.Node, lastLocation *ast.Node) bool {
	if ast.IsParameter(lastLocation) {
		body := getBodyOfNode(location)
		if body != nil && result.ValueDeclaration != nil && result.ValueDeclaration.Pos() >= body.Pos() && result.ValueDeclaration.End() <= body.End() {
			// check for several cases where we introduce temporaries that require moving the name/initializer of the parameter to the body
			// - static field in a class expression
			// - optional chaining pre-es2020
			// - nullish coalesce pre-es2020
			// - spread assignment in binding pattern pre-es2017
			target := getEmitScriptTarget(r.compilerOptions)
			if target >= core.ScriptTargetES2015 {
				functionLocation := location
				declarationRequiresScopeChange := r.getRequiresScopeChangeCache(functionLocation)
				if declarationRequiresScopeChange == core.TSUnknown {
					declarationRequiresScopeChange = boolToTristate(core.Some(functionLocation.Parameters(), r.requiresScopeChange))
					r.setRequiresScopeChangeCache(functionLocation, declarationRequiresScopeChange)
				}
				return declarationRequiresScopeChange == core.TSTrue
			}
		}
	}
	return false
}

func (r *NameResolver) requiresScopeChange(node *ast.Node) bool {
	d := node.AsParameterDeclaration()
	return r.requiresScopeChangeWorker(d.Name()) || d.Initializer != nil && r.requiresScopeChangeWorker(d.Initializer)
}

func (r *NameResolver) requiresScopeChangeWorker(node *ast.Node) bool {
	switch node.Kind {
	case ast.KindArrowFunction, ast.KindFunctionExpression, ast.KindFunctionDeclaration, ast.KindConstructor:
		return false
	case ast.KindMethodDeclaration, ast.KindGetAccessor, ast.KindSetAccessor, ast.KindPropertyAssignment:
		return r.requiresScopeChangeWorker(node.Name())
	case ast.KindPropertyDeclaration:
		if hasStaticModifier(node) {
			return !getEmitStandardClassFields(r.compilerOptions)
		}
		return r.requiresScopeChangeWorker(node.AsPropertyDeclaration().Name())
	default:
		if isNullishCoalesce(node) || ast.IsOptionalChain(node) {
			return getEmitScriptTarget(r.compilerOptions) < core.ScriptTargetES2020
		}
		if ast.IsBindingElement(node) && node.AsBindingElement().DotDotDotToken != nil && ast.IsObjectBindingPattern(node.Parent) {
			return getEmitScriptTarget(r.compilerOptions) < core.ScriptTargetES2017
		}
		if ast.IsTypeNode(node) {
			return false
		}
		return node.ForEachChild(r.requiresScopeChangeWorker)
	}
}

func getIsDeferredContext(location *ast.Node, lastLocation *ast.Node) bool {
	if location.Kind != ast.KindArrowFunction && location.Kind != ast.KindFunctionExpression {
		// initializers in instance property declaration of class like entities are executed in constructor and thus deferred
		// A name is evaluated within the enclosing scope - so it shouldn't count as deferred
		return ast.IsTypeQueryNode(location) ||
			(ast.IsFunctionLikeDeclaration(location) || location.Kind == ast.KindPropertyDeclaration && !isStatic(location)) &&
				(lastLocation == nil || lastLocation != location.Name())
	}
	if lastLocation != nil && lastLocation == location.Name() {
		return false
	}
	// generator functions and async functions are not inlined in control flow when immediately invoked
	if location.BodyData().AsteriskToken != nil || hasSyntacticModifier(location, ast.ModifierFlagsAsync) {
		return true
	}
	return getImmediatelyInvokedFunctionExpression(location) == nil
}

func isTypeParameterSymbolDeclaredInContainer(symbol *ast.Symbol, container *ast.Node) bool {
	for _, decl := range symbol.Declarations {
		if decl.Kind == ast.KindTypeParameter {
			parent := decl.Parent.Parent
			if parent == container {
				return true
			}
		}
	}
	return false
}

func isSelfReferenceLocation(node *ast.Node, lastLocation *ast.Node) bool {
	switch node.Kind {
	case ast.KindParameter:
		return lastLocation != nil && lastLocation == node.AsParameterDeclaration().Name()
	case ast.KindFunctionDeclaration, ast.KindClassDeclaration, ast.KindInterfaceDeclaration, ast.KindEnumDeclaration,
		ast.KindTypeAliasDeclaration, ast.KindModuleDeclaration: // For `namespace N { N; }`
		return true
	}
	return false
}

func isTypeReferenceIdentifier(node *ast.Node) bool {
	for node.Parent.Kind == ast.KindQualifiedName {
		node = node.Parent
	}
	return ast.IsTypeReferenceNode(node.Parent)
}

func isInTypeQuery(node *ast.Node) bool {
	// TypeScript 1.0 spec (April 2014): 3.6.3
	// A type query consists of the keyword typeof followed by an expression.
	// The expression is restricted to a single identifier or a sequence of identifiers separated by periods
	return ast.FindAncestorOrQuit(node, func(n *ast.Node) ast.FindAncestorResult {
		switch n.Kind {
		case ast.KindTypeQuery:
			return ast.FindAncestorTrue
		case ast.KindIdentifier, ast.KindQualifiedName:
			return ast.FindAncestorFalse
		}
		return ast.FindAncestorQuit
	}) != nil
}

func isTypeOnlyImportDeclaration(node *ast.Node) bool {
	switch node.Kind {
	case ast.KindImportSpecifier:
		return node.AsImportSpecifier().IsTypeOnly || node.Parent.Parent.AsImportClause().IsTypeOnly
	case ast.KindNamespaceImport:
		return node.Parent.AsImportClause().IsTypeOnly
	case ast.KindImportClause:
		return node.AsImportClause().IsTypeOnly
	case ast.KindImportEqualsDeclaration:
		return node.AsImportEqualsDeclaration().IsTypeOnly
	}
	return false
}

func isTypeOnlyExportDeclaration(node *ast.Node) bool {
	switch node.Kind {
	case ast.KindExportSpecifier:
		return node.AsExportSpecifier().IsTypeOnly || node.Parent.Parent.AsExportDeclaration().IsTypeOnly
	case ast.KindExportDeclaration:
		d := node.AsExportDeclaration()
		return d.IsTypeOnly && d.ModuleSpecifier != nil && d.ExportClause == nil
	case ast.KindNamespaceExport:
		return node.Parent.AsExportDeclaration().IsTypeOnly
	}
	return false
}

func isTypeOnlyImportOrExportDeclaration(node *ast.Node) bool {
	return isTypeOnlyImportDeclaration(node) || isTypeOnlyExportDeclaration(node)
}

func getNameFromImportDeclaration(node *ast.Node) *ast.Node {
	switch node.Kind {
	case ast.KindImportSpecifier:
		return node.AsImportSpecifier().Name()
	case ast.KindNamespaceImport:
		return node.AsNamespaceImport().Name()
	case ast.KindImportClause:
		return node.AsImportClause().Name()
	case ast.KindImportEqualsDeclaration:
		return node.AsImportEqualsDeclaration().Name()
	}
	return nil
}

func isValidTypeOnlyAliasUseSite(useSite *ast.Node) bool {
	return useSite.Flags&ast.NodeFlagsAmbient != 0 ||
		isPartOfTypeQuery(useSite) ||
		isIdentifierInNonEmittingHeritageClause(useSite) ||
		isPartOfPossiblyValidTypeOrAbstractComputedPropertyName(useSite) ||
		!(isExpressionNode(useSite) || isShorthandPropertyNameUseSite(useSite))
}

func isIdentifierInNonEmittingHeritageClause(node *ast.Node) bool {
	if node.Kind != ast.KindIdentifier {
		return false
	}
	heritageClause := ast.FindAncestorOrQuit(node.Parent, func(parent *ast.Node) ast.FindAncestorResult {
		switch parent.Kind {
		case ast.KindHeritageClause:
			return ast.FindAncestorTrue
		case ast.KindPropertyAccessExpression, ast.KindExpressionWithTypeArguments:
			return ast.FindAncestorFalse
		default:
			return ast.FindAncestorQuit
		}
	})
	if heritageClause != nil {
		return heritageClause.AsHeritageClause().Token == ast.KindImmediateKeyword || heritageClause.Parent.Kind == ast.KindInterfaceDeclaration
	}
	return false
}

func isPartOfPossiblyValidTypeOrAbstractComputedPropertyName(node *ast.Node) bool {
	for ast.NodeKindIs(node, ast.KindIdentifier, ast.KindPropertyAccessExpression) {
		node = node.Parent
	}
	if node.Kind != ast.KindComputedPropertyName {
		return false
	}
	if hasSyntacticModifier(node.Parent, ast.ModifierFlagsAbstract) {
		return true
	}
	return ast.NodeKindIs(node.Parent.Parent, ast.KindInterfaceDeclaration, ast.KindTypeLiteral)
}

func isExpressionNode(node *ast.Node) bool {
	switch node.Kind {
	case ast.KindSuperKeyword, ast.KindNullKeyword, ast.KindTrueKeyword, ast.KindFalseKeyword, ast.KindRegularExpressionLiteral,
		ast.KindArrayLiteralExpression, ast.KindObjectLiteralExpression, ast.KindPropertyAccessExpression, ast.KindElementAccessExpression,
		ast.KindCallExpression, ast.KindNewExpression, ast.KindTaggedTemplateExpression, ast.KindAsExpression, ast.KindTypeAssertionExpression,
		ast.KindSatisfiesExpression, ast.KindNonNullExpression, ast.KindParenthesizedExpression, ast.KindFunctionExpression,
		ast.KindClassExpression, ast.KindArrowFunction, ast.KindVoidExpression, ast.KindDeleteExpression, ast.KindTypeOfExpression,
		ast.KindPrefixUnaryExpression, ast.KindPostfixUnaryExpression, ast.KindBinaryExpression, ast.KindConditionalExpression,
		ast.KindSpreadElement, ast.KindTemplateExpression, ast.KindOmittedExpression, ast.KindJsxElement, ast.KindJsxSelfClosingElement,
		ast.KindJsxFragment, ast.KindYieldExpression, ast.KindAwaitExpression, ast.KindMetaProperty:
		return true
	case ast.KindExpressionWithTypeArguments:
		return !ast.IsHeritageClause(node.Parent)
	case ast.KindQualifiedName:
		for node.Parent.Kind == ast.KindQualifiedName {
			node = node.Parent
		}
		return ast.IsTypeQueryNode(node.Parent) || isJSDocLinkLike(node.Parent) || isJSXTagName(node)
	case ast.KindJSDocMemberName:
		return ast.IsTypeQueryNode(node.Parent) || isJSDocLinkLike(node.Parent) || isJSXTagName(node)
	case ast.KindPrivateIdentifier:
		return ast.IsBinaryExpression(node.Parent) && node.Parent.AsBinaryExpression().Left == node && node.Parent.AsBinaryExpression().OperatorToken.Kind == ast.KindInKeyword
	case ast.KindIdentifier:
		if ast.IsTypeQueryNode(node.Parent) || isJSDocLinkLike(node.Parent) || isJSXTagName(node) {
			return true
		}
		fallthrough
	case ast.KindNumericLiteral, ast.KindBigIntLiteral, ast.KindStringLiteral, ast.KindNoSubstitutionTemplateLiteral, ast.KindThisKeyword:
		return isInExpressionContext(node)
	default:
		return false
	}
}

func isInExpressionContext(node *ast.Node) bool {
	parent := node.Parent
	switch parent.Kind {
	case ast.KindVariableDeclaration:
		return parent.AsVariableDeclaration().Initializer == node
	case ast.KindParameter:
		return parent.AsParameterDeclaration().Initializer == node
	case ast.KindPropertyDeclaration:
		return parent.AsPropertyDeclaration().Initializer == node
	case ast.KindPropertySignature:
		return parent.AsPropertySignatureDeclaration().Initializer == node
	case ast.KindEnumMember:
		return parent.AsEnumMember().Initializer == node
	case ast.KindPropertyAssignment:
		return parent.AsPropertyAssignment().Initializer == node
	case ast.KindBindingElement:
		return parent.AsBindingElement().Initializer == node
	case ast.KindExpressionStatement:
		return parent.AsExpressionStatement().Expression == node
	case ast.KindIfStatement:
		return parent.AsIfStatement().Expression == node
	case ast.KindDoStatement:
		return parent.AsDoStatement().Expression == node
	case ast.KindWhileStatement:
		return parent.AsWhileStatement().Expression == node
	case ast.KindReturnStatement:
		return parent.AsReturnStatement().Expression == node
	case ast.KindWithStatement:
		return parent.AsWithStatement().Expression == node
	case ast.KindSwitchStatement:
		return parent.AsSwitchStatement().Expression == node
	case ast.KindCaseClause, ast.KindDefaultClause:
		return parent.AsCaseOrDefaultClause().Expression == node
	case ast.KindThrowStatement:
		return parent.AsThrowStatement().Expression == node
	case ast.KindForStatement:
		s := parent.AsForStatement()
		return s.Initializer == node && s.Initializer.Kind != ast.KindVariableDeclarationList || s.Condition == node || s.Incrementor == node
	case ast.KindForInStatement, ast.KindForOfStatement:
		s := parent.AsForInOrOfStatement()
		return s.Initializer == node && s.Initializer.Kind != ast.KindVariableDeclarationList || s.Expression == node
	case ast.KindTypeAssertionExpression:
		return parent.AsTypeAssertion().Expression == node
	case ast.KindAsExpression:
		return parent.AsAsExpression().Expression == node
	case ast.KindTemplateSpan:
		return parent.AsTemplateSpan().Expression == node
	case ast.KindComputedPropertyName:
		return parent.AsComputedPropertyName().Expression == node
	case ast.KindDecorator, ast.KindJsxExpression, ast.KindJsxSpreadAttribute, ast.KindSpreadAssignment:
		return true
	case ast.KindExpressionWithTypeArguments:
		return parent.AsExpressionWithTypeArguments().Expression == node && !isPartOfTypeNode(parent)
	case ast.KindShorthandPropertyAssignment:
		return parent.AsShorthandPropertyAssignment().ObjectAssignmentInitializer == node
	case ast.KindSatisfiesExpression:
		return parent.AsSatisfiesExpression().Expression == node
	default:
		return isExpressionNode(parent)
	}
}

func isPartOfTypeNode(node *ast.Node) bool {
	kind := node.Kind
	if kind >= ast.KindFirstTypeNode && kind <= ast.KindLastTypeNode {
		return true
	}
	switch node.Kind {
	case ast.KindAnyKeyword, ast.KindUnknownKeyword, ast.KindNumberKeyword, ast.KindBigIntKeyword, ast.KindStringKeyword,
		ast.KindBooleanKeyword, ast.KindSymbolKeyword, ast.KindObjectKeyword, ast.KindUndefinedKeyword, ast.KindNullKeyword,
		ast.KindNeverKeyword:
		return true
	case ast.KindExpressionWithTypeArguments:
		return isPartOfTypeExpressionWithTypeArguments(node)
	case ast.KindTypeParameter:
		return node.Parent.Kind == ast.KindMappedType || node.Parent.Kind == ast.KindInferType
	case ast.KindIdentifier:
		parent := node.Parent
		if ast.IsQualifiedName(parent) && parent.AsQualifiedName().Right == node {
			return isPartOfTypeNodeInParent(parent)
		}
		if ast.IsPropertyAccessExpression(parent) && parent.AsPropertyAccessExpression().Name() == node {
			return isPartOfTypeNodeInParent(parent)
		}
		return isPartOfTypeNodeInParent(node)
	case ast.KindQualifiedName, ast.KindPropertyAccessExpression, ast.KindThisKeyword:
		return isPartOfTypeNodeInParent(node)
	}
	return false
}

func isPartOfTypeNodeInParent(node *ast.Node) bool {
	parent := node.Parent
	// Do not recursively call isPartOfTypeNode on the parent. In the example:
	//
	//     let a: A.B.C;
	//
	// Calling isPartOfTypeNode would consider the qualified name A.B a type node.
	// Only C and A.B.C are type nodes.
	if parent.Kind >= ast.KindFirstTypeNode && parent.Kind <= ast.KindLastTypeNode {
		return true
	}
	switch parent.Kind {
	case ast.KindTypeQuery:
		return false
	case ast.KindImportType:
		return !parent.AsImportTypeNode().IsTypeOf
	case ast.KindExpressionWithTypeArguments:
		return isPartOfTypeExpressionWithTypeArguments(parent)
	case ast.KindTypeParameter:
		return node == parent.AsTypeParameter().Constraint
	case ast.KindPropertyDeclaration:
		return node == parent.AsPropertyDeclaration().TypeNode
	case ast.KindPropertySignature:
		return node == parent.AsPropertySignatureDeclaration().TypeNode
	case ast.KindParameter:
		return node == parent.AsParameterDeclaration().TypeNode
	case ast.KindVariableDeclaration:
		return node == parent.AsVariableDeclaration().TypeNode
	case ast.KindFunctionDeclaration, ast.KindFunctionExpression, ast.KindArrowFunction, ast.KindConstructor, ast.KindMethodDeclaration,
		ast.KindMethodSignature, ast.KindGetAccessor, ast.KindSetAccessor, ast.KindCallSignature, ast.KindConstructSignature,
		ast.KindIndexSignature:
		return node == parent.ReturnType()
	case ast.KindTypeAssertionExpression:
		return node == parent.AsTypeAssertion().TypeNode
	case ast.KindCallExpression:
		return typeArgumentListContains(parent.AsCallExpression().TypeArguments, node)
	case ast.KindNewExpression:
		return typeArgumentListContains(parent.AsNewExpression().TypeArguments, node)
	case ast.KindTaggedTemplateExpression:
		return typeArgumentListContains(parent.AsTaggedTemplateExpression().TypeArguments, node)
	}
	return false
}

func isPartOfTypeExpressionWithTypeArguments(node *ast.Node) bool {
	parent := node.Parent
	return ast.IsHeritageClause(parent) && (!ast.IsClassLike(parent.Parent) || parent.AsHeritageClause().Token == ast.KindImplementsKeyword)
}

func typeArgumentListContains(list *ast.Node, node *ast.Node) bool {
	if list != nil {
		return slices.Contains(list.AsTypeArgumentList().Arguments, node)
	}
	return false
}

func isJSDocLinkLike(node *ast.Node) bool {
	return ast.NodeKindIs(node, ast.KindJSDocLink, ast.KindJSDocLinkCode, ast.KindJSDocLinkPlain)
}

func isJSXTagName(node *ast.Node) bool {
	parent := node.Parent
	switch parent.Kind {
	case ast.KindJsxOpeningElement:
		return parent.AsJsxOpeningElement().TagName == node
	case ast.KindJsxSelfClosingElement:
		return parent.AsJsxSelfClosingElement().TagName == node
	case ast.KindJsxClosingElement:
		return parent.AsJsxClosingElement().TagName == node
	}
	return false
}

func isShorthandPropertyNameUseSite(useSite *ast.Node) bool {
	return ast.IsIdentifier(useSite) && ast.IsShorthandPropertyAssignment(useSite.Parent) && useSite.Parent.AsShorthandPropertyAssignment().Name() == useSite
}

func isTypeDeclaration(node *ast.Node) bool {
	switch node.Kind {
	case ast.KindTypeParameter, ast.KindClassDeclaration, ast.KindInterfaceDeclaration, ast.KindTypeAliasDeclaration, ast.KindEnumDeclaration:
		return true
	case ast.KindImportClause:
		return node.AsImportClause().IsTypeOnly
	case ast.KindImportSpecifier:
		return node.Parent.Parent.AsImportClause().IsTypeOnly
	case ast.KindExportSpecifier:
		return node.Parent.Parent.AsExportDeclaration().IsTypeOnly
	default:
		return false
	}
}

func canHaveSymbol(node *ast.Node) bool {
	switch node.Kind {
	case ast.KindArrowFunction, ast.KindBinaryExpression, ast.KindBindingElement, ast.KindCallExpression, ast.KindCallSignature,
		ast.KindClassDeclaration, ast.KindClassExpression, ast.KindClassStaticBlockDeclaration, ast.KindConstructor, ast.KindConstructorType,
		ast.KindConstructSignature, ast.KindElementAccessExpression, ast.KindEnumDeclaration, ast.KindEnumMember, ast.KindExportAssignment,
		ast.KindExportDeclaration, ast.KindExportSpecifier, ast.KindFunctionDeclaration, ast.KindFunctionExpression, ast.KindFunctionType,
		ast.KindGetAccessor, ast.KindIdentifier, ast.KindImportClause, ast.KindImportEqualsDeclaration, ast.KindImportSpecifier,
		ast.KindIndexSignature, ast.KindInterfaceDeclaration, ast.KindJSDocCallbackTag, ast.KindJSDocEnumTag, ast.KindJSDocFunctionType,
		ast.KindJSDocParameterTag, ast.KindJSDocPropertyTag, ast.KindJSDocSignature, ast.KindJSDocTypedefTag, ast.KindJSDocTypeLiteral,
		ast.KindJsxAttribute, ast.KindJsxAttributes, ast.KindJsxSpreadAttribute, ast.KindMappedType, ast.KindMethodDeclaration,
		ast.KindMethodSignature, ast.KindModuleDeclaration, ast.KindNamedTupleMember, ast.KindNamespaceExport, ast.KindNamespaceExportDeclaration,
		ast.KindNamespaceImport, ast.KindNewExpression, ast.KindNoSubstitutionTemplateLiteral, ast.KindNumericLiteral, ast.KindObjectLiteralExpression,
		ast.KindParameter, ast.KindPropertyAccessExpression, ast.KindPropertyAssignment, ast.KindPropertyDeclaration, ast.KindPropertySignature,
		ast.KindSetAccessor, ast.KindShorthandPropertyAssignment, ast.KindSourceFile, ast.KindSpreadAssignment, ast.KindStringLiteral,
		ast.KindTypeAliasDeclaration, ast.KindTypeLiteral, ast.KindTypeParameter, ast.KindVariableDeclaration:
		return true
	}
	return false
}

func canHaveLocals(node *ast.Node) bool {
	switch node.Kind {
	case ast.KindArrowFunction, ast.KindBlock, ast.KindCallSignature, ast.KindCaseBlock, ast.KindCatchClause,
		ast.KindClassStaticBlockDeclaration, ast.KindConditionalType, ast.KindConstructor, ast.KindConstructorType,
		ast.KindConstructSignature, ast.KindForStatement, ast.KindForInStatement, ast.KindForOfStatement, ast.KindFunctionDeclaration,
		ast.KindFunctionExpression, ast.KindFunctionType, ast.KindGetAccessor, ast.KindIndexSignature, ast.KindJSDocCallbackTag,
		ast.KindJSDocEnumTag, ast.KindJSDocFunctionType, ast.KindJSDocSignature, ast.KindJSDocTypedefTag, ast.KindMappedType,
		ast.KindMethodDeclaration, ast.KindMethodSignature, ast.KindModuleDeclaration, ast.KindSetAccessor, ast.KindSourceFile,
		ast.KindTypeAliasDeclaration:
		return true
	}
	return false
}

func isAnyImportOrReExport(node *ast.Node) bool {
	return isAnyImportSyntax(node) || ast.IsExportDeclaration(node)
}

func isAnyImportSyntax(node *ast.Node) bool {
	return ast.NodeKindIs(node, ast.KindImportDeclaration, ast.KindImportEqualsDeclaration)
}

func getExternalModuleName(node *ast.Node) *ast.Node {
	switch node.Kind {
	case ast.KindImportDeclaration:
		return node.AsImportDeclaration().ModuleSpecifier
	case ast.KindExportDeclaration:
		return node.AsExportDeclaration().ModuleSpecifier
	case ast.KindImportEqualsDeclaration:
		if node.AsImportEqualsDeclaration().ModuleReference.Kind == ast.KindExternalModuleReference {
			return node.AsImportEqualsDeclaration().ModuleReference.AsExternalModuleReference().Expression_
		}
		return nil
	case ast.KindImportType:
		return getImportTypeNodeLiteral(node)
	case ast.KindCallExpression:
		return node.AsCallExpression().Arguments[0]
	case ast.KindModuleDeclaration:
		if ast.IsStringLiteral(node.AsModuleDeclaration().Name()) {
			return node.AsModuleDeclaration().Name()
		}
		return nil
	}
	panic("Unhandled case in getExternalModuleName")
}

func getImportTypeNodeLiteral(node *ast.Node) *ast.Node {
	if ast.IsImportTypeNode(node) {
		importTypeNode := node.AsImportTypeNode()
		if ast.IsLiteralTypeNode(importTypeNode.Argument) {
			literalTypeNode := importTypeNode.Argument.AsLiteralTypeNode()
			if ast.IsStringLiteral(literalTypeNode.Literal) {
				return literalTypeNode.Literal
			}
		}
	}
	return nil
}

func isExternalModuleNameRelative(moduleName string) bool {
	// TypeScript 1.0 spec (April 2014): 11.2.1
	// An external module name is "relative" if the first term is "." or "..".
	// Update: We also consider a path like `C:\foo.ts` "relative" because we do not search for it in `node_modules` or treat it as an ambient module.
	return tspath.PathIsRelative(moduleName) || tspath.IsRootedDiskPath(moduleName)
}

func extensionIsTs(ext string) bool {
	return ext == ExtensionTs || ext == ExtensionTsx || ext == ExtensionDts || ext == ExtensionMts || ext == ExtensionDmts || ext == ExtensionCts || ext == ExtensionDcts || len(ext) >= 7 && ext[:3] == ".d." && ext[len(ext)-3:] == ".ts"
}

func isShorthandAmbientModuleSymbol(moduleSymbol *ast.Symbol) bool {
	return isShorthandAmbientModule(moduleSymbol.ValueDeclaration)
}

func isShorthandAmbientModule(node *ast.Node) bool {
	// The only kind of module that can be missing a body is a shorthand ambient module.
	return node != nil && node.Kind == ast.KindModuleDeclaration && node.AsModuleDeclaration().Body == nil
}

func getFirstIdentifier(node *ast.Node) *ast.Node {
	switch node.Kind {
	case ast.KindIdentifier:
		return node
	case ast.KindQualifiedName:
		return getFirstIdentifier(node.AsQualifiedName().Left)
	case ast.KindPropertyAccessExpression:
		return getFirstIdentifier(node.AsPropertyAccessExpression().Expression)
	}
	panic("Unhandled case in getFirstIdentifier")
}

func getAliasDeclarationFromName(node *ast.Node) *ast.Node {
	switch node.Kind {
	case ast.KindImportClause, ast.KindImportSpecifier, ast.KindNamespaceImport, ast.KindExportSpecifier, ast.KindExportAssignment,
		ast.KindImportEqualsDeclaration, ast.KindNamespaceExport:
		return node.Parent
	case ast.KindQualifiedName:
		return getAliasDeclarationFromName(node.Parent)
	}
	return nil
}

func entityNameToString(name *ast.Node) string {
	switch name.Kind {
	case ast.KindThisKeyword:
		return "this"
	case ast.KindIdentifier, ast.KindPrivateIdentifier:
		return getTextOfNode(name)
	case ast.KindQualifiedName:
		return entityNameToString(name.AsQualifiedName().Left) + "." + entityNameToString(name.AsQualifiedName().Right)
	case ast.KindPropertyAccessExpression:
		return entityNameToString(name.AsPropertyAccessExpression().Expression) + "." + entityNameToString(name.AsPropertyAccessExpression().Name())
	case ast.KindJsxNamespacedName:
		return entityNameToString(name.AsJsxNamespacedName().Namespace) + ":" + entityNameToString(name.AsJsxNamespacedName().Name())
	}
	panic("Unhandled case in entityNameToString")
}

func getContainingQualifiedNameNode(node *ast.Node) *ast.Node {
	for ast.IsQualifiedName(node.Parent) {
		node = node.Parent
	}
	return node
}

var extensionsToRemove = []string{ExtensionDts, ExtensionDmts, ExtensionDcts, ExtensionMjs, ExtensionMts, ExtensionCjs, ExtensionCts, ExtensionTs, ExtensionJs, ExtensionTsx, ExtensionJsx, ExtensionJson}

func removeFileExtension(path string) string {
	// Remove any known extension even if it has more than one dot
	for _, ext := range extensionsToRemove {
		if strings.HasSuffix(path, ext) {
			return path[:len(path)-len(ext)]
		}
	}
	// Otherwise just remove single dot extension, if any
	return path[:len(path)-len(filepath.Ext(path))]
}

func tryGetExtensionFromPath(p string) string {
	for _, ext := range extensionsToRemove {
		if tspath.FileExtensionIs(p, ext) {
			return ext
		}
	}
	return ""
}

func removeExtension(path string, extension string) string {
	return path[:len(path)-len(extension)]
}

func fileExtensionIsOneOf(path string, extensions []string) bool {
	for _, ext := range extensions {
		if tspath.FileExtensionIs(path, ext) {
			return true
		}
	}
	return false
}

func tryExtractTSExtension(fileName string) string {
	for _, ext := range supportedTSExtensionsForExtractExtension {
		if tspath.FileExtensionIs(fileName, ext) {
			return ext
		}
	}
	return ""
}

func hasImplementationTSFileExtension(path string) bool {
	return fileExtensionIsOneOf(path, supportedTSImplementationExtensions) && !IsDeclarationFileName(path)
}

func isSideEffectImport(node *ast.Node) bool {
	ancestor := ast.FindAncestor(node, ast.IsImportDeclaration)
	return ancestor != nil && ancestor.AsImportDeclaration().ImportClause == nil
}

func getExternalModuleRequireArgument(node *ast.Node) *ast.Node {
	if isVariableDeclarationInitializedToBareOrAccessedRequire(node) {
		return getLeftmostAccessExpression(node.AsVariableDeclaration().Initializer).AsCallExpression().Arguments[0]
	}
	return nil
}

func getExternalModuleImportEqualsDeclarationExpression(node *ast.Node) *ast.Node {
	//Debug.assert(isExternalModuleImportEqualsDeclaration(node))
	return node.AsImportEqualsDeclaration().ModuleReference.AsExternalModuleReference().Expression_
}

func isRightSideOfQualifiedNameOrPropertyAccess(node *ast.Node) bool {
	parent := node.Parent
	switch parent.Kind {
	case ast.KindQualifiedName:
		return parent.AsQualifiedName().Right == node
	case ast.KindPropertyAccessExpression:
		return parent.AsPropertyAccessExpression().Name() == node
	case ast.KindMetaProperty:
		return parent.AsMetaProperty().Name() == node
	}
	return false
}

func getNamespaceDeclarationNode(node *ast.Node) *ast.Node {
	switch node.Kind {
	case ast.KindImportDeclaration:
		importClause := node.AsImportDeclaration().ImportClause
		if importClause != nil && ast.IsNamespaceImport(importClause.AsImportClause().NamedBindings) {
			return importClause.AsImportClause().NamedBindings
		}
	case ast.KindImportEqualsDeclaration:
		return node
	case ast.KindExportDeclaration:
		exportClause := node.AsExportDeclaration().ExportClause
		if exportClause != nil && ast.IsNamespaceExport(exportClause) {
			return exportClause
		}
	default:
		panic("Unhandled case in getNamespaceDeclarationNode")
	}
	return nil
}

func isImportCall(node *ast.Node) bool {
	return ast.IsCallExpression(node) && node.AsCallExpression().Expression.Kind == ast.KindImportKeyword
}

func getSourceFileOfModule(module *ast.Symbol) *ast.SourceFile {
	declaration := module.ValueDeclaration
	if declaration == nil {
		declaration = getNonAugmentationDeclaration(module)
	}
	return ast.GetSourceFileOfNode(declaration)
}

func getNonAugmentationDeclaration(symbol *ast.Symbol) *ast.Node {
	return core.Find(symbol.Declarations, func(d *ast.Node) bool {
		return !isExternalModuleAugmentation(d) && !(ast.IsModuleDeclaration(d) && isGlobalScopeAugmentation(d))
	})
}

func isExternalModuleAugmentation(node *ast.Node) bool {
	return isAmbientModule(node) && isModuleAugmentationExternal(node)
}

func isJsonSourceFile(file *ast.SourceFile) bool {
	return file.ScriptKind == core.ScriptKindJSON
}

func isSyntacticDefault(node *ast.Node) bool {
	return (ast.IsExportAssignment(node) && !node.AsExportAssignment().IsExportEquals) ||
		hasSyntacticModifier(node, ast.ModifierFlagsDefault) ||
		ast.IsExportSpecifier(node) ||
		ast.IsNamespaceExport(node)
}

func hasExportAssignmentSymbol(moduleSymbol *ast.Symbol) bool {
	return moduleSymbol.Exports[InternalSymbolNameExportEquals] != nil
}

func isImportOrExportSpecifier(node *ast.Node) bool {
	return ast.IsImportSpecifier(node) || ast.IsExportSpecifier(node)
}

func parsePseudoBigInt(stringValue string) string {
	return stringValue // !!!
}

func isTypeAlias(node *ast.Node) bool {
	return ast.IsTypeAliasDeclaration(node)
}

/**
 * Gets the effective type parameters. If the node was parsed in a
 * JavaScript file, gets the type parameters from the `@template` tag from JSDoc.
 *
 * This does *not* return type parameters from a jsdoc reference to a generic type, eg
 *
 * type Id = <T>(x: T) => T
 * /** @type {Id} /
 * function id(x) { return x }
 */

func getEffectiveTypeParameterDeclarations(node *ast.Node) []*ast.Node {
	// if isJSDocSignature(node) {
	// 	if isJSDocOverloadTag(node.parent) {
	// 		jsDoc := getJSDocRoot(node.parent)
	// 		if jsDoc && length(jsDoc.tags) {
	// 			return flatMap(jsDoc.tags, func(tag JSDocTag) *NodeArray[TypeParameterDeclaration] {
	// 				if isJSDocTemplateTag(tag) {
	// 					return tag.typeParameters
	// 				} else {
	// 					return nil
	// 				}
	// 			})
	// 		}
	// 	}
	// 	return emptyArray
	// }
	// if isJSDocTypeAlias(node) {
	// 	Debug.assert(node.parent.kind == KindJSDoc)
	// 	return flatMap(node.parent.tags, func(tag JSDocTag) *NodeArray[TypeParameterDeclaration] {
	// 		if isJSDocTemplateTag(tag) {
	// 			return tag.typeParameters
	// 		} else {
	// 			return nil
	// 		}
	// 	})
	// }
	typeParameters := node.TypeParameters()
	if typeParameters != nil {
		return typeParameters.AsTypeParameterList().Parameters
	}
	// if isInJSFile(node) {
	// 	decls := getJSDocTypeParameterDeclarations(node)
	// 	if decls.length {
	// 		return decls
	// 	}
	// 	typeTag := getJSDocType(node)
	// 	if typeTag && isFunctionTypeNode(typeTag) && typeTag.typeParameters {
	// 		return typeTag.typeParameters
	// 	}
	// }
	return nil
}

func getTypeParameterNodesFromNode(node *ast.Node) []*ast.Node {
	typeParameterList := node.TypeParameters()
	if typeParameterList != nil {
		return typeParameterList.AsTypeParameterList().Parameters
	}
	return nil
}

func getTypeArgumentNodesFromNode(node *ast.Node) []*ast.Node {
	typeArgumentList := getTypeArgumentListFromNode(node)
	if typeArgumentList != nil {
		return typeArgumentList.AsTypeArgumentList().Arguments
	}
	return nil
}

func getTypeArgumentListFromNode(node *ast.Node) *ast.Node {
	switch node.Kind {
	case ast.KindCallExpression:
		return node.AsCallExpression().TypeArguments
	case ast.KindNewExpression:
		return node.AsNewExpression().TypeArguments
	case ast.KindTaggedTemplateExpression:
		return node.AsTaggedTemplateExpression().TypeArguments
	case ast.KindTypeReference:
		return node.AsTypeReference().TypeArguments
	case ast.KindExpressionWithTypeArguments:
		return node.AsExpressionWithTypeArguments().TypeArguments
	case ast.KindImportType:
		return node.AsImportTypeNode().TypeArguments
	case ast.KindTypeQuery:
		return node.AsTypeQueryNode().TypeArguments
	}
	panic("Unhandled case in getTypeArgumentListFromNode")
}

func getInitializerFromNode(node *ast.Node) *ast.Node {
	switch node.Kind {
	case ast.KindVariableDeclaration:
		return node.AsVariableDeclaration().Initializer
	case ast.KindParameter:
		return node.AsParameterDeclaration().Initializer
	case ast.KindBindingElement:
		return node.AsBindingElement().Initializer
	case ast.KindPropertyDeclaration:
		return node.AsPropertyDeclaration().Initializer
	case ast.KindPropertyAssignment:
		return node.AsPropertyAssignment().Initializer
	case ast.KindEnumMember:
		return node.AsEnumMember().Initializer
	case ast.KindForStatement:
		return node.AsForStatement().Initializer
	case ast.KindForInStatement, ast.KindForOfStatement:
		return node.AsForInOrOfStatement().Initializer
	case ast.KindJsxAttribute:
		return node.AsJsxAttribute().Initializer
	}
	return nil
}

/**
 * Gets the effective type annotation of a variable, parameter, or property. If the node was
 * parsed in a JavaScript file, gets the type annotation from JSDoc.  Also gets the type of
 * functions only the JSDoc case.
 */
func getEffectiveTypeAnnotationNode(node *ast.Node) *ast.Node {
	switch node.Kind {
	case ast.KindVariableDeclaration:
		return node.AsVariableDeclaration().TypeNode
	case ast.KindParameter:
		return node.AsParameterDeclaration().TypeNode
	case ast.KindPropertySignature:
		return node.AsPropertySignatureDeclaration().TypeNode
	case ast.KindPropertyDeclaration:
		return node.AsPropertyDeclaration().TypeNode
	case ast.KindTypePredicate:
		return node.AsTypePredicateNode().TypeNode
	case ast.KindParenthesizedType:
		return node.AsParenthesizedTypeNode().TypeNode
	case ast.KindTypeOperator:
		return node.AsTypeOperatorNode().TypeNode
	case ast.KindMappedType:
		return node.AsMappedTypeNode().TypeNode
	case ast.KindTypeAssertionExpression:
		return node.AsTypeAssertion().TypeNode
	case ast.KindAsExpression:
		return node.AsAsExpression().TypeNode
	default:
		if ast.IsFunctionLike(node) {
			return node.ReturnType()
		}
	}
	return nil
}

func isTypeAny(t *Type) bool {
	return t != nil && t.flags&TypeFlagsAny != 0
}

func isJSDocOptionalParameter(node *ast.ParameterDeclaration) bool {
	return false // !!!
}

func isQuestionToken(node *ast.Node) bool {
	return node != nil && node.Kind == ast.KindQuestionToken
}

func isOptionalDeclaration(declaration *ast.Node) bool {
	switch declaration.Kind {
	case ast.KindParameter:
		return declaration.AsParameterDeclaration().QuestionToken != nil
	case ast.KindPropertyDeclaration:
		return isQuestionToken(declaration.AsPropertyDeclaration().PostfixToken)
	case ast.KindPropertySignature:
		return isQuestionToken(declaration.AsPropertySignatureDeclaration().PostfixToken)
	case ast.KindMethodDeclaration:
		return isQuestionToken(declaration.AsMethodDeclaration().PostfixToken)
	case ast.KindMethodSignature:
		return isQuestionToken(declaration.AsMethodSignatureDeclaration().PostfixToken)
	case ast.KindPropertyAssignment:
		return isQuestionToken(declaration.AsPropertyAssignment().PostfixToken)
	case ast.KindShorthandPropertyAssignment:
		return isQuestionToken(declaration.AsShorthandPropertyAssignment().PostfixToken)
	}
	return false
}

func isEmptyArrayLiteral(expression *ast.Node) bool {
	return expression.Kind == ast.KindArrayLiteralExpression && len(expression.AsArrayLiteralExpression().Elements) == 0
}

func declarationBelongsToPrivateAmbientMember(declaration *ast.Node) bool {
	root := getRootDeclaration(declaration)
	memberDeclaration := root
	if root.Kind == ast.KindParameter {
		memberDeclaration = root.Parent
	}
	return isPrivateWithinAmbient(memberDeclaration)
}

func isPrivateWithinAmbient(node *ast.Node) bool {
	return (hasEffectiveModifier(node, ast.ModifierFlagsPrivate) || isPrivateIdentifierClassElementDeclaration(node)) && node.Flags&ast.NodeFlagsAmbient != 0
}

func identifierToKeywordKind(node *ast.Identifier) ast.Kind {
	return textToKeyword[node.Text]
}

func isTypeAssertion(node *ast.Node) bool {
	return ast.IsAssertionExpression(ast.SkipParentheses(node))
}

func createSymbolTable(symbols []*ast.Symbol) ast.SymbolTable {
	if len(symbols) == 0 {
		return nil
	}
	result := make(ast.SymbolTable)
	for _, symbol := range symbols {
		result[symbol.Name] = symbol
	}
	return result
}

func sortSymbols(symbols []*ast.Symbol) {
	slices.SortFunc(symbols, compareSymbols)
}

func compareSymbols(s1, s2 *ast.Symbol) int {
	if s1 == s2 {
		return 0
	}
	if s1.ValueDeclaration != nil && s2.ValueDeclaration != nil {
		if s1.Parent != nil && s2.Parent != nil {
			// Symbols with the same unmerged parent are always in the same file
			if s1.Parent != s2.Parent {
				f1 := ast.GetSourceFileOfNode(s1.ValueDeclaration)
				f2 := ast.GetSourceFileOfNode(s2.ValueDeclaration)
				if f1 != f2 {
					// In different files, first compare base filename
					r := strings.Compare(filepath.Base(f1.Path()), filepath.Base(f2.Path()))
					if r == 0 {
						// Same base filename, compare the full paths (no two files should have the same full path)
						r = strings.Compare(f1.Path(), f2.Path())
					}
					return r
				}
			}
			// In the same file, compare source positions
			return s1.ValueDeclaration.Pos() - s2.ValueDeclaration.Pos()
		}
	}
	// Sort by name
	r := strings.Compare(s1.Name, s2.Name)
	if r == 0 {
		// Same name, sort by symbol id
		r = int(getSymbolId(s1)) - int(getSymbolId(s2))
	}
	return r
}

func getClassLikeDeclarationOfSymbol(symbol *ast.Symbol) *ast.Node {
	return core.Find(symbol.Declarations, ast.IsClassLike)
}

func isThisInTypeQuery(node *ast.Node) bool {
	if !isThisIdentifier(node) {
		return false
	}
	for ast.IsQualifiedName(node.Parent) && node.Parent.AsQualifiedName().Left == node {
		node = node.Parent
	}
	return node.Parent.Kind == ast.KindTypeQuery
}

func isThisIdentifier(node *ast.Node) bool {
	return node != nil && node.Kind == ast.KindIdentifier && identifierIsThisKeyword(node)
}

func identifierIsThisKeyword(id *ast.Node) bool {
	return id.AsIdentifier().Text == "this"
}

func getDeclarationModifierFlagsFromSymbol(s *ast.Symbol) ast.ModifierFlags {
	return getDeclarationModifierFlagsFromSymbolEx(s, false /*isWrite*/)
}

func getDeclarationModifierFlagsFromSymbolEx(s *ast.Symbol, isWrite bool) ast.ModifierFlags {
	if s.ValueDeclaration != nil {
		var declaration *ast.Node
		if isWrite {
			declaration = core.Find(s.Declarations, ast.IsSetAccessorDeclaration)
		}
		if declaration == nil && s.Flags&ast.SymbolFlagsGetAccessor != 0 {
			declaration = core.Find(s.Declarations, ast.IsGetAccessorDeclaration)
		}
		if declaration == nil {
			declaration = s.ValueDeclaration
		}
		flags := getCombinedModifierFlags(declaration)
		if s.Parent != nil && s.Parent.Flags&ast.SymbolFlagsClass != 0 {
			return flags
		}
		return flags & ^ast.ModifierFlagsAccessibilityModifier
	}
	if s.CheckFlags&ast.CheckFlagsSynthetic != 0 {
		var accessModifier ast.ModifierFlags
		switch {
		case s.CheckFlags&ast.CheckFlagsContainsPrivate != 0:
			accessModifier = ast.ModifierFlagsPrivate
		case s.CheckFlags&ast.CheckFlagsContainsPublic != 0:
			accessModifier = ast.ModifierFlagsPublic
		default:
			accessModifier = ast.ModifierFlagsProtected
		}
		var staticModifier ast.ModifierFlags
		if s.CheckFlags&ast.CheckFlagsContainsStatic != 0 {
			staticModifier = ast.ModifierFlagsStatic
		}
		return accessModifier | staticModifier
	}
	if s.Flags&ast.SymbolFlagsPrototype != 0 {
		return ast.ModifierFlagsPublic | ast.ModifierFlagsStatic
	}
	return ast.ModifierFlagsNone
}

func isExponentiationOperator(kind ast.Kind) bool {
	return kind == ast.KindAsteriskAsteriskToken
}

func isMultiplicativeOperator(kind ast.Kind) bool {
	return kind == ast.KindAsteriskToken || kind == ast.KindSlashToken || kind == ast.KindPercentToken
}

func isMultiplicativeOperatorOrHigher(kind ast.Kind) bool {
	return isExponentiationOperator(kind) || isMultiplicativeOperator(kind)
}

func isAdditiveOperator(kind ast.Kind) bool {
	return kind == ast.KindPlusToken || kind == ast.KindMinusToken
}

func isAdditiveOperatorOrHigher(kind ast.Kind) bool {
	return isAdditiveOperator(kind) || isMultiplicativeOperatorOrHigher(kind)
}

func isShiftOperator(kind ast.Kind) bool {
	return kind == ast.KindLessThanLessThanToken || kind == ast.KindGreaterThanGreaterThanToken ||
		kind == ast.KindGreaterThanGreaterThanGreaterThanToken
}

func isShiftOperatorOrHigher(kind ast.Kind) bool {
	return isShiftOperator(kind) || isAdditiveOperatorOrHigher(kind)
}

func isRelationalOperator(kind ast.Kind) bool {
	return kind == ast.KindLessThanToken || kind == ast.KindLessThanEqualsToken || kind == ast.KindGreaterThanToken ||
		kind == ast.KindGreaterThanEqualsToken || kind == ast.KindInstanceOfKeyword || kind == ast.KindInKeyword
}

func isRelationalOperatorOrHigher(kind ast.Kind) bool {
	return isRelationalOperator(kind) || isShiftOperatorOrHigher(kind)
}

func isEqualityOperator(kind ast.Kind) bool {
	return kind == ast.KindEqualsEqualsToken || kind == ast.KindEqualsEqualsEqualsToken ||
		kind == ast.KindExclamationEqualsToken || kind == ast.KindExclamationEqualsEqualsToken
}

func isEqualityOperatorOrHigher(kind ast.Kind) bool {
	return isEqualityOperator(kind) || isRelationalOperatorOrHigher(kind)
}

func isBitwiseOperator(kind ast.Kind) bool {
	return kind == ast.KindAmpersandToken || kind == ast.KindBarToken || kind == ast.KindCaretToken
}

func isBitwiseOperatorOrHigher(kind ast.Kind) bool {
	return isBitwiseOperator(kind) || isEqualityOperatorOrHigher(kind)
}

// NOTE: The version in utilities includes ExclamationToken, which is not a binary operator.
func isLogicalOperator(kind ast.Kind) bool {
	return kind == ast.KindAmpersandAmpersandToken || kind == ast.KindBarBarToken
}

func isLogicalOperatorOrHigher(kind ast.Kind) bool {
	return isLogicalOperator(kind) || isBitwiseOperatorOrHigher(kind)
}

func isAssignmentOperatorOrHigher(kind ast.Kind) bool {
	return kind == ast.KindQuestionQuestionToken || isLogicalOperatorOrHigher(kind) || isAssignmentOperator(kind)
}

func isBinaryOperator(kind ast.Kind) bool {
	return isAssignmentOperatorOrHigher(kind) || kind == ast.KindCommaToken
}

func isObjectLiteralType(t *Type) bool {
	return t.objectFlags&ObjectFlagsObjectLiteral != 0
}

func isDeclarationReadonly(declaration *ast.Node) bool {
	return getCombinedModifierFlags(declaration)&ast.ModifierFlagsReadonly != 0 && !isParameterPropertyDeclaration(declaration, declaration.Parent)
}

func getPostfixTokenFromNode(node *ast.Node) *ast.Node {
	switch node.Kind {
	case ast.KindPropertyDeclaration:
		return node.AsPropertyDeclaration().PostfixToken
	case ast.KindPropertySignature:
		return node.AsPropertySignatureDeclaration().PostfixToken
	case ast.KindMethodDeclaration:
		return node.AsMethodDeclaration().PostfixToken
	case ast.KindMethodSignature:
		return node.AsMethodSignatureDeclaration().PostfixToken
	}
	panic("Unhandled case in getPostfixTokenFromNode")
}

func isStatic(node *ast.Node) bool {
	// https://tc39.es/ecma262/#sec-static-semantics-isstatic
	return ast.IsClassElement(node) && hasStaticModifier(node) || ast.IsClassStaticBlockDeclaration(node)
}

func isLogicalExpression(node *ast.Node) bool {
	for {
		if node.Kind == ast.KindParenthesizedExpression {
			node = node.AsParenthesizedExpression().Expression
		} else if node.Kind == ast.KindPrefixUnaryExpression && node.AsPrefixUnaryExpression().Operator == ast.KindExclamationToken {
			node = node.AsPrefixUnaryExpression().Operand
		} else {
			return isLogicalOrCoalescingBinaryExpression(node)
		}
	}
}

type orderedMap[K comparable, V any] struct {
	valuesByKey map[K]V
	values      []V
}

func (m *orderedMap[K, V]) contains(key K) bool {
	_, ok := m.valuesByKey[key]
	return ok
}

func (m *orderedMap[K, V]) add(key K, value V) {
	if m.valuesByKey == nil {
		m.valuesByKey = make(map[K]V)
	}
	m.valuesByKey[key] = value
	m.values = append(m.values, value)
}

func getContainingFunction(node *ast.Node) *ast.Node {
	return ast.FindAncestor(node.Parent, ast.IsFunctionLike)
}

func isTypeReferenceType(node *ast.Node) bool {
	return node.Kind == ast.KindTypeReference || node.Kind == ast.KindExpressionWithTypeArguments
}

func isNodeDescendantOf(node *ast.Node, ancestor *ast.Node) bool {
	for node != nil {
		if node == ancestor {
			return true
		}
		node = node.Parent
	}
	return false
}

func isTypeUsableAsPropertyName(t *Type) bool {
	return t.flags&TypeFlagsStringOrNumberLiteralOrUnique != 0
}

/**
 * Gets the symbolic name for a member from its type.
 */
func getPropertyNameFromType(t *Type) string {
	switch {
	case t.flags&TypeFlagsStringLiteral != 0:
		return t.AsLiteralType().value.(string)
	case t.flags&TypeFlagsNumberLiteral != 0:
		return numberToString(t.AsLiteralType().value.(float64))
	case t.flags&TypeFlagsUniqueESSymbol != 0:
		return t.AsUniqueESSymbolType().name
	}
	panic("Unhandled case in getPropertyNameFromType")
}

func isNumericLiteralName(name string) bool {
	// The intent of numeric names is that
	//     - they are names with text in a numeric form, and that
	//     - setting properties/indexing with them is always equivalent to doing so with the numeric literal 'numLit',
	//         acquired by applying the abstract 'ToNumber' operation on the name's text.
	//
	// The subtlety is in the latter portion, as we cannot reliably say that anything that looks like a numeric literal is a numeric name.
	// In fact, it is the case that the text of the name must be equal to 'ToString(numLit)' for this to hold.
	//
	// Consider the property name '"0xF00D"'. When one indexes with '0xF00D', they are actually indexing with the value of 'ToString(0xF00D)'
	// according to the ECMAScript specification, so it is actually as if the user indexed with the string '"61453"'.
	// Thus, the text of all numeric literals equivalent to '61543' such as '0xF00D', '0xf00D', '0170015', etc. are not valid numeric names
	// because their 'ToString' representation is not equal to their original text.
	// This is motivated by ECMA-262 sections 9.3.1, 9.8.1, 11.1.5, and 11.2.1.
	//
	// Here, we test whether 'ToString(ToNumber(name))' is exactly equal to 'name'.
	// The '+' prefix operator is equivalent here to applying the abstract ToNumber operation.
	// Applying the 'toString()' method on a number gives us the abstract ToString operation on a number.
	//
	// Note that this accepts the values 'Infinity', '-Infinity', and 'NaN', and that this is intentional.
	// This is desired behavior, because when indexing with them as numeric entities, you are indexing
	// with the strings '"Infinity"', '"-Infinity"', and '"NaN"' respectively.
	return numberToString(stringToNumber(name)) == name
}

func getPropertyNameForPropertyNameNode(name *ast.Node) string {
	switch name.Kind {
	case ast.KindIdentifier, ast.KindPrivateIdentifier, ast.KindStringLiteral, ast.KindNoSubstitutionTemplateLiteral,
		ast.KindNumericLiteral, ast.KindBigIntLiteral, ast.KindJsxNamespacedName:
		return name.Text()
	case ast.KindComputedPropertyName:
		nameExpression := name.AsComputedPropertyName().Expression
		if isStringOrNumericLiteralLike(nameExpression) {
			return nameExpression.Text()
		}
		if isSignedNumericLiteral(nameExpression) {
			text := nameExpression.AsPrefixUnaryExpression().Operand.Text()
			if nameExpression.AsPrefixUnaryExpression().Operator == ast.KindMinusToken {
				text = "-" + text
			}
			return text
		}
		return InternalSymbolNameMissing
	}
	panic("Unhandled case in getPropertyNameForPropertyNameNode")
}

func isThisProperty(node *ast.Node) bool {
	return (ast.IsPropertyAccessExpression(node) || ast.IsElementAccessExpression(node)) && node.Expression().Kind == ast.KindThisKeyword
}

func anyToString(v any) string {
	// !!! This function should behave identically to the expression `"" + v` in JS
	switch v := v.(type) {
	case string:
		return v
	case float64:
		return numberToString(v)
	case bool:
		return ifElse(v, "true", "false")
	case PseudoBigInt:
		return "(BigInt)" // !!!
	}
	panic("Unhandled case in anyToString")
}

func numberToString(f float64) string {
	// !!! This function should behave identically to the expression `"" + f` in JS
	return strconv.FormatFloat(f, 'g', -1, 64)
}

func stringToNumber(s string) float64 {
	// !!! This function should behave identically to the expression `+s` in JS
	// This includes parsing binary, octal, and hex numeric strings
	value, err := strconv.ParseFloat(s, 64)
	if err != nil {
		return math.NaN()
	}
	return value
}

func isValidESSymbolDeclaration(node *ast.Node) bool {
	if ast.IsVariableDeclaration(node) {
		return isVarConst(node) && ast.IsIdentifier(node.AsVariableDeclaration().Name()) && isVariableDeclarationInVariableStatement(node)
	}
	if ast.IsPropertyDeclaration(node) {
		return hasEffectiveReadonlyModifier(node) && hasStaticModifier(node)
	}
	return ast.IsPropertySignatureDeclaration(node) && hasEffectiveReadonlyModifier(node)
}

func isVarConst(node *ast.Node) bool {
	return getCombinedNodeFlags(node)&ast.NodeFlagsBlockScoped == ast.NodeFlagsConst
}

func isVariableDeclarationInVariableStatement(node *ast.Node) bool {
	return ast.IsVariableDeclarationList(node.Parent) && ast.IsVariableStatement(node.Parent.Parent)
}

func isKnownSymbol(symbol *ast.Symbol) bool {
	return isLateBoundName(symbol.Name)
}

func isLateBoundName(name string) bool {
	return len(name) >= 2 && name[0] == '\xfe' && name[1] == '@'
}

func getSymbolTable(data *ast.SymbolTable) ast.SymbolTable {
	if *data == nil {
		*data = make(ast.SymbolTable)
	}
	return *data
}

func getMembers(symbol *ast.Symbol) ast.SymbolTable {
	return getSymbolTable(&symbol.Members)
}

func getExports(symbol *ast.Symbol) ast.SymbolTable {
	return getSymbolTable(&symbol.Exports)
}

func getLocals(container *ast.Node) ast.SymbolTable {
	data := container.LocalsContainerData().Locals()
	if data == nil {
		data = make(ast.SymbolTable)
		container.LocalsContainerData().SetLocals(data)
	}
	return data
}

func getThisParameter(signature *ast.Node) *ast.Node {
	// callback tags do not currently support this parameters
	if len(signature.Parameters()) != 0 {
		thisParameter := signature.Parameters()[0]
		if parameterIsThisKeyword(thisParameter) {
			return thisParameter
		}
	}
	return nil
}

func parameterIsThisKeyword(parameter *ast.Node) bool {
	return isThisIdentifier(parameter.Name())
}

func getInterfaceBaseTypeNodes(node *ast.Node) []*ast.Node {
	heritageClause := getHeritageClause(node.AsInterfaceDeclaration().HeritageClauses, ast.KindExtendsKeyword)
	if heritageClause != nil {
		return heritageClause.AsHeritageClause().Types
	}
	return nil
}

func getHeritageClause(clauses []*ast.Node, kind ast.Kind) *ast.Node {
	for _, clause := range clauses {
		if clause.AsHeritageClause().Token == kind {
			return clause
		}
	}
	return nil
}

func getClassExtendsHeritageElement(node *ast.Node) *ast.Node {
	heritageClause := getHeritageClause(node.ClassLikeData().HeritageClauses, ast.KindExtendsKeyword)
	if heritageClause != nil && len(heritageClause.AsHeritageClause().Types) > 0 {
		return heritageClause.AsHeritageClause().Types[0]
	}
	return nil
}

func concatenateDiagnosticMessageChains(headChain *ast.MessageChain, tailChain *ast.MessageChain) {
	lastChain := headChain
	for len(lastChain.MessageChain()) != 0 {
		lastChain = lastChain.MessageChain()[0]
	}
	lastChain.SetMessageChain([]*ast.MessageChain{tailChain})
}

func isObjectOrArrayLiteralType(t *Type) bool {
	return t.objectFlags&(ObjectFlagsObjectLiteral|ObjectFlagsArrayLiteral) != 0
}

func getContainingClassExcludingClassDecorators(node *ast.Node) *ast.ClassLikeDeclaration {
	decorator := ast.FindAncestorOrQuit(node.Parent, func(n *ast.Node) ast.FindAncestorResult {
		if ast.IsClassLike(n) {
			return ast.FindAncestorQuit
		}
		if ast.IsDecorator(n) {
			return ast.FindAncestorTrue
		}
		return ast.FindAncestorFalse
	})
	if decorator != nil && ast.IsClassLike(decorator.Parent) {
		return getContainingClass(decorator.Parent)
	}
	if decorator != nil {
		return getContainingClass(decorator)
	}
	return getContainingClass(node)
}

func isThisTypeParameter(t *Type) bool {
	return t.flags&TypeFlagsTypeParameter != 0 && t.AsTypeParameter().isThisType
}

func isCallLikeExpression(node *ast.Node) bool {
	switch node.Kind {
	case ast.KindJsxOpeningElement, ast.KindJsxSelfClosingElement, ast.KindCallExpression, ast.KindNewExpression,
		ast.KindTaggedTemplateExpression, ast.KindDecorator:
		return true
	}
	return false
}

func isCallOrNewExpression(node *ast.Node) bool {
	return ast.IsCallExpression(node) || ast.IsNewExpression(node)
}

func isClassInstanceProperty(node *ast.Node) bool {
	return node.Parent != nil && ast.IsClassLike(node.Parent) && ast.IsPropertyDeclaration(node) && !hasAccessorModifier(node)
}

func isThisInitializedObjectBindingExpression(node *ast.Node) bool {
	return node != nil && (ast.IsShorthandPropertyAssignment(node) || ast.IsPropertyAssignment(node)) && ast.IsBinaryExpression(node.Parent.Parent) &&
		node.Parent.Parent.AsBinaryExpression().OperatorToken.Kind == ast.KindEqualsToken &&
		node.Parent.Parent.AsBinaryExpression().Right.Kind == ast.KindThisKeyword
}

func isThisInitializedDeclaration(node *ast.Node) bool {
	return node != nil && ast.IsVariableDeclaration(node) && node.AsVariableDeclaration().Initializer != nil && node.AsVariableDeclaration().Initializer.Kind == ast.KindThisKeyword
}

func isWriteOnlyAccess(node *ast.Node) bool {
	return accessKind(node) == AccessKindWrite
}

func isWriteAccess(node *ast.Node) bool {
	return accessKind(node) != AccessKindRead
}

type AccessKind int32

const (
	AccessKindRead      AccessKind = iota // Only reads from a variable
	AccessKindWrite                       // Only writes to a variable without ever reading it. E.g.: `x=1;`.
	AccessKindReadWrite                   // Reads from and writes to a variable. E.g.: `f(x++);`, `x/=1`.
)

func accessKind(node *ast.Node) AccessKind {
	parent := node.Parent
	switch parent.Kind {
	case ast.KindParenthesizedExpression:
		return accessKind(parent)
	case ast.KindPrefixUnaryExpression:
		operator := parent.AsPrefixUnaryExpression().Operator
		if operator == ast.KindPlusPlusToken || operator == ast.KindMinusMinusToken {
			return AccessKindReadWrite
		}
		return AccessKindRead
	case ast.KindPostfixUnaryExpression:
		operator := parent.AsPostfixUnaryExpression().Operator
		if operator == ast.KindPlusPlusToken || operator == ast.KindMinusMinusToken {
			return AccessKindReadWrite
		}
		return AccessKindRead
	case ast.KindBinaryExpression:
		if parent.AsBinaryExpression().Left == node {
			operator := parent.AsBinaryExpression().OperatorToken
			if isAssignmentOperator(operator.Kind) {
				if operator.Kind == ast.KindEqualsToken {
					return AccessKindWrite
				}
				return AccessKindReadWrite
			}
		}
		return AccessKindRead
	case ast.KindPropertyAccessExpression:
		if parent.AsPropertyAccessExpression().Name() != node {
			return AccessKindRead
		}
		return accessKind(parent)
	case ast.KindPropertyAssignment:
		parentAccess := accessKind(parent.Parent)
		// In `({ x: varname }) = { x: 1 }`, the left `x` is a read, the right `x` is a write.
		if node == parent.AsPropertyAssignment().Name() {
			return reverseAccessKind(parentAccess)
		}
		return parentAccess
	case ast.KindShorthandPropertyAssignment:
		// Assume it's the local variable being accessed, since we don't check public properties for --noUnusedLocals.
		if node == parent.AsShorthandPropertyAssignment().ObjectAssignmentInitializer {
			return AccessKindRead
		}
		return accessKind(parent.Parent)
	case ast.KindArrayLiteralExpression:
		return accessKind(parent)
	case ast.KindForInStatement, ast.KindForOfStatement:
		if node == parent.AsForInOrOfStatement().Initializer {
			return AccessKindWrite
		}
		return AccessKindRead
	}
	return AccessKindRead
}

func reverseAccessKind(a AccessKind) AccessKind {
	switch a {
	case AccessKindRead:
		return AccessKindWrite
	case AccessKindWrite:
		return AccessKindRead
	case AccessKindReadWrite:
		return AccessKindReadWrite
	}
	panic("Unhandled case in reverseAccessKind")
}

func isJsxOpeningLikeElement(node *ast.Node) bool {
	return ast.IsJsxOpeningElement(node) || ast.IsJsxSelfClosingElement(node)
}

// Deprecated in favor of `ast.IsObjectLiteralElement`
func isObjectLiteralElementLike(node *ast.Node) bool {
	return ast.IsObjectLiteralElement(node)
}

type EvaluatorResult struct {
	value                 any
	isSyntacticallyString bool
	resolvedOtherFiles    bool
	hasExternalReferences bool
}

func evaluatorResult(value any, isSyntacticallyString bool, resolvedOtherFiles bool, hasExternalReferences bool) EvaluatorResult {
	return EvaluatorResult{value, isSyntacticallyString, resolvedOtherFiles, hasExternalReferences}
}

type Evaluator func(expr *ast.Node, location *ast.Node) EvaluatorResult

func createEvaluator(evaluateEntity Evaluator) Evaluator {
	var evaluate Evaluator
	evaluateTemplateExpression := func(expr *ast.Node, location *ast.Node) EvaluatorResult {
		var sb strings.Builder
		sb.WriteString(expr.AsTemplateExpression().Head.Text())
		resolvedOtherFiles := false
		hasExternalReferences := false
		for _, span := range expr.AsTemplateExpression().TemplateSpans {
			spanResult := evaluate(span.Expression(), location)
			if spanResult.value == nil {
				return evaluatorResult(nil, true /*isSyntacticallyString*/, false, false)
			}
			sb.WriteString(anyToString(spanResult.value))
			sb.WriteString(span.AsTemplateSpan().Literal.Text())
			resolvedOtherFiles = resolvedOtherFiles || spanResult.resolvedOtherFiles
			hasExternalReferences = hasExternalReferences || spanResult.hasExternalReferences
		}
		return evaluatorResult(sb.String(), true, resolvedOtherFiles, hasExternalReferences)
	}
	evaluate = func(expr *ast.Node, location *ast.Node) EvaluatorResult {
		isSyntacticallyString := false
		resolvedOtherFiles := false
		hasExternalReferences := false
		// It's unclear when/whether we should consider skipping other kinds of outer expressions.
		// Type assertions intentionally break evaluation when evaluating literal types, such as:
		//     type T = `one ${"two" as any} three`; // string
		// But it's less clear whether such an assertion should break enum member evaluation:
		//     enum E {
		//       A = "one" as any
		//     }
		// SatisfiesExpressions and non-null assertions seem to have even less reason to break
		// emitting enum members as literals. However, these expressions also break Babel's
		// evaluation (but not esbuild's), and the isolatedModules errors we give depend on
		// our evaluation results, so we're currently being conservative so as to issue errors
		// on code that might break Babel.
		expr = ast.SkipParentheses(expr)
		switch expr.Kind {
		case ast.KindPrefixUnaryExpression:
			result := evaluate(expr.AsPrefixUnaryExpression().Operand, location)
			resolvedOtherFiles = result.resolvedOtherFiles
			hasExternalReferences = result.hasExternalReferences
			if value, ok := result.value.(float64); ok {
				switch expr.AsPrefixUnaryExpression().Operator {
				case ast.KindPlusToken:
					return evaluatorResult(value, isSyntacticallyString, resolvedOtherFiles, hasExternalReferences)
				case ast.KindMinusToken:
					return evaluatorResult(-value, isSyntacticallyString, resolvedOtherFiles, hasExternalReferences)
				case ast.KindTildeToken:
					return evaluatorResult(float64(^int32(value)), isSyntacticallyString, resolvedOtherFiles, hasExternalReferences)
				}
			}
		case ast.KindBinaryExpression:
			left := evaluate(expr.AsBinaryExpression().Left, location)
			right := evaluate(expr.AsBinaryExpression().Right, location)
			operator := expr.AsBinaryExpression().OperatorToken.Kind
			isSyntacticallyString = (left.isSyntacticallyString || right.isSyntacticallyString) && expr.AsBinaryExpression().OperatorToken.Kind == ast.KindPlusToken
			resolvedOtherFiles = left.resolvedOtherFiles || right.resolvedOtherFiles
			hasExternalReferences = left.hasExternalReferences || right.hasExternalReferences
			leftNum, leftIsNum := left.value.(float64)
			rightNum, rightIsNum := right.value.(float64)
			if leftIsNum && rightIsNum {
				switch operator {
				case ast.KindBarToken:
					return evaluatorResult(float64(int32(leftNum)|int32(rightNum)), isSyntacticallyString, resolvedOtherFiles, hasExternalReferences)
				case ast.KindAmpersandToken:
					return evaluatorResult(float64(int32(leftNum)&int32(rightNum)), isSyntacticallyString, resolvedOtherFiles, hasExternalReferences)
				case ast.KindGreaterThanGreaterThanToken:
					return evaluatorResult(float64(int32(leftNum)>>int32(rightNum)), isSyntacticallyString, resolvedOtherFiles, hasExternalReferences)
				case ast.KindGreaterThanGreaterThanGreaterThanToken:
					return evaluatorResult(float64(uint32(leftNum)>>uint32(rightNum)), isSyntacticallyString, resolvedOtherFiles, hasExternalReferences)
				case ast.KindLessThanLessThanToken:
					return evaluatorResult(float64(int32(leftNum)<<int32(rightNum)), isSyntacticallyString, resolvedOtherFiles, hasExternalReferences)
				case ast.KindCaretToken:
					return evaluatorResult(float64(int32(leftNum)^int32(rightNum)), isSyntacticallyString, resolvedOtherFiles, hasExternalReferences)
				case ast.KindAsteriskToken:
					return evaluatorResult(leftNum*rightNum, isSyntacticallyString, resolvedOtherFiles, hasExternalReferences)
				case ast.KindSlashToken:
					return evaluatorResult(leftNum/rightNum, isSyntacticallyString, resolvedOtherFiles, hasExternalReferences)
				case ast.KindPlusToken:
					return evaluatorResult(leftNum+rightNum, isSyntacticallyString, resolvedOtherFiles, hasExternalReferences)
				case ast.KindMinusToken:
					return evaluatorResult(leftNum-rightNum, isSyntacticallyString, resolvedOtherFiles, hasExternalReferences)
				case ast.KindPercentToken:
					return evaluatorResult(leftNum-rightNum*math.Floor(leftNum/rightNum), isSyntacticallyString, resolvedOtherFiles, hasExternalReferences)
				case ast.KindAsteriskAsteriskToken:
					return evaluatorResult(math.Pow(leftNum, rightNum), isSyntacticallyString, resolvedOtherFiles, hasExternalReferences)
				}
			}
			leftStr, leftIsStr := left.value.(string)
			rightStr, rightIsStr := right.value.(string)
			if (leftIsStr || leftIsNum) && (rightIsStr || rightIsNum) && operator == ast.KindPlusToken {
				if leftIsNum {
					leftStr = numberToString(leftNum)
				}
				if rightIsNum {
					rightStr = numberToString(rightNum)
				}
				return evaluatorResult(leftStr+rightStr, isSyntacticallyString, resolvedOtherFiles, hasExternalReferences)
			}
		case ast.KindStringLiteral, ast.KindNoSubstitutionTemplateLiteral:
			return evaluatorResult(expr.Text(), true /*isSyntacticallyString*/, false, false)
		case ast.KindTemplateExpression:
			return evaluateTemplateExpression(expr, location)
		case ast.KindNumericLiteral:
			return evaluatorResult(stringToNumber(expr.Text()), false, false, false)
		case ast.KindIdentifier, ast.KindElementAccessExpression:
			return evaluateEntity(expr, location)
		case ast.KindPropertyAccessExpression:
			if isEntityNameExpression(expr) {
				return evaluateEntity(expr, location)
			}
		}
		return evaluatorResult(nil, isSyntacticallyString, resolvedOtherFiles, hasExternalReferences)
	}
	return evaluate
}

func isComputedNonLiteralName(name *ast.Node) bool {
	return ast.IsComputedPropertyName(name) && !isStringOrNumericLiteralLike(name.Expression())
}

func isInfinityOrNaNString(name string) bool {
	return name == "Infinity" || name == "-Infinity" || name == "NaN"
}

func (c *Checker) isConstantVariable(symbol *ast.Symbol) bool {
	return symbol.Flags&ast.SymbolFlagsVariable != 0 && (c.getDeclarationNodeFlagsFromSymbol(symbol)&ast.NodeFlagsConstant) != 0
}<|MERGE_RESOLUTION|>--- conflicted
+++ resolved
@@ -508,19 +508,11 @@
 /** @internal */
 func getErrorRangeForNode(sourceFile *ast.SourceFile, node *ast.Node) core.TextRange {
 	errorNode := node
-<<<<<<< HEAD
-	switch node.kind {
-	case SyntaxKindSourceFile:
-		pos := SkipTrivia(sourceFile.text, 0)
-		if pos == len(sourceFile.text) {
-			return NewTextRange(0, 0)
-=======
 	switch node.Kind {
 	case ast.KindSourceFile:
-		pos := skipTrivia(sourceFile.Text, 0)
+		pos := SkipTrivia(sourceFile.Text, 0)
 		if pos == len(sourceFile.Text) {
 			return core.NewTextRange(0, 0)
->>>>>>> 65f17297
 		}
 		return getRangeOfTokenAtPosition(sourceFile, pos)
 	// This list is a work in progress. Add missing node kinds to improve their error spans
@@ -531,35 +523,20 @@
 		errorNode = getNameOfDeclaration(node)
 	case ast.KindArrowFunction:
 		return getErrorRangeForArrowFunction(sourceFile, node)
-<<<<<<< HEAD
-	case SyntaxKindCaseClause:
-	case SyntaxKindDefaultClause:
-		start := SkipTrivia(sourceFile.text, node.Pos())
-=======
 	case ast.KindCaseClause:
 	case ast.KindDefaultClause:
-		start := skipTrivia(sourceFile.Text, node.Pos())
->>>>>>> 65f17297
+		start := SkipTrivia(sourceFile.Text, node.Pos())
 		end := node.End()
 		statements := node.Data.(*ast.CaseOrDefaultClause).Statements
 		if len(statements) != 0 {
 			end = statements[0].Pos()
 		}
-<<<<<<< HEAD
-		return NewTextRange(start, end)
-	case SyntaxKindReturnStatement, SyntaxKindYieldExpression:
-		pos := SkipTrivia(sourceFile.text, node.Pos())
-		return getRangeOfTokenAtPosition(sourceFile, pos)
-	case SyntaxKindSatisfiesExpression:
-		pos := SkipTrivia(sourceFile.text, node.AsSatisfiesExpression().expression.End())
-=======
 		return core.NewTextRange(start, end)
 	case ast.KindReturnStatement, ast.KindYieldExpression:
-		pos := skipTrivia(sourceFile.Text, node.Pos())
+		pos := SkipTrivia(sourceFile.Text, node.Pos())
 		return getRangeOfTokenAtPosition(sourceFile, pos)
 	case ast.KindSatisfiesExpression:
-		pos := skipTrivia(sourceFile.Text, node.AsSatisfiesExpression().Expression.End())
->>>>>>> 65f17297
+		pos := SkipTrivia(sourceFile.Text, node.AsSatisfiesExpression().Expression.End())
 		return getRangeOfTokenAtPosition(sourceFile, pos)
 	case ast.KindConstructor:
 		scanner := getScannerForSourceFile(sourceFile, node.Pos())
@@ -570,7 +547,7 @@
 		return core.NewTextRange(start, scanner.pos)
 		// !!!
 		// case KindJSDocSatisfiesTag:
-		// 	pos := skipTrivia(sourceFile.text, node.tagName.pos)
+		// 	pos := SkipTrivia(sourceFile.text, node.tagName.pos)
 		// 	return getRangeOfTokenAtPosition(sourceFile, pos)
 	}
 	if errorNode == nil {
@@ -579,28 +556,16 @@
 		return getRangeOfTokenAtPosition(sourceFile, node.Pos())
 	}
 	pos := errorNode.Pos()
-<<<<<<< HEAD
-	if !nodeIsMissing(errorNode) {
-		pos = SkipTrivia(sourceFile.text, pos)
-=======
 	if !ast.NodeIsMissing(errorNode) {
-		pos = skipTrivia(sourceFile.Text, pos)
->>>>>>> 65f17297
+		pos = SkipTrivia(sourceFile.Text, pos)
 	}
 	return core.NewTextRange(pos, errorNode.End())
 }
 
-<<<<<<< HEAD
-func getErrorRangeForArrowFunction(sourceFile *SourceFile, node *Node) TextRange {
-	pos := SkipTrivia(sourceFile.text, node.Pos())
-	body := node.AsArrowFunction().body
-	if body != nil && body.kind == SyntaxKindBlock {
-=======
 func getErrorRangeForArrowFunction(sourceFile *ast.SourceFile, node *ast.Node) core.TextRange {
-	pos := skipTrivia(sourceFile.Text, node.Pos())
+	pos := SkipTrivia(sourceFile.Text, node.Pos())
 	body := node.AsArrowFunction().Body
 	if body != nil && body.Kind == ast.KindBlock {
->>>>>>> 65f17297
 		startLine, _ := GetLineAndCharacterOfPosition(sourceFile, body.Pos())
 		endLine, _ := GetLineAndCharacterOfPosition(sourceFile, body.End())
 		if startLine < endLine {
