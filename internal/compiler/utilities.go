package compiler

import (
	"maps"
	"math"
	"path/filepath"
	"slices"
	"strconv"
	"strings"
	"sync/atomic"

	"github.com/microsoft/typescript-go/internal/ast"
	"github.com/microsoft/typescript-go/internal/compiler/diagnostics"
	"github.com/microsoft/typescript-go/internal/core"
	"github.com/microsoft/typescript-go/internal/tspath"
)

// Links store

type LinkStore[K comparable, V any] struct {
	entries map[K]*V
	pool    core.Pool[V]
}

func (s *LinkStore[K, V]) get(key K) *V {
	value := s.entries[key]
	if value != nil {
		return value
	}
	if s.entries == nil {
		s.entries = make(map[K]*V)
	}
	value = s.pool.New()
	s.entries[key] = value
	return value
}

// Atomic ids

var nextNodeId atomic.Uint32
var nextSymbolId atomic.Uint32
var nextMergeId atomic.Uint32

func getNodeId(node *ast.Node) ast.NodeId {
	if node.Id == 0 {
		node.Id = ast.NodeId(nextNodeId.Add(1))
	}
	return node.Id
}

func getSymbolId(symbol *ast.Symbol) ast.SymbolId {
	if symbol.Id == 0 {
		symbol.Id = ast.SymbolId(nextSymbolId.Add(1))
	}
	return symbol.Id
}

func getMergeId(symbol *ast.Symbol) ast.MergeId {
	if symbol.MergeId == 0 {
		symbol.MergeId = ast.MergeId(nextMergeId.Add(1))
	}
	return symbol.MergeId
}

func NewDiagnosticForNode(node *ast.Node, message *diagnostics.Message, args ...any) *ast.Diagnostic {
	var file *ast.SourceFile
	var loc core.TextRange
	if node != nil {
		file = getSourceFileOfNode(node)
		loc = getErrorRangeForNode(file, node)
	}
	return ast.NewDiagnostic(file, loc, message, args...)
}

func NewDiagnosticForNodeFromMessageChain(node *ast.Node, messageChain *ast.MessageChain) *ast.Diagnostic {
	var file *ast.SourceFile
	var loc core.TextRange
	if node != nil {
		file = getSourceFileOfNode(node)
		loc = getErrorRangeForNode(file, node)
	}
	return ast.NewDiagnosticFromMessageChain(file, loc, messageChain)
}

func chainDiagnosticMessages(details *ast.MessageChain, message *diagnostics.Message, args ...any) *ast.MessageChain {
	return ast.NewMessageChain(message, args...).AddMessageChain(details)
}

type OperatorPrecedence int

const (
	// Expression:
	//     AssignmentExpression
	//     Expression `,` AssignmentExpression
	OperatorPrecedenceComma OperatorPrecedence = iota
	// NOTE: `Spread` is higher than `Comma` due to how it is parsed in |ElementList|
	// SpreadElement:
	//     `...` AssignmentExpression
	OperatorPrecedenceSpread
	// AssignmentExpression:
	//     ConditionalExpression
	//     YieldExpression
	//     ArrowFunction
	//     AsyncArrowFunction
	//     LeftHandSideExpression `=` AssignmentExpression
	//     LeftHandSideExpression AssignmentOperator AssignmentExpression
	//
	// NOTE: AssignmentExpression is broken down into several precedences due to the requirements
	//       of the parenthesizer rules.
	// AssignmentExpression: YieldExpression
	// YieldExpression:
	//     `yield`
	//     `yield` AssignmentExpression
	//     `yield` `*` AssignmentExpression
	OperatorPrecedenceYield
	// AssignmentExpression: LeftHandSideExpression `=` AssignmentExpression
	// AssignmentExpression: LeftHandSideExpression AssignmentOperator AssignmentExpression
	// AssignmentOperator: one of
	//     `*=` `/=` `%=` `+=` `-=` `<<=` `>>=` `>>>=` `&=` `^=` `|=` `**=`
	OperatorPrecedenceAssignment
	// NOTE: `Conditional` is considered higher than `Assignment` here, but in reality they have
	//       the same precedence.
	// AssignmentExpression: ConditionalExpression
	// ConditionalExpression:
	//     ShortCircuitExpression
	//     ShortCircuitExpression `?` AssignmentExpression `:` AssignmentExpression
	// ShortCircuitExpression:
	//     LogicalORExpression
	//     CoalesceExpression
	OperatorPrecedenceConditional
	// LogicalORExpression:
	//     LogicalANDExpression
	//     LogicalORExpression `||` LogicalANDExpression
	OperatorPrecedenceLogicalOR
	// LogicalANDExpression:
	//     BitwiseORExpression
	//     LogicalANDExprerssion `&&` BitwiseORExpression
	OperatorPrecedenceLogicalAND
	// BitwiseORExpression:
	//     BitwiseXORExpression
	//     BitwiseORExpression `^` BitwiseXORExpression
	OperatorPrecedenceBitwiseOR
	// BitwiseXORExpression:
	//     BitwiseANDExpression
	//     BitwiseXORExpression `^` BitwiseANDExpression
	OperatorPrecedenceBitwiseXOR
	// BitwiseANDExpression:
	//     EqualityExpression
	//     BitwiseANDExpression `^` EqualityExpression
	OperatorPrecedenceBitwiseAND
	// EqualityExpression:
	//     RelationalExpression
	//     EqualityExpression `==` RelationalExpression
	//     EqualityExpression `!=` RelationalExpression
	//     EqualityExpression `===` RelationalExpression
	//     EqualityExpression `!==` RelationalExpression
	OperatorPrecedenceEquality
	// RelationalExpression:
	//     ShiftExpression
	//     RelationalExpression `<` ShiftExpression
	//     RelationalExpression `>` ShiftExpression
	//     RelationalExpression `<=` ShiftExpression
	//     RelationalExpression `>=` ShiftExpression
	//     RelationalExpression `instanceof` ShiftExpression
	//     RelationalExpression `in` ShiftExpression
	//     [+TypeScript] RelationalExpression `as` Type
	OperatorPrecedenceRelational
	// ShiftExpression:
	//     AdditiveExpression
	//     ShiftExpression `<<` AdditiveExpression
	//     ShiftExpression `>>` AdditiveExpression
	//     ShiftExpression `>>>` AdditiveExpression
	OperatorPrecedenceShift
	// AdditiveExpression:
	//     MultiplicativeExpression
	//     AdditiveExpression `+` MultiplicativeExpression
	//     AdditiveExpression `-` MultiplicativeExpression
	OperatorPrecedenceAdditive
	// MultiplicativeExpression:
	//     ExponentiationExpression
	//     MultiplicativeExpression MultiplicativeOperator ExponentiationExpression
	// MultiplicativeOperator: one of `*`, `/`, `%`
	OperatorPrecedenceMultiplicative
	// ExponentiationExpression:
	//     UnaryExpression
	//     UpdateExpression `**` ExponentiationExpression
	OperatorPrecedenceExponentiation
	// UnaryExpression:
	//     UpdateExpression
	//     `delete` UnaryExpression
	//     `void` UnaryExpression
	//     `typeof` UnaryExpression
	//     `+` UnaryExpression
	//     `-` UnaryExpression
	//     `~` UnaryExpression
	//     `!` UnaryExpression
	//     AwaitExpression
	// UpdateExpression:            // TODO: Do we need to investigate the precedence here?
	//     `++` UnaryExpression
	//     `--` UnaryExpression
	OperatorPrecedenceUnary
	// UpdateExpression:
	//     LeftHandSideExpression
	//     LeftHandSideExpression `++`
	//     LeftHandSideExpression `--`
	OperatorPrecedenceUpdate
	// LeftHandSideExpression:
	//     NewExpression
	//     CallExpression
	// NewExpression:
	//     MemberExpression
	//     `new` NewExpression
	OperatorPrecedenceLeftHandSide
	// CallExpression:
	//     CoverCallExpressionAndAsyncArrowHead
	//     SuperCall
	//     ImportCall
	//     CallExpression Arguments
	//     CallExpression `[` Expression `]`
	//     CallExpression `.` IdentifierName
	//     CallExpression TemplateLiteral
	// MemberExpression:
	//     PrimaryExpression
	//     MemberExpression `[` Expression `]`
	//     MemberExpression `.` IdentifierName
	//     MemberExpression TemplateLiteral
	//     SuperProperty
	//     MetaProperty
	//     `new` MemberExpression Arguments
	OperatorPrecedenceMember
	// TODO: JSXElement?
	// PrimaryExpression:
	//     `this`
	//     IdentifierReference
	//     Literal
	//     ArrayLiteral
	//     ObjectLiteral
	//     FunctionExpression
	//     ClassExpression
	//     GeneratorExpression
	//     AsyncFunctionExpression
	//     AsyncGeneratorExpression
	//     RegularExpressionLiteral
	//     TemplateLiteral
	//     CoverParenthesizedExpressionAndArrowParameterList
	OperatorPrecedencePrimary
	// CoalesceExpression:
	//     CoalesceExpressionHead `??` BitwiseORExpression
	// CoalesceExpressionHead:
	//     CoalesceExpression
	//     BitwiseORExpression
	OperatorPrecedenceCoalesce = OperatorPrecedenceConditional // NOTE: This is wrong
	OperatorPrecedenceLowest   = OperatorPrecedenceComma
	OperatorPrecedenceHighest  = OperatorPrecedencePrimary
	// -1 is lower than all other precedences. Returning it will cause binary expression
	// parsing to stop.
	OperatorPrecedenceInvalid OperatorPrecedence = -1
)

func getOperatorPrecedence(nodeKind ast.Kind, operatorKind ast.Kind, hasArguments bool) OperatorPrecedence {
	switch nodeKind {
	case ast.KindCommaListExpression:
		return OperatorPrecedenceComma
	case ast.KindSpreadElement:
		return OperatorPrecedenceSpread
	case ast.KindYieldExpression:
		return OperatorPrecedenceYield
	case ast.KindConditionalExpression:
		return OperatorPrecedenceConditional
	case ast.KindBinaryExpression:
		switch operatorKind {
		case ast.KindCommaToken:
			return OperatorPrecedenceComma
		case ast.KindEqualsToken, ast.KindPlusEqualsToken, ast.KindMinusEqualsToken, ast.KindAsteriskAsteriskEqualsToken,
			ast.KindAsteriskEqualsToken, ast.KindSlashEqualsToken, ast.KindPercentEqualsToken, ast.KindLessThanLessThanEqualsToken,
			ast.KindGreaterThanGreaterThanEqualsToken, ast.KindGreaterThanGreaterThanGreaterThanEqualsToken, ast.KindAmpersandEqualsToken,
			ast.KindCaretEqualsToken, ast.KindBarEqualsToken, ast.KindBarBarEqualsToken, ast.KindAmpersandAmpersandEqualsToken,
			ast.KindQuestionQuestionEqualsToken:
			return OperatorPrecedenceAssignment
		}
		return getBinaryOperatorPrecedence(operatorKind)
	// TODO: Should prefix `++` and `--` be moved to the `Update` precedence?
	case ast.KindTypeAssertionExpression, ast.KindNonNullExpression, ast.KindPrefixUnaryExpression, ast.KindTypeOfExpression,
		ast.KindVoidExpression, ast.KindDeleteExpression, ast.KindAwaitExpression:
		return OperatorPrecedenceUnary
	case ast.KindPostfixUnaryExpression:
		return OperatorPrecedenceUpdate
	case ast.KindCallExpression:
		return OperatorPrecedenceLeftHandSide
	case ast.KindNewExpression:
		if hasArguments {
			return OperatorPrecedenceMember
		}
		return OperatorPrecedenceLeftHandSide
	case ast.KindTaggedTemplateExpression, ast.KindPropertyAccessExpression, ast.KindElementAccessExpression, ast.KindMetaProperty:
		return OperatorPrecedenceMember
	case ast.KindAsExpression, ast.KindSatisfiesExpression:
		return OperatorPrecedenceRelational
	case ast.KindThisKeyword, ast.KindSuperKeyword, ast.KindIdentifier, ast.KindPrivateIdentifier, ast.KindNullKeyword,
		ast.KindTrueKeyword, ast.KindFalseKeyword, ast.KindNumericLiteral, ast.KindBigIntLiteral, ast.KindStringLiteral,
		ast.KindArrayLiteralExpression, ast.KindObjectLiteralExpression, ast.KindFunctionExpression, ast.KindArrowFunction,
		ast.KindClassExpression, ast.KindRegularExpressionLiteral, ast.KindNoSubstitutionTemplateLiteral, ast.KindTemplateExpression,
		ast.KindParenthesizedExpression, ast.KindOmittedExpression, ast.KindJsxElement, ast.KindJsxSelfClosingElement, ast.KindJsxFragment:
		return OperatorPrecedencePrimary
	}
	return OperatorPrecedenceInvalid
}

func getBinaryOperatorPrecedence(kind ast.Kind) OperatorPrecedence {
	switch kind {
	case ast.KindQuestionQuestionToken:
		return OperatorPrecedenceCoalesce
	case ast.KindBarBarToken:
		return OperatorPrecedenceLogicalOR
	case ast.KindAmpersandAmpersandToken:
		return OperatorPrecedenceLogicalAND
	case ast.KindBarToken:
		return OperatorPrecedenceBitwiseOR
	case ast.KindCaretToken:
		return OperatorPrecedenceBitwiseXOR
	case ast.KindAmpersandToken:
		return OperatorPrecedenceBitwiseAND
	case ast.KindEqualsEqualsToken, ast.KindExclamationEqualsToken, ast.KindEqualsEqualsEqualsToken, ast.KindExclamationEqualsEqualsToken:
		return OperatorPrecedenceEquality
	case ast.KindLessThanToken, ast.KindGreaterThanToken, ast.KindLessThanEqualsToken, ast.KindGreaterThanEqualsToken,
		ast.KindInstanceOfKeyword, ast.KindInKeyword, ast.KindAsKeyword, ast.KindSatisfiesKeyword:
		return OperatorPrecedenceRelational
	case ast.KindLessThanLessThanToken, ast.KindGreaterThanGreaterThanToken, ast.KindGreaterThanGreaterThanGreaterThanToken:
		return OperatorPrecedenceShift
	case ast.KindPlusToken, ast.KindMinusToken:
		return OperatorPrecedenceAdditive
	case ast.KindAsteriskToken, ast.KindSlashToken, ast.KindPercentToken:
		return OperatorPrecedenceMultiplicative
	case ast.KindAsteriskAsteriskToken:
		return OperatorPrecedenceExponentiation
	}
	// -1 is lower than all other precedences.  Returning it will cause binary expression
	// parsing to stop.
	return OperatorPrecedenceInvalid
}

func formatMessage(message *diagnostics.Message, args ...any) string {
	text := message.Message()
	if len(args) != 0 {
		text = core.FormatStringFromArgs(text, args)
	}
	return text
}

func findInMap[K comparable, V any](m map[K]V, predicate func(V) bool) V {
	for _, value := range m {
		if predicate(value) {
			return value
		}
	}
	return *new(V)
}

func boolToTristate(b bool) core.Tristate {
	if b {
		return core.TSTrue
	}
	return core.TSFalse
}

func modifierToFlag(token ast.Kind) ast.ModifierFlags {
	switch token {
	case ast.KindStaticKeyword:
		return ast.ModifierFlagsStatic
	case ast.KindPublicKeyword:
		return ast.ModifierFlagsPublic
	case ast.KindProtectedKeyword:
		return ast.ModifierFlagsProtected
	case ast.KindPrivateKeyword:
		return ast.ModifierFlagsPrivate
	case ast.KindAbstractKeyword:
		return ast.ModifierFlagsAbstract
	case ast.KindAccessorKeyword:
		return ast.ModifierFlagsAccessor
	case ast.KindExportKeyword:
		return ast.ModifierFlagsExport
	case ast.KindDeclareKeyword:
		return ast.ModifierFlagsAmbient
	case ast.KindConstKeyword:
		return ast.ModifierFlagsConst
	case ast.KindDefaultKeyword:
		return ast.ModifierFlagsDefault
	case ast.KindAsyncKeyword:
		return ast.ModifierFlagsAsync
	case ast.KindReadonlyKeyword:
		return ast.ModifierFlagsReadonly
	case ast.KindOverrideKeyword:
		return ast.ModifierFlagsOverride
	case ast.KindInKeyword:
		return ast.ModifierFlagsIn
	case ast.KindOutKeyword:
		return ast.ModifierFlagsOut
	case ast.KindImmediateKeyword:
		return ast.ModifierFlagsImmediate
	case ast.KindDecorator:
		return ast.ModifierFlagsDecorator
	}
	return ast.ModifierFlagsNone
}

func modifiersToFlags(modifierList *ast.Node) ast.ModifierFlags {
	flags := ast.ModifierFlagsNone
	if modifierList != nil {
		for _, modifier := range modifierList.AsModifierList().Elements() {
			flags |= modifierToFlag(modifier.Kind)
		}
	}
	return flags
}

func nodeIsMissing(node *ast.Node) bool {
	return node == nil || node.Loc.Pos() == node.Loc.End() && node.Loc.Pos() >= 0 && node.Kind != ast.KindEndOfFile
}

func nodeIsPresent(node *ast.Node) bool {
	return !nodeIsMissing(node)
}

func isLeftHandSideExpression(node *ast.Node) bool {
	return isLeftHandSideExpressionKind(node.Kind)
}

func isLeftHandSideExpressionKind(kind ast.Kind) bool {
	switch kind {
	case ast.KindPropertyAccessExpression, ast.KindElementAccessExpression, ast.KindNewExpression, ast.KindCallExpression,
		ast.KindJsxElement, ast.KindJsxSelfClosingElement, ast.KindJsxFragment, ast.KindTaggedTemplateExpression, ast.KindArrayLiteralExpression,
		ast.KindParenthesizedExpression, ast.KindObjectLiteralExpression, ast.KindClassExpression, ast.KindFunctionExpression, ast.KindIdentifier,
		ast.KindPrivateIdentifier, ast.KindRegularExpressionLiteral, ast.KindNumericLiteral, ast.KindBigIntLiteral, ast.KindStringLiteral,
		ast.KindNoSubstitutionTemplateLiteral, ast.KindTemplateExpression, ast.KindFalseKeyword, ast.KindNullKeyword, ast.KindThisKeyword,
		ast.KindTrueKeyword, ast.KindSuperKeyword, ast.KindNonNullExpression, ast.KindExpressionWithTypeArguments, ast.KindMetaProperty,
		ast.KindImportKeyword, ast.KindMissingDeclaration:
		return true
	}
	return false
}

func isUnaryExpression(node *ast.Node) bool {
	return isUnaryExpressionKind(node.Kind)
}

func isUnaryExpressionKind(kind ast.Kind) bool {
	switch kind {
	case ast.KindPrefixUnaryExpression, ast.KindPostfixUnaryExpression, ast.KindDeleteExpression, ast.KindTypeOfExpression,
		ast.KindVoidExpression, ast.KindAwaitExpression, ast.KindTypeAssertionExpression:
		return true
	}
	return isLeftHandSideExpressionKind(kind)
}

/**
 * Determines whether a node is an expression based only on its kind.
 */
func isExpression(node *ast.Node) bool {
	return isExpressionKind(node.Kind)
}

func isExpressionKind(kind ast.Kind) bool {
	switch kind {
	case ast.KindConditionalExpression, ast.KindYieldExpression, ast.KindArrowFunction, ast.KindBinaryExpression,
		ast.KindSpreadElement, ast.KindAsExpression, ast.KindOmittedExpression, ast.KindCommaListExpression,
		ast.KindPartiallyEmittedExpression, ast.KindSatisfiesExpression:
		return true
	}
	return isUnaryExpressionKind(kind)
}

func isAssignmentOperator(token ast.Kind) bool {
	return token >= ast.KindFirstAssignment && token <= ast.KindLastAssignment
}

func isExpressionWithTypeArguments(node *ast.Node) bool {
	return node.Kind == ast.KindExpressionWithTypeArguments
}

func isNonNullExpression(node *ast.Node) bool {
	return node.Kind == ast.KindNonNullExpression
}

func isStringLiteralLike(node *ast.Node) bool {
	return node.Kind == ast.KindStringLiteral || node.Kind == ast.KindNoSubstitutionTemplateLiteral
}

func isNumericLiteral(node *ast.Node) bool {
	return node.Kind == ast.KindNumericLiteral
}

func isStringOrNumericLiteralLike(node *ast.Node) bool {
	return isStringLiteralLike(node) || isNumericLiteral(node)
}

func isSignedNumericLiteral(node *ast.Node) bool {
	if node.Kind == ast.KindPrefixUnaryExpression {
		node := node.AsPrefixUnaryExpression()
		return (node.Operator == ast.KindPlusToken || node.Operator == ast.KindMinusToken) && isNumericLiteral(node.Operand)
	}
	return false
}

func ifElse[T any](b bool, whenTrue T, whenFalse T) T {
	if b {
		return whenTrue
	}
	return whenFalse
}

func tokenIsIdentifierOrKeyword(token ast.Kind) bool {
	return token >= ast.KindIdentifier
}

func tokenIsIdentifierOrKeywordOrGreaterThan(token ast.Kind) bool {
	return token == ast.KindGreaterThanToken || tokenIsIdentifierOrKeyword(token)
}

func getTextOfNode(node *ast.Node) string {
	return getSourceTextOfNodeFromSourceFile(getSourceFileOfNode(node), node)
}

func getSourceTextOfNodeFromSourceFile(sourceFile *ast.SourceFile, node *ast.Node) string {
	return getTextOfNodeFromSourceText(sourceFile.Text, node)
}

func getTextOfNodeFromSourceText(sourceText string, node *ast.Node) string {
	if nodeIsMissing(node) {
		return ""
	}
	text := sourceText[skipTrivia(sourceText, node.Pos()):node.End()]
	// if (isJSDocTypeExpressionOrChild(node)) {
	//     // strip space + asterisk at line start
	//     text = text.split(/\r\n|\n|\r/).map(line => line.replace(/^\s*\*/, "").trimStart()).join("\n");
	// }
	return text
}

func isAssignmentDeclaration(decl *ast.Node) bool {
	return isBinaryExpression(decl) || isAccessExpression(decl) || ast.IsIdentifier(decl) || ast.IsCallExpression(decl)
}

func isBinaryExpression(node *ast.Node) bool {
	return node.Kind == ast.KindBinaryExpression
}

func isAccessExpression(node *ast.Node) bool {
	return node.Kind == ast.KindPropertyAccessExpression || node.Kind == ast.KindElementAccessExpression
}

func isInJSFile(node *ast.Node) bool {
	return node != nil && node.Flags&ast.NodeFlagsJavaScriptFile != 0
}

func isEffectiveModuleDeclaration(node *ast.Node) bool {
	return ast.IsModuleDeclaration(node) || ast.IsIdentifier(node)
}

func isObjectLiteralOrClassExpressionMethodOrAccessor(node *ast.Node) bool {
	kind := node.Kind
	return (kind == ast.KindMethodDeclaration || kind == ast.KindGetAccessor || kind == ast.KindSetAccessor) &&
		(node.Parent.Kind == ast.KindObjectLiteralExpression || node.Parent.Kind == ast.KindClassExpression)
}

func isFunctionLike(node *ast.Node) bool {
	return node != nil && isFunctionLikeKind(node.Kind)
}

func isFunctionLikeKind(kind ast.Kind) bool {
	switch kind {
	case ast.KindMethodSignature, ast.KindCallSignature, ast.KindJSDocSignature, ast.KindConstructSignature, ast.KindIndexSignature,
		ast.KindFunctionType, ast.KindJSDocFunctionType, ast.KindConstructorType:
		return true
	}
	return isFunctionLikeDeclarationKind(kind)
}

func isFunctionLikeDeclaration(node *ast.Node) bool {
	return node != nil && isFunctionLikeDeclarationKind(node.Kind)
}

func isFunctionLikeDeclarationKind(kind ast.Kind) bool {
	switch kind {
	case ast.KindFunctionDeclaration, ast.KindMethodDeclaration, ast.KindConstructor, ast.KindGetAccessor, ast.KindSetAccessor,
		ast.KindFunctionExpression, ast.KindArrowFunction:
		return true
	}
	return false
}

type OuterExpressionKinds int16

const (
	OEKParentheses                  OuterExpressionKinds = 1 << 0
	OEKTypeAssertions               OuterExpressionKinds = 1 << 1
	OEKNonNullAssertions            OuterExpressionKinds = 1 << 2
	OEKExpressionsWithTypeArguments OuterExpressionKinds = 1 << 3
	OEKExcludeJSDocTypeAssertion                         = 1 << 4
	OEKAssertions                                        = OEKTypeAssertions | OEKNonNullAssertions
	OEKAll                                               = OEKParentheses | OEKAssertions | OEKExpressionsWithTypeArguments
)

func isOuterExpression(node *ast.Node, kinds OuterExpressionKinds) bool {
	switch node.Kind {
	case ast.KindParenthesizedExpression:
		return kinds&OEKParentheses != 0 && !(kinds&OEKExcludeJSDocTypeAssertion != 0 && isJSDocTypeAssertion(node))
	case ast.KindTypeAssertionExpression, ast.KindAsExpression, ast.KindSatisfiesExpression:
		return kinds&OEKTypeAssertions != 0
	case ast.KindExpressionWithTypeArguments:
		return kinds&OEKExpressionsWithTypeArguments != 0
	case ast.KindNonNullExpression:
		return kinds&OEKNonNullAssertions != 0
	}
	return false
}

func skipOuterExpressions(node *ast.Node, kinds OuterExpressionKinds) *ast.Node {
	for isOuterExpression(node, kinds) {
		node = node.Expression()
	}
	return node
}

func skipParentheses(node *ast.Node) *ast.Node {
	return skipOuterExpressions(node, OEKParentheses)
}

func walkUpParenthesizedTypes(node *ast.Node) *ast.Node {
	for node != nil && node.Kind == ast.KindParenthesizedType {
		node = node.Parent
	}
	return node
}

func walkUpParenthesizedExpressions(node *ast.Node) *ast.Node {
	for node != nil && node.Kind == ast.KindParenthesizedExpression {
		node = node.Parent
	}
	return node
}

func isJSDocTypeAssertion(node *ast.Node) bool {
	return false // !!!
}

// Return true if the given identifier is classified as an IdentifierName
func isIdentifierName(node *ast.Node) bool {
	parent := node.Parent
	switch parent.Kind {
	case ast.KindPropertyDeclaration, ast.KindPropertySignature, ast.KindMethodDeclaration, ast.KindMethodSignature, ast.KindGetAccessor,
		ast.KindSetAccessor, ast.KindEnumMember, ast.KindPropertyAssignment, ast.KindPropertyAccessExpression:
		return parent.Name() == node
	case ast.KindQualifiedName:
		return parent.AsQualifiedName().Right == node
	case ast.KindBindingElement:
		return parent.AsBindingElement().PropertyName == node
	case ast.KindImportSpecifier:
		return parent.AsImportSpecifier().PropertyName == node
	case ast.KindExportSpecifier, ast.KindJsxAttribute, ast.KindJsxSelfClosingElement, ast.KindJsxOpeningElement, ast.KindJsxClosingElement:
		return true
	}
	return false
}

func getSourceFileOfNode(node *ast.Node) *ast.SourceFile {
	for {
		if node == nil {
			return nil
		}
		if node.Kind == ast.KindSourceFile {
			return node.Data.(*ast.SourceFile)
		}
		node = node.Parent
	}
}

/** @internal */
func getErrorRangeForNode(sourceFile *ast.SourceFile, node *ast.Node) core.TextRange {
	errorNode := node
	switch node.Kind {
	case ast.KindSourceFile:
		pos := skipTrivia(sourceFile.Text, 0)
		if pos == len(sourceFile.Text) {
			return core.NewTextRange(0, 0)
		}
		return getRangeOfTokenAtPosition(sourceFile, pos)
	// This list is a work in progress. Add missing node kinds to improve their error spans
	case ast.KindVariableDeclaration, ast.KindBindingElement, ast.KindClassDeclaration, ast.KindClassExpression, ast.KindInterfaceDeclaration,
		ast.KindModuleDeclaration, ast.KindEnumDeclaration, ast.KindEnumMember, ast.KindFunctionDeclaration, ast.KindFunctionExpression,
		ast.KindMethodDeclaration, ast.KindGetAccessor, ast.KindSetAccessor, ast.KindTypeAliasDeclaration, ast.KindPropertyDeclaration,
		ast.KindPropertySignature, ast.KindNamespaceImport:
		errorNode = getNameOfDeclaration(node)
	case ast.KindArrowFunction:
		return getErrorRangeForArrowFunction(sourceFile, node)
	case ast.KindCaseClause:
	case ast.KindDefaultClause:
		start := skipTrivia(sourceFile.Text, node.Pos())
		end := node.End()
		statements := node.Data.(*ast.CaseOrDefaultClause).Statements
		if len(statements) != 0 {
			end = statements[0].Pos()
		}
		return core.NewTextRange(start, end)
	case ast.KindReturnStatement, ast.KindYieldExpression:
		pos := skipTrivia(sourceFile.Text, node.Pos())
		return getRangeOfTokenAtPosition(sourceFile, pos)
	case ast.KindSatisfiesExpression:
		pos := skipTrivia(sourceFile.Text, node.AsSatisfiesExpression().Expression.End())
		return getRangeOfTokenAtPosition(sourceFile, pos)
	case ast.KindConstructor:
		scanner := getScannerForSourceFile(sourceFile, node.Pos())
		start := scanner.tokenStart
		for scanner.token != ast.KindConstructorKeyword && scanner.token != ast.KindStringLiteral && scanner.token != ast.KindEndOfFile {
			scanner.Scan()
		}
		return core.NewTextRange(start, scanner.pos)
		// !!!
		// case KindJSDocSatisfiesTag:
		// 	pos := skipTrivia(sourceFile.text, node.tagName.pos)
		// 	return getRangeOfTokenAtPosition(sourceFile, pos)
	}
	if errorNode == nil {
		// If we don't have a better node, then just set the error on the first token of
		// construct.
		return getRangeOfTokenAtPosition(sourceFile, node.Pos())
	}
	pos := errorNode.Pos()
	if !nodeIsMissing(errorNode) {
		pos = skipTrivia(sourceFile.Text, pos)
	}
	return core.NewTextRange(pos, errorNode.End())
}

func getErrorRangeForArrowFunction(sourceFile *ast.SourceFile, node *ast.Node) core.TextRange {
	pos := skipTrivia(sourceFile.Text, node.Pos())
	body := node.AsArrowFunction().Body
	if body != nil && body.Kind == ast.KindBlock {
		startLine, _ := GetLineAndCharacterOfPosition(sourceFile, body.Pos())
		endLine, _ := GetLineAndCharacterOfPosition(sourceFile, body.End())
		if startLine < endLine {
			// The arrow function spans multiple lines,
			// make the error span be the first line, inclusive.
			return core.NewTextRange(pos, getEndLinePosition(sourceFile, startLine))
		}
	}
	return core.NewTextRange(pos, node.End())
}

func getContainingClass(node *ast.Node) *ast.Node {
	return findAncestor(node.Parent, isClassLike)
}

func findAncestor(node *ast.Node, callback func(*ast.Node) bool) *ast.Node {
	for node != nil {
		result := callback(node)
		if result {
			return node
		}
		node = node.Parent
	}
	return nil
}

type FindAncestorResult int32

const (
	FindAncestorFalse FindAncestorResult = iota
	FindAncestorTrue
	FindAncestorQuit
)

func findAncestorOrQuit(node *ast.Node, callback func(*ast.Node) FindAncestorResult) *ast.Node {
	for node != nil {
		switch callback(node) {
		case FindAncestorQuit:
			return nil
		case FindAncestorTrue:
			return node
		}
		node = node.Parent
	}
	return nil
}

func isClassLike(node *ast.Node) bool {
	return node != nil && (node.Kind == ast.KindClassDeclaration || node.Kind == ast.KindClassExpression)
}

func declarationNameToString(name *ast.Node) string {
	if name == nil || name.Pos() == name.End() {
		return "(Missing)"
	}
	return getTextOfNode(name)
}

func isExternalModule(file *ast.SourceFile) bool {
	return file.ExternalModuleIndicator != nil
}

func isInTopLevelContext(node *ast.Node) bool {
	// The name of a class or function declaration is a BindingIdentifier in its surrounding scope.
	if ast.IsIdentifier(node) {
		parent := node.Parent
		if (ast.IsClassDeclaration(parent) || ast.IsFunctionDeclaration(parent)) && parent.Name() == node {
			node = parent
		}
	}
	container := getThisContainer(node, true /*includeArrowFunctions*/, false /*includeClassComputedPropertyName*/)
	return ast.IsSourceFile(container)
}

func getThisContainer(node *ast.Node, includeArrowFunctions bool, includeClassComputedPropertyName bool) *ast.Node {
	for {
		node = node.Parent
		if node == nil {
			panic("nil parent in getThisContainer")
		}
		switch node.Kind {
		case ast.KindComputedPropertyName:
			if includeClassComputedPropertyName && isClassLike(node.Parent.Parent) {
				return node
			}
			node = node.Parent.Parent
		case ast.KindDecorator:
			if node.Parent.Kind == ast.KindParameter && isClassElement(node.Parent.Parent) {
				// If the decorator's parent is a Parameter, we resolve the this container from
				// the grandparent class declaration.
				node = node.Parent.Parent
			} else if isClassElement(node.Parent) {
				// If the decorator's parent is a class element, we resolve the 'this' container
				// from the parent class declaration.
				node = node.Parent
			}
		case ast.KindArrowFunction:
			if includeArrowFunctions {
				return node
			}
		case ast.KindFunctionDeclaration, ast.KindFunctionExpression, ast.KindModuleDeclaration, ast.KindClassStaticBlockDeclaration,
			ast.KindPropertyDeclaration, ast.KindPropertySignature, ast.KindMethodDeclaration, ast.KindMethodSignature, ast.KindConstructor,
			ast.KindGetAccessor, ast.KindSetAccessor, ast.KindCallSignature, ast.KindConstructSignature, ast.KindIndexSignature,
			ast.KindEnumDeclaration, ast.KindSourceFile:
			return node
		}
	}
}

func isClassElement(node *ast.Node) bool {
	switch node.Kind {
	case ast.KindConstructor, ast.KindPropertyDeclaration, ast.KindMethodDeclaration, ast.KindGetAccessor, ast.KindSetAccessor,
		ast.KindIndexSignature, ast.KindClassStaticBlockDeclaration, ast.KindSemicolonClassElement:
		return true
	}
	return false
}

func isPartOfTypeQuery(node *ast.Node) bool {
	for node.Kind == ast.KindQualifiedName || node.Kind == ast.KindIdentifier {
		node = node.Parent
	}
	return node.Kind == ast.KindTypeQuery
}

func getModifierFlags(node *ast.Node) ast.ModifierFlags {
	modifiers := node.Modifiers()
	if modifiers != nil {
		return modifiers.AsModifierList().ModifierFlags
	}
	return ast.ModifierFlagsNone
}

func getNodeFlags(node *ast.Node) ast.NodeFlags {
	return node.Flags
}

func hasSyntacticModifier(node *ast.Node, flags ast.ModifierFlags) bool {
	return getModifierFlags(node)&flags != 0
}

func hasAccessorModifier(node *ast.Node) bool {
	return hasSyntacticModifier(node, ast.ModifierFlagsAccessor)
}

func hasStaticModifier(node *ast.Node) bool {
	return hasSyntacticModifier(node, ast.ModifierFlagsStatic)
}

func getEffectiveModifierFlags(node *ast.Node) ast.ModifierFlags {
	return getModifierFlags(node) // !!! Handle JSDoc
}

func hasEffectiveModifier(node *ast.Node, flags ast.ModifierFlags) bool {
	return getEffectiveModifierFlags(node)&flags != 0
}

func hasEffectiveReadonlyModifier(node *ast.Node) bool {
	return hasEffectiveModifier(node, ast.ModifierFlagsReadonly)
}

func getImmediatelyInvokedFunctionExpression(fn *ast.Node) *ast.Node {
	if fn.Kind == ast.KindFunctionExpression || fn.Kind == ast.KindArrowFunction {
		prev := fn
		parent := fn.Parent
		for parent.Kind == ast.KindParenthesizedExpression {
			prev = parent
			parent = parent.Parent
		}
		if parent.Kind == ast.KindCallExpression && parent.AsCallExpression().Expression == prev {
			return parent
		}
	}
	return nil
}

// Does not handle signed numeric names like `a[+0]` - handling those would require handling prefix unary expressions
// throughout late binding handling as well, which is awkward (but ultimately probably doable if there is demand)
func getElementOrPropertyAccessArgumentExpressionOrName(node *ast.Node) *ast.Node {
	switch node.Kind {
	case ast.KindPropertyAccessExpression:
		return node.AsPropertyAccessExpression().Name()
	case ast.KindElementAccessExpression:
		arg := skipParentheses(node.AsElementAccessExpression().ArgumentExpression)
		if isStringOrNumericLiteralLike(arg) {
			return arg
		}
		return node
	}
	panic("Unhandled case in getElementOrPropertyAccessArgumentExpressionOrName")
}

func getQuestionDotToken(node *ast.Node) *ast.Node {
	switch node.Kind {
	case ast.KindPropertyAccessExpression:
		return node.AsPropertyAccessExpression().QuestionDotToken
	case ast.KindElementAccessExpression:
		return node.AsElementAccessExpression().QuestionDotToken
	case ast.KindCallExpression:
		return node.AsCallExpression().QuestionDotToken
	}
	panic("Unhandled case in getQuestionDotToken")
}

/**
 * A declaration has a dynamic name if all of the following are true:
 *   1. The declaration has a computed property name.
 *   2. The computed name is *not* expressed as a StringLiteral.
 *   3. The computed name is *not* expressed as a NumericLiteral.
 *   4. The computed name is *not* expressed as a PlusToken or MinusToken
 *      immediately followed by a NumericLiteral.
 */
func hasDynamicName(declaration *ast.Node) bool {
	name := getNameOfDeclaration(declaration)
	return name != nil && isDynamicName(name)
}

func isDynamicName(name *ast.Node) bool {
	var expr *ast.Node
	switch name.Kind {
	case ast.KindComputedPropertyName:
		expr = name.AsComputedPropertyName().Expression
	case ast.KindElementAccessExpression:
		expr = skipParentheses(name.AsElementAccessExpression().ArgumentExpression)
	default:
		return false
	}
	return !isStringOrNumericLiteralLike(expr) && !isSignedNumericLiteral(expr)
}

func getNameOfDeclaration(declaration *ast.Node) *ast.Node {
	if declaration == nil {
		return nil
	}
	nonAssignedName := getNonAssignedNameOfDeclaration(declaration)
	if nonAssignedName != nil {
		return nonAssignedName
	}
	if ast.IsFunctionExpression(declaration) || ast.IsArrowFunction(declaration) || ast.IsClassExpression(declaration) {
		return getAssignedName(declaration)
	}
	return nil
}

func getNonAssignedNameOfDeclaration(declaration *ast.Node) *ast.Node {
	switch declaration.Kind {
	case ast.KindBinaryExpression:
		if isFunctionPropertyAssignment(declaration) {
			return getElementOrPropertyAccessArgumentExpressionOrName(declaration.AsBinaryExpression().Left)
		}
		return nil
	case ast.KindExportAssignment:
		expr := declaration.AsExportAssignment().Expression
		if ast.IsIdentifier(expr) {
			return expr
		}
		return nil
	}
	return declaration.Name()
}

func getAssignedName(node *ast.Node) *ast.Node {
	parent := node.Parent
	if parent != nil {
		switch parent.Kind {
		case ast.KindPropertyAssignment:
			return parent.AsPropertyAssignment().Name()
		case ast.KindBindingElement:
			return parent.AsBindingElement().Name()
		case ast.KindBinaryExpression:
			if node == parent.AsBinaryExpression().Right {
				left := parent.AsBinaryExpression().Left
				switch left.Kind {
				case ast.KindIdentifier:
					return left
				case ast.KindPropertyAccessExpression:
					return left.AsPropertyAccessExpression().Name()
				case ast.KindElementAccessExpression:
					arg := skipParentheses(left.AsElementAccessExpression().ArgumentExpression)
					if isStringOrNumericLiteralLike(arg) {
						return arg
					}
				}
			}
		case ast.KindVariableDeclaration:
			name := parent.AsVariableDeclaration().Name()
			if ast.IsIdentifier(name) {
				return name
			}
		}
	}
	return nil
}

func isFunctionPropertyAssignment(node *ast.Node) bool {
	if node.Kind == ast.KindBinaryExpression {
		expr := node.AsBinaryExpression()
		if expr.OperatorToken.Kind == ast.KindEqualsToken {
			switch expr.Left.Kind {
			case ast.KindPropertyAccessExpression:
				// F.id = expr
				return ast.IsIdentifier(expr.Left.AsPropertyAccessExpression().Expression) && ast.IsIdentifier(expr.Left.AsPropertyAccessExpression().Name())
			case ast.KindElementAccessExpression:
				// F[xxx] = expr
				return ast.IsIdentifier(expr.Left.AsElementAccessExpression().Expression)
			}
		}
	}
	return false
}

func isAssignmentExpression(node *ast.Node, excludeCompoundAssignment bool) bool {
	if node.Kind == ast.KindBinaryExpression {
		expr := node.AsBinaryExpression()
		return (expr.OperatorToken.Kind == ast.KindEqualsToken || !excludeCompoundAssignment && isAssignmentOperator(expr.OperatorToken.Kind)) &&
			isLeftHandSideExpression(expr.Left)
	}
	return false
}

func isBlockOrCatchScoped(declaration *ast.Node) bool {
	return getCombinedNodeFlags(declaration)&ast.NodeFlagsBlockScoped != 0 || isCatchClauseVariableDeclarationOrBindingElement(declaration)
}

func isCatchClauseVariableDeclarationOrBindingElement(declaration *ast.Node) bool {
	node := getRootDeclaration(declaration)
	return node.Kind == ast.KindVariableDeclaration && node.Parent.Kind == ast.KindCatchClause
}

func isAmbientModule(node *ast.Node) bool {
	return ast.IsModuleDeclaration(node) && (node.AsModuleDeclaration().Name().Kind == ast.KindStringLiteral || isGlobalScopeAugmentation(node))
}

func isGlobalScopeAugmentation(node *ast.Node) bool {
	return node.Flags&ast.NodeFlagsGlobalAugmentation != 0
}

func isPropertyNameLiteral(node *ast.Node) bool {
	switch node.Kind {
	case ast.KindIdentifier, ast.KindStringLiteral, ast.KindNoSubstitutionTemplateLiteral, ast.KindNumericLiteral:
		return true
	}
	return false
}

func isMemberName(node *ast.Node) bool {
	return node.Kind == ast.KindIdentifier || node.Kind == ast.KindPrivateIdentifier
}

func setParent(child *ast.Node, parent *ast.Node) {
	if child != nil {
		child.Parent = parent
	}
}

func setParentInChildren(node *ast.Node) {
	node.ForEachChild(func(child *ast.Node) bool {
		child.Parent = node
		setParentInChildren(child)
		return false
	})
}

func getCombinedFlags[T ~uint32](node *ast.Node, getFlags func(*ast.Node) T) T {
	node = getRootDeclaration(node)
	flags := getFlags(node)
	if node.Kind == ast.KindVariableDeclaration {
		node = node.Parent
	}
	if node != nil && node.Kind == ast.KindVariableDeclarationList {
		flags |= getFlags(node)
		node = node.Parent
	}
	if node != nil && node.Kind == ast.KindVariableStatement {
		flags |= getFlags(node)
	}
	return flags
}

func getCombinedModifierFlags(node *ast.Node) ast.ModifierFlags {
	return getCombinedFlags(node, getModifierFlags)
}

func getCombinedNodeFlags(node *ast.Node) ast.NodeFlags {
	return getCombinedFlags(node, getNodeFlags)
}

func isBindingPattern(node *ast.Node) bool {
	return node != nil && (node.Kind == ast.KindArrayBindingPattern || node.Kind == ast.KindObjectBindingPattern)
}

func isParameterPropertyDeclaration(node *ast.Node, parent *ast.Node) bool {
	return ast.IsParameter(node) && hasSyntacticModifier(node, ast.ModifierFlagsParameterPropertyModifier) && parent.Kind == ast.KindConstructor
}

/**
 * Like {@link isVariableDeclarationInitializedToRequire} but allows things like `require("...").foo.bar` or `require("...")["baz"]`.
 */
func isVariableDeclarationInitializedToBareOrAccessedRequire(node *ast.Node) bool {
	return isVariableDeclarationInitializedWithRequireHelper(node, true /*allowAccessedRequire*/)
}

func isVariableDeclarationInitializedWithRequireHelper(node *ast.Node, allowAccessedRequire bool) bool {
	if node.Kind == ast.KindVariableDeclaration && node.AsVariableDeclaration().Initializer != nil {
		initializer := node.AsVariableDeclaration().Initializer
		if allowAccessedRequire {
			initializer = getLeftmostAccessExpression(initializer)
		}
		return isRequireCall(initializer, true /*requireStringLiteralLikeArgument*/)
	}
	return false
}

func getLeftmostAccessExpression(expr *ast.Node) *ast.Node {
	for isAccessExpression(expr) {
		expr = expr.Expression()
	}
	return expr
}

func isRequireCall(node *ast.Node, requireStringLiteralLikeArgument bool) bool {
	if ast.IsCallExpression(node) {
		callExpression := node.AsCallExpression()
		if len(callExpression.Arguments) == 1 {
			if ast.IsIdentifier(callExpression.Expression) && callExpression.Expression.AsIdentifier().Text == "require" {
				return !requireStringLiteralLikeArgument || isStringLiteralLike(callExpression.Arguments[0])
			}
		}
	}
	return false
}

/**
 * This function returns true if the this node's root declaration is a parameter.
 * For example, passing a `ParameterDeclaration` will return true, as will passing a
 * binding element that is a child of a `ParameterDeclaration`.
 *
 * If you are looking to test that a `Node` is a `ParameterDeclaration`, use `isParameter`.
 */
func isPartOfParameterDeclaration(node *ast.Node) bool {
	return getRootDeclaration(node).Kind == ast.KindParameter
}

func getRootDeclaration(node *ast.Node) *ast.Node {
	for node.Kind == ast.KindBindingElement {
		node = node.Parent.Parent
	}
	return node
}

func isExternalOrCommonJsModule(file *ast.SourceFile) bool {
	return file.ExternalModuleIndicator != nil
}

func isAutoAccessorPropertyDeclaration(node *ast.Node) bool {
	return ast.IsPropertyDeclaration(node) && hasAccessorModifier(node)
}

func isAsyncFunction(node *ast.Node) bool {
	switch node.Kind {
	case ast.KindFunctionDeclaration, ast.KindFunctionExpression, ast.KindArrowFunction, ast.KindMethodDeclaration:
		data := node.BodyData()
		return data.Body != nil && data.AsteriskToken == nil && hasSyntacticModifier(node, ast.ModifierFlagsAsync)
	}
	return false
}

func isObjectLiteralMethod(node *ast.Node) bool {
	return node != nil && node.Kind == ast.KindMethodDeclaration && node.Parent.Kind == ast.KindObjectLiteralExpression
}

func symbolName(symbol *ast.Symbol) string {
	if symbol.ValueDeclaration != nil && isPrivateIdentifierClassElementDeclaration(symbol.ValueDeclaration) {
		return symbol.ValueDeclaration.Name().AsPrivateIdentifier().Text
	}
	return symbol.Name
}

func isStaticPrivateIdentifierProperty(s *ast.Symbol) bool {
	return s.ValueDeclaration != nil && isPrivateIdentifierClassElementDeclaration(s.ValueDeclaration) && isStatic(s.ValueDeclaration)
}

func isPrivateIdentifierClassElementDeclaration(node *ast.Node) bool {
	return (ast.IsPropertyDeclaration(node) || isMethodOrAccessor(node)) && ast.IsPrivateIdentifier(node.Name())
}

func isMethodOrAccessor(node *ast.Node) bool {
	switch node.Kind {
	case ast.KindMethodDeclaration, ast.KindGetAccessor, ast.KindSetAccessor:
		return true
	}
	return false
}

func isFunctionLikeOrClassStaticBlockDeclaration(node *ast.Node) bool {
	return node != nil && (isFunctionLikeKind(node.Kind) || ast.IsClassStaticBlockDeclaration(node))
}

func isModuleAugmentationExternal(node *ast.Node) bool {
	// external module augmentation is a ambient module declaration that is either:
	// - defined in the top level scope and source file is an external module
	// - defined inside ambient module declaration located in the top level scope and source file not an external module
	switch node.Parent.Kind {
	case ast.KindSourceFile:
		return isExternalModule(node.Parent.AsSourceFile())
	case ast.KindModuleBlock:
		grandParent := node.Parent.Parent
		return isAmbientModule(grandParent) && ast.IsSourceFile(grandParent.Parent) && !isExternalModule(grandParent.Parent.AsSourceFile())
	}
	return false
}

func isValidPattern(pattern ast.Pattern) bool {
	return pattern.StarIndex == -1 || pattern.StarIndex < len(pattern.Text)
}

func tryParsePattern(pattern string) ast.Pattern {
	starIndex := strings.Index(pattern, "*")
	if starIndex == -1 || !strings.Contains(pattern[starIndex+1:], "*") {
		return ast.Pattern{Text: pattern, StarIndex: starIndex}
	}
	return ast.Pattern{}
}

func findBestPatternMatch(patterns []ast.Pattern, candidate string) ast.Pattern {
	var bestPattern ast.Pattern
	longestMatchPrefixLength := -1
	for _, pattern := range patterns {
		if (pattern.StarIndex == -1 || pattern.StarIndex > longestMatchPrefixLength) && isPatternMatch(pattern, candidate) {
			bestPattern = pattern
			longestMatchPrefixLength = pattern.StarIndex
		}
	}
	return bestPattern
}

func isPatternMatch(pattern ast.Pattern, candidate string) bool {
	if pattern.StarIndex == -1 {
		return pattern.Text == candidate
	}
	return len(candidate) >= pattern.StarIndex &&
		strings.HasPrefix(candidate, pattern.Text[:pattern.StarIndex]) &&
		strings.HasSuffix(candidate, pattern.Text[pattern.StarIndex+1:])
}

func matchedText(pattern ast.Pattern, candidate string) string {
	if !isPatternMatch(pattern, candidate) {
		panic("candidate does not match pattern")
	}
	if pattern.StarIndex == -1 {
		return ""
	}
	return candidate[pattern.StarIndex : len(candidate)-len(pattern.Text)+pattern.StarIndex+1]
}

func positionIsSynthesized(pos int) bool {
	return pos < 0
}
func isDeclarationStatementKind(kind ast.Kind) bool {
	switch kind {
	case ast.KindFunctionDeclaration, ast.KindMissingDeclaration, ast.KindClassDeclaration, ast.KindInterfaceDeclaration,
		ast.KindTypeAliasDeclaration, ast.KindEnumDeclaration, ast.KindModuleDeclaration, ast.KindImportDeclaration,
		ast.KindImportEqualsDeclaration, ast.KindExportDeclaration, ast.KindExportAssignment, ast.KindNamespaceExportDeclaration:
		return true
	}
	return false
}

func isDeclarationStatement(node *ast.Node) bool {
	return isDeclarationStatementKind(node.Kind)
}

func isStatementKindButNotDeclarationKind(kind ast.Kind) bool {
	switch kind {
	case ast.KindBreakStatement, ast.KindContinueStatement, ast.KindDebuggerStatement, ast.KindDoStatement, ast.KindExpressionStatement,
		ast.KindEmptyStatement, ast.KindForInStatement, ast.KindForOfStatement, ast.KindForStatement, ast.KindIfStatement,
		ast.KindLabeledStatement, ast.KindReturnStatement, ast.KindSwitchStatement, ast.KindThrowStatement, ast.KindTryStatement,
		ast.KindVariableStatement, ast.KindWhileStatement, ast.KindWithStatement, ast.KindNotEmittedStatement:
		return true
	}
	return false
}

func isStatementButNotDeclaration(node *ast.Node) bool {
	return isStatementKindButNotDeclarationKind(node.Kind)
}

func isStatement(node *ast.Node) bool {
	kind := node.Kind
	return isStatementKindButNotDeclarationKind(kind) || isDeclarationStatementKind(kind) || isBlockStatement(node)
}

func isBlockStatement(node *ast.Node) bool {
	if node.Kind != ast.KindBlock {
		return false
	}
	if node.Parent != nil && (node.Parent.Kind == ast.KindTryStatement || node.Parent.Kind == ast.KindCatchClause) {
		return false
	}
	return !isFunctionBlock(node)
}

func isFunctionBlock(node *ast.Node) bool {
	return node != nil && node.Kind == ast.KindBlock && isFunctionLike(node.Parent)
}

<<<<<<< HEAD
func shouldPreserveConstEnums(options *core.CompilerOptions) bool {
=======
func shouldPreserveConstEnums(options *CompilerOptions) bool {
>>>>>>> 40ca7641
	return options.PreserveConstEnums == core.TSTrue || options.IsolatedModules == core.TSTrue
}

func exportAssignmentIsAlias(node *ast.Node) bool {
	return isAliasableExpression(getExportAssignmentExpression(node))
}

func getExportAssignmentExpression(node *ast.Node) *ast.Node {
	switch node.Kind {
	case ast.KindExportAssignment:
		return node.AsExportAssignment().Expression
	case ast.KindBinaryExpression:
		return node.AsBinaryExpression().Right
	}
	panic("Unhandled case in getExportAssignmentExpression")
}

func isAliasableExpression(e *ast.Node) bool {
	return isEntityNameExpression(e) || ast.IsClassExpression(e)
}

func isEmptyObjectLiteral(expression *ast.Node) bool {
	return expression.Kind == ast.KindObjectLiteralExpression && len(expression.AsObjectLiteralExpression().Properties) == 0
}

func isFunctionSymbol(symbol *ast.Symbol) bool {
	d := symbol.ValueDeclaration
	return d != nil && (ast.IsFunctionDeclaration(d) || ast.IsVariableDeclaration(d) && isFunctionLike(d.AsVariableDeclaration().Initializer))
}

func isLogicalOrCoalescingAssignmentOperator(token ast.Kind) bool {
	return token == ast.KindBarBarEqualsToken || token == ast.KindAmpersandAmpersandEqualsToken || token == ast.KindQuestionQuestionEqualsToken
}

func isLogicalOrCoalescingAssignmentExpression(expr *ast.Node) bool {
	return isBinaryExpression(expr) && isLogicalOrCoalescingAssignmentOperator(expr.AsBinaryExpression().OperatorToken.Kind)
}

func isLogicalOrCoalescingBinaryOperator(token ast.Kind) bool {
	return isBinaryLogicalOperator(token) || token == ast.KindQuestionQuestionToken
}

func isLogicalOrCoalescingBinaryExpression(expr *ast.Node) bool {
	return isBinaryExpression(expr) && isLogicalOrCoalescingBinaryOperator(expr.AsBinaryExpression().OperatorToken.Kind)
}

func isBinaryLogicalOperator(token ast.Kind) bool {
	return token == ast.KindBarBarToken || token == ast.KindAmpersandAmpersandToken
}

/**
 * Determines whether a node is the outermost `OptionalChain` in an ECMAScript `OptionalExpression`:
 *
 * 1. For `a?.b.c`, the outermost chain is `a?.b.c` (`c` is the end of the chain starting at `a?.`)
 * 2. For `a?.b!`, the outermost chain is `a?.b` (`b` is the end of the chain starting at `a?.`)
 * 3. For `(a?.b.c).d`, the outermost chain is `a?.b.c` (`c` is the end of the chain starting at `a?.` since parens end the chain)
 * 4. For `a?.b.c?.d`, both `a?.b.c` and `a?.b.c?.d` are outermost (`c` is the end of the chain starting at `a?.`, and `d` is
 *   the end of the chain starting at `c?.`)
 * 5. For `a?.(b?.c).d`, both `b?.c` and `a?.(b?.c)d` are outermost (`c` is the end of the chain starting at `b`, and `d` is
 *   the end of the chain starting at `a?.`)
 */
func isOutermostOptionalChain(node *ast.Node) bool {
	parent := node.Parent
	return !isOptionalChain(parent) || // cases 1, 2, and 3
		isOptionalChainRoot(parent) || // case 4
		node != parent.Expression() // case 5
}

func isNullishCoalesce(node *ast.Node) bool {
	return node.Kind == ast.KindBinaryExpression && node.AsBinaryExpression().OperatorToken.Kind == ast.KindQuestionQuestionToken
}

func isDottedName(node *ast.Node) bool {
	switch node.Kind {
	case ast.KindIdentifier, ast.KindThisKeyword, ast.KindSuperKeyword, ast.KindMetaProperty:
		return true
	case ast.KindPropertyAccessExpression, ast.KindParenthesizedExpression:
		return isDottedName(node.Expression())
	}
	return false
}

<<<<<<< HEAD
func unusedLabelIsError(options *core.CompilerOptions) bool {
	return options.AllowUnusedLabels == core.TSFalse
}

func unreachableCodeIsError(options *core.CompilerOptions) bool {
=======
func unusedLabelIsError(options *CompilerOptions) bool {
	return options.AllowUnusedLabels == core.TSFalse
}

func unreachableCodeIsError(options *CompilerOptions) bool {
>>>>>>> 40ca7641
	return options.AllowUnreachableCode == core.TSFalse
}

func isDestructuringAssignment(node *ast.Node) bool {
	if isAssignmentExpression(node, true /*excludeCompoundAssignment*/) {
		kind := node.AsBinaryExpression().Left.Kind
		return kind == ast.KindObjectLiteralExpression || kind == ast.KindArrayLiteralExpression
	}
	return false
}

func isTopLevelLogicalExpression(node *ast.Node) bool {
	for ast.IsParenthesizedExpression(node.Parent) || ast.IsPrefixUnaryExpression(node.Parent) && node.Parent.AsPrefixUnaryExpression().Operator == ast.KindExclamationToken {
		node = node.Parent
	}
	return !isStatementCondition(node) && !isLogicalExpression(node.Parent) && !(isOptionalChain(node.Parent) && node.Parent.Expression() == node)
}

func isStatementCondition(node *ast.Node) bool {
	switch node.Parent.Kind {
	case ast.KindIfStatement:
		return node.Parent.AsIfStatement().Expression == node
	case ast.KindWhileStatement:
		return node.Parent.AsWhileStatement().Expression == node
	case ast.KindDoStatement:
		return node.Parent.AsDoStatement().Expression == node
	case ast.KindForStatement:
		return node.Parent.AsForStatement().Condition == node
	case ast.KindConditionalExpression:
		return node.Parent.AsConditionalExpression().Condition == node
	}
	return false
}

type AssignmentKind int32

const (
	AssignmentKindNone AssignmentKind = iota
	AssignmentKindDefinite
	AssignmentKindCompound
)

type AssignmentTarget = ast.Node // BinaryExpression | PrefixUnaryExpression | PostfixUnaryExpression | ForInOrOfStatement

func getAssignmentTargetKind(node *ast.Node) AssignmentKind {
	target := getAssignmentTarget(node)
	if target == nil {
		return AssignmentKindNone
	}
	switch target.Kind {
	case ast.KindBinaryExpression:
		binaryOperator := target.AsBinaryExpression().OperatorToken.Kind
		if binaryOperator == ast.KindEqualsToken || isLogicalOrCoalescingAssignmentOperator(binaryOperator) {
			return AssignmentKindDefinite
		}
		return AssignmentKindCompound
	case ast.KindPrefixUnaryExpression, ast.KindPostfixUnaryExpression:
		return AssignmentKindCompound
	case ast.KindForInStatement, ast.KindForOfStatement:
		return AssignmentKindDefinite
	}
	panic("Unhandled case in getAssignmentTargetKind")
}

// A node is an assignment target if it is on the left hand side of an '=' token, if it is parented by a property
// assignment in an object literal that is an assignment target, or if it is parented by an array literal that is
// an assignment target. Examples include 'a = xxx', '{ p: a } = xxx', '[{ a }] = xxx'.
// (Note that `p` is not a target in the above examples, only `a`.)
func isAssignmentTarget(node *ast.Node) bool {
	return getAssignmentTarget(node) != nil
}

// Returns the BinaryExpression, PrefixUnaryExpression, PostfixUnaryExpression, or ForInOrOfStatement that references
// the given node as an assignment target
func getAssignmentTarget(node *ast.Node) *ast.Node {
	for {
		parent := node.Parent
		switch parent.Kind {
		case ast.KindBinaryExpression:
			if isAssignmentOperator(parent.AsBinaryExpression().OperatorToken.Kind) && parent.AsBinaryExpression().Left == node {
				return parent
			}
			return nil
		case ast.KindPrefixUnaryExpression:
			if parent.AsPrefixUnaryExpression().Operator == ast.KindPlusPlusToken || parent.AsPrefixUnaryExpression().Operator == ast.KindMinusMinusToken {
				return parent
			}
			return nil
		case ast.KindPostfixUnaryExpression:
			if parent.AsPostfixUnaryExpression().Operator == ast.KindPlusPlusToken || parent.AsPostfixUnaryExpression().Operator == ast.KindMinusMinusToken {
				return parent
			}
			return nil
		case ast.KindForInStatement, ast.KindForOfStatement:
			if parent.AsForInOrOfStatement().Initializer == node {
				return parent
			}
			return nil
		case ast.KindParenthesizedExpression, ast.KindArrayLiteralExpression, ast.KindSpreadElement, ast.KindNonNullExpression:
			node = parent
		case ast.KindSpreadAssignment:
			node = parent.Parent
		case ast.KindShorthandPropertyAssignment:
			if parent.AsShorthandPropertyAssignment().Name() != node {
				return nil
			}
			node = parent.Parent
		case ast.KindPropertyAssignment:
			if parent.AsPropertyAssignment().Name() == node {
				return nil
			}
			node = parent.Parent
		default:
			return nil
		}
	}
}

func isDeleteTarget(node *ast.Node) bool {
	if !isAccessExpression(node) {
		return false
	}
	node = walkUpParenthesizedExpressions(node.Parent)
	return node != nil && node.Kind == ast.KindDeleteExpression
}

func isInCompoundLikeAssignment(node *ast.Node) bool {
	target := getAssignmentTarget(node)
	return target != nil && isAssignmentExpression(target /*excludeCompoundAssignment*/, true) && isCompoundLikeAssignment(target)
}

func isCompoundLikeAssignment(assignment *ast.Node) bool {
	right := skipParentheses(assignment.AsBinaryExpression().Right)
	return right.Kind == ast.KindBinaryExpression && isShiftOperatorOrHigher(right.AsBinaryExpression().OperatorToken.Kind)
}

func isPushOrUnshiftIdentifier(node *ast.Node) bool {
	text := node.AsIdentifier().Text
	return text == "push" || text == "unshift"
}

func isBooleanLiteral(node *ast.Node) bool {
	return node.Kind == ast.KindTrueKeyword || node.Kind == ast.KindFalseKeyword
}

func isOptionalChain(node *ast.Node) bool {
	kind := node.Kind
	return node.Flags&ast.NodeFlagsOptionalChain != 0 && (kind == ast.KindPropertyAccessExpression ||
		kind == ast.KindElementAccessExpression || kind == ast.KindCallExpression || kind == ast.KindNonNullExpression)
}

func isOptionalChainRoot(node *ast.Node) bool {
	return isOptionalChain(node) && !isNonNullExpression(node) && getQuestionDotToken(node) != nil
}

/**
 * Determines whether a node is the expression preceding an optional chain (i.e. `a` in `a?.b`).
 */
func isExpressionOfOptionalChainRoot(node *ast.Node) bool {
	return isOptionalChainRoot(node.Parent) && node.Parent.Expression() == node
}

func isEntityNameExpression(node *ast.Node) bool {
	return node.Kind == ast.KindIdentifier || isPropertyAccessEntityNameExpression(node)
}

func isPropertyAccessEntityNameExpression(node *ast.Node) bool {
	if node.Kind == ast.KindPropertyAccessExpression {
		expr := node.AsPropertyAccessExpression()
		return expr.Name().Kind == ast.KindIdentifier && isEntityNameExpression(expr.Expression)
	}
	return false
}

func isPrologueDirective(node *ast.Node) bool {
	return node.Kind == ast.KindExpressionStatement && node.AsExpressionStatement().Expression.Kind == ast.KindStringLiteral
}

func getStatementsOfBlock(block *ast.Node) []*ast.Statement {
	switch block.Kind {
	case ast.KindBlock:
		return block.AsBlock().Statements
	case ast.KindModuleBlock:
		return block.AsModuleBlock().Statements
	case ast.KindSourceFile:
		return block.AsSourceFile().Statements
	}
	panic("Unhandled case in getStatementsOfBlock")
}

func nodeHasName(statement *ast.Node, id *ast.Node) bool {
	name := statement.Name()
	if name != nil {
		return ast.IsIdentifier(name) && name.AsIdentifier().Text == id.AsIdentifier().Text
	}
	if ast.IsVariableStatement(statement) {
		declarations := statement.AsVariableStatement().DeclarationList.AsVariableDeclarationList().Declarations
		return core.Some(declarations, func(d *ast.Node) bool { return nodeHasName(d, id) })
	}
	return false
}

func isImportMeta(node *ast.Node) bool {
	if node.Kind == ast.KindMetaProperty {
		return node.AsMetaProperty().KeywordToken == ast.KindImportKeyword && node.AsMetaProperty().Name().AsIdentifier().Text == "meta"
	}
	return false
}

func ensureScriptKind(fileName string, scriptKind core.ScriptKind) core.ScriptKind {
	// Using scriptKind as a condition handles both:
	// - 'scriptKind' is unspecified and thus it is `undefined`
	// - 'scriptKind' is set and it is `Unknown` (0)
	// If the 'scriptKind' is 'undefined' or 'Unknown' then we attempt
<<<<<<< HEAD
	// to get the ScriptKind from the file name. If it cannot be resolved
	// from the file name then the default 'core.TS' script kind is returned.
	if scriptKind == ScriptKindUnknown {
=======
	// to get the core.ScriptKind from the file name. If it cannot be resolved
	// from the file name then the default 'TS' script kind is returned.
	if scriptKind == core.ScriptKindUnknown {
>>>>>>> 40ca7641
		scriptKind = getScriptKindFromFileName(fileName)
	}
	if scriptKind == core.ScriptKindUnknown {
		scriptKind = core.ScriptKindTS
	}
	return scriptKind
}

const (
	ExtensionTs          = ".ts"
	ExtensionTsx         = ".tsx"
	ExtensionDts         = ".d.ts"
	ExtensionJs          = ".js"
	ExtensionJsx         = ".jsx"
	ExtensionJson        = ".json"
	ExtensionTsBuildInfo = ".tsbuildinfo"
	ExtensionMjs         = ".mjs"
	ExtensionMts         = ".mts"
	ExtensionDmts        = ".d.mts"
	ExtensionCjs         = ".cjs"
	ExtensionCts         = ".cts"
	ExtensionDcts        = ".d.cts"
)

var supportedDeclarationExtensions = []string{ExtensionDts, ExtensionDcts, ExtensionDmts}
var supportedTSImplementationExtensions = []string{ExtensionTs, ExtensionTsx, ExtensionMts, ExtensionCts}
var supportedTSExtensionsForExtractExtension = []string{ExtensionDts, ExtensionDcts, ExtensionDmts, ExtensionTs, ExtensionTsx, ExtensionMts, ExtensionCts}

func getScriptKindFromFileName(fileName string) core.ScriptKind {
	dotPos := strings.LastIndex(fileName, ".")
	if dotPos >= 0 {
		switch strings.ToLower(fileName[dotPos:]) {
		case ExtensionJs, ExtensionCjs, ExtensionMjs:
			return core.ScriptKindJS
		case ExtensionJsx:
			return core.ScriptKindJSX
		case ExtensionTs, ExtensionCts, ExtensionMts:
			return core.ScriptKindTS
		case ExtensionTsx:
			return core.ScriptKindTSX
		case ExtensionJson:
			return core.ScriptKindJSON
		}
	}
	return core.ScriptKindUnknown
}

func getLanguageVariant(scriptKind core.ScriptKind) core.LanguageVariant {
	switch scriptKind {
	case core.ScriptKindTSX, core.ScriptKindJSX, core.ScriptKindJS, core.ScriptKindJSON:
		// .tsx and .jsx files are treated as jsx language variant.
		return core.LanguageVariantJSX
	}
	return core.LanguageVariantStandard
}

<<<<<<< HEAD
func getEmitScriptTarget(options *core.CompilerOptions) core.ScriptTarget {
=======
func getEmitScriptTarget(options *CompilerOptions) core.ScriptTarget {
>>>>>>> 40ca7641
	if options.Target != core.ScriptTargetNone {
		return options.Target
	}
	return core.ScriptTargetES5
}

func getEmitModuleKind(options *core.CompilerOptions) core.ModuleKind {
	if options.ModuleKind != core.ModuleKindNone {
		return options.ModuleKind
	}
	if options.Target >= core.ScriptTargetES2015 {
<<<<<<< HEAD
		return core.ModuleKindES2015
=======
		return ModuleKindES2015
>>>>>>> 40ca7641
	}
	return core.ModuleKindCommonJS
}

func getEmitModuleResolutionKind(options *core.CompilerOptions) core.ModuleResolutionKind {
	if options.ModuleResolution != core.ModuleResolutionKindUnknown {
		return options.ModuleResolution
	}
	switch getEmitModuleKind(options) {
	case core.ModuleKindCommonJS:
		return core.ModuleResolutionKindBundler
	case core.ModuleKindNode16:
		return core.ModuleResolutionKindNode16
	case core.ModuleKindNodeNext:
		return core.ModuleResolutionKindNodeNext
	case core.ModuleKindPreserve:
		return core.ModuleResolutionKindBundler
	default:
		panic("Unhandled case in getEmitModuleResolutionKind")
	}
}

<<<<<<< HEAD
func getESModuleInterop(options *core.CompilerOptions) bool {
=======
func getESModuleInterop(options *CompilerOptions) bool {
>>>>>>> 40ca7641
	if options.ESModuleInterop != core.TSUnknown {
		return options.ESModuleInterop == core.TSTrue
	}
	switch getEmitModuleKind(options) {
	case core.ModuleKindNode16:
	case core.ModuleKindNodeNext:
	case core.ModuleKindPreserve:
		return true
	}
	return false
}
<<<<<<< HEAD
func getAllowSyntheticDefaultImports(options *core.CompilerOptions) bool {
=======

func getAllowSyntheticDefaultImports(options *CompilerOptions) bool {
>>>>>>> 40ca7641
	if options.AllowSyntheticDefaultImports != core.TSUnknown {
		return options.AllowSyntheticDefaultImports == core.TSTrue
	}
	return getESModuleInterop(options) ||
		getEmitModuleKind(options) == core.ModuleKindSystem ||
		getEmitModuleResolutionKind(options) == core.ModuleResolutionKindBundler
}

<<<<<<< HEAD
func getResolveJsonModule(options *core.CompilerOptions) bool {
=======
func getResolveJsonModule(options *CompilerOptions) bool {
>>>>>>> 40ca7641
	if options.ResolveJsonModule != core.TSUnknown {
		return options.ResolveJsonModule == core.TSTrue
	}
	return getEmitModuleResolutionKind(options) == core.ModuleResolutionKindBundler
}

<<<<<<< HEAD
func getAllowJs(options *core.CompilerOptions) bool {
=======
func getAllowJs(options *CompilerOptions) bool {
>>>>>>> 40ca7641
	if options.AllowJs != core.TSUnknown {
		return options.AllowJs == core.TSTrue
	}
	return options.CheckJs == core.TSTrue
}

type DiagnosticsCollection struct {
	fileDiagnostics    map[string][]*ast.Diagnostic
	nonFileDiagnostics []*ast.Diagnostic
}

func (c *DiagnosticsCollection) add(diagnostic *ast.Diagnostic) {
	if diagnostic.File() != nil {
		fileName := diagnostic.File().FileName()
		if c.fileDiagnostics == nil {
			c.fileDiagnostics = make(map[string][]*ast.Diagnostic)
		}
		c.fileDiagnostics[fileName] = core.InsertSorted(c.fileDiagnostics[fileName], diagnostic, CompareDiagnostics)
	} else {
		c.nonFileDiagnostics = core.InsertSorted(c.nonFileDiagnostics, diagnostic, CompareDiagnostics)
	}
}

func (c *DiagnosticsCollection) lookup(diagnostic *ast.Diagnostic) *ast.Diagnostic {
	var diagnostics []*ast.Diagnostic
	if diagnostic.File() != nil {
		diagnostics = c.fileDiagnostics[diagnostic.File().FileName()]
	} else {
		diagnostics = c.nonFileDiagnostics
	}
	if i, ok := slices.BinarySearchFunc(diagnostics, diagnostic, CompareDiagnostics); ok {
		return diagnostics[i]
	}
	return nil
}

func (c *DiagnosticsCollection) GetGlobalDiagnostics() []*ast.Diagnostic {
	return c.nonFileDiagnostics
}

func (c *DiagnosticsCollection) GetDiagnosticsForFile(fileName string) []*ast.Diagnostic {
	return c.fileDiagnostics[fileName]
}

func (c *DiagnosticsCollection) GetDiagnostics() []*ast.Diagnostic {
	fileNames := slices.Collect(maps.Keys(c.fileDiagnostics))
	slices.Sort(fileNames)
	diagnostics := c.nonFileDiagnostics
	for _, fileName := range fileNames {
		diagnostics = append(diagnostics, c.fileDiagnostics[fileName]...)
	}
	return diagnostics
}

func sortAndDeduplicateDiagnostics(diagnostics []*ast.Diagnostic) []*ast.Diagnostic {
	result := slices.Clone(diagnostics)
	slices.SortFunc(result, CompareDiagnostics)
	return slices.CompactFunc(result, equalDiagnostics)
}

func equalDiagnostics(d1, d2 *ast.Diagnostic) bool {
	return getDiagnosticPath(d1) == getDiagnosticPath(d2) &&
		d1.Loc() == d2.Loc() &&
		d1.Code() == d2.Code() &&
		d1.Message() == d2.Message() &&
		slices.EqualFunc(d1.MessageChain(), d2.MessageChain(), equalMessageChain) &&
		slices.EqualFunc(d1.RelatedInformation(), d2.RelatedInformation(), equalDiagnostics)
}

func equalMessageChain(c1, c2 *ast.MessageChain) bool {
	return c1.Code() == c2.Code() &&
		c1.Message() == c2.Message() &&
		slices.EqualFunc(c1.MessageChain(), c2.MessageChain(), equalMessageChain)
}

func CompareDiagnostics(d1, d2 *ast.Diagnostic) int {
	c := strings.Compare(getDiagnosticPath(d1), getDiagnosticPath(d2))
	if c != 0 {
		return c
	}
	c = int(d1.Loc().Pos()) - int(d2.Loc().Pos())
	if c != 0 {
		return c
	}
	c = int(d1.Loc().End()) - int(d2.Loc().End())
	if c != 0 {
		return c
	}
	c = int(d1.Code()) - int(d2.Code())
	if c != 0 {
		return c
	}
	c = strings.Compare(d1.Message(), d2.Message())
	if c != 0 {
		return c
	}
	c = compareMessageChainSize(d1.MessageChain(), d2.MessageChain())
	if c != 0 {
		return c
	}
	c = compareMessageChainContent(d1.MessageChain(), d2.MessageChain())
	if c != 0 {
		return c
	}
	return compareRelatedInfo(d1.RelatedInformation(), d2.RelatedInformation())
}

func compareMessageChainSize(c1, c2 []*ast.MessageChain) int {
	c := len(c2) - len(c1)
	if c != 0 {
		return c
	}
	for i := range c1 {
		c = compareMessageChainSize(c1[i].MessageChain(), c2[i].MessageChain())
		if c != 0 {
			return c
		}
	}
	return 0
}

func compareMessageChainContent(c1, c2 []*ast.MessageChain) int {
	for i := range c1 {
		c := strings.Compare(c1[i].Message(), c2[i].Message())
		if c != 0 {
			return c
		}
		if c1[i].MessageChain() != nil {
			c = compareMessageChainContent(c1[i].MessageChain(), c2[i].MessageChain())
			if c != 0 {
				return c
			}
		}
	}
	return 0
}

func compareRelatedInfo(r1, r2 []*ast.Diagnostic) int {
	c := len(r2) - len(r1)
	if c != 0 {
		return c
	}
	for i := range r1 {
		c = CompareDiagnostics(r1[i], r2[i])
		if c != 0 {
			return c
		}
	}
	return 0
}

func getDiagnosticPath(d *ast.Diagnostic) string {
	if d.File() != nil {
		return d.File().Path()
	}
	return ""
}

func isConstAssertion(location *ast.Node) bool {
	switch location.Kind {
	case ast.KindAsExpression:
		return isConstTypeReference(location.AsAsExpression().TypeNode)
	case ast.KindTypeAssertionExpression:
		return isConstTypeReference(location.AsTypeAssertion().TypeNode)
	}
	return false
}

func isConstTypeReference(node *ast.Node) bool {
	if node.Kind == ast.KindTypeReference {
		ref := node.AsTypeReference()
		return ref.TypeArguments == nil && ast.IsIdentifier(ref.TypeName) && ref.TypeName.AsIdentifier().Text == "const"
	}
	return false
}

func isModuleOrEnumDeclaration(node *ast.Node) bool {
	return node.Kind == ast.KindModuleDeclaration || node.Kind == ast.KindEnumDeclaration
}

func getLocalsOfNode(node *ast.Node) ast.SymbolTable {
	data := node.LocalsContainerData()
	if data != nil {
		return data.Locals()
	}
	return nil
}

func getBodyOfNode(node *ast.Node) *ast.Node {
	bodyData := node.BodyData()
	if bodyData != nil {
		return bodyData.Body
	}
	return nil
}

func getFlowNodeOfNode(node *ast.Node) *ast.FlowNode {
	flowNodeData := node.FlowNodeData()
	if flowNodeData != nil {
		return flowNodeData.FlowNode
	}
	return nil
}

func isGlobalSourceFile(node *ast.Node) bool {
	return node.Kind == ast.KindSourceFile && !isExternalOrCommonJsModule(node.AsSourceFile())
}

func isParameterLikeOrReturnTag(node *ast.Node) bool {
	switch node.Kind {
	case ast.KindParameter, ast.KindTypeParameter, ast.KindJSDocParameterTag, ast.KindJSDocReturnTag:
		return true
	}
	return false
}

<<<<<<< HEAD
func getEmitStandardClassFields(options *core.CompilerOptions) bool {
=======
func getEmitStandardClassFields(options *CompilerOptions) bool {
>>>>>>> 40ca7641
	return options.UseDefineForClassFields != core.TSFalse && getEmitScriptTarget(options) >= core.ScriptTargetES2022
}

func isTypeNodeKind(kind ast.Kind) bool {
	switch kind {
	case ast.KindAnyKeyword, ast.KindUnknownKeyword, ast.KindNumberKeyword, ast.KindBigIntKeyword, ast.KindObjectKeyword,
		ast.KindBooleanKeyword, ast.KindStringKeyword, ast.KindSymbolKeyword, ast.KindVoidKeyword, ast.KindUndefinedKeyword,
		ast.KindNeverKeyword, ast.KindIntrinsicKeyword, ast.KindExpressionWithTypeArguments, ast.KindJSDocAllType, ast.KindJSDocUnknownType,
		ast.KindJSDocNullableType, ast.KindJSDocNonNullableType, ast.KindJSDocOptionalType, ast.KindJSDocFunctionType, ast.KindJSDocVariadicType:
		return true
	}
	return kind >= ast.KindFirstTypeNode && kind <= ast.KindLastTypeNode
}

func isTypeNode(node *ast.Node) bool {
	return isTypeNodeKind(node.Kind)
}

func getLocalSymbolForExportDefault(symbol *ast.Symbol) *ast.Symbol {
	if !isExportDefaultSymbol(symbol) || len(symbol.Declarations) == 0 {
		return nil
	}
	for _, decl := range symbol.Declarations {
		localSymbol := decl.LocalSymbol()
		if localSymbol != nil {
			return localSymbol
		}
	}
	return nil
}

func isExportDefaultSymbol(symbol *ast.Symbol) bool {
	return symbol != nil && len(symbol.Declarations) > 0 && hasSyntacticModifier(symbol.Declarations[0], ast.ModifierFlagsDefault)
}

func getDeclarationOfKind(symbol *ast.Symbol, kind ast.Kind) *ast.Node {
	for _, declaration := range symbol.Declarations {
		if declaration.Kind == kind {
			return declaration
		}
	}
	return nil
}

<<<<<<< HEAD
func getIsolatedModules(options *core.CompilerOptions) bool {
=======
func getIsolatedModules(options *CompilerOptions) bool {
>>>>>>> 40ca7641
	return options.IsolatedModules == core.TSTrue || options.VerbatimModuleSyntax == core.TSTrue
}

func findConstructorDeclaration(node *ast.Node) *ast.Node {
	for _, member := range node.ClassLikeData().Members {
		if ast.IsConstructorDeclaration(member) && nodeIsPresent(member.AsConstructorDeclaration().Body) {
			return member
		}
	}
	return nil
}

type NameResolver struct {
<<<<<<< HEAD
	compilerOptions                  *core.CompilerOptions
	getSymbolOfDeclaration           func(node *Node) *Symbol
	error                            func(location *Node, message *diagnostics.Message, args ...any) *Diagnostic
	globals                          SymbolTable
	argumentsSymbol                  *Symbol
	requireSymbol                    *Symbol
	lookup                           func(symbols SymbolTable, name string, meaning SymbolFlags) *Symbol
	setRequiresScopeChangeCache      func(node *Node, value core.Tristate)
	getRequiresScopeChangeCache      func(node *Node) core.Tristate
	onPropertyWithInvalidInitializer func(location *Node, name string, declaration *Node, result *Symbol) bool
	onFailedToResolveSymbol          func(location *Node, name string, meaning SymbolFlags, nameNotFoundMessage *diagnostics.Message)
	onSuccessfullyResolvedSymbol     func(location *Node, result *Symbol, meaning SymbolFlags, lastLocation *Node, associatedDeclarationForContainingInitializerOrBindingName *Node, withinDeferredContext bool)
}

func (r *NameResolver) resolve(location *Node, name string, meaning SymbolFlags, nameNotFoundMessage *diagnostics.Message, isUse bool, excludeGlobals bool) *Symbol {
	var result *Symbol
	var lastLocation *Node
	var lastSelfReferenceLocation *Node
	var propertyWithInvalidInitializer *Node
	var associatedDeclarationForContainingInitializerOrBindingName *Node
=======
	compilerOptions                  *CompilerOptions
	getSymbolOfDeclaration           func(node *ast.Node) *ast.Symbol
	error                            func(location *ast.Node, message *diagnostics.Message, args ...any) *ast.Diagnostic
	globals                          ast.SymbolTable
	argumentsSymbol                  *ast.Symbol
	requireSymbol                    *ast.Symbol
	lookup                           func(symbols ast.SymbolTable, name string, meaning ast.SymbolFlags) *ast.Symbol
	setRequiresScopeChangeCache      func(node *ast.Node, value core.Tristate)
	getRequiresScopeChangeCache      func(node *ast.Node) core.Tristate
	onPropertyWithInvalidInitializer func(location *ast.Node, name string, declaration *ast.Node, result *ast.Symbol) bool
	onFailedToResolveSymbol          func(location *ast.Node, name string, meaning ast.SymbolFlags, nameNotFoundMessage *diagnostics.Message)
	onSuccessfullyResolvedSymbol     func(location *ast.Node, result *ast.Symbol, meaning ast.SymbolFlags, lastLocation *ast.Node, associatedDeclarationForContainingInitializerOrBindingName *ast.Node, withinDeferredContext bool)
}

func (r *NameResolver) resolve(location *ast.Node, name string, meaning ast.SymbolFlags, nameNotFoundMessage *diagnostics.Message, isUse bool, excludeGlobals bool) *ast.Symbol {
	var result *ast.Symbol
	var lastLocation *ast.Node
	var lastSelfReferenceLocation *ast.Node
	var propertyWithInvalidInitializer *ast.Node
	var associatedDeclarationForContainingInitializerOrBindingName *ast.Node
>>>>>>> 40ca7641
	var withinDeferredContext bool
	var grandparent *ast.Node
	originalLocation := location // needed for did-you-mean error reporting, which gathers candidates starting from the original location
	nameIsConst := name == "const"
loop:
	for location != nil {
		if nameIsConst && isConstAssertion(location) {
			// `const` in an `as const` has no symbol, but issues no error because there is no *actual* lookup of the type
			// (it refers to the constant type of the expression instead)
			return nil
		}
		if isModuleOrEnumDeclaration(location) && lastLocation != nil && location.Name() == lastLocation {
			// If lastLocation is the name of a namespace or enum, skip the parent since it will have is own locals that could
			// conflict.
			lastLocation = location
			location = location.Parent
		}
		locals := getLocalsOfNode(location)
		// Locals of a source file are not in scope (because they get merged into the global symbol table)
		if locals != nil && !isGlobalSourceFile(location) {
			result = r.lookup(locals, name, meaning)
			if result != nil {
				useResult := true
				if isFunctionLike(location) && lastLocation != nil && lastLocation != getBodyOfNode(location) {
					// symbol lookup restrictions for function-like declarations
					// - Type parameters of a function are in scope in the entire function declaration, including the parameter
					//   list and return type. However, local types are only in scope in the function body.
					// - parameters are only in the scope of function body
					// This restriction does not apply to JSDoc comment types because they are parented
					// at a higher level than type parameters would normally be
					if meaning&result.Flags&ast.SymbolFlagsType != 0 && lastLocation.Kind != ast.KindJSDoc {
						useResult = result.Flags&ast.SymbolFlagsTypeParameter != 0 && (lastLocation.Flags&ast.NodeFlagsSynthesized != 0 ||
							lastLocation == location.ReturnType() ||
							isParameterLikeOrReturnTag(lastLocation))
					}
					if meaning&result.Flags&ast.SymbolFlagsVariable != 0 {
						// expression inside parameter will lookup as normal variable scope when targeting es2015+
						if r.useOuterVariableScopeInParameter(result, location, lastLocation) {
							useResult = false
						} else if result.Flags&ast.SymbolFlagsFunctionScopedVariable != 0 {
							// parameters are visible only inside function body, parameter list and return type
							// technically for parameter list case here we might mix parameters and variables declared in function,
							// however it is detected separately when checking initializers of parameters
							// to make sure that they reference no variables declared after them.
							useResult = lastLocation.Kind == ast.KindParameter ||
								lastLocation.Flags&ast.NodeFlagsSynthesized != 0 ||
								lastLocation == location.ReturnType() && findAncestor(result.ValueDeclaration, ast.IsParameter) != nil
						}
					}
				} else if location.Kind == ast.KindConditionalType {
					// A type parameter declared using 'infer T' in a conditional type is visible only in
					// the true branch of the conditional type.
					useResult = lastLocation == location.AsConditionalTypeNode().TrueType
				}
				if useResult {
					break loop
				}
				result = nil
			}
		}
		withinDeferredContext = withinDeferredContext || getIsDeferredContext(location, lastLocation)
		switch location.Kind {
		case ast.KindSourceFile:
			if !isExternalOrCommonJsModule(location.AsSourceFile()) {
				break
			}
			fallthrough
		case ast.KindModuleDeclaration:
			moduleExports := r.getSymbolOfDeclaration(location).Exports
			if ast.IsSourceFile(location) || (ast.IsModuleDeclaration(location) && location.Flags&ast.NodeFlagsAmbient != 0 && !isGlobalScopeAugmentation(location)) {
				// It's an external module. First see if the module has an export default and if the local
				// name of that export default matches.
				result = moduleExports[InternalSymbolNameDefault]
				if result != nil {
					localSymbol := getLocalSymbolForExportDefault(result)
					if localSymbol != nil && result.Flags&meaning != 0 && localSymbol.Name == name {
						break loop
					}
					result = nil
				}
				// Because of module/namespace merging, a module's exports are in scope,
				// yet we never want to treat an export specifier as putting a member in scope.
				// Therefore, if the name we find is purely an export specifier, it is not actually considered in scope.
				// Two things to note about this:
				//     1. We have to check this without calling getSymbol. The problem with calling getSymbol
				//        on an export specifier is that it might find the export specifier itself, and try to
				//        resolve it as an alias. This will cause the checker to consider the export specifier
				//        a circular alias reference when it might not be.
				//     2. We check === SymbolFlags.Alias in order to check that the symbol is *purely*
				//        an alias. If we used &, we'd be throwing out symbols that have non alias aspects,
				//        which is not the desired behavior.
				moduleExport := moduleExports[name]
				if moduleExport != nil && moduleExport.Flags == ast.SymbolFlagsAlias && (getDeclarationOfKind(moduleExport, ast.KindExportSpecifier) != nil || getDeclarationOfKind(moduleExport, ast.KindNamespaceExport) != nil) {
					break
				}
			}
			if name != InternalSymbolNameDefault {
				result = r.lookup(moduleExports, name, meaning&ast.SymbolFlagsModuleMember)
				if result != nil {
					break loop
				}
			}
		case ast.KindEnumDeclaration:
			result = r.lookup(r.getSymbolOfDeclaration(location).Exports, name, meaning&ast.SymbolFlagsEnumMember)
			if result != nil {
<<<<<<< HEAD
				if nameNotFoundMessage != nil && getIsolatedModules(r.compilerOptions) && location.flags&NodeFlagsAmbient == 0 && getSourceFileOfNode(location) != getSourceFileOfNode(result.valueDeclaration) {
=======
				if nameNotFoundMessage != nil && getIsolatedModules(r.compilerOptions) && location.Flags&ast.NodeFlagsAmbient == 0 && getSourceFileOfNode(location) != getSourceFileOfNode(result.ValueDeclaration) {
>>>>>>> 40ca7641
					isolatedModulesLikeFlagName := ifElse(r.compilerOptions.VerbatimModuleSyntax == core.TSTrue, "verbatimModuleSyntax", "isolatedModules")
					r.error(originalLocation, diagnostics.Cannot_access_0_from_another_file_without_qualification_when_1_is_enabled_Use_2_instead,
						name, isolatedModulesLikeFlagName, r.getSymbolOfDeclaration(location).Name+"."+name)
				}
				break loop
			}
		case ast.KindPropertyDeclaration:
			if !isStatic(location) {
				ctor := findConstructorDeclaration(location.Parent)
				if ctor != nil && ctor.AsConstructorDeclaration().LocalsContainerData().Locals() != nil {
					if r.lookup(ctor.AsConstructorDeclaration().LocalsContainerData().Locals(), name, meaning&ast.SymbolFlagsValue) != nil {
						// Remember the property node, it will be used later to report appropriate error
						propertyWithInvalidInitializer = location
					}
				}
			}
		case ast.KindClassDeclaration, ast.KindClassExpression, ast.KindInterfaceDeclaration:
			result = r.lookup(r.getSymbolOfDeclaration(location).Members, name, meaning&ast.SymbolFlagsType)
			if result != nil {
				if !isTypeParameterSymbolDeclaredInContainer(result, location) {
					// ignore type parameters not declared in this container
					result = nil
					break
				}
				if lastLocation != nil && isStatic(lastLocation) {
					// TypeScript 1.0 spec (April 2014): 3.4.1
					// The scope of a type parameter extends over the entire declaration with which the type
					// parameter list is associated, with the exception of static member declarations in classes.
					if nameNotFoundMessage != nil {
						r.error(originalLocation, diagnostics.Static_members_cannot_reference_class_type_parameters)
					}
					return nil
				}
				break loop
			}
			if ast.IsClassExpression(location) && meaning&ast.SymbolFlagsClass != 0 {
				className := location.AsClassExpression().Name()
				if className != nil && name == className.AsIdentifier().Text {
					result = location.AsClassExpression().Symbol
					break loop
				}
			}
		case ast.KindExpressionWithTypeArguments:
			if lastLocation == location.AsExpressionWithTypeArguments().Expression && ast.IsHeritageClause(location.Parent) && location.Parent.AsHeritageClause().Token == ast.KindExtendsKeyword {
				container := location.Parent.Parent
				if isClassLike(container) {
					result = r.lookup(r.getSymbolOfDeclaration(container).Members, name, meaning&ast.SymbolFlagsType)
					if result != nil {
						if nameNotFoundMessage != nil {
							r.error(originalLocation, diagnostics.Base_class_expressions_cannot_reference_class_type_parameters)
						}
						return nil
					}
				}
			}
		// It is not legal to reference a class's own type parameters from a computed property name that
		// belongs to the class. For example:
		//
		//   function foo<T>() { return '' }
		//   class C<T> { // <-- Class's own type parameter T
		//       [foo<T>()]() { } // <-- Reference to T from class's own computed property
		//   }
		case ast.KindComputedPropertyName:
			grandparent = location.Parent.Parent
			if isClassLike(grandparent) || ast.IsInterfaceDeclaration(grandparent) {
				// A reference to this grandparent's type parameters would be an error
				result = r.lookup(r.getSymbolOfDeclaration(grandparent).Members, name, meaning&ast.SymbolFlagsType)
				if result != nil {
					if nameNotFoundMessage != nil {
						r.error(originalLocation, diagnostics.A_computed_property_name_cannot_reference_a_type_parameter_from_its_containing_type)
					}
					return nil
				}
			}
		case ast.KindArrowFunction:
			// when targeting ES6 or higher there is no 'arguments' in an arrow function
			// for lower compile targets the resolved symbol is used to emit an error
			if getEmitScriptTarget(r.compilerOptions) >= core.ScriptTargetES2015 {
				break
			}
			fallthrough
		case ast.KindMethodDeclaration, ast.KindConstructor, ast.KindGetAccessor, ast.KindSetAccessor, ast.KindFunctionDeclaration:
			if meaning&ast.SymbolFlagsVariable != 0 && name == "arguments" {
				result = r.argumentsSymbol
				break loop
			}
		case ast.KindFunctionExpression:
			if meaning&ast.SymbolFlagsVariable != 0 && name == "arguments" {
				result = r.argumentsSymbol
				break loop
			}
			if meaning&ast.SymbolFlagsFunction != 0 {
				functionName := location.AsFunctionExpression().Name()
				if functionName != nil && name == functionName.AsIdentifier().Text {
					result = location.AsFunctionExpression().Symbol
					break loop
				}
			}
		case ast.KindDecorator:
			// Decorators are resolved at the class declaration. Resolving at the parameter
			// or member would result in looking up locals in the method.
			//
			//   function y() {}
			//   class C {
			//       method(@y x, y) {} // <-- decorator y should be resolved at the class declaration, not the parameter.
			//   }
			//
			if location.Parent != nil && location.Parent.Kind == ast.KindParameter {
				location = location.Parent
			}
			//   function y() {}
			//   class C {
			//       @y method(x, y) {} // <-- decorator y should be resolved at the class declaration, not the method.
			//   }
			//
			// class Decorators are resolved outside of the class to avoid referencing type parameters of that class.
			//
			//   type T = number;
			//   declare function y(x: T): any;
			//   @param(1 as T) // <-- T should resolve to the type alias outside of class C
			//   class C<T> {}
			if location.Parent != nil && (isClassElement(location.Parent) || location.Parent.Kind == ast.KindClassDeclaration) {
				location = location.Parent
			}
		case ast.KindParameter:
			parameterDeclaration := location.AsParameterDeclaration()
			if lastLocation != nil && (lastLocation == parameterDeclaration.Initializer ||
				lastLocation == parameterDeclaration.Name() && isBindingPattern(lastLocation)) {
				if associatedDeclarationForContainingInitializerOrBindingName == nil {
					associatedDeclarationForContainingInitializerOrBindingName = location
				}
			}
		case ast.KindBindingElement:
			bindingElement := location.AsBindingElement()
			if lastLocation != nil && (lastLocation == bindingElement.Initializer ||
				lastLocation == bindingElement.Name() && isBindingPattern(lastLocation)) {
				if isPartOfParameterDeclaration(location) && associatedDeclarationForContainingInitializerOrBindingName == nil {
					associatedDeclarationForContainingInitializerOrBindingName = location
				}
			}
		case ast.KindInferType:
			if meaning&ast.SymbolFlagsTypeParameter != 0 {
				parameterName := location.AsInferTypeNode().TypeParameter.AsTypeParameter().Name()
				if parameterName != nil && name == parameterName.AsIdentifier().Text {
					result = location.AsInferTypeNode().TypeParameter.AsTypeParameter().Symbol
					break loop
				}
			}
		case ast.KindExportSpecifier:
			exportSpecifier := location.AsExportSpecifier()
			if lastLocation != nil && lastLocation == exportSpecifier.PropertyName && location.Parent.Parent.AsExportDeclaration().ModuleSpecifier != nil {
				location = location.Parent.Parent.Parent
			}
		}
		if isSelfReferenceLocation(location, lastLocation) {
			lastSelfReferenceLocation = location
		}
		lastLocation = location
		switch {
		// case isJSDocTemplateTag(location):
		// 	location = getEffectiveContainerForJSDocTemplateTag(location.(*JSDocTemplateTag))
		// 	if location == nil {
		// 		location = location.parent
		// 	}
		// case isJSDocParameterTag(location) || isJSDocReturnTag(location):
		// 	location = getHostSignatureFromJSDoc(location)
		// 	if location == nil {
		// 		location = location.parent
		// 	}
		default:
			location = location.Parent
		}
	}
	// We just climbed up parents looking for the name, meaning that we started in a descendant node of `lastLocation`.
	// If `result === lastSelfReferenceLocation.symbol`, that means that we are somewhere inside `lastSelfReferenceLocation` looking up a name, and resolving to `lastLocation` itself.
	// That means that this is a self-reference of `lastLocation`, and shouldn't count this when considering whether `lastLocation` is used.
	if isUse && result != nil && (lastSelfReferenceLocation == nil || result != lastSelfReferenceLocation.Symbol()) {
		// !!! result.isReferenced |= meaning
	}
	if result == nil {
		if !excludeGlobals {
			result = r.lookup(r.globals, name, meaning)
		}
	}
	if nameNotFoundMessage != nil {
		if propertyWithInvalidInitializer != nil && r.onPropertyWithInvalidInitializer(originalLocation, name, propertyWithInvalidInitializer, result) {
			return nil
		}
		if result == nil {
			r.onFailedToResolveSymbol(originalLocation, name, meaning, nameNotFoundMessage)
		} else {
			r.onSuccessfullyResolvedSymbol(originalLocation, result, meaning, lastLocation, associatedDeclarationForContainingInitializerOrBindingName, withinDeferredContext)
		}
	}
	return result
}

func (r *NameResolver) useOuterVariableScopeInParameter(result *ast.Symbol, location *ast.Node, lastLocation *ast.Node) bool {
	if ast.IsParameter(lastLocation) {
		body := getBodyOfNode(location)
		if body != nil && result.ValueDeclaration != nil && result.ValueDeclaration.Pos() >= body.Pos() && result.ValueDeclaration.End() <= body.End() {
			// check for several cases where we introduce temporaries that require moving the name/initializer of the parameter to the body
			// - static field in a class expression
			// - optional chaining pre-es2020
			// - nullish coalesce pre-es2020
			// - spread assignment in binding pattern pre-es2017
			target := getEmitScriptTarget(r.compilerOptions)
			if target >= core.ScriptTargetES2015 {
				functionLocation := location
				declarationRequiresScopeChange := r.getRequiresScopeChangeCache(functionLocation)
				if declarationRequiresScopeChange == core.TSUnknown {
					declarationRequiresScopeChange = boolToTristate(core.Some(functionLocation.Parameters(), r.requiresScopeChange))
					r.setRequiresScopeChangeCache(functionLocation, declarationRequiresScopeChange)
				}
				return declarationRequiresScopeChange == core.TSTrue
			}
		}
	}
	return false
}

func (r *NameResolver) requiresScopeChange(node *ast.Node) bool {
	d := node.AsParameterDeclaration()
	return r.requiresScopeChangeWorker(d.Name()) || d.Initializer != nil && r.requiresScopeChangeWorker(d.Initializer)
}

func (r *NameResolver) requiresScopeChangeWorker(node *ast.Node) bool {
	switch node.Kind {
	case ast.KindArrowFunction, ast.KindFunctionExpression, ast.KindFunctionDeclaration, ast.KindConstructor:
		return false
	case ast.KindMethodDeclaration, ast.KindGetAccessor, ast.KindSetAccessor, ast.KindPropertyAssignment:
		return r.requiresScopeChangeWorker(node.Name())
	case ast.KindPropertyDeclaration:
		if hasStaticModifier(node) {
			return !getEmitStandardClassFields(r.compilerOptions)
		}
		return r.requiresScopeChangeWorker(node.AsPropertyDeclaration().Name())
	default:
		if isNullishCoalesce(node) || isOptionalChain(node) {
			return getEmitScriptTarget(r.compilerOptions) < core.ScriptTargetES2020
		}
<<<<<<< HEAD
		if isBindingElement(node) && node.AsBindingElement().dotDotDotToken != nil && isObjectBindingPattern(node.parent) {
=======
		if ast.IsBindingElement(node) && node.AsBindingElement().DotDotDotToken != nil && ast.IsObjectBindingPattern(node.Parent) {
>>>>>>> 40ca7641
			return getEmitScriptTarget(r.compilerOptions) < core.ScriptTargetES2017
		}
		if isTypeNode(node) {
			return false
		}
		return node.ForEachChild(r.requiresScopeChangeWorker)
	}
}

func getIsDeferredContext(location *ast.Node, lastLocation *ast.Node) bool {
	if location.Kind != ast.KindArrowFunction && location.Kind != ast.KindFunctionExpression {
		// initializers in instance property declaration of class like entities are executed in constructor and thus deferred
		// A name is evaluated within the enclosing scope - so it shouldn't count as deferred
		return ast.IsTypeQueryNode(location) ||
			(isFunctionLikeDeclaration(location) || location.Kind == ast.KindPropertyDeclaration && !isStatic(location)) &&
				(lastLocation == nil || lastLocation != location.Name())
	}
	if lastLocation != nil && lastLocation == location.Name() {
		return false
	}
	// generator functions and async functions are not inlined in control flow when immediately invoked
	if location.BodyData().AsteriskToken != nil || hasSyntacticModifier(location, ast.ModifierFlagsAsync) {
		return true
	}
	return getImmediatelyInvokedFunctionExpression(location) == nil
}

func isTypeParameterSymbolDeclaredInContainer(symbol *ast.Symbol, container *ast.Node) bool {
	for _, decl := range symbol.Declarations {
		if decl.Kind == ast.KindTypeParameter {
			parent := decl.Parent.Parent
			if parent == container {
				return true
			}
		}
	}
	return false
}

func isSelfReferenceLocation(node *ast.Node, lastLocation *ast.Node) bool {
	switch node.Kind {
	case ast.KindParameter:
		return lastLocation != nil && lastLocation == node.AsParameterDeclaration().Name()
	case ast.KindFunctionDeclaration, ast.KindClassDeclaration, ast.KindInterfaceDeclaration, ast.KindEnumDeclaration,
		ast.KindTypeAliasDeclaration, ast.KindModuleDeclaration: // For `namespace N { N; }`
		return true
	}
	return false
}

func isTypeReferenceIdentifier(node *ast.Node) bool {
	for node.Parent.Kind == ast.KindQualifiedName {
		node = node.Parent
	}
	return ast.IsTypeReferenceNode(node.Parent)
}

func isInTypeQuery(node *ast.Node) bool {
	// TypeScript 1.0 spec (April 2014): 3.6.3
	// A type query consists of the keyword typeof followed by an expression.
	// The expression is restricted to a single identifier or a sequence of identifiers separated by periods
	return findAncestorOrQuit(node, func(n *ast.Node) FindAncestorResult {
		switch n.Kind {
		case ast.KindTypeQuery:
			return FindAncestorTrue
		case ast.KindIdentifier, ast.KindQualifiedName:
			return FindAncestorFalse
		}
		return FindAncestorQuit
	}) != nil
}

func nodeKindIs(node *ast.Node, kinds ...ast.Kind) bool {
	return slices.Contains(kinds, node.Kind)
}

func isTypeOnlyImportDeclaration(node *ast.Node) bool {
	switch node.Kind {
	case ast.KindImportSpecifier:
		return node.AsImportSpecifier().IsTypeOnly || node.Parent.Parent.AsImportClause().IsTypeOnly
	case ast.KindNamespaceImport:
		return node.Parent.AsImportClause().IsTypeOnly
	case ast.KindImportClause:
		return node.AsImportClause().IsTypeOnly
	case ast.KindImportEqualsDeclaration:
		return node.AsImportEqualsDeclaration().IsTypeOnly
	}
	return false
}

func isTypeOnlyExportDeclaration(node *ast.Node) bool {
	switch node.Kind {
	case ast.KindExportSpecifier:
		return node.AsExportSpecifier().IsTypeOnly || node.Parent.Parent.AsExportDeclaration().IsTypeOnly
	case ast.KindExportDeclaration:
		d := node.AsExportDeclaration()
		return d.IsTypeOnly && d.ModuleSpecifier != nil && d.ExportClause == nil
	case ast.KindNamespaceExport:
		return node.Parent.AsExportDeclaration().IsTypeOnly
	}
	return false
}

func isTypeOnlyImportOrExportDeclaration(node *ast.Node) bool {
	return isTypeOnlyImportDeclaration(node) || isTypeOnlyExportDeclaration(node)
}

func getNameFromImportDeclaration(node *ast.Node) *ast.Node {
	switch node.Kind {
	case ast.KindImportSpecifier:
		return node.AsImportSpecifier().Name()
	case ast.KindNamespaceImport:
		return node.AsNamespaceImport().Name()
	case ast.KindImportClause:
		return node.AsImportClause().Name()
	case ast.KindImportEqualsDeclaration:
		return node.AsImportEqualsDeclaration().Name()
	}
	return nil
}

func isValidTypeOnlyAliasUseSite(useSite *ast.Node) bool {
	return useSite.Flags&ast.NodeFlagsAmbient != 0 ||
		isPartOfTypeQuery(useSite) ||
		isIdentifierInNonEmittingHeritageClause(useSite) ||
		isPartOfPossiblyValidTypeOrAbstractComputedPropertyName(useSite) ||
		!(isExpressionNode(useSite) || isShorthandPropertyNameUseSite(useSite))
}

func isIdentifierInNonEmittingHeritageClause(node *ast.Node) bool {
	if node.Kind != ast.KindIdentifier {
		return false
	}
	heritageClause := findAncestorOrQuit(node.Parent, func(parent *ast.Node) FindAncestorResult {
		switch parent.Kind {
		case ast.KindHeritageClause:
			return FindAncestorTrue
		case ast.KindPropertyAccessExpression, ast.KindExpressionWithTypeArguments:
			return FindAncestorFalse
		default:
			return FindAncestorQuit
		}
	})
	if heritageClause != nil {
		return heritageClause.AsHeritageClause().Token == ast.KindImmediateKeyword || heritageClause.Parent.Kind == ast.KindInterfaceDeclaration
	}
	return false
}

func isPartOfPossiblyValidTypeOrAbstractComputedPropertyName(node *ast.Node) bool {
	for nodeKindIs(node, ast.KindIdentifier, ast.KindPropertyAccessExpression) {
		node = node.Parent
	}
	if node.Kind != ast.KindComputedPropertyName {
		return false
	}
	if hasSyntacticModifier(node.Parent, ast.ModifierFlagsAbstract) {
		return true
	}
	return nodeKindIs(node.Parent.Parent, ast.KindInterfaceDeclaration, ast.KindTypeLiteral)
}

func isExpressionNode(node *ast.Node) bool {
	switch node.Kind {
	case ast.KindSuperKeyword, ast.KindNullKeyword, ast.KindTrueKeyword, ast.KindFalseKeyword, ast.KindRegularExpressionLiteral,
		ast.KindArrayLiteralExpression, ast.KindObjectLiteralExpression, ast.KindPropertyAccessExpression, ast.KindElementAccessExpression,
		ast.KindCallExpression, ast.KindNewExpression, ast.KindTaggedTemplateExpression, ast.KindAsExpression, ast.KindTypeAssertionExpression,
		ast.KindSatisfiesExpression, ast.KindNonNullExpression, ast.KindParenthesizedExpression, ast.KindFunctionExpression,
		ast.KindClassExpression, ast.KindArrowFunction, ast.KindVoidExpression, ast.KindDeleteExpression, ast.KindTypeOfExpression,
		ast.KindPrefixUnaryExpression, ast.KindPostfixUnaryExpression, ast.KindBinaryExpression, ast.KindConditionalExpression,
		ast.KindSpreadElement, ast.KindTemplateExpression, ast.KindOmittedExpression, ast.KindJsxElement, ast.KindJsxSelfClosingElement,
		ast.KindJsxFragment, ast.KindYieldExpression, ast.KindAwaitExpression, ast.KindMetaProperty:
		return true
	case ast.KindExpressionWithTypeArguments:
		return !ast.IsHeritageClause(node.Parent)
	case ast.KindQualifiedName:
		for node.Parent.Kind == ast.KindQualifiedName {
			node = node.Parent
		}
		return ast.IsTypeQueryNode(node.Parent) || isJSDocLinkLike(node.Parent) || isJSXTagName(node)
	case ast.KindJSDocMemberName:
		return ast.IsTypeQueryNode(node.Parent) || isJSDocLinkLike(node.Parent) || isJSXTagName(node)
	case ast.KindPrivateIdentifier:
		return isBinaryExpression(node.Parent) && node.Parent.AsBinaryExpression().Left == node && node.Parent.AsBinaryExpression().OperatorToken.Kind == ast.KindInKeyword
	case ast.KindIdentifier:
		if ast.IsTypeQueryNode(node.Parent) || isJSDocLinkLike(node.Parent) || isJSXTagName(node) {
			return true
		}
		fallthrough
	case ast.KindNumericLiteral, ast.KindBigIntLiteral, ast.KindStringLiteral, ast.KindNoSubstitutionTemplateLiteral, ast.KindThisKeyword:
		return isInExpressionContext(node)
	default:
		return false
	}
}

func isInExpressionContext(node *ast.Node) bool {
	parent := node.Parent
	switch parent.Kind {
	case ast.KindVariableDeclaration:
		return parent.AsVariableDeclaration().Initializer == node
	case ast.KindParameter:
		return parent.AsParameterDeclaration().Initializer == node
	case ast.KindPropertyDeclaration:
		return parent.AsPropertyDeclaration().Initializer == node
	case ast.KindPropertySignature:
		return parent.AsPropertySignatureDeclaration().Initializer == node
	case ast.KindEnumMember:
		return parent.AsEnumMember().Initializer == node
	case ast.KindPropertyAssignment:
		return parent.AsPropertyAssignment().Initializer == node
	case ast.KindBindingElement:
		return parent.AsBindingElement().Initializer == node
	case ast.KindExpressionStatement:
		return parent.AsExpressionStatement().Expression == node
	case ast.KindIfStatement:
		return parent.AsIfStatement().Expression == node
	case ast.KindDoStatement:
		return parent.AsDoStatement().Expression == node
	case ast.KindWhileStatement:
		return parent.AsWhileStatement().Expression == node
	case ast.KindReturnStatement:
		return parent.AsReturnStatement().Expression == node
	case ast.KindWithStatement:
		return parent.AsWithStatement().Expression == node
	case ast.KindSwitchStatement:
		return parent.AsSwitchStatement().Expression == node
	case ast.KindCaseClause, ast.KindDefaultClause:
		return parent.AsCaseOrDefaultClause().Expression == node
	case ast.KindThrowStatement:
		return parent.AsThrowStatement().Expression == node
	case ast.KindForStatement:
		s := parent.AsForStatement()
		return s.Initializer == node && s.Initializer.Kind != ast.KindVariableDeclarationList || s.Condition == node || s.Incrementor == node
	case ast.KindForInStatement, ast.KindForOfStatement:
		s := parent.AsForInOrOfStatement()
		return s.Initializer == node && s.Initializer.Kind != ast.KindVariableDeclarationList || s.Expression == node
	case ast.KindTypeAssertionExpression:
		return parent.AsTypeAssertion().Expression == node
	case ast.KindAsExpression:
		return parent.AsAsExpression().Expression == node
	case ast.KindTemplateSpan:
		return parent.AsTemplateSpan().Expression == node
	case ast.KindComputedPropertyName:
		return parent.AsComputedPropertyName().Expression == node
	case ast.KindDecorator, ast.KindJsxExpression, ast.KindJsxSpreadAttribute, ast.KindSpreadAssignment:
		return true
	case ast.KindExpressionWithTypeArguments:
		return parent.AsExpressionWithTypeArguments().Expression == node && !isPartOfTypeNode(parent)
	case ast.KindShorthandPropertyAssignment:
		return parent.AsShorthandPropertyAssignment().ObjectAssignmentInitializer == node
	case ast.KindSatisfiesExpression:
		return parent.AsSatisfiesExpression().Expression == node
	default:
		return isExpressionNode(parent)
	}
}

func isPartOfTypeNode(node *ast.Node) bool {
	kind := node.Kind
	if kind >= ast.KindFirstTypeNode && kind <= ast.KindLastTypeNode {
		return true
	}
	switch node.Kind {
	case ast.KindAnyKeyword, ast.KindUnknownKeyword, ast.KindNumberKeyword, ast.KindBigIntKeyword, ast.KindStringKeyword,
		ast.KindBooleanKeyword, ast.KindSymbolKeyword, ast.KindObjectKeyword, ast.KindUndefinedKeyword, ast.KindNullKeyword,
		ast.KindNeverKeyword:
		return true
	case ast.KindExpressionWithTypeArguments:
		return isPartOfTypeExpressionWithTypeArguments(node)
	case ast.KindTypeParameter:
		return node.Parent.Kind == ast.KindMappedType || node.Parent.Kind == ast.KindInferType
	case ast.KindIdentifier:
		parent := node.Parent
		if ast.IsQualifiedName(parent) && parent.AsQualifiedName().Right == node {
			return isPartOfTypeNodeInParent(parent)
		}
		if ast.IsPropertyAccessExpression(parent) && parent.AsPropertyAccessExpression().Name() == node {
			return isPartOfTypeNodeInParent(parent)
		}
		return isPartOfTypeNodeInParent(node)
	case ast.KindQualifiedName, ast.KindPropertyAccessExpression, ast.KindThisKeyword:
		return isPartOfTypeNodeInParent(node)
	}
	return false
}

func isPartOfTypeNodeInParent(node *ast.Node) bool {
	parent := node.Parent
	// Do not recursively call isPartOfTypeNode on the parent. In the example:
	//
	//     let a: A.B.C;
	//
	// Calling isPartOfTypeNode would consider the qualified name A.B a type node.
	// Only C and A.B.C are type nodes.
	if parent.Kind >= ast.KindFirstTypeNode && parent.Kind <= ast.KindLastTypeNode {
		return true
	}
	switch parent.Kind {
	case ast.KindTypeQuery:
		return false
	case ast.KindImportType:
		return !parent.AsImportTypeNode().IsTypeOf
	case ast.KindExpressionWithTypeArguments:
		return isPartOfTypeExpressionWithTypeArguments(parent)
	case ast.KindTypeParameter:
		return node == parent.AsTypeParameter().Constraint
	case ast.KindPropertyDeclaration:
		return node == parent.AsPropertyDeclaration().TypeNode
	case ast.KindPropertySignature:
		return node == parent.AsPropertySignatureDeclaration().TypeNode
	case ast.KindParameter:
		return node == parent.AsParameterDeclaration().TypeNode
	case ast.KindVariableDeclaration:
		return node == parent.AsVariableDeclaration().TypeNode
	case ast.KindFunctionDeclaration, ast.KindFunctionExpression, ast.KindArrowFunction, ast.KindConstructor, ast.KindMethodDeclaration,
		ast.KindMethodSignature, ast.KindGetAccessor, ast.KindSetAccessor, ast.KindCallSignature, ast.KindConstructSignature,
		ast.KindIndexSignature:
		return node == parent.ReturnType()
	case ast.KindTypeAssertionExpression:
		return node == parent.AsTypeAssertion().TypeNode
	case ast.KindCallExpression:
		return typeArgumentListContains(parent.AsCallExpression().TypeArguments, node)
	case ast.KindNewExpression:
		return typeArgumentListContains(parent.AsNewExpression().TypeArguments, node)
	case ast.KindTaggedTemplateExpression:
		return typeArgumentListContains(parent.AsTaggedTemplateExpression().TypeArguments, node)
	}
	return false
}

func isPartOfTypeExpressionWithTypeArguments(node *ast.Node) bool {
	parent := node.Parent
	return ast.IsHeritageClause(parent) && (!isClassLike(parent.Parent) || parent.AsHeritageClause().Token == ast.KindImplementsKeyword)
}

func typeArgumentListContains(list *ast.Node, node *ast.Node) bool {
	if list != nil {
		return slices.Contains(list.AsTypeArgumentList().Arguments, node)
	}
	return false
}

func isJSDocLinkLike(node *ast.Node) bool {
	return nodeKindIs(node, ast.KindJSDocLink, ast.KindJSDocLinkCode, ast.KindJSDocLinkPlain)
}

func isJSXTagName(node *ast.Node) bool {
	parent := node.Parent
	switch parent.Kind {
	case ast.KindJsxOpeningElement:
		return parent.AsJsxOpeningElement().TagName == node
	case ast.KindJsxSelfClosingElement:
		return parent.AsJsxSelfClosingElement().TagName == node
	case ast.KindJsxClosingElement:
		return parent.AsJsxClosingElement().TagName == node
	}
	return false
}

func isShorthandPropertyNameUseSite(useSite *ast.Node) bool {
	return ast.IsIdentifier(useSite) && ast.IsShorthandPropertyAssignment(useSite.Parent) && useSite.Parent.AsShorthandPropertyAssignment().Name() == useSite
}

func isTypeDeclaration(node *ast.Node) bool {
	switch node.Kind {
	case ast.KindTypeParameter, ast.KindClassDeclaration, ast.KindInterfaceDeclaration, ast.KindTypeAliasDeclaration, ast.KindEnumDeclaration:
		return true
	case ast.KindImportClause:
		return node.AsImportClause().IsTypeOnly
	case ast.KindImportSpecifier:
		return node.Parent.Parent.AsImportClause().IsTypeOnly
	case ast.KindExportSpecifier:
		return node.Parent.Parent.AsExportDeclaration().IsTypeOnly
	default:
		return false
	}
}

func canHaveSymbol(node *ast.Node) bool {
	switch node.Kind {
	case ast.KindArrowFunction, ast.KindBinaryExpression, ast.KindBindingElement, ast.KindCallExpression, ast.KindCallSignature,
		ast.KindClassDeclaration, ast.KindClassExpression, ast.KindClassStaticBlockDeclaration, ast.KindConstructor, ast.KindConstructorType,
		ast.KindConstructSignature, ast.KindElementAccessExpression, ast.KindEnumDeclaration, ast.KindEnumMember, ast.KindExportAssignment,
		ast.KindExportDeclaration, ast.KindExportSpecifier, ast.KindFunctionDeclaration, ast.KindFunctionExpression, ast.KindFunctionType,
		ast.KindGetAccessor, ast.KindIdentifier, ast.KindImportClause, ast.KindImportEqualsDeclaration, ast.KindImportSpecifier,
		ast.KindIndexSignature, ast.KindInterfaceDeclaration, ast.KindJSDocCallbackTag, ast.KindJSDocEnumTag, ast.KindJSDocFunctionType,
		ast.KindJSDocParameterTag, ast.KindJSDocPropertyTag, ast.KindJSDocSignature, ast.KindJSDocTypedefTag, ast.KindJSDocTypeLiteral,
		ast.KindJsxAttribute, ast.KindJsxAttributes, ast.KindJsxSpreadAttribute, ast.KindMappedType, ast.KindMethodDeclaration,
		ast.KindMethodSignature, ast.KindModuleDeclaration, ast.KindNamedTupleMember, ast.KindNamespaceExport, ast.KindNamespaceExportDeclaration,
		ast.KindNamespaceImport, ast.KindNewExpression, ast.KindNoSubstitutionTemplateLiteral, ast.KindNumericLiteral, ast.KindObjectLiteralExpression,
		ast.KindParameter, ast.KindPropertyAccessExpression, ast.KindPropertyAssignment, ast.KindPropertyDeclaration, ast.KindPropertySignature,
		ast.KindSetAccessor, ast.KindShorthandPropertyAssignment, ast.KindSourceFile, ast.KindSpreadAssignment, ast.KindStringLiteral,
		ast.KindTypeAliasDeclaration, ast.KindTypeLiteral, ast.KindTypeParameter, ast.KindVariableDeclaration:
		return true
	}
	return false
}

func canHaveLocals(node *ast.Node) bool {
	switch node.Kind {
	case ast.KindArrowFunction, ast.KindBlock, ast.KindCallSignature, ast.KindCaseBlock, ast.KindCatchClause,
		ast.KindClassStaticBlockDeclaration, ast.KindConditionalType, ast.KindConstructor, ast.KindConstructorType,
		ast.KindConstructSignature, ast.KindForStatement, ast.KindForInStatement, ast.KindForOfStatement, ast.KindFunctionDeclaration,
		ast.KindFunctionExpression, ast.KindFunctionType, ast.KindGetAccessor, ast.KindIndexSignature, ast.KindJSDocCallbackTag,
		ast.KindJSDocEnumTag, ast.KindJSDocFunctionType, ast.KindJSDocSignature, ast.KindJSDocTypedefTag, ast.KindMappedType,
		ast.KindMethodDeclaration, ast.KindMethodSignature, ast.KindModuleDeclaration, ast.KindSetAccessor, ast.KindSourceFile,
		ast.KindTypeAliasDeclaration:
		return true
	}
	return false
}

func isAnyImportOrReExport(node *ast.Node) bool {
	return isAnyImportSyntax(node) || ast.IsExportDeclaration(node)
}

func isAnyImportSyntax(node *ast.Node) bool {
	return nodeKindIs(node, ast.KindImportDeclaration, ast.KindImportEqualsDeclaration)
}

func getExternalModuleName(node *ast.Node) *ast.Node {
	switch node.Kind {
	case ast.KindImportDeclaration:
		return node.AsImportDeclaration().ModuleSpecifier
	case ast.KindExportDeclaration:
		return node.AsExportDeclaration().ModuleSpecifier
	case ast.KindImportEqualsDeclaration:
		if node.AsImportEqualsDeclaration().ModuleReference.Kind == ast.KindExternalModuleReference {
			return node.AsImportEqualsDeclaration().ModuleReference.AsExternalModuleReference().Expression_
		}
		return nil
	case ast.KindImportType:
		return getImportTypeNodeLiteral(node)
	case ast.KindCallExpression:
		return node.AsCallExpression().Arguments[0]
	case ast.KindModuleDeclaration:
		if ast.IsStringLiteral(node.AsModuleDeclaration().Name()) {
			return node.AsModuleDeclaration().Name()
		}
		return nil
	}
	panic("Unhandled case in getExternalModuleName")
}

func getImportTypeNodeLiteral(node *ast.Node) *ast.Node {
	if ast.IsImportTypeNode(node) {
		importTypeNode := node.AsImportTypeNode()
		if ast.IsLiteralTypeNode(importTypeNode.Argument) {
			literalTypeNode := importTypeNode.Argument.AsLiteralTypeNode()
			if ast.IsStringLiteral(literalTypeNode.Literal) {
				return literalTypeNode.Literal
			}
		}
	}
	return nil
}

func isExternalModuleNameRelative(moduleName string) bool {
	// TypeScript 1.0 spec (April 2014): 11.2.1
	// An external module name is "relative" if the first term is "." or "..".
	// Update: We also consider a path like `C:\foo.ts` "relative" because we do not search for it in `node_modules` or treat it as an ambient module.
	return tspath.PathIsRelative(moduleName) || tspath.IsRootedDiskPath(moduleName)
}

func extensionIsTs(ext string) bool {
	return ext == ExtensionTs || ext == ExtensionTsx || ext == ExtensionDts || ext == ExtensionMts || ext == ExtensionDmts || ext == ExtensionCts || ext == ExtensionDcts || len(ext) >= 7 && ext[:3] == ".d." && ext[len(ext)-3:] == ".ts"
}

func isShorthandAmbientModuleSymbol(moduleSymbol *ast.Symbol) bool {
	return isShorthandAmbientModule(moduleSymbol.ValueDeclaration)
}

func isShorthandAmbientModule(node *ast.Node) bool {
	// The only kind of module that can be missing a body is a shorthand ambient module.
	return node != nil && node.Kind == ast.KindModuleDeclaration && node.AsModuleDeclaration().Body == nil
}

func isEntityName(node *ast.Node) bool {
	return node.Kind == ast.KindIdentifier || node.Kind == ast.KindQualifiedName
}

func nodeIsSynthesized(node *ast.Node) bool {
	return node.Loc.Pos() < 0 || node.Loc.End() < 0
}

func getFirstIdentifier(node *ast.Node) *ast.Node {
	switch node.Kind {
	case ast.KindIdentifier:
		return node
	case ast.KindQualifiedName:
		return getFirstIdentifier(node.AsQualifiedName().Left)
	case ast.KindPropertyAccessExpression:
		return getFirstIdentifier(node.AsPropertyAccessExpression().Expression)
	}
	panic("Unhandled case in getFirstIdentifier")
}

func getAliasDeclarationFromName(node *ast.Node) *ast.Node {
	switch node.Kind {
	case ast.KindImportClause, ast.KindImportSpecifier, ast.KindNamespaceImport, ast.KindExportSpecifier, ast.KindExportAssignment,
		ast.KindImportEqualsDeclaration, ast.KindNamespaceExport:
		return node.Parent
	case ast.KindQualifiedName:
		return getAliasDeclarationFromName(node.Parent)
	}
	return nil
}

func entityNameToString(name *ast.Node) string {
	switch name.Kind {
	case ast.KindThisKeyword:
		return "this"
	case ast.KindIdentifier, ast.KindPrivateIdentifier:
		return getTextOfNode(name)
	case ast.KindQualifiedName:
		return entityNameToString(name.AsQualifiedName().Left) + "." + entityNameToString(name.AsQualifiedName().Right)
	case ast.KindPropertyAccessExpression:
		return entityNameToString(name.AsPropertyAccessExpression().Expression) + "." + entityNameToString(name.AsPropertyAccessExpression().Name())
	case ast.KindJsxNamespacedName:
		return entityNameToString(name.AsJsxNamespacedName().Namespace) + ":" + entityNameToString(name.AsJsxNamespacedName().Name())
	}
	panic("Unhandled case in entityNameToString")
}

func getContainingQualifiedNameNode(node *ast.Node) *ast.Node {
	for ast.IsQualifiedName(node.Parent) {
		node = node.Parent
	}
	return node
}

var extensionsToRemove = []string{ExtensionDts, ExtensionDmts, ExtensionDcts, ExtensionMjs, ExtensionMts, ExtensionCjs, ExtensionCts, ExtensionTs, ExtensionJs, ExtensionTsx, ExtensionJsx, ExtensionJson}

func removeFileExtension(path string) string {
	// Remove any known extension even if it has more than one dot
	for _, ext := range extensionsToRemove {
		if strings.HasSuffix(path, ext) {
			return path[:len(path)-len(ext)]
		}
	}
	// Otherwise just remove single dot extension, if any
	return path[:len(path)-len(filepath.Ext(path))]
}

func tryGetExtensionFromPath(p string) string {
	for _, ext := range extensionsToRemove {
		if tspath.FileExtensionIs(p, ext) {
			return ext
		}
	}
	return ""
}

func removeExtension(path string, extension string) string {
	return path[:len(path)-len(extension)]
}

func fileExtensionIsOneOf(path string, extensions []string) bool {
	for _, ext := range extensions {
		if tspath.FileExtensionIs(path, ext) {
			return true
		}
	}
	return false
}

func tryExtractTSExtension(fileName string) string {
	for _, ext := range supportedTSExtensionsForExtractExtension {
		if tspath.FileExtensionIs(fileName, ext) {
			return ext
		}
	}
	return ""
}

func hasImplementationTSFileExtension(path string) bool {
	return fileExtensionIsOneOf(path, supportedTSImplementationExtensions) && !IsDeclarationFileName(path)
}

func isSideEffectImport(node *ast.Node) bool {
	ancestor := findAncestor(node, ast.IsImportDeclaration)
	return ancestor != nil && ancestor.AsImportDeclaration().ImportClause == nil
}

func getExternalModuleRequireArgument(node *ast.Node) *ast.Node {
	if isVariableDeclarationInitializedToBareOrAccessedRequire(node) {
		return getLeftmostAccessExpression(node.AsVariableDeclaration().Initializer).AsCallExpression().Arguments[0]
	}
	return nil
}

func getExternalModuleImportEqualsDeclarationExpression(node *ast.Node) *ast.Node {
	//Debug.assert(isExternalModuleImportEqualsDeclaration(node))
	return node.AsImportEqualsDeclaration().ModuleReference.AsExternalModuleReference().Expression_
}

func isRightSideOfQualifiedNameOrPropertyAccess(node *ast.Node) bool {
	parent := node.Parent
	switch parent.Kind {
	case ast.KindQualifiedName:
		return parent.AsQualifiedName().Right == node
	case ast.KindPropertyAccessExpression:
		return parent.AsPropertyAccessExpression().Name() == node
	case ast.KindMetaProperty:
		return parent.AsMetaProperty().Name() == node
	}
	return false
}

func getNamespaceDeclarationNode(node *ast.Node) *ast.Node {
	switch node.Kind {
	case ast.KindImportDeclaration:
		importClause := node.AsImportDeclaration().ImportClause
		if importClause != nil && ast.IsNamespaceImport(importClause.AsImportClause().NamedBindings) {
			return importClause.AsImportClause().NamedBindings
		}
	case ast.KindImportEqualsDeclaration:
		return node
	case ast.KindExportDeclaration:
		exportClause := node.AsExportDeclaration().ExportClause
		if exportClause != nil && ast.IsNamespaceExport(exportClause) {
			return exportClause
		}
	default:
		panic("Unhandled case in getNamespaceDeclarationNode")
	}
	return nil
}

func isImportCall(node *ast.Node) bool {
	return ast.IsCallExpression(node) && node.AsCallExpression().Expression.Kind == ast.KindImportKeyword
}

func getSourceFileOfModule(module *ast.Symbol) *ast.SourceFile {
	declaration := module.ValueDeclaration
	if declaration == nil {
		declaration = getNonAugmentationDeclaration(module)
	}
	return getSourceFileOfNode(declaration)
}

func getNonAugmentationDeclaration(symbol *ast.Symbol) *ast.Node {
	return core.Find(symbol.Declarations, func(d *ast.Node) bool {
		return !isExternalModuleAugmentation(d) && !(ast.IsModuleDeclaration(d) && isGlobalScopeAugmentation(d))
	})
}

func isExternalModuleAugmentation(node *ast.Node) bool {
	return isAmbientModule(node) && isModuleAugmentationExternal(node)
}

func isJsonSourceFile(file *ast.SourceFile) bool {
	return file.ScriptKind == core.ScriptKindJSON
}

func isSyntacticDefault(node *ast.Node) bool {
	return (ast.IsExportAssignment(node) && !node.AsExportAssignment().IsExportEquals) ||
		hasSyntacticModifier(node, ast.ModifierFlagsDefault) ||
		ast.IsExportSpecifier(node) ||
		ast.IsNamespaceExport(node)
}

func hasExportAssignmentSymbol(moduleSymbol *ast.Symbol) bool {
	return moduleSymbol.Exports[InternalSymbolNameExportEquals] != nil
}

func isImportOrExportSpecifier(node *ast.Node) bool {
	return ast.IsImportSpecifier(node) || ast.IsExportSpecifier(node)
}

func parsePseudoBigInt(stringValue string) string {
	return stringValue // !!!
}

func isTypeAlias(node *ast.Node) bool {
	return ast.IsTypeAliasDeclaration(node)
}

/**
 * Gets the effective type parameters. If the node was parsed in a
 * JavaScript file, gets the type parameters from the `@template` tag from JSDoc.
 *
 * This does *not* return type parameters from a jsdoc reference to a generic type, eg
 *
 * type Id = <T>(x: T) => T
 * /** @type {Id} /
 * function id(x) { return x }
 */

func getEffectiveTypeParameterDeclarations(node *ast.Node) []*ast.Node {
	// if isJSDocSignature(node) {
	// 	if isJSDocOverloadTag(node.parent) {
	// 		jsDoc := getJSDocRoot(node.parent)
	// 		if jsDoc && length(jsDoc.tags) {
	// 			return flatMap(jsDoc.tags, func(tag JSDocTag) *NodeArray[TypeParameterDeclaration] {
	// 				if isJSDocTemplateTag(tag) {
	// 					return tag.typeParameters
	// 				} else {
	// 					return nil
	// 				}
	// 			})
	// 		}
	// 	}
	// 	return emptyArray
	// }
	// if isJSDocTypeAlias(node) {
	// 	Debug.assert(node.parent.kind == KindJSDoc)
	// 	return flatMap(node.parent.tags, func(tag JSDocTag) *NodeArray[TypeParameterDeclaration] {
	// 		if isJSDocTemplateTag(tag) {
	// 			return tag.typeParameters
	// 		} else {
	// 			return nil
	// 		}
	// 	})
	// }
	typeParameters := node.TypeParameters()
	if typeParameters != nil {
		return typeParameters.AsTypeParameterList().Parameters
	}
	// if isInJSFile(node) {
	// 	decls := getJSDocTypeParameterDeclarations(node)
	// 	if decls.length {
	// 		return decls
	// 	}
	// 	typeTag := getJSDocType(node)
	// 	if typeTag && isFunctionTypeNode(typeTag) && typeTag.typeParameters {
	// 		return typeTag.typeParameters
	// 	}
	// }
	return nil
}

func getTypeParameterNodesFromNode(node *ast.Node) []*ast.Node {
	typeParameterList := node.TypeParameters()
	if typeParameterList != nil {
		return typeParameterList.AsTypeParameterList().Parameters
	}
	return nil
}

func getTypeArgumentNodesFromNode(node *ast.Node) []*ast.Node {
	typeArgumentList := getTypeArgumentListFromNode(node)
	if typeArgumentList != nil {
		return typeArgumentList.AsTypeArgumentList().Arguments
	}
	return nil
}

func getTypeArgumentListFromNode(node *ast.Node) *ast.Node {
	switch node.Kind {
	case ast.KindCallExpression:
		return node.AsCallExpression().TypeArguments
	case ast.KindNewExpression:
		return node.AsNewExpression().TypeArguments
	case ast.KindTaggedTemplateExpression:
		return node.AsTaggedTemplateExpression().TypeArguments
	case ast.KindTypeReference:
		return node.AsTypeReference().TypeArguments
	case ast.KindExpressionWithTypeArguments:
		return node.AsExpressionWithTypeArguments().TypeArguments
	case ast.KindImportType:
		return node.AsImportTypeNode().TypeArguments
	case ast.KindTypeQuery:
		return node.AsTypeQueryNode().TypeArguments
	}
	panic("Unhandled case in getTypeArgumentListFromNode")
}

func getInitializerFromNode(node *ast.Node) *ast.Node {
	switch node.Kind {
	case ast.KindVariableDeclaration:
		return node.AsVariableDeclaration().Initializer
	case ast.KindParameter:
		return node.AsParameterDeclaration().Initializer
	case ast.KindBindingElement:
		return node.AsBindingElement().Initializer
	case ast.KindPropertyDeclaration:
		return node.AsPropertyDeclaration().Initializer
	case ast.KindPropertyAssignment:
		return node.AsPropertyAssignment().Initializer
	case ast.KindEnumMember:
		return node.AsEnumMember().Initializer
	case ast.KindForStatement:
		return node.AsForStatement().Initializer
	case ast.KindForInStatement, ast.KindForOfStatement:
		return node.AsForInOrOfStatement().Initializer
	case ast.KindJsxAttribute:
		return node.AsJsxAttribute().Initializer
	}
	return nil
}

/**
 * Gets the effective type annotation of a variable, parameter, or property. If the node was
 * parsed in a JavaScript file, gets the type annotation from JSDoc.  Also gets the type of
 * functions only the JSDoc case.
 */
func getEffectiveTypeAnnotationNode(node *ast.Node) *ast.Node {
	switch node.Kind {
	case ast.KindVariableDeclaration:
		return node.AsVariableDeclaration().TypeNode
	case ast.KindParameter:
		return node.AsParameterDeclaration().TypeNode
	case ast.KindPropertySignature:
		return node.AsPropertySignatureDeclaration().TypeNode
	case ast.KindPropertyDeclaration:
		return node.AsPropertyDeclaration().TypeNode
	case ast.KindTypePredicate:
		return node.AsTypePredicateNode().TypeNode
	case ast.KindParenthesizedType:
		return node.AsParenthesizedTypeNode().TypeNode
	case ast.KindTypeOperator:
		return node.AsTypeOperatorNode().TypeNode
	case ast.KindMappedType:
		return node.AsMappedTypeNode().TypeNode
	case ast.KindTypeAssertionExpression:
		return node.AsTypeAssertion().TypeNode
	case ast.KindAsExpression:
		return node.AsAsExpression().TypeNode
	default:
		if isFunctionLike(node) {
			return node.ReturnType()
		}
	}
	return nil
}

func isTypeAny(t *Type) bool {
	return t != nil && t.flags&TypeFlagsAny != 0
}

func isJSDocOptionalParameter(node *ast.ParameterDeclaration) bool {
	return false // !!!
}

func isQuestionToken(node *ast.Node) bool {
	return node != nil && node.Kind == ast.KindQuestionToken
}

func isOptionalDeclaration(declaration *ast.Node) bool {
	switch declaration.Kind {
	case ast.KindParameter:
		return declaration.AsParameterDeclaration().QuestionToken != nil
	case ast.KindPropertyDeclaration:
		return isQuestionToken(declaration.AsPropertyDeclaration().PostfixToken)
	case ast.KindPropertySignature:
		return isQuestionToken(declaration.AsPropertySignatureDeclaration().PostfixToken)
	case ast.KindMethodDeclaration:
		return isQuestionToken(declaration.AsMethodDeclaration().PostfixToken)
	case ast.KindMethodSignature:
		return isQuestionToken(declaration.AsMethodSignatureDeclaration().PostfixToken)
	case ast.KindPropertyAssignment:
		return isQuestionToken(declaration.AsPropertyAssignment().PostfixToken)
	case ast.KindShorthandPropertyAssignment:
		return isQuestionToken(declaration.AsShorthandPropertyAssignment().PostfixToken)
	}
	return false
}

func isEmptyArrayLiteral(expression *ast.Node) bool {
	return expression.Kind == ast.KindArrayLiteralExpression && len(expression.AsArrayLiteralExpression().Elements) == 0
}

func declarationBelongsToPrivateAmbientMember(declaration *ast.Node) bool {
	root := getRootDeclaration(declaration)
	memberDeclaration := root
	if root.Kind == ast.KindParameter {
		memberDeclaration = root.Parent
	}
	return isPrivateWithinAmbient(memberDeclaration)
}

func isPrivateWithinAmbient(node *ast.Node) bool {
	return (hasEffectiveModifier(node, ast.ModifierFlagsPrivate) || isPrivateIdentifierClassElementDeclaration(node)) && node.Flags&ast.NodeFlagsAmbient != 0
}

func identifierToKeywordKind(node *ast.Identifier) ast.Kind {
	return textToKeyword[node.Text]
}

func isAssertionExpression(node *ast.Node) bool {
	kind := node.Kind
	return kind == ast.KindTypeAssertionExpression || kind == ast.KindAsExpression
}

func isTypeAssertion(node *ast.Node) bool {
	return isAssertionExpression(skipParentheses(node))
}

func createSymbolTable(symbols []*ast.Symbol) ast.SymbolTable {
	if len(symbols) == 0 {
		return nil
	}
	result := make(ast.SymbolTable)
	for _, symbol := range symbols {
		result[symbol.Name] = symbol
	}
	return result
}

func sortSymbols(symbols []*ast.Symbol) {
	slices.SortFunc(symbols, compareSymbols)
}

func compareSymbols(s1, s2 *ast.Symbol) int {
	if s1 == s2 {
		return 0
	}
	if s1.ValueDeclaration != nil && s2.ValueDeclaration != nil {
		if s1.Parent != nil && s2.Parent != nil {
			// Symbols with the same unmerged parent are always in the same file
			if s1.Parent != s2.Parent {
				f1 := getSourceFileOfNode(s1.ValueDeclaration)
				f2 := getSourceFileOfNode(s2.ValueDeclaration)
				if f1 != f2 {
					// In different files, first compare base filename
					r := strings.Compare(filepath.Base(f1.Path()), filepath.Base(f2.Path()))
					if r == 0 {
						// Same base filename, compare the full paths (no two files should have the same full path)
						r = strings.Compare(f1.Path(), f2.Path())
					}
					return r
				}
			}
			// In the same file, compare source positions
			return s1.ValueDeclaration.Pos() - s2.ValueDeclaration.Pos()
		}
	}
	// Sort by name
	r := strings.Compare(s1.Name, s2.Name)
	if r == 0 {
		// Same name, sort by symbol id
		r = int(getSymbolId(s1)) - int(getSymbolId(s2))
	}
	return r
}

func getClassLikeDeclarationOfSymbol(symbol *ast.Symbol) *ast.Node {
	return core.Find(symbol.Declarations, isClassLike)
}

func isThisInTypeQuery(node *ast.Node) bool {
	if !isThisIdentifier(node) {
		return false
	}
	for ast.IsQualifiedName(node.Parent) && node.Parent.AsQualifiedName().Left == node {
		node = node.Parent
	}
	return node.Parent.Kind == ast.KindTypeQuery
}

func isThisIdentifier(node *ast.Node) bool {
	return node != nil && node.Kind == ast.KindIdentifier && identifierIsThisKeyword(node)
}

func identifierIsThisKeyword(id *ast.Node) bool {
	return id.AsIdentifier().Text == "this"
}

func getDeclarationModifierFlagsFromSymbol(s *ast.Symbol) ast.ModifierFlags {
	return getDeclarationModifierFlagsFromSymbolEx(s, false /*isWrite*/)
}

func getDeclarationModifierFlagsFromSymbolEx(s *ast.Symbol, isWrite bool) ast.ModifierFlags {
	if s.ValueDeclaration != nil {
		var declaration *ast.Node
		if isWrite {
			declaration = core.Find(s.Declarations, ast.IsSetAccessorDeclaration)
		}
		if declaration == nil && s.Flags&ast.SymbolFlagsGetAccessor != 0 {
			declaration = core.Find(s.Declarations, ast.IsGetAccessorDeclaration)
		}
		if declaration == nil {
			declaration = s.ValueDeclaration
		}
		flags := getCombinedModifierFlags(declaration)
		if s.Parent != nil && s.Parent.Flags&ast.SymbolFlagsClass != 0 {
			return flags
		}
		return flags & ^ast.ModifierFlagsAccessibilityModifier
	}
	if s.CheckFlags&ast.CheckFlagsSynthetic != 0 {
		var accessModifier ast.ModifierFlags
		switch {
		case s.CheckFlags&ast.CheckFlagsContainsPrivate != 0:
			accessModifier = ast.ModifierFlagsPrivate
		case s.CheckFlags&ast.CheckFlagsContainsPublic != 0:
			accessModifier = ast.ModifierFlagsPublic
		default:
			accessModifier = ast.ModifierFlagsProtected
		}
		var staticModifier ast.ModifierFlags
		if s.CheckFlags&ast.CheckFlagsContainsStatic != 0 {
			staticModifier = ast.ModifierFlagsStatic
		}
		return accessModifier | staticModifier
	}
	if s.Flags&ast.SymbolFlagsPrototype != 0 {
		return ast.ModifierFlagsPublic | ast.ModifierFlagsStatic
	}
	return ast.ModifierFlagsNone
}

func isExponentiationOperator(kind ast.Kind) bool {
	return kind == ast.KindAsteriskAsteriskToken
}

func isMultiplicativeOperator(kind ast.Kind) bool {
	return kind == ast.KindAsteriskToken || kind == ast.KindSlashToken || kind == ast.KindPercentToken
}

func isMultiplicativeOperatorOrHigher(kind ast.Kind) bool {
	return isExponentiationOperator(kind) || isMultiplicativeOperator(kind)
}

func isAdditiveOperator(kind ast.Kind) bool {
	return kind == ast.KindPlusToken || kind == ast.KindMinusToken
}

func isAdditiveOperatorOrHigher(kind ast.Kind) bool {
	return isAdditiveOperator(kind) || isMultiplicativeOperatorOrHigher(kind)
}

func isShiftOperator(kind ast.Kind) bool {
	return kind == ast.KindLessThanLessThanToken || kind == ast.KindGreaterThanGreaterThanToken ||
		kind == ast.KindGreaterThanGreaterThanGreaterThanToken
}

func isShiftOperatorOrHigher(kind ast.Kind) bool {
	return isShiftOperator(kind) || isAdditiveOperatorOrHigher(kind)
}

func isRelationalOperator(kind ast.Kind) bool {
	return kind == ast.KindLessThanToken || kind == ast.KindLessThanEqualsToken || kind == ast.KindGreaterThanToken ||
		kind == ast.KindGreaterThanEqualsToken || kind == ast.KindInstanceOfKeyword || kind == ast.KindInKeyword
}

func isRelationalOperatorOrHigher(kind ast.Kind) bool {
	return isRelationalOperator(kind) || isShiftOperatorOrHigher(kind)
}

func isEqualityOperator(kind ast.Kind) bool {
	return kind == ast.KindEqualsEqualsToken || kind == ast.KindEqualsEqualsEqualsToken ||
		kind == ast.KindExclamationEqualsToken || kind == ast.KindExclamationEqualsEqualsToken
}

func isEqualityOperatorOrHigher(kind ast.Kind) bool {
	return isEqualityOperator(kind) || isRelationalOperatorOrHigher(kind)
}

func isBitwiseOperator(kind ast.Kind) bool {
	return kind == ast.KindAmpersandToken || kind == ast.KindBarToken || kind == ast.KindCaretToken
}

func isBitwiseOperatorOrHigher(kind ast.Kind) bool {
	return isBitwiseOperator(kind) || isEqualityOperatorOrHigher(kind)
}

// NOTE: The version in utilities includes ExclamationToken, which is not a binary operator.
func isLogicalOperator(kind ast.Kind) bool {
	return kind == ast.KindAmpersandAmpersandToken || kind == ast.KindBarBarToken
}

func isLogicalOperatorOrHigher(kind ast.Kind) bool {
	return isLogicalOperator(kind) || isBitwiseOperatorOrHigher(kind)
}

func isAssignmentOperatorOrHigher(kind ast.Kind) bool {
	return kind == ast.KindQuestionQuestionToken || isLogicalOperatorOrHigher(kind) || isAssignmentOperator(kind)
}

func isBinaryOperator(kind ast.Kind) bool {
	return isAssignmentOperatorOrHigher(kind) || kind == ast.KindCommaToken
}

func isObjectLiteralType(t *Type) bool {
	return t.objectFlags&ObjectFlagsObjectLiteral != 0
}

func isDeclarationReadonly(declaration *ast.Node) bool {
	return getCombinedModifierFlags(declaration)&ast.ModifierFlagsReadonly != 0 && !isParameterPropertyDeclaration(declaration, declaration.Parent)
}

func getPostfixTokenFromNode(node *ast.Node) *ast.Node {
	switch node.Kind {
	case ast.KindPropertyDeclaration:
		return node.AsPropertyDeclaration().PostfixToken
	case ast.KindPropertySignature:
		return node.AsPropertySignatureDeclaration().PostfixToken
	case ast.KindMethodDeclaration:
		return node.AsMethodDeclaration().PostfixToken
	case ast.KindMethodSignature:
		return node.AsMethodSignatureDeclaration().PostfixToken
	}
	panic("Unhandled case in getPostfixTokenFromNode")
}

func isStatic(node *ast.Node) bool {
	// https://tc39.es/ecma262/#sec-static-semantics-isstatic
	return isClassElement(node) && hasStaticModifier(node) || ast.IsClassStaticBlockDeclaration(node)
}

func isLogicalExpression(node *ast.Node) bool {
	for {
		if node.Kind == ast.KindParenthesizedExpression {
			node = node.AsParenthesizedExpression().Expression
		} else if node.Kind == ast.KindPrefixUnaryExpression && node.AsPrefixUnaryExpression().Operator == ast.KindExclamationToken {
			node = node.AsPrefixUnaryExpression().Operand
		} else {
			return isLogicalOrCoalescingBinaryExpression(node)
		}
	}
}

type orderedMap[K comparable, V any] struct {
	valuesByKey map[K]V
	values      []V
}

func (m *orderedMap[K, V]) contains(key K) bool {
	_, ok := m.valuesByKey[key]
	return ok
}

func (m *orderedMap[K, V]) add(key K, value V) {
	if m.valuesByKey == nil {
		m.valuesByKey = make(map[K]V)
	}
	m.valuesByKey[key] = value
	m.values = append(m.values, value)
}

func getContainingFunction(node *ast.Node) *ast.Node {
	return findAncestor(node.Parent, isFunctionLike)
}

func isTypeReferenceType(node *ast.Node) bool {
	return node.Kind == ast.KindTypeReference || node.Kind == ast.KindExpressionWithTypeArguments
}

func isNodeDescendantOf(node *ast.Node, ancestor *ast.Node) bool {
	for node != nil {
		if node == ancestor {
			return true
		}
		node = node.Parent
	}
	return false
}

func isTypeUsableAsPropertyName(t *Type) bool {
	return t.flags&TypeFlagsStringOrNumberLiteralOrUnique != 0
}

/**
 * Gets the symbolic name for a member from its type.
 */
func getPropertyNameFromType(t *Type) string {
	switch {
	case t.flags&TypeFlagsStringLiteral != 0:
		return t.AsLiteralType().value.(string)
	case t.flags&TypeFlagsNumberLiteral != 0:
		return numberToString(t.AsLiteralType().value.(float64))
	case t.flags&TypeFlagsUniqueESSymbol != 0:
		return t.AsUniqueESSymbolType().name
	}
	panic("Unhandled case in getPropertyNameFromType")
}

func isNumericLiteralName(name string) bool {
	// The intent of numeric names is that
	//     - they are names with text in a numeric form, and that
	//     - setting properties/indexing with them is always equivalent to doing so with the numeric literal 'numLit',
	//         acquired by applying the abstract 'ToNumber' operation on the name's text.
	//
	// The subtlety is in the latter portion, as we cannot reliably say that anything that looks like a numeric literal is a numeric name.
	// In fact, it is the case that the text of the name must be equal to 'ToString(numLit)' for this to hold.
	//
	// Consider the property name '"0xF00D"'. When one indexes with '0xF00D', they are actually indexing with the value of 'ToString(0xF00D)'
	// according to the ECMAScript specification, so it is actually as if the user indexed with the string '"61453"'.
	// Thus, the text of all numeric literals equivalent to '61543' such as '0xF00D', '0xf00D', '0170015', etc. are not valid numeric names
	// because their 'ToString' representation is not equal to their original text.
	// This is motivated by ECMA-262 sections 9.3.1, 9.8.1, 11.1.5, and 11.2.1.
	//
	// Here, we test whether 'ToString(ToNumber(name))' is exactly equal to 'name'.
	// The '+' prefix operator is equivalent here to applying the abstract ToNumber operation.
	// Applying the 'toString()' method on a number gives us the abstract ToString operation on a number.
	//
	// Note that this accepts the values 'Infinity', '-Infinity', and 'NaN', and that this is intentional.
	// This is desired behavior, because when indexing with them as numeric entities, you are indexing
	// with the strings '"Infinity"', '"-Infinity"', and '"NaN"' respectively.
	return numberToString(stringToNumber(name)) == name
}

func isPropertyName(node *ast.Node) bool {
	switch node.Kind {
	case ast.KindIdentifier, ast.KindPrivateIdentifier, ast.KindStringLiteral, ast.KindNumericLiteral, ast.KindComputedPropertyName:
		return true
	}
	return false
}

func getPropertyNameForPropertyNameNode(name *ast.Node) string {
	switch name.Kind {
	case ast.KindIdentifier, ast.KindPrivateIdentifier, ast.KindStringLiteral, ast.KindNoSubstitutionTemplateLiteral,
		ast.KindNumericLiteral, ast.KindBigIntLiteral, ast.KindJsxNamespacedName:
		return name.Text()
	case ast.KindComputedPropertyName:
		nameExpression := name.AsComputedPropertyName().Expression
		if isStringOrNumericLiteralLike(nameExpression) {
			return nameExpression.Text()
		}
		if isSignedNumericLiteral(nameExpression) {
			text := nameExpression.AsPrefixUnaryExpression().Operand.Text()
			if nameExpression.AsPrefixUnaryExpression().Operator == ast.KindMinusToken {
				text = "-" + text
			}
			return text
		}
		return InternalSymbolNameMissing
	}
	panic("Unhandled case in getPropertyNameForPropertyNameNode")
}

func isThisProperty(node *ast.Node) bool {
	return (ast.IsPropertyAccessExpression(node) || ast.IsElementAccessExpression(node)) && node.Expression().Kind == ast.KindThisKeyword
}

func anyToString(v any) string {
	// !!! This function should behave identically to the expression `"" + v` in JS
	switch v := v.(type) {
	case string:
		return v
	case float64:
		return numberToString(v)
	case bool:
		return ifElse(v, "true", "false")
	case PseudoBigInt:
		return "(BigInt)" // !!!
	}
	panic("Unhandled case in anyToString")
}

func numberToString(f float64) string {
	// !!! This function should behave identically to the expression `"" + f` in JS
	return strconv.FormatFloat(f, 'g', -1, 64)
}

func stringToNumber(s string) float64 {
	// !!! This function should behave identically to the expression `+s` in JS
	// This includes parsing binary, octal, and hex numeric strings
	value, err := strconv.ParseFloat(s, 64)
	if err != nil {
		return math.NaN()
	}
	return value
}

func isValidESSymbolDeclaration(node *ast.Node) bool {
	if ast.IsVariableDeclaration(node) {
		return isVarConst(node) && ast.IsIdentifier(node.AsVariableDeclaration().Name()) && isVariableDeclarationInVariableStatement(node)
	}
	if ast.IsPropertyDeclaration(node) {
		return hasEffectiveReadonlyModifier(node) && hasStaticModifier(node)
	}
	return ast.IsPropertySignatureDeclaration(node) && hasEffectiveReadonlyModifier(node)
}

func isVarConst(node *ast.Node) bool {
	return getCombinedNodeFlags(node)&ast.NodeFlagsBlockScoped == ast.NodeFlagsConst
}

func isVariableDeclarationInVariableStatement(node *ast.Node) bool {
	return ast.IsVariableDeclarationList(node.Parent) && ast.IsVariableStatement(node.Parent.Parent)
}

func isKnownSymbol(symbol *ast.Symbol) bool {
	return isLateBoundName(symbol.Name)
}

func isLateBoundName(name string) bool {
	return len(name) >= 2 && name[0] == '\xfe' && name[1] == '@'
}

func getSymbolTable(data *ast.SymbolTable) ast.SymbolTable {
	if *data == nil {
		*data = make(ast.SymbolTable)
	}
	return *data
}

func getMembers(symbol *ast.Symbol) ast.SymbolTable {
	return getSymbolTable(&symbol.Members)
}

func getExports(symbol *ast.Symbol) ast.SymbolTable {
	return getSymbolTable(&symbol.Exports)
}

func getLocals(container *ast.Node) ast.SymbolTable {
	data := container.LocalsContainerData().Locals()
	if data == nil {
		data = make(ast.SymbolTable)
		container.LocalsContainerData().SetLocals(data)
	}
	return data
}

func getThisParameter(signature *ast.Node) *ast.Node {
	// callback tags do not currently support this parameters
	if len(signature.Parameters()) != 0 {
		thisParameter := signature.Parameters()[0]
		if parameterIsThisKeyword(thisParameter) {
			return thisParameter
		}
	}
	return nil
}

func parameterIsThisKeyword(parameter *ast.Node) bool {
	return isThisIdentifier(parameter.Name())
}

func getInterfaceBaseTypeNodes(node *ast.Node) []*ast.Node {
	heritageClause := getHeritageClause(node.AsInterfaceDeclaration().HeritageClauses, ast.KindExtendsKeyword)
	if heritageClause != nil {
		return heritageClause.AsHeritageClause().Types
	}
	return nil
}

func getHeritageClause(clauses []*ast.Node, kind ast.Kind) *ast.Node {
	for _, clause := range clauses {
		if clause.AsHeritageClause().Token == kind {
			return clause
		}
	}
	return nil
}

func getClassExtendsHeritageElement(node *ast.Node) *ast.Node {
	heritageClause := getHeritageClause(node.ClassLikeData().HeritageClauses, ast.KindExtendsKeyword)
	if heritageClause != nil && len(heritageClause.AsHeritageClause().Types) > 0 {
		return heritageClause.AsHeritageClause().Types[0]
	}
	return nil
}

func concatenateDiagnosticMessageChains(headChain *ast.MessageChain, tailChain *ast.MessageChain) {
	lastChain := headChain
	for len(lastChain.MessageChain()) != 0 {
		lastChain = lastChain.MessageChain()[0]
	}
	lastChain.SetMessageChain([]*ast.MessageChain{tailChain})
}

func isObjectOrArrayLiteralType(t *Type) bool {
	return t.objectFlags&(ObjectFlagsObjectLiteral|ObjectFlagsArrayLiteral) != 0
}

func getContainingClassExcludingClassDecorators(node *ast.Node) *ast.ClassLikeDeclaration {
	decorator := findAncestorOrQuit(node.Parent, func(n *ast.Node) FindAncestorResult {
		if isClassLike(n) {
			return FindAncestorQuit
		}
		if ast.IsDecorator(n) {
			return FindAncestorTrue
		}
		return FindAncestorFalse
	})
	if decorator != nil && isClassLike(decorator.Parent) {
		return getContainingClass(decorator.Parent)
	}
	if decorator != nil {
		return getContainingClass(decorator)
	}
	return getContainingClass(node)
}

func isThisTypeParameter(t *Type) bool {
	return t.flags&TypeFlagsTypeParameter != 0 && t.AsTypeParameter().isThisType
}

func isCallLikeExpression(node *ast.Node) bool {
	switch node.Kind {
	case ast.KindJsxOpeningElement, ast.KindJsxSelfClosingElement, ast.KindCallExpression, ast.KindNewExpression,
		ast.KindTaggedTemplateExpression, ast.KindDecorator:
		return true
	}
	return false
}

func isCallOrNewExpression(node *ast.Node) bool {
	return ast.IsCallExpression(node) || ast.IsNewExpression(node)
}

func isClassInstanceProperty(node *ast.Node) bool {
	return node.Parent != nil && isClassLike(node.Parent) && ast.IsPropertyDeclaration(node) && !hasAccessorModifier(node)
}

func isThisInitializedObjectBindingExpression(node *ast.Node) bool {
	return node != nil && (ast.IsShorthandPropertyAssignment(node) || ast.IsPropertyAssignment(node)) && isBinaryExpression(node.Parent.Parent) &&
		node.Parent.Parent.AsBinaryExpression().OperatorToken.Kind == ast.KindEqualsToken &&
		node.Parent.Parent.AsBinaryExpression().Right.Kind == ast.KindThisKeyword
}

func isThisInitializedDeclaration(node *ast.Node) bool {
	return node != nil && ast.IsVariableDeclaration(node) && node.AsVariableDeclaration().Initializer != nil && node.AsVariableDeclaration().Initializer.Kind == ast.KindThisKeyword
}

func isWriteOnlyAccess(node *ast.Node) bool {
	return accessKind(node) == AccessKindWrite
}

func isWriteAccess(node *ast.Node) bool {
	return accessKind(node) != AccessKindRead
}

type AccessKind int32

const (
	AccessKindRead      AccessKind = iota // Only reads from a variable
	AccessKindWrite                       // Only writes to a variable without ever reading it. E.g.: `x=1;`.
	AccessKindReadWrite                   // Reads from and writes to a variable. E.g.: `f(x++);`, `x/=1`.
)

func accessKind(node *ast.Node) AccessKind {
	parent := node.Parent
	switch parent.Kind {
	case ast.KindParenthesizedExpression:
		return accessKind(parent)
	case ast.KindPrefixUnaryExpression:
		operator := parent.AsPrefixUnaryExpression().Operator
		if operator == ast.KindPlusPlusToken || operator == ast.KindMinusMinusToken {
			return AccessKindReadWrite
		}
		return AccessKindRead
	case ast.KindPostfixUnaryExpression:
		operator := parent.AsPostfixUnaryExpression().Operator
		if operator == ast.KindPlusPlusToken || operator == ast.KindMinusMinusToken {
			return AccessKindReadWrite
		}
		return AccessKindRead
	case ast.KindBinaryExpression:
		if parent.AsBinaryExpression().Left == node {
			operator := parent.AsBinaryExpression().OperatorToken
			if isAssignmentOperator(operator.Kind) {
				if operator.Kind == ast.KindEqualsToken {
					return AccessKindWrite
				}
				return AccessKindReadWrite
			}
		}
		return AccessKindRead
	case ast.KindPropertyAccessExpression:
		if parent.AsPropertyAccessExpression().Name() != node {
			return AccessKindRead
		}
		return accessKind(parent)
	case ast.KindPropertyAssignment:
		parentAccess := accessKind(parent.Parent)
		// In `({ x: varname }) = { x: 1 }`, the left `x` is a read, the right `x` is a write.
		if node == parent.AsPropertyAssignment().Name() {
			return reverseAccessKind(parentAccess)
		}
		return parentAccess
	case ast.KindShorthandPropertyAssignment:
		// Assume it's the local variable being accessed, since we don't check public properties for --noUnusedLocals.
		if node == parent.AsShorthandPropertyAssignment().ObjectAssignmentInitializer {
			return AccessKindRead
		}
		return accessKind(parent.Parent)
	case ast.KindArrayLiteralExpression:
		return accessKind(parent)
	case ast.KindForInStatement, ast.KindForOfStatement:
		if node == parent.AsForInOrOfStatement().Initializer {
			return AccessKindWrite
		}
		return AccessKindRead
	}
	return AccessKindRead
}

func reverseAccessKind(a AccessKind) AccessKind {
	switch a {
	case AccessKindRead:
		return AccessKindWrite
	case AccessKindWrite:
		return AccessKindRead
	case AccessKindReadWrite:
		return AccessKindReadWrite
	}
	panic("Unhandled case in reverseAccessKind")
}

func isJsxOpeningLikeElement(node *ast.Node) bool {
	return ast.IsJsxOpeningElement(node) || ast.IsJsxSelfClosingElement(node)
}

func isObjectLiteralElementLike(node *ast.Node) bool {
	switch node.Kind {
	case ast.KindPropertyAssignment, ast.KindShorthandPropertyAssignment, ast.KindSpreadAssignment,
		ast.KindMethodDeclaration, ast.KindGetAccessor, ast.KindSetAccessor:
		return true
	}
	return false
}

type EvaluatorResult struct {
	value                 any
	isSyntacticallyString bool
	resolvedOtherFiles    bool
	hasExternalReferences bool
}

func evaluatorResult(value any, isSyntacticallyString bool, resolvedOtherFiles bool, hasExternalReferences bool) EvaluatorResult {
	return EvaluatorResult{value, isSyntacticallyString, resolvedOtherFiles, hasExternalReferences}
}

type Evaluator func(expr *ast.Node, location *ast.Node) EvaluatorResult

func createEvaluator(evaluateEntity Evaluator) Evaluator {
	var evaluate Evaluator
	evaluateTemplateExpression := func(expr *ast.Node, location *ast.Node) EvaluatorResult {
		var sb strings.Builder
		sb.WriteString(expr.AsTemplateExpression().Head.Text())
		resolvedOtherFiles := false
		hasExternalReferences := false
		for _, span := range expr.AsTemplateExpression().TemplateSpans {
			spanResult := evaluate(span.Expression(), location)
			if spanResult.value == nil {
				return evaluatorResult(nil, true /*isSyntacticallyString*/, false, false)
			}
			sb.WriteString(anyToString(spanResult.value))
			sb.WriteString(span.AsTemplateSpan().Literal.Text())
			resolvedOtherFiles = resolvedOtherFiles || spanResult.resolvedOtherFiles
			hasExternalReferences = hasExternalReferences || spanResult.hasExternalReferences
		}
		return evaluatorResult(sb.String(), true, resolvedOtherFiles, hasExternalReferences)
	}
	evaluate = func(expr *ast.Node, location *ast.Node) EvaluatorResult {
		isSyntacticallyString := false
		resolvedOtherFiles := false
		hasExternalReferences := false
		// It's unclear when/whether we should consider skipping other kinds of outer expressions.
		// Type assertions intentionally break evaluation when evaluating literal types, such as:
		//     type T = `one ${"two" as any} three`; // string
		// But it's less clear whether such an assertion should break enum member evaluation:
		//     enum E {
		//       A = "one" as any
		//     }
		// SatisfiesExpressions and non-null assertions seem to have even less reason to break
		// emitting enum members as literals. However, these expressions also break Babel's
		// evaluation (but not esbuild's), and the isolatedModules errors we give depend on
		// our evaluation results, so we're currently being conservative so as to issue errors
		// on code that might break Babel.
		expr = skipParentheses(expr)
		switch expr.Kind {
		case ast.KindPrefixUnaryExpression:
			result := evaluate(expr.AsPrefixUnaryExpression().Operand, location)
			resolvedOtherFiles = result.resolvedOtherFiles
			hasExternalReferences = result.hasExternalReferences
			if value, ok := result.value.(float64); ok {
				switch expr.AsPrefixUnaryExpression().Operator {
				case ast.KindPlusToken:
					return evaluatorResult(value, isSyntacticallyString, resolvedOtherFiles, hasExternalReferences)
				case ast.KindMinusToken:
					return evaluatorResult(-value, isSyntacticallyString, resolvedOtherFiles, hasExternalReferences)
				case ast.KindTildeToken:
					return evaluatorResult(float64(^int32(value)), isSyntacticallyString, resolvedOtherFiles, hasExternalReferences)
				}
			}
		case ast.KindBinaryExpression:
			left := evaluate(expr.AsBinaryExpression().Left, location)
			right := evaluate(expr.AsBinaryExpression().Right, location)
			operator := expr.AsBinaryExpression().OperatorToken.Kind
			isSyntacticallyString = (left.isSyntacticallyString || right.isSyntacticallyString) && expr.AsBinaryExpression().OperatorToken.Kind == ast.KindPlusToken
			resolvedOtherFiles = left.resolvedOtherFiles || right.resolvedOtherFiles
			hasExternalReferences = left.hasExternalReferences || right.hasExternalReferences
			leftNum, leftIsNum := left.value.(float64)
			rightNum, rightIsNum := right.value.(float64)
			if leftIsNum && rightIsNum {
				switch operator {
				case ast.KindBarToken:
					return evaluatorResult(float64(int32(leftNum)|int32(rightNum)), isSyntacticallyString, resolvedOtherFiles, hasExternalReferences)
				case ast.KindAmpersandToken:
					return evaluatorResult(float64(int32(leftNum)&int32(rightNum)), isSyntacticallyString, resolvedOtherFiles, hasExternalReferences)
				case ast.KindGreaterThanGreaterThanToken:
					return evaluatorResult(float64(int32(leftNum)>>int32(rightNum)), isSyntacticallyString, resolvedOtherFiles, hasExternalReferences)
				case ast.KindGreaterThanGreaterThanGreaterThanToken:
					return evaluatorResult(float64(uint32(leftNum)>>uint32(rightNum)), isSyntacticallyString, resolvedOtherFiles, hasExternalReferences)
				case ast.KindLessThanLessThanToken:
					return evaluatorResult(float64(int32(leftNum)<<int32(rightNum)), isSyntacticallyString, resolvedOtherFiles, hasExternalReferences)
				case ast.KindCaretToken:
					return evaluatorResult(float64(int32(leftNum)^int32(rightNum)), isSyntacticallyString, resolvedOtherFiles, hasExternalReferences)
				case ast.KindAsteriskToken:
					return evaluatorResult(leftNum*rightNum, isSyntacticallyString, resolvedOtherFiles, hasExternalReferences)
				case ast.KindSlashToken:
					return evaluatorResult(leftNum/rightNum, isSyntacticallyString, resolvedOtherFiles, hasExternalReferences)
				case ast.KindPlusToken:
					return evaluatorResult(leftNum+rightNum, isSyntacticallyString, resolvedOtherFiles, hasExternalReferences)
				case ast.KindMinusToken:
					return evaluatorResult(leftNum-rightNum, isSyntacticallyString, resolvedOtherFiles, hasExternalReferences)
				case ast.KindPercentToken:
					return evaluatorResult(leftNum-rightNum*math.Floor(leftNum/rightNum), isSyntacticallyString, resolvedOtherFiles, hasExternalReferences)
				case ast.KindAsteriskAsteriskToken:
					return evaluatorResult(math.Pow(leftNum, rightNum), isSyntacticallyString, resolvedOtherFiles, hasExternalReferences)
				}
			}
			leftStr, leftIsStr := left.value.(string)
			rightStr, rightIsStr := right.value.(string)
			if (leftIsStr || leftIsNum) && (rightIsStr || rightIsNum) && operator == ast.KindPlusToken {
				if leftIsNum {
					leftStr = numberToString(leftNum)
				}
				if rightIsNum {
					rightStr = numberToString(rightNum)
				}
				return evaluatorResult(leftStr+rightStr, isSyntacticallyString, resolvedOtherFiles, hasExternalReferences)
			}
		case ast.KindStringLiteral, ast.KindNoSubstitutionTemplateLiteral:
			return evaluatorResult(expr.Text(), true /*isSyntacticallyString*/, false, false)
		case ast.KindTemplateExpression:
			return evaluateTemplateExpression(expr, location)
		case ast.KindNumericLiteral:
			return evaluatorResult(stringToNumber(expr.Text()), false, false, false)
		case ast.KindIdentifier, ast.KindElementAccessExpression:
			return evaluateEntity(expr, location)
		case ast.KindPropertyAccessExpression:
			if isEntityNameExpression(expr) {
				return evaluateEntity(expr, location)
			}
		}
		return evaluatorResult(nil, isSyntacticallyString, resolvedOtherFiles, hasExternalReferences)
	}
	return evaluate
}

func isComputedNonLiteralName(name *ast.Node) bool {
	return ast.IsComputedPropertyName(name) && !isStringOrNumericLiteralLike(name.Expression())
}

func isInfinityOrNaNString(name string) bool {
	return name == "Infinity" || name == "-Infinity" || name == "NaN"
}

func (c *Checker) isConstantVariable(symbol *ast.Symbol) bool {
	return symbol.Flags&ast.SymbolFlagsVariable != 0 && (c.getDeclarationNodeFlagsFromSymbol(symbol)&ast.NodeFlagsConstant) != 0
}<|MERGE_RESOLUTION|>--- conflicted
+++ resolved
@@ -1341,11 +1341,7 @@
 	return node != nil && node.Kind == ast.KindBlock && isFunctionLike(node.Parent)
 }
 
-<<<<<<< HEAD
 func shouldPreserveConstEnums(options *core.CompilerOptions) bool {
-=======
-func shouldPreserveConstEnums(options *CompilerOptions) bool {
->>>>>>> 40ca7641
 	return options.PreserveConstEnums == core.TSTrue || options.IsolatedModules == core.TSTrue
 }
 
@@ -1428,19 +1424,11 @@
 	return false
 }
 
-<<<<<<< HEAD
 func unusedLabelIsError(options *core.CompilerOptions) bool {
 	return options.AllowUnusedLabels == core.TSFalse
 }
 
 func unreachableCodeIsError(options *core.CompilerOptions) bool {
-=======
-func unusedLabelIsError(options *CompilerOptions) bool {
-	return options.AllowUnusedLabels == core.TSFalse
-}
-
-func unreachableCodeIsError(options *CompilerOptions) bool {
->>>>>>> 40ca7641
 	return options.AllowUnreachableCode == core.TSFalse
 }
 
@@ -1655,15 +1643,9 @@
 	// - 'scriptKind' is unspecified and thus it is `undefined`
 	// - 'scriptKind' is set and it is `Unknown` (0)
 	// If the 'scriptKind' is 'undefined' or 'Unknown' then we attempt
-<<<<<<< HEAD
 	// to get the ScriptKind from the file name. If it cannot be resolved
-	// from the file name then the default 'core.TS' script kind is returned.
-	if scriptKind == ScriptKindUnknown {
-=======
-	// to get the core.ScriptKind from the file name. If it cannot be resolved
 	// from the file name then the default 'TS' script kind is returned.
 	if scriptKind == core.ScriptKindUnknown {
->>>>>>> 40ca7641
 		scriptKind = getScriptKindFromFileName(fileName)
 	}
 	if scriptKind == core.ScriptKindUnknown {
@@ -1720,11 +1702,7 @@
 	return core.LanguageVariantStandard
 }
 
-<<<<<<< HEAD
 func getEmitScriptTarget(options *core.CompilerOptions) core.ScriptTarget {
-=======
-func getEmitScriptTarget(options *CompilerOptions) core.ScriptTarget {
->>>>>>> 40ca7641
 	if options.Target != core.ScriptTargetNone {
 		return options.Target
 	}
@@ -1736,11 +1714,7 @@
 		return options.ModuleKind
 	}
 	if options.Target >= core.ScriptTargetES2015 {
-<<<<<<< HEAD
 		return core.ModuleKindES2015
-=======
-		return ModuleKindES2015
->>>>>>> 40ca7641
 	}
 	return core.ModuleKindCommonJS
 }
@@ -1763,11 +1737,7 @@
 	}
 }
 
-<<<<<<< HEAD
 func getESModuleInterop(options *core.CompilerOptions) bool {
-=======
-func getESModuleInterop(options *CompilerOptions) bool {
->>>>>>> 40ca7641
 	if options.ESModuleInterop != core.TSUnknown {
 		return options.ESModuleInterop == core.TSTrue
 	}
@@ -1779,12 +1749,7 @@
 	}
 	return false
 }
-<<<<<<< HEAD
 func getAllowSyntheticDefaultImports(options *core.CompilerOptions) bool {
-=======
-
-func getAllowSyntheticDefaultImports(options *CompilerOptions) bool {
->>>>>>> 40ca7641
 	if options.AllowSyntheticDefaultImports != core.TSUnknown {
 		return options.AllowSyntheticDefaultImports == core.TSTrue
 	}
@@ -1793,22 +1758,14 @@
 		getEmitModuleResolutionKind(options) == core.ModuleResolutionKindBundler
 }
 
-<<<<<<< HEAD
 func getResolveJsonModule(options *core.CompilerOptions) bool {
-=======
-func getResolveJsonModule(options *CompilerOptions) bool {
->>>>>>> 40ca7641
 	if options.ResolveJsonModule != core.TSUnknown {
 		return options.ResolveJsonModule == core.TSTrue
 	}
 	return getEmitModuleResolutionKind(options) == core.ModuleResolutionKindBundler
 }
 
-<<<<<<< HEAD
 func getAllowJs(options *core.CompilerOptions) bool {
-=======
-func getAllowJs(options *CompilerOptions) bool {
->>>>>>> 40ca7641
 	if options.AllowJs != core.TSUnknown {
 		return options.AllowJs == core.TSTrue
 	}
@@ -2025,11 +1982,7 @@
 	return false
 }
 
-<<<<<<< HEAD
 func getEmitStandardClassFields(options *core.CompilerOptions) bool {
-=======
-func getEmitStandardClassFields(options *CompilerOptions) bool {
->>>>>>> 40ca7641
 	return options.UseDefineForClassFields != core.TSFalse && getEmitScriptTarget(options) >= core.ScriptTargetES2022
 }
 
@@ -2074,11 +2027,7 @@
 	return nil
 }
 
-<<<<<<< HEAD
 func getIsolatedModules(options *core.CompilerOptions) bool {
-=======
-func getIsolatedModules(options *CompilerOptions) bool {
->>>>>>> 40ca7641
 	return options.IsolatedModules == core.TSTrue || options.VerbatimModuleSyntax == core.TSTrue
 }
 
@@ -2092,29 +2041,7 @@
 }
 
 type NameResolver struct {
-<<<<<<< HEAD
 	compilerOptions                  *core.CompilerOptions
-	getSymbolOfDeclaration           func(node *Node) *Symbol
-	error                            func(location *Node, message *diagnostics.Message, args ...any) *Diagnostic
-	globals                          SymbolTable
-	argumentsSymbol                  *Symbol
-	requireSymbol                    *Symbol
-	lookup                           func(symbols SymbolTable, name string, meaning SymbolFlags) *Symbol
-	setRequiresScopeChangeCache      func(node *Node, value core.Tristate)
-	getRequiresScopeChangeCache      func(node *Node) core.Tristate
-	onPropertyWithInvalidInitializer func(location *Node, name string, declaration *Node, result *Symbol) bool
-	onFailedToResolveSymbol          func(location *Node, name string, meaning SymbolFlags, nameNotFoundMessage *diagnostics.Message)
-	onSuccessfullyResolvedSymbol     func(location *Node, result *Symbol, meaning SymbolFlags, lastLocation *Node, associatedDeclarationForContainingInitializerOrBindingName *Node, withinDeferredContext bool)
-}
-
-func (r *NameResolver) resolve(location *Node, name string, meaning SymbolFlags, nameNotFoundMessage *diagnostics.Message, isUse bool, excludeGlobals bool) *Symbol {
-	var result *Symbol
-	var lastLocation *Node
-	var lastSelfReferenceLocation *Node
-	var propertyWithInvalidInitializer *Node
-	var associatedDeclarationForContainingInitializerOrBindingName *Node
-=======
-	compilerOptions                  *CompilerOptions
 	getSymbolOfDeclaration           func(node *ast.Node) *ast.Symbol
 	error                            func(location *ast.Node, message *diagnostics.Message, args ...any) *ast.Diagnostic
 	globals                          ast.SymbolTable
@@ -2134,7 +2061,6 @@
 	var lastSelfReferenceLocation *ast.Node
 	var propertyWithInvalidInitializer *ast.Node
 	var associatedDeclarationForContainingInitializerOrBindingName *ast.Node
->>>>>>> 40ca7641
 	var withinDeferredContext bool
 	var grandparent *ast.Node
 	originalLocation := location // needed for did-you-mean error reporting, which gathers candidates starting from the original location
@@ -2240,11 +2166,7 @@
 		case ast.KindEnumDeclaration:
 			result = r.lookup(r.getSymbolOfDeclaration(location).Exports, name, meaning&ast.SymbolFlagsEnumMember)
 			if result != nil {
-<<<<<<< HEAD
-				if nameNotFoundMessage != nil && getIsolatedModules(r.compilerOptions) && location.flags&NodeFlagsAmbient == 0 && getSourceFileOfNode(location) != getSourceFileOfNode(result.valueDeclaration) {
-=======
 				if nameNotFoundMessage != nil && getIsolatedModules(r.compilerOptions) && location.Flags&ast.NodeFlagsAmbient == 0 && getSourceFileOfNode(location) != getSourceFileOfNode(result.ValueDeclaration) {
->>>>>>> 40ca7641
 					isolatedModulesLikeFlagName := ifElse(r.compilerOptions.VerbatimModuleSyntax == core.TSTrue, "verbatimModuleSyntax", "isolatedModules")
 					r.error(originalLocation, diagnostics.Cannot_access_0_from_another_file_without_qualification_when_1_is_enabled_Use_2_instead,
 						name, isolatedModulesLikeFlagName, r.getSymbolOfDeclaration(location).Name+"."+name)
@@ -2486,11 +2408,7 @@
 		if isNullishCoalesce(node) || isOptionalChain(node) {
 			return getEmitScriptTarget(r.compilerOptions) < core.ScriptTargetES2020
 		}
-<<<<<<< HEAD
-		if isBindingElement(node) && node.AsBindingElement().dotDotDotToken != nil && isObjectBindingPattern(node.parent) {
-=======
 		if ast.IsBindingElement(node) && node.AsBindingElement().DotDotDotToken != nil && ast.IsObjectBindingPattern(node.Parent) {
->>>>>>> 40ca7641
 			return getEmitScriptTarget(r.compilerOptions) < core.ScriptTargetES2017
 		}
 		if isTypeNode(node) {
