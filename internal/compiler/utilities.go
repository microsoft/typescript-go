--- conflicted
+++ resolved
@@ -2,6 +2,7 @@
 
 import (
 	"fmt"
+	"iter"
 	"maps"
 	"math"
 	"path/filepath"
@@ -510,8 +511,7 @@
 	return text
 }
 
-<<<<<<< HEAD
-func Filter[T any](slice []T, predicate func(T) bool) []T {
+func filter[T any](slice []T, predicate func(T) bool) []T {
 	result, _ := sameFilter(slice, predicate)
 	return result
 }
@@ -534,7 +534,7 @@
 	return slice, true
 }
 
-func Mapf[T, U any](slice []T, f func(T) U) []U {
+func mapf[T, U any](slice []T, f func(T) U) []U {
 	if len(slice) == 0 {
 		return nil
 	}
@@ -663,8 +663,6 @@
 	return -1
 }
 
-=======
->>>>>>> 6b4048b3
 func findInMap[K comparable, V any](m map[K]V, predicate func(V) bool) V {
 	for _, value := range m {
 		if predicate(value) {
@@ -674,7 +672,6 @@
 	return *new(V)
 }
 
-<<<<<<< HEAD
 func concatenate[T any](s1 []T, s2 []T) []T {
 	if len(s2) == 0 {
 		return s1
@@ -685,7 +682,7 @@
 	return slices.Concat(s1, s2)
 }
 
-func CountWhere[T any](slice []T, predicate func(T) bool) int {
+func countWhere[T any](slice []T, predicate func(T) bool) int {
 	count := 0
 	for _, value := range slice {
 		if predicate(value) {
@@ -708,8 +705,6 @@
 	return false
 }
 
-=======
->>>>>>> 6b4048b3
 func boolToTristate(b bool) Tristate {
 	if b {
 		return TSTrue
@@ -2106,15 +2101,9 @@
 		if c.fileDiagnostics == nil {
 			c.fileDiagnostics = make(map[string][]*Diagnostic)
 		}
-<<<<<<< HEAD
-		c.fileDiagnostics[fileName] = insertSorted(c.fileDiagnostics[fileName], diagnostic, CompareDiagnostics)
+		c.fileDiagnostics[fileName] = utils.InsertSorted(c.fileDiagnostics[fileName], diagnostic, CompareDiagnostics)
 	} else {
-		c.nonFileDiagnostics = insertSorted(c.nonFileDiagnostics, diagnostic, CompareDiagnostics)
-=======
-		c.fileDiagnostics[fileName] = utils.InsertSorted(c.fileDiagnostics[fileName], diagnostic, compareDiagnostics)
-	} else {
-		c.nonFileDiagnostics = utils.InsertSorted(c.nonFileDiagnostics, diagnostic, compareDiagnostics)
->>>>>>> 6b4048b3
+		c.nonFileDiagnostics = utils.InsertSorted(c.nonFileDiagnostics, diagnostic, CompareDiagnostics)
 	}
 }
 
