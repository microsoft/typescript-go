package compiler

import (
	"fmt"
	"maps"
	"math"
	"path/filepath"
	"regexp"
	"slices"
	"strconv"
	"strings"
	"sync"
	"sync/atomic"

	"github.com/microsoft/typescript-go/internal/compiler/diagnostics"
)

// TextPos

type TextPos int32

// TextRange

type TextRange struct {
	pos TextPos
	end TextPos
}

func NewTextRange(pos int, end int) TextRange {
	return TextRange{pos: TextPos(pos), end: TextPos(end)}
}

func (t TextRange) Pos() int {
	return int(t.pos)
}

func (t TextRange) End() int {
	return int(t.end)
}

func (t TextRange) Length() int {
	return int(t.end - t.pos)
}

func (t TextRange) ContainsInclusive(pos int) bool {
	return pos >= int(t.pos) && pos <= int(t.end)
}

// Pool allocator

type Pool[T any] struct {
	data []T
}

func (p *Pool[T]) New() *T {
	if len(p.data) == cap(p.data) {
		p.data = make([]T, 0, nextPoolSize(len(p.data)))
	}
	index := len(p.data)
	p.data = p.data[:index+1]
	return &p.data[index]
}

// Links store

type LinkStore[K comparable, V any] struct {
	entries map[K]*V
	pool    Pool[V]
}

func (s *LinkStore[K, V]) get(key K) *V {
	value := s.entries[key]
	if value != nil {
		return value
	}
	if s.entries == nil {
		s.entries = make(map[K]*V)
	}
	value = s.pool.New()
	s.entries[key] = value
	return value
}

// Atomic ids

var nextNodeId atomic.Uint32
var nextSymbolId atomic.Uint32
var nextMergeId atomic.Uint32

func getNodeId(node *Node) NodeId {
	if node.id == 0 {
		node.id = NodeId(nextNodeId.Add(1))
	}
	return node.id
}

func getSymbolId(symbol *Symbol) SymbolId {
	if symbol.id == 0 {
		symbol.id = SymbolId(nextSymbolId.Add(1))
	}
	return symbol.id
}

func getMergeId(symbol *Symbol) MergeId {
	if symbol.mergeId == 0 {
		symbol.mergeId = MergeId(nextMergeId.Add(1))
	}
	return symbol.mergeId
}

// Diagnostic

type Diagnostic struct {
	file               *SourceFile
	loc                TextRange
	code               int32
	category           diagnostics.Category
	message            string
	messageChain       []*MessageChain
	relatedInformation []*Diagnostic
}

<<<<<<< HEAD
type MessageChain struct {
	code         int32
	category     diagnostics.Category
	message      string
	messageChain []*MessageChain
}

func (d *Diagnostic) File() *SourceFile                 { return d.file }
func (d *Diagnostic) Pos() int                          { return d.loc.Pos() }
func (d *Diagnostic) End() int                          { return d.loc.End() }
func (d *Diagnostic) Length() int                       { return d.loc.Length() }
func (d *Diagnostic) Loc() TextRange                    { return d.loc }
func (d *Diagnostic) Code() int32                       { return d.code }
func (d *Diagnostic) Category() diagnostics.Category    { return d.category }
func (d *Diagnostic) Message() string                   { return d.message }
func (d *Diagnostic) RelatedInformation() []*Diagnostic { return d.relatedInformation }

func (d *Diagnostic) SetCategory(category diagnostics.Category) { d.category = category }

=======
>>>>>>> 2028853b
func NewDiagnostic(file *SourceFile, loc TextRange, message *diagnostics.Message, args ...any) *Diagnostic {
	text := message.Message()
	if len(args) != 0 {
		text = formatStringFromArgs(text, args)
	}
	return &Diagnostic{
		file:     file,
		loc:      loc,
		code:     message.Code(),
		category: message.Category(),
		message:  text,
	}
}

func NewDiagnosticForNode(node *Node, message *diagnostics.Message, args ...any) *Diagnostic {
	var file *SourceFile
	var loc TextRange
	if node != nil {
		file = getSourceFileOfNode(node)
		loc = node.loc
	}
	return NewDiagnostic(file, loc, message, args...)
}

func (d *Diagnostic) File() *SourceFile                         { return d.file }
func (d *Diagnostic) Loc() TextRange                            { return d.loc }
func (d *Diagnostic) Code() int32                               { return d.code }
func (d *Diagnostic) Category() diagnostics.Category            { return d.category }
func (d *Diagnostic) Message() string                           { return d.message }
func (d *Diagnostic) RelatedInformation() []*Diagnostic         { return d.relatedInformation }
func (d *Diagnostic) SetCategory(category diagnostics.Category) { d.category = category }

func (d *Diagnostic) addMessageChain(messageChain ...*MessageChain) *Diagnostic {
	d.messageChain = append(d.messageChain, messageChain...)
	return d
}

func (d *Diagnostic) addRelatedInfo(relatedInformation ...*Diagnostic) *Diagnostic {
	d.relatedInformation = append(d.relatedInformation, relatedInformation...)
	return d
}

// MessaheChain

type MessageChain struct {
	code         int32
	category     diagnostics.Category
	message      string
	messageChain []*MessageChain
}

func NewMessageChain(details []*MessageChain, message *diagnostics.Message, args ...any) *MessageChain {
	text := message.Message()
	if len(args) != 0 {
		text = formatStringFromArgs(text, args)
	}
	return &MessageChain{
		code:         message.Code(),
		category:     message.Category(),
		message:      text,
		messageChain: details,
	}
}

func (m *MessageChain) addMessageChain(messageChain ...*MessageChain) *MessageChain {
	m.messageChain = append(m.messageChain, messageChain...)
	return m
}

type OperatorPrecedence int

const (
	// Expression:
	//     AssignmentExpression
	//     Expression `,` AssignmentExpression
	OperatorPrecedenceComma OperatorPrecedence = iota
	// NOTE: `Spread` is higher than `Comma` due to how it is parsed in |ElementList|
	// SpreadElement:
	//     `...` AssignmentExpression
	OperatorPrecedenceSpread
	// AssignmentExpression:
	//     ConditionalExpression
	//     YieldExpression
	//     ArrowFunction
	//     AsyncArrowFunction
	//     LeftHandSideExpression `=` AssignmentExpression
	//     LeftHandSideExpression AssignmentOperator AssignmentExpression
	//
	// NOTE: AssignmentExpression is broken down into several precedences due to the requirements
	//       of the parenthesizer rules.
	// AssignmentExpression: YieldExpression
	// YieldExpression:
	//     `yield`
	//     `yield` AssignmentExpression
	//     `yield` `*` AssignmentExpression
	OperatorPrecedenceYield
	// AssignmentExpression: LeftHandSideExpression `=` AssignmentExpression
	// AssignmentExpression: LeftHandSideExpression AssignmentOperator AssignmentExpression
	// AssignmentOperator: one of
	//     `*=` `/=` `%=` `+=` `-=` `<<=` `>>=` `>>>=` `&=` `^=` `|=` `**=`
	OperatorPrecedenceAssignment
	// NOTE: `Conditional` is considered higher than `Assignment` here, but in reality they have
	//       the same precedence.
	// AssignmentExpression: ConditionalExpression
	// ConditionalExpression:
	//     ShortCircuitExpression
	//     ShortCircuitExpression `?` AssignmentExpression `:` AssignmentExpression
	// ShortCircuitExpression:
	//     LogicalORExpression
	//     CoalesceExpression
	OperatorPrecedenceConditional
	// LogicalORExpression:
	//     LogicalANDExpression
	//     LogicalORExpression `||` LogicalANDExpression
	OperatorPrecedenceLogicalOR
	// LogicalANDExpression:
	//     BitwiseORExpression
	//     LogicalANDExprerssion `&&` BitwiseORExpression
	OperatorPrecedenceLogicalAND
	// BitwiseORExpression:
	//     BitwiseXORExpression
	//     BitwiseORExpression `^` BitwiseXORExpression
	OperatorPrecedenceBitwiseOR
	// BitwiseXORExpression:
	//     BitwiseANDExpression
	//     BitwiseXORExpression `^` BitwiseANDExpression
	OperatorPrecedenceBitwiseXOR
	// BitwiseANDExpression:
	//     EqualityExpression
	//     BitwiseANDExpression `^` EqualityExpression
	OperatorPrecedenceBitwiseAND
	// EqualityExpression:
	//     RelationalExpression
	//     EqualityExpression `==` RelationalExpression
	//     EqualityExpression `!=` RelationalExpression
	//     EqualityExpression `===` RelationalExpression
	//     EqualityExpression `!==` RelationalExpression
	OperatorPrecedenceEquality
	// RelationalExpression:
	//     ShiftExpression
	//     RelationalExpression `<` ShiftExpression
	//     RelationalExpression `>` ShiftExpression
	//     RelationalExpression `<=` ShiftExpression
	//     RelationalExpression `>=` ShiftExpression
	//     RelationalExpression `instanceof` ShiftExpression
	//     RelationalExpression `in` ShiftExpression
	//     [+TypeScript] RelationalExpression `as` Type
	OperatorPrecedenceRelational
	// ShiftExpression:
	//     AdditiveExpression
	//     ShiftExpression `<<` AdditiveExpression
	//     ShiftExpression `>>` AdditiveExpression
	//     ShiftExpression `>>>` AdditiveExpression
	OperatorPrecedenceShift
	// AdditiveExpression:
	//     MultiplicativeExpression
	//     AdditiveExpression `+` MultiplicativeExpression
	//     AdditiveExpression `-` MultiplicativeExpression
	OperatorPrecedenceAdditive
	// MultiplicativeExpression:
	//     ExponentiationExpression
	//     MultiplicativeExpression MultiplicativeOperator ExponentiationExpression
	// MultiplicativeOperator: one of `*`, `/`, `%`
	OperatorPrecedenceMultiplicative
	// ExponentiationExpression:
	//     UnaryExpression
	//     UpdateExpression `**` ExponentiationExpression
	OperatorPrecedenceExponentiation
	// UnaryExpression:
	//     UpdateExpression
	//     `delete` UnaryExpression
	//     `void` UnaryExpression
	//     `typeof` UnaryExpression
	//     `+` UnaryExpression
	//     `-` UnaryExpression
	//     `~` UnaryExpression
	//     `!` UnaryExpression
	//     AwaitExpression
	// UpdateExpression:            // TODO: Do we need to investigate the precedence here?
	//     `++` UnaryExpression
	//     `--` UnaryExpression
	OperatorPrecedenceUnary
	// UpdateExpression:
	//     LeftHandSideExpression
	//     LeftHandSideExpression `++`
	//     LeftHandSideExpression `--`
	OperatorPrecedenceUpdate
	// LeftHandSideExpression:
	//     NewExpression
	//     CallExpression
	// NewExpression:
	//     MemberExpression
	//     `new` NewExpression
	OperatorPrecedenceLeftHandSide
	// CallExpression:
	//     CoverCallExpressionAndAsyncArrowHead
	//     SuperCall
	//     ImportCall
	//     CallExpression Arguments
	//     CallExpression `[` Expression `]`
	//     CallExpression `.` IdentifierName
	//     CallExpression TemplateLiteral
	// MemberExpression:
	//     PrimaryExpression
	//     MemberExpression `[` Expression `]`
	//     MemberExpression `.` IdentifierName
	//     MemberExpression TemplateLiteral
	//     SuperProperty
	//     MetaProperty
	//     `new` MemberExpression Arguments
	OperatorPrecedenceMember
	// TODO: JSXElement?
	// PrimaryExpression:
	//     `this`
	//     IdentifierReference
	//     Literal
	//     ArrayLiteral
	//     ObjectLiteral
	//     FunctionExpression
	//     ClassExpression
	//     GeneratorExpression
	//     AsyncFunctionExpression
	//     AsyncGeneratorExpression
	//     RegularExpressionLiteral
	//     TemplateLiteral
	//     CoverParenthesizedExpressionAndArrowParameterList
	OperatorPrecedencePrimary
	// CoalesceExpression:
	//     CoalesceExpressionHead `??` BitwiseORExpression
	// CoalesceExpressionHead:
	//     CoalesceExpression
	//     BitwiseORExpression
	OperatorPrecedenceCoalesce = OperatorPrecedenceConditional // NOTE: This is wrong
	OperatorPrecedenceLowest   = OperatorPrecedenceComma
	OperatorPrecedenceHighest  = OperatorPrecedencePrimary
	// -1 is lower than all other precedences. Returning it will cause binary expression
	// parsing to stop.
	OperatorPrecedenceInvalid OperatorPrecedence = -1
)

func getOperatorPrecedence(nodeKind SyntaxKind, operatorKind SyntaxKind, hasArguments bool) OperatorPrecedence {
	switch nodeKind {
	case SyntaxKindCommaListExpression:
		return OperatorPrecedenceComma
	case SyntaxKindSpreadElement:
		return OperatorPrecedenceSpread
	case SyntaxKindYieldExpression:
		return OperatorPrecedenceYield
	case SyntaxKindConditionalExpression:
		return OperatorPrecedenceConditional
	case SyntaxKindBinaryExpression:
		switch operatorKind {
		case SyntaxKindCommaToken:
			return OperatorPrecedenceComma
		case SyntaxKindEqualsToken, SyntaxKindPlusEqualsToken, SyntaxKindMinusEqualsToken, SyntaxKindAsteriskAsteriskEqualsToken,
			SyntaxKindAsteriskEqualsToken, SyntaxKindSlashEqualsToken, SyntaxKindPercentEqualsToken, SyntaxKindLessThanLessThanEqualsToken,
			SyntaxKindGreaterThanGreaterThanEqualsToken, SyntaxKindGreaterThanGreaterThanGreaterThanEqualsToken, SyntaxKindAmpersandEqualsToken,
			SyntaxKindCaretEqualsToken, SyntaxKindBarEqualsToken, SyntaxKindBarBarEqualsToken, SyntaxKindAmpersandAmpersandEqualsToken,
			SyntaxKindQuestionQuestionEqualsToken:
			return OperatorPrecedenceAssignment
		}
		return getBinaryOperatorPrecedence(operatorKind)
	// TODO: Should prefix `++` and `--` be moved to the `Update` precedence?
	case SyntaxKindTypeAssertionExpression, SyntaxKindNonNullExpression, SyntaxKindPrefixUnaryExpression, SyntaxKindTypeOfExpression,
		SyntaxKindVoidExpression, SyntaxKindDeleteExpression, SyntaxKindAwaitExpression:
		return OperatorPrecedenceUnary
	case SyntaxKindPostfixUnaryExpression:
		return OperatorPrecedenceUpdate
	case SyntaxKindCallExpression:
		return OperatorPrecedenceLeftHandSide
	case SyntaxKindNewExpression:
		if hasArguments {
			return OperatorPrecedenceMember
		}
		return OperatorPrecedenceLeftHandSide
	case SyntaxKindTaggedTemplateExpression, SyntaxKindPropertyAccessExpression, SyntaxKindElementAccessExpression, SyntaxKindMetaProperty:
		return OperatorPrecedenceMember
	case SyntaxKindAsExpression, SyntaxKindSatisfiesExpression:
		return OperatorPrecedenceRelational
	case SyntaxKindThisKeyword, SyntaxKindSuperKeyword, SyntaxKindIdentifier, SyntaxKindPrivateIdentifier, SyntaxKindNullKeyword,
		SyntaxKindTrueKeyword, SyntaxKindFalseKeyword, SyntaxKindNumericLiteral, SyntaxKindBigintLiteral, SyntaxKindStringLiteral,
		SyntaxKindArrayLiteralExpression, SyntaxKindObjectLiteralExpression, SyntaxKindFunctionExpression, SyntaxKindArrowFunction,
		SyntaxKindClassExpression, SyntaxKindRegularExpressionLiteral, SyntaxKindNoSubstitutionTemplateLiteral, SyntaxKindTemplateExpression,
		SyntaxKindParenthesizedExpression, SyntaxKindOmittedExpression, SyntaxKindJsxElement, SyntaxKindJsxSelfClosingElement, SyntaxKindJsxFragment:
		return OperatorPrecedencePrimary
	}
	return OperatorPrecedenceInvalid
}

func getBinaryOperatorPrecedence(kind SyntaxKind) OperatorPrecedence {
	switch kind {
	case SyntaxKindQuestionQuestionToken:
		return OperatorPrecedenceCoalesce
	case SyntaxKindBarBarToken:
		return OperatorPrecedenceLogicalOR
	case SyntaxKindAmpersandAmpersandToken:
		return OperatorPrecedenceLogicalAND
	case SyntaxKindBarToken:
		return OperatorPrecedenceBitwiseOR
	case SyntaxKindCaretToken:
		return OperatorPrecedenceBitwiseXOR
	case SyntaxKindAmpersandToken:
		return OperatorPrecedenceBitwiseAND
	case SyntaxKindEqualsEqualsToken, SyntaxKindExclamationEqualsToken, SyntaxKindEqualsEqualsEqualsToken, SyntaxKindExclamationEqualsEqualsToken:
		return OperatorPrecedenceEquality
	case SyntaxKindLessThanToken, SyntaxKindGreaterThanToken, SyntaxKindLessThanEqualsToken, SyntaxKindGreaterThanEqualsToken,
		SyntaxKindInstanceOfKeyword, SyntaxKindInKeyword, SyntaxKindAsKeyword, SyntaxKindSatisfiesKeyword:
		return OperatorPrecedenceRelational
	case SyntaxKindLessThanLessThanToken, SyntaxKindGreaterThanGreaterThanToken, SyntaxKindGreaterThanGreaterThanGreaterThanToken:
		return OperatorPrecedenceShift
	case SyntaxKindPlusToken, SyntaxKindMinusToken:
		return OperatorPrecedenceAdditive
	case SyntaxKindAsteriskToken, SyntaxKindSlashToken, SyntaxKindPercentToken:
		return OperatorPrecedenceMultiplicative
	case SyntaxKindAsteriskAsteriskToken:
		return OperatorPrecedenceExponentiation
	}
	// -1 is lower than all other precedences.  Returning it will cause binary expression
	// parsing to stop.
	return OperatorPrecedenceInvalid
}

var regexps = make(map[string]*regexp.Regexp)
var regexpMutex sync.Mutex

func makeRegexp(s string) *regexp.Regexp {
	regexpMutex.Lock()
	rx, ok := regexps[s]
	if !ok {
		rx = regexp.MustCompile(s)
		regexps[s] = rx
	}
	regexpMutex.Unlock()
	return rx
}

func formatStringFromArgs(text string, args []any) string {
	return makeRegexp(`{(\d+)}`).ReplaceAllStringFunc(text, func(match string) string {
		index, err := strconv.ParseInt(match[1:len(match)-1], 10, 0)
		if err != nil || int(index) >= len(args) {
			panic("Invalid formatting placeholder")
		}
		return fmt.Sprintf("%v", args[int(index)])
	})
}

func formatMessage(message *diagnostics.Message, args ...any) string {
	text := message.Message()
	if len(args) != 0 {
		text = formatStringFromArgs(text, args)
	}
	return text
}

func filter[T any](slice []T, predicate func(T) bool) []T {
	result, _ := sameFilter(slice, predicate)
	return result
}

func sameFilter[T any](slice []T, predicate func(T) bool) ([]T, bool) {
	for i, value := range slice {
		if !predicate(value) {
			result := slice[0:i]
			i++
			for i < len(slice) {
				value = slice[i]
				if predicate(value) {
					result = append(result, value)
				}
				i++
			}
			return result, false
		}
	}
	return slice, true
}

func mapf[T, U any](slice []T, f func(T) U) []U {
	if len(slice) == 0 {
		return nil
	}
	result := make([]U, len(slice))
	for i := range slice {
		result[i] = f(slice[i])
	}
	return result
}

func mapIndex[T, U any](slice []T, f func(T, int) U) []U {
	if len(slice) == 0 {
		return nil
	}
	result := make([]U, len(slice))
	for i := range slice {
		result[i] = f(slice[i], i)
	}
	return result
}

func sameMap[T comparable](slice []T, f func(T) T) ([]T, bool) {
	for i, value := range slice {
		mapped := f(value)
		if mapped != value {
			result := make([]T, len(slice))
			copy(result, slice[:i])
			result[i] = mapped
			for j := i + 1; j < len(slice); j++ {
				result[j] = f(slice[j])
			}
			return result, false
		}
	}
	return slice, true
}

func sameMapIndex[T comparable](slice []T, f func(T, int) T) ([]T, bool) {
	for i, value := range slice {
		mapped := f(value, i)
		if mapped != value {
			result := make([]T, len(slice))
			copy(result, slice[:i])
			result[i] = mapped
			for i, value := range slice[i+1:] {
				result[i] = f(value, i)
			}
			return result, false
		}
	}
	return slice, true
}

func some[T any](array []T, predicate func(T) bool) bool {
	for _, value := range array {
		if predicate(value) {
			return true
		}
	}
	return false
}

func every[T any](array []T, predicate func(T) bool) bool {
	for _, value := range array {
		if !predicate(value) {
			return false
		}
	}
	return true
}

func insertSorted[T any](slice []T, element T, cmp func(T, T) int) []T {
	i, _ := slices.BinarySearchFunc(slice, element, cmp)
	return slices.Insert(slice, i, element)
}

func firstOrNil[T any](slice []T) T {
	if len(slice) != 0 {
		return slice[0]
	}
	return *new(T)
}

func lastOrNil[T any](slice []T) T {
	if len(slice) != 0 {
		return slice[len(slice)-1]
	}
	return *new(T)
}

func find[T any](slice []T, predicate func(T) bool) T {
	for _, value := range slice {
		if predicate(value) {
			return value
		}
	}
	return *new(T)
}

func findLast[T any](slice []T, predicate func(T) bool) T {
	for i := len(slice) - 1; i >= 0; i-- {
		value := slice[i]
		if predicate(value) {
			return value
		}
	}
	return *new(T)
}

func findLastIndex[T any](slice []T, predicate func(T) bool) int {
	for i := len(slice) - 1; i >= 0; i-- {
		value := slice[i]
		if predicate(value) {
			return i
		}
	}
	return -1
}

func findInMap[K comparable, V any](m map[K]V, predicate func(V) bool) V {
	for _, value := range m {
		if predicate(value) {
			return value
		}
	}
	return *new(V)
}

func concatenate[T any](s1 []T, s2 []T) []T {
	if len(s2) == 0 {
		return s1
	}
	if len(s1) == 0 {
		return s2
	}
	return slices.Concat(s1, s2)
}

func countWhere[T any](slice []T, predicate func(T) bool) int {
	count := 0
	for _, value := range slice {
		if predicate(value) {
			count++
		}
	}
	return count
}

func replaceElement[T any](slice []T, i int, t T) []T {
	result := slices.Clone(slice)
	result[i] = t
	return result
}

func identical[T any](s1 []T, s2 []T) bool {
	if len(s1) == len(s2) {
		return len(s1) == 0 || &s1[0] == &s2[0]
	}
	return false
}

func boolToTristate(b bool) Tristate {
	if b {
		return TSTrue
	}
	return TSFalse
}

func modifierToFlag(token SyntaxKind) ModifierFlags {
	switch token {
	case SyntaxKindStaticKeyword:
		return ModifierFlagsStatic
	case SyntaxKindPublicKeyword:
		return ModifierFlagsPublic
	case SyntaxKindProtectedKeyword:
		return ModifierFlagsProtected
	case SyntaxKindPrivateKeyword:
		return ModifierFlagsPrivate
	case SyntaxKindAbstractKeyword:
		return ModifierFlagsAbstract
	case SyntaxKindAccessorKeyword:
		return ModifierFlagsAccessor
	case SyntaxKindExportKeyword:
		return ModifierFlagsExport
	case SyntaxKindDeclareKeyword:
		return ModifierFlagsAmbient
	case SyntaxKindConstKeyword:
		return ModifierFlagsConst
	case SyntaxKindDefaultKeyword:
		return ModifierFlagsDefault
	case SyntaxKindAsyncKeyword:
		return ModifierFlagsAsync
	case SyntaxKindReadonlyKeyword:
		return ModifierFlagsReadonly
	case SyntaxKindOverrideKeyword:
		return ModifierFlagsOverride
	case SyntaxKindInKeyword:
		return ModifierFlagsIn
	case SyntaxKindOutKeyword:
		return ModifierFlagsOut
	case SyntaxKindImmediateKeyword:
		return ModifierFlagsImmediate
	case SyntaxKindDecorator:
		return ModifierFlagsDecorator
	}
	return ModifierFlagsNone
}

func modifiersToFlags(modifierList *Node) ModifierFlags {
	flags := ModifierFlagsNone
	if modifierList != nil {
		for _, modifier := range modifierList.AsModifierList().modifiers {
			flags |= modifierToFlag(modifier.kind)
		}
	}
	return flags
}

func nodeIsMissing(node *Node) bool {
	return node == nil || node.loc.pos == node.loc.end && node.loc.pos >= 0 && node.kind != SyntaxKindEndOfFile
}

func nodeIsPresent(node *Node) bool {
	return !nodeIsMissing(node)
}

func isLeftHandSideExpression(node *Node) bool {
	return isLeftHandSideExpressionKind(node.kind)
}

func isLeftHandSideExpressionKind(kind SyntaxKind) bool {
	switch kind {
	case SyntaxKindPropertyAccessExpression, SyntaxKindElementAccessExpression, SyntaxKindNewExpression, SyntaxKindCallExpression,
		SyntaxKindJsxElement, SyntaxKindJsxSelfClosingElement, SyntaxKindJsxFragment, SyntaxKindTaggedTemplateExpression, SyntaxKindArrayLiteralExpression,
		SyntaxKindParenthesizedExpression, SyntaxKindObjectLiteralExpression, SyntaxKindClassExpression, SyntaxKindFunctionExpression, SyntaxKindIdentifier,
		SyntaxKindPrivateIdentifier, SyntaxKindRegularExpressionLiteral, SyntaxKindNumericLiteral, SyntaxKindBigintLiteral, SyntaxKindStringLiteral,
		SyntaxKindNoSubstitutionTemplateLiteral, SyntaxKindTemplateExpression, SyntaxKindFalseKeyword, SyntaxKindNullKeyword, SyntaxKindThisKeyword,
		SyntaxKindTrueKeyword, SyntaxKindSuperKeyword, SyntaxKindNonNullExpression, SyntaxKindExpressionWithTypeArguments, SyntaxKindMetaProperty,
		SyntaxKindImportKeyword, SyntaxKindMissingDeclaration:
		return true
	}
	return false
}

func isAssignmentOperator(token SyntaxKind) bool {
	return token >= SyntaxKindFirstAssignment && token <= SyntaxKindLastAssignment
}

func isExpressionWithTypeArguments(node *Node) bool {
	return node.kind == SyntaxKindExpressionWithTypeArguments
}

func isNonNullExpression(node *Node) bool {
	return node.kind == SyntaxKindNonNullExpression
}

func isStringLiteralLike(node *Node) bool {
	return node.kind == SyntaxKindStringLiteral || node.kind == SyntaxKindNoSubstitutionTemplateLiteral
}

func isNumericLiteral(node *Node) bool {
	return node.kind == SyntaxKindNumericLiteral
}

func isStringOrNumericLiteralLike(node *Node) bool {
	return isStringLiteralLike(node) || isNumericLiteral(node)
}

func isSignedNumericLiteral(node *Node) bool {
	if node.kind == SyntaxKindPrefixUnaryExpression {
		node := node.AsPrefixUnaryExpression()
		return (node.operator == SyntaxKindPlusToken || node.operator == SyntaxKindMinusToken) && isNumericLiteral(node.operand)
	}
	return false
}

func ifElse[T any](b bool, whenTrue T, whenFalse T) T {
	if b {
		return whenTrue
	}
	return whenFalse
}

func tokenIsIdentifierOrKeyword(token SyntaxKind) bool {
	return token >= SyntaxKindIdentifier
}

func tokenIsIdentifierOrKeywordOrGreaterThan(token SyntaxKind) bool {
	return token == SyntaxKindGreaterThanToken || tokenIsIdentifierOrKeyword(token)
}

func getTextOfNode(node *Node) string {
	return getSourceTextOfNodeFromSourceFile(getSourceFileOfNode(node), node)
}

func getSourceTextOfNodeFromSourceFile(sourceFile *SourceFile, node *Node) string {
	return getTextOfNodeFromSourceText(sourceFile.text, node)
}

func getTextOfNodeFromSourceText(sourceText string, node *Node) string {
	if nodeIsMissing(node) {
		return ""
	}
	text := sourceText[skipTrivia(sourceText, node.Pos()):node.End()]
	// if (isJSDocTypeExpressionOrChild(node)) {
	//     // strip space + asterisk at line start
	//     text = text.split(/\r\n|\n|\r/).map(line => line.replace(/^\s*\*/, "").trimStart()).join("\n");
	// }
	return text
}

func appendIfUnique[T comparable](array []T, element T) []T {
	if slices.Contains(array, element) {
		return array
	}
	return append(array, element)
}

func isAssignmentDeclaration(decl *Node) bool {
	return isBinaryExpression(decl) || isAccessExpression(decl) || isIdentifier(decl) || isCallExpression(decl)
}

func isBinaryExpression(node *Node) bool {
	return node.kind == SyntaxKindBinaryExpression
}

func isAccessExpression(node *Node) bool {
	return node.kind == SyntaxKindPropertyAccessExpression || node.kind == SyntaxKindElementAccessExpression
}

func isInJSFile(node *Node) bool {
	return node != nil && node.flags&NodeFlagsJavaScriptFile != 0
}

func isEffectiveModuleDeclaration(node *Node) bool {
	return isModuleDeclaration(node) || isIdentifier(node)
}

func isObjectLiteralOrClassExpressionMethodOrAccessor(node *Node) bool {
	kind := node.kind
	return (kind == SyntaxKindMethodDeclaration || kind == SyntaxKindGetAccessor || kind == SyntaxKindSetAccessor) &&
		(node.parent.kind == SyntaxKindObjectLiteralExpression || node.parent.kind == SyntaxKindClassExpression)
}

func isFunctionLike(node *Node) bool {
	return node != nil && isFunctionLikeKind(node.kind)
}

func isFunctionLikeKind(kind SyntaxKind) bool {
	switch kind {
	case SyntaxKindMethodSignature, SyntaxKindCallSignature, SyntaxKindJSDocSignature, SyntaxKindConstructSignature, SyntaxKindIndexSignature,
		SyntaxKindFunctionType, SyntaxKindJSDocFunctionType, SyntaxKindConstructorType:
		return true
	}
	return isFunctionLikeDeclarationKind(kind)
}

func isFunctionLikeDeclaration(node *Node) bool {
	return node != nil && isFunctionLikeDeclarationKind(node.kind)
}

func isFunctionLikeDeclarationKind(kind SyntaxKind) bool {
	switch kind {
	case SyntaxKindFunctionDeclaration, SyntaxKindMethodDeclaration, SyntaxKindConstructor, SyntaxKindGetAccessor, SyntaxKindSetAccessor,
		SyntaxKindFunctionExpression, SyntaxKindArrowFunction:
		return true
	}
	return false
}

type OuterExpressionKinds int16

const (
	OEKParentheses                  OuterExpressionKinds = 1 << 0
	OEKTypeAssertions               OuterExpressionKinds = 1 << 1
	OEKNonNullAssertions            OuterExpressionKinds = 1 << 2
	OEKExpressionsWithTypeArguments OuterExpressionKinds = 1 << 3
	OEKExcludeJSDocTypeAssertion                         = 1 << 4
	OEKAssertions                                        = OEKTypeAssertions | OEKNonNullAssertions
	OEKAll                                               = OEKParentheses | OEKAssertions | OEKExpressionsWithTypeArguments
)

func isOuterExpression(node *Node, kinds OuterExpressionKinds) bool {
	switch node.kind {
	case SyntaxKindParenthesizedExpression:
		return kinds&OEKParentheses != 0 && !(kinds&OEKExcludeJSDocTypeAssertion != 0 && isJSDocTypeAssertion(node))
	case SyntaxKindTypeAssertionExpression, SyntaxKindAsExpression, SyntaxKindSatisfiesExpression:
		return kinds&OEKTypeAssertions != 0
	case SyntaxKindExpressionWithTypeArguments:
		return kinds&OEKExpressionsWithTypeArguments != 0
	case SyntaxKindNonNullExpression:
		return kinds&OEKNonNullAssertions != 0
	}
	return false
}

func getInnerExpression(node *Node) *Node {
	switch node.kind {
	case SyntaxKindParenthesizedExpression:
		return node.AsParenthesizedExpression().expression
	case SyntaxKindTypeAssertionExpression:
		return node.AsTypeAssertion().expression
	case SyntaxKindAsExpression:
		return node.AsAsExpression().expression
	case SyntaxKindSatisfiesExpression:
		return node.AsSatisfiesExpression().expression
	case SyntaxKindExpressionWithTypeArguments:
		return node.AsExpressionWithTypeArguments().expression
	case SyntaxKindNonNullExpression:
		return node.AsNonNullExpression().expression
	}
	panic("Unhandled case in getInnerExpression")
}

func getSymbolFromNode(node *Node) *Symbol {
	return node.Symbol()
}

func skipOuterExpressions(node *Node, kinds OuterExpressionKinds) *Node {
	for isOuterExpression(node, kinds) {
		node = getInnerExpression(node)
	}
	return node
}

func skipParentheses(node *Node) *Node {
	return skipOuterExpressions(node, OEKParentheses)
}

func walkUpParenthesizedTypes(node *Node) *Node {
	for node != nil && node.kind == SyntaxKindParenthesizedType {
		node = node.parent
	}
	return node
}

func walkUpParenthesizedExpressions(node *Node) *Node {
	for node != nil && node.kind == SyntaxKindParenthesizedExpression {
		node = node.parent
	}
	return node
}

func isJSDocTypeAssertion(node *Node) bool {
	return false // !!!
}

// Return true if the given identifier is classified as an IdentifierName
func isIdentifierName(node *Node) bool {
	parent := node.parent
	switch parent.kind {
	case SyntaxKindPropertyDeclaration, SyntaxKindPropertySignature, SyntaxKindMethodDeclaration, SyntaxKindMethodSignature, SyntaxKindGetAccessor,
		SyntaxKindSetAccessor, SyntaxKindEnumMember, SyntaxKindPropertyAssignment, SyntaxKindPropertyAccessExpression:
		return parent.Name() == node
	case SyntaxKindQualifiedName:
		return parent.AsQualifiedName().right == node
	case SyntaxKindBindingElement:
		return parent.AsBindingElement().propertyName == node
	case SyntaxKindImportSpecifier:
		return parent.AsImportSpecifier().propertyName == node
	case SyntaxKindExportSpecifier, SyntaxKindJsxAttribute, SyntaxKindJsxSelfClosingElement, SyntaxKindJsxOpeningElement, SyntaxKindJsxClosingElement:
		return true
	}
	return false
}

func getSourceFileOfNode(node *Node) *SourceFile {
	for {
		if node == nil {
			return nil
		}
		if node.kind == SyntaxKindSourceFile {
			return node.data.(*SourceFile)
		}
		node = node.parent
	}
}

/** @internal */
func getErrorRangeForNode(sourceFile *SourceFile, node *Node) TextRange {
	errorNode := node
	switch node.kind {
	case SyntaxKindSourceFile:
		pos := skipTrivia(sourceFile.text, 0)
		if pos == len(sourceFile.text) {
			return NewTextRange(0, 0)
		}
		return getRangeOfTokenAtPosition(sourceFile, pos)
	// This list is a work in progress. Add missing node kinds to improve their error spans
	case SyntaxKindVariableDeclaration, SyntaxKindBindingElement, SyntaxKindClassDeclaration, SyntaxKindClassExpression, SyntaxKindInterfaceDeclaration,
		SyntaxKindModuleDeclaration, SyntaxKindEnumDeclaration, SyntaxKindEnumMember, SyntaxKindFunctionDeclaration, SyntaxKindFunctionExpression,
		SyntaxKindMethodDeclaration, SyntaxKindGetAccessor, SyntaxKindSetAccessor, SyntaxKindTypeAliasDeclaration, SyntaxKindPropertyDeclaration,
		SyntaxKindPropertySignature, SyntaxKindNamespaceImport:
		errorNode = getNameOfDeclaration(node)
	case SyntaxKindArrowFunction:
		return getErrorRangeForArrowFunction(sourceFile, node)
	case SyntaxKindCaseClause:
	case SyntaxKindDefaultClause:
		start := skipTrivia(sourceFile.text, node.Pos())
		end := node.End()
		statements := node.data.(*CaseOrDefaultClause).statements
		if len(statements) != 0 {
			end = statements[0].Pos()
		}
		return NewTextRange(start, end)
	case SyntaxKindReturnStatement, SyntaxKindYieldExpression:
		pos := skipTrivia(sourceFile.text, node.Pos())
		return getRangeOfTokenAtPosition(sourceFile, pos)
	case SyntaxKindSatisfiesExpression:
		pos := skipTrivia(sourceFile.text, node.AsSatisfiesExpression().expression.End())
		return getRangeOfTokenAtPosition(sourceFile, pos)
	case SyntaxKindConstructor:
		scanner := getScannerForSourceFile(sourceFile, node.Pos())
		start := scanner.tokenStart
		for scanner.token != SyntaxKindConstructorKeyword && scanner.token != SyntaxKindStringLiteral && scanner.token != SyntaxKindEndOfFile {
			scanner.Scan()
		}
		return NewTextRange(start, scanner.pos)
		// !!!
		// case SyntaxKindJSDocSatisfiesTag:
		// 	pos := skipTrivia(sourceFile.text, node.tagName.pos)
		// 	return getRangeOfTokenAtPosition(sourceFile, pos)
	}
	if errorNode == nil {
		// If we don't have a better node, then just set the error on the first token of
		// construct.
		return getRangeOfTokenAtPosition(sourceFile, node.Pos())
	}
	pos := errorNode.Pos()
	if !nodeIsMissing(errorNode) {
		pos = skipTrivia(sourceFile.text, pos)
	}
	return NewTextRange(pos, errorNode.End())
}

func getErrorRangeForArrowFunction(sourceFile *SourceFile, node *Node) TextRange {
	pos := skipTrivia(sourceFile.text, node.Pos())
	body := node.AsArrowFunction().body
	if body != nil && body.kind == SyntaxKindBlock {
		startLine, _ := GetLineAndCharacterOfPosition(sourceFile, body.Pos())
		endLine, _ := GetLineAndCharacterOfPosition(sourceFile, body.End())
		if startLine < endLine {
			// The arrow function spans multiple lines,
			// make the error span be the first line, inclusive.
			return NewTextRange(pos, getEndLinePosition(sourceFile, startLine))
		}
	}
	return NewTextRange(pos, node.End())
}

func getContainingClass(node *Node) *Node {
	return findAncestor(node.parent, isClassLike)
}

func findAncestor(node *Node, callback func(*Node) bool) *Node {
	for node != nil {
		result := callback(node)
		if result {
			return node
		}
		node = node.parent
	}
	return nil
}

type FindAncestorResult int32

const (
	FindAncestorFalse FindAncestorResult = iota
	FindAncestorTrue
	FindAncestorQuit
)

func findAncestorOrQuit(node *Node, callback func(*Node) FindAncestorResult) *Node {
	for node != nil {
		switch callback(node) {
		case FindAncestorQuit:
			return nil
		case FindAncestorTrue:
			return node
		}
		node = node.parent
	}
	return nil
}

func isClassLike(node *Node) bool {
	return node != nil && (node.kind == SyntaxKindClassDeclaration || node.kind == SyntaxKindClassExpression)
}

func declarationNameToString(name *Node) string {
	if name == nil || name.Pos() == name.End() {
		return "(Missing)"
	}
	return getTextOfNode(name)
}

func isExternalModule(file *SourceFile) bool {
	return file.externalModuleIndicator != nil
}

func isInTopLevelContext(node *Node) bool {
	// The name of a class or function declaration is a BindingIdentifier in its surrounding scope.
	if isIdentifier(node) {
		parent := node.parent
		if (isClassDeclaration(parent) || isFunctionDeclaration(parent)) && parent.Name() == node {
			node = parent
		}
	}
	container := getThisContainer(node, true /*includeArrowFunctions*/, false /*includeClassComputedPropertyName*/)
	return isSourceFile(container)
}

func getThisContainer(node *Node, includeArrowFunctions bool, includeClassComputedPropertyName bool) *Node {
	for {
		node = node.parent
		if node == nil {
			panic("nil parent in getThisContainer")
		}
		switch node.kind {
		case SyntaxKindComputedPropertyName:
			if includeClassComputedPropertyName && isClassLike(node.parent.parent) {
				return node
			}
			node = node.parent.parent
		case SyntaxKindDecorator:
			if node.parent.kind == SyntaxKindParameter && isClassElement(node.parent.parent) {
				// If the decorator's parent is a Parameter, we resolve the this container from
				// the grandparent class declaration.
				node = node.parent.parent
			} else if isClassElement(node.parent) {
				// If the decorator's parent is a class element, we resolve the 'this' container
				// from the parent class declaration.
				node = node.parent
			}
		case SyntaxKindArrowFunction:
			if includeArrowFunctions {
				return node
			}
		case SyntaxKindFunctionDeclaration, SyntaxKindFunctionExpression, SyntaxKindModuleDeclaration, SyntaxKindClassStaticBlockDeclaration,
			SyntaxKindPropertyDeclaration, SyntaxKindPropertySignature, SyntaxKindMethodDeclaration, SyntaxKindMethodSignature, SyntaxKindConstructor,
			SyntaxKindGetAccessor, SyntaxKindSetAccessor, SyntaxKindCallSignature, SyntaxKindConstructSignature, SyntaxKindIndexSignature,
			SyntaxKindEnumDeclaration, SyntaxKindSourceFile:
			return node
		}
	}
}

func isClassElement(node *Node) bool {
	switch node.kind {
	case SyntaxKindConstructor, SyntaxKindPropertyDeclaration, SyntaxKindMethodDeclaration, SyntaxKindGetAccessor, SyntaxKindSetAccessor,
		SyntaxKindIndexSignature, SyntaxKindClassStaticBlockDeclaration, SyntaxKindSemicolonClassElement:
		return true
	}
	return false
}

func isPartOfTypeQuery(node *Node) bool {
	for node.kind == SyntaxKindQualifiedName || node.kind == SyntaxKindIdentifier {
		node = node.parent
	}
	return node.kind == SyntaxKindTypeQuery
}

func getModifierFlags(node *Node) ModifierFlags {
	modifiers := node.Modifiers()
	if modifiers != nil {
		return modifiers.AsModifierList().modifierFlags
	}
	return ModifierFlagsNone
}

func getNodeFlags(node *Node) NodeFlags {
	return node.flags
}

func hasSyntacticModifier(node *Node, flags ModifierFlags) bool {
	return getModifierFlags(node)&flags != 0
}

func hasAccessorModifier(node *Node) bool {
	return hasSyntacticModifier(node, ModifierFlagsAccessor)
}

func hasStaticModifier(node *Node) bool {
	return hasSyntacticModifier(node, ModifierFlagsStatic)
}

func getEffectiveModifierFlags(node *Node) ModifierFlags {
	return getModifierFlags(node) // !!! Handle JSDoc
}

func hasEffectiveModifier(node *Node, flags ModifierFlags) bool {
	return getEffectiveModifierFlags(node)&flags != 0
}

func getImmediatelyInvokedFunctionExpression(fn *Node) *Node {
	if fn.kind == SyntaxKindFunctionExpression || fn.kind == SyntaxKindArrowFunction {
		prev := fn
		parent := fn.parent
		for parent.kind == SyntaxKindParenthesizedExpression {
			prev = parent
			parent = parent.parent
		}
		if parent.kind == SyntaxKindCallExpression && parent.AsCallExpression().expression == prev {
			return parent
		}
	}
	return nil
}

// Does not handle signed numeric names like `a[+0]` - handling those would require handling prefix unary expressions
// throughout late binding handling as well, which is awkward (but ultimately probably doable if there is demand)
func getElementOrPropertyAccessArgumentExpressionOrName(node *Node) *Node {
	switch node.kind {
	case SyntaxKindPropertyAccessExpression:
		return node.AsPropertyAccessExpression().name
	case SyntaxKindElementAccessExpression:
		arg := skipParentheses(node.AsElementAccessExpression().argumentExpression)
		if isStringOrNumericLiteralLike(arg) {
			return arg
		}
		return node
	}
	panic("Unhandled case in getElementOrPropertyAccessArgumentExpressionOrName")
}

func getAccessedExpression(node *Node) *Node {
	switch node.kind {
	case SyntaxKindPropertyAccessExpression:
		return node.AsPropertyAccessExpression().expression
	case SyntaxKindElementAccessExpression:
		return node.AsElementAccessExpression().expression
	case SyntaxKindCallExpression:
		return node.AsCallExpression().expression
	case SyntaxKindParenthesizedExpression:
		return node.AsParenthesizedExpression().expression
	case SyntaxKindNonNullExpression:
		return node.AsNonNullExpression().expression
	case SyntaxKindTypeAssertionExpression:
		return node.AsTypeAssertion().expression
	case SyntaxKindAsExpression:
		return node.AsAsExpression().expression
	}
	panic("Unhandled case in getAccessedExpression")
}

func getQuestionDotToken(node *Node) *Node {
	switch node.kind {
	case SyntaxKindPropertyAccessExpression:
		return node.AsPropertyAccessExpression().questionDotToken
	case SyntaxKindElementAccessExpression:
		return node.AsElementAccessExpression().questionDotToken
	case SyntaxKindCallExpression:
		return node.AsCallExpression().questionDotToken
	}
	panic("Unhandled case in getQuestionDotToken")
}

/**
 * A declaration has a dynamic name if all of the following are true:
 *   1. The declaration has a computed property name.
 *   2. The computed name is *not* expressed as a StringLiteral.
 *   3. The computed name is *not* expressed as a NumericLiteral.
 *   4. The computed name is *not* expressed as a PlusToken or MinusToken
 *      immediately followed by a NumericLiteral.
 */
func hasDynamicName(declaration *Node) bool {
	name := getNameOfDeclaration(declaration)
	return name != nil && isDynamicName(name)
}

func isDynamicName(name *Node) bool {
	var expr *Node
	switch name.kind {
	case SyntaxKindComputedPropertyName:
		expr = name.AsComputedPropertyName().expression
	case SyntaxKindElementAccessExpression:
		expr = skipParentheses(name.AsElementAccessExpression().argumentExpression)
	default:
		return false
	}
	return !isStringOrNumericLiteralLike(expr) && !isSignedNumericLiteral(expr)
}

func getNameOfDeclaration(declaration *Node) *Node {
	if declaration == nil {
		return nil
	}
	nonAssignedName := getNonAssignedNameOfDeclaration(declaration)
	if nonAssignedName != nil {
		return nonAssignedName
	}
	if isFunctionExpression(declaration) || isArrowFunction(declaration) || isClassExpression(declaration) {
		return getAssignedName(declaration)
	}
	return nil
}

func getNonAssignedNameOfDeclaration(declaration *Node) *Node {
	switch declaration.kind {
	case SyntaxKindBinaryExpression:
		if isFunctionPropertyAssignment(declaration) {
			return getElementOrPropertyAccessArgumentExpressionOrName(declaration.AsBinaryExpression().left)
		}
		return nil
	case SyntaxKindExportAssignment:
		expr := declaration.AsExportAssignment().expression
		if isIdentifier(expr) {
			return expr
		}
		return nil
	}
	return declaration.Name()
}

func getAssignedName(node *Node) *Node {
	parent := node.parent
	if parent != nil {
		switch parent.kind {
		case SyntaxKindPropertyAssignment:
			return parent.AsPropertyAssignment().name
		case SyntaxKindBindingElement:
			return parent.AsBindingElement().name
		case SyntaxKindBinaryExpression:
			if node == parent.AsBinaryExpression().right {
				left := parent.AsBinaryExpression().left
				switch left.kind {
				case SyntaxKindIdentifier:
					return left
				case SyntaxKindPropertyAccessExpression:
					return left.AsPropertyAccessExpression().name
				case SyntaxKindElementAccessExpression:
					arg := skipParentheses(left.AsElementAccessExpression().argumentExpression)
					if isStringOrNumericLiteralLike(arg) {
						return arg
					}
				}
			}
		case SyntaxKindVariableDeclaration:
			name := parent.AsVariableDeclaration().name
			if isIdentifier(name) {
				return name
			}
		}
	}
	return nil
}

func isFunctionPropertyAssignment(node *Node) bool {
	if node.kind == SyntaxKindBinaryExpression {
		expr := node.AsBinaryExpression()
		if expr.operatorToken.kind == SyntaxKindEqualsToken {
			switch expr.left.kind {
			case SyntaxKindPropertyAccessExpression:
				// F.id = expr
				return isIdentifier(expr.left.AsPropertyAccessExpression().expression) && isIdentifier(expr.left.AsPropertyAccessExpression().name)
			case SyntaxKindElementAccessExpression:
				// F[xxx] = expr
				return isIdentifier(expr.left.AsElementAccessExpression().expression)
			}
		}
	}
	return false
}

func isAssignmentExpression(node *Node, excludeCompoundAssignment bool) bool {
	if node.kind == SyntaxKindBinaryExpression {
		expr := node.AsBinaryExpression()
		return (expr.operatorToken.kind == SyntaxKindEqualsToken || !excludeCompoundAssignment && isAssignmentOperator(expr.operatorToken.kind)) &&
			isLeftHandSideExpression(expr.left)
	}
	return false
}

func isBlockOrCatchScoped(declaration *Node) bool {
	return getCombinedNodeFlags(declaration)&NodeFlagsBlockScoped != 0 || isCatchClauseVariableDeclarationOrBindingElement(declaration)
}

func isCatchClauseVariableDeclarationOrBindingElement(declaration *Node) bool {
	node := getRootDeclaration(declaration)
	return node.kind == SyntaxKindVariableDeclaration && node.parent.kind == SyntaxKindCatchClause
}

func isAmbientModule(node *Node) bool {
	return isModuleDeclaration(node) && (node.AsModuleDeclaration().name.kind == SyntaxKindStringLiteral || isGlobalScopeAugmentation(node))
}

func isGlobalScopeAugmentation(node *Node) bool {
	return node.flags&NodeFlagsGlobalAugmentation != 0
}

func isPropertyNameLiteral(node *Node) bool {
	switch node.kind {
	case SyntaxKindIdentifier, SyntaxKindStringLiteral, SyntaxKindNoSubstitutionTemplateLiteral, SyntaxKindNumericLiteral:
		return true
	}
	return false
}

func getTextOfIdentifierOrLiteral(node *Node) string {
	switch node.kind {
	case SyntaxKindIdentifier:
		return node.AsIdentifier().text
	case SyntaxKindPrivateIdentifier:
		return node.AsPrivateIdentifier().text
	case SyntaxKindStringLiteral:
		return node.AsStringLiteral().text
	case SyntaxKindNumericLiteral:
		return node.AsNumericLiteral().text
	case SyntaxKindBigintLiteral:
		return node.AsBigintLiteral().text
	case SyntaxKindNoSubstitutionTemplateLiteral:
		return node.AsNoSubstitutionTemplateLiteral().text
		// case isJsxNamespacedName(node):
		// 	return getTextOfJsxNamespacedName(node)
	}
	panic("Unhandled case in getTextOfIdentifierOrLiteral")
}

func isMemberName(node *Node) bool {
	return node.kind == SyntaxKindIdentifier || node.kind == SyntaxKindPrivateIdentifier
}

func setParent(child *Node, parent *Node) {
	if child != nil {
		child.parent = parent
	}
}

func setParentInChildren(node *Node) {
	node.ForEachChild(func(child *Node) bool {
		child.parent = node
		setParentInChildren(child)
		return false
	})
}

func getCombinedFlags[T ~uint32](node *Node, getFlags func(*Node) T) T {
	node = getRootDeclaration(node)
	flags := getFlags(node)
	if node.kind == SyntaxKindVariableDeclaration {
		node = node.parent
	}
	if node != nil && node.kind == SyntaxKindVariableDeclarationList {
		flags |= getFlags(node)
		node = node.parent
	}
	if node != nil && node.kind == SyntaxKindVariableStatement {
		flags |= getFlags(node)
	}
	return flags
}

func getCombinedModifierFlags(node *Node) ModifierFlags {
	return getCombinedFlags(node, getModifierFlags)
}

func getCombinedNodeFlags(node *Node) NodeFlags {
	return getCombinedFlags(node, getNodeFlags)
}

func isBindingPattern(node *Node) bool {
	return node != nil && (node.kind == SyntaxKindArrayBindingPattern || node.kind == SyntaxKindObjectBindingPattern)
}

func isParameterPropertyDeclaration(node *Node, parent *Node) bool {
	return isParameter(node) && hasSyntacticModifier(node, ModifierFlagsParameterPropertyModifier) && parent.kind == SyntaxKindConstructor
}

/**
 * Like {@link isVariableDeclarationInitializedToRequire} but allows things like `require("...").foo.bar` or `require("...")["baz"]`.
 */
func isVariableDeclarationInitializedToBareOrAccessedRequire(node *Node) bool {
	return isVariableDeclarationInitializedWithRequireHelper(node, true /*allowAccessedRequire*/)
}

func isVariableDeclarationInitializedWithRequireHelper(node *Node, allowAccessedRequire bool) bool {
	if node.kind == SyntaxKindVariableDeclaration && node.AsVariableDeclaration().initializer != nil {
		initializer := node.AsVariableDeclaration().initializer
		if allowAccessedRequire {
			initializer = getLeftmostAccessExpression(initializer)
		}
		return isRequireCall(initializer, true /*requireStringLiteralLikeArgument*/)
	}
	return false
}

func getLeftmostAccessExpression(expr *Node) *Node {
	for isAccessExpression(expr) {
		expr = getAccessedExpression(expr)
	}
	return expr
}

func isRequireCall(node *Node, requireStringLiteralLikeArgument bool) bool {
	if isCallExpression(node) {
		callExpression := node.AsCallExpression()
		if len(callExpression.arguments) == 1 {
			if isIdentifier(callExpression.expression) && callExpression.expression.AsIdentifier().text == "require" {
				return !requireStringLiteralLikeArgument || isStringLiteralLike(callExpression.arguments[0])
			}
		}
	}
	return false
}

/**
 * This function returns true if the this node's root declaration is a parameter.
 * For example, passing a `ParameterDeclaration` will return true, as will passing a
 * binding element that is a child of a `ParameterDeclaration`.
 *
 * If you are looking to test that a `Node` is a `ParameterDeclaration`, use `isParameter`.
 */
func isPartOfParameterDeclaration(node *Node) bool {
	return getRootDeclaration(node).kind == SyntaxKindParameter
}

func getRootDeclaration(node *Node) *Node {
	for node.kind == SyntaxKindBindingElement {
		node = node.parent.parent
	}
	return node
}

func isExternalOrCommonJsModule(file *SourceFile) bool {
	return file.externalModuleIndicator != nil
}

func isAutoAccessorPropertyDeclaration(node *Node) bool {
	return isPropertyDeclaration(node) && hasAccessorModifier(node)
}

func isAsyncFunction(node *Node) bool {
	switch node.kind {
	case SyntaxKindFunctionDeclaration, SyntaxKindFunctionExpression, SyntaxKindArrowFunction, SyntaxKindMethodDeclaration:
		data := node.BodyData()
		return data.body != nil && data.asteriskToken == nil && hasSyntacticModifier(node, ModifierFlagsAsync)
	}
	return false
}

func isObjectLiteralMethod(node *Node) bool {
	return node != nil && node.kind == SyntaxKindMethodDeclaration && node.parent.kind == SyntaxKindObjectLiteralExpression
}

func symbolName(symbol *Symbol) string {
	if symbol.valueDeclaration != nil && isPrivateIdentifierClassElementDeclaration(symbol.valueDeclaration) {
		return symbol.valueDeclaration.Name().AsPrivateIdentifier().text
	}
	return symbol.name
}

func isStaticPrivateIdentifierProperty(s *Symbol) bool {
	return s.valueDeclaration != nil && isPrivateIdentifierClassElementDeclaration(s.valueDeclaration) && isStatic(s.valueDeclaration)
}

func isPrivateIdentifierClassElementDeclaration(node *Node) bool {
	return (isPropertyDeclaration(node) || isMethodOrAccessor(node)) && isPrivateIdentifier(node.Name())
}

func isMethodOrAccessor(node *Node) bool {
	switch node.kind {
	case SyntaxKindMethodDeclaration, SyntaxKindGetAccessor, SyntaxKindSetAccessor:
		return true
	}
	return false
}

func isFunctionLikeOrClassStaticBlockDeclaration(node *Node) bool {
	return node != nil && (isFunctionLikeKind(node.kind) || isClassStaticBlockDeclaration(node))
}

func isModuleAugmentationExternal(node *Node) bool {
	// external module augmentation is a ambient module declaration that is either:
	// - defined in the top level scope and source file is an external module
	// - defined inside ambient module declaration located in the top level scope and source file not an external module
	switch node.parent.kind {
	case SyntaxKindSourceFile:
		return isExternalModule(node.parent.AsSourceFile())
	case SyntaxKindModuleBlock:
		grandParent := node.parent.parent
		return isAmbientModule(grandParent) && isSourceFile(grandParent.parent) && !isExternalModule(grandParent.parent.AsSourceFile())
	}
	return false
}

type Pattern struct {
	text      string
	starIndex int // -1 for exact match
}

func isValidPattern(pattern Pattern) bool {
	return pattern.starIndex == -1 || pattern.starIndex < len(pattern.text)
}

func tryParsePattern(pattern string) Pattern {
	starIndex := strings.Index(pattern, "*")
	if starIndex == -1 || !strings.Contains(pattern[starIndex+1:], "*") {
		return Pattern{text: pattern, starIndex: starIndex}
	}
	return Pattern{}
}

func isDeclarationStatementKind(kind SyntaxKind) bool {
	switch kind {
	case SyntaxKindFunctionDeclaration, SyntaxKindMissingDeclaration, SyntaxKindClassDeclaration, SyntaxKindInterfaceDeclaration,
		SyntaxKindTypeAliasDeclaration, SyntaxKindEnumDeclaration, SyntaxKindModuleDeclaration, SyntaxKindImportDeclaration,
		SyntaxKindImportEqualsDeclaration, SyntaxKindExportDeclaration, SyntaxKindExportAssignment, SyntaxKindNamespaceExportDeclaration:
		return true
	}
	return false
}

func isDeclarationStatement(node *Node) bool {
	return isDeclarationStatementKind(node.kind)
}

func isStatementKindButNotDeclarationKind(kind SyntaxKind) bool {
	switch kind {
	case SyntaxKindBreakStatement, SyntaxKindContinueStatement, SyntaxKindDebuggerStatement, SyntaxKindDoStatement, SyntaxKindExpressionStatement,
		SyntaxKindEmptyStatement, SyntaxKindForInStatement, SyntaxKindForOfStatement, SyntaxKindForStatement, SyntaxKindIfStatement,
		SyntaxKindLabeledStatement, SyntaxKindReturnStatement, SyntaxKindSwitchStatement, SyntaxKindThrowStatement, SyntaxKindTryStatement,
		SyntaxKindVariableStatement, SyntaxKindWhileStatement, SyntaxKindWithStatement, SyntaxKindNotEmittedStatement:
		return true
	}
	return false
}

func isStatementButNotDeclaration(node *Node) bool {
	return isStatementKindButNotDeclarationKind(node.kind)
}

func isStatement(node *Node) bool {
	kind := node.kind
	return isStatementKindButNotDeclarationKind(kind) || isDeclarationStatementKind(kind) || isBlockStatement(node)
}

func isBlockStatement(node *Node) bool {
	if node.kind != SyntaxKindBlock {
		return false
	}
	if node.parent != nil && (node.parent.kind == SyntaxKindTryStatement || node.parent.kind == SyntaxKindCatchClause) {
		return false
	}
	return !isFunctionBlock(node)
}

func isFunctionBlock(node *Node) bool {
	return node != nil && node.kind == SyntaxKindBlock && isFunctionLike(node.parent)
}

func shouldPreserveConstEnums(options *CompilerOptions) bool {
	return options.PreserveConstEnums == TSTrue || options.IsolatedModules == TSTrue
}

func exportAssignmentIsAlias(node *Node) bool {
	return isAliasableExpression(getExportAssignmentExpression(node))
}

func getExportAssignmentExpression(node *Node) *Node {
	switch node.kind {
	case SyntaxKindExportAssignment:
		return node.AsExportAssignment().expression
	case SyntaxKindBinaryExpression:
		return node.AsBinaryExpression().right
	}
	panic("Unhandled case in getExportAssignmentExpression")
}

func isAliasableExpression(e *Node) bool {
	return isEntityNameExpression(e) || isClassExpression(e)
}

func isEmptyObjectLiteral(expression *Node) bool {
	return expression.kind == SyntaxKindObjectLiteralExpression && len(expression.AsObjectLiteralExpression().properties) == 0
}

func isFunctionSymbol(symbol *Symbol) bool {
	d := symbol.valueDeclaration
	return d != nil && (isFunctionDeclaration(d) || isVariableDeclaration(d) && isFunctionLike(d.AsVariableDeclaration().initializer))
}

func isLogicalOrCoalescingAssignmentOperator(token SyntaxKind) bool {
	return token == SyntaxKindBarBarEqualsToken || token == SyntaxKindAmpersandAmpersandEqualsToken || token == SyntaxKindQuestionQuestionEqualsToken
}

func isLogicalOrCoalescingAssignmentExpression(expr *Node) bool {
	return isBinaryExpression(expr) && isLogicalOrCoalescingAssignmentOperator(expr.AsBinaryExpression().operatorToken.kind)
}

func isLogicalOrCoalescingBinaryOperator(token SyntaxKind) bool {
	return isBinaryLogicalOperator(token) || token == SyntaxKindQuestionQuestionToken
}

func isLogicalOrCoalescingBinaryExpression(expr *Node) bool {
	return isBinaryExpression(expr) && isLogicalOrCoalescingBinaryOperator(expr.AsBinaryExpression().operatorToken.kind)
}

func isBinaryLogicalOperator(token SyntaxKind) bool {
	return token == SyntaxKindBarBarToken || token == SyntaxKindAmpersandAmpersandToken
}

/**
 * Determines whether a node is the outermost `OptionalChain` in an ECMAScript `OptionalExpression`:
 *
 * 1. For `a?.b.c`, the outermost chain is `a?.b.c` (`c` is the end of the chain starting at `a?.`)
 * 2. For `a?.b!`, the outermost chain is `a?.b` (`b` is the end of the chain starting at `a?.`)
 * 3. For `(a?.b.c).d`, the outermost chain is `a?.b.c` (`c` is the end of the chain starting at `a?.` since parens end the chain)
 * 4. For `a?.b.c?.d`, both `a?.b.c` and `a?.b.c?.d` are outermost (`c` is the end of the chain starting at `a?.`, and `d` is
 *   the end of the chain starting at `c?.`)
 * 5. For `a?.(b?.c).d`, both `b?.c` and `a?.(b?.c)d` are outermost (`c` is the end of the chain starting at `b`, and `d` is
 *   the end of the chain starting at `a?.`)
 */
func isOutermostOptionalChain(node *Node) bool {
	parent := node.parent
	return !isOptionalChain(parent) || // cases 1, 2, and 3
		isOptionalChainRoot(parent) || // case 4
		node != getAccessedExpression(parent) // case 5
}

func isNullishCoalesce(node *Node) bool {
	return node.kind == SyntaxKindBinaryExpression && node.AsBinaryExpression().operatorToken.kind == SyntaxKindQuestionQuestionToken
}

func isDottedName(node *Node) bool {
	switch node.kind {
	case SyntaxKindIdentifier, SyntaxKindThisKeyword, SyntaxKindSuperKeyword, SyntaxKindMetaProperty:
		return true
	case SyntaxKindPropertyAccessExpression, SyntaxKindParenthesizedExpression:
		return isDottedName(getAccessedExpression(node))
	}
	return false
}

func unusedLabelIsError(options *CompilerOptions) bool {
	return options.AllowUnusedLabels == TSFalse
}

func unreachableCodeIsError(options *CompilerOptions) bool {
	return options.AllowUnreachableCode == TSFalse
}

func isDestructuringAssignment(node *Node) bool {
	if isAssignmentExpression(node, true /*excludeCompoundAssignment*/) {
		kind := node.AsBinaryExpression().left.kind
		return kind == SyntaxKindObjectLiteralExpression || kind == SyntaxKindArrayLiteralExpression
	}
	return false
}

func isTopLevelLogicalExpression(node *Node) bool {
	for isParenthesizedExpression(node.parent) || isPrefixUnaryExpression(node.parent) && node.parent.AsPrefixUnaryExpression().operator == SyntaxKindExclamationToken {
		node = node.parent
	}
	return !isStatementCondition(node) && !isLogicalExpression(node.parent) && !(isOptionalChain(node.parent) && getAccessedExpression(node.parent) == node)
}

func isStatementCondition(node *Node) bool {
	switch node.parent.kind {
	case SyntaxKindIfStatement:
		return node.parent.AsIfStatement().expression == node
	case SyntaxKindWhileStatement:
		return node.parent.AsWhileStatement().expression == node
	case SyntaxKindDoStatement:
		return node.parent.AsDoStatement().expression == node
	case SyntaxKindForStatement:
		return node.parent.AsForStatement().condition == node
	case SyntaxKindConditionalExpression:
		return node.parent.AsConditionalExpression().condition == node
	}
	return false
}

type AssignmentKind int32

const (
	AssignmentKindNone AssignmentKind = iota
	AssignmentKindDefinite
	AssignmentKindCompound
)

type AssignmentTarget = Node // BinaryExpression | PrefixUnaryExpression | PostfixUnaryExpression | ForInOrOfStatement

func getAssignmentTargetKind(node *Node) AssignmentKind {
	target := getAssignmentTarget(node)
	if target == nil {
		return AssignmentKindNone
	}
	switch target.kind {
	case SyntaxKindBinaryExpression:
		binaryOperator := target.AsBinaryExpression().operatorToken.kind
		if binaryOperator == SyntaxKindEqualsToken || isLogicalOrCoalescingAssignmentOperator(binaryOperator) {
			return AssignmentKindDefinite
		}
		return AssignmentKindCompound
	case SyntaxKindPrefixUnaryExpression, SyntaxKindPostfixUnaryExpression:
		return AssignmentKindCompound
	case SyntaxKindForInStatement, SyntaxKindForOfStatement:
		return AssignmentKindDefinite
	}
	panic("Unhandled case in getAssignmentTargetKind")
}

// A node is an assignment target if it is on the left hand side of an '=' token, if it is parented by a property
// assignment in an object literal that is an assignment target, or if it is parented by an array literal that is
// an assignment target. Examples include 'a = xxx', '{ p: a } = xxx', '[{ a }] = xxx'.
// (Note that `p` is not a target in the above examples, only `a`.)
func isAssignmentTarget(node *Node) bool {
	return getAssignmentTarget(node) != nil
}

// Returns the BinaryExpression, PrefixUnaryExpression, PostfixUnaryExpression, or ForInOrOfStatement that references
// the given node as an assignment target
func getAssignmentTarget(node *Node) *Node {
	for {
		parent := node.parent
		switch parent.kind {
		case SyntaxKindBinaryExpression:
			if isAssignmentOperator(parent.AsBinaryExpression().operatorToken.kind) && parent.AsBinaryExpression().left == node {
				return parent
			}
			return nil
		case SyntaxKindPrefixUnaryExpression:
			if parent.AsPrefixUnaryExpression().operator == SyntaxKindPlusPlusToken || parent.AsPrefixUnaryExpression().operator == SyntaxKindMinusMinusToken {
				return parent
			}
			return nil
		case SyntaxKindPostfixUnaryExpression:
			if parent.AsPostfixUnaryExpression().operator == SyntaxKindPlusPlusToken || parent.AsPostfixUnaryExpression().operator == SyntaxKindMinusMinusToken {
				return parent
			}
			return nil
		case SyntaxKindForInStatement, SyntaxKindForOfStatement:
			if parent.AsForInOrOfStatement().initializer == node {
				return parent
			}
			return nil
		case SyntaxKindParenthesizedExpression, SyntaxKindArrayLiteralExpression, SyntaxKindSpreadElement, SyntaxKindNonNullExpression:
			node = parent
		case SyntaxKindSpreadAssignment:
			node = parent.parent
		case SyntaxKindShorthandPropertyAssignment:
			if parent.AsShorthandPropertyAssignment().name != node {
				return nil
			}
			node = parent.parent
		case SyntaxKindPropertyAssignment:
			if parent.AsPropertyAssignment().name == node {
				return nil
			}
			node = parent.parent
		default:
			return nil
		}
	}
}

func isDeleteTarget(node *Node) bool {
	if !isAccessExpression(node) {
		return false
	}
	node = walkUpParenthesizedExpressions(node.parent)
	return node != nil && node.kind == SyntaxKindDeleteExpression
}

func isInCompoundLikeAssignment(node *Node) bool {
	target := getAssignmentTarget(node)
	return target != nil && isAssignmentExpression(target /*excludeCompoundAssignment*/, true) && isCompoundLikeAssignment(target)
}

func isCompoundLikeAssignment(assignment *Node) bool {
	right := skipParentheses(assignment.AsBinaryExpression().right)
	return right.kind == SyntaxKindBinaryExpression && isShiftOperatorOrHigher(right.AsBinaryExpression().operatorToken.kind)
}

func isPushOrUnshiftIdentifier(node *Node) bool {
	text := node.AsIdentifier().text
	return text == "push" || text == "unshift"
}

func isBooleanLiteral(node *Node) bool {
	return node.kind == SyntaxKindTrueKeyword || node.kind == SyntaxKindFalseKeyword
}

func isOptionalChain(node *Node) bool {
	kind := node.kind
	return node.flags&NodeFlagsOptionalChain != 0 && (kind == SyntaxKindPropertyAccessExpression ||
		kind == SyntaxKindElementAccessExpression || kind == SyntaxKindCallExpression || kind == SyntaxKindNonNullExpression)
}

func isOptionalChainRoot(node *Node) bool {
	return isOptionalChain(node) && !isNonNullExpression(node) && getQuestionDotToken(node) != nil
}

/**
 * Determines whether a node is the expression preceding an optional chain (i.e. `a` in `a?.b`).
 */
func isExpressionOfOptionalChainRoot(node *Node) bool {
	return isOptionalChainRoot(node.parent) && getAccessedExpression(node.parent) == node
}

func isEntityNameExpression(node *Node) bool {
	return node.kind == SyntaxKindIdentifier || isPropertyAccessEntityNameExpression(node)
}

func isPropertyAccessEntityNameExpression(node *Node) bool {
	if node.kind == SyntaxKindPropertyAccessExpression {
		expr := node.AsPropertyAccessExpression()
		return expr.name.kind == SyntaxKindIdentifier && isEntityNameExpression(expr.expression)
	}
	return false
}

func isPrologueDirective(node *Node) bool {
	return node.kind == SyntaxKindExpressionStatement && node.AsExpressionStatement().expression.kind == SyntaxKindStringLiteral
}

func nextPoolSize(size int) int {
	switch {
	case size < 16:
		return 16
	case size < 256:
		return size * 2
	}
	return size
}

func getStatementsOfBlock(block *Node) []*Statement {
	switch block.kind {
	case SyntaxKindBlock:
		return block.AsBlock().statements
	case SyntaxKindModuleBlock:
		return block.AsModuleBlock().statements
	case SyntaxKindSourceFile:
		return block.AsSourceFile().statements
	}
	panic("Unhandled case in getStatementsOfBlock")
}

func nodeHasName(statement *Node, id *Node) bool {
	name := statement.Name()
	if name != nil {
		return isIdentifier(name) && name.AsIdentifier().text == id.AsIdentifier().text
	}
	if isVariableStatement(statement) {
		declarations := statement.AsVariableStatement().declarationList.AsVariableDeclarationList().declarations
		return some(declarations, func(d *Node) bool { return nodeHasName(d, id) })
	}
	return false
}

func isImportMeta(node *Node) bool {
	if node.kind == SyntaxKindMetaProperty {
		return node.AsMetaProperty().keywordToken == SyntaxKindImportKeyword && node.AsMetaProperty().name.AsIdentifier().text == "meta"
	}
	return false
}

func lastElement[T any](slice []T) T {
	if len(slice) != 0 {
		return slice[len(slice)-1]
	}
	return *new(T)
}

func ensureScriptKind(fileName string, scriptKind ScriptKind) ScriptKind {
	// Using scriptKind as a condition handles both:
	// - 'scriptKind' is unspecified and thus it is `undefined`
	// - 'scriptKind' is set and it is `Unknown` (0)
	// If the 'scriptKind' is 'undefined' or 'Unknown' then we attempt
	// to get the ScriptKind from the file name. If it cannot be resolved
	// from the file name then the default 'TS' script kind is returned.
	if scriptKind == ScriptKindUnknown {
		scriptKind = getScriptKindFromFileName(fileName)
	}
	if scriptKind == ScriptKindUnknown {
		scriptKind = ScriptKindTS
	}
	return scriptKind
}

const (
	ExtensionTs          = ".ts"
	ExtensionTsx         = ".tsx"
	ExtensionDts         = ".d.ts"
	ExtensionJs          = ".js"
	ExtensionJsx         = ".jsx"
	ExtensionJson        = ".json"
	ExtensionTsBuildInfo = ".tsbuildinfo"
	ExtensionMjs         = ".mjs"
	ExtensionMts         = ".mts"
	ExtensionDmts        = ".d.mts"
	ExtensionCjs         = ".cjs"
	ExtensionCts         = ".cts"
	ExtensionDcts        = ".d.cts"
)

var supportedDeclarationExtensions = []string{ExtensionDts, ExtensionDcts, ExtensionDmts}

func getScriptKindFromFileName(fileName string) ScriptKind {
	dotPos := strings.LastIndex(fileName, ".")
	if dotPos >= 0 {
		switch strings.ToLower(fileName[dotPos:]) {
		case ExtensionJs, ExtensionCjs, ExtensionMjs:
			return ScriptKindJS
		case ExtensionJsx:
			return ScriptKindJSX
		case ExtensionTs, ExtensionCts, ExtensionMts:
			return ScriptKindTS
		case ExtensionTsx:
			return ScriptKindTSX
		case ExtensionJson:
			return ScriptKindJSON
		}
	}
	return ScriptKindUnknown
}

func getLanguageVariant(scriptKind ScriptKind) LanguageVariant {
	switch scriptKind {
	case ScriptKindTSX, ScriptKindJSX, ScriptKindJS, ScriptKindJSON:
		// .tsx and .jsx files are treated as jsx language variant.
		return LanguageVariantJSX
	}
	return LanguageVariantStandard
}

func getEmitScriptTarget(options *CompilerOptions) ScriptTarget {
	if options.Target != ScriptTargetNone {
		return options.Target
	}
	return ScriptTargetES5
}

func getEmitModuleKind(options *CompilerOptions) ModuleKind {
	if options.ModuleKind != ModuleKindNone {
		return options.ModuleKind
	}
	if options.Target >= ScriptTargetES2015 {
		return ModuleKindES2015
	}
	return ModuleKindCommonJS
}

func getEmitModuleResolutionKind(options *CompilerOptions) ModuleResolutionKind {
	if options.ModuleResolution != ModuleResolutionKindUnknown {
		return options.ModuleResolution
	}
	switch getEmitModuleKind(options) {
	case ModuleKindCommonJS:
		return ModuleResolutionKindBundler
	case ModuleKindNode16:
		return ModuleResolutionKindNode16
	case ModuleKindNodeNext:
		return ModuleResolutionKindNodeNext
	case ModuleKindPreserve:
		return ModuleResolutionKindBundler
	default:
		panic("Unhandled case in getEmitModuleResolutionKind")
	}
}

func getESModuleInterop(options *CompilerOptions) bool {
	if options.ESModuleInterop != TSUnknown {
		return options.ESModuleInterop == TSTrue
	}
	switch getEmitModuleKind(options) {
	case ModuleKindNode16:
	case ModuleKindNodeNext:
	case ModuleKindPreserve:
		return true
	}
	return false

}
func getAllowSyntheticDefaultImports(options *CompilerOptions) bool {
	if options.AllowSyntheticDefaultImports != TSUnknown {
		return options.AllowSyntheticDefaultImports == TSTrue
	}
	return getESModuleInterop(options) ||
		getEmitModuleKind(options) == ModuleKindSystem ||
		getEmitModuleResolutionKind(options) == ModuleResolutionKindBundler
}

type DiagnosticsCollection struct {
	fileDiagnostics    map[string][]*Diagnostic
	nonFileDiagnostics []*Diagnostic
}

func (c *DiagnosticsCollection) add(diagnostic *Diagnostic) {
	if diagnostic.file != nil {
		fileName := diagnostic.file.fileName
		if c.fileDiagnostics == nil {
			c.fileDiagnostics = make(map[string][]*Diagnostic)
		}
		c.fileDiagnostics[fileName] = insertSorted(c.fileDiagnostics[fileName], diagnostic, compareDiagnostics)
	} else {
		c.nonFileDiagnostics = insertSorted(c.nonFileDiagnostics, diagnostic, compareDiagnostics)
	}
}

func (c *DiagnosticsCollection) lookup(diagnostic *Diagnostic) *Diagnostic {
	var diagnostics []*Diagnostic
	if diagnostic.file != nil {
		diagnostics = c.fileDiagnostics[diagnostic.file.fileName]
	} else {
		diagnostics = c.nonFileDiagnostics
	}
	if i, ok := slices.BinarySearchFunc(diagnostics, diagnostic, compareDiagnostics); ok {
		return diagnostics[i]
	}
	return nil
}

func (c *DiagnosticsCollection) GetGlobalDiagnostics() []*Diagnostic {
	return c.nonFileDiagnostics
}

func (c *DiagnosticsCollection) GetDiagnosticsForFile(fileName string) []*Diagnostic {
	return c.fileDiagnostics[fileName]
}

func (c *DiagnosticsCollection) GetDiagnostics() []*Diagnostic {
	fileNames := slices.Collect(maps.Keys(c.fileDiagnostics))
	slices.Sort(fileNames)
	diagnostics := c.nonFileDiagnostics
	for _, fileName := range fileNames {
		diagnostics = append(diagnostics, c.fileDiagnostics[fileName]...)
	}
	return diagnostics
}

func sortAndDeduplicateDiagnostics(diagnostics []*Diagnostic) []*Diagnostic {
	result := slices.Clone(diagnostics)
	slices.SortFunc(result, compareDiagnostics)
	return slices.CompactFunc(result, equalDiagnostics)
}

func equalDiagnostics(d1, d2 *Diagnostic) bool {
	return getDiagnosticPath(d1) == getDiagnosticPath(d2) &&
		d1.loc == d2.loc &&
		d1.code == d2.code &&
		d1.message == d2.message &&
		slices.EqualFunc(d1.messageChain, d2.messageChain, equalMessageChain) &&
		slices.EqualFunc(d1.relatedInformation, d2.relatedInformation, equalDiagnostics)
}

func equalMessageChain(c1, c2 *MessageChain) bool {
	return c1.code == c2.code &&
		c1.message == c2.message &&
		slices.EqualFunc(c1.messageChain, c2.messageChain, equalMessageChain)
}

func compareDiagnostics(d1, d2 *Diagnostic) int {
	c := strings.Compare(getDiagnosticPath(d1), getDiagnosticPath(d2))
	if c != 0 {
		return c
	}
	c = int(d1.loc.pos) - int(d2.loc.pos)
	if c != 0 {
		return c
	}
	c = int(d1.loc.end) - int(d2.loc.end)
	if c != 0 {
		return c
	}
	c = int(d1.code) - int(d2.code)
	if c != 0 {
		return c
	}
	c = strings.Compare(d1.message, d2.message)
	if c != 0 {
		return c
	}
	c = compareMessageChainSize(d1.messageChain, d2.messageChain)
	if c != 0 {
		return c
	}
	c = compareMessageChainContent(d1.messageChain, d2.messageChain)
	if c != 0 {
		return c
	}
	return compareRelatedInfo(d1.relatedInformation, d2.relatedInformation)
}

func compareMessageChainSize(c1, c2 []*MessageChain) int {
	c := len(c2) - len(c1)
	if c != 0 {
		return c
	}
	for i := range c1 {
		c = compareMessageChainSize(c1[i].messageChain, c2[i].messageChain)
		if c != 0 {
			return c
		}
	}
	return 0
}

func compareMessageChainContent(c1, c2 []*MessageChain) int {
	for i := range c1 {
		c := strings.Compare(c1[i].message, c2[i].message)
		if c != 0 {
			return c
		}
		if c1[i].messageChain != nil {
			c = compareMessageChainContent(c1[i].messageChain, c2[i].messageChain)
			if c != 0 {
				return c
			}
		}
	}
	return 0
}

func compareRelatedInfo(r1, r2 []*Diagnostic) int {
	c := len(r2) - len(r1)
	if c != 0 {
		return c
	}
	for i := range r1 {
		c = compareDiagnostics(r1[i], r2[i])
		if c != 0 {
			return c
		}
	}
	return 0
}

func getDiagnosticPath(d *Diagnostic) string {
	if d.file != nil {
		return d.file.path
	}
	return ""
}

func isConstAssertion(location *Node) bool {
	switch location.kind {
	case SyntaxKindAsExpression:
		return isConstTypeReference(location.AsAsExpression().typeNode)
	case SyntaxKindTypeAssertionExpression:
		return isConstTypeReference(location.AsTypeAssertion().typeNode)
	}
	return false
}

func isConstTypeReference(node *Node) bool {
	if node.kind == SyntaxKindTypeReference {
		ref := node.AsTypeReference()
		return ref.typeArguments == nil && isIdentifier(ref.typeName) && ref.typeName.AsIdentifier().text == "const"
	}
	return false
}

func isModuleOrEnumDeclaration(node *Node) bool {
	return node.kind == SyntaxKindModuleDeclaration || node.kind == SyntaxKindEnumDeclaration
}

func getLocalsOfNode(node *Node) SymbolTable {
	data := node.LocalsContainerData()
	if data != nil {
		return data.locals
	}
	return nil
}

func getBodyOfNode(node *Node) *Node {
	bodyData := node.BodyData()
	if bodyData != nil {
		return bodyData.body
	}
	return nil
}

func getFlowNodeOfNode(node *Node) *FlowNode {
	flowNodeData := node.FlowNodeData()
	if flowNodeData != nil {
		return flowNodeData.flowNode
	}
	return nil
}

func isGlobalSourceFile(node *Node) bool {
	return node.kind == SyntaxKindSourceFile && !isExternalOrCommonJsModule(node.AsSourceFile())
}

func isParameterLikeOrReturnTag(node *Node) bool {
	switch node.kind {
	case SyntaxKindParameter, SyntaxKindTypeParameter, SyntaxKindJSDocParameterTag, SyntaxKindJSDocReturnTag:
		return true
	}
	return false
}

func getEmitStandardClassFields(options *CompilerOptions) bool {
	return options.UseDefineForClassFields != TSFalse && getEmitScriptTarget(options) >= ScriptTargetES2022
}

func isTypeNodeKind(kind SyntaxKind) bool {
	switch kind {
	case SyntaxKindAnyKeyword, SyntaxKindUnknownKeyword, SyntaxKindNumberKeyword, SyntaxKindBigIntKeyword, SyntaxKindObjectKeyword,
		SyntaxKindBooleanKeyword, SyntaxKindStringKeyword, SyntaxKindSymbolKeyword, SyntaxKindVoidKeyword, SyntaxKindUndefinedKeyword,
		SyntaxKindNeverKeyword, SyntaxKindIntrinsicKeyword, SyntaxKindExpressionWithTypeArguments, SyntaxKindJSDocAllType, SyntaxKindJSDocUnknownType,
		SyntaxKindJSDocNullableType, SyntaxKindJSDocNonNullableType, SyntaxKindJSDocOptionalType, SyntaxKindJSDocFunctionType, SyntaxKindJSDocVariadicType:
		return true
	}
	return kind >= SyntaxKindFirstTypeNode && kind <= SyntaxKindLastTypeNode
}

func isTypeNode(node *Node) bool {
	return isTypeNodeKind(node.kind)
}

func getLocalSymbolForExportDefault(symbol *Symbol) *Symbol {
	if !isExportDefaultSymbol(symbol) || len(symbol.declarations) == 0 {
		return nil
	}
	for _, decl := range symbol.declarations {
		localSymbol := decl.LocalSymbol()
		if localSymbol != nil {
			return localSymbol
		}
	}
	return nil
}

func isExportDefaultSymbol(symbol *Symbol) bool {
	return symbol != nil && len(symbol.declarations) > 0 && hasSyntacticModifier(symbol.declarations[0], ModifierFlagsDefault)
}

func getDeclarationOfKind(symbol *Symbol, kind SyntaxKind) *Node {
	for _, declaration := range symbol.declarations {
		if declaration.kind == kind {
			return declaration
		}
	}
	return nil
}

func getIsolatedModules(options *CompilerOptions) bool {
	return options.IsolatedModules == TSTrue || options.VerbatimModuleSyntax == TSTrue
}

func findConstructorDeclaration(node *Node) *Node {
	for _, member := range node.ClassLikeData().members {
		if isConstructorDeclaration(member) && nodeIsPresent(member.AsConstructorDeclaration().body) {
			return member
		}
	}
	return nil
}

type NameResolver struct {
	compilerOptions                  *CompilerOptions
	getSymbolOfDeclaration           func(node *Node) *Symbol
	error                            func(location *Node, message *diagnostics.Message, args ...any) *Diagnostic
	globals                          SymbolTable
	argumentsSymbol                  *Symbol
	requireSymbol                    *Symbol
	lookup                           func(symbols SymbolTable, name string, meaning SymbolFlags) *Symbol
	setRequiresScopeChangeCache      func(node *Node, value Tristate)
	getRequiresScopeChangeCache      func(node *Node) Tristate
	onPropertyWithInvalidInitializer func(location *Node, name string, declaration *Node, result *Symbol) bool
	onFailedToResolveSymbol          func(location *Node, name string, meaning SymbolFlags, nameNotFoundMessage *diagnostics.Message)
	onSuccessfullyResolvedSymbol     func(location *Node, result *Symbol, meaning SymbolFlags, lastLocation *Node, associatedDeclarationForContainingInitializerOrBindingName *Node, withinDeferredContext bool)
}

func (r *NameResolver) resolve(location *Node, name string, meaning SymbolFlags, nameNotFoundMessage *diagnostics.Message, isUse bool, excludeGlobals bool) *Symbol {
	var result *Symbol
	var lastLocation *Node
	var lastSelfReferenceLocation *Node
	var propertyWithInvalidInitializer *Node
	var associatedDeclarationForContainingInitializerOrBindingName *Node
	var withinDeferredContext bool
	var grandparent *Node
	originalLocation := location // needed for did-you-mean error reporting, which gathers candidates starting from the original location
	nameIsConst := name == "const"
loop:
	for location != nil {
		if nameIsConst && isConstAssertion(location) {
			// `const` in an `as const` has no symbol, but issues no error because there is no *actual* lookup of the type
			// (it refers to the constant type of the expression instead)
			return nil
		}
		if isModuleOrEnumDeclaration(location) && lastLocation != nil && location.Name() == lastLocation {
			// If lastLocation is the name of a namespace or enum, skip the parent since it will have is own locals that could
			// conflict.
			lastLocation = location
			location = location.parent
		}
		locals := getLocalsOfNode(location)
		// Locals of a source file are not in scope (because they get merged into the global symbol table)
		if locals != nil && !isGlobalSourceFile(location) {
			result = r.lookup(locals, name, meaning)
			if result != nil {
				useResult := true
				if isFunctionLike(location) && lastLocation != nil && lastLocation != getBodyOfNode(location) {
					// symbol lookup restrictions for function-like declarations
					// - Type parameters of a function are in scope in the entire function declaration, including the parameter
					//   list and return type. However, local types are only in scope in the function body.
					// - parameters are only in the scope of function body
					// This restriction does not apply to JSDoc comment types because they are parented
					// at a higher level than type parameters would normally be
					if meaning&result.flags&SymbolFlagsType != 0 && lastLocation.kind != SyntaxKindJSDoc {
						useResult = result.flags&SymbolFlagsTypeParameter != 0 && (lastLocation.flags&NodeFlagsSynthesized != 0 ||
							lastLocation == location.FunctionLikeData().returnType ||
							isParameterLikeOrReturnTag(lastLocation))
					}
					if meaning&result.flags&SymbolFlagsVariable != 0 {
						// expression inside parameter will lookup as normal variable scope when targeting es2015+
						if r.useOuterVariableScopeInParameter(result, location, lastLocation) {
							useResult = false
						} else if result.flags&SymbolFlagsFunctionScopedVariable != 0 {
							// parameters are visible only inside function body, parameter list and return type
							// technically for parameter list case here we might mix parameters and variables declared in function,
							// however it is detected separately when checking initializers of parameters
							// to make sure that they reference no variables declared after them.
							useResult = lastLocation.kind == SyntaxKindParameter ||
								lastLocation.flags&NodeFlagsSynthesized != 0 ||
								lastLocation == location.FunctionLikeData().returnType && findAncestor(result.valueDeclaration, isParameter) != nil
						}
					}
				} else if location.kind == SyntaxKindConditionalType {
					// A type parameter declared using 'infer T' in a conditional type is visible only in
					// the true branch of the conditional type.
					useResult = lastLocation == location.AsConditionalTypeNode().trueType
				}
				if useResult {
					break loop
				}
				result = nil
			}
		}
		withinDeferredContext = withinDeferredContext || getIsDeferredContext(location, lastLocation)
		switch location.kind {
		case SyntaxKindSourceFile:
			if !isExternalOrCommonJsModule(location.AsSourceFile()) {
				break
			}
			fallthrough
		case SyntaxKindModuleDeclaration:
			moduleExports := r.getSymbolOfDeclaration(location).exports
			if isSourceFile(location) || (isModuleDeclaration(location) && location.flags&NodeFlagsAmbient != 0 && !isGlobalScopeAugmentation(location)) {
				// It's an external module. First see if the module has an export default and if the local
				// name of that export default matches.
				result = moduleExports[InternalSymbolNameDefault]
				if result != nil {
					localSymbol := getLocalSymbolForExportDefault(result)
					if localSymbol != nil && result.flags&meaning != 0 && localSymbol.name == name {
						break loop
					}
					result = nil
				}
				// Because of module/namespace merging, a module's exports are in scope,
				// yet we never want to treat an export specifier as putting a member in scope.
				// Therefore, if the name we find is purely an export specifier, it is not actually considered in scope.
				// Two things to note about this:
				//     1. We have to check this without calling getSymbol. The problem with calling getSymbol
				//        on an export specifier is that it might find the export specifier itself, and try to
				//        resolve it as an alias. This will cause the checker to consider the export specifier
				//        a circular alias reference when it might not be.
				//     2. We check === SymbolFlags.Alias in order to check that the symbol is *purely*
				//        an alias. If we used &, we'd be throwing out symbols that have non alias aspects,
				//        which is not the desired behavior.
				moduleExport := moduleExports[name]
				if moduleExport != nil && moduleExport.flags == SymbolFlagsAlias && (getDeclarationOfKind(moduleExport, SyntaxKindExportSpecifier) != nil || getDeclarationOfKind(moduleExport, SyntaxKindNamespaceExport) != nil) {
					break
				}
			}
			if name != InternalSymbolNameDefault {
				result = r.lookup(moduleExports, name, meaning&SymbolFlagsModuleMember)
				if result != nil {
					break loop
				}
			}
		case SyntaxKindEnumDeclaration:
			result = r.lookup(r.getSymbolOfDeclaration(location).exports, name, meaning&SymbolFlagsEnumMember)
			if result != nil {
				if nameNotFoundMessage != nil && getIsolatedModules(r.compilerOptions) && location.flags&NodeFlagsAmbient == 0 && getSourceFileOfNode(location) != getSourceFileOfNode(result.valueDeclaration) {
					isolatedModulesLikeFlagName := ifElse(r.compilerOptions.VerbatimModuleSyntax == TSTrue, "verbatimModuleSyntax", "isolatedModules")
					r.error(originalLocation, diagnostics.Cannot_access_0_from_another_file_without_qualification_when_1_is_enabled_Use_2_instead,
						name, isolatedModulesLikeFlagName, r.getSymbolOfDeclaration(location).name+"."+name)
				}
				break loop
			}
		case SyntaxKindPropertyDeclaration:
			if !isStatic(location) {
				ctor := findConstructorDeclaration(location.parent)
				if ctor != nil && ctor.AsConstructorDeclaration().locals != nil {
					if r.lookup(ctor.AsConstructorDeclaration().locals, name, meaning&SymbolFlagsValue) != nil {
						// Remember the property node, it will be used later to report appropriate error
						propertyWithInvalidInitializer = location
					}
				}
			}
		case SyntaxKindClassDeclaration, SyntaxKindClassExpression, SyntaxKindInterfaceDeclaration:
			result = r.lookup(r.getSymbolOfDeclaration(location).members, name, meaning&SymbolFlagsType)
			if result != nil {
				if !isTypeParameterSymbolDeclaredInContainer(result, location) {
					// ignore type parameters not declared in this container
					result = nil
					break
				}
				if lastLocation != nil && isStatic(lastLocation) {
					// TypeScript 1.0 spec (April 2014): 3.4.1
					// The scope of a type parameter extends over the entire declaration with which the type
					// parameter list is associated, with the exception of static member declarations in classes.
					if nameNotFoundMessage != nil {
						r.error(originalLocation, diagnostics.Static_members_cannot_reference_class_type_parameters)
					}
					return nil
				}
				break loop
			}
			if isClassExpression(location) && meaning&SymbolFlagsClass != 0 {
				className := location.AsClassExpression().name
				if className != nil && name == className.AsIdentifier().text {
					result = location.AsClassExpression().symbol
					break loop
				}
			}
		case SyntaxKindExpressionWithTypeArguments:
			if lastLocation == location.AsExpressionWithTypeArguments().expression && isHeritageClause(location.parent) && location.parent.AsHeritageClause().token == SyntaxKindExtendsKeyword {
				container := location.parent.parent
				if isClassLike(container) {
					result = r.lookup(r.getSymbolOfDeclaration(container).members, name, meaning&SymbolFlagsType)
					if result != nil {
						if nameNotFoundMessage != nil {
							r.error(originalLocation, diagnostics.Base_class_expressions_cannot_reference_class_type_parameters)
						}
						return nil
					}
				}
			}
		// It is not legal to reference a class's own type parameters from a computed property name that
		// belongs to the class. For example:
		//
		//   function foo<T>() { return '' }
		//   class C<T> { // <-- Class's own type parameter T
		//       [foo<T>()]() { } // <-- Reference to T from class's own computed property
		//   }
		case SyntaxKindComputedPropertyName:
			grandparent = location.parent.parent
			if isClassLike(grandparent) || isInterfaceDeclaration(grandparent) {
				// A reference to this grandparent's type parameters would be an error
				result = r.lookup(r.getSymbolOfDeclaration(grandparent).members, name, meaning&SymbolFlagsType)
				if result != nil {
					if nameNotFoundMessage != nil {
						r.error(originalLocation, diagnostics.A_computed_property_name_cannot_reference_a_type_parameter_from_its_containing_type)
					}
					return nil
				}
			}
		case SyntaxKindArrowFunction:
			// when targeting ES6 or higher there is no 'arguments' in an arrow function
			// for lower compile targets the resolved symbol is used to emit an error
			if getEmitScriptTarget(r.compilerOptions) >= ScriptTargetES2015 {
				break
			}
			fallthrough
		case SyntaxKindMethodDeclaration, SyntaxKindConstructor, SyntaxKindGetAccessor, SyntaxKindSetAccessor, SyntaxKindFunctionDeclaration:
			if meaning&SymbolFlagsVariable != 0 && name == "arguments" {
				result = r.argumentsSymbol
				break loop
			}
		case SyntaxKindFunctionExpression:
			if meaning&SymbolFlagsVariable != 0 && name == "arguments" {
				result = r.argumentsSymbol
				break loop
			}
			if meaning&SymbolFlagsFunction != 0 {
				functionName := location.AsFunctionExpression().name
				if functionName != nil && name == functionName.AsIdentifier().text {
					result = location.AsFunctionExpression().symbol
					break loop
				}
			}
		case SyntaxKindDecorator:
			// Decorators are resolved at the class declaration. Resolving at the parameter
			// or member would result in looking up locals in the method.
			//
			//   function y() {}
			//   class C {
			//       method(@y x, y) {} // <-- decorator y should be resolved at the class declaration, not the parameter.
			//   }
			//
			if location.parent != nil && location.parent.kind == SyntaxKindParameter {
				location = location.parent
			}
			//   function y() {}
			//   class C {
			//       @y method(x, y) {} // <-- decorator y should be resolved at the class declaration, not the method.
			//   }
			//
			// class Decorators are resolved outside of the class to avoid referencing type parameters of that class.
			//
			//   type T = number;
			//   declare function y(x: T): any;
			//   @param(1 as T) // <-- T should resolve to the type alias outside of class C
			//   class C<T> {}
			if location.parent != nil && (isClassElement(location.parent) || location.parent.kind == SyntaxKindClassDeclaration) {
				location = location.parent
			}
		case SyntaxKindParameter:
			parameterDeclaration := location.AsParameterDeclaration()
			if lastLocation != nil && (lastLocation == parameterDeclaration.initializer ||
				lastLocation == parameterDeclaration.name && isBindingPattern(lastLocation)) {
				if associatedDeclarationForContainingInitializerOrBindingName == nil {
					associatedDeclarationForContainingInitializerOrBindingName = location
				}
			}
		case SyntaxKindBindingElement:
			bindingElement := location.AsBindingElement()
			if lastLocation != nil && (lastLocation == bindingElement.initializer ||
				lastLocation == bindingElement.name && isBindingPattern(lastLocation)) {
				if isPartOfParameterDeclaration(location) && associatedDeclarationForContainingInitializerOrBindingName == nil {
					associatedDeclarationForContainingInitializerOrBindingName = location
				}
			}
		case SyntaxKindInferType:
			if meaning&SymbolFlagsTypeParameter != 0 {
				parameterName := location.AsInferTypeNode().typeParameter.AsTypeParameter().name
				if parameterName != nil && name == parameterName.AsIdentifier().text {
					result = location.AsInferTypeNode().typeParameter.AsTypeParameter().symbol
					break loop
				}
			}
		case SyntaxKindExportSpecifier:
			exportSpecifier := location.AsExportSpecifier()
			if lastLocation != nil && lastLocation == exportSpecifier.propertyName && location.parent.parent.AsExportDeclaration().moduleSpecifier != nil {
				location = location.parent.parent.parent
			}
		}
		if isSelfReferenceLocation(location, lastLocation) {
			lastSelfReferenceLocation = location
		}
		lastLocation = location
		switch {
		// case isJSDocTemplateTag(location):
		// 	location = getEffectiveContainerForJSDocTemplateTag(location.(*JSDocTemplateTag))
		// 	if location == nil {
		// 		location = location.parent
		// 	}
		// case isJSDocParameterTag(location) || isJSDocReturnTag(location):
		// 	location = getHostSignatureFromJSDoc(location)
		// 	if location == nil {
		// 		location = location.parent
		// 	}
		default:
			location = location.parent
		}
	}
	// We just climbed up parents looking for the name, meaning that we started in a descendant node of `lastLocation`.
	// If `result === lastSelfReferenceLocation.symbol`, that means that we are somewhere inside `lastSelfReferenceLocation` looking up a name, and resolving to `lastLocation` itself.
	// That means that this is a self-reference of `lastLocation`, and shouldn't count this when considering whether `lastLocation` is used.
	if isUse && result != nil && (lastSelfReferenceLocation == nil || result != lastSelfReferenceLocation.Symbol()) {
		// !!! result.isReferenced |= meaning
	}
	if result == nil {
		if !excludeGlobals {
			result = r.lookup(r.globals, name, meaning)
		}
	}
	if nameNotFoundMessage != nil {
		if propertyWithInvalidInitializer != nil && r.onPropertyWithInvalidInitializer(originalLocation, name, propertyWithInvalidInitializer, result) {
			return nil
		}
		if result == nil {
			r.onFailedToResolveSymbol(originalLocation, name, meaning, nameNotFoundMessage)
		} else {
			r.onSuccessfullyResolvedSymbol(originalLocation, result, meaning, lastLocation, associatedDeclarationForContainingInitializerOrBindingName, withinDeferredContext)
		}
	}
	return result
}

func (r *NameResolver) useOuterVariableScopeInParameter(result *Symbol, location *Node, lastLocation *Node) bool {
	if isParameter(lastLocation) {
		body := getBodyOfNode(location)
		if body != nil && result.valueDeclaration != nil && result.valueDeclaration.Pos() >= body.Pos() && result.valueDeclaration.End() <= body.End() {
			// check for several cases where we introduce temporaries that require moving the name/initializer of the parameter to the body
			// - static field in a class expression
			// - optional chaining pre-es2020
			// - nullish coalesce pre-es2020
			// - spread assignment in binding pattern pre-es2017
			target := getEmitScriptTarget(r.compilerOptions)
			if target >= ScriptTargetES2015 {
				functionLocation := location
				declarationRequiresScopeChange := r.getRequiresScopeChangeCache(functionLocation)
				if declarationRequiresScopeChange == TSUnknown {
					declarationRequiresScopeChange = boolToTristate(some(functionLocation.FunctionLikeData().parameters, r.requiresScopeChange))
					r.setRequiresScopeChangeCache(functionLocation, declarationRequiresScopeChange)
				}
				return declarationRequiresScopeChange == TSTrue
			}
		}
	}
	return false
}

func (r *NameResolver) requiresScopeChange(node *Node) bool {
	d := node.AsParameterDeclaration()
	return r.requiresScopeChangeWorker(d.name) || d.initializer != nil && r.requiresScopeChangeWorker(d.initializer)
}

func (r *NameResolver) requiresScopeChangeWorker(node *Node) bool {
	switch node.kind {
	case SyntaxKindArrowFunction, SyntaxKindFunctionExpression, SyntaxKindFunctionDeclaration, SyntaxKindConstructor:
		return false
	case SyntaxKindMethodDeclaration, SyntaxKindGetAccessor, SyntaxKindSetAccessor, SyntaxKindPropertyAssignment:
		return r.requiresScopeChangeWorker(node.Name())
	case SyntaxKindPropertyDeclaration:
		if hasStaticModifier(node) {
			return !getEmitStandardClassFields(r.compilerOptions)
		}
		return r.requiresScopeChangeWorker(node.AsPropertyDeclaration().name)
	default:
		if isNullishCoalesce(node) || isOptionalChain(node) {
			return getEmitScriptTarget(r.compilerOptions) < ScriptTargetES2020
		}
		if isBindingElement(node) && node.AsBindingElement().dotDotDotToken != nil && isObjectBindingPattern(node.parent) {
			return getEmitScriptTarget(r.compilerOptions) < ScriptTargetES2017
		}
		if isTypeNode(node) {
			return false
		}
		return node.ForEachChild(r.requiresScopeChangeWorker)
	}
}

func getIsDeferredContext(location *Node, lastLocation *Node) bool {
	if location.kind != SyntaxKindArrowFunction && location.kind != SyntaxKindFunctionExpression {
		// initializers in instance property declaration of class like entities are executed in constructor and thus deferred
		// A name is evaluated within the enclosing scope - so it shouldn't count as deferred
		return isTypeQueryNode(location) ||
			(isFunctionLikeDeclaration(location) || location.kind == SyntaxKindPropertyDeclaration && !isStatic(location)) &&
				(lastLocation == nil || lastLocation != location.Name())
	}
	if lastLocation != nil && lastLocation == location.Name() {
		return false
	}
	// generator functions and async functions are not inlined in control flow when immediately invoked
	if location.BodyData().asteriskToken != nil || hasSyntacticModifier(location, ModifierFlagsAsync) {
		return true
	}
	return getImmediatelyInvokedFunctionExpression(location) == nil
}

func isTypeParameterSymbolDeclaredInContainer(symbol *Symbol, container *Node) bool {
	for _, decl := range symbol.declarations {
		if decl.kind == SyntaxKindTypeParameter {
			parent := decl.parent.parent
			if parent == container {
				return true
			}
		}
	}
	return false
}

func isSelfReferenceLocation(node *Node, lastLocation *Node) bool {
	switch node.kind {
	case SyntaxKindParameter:
		return lastLocation != nil && lastLocation == node.AsParameterDeclaration().name
	case SyntaxKindFunctionDeclaration, SyntaxKindClassDeclaration, SyntaxKindInterfaceDeclaration, SyntaxKindEnumDeclaration,
		SyntaxKindTypeAliasDeclaration, SyntaxKindModuleDeclaration: // For `namespace N { N; }`
		return true
	}
	return false
}

func isTypeReferenceIdentifier(node *Node) bool {
	for node.parent.kind == SyntaxKindQualifiedName {
		node = node.parent
	}
	return isTypeReferenceNode(node.parent)
}

func isInTypeQuery(node *Node) bool {
	// TypeScript 1.0 spec (April 2014): 3.6.3
	// A type query consists of the keyword typeof followed by an expression.
	// The expression is restricted to a single identifier or a sequence of identifiers separated by periods
	return findAncestorOrQuit(node, func(n *Node) FindAncestorResult {
		switch n.kind {
		case SyntaxKindTypeQuery:
			return FindAncestorTrue
		case SyntaxKindIdentifier, SyntaxKindQualifiedName:
			return FindAncestorFalse
		}
		return FindAncestorQuit
	}) != nil
}

func nodeKindIs(node *Node, kinds ...SyntaxKind) bool {
	return slices.Contains(kinds, node.kind)
}

func isTypeOnlyImportDeclaration(node *Node) bool {
	switch node.kind {
	case SyntaxKindImportSpecifier:
		return node.AsImportSpecifier().isTypeOnly || node.parent.parent.AsImportClause().isTypeOnly
	case SyntaxKindNamespaceImport:
		return node.parent.AsImportClause().isTypeOnly
	case SyntaxKindImportClause:
		return node.AsImportClause().isTypeOnly
	case SyntaxKindImportEqualsDeclaration:
		return node.AsImportEqualsDeclaration().isTypeOnly
	}
	return false
}

func isTypeOnlyExportDeclaration(node *Node) bool {
	switch node.kind {
	case SyntaxKindExportSpecifier:
		return node.AsExportSpecifier().isTypeOnly || node.parent.parent.AsExportDeclaration().isTypeOnly
	case SyntaxKindExportDeclaration:
		d := node.AsExportDeclaration()
		return d.isTypeOnly && d.moduleSpecifier != nil && d.exportClause == nil
	case SyntaxKindNamespaceExport:
		return node.parent.AsExportDeclaration().isTypeOnly
	}
	return false
}

func isTypeOnlyImportOrExportDeclaration(node *Node) bool {
	return isTypeOnlyImportDeclaration(node) || isTypeOnlyExportDeclaration(node)
}

func getNameFromImportDeclaration(node *Node) *Node {
	switch node.kind {
	case SyntaxKindImportSpecifier:
		return node.AsImportSpecifier().name
	case SyntaxKindNamespaceImport:
		return node.AsNamespaceImport().name
	case SyntaxKindImportClause:
		return node.AsImportClause().name
	case SyntaxKindImportEqualsDeclaration:
		return node.AsImportEqualsDeclaration().name
	}
	return nil
}

func isValidTypeOnlyAliasUseSite(useSite *Node) bool {
	return useSite.flags&NodeFlagsAmbient != 0 ||
		isPartOfTypeQuery(useSite) ||
		isIdentifierInNonEmittingHeritageClause(useSite) ||
		isPartOfPossiblyValidTypeOrAbstractComputedPropertyName(useSite) ||
		!(isExpressionNode(useSite) || isShorthandPropertyNameUseSite(useSite))
}

func isIdentifierInNonEmittingHeritageClause(node *Node) bool {
	if node.kind != SyntaxKindIdentifier {
		return false
	}
	heritageClause := findAncestorOrQuit(node.parent, func(parent *Node) FindAncestorResult {
		switch parent.kind {
		case SyntaxKindHeritageClause:
			return FindAncestorTrue
		case SyntaxKindPropertyAccessExpression, SyntaxKindExpressionWithTypeArguments:
			return FindAncestorFalse
		default:
			return FindAncestorQuit
		}
	})
	if heritageClause != nil {
		return heritageClause.AsHeritageClause().token == SyntaxKindImmediateKeyword || heritageClause.parent.kind == SyntaxKindInterfaceDeclaration
	}
	return false
}

func isPartOfPossiblyValidTypeOrAbstractComputedPropertyName(node *Node) bool {
	for nodeKindIs(node, SyntaxKindIdentifier, SyntaxKindPropertyAccessExpression) {
		node = node.parent
	}
	if node.kind != SyntaxKindComputedPropertyName {
		return false
	}
	if hasSyntacticModifier(node.parent, ModifierFlagsAbstract) {
		return true
	}
	return nodeKindIs(node.parent.parent, SyntaxKindInterfaceDeclaration, SyntaxKindTypeLiteral)
}

func isExpressionNode(node *Node) bool {
	switch node.kind {
	case SyntaxKindSuperKeyword, SyntaxKindNullKeyword, SyntaxKindTrueKeyword, SyntaxKindFalseKeyword, SyntaxKindRegularExpressionLiteral,
		SyntaxKindArrayLiteralExpression, SyntaxKindObjectLiteralExpression, SyntaxKindPropertyAccessExpression, SyntaxKindElementAccessExpression,
		SyntaxKindCallExpression, SyntaxKindNewExpression, SyntaxKindTaggedTemplateExpression, SyntaxKindAsExpression, SyntaxKindTypeAssertionExpression,
		SyntaxKindSatisfiesExpression, SyntaxKindNonNullExpression, SyntaxKindParenthesizedExpression, SyntaxKindFunctionExpression,
		SyntaxKindClassExpression, SyntaxKindArrowFunction, SyntaxKindVoidExpression, SyntaxKindDeleteExpression, SyntaxKindTypeOfExpression,
		SyntaxKindPrefixUnaryExpression, SyntaxKindPostfixUnaryExpression, SyntaxKindBinaryExpression, SyntaxKindConditionalExpression,
		SyntaxKindSpreadElement, SyntaxKindTemplateExpression, SyntaxKindOmittedExpression, SyntaxKindJsxElement, SyntaxKindJsxSelfClosingElement,
		SyntaxKindJsxFragment, SyntaxKindYieldExpression, SyntaxKindAwaitExpression, SyntaxKindMetaProperty:
		return true
	case SyntaxKindExpressionWithTypeArguments:
		return !isHeritageClause(node.parent)
	case SyntaxKindQualifiedName:
		for node.parent.kind == SyntaxKindQualifiedName {
			node = node.parent
		}
		return isTypeQueryNode(node.parent) || isJSDocLinkLike(node.parent) || isJSXTagName(node)
	case SyntaxKindJSDocMemberName:
		return isTypeQueryNode(node.parent) || isJSDocLinkLike(node.parent) || isJSXTagName(node)
	case SyntaxKindPrivateIdentifier:
		return isBinaryExpression(node.parent) && node.parent.AsBinaryExpression().left == node && node.parent.AsBinaryExpression().operatorToken.kind == SyntaxKindInKeyword
	case SyntaxKindIdentifier:
		if isTypeQueryNode(node.parent) || isJSDocLinkLike(node.parent) || isJSXTagName(node) {
			return true
		}
		fallthrough
	case SyntaxKindNumericLiteral, SyntaxKindBigintLiteral, SyntaxKindStringLiteral, SyntaxKindNoSubstitutionTemplateLiteral, SyntaxKindThisKeyword:
		return isInExpressionContext(node)
	default:
		return false
	}
}

func isInExpressionContext(node *Node) bool {
	parent := node.parent
	switch parent.kind {
	case SyntaxKindVariableDeclaration:
		return parent.AsVariableDeclaration().initializer == node
	case SyntaxKindParameter:
		return parent.AsParameterDeclaration().initializer == node
	case SyntaxKindPropertyDeclaration:
		return parent.AsPropertyDeclaration().initializer == node
	case SyntaxKindPropertySignature:
		return parent.AsPropertySignatureDeclaration().initializer == node
	case SyntaxKindEnumMember:
		return parent.AsEnumMember().initializer == node
	case SyntaxKindPropertyAssignment:
		return parent.AsPropertyAssignment().initializer == node
	case SyntaxKindBindingElement:
		return parent.AsBindingElement().initializer == node
	case SyntaxKindExpressionStatement:
		return parent.AsExpressionStatement().expression == node
	case SyntaxKindIfStatement:
		return parent.AsIfStatement().expression == node
	case SyntaxKindDoStatement:
		return parent.AsDoStatement().expression == node
	case SyntaxKindWhileStatement:
		return parent.AsWhileStatement().expression == node
	case SyntaxKindReturnStatement:
		return parent.AsReturnStatement().expression == node
	case SyntaxKindWithStatement:
		return parent.AsWithStatement().expression == node
	case SyntaxKindSwitchStatement:
		return parent.AsSwitchStatement().expression == node
	case SyntaxKindCaseClause, SyntaxKindDefaultClause:
		return parent.AsCaseOrDefaultClause().expression == node
	case SyntaxKindThrowStatement:
		return parent.AsThrowStatement().expression == node
	case SyntaxKindForStatement:
		s := parent.AsForStatement()
		return s.initializer == node && s.initializer.kind != SyntaxKindVariableDeclarationList || s.condition == node || s.incrementor == node
	case SyntaxKindForInStatement, SyntaxKindForOfStatement:
		s := parent.AsForInOrOfStatement()
		return s.initializer == node && s.initializer.kind != SyntaxKindVariableDeclarationList || s.expression == node
	case SyntaxKindTypeAssertionExpression:
		return parent.AsTypeAssertion().expression == node
	case SyntaxKindAsExpression:
		return parent.AsAsExpression().expression == node
	case SyntaxKindTemplateSpan:
		return parent.AsTemplateSpan().expression == node
	case SyntaxKindComputedPropertyName:
		return parent.AsComputedPropertyName().expression == node
	case SyntaxKindDecorator, SyntaxKindJsxExpression, SyntaxKindJsxSpreadAttribute, SyntaxKindSpreadAssignment:
		return true
	case SyntaxKindExpressionWithTypeArguments:
		return parent.AsExpressionWithTypeArguments().expression == node && !isPartOfTypeNode(parent)
	case SyntaxKindShorthandPropertyAssignment:
		return parent.AsShorthandPropertyAssignment().objectAssignmentInitializer == node
	case SyntaxKindSatisfiesExpression:
		return parent.AsSatisfiesExpression().expression == node
	default:
		return isExpressionNode(parent)
	}
}

func isPartOfTypeNode(node *Node) bool {
	kind := node.kind
	if kind >= SyntaxKindFirstTypeNode && kind <= SyntaxKindLastTypeNode {
		return true
	}
	switch node.kind {
	case SyntaxKindAnyKeyword, SyntaxKindUnknownKeyword, SyntaxKindNumberKeyword, SyntaxKindBigIntKeyword, SyntaxKindStringKeyword,
		SyntaxKindBooleanKeyword, SyntaxKindSymbolKeyword, SyntaxKindObjectKeyword, SyntaxKindUndefinedKeyword, SyntaxKindNullKeyword,
		SyntaxKindNeverKeyword:
		return true
	case SyntaxKindExpressionWithTypeArguments:
		return isPartOfTypeExpressionWithTypeArguments(node)
	case SyntaxKindTypeParameter:
		return node.parent.kind == SyntaxKindMappedType || node.parent.kind == SyntaxKindInferType
	case SyntaxKindIdentifier:
		parent := node.parent
		if isQualifiedName(parent) && parent.AsQualifiedName().right == node {
			return isPartOfTypeNodeInParent(parent)
		}
		if isPropertyAccessExpression(parent) && parent.AsPropertyAccessExpression().name == node {
			return isPartOfTypeNodeInParent(parent)
		}
		return isPartOfTypeNodeInParent(node)
	case SyntaxKindQualifiedName, SyntaxKindPropertyAccessExpression, SyntaxKindThisKeyword:
		return isPartOfTypeNodeInParent(node)
	}
	return false
}

func isPartOfTypeNodeInParent(node *Node) bool {
	parent := node.parent
	// Do not recursively call isPartOfTypeNode on the parent. In the example:
	//
	//     let a: A.B.C;
	//
	// Calling isPartOfTypeNode would consider the qualified name A.B a type node.
	// Only C and A.B.C are type nodes.
	if parent.kind >= SyntaxKindFirstTypeNode && parent.kind <= SyntaxKindLastTypeNode {
		return true
	}
	switch parent.kind {
	case SyntaxKindTypeQuery:
		return false
	case SyntaxKindImportType:
		return !parent.AsImportTypeNode().isTypeOf
	case SyntaxKindExpressionWithTypeArguments:
		return isPartOfTypeExpressionWithTypeArguments(parent)
	case SyntaxKindTypeParameter:
		return node == parent.AsTypeParameter().constraint
	case SyntaxKindPropertyDeclaration:
		return node == parent.AsPropertyDeclaration().typeNode
	case SyntaxKindPropertySignature:
		return node == parent.AsPropertySignatureDeclaration().typeNode
	case SyntaxKindParameter:
		return node == parent.AsParameterDeclaration().typeNode
	case SyntaxKindVariableDeclaration:
		return node == parent.AsVariableDeclaration().typeNode
	case SyntaxKindFunctionDeclaration, SyntaxKindFunctionExpression, SyntaxKindArrowFunction, SyntaxKindConstructor, SyntaxKindMethodDeclaration,
		SyntaxKindMethodSignature, SyntaxKindGetAccessor, SyntaxKindSetAccessor, SyntaxKindCallSignature, SyntaxKindConstructSignature,
		SyntaxKindIndexSignature:
		return node == parent.FunctionLikeData().returnType
	case SyntaxKindTypeAssertionExpression:
		return node == parent.AsTypeAssertion().typeNode
	case SyntaxKindCallExpression:
		return typeArgumentListContains(parent.AsCallExpression().typeArguments, node)
	case SyntaxKindNewExpression:
		return typeArgumentListContains(parent.AsNewExpression().typeArguments, node)
	case SyntaxKindTaggedTemplateExpression:
		return typeArgumentListContains(parent.AsTaggedTemplateExpression().typeArguments, node)
	}
	return false
}

func isPartOfTypeExpressionWithTypeArguments(node *Node) bool {
	parent := node.parent
	return isHeritageClause(parent) && (!isClassLike(parent.parent) || parent.AsHeritageClause().token == SyntaxKindImplementsKeyword)
}

func typeArgumentListContains(list *Node, node *Node) bool {
	if list != nil {
		return slices.Contains(list.AsTypeArgumentList().arguments, node)
	}
	return false
}

func isJSDocLinkLike(node *Node) bool {
	return nodeKindIs(node, SyntaxKindJSDocLink, SyntaxKindJSDocLinkCode, SyntaxKindJSDocLinkPlain)
}

func isJSXTagName(node *Node) bool {
	parent := node.parent
	switch parent.kind {
	case SyntaxKindJsxOpeningElement:
		return parent.AsJsxOpeningElement().tagName == node
	case SyntaxKindJsxSelfClosingElement:
		return parent.AsJsxSelfClosingElement().tagName == node
	case SyntaxKindJsxClosingElement:
		return parent.AsJsxClosingElement().tagName == node
	}
	return false
}

func isShorthandPropertyNameUseSite(useSite *Node) bool {
	return isIdentifier(useSite) && isShorthandPropertyAssignment(useSite.parent) && useSite.parent.AsShorthandPropertyAssignment().name == useSite
}

func isTypeDeclaration(node *Node) bool {
	switch node.kind {
	case SyntaxKindTypeParameter, SyntaxKindClassDeclaration, SyntaxKindInterfaceDeclaration, SyntaxKindTypeAliasDeclaration, SyntaxKindEnumDeclaration:
		return true
	case SyntaxKindImportClause:
		return node.AsImportClause().isTypeOnly
	case SyntaxKindImportSpecifier:
		return node.parent.parent.AsImportClause().isTypeOnly
	case SyntaxKindExportSpecifier:
		return node.parent.parent.AsExportDeclaration().isTypeOnly
	default:
		return false
	}
}

func canHaveSymbol(node *Node) bool {
	switch node.kind {
	case SyntaxKindArrowFunction, SyntaxKindBinaryExpression, SyntaxKindBindingElement, SyntaxKindCallExpression, SyntaxKindCallSignature,
		SyntaxKindClassDeclaration, SyntaxKindClassExpression, SyntaxKindClassStaticBlockDeclaration, SyntaxKindConstructor, SyntaxKindConstructorType,
		SyntaxKindConstructSignature, SyntaxKindElementAccessExpression, SyntaxKindEnumDeclaration, SyntaxKindEnumMember, SyntaxKindExportAssignment,
		SyntaxKindExportDeclaration, SyntaxKindExportSpecifier, SyntaxKindFunctionDeclaration, SyntaxKindFunctionExpression, SyntaxKindFunctionType,
		SyntaxKindGetAccessor, SyntaxKindIdentifier, SyntaxKindImportClause, SyntaxKindImportEqualsDeclaration, SyntaxKindImportSpecifier,
		SyntaxKindIndexSignature, SyntaxKindInterfaceDeclaration, SyntaxKindJSDocCallbackTag, SyntaxKindJSDocEnumTag, SyntaxKindJSDocFunctionType,
		SyntaxKindJSDocParameterTag, SyntaxKindJSDocPropertyTag, SyntaxKindJSDocSignature, SyntaxKindJSDocTypedefTag, SyntaxKindJSDocTypeLiteral,
		SyntaxKindJsxAttribute, SyntaxKindJsxAttributes, SyntaxKindJsxSpreadAttribute, SyntaxKindMappedType, SyntaxKindMethodDeclaration,
		SyntaxKindMethodSignature, SyntaxKindModuleDeclaration, SyntaxKindNamedTupleMember, SyntaxKindNamespaceExport, SyntaxKindNamespaceExportDeclaration,
		SyntaxKindNamespaceImport, SyntaxKindNewExpression, SyntaxKindNoSubstitutionTemplateLiteral, SyntaxKindNumericLiteral, SyntaxKindObjectLiteralExpression,
		SyntaxKindParameter, SyntaxKindPropertyAccessExpression, SyntaxKindPropertyAssignment, SyntaxKindPropertyDeclaration, SyntaxKindPropertySignature,
		SyntaxKindSetAccessor, SyntaxKindShorthandPropertyAssignment, SyntaxKindSourceFile, SyntaxKindSpreadAssignment, SyntaxKindStringLiteral,
		SyntaxKindTypeAliasDeclaration, SyntaxKindTypeLiteral, SyntaxKindTypeParameter, SyntaxKindVariableDeclaration:
		return true
	}
	return false
}

func canHaveLocals(node *Node) bool {
	switch node.kind {
	case SyntaxKindArrowFunction, SyntaxKindBlock, SyntaxKindCallSignature, SyntaxKindCaseBlock, SyntaxKindCatchClause,
		SyntaxKindClassStaticBlockDeclaration, SyntaxKindConditionalType, SyntaxKindConstructor, SyntaxKindConstructorType,
		SyntaxKindConstructSignature, SyntaxKindForStatement, SyntaxKindForInStatement, SyntaxKindForOfStatement, SyntaxKindFunctionDeclaration,
		SyntaxKindFunctionExpression, SyntaxKindFunctionType, SyntaxKindGetAccessor, SyntaxKindIndexSignature, SyntaxKindJSDocCallbackTag,
		SyntaxKindJSDocEnumTag, SyntaxKindJSDocFunctionType, SyntaxKindJSDocSignature, SyntaxKindJSDocTypedefTag, SyntaxKindMappedType,
		SyntaxKindMethodDeclaration, SyntaxKindMethodSignature, SyntaxKindModuleDeclaration, SyntaxKindSetAccessor, SyntaxKindSourceFile,
		SyntaxKindTypeAliasDeclaration:
		return true
	}
	return false
}

func isAnyImportOrReExport(node *Node) bool {
	return isAnyImportSyntax(node) || isExportDeclaration(node)
}

func isAnyImportSyntax(node *Node) bool {
	return nodeKindIs(node, SyntaxKindImportDeclaration, SyntaxKindImportEqualsDeclaration)
}

func getExternalModuleName(node *Node) *Node {
	switch node.kind {
	case SyntaxKindImportDeclaration:
		return node.AsImportDeclaration().moduleSpecifier
	case SyntaxKindExportDeclaration:
		return node.AsExportDeclaration().moduleSpecifier
	case SyntaxKindImportEqualsDeclaration:
		if node.AsImportEqualsDeclaration().moduleReference.kind == SyntaxKindExternalModuleReference {
			return node.AsImportEqualsDeclaration().moduleReference.AsExternalModuleReference().expression
		}
		return nil
	case SyntaxKindImportType:
		return getImportTypeNodeLiteral(node)
	case SyntaxKindCallExpression:
		return node.AsCallExpression().arguments[0]
	case SyntaxKindModuleDeclaration:
		if isStringLiteral(node.AsModuleDeclaration().name) {
			return node.AsModuleDeclaration().name
		}
		return nil
	}
	panic("Unhandled case in getExternalModuleName")
}

func getImportTypeNodeLiteral(node *Node) *Node {
	if isImportTypeNode(node) {
		importTypeNode := node.AsImportTypeNode()
		if isLiteralTypeNode(importTypeNode.argument) {
			literalTypeNode := importTypeNode.argument.AsLiteralTypeNode()
			if isStringLiteral(literalTypeNode.literal) {
				return literalTypeNode.literal
			}
		}
	}
	return nil
}

func isExternalModuleNameRelative(moduleName string) bool {
	// TypeScript 1.0 spec (April 2014): 11.2.1
	// An external module name is "relative" if the first term is "." or "..".
	// Update: We also consider a path like `C:\foo.ts` "relative" because we do not search for it in `node_modules` or treat it as an ambient module.
	return pathIsRelative(moduleName) || isRootedDiskPath(moduleName)
}

func pathIsRelative(path string) bool {
	return makeRegexp(`^\.\.?(?:$|[\\/])`).MatchString(path)
}

func extensionIsTs(ext string) bool {
	return ext == ExtensionTs || ext == ExtensionTsx || ext == ExtensionDts || ext == ExtensionMts || ext == ExtensionDmts || ext == ExtensionCts || ext == ExtensionDcts || len(ext) >= 7 && ext[:3] == ".d." && ext[len(ext)-3:] == ".ts"
}

func isShorthandAmbientModuleSymbol(moduleSymbol *Symbol) bool {
	return isShorthandAmbientModule(moduleSymbol.valueDeclaration)
}

func isShorthandAmbientModule(node *Node) bool {
	// The only kind of module that can be missing a body is a shorthand ambient module.
	return node != nil && node.kind == SyntaxKindModuleDeclaration && node.AsModuleDeclaration().body == nil
}

func isEntityName(node *Node) bool {
	return node.kind == SyntaxKindIdentifier || node.kind == SyntaxKindQualifiedName
}

func nodeIsSynthesized(node *Node) bool {
	return node.loc.pos < 0 || node.loc.end < 0
}

func getFirstIdentifier(node *Node) *Node {
	switch node.kind {
	case SyntaxKindIdentifier:
		return node
	case SyntaxKindQualifiedName:
		return getFirstIdentifier(node.AsQualifiedName().left)
	case SyntaxKindPropertyAccessExpression:
		return getFirstIdentifier(node.AsPropertyAccessExpression().expression)
	}
	panic("Unhandled case in getFirstIdentifier")
}

func getAliasDeclarationFromName(node *Node) *Node {
	switch node.kind {
	case SyntaxKindImportClause, SyntaxKindImportSpecifier, SyntaxKindNamespaceImport, SyntaxKindExportSpecifier, SyntaxKindExportAssignment,
		SyntaxKindImportEqualsDeclaration, SyntaxKindNamespaceExport:
		return node.parent
	case SyntaxKindQualifiedName:
		return getAliasDeclarationFromName(node.parent)
	}
	return nil
}

func entityNameToString(name *Node) string {
	switch name.kind {
	case SyntaxKindThisKeyword:
		return "this"
	case SyntaxKindIdentifier, SyntaxKindPrivateIdentifier:
		return getTextOfNode(name)
	case SyntaxKindQualifiedName:
		return entityNameToString(name.AsQualifiedName().left) + "." + entityNameToString(name.AsQualifiedName().right)
	case SyntaxKindPropertyAccessExpression:
		return entityNameToString(name.AsPropertyAccessExpression().expression) + "." + entityNameToString(name.AsPropertyAccessExpression().name)
	case SyntaxKindJsxNamespacedName:
		return entityNameToString(name.AsJsxNamespacedName().namespace) + ":" + entityNameToString(name.AsJsxNamespacedName().name)
	}
	panic("Unhandled case in entityNameToString")
}

func getContainingQualifiedNameNode(node *Node) *Node {
	for isQualifiedName(node.parent) {
		node = node.parent
	}
	return node
}

var extensionsToRemove = []string{ExtensionDts, ExtensionDmts, ExtensionDcts, ExtensionMjs, ExtensionMts, ExtensionCjs, ExtensionCts, ExtensionTs, ExtensionJs, ExtensionTsx, ExtensionJsx, ExtensionJson}

func removeFileExtension(path string) string {
	// Remove any known extension even if it has more than one dot
	for _, ext := range extensionsToRemove {
		if strings.HasSuffix(path, ext) {
			return path[:len(path)-len(ext)]
		}
	}
	// Otherwise just remove single dot extension, if any
	return path[:len(path)-len(filepath.Ext(path))]
}

func isSideEffectImport(node *Node) bool {
	ancestor := findAncestor(node, isImportDeclaration)
	return ancestor != nil && ancestor.AsImportDeclaration().importClause == nil
}

func getExternalModuleRequireArgument(node *Node) *Node {
	if isVariableDeclarationInitializedToBareOrAccessedRequire(node) {
		return getLeftmostAccessExpression(node.AsVariableDeclaration().initializer).AsCallExpression().arguments[0]
	}
	return nil
}

func getExternalModuleImportEqualsDeclarationExpression(node *Node) *Node {
	//Debug.assert(isExternalModuleImportEqualsDeclaration(node))
	return node.AsImportEqualsDeclaration().moduleReference.AsExternalModuleReference().expression
}

func isRightSideOfQualifiedNameOrPropertyAccess(node *Node) bool {
	parent := node.parent
	switch parent.kind {
	case SyntaxKindQualifiedName:
		return parent.AsQualifiedName().right == node
	case SyntaxKindPropertyAccessExpression:
		return parent.AsPropertyAccessExpression().name == node
	case SyntaxKindMetaProperty:
		return parent.AsMetaProperty().name == node
	}
	return false
}

func getNamespaceDeclarationNode(node *Node) *Node {
	switch node.kind {
	case SyntaxKindImportDeclaration:
		importClause := node.AsImportDeclaration().importClause
		if importClause != nil && isNamespaceImport(importClause.AsImportClause().namedBindings) {
			return importClause.AsImportClause().namedBindings
		}
	case SyntaxKindImportEqualsDeclaration:
		return node
	case SyntaxKindExportDeclaration:
		exportClause := node.AsExportDeclaration().exportClause
		if exportClause != nil && isNamespaceExport(exportClause) {
			return exportClause
		}
	default:
		panic("Unhandled case in getNamespaceDeclarationNode")
	}
	return nil
}

func isImportCall(node *Node) bool {
	return isCallExpression(node) && node.AsCallExpression().expression.kind == SyntaxKindImportKeyword
}

func getSourceFileOfModule(module *Symbol) *SourceFile {
	declaration := module.valueDeclaration
	if declaration == nil {
		declaration = getNonAugmentationDeclaration(module)
	}
	return getSourceFileOfNode(declaration)
}

func getNonAugmentationDeclaration(symbol *Symbol) *Node {
	return find(symbol.declarations, func(d *Node) bool {
		return !isExternalModuleAugmentation(d) && !(isModuleDeclaration(d) && isGlobalScopeAugmentation(d))
	})
}

func isExternalModuleAugmentation(node *Node) bool {
	return isAmbientModule(node) && isModuleAugmentationExternal(node)
}

func isJsonSourceFile(file *SourceFile) bool {
	return file.scriptKind == ScriptKindJSON
}

func isSyntacticDefault(node *Node) bool {
	return (isExportAssignment(node) && !node.AsExportAssignment().isExportEquals) ||
		hasSyntacticModifier(node, ModifierFlagsDefault) ||
		isExportSpecifier(node) ||
		isNamespaceExport(node)
}

func hasExportAssignmentSymbol(moduleSymbol *Symbol) bool {
	return moduleSymbol.exports[InternalSymbolNameExportEquals] != nil
}

func isImportOrExportSpecifier(node *Node) bool {
	return isImportSpecifier(node) || isExportSpecifier(node)
}

func parsePseudoBigint(stringValue string) string {
	return stringValue // !!!
}

func isTypeAlias(node *Node) bool {
	return isTypeAliasDeclaration(node)
}

/**
 * Gets the effective type parameters. If the node was parsed in a
 * JavaScript file, gets the type parameters from the `@template` tag from JSDoc.
 *
 * This does *not* return type parameters from a jsdoc reference to a generic type, eg
 *
 * type Id = <T>(x: T) => T
 * /** @type {Id} /
 * function id(x) { return x }
 */

func getEffectiveTypeParameterDeclarations(node *Node) []*Node {
	// if isJSDocSignature(node) {
	// 	if isJSDocOverloadTag(node.parent) {
	// 		jsDoc := getJSDocRoot(node.parent)
	// 		if jsDoc && length(jsDoc.tags) {
	// 			return flatMap(jsDoc.tags, func(tag JSDocTag) *NodeArray[TypeParameterDeclaration] {
	// 				if isJSDocTemplateTag(tag) {
	// 					return tag.typeParameters
	// 				} else {
	// 					return nil
	// 				}
	// 			})
	// 		}
	// 	}
	// 	return emptyArray
	// }
	// if isJSDocTypeAlias(node) {
	// 	Debug.assert(node.parent.kind == SyntaxKindJSDoc)
	// 	return flatMap(node.parent.tags, func(tag JSDocTag) *NodeArray[TypeParameterDeclaration] {
	// 		if isJSDocTemplateTag(tag) {
	// 			return tag.typeParameters
	// 		} else {
	// 			return nil
	// 		}
	// 	})
	// }
	typeParameters := getTypeParameterListFromNode(node)
	if typeParameters != nil {
		return typeParameters.AsTypeParameterList().parameters
	}
	// if isInJSFile(node) {
	// 	decls := getJSDocTypeParameterDeclarations(node)
	// 	if decls.length {
	// 		return decls
	// 	}
	// 	typeTag := getJSDocType(node)
	// 	if typeTag && isFunctionTypeNode(typeTag) && typeTag.typeParameters {
	// 		return typeTag.typeParameters
	// 	}
	// }
	return nil
}

func getTypeParameterNodesFromNode(node *Node) []*Node {
	typeParameterList := getTypeParameterListFromNode(node)
	if typeParameterList != nil {
		return typeParameterList.AsTypeParameterList().parameters
	}
	return nil
}

func getTypeParameterListFromNode(node *Node) *Node {
	if isFunctionLike(node) {
		return node.FunctionLikeData().typeParameters
	}
	switch node.kind {
	case SyntaxKindClassDeclaration:
		return node.AsClassDeclaration().typeParameters
	case SyntaxKindClassExpression:
		return node.AsClassExpression().typeParameters
	case SyntaxKindInterfaceDeclaration:
		return node.AsInterfaceDeclaration().typeParameters
	case SyntaxKindTypeAliasDeclaration:
		return node.AsTypeAliasDeclaration().typeParameters
	}
	panic("Unhandled case in getTypeParameterListFromNode")
}

func getTypeArgumentNodesFromNode(node *Node) []*Node {
	typeArgumentList := getTypeArgumentListFromNode(node)
	if typeArgumentList != nil {
		return typeArgumentList.AsTypeArgumentList().arguments
	}
	return nil
}

func getTypeArgumentListFromNode(node *Node) *Node {
	switch node.kind {
	case SyntaxKindCallExpression:
		return node.AsCallExpression().typeArguments
	case SyntaxKindNewExpression:
		return node.AsNewExpression().typeArguments
	case SyntaxKindTaggedTemplateExpression:
		return node.AsTaggedTemplateExpression().typeArguments
	case SyntaxKindTypeReference:
		return node.AsTypeReference().typeArguments
	case SyntaxKindExpressionWithTypeArguments:
		return node.AsExpressionWithTypeArguments().typeArguments
	case SyntaxKindImportType:
		return node.AsImportTypeNode().typeArguments
	case SyntaxKindTypeQuery:
		return node.AsTypeQueryNode().typeArguments
	}
	panic("Unhandled case in getTypeArgumentListFromNode")
}

func getInitializerFromNode(node *Node) *Node {
	switch node.kind {
	case SyntaxKindVariableDeclaration:
		return node.AsVariableDeclaration().initializer
	case SyntaxKindParameter:
		return node.AsParameterDeclaration().initializer
	case SyntaxKindBindingElement:
		return node.AsBindingElement().initializer
	case SyntaxKindPropertyDeclaration:
		return node.AsPropertyDeclaration().initializer
	case SyntaxKindPropertyAssignment:
		return node.AsPropertyAssignment().initializer
	case SyntaxKindEnumMember:
		return node.AsEnumMember().initializer
	case SyntaxKindForStatement:
		return node.AsForStatement().initializer
	case SyntaxKindForInStatement, SyntaxKindForOfStatement:
		return node.AsForInOrOfStatement().initializer
	case SyntaxKindJsxAttribute:
		return node.AsJsxAttribute().initializer
	}
	return nil
}

/**
 * Gets the effective type annotation of a variable, parameter, or property. If the node was
 * parsed in a JavaScript file, gets the type annotation from JSDoc.  Also gets the type of
 * functions only the JSDoc case.
 */
func getEffectiveTypeAnnotationNode(node *Node) *Node {
	if isTypeAliasDeclaration(node) {
		return nil
	}
	switch node.kind {
	case SyntaxKindVariableDeclaration:
		return node.AsVariableDeclaration().typeNode
	case SyntaxKindParameter:
		return node.AsParameterDeclaration().typeNode
	case SyntaxKindPropertySignature:
		return node.AsPropertySignatureDeclaration().typeNode
	case SyntaxKindPropertyDeclaration:
		return node.AsPropertyDeclaration().typeNode
	case SyntaxKindTypePredicate:
		return node.AsTypePredicateNode().typeNode
	case SyntaxKindParenthesizedType:
		return node.AsParenthesizedTypeNode().typeNode
	case SyntaxKindTypeOperator:
		return node.AsTypeOperatorNode().typeNode
	case SyntaxKindMappedType:
		return node.AsMappedTypeNode().typeNode
	case SyntaxKindTypeAssertionExpression:
		return node.AsTypeAssertion().typeNode
	case SyntaxKindAsExpression:
		return node.AsAsExpression().typeNode
	default:
		if isFunctionLike(node) && !isFunctionDeclaration(node) {
			return node.FunctionLikeData().returnType
		}
	}
	return nil
}

func isTypeAny(t *Type) bool {
	return t != nil && t.flags&TypeFlagsAny != 0
}

func isJSDocOptionalParameter(node *ParameterDeclaration) bool {
	return false // !!!
}

func isQuestionToken(node *Node) bool {
	return node != nil && node.kind == SyntaxKindQuestionToken
}

func isOptionalDeclaration(declaration *Node) bool {
	switch declaration.kind {
	case SyntaxKindPropertyDeclaration:
		return isQuestionToken(declaration.AsPropertyDeclaration().postfixToken)
	case SyntaxKindPropertySignature:
		return isQuestionToken(declaration.AsPropertySignatureDeclaration().postfixToken)
	case SyntaxKindParameter:
		return declaration.AsParameterDeclaration().questionToken != nil
	}
	return false
}

func isEmptyArrayLiteral(expression *Node) bool {
	return expression.kind == SyntaxKindArrayLiteralExpression && len(expression.AsArrayLiteralExpression().elements) == 0
}

func declarationBelongsToPrivateAmbientMember(declaration *Node) bool {
	root := getRootDeclaration(declaration)
	memberDeclaration := root
	if root.kind == SyntaxKindParameter {
		memberDeclaration = root.parent
	}
	return isPrivateWithinAmbient(memberDeclaration)
}

func isPrivateWithinAmbient(node *Node) bool {
	return (hasEffectiveModifier(node, ModifierFlagsPrivate) || isPrivateIdentifierClassElementDeclaration(node)) && node.flags&NodeFlagsAmbient != 0
}

func identifierToKeywordKind(node *Identifier) SyntaxKind {
	return textToKeyword[node.text]
}

func isAssertionExpression(node *Node) bool {
	kind := node.kind
	return kind == SyntaxKindTypeAssertionExpression || kind == SyntaxKindAsExpression
}

func createSymbolTable(symbols []*Symbol) SymbolTable {
	if len(symbols) == 0 {
		return nil
	}
	result := make(SymbolTable)
	for _, symbol := range symbols {
		result[symbol.name] = symbol
	}
	return result
}

func sortSymbols(symbols []*Symbol) {
	slices.SortFunc(symbols, compareSymbols)
}

func compareSymbols(s1, s2 *Symbol) int {
	if s1 == s2 {
		return 0
	}
	if s1.valueDeclaration != nil && s2.valueDeclaration != nil {
		if s1.parent != nil && s2.parent != nil {
			// Symbols with the same unmerged parent are always in the same file
			if s1.parent != s2.parent {
				f1 := getSourceFileOfNode(s1.valueDeclaration)
				f2 := getSourceFileOfNode(s2.valueDeclaration)
				if f1 != f2 {
					// In different files, first compare base filename
					r := strings.Compare(filepath.Base(f1.path), filepath.Base(f2.path))
					if r == 0 {
						// Same base filename, compare the full paths (no two files should have the same full path)
						r = strings.Compare(f1.path, f2.path)
					}
					return r
				}
			}
			// In the same file, compare source positions
			return s1.valueDeclaration.Pos() - s2.valueDeclaration.Pos()
		}
	}
	// Sort by name
	r := strings.Compare(s1.name, s2.name)
	if r == 0 {
		// Same name, sort by symbol id
		r = int(getSymbolId(s1)) - int(getSymbolId(s2))
	}
	return r
}

func getClassLikeDeclarationOfSymbol(symbol *Symbol) *Node {
	return find(symbol.declarations, isClassLike)
}

func isThisInTypeQuery(node *Node) bool {
	if !isThisIdentifier(node) {
		return false
	}
	for isQualifiedName(node.parent) && node.parent.AsQualifiedName().left == node {
		node = node.parent
	}
	return node.parent.kind == SyntaxKindTypeQuery
}

func isThisIdentifier(node *Node) bool {
	return node != nil && node.kind == SyntaxKindIdentifier && identifierIsThisKeyword(node)
}

func identifierIsThisKeyword(id *Node) bool {
	return id.AsIdentifier().text == "this"
}

func getDeclarationModifierFlagsFromSymbol(s *Symbol, isWrite bool) ModifierFlags {
	if s.valueDeclaration != nil {
		var declaration *Node
		if isWrite {
			declaration = find(s.declarations, isSetAccessorDeclaration)
		}
		if declaration == nil && s.flags&SymbolFlagsGetAccessor != 0 {
			declaration = find(s.declarations, isGetAccessorDeclaration)
		}
		if declaration == nil {
			declaration = s.valueDeclaration
		}
		flags := getCombinedModifierFlags(declaration)
		if s.parent != nil && s.parent.flags&SymbolFlagsClass != 0 {
			return flags
		}
		return flags & ^ModifierFlagsAccessibilityModifier
	}
	if s.checkFlags&CheckFlagsSynthetic != 0 {
		var accessModifier ModifierFlags
		switch {
		case s.checkFlags&CheckFlagsContainsPrivate != 0:
			accessModifier = ModifierFlagsPrivate
		case s.checkFlags&CheckFlagsContainsPublic != 0:
			accessModifier = ModifierFlagsPublic
		default:
			accessModifier = ModifierFlagsProtected
		}
		var staticModifier ModifierFlags
		if s.checkFlags&CheckFlagsContainsStatic != 0 {
			staticModifier = ModifierFlagsStatic
		}
		return accessModifier | staticModifier
	}
	if s.flags&SymbolFlagsPrototype != 0 {
		return ModifierFlagsPublic | ModifierFlagsStatic
	}
	return ModifierFlagsNone
}

func isExponentiationOperator(kind SyntaxKind) bool {
	return kind == SyntaxKindAsteriskAsteriskToken
}

func isMultiplicativeOperator(kind SyntaxKind) bool {
	return kind == SyntaxKindAsteriskToken || kind == SyntaxKindSlashToken || kind == SyntaxKindPercentToken
}

func isMultiplicativeOperatorOrHigher(kind SyntaxKind) bool {
	return isExponentiationOperator(kind) || isMultiplicativeOperator(kind)
}

func isAdditiveOperator(kind SyntaxKind) bool {
	return kind == SyntaxKindPlusToken || kind == SyntaxKindMinusToken
}

func isAdditiveOperatorOrHigher(kind SyntaxKind) bool {
	return isAdditiveOperator(kind) || isMultiplicativeOperatorOrHigher(kind)
}

func isShiftOperator(kind SyntaxKind) bool {
	return kind == SyntaxKindLessThanLessThanToken || kind == SyntaxKindGreaterThanGreaterThanToken ||
		kind == SyntaxKindGreaterThanGreaterThanGreaterThanToken
}

func isShiftOperatorOrHigher(kind SyntaxKind) bool {
	return isShiftOperator(kind) || isAdditiveOperatorOrHigher(kind)
}

func isRelationalOperator(kind SyntaxKind) bool {
	return kind == SyntaxKindLessThanToken || kind == SyntaxKindLessThanEqualsToken || kind == SyntaxKindGreaterThanToken ||
		kind == SyntaxKindGreaterThanEqualsToken || kind == SyntaxKindInstanceOfKeyword || kind == SyntaxKindInKeyword
}

func isRelationalOperatorOrHigher(kind SyntaxKind) bool {
	return isRelationalOperator(kind) || isShiftOperatorOrHigher(kind)
}

func isEqualityOperator(kind SyntaxKind) bool {
	return kind == SyntaxKindEqualsEqualsToken || kind == SyntaxKindEqualsEqualsEqualsToken ||
		kind == SyntaxKindExclamationEqualsToken || kind == SyntaxKindExclamationEqualsEqualsToken
}

func isEqualityOperatorOrHigher(kind SyntaxKind) bool {
	return isEqualityOperator(kind) || isRelationalOperatorOrHigher(kind)
}

func isBitwiseOperator(kind SyntaxKind) bool {
	return kind == SyntaxKindAmpersandToken || kind == SyntaxKindBarToken || kind == SyntaxKindCaretToken
}

func isBitwiseOperatorOrHigher(kind SyntaxKind) bool {
	return isBitwiseOperator(kind) || isEqualityOperatorOrHigher(kind)
}

// NOTE: The version in utilities includes ExclamationToken, which is not a binary operator.
func isLogicalOperator(kind SyntaxKind) bool {
	return kind == SyntaxKindAmpersandAmpersandToken || kind == SyntaxKindBarBarToken
}

func isLogicalOperatorOrHigher(kind SyntaxKind) bool {
	return isLogicalOperator(kind) || isBitwiseOperatorOrHigher(kind)
}

func isAssignmentOperatorOrHigher(kind SyntaxKind) bool {
	return kind == SyntaxKindQuestionQuestionToken || isLogicalOperatorOrHigher(kind) || isAssignmentOperator(kind)
}

func isBinaryOperator(kind SyntaxKind) bool {
	return isAssignmentOperatorOrHigher(kind) || kind == SyntaxKindCommaToken
}

func isObjectLiteralType(t *Type) bool {
	return t.objectFlags&ObjectFlagsObjectLiteral != 0
}

func isDeclarationReadonly(declaration *Node) bool {
	return getCombinedModifierFlags(declaration)&ModifierFlagsReadonly != 0 && !isParameterPropertyDeclaration(declaration, declaration.parent)
}

func getPostfixTokenFromNode(node *Node) *Node {
	switch node.kind {
	case SyntaxKindPropertyDeclaration:
		return node.AsPropertyDeclaration().postfixToken
	case SyntaxKindPropertySignature:
		return node.AsPropertySignatureDeclaration().postfixToken
	case SyntaxKindMethodDeclaration:
		return node.AsMethodDeclaration().postfixToken
	case SyntaxKindMethodSignature:
		return node.AsMethodSignatureDeclaration().postfixToken
	}
	panic("Unhandled case in getPostfixTokenFromNode")
}

func isStatic(node *Node) bool {
	// https://tc39.es/ecma262/#sec-static-semantics-isstatic
	return isClassElement(node) && hasStaticModifier(node) || isClassStaticBlockDeclaration(node)
}

func isLogicalExpression(node *Node) bool {
	for {
		if node.kind == SyntaxKindParenthesizedExpression {
			node = node.AsParenthesizedExpression().expression
		} else if node.kind == SyntaxKindPrefixUnaryExpression && node.AsPrefixUnaryExpression().operator == SyntaxKindExclamationToken {
			node = node.AsPrefixUnaryExpression().operand
		} else {
			return isLogicalOrCoalescingBinaryExpression(node)
		}
	}
}

type orderedMap[K comparable, V any] struct {
	valuesByKey map[K]V
	values      []V
}

func (m *orderedMap[K, V]) contains(key K) bool {
	_, ok := m.valuesByKey[key]
	return ok
}

func (m *orderedMap[K, V]) add(key K, value V) {
	if m.valuesByKey == nil {
		m.valuesByKey = make(map[K]V)
	}
	m.valuesByKey[key] = value
	m.values = append(m.values, value)
}

func getContainingFunction(node *Node) *Node {
	return findAncestor(node.parent, isFunctionLike)
}

func isTypeReferenceType(node *Node) bool {
	return node.kind == SyntaxKindTypeReference || node.kind == SyntaxKindExpressionWithTypeArguments
}

func isNodeDescendantOf(node *Node, ancestor *Node) bool {
	for node != nil {
		if node == ancestor {
			return true
		}
		node = node.parent
	}
	return false
}

func isTypeUsableAsPropertyName(t *Type) bool {
	return t.flags&TypeFlagsStringOrNumberLiteralOrUnique != 0
}

/**
 * Gets the symbolic name for a member from its type.
 */
func getPropertyNameFromType(t *Type) string {
	switch {
	case t.flags&TypeFlagsStringLiteral != 0:
		return t.AsLiteralType().value.(string)
	case t.flags&TypeFlagsNumberLiteral != 0:
		return numberToString(t.AsLiteralType().value.(float64))
	case t.flags&TypeFlagsUniqueESSymbol != 0:
		return t.AsUniqueESSymbolType().name
	}
	panic("Unhandled case in getPropertyNameFromType")
}

func isNumericLiteralName(name string) bool {
	// The intent of numeric names is that
	//     - they are names with text in a numeric form, and that
	//     - setting properties/indexing with them is always equivalent to doing so with the numeric literal 'numLit',
	//         acquired by applying the abstract 'ToNumber' operation on the name's text.
	//
	// The subtlety is in the latter portion, as we cannot reliably say that anything that looks like a numeric literal is a numeric name.
	// In fact, it is the case that the text of the name must be equal to 'ToString(numLit)' for this to hold.
	//
	// Consider the property name '"0xF00D"'. When one indexes with '0xF00D', they are actually indexing with the value of 'ToString(0xF00D)'
	// according to the ECMAScript specification, so it is actually as if the user indexed with the string '"61453"'.
	// Thus, the text of all numeric literals equivalent to '61543' such as '0xF00D', '0xf00D', '0170015', etc. are not valid numeric names
	// because their 'ToString' representation is not equal to their original text.
	// This is motivated by ECMA-262 sections 9.3.1, 9.8.1, 11.1.5, and 11.2.1.
	//
	// Here, we test whether 'ToString(ToNumber(name))' is exactly equal to 'name'.
	// The '+' prefix operator is equivalent here to applying the abstract ToNumber operation.
	// Applying the 'toString()' method on a number gives us the abstract ToString operation on a number.
	//
	// Note that this accepts the values 'Infinity', '-Infinity', and 'NaN', and that this is intentional.
	// This is desired behavior, because when indexing with them as numeric entities, you are indexing
	// with the strings '"Infinity"', '"-Infinity"', and '"NaN"' respectively.
	return numberToString(stringToNumber(name)) == name
}

func isPropertyName(node *Node) bool {
	switch node.kind {
	case SyntaxKindIdentifier, SyntaxKindPrivateIdentifier, SyntaxKindStringLiteral, SyntaxKindNumericLiteral, SyntaxKindComputedPropertyName:
		return true
	}
	return false
}

func getPropertyNameForPropertyNameNode(name *Node) string {
	switch name.kind {
	case SyntaxKindIdentifier, SyntaxKindPrivateIdentifier, SyntaxKindStringLiteral, SyntaxKindNoSubstitutionTemplateLiteral,
		SyntaxKindNumericLiteral, SyntaxKindBigintLiteral:
		return getTextOfIdentifierOrLiteral(name)
	case SyntaxKindComputedPropertyName:
		nameExpression := name.AsComputedPropertyName().expression
		if isStringOrNumericLiteralLike(nameExpression) {
			return getTextOfIdentifierOrLiteral(nameExpression)
		}
		if isSignedNumericLiteral(nameExpression) {
			text := getTextOfIdentifierOrLiteral(nameExpression.AsPrefixUnaryExpression().operand)
			if nameExpression.AsPrefixUnaryExpression().operator == SyntaxKindMinusToken {
				text = "-" + text
			}
			return text
		}
		return InternalSymbolNameMissing
	case SyntaxKindJsxNamespacedName:
		return getTextOfJsxNamespacedName(name)
	}
	panic("Unhandled case in getPropertyNameForPropertyNameNode")
}

func getTextOfJsxNamespacedName(node *Node) string {
	return getTextOfIdentifierOrLiteral(node.AsJsxNamespacedName().namespace) + ":" + getTextOfIdentifierOrLiteral(node.AsJsxNamespacedName().name)
}

func isThisProperty(node *Node) bool {
	return (isPropertyAccessExpression(node) || isElementAccessExpression(node)) && getAccessedExpression(node).kind == SyntaxKindThisKeyword
}

func numberToString(f float64) string {
	// !!! This function should behave identically to the expression `"" + f` in JS
	return strconv.FormatFloat(f, 'g', -1, 64)
}

func stringToNumber(s string) float64 {
	// !!! This function should behave identically to the expression `+s` in JS
	// This includes parsing binary, octal, and hex numeric strings
	value, err := strconv.ParseFloat(s, 64)
	if err != nil {
		return math.NaN()
	}
	return value
}<|MERGE_RESOLUTION|>--- conflicted
+++ resolved
@@ -120,14 +120,6 @@
 	relatedInformation []*Diagnostic
 }
 
-<<<<<<< HEAD
-type MessageChain struct {
-	code         int32
-	category     diagnostics.Category
-	message      string
-	messageChain []*MessageChain
-}
-
 func (d *Diagnostic) File() *SourceFile                 { return d.file }
 func (d *Diagnostic) Pos() int                          { return d.loc.Pos() }
 func (d *Diagnostic) End() int                          { return d.loc.End() }
@@ -140,8 +132,6 @@
 
 func (d *Diagnostic) SetCategory(category diagnostics.Category) { d.category = category }
 
-=======
->>>>>>> 2028853b
 func NewDiagnostic(file *SourceFile, loc TextRange, message *diagnostics.Message, args ...any) *Diagnostic {
 	text := message.Message()
 	if len(args) != 0 {
@@ -166,14 +156,6 @@
 	return NewDiagnostic(file, loc, message, args...)
 }
 
-func (d *Diagnostic) File() *SourceFile                         { return d.file }
-func (d *Diagnostic) Loc() TextRange                            { return d.loc }
-func (d *Diagnostic) Code() int32                               { return d.code }
-func (d *Diagnostic) Category() diagnostics.Category            { return d.category }
-func (d *Diagnostic) Message() string                           { return d.message }
-func (d *Diagnostic) RelatedInformation() []*Diagnostic         { return d.relatedInformation }
-func (d *Diagnostic) SetCategory(category diagnostics.Category) { d.category = category }
-
 func (d *Diagnostic) addMessageChain(messageChain ...*MessageChain) *Diagnostic {
 	d.messageChain = append(d.messageChain, messageChain...)
 	return d
@@ -184,7 +166,7 @@
 	return d
 }
 
-// MessaheChain
+// MessageChain
 
 type MessageChain struct {
 	code         int32
