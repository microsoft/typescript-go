package compiler

import (
	"cmp"
	"maps"
	"slices"
	"strings"
	"sync"

	"github.com/microsoft/typescript-go/internal/ast"
	"github.com/microsoft/typescript-go/internal/binder"
	"github.com/microsoft/typescript-go/internal/compiler/diagnostics"
	"github.com/microsoft/typescript-go/internal/core"
	"github.com/microsoft/typescript-go/internal/jsnum"
	"github.com/microsoft/typescript-go/internal/scanner"
)

// Links store

type LinkStore[K comparable, V any] struct {
	entries map[K]*V
	pool    core.Pool[V]
}

func (s *LinkStore[K, V]) get(key K) *V {
	value := s.entries[key]
	if value != nil {
		return value
	}
	if s.entries == nil {
		s.entries = make(map[K]*V)
	}
	value = s.pool.New()
	s.entries[key] = value
	return value
}

func (s *LinkStore[K, V]) has(key K) bool {
	_, ok := s.entries[key]
	return ok
}

// Atomic ids

var (
	symbolMergeMutex sync.Mutex
	nextMergeId      uint32
)

func getMergeId(symbol *ast.Symbol) ast.MergeId {
	if symbol.MergeId != 0 {
		return symbol.MergeId
	}
	symbolMergeMutex.Lock()
	if symbol.MergeId == 0 {
		nextMergeId++
		symbol.MergeId = ast.MergeId(nextMergeId)
	}
	symbolMergeMutex.Unlock()
	return symbol.MergeId
}

func NewDiagnosticForNode(node *ast.Node, message *diagnostics.Message, args ...any) *ast.Diagnostic {
	var file *ast.SourceFile
	var loc core.TextRange
	if node != nil {
		file = ast.GetSourceFileOfNode(node)
		loc = binder.GetErrorRangeForNode(file, node)
	}
	return ast.NewDiagnostic(file, loc, message, args...)
}

func NewDiagnosticChainForNode(chain *ast.Diagnostic, node *ast.Node, message *diagnostics.Message, args ...any) *ast.Diagnostic {
	if chain != nil {
		return ast.NewDiagnosticChain(chain, message, args...)
	}
	return NewDiagnosticForNode(node, message, args...)
}

func isIntrinsicJsxName(name string) bool {
	if len(name) == 0 {
		return false
	}

	ch := name[0]
	return (ch >= 'a' && ch <= 'z') || strings.ContainsRune(name, '-')
}

func findInMap[K comparable, V any](m map[K]V, predicate func(V) bool) V {
	for _, value := range m {
		if predicate(value) {
			return value
		}
	}
	return *new(V)
}

func boolToTristate(b bool) core.Tristate {
	if b {
		return core.TSTrue
	}
	return core.TSFalse
}

func isCompoundAssignment(token ast.Kind) bool {
	return token >= ast.KindFirstCompoundAssignment && token <= ast.KindLastCompoundAssignment
}

func tokenIsIdentifierOrKeyword(token ast.Kind) bool {
	return token >= ast.KindIdentifier
}

func tokenIsIdentifierOrKeywordOrGreaterThan(token ast.Kind) bool {
	return token == ast.KindGreaterThanToken || tokenIsIdentifierOrKeyword(token)
}

func isCommonJSContainingModuleKind(kind core.ModuleKind) bool {
	return kind == core.ModuleKindCommonJS || kind == core.ModuleKindNode16 || kind == core.ModuleKindNodeNext
}

/** @internal */
func isEffectiveExternalModule(node *ast.SourceFile, compilerOptions *core.CompilerOptions) bool {
	return ast.IsExternalModule(node) || (isCommonJSContainingModuleKind(compilerOptions.GetEmitModuleKind()) && node.CommonJsModuleIndicator != nil)
}

func hasAbstractModifier(node *ast.Node) bool {
	return ast.HasSyntacticModifier(node, ast.ModifierFlagsAbstract)
}

func hasAmbientModifier(node *ast.Node) bool {
	return ast.HasSyntacticModifier(node, ast.ModifierFlagsAmbient)
}

func hasAsyncModifier(node *ast.Node) bool {
	return ast.HasSyntacticModifier(node, ast.ModifierFlagsAsync)
}

func hasDecorators(node *ast.Node) bool {
	return ast.HasSyntacticModifier(node, ast.ModifierFlagsDecorator)
}

func getEffectiveModifierFlags(node *ast.Node) ast.ModifierFlags {
	return node.ModifierFlags() // !!! Handle JSDoc
}

func getSelectedEffectiveModifierFlags(node *ast.Node, flags ast.ModifierFlags) ast.ModifierFlags {
	return getEffectiveModifierFlags(node) & flags
}

func hasEffectiveModifier(node *ast.Node, flags ast.ModifierFlags) bool {
	return getEffectiveModifierFlags(node)&flags != 0
}

func hasEffectiveReadonlyModifier(node *ast.Node) bool {
	return hasEffectiveModifier(node, ast.ModifierFlagsReadonly)
}

func isBindingElementOfBareOrAccessedRequire(node *ast.Node) bool {
	return ast.IsBindingElement(node) && isVariableDeclarationInitializedToBareOrAccessedRequire(node.Parent.Parent)
}

/**
 * Like {@link isVariableDeclarationInitializedToRequire} but allows things like `require("...").foo.bar` or `require("...")["baz"]`.
 */
func isVariableDeclarationInitializedToBareOrAccessedRequire(node *ast.Node) bool {
	return isVariableDeclarationInitializedWithRequireHelper(node, true /*allowAccessedRequire*/)
}

func isVariableDeclarationInitializedWithRequireHelper(node *ast.Node, allowAccessedRequire bool) bool {
	if node.Kind == ast.KindVariableDeclaration && node.AsVariableDeclaration().Initializer != nil {
		initializer := node.AsVariableDeclaration().Initializer
		if allowAccessedRequire {
			initializer = getLeftmostAccessExpression(initializer)
		}
		return isRequireCall(initializer, true /*requireStringLiteralLikeArgument*/)
	}
	return false
}

func getLeftmostAccessExpression(expr *ast.Node) *ast.Node {
	for ast.IsAccessExpression(expr) {
		expr = expr.Expression()
	}
	return expr
}

func isRequireCall(node *ast.Node, requireStringLiteralLikeArgument bool) bool {
	if ast.IsCallExpression(node) {
		callExpression := node.AsCallExpression()
		if len(callExpression.Arguments.Nodes) == 1 {
			if ast.IsIdentifier(callExpression.Expression) && callExpression.Expression.AsIdentifier().Text == "require" {
				return !requireStringLiteralLikeArgument || ast.IsStringLiteralLike(callExpression.Arguments.Nodes[0])
			}
		}
	}
	return false
}

func isStaticPrivateIdentifierProperty(s *ast.Symbol) bool {
	return s.ValueDeclaration != nil && ast.IsPrivateIdentifierClassElementDeclaration(s.ValueDeclaration) && ast.IsStatic(s.ValueDeclaration)
}

func isEmptyObjectLiteral(expression *ast.Node) bool {
	return expression.Kind == ast.KindObjectLiteralExpression && len(expression.AsObjectLiteralExpression().Properties.Nodes) == 0
}

type AssignmentKind int32

const (
	AssignmentKindNone AssignmentKind = iota
	AssignmentKindDefinite
	AssignmentKindCompound
)

type AssignmentTarget = ast.Node // BinaryExpression | PrefixUnaryExpression | PostfixUnaryExpression | ForInOrOfStatement

func getAssignmentTargetKind(node *ast.Node) AssignmentKind {
	target := ast.GetAssignmentTarget(node)
	if target == nil {
		return AssignmentKindNone
	}
	switch target.Kind {
	case ast.KindBinaryExpression:
		binaryOperator := target.AsBinaryExpression().OperatorToken.Kind
		if binaryOperator == ast.KindEqualsToken || ast.IsLogicalOrCoalescingAssignmentOperator(binaryOperator) {
			return AssignmentKindDefinite
		}
		return AssignmentKindCompound
	case ast.KindPrefixUnaryExpression, ast.KindPostfixUnaryExpression:
		return AssignmentKindCompound
	case ast.KindForInStatement, ast.KindForOfStatement:
		return AssignmentKindDefinite
	}
	panic("Unhandled case in getAssignmentTargetKind")
}

func isDeleteTarget(node *ast.Node) bool {
	if !ast.IsAccessExpression(node) {
		return false
	}
	node = ast.WalkUpParenthesizedExpressions(node.Parent)
	return node != nil && node.Kind == ast.KindDeleteExpression
}

func isInCompoundLikeAssignment(node *ast.Node) bool {
	target := ast.GetAssignmentTarget(node)
	return target != nil && ast.IsAssignmentExpression(target /*excludeCompoundAssignment*/, true) && isCompoundLikeAssignment(target)
}

func isCompoundLikeAssignment(assignment *ast.Node) bool {
	right := ast.SkipParentheses(assignment.AsBinaryExpression().Right)
	return right.Kind == ast.KindBinaryExpression && isShiftOperatorOrHigher(right.AsBinaryExpression().OperatorToken.Kind)
}

type DiagnosticsCollection struct {
	fileDiagnostics    map[string][]*ast.Diagnostic
	nonFileDiagnostics []*ast.Diagnostic
}

func (c *DiagnosticsCollection) add(diagnostic *ast.Diagnostic) {
	if diagnostic.File() != nil {
		fileName := diagnostic.File().FileName()
		if c.fileDiagnostics == nil {
			c.fileDiagnostics = make(map[string][]*ast.Diagnostic)
		}
		c.fileDiagnostics[fileName] = core.InsertSorted(c.fileDiagnostics[fileName], diagnostic, CompareDiagnostics)
	} else {
		c.nonFileDiagnostics = core.InsertSorted(c.nonFileDiagnostics, diagnostic, CompareDiagnostics)
	}
}

func (c *DiagnosticsCollection) lookup(diagnostic *ast.Diagnostic) *ast.Diagnostic {
	var diagnostics []*ast.Diagnostic
	if diagnostic.File() != nil {
		diagnostics = c.fileDiagnostics[diagnostic.File().FileName()]
	} else {
		diagnostics = c.nonFileDiagnostics
	}
	if i, ok := slices.BinarySearchFunc(diagnostics, diagnostic, CompareDiagnostics); ok {
		return diagnostics[i]
	}
	return nil
}

func (c *DiagnosticsCollection) GetGlobalDiagnostics() []*ast.Diagnostic {
	return c.nonFileDiagnostics
}

func (c *DiagnosticsCollection) GetDiagnosticsForFile(fileName string) []*ast.Diagnostic {
	return c.fileDiagnostics[fileName]
}

func (c *DiagnosticsCollection) GetDiagnostics() []*ast.Diagnostic {
	fileNames := slices.Collect(maps.Keys(c.fileDiagnostics))
	slices.Sort(fileNames)
	diagnostics := c.nonFileDiagnostics
	for _, fileName := range fileNames {
		diagnostics = append(diagnostics, c.fileDiagnostics[fileName]...)
	}
	return diagnostics
}

func sortAndDeduplicateDiagnostics(diagnostics []*ast.Diagnostic) []*ast.Diagnostic {
	result := slices.Clone(diagnostics)
	slices.SortFunc(result, CompareDiagnostics)
	return slices.CompactFunc(result, equalDiagnostics)
}

func equalDiagnostics(d1, d2 *ast.Diagnostic) bool {
	return getDiagnosticPath(d1) == getDiagnosticPath(d2) &&
		d1.Loc() == d2.Loc() &&
		d1.Code() == d2.Code() &&
		d1.Message() == d2.Message() &&
		slices.EqualFunc(d1.MessageChain(), d2.MessageChain(), equalMessageChain) &&
		slices.EqualFunc(d1.RelatedInformation(), d2.RelatedInformation(), equalDiagnostics)
}

func equalMessageChain(c1, c2 *ast.Diagnostic) bool {
	return c1.Code() == c2.Code() &&
		c1.Message() == c2.Message() &&
		slices.EqualFunc(c1.MessageChain(), c2.MessageChain(), equalMessageChain)
}

func CompareDiagnostics(d1, d2 *ast.Diagnostic) int {
	c := strings.Compare(getDiagnosticPath(d1), getDiagnosticPath(d2))
	if c != 0 {
		return c
	}
	c = d1.Loc().Pos() - d2.Loc().Pos()
	if c != 0 {
		return c
	}
	c = d1.Loc().End() - d2.Loc().End()
	if c != 0 {
		return c
	}
	c = int(d1.Code()) - int(d2.Code())
	if c != 0 {
		return c
	}
	c = strings.Compare(d1.Message(), d2.Message())
	if c != 0 {
		return c
	}
	c = compareMessageChainSize(d1.MessageChain(), d2.MessageChain())
	if c != 0 {
		return c
	}
	c = compareMessageChainContent(d1.MessageChain(), d2.MessageChain())
	if c != 0 {
		return c
	}
	return compareRelatedInfo(d1.RelatedInformation(), d2.RelatedInformation())
}

func compareMessageChainSize(c1, c2 []*ast.Diagnostic) int {
	c := len(c2) - len(c1)
	if c != 0 {
		return c
	}
	for i := range c1 {
		c = compareMessageChainSize(c1[i].MessageChain(), c2[i].MessageChain())
		if c != 0 {
			return c
		}
	}
	return 0
}

func compareMessageChainContent(c1, c2 []*ast.Diagnostic) int {
	for i := range c1 {
		c := strings.Compare(c1[i].Message(), c2[i].Message())
		if c != 0 {
			return c
		}
		if c1[i].MessageChain() != nil {
			c = compareMessageChainContent(c1[i].MessageChain(), c2[i].MessageChain())
			if c != 0 {
				return c
			}
		}
	}
	return 0
}

func compareRelatedInfo(r1, r2 []*ast.Diagnostic) int {
	c := len(r2) - len(r1)
	if c != 0 {
		return c
	}
	for i := range r1 {
		c = CompareDiagnostics(r1[i], r2[i])
		if c != 0 {
			return c
		}
	}
	return 0
}

func getDiagnosticPath(d *ast.Diagnostic) string {
	if d.File() != nil {
		return d.File().FileName()
	}
	return ""
}

func getAssertedTypeNode(node *ast.Node) *ast.Node {
	switch node.Kind {
	case ast.KindAsExpression:
		return node.AsAsExpression().Type
	case ast.KindSatisfiesExpression:
		return node.AsSatisfiesExpression().Type
	case ast.KindTypeAssertionExpression:
		return node.AsTypeAssertion().Type
	}
	panic("Unhandled case in getAssertedTypeNode")
}

func isConstAssertion(node *ast.Node) bool {
	switch node.Kind {
	case ast.KindAsExpression, ast.KindTypeAssertionExpression:
		return isConstTypeReference(getAssertedTypeNode(node))
	}
	return false
}

func isConstTypeReference(node *ast.Node) bool {
	return ast.IsTypeReferenceNode(node) && len(node.TypeArguments()) == 0 && ast.IsIdentifier(node.AsTypeReferenceNode().TypeName) && node.AsTypeReferenceNode().TypeName.Text() == "const"
}

func isModuleOrEnumDeclaration(node *ast.Node) bool {
	return node.Kind == ast.KindModuleDeclaration || node.Kind == ast.KindEnumDeclaration
}

func getLocalsOfNode(node *ast.Node) ast.SymbolTable {
	data := node.LocalsContainerData()
	if data != nil {
		return data.Locals
	}
	return nil
}

func getBodyOfNode(node *ast.Node) *ast.Node {
	bodyData := node.BodyData()
	if bodyData != nil {
		return bodyData.Body
	}
	return nil
}

func isGlobalSourceFile(node *ast.Node) bool {
	return node.Kind == ast.KindSourceFile && !ast.IsExternalOrCommonJsModule(node.AsSourceFile())
}

func isParameterLikeOrReturnTag(node *ast.Node) bool {
	switch node.Kind {
	case ast.KindParameter, ast.KindTypeParameter, ast.KindJSDocParameterTag, ast.KindJSDocReturnTag:
		return true
	}
	return false
}

func getEmitStandardClassFields(options *core.CompilerOptions) bool {
	return options.UseDefineForClassFields != core.TSFalse && options.GetEmitScriptTarget() >= core.ScriptTargetES2022
}

func getLocalSymbolForExportDefault(symbol *ast.Symbol) *ast.Symbol {
	if !isExportDefaultSymbol(symbol) || len(symbol.Declarations) == 0 {
		return nil
	}
	for _, decl := range symbol.Declarations {
		localSymbol := decl.LocalSymbol()
		if localSymbol != nil {
			return localSymbol
		}
	}
	return nil
}

func isExportDefaultSymbol(symbol *ast.Symbol) bool {
	return symbol != nil && len(symbol.Declarations) > 0 && ast.HasSyntacticModifier(symbol.Declarations[0], ast.ModifierFlagsDefault)
}

func getDeclarationOfKind(symbol *ast.Symbol, kind ast.Kind) *ast.Node {
	for _, declaration := range symbol.Declarations {
		if declaration.Kind == kind {
			return declaration
		}
	}
	return nil
}

func getIsolatedModules(options *core.CompilerOptions) bool {
	return options.IsolatedModules == core.TSTrue || options.VerbatimModuleSyntax == core.TSTrue
}

func findConstructorDeclaration(node *ast.Node) *ast.Node {
	for _, member := range node.ClassLikeData().Members.Nodes {
		if ast.IsConstructorDeclaration(member) && ast.NodeIsPresent(member.AsConstructorDeclaration().Body) {
			return member
		}
	}
	return nil
}

func getSingleVariableOfVariableStatement(node *ast.Node) *ast.Node {
	if !ast.IsVariableStatement(node) {
		return nil
	}
	return core.FirstOrNil(node.AsVariableStatement().DeclarationList.AsVariableDeclarationList().Declarations.Nodes)
}

type NameResolver struct {
	compilerOptions                  *core.CompilerOptions
	getSymbolOfDeclaration           func(node *ast.Node) *ast.Symbol
	error                            func(location *ast.Node, message *diagnostics.Message, args ...any) *ast.Diagnostic
	globals                          ast.SymbolTable
	argumentsSymbol                  *ast.Symbol
	requireSymbol                    *ast.Symbol
	lookup                           func(symbols ast.SymbolTable, name string, meaning ast.SymbolFlags) *ast.Symbol
	setRequiresScopeChangeCache      func(node *ast.Node, value core.Tristate)
	getRequiresScopeChangeCache      func(node *ast.Node) core.Tristate
	onPropertyWithInvalidInitializer func(location *ast.Node, name string, declaration *ast.Node, result *ast.Symbol) bool
	onFailedToResolveSymbol          func(location *ast.Node, name string, meaning ast.SymbolFlags, nameNotFoundMessage *diagnostics.Message)
	onSuccessfullyResolvedSymbol     func(location *ast.Node, result *ast.Symbol, meaning ast.SymbolFlags, lastLocation *ast.Node, associatedDeclarationForContainingInitializerOrBindingName *ast.Node, withinDeferredContext bool)
}

func (r *NameResolver) resolve(location *ast.Node, name string, meaning ast.SymbolFlags, nameNotFoundMessage *diagnostics.Message, isUse bool, excludeGlobals bool) *ast.Symbol {
	var result *ast.Symbol
	var lastLocation *ast.Node
	var lastSelfReferenceLocation *ast.Node
	var propertyWithInvalidInitializer *ast.Node
	var associatedDeclarationForContainingInitializerOrBindingName *ast.Node
	var withinDeferredContext bool
	var grandparent *ast.Node
	originalLocation := location // needed for did-you-mean error reporting, which gathers candidates starting from the original location
	nameIsConst := name == "const"
loop:
	for location != nil {
		if nameIsConst && isConstAssertion(location) {
			// `const` in an `as const` has no symbol, but issues no error because there is no *actual* lookup of the type
			// (it refers to the constant type of the expression instead)
			return nil
		}
		if isModuleOrEnumDeclaration(location) && lastLocation != nil && location.Name() == lastLocation {
			// If lastLocation is the name of a namespace or enum, skip the parent since it will have is own locals that could
			// conflict.
			lastLocation = location
			location = location.Parent
		}
		locals := getLocalsOfNode(location)
		// Locals of a source file are not in scope (because they get merged into the global symbol table)
		if locals != nil && !isGlobalSourceFile(location) {
			result = r.lookup(locals, name, meaning)
			if result != nil {
				useResult := true
				if ast.IsFunctionLike(location) && lastLocation != nil && lastLocation != getBodyOfNode(location) {
					// symbol lookup restrictions for function-like declarations
					// - Type parameters of a function are in scope in the entire function declaration, including the parameter
					//   list and return type. However, local types are only in scope in the function body.
					// - parameters are only in the scope of function body
					// This restriction does not apply to JSDoc comment types because they are parented
					// at a higher level than type parameters would normally be
					if meaning&result.Flags&ast.SymbolFlagsType != 0 && lastLocation.Kind != ast.KindJSDoc {
						useResult = result.Flags&ast.SymbolFlagsTypeParameter != 0 && (lastLocation.Flags&ast.NodeFlagsSynthesized != 0 ||
							lastLocation == location.Type() ||
							isParameterLikeOrReturnTag(lastLocation))
					}
					if meaning&result.Flags&ast.SymbolFlagsVariable != 0 {
						// expression inside parameter will lookup as normal variable scope when targeting es2015+
						if r.useOuterVariableScopeInParameter(result, location, lastLocation) {
							useResult = false
						} else if result.Flags&ast.SymbolFlagsFunctionScopedVariable != 0 {
							// parameters are visible only inside function body, parameter list and return type
							// technically for parameter list case here we might mix parameters and variables declared in function,
							// however it is detected separately when checking initializers of parameters
							// to make sure that they reference no variables declared after them.
							useResult = lastLocation.Kind == ast.KindParameter ||
								lastLocation.Flags&ast.NodeFlagsSynthesized != 0 ||
								lastLocation == location.Type() && ast.FindAncestor(result.ValueDeclaration, ast.IsParameter) != nil
						}
					}
				} else if location.Kind == ast.KindConditionalType {
					// A type parameter declared using 'infer T' in a conditional type is visible only in
					// the true branch of the conditional type.
					useResult = lastLocation == location.AsConditionalTypeNode().TrueType
				}
				if useResult {
					break loop
				}
				result = nil
			}
		}
		withinDeferredContext = withinDeferredContext || getIsDeferredContext(location, lastLocation)
		switch location.Kind {
		case ast.KindSourceFile:
			if !ast.IsExternalOrCommonJsModule(location.AsSourceFile()) {
				break
			}
			fallthrough
		case ast.KindModuleDeclaration:
			moduleExports := r.getSymbolOfDeclaration(location).Exports
			if ast.IsSourceFile(location) || (ast.IsModuleDeclaration(location) && location.Flags&ast.NodeFlagsAmbient != 0 && !ast.IsGlobalScopeAugmentation(location)) {
				// It's an external module. First see if the module has an export default and if the local
				// name of that export default matches.
				result = moduleExports[ast.InternalSymbolNameDefault]
				if result != nil {
					localSymbol := getLocalSymbolForExportDefault(result)
					if localSymbol != nil && result.Flags&meaning != 0 && localSymbol.Name == name {
						break loop
					}
					result = nil
				}
				// Because of module/namespace merging, a module's exports are in scope,
				// yet we never want to treat an export specifier as putting a member in scope.
				// Therefore, if the name we find is purely an export specifier, it is not actually considered in scope.
				// Two things to note about this:
				//     1. We have to check this without calling getSymbol. The problem with calling getSymbol
				//        on an export specifier is that it might find the export specifier itself, and try to
				//        resolve it as an alias. This will cause the checker to consider the export specifier
				//        a circular alias reference when it might not be.
				//     2. We check === SymbolFlags.Alias in order to check that the symbol is *purely*
				//        an alias. If we used &, we'd be throwing out symbols that have non alias aspects,
				//        which is not the desired behavior.
				moduleExport := moduleExports[name]
				if moduleExport != nil && moduleExport.Flags == ast.SymbolFlagsAlias && (getDeclarationOfKind(moduleExport, ast.KindExportSpecifier) != nil || getDeclarationOfKind(moduleExport, ast.KindNamespaceExport) != nil) {
					break
				}
			}
			if name != ast.InternalSymbolNameDefault {
				result = r.lookup(moduleExports, name, meaning&ast.SymbolFlagsModuleMember)
				if result != nil {
					break loop
				}
			}
		case ast.KindEnumDeclaration:
			result = r.lookup(r.getSymbolOfDeclaration(location).Exports, name, meaning&ast.SymbolFlagsEnumMember)
			if result != nil {
				if nameNotFoundMessage != nil && getIsolatedModules(r.compilerOptions) && location.Flags&ast.NodeFlagsAmbient == 0 && ast.GetSourceFileOfNode(location) != ast.GetSourceFileOfNode(result.ValueDeclaration) {
					isolatedModulesLikeFlagName := core.IfElse(r.compilerOptions.VerbatimModuleSyntax == core.TSTrue, "verbatimModuleSyntax", "isolatedModules")
					r.error(originalLocation, diagnostics.Cannot_access_0_from_another_file_without_qualification_when_1_is_enabled_Use_2_instead,
						name, isolatedModulesLikeFlagName, r.getSymbolOfDeclaration(location).Name+"."+name)
				}
				break loop
			}
		case ast.KindPropertyDeclaration:
			if !ast.IsStatic(location) {
				ctor := findConstructorDeclaration(location.Parent)
				if ctor != nil && ctor.Locals() != nil {
					if r.lookup(ctor.Locals(), name, meaning&ast.SymbolFlagsValue) != nil {
						// Remember the property node, it will be used later to report appropriate error
						propertyWithInvalidInitializer = location
					}
				}
			}
		case ast.KindClassDeclaration, ast.KindClassExpression, ast.KindInterfaceDeclaration:
			result = r.lookup(r.getSymbolOfDeclaration(location).Members, name, meaning&ast.SymbolFlagsType)
			if result != nil {
				if !isTypeParameterSymbolDeclaredInContainer(result, location) {
					// ignore type parameters not declared in this container
					result = nil
					break
				}
				if lastLocation != nil && ast.IsStatic(lastLocation) {
					// TypeScript 1.0 spec (April 2014): 3.4.1
					// The scope of a type parameter extends over the entire declaration with which the type
					// parameter list is associated, with the exception of static member declarations in classes.
					if nameNotFoundMessage != nil {
						r.error(originalLocation, diagnostics.Static_members_cannot_reference_class_type_parameters)
					}
					return nil
				}
				break loop
			}
			if ast.IsClassExpression(location) && meaning&ast.SymbolFlagsClass != 0 {
				className := location.AsClassExpression().Name()
				if className != nil && name == className.AsIdentifier().Text {
					result = location.AsClassExpression().Symbol
					break loop
				}
			}
		case ast.KindExpressionWithTypeArguments:
			if lastLocation == location.AsExpressionWithTypeArguments().Expression && ast.IsHeritageClause(location.Parent) && location.Parent.AsHeritageClause().Token == ast.KindExtendsKeyword {
				container := location.Parent.Parent
				if ast.IsClassLike(container) {
					result = r.lookup(r.getSymbolOfDeclaration(container).Members, name, meaning&ast.SymbolFlagsType)
					if result != nil {
						if nameNotFoundMessage != nil {
							r.error(originalLocation, diagnostics.Base_class_expressions_cannot_reference_class_type_parameters)
						}
						return nil
					}
				}
			}
		// It is not legal to reference a class's own type parameters from a computed property name that
		// belongs to the class. For example:
		//
		//   function foo<T>() { return '' }
		//   class C<T> { // <-- Class's own type parameter T
		//       [foo<T>()]() { } // <-- Reference to T from class's own computed property
		//   }
		case ast.KindComputedPropertyName:
			grandparent = location.Parent.Parent
			if ast.IsClassLike(grandparent) || ast.IsInterfaceDeclaration(grandparent) {
				// A reference to this grandparent's type parameters would be an error
				result = r.lookup(r.getSymbolOfDeclaration(grandparent).Members, name, meaning&ast.SymbolFlagsType)
				if result != nil {
					if nameNotFoundMessage != nil {
						r.error(originalLocation, diagnostics.A_computed_property_name_cannot_reference_a_type_parameter_from_its_containing_type)
					}
					return nil
				}
			}
		case ast.KindArrowFunction:
			// when targeting ES6 or higher there is no 'arguments' in an arrow function
			// for lower compile targets the resolved symbol is used to emit an error
			if r.compilerOptions.GetEmitScriptTarget() >= core.ScriptTargetES2015 {
				break
			}
			fallthrough
		case ast.KindMethodDeclaration, ast.KindConstructor, ast.KindGetAccessor, ast.KindSetAccessor, ast.KindFunctionDeclaration:
			if meaning&ast.SymbolFlagsVariable != 0 && name == "arguments" {
				result = r.argumentsSymbol
				break loop
			}
		case ast.KindFunctionExpression:
			if meaning&ast.SymbolFlagsVariable != 0 && name == "arguments" {
				result = r.argumentsSymbol
				break loop
			}
			if meaning&ast.SymbolFlagsFunction != 0 {
				functionName := location.AsFunctionExpression().Name()
				if functionName != nil && name == functionName.AsIdentifier().Text {
					result = location.AsFunctionExpression().Symbol
					break loop
				}
			}
		case ast.KindDecorator:
			// Decorators are resolved at the class declaration. Resolving at the parameter
			// or member would result in looking up locals in the method.
			//
			//   function y() {}
			//   class C {
			//       method(@y x, y) {} // <-- decorator y should be resolved at the class declaration, not the parameter.
			//   }
			//
			if location.Parent != nil && location.Parent.Kind == ast.KindParameter {
				location = location.Parent
			}
			//   function y() {}
			//   class C {
			//       @y method(x, y) {} // <-- decorator y should be resolved at the class declaration, not the method.
			//   }
			//
			// class Decorators are resolved outside of the class to avoid referencing type parameters of that class.
			//
			//   type T = number;
			//   declare function y(x: T): any;
			//   @param(1 as T) // <-- T should resolve to the type alias outside of class C
			//   class C<T> {}
			if location.Parent != nil && (ast.IsClassElement(location.Parent) || location.Parent.Kind == ast.KindClassDeclaration) {
				location = location.Parent
			}
		case ast.KindParameter:
			parameterDeclaration := location.AsParameterDeclaration()
			if lastLocation != nil && (lastLocation == parameterDeclaration.Initializer ||
				lastLocation == parameterDeclaration.Name() && ast.IsBindingPattern(lastLocation)) {
				if associatedDeclarationForContainingInitializerOrBindingName == nil {
					associatedDeclarationForContainingInitializerOrBindingName = location
				}
			}
		case ast.KindBindingElement:
			bindingElement := location.AsBindingElement()
			if lastLocation != nil && (lastLocation == bindingElement.Initializer ||
				lastLocation == bindingElement.Name() && ast.IsBindingPattern(lastLocation)) {
				if ast.IsPartOfParameterDeclaration(location) && associatedDeclarationForContainingInitializerOrBindingName == nil {
					associatedDeclarationForContainingInitializerOrBindingName = location
				}
			}
		case ast.KindInferType:
			if meaning&ast.SymbolFlagsTypeParameter != 0 {
				parameterName := location.AsInferTypeNode().TypeParameter.AsTypeParameter().Name()
				if parameterName != nil && name == parameterName.AsIdentifier().Text {
					result = location.AsInferTypeNode().TypeParameter.AsTypeParameter().Symbol
					break loop
				}
			}
		case ast.KindExportSpecifier:
			exportSpecifier := location.AsExportSpecifier()
			if lastLocation != nil && lastLocation == exportSpecifier.PropertyName && location.Parent.Parent.AsExportDeclaration().ModuleSpecifier != nil {
				location = location.Parent.Parent.Parent
			}
		}
		if isSelfReferenceLocation(location, lastLocation) {
			lastSelfReferenceLocation = location
		}
		lastLocation = location
		switch {
		// case isJSDocTemplateTag(location):
		// 	location = getEffectiveContainerForJSDocTemplateTag(location.(*JSDocTemplateTag))
		// 	if location == nil {
		// 		location = location.parent
		// 	}
		// case isJSDocParameterTag(location) || isJSDocReturnTag(location):
		// 	location = getHostSignatureFromJSDoc(location)
		// 	if location == nil {
		// 		location = location.parent
		// 	}
		default:
			location = location.Parent
		}
	}
	// We just climbed up parents looking for the name, meaning that we started in a descendant node of `lastLocation`.
	// If `result === lastSelfReferenceLocation.symbol`, that means that we are somewhere inside `lastSelfReferenceLocation` looking up a name, and resolving to `lastLocation` itself.
	// That means that this is a self-reference of `lastLocation`, and shouldn't count this when considering whether `lastLocation` is used.
	if isUse && result != nil && (lastSelfReferenceLocation == nil || result != lastSelfReferenceLocation.Symbol()) {
		// !!! result.isReferenced |= meaning
	}
	if result == nil {
		if !excludeGlobals {
			result = r.lookup(r.globals, name, meaning)
		}
	}
	if nameNotFoundMessage != nil {
		if propertyWithInvalidInitializer != nil && r.onPropertyWithInvalidInitializer(originalLocation, name, propertyWithInvalidInitializer, result) {
			return nil
		}
		if result == nil {
			r.onFailedToResolveSymbol(originalLocation, name, meaning, nameNotFoundMessage)
		} else {
			r.onSuccessfullyResolvedSymbol(originalLocation, result, meaning, lastLocation, associatedDeclarationForContainingInitializerOrBindingName, withinDeferredContext)
		}
	}
	return result
}

func (r *NameResolver) useOuterVariableScopeInParameter(result *ast.Symbol, location *ast.Node, lastLocation *ast.Node) bool {
	if ast.IsParameter(lastLocation) {
		body := getBodyOfNode(location)
		if body != nil && result.ValueDeclaration != nil && result.ValueDeclaration.Pos() >= body.Pos() && result.ValueDeclaration.End() <= body.End() {
			// check for several cases where we introduce temporaries that require moving the name/initializer of the parameter to the body
			// - static field in a class expression
			// - optional chaining pre-es2020
			// - nullish coalesce pre-es2020
			// - spread assignment in binding pattern pre-es2017
			target := r.compilerOptions.GetEmitScriptTarget()
			if target >= core.ScriptTargetES2015 {
				functionLocation := location
				declarationRequiresScopeChange := r.getRequiresScopeChangeCache(functionLocation)
				if declarationRequiresScopeChange == core.TSUnknown {
					declarationRequiresScopeChange = boolToTristate(core.Some(functionLocation.Parameters(), r.requiresScopeChange))
					r.setRequiresScopeChangeCache(functionLocation, declarationRequiresScopeChange)
				}
				return declarationRequiresScopeChange == core.TSTrue
			}
		}
	}
	return false
}

func (r *NameResolver) requiresScopeChange(node *ast.Node) bool {
	d := node.AsParameterDeclaration()
	return r.requiresScopeChangeWorker(d.Name()) || d.Initializer != nil && r.requiresScopeChangeWorker(d.Initializer)
}

func (r *NameResolver) requiresScopeChangeWorker(node *ast.Node) bool {
	switch node.Kind {
	case ast.KindArrowFunction, ast.KindFunctionExpression, ast.KindFunctionDeclaration, ast.KindConstructor:
		return false
	case ast.KindMethodDeclaration, ast.KindGetAccessor, ast.KindSetAccessor, ast.KindPropertyAssignment:
		return r.requiresScopeChangeWorker(node.Name())
	case ast.KindPropertyDeclaration:
		if ast.HasStaticModifier(node) {
			return !getEmitStandardClassFields(r.compilerOptions)
		}
		return r.requiresScopeChangeWorker(node.AsPropertyDeclaration().Name())
	default:
		if ast.IsNullishCoalesce(node) || ast.IsOptionalChain(node) {
			return r.compilerOptions.GetEmitScriptTarget() < core.ScriptTargetES2020
		}
		if ast.IsBindingElement(node) && node.AsBindingElement().DotDotDotToken != nil && ast.IsObjectBindingPattern(node.Parent) {
			return r.compilerOptions.GetEmitScriptTarget() < core.ScriptTargetES2017
		}
		if ast.IsTypeNode(node) {
			return false
		}
		return node.ForEachChild(r.requiresScopeChangeWorker)
	}
}

func getIsDeferredContext(location *ast.Node, lastLocation *ast.Node) bool {
	if location.Kind != ast.KindArrowFunction && location.Kind != ast.KindFunctionExpression {
		// initializers in instance property declaration of class like entities are executed in constructor and thus deferred
		// A name is evaluated within the enclosing scope - so it shouldn't count as deferred
		return ast.IsTypeQueryNode(location) ||
			(ast.IsFunctionLikeDeclaration(location) || location.Kind == ast.KindPropertyDeclaration && !ast.IsStatic(location)) &&
				(lastLocation == nil || lastLocation != location.Name())
	}
	if lastLocation != nil && lastLocation == location.Name() {
		return false
	}
	// generator functions and async functions are not inlined in control flow when immediately invoked
	if location.BodyData().AsteriskToken != nil || ast.HasSyntacticModifier(location, ast.ModifierFlagsAsync) {
		return true
	}
	return ast.GetImmediatelyInvokedFunctionExpression(location) == nil
}

func isTypeParameterSymbolDeclaredInContainer(symbol *ast.Symbol, container *ast.Node) bool {
	for _, decl := range symbol.Declarations {
		if decl.Kind == ast.KindTypeParameter {
			parent := decl.Parent
			if parent == container {
				return true
			}
		}
	}
	return false
}

func isSelfReferenceLocation(node *ast.Node, lastLocation *ast.Node) bool {
	switch node.Kind {
	case ast.KindParameter:
		return lastLocation != nil && lastLocation == node.AsParameterDeclaration().Name()
	case ast.KindFunctionDeclaration, ast.KindClassDeclaration, ast.KindInterfaceDeclaration, ast.KindEnumDeclaration,
		ast.KindTypeAliasDeclaration, ast.KindModuleDeclaration: // For `namespace N { N; }`
		return true
	}
	return false
}

func isTypeReferenceIdentifier(node *ast.Node) bool {
	for node.Parent.Kind == ast.KindQualifiedName {
		node = node.Parent
	}
	return ast.IsTypeReferenceNode(node.Parent)
}

func isInTypeQuery(node *ast.Node) bool {
	// TypeScript 1.0 spec (April 2014): 3.6.3
	// A type query consists of the keyword typeof followed by an expression.
	// The expression is restricted to a single identifier or a sequence of identifiers separated by periods
	return ast.FindAncestorOrQuit(node, func(n *ast.Node) ast.FindAncestorResult {
		switch n.Kind {
		case ast.KindTypeQuery:
			return ast.FindAncestorTrue
		case ast.KindIdentifier, ast.KindQualifiedName:
			return ast.FindAncestorFalse
		}
		return ast.FindAncestorQuit
	}) != nil
}

func isTypeOnlyImportDeclaration(node *ast.Node) bool {
	switch node.Kind {
	case ast.KindImportSpecifier:
		return node.AsImportSpecifier().IsTypeOnly || node.Parent.Parent.AsImportClause().IsTypeOnly
	case ast.KindNamespaceImport:
		return node.Parent.AsImportClause().IsTypeOnly
	case ast.KindImportClause:
		return node.AsImportClause().IsTypeOnly
	case ast.KindImportEqualsDeclaration:
		return node.AsImportEqualsDeclaration().IsTypeOnly
	}
	return false
}

func isTypeOnlyExportDeclaration(node *ast.Node) bool {
	switch node.Kind {
	case ast.KindExportSpecifier:
		return node.AsExportSpecifier().IsTypeOnly || node.Parent.Parent.AsExportDeclaration().IsTypeOnly
	case ast.KindExportDeclaration:
		d := node.AsExportDeclaration()
		return d.IsTypeOnly && d.ModuleSpecifier != nil && d.ExportClause == nil
	case ast.KindNamespaceExport:
		return node.Parent.AsExportDeclaration().IsTypeOnly
	}
	return false
}

func isTypeOnlyImportOrExportDeclaration(node *ast.Node) bool {
	return isTypeOnlyImportDeclaration(node) || isTypeOnlyExportDeclaration(node)
}

func getNameFromImportDeclaration(node *ast.Node) *ast.Node {
	switch node.Kind {
	case ast.KindImportSpecifier:
		return node.AsImportSpecifier().Name()
	case ast.KindNamespaceImport:
		return node.AsNamespaceImport().Name()
	case ast.KindImportClause:
		return node.AsImportClause().Name()
	case ast.KindImportEqualsDeclaration:
		return node.AsImportEqualsDeclaration().Name()
	}
	return nil
}

func isValidTypeOnlyAliasUseSite(useSite *ast.Node) bool {
	return useSite.Flags&ast.NodeFlagsAmbient != 0 ||
		ast.IsPartOfTypeQuery(useSite) ||
		isIdentifierInNonEmittingHeritageClause(useSite) ||
		isPartOfPossiblyValidTypeOrAbstractComputedPropertyName(useSite) ||
		!(IsExpressionNode(useSite) || isShorthandPropertyNameUseSite(useSite))
}

func isIdentifierInNonEmittingHeritageClause(node *ast.Node) bool {
	if node.Kind != ast.KindIdentifier {
		return false
	}
	heritageClause := ast.FindAncestorOrQuit(node.Parent, func(parent *ast.Node) ast.FindAncestorResult {
		switch parent.Kind {
		case ast.KindHeritageClause:
			return ast.FindAncestorTrue
		case ast.KindPropertyAccessExpression, ast.KindExpressionWithTypeArguments:
			return ast.FindAncestorFalse
		default:
			return ast.FindAncestorQuit
		}
	})
	if heritageClause != nil {
		return heritageClause.AsHeritageClause().Token == ast.KindImmediateKeyword || heritageClause.Parent.Kind == ast.KindInterfaceDeclaration
	}
	return false
}

func isPartOfPossiblyValidTypeOrAbstractComputedPropertyName(node *ast.Node) bool {
	for ast.NodeKindIs(node, ast.KindIdentifier, ast.KindPropertyAccessExpression) {
		node = node.Parent
	}
	if node.Kind != ast.KindComputedPropertyName {
		return false
	}
	if ast.HasSyntacticModifier(node.Parent, ast.ModifierFlagsAbstract) {
		return true
	}
	return ast.NodeKindIs(node.Parent.Parent, ast.KindInterfaceDeclaration, ast.KindTypeLiteral)
}

func nodeCanBeDecorated(useLegacyDecorators bool, node *ast.Node, parent *ast.Node, grandparent *ast.Node) bool {
	// private names cannot be used with decorators yet
	if useLegacyDecorators && node.Name() != nil && ast.IsPrivateIdentifier(node.Name()) {
		return false
	}

	switch node.Kind {
	case ast.KindClassDeclaration:
		// class declarations are valid targets
		return true
	case ast.KindClassExpression:
		// class expressions are valid targets for native decorators
		return !useLegacyDecorators
	case ast.KindPropertyDeclaration:
		// property declarations are valid if their parent is a class declaration.
		return parent != nil && (ast.IsClassDeclaration(parent) || !useLegacyDecorators && ast.IsClassExpression(parent) && !hasAbstractModifier(node) && !hasAmbientModifier(node))
	case ast.KindGetAccessor,
		ast.KindSetAccessor,
		ast.KindMethodDeclaration:
		// if this method has a body and its parent is a class declaration, this is a valid target.
		return node.BodyData() != nil && parent != nil && (ast.IsClassDeclaration(parent) || !useLegacyDecorators && ast.IsClassExpression(parent))
	case ast.KindParameter:
		// TODO(rbuckton): Parameter decorator support for ES decorators must wait until it is standardized
		if !useLegacyDecorators {
			return false
		}
		// if the parameter's parent has a body and its grandparent is a class declaration, this is a valid target.
		return parent != nil && parent.BodyData() != nil && (parent.BodyData()).Body != nil && (parent.Kind == ast.KindConstructor || parent.Kind == ast.KindMethodDeclaration || parent.Kind == ast.KindSetAccessor) && getThisParameter(parent) != node && grandparent != nil && grandparent.Kind == ast.KindClassDeclaration
	}

	return false
}

func IsExpressionNode(node *ast.Node) bool {
	switch node.Kind {
	case ast.KindSuperKeyword, ast.KindNullKeyword, ast.KindTrueKeyword, ast.KindFalseKeyword, ast.KindRegularExpressionLiteral,
		ast.KindArrayLiteralExpression, ast.KindObjectLiteralExpression, ast.KindPropertyAccessExpression, ast.KindElementAccessExpression,
		ast.KindCallExpression, ast.KindNewExpression, ast.KindTaggedTemplateExpression, ast.KindAsExpression, ast.KindTypeAssertionExpression,
		ast.KindSatisfiesExpression, ast.KindNonNullExpression, ast.KindParenthesizedExpression, ast.KindFunctionExpression,
		ast.KindClassExpression, ast.KindArrowFunction, ast.KindVoidExpression, ast.KindDeleteExpression, ast.KindTypeOfExpression,
		ast.KindPrefixUnaryExpression, ast.KindPostfixUnaryExpression, ast.KindBinaryExpression, ast.KindConditionalExpression,
		ast.KindSpreadElement, ast.KindTemplateExpression, ast.KindOmittedExpression, ast.KindJsxElement, ast.KindJsxSelfClosingElement,
		ast.KindJsxFragment, ast.KindYieldExpression, ast.KindAwaitExpression, ast.KindMetaProperty:
		return true
	case ast.KindExpressionWithTypeArguments:
		return !ast.IsHeritageClause(node.Parent)
	case ast.KindQualifiedName:
		for node.Parent.Kind == ast.KindQualifiedName {
			node = node.Parent
		}
		return ast.IsTypeQueryNode(node.Parent) || isJSDocLinkLike(node.Parent) || isJSXTagName(node)
	case ast.KindJSDocMemberName:
		return ast.IsTypeQueryNode(node.Parent) || isJSDocLinkLike(node.Parent) || isJSXTagName(node)
	case ast.KindPrivateIdentifier:
		return ast.IsBinaryExpression(node.Parent) && node.Parent.AsBinaryExpression().Left == node && node.Parent.AsBinaryExpression().OperatorToken.Kind == ast.KindInKeyword
	case ast.KindIdentifier:
		if ast.IsTypeQueryNode(node.Parent) || isJSDocLinkLike(node.Parent) || isJSXTagName(node) {
			return true
		}
		fallthrough
	case ast.KindNumericLiteral, ast.KindBigIntLiteral, ast.KindStringLiteral, ast.KindNoSubstitutionTemplateLiteral, ast.KindThisKeyword:
		return isInExpressionContext(node)
	default:
		return false
	}
}

func isInExpressionContext(node *ast.Node) bool {
	parent := node.Parent
	switch parent.Kind {
	case ast.KindVariableDeclaration:
		return parent.AsVariableDeclaration().Initializer == node
	case ast.KindParameter:
		return parent.AsParameterDeclaration().Initializer == node
	case ast.KindPropertyDeclaration:
		return parent.AsPropertyDeclaration().Initializer == node
	case ast.KindPropertySignature:
		return parent.AsPropertySignatureDeclaration().Initializer == node
	case ast.KindEnumMember:
		return parent.AsEnumMember().Initializer == node
	case ast.KindPropertyAssignment:
		return parent.AsPropertyAssignment().Initializer == node
	case ast.KindBindingElement:
		return parent.AsBindingElement().Initializer == node
	case ast.KindExpressionStatement:
		return parent.AsExpressionStatement().Expression == node
	case ast.KindIfStatement:
		return parent.AsIfStatement().Expression == node
	case ast.KindDoStatement:
		return parent.AsDoStatement().Expression == node
	case ast.KindWhileStatement:
		return parent.AsWhileStatement().Expression == node
	case ast.KindReturnStatement:
		return parent.AsReturnStatement().Expression == node
	case ast.KindWithStatement:
		return parent.AsWithStatement().Expression == node
	case ast.KindSwitchStatement:
		return parent.AsSwitchStatement().Expression == node
	case ast.KindCaseClause, ast.KindDefaultClause:
		return parent.AsCaseOrDefaultClause().Expression == node
	case ast.KindThrowStatement:
		return parent.AsThrowStatement().Expression == node
	case ast.KindForStatement:
		s := parent.AsForStatement()
		return s.Initializer == node && s.Initializer.Kind != ast.KindVariableDeclarationList || s.Condition == node || s.Incrementor == node
	case ast.KindForInStatement, ast.KindForOfStatement:
		s := parent.AsForInOrOfStatement()
		return s.Initializer == node && s.Initializer.Kind != ast.KindVariableDeclarationList || s.Expression == node
	case ast.KindTypeAssertionExpression:
		return parent.AsTypeAssertion().Expression == node
	case ast.KindAsExpression:
		return parent.AsAsExpression().Expression == node
	case ast.KindTemplateSpan:
		return parent.AsTemplateSpan().Expression == node
	case ast.KindComputedPropertyName:
		return parent.AsComputedPropertyName().Expression == node
	case ast.KindDecorator, ast.KindJsxExpression, ast.KindJsxSpreadAttribute, ast.KindSpreadAssignment:
		return true
	case ast.KindExpressionWithTypeArguments:
		return parent.AsExpressionWithTypeArguments().Expression == node && !isPartOfTypeNode(parent)
	case ast.KindShorthandPropertyAssignment:
		return parent.AsShorthandPropertyAssignment().ObjectAssignmentInitializer == node
	case ast.KindSatisfiesExpression:
		return parent.AsSatisfiesExpression().Expression == node
	default:
		return IsExpressionNode(parent)
	}
}

func isPartOfTypeNode(node *ast.Node) bool {
	kind := node.Kind
	if kind >= ast.KindFirstTypeNode && kind <= ast.KindLastTypeNode {
		return true
	}
	switch node.Kind {
	case ast.KindAnyKeyword, ast.KindUnknownKeyword, ast.KindNumberKeyword, ast.KindBigIntKeyword, ast.KindStringKeyword,
		ast.KindBooleanKeyword, ast.KindSymbolKeyword, ast.KindObjectKeyword, ast.KindUndefinedKeyword, ast.KindNullKeyword,
		ast.KindNeverKeyword:
		return true
	case ast.KindExpressionWithTypeArguments:
		return isPartOfTypeExpressionWithTypeArguments(node)
	case ast.KindTypeParameter:
		return node.Parent.Kind == ast.KindMappedType || node.Parent.Kind == ast.KindInferType
	case ast.KindIdentifier:
		parent := node.Parent
		if ast.IsQualifiedName(parent) && parent.AsQualifiedName().Right == node {
			return isPartOfTypeNodeInParent(parent)
		}
		if ast.IsPropertyAccessExpression(parent) && parent.AsPropertyAccessExpression().Name() == node {
			return isPartOfTypeNodeInParent(parent)
		}
		return isPartOfTypeNodeInParent(node)
	case ast.KindQualifiedName, ast.KindPropertyAccessExpression, ast.KindThisKeyword:
		return isPartOfTypeNodeInParent(node)
	}
	return false
}

func isPartOfTypeNodeInParent(node *ast.Node) bool {
	parent := node.Parent
	// Do not recursively call isPartOfTypeNode on the parent. In the example:
	//
	//     let a: A.B.C;
	//
	// Calling isPartOfTypeNode would consider the qualified name A.B a type node.
	// Only C and A.B.C are type nodes.
	if parent.Kind >= ast.KindFirstTypeNode && parent.Kind <= ast.KindLastTypeNode {
		return true
	}
	switch parent.Kind {
	case ast.KindTypeQuery:
		return false
	case ast.KindImportType:
		return !parent.AsImportTypeNode().IsTypeOf
	case ast.KindExpressionWithTypeArguments:
		return isPartOfTypeExpressionWithTypeArguments(parent)
	case ast.KindTypeParameter:
		return node == parent.AsTypeParameter().Constraint
	case ast.KindVariableDeclaration, ast.KindParameter, ast.KindPropertyDeclaration, ast.KindPropertySignature, ast.KindFunctionDeclaration,
		ast.KindFunctionExpression, ast.KindArrowFunction, ast.KindConstructor, ast.KindMethodDeclaration, ast.KindMethodSignature,
		ast.KindGetAccessor, ast.KindSetAccessor, ast.KindCallSignature, ast.KindConstructSignature, ast.KindIndexSignature,
		ast.KindTypeAssertionExpression:
		return node == parent.Type()
	case ast.KindCallExpression, ast.KindNewExpression, ast.KindTaggedTemplateExpression:
		return slices.Contains(parent.TypeArguments(), node)
	}
	return false
}

func isPartOfTypeExpressionWithTypeArguments(node *ast.Node) bool {
	parent := node.Parent
	return ast.IsHeritageClause(parent) && (!ast.IsClassLike(parent.Parent) || parent.AsHeritageClause().Token == ast.KindImplementsKeyword)
}

func isJSDocLinkLike(node *ast.Node) bool {
	return ast.NodeKindIs(node, ast.KindJSDocLink, ast.KindJSDocLinkCode, ast.KindJSDocLinkPlain)
}

func isJSXTagName(node *ast.Node) bool {
	parent := node.Parent
	switch parent.Kind {
	case ast.KindJsxOpeningElement:
		return parent.AsJsxOpeningElement().TagName == node
	case ast.KindJsxSelfClosingElement:
		return parent.AsJsxSelfClosingElement().TagName == node
	case ast.KindJsxClosingElement:
		return parent.AsJsxClosingElement().TagName == node
	}
	return false
}

func isShorthandPropertyNameUseSite(useSite *ast.Node) bool {
	return ast.IsIdentifier(useSite) && ast.IsShorthandPropertyAssignment(useSite.Parent) && useSite.Parent.AsShorthandPropertyAssignment().Name() == useSite
}

func isTypeDeclaration(node *ast.Node) bool {
	switch node.Kind {
	case ast.KindTypeParameter, ast.KindClassDeclaration, ast.KindInterfaceDeclaration, ast.KindTypeAliasDeclaration, ast.KindEnumDeclaration:
		return true
	case ast.KindImportClause:
		return node.AsImportClause().IsTypeOnly
	case ast.KindImportSpecifier:
		return node.Parent.Parent.AsImportClause().IsTypeOnly
	case ast.KindExportSpecifier:
		return node.Parent.Parent.AsExportDeclaration().IsTypeOnly
	default:
		return false
	}
}

func canHaveSymbol(node *ast.Node) bool {
	switch node.Kind {
	case ast.KindArrowFunction, ast.KindBinaryExpression, ast.KindBindingElement, ast.KindCallExpression, ast.KindCallSignature,
		ast.KindClassDeclaration, ast.KindClassExpression, ast.KindClassStaticBlockDeclaration, ast.KindConstructor, ast.KindConstructorType,
		ast.KindConstructSignature, ast.KindElementAccessExpression, ast.KindEnumDeclaration, ast.KindEnumMember, ast.KindExportAssignment,
		ast.KindExportDeclaration, ast.KindExportSpecifier, ast.KindFunctionDeclaration, ast.KindFunctionExpression, ast.KindFunctionType,
		ast.KindGetAccessor, ast.KindIdentifier, ast.KindImportClause, ast.KindImportEqualsDeclaration, ast.KindImportSpecifier,
		ast.KindIndexSignature, ast.KindInterfaceDeclaration, ast.KindJSDocCallbackTag, ast.KindJSDocEnumTag,
		ast.KindJSDocParameterTag, ast.KindJSDocPropertyTag, ast.KindJSDocSignature, ast.KindJSDocTypedefTag, ast.KindJSDocTypeLiteral,
		ast.KindJsxAttribute, ast.KindJsxAttributes, ast.KindJsxSpreadAttribute, ast.KindMappedType, ast.KindMethodDeclaration,
		ast.KindMethodSignature, ast.KindModuleDeclaration, ast.KindNamedTupleMember, ast.KindNamespaceExport, ast.KindNamespaceExportDeclaration,
		ast.KindNamespaceImport, ast.KindNewExpression, ast.KindNoSubstitutionTemplateLiteral, ast.KindNumericLiteral, ast.KindObjectLiteralExpression,
		ast.KindParameter, ast.KindPropertyAccessExpression, ast.KindPropertyAssignment, ast.KindPropertyDeclaration, ast.KindPropertySignature,
		ast.KindSetAccessor, ast.KindShorthandPropertyAssignment, ast.KindSourceFile, ast.KindSpreadAssignment, ast.KindStringLiteral,
		ast.KindTypeAliasDeclaration, ast.KindTypeLiteral, ast.KindTypeParameter, ast.KindVariableDeclaration:
		return true
	}
	return false
}

func canHaveLocals(node *ast.Node) bool {
	switch node.Kind {
	case ast.KindArrowFunction, ast.KindBlock, ast.KindCallSignature, ast.KindCaseBlock, ast.KindCatchClause,
		ast.KindClassStaticBlockDeclaration, ast.KindConditionalType, ast.KindConstructor, ast.KindConstructorType,
		ast.KindConstructSignature, ast.KindForStatement, ast.KindForInStatement, ast.KindForOfStatement, ast.KindFunctionDeclaration,
		ast.KindFunctionExpression, ast.KindFunctionType, ast.KindGetAccessor, ast.KindIndexSignature, ast.KindJSDocCallbackTag,
		ast.KindJSDocEnumTag, ast.KindJSDocSignature, ast.KindJSDocTypedefTag, ast.KindMappedType,
		ast.KindMethodDeclaration, ast.KindMethodSignature, ast.KindModuleDeclaration, ast.KindSetAccessor, ast.KindSourceFile,
		ast.KindTypeAliasDeclaration:
		return true
	}
	return false
}

func isAnyImportOrReExport(node *ast.Node) bool {
	return isAnyImportSyntax(node) || ast.IsExportDeclaration(node)
}

func isAnyImportSyntax(node *ast.Node) bool {
	return ast.NodeKindIs(node, ast.KindImportDeclaration, ast.KindImportEqualsDeclaration)
}

func getExternalModuleName(node *ast.Node) *ast.Node {
	switch node.Kind {
	case ast.KindImportDeclaration:
		return node.AsImportDeclaration().ModuleSpecifier
	case ast.KindExportDeclaration:
		return node.AsExportDeclaration().ModuleSpecifier
	case ast.KindImportEqualsDeclaration:
		if node.AsImportEqualsDeclaration().ModuleReference.Kind == ast.KindExternalModuleReference {
			return node.AsImportEqualsDeclaration().ModuleReference.AsExternalModuleReference().Expression_
		}
		return nil
	case ast.KindImportType:
		return getImportTypeNodeLiteral(node)
	case ast.KindCallExpression:
		return node.AsCallExpression().Arguments.Nodes[0]
	case ast.KindModuleDeclaration:
		if ast.IsStringLiteral(node.AsModuleDeclaration().Name()) {
			return node.AsModuleDeclaration().Name()
		}
		return nil
	}
	panic("Unhandled case in getExternalModuleName")
}

func getImportTypeNodeLiteral(node *ast.Node) *ast.Node {
	if ast.IsImportTypeNode(node) {
		importTypeNode := node.AsImportTypeNode()
		if ast.IsLiteralTypeNode(importTypeNode.Argument) {
			literalTypeNode := importTypeNode.Argument.AsLiteralTypeNode()
			if ast.IsStringLiteral(literalTypeNode.Literal) {
				return literalTypeNode.Literal
			}
		}
	}
	return nil
}

func isShorthandAmbientModuleSymbol(moduleSymbol *ast.Symbol) bool {
	return isShorthandAmbientModule(moduleSymbol.ValueDeclaration)
}

func isShorthandAmbientModule(node *ast.Node) bool {
	// The only kind of module that can be missing a body is a shorthand ambient module.
	return node != nil && node.Kind == ast.KindModuleDeclaration && node.AsModuleDeclaration().Body == nil
}

func getFirstIdentifier(node *ast.Node) *ast.Node {
	switch node.Kind {
	case ast.KindIdentifier:
		return node
	case ast.KindQualifiedName:
		return getFirstIdentifier(node.AsQualifiedName().Left)
	case ast.KindPropertyAccessExpression:
		return getFirstIdentifier(node.AsPropertyAccessExpression().Expression)
	}
	panic("Unhandled case in getFirstIdentifier")
}

func getAliasDeclarationFromName(node *ast.Node) *ast.Node {
	switch node.Kind {
	case ast.KindImportClause, ast.KindImportSpecifier, ast.KindNamespaceImport, ast.KindExportSpecifier, ast.KindExportAssignment,
		ast.KindImportEqualsDeclaration, ast.KindNamespaceExport:
		return node.Parent
	case ast.KindQualifiedName:
		return getAliasDeclarationFromName(node.Parent)
	}
	return nil
}

func entityNameToString(name *ast.Node) string {
	switch name.Kind {
	case ast.KindThisKeyword:
		return "this"
	case ast.KindIdentifier, ast.KindPrivateIdentifier:
		return scanner.GetTextOfNode(name)
	case ast.KindQualifiedName:
		return entityNameToString(name.AsQualifiedName().Left) + "." + entityNameToString(name.AsQualifiedName().Right)
	case ast.KindPropertyAccessExpression:
		return entityNameToString(name.AsPropertyAccessExpression().Expression) + "." + entityNameToString(name.AsPropertyAccessExpression().Name())
	case ast.KindJsxNamespacedName:
		return entityNameToString(name.AsJsxNamespacedName().Namespace) + ":" + entityNameToString(name.AsJsxNamespacedName().Name())
	}
	panic("Unhandled case in entityNameToString")
}

func getContainingQualifiedNameNode(node *ast.Node) *ast.Node {
	for ast.IsQualifiedName(node.Parent) {
		node = node.Parent
	}
	return node
}

func isSideEffectImport(node *ast.Node) bool {
	ancestor := ast.FindAncestor(node, ast.IsImportDeclaration)
	return ancestor != nil && ancestor.AsImportDeclaration().ImportClause == nil
}

func getExternalModuleRequireArgument(node *ast.Node) *ast.Node {
	if isVariableDeclarationInitializedToBareOrAccessedRequire(node) {
		return getLeftmostAccessExpression(node.AsVariableDeclaration().Initializer).AsCallExpression().Arguments.Nodes[0]
	}
	return nil
}

func getExternalModuleImportEqualsDeclarationExpression(node *ast.Node) *ast.Node {
	// Debug.assert(isExternalModuleImportEqualsDeclaration(node))
	return node.AsImportEqualsDeclaration().ModuleReference.AsExternalModuleReference().Expression_
}

func isRightSideOfQualifiedNameOrPropertyAccess(node *ast.Node) bool {
	parent := node.Parent
	switch parent.Kind {
	case ast.KindQualifiedName:
		return parent.AsQualifiedName().Right == node
	case ast.KindPropertyAccessExpression:
		return parent.AsPropertyAccessExpression().Name() == node
	case ast.KindMetaProperty:
		return parent.AsMetaProperty().Name() == node
	}
	return false
}

func getNamespaceDeclarationNode(node *ast.Node) *ast.Node {
	switch node.Kind {
	case ast.KindImportDeclaration:
		importClause := node.AsImportDeclaration().ImportClause
		if importClause != nil && ast.IsNamespaceImport(importClause.AsImportClause().NamedBindings) {
			return importClause.AsImportClause().NamedBindings
		}
	case ast.KindImportEqualsDeclaration:
		return node
	case ast.KindExportDeclaration:
		exportClause := node.AsExportDeclaration().ExportClause
		if exportClause != nil && ast.IsNamespaceExport(exportClause) {
			return exportClause
		}
	default:
		panic("Unhandled case in getNamespaceDeclarationNode")
	}
	return nil
}

func isImportCall(node *ast.Node) bool {
	return ast.IsCallExpression(node) && node.AsCallExpression().Expression.Kind == ast.KindImportKeyword
}

func getSourceFileOfModule(module *ast.Symbol) *ast.SourceFile {
	declaration := module.ValueDeclaration
	if declaration == nil {
		declaration = getNonAugmentationDeclaration(module)
	}
	return ast.GetSourceFileOfNode(declaration)
}

func getNonAugmentationDeclaration(symbol *ast.Symbol) *ast.Node {
	return core.Find(symbol.Declarations, func(d *ast.Node) bool {
		return !isExternalModuleAugmentation(d) && !(ast.IsModuleDeclaration(d) && ast.IsGlobalScopeAugmentation(d))
	})
}

func isExternalModuleAugmentation(node *ast.Node) bool {
	return ast.IsAmbientModule(node) && ast.IsModuleAugmentationExternal(node)
}

func isJsonSourceFile(file *ast.SourceFile) bool {
	return file.ScriptKind == core.ScriptKindJSON
}

func isSyntacticDefault(node *ast.Node) bool {
	return (ast.IsExportAssignment(node) && !node.AsExportAssignment().IsExportEquals) ||
		ast.HasSyntacticModifier(node, ast.ModifierFlagsDefault) ||
		ast.IsExportSpecifier(node) ||
		ast.IsNamespaceExport(node)
}

func hasExportAssignmentSymbol(moduleSymbol *ast.Symbol) bool {
	return moduleSymbol.Exports[ast.InternalSymbolNameExportEquals] != nil
}

func parsePseudoBigInt(stringValue string) string {
	return stringValue // !!!
}

func isTypeAlias(node *ast.Node) bool {
	return ast.IsTypeAliasDeclaration(node)
}

func hasOnlyExpressionInitializer(node *ast.Node) bool {
	switch node.Kind {
	case ast.KindVariableDeclaration, ast.KindParameter, ast.KindBindingElement, ast.KindPropertyDeclaration, ast.KindPropertyAssignment, ast.KindEnumMember:
		return true
	}
	return false
}

func hasDotDotDotToken(node *ast.Node) bool {
	switch node.Kind {
	case ast.KindParameter:
		return node.AsParameterDeclaration().DotDotDotToken != nil
	case ast.KindBindingElement:
		return node.AsBindingElement().DotDotDotToken != nil
	case ast.KindNamedTupleMember:
		return node.AsNamedTupleMember().DotDotDotToken != nil
	case ast.KindJsxExpression:
		return node.AsJsxExpression().DotDotDotToken != nil
	}
	return false
}

func isTypeAny(t *Type) bool {
	return t != nil && t.flags&TypeFlagsAny != 0
}

func isJSDocOptionalParameter(node *ast.ParameterDeclaration) bool {
	return false // !!!
}

func isQuestionToken(node *ast.Node) bool {
	return node != nil && node.Kind == ast.KindQuestionToken
}

func isExclamationToken(node *ast.Node) bool {
	return node != nil && node.Kind == ast.KindQuestionToken
}

func isOptionalDeclaration(declaration *ast.Node) bool {
	switch declaration.Kind {
	case ast.KindParameter:
		return declaration.AsParameterDeclaration().QuestionToken != nil
	case ast.KindPropertyDeclaration:
		return isQuestionToken(declaration.AsPropertyDeclaration().PostfixToken)
	case ast.KindPropertySignature:
		return isQuestionToken(declaration.AsPropertySignatureDeclaration().PostfixToken)
	case ast.KindMethodDeclaration:
		return isQuestionToken(declaration.AsMethodDeclaration().PostfixToken)
	case ast.KindMethodSignature:
		return isQuestionToken(declaration.AsMethodSignatureDeclaration().PostfixToken)
	case ast.KindPropertyAssignment:
		return isQuestionToken(declaration.AsPropertyAssignment().PostfixToken)
	case ast.KindShorthandPropertyAssignment:
		return isQuestionToken(declaration.AsShorthandPropertyAssignment().PostfixToken)
	}
	return false
}

func isEmptyArrayLiteral(expression *ast.Node) bool {
	return ast.IsArrayLiteralExpression(expression) && len(expression.AsArrayLiteralExpression().Elements.Nodes) == 0
}

func declarationBelongsToPrivateAmbientMember(declaration *ast.Node) bool {
	root := ast.GetRootDeclaration(declaration)
	memberDeclaration := root
	if root.Kind == ast.KindParameter {
		memberDeclaration = root.Parent
	}
	return isPrivateWithinAmbient(memberDeclaration)
}

func isPrivateWithinAmbient(node *ast.Node) bool {
	return (hasEffectiveModifier(node, ast.ModifierFlagsPrivate) || ast.IsPrivateIdentifierClassElementDeclaration(node)) && node.Flags&ast.NodeFlagsAmbient != 0
}

func isTypeAssertion(node *ast.Node) bool {
	return ast.IsAssertionExpression(ast.SkipParentheses(node))
}

func createSymbolTable(symbols []*ast.Symbol) ast.SymbolTable {
	if len(symbols) == 0 {
		return nil
	}
	result := make(ast.SymbolTable)
	for _, symbol := range symbols {
		result[symbol.Name] = symbol
	}
	return result
}

func (c *Checker) sortSymbols(symbols []*ast.Symbol) {
	slices.SortFunc(symbols, c.compareSymbols)
}

func (c *Checker) compareSymbolsWorker(s1, s2 *ast.Symbol) int {
	if s1 == s2 {
		return 0
	}
	if s1 == nil {
		return 1
	}
	if s2 == nil {
		return -1
	}
	if len(s1.Declarations) != 0 && len(s2.Declarations) != 0 {
<<<<<<< HEAD
		if c := compareNodes(s1.Declarations[0], s2.Declarations[0]); c != 0 {
			return c
=======
		if r := c.compareNodes(s1.Declarations[0], s2.Declarations[0]); r != 0 {
			return r
>>>>>>> ca411066
		}
	} else if len(s1.Declarations) != 0 {
		return -1
	} else if len(s2.Declarations) != 0 {
		return 1
	}
<<<<<<< HEAD
	if c := strings.Compare(s1.Name, s2.Name); c != 0 {
		return c
=======
	if r := strings.Compare(s1.Name, s2.Name); r != 0 {
		return r
>>>>>>> ca411066
	}
	// Fall back to symbol IDs. This is a last resort that should happen only when symbols have
	// no declaration and duplicate names.
	return int(ast.GetSymbolId(s1)) - int(ast.GetSymbolId(s2))
}

<<<<<<< HEAD
func compareNodes(n1, n2 *ast.Node) int {
=======
func (c *Checker) compareNodes(n1, n2 *ast.Node) int {
>>>>>>> ca411066
	if n1 == n2 {
		return 0
	}
	if n1 == nil {
		return 1
	}
	if n2 == nil {
		return -1
	}
<<<<<<< HEAD
	f1 := ast.GetSourceFileOfNode(n1)
	f2 := ast.GetSourceFileOfNode(n2)
	if f1 != f2 {
		// Compare the full paths (no two files should have the same full path)
		return strings.Compare(string(f1.Path()), string(f2.Path()))
	}
	// In the same file, compare source positions
=======
	f1 := c.fileIndexMap[ast.GetSourceFileOfNode(n1)]
	f2 := c.fileIndexMap[ast.GetSourceFileOfNode(n2)]
	if f1 != f2 {
		// Order by index of file in the containing program
		return f1 - f2
	}
	// In the same file, order by source position
>>>>>>> ca411066
	return n1.Pos() - n2.Pos()
}

func compareTypes(t1, t2 *Type) int {
	if t1 == t2 {
		return 0
	}
	if t1 == nil {
		return -1
	}
	if t2 == nil {
		return 1
	}
<<<<<<< HEAD
=======
	if t1.checker != t2.checker {
		panic("Cannot compare types from different checkers")
	}
>>>>>>> ca411066
	// First sort in order of increasing type flags values.
	if c := getSortOrderFlags(t1) - getSortOrderFlags(t2); c != 0 {
		return c
	}
	// Order named types by name and, in the case of aliased types, by alias type arguments.
	if c := compareTypeNames(t1, t2); c != 0 {
		return c
	}
	// We have unnamed types or types with identical names. Now sort by data specific to the type.
	switch {
	case t1.flags&(TypeFlagsAny|TypeFlagsUnknown|TypeFlagsString|TypeFlagsNumber|TypeFlagsBoolean|TypeFlagsBigInt|TypeFlagsESSymbol|TypeFlagsVoid|TypeFlagsUndefined|TypeFlagsNull|TypeFlagsNever|TypeFlagsNonPrimitive) != 0:
<<<<<<< HEAD
		// Only distinguished by type IDs
	case t1.flags&TypeFlagsObject != 0:
		// Order unnamed or identically named object types by symbol.
		if c := compareSymbols(t1.symbol, t2.symbol); c != 0 {
=======
		// Only distinguished by type IDs, handled below.
	case t1.flags&TypeFlagsObject != 0:
		// Order unnamed or identically named object types by symbol.
		if c := t1.checker.compareSymbols(t1.symbol, t2.symbol); c != 0 {
>>>>>>> ca411066
			return c
		}
		// When object types have the same or no symbol, order by kind. We order type references before other kinds.
		if t1.objectFlags&ObjectFlagsReference != 0 && t2.objectFlags&ObjectFlagsReference != 0 {
			r1 := t1.AsTypeReference()
			r2 := t2.AsTypeReference()
			if r1.target.objectFlags&ObjectFlagsTuple != 0 && r2.target.objectFlags&ObjectFlagsTuple != 0 {
				// Tuple types have no associated symbol, instead we order by tuple element information.
				if c := compareTupleTypes(r1.target.AsTupleType(), r2.target.AsTupleType()); c != 0 {
					return c
				}
			}
			// Here we know we have references to instantiations of the same type because we have matching targets.
			if r1.node == nil && r2.node == nil {
				// Non-deferred type references with the same target are sorted by their type argument lists.
				if c := compareTypeLists(t1.AsTypeReference().resolvedTypeArguments, t2.AsTypeReference().resolvedTypeArguments); c != 0 {
					return c
				}
			} else {
				// Deferred type references with the same target are ordered by the source location of the reference.
<<<<<<< HEAD
				if c := compareNodes(r1.node, r2.node); c != 0 {
=======
				if c := t1.checker.compareNodes(r1.node, r2.node); c != 0 {
>>>>>>> ca411066
					return c
				}
				// Instantiations of the same deferred type reference are ordered by their associated type mappers
				// (which reflect the mapping of in-scope type parameters to type arguments).
				if c := compareTypeMappers(t1.AsObjectType().mapper, t2.AsObjectType().mapper); c != 0 {
					return c
				}
			}
		} else if t1.objectFlags&ObjectFlagsReference != 0 {
			return -1
		} else if t2.objectFlags&ObjectFlagsReference != 0 {
			return 1
		} else {
			// Order unnamed non-reference object types by kind associated type mappers. Reverse mapped types have
			// neither symbols nor mappers so they're ultimately ordered by unstable type IDs, but given their rarity
			// this should be fine.
			if c := int(t1.objectFlags&ObjectFlagsObjectTypeKindMask) - int(t2.objectFlags&ObjectFlagsObjectTypeKindMask); c != 0 {
				return c
			}
			if c := compareTypeMappers(t1.AsObjectType().mapper, t2.AsObjectType().mapper); c != 0 {
				return c
<<<<<<< HEAD
			}
		}
	case t1.flags&TypeFlagsUnion != 0:
		// Unions are ordered by origin and then constituent type lists.
		o1 := t1.AsUnionType().origin
		o2 := t2.AsUnionType().origin
		if o1 == nil && o2 == nil {
			if c := compareTypeLists(t1.Types(), t2.Types()); c != 0 {
				return c
			}
		} else if o1 == nil {
			return 1
		} else if o2 == nil {
			return -1
		} else {
			if c := compareTypes(o1, o2); c != 0 {
				return c
			}
		}
=======
			}
		}
	case t1.flags&TypeFlagsUnion != 0:
		// Unions are ordered by origin and then constituent type lists.
		o1 := t1.AsUnionType().origin
		o2 := t2.AsUnionType().origin
		if o1 == nil && o2 == nil {
			if c := compareTypeLists(t1.Types(), t2.Types()); c != 0 {
				return c
			}
		} else if o1 == nil {
			return 1
		} else if o2 == nil {
			return -1
		} else {
			if c := compareTypes(o1, o2); c != 0 {
				return c
			}
		}
>>>>>>> ca411066
	case t1.flags&TypeFlagsIntersection != 0:
		// Intersections are ordered by their constituent type lists.
		if c := compareTypeLists(t1.Types(), t2.Types()); c != 0 {
			return c
		}
	case t1.flags&(TypeFlagsEnumLiteral|TypeFlagsUniqueESSymbol) != 0:
		// Enum members are ordered by their symbol (and thus their declaration order).
<<<<<<< HEAD
		if c := compareSymbols(t1.symbol, t2.symbol); c != 0 {
=======
		if c := t1.checker.compareSymbols(t1.symbol, t2.symbol); c != 0 {
>>>>>>> ca411066
			return c
		}
	case t1.flags&TypeFlagsStringLiteral != 0:
		// String literal types are ordered by their values.
		if c := strings.Compare(t1.AsLiteralType().value.(string), t2.AsLiteralType().value.(string)); c != 0 {
			return c
<<<<<<< HEAD
		}
	case t1.flags&TypeFlagsNumberLiteral != 0:
		// Numeric literal types are ordered by their values.
		if c := cmp.Compare(t1.AsLiteralType().value.(float64), t2.AsLiteralType().value.(float64)); c != 0 {
			return c
		}
	case t1.flags&TypeFlagsBooleanLiteral != 0:
		b1 := t1.AsLiteralType().value.(bool)
		b2 := t2.AsLiteralType().value.(bool)
		if b1 != b2 {
			if b1 {
				return 1
			}
			return -1
		}
	case t1.flags&TypeFlagsTypeParameter != 0:
		if c := compareSymbols(t1.symbol, t2.symbol); c != 0 {
			return c
		}
	case t1.flags&TypeFlagsIndex != 0:
		if c := compareTypes(t1.AsIndexType().target, t2.AsIndexType().target); c != 0 {
			return c
		}
		if c := int(t1.AsIndexType().flags) - int(t2.AsIndexType().flags); c != 0 {
			return c
		}
	case t1.flags&TypeFlagsIndexedAccess != 0:
		if c := compareTypes(t1.AsIndexedAccessType().objectType, t2.AsIndexedAccessType().objectType); c != 0 {
			return c
		}
		if c := compareTypes(t1.AsIndexedAccessType().indexType, t2.AsIndexedAccessType().indexType); c != 0 {
			return c
		}
	case t1.flags&TypeFlagsConditional != 0:
		if c := compareNodes(t1.AsConditionalType().root.node.AsNode(), t2.AsConditionalType().root.node.AsNode()); c != 0 {
			return c
		}
=======
		}
	case t1.flags&TypeFlagsNumberLiteral != 0:
		// Numeric literal types are ordered by their values.
		if c := cmp.Compare(t1.AsLiteralType().value.(jsnum.Number), t2.AsLiteralType().value.(jsnum.Number)); c != 0 {
			return c
		}
	case t1.flags&TypeFlagsBooleanLiteral != 0:
		b1 := t1.AsLiteralType().value.(bool)
		b2 := t2.AsLiteralType().value.(bool)
		if b1 != b2 {
			if b1 {
				return 1
			}
			return -1
		}
	case t1.flags&TypeFlagsTypeParameter != 0:
		if c := t1.checker.compareSymbols(t1.symbol, t2.symbol); c != 0 {
			return c
		}
	case t1.flags&TypeFlagsIndex != 0:
		if c := compareTypes(t1.AsIndexType().target, t2.AsIndexType().target); c != 0 {
			return c
		}
		if c := int(t1.AsIndexType().flags) - int(t2.AsIndexType().flags); c != 0 {
			return c
		}
	case t1.flags&TypeFlagsIndexedAccess != 0:
		if c := compareTypes(t1.AsIndexedAccessType().objectType, t2.AsIndexedAccessType().objectType); c != 0 {
			return c
		}
		if c := compareTypes(t1.AsIndexedAccessType().indexType, t2.AsIndexedAccessType().indexType); c != 0 {
			return c
		}
	case t1.flags&TypeFlagsConditional != 0:
		if c := t1.checker.compareNodes(t1.AsConditionalType().root.node.AsNode(), t2.AsConditionalType().root.node.AsNode()); c != 0 {
			return c
		}
>>>>>>> ca411066
		if c := compareTypeMappers(t1.AsConditionalType().mapper, t2.AsConditionalType().mapper); c != 0 {
			return c
		}
	case t1.flags&TypeFlagsSubstitution != 0:
		if c := compareTypes(t1.AsSubstitutionType().baseType, t2.AsSubstitutionType().baseType); c != 0 {
			return c
		}
		if c := compareTypes(t1.AsSubstitutionType().constraint, t2.AsSubstitutionType().constraint); c != 0 {
			return c
		}
	case t1.flags&TypeFlagsTemplateLiteral != 0:
<<<<<<< HEAD
		if c := compareTexts(t1.AsTemplateLiteralType().texts, t2.AsTemplateLiteralType().texts); c != 0 {
=======
		if c := slices.Compare(t1.AsTemplateLiteralType().texts, t2.AsTemplateLiteralType().texts); c != 0 {
>>>>>>> ca411066
			return c
		}
		if c := compareTypeLists(t1.AsTemplateLiteralType().types, t2.AsTemplateLiteralType().types); c != 0 {
			return c
		}
	case t1.flags&TypeFlagsStringMapping != 0:
		if c := compareTypes(t1.AsStringMappingType().target, t2.AsStringMappingType().target); c != 0 {
			return c
		}
	}
	// Fall back to type IDs. This results in type creation order for built-in types.
	return int(t1.id) - int(t2.id)
}

func getSortOrderFlags(t *Type) int {
	// We want enum literal and computed values to be ordered by their declarations, so we merge TypeFlagsEnum into
	// TypeFlagsEnumLiteral and clear TypeFlagsEnum.
	return int((t.flags&TypeFlagsEnum)>>1 | t.flags&^TypeFlagsEnum)
}

func compareTypeNames(t1, t2 *Type) int {
	s1 := getTypeNameSymbol(t1)
	s2 := getTypeNameSymbol(t2)
	if s1 == s2 {
		if t1.alias != nil {
			return compareTypeLists(t1.alias.typeArguments, t2.alias.typeArguments)
		}
		return 0
<<<<<<< HEAD
	}
	if s1 == nil {
		return 1
	}
	if s2 == nil {
		return -1
	}
	return strings.Compare(s1.Name, s2.Name)
}

func getTypeNameSymbol(t *Type) *ast.Symbol {
	if t.alias != nil {
		return t.alias.symbol
	}
	if t.flags&(TypeFlagsTypeParameter|TypeFlagsStringMapping) != 0 || t.objectFlags&(ObjectFlagsClassOrInterface|ObjectFlagsReference) != 0 {
		return t.symbol
	}
	return nil
}

func getObjectTypeName(t *Type) *ast.Symbol {
	if t.objectFlags&(ObjectFlagsClassOrInterface|ObjectFlagsReference) != 0 {
		return t.symbol
	}
	return nil
}

func compareTupleTypes(t1, t2 *TupleType) int {
	if t1 == t2 {
		return 0
	}
	if t1.readonly != t2.readonly {
		return core.IfElse(t1.readonly, 1, -1)
	}
	if len(t1.elementInfos) != len(t2.elementInfos) {
		return len(t1.elementInfos) - len(t2.elementInfos)
	}
	for i := range t1.elementInfos {
		if c := int(t1.elementInfos[i].flags) - int(t2.elementInfos[i].flags); c != 0 {
			return c
		}
	}
	for i := range t1.elementInfos {
		if c := compareElementLabels(t1.elementInfos[i].labeledDeclaration, t2.elementInfos[i].labeledDeclaration); c != 0 {
			return c
		}
	}
	return 0
}

func compareElementLabels(n1, n2 *ast.Node) int {
	if n1 == n2 {
		return 0
	}
	if n1 == nil {
		return -1
	}
	if n2 == nil {
		return 1
	}
	return strings.Compare(n1.Name().Text(), n2.Name().Text())
}

func compareTypeLists(s1, s2 []*Type) int {
	if len(s1) != len(s2) {
		return len(s1) - len(s2)
	}
	for i, t1 := range s1 {
		if c := compareTypes(t1, s2[i]); c != 0 {
			return c
		}
	}
	return 0
}

func compareTexts(s1, s2 []string) int {
	if len(s1) != len(s2) {
		return len(s1) - len(s2)
	}
	for i, t1 := range s1 {
		if c := strings.Compare(t1, s2[i]); c != 0 {
			return c
		}
	}
	return 0
}

func compareTypeMappers(m1, m2 *TypeMapper) int {
	if m1 == m2 {
		return 0
	}
	if m1 == nil {
		return 1
	}
	if m2 == nil {
		return -1
	}
=======
	}
	if s1 == nil {
		return 1
	}
	if s2 == nil {
		return -1
	}
	return strings.Compare(s1.Name, s2.Name)
}

func getTypeNameSymbol(t *Type) *ast.Symbol {
	if t.alias != nil {
		return t.alias.symbol
	}
	if t.flags&(TypeFlagsTypeParameter|TypeFlagsStringMapping) != 0 || t.objectFlags&(ObjectFlagsClassOrInterface|ObjectFlagsReference) != 0 {
		return t.symbol
	}
	return nil
}

func getObjectTypeName(t *Type) *ast.Symbol {
	if t.objectFlags&(ObjectFlagsClassOrInterface|ObjectFlagsReference) != 0 {
		return t.symbol
	}
	return nil
}

func compareTupleTypes(t1, t2 *TupleType) int {
	if t1 == t2 {
		return 0
	}
	if t1.readonly != t2.readonly {
		return core.IfElse(t1.readonly, 1, -1)
	}
	if len(t1.elementInfos) != len(t2.elementInfos) {
		return len(t1.elementInfos) - len(t2.elementInfos)
	}
	for i := range t1.elementInfos {
		if c := int(t1.elementInfos[i].flags) - int(t2.elementInfos[i].flags); c != 0 {
			return c
		}
	}
	for i := range t1.elementInfos {
		if c := compareElementLabels(t1.elementInfos[i].labeledDeclaration, t2.elementInfos[i].labeledDeclaration); c != 0 {
			return c
		}
	}
	return 0
}

func compareElementLabels(n1, n2 *ast.Node) int {
	if n1 == n2 {
		return 0
	}
	if n1 == nil {
		return -1
	}
	if n2 == nil {
		return 1
	}
	return strings.Compare(n1.Name().Text(), n2.Name().Text())
}

func compareTypeLists(s1, s2 []*Type) int {
	if len(s1) != len(s2) {
		return len(s1) - len(s2)
	}
	for i, t1 := range s1 {
		if c := compareTypes(t1, s2[i]); c != 0 {
			return c
		}
	}
	return 0
}

func compareTypeMappers(m1, m2 *TypeMapper) int {
	if m1 == m2 {
		return 0
	}
	if m1 == nil {
		return 1
	}
	if m2 == nil {
		return -1
	}
>>>>>>> ca411066
	kind1 := m1.Kind()
	kind2 := m2.Kind()
	if kind1 != kind2 {
		return int(kind1) - int(kind2)
	}
	switch kind1 {
	case TypeMapperKindSimple:
		m1 := m1.data.(*SimpleTypeMapper)
		m2 := m2.data.(*SimpleTypeMapper)
		if c := compareTypes(m1.source, m2.source); c != 0 {
			return c
		}
		return compareTypes(m1.target, m2.target)
	case TypeMapperKindArray:
		m1 := m1.data.(*ArrayTypeMapper)
		m2 := m2.data.(*ArrayTypeMapper)
		if c := compareTypeLists(m1.sources, m2.sources); c != 0 {
			return c
		}
		return compareTypeLists(m1.targets, m2.targets)
	case TypeMapperKindMerged:
		m1 := m1.data.(*MergedTypeMapper)
		m2 := m2.data.(*MergedTypeMapper)
		if c := compareTypeMappers(m1.m1, m2.m1); c != 0 {
			return c
		}
		return compareTypeMappers(m1.m2, m2.m2)
	}
	return 0
}

func getClassLikeDeclarationOfSymbol(symbol *ast.Symbol) *ast.Node {
	return core.Find(symbol.Declarations, ast.IsClassLike)
}

func isThisInTypeQuery(node *ast.Node) bool {
	if !isThisIdentifier(node) {
		return false
	}
	for ast.IsQualifiedName(node.Parent) && node.Parent.AsQualifiedName().Left == node {
		node = node.Parent
	}
	return node.Parent.Kind == ast.KindTypeQuery
}

func isThisIdentifier(node *ast.Node) bool {
	return node != nil && node.Kind == ast.KindIdentifier && identifierIsThisKeyword(node)
}

func identifierIsThisKeyword(id *ast.Node) bool {
	return id.AsIdentifier().Text == "this"
}

func getDeclarationModifierFlagsFromSymbol(s *ast.Symbol) ast.ModifierFlags {
	return getDeclarationModifierFlagsFromSymbolEx(s, false /*isWrite*/)
}

func getDeclarationModifierFlagsFromSymbolEx(s *ast.Symbol, isWrite bool) ast.ModifierFlags {
	if s.ValueDeclaration != nil {
		var declaration *ast.Node
		if isWrite {
			declaration = core.Find(s.Declarations, ast.IsSetAccessorDeclaration)
		}
		if declaration == nil && s.Flags&ast.SymbolFlagsGetAccessor != 0 {
			declaration = core.Find(s.Declarations, ast.IsGetAccessorDeclaration)
		}
		if declaration == nil {
			declaration = s.ValueDeclaration
		}
		flags := ast.GetCombinedModifierFlags(declaration)
		if s.Parent != nil && s.Parent.Flags&ast.SymbolFlagsClass != 0 {
			return flags
		}
		return flags & ^ast.ModifierFlagsAccessibilityModifier
	}
	if s.CheckFlags&ast.CheckFlagsSynthetic != 0 {
		var accessModifier ast.ModifierFlags
		switch {
		case s.CheckFlags&ast.CheckFlagsContainsPrivate != 0:
			accessModifier = ast.ModifierFlagsPrivate
		case s.CheckFlags&ast.CheckFlagsContainsPublic != 0:
			accessModifier = ast.ModifierFlagsPublic
		default:
			accessModifier = ast.ModifierFlagsProtected
		}
		var staticModifier ast.ModifierFlags
		if s.CheckFlags&ast.CheckFlagsContainsStatic != 0 {
			staticModifier = ast.ModifierFlagsStatic
		}
		return accessModifier | staticModifier
	}
	if s.Flags&ast.SymbolFlagsPrototype != 0 {
		return ast.ModifierFlagsPublic | ast.ModifierFlagsStatic
	}
	return ast.ModifierFlagsNone
}

func isExponentiationOperator(kind ast.Kind) bool {
	return kind == ast.KindAsteriskAsteriskToken
}

func isMultiplicativeOperator(kind ast.Kind) bool {
	return kind == ast.KindAsteriskToken || kind == ast.KindSlashToken || kind == ast.KindPercentToken
}

func isMultiplicativeOperatorOrHigher(kind ast.Kind) bool {
	return isExponentiationOperator(kind) || isMultiplicativeOperator(kind)
}

func isAdditiveOperator(kind ast.Kind) bool {
	return kind == ast.KindPlusToken || kind == ast.KindMinusToken
}

func isAdditiveOperatorOrHigher(kind ast.Kind) bool {
	return isAdditiveOperator(kind) || isMultiplicativeOperatorOrHigher(kind)
}

func isShiftOperator(kind ast.Kind) bool {
	return kind == ast.KindLessThanLessThanToken || kind == ast.KindGreaterThanGreaterThanToken ||
		kind == ast.KindGreaterThanGreaterThanGreaterThanToken
}

func isShiftOperatorOrHigher(kind ast.Kind) bool {
	return isShiftOperator(kind) || isAdditiveOperatorOrHigher(kind)
}

func isRelationalOperator(kind ast.Kind) bool {
	return kind == ast.KindLessThanToken || kind == ast.KindLessThanEqualsToken || kind == ast.KindGreaterThanToken ||
		kind == ast.KindGreaterThanEqualsToken || kind == ast.KindInstanceOfKeyword || kind == ast.KindInKeyword
}

func isRelationalOperatorOrHigher(kind ast.Kind) bool {
	return isRelationalOperator(kind) || isShiftOperatorOrHigher(kind)
}

func isEqualityOperator(kind ast.Kind) bool {
	return kind == ast.KindEqualsEqualsToken || kind == ast.KindEqualsEqualsEqualsToken ||
		kind == ast.KindExclamationEqualsToken || kind == ast.KindExclamationEqualsEqualsToken
}

func isEqualityOperatorOrHigher(kind ast.Kind) bool {
	return isEqualityOperator(kind) || isRelationalOperatorOrHigher(kind)
}

func isBitwiseOperator(kind ast.Kind) bool {
	return kind == ast.KindAmpersandToken || kind == ast.KindBarToken || kind == ast.KindCaretToken
}

func isBitwiseOperatorOrHigher(kind ast.Kind) bool {
	return isBitwiseOperator(kind) || isEqualityOperatorOrHigher(kind)
}

// NOTE: The version in utilities includes ExclamationToken, which is not a binary operator.
func isLogicalOperator(kind ast.Kind) bool {
	return kind == ast.KindAmpersandAmpersandToken || kind == ast.KindBarBarToken
}

func isLogicalOperatorOrHigher(kind ast.Kind) bool {
	return isLogicalOperator(kind) || isBitwiseOperatorOrHigher(kind)
}

func isAssignmentOperatorOrHigher(kind ast.Kind) bool {
	return kind == ast.KindQuestionQuestionToken || isLogicalOperatorOrHigher(kind) || ast.IsAssignmentOperator(kind)
}

func isBinaryOperator(kind ast.Kind) bool {
	return isAssignmentOperatorOrHigher(kind) || kind == ast.KindCommaToken
}

func isObjectLiteralType(t *Type) bool {
	return t.objectFlags&ObjectFlagsObjectLiteral != 0
}

func isDeclarationReadonly(declaration *ast.Node) bool {
	return ast.GetCombinedModifierFlags(declaration)&ast.ModifierFlagsReadonly != 0 && !ast.IsParameterPropertyDeclaration(declaration, declaration.Parent)
}

type orderedMap[K comparable, V any] struct {
	valuesByKey map[K]V
	values      []V
}

func (m *orderedMap[K, V]) contains(key K) bool {
	_, ok := m.valuesByKey[key]
	return ok
}

func (m *orderedMap[K, V]) add(key K, value V) {
	if m.valuesByKey == nil {
		m.valuesByKey = make(map[K]V)
	}
	m.valuesByKey[key] = value
	m.values = append(m.values, value)
}

func getContainingFunction(node *ast.Node) *ast.Node {
	return ast.FindAncestor(node.Parent, ast.IsFunctionLike)
}

func getContainingFunctionOrClassStaticBlock(node *ast.Node) *ast.Node {
	return ast.FindAncestor(node.Parent, ast.IsFunctionLikeOrClassStaticBlockDeclaration)
}

func isTypeReferenceType(node *ast.Node) bool {
	return node.Kind == ast.KindTypeReference || node.Kind == ast.KindExpressionWithTypeArguments
}

func isNodeDescendantOf(node *ast.Node, ancestor *ast.Node) bool {
	for node != nil {
		if node == ancestor {
			return true
		}
		node = node.Parent
	}
	return false
}

func isTypeUsableAsPropertyName(t *Type) bool {
	return t.flags&TypeFlagsStringOrNumberLiteralOrUnique != 0
}

/**
 * Gets the symbolic name for a member from its type.
 */
func getPropertyNameFromType(t *Type) string {
	switch {
	case t.flags&TypeFlagsStringLiteral != 0:
		return t.AsLiteralType().value.(string)
	case t.flags&TypeFlagsNumberLiteral != 0:
		return t.AsLiteralType().value.(jsnum.Number).String()
	case t.flags&TypeFlagsUniqueESSymbol != 0:
		return t.AsUniqueESSymbolType().name
	}
	panic("Unhandled case in getPropertyNameFromType")
}

func isNumericLiteralName(name string) bool {
	// The intent of numeric names is that
	//     - they are names with text in a numeric form, and that
	//     - setting properties/indexing with them is always equivalent to doing so with the numeric literal 'numLit',
	//         acquired by applying the abstract 'ToNumber' operation on the name's text.
	//
	// The subtlety is in the latter portion, as we cannot reliably say that anything that looks like a numeric literal is a numeric name.
	// In fact, it is the case that the text of the name must be equal to 'ToString(numLit)' for this to hold.
	//
	// Consider the property name '"0xF00D"'. When one indexes with '0xF00D', they are actually indexing with the value of 'ToString(0xF00D)'
	// according to the ECMAScript specification, so it is actually as if the user indexed with the string '"61453"'.
	// Thus, the text of all numeric literals equivalent to '61543' such as '0xF00D', '0xf00D', '0170015', etc. are not valid numeric names
	// because their 'ToString' representation is not equal to their original text.
	// This is motivated by ECMA-262 sections 9.3.1, 9.8.1, 11.1.5, and 11.2.1.
	//
	// Here, we test whether 'ToString(ToNumber(name))' is exactly equal to 'name'.
	// The '+' prefix operator is equivalent here to applying the abstract ToNumber operation.
	// Applying the 'toString()' method on a number gives us the abstract ToString operation on a number.
	//
	// Note that this accepts the values 'Infinity', '-Infinity', and 'NaN', and that this is intentional.
	// This is desired behavior, because when indexing with them as numeric entities, you are indexing
	// with the strings '"Infinity"', '"-Infinity"', and '"NaN"' respectively.
	return jsnum.FromString(name).String() == name
}

func getPropertyNameForPropertyNameNode(name *ast.Node) string {
	switch name.Kind {
	case ast.KindIdentifier, ast.KindPrivateIdentifier, ast.KindStringLiteral, ast.KindNoSubstitutionTemplateLiteral,
		ast.KindNumericLiteral, ast.KindBigIntLiteral, ast.KindJsxNamespacedName:
		return name.Text()
	case ast.KindComputedPropertyName:
		nameExpression := name.AsComputedPropertyName().Expression
		if ast.IsStringOrNumericLiteralLike(nameExpression) {
			return nameExpression.Text()
		}
		if ast.IsSignedNumericLiteral(nameExpression) {
			text := nameExpression.AsPrefixUnaryExpression().Operand.Text()
			if nameExpression.AsPrefixUnaryExpression().Operator == ast.KindMinusToken {
				text = "-" + text
			}
			return text
		}
		return ast.InternalSymbolNameMissing
	}
	panic("Unhandled case in getPropertyNameForPropertyNameNode")
}

func isThisProperty(node *ast.Node) bool {
	return (ast.IsPropertyAccessExpression(node) || ast.IsElementAccessExpression(node)) && node.Expression().Kind == ast.KindThisKeyword
}

func anyToString(v any) string {
	// !!! This function should behave identically to the expression `"" + v` in JS
	switch v := v.(type) {
	case string:
		return v
	case jsnum.Number:
		return v.String()
	case bool:
		return core.IfElse(v, "true", "false")
	case PseudoBigInt:
		return "(BigInt)" // !!!
	}
	panic("Unhandled case in anyToString")
}

func isValidNumberString(s string, roundTripOnly bool) bool {
	if s == "" {
		return false
	}
	n := jsnum.FromString(s)
	return !n.IsNaN() && !n.IsInf() && (!roundTripOnly || n.String() == s)
}

func isValidBigIntString(s string, roundTripOnly bool) bool {
	return false // !!!
}

func isValidESSymbolDeclaration(node *ast.Node) bool {
	if ast.IsVariableDeclaration(node) {
		return ast.IsVarConst(node) && ast.IsIdentifier(node.AsVariableDeclaration().Name()) && isVariableDeclarationInVariableStatement(node)
	}
	if ast.IsPropertyDeclaration(node) {
		return hasEffectiveReadonlyModifier(node) && ast.HasStaticModifier(node)
	}
	return ast.IsPropertySignatureDeclaration(node) && hasEffectiveReadonlyModifier(node)
}

func isVariableDeclarationInVariableStatement(node *ast.Node) bool {
	return ast.IsVariableDeclarationList(node.Parent) && ast.IsVariableStatement(node.Parent.Parent)
}

func isKnownSymbol(symbol *ast.Symbol) bool {
	return isLateBoundName(symbol.Name)
}

func isLateBoundName(name string) bool {
	return len(name) >= 2 && name[0] == '\xfe' && name[1] == '@'
}

func getThisParameter(signature *ast.Node) *ast.Node {
	// callback tags do not currently support this parameters
	if len(signature.Parameters()) != 0 {
		thisParameter := signature.Parameters()[0]
		if parameterIsThisKeyword(thisParameter) {
			return thisParameter
		}
	}
	return nil
}

func parameterIsThisKeyword(parameter *ast.Node) bool {
	return isThisIdentifier(parameter.Name())
}

func getInterfaceBaseTypeNodes(node *ast.Node) []*ast.Node {
	heritageClause := getHeritageClause(node.AsInterfaceDeclaration().HeritageClauses, ast.KindExtendsKeyword)
	if heritageClause != nil {
		return heritageClause.AsHeritageClause().Types.Nodes
	}
	return nil
}

func getHeritageClause(clauses *ast.NodeList, kind ast.Kind) *ast.Node {
	if clauses != nil {
		for _, clause := range clauses.Nodes {
			if clause.AsHeritageClause().Token == kind {
				return clause
			}
		}
	}
	return nil
}

func getClassExtendsHeritageElement(node *ast.Node) *ast.Node {
	heritageClause := getHeritageClause(node.ClassLikeData().HeritageClauses, ast.KindExtendsKeyword)
	if heritageClause != nil && len(heritageClause.AsHeritageClause().Types.Nodes) > 0 {
		return heritageClause.AsHeritageClause().Types.Nodes[0]
	}
	return nil
}

func isObjectOrArrayLiteralType(t *Type) bool {
	return t.objectFlags&(ObjectFlagsObjectLiteral|ObjectFlagsArrayLiteral) != 0
}

func getContainingClassExcludingClassDecorators(node *ast.Node) *ast.ClassLikeDeclaration {
	decorator := ast.FindAncestorOrQuit(node.Parent, func(n *ast.Node) ast.FindAncestorResult {
		if ast.IsClassLike(n) {
			return ast.FindAncestorQuit
		}
		if ast.IsDecorator(n) {
			return ast.FindAncestorTrue
		}
		return ast.FindAncestorFalse
	})
	if decorator != nil && ast.IsClassLike(decorator.Parent) {
		return ast.GetContainingClass(decorator.Parent)
	}
	if decorator != nil {
		return ast.GetContainingClass(decorator)
	}
	return ast.GetContainingClass(node)
}

func isThisTypeParameter(t *Type) bool {
	return t.flags&TypeFlagsTypeParameter != 0 && t.AsTypeParameter().isThisType
}

func isCallLikeExpression(node *ast.Node) bool {
	switch node.Kind {
	case ast.KindJsxOpeningElement, ast.KindJsxSelfClosingElement, ast.KindCallExpression, ast.KindNewExpression,
		ast.KindTaggedTemplateExpression, ast.KindDecorator:
		return true
	}
	return false
}

func isCallOrNewExpression(node *ast.Node) bool {
	return ast.IsCallExpression(node) || ast.IsNewExpression(node)
}

func isClassInstanceProperty(node *ast.Node) bool {
	return node.Parent != nil && ast.IsClassLike(node.Parent) && ast.IsPropertyDeclaration(node) && !ast.HasAccessorModifier(node)
}

func isThisInitializedObjectBindingExpression(node *ast.Node) bool {
	return node != nil && (ast.IsShorthandPropertyAssignment(node) || ast.IsPropertyAssignment(node)) && ast.IsBinaryExpression(node.Parent.Parent) &&
		node.Parent.Parent.AsBinaryExpression().OperatorToken.Kind == ast.KindEqualsToken &&
		node.Parent.Parent.AsBinaryExpression().Right.Kind == ast.KindThisKeyword
}

func isThisInitializedDeclaration(node *ast.Node) bool {
	return node != nil && ast.IsVariableDeclaration(node) && node.AsVariableDeclaration().Initializer != nil && node.AsVariableDeclaration().Initializer.Kind == ast.KindThisKeyword
}

func isWriteOnlyAccess(node *ast.Node) bool {
	return accessKind(node) == AccessKindWrite
}

func isWriteAccess(node *ast.Node) bool {
	return accessKind(node) != AccessKindRead
}

type AccessKind int32

const (
	AccessKindRead      AccessKind = iota // Only reads from a variable
	AccessKindWrite                       // Only writes to a variable without ever reading it. E.g.: `x=1;`.
	AccessKindReadWrite                   // Reads from and writes to a variable. E.g.: `f(x++);`, `x/=1`.
)

func accessKind(node *ast.Node) AccessKind {
	parent := node.Parent
	switch parent.Kind {
	case ast.KindParenthesizedExpression:
		return accessKind(parent)
	case ast.KindPrefixUnaryExpression:
		operator := parent.AsPrefixUnaryExpression().Operator
		if operator == ast.KindPlusPlusToken || operator == ast.KindMinusMinusToken {
			return AccessKindReadWrite
		}
		return AccessKindRead
	case ast.KindPostfixUnaryExpression:
		operator := parent.AsPostfixUnaryExpression().Operator
		if operator == ast.KindPlusPlusToken || operator == ast.KindMinusMinusToken {
			return AccessKindReadWrite
		}
		return AccessKindRead
	case ast.KindBinaryExpression:
		if parent.AsBinaryExpression().Left == node {
			operator := parent.AsBinaryExpression().OperatorToken
			if ast.IsAssignmentOperator(operator.Kind) {
				if operator.Kind == ast.KindEqualsToken {
					return AccessKindWrite
				}
				return AccessKindReadWrite
			}
		}
		return AccessKindRead
	case ast.KindPropertyAccessExpression:
		if parent.AsPropertyAccessExpression().Name() != node {
			return AccessKindRead
		}
		return accessKind(parent)
	case ast.KindPropertyAssignment:
		parentAccess := accessKind(parent.Parent)
		// In `({ x: varname }) = { x: 1 }`, the left `x` is a read, the right `x` is a write.
		if node == parent.AsPropertyAssignment().Name() {
			return reverseAccessKind(parentAccess)
		}
		return parentAccess
	case ast.KindShorthandPropertyAssignment:
		// Assume it's the local variable being accessed, since we don't check public properties for --noUnusedLocals.
		if node == parent.AsShorthandPropertyAssignment().ObjectAssignmentInitializer {
			return AccessKindRead
		}
		return accessKind(parent.Parent)
	case ast.KindArrayLiteralExpression:
		return accessKind(parent)
	case ast.KindForInStatement, ast.KindForOfStatement:
		if node == parent.AsForInOrOfStatement().Initializer {
			return AccessKindWrite
		}
		return AccessKindRead
	}
	return AccessKindRead
}

func reverseAccessKind(a AccessKind) AccessKind {
	switch a {
	case AccessKindRead:
		return AccessKindWrite
	case AccessKindWrite:
		return AccessKindRead
	case AccessKindReadWrite:
		return AccessKindReadWrite
	}
	panic("Unhandled case in reverseAccessKind")
}

func isJsxOpeningLikeElement(node *ast.Node) bool {
	return ast.IsJsxOpeningElement(node) || ast.IsJsxSelfClosingElement(node)
}

// Deprecated in favor of `ast.IsObjectLiteralElement`
func isObjectLiteralElementLike(node *ast.Node) bool {
	return ast.IsObjectLiteralElement(node)
}

type EvaluatorResult struct {
	value                 any
	isSyntacticallyString bool
	resolvedOtherFiles    bool
	hasExternalReferences bool
}

func evaluatorResult(value any, isSyntacticallyString bool, resolvedOtherFiles bool, hasExternalReferences bool) EvaluatorResult {
	return EvaluatorResult{value, isSyntacticallyString, resolvedOtherFiles, hasExternalReferences}
}

type Evaluator func(expr *ast.Node, location *ast.Node) EvaluatorResult

func createEvaluator(evaluateEntity Evaluator) Evaluator {
	var evaluate Evaluator
	evaluateTemplateExpression := func(expr *ast.Node, location *ast.Node) EvaluatorResult {
		var sb strings.Builder
		sb.WriteString(expr.AsTemplateExpression().Head.Text())
		resolvedOtherFiles := false
		hasExternalReferences := false
		for _, span := range expr.AsTemplateExpression().TemplateSpans.Nodes {
			spanResult := evaluate(span.Expression(), location)
			if spanResult.value == nil {
				return evaluatorResult(nil, true /*isSyntacticallyString*/, false, false)
			}
			sb.WriteString(anyToString(spanResult.value))
			sb.WriteString(span.AsTemplateSpan().Literal.Text())
			resolvedOtherFiles = resolvedOtherFiles || spanResult.resolvedOtherFiles
			hasExternalReferences = hasExternalReferences || spanResult.hasExternalReferences
		}
		return evaluatorResult(sb.String(), true, resolvedOtherFiles, hasExternalReferences)
	}
	evaluate = func(expr *ast.Node, location *ast.Node) EvaluatorResult {
		isSyntacticallyString := false
		resolvedOtherFiles := false
		hasExternalReferences := false
		// It's unclear when/whether we should consider skipping other kinds of outer expressions.
		// Type assertions intentionally break evaluation when evaluating literal types, such as:
		//     type T = `one ${"two" as any} three`; // string
		// But it's less clear whether such an assertion should break enum member evaluation:
		//     enum E {
		//       A = "one" as any
		//     }
		// SatisfiesExpressions and non-null assertions seem to have even less reason to break
		// emitting enum members as literals. However, these expressions also break Babel's
		// evaluation (but not esbuild's), and the isolatedModules errors we give depend on
		// our evaluation results, so we're currently being conservative so as to issue errors
		// on code that might break Babel.
		expr = ast.SkipParentheses(expr)
		switch expr.Kind {
		case ast.KindPrefixUnaryExpression:
			result := evaluate(expr.AsPrefixUnaryExpression().Operand, location)
			resolvedOtherFiles = result.resolvedOtherFiles
			hasExternalReferences = result.hasExternalReferences
			if value, ok := result.value.(jsnum.Number); ok {
				switch expr.AsPrefixUnaryExpression().Operator {
				case ast.KindPlusToken:
					return evaluatorResult(value, isSyntacticallyString, resolvedOtherFiles, hasExternalReferences)
				case ast.KindMinusToken:
					return evaluatorResult(-value, isSyntacticallyString, resolvedOtherFiles, hasExternalReferences)
				case ast.KindTildeToken:
					return evaluatorResult(value.BitwiseNOT(), isSyntacticallyString, resolvedOtherFiles, hasExternalReferences)
				}
			}
		case ast.KindBinaryExpression:
			left := evaluate(expr.AsBinaryExpression().Left, location)
			right := evaluate(expr.AsBinaryExpression().Right, location)
			operator := expr.AsBinaryExpression().OperatorToken.Kind
			isSyntacticallyString = (left.isSyntacticallyString || right.isSyntacticallyString) && expr.AsBinaryExpression().OperatorToken.Kind == ast.KindPlusToken
			resolvedOtherFiles = left.resolvedOtherFiles || right.resolvedOtherFiles
			hasExternalReferences = left.hasExternalReferences || right.hasExternalReferences
			leftNum, leftIsNum := left.value.(jsnum.Number)
			rightNum, rightIsNum := right.value.(jsnum.Number)
			if leftIsNum && rightIsNum {
				switch operator {
				case ast.KindBarToken:
					return evaluatorResult(leftNum.BitwiseOR(rightNum), isSyntacticallyString, resolvedOtherFiles, hasExternalReferences)
				case ast.KindAmpersandToken:
					return evaluatorResult(leftNum.BitwiseAND(rightNum), isSyntacticallyString, resolvedOtherFiles, hasExternalReferences)
				case ast.KindGreaterThanGreaterThanToken:
					return evaluatorResult(leftNum.SignedRightShift(rightNum), isSyntacticallyString, resolvedOtherFiles, hasExternalReferences)
				case ast.KindGreaterThanGreaterThanGreaterThanToken:
					return evaluatorResult(leftNum.UnsignedRightShift(rightNum), isSyntacticallyString, resolvedOtherFiles, hasExternalReferences)
				case ast.KindLessThanLessThanToken:
					return evaluatorResult(leftNum.LeftShift(rightNum), isSyntacticallyString, resolvedOtherFiles, hasExternalReferences)
				case ast.KindCaretToken:
					return evaluatorResult(leftNum.BitwiseXOR(rightNum), isSyntacticallyString, resolvedOtherFiles, hasExternalReferences)
				case ast.KindAsteriskToken:
					return evaluatorResult(leftNum*rightNum, isSyntacticallyString, resolvedOtherFiles, hasExternalReferences)
				case ast.KindSlashToken:
					return evaluatorResult(leftNum/rightNum, isSyntacticallyString, resolvedOtherFiles, hasExternalReferences)
				case ast.KindPlusToken:
					return evaluatorResult(leftNum+rightNum, isSyntacticallyString, resolvedOtherFiles, hasExternalReferences)
				case ast.KindMinusToken:
					return evaluatorResult(leftNum-rightNum, isSyntacticallyString, resolvedOtherFiles, hasExternalReferences)
				case ast.KindPercentToken:
					return evaluatorResult(leftNum.Remainder(rightNum), isSyntacticallyString, resolvedOtherFiles, hasExternalReferences)
				case ast.KindAsteriskAsteriskToken:
					return evaluatorResult(leftNum.Exponentiate(rightNum), isSyntacticallyString, resolvedOtherFiles, hasExternalReferences)
				}
			}
			leftStr, leftIsStr := left.value.(string)
			rightStr, rightIsStr := right.value.(string)
			if (leftIsStr || leftIsNum) && (rightIsStr || rightIsNum) && operator == ast.KindPlusToken {
				if leftIsNum {
					leftStr = leftNum.String()
				}
				if rightIsNum {
					rightStr = rightNum.String()
				}
				return evaluatorResult(leftStr+rightStr, isSyntacticallyString, resolvedOtherFiles, hasExternalReferences)
			}
		case ast.KindStringLiteral, ast.KindNoSubstitutionTemplateLiteral:
			return evaluatorResult(expr.Text(), true /*isSyntacticallyString*/, false, false)
		case ast.KindTemplateExpression:
			return evaluateTemplateExpression(expr, location)
		case ast.KindNumericLiteral:
			return evaluatorResult(jsnum.FromString(expr.Text()), false, false, false)
		case ast.KindIdentifier, ast.KindElementAccessExpression:
			return evaluateEntity(expr, location)
		case ast.KindPropertyAccessExpression:
			if ast.IsEntityNameExpression(expr) {
				return evaluateEntity(expr, location)
			}
		}
		return evaluatorResult(nil, isSyntacticallyString, resolvedOtherFiles, hasExternalReferences)
	}
	return evaluate
}

func isComputedNonLiteralName(name *ast.Node) bool {
	return ast.IsComputedPropertyName(name) && !ast.IsStringOrNumericLiteralLike(name.Expression())
}

func isInfinityOrNaNString(name string) bool {
	return name == "Infinity" || name == "-Infinity" || name == "NaN"
}

func (c *Checker) isConstantVariable(symbol *ast.Symbol) bool {
	return symbol.Flags&ast.SymbolFlagsVariable != 0 && (c.getDeclarationNodeFlagsFromSymbol(symbol)&ast.NodeFlagsConstant) != 0
}

func (c *Checker) isParameterOrMutableLocalVariable(symbol *ast.Symbol) bool {
	// Return true if symbol is a parameter, a catch clause variable, or a mutable local variable
	if symbol.ValueDeclaration != nil {
		declaration := ast.GetRootDeclaration(symbol.ValueDeclaration)
		return declaration != nil && (ast.IsParameter(declaration) || ast.IsVariableDeclaration(declaration) && (ast.IsCatchClause(declaration.Parent) || c.isMutableLocalVariableDeclaration(declaration)))
	}
	return false
}

func (c *Checker) isMutableLocalVariableDeclaration(declaration *ast.Node) bool {
	// Return true if symbol is a non-exported and non-global `let` variable
	return declaration.Parent.Flags&ast.NodeFlagsLet != 0 && !(ast.GetCombinedModifierFlags(declaration)&ast.ModifierFlagsExport != 0 || declaration.Parent.Parent.Kind == ast.KindVariableStatement && isGlobalSourceFile(declaration.Parent.Parent.Parent))
}

func isInAmbientOrTypeNode(node *ast.Node) bool {
	return node.Flags&ast.NodeFlagsAmbient != 0 || ast.FindAncestor(node, func(n *ast.Node) bool {
		return ast.IsInterfaceDeclaration(n) || ast.IsTypeAliasDeclaration(n) || ast.IsTypeLiteralNode(n)
	}) != nil
}

func isVariableLike(node *ast.Node) bool {
	switch node.Kind {
	case ast.KindBindingElement, ast.KindEnumMember, ast.KindParameter, ast.KindPropertyAssignment, ast.KindPropertyDeclaration,
		ast.KindPropertySignature, ast.KindShorthandPropertyAssignment, ast.KindVariableDeclaration:
		return true
	}
	return false
}

func getAncestor(node *ast.Node, kind ast.Kind) *ast.Node {
	for node != nil {
		if node.Kind == kind {
			return node
		}
		node = node.Parent
	}
	return nil
}

func isLiteralExpressionOfObject(node *ast.Node) bool {
	switch node.Kind {
	case ast.KindObjectLiteralExpression, ast.KindArrayLiteralExpression, ast.KindRegularExpressionLiteral,
		ast.KindFunctionExpression, ast.KindClassExpression:
		return true
	}
	return false
}

func canHaveFlowNode(node *ast.Node) bool {
	return node.FlowNodeData() != nil
}

func isNonNullAccess(node *ast.Node) bool {
	return ast.IsAccessExpression(node) && ast.IsNonNullExpression(node.Expression())
}

func getTagNameOfNode(node *ast.Node) *ast.Node {
	switch node.Kind {
	case ast.KindJsxOpeningElement:
		return node.AsJsxOpeningElement().TagName
	case ast.KindJsxClosingElement:
		return node.AsJsxClosingElement().TagName
	case ast.KindJsxSelfClosingElement:
		return node.AsJsxSelfClosingElement().TagName
	}
	panic("Unhandled case in getTagNameOfNode")
}

func getBindingElementPropertyName(node *ast.Node) *ast.Node {
	name := node.AsBindingElement().PropertyName
	if name != nil {
		return name
	}
	return node.Name()
}

func indexOfNode(nodes []*ast.Node, node *ast.Node) int {
	index, ok := slices.BinarySearchFunc(nodes, node, compareNodePositions)
	if ok {
		return index
	}
	return -1
}

func compareNodePositions(n1, n2 *ast.Node) int {
	return n1.Pos() - n2.Pos()
}

func hasContextSensitiveParameters(node *ast.Node) bool {
	// Functions with type parameters are not context sensitive.
	if node.TypeParameters() == nil {
		// Functions with any parameters that lack type annotations are context sensitive.
		if core.Some(node.Parameters(), func(p *ast.Node) bool { return p.Type() == nil }) {
			return true
		}
		if !ast.IsArrowFunction(node) {
			// If the first parameter is not an explicit 'this' parameter, then the function has
			// an implicit 'this' parameter which is subject to contextual typing.
			parameter := core.FirstOrNil(node.Parameters())
			if parameter == nil || !parameterIsThisKeyword(parameter) {
				return true
			}
		}
	}
	return false
}

func isCallChain(node *ast.Node) bool {
	return ast.IsCallExpression(node) && node.Flags&ast.NodeFlagsOptionalChain != 0
}

func (c *Checker) callLikeExpressionMayHaveTypeArguments(node *ast.Node) bool {
	return isCallOrNewExpression(node) || ast.IsTaggedTemplateExpression(node) || isJsxOpeningLikeElement(node)
}

func isSuperCall(n *ast.Node) bool {
	return ast.IsCallExpression(n) && n.Expression().Kind == ast.KindSuperKeyword
}

/**
 * Determines whether a node is a property or element access expression for `super`.
 *
 * @internal
 */
func isSuperProperty(node *ast.Node) bool {
	return ast.IsAccessExpression(node) && node.Expression().Kind == ast.KindSuperKeyword
}

func getMembersOfDeclaration(node *ast.Node) []*ast.Node {
	switch node.Kind {
	case ast.KindInterfaceDeclaration:
		return node.AsInterfaceDeclaration().Members.Nodes
	case ast.KindClassDeclaration:
		return node.AsClassDeclaration().Members.Nodes
	case ast.KindClassExpression:
		return node.AsClassExpression().Members.Nodes
	case ast.KindTypeLiteral:
		return node.AsTypeLiteralNode().Members.Nodes
	case ast.KindObjectLiteralExpression:
		return node.AsObjectLiteralExpression().Properties.Nodes
	}
	return nil
}

type FunctionFlags uint32

const (
	FunctionFlagsNormal         FunctionFlags = 0
	FunctionFlagsGenerator      FunctionFlags = 1 << 0
	FunctionFlagsAsync          FunctionFlags = 1 << 1
	FunctionFlagsInvalid        FunctionFlags = 1 << 2
	FunctionFlagsAsyncGenerator FunctionFlags = FunctionFlagsAsync | FunctionFlagsGenerator
)

func getFunctionFlags(node *ast.Node) FunctionFlags {
	if node == nil {
		return FunctionFlagsInvalid
	}
	data := node.BodyData()
	if data == nil {
		return FunctionFlagsInvalid
	}
	flags := FunctionFlagsNormal
	switch node.Kind {
	case ast.KindFunctionDeclaration, ast.KindFunctionExpression, ast.KindMethodDeclaration:
		if data.AsteriskToken != nil {
			flags |= FunctionFlagsGenerator
		}
		fallthrough
	case ast.KindArrowFunction:
		if ast.HasSyntacticModifier(node, ast.ModifierFlagsAsync) {
			flags |= FunctionFlagsAsync
		}
	}
	if data.Body == nil {
		flags |= FunctionFlagsInvalid
	}
	return flags
}

func getLeftSideOfImportEqualsOrExportAssignment(nodeOnRightSide *ast.EntityName) *ast.Node {
	for nodeOnRightSide.Parent.Kind == ast.KindQualifiedName {
		nodeOnRightSide = nodeOnRightSide.Parent
	}

	if nodeOnRightSide.Parent.Kind == ast.KindImportEqualsDeclaration {
		if nodeOnRightSide.Parent.AsImportEqualsDeclaration().ModuleReference == nodeOnRightSide {
			return nodeOnRightSide.Parent
		}
		return nil
	}

	if nodeOnRightSide.Parent.Kind == ast.KindExportAssignment {
		if nodeOnRightSide.Parent.AsExportAssignment().Expression == nodeOnRightSide {
			return nodeOnRightSide.Parent
		}
		return nil
	}

	return nil
}

func isInRightSideOfImportOrExportAssignment(node *ast.EntityName) bool {
	return getLeftSideOfImportEqualsOrExportAssignment(node) != nil
}

func isJsxIntrinsicTagName(tagName *ast.Node) bool {
	return ast.IsIdentifier(tagName) && isIntrinsicJsxName(tagName.Text()) || ast.IsJsxNamespacedName(tagName)
}

func getContainingObjectLiteral(f *ast.SignatureDeclaration) *ast.Node {
	if (f.Kind == ast.KindMethodDeclaration ||
		f.Kind == ast.KindGetAccessor ||
		f.Kind == ast.KindSetAccessor) && f.Parent.Kind == ast.KindObjectLiteralExpression {
		return f.Parent
	} else if f.Kind == ast.KindFunctionExpression && f.Parent.Kind == ast.KindPropertyAssignment {
		return f.Parent.Parent
	}
	return nil
}

func isImportTypeQualifierPart(node *ast.Node) *ast.Node {
	parent := node.Parent
	for ast.IsQualifiedName(parent) {
		node = parent
		parent = parent.Parent
	}

	if parent != nil && parent.Kind == ast.KindImportType && parent.AsImportTypeNode().Qualifier == node {
		return parent
	}

	return nil
}

func isInNameOfExpressionWithTypeArguments(node *ast.Node) bool {
	for node.Parent.Kind == ast.KindPropertyAccessExpression {
		node = node.Parent
	}

	return node.Parent.Kind == ast.KindExpressionWithTypeArguments
}

func getSymbolPath(symbol *ast.Symbol) string {
	if symbol.Parent != nil {
		return getSymbolPath(symbol.Parent) + "." + symbol.Name
	}
	return symbol.Name
}

func getTypeParameterFromJsDoc(node *ast.Node) *ast.Node {
	name := node.Name().Text()
	typeParameters := node.Parent.Parent.Parent.TypeParameters()
	return core.Find(typeParameters, func(p *ast.Node) bool { return p.Name().Text() == name })
}

func isTypeDeclarationName(name *ast.Node) bool {
	return name.Kind == ast.KindIdentifier &&
		isTypeDeclaration(name.Parent) &&
		ast.GetNameOfDeclaration(name.Parent) == name
}

func getIndexSymbolFromSymbolTable(symbolTable ast.SymbolTable) *ast.Symbol {
	return symbolTable[ast.InternalSymbolNameIndex]
}<|MERGE_RESOLUTION|>--- conflicted
+++ resolved
@@ -1601,37 +1601,23 @@
 		return -1
 	}
 	if len(s1.Declarations) != 0 && len(s2.Declarations) != 0 {
-<<<<<<< HEAD
-		if c := compareNodes(s1.Declarations[0], s2.Declarations[0]); c != 0 {
-			return c
-=======
 		if r := c.compareNodes(s1.Declarations[0], s2.Declarations[0]); r != 0 {
 			return r
->>>>>>> ca411066
 		}
 	} else if len(s1.Declarations) != 0 {
 		return -1
 	} else if len(s2.Declarations) != 0 {
 		return 1
 	}
-<<<<<<< HEAD
-	if c := strings.Compare(s1.Name, s2.Name); c != 0 {
-		return c
-=======
 	if r := strings.Compare(s1.Name, s2.Name); r != 0 {
 		return r
->>>>>>> ca411066
 	}
 	// Fall back to symbol IDs. This is a last resort that should happen only when symbols have
 	// no declaration and duplicate names.
 	return int(ast.GetSymbolId(s1)) - int(ast.GetSymbolId(s2))
 }
 
-<<<<<<< HEAD
-func compareNodes(n1, n2 *ast.Node) int {
-=======
 func (c *Checker) compareNodes(n1, n2 *ast.Node) int {
->>>>>>> ca411066
 	if n1 == n2 {
 		return 0
 	}
@@ -1641,15 +1627,6 @@
 	if n2 == nil {
 		return -1
 	}
-<<<<<<< HEAD
-	f1 := ast.GetSourceFileOfNode(n1)
-	f2 := ast.GetSourceFileOfNode(n2)
-	if f1 != f2 {
-		// Compare the full paths (no two files should have the same full path)
-		return strings.Compare(string(f1.Path()), string(f2.Path()))
-	}
-	// In the same file, compare source positions
-=======
 	f1 := c.fileIndexMap[ast.GetSourceFileOfNode(n1)]
 	f2 := c.fileIndexMap[ast.GetSourceFileOfNode(n2)]
 	if f1 != f2 {
@@ -1657,7 +1634,6 @@
 		return f1 - f2
 	}
 	// In the same file, order by source position
->>>>>>> ca411066
 	return n1.Pos() - n2.Pos()
 }
 
@@ -1671,12 +1647,9 @@
 	if t2 == nil {
 		return 1
 	}
-<<<<<<< HEAD
-=======
 	if t1.checker != t2.checker {
 		panic("Cannot compare types from different checkers")
 	}
->>>>>>> ca411066
 	// First sort in order of increasing type flags values.
 	if c := getSortOrderFlags(t1) - getSortOrderFlags(t2); c != 0 {
 		return c
@@ -1688,17 +1661,10 @@
 	// We have unnamed types or types with identical names. Now sort by data specific to the type.
 	switch {
 	case t1.flags&(TypeFlagsAny|TypeFlagsUnknown|TypeFlagsString|TypeFlagsNumber|TypeFlagsBoolean|TypeFlagsBigInt|TypeFlagsESSymbol|TypeFlagsVoid|TypeFlagsUndefined|TypeFlagsNull|TypeFlagsNever|TypeFlagsNonPrimitive) != 0:
-<<<<<<< HEAD
-		// Only distinguished by type IDs
-	case t1.flags&TypeFlagsObject != 0:
-		// Order unnamed or identically named object types by symbol.
-		if c := compareSymbols(t1.symbol, t2.symbol); c != 0 {
-=======
 		// Only distinguished by type IDs, handled below.
 	case t1.flags&TypeFlagsObject != 0:
 		// Order unnamed or identically named object types by symbol.
 		if c := t1.checker.compareSymbols(t1.symbol, t2.symbol); c != 0 {
->>>>>>> ca411066
 			return c
 		}
 		// When object types have the same or no symbol, order by kind. We order type references before other kinds.
@@ -1719,11 +1685,7 @@
 				}
 			} else {
 				// Deferred type references with the same target are ordered by the source location of the reference.
-<<<<<<< HEAD
-				if c := compareNodes(r1.node, r2.node); c != 0 {
-=======
 				if c := t1.checker.compareNodes(r1.node, r2.node); c != 0 {
->>>>>>> ca411066
 					return c
 				}
 				// Instantiations of the same deferred type reference are ordered by their associated type mappers
@@ -1745,7 +1707,6 @@
 			}
 			if c := compareTypeMappers(t1.AsObjectType().mapper, t2.AsObjectType().mapper); c != 0 {
 				return c
-<<<<<<< HEAD
 			}
 		}
 	case t1.flags&TypeFlagsUnion != 0:
@@ -1765,27 +1726,6 @@
 				return c
 			}
 		}
-=======
-			}
-		}
-	case t1.flags&TypeFlagsUnion != 0:
-		// Unions are ordered by origin and then constituent type lists.
-		o1 := t1.AsUnionType().origin
-		o2 := t2.AsUnionType().origin
-		if o1 == nil && o2 == nil {
-			if c := compareTypeLists(t1.Types(), t2.Types()); c != 0 {
-				return c
-			}
-		} else if o1 == nil {
-			return 1
-		} else if o2 == nil {
-			return -1
-		} else {
-			if c := compareTypes(o1, o2); c != 0 {
-				return c
-			}
-		}
->>>>>>> ca411066
 	case t1.flags&TypeFlagsIntersection != 0:
 		// Intersections are ordered by their constituent type lists.
 		if c := compareTypeLists(t1.Types(), t2.Types()); c != 0 {
@@ -1793,22 +1733,17 @@
 		}
 	case t1.flags&(TypeFlagsEnumLiteral|TypeFlagsUniqueESSymbol) != 0:
 		// Enum members are ordered by their symbol (and thus their declaration order).
-<<<<<<< HEAD
-		if c := compareSymbols(t1.symbol, t2.symbol); c != 0 {
-=======
 		if c := t1.checker.compareSymbols(t1.symbol, t2.symbol); c != 0 {
->>>>>>> ca411066
 			return c
 		}
 	case t1.flags&TypeFlagsStringLiteral != 0:
 		// String literal types are ordered by their values.
 		if c := strings.Compare(t1.AsLiteralType().value.(string), t2.AsLiteralType().value.(string)); c != 0 {
 			return c
-<<<<<<< HEAD
 		}
 	case t1.flags&TypeFlagsNumberLiteral != 0:
 		// Numeric literal types are ordered by their values.
-		if c := cmp.Compare(t1.AsLiteralType().value.(float64), t2.AsLiteralType().value.(float64)); c != 0 {
+		if c := cmp.Compare(t1.AsLiteralType().value.(jsnum.Number), t2.AsLiteralType().value.(jsnum.Number)); c != 0 {
 			return c
 		}
 	case t1.flags&TypeFlagsBooleanLiteral != 0:
@@ -1821,7 +1756,7 @@
 			return -1
 		}
 	case t1.flags&TypeFlagsTypeParameter != 0:
-		if c := compareSymbols(t1.symbol, t2.symbol); c != 0 {
+		if c := t1.checker.compareSymbols(t1.symbol, t2.symbol); c != 0 {
 			return c
 		}
 	case t1.flags&TypeFlagsIndex != 0:
@@ -1839,48 +1774,9 @@
 			return c
 		}
 	case t1.flags&TypeFlagsConditional != 0:
-		if c := compareNodes(t1.AsConditionalType().root.node.AsNode(), t2.AsConditionalType().root.node.AsNode()); c != 0 {
-			return c
-		}
-=======
-		}
-	case t1.flags&TypeFlagsNumberLiteral != 0:
-		// Numeric literal types are ordered by their values.
-		if c := cmp.Compare(t1.AsLiteralType().value.(jsnum.Number), t2.AsLiteralType().value.(jsnum.Number)); c != 0 {
-			return c
-		}
-	case t1.flags&TypeFlagsBooleanLiteral != 0:
-		b1 := t1.AsLiteralType().value.(bool)
-		b2 := t2.AsLiteralType().value.(bool)
-		if b1 != b2 {
-			if b1 {
-				return 1
-			}
-			return -1
-		}
-	case t1.flags&TypeFlagsTypeParameter != 0:
-		if c := t1.checker.compareSymbols(t1.symbol, t2.symbol); c != 0 {
-			return c
-		}
-	case t1.flags&TypeFlagsIndex != 0:
-		if c := compareTypes(t1.AsIndexType().target, t2.AsIndexType().target); c != 0 {
-			return c
-		}
-		if c := int(t1.AsIndexType().flags) - int(t2.AsIndexType().flags); c != 0 {
-			return c
-		}
-	case t1.flags&TypeFlagsIndexedAccess != 0:
-		if c := compareTypes(t1.AsIndexedAccessType().objectType, t2.AsIndexedAccessType().objectType); c != 0 {
-			return c
-		}
-		if c := compareTypes(t1.AsIndexedAccessType().indexType, t2.AsIndexedAccessType().indexType); c != 0 {
-			return c
-		}
-	case t1.flags&TypeFlagsConditional != 0:
 		if c := t1.checker.compareNodes(t1.AsConditionalType().root.node.AsNode(), t2.AsConditionalType().root.node.AsNode()); c != 0 {
 			return c
 		}
->>>>>>> ca411066
 		if c := compareTypeMappers(t1.AsConditionalType().mapper, t2.AsConditionalType().mapper); c != 0 {
 			return c
 		}
@@ -1892,11 +1788,7 @@
 			return c
 		}
 	case t1.flags&TypeFlagsTemplateLiteral != 0:
-<<<<<<< HEAD
-		if c := compareTexts(t1.AsTemplateLiteralType().texts, t2.AsTemplateLiteralType().texts); c != 0 {
-=======
 		if c := slices.Compare(t1.AsTemplateLiteralType().texts, t2.AsTemplateLiteralType().texts); c != 0 {
->>>>>>> ca411066
 			return c
 		}
 		if c := compareTypeLists(t1.AsTemplateLiteralType().types, t2.AsTemplateLiteralType().types); c != 0 {
@@ -1925,7 +1817,6 @@
 			return compareTypeLists(t1.alias.typeArguments, t2.alias.typeArguments)
 		}
 		return 0
-<<<<<<< HEAD
 	}
 	if s1 == nil {
 		return 1
@@ -2001,18 +1892,6 @@
 	return 0
 }
 
-func compareTexts(s1, s2 []string) int {
-	if len(s1) != len(s2) {
-		return len(s1) - len(s2)
-	}
-	for i, t1 := range s1 {
-		if c := strings.Compare(t1, s2[i]); c != 0 {
-			return c
-		}
-	}
-	return 0
-}
-
 func compareTypeMappers(m1, m2 *TypeMapper) int {
 	if m1 == m2 {
 		return 0
@@ -2023,93 +1902,6 @@
 	if m2 == nil {
 		return -1
 	}
-=======
-	}
-	if s1 == nil {
-		return 1
-	}
-	if s2 == nil {
-		return -1
-	}
-	return strings.Compare(s1.Name, s2.Name)
-}
-
-func getTypeNameSymbol(t *Type) *ast.Symbol {
-	if t.alias != nil {
-		return t.alias.symbol
-	}
-	if t.flags&(TypeFlagsTypeParameter|TypeFlagsStringMapping) != 0 || t.objectFlags&(ObjectFlagsClassOrInterface|ObjectFlagsReference) != 0 {
-		return t.symbol
-	}
-	return nil
-}
-
-func getObjectTypeName(t *Type) *ast.Symbol {
-	if t.objectFlags&(ObjectFlagsClassOrInterface|ObjectFlagsReference) != 0 {
-		return t.symbol
-	}
-	return nil
-}
-
-func compareTupleTypes(t1, t2 *TupleType) int {
-	if t1 == t2 {
-		return 0
-	}
-	if t1.readonly != t2.readonly {
-		return core.IfElse(t1.readonly, 1, -1)
-	}
-	if len(t1.elementInfos) != len(t2.elementInfos) {
-		return len(t1.elementInfos) - len(t2.elementInfos)
-	}
-	for i := range t1.elementInfos {
-		if c := int(t1.elementInfos[i].flags) - int(t2.elementInfos[i].flags); c != 0 {
-			return c
-		}
-	}
-	for i := range t1.elementInfos {
-		if c := compareElementLabels(t1.elementInfos[i].labeledDeclaration, t2.elementInfos[i].labeledDeclaration); c != 0 {
-			return c
-		}
-	}
-	return 0
-}
-
-func compareElementLabels(n1, n2 *ast.Node) int {
-	if n1 == n2 {
-		return 0
-	}
-	if n1 == nil {
-		return -1
-	}
-	if n2 == nil {
-		return 1
-	}
-	return strings.Compare(n1.Name().Text(), n2.Name().Text())
-}
-
-func compareTypeLists(s1, s2 []*Type) int {
-	if len(s1) != len(s2) {
-		return len(s1) - len(s2)
-	}
-	for i, t1 := range s1 {
-		if c := compareTypes(t1, s2[i]); c != 0 {
-			return c
-		}
-	}
-	return 0
-}
-
-func compareTypeMappers(m1, m2 *TypeMapper) int {
-	if m1 == m2 {
-		return 0
-	}
-	if m1 == nil {
-		return 1
-	}
-	if m2 == nil {
-		return -1
-	}
->>>>>>> ca411066
 	kind1 := m1.Kind()
 	kind2 := m2.Kind()
 	if kind1 != kind2 {
