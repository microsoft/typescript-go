package compiler

import (
	"maps"
	"math"
	"path/filepath"
	"regexp"
	"slices"
	"strconv"
	"strings"
	"sync/atomic"

	"github.com/microsoft/typescript-go/internal/ast"
	"github.com/microsoft/typescript-go/internal/compiler/diagnostics"
	"github.com/microsoft/typescript-go/internal/core"
	"github.com/microsoft/typescript-go/internal/tspath"
)

// Links store

type LinkStore[K comparable, V any] struct {
	entries map[K]*V
	pool    core.Pool[V]
}

func (s *LinkStore[K, V]) get(key K) *V {
	value := s.entries[key]
	if value != nil {
		return value
	}
	if s.entries == nil {
		s.entries = make(map[K]*V)
	}
	value = s.pool.New()
	s.entries[key] = value
	return value
}

// Atomic ids

var nextNodeId atomic.Uint32
var nextSymbolId atomic.Uint32
var nextMergeId atomic.Uint32

func getNodeId(node *ast.Node) ast.NodeId {
	if node.Id == 0 {
		node.Id = ast.NodeId(nextNodeId.Add(1))
	}
	return node.Id
}

func getSymbolId(symbol *ast.Symbol) ast.SymbolId {
	if symbol.Id == 0 {
		symbol.Id = ast.SymbolId(nextSymbolId.Add(1))
	}
	return symbol.Id
}

func getMergeId(symbol *ast.Symbol) ast.MergeId {
	if symbol.MergeId == 0 {
		symbol.MergeId = ast.MergeId(nextMergeId.Add(1))
	}
	return symbol.MergeId
}

func NewDiagnosticForNode(node *ast.Node, message *diagnostics.Message, args ...any) *ast.Diagnostic {
	var file *ast.SourceFile
	var loc core.TextRange
	if node != nil {
		file = ast.GetSourceFileOfNode(node)
		loc = getErrorRangeForNode(file, node)
	}
	return ast.NewDiagnostic(file, loc, message, args...)
}

func NewDiagnosticForNodeFromMessageChain(node *ast.Node, messageChain *ast.MessageChain) *ast.Diagnostic {
	var file *ast.SourceFile
	var loc core.TextRange
	if node != nil {
		file = ast.GetSourceFileOfNode(node)
		loc = getErrorRangeForNode(file, node)
	}
	return ast.NewDiagnosticFromMessageChain(file, loc, messageChain)
}

func chainDiagnosticMessages(details *ast.MessageChain, message *diagnostics.Message, args ...any) *ast.MessageChain {
	return ast.NewMessageChain(message, args...).AddMessageChain(details)
}

type OperatorPrecedence int

const (
	// Expression:
	//     AssignmentExpression
	//     Expression `,` AssignmentExpression
	OperatorPrecedenceComma OperatorPrecedence = iota
	// NOTE: `Spread` is higher than `Comma` due to how it is parsed in |ElementList|
	// SpreadElement:
	//     `...` AssignmentExpression
	OperatorPrecedenceSpread
	// AssignmentExpression:
	//     ConditionalExpression
	//     YieldExpression
	//     ArrowFunction
	//     AsyncArrowFunction
	//     LeftHandSideExpression `=` AssignmentExpression
	//     LeftHandSideExpression AssignmentOperator AssignmentExpression
	//
	// NOTE: AssignmentExpression is broken down into several precedences due to the requirements
	//       of the parenthesizer rules.
	// AssignmentExpression: YieldExpression
	// YieldExpression:
	//     `yield`
	//     `yield` AssignmentExpression
	//     `yield` `*` AssignmentExpression
	OperatorPrecedenceYield
	// AssignmentExpression: LeftHandSideExpression `=` AssignmentExpression
	// AssignmentExpression: LeftHandSideExpression AssignmentOperator AssignmentExpression
	// AssignmentOperator: one of
	//     `*=` `/=` `%=` `+=` `-=` `<<=` `>>=` `>>>=` `&=` `^=` `|=` `**=`
	OperatorPrecedenceAssignment
	// NOTE: `Conditional` is considered higher than `Assignment` here, but in reality they have
	//       the same precedence.
	// AssignmentExpression: ConditionalExpression
	// ConditionalExpression:
	//     ShortCircuitExpression
	//     ShortCircuitExpression `?` AssignmentExpression `:` AssignmentExpression
	// ShortCircuitExpression:
	//     LogicalORExpression
	//     CoalesceExpression
	OperatorPrecedenceConditional
	// LogicalORExpression:
	//     LogicalANDExpression
	//     LogicalORExpression `||` LogicalANDExpression
	OperatorPrecedenceLogicalOR
	// LogicalANDExpression:
	//     BitwiseORExpression
	//     LogicalANDExprerssion `&&` BitwiseORExpression
	OperatorPrecedenceLogicalAND
	// BitwiseORExpression:
	//     BitwiseXORExpression
	//     BitwiseORExpression `^` BitwiseXORExpression
	OperatorPrecedenceBitwiseOR
	// BitwiseXORExpression:
	//     BitwiseANDExpression
	//     BitwiseXORExpression `^` BitwiseANDExpression
	OperatorPrecedenceBitwiseXOR
	// BitwiseANDExpression:
	//     EqualityExpression
	//     BitwiseANDExpression `^` EqualityExpression
	OperatorPrecedenceBitwiseAND
	// EqualityExpression:
	//     RelationalExpression
	//     EqualityExpression `==` RelationalExpression
	//     EqualityExpression `!=` RelationalExpression
	//     EqualityExpression `===` RelationalExpression
	//     EqualityExpression `!==` RelationalExpression
	OperatorPrecedenceEquality
	// RelationalExpression:
	//     ShiftExpression
	//     RelationalExpression `<` ShiftExpression
	//     RelationalExpression `>` ShiftExpression
	//     RelationalExpression `<=` ShiftExpression
	//     RelationalExpression `>=` ShiftExpression
	//     RelationalExpression `instanceof` ShiftExpression
	//     RelationalExpression `in` ShiftExpression
	//     [+TypeScript] RelationalExpression `as` Type
	OperatorPrecedenceRelational
	// ShiftExpression:
	//     AdditiveExpression
	//     ShiftExpression `<<` AdditiveExpression
	//     ShiftExpression `>>` AdditiveExpression
	//     ShiftExpression `>>>` AdditiveExpression
	OperatorPrecedenceShift
	// AdditiveExpression:
	//     MultiplicativeExpression
	//     AdditiveExpression `+` MultiplicativeExpression
	//     AdditiveExpression `-` MultiplicativeExpression
	OperatorPrecedenceAdditive
	// MultiplicativeExpression:
	//     ExponentiationExpression
	//     MultiplicativeExpression MultiplicativeOperator ExponentiationExpression
	// MultiplicativeOperator: one of `*`, `/`, `%`
	OperatorPrecedenceMultiplicative
	// ExponentiationExpression:
	//     UnaryExpression
	//     UpdateExpression `**` ExponentiationExpression
	OperatorPrecedenceExponentiation
	// UnaryExpression:
	//     UpdateExpression
	//     `delete` UnaryExpression
	//     `void` UnaryExpression
	//     `typeof` UnaryExpression
	//     `+` UnaryExpression
	//     `-` UnaryExpression
	//     `~` UnaryExpression
	//     `!` UnaryExpression
	//     AwaitExpression
	// UpdateExpression:            // TODO: Do we need to investigate the precedence here?
	//     `++` UnaryExpression
	//     `--` UnaryExpression
	OperatorPrecedenceUnary
	// UpdateExpression:
	//     LeftHandSideExpression
	//     LeftHandSideExpression `++`
	//     LeftHandSideExpression `--`
	OperatorPrecedenceUpdate
	// LeftHandSideExpression:
	//     NewExpression
	//     CallExpression
	// NewExpression:
	//     MemberExpression
	//     `new` NewExpression
	OperatorPrecedenceLeftHandSide
	// CallExpression:
	//     CoverCallExpressionAndAsyncArrowHead
	//     SuperCall
	//     ImportCall
	//     CallExpression Arguments
	//     CallExpression `[` Expression `]`
	//     CallExpression `.` IdentifierName
	//     CallExpression TemplateLiteral
	// MemberExpression:
	//     PrimaryExpression
	//     MemberExpression `[` Expression `]`
	//     MemberExpression `.` IdentifierName
	//     MemberExpression TemplateLiteral
	//     SuperProperty
	//     MetaProperty
	//     `new` MemberExpression Arguments
	OperatorPrecedenceMember
	// TODO: JSXElement?
	// PrimaryExpression:
	//     `this`
	//     IdentifierReference
	//     Literal
	//     ArrayLiteral
	//     ObjectLiteral
	//     FunctionExpression
	//     ClassExpression
	//     GeneratorExpression
	//     AsyncFunctionExpression
	//     AsyncGeneratorExpression
	//     RegularExpressionLiteral
	//     TemplateLiteral
	//     CoverParenthesizedExpressionAndArrowParameterList
	OperatorPrecedencePrimary
	// CoalesceExpression:
	//     CoalesceExpressionHead `??` BitwiseORExpression
	// CoalesceExpressionHead:
	//     CoalesceExpression
	//     BitwiseORExpression
	OperatorPrecedenceCoalesce = OperatorPrecedenceConditional // NOTE: This is wrong
	OperatorPrecedenceLowest   = OperatorPrecedenceComma
	OperatorPrecedenceHighest  = OperatorPrecedencePrimary
	// -1 is lower than all other precedences. Returning it will cause binary expression
	// parsing to stop.
	OperatorPrecedenceInvalid OperatorPrecedence = -1
)

func getOperatorPrecedence(nodeKind ast.Kind, operatorKind ast.Kind, hasArguments bool) OperatorPrecedence {
	switch nodeKind {
	case ast.KindCommaListExpression:
		return OperatorPrecedenceComma
	case ast.KindSpreadElement:
		return OperatorPrecedenceSpread
	case ast.KindYieldExpression:
		return OperatorPrecedenceYield
	case ast.KindConditionalExpression:
		return OperatorPrecedenceConditional
	case ast.KindBinaryExpression:
		switch operatorKind {
		case ast.KindCommaToken:
			return OperatorPrecedenceComma
		case ast.KindEqualsToken, ast.KindPlusEqualsToken, ast.KindMinusEqualsToken, ast.KindAsteriskAsteriskEqualsToken,
			ast.KindAsteriskEqualsToken, ast.KindSlashEqualsToken, ast.KindPercentEqualsToken, ast.KindLessThanLessThanEqualsToken,
			ast.KindGreaterThanGreaterThanEqualsToken, ast.KindGreaterThanGreaterThanGreaterThanEqualsToken, ast.KindAmpersandEqualsToken,
			ast.KindCaretEqualsToken, ast.KindBarEqualsToken, ast.KindBarBarEqualsToken, ast.KindAmpersandAmpersandEqualsToken,
			ast.KindQuestionQuestionEqualsToken:
			return OperatorPrecedenceAssignment
		}
		return getBinaryOperatorPrecedence(operatorKind)
	// TODO: Should prefix `++` and `--` be moved to the `Update` precedence?
	case ast.KindTypeAssertionExpression, ast.KindNonNullExpression, ast.KindPrefixUnaryExpression, ast.KindTypeOfExpression,
		ast.KindVoidExpression, ast.KindDeleteExpression, ast.KindAwaitExpression:
		return OperatorPrecedenceUnary
	case ast.KindPostfixUnaryExpression:
		return OperatorPrecedenceUpdate
	case ast.KindCallExpression:
		return OperatorPrecedenceLeftHandSide
	case ast.KindNewExpression:
		if hasArguments {
			return OperatorPrecedenceMember
		}
		return OperatorPrecedenceLeftHandSide
	case ast.KindTaggedTemplateExpression, ast.KindPropertyAccessExpression, ast.KindElementAccessExpression, ast.KindMetaProperty:
		return OperatorPrecedenceMember
	case ast.KindAsExpression, ast.KindSatisfiesExpression:
		return OperatorPrecedenceRelational
	case ast.KindThisKeyword, ast.KindSuperKeyword, ast.KindIdentifier, ast.KindPrivateIdentifier, ast.KindNullKeyword,
		ast.KindTrueKeyword, ast.KindFalseKeyword, ast.KindNumericLiteral, ast.KindBigIntLiteral, ast.KindStringLiteral,
		ast.KindArrayLiteralExpression, ast.KindObjectLiteralExpression, ast.KindFunctionExpression, ast.KindArrowFunction,
		ast.KindClassExpression, ast.KindRegularExpressionLiteral, ast.KindNoSubstitutionTemplateLiteral, ast.KindTemplateExpression,
		ast.KindParenthesizedExpression, ast.KindOmittedExpression, ast.KindJsxElement, ast.KindJsxSelfClosingElement, ast.KindJsxFragment:
		return OperatorPrecedencePrimary
	}
	return OperatorPrecedenceInvalid
}

func getBinaryOperatorPrecedence(kind ast.Kind) OperatorPrecedence {
	switch kind {
	case ast.KindQuestionQuestionToken:
		return OperatorPrecedenceCoalesce
	case ast.KindBarBarToken:
		return OperatorPrecedenceLogicalOR
	case ast.KindAmpersandAmpersandToken:
		return OperatorPrecedenceLogicalAND
	case ast.KindBarToken:
		return OperatorPrecedenceBitwiseOR
	case ast.KindCaretToken:
		return OperatorPrecedenceBitwiseXOR
	case ast.KindAmpersandToken:
		return OperatorPrecedenceBitwiseAND
	case ast.KindEqualsEqualsToken, ast.KindExclamationEqualsToken, ast.KindEqualsEqualsEqualsToken, ast.KindExclamationEqualsEqualsToken:
		return OperatorPrecedenceEquality
	case ast.KindLessThanToken, ast.KindGreaterThanToken, ast.KindLessThanEqualsToken, ast.KindGreaterThanEqualsToken,
		ast.KindInstanceOfKeyword, ast.KindInKeyword, ast.KindAsKeyword, ast.KindSatisfiesKeyword:
		return OperatorPrecedenceRelational
	case ast.KindLessThanLessThanToken, ast.KindGreaterThanGreaterThanToken, ast.KindGreaterThanGreaterThanGreaterThanToken:
		return OperatorPrecedenceShift
	case ast.KindPlusToken, ast.KindMinusToken:
		return OperatorPrecedenceAdditive
	case ast.KindAsteriskToken, ast.KindSlashToken, ast.KindPercentToken:
		return OperatorPrecedenceMultiplicative
	case ast.KindAsteriskAsteriskToken:
		return OperatorPrecedenceExponentiation
	}
	// -1 is lower than all other precedences.  Returning it will cause binary expression
	// parsing to stop.
	return OperatorPrecedenceInvalid
}

<<<<<<< HEAD
var curlyNumberRegExp = regexp.MustCompile(`{(\d+)}`)

func formatStringFromArgs(text string, args []any) string {
	return curlyNumberRegExp.ReplaceAllStringFunc(text, func(match string) string {
		index, err := strconv.ParseInt(match[1:len(match)-1], 10, 0)
		if err != nil || int(index) >= len(args) {
			panic("Invalid formatting placeholder")
		}
		return fmt.Sprintf("%v", args[int(index)])
	})
}

func formatMessage(message *diagnostics.Message, args ...any) string {
	text := message.Message()
	if len(args) != 0 {
		text = formatStringFromArgs(text, args)
	}
	return text
}

=======
>>>>>>> 33b64624
func findInMap[K comparable, V any](m map[K]V, predicate func(V) bool) V {
	for _, value := range m {
		if predicate(value) {
			return value
		}
	}
	return *new(V)
}

func boolToTristate(b bool) core.Tristate {
	if b {
		return core.TSTrue
	}
	return core.TSFalse
}

func isAssignmentOperator(token ast.Kind) bool {
	return token >= ast.KindFirstAssignment && token <= ast.KindLastAssignment
}

func isStringLiteralLike(node *ast.Node) bool {
	return node.Kind == ast.KindStringLiteral || node.Kind == ast.KindNoSubstitutionTemplateLiteral
}

func isStringOrNumericLiteralLike(node *ast.Node) bool {
	return isStringLiteralLike(node) || ast.IsNumericLiteral(node)
}

func isSignedNumericLiteral(node *ast.Node) bool {
	if node.Kind == ast.KindPrefixUnaryExpression {
		node := node.AsPrefixUnaryExpression()
		return (node.Operator == ast.KindPlusToken || node.Operator == ast.KindMinusToken) && ast.IsNumericLiteral(node.Operand)
	}
	return false
}

func ifElse[T any](b bool, whenTrue T, whenFalse T) T {
	if b {
		return whenTrue
	}
	return whenFalse
}

func tokenIsIdentifierOrKeyword(token ast.Kind) bool {
	return token >= ast.KindIdentifier
}

func tokenIsIdentifierOrKeywordOrGreaterThan(token ast.Kind) bool {
	return token == ast.KindGreaterThanToken || tokenIsIdentifierOrKeyword(token)
}

func getTextOfNode(node *ast.Node) string {
	return getSourceTextOfNodeFromSourceFile(ast.GetSourceFileOfNode(node), node)
}

func getSourceTextOfNodeFromSourceFile(sourceFile *ast.SourceFile, node *ast.Node) string {
	return getTextOfNodeFromSourceText(sourceFile.Text, node)
}

func getTextOfNodeFromSourceText(sourceText string, node *ast.Node) string {
	if ast.NodeIsMissing(node) {
		return ""
	}
	text := sourceText[SkipTrivia(sourceText, node.Pos()):node.End()]
	// if (isJSDocTypeExpressionOrChild(node)) {
	//     // strip space + asterisk at line start
	//     text = text.split(/\r\n|\n|\r/).map(line => line.replace(/^\s*\*/, "").trimStart()).join("\n");
	// }
	return text
}

func isAssignmentDeclaration(decl *ast.Node) bool {
	return ast.IsBinaryExpression(decl) || ast.IsAccessExpression(decl) || ast.IsIdentifier(decl) || ast.IsCallExpression(decl)
}

func isInJSFile(node *ast.Node) bool {
	return node != nil && node.Flags&ast.NodeFlagsJavaScriptFile != 0
}

func isEffectiveModuleDeclaration(node *ast.Node) bool {
	return ast.IsModuleDeclaration(node) || ast.IsIdentifier(node)
}

func isObjectLiteralOrClassExpressionMethodOrAccessor(node *ast.Node) bool {
	kind := node.Kind
	return (kind == ast.KindMethodDeclaration || kind == ast.KindGetAccessor || kind == ast.KindSetAccessor) &&
		(node.Parent.Kind == ast.KindObjectLiteralExpression || node.Parent.Kind == ast.KindClassExpression)
}

// Return true if the given identifier is classified as an IdentifierName
func isIdentifierName(node *ast.Node) bool {
	parent := node.Parent
	switch parent.Kind {
	case ast.KindPropertyDeclaration, ast.KindPropertySignature, ast.KindMethodDeclaration, ast.KindMethodSignature, ast.KindGetAccessor,
		ast.KindSetAccessor, ast.KindEnumMember, ast.KindPropertyAssignment, ast.KindPropertyAccessExpression:
		return parent.Name() == node
	case ast.KindQualifiedName:
		return parent.AsQualifiedName().Right == node
	case ast.KindBindingElement:
		return parent.AsBindingElement().PropertyName == node
	case ast.KindImportSpecifier:
		return parent.AsImportSpecifier().PropertyName == node
	case ast.KindExportSpecifier, ast.KindJsxAttribute, ast.KindJsxSelfClosingElement, ast.KindJsxOpeningElement, ast.KindJsxClosingElement:
		return true
	}
	return false
}

/** @internal */
func getErrorRangeForNode(sourceFile *ast.SourceFile, node *ast.Node) core.TextRange {
	errorNode := node
	switch node.Kind {
	case ast.KindSourceFile:
		pos := SkipTrivia(sourceFile.Text, 0)
		if pos == len(sourceFile.Text) {
			return core.NewTextRange(0, 0)
		}
		return getRangeOfTokenAtPosition(sourceFile, pos)
	// This list is a work in progress. Add missing node kinds to improve their error spans
	case ast.KindVariableDeclaration, ast.KindBindingElement, ast.KindClassDeclaration, ast.KindClassExpression, ast.KindInterfaceDeclaration,
		ast.KindModuleDeclaration, ast.KindEnumDeclaration, ast.KindEnumMember, ast.KindFunctionDeclaration, ast.KindFunctionExpression,
		ast.KindMethodDeclaration, ast.KindGetAccessor, ast.KindSetAccessor, ast.KindTypeAliasDeclaration, ast.KindPropertyDeclaration,
		ast.KindPropertySignature, ast.KindNamespaceImport:
		errorNode = getNameOfDeclaration(node)
	case ast.KindArrowFunction:
		return getErrorRangeForArrowFunction(sourceFile, node)
	case ast.KindCaseClause:
	case ast.KindDefaultClause:
		start := SkipTrivia(sourceFile.Text, node.Pos())
		end := node.End()
		statements := node.AsCaseOrDefaultClause().Statements.Nodes
		if len(statements) != 0 {
			end = statements[0].Pos()
		}
		return core.NewTextRange(start, end)
	case ast.KindReturnStatement, ast.KindYieldExpression:
		pos := SkipTrivia(sourceFile.Text, node.Pos())
		return getRangeOfTokenAtPosition(sourceFile, pos)
	case ast.KindSatisfiesExpression:
		pos := SkipTrivia(sourceFile.Text, node.AsSatisfiesExpression().Expression.End())
		return getRangeOfTokenAtPosition(sourceFile, pos)
	case ast.KindConstructor:
		scanner := getScannerForSourceFile(sourceFile, node.Pos())
		start := scanner.tokenStart
		for scanner.token != ast.KindConstructorKeyword && scanner.token != ast.KindStringLiteral && scanner.token != ast.KindEndOfFile {
			scanner.Scan()
		}
		return core.NewTextRange(start, scanner.pos)
		// !!!
		// case KindJSDocSatisfiesTag:
		// 	pos := SkipTrivia(sourceFile.text, node.tagName.pos)
		// 	return getRangeOfTokenAtPosition(sourceFile, pos)
	}
	if errorNode == nil {
		// If we don't have a better node, then just set the error on the first token of
		// construct.
		return getRangeOfTokenAtPosition(sourceFile, node.Pos())
	}
	pos := errorNode.Pos()
	if !ast.NodeIsMissing(errorNode) {
		pos = SkipTrivia(sourceFile.Text, pos)
	}
	return core.NewTextRange(pos, errorNode.End())
}

func getErrorRangeForArrowFunction(sourceFile *ast.SourceFile, node *ast.Node) core.TextRange {
	pos := SkipTrivia(sourceFile.Text, node.Pos())
	body := node.AsArrowFunction().Body
	if body != nil && body.Kind == ast.KindBlock {
		startLine, _ := GetLineAndCharacterOfPosition(sourceFile, body.Pos())
		endLine, _ := GetLineAndCharacterOfPosition(sourceFile, body.End())
		if startLine < endLine {
			// The arrow function spans multiple lines,
			// make the error span be the first line, inclusive.
			return core.NewTextRange(pos, getEndLinePosition(sourceFile, startLine))
		}
	}
	return core.NewTextRange(pos, node.End())
}

func getContainingClass(node *ast.Node) *ast.Node {
	return ast.FindAncestor(node.Parent, ast.IsClassLike)
}

func declarationNameToString(name *ast.Node) string {
	if name == nil || name.Pos() == name.End() {
		return "(Missing)"
	}
	return getTextOfNode(name)
}

func isExternalModule(file *ast.SourceFile) bool {
	return file.ExternalModuleIndicator != nil
}

func isInTopLevelContext(node *ast.Node) bool {
	// The name of a class or function declaration is a BindingIdentifier in its surrounding scope.
	if ast.IsIdentifier(node) {
		parent := node.Parent
		if (ast.IsClassDeclaration(parent) || ast.IsFunctionDeclaration(parent)) && parent.Name() == node {
			node = parent
		}
	}
	container := getThisContainer(node, true /*includeArrowFunctions*/, false /*includeClassComputedPropertyName*/)
	return ast.IsSourceFile(container)
}

func getThisContainer(node *ast.Node, includeArrowFunctions bool, includeClassComputedPropertyName bool) *ast.Node {
	for {
		node = node.Parent
		if node == nil {
			panic("nil parent in getThisContainer")
		}
		switch node.Kind {
		case ast.KindComputedPropertyName:
			if includeClassComputedPropertyName && ast.IsClassLike(node.Parent.Parent) {
				return node
			}
			node = node.Parent.Parent
		case ast.KindDecorator:
			if node.Parent.Kind == ast.KindParameter && ast.IsClassElement(node.Parent.Parent) {
				// If the decorator's parent is a Parameter, we resolve the this container from
				// the grandparent class declaration.
				node = node.Parent.Parent
			} else if ast.IsClassElement(node.Parent) {
				// If the decorator's parent is a class element, we resolve the 'this' container
				// from the parent class declaration.
				node = node.Parent
			}
		case ast.KindArrowFunction:
			if includeArrowFunctions {
				return node
			}
		case ast.KindFunctionDeclaration, ast.KindFunctionExpression, ast.KindModuleDeclaration, ast.KindClassStaticBlockDeclaration,
			ast.KindPropertyDeclaration, ast.KindPropertySignature, ast.KindMethodDeclaration, ast.KindMethodSignature, ast.KindConstructor,
			ast.KindGetAccessor, ast.KindSetAccessor, ast.KindCallSignature, ast.KindConstructSignature, ast.KindIndexSignature,
			ast.KindEnumDeclaration, ast.KindSourceFile:
			return node
		}
	}
}

func isPartOfTypeQuery(node *ast.Node) bool {
	for node.Kind == ast.KindQualifiedName || node.Kind == ast.KindIdentifier {
		node = node.Parent
	}
	return node.Kind == ast.KindTypeQuery
}

func hasSyntacticModifier(node *ast.Node, flags ast.ModifierFlags) bool {
	return node.ModifierFlags()&flags != 0
}

func hasAccessorModifier(node *ast.Node) bool {
	return hasSyntacticModifier(node, ast.ModifierFlagsAccessor)
}

func hasStaticModifier(node *ast.Node) bool {
	return hasSyntacticModifier(node, ast.ModifierFlagsStatic)
}

func getEffectiveModifierFlags(node *ast.Node) ast.ModifierFlags {
	return node.ModifierFlags() // !!! Handle JSDoc
}

func hasEffectiveModifier(node *ast.Node, flags ast.ModifierFlags) bool {
	return getEffectiveModifierFlags(node)&flags != 0
}

func hasEffectiveReadonlyModifier(node *ast.Node) bool {
	return hasEffectiveModifier(node, ast.ModifierFlagsReadonly)
}

func getImmediatelyInvokedFunctionExpression(fn *ast.Node) *ast.Node {
	if fn.Kind == ast.KindFunctionExpression || fn.Kind == ast.KindArrowFunction {
		prev := fn
		parent := fn.Parent
		for parent.Kind == ast.KindParenthesizedExpression {
			prev = parent
			parent = parent.Parent
		}
		if parent.Kind == ast.KindCallExpression && parent.AsCallExpression().Expression == prev {
			return parent
		}
	}
	return nil
}

// Does not handle signed numeric names like `a[+0]` - handling those would require handling prefix unary expressions
// throughout late binding handling as well, which is awkward (but ultimately probably doable if there is demand)
func getElementOrPropertyAccessArgumentExpressionOrName(node *ast.Node) *ast.Node {
	switch node.Kind {
	case ast.KindPropertyAccessExpression:
		return node.AsPropertyAccessExpression().Name()
	case ast.KindElementAccessExpression:
		arg := ast.SkipParentheses(node.AsElementAccessExpression().ArgumentExpression)
		if isStringOrNumericLiteralLike(arg) {
			return arg
		}
		return node
	}
	panic("Unhandled case in getElementOrPropertyAccessArgumentExpressionOrName")
}

/**
 * A declaration has a dynamic name if all of the following are true:
 *   1. The declaration has a computed property name.
 *   2. The computed name is *not* expressed as a StringLiteral.
 *   3. The computed name is *not* expressed as a NumericLiteral.
 *   4. The computed name is *not* expressed as a PlusToken or MinusToken
 *      immediately followed by a NumericLiteral.
 */
func hasDynamicName(declaration *ast.Node) bool {
	name := getNameOfDeclaration(declaration)
	return name != nil && isDynamicName(name)
}

func isDynamicName(name *ast.Node) bool {
	var expr *ast.Node
	switch name.Kind {
	case ast.KindComputedPropertyName:
		expr = name.AsComputedPropertyName().Expression
	case ast.KindElementAccessExpression:
		expr = ast.SkipParentheses(name.AsElementAccessExpression().ArgumentExpression)
	default:
		return false
	}
	return !isStringOrNumericLiteralLike(expr) && !isSignedNumericLiteral(expr)
}

func getNameOfDeclaration(declaration *ast.Node) *ast.Node {
	if declaration == nil {
		return nil
	}
	nonAssignedName := getNonAssignedNameOfDeclaration(declaration)
	if nonAssignedName != nil {
		return nonAssignedName
	}
	if ast.IsFunctionExpression(declaration) || ast.IsArrowFunction(declaration) || ast.IsClassExpression(declaration) {
		return getAssignedName(declaration)
	}
	return nil
}

func getNonAssignedNameOfDeclaration(declaration *ast.Node) *ast.Node {
	switch declaration.Kind {
	case ast.KindBinaryExpression:
		if isFunctionPropertyAssignment(declaration) {
			return getElementOrPropertyAccessArgumentExpressionOrName(declaration.AsBinaryExpression().Left)
		}
		return nil
	case ast.KindExportAssignment:
		expr := declaration.AsExportAssignment().Expression
		if ast.IsIdentifier(expr) {
			return expr
		}
		return nil
	}
	return declaration.Name()
}

func getAssignedName(node *ast.Node) *ast.Node {
	parent := node.Parent
	if parent != nil {
		switch parent.Kind {
		case ast.KindPropertyAssignment:
			return parent.AsPropertyAssignment().Name()
		case ast.KindBindingElement:
			return parent.AsBindingElement().Name()
		case ast.KindBinaryExpression:
			if node == parent.AsBinaryExpression().Right {
				left := parent.AsBinaryExpression().Left
				switch left.Kind {
				case ast.KindIdentifier:
					return left
				case ast.KindPropertyAccessExpression:
					return left.AsPropertyAccessExpression().Name()
				case ast.KindElementAccessExpression:
					arg := ast.SkipParentheses(left.AsElementAccessExpression().ArgumentExpression)
					if isStringOrNumericLiteralLike(arg) {
						return arg
					}
				}
			}
		case ast.KindVariableDeclaration:
			name := parent.AsVariableDeclaration().Name()
			if ast.IsIdentifier(name) {
				return name
			}
		}
	}
	return nil
}

func isFunctionPropertyAssignment(node *ast.Node) bool {
	if node.Kind == ast.KindBinaryExpression {
		expr := node.AsBinaryExpression()
		if expr.OperatorToken.Kind == ast.KindEqualsToken {
			switch expr.Left.Kind {
			case ast.KindPropertyAccessExpression:
				// F.id = expr
				return ast.IsIdentifier(expr.Left.AsPropertyAccessExpression().Expression) && ast.IsIdentifier(expr.Left.AsPropertyAccessExpression().Name())
			case ast.KindElementAccessExpression:
				// F[xxx] = expr
				return ast.IsIdentifier(expr.Left.AsElementAccessExpression().Expression)
			}
		}
	}
	return false
}

func isAssignmentExpression(node *ast.Node, excludeCompoundAssignment bool) bool {
	if node.Kind == ast.KindBinaryExpression {
		expr := node.AsBinaryExpression()
		return (expr.OperatorToken.Kind == ast.KindEqualsToken || !excludeCompoundAssignment && isAssignmentOperator(expr.OperatorToken.Kind)) &&
			ast.IsLeftHandSideExpression(expr.Left)
	}
	return false
}

func isBlockOrCatchScoped(declaration *ast.Node) bool {
	return getCombinedNodeFlags(declaration)&ast.NodeFlagsBlockScoped != 0 || isCatchClauseVariableDeclarationOrBindingElement(declaration)
}

func isCatchClauseVariableDeclarationOrBindingElement(declaration *ast.Node) bool {
	node := getRootDeclaration(declaration)
	return node.Kind == ast.KindVariableDeclaration && node.Parent.Kind == ast.KindCatchClause
}

func isAmbientModule(node *ast.Node) bool {
	return ast.IsModuleDeclaration(node) && (node.AsModuleDeclaration().Name().Kind == ast.KindStringLiteral || isGlobalScopeAugmentation(node))
}

func isGlobalScopeAugmentation(node *ast.Node) bool {
	return node.Flags&ast.NodeFlagsGlobalAugmentation != 0
}

func setParent(child *ast.Node, parent *ast.Node) {
	if child != nil {
		child.Parent = parent
	}
}

func setParentInChildren(node *ast.Node) {
	node.ForEachChild(func(child *ast.Node) bool {
		child.Parent = node
		setParentInChildren(child)
		return false
	})
}

func getCombinedFlags[T ~uint32](node *ast.Node, getFlags func(*ast.Node) T) T {
	node = getRootDeclaration(node)
	flags := getFlags(node)
	if node.Kind == ast.KindVariableDeclaration {
		node = node.Parent
	}
	if node != nil && node.Kind == ast.KindVariableDeclarationList {
		flags |= getFlags(node)
		node = node.Parent
	}
	if node != nil && node.Kind == ast.KindVariableStatement {
		flags |= getFlags(node)
	}
	return flags
}

func getCombinedModifierFlags(node *ast.Node) ast.ModifierFlags {
	return getCombinedFlags(node, (*ast.Node).ModifierFlags)
}

func getCombinedNodeFlags(node *ast.Node) ast.NodeFlags {
	return getCombinedFlags(node, getNodeFlags)
}

func getNodeFlags(node *ast.Node) ast.NodeFlags {
	return node.Flags
}

func isParameterPropertyDeclaration(node *ast.Node, parent *ast.Node) bool {
	return ast.IsParameter(node) && hasSyntacticModifier(node, ast.ModifierFlagsParameterPropertyModifier) && parent.Kind == ast.KindConstructor
}

/**
 * Like {@link isVariableDeclarationInitializedToRequire} but allows things like `require("...").foo.bar` or `require("...")["baz"]`.
 */
func isVariableDeclarationInitializedToBareOrAccessedRequire(node *ast.Node) bool {
	return isVariableDeclarationInitializedWithRequireHelper(node, true /*allowAccessedRequire*/)
}

func isVariableDeclarationInitializedWithRequireHelper(node *ast.Node, allowAccessedRequire bool) bool {
	if node.Kind == ast.KindVariableDeclaration && node.AsVariableDeclaration().Initializer != nil {
		initializer := node.AsVariableDeclaration().Initializer
		if allowAccessedRequire {
			initializer = getLeftmostAccessExpression(initializer)
		}
		return isRequireCall(initializer, true /*requireStringLiteralLikeArgument*/)
	}
	return false
}

func getLeftmostAccessExpression(expr *ast.Node) *ast.Node {
	for ast.IsAccessExpression(expr) {
		expr = expr.Expression()
	}
	return expr
}

func isRequireCall(node *ast.Node, requireStringLiteralLikeArgument bool) bool {
	if ast.IsCallExpression(node) {
		callExpression := node.AsCallExpression()
		if len(callExpression.Arguments.Nodes) == 1 {
			if ast.IsIdentifier(callExpression.Expression) && callExpression.Expression.AsIdentifier().Text == "require" {
				return !requireStringLiteralLikeArgument || isStringLiteralLike(callExpression.Arguments.Nodes[0])
			}
		}
	}
	return false
}

/**
 * This function returns true if the this node's root declaration is a parameter.
 * For example, passing a `ParameterDeclaration` will return true, as will passing a
 * binding element that is a child of a `ParameterDeclaration`.
 *
 * If you are looking to test that a `Node` is a `ParameterDeclaration`, use `isParameter`.
 */
func isPartOfParameterDeclaration(node *ast.Node) bool {
	return getRootDeclaration(node).Kind == ast.KindParameter
}

func getRootDeclaration(node *ast.Node) *ast.Node {
	for node.Kind == ast.KindBindingElement {
		node = node.Parent.Parent
	}
	return node
}

func isExternalOrCommonJsModule(file *ast.SourceFile) bool {
	return file.ExternalModuleIndicator != nil
}

func isAutoAccessorPropertyDeclaration(node *ast.Node) bool {
	return ast.IsPropertyDeclaration(node) && hasAccessorModifier(node)
}

func isAsyncFunction(node *ast.Node) bool {
	switch node.Kind {
	case ast.KindFunctionDeclaration, ast.KindFunctionExpression, ast.KindArrowFunction, ast.KindMethodDeclaration:
		data := node.BodyData()
		return data.Body != nil && data.AsteriskToken == nil && hasSyntacticModifier(node, ast.ModifierFlagsAsync)
	}
	return false
}

func isObjectLiteralMethod(node *ast.Node) bool {
	return node != nil && node.Kind == ast.KindMethodDeclaration && node.Parent.Kind == ast.KindObjectLiteralExpression
}

func symbolName(symbol *ast.Symbol) string {
	if symbol.ValueDeclaration != nil && isPrivateIdentifierClassElementDeclaration(symbol.ValueDeclaration) {
		return symbol.ValueDeclaration.Name().AsPrivateIdentifier().Text
	}
	return symbol.Name
}

func isStaticPrivateIdentifierProperty(s *ast.Symbol) bool {
	return s.ValueDeclaration != nil && isPrivateIdentifierClassElementDeclaration(s.ValueDeclaration) && isStatic(s.ValueDeclaration)
}

func isPrivateIdentifierClassElementDeclaration(node *ast.Node) bool {
	return (ast.IsPropertyDeclaration(node) || isMethodOrAccessor(node)) && ast.IsPrivateIdentifier(node.Name())
}

func isMethodOrAccessor(node *ast.Node) bool {
	switch node.Kind {
	case ast.KindMethodDeclaration, ast.KindGetAccessor, ast.KindSetAccessor:
		return true
	}
	return false
}

func isFunctionLikeOrClassStaticBlockDeclaration(node *ast.Node) bool {
	return node != nil && (ast.IsFunctionLike(node) || ast.IsClassStaticBlockDeclaration(node))
}

func isModuleAugmentationExternal(node *ast.Node) bool {
	// external module augmentation is a ambient module declaration that is either:
	// - defined in the top level scope and source file is an external module
	// - defined inside ambient module declaration located in the top level scope and source file not an external module
	switch node.Parent.Kind {
	case ast.KindSourceFile:
		return isExternalModule(node.Parent.AsSourceFile())
	case ast.KindModuleBlock:
		grandParent := node.Parent.Parent
		return isAmbientModule(grandParent) && ast.IsSourceFile(grandParent.Parent) && !isExternalModule(grandParent.Parent.AsSourceFile())
	}
	return false
}

func positionIsSynthesized(pos int) bool {
	return pos < 0
}

func shouldPreserveConstEnums(options *core.CompilerOptions) bool {
	return options.PreserveConstEnums == core.TSTrue || options.IsolatedModules == core.TSTrue
}

func exportAssignmentIsAlias(node *ast.Node) bool {
	return isAliasableExpression(getExportAssignmentExpression(node))
}

func getExportAssignmentExpression(node *ast.Node) *ast.Node {
	switch node.Kind {
	case ast.KindExportAssignment:
		return node.AsExportAssignment().Expression
	case ast.KindBinaryExpression:
		return node.AsBinaryExpression().Right
	}
	panic("Unhandled case in getExportAssignmentExpression")
}

func isAliasableExpression(e *ast.Node) bool {
	return isEntityNameExpression(e) || ast.IsClassExpression(e)
}

func isEmptyObjectLiteral(expression *ast.Node) bool {
	return expression.Kind == ast.KindObjectLiteralExpression && len(expression.AsObjectLiteralExpression().Properties.Nodes) == 0
}

func isFunctionSymbol(symbol *ast.Symbol) bool {
	d := symbol.ValueDeclaration
	if d != nil {
		if ast.IsFunctionDeclaration(d) {
			return true
		}
		if ast.IsVariableDeclaration(d) {
			varDecl := d.AsVariableDeclaration()
			if varDecl.Initializer != nil {
				return ast.IsFunctionLike(varDecl.Initializer)
			}
		}
	}
	return false
}

func isLogicalOrCoalescingAssignmentOperator(token ast.Kind) bool {
	return token == ast.KindBarBarEqualsToken || token == ast.KindAmpersandAmpersandEqualsToken || token == ast.KindQuestionQuestionEqualsToken
}

func isLogicalOrCoalescingAssignmentExpression(expr *ast.Node) bool {
	return ast.IsBinaryExpression(expr) && isLogicalOrCoalescingAssignmentOperator(expr.AsBinaryExpression().OperatorToken.Kind)
}

func isLogicalOrCoalescingBinaryOperator(token ast.Kind) bool {
	return isBinaryLogicalOperator(token) || token == ast.KindQuestionQuestionToken
}

func isLogicalOrCoalescingBinaryExpression(expr *ast.Node) bool {
	return ast.IsBinaryExpression(expr) && isLogicalOrCoalescingBinaryOperator(expr.AsBinaryExpression().OperatorToken.Kind)
}

func isBinaryLogicalOperator(token ast.Kind) bool {
	return token == ast.KindBarBarToken || token == ast.KindAmpersandAmpersandToken
}

func isNullishCoalesce(node *ast.Node) bool {
	return node.Kind == ast.KindBinaryExpression && node.AsBinaryExpression().OperatorToken.Kind == ast.KindQuestionQuestionToken
}

func isDottedName(node *ast.Node) bool {
	switch node.Kind {
	case ast.KindIdentifier, ast.KindThisKeyword, ast.KindSuperKeyword, ast.KindMetaProperty:
		return true
	case ast.KindPropertyAccessExpression, ast.KindParenthesizedExpression:
		return isDottedName(node.Expression())
	}
	return false
}

func unusedLabelIsError(options *core.CompilerOptions) bool {
	return options.AllowUnusedLabels == core.TSFalse
}

func unreachableCodeIsError(options *core.CompilerOptions) bool {
	return options.AllowUnreachableCode == core.TSFalse
}

func isDestructuringAssignment(node *ast.Node) bool {
	if isAssignmentExpression(node, true /*excludeCompoundAssignment*/) {
		kind := node.AsBinaryExpression().Left.Kind
		return kind == ast.KindObjectLiteralExpression || kind == ast.KindArrayLiteralExpression
	}
	return false
}

func isTopLevelLogicalExpression(node *ast.Node) bool {
	for ast.IsParenthesizedExpression(node.Parent) || ast.IsPrefixUnaryExpression(node.Parent) && node.Parent.AsPrefixUnaryExpression().Operator == ast.KindExclamationToken {
		node = node.Parent
	}
	return !isStatementCondition(node) && !isLogicalExpression(node.Parent) && !(ast.IsOptionalChain(node.Parent) && node.Parent.Expression() == node)
}

func isStatementCondition(node *ast.Node) bool {
	switch node.Parent.Kind {
	case ast.KindIfStatement:
		return node.Parent.AsIfStatement().Expression == node
	case ast.KindWhileStatement:
		return node.Parent.AsWhileStatement().Expression == node
	case ast.KindDoStatement:
		return node.Parent.AsDoStatement().Expression == node
	case ast.KindForStatement:
		return node.Parent.AsForStatement().Condition == node
	case ast.KindConditionalExpression:
		return node.Parent.AsConditionalExpression().Condition == node
	}
	return false
}

type AssignmentKind int32

const (
	AssignmentKindNone AssignmentKind = iota
	AssignmentKindDefinite
	AssignmentKindCompound
)

type AssignmentTarget = ast.Node // BinaryExpression | PrefixUnaryExpression | PostfixUnaryExpression | ForInOrOfStatement

func getAssignmentTargetKind(node *ast.Node) AssignmentKind {
	target := getAssignmentTarget(node)
	if target == nil {
		return AssignmentKindNone
	}
	switch target.Kind {
	case ast.KindBinaryExpression:
		binaryOperator := target.AsBinaryExpression().OperatorToken.Kind
		if binaryOperator == ast.KindEqualsToken || isLogicalOrCoalescingAssignmentOperator(binaryOperator) {
			return AssignmentKindDefinite
		}
		return AssignmentKindCompound
	case ast.KindPrefixUnaryExpression, ast.KindPostfixUnaryExpression:
		return AssignmentKindCompound
	case ast.KindForInStatement, ast.KindForOfStatement:
		return AssignmentKindDefinite
	}
	panic("Unhandled case in getAssignmentTargetKind")
}

// A node is an assignment target if it is on the left hand side of an '=' token, if it is parented by a property
// assignment in an object literal that is an assignment target, or if it is parented by an array literal that is
// an assignment target. Examples include 'a = xxx', '{ p: a } = xxx', '[{ a }] = xxx'.
// (Note that `p` is not a target in the above examples, only `a`.)
func isAssignmentTarget(node *ast.Node) bool {
	return getAssignmentTarget(node) != nil
}

// Returns the BinaryExpression, PrefixUnaryExpression, PostfixUnaryExpression, or ForInOrOfStatement that references
// the given node as an assignment target
func getAssignmentTarget(node *ast.Node) *ast.Node {
	for {
		parent := node.Parent
		switch parent.Kind {
		case ast.KindBinaryExpression:
			if isAssignmentOperator(parent.AsBinaryExpression().OperatorToken.Kind) && parent.AsBinaryExpression().Left == node {
				return parent
			}
			return nil
		case ast.KindPrefixUnaryExpression:
			if parent.AsPrefixUnaryExpression().Operator == ast.KindPlusPlusToken || parent.AsPrefixUnaryExpression().Operator == ast.KindMinusMinusToken {
				return parent
			}
			return nil
		case ast.KindPostfixUnaryExpression:
			if parent.AsPostfixUnaryExpression().Operator == ast.KindPlusPlusToken || parent.AsPostfixUnaryExpression().Operator == ast.KindMinusMinusToken {
				return parent
			}
			return nil
		case ast.KindForInStatement, ast.KindForOfStatement:
			if parent.AsForInOrOfStatement().Initializer == node {
				return parent
			}
			return nil
		case ast.KindParenthesizedExpression, ast.KindArrayLiteralExpression, ast.KindSpreadElement, ast.KindNonNullExpression:
			node = parent
		case ast.KindSpreadAssignment:
			node = parent.Parent
		case ast.KindShorthandPropertyAssignment:
			if parent.AsShorthandPropertyAssignment().Name() != node {
				return nil
			}
			node = parent.Parent
		case ast.KindPropertyAssignment:
			if parent.AsPropertyAssignment().Name() == node {
				return nil
			}
			node = parent.Parent
		default:
			return nil
		}
	}
}

func isDeleteTarget(node *ast.Node) bool {
	if !ast.IsAccessExpression(node) {
		return false
	}
	node = ast.WalkUpParenthesizedExpressions(node.Parent)
	return node != nil && node.Kind == ast.KindDeleteExpression
}

func isInCompoundLikeAssignment(node *ast.Node) bool {
	target := getAssignmentTarget(node)
	return target != nil && isAssignmentExpression(target /*excludeCompoundAssignment*/, true) && isCompoundLikeAssignment(target)
}

func isCompoundLikeAssignment(assignment *ast.Node) bool {
	right := ast.SkipParentheses(assignment.AsBinaryExpression().Right)
	return right.Kind == ast.KindBinaryExpression && isShiftOperatorOrHigher(right.AsBinaryExpression().OperatorToken.Kind)
}

func isPushOrUnshiftIdentifier(node *ast.Node) bool {
	text := node.AsIdentifier().Text
	return text == "push" || text == "unshift"
}

func isEntityNameExpression(node *ast.Node) bool {
	return node.Kind == ast.KindIdentifier || isPropertyAccessEntityNameExpression(node)
}

func isPropertyAccessEntityNameExpression(node *ast.Node) bool {
	if node.Kind == ast.KindPropertyAccessExpression {
		expr := node.AsPropertyAccessExpression()
		return expr.Name().Kind == ast.KindIdentifier && isEntityNameExpression(expr.Expression)
	}
	return false
}

func isPrologueDirective(node *ast.Node) bool {
	return node.Kind == ast.KindExpressionStatement && node.AsExpressionStatement().Expression.Kind == ast.KindStringLiteral
}

func getStatementsOfBlock(block *ast.Node) []*ast.Statement {
	switch block.Kind {
	case ast.KindBlock:
		return block.AsBlock().Statements.Nodes
	case ast.KindModuleBlock:
		return block.AsModuleBlock().Statements.Nodes
	case ast.KindSourceFile:
		return block.AsSourceFile().Statements.Nodes
	}
	panic("Unhandled case in getStatementsOfBlock")
}

func nodeHasName(statement *ast.Node, id *ast.Node) bool {
	name := statement.Name()
	if name != nil {
		return ast.IsIdentifier(name) && name.AsIdentifier().Text == id.AsIdentifier().Text
	}
	if ast.IsVariableStatement(statement) {
		declarations := statement.AsVariableStatement().DeclarationList.AsVariableDeclarationList().Declarations.Nodes
		return core.Some(declarations, func(d *ast.Node) bool { return nodeHasName(d, id) })
	}
	return false
}

func isImportMeta(node *ast.Node) bool {
	if node.Kind == ast.KindMetaProperty {
		return node.AsMetaProperty().KeywordToken == ast.KindImportKeyword && node.AsMetaProperty().Name().AsIdentifier().Text == "meta"
	}
	return false
}

func ensureScriptKind(fileName string, scriptKind core.ScriptKind) core.ScriptKind {
	// Using scriptKind as a condition handles both:
	// - 'scriptKind' is unspecified and thus it is `undefined`
	// - 'scriptKind' is set and it is `Unknown` (0)
	// If the 'scriptKind' is 'undefined' or 'Unknown' then we attempt
	// to get the ScriptKind from the file name. If it cannot be resolved
	// from the file name then the default 'TS' script kind is returned.
	if scriptKind == core.ScriptKindUnknown {
		scriptKind = getScriptKindFromFileName(fileName)
	}
	if scriptKind == core.ScriptKindUnknown {
		scriptKind = core.ScriptKindTS
	}
	return scriptKind
}

func getScriptKindFromFileName(fileName string) core.ScriptKind {
	dotPos := strings.LastIndex(fileName, ".")
	if dotPos >= 0 {
		switch strings.ToLower(fileName[dotPos:]) {
		case tspath.ExtensionJs, tspath.ExtensionCjs, tspath.ExtensionMjs:
			return core.ScriptKindJS
		case tspath.ExtensionJsx:
			return core.ScriptKindJSX
		case tspath.ExtensionTs, tspath.ExtensionCts, tspath.ExtensionMts:
			return core.ScriptKindTS
		case tspath.ExtensionTsx:
			return core.ScriptKindTSX
		case tspath.ExtensionJson:
			return core.ScriptKindJSON
		}
	}
	return core.ScriptKindUnknown
}

func getLanguageVariant(scriptKind core.ScriptKind) core.LanguageVariant {
	switch scriptKind {
	case core.ScriptKindTSX, core.ScriptKindJSX, core.ScriptKindJS, core.ScriptKindJSON:
		// .tsx and .jsx files are treated as jsx language variant.
		return core.LanguageVariantJSX
	}
	return core.LanguageVariantStandard
}

type DiagnosticsCollection struct {
	fileDiagnostics    map[string][]*ast.Diagnostic
	nonFileDiagnostics []*ast.Diagnostic
}

func (c *DiagnosticsCollection) add(diagnostic *ast.Diagnostic) {
	if diagnostic.File() != nil {
		fileName := diagnostic.File().FileName()
		if c.fileDiagnostics == nil {
			c.fileDiagnostics = make(map[string][]*ast.Diagnostic)
		}
		c.fileDiagnostics[fileName] = core.InsertSorted(c.fileDiagnostics[fileName], diagnostic, CompareDiagnostics)
	} else {
		c.nonFileDiagnostics = core.InsertSorted(c.nonFileDiagnostics, diagnostic, CompareDiagnostics)
	}
}

func (c *DiagnosticsCollection) lookup(diagnostic *ast.Diagnostic) *ast.Diagnostic {
	var diagnostics []*ast.Diagnostic
	if diagnostic.File() != nil {
		diagnostics = c.fileDiagnostics[diagnostic.File().FileName()]
	} else {
		diagnostics = c.nonFileDiagnostics
	}
	if i, ok := slices.BinarySearchFunc(diagnostics, diagnostic, CompareDiagnostics); ok {
		return diagnostics[i]
	}
	return nil
}

func (c *DiagnosticsCollection) GetGlobalDiagnostics() []*ast.Diagnostic {
	return c.nonFileDiagnostics
}

func (c *DiagnosticsCollection) GetDiagnosticsForFile(fileName string) []*ast.Diagnostic {
	return c.fileDiagnostics[fileName]
}

func (c *DiagnosticsCollection) GetDiagnostics() []*ast.Diagnostic {
	fileNames := slices.Collect(maps.Keys(c.fileDiagnostics))
	slices.Sort(fileNames)
	diagnostics := c.nonFileDiagnostics
	for _, fileName := range fileNames {
		diagnostics = append(diagnostics, c.fileDiagnostics[fileName]...)
	}
	return diagnostics
}

func sortAndDeduplicateDiagnostics(diagnostics []*ast.Diagnostic) []*ast.Diagnostic {
	result := slices.Clone(diagnostics)
	slices.SortFunc(result, CompareDiagnostics)
	return slices.CompactFunc(result, equalDiagnostics)
}

func equalDiagnostics(d1, d2 *ast.Diagnostic) bool {
	return getDiagnosticPath(d1) == getDiagnosticPath(d2) &&
		d1.Loc() == d2.Loc() &&
		d1.Code() == d2.Code() &&
		d1.Message() == d2.Message() &&
		slices.EqualFunc(d1.MessageChain(), d2.MessageChain(), equalMessageChain) &&
		slices.EqualFunc(d1.RelatedInformation(), d2.RelatedInformation(), equalDiagnostics)
}

func equalMessageChain(c1, c2 *ast.MessageChain) bool {
	return c1.Code() == c2.Code() &&
		c1.Message() == c2.Message() &&
		slices.EqualFunc(c1.MessageChain(), c2.MessageChain(), equalMessageChain)
}

func CompareDiagnostics(d1, d2 *ast.Diagnostic) int {
	c := strings.Compare(getDiagnosticPath(d1), getDiagnosticPath(d2))
	if c != 0 {
		return c
	}
	c = d1.Loc().Pos() - d2.Loc().Pos()
	if c != 0 {
		return c
	}
	c = d1.Loc().End() - d2.Loc().End()
	if c != 0 {
		return c
	}
	c = int(d1.Code()) - int(d2.Code())
	if c != 0 {
		return c
	}
	c = strings.Compare(d1.Message(), d2.Message())
	if c != 0 {
		return c
	}
	c = compareMessageChainSize(d1.MessageChain(), d2.MessageChain())
	if c != 0 {
		return c
	}
	c = compareMessageChainContent(d1.MessageChain(), d2.MessageChain())
	if c != 0 {
		return c
	}
	return compareRelatedInfo(d1.RelatedInformation(), d2.RelatedInformation())
}

func compareMessageChainSize(c1, c2 []*ast.MessageChain) int {
	c := len(c2) - len(c1)
	if c != 0 {
		return c
	}
	for i := range c1 {
		c = compareMessageChainSize(c1[i].MessageChain(), c2[i].MessageChain())
		if c != 0 {
			return c
		}
	}
	return 0
}

func compareMessageChainContent(c1, c2 []*ast.MessageChain) int {
	for i := range c1 {
		c := strings.Compare(c1[i].Message(), c2[i].Message())
		if c != 0 {
			return c
		}
		if c1[i].MessageChain() != nil {
			c = compareMessageChainContent(c1[i].MessageChain(), c2[i].MessageChain())
			if c != 0 {
				return c
			}
		}
	}
	return 0
}

func compareRelatedInfo(r1, r2 []*ast.Diagnostic) int {
	c := len(r2) - len(r1)
	if c != 0 {
		return c
	}
	for i := range r1 {
		c = CompareDiagnostics(r1[i], r2[i])
		if c != 0 {
			return c
		}
	}
	return 0
}

func getDiagnosticPath(d *ast.Diagnostic) string {
	if d.File() != nil {
		return d.File().Path()
	}
	return ""
}

func isConstAssertion(location *ast.Node) bool {
	switch location.Kind {
	case ast.KindAsExpression:
		return isConstTypeReference(location.AsAsExpression().TypeNode)
	case ast.KindTypeAssertionExpression:
		return isConstTypeReference(location.AsTypeAssertion().TypeNode)
	}
	return false
}

func isConstTypeReference(node *ast.Node) bool {
	if node.Kind == ast.KindTypeReference {
		ref := node.AsTypeReference()
		return ref.TypeArguments != nil && ast.IsIdentifier(ref.TypeName) && ref.TypeName.AsIdentifier().Text == "const"
	}
	return false
}

func isModuleOrEnumDeclaration(node *ast.Node) bool {
	return node.Kind == ast.KindModuleDeclaration || node.Kind == ast.KindEnumDeclaration
}

func getLocalsOfNode(node *ast.Node) ast.SymbolTable {
	data := node.LocalsContainerData()
	if data != nil {
		return data.Locals
	}
	return nil
}

func getBodyOfNode(node *ast.Node) *ast.Node {
	bodyData := node.BodyData()
	if bodyData != nil {
		return bodyData.Body
	}
	return nil
}

func getFlowNodeOfNode(node *ast.Node) *ast.FlowNode {
	flowNodeData := node.FlowNodeData()
	if flowNodeData != nil {
		return flowNodeData.FlowNode
	}
	return nil
}

func isGlobalSourceFile(node *ast.Node) bool {
	return node.Kind == ast.KindSourceFile && !isExternalOrCommonJsModule(node.AsSourceFile())
}

func isParameterLikeOrReturnTag(node *ast.Node) bool {
	switch node.Kind {
	case ast.KindParameter, ast.KindTypeParameter, ast.KindJSDocParameterTag, ast.KindJSDocReturnTag:
		return true
	}
	return false
}

func getEmitStandardClassFields(options *core.CompilerOptions) bool {
	return options.UseDefineForClassFields != core.TSFalse && options.GetEmitScriptTarget() >= core.ScriptTargetES2022
}

func getLocalSymbolForExportDefault(symbol *ast.Symbol) *ast.Symbol {
	if !isExportDefaultSymbol(symbol) || len(symbol.Declarations) == 0 {
		return nil
	}
	for _, decl := range symbol.Declarations {
		localSymbol := decl.LocalSymbol()
		if localSymbol != nil {
			return localSymbol
		}
	}
	return nil
}

func isExportDefaultSymbol(symbol *ast.Symbol) bool {
	return symbol != nil && len(symbol.Declarations) > 0 && hasSyntacticModifier(symbol.Declarations[0], ast.ModifierFlagsDefault)
}

func getDeclarationOfKind(symbol *ast.Symbol, kind ast.Kind) *ast.Node {
	for _, declaration := range symbol.Declarations {
		if declaration.Kind == kind {
			return declaration
		}
	}
	return nil
}

func getIsolatedModules(options *core.CompilerOptions) bool {
	return options.IsolatedModules == core.TSTrue || options.VerbatimModuleSyntax == core.TSTrue
}

func findConstructorDeclaration(node *ast.Node) *ast.Node {
	for _, member := range node.ClassLikeData().Members.Nodes {
		if ast.IsConstructorDeclaration(member) && ast.NodeIsPresent(member.AsConstructorDeclaration().Body) {
			return member
		}
	}
	return nil
}

type NameResolver struct {
	compilerOptions                  *core.CompilerOptions
	getSymbolOfDeclaration           func(node *ast.Node) *ast.Symbol
	error                            func(location *ast.Node, message *diagnostics.Message, args ...any) *ast.Diagnostic
	globals                          ast.SymbolTable
	argumentsSymbol                  *ast.Symbol
	requireSymbol                    *ast.Symbol
	lookup                           func(symbols ast.SymbolTable, name string, meaning ast.SymbolFlags) *ast.Symbol
	setRequiresScopeChangeCache      func(node *ast.Node, value core.Tristate)
	getRequiresScopeChangeCache      func(node *ast.Node) core.Tristate
	onPropertyWithInvalidInitializer func(location *ast.Node, name string, declaration *ast.Node, result *ast.Symbol) bool
	onFailedToResolveSymbol          func(location *ast.Node, name string, meaning ast.SymbolFlags, nameNotFoundMessage *diagnostics.Message)
	onSuccessfullyResolvedSymbol     func(location *ast.Node, result *ast.Symbol, meaning ast.SymbolFlags, lastLocation *ast.Node, associatedDeclarationForContainingInitializerOrBindingName *ast.Node, withinDeferredContext bool)
}

func (r *NameResolver) resolve(location *ast.Node, name string, meaning ast.SymbolFlags, nameNotFoundMessage *diagnostics.Message, isUse bool, excludeGlobals bool) *ast.Symbol {
	var result *ast.Symbol
	var lastLocation *ast.Node
	var lastSelfReferenceLocation *ast.Node
	var propertyWithInvalidInitializer *ast.Node
	var associatedDeclarationForContainingInitializerOrBindingName *ast.Node
	var withinDeferredContext bool
	var grandparent *ast.Node
	originalLocation := location // needed for did-you-mean error reporting, which gathers candidates starting from the original location
	nameIsConst := name == "const"
loop:
	for location != nil {
		if nameIsConst && isConstAssertion(location) {
			// `const` in an `as const` has no symbol, but issues no error because there is no *actual* lookup of the type
			// (it refers to the constant type of the expression instead)
			return nil
		}
		if isModuleOrEnumDeclaration(location) && lastLocation != nil && location.Name() == lastLocation {
			// If lastLocation is the name of a namespace or enum, skip the parent since it will have is own locals that could
			// conflict.
			lastLocation = location
			location = location.Parent
		}
		locals := getLocalsOfNode(location)
		// Locals of a source file are not in scope (because they get merged into the global symbol table)
		if locals != nil && !isGlobalSourceFile(location) {
			result = r.lookup(locals, name, meaning)
			if result != nil {
				useResult := true
				if ast.IsFunctionLike(location) && lastLocation != nil && lastLocation != getBodyOfNode(location) {
					// symbol lookup restrictions for function-like declarations
					// - Type parameters of a function are in scope in the entire function declaration, including the parameter
					//   list and return type. However, local types are only in scope in the function body.
					// - parameters are only in the scope of function body
					// This restriction does not apply to JSDoc comment types because they are parented
					// at a higher level than type parameters would normally be
					if meaning&result.Flags&ast.SymbolFlagsType != 0 && lastLocation.Kind != ast.KindJSDoc {
						useResult = result.Flags&ast.SymbolFlagsTypeParameter != 0 && (lastLocation.Flags&ast.NodeFlagsSynthesized != 0 ||
							lastLocation == location.ReturnType() ||
							isParameterLikeOrReturnTag(lastLocation))
					}
					if meaning&result.Flags&ast.SymbolFlagsVariable != 0 {
						// expression inside parameter will lookup as normal variable scope when targeting es2015+
						if r.useOuterVariableScopeInParameter(result, location, lastLocation) {
							useResult = false
						} else if result.Flags&ast.SymbolFlagsFunctionScopedVariable != 0 {
							// parameters are visible only inside function body, parameter list and return type
							// technically for parameter list case here we might mix parameters and variables declared in function,
							// however it is detected separately when checking initializers of parameters
							// to make sure that they reference no variables declared after them.
							useResult = lastLocation.Kind == ast.KindParameter ||
								lastLocation.Flags&ast.NodeFlagsSynthesized != 0 ||
								lastLocation == location.ReturnType() && ast.FindAncestor(result.ValueDeclaration, ast.IsParameter) != nil
						}
					}
				} else if location.Kind == ast.KindConditionalType {
					// A type parameter declared using 'infer T' in a conditional type is visible only in
					// the true branch of the conditional type.
					useResult = lastLocation == location.AsConditionalTypeNode().TrueType
				}
				if useResult {
					break loop
				}
				result = nil
			}
		}
		withinDeferredContext = withinDeferredContext || getIsDeferredContext(location, lastLocation)
		switch location.Kind {
		case ast.KindSourceFile:
			if !isExternalOrCommonJsModule(location.AsSourceFile()) {
				break
			}
			fallthrough
		case ast.KindModuleDeclaration:
			moduleExports := r.getSymbolOfDeclaration(location).Exports
			if ast.IsSourceFile(location) || (ast.IsModuleDeclaration(location) && location.Flags&ast.NodeFlagsAmbient != 0 && !isGlobalScopeAugmentation(location)) {
				// It's an external module. First see if the module has an export default and if the local
				// name of that export default matches.
				result = moduleExports[InternalSymbolNameDefault]
				if result != nil {
					localSymbol := getLocalSymbolForExportDefault(result)
					if localSymbol != nil && result.Flags&meaning != 0 && localSymbol.Name == name {
						break loop
					}
					result = nil
				}
				// Because of module/namespace merging, a module's exports are in scope,
				// yet we never want to treat an export specifier as putting a member in scope.
				// Therefore, if the name we find is purely an export specifier, it is not actually considered in scope.
				// Two things to note about this:
				//     1. We have to check this without calling getSymbol. The problem with calling getSymbol
				//        on an export specifier is that it might find the export specifier itself, and try to
				//        resolve it as an alias. This will cause the checker to consider the export specifier
				//        a circular alias reference when it might not be.
				//     2. We check === SymbolFlags.Alias in order to check that the symbol is *purely*
				//        an alias. If we used &, we'd be throwing out symbols that have non alias aspects,
				//        which is not the desired behavior.
				moduleExport := moduleExports[name]
				if moduleExport != nil && moduleExport.Flags == ast.SymbolFlagsAlias && (getDeclarationOfKind(moduleExport, ast.KindExportSpecifier) != nil || getDeclarationOfKind(moduleExport, ast.KindNamespaceExport) != nil) {
					break
				}
			}
			if name != InternalSymbolNameDefault {
				result = r.lookup(moduleExports, name, meaning&ast.SymbolFlagsModuleMember)
				if result != nil {
					break loop
				}
			}
		case ast.KindEnumDeclaration:
			result = r.lookup(r.getSymbolOfDeclaration(location).Exports, name, meaning&ast.SymbolFlagsEnumMember)
			if result != nil {
				if nameNotFoundMessage != nil && getIsolatedModules(r.compilerOptions) && location.Flags&ast.NodeFlagsAmbient == 0 && ast.GetSourceFileOfNode(location) != ast.GetSourceFileOfNode(result.ValueDeclaration) {
					isolatedModulesLikeFlagName := ifElse(r.compilerOptions.VerbatimModuleSyntax == core.TSTrue, "verbatimModuleSyntax", "isolatedModules")
					r.error(originalLocation, diagnostics.Cannot_access_0_from_another_file_without_qualification_when_1_is_enabled_Use_2_instead,
						name, isolatedModulesLikeFlagName, r.getSymbolOfDeclaration(location).Name+"."+name)
				}
				break loop
			}
		case ast.KindPropertyDeclaration:
			if !isStatic(location) {
				ctor := findConstructorDeclaration(location.Parent)
				if ctor != nil && ctor.Locals() != nil {
					if r.lookup(ctor.Locals(), name, meaning&ast.SymbolFlagsValue) != nil {
						// Remember the property node, it will be used later to report appropriate error
						propertyWithInvalidInitializer = location
					}
				}
			}
		case ast.KindClassDeclaration, ast.KindClassExpression, ast.KindInterfaceDeclaration:
			result = r.lookup(r.getSymbolOfDeclaration(location).Members, name, meaning&ast.SymbolFlagsType)
			if result != nil {
				if !isTypeParameterSymbolDeclaredInContainer(result, location) {
					// ignore type parameters not declared in this container
					result = nil
					break
				}
				if lastLocation != nil && isStatic(lastLocation) {
					// TypeScript 1.0 spec (April 2014): 3.4.1
					// The scope of a type parameter extends over the entire declaration with which the type
					// parameter list is associated, with the exception of static member declarations in classes.
					if nameNotFoundMessage != nil {
						r.error(originalLocation, diagnostics.Static_members_cannot_reference_class_type_parameters)
					}
					return nil
				}
				break loop
			}
			if ast.IsClassExpression(location) && meaning&ast.SymbolFlagsClass != 0 {
				className := location.AsClassExpression().Name()
				if className != nil && name == className.AsIdentifier().Text {
					result = location.AsClassExpression().Symbol
					break loop
				}
			}
		case ast.KindExpressionWithTypeArguments:
			if lastLocation == location.AsExpressionWithTypeArguments().Expression && ast.IsHeritageClause(location.Parent) && location.Parent.AsHeritageClause().Token == ast.KindExtendsKeyword {
				container := location.Parent.Parent
				if ast.IsClassLike(container) {
					result = r.lookup(r.getSymbolOfDeclaration(container).Members, name, meaning&ast.SymbolFlagsType)
					if result != nil {
						if nameNotFoundMessage != nil {
							r.error(originalLocation, diagnostics.Base_class_expressions_cannot_reference_class_type_parameters)
						}
						return nil
					}
				}
			}
		// It is not legal to reference a class's own type parameters from a computed property name that
		// belongs to the class. For example:
		//
		//   function foo<T>() { return '' }
		//   class C<T> { // <-- Class's own type parameter T
		//       [foo<T>()]() { } // <-- Reference to T from class's own computed property
		//   }
		case ast.KindComputedPropertyName:
			grandparent = location.Parent.Parent
			if ast.IsClassLike(grandparent) || ast.IsInterfaceDeclaration(grandparent) {
				// A reference to this grandparent's type parameters would be an error
				result = r.lookup(r.getSymbolOfDeclaration(grandparent).Members, name, meaning&ast.SymbolFlagsType)
				if result != nil {
					if nameNotFoundMessage != nil {
						r.error(originalLocation, diagnostics.A_computed_property_name_cannot_reference_a_type_parameter_from_its_containing_type)
					}
					return nil
				}
			}
		case ast.KindArrowFunction:
			// when targeting ES6 or higher there is no 'arguments' in an arrow function
			// for lower compile targets the resolved symbol is used to emit an error
			if r.compilerOptions.GetEmitScriptTarget() >= core.ScriptTargetES2015 {
				break
			}
			fallthrough
		case ast.KindMethodDeclaration, ast.KindConstructor, ast.KindGetAccessor, ast.KindSetAccessor, ast.KindFunctionDeclaration:
			if meaning&ast.SymbolFlagsVariable != 0 && name == "arguments" {
				result = r.argumentsSymbol
				break loop
			}
		case ast.KindFunctionExpression:
			if meaning&ast.SymbolFlagsVariable != 0 && name == "arguments" {
				result = r.argumentsSymbol
				break loop
			}
			if meaning&ast.SymbolFlagsFunction != 0 {
				functionName := location.AsFunctionExpression().Name()
				if functionName != nil && name == functionName.AsIdentifier().Text {
					result = location.AsFunctionExpression().Symbol
					break loop
				}
			}
		case ast.KindDecorator:
			// Decorators are resolved at the class declaration. Resolving at the parameter
			// or member would result in looking up locals in the method.
			//
			//   function y() {}
			//   class C {
			//       method(@y x, y) {} // <-- decorator y should be resolved at the class declaration, not the parameter.
			//   }
			//
			if location.Parent != nil && location.Parent.Kind == ast.KindParameter {
				location = location.Parent
			}
			//   function y() {}
			//   class C {
			//       @y method(x, y) {} // <-- decorator y should be resolved at the class declaration, not the method.
			//   }
			//
			// class Decorators are resolved outside of the class to avoid referencing type parameters of that class.
			//
			//   type T = number;
			//   declare function y(x: T): any;
			//   @param(1 as T) // <-- T should resolve to the type alias outside of class C
			//   class C<T> {}
			if location.Parent != nil && (ast.IsClassElement(location.Parent) || location.Parent.Kind == ast.KindClassDeclaration) {
				location = location.Parent
			}
		case ast.KindParameter:
			parameterDeclaration := location.AsParameterDeclaration()
			if lastLocation != nil && (lastLocation == parameterDeclaration.Initializer ||
				lastLocation == parameterDeclaration.Name() && ast.IsBindingPattern(lastLocation)) {
				if associatedDeclarationForContainingInitializerOrBindingName == nil {
					associatedDeclarationForContainingInitializerOrBindingName = location
				}
			}
		case ast.KindBindingElement:
			bindingElement := location.AsBindingElement()
			if lastLocation != nil && (lastLocation == bindingElement.Initializer ||
				lastLocation == bindingElement.Name() && ast.IsBindingPattern(lastLocation)) {
				if isPartOfParameterDeclaration(location) && associatedDeclarationForContainingInitializerOrBindingName == nil {
					associatedDeclarationForContainingInitializerOrBindingName = location
				}
			}
		case ast.KindInferType:
			if meaning&ast.SymbolFlagsTypeParameter != 0 {
				parameterName := location.AsInferTypeNode().TypeParameter.AsTypeParameter().Name()
				if parameterName != nil && name == parameterName.AsIdentifier().Text {
					result = location.AsInferTypeNode().TypeParameter.AsTypeParameter().Symbol
					break loop
				}
			}
		case ast.KindExportSpecifier:
			exportSpecifier := location.AsExportSpecifier()
			if lastLocation != nil && lastLocation == exportSpecifier.PropertyName && location.Parent.Parent.AsExportDeclaration().ModuleSpecifier != nil {
				location = location.Parent.Parent.Parent
			}
		}
		if isSelfReferenceLocation(location, lastLocation) {
			lastSelfReferenceLocation = location
		}
		lastLocation = location
		switch {
		// case isJSDocTemplateTag(location):
		// 	location = getEffectiveContainerForJSDocTemplateTag(location.(*JSDocTemplateTag))
		// 	if location == nil {
		// 		location = location.parent
		// 	}
		// case isJSDocParameterTag(location) || isJSDocReturnTag(location):
		// 	location = getHostSignatureFromJSDoc(location)
		// 	if location == nil {
		// 		location = location.parent
		// 	}
		default:
			location = location.Parent
		}
	}
	// We just climbed up parents looking for the name, meaning that we started in a descendant node of `lastLocation`.
	// If `result === lastSelfReferenceLocation.symbol`, that means that we are somewhere inside `lastSelfReferenceLocation` looking up a name, and resolving to `lastLocation` itself.
	// That means that this is a self-reference of `lastLocation`, and shouldn't count this when considering whether `lastLocation` is used.
	if isUse && result != nil && (lastSelfReferenceLocation == nil || result != lastSelfReferenceLocation.Symbol()) {
		// !!! result.isReferenced |= meaning
	}
	if result == nil {
		if !excludeGlobals {
			result = r.lookup(r.globals, name, meaning)
		}
	}
	if nameNotFoundMessage != nil {
		if propertyWithInvalidInitializer != nil && r.onPropertyWithInvalidInitializer(originalLocation, name, propertyWithInvalidInitializer, result) {
			return nil
		}
		if result == nil {
			r.onFailedToResolveSymbol(originalLocation, name, meaning, nameNotFoundMessage)
		} else {
			r.onSuccessfullyResolvedSymbol(originalLocation, result, meaning, lastLocation, associatedDeclarationForContainingInitializerOrBindingName, withinDeferredContext)
		}
	}
	return result
}

func (r *NameResolver) useOuterVariableScopeInParameter(result *ast.Symbol, location *ast.Node, lastLocation *ast.Node) bool {
	if ast.IsParameter(lastLocation) {
		body := getBodyOfNode(location)
		if body != nil && result.ValueDeclaration != nil && result.ValueDeclaration.Pos() >= body.Pos() && result.ValueDeclaration.End() <= body.End() {
			// check for several cases where we introduce temporaries that require moving the name/initializer of the parameter to the body
			// - static field in a class expression
			// - optional chaining pre-es2020
			// - nullish coalesce pre-es2020
			// - spread assignment in binding pattern pre-es2017
			target := r.compilerOptions.GetEmitScriptTarget()
			if target >= core.ScriptTargetES2015 {
				functionLocation := location
				declarationRequiresScopeChange := r.getRequiresScopeChangeCache(functionLocation)
				if declarationRequiresScopeChange == core.TSUnknown {
					declarationRequiresScopeChange = boolToTristate(core.Some(functionLocation.Parameters(), r.requiresScopeChange))
					r.setRequiresScopeChangeCache(functionLocation, declarationRequiresScopeChange)
				}
				return declarationRequiresScopeChange == core.TSTrue
			}
		}
	}
	return false
}

func (r *NameResolver) requiresScopeChange(node *ast.Node) bool {
	d := node.AsParameterDeclaration()
	return r.requiresScopeChangeWorker(d.Name()) || d.Initializer != nil && r.requiresScopeChangeWorker(d.Initializer)
}

func (r *NameResolver) requiresScopeChangeWorker(node *ast.Node) bool {
	switch node.Kind {
	case ast.KindArrowFunction, ast.KindFunctionExpression, ast.KindFunctionDeclaration, ast.KindConstructor:
		return false
	case ast.KindMethodDeclaration, ast.KindGetAccessor, ast.KindSetAccessor, ast.KindPropertyAssignment:
		return r.requiresScopeChangeWorker(node.Name())
	case ast.KindPropertyDeclaration:
		if hasStaticModifier(node) {
			return !getEmitStandardClassFields(r.compilerOptions)
		}
		return r.requiresScopeChangeWorker(node.AsPropertyDeclaration().Name())
	default:
		if isNullishCoalesce(node) || ast.IsOptionalChain(node) {
			return r.compilerOptions.GetEmitScriptTarget() < core.ScriptTargetES2020
		}
		if ast.IsBindingElement(node) && node.AsBindingElement().DotDotDotToken != nil && ast.IsObjectBindingPattern(node.Parent) {
			return r.compilerOptions.GetEmitScriptTarget() < core.ScriptTargetES2017
		}
		if ast.IsTypeNode(node) {
			return false
		}
		return node.ForEachChild(r.requiresScopeChangeWorker)
	}
}

func getIsDeferredContext(location *ast.Node, lastLocation *ast.Node) bool {
	if location.Kind != ast.KindArrowFunction && location.Kind != ast.KindFunctionExpression {
		// initializers in instance property declaration of class like entities are executed in constructor and thus deferred
		// A name is evaluated within the enclosing scope - so it shouldn't count as deferred
		return ast.IsTypeQueryNode(location) ||
			(ast.IsFunctionLikeDeclaration(location) || location.Kind == ast.KindPropertyDeclaration && !isStatic(location)) &&
				(lastLocation == nil || lastLocation != location.Name())
	}
	if lastLocation != nil && lastLocation == location.Name() {
		return false
	}
	// generator functions and async functions are not inlined in control flow when immediately invoked
	if location.BodyData().AsteriskToken != nil || hasSyntacticModifier(location, ast.ModifierFlagsAsync) {
		return true
	}
	return getImmediatelyInvokedFunctionExpression(location) == nil
}

func isTypeParameterSymbolDeclaredInContainer(symbol *ast.Symbol, container *ast.Node) bool {
	for _, decl := range symbol.Declarations {
		if decl.Kind == ast.KindTypeParameter {
			parent := decl.Parent.Parent
			if parent == container {
				return true
			}
		}
	}
	return false
}

func isSelfReferenceLocation(node *ast.Node, lastLocation *ast.Node) bool {
	switch node.Kind {
	case ast.KindParameter:
		return lastLocation != nil && lastLocation == node.AsParameterDeclaration().Name()
	case ast.KindFunctionDeclaration, ast.KindClassDeclaration, ast.KindInterfaceDeclaration, ast.KindEnumDeclaration,
		ast.KindTypeAliasDeclaration, ast.KindModuleDeclaration: // For `namespace N { N; }`
		return true
	}
	return false
}

func isTypeReferenceIdentifier(node *ast.Node) bool {
	for node.Parent.Kind == ast.KindQualifiedName {
		node = node.Parent
	}
	return ast.IsTypeReferenceNode(node.Parent)
}

func isInTypeQuery(node *ast.Node) bool {
	// TypeScript 1.0 spec (April 2014): 3.6.3
	// A type query consists of the keyword typeof followed by an expression.
	// The expression is restricted to a single identifier or a sequence of identifiers separated by periods
	return ast.FindAncestorOrQuit(node, func(n *ast.Node) ast.FindAncestorResult {
		switch n.Kind {
		case ast.KindTypeQuery:
			return ast.FindAncestorTrue
		case ast.KindIdentifier, ast.KindQualifiedName:
			return ast.FindAncestorFalse
		}
		return ast.FindAncestorQuit
	}) != nil
}

func isTypeOnlyImportDeclaration(node *ast.Node) bool {
	switch node.Kind {
	case ast.KindImportSpecifier:
		return node.AsImportSpecifier().IsTypeOnly || node.Parent.Parent.AsImportClause().IsTypeOnly
	case ast.KindNamespaceImport:
		return node.Parent.AsImportClause().IsTypeOnly
	case ast.KindImportClause:
		return node.AsImportClause().IsTypeOnly
	case ast.KindImportEqualsDeclaration:
		return node.AsImportEqualsDeclaration().IsTypeOnly
	}
	return false
}

func isTypeOnlyExportDeclaration(node *ast.Node) bool {
	switch node.Kind {
	case ast.KindExportSpecifier:
		return node.AsExportSpecifier().IsTypeOnly || node.Parent.Parent.AsExportDeclaration().IsTypeOnly
	case ast.KindExportDeclaration:
		d := node.AsExportDeclaration()
		return d.IsTypeOnly && d.ModuleSpecifier != nil && d.ExportClause == nil
	case ast.KindNamespaceExport:
		return node.Parent.AsExportDeclaration().IsTypeOnly
	}
	return false
}

func isTypeOnlyImportOrExportDeclaration(node *ast.Node) bool {
	return isTypeOnlyImportDeclaration(node) || isTypeOnlyExportDeclaration(node)
}

func getNameFromImportDeclaration(node *ast.Node) *ast.Node {
	switch node.Kind {
	case ast.KindImportSpecifier:
		return node.AsImportSpecifier().Name()
	case ast.KindNamespaceImport:
		return node.AsNamespaceImport().Name()
	case ast.KindImportClause:
		return node.AsImportClause().Name()
	case ast.KindImportEqualsDeclaration:
		return node.AsImportEqualsDeclaration().Name()
	}
	return nil
}

func isValidTypeOnlyAliasUseSite(useSite *ast.Node) bool {
	return useSite.Flags&ast.NodeFlagsAmbient != 0 ||
		isPartOfTypeQuery(useSite) ||
		isIdentifierInNonEmittingHeritageClause(useSite) ||
		isPartOfPossiblyValidTypeOrAbstractComputedPropertyName(useSite) ||
		!(isExpressionNode(useSite) || isShorthandPropertyNameUseSite(useSite))
}

func isIdentifierInNonEmittingHeritageClause(node *ast.Node) bool {
	if node.Kind != ast.KindIdentifier {
		return false
	}
	heritageClause := ast.FindAncestorOrQuit(node.Parent, func(parent *ast.Node) ast.FindAncestorResult {
		switch parent.Kind {
		case ast.KindHeritageClause:
			return ast.FindAncestorTrue
		case ast.KindPropertyAccessExpression, ast.KindExpressionWithTypeArguments:
			return ast.FindAncestorFalse
		default:
			return ast.FindAncestorQuit
		}
	})
	if heritageClause != nil {
		return heritageClause.AsHeritageClause().Token == ast.KindImmediateKeyword || heritageClause.Parent.Kind == ast.KindInterfaceDeclaration
	}
	return false
}

func isPartOfPossiblyValidTypeOrAbstractComputedPropertyName(node *ast.Node) bool {
	for ast.NodeKindIs(node, ast.KindIdentifier, ast.KindPropertyAccessExpression) {
		node = node.Parent
	}
	if node.Kind != ast.KindComputedPropertyName {
		return false
	}
	if hasSyntacticModifier(node.Parent, ast.ModifierFlagsAbstract) {
		return true
	}
	return ast.NodeKindIs(node.Parent.Parent, ast.KindInterfaceDeclaration, ast.KindTypeLiteral)
}

func isExpressionNode(node *ast.Node) bool {
	switch node.Kind {
	case ast.KindSuperKeyword, ast.KindNullKeyword, ast.KindTrueKeyword, ast.KindFalseKeyword, ast.KindRegularExpressionLiteral,
		ast.KindArrayLiteralExpression, ast.KindObjectLiteralExpression, ast.KindPropertyAccessExpression, ast.KindElementAccessExpression,
		ast.KindCallExpression, ast.KindNewExpression, ast.KindTaggedTemplateExpression, ast.KindAsExpression, ast.KindTypeAssertionExpression,
		ast.KindSatisfiesExpression, ast.KindNonNullExpression, ast.KindParenthesizedExpression, ast.KindFunctionExpression,
		ast.KindClassExpression, ast.KindArrowFunction, ast.KindVoidExpression, ast.KindDeleteExpression, ast.KindTypeOfExpression,
		ast.KindPrefixUnaryExpression, ast.KindPostfixUnaryExpression, ast.KindBinaryExpression, ast.KindConditionalExpression,
		ast.KindSpreadElement, ast.KindTemplateExpression, ast.KindOmittedExpression, ast.KindJsxElement, ast.KindJsxSelfClosingElement,
		ast.KindJsxFragment, ast.KindYieldExpression, ast.KindAwaitExpression, ast.KindMetaProperty:
		return true
	case ast.KindExpressionWithTypeArguments:
		return !ast.IsHeritageClause(node.Parent)
	case ast.KindQualifiedName:
		for node.Parent.Kind == ast.KindQualifiedName {
			node = node.Parent
		}
		return ast.IsTypeQueryNode(node.Parent) || isJSDocLinkLike(node.Parent) || isJSXTagName(node)
	case ast.KindJSDocMemberName:
		return ast.IsTypeQueryNode(node.Parent) || isJSDocLinkLike(node.Parent) || isJSXTagName(node)
	case ast.KindPrivateIdentifier:
		return ast.IsBinaryExpression(node.Parent) && node.Parent.AsBinaryExpression().Left == node && node.Parent.AsBinaryExpression().OperatorToken.Kind == ast.KindInKeyword
	case ast.KindIdentifier:
		if ast.IsTypeQueryNode(node.Parent) || isJSDocLinkLike(node.Parent) || isJSXTagName(node) {
			return true
		}
		fallthrough
	case ast.KindNumericLiteral, ast.KindBigIntLiteral, ast.KindStringLiteral, ast.KindNoSubstitutionTemplateLiteral, ast.KindThisKeyword:
		return isInExpressionContext(node)
	default:
		return false
	}
}

func isInExpressionContext(node *ast.Node) bool {
	parent := node.Parent
	switch parent.Kind {
	case ast.KindVariableDeclaration:
		return parent.AsVariableDeclaration().Initializer == node
	case ast.KindParameter:
		return parent.AsParameterDeclaration().Initializer == node
	case ast.KindPropertyDeclaration:
		return parent.AsPropertyDeclaration().Initializer == node
	case ast.KindPropertySignature:
		return parent.AsPropertySignatureDeclaration().Initializer == node
	case ast.KindEnumMember:
		return parent.AsEnumMember().Initializer == node
	case ast.KindPropertyAssignment:
		return parent.AsPropertyAssignment().Initializer == node
	case ast.KindBindingElement:
		return parent.AsBindingElement().Initializer == node
	case ast.KindExpressionStatement:
		return parent.AsExpressionStatement().Expression == node
	case ast.KindIfStatement:
		return parent.AsIfStatement().Expression == node
	case ast.KindDoStatement:
		return parent.AsDoStatement().Expression == node
	case ast.KindWhileStatement:
		return parent.AsWhileStatement().Expression == node
	case ast.KindReturnStatement:
		return parent.AsReturnStatement().Expression == node
	case ast.KindWithStatement:
		return parent.AsWithStatement().Expression == node
	case ast.KindSwitchStatement:
		return parent.AsSwitchStatement().Expression == node
	case ast.KindCaseClause, ast.KindDefaultClause:
		return parent.AsCaseOrDefaultClause().Expression == node
	case ast.KindThrowStatement:
		return parent.AsThrowStatement().Expression == node
	case ast.KindForStatement:
		s := parent.AsForStatement()
		return s.Initializer == node && s.Initializer.Kind != ast.KindVariableDeclarationList || s.Condition == node || s.Incrementor == node
	case ast.KindForInStatement, ast.KindForOfStatement:
		s := parent.AsForInOrOfStatement()
		return s.Initializer == node && s.Initializer.Kind != ast.KindVariableDeclarationList || s.Expression == node
	case ast.KindTypeAssertionExpression:
		return parent.AsTypeAssertion().Expression == node
	case ast.KindAsExpression:
		return parent.AsAsExpression().Expression == node
	case ast.KindTemplateSpan:
		return parent.AsTemplateSpan().Expression == node
	case ast.KindComputedPropertyName:
		return parent.AsComputedPropertyName().Expression == node
	case ast.KindDecorator, ast.KindJsxExpression, ast.KindJsxSpreadAttribute, ast.KindSpreadAssignment:
		return true
	case ast.KindExpressionWithTypeArguments:
		return parent.AsExpressionWithTypeArguments().Expression == node && !isPartOfTypeNode(parent)
	case ast.KindShorthandPropertyAssignment:
		return parent.AsShorthandPropertyAssignment().ObjectAssignmentInitializer == node
	case ast.KindSatisfiesExpression:
		return parent.AsSatisfiesExpression().Expression == node
	default:
		return isExpressionNode(parent)
	}
}

func isPartOfTypeNode(node *ast.Node) bool {
	kind := node.Kind
	if kind >= ast.KindFirstTypeNode && kind <= ast.KindLastTypeNode {
		return true
	}
	switch node.Kind {
	case ast.KindAnyKeyword, ast.KindUnknownKeyword, ast.KindNumberKeyword, ast.KindBigIntKeyword, ast.KindStringKeyword,
		ast.KindBooleanKeyword, ast.KindSymbolKeyword, ast.KindObjectKeyword, ast.KindUndefinedKeyword, ast.KindNullKeyword,
		ast.KindNeverKeyword:
		return true
	case ast.KindExpressionWithTypeArguments:
		return isPartOfTypeExpressionWithTypeArguments(node)
	case ast.KindTypeParameter:
		return node.Parent.Kind == ast.KindMappedType || node.Parent.Kind == ast.KindInferType
	case ast.KindIdentifier:
		parent := node.Parent
		if ast.IsQualifiedName(parent) && parent.AsQualifiedName().Right == node {
			return isPartOfTypeNodeInParent(parent)
		}
		if ast.IsPropertyAccessExpression(parent) && parent.AsPropertyAccessExpression().Name() == node {
			return isPartOfTypeNodeInParent(parent)
		}
		return isPartOfTypeNodeInParent(node)
	case ast.KindQualifiedName, ast.KindPropertyAccessExpression, ast.KindThisKeyword:
		return isPartOfTypeNodeInParent(node)
	}
	return false
}

func isPartOfTypeNodeInParent(node *ast.Node) bool {
	parent := node.Parent
	// Do not recursively call isPartOfTypeNode on the parent. In the example:
	//
	//     let a: A.B.C;
	//
	// Calling isPartOfTypeNode would consider the qualified name A.B a type node.
	// Only C and A.B.C are type nodes.
	if parent.Kind >= ast.KindFirstTypeNode && parent.Kind <= ast.KindLastTypeNode {
		return true
	}
	switch parent.Kind {
	case ast.KindTypeQuery:
		return false
	case ast.KindImportType:
		return !parent.AsImportTypeNode().IsTypeOf
	case ast.KindExpressionWithTypeArguments:
		return isPartOfTypeExpressionWithTypeArguments(parent)
	case ast.KindTypeParameter:
		return node == parent.AsTypeParameter().Constraint
	case ast.KindPropertyDeclaration:
		return node == parent.AsPropertyDeclaration().TypeNode
	case ast.KindPropertySignature:
		return node == parent.AsPropertySignatureDeclaration().TypeNode
	case ast.KindParameter:
		return node == parent.AsParameterDeclaration().TypeNode
	case ast.KindVariableDeclaration:
		return node == parent.AsVariableDeclaration().TypeNode
	case ast.KindFunctionDeclaration, ast.KindFunctionExpression, ast.KindArrowFunction, ast.KindConstructor, ast.KindMethodDeclaration,
		ast.KindMethodSignature, ast.KindGetAccessor, ast.KindSetAccessor, ast.KindCallSignature, ast.KindConstructSignature,
		ast.KindIndexSignature:
		return node == parent.ReturnType()
	case ast.KindTypeAssertionExpression:
		return node == parent.AsTypeAssertion().TypeNode
	case ast.KindCallExpression, ast.KindNewExpression, ast.KindTaggedTemplateExpression:
		return slices.Contains(getTypeArgumentNodesFromNode(parent), node)
	}
	return false
}

func isPartOfTypeExpressionWithTypeArguments(node *ast.Node) bool {
	parent := node.Parent
	return ast.IsHeritageClause(parent) && (!ast.IsClassLike(parent.Parent) || parent.AsHeritageClause().Token == ast.KindImplementsKeyword)
}

func isJSDocLinkLike(node *ast.Node) bool {
	return ast.NodeKindIs(node, ast.KindJSDocLink, ast.KindJSDocLinkCode, ast.KindJSDocLinkPlain)
}

func isJSXTagName(node *ast.Node) bool {
	parent := node.Parent
	switch parent.Kind {
	case ast.KindJsxOpeningElement:
		return parent.AsJsxOpeningElement().TagName == node
	case ast.KindJsxSelfClosingElement:
		return parent.AsJsxSelfClosingElement().TagName == node
	case ast.KindJsxClosingElement:
		return parent.AsJsxClosingElement().TagName == node
	}
	return false
}

func isShorthandPropertyNameUseSite(useSite *ast.Node) bool {
	return ast.IsIdentifier(useSite) && ast.IsShorthandPropertyAssignment(useSite.Parent) && useSite.Parent.AsShorthandPropertyAssignment().Name() == useSite
}

func isTypeDeclaration(node *ast.Node) bool {
	switch node.Kind {
	case ast.KindTypeParameter, ast.KindClassDeclaration, ast.KindInterfaceDeclaration, ast.KindTypeAliasDeclaration, ast.KindEnumDeclaration:
		return true
	case ast.KindImportClause:
		return node.AsImportClause().IsTypeOnly
	case ast.KindImportSpecifier:
		return node.Parent.Parent.AsImportClause().IsTypeOnly
	case ast.KindExportSpecifier:
		return node.Parent.Parent.AsExportDeclaration().IsTypeOnly
	default:
		return false
	}
}

func canHaveSymbol(node *ast.Node) bool {
	switch node.Kind {
	case ast.KindArrowFunction, ast.KindBinaryExpression, ast.KindBindingElement, ast.KindCallExpression, ast.KindCallSignature,
		ast.KindClassDeclaration, ast.KindClassExpression, ast.KindClassStaticBlockDeclaration, ast.KindConstructor, ast.KindConstructorType,
		ast.KindConstructSignature, ast.KindElementAccessExpression, ast.KindEnumDeclaration, ast.KindEnumMember, ast.KindExportAssignment,
		ast.KindExportDeclaration, ast.KindExportSpecifier, ast.KindFunctionDeclaration, ast.KindFunctionExpression, ast.KindFunctionType,
		ast.KindGetAccessor, ast.KindIdentifier, ast.KindImportClause, ast.KindImportEqualsDeclaration, ast.KindImportSpecifier,
		ast.KindIndexSignature, ast.KindInterfaceDeclaration, ast.KindJSDocCallbackTag, ast.KindJSDocEnumTag, ast.KindJSDocFunctionType,
		ast.KindJSDocParameterTag, ast.KindJSDocPropertyTag, ast.KindJSDocSignature, ast.KindJSDocTypedefTag, ast.KindJSDocTypeLiteral,
		ast.KindJsxAttribute, ast.KindJsxAttributes, ast.KindJsxSpreadAttribute, ast.KindMappedType, ast.KindMethodDeclaration,
		ast.KindMethodSignature, ast.KindModuleDeclaration, ast.KindNamedTupleMember, ast.KindNamespaceExport, ast.KindNamespaceExportDeclaration,
		ast.KindNamespaceImport, ast.KindNewExpression, ast.KindNoSubstitutionTemplateLiteral, ast.KindNumericLiteral, ast.KindObjectLiteralExpression,
		ast.KindParameter, ast.KindPropertyAccessExpression, ast.KindPropertyAssignment, ast.KindPropertyDeclaration, ast.KindPropertySignature,
		ast.KindSetAccessor, ast.KindShorthandPropertyAssignment, ast.KindSourceFile, ast.KindSpreadAssignment, ast.KindStringLiteral,
		ast.KindTypeAliasDeclaration, ast.KindTypeLiteral, ast.KindTypeParameter, ast.KindVariableDeclaration:
		return true
	}
	return false
}

func canHaveLocals(node *ast.Node) bool {
	switch node.Kind {
	case ast.KindArrowFunction, ast.KindBlock, ast.KindCallSignature, ast.KindCaseBlock, ast.KindCatchClause,
		ast.KindClassStaticBlockDeclaration, ast.KindConditionalType, ast.KindConstructor, ast.KindConstructorType,
		ast.KindConstructSignature, ast.KindForStatement, ast.KindForInStatement, ast.KindForOfStatement, ast.KindFunctionDeclaration,
		ast.KindFunctionExpression, ast.KindFunctionType, ast.KindGetAccessor, ast.KindIndexSignature, ast.KindJSDocCallbackTag,
		ast.KindJSDocEnumTag, ast.KindJSDocFunctionType, ast.KindJSDocSignature, ast.KindJSDocTypedefTag, ast.KindMappedType,
		ast.KindMethodDeclaration, ast.KindMethodSignature, ast.KindModuleDeclaration, ast.KindSetAccessor, ast.KindSourceFile,
		ast.KindTypeAliasDeclaration:
		return true
	}
	return false
}

func isAnyImportOrReExport(node *ast.Node) bool {
	return isAnyImportSyntax(node) || ast.IsExportDeclaration(node)
}

func isAnyImportSyntax(node *ast.Node) bool {
	return ast.NodeKindIs(node, ast.KindImportDeclaration, ast.KindImportEqualsDeclaration)
}

func getExternalModuleName(node *ast.Node) *ast.Node {
	switch node.Kind {
	case ast.KindImportDeclaration:
		return node.AsImportDeclaration().ModuleSpecifier
	case ast.KindExportDeclaration:
		return node.AsExportDeclaration().ModuleSpecifier
	case ast.KindImportEqualsDeclaration:
		if node.AsImportEqualsDeclaration().ModuleReference.Kind == ast.KindExternalModuleReference {
			return node.AsImportEqualsDeclaration().ModuleReference.AsExternalModuleReference().Expression_
		}
		return nil
	case ast.KindImportType:
		return getImportTypeNodeLiteral(node)
	case ast.KindCallExpression:
		return node.AsCallExpression().Arguments.Nodes[0]
	case ast.KindModuleDeclaration:
		if ast.IsStringLiteral(node.AsModuleDeclaration().Name()) {
			return node.AsModuleDeclaration().Name()
		}
		return nil
	}
	panic("Unhandled case in getExternalModuleName")
}

func getImportTypeNodeLiteral(node *ast.Node) *ast.Node {
	if ast.IsImportTypeNode(node) {
		importTypeNode := node.AsImportTypeNode()
		if ast.IsLiteralTypeNode(importTypeNode.Argument) {
			literalTypeNode := importTypeNode.Argument.AsLiteralTypeNode()
			if ast.IsStringLiteral(literalTypeNode.Literal) {
				return literalTypeNode.Literal
			}
		}
	}
	return nil
}

<<<<<<< HEAD
func isExternalModuleNameRelative(moduleName string) bool {
	// TypeScript 1.0 spec (April 2014): 11.2.1
	// An external module name is "relative" if the first term is "." or "..".
	// Update: We also consider a path like `C:\foo.ts` "relative" because we do not search for it in `node_modules` or treat it as an ambient module.
	return pathIsRelative(moduleName) || tspath.IsRootedDiskPath(moduleName)
}

var pathIsRelativeRegExp = regexp.MustCompile(`^\.\.?(?:$|[\\/])`)

func pathIsRelative(path string) bool {
	return pathIsRelativeRegExp.MatchString(path)
=======
func isShorthandAmbientModuleSymbol(moduleSymbol *ast.Symbol) bool {
	return isShorthandAmbientModule(moduleSymbol.ValueDeclaration)
>>>>>>> 33b64624
}

func isShorthandAmbientModule(node *ast.Node) bool {
	// The only kind of module that can be missing a body is a shorthand ambient module.
	return node != nil && node.Kind == ast.KindModuleDeclaration && node.AsModuleDeclaration().Body == nil
}

func getFirstIdentifier(node *ast.Node) *ast.Node {
	switch node.Kind {
	case ast.KindIdentifier:
		return node
	case ast.KindQualifiedName:
		return getFirstIdentifier(node.AsQualifiedName().Left)
	case ast.KindPropertyAccessExpression:
		return getFirstIdentifier(node.AsPropertyAccessExpression().Expression)
	}
	panic("Unhandled case in getFirstIdentifier")
}

func getAliasDeclarationFromName(node *ast.Node) *ast.Node {
	switch node.Kind {
	case ast.KindImportClause, ast.KindImportSpecifier, ast.KindNamespaceImport, ast.KindExportSpecifier, ast.KindExportAssignment,
		ast.KindImportEqualsDeclaration, ast.KindNamespaceExport:
		return node.Parent
	case ast.KindQualifiedName:
		return getAliasDeclarationFromName(node.Parent)
	}
	return nil
}

func entityNameToString(name *ast.Node) string {
	switch name.Kind {
	case ast.KindThisKeyword:
		return "this"
	case ast.KindIdentifier, ast.KindPrivateIdentifier:
		return getTextOfNode(name)
	case ast.KindQualifiedName:
		return entityNameToString(name.AsQualifiedName().Left) + "." + entityNameToString(name.AsQualifiedName().Right)
	case ast.KindPropertyAccessExpression:
		return entityNameToString(name.AsPropertyAccessExpression().Expression) + "." + entityNameToString(name.AsPropertyAccessExpression().Name())
	case ast.KindJsxNamespacedName:
		return entityNameToString(name.AsJsxNamespacedName().Namespace) + ":" + entityNameToString(name.AsJsxNamespacedName().Name())
	}
	panic("Unhandled case in entityNameToString")
}

func getContainingQualifiedNameNode(node *ast.Node) *ast.Node {
	for ast.IsQualifiedName(node.Parent) {
		node = node.Parent
	}
	return node
}

func isSideEffectImport(node *ast.Node) bool {
	ancestor := ast.FindAncestor(node, ast.IsImportDeclaration)
	return ancestor != nil && ancestor.AsImportDeclaration().ImportClause == nil
}

func getExternalModuleRequireArgument(node *ast.Node) *ast.Node {
	if isVariableDeclarationInitializedToBareOrAccessedRequire(node) {
		return getLeftmostAccessExpression(node.AsVariableDeclaration().Initializer).AsCallExpression().Arguments.Nodes[0]
	}
	return nil
}

func getExternalModuleImportEqualsDeclarationExpression(node *ast.Node) *ast.Node {
	//Debug.assert(isExternalModuleImportEqualsDeclaration(node))
	return node.AsImportEqualsDeclaration().ModuleReference.AsExternalModuleReference().Expression_
}

func isRightSideOfQualifiedNameOrPropertyAccess(node *ast.Node) bool {
	parent := node.Parent
	switch parent.Kind {
	case ast.KindQualifiedName:
		return parent.AsQualifiedName().Right == node
	case ast.KindPropertyAccessExpression:
		return parent.AsPropertyAccessExpression().Name() == node
	case ast.KindMetaProperty:
		return parent.AsMetaProperty().Name() == node
	}
	return false
}

func getNamespaceDeclarationNode(node *ast.Node) *ast.Node {
	switch node.Kind {
	case ast.KindImportDeclaration:
		importClause := node.AsImportDeclaration().ImportClause
		if importClause != nil && ast.IsNamespaceImport(importClause.AsImportClause().NamedBindings) {
			return importClause.AsImportClause().NamedBindings
		}
	case ast.KindImportEqualsDeclaration:
		return node
	case ast.KindExportDeclaration:
		exportClause := node.AsExportDeclaration().ExportClause
		if exportClause != nil && ast.IsNamespaceExport(exportClause) {
			return exportClause
		}
	default:
		panic("Unhandled case in getNamespaceDeclarationNode")
	}
	return nil
}

func isImportCall(node *ast.Node) bool {
	return ast.IsCallExpression(node) && node.AsCallExpression().Expression.Kind == ast.KindImportKeyword
}

func getSourceFileOfModule(module *ast.Symbol) *ast.SourceFile {
	declaration := module.ValueDeclaration
	if declaration == nil {
		declaration = getNonAugmentationDeclaration(module)
	}
	return ast.GetSourceFileOfNode(declaration)
}

func getNonAugmentationDeclaration(symbol *ast.Symbol) *ast.Node {
	return core.Find(symbol.Declarations, func(d *ast.Node) bool {
		return !isExternalModuleAugmentation(d) && !(ast.IsModuleDeclaration(d) && isGlobalScopeAugmentation(d))
	})
}

func isExternalModuleAugmentation(node *ast.Node) bool {
	return isAmbientModule(node) && isModuleAugmentationExternal(node)
}

func isJsonSourceFile(file *ast.SourceFile) bool {
	return file.ScriptKind == core.ScriptKindJSON
}

func isSyntacticDefault(node *ast.Node) bool {
	return (ast.IsExportAssignment(node) && !node.AsExportAssignment().IsExportEquals) ||
		hasSyntacticModifier(node, ast.ModifierFlagsDefault) ||
		ast.IsExportSpecifier(node) ||
		ast.IsNamespaceExport(node)
}

func hasExportAssignmentSymbol(moduleSymbol *ast.Symbol) bool {
	return moduleSymbol.Exports[InternalSymbolNameExportEquals] != nil
}

func isImportOrExportSpecifier(node *ast.Node) bool {
	return ast.IsImportSpecifier(node) || ast.IsExportSpecifier(node)
}

func parsePseudoBigInt(stringValue string) string {
	return stringValue // !!!
}

func isTypeAlias(node *ast.Node) bool {
	return ast.IsTypeAliasDeclaration(node)
}

/**
 * Gets the effective type parameters. If the node was parsed in a
 * JavaScript file, gets the type parameters from the `@template` tag from JSDoc.
 *
 * This does *not* return type parameters from a jsdoc reference to a generic type, eg
 *
 * type Id = <T>(x: T) => T
 * /** @type {Id} /
 * function id(x) { return x }
 */

func getEffectiveTypeParameterDeclarations(node *ast.Node) []*ast.Node {
	return getTypeParameterNodesFromNode(node)
}

func getTypeParameterNodesFromNode(node *ast.Node) []*ast.Node {
	typeParameterList := getTypeParameterListFromNode(node)
	if typeParameterList != nil {
		return typeParameterList.Nodes
	}
	return nil
}

func getTypeParameterListFromNode(node *ast.Node) *ast.NodeList {
	switch node.Kind {
	case ast.KindClassDeclaration:
		return node.AsClassDeclaration().TypeParameters
	case ast.KindClassExpression:
		return node.AsClassExpression().TypeParameters
	case ast.KindInterfaceDeclaration:
		return node.AsInterfaceDeclaration().TypeParameters
	case ast.KindTypeAliasDeclaration:
		return node.AsTypeAliasDeclaration().TypeParameters
	default:
		return node.FunctionLikeData().TypeParameters
	}
}

func getTypeArgumentNodesFromNode(node *ast.Node) []*ast.Node {
	typeArgumentList := getTypeArgumentListFromNode(node)
	if typeArgumentList != nil {
		return typeArgumentList.Nodes
	}
	return nil
}

func getTypeArgumentListFromNode(node *ast.Node) *ast.NodeList {
	switch node.Kind {
	case ast.KindCallExpression:
		return node.AsCallExpression().TypeArguments
	case ast.KindNewExpression:
		return node.AsNewExpression().TypeArguments
	case ast.KindTaggedTemplateExpression:
		return node.AsTaggedTemplateExpression().TypeArguments
	case ast.KindTypeReference:
		return node.AsTypeReference().TypeArguments
	case ast.KindExpressionWithTypeArguments:
		return node.AsExpressionWithTypeArguments().TypeArguments
	case ast.KindImportType:
		return node.AsImportTypeNode().TypeArguments
	case ast.KindTypeQuery:
		return node.AsTypeQueryNode().TypeArguments
	}
	panic("Unhandled case in getTypeArgumentListFromNode")
}

func getInitializerFromNode(node *ast.Node) *ast.Node {
	switch node.Kind {
	case ast.KindVariableDeclaration:
		return node.AsVariableDeclaration().Initializer
	case ast.KindParameter:
		return node.AsParameterDeclaration().Initializer
	case ast.KindBindingElement:
		return node.AsBindingElement().Initializer
	case ast.KindPropertyDeclaration:
		return node.AsPropertyDeclaration().Initializer
	case ast.KindPropertyAssignment:
		return node.AsPropertyAssignment().Initializer
	case ast.KindEnumMember:
		return node.AsEnumMember().Initializer
	case ast.KindForStatement:
		return node.AsForStatement().Initializer
	case ast.KindForInStatement, ast.KindForOfStatement:
		return node.AsForInOrOfStatement().Initializer
	case ast.KindJsxAttribute:
		return node.AsJsxAttribute().Initializer
	}
	return nil
}

/**
 * Gets the effective type annotation of a variable, parameter, or property. If the node was
 * parsed in a JavaScript file, gets the type annotation from JSDoc.  Also gets the type of
 * functions only the JSDoc case.
 */
func getEffectiveTypeAnnotationNode(node *ast.Node) *ast.Node {
	switch node.Kind {
	case ast.KindVariableDeclaration:
		return node.AsVariableDeclaration().TypeNode
	case ast.KindParameter:
		return node.AsParameterDeclaration().TypeNode
	case ast.KindPropertySignature:
		return node.AsPropertySignatureDeclaration().TypeNode
	case ast.KindPropertyDeclaration:
		return node.AsPropertyDeclaration().TypeNode
	case ast.KindTypePredicate:
		return node.AsTypePredicateNode().TypeNode
	case ast.KindParenthesizedType:
		return node.AsParenthesizedTypeNode().TypeNode
	case ast.KindTypeOperator:
		return node.AsTypeOperatorNode().TypeNode
	case ast.KindMappedType:
		return node.AsMappedTypeNode().TypeNode
	case ast.KindTypeAssertionExpression:
		return node.AsTypeAssertion().TypeNode
	case ast.KindAsExpression:
		return node.AsAsExpression().TypeNode
	default:
		if ast.IsFunctionLike(node) {
			return node.ReturnType()
		}
	}
	return nil
}

func isTypeAny(t *Type) bool {
	return t != nil && t.flags&TypeFlagsAny != 0
}

func isJSDocOptionalParameter(node *ast.ParameterDeclaration) bool {
	return false // !!!
}

func isQuestionToken(node *ast.Node) bool {
	return node != nil && node.Kind == ast.KindQuestionToken
}

func isOptionalDeclaration(declaration *ast.Node) bool {
	switch declaration.Kind {
	case ast.KindParameter:
		return declaration.AsParameterDeclaration().QuestionToken != nil
	case ast.KindPropertyDeclaration:
		return isQuestionToken(declaration.AsPropertyDeclaration().PostfixToken)
	case ast.KindPropertySignature:
		return isQuestionToken(declaration.AsPropertySignatureDeclaration().PostfixToken)
	case ast.KindMethodDeclaration:
		return isQuestionToken(declaration.AsMethodDeclaration().PostfixToken)
	case ast.KindMethodSignature:
		return isQuestionToken(declaration.AsMethodSignatureDeclaration().PostfixToken)
	case ast.KindPropertyAssignment:
		return isQuestionToken(declaration.AsPropertyAssignment().PostfixToken)
	case ast.KindShorthandPropertyAssignment:
		return isQuestionToken(declaration.AsShorthandPropertyAssignment().PostfixToken)
	}
	return false
}

func isEmptyArrayLiteral(expression *ast.Node) bool {
	return expression.Kind == ast.KindArrayLiteralExpression && len(expression.AsArrayLiteralExpression().Elements.Nodes) == 0
}

func declarationBelongsToPrivateAmbientMember(declaration *ast.Node) bool {
	root := getRootDeclaration(declaration)
	memberDeclaration := root
	if root.Kind == ast.KindParameter {
		memberDeclaration = root.Parent
	}
	return isPrivateWithinAmbient(memberDeclaration)
}

func isPrivateWithinAmbient(node *ast.Node) bool {
	return (hasEffectiveModifier(node, ast.ModifierFlagsPrivate) || isPrivateIdentifierClassElementDeclaration(node)) && node.Flags&ast.NodeFlagsAmbient != 0
}

func identifierToKeywordKind(node *ast.Identifier) ast.Kind {
	return textToKeyword[node.Text]
}

func isTypeAssertion(node *ast.Node) bool {
	return ast.IsAssertionExpression(ast.SkipParentheses(node))
}

func createSymbolTable(symbols []*ast.Symbol) ast.SymbolTable {
	if len(symbols) == 0 {
		return nil
	}
	result := make(ast.SymbolTable)
	for _, symbol := range symbols {
		result[symbol.Name] = symbol
	}
	return result
}

func sortSymbols(symbols []*ast.Symbol) {
	slices.SortFunc(symbols, compareSymbols)
}

func compareSymbols(s1, s2 *ast.Symbol) int {
	if s1 == s2 {
		return 0
	}
	if s1.ValueDeclaration != nil && s2.ValueDeclaration != nil {
		if s1.Parent != nil && s2.Parent != nil {
			// Symbols with the same unmerged parent are always in the same file
			if s1.Parent != s2.Parent {
				f1 := ast.GetSourceFileOfNode(s1.ValueDeclaration)
				f2 := ast.GetSourceFileOfNode(s2.ValueDeclaration)
				if f1 != f2 {
					// In different files, first compare base filename
					r := strings.Compare(filepath.Base(f1.Path()), filepath.Base(f2.Path()))
					if r == 0 {
						// Same base filename, compare the full paths (no two files should have the same full path)
						r = strings.Compare(f1.Path(), f2.Path())
					}
					return r
				}
			}
			// In the same file, compare source positions
			return s1.ValueDeclaration.Pos() - s2.ValueDeclaration.Pos()
		}
	}
	// Sort by name
	r := strings.Compare(s1.Name, s2.Name)
	if r == 0 {
		// Same name, sort by symbol id
		r = int(getSymbolId(s1)) - int(getSymbolId(s2))
	}
	return r
}

func getClassLikeDeclarationOfSymbol(symbol *ast.Symbol) *ast.Node {
	return core.Find(symbol.Declarations, ast.IsClassLike)
}

func isThisInTypeQuery(node *ast.Node) bool {
	if !isThisIdentifier(node) {
		return false
	}
	for ast.IsQualifiedName(node.Parent) && node.Parent.AsQualifiedName().Left == node {
		node = node.Parent
	}
	return node.Parent.Kind == ast.KindTypeQuery
}

func isThisIdentifier(node *ast.Node) bool {
	return node != nil && node.Kind == ast.KindIdentifier && identifierIsThisKeyword(node)
}

func identifierIsThisKeyword(id *ast.Node) bool {
	return id.AsIdentifier().Text == "this"
}

func getDeclarationModifierFlagsFromSymbol(s *ast.Symbol) ast.ModifierFlags {
	return getDeclarationModifierFlagsFromSymbolEx(s, false /*isWrite*/)
}

func getDeclarationModifierFlagsFromSymbolEx(s *ast.Symbol, isWrite bool) ast.ModifierFlags {
	if s.ValueDeclaration != nil {
		var declaration *ast.Node
		if isWrite {
			declaration = core.Find(s.Declarations, ast.IsSetAccessorDeclaration)
		}
		if declaration == nil && s.Flags&ast.SymbolFlagsGetAccessor != 0 {
			declaration = core.Find(s.Declarations, ast.IsGetAccessorDeclaration)
		}
		if declaration == nil {
			declaration = s.ValueDeclaration
		}
		flags := getCombinedModifierFlags(declaration)
		if s.Parent != nil && s.Parent.Flags&ast.SymbolFlagsClass != 0 {
			return flags
		}
		return flags & ^ast.ModifierFlagsAccessibilityModifier
	}
	if s.CheckFlags&ast.CheckFlagsSynthetic != 0 {
		var accessModifier ast.ModifierFlags
		switch {
		case s.CheckFlags&ast.CheckFlagsContainsPrivate != 0:
			accessModifier = ast.ModifierFlagsPrivate
		case s.CheckFlags&ast.CheckFlagsContainsPublic != 0:
			accessModifier = ast.ModifierFlagsPublic
		default:
			accessModifier = ast.ModifierFlagsProtected
		}
		var staticModifier ast.ModifierFlags
		if s.CheckFlags&ast.CheckFlagsContainsStatic != 0 {
			staticModifier = ast.ModifierFlagsStatic
		}
		return accessModifier | staticModifier
	}
	if s.Flags&ast.SymbolFlagsPrototype != 0 {
		return ast.ModifierFlagsPublic | ast.ModifierFlagsStatic
	}
	return ast.ModifierFlagsNone
}

func isExponentiationOperator(kind ast.Kind) bool {
	return kind == ast.KindAsteriskAsteriskToken
}

func isMultiplicativeOperator(kind ast.Kind) bool {
	return kind == ast.KindAsteriskToken || kind == ast.KindSlashToken || kind == ast.KindPercentToken
}

func isMultiplicativeOperatorOrHigher(kind ast.Kind) bool {
	return isExponentiationOperator(kind) || isMultiplicativeOperator(kind)
}

func isAdditiveOperator(kind ast.Kind) bool {
	return kind == ast.KindPlusToken || kind == ast.KindMinusToken
}

func isAdditiveOperatorOrHigher(kind ast.Kind) bool {
	return isAdditiveOperator(kind) || isMultiplicativeOperatorOrHigher(kind)
}

func isShiftOperator(kind ast.Kind) bool {
	return kind == ast.KindLessThanLessThanToken || kind == ast.KindGreaterThanGreaterThanToken ||
		kind == ast.KindGreaterThanGreaterThanGreaterThanToken
}

func isShiftOperatorOrHigher(kind ast.Kind) bool {
	return isShiftOperator(kind) || isAdditiveOperatorOrHigher(kind)
}

func isRelationalOperator(kind ast.Kind) bool {
	return kind == ast.KindLessThanToken || kind == ast.KindLessThanEqualsToken || kind == ast.KindGreaterThanToken ||
		kind == ast.KindGreaterThanEqualsToken || kind == ast.KindInstanceOfKeyword || kind == ast.KindInKeyword
}

func isRelationalOperatorOrHigher(kind ast.Kind) bool {
	return isRelationalOperator(kind) || isShiftOperatorOrHigher(kind)
}

func isEqualityOperator(kind ast.Kind) bool {
	return kind == ast.KindEqualsEqualsToken || kind == ast.KindEqualsEqualsEqualsToken ||
		kind == ast.KindExclamationEqualsToken || kind == ast.KindExclamationEqualsEqualsToken
}

func isEqualityOperatorOrHigher(kind ast.Kind) bool {
	return isEqualityOperator(kind) || isRelationalOperatorOrHigher(kind)
}

func isBitwiseOperator(kind ast.Kind) bool {
	return kind == ast.KindAmpersandToken || kind == ast.KindBarToken || kind == ast.KindCaretToken
}

func isBitwiseOperatorOrHigher(kind ast.Kind) bool {
	return isBitwiseOperator(kind) || isEqualityOperatorOrHigher(kind)
}

// NOTE: The version in utilities includes ExclamationToken, which is not a binary operator.
func isLogicalOperator(kind ast.Kind) bool {
	return kind == ast.KindAmpersandAmpersandToken || kind == ast.KindBarBarToken
}

func isLogicalOperatorOrHigher(kind ast.Kind) bool {
	return isLogicalOperator(kind) || isBitwiseOperatorOrHigher(kind)
}

func isAssignmentOperatorOrHigher(kind ast.Kind) bool {
	return kind == ast.KindQuestionQuestionToken || isLogicalOperatorOrHigher(kind) || isAssignmentOperator(kind)
}

func isBinaryOperator(kind ast.Kind) bool {
	return isAssignmentOperatorOrHigher(kind) || kind == ast.KindCommaToken
}

func isObjectLiteralType(t *Type) bool {
	return t.objectFlags&ObjectFlagsObjectLiteral != 0
}

func isDeclarationReadonly(declaration *ast.Node) bool {
	return getCombinedModifierFlags(declaration)&ast.ModifierFlagsReadonly != 0 && !isParameterPropertyDeclaration(declaration, declaration.Parent)
}

func getPostfixTokenFromNode(node *ast.Node) *ast.Node {
	switch node.Kind {
	case ast.KindPropertyDeclaration:
		return node.AsPropertyDeclaration().PostfixToken
	case ast.KindPropertySignature:
		return node.AsPropertySignatureDeclaration().PostfixToken
	case ast.KindMethodDeclaration:
		return node.AsMethodDeclaration().PostfixToken
	case ast.KindMethodSignature:
		return node.AsMethodSignatureDeclaration().PostfixToken
	}
	panic("Unhandled case in getPostfixTokenFromNode")
}

func isStatic(node *ast.Node) bool {
	// https://tc39.es/ecma262/#sec-static-semantics-isstatic
	return ast.IsClassElement(node) && hasStaticModifier(node) || ast.IsClassStaticBlockDeclaration(node)
}

func isLogicalExpression(node *ast.Node) bool {
	for {
		if node.Kind == ast.KindParenthesizedExpression {
			node = node.AsParenthesizedExpression().Expression
		} else if node.Kind == ast.KindPrefixUnaryExpression && node.AsPrefixUnaryExpression().Operator == ast.KindExclamationToken {
			node = node.AsPrefixUnaryExpression().Operand
		} else {
			return isLogicalOrCoalescingBinaryExpression(node)
		}
	}
}

type orderedMap[K comparable, V any] struct {
	valuesByKey map[K]V
	values      []V
}

func (m *orderedMap[K, V]) contains(key K) bool {
	_, ok := m.valuesByKey[key]
	return ok
}

func (m *orderedMap[K, V]) add(key K, value V) {
	if m.valuesByKey == nil {
		m.valuesByKey = make(map[K]V)
	}
	m.valuesByKey[key] = value
	m.values = append(m.values, value)
}

func getContainingFunction(node *ast.Node) *ast.Node {
	return ast.FindAncestor(node.Parent, ast.IsFunctionLike)
}

func isTypeReferenceType(node *ast.Node) bool {
	return node.Kind == ast.KindTypeReference || node.Kind == ast.KindExpressionWithTypeArguments
}

func isNodeDescendantOf(node *ast.Node, ancestor *ast.Node) bool {
	for node != nil {
		if node == ancestor {
			return true
		}
		node = node.Parent
	}
	return false
}

func isTypeUsableAsPropertyName(t *Type) bool {
	return t.flags&TypeFlagsStringOrNumberLiteralOrUnique != 0
}

/**
 * Gets the symbolic name for a member from its type.
 */
func getPropertyNameFromType(t *Type) string {
	switch {
	case t.flags&TypeFlagsStringLiteral != 0:
		return t.AsLiteralType().value.(string)
	case t.flags&TypeFlagsNumberLiteral != 0:
		return numberToString(t.AsLiteralType().value.(float64))
	case t.flags&TypeFlagsUniqueESSymbol != 0:
		return t.AsUniqueESSymbolType().name
	}
	panic("Unhandled case in getPropertyNameFromType")
}

func isNumericLiteralName(name string) bool {
	// The intent of numeric names is that
	//     - they are names with text in a numeric form, and that
	//     - setting properties/indexing with them is always equivalent to doing so with the numeric literal 'numLit',
	//         acquired by applying the abstract 'ToNumber' operation on the name's text.
	//
	// The subtlety is in the latter portion, as we cannot reliably say that anything that looks like a numeric literal is a numeric name.
	// In fact, it is the case that the text of the name must be equal to 'ToString(numLit)' for this to hold.
	//
	// Consider the property name '"0xF00D"'. When one indexes with '0xF00D', they are actually indexing with the value of 'ToString(0xF00D)'
	// according to the ECMAScript specification, so it is actually as if the user indexed with the string '"61453"'.
	// Thus, the text of all numeric literals equivalent to '61543' such as '0xF00D', '0xf00D', '0170015', etc. are not valid numeric names
	// because their 'ToString' representation is not equal to their original text.
	// This is motivated by ECMA-262 sections 9.3.1, 9.8.1, 11.1.5, and 11.2.1.
	//
	// Here, we test whether 'ToString(ToNumber(name))' is exactly equal to 'name'.
	// The '+' prefix operator is equivalent here to applying the abstract ToNumber operation.
	// Applying the 'toString()' method on a number gives us the abstract ToString operation on a number.
	//
	// Note that this accepts the values 'Infinity', '-Infinity', and 'NaN', and that this is intentional.
	// This is desired behavior, because when indexing with them as numeric entities, you are indexing
	// with the strings '"Infinity"', '"-Infinity"', and '"NaN"' respectively.
	return numberToString(stringToNumber(name)) == name
}

func getPropertyNameForPropertyNameNode(name *ast.Node) string {
	switch name.Kind {
	case ast.KindIdentifier, ast.KindPrivateIdentifier, ast.KindStringLiteral, ast.KindNoSubstitutionTemplateLiteral,
		ast.KindNumericLiteral, ast.KindBigIntLiteral, ast.KindJsxNamespacedName:
		return name.Text()
	case ast.KindComputedPropertyName:
		nameExpression := name.AsComputedPropertyName().Expression
		if isStringOrNumericLiteralLike(nameExpression) {
			return nameExpression.Text()
		}
		if isSignedNumericLiteral(nameExpression) {
			text := nameExpression.AsPrefixUnaryExpression().Operand.Text()
			if nameExpression.AsPrefixUnaryExpression().Operator == ast.KindMinusToken {
				text = "-" + text
			}
			return text
		}
		return InternalSymbolNameMissing
	}
	panic("Unhandled case in getPropertyNameForPropertyNameNode")
}

func isThisProperty(node *ast.Node) bool {
	return (ast.IsPropertyAccessExpression(node) || ast.IsElementAccessExpression(node)) && node.Expression().Kind == ast.KindThisKeyword
}

func anyToString(v any) string {
	// !!! This function should behave identically to the expression `"" + v` in JS
	switch v := v.(type) {
	case string:
		return v
	case float64:
		return numberToString(v)
	case bool:
		return ifElse(v, "true", "false")
	case PseudoBigInt:
		return "(BigInt)" // !!!
	}
	panic("Unhandled case in anyToString")
}

func numberToString(f float64) string {
	// !!! This function should behave identically to the expression `"" + f` in JS
	return strconv.FormatFloat(f, 'g', -1, 64)
}

func stringToNumber(s string) float64 {
	// !!! This function should behave identically to the expression `+s` in JS
	// This includes parsing binary, octal, and hex numeric strings
	value, err := strconv.ParseFloat(s, 64)
	if err != nil {
		return math.NaN()
	}
	return value
}

func isValidNumberString(s string, roundTripOnly bool) bool {
	if s == "" {
		return false
	}
	n := stringToNumber(s)
	return !math.IsNaN(n) && !math.IsInf(n, 0) && (!roundTripOnly || numberToString(n) == s)
}

func isValidBigIntString(s string, roundTripOnly bool) bool {
	return false // !!!
}

func isValidESSymbolDeclaration(node *ast.Node) bool {
	if ast.IsVariableDeclaration(node) {
		return isVarConst(node) && ast.IsIdentifier(node.AsVariableDeclaration().Name()) && isVariableDeclarationInVariableStatement(node)
	}
	if ast.IsPropertyDeclaration(node) {
		return hasEffectiveReadonlyModifier(node) && hasStaticModifier(node)
	}
	return ast.IsPropertySignatureDeclaration(node) && hasEffectiveReadonlyModifier(node)
}

func isVarConst(node *ast.Node) bool {
	return getCombinedNodeFlags(node)&ast.NodeFlagsBlockScoped == ast.NodeFlagsConst
}

func isVariableDeclarationInVariableStatement(node *ast.Node) bool {
	return ast.IsVariableDeclarationList(node.Parent) && ast.IsVariableStatement(node.Parent.Parent)
}

func isKnownSymbol(symbol *ast.Symbol) bool {
	return isLateBoundName(symbol.Name)
}

func isLateBoundName(name string) bool {
	return len(name) >= 2 && name[0] == '\xfe' && name[1] == '@'
}

func getSymbolTable(data *ast.SymbolTable) ast.SymbolTable {
	if *data == nil {
		*data = make(ast.SymbolTable)
	}
	return *data
}

func getMembers(symbol *ast.Symbol) ast.SymbolTable {
	return getSymbolTable(&symbol.Members)
}

func getExports(symbol *ast.Symbol) ast.SymbolTable {
	return getSymbolTable(&symbol.Exports)
}

func getLocals(container *ast.Node) ast.SymbolTable {
	data := container.LocalsContainerData()
	if data.Locals == nil {
		data.Locals = make(ast.SymbolTable)
	}
	return data.Locals
}

func getThisParameter(signature *ast.Node) *ast.Node {
	// callback tags do not currently support this parameters
	if len(signature.Parameters()) != 0 {
		thisParameter := signature.Parameters()[0]
		if parameterIsThisKeyword(thisParameter) {
			return thisParameter
		}
	}
	return nil
}

func parameterIsThisKeyword(parameter *ast.Node) bool {
	return isThisIdentifier(parameter.Name())
}

func getInterfaceBaseTypeNodes(node *ast.Node) []*ast.Node {
	heritageClause := getHeritageClause(node.AsInterfaceDeclaration().HeritageClauses, ast.KindExtendsKeyword)
	if heritageClause != nil {
		return heritageClause.AsHeritageClause().Types.Nodes
	}
	return nil
}

func getHeritageClause(clauses *ast.NodeList, kind ast.Kind) *ast.Node {
	if clauses != nil {
		for _, clause := range clauses.Nodes {
			if clause.AsHeritageClause().Token == kind {
				return clause
			}
		}
	}
	return nil
}

func getClassExtendsHeritageElement(node *ast.Node) *ast.Node {
	heritageClause := getHeritageClause(node.ClassLikeData().HeritageClauses, ast.KindExtendsKeyword)
	if heritageClause != nil && len(heritageClause.AsHeritageClause().Types.Nodes) > 0 {
		return heritageClause.AsHeritageClause().Types.Nodes[0]
	}
	return nil
}

func concatenateDiagnosticMessageChains(headChain *ast.MessageChain, tailChain *ast.MessageChain) {
	lastChain := headChain
	for len(lastChain.MessageChain()) != 0 {
		lastChain = lastChain.MessageChain()[0]
	}
	lastChain.SetMessageChain([]*ast.MessageChain{tailChain})
}

func isObjectOrArrayLiteralType(t *Type) bool {
	return t.objectFlags&(ObjectFlagsObjectLiteral|ObjectFlagsArrayLiteral) != 0
}

func getContainingClassExcludingClassDecorators(node *ast.Node) *ast.ClassLikeDeclaration {
	decorator := ast.FindAncestorOrQuit(node.Parent, func(n *ast.Node) ast.FindAncestorResult {
		if ast.IsClassLike(n) {
			return ast.FindAncestorQuit
		}
		if ast.IsDecorator(n) {
			return ast.FindAncestorTrue
		}
		return ast.FindAncestorFalse
	})
	if decorator != nil && ast.IsClassLike(decorator.Parent) {
		return getContainingClass(decorator.Parent)
	}
	if decorator != nil {
		return getContainingClass(decorator)
	}
	return getContainingClass(node)
}

func isThisTypeParameter(t *Type) bool {
	return t.flags&TypeFlagsTypeParameter != 0 && t.AsTypeParameter().isThisType
}

func isCallLikeExpression(node *ast.Node) bool {
	switch node.Kind {
	case ast.KindJsxOpeningElement, ast.KindJsxSelfClosingElement, ast.KindCallExpression, ast.KindNewExpression,
		ast.KindTaggedTemplateExpression, ast.KindDecorator:
		return true
	}
	return false
}

func isCallOrNewExpression(node *ast.Node) bool {
	return ast.IsCallExpression(node) || ast.IsNewExpression(node)
}

func isClassInstanceProperty(node *ast.Node) bool {
	return node.Parent != nil && ast.IsClassLike(node.Parent) && ast.IsPropertyDeclaration(node) && !hasAccessorModifier(node)
}

func isThisInitializedObjectBindingExpression(node *ast.Node) bool {
	return node != nil && (ast.IsShorthandPropertyAssignment(node) || ast.IsPropertyAssignment(node)) && ast.IsBinaryExpression(node.Parent.Parent) &&
		node.Parent.Parent.AsBinaryExpression().OperatorToken.Kind == ast.KindEqualsToken &&
		node.Parent.Parent.AsBinaryExpression().Right.Kind == ast.KindThisKeyword
}

func isThisInitializedDeclaration(node *ast.Node) bool {
	return node != nil && ast.IsVariableDeclaration(node) && node.AsVariableDeclaration().Initializer != nil && node.AsVariableDeclaration().Initializer.Kind == ast.KindThisKeyword
}

func isWriteOnlyAccess(node *ast.Node) bool {
	return accessKind(node) == AccessKindWrite
}

func isWriteAccess(node *ast.Node) bool {
	return accessKind(node) != AccessKindRead
}

type AccessKind int32

const (
	AccessKindRead      AccessKind = iota // Only reads from a variable
	AccessKindWrite                       // Only writes to a variable without ever reading it. E.g.: `x=1;`.
	AccessKindReadWrite                   // Reads from and writes to a variable. E.g.: `f(x++);`, `x/=1`.
)

func accessKind(node *ast.Node) AccessKind {
	parent := node.Parent
	switch parent.Kind {
	case ast.KindParenthesizedExpression:
		return accessKind(parent)
	case ast.KindPrefixUnaryExpression:
		operator := parent.AsPrefixUnaryExpression().Operator
		if operator == ast.KindPlusPlusToken || operator == ast.KindMinusMinusToken {
			return AccessKindReadWrite
		}
		return AccessKindRead
	case ast.KindPostfixUnaryExpression:
		operator := parent.AsPostfixUnaryExpression().Operator
		if operator == ast.KindPlusPlusToken || operator == ast.KindMinusMinusToken {
			return AccessKindReadWrite
		}
		return AccessKindRead
	case ast.KindBinaryExpression:
		if parent.AsBinaryExpression().Left == node {
			operator := parent.AsBinaryExpression().OperatorToken
			if isAssignmentOperator(operator.Kind) {
				if operator.Kind == ast.KindEqualsToken {
					return AccessKindWrite
				}
				return AccessKindReadWrite
			}
		}
		return AccessKindRead
	case ast.KindPropertyAccessExpression:
		if parent.AsPropertyAccessExpression().Name() != node {
			return AccessKindRead
		}
		return accessKind(parent)
	case ast.KindPropertyAssignment:
		parentAccess := accessKind(parent.Parent)
		// In `({ x: varname }) = { x: 1 }`, the left `x` is a read, the right `x` is a write.
		if node == parent.AsPropertyAssignment().Name() {
			return reverseAccessKind(parentAccess)
		}
		return parentAccess
	case ast.KindShorthandPropertyAssignment:
		// Assume it's the local variable being accessed, since we don't check public properties for --noUnusedLocals.
		if node == parent.AsShorthandPropertyAssignment().ObjectAssignmentInitializer {
			return AccessKindRead
		}
		return accessKind(parent.Parent)
	case ast.KindArrayLiteralExpression:
		return accessKind(parent)
	case ast.KindForInStatement, ast.KindForOfStatement:
		if node == parent.AsForInOrOfStatement().Initializer {
			return AccessKindWrite
		}
		return AccessKindRead
	}
	return AccessKindRead
}

func reverseAccessKind(a AccessKind) AccessKind {
	switch a {
	case AccessKindRead:
		return AccessKindWrite
	case AccessKindWrite:
		return AccessKindRead
	case AccessKindReadWrite:
		return AccessKindReadWrite
	}
	panic("Unhandled case in reverseAccessKind")
}

func isJsxOpeningLikeElement(node *ast.Node) bool {
	return ast.IsJsxOpeningElement(node) || ast.IsJsxSelfClosingElement(node)
}

// Deprecated in favor of `ast.IsObjectLiteralElement`
func isObjectLiteralElementLike(node *ast.Node) bool {
	return ast.IsObjectLiteralElement(node)
}

type EvaluatorResult struct {
	value                 any
	isSyntacticallyString bool
	resolvedOtherFiles    bool
	hasExternalReferences bool
}

func evaluatorResult(value any, isSyntacticallyString bool, resolvedOtherFiles bool, hasExternalReferences bool) EvaluatorResult {
	return EvaluatorResult{value, isSyntacticallyString, resolvedOtherFiles, hasExternalReferences}
}

type Evaluator func(expr *ast.Node, location *ast.Node) EvaluatorResult

func createEvaluator(evaluateEntity Evaluator) Evaluator {
	var evaluate Evaluator
	evaluateTemplateExpression := func(expr *ast.Node, location *ast.Node) EvaluatorResult {
		var sb strings.Builder
		sb.WriteString(expr.AsTemplateExpression().Head.Text())
		resolvedOtherFiles := false
		hasExternalReferences := false
		for _, span := range expr.AsTemplateExpression().TemplateSpans.Nodes {
			spanResult := evaluate(span.Expression(), location)
			if spanResult.value == nil {
				return evaluatorResult(nil, true /*isSyntacticallyString*/, false, false)
			}
			sb.WriteString(anyToString(spanResult.value))
			sb.WriteString(span.AsTemplateSpan().Literal.Text())
			resolvedOtherFiles = resolvedOtherFiles || spanResult.resolvedOtherFiles
			hasExternalReferences = hasExternalReferences || spanResult.hasExternalReferences
		}
		return evaluatorResult(sb.String(), true, resolvedOtherFiles, hasExternalReferences)
	}
	evaluate = func(expr *ast.Node, location *ast.Node) EvaluatorResult {
		isSyntacticallyString := false
		resolvedOtherFiles := false
		hasExternalReferences := false
		// It's unclear when/whether we should consider skipping other kinds of outer expressions.
		// Type assertions intentionally break evaluation when evaluating literal types, such as:
		//     type T = `one ${"two" as any} three`; // string
		// But it's less clear whether such an assertion should break enum member evaluation:
		//     enum E {
		//       A = "one" as any
		//     }
		// SatisfiesExpressions and non-null assertions seem to have even less reason to break
		// emitting enum members as literals. However, these expressions also break Babel's
		// evaluation (but not esbuild's), and the isolatedModules errors we give depend on
		// our evaluation results, so we're currently being conservative so as to issue errors
		// on code that might break Babel.
		expr = ast.SkipParentheses(expr)
		switch expr.Kind {
		case ast.KindPrefixUnaryExpression:
			result := evaluate(expr.AsPrefixUnaryExpression().Operand, location)
			resolvedOtherFiles = result.resolvedOtherFiles
			hasExternalReferences = result.hasExternalReferences
			if value, ok := result.value.(float64); ok {
				switch expr.AsPrefixUnaryExpression().Operator {
				case ast.KindPlusToken:
					return evaluatorResult(value, isSyntacticallyString, resolvedOtherFiles, hasExternalReferences)
				case ast.KindMinusToken:
					return evaluatorResult(-value, isSyntacticallyString, resolvedOtherFiles, hasExternalReferences)
				case ast.KindTildeToken:
					return evaluatorResult(float64(^int32(value)), isSyntacticallyString, resolvedOtherFiles, hasExternalReferences)
				}
			}
		case ast.KindBinaryExpression:
			left := evaluate(expr.AsBinaryExpression().Left, location)
			right := evaluate(expr.AsBinaryExpression().Right, location)
			operator := expr.AsBinaryExpression().OperatorToken.Kind
			isSyntacticallyString = (left.isSyntacticallyString || right.isSyntacticallyString) && expr.AsBinaryExpression().OperatorToken.Kind == ast.KindPlusToken
			resolvedOtherFiles = left.resolvedOtherFiles || right.resolvedOtherFiles
			hasExternalReferences = left.hasExternalReferences || right.hasExternalReferences
			leftNum, leftIsNum := left.value.(float64)
			rightNum, rightIsNum := right.value.(float64)
			if leftIsNum && rightIsNum {
				switch operator {
				case ast.KindBarToken:
					return evaluatorResult(float64(int32(leftNum)|int32(rightNum)), isSyntacticallyString, resolvedOtherFiles, hasExternalReferences)
				case ast.KindAmpersandToken:
					return evaluatorResult(float64(int32(leftNum)&int32(rightNum)), isSyntacticallyString, resolvedOtherFiles, hasExternalReferences)
				case ast.KindGreaterThanGreaterThanToken:
					return evaluatorResult(float64(int32(leftNum)>>int32(rightNum)), isSyntacticallyString, resolvedOtherFiles, hasExternalReferences)
				case ast.KindGreaterThanGreaterThanGreaterThanToken:
					return evaluatorResult(float64(uint32(leftNum)>>uint32(rightNum)), isSyntacticallyString, resolvedOtherFiles, hasExternalReferences)
				case ast.KindLessThanLessThanToken:
					return evaluatorResult(float64(int32(leftNum)<<int32(rightNum)), isSyntacticallyString, resolvedOtherFiles, hasExternalReferences)
				case ast.KindCaretToken:
					return evaluatorResult(float64(int32(leftNum)^int32(rightNum)), isSyntacticallyString, resolvedOtherFiles, hasExternalReferences)
				case ast.KindAsteriskToken:
					return evaluatorResult(leftNum*rightNum, isSyntacticallyString, resolvedOtherFiles, hasExternalReferences)
				case ast.KindSlashToken:
					return evaluatorResult(leftNum/rightNum, isSyntacticallyString, resolvedOtherFiles, hasExternalReferences)
				case ast.KindPlusToken:
					return evaluatorResult(leftNum+rightNum, isSyntacticallyString, resolvedOtherFiles, hasExternalReferences)
				case ast.KindMinusToken:
					return evaluatorResult(leftNum-rightNum, isSyntacticallyString, resolvedOtherFiles, hasExternalReferences)
				case ast.KindPercentToken:
					return evaluatorResult(leftNum-rightNum*math.Floor(leftNum/rightNum), isSyntacticallyString, resolvedOtherFiles, hasExternalReferences)
				case ast.KindAsteriskAsteriskToken:
					return evaluatorResult(math.Pow(leftNum, rightNum), isSyntacticallyString, resolvedOtherFiles, hasExternalReferences)
				}
			}
			leftStr, leftIsStr := left.value.(string)
			rightStr, rightIsStr := right.value.(string)
			if (leftIsStr || leftIsNum) && (rightIsStr || rightIsNum) && operator == ast.KindPlusToken {
				if leftIsNum {
					leftStr = numberToString(leftNum)
				}
				if rightIsNum {
					rightStr = numberToString(rightNum)
				}
				return evaluatorResult(leftStr+rightStr, isSyntacticallyString, resolvedOtherFiles, hasExternalReferences)
			}
		case ast.KindStringLiteral, ast.KindNoSubstitutionTemplateLiteral:
			return evaluatorResult(expr.Text(), true /*isSyntacticallyString*/, false, false)
		case ast.KindTemplateExpression:
			return evaluateTemplateExpression(expr, location)
		case ast.KindNumericLiteral:
			return evaluatorResult(stringToNumber(expr.Text()), false, false, false)
		case ast.KindIdentifier, ast.KindElementAccessExpression:
			return evaluateEntity(expr, location)
		case ast.KindPropertyAccessExpression:
			if isEntityNameExpression(expr) {
				return evaluateEntity(expr, location)
			}
		}
		return evaluatorResult(nil, isSyntacticallyString, resolvedOtherFiles, hasExternalReferences)
	}
	return evaluate
}

func isComputedNonLiteralName(name *ast.Node) bool {
	return ast.IsComputedPropertyName(name) && !isStringOrNumericLiteralLike(name.Expression())
}

func isInfinityOrNaNString(name string) bool {
	return name == "Infinity" || name == "-Infinity" || name == "NaN"
}

func (c *Checker) isConstantVariable(symbol *ast.Symbol) bool {
	return symbol.Flags&ast.SymbolFlagsVariable != 0 && (c.getDeclarationNodeFlagsFromSymbol(symbol)&ast.NodeFlagsConstant) != 0
}<|MERGE_RESOLUTION|>--- conflicted
+++ resolved
@@ -4,7 +4,6 @@
 	"maps"
 	"math"
 	"path/filepath"
-	"regexp"
 	"slices"
 	"strconv"
 	"strings"
@@ -340,29 +339,6 @@
 	return OperatorPrecedenceInvalid
 }
 
-<<<<<<< HEAD
-var curlyNumberRegExp = regexp.MustCompile(`{(\d+)}`)
-
-func formatStringFromArgs(text string, args []any) string {
-	return curlyNumberRegExp.ReplaceAllStringFunc(text, func(match string) string {
-		index, err := strconv.ParseInt(match[1:len(match)-1], 10, 0)
-		if err != nil || int(index) >= len(args) {
-			panic("Invalid formatting placeholder")
-		}
-		return fmt.Sprintf("%v", args[int(index)])
-	})
-}
-
-func formatMessage(message *diagnostics.Message, args ...any) string {
-	text := message.Message()
-	if len(args) != 0 {
-		text = formatStringFromArgs(text, args)
-	}
-	return text
-}
-
-=======
->>>>>>> 33b64624
 func findInMap[K comparable, V any](m map[K]V, predicate func(V) bool) V {
 	for _, value := range m {
 		if predicate(value) {
@@ -2345,22 +2321,8 @@
 	return nil
 }
 
-<<<<<<< HEAD
-func isExternalModuleNameRelative(moduleName string) bool {
-	// TypeScript 1.0 spec (April 2014): 11.2.1
-	// An external module name is "relative" if the first term is "." or "..".
-	// Update: We also consider a path like `C:\foo.ts` "relative" because we do not search for it in `node_modules` or treat it as an ambient module.
-	return pathIsRelative(moduleName) || tspath.IsRootedDiskPath(moduleName)
-}
-
-var pathIsRelativeRegExp = regexp.MustCompile(`^\.\.?(?:$|[\\/])`)
-
-func pathIsRelative(path string) bool {
-	return pathIsRelativeRegExp.MatchString(path)
-=======
 func isShorthandAmbientModuleSymbol(moduleSymbol *ast.Symbol) bool {
 	return isShorthandAmbientModule(moduleSymbol.ValueDeclaration)
->>>>>>> 33b64624
 }
 
 func isShorthandAmbientModule(node *ast.Node) bool {
