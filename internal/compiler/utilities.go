--- conflicted
+++ resolved
@@ -1307,35 +1307,35 @@
 	return ast.Pattern{}
 }
 
-func findBestPatternMatch(patterns []Pattern, candidate string) Pattern {
-	var bestPattern Pattern
+func findBestPatternMatch(patterns []ast.Pattern, candidate string) ast.Pattern {
+	var bestPattern ast.Pattern
 	longestMatchPrefixLength := -1
 	for _, pattern := range patterns {
-		if (pattern.starIndex == -1 || pattern.starIndex > longestMatchPrefixLength) && isPatternMatch(pattern, candidate) {
+		if (pattern.StarIndex == -1 || pattern.StarIndex > longestMatchPrefixLength) && isPatternMatch(pattern, candidate) {
 			bestPattern = pattern
-			longestMatchPrefixLength = pattern.starIndex
+			longestMatchPrefixLength = pattern.StarIndex
 		}
 	}
 	return bestPattern
 }
 
-func isPatternMatch(pattern Pattern, candidate string) bool {
-	if pattern.starIndex == -1 {
-		return pattern.text == candidate
-	}
-	return len(candidate) >= pattern.starIndex &&
-		strings.HasPrefix(candidate, pattern.text[:pattern.starIndex]) &&
-		strings.HasSuffix(candidate, pattern.text[pattern.starIndex+1:])
-}
-
-func matchedText(pattern Pattern, candidate string) string {
+func isPatternMatch(pattern ast.Pattern, candidate string) bool {
+	if pattern.StarIndex == -1 {
+		return pattern.Text == candidate
+	}
+	return len(candidate) >= pattern.StarIndex &&
+		strings.HasPrefix(candidate, pattern.Text[:pattern.StarIndex]) &&
+		strings.HasSuffix(candidate, pattern.Text[pattern.StarIndex+1:])
+}
+
+func matchedText(pattern ast.Pattern, candidate string) string {
 	if !isPatternMatch(pattern, candidate) {
 		panic("candidate does not match pattern")
 	}
-	if pattern.starIndex == -1 {
+	if pattern.StarIndex == -1 {
 		return ""
 	}
-	return candidate[pattern.starIndex : len(candidate)-len(pattern.text)+pattern.starIndex+1]
+	return candidate[pattern.StarIndex : len(candidate)-len(pattern.Text)+pattern.StarIndex+1]
 }
 
 func positionIsSynthesized(pos int) bool {
@@ -1808,17 +1808,17 @@
 }
 
 func getResolveJsonModule(options *CompilerOptions) bool {
-	if options.ResolveJsonModule != TSUnknown {
-		return options.ResolveJsonModule == TSTrue
+	if options.ResolveJsonModule != core.TSUnknown {
+		return options.ResolveJsonModule == core.TSTrue
 	}
 	return getEmitModuleResolutionKind(options) == ModuleResolutionKindBundler
 }
 
 func getAllowJs(options *CompilerOptions) bool {
-	if options.AllowJs != TSUnknown {
-		return options.AllowJs == TSTrue
-	}
-	return options.CheckJs == TSTrue
+	if options.AllowJs != core.TSUnknown {
+		return options.AllowJs == core.TSTrue
+	}
+	return options.CheckJs == core.TSTrue
 }
 
 type DiagnosticsCollection struct {
@@ -3003,11 +3003,6 @@
 	return path[:len(path)-len(filepath.Ext(path))]
 }
 
-<<<<<<< HEAD
-func isSideEffectImport(node *ast.Node) bool {
-	ancestor := findAncestor(node, ast.IsImportDeclaration)
-	return ancestor != nil && ancestor.AsImportDeclaration().ImportClause == nil
-=======
 func tryGetExtensionFromPath(p string) string {
 	for _, ext := range extensionsToRemove {
 		if tspath.FileExtensionIs(p, ext) {
@@ -3043,10 +3038,9 @@
 	return fileExtensionIsOneOf(path, supportedTSImplementationExtensions) && !IsDeclarationFileName(path)
 }
 
-func isSideEffectImport(node *Node) bool {
-	ancestor := findAncestor(node, isImportDeclaration)
-	return ancestor != nil && ancestor.AsImportDeclaration().importClause == nil
->>>>>>> aed79fd3
+func isSideEffectImport(node *ast.Node) bool {
+	ancestor := findAncestor(node, ast.IsImportDeclaration)
+	return ancestor != nil && ancestor.AsImportDeclaration().ImportClause == nil
 }
 
 func getExternalModuleRequireArgument(node *ast.Node) *ast.Node {
