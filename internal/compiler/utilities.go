--- conflicted
+++ resolved
@@ -347,161 +347,6 @@
 	return text
 }
 
-<<<<<<< HEAD
-func filter[T any](slice []T, predicate func(T) bool) []T {
-	result, _ := sameFilter(slice, predicate)
-	return result
-}
-
-func sameFilter[T any](slice []T, predicate func(T) bool) ([]T, bool) {
-	for i, value := range slice {
-		if !predicate(value) {
-			result := slice[0:i]
-			i++
-			for i < len(slice) {
-				value = slice[i]
-				if predicate(value) {
-					result = append(result, value)
-				}
-				i++
-			}
-			return result, false
-		}
-	}
-	return slice, true
-}
-
-func mapf[T, U any](slice []T, f func(T) U) []U {
-	if len(slice) == 0 {
-		return nil
-	}
-	result := make([]U, len(slice))
-	for i := range slice {
-		result[i] = f(slice[i])
-	}
-	return result
-}
-
-func mapIndex[T, U any](slice []T, f func(T, int) U) []U {
-	if len(slice) == 0 {
-		return nil
-	}
-	result := make([]U, len(slice))
-	for i := range slice {
-		result[i] = f(slice[i], i)
-	}
-	return result
-}
-
-func sameMap[T comparable](slice []T, f func(T) T) []T {
-	for i, value := range slice {
-		mapped := f(value)
-		if mapped != value {
-			result := make([]T, len(slice))
-			copy(result, slice[:i])
-			result[i] = mapped
-			for j := i + 1; j < len(slice); j++ {
-				result[j] = f(slice[j])
-			}
-			return result
-		}
-	}
-	return slice
-}
-
-func sameMapIndex[T comparable](slice []T, f func(T, int) T) ([]T, bool) {
-	for i, value := range slice {
-		mapped := f(value, i)
-		if mapped != value {
-			result := make([]T, len(slice))
-			copy(result, slice[:i])
-			result[i] = mapped
-			for i, value := range slice[i+1:] {
-				result[i] = f(value, i)
-			}
-			return result, false
-		}
-	}
-	return slice, true
-}
-
-func some[T any](array []T, predicate func(T) bool) bool {
-	for _, value := range array {
-		if predicate(value) {
-			return true
-		}
-	}
-	return false
-}
-
-func every[T any](array []T, predicate func(T) bool) bool {
-	for _, value := range array {
-		if !predicate(value) {
-			return false
-		}
-	}
-	return true
-}
-
-func insertSorted[T any](slice []T, element T, cmp func(T, T) int) []T {
-	i, _ := slices.BinarySearchFunc(slice, element, cmp)
-	return slices.Insert(slice, i, element)
-}
-
-func firstOrNil[T any](slice []T) T {
-	if len(slice) != 0 {
-		return slice[0]
-	}
-	return *new(T)
-}
-
-func firstOrNilSeq[T any](seq iter.Seq[T]) T {
-	if seq != nil {
-		for value := range seq {
-			return value
-		}
-	}
-	return *new(T)
-}
-
-func lastOrNil[T any](slice []T) T {
-	if len(slice) != 0 {
-		return slice[len(slice)-1]
-	}
-	return *new(T)
-}
-
-func Find[T any](slice []T, predicate func(T) bool) T {
-	for _, value := range slice {
-		if predicate(value) {
-			return value
-		}
-	}
-	return *new(T)
-}
-
-func findLast[T any](slice []T, predicate func(T) bool) T {
-	for i := len(slice) - 1; i >= 0; i-- {
-		value := slice[i]
-		if predicate(value) {
-			return value
-		}
-	}
-	return *new(T)
-}
-
-func findLastIndex[T any](slice []T, predicate func(T) bool) int {
-	for i := len(slice) - 1; i >= 0; i-- {
-		value := slice[i]
-		if predicate(value) {
-			return i
-		}
-	}
-	return -1
-}
-
-=======
->>>>>>> 9101ab4b
 func findInMap[K comparable, V any](m map[K]V, predicate func(V) bool) V {
 	for _, value := range m {
 		if predicate(value) {
