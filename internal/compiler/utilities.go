package compiler

import (
	"maps"
	"math"
	"path/filepath"
	"slices"
	"strconv"
	"strings"
	"sync/atomic"

	"github.com/microsoft/typescript-go/internal/ast"
	"github.com/microsoft/typescript-go/internal/compiler/diagnostics"
	"github.com/microsoft/typescript-go/internal/core"
	"github.com/microsoft/typescript-go/internal/tspath"
)

// Links store

type LinkStore[K comparable, V any] struct {
	entries map[K]*V
	pool    core.Pool[V]
}

func (s *LinkStore[K, V]) get(key K) *V {
	value := s.entries[key]
	if value != nil {
		return value
	}
	if s.entries == nil {
		s.entries = make(map[K]*V)
	}
	value = s.pool.New()
	s.entries[key] = value
	return value
}

// Atomic ids

var nextNodeId atomic.Uint32
var nextSymbolId atomic.Uint32
var nextMergeId atomic.Uint32

func getNodeId(node *ast.Node) ast.NodeId {
	if node.Id == 0 {
		node.Id = ast.NodeId(nextNodeId.Add(1))
	}
	return node.Id
}

func getSymbolId(symbol *ast.Symbol) ast.SymbolId {
	if symbol.Id == 0 {
		symbol.Id = ast.SymbolId(nextSymbolId.Add(1))
	}
	return symbol.Id
}

func getMergeId(symbol *ast.Symbol) ast.MergeId {
	if symbol.MergeId == 0 {
		symbol.MergeId = ast.MergeId(nextMergeId.Add(1))
	}
	return symbol.MergeId
}

func NewDiagnosticForNode(node *ast.Node, message *diagnostics.Message, args ...any) *ast.Diagnostic {
	var file *ast.SourceFile
	var loc core.TextRange
	if node != nil {
		file = ast.GetSourceFileOfNode(node)
		loc = getErrorRangeForNode(file, node)
	}
	return ast.NewDiagnostic(file, loc, message, args...)
}

func NewDiagnosticForNodeFromMessageChain(node *ast.Node, messageChain *ast.MessageChain) *ast.Diagnostic {
	var file *ast.SourceFile
	var loc core.TextRange
	if node != nil {
		file = ast.GetSourceFileOfNode(node)
		loc = getErrorRangeForNode(file, node)
	}
	return ast.NewDiagnosticFromMessageChain(file, loc, messageChain)
}

func chainDiagnosticMessages(details *ast.MessageChain, message *diagnostics.Message, args ...any) *ast.MessageChain {
	return ast.NewMessageChain(message, args...).AddMessageChain(details)
}

type OperatorPrecedence int

const (
	// Expression:
	//     AssignmentExpression
	//     Expression `,` AssignmentExpression
	OperatorPrecedenceComma OperatorPrecedence = iota
	// NOTE: `Spread` is higher than `Comma` due to how it is parsed in |ElementList|
	// SpreadElement:
	//     `...` AssignmentExpression
	OperatorPrecedenceSpread
	// AssignmentExpression:
	//     ConditionalExpression
	//     YieldExpression
	//     ArrowFunction
	//     AsyncArrowFunction
	//     LeftHandSideExpression `=` AssignmentExpression
	//     LeftHandSideExpression AssignmentOperator AssignmentExpression
	//
	// NOTE: AssignmentExpression is broken down into several precedences due to the requirements
	//       of the parenthesizer rules.
	// AssignmentExpression: YieldExpression
	// YieldExpression:
	//     `yield`
	//     `yield` AssignmentExpression
	//     `yield` `*` AssignmentExpression
	OperatorPrecedenceYield
	// AssignmentExpression: LeftHandSideExpression `=` AssignmentExpression
	// AssignmentExpression: LeftHandSideExpression AssignmentOperator AssignmentExpression
	// AssignmentOperator: one of
	//     `*=` `/=` `%=` `+=` `-=` `<<=` `>>=` `>>>=` `&=` `^=` `|=` `**=`
	OperatorPrecedenceAssignment
	// NOTE: `Conditional` is considered higher than `Assignment` here, but in reality they have
	//       the same precedence.
	// AssignmentExpression: ConditionalExpression
	// ConditionalExpression:
	//     ShortCircuitExpression
	//     ShortCircuitExpression `?` AssignmentExpression `:` AssignmentExpression
	// ShortCircuitExpression:
	//     LogicalORExpression
	//     CoalesceExpression
	OperatorPrecedenceConditional
	// LogicalORExpression:
	//     LogicalANDExpression
	//     LogicalORExpression `||` LogicalANDExpression
	OperatorPrecedenceLogicalOR
	// LogicalANDExpression:
	//     BitwiseORExpression
	//     LogicalANDExprerssion `&&` BitwiseORExpression
	OperatorPrecedenceLogicalAND
	// BitwiseORExpression:
	//     BitwiseXORExpression
	//     BitwiseORExpression `^` BitwiseXORExpression
	OperatorPrecedenceBitwiseOR
	// BitwiseXORExpression:
	//     BitwiseANDExpression
	//     BitwiseXORExpression `^` BitwiseANDExpression
	OperatorPrecedenceBitwiseXOR
	// BitwiseANDExpression:
	//     EqualityExpression
	//     BitwiseANDExpression `^` EqualityExpression
	OperatorPrecedenceBitwiseAND
	// EqualityExpression:
	//     RelationalExpression
	//     EqualityExpression `==` RelationalExpression
	//     EqualityExpression `!=` RelationalExpression
	//     EqualityExpression `===` RelationalExpression
	//     EqualityExpression `!==` RelationalExpression
	OperatorPrecedenceEquality
	// RelationalExpression:
	//     ShiftExpression
	//     RelationalExpression `<` ShiftExpression
	//     RelationalExpression `>` ShiftExpression
	//     RelationalExpression `<=` ShiftExpression
	//     RelationalExpression `>=` ShiftExpression
	//     RelationalExpression `instanceof` ShiftExpression
	//     RelationalExpression `in` ShiftExpression
	//     [+TypeScript] RelationalExpression `as` Type
	OperatorPrecedenceRelational
	// ShiftExpression:
	//     AdditiveExpression
	//     ShiftExpression `<<` AdditiveExpression
	//     ShiftExpression `>>` AdditiveExpression
	//     ShiftExpression `>>>` AdditiveExpression
	OperatorPrecedenceShift
	// AdditiveExpression:
	//     MultiplicativeExpression
	//     AdditiveExpression `+` MultiplicativeExpression
	//     AdditiveExpression `-` MultiplicativeExpression
	OperatorPrecedenceAdditive
	// MultiplicativeExpression:
	//     ExponentiationExpression
	//     MultiplicativeExpression MultiplicativeOperator ExponentiationExpression
	// MultiplicativeOperator: one of `*`, `/`, `%`
	OperatorPrecedenceMultiplicative
	// ExponentiationExpression:
	//     UnaryExpression
	//     UpdateExpression `**` ExponentiationExpression
	OperatorPrecedenceExponentiation
	// UnaryExpression:
	//     UpdateExpression
	//     `delete` UnaryExpression
	//     `void` UnaryExpression
	//     `typeof` UnaryExpression
	//     `+` UnaryExpression
	//     `-` UnaryExpression
	//     `~` UnaryExpression
	//     `!` UnaryExpression
	//     AwaitExpression
	// UpdateExpression:            // TODO: Do we need to investigate the precedence here?
	//     `++` UnaryExpression
	//     `--` UnaryExpression
	OperatorPrecedenceUnary
	// UpdateExpression:
	//     LeftHandSideExpression
	//     LeftHandSideExpression `++`
	//     LeftHandSideExpression `--`
	OperatorPrecedenceUpdate
	// LeftHandSideExpression:
	//     NewExpression
	//     CallExpression
	// NewExpression:
	//     MemberExpression
	//     `new` NewExpression
	OperatorPrecedenceLeftHandSide
	// CallExpression:
	//     CoverCallExpressionAndAsyncArrowHead
	//     SuperCall
	//     ImportCall
	//     CallExpression Arguments
	//     CallExpression `[` Expression `]`
	//     CallExpression `.` IdentifierName
	//     CallExpression TemplateLiteral
	// MemberExpression:
	//     PrimaryExpression
	//     MemberExpression `[` Expression `]`
	//     MemberExpression `.` IdentifierName
	//     MemberExpression TemplateLiteral
	//     SuperProperty
	//     MetaProperty
	//     `new` MemberExpression Arguments
	OperatorPrecedenceMember
	// TODO: JSXElement?
	// PrimaryExpression:
	//     `this`
	//     IdentifierReference
	//     Literal
	//     ArrayLiteral
	//     ObjectLiteral
	//     FunctionExpression
	//     ClassExpression
	//     GeneratorExpression
	//     AsyncFunctionExpression
	//     AsyncGeneratorExpression
	//     RegularExpressionLiteral
	//     TemplateLiteral
	//     CoverParenthesizedExpressionAndArrowParameterList
	OperatorPrecedencePrimary
	// CoalesceExpression:
	//     CoalesceExpressionHead `??` BitwiseORExpression
	// CoalesceExpressionHead:
	//     CoalesceExpression
	//     BitwiseORExpression
	OperatorPrecedenceCoalesce = OperatorPrecedenceConditional // NOTE: This is wrong
	OperatorPrecedenceLowest   = OperatorPrecedenceComma
	OperatorPrecedenceHighest  = OperatorPrecedencePrimary
	// -1 is lower than all other precedences. Returning it will cause binary expression
	// parsing to stop.
	OperatorPrecedenceInvalid OperatorPrecedence = -1
)

func getOperatorPrecedence(nodeKind ast.Kind, operatorKind ast.Kind, hasArguments bool) OperatorPrecedence {
	switch nodeKind {
	case ast.KindCommaListExpression:
		return OperatorPrecedenceComma
	case ast.KindSpreadElement:
		return OperatorPrecedenceSpread
	case ast.KindYieldExpression:
		return OperatorPrecedenceYield
	case ast.KindConditionalExpression:
		return OperatorPrecedenceConditional
	case ast.KindBinaryExpression:
		switch operatorKind {
		case ast.KindCommaToken:
			return OperatorPrecedenceComma
		case ast.KindEqualsToken, ast.KindPlusEqualsToken, ast.KindMinusEqualsToken, ast.KindAsteriskAsteriskEqualsToken,
			ast.KindAsteriskEqualsToken, ast.KindSlashEqualsToken, ast.KindPercentEqualsToken, ast.KindLessThanLessThanEqualsToken,
			ast.KindGreaterThanGreaterThanEqualsToken, ast.KindGreaterThanGreaterThanGreaterThanEqualsToken, ast.KindAmpersandEqualsToken,
			ast.KindCaretEqualsToken, ast.KindBarEqualsToken, ast.KindBarBarEqualsToken, ast.KindAmpersandAmpersandEqualsToken,
			ast.KindQuestionQuestionEqualsToken:
			return OperatorPrecedenceAssignment
		}
		return getBinaryOperatorPrecedence(operatorKind)
	// TODO: Should prefix `++` and `--` be moved to the `Update` precedence?
	case ast.KindTypeAssertionExpression, ast.KindNonNullExpression, ast.KindPrefixUnaryExpression, ast.KindTypeOfExpression,
		ast.KindVoidExpression, ast.KindDeleteExpression, ast.KindAwaitExpression:
		return OperatorPrecedenceUnary
	case ast.KindPostfixUnaryExpression:
		return OperatorPrecedenceUpdate
	case ast.KindCallExpression:
		return OperatorPrecedenceLeftHandSide
	case ast.KindNewExpression:
		if hasArguments {
			return OperatorPrecedenceMember
		}
		return OperatorPrecedenceLeftHandSide
	case ast.KindTaggedTemplateExpression, ast.KindPropertyAccessExpression, ast.KindElementAccessExpression, ast.KindMetaProperty:
		return OperatorPrecedenceMember
	case ast.KindAsExpression, ast.KindSatisfiesExpression:
		return OperatorPrecedenceRelational
	case ast.KindThisKeyword, ast.KindSuperKeyword, ast.KindIdentifier, ast.KindPrivateIdentifier, ast.KindNullKeyword,
		ast.KindTrueKeyword, ast.KindFalseKeyword, ast.KindNumericLiteral, ast.KindBigIntLiteral, ast.KindStringLiteral,
		ast.KindArrayLiteralExpression, ast.KindObjectLiteralExpression, ast.KindFunctionExpression, ast.KindArrowFunction,
		ast.KindClassExpression, ast.KindRegularExpressionLiteral, ast.KindNoSubstitutionTemplateLiteral, ast.KindTemplateExpression,
		ast.KindParenthesizedExpression, ast.KindOmittedExpression, ast.KindJsxElement, ast.KindJsxSelfClosingElement, ast.KindJsxFragment:
		return OperatorPrecedencePrimary
	}
	return OperatorPrecedenceInvalid
}

func getBinaryOperatorPrecedence(kind ast.Kind) OperatorPrecedence {
	switch kind {
	case ast.KindQuestionQuestionToken:
		return OperatorPrecedenceCoalesce
	case ast.KindBarBarToken:
		return OperatorPrecedenceLogicalOR
	case ast.KindAmpersandAmpersandToken:
		return OperatorPrecedenceLogicalAND
	case ast.KindBarToken:
		return OperatorPrecedenceBitwiseOR
	case ast.KindCaretToken:
		return OperatorPrecedenceBitwiseXOR
	case ast.KindAmpersandToken:
		return OperatorPrecedenceBitwiseAND
	case ast.KindEqualsEqualsToken, ast.KindExclamationEqualsToken, ast.KindEqualsEqualsEqualsToken, ast.KindExclamationEqualsEqualsToken:
		return OperatorPrecedenceEquality
	case ast.KindLessThanToken, ast.KindGreaterThanToken, ast.KindLessThanEqualsToken, ast.KindGreaterThanEqualsToken,
		ast.KindInstanceOfKeyword, ast.KindInKeyword, ast.KindAsKeyword, ast.KindSatisfiesKeyword:
		return OperatorPrecedenceRelational
	case ast.KindLessThanLessThanToken, ast.KindGreaterThanGreaterThanToken, ast.KindGreaterThanGreaterThanGreaterThanToken:
		return OperatorPrecedenceShift
	case ast.KindPlusToken, ast.KindMinusToken:
		return OperatorPrecedenceAdditive
	case ast.KindAsteriskToken, ast.KindSlashToken, ast.KindPercentToken:
		return OperatorPrecedenceMultiplicative
	case ast.KindAsteriskAsteriskToken:
		return OperatorPrecedenceExponentiation
	}
	// -1 is lower than all other precedences.  Returning it will cause binary expression
	// parsing to stop.
	return OperatorPrecedenceInvalid
}

func findInMap[K comparable, V any](m map[K]V, predicate func(V) bool) V {
	for _, value := range m {
		if predicate(value) {
			return value
		}
	}
	return *new(V)
}

func boolToTristate(b bool) core.Tristate {
	if b {
		return core.TSTrue
	}
	return core.TSFalse
}

func isAssignmentOperator(token ast.Kind) bool {
	return token >= ast.KindFirstAssignment && token <= ast.KindLastAssignment
}

func isStringLiteralLike(node *ast.Node) bool {
	return node.Kind == ast.KindStringLiteral || node.Kind == ast.KindNoSubstitutionTemplateLiteral
}

func isStringOrNumericLiteralLike(node *ast.Node) bool {
	return isStringLiteralLike(node) || ast.IsNumericLiteral(node)
}

func isSignedNumericLiteral(node *ast.Node) bool {
	if node.Kind == ast.KindPrefixUnaryExpression {
		node := node.AsPrefixUnaryExpression()
		return (node.Operator == ast.KindPlusToken || node.Operator == ast.KindMinusToken) && ast.IsNumericLiteral(node.Operand)
	}
	return false
}

func ifElse[T any](b bool, whenTrue T, whenFalse T) T {
	if b {
		return whenTrue
	}
	return whenFalse
}

func tokenIsIdentifierOrKeyword(token ast.Kind) bool {
	return token >= ast.KindIdentifier
}

func tokenIsIdentifierOrKeywordOrGreaterThan(token ast.Kind) bool {
	return token == ast.KindGreaterThanToken || tokenIsIdentifierOrKeyword(token)
}

func getTextOfNode(node *ast.Node) string {
	return getSourceTextOfNodeFromSourceFile(ast.GetSourceFileOfNode(node), node)
}

func getSourceTextOfNodeFromSourceFile(sourceFile *ast.SourceFile, node *ast.Node) string {
	return getTextOfNodeFromSourceText(sourceFile.Text, node)
}

func getTextOfNodeFromSourceText(sourceText string, node *ast.Node) string {
	if ast.NodeIsMissing(node) {
		return ""
	}
	text := sourceText[SkipTrivia(sourceText, node.Pos()):node.End()]
	// if (isJSDocTypeExpressionOrChild(node)) {
	//     // strip space + asterisk at line start
	//     text = text.split(/\r\n|\n|\r/).map(line => line.replace(/^\s*\*/, "").trimStart()).join("\n");
	// }
	return text
}

func isAssignmentDeclaration(decl *ast.Node) bool {
	return ast.IsBinaryExpression(decl) || ast.IsAccessExpression(decl) || ast.IsIdentifier(decl) || ast.IsCallExpression(decl)
}

func isInJSFile(node *ast.Node) bool {
	return node != nil && node.Flags&ast.NodeFlagsJavaScriptFile != 0
}

func isEffectiveModuleDeclaration(node *ast.Node) bool {
	return ast.IsModuleDeclaration(node) || ast.IsIdentifier(node)
}

func isObjectLiteralOrClassExpressionMethodOrAccessor(node *ast.Node) bool {
	kind := node.Kind
	return (kind == ast.KindMethodDeclaration || kind == ast.KindGetAccessor || kind == ast.KindSetAccessor) &&
		(node.Parent.Kind == ast.KindObjectLiteralExpression || node.Parent.Kind == ast.KindClassExpression)
}

// Return true if the given identifier is classified as an IdentifierName
func isIdentifierName(node *ast.Node) bool {
	parent := node.Parent
	switch parent.Kind {
	case ast.KindPropertyDeclaration, ast.KindPropertySignature, ast.KindMethodDeclaration, ast.KindMethodSignature, ast.KindGetAccessor,
		ast.KindSetAccessor, ast.KindEnumMember, ast.KindPropertyAssignment, ast.KindPropertyAccessExpression:
		return parent.Name() == node
	case ast.KindQualifiedName:
		return parent.AsQualifiedName().Right == node
	case ast.KindBindingElement:
		return parent.AsBindingElement().PropertyName == node
	case ast.KindImportSpecifier:
		return parent.AsImportSpecifier().PropertyName == node
	case ast.KindExportSpecifier, ast.KindJsxAttribute, ast.KindJsxSelfClosingElement, ast.KindJsxOpeningElement, ast.KindJsxClosingElement:
		return true
	}
	return false
}

/** @internal */
func getErrorRangeForNode(sourceFile *ast.SourceFile, node *ast.Node) core.TextRange {
	errorNode := node
	switch node.Kind {
	case ast.KindSourceFile:
		pos := SkipTrivia(sourceFile.Text, 0)
		if pos == len(sourceFile.Text) {
			return core.NewTextRange(0, 0)
		}
		return getRangeOfTokenAtPosition(sourceFile, pos)
	// This list is a work in progress. Add missing node kinds to improve their error spans
	case ast.KindVariableDeclaration, ast.KindBindingElement, ast.KindClassDeclaration, ast.KindClassExpression, ast.KindInterfaceDeclaration,
		ast.KindModuleDeclaration, ast.KindEnumDeclaration, ast.KindEnumMember, ast.KindFunctionDeclaration, ast.KindFunctionExpression,
		ast.KindMethodDeclaration, ast.KindGetAccessor, ast.KindSetAccessor, ast.KindTypeAliasDeclaration, ast.KindPropertyDeclaration,
		ast.KindPropertySignature, ast.KindNamespaceImport:
		errorNode = getNameOfDeclaration(node)
	case ast.KindArrowFunction:
		return getErrorRangeForArrowFunction(sourceFile, node)
	case ast.KindCaseClause:
	case ast.KindDefaultClause:
		start := SkipTrivia(sourceFile.Text, node.Pos())
		end := node.End()
		statements := node.AsCaseOrDefaultClause().Statements.Nodes
		if len(statements) != 0 {
			end = statements[0].Pos()
		}
		return core.NewTextRange(start, end)
	case ast.KindReturnStatement, ast.KindYieldExpression:
		pos := SkipTrivia(sourceFile.Text, node.Pos())
		return getRangeOfTokenAtPosition(sourceFile, pos)
	case ast.KindSatisfiesExpression:
		pos := SkipTrivia(sourceFile.Text, node.AsSatisfiesExpression().Expression.End())
		return getRangeOfTokenAtPosition(sourceFile, pos)
	case ast.KindConstructor:
		scanner := getScannerForSourceFile(sourceFile, node.Pos())
		start := scanner.tokenStart
		for scanner.token != ast.KindConstructorKeyword && scanner.token != ast.KindStringLiteral && scanner.token != ast.KindEndOfFile {
			scanner.Scan()
		}
		return core.NewTextRange(start, scanner.pos)
		// !!!
		// case KindJSDocSatisfiesTag:
		// 	pos := SkipTrivia(sourceFile.text, node.tagName.pos)
		// 	return getRangeOfTokenAtPosition(sourceFile, pos)
	}
	if errorNode == nil {
		// If we don't have a better node, then just set the error on the first token of
		// construct.
		return getRangeOfTokenAtPosition(sourceFile, node.Pos())
	}
	pos := errorNode.Pos()
	if !ast.NodeIsMissing(errorNode) {
		pos = SkipTrivia(sourceFile.Text, pos)
	}
	return core.NewTextRange(pos, errorNode.End())
}

func getErrorRangeForArrowFunction(sourceFile *ast.SourceFile, node *ast.Node) core.TextRange {
	pos := SkipTrivia(sourceFile.Text, node.Pos())
	body := node.AsArrowFunction().Body
	if body != nil && body.Kind == ast.KindBlock {
		startLine, _ := GetLineAndCharacterOfPosition(sourceFile, body.Pos())
		endLine, _ := GetLineAndCharacterOfPosition(sourceFile, body.End())
		if startLine < endLine {
			// The arrow function spans multiple lines,
			// make the error span be the first line, inclusive.
			return core.NewTextRange(pos, getEndLinePosition(sourceFile, startLine))
		}
	}
	return core.NewTextRange(pos, node.End())
}

func getContainingClass(node *ast.Node) *ast.Node {
	return ast.FindAncestor(node.Parent, ast.IsClassLike)
}

func declarationNameToString(name *ast.Node) string {
	if name == nil || name.Pos() == name.End() {
		return "(Missing)"
	}
	return getTextOfNode(name)
}

func isExternalModule(file *ast.SourceFile) bool {
	return file.ExternalModuleIndicator != nil
}

func isInTopLevelContext(node *ast.Node) bool {
	// The name of a class or function declaration is a BindingIdentifier in its surrounding scope.
	if ast.IsIdentifier(node) {
		parent := node.Parent
		if (ast.IsClassDeclaration(parent) || ast.IsFunctionDeclaration(parent)) && parent.Name() == node {
			node = parent
		}
	}
	container := getThisContainer(node, true /*includeArrowFunctions*/, false /*includeClassComputedPropertyName*/)
	return ast.IsSourceFile(container)
}

func getThisContainer(node *ast.Node, includeArrowFunctions bool, includeClassComputedPropertyName bool) *ast.Node {
	for {
		node = node.Parent
		if node == nil {
			panic("nil parent in getThisContainer")
		}
		switch node.Kind {
		case ast.KindComputedPropertyName:
			if includeClassComputedPropertyName && ast.IsClassLike(node.Parent.Parent) {
				return node
			}
			node = node.Parent.Parent
		case ast.KindDecorator:
			if node.Parent.Kind == ast.KindParameter && ast.IsClassElement(node.Parent.Parent) {
				// If the decorator's parent is a Parameter, we resolve the this container from
				// the grandparent class declaration.
				node = node.Parent.Parent
			} else if ast.IsClassElement(node.Parent) {
				// If the decorator's parent is a class element, we resolve the 'this' container
				// from the parent class declaration.
				node = node.Parent
			}
		case ast.KindArrowFunction:
			if includeArrowFunctions {
				return node
			}
		case ast.KindFunctionDeclaration, ast.KindFunctionExpression, ast.KindModuleDeclaration, ast.KindClassStaticBlockDeclaration,
			ast.KindPropertyDeclaration, ast.KindPropertySignature, ast.KindMethodDeclaration, ast.KindMethodSignature, ast.KindConstructor,
			ast.KindGetAccessor, ast.KindSetAccessor, ast.KindCallSignature, ast.KindConstructSignature, ast.KindIndexSignature,
			ast.KindEnumDeclaration, ast.KindSourceFile:
			return node
		}
	}
}

func isPartOfTypeQuery(node *ast.Node) bool {
	for node.Kind == ast.KindQualifiedName || node.Kind == ast.KindIdentifier {
		node = node.Parent
	}
	return node.Kind == ast.KindTypeQuery
}

func hasSyntacticModifier(node *ast.Node, flags ast.ModifierFlags) bool {
	return node.ModifierFlags()&flags != 0
}

func hasAccessorModifier(node *ast.Node) bool {
	return hasSyntacticModifier(node, ast.ModifierFlagsAccessor)
}

func hasStaticModifier(node *ast.Node) bool {
	return hasSyntacticModifier(node, ast.ModifierFlagsStatic)
}

func getEffectiveModifierFlags(node *ast.Node) ast.ModifierFlags {
	return node.ModifierFlags() // !!! Handle JSDoc
}

func hasEffectiveModifier(node *ast.Node, flags ast.ModifierFlags) bool {
	return getEffectiveModifierFlags(node)&flags != 0
}

func hasEffectiveReadonlyModifier(node *ast.Node) bool {
	return hasEffectiveModifier(node, ast.ModifierFlagsReadonly)
}

func getImmediatelyInvokedFunctionExpression(fn *ast.Node) *ast.Node {
	if fn.Kind == ast.KindFunctionExpression || fn.Kind == ast.KindArrowFunction {
		prev := fn
		parent := fn.Parent
		for parent.Kind == ast.KindParenthesizedExpression {
			prev = parent
			parent = parent.Parent
		}
		if parent.Kind == ast.KindCallExpression && parent.AsCallExpression().Expression == prev {
			return parent
		}
	}
	return nil
}

// Does not handle signed numeric names like `a[+0]` - handling those would require handling prefix unary expressions
// throughout late binding handling as well, which is awkward (but ultimately probably doable if there is demand)
func getElementOrPropertyAccessArgumentExpressionOrName(node *ast.Node) *ast.Node {
	switch node.Kind {
	case ast.KindPropertyAccessExpression:
		return node.AsPropertyAccessExpression().Name()
	case ast.KindElementAccessExpression:
		arg := ast.SkipParentheses(node.AsElementAccessExpression().ArgumentExpression)
		if isStringOrNumericLiteralLike(arg) {
			return arg
		}
		return node
	}
	panic("Unhandled case in getElementOrPropertyAccessArgumentExpressionOrName")
}

/**
 * A declaration has a dynamic name if all of the following are true:
 *   1. The declaration has a computed property name.
 *   2. The computed name is *not* expressed as a StringLiteral.
 *   3. The computed name is *not* expressed as a NumericLiteral.
 *   4. The computed name is *not* expressed as a PlusToken or MinusToken
 *      immediately followed by a NumericLiteral.
 */
func hasDynamicName(declaration *ast.Node) bool {
	name := getNameOfDeclaration(declaration)
	return name != nil && isDynamicName(name)
}

func isDynamicName(name *ast.Node) bool {
	var expr *ast.Node
	switch name.Kind {
	case ast.KindComputedPropertyName:
		expr = name.AsComputedPropertyName().Expression
	case ast.KindElementAccessExpression:
		expr = ast.SkipParentheses(name.AsElementAccessExpression().ArgumentExpression)
	default:
		return false
	}
	return !isStringOrNumericLiteralLike(expr) && !isSignedNumericLiteral(expr)
}

func getNameOfDeclaration(declaration *ast.Node) *ast.Node {
	if declaration == nil {
		return nil
	}
	nonAssignedName := getNonAssignedNameOfDeclaration(declaration)
	if nonAssignedName != nil {
		return nonAssignedName
	}
	if ast.IsFunctionExpression(declaration) || ast.IsArrowFunction(declaration) || ast.IsClassExpression(declaration) {
		return getAssignedName(declaration)
	}
	return nil
}

func getNonAssignedNameOfDeclaration(declaration *ast.Node) *ast.Node {
	switch declaration.Kind {
	case ast.KindBinaryExpression:
		if isFunctionPropertyAssignment(declaration) {
			return getElementOrPropertyAccessArgumentExpressionOrName(declaration.AsBinaryExpression().Left)
		}
		return nil
	case ast.KindExportAssignment:
		expr := declaration.AsExportAssignment().Expression
		if ast.IsIdentifier(expr) {
			return expr
		}
		return nil
	}
	return declaration.Name()
}

func getAssignedName(node *ast.Node) *ast.Node {
	parent := node.Parent
	if parent != nil {
		switch parent.Kind {
		case ast.KindPropertyAssignment:
			return parent.AsPropertyAssignment().Name()
		case ast.KindBindingElement:
			return parent.AsBindingElement().Name()
		case ast.KindBinaryExpression:
			if node == parent.AsBinaryExpression().Right {
				left := parent.AsBinaryExpression().Left
				switch left.Kind {
				case ast.KindIdentifier:
					return left
				case ast.KindPropertyAccessExpression:
					return left.AsPropertyAccessExpression().Name()
				case ast.KindElementAccessExpression:
					arg := ast.SkipParentheses(left.AsElementAccessExpression().ArgumentExpression)
					if isStringOrNumericLiteralLike(arg) {
						return arg
					}
				}
			}
		case ast.KindVariableDeclaration:
			name := parent.AsVariableDeclaration().Name()
			if ast.IsIdentifier(name) {
				return name
			}
		}
	}
	return nil
}

func isFunctionPropertyAssignment(node *ast.Node) bool {
	if node.Kind == ast.KindBinaryExpression {
		expr := node.AsBinaryExpression()
		if expr.OperatorToken.Kind == ast.KindEqualsToken {
			switch expr.Left.Kind {
			case ast.KindPropertyAccessExpression:
				// F.id = expr
				return ast.IsIdentifier(expr.Left.AsPropertyAccessExpression().Expression) && ast.IsIdentifier(expr.Left.AsPropertyAccessExpression().Name())
			case ast.KindElementAccessExpression:
				// F[xxx] = expr
				return ast.IsIdentifier(expr.Left.AsElementAccessExpression().Expression)
			}
		}
	}
	return false
}

func isAssignmentExpression(node *ast.Node, excludeCompoundAssignment bool) bool {
	if node.Kind == ast.KindBinaryExpression {
		expr := node.AsBinaryExpression()
		return (expr.OperatorToken.Kind == ast.KindEqualsToken || !excludeCompoundAssignment && isAssignmentOperator(expr.OperatorToken.Kind)) &&
			ast.IsLeftHandSideExpression(expr.Left)
	}
	return false
}

func isBlockOrCatchScoped(declaration *ast.Node) bool {
	return getCombinedNodeFlags(declaration)&ast.NodeFlagsBlockScoped != 0 || isCatchClauseVariableDeclarationOrBindingElement(declaration)
}

func isCatchClauseVariableDeclarationOrBindingElement(declaration *ast.Node) bool {
	node := getRootDeclaration(declaration)
	return node.Kind == ast.KindVariableDeclaration && node.Parent.Kind == ast.KindCatchClause
}

func isAmbientModule(node *ast.Node) bool {
	return ast.IsModuleDeclaration(node) && (node.AsModuleDeclaration().Name().Kind == ast.KindStringLiteral || isGlobalScopeAugmentation(node))
}

func isGlobalScopeAugmentation(node *ast.Node) bool {
	return node.Flags&ast.NodeFlagsGlobalAugmentation != 0
}

func setParent(child *ast.Node, parent *ast.Node) {
	if child != nil {
		child.Parent = parent
	}
}

func setParentInChildren(node *ast.Node) {
	node.ForEachChild(func(child *ast.Node) bool {
		child.Parent = node
		setParentInChildren(child)
		return false
	})
}

func getCombinedFlags[T ~uint32](node *ast.Node, getFlags func(*ast.Node) T) T {
	node = getRootDeclaration(node)
	flags := getFlags(node)
	if node.Kind == ast.KindVariableDeclaration {
		node = node.Parent
	}
	if node != nil && node.Kind == ast.KindVariableDeclarationList {
		flags |= getFlags(node)
		node = node.Parent
	}
	if node != nil && node.Kind == ast.KindVariableStatement {
		flags |= getFlags(node)
	}
	return flags
}

func getCombinedModifierFlags(node *ast.Node) ast.ModifierFlags {
	return getCombinedFlags(node, (*ast.Node).ModifierFlags)
}

func getCombinedNodeFlags(node *ast.Node) ast.NodeFlags {
	return getCombinedFlags(node, getNodeFlags)
}

func getNodeFlags(node *ast.Node) ast.NodeFlags {
	return node.Flags
}

func isParameterPropertyDeclaration(node *ast.Node, parent *ast.Node) bool {
	return ast.IsParameter(node) && hasSyntacticModifier(node, ast.ModifierFlagsParameterPropertyModifier) && parent.Kind == ast.KindConstructor
}

/**
 * Like {@link isVariableDeclarationInitializedToRequire} but allows things like `require("...").foo.bar` or `require("...")["baz"]`.
 */
func isVariableDeclarationInitializedToBareOrAccessedRequire(node *ast.Node) bool {
	return isVariableDeclarationInitializedWithRequireHelper(node, true /*allowAccessedRequire*/)
}

func isVariableDeclarationInitializedWithRequireHelper(node *ast.Node, allowAccessedRequire bool) bool {
	if node.Kind == ast.KindVariableDeclaration && node.AsVariableDeclaration().Initializer != nil {
		initializer := node.AsVariableDeclaration().Initializer
		if allowAccessedRequire {
			initializer = getLeftmostAccessExpression(initializer)
		}
		return isRequireCall(initializer, true /*requireStringLiteralLikeArgument*/)
	}
	return false
}

func getLeftmostAccessExpression(expr *ast.Node) *ast.Node {
	for ast.IsAccessExpression(expr) {
		expr = expr.Expression()
	}
	return expr
}

func isRequireCall(node *ast.Node, requireStringLiteralLikeArgument bool) bool {
	if ast.IsCallExpression(node) {
		callExpression := node.AsCallExpression()
		if len(callExpression.Arguments.Nodes) == 1 {
			if ast.IsIdentifier(callExpression.Expression) && callExpression.Expression.AsIdentifier().Text == "require" {
				return !requireStringLiteralLikeArgument || isStringLiteralLike(callExpression.Arguments.Nodes[0])
			}
		}
	}
	return false
}

/**
 * This function returns true if the this node's root declaration is a parameter.
 * For example, passing a `ParameterDeclaration` will return true, as will passing a
 * binding element that is a child of a `ParameterDeclaration`.
 *
 * If you are looking to test that a `Node` is a `ParameterDeclaration`, use `isParameter`.
 */
func isPartOfParameterDeclaration(node *ast.Node) bool {
	return getRootDeclaration(node).Kind == ast.KindParameter
}

func getRootDeclaration(node *ast.Node) *ast.Node {
	for node.Kind == ast.KindBindingElement {
		node = node.Parent.Parent
	}
	return node
}

func isExternalOrCommonJsModule(file *ast.SourceFile) bool {
	return file.ExternalModuleIndicator != nil
}

func isAutoAccessorPropertyDeclaration(node *ast.Node) bool {
	return ast.IsPropertyDeclaration(node) && hasAccessorModifier(node)
}

func isAsyncFunction(node *ast.Node) bool {
	switch node.Kind {
	case ast.KindFunctionDeclaration, ast.KindFunctionExpression, ast.KindArrowFunction, ast.KindMethodDeclaration:
		data := node.BodyData()
		return data.Body != nil && data.AsteriskToken == nil && hasSyntacticModifier(node, ast.ModifierFlagsAsync)
	}
	return false
}

func isObjectLiteralMethod(node *ast.Node) bool {
	return node != nil && node.Kind == ast.KindMethodDeclaration && node.Parent.Kind == ast.KindObjectLiteralExpression
}

func symbolName(symbol *ast.Symbol) string {
	if symbol.ValueDeclaration != nil && isPrivateIdentifierClassElementDeclaration(symbol.ValueDeclaration) {
		return symbol.ValueDeclaration.Name().AsPrivateIdentifier().Text
	}
	return symbol.Name
}

func isStaticPrivateIdentifierProperty(s *ast.Symbol) bool {
	return s.ValueDeclaration != nil && isPrivateIdentifierClassElementDeclaration(s.ValueDeclaration) && isStatic(s.ValueDeclaration)
}

func isPrivateIdentifierClassElementDeclaration(node *ast.Node) bool {
	return (ast.IsPropertyDeclaration(node) || isMethodOrAccessor(node)) && ast.IsPrivateIdentifier(node.Name())
}

func isMethodOrAccessor(node *ast.Node) bool {
	switch node.Kind {
	case ast.KindMethodDeclaration, ast.KindGetAccessor, ast.KindSetAccessor:
		return true
	}
	return false
}

func isFunctionLikeOrClassStaticBlockDeclaration(node *ast.Node) bool {
	return node != nil && (ast.IsFunctionLike(node) || ast.IsClassStaticBlockDeclaration(node))
}

func isModuleAugmentationExternal(node *ast.Node) bool {
	// external module augmentation is a ambient module declaration that is either:
	// - defined in the top level scope and source file is an external module
	// - defined inside ambient module declaration located in the top level scope and source file not an external module
	switch node.Parent.Kind {
	case ast.KindSourceFile:
		return isExternalModule(node.Parent.AsSourceFile())
	case ast.KindModuleBlock:
		grandParent := node.Parent.Parent
		return isAmbientModule(grandParent) && ast.IsSourceFile(grandParent.Parent) && !isExternalModule(grandParent.Parent.AsSourceFile())
	}
	return false
}

func positionIsSynthesized(pos int) bool {
	return pos < 0
}

func shouldPreserveConstEnums(options *core.CompilerOptions) bool {
	return options.PreserveConstEnums == core.TSTrue || options.IsolatedModules == core.TSTrue
}

func exportAssignmentIsAlias(node *ast.Node) bool {
	return isAliasableExpression(getExportAssignmentExpression(node))
}

func getExportAssignmentExpression(node *ast.Node) *ast.Node {
	switch node.Kind {
	case ast.KindExportAssignment:
		return node.AsExportAssignment().Expression
	case ast.KindBinaryExpression:
		return node.AsBinaryExpression().Right
	}
	panic("Unhandled case in getExportAssignmentExpression")
}

func isAliasableExpression(e *ast.Node) bool {
	return isEntityNameExpression(e) || ast.IsClassExpression(e)
}

func isEmptyObjectLiteral(expression *ast.Node) bool {
	return expression.Kind == ast.KindObjectLiteralExpression && len(expression.AsObjectLiteralExpression().Properties.Nodes) == 0
}

func isFunctionSymbol(symbol *ast.Symbol) bool {
	d := symbol.ValueDeclaration
	if d != nil {
		if ast.IsFunctionDeclaration(d) {
			return true
		}
		if ast.IsVariableDeclaration(d) {
			varDecl := d.AsVariableDeclaration()
			if varDecl.Initializer != nil {
				return ast.IsFunctionLike(varDecl.Initializer)
			}
		}
	}
	return false
}

func isLogicalOrCoalescingAssignmentOperator(token ast.Kind) bool {
	return token == ast.KindBarBarEqualsToken || token == ast.KindAmpersandAmpersandEqualsToken || token == ast.KindQuestionQuestionEqualsToken
}

func isLogicalOrCoalescingAssignmentExpression(expr *ast.Node) bool {
	return ast.IsBinaryExpression(expr) && isLogicalOrCoalescingAssignmentOperator(expr.AsBinaryExpression().OperatorToken.Kind)
}

func isLogicalOrCoalescingBinaryOperator(token ast.Kind) bool {
	return isBinaryLogicalOperator(token) || token == ast.KindQuestionQuestionToken
}

func isLogicalOrCoalescingBinaryExpression(expr *ast.Node) bool {
	return ast.IsBinaryExpression(expr) && isLogicalOrCoalescingBinaryOperator(expr.AsBinaryExpression().OperatorToken.Kind)
}

func isBinaryLogicalOperator(token ast.Kind) bool {
	return token == ast.KindBarBarToken || token == ast.KindAmpersandAmpersandToken
}

func isNullishCoalesce(node *ast.Node) bool {
	return node.Kind == ast.KindBinaryExpression && node.AsBinaryExpression().OperatorToken.Kind == ast.KindQuestionQuestionToken
}

func isDottedName(node *ast.Node) bool {
	switch node.Kind {
	case ast.KindIdentifier, ast.KindThisKeyword, ast.KindSuperKeyword, ast.KindMetaProperty:
		return true
	case ast.KindPropertyAccessExpression, ast.KindParenthesizedExpression:
		return isDottedName(node.Expression())
	}
	return false
}

func unusedLabelIsError(options *core.CompilerOptions) bool {
	return options.AllowUnusedLabels == core.TSFalse
}

func unreachableCodeIsError(options *core.CompilerOptions) bool {
	return options.AllowUnreachableCode == core.TSFalse
}

func isDestructuringAssignment(node *ast.Node) bool {
	if isAssignmentExpression(node, true /*excludeCompoundAssignment*/) {
		kind := node.AsBinaryExpression().Left.Kind
		return kind == ast.KindObjectLiteralExpression || kind == ast.KindArrayLiteralExpression
	}
	return false
}

func isTopLevelLogicalExpression(node *ast.Node) bool {
	for ast.IsParenthesizedExpression(node.Parent) || ast.IsPrefixUnaryExpression(node.Parent) && node.Parent.AsPrefixUnaryExpression().Operator == ast.KindExclamationToken {
		node = node.Parent
	}
	return !isStatementCondition(node) && !isLogicalExpression(node.Parent) && !(ast.IsOptionalChain(node.Parent) && node.Parent.Expression() == node)
}

func isStatementCondition(node *ast.Node) bool {
	switch node.Parent.Kind {
	case ast.KindIfStatement:
		return node.Parent.AsIfStatement().Expression == node
	case ast.KindWhileStatement:
		return node.Parent.AsWhileStatement().Expression == node
	case ast.KindDoStatement:
		return node.Parent.AsDoStatement().Expression == node
	case ast.KindForStatement:
		return node.Parent.AsForStatement().Condition == node
	case ast.KindConditionalExpression:
		return node.Parent.AsConditionalExpression().Condition == node
	}
	return false
}

type AssignmentKind int32

const (
	AssignmentKindNone AssignmentKind = iota
	AssignmentKindDefinite
	AssignmentKindCompound
)

type AssignmentTarget = ast.Node // BinaryExpression | PrefixUnaryExpression | PostfixUnaryExpression | ForInOrOfStatement

func getAssignmentTargetKind(node *ast.Node) AssignmentKind {
	target := getAssignmentTarget(node)
	if target == nil {
		return AssignmentKindNone
	}
	switch target.Kind {
	case ast.KindBinaryExpression:
		binaryOperator := target.AsBinaryExpression().OperatorToken.Kind
		if binaryOperator == ast.KindEqualsToken || isLogicalOrCoalescingAssignmentOperator(binaryOperator) {
			return AssignmentKindDefinite
		}
		return AssignmentKindCompound
	case ast.KindPrefixUnaryExpression, ast.KindPostfixUnaryExpression:
		return AssignmentKindCompound
	case ast.KindForInStatement, ast.KindForOfStatement:
		return AssignmentKindDefinite
	}
	panic("Unhandled case in getAssignmentTargetKind")
}

// A node is an assignment target if it is on the left hand side of an '=' token, if it is parented by a property
// assignment in an object literal that is an assignment target, or if it is parented by an array literal that is
// an assignment target. Examples include 'a = xxx', '{ p: a } = xxx', '[{ a }] = xxx'.
// (Note that `p` is not a target in the above examples, only `a`.)
func isAssignmentTarget(node *ast.Node) bool {
	return getAssignmentTarget(node) != nil
}

// Returns the BinaryExpression, PrefixUnaryExpression, PostfixUnaryExpression, or ForInOrOfStatement that references
// the given node as an assignment target
func getAssignmentTarget(node *ast.Node) *ast.Node {
	for {
		parent := node.Parent
		switch parent.Kind {
		case ast.KindBinaryExpression:
			if isAssignmentOperator(parent.AsBinaryExpression().OperatorToken.Kind) && parent.AsBinaryExpression().Left == node {
				return parent
			}
			return nil
		case ast.KindPrefixUnaryExpression:
			if parent.AsPrefixUnaryExpression().Operator == ast.KindPlusPlusToken || parent.AsPrefixUnaryExpression().Operator == ast.KindMinusMinusToken {
				return parent
			}
			return nil
		case ast.KindPostfixUnaryExpression:
			if parent.AsPostfixUnaryExpression().Operator == ast.KindPlusPlusToken || parent.AsPostfixUnaryExpression().Operator == ast.KindMinusMinusToken {
				return parent
			}
			return nil
		case ast.KindForInStatement, ast.KindForOfStatement:
			if parent.AsForInOrOfStatement().Initializer == node {
				return parent
			}
			return nil
		case ast.KindParenthesizedExpression, ast.KindArrayLiteralExpression, ast.KindSpreadElement, ast.KindNonNullExpression:
			node = parent
		case ast.KindSpreadAssignment:
			node = parent.Parent
		case ast.KindShorthandPropertyAssignment:
			if parent.AsShorthandPropertyAssignment().Name() != node {
				return nil
			}
			node = parent.Parent
		case ast.KindPropertyAssignment:
			if parent.AsPropertyAssignment().Name() == node {
				return nil
			}
			node = parent.Parent
		default:
			return nil
		}
	}
}

func isDeleteTarget(node *ast.Node) bool {
	if !ast.IsAccessExpression(node) {
		return false
	}
	node = ast.WalkUpParenthesizedExpressions(node.Parent)
	return node != nil && node.Kind == ast.KindDeleteExpression
}

func isInCompoundLikeAssignment(node *ast.Node) bool {
	target := getAssignmentTarget(node)
	return target != nil && isAssignmentExpression(target /*excludeCompoundAssignment*/, true) && isCompoundLikeAssignment(target)
}

func isCompoundLikeAssignment(assignment *ast.Node) bool {
	right := ast.SkipParentheses(assignment.AsBinaryExpression().Right)
	return right.Kind == ast.KindBinaryExpression && isShiftOperatorOrHigher(right.AsBinaryExpression().OperatorToken.Kind)
}

func isPushOrUnshiftIdentifier(node *ast.Node) bool {
	text := node.AsIdentifier().Text
	return text == "push" || text == "unshift"
}

func isEntityNameExpression(node *ast.Node) bool {
	return node.Kind == ast.KindIdentifier || isPropertyAccessEntityNameExpression(node)
}

func isPropertyAccessEntityNameExpression(node *ast.Node) bool {
	if node.Kind == ast.KindPropertyAccessExpression {
		expr := node.AsPropertyAccessExpression()
		return expr.Name().Kind == ast.KindIdentifier && isEntityNameExpression(expr.Expression)
	}
	return false
}

func isPrologueDirective(node *ast.Node) bool {
	return node.Kind == ast.KindExpressionStatement && node.AsExpressionStatement().Expression.Kind == ast.KindStringLiteral
}

func getStatementsOfBlock(block *ast.Node) []*ast.Statement {
	switch block.Kind {
	case ast.KindBlock:
		return block.AsBlock().Statements.Nodes
	case ast.KindModuleBlock:
		return block.AsModuleBlock().Statements.Nodes
	case ast.KindSourceFile:
		return block.AsSourceFile().Statements.Nodes
	}
	panic("Unhandled case in getStatementsOfBlock")
}

func nodeHasName(statement *ast.Node, id *ast.Node) bool {
	name := statement.Name()
	if name != nil {
		return ast.IsIdentifier(name) && name.AsIdentifier().Text == id.AsIdentifier().Text
	}
	if ast.IsVariableStatement(statement) {
		declarations := statement.AsVariableStatement().DeclarationList.AsVariableDeclarationList().Declarations.Nodes
		return core.Some(declarations, func(d *ast.Node) bool { return nodeHasName(d, id) })
	}
	return false
}

func isImportMeta(node *ast.Node) bool {
	if node.Kind == ast.KindMetaProperty {
		return node.AsMetaProperty().KeywordToken == ast.KindImportKeyword && node.AsMetaProperty().Name().AsIdentifier().Text == "meta"
	}
	return false
}

func ensureScriptKind(fileName string, scriptKind core.ScriptKind) core.ScriptKind {
	// Using scriptKind as a condition handles both:
	// - 'scriptKind' is unspecified and thus it is `undefined`
	// - 'scriptKind' is set and it is `Unknown` (0)
	// If the 'scriptKind' is 'undefined' or 'Unknown' then we attempt
	// to get the ScriptKind from the file name. If it cannot be resolved
	// from the file name then the default 'TS' script kind is returned.
	if scriptKind == core.ScriptKindUnknown {
		scriptKind = getScriptKindFromFileName(fileName)
	}
	if scriptKind == core.ScriptKindUnknown {
		scriptKind = core.ScriptKindTS
	}
	return scriptKind
}

func getScriptKindFromFileName(fileName string) core.ScriptKind {
	dotPos := strings.LastIndex(fileName, ".")
	if dotPos >= 0 {
		switch strings.ToLower(fileName[dotPos:]) {
		case tspath.ExtensionJs, tspath.ExtensionCjs, tspath.ExtensionMjs:
			return core.ScriptKindJS
		case tspath.ExtensionJsx:
			return core.ScriptKindJSX
		case tspath.ExtensionTs, tspath.ExtensionCts, tspath.ExtensionMts:
			return core.ScriptKindTS
		case tspath.ExtensionTsx:
			return core.ScriptKindTSX
		case tspath.ExtensionJson:
			return core.ScriptKindJSON
		}
	}
	return core.ScriptKindUnknown
}

func getLanguageVariant(scriptKind core.ScriptKind) core.LanguageVariant {
	switch scriptKind {
	case core.ScriptKindTSX, core.ScriptKindJSX, core.ScriptKindJS, core.ScriptKindJSON:
		// .tsx and .jsx files are treated as jsx language variant.
		return core.LanguageVariantJSX
	}
	return core.LanguageVariantStandard
}

type DiagnosticsCollection struct {
	fileDiagnostics    map[string][]*ast.Diagnostic
	nonFileDiagnostics []*ast.Diagnostic
}

func (c *DiagnosticsCollection) add(diagnostic *ast.Diagnostic) {
	if diagnostic.File() != nil {
		fileName := diagnostic.File().FileName()
		if c.fileDiagnostics == nil {
			c.fileDiagnostics = make(map[string][]*ast.Diagnostic)
		}
		c.fileDiagnostics[fileName] = core.InsertSorted(c.fileDiagnostics[fileName], diagnostic, CompareDiagnostics)
	} else {
		c.nonFileDiagnostics = core.InsertSorted(c.nonFileDiagnostics, diagnostic, CompareDiagnostics)
	}
}

func (c *DiagnosticsCollection) lookup(diagnostic *ast.Diagnostic) *ast.Diagnostic {
	var diagnostics []*ast.Diagnostic
	if diagnostic.File() != nil {
		diagnostics = c.fileDiagnostics[diagnostic.File().FileName()]
	} else {
		diagnostics = c.nonFileDiagnostics
	}
	if i, ok := slices.BinarySearchFunc(diagnostics, diagnostic, CompareDiagnostics); ok {
		return diagnostics[i]
	}
	return nil
}

func (c *DiagnosticsCollection) GetGlobalDiagnostics() []*ast.Diagnostic {
	return c.nonFileDiagnostics
}

func (c *DiagnosticsCollection) GetDiagnosticsForFile(fileName string) []*ast.Diagnostic {
	return c.fileDiagnostics[fileName]
}

func (c *DiagnosticsCollection) GetDiagnostics() []*ast.Diagnostic {
	fileNames := slices.Collect(maps.Keys(c.fileDiagnostics))
	slices.Sort(fileNames)
	diagnostics := c.nonFileDiagnostics
	for _, fileName := range fileNames {
		diagnostics = append(diagnostics, c.fileDiagnostics[fileName]...)
	}
	return diagnostics
}

func sortAndDeduplicateDiagnostics(diagnostics []*ast.Diagnostic) []*ast.Diagnostic {
	result := slices.Clone(diagnostics)
	slices.SortFunc(result, CompareDiagnostics)
	return slices.CompactFunc(result, equalDiagnostics)
}

func equalDiagnostics(d1, d2 *ast.Diagnostic) bool {
	return getDiagnosticPath(d1) == getDiagnosticPath(d2) &&
		d1.Loc() == d2.Loc() &&
		d1.Code() == d2.Code() &&
		d1.Message() == d2.Message() &&
		slices.EqualFunc(d1.MessageChain(), d2.MessageChain(), equalMessageChain) &&
		slices.EqualFunc(d1.RelatedInformation(), d2.RelatedInformation(), equalDiagnostics)
}

func equalMessageChain(c1, c2 *ast.MessageChain) bool {
	return c1.Code() == c2.Code() &&
		c1.Message() == c2.Message() &&
		slices.EqualFunc(c1.MessageChain(), c2.MessageChain(), equalMessageChain)
}

func CompareDiagnostics(d1, d2 *ast.Diagnostic) int {
	c := strings.Compare(getDiagnosticPath(d1), getDiagnosticPath(d2))
	if c != 0 {
		return c
	}
	c = d1.Loc().Pos() - d2.Loc().Pos()
	if c != 0 {
		return c
	}
	c = d1.Loc().End() - d2.Loc().End()
	if c != 0 {
		return c
	}
	c = int(d1.Code()) - int(d2.Code())
	if c != 0 {
		return c
	}
	c = strings.Compare(d1.Message(), d2.Message())
	if c != 0 {
		return c
	}
	c = compareMessageChainSize(d1.MessageChain(), d2.MessageChain())
	if c != 0 {
		return c
	}
	c = compareMessageChainContent(d1.MessageChain(), d2.MessageChain())
	if c != 0 {
		return c
	}
	return compareRelatedInfo(d1.RelatedInformation(), d2.RelatedInformation())
}

func compareMessageChainSize(c1, c2 []*ast.MessageChain) int {
	c := len(c2) - len(c1)
	if c != 0 {
		return c
	}
	for i := range c1 {
		c = compareMessageChainSize(c1[i].MessageChain(), c2[i].MessageChain())
		if c != 0 {
			return c
		}
	}
	return 0
}

func compareMessageChainContent(c1, c2 []*ast.MessageChain) int {
	for i := range c1 {
		c := strings.Compare(c1[i].Message(), c2[i].Message())
		if c != 0 {
			return c
		}
		if c1[i].MessageChain() != nil {
			c = compareMessageChainContent(c1[i].MessageChain(), c2[i].MessageChain())
			if c != 0 {
				return c
			}
		}
	}
	return 0
}

func compareRelatedInfo(r1, r2 []*ast.Diagnostic) int {
	c := len(r2) - len(r1)
	if c != 0 {
		return c
	}
	for i := range r1 {
		c = CompareDiagnostics(r1[i], r2[i])
		if c != 0 {
			return c
		}
	}
	return 0
}

func getDiagnosticPath(d *ast.Diagnostic) string {
	if d.File() != nil {
		return string(d.File().Path()) // TODO(jakebailey): !!!
	}
	return ""
}

func isConstAssertion(location *ast.Node) bool {
	switch location.Kind {
	case ast.KindAsExpression:
		return isConstTypeReference(location.AsAsExpression().TypeNode)
	case ast.KindTypeAssertionExpression:
		return isConstTypeReference(location.AsTypeAssertion().TypeNode)
	}
	return false
}

func isConstTypeReference(node *ast.Node) bool {
	if node.Kind == ast.KindTypeReference {
		ref := node.AsTypeReference()
		return ref.TypeArguments != nil && ast.IsIdentifier(ref.TypeName) && ref.TypeName.AsIdentifier().Text == "const"
	}
	return false
}

func isModuleOrEnumDeclaration(node *ast.Node) bool {
	return node.Kind == ast.KindModuleDeclaration || node.Kind == ast.KindEnumDeclaration
}

func getLocalsOfNode(node *ast.Node) ast.SymbolTable {
	data := node.LocalsContainerData()
	if data != nil {
		return data.Locals
	}
	return nil
}

func getBodyOfNode(node *ast.Node) *ast.Node {
	bodyData := node.BodyData()
	if bodyData != nil {
		return bodyData.Body
	}
	return nil
}

func getFlowNodeOfNode(node *ast.Node) *ast.FlowNode {
	flowNodeData := node.FlowNodeData()
	if flowNodeData != nil {
		return flowNodeData.FlowNode
	}
	return nil
}

func isGlobalSourceFile(node *ast.Node) bool {
	return node.Kind == ast.KindSourceFile && !isExternalOrCommonJsModule(node.AsSourceFile())
}

func isParameterLikeOrReturnTag(node *ast.Node) bool {
	switch node.Kind {
	case ast.KindParameter, ast.KindTypeParameter, ast.KindJSDocParameterTag, ast.KindJSDocReturnTag:
		return true
	}
	return false
}

func getEmitStandardClassFields(options *core.CompilerOptions) bool {
	return options.UseDefineForClassFields != core.TSFalse && options.GetEmitScriptTarget() >= core.ScriptTargetES2022
}

func getLocalSymbolForExportDefault(symbol *ast.Symbol) *ast.Symbol {
	if !isExportDefaultSymbol(symbol) || len(symbol.Declarations) == 0 {
		return nil
	}
	for _, decl := range symbol.Declarations {
		localSymbol := decl.LocalSymbol()
		if localSymbol != nil {
			return localSymbol
		}
	}
	return nil
}

func isExportDefaultSymbol(symbol *ast.Symbol) bool {
	return symbol != nil && len(symbol.Declarations) > 0 && hasSyntacticModifier(symbol.Declarations[0], ast.ModifierFlagsDefault)
}

func getDeclarationOfKind(symbol *ast.Symbol, kind ast.Kind) *ast.Node {
	for _, declaration := range symbol.Declarations {
		if declaration.Kind == kind {
			return declaration
		}
	}
	return nil
}

func getIsolatedModules(options *core.CompilerOptions) bool {
	return options.IsolatedModules == core.TSTrue || options.VerbatimModuleSyntax == core.TSTrue
}

func findConstructorDeclaration(node *ast.Node) *ast.Node {
	for _, member := range node.ClassLikeData().Members.Nodes {
		if ast.IsConstructorDeclaration(member) && ast.NodeIsPresent(member.AsConstructorDeclaration().Body) {
			return member
		}
	}
	return nil
}

type NameResolver struct {
	compilerOptions                  *core.CompilerOptions
	getSymbolOfDeclaration           func(node *ast.Node) *ast.Symbol
	error                            func(location *ast.Node, message *diagnostics.Message, args ...any) *ast.Diagnostic
	globals                          ast.SymbolTable
	argumentsSymbol                  *ast.Symbol
	requireSymbol                    *ast.Symbol
	lookup                           func(symbols ast.SymbolTable, name string, meaning ast.SymbolFlags) *ast.Symbol
	setRequiresScopeChangeCache      func(node *ast.Node, value core.Tristate)
	getRequiresScopeChangeCache      func(node *ast.Node) core.Tristate
	onPropertyWithInvalidInitializer func(location *ast.Node, name string, declaration *ast.Node, result *ast.Symbol) bool
	onFailedToResolveSymbol          func(location *ast.Node, name string, meaning ast.SymbolFlags, nameNotFoundMessage *diagnostics.Message)
	onSuccessfullyResolvedSymbol     func(location *ast.Node, result *ast.Symbol, meaning ast.SymbolFlags, lastLocation *ast.Node, associatedDeclarationForContainingInitializerOrBindingName *ast.Node, withinDeferredContext bool)
}

func (r *NameResolver) resolve(location *ast.Node, name string, meaning ast.SymbolFlags, nameNotFoundMessage *diagnostics.Message, isUse bool, excludeGlobals bool) *ast.Symbol {
	var result *ast.Symbol
	var lastLocation *ast.Node
	var lastSelfReferenceLocation *ast.Node
	var propertyWithInvalidInitializer *ast.Node
	var associatedDeclarationForContainingInitializerOrBindingName *ast.Node
	var withinDeferredContext bool
	var grandparent *ast.Node
	originalLocation := location // needed for did-you-mean error reporting, which gathers candidates starting from the original location
	nameIsConst := name == "const"
loop:
	for location != nil {
		if nameIsConst && isConstAssertion(location) {
			// `const` in an `as const` has no symbol, but issues no error because there is no *actual* lookup of the type
			// (it refers to the constant type of the expression instead)
			return nil
		}
		if isModuleOrEnumDeclaration(location) && lastLocation != nil && location.Name() == lastLocation {
			// If lastLocation is the name of a namespace or enum, skip the parent since it will have is own locals that could
			// conflict.
			lastLocation = location
			location = location.Parent
		}
		locals := getLocalsOfNode(location)
		// Locals of a source file are not in scope (because they get merged into the global symbol table)
		if locals != nil && !isGlobalSourceFile(location) {
			result = r.lookup(locals, name, meaning)
			if result != nil {
				useResult := true
				if ast.IsFunctionLike(location) && lastLocation != nil && lastLocation != getBodyOfNode(location) {
					// symbol lookup restrictions for function-like declarations
					// - Type parameters of a function are in scope in the entire function declaration, including the parameter
					//   list and return type. However, local types are only in scope in the function body.
					// - parameters are only in the scope of function body
					// This restriction does not apply to JSDoc comment types because they are parented
					// at a higher level than type parameters would normally be
					if meaning&result.Flags&ast.SymbolFlagsType != 0 && lastLocation.Kind != ast.KindJSDoc {
						useResult = result.Flags&ast.SymbolFlagsTypeParameter != 0 && (lastLocation.Flags&ast.NodeFlagsSynthesized != 0 ||
							lastLocation == location.ReturnType() ||
							isParameterLikeOrReturnTag(lastLocation))
					}
					if meaning&result.Flags&ast.SymbolFlagsVariable != 0 {
						// expression inside parameter will lookup as normal variable scope when targeting es2015+
						if r.useOuterVariableScopeInParameter(result, location, lastLocation) {
							useResult = false
						} else if result.Flags&ast.SymbolFlagsFunctionScopedVariable != 0 {
							// parameters are visible only inside function body, parameter list and return type
							// technically for parameter list case here we might mix parameters and variables declared in function,
							// however it is detected separately when checking initializers of parameters
							// to make sure that they reference no variables declared after them.
							useResult = lastLocation.Kind == ast.KindParameter ||
								lastLocation.Flags&ast.NodeFlagsSynthesized != 0 ||
								lastLocation == location.ReturnType() && ast.FindAncestor(result.ValueDeclaration, ast.IsParameter) != nil
						}
					}
				} else if location.Kind == ast.KindConditionalType {
					// A type parameter declared using 'infer T' in a conditional type is visible only in
					// the true branch of the conditional type.
					useResult = lastLocation == location.AsConditionalTypeNode().TrueType
				}
				if useResult {
					break loop
				}
				result = nil
			}
		}
		withinDeferredContext = withinDeferredContext || getIsDeferredContext(location, lastLocation)
		switch location.Kind {
		case ast.KindSourceFile:
			if !isExternalOrCommonJsModule(location.AsSourceFile()) {
				break
			}
			fallthrough
		case ast.KindModuleDeclaration:
			moduleExports := r.getSymbolOfDeclaration(location).Exports
			if ast.IsSourceFile(location) || (ast.IsModuleDeclaration(location) && location.Flags&ast.NodeFlagsAmbient != 0 && !isGlobalScopeAugmentation(location)) {
				// It's an external module. First see if the module has an export default and if the local
				// name of that export default matches.
				result = moduleExports[InternalSymbolNameDefault]
				if result != nil {
					localSymbol := getLocalSymbolForExportDefault(result)
					if localSymbol != nil && result.Flags&meaning != 0 && localSymbol.Name == name {
						break loop
					}
					result = nil
				}
				// Because of module/namespace merging, a module's exports are in scope,
				// yet we never want to treat an export specifier as putting a member in scope.
				// Therefore, if the name we find is purely an export specifier, it is not actually considered in scope.
				// Two things to note about this:
				//     1. We have to check this without calling getSymbol. The problem with calling getSymbol
				//        on an export specifier is that it might find the export specifier itself, and try to
				//        resolve it as an alias. This will cause the checker to consider the export specifier
				//        a circular alias reference when it might not be.
				//     2. We check === SymbolFlags.Alias in order to check that the symbol is *purely*
				//        an alias. If we used &, we'd be throwing out symbols that have non alias aspects,
				//        which is not the desired behavior.
				moduleExport := moduleExports[name]
				if moduleExport != nil && moduleExport.Flags == ast.SymbolFlagsAlias && (getDeclarationOfKind(moduleExport, ast.KindExportSpecifier) != nil || getDeclarationOfKind(moduleExport, ast.KindNamespaceExport) != nil) {
					break
				}
			}
			if name != InternalSymbolNameDefault {
				result = r.lookup(moduleExports, name, meaning&ast.SymbolFlagsModuleMember)
				if result != nil {
					break loop
				}
			}
		case ast.KindEnumDeclaration:
			result = r.lookup(r.getSymbolOfDeclaration(location).Exports, name, meaning&ast.SymbolFlagsEnumMember)
			if result != nil {
				if nameNotFoundMessage != nil && getIsolatedModules(r.compilerOptions) && location.Flags&ast.NodeFlagsAmbient == 0 && ast.GetSourceFileOfNode(location) != ast.GetSourceFileOfNode(result.ValueDeclaration) {
					isolatedModulesLikeFlagName := ifElse(r.compilerOptions.VerbatimModuleSyntax == core.TSTrue, "verbatimModuleSyntax", "isolatedModules")
					r.error(originalLocation, diagnostics.Cannot_access_0_from_another_file_without_qualification_when_1_is_enabled_Use_2_instead,
						name, isolatedModulesLikeFlagName, r.getSymbolOfDeclaration(location).Name+"."+name)
				}
				break loop
			}
		case ast.KindPropertyDeclaration:
			if !isStatic(location) {
				ctor := findConstructorDeclaration(location.Parent)
				if ctor != nil && ctor.Locals() != nil {
					if r.lookup(ctor.Locals(), name, meaning&ast.SymbolFlagsValue) != nil {
						// Remember the property node, it will be used later to report appropriate error
						propertyWithInvalidInitializer = location
					}
				}
			}
		case ast.KindClassDeclaration, ast.KindClassExpression, ast.KindInterfaceDeclaration:
			result = r.lookup(r.getSymbolOfDeclaration(location).Members, name, meaning&ast.SymbolFlagsType)
			if result != nil {
				if !isTypeParameterSymbolDeclaredInContainer(result, location) {
					// ignore type parameters not declared in this container
					result = nil
					break
				}
				if lastLocation != nil && isStatic(lastLocation) {
					// TypeScript 1.0 spec (April 2014): 3.4.1
					// The scope of a type parameter extends over the entire declaration with which the type
					// parameter list is associated, with the exception of static member declarations in classes.
					if nameNotFoundMessage != nil {
						r.error(originalLocation, diagnostics.Static_members_cannot_reference_class_type_parameters)
					}
					return nil
				}
				break loop
			}
			if ast.IsClassExpression(location) && meaning&ast.SymbolFlagsClass != 0 {
				className := location.AsClassExpression().Name()
				if className != nil && name == className.AsIdentifier().Text {
					result = location.AsClassExpression().Symbol
					break loop
				}
			}
		case ast.KindExpressionWithTypeArguments:
			if lastLocation == location.AsExpressionWithTypeArguments().Expression && ast.IsHeritageClause(location.Parent) && location.Parent.AsHeritageClause().Token == ast.KindExtendsKeyword {
				container := location.Parent.Parent
				if ast.IsClassLike(container) {
					result = r.lookup(r.getSymbolOfDeclaration(container).Members, name, meaning&ast.SymbolFlagsType)
					if result != nil {
						if nameNotFoundMessage != nil {
							r.error(originalLocation, diagnostics.Base_class_expressions_cannot_reference_class_type_parameters)
						}
						return nil
					}
				}
			}
		// It is not legal to reference a class's own type parameters from a computed property name that
		// belongs to the class. For example:
		//
		//   function foo<T>() { return '' }
		//   class C<T> { // <-- Class's own type parameter T
		//       [foo<T>()]() { } // <-- Reference to T from class's own computed property
		//   }
		case ast.KindComputedPropertyName:
			grandparent = location.Parent.Parent
			if ast.IsClassLike(grandparent) || ast.IsInterfaceDeclaration(grandparent) {
				// A reference to this grandparent's type parameters would be an error
				result = r.lookup(r.getSymbolOfDeclaration(grandparent).Members, name, meaning&ast.SymbolFlagsType)
				if result != nil {
					if nameNotFoundMessage != nil {
						r.error(originalLocation, diagnostics.A_computed_property_name_cannot_reference_a_type_parameter_from_its_containing_type)
					}
					return nil
				}
			}
		case ast.KindArrowFunction:
			// when targeting ES6 or higher there is no 'arguments' in an arrow function
			// for lower compile targets the resolved symbol is used to emit an error
			if r.compilerOptions.GetEmitScriptTarget() >= core.ScriptTargetES2015 {
				break
			}
			fallthrough
		case ast.KindMethodDeclaration, ast.KindConstructor, ast.KindGetAccessor, ast.KindSetAccessor, ast.KindFunctionDeclaration:
			if meaning&ast.SymbolFlagsVariable != 0 && name == "arguments" {
				result = r.argumentsSymbol
				break loop
			}
		case ast.KindFunctionExpression:
			if meaning&ast.SymbolFlagsVariable != 0 && name == "arguments" {
				result = r.argumentsSymbol
				break loop
			}
			if meaning&ast.SymbolFlagsFunction != 0 {
				functionName := location.AsFunctionExpression().Name()
				if functionName != nil && name == functionName.AsIdentifier().Text {
					result = location.AsFunctionExpression().Symbol
					break loop
				}
			}
		case ast.KindDecorator:
			// Decorators are resolved at the class declaration. Resolving at the parameter
			// or member would result in looking up locals in the method.
			//
			//   function y() {}
			//   class C {
			//       method(@y x, y) {} // <-- decorator y should be resolved at the class declaration, not the parameter.
			//   }
			//
			if location.Parent != nil && location.Parent.Kind == ast.KindParameter {
				location = location.Parent
			}
			//   function y() {}
			//   class C {
			//       @y method(x, y) {} // <-- decorator y should be resolved at the class declaration, not the method.
			//   }
			//
			// class Decorators are resolved outside of the class to avoid referencing type parameters of that class.
			//
			//   type T = number;
			//   declare function y(x: T): any;
			//   @param(1 as T) // <-- T should resolve to the type alias outside of class C
			//   class C<T> {}
			if location.Parent != nil && (ast.IsClassElement(location.Parent) || location.Parent.Kind == ast.KindClassDeclaration) {
				location = location.Parent
			}
		case ast.KindParameter:
			parameterDeclaration := location.AsParameterDeclaration()
			if lastLocation != nil && (lastLocation == parameterDeclaration.Initializer ||
				lastLocation == parameterDeclaration.Name() && ast.IsBindingPattern(lastLocation)) {
				if associatedDeclarationForContainingInitializerOrBindingName == nil {
					associatedDeclarationForContainingInitializerOrBindingName = location
				}
			}
		case ast.KindBindingElement:
			bindingElement := location.AsBindingElement()
			if lastLocation != nil && (lastLocation == bindingElement.Initializer ||
				lastLocation == bindingElement.Name() && ast.IsBindingPattern(lastLocation)) {
				if isPartOfParameterDeclaration(location) && associatedDeclarationForContainingInitializerOrBindingName == nil {
					associatedDeclarationForContainingInitializerOrBindingName = location
				}
			}
		case ast.KindInferType:
			if meaning&ast.SymbolFlagsTypeParameter != 0 {
				parameterName := location.AsInferTypeNode().TypeParameter.AsTypeParameter().Name()
				if parameterName != nil && name == parameterName.AsIdentifier().Text {
					result = location.AsInferTypeNode().TypeParameter.AsTypeParameter().Symbol
					break loop
				}
			}
		case ast.KindExportSpecifier:
			exportSpecifier := location.AsExportSpecifier()
			if lastLocation != nil && lastLocation == exportSpecifier.PropertyName && location.Parent.Parent.AsExportDeclaration().ModuleSpecifier != nil {
				location = location.Parent.Parent.Parent
			}
		}
		if isSelfReferenceLocation(location, lastLocation) {
			lastSelfReferenceLocation = location
		}
		lastLocation = location
		switch {
		// case isJSDocTemplateTag(location):
		// 	location = getEffectiveContainerForJSDocTemplateTag(location.(*JSDocTemplateTag))
		// 	if location == nil {
		// 		location = location.parent
		// 	}
		// case isJSDocParameterTag(location) || isJSDocReturnTag(location):
		// 	location = getHostSignatureFromJSDoc(location)
		// 	if location == nil {
		// 		location = location.parent
		// 	}
		default:
			location = location.Parent
		}
	}
	// We just climbed up parents looking for the name, meaning that we started in a descendant node of `lastLocation`.
	// If `result === lastSelfReferenceLocation.symbol`, that means that we are somewhere inside `lastSelfReferenceLocation` looking up a name, and resolving to `lastLocation` itself.
	// That means that this is a self-reference of `lastLocation`, and shouldn't count this when considering whether `lastLocation` is used.
	if isUse && result != nil && (lastSelfReferenceLocation == nil || result != lastSelfReferenceLocation.Symbol()) {
		// !!! result.isReferenced |= meaning
	}
	if result == nil {
		if !excludeGlobals {
			result = r.lookup(r.globals, name, meaning)
		}
	}
	if nameNotFoundMessage != nil {
		if propertyWithInvalidInitializer != nil && r.onPropertyWithInvalidInitializer(originalLocation, name, propertyWithInvalidInitializer, result) {
			return nil
		}
		if result == nil {
			r.onFailedToResolveSymbol(originalLocation, name, meaning, nameNotFoundMessage)
		} else {
			r.onSuccessfullyResolvedSymbol(originalLocation, result, meaning, lastLocation, associatedDeclarationForContainingInitializerOrBindingName, withinDeferredContext)
		}
	}
	return result
}

func (r *NameResolver) useOuterVariableScopeInParameter(result *ast.Symbol, location *ast.Node, lastLocation *ast.Node) bool {
	if ast.IsParameter(lastLocation) {
		body := getBodyOfNode(location)
		if body != nil && result.ValueDeclaration != nil && result.ValueDeclaration.Pos() >= body.Pos() && result.ValueDeclaration.End() <= body.End() {
			// check for several cases where we introduce temporaries that require moving the name/initializer of the parameter to the body
			// - static field in a class expression
			// - optional chaining pre-es2020
			// - nullish coalesce pre-es2020
			// - spread assignment in binding pattern pre-es2017
			target := r.compilerOptions.GetEmitScriptTarget()
			if target >= core.ScriptTargetES2015 {
				functionLocation := location
				declarationRequiresScopeChange := r.getRequiresScopeChangeCache(functionLocation)
				if declarationRequiresScopeChange == core.TSUnknown {
					declarationRequiresScopeChange = boolToTristate(core.Some(functionLocation.Parameters(), r.requiresScopeChange))
					r.setRequiresScopeChangeCache(functionLocation, declarationRequiresScopeChange)
				}
				return declarationRequiresScopeChange == core.TSTrue
			}
		}
	}
	return false
}

func (r *NameResolver) requiresScopeChange(node *ast.Node) bool {
	d := node.AsParameterDeclaration()
	return r.requiresScopeChangeWorker(d.Name()) || d.Initializer != nil && r.requiresScopeChangeWorker(d.Initializer)
}

func (r *NameResolver) requiresScopeChangeWorker(node *ast.Node) bool {
	switch node.Kind {
	case ast.KindArrowFunction, ast.KindFunctionExpression, ast.KindFunctionDeclaration, ast.KindConstructor:
		return false
	case ast.KindMethodDeclaration, ast.KindGetAccessor, ast.KindSetAccessor, ast.KindPropertyAssignment:
		return r.requiresScopeChangeWorker(node.Name())
	case ast.KindPropertyDeclaration:
		if hasStaticModifier(node) {
			return !getEmitStandardClassFields(r.compilerOptions)
		}
		return r.requiresScopeChangeWorker(node.AsPropertyDeclaration().Name())
	default:
		if isNullishCoalesce(node) || ast.IsOptionalChain(node) {
			return r.compilerOptions.GetEmitScriptTarget() < core.ScriptTargetES2020
		}
		if ast.IsBindingElement(node) && node.AsBindingElement().DotDotDotToken != nil && ast.IsObjectBindingPattern(node.Parent) {
			return r.compilerOptions.GetEmitScriptTarget() < core.ScriptTargetES2017
		}
		if ast.IsTypeNode(node) {
			return false
		}
		return node.ForEachChild(r.requiresScopeChangeWorker)
	}
}

func getIsDeferredContext(location *ast.Node, lastLocation *ast.Node) bool {
	if location.Kind != ast.KindArrowFunction && location.Kind != ast.KindFunctionExpression {
		// initializers in instance property declaration of class like entities are executed in constructor and thus deferred
		// A name is evaluated within the enclosing scope - so it shouldn't count as deferred
		return ast.IsTypeQueryNode(location) ||
			(ast.IsFunctionLikeDeclaration(location) || location.Kind == ast.KindPropertyDeclaration && !isStatic(location)) &&
				(lastLocation == nil || lastLocation != location.Name())
	}
	if lastLocation != nil && lastLocation == location.Name() {
		return false
	}
	// generator functions and async functions are not inlined in control flow when immediately invoked
	if location.BodyData().AsteriskToken != nil || hasSyntacticModifier(location, ast.ModifierFlagsAsync) {
		return true
	}
	return getImmediatelyInvokedFunctionExpression(location) == nil
}

func isTypeParameterSymbolDeclaredInContainer(symbol *ast.Symbol, container *ast.Node) bool {
	for _, decl := range symbol.Declarations {
		if decl.Kind == ast.KindTypeParameter {
			parent := decl.Parent.Parent
			if parent == container {
				return true
			}
		}
	}
	return false
}

func isSelfReferenceLocation(node *ast.Node, lastLocation *ast.Node) bool {
	switch node.Kind {
	case ast.KindParameter:
		return lastLocation != nil && lastLocation == node.AsParameterDeclaration().Name()
	case ast.KindFunctionDeclaration, ast.KindClassDeclaration, ast.KindInterfaceDeclaration, ast.KindEnumDeclaration,
		ast.KindTypeAliasDeclaration, ast.KindModuleDeclaration: // For `namespace N { N; }`
		return true
	}
	return false
}

func isTypeReferenceIdentifier(node *ast.Node) bool {
	for node.Parent.Kind == ast.KindQualifiedName {
		node = node.Parent
	}
	return ast.IsTypeReferenceNode(node.Parent)
}

func isInTypeQuery(node *ast.Node) bool {
	// TypeScript 1.0 spec (April 2014): 3.6.3
	// A type query consists of the keyword typeof followed by an expression.
	// The expression is restricted to a single identifier or a sequence of identifiers separated by periods
	return ast.FindAncestorOrQuit(node, func(n *ast.Node) ast.FindAncestorResult {
		switch n.Kind {
		case ast.KindTypeQuery:
			return ast.FindAncestorTrue
		case ast.KindIdentifier, ast.KindQualifiedName:
			return ast.FindAncestorFalse
		}
		return ast.FindAncestorQuit
	}) != nil
}

func isTypeOnlyImportDeclaration(node *ast.Node) bool {
	switch node.Kind {
	case ast.KindImportSpecifier:
		return node.AsImportSpecifier().IsTypeOnly || node.Parent.Parent.AsImportClause().IsTypeOnly
	case ast.KindNamespaceImport:
		return node.Parent.AsImportClause().IsTypeOnly
	case ast.KindImportClause:
		return node.AsImportClause().IsTypeOnly
	case ast.KindImportEqualsDeclaration:
		return node.AsImportEqualsDeclaration().IsTypeOnly
	}
	return false
}

func isTypeOnlyExportDeclaration(node *ast.Node) bool {
	switch node.Kind {
	case ast.KindExportSpecifier:
		return node.AsExportSpecifier().IsTypeOnly || node.Parent.Parent.AsExportDeclaration().IsTypeOnly
	case ast.KindExportDeclaration:
		d := node.AsExportDeclaration()
		return d.IsTypeOnly && d.ModuleSpecifier != nil && d.ExportClause == nil
	case ast.KindNamespaceExport:
		return node.Parent.AsExportDeclaration().IsTypeOnly
	}
	return false
}

func isTypeOnlyImportOrExportDeclaration(node *ast.Node) bool {
	return isTypeOnlyImportDeclaration(node) || isTypeOnlyExportDeclaration(node)
}

func getNameFromImportDeclaration(node *ast.Node) *ast.Node {
	switch node.Kind {
	case ast.KindImportSpecifier:
		return node.AsImportSpecifier().Name()
	case ast.KindNamespaceImport:
		return node.AsNamespaceImport().Name()
	case ast.KindImportClause:
		return node.AsImportClause().Name()
	case ast.KindImportEqualsDeclaration:
		return node.AsImportEqualsDeclaration().Name()
	}
	return nil
}

func isValidTypeOnlyAliasUseSite(useSite *ast.Node) bool {
	return useSite.Flags&ast.NodeFlagsAmbient != 0 ||
		isPartOfTypeQuery(useSite) ||
		isIdentifierInNonEmittingHeritageClause(useSite) ||
		isPartOfPossiblyValidTypeOrAbstractComputedPropertyName(useSite) ||
		!(isExpressionNode(useSite) || isShorthandPropertyNameUseSite(useSite))
}

func isIdentifierInNonEmittingHeritageClause(node *ast.Node) bool {
	if node.Kind != ast.KindIdentifier {
		return false
	}
	heritageClause := ast.FindAncestorOrQuit(node.Parent, func(parent *ast.Node) ast.FindAncestorResult {
		switch parent.Kind {
		case ast.KindHeritageClause:
			return ast.FindAncestorTrue
		case ast.KindPropertyAccessExpression, ast.KindExpressionWithTypeArguments:
			return ast.FindAncestorFalse
		default:
			return ast.FindAncestorQuit
		}
	})
	if heritageClause != nil {
		return heritageClause.AsHeritageClause().Token == ast.KindImmediateKeyword || heritageClause.Parent.Kind == ast.KindInterfaceDeclaration
	}
	return false
}

func isPartOfPossiblyValidTypeOrAbstractComputedPropertyName(node *ast.Node) bool {
	for ast.NodeKindIs(node, ast.KindIdentifier, ast.KindPropertyAccessExpression) {
		node = node.Parent
	}
	if node.Kind != ast.KindComputedPropertyName {
		return false
	}
	if hasSyntacticModifier(node.Parent, ast.ModifierFlagsAbstract) {
		return true
	}
	return ast.NodeKindIs(node.Parent.Parent, ast.KindInterfaceDeclaration, ast.KindTypeLiteral)
}

func isExpressionNode(node *ast.Node) bool {
	switch node.Kind {
	case ast.KindSuperKeyword, ast.KindNullKeyword, ast.KindTrueKeyword, ast.KindFalseKeyword, ast.KindRegularExpressionLiteral,
		ast.KindArrayLiteralExpression, ast.KindObjectLiteralExpression, ast.KindPropertyAccessExpression, ast.KindElementAccessExpression,
		ast.KindCallExpression, ast.KindNewExpression, ast.KindTaggedTemplateExpression, ast.KindAsExpression, ast.KindTypeAssertionExpression,
		ast.KindSatisfiesExpression, ast.KindNonNullExpression, ast.KindParenthesizedExpression, ast.KindFunctionExpression,
		ast.KindClassExpression, ast.KindArrowFunction, ast.KindVoidExpression, ast.KindDeleteExpression, ast.KindTypeOfExpression,
		ast.KindPrefixUnaryExpression, ast.KindPostfixUnaryExpression, ast.KindBinaryExpression, ast.KindConditionalExpression,
		ast.KindSpreadElement, ast.KindTemplateExpression, ast.KindOmittedExpression, ast.KindJsxElement, ast.KindJsxSelfClosingElement,
		ast.KindJsxFragment, ast.KindYieldExpression, ast.KindAwaitExpression, ast.KindMetaProperty:
		return true
	case ast.KindExpressionWithTypeArguments:
		return !ast.IsHeritageClause(node.Parent)
	case ast.KindQualifiedName:
		for node.Parent.Kind == ast.KindQualifiedName {
			node = node.Parent
		}
		return ast.IsTypeQueryNode(node.Parent) || isJSDocLinkLike(node.Parent) || isJSXTagName(node)
	case ast.KindJSDocMemberName:
		return ast.IsTypeQueryNode(node.Parent) || isJSDocLinkLike(node.Parent) || isJSXTagName(node)
	case ast.KindPrivateIdentifier:
		return ast.IsBinaryExpression(node.Parent) && node.Parent.AsBinaryExpression().Left == node && node.Parent.AsBinaryExpression().OperatorToken.Kind == ast.KindInKeyword
	case ast.KindIdentifier:
		if ast.IsTypeQueryNode(node.Parent) || isJSDocLinkLike(node.Parent) || isJSXTagName(node) {
			return true
		}
		fallthrough
	case ast.KindNumericLiteral, ast.KindBigIntLiteral, ast.KindStringLiteral, ast.KindNoSubstitutionTemplateLiteral, ast.KindThisKeyword:
		return isInExpressionContext(node)
	default:
		return false
	}
}

func isInExpressionContext(node *ast.Node) bool {
	parent := node.Parent
	switch parent.Kind {
	case ast.KindVariableDeclaration:
		return parent.AsVariableDeclaration().Initializer == node
	case ast.KindParameter:
		return parent.AsParameterDeclaration().Initializer == node
	case ast.KindPropertyDeclaration:
		return parent.AsPropertyDeclaration().Initializer == node
	case ast.KindPropertySignature:
		return parent.AsPropertySignatureDeclaration().Initializer == node
	case ast.KindEnumMember:
		return parent.AsEnumMember().Initializer == node
	case ast.KindPropertyAssignment:
		return parent.AsPropertyAssignment().Initializer == node
	case ast.KindBindingElement:
		return parent.AsBindingElement().Initializer == node
	case ast.KindExpressionStatement:
		return parent.AsExpressionStatement().Expression == node
	case ast.KindIfStatement:
		return parent.AsIfStatement().Expression == node
	case ast.KindDoStatement:
		return parent.AsDoStatement().Expression == node
	case ast.KindWhileStatement:
		return parent.AsWhileStatement().Expression == node
	case ast.KindReturnStatement:
		return parent.AsReturnStatement().Expression == node
	case ast.KindWithStatement:
		return parent.AsWithStatement().Expression == node
	case ast.KindSwitchStatement:
		return parent.AsSwitchStatement().Expression == node
	case ast.KindCaseClause, ast.KindDefaultClause:
		return parent.AsCaseOrDefaultClause().Expression == node
	case ast.KindThrowStatement:
		return parent.AsThrowStatement().Expression == node
	case ast.KindForStatement:
		s := parent.AsForStatement()
		return s.Initializer == node && s.Initializer.Kind != ast.KindVariableDeclarationList || s.Condition == node || s.Incrementor == node
	case ast.KindForInStatement, ast.KindForOfStatement:
		s := parent.AsForInOrOfStatement()
		return s.Initializer == node && s.Initializer.Kind != ast.KindVariableDeclarationList || s.Expression == node
	case ast.KindTypeAssertionExpression:
		return parent.AsTypeAssertion().Expression == node
	case ast.KindAsExpression:
		return parent.AsAsExpression().Expression == node
	case ast.KindTemplateSpan:
		return parent.AsTemplateSpan().Expression == node
	case ast.KindComputedPropertyName:
		return parent.AsComputedPropertyName().Expression == node
	case ast.KindDecorator, ast.KindJsxExpression, ast.KindJsxSpreadAttribute, ast.KindSpreadAssignment:
		return true
	case ast.KindExpressionWithTypeArguments:
		return parent.AsExpressionWithTypeArguments().Expression == node && !isPartOfTypeNode(parent)
	case ast.KindShorthandPropertyAssignment:
		return parent.AsShorthandPropertyAssignment().ObjectAssignmentInitializer == node
	case ast.KindSatisfiesExpression:
		return parent.AsSatisfiesExpression().Expression == node
	default:
		return isExpressionNode(parent)
	}
}

func isPartOfTypeNode(node *ast.Node) bool {
	kind := node.Kind
	if kind >= ast.KindFirstTypeNode && kind <= ast.KindLastTypeNode {
		return true
	}
	switch node.Kind {
	case ast.KindAnyKeyword, ast.KindUnknownKeyword, ast.KindNumberKeyword, ast.KindBigIntKeyword, ast.KindStringKeyword,
		ast.KindBooleanKeyword, ast.KindSymbolKeyword, ast.KindObjectKeyword, ast.KindUndefinedKeyword, ast.KindNullKeyword,
		ast.KindNeverKeyword:
		return true
	case ast.KindExpressionWithTypeArguments:
		return isPartOfTypeExpressionWithTypeArguments(node)
	case ast.KindTypeParameter:
		return node.Parent.Kind == ast.KindMappedType || node.Parent.Kind == ast.KindInferType
	case ast.KindIdentifier:
		parent := node.Parent
		if ast.IsQualifiedName(parent) && parent.AsQualifiedName().Right == node {
			return isPartOfTypeNodeInParent(parent)
		}
		if ast.IsPropertyAccessExpression(parent) && parent.AsPropertyAccessExpression().Name() == node {
			return isPartOfTypeNodeInParent(parent)
		}
		return isPartOfTypeNodeInParent(node)
	case ast.KindQualifiedName, ast.KindPropertyAccessExpression, ast.KindThisKeyword:
		return isPartOfTypeNodeInParent(node)
	}
	return false
}

func isPartOfTypeNodeInParent(node *ast.Node) bool {
	parent := node.Parent
	// Do not recursively call isPartOfTypeNode on the parent. In the example:
	//
	//     let a: A.B.C;
	//
	// Calling isPartOfTypeNode would consider the qualified name A.B a type node.
	// Only C and A.B.C are type nodes.
	if parent.Kind >= ast.KindFirstTypeNode && parent.Kind <= ast.KindLastTypeNode {
		return true
	}
	switch parent.Kind {
	case ast.KindTypeQuery:
		return false
	case ast.KindImportType:
		return !parent.AsImportTypeNode().IsTypeOf
	case ast.KindExpressionWithTypeArguments:
		return isPartOfTypeExpressionWithTypeArguments(parent)
	case ast.KindTypeParameter:
		return node == parent.AsTypeParameter().Constraint
	case ast.KindPropertyDeclaration:
		return node == parent.AsPropertyDeclaration().TypeNode
	case ast.KindPropertySignature:
		return node == parent.AsPropertySignatureDeclaration().TypeNode
	case ast.KindParameter:
		return node == parent.AsParameterDeclaration().TypeNode
	case ast.KindVariableDeclaration:
		return node == parent.AsVariableDeclaration().TypeNode
	case ast.KindFunctionDeclaration, ast.KindFunctionExpression, ast.KindArrowFunction, ast.KindConstructor, ast.KindMethodDeclaration,
		ast.KindMethodSignature, ast.KindGetAccessor, ast.KindSetAccessor, ast.KindCallSignature, ast.KindConstructSignature,
		ast.KindIndexSignature:
		return node == parent.ReturnType()
	case ast.KindTypeAssertionExpression:
		return node == parent.AsTypeAssertion().TypeNode
	case ast.KindCallExpression, ast.KindNewExpression, ast.KindTaggedTemplateExpression:
		return slices.Contains(getTypeArgumentNodesFromNode(parent), node)
	}
	return false
}

func isPartOfTypeExpressionWithTypeArguments(node *ast.Node) bool {
	parent := node.Parent
	return ast.IsHeritageClause(parent) && (!ast.IsClassLike(parent.Parent) || parent.AsHeritageClause().Token == ast.KindImplementsKeyword)
}

func isJSDocLinkLike(node *ast.Node) bool {
	return ast.NodeKindIs(node, ast.KindJSDocLink, ast.KindJSDocLinkCode, ast.KindJSDocLinkPlain)
}

func isJSXTagName(node *ast.Node) bool {
	parent := node.Parent
	switch parent.Kind {
	case ast.KindJsxOpeningElement:
		return parent.AsJsxOpeningElement().TagName == node
	case ast.KindJsxSelfClosingElement:
		return parent.AsJsxSelfClosingElement().TagName == node
	case ast.KindJsxClosingElement:
		return parent.AsJsxClosingElement().TagName == node
	}
	return false
}

func isShorthandPropertyNameUseSite(useSite *ast.Node) bool {
	return ast.IsIdentifier(useSite) && ast.IsShorthandPropertyAssignment(useSite.Parent) && useSite.Parent.AsShorthandPropertyAssignment().Name() == useSite
}

func isTypeDeclaration(node *ast.Node) bool {
	switch node.Kind {
	case ast.KindTypeParameter, ast.KindClassDeclaration, ast.KindInterfaceDeclaration, ast.KindTypeAliasDeclaration, ast.KindEnumDeclaration:
		return true
	case ast.KindImportClause:
		return node.AsImportClause().IsTypeOnly
	case ast.KindImportSpecifier:
		return node.Parent.Parent.AsImportClause().IsTypeOnly
	case ast.KindExportSpecifier:
		return node.Parent.Parent.AsExportDeclaration().IsTypeOnly
	default:
		return false
	}
}

func canHaveSymbol(node *ast.Node) bool {
	switch node.Kind {
	case ast.KindArrowFunction, ast.KindBinaryExpression, ast.KindBindingElement, ast.KindCallExpression, ast.KindCallSignature,
		ast.KindClassDeclaration, ast.KindClassExpression, ast.KindClassStaticBlockDeclaration, ast.KindConstructor, ast.KindConstructorType,
		ast.KindConstructSignature, ast.KindElementAccessExpression, ast.KindEnumDeclaration, ast.KindEnumMember, ast.KindExportAssignment,
		ast.KindExportDeclaration, ast.KindExportSpecifier, ast.KindFunctionDeclaration, ast.KindFunctionExpression, ast.KindFunctionType,
		ast.KindGetAccessor, ast.KindIdentifier, ast.KindImportClause, ast.KindImportEqualsDeclaration, ast.KindImportSpecifier,
		ast.KindIndexSignature, ast.KindInterfaceDeclaration, ast.KindJSDocCallbackTag, ast.KindJSDocEnumTag, ast.KindJSDocFunctionType,
		ast.KindJSDocParameterTag, ast.KindJSDocPropertyTag, ast.KindJSDocSignature, ast.KindJSDocTypedefTag, ast.KindJSDocTypeLiteral,
		ast.KindJsxAttribute, ast.KindJsxAttributes, ast.KindJsxSpreadAttribute, ast.KindMappedType, ast.KindMethodDeclaration,
		ast.KindMethodSignature, ast.KindModuleDeclaration, ast.KindNamedTupleMember, ast.KindNamespaceExport, ast.KindNamespaceExportDeclaration,
		ast.KindNamespaceImport, ast.KindNewExpression, ast.KindNoSubstitutionTemplateLiteral, ast.KindNumericLiteral, ast.KindObjectLiteralExpression,
		ast.KindParameter, ast.KindPropertyAccessExpression, ast.KindPropertyAssignment, ast.KindPropertyDeclaration, ast.KindPropertySignature,
		ast.KindSetAccessor, ast.KindShorthandPropertyAssignment, ast.KindSourceFile, ast.KindSpreadAssignment, ast.KindStringLiteral,
		ast.KindTypeAliasDeclaration, ast.KindTypeLiteral, ast.KindTypeParameter, ast.KindVariableDeclaration:
		return true
	}
	return false
}

func canHaveLocals(node *ast.Node) bool {
	switch node.Kind {
	case ast.KindArrowFunction, ast.KindBlock, ast.KindCallSignature, ast.KindCaseBlock, ast.KindCatchClause,
		ast.KindClassStaticBlockDeclaration, ast.KindConditionalType, ast.KindConstructor, ast.KindConstructorType,
		ast.KindConstructSignature, ast.KindForStatement, ast.KindForInStatement, ast.KindForOfStatement, ast.KindFunctionDeclaration,
		ast.KindFunctionExpression, ast.KindFunctionType, ast.KindGetAccessor, ast.KindIndexSignature, ast.KindJSDocCallbackTag,
		ast.KindJSDocEnumTag, ast.KindJSDocFunctionType, ast.KindJSDocSignature, ast.KindJSDocTypedefTag, ast.KindMappedType,
		ast.KindMethodDeclaration, ast.KindMethodSignature, ast.KindModuleDeclaration, ast.KindSetAccessor, ast.KindSourceFile,
		ast.KindTypeAliasDeclaration:
		return true
	}
	return false
}

func isAnyImportOrReExport(node *ast.Node) bool {
	return isAnyImportSyntax(node) || ast.IsExportDeclaration(node)
}

func isAnyImportSyntax(node *ast.Node) bool {
	return ast.NodeKindIs(node, ast.KindImportDeclaration, ast.KindImportEqualsDeclaration)
}

func getExternalModuleName(node *ast.Node) *ast.Node {
	switch node.Kind {
	case ast.KindImportDeclaration:
		return node.AsImportDeclaration().ModuleSpecifier
	case ast.KindExportDeclaration:
		return node.AsExportDeclaration().ModuleSpecifier
	case ast.KindImportEqualsDeclaration:
		if node.AsImportEqualsDeclaration().ModuleReference.Kind == ast.KindExternalModuleReference {
			return node.AsImportEqualsDeclaration().ModuleReference.AsExternalModuleReference().Expression_
		}
		return nil
	case ast.KindImportType:
		return getImportTypeNodeLiteral(node)
	case ast.KindCallExpression:
		return node.AsCallExpression().Arguments.Nodes[0]
	case ast.KindModuleDeclaration:
		if ast.IsStringLiteral(node.AsModuleDeclaration().Name()) {
			return node.AsModuleDeclaration().Name()
		}
		return nil
	}
	panic("Unhandled case in getExternalModuleName")
}

func getImportTypeNodeLiteral(node *ast.Node) *ast.Node {
	if ast.IsImportTypeNode(node) {
		importTypeNode := node.AsImportTypeNode()
		if ast.IsLiteralTypeNode(importTypeNode.Argument) {
			literalTypeNode := importTypeNode.Argument.AsLiteralTypeNode()
			if ast.IsStringLiteral(literalTypeNode.Literal) {
				return literalTypeNode.Literal
			}
		}
	}
	return nil
}

func isShorthandAmbientModuleSymbol(moduleSymbol *ast.Symbol) bool {
	return isShorthandAmbientModule(moduleSymbol.ValueDeclaration)
}

func isShorthandAmbientModule(node *ast.Node) bool {
	// The only kind of module that can be missing a body is a shorthand ambient module.
	return node != nil && node.Kind == ast.KindModuleDeclaration && node.AsModuleDeclaration().Body == nil
}

func getFirstIdentifier(node *ast.Node) *ast.Node {
	switch node.Kind {
	case ast.KindIdentifier:
		return node
	case ast.KindQualifiedName:
		return getFirstIdentifier(node.AsQualifiedName().Left)
	case ast.KindPropertyAccessExpression:
		return getFirstIdentifier(node.AsPropertyAccessExpression().Expression)
	}
	panic("Unhandled case in getFirstIdentifier")
}

func getAliasDeclarationFromName(node *ast.Node) *ast.Node {
	switch node.Kind {
	case ast.KindImportClause, ast.KindImportSpecifier, ast.KindNamespaceImport, ast.KindExportSpecifier, ast.KindExportAssignment,
		ast.KindImportEqualsDeclaration, ast.KindNamespaceExport:
		return node.Parent
	case ast.KindQualifiedName:
		return getAliasDeclarationFromName(node.Parent)
	}
	return nil
}

func entityNameToString(name *ast.Node) string {
	switch name.Kind {
	case ast.KindThisKeyword:
		return "this"
	case ast.KindIdentifier, ast.KindPrivateIdentifier:
		return getTextOfNode(name)
	case ast.KindQualifiedName:
		return entityNameToString(name.AsQualifiedName().Left) + "." + entityNameToString(name.AsQualifiedName().Right)
	case ast.KindPropertyAccessExpression:
		return entityNameToString(name.AsPropertyAccessExpression().Expression) + "." + entityNameToString(name.AsPropertyAccessExpression().Name())
	case ast.KindJsxNamespacedName:
		return entityNameToString(name.AsJsxNamespacedName().Namespace) + ":" + entityNameToString(name.AsJsxNamespacedName().Name())
	}
	panic("Unhandled case in entityNameToString")
}

func getContainingQualifiedNameNode(node *ast.Node) *ast.Node {
	for ast.IsQualifiedName(node.Parent) {
		node = node.Parent
	}
	return node
}

<<<<<<< HEAD
var extensionsToRemove = []string{ExtensionDts, ExtensionDmts, ExtensionDcts, ExtensionMjs, ExtensionMts, ExtensionCjs, ExtensionCts, ExtensionTs, ExtensionJs, ExtensionTsx, ExtensionJsx, ExtensionJson}

func removeFileExtension(path string) string {
	// Remove any known extension even if it has more than one dot
	for _, ext := range extensionsToRemove {
		if strings.HasSuffix(path, ext) {
			return path[:len(path)-len(ext)]
		}
	}
	// Otherwise just remove single dot extension, if any
	return path[:len(path)-len(filepath.Ext(path))] // TODO(jakebailey): do not use filepath here
}

func tryGetExtensionFromPath(p string) string {
	for _, ext := range extensionsToRemove {
		if tspath.FileExtensionIs(p, ext) {
			return ext
		}
	}
	return ""
}

func removeExtension(path string, extension string) string {
	return path[:len(path)-len(extension)]
}

func fileExtensionIsOneOf(path string, extensions []string) bool {
	for _, ext := range extensions {
		if tspath.FileExtensionIs(path, ext) {
			return true
		}
	}
	return false
}

func tryExtractTSExtension(fileName string) string {
	for _, ext := range supportedTSExtensionsForExtractExtension {
		if tspath.FileExtensionIs(fileName, ext) {
			return ext
		}
	}
	return ""
}

func hasImplementationTSFileExtension(path string) bool {
	return fileExtensionIsOneOf(path, supportedTSImplementationExtensions) && !IsDeclarationFileName(path)
}

=======
>>>>>>> deaccd0f
func isSideEffectImport(node *ast.Node) bool {
	ancestor := ast.FindAncestor(node, ast.IsImportDeclaration)
	return ancestor != nil && ancestor.AsImportDeclaration().ImportClause == nil
}

func getExternalModuleRequireArgument(node *ast.Node) *ast.Node {
	if isVariableDeclarationInitializedToBareOrAccessedRequire(node) {
		return getLeftmostAccessExpression(node.AsVariableDeclaration().Initializer).AsCallExpression().Arguments.Nodes[0]
	}
	return nil
}

func getExternalModuleImportEqualsDeclarationExpression(node *ast.Node) *ast.Node {
	//Debug.assert(isExternalModuleImportEqualsDeclaration(node))
	return node.AsImportEqualsDeclaration().ModuleReference.AsExternalModuleReference().Expression_
}

func isRightSideOfQualifiedNameOrPropertyAccess(node *ast.Node) bool {
	parent := node.Parent
	switch parent.Kind {
	case ast.KindQualifiedName:
		return parent.AsQualifiedName().Right == node
	case ast.KindPropertyAccessExpression:
		return parent.AsPropertyAccessExpression().Name() == node
	case ast.KindMetaProperty:
		return parent.AsMetaProperty().Name() == node
	}
	return false
}

func getNamespaceDeclarationNode(node *ast.Node) *ast.Node {
	switch node.Kind {
	case ast.KindImportDeclaration:
		importClause := node.AsImportDeclaration().ImportClause
		if importClause != nil && ast.IsNamespaceImport(importClause.AsImportClause().NamedBindings) {
			return importClause.AsImportClause().NamedBindings
		}
	case ast.KindImportEqualsDeclaration:
		return node
	case ast.KindExportDeclaration:
		exportClause := node.AsExportDeclaration().ExportClause
		if exportClause != nil && ast.IsNamespaceExport(exportClause) {
			return exportClause
		}
	default:
		panic("Unhandled case in getNamespaceDeclarationNode")
	}
	return nil
}

func isImportCall(node *ast.Node) bool {
	return ast.IsCallExpression(node) && node.AsCallExpression().Expression.Kind == ast.KindImportKeyword
}

func getSourceFileOfModule(module *ast.Symbol) *ast.SourceFile {
	declaration := module.ValueDeclaration
	if declaration == nil {
		declaration = getNonAugmentationDeclaration(module)
	}
	return ast.GetSourceFileOfNode(declaration)
}

func getNonAugmentationDeclaration(symbol *ast.Symbol) *ast.Node {
	return core.Find(symbol.Declarations, func(d *ast.Node) bool {
		return !isExternalModuleAugmentation(d) && !(ast.IsModuleDeclaration(d) && isGlobalScopeAugmentation(d))
	})
}

func isExternalModuleAugmentation(node *ast.Node) bool {
	return isAmbientModule(node) && isModuleAugmentationExternal(node)
}

func isJsonSourceFile(file *ast.SourceFile) bool {
	return file.ScriptKind == core.ScriptKindJSON
}

func isSyntacticDefault(node *ast.Node) bool {
	return (ast.IsExportAssignment(node) && !node.AsExportAssignment().IsExportEquals) ||
		hasSyntacticModifier(node, ast.ModifierFlagsDefault) ||
		ast.IsExportSpecifier(node) ||
		ast.IsNamespaceExport(node)
}

func hasExportAssignmentSymbol(moduleSymbol *ast.Symbol) bool {
	return moduleSymbol.Exports[InternalSymbolNameExportEquals] != nil
}

func isImportOrExportSpecifier(node *ast.Node) bool {
	return ast.IsImportSpecifier(node) || ast.IsExportSpecifier(node)
}

func parsePseudoBigInt(stringValue string) string {
	return stringValue // !!!
}

func isTypeAlias(node *ast.Node) bool {
	return ast.IsTypeAliasDeclaration(node)
}

/**
 * Gets the effective type parameters. If the node was parsed in a
 * JavaScript file, gets the type parameters from the `@template` tag from JSDoc.
 *
 * This does *not* return type parameters from a jsdoc reference to a generic type, eg
 *
 * type Id = <T>(x: T) => T
 * /** @type {Id} /
 * function id(x) { return x }
 */

func getEffectiveTypeParameterDeclarations(node *ast.Node) []*ast.Node {
	return getTypeParameterNodesFromNode(node)
}

func getTypeParameterNodesFromNode(node *ast.Node) []*ast.Node {
	typeParameterList := getTypeParameterListFromNode(node)
	if typeParameterList != nil {
		return typeParameterList.Nodes
	}
	return nil
}

func getTypeParameterListFromNode(node *ast.Node) *ast.NodeList {
	switch node.Kind {
	case ast.KindClassDeclaration:
		return node.AsClassDeclaration().TypeParameters
	case ast.KindClassExpression:
		return node.AsClassExpression().TypeParameters
	case ast.KindInterfaceDeclaration:
		return node.AsInterfaceDeclaration().TypeParameters
	case ast.KindTypeAliasDeclaration:
		return node.AsTypeAliasDeclaration().TypeParameters
	default:
		return node.FunctionLikeData().TypeParameters
	}
}

func getTypeArgumentNodesFromNode(node *ast.Node) []*ast.Node {
	typeArgumentList := getTypeArgumentListFromNode(node)
	if typeArgumentList != nil {
		return typeArgumentList.Nodes
	}
	return nil
}

func getTypeArgumentListFromNode(node *ast.Node) *ast.NodeList {
	switch node.Kind {
	case ast.KindCallExpression:
		return node.AsCallExpression().TypeArguments
	case ast.KindNewExpression:
		return node.AsNewExpression().TypeArguments
	case ast.KindTaggedTemplateExpression:
		return node.AsTaggedTemplateExpression().TypeArguments
	case ast.KindTypeReference:
		return node.AsTypeReference().TypeArguments
	case ast.KindExpressionWithTypeArguments:
		return node.AsExpressionWithTypeArguments().TypeArguments
	case ast.KindImportType:
		return node.AsImportTypeNode().TypeArguments
	case ast.KindTypeQuery:
		return node.AsTypeQueryNode().TypeArguments
	}
	panic("Unhandled case in getTypeArgumentListFromNode")
}

func getInitializerFromNode(node *ast.Node) *ast.Node {
	switch node.Kind {
	case ast.KindVariableDeclaration:
		return node.AsVariableDeclaration().Initializer
	case ast.KindParameter:
		return node.AsParameterDeclaration().Initializer
	case ast.KindBindingElement:
		return node.AsBindingElement().Initializer
	case ast.KindPropertyDeclaration:
		return node.AsPropertyDeclaration().Initializer
	case ast.KindPropertyAssignment:
		return node.AsPropertyAssignment().Initializer
	case ast.KindEnumMember:
		return node.AsEnumMember().Initializer
	case ast.KindForStatement:
		return node.AsForStatement().Initializer
	case ast.KindForInStatement, ast.KindForOfStatement:
		return node.AsForInOrOfStatement().Initializer
	case ast.KindJsxAttribute:
		return node.AsJsxAttribute().Initializer
	}
	return nil
}

/**
 * Gets the effective type annotation of a variable, parameter, or property. If the node was
 * parsed in a JavaScript file, gets the type annotation from JSDoc.  Also gets the type of
 * functions only the JSDoc case.
 */
func getEffectiveTypeAnnotationNode(node *ast.Node) *ast.Node {
	switch node.Kind {
	case ast.KindVariableDeclaration:
		return node.AsVariableDeclaration().TypeNode
	case ast.KindParameter:
		return node.AsParameterDeclaration().TypeNode
	case ast.KindPropertySignature:
		return node.AsPropertySignatureDeclaration().TypeNode
	case ast.KindPropertyDeclaration:
		return node.AsPropertyDeclaration().TypeNode
	case ast.KindTypePredicate:
		return node.AsTypePredicateNode().TypeNode
	case ast.KindParenthesizedType:
		return node.AsParenthesizedTypeNode().TypeNode
	case ast.KindTypeOperator:
		return node.AsTypeOperatorNode().TypeNode
	case ast.KindMappedType:
		return node.AsMappedTypeNode().TypeNode
	case ast.KindTypeAssertionExpression:
		return node.AsTypeAssertion().TypeNode
	case ast.KindAsExpression:
		return node.AsAsExpression().TypeNode
	default:
		if ast.IsFunctionLike(node) {
			return node.ReturnType()
		}
	}
	return nil
}

func isTypeAny(t *Type) bool {
	return t != nil && t.flags&TypeFlagsAny != 0
}

func isJSDocOptionalParameter(node *ast.ParameterDeclaration) bool {
	return false // !!!
}

func isQuestionToken(node *ast.Node) bool {
	return node != nil && node.Kind == ast.KindQuestionToken
}

func isOptionalDeclaration(declaration *ast.Node) bool {
	switch declaration.Kind {
	case ast.KindParameter:
		return declaration.AsParameterDeclaration().QuestionToken != nil
	case ast.KindPropertyDeclaration:
		return isQuestionToken(declaration.AsPropertyDeclaration().PostfixToken)
	case ast.KindPropertySignature:
		return isQuestionToken(declaration.AsPropertySignatureDeclaration().PostfixToken)
	case ast.KindMethodDeclaration:
		return isQuestionToken(declaration.AsMethodDeclaration().PostfixToken)
	case ast.KindMethodSignature:
		return isQuestionToken(declaration.AsMethodSignatureDeclaration().PostfixToken)
	case ast.KindPropertyAssignment:
		return isQuestionToken(declaration.AsPropertyAssignment().PostfixToken)
	case ast.KindShorthandPropertyAssignment:
		return isQuestionToken(declaration.AsShorthandPropertyAssignment().PostfixToken)
	}
	return false
}

func isEmptyArrayLiteral(expression *ast.Node) bool {
	return expression.Kind == ast.KindArrayLiteralExpression && len(expression.AsArrayLiteralExpression().Elements.Nodes) == 0
}

func declarationBelongsToPrivateAmbientMember(declaration *ast.Node) bool {
	root := getRootDeclaration(declaration)
	memberDeclaration := root
	if root.Kind == ast.KindParameter {
		memberDeclaration = root.Parent
	}
	return isPrivateWithinAmbient(memberDeclaration)
}

func isPrivateWithinAmbient(node *ast.Node) bool {
	return (hasEffectiveModifier(node, ast.ModifierFlagsPrivate) || isPrivateIdentifierClassElementDeclaration(node)) && node.Flags&ast.NodeFlagsAmbient != 0
}

func identifierToKeywordKind(node *ast.Identifier) ast.Kind {
	return textToKeyword[node.Text]
}

func isTypeAssertion(node *ast.Node) bool {
	return ast.IsAssertionExpression(ast.SkipParentheses(node))
}

func createSymbolTable(symbols []*ast.Symbol) ast.SymbolTable {
	if len(symbols) == 0 {
		return nil
	}
	result := make(ast.SymbolTable)
	for _, symbol := range symbols {
		result[symbol.Name] = symbol
	}
	return result
}

func sortSymbols(symbols []*ast.Symbol) {
	slices.SortFunc(symbols, compareSymbols)
}

func compareSymbols(s1, s2 *ast.Symbol) int {
	if s1 == s2 {
		return 0
	}
	if s1.ValueDeclaration != nil && s2.ValueDeclaration != nil {
		if s1.Parent != nil && s2.Parent != nil {
			// Symbols with the same unmerged parent are always in the same file
			if s1.Parent != s2.Parent {
				f1 := ast.GetSourceFileOfNode(s1.ValueDeclaration)
				f2 := ast.GetSourceFileOfNode(s2.ValueDeclaration)
				if f1 != f2 {
					f1Path := string(f1.Path())
					f2Path := string(f2.Path())

					// In different files, first compare base filename
					r := strings.Compare(tspath.GetDirectoryPath(f1Path), tspath.GetDirectoryPath(f2Path))
					if r == 0 {
						// Same base filename, compare the full paths (no two files should have the same full path)
						r = strings.Compare(f1Path, f2Path)
					}
					return r
				}
			}
			// In the same file, compare source positions
			return s1.ValueDeclaration.Pos() - s2.ValueDeclaration.Pos()
		}
	}
	// Sort by name
	r := strings.Compare(s1.Name, s2.Name)
	if r == 0 {
		// Same name, sort by symbol id
		r = int(getSymbolId(s1)) - int(getSymbolId(s2))
	}
	return r
}

func getClassLikeDeclarationOfSymbol(symbol *ast.Symbol) *ast.Node {
	return core.Find(symbol.Declarations, ast.IsClassLike)
}

func isThisInTypeQuery(node *ast.Node) bool {
	if !isThisIdentifier(node) {
		return false
	}
	for ast.IsQualifiedName(node.Parent) && node.Parent.AsQualifiedName().Left == node {
		node = node.Parent
	}
	return node.Parent.Kind == ast.KindTypeQuery
}

func isThisIdentifier(node *ast.Node) bool {
	return node != nil && node.Kind == ast.KindIdentifier && identifierIsThisKeyword(node)
}

func identifierIsThisKeyword(id *ast.Node) bool {
	return id.AsIdentifier().Text == "this"
}

func getDeclarationModifierFlagsFromSymbol(s *ast.Symbol) ast.ModifierFlags {
	return getDeclarationModifierFlagsFromSymbolEx(s, false /*isWrite*/)
}

func getDeclarationModifierFlagsFromSymbolEx(s *ast.Symbol, isWrite bool) ast.ModifierFlags {
	if s.ValueDeclaration != nil {
		var declaration *ast.Node
		if isWrite {
			declaration = core.Find(s.Declarations, ast.IsSetAccessorDeclaration)
		}
		if declaration == nil && s.Flags&ast.SymbolFlagsGetAccessor != 0 {
			declaration = core.Find(s.Declarations, ast.IsGetAccessorDeclaration)
		}
		if declaration == nil {
			declaration = s.ValueDeclaration
		}
		flags := getCombinedModifierFlags(declaration)
		if s.Parent != nil && s.Parent.Flags&ast.SymbolFlagsClass != 0 {
			return flags
		}
		return flags & ^ast.ModifierFlagsAccessibilityModifier
	}
	if s.CheckFlags&ast.CheckFlagsSynthetic != 0 {
		var accessModifier ast.ModifierFlags
		switch {
		case s.CheckFlags&ast.CheckFlagsContainsPrivate != 0:
			accessModifier = ast.ModifierFlagsPrivate
		case s.CheckFlags&ast.CheckFlagsContainsPublic != 0:
			accessModifier = ast.ModifierFlagsPublic
		default:
			accessModifier = ast.ModifierFlagsProtected
		}
		var staticModifier ast.ModifierFlags
		if s.CheckFlags&ast.CheckFlagsContainsStatic != 0 {
			staticModifier = ast.ModifierFlagsStatic
		}
		return accessModifier | staticModifier
	}
	if s.Flags&ast.SymbolFlagsPrototype != 0 {
		return ast.ModifierFlagsPublic | ast.ModifierFlagsStatic
	}
	return ast.ModifierFlagsNone
}

func isExponentiationOperator(kind ast.Kind) bool {
	return kind == ast.KindAsteriskAsteriskToken
}

func isMultiplicativeOperator(kind ast.Kind) bool {
	return kind == ast.KindAsteriskToken || kind == ast.KindSlashToken || kind == ast.KindPercentToken
}

func isMultiplicativeOperatorOrHigher(kind ast.Kind) bool {
	return isExponentiationOperator(kind) || isMultiplicativeOperator(kind)
}

func isAdditiveOperator(kind ast.Kind) bool {
	return kind == ast.KindPlusToken || kind == ast.KindMinusToken
}

func isAdditiveOperatorOrHigher(kind ast.Kind) bool {
	return isAdditiveOperator(kind) || isMultiplicativeOperatorOrHigher(kind)
}

func isShiftOperator(kind ast.Kind) bool {
	return kind == ast.KindLessThanLessThanToken || kind == ast.KindGreaterThanGreaterThanToken ||
		kind == ast.KindGreaterThanGreaterThanGreaterThanToken
}

func isShiftOperatorOrHigher(kind ast.Kind) bool {
	return isShiftOperator(kind) || isAdditiveOperatorOrHigher(kind)
}

func isRelationalOperator(kind ast.Kind) bool {
	return kind == ast.KindLessThanToken || kind == ast.KindLessThanEqualsToken || kind == ast.KindGreaterThanToken ||
		kind == ast.KindGreaterThanEqualsToken || kind == ast.KindInstanceOfKeyword || kind == ast.KindInKeyword
}

func isRelationalOperatorOrHigher(kind ast.Kind) bool {
	return isRelationalOperator(kind) || isShiftOperatorOrHigher(kind)
}

func isEqualityOperator(kind ast.Kind) bool {
	return kind == ast.KindEqualsEqualsToken || kind == ast.KindEqualsEqualsEqualsToken ||
		kind == ast.KindExclamationEqualsToken || kind == ast.KindExclamationEqualsEqualsToken
}

func isEqualityOperatorOrHigher(kind ast.Kind) bool {
	return isEqualityOperator(kind) || isRelationalOperatorOrHigher(kind)
}

func isBitwiseOperator(kind ast.Kind) bool {
	return kind == ast.KindAmpersandToken || kind == ast.KindBarToken || kind == ast.KindCaretToken
}

func isBitwiseOperatorOrHigher(kind ast.Kind) bool {
	return isBitwiseOperator(kind) || isEqualityOperatorOrHigher(kind)
}

// NOTE: The version in utilities includes ExclamationToken, which is not a binary operator.
func isLogicalOperator(kind ast.Kind) bool {
	return kind == ast.KindAmpersandAmpersandToken || kind == ast.KindBarBarToken
}

func isLogicalOperatorOrHigher(kind ast.Kind) bool {
	return isLogicalOperator(kind) || isBitwiseOperatorOrHigher(kind)
}

func isAssignmentOperatorOrHigher(kind ast.Kind) bool {
	return kind == ast.KindQuestionQuestionToken || isLogicalOperatorOrHigher(kind) || isAssignmentOperator(kind)
}

func isBinaryOperator(kind ast.Kind) bool {
	return isAssignmentOperatorOrHigher(kind) || kind == ast.KindCommaToken
}

func isObjectLiteralType(t *Type) bool {
	return t.objectFlags&ObjectFlagsObjectLiteral != 0
}

func isDeclarationReadonly(declaration *ast.Node) bool {
	return getCombinedModifierFlags(declaration)&ast.ModifierFlagsReadonly != 0 && !isParameterPropertyDeclaration(declaration, declaration.Parent)
}

func getPostfixTokenFromNode(node *ast.Node) *ast.Node {
	switch node.Kind {
	case ast.KindPropertyDeclaration:
		return node.AsPropertyDeclaration().PostfixToken
	case ast.KindPropertySignature:
		return node.AsPropertySignatureDeclaration().PostfixToken
	case ast.KindMethodDeclaration:
		return node.AsMethodDeclaration().PostfixToken
	case ast.KindMethodSignature:
		return node.AsMethodSignatureDeclaration().PostfixToken
	}
	panic("Unhandled case in getPostfixTokenFromNode")
}

func isStatic(node *ast.Node) bool {
	// https://tc39.es/ecma262/#sec-static-semantics-isstatic
	return ast.IsClassElement(node) && hasStaticModifier(node) || ast.IsClassStaticBlockDeclaration(node)
}

func isLogicalExpression(node *ast.Node) bool {
	for {
		if node.Kind == ast.KindParenthesizedExpression {
			node = node.AsParenthesizedExpression().Expression
		} else if node.Kind == ast.KindPrefixUnaryExpression && node.AsPrefixUnaryExpression().Operator == ast.KindExclamationToken {
			node = node.AsPrefixUnaryExpression().Operand
		} else {
			return isLogicalOrCoalescingBinaryExpression(node)
		}
	}
}

type orderedMap[K comparable, V any] struct {
	valuesByKey map[K]V
	values      []V
}

func (m *orderedMap[K, V]) contains(key K) bool {
	_, ok := m.valuesByKey[key]
	return ok
}

func (m *orderedMap[K, V]) add(key K, value V) {
	if m.valuesByKey == nil {
		m.valuesByKey = make(map[K]V)
	}
	m.valuesByKey[key] = value
	m.values = append(m.values, value)
}

func getContainingFunction(node *ast.Node) *ast.Node {
	return ast.FindAncestor(node.Parent, ast.IsFunctionLike)
}

func isTypeReferenceType(node *ast.Node) bool {
	return node.Kind == ast.KindTypeReference || node.Kind == ast.KindExpressionWithTypeArguments
}

func isNodeDescendantOf(node *ast.Node, ancestor *ast.Node) bool {
	for node != nil {
		if node == ancestor {
			return true
		}
		node = node.Parent
	}
	return false
}

func isTypeUsableAsPropertyName(t *Type) bool {
	return t.flags&TypeFlagsStringOrNumberLiteralOrUnique != 0
}

/**
 * Gets the symbolic name for a member from its type.
 */
func getPropertyNameFromType(t *Type) string {
	switch {
	case t.flags&TypeFlagsStringLiteral != 0:
		return t.AsLiteralType().value.(string)
	case t.flags&TypeFlagsNumberLiteral != 0:
		return numberToString(t.AsLiteralType().value.(float64))
	case t.flags&TypeFlagsUniqueESSymbol != 0:
		return t.AsUniqueESSymbolType().name
	}
	panic("Unhandled case in getPropertyNameFromType")
}

func isNumericLiteralName(name string) bool {
	// The intent of numeric names is that
	//     - they are names with text in a numeric form, and that
	//     - setting properties/indexing with them is always equivalent to doing so with the numeric literal 'numLit',
	//         acquired by applying the abstract 'ToNumber' operation on the name's text.
	//
	// The subtlety is in the latter portion, as we cannot reliably say that anything that looks like a numeric literal is a numeric name.
	// In fact, it is the case that the text of the name must be equal to 'ToString(numLit)' for this to hold.
	//
	// Consider the property name '"0xF00D"'. When one indexes with '0xF00D', they are actually indexing with the value of 'ToString(0xF00D)'
	// according to the ECMAScript specification, so it is actually as if the user indexed with the string '"61453"'.
	// Thus, the text of all numeric literals equivalent to '61543' such as '0xF00D', '0xf00D', '0170015', etc. are not valid numeric names
	// because their 'ToString' representation is not equal to their original text.
	// This is motivated by ECMA-262 sections 9.3.1, 9.8.1, 11.1.5, and 11.2.1.
	//
	// Here, we test whether 'ToString(ToNumber(name))' is exactly equal to 'name'.
	// The '+' prefix operator is equivalent here to applying the abstract ToNumber operation.
	// Applying the 'toString()' method on a number gives us the abstract ToString operation on a number.
	//
	// Note that this accepts the values 'Infinity', '-Infinity', and 'NaN', and that this is intentional.
	// This is desired behavior, because when indexing with them as numeric entities, you are indexing
	// with the strings '"Infinity"', '"-Infinity"', and '"NaN"' respectively.
	return numberToString(stringToNumber(name)) == name
}

func getPropertyNameForPropertyNameNode(name *ast.Node) string {
	switch name.Kind {
	case ast.KindIdentifier, ast.KindPrivateIdentifier, ast.KindStringLiteral, ast.KindNoSubstitutionTemplateLiteral,
		ast.KindNumericLiteral, ast.KindBigIntLiteral, ast.KindJsxNamespacedName:
		return name.Text()
	case ast.KindComputedPropertyName:
		nameExpression := name.AsComputedPropertyName().Expression
		if isStringOrNumericLiteralLike(nameExpression) {
			return nameExpression.Text()
		}
		if isSignedNumericLiteral(nameExpression) {
			text := nameExpression.AsPrefixUnaryExpression().Operand.Text()
			if nameExpression.AsPrefixUnaryExpression().Operator == ast.KindMinusToken {
				text = "-" + text
			}
			return text
		}
		return InternalSymbolNameMissing
	}
	panic("Unhandled case in getPropertyNameForPropertyNameNode")
}

func isThisProperty(node *ast.Node) bool {
	return (ast.IsPropertyAccessExpression(node) || ast.IsElementAccessExpression(node)) && node.Expression().Kind == ast.KindThisKeyword
}

func anyToString(v any) string {
	// !!! This function should behave identically to the expression `"" + v` in JS
	switch v := v.(type) {
	case string:
		return v
	case float64:
		return numberToString(v)
	case bool:
		return ifElse(v, "true", "false")
	case PseudoBigInt:
		return "(BigInt)" // !!!
	}
	panic("Unhandled case in anyToString")
}

func numberToString(f float64) string {
	// !!! This function should behave identically to the expression `"" + f` in JS
	return strconv.FormatFloat(f, 'g', -1, 64)
}

func stringToNumber(s string) float64 {
	// !!! This function should behave identically to the expression `+s` in JS
	// This includes parsing binary, octal, and hex numeric strings
	value, err := strconv.ParseFloat(s, 64)
	if err != nil {
		return math.NaN()
	}
	return value
}

func isValidESSymbolDeclaration(node *ast.Node) bool {
	if ast.IsVariableDeclaration(node) {
		return isVarConst(node) && ast.IsIdentifier(node.AsVariableDeclaration().Name()) && isVariableDeclarationInVariableStatement(node)
	}
	if ast.IsPropertyDeclaration(node) {
		return hasEffectiveReadonlyModifier(node) && hasStaticModifier(node)
	}
	return ast.IsPropertySignatureDeclaration(node) && hasEffectiveReadonlyModifier(node)
}

func isVarConst(node *ast.Node) bool {
	return getCombinedNodeFlags(node)&ast.NodeFlagsBlockScoped == ast.NodeFlagsConst
}

func isVariableDeclarationInVariableStatement(node *ast.Node) bool {
	return ast.IsVariableDeclarationList(node.Parent) && ast.IsVariableStatement(node.Parent.Parent)
}

func isKnownSymbol(symbol *ast.Symbol) bool {
	return isLateBoundName(symbol.Name)
}

func isLateBoundName(name string) bool {
	return len(name) >= 2 && name[0] == '\xfe' && name[1] == '@'
}

func getSymbolTable(data *ast.SymbolTable) ast.SymbolTable {
	if *data == nil {
		*data = make(ast.SymbolTable)
	}
	return *data
}

func getMembers(symbol *ast.Symbol) ast.SymbolTable {
	return getSymbolTable(&symbol.Members)
}

func getExports(symbol *ast.Symbol) ast.SymbolTable {
	return getSymbolTable(&symbol.Exports)
}

func getLocals(container *ast.Node) ast.SymbolTable {
	data := container.LocalsContainerData()
	if data.Locals == nil {
		data.Locals = make(ast.SymbolTable)
	}
	return data.Locals
}

func getThisParameter(signature *ast.Node) *ast.Node {
	// callback tags do not currently support this parameters
	if len(signature.Parameters()) != 0 {
		thisParameter := signature.Parameters()[0]
		if parameterIsThisKeyword(thisParameter) {
			return thisParameter
		}
	}
	return nil
}

func parameterIsThisKeyword(parameter *ast.Node) bool {
	return isThisIdentifier(parameter.Name())
}

func getInterfaceBaseTypeNodes(node *ast.Node) []*ast.Node {
	heritageClause := getHeritageClause(node.AsInterfaceDeclaration().HeritageClauses, ast.KindExtendsKeyword)
	if heritageClause != nil {
		return heritageClause.AsHeritageClause().Types.Nodes
	}
	return nil
}

func getHeritageClause(clauses *ast.NodeList, kind ast.Kind) *ast.Node {
	if clauses != nil {
		for _, clause := range clauses.Nodes {
			if clause.AsHeritageClause().Token == kind {
				return clause
			}
		}
	}
	return nil
}

func getClassExtendsHeritageElement(node *ast.Node) *ast.Node {
	heritageClause := getHeritageClause(node.ClassLikeData().HeritageClauses, ast.KindExtendsKeyword)
	if heritageClause != nil && len(heritageClause.AsHeritageClause().Types.Nodes) > 0 {
		return heritageClause.AsHeritageClause().Types.Nodes[0]
	}
	return nil
}

func concatenateDiagnosticMessageChains(headChain *ast.MessageChain, tailChain *ast.MessageChain) {
	lastChain := headChain
	for len(lastChain.MessageChain()) != 0 {
		lastChain = lastChain.MessageChain()[0]
	}
	lastChain.SetMessageChain([]*ast.MessageChain{tailChain})
}

func isObjectOrArrayLiteralType(t *Type) bool {
	return t.objectFlags&(ObjectFlagsObjectLiteral|ObjectFlagsArrayLiteral) != 0
}

func getContainingClassExcludingClassDecorators(node *ast.Node) *ast.ClassLikeDeclaration {
	decorator := ast.FindAncestorOrQuit(node.Parent, func(n *ast.Node) ast.FindAncestorResult {
		if ast.IsClassLike(n) {
			return ast.FindAncestorQuit
		}
		if ast.IsDecorator(n) {
			return ast.FindAncestorTrue
		}
		return ast.FindAncestorFalse
	})
	if decorator != nil && ast.IsClassLike(decorator.Parent) {
		return getContainingClass(decorator.Parent)
	}
	if decorator != nil {
		return getContainingClass(decorator)
	}
	return getContainingClass(node)
}

func isThisTypeParameter(t *Type) bool {
	return t.flags&TypeFlagsTypeParameter != 0 && t.AsTypeParameter().isThisType
}

func isCallLikeExpression(node *ast.Node) bool {
	switch node.Kind {
	case ast.KindJsxOpeningElement, ast.KindJsxSelfClosingElement, ast.KindCallExpression, ast.KindNewExpression,
		ast.KindTaggedTemplateExpression, ast.KindDecorator:
		return true
	}
	return false
}

func isCallOrNewExpression(node *ast.Node) bool {
	return ast.IsCallExpression(node) || ast.IsNewExpression(node)
}

func isClassInstanceProperty(node *ast.Node) bool {
	return node.Parent != nil && ast.IsClassLike(node.Parent) && ast.IsPropertyDeclaration(node) && !hasAccessorModifier(node)
}

func isThisInitializedObjectBindingExpression(node *ast.Node) bool {
	return node != nil && (ast.IsShorthandPropertyAssignment(node) || ast.IsPropertyAssignment(node)) && ast.IsBinaryExpression(node.Parent.Parent) &&
		node.Parent.Parent.AsBinaryExpression().OperatorToken.Kind == ast.KindEqualsToken &&
		node.Parent.Parent.AsBinaryExpression().Right.Kind == ast.KindThisKeyword
}

func isThisInitializedDeclaration(node *ast.Node) bool {
	return node != nil && ast.IsVariableDeclaration(node) && node.AsVariableDeclaration().Initializer != nil && node.AsVariableDeclaration().Initializer.Kind == ast.KindThisKeyword
}

func isWriteOnlyAccess(node *ast.Node) bool {
	return accessKind(node) == AccessKindWrite
}

func isWriteAccess(node *ast.Node) bool {
	return accessKind(node) != AccessKindRead
}

type AccessKind int32

const (
	AccessKindRead      AccessKind = iota // Only reads from a variable
	AccessKindWrite                       // Only writes to a variable without ever reading it. E.g.: `x=1;`.
	AccessKindReadWrite                   // Reads from and writes to a variable. E.g.: `f(x++);`, `x/=1`.
)

func accessKind(node *ast.Node) AccessKind {
	parent := node.Parent
	switch parent.Kind {
	case ast.KindParenthesizedExpression:
		return accessKind(parent)
	case ast.KindPrefixUnaryExpression:
		operator := parent.AsPrefixUnaryExpression().Operator
		if operator == ast.KindPlusPlusToken || operator == ast.KindMinusMinusToken {
			return AccessKindReadWrite
		}
		return AccessKindRead
	case ast.KindPostfixUnaryExpression:
		operator := parent.AsPostfixUnaryExpression().Operator
		if operator == ast.KindPlusPlusToken || operator == ast.KindMinusMinusToken {
			return AccessKindReadWrite
		}
		return AccessKindRead
	case ast.KindBinaryExpression:
		if parent.AsBinaryExpression().Left == node {
			operator := parent.AsBinaryExpression().OperatorToken
			if isAssignmentOperator(operator.Kind) {
				if operator.Kind == ast.KindEqualsToken {
					return AccessKindWrite
				}
				return AccessKindReadWrite
			}
		}
		return AccessKindRead
	case ast.KindPropertyAccessExpression:
		if parent.AsPropertyAccessExpression().Name() != node {
			return AccessKindRead
		}
		return accessKind(parent)
	case ast.KindPropertyAssignment:
		parentAccess := accessKind(parent.Parent)
		// In `({ x: varname }) = { x: 1 }`, the left `x` is a read, the right `x` is a write.
		if node == parent.AsPropertyAssignment().Name() {
			return reverseAccessKind(parentAccess)
		}
		return parentAccess
	case ast.KindShorthandPropertyAssignment:
		// Assume it's the local variable being accessed, since we don't check public properties for --noUnusedLocals.
		if node == parent.AsShorthandPropertyAssignment().ObjectAssignmentInitializer {
			return AccessKindRead
		}
		return accessKind(parent.Parent)
	case ast.KindArrayLiteralExpression:
		return accessKind(parent)
	case ast.KindForInStatement, ast.KindForOfStatement:
		if node == parent.AsForInOrOfStatement().Initializer {
			return AccessKindWrite
		}
		return AccessKindRead
	}
	return AccessKindRead
}

func reverseAccessKind(a AccessKind) AccessKind {
	switch a {
	case AccessKindRead:
		return AccessKindWrite
	case AccessKindWrite:
		return AccessKindRead
	case AccessKindReadWrite:
		return AccessKindReadWrite
	}
	panic("Unhandled case in reverseAccessKind")
}

func isJsxOpeningLikeElement(node *ast.Node) bool {
	return ast.IsJsxOpeningElement(node) || ast.IsJsxSelfClosingElement(node)
}

// Deprecated in favor of `ast.IsObjectLiteralElement`
func isObjectLiteralElementLike(node *ast.Node) bool {
	return ast.IsObjectLiteralElement(node)
}

type EvaluatorResult struct {
	value                 any
	isSyntacticallyString bool
	resolvedOtherFiles    bool
	hasExternalReferences bool
}

func evaluatorResult(value any, isSyntacticallyString bool, resolvedOtherFiles bool, hasExternalReferences bool) EvaluatorResult {
	return EvaluatorResult{value, isSyntacticallyString, resolvedOtherFiles, hasExternalReferences}
}

type Evaluator func(expr *ast.Node, location *ast.Node) EvaluatorResult

func createEvaluator(evaluateEntity Evaluator) Evaluator {
	var evaluate Evaluator
	evaluateTemplateExpression := func(expr *ast.Node, location *ast.Node) EvaluatorResult {
		var sb strings.Builder
		sb.WriteString(expr.AsTemplateExpression().Head.Text())
		resolvedOtherFiles := false
		hasExternalReferences := false
		for _, span := range expr.AsTemplateExpression().TemplateSpans.Nodes {
			spanResult := evaluate(span.Expression(), location)
			if spanResult.value == nil {
				return evaluatorResult(nil, true /*isSyntacticallyString*/, false, false)
			}
			sb.WriteString(anyToString(spanResult.value))
			sb.WriteString(span.AsTemplateSpan().Literal.Text())
			resolvedOtherFiles = resolvedOtherFiles || spanResult.resolvedOtherFiles
			hasExternalReferences = hasExternalReferences || spanResult.hasExternalReferences
		}
		return evaluatorResult(sb.String(), true, resolvedOtherFiles, hasExternalReferences)
	}
	evaluate = func(expr *ast.Node, location *ast.Node) EvaluatorResult {
		isSyntacticallyString := false
		resolvedOtherFiles := false
		hasExternalReferences := false
		// It's unclear when/whether we should consider skipping other kinds of outer expressions.
		// Type assertions intentionally break evaluation when evaluating literal types, such as:
		//     type T = `one ${"two" as any} three`; // string
		// But it's less clear whether such an assertion should break enum member evaluation:
		//     enum E {
		//       A = "one" as any
		//     }
		// SatisfiesExpressions and non-null assertions seem to have even less reason to break
		// emitting enum members as literals. However, these expressions also break Babel's
		// evaluation (but not esbuild's), and the isolatedModules errors we give depend on
		// our evaluation results, so we're currently being conservative so as to issue errors
		// on code that might break Babel.
		expr = ast.SkipParentheses(expr)
		switch expr.Kind {
		case ast.KindPrefixUnaryExpression:
			result := evaluate(expr.AsPrefixUnaryExpression().Operand, location)
			resolvedOtherFiles = result.resolvedOtherFiles
			hasExternalReferences = result.hasExternalReferences
			if value, ok := result.value.(float64); ok {
				switch expr.AsPrefixUnaryExpression().Operator {
				case ast.KindPlusToken:
					return evaluatorResult(value, isSyntacticallyString, resolvedOtherFiles, hasExternalReferences)
				case ast.KindMinusToken:
					return evaluatorResult(-value, isSyntacticallyString, resolvedOtherFiles, hasExternalReferences)
				case ast.KindTildeToken:
					return evaluatorResult(float64(^int32(value)), isSyntacticallyString, resolvedOtherFiles, hasExternalReferences)
				}
			}
		case ast.KindBinaryExpression:
			left := evaluate(expr.AsBinaryExpression().Left, location)
			right := evaluate(expr.AsBinaryExpression().Right, location)
			operator := expr.AsBinaryExpression().OperatorToken.Kind
			isSyntacticallyString = (left.isSyntacticallyString || right.isSyntacticallyString) && expr.AsBinaryExpression().OperatorToken.Kind == ast.KindPlusToken
			resolvedOtherFiles = left.resolvedOtherFiles || right.resolvedOtherFiles
			hasExternalReferences = left.hasExternalReferences || right.hasExternalReferences
			leftNum, leftIsNum := left.value.(float64)
			rightNum, rightIsNum := right.value.(float64)
			if leftIsNum && rightIsNum {
				switch operator {
				case ast.KindBarToken:
					return evaluatorResult(float64(int32(leftNum)|int32(rightNum)), isSyntacticallyString, resolvedOtherFiles, hasExternalReferences)
				case ast.KindAmpersandToken:
					return evaluatorResult(float64(int32(leftNum)&int32(rightNum)), isSyntacticallyString, resolvedOtherFiles, hasExternalReferences)
				case ast.KindGreaterThanGreaterThanToken:
					return evaluatorResult(float64(int32(leftNum)>>int32(rightNum)), isSyntacticallyString, resolvedOtherFiles, hasExternalReferences)
				case ast.KindGreaterThanGreaterThanGreaterThanToken:
					return evaluatorResult(float64(uint32(leftNum)>>uint32(rightNum)), isSyntacticallyString, resolvedOtherFiles, hasExternalReferences)
				case ast.KindLessThanLessThanToken:
					return evaluatorResult(float64(int32(leftNum)<<int32(rightNum)), isSyntacticallyString, resolvedOtherFiles, hasExternalReferences)
				case ast.KindCaretToken:
					return evaluatorResult(float64(int32(leftNum)^int32(rightNum)), isSyntacticallyString, resolvedOtherFiles, hasExternalReferences)
				case ast.KindAsteriskToken:
					return evaluatorResult(leftNum*rightNum, isSyntacticallyString, resolvedOtherFiles, hasExternalReferences)
				case ast.KindSlashToken:
					return evaluatorResult(leftNum/rightNum, isSyntacticallyString, resolvedOtherFiles, hasExternalReferences)
				case ast.KindPlusToken:
					return evaluatorResult(leftNum+rightNum, isSyntacticallyString, resolvedOtherFiles, hasExternalReferences)
				case ast.KindMinusToken:
					return evaluatorResult(leftNum-rightNum, isSyntacticallyString, resolvedOtherFiles, hasExternalReferences)
				case ast.KindPercentToken:
					return evaluatorResult(leftNum-rightNum*math.Floor(leftNum/rightNum), isSyntacticallyString, resolvedOtherFiles, hasExternalReferences)
				case ast.KindAsteriskAsteriskToken:
					return evaluatorResult(math.Pow(leftNum, rightNum), isSyntacticallyString, resolvedOtherFiles, hasExternalReferences)
				}
			}
			leftStr, leftIsStr := left.value.(string)
			rightStr, rightIsStr := right.value.(string)
			if (leftIsStr || leftIsNum) && (rightIsStr || rightIsNum) && operator == ast.KindPlusToken {
				if leftIsNum {
					leftStr = numberToString(leftNum)
				}
				if rightIsNum {
					rightStr = numberToString(rightNum)
				}
				return evaluatorResult(leftStr+rightStr, isSyntacticallyString, resolvedOtherFiles, hasExternalReferences)
			}
		case ast.KindStringLiteral, ast.KindNoSubstitutionTemplateLiteral:
			return evaluatorResult(expr.Text(), true /*isSyntacticallyString*/, false, false)
		case ast.KindTemplateExpression:
			return evaluateTemplateExpression(expr, location)
		case ast.KindNumericLiteral:
			return evaluatorResult(stringToNumber(expr.Text()), false, false, false)
		case ast.KindIdentifier, ast.KindElementAccessExpression:
			return evaluateEntity(expr, location)
		case ast.KindPropertyAccessExpression:
			if isEntityNameExpression(expr) {
				return evaluateEntity(expr, location)
			}
		}
		return evaluatorResult(nil, isSyntacticallyString, resolvedOtherFiles, hasExternalReferences)
	}
	return evaluate
}

func isComputedNonLiteralName(name *ast.Node) bool {
	return ast.IsComputedPropertyName(name) && !isStringOrNumericLiteralLike(name.Expression())
}

func isInfinityOrNaNString(name string) bool {
	return name == "Infinity" || name == "-Infinity" || name == "NaN"
}

func (c *Checker) isConstantVariable(symbol *ast.Symbol) bool {
	return symbol.Flags&ast.SymbolFlagsVariable != 0 && (c.getDeclarationNodeFlagsFromSymbol(symbol)&ast.NodeFlagsConstant) != 0
}<|MERGE_RESOLUTION|>--- conflicted
+++ resolved
@@ -3,7 +3,6 @@
 import (
 	"maps"
 	"math"
-	"path/filepath"
 	"slices"
 	"strconv"
 	"strings"
@@ -2376,57 +2375,6 @@
 	return node
 }
 
-<<<<<<< HEAD
-var extensionsToRemove = []string{ExtensionDts, ExtensionDmts, ExtensionDcts, ExtensionMjs, ExtensionMts, ExtensionCjs, ExtensionCts, ExtensionTs, ExtensionJs, ExtensionTsx, ExtensionJsx, ExtensionJson}
-
-func removeFileExtension(path string) string {
-	// Remove any known extension even if it has more than one dot
-	for _, ext := range extensionsToRemove {
-		if strings.HasSuffix(path, ext) {
-			return path[:len(path)-len(ext)]
-		}
-	}
-	// Otherwise just remove single dot extension, if any
-	return path[:len(path)-len(filepath.Ext(path))] // TODO(jakebailey): do not use filepath here
-}
-
-func tryGetExtensionFromPath(p string) string {
-	for _, ext := range extensionsToRemove {
-		if tspath.FileExtensionIs(p, ext) {
-			return ext
-		}
-	}
-	return ""
-}
-
-func removeExtension(path string, extension string) string {
-	return path[:len(path)-len(extension)]
-}
-
-func fileExtensionIsOneOf(path string, extensions []string) bool {
-	for _, ext := range extensions {
-		if tspath.FileExtensionIs(path, ext) {
-			return true
-		}
-	}
-	return false
-}
-
-func tryExtractTSExtension(fileName string) string {
-	for _, ext := range supportedTSExtensionsForExtractExtension {
-		if tspath.FileExtensionIs(fileName, ext) {
-			return ext
-		}
-	}
-	return ""
-}
-
-func hasImplementationTSFileExtension(path string) bool {
-	return fileExtensionIsOneOf(path, supportedTSImplementationExtensions) && !IsDeclarationFileName(path)
-}
-
-=======
->>>>>>> deaccd0f
 func isSideEffectImport(node *ast.Node) bool {
 	ancestor := ast.FindAncestor(node, ast.IsImportDeclaration)
 	return ancestor != nil && ancestor.AsImportDeclaration().ImportClause == nil
