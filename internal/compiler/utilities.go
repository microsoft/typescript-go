--- conflicted
+++ resolved
@@ -477,11 +477,7 @@
 	case ast.KindDefaultClause:
 		start := SkipTrivia(sourceFile.Text, node.Pos())
 		end := node.End()
-<<<<<<< HEAD
-		statements := node.AsCaseOrDefaultClause().Statements
-=======
-		statements := node.Data.(*ast.CaseOrDefaultClause).Statements.Nodes
->>>>>>> 78816d69
+		statements := node.AsCaseOrDefaultClause().Statements.Nodes
 		if len(statements) != 0 {
 			end = statements[0].Pos()
 		}
