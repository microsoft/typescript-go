--- conflicted
+++ resolved
@@ -129,6 +129,7 @@
 func (d *Diagnostic) Code() int32                       { return d.code }
 func (d *Diagnostic) Category() diagnostics.Category    { return d.category }
 func (d *Diagnostic) Message() string                   { return d.message }
+func (d *Diagnostic) MessageChain() []*MessageChain     { return d.messageChain }
 func (d *Diagnostic) RelatedInformation() []*Diagnostic { return d.relatedInformation }
 
 func (d *Diagnostic) SetCategory(category diagnostics.Category) { d.category = category }
@@ -157,7 +158,6 @@
 	return NewDiagnostic(file, loc, message, args...)
 }
 
-<<<<<<< HEAD
 func NewDiagnosticFromMessageChain(file *SourceFile, loc TextRange, messageChain *MessageChain) *Diagnostic {
 	return &Diagnostic{
 		file:         file,
@@ -179,15 +179,6 @@
 	return NewDiagnosticFromMessageChain(file, loc, messageChain)
 }
 
-func (d *Diagnostic) File() *SourceFile                         { return d.file }
-func (d *Diagnostic) Loc() TextRange                            { return d.loc }
-func (d *Diagnostic) Code() int32                               { return d.code }
-func (d *Diagnostic) Category() diagnostics.Category            { return d.category }
-func (d *Diagnostic) Message() string                           { return d.message }
-func (d *Diagnostic) MessageChain() []*MessageChain             { return d.messageChain }
-func (d *Diagnostic) RelatedInformation() []*Diagnostic         { return d.relatedInformation }
-func (d *Diagnostic) SetCategory(category diagnostics.Category) { d.category = category }
-
 func (d *Diagnostic) setMessageChain(messageChain []*MessageChain) *Diagnostic {
 	d.messageChain = messageChain
 	return d
@@ -197,10 +188,6 @@
 	if messageChain != nil {
 		d.messageChain = append(d.messageChain, messageChain)
 	}
-=======
-func (d *Diagnostic) addMessageChain(messageChain ...*MessageChain) *Diagnostic {
-	d.messageChain = append(d.messageChain, messageChain...)
->>>>>>> 1cee5864
 	return d
 }
 
