--- conflicted
+++ resolved
@@ -1843,11 +1843,7 @@
 		slices.EqualFunc(c1.MessageChain_, c2.MessageChain_, equalMessageChain)
 }
 
-<<<<<<< HEAD
-func compareDiagnostics(d1, d2 *ast.Diagnostic) int {
-=======
-func CompareDiagnostics(d1, d2 *Diagnostic) int {
->>>>>>> d1889edc
+func CompareDiagnostics(d1, d2 *ast.Diagnostic) int {
 	c := strings.Compare(getDiagnosticPath(d1), getDiagnosticPath(d2))
 	if c != 0 {
 		return c
