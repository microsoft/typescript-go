--- conflicted
+++ resolved
@@ -22,31 +22,19 @@
 var _ CompilerHost = (*compilerHost)(nil)
 
 type compilerHost struct {
-<<<<<<< HEAD
 	currentDirectory    string
 	fs                  vfs.FS
 	defaultLibraryPath  string
 	extendedConfigCache tsoptions.ExtendedConfigCache
-=======
-	currentDirectory        string
-	fs                      vfs.FS
-	defaultLibraryPath      string
-	extendedConfigCache     *collections.SyncMap[tspath.Path, *tsoptions.ExtendedConfigCacheEntry]
-	extendedConfigCacheOnce sync.Once
-	trace                   func(msg string)
->>>>>>> 28fe3d47
+	trace               func(msg string)
 }
 
 func NewCachedFSCompilerHost(
 	currentDirectory string,
 	fs vfs.FS,
 	defaultLibraryPath string,
-<<<<<<< HEAD
 	extendedConfigCache tsoptions.ExtendedConfigCache,
-=======
-	extendedConfigCache *collections.SyncMap[tspath.Path, *tsoptions.ExtendedConfigCacheEntry],
 	trace func(msg string),
->>>>>>> 28fe3d47
 ) CompilerHost {
 	return NewCompilerHost(currentDirectory, cachedvfs.From(fs), defaultLibraryPath, extendedConfigCache, trace)
 }
@@ -55,12 +43,8 @@
 	currentDirectory string,
 	fs vfs.FS,
 	defaultLibraryPath string,
-<<<<<<< HEAD
 	extendedConfigCache tsoptions.ExtendedConfigCache,
-=======
-	extendedConfigCache *collections.SyncMap[tspath.Path, *tsoptions.ExtendedConfigCacheEntry],
 	trace func(msg string),
->>>>>>> 28fe3d47
 ) CompilerHost {
 	if trace == nil {
 		trace = func(msg string) {}
