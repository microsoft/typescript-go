--- conflicted
+++ resolved
@@ -29,12 +29,8 @@
 	fs                  vfs.FS
 	defaultLibraryPath  string
 	extendedConfigCache tsoptions.ExtendedConfigCache
-<<<<<<< HEAD
-	trace               func(msg string)
 	pnpApi              *pnp.PnpApi
-=======
 	trace               func(msg *diagnostics.Message, args ...any)
->>>>>>> 2ae41016
 }
 
 func NewCachedFSCompilerHost(
@@ -42,12 +38,8 @@
 	fs vfs.FS,
 	defaultLibraryPath string,
 	extendedConfigCache tsoptions.ExtendedConfigCache,
-<<<<<<< HEAD
 	pnpApi *pnp.PnpApi,
-	trace func(msg string),
-=======
 	trace func(msg *diagnostics.Message, args ...any),
->>>>>>> 2ae41016
 ) CompilerHost {
 	return NewCompilerHost(currentDirectory, cachedvfs.From(fs), defaultLibraryPath, extendedConfigCache, pnpApi, trace)
 }
@@ -57,12 +49,8 @@
 	fs vfs.FS,
 	defaultLibraryPath string,
 	extendedConfigCache tsoptions.ExtendedConfigCache,
-<<<<<<< HEAD
 	pnpApi *pnp.PnpApi,
-	trace func(msg string),
-=======
 	trace func(msg *diagnostics.Message, args ...any),
->>>>>>> 2ae41016
 ) CompilerHost {
 	if trace == nil {
 		trace = func(msg *diagnostics.Message, args ...any) {}
@@ -90,17 +78,12 @@
 	return h.currentDirectory
 }
 
-<<<<<<< HEAD
 func (h *compilerHost) PnpApi() *pnp.PnpApi {
 	return h.pnpApi
 }
 
-func (h *compilerHost) Trace(msg string) {
-	h.trace(msg)
-=======
 func (h *compilerHost) Trace(msg *diagnostics.Message, args ...any) {
 	h.trace(msg, args...)
->>>>>>> 2ae41016
 }
 
 func (h *compilerHost) GetSourceFile(opts ast.SourceFileParseOptions) *ast.SourceFile {
