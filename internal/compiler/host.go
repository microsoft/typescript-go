--- conflicted
+++ resolved
@@ -51,12 +51,9 @@
 }
 
 func (h *compilerHost) NewLine() string {
-<<<<<<< HEAD
-=======
 	if h.options == nil {
 		return "\n"
 	}
->>>>>>> c3ff6624
 	return h.options.NewLine.GetNewLineCharacter()
 }
 
