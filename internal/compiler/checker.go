--- conflicted
+++ resolved
@@ -5039,7 +5039,7 @@
 			} else {
 				inheritedIndexInfos = []*IndexInfo{{keyType: c.stringType, valueType: c.anyType}}
 			}
-			indexInfos = concatenate(indexInfos, filter(inheritedIndexInfos, func(info *IndexInfo) bool {
+			indexInfos = concatenate(indexInfos, Filter(inheritedIndexInfos, func(info *IndexInfo) bool {
 				return findIndexInfo(indexInfos, info.keyType) != nil
 			}))
 		}
@@ -5165,7 +5165,7 @@
 
 func (c *Checker) getInstantiatedConstructorsForTypeArguments(t *Type, typeArgumentNodes []*Node, location *Node) []*Signature {
 	signatures := c.getConstructorsForTypeArguments(t, typeArgumentNodes, location)
-	typeArguments := mapf(typeArgumentNodes, c.getTypeFromTypeNode)
+	typeArguments := Mapf(typeArgumentNodes, c.getTypeFromTypeNode)
 	return sameMap(signatures, func(sig *Signature) *Signature {
 		if len(sig.typeParameters) != 0 {
 			return c.getSignatureInstantiation(sig, typeArguments, nil)
@@ -5176,7 +5176,7 @@
 
 func (c *Checker) getConstructorsForTypeArguments(t *Type, typeArgumentNodes []*Node, location *Node) []*Signature {
 	typeArgCount := len(typeArgumentNodes)
-	return filter(c.getSignaturesOfType(t, SignatureKindConstruct), func(sig *Signature) bool {
+	return Filter(c.getSignaturesOfType(t, SignatureKindConstruct), func(sig *Signature) bool {
 		return typeArgCount >= c.getMinTypeArgumentCount(sig.typeParameters) && typeArgCount <= len(sig.typeParameters)
 	})
 }
@@ -5254,12 +5254,6 @@
 			if kind == SignatureKindConstruct && len(resolved.ConstructSignatures()) == 1 && len(resolved.CallSignatures()) == 0 {
 				return resolved.ConstructSignatures()[0]
 			}
-<<<<<<< HEAD
-			indexInfos = concatenate(indexInfos, Filter(inheritedIndexInfos, func(info *IndexInfo) bool {
-				return findIndexInfo(indexInfos, info.keyType) != nil
-			}))
-=======
->>>>>>> 2c719575
 		}
 	}
 	return nil
@@ -7613,13 +7607,8 @@
 func (c *Checker) getTypeFromTypeAliasReference(node *Node, symbol *Symbol) *Type {
 	typeArguments := getTypeArgumentNodesFromNode(node)
 	if symbol.checkFlags&CheckFlagsUnresolved != 0 {
-<<<<<<< HEAD
 		alias := &TypeAlias{symbol: symbol, typeArguments: Mapf(typeArguments, c.getTypeFromTypeNode)}
-		key := getAliasId(alias)
-=======
-		alias := &TypeAlias{symbol: symbol, typeArguments: mapf(typeArguments, c.getTypeFromTypeNode)}
 		key := getAliasKey(alias)
->>>>>>> 2c719575
 		errorType := c.errorTypes[key]
 		if errorType == nil {
 			errorType = c.newIntrinsicType(TypeFlagsAny, "error")
@@ -9547,13 +9536,8 @@
 			// filtered types are within nested unions in the origin), then we can't construct a new origin type.
 			// Otherwise, if we have exactly one type left in the origin set, return that as the filtered type.
 			// Otherwise, construct a new filtered origin type.
-<<<<<<< HEAD
-			originTypes := origin.AsUnionType().types
+			originTypes := origin.Types()
 			originFiltered := Filter(originTypes, func(u *Type) bool {
-=======
-			originTypes := origin.Types()
-			originFiltered := filter(originTypes, func(u *Type) bool {
->>>>>>> 2c719575
 				return u.flags&TypeFlagsUnion != 0 || f(u)
 			})
 			if len(originTypes)-len(originFiltered) == len(types)-len(filtered) {
@@ -9633,15 +9617,9 @@
 	case c.shouldDeferIndexType(t, indexFlags):
 		return c.getIndexTypeForGenericType(t, indexFlags)
 	case t.flags&TypeFlagsUnion != 0:
-<<<<<<< HEAD
-		return c.getIntersectionType(Mapf(t.AsUnionType().types, func(t *Type) *Type { return c.getIndexTypeEx(t, indexFlags) }))
+		return c.getIntersectionType(Mapf(t.Types(), func(t *Type) *Type { return c.getIndexTypeEx(t, indexFlags) }))
 	case t.flags&TypeFlagsIntersection != 0:
-		return c.getUnionType(Mapf(t.AsIntersectionType().types, func(t *Type) *Type { return c.getIndexTypeEx(t, indexFlags) }))
-=======
-		return c.getIntersectionType(mapf(t.Types(), func(t *Type) *Type { return c.getIndexTypeEx(t, indexFlags) }))
-	case t.flags&TypeFlagsIntersection != 0:
-		return c.getUnionType(mapf(t.Types(), func(t *Type) *Type { return c.getIndexTypeEx(t, indexFlags) }))
->>>>>>> 2c719575
+		return c.getUnionType(Mapf(t.Types(), func(t *Type) *Type { return c.getIndexTypeEx(t, indexFlags) }))
 	case t.objectFlags&ObjectFlagsMapped != 0:
 		return c.getIndexTypeForMappedType(t, indexFlags)
 	case t == c.wildcardType:
@@ -10021,11 +9999,7 @@
 					c.diagnostics.add(createDiagnosticForNode(accessExpression, diagnostics.Property_0_does_not_exist_on_type_1, indexType.AsLiteralType().value, c.typeToString(objectType)))
 					return c.undefinedType
 				} else if indexType.flags&(TypeFlagsNumber|TypeFlagsString) != 0 {
-<<<<<<< HEAD
-					types := Mapf(objectType.AsObjectType().properties, func(prop *Symbol) *Type {
-=======
-					types := mapf(objectType.AsStructuredType().properties, func(prop *Symbol) *Type {
->>>>>>> 2c719575
+					types := Mapf(objectType.AsStructuredType().properties, func(prop *Symbol) *Type {
 						return c.getTypeOfSymbol(prop)
 					})
 					return c.getUnionType(append(types, c.undefinedType))
