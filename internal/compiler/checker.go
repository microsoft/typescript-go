package compiler

import (
	"fmt"
	"maps"
	"slices"
	"strconv"
	"strings"

	"github.com/microsoft/typescript-go/internal/ast"
	"github.com/microsoft/typescript-go/internal/compiler/diagnostics"
	"github.com/microsoft/typescript-go/internal/core"
)

// CheckMode

type CheckMode uint32

const (
	CheckModeNormal               CheckMode = 0      // Normal type checking
	CheckModeContextual           CheckMode = 1 << 0 // Explicitly assigned contextual type, therefore not cacheable
	CheckModeInferential          CheckMode = 1 << 1 // Inferential typing
	CheckModeSkipContextSensitive CheckMode = 1 << 2 // Skip context sensitive function expressions
	CheckModeSkipGenericFunctions CheckMode = 1 << 3 // Skip single signature generic functions
	CheckModeIsForSignatureHelp   CheckMode = 1 << 4 // Call resolution for purposes of signature help
	CheckModeRestBindingElement   CheckMode = 1 << 5 // Checking a type that is going to be used to determine the type of a rest binding element
	//   e.g. in `const { a, ...rest } = foo`, when checking the type of `foo` to determine the type of `rest`,
	//   we need to preserve generic types instead of substituting them for constraints
	CheckModeTypeOnly CheckMode = 1 << 6 // Called from getTypeOfExpression, diagnostics may be omitted
)

type TypeSystemEntity any

type TypeSystemPropertyName int32

const (
	TypeSystemPropertyNameType TypeSystemPropertyName = iota
	TypeSystemPropertyNameResolvedBaseConstructorType
	TypeSystemPropertyNameDeclaredType
	TypeSystemPropertyNameResolvedReturnType
	TypeSystemPropertyNameResolvedBaseConstraint
	TypeSystemPropertyNameResolvedTypeArguments
	TypeSystemPropertyNameResolvedBaseTypes
	TypeSystemPropertyNameWriteType
	TypeSystemPropertyNameParameterInitializerContainsUndefined
)

type TypeResolution struct {
	target       TypeSystemEntity
	propertyName TypeSystemPropertyName
	result       bool
}

// WideningKind

type WideningKind int32

const (
	WideningKindNormal WideningKind = iota
	WideningKindFunctionReturn
	WideningKindGeneratorNext
	WideningKindGeneratorYield
)

// EnumLiteralKey

type EnumLiteralKey struct {
	enumSymbol *ast.Symbol
	value      any
}

// TypeCacheKind

type CachedTypeKind int32

const (
	CachedTypeKindLiteralUnionBaseType CachedTypeKind = iota
	CachedTypeKindIndexType
	CachedTypeKindStringIndexType
	CachedTypeKindEquivalentBaseType
	CachedTypeKindApparentType
)

// CachedTypeKey

type CachedTypeKey struct {
	kind   CachedTypeKind
	typeId TypeId
}

// UnionOfUnionKey

type UnionOfUnionKey struct {
	id1 TypeId
	id2 TypeId
	r   UnionReduction
	a   string
}

// CachedSignatureKey

type CachedSignatureKey struct {
	sig *Signature
	key string
}

// InferenceContext

type InferenceContext struct{}

// IntrinsicTypeKind

type IntrinsicTypeKind int32

const (
	IntrinsicTypeKindUppercase IntrinsicTypeKind = iota
	IntrinsicTypeKindLowercase
	IntrinsicTypeKindCapitalize
	IntrinsicTypeKindUncapitalize
	IntrinsicTypeKindNoInfer
)

var intrinsicTypeKinds = map[string]IntrinsicTypeKind{
	"Uppercase":    IntrinsicTypeKindUppercase,
	"Lowercase":    IntrinsicTypeKindLowercase,
	"Capitalize":   IntrinsicTypeKindCapitalize,
	"Uncapitalize": IntrinsicTypeKindUncapitalize,
	"NoInfer":      IntrinsicTypeKindNoInfer,
}

type MappedTypeModifiers uint32

const (
	MappedTypeModifiersIncludeReadonly MappedTypeModifiers = 1 << 0
	MappedTypeModifiersExcludeReadonly MappedTypeModifiers = 1 << 1
	MappedTypeModifiersIncludeOptional MappedTypeModifiers = 1 << 2
	MappedTypeModifiersExcludeOptional MappedTypeModifiers = 1 << 3
)

type MappedTypeNameTypeKind int32

const (
	MappedTypeNameTypeKindNone MappedTypeNameTypeKind = iota
	MappedTypeNameTypeKindFiltering
	MappedTypeNameTypeKindRemapping
)

type ReferenceHint int32

const (
	ReferenceHintUnspecified ReferenceHint = iota
	ReferenceHintIdentifier
	ReferenceHintProperty
	ReferenceHintExportAssignment
	ReferenceHintJsx
	ReferenceHintAsyncFunction
	ReferenceHintExportImportEquals
	ReferenceHintExportSpecifier
	ReferenceHintDecorator
)

// Checker

type Checker struct {
	program                            *Program
	host                               CompilerHost
	compilerOptions                    *CompilerOptions
	files                              []*ast.SourceFile
	typeCount                          uint32
	symbolCount                        uint32
	totalInstantiationCount            uint32
	instantiationCount                 uint32
	instantiationDepth                 uint32
	currentNode                        *ast.Node
	languageVersion                    core.ScriptTarget
	moduleKind                         ModuleKind
	allowSyntheticDefaultImports       bool
	strictNullChecks                   bool
	strictFunctionTypes                bool
	strictBindCallApply                bool
	noImplicitAny                      bool
	useUnknownInCatchVariables         bool
	exactOptionalPropertyTypes         bool
	arrayVariances                     []VarianceFlags
	globals                            ast.SymbolTable
	stringLiteralTypes                 map[string]*Type
	numberLiteralTypes                 map[float64]*Type
	bigintLiteralTypes                 map[PseudoBigInt]*Type
	enumLiteralTypes                   map[EnumLiteralKey]*Type
	indexedAccessTypes                 map[string]*Type
	uniqueESSymbolTypes                map[*ast.Symbol]*Type
	cachedTypes                        map[CachedTypeKey]*Type
	cachedSignatures                   map[CachedSignatureKey]*Signature
	markerTypes                        core.Set[*Type]
	identifierSymbols                  map[*ast.Node]*ast.Symbol
	undefinedSymbol                    *ast.Symbol
	argumentsSymbol                    *ast.Symbol
	requireSymbol                      *ast.Symbol
	unknownSymbol                      *ast.Symbol
	resolvingSymbol                    *ast.Symbol
	errorTypes                         map[string]*Type
	globalThisSymbol                   *ast.Symbol
	resolveName                        func(location *ast.Node, name string, meaning ast.SymbolFlags, nameNotFoundMessage *diagnostics.Message, isUse bool, excludeGlobals bool) *ast.Symbol
	tupleTypes                         map[string]*Type
	unionTypes                         map[string]*Type
	unionOfUnionTypes                  map[UnionOfUnionKey]*Type
	intersectionTypes                  map[string]*Type
	diagnostics                        DiagnosticsCollection
	suggestionDiagnostics              DiagnosticsCollection
	symbolPool                         core.Pool[ast.Symbol]
	signaturePool                      core.Pool[Signature]
	indexInfoPool                      core.Pool[IndexInfo]
	mergedSymbols                      map[ast.MergeId]*ast.Symbol
	nodeLinks                          LinkStore[*ast.Node, NodeLinks]
	signatureLinks                     LinkStore[*ast.Node, SignatureLinks]
	typeNodeLinks                      LinkStore[*ast.Node, TypeNodeLinks]
	valueSymbolLinks                   LinkStore[*ast.Symbol, ValueSymbolLinks]
	aliasSymbolLinks                   LinkStore[*ast.Symbol, AliasSymbolLinks]
	moduleSymbolLinks                  LinkStore[*ast.Symbol, ModuleSymbolLinks]
	exportTypeLinks                    LinkStore[*ast.Symbol, ExportTypeLinks]
	membersAndExportsLinks             LinkStore[*ast.Symbol, MembersAndExportsLinks]
	typeParameterLinks                 LinkStore[*ast.Symbol, TypeParameterLinks]
	interfaceTypeLinks                 LinkStore[*ast.Symbol, InterfaceTypeLinks]
	typeAliasLinks                     LinkStore[*ast.Symbol, TypeAliasLinks]
	spreadLinks                        LinkStore[*ast.Symbol, SpreadLinks]
	varianceLinks                      LinkStore[*ast.Symbol, VarianceLinks]
	patternForType                     map[*Type]*ast.Node
	anyType                            *Type
	autoType                           *Type
	wildcardType                       *Type
	errorType                          *Type
	nonInferrableAnyType               *Type
	intrinsicMarkerType                *Type
	unknownType                        *Type
	undefinedType                      *Type
	undefinedWideningType              *Type
	missingType                        *Type
	undefinedOrMissingType             *Type
	optionalType                       *Type
	nullType                           *Type
	nullWideningType                   *Type
	stringType                         *Type
	numberType                         *Type
	bigintType                         *Type
	regularFalseType                   *Type
	falseType                          *Type
	regularTrueType                    *Type
	trueType                           *Type
	booleanType                        *Type
	esSymbolType                       *Type
	voidType                           *Type
	neverType                          *Type
	silentNeverType                    *Type
	implicitNeverType                  *Type
	nonPrimitiveType                   *Type
	stringOrNumberType                 *Type
	stringNumberSymbolType             *Type
	numericStringType                  *Type
	uniqueLiteralType                  *Type
	uniqueLiteralMapper                *TypeMapper
	outofbandVarianceMarkerHandler     func(onlyUnreliable bool)
	reportUnreliableMapper             *TypeMapper
	reportUnmeasurableMapper           *TypeMapper
	emptyObjectType                    *Type
	emptyTypeLiteralType               *Type
	emptyGenericType                   *Type
	anyFunctionType                    *Type
	noConstraintType                   *Type
	circularConstraintType             *Type
	markerSuperType                    *Type
	markerSubType                      *Type
	markerOtherType                    *Type
	markerSuperTypeForCheck            *Type
	markerSubTypeForCheck              *Type
	noTypePredicate                    *TypePredicate
	enumNumberIndexInfo                *IndexInfo
	patternAmbientModules              []ast.PatternAmbientModule
	patternAmbientModuleAugmentations  ast.SymbolTable
	globalObjectType                   *Type
	globalFunctionType                 *Type
	globalCallableFunctionType         *Type
	globalNewableFunctionType          *Type
	globalArrayType                    *Type
	globalReadonlyArrayType            *Type
	globalStringType                   *Type
	globalNumberType                   *Type
	globalBooleanType                  *Type
	globalRegExpType                   *Type
	globalThisType                     *Type
	anyArrayType                       *Type
	autoArrayType                      *Type
	anyReadonlyArrayType               *Type
	deferredGlobalESSymbolType         *Type
	deferredGlobalBigIntType           *Type
	contextualBindingPatterns          []*ast.Node
	typeResolutions                    []TypeResolution
	resolutionStart                    int
	inVarianceComputation              bool
	lastGetCombinedNodeFlagsNode       *ast.Node
	lastGetCombinedNodeFlagsResult     ast.NodeFlags
	lastGetCombinedModifierFlagsNode   *ast.Node
	lastGetCombinedModifierFlagsResult ast.ModifierFlags
	subtypeRelation                    *Relation
	strictSubtypeRelation              *Relation
	assignableRelation                 *Relation
	comparableRelation                 *Relation
	identityRelation                   *Relation
	enumRelation                       *Relation
	isPrimitiveOrObjectOrEmptyType     func(*Type) bool
	containsMissingType                func(*Type) bool
	couldContainTypeVariables          func(*Type) bool
	isStringIndexSignatureOnlyType     func(*Type) bool
}

func NewChecker(program *Program) *Checker {
	c := &Checker{}
	c.program = program
	c.host = program.host
	c.compilerOptions = program.options
	c.files = program.files
	c.languageVersion = getEmitScriptTarget(c.compilerOptions)
	c.moduleKind = getEmitModuleKind(c.compilerOptions)
	c.allowSyntheticDefaultImports = getAllowSyntheticDefaultImports(c.compilerOptions)
	c.strictNullChecks = c.getStrictOptionValue(c.compilerOptions.StrictNullChecks)
	c.strictFunctionTypes = c.getStrictOptionValue(c.compilerOptions.StrictFunctionTypes)
	c.strictBindCallApply = c.getStrictOptionValue(c.compilerOptions.StrictBindCallApply)
	c.noImplicitAny = c.getStrictOptionValue(c.compilerOptions.NoImplicitAny)
	c.useUnknownInCatchVariables = c.getStrictOptionValue(c.compilerOptions.UseUnknownInCatchVariables)
	c.exactOptionalPropertyTypes = c.compilerOptions.ExactOptionalPropertyTypes == core.TSTrue
	c.arrayVariances = []VarianceFlags{VarianceFlagsCovariant}
	c.globals = make(ast.SymbolTable)
	c.stringLiteralTypes = make(map[string]*Type)
	c.numberLiteralTypes = make(map[float64]*Type)
	c.bigintLiteralTypes = make(map[PseudoBigInt]*Type)
	c.enumLiteralTypes = make(map[EnumLiteralKey]*Type)
	c.indexedAccessTypes = make(map[string]*Type)
	c.uniqueESSymbolTypes = make(map[*ast.Symbol]*Type)
	c.cachedTypes = make(map[CachedTypeKey]*Type)
	c.cachedSignatures = make(map[CachedSignatureKey]*Signature)
	c.identifierSymbols = make(map[*ast.Node]*ast.Symbol)
	c.undefinedSymbol = c.newSymbol(ast.SymbolFlagsProperty, "undefined")
	c.argumentsSymbol = c.newSymbol(ast.SymbolFlagsProperty, "arguments")
	c.requireSymbol = c.newSymbol(ast.SymbolFlagsProperty, "require")
	c.unknownSymbol = c.newSymbol(ast.SymbolFlagsProperty, "unknown")
	c.resolvingSymbol = c.newSymbol(ast.SymbolFlagsNone, InternalSymbolNameResolving)
	c.errorTypes = make(map[string]*Type)
	c.globalThisSymbol = c.newSymbolEx(ast.SymbolFlagsModule, "globalThis", ast.CheckFlagsReadonly)
	c.globalThisSymbol.Exports = c.globals
	c.globals[c.globalThisSymbol.Name] = c.globalThisSymbol
	c.resolveName = c.createNameResolver().resolve
	c.tupleTypes = make(map[string]*Type)
	c.unionTypes = make(map[string]*Type)
	c.unionOfUnionTypes = make(map[UnionOfUnionKey]*Type)
	c.intersectionTypes = make(map[string]*Type)
	c.diagnostics = DiagnosticsCollection{}
	c.suggestionDiagnostics = DiagnosticsCollection{}
	c.mergedSymbols = make(map[ast.MergeId]*ast.Symbol)
	c.patternForType = make(map[*Type]*ast.Node)
	c.anyType = c.newIntrinsicType(TypeFlagsAny, "any")
	c.autoType = c.newIntrinsicTypeEx(TypeFlagsAny, "any", ObjectFlagsNonInferrableType)
	c.wildcardType = c.newIntrinsicType(TypeFlagsAny, "any")
	c.errorType = c.newIntrinsicType(TypeFlagsAny, "error")
	c.nonInferrableAnyType = c.newIntrinsicTypeEx(TypeFlagsAny, "any", ObjectFlagsContainsWideningType)
	c.intrinsicMarkerType = c.newIntrinsicType(TypeFlagsAny, "intrinsic")
	c.unknownType = c.newIntrinsicType(TypeFlagsUnknown, "unknown")
	c.undefinedType = c.newIntrinsicType(TypeFlagsUndefined, "undefined")
	c.undefinedWideningType = c.createWideningType(c.undefinedType)
	c.missingType = c.newIntrinsicType(TypeFlagsUndefined, "undefined")
	c.undefinedOrMissingType = ifElse(c.exactOptionalPropertyTypes, c.missingType, c.undefinedType)
	c.optionalType = c.newIntrinsicType(TypeFlagsUndefined, "undefined")
	c.nullType = c.newIntrinsicType(TypeFlagsNull, "null")
	c.nullWideningType = c.createWideningType(c.nullType)
	c.stringType = c.newIntrinsicType(TypeFlagsString, "string")
	c.numberType = c.newIntrinsicType(TypeFlagsNumber, "number")
	c.bigintType = c.newIntrinsicType(TypeFlagsBigInt, "bigint")
	c.regularFalseType = c.newLiteralType(TypeFlagsBooleanLiteral, false, nil)
	c.falseType = c.newLiteralType(TypeFlagsBooleanLiteral, false, c.regularFalseType)
	c.regularFalseType.AsLiteralType().freshType = c.falseType
	c.falseType.AsLiteralType().freshType = c.falseType
	c.regularTrueType = c.newLiteralType(TypeFlagsBooleanLiteral, true, nil)
	c.trueType = c.newLiteralType(TypeFlagsBooleanLiteral, true, c.regularTrueType)
	c.regularTrueType.AsLiteralType().freshType = c.trueType
	c.trueType.AsLiteralType().freshType = c.trueType
	c.booleanType = c.getUnionType([]*Type{c.regularFalseType, c.regularTrueType})
	c.esSymbolType = c.newIntrinsicType(TypeFlagsESSymbol, "symbol")
	c.voidType = c.newIntrinsicType(TypeFlagsVoid, "void")
	c.neverType = c.newIntrinsicType(TypeFlagsNever, "never")
	c.silentNeverType = c.newIntrinsicTypeEx(TypeFlagsNever, "never", ObjectFlagsNonInferrableType)
	c.implicitNeverType = c.newIntrinsicType(TypeFlagsNever, "never")
	c.nonPrimitiveType = c.newIntrinsicType(TypeFlagsNonPrimitive, "object")
	c.stringOrNumberType = c.getUnionType([]*Type{c.stringType, c.numberType})
	c.stringNumberSymbolType = c.getUnionType([]*Type{c.stringType, c.numberType, c.esSymbolType})
	c.numericStringType = c.numberType                                // !!!
	c.uniqueLiteralType = c.newIntrinsicType(TypeFlagsNever, "never") // Special `never` flagged by union reduction to behave as a literal
	c.uniqueLiteralMapper = newFunctionTypeMapper(c.getUniqueLiteralTypeForTypeParameter)
	c.reportUnreliableMapper = newFunctionTypeMapper(c.reportUnreliableWorker)
	c.reportUnmeasurableMapper = newFunctionTypeMapper(c.reportUnmeasurableWorker)
	c.emptyObjectType = c.newAnonymousType(nil /*symbol*/, nil, nil, nil, nil)
	c.emptyTypeLiteralType = c.newAnonymousType(c.newSymbol(ast.SymbolFlagsTypeLiteral, InternalSymbolNameType), nil, nil, nil, nil)
	c.emptyGenericType = c.newAnonymousType(nil /*symbol*/, nil, nil, nil, nil)
	c.emptyGenericType.AsObjectType().instantiations = make(map[string]*Type)
	c.anyFunctionType = c.newAnonymousType(nil /*symbol*/, nil, nil, nil, nil)
	c.anyFunctionType.objectFlags |= ObjectFlagsNonInferrableType
	c.noConstraintType = c.newAnonymousType(nil /*symbol*/, nil, nil, nil, nil)
	c.circularConstraintType = c.newAnonymousType(nil /*symbol*/, nil, nil, nil, nil)
	c.markerSuperType = c.newTypeParameter(nil)
	c.markerSubType = c.newTypeParameter(nil)
	c.markerSubType.AsTypeParameter().constraint = c.markerSuperType
	c.markerOtherType = c.newTypeParameter(nil)
	c.markerSuperTypeForCheck = c.newTypeParameter(nil)
	c.markerSubTypeForCheck = c.newTypeParameter(nil)
	c.markerSubTypeForCheck.AsTypeParameter().constraint = c.markerSuperTypeForCheck
	c.noTypePredicate = &TypePredicate{kind: TypePredicateKindIdentifier, parameterIndex: 0, parameterName: "<<unresolved>>", t: c.anyType}
	c.enumNumberIndexInfo = &IndexInfo{keyType: c.numberType, valueType: c.stringType, isReadonly: true}
	c.subtypeRelation = &Relation{}
	c.strictSubtypeRelation = &Relation{}
	c.assignableRelation = &Relation{}
	c.comparableRelation = &Relation{}
	c.identityRelation = &Relation{}
	c.enumRelation = &Relation{}
	c.initializeClosures()
	c.initializeChecker()
	return c
}

func (c *Checker) reportUnreliableWorker(t *Type) *Type {
	if c.outofbandVarianceMarkerHandler != nil && (t == c.markerSuperType || t == c.markerSubType || t == c.markerOtherType) {
		c.outofbandVarianceMarkerHandler(true /*onlyUnreliable*/)
	}
	return t
}

func (c *Checker) reportUnmeasurableWorker(t *Type) *Type {
	if c.outofbandVarianceMarkerHandler != nil && (t == c.markerSuperType || t == c.markerSubType || t == c.markerOtherType) {
		c.outofbandVarianceMarkerHandler(false /*onlyUnreliable*/)
	}
	return t
}

func (c *Checker) getStrictOptionValue(value core.Tristate) bool {
	if value != core.TSUnknown {
		return value == core.TSTrue
	}
	return c.compilerOptions.Strict == core.TSTrue
}

func (c *Checker) initializeClosures() {
	c.isPrimitiveOrObjectOrEmptyType = func(t *Type) bool {
		return t.flags&(TypeFlagsPrimitive|TypeFlagsNonPrimitive) != 0 || c.isEmptyAnonymousObjectType(t)
	}
	c.containsMissingType = func(t *Type) bool {
		return t == c.missingType || t.flags&TypeFlagsUnion != 0 && t.Types()[0] == c.missingType
	}
	c.couldContainTypeVariables = c.couldContainTypeVariablesWorker
	c.isStringIndexSignatureOnlyType = c.isStringIndexSignatureOnlyTypeWorker
}

func (c *Checker) initializeChecker() {
	c.program.bindSourceFiles()
	// Initialize global symbol table
<<<<<<< HEAD
	var augmentations [][]*ast.Node
=======
	augmentations := make([][]*Node, 0, len(c.files))
>>>>>>> b5269638
	for _, file := range c.files {
		if !isExternalOrCommonJsModule(file) {
			c.mergeSymbolTable(c.globals, file.Locals_, false, nil)
		}
		c.patternAmbientModules = append(c.patternAmbientModules, file.PatternAmbientModules...)
		augmentations = append(augmentations, file.ModuleAugmentations)
		if file.Symbol != nil {
			// Merge in UMD exports with first-in-wins semantics (see #9771)
			for name, symbol := range file.Symbol.GlobalExports {
				if _, ok := c.globals[name]; !ok {
					c.globals[name] = symbol
				}
			}
		}
	}
	// We do global augmentations separately from module augmentations (and before creating global types) because they
	//  1. Affect global types. We won't have the correct global types until global augmentations are merged. Also,
	//  2. Module augmentation instantiation requires creating the type of a module, which, in turn, can require
	//       checking for an export or property on the module (if export=) which, in turn, can fall back to the
	//       apparent type of the module - either globalObjectType or globalFunctionType - which wouldn't exist if we
	//       did module augmentations prior to finalizing the global types.
	for _, list := range augmentations {
		for _, augmentation := range list {
			// Merge 'global' module augmentations. This needs to be done after global symbol table is initialized to
			// make sure that all ambient modules are indexed
			if isGlobalScopeAugmentation(augmentation.Parent) {
				c.mergeModuleAugmentation(augmentation)
			}
		}
	}
	c.addUndefinedToGlobalsOrErrorOnRedeclaration()
	c.valueSymbolLinks.get(c.undefinedSymbol).resolvedType = c.undefinedWideningType
	c.valueSymbolLinks.get(c.argumentsSymbol).resolvedType = c.errorType // !!!
	c.valueSymbolLinks.get(c.unknownSymbol).resolvedType = c.errorType
	c.valueSymbolLinks.get(c.globalThisSymbol).resolvedType = c.newObjectType(ObjectFlagsAnonymous, c.globalThisSymbol)
	// Initialize special types
	c.globalArrayType = c.getGlobalType("Array", 1 /*arity*/, true /*reportErrors*/)
	c.globalObjectType = c.getGlobalType("Object", 0 /*arity*/, true /*reportErrors*/)
	c.globalFunctionType = c.getGlobalType("Function", 0 /*arity*/, true /*reportErrors*/)
	c.globalCallableFunctionType = c.getGlobalStrictFunctionType("CallableFunction")
	c.globalNewableFunctionType = c.getGlobalStrictFunctionType("NewableFunction")
	c.globalStringType = c.getGlobalType("String", 0 /*arity*/, true /*reportErrors*/)
	c.globalNumberType = c.getGlobalType("Number", 0 /*arity*/, true /*reportErrors*/)
	c.globalBooleanType = c.getGlobalType("Boolean", 0 /*arity*/, true /*reportErrors*/)
	c.globalRegExpType = c.getGlobalType("RegExp", 0 /*arity*/, true /*reportErrors*/)
	c.anyArrayType = c.createArrayType(c.anyType)
	c.autoArrayType = c.createArrayType(c.autoType)
	if c.autoArrayType == c.emptyObjectType {
		// autoArrayType is used as a marker, so even if global Array type is not defined, it needs to be a unique type
		c.autoArrayType = c.newAnonymousType(nil, nil, nil, nil, nil)
	}
	c.globalReadonlyArrayType = c.getGlobalTypeOrNil("ReadonlyArray", 1 /*arity*/)
	if c.globalReadonlyArrayType == nil {
		c.globalReadonlyArrayType = c.globalArrayType
	}
	c.anyReadonlyArrayType = c.createTypeFromGenericGlobalType(c.globalReadonlyArrayType, []*Type{c.anyType})
	c.globalThisType = c.getGlobalTypeOrNil("ThisType", 1 /*arity*/)
	// merge _nonglobal_ module augmentations.
	// this needs to be done after global symbol table is initialized to make sure that all ambient modules are indexed
	for _, list := range augmentations {
		for _, augmentation := range list {
			if !isGlobalScopeAugmentation(augmentation.Parent) {
				c.mergeModuleAugmentation(augmentation)
			}
		}
	}
}

func (c *Checker) mergeModuleAugmentation(moduleName *ast.Node) {
	moduleNode := moduleName.Parent
	moduleAugmentation := moduleNode.AsModuleDeclaration()
	if moduleAugmentation.Symbol.Declarations[0] != moduleNode {
		// this is a combined symbol for multiple augmentations within the same file.
		// its symbol already has accumulated information for all declarations
		// so we need to add it just once - do the work only for first declaration
		return
	}
	if isGlobalScopeAugmentation(moduleNode) {
		c.mergeSymbolTable(c.globals, moduleAugmentation.Symbol.Exports, false /*unidirectional*/, nil /*parent*/)
	} else {
		// find a module that about to be augmented
		// do not validate names of augmentations that are defined in ambient context
		var moduleNotFoundError *diagnostics.Message
		if moduleName.Parent.Parent.Flags&ast.NodeFlagsAmbient == 0 {
			moduleNotFoundError = diagnostics.Invalid_module_name_in_augmentation_module_0_cannot_be_found
		}
		mainModule := c.resolveExternalModuleNameWorker(moduleName, moduleName, moduleNotFoundError /*ignoreErrors*/, false /*isForAugmentation*/, true)
		if mainModule == nil {
			return
		}
		// obtain item referenced by 'export='
		mainModule = c.resolveExternalModuleSymbol(mainModule, false /*dontResolveAlias*/)
		if mainModule.Flags&ast.SymbolFlagsNamespace != 0 {
			// If we're merging an augmentation to a pattern ambient module, we want to
			// perform the merge unidirectionally from the augmentation ('a.foo') to
			// the pattern ('*.foo'), so that 'getMergedSymbol()' on a.foo gives you
			// all the exports both from the pattern and from the augmentation, but
			// 'getMergedSymbol()' on *.foo only gives you exports from *.foo.
			if core.Some(c.patternAmbientModules, func(module ast.PatternAmbientModule) bool {
				return mainModule == module.Symbol
			}) {
				merged := c.mergeSymbol(moduleAugmentation.Symbol, mainModule, true /*unidirectional*/)
				// moduleName will be a StringLiteral since this is not `declare global`.
				getSymbolTable(&c.patternAmbientModuleAugmentations)[moduleName.Text()] = merged
			} else {
				if mainModule.Exports[InternalSymbolNameExportStar] != nil && len(moduleAugmentation.Symbol.Exports) != 0 {
					// We may need to merge the module augmentation's exports into the target symbols of the resolved exports
					resolvedExports := c.getResolvedMembersOrExportsOfSymbol(mainModule, MembersOrExportsResolutionKindResolvedExports)
					for key, value := range moduleAugmentation.Symbol.Exports {
						if resolvedExports[key] != nil && mainModule.Exports[key] == nil {
							c.mergeSymbol(resolvedExports[key], value, false /*unidirectional*/)
						}
					}
				}
				c.mergeSymbol(mainModule, moduleAugmentation.Symbol, false /*unidirectional*/)
			}
		} else {
			// moduleName will be a StringLiteral since this is not `declare global`.
			c.error(moduleName, diagnostics.Cannot_augment_module_0_because_it_resolves_to_a_non_module_entity, moduleName.Text())
		}
	}
}

func (c *Checker) addUndefinedToGlobalsOrErrorOnRedeclaration() {
	name := c.undefinedSymbol.Name
	targetSymbol := c.globals[name]
	if targetSymbol != nil {
		for _, declaration := range targetSymbol.Declarations {
			if !isTypeDeclaration(declaration) {
				c.diagnostics.add(createDiagnosticForNode(declaration, diagnostics.Declaration_name_conflicts_with_built_in_global_identifier_0, name))
			}
		}
	} else {
		c.globals[name] = c.undefinedSymbol
	}
}

func (c *Checker) createNameResolver() *NameResolver {
	return &NameResolver{
		compilerOptions:                  c.compilerOptions,
		getSymbolOfDeclaration:           c.getSymbolOfDeclaration,
		error:                            c.error,
		globals:                          c.globals,
		argumentsSymbol:                  c.argumentsSymbol,
		requireSymbol:                    c.requireSymbol,
		lookup:                           c.getSymbol,
		setRequiresScopeChangeCache:      c.setRequiresScopeChangeCache,
		getRequiresScopeChangeCache:      c.getRequiresScopeChangeCache,
		onPropertyWithInvalidInitializer: c.checkAndReportErrorForInvalidInitializer,
		onFailedToResolveSymbol:          c.onFailedToResolveSymbol,
		onSuccessfullyResolvedSymbol:     c.onSuccessfullyResolvedSymbol,
	}
}

func (c *Checker) getRequiresScopeChangeCache(node *ast.Node) core.Tristate {
	return c.nodeLinks.get(node).declarationRequiresScopeChange
}

func (c *Checker) setRequiresScopeChangeCache(node *ast.Node, value core.Tristate) {
	c.nodeLinks.get(node).declarationRequiresScopeChange = value
}

// The invalid initializer error is needed in two situation:
// 1. When result is undefined, after checking for a missing "this."
// 2. When result is defined
func (c *Checker) checkAndReportErrorForInvalidInitializer(errorLocation *ast.Node, name string, propertyWithInvalidInitializer *ast.Node, result *ast.Symbol) bool {
	if !getEmitStandardClassFields(c.compilerOptions) {
		if errorLocation != nil && result == nil && c.checkAndReportErrorForMissingPrefix(errorLocation, name) {
			return true
		}
		// We have a match, but the reference occurred within a property initializer and the identifier also binds
		// to a local variable in the constructor where the code will be emitted. Note that this is actually allowed
		// with emitStandardClassFields because the scope semantics are different.
		prop := propertyWithInvalidInitializer.AsPropertyDeclaration()
		message := ifElse(errorLocation != nil && prop.TypeNode != nil && prop.TypeNode.Loc.ContainsInclusive(errorLocation.Pos()),
			diagnostics.Type_of_instance_member_variable_0_cannot_reference_identifier_1_declared_in_the_constructor,
			diagnostics.Initializer_of_instance_member_variable_0_cannot_reference_identifier_1_declared_in_the_constructor)
		c.error(errorLocation, message, declarationNameToString(prop.Name_), name)
		return true
	}
	return false
}

func (c *Checker) onFailedToResolveSymbol(errorLocation *ast.Node, name string, meaning ast.SymbolFlags, nameNotFoundMessage *diagnostics.Message) {
	// !!!
	c.error(errorLocation, nameNotFoundMessage, name, "???")
}

func (c *Checker) onSuccessfullyResolvedSymbol(errorLocation *ast.Node, result *ast.Symbol, meaning ast.SymbolFlags, lastLocation *ast.Node, associatedDeclarationForContainingInitializerOrBindingName *ast.Node, withinDeferredContext bool) {
	name := result.Name
	isInExternalModule := lastLocation != nil && ast.IsSourceFile(lastLocation) && isExternalOrCommonJsModule(lastLocation.AsSourceFile())
	// Only check for block-scoped variable if we have an error location and are looking for the
	// name with variable meaning
	//      For example,
	//          declare module foo {
	//              interface bar {}
	//          }
	//      const foo/*1*/: foo/*2*/.bar;
	// The foo at /*1*/ and /*2*/ will share same symbol with two meanings:
	// block-scoped variable and namespace module. However, only when we
	// try to resolve name in /*1*/ which is used in variable position,
	// we want to check for block-scoped
	if errorLocation != nil && (meaning&ast.SymbolFlagsBlockScopedVariable != 0 || meaning&(ast.SymbolFlagsClass|ast.SymbolFlagsEnum) != 0 && meaning&ast.SymbolFlagsValue == ast.SymbolFlagsValue) {
		exportOrLocalSymbol := c.getExportSymbolOfValueSymbolIfExported(result)
		if exportOrLocalSymbol.Flags&(ast.SymbolFlagsBlockScopedVariable|ast.SymbolFlagsClass|ast.SymbolFlagsEnum) != 0 {
			c.checkResolvedBlockScopedVariable(exportOrLocalSymbol, errorLocation)
		}
	}
	// If we're in an external module, we can't reference value symbols created from UMD export declarations
	if isInExternalModule && (meaning&ast.SymbolFlagsValue) == ast.SymbolFlagsValue && errorLocation.Flags&ast.NodeFlagsJSDoc == 0 {
		merged := c.getMergedSymbol(result)
		if len(merged.Declarations) != 0 && core.Every(merged.Declarations, func(d *ast.Node) bool {
			return ast.IsNamespaceExportDeclaration(d) || ast.IsSourceFile(d) && d.Symbol().GlobalExports != nil
		}) {
			c.errorOrSuggestion(c.compilerOptions.AllowUmdGlobalAccess != core.TSTrue, errorLocation, diagnostics.X_0_refers_to_a_UMD_global_but_the_current_file_is_a_module_Consider_adding_an_import_instead, name)
		}
	}
	// If we're in a parameter initializer or binding name, we can't reference the values of the parameter whose initializer we're within or parameters to the right
	if associatedDeclarationForContainingInitializerOrBindingName != nil && !withinDeferredContext && (meaning&ast.SymbolFlagsValue) == ast.SymbolFlagsValue {
		candidate := c.getMergedSymbol(c.getLateBoundSymbol(result))
		root := getRootDeclaration(associatedDeclarationForContainingInitializerOrBindingName)
		// A parameter initializer or binding pattern initializer within a parameter cannot refer to itself
		if candidate == c.getSymbolOfDeclaration(associatedDeclarationForContainingInitializerOrBindingName) {
			c.error(errorLocation, diagnostics.Parameter_0_cannot_reference_itself, declarationNameToString(associatedDeclarationForContainingInitializerOrBindingName.Name()))
		} else if candidate.ValueDeclaration != nil && candidate.ValueDeclaration.Pos() > associatedDeclarationForContainingInitializerOrBindingName.Pos() && root.Parent.LocalsContainerData().Locals_ != nil && c.getSymbol(root.Parent.LocalsContainerData().Locals_, candidate.Name, meaning) == candidate {
			c.error(errorLocation, diagnostics.Parameter_0_cannot_reference_identifier_1_declared_after_it, declarationNameToString(associatedDeclarationForContainingInitializerOrBindingName.Name()), declarationNameToString(errorLocation))
		}
	}
	if errorLocation != nil && meaning&ast.SymbolFlagsValue != 0 && result.Flags&ast.SymbolFlagsAlias != 0 && result.Flags&ast.SymbolFlagsValue == 0 && !isValidTypeOnlyAliasUseSite(errorLocation) {
		typeOnlyDeclaration := c.getTypeOnlyAliasDeclarationEx(result, ast.SymbolFlagsValue)
		if typeOnlyDeclaration != nil {
			message := ifElse(nodeKindIs(typeOnlyDeclaration, ast.KindExportSpecifier, ast.KindExportDeclaration, ast.KindNamespaceExport),
				diagnostics.X_0_cannot_be_used_as_a_value_because_it_was_exported_using_export_type,
				diagnostics.X_0_cannot_be_used_as_a_value_because_it_was_imported_using_import_type)
			c.addTypeOnlyDeclarationRelatedInfo(c.error(errorLocation, message, name), typeOnlyDeclaration, name)
		}
	}
	// Look at 'compilerOptions.isolatedModules' and not 'getIsolatedModules(...)' (which considers 'verbatimModuleSyntax')
	// here because 'verbatimModuleSyntax' will already have an error for importing a type without 'import type'.
	if c.compilerOptions.IsolatedModules == core.TSTrue && result != nil && isInExternalModule && (meaning&ast.SymbolFlagsValue) == ast.SymbolFlagsValue {
		isGlobal := c.getSymbol(c.globals, name, meaning) == result
		var nonValueSymbol *ast.Symbol
		if isGlobal && ast.IsSourceFile(lastLocation) {
			nonValueSymbol = c.getSymbol(lastLocation.AsSourceFile().Locals_, name, ^ast.SymbolFlagsValue)
		}
		if nonValueSymbol != nil {
			importDecl := core.Find(nonValueSymbol.Declarations, func(d *ast.Node) bool {
				return nodeKindIs(d, ast.KindImportSpecifier, ast.KindImportClause, ast.KindNamespaceImport, ast.KindImportEqualsDeclaration)
			})
			if importDecl != nil && !isTypeOnlyImportDeclaration(importDecl) {
				c.error(importDecl, diagnostics.Import_0_conflicts_with_global_value_used_in_this_file_so_must_be_declared_with_a_type_only_import_when_isolatedModules_is_enabled, name)
			}
		}
	}
}

func (c *Checker) checkResolvedBlockScopedVariable(result *ast.Symbol, errorLocation *ast.Node) {
	//Debug.assert(!!(result.flags&ast.SymbolFlagsBlockScopedVariable || result.flags&ast.SymbolFlagsClass || result.flags&ast.SymbolFlagsEnum))
	if result.Flags&(ast.SymbolFlagsFunction|ast.SymbolFlagsFunctionScopedVariable|ast.SymbolFlagsAssignment) != 0 && result.Flags&ast.SymbolFlagsClass != 0 {
		// constructor functions aren't block scoped
		return
	}
	// Block-scoped variables cannot be used before their definition
	declaration := core.Find(result.Declarations, func(d *ast.Node) bool {
		return isBlockOrCatchScoped(d) || isClassLike(d) || ast.IsEnumDeclaration(d)
	})
	if declaration == nil {
		panic("checkResolvedBlockScopedVariable could not find block-scoped declaration")
	}
	if declaration.Flags&ast.NodeFlagsAmbient == 0 && !c.isBlockScopedNameDeclaredBeforeUse(declaration, errorLocation) {
		var diagnostic *ast.Diagnostic
		declarationName := declarationNameToString(getNameOfDeclaration(declaration))
		if result.Flags&ast.SymbolFlagsBlockScopedVariable != 0 {
			diagnostic = c.error(errorLocation, diagnostics.Block_scoped_variable_0_used_before_its_declaration, declarationName)
		} else if result.Flags&ast.SymbolFlagsClass != 0 {
			diagnostic = c.error(errorLocation, diagnostics.Class_0_used_before_its_declaration, declarationName)
		} else if result.Flags&ast.SymbolFlagsRegularEnum != 0 {
			diagnostic = c.error(errorLocation, diagnostics.Enum_0_used_before_its_declaration, declarationName)
		} else {
			//Debug.assert(!!(result.flags & ast.SymbolFlagsConstEnum))
			if getIsolatedModules(c.compilerOptions) {
				diagnostic = c.error(errorLocation, diagnostics.Enum_0_used_before_its_declaration, declarationName)
			}
		}
		if diagnostic != nil {
			diagnostic.AddRelatedInfo(createDiagnosticForNode(declaration, diagnostics.X_0_is_declared_here, declarationName))
		}
	}
}

func (c *Checker) isBlockScopedNameDeclaredBeforeUse(declaration *ast.Node, usage *ast.Node) bool {
	return true // !!!
}

func (c *Checker) checkAndReportErrorForMissingPrefix(errorLocation *ast.Node, name string) bool {
	return false // !!!
}

func (c *Checker) getTypeOnlyAliasDeclaration(symbol *ast.Symbol) *ast.Node {
	return c.getTypeOnlyAliasDeclarationEx(symbol, ast.SymbolFlagsNone)
}

func (c *Checker) getTypeOnlyAliasDeclarationEx(symbol *ast.Symbol, include ast.SymbolFlags) *ast.Node {
	if symbol.Flags&ast.SymbolFlagsAlias == 0 {
		return nil
	}
	links := c.aliasSymbolLinks.get(symbol)
	if !links.typeOnlyDeclarationResolved {
		// We need to set a WIP value here to prevent reentrancy during `getImmediateAliasedSymbol` which, paradoxically, can depend on this
		links.typeOnlyDeclarationResolved = true
		resolved := c.resolveSymbol(symbol)
		// While usually the alias will have been marked during the pass by the full typecheck, we may still need to calculate the alias declaration now
		var immediateTarget *ast.Symbol
		if c.getDeclarationOfAliasSymbol(symbol) != nil {
			immediateTarget = c.getImmediateAliasedSymbol(symbol)
		}
		c.markSymbolOfAliasDeclarationIfTypeOnly(symbol.Declarations[0], immediateTarget, resolved, true /*overwriteEmpty*/, nil, "")
	}
	if include == ast.SymbolFlagsNone {
		return links.typeOnlyDeclaration
	}
	if links.typeOnlyDeclaration != nil {
		var resolved *ast.Symbol
		if links.typeOnlyDeclaration.Kind == ast.KindExportDeclaration {
			name := links.typeOnlyExportStarName
			if name == "" {
				name = symbol.Name
			}
			resolved = c.resolveSymbol(c.getExportsOfModule(links.typeOnlyDeclaration.Symbol().Parent)[name])
		} else {
			resolved = c.resolveAlias(links.typeOnlyDeclaration.Symbol())
		}
		if c.getSymbolFlags(resolved)&include != 0 {
			return links.typeOnlyDeclaration
		}
	}
	return nil
}

func (c *Checker) getImmediateAliasedSymbol(symbol *ast.Symbol) *ast.Symbol {
	// Debug.assert((symbol.flags&SymbolFlagsAlias) != 0, "Should only get Alias here.")
	links := c.aliasSymbolLinks.get(symbol)
	if links.immediateTarget == nil {
		node := c.getDeclarationOfAliasSymbol(symbol)
		if node == nil {
			panic("Unexpected nil in getImmediateAliasedSymbol")
		}
		links.immediateTarget = c.getTargetOfAliasDeclaration(node, true /*dontRecursivelyResolve*/)
	}

	return links.immediateTarget
}

func (c *Checker) addTypeOnlyDeclarationRelatedInfo(diagnostic *ast.Diagnostic, typeOnlyDeclaration *ast.Node, name string) {
	// !!!
}

func (c *Checker) getSymbol(symbols ast.SymbolTable, name string, meaning ast.SymbolFlags) *ast.Symbol {
	if meaning != 0 {
		symbol := c.getMergedSymbol(symbols[name])
		if symbol != nil {
			if symbol.Flags&meaning != 0 {
				return symbol
			}
			if symbol.Flags&ast.SymbolFlagsAlias != 0 {
				targetFlags := c.getSymbolFlags(symbol)
				// `targetFlags` will be `SymbolFlags.All` if an error occurred in alias resolution; this avoids cascading errors
				if targetFlags&meaning != 0 {
					return symbol
				}
			}
		}
	}
	// return nil if we can't find a symbol
	return nil
}

func (c *Checker) checkSourceFile(sourceFile *ast.SourceFile) {
	node := sourceFile.AsNode()
	links := c.nodeLinks.get(node)
	if links.flags&NodeCheckFlagsTypeChecked == 0 {
		c.checkSourceElement(node)
		links.flags |= NodeCheckFlagsTypeChecked
	}
}

func (c *Checker) checkSourceElement(node *ast.Node) bool {
	if node != nil {
		saveCurrentNode := c.currentNode
		c.currentNode = node
		c.instantiationCount = 0
		c.checkSourceElementWorker(node)
		c.currentNode = saveCurrentNode
	}
	return false
}

func (c *Checker) checkSourceElementWorker(node *ast.Node) {
	// !!! Cancellation
	kind := node.Kind
	if kind >= ast.KindFirstStatement && kind <= ast.KindLastStatement {
		flowNode := node.FlowNodeData().FlowNode
		if flowNode != nil && !c.isReachableFlowNode(flowNode) {
			c.errorOrSuggestion(c.compilerOptions.AllowUnreachableCode == core.TSFalse, node, diagnostics.Unreachable_code_detected)
		}
	}
	switch node.Kind {
	case ast.KindIdentifier:
		if isExpressionNode(node) &&
			!(ast.IsPropertyAccessExpression(node.Parent) && node.Parent.AsPropertyAccessExpression().Name_ == node) &&
			!(ast.IsQualifiedName(node.Parent) && node.Parent.AsQualifiedName().Right == node) {
			_ = c.checkExpression(node)
		}
	case ast.KindStringLiteral, ast.KindNumericLiteral, ast.KindBigIntLiteral:
		if isExpressionNode(node) {
			c.checkExpression(node)
		}
	case ast.KindExpressionStatement:
		c.checkExpressionStatement(node)
	case ast.KindTypeAliasDeclaration:
		c.getTypeFromTypeNode(node.AsTypeAliasDeclaration().TypeNode)
	default:
		node.ForEachChild(c.checkSourceElement)
	}
}

// Function and class expression bodies are checked after all statements in the enclosing body. This is
// to ensure constructs like the following are permitted:
//
//	const foo = function () {
//	   const s = foo();
//	   return "hello";
//	}
//
// Here, performing a full type check of the body of the function expression whilst in the process of
// determining the type of foo would cause foo to be given type any because of the recursive reference.
// Delaying the type check of the body ensures foo has been assigned a type.
func (c *Checker) checkNodeDeferred(node *ast.Node) {
	// !!!
	// enclosingFile := getSourceFileOfNode(node)
	// links := c.getNodeLinks(enclosingFile)
	// if !(links.flags & NodeCheckFlagsTypeChecked) {
	// 	links.deferredNodes = links.deferredNodes || NewSet()
	// 	links.deferredNodes.add(node)
	// } else {
	// 	Debug.assert(!links.deferredNodes, "A type-checked file should have no deferred nodes.")
	// }
}

func (c *Checker) checkExpressionStatement(node *ast.Node) {
	// !!! Grammar checking
	c.checkExpression(node.AsExpressionStatement().Expression)
}

/**
 * Returns the type of an expression. Unlike checkExpression, this function is simply concerned
 * with computing the type and may not fully check all contained sub-expressions for errors.
 */

func (c *Checker) getTypeOfExpression(node *ast.Node) *Type {
	// !!!
	// // Don't bother caching types that require no flow analysis and are quick to compute.
	// quickType := c.getQuickTypeOfExpression(node)
	// if quickType != nil {
	// 	return quickType
	// }
	// // If a type has been cached for the node, return it.
	// if node.flags&NodeFlagsTypeCached != 0 {
	// 	cachedType := c.flowTypeCache[getNodeId(node)]
	// 	if cachedType {
	// 		return cachedType
	// 	}
	// }
	// startInvocationCount := c.flowInvocationCount
	// t := c.checkExpressionEx(node, CheckModeTypeOnly)
	// // If control flow analysis was required to determine the type, it is worth caching.
	// if c.flowInvocationCount != startInvocationCount {
	// 	cache := c.flowTypeCache || ( /* TODO(TS-TO-GO) EqualsToken BinaryExpression: flowTypeCache = [] */ TODO)
	// 	cache[getNodeId(node)] = t
	// 	setNodeFlags(node, node.flags|NodeFlagsTypeCached)
	// }
	t := c.checkExpressionEx(node, CheckModeTypeOnly)
	return t
}

/**
 * Returns the type of an expression. Unlike checkExpression, this function is simply concerned
 * with computing the type and may not fully check all contained sub-expressions for errors.
 */
func (c *Checker) getQuickTypeOfExpression(node *ast.Node) *Type {
	// !!!
	return nil
}

func (c *Checker) checkNonNullExpression(node *ast.Node) *Type {
	return c.checkNonNullType(c.checkExpression(node), node)
}

func (c *Checker) checkNonNullType(t *Type, node *ast.Node) *Type {
	return t // !!!
}

func (c *Checker) checkExpressionWithContextualType(node *ast.Node, contextualType *Type, inferenceContext *InferenceContext, checkMode CheckMode) *Type {
	// !!!
	return c.checkExpressionEx(node, checkMode)
}

func (c *Checker) checkExpressionCached(node *ast.Node) *Type {
	return c.checkExpressionCachedEx(node, CheckModeNormal)
}

func (c *Checker) checkExpressionCachedEx(node *ast.Node, checkMode CheckMode) *Type {
	// !!!
	return c.checkExpressionEx(node, checkMode)
}

func (c *Checker) checkExpression(node *ast.Node) *Type {
	return c.checkExpressionEx(node, CheckModeNormal)
}

func (c *Checker) checkExpressionEx(node *ast.Node, checkMode CheckMode) *Type {
	saveCurrentNode := c.currentNode
	c.currentNode = node
	c.instantiationCount = 0
	uninstantiatedType := c.checkExpressionWorker(node, checkMode)
	t := c.instantiateTypeWithSingleGenericCallSignature(node, uninstantiatedType, checkMode)
	// !!!
	// if isConstEnumObjectType(typ) {
	// 	checkConstEnumAccess(node, typ)
	// }
	c.currentNode = saveCurrentNode
	return t
}

func (c *Checker) instantiateTypeWithSingleGenericCallSignature(node *ast.Node, uninstantiatedType *Type, checkMode CheckMode) *Type {
	return uninstantiatedType // !!!
}

func (c *Checker) checkExpressionWorker(node *ast.Node, checkMode CheckMode) *Type {
	switch node.Kind {
	case ast.KindIdentifier:
		return c.checkIdentifier(node)
	case ast.KindThisKeyword:
		return c.checkThisExpression(node)
	case ast.KindNullKeyword:
		return c.nullWideningType
	case ast.KindStringLiteral, ast.KindNoSubstitutionTemplateLiteral:
		// !!! Handle blockedStringType
		return c.getFreshTypeOfLiteralType(c.getStringLiteralType(node.Text()))
	case ast.KindNumericLiteral:
		// !!! checkGrammarNumericLiteral(node as NumericLiteral)
		// !!! Revise this to handle NaN, Infinity, etc. in the same manner as JS
		return c.getFreshTypeOfLiteralType(c.getNumberLiteralType(stringToNumber(node.Text())))
	case ast.KindBigIntLiteral:
		// !!! checkGrammarBigIntLiteral(node as BigIntLiteral);
		return c.getFreshTypeOfLiteralType(c.getBigIntLiteralType(PseudoBigInt{
			negative:    false,
			base10Value: parsePseudoBigInt(node.AsBigIntLiteral().Text),
		}))
	case ast.KindTrueKeyword:
		return c.trueType
	case ast.KindFalseKeyword:
		return c.falseType
	case ast.KindObjectLiteralExpression:
		return c.checkObjectLiteral(node, checkMode)
	case ast.KindPropertyAccessExpression:
		return c.checkPropertyAccessExpression(node, checkMode, false /*writeOnly*/)
	case ast.KindBinaryExpression:
		return c.checkBinaryExpression(node, checkMode)
	case ast.KindTypeAssertionExpression, ast.KindAsExpression:
		return c.checkAssertion(node, checkMode)
	}
	return c.anyType // !!!
}

func (c *Checker) checkIdentifier(node *ast.Node) *Type {
	if isThisInTypeQuery(node) {
		return c.checkThisExpression(node)
	}
	symbol := c.getResolvedSymbol(node)
	if symbol == c.unknownSymbol {
		return c.errorType
	}
	// !!! c.checkIdentifierCalculateNodeCheckFlags(node, symbol)
	if symbol == c.argumentsSymbol {
		if c.isInPropertyInitializerOrClassStaticBlock(node) {
			return c.errorType
		}
		return c.getTypeOfSymbol(symbol)
	}
	// !!!
	// if c.shouldMarkIdentifierAliasReferenced(node) {
	// 	c.markLinkedReferences(node, ReferenceHintIdentifier)
	// }
	localOrExportSymbol := c.getExportSymbolOfValueSymbolIfExported(symbol)
	declaration := localOrExportSymbol.ValueDeclaration
	// !!!
	// immediateDeclaration := declaration
	// If the identifier is declared in a binding pattern for which we're currently computing the implied type and the
	// reference occurs with the same binding pattern, return the non-inferrable any type. This for example occurs in
	// 'const [a, b = a + 1] = [2]' when we're computing the contextual type for the array literal '[2]'.
	if declaration != nil && declaration.Kind == ast.KindBindingElement && slices.Contains(c.contextualBindingPatterns, declaration.Parent) &&
		findAncestor(node, func(parent *ast.Node) bool { return parent == declaration.Parent }) != nil {
		return c.nonInferrableAnyType
	}
	t := c.getNarrowedTypeOfSymbol(localOrExportSymbol, node)
	assignmentKind := getAssignmentTargetKind(node)
	if assignmentKind != AssignmentKindNone {
		if localOrExportSymbol.Flags&ast.SymbolFlagsVariable == 0 {
			var assignmentError *diagnostics.Message
			switch {
			case localOrExportSymbol.Flags&ast.SymbolFlagsEnum != 0:
				assignmentError = diagnostics.Cannot_assign_to_0_because_it_is_an_enum
			case localOrExportSymbol.Flags&ast.SymbolFlagsClass != 0:
				assignmentError = diagnostics.Cannot_assign_to_0_because_it_is_a_class
			case localOrExportSymbol.Flags&ast.SymbolFlagsModule != 0:
				assignmentError = diagnostics.Cannot_assign_to_0_because_it_is_a_namespace
			case localOrExportSymbol.Flags&ast.SymbolFlagsFunction != 0:
				assignmentError = diagnostics.Cannot_assign_to_0_because_it_is_a_function
			case localOrExportSymbol.Flags&ast.SymbolFlagsAlias != 0:
				assignmentError = diagnostics.Cannot_assign_to_0_because_it_is_an_import
			default:
				assignmentError = diagnostics.Cannot_assign_to_0_because_it_is_not_a_variable
			}
			c.error(node, assignmentError, c.symbolToString(symbol))
			return c.errorType
		}
		if c.isReadonlySymbol(localOrExportSymbol) {
			if localOrExportSymbol.Flags&ast.SymbolFlagsVariable != 0 {
				c.error(node, diagnostics.Cannot_assign_to_0_because_it_is_a_constant, c.symbolToString(symbol))
			} else {
				c.error(node, diagnostics.Cannot_assign_to_0_because_it_is_a_read_only_property, c.symbolToString(symbol))
			}
			return c.errorType
		}
	}
	isAlias := localOrExportSymbol.Flags&ast.SymbolFlagsAlias != 0
	// We only narrow variables and parameters occurring in a non-assignment position. For all other
	// entities we simply return the declared type.
	if localOrExportSymbol.Flags&ast.SymbolFlagsVariable != 0 {
		if assignmentKind == AssignmentKindDefinite {
			if isInCompoundLikeAssignment(node) {
				return c.getBaseTypeOfLiteralType(t)
			}
			return t
		}
	} else if isAlias {
		declaration = c.getDeclarationOfAliasSymbol(symbol)
	} else {
		return t
	}
	if declaration == nil {
		return t
	}
	// !!!
	flowType := t
	if assignmentKind != AssignmentKindNone {
		// Identifier is target of a compound assignment
		return c.getBaseTypeOfLiteralType(flowType)
	}
	return flowType
}

func (c *Checker) checkPropertyAccessExpression(node *ast.Node, checkMode CheckMode, writeOnly bool) *Type {
	if node.Flags&ast.NodeFlagsOptionalChain != 0 {
		return c.checkPropertyAccessChain(node, checkMode)
	}
	expr := node.Expression()
	return c.checkPropertyAccessExpressionOrQualifiedName(node, expr, c.checkNonNullExpression(expr), node.AsPropertyAccessExpression().Name_, checkMode, writeOnly)
}

func (c *Checker) checkPropertyAccessChain(node *ast.Node, checkMode CheckMode) *Type {
	return c.anyType // !!!
}

func (c *Checker) checkPropertyAccessExpressionOrQualifiedName(node *ast.Node, left *ast.Node, leftType *Type, right *ast.Node, checkMode CheckMode, writeOnly bool) *Type {
	parentSymbol := c.typeNodeLinks.get(node).resolvedSymbol
	assignmentKind := getAssignmentTargetKind(node)
	widenedType := leftType
	if assignmentKind != AssignmentKindNone || c.isMethodAccessForCall(node) {
		widenedType = c.getWidenedType(leftType)
	}
	apparentType := c.getApparentType(widenedType)
	isAnyLike := isTypeAny(apparentType) || apparentType == c.silentNeverType
	var prop *ast.Symbol
	if ast.IsPrivateIdentifier(right) {
		// !!!
		// if c.languageVersion < LanguageFeatureMinimumTarget.PrivateNamesAndClassStaticBlocks ||
		// 	c.languageVersion < LanguageFeatureMinimumTarget.ClassAndClassElementDecorators ||
		// 	!c.useDefineForClassFields {
		// 	if assignmentKind != AssignmentKindNone {
		// 		c.checkExternalEmitHelpers(node, ExternalEmitHelpersClassPrivateFieldSet)
		// 	}
		// 	if assignmentKind != AssignmentKindDefinite {
		// 		c.checkExternalEmitHelpers(node, ExternalEmitHelpersClassPrivateFieldGet)
		// 	}
		// }
		lexicallyScopedSymbol := c.lookupSymbolForPrivateIdentifierDeclaration(right.Text(), right)
		if assignmentKind != AssignmentKindNone && lexicallyScopedSymbol != nil && lexicallyScopedSymbol.ValueDeclaration != nil && ast.IsMethodDeclaration(lexicallyScopedSymbol.ValueDeclaration) {
			c.grammarErrorOnNode(right, diagnostics.Cannot_assign_to_private_method_0_Private_methods_are_not_writable, right.Text())
		}
		if isAnyLike {
			if lexicallyScopedSymbol != nil {
				if c.isErrorType(apparentType) {
					return c.errorType
				}
				return apparentType
			}
			if getContainingClassExcludingClassDecorators(right) == nil {
				c.grammarErrorOnNode(right, diagnostics.Private_identifiers_are_not_allowed_outside_class_bodies)
				return c.anyType
			}
		}
		if lexicallyScopedSymbol != nil {
			prop = c.getPrivateIdentifierPropertyOfType(leftType, lexicallyScopedSymbol)
		}
		if prop == nil {
			// Check for private-identifier-specific shadowing and lexical-scoping errors.
			if c.checkPrivateIdentifierPropertyAccess(leftType, right, lexicallyScopedSymbol) {
				return c.errorType
			}
			// !!!
			// containingClass := getContainingClassExcludingClassDecorators(right)
			// if containingClass && isPlainJsFile(getSourceFileOfNode(containingClass), c.compilerOptions.checkJs) {
			// 	c.grammarErrorOnNode(right, diagnostics.Private_field_0_must_be_declared_in_an_enclosing_class, right.Text())
			// }
		} else {
			isSetonlyAccessor := prop.Flags&ast.SymbolFlagsSetAccessor != 0 && prop.Flags&ast.SymbolFlagsGetAccessor == 0
			if isSetonlyAccessor && assignmentKind != AssignmentKindDefinite {
				c.error(node, diagnostics.Private_accessor_was_defined_without_a_getter)
			}
		}
	} else {
		if isAnyLike {
			if ast.IsIdentifier(left) && parentSymbol != nil {
				c.markLinkedReferences(node, ReferenceHintProperty, nil /*propSymbol*/, leftType)
			}
			if c.isErrorType(apparentType) {
				return c.errorType
			}
			return apparentType
		}
		prop = c.getPropertyOfTypeEx(apparentType, right.Text(), isConstEnumObjectType(apparentType) /*skipObjectFunctionPropertyAugment*/, node.Kind == ast.KindQualifiedName /*includeTypeOnlyMembers*/)
	}
	c.markLinkedReferences(node, ReferenceHintProperty, prop, leftType)
	var propType *Type
	if prop == nil {
		var indexInfo *IndexInfo
		if !ast.IsPrivateIdentifier(right) && (assignmentKind == AssignmentKindNone || !c.isGenericObjectType(leftType) || isThisTypeParameter(leftType)) {
			indexInfo = c.getApplicableIndexInfoForName(apparentType, right.Text())
		}
		if indexInfo == nil {
			if leftType.symbol == c.globalThisSymbol {
				globalSymbol := c.globalThisSymbol.Exports[right.Text()]
				if globalSymbol != nil && globalSymbol.Flags&ast.SymbolFlagsBlockScoped != 0 {
					c.error(right, diagnostics.Property_0_does_not_exist_on_type_1, right.Text(), c.typeToString(leftType))
				} else if c.noImplicitAny {
					c.error(right, diagnostics.Element_implicitly_has_an_any_type_because_type_0_has_no_index_signature, c.typeToString(leftType))
				}
				return c.anyType
			}
			if right.Text() != "" && !c.checkAndReportErrorForExtendingInterface(node) {
				c.reportNonexistentProperty(right, ifElse(isThisTypeParameter(leftType), apparentType, leftType))
			}
			return c.errorType
		}
		if indexInfo.isReadonly && (isAssignmentTarget(node) || isDeleteTarget(node)) {
			c.error(node, diagnostics.Index_signature_in_type_0_only_permits_reading, c.typeToString(apparentType))
		}
		propType = indexInfo.valueType
		if c.compilerOptions.NoUncheckedIndexedAccess == core.TSTrue && getAssignmentTargetKind(node) != AssignmentKindDefinite {
			propType = c.getUnionType([]*Type{propType, c.missingType})
		}
		if c.compilerOptions.NoPropertyAccessFromIndexSignature == core.TSTrue && ast.IsPropertyAccessExpression(node) {
			c.error(right, diagnostics.Property_0_comes_from_an_index_signature_so_it_must_be_accessed_with_0, right.Text())
		}
		if indexInfo.declaration != nil && c.isDeprecatedDeclaration(indexInfo.declaration) {
			c.addDeprecatedSuggestion(right, []*ast.Node{indexInfo.declaration}, right.Text())
		}
	} else {
		targetPropSymbol := c.resolveAliasWithDeprecationCheck(prop, right)
		if c.isDeprecatedSymbol(targetPropSymbol) && c.isUncalledFunctionReference(node, targetPropSymbol) && targetPropSymbol.Declarations != nil {
			c.addDeprecatedSuggestion(right, targetPropSymbol.Declarations, right.Text())
		}
		c.checkPropertyNotUsedBeforeDeclaration(prop, node, right)
		c.markPropertyAsReferenced(prop, node, c.isSelfTypeAccess(left, parentSymbol))
		c.typeNodeLinks.get(node).resolvedSymbol = prop
		c.checkPropertyAccessibility(node, left.Kind == ast.KindSuperKeyword, isWriteAccess(node), apparentType, prop)
		if c.isAssignmentToReadonlyEntity(node, prop, assignmentKind) {
			c.error(right, diagnostics.Cannot_assign_to_0_because_it_is_a_read_only_property, right.Text())
			return c.errorType
		}
		switch {
		case c.isThisPropertyAccessInConstructor(node, prop):
			propType = c.autoType
		case writeOnly || isWriteOnlyAccess(node):
			propType = c.getWriteTypeOfSymbol(prop)
		default:
			propType = c.getTypeOfSymbol(prop)
		}
	}
	return c.getFlowTypeOfAccessExpression(node, prop, propType, right, checkMode)
}

func (c *Checker) getFlowTypeOfAccessExpression(node *ast.Node, prop *ast.Symbol, propType *Type, errorNode *ast.Node, checkMode CheckMode) *Type {
	return propType // !!!
}

func (c *Checker) isMethodAccessForCall(node *ast.Node) bool {
	for ast.IsParenthesizedExpression(node.Parent) {
		node = node.Parent
	}
	return isCallOrNewExpression(node.Parent) && node.Parent.Expression() == node
}

// Lookup the private identifier lexically.
func (c *Checker) lookupSymbolForPrivateIdentifierDeclaration(propName string, location *ast.Node) *ast.Symbol {
	for containingClass := getContainingClassExcludingClassDecorators(location); containingClass != nil; containingClass = getContainingClass(containingClass) {
		symbol := containingClass.Symbol()
		name := getSymbolNameForPrivateIdentifier(symbol, propName)
		prop := symbol.Members[name]
		if prop != nil {
			return prop
		}
		prop = symbol.Exports[name]
		if prop != nil {
			return prop
		}
	}
	return nil
}

func (c *Checker) getPrivateIdentifierPropertyOfType(leftType *Type, lexicallyScopedIdentifier *ast.Symbol) *ast.Symbol {
	return c.getPropertyOfType(leftType, lexicallyScopedIdentifier.Name)
}

func (c *Checker) checkPrivateIdentifierPropertyAccess(leftType *Type, right *ast.Node, lexicallyScopedIdentifier *ast.Symbol) bool {
	// Either the identifier could not be looked up in the lexical scope OR the lexically scoped identifier did not exist on the type.
	// Find a private identifier with the same description on the type.
	properties := c.getPropertiesOfType(leftType)
	var propertyOnType *ast.Symbol
	for _, symbol := range properties {
		decl := symbol.ValueDeclaration
		if decl != nil && decl.Name() != nil && ast.IsPrivateIdentifier(decl.Name()) && decl.Name().Text() == right.Text() {
			propertyOnType = symbol
			break
		}
	}
	diagName := declarationNameToString(right)
	if propertyOnType != nil {
		typeValueDecl := propertyOnType.ValueDeclaration
		typeClass := getContainingClass(typeValueDecl)
		// We found a private identifier property with the same description.
		// Either:
		// - There is a lexically scoped private identifier AND it shadows the one we found on the type.
		// - It is an attempt to access the private identifier outside of the class.
		if lexicallyScopedIdentifier != nil && lexicallyScopedIdentifier.ValueDeclaration != nil {
			lexicalValueDecl := lexicallyScopedIdentifier.ValueDeclaration
			lexicalClass := getContainingClass(lexicalValueDecl)
			if findAncestor(lexicalClass, func(n *ast.Node) bool { return typeClass == n }) != nil {
				diagnostic := c.error(right, diagnostics.The_property_0_cannot_be_accessed_on_type_1_within_this_class_because_it_is_shadowed_by_another_private_identifier_with_the_same_spelling, diagName, c.typeToString(leftType))
				diagnostic.AddRelatedInfo(createDiagnosticForNode(lexicalValueDecl, diagnostics.The_shadowing_declaration_of_0_is_defined_here, diagName))
				diagnostic.AddRelatedInfo(createDiagnosticForNode(typeValueDecl, diagnostics.The_declaration_of_0_that_you_probably_intended_to_use_is_defined_here, diagName))
				return true
			}
		}
		c.error(right, diagnostics.Property_0_is_not_accessible_outside_class_1_because_it_has_a_private_identifier, diagName, declarationNameToString(typeClass.Name()))
		return true
	}
	return false
}

func (c *Checker) reportNonexistentProperty(propNode *ast.Node, containingType *Type) {
	var errorInfo *ast.MessageChain
	var relatedInfo *ast.Diagnostic
	if !ast.IsPrivateIdentifier(propNode) && containingType.flags&TypeFlagsUnion != 0 && containingType.flags&TypeFlagsPrimitive == 0 {
		for _, subtype := range containingType.Types() {
			if c.getPropertyOfType(subtype, propNode.Text()) == nil && c.getApplicableIndexInfoForName(subtype, propNode.Text()) == nil {
				errorInfo = chainDiagnosticMessages(errorInfo, diagnostics.Property_0_does_not_exist_on_type_1, declarationNameToString(propNode), c.typeToString(subtype))
				break
			}
		}
	}
	if c.typeHasStaticProperty(propNode.Text(), containingType) {
		propName := declarationNameToString(propNode)
		typeName := c.typeToString(containingType)
		errorInfo = chainDiagnosticMessages(errorInfo, diagnostics.Property_0_does_not_exist_on_type_1_Did_you_mean_to_access_the_static_member_2_instead, propName, typeName, typeName+"."+propName)
	} else {
		promisedType := c.getPromisedTypeOfPromise(containingType)
		if promisedType != nil && c.getPropertyOfType(promisedType, propNode.Text()) != nil {
			errorInfo = chainDiagnosticMessages(errorInfo, diagnostics.Property_0_does_not_exist_on_type_1, declarationNameToString(propNode), c.typeToString(containingType))
			relatedInfo = createDiagnosticForNode(propNode, diagnostics.Did_you_forget_to_use_await)
		} else {
			missingProperty := declarationNameToString(propNode)
			container := c.typeToString(containingType)
			libSuggestion := c.getSuggestedLibForNonExistentProperty(missingProperty, containingType)
			if libSuggestion != "" {
				errorInfo = chainDiagnosticMessages(errorInfo, diagnostics.Property_0_does_not_exist_on_type_1_Do_you_need_to_change_your_target_library_Try_changing_the_lib_compiler_option_to_2_or_later, missingProperty, container, libSuggestion)
			} else {
				suggestion := c.getSuggestedSymbolForNonexistentProperty(propNode, containingType)
				if suggestion != nil {
					suggestedName := symbolName(suggestion)
					errorInfo = chainDiagnosticMessages(errorInfo, diagnostics.Property_0_does_not_exist_on_type_1_Did_you_mean_2, missingProperty, container, suggestedName)
					if suggestion.ValueDeclaration != nil {
						relatedInfo = createDiagnosticForNode(suggestion.ValueDeclaration, diagnostics.X_0_is_declared_here, suggestedName)
					}
				} else {
					var diagnostic *diagnostics.Message
					if c.containerSeemsToBeEmptyDomElement(containingType) {
						diagnostic = diagnostics.Property_0_does_not_exist_on_type_1_Try_changing_the_lib_compiler_option_to_include_dom
					} else {
						diagnostic = diagnostics.Property_0_does_not_exist_on_type_1
					}
					errorInfo = chainDiagnosticMessages(c.elaborateNeverIntersection(errorInfo, containingType), diagnostic, missingProperty, container)
				}
			}
		}
	}
	resultDiagnostic := NewDiagnosticForNodeFromMessageChain(propNode, errorInfo).AddRelatedInfo(relatedInfo)
	c.diagnostics.add(resultDiagnostic)
}

func (c *Checker) getSuggestedLibForNonExistentProperty(missingProperty string, containingType *Type) string {
	return "" // !!!
}

func (c *Checker) getSuggestedSymbolForNonexistentProperty(name *ast.Node, containingType *Type) *ast.Symbol {
	return nil // !!!
}

func (c *Checker) containerSeemsToBeEmptyDomElement(containingType *Type) bool {
	return false // !!!
}

func (c *Checker) checkAndReportErrorForExtendingInterface(errorLocation *ast.Node) bool {
	expression := c.getEntityNameForExtendingInterface(errorLocation)
	if expression != nil && c.resolveEntityName(expression, ast.SymbolFlagsInterface, true /*ignoreErrors*/, false, nil) != nil {
		c.error(errorLocation, diagnostics.Cannot_extend_an_interface_0_Did_you_mean_implements, getTextOfNode(expression))
		return true
	}
	return false
}

/**
 * Climbs up parents to an ast.ExpressionWithTypeArguments, and returns its expression,
 * but returns undefined if that expression is not an EntityNameExpression.
 */
func (c *Checker) getEntityNameForExtendingInterface(node *ast.Node) *ast.Node {
	switch node.Kind {
	case ast.KindIdentifier, ast.KindPropertyAccessExpression:
		if node.Parent != nil {
			return c.getEntityNameForExtendingInterface(node.Parent)
		}
	case ast.KindExpressionWithTypeArguments:
		if isEntityNameExpression(node.Expression()) {
			return node.Expression()
		}
	}
	return nil
}

func (c *Checker) isUncalledFunctionReference(node *ast.Node, symbol *ast.Symbol) bool {
	if symbol.Flags&(ast.SymbolFlagsFunction|ast.SymbolFlagsMethod) != 0 {
		parent := findAncestor(node.Parent, func(n *ast.Node) bool { return !isAccessExpression(n) })
		if parent == nil {
			parent = node.Parent
		}
		if isCallLikeExpression(parent) {
			return isCallOrNewExpression(parent) && ast.IsIdentifier(node) && c.hasMatchingArgument(parent, node)
		}
		return core.Every(symbol.Declarations, func(d *ast.Node) bool {
			return !isFunctionLike(d) || c.isDeprecatedDeclaration(d)
		})
	}
	return true
}

func (c *Checker) hasMatchingArgument(expression *ast.Node, reference *ast.Node) bool {
	return false // !!!
}

func (c *Checker) checkPropertyNotUsedBeforeDeclaration(prop *ast.Symbol, node *ast.Node, right *ast.Node) {
	// !!!
}

/**
 * Check whether the requested property access is valid.
 * Returns true if node is a valid property access, and false otherwise.
 * @param node The node to be checked.
 * @param isSuper True if the access is from `super.`.
 * @param type The type of the object whose property is being accessed. (Not the type of the property.)
 * @param prop The symbol for the property being accessed.
 */
func (c *Checker) checkPropertyAccessibility(node *ast.Node, isSuper bool, writing bool, t *Type, prop *ast.Symbol) bool {
	return c.checkPropertyAccessibilityEx(node, isSuper, writing, t, prop, true /*reportError*/)
}

func (c *Checker) checkPropertyAccessibilityEx(node *ast.Node, isSuper bool, writing bool, t *Type, prop *ast.Symbol, reportError bool /*  = true */) bool {
	var errorNode *ast.Node
	if reportError {
		switch node.Kind {
		case ast.KindPropertyAccessExpression:
			errorNode = node.AsPropertyAccessExpression().Name_
		case ast.KindQualifiedName:
			errorNode = node.AsQualifiedName().Right
		case ast.KindImportType:
			errorNode = node
		case ast.KindBindingElement:
			errorNode = node.AsBindingElement().PropertyName
			if errorNode == nil {
				errorNode = node.Name()
			}
		default:
			errorNode = node.Name()
		}
	}
	return c.checkPropertyAccessibilityAtLocation(node, isSuper, writing, t, prop, errorNode)
}

/**
 * Check whether the requested property can be accessed at the requested location.
 * Returns true if node is a valid property access, and false otherwise.
 * @param location The location node where we want to check if the property is accessible.
 * @param isSuper True if the access is from `super.`.
 * @param writing True if this is a write property access, false if it is a read property access.
 * @param containingType The type of the object whose property is being accessed. (Not the type of the property.)
 * @param prop The symbol for the property being accessed.
 * @param errorNode The node where we should report an invalid property access error, or undefined if we should not report errors.
 */
func (c *Checker) checkPropertyAccessibilityAtLocation(location *ast.Node, isSuper bool, writing bool, containingType *Type, prop *ast.Symbol, errorNode *ast.Node) bool {
	flags := getDeclarationModifierFlagsFromSymbolEx(prop, writing)
	if isSuper {
		// TS 1.0 spec (April 2014): 4.8.2
		// - In a constructor, instance member function, instance member accessor, or
		//   instance member variable initializer where this references a derived class instance,
		//   a super property access is permitted and must specify a public instance member function of the base class.
		// - In a static member function or static member accessor
		//   where this references the constructor function object of a derived class,
		//   a super property access is permitted and must specify a public static member function of the base class.
		if c.languageVersion < core.ScriptTargetES2015 {
			if c.symbolHasNonMethodDeclaration(prop) {
				if errorNode != nil {
					c.error(errorNode, diagnostics.Only_public_and_protected_methods_of_the_base_class_are_accessible_via_the_super_keyword)
				}
				return false
			}
		}
		if flags&ast.ModifierFlagsAbstract != 0 {
			// A method cannot be accessed in a super property access if the method is abstract.
			// This error could mask a private property access error. But, a member
			// cannot simultaneously be private and abstract, so this will trigger an
			// additional error elsewhere.
			if errorNode != nil {
				c.error(errorNode, diagnostics.Abstract_method_0_in_class_1_cannot_be_accessed_via_super_expression, c.symbolToString(prop), c.typeToString(c.getDeclaringClass(prop)))
			}
			return false
		}
		// A class field cannot be accessed via super.* from a derived class.
		// This is true for both [[Set]] (old) and [[Define]] (ES spec) semantics.
		if flags&ast.ModifierFlagsStatic == 0 && core.Some(prop.Declarations, isClassInstanceProperty) {
			if errorNode != nil {
				c.error(errorNode, diagnostics.Class_field_0_defined_by_the_parent_class_is_not_accessible_in_the_child_class_via_super, c.symbolToString(prop))
			}
			return false
		}
	}
	// Referencing abstract properties within their own constructors is not allowed
	if flags&ast.ModifierFlagsAbstract != 0 && c.symbolHasNonMethodDeclaration(prop) && (isThisProperty(location) ||
		isThisInitializedObjectBindingExpression(location) ||
		ast.IsObjectBindingPattern(location.Parent) && isThisInitializedDeclaration(location.Parent.Parent)) {
		declaringClassDeclaration := getClassLikeDeclarationOfSymbol(c.getParentOfSymbol(prop))
		if declaringClassDeclaration != nil && c.isNodeUsedDuringClassInitialization(location) {
			if errorNode != nil {
				c.error(errorNode, diagnostics.Abstract_property_0_in_class_1_cannot_be_accessed_in_the_constructor, c.symbolToString(prop), declaringClassDeclaration.Name().Text())
			}
			return false
		}
	}
	// Public properties are otherwise accessible.
	if flags&ast.ModifierFlagsNonPublicAccessibilityModifier == 0 {
		return true
	}
	// Property is known to be private or protected at this point
	// Private property is accessible if the property is within the declaring class
	if flags&ast.ModifierFlagsPrivate != 0 {
		declaringClassDeclaration := getClassLikeDeclarationOfSymbol(c.getParentOfSymbol(prop))
		if !c.isNodeWithinClass(location, declaringClassDeclaration) {
			if errorNode != nil {
				c.error(errorNode, diagnostics.Property_0_is_private_and_only_accessible_within_class_1, c.symbolToString(prop), c.typeToString(c.getDeclaringClass(prop)))
			}
			return false
		}
		return true
	}
	// Property is known to be protected at this point
	// All protected properties of a supertype are accessible in a super access
	if isSuper {
		return true
	}
	// Find the first enclosing class that has the declaring classes of the protected constituents
	// of the property as base classes
	var enclosingClass *Type
	container := getContainingClass(location)
	for container != nil {
		class := c.getDeclaredTypeOfSymbol(c.getSymbolOfDeclaration(container))
		if c.isClassDerivedFromDeclaringClasses(class, prop, writing) {
			enclosingClass = class
			break
		}
		container = getContainingClass(container)
	}
	// A protected property is accessible if the property is within the declaring class or classes derived from it
	if enclosingClass == nil {
		// allow PropertyAccessibility if context is in function with this parameter
		// static member access is disallowed
		class := c.getEnclosingClassFromThisParameter(location)
		if class != nil && c.isClassDerivedFromDeclaringClasses(class, prop, writing) {
			enclosingClass = class
		}
		if flags&ast.ModifierFlagsStatic != 0 || enclosingClass == nil {
			if errorNode != nil {
				class := c.getDeclaringClass(prop)
				if class == nil {
					class = containingType
				}
				c.error(errorNode, diagnostics.Property_0_is_protected_and_only_accessible_within_class_1_and_its_subclasses, c.symbolToString(prop), c.typeToString(class))
			}
			return false
		}
	}
	// No further restrictions for static properties
	if flags&ast.ModifierFlagsStatic != 0 {
		return true
	}
	if containingType.flags&TypeFlagsTypeParameter != 0 {
		// get the original type -- represented as the type constraint of the 'this' type
		if containingType.AsTypeParameter().isThisType {
			containingType = c.getConstraintOfTypeParameter(containingType)
		} else {
			containingType = c.getBaseConstraintOfType(containingType)
		}
	}
	if containingType == nil || !c.hasBaseType(containingType, enclosingClass) {
		if errorNode != nil && containingType != nil {
			c.error(errorNode, diagnostics.Property_0_is_protected_and_only_accessible_through_an_instance_of_class_1_This_is_an_instance_of_class_2, c.symbolToString(prop), c.typeToString(enclosingClass), c.typeToString(containingType))
		}
		return false
	}
	return true
}

func (c *Checker) symbolHasNonMethodDeclaration(symbol *ast.Symbol) bool {
	return c.forEachProperty(symbol, func(prop *ast.Symbol) bool { return prop.Flags&ast.SymbolFlagsMethod == 0 })
}

// Invoke the callback for each underlying property symbol of the given symbol and return the first
// value that isn't undefined.
func (c *Checker) forEachProperty(prop *ast.Symbol, callback func(p *ast.Symbol) bool) bool {
	if prop.CheckFlags&ast.CheckFlagsSynthetic == 0 {
		return callback(prop)
	}
	for _, t := range c.valueSymbolLinks.get(prop).containingType.Types() {
		p := c.getPropertyOfType(t, prop.Name)
		if p != nil && c.forEachProperty(p, callback) {
			return true
		}
	}
	return false
}

// Return the declaring class type of a property or undefined if property not declared in class
func (c *Checker) getDeclaringClass(prop *ast.Symbol) *Type {
	if prop.Parent != nil && prop.Parent.Flags&ast.SymbolFlagsClass != 0 {
		return c.getDeclaredTypeOfSymbol(c.getParentOfSymbol(prop))
	}
	return nil
}

// Return true if source property is a valid override of protected parts of target property.
func (c *Checker) isValidOverrideOf(sourceProp *ast.Symbol, targetProp *ast.Symbol) bool {
	return !c.forEachProperty(targetProp, func(tp *ast.Symbol) bool {
		if getDeclarationModifierFlagsFromSymbol(tp)&ast.ModifierFlagsProtected != 0 {
			return c.isPropertyInClassDerivedFrom(sourceProp, c.getDeclaringClass(tp))
		}
		return false
	})
}

// Return true if some underlying source property is declared in a class that derives
// from the given base class.
func (c *Checker) isPropertyInClassDerivedFrom(prop *ast.Symbol, baseClass *Type) bool {
	return c.forEachProperty(prop, func(sp *ast.Symbol) bool {
		sourceClass := c.getDeclaringClass(sp)
		if sourceClass != nil {
			return c.hasBaseType(sourceClass, baseClass)
		}
		return false
	})
}

func (c *Checker) isNodeUsedDuringClassInitialization(node *ast.Node) bool {
	return findAncestorOrQuit(node, func(element *ast.Node) FindAncestorResult {
		if ast.IsConstructorDeclaration(element) && nodeIsPresent(getBodyOfNode(element)) || ast.IsPropertyDeclaration(element) {
			return FindAncestorTrue
		} else if isClassLike(element) || isFunctionLikeDeclaration(element) {
			return FindAncestorQuit
		}
		return FindAncestorFalse
	}) != nil
}

func (c *Checker) isNodeWithinClass(node *ast.Node, classDeclaration *ast.Node) bool {
	return c.forEachEnclosingClass(node, func(n *ast.Node) bool { return n == classDeclaration })
}

func (c *Checker) forEachEnclosingClass(node *ast.Node, callback func(node *ast.Node) bool) bool {
	containingClass := getContainingClass(node)
	for containingClass != nil {
		result := callback(containingClass)
		if result {
			return true
		}
		containingClass = getContainingClass(containingClass)
	}
	return false
}

// Return true if the given class derives from each of the declaring classes of the protected
// constituents of the given property.
func (c *Checker) isClassDerivedFromDeclaringClasses(checkClass *Type, prop *ast.Symbol, writing bool) bool {
	return !c.forEachProperty(prop, func(p *ast.Symbol) bool {
		if getDeclarationModifierFlagsFromSymbolEx(p, writing)&ast.ModifierFlagsProtected != 0 {
			return !c.hasBaseType(checkClass, c.getDeclaringClass(p))
		}
		return false
	})
}

func (c *Checker) getEnclosingClassFromThisParameter(node *ast.Node) *Type {
	// 'this' type for a node comes from, in priority order...
	// 1. The type of a syntactic 'this' parameter in the enclosing function scope
	thisParameter := getThisParameterFromNodeContext(node)
	var thisType *Type
	if thisParameter != nil && thisParameter.AsParameterDeclaration().TypeNode != nil {
		thisType = c.getTypeFromTypeNode(thisParameter.AsParameterDeclaration().TypeNode)
	}
	if thisType != nil {
		// 2. The constraint of a type parameter used for an explicit 'this' parameter
		if thisType.flags&TypeFlagsTypeParameter != 0 {
			thisType = c.getConstraintOfTypeParameter(thisType)
		}
	} else {
		// 3. The 'this' parameter of a contextual type
		thisContainer := getThisContainer(node, false /*includeArrowFunctions*/, false /*includeClassComputedPropertyName*/)
		if isFunctionLike(thisContainer) {
			thisType = c.getContextualThisParameterType(thisContainer)
		}
	}
	if thisType != nil && thisType.objectFlags&(ObjectFlagsClassOrInterface|ObjectFlagsReference) != 0 {
		return getTargetType(thisType)
	}
	return nil
}

func getThisParameterFromNodeContext(node *ast.Node) *ast.Node {
	thisContainer := getThisContainer(node, false /*includeArrowFunctions*/, false /*includeClassComputedPropertyName*/)
	if thisContainer != nil && isFunctionLike(thisContainer) {
		return getThisParameter(thisContainer)
	}
	return nil
}

func (c *Checker) getContextualThisParameterType(fn *ast.Node) *Type {
	return nil // !!!
}

func (c *Checker) checkThisExpression(node *ast.Node) *Type {
	// !!!
	// isNodeInTypeQuery := isInTypeQuery(node)
	// Stop at the first arrow function so that we can
	// tell whether 'this' needs to be captured.
	container := getThisContainer(node, true /*includeArrowFunctions*/, true /*includeClassComputedPropertyName*/)
	capturedByArrowFunction := false
	thisInComputedPropertyName := false
	if ast.IsConstructorDeclaration(container) {
		c.checkThisBeforeSuper(node, container, diagnostics.X_super_must_be_called_before_accessing_this_in_the_constructor_of_a_derived_class)
	}
	for {
		// Now skip arrow functions to get the "real" owner of 'this'.
		if ast.IsArrowFunction(container) {
			container = getThisContainer(container, false /*includeArrowFunctions*/, !thisInComputedPropertyName)
			capturedByArrowFunction = true
		}
		if ast.IsComputedPropertyName(container) {
			container = getThisContainer(container, !capturedByArrowFunction, false /*includeClassComputedPropertyName*/)
			thisInComputedPropertyName = true
			continue
		}
		break
	}
	// !!!
	// c.checkThisInStaticClassFieldInitializerInDecoratedClass(node, container)
	// if thisInComputedPropertyName {
	// 	c.error(node, Diagnostics.this_cannot_be_referenced_in_a_computed_property_name)
	// } else {
	// 	switch container.kind {
	// 	case KindModuleDeclaration:
	// 		c.error(node, Diagnostics.this_cannot_be_referenced_in_a_module_or_namespace_body)
	// 		// do not return here so in case if lexical this is captured - it will be reflected in flags on NodeLinks
	// 	case KindEnumDeclaration:
	// 		c.error(node, Diagnostics.this_cannot_be_referenced_in_current_location)
	// 		// do not return here so in case if lexical this is captured - it will be reflected in flags on NodeLinks
	// 	}
	// }
	// // When targeting es6, mark that we'll need to capture `this` in its lexically bound scope.
	// if !isNodeInTypeQuery && capturedByArrowFunction && c.languageVersion < core.ScriptTargetES2015 {
	// 	c.captureLexicalThis(node, container)
	// }
	t := c.tryGetThisTypeAt(node /*includeGlobalThis*/, true, container)
	// !!!
	// if c.noImplicitThis {
	// 	globalThisType := c.getTypeOfSymbol(c.globalThisSymbol)
	// 	if t == globalThisType && capturedByArrowFunction {
	// 		c.error(node, Diagnostics.The_containing_arrow_function_captures_the_global_value_of_this)
	// 	} else if !t {
	// 		// With noImplicitThis, functions may not reference 'this' if it has type 'any'
	// 		diag := c.error(node, Diagnostics.this_implicitly_has_type_any_because_it_does_not_have_a_type_annotation)
	// 		if !isSourceFile(container) {
	// 			outsideThis := c.tryGetThisTypeAt(container)
	// 			if outsideThis && outsideThis != globalThisType {
	// 				addRelatedInfo(diag, createDiagnosticForNode(container, Diagnostics.An_outer_value_of_this_is_shadowed_by_this_container))
	// 			}
	// 		}
	// 	}
	// }
	if t == nil {
		return c.anyType
	}
	return t
}

func (c *Checker) tryGetThisTypeAt(node *ast.Node, includeGlobalThis bool, container *ast.Node) *Type {
	// !!!
	// isInJS := isInJSFile(node)
	// if isFunctionLike(container) && (!c.isInParameterInitializerBeforeContainingFunction(node) || getThisParameter(container)) {
	// 	thisType := c.getThisTypeOfDeclaration(container) || isInJS && c.getTypeForThisExpressionFromJSDoc(container)
	// 	// Note: a parameter initializer should refer to class-this unless function-this is explicitly annotated.
	// 	// If this is a function in a JS file, it might be a class method.
	// 	if !thisType {
	// 		className := c.getClassNameFromPrototypeMethod(container)
	// 		if isInJS && className {
	// 			classSymbol := c.checkExpression(className).symbol
	// 			if classSymbol && classSymbol.members && (classSymbol.flags & SymbolFlagsFunction) {
	// 				thisType = (c.getDeclaredTypeOfSymbol(classSymbol).(InterfaceType)).thisType
	// 			}
	// 		} else if c.isJSConstructor(container) {
	// 			thisType = (c.getDeclaredTypeOfSymbol(c.getMergedSymbol(container.symbol)).(InterfaceType)).thisType
	// 		}
	// 		thisType = thisType || c.getContextualThisParameterType(container)
	// 	}

	// 	if thisType {
	// 		return c.getFlowTypeOfReference(node, thisType)
	// 	}
	// }
	if isClassLike(container.Parent) {
		symbol := c.getSymbolOfDeclaration(container.Parent)
		var t *Type
		if isStatic(container) {
			t = c.getTypeOfSymbol(symbol)
		} else {
			t = c.getDeclaredTypeOfSymbol(symbol).AsInterfaceType().thisType
		}
		return c.getFlowTypeOfReference(node, t)
	}
	// !!!
	// if isSourceFile(container) {
	// 	// look up in the source file's locals or exports
	// 	if container.commonJsModuleIndicator {
	// 		fileSymbol := c.getSymbolOfDeclaration(container)
	// 		return fileSymbol && c.getTypeOfSymbol(fileSymbol)
	// 	} else if container.externalModuleIndicator {
	// 		// TODO: Maybe issue a better error than 'object is possibly undefined'
	// 		return c.undefinedType
	// 	} else if includeGlobalThis {
	// 		return c.getTypeOfSymbol(c.globalThisSymbol)
	// 	}
	// }
	return nil
}

func (c *Checker) checkThisBeforeSuper(node *ast.Node, container *ast.Node, diagnosticMessage *diagnostics.Message) {
	// !!!
}

func (c *Checker) checkAssertion(node *ast.Node, checkMode CheckMode) *Type {
	typeNode := getEffectiveTypeAnnotationNode(node)
	exprType := c.checkExpression(node.Expression())
	if isConstTypeReference(typeNode) {
		if !c.isValidConstAssertionArgument(node.Expression()) {
			c.error(node.Expression(), diagnostics.A_const_assertions_can_only_be_applied_to_references_to_enum_members_or_string_number_boolean_array_or_object_literals)
		}
		return c.getRegularTypeOfLiteralType(exprType)
	}
	links := c.typeNodeLinks.get(node)
	links.resolvedType = exprType
	c.checkSourceElement(typeNode)
	c.checkNodeDeferred(node)
	return c.getTypeFromTypeNode(typeNode)
}

func (c *Checker) checkBinaryExpression(node *ast.Node, checkMode CheckMode) *Type {
	binary := node.AsBinaryExpression()
	operator := binary.OperatorToken.Kind
	if operator == ast.KindEqualsToken && (binary.Left.Kind == ast.KindObjectLiteralExpression || binary.Left.Kind == ast.KindArrayLiteralExpression) {
		// !!! Handle destructuring assignment
		return c.checkExpressionEx(binary.Right, checkMode)
	}
	leftType := c.checkExpressionEx(binary.Left, checkMode)
	rightType := c.checkExpressionEx(binary.Right, checkMode)
	switch operator {
	case ast.KindEqualsToken:
		c.checkAssignmentOperator(binary.Left, binary.Right, leftType, rightType, checkMode)
		return rightType
	}
	return c.unknownType
}

func (c *Checker) checkAssignmentOperator(left *ast.Node, right *ast.Node, leftType *Type, rightType *Type, checkMode CheckMode) {
	// !!!
	// assigneeType := leftType
	// // getters can be a subtype of setters, so to check for assignability we use the setter's type instead
	// if isCompoundAssignment(operatorToken.kind) && left.kind == KindPropertyAccessExpression {
	// 	assigneeType = c.checkPropertyAccessExpression(left.(PropertyAccessExpression) /*checkMode*/, nil /*writeOnly*/, true)
	// }
	if c.checkReferenceExpression(left, diagnostics.The_left_hand_side_of_an_assignment_expression_must_be_a_variable_or_a_property_access, diagnostics.The_left_hand_side_of_an_assignment_expression_may_not_be_an_optional_property_access) {
		var headMessage *diagnostics.Message
		if c.exactOptionalPropertyTypes && ast.IsPropertyAccessExpression(left) && c.maybeTypeOfKind(rightType, TypeFlagsUndefined) {
			target := c.getTypeOfPropertyOfType(c.getTypeOfExpression(left.Expression()), left.Name().Text())
			if c.isExactOptionalPropertyMismatch(rightType, target) {
				headMessage = diagnostics.Type_0_is_not_assignable_to_type_1_with_exactOptionalPropertyTypes_Colon_true_Consider_adding_undefined_to_the_type_of_the_target
			}
		}
		// to avoid cascading errors check assignability only if 'isReference' check succeeded and no errors were reported
		c.checkTypeAssignableToAndOptionallyElaborate(rightType, leftType, left, right, headMessage, nil)
	}
}

func (c *Checker) isExactOptionalPropertyMismatch(source *Type, target *Type) bool {
	return source != nil && target != nil && c.maybeTypeOfKind(source, TypeFlagsUndefined) && !!c.containsMissingType(target)
}

func (c *Checker) checkReferenceExpression(expr *ast.Node, invalidReferenceMessage *diagnostics.Message, invalidOptionalChainMessage *diagnostics.Message) bool {
	// References are combinations of identifiers, parentheses, and property accesses.
	node := skipOuterExpressions(expr, OEKAssertions|OEKParentheses)
	if node.Kind != ast.KindIdentifier && !isAccessExpression(node) {
		c.error(expr, invalidReferenceMessage)
		return false
	}
	if node.Flags&ast.NodeFlagsOptionalChain != 0 {
		c.error(expr, invalidOptionalChainMessage)
		return false
	}
	return true
}

func (c *Checker) checkObjectLiteral(node *ast.Node, checkMode CheckMode) *Type {
	inDestructuringPattern := isAssignmentTarget(node)
	// !!!
	// // Grammar checking
	// c.checkGrammarObjectLiteralExpression(node, inDestructuringPattern)
	var allPropertiesTable ast.SymbolTable
	if c.strictNullChecks {
		allPropertiesTable = make(ast.SymbolTable)
	}
	propertiesTable := make(ast.SymbolTable)
	var propertiesArray []*ast.Symbol
	spread := c.emptyObjectType
	c.pushCachedContextualType(node)
	contextualType := c.getApparentTypeOfContextualType(node, ContextFlagsNone)
	var contextualTypeHasPattern bool
	if contextualType != nil {
		if pattern := c.patternForType[contextualType]; pattern != nil && (ast.IsObjectBindingPattern(pattern) || ast.IsObjectLiteralExpression(pattern)) {
			contextualTypeHasPattern = true
		}
	}
	inConstContext := c.isConstContext(node)
	var checkFlags ast.CheckFlags
	if inConstContext {
		checkFlags = ast.CheckFlagsReadonly
	}
	objectFlags := ObjectFlagsFreshLiteral
	patternWithComputedProperties := false
	hasComputedStringProperty := false
	hasComputedNumberProperty := false
	hasComputedSymbolProperty := false
	// Spreads may cause an early bail; ensure computed names are always checked (this is cached)
	// As otherwise they may not be checked until exports for the type at this position are retrieved,
	// which may never occur.
	for _, elem := range node.AsObjectLiteralExpression().Properties {
		if elem.Name() != nil && ast.IsComputedPropertyName(elem.Name()) {
			c.checkComputedPropertyName(elem.Name())
		}
	}
	offset := 0
	createObjectLiteralType := func() *Type {
		var indexInfos []*IndexInfo
		isReadonly := c.isConstContext(node)
		if hasComputedStringProperty {
			indexInfos = append(indexInfos, c.getObjectLiteralIndexInfo(isReadonly, propertiesArray[offset:], c.stringType))
		}
		if hasComputedNumberProperty {
			indexInfos = append(indexInfos, c.getObjectLiteralIndexInfo(isReadonly, propertiesArray[offset:], c.numberType))
		}
		if hasComputedSymbolProperty {
			indexInfos = append(indexInfos, c.getObjectLiteralIndexInfo(isReadonly, propertiesArray[offset:], c.esSymbolType))
		}
		result := c.newAnonymousType(node.Symbol(), propertiesTable, nil, nil, indexInfos)
		result.objectFlags |= objectFlags | ObjectFlagsObjectLiteral | ObjectFlagsContainsObjectOrArrayLiteral
		if patternWithComputedProperties {
			result.objectFlags |= ObjectFlagsObjectLiteralPatternWithComputedProperties
		}
		if inDestructuringPattern {
			c.patternForType[result] = node
		}
		return result
	}
	for _, memberDecl := range node.AsObjectLiteralExpression().Properties {
		member := c.getSymbolOfDeclaration(memberDecl)
		var computedNameType *Type
		if memberDecl.Name() != nil && memberDecl.Name().Kind == ast.KindComputedPropertyName {
			computedNameType = c.checkComputedPropertyName(memberDecl.Name())
		}
		if ast.IsPropertyAssignment(memberDecl) || ast.IsShorthandPropertyAssignment(memberDecl) || isObjectLiteralMethod(memberDecl) {
			var t *Type
			switch {
			case memberDecl.Kind == ast.KindPropertyAssignment:
				t = c.checkPropertyAssignment(memberDecl, checkMode)
			case memberDecl.Kind == ast.KindShorthandPropertyAssignment:
				var expr *ast.Node
				if !inDestructuringPattern {
					expr = memberDecl.AsShorthandPropertyAssignment().ObjectAssignmentInitializer
				}
				if expr == nil {
					expr = memberDecl.Name()
				}
				t = c.checkExpressionForMutableLocation(expr, checkMode)
			default:
				t = c.checkObjectLiteralMethod(memberDecl, checkMode)
			}
			objectFlags |= t.objectFlags & ObjectFlagsPropagatingFlags
			var nameType *Type
			if computedNameType != nil && isTypeUsableAsPropertyName(computedNameType) {
				nameType = computedNameType
			}
			var prop *ast.Symbol
			if nameType != nil {
				prop = c.newSymbolEx(ast.SymbolFlagsProperty|member.Flags, getPropertyNameFromType(nameType), checkFlags|ast.CheckFlagsLate)
			} else {
				prop = c.newSymbolEx(ast.SymbolFlagsProperty|member.Flags, member.Name, checkFlags)
			}
			links := c.valueSymbolLinks.get(prop)
			if nameType != nil {
				links.nameType = nameType
			}
			if inDestructuringPattern && c.hasDefaultValue(memberDecl) {
				// If object literal is an assignment pattern and if the assignment pattern specifies a default value
				// for the property, make the property optional.
				prop.Flags |= ast.SymbolFlagsOptional
			} else if contextualTypeHasPattern && contextualType.objectFlags&ObjectFlagsObjectLiteralPatternWithComputedProperties == 0 {
				// If object literal is contextually typed by the implied type of a binding pattern, and if the
				// binding pattern specifies a default value for the property, make the property optional.
				impliedProp := c.getPropertyOfType(contextualType, member.Name)
				if impliedProp != nil {
					prop.Flags |= impliedProp.Flags & ast.SymbolFlagsOptional
				} else if c.getIndexInfoOfType(contextualType, c.stringType) == nil {
					c.error(memberDecl.Name(), diagnostics.Object_literal_may_only_specify_known_properties_and_0_does_not_exist_in_type_1, c.symbolToString(member), c.typeToString(contextualType))
				}
			}
			prop.Declarations = member.Declarations
			prop.Parent = member.Parent
			prop.ValueDeclaration = member.ValueDeclaration
			links.resolvedType = t
			links.target = member
			member = prop
			if allPropertiesTable != nil {
				allPropertiesTable[prop.Name] = prop
			}
			if contextualType != nil && checkMode&CheckModeInferential != 0 && checkMode&CheckModeSkipContextSensitive == 0 && (ast.IsPropertyAssignment(memberDecl) || ast.IsMethodDeclaration(memberDecl)) && c.isContextSensitive(memberDecl) {
				// !!!
				// inferenceContext := c.getInferenceContext(node)
				// Debug.assert(inferenceContext)
				// // In CheckMode.Inferential we should always have an inference context
				// var inferenceNode /* TODO(TS-TO-GO) inferred type Expression | MethodDeclaration */ any
				// if memberDecl.kind == KindPropertyAssignment {
				// 	inferenceNode = memberDecl.initializer
				// } else {
				// 	inferenceNode = memberDecl
				// }
				// c.addIntraExpressionInferenceSite(inferenceContext, inferenceNode, t)
			}
		} else if memberDecl.Kind == ast.KindSpreadAssignment {
			if len(propertiesArray) > 0 {
				spread = c.getSpreadType(spread, createObjectLiteralType(), node.Symbol(), objectFlags, inConstContext)
				propertiesArray = nil
				propertiesTable = make(ast.SymbolTable)
				hasComputedStringProperty = false
				hasComputedNumberProperty = false
				hasComputedSymbolProperty = false
			}
			t := c.getReducedType(c.checkExpressionEx(memberDecl.Expression(), checkMode&CheckModeInferential))
			if c.isValidSpreadType(t) {
				mergedType := c.tryMergeUnionOfObjectTypeAndEmptyObject(t, inConstContext)
				if allPropertiesTable != nil {
					c.checkSpreadPropOverrides(mergedType, allPropertiesTable, memberDecl)
				}
				offset = len(propertiesArray)
				if c.isErrorType(spread) {
					continue
				}
				spread = c.getSpreadType(spread, mergedType, node.Symbol(), objectFlags, inConstContext)
			} else {
				c.error(memberDecl, diagnostics.Spread_types_may_only_be_created_from_object_types)
				spread = c.errorType
			}
			continue
		} else {
			// TypeScript 1.0 spec (April 2014)
			// A get accessor declaration is processed in the same manner as
			// an ordinary function declaration(section 6.1) with no parameters.
			// A set accessor declaration is processed in the same manner
			// as an ordinary function declaration with a single parameter and a Void return type.
			// !!!
			// Debug.assert(memberDecl.kind == KindGetAccessor || memberDecl.kind == KindSetAccessor)
			c.checkNodeDeferred(memberDecl)
		}
		if computedNameType != nil && computedNameType.flags&TypeFlagsStringOrNumberLiteralOrUnique == 0 {
			if c.isTypeAssignableTo(computedNameType, c.stringNumberSymbolType) {
				if c.isTypeAssignableTo(computedNameType, c.numberType) {
					hasComputedNumberProperty = true
				} else if c.isTypeAssignableTo(computedNameType, c.esSymbolType) {
					hasComputedSymbolProperty = true
				} else {
					hasComputedStringProperty = true
				}
				if inDestructuringPattern {
					patternWithComputedProperties = true
				}
			}
		} else {
			propertiesTable[member.Name] = member
		}
		propertiesArray = append(propertiesArray, member)
	}
	c.popContextualType()
	if c.isErrorType(spread) {
		return c.errorType
	}
	if spread != c.emptyObjectType {
		if len(propertiesArray) > 0 {
			spread = c.getSpreadType(spread, createObjectLiteralType(), node.Symbol(), objectFlags, inConstContext)
			propertiesArray = nil
			propertiesTable = make(ast.SymbolTable)
			hasComputedStringProperty = false
			hasComputedNumberProperty = false
		}
		// remap the raw emptyObjectType fed in at the top into a fresh empty object literal type, unique to this use site
		return c.mapType(spread, func(t *Type) *Type {
			if t == c.emptyObjectType {
				return createObjectLiteralType()
			}
			return t
		})
	}
	return createObjectLiteralType()
}

func (c *Checker) checkSpreadPropOverrides(t *Type, props ast.SymbolTable, spread *ast.Node) {
	for _, right := range c.getPropertiesOfType(t) {
		if right.Flags&ast.SymbolFlagsOptional == 0 {
			if left := props[right.Name]; left != nil {
				diagnostic := c.error(left.ValueDeclaration, diagnostics.X_0_is_specified_more_than_once_so_this_usage_will_be_overwritten, left.Name)
				diagnostic.AddRelatedInfo(NewDiagnosticForNode(spread, diagnostics.This_spread_always_overwrites_this_property))
			}
		}
	}
}

/**
 * Since the source of spread types are object literals, which are not binary,
 * this function should be called in a left folding style, with left = previous result of getSpreadType
 * and right = the new element to be spread.
 */
func (c *Checker) getSpreadType(left *Type, right *Type, symbol *ast.Symbol, objectFlags ObjectFlags, readonly bool) *Type {
	if left.flags&TypeFlagsAny != 0 || right.flags&TypeFlagsAny != 0 {
		return c.anyType
	}
	if left.flags&TypeFlagsUnknown != 0 || right.flags&TypeFlagsUnknown != 0 {
		return c.unknownType
	}
	if left.flags&TypeFlagsNever != 0 {
		return right
	}
	if right.flags&TypeFlagsNever != 0 {
		return left
	}
	left = c.tryMergeUnionOfObjectTypeAndEmptyObject(left, readonly)
	if left.flags&TypeFlagsUnion != 0 {
		if c.checkCrossProductUnion([]*Type{left, right}) {
			return c.mapType(left, func(t *Type) *Type {
				return c.getSpreadType(t, right, symbol, objectFlags, readonly)
			})
		}
		return c.errorType
	}
	right = c.tryMergeUnionOfObjectTypeAndEmptyObject(right, readonly)
	if right.flags&TypeFlagsUnion != 0 {
		if c.checkCrossProductUnion([]*Type{left, right}) {
			return c.mapType(right, func(t *Type) *Type {
				return c.getSpreadType(left, t, symbol, objectFlags, readonly)
			})
		}
		return c.errorType
	}
	if right.flags&(TypeFlagsBooleanLike|TypeFlagsNumberLike|TypeFlagsBigIntLike|TypeFlagsStringLike|TypeFlagsEnumLike|TypeFlagsNonPrimitive|TypeFlagsIndex) != 0 {
		return left
	}
	if c.isGenericObjectType(left) || c.isGenericObjectType(right) {
		if c.isEmptyObjectType(left) {
			return right
		}
		// When the left type is an intersection, we may need to merge the last constituent of the
		// intersection with the right type. For example when the left type is 'T & { a: string }'
		// and the right type is '{ b: string }' we produce 'T & { a: string, b: string }'.
		if left.flags&TypeFlagsIntersection != 0 {
			types := left.Types()
			lastLeft := types[len(types)-1]
			if c.isNonGenericObjectType(lastLeft) && c.isNonGenericObjectType(right) {
				newTypes := slices.Clone(types)
				newTypes[len(newTypes)-1] = c.getSpreadType(lastLeft, right, symbol, objectFlags, readonly)
				return c.getIntersectionType(newTypes)
			}
		}
		return c.getIntersectionType([]*Type{left, right})
	}
	members := make(ast.SymbolTable)
	var skippedPrivateMembers core.Set[string]
	var indexInfos []*IndexInfo
	if left == c.emptyObjectType {
		indexInfos = c.getIndexInfosOfType(right)
	} else {
		indexInfos = c.getUnionIndexInfos([]*Type{left, right})
	}
	for _, rightProp := range c.getPropertiesOfType(right) {
		if getDeclarationModifierFlagsFromSymbol(rightProp)&(ast.ModifierFlagsPrivate|ast.ModifierFlagsProtected) != 0 {
			skippedPrivateMembers.Add(rightProp.Name)
		} else if c.isSpreadableProperty(rightProp) {
			members[rightProp.Name] = c.getSpreadSymbol(rightProp, readonly)
		}
	}

	for _, leftProp := range c.getPropertiesOfType(left) {
		if skippedPrivateMembers.Has(leftProp.Name) || !c.isSpreadableProperty(leftProp) {
			continue
		}
		if members[leftProp.Name] != nil {
			rightProp := members[leftProp.Name]
			rightType := c.getTypeOfSymbol(rightProp)
			if rightProp.Flags&ast.SymbolFlagsOptional != 0 {
				declarations := core.Concatenate(leftProp.Declarations, rightProp.Declarations)
				flags := ast.SymbolFlagsProperty | (leftProp.Flags & ast.SymbolFlagsOptional)
				result := c.newSymbol(flags, leftProp.Name)
				links := c.valueSymbolLinks.get(result)
				// Optimization: avoid calculating the union type if spreading into the exact same type.
				// This is common, e.g. spreading one options bag into another where the bags have the
				// same type, or have properties which overlap. If the unions are large, it may turn out
				// to be expensive to perform subtype reduction.
				leftType := c.getTypeOfSymbol(leftProp)
				leftTypeWithoutUndefined := c.removeMissingOrUndefinedType(leftType)
				rightTypeWithoutUndefined := c.removeMissingOrUndefinedType(rightType)
				if leftTypeWithoutUndefined == rightTypeWithoutUndefined {
					links.resolvedType = leftType
				} else {
					links.resolvedType = c.getUnionTypeEx([]*Type{leftType, rightTypeWithoutUndefined}, UnionReductionSubtype, nil, nil)
				}
				c.spreadLinks.get(result).leftSpread = leftProp
				c.spreadLinks.get(result).rightSpread = rightProp
				result.Declarations = declarations
				links.nameType = c.valueSymbolLinks.get(leftProp).nameType
				members[leftProp.Name] = result
			}
		} else {
			members[leftProp.Name] = c.getSpreadSymbol(leftProp, readonly)
		}
	}
	spreadIndexInfos := core.SameMap(indexInfos, func(info *IndexInfo) *IndexInfo {
		return c.getIndexInfoWithReadonly(info, readonly)
	})
	spread := c.newAnonymousType(symbol, members, nil, nil, spreadIndexInfos)
	spread.objectFlags |= ObjectFlagsObjectLiteral | ObjectFlagsContainsObjectOrArrayLiteral | ObjectFlagsContainsSpread | objectFlags
	return spread
}

func (c *Checker) getIndexInfoWithReadonly(info *IndexInfo, readonly bool) *IndexInfo {
	if info.isReadonly != readonly {
		return c.newIndexInfo(info.keyType, info.valueType, readonly, info.declaration)
	}
	return info
}

func (c *Checker) isValidSpreadType(t *Type) bool {
	s := c.removeDefinitelyFalsyTypes(c.mapType(t, c.getBaseConstraintOrType))
	return s.flags&(TypeFlagsAny|TypeFlagsNonPrimitive|TypeFlagsObject|TypeFlagsInstantiableNonPrimitive) != 0 ||
		s.flags&TypeFlagsUnionOrIntersection != 0 && core.Every(s.Types(), c.isValidSpreadType)
}

func (c *Checker) getUnionIndexInfos(types []*Type) []*IndexInfo {
	sourceInfos := c.getIndexInfosOfType(types[0])
	var result []*IndexInfo
	for _, info := range sourceInfos {
		indexType := info.keyType
		if core.Every(types, func(t *Type) bool { return c.getIndexInfoOfType(t, indexType) != nil }) {
			valueType := c.getUnionType(core.Map(types, func(t *Type) *Type {
				return c.getIndexTypeOfType(t, indexType)
			}))
			isReadonly := core.Some(types, func(t *Type) bool { return c.getIndexInfoOfType(t, indexType).isReadonly })
			result = append(result, c.newIndexInfo(indexType, valueType, isReadonly, nil))
		}
	}
	return result
}

func (c *Checker) isNonGenericObjectType(t *Type) bool {
	return t.flags&TypeFlagsObject != 0 && !c.isGenericMappedType(t)
}

func (c *Checker) tryMergeUnionOfObjectTypeAndEmptyObject(t *Type, readonly bool) *Type {
	if t.flags&TypeFlagsUnion == 0 {
		return t
	}
	if core.Every(t.Types(), c.isEmptyObjectTypeOrSpreadsIntoEmptyObject) {
		empty := core.Find(t.Types(), c.isEmptyObjectType)
		if empty != nil {
			return empty
		}
		return c.emptyObjectType
	}
	firstType := core.Find(t.Types(), func(t *Type) bool {
		return !c.isEmptyObjectTypeOrSpreadsIntoEmptyObject(t)
	})
	if firstType == nil {
		return t
	}
	secondType := core.Find(t.Types(), func(t *Type) bool {
		return t != firstType && !c.isEmptyObjectTypeOrSpreadsIntoEmptyObject(t)
	})
	if secondType != nil {
		return t
	}
	// gets the type as if it had been spread, but where everything in the spread is made optional
	members := make(ast.SymbolTable)
	for _, prop := range c.getPropertiesOfType(firstType) {
		if getDeclarationModifierFlagsFromSymbol(prop)&(ast.ModifierFlagsPrivate|ast.ModifierFlagsProtected) != 0 {
			// do nothing, skip privates
		} else if c.isSpreadableProperty(prop) {
			isSetonlyAccessor := prop.Flags&ast.SymbolFlagsSetAccessor != 0 && prop.Flags&ast.SymbolFlagsGetAccessor == 0
			flags := ast.SymbolFlagsProperty | ast.SymbolFlagsOptional
			result := c.newSymbolEx(flags, prop.Name, prop.CheckFlags&ast.CheckFlagsLate|(ifElse(readonly, ast.CheckFlagsReadonly, 0)))
			links := c.valueSymbolLinks.get(result)
			if isSetonlyAccessor {
				links.resolvedType = c.undefinedType
			} else {
				links.resolvedType = c.addOptionalityEx(c.getTypeOfSymbol(prop), true /*isProperty*/, true /*isOptional*/)
			}
			result.Declarations = prop.Declarations
			links.nameType = c.valueSymbolLinks.get(prop).nameType
			// !!!
			// links.syntheticOrigin = prop
			members[prop.Name] = result
		}
	}
	spread := c.newAnonymousType(firstType.symbol, members, nil, nil, c.getIndexInfosOfType(firstType))
	spread.objectFlags |= ObjectFlagsObjectLiteral | ObjectFlagsContainsObjectOrArrayLiteral
	return spread
}

// We approximate own properties as non-methods plus methods that are inside the object literal
func (c *Checker) isSpreadableProperty(prop *ast.Symbol) bool {
	return !core.Some(prop.Declarations, isPrivateIdentifierClassElementDeclaration) && prop.Flags&(ast.SymbolFlagsMethod|ast.SymbolFlagsGetAccessor|ast.SymbolFlagsSetAccessor) == 0 ||
		!core.Some(prop.Declarations, func(d *ast.Node) bool { return isClassLike(d.Parent) })
}

func (c *Checker) getSpreadSymbol(prop *ast.Symbol, readonly bool) *ast.Symbol {
	isSetonlyAccessor := prop.Flags&ast.SymbolFlagsSetAccessor != 0 && prop.Flags&ast.SymbolFlagsGetAccessor == 0
	if !isSetonlyAccessor && readonly == c.isReadonlySymbol(prop) {
		return prop
	}
	flags := ast.SymbolFlagsProperty | (prop.Flags & ast.SymbolFlagsOptional)
	result := c.newSymbolEx(flags, prop.Name, prop.CheckFlags&ast.CheckFlagsLate|(ifElse(readonly, ast.CheckFlagsReadonly, 0)))
	links := c.valueSymbolLinks.get(result)
	if isSetonlyAccessor {
		links.resolvedType = c.undefinedType
	} else {
		links.resolvedType = c.getTypeOfSymbol(prop)
	}
	result.Declarations = prop.Declarations
	links.nameType = c.valueSymbolLinks.get(prop).nameType
	// !!!
	// result.links.syntheticOrigin = prop
	return result
}

func (c *Checker) isEmptyObjectTypeOrSpreadsIntoEmptyObject(t *Type) bool {
	return c.isEmptyObjectType(t) || t.flags&(TypeFlagsNull|TypeFlagsUndefined|TypeFlagsBooleanLike|TypeFlagsNumberLike|TypeFlagsBigIntLike|TypeFlagsStringLike|TypeFlagsEnumLike|TypeFlagsNonPrimitive|TypeFlagsIndex) != 0
}

func (c *Checker) hasDefaultValue(node *ast.Node) bool {
	return ast.IsBindingElement(node) && node.AsBindingElement().Initializer != nil ||
		ast.IsPropertyAssignment(node) && c.hasDefaultValue(node.AsPropertyAssignment().Initializer) ||
		ast.IsShorthandPropertyAssignment(node) && node.AsShorthandPropertyAssignment().ObjectAssignmentInitializer != nil ||
		isBinaryExpression(node) && node.AsBinaryExpression().OperatorToken.Kind == ast.KindEqualsToken
}

func (c *Checker) isConstContext(node *ast.Node) bool {
	parent := node.Parent
	return isConstAssertion(parent) ||
		c.isValidConstAssertionArgument(node) && c.isConstTypeVariable(c.getContextualType(node, ContextFlagsNone), 0) ||
		(ast.IsParenthesizedExpression(parent) || ast.IsArrayLiteralExpression(parent) || ast.IsSpreadElement(parent)) && c.isConstContext(parent) ||
		(ast.IsPropertyAssignment(parent) || ast.IsShorthandPropertyAssignment(parent) || ast.IsTemplateSpan(parent)) && c.isConstContext(parent.Parent)
}

func (c *Checker) isValidConstAssertionArgument(node *ast.Node) bool {
	switch node.Kind {
	case ast.KindStringLiteral, ast.KindNoSubstitutionTemplateLiteral, ast.KindNumericLiteral, ast.KindBigIntLiteral, ast.KindTrueKeyword,
		ast.KindFalseKeyword, ast.KindArrayLiteralExpression, ast.KindObjectLiteralExpression, ast.KindTemplateExpression:
		return true
	case ast.KindParenthesizedExpression:
		return c.isValidConstAssertionArgument(node.Expression())
	case ast.KindPrefixUnaryExpression:
		op := node.AsPrefixUnaryExpression().Operator
		arg := node.AsPrefixUnaryExpression().Operand
		return op == ast.KindMinusToken && (arg.Kind == ast.KindNumericLiteral || arg.Kind == ast.KindBigIntLiteral) || op == ast.KindPlusToken && arg.Kind == ast.KindNumericLiteral
	case ast.KindPropertyAccessExpression, ast.KindElementAccessExpression:
		expr := skipParentheses(node.Expression())
		var symbol *ast.Symbol
		if isEntityNameExpression(expr) {
			symbol = c.resolveEntityName(expr, ast.SymbolFlagsValue, true /*ignoreErrors*/, false, nil)
		}
		return symbol != nil && symbol.Flags&ast.SymbolFlagsEnum != 0
	}
	return false
}

func (c *Checker) isConstTypeVariable(t *Type, depth int) bool {
	if depth >= 5 || t == nil {
		return false
	}
	switch {
	case t.flags&TypeFlagsTypeParameter != 0:
		return t.symbol != nil && core.Some(t.symbol.Declarations, func(d *ast.Node) bool { return hasSyntacticModifier(d, ast.ModifierFlagsConst) })
	case t.flags&TypeFlagsUnionOrIntersection != 0:
		return core.Some(t.Types(), func(s *Type) bool { return c.isConstTypeVariable(s, depth) })
	case t.flags&TypeFlagsIndexedAccess != 0:
		return c.isConstTypeVariable(t.AsIndexedAccessType().objectType, depth+1)
	case t.flags&TypeFlagsConditional != 0:
		return c.isConstTypeVariable(c.getConstraintOfConditionalType(t), depth+1)
	case t.flags&TypeFlagsSubstitution != 0:
		return c.isConstTypeVariable(t.AsSubstitutionType().baseType, depth)
	case t.objectFlags&ObjectFlagsMapped != 0:
		typeVariable := c.getHomomorphicTypeVariable(t)
		return typeVariable != nil && c.isConstTypeVariable(typeVariable, depth)
	case c.isGenericTupleType(t):
		for i, s := range c.getElementTypes(t) {
			if t.TargetTupleType().elementInfos[i].flags&ElementFlagsVariadic != 0 && c.isConstTypeVariable(s, depth) {
				return true
			}
		}
	}
	return false
}

func (c *Checker) checkPropertyAssignment(node *ast.Node, checkMode CheckMode) *Type {
	// Do not use hasDynamicName here, because that returns false for well known symbols.
	// We want to perform checkComputedPropertyName for all computed properties, including
	// well known symbols.
	// !!!
	// if node.name.kind == KindComputedPropertyName {
	// 	c.checkComputedPropertyName(node.name)
	// }
	return c.checkExpressionForMutableLocation(node.AsPropertyAssignment().Initializer, checkMode)
}

func (c *Checker) isInPropertyInitializerOrClassStaticBlock(node *ast.Node) bool {
	return findAncestorOrQuit(node, func(node *ast.Node) FindAncestorResult {
		switch node.Kind {
		case ast.KindPropertyDeclaration:
			return FindAncestorTrue
		case ast.KindPropertyAssignment, ast.KindMethodDeclaration, ast.KindGetAccessor, ast.KindSetAccessor, ast.KindSpreadAssignment,
			ast.KindComputedPropertyName, ast.KindTemplateSpan, ast.KindJsxExpression, ast.KindJsxAttribute, ast.KindJsxAttributes,
			ast.KindJsxSpreadAttribute, ast.KindJsxOpeningElement, ast.KindExpressionWithTypeArguments, ast.KindHeritageClause:
			return FindAncestorFalse
		case ast.KindArrowFunction, ast.KindExpressionStatement:
			if ast.IsBlock(node.Parent) && ast.IsClassStaticBlockDeclaration(node.Parent.Parent) {
				return FindAncestorTrue
			}
			return FindAncestorQuit
		default:
			if isExpressionNode(node) {
				return FindAncestorFalse
			}
			return FindAncestorQuit
		}
	}) != nil
}

func (c *Checker) getNarrowedTypeOfSymbol(symbol *ast.Symbol, location *ast.Node) *Type {
	return c.getTypeOfSymbol(symbol) // !!!
}

func (c *Checker) isReadonlySymbol(symbol *ast.Symbol) bool {
	// The following symbols are considered read-only:
	// Properties with a 'readonly' modifier
	// Variables declared with 'const'
	// Get accessors without matching set accessors
	// Enum members
	// Object.defineProperty assignments with writable false or no setter
	// Unions and intersections of the above (unions and intersections eagerly set isReadonly on creation)
	return symbol.CheckFlags&ast.CheckFlagsReadonly != 0 ||
		symbol.Flags&ast.SymbolFlagsProperty != 0 && getDeclarationModifierFlagsFromSymbol(symbol)&ast.ModifierFlagsReadonly != 0 ||
		symbol.Flags&ast.SymbolFlagsVariable != 0 && c.getDeclarationNodeFlagsFromSymbol(symbol)&ast.NodeFlagsConstant != 0 ||
		symbol.Flags&ast.SymbolFlagsAccessor != 0 && symbol.Flags&ast.SymbolFlagsSetAccessor == 0 ||
		symbol.Flags&ast.SymbolFlagsEnumMember != 0
}

func (c *Checker) checkObjectLiteralMethod(node *ast.Node, checkMode CheckMode) *Type {
	return c.anyType // !!!
}

func (c *Checker) checkJsxAttribute(node *ast.JsxAttribute, checkMode CheckMode) *Type {
	return c.anyType // !!!
}

func (c *Checker) checkExpressionForMutableLocation(node *ast.Node, checkMode CheckMode) *Type {
	t := c.checkExpressionEx(node, checkMode)
	switch {
	case c.isConstContext(node):
		return c.getRegularTypeOfLiteralType(t)
	case isTypeAssertion(node):
		return t
	default:
		return c.getWidenedLiteralLikeTypeForContextualType(t, c.instantiateContextualType(c.getContextualType(node, ContextFlagsNone), node, ContextFlagsNone))
	}
}

func (c *Checker) getResolvedSymbol(node *ast.Node) *ast.Symbol {
	if symbol := c.identifierSymbols[node]; symbol != nil {
		return symbol
	}
	var symbol *ast.Symbol
	if !nodeIsMissing(node) {
		symbol = c.resolveName(node, node.AsIdentifier().Text, ast.SymbolFlagsValue|ast.SymbolFlagsExportValue,
			c.getCannotFindNameDiagnosticForName(node), !isWriteOnlyAccess(node), false /*excludeGlobals*/)
	}
	if symbol == nil {
		symbol = c.unknownSymbol
	}
	c.identifierSymbols[node] = symbol
	return symbol
}

func (c *Checker) getCannotFindNameDiagnosticForName(node *ast.Node) *diagnostics.Message {
	switch node.AsIdentifier().Text {
	case "document", "console":
		return diagnostics.Cannot_find_name_0_Do_you_need_to_change_your_target_library_Try_changing_the_lib_compiler_option_to_include_dom
	case "$":
		return ifElse(c.compilerOptions.Types != nil,
			diagnostics.Cannot_find_name_0_Do_you_need_to_install_type_definitions_for_jQuery_Try_npm_i_save_dev_types_Slashjquery_and_then_add_jquery_to_the_types_field_in_your_tsconfig,
			diagnostics.Cannot_find_name_0_Do_you_need_to_install_type_definitions_for_jQuery_Try_npm_i_save_dev_types_Slashjquery)
	case "describe", "suite", "it", "test":
		return ifElse(c.compilerOptions.Types != nil,
			diagnostics.Cannot_find_name_0_Do_you_need_to_install_type_definitions_for_a_test_runner_Try_npm_i_save_dev_types_Slashjest_or_npm_i_save_dev_types_Slashmocha_and_then_add_jest_or_mocha_to_the_types_field_in_your_tsconfig,
			diagnostics.Cannot_find_name_0_Do_you_need_to_install_type_definitions_for_a_test_runner_Try_npm_i_save_dev_types_Slashjest_or_npm_i_save_dev_types_Slashmocha)
	case "process", "require", "Buffer", "module":
		return ifElse(c.compilerOptions.Types != nil,
			diagnostics.Cannot_find_name_0_Do_you_need_to_install_type_definitions_for_node_Try_npm_i_save_dev_types_Slashnode_and_then_add_node_to_the_types_field_in_your_tsconfig,
			diagnostics.Cannot_find_name_0_Do_you_need_to_install_type_definitions_for_node_Try_npm_i_save_dev_types_Slashnode)
	case "Bun":
		return ifElse(c.compilerOptions.Types != nil,
			diagnostics.Cannot_find_name_0_Do_you_need_to_install_type_definitions_for_Bun_Try_npm_i_save_dev_types_Slashbun_and_then_add_bun_to_the_types_field_in_your_tsconfig,
			diagnostics.Cannot_find_name_0_Do_you_need_to_install_type_definitions_for_Bun_Try_npm_i_save_dev_types_Slashbun)
	case "Map", "Set", "Promise", "ast.Symbol", "WeakMap", "WeakSet", "Iterator", "AsyncIterator", "SharedArrayBuffer", "Atomics", "AsyncIterable",
		"AsyncIterableIterator", "AsyncGenerator", "AsyncGeneratorFunction", "BigInt", "Reflect", "BigInt64Array", "BigUint64Array":
		return diagnostics.Cannot_find_name_0_Do_you_need_to_change_your_target_library_Try_changing_the_lib_compiler_option_to_1_or_later
	case "await":
		if ast.IsCallExpression(node.Parent) {
			return diagnostics.Cannot_find_name_0_Did_you_mean_to_write_this_in_an_async_function
		}
		fallthrough
	default:
		if node.Parent.Kind == ast.KindShorthandPropertyAssignment {
			return diagnostics.No_value_exists_in_scope_for_the_shorthand_property_0_Either_declare_one_or_provide_an_initializer
		}
		return diagnostics.Cannot_find_name_0
	}
}

func (c *Checker) isReachableFlowNode(flowNode *ast.FlowNode) bool {
	return true // !!!
}

func (c *Checker) GetDiagnostics(sourceFile *ast.SourceFile) []*ast.Diagnostic {
	if sourceFile != nil {
		c.checkSourceFile(sourceFile)
		return c.diagnostics.GetDiagnosticsForFile(sourceFile.FileName_)
	}
	for _, file := range c.files {
		c.checkSourceFile(file)
	}
	return c.diagnostics.GetDiagnostics()
}

func (c *Checker) GetGlobalDiagnostics() []*ast.Diagnostic {
	return c.diagnostics.GetGlobalDiagnostics()
}

func (c *Checker) error(location *ast.Node, message *diagnostics.Message, args ...any) *ast.Diagnostic {
	diagnostic := NewDiagnosticForNode(location, message, args...)
	c.diagnostics.add(diagnostic)
	return diagnostic
}

func (c *Checker) errorOrSuggestion(isError bool, location *ast.Node, message *diagnostics.Message, args ...any) {
	c.addErrorOrSuggestion(isError, NewDiagnosticForNode(location, message, args...))
}

func (c *Checker) addErrorOrSuggestion(isError bool, diagnostic *ast.Diagnostic) {
	if isError {
		c.diagnostics.add(diagnostic)
	} else {
		suggestion := *diagnostic
		suggestion.Category_ = diagnostics.CategorySuggestion
		c.suggestionDiagnostics.add(&suggestion)
	}
}

func (c *Checker) isDeprecatedDeclaration(declaration *ast.Node) bool {
	return c.getCombinedNodeFlagsCached(declaration)&ast.NodeFlagsDeprecated != 0
}

func (c *Checker) addDeprecatedSuggestion(location *ast.Node, declarations []*ast.Node, deprecatedEntity string) *ast.Diagnostic {
	diagnostic := NewDiagnosticForNode(location, diagnostics.X_0_is_deprecated, deprecatedEntity)
	return c.addDeprecatedSuggestionWorker(declarations, diagnostic)
}

func (c *Checker) addDeprecatedSuggestionWorker(declarations []*ast.Node, diagnostic *ast.Diagnostic) *ast.Diagnostic {
	// !!!
	// var deprecatedTag *JSDocDeprecatedTag
	// if Array.isArray(declarations) {
	// 	deprecatedTag = forEach(declarations, getJSDocDeprecatedTag)
	// } else {
	// 	deprecatedTag = getJSDocDeprecatedTag(declarations)
	// }
	// if deprecatedTag {
	// 	addRelatedInfo(diagnostic, createDiagnosticForNode(deprecatedTag, Diagnostics.The_declaration_was_marked_as_deprecated_here))
	// }
	// // We call `addRelatedInfo()` before adding the diagnostic to prevent duplicates.
	c.suggestionDiagnostics.add(diagnostic)
	return diagnostic
}

func (c *Checker) isDeprecatedSymbol(symbol *ast.Symbol) bool {
	parentSymbol := c.getParentOfSymbol(symbol)
	if parentSymbol != nil && len(symbol.Declarations) > 1 {
		if parentSymbol.Flags&ast.SymbolFlagsInterface != 0 {
			return core.Some(symbol.Declarations, c.isDeprecatedDeclaration)
		} else {
			return core.Every(symbol.Declarations, c.isDeprecatedDeclaration)
		}
	}
	return symbol.ValueDeclaration != nil && c.isDeprecatedDeclaration(symbol.ValueDeclaration) || len(symbol.Declarations) != 0 && core.Every(symbol.Declarations, c.isDeprecatedDeclaration)
}

func (c *Checker) grammarErrorOnNode(node *ast.Node, message *diagnostics.Message, args ...any) bool {
	sourceFile := getSourceFileOfNode(node)
	if !c.hasParseDiagnostics(sourceFile) {
		c.diagnostics.add(NewDiagnosticForNode(node, message, args...))
		return true
	}
	return false
}

func (c *Checker) hasParseDiagnostics(sourceFile *ast.SourceFile) bool {
	return len(sourceFile.Diagnostics_) > 0
}

func (c *Checker) newSymbol(flags ast.SymbolFlags, name string) *ast.Symbol {
	c.symbolCount++
	result := c.symbolPool.New()
	result.Flags = flags | ast.SymbolFlagsTransient
	result.Name = name
	return result
}

func (c *Checker) newSymbolEx(flags ast.SymbolFlags, name string, checkFlags ast.CheckFlags) *ast.Symbol {
	result := c.newSymbol(flags, name)
	result.CheckFlags = checkFlags
	return result
}

func (c *Checker) mergeSymbolTable(target ast.SymbolTable, source ast.SymbolTable, unidirectional bool, mergedParent *ast.Symbol) {
	for id, sourceSymbol := range source {
		targetSymbol := target[id]
		var merged *ast.Symbol
		if targetSymbol != nil {
			merged = c.mergeSymbol(targetSymbol, sourceSymbol, unidirectional)
		} else {
			merged = c.getMergedSymbol(sourceSymbol)
		}
		if mergedParent != nil && targetSymbol != nil {
			// If a merge was performed on the target symbol, set its parent to the merged parent that initiated the merge
			// of its exports. Otherwise, `merged` came only from `sourceSymbol` and can keep its parent:
			//
			// // a.ts
			// export interface A { x: number; }
			//
			// // b.ts
			// declare module "./a" {
			//   interface A { y: number; }
			//   interface B {}
			// }
			//
			// When merging the module augmentation into a.ts, the symbol for `A` will itself be merged, so its parent
			// should be the merged module symbol. But the symbol for `B` has only one declaration, so its parent should
			// be the module augmentation symbol, which contains its only declaration.
			merged.Parent = mergedParent
		}
		target[id] = merged
	}
}

/**
 * Note: if target is transient, then it is mutable, and mergeSymbol with both mutate and return it.
 * If target is not transient, mergeSymbol will produce a transient clone, mutate that and return it.
 */
func (c *Checker) mergeSymbol(target *ast.Symbol, source *ast.Symbol, unidirectional bool) *ast.Symbol {
	if target.Flags&getExcludedSymbolFlags(source.Flags) == 0 || (source.Flags|target.Flags)&ast.SymbolFlagsAssignment != 0 {
		if source == target {
			// This can happen when an export assigned namespace exports something also erroneously exported at the top level
			// See `declarationFileNoCrashOnExtraExportModifier` for an example
			return target
		}
		if target.Flags&ast.SymbolFlagsTransient == 0 {
			resolvedTarget := c.resolveSymbol(target)
			if resolvedTarget == c.unknownSymbol {
				return source
			}
			if resolvedTarget.Flags&getExcludedSymbolFlags(source.Flags) == 0 || (source.Flags|resolvedTarget.Flags)&ast.SymbolFlagsAssignment != 0 {
				target = c.cloneSymbol(resolvedTarget)
			} else {
				c.reportMergeSymbolError(target, source)
				return source
			}
		}
		// Javascript static-property-assignment declarations always merge, even though they are also values
		if source.Flags&ast.SymbolFlagsValueModule != 0 && target.Flags&ast.SymbolFlagsValueModule != 0 && target.ConstEnumOnlyModule && !source.ConstEnumOnlyModule {
			// reset flag when merging instantiated module into value module that has only const enums
			target.ConstEnumOnlyModule = false
		}
		target.Flags |= source.Flags
		if source.ValueDeclaration != nil {
			setValueDeclaration(target, source.ValueDeclaration)
		}
		target.Declarations = append(target.Declarations, source.Declarations...)
		if source.Members != nil {
			c.mergeSymbolTable(getSymbolTable(&target.Members), source.Members, unidirectional, nil)
		}
		if source.Exports != nil {
			c.mergeSymbolTable(getSymbolTable(&target.Exports), source.Exports, unidirectional, target)
		}
		if !unidirectional {
			c.recordMergedSymbol(target, source)
		}
	} else if target.Flags&ast.SymbolFlagsNamespaceModule != 0 {
		// Do not report an error when merging `var globalThis` with the built-in `globalThis`,
		// as we will already report a "Declaration name conflicts..." error, and this error
		// won't make much sense.
		if target != c.globalThisSymbol {
			c.error(getNameOfDeclaration(getFirstDeclaration(source)), diagnostics.Cannot_augment_module_0_with_value_exports_because_it_resolves_to_a_non_module_entity, c.symbolToString(target))
		}
	} else {
		c.reportMergeSymbolError(target, source)
	}
	return target
}

func (c *Checker) reportMergeSymbolError(target *ast.Symbol, source *ast.Symbol) {
	isEitherEnum := target.Flags&ast.SymbolFlagsEnum != 0 || source.Flags&ast.SymbolFlagsEnum != 0
	isEitherBlockScoped := target.Flags&ast.SymbolFlagsBlockScopedVariable != 0 || source.Flags&ast.SymbolFlagsBlockScopedVariable != 0
	var message *diagnostics.Message
	switch {
	case isEitherEnum:
		message = diagnostics.Enum_declarations_can_only_merge_with_namespace_or_other_enum_declarations
	case isEitherBlockScoped:
		message = diagnostics.Cannot_redeclare_block_scoped_variable_0
	default:
		message = diagnostics.Duplicate_identifier_0
	}
	// sourceSymbolFile := getSourceFileOfNode(getFirstDeclaration(source))
	// targetSymbolFile := getSourceFileOfNode(getFirstDeclaration(target))
	symbolName := c.symbolToString(source)
	// !!!
	// Collect top-level duplicate identifier errors into one mapping, so we can then merge their diagnostics if there are a bunch
	// if sourceSymbolFile != nil && targetSymbolFile != nil && c.amalgamatedDuplicates && !isEitherEnum && sourceSymbolFile != targetSymbolFile {
	// 	var firstFile SourceFile
	// 	if comparePaths(sourceSymbolFile.path, targetSymbolFile.path) == ComparisonLessThan {
	// 		firstFile = sourceSymbolFile
	// 	} else {
	// 		firstFile = targetSymbolFile
	// 	}
	// 	var secondFile SourceFile
	// 	if firstFile == sourceSymbolFile {
	// 		secondFile = targetSymbolFile
	// 	} else {
	// 		secondFile = sourceSymbolFile
	// 	}
	// 	filesDuplicates := getOrUpdate(c.amalgamatedDuplicates, __TEMPLATE__(firstFile.path, "|", secondFile.path), func() DuplicateInfoForFiles {
	// 		return (map[any]any{ /* TODO(TS-TO-GO): was object literal */
	// 			"firstFile":          firstFile,
	// 			"secondFile":         secondFile,
	// 			"conflictingSymbols": NewMap(),
	// 		})
	// 	})
	// 	conflictingSymbolInfo := getOrUpdate(filesDuplicates.conflictingSymbols, symbolName, func() DuplicateInfoForSymbol {
	// 		return (map[any]any{ /* TODO(TS-TO-GO): was object literal */
	// 			"isBlockScoped":       isEitherBlockScoped,
	// 			"firstFileLocations":  []never{},
	// 			"secondFileLocations": []never{},
	// 		})
	// 	})
	// 	if !isSourcePlainJs {
	// 		addDuplicateLocations(conflictingSymbolInfo.firstFileLocations, source)
	// 	}
	// 	if !isTargetPlainJs {
	// 		addDuplicateLocations(conflictingSymbolInfo.secondFileLocations, target)
	// 	}
	// } else {
	c.addDuplicateDeclarationErrorsForSymbols(source, message, symbolName, target)
	c.addDuplicateDeclarationErrorsForSymbols(target, message, symbolName, source)
}

func (c *Checker) addDuplicateDeclarationErrorsForSymbols(target *ast.Symbol, message *diagnostics.Message, symbolName string, source *ast.Symbol) {
	for _, node := range target.Declarations {
		c.addDuplicateDeclarationError(node, message, symbolName, source.Declarations)
	}
}

func (c *Checker) addDuplicateDeclarationError(node *ast.Node, message *diagnostics.Message, symbolName string, relatedNodes []*ast.Node) {
	errorNode := getAdjustedNodeForError(node)
	if errorNode == nil {
		errorNode = node
	}
	err := c.lookupOrIssueError(errorNode, message, symbolName)
	for _, relatedNode := range relatedNodes {
		adjustedNode := getAdjustedNodeForError(relatedNode)
		if adjustedNode == errorNode {
			continue
		}
		leadingMessage := createDiagnosticForNode(adjustedNode, diagnostics.X_0_was_also_declared_here, symbolName)
		followOnMessage := createDiagnosticForNode(adjustedNode, diagnostics.X_and_here)
		if len(err.RelatedInformation_) >= 5 || core.Some(err.RelatedInformation_, func(d *ast.Diagnostic) bool {
			return CompareDiagnostics(d, followOnMessage) == 0 || CompareDiagnostics(d, leadingMessage) == 0
		}) {
			continue
		}
		if len(err.RelatedInformation_) == 0 {
			err.AddRelatedInfo(leadingMessage)
		} else {
			err.AddRelatedInfo(followOnMessage)
		}
	}
}

func createDiagnosticForNode(node *ast.Node, message *diagnostics.Message, args ...any) *ast.Diagnostic {
	return NewDiagnosticForNode(node, message, args...)
}

func getAdjustedNodeForError(node *ast.Node) *ast.Node {
	name := getNameOfDeclaration(node)
	if name != nil {
		return name
	}
	return node
}

func (c *Checker) lookupOrIssueError(location *ast.Node, message *diagnostics.Message, args ...any) *ast.Diagnostic {
	var file *ast.SourceFile
	var loc core.TextRange
	if location != nil {
		file = getSourceFileOfNode(location)
		loc = location.Loc
	}
	diagnostic := NewDiagnostic(file, loc, message, args...)
	existing := c.diagnostics.lookup(diagnostic)
	if existing != nil {
		return existing
	}
	c.diagnostics.add(diagnostic)
	return diagnostic
}

func getFirstDeclaration(symbol *ast.Symbol) *ast.Node {
	if len(symbol.Declarations) > 0 {
		return symbol.Declarations[0]
	}
	return nil
}

func getExcludedSymbolFlags(flags ast.SymbolFlags) ast.SymbolFlags {
	var result ast.SymbolFlags
	if flags&ast.SymbolFlagsBlockScopedVariable != 0 {
		result |= ast.SymbolFlagsBlockScopedVariableExcludes
	}
	if flags&ast.SymbolFlagsFunctionScopedVariable != 0 {
		result |= ast.SymbolFlagsFunctionScopedVariableExcludes
	}
	if flags&ast.SymbolFlagsProperty != 0 {
		result |= ast.SymbolFlagsPropertyExcludes
	}
	if flags&ast.SymbolFlagsEnumMember != 0 {
		result |= ast.SymbolFlagsEnumMemberExcludes
	}
	if flags&ast.SymbolFlagsFunction != 0 {
		result |= ast.SymbolFlagsFunctionExcludes
	}
	if flags&ast.SymbolFlagsClass != 0 {
		result |= ast.SymbolFlagsClassExcludes
	}
	if flags&ast.SymbolFlagsInterface != 0 {
		result |= ast.SymbolFlagsInterfaceExcludes
	}
	if flags&ast.SymbolFlagsRegularEnum != 0 {
		result |= ast.SymbolFlagsRegularEnumExcludes
	}
	if flags&ast.SymbolFlagsConstEnum != 0 {
		result |= ast.SymbolFlagsConstEnumExcludes
	}
	if flags&ast.SymbolFlagsValueModule != 0 {
		result |= ast.SymbolFlagsValueModuleExcludes
	}
	if flags&ast.SymbolFlagsMethod != 0 {
		result |= ast.SymbolFlagsMethodExcludes
	}
	if flags&ast.SymbolFlagsGetAccessor != 0 {
		result |= ast.SymbolFlagsGetAccessorExcludes
	}
	if flags&ast.SymbolFlagsSetAccessor != 0 {
		result |= ast.SymbolFlagsSetAccessorExcludes
	}
	if flags&ast.SymbolFlagsTypeParameter != 0 {
		result |= ast.SymbolFlagsTypeParameterExcludes
	}
	if flags&ast.SymbolFlagsTypeAlias != 0 {
		result |= ast.SymbolFlagsTypeAliasExcludes
	}
	if flags&ast.SymbolFlagsAlias != 0 {
		result |= ast.SymbolFlagsAliasExcludes
	}
	return result
}

func (c *Checker) cloneSymbol(symbol *ast.Symbol) *ast.Symbol {
	result := c.newSymbol(symbol.Flags, symbol.Name)
	// Force reallocation if anything is ever appended to declarations
	result.Declarations = symbol.Declarations[0:len(symbol.Declarations):len(symbol.Declarations)]
	result.Parent = symbol.Parent
	result.ValueDeclaration = symbol.ValueDeclaration
	result.ConstEnumOnlyModule = symbol.ConstEnumOnlyModule
	result.Members = maps.Clone(symbol.Members)
	result.Exports = maps.Clone(symbol.Exports)
	c.recordMergedSymbol(result, symbol)
	return result
}

func (c *Checker) getMergedSymbol(symbol *ast.Symbol) *ast.Symbol {
	// If a symbol was never merged it will have a zero mergeId
	if symbol != nil && symbol.MergeId != 0 {
		merged := c.mergedSymbols[symbol.MergeId]
		if merged != nil {
			return merged
		}
	}
	return symbol
}

func (c *Checker) getParentOfSymbol(symbol *ast.Symbol) *ast.Symbol {
	if symbol.Parent != nil {
		return c.getMergedSymbol(c.getLateBoundSymbol(symbol.Parent))
	}
	return nil
}

func (c *Checker) recordMergedSymbol(target *ast.Symbol, source *ast.Symbol) {
	c.mergedSymbols[getMergeId(source)] = target
}

func (c *Checker) getSymbolIfSameReference(s1 *ast.Symbol, s2 *ast.Symbol) *ast.Symbol {
	if c.getMergedSymbol(c.resolveSymbol(c.getMergedSymbol(s1))) == c.getMergedSymbol(c.resolveSymbol(c.getMergedSymbol(s2))) {
		return s1
	}
	return nil
}

func (c *Checker) getExportSymbolOfValueSymbolIfExported(symbol *ast.Symbol) *ast.Symbol {
	if symbol != nil && symbol.Flags&ast.SymbolFlagsExportValue != 0 && symbol.ExportSymbol != nil {
		symbol = symbol.ExportSymbol
	}
	return c.getMergedSymbol(symbol)
}

func (c *Checker) getSymbolOfDeclaration(node *ast.Node) *ast.Symbol {
	symbol := node.Symbol()
	if symbol != nil {
		return c.getMergedSymbol(c.getLateBoundSymbol(symbol))
	}
	return nil
}

/**
 * Get the merged symbol for a node. If you know the node is a `ast.Declaration`, it is faster and more type safe to
 * use use `getSymbolOfDeclaration` instead.
 */
func (c *Checker) getSymbolOfNode(node *ast.Node) *ast.Symbol {
	return c.getSymbolOfDeclaration(node)
}

func (c *Checker) getLateBoundSymbol(symbol *ast.Symbol) *ast.Symbol {
	return symbol // !!!
}

func (c *Checker) resolveSymbol(symbol *ast.Symbol) *ast.Symbol {
	return c.resolveSymbolEx(symbol, false /*dontResolveAlias*/)
}

func (c *Checker) resolveSymbolEx(symbol *ast.Symbol, dontResolveAlias bool) *ast.Symbol {
	if !dontResolveAlias && isNonLocalAlias(symbol, ast.SymbolFlagsValue|ast.SymbolFlagsType|ast.SymbolFlagsNamespace) {
		return c.resolveAlias(symbol)
	}
	return symbol
}

func (c *Checker) getTargetOfImportEqualsDeclaration(node *ast.Node, dontResolveAlias bool) *ast.Symbol {
	// Node is ImportEqualsDeclaration | VariableDeclaration
	commonJSPropertyAccess := c.getCommonJSPropertyAccess(node)
	if commonJSPropertyAccess != nil {
		access := commonJSPropertyAccess.AsPropertyAccessExpression()
		name := getLeftmostAccessExpression(access.Expression).AsCallExpression().Arguments[0]
		if ast.IsIdentifier(access.Name_) {
			return c.resolveSymbol(c.getPropertyOfType(c.resolveExternalModuleTypeByLiteral(name), access.Name_.Text()))
		}
		return nil
	}
	if ast.IsVariableDeclaration(node) || node.AsImportEqualsDeclaration().ModuleReference.Kind == ast.KindExternalModuleReference {
		moduleReference := getExternalModuleRequireArgument(node)
		if moduleReference == nil {
			moduleReference = getExternalModuleImportEqualsDeclarationExpression(node)
		}
		immediate := c.resolveExternalModuleName(node, moduleReference, false /*ignoreErrors*/)
		resolved := c.resolveExternalModuleSymbol(immediate, false /*dontResolveAlias*/)
		c.markSymbolOfAliasDeclarationIfTypeOnly(node, immediate, resolved, false /*overwriteEmpty*/, nil, "")
		return resolved
	}
	resolved := c.getSymbolOfPartOfRightHandSideOfImportEquals(node.AsImportEqualsDeclaration().ModuleReference, dontResolveAlias)
	c.checkAndReportErrorForResolvingImportAliasToTypeOnlySymbol(node, resolved)
	return resolved
}

func (c *Checker) getCommonJSPropertyAccess(node *ast.Node) *ast.Node {
	if ast.IsVariableDeclaration(node) {
		decl := node.AsVariableDeclaration()
		if decl.Initializer != nil && ast.IsPropertyAccessExpression(decl.Initializer) {
			return decl.Initializer
		}
	}
	return nil
}

func (c *Checker) resolveExternalModuleTypeByLiteral(name *ast.Node) *Type {
	moduleSym := c.resolveExternalModuleName(name, name, false /*ignoreErrors*/)
	if moduleSym != nil {
		resolvedModuleSymbol := c.resolveExternalModuleSymbol(moduleSym, false /*dontResolveAlias*/)
		if resolvedModuleSymbol != nil {
			return c.getTypeOfSymbol(resolvedModuleSymbol)
		}
	}
	return c.anyType
}

// This function is only for imports with entity names
func (c *Checker) getSymbolOfPartOfRightHandSideOfImportEquals(entityName *ast.Node, dontResolveAlias bool) *ast.Symbol {
	// There are three things we might try to look for. In the following examples,
	// the search term is enclosed in |...|:
	//
	//     import a = |b|; // Namespace
	//     import a = |b.c|; // Value, type, namespace
	//     import a = |b.c|.d; // Namespace
	if entityName.Kind == ast.KindIdentifier && isRightSideOfQualifiedNameOrPropertyAccess(entityName) {
		entityName = entityName.Parent // QualifiedName
	}
	// Check for case 1 and 3 in the above example
	if entityName.Kind == ast.KindIdentifier || entityName.Parent.Kind == ast.KindQualifiedName {
		return c.resolveEntityName(entityName, ast.SymbolFlagsNamespace, false /*ignoreErrors*/, dontResolveAlias, nil /*location*/)
	}
	// Case 2 in above example
	// entityName.kind could be a QualifiedName or a Missing identifier
	//Debug.assert(entityName.parent.kind == ast.KindImportEqualsDeclaration)
	return c.resolveEntityName(entityName, ast.SymbolFlagsValue|ast.SymbolFlagsType|ast.SymbolFlagsNamespace, false /*ignoreErrors*/, dontResolveAlias, nil /*location*/)
}

func (c *Checker) checkAndReportErrorForResolvingImportAliasToTypeOnlySymbol(node *ast.Node, resolved *ast.Symbol) {
	decl := node.AsImportEqualsDeclaration()
	if c.markSymbolOfAliasDeclarationIfTypeOnly(node, nil /*immediateTarget*/, resolved, false /*overwriteEmpty*/, nil, "") && !decl.IsTypeOnly {
		typeOnlyDeclaration := c.getTypeOnlyAliasDeclaration(c.getSymbolOfDeclaration(node))
		isExport := nodeKindIs(typeOnlyDeclaration, ast.KindExportSpecifier, ast.KindExportDeclaration)
		message := ifElse(isExport,
			diagnostics.An_import_alias_cannot_reference_a_declaration_that_was_exported_using_export_type,
			diagnostics.An_import_alias_cannot_reference_a_declaration_that_was_imported_using_import_type)
		relatedMessage := ifElse(isExport,
			diagnostics.X_0_was_exported_here,
			diagnostics.X_0_was_imported_here)
		// TODO: how to get name for export *?
		name := "*"
		if typeOnlyDeclaration.Kind == ast.KindImportDeclaration {
			name = getNameFromImportDeclaration(typeOnlyDeclaration).AsIdentifier().Text
		}
		c.error(decl.ModuleReference, message).AddRelatedInfo(createDiagnosticForNode(typeOnlyDeclaration, relatedMessage, name))
	}
}

func (c *Checker) getTargetOfImportClause(node *ast.Node, dontResolveAlias bool) *ast.Symbol {
	moduleSymbol := c.resolveExternalModuleName(node, getModuleSpecifierFromNode(node.Parent), false /*ignoreErrors*/)
	if moduleSymbol != nil {
		return c.getTargetOfModuleDefault(moduleSymbol, node, dontResolveAlias)
	}
	return nil
}

func (c *Checker) getTargetOfModuleDefault(moduleSymbol *ast.Symbol, node *ast.Node, dontResolveAlias bool) *ast.Symbol {
	var exportDefaultSymbol *ast.Symbol
	if isShorthandAmbientModuleSymbol(moduleSymbol) {
		exportDefaultSymbol = moduleSymbol
	} else {
		exportDefaultSymbol = c.resolveExportByName(moduleSymbol, InternalSymbolNameDefault, node, dontResolveAlias)
	}
	// !!!
	// file := find(moduleSymbol.declarations, isSourceFile)
	// specifier := c.getModuleSpecifierForImportOrExport(node)
	// if specifier == nil {
	// 	return exportDefaultSymbol
	// }
	// hasDefaultOnly := c.isOnlyImportableAsDefault(specifier, moduleSymbol)
	// hasSyntheticDefault := c.canHaveSyntheticDefault(file, moduleSymbol, dontResolveAlias, specifier)
	// if !exportDefaultSymbol && !hasSyntheticDefault && !hasDefaultOnly {
	// 	if c.hasExportAssignmentSymbol(moduleSymbol) && !c.allowSyntheticDefaultImports {
	// 		var compilerOptionName /* TODO(TS-TO-GO) inferred type "allowSyntheticDefaultImports" | "esModuleInterop" */ any
	// 		if c.moduleKind >= ModuleKindES2015 {
	// 			compilerOptionName = "allowSyntheticDefaultImports"
	// 		} else {
	// 			compilerOptionName = "esModuleInterop"
	// 		}
	// 		exportEqualsSymbol := moduleSymbol.exports.get(InternalSymbolNameExportEquals)
	// 		exportAssignment := exportEqualsSymbol.valueDeclaration
	// 		err := c.error(node.name, Diagnostics.Module_0_can_only_be_default_imported_using_the_1_flag, c.symbolToString(moduleSymbol), compilerOptionName)

	// 		if exportAssignment {
	// 			addRelatedInfo(err, createDiagnosticForNode(exportAssignment, Diagnostics.This_module_is_declared_with_export_and_can_only_be_used_with_a_default_import_when_using_the_0_flag, compilerOptionName))
	// 		}
	// 	} else if isImportClause(node) {
	// 		c.reportNonDefaultExport(moduleSymbol, node)
	// 	} else {
	// 		c.errorNoModuleMemberSymbol(moduleSymbol, moduleSymbol, node, isImportOrExportSpecifier(node) && node.propertyName || node.name)
	// 	}
	// } else if hasSyntheticDefault || hasDefaultOnly {
	// 	// per emit behavior, a synthetic default overrides a "real" .default member if `__esModule` is not present
	// 	resolved := c.resolveExternalModuleSymbol(moduleSymbol, dontResolveAlias) || c.resolveSymbol(moduleSymbol, dontResolveAlias)
	// 	c.markSymbolOfAliasDeclarationIfTypeOnly(node, moduleSymbol, resolved /*overwriteEmpty*/, false)
	// 	return resolved
	// }
	// c.markSymbolOfAliasDeclarationIfTypeOnly(node, exportDefaultSymbol /*finalTarget*/, nil /*overwriteEmpty*/, false)
	return exportDefaultSymbol
}

func (c *Checker) resolveExportByName(moduleSymbol *ast.Symbol, name string, sourceNode *ast.Node, dontResolveAlias bool) *ast.Symbol {
	exportValue := moduleSymbol.Exports[InternalSymbolNameExportEquals]
	var exportSymbol *ast.Symbol
	if exportValue != nil {
		exportSymbol = c.getPropertyOfTypeEx(c.getTypeOfSymbol(exportValue), name, true /*skipObjectFunctionPropertyAugment*/, false /*includeTypeOnlyMembers*/)
	} else {
		exportSymbol = moduleSymbol.Exports[name]
	}
	resolved := c.resolveSymbolEx(exportSymbol, dontResolveAlias)
	c.markSymbolOfAliasDeclarationIfTypeOnly(sourceNode, exportSymbol, resolved, false /*overwriteEmpty*/, nil, "")
	return resolved
}

func (c *Checker) getTargetOfNamespaceImport(node *ast.Node, dontResolveAlias bool) *ast.Symbol {
	moduleSpecifier := c.getModuleSpecifierForImportOrExport(node)
	immediate := c.resolveExternalModuleName(node, moduleSpecifier, false /*ignoreErrors*/)
	resolved := c.resolveESModuleSymbol(immediate, moduleSpecifier, dontResolveAlias /*suppressInteropError*/, false)
	c.markSymbolOfAliasDeclarationIfTypeOnly(node, immediate, resolved, false /*overwriteEmpty*/, nil, "")
	return resolved
}

func (c *Checker) getTargetOfNamespaceExport(node *ast.Node, dontResolveAlias bool) *ast.Symbol {
	moduleSpecifier := c.getModuleSpecifierForImportOrExport(node)
	if moduleSpecifier != nil {
		immediate := c.resolveExternalModuleName(node, moduleSpecifier, false /*ignoreErrors*/)
		resolved := c.resolveESModuleSymbol(immediate, moduleSpecifier, dontResolveAlias /*suppressInteropError*/, false)
		c.markSymbolOfAliasDeclarationIfTypeOnly(node, immediate, resolved, false /*overwriteEmpty*/, nil, "")
		return resolved
	}
	return nil
}

func (c *Checker) getTargetOfImportSpecifier(node *ast.Node, dontResolveAlias bool) *ast.Symbol {
	name := node.AsImportSpecifier().PropertyName
	if name == nil {
		name = node.AsImportSpecifier().Name_
	}
	if moduleExportNameIsDefault(name) {
		specifier := c.getModuleSpecifierForImportOrExport(node)
		if specifier != nil {
			moduleSymbol := c.resolveExternalModuleName(node, specifier, false /*ignoreErrors*/)
			if moduleSymbol != nil {
				return c.getTargetOfModuleDefault(moduleSymbol, node, dontResolveAlias)
			}
		}
	}
	root := node.Parent.Parent.Parent // ImportDeclaration
	resolved := c.getExternalModuleMember(root, node, dontResolveAlias)
	c.markSymbolOfAliasDeclarationIfTypeOnly(node, nil /*immediateTarget*/, resolved, false /*overwriteEmpty*/, nil, "")
	return resolved
}

func (c *Checker) getExternalModuleMember(node *ast.Node, specifier *ast.Node, dontResolveAlias bool) *ast.Symbol {
	// node is ImportDeclaration | ExportDeclaration | VariableDeclaration
	// specifier is ImportSpecifier | ExportSpecifier | BindingElement | PropertyAccessExpression
	moduleSpecifier := getExternalModuleRequireArgument(node)
	if moduleSpecifier == nil {
		moduleSpecifier = getExternalModuleName(node)
	}
	moduleSymbol := c.resolveExternalModuleName(node, moduleSpecifier, false /*ignoreErrors*/)
	var name *ast.Node
	if !ast.IsPropertyAccessExpression(specifier) {
		name = getPropertyNameFromSpecifier(specifier)
	}
	if name == nil {
		name = getNameFromSpecifier(specifier)
	}
	if !ast.IsIdentifier(name) && !ast.IsStringLiteral(name) {
		return nil
	}
	nameText := name.Text()
	suppressInteropError := nameText == InternalSymbolNameDefault && c.allowSyntheticDefaultImports
	targetSymbol := c.resolveESModuleSymbol(moduleSymbol, moduleSpecifier /*dontResolveAlias*/, false, suppressInteropError)
	if targetSymbol != nil {
		// Note: The empty string is a valid module export name:
		//
		//   import { "" as foo } from "./foo";
		//   export { foo as "" };
		//
		if nameText != "" || name.Kind == ast.KindStringLiteral {
			if isShorthandAmbientModuleSymbol(moduleSymbol) {
				return moduleSymbol
			}
			var symbolFromVariable *ast.Symbol
			// First check if module was specified with "export=". If so, get the member from the resolved type
			if moduleSymbol != nil && moduleSymbol.Exports[InternalSymbolNameExportEquals] != nil {
				symbolFromVariable = c.getPropertyOfTypeEx(c.getTypeOfSymbol(targetSymbol), nameText, true /*skipObjectFunctionPropertyAugment*/, false /*includeTypeOnlyMembers*/)
			} else {
				symbolFromVariable = c.getPropertyOfVariable(targetSymbol, nameText)
			}
			// if symbolFromVariable is export - get its final target
			symbolFromVariable = c.resolveSymbolEx(symbolFromVariable, dontResolveAlias)
			symbolFromModule := c.getExportOfModule(targetSymbol, nameText, specifier, dontResolveAlias)
			if symbolFromModule == nil && nameText == InternalSymbolNameDefault {
				file := core.Find(moduleSymbol.Declarations, ast.IsSourceFile)
				if c.isOnlyImportableAsDefault(moduleSpecifier, moduleSymbol) || c.canHaveSyntheticDefault(file.AsSourceFile(), moduleSymbol, dontResolveAlias, moduleSpecifier) {
					symbolFromModule = c.resolveExternalModuleSymbol(moduleSymbol, dontResolveAlias)
					if symbolFromModule == nil {
						symbolFromModule = c.resolveSymbolEx(moduleSymbol, dontResolveAlias)
					}
				}
			}
			symbol := symbolFromVariable
			if symbolFromModule != nil {
				symbol = symbolFromModule
				if symbolFromVariable != nil {
					symbol = c.combineValueAndTypeSymbols(symbolFromVariable, symbolFromModule)
				}
			}
			if isImportOrExportSpecifier(specifier) && c.isOnlyImportableAsDefault(moduleSpecifier, moduleSymbol) && nameText != InternalSymbolNameDefault {
				// !!!
				// c.error(name, Diagnostics.Named_imports_from_a_JSON_file_into_an_ECMAScript_module_are_not_allowed_when_module_is_set_to_0, ModuleKind[c.moduleKind])
			} else if symbol == nil {
				c.errorNoModuleMemberSymbol(moduleSymbol, targetSymbol, node, name)
			}
			return symbol
		}
	}
	return nil
}

func (c *Checker) getPropertyOfVariable(symbol *ast.Symbol, name string) *ast.Symbol {
	if symbol.Flags&ast.SymbolFlagsVariable != 0 {
		typeAnnotation := symbol.ValueDeclaration.AsVariableDeclaration().TypeNode
		if typeAnnotation != nil {
			return c.resolveSymbol(c.getPropertyOfType(c.getTypeFromTypeNode(typeAnnotation), name))
		}
	}
	return nil
}

// This function creates a synthetic symbol that combines the value side of one symbol with the
// type/namespace side of another symbol. Consider this example:
//
//	declare module graphics {
//	    interface Point {
//	        x: number;
//	        y: number;
//	    }
//	}
//	declare var graphics: {
//	    Point: new (x: number, y: number) => graphics.Point;
//	}
//	declare module "graphics" {
//	    export = graphics;
//	}
//
// An 'import { Point } from "graphics"' needs to create a symbol that combines the value side 'Point'
// property with the type/namespace side interface 'Point'.
func (c *Checker) combineValueAndTypeSymbols(valueSymbol *ast.Symbol, typeSymbol *ast.Symbol) *ast.Symbol {
	if valueSymbol == c.unknownSymbol && typeSymbol == c.unknownSymbol {
		return c.unknownSymbol
	}
	if valueSymbol.Flags&(ast.SymbolFlagsType|ast.SymbolFlagsNamespace) != 0 {
		return valueSymbol
	}
	result := c.newSymbol(valueSymbol.Flags|typeSymbol.Flags, valueSymbol.Name)
	//Debug.assert(valueSymbol.declarations || typeSymbol.declarations)
	result.Declarations = slices.Compact(slices.Concat(valueSymbol.Declarations, typeSymbol.Declarations))
	result.Parent = valueSymbol.Parent
	if result.Parent == nil {
		result.Parent = typeSymbol.Parent
	}
	result.ValueDeclaration = valueSymbol.ValueDeclaration
	result.Members = maps.Clone(typeSymbol.Members)
	result.Exports = maps.Clone(valueSymbol.Exports)
	return result
}

func (c *Checker) getExportOfModule(symbol *ast.Symbol, nameText string, specifier *ast.Node, dontResolveAlias bool) *ast.Symbol {
	if symbol.Flags&ast.SymbolFlagsModule != 0 {
		exportSymbol := c.getExportsOfSymbol(symbol)[nameText]
		resolved := c.resolveSymbolEx(exportSymbol, dontResolveAlias)
		exportStarDeclaration := c.moduleSymbolLinks.get(symbol).typeOnlyExportStarMap[nameText]
		c.markSymbolOfAliasDeclarationIfTypeOnly(specifier, exportSymbol, resolved /*overwriteEmpty*/, false, exportStarDeclaration, nameText)
		return resolved
	}
	return nil
}

func (c *Checker) isOnlyImportableAsDefault(usage *ast.Node, resolvedModule *ast.Symbol) bool {
	// In Node.js, JSON modules don't get named exports
	if ModuleKindNode16 <= c.moduleKind && c.moduleKind <= ModuleKindNodeNext {
		usageMode := c.getEmitSyntaxForModuleSpecifierExpression(usage)
		if usageMode == ModuleKindESNext {
			if resolvedModule == nil {
				resolvedModule = c.resolveExternalModuleName(usage, usage, true /*ignoreErrors*/)
			}
			var targetFile *ast.SourceFile
			if resolvedModule != nil {
				targetFile = getSourceFileOfModule(resolvedModule)
			}
			return targetFile != nil && (isJsonSourceFile(targetFile) || getDeclarationFileExtension(targetFile.FileName_) == ".d.json.ts")
		}
	}
	return false
}

func (c *Checker) canHaveSyntheticDefault(file *ast.SourceFile, moduleSymbol *ast.Symbol, dontResolveAlias bool, usage *ast.Node) bool {
	// !!!
	// var usageMode ResolutionMode
	// if file != nil {
	// 	usageMode = c.getEmitSyntaxForModuleSpecifierExpression(usage)
	// }
	// if file != nil && usageMode != ModuleKindNone {
	// 	targetMode := host.getImpliedNodeFormatForEmit(file)
	// 	if usageMode == ModuleKindESNext && targetMode == ModuleKindCommonJS && ModuleKindNode16 <= c.moduleKind && c.moduleKind <= ModuleKindNodeNext {
	// 		// In Node.js, CommonJS modules always have a synthetic default when imported into ESM
	// 		return true
	// 	}
	// 	if usageMode == ModuleKindESNext && targetMode == ModuleKindESNext {
	// 		// No matter what the `module` setting is, if we're confident that both files
	// 		// are ESM, there cannot be a synthetic default.
	// 		return false
	// 	}
	// }
	if !c.allowSyntheticDefaultImports {
		return false
	}
	// Declaration files (and ambient modules)
	if file == nil || file.IsDeclarationFile {
		// Definitely cannot have a synthetic default if they have a syntactic default member specified
		defaultExportSymbol := c.resolveExportByName(moduleSymbol, InternalSymbolNameDefault /*sourceNode*/, nil /*dontResolveAlias*/, true)
		// Dont resolve alias because we want the immediately exported symbol's declaration
		if defaultExportSymbol != nil && core.Some(defaultExportSymbol.Declarations, isSyntacticDefault) {
			return false
		}
		// It _might_ still be incorrect to assume there is no __esModule marker on the import at runtime, even if there is no `default` member
		// So we check a bit more,
		if c.resolveExportByName(moduleSymbol, "__esModule", nil /*sourceNode*/, dontResolveAlias) != nil {
			// If there is an `__esModule` specified in the declaration (meaning someone explicitly added it or wrote it in their code),
			// it definitely is a module and does not have a synthetic default
			return false
		}
		// There are _many_ declaration files not written with esmodules in mind that still get compiled into a format with __esModule set
		// Meaning there may be no default at runtime - however to be on the permissive side, we allow access to a synthetic default member
		// as there is no marker to indicate if the accompanying JS has `__esModule` or not, or is even native esm
		return true
	}
	// TypeScript files never have a synthetic default (as they are always emitted with an __esModule marker) _unless_ they contain an export= statement
	return hasExportAssignmentSymbol(moduleSymbol)
}

func (c *Checker) getEmitSyntaxForModuleSpecifierExpression(usage *ast.Node) ResolutionMode {
	// !!!
	// if isStringLiteralLike(usage) {
	// 	return host.getEmitSyntaxForUsageLocation(getSourceFileOfNode(usage), usage)
	// }
	return ModuleKindNone
}

func (c *Checker) errorNoModuleMemberSymbol(moduleSymbol *ast.Symbol, targetSymbol *ast.Symbol, node *ast.Node, name *ast.Node) {
	moduleName := c.getFullyQualifiedName(moduleSymbol, node)
	declarationName := declarationNameToString(name)
	var suggestion *ast.Symbol
	if ast.IsIdentifier(name) {
		suggestion = c.getSuggestedSymbolForNonexistentModule(name, targetSymbol)
	}
	if suggestion != nil {
		suggestionName := c.symbolToString(suggestion)
		diagnostic := c.error(name, diagnostics.X_0_has_no_exported_member_named_1_Did_you_mean_2, moduleName, declarationName, suggestionName)
		if suggestion.ValueDeclaration != nil {
			diagnostic.AddRelatedInfo(createDiagnosticForNode(suggestion.ValueDeclaration, diagnostics.X_0_is_declared_here, suggestionName))
		}
	} else {
		if moduleSymbol.Exports[InternalSymbolNameDefault] != nil {
			c.error(name, diagnostics.Module_0_has_no_exported_member_1_Did_you_mean_to_use_import_1_from_0_instead, moduleName, declarationName)
		} else {
			c.reportNonExportedMember(node, name, declarationName, moduleSymbol, moduleName)
		}
	}
}

func (c *Checker) reportNonExportedMember(node *ast.Node, name *ast.Node, declarationName string, moduleSymbol *ast.Symbol, moduleName string) {
	var localSymbol *ast.Symbol
	if locals := getLocalsOfNode(moduleSymbol.ValueDeclaration); locals != nil {
		localSymbol = locals[name.Text()]
	}
	exports := moduleSymbol.Exports
	if localSymbol != nil {
		if exportedEqualsSymbol := exports[InternalSymbolNameExportEquals]; exportedEqualsSymbol != nil {
			if c.getSymbolIfSameReference(exportedEqualsSymbol, localSymbol) != nil {
				c.reportInvalidImportEqualsExportMember(node, name, declarationName, moduleName)
			} else {
				c.error(name, diagnostics.Module_0_has_no_exported_member_1, moduleName, declarationName)
			}
		} else {
			exportedSymbol := findInMap(exports, func(symbol *ast.Symbol) bool {
				return c.getSymbolIfSameReference(symbol, localSymbol) != nil
			})
			var diagnostic *ast.Diagnostic
			if exportedSymbol != nil {
				diagnostic = c.error(name, diagnostics.Module_0_declares_1_locally_but_it_is_exported_as_2, moduleName, declarationName, c.symbolToString(exportedSymbol))
			} else {
				diagnostic = c.error(name, diagnostics.Module_0_declares_1_locally_but_it_is_not_exported, moduleName, declarationName)
			}
			for i, decl := range localSymbol.Declarations {
				diagnostic.AddRelatedInfo(createDiagnosticForNode(decl, ifElse(i == 0, diagnostics.X_0_is_declared_here, diagnostics.X_and_here), declarationName))
			}
		}
	} else {
		c.error(name, diagnostics.Module_0_has_no_exported_member_1, moduleName, declarationName)
	}
}

func (c *Checker) reportInvalidImportEqualsExportMember(node *ast.Node, name *ast.Node, declarationName string, moduleName string) {
	if c.moduleKind >= ModuleKindES2015 {
		message := ifElse(getESModuleInterop(c.compilerOptions),
			diagnostics.X_0_can_only_be_imported_by_using_a_default_import,
			diagnostics.X_0_can_only_be_imported_by_turning_on_the_esModuleInterop_flag_and_using_a_default_import)
		c.error(name, message, declarationName)
	} else {
		message := ifElse(getESModuleInterop(c.compilerOptions),
			diagnostics.X_0_can_only_be_imported_by_using_import_1_require_2_or_a_default_import,
			diagnostics.X_0_can_only_be_imported_by_using_import_1_require_2_or_by_turning_on_the_esModuleInterop_flag_and_using_a_default_import)
		c.error(name, message, declarationName, declarationName, moduleName)
	}
}

func getPropertyNameFromSpecifier(node *ast.Node) *ast.Node {
	switch node.Kind {
	case ast.KindImportSpecifier:
		return node.AsImportSpecifier().PropertyName
	case ast.KindExportSpecifier:
		return node.AsExportSpecifier().PropertyName
	case ast.KindBindingElement:
		return node.AsBindingElement().PropertyName
	}
	panic("Unhandled case in getSpecifierPropertyName")
}

func getNameFromSpecifier(node *ast.Node) *ast.Node {
	switch node.Kind {
	case ast.KindImportSpecifier:
		return node.AsImportSpecifier().Name_
	case ast.KindExportSpecifier:
		return node.AsExportSpecifier().Name_
	case ast.KindBindingElement:
		return node.AsBindingElement().Name_
	case ast.KindPropertyAccessExpression:
		return node.AsPropertyAccessExpression().Name_
	}
	panic("Unhandled case in getSpecifierPropertyName")
}

func (c *Checker) getTargetOfBindingElement(node *ast.Node, dontResolveAlias bool) *ast.Symbol {
	panic("getTargetOfBindingElement") // !!!
}

func (c *Checker) getTargetOfExportSpecifier(node *ast.Node, meaning ast.SymbolFlags, dontResolveAlias bool) *ast.Symbol {
	name := node.AsExportSpecifier().PropertyName
	if name == nil {
		name = node.AsExportSpecifier().Name_
	}
	if moduleExportNameIsDefault(name) {
		specifier := c.getModuleSpecifierForImportOrExport(node)
		if specifier != nil {
			moduleSymbol := c.resolveExternalModuleName(node, specifier, false /*ignoreErrors*/)
			if moduleSymbol != nil {
				return c.getTargetOfModuleDefault(moduleSymbol, node, dontResolveAlias)
			}
		}
	}
	exportDeclaration := node.Parent.Parent
	var resolved *ast.Symbol
	switch {
	case exportDeclaration.AsExportDeclaration().ModuleSpecifier != nil:
		resolved = c.getExternalModuleMember(exportDeclaration, node, dontResolveAlias)
	case ast.IsStringLiteral(name):
		resolved = nil
	default:
		resolved = c.resolveEntityName(name, meaning, false /*ignoreErrors*/, dontResolveAlias, nil /*location*/)
	}
	c.markSymbolOfAliasDeclarationIfTypeOnly(node, nil /*immediateTarget*/, resolved, false /*overwriteEmpty*/, nil, "")
	return resolved
}

func (c *Checker) getTargetOfExportAssignment(node *ast.Node, dontResolveAlias bool) *ast.Symbol {
	resolved := c.getTargetOfAliasLikeExpression(node.AsExportAssignment().Expression, dontResolveAlias)
	c.markSymbolOfAliasDeclarationIfTypeOnly(node, nil /*immediateTarget*/, resolved, false /*overwriteEmpty*/, nil, "")
	return resolved
}

func (c *Checker) getTargetOfBinaryExpression(node *ast.Node, dontResolveAlias bool) *ast.Symbol {
	resolved := c.getTargetOfAliasLikeExpression(node.AsBinaryExpression().Right, dontResolveAlias)
	c.markSymbolOfAliasDeclarationIfTypeOnly(node, nil /*immediateTarget*/, resolved, false /*overwriteEmpty*/, nil, "")
	return resolved
}

func (c *Checker) getTargetOfAliasLikeExpression(expression *ast.Node, dontResolveAlias bool) *ast.Symbol {
	if ast.IsClassExpression(expression) {
		return c.unknownSymbol
		// !!! return c.checkExpressionCached(expression).symbol
	}
	if !isEntityName(expression) && !isEntityNameExpression(expression) {
		return nil
	}
	aliasLike := c.resolveEntityName(expression, ast.SymbolFlagsValue|ast.SymbolFlagsType|ast.SymbolFlagsNamespace, true /*ignoreErrors*/, dontResolveAlias, nil /*location*/)
	if aliasLike != nil {
		return aliasLike
	}
	return c.unknownSymbol
	// !!! c.checkExpressionCached(expression)
	// return c.getNodeLinks(expression).resolvedSymbol
}

func (c *Checker) getTargetOfNamespaceExportDeclaration(node *ast.Node, dontResolveAlias bool) *ast.Symbol {
	if canHaveSymbol(node.Parent) {
		resolved := c.resolveExternalModuleSymbol(node.Parent.Symbol(), dontResolveAlias)
		c.markSymbolOfAliasDeclarationIfTypeOnly(node, nil /*immediateTarget*/, resolved, false /*overwriteEmpty*/, nil, "")
		return resolved
	}
	return nil
}

func (c *Checker) getTargetOfAccessExpression(node *ast.Node, dontRecursivelyResolve bool) *ast.Symbol {
	if isBinaryExpression(node.Parent) {
		expr := node.Parent.AsBinaryExpression()
		if expr.Left == node && expr.OperatorToken.Kind == ast.KindEqualsToken {
			return c.getTargetOfAliasLikeExpression(expr.Right, dontRecursivelyResolve)
		}
	}
	return nil
}

func (c *Checker) getModuleSpecifierForImportOrExport(node *ast.Node) *ast.Node {
	switch node.Kind {
	case ast.KindImportClause:
		return getModuleSpecifierFromNode(node.Parent)
	case ast.KindImportEqualsDeclaration:
		if ast.IsExternalModuleReference(node.AsImportEqualsDeclaration().ModuleReference) {
			return node.AsImportEqualsDeclaration().ModuleReference.AsExternalModuleReference().Expression_
		} else {
			return nil
		}
	case ast.KindNamespaceImport:
		return getModuleSpecifierFromNode(node.Parent.Parent)
	case ast.KindImportSpecifier:
		return getModuleSpecifierFromNode(node.Parent.Parent.Parent)
	case ast.KindNamespaceExport:
		return getModuleSpecifierFromNode(node.Parent)
	case ast.KindExportSpecifier:
		return getModuleSpecifierFromNode(node.Parent.Parent)
	}
	panic("Unhandled case in getModuleSpecifierForImportOrExport")
}

func getModuleSpecifierFromNode(node *ast.Node) *ast.Node {
	switch node.Kind {
	case ast.KindImportDeclaration:
		return node.AsImportDeclaration().ModuleSpecifier
	case ast.KindExportDeclaration:
		return node.AsExportDeclaration().ModuleSpecifier
	}
	panic("Unhandled case in getModuleSpecifierFromNode")
}

/**
 * Marks a symbol as type-only if its declaration is syntactically type-only.
 * If it is not itself marked type-only, but resolves to a type-only alias
 * somewhere in its resolution chain, save a reference to the type-only alias declaration
 * so the alias _not_ marked type-only can be identified as _transitively_ type-only.
 *
 * This function is called on each alias declaration that could be type-only or resolve to
 * another type-only alias during `resolveAlias`, so that later, when an alias is used in a
 * JS-emitting expression, we can quickly determine if that symbol is effectively type-only
 * and issue an error if so.
 *
 * @param aliasDeclaration The alias declaration not marked as type-only
 * @param immediateTarget The symbol to which the alias declaration immediately resolves
 * @param finalTarget The symbol to which the alias declaration ultimately resolves
 * @param overwriteEmpty Checks `resolvesToSymbol` for type-only declarations even if `aliasDeclaration`
 * has already been marked as not resolving to a type-only alias. Used when recursively resolving qualified
 * names of import aliases, e.g. `import C = a.b.C`. If namespace `a` is not found to be type-only, the
 * import declaration will initially be marked as not resolving to a type-only symbol. But, namespace `b`
 * must still be checked for a type-only marker, overwriting the previous negative result if found.
 */

func (c *Checker) markSymbolOfAliasDeclarationIfTypeOnly(aliasDeclaration *ast.Node, immediateTarget *ast.Symbol, finalTarget *ast.Symbol, overwriteEmpty bool, exportStarDeclaration *ast.Node, exportStarName string) bool {
	if aliasDeclaration == nil || !ast.IsDeclarationNode(aliasDeclaration) {
		return false
	}
	// If the declaration itself is type-only, mark it and return. No need to check what it resolves to.
	sourceSymbol := c.getSymbolOfDeclaration(aliasDeclaration)
	if isTypeOnlyImportOrExportDeclaration(aliasDeclaration) {
		links := c.aliasSymbolLinks.get(sourceSymbol)
		links.typeOnlyDeclaration = aliasDeclaration
		return true
	}
	if exportStarDeclaration != nil {
		links := c.aliasSymbolLinks.get(sourceSymbol)
		links.typeOnlyDeclaration = exportStarDeclaration
		if sourceSymbol.Name != exportStarName {
			links.typeOnlyExportStarName = exportStarName
		}
		return true
	}
	links := c.aliasSymbolLinks.get(sourceSymbol)
	return c.markSymbolOfAliasDeclarationIfTypeOnlyWorker(links, immediateTarget, overwriteEmpty) || c.markSymbolOfAliasDeclarationIfTypeOnlyWorker(links, finalTarget, overwriteEmpty)
}

func (c *Checker) markSymbolOfAliasDeclarationIfTypeOnlyWorker(aliasDeclarationLinks *AliasSymbolLinks, target *ast.Symbol, overwriteEmpty bool) bool {
	if target != nil && (aliasDeclarationLinks.typeOnlyDeclaration == nil || overwriteEmpty && aliasDeclarationLinks.typeOnlyDeclarationResolved && aliasDeclarationLinks.typeOnlyDeclaration == nil) {
		exportSymbol := target.Exports[InternalSymbolNameExportEquals]
		if exportSymbol == nil {
			exportSymbol = target
		}
		typeOnly := core.Some(exportSymbol.Declarations, isTypeOnlyImportOrExportDeclaration)
		aliasDeclarationLinks.typeOnlyDeclarationResolved = true
		aliasDeclarationLinks.typeOnlyDeclaration = nil
		if typeOnly {
			aliasDeclarationLinks.typeOnlyDeclaration = c.aliasSymbolLinks.get(exportSymbol).typeOnlyDeclaration
		}
	}
	return aliasDeclarationLinks.typeOnlyDeclaration != nil
}

func (c *Checker) resolveExternalModuleName(location *ast.Node, moduleReferenceExpression *ast.Node, ignoreErrors bool) *ast.Symbol {
	errorMessage := diagnostics.Cannot_find_module_0_or_its_corresponding_type_declarations
	return c.resolveExternalModuleNameWorker(location, moduleReferenceExpression, ifElse(ignoreErrors, nil, errorMessage), ignoreErrors, false /*isForAugmentation*/)
}

func (c *Checker) resolveExternalModuleNameWorker(location *ast.Node, moduleReferenceExpression *ast.Node, moduleNotFoundError *diagnostics.Message, ignoreErrors bool, isForAugmentation bool) *ast.Symbol {
	if isStringLiteralLike(moduleReferenceExpression) {
		return c.resolveExternalModule(location, moduleReferenceExpression.Text(), moduleNotFoundError, ifElse(!ignoreErrors, moduleReferenceExpression, nil), isForAugmentation)
	}
	return nil
}

func (c *Checker) resolveExternalModule(location *ast.Node, moduleReference string, moduleNotFoundError *diagnostics.Message, errorNode *ast.Node, isForAugmentation bool) *ast.Symbol {
	if errorNode != nil && strings.HasPrefix(moduleReference, "@types/") {
		withoutAtTypePrefix := moduleReference[len("@types/"):]
		c.error(errorNode, diagnostics.Cannot_import_type_declaration_files_Consider_importing_0_instead_of_1, withoutAtTypePrefix, moduleReference)
	}
	ambientModule := c.tryFindAmbientModule(moduleReference, true /*withAugmentations*/)
	if ambientModule != nil {
		return ambientModule
	}
	// !!! The following only implements simple module resoltion
	sourceFile := c.program.getResolvedModule(getSourceFileOfNode(location), moduleReference)
	if sourceFile != nil {
		if sourceFile.Symbol != nil {
			return c.getMergedSymbol(sourceFile.Symbol)
		}
		if errorNode != nil && moduleNotFoundError != nil && !isSideEffectImport(errorNode) {
			c.error(errorNode, diagnostics.File_0_is_not_a_module, sourceFile.FileName_)
		}
		return nil
	}
	if errorNode != nil && moduleNotFoundError != nil {
		c.error(errorNode, moduleNotFoundError, moduleReference)
	}
	return nil
}

func (c *Checker) tryFindAmbientModule(moduleName string, withAugmentations bool) *ast.Symbol {
	if isExternalModuleNameRelative(moduleName) {
		return nil
	}
	symbol := c.getSymbol(c.globals, "\""+moduleName+"\"", ast.SymbolFlagsValueModule)
	// merged symbol is module declaration symbol combined with all augmentations
	if withAugmentations {
		return c.getMergedSymbol(symbol)
	}
	return symbol
}

func (c *Checker) resolveExternalModuleSymbol(moduleSymbol *ast.Symbol, dontResolveAlias bool) *ast.Symbol {
	if moduleSymbol != nil {
		exportEquals := c.resolveSymbolEx(moduleSymbol.Exports[InternalSymbolNameExportEquals], dontResolveAlias)
		exported := c.getMergedSymbol(c.getCommonJsExportEquals(c.getMergedSymbol(exportEquals), c.getMergedSymbol(moduleSymbol)))
		if exported != nil {
			return exported
		}
	}
	return moduleSymbol
}

func (c *Checker) getCommonJsExportEquals(exported *ast.Symbol, moduleSymbol *ast.Symbol) *ast.Symbol {
	if exported == nil || exported == c.unknownSymbol || exported == moduleSymbol || len(moduleSymbol.Exports) == 1 || exported.Flags&ast.SymbolFlagsAlias != 0 {
		return exported
	}
	links := c.moduleSymbolLinks.get(exported)
	if links.cjsExportMerged != nil {
		return links.cjsExportMerged
	}
	var merged *ast.Symbol
	if exported.Flags&ast.SymbolFlagsTransient != 0 {
		merged = exported
	} else {
		merged = c.cloneSymbol(exported)
	}
	merged.Flags |= ast.SymbolFlagsValueModule
	mergedExports := getExports(merged)
	for name, s := range moduleSymbol.Exports {
		if name != InternalSymbolNameExportEquals {
			if existing, ok := mergedExports[name]; ok {
				s = c.mergeSymbol(existing, s /*unidirectional*/, false)
			}
			mergedExports[name] = s
		}
	}
	if merged == exported {
		// We just mutated a symbol, reset any cached links we may have already set
		// (Notably required to make late bound members appear)
		c.moduleSymbolLinks.get(merged).resolvedExports = nil
		// !!! c.moduleSymbolLinks.get(merged).resolvedMembers = nil
	}
	c.moduleSymbolLinks.get(merged).cjsExportMerged = merged
	links.cjsExportMerged = merged
	return links.cjsExportMerged
}

// An external module with an 'export =' declaration may be referenced as an ES6 module provided the 'export ='
// references a symbol that is at least declared as a module or a variable. The target of the 'export =' may
// combine other declarations with the module or variable (e.g. a class/module, function/module, interface/variable).
func (c *Checker) resolveESModuleSymbol(moduleSymbol *ast.Symbol, referencingLocation *ast.Node, dontResolveAlias bool, suppressInteropError bool) *ast.Symbol {
	symbol := c.resolveExternalModuleSymbol(moduleSymbol, dontResolveAlias)
	if !dontResolveAlias && symbol != nil {
		if !suppressInteropError && symbol.Flags&(ast.SymbolFlagsModule|ast.SymbolFlagsVariable) == 0 && getDeclarationOfKind(symbol, ast.KindSourceFile) == nil {
			compilerOptionName := ifElse(c.moduleKind >= ModuleKindES2015, "allowSyntheticDefaultImports", "esModuleInterop")
			c.error(referencingLocation, diagnostics.This_module_can_only_be_referenced_with_ECMAScript_imports_Slashexports_by_turning_on_the_0_flag_and_referencing_its_default_export, compilerOptionName)
			return symbol
		}
		referenceParent := referencingLocation.Parent
		if ast.IsImportDeclaration(referenceParent) && getNamespaceDeclarationNode(referenceParent) != nil || isImportCall(referenceParent) {
			var reference *ast.Node
			if isImportCall(referenceParent) {
				reference = referenceParent.AsCallExpression().Arguments[0]
			} else {
				reference = referenceParent.AsImportDeclaration().ModuleSpecifier
			}
			typ := c.getTypeOfSymbol(symbol)
			defaultOnlyType := c.getTypeWithSyntheticDefaultOnly(typ, symbol, moduleSymbol, reference)
			if defaultOnlyType != nil {
				return c.cloneTypeAsModuleType(symbol, defaultOnlyType, referenceParent)
			}
			// !!!
			// targetFile := moduleSymbol. /* ? */ declarations. /* ? */ find(isSourceFile)
			// isEsmCjsRef := targetFile && c.isESMFormatImportImportingCommonjsFormatFile(c.getEmitSyntaxForModuleSpecifierExpression(reference), host.getImpliedNodeFormatForEmit(targetFile))
			// if getESModuleInterop(c.compilerOptions) || isEsmCjsRef {
			// 	sigs := c.getSignaturesOfStructuredType(type_, SignatureKindCall)
			// 	if !sigs || !sigs.length {
			// 		sigs = c.getSignaturesOfStructuredType(type_, SignatureKindConstruct)
			// 	}
			// 	if (sigs && sigs.length) || c.getPropertyOfType(type_, InternalSymbolNameDefault /*skipObjectFunctionPropertyAugment*/, true) || isEsmCjsRef {
			// 		var moduleType *Type
			// 		if type_.flags & TypeFlagsStructuredType {
			// 			moduleType = c.getTypeWithSyntheticDefaultImportType(type_, symbol, moduleSymbol, reference)
			// 		} else {
			// 			moduleType = c.createDefaultPropertyWrapperForModule(symbol, symbol.parent)
			// 		}
			// 		return c.cloneTypeAsModuleType(symbol, moduleType, referenceParent)
			// 	}
			// }
		}
	}
	return symbol
}

func (c *Checker) getTypeWithSyntheticDefaultOnly(typ *Type, symbol *ast.Symbol, originalSymbol *ast.Symbol, moduleSpecifier *ast.Node) *Type {
	return nil // !!!
}

func (c *Checker) cloneTypeAsModuleType(symbol *ast.Symbol, moduleType *Type, referenceParent *ast.Node) *ast.Symbol {
	result := c.newSymbol(symbol.Flags, symbol.Name)
	result.ConstEnumOnlyModule = symbol.ConstEnumOnlyModule
	result.Declarations = slices.Clone(symbol.Declarations)
	result.ValueDeclaration = symbol.ValueDeclaration
	result.Members = maps.Clone(symbol.Members)
	result.Exports = maps.Clone(symbol.Exports)
	result.Parent = symbol.Parent
	links := c.exportTypeLinks.get(result)
	links.target = symbol
	links.originatingImport = referenceParent
	resolvedModuleType := c.resolveStructuredTypeMembers(moduleType)
	c.valueSymbolLinks.get(result).resolvedType = c.newAnonymousType(result, resolvedModuleType.members, nil, nil, resolvedModuleType.indexInfos)
	return result
}

func (c *Checker) getTargetOfAliasDeclaration(node *ast.Node, dontRecursivelyResolve bool /*  = false */) *ast.Symbol {
	switch node.Kind {
	case ast.KindImportEqualsDeclaration, ast.KindVariableDeclaration:
		return c.getTargetOfImportEqualsDeclaration(node, dontRecursivelyResolve)
	case ast.KindImportClause:
		return c.getTargetOfImportClause(node, dontRecursivelyResolve)
	case ast.KindNamespaceImport:
		return c.getTargetOfNamespaceImport(node, dontRecursivelyResolve)
	case ast.KindNamespaceExport:
		return c.getTargetOfNamespaceExport(node, dontRecursivelyResolve)
	case ast.KindImportSpecifier:
		return c.getTargetOfImportSpecifier(node, dontRecursivelyResolve)
	case ast.KindBindingElement:
		return c.getTargetOfBindingElement(node, dontRecursivelyResolve)
	case ast.KindExportSpecifier:
		return c.getTargetOfExportSpecifier(node, ast.SymbolFlagsValue|ast.SymbolFlagsType|ast.SymbolFlagsNamespace, dontRecursivelyResolve)
	case ast.KindExportAssignment:
		return c.getTargetOfExportAssignment(node, dontRecursivelyResolve)
	case ast.KindBinaryExpression:
		return c.getTargetOfBinaryExpression(node, dontRecursivelyResolve)
	case ast.KindNamespaceExportDeclaration:
		return c.getTargetOfNamespaceExportDeclaration(node, dontRecursivelyResolve)
	case ast.KindShorthandPropertyAssignment:
		return c.resolveEntityName(node.AsShorthandPropertyAssignment().Name_, ast.SymbolFlagsValue|ast.SymbolFlagsType|ast.SymbolFlagsNamespace, true /*ignoreErrors*/, dontRecursivelyResolve, nil /*location*/)
	case ast.KindPropertyAssignment:
		return c.getTargetOfAliasLikeExpression(node.AsPropertyAssignment().Initializer, dontRecursivelyResolve)
	case ast.KindElementAccessExpression, ast.KindPropertyAccessExpression:
		return c.getTargetOfAccessExpression(node, dontRecursivelyResolve)
	}
	panic("Unhandled case in getTargetOfAliasDeclaration")
}

/**
 * Resolves a qualified name and any involved aliases.
 */
func (c *Checker) resolveEntityName(name *ast.Node, meaning ast.SymbolFlags, ignoreErrors bool, dontResolveAlias bool, location *ast.Node) *ast.Symbol {
	if nodeIsMissing(name) {
		return nil
	}
	var symbol *ast.Symbol
	switch name.Kind {
	case ast.KindIdentifier:
		var message *diagnostics.Message
		if !ignoreErrors {
			if meaning == ast.SymbolFlagsNamespace || nodeIsSynthesized(name) {
				message = diagnostics.Cannot_find_namespace_0
			} else {
				message = c.getCannotFindNameDiagnosticForName(getFirstIdentifier(name))
			}
		}
		resolveLocation := location
		if resolveLocation == nil {
			resolveLocation = name
		}
		symbol = c.getMergedSymbol(c.resolveName(resolveLocation, name.AsIdentifier().Text, meaning, message, true /*isUse*/, false /*excludeGlobals*/))
	case ast.KindQualifiedName:
		qualified := name.AsQualifiedName()
		symbol = c.resolveQualifiedName(name, qualified.Left, qualified.Right, meaning, ignoreErrors, dontResolveAlias, location)
	case ast.KindPropertyAccessExpression:
		access := name.AsPropertyAccessExpression()
		symbol = c.resolveQualifiedName(name, access.Expression, access.Name_, meaning, ignoreErrors, dontResolveAlias, location)
	default:
		panic("Unknown entity name kind")
	}
	if symbol != nil {
		if !nodeIsSynthesized(name) && isEntityName(name) && (symbol.Flags&ast.SymbolFlagsAlias != 0 || name.Parent.Kind == ast.KindExportAssignment) {
			c.markSymbolOfAliasDeclarationIfTypeOnly(getAliasDeclarationFromName(name), symbol, nil /*finalTarget*/, true /*overwriteEmpty*/, nil, "")
		}
		if symbol.Flags&meaning == 0 && !dontResolveAlias {
			return c.resolveAlias(symbol)
		}
	}
	return symbol
}

func (c *Checker) resolveQualifiedName(name *ast.Node, left *ast.Node, right *ast.Node, meaning ast.SymbolFlags, ignoreErrors bool, dontResolveAlias bool, location *ast.Node) *ast.Symbol {
	namespace := c.resolveEntityName(left, ast.SymbolFlagsNamespace, ignoreErrors /*dontResolveAlias*/, false, location)
	if namespace == nil || nodeIsMissing(right) {
		return nil
	}
	if namespace == c.unknownSymbol {
		return namespace
	}
	text := right.AsIdentifier().Text
	symbol := c.getMergedSymbol(c.getSymbol(c.getExportsOfSymbol(namespace), text, meaning))
	if symbol != nil && namespace.Flags&ast.SymbolFlagsAlias != 0 {
		// `namespace` can be resolved further if there was a symbol merge with a re-export
		symbol = c.getMergedSymbol(c.getSymbol(c.getExportsOfSymbol(c.resolveAlias(namespace)), text, meaning))
	}
	if symbol == nil {
		if !ignoreErrors {
			namespaceName := c.getFullyQualifiedName(namespace, nil /*containingLocation*/)
			declarationName := declarationNameToString(right)
			suggestionForNonexistentModule := c.getSuggestedSymbolForNonexistentModule(right, namespace)
			if suggestionForNonexistentModule != nil {
				c.error(right, diagnostics.X_0_has_no_exported_member_named_1_Did_you_mean_2, namespaceName, declarationName, c.symbolToString(suggestionForNonexistentModule))
				return nil
			}
			var containingQualifiedName *ast.Node
			if ast.IsQualifiedName(name) {
				containingQualifiedName = getContainingQualifiedNameNode(name)
			}
			canSuggestTypeof := c.globalObjectType != nil && meaning&ast.SymbolFlagsType != 0 && containingQualifiedName != nil && !ast.IsTypeOfExpression(containingQualifiedName.Parent) && c.tryGetQualifiedNameAsValue(containingQualifiedName) != nil
			if canSuggestTypeof {
				c.error(containingQualifiedName, diagnostics.X_0_refers_to_a_value_but_is_being_used_as_a_type_here_Did_you_mean_typeof_0, entityNameToString(containingQualifiedName))
				return nil
			}
			if meaning&ast.SymbolFlagsNamespace != 0 {
				if ast.IsQualifiedName(name.Parent) {
					exportedTypeSymbol := c.getMergedSymbol(c.getSymbol(c.getExportsOfSymbol(namespace), text, ast.SymbolFlagsType))
					if exportedTypeSymbol != nil {
						qualified := name.Parent.AsQualifiedName()
						c.error(qualified.Right, diagnostics.Cannot_access_0_1_because_0_is_a_type_but_not_a_namespace_Did_you_mean_to_retrieve_the_type_of_the_property_1_in_0_with_0_1, c.symbolToString(exportedTypeSymbol), qualified.Right.AsIdentifier().Text)
						return nil
					}
				}
			}
			c.error(right, diagnostics.Namespace_0_has_no_exported_member_1, namespaceName, declarationName)
		}
	}
	return symbol
}

func (c *Checker) tryGetQualifiedNameAsValue(node *ast.Node) *ast.Symbol {
	id := getFirstIdentifier(node)
	symbol := c.resolveName(id, id.AsIdentifier().Text, ast.SymbolFlagsValue, nil /*nameNotFoundMessage*/, true /*isUse*/, false /*excludeGlobals*/)
	if symbol == nil {
		return nil
	}
	n := id
	for ast.IsQualifiedName(n.Parent) {
		t := c.getTypeOfSymbol(symbol)
		symbol = c.getPropertyOfType(t, n.Parent.AsQualifiedName().Right.AsIdentifier().Text)
		if symbol == nil {
			return nil
		}
		n = n.Parent
	}
	return symbol
}

func (c *Checker) getSuggestedSymbolForNonexistentModule(name *ast.Node, targetModule *ast.Symbol) *ast.Symbol {
	return nil // !!!
}

func (c *Checker) getFullyQualifiedName(symbol *ast.Symbol, containingLocation *ast.Node) string {
	if symbol.Parent != nil {
		return c.getFullyQualifiedName(symbol.Parent, containingLocation) + "." + c.symbolToString(symbol)
	}
	return c.symbolToString(symbol) // !!!
}

func (c *Checker) getExportsOfSymbol(symbol *ast.Symbol) ast.SymbolTable {
	if symbol.Flags&ast.SymbolFlagsLateBindingContainer != 0 {
		return c.getResolvedMembersOrExportsOfSymbol(symbol, MembersOrExportsResolutionKindResolvedExports)
	}
	if symbol.Flags&ast.SymbolFlagsModule != 0 {
		return c.getExportsOfModule(symbol)
	}
	return symbol.Exports
}

func (c *Checker) getResolvedMembersOrExportsOfSymbol(symbol *ast.Symbol, resolutionKind MembersOrExportsResolutionKind) ast.SymbolTable {
	links := c.membersAndExportsLinks.get(symbol)
	if links[resolutionKind] == nil {
		isStatic := resolutionKind == MembersOrExportsResolutionKindResolvedExports
		earlySymbols := symbol.Exports
		switch {
		case !isStatic:
			earlySymbols = symbol.Members
		case symbol.Flags&ast.SymbolFlagsModule != 0:
			earlySymbols, _ = c.getExportsOfModuleWorker(symbol)
		}
		links[resolutionKind] = earlySymbols
		// !!! Resolve late-bound members
	}
	return links[resolutionKind]
}

/**
 * Gets a ast.SymbolTable containing both the early- and late-bound members of a symbol.
 *
 * For a description of late-binding, see `lateBindMember`.
 */
func (c *Checker) getMembersOfSymbol(symbol *ast.Symbol) ast.SymbolTable {
	if symbol.Flags&ast.SymbolFlagsLateBindingContainer != 0 {
		return c.getResolvedMembersOrExportsOfSymbol(symbol, MembersOrExportsResolutionKindresolvedMembers)
	}
	return symbol.Members
}

func (c *Checker) getExportsOfModule(moduleSymbol *ast.Symbol) ast.SymbolTable {
	links := c.moduleSymbolLinks.get(moduleSymbol)
	if links.resolvedExports == nil {
		exports, typeOnlyExportStarMap := c.getExportsOfModuleWorker(moduleSymbol)
		links.resolvedExports = exports
		links.typeOnlyExportStarMap = typeOnlyExportStarMap
	}
	return links.resolvedExports
}

type ExportCollision struct {
	specifierText        string
	exportsWithDuplicate []*ast.Node
}

type ExportCollisionTable = map[string]*ExportCollision

func (c *Checker) getExportsOfModuleWorker(moduleSymbol *ast.Symbol) (exports ast.SymbolTable, typeOnlyExportStarMap map[string]*ast.Node) {
	var visitedSymbols []*ast.Symbol
	var nonTypeOnlyNames core.Set[string]
	// The ES6 spec permits export * declarations in a module to circularly reference the module itself. For example,
	// module 'a' can 'export * from "b"' and 'b' can 'export * from "a"' without error.
	var visit func(*ast.Symbol, *ast.Node, bool) ast.SymbolTable
	visit = func(symbol *ast.Symbol, exportStar *ast.Node, isTypeOnly bool) ast.SymbolTable {
		if !isTypeOnly && symbol != nil {
			// Add non-type-only names before checking if we've visited this module,
			// because we might have visited it via an 'export type *', and visiting
			// again with 'export *' will override the type-onlyness of its exports.
			for name := range symbol.Exports {
				nonTypeOnlyNames.Add(name)
			}
		}
		if symbol == nil || symbol.Exports == nil || slices.Contains(visitedSymbols, symbol) {
			return nil
		}
		symbols := maps.Clone(symbol.Exports)
		// All export * declarations are collected in an __export symbol by the binder
		exportStars := symbol.Exports[InternalSymbolNameExportStar]
		if exportStars != nil {
			nestedSymbols := make(ast.SymbolTable)
			lookupTable := make(ExportCollisionTable)
			for _, node := range exportStars.Declarations {
				resolvedModule := c.resolveExternalModuleName(node, node.AsExportDeclaration().ModuleSpecifier, false /*ignoreErrors*/)
				exportedSymbols := visit(resolvedModule, node, isTypeOnly || node.AsExportDeclaration().IsTypeOnly)
				c.extendExportSymbols(nestedSymbols, exportedSymbols, lookupTable, node)
			}
			for id, s := range lookupTable {
				// It's not an error if the file with multiple `export *`s with duplicate names exports a member with that name itself
				if id == "export=" || len(s.exportsWithDuplicate) == 0 || symbols[id] != nil {
					continue
				}
				for _, node := range s.exportsWithDuplicate {
					c.diagnostics.add(createDiagnosticForNode(node, diagnostics.Module_0_has_already_exported_a_member_named_1_Consider_explicitly_re_exporting_to_resolve_the_ambiguity, s.specifierText, id))
				}
			}
			c.extendExportSymbols(symbols, nestedSymbols, nil, nil)
		}
		if exportStar != nil && exportStar.AsExportDeclaration().IsTypeOnly {
			if typeOnlyExportStarMap == nil {
				typeOnlyExportStarMap = make(map[string]*ast.Node)
			}
			for name := range symbols {
				typeOnlyExportStarMap[name] = exportStar
			}
		}
		return symbols
	}
	// A module defined by an 'export=' consists of one export that needs to be resolved
	moduleSymbol = c.resolveExternalModuleSymbol(moduleSymbol, false /*dontResolveAlias*/)
	exports = visit(moduleSymbol, nil, false)
	if exports == nil {
		exports = make(ast.SymbolTable)
	}
	for name := range nonTypeOnlyNames.Keys() {
		delete(typeOnlyExportStarMap, name)
	}
	return exports, typeOnlyExportStarMap
}

/**
 * Extends one symbol table with another while collecting information on name collisions for error message generation into the `lookupTable` argument
 * Not passing `lookupTable` and `exportNode` disables this collection, and just extends the tables
 */
func (c *Checker) extendExportSymbols(target ast.SymbolTable, source ast.SymbolTable, lookupTable ExportCollisionTable, exportNode *ast.Node) {
	for id, sourceSymbol := range source {
		if id == InternalSymbolNameDefault {
			continue
		}
		targetSymbol := target[id]
		if targetSymbol == nil {
			target[id] = sourceSymbol
			if lookupTable != nil && exportNode != nil {
				lookupTable[id] = &ExportCollision{
					specifierText: getTextOfNode(exportNode.AsExportDeclaration().ModuleSpecifier),
				}
			}
		} else if lookupTable != nil && exportNode != nil && c.resolveSymbol(targetSymbol) != c.resolveSymbol(sourceSymbol) {
			s := lookupTable[id]
			s.exportsWithDuplicate = append(s.exportsWithDuplicate, exportNode)
		}
	}
}

/**
 * Indicates that a symbol is an alias that does not merge with a local declaration.
 * OR Is a JSContainer which may merge an alias with a local declaration
 */
func isNonLocalAlias(symbol *ast.Symbol, excludes ast.SymbolFlags) bool {
	if symbol == nil {
		return false
	}
	return symbol.Flags&(ast.SymbolFlagsAlias|excludes) == ast.SymbolFlagsAlias ||
		symbol.Flags&ast.SymbolFlagsAlias != 0 && symbol.Flags&ast.SymbolFlagsAssignment != 0
}

func (c *Checker) resolveAlias(symbol *ast.Symbol) *ast.Symbol {
	if symbol == c.unknownSymbol {
		return symbol // !!! Remove once all symbols are properly resolved
	}
	if symbol.Flags&ast.SymbolFlagsAlias == 0 {
		panic("Should only get alias here")
	}
	links := c.aliasSymbolLinks.get(symbol)
	if links.aliasTarget == nil {
		links.aliasTarget = c.resolvingSymbol
		node := c.getDeclarationOfAliasSymbol(symbol)
		if node == nil {
			panic("Unexpected nil in resolveAlias")
		}
		target := c.getTargetOfAliasDeclaration(node, false /*dontRecursivelyResolve*/)
		if links.aliasTarget == c.resolvingSymbol {
			if target == nil {
				target = c.unknownSymbol
			}
			links.aliasTarget = target
		} else {
			c.error(node, diagnostics.Circular_definition_of_import_alias_0, c.symbolToString(symbol))
		}
	} else if links.aliasTarget == c.resolvingSymbol {
		links.aliasTarget = c.unknownSymbol
	}
	return links.aliasTarget
}

func (c *Checker) resolveAliasWithDeprecationCheck(symbol *ast.Symbol, location *ast.Node) *ast.Symbol {
	if symbol.Flags&ast.SymbolFlagsAlias == 0 || c.isDeprecatedSymbol(symbol) || c.getDeclarationOfAliasSymbol(symbol) == nil {
		return symbol
	}
	targetSymbol := c.resolveAlias(symbol)
	if targetSymbol == c.unknownSymbol {
		return targetSymbol
	}
	for symbol.Flags&ast.SymbolFlagsAlias != 0 {
		target := c.getImmediateAliasedSymbol(symbol)
		if target != nil {
			if target == targetSymbol {
				break
			}
			if len(target.Declarations) != 0 {
				if c.isDeprecatedSymbol(target) {
					c.addDeprecatedSuggestion(location, target.Declarations, target.Name)
					break
				} else {
					if symbol == targetSymbol {
						break
					}
					symbol = target
				}
			}
		} else {
			break
		}
	}
	return targetSymbol
}

/**
 * Gets combined flags of a `symbol` and all alias targets it resolves to. `resolveAlias`
 * is typically recursive over chains of aliases, but stops mid-chain if an alias is merged
 * with another exported symbol, e.g.
 * ```ts
 * // a.ts
 * export const a = 0;
 * // b.ts
 * export { a } from "./a";
 * export type a = number;
 * // c.ts
 * import { a } from "./b";
 * ```
 * Calling `resolveAlias` on the `a` in c.ts would stop at the merged symbol exported
 * from b.ts, even though there is still more alias to resolve. Consequently, if we were
 * trying to determine if the `a` in c.ts has a value meaning, looking at the flags on
 * the local symbol and on the symbol returned by `resolveAlias` is not enough.
 * @returns ast.SymbolFlags.All if `symbol` is an alias that ultimately resolves to `unknown`;
 * combined flags of all alias targets otherwise.
 */
func (c *Checker) getSymbolFlags(symbol *ast.Symbol) ast.SymbolFlags {
	return c.getSymbolFlagsEx(symbol, false /*excludeTypeOnlyMeanings*/, false /*excludeLocalMeanings*/)
}

func (c *Checker) getSymbolFlagsEx(symbol *ast.Symbol, excludeTypeOnlyMeanings bool, excludeLocalMeanings bool) ast.SymbolFlags {
	var typeOnlyDeclaration *ast.Node
	if excludeTypeOnlyMeanings {
		typeOnlyDeclaration = c.getTypeOnlyAliasDeclaration(symbol)
	}
	typeOnlyDeclarationIsExportStar := typeOnlyDeclaration != nil && ast.IsExportDeclaration(typeOnlyDeclaration)
	var typeOnlyResolution *ast.Symbol
	if typeOnlyDeclaration != nil {
		if typeOnlyDeclarationIsExportStar {
			moduleSpecifier := typeOnlyDeclaration.AsExportDeclaration().ModuleSpecifier
			typeOnlyResolution = c.resolveExternalModuleName(moduleSpecifier, moduleSpecifier /*ignoreErrors*/, true)
		} else {
			typeOnlyResolution = c.resolveAlias(typeOnlyDeclaration.Symbol())
		}
	}
	var typeOnlyExportStarTargets ast.SymbolTable
	if typeOnlyDeclarationIsExportStar && typeOnlyResolution != nil {
		typeOnlyExportStarTargets = c.getExportsOfModule(typeOnlyResolution)
	}
	var flags ast.SymbolFlags
	if !excludeLocalMeanings {
		flags = symbol.Flags
	}
	var seenSymbols core.Set[*ast.Symbol]
	for symbol.Flags&ast.SymbolFlagsAlias != 0 {
		target := c.getExportSymbolOfValueSymbolIfExported(c.resolveAlias(symbol))
		if !typeOnlyDeclarationIsExportStar && target == typeOnlyResolution || typeOnlyExportStarTargets[target.Name] == target {
			break
		}
		if target == c.unknownSymbol {
			return ast.SymbolFlagsAll
		}
		// Optimizations - try to avoid creating or adding to
		// `seenSymbols` if possible
		if target == symbol || seenSymbols.Has(target) {
			break
		}
		if target.Flags&ast.SymbolFlagsAlias != 0 {
			if seenSymbols.Len() == 0 {
				seenSymbols.Add(symbol)
			}
			seenSymbols.Add(target)
		}
		flags |= target.Flags
		symbol = target
	}
	return flags
}

func (c *Checker) getDeclarationOfAliasSymbol(symbol *ast.Symbol) *ast.Node {
	return core.FindLast(symbol.Declarations, c.isAliasSymbolDeclaration)
}

/**
 * An alias symbol is created by one of the following declarations:
 * import <symbol> = ...
 * import <symbol> from ...
 * import * as <symbol> from ...
 * import { x as <symbol> } from ...
 * export { x as <symbol> } from ...
 * export * as ns <symbol> from ...
 * export = <EntityNameExpression>
 * export default <EntityNameExpression>
 */
func (c *Checker) isAliasSymbolDeclaration(node *ast.Node) bool {
	switch node.Kind {
	case ast.KindImportEqualsDeclaration, ast.KindNamespaceExportDeclaration, ast.KindNamespaceImport, ast.KindNamespaceExport,
		ast.KindImportSpecifier, ast.KindExportSpecifier:
		return true
	case ast.KindImportClause:
		return node.AsImportClause().Name_ != nil
	case ast.KindExportAssignment:
		return exportAssignmentIsAlias(node)
	}
	return false
}

/**
 * Distinct write types come only from set accessors, but synthetic union and intersection
 * properties deriving from set accessors will either pre-compute or defer the union or
 * intersection of the writeTypes of their constituents.
 */
func (c *Checker) getWriteTypeOfSymbol(symbol *ast.Symbol) *Type {
	return c.getTypeOfSymbol(symbol) // !!!
}

func (c *Checker) getTypeOfSymbol(symbol *ast.Symbol) *Type {
	// !!!
	// checkFlags := symbol.checkFlags
	// if checkFlags&CheckFlagsDeferredType != 0 {
	// 	return c.getTypeOfSymbolWithDeferredType(symbol)
	// }
	if symbol.CheckFlags&ast.CheckFlagsInstantiated != 0 {
		return c.getTypeOfInstantiatedSymbol(symbol)
	}
	// if checkFlags&CheckFlagsMapped != 0 {
	// 	return c.getTypeOfMappedSymbol(symbol.(MappedSymbol))
	// }
	// if checkFlags&CheckFlagsReverseMapped != 0 {
	// 	return c.getTypeOfReverseMappedSymbol(symbol.(ReverseMappedSymbol))
	// }
	if symbol.Flags&(ast.SymbolFlagsVariable|ast.SymbolFlagsProperty) != 0 {
		return c.getTypeOfVariableOrParameterOrProperty(symbol)
	}
	if symbol.Flags&(ast.SymbolFlagsFunction|ast.SymbolFlagsMethod|ast.SymbolFlagsClass|ast.SymbolFlagsEnum|ast.SymbolFlagsValueModule) != 0 {
		return c.getTypeOfFuncClassEnumModule(symbol)
	}
	// if symbol.flags&SymbolFlagsEnumMember != 0 {
	// 	return c.getTypeOfEnumMember(symbol)
	// }
	// if symbol.flags&SymbolFlagsAccessor != 0 {
	// 	return c.getTypeOfAccessors(symbol)
	// }
	// if symbol.flags&SymbolFlagsAlias != 0 {
	// 	return c.getTypeOfAlias(symbol)
	// }
	return c.errorType
}

func (c *Checker) getNonMissingTypeOfSymbol(symbol *ast.Symbol) *Type {
	return c.removeMissingType(c.getTypeOfSymbol(symbol), symbol.Flags&ast.SymbolFlagsOptional != 0)
}

func (c *Checker) getTypeOfInstantiatedSymbol(symbol *ast.Symbol) *Type {
	links := c.valueSymbolLinks.get(symbol)
	if links.resolvedType == nil {
		links.resolvedType = c.instantiateType(c.getTypeOfSymbol(links.target), links.mapper)
	}
	return links.resolvedType
}

func (c *Checker) getTypeOfVariableOrParameterOrProperty(symbol *ast.Symbol) *Type {
	links := c.valueSymbolLinks.get(symbol)
	if links.resolvedType == nil {
		t := c.getTypeOfVariableOrParameterOrPropertyWorker(symbol)
		if t == nil {
			panic("Unexpected nil type")
		}
		// For a contextually typed parameter it is possible that a type has already
		// been assigned (in assignTypeToParameterAndFixTypeParameters), and we want
		// to preserve this type. In fact, we need to _prefer_ that type, but it won't
		// be assigned until contextual typing is complete, so we need to defer in
		// cases where contextual typing may take place.
		if links.resolvedType == nil && !c.isParameterOfContextSensitiveSignature(symbol) {
			links.resolvedType = t
		}
		return t
	}
	return links.resolvedType
}

func (c *Checker) isParameterOfContextSensitiveSignature(symbol *ast.Symbol) bool {
	return false // !!!
}

func (c *Checker) getTypeOfVariableOrParameterOrPropertyWorker(symbol *ast.Symbol) *Type {
	// Handle prototype property
	if symbol.Flags&ast.SymbolFlagsPrototype != 0 {
		return c.getTypeOfPrototypeProperty(symbol)
	}
	// CommonsJS require and module both have type any.
	if symbol == c.requireSymbol {
		return c.anyType
	}
	// !!! Debug.assertIsDefined(symbol.valueDeclaration)
	declaration := symbol.ValueDeclaration
	// !!! Handle export default expressions
	// if isSourceFile(declaration) && isJsonSourceFile(declaration) {
	// 	if !declaration.statements.length {
	// 		return c.emptyObjectType
	// 	}
	// 	return c.getWidenedType(c.getWidenedLiteralType(c.checkExpression(declaration.statements[0].expression)))
	// }
	// Handle variable, parameter or property
	if !c.pushTypeResolution(symbol, TypeSystemPropertyNameType) {
		return c.reportCircularityError(symbol)
	}
	var result *Type
	switch declaration.Kind {
	case ast.KindParameter, ast.KindPropertyDeclaration, ast.KindPropertySignature, ast.KindVariableDeclaration,
		ast.KindBindingElement:
		result = c.getWidenedTypeForVariableLikeDeclaration(declaration, true /*reportErrors*/)
	case ast.KindExportAssignment:
		result = c.widenTypeForVariableLikeDeclaration(c.checkExpressionCached(declaration.AsExportAssignment().Expression), declaration, false /*reportErrors*/)
	case ast.KindBinaryExpression:
		result = c.getWidenedTypeForAssignmentDeclaration(symbol, nil)
	case ast.KindJsxAttribute:
		result = c.checkJsxAttribute(declaration.AsJsxAttribute(), CheckModeNormal)
	case ast.KindEnumMember:
		result = c.getTypeOfEnumMember(symbol)
	default:
		panic("Unhandled case in getTypeOfVariableOrParameterOrPropertyWorker")
	}
	if !c.popTypeResolution() {
		return c.reportCircularityError(symbol)
	}
	return result
}

// Return the type associated with a variable, parameter, or property declaration. In the simple case this is the type
// specified in a type annotation or inferred from an initializer. However, in the case of a destructuring declaration it
// is a bit more involved. For example:
//
//	var [x, s = ""] = [1, "one"];
//
// Here, the array literal [1, "one"] is contextually typed by the type [any, string], which is the implied type of the
// binding pattern [x, s = ""]. Because the contextual type is a tuple type, the resulting type of [1, "one"] is the
// tuple type [number, string]. Thus, the type inferred for 'x' is number and the type inferred for 's' is string.
func (c *Checker) getWidenedTypeForVariableLikeDeclaration(declaration *ast.Node, reportErrors bool) *Type {
	return c.widenTypeForVariableLikeDeclaration(c.getTypeForVariableLikeDeclaration(declaration /*includeOptionality*/, true, CheckModeNormal), declaration, reportErrors)
}

// Return the inferred type for a variable, parameter, or property declaration
func (c *Checker) getTypeForVariableLikeDeclaration(declaration *ast.Node, includeOptionality bool, checkMode CheckMode) *Type {
	// A variable declared in a for..in statement is of type string, or of type keyof T when the
	// right hand expression is of a type parameter type.
	if ast.IsVariableDeclaration(declaration) {
		grandParent := declaration.Parent.Parent
		switch grandParent.Kind {
		case ast.KindForInStatement:
			// !!!
			// indexType := c.getIndexType(c.getNonNullableTypeIfNeeded(c.checkExpression(declaration.parent.parent.expression /*checkMode*/, checkMode)))
			// if indexType.flags & (TypeFlagsTypeParameter | TypeFlagsIndex) {
			// 	return c.getExtractStringType(indexType)
			// } else {
			// 	return c.stringType
			// }
			return c.stringType
		case ast.KindForOfStatement:
			// checkRightHandSideOfForOf will return undefined if the for-of expression type was
			// missing properties/signatures required to get its iteratedType (like
			// [Symbol.iterator] or next). This may be because we accessed properties from anyType,
			// or it may have led to an error inside getElementTypeOfIterable.
			return c.checkRightHandSideOfForOf(grandParent)
		}
	} else if ast.IsBindingElement(declaration) {
		return c.getTypeForBindingElement(declaration)
	}
	isProperty := ast.IsPropertyDeclaration(declaration) && !hasAccessorModifier(declaration) || ast.IsPropertySignatureDeclaration(declaration)
	isOptional := includeOptionality && isOptionalDeclaration(declaration)
	// Use type from type annotation if one is present
	declaredType := c.tryGetTypeFromEffectiveTypeNode(declaration)
	if isCatchClauseVariableDeclarationOrBindingElement(declaration) {
		if declaredType != nil {
			// If the catch clause is explicitly annotated with any or unknown, accept it, otherwise error.
			if declaredType.flags&TypeFlagsAnyOrUnknown != 0 {
				return declaredType
			}
			return c.errorType
		}
		// If the catch clause is not explicitly annotated, treat it as though it were explicitly
		// annotated with unknown or any, depending on useUnknownInCatchVariables.
		if c.useUnknownInCatchVariables {
			return c.unknownType
		} else {
			return c.anyType
		}
	}
	if declaredType != nil {
		return c.addOptionalityEx(declaredType, isProperty, isOptional)
	}
	if c.noImplicitAny && ast.IsVariableDeclaration(declaration) && !isBindingPattern(declaration.Name()) &&
		c.getCombinedModifierFlagsCached(declaration)&ast.ModifierFlagsExport == 0 && declaration.Flags&ast.NodeFlagsAmbient == 0 {
		// If --noImplicitAny is on or the declaration is in a Javascript file,
		// use control flow tracked 'any' type for non-ambient, non-exported var or let variables with no
		// initializer or a 'null' or 'undefined' initializer.
		variableDeclaration := declaration.AsVariableDeclaration()
		if c.getCombinedNodeFlagsCached(declaration)&ast.NodeFlagsConstant == 0 && (variableDeclaration.Initializer == nil || c.isNullOrUndefined(variableDeclaration.Initializer)) {
			return c.autoType
		}
		// Use control flow tracked 'any[]' type for non-ambient, non-exported variables with an empty array
		// literal initializer.
		if variableDeclaration.Initializer != nil && isEmptyArrayLiteral(variableDeclaration.Initializer) {
			return c.autoArrayType
		}
	}
	if ast.IsParameter(declaration) {
		// !!!
		// if declaration.Symbol() == nil {
		// 	// parameters of function types defined in JSDoc in TS files don't have symbols
		// 	return nil
		// }
		// fn := declaration.parent.(FunctionLikeDeclaration)
		// // For a parameter of a set accessor, use the type of the get accessor if one is present
		// if fn.kind == KindSetAccessor && c.hasBindableName(fn) {
		// 	getter := getDeclarationOfKind(c.getSymbolOfDeclaration(declaration.parent), KindGetAccessor)
		// 	if getter != nil {
		// 		getterSignature := c.getSignatureFromDeclaration(getter)
		// 		thisParameter := c.getAccessorThisParameter(fn.(AccessorDeclaration))
		// 		if thisParameter && declaration == thisParameter {
		// 			// Use the type from the *getter*
		// 			Debug.assert(!thisParameter.type_)
		// 			return c.getTypeOfSymbol(getterSignature.thisParameter)
		// 		}
		// 		return c.getReturnTypeOfSignature(getterSignature)
		// 	}
		// }
		// parameterTypeOfTypeTag := c.getParameterTypeOfTypeTag(fn, declaration)
		// if parameterTypeOfTypeTag {
		// 	return parameterTypeOfTypeTag
		// }
		// // Use contextual parameter type if one is available
		// var type_ *Type
		// if declaration.symbol.escapedName == InternalSymbolNameThis {
		// 	type_ = c.getContextualThisParameterType(fn)
		// } else {
		// 	type_ = c.getContextuallyTypedParameterType(declaration)
		// }
		// if type_ {
		// 	return c.addOptionality(type_ /*isProperty*/, false, isOptional)
		// }
	}
	// Use the type of the initializer expression if one is present and the declaration is
	// not a parameter of a contextually typed function
	if getInitializerFromNode(declaration) != nil {
		t := c.widenTypeInferredFromInitializer(declaration, c.checkDeclarationInitializer(declaration, checkMode, nil /*contextualType*/))
		return c.addOptionalityEx(t, isProperty, isOptional)
	}
	if c.noImplicitAny && ast.IsPropertyDeclaration(declaration) {
		// We have a property declaration with no type annotation or initializer, in noImplicitAny mode or a .js file.
		// Use control flow analysis of this.xxx assignments in the constructor or static block to determine the type of the property.
		if !hasStaticModifier(declaration) {
			return nil
			// !!!
			// constructor := findConstructorDeclaration(declaration.parent.(ClassLikeDeclaration))
			// var t *Type
			// switch {
			// case constructor != nil:
			// 	t = c.getFlowTypeInConstructor(declaration.symbol, constructor)
			// case getEffectiveModifierFlags(declaration)&ModifierFlagsAmbient != 0:
			// 	t = c.getTypeOfPropertyInBaseClass(declaration.symbol)
			// }
			// if t != nil {
			// 	t = c.addOptionalityEx(t, true /*isProperty*/, isOptional)
			// }
			// return t
		} else {
			return nil
			// !!!
			// staticBlocks := filter(declaration.parent.(ClassLikeDeclaration).Members(), isClassStaticBlockDeclaration)
			// var t *Type
			// switch {
			// case len(staticBlocks) != 0:
			// 	t = c.getFlowTypeInStaticBlocks(declaration.symbol, staticBlocks)
			// case getEffectiveModifierFlags(declaration)&ModifierFlagsAmbient != 0:
			// 	t = c.getTypeOfPropertyInBaseClass(declaration.symbol)
			// }
			// if t != nil {
			// 	t = c.addOptionalityEx(t, true /*isProperty*/, isOptional)
			// }
			// return t
		}
	}
	if ast.IsJsxAttribute(declaration) {
		// if JSX attribute doesn't have initializer, by default the attribute will have boolean value of true.
		// I.e <Elem attr /> is sugar for <Elem attr={true} />
		return c.trueType
	}
	// If the declaration specifies a binding pattern and is not a parameter of a contextually
	// typed function, use the type implied by the binding pattern
	if isBindingPattern(declaration.Name()) {
		return c.getTypeFromBindingPattern(declaration.Name() /*includePatternInType*/, false /*reportErrors*/, true)
	}
	// No type specified and nothing can be inferred
	return nil
}

func (c *Checker) checkDeclarationInitializer(declaration *ast.Node, checkMode CheckMode, contextualType *Type) *Type {
	initializer := c.getEffectiveInitializer(declaration)
	t := c.getQuickTypeOfExpression(initializer)
	if t == nil {
		if contextualType != nil {
			t = c.checkExpressionWithContextualType(initializer, contextualType, nil /*inferenceContext*/, checkMode)
		} else {
			t = c.checkExpressionCachedEx(initializer, checkMode)
		}
	}
	if ast.IsParameter(getRootDeclaration(declaration)) {
		name := declaration.Name()
		switch name.Kind {
		case ast.KindObjectBindingPattern:
			if isObjectLiteralType(t) {
				return c.padObjectLiteralType(t, name)
			}
		case ast.KindArrayBindingPattern:
			if isTupleType(t) {
				return c.padTupleType(t, name)
			}
		}
	}
	return t
}

func (c *Checker) padObjectLiteralType(t *Type, pattern *ast.Node) *Type {
	return t
}

func (c *Checker) padTupleType(t *Type, pattern *ast.Node) *Type {
	return t
}

func (c *Checker) getEffectiveInitializer(declaration *ast.Node) *ast.Node {
	return getInitializerFromNode(declaration)
}

func (c *Checker) widenTypeInferredFromInitializer(declaration *ast.Node, t *Type) *Type {
	if c.getCombinedNodeFlagsCached(declaration)&ast.NodeFlagsConstant != 0 || isDeclarationReadonly(declaration) {
		return t
	}
	return c.getWidenedLiteralType(t)
}

func (c *Checker) getTypeOfFuncClassEnumModule(symbol *ast.Symbol) *Type {
	links := c.valueSymbolLinks.get(symbol)
	if links.resolvedType == nil {
		links.resolvedType = c.getTypeOfFuncClassEnumModuleWorker(symbol)
	}
	return links.resolvedType
}

func (c *Checker) getTypeOfFuncClassEnumModuleWorker(symbol *ast.Symbol) *Type {
	if symbol.Flags&ast.SymbolFlagsModule != 0 && isShorthandAmbientModuleSymbol(symbol) {
		return c.anyType
	}
	t := c.newObjectType(ObjectFlagsAnonymous, symbol)
	if symbol.Flags&ast.SymbolFlagsClass != 0 {
		baseTypeVariable := c.getBaseTypeVariableOfClass(symbol)
		if baseTypeVariable != nil {
			return c.getIntersectionType([]*Type{t, baseTypeVariable})
		}
		return t
	}
	if c.strictNullChecks && symbol.Flags&ast.SymbolFlagsOptional != 0 {
		return c.getOptionalType(t /*isProperty*/, true)
	}
	return t
}

func (c *Checker) getBaseTypeVariableOfClass(symbol *ast.Symbol) *Type {
	baseConstructorType := c.getBaseConstructorTypeOfClass(c.getDeclaredTypeOfClassOrInterface(symbol))
	switch {
	case baseConstructorType.flags&TypeFlagsTypeVariable != 0:
		return baseConstructorType
	case baseConstructorType.flags&TypeFlagsIntersection != 0:
		return core.Find(baseConstructorType.Types(), func(t *Type) bool {
			return t.flags&TypeFlagsTypeVariable != 0
		})
	}
	return nil
}

/**
 * The base constructor of a class can resolve to
 * * undefinedType if the class has no extends clause,
 * * errorType if an error occurred during resolution of the extends expression,
 * * nullType if the extends expression is the null value,
 * * anyType if the extends expression has type any, or
 * * an object type with at least one construct signature.
 */
func (c *Checker) getBaseConstructorTypeOfClass(t *Type) *Type {
	data := t.AsInterfaceType()
	if data.resolvedBaseConstructorType != nil {
		return data.resolvedBaseConstructorType
	}
	baseTypeNode := getBaseTypeNodeOfClass(t)
	if baseTypeNode == nil {
		data.resolvedBaseConstructorType = c.undefinedType
		return data.resolvedBaseConstructorType
	}
	if !c.pushTypeResolution(t, TypeSystemPropertyNameResolvedBaseConstructorType) {
		return c.errorType
	}
	baseConstructorType := c.checkExpression(baseTypeNode.Expression())
	if baseConstructorType.flags&(TypeFlagsObject|TypeFlagsIntersection) != 0 {
		// Resolving the members of a class requires us to resolve the base class of that class.
		// We force resolution here such that we catch circularities now.
		c.resolveStructuredTypeMembers(baseConstructorType)
	}
	if !c.popTypeResolution() {
		c.error(t.symbol.ValueDeclaration, diagnostics.X_0_is_referenced_directly_or_indirectly_in_its_own_base_expression, c.symbolToString(t.symbol))
		if data.resolvedBaseConstructorType == nil {
			data.resolvedBaseConstructorType = c.errorType
		}
		return data.resolvedBaseConstructorType
	}
	if baseConstructorType.flags&TypeFlagsAny == 0 && baseConstructorType != c.nullWideningType && !c.isConstructorType(baseConstructorType) {
		err := c.error(baseTypeNode.Expression(), diagnostics.Type_0_is_not_a_constructor_function_type, c.typeToString(baseConstructorType))
		if baseConstructorType.flags&TypeFlagsTypeParameter != 0 {
			constraint := c.getConstraintFromTypeParameter(baseConstructorType)
			var ctorReturn *Type = c.unknownType
			if constraint != nil {
				ctorSigs := c.getSignaturesOfType(constraint, SignatureKindConstruct)
				if len(ctorSigs) != 0 {
					ctorReturn = c.getReturnTypeOfSignature(ctorSigs[0])
				}
			}
			if baseConstructorType.symbol.Declarations != nil {
				err.AddRelatedInfo(createDiagnosticForNode(baseConstructorType.symbol.Declarations[0], diagnostics.Did_you_mean_for_0_to_be_constrained_to_type_new_args_Colon_any_1, c.symbolToString(baseConstructorType.symbol), c.typeToString(ctorReturn)))
			}
		}
		if data.resolvedBaseConstructorType == nil {
			data.resolvedBaseConstructorType = c.errorType
		}
		return data.resolvedBaseConstructorType
	}
	if data.resolvedBaseConstructorType == nil {
		data.resolvedBaseConstructorType = baseConstructorType
	}
	return data.resolvedBaseConstructorType
}

func (c *Checker) isConstructorType(t *Type) bool {
	if len(c.getSignaturesOfType(t, SignatureKindConstruct)) > 0 {
		return true
	}
	if t.flags&TypeFlagsTypeVariable != 0 {
		constraint := c.getBaseConstraintOfType(t)
		return constraint != nil && c.isMixinConstructorType(constraint)
	}
	return false
}

// A type is a mixin constructor if it has a single construct signature taking no type parameters and a single
// rest parameter of type any[].
func (c *Checker) isMixinConstructorType(t *Type) bool {
	signatures := c.getSignaturesOfType(t, SignatureKindConstruct)
	if len(signatures) == 1 {
		s := signatures[0]
		if len(s.typeParameters) == 0 && len(s.parameters) == 1 && signatureHasRestParameter(s) {
			paramType := c.getTypeOfParameter(s.parameters[0])
			return isTypeAny(paramType) || c.getElementTypeOfArrayType(paramType) == c.anyType
		}
	}
	return false
}

func signatureHasRestParameter(sig *Signature) bool {
	return sig.flags&SignatureFlagsHasRestParameter != 0
}

func (c *Checker) getTypeOfParameter(symbol *ast.Symbol) *Type {
	declaration := symbol.ValueDeclaration
	return c.addOptionalityEx(c.getTypeOfSymbol(symbol), false, declaration != nil && (getInitializerFromNode(declaration) != nil || isOptionalDeclaration(declaration)))
}

func (c *Checker) getConstraintOfType(t *Type) *Type {
	switch {
	case t.flags&TypeFlagsTypeParameter != 0:
		return c.getConstraintOfTypeParameter(t)
	case t.flags&TypeFlagsIndexedAccess != 0:
		return c.getConstraintOfIndexedAccess(t)
	case t.flags&TypeFlagsConditional != 0:
		return c.getConstraintOfConditionalType(t)
	}
	return c.getBaseConstraintOfType(t)
}

func (c *Checker) getConstraintOfTypeParameter(typeParameter *Type) *Type {
	if c.hasNonCircularBaseConstraint(typeParameter) {
		return c.getConstraintFromTypeParameter(typeParameter)
	}
	return nil
}

func (c *Checker) hasNonCircularBaseConstraint(t *Type) bool {
	return c.getResolvedBaseConstraint(t, nil) != c.circularConstraintType
}

// This is a worker function. Use getConstraintOfTypeParameter which guards against circular constraints
func (c *Checker) getConstraintFromTypeParameter(t *Type) *Type {
	tp := t.AsTypeParameter()
	if tp.constraint == nil {
		var constraint *Type
		if tp.target != nil {
			constraint = c.instantiateType(c.getConstraintOfTypeParameter(tp.target), tp.mapper)
		} else {
			constraintDeclaration := c.getConstraintDeclaration(t)
			if constraintDeclaration != nil {
				constraint = c.getTypeFromTypeNode(constraintDeclaration)
				if constraint.flags&TypeFlagsAny != 0 && !c.isErrorType(constraint) {
					// use stringNumberSymbolType as the base constraint for mapped type key constraints (unknown isn;t assignable to that, but `any` was),
					// use unknown otherwise
					if ast.IsMappedTypeNode(constraintDeclaration.Parent.Parent) {
						constraint = c.stringNumberSymbolType
					} else {
						constraint = c.unknownType
					}
				}
			} else {
				constraint = c.getInferredTypeParameterConstraint(t, false)
			}
		}
		if constraint == nil {
			constraint = c.noConstraintType
		}
		tp.constraint = constraint
	}
	if tp.constraint != c.noConstraintType {
		return tp.constraint
	}
	return nil
}

func (c *Checker) getInferredTypeParameterConstraint(t *Type, omitTypeReferences bool) *Type {
	return nil // !!!
}

func (c *Checker) getConstraintOfIndexedAccess(t *Type) *Type {
	if c.hasNonCircularBaseConstraint(t) {
		return c.getConstraintFromIndexedAccess(t)
	}
	return nil
}

func (c *Checker) getConstraintFromIndexedAccess(t *Type) *Type {
	return nil // !!!
}

func (c *Checker) getConstraintOfConditionalType(t *Type) *Type {
	if c.hasNonCircularBaseConstraint(t) {
		return c.getConstraintFromConditionalType(t)
	}
	return nil
}

func (c *Checker) getConstraintFromConditionalType(t *Type) *Type {
	return c.anyType // !!!
}

func (c *Checker) getDeclaredTypeOfClassOrInterface(symbol *ast.Symbol) *Type {
	links := c.interfaceTypeLinks.get(symbol)
	if links.declaredType == nil {
		kind := ifElse(symbol.Flags&ast.SymbolFlagsClass != 0, ObjectFlagsClass, ObjectFlagsInterface)
		t := c.newObjectType(kind, symbol)
		links.declaredType = t
		outerTypeParameters := c.getOuterTypeParametersOfClassOrInterface(symbol)
		typeParameters := c.appendLocalTypeParametersOfClassOrInterfaceOrTypeAlias(outerTypeParameters, symbol)
		// A class or interface is generic if it has type parameters or a "this" type. We always give classes a "this" type
		// because it is not feasible to analyze all members to determine if the "this" type escapes the class (in particular,
		// property types inferred from initializers and method return types inferred from return statements are very hard
		// to exhaustively analyze). We give interfaces a "this" type if we can't definitely determine that they are free of
		// "this" references.
		if typeParameters != nil || kind == ObjectFlagsClass || !c.isThislessInterface(symbol) {
			t.objectFlags |= ObjectFlagsReference
			d := t.AsInterfaceType()
			d.thisType = c.newTypeParameter(symbol)
			d.thisType.AsTypeParameter().isThisType = true
			d.thisType.AsTypeParameter().constraint = t
			d.allTypeParameters = append(typeParameters, d.thisType)
			d.outerTypeParameterCount = len(outerTypeParameters)
			d.resolvedTypeArguments = d.TypeParameters()
			d.instantiations = make(map[string]*Type)
			d.instantiations[getTypeListKey(d.resolvedTypeArguments)] = t
			d.target = t
		}
	}
	return links.declaredType
}

/**
 * Returns true if the interface given by the symbol is free of "this" references.
 *
 * Specifically, the result is true if the interface itself contains no references
 * to "this" in its body, if all base types are interfaces,
 * and if none of the base interfaces have a "this" type.
 */
func (c *Checker) isThislessInterface(symbol *ast.Symbol) bool {
	for _, declaration := range symbol.Declarations {
		if ast.IsInterfaceDeclaration(declaration) {
			if declaration.Flags&ast.NodeFlagsContainsThis != 0 {
				return false
			}
			baseTypeNodes := getInterfaceBaseTypeNodes(declaration)
			for _, node := range baseTypeNodes {
				if isEntityNameExpression(node.Expression()) {
					baseSymbol := c.resolveEntityName(node.Expression(), ast.SymbolFlagsType, true /*ignoreErrors*/, false, nil)
					if baseSymbol == nil || baseSymbol.Flags&ast.SymbolFlagsInterface == 0 || c.getDeclaredTypeOfClassOrInterface(baseSymbol).AsInterfaceType().thisType != nil {
						return false
					}
				}
			}
		}
	}
	return true
}

type KeyBuilder struct {
	strings.Builder
}

var base64chars = []byte{
	'0', '1', '2', '3', '4', '5', '6', '7', '8', '9', 'A', 'B', 'C', 'D', 'E', 'F',
	'G', 'H', 'I', 'J', 'K', 'L', 'M', 'N', 'O', 'P', 'Q', 'R', 'S', 'T', 'U', 'V',
	'W', 'X', 'Y', 'Z', 'a', 'b', 'c', 'd', 'e', 'f', 'g', 'h', 'i', 'j', 'k', 'l',
	'm', 'n', 'o', 'p', 'q', 'r', 's', 't', 'u', 'v', 'w', 'x', 'y', 'z', '$', '%'}

func (b *KeyBuilder) WriteInt(value int) {
	for value != 0 {
		b.WriteByte(base64chars[value&0x3F])
		value >>= 6
	}
}

func (b *KeyBuilder) WriteSymbol(s *ast.Symbol) {
	b.WriteInt(int(getSymbolId(s)))
}

func (b *KeyBuilder) WriteType(t *Type) {
	b.WriteInt(int(t.id))
}

func (b *KeyBuilder) WriteTypes(types []*Type) {
	i := 0
	var tail bool
	for i < len(types) {
		startId := types[i].id
		count := 1
		for i+count < len(types) && types[i+count].id == startId+TypeId(count) {
			count++
		}
		if tail {
			b.WriteByte(',')
		}
		b.WriteInt(int(startId))
		if count > 1 {
			b.WriteByte(':')
			b.WriteInt(count)
		}
		i += count
		tail = true
	}
}

func (b *KeyBuilder) WriteAlias(alias *TypeAlias) {
	if alias != nil {
		b.WriteByte('@')
		b.WriteSymbol(alias.symbol)
		if len(alias.typeArguments) != 0 {
			b.WriteByte(':')
			b.WriteTypes(alias.typeArguments)
		}
	}
}

// writeTypeReference(A<T, number, U>) writes "111=0-12=1"
// where A.id=111 and number.id=12
// Returns true if any referenced type parameter was constrained
func (b *KeyBuilder) WriteTypeReference(ref *Type, ignoreConstraints bool, depth int) bool {
	var constrained bool
	typeParameters := make([]*Type, 0, 8)
	b.WriteType(ref)
	for _, t := range ref.AsTypeReference().resolvedTypeArguments {
		if t.flags&TypeFlagsTypeParameter != 0 {
			if ignoreConstraints || isUnconstrainedTypeParameter(t) {
				index := slices.Index(typeParameters, t)
				if index < 0 {
					index = len(typeParameters)
					typeParameters = append(typeParameters, t)
				}
				b.WriteByte('=')
				b.WriteInt(index)
				continue
			}
			constrained = true
		} else if depth < 4 && isTypeReferenceWithGenericArguments(t) {
			b.WriteByte('<')
			constrained = b.WriteTypeReference(t, ignoreConstraints, depth+1) || constrained
			b.WriteByte('>')
			continue
		}
		b.WriteByte('-')
		b.WriteType(t)
	}
	return constrained
}

func getTypeListKey(types []*Type) string {
	var b KeyBuilder
	b.WriteTypes(types)
	return b.String()
}

func getAliasKey(alias *TypeAlias) string {
	var b KeyBuilder
	b.WriteAlias(alias)
	return b.String()
}

func getUnionKey(types []*Type, origin *Type, alias *TypeAlias) string {
	var b KeyBuilder
	switch {
	case origin == nil:
		b.WriteTypes(types)
	case origin.flags&TypeFlagsUnion != 0:
		b.WriteByte('|')
		b.WriteTypes(origin.Types())
	case origin.flags&TypeFlagsIntersection != 0:
		b.WriteByte('&')
		b.WriteTypes(origin.Types())
	case origin.flags&TypeFlagsIndex != 0:
		// origin type id alone is insufficient, as `keyof x` may resolve to multiple WIP values while `x` is still resolving
		b.WriteByte('#')
		b.WriteType(origin)
		b.WriteByte('|')
		b.WriteTypes(types)
	default:
		panic("Unhandled case in getUnionId")
	}
	b.WriteAlias(alias)
	return b.String()
}

func getIntersectionKey(types []*Type, flags IntersectionFlags, alias *TypeAlias) string {
	var b KeyBuilder
	b.WriteTypes(types)
	if flags&IntersectionFlagsNoConstraintReduction == 0 {
		b.WriteAlias(alias)
	} else {
		b.WriteByte('*')
	}
	return b.String()
}

func getTupleKey(elementInfos []TupleElementInfo, readonly bool) string {
	var b KeyBuilder
	for _, e := range elementInfos {
		switch {
		case e.flags&ElementFlagsRequired != 0:
			b.WriteByte('#')
		case e.flags&ElementFlagsOptional != 0:
			b.WriteByte('?')
		case e.flags&ElementFlagsRest != 0:
			b.WriteByte('.')
		default:
			b.WriteByte('*')
		}
		if e.labeledDeclaration != nil {
			b.WriteInt(int(getNodeId(e.labeledDeclaration)))
		}
	}
	if readonly {
		b.WriteByte('!')
	}
	return b.String()
}

func getTypeAliasInstantiationKey(typeArguments []*Type, alias *TypeAlias) string {
	return getTypeInstantiationKey(typeArguments, alias, false)
}

func getTypeInstantiationKey(typeArguments []*Type, alias *TypeAlias, singleSignature bool) string {
	var b KeyBuilder
	b.WriteTypes(typeArguments)
	b.WriteAlias(alias)
	if singleSignature {
		b.WriteByte('!')
	}
	return b.String()
}

func getIndexedAccessKey(objectType *Type, indexType *Type, accessFlags AccessFlags, alias *TypeAlias) string {
	var b KeyBuilder
	b.WriteType(objectType)
	b.WriteByte(',')
	b.WriteType(indexType)
	b.WriteByte(',')
	b.WriteInt(int(accessFlags))
	b.WriteAlias(alias)
	return b.String()
}

func getRelationKey(source *Type, target *Type, intersectionState IntersectionState, isIdentity bool, ignoreConstraints bool) string {
	if isIdentity && source.id > target.id {
		source, target = target, source
	}
	var b KeyBuilder
	var constrained bool
	if isTypeReferenceWithGenericArguments(source) && isTypeReferenceWithGenericArguments(target) {
		constrained = b.WriteTypeReference(source, ignoreConstraints, 0)
		b.WriteByte(',')
		constrained = b.WriteTypeReference(target, ignoreConstraints, 0) || constrained
	} else {
		b.WriteType(source)
		b.WriteByte(',')
		b.WriteType(target)
	}
	if intersectionState != IntersectionStateNone {
		b.WriteByte(':')
		b.WriteInt(int(intersectionState))
	}
	if constrained {
		// We mark keys with type references that reference constrained type parameters such that we know
		// to obtain and look for a "broadest equivalent key" in the cache.
		b.WriteByte('*')
	}
	return b.String()
}

func isTypeReferenceWithGenericArguments(t *Type) bool {
	return isNonDeferredTypeReference(t) && core.Some(t.AsTypeReference().resolvedTypeArguments, func(t *Type) bool {
		return t.flags&TypeFlagsTypeParameter != 0 || isTypeReferenceWithGenericArguments(t)
	})
}

func isNonDeferredTypeReference(t *Type) bool {
	return t.objectFlags&ObjectFlagsReference != 0 && t.AsTypeReference().node == nil
}

// Return true if type parameter originates in an unconstrained declaration in a type parameter list
func isUnconstrainedTypeParameter(tp *Type) bool {
	target := tp.Target()
	if target == nil {
		target = tp
	}
	if target.symbol == nil {
		return false
	}
	for _, d := range target.symbol.Declarations {
		if ast.IsTypeParameterDeclaration(d) && (!ast.IsTypeParameterList(d.Parent) || d.AsTypeParameter().Constraint != nil) {
			return false
		}
	}
	return true
}

func (c *Checker) isNullOrUndefined(node *ast.Node) bool {
	expr := skipParentheses(node)
	switch expr.Kind {
	case ast.KindNullKeyword:
		return true
	case ast.KindIdentifier:
		return c.getResolvedSymbol(expr) == c.undefinedSymbol
	}
	return false
}

func (c *Checker) checkRightHandSideOfForOf(statement *ast.Node) *Type {
	return c.anyType // !!!
}

func (c *Checker) getTypeForBindingElement(declaration *ast.Node) *Type {
	return c.anyType // !!!
}

// Return the type implied by a binding pattern. This is the type implied purely by the binding pattern itself
// and without regard to its context (i.e. without regard any type annotation or initializer associated with the
// declaration in which the binding pattern is contained). For example, the implied type of [x, y] is [any, any]
// and the implied type of { x, y: z = 1 } is { x: any; y: number; }. The type implied by a binding pattern is
// used as the contextual type of an initializer associated with the binding pattern. Also, for a destructuring
// parameter with no type annotation or initializer, the type implied by the binding pattern becomes the type of
// the parameter.
func (c *Checker) getTypeFromBindingPattern(pattern *ast.Node, includePatternInType bool, reportErrors bool) *Type {
	return c.anyType // !!!
}

func (c *Checker) getTypeOfPrototypeProperty(prototype *ast.Symbol) *Type {
	return c.anyType // !!!
}

func (c *Checker) getWidenedTypeForAssignmentDeclaration(symbol *ast.Symbol, resolvedSymbol *ast.Symbol) *Type {
	return c.anyType // !!!
}

func (c *Checker) widenTypeForVariableLikeDeclaration(t *Type, declaration *ast.Node, reportErrors bool) *Type {
	if t != nil {
		return t
		// !!!
		// // TODO: If back compat with pre-3.0/4.0 libs isn't required, remove the following SymbolConstructor special case transforming `symbol` into `unique symbol`
		// if t.flags&TypeFlagsESSymbol != 0 && c.isGlobalSymbolConstructor(declaration.parent) {
		// 	t = c.getESSymbolLikeTypeForNode(declaration)
		// }
		// if reportErrors {
		// 	c.reportErrorsFromWidening(declaration, t)
		// }
		// // always widen a 'unique symbol' type if the type was created for a different declaration.
		// if t.flags&TypeFlagsUniqueESSymbol && (isBindingElement(declaration) || !declaration.type_) && t.symbol != c.getSymbolOfDeclaration(declaration) {
		// 	t = c.esSymbolType
		// }
		// return c.getWidenedType(t)
	}
	// Rest parameters default to type any[], other parameters default to type any
	if ast.IsParameter(declaration) && declaration.AsParameterDeclaration().DotDotDotToken != nil {
		t = c.anyArrayType
	} else {
		t = c.anyType
	}
	// Report implicit any errors unless this is a private property within an ambient declaration
	if reportErrors {
		if !declarationBelongsToPrivateAmbientMember(declaration) {
			c.reportImplicitAny(declaration, t, WideningKindNormal)
		}
	}
	return t
}

func (c *Checker) reportImplicitAny(declaration *ast.Node, t *Type, wideningKind WideningKind) {
	typeAsString := c.typeToString(c.getWidenedType(t))
	var diagnostic *diagnostics.Message
	switch declaration.Kind {
	case ast.KindBinaryExpression, ast.KindPropertyDeclaration, ast.KindPropertySignature:
		diagnostic = ifElse(c.noImplicitAny,
			diagnostics.Member_0_implicitly_has_an_1_type,
			diagnostics.Member_0_implicitly_has_an_1_type_but_a_better_type_may_be_inferred_from_usage)
	case ast.KindParameter:
		param := declaration.AsParameterDeclaration()
		if ast.IsIdentifier(param.Name_) {
			name := param.Name_.AsIdentifier()
			originalKeywordKind := identifierToKeywordKind(name)
			if (ast.IsCallSignatureDeclaration(declaration.Parent) || ast.IsMethodSignatureDeclaration(declaration.Parent) || ast.IsFunctionTypeNode(declaration.Parent)) &&
				slices.Contains(declaration.Parent.Parameters(), declaration) &&
				(isTypeNodeKind(originalKeywordKind) || c.resolveName(declaration, name.Text, ast.SymbolFlagsType, nil /*nameNotFoundMessage*/, true /*isUse*/, false /*excludeGlobals*/) != nil) {
				newName := fmt.Sprintf("arg%v", slices.Index(declaration.Parent.Parameters(), declaration))
				typeName := declarationNameToString(param.Name_) + ifElse(param.DotDotDotToken != nil, "[]", "")
				c.errorOrSuggestion(c.noImplicitAny, declaration, diagnostics.Parameter_has_a_name_but_no_type_Did_you_mean_0_Colon_1, newName, typeName)
				return
			}
		}
		switch {
		case param.DotDotDotToken != nil:
			if c.noImplicitAny {
				diagnostic = diagnostics.Rest_parameter_0_implicitly_has_an_any_type
			} else {
				diagnostic = diagnostics.Rest_parameter_0_implicitly_has_an_any_type_but_a_better_type_may_be_inferred_from_usage
			}
		case c.noImplicitAny:
			diagnostic = diagnostics.Parameter_0_implicitly_has_an_1_type
		default:
			diagnostic = diagnostics.Parameter_0_implicitly_has_an_1_type_but_a_better_type_may_be_inferred_from_usage
		}
	case ast.KindBindingElement:
		diagnostic = diagnostics.Binding_element_0_implicitly_has_an_1_type
		if !c.noImplicitAny {
			// Don't issue a suggestion for binding elements since the codefix doesn't yet support them.
			return
		}
	case ast.KindFunctionDeclaration, ast.KindMethodDeclaration, ast.KindMethodSignature, ast.KindGetAccessor,
		ast.KindSetAccessor, ast.KindFunctionExpression, ast.KindArrowFunction:
		if c.noImplicitAny && declaration.Name() == nil {
			if wideningKind == WideningKindGeneratorYield {
				c.error(declaration, diagnostics.Generator_implicitly_has_yield_type_0_Consider_supplying_a_return_type_annotation, typeAsString)
			} else {
				c.error(declaration, diagnostics.Function_expression_which_lacks_return_type_annotation_implicitly_has_an_0_return_type, typeAsString)
			}
			return
		}
		switch {
		case !c.noImplicitAny:
			diagnostic = diagnostics.X_0_implicitly_has_an_1_return_type_but_a_better_type_may_be_inferred_from_usage
		case wideningKind == WideningKindGeneratorYield:
			diagnostic = diagnostics.X_0_which_lacks_return_type_annotation_implicitly_has_an_1_yield_type
		default:
			diagnostic = diagnostics.X_0_which_lacks_return_type_annotation_implicitly_has_an_1_return_type
		}
	case ast.KindMappedType:
		if c.noImplicitAny {
			c.error(declaration, diagnostics.Mapped_object_type_implicitly_has_an_any_template_type)
		}
		return
	default:
		if c.noImplicitAny {
			diagnostic = diagnostics.Variable_0_implicitly_has_an_1_type
		} else {
			diagnostic = diagnostics.Variable_0_implicitly_has_an_1_type_but_a_better_type_may_be_inferred_from_usage
		}
	}
	c.errorOrSuggestion(c.noImplicitAny, declaration, diagnostic, declarationNameToString(getNameOfDeclaration(declaration)), typeAsString)
}

func (c *Checker) getWidenedType(t *Type) *Type {
	return t // !!!
}

func (c *Checker) getTypeOfEnumMember(symbol *ast.Symbol) *Type {
	return c.anyType // !!!
}

func (c *Checker) addOptionalityEx(t *Type, isProperty bool, isOptional bool) *Type {
	if c.strictNullChecks && isOptional {
		return c.getOptionalType(t, isProperty)
	}
	return t
}

func (c *Checker) getOptionalType(t *Type, isProperty bool) *Type {
	// !!! Debug.assert(c.strictNullChecks)
	missingOrUndefined := ifElse(isProperty, c.undefinedOrMissingType, c.undefinedType)
	if t == missingOrUndefined || t.flags&TypeFlagsUnion != 0 && t.Types()[0] == missingOrUndefined {
		return t
	}
	return c.getUnionType([]*Type{t, missingOrUndefined})
}

func (c *Checker) getNonNullableType(t *Type) *Type {
	// !!!
	// if c.strictNullChecks {
	// 	return c.getAdjustedTypeWithFacts(t, TypeFactsNEUndefinedOrNull)
	// } else {
	// 	return t
	// }
	return t
}

func (c *Checker) getDeclarationNodeFlagsFromSymbol(s *ast.Symbol) ast.NodeFlags {
	if s.ValueDeclaration != nil {
		return c.getCombinedNodeFlagsCached(s.ValueDeclaration)
	}
	return ast.NodeFlagsNone
}

func (c *Checker) getCombinedNodeFlagsCached(node *ast.Node) ast.NodeFlags {
	// we hold onto the last node and result to speed up repeated lookups against the same node.
	if c.lastGetCombinedNodeFlagsNode == node {
		return c.lastGetCombinedNodeFlagsResult
	}
	c.lastGetCombinedNodeFlagsNode = node
	c.lastGetCombinedNodeFlagsResult = getCombinedNodeFlags(node)
	return c.lastGetCombinedNodeFlagsResult
}

func (c *Checker) getCombinedModifierFlagsCached(node *ast.Node) ast.ModifierFlags {
	// we hold onto the last node and result to speed up repeated lookups against the same node.
	if c.lastGetCombinedModifierFlagsNode == node {
		return c.lastGetCombinedModifierFlagsResult
	}
	c.lastGetCombinedModifierFlagsNode = node
	c.lastGetCombinedModifierFlagsResult = getCombinedModifierFlags(node)
	return c.lastGetCombinedModifierFlagsResult
}

/**
 * Push an entry on the type resolution stack. If an entry with the given target and the given property name
 * is already on the stack, and no entries in between already have a type, then a circularity has occurred.
 * In this case, the result values of the existing entry and all entries pushed after it are changed to false,
 * and the value false is returned. Otherwise, the new entry is just pushed onto the stack, and true is returned.
 * In order to see if the same query has already been done before, the target object and the propertyName both
 * must match the one passed in.
 *
 * @param target The symbol, type, or signature whose type is being queried
 * @param propertyName The property name that should be used to query the target for its type
 */
func (c *Checker) pushTypeResolution(target TypeSystemEntity, propertyName TypeSystemPropertyName) bool {
	resolutionCycleStartIndex := c.findResolutionCycleStartIndex(target, propertyName)
	if resolutionCycleStartIndex >= 0 {
		// A cycle was found
		for i := resolutionCycleStartIndex; i < len(c.typeResolutions); i++ {
			c.typeResolutions[i].result = false
		}
		return false
	}
	c.typeResolutions = append(c.typeResolutions, TypeResolution{target: target, propertyName: propertyName, result: true})
	return true
}

/**
 * Pop an entry from the type resolution stack and return its associated result value. The result value will
 * be true if no circularities were detected, or false if a circularity was found.
 */
func (c *Checker) popTypeResolution() bool {
	lastIndex := len(c.typeResolutions) - 1
	result := c.typeResolutions[lastIndex].result
	c.typeResolutions = c.typeResolutions[:lastIndex]
	return result
}

func (c *Checker) findResolutionCycleStartIndex(target TypeSystemEntity, propertyName TypeSystemPropertyName) int {
	for i := len(c.typeResolutions) - 1; i >= c.resolutionStart; i-- {
		resolution := &c.typeResolutions[i]
		if c.typeResolutionHasProperty(resolution) {
			return -1
		}
		if resolution.target == target && resolution.propertyName == propertyName {
			return i
		}
	}
	return -1
}

func (c *Checker) typeResolutionHasProperty(r *TypeResolution) bool {
	switch r.propertyName {
	case TypeSystemPropertyNameType:
		return c.valueSymbolLinks.get(r.target.(*ast.Symbol)).resolvedType != nil
	case TypeSystemPropertyNameDeclaredType:
		return c.typeAliasLinks.get(r.target.(*ast.Symbol)).declaredType != nil
	case TypeSystemPropertyNameResolvedTypeArguments:
		return r.target.(*Type).AsTypeReference().resolvedTypeArguments != nil
	case TypeSystemPropertyNameResolvedBaseTypes:
		return r.target.(*Type).AsInterfaceType().baseTypesResolved
	case TypeSystemPropertyNameResolvedBaseConstructorType:
		return r.target.(*Type).AsInterfaceType().resolvedBaseConstructorType != nil
	case TypeSystemPropertyNameResolvedReturnType:
		return r.target.(*Signature).resolvedReturnType != nil
	case TypeSystemPropertyNameResolvedBaseConstraint:
		return r.target.(*Type).AsConstrainedType().resolvedBaseConstraint != nil
		// !!!
		// case TypeSystemPropertyNameWriteType:
		// 	return !!c.getSymbolLinks(target.(Symbol)).writeType
		// case TypeSystemPropertyNameParameterInitializerContainsUndefined:
		// 	return c.getNodeLinks(target.(ParameterDeclaration)).parameterInitializerContainsUndefined != nil
	}
	panic("Unhandled case in typeResolutionHasProperty")
}

func (c *Checker) reportCircularityError(symbol *ast.Symbol) *Type {
	declaration := symbol.ValueDeclaration
	// Check if variable has type annotation that circularly references the variable itself
	if declaration != nil {
		if getEffectiveTypeAnnotationNode(declaration) != nil {
			c.error(symbol.ValueDeclaration, diagnostics.X_0_is_referenced_directly_or_indirectly_in_its_own_type_annotation, c.symbolToString(symbol))
			return c.errorType
		}
		// Check if variable has initializer that circularly references the variable itself
		if c.noImplicitAny && (declaration.Kind != ast.KindParameter || declaration.AsParameterDeclaration().Initializer != nil) {
			c.error(symbol.ValueDeclaration, diagnostics.X_0_implicitly_has_type_any_because_it_does_not_have_a_type_annotation_and_is_referenced_directly_or_indirectly_in_its_own_initializer, c.symbolToString(symbol))
		}
	} else if symbol.Flags&ast.SymbolFlagsAlias != 0 {
		node := c.getDeclarationOfAliasSymbol(symbol)
		if node != nil {
			c.error(node, diagnostics.Circular_definition_of_import_alias_0, c.symbolToString(symbol))
		}
	}
	// Circularities could also result from parameters in function expressions that end up
	// having themselves as contextual types following type argument inference. In those cases
	// we have already reported an implicit any error so we don't report anything here.
	return c.anyType
}

func (c *Checker) getPropertiesOfType(t *Type) []*ast.Symbol {
	t = c.getReducedApparentType(t)
	if t.flags&TypeFlagsUnionOrIntersection != 0 {
		return c.getPropertiesOfUnionOrIntersectionType(t)
	}
	return c.getPropertiesOfObjectType(t)
}

func (c *Checker) getPropertiesOfObjectType(t *Type) []*ast.Symbol {
	if t.flags&TypeFlagsObject != 0 {
		return c.resolveStructuredTypeMembers(t).properties
	}
	return nil
}

func (c *Checker) getPropertiesOfUnionOrIntersectionType(t *Type) []*ast.Symbol {
	d := t.AsUnionOrIntersectionType()
	if d.resolvedProperties == nil {
		var checked core.Set[string]
		props := []*ast.Symbol{}
		for _, current := range d.types {
			for _, prop := range c.getPropertiesOfType(current) {
				if !checked.Has(prop.Name) {
					checked.Add(prop.Name)
					combinedProp := c.getPropertyOfUnionOrIntersectionType(t, prop.Name, t.flags&TypeFlagsIntersection != 0 /*skipObjectFunctionPropertyAugment*/)
					if combinedProp != nil {
						props = append(props, combinedProp)
					}
				}
			}
			// The properties of a union type are those that are present in all constituent types, so
			// we only need to check the properties of the first type without index signature
			if t.flags&TypeFlagsUnion != 0 && len(c.getIndexInfosOfType(current)) == 0 {
				break
			}
		}
		d.resolvedProperties = props
	}
	return d.resolvedProperties
}

func (c *Checker) getPropertyOfType(t *Type, name string) *ast.Symbol {
	return c.getPropertyOfTypeEx(t, name, false /*skipObjectFunctionPropertyAugment*/, false /*includeTypeOnlyMembers*/)
}

/**
 * Return the symbol for the property with the given name in the given type. Creates synthetic union properties when
 * necessary, maps primitive types and type parameters are to their apparent types, and augments with properties from
 * Object and Function as appropriate.
 *
 * @param type a type to look up property from
 * @param name a name of property to look up in a given type
 */
func (c *Checker) getPropertyOfTypeEx(t *Type, name string, skipObjectFunctionPropertyAugment bool, includeTypeOnlyMembers bool) *ast.Symbol {
	t = c.getReducedApparentType(t)
	switch {
	case t.flags&TypeFlagsObject != 0:
		resolved := c.resolveStructuredTypeMembers(t)
		symbol := resolved.members[name]
		if symbol != nil {
			if !includeTypeOnlyMembers && t.symbol != nil && t.symbol.Flags&ast.SymbolFlagsValueModule != 0 && c.moduleSymbolLinks.get(t.symbol).typeOnlyExportStarMap[name] != nil {
				// If this is the type of a module, `resolved.members.get(name)` might have effectively skipped over
				// an `export type * from './foo'`, leaving `symbolIsValue` unable to see that the symbol is being
				// viewed through a type-only export.
				return nil
			}
			if c.symbolIsValueEx(symbol, includeTypeOnlyMembers) {
				return symbol
			}
		}
		if skipObjectFunctionPropertyAugment {
			return nil
		}
		var functionType *Type
		switch {
		case t == c.anyFunctionType:
			functionType = c.globalFunctionType
		case len(resolved.CallSignatures()) != 0:
			functionType = c.globalCallableFunctionType
		case len(resolved.ConstructSignatures()) != 0:
			functionType = c.globalNewableFunctionType
		}
		if functionType != nil {
			symbol = c.getPropertyOfObjectType(functionType, name)
			if symbol != nil {
				return symbol
			}
		}
		return c.getPropertyOfObjectType(c.globalObjectType, name)
	case t.flags&TypeFlagsIntersection != 0:
		prop := c.getPropertyOfUnionOrIntersectionType(t, name, true /*skipObjectFunctionPropertyAugment*/)
		if prop != nil {
			return prop
		}
		if !skipObjectFunctionPropertyAugment {
			return c.getPropertyOfUnionOrIntersectionType(t, name, skipObjectFunctionPropertyAugment)
		}
		return nil
	case t.flags&TypeFlagsUnion != 0:
		return c.getPropertyOfUnionOrIntersectionType(t, name, skipObjectFunctionPropertyAugment)
	}
	return nil
}

// Return the type of the given property in the given type, or nil if no such property exists
func (c *Checker) getTypeOfPropertyOfType(t *Type, name string) *Type {
	prop := c.getPropertyOfType(t, name)
	if prop != nil {
		return c.getTypeOfSymbol(prop)
	}
	return nil
}

func (c *Checker) getSignaturesOfType(t *Type, kind SignatureKind) []*Signature {
	if t.flags&TypeFlagsStructuredType == 0 {
		return nil
	}
	resolved := c.resolveStructuredTypeMembers(t)
	if kind == SignatureKindCall {
		return resolved.signatures[:resolved.callSignatureCount]
	}
	return resolved.signatures[resolved.callSignatureCount:]
}

func (c *Checker) getIndexInfosOfType(t *Type) []*IndexInfo {
	return c.getIndexInfosOfStructuredType(c.getReducedApparentType(t))
}

func (c *Checker) getIndexInfosOfStructuredType(t *Type) []*IndexInfo {
	if t.flags&TypeFlagsStructuredType != 0 {
		return c.resolveStructuredTypeMembers(t).indexInfos
	}
	return nil
}

// Return the indexing info of the given kind in the given type. Creates synthetic union index types when necessary and
// maps primitive types and type parameters are to their apparent types.
func (c *Checker) getIndexInfoOfType(t *Type, keyType *Type) *IndexInfo {
	return findIndexInfo(c.getIndexInfosOfType(t), keyType)
}

// Return the index type of the given kind in the given type. Creates synthetic union index types when necessary and
// maps primitive types and type parameters are to their apparent types.
func (c *Checker) getIndexTypeOfType(t *Type, keyType *Type) *Type {
	info := c.getIndexInfoOfType(t, keyType)
	if info != nil {
		return info.valueType
	}
	return nil
}

func (c *Checker) getIndexTypeOfTypeEx(t *Type, keyType *Type, defaultType *Type) *Type {
	if result := c.getIndexTypeOfType(t, keyType); result != nil {
		return result
	}
	return defaultType
}

func (c *Checker) getApplicableIndexInfo(t *Type, keyType *Type) *IndexInfo {
	return c.findApplicableIndexInfo(c.getIndexInfosOfType(t), keyType)
}

func (c *Checker) getApplicableIndexInfoForName(t *Type, name string) *IndexInfo {
	if isLateBoundName(name) {
		return c.getApplicableIndexInfo(t, c.esSymbolType)
	}
	return c.getApplicableIndexInfo(t, c.getStringLiteralType(name))
}

func (c *Checker) findApplicableIndexInfo(indexInfos []*IndexInfo, keyType *Type) *IndexInfo {
	// Index signatures for type 'string' are considered only when no other index signatures apply.
	var stringIndexInfo *IndexInfo
	applicableInfos := make([]*IndexInfo, 0, 8)
	for _, info := range indexInfos {
		if info.keyType == c.stringType {
			stringIndexInfo = info
		} else if c.isApplicableIndexType(keyType, info.keyType) {
			applicableInfos = append(applicableInfos, info)
		}
	}
	// When more than one index signature is applicable we create a synthetic IndexInfo. Instead of computing
	// the intersected key type, we just use unknownType for the key type as nothing actually depends on the
	// keyType property of the returned IndexInfo.
	switch len(applicableInfos) {
	case 0:
		if stringIndexInfo != nil && c.isApplicableIndexType(keyType, c.stringType) {
			return stringIndexInfo
		}
		return nil
	case 1:
		return applicableInfos[0]
	default:
		isReadonly := true
		types := make([]*Type, len(applicableInfos))
		for i, info := range applicableInfos {
			types[i] = info.valueType
			if !info.isReadonly {
				isReadonly = false
			}
		}
		return c.newIndexInfo(c.unknownType, c.getIntersectionType(types), isReadonly, nil)
	}
}

func (c *Checker) isApplicableIndexType(source *Type, target *Type) bool {
	// A 'string' index signature applies to types assignable to 'string' or 'number', and a 'number' index
	// signature applies to types assignable to 'number', `${number}` and numeric string literal types.
	return c.isTypeAssignableTo(source, target) ||
		target == c.stringType && c.isTypeAssignableTo(source, c.numberType) ||
		target == c.numberType && (source == c.numericStringType || source.flags&TypeFlagsStringLiteral != 0 && isNumericLiteralName(source.AsLiteralType().value.(string)))
}

func (c *Checker) resolveStructuredTypeMembers(t *Type) *StructuredType {
	if t.objectFlags&ObjectFlagsMembersResolved == 0 {
		switch {
		case t.flags&TypeFlagsObject != 0:
			switch {
			case t.objectFlags&ObjectFlagsReference != 0:
				c.resolveTypeReferenceMembers(t)
			case t.objectFlags&ObjectFlagsClassOrInterface != 0:
				c.resolveClassOrInterfaceMembers(t)
			case t.objectFlags&ObjectFlagsReverseMapped != 0:
				c.resolveReverseMappedTypeMembers(t)
			case t.objectFlags&ObjectFlagsAnonymous != 0:
				c.resolveAnonymousTypeMembers(t)
			case t.objectFlags&ObjectFlagsMapped != 0:
				c.resolveMappedTypeMembers(t)
			default:
				panic("Unhandled case in resolveStructuredTypeMembers")
			}
		case t.flags&TypeFlagsUnion != 0:
			c.resolveUnionTypeMembers(t)
		case t.flags&TypeFlagsIntersection != 0:
			c.resolveIntersectionTypeMembers(t)
		default:
			panic("Unhandled case in resolveStructuredTypeMembers")
		}
	}
	return t.AsStructuredType()
}

func (c *Checker) resolveClassOrInterfaceMembers(t *Type) {
	c.resolveObjectTypeMembers(t, t, nil, nil)
}

func (c *Checker) resolveTypeReferenceMembers(t *Type) {
	source := t.Target()
	typeParameters := source.AsInterfaceType().allTypeParameters
	typeArguments := c.getTypeArguments(t)
	paddedTypeArguments := typeArguments
	if len(typeArguments) == len(typeParameters)-1 {
		paddedTypeArguments = core.Concatenate(typeArguments, []*Type{t})
	}
	c.resolveObjectTypeMembers(t, source, typeParameters, paddedTypeArguments)
}

func (c *Checker) resolveObjectTypeMembers(t *Type, source *Type, typeParameters []*Type, typeArguments []*Type) {
	var mapper *TypeMapper
	var members ast.SymbolTable
	var callSignatures []*Signature
	var constructSignatures []*Signature
	var indexInfos []*IndexInfo
	var instantiated bool
	resolved := c.resolveDeclaredMembers(source)
	if slices.Equal(typeParameters, typeArguments) {
		members = resolved.declaredMembers
		callSignatures = resolved.declaredCallSignatures
		constructSignatures = resolved.declaredConstructSignatures
		indexInfos = resolved.declaredIndexInfos
	} else {
		instantiated = true
		mapper = newTypeMapper(typeParameters, typeArguments)
		members = c.instantiateSymbolTable(resolved.declaredMembers, mapper, len(typeParameters) == 1 /*mappingThisOnly*/)
		callSignatures = c.instantiateSignatures(resolved.declaredCallSignatures, mapper)
		constructSignatures = c.instantiateSignatures(resolved.declaredConstructSignatures, mapper)
		indexInfos = c.instantiateIndexInfos(resolved.declaredIndexInfos, mapper)
	}
	baseTypes := c.getBaseTypes(source)
	if len(baseTypes) != 0 {
		if !instantiated {
			members = maps.Clone(members)
		}
		c.setStructuredTypeMembers(t, members, callSignatures, constructSignatures, indexInfos)
		thisArgument := core.LastOrNil(typeArguments)
		for _, baseType := range baseTypes {
			instantiatedBaseType := baseType
			if thisArgument != nil {
				instantiatedBaseType = c.getTypeWithThisArgument(c.instantiateType(baseType, mapper), thisArgument, false /*needsApparentType*/)
			}
			members = c.addInheritedMembers(members, c.getPropertiesOfType(instantiatedBaseType))
			callSignatures = core.Concatenate(callSignatures, c.getSignaturesOfType(instantiatedBaseType, SignatureKindCall))
			constructSignatures = core.Concatenate(constructSignatures, c.getSignaturesOfType(instantiatedBaseType, SignatureKindConstruct))
			var inheritedIndexInfos []*IndexInfo
			if instantiatedBaseType != c.anyType {
				inheritedIndexInfos = c.getIndexInfosOfType(instantiatedBaseType)
			} else {
				inheritedIndexInfos = []*IndexInfo{{keyType: c.stringType, valueType: c.anyType}}
			}
			indexInfos = core.Concatenate(indexInfos, core.Filter(inheritedIndexInfos, func(info *IndexInfo) bool {
				return findIndexInfo(indexInfos, info.keyType) != nil
			}))
		}
	}
	c.setStructuredTypeMembers(t, members, callSignatures, constructSignatures, indexInfos)
}

func findIndexInfo(indexInfos []*IndexInfo, keyType *Type) *IndexInfo {
	for _, info := range indexInfos {
		if info.keyType == keyType {
			return info
		}
	}
	return nil
}

func (c *Checker) getBaseTypes(t *Type) []*Type {
	data := t.AsInterfaceType()
	if !data.baseTypesResolved {
		if !c.pushTypeResolution(t, TypeSystemPropertyNameResolvedBaseTypes) {
			return data.resolvedBaseTypes
		}
		switch {
		case t.objectFlags&ObjectFlagsTuple != 0:
			data.resolvedBaseTypes = []*Type{c.getTupleBaseType(t)}
		case t.symbol.Flags&(ast.SymbolFlagsClass|ast.SymbolFlagsInterface) != 0:
			if t.symbol.Flags&ast.SymbolFlagsClass != 0 {
				c.resolveBaseTypesOfClass(t)
			}
			if t.symbol.Flags&ast.SymbolFlagsInterface != 0 {
				c.resolveBaseTypesOfInterface(t)
			}
		default:
			panic("Unhandled case in getBaseTypes")
		}
		if !c.popTypeResolution() && t.symbol.Declarations != nil {
			for _, declaration := range t.symbol.Declarations {
				if ast.IsClassDeclaration(declaration) || ast.IsInterfaceDeclaration(declaration) {
					c.reportCircularBaseType(declaration, t)
				}
			}
		}
		data.baseTypesResolved = true
	}
	return data.resolvedBaseTypes
}

func (c *Checker) getTupleBaseType(t *Type) *Type {
	typeParameters := t.AsTupleType().TypeParameters()
	elementInfos := t.AsTupleType().elementInfos
	elementTypes := make([]*Type, len(typeParameters))
	for i, tp := range typeParameters {
		if elementInfos[i].flags&ElementFlagsVariadic != 0 {
			elementTypes[i] = c.getIndexedAccessType(tp, c.numberType)
		} else {
			elementTypes[i] = tp
		}
	}
	return c.createArrayTypeEx(c.getUnionType(elementTypes), t.AsTupleType().readonly)
}

func (c *Checker) resolveBaseTypesOfClass(t *Type) {
	baseConstructorType := c.getApparentType(c.getBaseConstructorTypeOfClass(t))
	if baseConstructorType.flags&(TypeFlagsObject|TypeFlagsIntersection|TypeFlagsAny) == 0 {
		return
	}
	baseTypeNode := getBaseTypeNodeOfClass(t)
	var baseType *Type
	var originalBaseType *Type
	if baseConstructorType.symbol != nil {
		originalBaseType = c.getDeclaredTypeOfSymbol(baseConstructorType.symbol)
	}
	if baseConstructorType.symbol != nil && baseConstructorType.symbol.Flags&ast.SymbolFlagsClass != 0 && c.areAllOuterTypeParametersApplied(originalBaseType) {
		// When base constructor type is a class with no captured type arguments we know that the constructors all have the same type parameters as the
		// class and all return the instance type of the class. There is no need for further checks and we can apply the
		// type arguments in the same manner as a type reference to get the same error reporting experience.
		baseType = c.getTypeFromClassOrInterfaceReference(baseTypeNode, baseConstructorType.symbol)
	} else if baseConstructorType.flags&TypeFlagsAny != 0 {
		baseType = baseConstructorType
	} else {
		// The class derives from a "class-like" constructor function, check that we have at least one construct signature
		// with a matching number of type parameters and use the return type of the first instantiated signature. Elsewhere
		// we check that all instantiated signatures return the same type.
		constructors := c.getInstantiatedConstructorsForTypeArguments(baseConstructorType, getTypeArgumentNodesFromNode(baseTypeNode), baseTypeNode)
		if len(constructors) == 0 {
			c.error(baseTypeNode.Expression(), diagnostics.No_base_constructor_has_the_specified_number_of_type_arguments)
			return
		}
		baseType = c.getReturnTypeOfSignature(constructors[0])
	}
	if c.isErrorType(baseType) {
		return
	}
	reducedBaseType := c.getReducedType(baseType)
	if !c.isValidBaseType(reducedBaseType) {
		diagnostic := NewDiagnosticForNode(baseTypeNode.Expression(), diagnostics.Base_constructor_return_type_0_is_not_an_object_type_or_intersection_of_object_types_with_statically_known_members, c.typeToString(reducedBaseType))
		diagnostic.AddMessageChain(c.elaborateNeverIntersection(nil, baseType))
		c.diagnostics.add(diagnostic)
		return
	}
	if t == reducedBaseType || c.hasBaseType(reducedBaseType, t) {
		c.error(t.symbol.ValueDeclaration, diagnostics.Type_0_recursively_references_itself_as_a_base_type, c.typeToString(t))
		return
	}
	// !!! This logic is suspicious. We really shouldn't be un-resolving members after they've been resolved.
	// if t.resolvedBaseTypes == resolvingEmptyArray {
	// 	// Circular reference, likely through instantiation of default parameters
	// 	// (otherwise there'd be an error from hasBaseType) - this is fine, but `.members` should be reset
	// 	// as `getIndexedAccessType` via `instantiateType` via `getTypeFromClassOrInterfaceReference` forces a
	// 	// partial instantiation of the members without the base types fully resolved
	// 	t.members = nil
	// }
	t.AsInterfaceType().resolvedBaseTypes = []*Type{reducedBaseType}
}

func getBaseTypeNodeOfClass(t *Type) *ast.Node {
	decl := getClassLikeDeclarationOfSymbol(t.symbol)
	if decl != nil {
		return getClassExtendsHeritageElement(decl)
	}
	return nil
}

func (c *Checker) getInstantiatedConstructorsForTypeArguments(t *Type, typeArgumentNodes []*ast.Node, location *ast.Node) []*Signature {
	signatures := c.getConstructorsForTypeArguments(t, typeArgumentNodes, location)
	typeArguments := core.Map(typeArgumentNodes, c.getTypeFromTypeNode)
	return core.SameMap(signatures, func(sig *Signature) *Signature {
		if len(sig.typeParameters) != 0 {
			return c.getSignatureInstantiation(sig, typeArguments, nil)
		}
		return sig
	})
}

func (c *Checker) getConstructorsForTypeArguments(t *Type, typeArgumentNodes []*ast.Node, location *ast.Node) []*Signature {
	typeArgCount := len(typeArgumentNodes)
	return core.Filter(c.getSignaturesOfType(t, SignatureKindConstruct), func(sig *Signature) bool {
		return typeArgCount >= c.getMinTypeArgumentCount(sig.typeParameters) && typeArgCount <= len(sig.typeParameters)
	})
}

func (c *Checker) getSignatureInstantiation(sig *Signature, typeArguments []*Type, inferredTypeParameters []*Type) *Signature {
	instantiatedSignature := c.getSignatureInstantiationWithoutFillingInTypeArguments(sig, c.fillMissingTypeArguments(typeArguments, sig.typeParameters, c.getMinTypeArgumentCount(sig.typeParameters)))
	if len(inferredTypeParameters) != 0 {
		returnSignature := c.getSingleCallOrConstructSignature(c.getReturnTypeOfSignature(instantiatedSignature))
		if returnSignature != nil {
			newReturnSignature := c.cloneSignature(returnSignature)
			newReturnSignature.typeParameters = inferredTypeParameters
			newInstantiatedSignature := c.cloneSignature(instantiatedSignature)
			newInstantiatedSignature.resolvedReturnType = c.getOrCreateTypeFromSignature(newReturnSignature, nil)
			return newInstantiatedSignature
		}
	}
	return instantiatedSignature
}

func (c *Checker) cloneSignature(sig *Signature) *Signature {
	result := c.newSignature(sig.flags&SignatureFlagsPropagatingFlags, sig.declaration, sig.typeParameters, sig.thisParameter, sig.parameters, nil, nil, int(sig.minArgumentCount))
	result.target = sig.target
	result.mapper = sig.mapper
	result.composite = sig.composite
	return result
}

func (c *Checker) getSignatureInstantiationWithoutFillingInTypeArguments(sig *Signature, typeArguments []*Type) *Signature {
	key := CachedSignatureKey{sig: sig, key: getTypeListKey(typeArguments)}
	instantiation := c.cachedSignatures[key]
	if instantiation == nil {
		instantiation = c.createSignatureInstantiation(sig, typeArguments)
		c.cachedSignatures[key] = instantiation
	}
	return instantiation
}

func (c *Checker) createSignatureInstantiation(sig *Signature, typeArguments []*Type) *Signature {
	return c.instantiateSignatureEx(sig, c.createSignatureTypeMapper(sig, typeArguments), true /*eraseTypeParameters*/)
}

func (c *Checker) createSignatureTypeMapper(sig *Signature, typeArguments []*Type) *TypeMapper {
	return newTypeMapper(c.getTypeParametersForMapper(sig), typeArguments)
}

func (c *Checker) getTypeParametersForMapper(sig *Signature) []*Type {
	return core.SameMap(sig.typeParameters, func(tp *Type) *Type { return c.instantiateType(tp, tp.Mapper()) })
}

// If type has a single call signature and no other members, return that signature. Otherwise, return nil.
func (c *Checker) getSingleCallSignature(t *Type) *Signature {
	return c.getSingleSignature(t, SignatureKindCall, false /*allowMembers*/)
}

func (c *Checker) getSingleCallOrConstructSignature(t *Type) *Signature {
	callSig := c.getSingleSignature(t, SignatureKindCall, false /*allowMembers*/)
	if callSig != nil {
		return callSig
	}
	return c.getSingleSignature(t, SignatureKindConstruct, false /*allowMembers*/)
}

func (c *Checker) getSingleSignature(t *Type, kind SignatureKind, allowMembers bool) *Signature {
	if t.flags&TypeFlagsObject != 0 {
		resolved := c.resolveStructuredTypeMembers(t)
		if allowMembers || len(resolved.properties) == 0 && len(resolved.indexInfos) == 0 {
			if kind == SignatureKindCall && len(resolved.CallSignatures()) == 1 && len(resolved.ConstructSignatures()) == 0 {
				return resolved.CallSignatures()[0]
			}
			if kind == SignatureKindConstruct && len(resolved.ConstructSignatures()) == 1 && len(resolved.CallSignatures()) == 0 {
				return resolved.ConstructSignatures()[0]
			}
		}
	}
	return nil
}

func (c *Checker) getOrCreateTypeFromSignature(sig *Signature, outerTypeParameters []*Type) *Type {
	// There are two ways to declare a construct signature, one is by declaring a class constructor
	// using the constructor keyword, and the other is declaring a bare construct signature in an
	// object type literal or interface (using the new keyword). Each way of declaring a constructor
	// will result in a different declaration kind.
	if sig.isolatedSignatureType == nil {
		var kind ast.Kind
		if sig.declaration != nil {
			kind = sig.declaration.Kind
		}
		// If declaration is undefined, it is likely to be the signature of the default constructor.
		isConstructor := kind == ast.KindUnknown || kind == ast.KindConstructor || kind == ast.KindConstructSignature || kind == ast.KindConstructorType
		// The type must have a symbol with a `Function` flag and a declaration in order to be correctly flagged as possibly containing
		// type variables by `couldContainTypeVariables`
		t := c.newObjectType(ObjectFlagsAnonymous|ObjectFlagsSingleSignatureType, c.newSymbol(ast.SymbolFlagsFunction, InternalSymbolNameFunction))
		if sig.declaration != nil && !nodeIsSynthesized(sig.declaration) {
			t.symbol.Declarations = []*ast.Node{sig.declaration}
			t.symbol.ValueDeclaration = sig.declaration
		}
		if outerTypeParameters == nil && sig.declaration != nil {
			outerTypeParameters = c.getOuterTypeParameters(sig.declaration, true /*includeThisTypes*/)
		}
		t.AsSingleSignatureType().outerTypeParameters = outerTypeParameters
		if isConstructor {
			c.setStructuredTypeMembers(t, nil, nil, []*Signature{sig}, nil)
		} else {
			c.setStructuredTypeMembers(t, nil, []*Signature{sig}, nil, nil)
		}
		sig.isolatedSignatureType = t
	}
	return sig.isolatedSignatureType
}

func (c *Checker) getErasedSignature(signature *Signature) *Signature {
	if len(signature.typeParameters) == 0 {
		return signature
	}
	key := CachedSignatureKey{sig: signature, key: "-"}
	erased := c.cachedSignatures[key]
	if erased == nil {
		erased = c.instantiateSignatureEx(signature, newArrayToSingleTypeMapper(signature.typeParameters, c.anyType), true /*eraseTypeParameters*/)
		c.cachedSignatures[key] = erased
	}
	return erased
}

func (c *Checker) getCanonicalSignature(signature *Signature) *Signature {
	if len(signature.typeParameters) == 0 {
		return signature
	}
	key := CachedSignatureKey{sig: signature, key: "*"}
	canonical := c.cachedSignatures[key]
	if canonical == nil {
		canonical = c.createCanonicalSignature(signature)
		c.cachedSignatures[key] = canonical
	}
	return canonical
}

func (c *Checker) createCanonicalSignature(signature *Signature) *Signature {
	// Create an instantiation of the signature where each unconstrained type parameter is replaced with
	// its original. When a generic class or interface is instantiated, each generic method in the class or
	// interface is instantiated with a fresh set of cloned type parameters (which we need to handle scenarios
	// where different generations of the same type parameter are in scope). This leads to a lot of new type
	// identities, and potentially a lot of work comparing those identities, so here we create an instantiation
	// that uses the original type identities for all unconstrained type parameters.
	return c.getSignatureInstantiation(signature, core.Map(signature.typeParameters, func(tp *Type) *Type {
		if tp.Target() != nil && c.getConstraintOfTypeParameter(tp.Target()) == nil {
			return tp.Target()
		}
		return tp
	}), nil)
}

// Instantiate a generic signature in the context of a non-generic signature (section 3.8.5 in TypeScript spec)
func (c *Checker) instantiateSignatureInContextOf(signature *Signature, contextualSignature *Signature, inferenceContext *InferenceContext, compareTypes TypeComparer) *Signature {
	return signature // !!!
}

func (c *Checker) resolveBaseTypesOfInterface(t *Type) {
	data := t.AsInterfaceType()
	for _, declaration := range t.symbol.Declarations {
		if ast.IsInterfaceDeclaration(declaration) {
			for _, node := range getInterfaceBaseTypeNodes(declaration) {
				baseType := c.getReducedType(c.getTypeFromTypeNode(node))
				if !c.isErrorType(baseType) {
					if c.isValidBaseType(baseType) {
						if t != baseType && !c.hasBaseType(baseType, t) {
							data.resolvedBaseTypes = append(data.resolvedBaseTypes, baseType)
						} else {
							c.reportCircularBaseType(declaration, t)
						}
					} else {
						c.error(node, diagnostics.An_interface_can_only_extend_an_object_type_or_intersection_of_object_types_with_statically_known_members)
					}
				}
			}
		}
	}
}

func (c *Checker) areAllOuterTypeParametersApplied(t *Type) bool {
	// An unapplied type parameter has its symbol still the same as the matching argument symbol.
	// Since parameters are applied outer-to-inner, only the last outer parameter needs to be checked.
	outerTypeParameters := t.AsInterfaceType().OuterTypeParameters()
	if len(outerTypeParameters) != 0 {
		last := len(outerTypeParameters) - 1
		typeArguments := c.getTypeArguments(t)
		return outerTypeParameters[last].symbol != typeArguments[last].symbol
	}
	return true
}

func (c *Checker) reportCircularBaseType(node *ast.Node, t *Type) {
	c.error(node, diagnostics.Type_0_recursively_references_itself_as_a_base_type, c.typeToStringEx(t, nil, TypeFormatFlagsWriteArrayAsGenericType))
}

// A valid base type is `any`, an object type or intersection of object types.
func (c *Checker) isValidBaseType(t *Type) bool {
	if t.flags&TypeFlagsTypeParameter != 0 {
		constraint := c.getBaseConstraintOfType(t)
		if constraint != nil {
			return c.isValidBaseType(constraint)
		}
	}
	// TODO: Given that we allow type parmeters here now, is this `!isGenericMappedType(type)` check really needed?
	// There's no reason a `T` should be allowed while a `Readonly<T>` should not.
	return t.flags&(TypeFlagsObject|TypeFlagsNonPrimitive|TypeFlagsAny) != 0 && !c.isGenericMappedType(t) ||
		t.flags&TypeFlagsIntersection != 0 && core.Every(t.Types(), c.isValidBaseType)
}

// TODO: GH#18217 If `checkBase` is undefined, we should not call this because this will always return false.
func (c *Checker) hasBaseType(t *Type, checkBase *Type) bool {
	var check func(*Type) bool
	check = func(t *Type) bool {
		if t.objectFlags&(ObjectFlagsClassOrInterface|ObjectFlagsReference) != 0 {
			target := getTargetType(t)
			return target == checkBase || core.Some(c.getBaseTypes(target), check)
		}
		if t.flags&TypeFlagsIntersection != 0 {
			return core.Some(t.Types(), check)
		}
		return false
	}
	return check(t)
}

func getTargetType(t *Type) *Type {
	if t.objectFlags&ObjectFlagsReference != 0 {
		return t.Target()
	}
	return t
}

func (c *Checker) getTypeWithThisArgument(t *Type, thisArgument *Type, needApparentType bool) *Type {
	if t.objectFlags&ObjectFlagsReference != 0 {
		target := t.Target()
		typeArguments := c.getTypeArguments(t)
		if len(target.AsInterfaceType().TypeParameters()) == len(typeArguments) {
			if thisArgument == nil {
				thisArgument = target.AsInterfaceType().thisType
			}
			return c.createTypeReference(target, core.Concatenate(typeArguments, []*Type{thisArgument}))
		}
		return t
	} else if t.flags&TypeFlagsIntersection != 0 {
		types := t.Types()
		newTypes := core.SameMap(types, func(t *Type) *Type { return c.getTypeWithThisArgument(t, thisArgument, needApparentType) })
		if core.Same(newTypes, types) {
			return t
		}
		return c.getIntersectionType(newTypes)
	}
	if needApparentType {
		return c.getApparentType(t)
	}
	return t
}

func (c *Checker) addInheritedMembers(symbols ast.SymbolTable, baseSymbols []*ast.Symbol) ast.SymbolTable {
	for _, base := range baseSymbols {
		if !isStaticPrivateIdentifierProperty(base) {
			if _, ok := symbols[base.Name]; !ok {
				if symbols == nil {
					symbols = make(ast.SymbolTable)
				}
				symbols[base.Name] = base
			}
		}
	}
	return symbols
}

func (c *Checker) resolveDeclaredMembers(t *Type) *InterfaceType {
	d := t.AsInterfaceType()
	if !d.declaredMembersResolved {
		d.declaredMembersResolved = true
		d.declaredMembers = c.getMembersOfSymbol(t.symbol)
		d.declaredCallSignatures = c.getSignaturesOfSymbol(d.declaredMembers[InternalSymbolNameCall])
		d.declaredConstructSignatures = c.getSignaturesOfSymbol(d.declaredMembers[InternalSymbolNameNew])
		d.declaredIndexInfos = c.getIndexInfosOfSymbol(t.symbol)
	}
	return d
}

func (c *Checker) getIndexInfosOfSymbol(symbol *ast.Symbol) []*IndexInfo {
	indexSymbol := c.getIndexSymbol(symbol)
	if indexSymbol != nil {
		return c.getIndexInfosOfIndexSymbol(indexSymbol, slices.Collect(maps.Values(c.getMembersOfSymbol(symbol))))
	}
	return nil
}

// note intentional similarities to index signature building in `checkObjectLiteral` for parity
func (c *Checker) getIndexInfosOfIndexSymbol(indexSymbol *ast.Symbol, siblingSymbols []*ast.Symbol) []*IndexInfo {
	var indexInfos []*IndexInfo
	hasComputedStringProperty := false
	hasComputedNumberProperty := false
	hasComputedSymbolProperty := false
	readonlyComputedStringProperty := true
	readonlyComputedNumberProperty := true
	readonlyComputedSymbolProperty := true
	var propertySymbols []*ast.Symbol
	for _, declaration := range indexSymbol.Declarations {
		if ast.IsIndexSignatureDeclaration(declaration) {
			parameters := declaration.Parameters()
			returnTypeNode := declaration.ReturnType()
			if len(parameters) == 1 {
				typeNode := parameters[0].AsParameterDeclaration().TypeNode
				if typeNode != nil {
					valueType := c.anyType
					if returnTypeNode != nil {
						valueType = c.getTypeFromTypeNode(returnTypeNode)
					}
					forEachType(c.getTypeFromTypeNode(typeNode), func(keyType *Type) {
						if c.isValidIndexKeyType(keyType) && findIndexInfo(indexInfos, keyType) == nil {
							indexInfo := c.newIndexInfo(keyType, valueType, hasEffectiveModifier(declaration, ast.ModifierFlagsReadonly), declaration)
							indexInfos = append(indexInfos, indexInfo)
						}
					})
				}
			}
		} else if c.hasLateBindableIndexSignature(declaration) {
			var declName *ast.Node
			if isBinaryExpression(declaration) {
				declName = declaration.AsBinaryExpression().Left
			} else {
				declName = declaration.Name()
			}
			var keyType *Type
			if ast.IsElementAccessExpression(declName) {
				keyType = c.checkExpressionCached(declName.AsElementAccessExpression().ArgumentExpression)
			} else {
				keyType = c.checkComputedPropertyName(declName)
			}
			if findIndexInfo(indexInfos, keyType) != nil {
				continue
				// Explicit index for key type takes priority
			}
			if c.isTypeAssignableTo(keyType, c.stringNumberSymbolType) {
				if c.isTypeAssignableTo(keyType, c.numberType) {
					hasComputedNumberProperty = true
					if !hasEffectiveReadonlyModifier(declaration) {
						readonlyComputedNumberProperty = false
					}
				} else if c.isTypeAssignableTo(keyType, c.esSymbolType) {
					hasComputedSymbolProperty = true
					if !hasEffectiveReadonlyModifier(declaration) {
						readonlyComputedSymbolProperty = false
					}
				} else {
					hasComputedStringProperty = true
					if !hasEffectiveReadonlyModifier(declaration) {
						readonlyComputedStringProperty = false
					}
				}
				propertySymbols = append(propertySymbols, declaration.Symbol())
			}
		}
	}
	if hasComputedStringProperty || hasComputedNumberProperty || hasComputedSymbolProperty {
		for _, sym := range siblingSymbols {
			if sym != indexSymbol {
				propertySymbols = append(propertySymbols, sym)
			}
		}
		// aggregate similar index infos implied to be the same key to the same combined index info
		if hasComputedStringProperty && findIndexInfo(indexInfos, c.stringType) == nil {
			indexInfos = append(indexInfos, c.getObjectLiteralIndexInfo(readonlyComputedStringProperty, propertySymbols, c.stringType))
		}
		if hasComputedNumberProperty && findIndexInfo(indexInfos, c.numberType) == nil {
			indexInfos = append(indexInfos, c.getObjectLiteralIndexInfo(readonlyComputedNumberProperty, propertySymbols, c.numberType))
		}
		if hasComputedSymbolProperty && findIndexInfo(indexInfos, c.esSymbolType) == nil {
			indexInfos = append(indexInfos, c.getObjectLiteralIndexInfo(readonlyComputedSymbolProperty, propertySymbols, c.esSymbolType))
		}
	}
	return indexInfos
}

// NOTE: currently does not make pattern literal indexers, eg `${number}px`
func (c *Checker) getObjectLiteralIndexInfo(isReadonly bool, properties []*ast.Symbol, keyType *Type) *IndexInfo {
	var propTypes []*Type
	for _, prop := range properties {
		if keyType == c.stringType && !c.isSymbolWithSymbolName(prop) ||
			keyType == c.numberType && c.isSymbolWithNumericName(prop) ||
			keyType == c.esSymbolType && c.isSymbolWithSymbolName(prop) {
			propTypes = append(propTypes, c.getTypeOfSymbol(prop))
		}
	}
	unionType := c.undefinedType
	if len(propTypes) != 0 {
		unionType = c.getUnionTypeEx(propTypes, UnionReductionSubtype, nil, nil)
	}
	return c.newIndexInfo(keyType, unionType, isReadonly, nil /*declaration*/)
}

func (c *Checker) isSymbolWithSymbolName(symbol *ast.Symbol) bool {
	if isKnownSymbol(symbol) {
		return true
	}
	if len(symbol.Declarations) != 0 {
		name := symbol.Declarations[0].Name()
		return name != nil && ast.IsComputedPropertyName(name) && c.isTypeAssignableToKind(c.checkComputedPropertyName(name), TypeFlagsESSymbol)
	}
	return false
}

func (c *Checker) isSymbolWithNumericName(symbol *ast.Symbol) bool {
	if isNumericLiteralName(symbol.Name) {
		return true
	}
	if len(symbol.Declarations) != 0 {
		name := symbol.Declarations[0].Name()
		return name != nil && c.isNumericName(name)
	}
	return false
}

func (c *Checker) isNumericName(name *ast.Node) bool {
	switch name.Kind {
	case ast.KindComputedPropertyName:
		return c.isNumericComputedName(name)
	case ast.KindIdentifier, ast.KindNumericLiteral, ast.KindStringLiteral:
		return isNumericLiteralName(name.Text())
	}
	return false
}

func (c *Checker) isNumericComputedName(name *ast.Node) bool {
	// It seems odd to consider an expression of type Any to result in a numeric name,
	// but this behavior is consistent with checkIndexedAccess
	return c.isTypeAssignableToKind(c.checkComputedPropertyName(name), TypeFlagsNumberLike)
}

func (c *Checker) isValidIndexKeyType(t *Type) bool {
	return t.flags&(TypeFlagsString|TypeFlagsNumber|TypeFlagsESSymbol) != 0 ||
		c.isPatternLiteralType(t) ||
		t.flags&TypeFlagsIntersection != 0 && !c.isGenericType(t) && core.Some(t.Types(), c.isValidIndexKeyType)
}

func (c *Checker) findIndexInfo(indexInfos []*IndexInfo, keyType *Type) *IndexInfo {
	for _, info := range indexInfos {
		if info.keyType == keyType {
			return info
		}
	}
	return nil
}

func (c *Checker) getIndexSymbol(symbol *ast.Symbol) *ast.Symbol {
	return c.getMembersOfSymbol(symbol)[InternalSymbolNameIndex]
}

func (c *Checker) getSignaturesOfSymbol(symbol *ast.Symbol) []*Signature {
	if symbol == nil {
		return nil
	}
	var result []*Signature
	for i, decl := range symbol.Declarations {
		if !isFunctionLike(decl) {
			continue
		}
		// Don't include signature if node is the implementation of an overloaded function. A node is considered
		// an implementation node if it has a body and the previous node is of the same kind and immediately
		// precedes the implementation node (i.e. has the same parent and ends where the implementation starts).
		if i > 0 && getBodyOfNode(decl) != nil {
			previous := symbol.Declarations[i-1]
			if decl.Parent == previous.Parent && decl.Kind == previous.Kind && decl.Pos() == previous.End() {
				continue
			}
		}
		// If this is a function or method declaration, get the signature from the @type tag for the sake of optional parameters.
		// Exclude contextually-typed kinds because we already apply the @type tag to the context, plus applying it here to the initializer would supress checks that the two are compatible.
		result = append(result, c.getSignatureFromDeclaration(decl))
	}
	return result
}

func (c *Checker) getSignatureFromDeclaration(declaration *ast.Node) *Signature {
	links := c.signatureLinks.get(declaration)
	if links.resolvedSignature != nil {
		return links.resolvedSignature
	}
	var parameters []*ast.Symbol
	var flags SignatureFlags
	var thisParameter *ast.Symbol
	minArgumentCount := 0
	hasThisParameter := false
	iife := getImmediatelyInvokedFunctionExpression(declaration)
	for i, param := range declaration.Parameters() {
		paramSymbol := param.Symbol()
		typeNode := param.AsParameterDeclaration().TypeNode
		// Include parameter symbol instead of property symbol in the signature
		if paramSymbol != nil && paramSymbol.Flags&ast.SymbolFlagsProperty != 0 && !isBindingPattern(param.Name()) {
			resolvedSymbol := c.resolveName(param, paramSymbol.Name, ast.SymbolFlagsValue, nil /*nameNotFoundMessage*/, false /*isUse*/, false /*excludeGlobals*/)
			paramSymbol = resolvedSymbol
		}
		if i == 0 && paramSymbol.Name == InternalSymbolNameThis {
			hasThisParameter = true
			thisParameter = param.Symbol()
		} else {
			parameters = append(parameters, paramSymbol)
		}
		if typeNode != nil && typeNode.Kind == ast.KindLiteralType {
			flags |= SignatureFlagsHasLiteralTypes
		}
		// Record a new minimum argument count if this is not an optional parameter
		isOptionalParameter := isOptionalDeclaration(param) ||
			param.AsParameterDeclaration().Initializer != nil ||
			isRestParameter(param) ||
			iife != nil && len(parameters) > len(iife.AsCallExpression().Arguments) && typeNode == nil
		if !isOptionalParameter {
			minArgumentCount = len(parameters)
		}
	}
	// If only one accessor includes a this-type annotation, the other behaves as if it had the same type annotation
	if (ast.IsGetAccessorDeclaration(declaration) || ast.IsSetAccessorDeclaration(declaration)) && c.hasBindableName(declaration) && (!hasThisParameter || thisParameter == nil) {
		otherKind := ifElse(ast.IsGetAccessorDeclaration(declaration), ast.KindSetAccessor, ast.KindGetAccessor)
		other := getDeclarationOfKind(c.getSymbolOfDeclaration(declaration), otherKind)
		if other != nil {
			thisParameter = c.getAnnotatedAccessorThisParameter(other)
		}
	}
	var classType *Type
	if ast.IsConstructorDeclaration(declaration) {
		classType = c.getDeclaredTypeOfClassOrInterface(c.getMergedSymbol(declaration.Parent.Symbol()))
	}
	var typeParameters []*Type
	if classType != nil {
		typeParameters = classType.AsInterfaceType().LocalTypeParameters()
	} else {
		typeParameters = c.getTypeParametersFromDeclaration(declaration)
	}
	if hasRestParameter(declaration) {
		flags |= SignatureFlagsHasRestParameter
	}
	if ast.IsConstructorTypeNode(declaration) || ast.IsConstructorDeclaration(declaration) || ast.IsConstructSignatureDeclaration(declaration) {
		flags |= SignatureFlagsConstruct
	}
	if ast.IsConstructorTypeNode(declaration) && hasSyntacticModifier(declaration, ast.ModifierFlagsAbstract) || ast.IsConstructorDeclaration(declaration) && hasSyntacticModifier(declaration.Parent, ast.ModifierFlagsAbstract) {
		flags |= SignatureFlagsAbstract
	}
	links.resolvedSignature = c.newSignature(flags, declaration, typeParameters, thisParameter, parameters, nil /*resolvedReturnType*/, nil /*resolvedTypePredicate*/, minArgumentCount)
	return links.resolvedSignature
}

func (c *Checker) getTypeParametersFromDeclaration(declaration *ast.Node) []*Type {
	var result []*Type
	for _, node := range getTypeParameterNodesFromNode(declaration) {
		result = core.AppendIfUnique(result, c.getDeclaredTypeOfTypeParameter(node.Symbol()))
	}
	return result
}

func (c *Checker) getAnnotatedAccessorThisParameter(accessor *ast.Node) *ast.Symbol {
	parameter := c.getAccessorThisParameter(accessor)
	if parameter != nil {
		return parameter.Symbol()
	}
	return nil
}

func (c *Checker) getAccessorThisParameter(accessor *ast.Node) *ast.Node {
	if len(accessor.Parameters()) == ifElse(ast.IsGetAccessorDeclaration(accessor), 1, 2) {
		return getThisParameter(accessor)
	}
	return nil
}

/**
 * Indicates whether a declaration has an early-bound name or a dynamic name that can be late-bound.
 */
func (c *Checker) hasBindableName(node *ast.Node) bool {
	return !hasDynamicName(node) || c.hasLateBindableName(node)
}

/**
 * Indicates whether a declaration has a late-bindable dynamic name.
 */
func (c *Checker) hasLateBindableName(node *ast.Node) bool {
	name := getNameOfDeclaration(node)
	return name != nil && c.isLateBindableName(name)
}

/**
 * Indicates whether a declaration name is definitely late-bindable.
 * A declaration name is only late-bindable if:
 * - It is a `ast.ComputedPropertyName`.
 * - Its expression is an `ast.Identifier` or either a `ast.PropertyAccessExpression` an
 * `ast.ElementAccessExpression` consisting only of these same three types of nodes.
 * - The type of its expression is a string or numeric literal type, or is a `unique symbol` type.
 */
func (c *Checker) isLateBindableName(node *ast.Node) bool {
	if !isLateBindableAST(node) {
		return false
	}
	if ast.IsComputedPropertyName(node) {
		return isTypeUsableAsPropertyName(c.checkComputedPropertyName(node))
	}
	return isTypeUsableAsPropertyName(c.checkExpressionCached(node.AsElementAccessExpression().ArgumentExpression))
}

func (c *Checker) hasLateBindableIndexSignature(node *ast.Node) bool {
	name := getNameOfDeclaration(node)
	return name != nil && c.isLateBindableIndexSignature(name)
}

func (c *Checker) isLateBindableIndexSignature(node *ast.Node) bool {
	if !isLateBindableAST(node) {
		return false
	}
	if ast.IsComputedPropertyName(node) {
		return c.isTypeUsableAsIndexSignature(c.checkComputedPropertyName(node))
	}
	return c.isTypeUsableAsIndexSignature(c.checkExpressionCached(node.AsElementAccessExpression().ArgumentExpression))
}

func (c *Checker) isTypeUsableAsIndexSignature(t *Type) bool {
	return c.isTypeAssignableTo(t, c.stringNumberSymbolType)
}

func isLateBindableAST(node *ast.Node) bool {
	var expr *ast.Node
	switch {
	case ast.IsComputedPropertyName(node):
		expr = node.AsComputedPropertyName().Expression
	case ast.IsElementAccessExpression(node):
		expr = node.AsElementAccessExpression().ArgumentExpression
	}
	return expr != nil && isEntityNameExpression(expr)
}

func (c *Checker) getReturnTypeOfSignature(sig *Signature) *Type {
	if sig.resolvedReturnType != nil {
		return sig.resolvedReturnType
	}
	if !c.pushTypeResolution(sig, TypeSystemPropertyNameResolvedReturnType) {
		return c.errorType
	}
	var t *Type
	switch {
	case sig.target != nil:
		t = c.instantiateType(c.getReturnTypeOfSignature(sig.target), sig.mapper)
		// !!!
		// case signature.compositeSignatures:
		// 	t = c.instantiateType(c.getUnionOrIntersectionType(map_(signature.compositeSignatures, c.getReturnTypeOfSignature), signature.compositeKind, UnionReductionSubtype), signature.mapper)
	default:
		t = c.getReturnTypeFromAnnotation(sig.declaration)
		if t == nil {
			if !nodeIsMissing(getBodyOfNode(sig.declaration)) {
				t = c.getReturnTypeFromBody(sig.declaration)
			} else {
				t = c.anyType
			}
		}
	}
	if sig.flags&SignatureFlagsIsInnerCallChain != 0 {
		t = c.addOptionalTypeMarker(t)
	} else if sig.flags&SignatureFlagsIsOuterCallChain != 0 {
		t = c.getOptionalType(t, false /*isProperty*/)
	}
	if !c.popTypeResolution() {
		if sig.declaration != nil {
			typeNode := sig.declaration.ReturnType()
			if typeNode != nil {
				c.error(typeNode, diagnostics.Return_type_annotation_circularly_references_itself)
			} else if c.noImplicitAny {
				name := getNameOfDeclaration(sig.declaration)
				if name != nil {
					c.error(name, diagnostics.X_0_implicitly_has_return_type_any_because_it_does_not_have_a_return_type_annotation_and_is_referenced_directly_or_indirectly_in_one_of_its_return_expressions, declarationNameToString(name))
				} else {
					c.error(sig.declaration, diagnostics.Function_implicitly_has_return_type_any_because_it_does_not_have_a_return_type_annotation_and_is_referenced_directly_or_indirectly_in_one_of_its_return_expressions)
				}
			}
		}
		t = c.anyType
	}
	if sig.resolvedReturnType == nil {
		sig.resolvedReturnType = t
	}
	return sig.resolvedReturnType
}

func (c *Checker) getNonCircularReturnTypeOfSignature(sig *Signature) *Type {
	if c.isResolvingReturnTypeOfSignature(sig) {
		return c.anyType
	}
	return c.getReturnTypeOfSignature(sig)
}

func (c *Checker) getReturnTypeFromAnnotation(declaration *ast.Node) *Type {
	if ast.IsConstructorDeclaration(declaration) {
		return c.getDeclaredTypeOfClassOrInterface(c.getMergedSymbol(declaration.Parent.Symbol()))
	}
	returnType := getEffectiveTypeAnnotationNode(declaration)
	if returnType != nil {
		return c.getTypeFromTypeNode(returnType)
	}
	if ast.IsGetAccessorDeclaration(declaration) && c.hasBindableName(declaration) {
		return c.getAnnotatedAccessorType(getDeclarationOfKind(c.getSymbolOfDeclaration(declaration), ast.KindSetAccessor))
	}
	return nil
}

func (c *Checker) getAnnotatedAccessorType(accessor *ast.Node) *Type {
	node := c.getAnnotatedAccessorTypeNode(accessor)
	if node != nil {
		return c.getTypeFromTypeNode(node)
	}
	return nil
}

func (c *Checker) getAnnotatedAccessorTypeNode(accessor *ast.Node) *ast.Node {
	if accessor != nil {
		switch accessor.Kind {
		case ast.KindGetAccessor, ast.KindPropertyDeclaration:
			return getEffectiveTypeAnnotationNode(accessor)
		case ast.KindSetAccessor:
			return getEffectiveSetAccessorTypeAnnotationNode(accessor)
		}
	}
	return nil
}

func getEffectiveSetAccessorTypeAnnotationNode(node *ast.Node) *ast.Node {
	param := getSetAccessorValueParameter(node)
	if param != nil {
		return getEffectiveTypeAnnotationNode(param)
	}
	return nil
}

func getSetAccessorValueParameter(accessor *ast.Node) *ast.Node {
	parameters := accessor.Parameters()
	if len(parameters) > 0 {
		hasThis := len(parameters) == 2 && parameterIsThisKeyword(parameters[0])
		return parameters[ifElse(hasThis, 1, 0)]
	}
	return nil
}

func (c *Checker) getReturnTypeFromBody(sig *ast.Node) *Type {
	return c.anyType // !!!
}

func (c *Checker) getTypePredicateFromBody(fn *ast.Node) *TypePredicate {
	return nil // !!!
}

func (c *Checker) addOptionalTypeMarker(t *Type) *Type {
	if c.strictNullChecks {
		return c.getUnionType([]*Type{t, c.optionalType})
	}
	return t
}

func (c *Checker) instantiateSignature(sig *Signature, m *TypeMapper) *Signature {
	return c.instantiateSignatureEx(sig, m, false /*eraseTypeParameters*/)
}

func (c *Checker) instantiateSignatureEx(sig *Signature, m *TypeMapper, eraseTypeParameters bool) *Signature {
	var freshTypeParameters []*Type
	if len(sig.typeParameters) != 0 && !eraseTypeParameters {
		// First create a fresh set of type parameters, then include a mapping from the old to the
		// new type parameters in the mapper function. Finally store this mapper in the new type
		// parameters such that we can use it when instantiating constraints.
		freshTypeParameters = core.Map(sig.typeParameters, c.cloneTypeParameter)
		m = c.combineTypeMappers(newTypeMapper(sig.typeParameters, freshTypeParameters), m)
		for _, tp := range freshTypeParameters {
			tp.AsTypeParameter().mapper = m
		}
	}
	// Don't compute resolvedReturnType and resolvedTypePredicate now,
	// because using `mapper` now could trigger inferences to become fixed. (See `createInferenceContext`.)
	// See GH#17600.
	result := c.newSignature(sig.flags&SignatureFlagsPropagatingFlags, sig.declaration, freshTypeParameters,
		c.instantiateSymbol(sig.thisParameter, m), c.instantiateSymbols(sig.parameters, m),
		nil /*resolvedReturnType*/, nil /*resolvedTypePredicate*/, int(sig.minArgumentCount))
	result.target = sig
	result.mapper = m
	return result
}

func (c *Checker) instantiateIndexInfo(info *IndexInfo, m *TypeMapper) *IndexInfo {
	newValueType := c.instantiateType(info.valueType, m)
	if newValueType == info.valueType {
		return info
	}
	return c.newIndexInfo(info.keyType, newValueType, info.isReadonly, info.declaration)
}

func (c *Checker) resolveAnonymousTypeMembers(t *Type) {
	d := t.AsObjectType()
	if d.target != nil {
		c.setStructuredTypeMembers(t, nil, nil, nil, nil)
		members := c.createInstantiatedSymbolTable(c.getPropertiesOfObjectType(d.target), d.mapper)
		callSignatures := c.instantiateSignatures(c.getSignaturesOfType(d.target, SignatureKindCall), d.mapper)
		constructSignatures := c.instantiateSignatures(c.getSignaturesOfType(d.target, SignatureKindConstruct), d.mapper)
		indexInfos := c.instantiateIndexInfos(c.getIndexInfosOfType(d.target), d.mapper)
		c.setStructuredTypeMembers(t, members, callSignatures, constructSignatures, indexInfos)
		return
	}
	symbol := c.getMergedSymbol(t.symbol)
	if symbol.Flags&ast.SymbolFlagsTypeLiteral != 0 {
		c.setStructuredTypeMembers(t, nil, nil, nil, nil)
		members := c.getMembersOfSymbol(symbol)
		callSignatures := c.getSignaturesOfSymbol(members[InternalSymbolNameCall])
		constructSignatures := c.getSignaturesOfSymbol(members[InternalSymbolNameNew])
		indexInfos := c.getIndexInfosOfSymbol(symbol)
		c.setStructuredTypeMembers(t, members, callSignatures, constructSignatures, indexInfos)
		return
	}
	// Combinations of function, class, enum and module
	members := c.getExportsOfSymbol(symbol)
	var indexInfos []*IndexInfo
	if symbol == c.globalThisSymbol {
		varsOnly := make(ast.SymbolTable)
		for _, p := range members {
			if p.Flags&ast.SymbolFlagsBlockScoped == 0 && !(p.Flags&ast.SymbolFlagsValueModule != 0 && len(p.Declarations) != 0 && core.Every(p.Declarations, isAmbientModule)) {
				varsOnly[p.Name] = p
			}
		}
		members = varsOnly
	}
	var baseConstructorIndexInfo *IndexInfo
	c.setStructuredTypeMembers(t, members, nil, nil, nil)
	if symbol.Flags&ast.SymbolFlagsClass != 0 {
		classType := c.getDeclaredTypeOfClassOrInterface(symbol)
		baseConstructorType := c.getBaseConstructorTypeOfClass(classType)
		if baseConstructorType.flags&(TypeFlagsObject|TypeFlagsIntersection|TypeFlagsTypeVariable) != 0 {
			members = maps.Clone(members)
			c.addInheritedMembers(members, c.getPropertiesOfType(baseConstructorType))
			c.setStructuredTypeMembers(t, members, nil, nil, nil)
		} else if baseConstructorType == c.anyType {
			baseConstructorIndexInfo = &IndexInfo{keyType: c.stringType, valueType: c.anyType}
		}
	}
	indexSymbol := members[InternalSymbolNameIndex]
	if indexSymbol != nil {
		indexInfos = c.getIndexInfosOfIndexSymbol(indexSymbol, slices.Collect(maps.Values(members)))
	} else {
		if baseConstructorIndexInfo != nil {
			indexInfos = append(indexInfos, baseConstructorIndexInfo)
		}
		if symbol.Flags&ast.SymbolFlagsEnum != 0 && (c.getDeclaredTypeOfSymbol(symbol).flags&TypeFlagsEnum != 0 || core.Some(d.properties, func(prop *ast.Symbol) bool {
			return c.getTypeOfSymbol(prop).flags&TypeFlagsNumberLike != 0
		})) {
			indexInfos = append(indexInfos, c.enumNumberIndexInfo)
		}
	}
	d.indexInfos = indexInfos
	// We resolve the members before computing the signatures because a signature may use
	// typeof with a qualified name expression that circularly references the type we are
	// in the process of resolving (see issue #6072). The temporarily empty signature list
	// will never be observed because a qualified name can't reference signatures.
	if symbol.Flags&(ast.SymbolFlagsFunction|ast.SymbolFlagsMethod) != 0 {
		d.signatures = c.getSignaturesOfSymbol(symbol)
		d.callSignatureCount = len(d.signatures)
	}
	// And likewise for construct signatures for classes
	if symbol.Flags&ast.SymbolFlagsClass != 0 {
		classType := c.getDeclaredTypeOfClassOrInterface(symbol)
		constructSignatures := c.getSignaturesOfSymbol(symbol.Members[InternalSymbolNameConstructor])
		if len(constructSignatures) == 0 {
			constructSignatures = c.getDefaultConstructSignatures(classType)
		}
		d.signatures = append(d.signatures, constructSignatures...)
	}
}

// The mappingThisOnly flag indicates that the only type parameter being mapped is "this". When the flag is true,
// we check symbols to see if we can quickly conclude they are free of "this" references, thus needing no instantiation.
func (c *Checker) createInstantiatedSymbolTable(symbols []*ast.Symbol, m *TypeMapper) ast.SymbolTable {
	if len(symbols) == 0 {
		return nil
	}
	result := make(ast.SymbolTable)
	for _, symbol := range symbols {
		result[symbol.Name] = c.instantiateSymbol(symbol, m)
	}
	return result
}

// The mappingThisOnly flag indicates that the only type parameter being mapped is "this". When the flag is true,
// we check symbols to see if we can quickly conclude they are free of "this" references, thus needing no instantiation.
func (c *Checker) instantiateSymbolTable(symbols ast.SymbolTable, m *TypeMapper, mappingThisOnly bool) ast.SymbolTable {
	if len(symbols) == 0 {
		return nil
	}
	result := make(ast.SymbolTable)
	for id, symbol := range symbols {
		if c.isNamedMember(symbol, id) {
			if mappingThisOnly && c.isThisless(symbol) {
				result[id] = symbol
			} else {
				result[id] = c.instantiateSymbol(symbol, m)
			}
		}
	}
	return result
}

func (c *Checker) instantiateSymbol(symbol *ast.Symbol, m *TypeMapper) *ast.Symbol {
	if symbol == nil {
		return nil
	}
	links := c.valueSymbolLinks.get(symbol)
	// If the type of the symbol is already resolved, and if that type could not possibly
	// be affected by instantiation, simply return the symbol itself.
	if links.resolvedType != nil && !c.couldContainTypeVariables(links.resolvedType) {
		if symbol.Flags&ast.SymbolFlagsSetAccessor == 0 {
			return symbol
		}
		// If we're a setter, check writeType.
		if links.writeType != nil && !c.couldContainTypeVariables(links.writeType) {
			return symbol
		}
	}
	if symbol.CheckFlags&ast.CheckFlagsInstantiated != 0 {
		// If symbol being instantiated is itself a instantiation, fetch the original target and combine the
		// type mappers. This ensures that original type identities are properly preserved and that aliases
		// always reference a non-aliases.
		symbol = links.target
		m = c.combineTypeMappers(links.mapper, m)
	}
	// Keep the flags from the symbol we're instantiating.  Mark that is instantiated, and
	// also transient so that we can just store data on it directly.
	result := c.newSymbol(symbol.Flags, symbol.Name)
	result.CheckFlags = ast.CheckFlagsInstantiated | symbol.CheckFlags&(ast.CheckFlagsReadonly|ast.CheckFlagsLate|ast.CheckFlagsOptionalParameter|ast.CheckFlagsRestParameter)
	result.Declarations = symbol.Declarations
	result.Parent = symbol.Parent
	result.ValueDeclaration = symbol.ValueDeclaration
	resultLinks := c.valueSymbolLinks.get(result)
	resultLinks.target = symbol
	resultLinks.mapper = m
	resultLinks.nameType = links.nameType
	return result
}

/**
 * Returns true if the class or interface member given by the symbol is free of "this" references. The
 * function may return false for symbols that are actually free of "this" references because it is not
 * feasible to perform a complete analysis in all cases. In particular, property members with types
 * inferred from their initializers and function members with inferred return types are conservatively
 * assumed not to be free of "this" references.
 */
func (c *Checker) isThisless(symbol *ast.Symbol) bool {
	return false // !!!
}

func (c *Checker) getDefaultConstructSignatures(classType *Type) []*Signature {
	baseConstructorType := c.getBaseConstructorTypeOfClass(classType)
	baseSignatures := c.getSignaturesOfType(baseConstructorType, SignatureKindConstruct)
	declaration := getClassLikeDeclarationOfSymbol(classType.symbol)
	isAbstract := declaration != nil && hasSyntacticModifier(declaration, ast.ModifierFlagsAbstract)
	if len(baseSignatures) == 0 {
		flags := ifElse(isAbstract, SignatureFlagsConstruct|SignatureFlagsAbstract, SignatureFlagsConstruct)
		return []*Signature{c.newSignature(flags, nil, classType.AsInterfaceType().LocalTypeParameters(), nil, nil, classType, nil, 0)}
	}
	baseTypeNode := getBaseTypeNodeOfClass(classType)
	typeArguments := c.getTypeArgumentsFromNode(baseTypeNode)
	typeArgCount := len(typeArguments)
	var result []*Signature
	for _, baseSig := range baseSignatures {
		minTypeArgumentCount := c.getMinTypeArgumentCount(baseSig.typeParameters)
		typeParamCount := len(baseSig.typeParameters)
		if typeArgCount >= minTypeArgumentCount && typeArgCount <= typeParamCount {
			var sig *Signature
			if typeParamCount != 0 {
				sig = c.createSignatureInstantiation(baseSig, c.fillMissingTypeArguments(typeArguments, baseSig.typeParameters, minTypeArgumentCount))
			} else {
				sig = c.cloneSignature(baseSig)
			}
			sig.typeParameters = classType.AsInterfaceType().LocalTypeParameters()
			sig.resolvedReturnType = classType
			if isAbstract {
				sig.flags |= SignatureFlagsAbstract
			} else {
				sig.flags &^= SignatureFlagsAbstract
			}
			result = append(result, sig)
		}
	}
	return result
}

func (c *Checker) resolveMappedTypeMembers(t *Type) {
	// !!!
	c.setStructuredTypeMembers(t, nil, nil, nil, nil)
}

func (c *Checker) resolveReverseMappedTypeMembers(t *Type) {
	// !!!
	c.setStructuredTypeMembers(t, nil, nil, nil, nil)
}

func (c *Checker) resolveUnionTypeMembers(t *Type) {
	// !!!
	c.setStructuredTypeMembers(t, nil, nil, nil, nil)
}

func (c *Checker) resolveIntersectionTypeMembers(t *Type) {
	// !!!
	c.setStructuredTypeMembers(t, nil, nil, nil, nil)
}

/**
 * If the given type is an object type and that type has a property by the given name,
 * return the symbol for that property. Otherwise return undefined.
 */
func (c *Checker) getPropertyOfObjectType(t *Type, name string) *ast.Symbol {
	if t.flags&TypeFlagsObject != 0 {
		resolved := c.resolveStructuredTypeMembers(t)
		symbol := resolved.members[name]
		if symbol != nil && c.symbolIsValue(symbol) {
			return symbol
		}
	}
	return nil
}

func (c *Checker) getPropertyOfUnionOrIntersectionType(t *Type, name string, skipObjectFunctionPropertyAugment bool) *ast.Symbol {
	prop := c.getUnionOrIntersectionProperty(t, name, skipObjectFunctionPropertyAugment)
	// We need to filter out partial properties in union types
	if prop != nil && prop.CheckFlags&ast.CheckFlagsReadPartial != 0 {
		return nil
	}
	return prop
}

// Return the symbol for a given property in a union or intersection type, or undefined if the property
// does not exist in any constituent type. Note that the returned property may only be present in some
// constituents, in which case the isPartial flag is set when the containing type is union type. We need
// these partial properties when identifying discriminant properties, but otherwise they are filtered out
// and do not appear to be present in the union type.
func (c *Checker) getUnionOrIntersectionProperty(t *Type, name string, skipObjectFunctionPropertyAugment bool) *ast.Symbol {
	var cache ast.SymbolTable
	if skipObjectFunctionPropertyAugment {
		cache = getSymbolTable(&t.AsUnionOrIntersectionType().propertyCacheWithoutFunctionPropertyAugment)
	} else {
		cache = getSymbolTable(&t.AsUnionOrIntersectionType().propertyCache)
	}
	if prop := cache[name]; prop != nil {
		return prop
	}
	prop := c.createUnionOrIntersectionProperty(t, name, skipObjectFunctionPropertyAugment)
	if prop != nil {
		cache[name] = prop
		// Propagate an entry from the non-augmented cache to the augmented cache unless the property is partial.
		if skipObjectFunctionPropertyAugment && prop.CheckFlags&ast.CheckFlagsPartial == 0 {
			augmentedCache := getSymbolTable(&t.AsUnionOrIntersectionType().propertyCache)
			if augmentedCache[name] == nil {
				augmentedCache[name] = prop
			}
		}
	}
	return prop
}

func (c *Checker) createUnionOrIntersectionProperty(containingType *Type, name string, skipObjectFunctionPropertyAugment bool) *ast.Symbol {
	var singleProp *ast.Symbol
	var propSet core.Set[*ast.Symbol]
	var indexTypes []*Type
	isUnion := containingType.flags&TypeFlagsUnion != 0
	// Flags we want to propagate to the result if they exist in all source symbols
	var checkFlags ast.CheckFlags
	var optionalFlag ast.SymbolFlags
	if !isUnion {
		checkFlags = ast.CheckFlagsReadonly
		optionalFlag = ast.SymbolFlagsOptional
	}
	syntheticFlag := ast.CheckFlagsSyntheticMethod
	mergedInstantiations := false
	for _, current := range containingType.Types() {
		t := c.getApparentType(current)
		if !c.isErrorType(t) && t.flags&TypeFlagsNever == 0 {
			prop := c.getPropertyOfTypeEx(t, name, skipObjectFunctionPropertyAugment, false)
			var modifiers ast.ModifierFlags
			if prop != nil {
				modifiers = getDeclarationModifierFlagsFromSymbol(prop)
				if prop.Flags&ast.SymbolFlagsClassMember != 0 {
					if isUnion {
						optionalFlag |= prop.Flags & ast.SymbolFlagsOptional
					} else {
						optionalFlag &= prop.Flags
					}
				}
				if singleProp == nil {
					singleProp = prop
				} else if prop != singleProp {
					isInstantiation := c.getTargetSymbol(prop) == c.getTargetSymbol(singleProp)
					// If the symbols are instances of one another with identical types - consider the symbols
					// equivalent and just use the first one, which thus allows us to avoid eliding private
					// members when intersecting a (this-)instantiations of a class with its raw base or another instance
					if isInstantiation && c.compareProperties(singleProp, prop, compareTypesEqual) == TernaryTrue {
						// If we merged instantiations of a generic type, we replicate the symbol parent resetting behavior we used
						// to do when we recorded multiple distinct symbols so that we still get, eg, `Array<T>.length` printed
						// back and not `Array<string>.length` when we're looking at a `.length` access on a `string[] | number[]`
						mergedInstantiations = singleProp.Parent != nil && len(c.getLocalTypeParametersOfClassOrInterfaceOrTypeAlias(singleProp.Parent)) != 0
					} else {
						if propSet.Len() == 0 {
							propSet.Add(singleProp)
						}
						propSet.Add(prop)
					}
				}
				if isUnion && c.isReadonlySymbol(prop) {
					checkFlags |= ast.CheckFlagsReadonly
				} else if !isUnion && !c.isReadonlySymbol(prop) {
					checkFlags &^= ast.CheckFlagsReadonly
				}
				if modifiers&ast.ModifierFlagsNonPublicAccessibilityModifier == 0 {
					checkFlags |= ast.CheckFlagsContainsPublic
				}
				if modifiers&ast.ModifierFlagsProtected != 0 {
					checkFlags |= ast.CheckFlagsContainsProtected
				}
				if modifiers&ast.ModifierFlagsPrivate != 0 {
					checkFlags |= ast.CheckFlagsContainsPrivate
				}
				if modifiers&ast.ModifierFlagsStatic != 0 {
					checkFlags |= ast.CheckFlagsContainsStatic
				}
				if !isPrototypeProperty(prop) {
					syntheticFlag = ast.CheckFlagsSyntheticProperty
				}
			} else if isUnion {
				var indexInfo *IndexInfo
				if !isLateBoundName(name) {
					indexInfo = c.getApplicableIndexInfoForName(t, name)
				}
				if indexInfo != nil {
					checkFlags |= ast.CheckFlagsWritePartial | (ifElse(indexInfo.isReadonly, ast.CheckFlagsReadonly, 0))
					if isTupleType(t) {
						indexType := c.getRestTypeOfTupleType(t)
						if indexType == nil {
							indexType = c.undefinedType
						}
						indexTypes = append(indexTypes, indexType)
					} else {
						indexTypes = append(indexTypes, indexInfo.valueType)
					}
				} else if isObjectLiteralType(t) && t.objectFlags&ObjectFlagsContainsSpread == 0 {
					checkFlags |= ast.CheckFlagsWritePartial
					indexTypes = append(indexTypes, c.undefinedType)
				} else {
					checkFlags |= ast.CheckFlagsReadPartial
				}
			}
		}
	}
	if singleProp == nil || isUnion &&
		(propSet.Len() == 0 || checkFlags&ast.CheckFlagsPartial != 0) &&
		checkFlags&(ast.CheckFlagsContainsPrivate|ast.CheckFlagsContainsProtected) != 0 &&
		!(propSet.Len() != 0 && c.hasCommonDeclaration(propSet)) {
		// No property was found, or, in a union, a property has a private or protected declaration in one
		// constituent, but is missing or has a different declaration in another constituent.
		return nil
	}
	if propSet.Len() == 0 && checkFlags&ast.CheckFlagsReadPartial == 0 && len(indexTypes) == 0 {
		if !mergedInstantiations {
			return singleProp
		}
		// No symbol from a union/intersection should have a `.parent` set (since unions/intersections don't act as symbol parents)
		// Unless that parent is "reconstituted" from the "first value declaration" on the symbol (which is likely different than its instantiated parent!)
		// They also have a `.containingType` set, which affects some services endpoints behavior, like `getRootSymbol`
		var singlePropType *Type
		var singlePropMapper *TypeMapper
		if singleProp.Flags&ast.SymbolFlagsTransient != 0 {
			links := c.valueSymbolLinks.get(singleProp)
			singlePropType = links.resolvedType
			singlePropMapper = links.mapper
		}
		clone := c.createSymbolWithType(singleProp, singlePropType)
		if singleProp.ValueDeclaration != nil {
			clone.Parent = singleProp.ValueDeclaration.Symbol().Parent
		}
		links := c.valueSymbolLinks.get(clone)
		links.containingType = containingType
		links.mapper = singlePropMapper
		links.writeType = c.getWriteTypeOfSymbol(singleProp)
		return clone
	}
	if propSet.Len() == 0 {
		propSet.Add(singleProp)
	}
	var declarations []*ast.Node
	var firstType *Type
	var nameType *Type
	var propTypes []*Type
	var writeTypes []*Type
	var firstValueDeclaration *ast.Node
	var hasNonUniformValueDeclaration bool
	for prop := range propSet.Keys() {
		if firstValueDeclaration == nil {
			firstValueDeclaration = prop.ValueDeclaration
		} else if prop.ValueDeclaration != nil && prop.ValueDeclaration != firstValueDeclaration {
			hasNonUniformValueDeclaration = true
		}
		declarations = append(declarations, prop.Declarations...)
		t := c.getTypeOfSymbol(prop)
		if firstType == nil {
			firstType = t
			nameType = c.valueSymbolLinks.get(prop).nameType
		}
		writeType := c.getWriteTypeOfSymbol(prop)
		if writeTypes != nil || writeType != t {
			if writeTypes == nil {
				writeTypes = slices.Clone(propTypes)
			}
			writeTypes = append(writeTypes, writeType)
		}
		if t != firstType {
			checkFlags |= ast.CheckFlagsHasNonUniformType
		}
		if isLiteralType(t) || c.isPatternLiteralType(t) {
			checkFlags |= ast.CheckFlagsHasLiteralType
		}
		if t.flags&TypeFlagsNever != 0 && t != c.uniqueLiteralType {
			checkFlags |= ast.CheckFlagsHasNeverType
		}
		propTypes = append(propTypes, t)
	}
	propTypes = append(propTypes, indexTypes...)
	result := c.newSymbolEx(ast.SymbolFlagsProperty|optionalFlag, name, checkFlags|syntheticFlag)
	result.Declarations = declarations
	if !hasNonUniformValueDeclaration && firstValueDeclaration != nil {
		result.ValueDeclaration = firstValueDeclaration
		// Inherit information about parent type.
		result.Parent = firstValueDeclaration.Symbol().Parent
	}
	links := c.valueSymbolLinks.get(result)
	links.containingType = containingType
	links.nameType = nameType
	// !!! Need new DeferredSymbolLinks or some such
	// if propTypes.length > 2 {
	// 	// When `propTypes` has the potential to explode in size when normalized, defer normalization until absolutely needed
	// 	result.links.checkFlags |= CheckFlagsDeferredType
	// 	result.links.deferralParent = containingType
	// 	result.links.deferralConstituents = propTypes
	// 	result.links.deferralWriteConstituents = writeTypes
	// } else {
	if isUnion {
		links.resolvedType = c.getUnionType(propTypes)
	} else {
		links.resolvedType = c.getIntersectionType(propTypes)
	}
	if writeTypes != nil {
		if isUnion {
			links.writeType = c.getUnionType(writeTypes)
		} else {
			links.writeType = c.getIntersectionType(writeTypes)
		}
	}
	return result
}

func (c *Checker) getTargetSymbol(s *ast.Symbol) *ast.Symbol {
	// if symbol is instantiated its flags are not copied from the 'target'
	// so we'll need to get back original 'target' symbol to work with correct set of flags
	// NOTE: cast to TransientSymbol should be safe because only TransientSymbols have CheckFlags.Instantiated
	if s.CheckFlags&ast.CheckFlagsInstantiated != 0 {
		return c.valueSymbolLinks.get(s).target
	}
	return s
}

/**
 * Return whether this symbol is a member of a prototype somewhere
 * Note that this is not tracked well within the compiler, so the answer may be incorrect.
 */
func isPrototypeProperty(symbol *ast.Symbol) bool {
	return symbol.Flags&ast.SymbolFlagsMethod != 0 || symbol.CheckFlags&ast.CheckFlagsSyntheticMethod != 0
}

func (c *Checker) hasCommonDeclaration(symbols core.Set[*ast.Symbol]) bool {
	var commonDeclarations core.Set[*ast.Node]
	for symbol := range symbols.Keys() {
		if len(symbol.Declarations) == 0 {
			return false
		}
		if commonDeclarations.Len() == 0 {
			for _, d := range symbol.Declarations {
				commonDeclarations.Add(d)
			}
			continue
		}
		for d := range commonDeclarations.Keys() {
			if !slices.Contains(symbol.Declarations, d) {
				commonDeclarations.Delete(d)
			}
		}
		if commonDeclarations.Len() == 0 {
			return false
		}
	}
	return commonDeclarations.Len() != 0
}

func (c *Checker) createSymbolWithType(source *ast.Symbol, t *Type) *ast.Symbol {
	symbol := c.newSymbolEx(source.Flags, source.Name, source.CheckFlags&ast.CheckFlagsReadonly)
	symbol.Declarations = source.Declarations
	symbol.Parent = source.Parent
	symbol.ValueDeclaration = source.ValueDeclaration
	links := c.valueSymbolLinks.get(symbol)
	links.resolvedType = t
	links.target = source
	links.nameType = c.valueSymbolLinks.get(source).nameType
	return symbol
}

func (c *Checker) isMappedTypeGenericIndexedAccess(t *Type) bool {
	if t.flags&TypeFlagsIndexedAccess != 0 {
		objectType := t.AsIndexedAccessType().objectType
		return objectType.objectFlags&ObjectFlagsMapped != 0 && !c.isGenericMappedType(objectType) && c.isGenericIndexType(t.AsIndexedAccessType().indexType) &&
			getMappedTypeModifiers(objectType)&MappedTypeModifiersExcludeOptional == 0 && objectType.AsMappedType().declaration.NameType == nil
	}
	return false
}

/**
 * For a type parameter, return the base constraint of the type parameter. For the string, number,
 * boolean, and symbol primitive types, return the corresponding object types. Otherwise return the
 * type itself.
 */
func (c *Checker) getApparentType(t *Type) *Type {
	originalType := t
	if t.flags&TypeFlagsInstantiable != 0 {
		t = c.getBaseConstraintOfType(t)
		if t == nil {
			t = c.unknownType
		}
	}
	switch {
	case t.objectFlags&ObjectFlagsMapped != 0:
		return c.getApparentTypeOfMappedType(t)
	case t.objectFlags&ObjectFlagsReference != 0 && t != originalType:
		return c.getTypeWithThisArgument(t, originalType, false /*needsApparentType*/)
	case t.flags&TypeFlagsIntersection != 0:
		return c.getApparentTypeOfIntersectionType(t, originalType)
	case t.flags&TypeFlagsStringLike != 0:
		return c.globalStringType
	case t.flags&TypeFlagsNumberLike != 0:
		return c.globalNumberType
	case t.flags&TypeFlagsBigIntLike != 0:
		return c.getGlobalBigIntType()
	case t.flags&TypeFlagsBooleanLike != 0:
		return c.globalBooleanType
	case t.flags&TypeFlagsESSymbolLike != 0:
		return c.getGlobalESSymbolType()
	case t.flags&TypeFlagsNonPrimitive != 0:
		return c.emptyObjectType
	case t.flags&TypeFlagsIndex != 0:
		return c.stringNumberSymbolType
	case t.flags&TypeFlagsUnknown != 0 && !c.strictNullChecks:
		return c.emptyObjectType
	}
	return t
}

func (c *Checker) getApparentTypeOfMappedType(t *Type) *Type {
	return t // !!!
}

func (c *Checker) getApparentTypeOfIntersectionType(t *Type, thisArgument *Type) *Type {
	if t == thisArgument {
		d := t.AsIntersectionType()
		if d.resolvedApparentType == nil {
			d.resolvedApparentType = c.getTypeWithThisArgument(t, thisArgument, true /*needApparentType*/)
		}
		return d.resolvedApparentType
	}
	key := CachedTypeKey{kind: CachedTypeKindApparentType, typeId: thisArgument.id}
	result := c.cachedTypes[key]
	if result == nil {
		result = c.getTypeWithThisArgument(t, thisArgument, true /*needApparentType*/)
		c.cachedTypes[key] = result
	}
	return result
}

/**
 * Return the reduced form of the given type. For a union type, it is a union of the normalized constituent types.
 * For an intersection of types containing one or more mututally exclusive discriminant properties, it is 'never'.
 * For all other types, it is simply the type itself. Discriminant properties are considered mutually exclusive when
 * no constituent property has type 'never', but the intersection of the constituent property types is 'never'.
 */
func (c *Checker) getReducedType(t *Type) *Type {
	switch {
	case t.flags&TypeFlagsUnion != 0:
		if t.objectFlags&ObjectFlagsContainsIntersections != 0 {
			if reducedType := t.AsUnionType().resolvedReducedType; reducedType != nil {
				return reducedType
			}
			reducedType := c.getReducedUnionType(t)
			t.AsUnionType().resolvedReducedType = reducedType
			return reducedType
		}
	case t.flags&TypeFlagsIntersection != 0:
		if t.objectFlags&ObjectFlagsIsNeverIntersectionComputed == 0 {
			t.objectFlags |= ObjectFlagsIsNeverIntersectionComputed
			if core.Some(c.getPropertiesOfUnionOrIntersectionType(t), c.isNeverReducedProperty) {
				t.objectFlags |= ObjectFlagsIsNeverIntersection
			}
		}
		if t.objectFlags&ObjectFlagsIsNeverIntersection != 0 {
			return c.neverType
		}
	}
	return t
}

func (c *Checker) getReducedUnionType(unionType *Type) *Type {
	reducedTypes := core.SameMap(unionType.Types(), c.getReducedType)
	if core.Same(reducedTypes, unionType.Types()) {
		return unionType
	}
	reduced := c.getUnionType(reducedTypes)
	if reduced.flags&TypeFlagsUnion != 0 {
		reduced.AsUnionType().resolvedReducedType = reduced
	}
	return reduced
}

func (c *Checker) isNeverReducedProperty(prop *ast.Symbol) bool {
	return c.isDiscriminantWithNeverType(prop) || isConflictingPrivateProperty(prop)
}

func (c *Checker) getReducedApparentType(t *Type) *Type {
	// Since getApparentType may return a non-reduced union or intersection type, we need to perform
	// type reduction both before and after obtaining the apparent type. For example, given a type parameter
	// 'T extends A | B', the type 'T & X' becomes 'A & X | B & X' after obtaining the apparent type, and
	// that type may need further reduction to remove empty intersections.
	return c.getReducedType(c.getApparentType(c.getReducedType(t)))
}

func (c *Checker) elaborateNeverIntersection(errorInfo *ast.MessageChain, t *Type) *ast.MessageChain {
	if t.flags&TypeFlagsIntersection != 0 && t.objectFlags&ObjectFlagsIsNeverIntersection != 0 {
		neverProp := core.Find(c.getPropertiesOfUnionOrIntersectionType(t), c.isDiscriminantWithNeverType)
		if neverProp != nil {
			return NewMessageChain(diagnostics.The_intersection_0_was_reduced_to_never_because_property_1_has_conflicting_types_in_some_constituents, c.typeToStringEx(t, nil, TypeFormatFlagsNoTypeReduction), c.symbolToString(neverProp))
		}
		privateProp := core.Find(c.getPropertiesOfUnionOrIntersectionType(t), isConflictingPrivateProperty)
		if privateProp != nil {
			return chainDiagnosticMessages(errorInfo, diagnostics.The_intersection_0_was_reduced_to_never_because_property_1_exists_in_multiple_constituents_and_is_private_in_some, c.typeToStringEx(t, nil, TypeFormatFlagsNoTypeReduction), c.symbolToString(privateProp))
		}
	}
	return nil
}

func (c *Checker) isDiscriminantWithNeverType(prop *ast.Symbol) bool {
	// Return true for a synthetic non-optional property with non-uniform types, where at least one is
	// a literal type and none is never, that reduces to never.
	return prop.Flags&ast.SymbolFlagsOptional == 0 && prop.CheckFlags&(ast.CheckFlagsNonUniformAndLiteral|ast.CheckFlagsHasNeverType) == ast.CheckFlagsNonUniformAndLiteral && c.getTypeOfSymbol(prop).flags&TypeFlagsNever != 0
}

func isConflictingPrivateProperty(prop *ast.Symbol) bool {
	// Return true for a synthetic property with multiple declarations, at least one of which is private.
	return prop.ValueDeclaration == nil && prop.CheckFlags&ast.CheckFlagsContainsPrivate != 0
}

func (c *Checker) getTypeArguments(t *Type) []*Type {
	d := t.AsTypeReference()
	if d.resolvedTypeArguments == nil {
		n := d.target.AsInterfaceType()
		if !c.pushTypeResolution(t, TypeSystemPropertyNameResolvedTypeArguments) {
			return slices.Repeat([]*Type{c.errorType}, len(n.TypeParameters()))
		}
		var typeArguments []*Type
		node := t.AsTypeReference().node
		if node != nil {
			switch node.Kind {
			case ast.KindTypeReference:
				typeArguments = append(n.OuterTypeParameters(), c.getEffectiveTypeArguments(node.AsTypeReference().TypeArguments, n.LocalTypeParameters())...)
			case ast.KindArrayType:
				typeArguments = []*Type{c.getTypeFromTypeNode(node.AsArrayTypeNode().ElementType)}
			case ast.KindTupleType:
				typeArguments = core.Map(node.AsTupleTypeNode().Elements, c.getTypeFromTypeNode)
			default:
				panic("Unhandled case in getTypeArguments")
			}
		}
		if c.popTypeResolution() {
			if d.resolvedTypeArguments == nil {
				d.resolvedTypeArguments = c.instantiateTypes(typeArguments, d.mapper)
			}
		} else {
			if d.resolvedTypeArguments == nil {
				d.resolvedTypeArguments = slices.Repeat([]*Type{c.errorType}, len(n.TypeParameters()))
			}
			errorNode := ifElse(node != nil, node, c.currentNode)
			if d.target.symbol != nil {
				c.error(errorNode, diagnostics.Type_arguments_for_0_circularly_reference_themselves, c.symbolToString(d.target.symbol))
			} else {
				c.error(errorNode, diagnostics.Tuple_type_arguments_circularly_reference_themselves)
			}
		}
	}
	return d.resolvedTypeArguments
}

func (c *Checker) getEffectiveTypeArguments(node *ast.Node, typeParameters []*Type) []*Type {
	return c.fillMissingTypeArguments(core.Map(node.AsTypeArgumentList().Arguments, c.getTypeFromTypeNode), typeParameters, c.getMinTypeArgumentCount(typeParameters))
}

/**
 * Gets the minimum number of type arguments needed to satisfy all non-optional type
 * parameters.
 */
func (c *Checker) getMinTypeArgumentCount(typeParameters []*Type) int {
	minTypeArgumentCount := 0
	for i, typeParameter := range typeParameters {
		if !c.hasTypeParameterDefault(typeParameter) {
			minTypeArgumentCount = i + 1
		}
	}
	return minTypeArgumentCount
}

func (c *Checker) hasTypeParameterDefault(t *Type) bool {
	return t.symbol != nil && core.Some(t.symbol.Declarations, func(d *ast.Node) bool {
		return ast.IsTypeParameterDeclaration(d) && d.AsTypeParameter().DefaultType != nil
	})
}

func (c *Checker) fillMissingTypeArguments(typeArguments []*Type, typeParameters []*Type, minTypeArgumentCount int) []*Type {
	numTypeParameters := len(typeParameters)
	if numTypeParameters == 0 {
		return nil
	}
	numTypeArguments := len(typeArguments)
	if numTypeArguments >= minTypeArgumentCount && numTypeArguments < numTypeParameters {
		result := make([]*Type, numTypeParameters)
		copy(result, typeArguments)
		// Map invalid forward references in default types to the error type
		for i := numTypeArguments; i < numTypeParameters; i++ {
			result[i] = c.errorType
		}
		for i := numTypeArguments; i < numTypeParameters; i++ {
			defaultType := c.getDefaultFromTypeParameter(typeParameters[i])
			if defaultType != nil {
				result[i] = c.instantiateType(defaultType, newTypeMapper(typeParameters, result))
			} else {
				result[i] = c.unknownType
			}
		}
		return result
	}
	return typeArguments
}

func (c *Checker) getDefaultFromTypeParameter(t *Type) *Type {
	return c.unknownType // !!!
}

func (c *Checker) getNamedMembers(members ast.SymbolTable) []*ast.Symbol {
	var result []*ast.Symbol
	for id, symbol := range members {
		if c.isNamedMember(symbol, id) {
			result = append(result, symbol)
		}
		sortSymbols(result)
	}
	return result
}

func (c *Checker) isNamedMember(symbol *ast.Symbol, id string) bool {
	return !isReservedMemberName(id) && c.symbolIsValue(symbol)
}

// A reserved member name consists of the byte 0xFE (which is an invalid UTF-8 encoding) followed by one or more
// characters where the first character is not '@' or '#'. The '@' character indicates that the name is denoted by
// a well known ES Symbol instance and the '#' character indicates that the name is a PrivateIdentifier.
func isReservedMemberName(name string) bool {
	return len(name) >= 2 && name[0] == '\xFE' && name[1] != '@' && name[1] != '#'
}

func (c *Checker) symbolIsValue(symbol *ast.Symbol) bool {
	return c.symbolIsValueEx(symbol, false /*includeTyoeOnlyMembers*/)
}

func (c *Checker) symbolIsValueEx(symbol *ast.Symbol, includeTypeOnlyMembers bool) bool {
	return symbol.Flags&ast.SymbolFlagsValue != 0 || symbol.Flags&ast.SymbolFlagsAlias != 0 &&
		c.getSymbolFlagsEx(symbol, !includeTypeOnlyMembers, false /*excludeLocalMeanings*/)&ast.SymbolFlagsValue != 0
}

func (c *Checker) instantiateType(t *Type, m *TypeMapper) *Type {
	return c.instantiateTypeWithAlias(t, m, nil /*alias*/)
}

func (c *Checker) instantiateTypeWithAlias(t *Type, m *TypeMapper, alias *TypeAlias) *Type {
	if t == nil || m == nil || !c.couldContainTypeVariables(t) {
		return t
	}
	if c.instantiationDepth == 100 || c.instantiationCount >= 5_000_000 {
		// We have reached 100 recursive type instantiations, or 5M type instantiations caused by the same statement
		// or expression. There is a very high likelyhood we're dealing with a combination of infinite generic types
		// that perpetually generate new type identities, so we stop the recursion here by yielding the error type.
		c.error(c.currentNode, diagnostics.Type_instantiation_is_excessively_deep_and_possibly_infinite)
		return c.errorType
	}
	c.totalInstantiationCount++
	c.instantiationCount++
	c.instantiationDepth++
	result := c.instantiateTypeWorker(t, m, alias)
	c.instantiationDepth--
	return result
}

// Return true if the given type could possibly reference a type parameter for which
// we perform type inference (i.e. a type parameter of a generic function). We cache
// results for union and intersection types for performance reasons.
func (c *Checker) couldContainTypeVariablesWorker(t *Type) bool {
	if t.flags&TypeFlagsStructuredOrInstantiable == 0 {
		return false
	}
	objectFlags := t.objectFlags
	if objectFlags&ObjectFlagsCouldContainTypeVariablesComputed != 0 {
		return objectFlags&ObjectFlagsCouldContainTypeVariables != 0
	}
	result := t.flags&TypeFlagsInstantiable != 0 ||
		t.flags&TypeFlagsObject != 0 && !c.isNonGenericTopLevelType(t) && (objectFlags&ObjectFlagsReference != 0 && (t.AsTypeReference().node != nil || core.Some(c.getTypeArguments(t), c.couldContainTypeVariables)) ||
			objectFlags&ObjectFlagsSingleSignatureType != 0 && len(t.AsSingleSignatureType().outerTypeParameters) != 0 ||
			objectFlags&ObjectFlagsAnonymous != 0 && t.symbol != nil && t.symbol.Flags&(ast.SymbolFlagsFunction|ast.SymbolFlagsMethod|ast.SymbolFlagsClass|ast.SymbolFlagsTypeLiteral|ast.SymbolFlagsObjectLiteral) != 0 && t.symbol.Declarations != nil ||
			objectFlags&(ObjectFlagsMapped|ObjectFlagsReverseMapped|ObjectFlagsObjectRestType|ObjectFlagsInstantiationExpressionType) != 0) ||
		t.flags&TypeFlagsUnionOrIntersection != 0 && t.flags&TypeFlagsEnumLiteral == 0 && !c.isNonGenericTopLevelType(t) && core.Some(t.Types(), c.couldContainTypeVariables)
	t.objectFlags |= ObjectFlagsCouldContainTypeVariablesComputed | ifElse(result, ObjectFlagsCouldContainTypeVariables, 0)
	return result
}

func (c *Checker) isNonGenericTopLevelType(t *Type) bool {
	if t.alias != nil && len(t.alias.typeArguments) == 0 {
		declaration := getDeclarationOfKind(t.alias.symbol, ast.KindTypeAliasDeclaration)
		return declaration != nil && findAncestorOrQuit(declaration.Parent, func(n *ast.Node) FindAncestorResult {
			switch n.Kind {
			case ast.KindSourceFile:
				return FindAncestorTrue
			case ast.KindModuleDeclaration:
				return FindAncestorFalse
			}
			return FindAncestorQuit
		}) != nil
	}
	return false
}

func (c *Checker) instantiateTypeWorker(t *Type, m *TypeMapper, alias *TypeAlias) *Type {
	flags := t.flags
	switch {
	case flags&TypeFlagsTypeParameter != 0:
		return m.Map(t)
	case flags&TypeFlagsObject != 0:
		objectFlags := t.objectFlags
		if objectFlags&(ObjectFlagsReference|ObjectFlagsAnonymous|ObjectFlagsMapped) != 0 {
			if objectFlags&ObjectFlagsReference != 0 && t.AsTypeReference().node == nil {
				resolvedTypeArguments := t.AsTypeReference().resolvedTypeArguments
				newTypeArguments := c.instantiateTypes(resolvedTypeArguments, m)
				if core.Same(newTypeArguments, resolvedTypeArguments) {
					return t
				}
				return c.createNormalizedTypeReference(t.Target(), newTypeArguments)
			}
			if objectFlags&ObjectFlagsReverseMapped != 0 {
				return c.instantiateReverseMappedType(t, m)
			}
			return c.getObjectTypeInstantiation(t, m, alias)
		}
		return t
	case flags&TypeFlagsUnionOrIntersection != 0:
		source := t
		if t.flags&TypeFlagsUnion != 0 {
			origin := t.AsUnionType().origin
			if origin != nil && origin.flags&TypeFlagsUnionOrIntersection != 0 {
				source = origin
			}
		}
		types := source.Types()
		newTypes := c.instantiateTypes(types, m)
		if core.Same(newTypes, types) && alias.Symbol() == t.alias.Symbol() {
			return t
		}
		if alias == nil {
			alias = c.instantiateTypeAlias(t.alias, m)
		}
		if source.flags&TypeFlagsIntersection != 0 {
			return c.getIntersectionTypeEx(newTypes, IntersectionFlagsNone, alias)
		}
		return c.getUnionTypeEx(newTypes, UnionReductionLiteral, alias, nil /*origin*/)
	case flags&TypeFlagsIndex != 0:
		return c.getIndexType(c.instantiateType(t.Target(), m))
	case flags&TypeFlagsIndexedAccess != 0:
		if alias == nil {
			alias = c.instantiateTypeAlias(t.alias, m)
		}
		d := t.AsIndexedAccessType()
		return c.getIndexedAccessTypeEx(c.instantiateType(d.objectType, m), c.instantiateType(d.indexType, m), d.accessFlags, nil /*accessNode*/, alias)
		// !!!
		// case flags&TypeFlagsTemplateLiteral != 0:
		// 	return c.getTemplateLiteralType((t.(TemplateLiteralType)).texts, c.instantiateTypes((t.(TemplateLiteralType)).types, m))
		// case flags&TypeFlagsStringMapping != 0:
		// 	return c.getStringMappingType((t.(StringMappingType)).symbol, c.instantiateType((t.(StringMappingType)).type_, m))
		// case flags&TypeFlagsConditional != 0:
		// 	return c.getConditionalTypeInstantiation(t.(ConditionalType), c.combineTypeMappers((t.(ConditionalType)).mapper, m) /*forConstraint*/, false, aliasSymbol, aliasTypeArguments)
		// case flags&TypeFlagsSubstitution != 0:
		// 	newBaseType := c.instantiateType((t.(SubstitutionType)).baseType, m)
		// 	if c.isNoInferType(t) {
		// 		return c.getNoInferType(newBaseType)
		// 	}
		// 	newConstraint := c.instantiateType((t.(SubstitutionType)).constraint, m)
		// 	// A substitution type originates in the true branch of a conditional type and can be resolved
		// 	// to just the base type in the same cases as the conditional type resolves to its true branch
		// 	// (because the base type is then known to satisfy the constraint).
		// 	if newBaseType.flags&TypeFlagsTypeVariable && c.isGenericType(newConstraint) {
		// 		return c.getSubstitutionType(newBaseType, newConstraint)
		// 	}
		// 	if newConstraint.flags&TypeFlagsAnyOrUnknown || c.isTypeAssignableTo(c.getRestrictiveInstantiation(newBaseType), c.getRestrictiveInstantiation(newConstraint)) {
		// 		return newBaseType
		// 	}
		// 	if newBaseType.flags & TypeFlagsTypeVariable {
		// 		return c.getSubstitutionType(newBaseType, newConstraint)
		// 	} else {
		// 		return c.getIntersectionType([]Type{newConstraint, newBaseType})
		// 	}
	}
	return t
}

// Handles instantion of the following object types:
// AnonymousType (ObjectFlagsAnonymous)
// TypeReference with node != nil (ObjectFlagsReference)
// SingleSignatureType (ObjectFlagsSingleSignatureType)
// InstantiationExpressionType (ObjectFlagsInstantiationExpressionType)
// MappedType (ObjectFlagsMapped)
func (c *Checker) getObjectTypeInstantiation(t *Type, m *TypeMapper, alias *TypeAlias) *Type {
	var declaration *ast.Node
	var target *Type
	var typeParameters []*Type
	switch {
	case t.objectFlags&ObjectFlagsReference != 0: // Deferred type reference
		declaration = t.AsTypeReference().node
	case t.objectFlags&ObjectFlagsInstantiationExpressionType != 0:
		declaration = t.AsInstantiationExpressionType().node
	default:
		declaration = t.symbol.Declarations[0]
	}
	links := c.typeNodeLinks.get(declaration)
	switch {
	case t.objectFlags&ObjectFlagsReference != 0: // Deferred type reference
		target = links.resolvedType
	case t.objectFlags&ObjectFlagsInstantiated != 0:
		target = t.Target()
	default:
		target = t
	}
	if t.objectFlags&ObjectFlagsSingleSignatureType != 0 {
		typeParameters = t.AsSingleSignatureType().outerTypeParameters
	} else {
		typeParameters = links.outerTypeParameters
		if typeParameters == nil {
			// The first time an anonymous type is instantiated we compute and store a list of the type
			// parameters that are in scope (and therefore potentially referenced). For type literals that
			// aren't the right hand side of a generic type alias declaration we optimize by reducing the
			// set of type parameters to those that are possibly referenced in the literal.
			typeParameters = c.getOuterTypeParameters(declaration, true /*includeThisTypes*/)
			if len(target.alias.TypeArguments()) == 0 {
				if t.objectFlags&(ObjectFlagsReference|ObjectFlagsInstantiationExpressionType) != 0 {
					typeParameters = core.Filter(typeParameters, func(tp *Type) bool {
						return c.isTypeParameterPossiblyReferenced(tp, declaration)
					})
				} else if target.symbol.Flags&(ast.SymbolFlagsMethod|ast.SymbolFlagsTypeLiteral) != 0 {
					typeParameters = core.Filter(typeParameters, func(tp *Type) bool {
						return core.Some(t.symbol.Declarations, func(d *ast.Node) bool {
							return c.isTypeParameterPossiblyReferenced(tp, d)
						})
					})
				}
			}
			if typeParameters == nil {
				typeParameters = []*Type{}
			}
			links.outerTypeParameters = typeParameters
		}
	}
	if len(typeParameters) == 0 {
		return t
	}
	// We are instantiating an anonymous type that has one or more type parameters in scope. Apply the
	// mapper to the type parameters to produce the effective list of type arguments, and compute the
	// instantiation cache key from the type IDs of the type arguments.
	combinedMapper := c.combineTypeMappers(t.Mapper(), m)
	typeArguments := make([]*Type, len(typeParameters))
	for i, tp := range typeParameters {
		typeArguments[i] = combinedMapper.Map(tp)
	}
	newAlias := alias
	if newAlias == nil {
		newAlias = c.instantiateTypeAlias(t.alias, m)
	}
	data := target.AsObjectType()
	key := getTypeInstantiationKey(typeArguments, alias, t.objectFlags&ObjectFlagsSingleSignatureType != 0)
	if data.instantiations == nil {
		data.instantiations = make(map[string]*Type)
		data.instantiations[getTypeInstantiationKey(typeParameters, target.alias, false)] = target
	}
	result := data.instantiations[key]
	if result == nil {
		if t.objectFlags&ObjectFlagsSingleSignatureType != 0 {
			result = c.instantiateAnonymousType(t, m, nil /*alias*/)
			data.instantiations[key] = result
			return result
		}
		newMapper := newTypeMapper(typeParameters, typeArguments)
		switch {
		case target.objectFlags&ObjectFlagsReference != 0:
			result = c.createDeferredTypeReference(t.Target(), t.AsTypeReference().node, newMapper, newAlias)
		case target.objectFlags&ObjectFlagsMapped != 0:
			result = c.instantiateMappedType(target, newMapper, newAlias)
		default:
			result = c.instantiateAnonymousType(target, newMapper, newAlias)
		}
		data.instantiations[key] = result
	}
	return result
}

func (c *Checker) maybeTypeParameterReference(node *ast.Node) bool {
	return !(ast.IsTypeReferenceNode(node.Parent) && len(getTypeArgumentNodesFromNode(node.Parent)) != 0 && node == node.Parent.AsTypeReferenceNode().TypeName ||
		ast.IsImportTypeNode(node.Parent) && len(getTypeArgumentNodesFromNode(node.Parent)) != 0 && node == node.Parent.AsImportTypeNode().Qualifier)
}

func (c *Checker) isTypeParameterPossiblyReferenced(tp *Type, node *ast.Node) bool {
	var containsReference func(*ast.Node) bool
	containsReference = func(node *ast.Node) bool {
		switch node.Kind {
		case ast.KindThisType:
			return tp.AsTypeParameter().isThisType
		case ast.KindIdentifier:
			return !tp.AsTypeParameter().isThisType && isPartOfTypeNode(node) && c.maybeTypeParameterReference(node) && c.getTypeFromTypeNodeWorker(node) == tp
			// use worker because we're looking for === equality
		case ast.KindTypeQuery:
			entityName := node.AsTypeQueryNode().ExprName
			firstIdentifier := getFirstIdentifier(entityName)
			if !isThisIdentifier(firstIdentifier) {
				firstIdentifierSymbol := c.getResolvedSymbol(firstIdentifier)
				tpDeclaration := tp.symbol.Declarations[0] // There is exactly one declaration, otherwise `containsReference` is not called
				var tpScope *ast.Node
				switch {
				case ast.IsTypeParameterDeclaration(tpDeclaration):
					tpScope = tpDeclaration.Parent // Type parameter is a regular type parameter, e.g. foo<T>
				case tp.AsTypeParameter().isThisType:
					tpScope = tpDeclaration // Type parameter is the this type, and its declaration is the class declaration.
				}
				if tpScope != nil {
					return core.Some(firstIdentifierSymbol.Declarations, func(d *ast.Node) bool { return isNodeDescendantOf(d, tpScope) }) ||
						core.Some(getTypeArgumentNodesFromNode(node), containsReference)
				}
			}
			return true
		case ast.KindMethodDeclaration, ast.KindMethodSignature:
			returnType := node.ReturnType()
			return returnType == nil && getBodyOfNode(node) != nil ||
				core.Some(getTypeParameterNodesFromNode(node), containsReference) ||
				core.Some(node.Parameters(), containsReference) ||
				returnType != nil && containsReference(returnType)
		}
		return node.ForEachChild(containsReference)
	}
	// If the type parameter doesn't have exactly one declaration, if there are intervening statement blocks
	// between the node and the type parameter declaration, if the node contains actual references to the
	// type parameter, or if the node contains type queries that we can't prove couldn't contain references to the type parameter,
	// we consider the type parameter possibly referenced.
	if tp.symbol != nil && tp.symbol.Declarations != nil && len(tp.symbol.Declarations) == 1 {
		container := tp.symbol.Declarations[0].Parent
		for n := node; n != container; n = n.Parent {
			if n == nil || ast.IsBlock(n) || ast.IsConditionalTypeNode(n) && n.AsConditionalTypeNode().ExtendsType.ForEachChild(containsReference) {
				return true
			}
		}
		return containsReference(node)
	}
	return true
}

func (c *Checker) instantiateAnonymousType(t *Type, m *TypeMapper, alias *TypeAlias) *Type {
	// !!! Debug.assert(t.symbol, "anonymous type must have symbol to be instantiated")
	result := c.newObjectType(t.objectFlags&^(ObjectFlagsCouldContainTypeVariablesComputed|ObjectFlagsCouldContainTypeVariables)|ObjectFlagsInstantiated, t.symbol)
	switch {
	case t.objectFlags&ObjectFlagsMapped != 0:
		result.AsMappedType().declaration = t.AsMappedType().declaration
		// C.f. instantiateSignature
		origTypeParameter := c.getTypeParameterFromMappedType(t)
		freshTypeParameter := c.cloneTypeParameter(origTypeParameter)
		result.AsMappedType().typeParameter = freshTypeParameter
		m = c.combineTypeMappers(newSimpleTypeMapper(origTypeParameter, freshTypeParameter), m)
		freshTypeParameter.AsTypeParameter().mapper = m
	case t.objectFlags&ObjectFlagsInstantiationExpressionType != 0:
		result.AsInstantiationExpressionType().node = t.AsInstantiationExpressionType().node
	case t.objectFlags&ObjectFlagsSingleSignatureType != 0:
		result.AsSingleSignatureType().outerTypeParameters = t.AsSingleSignatureType().outerTypeParameters
	}
	if alias == nil {
		alias = c.instantiateTypeAlias(t.alias, m)
	}
	result.alias = alias
	if alias != nil && len(alias.typeArguments) != 0 {
		result.objectFlags |= c.getPropagatingFlagsOfTypes(result.alias.typeArguments, TypeFlagsNone)
	}
	d := result.AsObjectType()
	d.target = t
	d.mapper = m
	return result
}

func (c *Checker) cloneTypeParameter(tp *Type) *Type {
	result := c.newTypeParameter(tp.symbol)
	result.AsTypeParameter().target = tp
	return result
}

func (c *Checker) getHomomorphicTypeVariable(t *Type) *Type {
	return nil // !!!
}

func (c *Checker) instantiateMappedType(t *Type, m *TypeMapper, alias *TypeAlias) *Type {
	return c.anyType // !!!
}

func (c *Checker) getTypeParameterFromMappedType(t *Type) *Type {
	return c.anyType // !!!
}

func (c *Checker) getNameTypeFromMappedType(t *Type) *Type {
	return c.anyType // !!!
}

func (c *Checker) instantiateReverseMappedType(t *Type, m *TypeMapper) *Type {
	return c.anyType // !!!
}

func (c *Checker) instantiateTypeAlias(alias *TypeAlias, m *TypeMapper) *TypeAlias {
	if alias == nil {
		return nil
	}
	return &TypeAlias{symbol: alias.symbol, typeArguments: c.instantiateTypes(alias.typeArguments, m)}
}

func (c *Checker) instantiateTypes(types []*Type, m *TypeMapper) []*Type {
	return instantiateList(c, types, m, (*Checker).instantiateType)
}

func (c *Checker) instantiateSymbols(symbols []*ast.Symbol, m *TypeMapper) []*ast.Symbol {
	return instantiateList(c, symbols, m, (*Checker).instantiateSymbol)
}

func (c *Checker) instantiateSignatures(signatures []*Signature, m *TypeMapper) []*Signature {
	return instantiateList(c, signatures, m, (*Checker).instantiateSignature)
}

func (c *Checker) instantiateIndexInfos(indexInfos []*IndexInfo, m *TypeMapper) []*IndexInfo {
	return instantiateList(c, indexInfos, m, (*Checker).instantiateIndexInfo)
}

func instantiateList[T comparable](c *Checker, values []T, m *TypeMapper, instantiator func(c *Checker, value T, m *TypeMapper) T) []T {
	for i, value := range values {
		mapped := instantiator(c, value, m)
		if mapped != value {
			result := make([]T, len(values))
			copy(result, values[:i])
			result[i] = mapped
			for j := i + 1; j < len(values); j++ {
				result[j] = instantiator(c, values[j], m)
			}
			return result
		}
	}
	return values
}

func (c *Checker) tryGetTypeFromEffectiveTypeNode(node *ast.Node) *Type {
	typeNode := getEffectiveTypeAnnotationNode(node)
	if typeNode != nil {
		return c.getTypeFromTypeNode(typeNode)
	}
	return nil
}

func (c *Checker) getTypeFromTypeNode(node *ast.Node) *Type {
	return c.getConditionalFlowTypeOfType(c.getTypeFromTypeNodeWorker(node), node)
}

func (c *Checker) getTypeFromTypeNodeWorker(node *ast.Node) *Type {
	switch node.Kind {
	case ast.KindAnyKeyword:
		return c.anyType
	case ast.KindUnknownKeyword:
		return c.unknownType
	case ast.KindStringKeyword:
		return c.stringType
	case ast.KindNumberKeyword:
		return c.numberType
	case ast.KindBigIntKeyword:
		return c.bigintType
	case ast.KindBooleanKeyword:
		return c.booleanType
	case ast.KindSymbolKeyword:
		return c.esSymbolType
	case ast.KindVoidKeyword:
		return c.voidType
	case ast.KindUndefinedKeyword:
		return c.undefinedType
	case ast.KindNullKeyword:
		return c.nullType
	case ast.KindNeverKeyword:
		return c.neverType
	case ast.KindObjectKeyword:
		if node.Flags&ast.NodeFlagsJavaScriptFile != 0 && !c.noImplicitAny {
			return c.anyType
		} else {
			return c.nonPrimitiveType
		}
	case ast.KindIntrinsicKeyword:
		return c.intrinsicMarkerType
	case ast.KindThisType, ast.KindThisKeyword:
		return c.getTypeFromThisTypeNode(node)
	case ast.KindLiteralType:
		return c.getTypeFromLiteralTypeNode(node)
	case ast.KindTypeReference, ast.KindExpressionWithTypeArguments:
		return c.getTypeFromTypeReference(node)
	// case KindTypePredicate:
	// 	if (node /* as TypePredicateNode */).assertsModifier {
	// 		return c.voidType
	// 	} else {
	// 		return c.booleanType
	// 	}
	// case KindTypeQuery:
	// 	return c.getTypeFromTypeQueryNode(node /* as TypeQueryNode */)
	case ast.KindArrayType, ast.KindTupleType:
		return c.getTypeFromArrayOrTupleTypeNode(node)
	case ast.KindOptionalType:
		return c.getTypeFromOptionalTypeNode(node)
	case ast.KindUnionType:
		return c.getTypeFromUnionTypeNode(node)
	case ast.KindIntersectionType:
		return c.getTypeFromIntersectionTypeNode(node)
	// case KindNamedTupleMember:
	// 	return c.getTypeFromNamedTupleTypeNode(node /* as NamedTupleMember */)
	case ast.KindParenthesizedType:
		return c.getTypeFromTypeNode(node.AsParenthesizedTypeNode().TypeNode)
	case ast.KindRestType:
		return c.getTypeFromRestTypeNode(node)
	case ast.KindFunctionType, ast.KindConstructorType, ast.KindTypeLiteral:
		return c.getTypeFromTypeLiteralOrFunctionOrConstructorTypeNode(node)
	case ast.KindTypeOperator:
		return c.getTypeFromTypeOperatorNode(node)
	case ast.KindIndexedAccessType:
		return c.getTypeFromIndexedAccessTypeNode(node)
	// case KindMappedType:
	// 	return c.getTypeFromMappedTypeNode(node /* as MappedTypeNode */)
	// case KindConditionalType:
	// 	return c.getTypeFromConditionalTypeNode(node /* as ConditionalTypeNode */)
	// case KindInferType:
	// 	return c.getTypeFromInferTypeNode(node /* as InferTypeNode */)
	// case KindTemplateLiteralType:
	// 	return c.getTypeFromTemplateTypeNode(node /* as TemplateLiteralTypeNode */)
	// case KindImportType:
	// 	return c.getTypeFromImportTypeNode(node /* as ImportTypeNode */)
	// case KindIdentifier, /* as TypeNodeSyntaxKind */
	// 	KindQualifiedName, /* as TypeNodeSyntaxKind */
	// 	KindPropertyAccessExpression /* as TypeNodeSyntaxKind */ :
	// 	symbol := c.getSymbolAtLocation(node)
	// 	if symbol {
	// 		return c.getDeclaredTypeOfSymbol(symbol)
	// 	} else {
	// 		return c.errorType
	// 	}
	default:
		return c.errorType
	}
}

func (c *Checker) getTypeFromThisTypeNode(node *ast.Node) *Type {
	links := c.typeNodeLinks.get(node)
	if links.resolvedType == nil {
		links.resolvedType = c.getThisType(node)
	}
	return links.resolvedType
}

func (c *Checker) getThisType(node *ast.Node) *Type {
	container := getThisContainer(node /*includeArrowFunctions*/, false /*includeClassComputedPropertyName*/, false)
	if container != nil {
		parent := container.Parent
		if isClassLike(parent) || ast.IsInterfaceDeclaration(parent) {
			if !isStatic(container) && (!ast.IsConstructorDeclaration(container) || isNodeDescendantOf(node, getBodyOfNode(container))) {
				return c.getDeclaredTypeOfClassOrInterface(c.getSymbolOfDeclaration(parent)).AsInterfaceType().thisType
			}
		}
	}
	c.error(node, diagnostics.A_this_type_is_available_only_in_a_non_static_member_of_a_class_or_interface)
	return c.errorType
}

func (c *Checker) getTypeFromLiteralTypeNode(node *ast.Node) *Type {
	if node.AsLiteralTypeNode().Literal.Kind == ast.KindNullKeyword {
		return c.nullType
	}
	links := c.typeNodeLinks.get(node)
	if links.resolvedType == nil {
		links.resolvedType = c.getRegularTypeOfLiteralType(c.checkExpression(node.AsLiteralTypeNode().Literal))
	}
	return links.resolvedType
}

func (c *Checker) getTypeFromTypeLiteralOrFunctionOrConstructorTypeNode(node *ast.Node) *Type {
	links := c.typeNodeLinks.get(node)
	if links.resolvedType == nil {
		// Deferred resolution of members is handled by resolveObjectTypeMembers
		alias := c.getAliasForTypeNode(node)
		if len(c.getMembersOfSymbol(node.Symbol())) == 0 && alias == nil {
			links.resolvedType = c.emptyTypeLiteralType
		} else {
			t := c.newObjectType(ObjectFlagsAnonymous, node.Symbol())
			t.alias = alias
			links.resolvedType = t
		}
	}
	return links.resolvedType
}

func (c *Checker) getTypeFromIndexedAccessTypeNode(node *ast.Node) *Type {
	links := c.typeNodeLinks.get(node)
	if links.resolvedType == nil {
		objectType := c.getTypeFromTypeNode(node.AsIndexedAccessTypeNode().ObjectType)
		indexType := c.getTypeFromTypeNode(node.AsIndexedAccessTypeNode().IndexType)
		potentialAlias := c.getAliasForTypeNode(node)
		links.resolvedType = c.getIndexedAccessTypeEx(objectType, indexType, AccessFlagsNone, node, potentialAlias)
	}
	return links.resolvedType
}

func (c *Checker) getTypeFromTypeOperatorNode(node *ast.Node) *Type {
	links := c.typeNodeLinks.get(node)
	if links.resolvedType == nil {
		argType := node.AsTypeOperatorNode().TypeNode
		switch node.AsTypeOperatorNode().Operator {
		case ast.KindKeyOfKeyword:
			links.resolvedType = c.getIndexType(c.getTypeFromTypeNode(argType))
		case ast.KindUniqueKeyword:
			if argType.Kind == ast.KindSymbolKeyword {
				links.resolvedType = c.getESSymbolLikeTypeForNode(walkUpParenthesizedTypes(node.Parent))
			} else {
				links.resolvedType = c.errorType
			}
		case ast.KindReadonlyKeyword:
			links.resolvedType = c.getTypeFromTypeNode(argType)
		default:
			panic("Unhandled case in getTypeFromTypeOperatorNode")
		}
	}
	return links.resolvedType
}

func (c *Checker) getESSymbolLikeTypeForNode(node *ast.Node) *Type {
	if isValidESSymbolDeclaration(node) {
		symbol := c.getSymbolOfNode(node)
		if symbol != nil {
			uniqueType := c.uniqueESSymbolTypes[symbol]
			if uniqueType == nil {
				var b KeyBuilder
				b.WriteString(InternalSymbolNamePrefix)
				b.WriteByte('@')
				b.WriteString(symbol.Name)
				b.WriteByte('@')
				b.WriteSymbol(symbol)
				uniqueType = c.newUniqueESSymbolType(symbol, b.String())
				c.uniqueESSymbolTypes[symbol] = uniqueType
			}
			return uniqueType
		}
	}
	return c.esSymbolType
}

func (c *Checker) getTypeFromTypeReference(node *ast.Node) *Type {
	links := c.typeNodeLinks.get(node)
	if links.resolvedType == nil {
		// handle LS queries on the `const` in `x as const` by resolving to the type of `x`
		if isConstTypeReference(node) && isAssertionExpression(node.Parent) {
			links.resolvedSymbol = c.unknownSymbol
			links.resolvedType = c.checkExpressionCached(node.Parent.Expression())
			return links.resolvedType
		}
		symbol := c.resolveTypeReferenceName(node, ast.SymbolFlagsType, false /*ignoreErrors*/)
		t := c.getTypeReferenceType(node, symbol)
		// Cache both the resolved symbol and the resolved type. The resolved symbol is needed when we check the
		// type reference in checkTypeReferenceNode.
		links.resolvedSymbol = symbol
		links.resolvedType = t
	}
	return links.resolvedType
}

func (c *Checker) resolveTypeReferenceName(typeReference *ast.Node, meaning ast.SymbolFlags, ignoreErrors bool) *ast.Symbol {
	name := getTypeReferenceName(typeReference)
	if name == nil {
		return c.unknownSymbol
	}
	symbol := c.resolveEntityName(name, meaning, ignoreErrors, false /*dontResolveAlias*/, nil /*location*/)
	if symbol != nil && symbol != c.unknownSymbol {
		return symbol
	}
	if ignoreErrors {
		return c.unknownSymbol
	}
	return c.unknownSymbol // !!! return c.getUnresolvedSymbolForEntityName(name)
}

func (c *Checker) getTypeReferenceType(node *ast.Node, symbol *ast.Symbol) *Type {
	if symbol == c.unknownSymbol {
		return c.errorType
	}
	if symbol.Flags&(ast.SymbolFlagsClass|ast.SymbolFlagsInterface) != 0 {
		return c.getTypeFromClassOrInterfaceReference(node, symbol)
	}
	if symbol.Flags&ast.SymbolFlagsTypeAlias != 0 {
		return c.getTypeFromTypeAliasReference(node, symbol)
	}
	// Get type from reference to named type that cannot be generic (enum or type parameter)
	res := c.tryGetDeclaredTypeOfSymbol(symbol)
	if res != nil && c.checkNoTypeArguments(node, symbol) {
		return c.getRegularTypeOfLiteralType(res)
	}
	return c.errorType
}

/**
 * Get type from type-reference that reference to class or interface
 */
func (c *Checker) getTypeFromClassOrInterfaceReference(node *ast.Node, symbol *ast.Symbol) *Type {
	t := c.getDeclaredTypeOfClassOrInterface(c.getMergedSymbol(symbol))
	d := t.AsInterfaceType()
	typeParameters := d.LocalTypeParameters()
	if len(typeParameters) != 0 {
		numTypeArguments := len(getTypeArgumentNodesFromNode(node))
		minTypeArgumentCount := c.getMinTypeArgumentCount(typeParameters)
		if numTypeArguments < minTypeArgumentCount || numTypeArguments > len(typeParameters) {
			message := diagnostics.Generic_type_0_requires_1_type_argument_s
			if minTypeArgumentCount < len(typeParameters) {
				message = diagnostics.Generic_type_0_requires_between_1_and_2_type_arguments
			}
			typeStr := c.typeToString(t) // !!! /*enclosingDeclaration*/, nil, TypeFormatFlagsWriteArrayAsGenericType
			c.error(node, message, typeStr, minTypeArgumentCount, len(typeParameters))
			// TODO: Adopt same permissive behavior in TS as in JS to reduce follow-on editing experience failures (requires editing fillMissingTypeArguments)
			return c.errorType
		}
		if node.Kind == ast.KindTypeReference && c.isDeferredTypeReferenceNode(node, numTypeArguments != len(typeParameters)) {
			return c.createDeferredTypeReference(t, node, nil /*mapper*/, nil /*alias*/)
		}
		// In a type reference, the outer type parameters of the referenced class or interface are automatically
		// supplied as type arguments and the type reference only specifies arguments for the local type parameters
		// of the class or interface.
		localTypeArguments := c.fillMissingTypeArguments(c.getTypeArgumentsFromNode(node), typeParameters, minTypeArgumentCount)
		typeArguments := append(d.OuterTypeParameters(), localTypeArguments...)
		return c.createTypeReference(t, typeArguments)
	}
	if c.checkNoTypeArguments(node, symbol) {
		return t
	}
	return c.errorType
}

func (c *Checker) getTypeArgumentsFromNode(node *ast.Node) []*Type {
	return core.Map(getTypeArgumentNodesFromNode(node), c.getTypeFromTypeNode)
}

func (c *Checker) checkNoTypeArguments(node *ast.Node, symbol *ast.Symbol) bool {
	if len(getTypeArgumentNodesFromNode(node)) != 0 {
		c.error(node, diagnostics.Type_0_is_not_generic, c.symbolToString(symbol))
		return false
	}
	return true
}

func (c *Checker) isDeferredTypeReferenceNode(node *ast.Node, hasDefaultTypeArguments bool) bool {
	return false // !!!
}

func (c *Checker) createNormalizedTypeReference(target *Type, typeArguments []*Type) *Type {
	if target.objectFlags&ObjectFlagsTuple != 0 {
		return c.createNormalizedTupleType(target, typeArguments)
	}
	return c.createTypeReference(target, typeArguments)
}

func (c *Checker) createNormalizedTupleType(target *Type, elementTypes []*Type) *Type {
	d := target.AsTupleType()
	if d.combinedFlags&ElementFlagsNonRequired == 0 {
		// No need to normalize when we only have regular required elements
		return c.createTypeReference(target, elementTypes)
	}
	if d.combinedFlags&ElementFlagsVariadic != 0 {
		for i, e := range elementTypes {
			if d.elementInfos[i].flags&ElementFlagsVariadic != 0 && e.flags&(TypeFlagsNever|TypeFlagsUnion) != 0 {
				// Transform [A, ...(X | Y | Z)] into [A, ...X] | [A, ...Y] | [A, ...Z]
				checkTypes := core.MapIndex(elementTypes, func(t *Type, i int) *Type {
					if d.elementInfos[i].flags&ElementFlagsVariadic != 0 {
						return t
					}
					return c.unknownType
				})
				if c.checkCrossProductUnion(checkTypes) {
					return c.mapType(e, func(t *Type) *Type {
						return c.createNormalizedTupleType(target, core.ReplaceElement(elementTypes, i, t))
					})
				}
			}
		}
	}
	// We have optional, rest, or variadic n that may need normalizing. Normalization ensures that all variadic
	// n are generic and that the tuple type has one of the following layouts, disregarding variadic n:
	// (1) Zero or more required n, followed by zero or more optional n, followed by zero or one rest element.
	// (2) Zero or more required n, followed by a rest element, followed by zero or more required n.
	// In either layout, zero or more generic variadic n may be present at any location.
	n := &TupleNormalizer{}
	if !n.normalize(c, elementTypes, d.elementInfos) {
		return c.errorType
	}
	tupleTarget := c.getTupleTargetType(n.infos, d.readonly)
	switch {
	case tupleTarget == c.emptyGenericType:
		return c.emptyObjectType
	case len(n.types) != 0:
		return c.createTypeReference(tupleTarget, n.types)
	}
	return tupleTarget
}

type TupleNormalizer struct {
	c                       *Checker
	types                   []*Type
	infos                   []TupleElementInfo
	lastRequiredIndex       int
	firstRestIndex          int
	lastOptionalOrRestIndex int
}

func (n *TupleNormalizer) normalize(c *Checker, elementTypes []*Type, elementInfos []TupleElementInfo) bool {
	n.c = c
	n.lastRequiredIndex = -1
	n.firstRestIndex = -1
	n.lastOptionalOrRestIndex = -1
	for i, t := range elementTypes {
		info := elementInfos[i]
		if info.flags&ElementFlagsVariadic != 0 {
			if t.flags&TypeFlagsAny != 0 {
				n.add(t, TupleElementInfo{flags: ElementFlagsRest, labeledDeclaration: info.labeledDeclaration})
			} else if t.flags&TypeFlagsInstantiableNonPrimitive != 0 || c.isGenericMappedType(t) {
				// Generic variadic elements stay as they are.
				n.add(t, info)
			} else if isTupleType(t) {
				spreadTypes := c.getElementTypes(t)
				if len(spreadTypes)+len(n.types) >= 10_000 {
					message := ifElse(isPartOfTypeNode(c.currentNode),
						diagnostics.Type_produces_a_tuple_type_that_is_too_large_to_represent,
						diagnostics.Expression_produces_a_tuple_type_that_is_too_large_to_represent)
					c.error(c.currentNode, message)
					return false
				}
				// Spread variadic elements with tuple types into the resulting tuple.
				spreadInfos := t.TargetTupleType().elementInfos
				for j, s := range spreadTypes {
					n.add(s, spreadInfos[j])
				}
			} else {
				// Treat everything else as an array type and create a rest element.
				var s *Type
				if c.isArrayLikeType(t) {
					s = c.getIndexTypeOfType(t, c.numberType)
				}
				if s == nil {
					s = c.errorType
				}
				n.add(s, TupleElementInfo{flags: ElementFlagsRest, labeledDeclaration: info.labeledDeclaration})
			}
		} else {
			// Copy other element kinds with no change.
			n.add(t, info)
		}
	}
	// Turn optional elements preceding the last required element into required elements
	for i := range n.lastRequiredIndex {
		if n.infos[i].flags&ElementFlagsOptional != 0 {
			n.infos[i].flags = ElementFlagsRequired
		}
	}
	if n.firstRestIndex >= 0 && n.firstRestIndex < n.lastOptionalOrRestIndex {
		// Turn elements between first rest and last optional/rest into a single rest element
		var types []*Type
		for i := n.firstRestIndex; i <= n.lastOptionalOrRestIndex; i++ {
			t := n.types[i]
			if n.infos[i].flags&ElementFlagsVariadic != 0 {
				t = c.getIndexedAccessType(t, c.numberType)
			}
			types = append(types, t)
		}
		n.types[n.firstRestIndex] = c.getUnionType(types)
		n.types = slices.Delete(n.types, n.firstRestIndex+1, n.lastOptionalOrRestIndex+1)
		n.infos = slices.Delete(n.infos, n.firstRestIndex+1, n.lastOptionalOrRestIndex+1)
	}
	return true
}

func (n *TupleNormalizer) add(t *Type, info TupleElementInfo) {
	if info.flags&ElementFlagsRequired != 0 {
		n.lastRequiredIndex = len(n.types)
	}
	if info.flags&ElementFlagsRest != 0 && n.firstRestIndex < 0 {
		n.firstRestIndex = len(n.types)
	}
	if info.flags&(ElementFlagsOptional|ElementFlagsRest) != 0 {
		n.lastOptionalOrRestIndex = len(n.types)
	}
	n.types = append(n.types, n.c.addOptionalityEx(t, true /*isProperty*/, info.flags&ElementFlagsOptional != 0))
	n.infos = append(n.infos, info)
}

// Return count of starting consecutive tuple elements of the given kind(s)
func getStartElementCount(t *TupleType, flags ElementFlags) int {
	for i, info := range t.elementInfos {
		if info.flags&flags == 0 {
			return i
		}
	}
	return len(t.elementInfos)
}

// Return count of ending consecutive tuple elements of the given kind(s)
func getEndElementCount(t *TupleType, flags ElementFlags) int {
	for i := len(t.elementInfos); i > 0; i-- {
		if t.elementInfos[i-1].flags&flags == 0 {
			return len(t.elementInfos) - i
		}
	}
	return len(t.elementInfos)
}

func getTotalFixedElementCount(t *TupleType) int {
	return t.fixedLength + getEndElementCount(t, ElementFlagsFixed)
}

func (c *Checker) getElementTypes(t *Type) []*Type {
	typeArguments := c.getTypeArguments(t)
	arity := c.getTypeReferenceArity(t)
	if len(typeArguments) == arity {
		return typeArguments
	}
	return typeArguments[0:arity]
}

func (c *Checker) getTypeReferenceArity(t *Type) int {
	return len(t.TargetInterfaceType().TypeParameters())
}

func (c *Checker) isArrayType(t *Type) bool {
	return t.objectFlags&ObjectFlagsReference != 0 && (t.Target() == c.globalArrayType || t.Target() == c.globalReadonlyArrayType)
}

func (c *Checker) isReadonlyArrayType(t *Type) bool {
	return t.objectFlags&ObjectFlagsReference != 0 && t.Target() == c.globalReadonlyArrayType
}

func isTupleType(t *Type) bool {
	return t.objectFlags&ObjectFlagsReference != 0 && t.Target().objectFlags&ObjectFlagsTuple != 0
}

func isMutableTupleType(t *Type) bool {
	return isTupleType(t) && !t.TargetTupleType().readonly
}

func isGenericTupleType(t *Type) bool {
	return isTupleType(t) && t.TargetTupleType().combinedFlags&ElementFlagsVariadic != 0
}

func isSingleElementGenericTupleType(t *Type) bool {
	return isGenericTupleType(t) && len(t.TargetTupleType().elementInfos) == 1
}

func (c *Checker) isArrayOrTupleType(t *Type) bool {
	return c.isArrayType(t) || isTupleType(t)
}

func (c *Checker) isMutableArrayOrTuple(t *Type) bool {
	return c.isArrayType(t) && !c.isReadonlyArrayType(t) || isTupleType(t) && !t.TargetTupleType().readonly
}

func (c *Checker) getElementTypeOfArrayType(t *Type) *Type {
	if c.isArrayType(t) {
		return c.getTypeArguments(t)[0]
	}
	return nil
}

func (c *Checker) isArrayLikeType(t *Type) bool {
	// A type is array-like if it is a reference to the global Array or global ReadonlyArray type,
	// or if it is not the undefined or null type and if it is assignable to ReadonlyArray<any>
	return c.isArrayType(t) || t.flags&TypeFlagsNullable == 0 && c.isTypeAssignableTo(t, c.anyReadonlyArrayType)
}

func (c *Checker) isMutableArrayLikeType(t *Type) bool {
	// A type is mutable-array-like if it is a reference to the global Array type, or if it is not the
	// any, undefined or null type and if it is assignable to Array<any>
	return c.isMutableArrayOrTuple(t) || t.flags&(TypeFlagsAny|TypeFlagsNullable) == 0 && c.isTypeAssignableTo(t, c.anyArrayType)
}

func (c *Checker) isEmptyArrayLiteralType(t *Type) bool {
	elementType := c.getElementTypeOfArrayType(t)
	return elementType != nil && c.isEmptyLiteralType(elementType)
}

func (c *Checker) isEmptyLiteralType(t *Type) bool {
	if c.strictNullChecks {
		return t == c.implicitNeverType
	}
	return t == c.undefinedWideningType
}

/**
 * Get type from reference to type alias. When a type alias is generic, the declared type of the type alias may include
 * references to the type parameters of the alias. We replace those with the actual type arguments by instantiating the
 * declared type. Instantiations are cached using the type identities of the type arguments as the key.
 */
func (c *Checker) getTypeFromTypeAliasReference(node *ast.Node, symbol *ast.Symbol) *Type {
	typeArguments := getTypeArgumentNodesFromNode(node)
	if symbol.CheckFlags&ast.CheckFlagsUnresolved != 0 {
		alias := &TypeAlias{symbol: symbol, typeArguments: core.Map(typeArguments, c.getTypeFromTypeNode)}
		key := getAliasKey(alias)
		errorType := c.errorTypes[key]
		if errorType == nil {
			errorType = c.newIntrinsicType(TypeFlagsAny, "error")
			errorType.alias = alias
			c.errorTypes[key] = errorType
		}
		return errorType
	}
	t := c.getDeclaredTypeOfSymbol(symbol)
	typeParameters := c.typeAliasLinks.get(symbol).typeParameters
	if len(typeParameters) != 0 {
		numTypeArguments := len(typeArguments)
		minTypeArgumentCount := c.getMinTypeArgumentCount(typeParameters)
		if numTypeArguments < minTypeArgumentCount || numTypeArguments > len(typeParameters) {
			message := ifElse(minTypeArgumentCount == len(typeParameters),
				diagnostics.Generic_type_0_requires_1_type_argument_s,
				diagnostics.Generic_type_0_requires_between_1_and_2_type_arguments)
			c.error(node, message, c.symbolToString(symbol), minTypeArgumentCount, len(typeParameters))
			return c.errorType
		}
		// We refrain from associating a local type alias with an instantiation of a top-level type alias
		// because the local alias may end up being referenced in an inferred return type where it is not
		// accessible--which in turn may lead to a large structural expansion of the type when generating
		// a .d.ts file. See #43622 for an example.
		aliasSymbol := c.getAliasSymbolForTypeNode(node)
		var newAliasSymbol *ast.Symbol
		if aliasSymbol != nil && (isLocalTypeAlias(symbol) || !isLocalTypeAlias(aliasSymbol)) {
			newAliasSymbol = aliasSymbol
		}
		var aliasTypeArguments []*Type
		if newAliasSymbol != nil {
			aliasTypeArguments = c.getTypeArgumentsForAliasSymbol(newAliasSymbol)
		} else if isTypeReferenceType(node) {
			aliasSymbol := c.resolveTypeReferenceName(node, ast.SymbolFlagsAlias, true /*ignoreErrors*/)
			// refers to an alias import/export/reexport - by making sure we use the target as an aliasSymbol,
			// we ensure the exported symbol is used to refer to the type when it is reserialized later
			if aliasSymbol != nil && aliasSymbol != c.unknownSymbol {
				resolved := c.resolveAlias(aliasSymbol)
				if resolved != nil && resolved.Flags&ast.SymbolFlagsTypeAlias != 0 {
					newAliasSymbol = resolved
					aliasTypeArguments = c.getTypeArgumentsFromNode(node)
				}
			}
		}
		var newAlias *TypeAlias
		if newAliasSymbol != nil {
			newAlias = &TypeAlias{symbol: newAliasSymbol, typeArguments: aliasTypeArguments}
		}
		return c.getTypeAliasInstantiation(symbol, c.getTypeArgumentsFromNode(node), newAlias)
	}
	if c.checkNoTypeArguments(node, symbol) {
		return t
	}
	return c.errorType
}

func (c *Checker) getTypeAliasInstantiation(symbol *ast.Symbol, typeArguments []*Type, alias *TypeAlias) *Type {
	t := c.getDeclaredTypeOfSymbol(symbol)
	if t == c.intrinsicMarkerType {
		if typeKind, ok := intrinsicTypeKinds[symbol.Name]; ok && len(typeArguments) == 1 {
			switch typeKind {
			case IntrinsicTypeKindNoInfer:
				return c.getNoInferType(typeArguments[0])
			default:
				return c.getStringMappingType(symbol, typeArguments[0])
			}
		}
	}
	links := c.typeAliasLinks.get(symbol)
	typeParameters := links.typeParameters
	key := getTypeAliasInstantiationKey(typeArguments, alias)
	instantiation := links.instantiations[key]
	if instantiation == nil {
		mapper := newTypeMapper(typeParameters, c.fillMissingTypeArguments(typeArguments, typeParameters, c.getMinTypeArgumentCount(typeParameters)))
		instantiation = c.instantiateTypeWithAlias(t, mapper, alias)
		links.instantiations[key] = instantiation
	}
	return instantiation
}

func isLocalTypeAlias(symbol *ast.Symbol) bool {
	declaration := core.Find(symbol.Declarations, isTypeAlias)
	return declaration != nil && getContainingFunction(declaration) != nil
}

func (c *Checker) getDeclaredTypeOfSymbol(symbol *ast.Symbol) *Type {
	result := c.tryGetDeclaredTypeOfSymbol(symbol)
	if result == nil {
		result = c.errorType
	}
	return result
}

func (c *Checker) tryGetDeclaredTypeOfSymbol(symbol *ast.Symbol) *Type {
	switch {
	case symbol.Flags&(ast.SymbolFlagsClass|ast.SymbolFlagsInterface) != 0:
		return c.getDeclaredTypeOfClassOrInterface(symbol)
	case symbol.Flags&ast.SymbolFlagsTypeParameter != 0:
		return c.getDeclaredTypeOfTypeParameter(symbol)
	case symbol.Flags&ast.SymbolFlagsTypeAlias != 0:
		return c.getDeclaredTypeOfTypeAlias(symbol)
		// !!!
		// case symbol.flags&SymbolFlagsEnum != 0:
		// 	return c.getDeclaredTypeOfEnum(symbol)
		// case symbol.flags&SymbolFlagsEnumMember != 0:
		// 	return c.getDeclaredTypeOfEnumMember(symbol)
		// case symbol.flags&SymbolFlagsAlias != 0:
		// 	return c.getDeclaredTypeOfAlias(symbol)
	}
	return nil
}

func getTypeReferenceName(node *ast.Node) *ast.Node {
	switch node.Kind {
	case ast.KindTypeReference:
		return node.AsTypeReference().TypeName
	case ast.KindExpressionWithTypeArguments:
		// We only support expressions that are simple qualified names. For other
		// expressions this produces nil
		expr := node.AsExpressionWithTypeArguments().Expression
		if isEntityNameExpression(expr) {
			return expr
		}
	}
	return nil
}

func (c *Checker) getAliasForTypeNode(node *ast.Node) *TypeAlias {
	symbol := c.getAliasSymbolForTypeNode(node)
	if symbol != nil {
		return &TypeAlias{symbol: symbol, typeArguments: c.getTypeArgumentsForAliasSymbol(symbol)}
	}
	return nil
}

func (c *Checker) getAliasSymbolForTypeNode(node *ast.Node) *ast.Symbol {
	host := node.Parent
	for ast.IsParenthesizedTypeNode(host) || ast.IsTypeOperatorNode(host) && host.AsTypeOperatorNode().Operator == ast.KindReadonlyKeyword {
		host = host.Parent
	}
	if isTypeAlias(host) {
		return c.getSymbolOfDeclaration(host)
	}
	return nil
}

func (c *Checker) getTypeArgumentsForAliasSymbol(symbol *ast.Symbol) []*Type {
	if symbol != nil {
		return c.getLocalTypeParametersOfClassOrInterfaceOrTypeAlias(symbol)
	}
	return nil
}

func (c *Checker) getOuterTypeParametersOfClassOrInterface(symbol *ast.Symbol) []*Type {
	declaration := symbol.ValueDeclaration
	if symbol.Flags&(ast.SymbolFlagsClass|ast.SymbolFlagsFunction) == 0 {
		declaration = core.Find(symbol.Declarations, func(d *ast.Node) bool {
			if d.Kind == ast.KindInterfaceDeclaration {
				return true
			}
			if d.Kind != ast.KindVariableDeclaration {
				return false
			}
			initializer := d.AsVariableDeclaration().Initializer
			return initializer != nil && (initializer.Kind == ast.KindFunctionExpression || initializer.Kind == ast.KindArrowFunction)
		})
	}
	// !!! Debug.assert(!!declaration, "Class was missing valueDeclaration -OR- non-class had no interface declarations")
	return c.getOuterTypeParameters(declaration, false /*includeThisTypes*/)
}

// Return the outer type parameters of a node or undefined if the node has no outer type parameters.
func (c *Checker) getOuterTypeParameters(node *ast.Node, includeThisTypes bool) []*Type {
	for {
		node = node.Parent
		if node == nil {
			return nil
		}
		kind := node.Kind
		switch kind {
		case ast.KindClassDeclaration, ast.KindClassExpression, ast.KindInterfaceDeclaration, ast.KindCallSignature, ast.KindConstructSignature,
			ast.KindMethodSignature, ast.KindFunctionType, ast.KindConstructorType, ast.KindJSDocFunctionType, ast.KindFunctionDeclaration,
			ast.KindMethodDeclaration, ast.KindFunctionExpression, ast.KindArrowFunction, ast.KindTypeAliasDeclaration, ast.KindMappedType,
			ast.KindConditionalType:
			outerTypeParameters := c.getOuterTypeParameters(node, includeThisTypes)
			if (kind == ast.KindFunctionExpression || kind == ast.KindArrowFunction || isObjectLiteralMethod(node)) && c.isContextSensitive(node) {
				signature := core.FirstOrNil(c.getSignaturesOfType(c.getTypeOfSymbol(c.getSymbolOfDeclaration(node)), SignatureKindCall))
				if signature != nil && len(signature.typeParameters) != 0 {
					return append(outerTypeParameters, signature.typeParameters...)
				}
			}
			if kind == ast.KindMappedType {
				return append(outerTypeParameters, c.getDeclaredTypeOfTypeParameter(c.getSymbolOfDeclaration((node.AsMappedTypeNode().TypeParameter))))
			}
			if kind == ast.KindConditionalType {
				return append(outerTypeParameters, c.getInferTypeParameters(node)...)
			}
			outerAndOwnTypeParameters := c.appendTypeParameters(outerTypeParameters, getEffectiveTypeParameterDeclarations(node))
			var thisType *Type
			if includeThisTypes && (kind == ast.KindClassDeclaration || kind == ast.KindClassExpression || kind == ast.KindInterfaceDeclaration) {
				thisType = c.getDeclaredTypeOfClassOrInterface(c.getSymbolOfDeclaration(node)).AsInterfaceType().thisType
			}
			if thisType != nil {
				return append(outerAndOwnTypeParameters, thisType)
			}
			return outerAndOwnTypeParameters
		}
	}
}

func (c *Checker) getInferTypeParameters(node *ast.Node) []*Type {
	var result []*Type
	for _, symbol := range node.AsConditionalTypeNode().Locals_ {
		if symbol.Flags&ast.SymbolFlagsTypeParameter != 0 {
			result = append(result, c.getDeclaredTypeOfSymbol(symbol))
		}
	}
	return result
}

// The local type parameters are the combined set of type parameters from all declarations of the class,
// interface, or type alias.
func (c *Checker) getLocalTypeParametersOfClassOrInterfaceOrTypeAlias(symbol *ast.Symbol) []*Type {
	return c.appendLocalTypeParametersOfClassOrInterfaceOrTypeAlias(nil, symbol)
}

func (c *Checker) appendLocalTypeParametersOfClassOrInterfaceOrTypeAlias(types []*Type, symbol *ast.Symbol) []*Type {
	for _, node := range symbol.Declarations {
		if nodeKindIs(node, ast.KindInterfaceDeclaration, ast.KindClassDeclaration, ast.KindClassExpression) || isTypeAlias(node) {
			types = c.appendTypeParameters(types, getEffectiveTypeParameterDeclarations(node))
		}
	}
	return types
}

// Appends the type parameters given by a list of declarations to a set of type parameters and returns the resulting set.
// The function allocates a new array if the input type parameter set is undefined, but otherwise it modifies the set
// in-place and returns the same array.
func (c *Checker) appendTypeParameters(typeParameters []*Type, declarations []*ast.Node) []*Type {
	for _, declaration := range declarations {
		typeParameters = core.AppendIfUnique(typeParameters, c.getDeclaredTypeOfTypeParameter(c.getSymbolOfDeclaration(declaration)))
	}
	return typeParameters
}

func (c *Checker) getDeclaredTypeOfTypeParameter(symbol *ast.Symbol) *Type {
	links := c.typeParameterLinks.get(symbol)
	if links.declaredType == nil {
		links.declaredType = c.newTypeParameter(symbol)
	}
	return links.declaredType
}

func (c *Checker) getDeclaredTypeOfTypeAlias(symbol *ast.Symbol) *Type {
	links := c.typeAliasLinks.get(symbol)
	if links.declaredType == nil {
		// Note that we use the links object as the target here because the symbol object is used as the unique
		// identity for resolution of the 'type' property in SymbolLinks.
		if !c.pushTypeResolution(symbol, TypeSystemPropertyNameDeclaredType) {
			return c.errorType
		}
		declaration := core.Find(symbol.Declarations, ast.IsTypeAliasDeclaration)
		typeNode := declaration.AsTypeAliasDeclaration().TypeNode
		t := c.getTypeFromTypeNode(typeNode)
		if c.popTypeResolution() {
			typeParameters := c.getLocalTypeParametersOfClassOrInterfaceOrTypeAlias(symbol)
			if len(typeParameters) != 0 {
				// Initialize the instantiation cache for generic type aliases. The declared type corresponds to
				// an instantiation of the type alias with the type parameters supplied as type arguments.
				links.typeParameters = typeParameters
				links.instantiations = make(map[string]*Type)
				links.instantiations[getTypeListKey(typeParameters)] = t
			}
			// !!!
			// if type_ == c.intrinsicMarkerType && symbol.escapedName == "BuiltinIteratorReturn" {
			// 	type_ = c.getBuiltinIteratorReturnType()
			// }
		} else {
			errorNode := declaration.Name()
			if errorNode == nil {
				errorNode = declaration
			}
			c.error(errorNode, diagnostics.Type_alias_0_circularly_references_itself, c.symbolToString(symbol))
			t = c.errorType
		}
		if links.declaredType == nil {
			links.declaredType = t
		}
	}
	return links.declaredType
}

func (c *Checker) getTypeFromArrayOrTupleTypeNode(node *ast.Node) *Type {
	links := c.typeNodeLinks.get(node)
	if links.resolvedType == nil {
		target := c.getArrayOrTupleTargetType(node)
		if target == c.emptyGenericType {
			links.resolvedType = c.emptyObjectType
		} else if !(node.Kind == ast.KindTupleType && core.Some(node.AsTupleTypeNode().Elements, c.isVariadicTupleElement)) && c.isDeferredTypeReferenceNode(node, false) {
			if node.Kind == ast.KindTupleType && len(node.AsTupleTypeNode().Elements) != 0 {
				links.resolvedType = target
			} else {
				links.resolvedType = c.createDeferredTypeReference(target, node, nil /*mapper*/, nil /*alias*/)
			}
		} else {
			var elementTypes []*Type
			if node.Kind == ast.KindArrayType {
				elementTypes = []*Type{c.getTypeFromTypeNode(node.AsArrayTypeNode().ElementType)}
			} else {
				elementTypes = core.Map(node.AsTupleTypeNode().Elements, c.getTypeFromTypeNode)
			}
			links.resolvedType = c.createNormalizedTypeReference(target, elementTypes)
		}
	}
	return links.resolvedType
}

func (c *Checker) isVariadicTupleElement(node *ast.Node) bool {
	return c.getTupleElementFlags(node)&ElementFlagsVariadic != 0
}

func (c *Checker) getArrayOrTupleTargetType(node *ast.Node) *Type {
	readonly := c.isReadonlyTypeOperator(node.Parent)
	elementType := c.getArrayElementTypeNode(node)
	if elementType != nil {
		if readonly {
			return c.globalReadonlyArrayType
		}
		return c.globalArrayType
	}
	return c.getTupleTargetType(core.Map(node.AsTupleTypeNode().Elements, c.getTupleElementInfo), readonly)
}

func (c *Checker) isReadonlyTypeOperator(node *ast.Node) bool {
	return ast.IsTypeOperatorNode(node) && node.AsTypeOperatorNode().Operator == ast.KindReadonlyKeyword
}

func (c *Checker) getTypeFromRestTypeNode(node *ast.Node) *Type {
	typeNode := node.AsRestTypeNode().TypeNode
	elementTypeNode := c.getArrayElementTypeNode(typeNode)
	if elementTypeNode != nil {
		typeNode = elementTypeNode
	}
	return c.getTypeFromTypeNode(typeNode)
}

func (c *Checker) getArrayElementTypeNode(node *ast.Node) *ast.Node {
	switch node.Kind {
	case ast.KindParenthesizedType:
		return c.getArrayElementTypeNode(node.AsParenthesizedTypeNode().TypeNode)
	case ast.KindTupleType:
		if len(node.AsTupleTypeNode().Elements) == 1 {
			node = node.AsTupleTypeNode().Elements[0]
			if node.Kind == ast.KindRestType {
				return c.getArrayElementTypeNode(node.AsRestTypeNode().TypeNode)
			}
			if node.Kind == ast.KindNamedTupleMember && node.AsNamedTupleMember().DotDotDotToken != nil {
				return c.getArrayElementTypeNode(node.AsNamedTupleMember().TypeNode)
			}
		}
	case ast.KindArrayType:
		return node.AsArrayTypeNode().ElementType
	}
	return nil
}

func (c *Checker) getTypeFromOptionalTypeNode(node *ast.Node) *Type {
	return c.addOptionalityEx(c.getTypeFromTypeNode(node.AsOptionalTypeNode().TypeNode), true /*isProperty*/, true /*isOptional*/)
}

func (c *Checker) getTypeFromUnionTypeNode(node *ast.Node) *Type {
	links := c.typeNodeLinks.get(node)
	if links.resolvedType == nil {
		alias := c.getAliasForTypeNode(node)
		links.resolvedType = c.getUnionTypeEx(core.Map(node.AsUnionTypeNode().Types, c.getTypeFromTypeNode), UnionReductionLiteral, alias, nil /*origin*/)
	}
	return links.resolvedType
}

func (c *Checker) getTypeFromIntersectionTypeNode(node *ast.Node) *Type {
	links := c.typeNodeLinks.get(node)
	if links.resolvedType == nil {
		alias := c.getAliasForTypeNode(node)
		types := core.Map(node.AsIntersectionTypeNode().Types, c.getTypeFromTypeNode)
		// We perform no supertype reduction for X & {} or {} & X, where X is one of string, number, bigint,
		// or a pattern literal template type. This enables union types like "a" | "b" | string & {} or
		// "aa" | "ab" | `a${string}` which preserve the literal types for purposes of statement completion.
		noSupertypeReduction := false
		if len(types) == 2 {
			emptyIndex := slices.Index(types, c.emptyTypeLiteralType)
			if emptyIndex >= 0 {
				t := types[1-emptyIndex]
				noSupertypeReduction = t.flags&(TypeFlagsString|TypeFlagsNumber|TypeFlagsBigInt) != 0 || t.flags&TypeFlagsTemplateLiteral != 0 && c.isPatternLiteralType(t)
			}
		}
		links.resolvedType = c.getIntersectionTypeEx(types, ifElse(noSupertypeReduction, IntersectionFlagsNoSupertypeReduction, 0), alias)
	}
	return links.resolvedType
}

func (c *Checker) getTypeOfGlobalSymbol(symbol *ast.Symbol, arity int) *Type {
	if symbol != nil {
		t := c.getDeclaredTypeOfSymbol(symbol)
		if t.flags&TypeFlagsObject != 0 {
			if len(t.AsInterfaceType().TypeParameters()) == arity {
				return t
			} else {
				c.error(getGlobalTypeDeclaration(symbol), diagnostics.Global_type_0_must_have_1_type_parameter_s, symbolName(symbol), arity)
			}
		} else {
			c.error(getGlobalTypeDeclaration(symbol), diagnostics.Global_type_0_must_be_a_class_or_interface_type, symbolName(symbol))
		}
	}
	if arity != 0 {
		return c.emptyGenericType
	}
	return c.emptyObjectType
}

func getGlobalTypeDeclaration(symbol *ast.Symbol) *ast.Declaration {
	if symbol.Declarations != nil {
		for _, declaration := range symbol.Declarations {
			switch declaration.Kind {
			case ast.KindClassDeclaration, ast.KindInterfaceDeclaration, ast.KindEnumDeclaration:
				return declaration
			}
		}
	}
	return nil
}

func (c *Checker) getGlobalValueSymbol(name string, reportErrors bool) *ast.Symbol {
	return c.getGlobalSymbol(name, ast.SymbolFlagsValue, ifElse(reportErrors, diagnostics.Cannot_find_global_value_0, nil))
}

func (c *Checker) getGlobalTypeSymbol(name string, reportErrors bool) *ast.Symbol {
	return c.getGlobalSymbol(name, ast.SymbolFlagsType, ifElse(reportErrors, diagnostics.Cannot_find_global_type_0, nil))
}

func (c *Checker) getGlobalTypeAliasSymbol(name string, arity int, reportErrors bool) *ast.Symbol {
	symbol := c.getGlobalSymbol(name, ast.SymbolFlagsType, ifElse(reportErrors, diagnostics.Cannot_find_global_type_0, nil))
	if symbol != nil {
		// Resolve the declared type of the symbol. This resolves type parameters for the type
		// alias so that we can check arity.
		c.getDeclaredTypeOfSymbol(symbol)
		if len(c.typeAliasLinks.get(symbol).typeParameters) != arity {
			decl := core.Find(symbol.Declarations, ast.IsTypeAliasDeclaration)
			c.error(decl, diagnostics.Global_type_0_must_have_1_type_parameter_s, symbolName(symbol), arity)
			return nil
		}
	}
	return symbol
}

func (c *Checker) getGlobalSymbol(name string, meaning ast.SymbolFlags, diagnostic *diagnostics.Message) *ast.Symbol {
	// Don't track references for global symbols anyway, so value if `isReference` is arbitrary
	return c.resolveName(nil, name, meaning, diagnostic, false /*isUse*/, false /*excludeGlobals*/)
}

func (c *Checker) getGlobalType(name string, arity int, reportErrors bool) *Type {
	symbol := c.getGlobalTypeSymbol(name, reportErrors)
	if symbol != nil || reportErrors {
		return c.getTypeOfGlobalSymbol(symbol, arity)
	}
	return nil
}

func (c *Checker) getGlobalTypeOrNil(name string, arity int) *Type {
	symbol := c.getGlobalSymbol(name, ast.SymbolFlagsType, nil /*diagnostic*/)
	if symbol != nil {
		return c.getTypeOfGlobalSymbol(symbol, arity)
	}
	return nil
}

func (c *Checker) createTypeFromGenericGlobalType(genericGlobalType *Type, typeArguments []*Type) *Type {
	if genericGlobalType != c.emptyGenericType {
		return c.createTypeReference(genericGlobalType, typeArguments)
	}
	return c.emptyObjectType
}

func (c *Checker) getGlobalStrictFunctionType(name string) *Type {
	if c.strictBindCallApply {
		return c.getGlobalType(name, 0 /*arity*/, true /*reportErrors*/)
	}
	return c.globalFunctionType
}

func (c *Checker) getGlobalESSymbolType() *Type {
	if c.deferredGlobalESSymbolType == nil {
		c.deferredGlobalESSymbolType = c.getGlobalType("ast.Symbol", 0 /*arity*/, false /*reportErrors*/)
		if c.deferredGlobalESSymbolType == nil {
			c.deferredGlobalESSymbolType = c.emptyObjectType
		}
	}
	return c.deferredGlobalESSymbolType
}

func (c *Checker) getGlobalBigIntType() *Type {
	if c.deferredGlobalBigIntType == nil {
		c.deferredGlobalBigIntType = c.getGlobalType("BigInt", 0 /*arity*/, false /*reportErrors*/)
		if c.deferredGlobalBigIntType == nil {
			c.deferredGlobalBigIntType = c.emptyObjectType
		}
	}
	return c.deferredGlobalBigIntType
}

func (c *Checker) createArrayType(elementType *Type) *Type {
	return c.createArrayTypeEx(elementType, false /*readonly*/)
}

func (c *Checker) createArrayTypeEx(elementType *Type, readonly bool) *Type {
	return c.createTypeFromGenericGlobalType(ifElse(readonly, c.globalReadonlyArrayType, c.globalArrayType), []*Type{elementType})
}

func (c *Checker) getTupleElementFlags(node *ast.Node) ElementFlags {
	switch node.Kind {
	case ast.KindOptionalType:
		return ElementFlagsOptional
	case ast.KindRestType:
		return ifElse(c.getArrayElementTypeNode(node.AsRestTypeNode().TypeNode) != nil, ElementFlagsRest, ElementFlagsVariadic)
	case ast.KindNamedTupleMember:
		named := node.AsNamedTupleMember()
		switch {
		case named.QuestionToken != nil:
			return ElementFlagsOptional
		case named.DotDotDotToken != nil:
			return ifElse(c.getArrayElementTypeNode(named.TypeNode) != nil, ElementFlagsRest, ElementFlagsVariadic)
		}
		return ElementFlagsRequired
	}
	return ElementFlagsRequired
}

func (c *Checker) getTupleElementInfo(node *ast.Node) TupleElementInfo {
	return TupleElementInfo{
		flags:              c.getTupleElementFlags(node),
		labeledDeclaration: ifElse(ast.IsNamedTupleMember(node) || ast.IsParameter(node), node, nil),
	}
}

func (c *Checker) createTupleType(elementTypes []*Type) *Type {
	elementInfos := core.Map(elementTypes, func(_ *Type) TupleElementInfo { return TupleElementInfo{flags: ElementFlagsRequired} })
	return c.createTupleTypeEx(elementTypes, elementInfos, false /*readonly*/)
}

func (c *Checker) createTupleTypeEx(elementTypes []*Type, elementInfos []TupleElementInfo, readonly bool) *Type {
	tupleTarget := c.getTupleTargetType(elementInfos, readonly)
	switch {
	case tupleTarget == c.emptyGenericType:
		return c.emptyObjectType
	case len(elementTypes) != 0:
		return c.createNormalizedTypeReference(tupleTarget, elementTypes)
	}
	return tupleTarget
}

func (c *Checker) getTupleTargetType(elementInfos []TupleElementInfo, readonly bool) *Type {
	if len(elementInfos) == 1 && elementInfos[0].flags&ElementFlagsRest != 0 {
		// [...X[]] is equivalent to just X[]
		if readonly {
			return c.globalReadonlyArrayType
		}
		return c.globalArrayType
	}
	key := getTupleKey(elementInfos, readonly)
	t := c.tupleTypes[key]
	if t == nil {
		t = c.createTupleTargetType(elementInfos, readonly)
		c.tupleTypes[key] = t
	}
	return t
}

// We represent tuple types as type references to synthesized generic interface types created by
// this function. The types are of the form:
//
//	interface Tuple<T0, T1, T2, ...> extends Array<T0 | T1 | T2 | ...> { 0: T0, 1: T1, 2: T2, ... }
//
// Note that the generic type created by this function has no symbol associated with it. The same
// is true for each of the synthesized type parameters.
func (c *Checker) createTupleTargetType(elementInfos []TupleElementInfo, readonly bool) *Type {
	arity := len(elementInfos)
	minLength := core.CountWhere(elementInfos, func(e TupleElementInfo) bool {
		return e.flags&(ElementFlagsRequired|ElementFlagsVariadic) != 0
	})
	var typeParameters []*Type
	members := make(ast.SymbolTable)
	combinedFlags := ElementFlagsNone
	if arity != 0 {
		typeParameters = make([]*Type, 0, arity)
		for i := range arity {
			typeParameter := c.newTypeParameter(nil)
			typeParameters = append(typeParameters, typeParameter)
			flags := elementInfos[i].flags
			combinedFlags |= flags
			if combinedFlags&ElementFlagsVariable == 0 {
				property := c.newSymbolEx(ast.SymbolFlagsProperty|(ifElse(flags&ElementFlagsOptional != 0, ast.SymbolFlagsOptional, 0)), strconv.Itoa(i), ifElse(readonly, ast.CheckFlagsReadonly, 0))
				c.valueSymbolLinks.get(property).resolvedType = typeParameter
				//c.valueSymbolLinks.get(property).tupleLabelDeclaration = elementInfos[i].labeledDeclaration
				members[property.Name] = property
			}
		}
	}
	fixedLength := len(members)
	lengthSymbol := c.newSymbolEx(ast.SymbolFlagsProperty, "length", ifElse(readonly, ast.CheckFlagsReadonly, 0))
	if combinedFlags&ElementFlagsVariable != 0 {
		c.valueSymbolLinks.get(lengthSymbol).resolvedType = c.numberType
	} else {
		var literalTypes []*Type
		for i := minLength; i <= arity; i++ {
			literalTypes = append(literalTypes, c.getNumberLiteralType(float64(i)))
		}
		c.valueSymbolLinks.get(lengthSymbol).resolvedType = c.getUnionType(literalTypes)
	}
	members[lengthSymbol.Name] = lengthSymbol
	t := c.newObjectType(ObjectFlagsTuple|ObjectFlagsReference, nil)
	d := t.AsTupleType()
	d.thisType = c.newTypeParameter(nil)
	d.thisType.AsTypeParameter().isThisType = true
	d.thisType.AsTypeParameter().constraint = t
	d.allTypeParameters = append(typeParameters, d.thisType)
	d.instantiations = make(map[string]*Type)
	d.instantiations[getTypeListKey(d.TypeParameters())] = t
	d.target = t
	d.resolvedTypeArguments = d.TypeParameters()
	d.declaredMembersResolved = true
	d.declaredMembers = members
	d.elementInfos = elementInfos
	d.minLength = minLength
	d.fixedLength = fixedLength
	d.combinedFlags = combinedFlags
	d.readonly = readonly
	return t
}

func (c *Checker) getElementTypeOfSliceOfTupleType(t *Type, index int, endSkipCount int, writing bool, noReductions bool) *Type {
	length := c.getTypeReferenceArity(t) - endSkipCount
	elementInfos := t.TargetTupleType().elementInfos
	if index < length {
		typeArguments := c.getTypeArguments(t)
		var elementTypes []*Type
		for i := index; i < length; i++ {
			e := typeArguments[i]
			if elementInfos[i].flags&ElementFlagsVariadic != 0 {
				e = c.getIndexedAccessType(e, c.numberType)
			}
			elementTypes = append(elementTypes, e)
		}
		if writing {
			return c.getIntersectionType(elementTypes)
		}
		return c.getUnionTypeEx(elementTypes, ifElse(noReductions, UnionReductionNone, UnionReductionLiteral), nil, nil)
	}
	return nil
}

func (c *Checker) getRestTypeOfTupleType(t *Type) *Type {
	return c.getElementTypeOfSliceOfTupleType(t, t.TargetTupleType().fixedLength, 0, false, false)
}

func (c *Checker) getTupleElementTypeOutOfStartCount(t *Type, index float64, undefinedOrMissingType *Type) *Type {
	return c.mapType(t, func(t *Type) *Type {
		restType := c.getRestTypeOfTupleType(t)
		if restType == nil {
			return c.undefinedType
		}
		if c.undefinedOrMissingType != nil && index >= float64(getTotalFixedElementCount(t.TargetTupleType())) {
			return c.getUnionType([]*Type{restType, c.undefinedOrMissingType})
		}
		return restType
	})
}

func (c *Checker) isGenericType(t *Type) bool {
	return c.getGenericObjectFlags(t) != 0
}

func (c *Checker) isGenericObjectType(t *Type) bool {
	return c.getGenericObjectFlags(t)&ObjectFlagsIsGenericObjectType != 0
}

func (c *Checker) isGenericIndexType(t *Type) bool {
	return c.getGenericObjectFlags(t)&ObjectFlagsIsGenericIndexType != 0
}

func (c *Checker) getGenericObjectFlags(t *Type) ObjectFlags {
	var combinedFlags ObjectFlags
	if t.flags&(TypeFlagsUnionOrIntersection|TypeFlagsSubstitution) != 0 {
		if t.objectFlags&ObjectFlagsIsGenericTypeComputed == 0 {
			if t.flags&TypeFlagsUnionOrIntersection != 0 {
				for _, u := range t.Types() {
					combinedFlags |= c.getGenericObjectFlags(u)
				}
			} else {
				combinedFlags = c.getGenericObjectFlags(t.AsSubstitutionType().baseType) | c.getGenericObjectFlags(t.AsSubstitutionType().constraint)
			}
			t.objectFlags |= ObjectFlagsIsGenericTypeComputed | combinedFlags
		}
		return t.objectFlags & ObjectFlagsIsGenericType
	}
	if t.flags&TypeFlagsInstantiableNonPrimitive != 0 || c.isGenericMappedType(t) || c.isGenericTupleType(t) {
		combinedFlags |= ObjectFlagsIsGenericObjectType
	}
	if t.flags&(TypeFlagsInstantiableNonPrimitive|TypeFlagsIndex) != 0 || c.isGenericStringLikeType(t) {
		combinedFlags |= ObjectFlagsIsGenericIndexType
	}
	return combinedFlags
}

func (c *Checker) isGenericTupleType(t *Type) bool {
	return isTupleType(t) && t.TargetTupleType().combinedFlags&ElementFlagsVariadic != 0
}

func (c *Checker) isGenericMappedType(t *Type) bool {
	// !!!
	// if t.objectFlags&ObjectFlagsMapped != 0 {
	// 	constraint := c.getConstraintTypeFromMappedType(type_.(MappedType))
	// 	if c.isGenericIndexType(constraint) {
	// 		return true
	// 	}
	// 	// A mapped type is generic if the 'as' clause references generic types other than the iteration type.
	// 	// To determine this, we substitute the constraint type (that we now know isn't generic) for the iteration
	// 	// type and check whether the resulting type is generic.
	// 	nameType := c.getNameTypeFromMappedType(type_.(MappedType))
	// 	if nameType && c.isGenericIndexType(c.instantiateType(nameType, c.makeUnaryTypeMapper(c.getTypeParameterFromMappedType(type_.(MappedType)), constraint))) {
	// 		return true
	// 	}
	// }
	return false
}

/**
 * A union type which is reducible upon instantiation (meaning some members are removed under certain instantiations)
 * must be kept generic, as that instantiation information needs to flow through the type system. By replacing all
 * type parameters in the union with a special never type that is treated as a literal in `getReducedType`, we can cause
 * the `getReducedType` logic to reduce the resulting type if possible (since only intersections with conflicting
 * literal-typed properties are reducible).
 */
func (c *Checker) isGenericReducibleType(t *Type) bool {
	return t.flags&TypeFlagsUnion != 0 && t.objectFlags&ObjectFlagsContainsIntersections != 0 && core.Some(t.Types(), c.isGenericReducibleType) ||
		t.flags&TypeFlagsIntersection != 0 && c.isReducibleIntersection(t)
}

func (c *Checker) isReducibleIntersection(t *Type) bool {
	d := t.AsIntersectionType()
	if d.uniqueLiteralFilledInstantiation == nil {
		d.uniqueLiteralFilledInstantiation = c.instantiateType(t, c.uniqueLiteralMapper)
	}
	return c.getReducedType(d.uniqueLiteralFilledInstantiation) != d.uniqueLiteralFilledInstantiation
}

func (c *Checker) getUniqueLiteralTypeForTypeParameter(t *Type) *Type {
	if t.flags&TypeFlagsTypeParameter != 0 {
		return c.uniqueLiteralType
	}
	return t
}

func (c *Checker) isContextSensitive(node *ast.Node) bool {
	return false // !!!
}

func (c *Checker) getConditionalFlowTypeOfType(typ *Type, node *ast.Node) *Type {
	return typ // !!!
}

func (c *Checker) newType(flags TypeFlags, objectFlags ObjectFlags, data TypeData) *Type {
	c.typeCount++
	t := data.AsType()
	t.flags = flags
	t.objectFlags = objectFlags &^ (ObjectFlagsCouldContainTypeVariablesComputed | ObjectFlagsCouldContainTypeVariables | ObjectFlagsMembersResolved)
	t.id = TypeId(c.typeCount)
	t.data = data
	return t
}

func (c *Checker) newIntrinsicType(flags TypeFlags, intrinsicName string) *Type {
	return c.newIntrinsicTypeEx(flags, intrinsicName, ObjectFlagsNone)
}

func (c *Checker) newIntrinsicTypeEx(flags TypeFlags, intrinsicName string, objectFlags ObjectFlags) *Type {
	data := &IntrinsicType{}
	data.intrinsicName = intrinsicName
	return c.newType(flags, objectFlags, data)
}

func (c *Checker) createWideningType(nonWideningType *Type) *Type {
	if c.strictNullChecks {
		return nonWideningType
	}
	return c.newIntrinsicType(nonWideningType.flags, nonWideningType.AsIntrinsicType().intrinsicName)
}

func (c *Checker) newLiteralType(flags TypeFlags, value any, regularType *Type) *Type {
	data := &LiteralType{}
	data.value = value
	t := c.newType(flags, ObjectFlagsNone, data)
	if regularType != nil {
		data.regularType = regularType
	} else {
		data.regularType = t
	}
	return t
}

func (c *Checker) newUniqueESSymbolType(symbol *ast.Symbol, name string) *Type {
	data := &UniqueESSymbolType{}
	data.name = name
	t := c.newType(TypeFlagsUniqueESSymbol, ObjectFlagsNone, data)
	t.symbol = symbol
	return t
}

func (c *Checker) newObjectType(objectFlags ObjectFlags, symbol *ast.Symbol) *Type {
	var data TypeData
	switch {
	case objectFlags&ObjectFlagsClassOrInterface != 0:
		data = &InterfaceType{}
	case objectFlags&ObjectFlagsTuple != 0:
		data = &TupleType{}
	case objectFlags&ObjectFlagsReference != 0:
		data = &TypeReference{}
	case objectFlags&ObjectFlagsMapped != 0:
		data = &MappedType{}
	case objectFlags&ObjectFlagsReverseMapped != 0:
		data = &ReverseMappedType{}
	case objectFlags&ObjectFlagsInstantiationExpressionType != 0:
		data = &InstantiationExpressionType{}
	case objectFlags&ObjectFlagsSingleSignatureType != 0:
		data = &SingleSignatureType{}
	case objectFlags&ObjectFlagsAnonymous != 0:
		data = &ObjectType{}
	default:
		panic("Unhandled case in newObjectType")
	}
	t := c.newType(TypeFlagsObject, objectFlags, data)
	t.symbol = symbol
	return t
}

func (c *Checker) newAnonymousType(symbol *ast.Symbol, members ast.SymbolTable, callSignatures []*Signature, constructSignatures []*Signature, indexInfos []*IndexInfo) *Type {
	t := c.newObjectType(ObjectFlagsAnonymous, symbol)
	c.setStructuredTypeMembers(t, members, callSignatures, constructSignatures, indexInfos)
	return t
}

func (c *Checker) createTypeReference(target *Type, typeArguments []*Type) *Type {
	id := getTypeListKey(typeArguments)
	intf := target.AsInterfaceType()
	if t, ok := intf.instantiations[id]; ok {
		return t
	}
	t := c.newObjectType(ObjectFlagsReference, target.symbol)
	t.objectFlags |= c.getPropagatingFlagsOfTypes(typeArguments, TypeFlagsNone)
	d := t.AsTypeReference()
	d.target = target
	d.resolvedTypeArguments = typeArguments
	intf.instantiations[id] = t
	return t
}

func (c *Checker) createDeferredTypeReference(target *Type, node *ast.Node, mapper *TypeMapper, alias *TypeAlias) *Type {
	if alias == nil {
		alias := c.getAliasForTypeNode(node)
		if mapper != nil {
			alias.typeArguments = c.instantiateTypes(alias.typeArguments, mapper)
		}
	}
	t := c.newObjectType(ObjectFlagsReference, target.symbol)
	t.alias = alias
	d := t.AsTypeReference()
	d.target = target
	d.mapper = mapper
	d.node = node
	return t
}

func (c *Checker) setStructuredTypeMembers(t *Type, members ast.SymbolTable, callSignatures []*Signature, constructSignatures []*Signature, indexInfos []*IndexInfo) {
	t.objectFlags |= ObjectFlagsMembersResolved
	data := t.AsStructuredType()
	data.members = members
	data.properties = c.getNamedMembers(members)
	if len(callSignatures) != 0 {
		if len(constructSignatures) != 0 {
			data.signatures = core.Concatenate(callSignatures, constructSignatures)
		} else {
			data.signatures = slices.Clip(callSignatures)
		}
		data.callSignatureCount = len(callSignatures)
	} else {
		if len(constructSignatures) != 0 {
			data.signatures = slices.Clip(constructSignatures)
		} else {
			data.signatures = nil
		}
		data.callSignatureCount = 0
	}
	data.indexInfos = slices.Clip(indexInfos)
}

func (c *Checker) newTypeParameter(symbol *ast.Symbol) *Type {
	t := c.newType(TypeFlagsTypeParameter, ObjectFlagsNone, &TypeParameter{})
	t.symbol = symbol
	return t
}

// This function is used to propagate certain flags when creating new object type references and union types.
// It is only necessary to do so if a constituent type might be the undefined type, the null type, the type
// of an object literal or a non-inferrable type. This is because there are operations in the type checker
// that care about the presence of such types at arbitrary depth in a containing type.
func (c *Checker) getPropagatingFlagsOfTypes(types []*Type, excludeKinds TypeFlags) ObjectFlags {
	result := ObjectFlagsNone
	for _, t := range types {
		if t.flags&excludeKinds == 0 {
			result |= t.objectFlags
		}
	}
	return result & ObjectFlagsPropagatingFlags
}

func (c *Checker) newUnionType(objectFlags ObjectFlags, types []*Type) *Type {
	data := &UnionType{}
	data.types = types
	return c.newType(TypeFlagsUnion, objectFlags, data)
}

func (c *Checker) newIntersectionType(objectFlags ObjectFlags, types []*Type) *Type {
	data := &IntersectionType{}
	data.types = types
	return c.newType(TypeFlagsIntersection, objectFlags, data)
}

func (c *Checker) newIndexedAccessType(objectType *Type, indexType *Type, accessFlags AccessFlags) *Type {
	data := &IndexedAccessType{}
	data.objectType = objectType
	data.indexType = indexType
	data.accessFlags = accessFlags
	return c.newType(TypeFlagsIndexedAccess, ObjectFlagsNone, data)
}

func (c *Checker) newIndexType(target *Type, indexFlags IndexFlags) *Type {
	data := &IndexType{}
	data.target = target
	data.indexFlags = indexFlags
	return c.newType(TypeFlagsIndex, ObjectFlagsNone, data)
}

func (c *Checker) newSignature(flags SignatureFlags, declaration *ast.Node, typeParameters []*Type, thisParameter *ast.Symbol, parameters []*ast.Symbol, resolvedReturnType *Type, resolvedTypePredicate *TypePredicate, minArgumentCount int) *Signature {
	sig := c.signaturePool.New()
	sig.flags = flags
	sig.declaration = declaration
	sig.typeParameters = typeParameters
	sig.parameters = parameters
	sig.thisParameter = thisParameter
	sig.resolvedReturnType = resolvedReturnType
	sig.resolvedTypePredicate = resolvedTypePredicate
	sig.minArgumentCount = int32(minArgumentCount)
	sig.resolvedMinArgumentCount = -1
	return sig
}

func (c *Checker) newIndexInfo(keyType *Type, valueType *Type, isReadonly bool, declaration *ast.Node) *IndexInfo {
	info := c.indexInfoPool.New()
	info.keyType = keyType
	info.valueType = valueType
	info.isReadonly = isReadonly
	info.declaration = declaration
	return info
}

func (c *Checker) getRegularTypeOfLiteralType(t *Type) *Type {
	if t.flags&TypeFlagsFreshable != 0 {
		return t.AsLiteralType().regularType
	}
	if t.flags&TypeFlagsUnion != 0 {
		u := t.AsUnionType()
		if u.regularType == nil {
			u.regularType = c.mapType(t, c.getRegularTypeOfLiteralType)
		}
		return u.regularType
	}
	return t
}

func (c *Checker) getFreshTypeOfLiteralType(t *Type) *Type {
	if t.flags&TypeFlagsFreshable != 0 {
		d := t.AsLiteralType()
		if d.freshType == nil {
			f := c.newLiteralType(t.flags, d.value, t)
			f.AsLiteralType().freshType = f
			d.freshType = f
		}
		return d.freshType
	}
	return t
}

func isFreshLiteralType(t *Type) bool {
	return t.flags&TypeFlagsFreshable != 0 && t.AsLiteralType().freshType == t
}

func (c *Checker) getStringLiteralType(value string) *Type {
	t := c.stringLiteralTypes[value]
	if t == nil {
		t = c.newLiteralType(TypeFlagsStringLiteral, value, nil)
		c.stringLiteralTypes[value] = t
	}
	return t
}

func (c *Checker) getNumberLiteralType(value float64) *Type {
	t := c.numberLiteralTypes[value]
	if t == nil {
		t = c.newLiteralType(TypeFlagsNumberLiteral, value, nil)
		c.numberLiteralTypes[value] = t
	}
	return t
}

func (c *Checker) getBigIntLiteralType(value PseudoBigInt) *Type {
	t := c.bigintLiteralTypes[value]
	if t == nil {
		t = c.newLiteralType(TypeFlagsBigIntLiteral, value, nil)
		c.bigintLiteralTypes[value] = t
	}
	return t
}

func (c *Checker) getEnumLiteralType(value any, enumSymbol *ast.Symbol, symbol *ast.Symbol) *Type {
	var flags TypeFlags
	switch value.(type) {
	case string:
		flags = TypeFlagsEnumLiteral | TypeFlagsStringLiteral
	case float64:
		flags = TypeFlagsEnumLiteral | TypeFlagsNumberLiteral
	default:
		panic("Unhandled case in getEnumLiteralType")
	}
	key := EnumLiteralKey{enumSymbol: enumSymbol, value: value}
	t := c.enumLiteralTypes[key]
	if t == nil {
		t = c.newLiteralType(flags, value, nil)
		t.symbol = symbol
		c.enumLiteralTypes[key] = t
	}
	return t
}

func isLiteralType(t *Type) bool {
	if t.flags&TypeFlagsBoolean != 0 {
		return true
	}
	if t.flags&TypeFlagsUnion != 0 {
		if t.flags&TypeFlagsEnumLiteral != 0 {
			return true
		}
		return core.Every(t.Types(), isUnitType)
	}
	return isUnitType(t)
}

func isUnitType(t *Type) bool {
	return t.flags&TypeFlagsUnit != 0
}

func (c *Checker) getBaseTypeOfLiteralType(t *Type) *Type {
	switch {
	case t.flags&TypeFlagsEnumLike != 0:
		return c.getBaseTypeOfEnumLikeType(t)
	case t.flags&(TypeFlagsStringLiteral|TypeFlagsTemplateLiteral|TypeFlagsStringMapping) != 0:
		return c.stringType
	case t.flags&TypeFlagsNumberLiteral != 0:
		return c.numberType
	case t.flags&TypeFlagsBigIntLiteral != 0:
		return c.bigintType
	case t.flags&TypeFlagsBooleanLiteral != 0:
		return c.booleanType
	case t.flags&TypeFlagsUnion != 0:
		return c.getBaseTypeOfLiteralTypeUnion(t)
	}
	return t
}

func (c *Checker) getBaseTypeOfEnumLikeType(t *Type) *Type {
	if t.flags&TypeFlagsEnumLike != 0 && t.symbol.Flags&ast.SymbolFlagsEnumMember != 0 {
		return c.getDeclaredTypeOfSymbol(c.getParentOfSymbol(t.symbol))
	}
	return t
}

func (c *Checker) getBaseTypeOfLiteralTypeUnion(t *Type) *Type {
	key := CachedTypeKey{kind: CachedTypeKindLiteralUnionBaseType, typeId: t.id}
	if cached, ok := c.cachedTypes[key]; ok {
		return cached
	}
	result := c.mapType(t, c.getBaseTypeOfLiteralType)
	c.cachedTypes[key] = result
	return result
}

func (c *Checker) getWidenedLiteralType(t *Type) *Type {
	switch {
	case t.flags&TypeFlagsEnumLike != 0 && isFreshLiteralType(t):
		return c.getBaseTypeOfEnumLikeType(t)
	case t.flags&TypeFlagsStringLiteral != 0 && isFreshLiteralType(t):
		return c.stringType
	case t.flags&TypeFlagsNumberLiteral != 0 && isFreshLiteralType(t):
		return c.numberType
	case t.flags&TypeFlagsBigIntLiteral != 0 && isFreshLiteralType(t):
		return c.bigintType
	case t.flags&TypeFlagsBooleanLiteral != 0 && isFreshLiteralType(t):
		return c.booleanType
	case t.flags&TypeFlagsUnion != 0:
		return c.mapType(t, c.getWidenedLiteralType)
	}
	return t
}

func (c *Checker) getWidenedUniqueESSymbolType(t *Type) *Type {
	switch {
	case t.flags&TypeFlagsUniqueESSymbol != 0:
		return c.esSymbolType
	case t.flags&TypeFlagsUnion != 0:
		return c.mapType(t, c.getWidenedUniqueESSymbolType)
	}
	return t
}

func (c *Checker) getWidenedLiteralLikeTypeForContextualType(t *Type, contextualType *Type) *Type {
	if !c.isLiteralOfContextualType(t, contextualType) {
		t = c.getWidenedUniqueESSymbolType(c.getWidenedLiteralType(t))
	}
	return c.getRegularTypeOfLiteralType(t)
}

func (c *Checker) isLiteralOfContextualType(candidateType *Type, contextualType *Type) bool {
	if contextualType != nil {
		if contextualType.flags&TypeFlagsUnionOrIntersection != 0 {
			return core.Some(contextualType.Types(), func(t *Type) bool {
				return c.isLiteralOfContextualType(candidateType, t)
			})
		}
		if contextualType.flags&TypeFlagsInstantiableNonPrimitive != 0 {
			// If the contextual type is a type variable constrained to a primitive type, consider
			// this a literal context for literals of that primitive type. For example, given a
			// type parameter 'T extends string', infer string literal types for T.
			constraint := c.getBaseConstraintOfType(contextualType)
			if constraint == nil {
				constraint = c.unknownType
			}
			return c.maybeTypeOfKind(constraint, TypeFlagsString) && c.maybeTypeOfKind(candidateType, TypeFlagsStringLiteral) || c.maybeTypeOfKind(constraint, TypeFlagsNumber) && c.maybeTypeOfKind(candidateType, TypeFlagsNumberLiteral) || c.maybeTypeOfKind(constraint, TypeFlagsBigInt) && c.maybeTypeOfKind(candidateType, TypeFlagsBigIntLiteral) || c.maybeTypeOfKind(constraint, TypeFlagsESSymbol) && c.maybeTypeOfKind(candidateType, TypeFlagsUniqueESSymbol) || c.isLiteralOfContextualType(candidateType, constraint)
		}
		// If the contextual type is a literal of a particular primitive type, we consider this a
		// literal context for all literals of that primitive type.
		return contextualType.flags&(TypeFlagsStringLiteral|TypeFlagsIndex|TypeFlagsTemplateLiteral|TypeFlagsStringMapping) != 0 && c.maybeTypeOfKind(candidateType, TypeFlagsStringLiteral) ||
			contextualType.flags&TypeFlagsNumberLiteral != 0 && c.maybeTypeOfKind(candidateType, TypeFlagsNumberLiteral) ||
			contextualType.flags&TypeFlagsBigIntLiteral != 0 && c.maybeTypeOfKind(candidateType, TypeFlagsBigIntLiteral) ||
			contextualType.flags&TypeFlagsBooleanLiteral != 0 && c.maybeTypeOfKind(candidateType, TypeFlagsBooleanLiteral) ||
			contextualType.flags&TypeFlagsUniqueESSymbol != 0 && c.maybeTypeOfKind(candidateType, TypeFlagsUniqueESSymbol)
	}
	return false
}

func (c *Checker) mapType(t *Type, f func(*Type) *Type) *Type {
	return c.mapTypeEx(t, f, false /*noReductions*/)
}

func (c *Checker) mapTypeEx(t *Type, f func(*Type) *Type, noReductions bool) *Type {
	if t.flags&TypeFlagsNever != 0 {
		return t
	}
	if t.flags&TypeFlagsUnion == 0 {
		return f(t)
	}
	u := t.AsUnionType()
	types := u.types
	if u.origin != nil && u.origin.flags&TypeFlagsUnion != 0 {
		types = u.origin.Types()
	}
	var mappedTypes []*Type
	var changed bool
	for _, s := range types {
		var mapped *Type
		if s.flags&TypeFlagsUnion != 0 {
			mapped = c.mapTypeEx(s, f, noReductions)
		} else {
			mapped = f(s)
		}
		if mapped != s {
			changed = true
		}
		if mapped != nil {
			mappedTypes = append(mappedTypes, mapped)
		}
	}
	if changed {
		unionReduction := UnionReductionLiteral
		if noReductions {
			unionReduction = UnionReductionNone
		}
		return c.getUnionTypeEx(mappedTypes, unionReduction, nil /*alias*/, nil /*origin*/)
	}
	return t
}

type UnionReduction int32

const (
	UnionReductionNone UnionReduction = iota
	UnionReductionLiteral
	UnionReductionSubtype
)

func (c *Checker) getUnionOrIntersectionType(types []*Type, flags TypeFlags, unionReduction UnionReduction) *Type {
	if flags&TypeFlagsIntersection == 0 {
		return c.getUnionTypeEx(types, unionReduction, nil, nil)
	}
	return c.getIntersectionType(types)
}

func (c *Checker) getUnionType(types []*Type) *Type {
	return c.getUnionTypeEx(types, UnionReductionLiteral, nil /*alias*/, nil /*origin*/)
}

// We sort and deduplicate the constituent types based on object identity. If the subtypeReduction
// flag is specified we also reduce the constituent type set to only include types that aren't subtypes
// of other types. Subtype reduction is expensive for large union types and is possible only when union
// types are known not to circularly reference themselves (as is the case with union types created by
// expression constructs such as array literals and the || and ?: operators). Named types can
// circularly reference themselves and therefore cannot be subtype reduced during their declaration.
// For example, "type Item = string | (() => Item" is a named type that circularly references itself.
func (c *Checker) getUnionTypeEx(types []*Type, unionReduction UnionReduction, alias *TypeAlias, origin *Type) *Type {
	if len(types) == 0 {
		return c.neverType
	}
	if len(types) == 1 {
		return types[0]
	}
	// We optimize for the common case of unioning a union type with some other type (such as `undefined`).
	if len(types) == 2 && origin == nil && (types[0].flags&TypeFlagsUnion != 0 || types[1].flags&TypeFlagsUnion != 0) {
		id1 := types[0].id
		id2 := types[1].id
		if id1 > id2 {
			id1, id2 = id2, id1
		}
		key := UnionOfUnionKey{id1: id1, id2: id2, r: unionReduction, a: getAliasKey(alias)}
		t := c.unionOfUnionTypes[key]
		if t == nil {
			t = c.getUnionTypeWorker(types, unionReduction, alias, nil /*origin*/)
			c.unionOfUnionTypes[key] = t
		}
		return t
	}
	return c.getUnionTypeWorker(types, unionReduction, alias, origin)
}

func (c *Checker) getUnionTypeWorker(types []*Type, unionReduction UnionReduction, alias *TypeAlias, origin *Type) *Type {
	typeSet, includes := c.addTypesToUnion(nil, 0, types)
	if unionReduction != UnionReductionNone {
		if includes&TypeFlagsAnyOrUnknown != 0 {
			if includes&TypeFlagsAny != 0 {
				switch {
				case includes&TypeFlagsIncludesWildcard != 0:
					return c.wildcardType
				case includes&TypeFlagsIncludesError != 0:
					return c.errorType
				}
				return c.anyType
			}
			return c.unknownType
		}
		if includes&TypeFlagsUndefined != 0 {
			// If type set contains both undefinedType and missingType, remove missingType
			if len(typeSet) >= 2 && typeSet[0] == c.undefinedType && typeSet[1] == c.missingType {
				typeSet = slices.Delete(typeSet, 1, 2)
			}
		}
		if includes&(TypeFlagsEnum|TypeFlagsLiteral|TypeFlagsUniqueESSymbol|TypeFlagsTemplateLiteral|TypeFlagsStringMapping) != 0 ||
			includes&TypeFlagsVoid != 0 && includes&TypeFlagsUndefined != 0 {
			typeSet = c.removeRedundantLiteralTypes(typeSet, includes, unionReduction&UnionReductionSubtype != 0)
		}
		if includes&TypeFlagsStringLiteral != 0 && includes&(TypeFlagsTemplateLiteral|TypeFlagsStringMapping) != 0 {
			typeSet = c.removeStringLiteralsMatchedByTemplateLiterals(typeSet)
		}
		if includes&TypeFlagsIncludesConstrainedTypeVariable != 0 {
			typeSet = c.removeConstrainedTypeVariables(typeSet)
		}
		if unionReduction == UnionReductionSubtype {
			typeSet = c.removeSubtypes(typeSet, includes&TypeFlagsObject != 0)
			if typeSet == nil {
				return c.errorType
			}
		}
		if len(typeSet) == 0 {
			switch {
			case includes&TypeFlagsNull != 0:
				if includes&TypeFlagsIncludesNonWideningType != 0 {
					return c.nullType
				}
				return c.nullWideningType
			case includes&TypeFlagsUndefined != 0:
				if includes&TypeFlagsIncludesNonWideningType != 0 {
					return c.undefinedType
				}
				return c.undefinedWideningType
			}
			return c.neverType
		}
	}
	if origin == nil && includes&TypeFlagsUnion != 0 {
		namedUnions := c.addNamedUnions(nil, types)
		var reducedTypes []*Type
		for _, t := range typeSet {
			if !core.Some(namedUnions, func(u *Type) bool { return containsType(u.Types(), t) }) {
				reducedTypes = append(reducedTypes, t)
			}
		}
		if alias == nil && len(namedUnions) == 1 && len(reducedTypes) == 0 {
			return namedUnions[0]
		}
		// We create a denormalized origin type only when the union was created from one or more named unions
		// (unions with alias symbols or origins) and when there is no overlap between those named unions.
		namedTypesCount := 0
		for _, u := range namedUnions {
			namedTypesCount += len(u.Types())
		}
		if namedTypesCount+len(reducedTypes) == len(typeSet) {
			for _, t := range namedUnions {
				reducedTypes, _ = insertType(reducedTypes, t)
			}
			origin = c.newUnionType(ObjectFlagsNone, reducedTypes)
		}
	}
	objectFlags := ifElse(includes&TypeFlagsNotPrimitiveUnion != 0, ObjectFlagsNone, ObjectFlagsPrimitiveUnion) |
		ifElse(includes&TypeFlagsIntersection != 0, ObjectFlagsContainsIntersections, ObjectFlagsNone)
	return c.getUnionTypeFromSortedList(typeSet, objectFlags, alias, origin)
}

// This function assumes the constituent type list is sorted and deduplicated.
func (c *Checker) getUnionTypeFromSortedList(types []*Type, precomputedObjectFlags ObjectFlags, alias *TypeAlias, origin *Type) *Type {
	if len(types) == 0 {
		return c.neverType
	}
	if len(types) == 1 {
		return types[0]
	}
	key := getUnionKey(types, origin, alias)
	t := c.unionTypes[key]
	if t == nil {
		t = c.newUnionType(precomputedObjectFlags|c.getPropagatingFlagsOfTypes(types, TypeFlagsNullable), types)
		t.AsUnionType().origin = origin
		t.alias = alias
		if len(types) == 2 && types[0].flags&TypeFlagsBooleanLiteral != 0 && types[1].flags&TypeFlagsBooleanLiteral != 0 {
			t.flags |= TypeFlagsBoolean
		}
		c.unionTypes[key] = t
	}
	return t
}

func (c *Checker) addTypesToUnion(typeSet []*Type, includes TypeFlags, types []*Type) ([]*Type, TypeFlags) {
	var lastType *Type
	for _, t := range types {
		if t != lastType {
			if t.flags&TypeFlagsUnion != 0 {
				u := t.AsUnionType()
				if t.alias != nil || u.origin != nil {
					includes |= TypeFlagsUnion
				}
				typeSet, includes = c.addTypesToUnion(typeSet, includes, u.types)
			} else {
				typeSet, includes = c.addTypeToUnion(typeSet, includes, t)
			}
			lastType = t
		}
	}
	return typeSet, includes
}

func (c *Checker) addTypeToUnion(typeSet []*Type, includes TypeFlags, t *Type) ([]*Type, TypeFlags) {
	flags := t.flags
	// We ignore 'never' types in unions
	if flags&TypeFlagsNever == 0 {
		includes |= flags & TypeFlagsIncludesMask
		if flags&TypeFlagsInstantiable != 0 {
			includes |= TypeFlagsIncludesInstantiable
		}
		if flags&TypeFlagsIntersection != 0 && t.objectFlags&ObjectFlagsIsConstrainedTypeVariable != 0 {
			includes |= TypeFlagsIncludesConstrainedTypeVariable
		}
		if t == c.wildcardType {
			includes |= TypeFlagsIncludesWildcard
		}
		if c.isErrorType(t) {
			includes |= TypeFlagsIncludesError
		}
		if !c.strictNullChecks && flags&TypeFlagsNullable != 0 {
			if t.objectFlags&ObjectFlagsContainsWideningType == 0 {
				includes |= TypeFlagsIncludesNonWideningType
			}
		} else {
			var index int
			var ok bool
			if len(typeSet) != 0 && t.id > typeSet[len(typeSet)-1].id {
				index = len(typeSet)
			} else {
				index, ok = slices.BinarySearchFunc(typeSet, t, compareTypeIds)
			}
			if !ok {
				typeSet = slices.Insert(typeSet, index, t)
			}
		}
	}
	return typeSet, includes
}

func (c *Checker) addNamedUnions(namedUnions []*Type, types []*Type) []*Type {
	for _, t := range types {
		if t.flags&TypeFlagsUnion != 0 {
			u := t.AsUnionType()
			if t.alias != nil || u.origin != nil && u.origin.flags&TypeFlagsUnion == 0 {
				namedUnions = core.AppendIfUnique(namedUnions, t)
			} else if u.origin != nil && u.origin.flags&TypeFlagsUnion != 0 {
				namedUnions = c.addNamedUnions(namedUnions, u.origin.Types())
			}
		}
	}
	return namedUnions
}

func (c *Checker) removeRedundantLiteralTypes(types []*Type, includes TypeFlags, reduceVoidUndefined bool) []*Type {
	i := len(types)
	for i > 0 {
		i--
		t := types[i]
		flags := t.flags
		remove := flags&(TypeFlagsStringLiteral|TypeFlagsTemplateLiteral|TypeFlagsStringMapping) != 0 && includes&TypeFlagsString != 0 ||
			flags&TypeFlagsNumberLiteral != 0 && includes&TypeFlagsNumber != 0 ||
			flags&TypeFlagsBigIntLiteral != 0 && includes&TypeFlagsBigInt != 0 ||
			flags&TypeFlagsUniqueESSymbol != 0 && includes&TypeFlagsESSymbol != 0 ||
			reduceVoidUndefined && flags&TypeFlagsUndefined != 0 && includes&TypeFlagsVoid != 0 ||
			isFreshLiteralType(t) && containsType(types, t.AsLiteralType().regularType)
		if remove {
			types = slices.Delete(types, i, i+1)
		}
	}
	return types
}

func (c *Checker) removeStringLiteralsMatchedByTemplateLiterals(types []*Type) []*Type {
	// !!!
	return types
}

func (c *Checker) removeConstrainedTypeVariables(types []*Type) []*Type {
	// !!!
	return types
}

func (c *Checker) removeSubtypes(types []*Type, hasObjectTypes bool) []*Type {
	// !!!
	return types
}

type IntersectionFlags uint32

const (
	IntersectionFlagsNone                  IntersectionFlags = 0
	IntersectionFlagsNoSupertypeReduction  IntersectionFlags = 1 << 0
	IntersectionFlagsNoConstraintReduction IntersectionFlags = 1 << 1
)

// We normalize combinations of intersection and union types based on the distributive property of the '&'
// operator. Specifically, because X & (A | B) is equivalent to X & A | X & B, we can transform intersection
// types with union type constituents into equivalent union types with intersection type constituents and
// effectively ensure that union types are always at the top level in type representations.
//
// We do not perform structural deduplication on intersection types. Intersection types are created only by the &
// type operator and we can't reduce those because we want to support recursive intersection types. For example,
// a type alias of the form "type List<T> = T & { next: List<T> }" cannot be reduced during its declaration.
// Also, unlike union types, the order of the constituent types is preserved in order that overload resolution
// for intersections of types with signatures can be deterministic.
func (c *Checker) getIntersectionType(types []*Type) *Type {
	return c.getIntersectionTypeEx(types, IntersectionFlagsNone, nil /*alias*/)
}

func (c *Checker) getIntersectionTypeEx(types []*Type, flags IntersectionFlags, alias *TypeAlias) *Type {
	var orderedTypes orderedMap[TypeId, *Type]
	includes := c.addTypesToIntersection(&orderedTypes, 0, types)
	typeSet := orderedTypes.values
	objectFlags := ObjectFlagsNone
	// An intersection type is considered empty if it contains
	// the type never, or
	// more than one unit type or,
	// an object type and a nullable type (null or undefined), or
	// a string-like type and a type known to be non-string-like, or
	// a number-like type and a type known to be non-number-like, or
	// a symbol-like type and a type known to be non-symbol-like, or
	// a void-like type and a type known to be non-void-like, or
	// a non-primitive type and a type known to be primitive.
	if includes&TypeFlagsNever != 0 {
		if slices.Contains(typeSet, c.silentNeverType) {
			return c.silentNeverType
		}
		return c.neverType
	}
	if c.strictNullChecks && includes&TypeFlagsNullable != 0 && includes&(TypeFlagsObject|TypeFlagsNonPrimitive|TypeFlagsIncludesEmptyObject) != 0 ||
		includes&TypeFlagsNonPrimitive != 0 && includes&(TypeFlagsDisjointDomains&^TypeFlagsNonPrimitive) != 0 ||
		includes&TypeFlagsStringLike != 0 && includes&(TypeFlagsDisjointDomains&^TypeFlagsStringLike) != 0 ||
		includes&TypeFlagsNumberLike != 0 && includes&(TypeFlagsDisjointDomains&^TypeFlagsNumberLike) != 0 ||
		includes&TypeFlagsBigIntLike != 0 && includes&(TypeFlagsDisjointDomains&^TypeFlagsBigIntLike) != 0 ||
		includes&TypeFlagsESSymbolLike != 0 && includes&(TypeFlagsDisjointDomains&^TypeFlagsESSymbolLike) != 0 ||
		includes&TypeFlagsVoidLike != 0 && includes&(TypeFlagsDisjointDomains&^TypeFlagsVoidLike) != 0 {
		return c.neverType
	}
	if includes&(TypeFlagsTemplateLiteral|TypeFlagsStringMapping) != 0 && includes&TypeFlagsStringLiteral != 0 && c.extractRedundantTemplateLiterals(typeSet) {
		return c.neverType
	}
	if includes&TypeFlagsAny != 0 {
		switch {
		case includes&TypeFlagsIncludesWildcard != 0:
			return c.wildcardType
		case includes&TypeFlagsIncludesError != 0:
			return c.errorType
		}
		return c.anyType
	}
	if !c.strictNullChecks && includes&TypeFlagsNullable != 0 {
		switch {
		case includes&TypeFlagsIncludesEmptyObject != 0:
			return c.neverType
		case includes&TypeFlagsUndefined != 0:
			return c.undefinedType
		}
		return c.nullType
	}
	if includes&TypeFlagsString != 0 && includes&(TypeFlagsStringLiteral|TypeFlagsTemplateLiteral|TypeFlagsStringMapping) != 0 ||
		includes&TypeFlagsNumber != 0 && includes&TypeFlagsNumberLiteral != 0 ||
		includes&TypeFlagsBigInt != 0 && includes&TypeFlagsBigIntLiteral != 0 ||
		includes&TypeFlagsESSymbol != 0 && includes&TypeFlagsUniqueESSymbol != 0 ||
		includes&TypeFlagsVoid != 0 && includes&TypeFlagsUndefined != 0 ||
		includes&TypeFlagsIncludesEmptyObject != 0 && includes&TypeFlagsDefinitelyNonNullable != 0 {
		if flags&IntersectionFlagsNoSupertypeReduction == 0 {
			typeSet = c.removeRedundantSupertypes(typeSet, includes)
		}
	}
	if includes&TypeFlagsIncludesMissingType != 0 {
		typeSet[slices.Index(typeSet, c.undefinedType)] = c.missingType
	}
	if len(typeSet) == 0 {
		return c.unknownType
	}
	if len(typeSet) == 1 {
		return typeSet[0]
	}
	if len(typeSet) == 2 && flags&IntersectionFlagsNoConstraintReduction == 0 {
		typeVarIndex := 0
		if typeSet[0].flags&TypeFlagsTypeVariable == 0 {
			typeVarIndex = 1
		}
		typeVariable := typeSet[typeVarIndex]
		primitiveType := typeSet[1-typeVarIndex]
		if typeVariable.flags&TypeFlagsTypeVariable != 0 && (primitiveType.flags&(TypeFlagsPrimitive|TypeFlagsNonPrimitive) != 0 && !c.isGenericStringLikeType(primitiveType) ||
			includes&TypeFlagsIncludesEmptyObject != 0) {
			// We have an intersection T & P or P & T, where T is a type variable and P is a primitive type, the object type, or {}.
			constraint := c.getBaseConstraintOfType(typeVariable)
			// Check that T's constraint is similarly composed of primitive types, the object type, or {}.
			if constraint != nil && everyType(constraint, c.isPrimitiveOrObjectOrEmptyType) {
				// If T's constraint is a subtype of P, simply return T. For example, given `T extends "a" | "b"`,
				// the intersection `T & string` reduces to just T.
				if c.isTypeStrictSubtypeOf(constraint, primitiveType) {
					return typeVariable
				}
				if !(constraint.flags&TypeFlagsUnion != 0 && someType(constraint, func(n *Type) bool {
					return c.isTypeStrictSubtypeOf(n, primitiveType)
				})) {
					// No constituent of T's constraint is a subtype of P. If P is also not a subtype of T's constraint,
					// then the constraint and P are unrelated, and the intersection reduces to never. For example, given
					// `T extends "a" | "b"`, the intersection `T & number` reduces to never.
					if !c.isTypeStrictSubtypeOf(primitiveType, constraint) {
						return c.neverType
					}
				}
				// Some constituent of T's constraint is a subtype of P, or P is a subtype of T's constraint. Thus,
				// the intersection further constrains the type variable. For example, given `T extends string | number`,
				// the intersection `T & "a"` is marked as a constrained type variable. Likewise, given `T extends "a" | 1`,
				// the intersection `T & number` is marked as a constrained type variable.
				objectFlags = ObjectFlagsIsConstrainedTypeVariable
			}
		}
	}
	key := getIntersectionKey(typeSet, flags, alias)
	result := c.intersectionTypes[key]
	if result == nil {
		if includes&TypeFlagsUnion != 0 {
			var reduced bool
			typeSet, reduced = c.intersectUnionsOfPrimitiveTypes(typeSet)
			switch {
			case reduced:
				// When the intersection creates a reduced set (which might mean that *all* union types have
				// disappeared), we restart the operation to get a new set of combined flags. Once we have
				// reduced we'll never reduce again, so this occurs at most once.
				result = c.getIntersectionTypeEx(typeSet, flags, alias)
			case core.Every(typeSet, isUnionWithUndefined):
				containedUndefinedType := c.undefinedType
				if core.Some(typeSet, c.containsMissingType) {
					containedUndefinedType = c.missingType
				}
				c.filterTypes(typeSet, isNotUndefinedType)
				result = c.getUnionTypeEx([]*Type{c.getIntersectionTypeEx(typeSet, flags, nil /*alias*/), containedUndefinedType}, UnionReductionLiteral, alias, nil /*origin*/)
			case core.Every(typeSet, isUnionWithNull):
				c.filterTypes(typeSet, isNotNullType)
				result = c.getUnionTypeEx([]*Type{c.getIntersectionTypeEx(typeSet, flags, nil /*alias*/), c.nullType}, UnionReductionLiteral, alias, nil /*origin*/)
			case len(typeSet) >= 3 && len(types) > 2:
				// When we have three or more constituents, more than two inputs (to head off infinite reexpansion), some of which are unions, we employ a "divide and conquer" strategy
				// where A & B & C & D is processed as (A & B) & (C & D). Since intersections of unions often produce far smaller
				// unions of intersections than the full cartesian product (due to some intersections becoming `never`), this can
				// dramatically reduce the overall work.
				middle := len(typeSet) / 2
				result = c.getIntersectionTypeEx([]*Type{
					c.getIntersectionTypeEx(typeSet[:middle], flags, nil /*alias*/),
					c.getIntersectionTypeEx(typeSet[middle:], flags, nil /*alias*/)},
					flags, alias)
			default:
				// We are attempting to construct a type of the form X & (A | B) & (C | D). Transform this into a type of
				// the form X & A & C | X & A & D | X & B & C | X & B & D. If the estimated size of the resulting union type
				// exceeds 100000 constituents, report an error.
				if !c.checkCrossProductUnion(typeSet) {
					return c.errorType
				}
				constituents := c.getCrossProductIntersections(typeSet, flags)
				// We attach a denormalized origin type when at least one constituent of the cross-product union is an
				// intersection (i.e. when the intersection didn't just reduce one or more unions to smaller unions) and
				// the denormalized origin has fewer constituents than the union itself.
				var origin *Type
				if core.Some(constituents, isIntersectionType) && getConstituentCountOfTypes(constituents) > getConstituentCountOfTypes(typeSet) {
					origin = c.newIntersectionType(ObjectFlagsNone, typeSet)
				}
				result = c.getUnionTypeEx(constituents, UnionReductionLiteral, alias, origin)
			}
		} else {
			result = c.newIntersectionType(objectFlags|c.getPropagatingFlagsOfTypes(types /*excludeKinds*/, TypeFlagsNullable), typeSet)
			result.alias = alias
		}
		c.intersectionTypes[key] = result
	}
	return result
}

func isUnionWithUndefined(t *Type) bool {
	return t.flags&TypeFlagsUnion != 0 && t.Types()[0].flags&TypeFlagsUndefined != 0
}

func isUnionWithNull(t *Type) bool {
	return t.flags&TypeFlagsUnion != 0 && (t.Types()[0].flags&TypeFlagsNull != 0 || t.Types()[1].flags&TypeFlagsNull != 0)
}

func isIntersectionType(t *Type) bool {
	return t.flags&TypeFlagsIntersection != 0
}

func isPrimitiveUnion(t *Type) bool {
	return t.objectFlags&ObjectFlagsPrimitiveUnion != 0
}

func isNotUndefinedType(t *Type) bool {
	return t.flags&TypeFlagsUndefined == 0
}

func isNotNullType(t *Type) bool {
	return t.flags&TypeFlagsNull == 0
}

// Add the given types to the given type set. Order is preserved, freshness is removed from literal
// types, duplicates are removed, and nested types of the given kind are flattened into the set.
func (c *Checker) addTypesToIntersection(typeSet *orderedMap[TypeId, *Type], includes TypeFlags, types []*Type) TypeFlags {
	for _, t := range types {
		includes = c.addTypeToIntersection(typeSet, includes, c.getRegularTypeOfLiteralType(t))
	}
	return includes
}

func (c *Checker) addTypeToIntersection(typeSet *orderedMap[TypeId, *Type], includes TypeFlags, t *Type) TypeFlags {
	flags := t.flags
	if flags&TypeFlagsIntersection != 0 {
		return c.addTypesToIntersection(typeSet, includes, t.Types())
	}
	if c.isEmptyAnonymousObjectType(t) {
		if includes&TypeFlagsIncludesEmptyObject == 0 {
			includes |= TypeFlagsIncludesEmptyObject
			typeSet.add(t.id, t)
		}
	} else {
		if flags&TypeFlagsAnyOrUnknown != 0 {
			if t == c.wildcardType {
				includes |= TypeFlagsIncludesWildcard
			}
			if c.isErrorType(t) {
				includes |= TypeFlagsIncludesError
			}
		} else if c.strictNullChecks || flags&TypeFlagsNullable == 0 {
			if t == c.missingType {
				includes |= TypeFlagsIncludesMissingType
				t = c.undefinedType
			}
			if !typeSet.contains(t.id) {
				if t.flags&TypeFlagsUnit != 0 && includes&TypeFlagsUnit != 0 {
					// We have seen two distinct unit types which means we should reduce to an
					// empty intersection. Adding TypeFlags.NonPrimitive causes that to happen.
					includes |= TypeFlagsNonPrimitive
				}
				typeSet.add(t.id, t)
			}
		}
		includes |= flags & TypeFlagsIncludesMask
	}
	return includes
}

func (c *Checker) removeRedundantSupertypes(types []*Type, includes TypeFlags) []*Type {
	i := len(types)
	for i > 0 {
		i--
		t := types[i]
		remove := t.flags&TypeFlagsString != 0 && includes&(TypeFlagsStringLiteral|TypeFlagsTemplateLiteral|TypeFlagsStringMapping) != 0 ||
			t.flags&TypeFlagsNumber != 0 && includes&TypeFlagsNumberLiteral != 0 ||
			t.flags&TypeFlagsBigInt != 0 && includes&TypeFlagsBigIntLiteral != 0 ||
			t.flags&TypeFlagsESSymbol != 0 && includes&TypeFlagsUniqueESSymbol != 0 ||
			t.flags&TypeFlagsVoid != 0 && includes&TypeFlagsUndefined != 0 ||
			c.isEmptyAnonymousObjectType(t) && includes&TypeFlagsDefinitelyNonNullable != 0
		if remove {
			types = slices.Delete(types, i, i+1)
		}
	}
	return types
}

/**
 * Returns true if the intersection of the template literals and string literals is the empty set,
 * for example `get${string}` & "setX", and should reduce to never.
 */
func (c *Checker) extractRedundantTemplateLiterals(types []*Type) bool {
	// !!!
	return false
}

// If the given list of types contains more than one union of primitive types, replace the
// first with a union containing an intersection of those primitive types, then remove the
// other unions and return true. Otherwise, do nothing and return false.
func (c *Checker) intersectUnionsOfPrimitiveTypes(types []*Type) ([]*Type, bool) {
	index := slices.IndexFunc(types, isPrimitiveUnion)
	if index < 0 {
		return types, false
	}
	// Remove all but the first union of primitive types and collect them in
	// the unionTypes array.
	i := index + 1
	unionTypes := types[index:i:i]
	for i < len(types) {
		t := types[i]
		if t.objectFlags&ObjectFlagsPrimitiveUnion != 0 {
			unionTypes = append(unionTypes, t)
			types = slices.Delete(types, i, i+1)
		} else {
			i++
		}
	}
	// Return false if there was only one union of primitive types
	if len(unionTypes) == 1 {
		return types, false
	}
	// We have more than one union of primitive types, now intersect them. For each
	// type in each union we check if the type is matched in every union and if so
	// we include it in the result.
	var checked []*Type
	var result []*Type
	for _, u := range unionTypes {
		for _, t := range u.Types() {
			var inserted bool
			if checked, inserted = insertType(checked, t); inserted {
				if c.eachUnionContains(unionTypes, t) {
					// undefinedType/missingType are always sorted first so we leverage that here
					if t == c.undefinedType && len(result) != 0 && result[0] == c.missingType {
						continue
					}
					if t == c.missingType && len(result) != 0 && result[0] == c.undefinedType {
						result[0] = c.missingType
						continue
					}
					result, _ = insertType(result, t)
				}
			}
		}
	}
	// Finally replace the first union with the result
	types[index] = c.getUnionTypeFromSortedList(result, ObjectFlagsPrimitiveUnion, nil /*alias*/, nil /*origin*/)
	return types, true
}

// Check that the given type has a match in every union. A given type is matched by
// an identical type, and a literal type is additionally matched by its corresponding
// primitive type, and missingType is matched by undefinedType (and vice versa).
func (c *Checker) eachUnionContains(unionTypes []*Type, t *Type) bool {
	for _, u := range unionTypes {
		types := u.Types()
		if !containsType(types, t) {
			if t == c.missingType {
				return containsType(types, c.undefinedType)
			}
			if t == c.undefinedType {
				return containsType(types, c.missingType)
			}
			var primitive *Type
			switch {
			case t.flags&TypeFlagsStringLiteral != 0:
				primitive = c.stringType
			case t.flags&(TypeFlagsEnum|TypeFlagsNumberLiteral) != 0:
				primitive = c.numberType
			case t.flags&TypeFlagsBigIntLiteral != 0:
				primitive = c.bigintType
			case t.flags&TypeFlagsUniqueESSymbol != 0:
				primitive = c.esSymbolType
			}
			if primitive == nil || !containsType(types, primitive) {
				return false
			}
		}
	}
	return true
}

func (c *Checker) getCrossProductIntersections(types []*Type, flags IntersectionFlags) []*Type {
	count := c.getCrossProductUnionSize(types)
	var intersections []*Type
	for i := range count {
		constituents := slices.Clone(types)
		n := i
		for j := len(types) - 1; j >= 0; j-- {
			if types[j].flags&TypeFlagsUnion != 0 {
				sourceTypes := types[j].Types()
				length := len(sourceTypes)
				constituents[j] = sourceTypes[n%length]
				n = n / length
			}
		}
		t := c.getIntersectionTypeEx(constituents, flags, nil /*alias*/)
		if t.flags&TypeFlagsNever == 0 {
			intersections = append(intersections, t)
		}
	}
	return intersections
}

func getConstituentCount(t *Type) int {
	switch {
	case t.flags&TypeFlagsUnionOrIntersection == 0 || t.alias != nil:
		return 1
	case t.flags&TypeFlagsUnion != 0 && t.AsUnionType().origin != nil:
		return getConstituentCount(t.AsUnionType().origin)
	}
	return getConstituentCountOfTypes(t.Types())
}

func getConstituentCountOfTypes(types []*Type) int {
	n := 0
	for _, t := range types {
		n += getConstituentCount(t)
	}
	return n
}

func (c *Checker) filterTypes(types []*Type, predicate func(*Type) bool) {
	for i, t := range types {
		types[i] = c.filterType(t, predicate)
	}
}

func (c *Checker) isEmptyAnonymousObjectType(t *Type) bool {
	return t.objectFlags&ObjectFlagsAnonymous != 0 && t.objectFlags&ObjectFlagsMembersResolved != 0 && c.isEmptyResolvedType(t.AsStructuredType()) ||
		t.symbol != nil && t.symbol.Flags&ast.SymbolFlagsTypeLiteral != 0 && len(c.getMembersOfSymbol(t.symbol)) == 0
}

func (c *Checker) isEmptyResolvedType(t *StructuredType) bool {
	return t.AsType() != c.anyFunctionType && len(t.properties) == 0 && len(t.signatures) == 0 && len(t.indexInfos) == 0
}

func (c *Checker) isEmptyObjectType(t *Type) bool {
	switch {
	case t.flags&TypeFlagsObject != 0:
		return !c.isGenericMappedType(t) && c.isEmptyResolvedType(c.resolveStructuredTypeMembers(t))
	case t.flags&TypeFlagsNonPrimitive != 0:
		return true
	case t.flags&TypeFlagsUnion != 0:
		return core.Some(t.Types(), c.isEmptyObjectType)
	case t.flags&TypeFlagsIntersection != 0:
		return core.Every(t.Types(), c.isEmptyObjectType)
	}
	return false
}

func (c *Checker) isPatternLiteralPlaceholderType(t *Type) bool {
	if t.flags&TypeFlagsIntersection != 0 {
		// Return true if the intersection consists of one or more placeholders and zero or
		// more object type tags.
		seenPlaceholder := false
		for _, s := range t.Types() {
			if s.flags&(TypeFlagsLiteral|TypeFlagsNullable) != 0 || c.isPatternLiteralPlaceholderType(s) {
				seenPlaceholder = true
			} else if s.flags&TypeFlagsObject == 0 {
				return false
			}
		}
		return seenPlaceholder
	}
	return t.flags&(TypeFlagsAny|TypeFlagsString|TypeFlagsNumber|TypeFlagsBigInt) != 0 || c.isPatternLiteralType(t)
}

func (c *Checker) isPatternLiteralType(t *Type) bool {
	// A pattern literal type is a template literal or a string mapping type that contains only
	// non-generic pattern literal placeholders.
	return t.flags&TypeFlagsTemplateLiteral != 0 && core.Every(t.AsTemplateLiteralType().types, c.isPatternLiteralPlaceholderType) ||
		t.flags&TypeFlagsStringMapping != 0 && c.isPatternLiteralPlaceholderType(t.Target())
}

func (c *Checker) isGenericStringLikeType(t *Type) bool {
	return t.flags&(TypeFlagsTemplateLiteral|TypeFlagsStringMapping) != 0 && !c.isPatternLiteralType(t)
}

func forEachType(t *Type, f func(t *Type)) {
	if t.flags&TypeFlagsUnion != 0 {
		for _, u := range t.Types() {
			f(u)
		}
	} else {
		f(t)
	}
}

func someType(t *Type, f func(*Type) bool) bool {
	if t.flags&TypeFlagsUnion != 0 {
		return core.Some(t.Types(), f)
	}
	return f(t)
}

func everyType(t *Type, f func(*Type) bool) bool {
	if t.flags&TypeFlagsUnion != 0 {
		return core.Every(t.Types(), f)
	}
	return f(t)
}

func (c *Checker) filterType(t *Type, f func(*Type) bool) *Type {
	if t.flags&TypeFlagsUnion != 0 {
		types := t.Types()
		filtered := core.Filter(types, f)
		if core.Same(types, filtered) {
			return t
		}
		origin := t.AsUnionType().origin
		var newOrigin *Type
		if origin != nil && origin.flags&TypeFlagsUnion != 0 {
			// If the origin type is a (denormalized) union type, filter its non-union constituents. If that ends
			// up removing a smaller number of types than in the normalized constituent set (meaning some of the
			// filtered types are within nested unions in the origin), then we can't construct a new origin type.
			// Otherwise, if we have exactly one type left in the origin set, return that as the filtered type.
			// Otherwise, construct a new filtered origin type.
			originTypes := origin.Types()
			originFiltered := core.Filter(originTypes, func(u *Type) bool {
				return u.flags&TypeFlagsUnion != 0 || f(u)
			})
			if len(originTypes)-len(originFiltered) == len(types)-len(filtered) {
				if len(originFiltered) == 1 {
					return originFiltered[0]
				}
				newOrigin = c.newUnionType(ObjectFlagsNone, originFiltered)
			}
		}
		// filtering could remove intersections so `ContainsIntersections` might be forwarded "incorrectly"
		// it is purely an optimization hint so there is no harm in accidentally forwarding it
		return c.getUnionTypeFromSortedList(filtered, t.AsUnionType().objectFlags&(ObjectFlagsPrimitiveUnion|ObjectFlagsContainsIntersections), nil /*alias*/, newOrigin)
	}
	if t.flags&TypeFlagsNever != 0 || f(t) {
		return t
	}
	return c.neverType
}

func (c *Checker) removeType(t *Type, targetType *Type) *Type {
	return c.filterType(t, func(t *Type) bool { return t != targetType })
}

func containsType(types []*Type, t *Type) bool {
	_, ok := slices.BinarySearchFunc(types, t, compareTypeIds)
	return ok
}

func insertType(types []*Type, t *Type) ([]*Type, bool) {
	if i, ok := slices.BinarySearchFunc(types, t, compareTypeIds); !ok {
		return slices.Insert(types, i, t), true
	}
	return types, false
}

func countTypes(t *Type) int {
	switch {
	case t.flags&TypeFlagsUnion != 0:
		return len(t.Types())
	case t.flags&TypeFlagsNever != 0:
		return 0
	}
	return 1
}

func (c *Checker) isErrorType(t *Type) bool {
	// The only 'any' types that have alias symbols are those manufactured by getTypeFromTypeAliasReference for
	// a reference to an unresolved symbol. We want those to behave like the errorType.
	return t == c.errorType || t.flags&TypeFlagsAny != 0 && t.alias != nil
}

func compareTypeIds(t1, t2 *Type) int {
	return int(t1.id) - int(t2.id)
}

func (c *Checker) checkCrossProductUnion(types []*Type) bool {
	size := c.getCrossProductUnionSize(types)
	if size >= 100_000 {
		c.error(c.currentNode, diagnostics.Expression_produces_a_union_type_that_is_too_complex_to_represent)
		return false
	}
	return true
}

func (c *Checker) getCrossProductUnionSize(types []*Type) int {
	size := 1
	for _, t := range types {
		switch {
		case t.flags&TypeFlagsUnion != 0:
			size *= len(t.Types())
		case t.flags&TypeFlagsNever != 0:
			return 0
		}
	}
	return size
}

func (c *Checker) getIndexType(t *Type) *Type {
	return c.getIndexTypeEx(t, IndexFlagsNone)
}

func (c *Checker) getIndexTypeEx(t *Type, indexFlags IndexFlags) *Type {
	t = c.getReducedType(t)
	switch {
	case c.isNoInferType(t):
		return c.getNoInferType(c.getIndexTypeEx(t.AsSubstitutionType().baseType, indexFlags))
	case c.shouldDeferIndexType(t, indexFlags):
		return c.getIndexTypeForGenericType(t, indexFlags)
	case t.flags&TypeFlagsUnion != 0:
		return c.getIntersectionType(core.Map(t.Types(), func(t *Type) *Type { return c.getIndexTypeEx(t, indexFlags) }))
	case t.flags&TypeFlagsIntersection != 0:
		return c.getUnionType(core.Map(t.Types(), func(t *Type) *Type { return c.getIndexTypeEx(t, indexFlags) }))
	case t.objectFlags&ObjectFlagsMapped != 0:
		return c.getIndexTypeForMappedType(t, indexFlags)
	case t == c.wildcardType:
		return c.wildcardType
	case t.flags&TypeFlagsUnknown != 0:
		return c.neverType
	case t.flags&(TypeFlagsAny|TypeFlagsNever) != 0:
		return c.stringNumberSymbolType
	}
	include := ifElse(indexFlags&IndexFlagsNoIndexSignatures != 0, TypeFlagsStringLiteral, TypeFlagsStringLike) |
		ifElse(indexFlags&IndexFlagsStringsOnly != 0, TypeFlagsNone, TypeFlagsNumberLike|TypeFlagsESSymbolLike)
	return c.getLiteralTypeFromProperties(t, include, indexFlags == IndexFlagsNone)
}

func (c *Checker) getLiteralTypeFromProperties(t *Type, include TypeFlags, includeOrigin bool) *Type {
	var origin *Type
	if includeOrigin && t.objectFlags&(ObjectFlagsClassOrInterface|ObjectFlagsReference) != 0 || t.alias != nil {
		origin = c.newIndexType(t, IndexFlagsNone)
	}
	var types []*Type
	for _, prop := range c.getPropertiesOfType(t) {
		types = append(types, c.getLiteralTypeFromProperty(prop, include, false))
	}
	for _, info := range c.getIndexInfosOfType(t) {
		if info != c.enumNumberIndexInfo && c.isKeyTypeIncluded(info.keyType, include) {
			if info.keyType == c.stringType && include&TypeFlagsNumber != 0 {
				types = append(types, c.stringOrNumberType)
			} else {
				types = append(types, info.keyType)
			}
		}
	}
	return c.getUnionTypeEx(types, UnionReductionLiteral, nil, origin)
}

func (c *Checker) getLiteralTypeFromProperty(prop *ast.Symbol, include TypeFlags, includeNonPublic bool) *Type {
	if includeNonPublic || getDeclarationModifierFlagsFromSymbol(prop)&ast.ModifierFlagsNonPublicAccessibilityModifier == 0 {
		t := c.valueSymbolLinks.get(c.getLateBoundSymbol(prop)).nameType
		if t == nil {
			if prop.Name == InternalSymbolNameDefault {
				t = c.getStringLiteralType("default")
			} else {
				name := getNameOfDeclaration(prop.ValueDeclaration)
				if name != nil {
					t = c.getLiteralTypeFromPropertyName(name)
				}
				if t == nil && !isKnownSymbol(prop) {
					t = c.getStringLiteralType(symbolName(prop))
				}
			}
		}
		if t != nil && t.flags&include != 0 {
			return t
		}
	}
	return c.neverType
}

func (c *Checker) getLiteralTypeFromPropertyName(name *ast.Node) *Type {
	if ast.IsPrivateIdentifier(name) {
		return c.neverType
	}
	if isNumericLiteral(name) {
		return c.getRegularTypeOfLiteralType(c.checkExpression(name))
	}
	if ast.IsComputedPropertyName(name) {
		return c.getRegularTypeOfLiteralType(c.checkComputedPropertyName(name))
	}
	propertyName := getPropertyNameForPropertyNameNode(name)
	if propertyName != InternalSymbolNameMissing {
		return c.getStringLiteralType(propertyName)
	}
	if isExpression(name) {
		return c.getRegularTypeOfLiteralType(c.checkExpression(name))
	}
	return c.neverType
}

func (c *Checker) isKeyTypeIncluded(keyType *Type, include TypeFlags) bool {
	return keyType.flags&include != 0 ||
		keyType.flags&TypeFlagsIntersection != 0 && core.Some(keyType.Types(), func(t *Type) bool {
			return c.isKeyTypeIncluded(t, include)
		})
}

func (c *Checker) checkComputedPropertyName(node *ast.Node) *Type {
	return c.neverType // !!!
}

func (c *Checker) isNoInferType(t *Type) bool {
	// A NoInfer<T> type is represented as a substitution type with a TypeFlags.Unknown constraint.
	return t.flags&TypeFlagsSubstitution != 0 && t.AsSubstitutionType().constraint.flags&TypeFlagsUnknown != 0
}

func (c *Checker) getSubstitutionIntersection(t *Type) *Type {
	if c.isNoInferType(t) {
		return t.AsSubstitutionType().baseType
	}
	return c.getIntersectionType([]*Type{t.AsSubstitutionType().constraint, t.AsSubstitutionType().baseType})
}

func (c *Checker) shouldDeferIndexType(t *Type, indexFlags IndexFlags) bool {
	return t.flags&TypeFlagsInstantiableNonPrimitive != 0 ||
		c.isGenericTupleType(t) ||
		c.isGenericMappedType(t) && (!c.hasDistributiveNameType(t) || c.getMappedTypeNameTypeKind(t) == MappedTypeNameTypeKindRemapping) ||
		t.flags&TypeFlagsUnion != 0 && indexFlags&IndexFlagsNoReducibleCheck == 0 && c.isGenericReducibleType(t) ||
		t.flags&TypeFlagsIntersection != 0 && c.maybeTypeOfKind(t, TypeFlagsInstantiable) && core.Some(t.Types(), c.isEmptyAnonymousObjectType)
}

// Ordinarily we reduce a keyof M, where M is a mapped type { [P in K as N<P>]: X }, to simply N<K>. This however presumes
// that N distributes over union types, i.e. that N<A | B | C> is equivalent to N<A> | N<B> | N<C>. Specifically, we only
// want to perform the reduction when the name type of a mapped type is distributive with respect to the type variable
// introduced by the 'in' clause of the mapped type. Note that non-generic types are considered to be distributive because
// they're the same type regardless of what's being distributed over.
func (c *Checker) hasDistributiveNameType(mappedType *Type) bool {
	typeVariable := c.getTypeParameterFromMappedType(mappedType)
	var isDistributive func(*Type) bool
	isDistributive = func(t *Type) bool {
		switch {
		case t.flags&(TypeFlagsAnyOrUnknown|TypeFlagsPrimitive|TypeFlagsNever|TypeFlagsTypeParameter|TypeFlagsObject|TypeFlagsNonPrimitive) != 0:
			return true
		case t.flags&TypeFlagsConditional != 0:
			return t.AsConditionalType().root.isDistributive && t.AsConditionalType().checkType == typeVariable
		case t.flags&TypeFlagsUnionOrIntersection != 0:
			return core.Every(t.Types(), isDistributive)
		case t.flags&TypeFlagsTemplateLiteral != 0:
			return core.Every(t.AsTemplateLiteralType().types, isDistributive)
		case t.flags&TypeFlagsIndexedAccess != 0:
			return isDistributive(t.AsIndexedAccessType().objectType) && isDistributive(t.AsIndexedAccessType().indexType)
		case t.flags&TypeFlagsSubstitution != 0:
			return isDistributive(t.AsSubstitutionType().baseType) && isDistributive(t.AsSubstitutionType().constraint)
		case t.flags&TypeFlagsStringMapping != 0:
			return isDistributive(t.Target())
		default:
			return false
		}
	}
	nameType := c.getNameTypeFromMappedType(mappedType)
	if nameType == nil {
		nameType = typeVariable
	}
	return isDistributive(nameType)
}

func (c *Checker) getMappedTypeNameTypeKind(t *Type) MappedTypeNameTypeKind {
	nameType := c.getNameTypeFromMappedType(t)
	if nameType == nil {
		return MappedTypeNameTypeKindNone
	}
	if c.isTypeAssignableTo(nameType, c.getTypeParameterFromMappedType(t)) {
		return MappedTypeNameTypeKindFiltering
	}
	return MappedTypeNameTypeKindRemapping
}

func (c *Checker) getIndexTypeForGenericType(t *Type, indexFlags IndexFlags) *Type {
	key := CachedTypeKey{
		kind:   ifElse(indexFlags&IndexFlagsStringsOnly != 0, CachedTypeKindStringIndexType, CachedTypeKindIndexType),
		typeId: t.id,
	}
	if indexType := c.cachedTypes[key]; indexType != nil {
		return indexType
	}
	indexType := c.newIndexType(t, indexFlags&IndexFlagsStringsOnly)
	c.cachedTypes[key] = indexType
	return indexType
}

func (c *Checker) getIndexTypeForMappedType(t *Type, indexFlags IndexFlags) *Type {
	return c.neverType // !!!
}

func (c *Checker) getIndexedAccessType(objectType *Type, indexType *Type) *Type {
	return c.getIndexedAccessTypeEx(objectType, indexType, AccessFlagsNone, nil, nil)
}

func (c *Checker) getIndexedAccessTypeEx(objectType *Type, indexType *Type, accessFlags AccessFlags, accessNode *ast.Node, alias *TypeAlias) *Type {
	result := c.getIndexedAccessTypeOrUndefined(objectType, indexType, accessFlags, accessNode, alias)
	if result == nil {
		result = ifElse(accessNode != nil, c.errorType, c.unknownType)
	}
	return result
}

func (c *Checker) getIndexedAccessTypeOrUndefined(objectType *Type, indexType *Type, accessFlags AccessFlags, accessNode *ast.Node, alias *TypeAlias) *Type {
	if objectType == c.wildcardType || indexType == c.wildcardType {
		return c.wildcardType
	}
	objectType = c.getReducedType(objectType)
	// If the object type has a string index signature and no other members we know that the result will
	// always be the type of that index signature and we can simplify accordingly.
	if c.isStringIndexSignatureOnlyType(objectType) && indexType.flags&TypeFlagsNullable == 0 && c.isTypeAssignableToKind(indexType, TypeFlagsString|TypeFlagsNumber) {
		indexType = c.stringType
	}
	// In noUncheckedIndexedAccess mode, indexed access operations that occur in an expression in a read position and resolve to
	// an index signature have 'undefined' included in their type.
	if c.compilerOptions.NoUncheckedIndexedAccess == core.TSTrue && accessFlags&AccessFlagsExpressionPosition != 0 {
		accessFlags |= AccessFlagsIncludeUndefined
	}
	// If the index type is generic, or if the object type is generic and doesn't originate in an expression and
	// the operation isn't exclusively indexing the fixed (non-variadic) portion of a tuple type, we are performing
	// a higher-order index access where we cannot meaningfully access the properties of the object type. Note that
	// for a generic T and a non-generic K, we eagerly resolve T[K] if it originates in an expression. This is to
	// preserve backwards compatibility. For example, an element access 'this["foo"]' has always been resolved
	// eagerly using the constraint type of 'this' at the given location.
	if c.shouldDeferIndexedAccessType(objectType, indexType, accessNode) {
		if objectType.flags&TypeFlagsAnyOrUnknown != 0 {
			return objectType
		}
		// Defer the operation by creating an indexed access type.
		persistentAccessFlags := accessFlags & AccessFlagsPersistent
		key := getIndexedAccessKey(objectType, indexType, accessFlags, alias)
		t := c.indexedAccessTypes[key]
		if t == nil {
			t = c.newIndexedAccessType(objectType, indexType, persistentAccessFlags)
			t.alias = alias
			c.indexedAccessTypes[key] = t
		}
		return t
	}
	// In the following we resolve T[K] to the type of the property in T selected by K.
	// We treat boolean as different from other unions to improve errors;
	// skipping straight to getPropertyTypeForIndexType gives errors with 'boolean' instead of 'true'.
	apparentObjectType := c.getReducedApparentType(objectType)
	if indexType.flags&TypeFlagsUnion != 0 && indexType.flags&TypeFlagsBoolean == 0 {
		var propTypes []*Type
		wasMissingProp := false
		for _, t := range indexType.Types() {
			propType := c.getPropertyTypeForIndexType(objectType, apparentObjectType, t, indexType, accessNode, accessFlags|ifElse(wasMissingProp, AccessFlagsSuppressNoImplicitAnyError, 0))
			if propType != nil {
				propTypes = append(propTypes, propType)
			} else if accessNode == nil {
				// If there's no error node, we can immeditely stop, since error reporting is off
				return nil
			} else {
				// Otherwise we set a flag and return at the end of the loop so we still mark all errors
				wasMissingProp = true
			}
		}
		if wasMissingProp {
			return nil
		}
		if accessFlags&AccessFlagsWriting != 0 {
			return c.getIntersectionTypeEx(propTypes, IntersectionFlagsNone, alias)
		}
		return c.getUnionTypeEx(propTypes, UnionReductionLiteral, alias, nil)
	}
	return c.getPropertyTypeForIndexType(objectType, apparentObjectType, indexType, indexType, accessNode, accessFlags|AccessFlagsCacheSymbol|AccessFlagsReportDeprecated)
}

func (c *Checker) getPropertyTypeForIndexType(originalObjectType *Type, objectType *Type, indexType *Type, fullIndexType *Type, accessNode *ast.Node, accessFlags AccessFlags) *Type {
	var accessExpression *ast.Node
	if accessNode != nil && ast.IsElementAccessExpression(accessNode) {
		accessExpression = accessNode
	}
	var propName string
	var hasPropName bool
	if !(accessNode != nil && ast.IsPrivateIdentifier(accessNode)) {
		propName = c.getPropertyNameFromIndex(indexType, accessNode)
		hasPropName = propName != InternalSymbolNameMissing
	}
	if hasPropName {
		if accessFlags&AccessFlagsContextual != 0 {
			t := c.getTypeOfPropertyOfContextualType(objectType, propName)
			if t == nil {
				t = c.anyType
			}
			return t
		}
		prop := c.getPropertyOfType(objectType, propName)
		if prop != nil {
			// !!!
			// if accessFlags&AccessFlagsReportDeprecated != 0 && accessNode != nil && len(prop.declarations) != 0 && c.isDeprecatedSymbol(prop) && c.isUncalledFunctionReference(accessNode, prop) {
			// 	deprecatedNode := /* TODO(TS-TO-GO) QuestionQuestionToken BinaryExpression: accessExpression?.argumentExpression ?? (isIndexedAccessTypeNode(accessNode) ? accessNode.indexType : accessNode) */ TODO
			// 	c.addDeprecatedSuggestion(deprecatedNode, prop.declarations, propName /* as string */)
			// }
			if accessExpression != nil {
				c.markPropertyAsReferenced(prop, accessExpression, c.isSelfTypeAccess(accessExpression.Expression(), objectType.symbol))
				if c.isAssignmentToReadonlyEntity(accessExpression, prop, getAssignmentTargetKind(accessExpression)) {
					c.error(accessExpression.AsElementAccessExpression().ArgumentExpression, diagnostics.Cannot_assign_to_0_because_it_is_a_read_only_property, c.symbolToString(prop))
					return nil
				}
				if accessFlags&AccessFlagsCacheSymbol != 0 {
					c.typeNodeLinks.get(accessNode).resolvedSymbol = prop
				}
				if c.isThisPropertyAccessInConstructor(accessExpression, prop) {
					return c.autoType
				}
			}
			var propType *Type
			if accessFlags&AccessFlagsWriting != 0 {
				propType = c.getWriteTypeOfSymbol(prop)
			} else {
				propType = c.getTypeOfSymbol(prop)
			}
			switch {
			case accessExpression != nil && getAssignmentTargetKind(accessExpression) != AssignmentKindDefinite:
				return c.getFlowTypeOfReference(accessExpression, propType)
			case accessNode != nil && ast.IsIndexedAccessTypeNode(accessNode) && c.containsMissingType(propType):
				return c.getUnionType([]*Type{propType, c.undefinedType})
			default:
				return propType
			}
		}
		if everyType(objectType, isTupleType) && isNumericLiteralName(propName) {
			index := stringToNumber(propName)
			if accessNode != nil && everyType(objectType, func(t *Type) bool {
				return t.TargetTupleType().combinedFlags&ElementFlagsVariable == 0
			}) && accessFlags&AccessFlagsAllowMissing == 0 {
				indexNode := getIndexNodeForAccessExpression(accessNode)
				if isTupleType(objectType) {
					if index < 0 {
						c.error(indexNode, diagnostics.A_tuple_type_cannot_be_indexed_with_a_negative_value)
						return c.undefinedType
					}
					c.error(indexNode, diagnostics.Tuple_type_0_of_length_1_has_no_element_at_index_2, c.typeToString(objectType), c.getTypeReferenceArity(objectType), propName)
				} else {
					c.error(indexNode, diagnostics.Property_0_does_not_exist_on_type_1, propName, c.typeToString(objectType))
				}
			}
			if index >= 0 {
				c.errorIfWritingToReadonlyIndex(c.getIndexInfoOfType(objectType, c.numberType), objectType, accessExpression)
				return c.getTupleElementTypeOutOfStartCount(objectType, index, ifElse(accessFlags&AccessFlagsIncludeUndefined != 0, c.missingType, nil))
			}
		}
	}
	if indexType.flags&TypeFlagsNullable == 0 && c.isTypeAssignableToKind(indexType, TypeFlagsStringLike|TypeFlagsNumberLike|TypeFlagsESSymbolLike) {
		if objectType.flags&(TypeFlagsAny|TypeFlagsNever) != 0 {
			return objectType
		}
		// If no index signature is applicable, we default to the string index signature. In effect, this means the string
		// index signature applies even when accessing with a symbol-like type.
		indexInfo := c.getApplicableIndexInfo(objectType, indexType)
		if indexInfo == nil {
			indexInfo = c.getIndexInfoOfType(objectType, c.stringType)
		}
		if indexInfo != nil {
			if accessFlags&AccessFlagsNoIndexSignatures != 0 && indexInfo.keyType != c.numberType {
				if accessExpression != nil {
					if accessFlags&AccessFlagsWriting != 0 {
						c.error(accessExpression, diagnostics.Type_0_is_generic_and_can_only_be_indexed_for_reading, c.typeToString(originalObjectType))
					} else {
						c.error(accessExpression, diagnostics.Type_0_cannot_be_used_to_index_type_1, c.typeToString(indexType), c.typeToString(originalObjectType))
					}
				}
				return nil
			}
			if accessNode != nil && indexInfo.keyType == c.stringType && !c.isTypeAssignableToKind(indexType, TypeFlagsString|TypeFlagsNumber) {
				indexNode := getIndexNodeForAccessExpression(accessNode)
				c.error(indexNode, diagnostics.Type_0_cannot_be_used_as_an_index_type, c.typeToString(indexType))
				if accessFlags&AccessFlagsIncludeUndefined != 0 {
					return c.getUnionType([]*Type{indexInfo.valueType, c.missingType})
				} else {
					return indexInfo.valueType
				}
			}
			c.errorIfWritingToReadonlyIndex(indexInfo, objectType, accessExpression)
			// When accessing an enum object with its own type,
			// e.g. E[E.A] for enum E { A }, undefined shouldn't
			// be included in the result type
			if accessFlags&AccessFlagsIncludeUndefined != 0 &&
				!(objectType.symbol != nil &&
					objectType.symbol.Flags&(ast.SymbolFlagsRegularEnum|ast.SymbolFlagsConstEnum) != 0 &&
					(indexType.symbol != nil &&
						indexType.flags&TypeFlagsEnumLiteral != 0 &&
						c.getParentOfSymbol(indexType.symbol) == objectType.symbol)) {
				return c.getUnionType([]*Type{indexInfo.valueType, c.missingType})
			}
			return indexInfo.valueType
		}
		if indexType.flags&TypeFlagsNever != 0 {
			return c.neverType
		}
		if accessExpression != nil && !isConstEnumObjectType(objectType) {
			if isObjectLiteralType(objectType) {
				if c.noImplicitAny && indexType.flags&(TypeFlagsStringLiteral|TypeFlagsNumberLiteral) != 0 {
					c.diagnostics.add(createDiagnosticForNode(accessExpression, diagnostics.Property_0_does_not_exist_on_type_1, indexType.AsLiteralType().value, c.typeToString(objectType)))
					return c.undefinedType
				} else if indexType.flags&(TypeFlagsNumber|TypeFlagsString) != 0 {
					types := core.Map(objectType.AsStructuredType().properties, func(prop *ast.Symbol) *Type {
						return c.getTypeOfSymbol(prop)
					})
					return c.getUnionType(append(types, c.undefinedType))
				}
			}
			if objectType.symbol == c.globalThisSymbol && hasPropName && c.globalThisSymbol.Exports[propName] != nil && c.globalThisSymbol.Exports[propName].Flags&ast.SymbolFlagsBlockScoped != 0 {
				c.error(accessExpression, diagnostics.Property_0_does_not_exist_on_type_1, propName, c.typeToString(objectType))
			} else if c.noImplicitAny && accessFlags&AccessFlagsSuppressNoImplicitAnyError == 0 {
				if hasPropName && c.typeHasStaticProperty(propName, objectType) {
					typeName := c.typeToString(objectType)
					c.error(accessExpression, diagnostics.Property_0_does_not_exist_on_type_1_Did_you_mean_to_access_the_static_member_2_instead, propName /* as string */, typeName, typeName+"["+getTextOfNode(accessExpression.AsElementAccessExpression().ArgumentExpression)+"]")
				} else if c.getIndexTypeOfType(objectType, c.numberType) != nil {
					c.error(accessExpression.AsElementAccessExpression().ArgumentExpression, diagnostics.Element_implicitly_has_an_any_type_because_index_expression_is_not_of_type_number)
				} else {
					var suggestion string
					if hasPropName {
						suggestion = c.getSuggestionForNonexistentProperty(propName, objectType)
					}
					if suggestion != "" {
						c.error(accessExpression.AsElementAccessExpression().ArgumentExpression, diagnostics.Property_0_does_not_exist_on_type_1_Did_you_mean_2, propName /* as string */, c.typeToString(objectType), suggestion)
					} else {
						suggestion = c.getSuggestionForNonexistentIndexSignature(objectType, accessExpression, indexType)
						if suggestion != "" {
							c.error(accessExpression, diagnostics.Element_implicitly_has_an_any_type_because_type_0_has_no_index_signature_Did_you_mean_to_call_1, c.typeToString(objectType), suggestion)
						} else {
							var errorInfo *ast.MessageChain
							switch {
							case indexType.flags&TypeFlagsEnumLiteral != 0:
								errorInfo = NewMessageChain(nil, diagnostics.Property_0_does_not_exist_on_type_1, "["+c.typeToString(indexType)+"]", c.typeToString(objectType))
							case indexType.flags&TypeFlagsUniqueESSymbol != 0:
								symbolName := c.getFullyQualifiedName(indexType.symbol, accessExpression)
								errorInfo = NewMessageChain(nil, diagnostics.Property_0_does_not_exist_on_type_1, "["+symbolName+"]", c.typeToString(objectType))
							case indexType.flags&TypeFlagsStringLiteral != 0:
								errorInfo = NewMessageChain(nil, diagnostics.Property_0_does_not_exist_on_type_1, indexType.AsLiteralType().value, c.typeToString(objectType))
							case indexType.flags&TypeFlagsNumberLiteral != 0:
								errorInfo = NewMessageChain(nil, diagnostics.Property_0_does_not_exist_on_type_1, indexType.AsLiteralType().value, c.typeToString(objectType))
							case indexType.flags&(TypeFlagsNumber|TypeFlagsString) != 0:
								errorInfo = NewMessageChain(nil, diagnostics.No_index_signature_with_a_parameter_of_type_0_was_found_on_type_1, c.typeToString(indexType), c.typeToString(objectType))
							}
							diagnostic := c.error(accessExpression, diagnostics.Element_implicitly_has_an_any_type_because_expression_of_type_0_can_t_be_used_to_index_type_1, c.typeToString(fullIndexType), c.typeToString(objectType))
							if errorInfo != nil {
								diagnostic.AddMessageChain(errorInfo)
							}
						}
					}
				}
			}
			return nil
		}
	}
	if accessFlags&AccessFlagsAllowMissing != 0 && isObjectLiteralType(objectType) {
		return c.undefinedType
	}
	if accessNode != nil {
		indexNode := getIndexNodeForAccessExpression(accessNode)
		if indexNode.Kind != ast.KindBigIntLiteral && indexType.flags&(TypeFlagsStringLiteral|TypeFlagsNumberLiteral) != 0 {
			c.error(indexNode, diagnostics.Property_0_does_not_exist_on_type_1, indexType.AsLiteralType().value, c.typeToString(objectType))
		} else if indexType.flags&(TypeFlagsString|TypeFlagsNumber) != 0 {
			c.error(indexNode, diagnostics.Type_0_has_no_matching_index_signature_for_type_1, c.typeToString(objectType), c.typeToString(indexType))
		} else {
			var typeString string
			if indexNode.Kind == ast.KindBigIntLiteral {
				typeString = "bigint"
			} else {
				typeString = c.typeToString(indexType)
			}
			c.error(indexNode, diagnostics.Type_0_cannot_be_used_as_an_index_type, typeString)
		}
	}
	if isTypeAny(indexType) {
		return indexType
	}
	return nil
}

func (c *Checker) typeHasStaticProperty(propName string, containingType *Type) bool {
	if containingType.symbol != nil {
		prop := c.getPropertyOfType(c.getTypeOfSymbol(containingType.symbol), propName)
		return prop != nil && prop.ValueDeclaration != nil && isStatic(prop.ValueDeclaration)
	}
	return false
}

func (c *Checker) getSuggestionForNonexistentProperty(name string, containingType *Type) string {
	return "" // !!!
}

func (c *Checker) getSuggestionForNonexistentIndexSignature(objectType *Type, expr *ast.Node, keyedType *Type) string {
	return "" // !!!
}

func getIndexNodeForAccessExpression(accessNode *ast.Node) *ast.Node {
	switch accessNode.Kind {
	case ast.KindElementAccessExpression:
		return accessNode.AsElementAccessExpression().ArgumentExpression
	case ast.KindIndexedAccessType:
		return accessNode.AsIndexedAccessTypeNode().IndexType
	case ast.KindComputedPropertyName:
		return accessNode.AsComputedPropertyName().Expression
	}
	return accessNode
}

func (c *Checker) errorIfWritingToReadonlyIndex(indexInfo *IndexInfo, objectType *Type, accessExpression *ast.Node) {
	if indexInfo != nil && indexInfo.isReadonly && accessExpression != nil && (isAssignmentTarget(accessExpression) || isDeleteTarget(accessExpression)) {
		c.error(accessExpression, diagnostics.Index_signature_in_type_0_only_permits_reading, c.typeToString(objectType))
	}
}

func (c *Checker) isSelfTypeAccess(name *ast.Node, parent *ast.Symbol) bool {
	return name.Kind == ast.KindThisKeyword || parent != nil && isEntityNameExpression(name) && parent == c.getResolvedSymbol(getFirstIdentifier(name))
}

func (c *Checker) isAssignmentToReadonlyEntity(expr *ast.Node, symbol *ast.Symbol, assignmentKind AssignmentKind) bool {
	return false // !!!
}

func (c *Checker) isThisPropertyAccessInConstructor(node *ast.Node, prop *ast.Symbol) bool {
	return isThisProperty(node) && c.isAutoTypedProperty(prop) && getThisContainer(node, true /*includeArrowFunctions*/, false /*includeClassComputedPropertyName*/) == c.getDeclaringConstructor(prop)
}

func (c *Checker) isAutoTypedProperty(symbol *ast.Symbol) bool {
	// A property is auto-typed when its declaration has no type annotation or initializer and we're in
	// noImplicitAny mode or a .js file.
	declaration := symbol.ValueDeclaration
	return declaration != nil && ast.IsPropertyDeclaration(declaration) && getEffectiveTypeAnnotationNode(declaration) == nil && declaration.AsPropertyDeclaration().Initializer == nil && c.noImplicitAny
}

func (c *Checker) getDeclaringConstructor(symbol *ast.Symbol) *ast.Node {
	for _, declaration := range symbol.Declarations {
		container := getThisContainer(declaration, false /*includeArrowFunctions*/, false /*includeClassComputedPropertyName*/)
		if container != nil && ast.IsConstructorDeclaration(container) {
			return container
		}
	}
	return nil
}

func (c *Checker) getPropertyNameFromIndex(indexType *Type, accessNode *ast.Node) string {
	if isTypeUsableAsPropertyName(indexType) {
		return getPropertyNameFromType(indexType)
	}
	if accessNode != nil && isPropertyName(accessNode) {
		return getPropertyNameForPropertyNameNode(accessNode)
	}
	return InternalSymbolNameMissing
}

func (c *Checker) isStringIndexSignatureOnlyTypeWorker(t *Type) bool {
	return t.flags&TypeFlagsObject != 0 && !c.isGenericMappedType(t) && len(c.getPropertiesOfType(t)) == 0 && len(c.getIndexInfosOfType(t)) == 1 && c.getIndexInfoOfType(t, c.stringType) != nil ||
		t.flags&TypeFlagsUnionOrIntersection != 0 && core.Every(t.Types(), c.isStringIndexSignatureOnlyType)
}

func (c *Checker) shouldDeferIndexedAccessType(objectType *Type, indexType *Type, accessNode *ast.Node) bool {
	if c.isGenericIndexType(indexType) {
		return true
	}
	if accessNode != nil && ast.IsIndexedAccessTypeNode(accessNode) {
		return c.isGenericTupleType(objectType) && !indexTypeLessThan(indexType, getTotalFixedElementCount(objectType.TargetTupleType()))
	}
	return c.isGenericObjectType(objectType) && !(isTupleType(objectType) && indexTypeLessThan(indexType, getTotalFixedElementCount(objectType.TargetTupleType()))) ||
		c.isGenericReducibleType(objectType)
}

func indexTypeLessThan(indexType *Type, limit int) bool {
	return everyType(indexType, func(t *Type) bool {
		if t.flags&TypeFlagsStringOrNumberLiteral != 0 {
			propName := getPropertyNameFromType(t)
			if isNumericLiteralName(propName) {
				index := stringToNumber(propName)
				return index >= 0 && index < float64(limit)
			}
		}
		return false
	})
}

func (c *Checker) getNoInferType(t *Type) *Type {
	return c.anyType // !!!
}

func (c *Checker) getStringMappingType(symbol *ast.Symbol, t *Type) *Type {
	return c.anyType // !!!
}

func (c *Checker) getBaseConstraintOrType(t *Type) *Type {
	constraint := c.getBaseConstraintOfType(t)
	if constraint != nil {
		return constraint
	}
	return t
}

func (c *Checker) getBaseConstraintOfType(t *Type) *Type {
	if t.flags&(TypeFlagsInstantiableNonPrimitive|TypeFlagsUnionOrIntersection|TypeFlagsTemplateLiteral|TypeFlagsStringMapping) != 0 || c.isGenericTupleType(t) {
		constraint := c.getResolvedBaseConstraint(t, nil)
		if constraint != c.noConstraintType && constraint != c.circularConstraintType {
			return constraint
		}
		return nil
	}
	if t.flags&TypeFlagsIndex != 0 {
		return c.stringNumberSymbolType
	}
	return nil
}

func (c *Checker) getResolvedBaseConstraint(t *Type, stack []RecursionId) *Type {
	constrained := t.AsConstrainedType()
	if constrained == nil {
		return t
	}
	if constrained.resolvedBaseConstraint != nil {
		return constrained.resolvedBaseConstraint
	}
	if !c.pushTypeResolution(t, TypeSystemPropertyNameResolvedBaseConstraint) {
		return c.circularConstraintType
	}
	var constraint *Type
	// We always explore at least 10 levels of nested constraints. Thereafter, we continue to explore
	// up to 50 levels of nested constraints provided there are no "deeply nested" types on the stack
	// (i.e. no types for which five instantiations have been recorded on the stack). If we reach 50
	// levels of nesting, we are presumably exploring a repeating pattern with a long cycle that hasn't
	// yet triggered the deeply nested limiter. We have no test cases that actually get to 50 levels of
	// nesting, so it is effectively just a safety stop.
	identity := getRecursionIdentity(t)
	if len(stack) < 10 || len(stack) < 50 && !slices.Contains(stack, identity) {
		constraint = c.computeBaseConstraint(c.getSimplifiedType(t /*writing*/, false), append(stack, identity))
	}
	if !c.popTypeResolution() {
		if t.flags&TypeFlagsTypeParameter != 0 {
			errorNode := c.getConstraintDeclaration(t)
			if errorNode != nil {
				diagnostic := c.error(errorNode, diagnostics.Type_parameter_0_has_a_circular_constraint, c.typeToString(t))
				if c.currentNode != nil && !isNodeDescendantOf(errorNode, c.currentNode) && !isNodeDescendantOf(c.currentNode, errorNode) {
					diagnostic.AddRelatedInfo(NewDiagnosticForNode(c.currentNode, diagnostics.Circularity_originates_in_type_at_this_location))
				}
			}
		}
		constraint = c.circularConstraintType
	}
	if constraint == nil {
		constraint = c.noConstraintType
	}
	if constrained.resolvedBaseConstraint == nil {
		constrained.resolvedBaseConstraint = constraint
	}
	return constraint
}

func (c *Checker) computeBaseConstraint(t *Type, stack []RecursionId) *Type {
	switch {
	case t.flags&TypeFlagsTypeParameter != 0:
		constraint := c.getConstraintFromTypeParameter(t)
		if t.AsTypeParameter().isThisType || constraint == nil {
			return constraint
		}
		return c.getNextBaseConstraint(constraint, stack)
	case t.flags&TypeFlagsUnionOrIntersection != 0:
		types := t.Types()
		constraints := make([]*Type, 0, len(types))
		different := false
		for _, s := range types {
			constraint := c.getNextBaseConstraint(s, stack)
			if constraint != nil {
				if constraint != s {
					different = true
				}
				constraints = append(constraints, constraint)
			} else {
				different = true
			}
		}
		if !different {
			return t
		}
		switch {
		case t.flags&TypeFlagsUnion != 0 && len(constraints) == len(types):
			return c.getUnionType(constraints)
		case t.flags&TypeFlagsIntersection != 0 && len(constraints) != 0:
			return c.getIntersectionType(constraints)
		}
		return nil
	case t.flags&TypeFlagsIndex != 0:
		return c.stringNumberSymbolType
	case t.flags&TypeFlagsTemplateLiteral != 0:
		types := t.Types()
		constraints := make([]*Type, 0, len(types))
		for _, s := range types {
			constraint := c.getNextBaseConstraint(s, stack)
			if constraint != nil {
				constraints = append(constraints, constraint)
			}
		}
		if len(constraints) == len(types) {
			return c.getTemplateLiteralType(t.AsTemplateLiteralType().texts, constraints)
		}
		return c.stringType
	case t.flags&TypeFlagsStringMapping != 0:
		constraint := c.getNextBaseConstraint(t.Target(), stack)
		if constraint != nil && constraint != t.Target() {
			return c.getStringMappingType(t.symbol, constraint)
		}
		return c.stringType
	case t.flags&TypeFlagsIndexedAccess != 0:
		if c.isMappedTypeGenericIndexedAccess(t) {
			// For indexed access types of the form { [P in K]: E }[X], where K is non-generic and X is generic,
			// we substitute an instantiation of E where P is replaced with X.
			return c.getNextBaseConstraint(c.substituteIndexedMappedType(t.AsIndexedAccessType().objectType, t.AsIndexedAccessType().indexType), stack)
		}
		baseObjectType := c.getNextBaseConstraint(t.AsIndexedAccessType().objectType, stack)
		baseIndexType := c.getNextBaseConstraint(t.AsIndexedAccessType().indexType, stack)
		if baseObjectType == nil || baseIndexType == nil {
			return nil
		}
		c.getNextBaseConstraint(c.getIndexedAccessTypeOrUndefined(baseObjectType, baseIndexType, t.AsIndexedAccessType().accessFlags, nil, nil), stack)
	case t.flags&TypeFlagsConditional != 0:
		constraint := c.getConstraintFromConditionalType(t)
		if constraint == nil {
			return nil
		}
		return c.getNextBaseConstraint(constraint, stack)
	case t.flags&TypeFlagsSubstitution != 0:
		return c.getNextBaseConstraint(c.getSubstitutionIntersection(t), stack)
	case c.isGenericTupleType(t):
		// We substitute constraints for variadic elements only when the constraints are array types or
		// non-variadic tuple types as we want to avoid further (possibly unbounded) recursion.
		elementTypes := c.getElementTypes(t)
		elementInfos := t.TargetTupleType().elementInfos
		newElements := make([]*Type, 0, len(elementTypes))
		for i, v := range elementTypes {
			newElement := v
			if v.flags&TypeFlagsTypeParameter != 0 && elementInfos[i].flags&ElementFlagsVariadic != 0 {
				constraint := c.getNextBaseConstraint(v, stack)
				if constraint != v && everyType(constraint, func(n *Type) bool { return c.isArrayOrTupleType(n) && !c.isGenericTupleType(n) }) {
					newElement = constraint
				}
			}
			newElements = append(newElements, newElement)
		}
		return c.createTupleTypeEx(newElements, elementInfos, t.TargetTupleType().readonly)
	}
	return t
}

func (c *Checker) getNextBaseConstraint(t *Type, stack []RecursionId) *Type {
	constraint := c.getResolvedBaseConstraint(t, stack)
	if constraint == c.noConstraintType || constraint == c.circularConstraintType {
		return nil
	}
	return constraint
}

// Return true if type might be of the given kind. A union or intersection type might be of a given
// kind if at least one constituent type is of the given kind.
func (c *Checker) maybeTypeOfKind(t *Type, kind TypeFlags) bool {
	if t.flags&kind != 0 {
		return true
	}
	if t.flags&TypeFlagsUnionOrIntersection != 0 {
		for _, t := range t.Types() {
			if c.maybeTypeOfKind(t, kind) {
				return true
			}
		}
	}
	return false
}

func (c *Checker) isTypeAssignableToKind(source *Type, kind TypeFlags) bool {
	return c.isTypeAssignableToKindEx(source, kind, false)
}

func (c *Checker) isTypeAssignableToKindEx(source *Type, kind TypeFlags, strict bool) bool {
	if source.flags&kind != 0 {
		return true
	}
	if strict && source.flags&(TypeFlagsAnyOrUnknown|TypeFlagsVoid|TypeFlagsUndefined|TypeFlagsNull) != 0 {
		return false
	}
	return kind&TypeFlagsNumberLike != 0 && c.isTypeAssignableTo(source, c.numberType) ||
		kind&TypeFlagsBigIntLike != 0 && c.isTypeAssignableTo(source, c.bigintType) ||
		kind&TypeFlagsStringLike != 0 && c.isTypeAssignableTo(source, c.stringType) ||
		kind&TypeFlagsBooleanLike != 0 && c.isTypeAssignableTo(source, c.booleanType) ||
		kind&TypeFlagsVoid != 0 && c.isTypeAssignableTo(source, c.voidType) ||
		kind&TypeFlagsNever != 0 && c.isTypeAssignableTo(source, c.neverType) ||
		kind&TypeFlagsNull != 0 && c.isTypeAssignableTo(source, c.nullType) ||
		kind&TypeFlagsUndefined != 0 && c.isTypeAssignableTo(source, c.undefinedType) ||
		kind&TypeFlagsESSymbol != 0 && c.isTypeAssignableTo(source, c.esSymbolType) ||
		kind&TypeFlagsNonPrimitive != 0 && c.isTypeAssignableTo(source, c.nonPrimitiveType)
}

func isConstEnumObjectType(t *Type) bool {
	return t.objectFlags&ObjectFlagsAnonymous != 0 && t.symbol != nil && isConstEnumSymbol(t.symbol)
}

func isConstEnumSymbol(symbol *ast.Symbol) bool {
	return symbol.Flags&ast.SymbolFlagsConstEnum != 0
}

func (c *Checker) compareProperties(sourceProp *ast.Symbol, targetProp *ast.Symbol, compareTypes func(source *Type, target *Type) Ternary) Ternary {
	// Two members are considered identical when
	// - they are public properties with identical names, optionality, and types,
	// - they are private or protected properties originating in the same declaration and having identical types
	if sourceProp == targetProp {
		return TernaryTrue
	}
	sourcePropAccessibility := getDeclarationModifierFlagsFromSymbol(sourceProp) & ast.ModifierFlagsNonPublicAccessibilityModifier
	targetPropAccessibility := getDeclarationModifierFlagsFromSymbol(targetProp) & ast.ModifierFlagsNonPublicAccessibilityModifier
	if sourcePropAccessibility != targetPropAccessibility {
		return TernaryFalse
	}
	if sourcePropAccessibility != ast.ModifierFlagsNone {
		if c.getTargetSymbol(sourceProp) != c.getTargetSymbol(targetProp) {
			return TernaryFalse
		}
	} else {
		if (sourceProp.Flags & ast.SymbolFlagsOptional) != (targetProp.Flags & ast.SymbolFlagsOptional) {
			return TernaryFalse
		}
	}
	if c.isReadonlySymbol(sourceProp) != c.isReadonlySymbol(targetProp) {
		return TernaryFalse
	}
	return compareTypes(c.getTypeOfSymbol(sourceProp), c.getTypeOfSymbol(targetProp))
}

func compareTypesEqual(s *Type, t *Type) Ternary {
	if s == t {
		return TernaryTrue
	}
	return TernaryFalse
}

func (c *Checker) getTypeOfPropertyOfContextualType(t *Type, name string) *Type {
	return nil // !!!
}

func (c *Checker) markPropertyAsReferenced(prop *ast.Symbol, nodeForCheckWriteOnly *ast.Node, isSelfTypeAccess bool) {
	// !!!
}

func (c *Checker) getFlowTypeOfReference(reference *ast.Node, declaredType *Type) *Type {
	return c.getFlowTypeOfReferenceEx(reference, declaredType, declaredType, nil /*flowContainer*/, getFlowNodeOfNode(reference))
}

func (c *Checker) getFlowTypeOfReferenceEx(reference *ast.Node, declaredType *Type, initialType *Type, flowContainer *ast.Node, flowNode *ast.FlowNode) *Type {
	return declaredType // !!!
}

func hasRestParameter(signature *ast.Node) bool {
	last := core.LastOrNil(signature.Parameters())
	return last != nil && isRestParameter(last)
}

func isRestParameter(param *ast.Node) bool {
	return param.AsParameterDeclaration().DotDotDotToken != nil
}

func getNameFromIndexInfo(info *IndexInfo) string {
	if info.declaration != nil {
		return declarationNameToString(info.declaration.Parameters()[0].Name())
	}
	return "x"
}

func (c *Checker) isUnknownLikeUnionType(t *Type) bool {
	if c.strictNullChecks && t.flags&TypeFlagsUnion != 0 {
		if t.objectFlags&ObjectFlagsIsUnknownLikeUnionComputed == 0 {
			t.objectFlags |= ObjectFlagsIsUnknownLikeUnionComputed
			types := t.Types()
			if len(types) >= 3 && types[0].flags&TypeFlagsUndefined != 0 && types[1].flags&TypeFlagsNull != 0 && core.Some(types, c.isEmptyAnonymousObjectType) {
				t.objectFlags |= ObjectFlagsIsUnknownLikeUnion
			}
		}
		return t.objectFlags&ObjectFlagsIsUnknownLikeUnion != 0
	}
	return false
}

func (c *Checker) typeHasCallOrConstructSignatures(t *Type) bool {
	return t.flags&TypeFlagsStructuredType != 0 && len(c.resolveStructuredTypeMembers(t).signatures) != 0
}

func (c *Checker) getNormalizedType(t *Type, writing bool) *Type {
	for {
		var n *Type
		switch {
		case isFreshLiteralType(t):
			n = t.AsLiteralType().regularType
		case c.isGenericTupleType(t):
			n = c.getNormalizedTupleType(t, writing)
		case t.objectFlags&ObjectFlagsReference != 0:
			if t.AsTypeReference().node != nil {
				n = c.createTypeReference(t.Target(), c.getTypeArguments(t))
			} else {
				n = c.getSingleBaseForNonAugmentingSubtype(t)
				if n == nil {
					n = t
				}
			}
		case t.flags&TypeFlagsUnionOrIntersection != 0:
			n = c.getNormalizedUnionOrIntersectionType(t, writing)
		case t.flags&TypeFlagsSubstitution != 0:
			if writing {
				n = t.AsSubstitutionType().baseType
			} else {
				n = c.getSubstitutionIntersection(t)
			}
		case t.flags&TypeFlagsSimplifiable != 0:
			n = c.getSimplifiedType(t, writing)
		default:
			return t
		}
		if n == t {
			return n
		}
		t = n
	}
}

func (c *Checker) getSimplifiedType(t *Type, writing bool) *Type {
	return t // !!!
}

func (c *Checker) getNormalizedUnionOrIntersectionType(t *Type, writing bool) *Type {
	reduced := c.getReducedType(t)
	if reduced != t {
		return reduced
	}
	if t.flags&TypeFlagsIntersection != 0 && c.shouldNormalizeIntersection(t) {
		// Normalization handles cases like
		// Partial<T>[K] & ({} | null) ==>
		// Partial<T>[K] & {} | Partial<T>[K} & null ==>
		// (T[K] | undefined) & {} | (T[K] | undefined) & null ==>
		// T[K] & {} | undefined & {} | T[K] & null | undefined & null ==>
		// T[K] & {} | T[K] & null
		types := t.Types()
		normalizedTypes := core.SameMap(types, func(u *Type) *Type { return c.getNormalizedType(u, writing) })
		if !core.Same(normalizedTypes, types) {
			return c.getIntersectionType(normalizedTypes)
		}
	}
	return t
}

func (c *Checker) shouldNormalizeIntersection(t *Type) bool {
	hasInstantiable := false
	hasNullableOrEmpty := false
	for _, t := range t.Types() {
		hasInstantiable = hasInstantiable || t.flags&TypeFlagsInstantiable != 0
		hasNullableOrEmpty = hasNullableOrEmpty || t.flags&TypeFlagsNullable != 0 || c.isEmptyAnonymousObjectType(t)
		if hasInstantiable && hasNullableOrEmpty {
			return true
		}
	}
	return false
}

func (c *Checker) getNormalizedTupleType(t *Type, writing bool) *Type {
	elements := c.getElementTypes(t)
	normalizedElements := core.SameMap(elements, func(t *Type) *Type {
		if t.flags&TypeFlagsSimplifiable != 0 {
			return c.getSimplifiedType(t, writing)
		}
		return t
	})
	if !core.Same(elements, normalizedElements) {
		return c.createNormalizedTupleType(t.Target(), normalizedElements)
	}
	return t
}

func (c *Checker) getSingleBaseForNonAugmentingSubtype(t *Type) *Type {
	if t.objectFlags&ObjectFlagsReference == 0 || t.Target().objectFlags&ObjectFlagsClassOrInterface == 0 {
		return nil
	}
	key := CachedTypeKey{kind: CachedTypeKindEquivalentBaseType, typeId: t.id}
	if t.objectFlags&ObjectFlagsIdenticalBaseTypeCalculated != 0 {
		return c.cachedTypes[key]
	}
	t.objectFlags |= ObjectFlagsIdenticalBaseTypeCalculated
	target := t.Target()
	if target.objectFlags&ObjectFlagsClass != 0 {
		baseTypeNode := getBaseTypeNodeOfClass(target)
		// A base type expression may circularly reference the class itself (e.g. as an argument to function call), so we only
		// check for base types specified as simple qualified names.
		if baseTypeNode != nil && !ast.IsIdentifier(baseTypeNode.Expression()) && !ast.IsPropertyAccessExpression(baseTypeNode.Expression()) {
			return nil
		}
	}
	bases := c.getBaseTypes(target)
	if len(bases) != 1 {
		return nil
	}
	if len(c.getMembersOfSymbol(t.symbol)) != 0 {
		// If the interface has any members, they may subtype members in the base, so we should do a full structural comparison
		return nil
	}
	var instantiatedBase *Type
	typeParameters := target.AsInterfaceType().TypeParameters()
	if len(typeParameters) == 0 {
		instantiatedBase = bases[0]
	} else {
		instantiatedBase = c.instantiateType(bases[0], newTypeMapper(typeParameters, c.getTypeArguments(t)[:len(typeParameters)]))
	}
	if len(c.getTypeArguments(t)) > len(typeParameters) {
		instantiatedBase = c.getTypeWithThisArgument(instantiatedBase, core.LastOrNil(c.getTypeArguments(t)), false)
	}
	c.cachedTypes[key] = instantiatedBase
	return instantiatedBase
}

func (c *Checker) getModifiersTypeFromMappedType(t *Type) *Type {
	return c.unknownType // !!!
}

func (c *Checker) extractTypesOfKind(t *Type, kind TypeFlags) *Type {
	return c.filterType(t, func(t *Type) bool { return t.flags&kind != 0 })
}

func (c *Checker) getRegularTypeOfObjectLiteral(t *Type) *Type {
	return t // !!!
}

func (c *Checker) getTrueTypeFromConditionalType(t *Type) *Type {
	data := t.AsConditionalType()
	if data.resolvedTrueType == nil {
		data.resolvedTrueType = c.instantiateType(c.getTypeFromTypeNode(data.root.node.AsConditionalTypeNode().TrueType), data.mapper)
	}
	return data.resolvedTrueType
}

func (c *Checker) getFalseTypeFromConditionalType(t *Type) *Type {
	data := t.AsConditionalType()
	if data.resolvedFalseType == nil {
		data.resolvedFalseType = c.instantiateType(c.getTypeFromTypeNode(data.root.node.AsConditionalTypeNode().FalseType), data.mapper)
	}
	return data.resolvedFalseType
}

func (c *Checker) markLinkedReferences(location *ast.Node, hint ReferenceHint, propSymbol *ast.Symbol, parentType *Type) {
	// !!!
}

func (c *Checker) getPromisedTypeOfPromise(t *Type) *Type {
	return nil // !!!
}

func getMappedTypeModifiers(t *Type) MappedTypeModifiers {
	declaration := t.AsMappedType().declaration
	return ifElse(declaration.ReadonlyToken != nil, ifElse(declaration.ReadonlyToken.Kind == ast.KindMinusToken, MappedTypeModifiersExcludeReadonly, MappedTypeModifiersIncludeReadonly), 0) |
		ifElse(declaration.QuestionToken != nil, ifElse(declaration.QuestionToken.Kind == ast.KindMinusToken, MappedTypeModifiersExcludeOptional, MappedTypeModifiersIncludeOptional), 0)
}

func isPartialMappedType(t *Type) bool {
	return t.objectFlags&ObjectFlagsMapped != 0 && getMappedTypeModifiers(t)&MappedTypeModifiersIncludeOptional != 0
}

func (c *Checker) removeMissingType(t *Type, isOptional bool) *Type {
	if c.exactOptionalPropertyTypes && isOptional {
		return c.removeType(t, c.missingType)
	}
	return t
}

func (c *Checker) removeMissingOrUndefinedType(t *Type) *Type {
	if c.exactOptionalPropertyTypes {
		return c.removeType(t, c.missingType)
	}
	// !!!
	// return c.getTypeWithFacts(t, TypeFactsNEUndefined)
	return t
}

func (c *Checker) removeDefinitelyFalsyTypes(t *Type) *Type {
	// !!!
	// return c.filterType(t, func(t *Type) bool {
	// 	return c.hasTypeFacts(t, TypeFactsTruthy)
	// })
	return t
}

func (c *Checker) getConstraintDeclaration(t *Type) *ast.Node {
	if t.symbol != nil {
		declaration := core.Find(t.symbol.Declarations, ast.IsTypeParameterDeclaration)
		if declaration != nil {
			return declaration.AsTypeParameter().Constraint
		}
	}
	return nil
}

func (c *Checker) getTemplateLiteralType(texts []string, types []*Type) *Type {
	return c.stringType // !!!
}

// Given an indexed access on a mapped type of the form { [P in K]: E }[X], return an instantiation of E where P is
// replaced with X. Since this simplification doesn't account for mapped type modifiers, add 'undefined' to the
// resulting type if the mapped type includes a '?' modifier or if the modifiers type indicates that some properties
// are optional. If the modifiers type is generic, conservatively estimate optionality by recursively looking for
// mapped types that include '?' modifiers.
func (c *Checker) substituteIndexedMappedType(objectType *Type, index *Type) *Type {
	return c.anyType // !!!
}

func (c *Checker) getTypeOfPropertyOrIndexSignatureOfType(t *Type, name string) *Type {
	propType := c.getTypeOfPropertyOfType(t, name)
	if propType != nil {
		return propType
	}
	indexInfo := c.getApplicableIndexInfoForName(t, name)
	if indexInfo != nil {
		return c.addOptionalityEx(indexInfo.valueType, true /*isProperty*/, true /*isOptional*/)
	}
	return nil
}

func (c *Checker) getContextualType(node *ast.Node, contextFlags ContextFlags) *Type {
	return nil // !!!
}

// Return the contextual type for a given expression node. During overload resolution, a contextual type may temporarily
// be "pushed" onto a node using the contextualType property.
func (c *Checker) getApparentTypeOfContextualType(node *ast.Node, contextFlags ContextFlags) *Type {
	return nil // !!!
}

// If the given contextual type contains instantiable types and if a mapper representing
// return type inferences is available, instantiate those types using that mapper.
func (c *Checker) instantiateContextualType(contextualType *Type, node *ast.Node, contextFlags ContextFlags) *Type {
	return contextualType // !!!
}

func (c *Checker) pushCachedContextualType(node *ast.Node) {
	c.pushContextualType(node, c.getContextualType(node, ContextFlagsNone), true /*isCache*/)
}

func (c *Checker) pushContextualType(node *ast.Node, t *Type, isCache bool) {
	// !!!
	// c.contextualTypeNodes[c.contextualTypeCount] = node
	// c.contextualTypes[c.contextualTypeCount] = t
	// c.contextualIsCache[c.contextualTypeCount] = isCache
	// c.contextualTypeCount++
}

func (c *Checker) popContextualType() {
	// !!!
	// c.contextualTypeCount--
}

func (c *Checker) pushInferenceContext(node *ast.Node, inferenceContext *InferenceContext) {
	// !!!
	// c.inferenceContextNodes[c.inferenceContextCount] = node
	// c.inferenceContexts[c.inferenceContextCount] = inferenceContext
	// c.inferenceContextCount++
}

func (c *Checker) popInferenceContext() {
	// !!!
	// c.inferenceContextCount--
}

func (c *Checker) getInferenceContext(node *ast.Node) *InferenceContext {
	// !!!
	// for i := c.inferenceContextCount - 1; i >= 0; i-- {
	// 	if isNodeDescendantOf(node, c.inferenceContextNodes[i]) {
	// 		return c.inferenceContexts[i]
	// 	}
	// }
	return nil
}

type TypeFacts uint32

const (
	TypeFactsNEUndefinedOrNull TypeFacts = 0
	TypeFactsIsUndefinedOrNull TypeFacts = 0
)

func (c *Checker) getTypeFacts(t *Type, mask TypeFacts) TypeFacts {
	// !!!
	return 0
}<|MERGE_RESOLUTION|>--- conflicted
+++ resolved
@@ -458,11 +458,7 @@
 func (c *Checker) initializeChecker() {
 	c.program.bindSourceFiles()
 	// Initialize global symbol table
-<<<<<<< HEAD
-	var augmentations [][]*ast.Node
-=======
-	augmentations := make([][]*Node, 0, len(c.files))
->>>>>>> b5269638
+	augmentations := make([][]*ast.Node, 0, len(c.files))
 	for _, file := range c.files {
 		if !isExternalOrCommonJsModule(file) {
 			c.mergeSymbolTable(c.globals, file.Locals_, false, nil)
