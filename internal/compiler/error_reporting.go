--- conflicted
+++ resolved
@@ -162,13 +162,8 @@
 	}
 }
 
-<<<<<<< HEAD
-func flattenDiagnosticMessageChain(writer *strings.Builder, chain *ast.Diagnostic, newLine string, level int) {
-	writer.WriteString(newLine)
-=======
-func flattenDiagnosticMessageChain(writer io.Writer, chain *ast.MessageChain, newLine string, level int) {
+func flattenDiagnosticMessageChain(writer io.Writer, chain *ast.Diagnostic, newLine string, level int) {
 	fmt.Fprint(writer, newLine)
->>>>>>> df211ae7
 	for range level {
 		fmt.Fprint(writer, "  ")
 	}
