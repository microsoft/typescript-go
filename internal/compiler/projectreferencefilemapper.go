package compiler

import (
	"strings"

	"github.com/microsoft/typescript-go/internal/ast"
	"github.com/microsoft/typescript-go/internal/collections"
	"github.com/microsoft/typescript-go/internal/core"
	"github.com/microsoft/typescript-go/internal/module"
	"github.com/microsoft/typescript-go/internal/tsoptions"
	"github.com/microsoft/typescript-go/internal/tspath"
)

type projectReferenceFileMapper struct {
	opts   ProgramOptions
	host   module.ResolutionHost
	loader *fileLoader // Only present during populating the mapper and parsing, released after that

	configToProjectReference    map[tspath.Path]*tsoptions.ParsedCommandLine // All the resolved references needed
	referencesInConfigFile      map[tspath.Path][]tspath.Path                // Map of config file to its references
	sourceToProjectReference    map[tspath.Path]*tsoptions.SourceOutputAndProjectReference
	outputDtsToProjectReference map[tspath.Path]*tsoptions.SourceOutputAndProjectReference

	// Store all the realpath from dts in node_modules to source file from project reference needed during parsing so it can be used later
	realpathDtsToSource collections.SyncMap[tspath.Path, *tsoptions.SourceOutputAndProjectReference]
}

func (mapper *projectReferenceFileMapper) getParseFileRedirect(file ast.HasFileName) string {
	if mapper.opts.canUseProjectReferenceSource() {
		// Map to source file from project reference
		source := mapper.getProjectReferenceFromOutputDts(file.Path())
		if source == nil {
			source = mapper.getSourceToDtsIfSymlink(file)
		}
		if source != nil {
			return source.Source
		}
	} else {
		// Map to dts file from project reference
		output := mapper.getProjectReferenceFromSource(file.Path())
		if output != nil && output.OutputDts != "" {
			return output.OutputDts
		}
	}
	return ""
}

func (mapper *projectReferenceFileMapper) getResolvedProjectReferences() []*tsoptions.ParsedCommandLine {
	if mapper.opts.Config.ConfigFile == nil {
		return nil
	}
	refs, ok := mapper.referencesInConfigFile[mapper.opts.Config.ConfigFile.SourceFile.Path()]
	var result []*tsoptions.ParsedCommandLine
	if ok {
		result = make([]*tsoptions.ParsedCommandLine, 0, len(refs))
		for _, refPath := range refs {
			refConfig := mapper.configToProjectReference[refPath]
			result = append(result, refConfig)
		}
	}
	return result
}

func (mapper *projectReferenceFileMapper) getProjectReferenceFromSource(path tspath.Path) *tsoptions.SourceOutputAndProjectReference {
	return mapper.sourceToProjectReference[path]
}

func (mapper *projectReferenceFileMapper) getProjectReferenceFromOutputDts(path tspath.Path) *tsoptions.SourceOutputAndProjectReference {
	return mapper.outputDtsToProjectReference[path]
}

func (mapper *projectReferenceFileMapper) isSourceFromProjectReference(path tspath.Path) bool {
	return mapper.opts.canUseProjectReferenceSource() && mapper.getProjectReferenceFromSource(path) != nil
}

func (mapper *projectReferenceFileMapper) getCompilerOptionsForFile(file ast.HasFileName) *core.CompilerOptions {
	redirect := mapper.getRedirectParsedCommandLineForResolution(file)
	return module.GetCompilerOptionsWithRedirect(mapper.opts.Config.CompilerOptions(), redirect)
}

func (mapper *projectReferenceFileMapper) getRedirectParsedCommandLineForResolution(file ast.HasFileName) *tsoptions.ParsedCommandLine {
	redirect, _ := mapper.getRedirectForResolution(file)
	return redirect
}

func (mapper *projectReferenceFileMapper) getRedirectForResolution(file ast.HasFileName) (*tsoptions.ParsedCommandLine, string) {
	path := file.Path()
	// Check if outputdts of source file from project reference
	output := mapper.getProjectReferenceFromSource(path)
	if output != nil {
		return output.Resolved, output.Source
	}

	// Source file from project reference
	resultFromDts := mapper.getProjectReferenceFromOutputDts(path)
	if resultFromDts != nil {
		return resultFromDts.Resolved, resultFromDts.Source
	}

	realpathDtsToSource := mapper.getSourceToDtsIfSymlink(file)
	if realpathDtsToSource != nil {
		return realpathDtsToSource.Resolved, realpathDtsToSource.Source
	}
	return nil, file.FileName()
}

func (mapper *projectReferenceFileMapper) getResolvedReferenceFor(path tspath.Path) (*tsoptions.ParsedCommandLine, bool) {
	config, ok := mapper.configToProjectReference[path]
	return config, ok
}

func (mapper *projectReferenceFileMapper) rangeResolvedProjectReference(
	f func(path tspath.Path, config *tsoptions.ParsedCommandLine, parent *tsoptions.ParsedCommandLine, index int) bool,
) bool {
	if mapper.opts.Config.ConfigFile == nil {
		return false
	}
	seenRef := collections.NewSetWithSizeHint[tspath.Path](len(mapper.referencesInConfigFile))
	seenRef.Add(mapper.opts.Config.ConfigFile.SourceFile.Path())
	refs := mapper.referencesInConfigFile[mapper.opts.Config.ConfigFile.SourceFile.Path()]
	return mapper.rangeResolvedReferenceWorker(refs, f, mapper.opts.Config, seenRef)
}

func (mapper *projectReferenceFileMapper) rangeResolvedReferenceWorker(
	references []tspath.Path,
	f func(path tspath.Path, config *tsoptions.ParsedCommandLine, parent *tsoptions.ParsedCommandLine, index int) bool,
	parent *tsoptions.ParsedCommandLine,
	seenRef *collections.Set[tspath.Path],
) bool {
	for index, path := range references {
		if !seenRef.AddIfAbsent(path) {
			continue
		}
<<<<<<< HEAD
		config := mapper.configToProjectReference[path]
		fn(path, config, parent, index)
		mapper.forEachResolvedReferenceWorker(mapper.referencesInConfigFile[path], fn, config, seenRef)
=======
		config, _ := mapper.configToProjectReference[path]
		if !f(path, config, parent, index) {
			return false
		}
		if !mapper.rangeResolvedReferenceWorker(mapper.referencesInConfigFile[path], f, config, seenRef) {
			return false
		}
>>>>>>> 6b60f4a3
	}
	return true
}

func (mapper *projectReferenceFileMapper) rangeResolvedProjectReferenceInChildConfig(
	childConfig *tsoptions.ParsedCommandLine,
	f func(path tspath.Path, config *tsoptions.ParsedCommandLine, parent *tsoptions.ParsedCommandLine, index int) bool,
) bool {
	if childConfig == nil || childConfig.ConfigFile == nil {
		return false
	}
	seenRef := collections.NewSetWithSizeHint[tspath.Path](len(mapper.referencesInConfigFile))
	seenRef.Add(childConfig.ConfigFile.SourceFile.Path())
	refs := mapper.referencesInConfigFile[childConfig.ConfigFile.SourceFile.Path()]
	return mapper.rangeResolvedReferenceWorker(refs, f, mapper.opts.Config, seenRef)
}

func (mapper *projectReferenceFileMapper) getSourceToDtsIfSymlink(file ast.HasFileName) *tsoptions.SourceOutputAndProjectReference {
	// If preserveSymlinks is true, module resolution wont jump the symlink
	// but the resolved real path may be the .d.ts from project reference
	// Note:: Currently we try the real path only if the
	// file is from node_modules to avoid having to run real path on all file paths
	path := file.Path()
	realpathDtsToSource, ok := mapper.realpathDtsToSource.Load(path)
	if ok {
		return realpathDtsToSource
	}
	if mapper.loader != nil && mapper.opts.Config.CompilerOptions().PreserveSymlinks == core.TSTrue {
		fileName := file.FileName()
		if !strings.Contains(fileName, "/node_modules/") {
			mapper.realpathDtsToSource.Store(path, nil)
		} else {
			realDeclarationPath := mapper.loader.toPath(mapper.host.FS().Realpath(fileName))
			if realDeclarationPath == path {
				mapper.realpathDtsToSource.Store(path, nil)
			} else {
				realpathDtsToSource := mapper.getProjectReferenceFromOutputDts(realDeclarationPath)
				if realpathDtsToSource != nil {
					mapper.realpathDtsToSource.Store(path, realpathDtsToSource)
					return realpathDtsToSource
				}
				mapper.realpathDtsToSource.Store(path, nil)
			}
		}
	}
	return nil
}<|MERGE_RESOLUTION|>--- conflicted
+++ resolved
@@ -131,19 +131,13 @@
 		if !seenRef.AddIfAbsent(path) {
 			continue
 		}
-<<<<<<< HEAD
 		config := mapper.configToProjectReference[path]
-		fn(path, config, parent, index)
-		mapper.forEachResolvedReferenceWorker(mapper.referencesInConfigFile[path], fn, config, seenRef)
-=======
-		config, _ := mapper.configToProjectReference[path]
 		if !f(path, config, parent, index) {
 			return false
 		}
 		if !mapper.rangeResolvedReferenceWorker(mapper.referencesInConfigFile[path], f, config, seenRef) {
 			return false
 		}
->>>>>>> 6b60f4a3
 	}
 	return true
 }
