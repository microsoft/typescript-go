--- conflicted
+++ resolved
@@ -11,7 +11,6 @@
 	"github.com/microsoft/typescript-go/internal/collections"
 	"github.com/microsoft/typescript-go/internal/core"
 	"github.com/microsoft/typescript-go/internal/module"
-	"github.com/microsoft/typescript-go/internal/modulespecifiers"
 	"github.com/microsoft/typescript-go/internal/tsoptions"
 	"github.com/microsoft/typescript-go/internal/tspath"
 )
@@ -65,8 +64,6 @@
 	libFiles                      map[tspath.Path]*LibFile
 	// List of present unsupported extensions
 	sourceFilesFoundSearchingNodeModules collections.Set[tspath.Path]
-	resolvedPackageNames                 collections.Set[string]
-	unresolvedPackageNames               collections.Set[string]
 	includeProcessor                     *includeProcessor
 	// if file was included using source file and its output is actually part of program
 	// this contains mapping from output to source file
@@ -136,134 +133,7 @@
 	loader.projectReferenceFileMapper.loader = nil
 	loader.projectReferenceFileMapper.host = nil
 
-<<<<<<< HEAD
-	totalFileCount := int(loader.totalFileCount.Load())
-	libFileCount := int(loader.libFileCount.Load())
-
-	var missingFiles []string
-	files := make([]*ast.SourceFile, 0, totalFileCount-libFileCount)
-	libFiles := make([]*ast.SourceFile, 0, totalFileCount) // totalFileCount here since we append files to it later to construct the final list
-
-	filesByPath := make(map[tspath.Path]*ast.SourceFile, totalFileCount)
-	loader.includeProcessor.fileIncludeReasons = make(map[tspath.Path][]*FileIncludeReason, totalFileCount)
-	var outputFileToProjectReferenceSource map[tspath.Path]string
-	if !opts.canUseProjectReferenceSource() {
-		outputFileToProjectReferenceSource = make(map[tspath.Path]string, totalFileCount)
-	}
-	resolvedModules := make(map[tspath.Path]module.ModeAwareCache[*module.ResolvedModule], totalFileCount+1)
-	typeResolutionsInFile := make(map[tspath.Path]module.ModeAwareCache[*module.ResolvedTypeReferenceDirective], totalFileCount)
-	sourceFileMetaDatas := make(map[tspath.Path]ast.SourceFileMetaData, totalFileCount)
-	var resolvedPackageNames collections.Set[string]
-	var unresolvedPackageNames collections.Set[string]
-	var jsxRuntimeImportSpecifiers map[tspath.Path]*jsxRuntimeImportSpecifier
-	var importHelpersImportSpecifiers map[tspath.Path]*ast.Node
-	var sourceFilesFoundSearchingNodeModules collections.Set[tspath.Path]
-	libFilesMap := make(map[tspath.Path]*LibFile, libFileCount)
-
-	loader.filesParser.collect(&loader, loader.rootTasks, func(task *parseTask) {
-		if task.redirectedParseTask != nil {
-			if !opts.canUseProjectReferenceSource() {
-				outputFileToProjectReferenceSource[task.redirectedParseTask.path] = task.FileName()
-			}
-			return
-		}
-
-		if task.isForAutomaticTypeDirective {
-			typeResolutionsInFile[task.path] = task.typeResolutionsInFile
-			return
-		}
-		file := task.file
-		path := task.path
-		if file == nil {
-			// !!! sheetal file preprocessing diagnostic explaining getSourceFileFromReferenceWorker
-			missingFiles = append(missingFiles, task.normalizedFilePath)
-			return
-		}
-
-		// !!! sheetal todo porting file case errors
-		// if _, ok := filesByPath[path]; ok {
-		// 	Check if it differs only in drive letters its ok to ignore that error:
-		// 	const checkedAbsolutePath = getNormalizedAbsolutePathWithoutRoot(checkedName, currentDirectory);
-		// 	const inputAbsolutePath = getNormalizedAbsolutePathWithoutRoot(fileName, currentDirectory);
-		// 	if (checkedAbsolutePath !== inputAbsolutePath) {
-		// 	    reportFileNamesDifferOnlyInCasingError(fileName, file, reason);
-		// 	}
-		// } else if loader.comparePathsOptions.UseCaseSensitiveFileNames {
-		// 	pathIgnoreCase := tspath.ToPath(file.FileName(), loader.comparePathsOptions.CurrentDirectory, false)
-		// 	// for case-sensitsive file systems check if we've already seen some file with similar filename ignoring case
-		// 	if _, ok := filesByNameIgnoreCase[pathIgnoreCase]; ok {
-		// 		reportFileNamesDifferOnlyInCasingError(fileName, existingFile, reason);
-		// 	} else {
-		// 		filesByNameIgnoreCase[pathIgnoreCase] = file
-		// 	}
-		// }
-
-		if task.libFile != nil {
-			libFiles = append(libFiles, file)
-			libFilesMap[path] = task.libFile
-		} else {
-			files = append(files, file)
-		}
-		filesByPath[path] = file
-		resolvedModules[path] = task.resolutionsInFile
-		typeResolutionsInFile[path] = task.typeResolutionsInFile
-		sourceFileMetaDatas[path] = task.metadata
-		resolvedPackageNames.Union(&task.resolvedPackageNames)
-		unresolvedPackageNames.Union(&task.unresolvedPackageNames)
-
-		if task.jsxRuntimeImportSpecifier != nil {
-			if jsxRuntimeImportSpecifiers == nil {
-				jsxRuntimeImportSpecifiers = make(map[tspath.Path]*jsxRuntimeImportSpecifier, totalFileCount)
-			}
-			jsxRuntimeImportSpecifiers[path] = task.jsxRuntimeImportSpecifier
-		}
-		if task.importHelpersImportSpecifier != nil {
-			if importHelpersImportSpecifiers == nil {
-				importHelpersImportSpecifiers = make(map[tspath.Path]*ast.Node, totalFileCount)
-			}
-			importHelpersImportSpecifiers[path] = task.importHelpersImportSpecifier
-		}
-		if task.fromExternalLibrary {
-			sourceFilesFoundSearchingNodeModules.Add(path)
-		}
-	})
-	loader.sortLibs(libFiles)
-
-	allFiles := append(libFiles, files...)
-
-	keys := slices.Collect(loader.pathForLibFileResolutions.Keys())
-	slices.Sort(keys)
-	for _, key := range keys {
-		value, _ := loader.pathForLibFileResolutions.Load(key)
-		resolvedModules[key] = module.ModeAwareCache[*module.ResolvedModule]{
-			module.ModeAwareCacheKey{Name: value.libraryName, Mode: core.ModuleKindCommonJS}: value.resolution,
-		}
-		for _, trace := range value.trace {
-			opts.Host.Trace(trace)
-		}
-	}
-
-	return processedFiles{
-		resolver:                             loader.resolver,
-		files:                                allFiles,
-		filesByPath:                          filesByPath,
-		projectReferenceFileMapper:           loader.projectReferenceFileMapper,
-		resolvedModules:                      resolvedModules,
-		typeResolutionsInFile:                typeResolutionsInFile,
-		sourceFileMetaDatas:                  sourceFileMetaDatas,
-		resolvedPackageNames:                 resolvedPackageNames,
-		unresolvedPackageNames:               unresolvedPackageNames,
-		jsxRuntimeImportSpecifiers:           jsxRuntimeImportSpecifiers,
-		importHelpersImportSpecifiers:        importHelpersImportSpecifiers,
-		sourceFilesFoundSearchingNodeModules: sourceFilesFoundSearchingNodeModules,
-		libFiles:                             libFilesMap,
-		missingFiles:                         missingFiles,
-		includeProcessor:                     loader.includeProcessor,
-		outputFileToProjectReferenceSource:   outputFileToProjectReferenceSource,
-	}
-=======
 	return loader.filesParser.getProcessedFiles(&loader)
->>>>>>> f16a4b74
 }
 
 func (p *fileLoader) toPath(file string) tspath.Path {
@@ -557,20 +427,6 @@
 			resolvedModule, trace := p.resolver.ResolveModuleName(moduleName, fileName, mode, redirect)
 			resolutionsInFile[module.ModeAwareCacheKey{Name: moduleName, Mode: mode}] = resolvedModule
 			resolutionsTrace = append(resolutionsTrace, trace...)
-			if !t.fromExternalLibrary {
-				if resolvedModule.IsExternalLibraryImport {
-					name := resolvedModule.PackageId.Name
-					if name == "" {
-						// No package.json name but found in node_modules - possible in monorepo workspace, and lots of fourslash tests
-						name = modulespecifiers.GetPackageNameFromDirectory(resolvedModule.ResolvedFileName)
-					}
-					if name != "" {
-						t.resolvedPackageNames.Add(name)
-					}
-				} else if !resolvedModule.IsResolved() && !tspath.IsExternalModuleNameRelative(moduleName) {
-					t.unresolvedPackageNames.Add(moduleName)
-				}
-			}
 
 			if !resolvedModule.IsResolved() {
 				continue
