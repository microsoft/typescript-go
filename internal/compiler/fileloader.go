--- conflicted
+++ resolved
@@ -12,7 +12,6 @@
 	"github.com/microsoft/typescript-go/internal/collections"
 	"github.com/microsoft/typescript-go/internal/core"
 	"github.com/microsoft/typescript-go/internal/module"
-	"github.com/microsoft/typescript-go/internal/modulespecifiers"
 	"github.com/microsoft/typescript-go/internal/tsoptions"
 	"github.com/microsoft/typescript-go/internal/tspath"
 )
@@ -250,10 +249,6 @@
 		}
 
 		t.file = file
-<<<<<<< HEAD
-=======
-		t.metadata = loader.loadSourceFileMetaData(file.FileName())
->>>>>>> a9843d93
 
 		// !!! if noResolve, skip all of this
 		t.subTasks = make([]*parseTask, 0, len(file.ReferencedFiles)+len(file.Imports())+len(file.ModuleAugmentations))
@@ -264,7 +259,7 @@
 		}
 
 		for _, ref := range file.TypeReferenceDirectives {
-			resolutionMode := getModeForTypeReferenceDirectiveInFile(ref, file, t.metadata, loader.compilerOptions)
+			resolutionMode := getModeForTypeReferenceDirectiveInFile(ref, file, loader.compilerOptions)
 			resolved := loader.resolver.ResolveTypeReferenceDirective(ref.FileName, file.FileName(), resolutionMode, nil)
 			if resolved.IsResolved() {
 				t.addSubTask(resolved.ResolvedFileName, false)
@@ -281,7 +276,7 @@
 			}
 		}
 
-		toParse, resolutionsInFile, importHelpersImportSpecifier, jsxRuntimeImportSpecifier := loader.resolveImportsAndModuleAugmentations(file, t.metadata)
+		toParse, resolutionsInFile, importHelpersImportSpecifier, jsxRuntimeImportSpecifier := loader.resolveImportsAndModuleAugmentations(file, file.Metadata)
 		for _, imp := range toParse {
 			t.addSubTask(imp, false)
 		}
@@ -314,7 +309,7 @@
 func (p *fileLoader) parseSourceFile(fileName string) *ast.SourceFile {
 	path := tspath.ToPath(fileName, p.host.GetCurrentDirectory(), p.host.FS().UseCaseSensitiveFileNames())
 	// TODO(jakebailey): we can do this concurently any time before parse
-	metadata := p.loadSourceFileMetaData(path)
+	metadata := p.loadSourceFileMetaData(fileName)
 	sourceFile := p.host.GetSourceFile(fileName, path, metadata)
 	return sourceFile
 }
@@ -460,17 +455,17 @@
 	return p.compilerOptions
 }
 
-func getModeForTypeReferenceDirectiveInFile(ref *ast.FileReference, file *ast.SourceFile, meta *ast.SourceFileMetaData, options *core.CompilerOptions) core.ResolutionMode {
+func getModeForTypeReferenceDirectiveInFile(ref *ast.FileReference, file *ast.SourceFile, options *core.CompilerOptions) core.ResolutionMode {
 	if ref.ResolutionMode != core.ResolutionModeNone {
 		return ref.ResolutionMode
 	} else {
-		return getDefaultResolutionModeForFile(file, meta, options)
-	}
-}
-
-func getDefaultResolutionModeForFile(file modulespecifiers.SourceFileForSpecifierGeneration, meta *ast.SourceFileMetaData, options *core.CompilerOptions) core.ResolutionMode {
+		return getDefaultResolutionModeForFile(file, options)
+	}
+}
+
+func getDefaultResolutionModeForFile(file *ast.SourceFile, options *core.CompilerOptions) core.ResolutionMode {
 	if importSyntaxAffectsModuleResolution(options) {
-		return ast.GetImpliedNodeFormatForEmitWorker(file.FileName(), options, meta)
+		return ast.GetImpliedNodeFormatForEmitWorker(file, options.GetEmitModuleKind())
 	} else {
 		return core.ResolutionModeNone
 	}
@@ -538,7 +533,7 @@
 	// file, until/unless declaration emit can indicate a true ESM import. On the
 	// other hand, writing CJS syntax in a definitely-ESM file is fine, since declaration
 	// emit preserves the CJS syntax.
-	fileEmitMode := ast.GetEmitModuleFormatOfFileWorker(file, options, meta)
+	fileEmitMode := ast.GetEmitModuleFormatOfFileWorker(file, options)
 	if fileEmitMode == core.ModuleKindCommonJS {
 		return core.ModuleKindCommonJS
 	} else {
@@ -554,5 +549,5 @@
 	if core.ModuleKindNode16 <= moduleKind && moduleKind <= core.ModuleKindNodeNext || moduleKind == core.ModuleKindPreserve {
 		return false
 	}
-	return ast.GetImpliedNodeFormatForEmitWorker(file.FileName(), options, meta) < core.ModuleKindES2015
+	return ast.GetImpliedNodeFormatForEmitWorker(file, options.GetEmitModuleKind()) < core.ModuleKindES2015
 }