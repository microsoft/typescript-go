package compiler

import (
	"cmp"
	"slices"
	"strings"
	"sync"
	"sync/atomic"

	"github.com/microsoft/typescript-go/internal/ast"
	"github.com/microsoft/typescript-go/internal/collections"
	"github.com/microsoft/typescript-go/internal/core"
	"github.com/microsoft/typescript-go/internal/module"
	"github.com/microsoft/typescript-go/internal/tsoptions"
	"github.com/microsoft/typescript-go/internal/tspath"
)

<<<<<<< HEAD
type libResolution struct {
	libraryName string
	resolution  *module.ResolvedModule
	trace       []string
=======
type LibFile struct {
	Name     string
	path     string
	Replaced bool
>>>>>>> 18bc2205
}

type fileLoader struct {
	opts                ProgramOptions
	resolver            *module.Resolver
	defaultLibraryPath  string
	comparePathsOptions tspath.ComparePathsOptions
	supportedExtensions []string

	filesParser *filesParser
	rootTasks   []*parseTask

	totalFileCount atomic.Int32
	libFileCount   atomic.Int32

	factoryMu sync.Mutex
	factory   ast.NodeFactory

	projectReferenceFileMapper *projectReferenceFileMapper
	dtsDirectories             collections.Set[tspath.Path]

<<<<<<< HEAD
	pathForLibFileCache       collections.SyncMap[string, string]
	pathForLibFileResolutions collections.SyncMap[tspath.Path, *libResolution]
=======
	pathForLibFileCache       collections.SyncMap[string, *LibFile]
	pathForLibFileResolutions collections.SyncMap[tspath.Path, module.ModeAwareCache[*module.ResolvedModule]]
>>>>>>> 18bc2205
}

type processedFiles struct {
	resolver                      *module.Resolver
	files                         []*ast.SourceFile
	filesByPath                   map[tspath.Path]*ast.SourceFile
	projectReferenceFileMapper    *projectReferenceFileMapper
	missingFiles                  []string
	resolvedModules               map[tspath.Path]module.ModeAwareCache[*module.ResolvedModule]
	typeResolutionsInFile         map[tspath.Path]module.ModeAwareCache[*module.ResolvedTypeReferenceDirective]
	sourceFileMetaDatas           map[tspath.Path]ast.SourceFileMetaData
	jsxRuntimeImportSpecifiers    map[tspath.Path]*jsxRuntimeImportSpecifier
	importHelpersImportSpecifiers map[tspath.Path]*ast.Node
	libFiles                      map[tspath.Path]*LibFile
	// List of present unsupported extensions
	unsupportedExtensions                []string
	sourceFilesFoundSearchingNodeModules collections.Set[tspath.Path]
	fileLoadDiagnostics                  *ast.DiagnosticsCollection
}

type jsxRuntimeImportSpecifier struct {
	moduleReference string
	specifier       *ast.Node
}

func processAllProgramFiles(
	opts ProgramOptions,
	singleThreaded bool,
) processedFiles {
	compilerOptions := opts.Config.CompilerOptions()
	rootFiles := opts.Config.FileNames()
	supportedExtensions := tsoptions.GetSupportedExtensions(compilerOptions, nil /*extraFileExtensions*/)
	var maxNodeModuleJsDepth int
	if p := opts.Config.CompilerOptions().MaxNodeModuleJsDepth; p != nil {
		maxNodeModuleJsDepth = *p
	}
	loader := fileLoader{
		opts:               opts,
		defaultLibraryPath: tspath.GetNormalizedAbsolutePath(opts.Host.DefaultLibraryPath(), opts.Host.GetCurrentDirectory()),
		comparePathsOptions: tspath.ComparePathsOptions{
			UseCaseSensitiveFileNames: opts.Host.FS().UseCaseSensitiveFileNames(),
			CurrentDirectory:          opts.Host.GetCurrentDirectory(),
		},
		filesParser: &filesParser{
			wg:       core.NewWorkGroup(singleThreaded),
			maxDepth: maxNodeModuleJsDepth,
		},
		rootTasks:           make([]*parseTask, 0, len(rootFiles)+len(compilerOptions.Lib)),
		supportedExtensions: core.Flatten(tsoptions.GetSupportedExtensionsWithJsonIfResolveJsonModule(compilerOptions, supportedExtensions)),
	}
	loader.addProjectReferenceTasks(singleThreaded)
	loader.resolver = module.NewResolver(loader.projectReferenceFileMapper.host, compilerOptions, opts.TypingsLocation, opts.ProjectName)

	for _, file := range rootFiles {
		loader.addRootTask(file, nil)
	}

	if len(rootFiles) > 0 && compilerOptions.NoLib.IsFalseOrUnknown() {
		if compilerOptions.Lib == nil {
			name := tsoptions.GetDefaultLibFileName(compilerOptions)
			libFile := loader.pathForLibFile(name)
			loader.addRootTask(libFile.path, libFile)
		} else {
			for _, lib := range compilerOptions.Lib {
				if name, ok := tsoptions.GetLibFileName(lib); ok {
					libFile := loader.pathForLibFile(name)
					loader.addRootTask(libFile.path, libFile)
				}
				// !!! error on unknown name
			}
		}
	}

	if len(rootFiles) > 0 {
		loader.addAutomaticTypeDirectiveTasks()
	}

	loader.filesParser.parse(&loader, loader.rootTasks)
	// Clear out loader and host to ensure its not used post program creation
	loader.projectReferenceFileMapper.loader = nil
	loader.projectReferenceFileMapper.host = nil

	totalFileCount := int(loader.totalFileCount.Load())
	libFileCount := int(loader.libFileCount.Load())

	var missingFiles []string
	files := make([]*ast.SourceFile, 0, totalFileCount-libFileCount)
	libFiles := make([]*ast.SourceFile, 0, totalFileCount) // totalFileCount here since we append files to it later to construct the final list

	filesByPath := make(map[tspath.Path]*ast.SourceFile, totalFileCount)
	resolvedModules := make(map[tspath.Path]module.ModeAwareCache[*module.ResolvedModule], totalFileCount+1)
	typeResolutionsInFile := make(map[tspath.Path]module.ModeAwareCache[*module.ResolvedTypeReferenceDirective], totalFileCount)
	sourceFileMetaDatas := make(map[tspath.Path]ast.SourceFileMetaData, totalFileCount)
	var jsxRuntimeImportSpecifiers map[tspath.Path]*jsxRuntimeImportSpecifier
	var importHelpersImportSpecifiers map[tspath.Path]*ast.Node
	var unsupportedExtensions []string
	var sourceFilesFoundSearchingNodeModules collections.Set[tspath.Path]
	libFilesMap := make(map[tspath.Path]*LibFile, libFileCount)
	fileLoadDiagnostics := &ast.DiagnosticsCollection{}

	loader.filesParser.collect(&loader, loader.rootTasks, func(task *parseTask) {
		if task.isRedirected {
			return
		}

		if task.isForAutomaticTypeDirective {
			typeResolutionsInFile[task.path] = task.typeResolutionsInFile
			return
		}
		file := task.file
		path := task.path
		if file == nil {
			missingFiles = append(missingFiles, task.normalizedFilePath)
			return
		}
		if task.libFile != nil {
			libFiles = append(libFiles, file)
			libFilesMap[path] = task.libFile
		} else {
			files = append(files, file)
		}

		filesByPath[path] = file
		resolvedModules[path] = task.resolutionsInFile
		typeResolutionsInFile[path] = task.typeResolutionsInFile
		sourceFileMetaDatas[path] = task.metadata

		if task.jsxRuntimeImportSpecifier != nil {
			if jsxRuntimeImportSpecifiers == nil {
				jsxRuntimeImportSpecifiers = make(map[tspath.Path]*jsxRuntimeImportSpecifier, totalFileCount)
			}
			jsxRuntimeImportSpecifiers[path] = task.jsxRuntimeImportSpecifier
		}
		if task.importHelpersImportSpecifier != nil {
			if importHelpersImportSpecifiers == nil {
				importHelpersImportSpecifiers = make(map[tspath.Path]*ast.Node, totalFileCount)
			}
			importHelpersImportSpecifiers[path] = task.importHelpersImportSpecifier
		}
		extension := tspath.TryGetExtensionFromPath(file.FileName())
		if slices.Contains(tspath.SupportedJSExtensionsFlat, extension) {
			unsupportedExtensions = core.AppendIfUnique(unsupportedExtensions, extension)
		}
		if task.fromExternalLibrary {
			sourceFilesFoundSearchingNodeModules.Add(path)
		}
	})
	loader.sortLibs(libFiles)

	allFiles := append(libFiles, files...)

	for _, resolutions := range resolvedModules {
		for _, resolvedModule := range resolutions {
			for _, diag := range resolvedModule.ResolutionDiagnostics {
				fileLoadDiagnostics.Add(diag)
			}
		}
	}
	for _, typeResolutions := range typeResolutionsInFile {
		for _, resolvedTypeRef := range typeResolutions {
			for _, diag := range resolvedTypeRef.ResolutionDiagnostics {
				fileLoadDiagnostics.Add(diag)
			}
		}
	}

	keys := slices.Collect(loader.pathForLibFileResolutions.Keys())
	slices.Sort(keys)
	for _, key := range keys {
		value, _ := loader.pathForLibFileResolutions.Load(key)
		resolvedModules[key] = module.ModeAwareCache[*module.ResolvedModule]{
			module.ModeAwareCacheKey{Name: value.libraryName, Mode: core.ModuleKindCommonJS}: value.resolution,
		}
		for _, trace := range value.trace {
			opts.Host.Trace(trace)
		}
		for _, diag := range value.resolution.ResolutionDiagnostics {
			fileLoadDiagnostics.Add(diag)
		}
	}

	return processedFiles{
		resolver:                             loader.resolver,
		files:                                allFiles,
		filesByPath:                          filesByPath,
		projectReferenceFileMapper:           loader.projectReferenceFileMapper,
		resolvedModules:                      resolvedModules,
		typeResolutionsInFile:                typeResolutionsInFile,
		sourceFileMetaDatas:                  sourceFileMetaDatas,
		jsxRuntimeImportSpecifiers:           jsxRuntimeImportSpecifiers,
		importHelpersImportSpecifiers:        importHelpersImportSpecifiers,
		unsupportedExtensions:                unsupportedExtensions,
		sourceFilesFoundSearchingNodeModules: sourceFilesFoundSearchingNodeModules,
		libFiles:                             libFilesMap,
		fileLoadDiagnostics:                  fileLoadDiagnostics,
	}
}

func (p *fileLoader) toPath(file string) tspath.Path {
	return tspath.ToPath(file, p.opts.Host.GetCurrentDirectory(), p.opts.Host.FS().UseCaseSensitiveFileNames())
}

func (p *fileLoader) addRootTask(fileName string, libFile *LibFile) {
	absPath := tspath.GetNormalizedAbsolutePath(fileName, p.opts.Host.GetCurrentDirectory())
	if core.Tristate.IsTrue(p.opts.Config.CompilerOptions().AllowNonTsExtensions) || slices.Contains(p.supportedExtensions, tspath.TryGetExtensionFromPath(absPath)) {
		p.rootTasks = append(p.rootTasks, &parseTask{normalizedFilePath: absPath, libFile: libFile, root: true})
	}
}

func (p *fileLoader) addAutomaticTypeDirectiveTasks() {
	var containingDirectory string
	compilerOptions := p.opts.Config.CompilerOptions()
	if compilerOptions.ConfigFilePath != "" {
		containingDirectory = tspath.GetDirectoryPath(compilerOptions.ConfigFilePath)
	} else {
		containingDirectory = p.opts.Host.GetCurrentDirectory()
	}
	containingFileName := tspath.CombinePaths(containingDirectory, module.InferredTypesContainingFile)
	p.rootTasks = append(p.rootTasks, &parseTask{normalizedFilePath: containingFileName, isForAutomaticTypeDirective: true})
}

func (p *fileLoader) resolveAutomaticTypeDirectives(containingFileName string) (
	toParse []resolvedRef,
	typeResolutionsInFile module.ModeAwareCache[*module.ResolvedTypeReferenceDirective],
	typeResolutionsTrace []string,
) {
	automaticTypeDirectiveNames := module.GetAutomaticTypeDirectiveNames(p.opts.Config.CompilerOptions(), p.opts.Host)
	if len(automaticTypeDirectiveNames) != 0 {
		toParse = make([]resolvedRef, 0, len(automaticTypeDirectiveNames))
		typeResolutionsInFile = make(module.ModeAwareCache[*module.ResolvedTypeReferenceDirective], len(automaticTypeDirectiveNames))
		for _, name := range automaticTypeDirectiveNames {
			resolutionMode := core.ModuleKindNodeNext
			resolved, trace := p.resolver.ResolveTypeReferenceDirective(name, containingFileName, resolutionMode, nil)
			typeResolutionsInFile[module.ModeAwareCacheKey{Name: name, Mode: resolutionMode}] = resolved
			typeResolutionsTrace = append(typeResolutionsTrace, trace...)
			if resolved.IsResolved() {
				toParse = append(toParse, resolvedRef{
					fileName:      resolved.ResolvedFileName,
					increaseDepth: resolved.IsExternalLibraryImport,
					elideOnDepth:  false,
				})
			}
		}
	}
	return toParse, typeResolutionsInFile, typeResolutionsTrace
}

func (p *fileLoader) addProjectReferenceTasks(singleThreaded bool) {
	p.projectReferenceFileMapper = &projectReferenceFileMapper{
		opts: p.opts,
		host: p.opts.Host,
	}
	projectReferences := p.opts.Config.ResolvedProjectReferencePaths()
	if len(projectReferences) == 0 {
		return
	}

	parser := &projectReferenceParser{
		loader: p,
		wg:     core.NewWorkGroup(singleThreaded),
	}
	rootTasks := createProjectReferenceParseTasks(projectReferences)
	parser.parse(rootTasks)

	// Add files from project references as root if the module kind is 'none'.
	// This ensures that files from project references are included in the root tasks
	// when no module system is specified, allowing including all files for global symbol merging
	// !!! sheetal Do we really need it?
	if len(p.opts.Config.FileNames()) != 0 {
		for _, resolved := range p.projectReferenceFileMapper.getResolvedProjectReferences() {
			if resolved == nil || resolved.CompilerOptions().GetEmitModuleKind() != core.ModuleKindNone {
				continue
			}
			if p.opts.canUseProjectReferenceSource() {
				for _, fileName := range resolved.FileNames() {
					p.rootTasks = append(p.rootTasks, &parseTask{normalizedFilePath: fileName})
				}
			} else {
				for outputDts := range resolved.GetOutputDeclarationFileNames() {
					if outputDts != "" {
						p.rootTasks = append(p.rootTasks, &parseTask{normalizedFilePath: outputDts})
					}
				}
			}
		}
	}
}

func (p *fileLoader) sortLibs(libFiles []*ast.SourceFile) {
	slices.SortFunc(libFiles, func(f1 *ast.SourceFile, f2 *ast.SourceFile) int {
		return cmp.Compare(p.getDefaultLibFilePriority(f1), p.getDefaultLibFilePriority(f2))
	})
}

func (p *fileLoader) getDefaultLibFilePriority(a *ast.SourceFile) int {
	// defaultLibraryPath and a.FileName() are absolute and normalized; a prefix check should suffice.
	defaultLibraryPath := tspath.RemoveTrailingDirectorySeparator(p.defaultLibraryPath)
	aFileName := a.FileName()

	if strings.HasPrefix(aFileName, defaultLibraryPath) && len(aFileName) > len(defaultLibraryPath) && aFileName[len(defaultLibraryPath)] == tspath.DirectorySeparator {
		// avoid tspath.GetBaseFileName; we know these paths are already absolute and normalized.
		basename := aFileName[strings.LastIndexByte(aFileName, tspath.DirectorySeparator)+1:]
		if basename == "lib.d.ts" || basename == "lib.es6.d.ts" {
			return 0
		}
		name := strings.TrimSuffix(strings.TrimPrefix(basename, "lib."), ".d.ts")
		index := slices.Index(tsoptions.Libs, name)
		if index != -1 {
			return index + 1
		}
	}
	return len(tsoptions.Libs) + 2
}

func (p *fileLoader) loadSourceFileMetaData(fileName string) ast.SourceFileMetaData {
	packageJsonScope := p.resolver.GetPackageJsonScopeIfApplicable(fileName)
	var packageJsonType, packageJsonDirectory string
	if packageJsonScope.Exists() {
		packageJsonDirectory = packageJsonScope.PackageDirectory
		if value, ok := packageJsonScope.Contents.Type.GetValue(); ok {
			packageJsonType = value
		}
	}
	impliedNodeFormat := ast.GetImpliedNodeFormatForFile(fileName, packageJsonType)
	return ast.SourceFileMetaData{
		PackageJsonType:      packageJsonType,
		PackageJsonDirectory: packageJsonDirectory,
		ImpliedNodeFormat:    impliedNodeFormat,
	}
}

func (p *fileLoader) parseSourceFile(t *parseTask) *ast.SourceFile {
	path := p.toPath(t.normalizedFilePath)
	options := p.projectReferenceFileMapper.getCompilerOptionsForFile(t)
	sourceFile := p.opts.Host.GetSourceFile(ast.SourceFileParseOptions{
		FileName:                       t.normalizedFilePath,
		Path:                           path,
		CompilerOptions:                ast.GetSourceFileAffectingCompilerOptions(t.normalizedFilePath, options),
		ExternalModuleIndicatorOptions: ast.GetExternalModuleIndicatorOptions(t.normalizedFilePath, options, t.metadata),
		JSDocParsingMode:               p.opts.JSDocParsingMode,
	})
	return sourceFile
}

func (p *fileLoader) resolveTripleslashPathReference(moduleName string, containingFile string) resolvedRef {
	basePath := tspath.GetDirectoryPath(containingFile)
	referencedFileName := moduleName

	if !tspath.IsRootedDiskPath(moduleName) {
		referencedFileName = tspath.CombinePaths(basePath, moduleName)
	}
	return resolvedRef{
		fileName: tspath.NormalizePath(referencedFileName),
	}
}

func (p *fileLoader) resolveTypeReferenceDirectives(t *parseTask) {
	file := t.file
	if len(file.TypeReferenceDirectives) == 0 {
		return
	}
	meta := t.metadata

	typeResolutionsInFile := make(module.ModeAwareCache[*module.ResolvedTypeReferenceDirective], len(file.TypeReferenceDirectives))
	var typeResolutionsTrace []string
	for _, ref := range file.TypeReferenceDirectives {
		redirect := p.projectReferenceFileMapper.getRedirectForResolution(file)
		resolutionMode := getModeForTypeReferenceDirectiveInFile(ref, file, meta, module.GetCompilerOptionsWithRedirect(p.opts.Config.CompilerOptions(), redirect))
		resolved, trace := p.resolver.ResolveTypeReferenceDirective(ref.FileName, file.FileName(), resolutionMode, redirect)
		typeResolutionsInFile[module.ModeAwareCacheKey{Name: ref.FileName, Mode: resolutionMode}] = resolved
		typeResolutionsTrace = append(typeResolutionsTrace, trace...)

		if resolved.IsResolved() {
			t.addSubTask(resolvedRef{
				fileName:              resolved.ResolvedFileName,
				increaseDepth:         resolved.IsExternalLibraryImport,
				elideOnDepth:          false,
				isFromExternalLibrary: resolved.IsExternalLibraryImport,
			}, nil)
		}
	}

	t.typeResolutionsInFile = typeResolutionsInFile
	t.typeResolutionsTrace = typeResolutionsTrace
}

const externalHelpersModuleNameText = "tslib" // TODO(jakebailey): dedupe

func (p *fileLoader) resolveImportsAndModuleAugmentations(t *parseTask) {
	file := t.file
	meta := t.metadata

	moduleNames := make([]*ast.Node, 0, len(file.Imports())+len(file.ModuleAugmentations)+2)

	isJavaScriptFile := ast.IsSourceFileJS(file)
	isExternalModuleFile := ast.IsExternalModule(file)

	redirect := p.projectReferenceFileMapper.getRedirectForResolution(file)
	optionsForFile := module.GetCompilerOptionsWithRedirect(p.opts.Config.CompilerOptions(), redirect)
	if isJavaScriptFile || (!file.IsDeclarationFile && (optionsForFile.GetIsolatedModules() || isExternalModuleFile)) {
		if optionsForFile.ImportHelpers.IsTrue() {
			specifier := p.createSyntheticImport(externalHelpersModuleNameText, file)
			moduleNames = append(moduleNames, specifier)
			t.importHelpersImportSpecifier = specifier
		}

		jsxImport := ast.GetJSXRuntimeImport(ast.GetJSXImplicitImportBase(optionsForFile, file), optionsForFile)
		if jsxImport != "" {
			specifier := p.createSyntheticImport(jsxImport, file)
			moduleNames = append(moduleNames, specifier)
			t.jsxRuntimeImportSpecifier = &jsxRuntimeImportSpecifier{
				moduleReference: jsxImport,
				specifier:       specifier,
			}
		}
	}

	importsStart := len(moduleNames)

	moduleNames = append(moduleNames, file.Imports()...)
	for _, imp := range file.ModuleAugmentations {
		if imp.Kind == ast.KindStringLiteral {
			moduleNames = append(moduleNames, imp)
		}
		// Do nothing if it's an Identifier; we don't need to do module resolution for `declare global`.
	}

	if len(moduleNames) != 0 {
		resolutionsInFile := make(module.ModeAwareCache[*module.ResolvedModule], len(moduleNames))
		var resolutionsTrace []string

		for index, entry := range moduleNames {
			moduleName := entry.Text()
			if moduleName == "" {
				continue
			}

			mode := getModeForUsageLocation(file.FileName(), meta, entry, optionsForFile)
			resolvedModule, trace := p.resolver.ResolveModuleName(moduleName, file.FileName(), mode, redirect)
			resolutionsInFile[module.ModeAwareCacheKey{Name: moduleName, Mode: mode}] = resolvedModule
			resolutionsTrace = append(resolutionsTrace, trace...)

			if !resolvedModule.IsResolved() {
				continue
			}

			resolvedFileName := resolvedModule.ResolvedFileName
			isFromNodeModulesSearch := resolvedModule.IsExternalLibraryImport
			// Don't treat redirected files as JS files.
			isJsFile := !tspath.FileExtensionIsOneOf(resolvedFileName, tspath.SupportedTSExtensionsWithJsonFlat) && p.projectReferenceFileMapper.getRedirectForResolution(ast.NewHasFileName(resolvedFileName, p.toPath(resolvedFileName))) == nil
			isJsFileFromNodeModules := isFromNodeModulesSearch && isJsFile && strings.Contains(resolvedFileName, "/node_modules/")

			// add file to program only if:
			// - resolution was successful
			// - noResolve is falsy
			// - module name comes from the list of imports
			// - it's not a top level JavaScript module that exceeded the search max

			importIndex := index - importsStart

			shouldAddFile := moduleName != "" &&
				module.GetResolutionDiagnostic(optionsForFile, resolvedModule, file) == nil &&
				!optionsForFile.NoResolve.IsTrue() &&
				!(isJsFile && !optionsForFile.GetAllowJS()) &&
				(importIndex < 0 || (importIndex < len(file.Imports()) && (ast.IsInJSFile(file.Imports()[importIndex]) || file.Imports()[importIndex].Flags&ast.NodeFlagsJSDoc == 0)))

			if shouldAddFile {
				t.addSubTask(resolvedRef{
					fileName:              resolvedFileName,
					increaseDepth:         resolvedModule.IsExternalLibraryImport,
					elideOnDepth:          isJsFileFromNodeModules,
					isFromExternalLibrary: resolvedModule.IsExternalLibraryImport,
				}, nil)
			}
		}

		t.resolutionsInFile = resolutionsInFile
		t.resolutionsTrace = resolutionsTrace
	}
}

func (p *fileLoader) createSyntheticImport(text string, file *ast.SourceFile) *ast.Node {
	p.factoryMu.Lock()
	defer p.factoryMu.Unlock()
	externalHelpersModuleReference := p.factory.NewStringLiteral(text)
	importDecl := p.factory.NewImportDeclaration(nil, nil, externalHelpersModuleReference, nil)
	// !!! addInternalEmitFlags(importDecl, InternalEmitFlags.NeverApplyImportHelper);
	externalHelpersModuleReference.Parent = importDecl
	importDecl.Parent = file.AsNode()
	// !!! externalHelpersModuleReference.Flags &^= ast.NodeFlagsSynthesized
	// !!! importDecl.Flags &^= ast.NodeFlagsSynthesized
	return externalHelpersModuleReference
}

func (p *fileLoader) pathForLibFile(name string) *LibFile {
	if cached, ok := p.pathForLibFileCache.Load(name); ok {
		return cached
	}

	path := tspath.CombinePaths(p.defaultLibraryPath, name)
	replaced := false
	if p.opts.Config.CompilerOptions().LibReplacement.IsTrue() {
		libraryName := getLibraryNameFromLibFileName(name)
		resolveFrom := getInferredLibraryNameResolveFrom(p.opts.Config.CompilerOptions(), p.opts.Host.GetCurrentDirectory(), name)
		resolution, trace := p.resolver.ResolveModuleName(libraryName, resolveFrom, core.ModuleKindCommonJS, nil)
		if resolution.IsResolved() {
			path = resolution.ResolvedFileName
<<<<<<< HEAD
			p.pathForLibFileResolutions.LoadOrStore(p.toPath(resolveFrom), &libResolution{
				libraryName: libraryName,
				resolution:  resolution,
				trace:       trace,
=======
			replaced = true
			p.pathForLibFileResolutions.LoadOrStore(p.toPath(resolveFrom), module.ModeAwareCache[*module.ResolvedModule]{
				module.ModeAwareCacheKey{Name: libraryName, Mode: core.ModuleKindCommonJS}: resolution,
>>>>>>> 18bc2205
			})
		}
	}

	libPath, _ := p.pathForLibFileCache.LoadOrStore(name, &LibFile{name, path, replaced})
	return libPath
}

func getLibraryNameFromLibFileName(libFileName string) string {
	// Support resolving to lib.dom.d.ts -> @typescript/lib-dom, and
	//                      lib.dom.iterable.d.ts -> @typescript/lib-dom/iterable
	//                      lib.es2015.symbol.wellknown.d.ts -> @typescript/lib-es2015/symbol-wellknown
	components := strings.Split(libFileName, ".")
	var path string
	if len(components) > 1 {
		path = components[1]
	}
	i := 2
	for i < len(components) && components[i] != "" && components[i] != "d" {
		path += core.IfElse(i == 2, "/", "-") + components[i]
		i++
	}
	return "@typescript/lib-" + path
}

func getInferredLibraryNameResolveFrom(options *core.CompilerOptions, currentDirectory string, libFileName string) string {
	var containingDirectory string
	if options.ConfigFilePath != "" {
		containingDirectory = tspath.GetDirectoryPath(options.ConfigFilePath)
	} else {
		containingDirectory = currentDirectory
	}
	return tspath.CombinePaths(containingDirectory, "__lib_node_modules_lookup_"+libFileName+"__.ts")
}

func getModeForTypeReferenceDirectiveInFile(ref *ast.FileReference, file *ast.SourceFile, meta ast.SourceFileMetaData, options *core.CompilerOptions) core.ResolutionMode {
	if ref.ResolutionMode != core.ResolutionModeNone {
		return ref.ResolutionMode
	} else {
		return getDefaultResolutionModeForFile(file.FileName(), meta, options)
	}
}

func getDefaultResolutionModeForFile(fileName string, meta ast.SourceFileMetaData, options *core.CompilerOptions) core.ResolutionMode {
	if importSyntaxAffectsModuleResolution(options) {
		return ast.GetImpliedNodeFormatForEmitWorker(fileName, options.GetEmitModuleKind(), meta)
	} else {
		return core.ResolutionModeNone
	}
}

func getModeForUsageLocation(fileName string, meta ast.SourceFileMetaData, usage *ast.StringLiteralLike, options *core.CompilerOptions) core.ResolutionMode {
	if ast.IsImportDeclaration(usage.Parent) || usage.Parent.Kind == ast.KindJSImportDeclaration || ast.IsExportDeclaration(usage.Parent) || ast.IsJSDocImportTag(usage.Parent) {
		isTypeOnly := ast.IsExclusivelyTypeOnlyImportOrExport(usage.Parent)
		if isTypeOnly {
			var override core.ResolutionMode
			var ok bool
			switch usage.Parent.Kind {
			case ast.KindImportDeclaration, ast.KindJSImportDeclaration:
				override, ok = usage.Parent.AsImportDeclaration().Attributes.GetResolutionModeOverride()
			case ast.KindExportDeclaration:
				override, ok = usage.Parent.AsExportDeclaration().Attributes.GetResolutionModeOverride()
			case ast.KindJSDocImportTag:
				override, ok = usage.Parent.AsJSDocImportTag().Attributes.GetResolutionModeOverride()
			}
			if ok {
				return override
			}
		}
	}
	if ast.IsLiteralTypeNode(usage.Parent) && ast.IsImportTypeNode(usage.Parent.Parent) {
		if override, ok := usage.Parent.Parent.AsImportTypeNode().Attributes.GetResolutionModeOverride(); ok {
			return override
		}
	}

	if options != nil && importSyntaxAffectsModuleResolution(options) {
		return getEmitSyntaxForUsageLocationWorker(fileName, meta, usage, options)
	}

	return core.ResolutionModeNone
}

func importSyntaxAffectsModuleResolution(options *core.CompilerOptions) bool {
	moduleResolution := options.GetModuleResolutionKind()
	return core.ModuleResolutionKindNode16 <= moduleResolution && moduleResolution <= core.ModuleResolutionKindNodeNext ||
		options.GetResolvePackageJsonExports() || options.GetResolvePackageJsonImports()
}

func getEmitSyntaxForUsageLocationWorker(fileName string, meta ast.SourceFileMetaData, usage *ast.Node, options *core.CompilerOptions) core.ResolutionMode {
	if ast.IsRequireCall(usage.Parent, false /*requireStringLiteralLikeArgument*/) || ast.IsExternalModuleReference(usage.Parent) && ast.IsImportEqualsDeclaration(usage.Parent.Parent) {
		return core.ModuleKindCommonJS
	}
	fileEmitMode := ast.GetEmitModuleFormatOfFileWorker(fileName, options, meta)
	if ast.IsImportCall(ast.WalkUpParenthesizedExpressions(usage.Parent)) {
		if ast.ShouldTransformImportCall(fileName, options, fileEmitMode) {
			return core.ModuleKindCommonJS
		} else {
			return core.ModuleKindESNext
		}
	}
	// If we're in --module preserve on an input file, we know that an import
	// is an import. But if this is a declaration file, we'd prefer to use the
	// impliedNodeFormat. Since we want things to be consistent between the two,
	// we need to issue errors when the user writes ESM syntax in a definitely-CJS
	// file, until/unless declaration emit can indicate a true ESM import. On the
	// other hand, writing CJS syntax in a definitely-ESM file is fine, since declaration
	// emit preserves the CJS syntax.
	if fileEmitMode == core.ModuleKindCommonJS {
		return core.ModuleKindCommonJS
	} else {
		if fileEmitMode.IsNonNodeESM() || fileEmitMode == core.ModuleKindPreserve {
			return core.ModuleKindESNext
		}
	}
	return core.ModuleKindNone
}<|MERGE_RESOLUTION|>--- conflicted
+++ resolved
@@ -15,17 +15,16 @@
 	"github.com/microsoft/typescript-go/internal/tspath"
 )
 
-<<<<<<< HEAD
 type libResolution struct {
 	libraryName string
 	resolution  *module.ResolvedModule
 	trace       []string
-=======
+}
+
 type LibFile struct {
 	Name     string
 	path     string
 	Replaced bool
->>>>>>> 18bc2205
 }
 
 type fileLoader struct {
@@ -47,13 +46,8 @@
 	projectReferenceFileMapper *projectReferenceFileMapper
 	dtsDirectories             collections.Set[tspath.Path]
 
-<<<<<<< HEAD
-	pathForLibFileCache       collections.SyncMap[string, string]
+	pathForLibFileCache       collections.SyncMap[string, *LibFile]
 	pathForLibFileResolutions collections.SyncMap[tspath.Path, *libResolution]
-=======
-	pathForLibFileCache       collections.SyncMap[string, *LibFile]
-	pathForLibFileResolutions collections.SyncMap[tspath.Path, module.ModeAwareCache[*module.ResolvedModule]]
->>>>>>> 18bc2205
 }
 
 type processedFiles struct {
@@ -561,16 +555,11 @@
 		resolution, trace := p.resolver.ResolveModuleName(libraryName, resolveFrom, core.ModuleKindCommonJS, nil)
 		if resolution.IsResolved() {
 			path = resolution.ResolvedFileName
-<<<<<<< HEAD
+			replaced = true
 			p.pathForLibFileResolutions.LoadOrStore(p.toPath(resolveFrom), &libResolution{
 				libraryName: libraryName,
 				resolution:  resolution,
 				trace:       trace,
-=======
-			replaced = true
-			p.pathForLibFileResolutions.LoadOrStore(p.toPath(resolveFrom), module.ModeAwareCache[*module.ResolvedModule]{
-				module.ModeAwareCacheKey{Name: libraryName, Mode: core.ModuleKindCommonJS}: resolution,
->>>>>>> 18bc2205
 			})
 		}
 	}
