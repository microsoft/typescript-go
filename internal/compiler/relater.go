package compiler

import (
	"iter"
	"slices"
	"strconv"
	"strings"

	"github.com/microsoft/typescript-go/internal/ast"
	"github.com/microsoft/typescript-go/internal/compiler/diagnostics"
	"github.com/microsoft/typescript-go/internal/core"
)

type SignatureCheckMode uint32

const (
	SignatureCheckModeNone               SignatureCheckMode = 0
	SignatureCheckModeBivariantCallback  SignatureCheckMode = 1 << 0
	SignatureCheckModeStrictCallback     SignatureCheckMode = 1 << 1
	SignatureCheckModeIgnoreReturnTypes  SignatureCheckMode = 1 << 2
	SignatureCheckModeStrictArity        SignatureCheckMode = 1 << 3
	SignatureCheckModeStrictTopSignature SignatureCheckMode = 1 << 4
	SignatureCheckModeCallback           SignatureCheckMode = SignatureCheckModeBivariantCallback | SignatureCheckModeStrictCallback
)

type MinArgumentCountFlags uint32

const (
	MinArgumentCountFlagsNone                    MinArgumentCountFlags = 0
	MinArgumentCountFlagsStrongArityForUntypedJS MinArgumentCountFlags = 1 << 0
	MinArgumentCountFlagsVoidIsNonOptional       MinArgumentCountFlags = 1 << 1
)

type IntersectionState uint32

const (
	IntersectionStateNone   IntersectionState = 0
	IntersectionStateSource IntersectionState = 1 << 0 // Source type is a constituent of an outer intersection
	IntersectionStateTarget IntersectionState = 1 << 1 // Target type is a constituent of an outer intersection
)

type RecursionFlags uint32

const (
	RecursionFlagsNone   RecursionFlags = 0
	RecursionFlagsSource RecursionFlags = 1 << 0
	RecursionFlagsTarget RecursionFlags = 1 << 1
	RecursionFlagsBoth                  = RecursionFlagsSource | RecursionFlagsTarget
)

type ExpandingFlags uint8

const (
	ExpandingFlagsNone   ExpandingFlags = 0
	ExpandingFlagsSource ExpandingFlags = 1
	ExpandingFlagsTarget ExpandingFlags = 1 << 1
	ExpandingFlagsBoth                  = ExpandingFlagsSource | ExpandingFlagsTarget
)

type RelationComparisonResult uint32

const (
	RelationComparisonResultNone                RelationComparisonResult = 0
	RelationComparisonResultSucceeded           RelationComparisonResult = 1 << 0
	RelationComparisonResultFailed              RelationComparisonResult = 1 << 1
	RelationComparisonResultReportsUnmeasurable RelationComparisonResult = 1 << 3
	RelationComparisonResultReportsUnreliable   RelationComparisonResult = 1 << 4
	RelationComparisonResultComplexityOverflow  RelationComparisonResult = 1 << 5
	RelationComparisonResultStackDepthOverflow  RelationComparisonResult = 1 << 6
	RelationComparisonResultReportsMask                                  = RelationComparisonResultReportsUnmeasurable | RelationComparisonResultReportsUnreliable
	RelationComparisonResultOverflow                                     = RelationComparisonResultComplexityOverflow | RelationComparisonResultStackDepthOverflow
)

type DiagnosticAndArguments struct {
	message   *diagnostics.Message
	arguments []any
}

type ErrorOutputContainer struct {
	errors      []*ast.Diagnostic
	skipLogging bool
}

type ErrorReporter func(message *diagnostics.Message, args ...any)

type RecursionIdKind uint32

const (
	RecursionIdKindNode RecursionIdKind = iota
	RecursionIdKindSymbol
	RecursionIdKindType
)

type RecursionId struct {
	kind RecursionIdKind
	id   uint32
}

type Relation struct {
	results map[string]RelationComparisonResult
}

func (r *Relation) get(key string) RelationComparisonResult {
	return r.results[key]
}

func (r *Relation) set(key string, result RelationComparisonResult) {
	if r.results == nil {
		r.results = make(map[string]RelationComparisonResult)
	}
	r.results[key] = result
}

func (r *Relation) size() int {
	return len(r.results)
}

func (c *Checker) compareTypesIdentical(source *Type, target *Type) Ternary {
	if c.isTypeRelatedTo(source, target, c.identityRelation) {
		return TernaryTrue
	}
	return TernaryFalse
}

func (c *Checker) isTypeAssignableTo(source *Type, target *Type) bool {
	return c.isTypeRelatedTo(source, target, c.assignableRelation)
}

func (c *Checker) isTypeStrictSubtypeOf(source *Type, target *Type) bool {
	return c.isTypeRelatedTo(source, target, c.strictSubtypeRelation)
}

func (c *Checker) isTypeRelatedTo(source *Type, target *Type, relation *Relation) bool {
	if isFreshLiteralType(source) {
		source = source.AsLiteralType().regularType
	}
	if isFreshLiteralType(target) {
		target = target.AsLiteralType().regularType
	}
	if source == target {
		return true
	}
	if relation != c.identityRelation {
		if relation == c.comparableRelation && target.flags&TypeFlagsNever == 0 && c.isSimpleTypeRelatedTo(target, source, relation, nil) || c.isSimpleTypeRelatedTo(source, target, relation, nil) {
			return true
		}
	} else if !((source.flags|target.flags)&(TypeFlagsUnionOrIntersection|TypeFlagsIndexedAccess|TypeFlagsConditional|TypeFlagsSubstitution) != 0) {
		// We have excluded types that may simplify to other forms, so types must have identical flags
		if source.flags != target.flags {
			return false
		}
		if source.flags&TypeFlagsSingleton != 0 {
			return true
		}
	}
	if source.flags&TypeFlagsObject != 0 && target.flags&TypeFlagsObject != 0 {
		related := relation.get(getRelationKey(source, target, IntersectionStateNone, relation == c.identityRelation, false))
		if related != RelationComparisonResultNone {
			return related&RelationComparisonResultSucceeded != 0
		}
	}
	if source.flags&TypeFlagsStructuredOrInstantiable != 0 || target.flags&TypeFlagsStructuredOrInstantiable != 0 {
		return c.checkTypeRelatedTo(source, target, relation, nil /*errorNode*/)
	}
	return false
}

func (c *Checker) isSimpleTypeRelatedTo(source *Type, target *Type, relation *Relation, errorReporter ErrorReporter) bool {
	s := source.flags
	t := target.flags
	if t&TypeFlagsAny != 0 || s&TypeFlagsNever != 0 || source == c.wildcardType {
		return true
	}
	if t&TypeFlagsUnknown != 0 && !(relation == c.strictSubtypeRelation && s&TypeFlagsAny != 0) {
		return true
	}
	if t&TypeFlagsNever != 0 {
		return false
	}
	if s&TypeFlagsStringLike != 0 && t&TypeFlagsString != 0 {
		return true
	}
	if s&TypeFlagsStringLiteral != 0 && s&TypeFlagsEnumLiteral != 0 && t&TypeFlagsStringLiteral != 0 && t&TypeFlagsEnumLiteral == 0 && source.AsLiteralType().value == target.AsLiteralType().value {
		return true
	}
	if s&TypeFlagsNumberLike != 0 && t&TypeFlagsNumber != 0 {
		return true
	}
	if s&TypeFlagsNumberLiteral != 0 && s&TypeFlagsEnumLiteral != 0 && t&TypeFlagsNumberLiteral != 0 && t&TypeFlagsEnumLiteral == 0 && source.AsLiteralType().value == target.AsLiteralType().value {
		return true
	}
	if s&TypeFlagsBigIntLike != 0 && t&TypeFlagsBigInt != 0 {
		return true
	}
	if s&TypeFlagsBooleanLike != 0 && t&TypeFlagsBoolean != 0 {
		return true
	}
	if s&TypeFlagsESSymbolLike != 0 && t&TypeFlagsESSymbol != 0 {
		return true
	}
	if s&TypeFlagsEnum != 0 && t&TypeFlagsEnum != 0 && source.symbol.Name == target.symbol.Name && c.isEnumTypeRelatedTo(source.symbol, target.symbol, errorReporter) {
		return true
	}
	if s&TypeFlagsEnumLiteral != 0 && t&TypeFlagsEnumLiteral != 0 {
		if s&TypeFlagsUnion != 0 && t&TypeFlagsUnion != 0 && c.isEnumTypeRelatedTo(source.symbol, target.symbol, errorReporter) {
			return true
		}
		if s&TypeFlagsLiteral != 0 && t&TypeFlagsLiteral != 0 && source.AsLiteralType().value == target.AsLiteralType().value && c.isEnumTypeRelatedTo(source.symbol, target.symbol, errorReporter) {
			return true
		}
	}
	// In non-strictNullChecks mode, `undefined` and `null` are assignable to anything except `never`.
	// Since unions and intersections may reduce to `never`, we exclude them here.
	if s&TypeFlagsUndefined != 0 && (!c.strictNullChecks && t&TypeFlagsUnionOrIntersection == 0 || t&(TypeFlagsUndefined|TypeFlagsVoid) != 0) {
		return true
	}
	if s&TypeFlagsNull != 0 && (!c.strictNullChecks && t&TypeFlagsUnionOrIntersection == 0 || t&TypeFlagsNull != 0) {
		return true
	}
	if s&TypeFlagsObject != 0 && t&TypeFlagsNonPrimitive != 0 && !(relation == c.strictSubtypeRelation && c.isEmptyAnonymousObjectType(source) && source.objectFlags&ObjectFlagsFreshLiteral == 0) {
		return true
	}
	if relation == c.assignableRelation || relation == c.comparableRelation {
		if s&TypeFlagsAny != 0 {
			return true
		}
		// Type number is assignable to any computed numeric enum type or any numeric enum literal type, and
		// a numeric literal type is assignable any computed numeric enum type or any numeric enum literal type
		// with a matching value. These rules exist such that enums can be used for bit-flag purposes.
		if s&TypeFlagsNumber != 0 && (t&TypeFlagsEnum != 0 || t&TypeFlagsNumberLiteral != 0 && t&TypeFlagsEnumLiteral != 0) {
			return true
		}
		if s&TypeFlagsNumberLiteral != 0 && s&TypeFlagsEnumLiteral == 0 && (t&TypeFlagsEnum != 0 || t&TypeFlagsNumberLiteral != 0 && t&TypeFlagsEnumLiteral != 0 && source.AsLiteralType().value == target.AsLiteralType().value) {
			return true
		}
		// Anything is assignable to a union containing undefined, null, and {}
		if c.isUnknownLikeUnionType(target) {
			return true
		}
	}
	return false
}

func (c *Checker) isEnumTypeRelatedTo(source *ast.Symbol, target *ast.Symbol, errorReporter ErrorReporter) bool {
	return source == target // !!!
}

func (c *Checker) checkTypeRelatedTo(source *Type, target *Type, relation *Relation, errorNode *ast.Node) bool {
	return c.checkTypeRelatedToEx(source, target, relation, errorNode, nil, nil, nil)
}

func (c *Checker) checkTypeRelatedToEx(
	source *Type,
	target *Type,
	relation *Relation,
	errorNode *ast.Node,
	headMessage *diagnostics.Message,
	containingMessageChain func() *ast.MessageChain,
	errorOutputContainer *ErrorOutputContainer,
) bool {
	r := Relater{}
	r.c = c
	r.relation = relation
	r.errorNode = errorNode
	r.relationCount = (16_000_000 - relation.size()) / 8
	result := r.isRelatedToEx(source, target, RecursionFlagsBoth, errorNode != nil /*reportErrors*/, headMessage, IntersectionStateNone)
	if r.overflow {
		// Record this relation as having failed such that we don't attempt the overflowing operation again.
		id := getRelationKey(source, target, IntersectionStateNone, relation == c.identityRelation, false /*ignoreConstraints*/)
		relation.set(id, RelationComparisonResultFailed|ifElse(r.relationCount <= 0, RelationComparisonResultComplexityOverflow, RelationComparisonResultStackDepthOverflow))
		message := ifElse(r.relationCount <= 0, diagnostics.Excessive_complexity_comparing_types_0_and_1, diagnostics.Excessive_stack_depth_comparing_types_0_and_1)
		if errorNode == nil {
			errorNode = c.currentNode
		}
		diag := c.error(errorNode, message, c.typeToString(source), c.typeToString(target))
		if errorOutputContainer != nil {
			errorOutputContainer.errors = append(errorOutputContainer.errors, diag)
		}
	} else if r.errorChain != nil {
		messageChain := createMessageChainFromErrorChain(r.errorChain)
		if containingMessageChain != nil {
			chain := containingMessageChain()
			if chain != nil {
				concatenateDiagnosticMessageChains(chain, messageChain)
			}
		}
		// !!!
		// var relatedInformation []*Diagnostic
		// // Check if we should issue an extra diagnostic to produce a quickfix for a slightly incorrect import statement
		// if headMessage != nil && errorNode != nil && result == TernaryFalse && source.symbol != nil {
		// 	links := c.getSymbolLinks(source.symbol)
		// 	if links.originatingImport && !isImportCall(links.originatingImport) {
		// 		helpfulRetry := c.checkTypeRelatedTo(c.getTypeOfSymbol(links.target), target, relation /*errorNode*/, nil)
		// 		if helpfulRetry {
		// 			// Likely an incorrect import. Issue a helpful diagnostic to produce a quickfix to change the import
		// 			diag := createDiagnosticForNode(links.originatingImport, Diagnostics.Type_originates_at_this_import_A_namespace_style_import_cannot_be_called_or_constructed_and_will_cause_a_failure_at_runtime_Consider_using_a_default_import_or_import_require_here_instead)
		// 			relatedInformation = append(relatedInformation, diag)
		// 			// Cause the error to appear with the error that triggered it
		// 		}
		// 	}
		// }
		diag := NewDiagnosticForNodeFromMessageChain(r.errorNode, messageChain).SetRelatedInfo(r.relatedInfo)
		if errorOutputContainer != nil {
			errorOutputContainer.errors = append(errorOutputContainer.errors, diag)
		}
		if errorOutputContainer == nil || !errorOutputContainer.skipLogging {
			c.diagnostics.add(diag)
		}
	}
	// !!!
	// if errorNode != nil && errorOutputContainer != nil && errorOutputContainer.skipLogging && result == TernaryFalse {
	// 	Debug.assert(!!errorOutputContainer.errors, "missed opportunity to interact with error.")
	// }
	return result != TernaryFalse
}

func createMessageChainFromErrorChain(chain *ErrorChain) *ast.MessageChain {
	for chain != nil && chain.message.ElidedInCompatabilityPyramid() {
		chain = chain.next
	}
	if chain == nil {
		return nil
	}
	return chainDiagnosticMessages(createMessageChainFromErrorChain(chain.next), chain.message, chain.args...)
}

func (c *Checker) checkTypeAssignableToAndOptionallyElaborate(source *Type, target *Type, errorNode *ast.Node, expr *ast.Node, headMessage *diagnostics.Message, containingMessageChain func() *ast.MessageChain) bool {
	return c.checkTypeRelatedToAndOptionallyElaborate(source, target, c.assignableRelation, errorNode, expr, headMessage, containingMessageChain /*errorOutputContainer*/, nil)
}

func (c *Checker) checkTypeRelatedToAndOptionallyElaborate(source *Type, target *Type, relation *Relation, errorNode *ast.Node, expr *ast.Node, headMessage *diagnostics.Message, containingMessageChain func() *ast.MessageChain, errorOutputContainer *ErrorOutputContainer) bool {
	if c.isTypeRelatedTo(source, target, relation) {
		return true
	}
	if errorNode == nil || !c.elaborateError(expr, source, target, relation, headMessage, containingMessageChain, errorOutputContainer) {
		return c.checkTypeRelatedToEx(source, target, relation, errorNode, headMessage, containingMessageChain, errorOutputContainer)
	}
	return false
}

func (c *Checker) elaborateError(node *ast.Node, source *Type, target *Type, relation *Relation, headMessage *diagnostics.Message, containingMessageChain func() *ast.MessageChain, errorOutputContainer *ErrorOutputContainer) bool {
	return false // !!!
}

// A type is 'weak' if it is an object type with at least one optional property
// and no required properties, call/construct signatures or index signatures
func (c *Checker) isWeakType(t *Type) bool {
	if t.flags&TypeFlagsObject != 0 {
		resolved := c.resolveStructuredTypeMembers(t)
		return len(resolved.signatures) == 0 && len(resolved.indexInfos) == 0 && len(resolved.properties) > 0 && core.Every(resolved.properties, func(p *ast.Symbol) bool {
			return p.Flags&ast.SymbolFlagsOptional != 0
		})
	}
	if t.flags&TypeFlagsSubstitution != 0 {
		return c.isWeakType(t.AsSubstitutionType().baseType)
	}
	if t.flags&TypeFlagsIntersection != 0 {
		return core.Every(t.Types(), c.isWeakType)
	}
	return false
}

func (c *Checker) hasCommonProperties(source *Type, target *Type, isComparingJsxAttributes bool) bool {
	for _, prop := range c.getPropertiesOfType(source) {
		if c.isKnownProperty(target, prop.Name, isComparingJsxAttributes) {
			return true
		}
	}
	return false
}

/**
 * Check if a property with the given name is known anywhere in the given type. In an object type, a property
 * is considered known if
 * 1. the object type is empty and the check is for assignability, or
 * 2. if the object type has index signatures, or
 * 3. if the property is actually declared in the object type
 *    (this means that 'toString', for example, is not usually a known property).
 * 4. In a union or intersection type,
 *    a property is considered known if it is known in any constituent type.
 * @param targetType a type to search a given name in
 * @param name a property name to search
 * @param isComparingJsxAttributes a boolean flag indicating whether we are searching in JsxAttributesType
 */
func (c *Checker) isKnownProperty(targetType *Type, name string, isComparingJsxAttributes bool) bool {
	if targetType.flags&TypeFlagsObject != 0 {
		// For backwards compatibility a symbol-named property is satisfied by a string index signature. This
		// is incorrect and inconsistent with element access expressions, where it is an error, so eventually
		// we should remove this exception.
		if c.getPropertyOfObjectType(targetType, name) != nil ||
			c.getApplicableIndexInfoForName(targetType, name) != nil ||
			isLateBoundName(name) && c.getIndexInfoOfType(targetType, c.stringType) != nil ||
			isComparingJsxAttributes && isHyphenatedJsxName(name) {
			// For JSXAttributes, if the attribute has a hyphenated name, consider that the attribute to be known.
			return true
		}
	}
	if targetType.flags&TypeFlagsSubstitution != 0 {
		return c.isKnownProperty(targetType.AsSubstitutionType().baseType, name, isComparingJsxAttributes)
	}
	if targetType.flags&TypeFlagsUnionOrIntersection != 0 && isExcessPropertyCheckTarget(targetType) {
		for _, t := range targetType.Types() {
			if c.isKnownProperty(t, name, isComparingJsxAttributes) {
				return true
			}
		}
	}
	return false
}

func isHyphenatedJsxName(name string) bool {
	return strings.Contains(name, "-")
}

func isExcessPropertyCheckTarget(t *Type) bool {
	return t.flags&TypeFlagsObject != 0 && t.objectFlags&ObjectFlagsObjectLiteralPatternWithComputedProperties == 0 ||
		t.flags&TypeFlagsNonPrimitive != 0 ||
		t.flags&TypeFlagsSubstitution != 0 && isExcessPropertyCheckTarget(t.AsSubstitutionType().baseType) ||
		t.flags&TypeFlagsUnion != 0 && core.Some(t.Types(), isExcessPropertyCheckTarget) ||
		t.flags&TypeFlagsIntersection != 0 && core.Every(t.Types(), isExcessPropertyCheckTarget)
}

// Return true if the given type is deeply nested. We consider this to be the case when the given stack contains
// maxDepth or more occurrences of types with the same recursion identity as the given type. The recursion identity
// provides a shared identity for type instantiations that repeat in some (possibly infinite) pattern. For example,
// in `type Deep<T> = { next: Deep<Deep<T>> }`, repeatedly referencing the `next` property leads to an infinite
// sequence of ever deeper instantiations with the same recursion identity (in this case the symbol associated with
// the object type literal).
// A homomorphic mapped type is considered deeply nested if its target type is deeply nested, and an intersection is
// considered deeply nested if any constituent of the intersection is deeply nested.
// It is possible, though highly unlikely, for the deeply nested check to be true in a situation where a chain of
// instantiations is not infinitely expanding. Effectively, we will generate a false positive when two types are
// structurally equal to at least maxDepth levels, but unequal at some level beyond that.
func (c *Checker) isDeeplyNestedType(t *Type, stack []*Type, maxDepth int) bool {
	if len(stack) >= maxDepth {
		if t.objectFlags&ObjectFlagsInstantiatedMapped == ObjectFlagsInstantiatedMapped {
			t = c.getMappedTargetWithSymbol(t)
		}
		if t.flags&TypeFlagsIntersection != 0 {
			for _, t := range t.Types() {
				if c.isDeeplyNestedType(t, stack, maxDepth) {
					return true
				}
			}
		}
		identity := getRecursionIdentity(t)
		count := 0
		lastTypeId := TypeId(0)
		for _, t := range stack {
			if c.hasMatchingRecursionIdentity(t, identity) {
				// We only count occurrences with a higher type id than the previous occurrence, since higher
				// type ids are an indicator of newer instantiations caused by recursion.
				if t.id >= lastTypeId {
					count++
					if count >= maxDepth {
						return true
					}
				}
				lastTypeId = t.id
			}
		}
	}
	return false
}

// Unwrap nested homomorphic mapped types and return the deepest target type that has a symbol. This better
// preserves unique type identities for mapped types applied to explicitly written object literals. For example
// in `Mapped<{ x: Mapped<{ x: Mapped<{ x: string }>}>}>`, each of the mapped type applications will have a
// unique recursion identity (that of their target object type literal) and thus avoid appearing deeply nested.
func (c *Checker) getMappedTargetWithSymbol(t *Type) *Type {
	for {
		if t.objectFlags&ObjectFlagsInstantiatedMapped == ObjectFlagsInstantiatedMapped {
			target := c.getModifiersTypeFromMappedType(t)
			if target != nil && (target.symbol != nil || target.flags&TypeFlagsIntersection != 0 &&
				core.Some(target.Types(), func(t *Type) bool { return t.symbol != nil })) {
				t = target
				continue
			}
		}
		return t
	}
}

func (c *Checker) hasMatchingRecursionIdentity(t *Type, identity RecursionId) bool {
	if t.objectFlags&ObjectFlagsInstantiatedMapped == ObjectFlagsInstantiatedMapped {
		t = c.getMappedTargetWithSymbol(t)
	}
	if t.flags&TypeFlagsIntersection != 0 {
		for _, t := range t.Types() {
			if c.hasMatchingRecursionIdentity(t, identity) {
				return true
			}
		}
	}
	return getRecursionIdentity(t) == identity
}

// The recursion identity of a type is an object identity that is shared among multiple instantiations of the type.
// We track recursion identities in order to identify deeply nested and possibly infinite type instantiations with
// the same origin. For example, when type parameters are in scope in an object type such as { x: T }, all
// instantiations of that type have the same recursion identity. The default recursion identity is the object
// identity of the type, meaning that every type is unique. Generally, types with constituents that could circularly
// reference the type have a recursion identity that differs from the object identity.
func getRecursionIdentity(t *Type) RecursionId {
	// Object and array literals are known not to contain recursive references and don't need a recursion identity.
	if t.flags&TypeFlagsObject != 0 && !isObjectOrArrayLiteralType(t) {
		if t.objectFlags&ObjectFlagsReference != 0 && t.AsTypeReference().node != nil {
			// Deferred type references are tracked through their associated AST node. This gives us finer
			// granularity than using their associated target because each manifest type reference has a
			// unique AST node.
			return RecursionId{kind: RecursionIdKindNode, id: uint32(getNodeId(t.AsTypeReference().node))}
		}
		if t.symbol != nil && !(t.objectFlags&ObjectFlagsAnonymous != 0 && t.symbol.Flags&ast.SymbolFlagsClass != 0) {
			// We track object types that have a symbol by that symbol (representing the origin of the type), but
			// exclude the static side of a class since it shares its symbol with the instance side.
			return RecursionId{kind: RecursionIdKindSymbol, id: uint32(getSymbolId(t.symbol))}
		}
		if isTupleType(t) {
			return RecursionId{kind: RecursionIdKindType, id: uint32(t.Target().id)}
		}
	}
	if t.flags&TypeFlagsTypeParameter != 0 && t.symbol != nil {
		// We use the symbol of the type parameter such that all "fresh" instantiations of that type parameter
		// have the same recursion identity.
		return RecursionId{kind: RecursionIdKindSymbol, id: uint32(getSymbolId(t.symbol))}
	}
	if t.flags&TypeFlagsIndexedAccess != 0 {
		// Identity is the leftmost object type in a chain of indexed accesses, eg, in A[P1][P2][P3] it is A.
		t = t.AsIndexedAccessType().objectType
		for t.flags&TypeFlagsIndexedAccess != 0 {
			t = t.AsIndexedAccessType().objectType
		}
		return RecursionId{kind: RecursionIdKindType, id: uint32(t.id)}
	}
	if t.flags&TypeFlagsConditional != 0 {
		// The root object represents the origin of the conditional type
		return RecursionId{kind: RecursionIdKindNode, id: uint32(getNodeId(t.AsConditionalType().root.node))}
	}
	return RecursionId{kind: RecursionIdKindType, id: uint32(t.id)}
}

func (c *Checker) getBestMatchingType(source *Type, target *Type, isRelatedTo func(source *Type, target *Type) Ternary) *Type {
	if t := c.findMatchingDiscriminantType(source, target, isRelatedTo); t != nil {
		return t
	}
	if t := c.findMatchingTypeReferenceOrTypeAliasReference(source, target); t != nil {
		return t
	}
	if t := c.findBestTypeForObjectLiteral(source, target); t != nil {
		return t
	}
	if t := c.findBestTypeForInvokable(source, target, SignatureKindCall); t != nil {
		return t
	}
	if t := c.findBestTypeForInvokable(source, target, SignatureKindConstruct); t != nil {
		return t
	}
	return c.findMostOverlappyType(source, target)
}

func (c *Checker) findMatchingTypeReferenceOrTypeAliasReference(source *Type, unionTarget *Type) *Type {
	sourceObjectFlags := source.objectFlags
	if sourceObjectFlags&(ObjectFlagsReference|ObjectFlagsAnonymous) != 0 && unionTarget.flags&TypeFlagsUnion != 0 {
		for _, target := range unionTarget.Types() {
			if target.flags&TypeFlagsObject != 0 {
				overlapObjFlags := sourceObjectFlags & target.objectFlags
				if overlapObjFlags&ObjectFlagsReference != 0 && source.Target() == target.Target() {
					return target
				}
				if overlapObjFlags&ObjectFlagsAnonymous != 0 && source.alias != nil && target.alias != nil && source.alias.symbol == target.alias.symbol {
					return target
				}
			}
		}
	}
	return nil
}

func (c *Checker) findBestTypeForInvokable(source *Type, unionTarget *Type, kind SignatureKind) *Type {
	if len(c.getSignaturesOfType(source, kind)) != 0 {
		return core.Find(unionTarget.Types(), func(t *Type) bool { return len(c.getSignaturesOfType(t, kind)) != 0 })
	}
	return nil
}

func (c *Checker) findMostOverlappyType(source *Type, unionTarget *Type) *Type {
	var bestMatch *Type
	if source.flags&(TypeFlagsPrimitive|TypeFlagsInstantiablePrimitive) == 0 {
		matchingCount := 0
		for _, target := range unionTarget.Types() {
			if target.flags&(TypeFlagsPrimitive|TypeFlagsInstantiablePrimitive) == 0 {
				overlap := c.getIntersectionType([]*Type{c.getIndexType(source), c.getIndexType(target)})
				if overlap.flags&TypeFlagsIndex != 0 {
					// perfect overlap of keys
					return target
				} else if isUnitType(overlap) || overlap.flags&TypeFlagsUnion != 0 {
					// We only want to account for literal types otherwise.
					// If we have a union of index types, it seems likely that we
					// needed to elaborate between two generic mapped types anyway.
					var length = 1
					if overlap.flags&TypeFlagsUnion != 0 {
						length = core.CountWhere(overlap.Types(), isUnitType)
					}
					if length >= matchingCount {
						bestMatch = target
						matchingCount = length
					}
				}
			}
		}
	}
	return bestMatch
}

func (c *Checker) findBestTypeForObjectLiteral(source *Type, unionTarget *Type) *Type {
	if source.objectFlags&ObjectFlagsObjectLiteral != 0 && someType(unionTarget, c.isArrayLikeType) {
		return core.Find(unionTarget.Types(), func(t *Type) bool { return !c.isArrayLikeType(t) })
	}
	return nil
}

func (c *Checker) shouldReportUnmatchedPropertyError(source *Type, target *Type) bool {
	typeCallSignatures := c.getSignaturesOfType(source, SignatureKindCall)
	typeConstructSignatures := c.getSignaturesOfType(source, SignatureKindConstruct)
	typeProperties := c.getPropertiesOfObjectType(source)
	if (len(typeCallSignatures) != 0 || len(typeConstructSignatures) != 0) && len(typeProperties) == 0 {
		if (len(c.getSignaturesOfType(target, SignatureKindCall)) != 0 && len(typeCallSignatures) != 0) ||
			len(c.getSignaturesOfType(target, SignatureKindConstruct)) != 0 && len(typeConstructSignatures) != 0 {
			// target has similar signature kinds to source, still focus on the unmatched property
			return true
		}
		return false
	}
	return true
}

func (c *Checker) getUnmatchedProperties(source *Type, target *Type, requireOptionalProperties bool, matchDiscriminantProperties bool) iter.Seq[*ast.Symbol] {
	return func(yield func(*ast.Symbol) bool) {
		properties := c.getPropertiesOfType(target)
		for _, targetProp := range properties {
			// TODO: remove this when we support static private identifier fields and find other solutions to get privateNamesAndStaticFields test to pass
			if isStaticPrivateIdentifierProperty(targetProp) {
				continue
			}
			if requireOptionalProperties || targetProp.Flags&ast.SymbolFlagsOptional == 0 && targetProp.CheckFlags&ast.CheckFlagsPartial == 0 {
				sourceProp := c.getPropertyOfType(source, targetProp.Name)
				if sourceProp == nil {
					if !yield(targetProp) {
						return
					}
				} else if matchDiscriminantProperties {
					targetType := c.getTypeOfSymbol(targetProp)
					if targetType.flags&TypeFlagsUnit != 0 {
						sourceType := c.getTypeOfSymbol(sourceProp)
						if !(sourceType.flags&TypeFlagsAny != 0 || c.getRegularTypeOfLiteralType(sourceType) == c.getRegularTypeOfLiteralType(targetType)) {
							if !yield(targetProp) {
								return
							}
						}
					}
				}
			}
		}
	}
}

func (c *Checker) getUnmatchedProperty(source *Type, target *Type, requireOptionalProperties bool, matchDiscriminantProperties bool) *ast.Symbol {
	return core.FirstOrNilSeq(c.getUnmatchedProperties(source, target, requireOptionalProperties, matchDiscriminantProperties))
}

func excludeProperties(properties []*ast.Symbol, excludedProperties core.Set[string]) []*ast.Symbol {
	if excludedProperties.Len() == 0 || len(properties) == 0 {
		return properties
	}
	var reduced []*ast.Symbol
	var excluded bool
	for i, prop := range properties {
		if !excludedProperties.Has(prop.Name) {
			if excluded {
				reduced = append(reduced, prop)
			}
		} else if !excluded {
			reduced = slices.Clip(properties[:i])
		}
	}
	if excluded {
		return reduced
	}
	return properties
}

type TypeDiscriminator struct {
	c           *Checker
	props       []*ast.Symbol
	isRelatedTo func(*Type, *Type) Ternary
}

func (d *TypeDiscriminator) len() int {
	return len(d.props)
}

func (d *TypeDiscriminator) name(index int) string {
	return d.props[index].Name
}

func (d *TypeDiscriminator) matches(index int, t *Type) bool {
	propType := d.c.getTypeOfSymbol(d.props[index])
	for _, s := range propType.Distributed() {
		if d.isRelatedTo(s, t) != TernaryFalse {
			return true
		}
	}
	return false
}

// Keep this up-to-date with the same logic within `getApparentTypeOfContextualType`, since they should behave similarly
func (c *Checker) findMatchingDiscriminantType(source *Type, target *Type, isRelatedTo func(source *Type, target *Type) Ternary) *Type {
	if target.flags&TypeFlagsUnion != 0 && source.flags&(TypeFlagsIntersection|TypeFlagsObject) != 0 {
		if match := c.getMatchingUnionConstituentForType(target, source); match != nil {
			return match
		}
		discriminantProperties := c.findDiscriminantProperties(c.getPropertiesOfType(source), target)
		discriminator := &TypeDiscriminator{c: c, props: discriminantProperties, isRelatedTo: isRelatedTo}
		discriminated := c.discriminateTypeByDiscriminableItems(target, discriminator)
		if discriminated != target {
			return discriminated
		}
	}
	return nil
}

func (c *Checker) findDiscriminantProperties(sourceProperties []*ast.Symbol, target *Type) []*ast.Symbol {
	var result []*ast.Symbol
	for _, sourceProperty := range sourceProperties {
		if c.isDiscriminantProperty(target, sourceProperty.Name) {
			result = append(result, sourceProperty)
		}
	}
	return result
}

func (c *Checker) isDiscriminantProperty(t *Type, name string) bool {
	if t != nil && t.flags&TypeFlagsUnion != 0 {
		prop := c.getUnionOrIntersectionProperty(t, name, false /*skipObjectFunctionPropertyAugment*/)
		if prop != nil && prop.CheckFlags&ast.CheckFlagsSyntheticProperty != 0 {
			if prop.CheckFlags&ast.CheckFlagsIsDiscriminantComputed == 0 {
				prop.CheckFlags |= ast.CheckFlagsIsDiscriminantComputed
				if prop.CheckFlags&ast.CheckFlagsNonUniformAndLiteral == ast.CheckFlagsNonUniformAndLiteral && !c.isGenericType(c.getTypeOfSymbol(prop)) {
					prop.CheckFlags |= ast.CheckFlagsIsDiscriminant
				}
			}
			return prop.CheckFlags&ast.CheckFlagsIsDiscriminant != 0
		}
	}
	return false
}

func (c *Checker) getMatchingUnionConstituentForType(unionType *Type, t *Type) *Type {
	keyPropertyName := c.getKeyPropertyName(unionType)
	if keyPropertyName == "" {
		return nil
	}
	propType := c.getTypeOfPropertyOfType(t, keyPropertyName)
	if propType == nil {
		return nil
	}
	return c.getConstituentTypeForKeyType(unionType, propType)
}

// Return the name of a discriminant property for which it was possible and feasible to construct a map of
// constituent types keyed by the literal types of the property by that name in each constituent type. Return
// an empty string if no such discriminant property exists.
func (c *Checker) getKeyPropertyName(t *Type) string {
	u := t.AsUnionType()
	if u.keyPropertyName == "" {
		u.keyPropertyName, u.constituentMap = c.computeKeyPropertyNameAndMap(t)
	}
	if u.keyPropertyName == InternalSymbolNameMissing {
		return ""
	}
	return u.keyPropertyName
}

// Given a union type for which getKeyPropertyName returned a non-empty string, return the constituent
// that corresponds to the given key type for that property name.
func (c *Checker) getConstituentTypeForKeyType(t *Type, keyType *Type) *Type {
	result := t.AsUnionType().constituentMap[c.getRegularTypeOfLiteralType(keyType)]
	if result != c.unknownType {
		return result
	}
	return nil
}

func (c *Checker) computeKeyPropertyNameAndMap(t *Type) (string, map[*Type]*Type) {
	types := t.Types()
	if len(types) < 10 || t.objectFlags&ObjectFlagsPrimitiveUnion != 0 || core.CountWhere(types, isObjectOrInstantiableNonPrimitive) < 10 {
		return InternalSymbolNameMissing, nil
	}
	keyPropertyName := c.getKeyPropertyCandidateName(types)
	if keyPropertyName == "" {
		return InternalSymbolNameMissing, nil
	}
	mapByKeyProperty := c.mapTypesByKeyProperty(types, keyPropertyName)
	if mapByKeyProperty == nil {
		return InternalSymbolNameMissing, nil
	}
	return keyPropertyName, mapByKeyProperty
}

func isObjectOrInstantiableNonPrimitive(t *Type) bool {
	return t.flags&(TypeFlagsObject|TypeFlagsInstantiableNonPrimitive) != 0
}

func (c *Checker) getKeyPropertyCandidateName(types []*Type) string {
	for _, t := range types {
		if t.flags&(TypeFlagsObject|TypeFlagsInstantiableNonPrimitive) != 0 {
			for _, p := range c.getPropertiesOfType(t) {
				if isUnitType(c.getTypeOfSymbol(p)) {
					return p.Name
				}
			}
		}
	}
	return ""
}

// Given a set of constituent types and a property name, create and return a map keyed by the literal
// types of the property by that name in each constituent type. No map is returned if some key property
// has a non-literal type or if less than 10 or less than 50% of the constituents have a unique key.
// Entries with duplicate keys have unknownType as the value.
func (c *Checker) mapTypesByKeyProperty(types []*Type, keyPropertyName string) map[*Type]*Type {
	typesByKey := make(map[*Type]*Type)
	count := 0
	for _, t := range types {
		if t.flags&(TypeFlagsObject|TypeFlagsIntersection|TypeFlagsInstantiableNonPrimitive) != 0 {
			discriminant := c.getTypeOfPropertyOfType(t, keyPropertyName)
			if discriminant != nil {
				if !isLiteralType(discriminant) {
					return nil
				}
				duplicate := false
				for _, d := range discriminant.Distributed() {
					key := c.getRegularTypeOfLiteralType(d)
					if existing := typesByKey[key]; existing == nil {
						typesByKey[key] = t
					} else if existing != c.unknownType {
						typesByKey[key] = c.unknownType
						duplicate = true
					}
				}
				if !duplicate {
					count++
				}
			}
		}
	}
	if count >= 10 && count*2 >= len(types) {
		return typesByKey
	}
	return nil
}

type Discriminator interface {
	len() int                        // Number of discriminant properties
	name(index int) string           // Property name of index-th discriminator
	matches(index int, t *Type) bool // True if index-th discriminator matches the given type
}

func (c *Checker) discriminateTypeByDiscriminableItems(target *Type, discriminator Discriminator) *Type {
	types := target.Types()
	include := make([]Ternary, len(types))
	for i, t := range types {
		if t.flags&TypeFlagsPrimitive == 0 {
			include[i] = TernaryTrue
		}
	}
	for n := range discriminator.len() {
		// If the remaining target types include at least one with a matching discriminant, eliminate those that
		// have non-matching discriminants. This ensures that we ignore erroneous discriminators and gradually
		// refine the target set without eliminating every constituent (which would lead to `never`).
		matched := false
		for i := range types {
			if include[i] != TernaryFalse {
				targetType := c.getTypeOfPropertyOrIndexSignatureOfType(types[i], discriminator.name(n))
				if targetType != nil && discriminator.matches(n, targetType) {
					matched = true
				} else {
					include[i] = TernaryMaybe
				}
			}
		}
		// Turn each Ternary.Maybe into Ternary.False if there was a match. Otherwise, revert to Ternary.True.
		for i := range types {
			if include[i] == TernaryMaybe {
				if matched {
					include[i] = TernaryFalse
				} else {
					include[i] = TernaryTrue
				}
			}
		}
	}
	if slices.Contains(include, TernaryFalse) {
		var filteredTypes []*Type
		for i, t := range types {
			if include[i] == TernaryTrue {
				filteredTypes = append(filteredTypes, t)
			}
		}
		filtered := c.getUnionTypeEx(filteredTypes, UnionReductionNone, nil, nil)
		if filtered.flags&TypeFlagsNever == 0 {
			return filtered
		}
	}
	return target
}

func (c *Checker) filterPrimitivesIfContainsNonPrimitive(unionType *Type) *Type {
	if c.maybeTypeOfKind(unionType, TypeFlagsNonPrimitive) {
		result := c.filterType(unionType, isNonPrimitiveType)
		if result.flags&TypeFlagsNever == 0 {
			return result
		}
	}
	return unionType
}

func isNonPrimitiveType(t *Type) bool {
	return t.flags&TypeFlagsPrimitive == 0
}

func (c *Checker) getTypeNamesForErrorDisplay(left *Type, right *Type) (string, string) {
	var leftStr string
	if c.symbolValueDeclarationIsContextSensitive(left.symbol) {
		leftStr = c.typeToStringEx(left, left.symbol.ValueDeclaration, TypeFormatFlagsNone)
	} else {
		leftStr = c.typeToString(left)
	}
	var rightStr string
	if c.symbolValueDeclarationIsContextSensitive(right.symbol) {
		rightStr = c.typeToStringEx(right, right.symbol.ValueDeclaration, TypeFormatFlagsNone)
	} else {
		rightStr = c.typeToString(right)
	}
	if leftStr == rightStr {
		leftStr = c.getTypeNameForErrorDisplay(left)
		rightStr = c.getTypeNameForErrorDisplay(right)
	}
	return leftStr, rightStr
}

func (c *Checker) getTypeNameForErrorDisplay(t *Type) string {
	return c.typeToStringEx(t, nil /*enclosingDeclaration*/, TypeFormatFlagsUseFullyQualifiedType)
}

func (c *Checker) symbolValueDeclarationIsContextSensitive(symbol *ast.Symbol) bool {
	return symbol != nil && symbol.ValueDeclaration != nil && isExpression(symbol.ValueDeclaration) && !c.isContextSensitive(symbol.ValueDeclaration)
}

func (c *Checker) typeCouldHaveTopLevelSingletonTypes(t *Type) bool {
	// Okay, yes, 'boolean' is a union of 'true | false', but that's not useful
	// in error reporting scenarios. If you need to use this function but that detail matters,
	// feel free to add a flag.
	if t.flags&TypeFlagsBoolean != 0 {
		return false
	}
	if t.flags&TypeFlagsUnionOrIntersection != 0 {
		return core.Some(t.Types(), c.typeCouldHaveTopLevelSingletonTypes)
	}
	if t.flags&TypeFlagsInstantiable != 0 {
		constraint := c.getConstraintOfType(t)
		if constraint != nil && constraint != t {
			return c.typeCouldHaveTopLevelSingletonTypes(constraint)
		}
	}
	return isUnitType(t) || t.flags&TypeFlagsTemplateLiteral != 0 || t.flags&TypeFlagsStringMapping != 0
}

func (c *Checker) getVariances(t *Type) []VarianceFlags {
	// Arrays and tuples are known to be covariant, no need to spend time computing this.
	if t == c.globalArrayType || t == c.globalReadonlyArrayType || t.objectFlags&ObjectFlagsTuple != 0 {
		return c.arrayVariances
	}
	return c.getVariancesWorker(t.symbol, t.AsInterfaceType().TypeParameters())
}

func (c *Checker) getAliasVariances(symbol *ast.Symbol) []VarianceFlags {
	return c.getVariancesWorker(symbol, c.typeAliasLinks.get(symbol).typeParameters)
}

// Return an array containing the variance of each type parameter. The variance is effectively
// a digest of the type comparisons that occur for each type argument when instantiations of the
// generic type are structurally compared. We infer the variance information by comparing
// instantiations of the generic type for type arguments with known relations. The function
// returns an empty slice when invoked recursively for the given generic type.
func (c *Checker) getVariancesWorker(symbol *ast.Symbol, typeParameters []*Type) []VarianceFlags {
	links := c.varianceLinks.get(symbol)
	if links.variances == nil {
		oldVarianceComputation := c.inVarianceComputation
		saveResolutionStart := c.resolutionStart
		if !c.inVarianceComputation {
			c.inVarianceComputation = true
			c.resolutionStart = len(c.typeResolutions)
		}
		links.variances = []VarianceFlags{}
		variances := make([]VarianceFlags, len(typeParameters))
		for i, tp := range typeParameters {
			modifiers := c.getTypeParameterModifiers(tp)
			var variance VarianceFlags
			switch {
			case modifiers&ast.ModifierFlagsOut != 0:
				if modifiers&ast.ModifierFlagsIn != 0 {
					variance = VarianceFlagsInvariant
				} else {
					variance = VarianceFlagsCovariant
				}
			case modifiers&ast.ModifierFlagsIn != 0:
				variance = VarianceFlagsContravariant
			default:
				unmeasurable := false
				unreliable := false
				oldHandler := c.outofbandVarianceMarkerHandler
				c.outofbandVarianceMarkerHandler = func(onlyUnreliable bool) {
					if onlyUnreliable {
						unreliable = true
					} else {
						unmeasurable = true
					}
				}
				// We first compare instantiations where the type parameter is replaced with
				// marker types that have a known subtype relationship. From this we can infer
				// invariance, covariance, contravariance or bivariance.
				typeWithSuper := c.createMarkerType(symbol, tp, c.markerSuperType)
				typeWithSub := c.createMarkerType(symbol, tp, c.markerSubType)
				variance = (ifElse(c.isTypeAssignableTo(typeWithSub, typeWithSuper), VarianceFlagsCovariant, 0)) |
					(ifElse(c.isTypeAssignableTo(typeWithSuper, typeWithSub), VarianceFlagsContravariant, 0))
				// If the instantiations appear to be related bivariantly it may be because the
				// type parameter is independent (i.e. it isn't witnessed anywhere in the generic
				// type). To determine this we compare instantiations where the type parameter is
				// replaced with marker types that are known to be unrelated.
				if variance == VarianceFlagsBivariant && c.isTypeAssignableTo(c.createMarkerType(symbol, tp, c.markerOtherType), typeWithSuper) {
					variance = VarianceFlagsIndependent
				}
				c.outofbandVarianceMarkerHandler = oldHandler
				if unmeasurable {
					variance |= VarianceFlagsUnmeasurable
				}
				if unreliable {
					variance |= VarianceFlagsUnreliable
				}
			}
			variances[i] = variance
		}
		if !oldVarianceComputation {
			c.inVarianceComputation = false
			c.resolutionStart = saveResolutionStart
		}
		links.variances = variances
	}
	return links.variances
}

func (c *Checker) createMarkerType(symbol *ast.Symbol, source *Type, target *Type) *Type {
	mapper := newSimpleTypeMapper(source, target)
	t := c.getDeclaredTypeOfSymbol(symbol)
	if c.isErrorType(t) {
		return t
	}
	var result *Type
	if symbol.Flags&ast.SymbolFlagsTypeAlias != 0 {
		result = c.getTypeAliasInstantiation(symbol, c.instantiateTypes(c.typeAliasLinks.get(symbol).typeParameters, mapper), nil)
	} else {
		result = c.createTypeReference(t, c.instantiateTypes(t.AsInterfaceType().TypeParameters(), mapper))
	}
	c.markerTypes.Add(result)
	return result
}

func (c *Checker) isMarkerType(t *Type) bool {
	return c.markerTypes.Has(t)
}

func (c *Checker) getTypeParameterModifiers(tp *Type) ast.ModifierFlags {
	var flags ast.ModifierFlags
	if tp.symbol != nil {
		for _, d := range tp.symbol.Declarations {
			flags |= getEffectiveModifierFlags(d)
		}
	}
	return flags & (ast.ModifierFlagsIn | ast.ModifierFlagsOut | ast.ModifierFlagsConst)
}

// Return true if the given type reference has a 'void' type argument for a covariant type parameter.
// See comment at call in recursiveTypeRelatedTo for when this case matters.
func (c *Checker) hasCovariantVoidArgument(typeArguments []*Type, variances []VarianceFlags) bool {
	for i, v := range variances {
		if v&VarianceFlagsVarianceMask == VarianceFlagsCovariant && typeArguments[i].flags&TypeFlagsVoid != 0 {
			return true
		}
	}
	return false
}

func (c *Checker) compareSignaturesRelated(source *Signature, target *Signature, checkMode SignatureCheckMode, reportErrors bool, errorReporter ErrorReporter, compareTypes TypeComparer, reportUnreliableMarkers *TypeMapper) Ternary {
	if source == target {
		return TernaryTrue
	}
	if !(checkMode&SignatureCheckModeStrictTopSignature != 0 && c.isTopSignature(source)) && c.isTopSignature(target) {
		return TernaryTrue
	}
	if checkMode&SignatureCheckModeStrictTopSignature != 0 && c.isTopSignature(source) && !c.isTopSignature(target) {
		return TernaryFalse
	}
	targetCount := c.getParameterCount(target)
	var sourceHasMoreParameters bool
	if !c.hasEffectiveRestParameter(target) {
		if checkMode&SignatureCheckModeStrictArity != 0 {
			sourceHasMoreParameters = c.hasEffectiveRestParameter(source) || c.getParameterCount(source) > targetCount
		} else {
			sourceHasMoreParameters = c.getMinArgumentCount(source) > targetCount
		}
	}
	if sourceHasMoreParameters {
		if reportErrors && (checkMode&SignatureCheckModeStrictArity == 0) {
			// the second condition should be redundant, because there is no error reporting when comparing signatures by strict arity
			// since it is only done for subtype reduction
			errorReporter(diagnostics.Target_signature_provides_too_few_arguments_Expected_0_or_more_but_got_1, c.getMinArgumentCount(source), targetCount)
		}
		return TernaryFalse
	}
	if source.typeParameters != nil && !core.Same(source.typeParameters, target.typeParameters) {
		target = c.getCanonicalSignature(target)
		source = c.instantiateSignatureInContextOf(source, target /*inferenceContext*/, nil, compareTypes)
	}
	sourceCount := c.getParameterCount(source)
	sourceRestType := c.getNonArrayRestType(source)
	targetRestType := c.getNonArrayRestType(target)
	if sourceRestType != nil || targetRestType != nil {
		c.instantiateType(ifElse(sourceRestType != nil, sourceRestType, targetRestType), reportUnreliableMarkers)
	}
	kind := ast.KindUnknown
	if target.declaration != nil {
		kind = target.declaration.Kind
	}
	strictVariance := checkMode&SignatureCheckModeCallback != 0 && c.strictFunctionTypes && kind != ast.KindMethodDeclaration && kind != ast.KindMethodSignature && kind != ast.KindConstructor
	result := TernaryTrue
	sourceThisType := c.getThisTypeOfSignature(source)
	if sourceThisType != nil && sourceThisType != c.voidType {
		targetThisType := c.getThisTypeOfSignature(target)
		if targetThisType != nil {
			// void sources are assignable to anything.
			var related Ternary
			if !strictVariance {
				related = compareTypes(sourceThisType, targetThisType, false /*reportErrors*/)
			}
			if related == TernaryFalse {
				related = compareTypes(targetThisType, sourceThisType, reportErrors)
			}
			if related == TernaryFalse {
				if reportErrors {
					errorReporter(diagnostics.The_this_types_of_each_signature_are_incompatible)
				}
				return TernaryFalse
			}
			result &= related
		}
	}
	var paramCount int
	if sourceRestType != nil || targetRestType != nil {
		paramCount = min(sourceCount, targetCount)
	} else {
		paramCount = max(sourceCount, targetCount)
	}
	var restIndex int
	if sourceRestType != nil || targetRestType != nil {
		restIndex = paramCount - 1
	} else {
		restIndex = -1
	}
	for i := range paramCount {
		var sourceType *Type
		if i == restIndex {
			sourceType = c.getRestOrAnyTypeAtPosition(source, i)
		} else {
			sourceType = c.tryGetTypeAtPosition(source, i)
		}
		var targetType *Type
		if i == restIndex {
			targetType = c.getRestOrAnyTypeAtPosition(target, i)
		} else {
			targetType = c.tryGetTypeAtPosition(target, i)
		}
		if sourceType != nil && targetType != nil && (sourceType != targetType || checkMode&SignatureCheckModeStrictArity != 0) {
			// In order to ensure that any generic type Foo<T> is at least co-variant with respect to T no matter
			// how Foo uses T, we need to relate parameters bi-variantly (given that parameters are input positions,
			// they naturally relate only contra-variantly). However, if the source and target parameters both have
			// function types with a single call signature, we know we are relating two callback parameters. In
			// that case it is sufficient to only relate the parameters of the signatures co-variantly because,
			// similar to return values, callback parameters are output positions. This means that a Promise<T>,
			// where T is used only in callback parameter positions, will be co-variant (as opposed to bi-variant)
			// with respect to T.
			var sourceSig *Signature
			var targetSig *Signature
			if checkMode&SignatureCheckModeCallback == 0 && !c.isInstantiatedGenericParameter(source, i) {
				sourceSig = c.getSingleCallSignature(c.getNonNullableType(sourceType))
			}
			if checkMode&SignatureCheckModeCallback == 0 && !c.isInstantiatedGenericParameter(target, i) {
				targetSig = c.getSingleCallSignature(c.getNonNullableType(targetType))
			}
			callbacks := sourceSig != nil && targetSig != nil && c.getTypePredicateOfSignature(sourceSig) == nil && c.getTypePredicateOfSignature(targetSig) == nil &&
				c.getTypeFacts(sourceType, TypeFactsIsUndefinedOrNull) == c.getTypeFacts(targetType, TypeFactsIsUndefinedOrNull)
			var related Ternary
			if callbacks {
				related = c.compareSignaturesRelated(targetSig, sourceSig, checkMode&SignatureCheckModeStrictArity|ifElse(strictVariance, SignatureCheckModeStrictCallback, SignatureCheckModeBivariantCallback), reportErrors, errorReporter, compareTypes, reportUnreliableMarkers)
			} else {
				if checkMode&SignatureCheckModeCallback != 0 && !strictVariance {
					related = compareTypes(sourceType, targetType, false /*reportErrors*/)
				}
				if related == TernaryFalse {
					related = compareTypes(targetType, sourceType, reportErrors)
				}
			}
			// With strict arity, (x: number | undefined) => void is a subtype of (x?: number | undefined) => void
			if related != TernaryFalse && checkMode&SignatureCheckModeStrictArity != 0 && i >= c.getMinArgumentCount(source) && i < c.getMinArgumentCount(target) && compareTypes(sourceType, targetType, false /*reportErrors*/) != TernaryFalse {
				related = TernaryFalse
			}
			if related == TernaryFalse {
				if reportErrors {
					errorReporter(diagnostics.Types_of_parameters_0_and_1_are_incompatible, c.getParameterNameAtPosition(source, i), c.getParameterNameAtPosition(target, i))
				}
				return TernaryFalse
			}
			result &= related
		}
	}
	if checkMode&SignatureCheckModeIgnoreReturnTypes == 0 {
		// If a signature resolution is already in-flight, skip issuing a circularity error
		// here and just use the `any` type directly
		targetReturnType := c.getNonCircularReturnTypeOfSignature(target)
		if targetReturnType == c.voidType || targetReturnType == c.anyType {
			return result
		}
		sourceReturnType := c.getNonCircularReturnTypeOfSignature(source)
		// The following block preserves behavior forbidding boolean returning functions from being assignable to type guard returning functions
		targetTypePredicate := c.getTypePredicateOfSignature(target)
		if targetTypePredicate != nil {
			sourceTypePredicate := c.getTypePredicateOfSignature(source)
			if sourceTypePredicate != nil {
				result &= c.compareTypePredicateRelatedTo(sourceTypePredicate, targetTypePredicate, reportErrors, errorReporter, compareTypes)
			} else if targetTypePredicate.kind == TypePredicateKindIdentifier || targetTypePredicate.kind == TypePredicateKindThis {
				if reportErrors {
					errorReporter(diagnostics.Signature_0_must_be_a_type_predicate, c.signatureToString(source))
				}
				return TernaryFalse
			}
		} else {
			// When relating callback signatures, we still need to relate return types bi-variantly as otherwise
			// the containing type wouldn't be co-variant. For example, interface Foo<T> { add(cb: () => T): void }
			// wouldn't be co-variant for T without this rule.
			var related Ternary
			if checkMode&SignatureCheckModeBivariantCallback != 0 {
				related = compareTypes(targetReturnType, sourceReturnType, false /*reportErrors*/)
			}
			if related == TernaryFalse {
				related = compareTypes(sourceReturnType, targetReturnType, reportErrors)
			}
			result &= related
			if result == TernaryFalse && reportErrors {
				// The errors reported here serve as markers that trigger error chain reduction in the (*Relater).reportError
				// method. The markers are elided in the final diagnostic chain and never actually reported.
				var message *diagnostics.Message
				if len(source.parameters) == 0 && len(target.parameters) == 0 {
					message = ifElse(source.flags&SignatureFlagsConstruct != 0,
						diagnostics.Construct_signatures_with_no_arguments_have_incompatible_return_types_0_and_1,
						diagnostics.Call_signatures_with_no_arguments_have_incompatible_return_types_0_and_1)
				} else {
					message = ifElse(source.flags&SignatureFlagsConstruct != 0,
						diagnostics.Construct_signature_return_types_0_and_1_are_incompatible,
						diagnostics.Call_signature_return_types_0_and_1_are_incompatible)
				}
				errorReporter(message, c.typeToString(sourceReturnType), c.typeToString(targetReturnType))
			}
		}
	}
	return result
}

func (c *Checker) compareTypePredicateRelatedTo(source *TypePredicate, target *TypePredicate, reportErrors bool, errorReporter ErrorReporter, compareTypes TypeComparer) Ternary {
	if source.kind != target.kind {
		if reportErrors {
			errorReporter(diagnostics.A_this_based_type_guard_is_not_compatible_with_a_parameter_based_type_guard)
			errorReporter(diagnostics.Type_predicate_0_is_not_assignable_to_1, c.typePredicateToString(source), c.typePredicateToString(target))
		}
		return TernaryFalse
	}
	if source.kind == TypePredicateKindIdentifier || source.kind == TypePredicateKindAssertsIdentifier {
		if source.parameterIndex != target.parameterIndex {
			if reportErrors {
				errorReporter(diagnostics.Parameter_0_is_not_in_the_same_position_as_parameter_1, source.parameterName, target.parameterName)
				errorReporter(diagnostics.Type_predicate_0_is_not_assignable_to_1, c.typePredicateToString(source), c.typePredicateToString(target))
			}
			return TernaryFalse
		}
	}
	var related Ternary
	switch {
	case source.t == target.t:
		related = TernaryTrue
	case source.t != nil && target.t != nil:
		related = compareTypes(source.t, target.t, reportErrors)
	default:
		related = TernaryFalse
	}
	if related == TernaryFalse && reportErrors {
		errorReporter(diagnostics.Type_predicate_0_is_not_assignable_to_1, c.typePredicateToString(source), c.typePredicateToString(target))
	}
	return related
}

// Returns true if `s` is `(...args: A) => R` where `A` is `any`, `any[]`, `never`, or `never[]`, and `R` is `any` or `unknown`.
func (c *Checker) isTopSignature(s *Signature) bool {
	if s.typeParameters == nil && (s.thisParameter == nil || isTypeAny(c.getTypeOfParameter(s.thisParameter))) && len(s.parameters) == 1 && signatureHasRestParameter(s) {
		paramType := c.getTypeOfParameter(s.parameters[0])
		var restType *Type
		if c.isArrayType(paramType) {
			restType = c.getTypeArguments(paramType)[0]
		} else {
			restType = paramType
		}
		return restType.flags&(TypeFlagsAny|TypeFlagsNever) != 0 && c.getReturnTypeOfSignature(s).flags&TypeFlagsAnyOrUnknown != 0
	}
	return false
}

// Return the number of parameters in a signature. The rest parameter, if present, counts as one
// parameter. For example, the parameter count of (x: number, y: number, ...z: string[]) is 3 and
// the parameter count of (x: number, ...args: [number, ...string[], boolean])) is also 3. In the
// latter example, the effective rest type is [...string[], boolean].
func (c *Checker) getParameterCount(signature *Signature) int {
	length := len(signature.parameters)
	if signatureHasRestParameter(signature) {
		restType := c.getTypeOfSymbol(signature.parameters[length-1])
		if isTupleType(restType) {
			return length + restType.TargetTupleType().fixedLength - ifElse(restType.TargetTupleType().combinedFlags&ElementFlagsVariable != 0, 0, 1)
		}
	}
	return length
}

func (c *Checker) getMinArgumentCount(signature *Signature) int {
	return c.getMinArgumentCountEx(signature, MinArgumentCountFlagsNone)
}

func (c *Checker) getMinArgumentCountEx(signature *Signature, flags MinArgumentCountFlags) int {
	strongArityForUntypedJS := flags & MinArgumentCountFlagsStrongArityForUntypedJS
	voidIsNonOptional := flags & MinArgumentCountFlagsVoidIsNonOptional
	if voidIsNonOptional != 0 || signature.resolvedMinArgumentCount == -1 {
		minArgumentCount := -1
		if signatureHasRestParameter(signature) {
			restType := c.getTypeOfSymbol(signature.parameters[len(signature.parameters)-1])
			if isTupleType(restType) {
				firstOptionalIndex := core.FindIndex(restType.TargetTupleType().elementInfos, func(info TupleElementInfo) bool {
					return info.flags&ElementFlagsRequired == 0
				})
				requiredCount := firstOptionalIndex
				if firstOptionalIndex < 0 {
					requiredCount = restType.TargetTupleType().fixedLength
				}
				if requiredCount > 0 {
					minArgumentCount = len(signature.parameters) - 1 + requiredCount
				}
			}
		}
		if minArgumentCount == -1 {
			if strongArityForUntypedJS == 0 && signature.flags&SignatureFlagsIsUntypedSignatureInJSFile != 0 {
				return 0
			}
			minArgumentCount = int(signature.minArgumentCount)
		}
		if voidIsNonOptional != 0 {
			return minArgumentCount
		}
		for i := minArgumentCount - 1; i >= 0; i-- {
			t := c.getTypeAtPosition(signature, i)
			if !someType(t, func(t *Type) bool { return t.flags&TypeFlagsVoid != 0 }) {
				break
			}
			minArgumentCount = i
		}
		signature.resolvedMinArgumentCount = int32(minArgumentCount)
	}
	return int(signature.resolvedMinArgumentCount)
}

func (c *Checker) hasEffectiveRestParameter(signature *Signature) bool {
	if signatureHasRestParameter(signature) {
		restType := c.getTypeOfSymbol(signature.parameters[len(signature.parameters)-1])
		return !isTupleType(restType) || restType.TargetTupleType().combinedFlags&ElementFlagsVariable != 0
	}
	return false
}

func (c *Checker) getTypeAtPosition(signature *Signature, pos int) *Type {
	t := c.tryGetTypeAtPosition(signature, pos)
	if t != nil {
		return t
	}
	return c.anyType
}

func (c *Checker) tryGetTypeAtPosition(signature *Signature, pos int) *Type {
	paramCount := len(signature.parameters) - ifElse(signatureHasRestParameter(signature), 1, 0)
	if pos < paramCount {
		return c.getTypeOfParameter(signature.parameters[pos])
	}
	if signatureHasRestParameter(signature) {
		// We want to return the value undefined for an out of bounds parameter position,
		// so we need to check bounds here before calling getIndexedAccessType (which
		// otherwise would return the type 'undefined').
		restType := c.getTypeOfSymbol(signature.parameters[paramCount])
		index := pos - paramCount
		if !isTupleType(restType) || restType.TargetTupleType().combinedFlags&ElementFlagsVariable != 0 || index < restType.TargetTupleType().fixedLength {
			return c.getIndexedAccessType(restType, c.getNumberLiteralType(float64(index)))
		}
	}
	return nil
}

// Return the rest type at the given position, transforming `any[]` into just `any`. We do this because
// in signatures we want `any[]` in a rest position to be compatible with anything, but `any[]` isn't
// assignable to tuple types with required elements.
func (c *Checker) getRestOrAnyTypeAtPosition(source *Signature, pos int) *Type {
	restType := c.getRestTypeAtPosition(source, pos, false)
	if restType != nil {
		if elementType := c.getElementTypeOfArrayType(restType); elementType != nil && isTypeAny(elementType) {
			return c.anyType
		}
	}
	return restType
}

func (c *Checker) getRestTypeAtPosition(source *Signature, pos int, readonly bool) *Type {
	parameterCount := c.getParameterCount(source)
	minArgumentCount := c.getMinArgumentCount(source)
	restType := c.getEffectiveRestType(source)
	if restType != nil && pos >= parameterCount-1 {
		if pos == parameterCount-1 {
			return restType
		} else {
			return c.createArrayType(c.getIndexedAccessType(restType, c.numberType))
		}
	}
	types := make([]*Type, parameterCount)
	infos := make([]TupleElementInfo, parameterCount)
	for i := range parameterCount {
		var flags ElementFlags
		if restType == nil || i < parameterCount-1 {
			types[i] = c.getTypeAtPosition(source, i)
			flags = ifElse(i < minArgumentCount, ElementFlagsRequired, ElementFlagsOptional)
		} else {
			types[i] = restType
			flags = ElementFlagsVariadic
		}
		infos[i] = TupleElementInfo{flags: flags, labeledDeclaration: c.getNameableDeclarationAtPosition(source, i)}
	}
	return c.createTupleTypeEx(types, infos, readonly)
}

func (c *Checker) getNameableDeclarationAtPosition(signature *Signature, pos int) *ast.Node {
	paramCount := len(signature.parameters) - ifElse(signatureHasRestParameter(signature), 1, 0)
	if pos < paramCount {
		decl := signature.parameters[pos].ValueDeclaration
		if decl != nil && c.isValidDeclarationForTupleLabel(decl) {
			return decl
		}
		return nil
	}
	if signatureHasRestParameter(signature) {
		restParameter := signature.parameters[paramCount]
		restType := c.getTypeOfSymbol(restParameter)
		if isTupleType(restType) {
			elementInfos := restType.TargetTupleType().elementInfos
			index := pos - paramCount
			if index < len(elementInfos) {
				return elementInfos[index].labeledDeclaration
			}
			return nil
		}
		if restParameter.ValueDeclaration != nil && c.isValidDeclarationForTupleLabel(restParameter.ValueDeclaration) {
			return restParameter.ValueDeclaration
		}
	}
	return nil
}

func (c *Checker) isValidDeclarationForTupleLabel(d *ast.Node) bool {
	return ast.IsNamedTupleMember(d) || ast.IsParameter(d) && d.Name() != nil && ast.IsIdentifier(d.Name())
}

func (c *Checker) getNonArrayRestType(signature *Signature) *Type {
	restType := c.getEffectiveRestType(signature)
	if restType != nil && !c.isArrayType(restType) && isTypeAny(restType) {
		return restType
	}
	return nil
}

func (c *Checker) getEffectiveRestType(signature *Signature) *Type {
	if signatureHasRestParameter(signature) {
		restType := c.getTypeOfSymbol(signature.parameters[len(signature.parameters)-1])
		if !isTupleType(restType) {
			if isTypeAny(restType) {
				return c.anyArrayType
			}
			return restType
		}
		if restType.TargetTupleType().combinedFlags&ElementFlagsVariable != 0 {
			return c.sliceTupleType(restType, restType.TargetTupleType().fixedLength, 0)
		}
	}
	return nil
}

func (c *Checker) sliceTupleType(t *Type, index int, endSkipCount int) *Type {
	target := t.TargetTupleType()
	endIndex := c.getTypeReferenceArity(t) - endSkipCount
	if index > target.fixedLength {
		if restArrayType := c.getRestArrayTypeOfTupleType(t); restArrayType != nil {
			return restArrayType
		}
		return c.createTupleType(nil)
	}
	return c.createTupleTypeEx(c.getTypeArguments(t)[index:endIndex], target.elementInfos[index:endIndex], false /*readonly*/)
}

func (c *Checker) getRestArrayTypeOfTupleType(t *Type) *Type {
	if restType := c.getRestTypeOfTupleType(t); restType != nil {
		return c.createArrayType(restType)
	}
	return nil
}

func (c *Checker) getThisTypeOfSignature(signature *Signature) *Type {
	if signature.thisParameter != nil {
		return c.getTypeOfSymbol(signature.thisParameter)
	}
	return nil
}

func (c *Checker) isInstantiatedGenericParameter(signature *Signature, pos int) bool {
	if signature.target == nil {
		return false
	}
	t := c.tryGetTypeAtPosition(signature.target, pos)
	return t != nil && c.isGenericType(t)
}

func (c *Checker) getParameterNameAtPosition(signature *Signature, pos int) string {
	paramCount := len(signature.parameters) - ifElse(signatureHasRestParameter(signature), 1, 0)
	if pos < paramCount {
		return signature.parameters[pos].Name
	}
	restParameter := signature.parameters[paramCount]
	restType := c.getTypeOfSymbol(restParameter)
	if isTupleType(restType) {
		index := pos - paramCount
		c.getTupleElementLabel(restType.TargetTupleType().elementInfos[index], restParameter, index)
	}
	return restParameter.Name
}

func (c *Checker) getTupleElementLabel(elementInfo TupleElementInfo, restSymbol *ast.Symbol, index int) string {
	if elementInfo.labeledDeclaration != nil {
		return elementInfo.labeledDeclaration.Name().Text()
	}
	if restSymbol != nil && restSymbol.ValueDeclaration != nil && ast.IsParameter(restSymbol.ValueDeclaration) {
		return c.getTupleElementLabelFromBindingElement(restSymbol.ValueDeclaration, index, elementInfo.flags)
	}
	var rootName string
	if restSymbol != nil {
		rootName = restSymbol.Name
	} else {
		rootName = "arg"
	}
	return rootName + "_" + strconv.Itoa(index)
}

func (c *Checker) getTupleElementLabelFromBindingElement(node *ast.Node, index int, elementFlags ElementFlags) string {
	// !!! Extract from parameter or binding element
	return "arg_" + strconv.Itoa(index)
}

func (c *Checker) getTypePredicateOfSignature(sig *Signature) *TypePredicate {
	if sig.resolvedTypePredicate == nil {
		switch {
		case sig.target != nil:
			targetTypePredicate := c.getTypePredicateOfSignature(sig.target)
			if targetTypePredicate != nil {
				sig.resolvedTypePredicate = c.instantiateTypePredicate(targetTypePredicate, sig.mapper)
			}
		case sig.composite != nil:
			sig.resolvedTypePredicate = c.getUnionOrIntersectionTypePredicate(sig.composite.signatures, sig.composite.flags)
		default:
			var typeNode *ast.TypeNode
			if sig.declaration != nil {
				typeNode = getEffectiveTypeAnnotationNode(sig.declaration)
				switch {
				case typeNode != nil && ast.IsTypePredicateNode(typeNode):
					sig.resolvedTypePredicate = c.createTypePredicateFromTypePredicateNode(typeNode, sig)
				case isFunctionLikeDeclaration(sig.declaration) && (sig.resolvedReturnType == nil || sig.resolvedReturnType.flags&TypeFlagsBoolean != 0) && c.getParameterCount(sig) > 0:
					sig.resolvedTypePredicate = c.noTypePredicate // avoid infinite loop
					sig.resolvedTypePredicate = c.getTypePredicateFromBody(sig.declaration)
				}
			}
		}
		if sig.resolvedTypePredicate == nil {
			sig.resolvedTypePredicate = c.noTypePredicate
		}
	}
	if sig.resolvedTypePredicate == c.noTypePredicate {
		return nil
	}
	return sig.resolvedTypePredicate
}

func (c *Checker) getUnionOrIntersectionTypePredicate(signatures []*Signature, flags TypeFlags) *TypePredicate {
	var last *TypePredicate
	var types []*Type
	for _, sig := range signatures {
		pred := c.getTypePredicateOfSignature(sig)
		if pred != nil {
			// Constituent type predicates must all have matching kinds. We don't create composite type predicates for assertions.
			if pred.kind != TypePredicateKindThis && pred.kind != TypePredicateKindIdentifier || last != nil && !c.typePredicateKindsMatch(last, pred) {
				return nil
			}
			last = pred
			types = append(types, pred.t)
		} else {
			// In composite union signatures we permit and ignore signatures with a return type `false`.
			var returnType *Type
			if flags&TypeFlagsUnion != 0 {
				returnType = c.getReturnTypeOfSignature(sig)
			}
			if returnType != c.falseType && returnType != c.regularFalseType {
				return nil
			}
		}
	}
	if last == nil {
		return nil
	}
	compositeType := c.getUnionOrIntersectionType(types, flags, UnionReductionLiteral)
	return c.newTypePredicate(last.kind, last.parameterName, last.parameterIndex, compositeType)
}

func (c *Checker) typePredicateKindsMatch(a *TypePredicate, b *TypePredicate) bool {
	return a.kind == b.kind && a.parameterIndex == b.parameterIndex
}

func (c *Checker) createTypePredicateFromTypePredicateNode(node *ast.Node, signature *Signature) *TypePredicate {
	predicateNode := node.AsTypePredicateNode()
	var t *Type
	if predicateNode.TypeNode != nil {
		t = c.getTypeFromTypeNode(predicateNode.TypeNode)
	}
	if ast.IsThisTypeNode(predicateNode.ParameterName) {
		kind := ifElse(predicateNode.AssertsModifier != nil, TypePredicateKindAssertsThis, TypePredicateKindThis)
		return c.newTypePredicate(kind, "" /*parameterName*/, 0 /*parameterIndex*/, t)
	}
	kind := ifElse(predicateNode.AssertsModifier != nil, TypePredicateKindAssertsIdentifier, TypePredicateKindIdentifier)
	name := predicateNode.ParameterName.Text()
	index := core.FindIndex(signature.parameters, func(p *ast.Symbol) bool { return p.Name == name })
	return c.newTypePredicate(kind, name, int32(index), t)
}

func (c *Checker) instantiateTypePredicate(predicate *TypePredicate, mapper *TypeMapper) *TypePredicate {
	t := c.instantiateType(predicate.t, mapper)
	if t == predicate.t {
		return predicate
	}
	return c.newTypePredicate(predicate.kind, predicate.parameterName, predicate.parameterIndex, t)
}

func (c *Checker) newTypePredicate(kind TypePredicateKind, parameterName string, parameterIndex int32, t *Type) *TypePredicate {
	return &TypePredicate{kind: kind, parameterIndex: parameterIndex, parameterName: parameterName, t: t}
}

func (c *Checker) isResolvingReturnTypeOfSignature(signature *Signature) bool {
	if signature.composite != nil && core.Some(signature.composite.signatures, c.isResolvingReturnTypeOfSignature) {
		return true
	}
	return signature.resolvedReturnType == nil && c.findResolutionCycleStartIndex(signature, TypeSystemPropertyNameResolvedReturnType) >= 0
}

func (c *Checker) compareSignaturesIdentical(source *Signature, target *Signature, partialMatch bool, ignoreThisTypes bool, ignoreReturnTypes bool, compareTypes func(s *Type, t *Type) Ternary) Ternary {
	return TernaryFalse // !!!
}

func visibilityToString(flags ast.ModifierFlags) string {
	if flags == ast.ModifierFlagsPrivate {
		return "private"
	}
	if flags == ast.ModifierFlagsProtected {
		return "protected"
	}
	return "public"
}

type errorState struct {
	errorChain  *ErrorChain
	relatedInfo []*ast.Diagnostic
}

type ErrorChain struct {
	next    *ErrorChain
	message *diagnostics.Message
	args    []any
}

type Relater struct {
	c              *Checker
	relation       *Relation
	errorNode      *ast.Node
	errorChain     *ErrorChain
	relatedInfo    []*ast.Diagnostic
	maybeKeys      []string
	maybeKeysSet   core.Set[string]
	sourceStack    []*Type
	targetStack    []*Type
	maybeCount     int
	sourceDepth    int
	targetDepth    int
	expandingFlags ExpandingFlags
	overflow       bool
	relationCount  int
}

func (r *Relater) isRelatedToSimple(source *Type, target *Type) Ternary {
	return r.isRelatedToEx(source, target, RecursionFlagsNone, false /*reportErrors*/, nil /*headMessage*/, IntersectionStateNone)
}

func (r *Relater) isRelatedTo(source *Type, target *Type, recursionFlags RecursionFlags, reportErrors bool) Ternary {
	return r.isRelatedToEx(source, target, recursionFlags, reportErrors, nil, IntersectionStateNone)
}

func (r *Relater) isRelatedToEx(originalSource *Type, originalTarget *Type, recursionFlags RecursionFlags, reportErrors bool, headMessage *diagnostics.Message, intersectionState IntersectionState) Ternary {
	if originalSource == originalTarget {
		return TernaryTrue
	}
	// Before normalization: if `source` is type an object type, and `target` is primitive,
	// skip all the checks we don't need and just return `isSimpleTypeRelatedTo` result
	if originalSource.flags&TypeFlagsObject != 0 && originalTarget.flags&TypeFlagsPrimitive != 0 {
		if r.relation == r.c.comparableRelation && originalTarget.flags&TypeFlagsNever == 0 && r.c.isSimpleTypeRelatedTo(originalTarget, originalSource, r.relation, nil) ||
			r.c.isSimpleTypeRelatedTo(originalSource, originalTarget, r.relation, ifElse(reportErrors, r.reportError, nil)) {
			return TernaryTrue
		}
		if reportErrors {
			r.reportErrorResults(originalSource, originalTarget, originalSource, originalTarget, headMessage)
		}
		return TernaryFalse
	}
	// Normalize the source and target types: Turn fresh literal types into regular literal types,
	// turn deferred type references into regular type references, simplify indexed access and
	// conditional types, and resolve substitution types to either the substitution (on the source
	// side) or the type variable (on the target side).
	source := r.c.getNormalizedType(originalSource, false /*writing*/)
	target := r.c.getNormalizedType(originalTarget, true /*writing*/)
	if source == target {
		return TernaryTrue
	}
	if r.relation == r.c.identityRelation {
		if source.flags != target.flags {
			return TernaryFalse
		}
		if source.flags&TypeFlagsSingleton != 0 {
			return TernaryTrue
		}
		// !!! traceUnionsOrIntersectionsTooLarge(source, target)
		return r.recursiveTypeRelatedTo(source, target, false /*reportErrors*/, IntersectionStateNone, recursionFlags)
	}
	// We fastpath comparing a type parameter to exactly its constraint, as this is _super_ common,
	// and otherwise, for type parameters in large unions, causes us to need to compare the union to itself,
	// as we break down the _target_ union first, _then_ get the source constraint - so for every
	// member of the target, we attempt to find a match in the source. This avoids that in cases where
	// the target is exactly the constraint.
	if source.flags&TypeFlagsTypeParameter != 0 && r.c.getConstraintOfType(source) == target {
		return TernaryTrue
	}
	// See if we're relating a definitely non-nullable type to a union that includes null and/or undefined
	// plus a single non-nullable type. If so, remove null and/or undefined from the target type.
	if source.flags&TypeFlagsDefinitelyNonNullable != 0 && target.flags&TypeFlagsUnion != 0 {
		types := target.Types()
		var candidate *Type
		switch {
		case len(types) == 2 && types[0].flags&TypeFlagsNullable != 0:
			candidate = types[1]
		case len(types) == 3 && types[0].flags&TypeFlagsNullable != 0 && types[1].flags&TypeFlagsNullable != 0:
			candidate = types[2]
		}
		if candidate != nil && candidate.flags&TypeFlagsNullable == 0 {
			target = r.c.getNormalizedType(candidate /*writing*/, true)
			if source == target {
				return TernaryTrue
			}
		}
	}
	if r.relation == r.c.comparableRelation && target.flags&TypeFlagsNever == 0 && r.c.isSimpleTypeRelatedTo(target, source, r.relation, nil) ||
		r.c.isSimpleTypeRelatedTo(source, target, r.relation, ifElse(reportErrors, r.reportError, nil)) {
		return TernaryTrue
	}
	if source.flags&TypeFlagsStructuredOrInstantiable != 0 || target.flags&TypeFlagsStructuredOrInstantiable != 0 {
		isPerformingExcessPropertyChecks := intersectionState&IntersectionStateTarget == 0 && isObjectLiteralType(source) && source.objectFlags&ObjectFlagsFreshLiteral != 0
		if isPerformingExcessPropertyChecks {
			if r.hasExcessProperties(source, target, reportErrors) {
				if reportErrors {
					r.reportRelationError(headMessage, source, ifElse(originalTarget.alias != nil, originalTarget, target))
				}
				return TernaryFalse
			}
		}
		isPerformingCommonPropertyChecks := (r.relation != r.c.comparableRelation || isUnitType(source)) &&
			intersectionState&IntersectionStateTarget == 0 &&
			source.flags&(TypeFlagsPrimitive|TypeFlagsObject|TypeFlagsIntersection) != 0 && source != r.c.globalObjectType &&
			target.flags&(TypeFlagsObject|TypeFlagsIntersection) != 0 && r.c.isWeakType(target) && (len(r.c.getPropertiesOfType(source)) > 0 || r.c.typeHasCallOrConstructSignatures(source))
		isComparingJsxAttributes := source.objectFlags&ObjectFlagsJsxAttributes != 0
		if isPerformingCommonPropertyChecks && !r.c.hasCommonProperties(source, target, isComparingJsxAttributes) {
			if reportErrors {
				sourceString := r.c.typeToString(ifElse(originalSource.alias != nil, originalSource, source))
				targetString := r.c.typeToString(ifElse(originalTarget.alias != nil, originalTarget, target))
				calls := r.c.getSignaturesOfType(source, SignatureKindCall)
				constructs := r.c.getSignaturesOfType(source, SignatureKindConstruct)
				if len(calls) > 0 && r.isRelatedTo(r.c.getReturnTypeOfSignature(calls[0]), target, RecursionFlagsSource, false /*reportErrors*/) != TernaryFalse ||
					len(constructs) > 0 && r.isRelatedTo(r.c.getReturnTypeOfSignature(constructs[0]), target, RecursionFlagsSource, false /*reportErrors*/) != TernaryFalse {
					r.reportError(diagnostics.Value_of_type_0_has_no_properties_in_common_with_type_1_Did_you_mean_to_call_it, sourceString, targetString)
				} else {
					r.reportError(diagnostics.Type_0_has_no_properties_in_common_with_type_1, sourceString, targetString)
				}
			}
			return TernaryFalse
		}
		// !!! traceUnionsOrIntersectionsTooLarge(source, target)
		skipCaching := source.flags&TypeFlagsUnion != 0 && len(source.Types()) < 4 && target.flags&TypeFlagsUnion == 0 ||
			target.flags&TypeFlagsUnion != 0 && len(target.Types()) < 4 && source.flags&TypeFlagsStructuredOrInstantiable == 0
		var result Ternary
		if skipCaching {
			result = r.unionOrIntersectionRelatedTo(source, target, reportErrors, intersectionState)
		} else {
			result = r.recursiveTypeRelatedTo(source, target, reportErrors, intersectionState, recursionFlags)
		}
		if result != TernaryFalse {
			return result
		}
	}
	if reportErrors {
		r.reportErrorResults(originalSource, originalTarget, source, target, headMessage)
	}
	return TernaryFalse
}

func (r *Relater) hasExcessProperties(source *Type, target *Type, reportErrors bool) bool {
	if !isExcessPropertyCheckTarget(target) || !r.c.noImplicitAny && target.objectFlags&ObjectFlagsJSLiteral != 0 {
		// Disable excess property checks on JS literals to simulate having an implicit "index signature" - but only outside of noImplicitAny
		return false
	}
	isComparingJsxAttributes := source.objectFlags&ObjectFlagsJsxAttributes != 0
	if (r.relation == r.c.assignableRelation || r.relation == r.c.comparableRelation) && (r.c.isTypeSubsetOf(r.c.globalObjectType, target) || (!isComparingJsxAttributes && r.c.isEmptyObjectType(target))) {
		return false
	}
	reducedTarget := target
	var checkTypes []*Type
	if target.flags&TypeFlagsUnion != 0 {
		reducedTarget = r.c.findMatchingDiscriminantType(source, target, r.isRelatedToSimple)
		if reducedTarget == nil {
			reducedTarget = r.c.filterPrimitivesIfContainsNonPrimitive(target)
		}
		checkTypes = reducedTarget.Distributed()
	}
	for _, prop := range r.c.getPropertiesOfType(source) {
		if shouldCheckAsExcessProperty(prop, source.symbol) && !isIgnoredJsxProperty(source, prop) {
			if !r.c.isKnownProperty(reducedTarget, prop.Name, isComparingJsxAttributes) {
				if reportErrors {
					// Report error in terms of object types in the target as those are the only ones
					// we check in isKnownProperty.
					errorTarget := r.c.filterType(reducedTarget, isExcessPropertyCheckTarget)
					// We know *exactly* where things went wrong when comparing the types.
					// Use this property as the error node as this will be more helpful in
					// reasoning about what went wrong.
					if r.errorNode == nil {
						panic("No errorNode in hasExcessProperties")
					}
					if ast.IsJsxAttributes(r.errorNode) || isJsxOpeningLikeElement(r.errorNode) || isJsxOpeningLikeElement(r.errorNode.Parent) {
						// !!!
						// // JsxAttributes has an object-literal flag and undergo same type-assignablity check as normal object-literal.
						// // However, using an object-literal error message will be very confusing to the users so we give different a message.
						// if prop.valueDeclaration && isJsxAttribute(prop.valueDeclaration) && getSourceFileOfNode(errorNode) == getSourceFileOfNode(prop.valueDeclaration.name) {
						// 	// Note that extraneous children (as in `<NoChild>extra</NoChild>`) don't pass this check,
						// 	// since `children` is a Kind.PropertySignature instead of a Kind.JsxAttribute.
						// 	errorNode = prop.valueDeclaration.name
						// }
						// propName := c.symbolToString(prop)
						// suggestionSymbol := c.getSuggestedSymbolForNonexistentJSXAttribute(propName, errorTarget)
						// var suggestion *string
						// if suggestionSymbol {
						// 	suggestion = c.symbolToString(suggestionSymbol)
						// } else {
						// 	suggestion = nil
						// }
						// if suggestion {
						// 	reportError(Diagnostics.Property_0_does_not_exist_on_type_1_Did_you_mean_2, propName, c.typeToString(errorTarget), suggestion)
						// } else {
						// 	reportError(Diagnostics.Property_0_does_not_exist_on_type_1, propName, c.typeToString(errorTarget))
						// }
					} else {
						// use the property's value declaration if the property is assigned inside the literal itself
						var objectLiteralDeclaration *ast.Node
						if source.symbol != nil {
							objectLiteralDeclaration = core.FirstOrNil(source.symbol.Declarations)
						}
						var suggestion string
						if prop.ValueDeclaration != nil && isObjectLiteralElementLike(prop.ValueDeclaration) &&
							findAncestor(prop.ValueDeclaration, func(d *ast.Node) bool { return d == objectLiteralDeclaration }) != nil &&
							getSourceFileOfNode(objectLiteralDeclaration) == getSourceFileOfNode(r.errorNode) {
							name := prop.ValueDeclaration.Name()
							r.errorNode = name
							if ast.IsIdentifier(name) {
								suggestion = r.c.getSuggestionForNonexistentProperty(name.Text(), errorTarget)
							}
						}
						if suggestion != "" {
							r.reportError(diagnostics.Object_literal_may_only_specify_known_properties_but_0_does_not_exist_in_type_1_Did_you_mean_to_write_2, r.c.symbolToString(prop), r.c.typeToString(errorTarget), suggestion)
						} else {
							r.reportError(diagnostics.Object_literal_may_only_specify_known_properties_and_0_does_not_exist_in_type_1, r.c.symbolToString(prop), r.c.typeToString(errorTarget))
						}
					}
				}
				return true
			}
			if checkTypes != nil && r.isRelatedTo(r.c.getTypeOfSymbol(prop), r.c.getTypeOfPropertyInTypes(checkTypes, prop.Name), RecursionFlagsBoth, reportErrors) == TernaryFalse {
				if reportErrors {
					r.reportError(diagnostics.Types_of_property_0_are_incompatible, r.c.symbolToString(prop))
				}
				return true
			}
		}
	}
	return false
}

func (c *Checker) getTypeOfPropertyInTypes(types []*Type, name string) *Type {
	var propTypes []*Type
	for _, t := range types {
		propTypes = append(propTypes, c.getTypeOfPropertyInType(t, name))
	}
	return c.getUnionType(propTypes)
}

func (c *Checker) getTypeOfPropertyInType(t *Type, name string) *Type {
	t = c.getApparentType(t)
	var prop *ast.Symbol
	if t.flags&TypeFlagsUnionOrIntersection != 0 {
		prop = c.getPropertyOfUnionOrIntersectionType(t, name, false)
	} else {
		prop = c.getPropertyOfObjectType(t, name)
	}
	if prop != nil {
		return c.getTypeOfSymbol(prop)
	}
	indexInfo := c.getApplicableIndexInfoForName(t, name)
	if indexInfo != nil {
		return indexInfo.valueType
	}
	return c.undefinedType
}

func shouldCheckAsExcessProperty(prop *ast.Symbol, container *ast.Symbol) bool {
	return prop.ValueDeclaration != nil && container.ValueDeclaration != nil && prop.ValueDeclaration.Parent == container.ValueDeclaration
}

func isIgnoredJsxProperty(source *Type, sourceProp *ast.Symbol) bool {
	return source.objectFlags&ObjectFlagsJsxAttributes != 0 && isHyphenatedJsxName(sourceProp.Name)
}

func (c *Checker) isTypeSubsetOf(source *Type, target *Type) bool {
	return source == target || source.flags&TypeFlagsNever != 0 || target.flags&TypeFlagsUnion != 0 && c.isTypeSubsetOfUnion(source, target)
}

func (c *Checker) isTypeSubsetOfUnion(source *Type, target *Type) bool {
	if source.flags&TypeFlagsUnion != 0 {
		for _, t := range source.AsUnionType().types {
			if containsType(target.Types(), t) {
				return false
			}
		}
		return true
	}
	if source.flags&TypeFlagsEnumLike != 0 && c.getBaseTypeOfEnumLikeType(source) == target {
		return true
	}
	return containsType(target.Types(), source)
}

func (r *Relater) unionOrIntersectionRelatedTo(source *Type, target *Type, reportErrors bool, intersectionState IntersectionState) Ternary {
	// Note that these checks are specifically ordered to produce correct results. In particular,
	// we need to deconstruct unions before intersections (because unions are always at the top),
	// and we need to handle "each" relations before "some" relations for the same kind of type.
	if source.flags&TypeFlagsUnion != 0 {
		if target.flags&TypeFlagsUnion != 0 {
			// Intersections of union types are normalized into unions of intersection types, and such normalized
			// unions can get very large and expensive to relate. The following fast path checks if the source union
			// originated in an intersection. If so, and if that intersection contains the target type, then we know
			// the result to be true (for any two types A and B, A & B is related to both A and B).
			sourceOrigin := source.AsUnionType().origin
			if sourceOrigin != nil && sourceOrigin.flags&TypeFlagsIntersection != 0 && target.alias != nil && slices.Contains(sourceOrigin.Types(), target) {
				return TernaryTrue
			}
			// Similarly, in unions of unions the we preserve the original list of unions. This original list is often
			// much shorter than the normalized result, so we scan it in the following fast path.
			targetOrigin := target.AsUnionType().origin
			if targetOrigin != nil && targetOrigin.flags&TypeFlagsUnion != 0 && source.alias != nil && slices.Contains(targetOrigin.Types(), source) {
				return TernaryTrue
			}
		}
		if r.relation == r.c.comparableRelation {
			return r.someTypeRelatedToType(source, target, reportErrors && source.flags&TypeFlagsPrimitive == 0, intersectionState)
		}
		return r.eachTypeRelatedToType(source, target, reportErrors && source.flags&TypeFlagsPrimitive == 0, intersectionState)
	}
	if target.flags&TypeFlagsUnion != 0 {
		return r.typeRelatedToSomeType(r.c.getRegularTypeOfObjectLiteral(source), target, reportErrors && source.flags&TypeFlagsPrimitive == 0 && target.flags&TypeFlagsPrimitive == 0, intersectionState)
	}
	if target.flags&TypeFlagsIntersection != 0 {
		return r.typeRelatedToEachType(source, target, reportErrors, IntersectionStateTarget)
	}
	// Source is an intersection. For the comparable relation, if the target is a primitive type we hoist the
	// constraints of all non-primitive types in the source into a new intersection. We do this because the
	// intersection may further constrain the constraints of the non-primitive types. For example, given a type
	// parameter 'T extends 1 | 2', the intersection 'T & 1' should be reduced to '1' such that it doesn't
	// appear to be comparable to '2'.
	if r.relation == r.c.comparableRelation && target.flags&TypeFlagsPrimitive != 0 {
		constraints := core.SameMap(source.Types(), func(t *Type) *Type {
			if t.flags&TypeFlagsInstantiable != 0 {
				constraint := r.c.getBaseConstraintOfType(t)
				if constraint != nil {
					return constraint
				}
				return r.c.unknownType
			}
			return t
		})
		if !core.Same(constraints, source.Types()) {
			source = r.c.getIntersectionType(constraints)
			if source.flags&TypeFlagsNever != 0 {
				return TernaryFalse
			}
			if source.flags&TypeFlagsIntersection == 0 {
				result := r.isRelatedTo(source, target, RecursionFlagsSource, false /*reportErrors*/)
				if result != TernaryFalse {
					return result
				}
				return r.isRelatedTo(target, source, RecursionFlagsSource, false /*reportErrors*/)
			}
		}
	}
	// Check to see if any constituents of the intersection are immediately related to the target.
	// Don't report errors though. Elaborating on whether a source constituent is related to the target is
	// not actually useful and leads to some confusing error messages. Instead, we rely on the caller
	// checking whether the full intersection viewed as an object is related to the target.
	return r.someTypeRelatedToType(source, target, false /*reportErrors*/, IntersectionStateSource)
}

func (r *Relater) someTypeRelatedToType(source *Type, target *Type, reportErrors bool, intersectionState IntersectionState) Ternary {
	sourceTypes := source.Types()
	if source.flags&TypeFlagsUnion != 0 && containsType(sourceTypes, target) {
		return TernaryTrue
	}
	for i, t := range sourceTypes {
		related := r.isRelatedToEx(t, target, RecursionFlagsSource, reportErrors && i == len(sourceTypes)-1, nil /*headMessage*/, intersectionState)
		if related != TernaryFalse {
			return related
		}
	}
	return TernaryFalse
}

func (r *Relater) eachTypeRelatedToType(source *Type, target *Type, reportErrors bool, intersectionState IntersectionState) Ternary {
	result := TernaryTrue
	sourceTypes := source.Types()
	// We strip `undefined` from the target if the `source` trivially doesn't contain it for our correspondence-checking fastpath
	// since `undefined` is frequently added by optionality and would otherwise spoil a potentially useful correspondence
	strippedTarget := r.getUndefinedStrippedTargetIfNeeded(source, target)
	var strippedTypes []*Type
	if strippedTarget.flags&TypeFlagsUnion != 0 {
		strippedTypes = strippedTarget.Types()
	}
	for i, sourceType := range sourceTypes {
		if strippedTarget.flags&TypeFlagsUnion != 0 && len(sourceTypes) >= len(strippedTypes) && len(sourceTypes)%len(strippedTypes) == 0 {
			// many unions are mappings of one another; in such cases, simply comparing members at the same index can shortcut the comparison
			// such unions will have identical lengths, and their corresponding elements will match up. Another common scenario is where a large
			// union has a union of objects intersected with it. In such cases, if the input was, eg `("a" | "b" | "c") & (string | boolean | {} | {whatever})`,
			// the result will have the structure `"a" | "b" | "c" | "a" & {} | "b" & {} | "c" & {} | "a" & {whatever} | "b" & {whatever} | "c" & {whatever}`
			// - the resulting union has a length which is a multiple of the original union, and the elements correspond modulo the length of the original union
			related := r.isRelatedToEx(sourceType, strippedTypes[i%len(strippedTypes)], RecursionFlagsBoth, false /*reportErrors*/, nil /*headMessage*/, intersectionState)
			if related != TernaryFalse {
				result &= related
				continue
			}
		}
		related := r.isRelatedToEx(sourceType, target, RecursionFlagsSource, reportErrors, nil /*headMessage*/, intersectionState)
		if related == TernaryFalse {
			return TernaryFalse
		}
		result &= related
	}
	return result
}

func (r *Relater) getUndefinedStrippedTargetIfNeeded(source *Type, target *Type) *Type {
	if source.flags&TypeFlagsUnion != 0 && target.flags&TypeFlagsUnion != 0 && source.Types()[0].flags&TypeFlagsUndefined == 0 && target.Types()[0].flags&TypeFlagsUndefined != 0 {
		return r.c.extractTypesOfKind(target, ^TypeFlagsUndefined)
	}
	return target
}

func (r *Relater) typeRelatedToSomeType(source *Type, target *Type, reportErrors bool, intersectionState IntersectionState) Ternary {
	targetTypes := target.Types()
	if target.flags&TypeFlagsUnion != 0 {
		if containsType(targetTypes, source) {
			return TernaryTrue
		}
		if r.relation != r.c.comparableRelation && target.objectFlags&ObjectFlagsPrimitiveUnion != 0 && source.flags&TypeFlagsEnumLiteral == 0 &&
			(source.flags&(TypeFlagsStringLiteral|TypeFlagsBooleanLiteral|TypeFlagsBigIntLiteral) != 0 ||
				(r.relation == r.c.subtypeRelation || r.relation == r.c.strictSubtypeRelation) && source.flags&TypeFlagsNumberLiteral != 0) {
			// When relating a literal type to a union of primitive types, we know the relation is false unless
			// the union contains the base primitive type or the literal type in one of its fresh/regular forms.
			// We exclude numeric literals for non-subtype relations because numeric literals are assignable to
			// numeric enum literals with the same value. Similarly, we exclude enum literal types because
			// identically named enum types are related (see isEnumTypeRelatedTo). We exclude the comparable
			// relation in entirety because it needs to be checked in both directions.
			var alternateForm *Type
			if source == source.AsLiteralType().regularType {
				alternateForm = source.AsLiteralType().freshType
			} else {
				alternateForm = source.AsLiteralType().regularType
			}
			var primitive *Type
			switch {
			case source.flags&TypeFlagsStringLiteral != 0:
				primitive = r.c.stringType
			case source.flags&TypeFlagsNumberLiteral != 0:
				primitive = r.c.numberType
			case source.flags&TypeFlagsBigIntLiteral != 0:
				primitive = r.c.bigintType
			}
			if primitive != nil && containsType(targetTypes, primitive) || alternateForm != nil && containsType(targetTypes, alternateForm) {
				return TernaryTrue
			}
			return TernaryFalse
		}
		match := r.c.getMatchingUnionConstituentForType(target, source)
		if match != nil {
			related := r.isRelatedToEx(source, match, RecursionFlagsTarget, false /*reportErrors*/, nil /*headMessage*/, intersectionState)
			if related != TernaryFalse {
				return related
			}
		}
	}
	for _, t := range targetTypes {
		related := r.isRelatedToEx(source, t, RecursionFlagsTarget, false /*reportErrors*/, nil /*headMessage*/, intersectionState)
		if related != TernaryFalse {
			return related
		}
	}
	if reportErrors {
		// Elaborate only if we can find a best matching type in the target union
		bestMatchingType := r.c.getBestMatchingType(source, target, r.isRelatedToSimple)
		if bestMatchingType != nil {
			r.isRelatedToEx(source, bestMatchingType, RecursionFlagsTarget, true /*reportErrors*/, nil /*headMessage*/, intersectionState)
		}
	}
	return TernaryFalse
}

func (r *Relater) typeRelatedToEachType(source *Type, target *Type, reportErrors bool, intersectionState IntersectionState) Ternary {
	result := TernaryTrue
	targetTypes := target.Types()
	for _, targetType := range targetTypes {
		related := r.isRelatedToEx(source, targetType, RecursionFlagsTarget, reportErrors /*headMessage*/, nil, intersectionState)
		if related == TernaryFalse {
			return TernaryFalse
		}
		result &= related
	}
	return result
}

func (r *Relater) eachTypeRelatedToSomeType(source *Type, target *Type) Ternary {
	result := TernaryTrue
	sourceTypes := source.Types()
	for _, sourceType := range sourceTypes {
		related := r.typeRelatedToSomeType(sourceType, target, false /*reportErrors*/, IntersectionStateNone)
		if related == TernaryFalse {
			return TernaryFalse
		}
		result &= related
	}
	return result
}

// Determine if possibly recursive types are related. First, check if the result is already available in the global cache.
// Second, check if we have already started a comparison of the given two types in which case we assume the result to be true.
// Third, check if both types are part of deeply nested chains of generic type instantiations and if so assume the types are
// equal and infinitely expanding. Fourth, if we have reached a depth of 100 nested comparisons, assume we have runaway recursion
// and issue an error. Otherwise, actually compare the structure of the two types.
func (r *Relater) recursiveTypeRelatedTo(source *Type, target *Type, reportErrors bool, intersectionState IntersectionState, recursionFlags RecursionFlags) Ternary {
	if r.overflow {
		return TernaryFalse
	}
	id := getRelationKey(source, target, intersectionState, r.relation == r.c.identityRelation, false /*ignoreConstraints*/)
	entry := r.relation.get(id)
	if entry != RelationComparisonResultNone {
		if reportErrors && entry&RelationComparisonResultFailed != 0 && entry&RelationComparisonResultOverflow == 0 {
			// We are elaborating errors and the cached result is a failure not due to a comparison overflow,
			// so we will do the comparison again to generate an error message.
		} else {
			if r.c.outofbandVarianceMarkerHandler != nil {
				// We're in the middle of variance checking - integrate any unmeasurable/unreliable flags from this cached component
				saved := entry & RelationComparisonResultReportsMask
				if saved&RelationComparisonResultReportsUnmeasurable != 0 {
					r.c.instantiateType(source, r.c.reportUnmeasurableMapper)
				}
				if saved&RelationComparisonResultReportsUnreliable != 0 {
					r.c.instantiateType(source, r.c.reportUnreliableMapper)
				}
			}
			if reportErrors && entry&RelationComparisonResultOverflow != 0 {
				message := ifElse(entry&RelationComparisonResultComplexityOverflow != 0,
					diagnostics.Excessive_complexity_comparing_types_0_and_1,
					diagnostics.Excessive_stack_depth_comparing_types_0_and_1)
				r.reportError(message, r.c.typeToString(source), r.c.typeToString(target))
			}
			if entry&RelationComparisonResultSucceeded != 0 {
				return TernaryTrue
			}
			return TernaryFalse
		}
	}
	if r.relationCount <= 0 {
		r.overflow = true
		return TernaryFalse
	}
	// If source and target are already being compared, consider them related with assumptions
	if r.maybeKeysSet.Has(id) {
		return TernaryMaybe
	}
	// A key that ends with "*" is an indication that we have type references that reference constrained
	// type parameters. For such keys we also check against the key we would have gotten if all type parameters
	// were unconstrained.
	if strings.HasSuffix(id, "*") {
		broadestEquivalentId := getRelationKey(source, target, intersectionState, r.relation == r.c.identityRelation, true /*ignoreConstraints*/)
		if r.maybeKeysSet.Has(broadestEquivalentId) {
			return TernaryMaybe
		}
	}
	if len(r.sourceStack) == 100 || len(r.targetStack) == 100 {
		r.overflow = true
		return TernaryFalse
	}
	maybeStart := len(r.maybeKeys)
	r.maybeKeys = append(r.maybeKeys, id)
	r.maybeKeysSet.Add(id)
	saveExpandingFlags := r.expandingFlags
	if recursionFlags&RecursionFlagsSource != 0 {
		r.sourceStack = append(r.sourceStack, source)
		if r.expandingFlags&ExpandingFlagsSource == 0 && r.c.isDeeplyNestedType(source, r.sourceStack, 3) {
			r.expandingFlags |= ExpandingFlagsSource
		}
	}
	if recursionFlags&RecursionFlagsTarget != 0 {
		r.targetStack = append(r.targetStack, target)
		if r.expandingFlags&ExpandingFlagsTarget == 0 && r.c.isDeeplyNestedType(target, r.targetStack, 3) {
			r.expandingFlags |= ExpandingFlagsTarget
		}
	}
	propagatingVarianceFlags := RelationComparisonResultNone
	var originalHandler func(bool)
	if r.c.outofbandVarianceMarkerHandler != nil {
		originalHandler = r.c.outofbandVarianceMarkerHandler
		r.c.outofbandVarianceMarkerHandler = func(onlyUnreliable bool) {
			if onlyUnreliable {
				propagatingVarianceFlags |= RelationComparisonResultReportsUnreliable
			} else {
				propagatingVarianceFlags |= RelationComparisonResultReportsUnmeasurable
			}
			originalHandler(onlyUnreliable)
		}
	}
	var result Ternary
	if r.expandingFlags == ExpandingFlagsBoth {
		result = TernaryMaybe
	} else {
		result = r.structuredTypeRelatedTo(source, target, reportErrors, intersectionState)
	}
	if r.c.outofbandVarianceMarkerHandler != nil {
		r.c.outofbandVarianceMarkerHandler = originalHandler
	}
	if recursionFlags&RecursionFlagsSource != 0 {
		r.sourceStack = r.sourceStack[:len(r.sourceStack)-1]
	}
	if recursionFlags&RecursionFlagsTarget != 0 {
		r.targetStack = r.targetStack[:len(r.targetStack)-1]
	}
	r.expandingFlags = saveExpandingFlags
	if result != TernaryFalse {
		if result == TernaryTrue || (len(r.sourceStack) == 0 && len(r.targetStack) == 0) {
			if result == TernaryTrue || result == TernaryMaybe {
				// If result is definitely true, record all maybe keys as having succeeded. Also, record Ternary.Maybe
				// results as having succeeded once we reach depth 0, but never record Ternary.Unknown results.
				r.resetMaybeStack(maybeStart, propagatingVarianceFlags, true)
			} else {
				r.resetMaybeStack(maybeStart, propagatingVarianceFlags, false)
			}
		}
		// Note: it's intentional that we don't reset in the else case;
		// we leave them on the stack such that when we hit depth zero
		// above, we can report all of them as successful.
	} else {
		// A false result goes straight into global cache (when something is false under
		// assumptions it will also be false without assumptions)
		r.relation.set(id, RelationComparisonResultFailed|propagatingVarianceFlags)
		r.relationCount--
		r.resetMaybeStack(maybeStart, propagatingVarianceFlags, false)
	}
	return result
}

func (r *Relater) resetMaybeStack(maybeStart int, propagatingVarianceFlags RelationComparisonResult, markAllAsSucceeded bool) {
	for i := maybeStart; i < len(r.maybeKeys); i++ {
		r.maybeKeysSet.Delete(r.maybeKeys[i])
		if markAllAsSucceeded {
			r.relation.set(r.maybeKeys[i], RelationComparisonResultSucceeded|propagatingVarianceFlags)
			r.relationCount--
		}
	}
	r.maybeKeys = r.maybeKeys[:maybeStart]
}

func (r *Relater) getErrorState() errorState {
	return errorState{
		errorChain:  r.errorChain,
		relatedInfo: r.relatedInfo,
	}
}

func (r *Relater) restoreErrorState(e errorState) {
	r.errorChain = e.errorChain
	r.relatedInfo = e.relatedInfo
}

func (r *Relater) structuredTypeRelatedTo(source *Type, target *Type, reportErrors bool, intersectionState IntersectionState) Ternary {
	saveErrorState := r.getErrorState()
	result := r.structuredTypeRelatedToWorker(source, target, reportErrors, intersectionState)
	// !!!
	if result != TernaryFalse {
		r.restoreErrorState(saveErrorState)
	}
	return result
}

func (r *Relater) structuredTypeRelatedToWorker(source *Type, target *Type, reportErrors bool, intersectionState IntersectionState) Ternary {
	var result Ternary
	var varianceCheckFailed bool
	var originalErrorChain *ErrorChain
	saveErrorState := r.getErrorState()
	relateVariances := func(sourceTypeArguments []*Type, targetTypeArguments []*Type, variances []VarianceFlags, intersectionState IntersectionState) (Ternary, bool) {
		if result := r.typeArgumentsRelatedTo(sourceTypeArguments, targetTypeArguments, variances, reportErrors, intersectionState); result != TernaryFalse {
			return result, true
		}
		if core.Some(variances, func(v VarianceFlags) bool { return v&VarianceFlagsAllowsStructuralFallback != 0 }) {
			// If some type parameter was `Unmeasurable` or `Unreliable`, and we couldn't pass by assuming it was identical, then we
			// have to allow a structural fallback check
			// We elide the variance-based error elaborations, since those might not be too helpful, since we'll potentially
			// be assuming identity of the type parameter.
			originalErrorChain = nil
			r.restoreErrorState(saveErrorState)
			return TernaryFalse, false
		}
		allowStructuralFallback := r.c.hasCovariantVoidArgument(targetTypeArguments, variances)
		varianceCheckFailed = !allowStructuralFallback
		// The type arguments did not relate appropriately, but it may be because we have no variance
		// information (in which case typeArgumentsRelatedTo defaulted to covariance for all type
		// arguments). It might also be the case that the target type has a 'void' type argument for
		// a covariant type parameter that is only used in return positions within the generic type
		// (in which case any type argument is permitted on the source side). In those cases we proceed
		// with a structural comparison. Otherwise, we know for certain the instantiations aren't
		// related and we can return here.
		if len(variances) != 0 && !allowStructuralFallback {
			// In some cases generic types that are covariant in regular type checking mode become
			// invariant in --strictFunctionTypes mode because one or more type parameters are used in
			// both co- and contravariant positions. In order to make it easier to diagnose *why* such
			// types are invariant, if any of the type parameters are invariant we reset the reported
			// errors and instead force a structural comparison (which will include elaborations that
			// reveal the reason).
			// We can switch on `reportErrors` here, since varianceCheckFailed guarantees we return `False`,
			// we can return `False` early here to skip calculating the structural error message we don't need.
			if varianceCheckFailed && !(reportErrors && core.Some(variances, func(v VarianceFlags) bool { return (v & VarianceFlagsVarianceMask) == VarianceFlagsInvariant })) {
				return TernaryFalse, true
			}
			// We remember the original error information so we can restore it in case the structural
			// comparison unexpectedly succeeds. This can happen when the structural comparison result
			// is a Ternary.Maybe for example caused by the recursion depth limiter.
			originalErrorChain = r.errorChain
			r.restoreErrorState(saveErrorState)
		}
		return TernaryFalse, false
	}
	switch {
	case r.relation == r.c.identityRelation:
		// We've already checked that source.flags and target.flags are identical
		switch {
		case source.flags&TypeFlagsUnionOrIntersection != 0:
			result := r.eachTypeRelatedToSomeType(source, target)
			if result != TernaryFalse {
				result &= r.eachTypeRelatedToSomeType(target, source)
			}
			return result
		case source.flags&TypeFlagsIndex != 0:
			return r.isRelatedTo(source.Target(), target.Target(), RecursionFlagsBoth, false /*reportErrors*/)
		case source.flags&TypeFlagsIndexedAccess != 0:
			result = r.isRelatedTo(source.AsIndexedAccessType().objectType, target.AsIndexedAccessType().objectType, RecursionFlagsBoth, false /*reportErrors*/)
			if result != TernaryFalse {
				result &= r.isRelatedTo(source.AsIndexedAccessType().indexType, target.AsIndexedAccessType().indexType, RecursionFlagsBoth, false /*reportErrors*/)
				if result != TernaryFalse {
					return result
				}
			}
		case source.flags&TypeFlagsConditional != 0:
			if source.AsConditionalType().root.isDistributive == target.AsConditionalType().root.isDistributive {
				result = r.isRelatedTo(source.AsConditionalType().checkType, target.AsConditionalType().checkType, RecursionFlagsBoth, false /*reportErrors*/)
				if result != TernaryFalse {
					result &= r.isRelatedTo(source.AsConditionalType().extendsType, target.AsConditionalType().extendsType, RecursionFlagsBoth, false /*reportErrors*/)
					if result != TernaryFalse {
						result &= r.isRelatedTo(r.c.getTrueTypeFromConditionalType(source), r.c.getTrueTypeFromConditionalType(target), RecursionFlagsBoth, false /*reportErrors*/)
						if result != TernaryFalse {
							result &= r.isRelatedTo(r.c.getFalseTypeFromConditionalType(source), r.c.getFalseTypeFromConditionalType(target), RecursionFlagsBoth, false /*reportErrors*/)
							if result != TernaryFalse {
								return result
							}
						}
					}
				}
			}
		case source.flags&TypeFlagsSubstitution != 0:
			result = r.isRelatedTo(source.AsSubstitutionType().baseType, target.AsSubstitutionType().baseType, RecursionFlagsBoth, false /*reportErrors*/)
			if result != TernaryFalse {
				result &= r.isRelatedTo(source.AsSubstitutionType().constraint, target.AsSubstitutionType().constraint, RecursionFlagsBoth, false /*reportErrors*/)
				if result != TernaryFalse {
					return result
				}
			}
		}
		if source.flags&TypeFlagsObject == 0 {
			return TernaryFalse
		}
	case source.flags&TypeFlagsUnionOrIntersection != 0 || target.flags&TypeFlagsUnionOrIntersection != 0:
		result = r.unionOrIntersectionRelatedTo(source, target, reportErrors, intersectionState)
		if result != TernaryFalse {
			return result
		}
		// The ordered decomposition above doesn't handle all cases. Specifically, we also need to handle:
		// Source is instantiable (e.g. source has union or intersection constraint).
		// Source is an object, target is a union (e.g. { a, b: boolean } <=> { a, b: true } | { a, b: false }).
		// Source is an intersection, target is an object (e.g. { a } & { b } <=> { a, b }).
		// Source is an intersection, target is a union (e.g. { a } & { b: boolean } <=> { a, b: true } | { a, b: false }).
		// Source is an intersection, target instantiable (e.g. string & { tag } <=> T["a"] constrained to string & { tag }).
		if !(source.flags&TypeFlagsInstantiable != 0 ||
			source.flags&TypeFlagsObject != 0 && target.flags&TypeFlagsUnion != 0 ||
			source.flags&TypeFlagsIntersection != 0 && target.flags&(TypeFlagsObject|TypeFlagsUnion|TypeFlagsInstantiable) != 0) {
			return TernaryFalse
		}
	}
	// We limit alias variance probing to only object and conditional types since their alias behavior
	// is more predictable than other, interned types, which may or may not have an alias depending on
	// the order in which things were checked.
	if source.flags&(TypeFlagsObject|TypeFlagsConditional) != 0 && source.alias != nil && len(source.alias.typeArguments) != 0 &&
		target.alias != nil && source.alias.symbol == target.alias.symbol && !(r.c.isMarkerType(source) || r.c.isMarkerType(target)) {
		variances := r.c.getAliasVariances(source.alias.symbol)
		if len(variances) == 0 {
			return TernaryUnknown
		}
		params := r.c.typeAliasLinks.get(source.alias.symbol).typeParameters
		minParams := r.c.getMinTypeArgumentCount(params)
		sourceTypes := r.c.fillMissingTypeArguments(source.alias.typeArguments, params, minParams)
		targetTypes := r.c.fillMissingTypeArguments(target.alias.typeArguments, params, minParams)
		varianceResult, ok := relateVariances(sourceTypes, targetTypes, variances, intersectionState)
		if ok {
			return varianceResult
		}
	}
	// For a generic type T and a type U that is assignable to T, [...U] is assignable to T, U is assignable to readonly [...T],
	// and U is assignable to [...T] when U is constrained to a mutable array or tuple type.
	if isSingleElementGenericTupleType(source) && !source.TargetTupleType().readonly {
		result = r.isRelatedTo(r.c.getTypeArguments(source)[0], target, RecursionFlagsSource, false /*reportErrors*/)
		if result != TernaryFalse {
			return result
		}
	}
	if isSingleElementGenericTupleType(target) && (target.TargetTupleType().readonly || r.c.isMutableArrayOrTuple(r.c.getBaseConstraintOrType(source))) {
		result = r.isRelatedTo(source, r.c.getTypeArguments(target)[0], RecursionFlagsTarget, false /*reportErrors*/)
		if result != TernaryFalse {
			return result
		}
	}
	switch {
	case target.flags&TypeFlagsTypeParameter != 0:
		// !!!
		// // A source type { [P in Q]: X } is related to a target type T if keyof T is related to Q and X is related to T[Q].
		// if getObjectFlags(source)&ObjectFlagsMapped && !(source.(MappedType)).declaration.nameType && isRelatedTo(c.getIndexType(target), c.getConstraintTypeFromMappedType(source.(MappedType)), RecursionFlagsBoth) {
		// 	if !(c.getMappedTypeModifiers(source.(MappedType)) & MappedTypeModifiersIncludeOptional) {
		// 		templateType := c.getTemplateTypeFromMappedType(source.(MappedType))
		// 		indexedAccessType := c.getIndexedAccessType(target, c.getTypeParameterFromMappedType(source.(MappedType)))
		// 		if /* TODO(TS-TO-GO) EqualsToken BinaryExpression: result = isRelatedTo(templateType, indexedAccessType, RecursionFlags.Both, reportErrors) */ TODO {
		// 			return result
		// 		}
		// 	}
		// }
		if r.relation == r.c.comparableRelation && source.flags&TypeFlagsTypeParameter != 0 {
			// This is a carve-out in comparability to essentially forbid comparing a type parameter with another type parameter
			// unless one extends the other. (Remember: comparability is mostly bidirectional!)
			constraint := r.c.getConstraintOfTypeParameter(source)
			if constraint != nil {
				for constraint != nil && someType(constraint, func(c *Type) bool { return c.flags&TypeFlagsTypeParameter != 0 }) {
					result = r.isRelatedTo(constraint, target, RecursionFlagsSource, false /*reportErrors*/)
					if result != TernaryFalse {
						return result
					}
					constraint = r.c.getConstraintOfTypeParameter(constraint)
				}
			}
			return TernaryFalse
		}
	case target.flags&TypeFlagsIndexedAccess != 0:
	case target.flags&TypeFlagsIndex != 0:
	case target.flags&TypeFlagsConditional != 0:
	case target.flags&TypeFlagsTemplateLiteral != 0:
	case target.flags&TypeFlagsStringMapping != 0:
	case r.c.isGenericMappedType(target) && r.relation != r.c.identityRelation:
	}
	switch {
	case source.flags&TypeFlagsTypeVariable != 0:
		// IndexedAccess comparisons are handled above in the `target.flags&TypeFlagsIndexedAccess` branch
		if source.flags&TypeFlagsIndexedAccess == 0 || target.flags&TypeFlagsIndexedAccess == 0 {
			constraint := r.c.getConstraintOfType(source)
			if constraint == nil {
				constraint = r.c.unknownType
			}
			// hi-speed no-this-instantiation check (less accurate, but avoids costly `this`-instantiation when the constraint will suffice), see #28231 for report on why this is needed
			result = r.isRelatedToEx(constraint, target, RecursionFlagsSource, false /*reportErrors*/, nil /*headMessage*/, intersectionState)
			if result != TernaryFalse {
				return result
			}
			constraintWithThis := r.c.getTypeWithThisArgument(constraint, source, false /*needApparentType*/)
			result = r.isRelatedToEx(constraintWithThis, target, RecursionFlagsSource, reportErrors && constraint != r.c.unknownType && target.flags&source.flags&TypeFlagsTypeParameter == 0, nil /*headMessage*/, intersectionState)
			if result != TernaryFalse {
				return result
			}
			if r.c.isMappedTypeGenericIndexedAccess(source) {
				// For an indexed access type { [P in K]: E}[X], above we have already explored an instantiation of E with X
				// substituted for P. We also want to explore type { [P in K]: E }[C], where C is the constraint of X.
				indexConstraint := r.c.getConstraintOfType(source.AsIndexedAccessType().indexType)
				if indexConstraint != nil {
					result = r.isRelatedTo(r.c.getIndexedAccessType(source.AsIndexedAccessType().objectType, indexConstraint), target, RecursionFlagsSource, reportErrors)
					if result != TernaryFalse {
						return result
					}
				}
			}
		}
	case source.flags&TypeFlagsIndex != 0:
	case source.flags&TypeFlagsConditional != 0:
	case source.flags&TypeFlagsTemplateLiteral != 0 && target.flags&TypeFlagsObject == 0:
	case source.flags&TypeFlagsStringMapping != 0:
	default:
		// An empty object type is related to any mapped type that includes a '?' modifier.
		if r.relation != r.c.subtypeRelation && r.relation != r.c.strictSubtypeRelation && isPartialMappedType(target) && r.c.isEmptyObjectType(source) {
			return TernaryTrue
		}
		if r.c.isGenericMappedType(target) {
			if r.c.isGenericMappedType(source) {
				result = r.mappedTypeRelatedTo(source, target, reportErrors)
				if result != TernaryFalse {
					return result
				}
			}
			return TernaryFalse
		}
		sourceIsPrimitive := source.flags&TypeFlagsPrimitive != 0
		if r.relation != r.c.identityRelation {
			source = r.c.getApparentType(source)
		} else if r.c.isGenericMappedType(source) {
			return TernaryFalse
		}
		switch {
		case source.objectFlags&ObjectFlagsReference != 0 && target.objectFlags&ObjectFlagsReference != 0 && source.Target() == target.Target() && !isTupleType(source) && !r.c.isMarkerType(source) && !r.c.isMarkerType(target):
			// When strictNullChecks is disabled, the element type of the empty array literal is undefinedWideningType,
			// and an empty array literal wouldn't be assignable to a `never[]` without this check.
			if r.c.isEmptyArrayLiteralType(source) {
				return TernaryTrue
			}
			// We have type references to the same generic type, and the type references are not marker
			// type references (which are intended by be compared structurally). Obtain the variance
			// information for the type parameters and relate the type arguments accordingly.
			variances := r.c.getVariances(source.Target())
			// We return Ternary.Maybe for a recursive invocation of getVariances (signalled by emptyArray). This
			// effectively means we measure variance only from type parameter occurrences that aren't nested in
			// recursive instantiations of the generic type.
			if len(variances) == 0 {
				return TernaryUnknown
			}
			varianceResult, ok := relateVariances(r.c.getTypeArguments(source), r.c.getTypeArguments(target), variances, intersectionState)
			if ok {
				return varianceResult
			}
		case r.c.isArrayType(target) && (r.c.isReadonlyArrayType(target) && everyType(source, r.c.isArrayOrTupleType) || everyType(source, isMutableTupleType)):
			if r.relation != r.c.identityRelation {
				return r.isRelatedTo(r.c.getIndexTypeOfTypeEx(source, r.c.numberType, r.c.anyType), r.c.getIndexTypeOfTypeEx(target, r.c.numberType, r.c.anyType), RecursionFlagsBoth, reportErrors)
			}
			// By flags alone, we know that the `target` is a readonly array while the source is a normal array or tuple
			// or `target` is an array and source is a tuple - in both cases the types cannot be identical, by construction
			return TernaryFalse
		case r.c.isGenericTupleType(source) && isTupleType(target) && !r.c.isGenericTupleType(target):
			constraint := r.c.getBaseConstraintOrType(source)
			if constraint != source {
				return r.isRelatedTo(constraint, target, RecursionFlagsSource, reportErrors)
			}
		case (r.relation == r.c.subtypeRelation || r.relation == r.c.strictSubtypeRelation) && r.c.isEmptyObjectType(target) && target.objectFlags&ObjectFlagsFreshLiteral != 0 && !r.c.isEmptyObjectType(source):
			return TernaryFalse
		}
		// Even if relationship doesn't hold for unions, intersections, or generic type references,
		// it may hold in a structural comparison.
		// In a check of the form X = A & B, we will have previously checked if A relates to X or B relates
		// to X. Failing both of those we want to check if the aggregation of A and B's members structurally
		// relates to X. Thus, we include intersection types on the source side here.
		if source.flags&(TypeFlagsObject|TypeFlagsIntersection) != 0 && target.flags&TypeFlagsObject != 0 {
			// Report structural errors only if we haven't reported any errors yet
			reportStructuralErrors := reportErrors && r.errorChain == saveErrorState.errorChain && !sourceIsPrimitive
			result = r.propertiesRelatedTo(source, target, reportStructuralErrors, core.Set[string]{} /*excludedProperties*/, false /*optionalsOnly*/, intersectionState)
			if result != TernaryFalse {
				result &= r.signaturesRelatedTo(source, target, SignatureKindCall, reportStructuralErrors, intersectionState)
				if result != TernaryFalse {
					result &= r.signaturesRelatedTo(source, target, SignatureKindConstruct, reportStructuralErrors, intersectionState)
					if result != TernaryFalse {
						result &= r.indexSignaturesRelatedTo(source, target, sourceIsPrimitive, reportStructuralErrors, intersectionState)
					}
				}
			}
			if result != TernaryFalse {
				if !varianceCheckFailed {
					return result
				}
				if originalErrorChain != nil {
					r.errorChain = originalErrorChain
				} else if r.errorChain == nil {
					r.errorChain = saveErrorState.errorChain
				}
				// Use variance error (there is no structural one) and return false
			}
		}
		// If S is an object type and T is a discriminated union, S may be related to T if
		// there exists a constituent of T for every combination of the discriminants of S
		// with respect to T. We do not report errors here, as we will use the existing
		// error result from checking each constituent of the union.
		if source.flags&(TypeFlagsObject|TypeFlagsIntersection) != 0 && target.flags&TypeFlagsUnion != 0 {
			objectOnlyTarget := r.c.extractTypesOfKind(target, TypeFlagsObject|TypeFlagsIntersection|TypeFlagsSubstitution)
			if objectOnlyTarget.flags&TypeFlagsUnion != 0 {
				result := r.typeRelatedToDiscriminatedType(source, objectOnlyTarget)
				if result != TernaryFalse {
					return result
				}
			}
		}
	}
	return TernaryFalse
}

func (r *Relater) typeArgumentsRelatedTo(sources []*Type, targets []*Type, variances []VarianceFlags, reportErrors bool, intersectionState IntersectionState) Ternary {
	if len(sources) != len(targets) && r.relation == r.c.identityRelation {
		return TernaryFalse
	}
	length := min(len(sources), len(targets))
	result := TernaryTrue
	for i := range length {
		// When variance information isn't available we default to covariance. This happens
		// in the process of computing variance information for recursive types and when
		// comparing 'this' type arguments.
		varianceFlags := VarianceFlagsCovariant
		if i < len(variances) {
			varianceFlags = variances[i]
		}
		variance := varianceFlags & VarianceFlagsVarianceMask
		// We ignore arguments for independent type parameters (because they're never witnessed).
		if variance != VarianceFlagsIndependent {
			s := sources[i]
			t := targets[i]
			var related Ternary
			if varianceFlags&VarianceFlagsUnmeasurable != 0 {
				// Even an `Unmeasurable` variance works out without a structural check if the source and target are _identical_.
				// We can't simply assume invariance, because `Unmeasurable` marks nonlinear relations, for example, a relation tained by
				// the `-?` modifier in a mapped type (where, no matter how the inputs are related, the outputs still might not be)
				if r.relation == r.c.identityRelation {
					related = r.isRelatedTo(s, t, RecursionFlagsBoth, false /*reportErrors*/)
				} else {
					related = r.c.compareTypesIdentical(s, t)
				}
			} else if variance == VarianceFlagsCovariant {
				related = r.isRelatedToEx(s, t, RecursionFlagsBoth, reportErrors, nil /*headMessage*/, intersectionState)
			} else if variance == VarianceFlagsContravariant {
				related = r.isRelatedToEx(t, s, RecursionFlagsBoth, reportErrors, nil /*headMessage*/, intersectionState)
			} else if variance == VarianceFlagsBivariant {
				// In the bivariant case we first compare contravariantly without reporting
				// errors. Then, if that doesn't succeed, we compare covariantly with error
				// reporting. Thus, error elaboration will be based on the the covariant check,
				// which is generally easier to reason about.
				related = r.isRelatedTo(t, s, RecursionFlagsBoth, false /*reportErrors*/)
				if related == TernaryFalse {
					related = r.isRelatedToEx(s, t, RecursionFlagsBoth, reportErrors, nil /*headMessage*/, intersectionState)
				}
			} else {
				// In the invariant case we first compare covariantly, and only when that
				// succeeds do we proceed to compare contravariantly. Thus, error elaboration
				// will typically be based on the covariant check.
				related = r.isRelatedToEx(s, t, RecursionFlagsBoth, reportErrors, nil /*headMessage*/, intersectionState)
				if related != TernaryFalse {
					related &= r.isRelatedToEx(t, s, RecursionFlagsBoth, reportErrors, nil /*headMessage*/, intersectionState)
				}
			}
			if related == TernaryFalse {
				return TernaryFalse
			}
			result &= related
		}
	}
	return result
}

// A type [P in S]: X is related to a type [Q in T]: Y if T is related to S and X' is
// related to Y, where X' is an instantiation of X in which P is replaced with Q. Notice
// that S and T are contra-variant whereas X and Y are co-variant.
func (r *Relater) mappedTypeRelatedTo(source *Type, target *Type, reportErrors bool) Ternary {
	// !!!
	// modifiersRelated := relation == c.comparableRelation || (ifelse(relation == c.identityRelation, c.getMappedTypeModifiers(source) == c.getMappedTypeModifiers(target), c.getCombinedMappedTypeOptionality(source) <= c.getCombinedMappedTypeOptionality(target)))
	// if modifiersRelated {
	// 	var result Ternary
	// 	targetConstraint := c.getConstraintTypeFromMappedType(target)
	// 	sourceConstraint := c.instantiateType(c.getConstraintTypeFromMappedType(source), ifelse(c.getCombinedMappedTypeOptionality(source) < 0, c.reportUnmeasurableMapper, c.reportUnreliableMapper))
	// 	if /* TODO(TS-TO-GO) EqualsToken BinaryExpression: result = isRelatedTo(targetConstraint, sourceConstraint, RecursionFlags.Both, reportErrors) */ TODO {
	// 		mapper := c.createTypeMapper([]TypeParameter{c.getTypeParameterFromMappedType(source)}, []TypeParameter{c.getTypeParameterFromMappedType(target)})
	// 		if c.instantiateType(c.getNameTypeFromMappedType(source), mapper) == c.instantiateType(c.getNameTypeFromMappedType(target), mapper) {
	// 			return result & isRelatedTo(c.instantiateType(c.getTemplateTypeFromMappedType(source), mapper), c.getTemplateTypeFromMappedType(target), RecursionFlagsBoth, reportErrors)
	// 		}
	// 	}
	// }
	return TernaryFalse
}

func (r *Relater) typeRelatedToDiscriminatedType(source *Type, target *Type) Ternary {
	// 1. Generate the combinations of discriminant properties & types 'source' can satisfy.
	//    a. If the number of combinations is above a set limit, the comparison is too complex.
	// 2. Filter 'target' to the subset of types whose discriminants exist in the matrix.
	//    a. If 'target' does not satisfy all discriminants in the matrix, 'source' is not related.
	// 3. For each type in the filtered 'target', determine if all non-discriminant properties of
	//    'target' are related to a property in 'source'.
	//
	// NOTE: See ~/tests/cases/conformance/types/typeRelationships/assignmentCompatibility/assignmentCompatWithDiscriminatedUnion.ts
	//       for examples.
	sourceProperties := r.c.getPropertiesOfType(source)
	sourcePropertiesFiltered := r.c.findDiscriminantProperties(sourceProperties, target)
	if len(sourcePropertiesFiltered) == 0 {
		return TernaryFalse
	}
	// Though we could compute the number of combinations as we generate
	// the matrix, this would incur additional memory overhead due to
	// array allocations. To reduce this overhead, we first compute
	// the number of combinations to ensure we will not surpass our
	// fixed limit before incurring the cost of any allocations:
	numCombinations := 1
	for _, sourceProperty := range sourcePropertiesFiltered {
		numCombinations *= countTypes(r.c.getNonMissingTypeOfSymbol(sourceProperty))
		if numCombinations == 0 || numCombinations > 25 {
			return TernaryFalse
		}
	}
	// Compute the set of types for each discriminant property.
	sourceDiscriminantTypes := make([][]*Type, len(sourcePropertiesFiltered))
	var excludedProperties core.Set[string]
	for i, sourceProperty := range sourcePropertiesFiltered {
		sourcePropertyType := r.c.getNonMissingTypeOfSymbol(sourceProperty)
		sourceDiscriminantTypes[i] = sourcePropertyType.Distributed()
		excludedProperties.Add(sourceProperty.Name)
	}
	// Build the cartesian product
	discriminantCombinations := make([][]*Type, numCombinations)
	for i := range numCombinations {
		combination := make([]*Type, len(sourceDiscriminantTypes))
		n := i
		for j := len(sourceDiscriminantTypes) - 1; j >= 0; j-- {
			sourceTypes := sourceDiscriminantTypes[j]
			length := len(sourceTypes)
			combination[j] = sourceTypes[n%length]
			n = n / length
		}
		discriminantCombinations[i] = combination
	}
	// Match each combination of the cartesian product of discriminant properties to one or more
	// constituents of 'target'. If any combination does not have a match then 'source' is not relatable.
	var matchingTypes []*Type
	for _, combination := range discriminantCombinations {
		hasMatch := false
	outer:
		for _, t := range target.Types() {
			for i := range sourcePropertiesFiltered {
				sourceProperty := sourcePropertiesFiltered[i]
				targetProperty := r.c.getPropertyOfType(t, sourceProperty.Name)
				if targetProperty == nil {
					continue outer
				}
				if sourceProperty == targetProperty {
					continue
				}
				// We compare the source property to the target in the context of a single discriminant type.
				related := r.propertyRelatedTo(source, target, sourceProperty, targetProperty, func(*ast.Symbol) *Type { return combination[i] },
					false /*reportErrors*/, IntersectionStateNone, r.c.strictNullChecks || r.relation == r.c.comparableRelation /*skipOptional*/)
				// If the target property could not be found, or if the properties were not related,
				// then this constituent is not a match.
				if related == TernaryFalse {
					continue outer
				}
			}
			matchingTypes = core.AppendIfUnique(matchingTypes, t)
			hasMatch = true
		}
		if !hasMatch {
			// We failed to match any type for this combination.
			return TernaryFalse
		}
	}
	// Compare the remaining non-discriminant properties of each match.
	result := TernaryTrue
	for _, t := range matchingTypes {
		result &= r.propertiesRelatedTo(source, t /*reportErrors*/, false, excludedProperties /*optionalsOnly*/, false, IntersectionStateNone)
		if result != TernaryFalse {
			result &= r.signaturesRelatedTo(source, t, SignatureKindCall /*reportErrors*/, false, IntersectionStateNone)
			if result != TernaryFalse {
				result &= r.signaturesRelatedTo(source, t, SignatureKindConstruct /*reportErrors*/, false, IntersectionStateNone)
				if result != TernaryFalse && !(isTupleType(source) && isTupleType(t)) {
					// Comparing numeric index types when both `source` and `type` are tuples is unnecessary as the
					// element types should be sufficiently covered by `propertiesRelatedTo`. It also causes problems
					// with index type assignability as the types for the excluded discriminants are still included
					// in the index type.
					result &= r.indexSignaturesRelatedTo(source, t /*sourceIsPrimitive*/, false /*reportErrors*/, false, IntersectionStateNone)
				}
			}
		}
		if result == TernaryFalse {
			return result
		}
	}
	return result
}

func (r *Relater) propertiesRelatedTo(source *Type, target *Type, reportErrors bool, excludedProperties core.Set[string], optionalsOnly bool, intersectionState IntersectionState) Ternary {
	if r.relation == r.c.identityRelation {
		return r.propertiesIdenticalTo(source, target, excludedProperties)
	}
	result := TernaryTrue
	if isTupleType(target) {
		if r.c.isArrayOrTupleType(source) {
			if !target.TargetTupleType().readonly && (r.c.isReadonlyArrayType(source) || isTupleType(source) && source.TargetTupleType().readonly) {
				return TernaryFalse
			}
			sourceArity := r.c.getTypeReferenceArity(source)
			targetArity := r.c.getTypeReferenceArity(target)
			var sourceRest bool
			if isTupleType(source) {
				sourceRest = source.TargetTupleType().combinedFlags&ElementFlagsRest != 0
			} else {
				sourceRest = true
			}
			targetHasRestElement := target.TargetTupleType().combinedFlags&ElementFlagsVariable != 0
			var sourceMinLength int
			if isTupleType(source) {
				sourceMinLength = source.TargetTupleType().minLength
			} else {
				sourceMinLength = 0
			}
			targetMinLength := target.TargetTupleType().minLength
			if !sourceRest && sourceArity < targetMinLength {
				if reportErrors {
					r.reportError(diagnostics.Source_has_0_element_s_but_target_requires_1, sourceArity, targetMinLength)
				}
				return TernaryFalse
			}
			if !targetHasRestElement && targetArity < sourceMinLength {
				if reportErrors {
					r.reportError(diagnostics.Source_has_0_element_s_but_target_allows_only_1, sourceMinLength, targetArity)
				}
				return TernaryFalse
			}
			if !targetHasRestElement && (sourceRest || targetArity < sourceArity) {
				if reportErrors {
					if sourceMinLength < targetMinLength {
						r.reportError(diagnostics.Target_requires_0_element_s_but_source_may_have_fewer, targetMinLength)
					} else {
						r.reportError(diagnostics.Target_allows_only_0_element_s_but_source_may_have_more, targetArity)
					}
				}
				return TernaryFalse
			}
			sourceTypeArguments := r.c.getTypeArguments(source)
			targetTypeArguments := r.c.getTypeArguments(target)
			targetStartCount := getStartElementCount(target.TargetTupleType(), ElementFlagsNonRest)
			targetEndCount := getEndElementCount(target.TargetTupleType(), ElementFlagsNonRest)
<<<<<<< HEAD
			canExcludeDiscriminants := excludedProperties.Len() != 0
			for sourcePosition := 0; sourcePosition < sourceArity; sourcePosition++ {
=======
			canExcludeDiscriminants := excludedProperties.len() != 0
			for sourcePosition := range sourceArity {
>>>>>>> b5269638
				var sourceFlags ElementFlags
				if isTupleType(source) {
					sourceFlags = source.TargetTupleType().elementInfos[sourcePosition].flags
				} else {
					sourceFlags = ElementFlagsRest
				}
				sourcePositionFromEnd := sourceArity - 1 - sourcePosition
				var targetPosition int
				if targetHasRestElement && sourcePosition >= targetStartCount {
					targetPosition = targetArity - 1 - min(sourcePositionFromEnd, targetEndCount)
				} else {
					targetPosition = sourcePosition
				}
				targetFlags := target.TargetTupleType().elementInfos[targetPosition].flags
				if targetFlags&ElementFlagsVariadic != 0 && sourceFlags&ElementFlagsVariadic == 0 {
					if reportErrors {
						r.reportError(diagnostics.Source_provides_no_match_for_variadic_element_at_position_0_in_target, targetPosition)
					}
					return TernaryFalse
				}
				if sourceFlags&ElementFlagsVariadic != 0 && targetFlags&ElementFlagsVariable == 0 {
					if reportErrors {
						r.reportError(diagnostics.Variadic_element_at_position_0_in_source_does_not_match_element_at_position_1_in_target, sourcePosition, targetPosition)
					}
					return TernaryFalse
				}
				if targetFlags&ElementFlagsRequired != 0 && sourceFlags&ElementFlagsRequired == 0 {
					if reportErrors {
						r.reportError(diagnostics.Source_provides_no_match_for_required_element_at_position_0_in_target, targetPosition)
					}
					return TernaryFalse
				}
				// We can only exclude discriminant properties if we have not yet encountered a variable-length element.
				if canExcludeDiscriminants {
					if sourceFlags&ElementFlagsVariable != 0 || targetFlags&ElementFlagsVariable != 0 {
						canExcludeDiscriminants = false
					}
					if canExcludeDiscriminants && excludedProperties.Has(strconv.Itoa(sourcePosition)) {
						continue
					}
				}
				sourceType := r.c.removeMissingType(sourceTypeArguments[sourcePosition], sourceFlags&targetFlags&ElementFlagsOptional != 0)
				targetType := targetTypeArguments[targetPosition]
				var targetCheckType *Type
				if sourceFlags&ElementFlagsVariadic != 0 && targetFlags&ElementFlagsRest != 0 {
					targetCheckType = r.c.createArrayType(targetType)
				} else {
					targetCheckType = r.c.removeMissingType(targetType, targetFlags&ElementFlagsOptional != 0)
				}
				related := r.isRelatedToEx(sourceType, targetCheckType, RecursionFlagsBoth, reportErrors, nil /*headMessage*/, intersectionState)
				if related == TernaryFalse {
					if reportErrors && (targetArity > 1 || sourceArity > 1) {
						if targetHasRestElement && sourcePosition >= targetStartCount && sourcePositionFromEnd >= targetEndCount && targetStartCount != sourceArity-targetEndCount-1 {
							r.reportError(diagnostics.Type_at_positions_0_through_1_in_source_is_not_compatible_with_type_at_position_2_in_target, targetStartCount, sourceArity-targetEndCount-1, targetPosition)
						} else {
							r.reportError(diagnostics.Type_at_position_0_in_source_is_not_compatible_with_type_at_position_1_in_target, sourcePosition, targetPosition)
						}
					}
					return TernaryFalse
				}
				result &= related
			}
			return result
		}
		if target.TargetTupleType().combinedFlags&ElementFlagsVariable != 0 {
			return TernaryFalse
		}
	}
	requireOptionalProperties := (r.relation == r.c.subtypeRelation || r.relation == r.c.strictSubtypeRelation) && isObjectLiteralType(source) && !r.c.isEmptyArrayLiteralType(source) && !isTupleType(source)
	unmatchedProperty := r.c.getUnmatchedProperty(source, target, requireOptionalProperties, false /*matchDiscriminantProperties*/)
	if unmatchedProperty != nil {
		if reportErrors && r.c.shouldReportUnmatchedPropertyError(source, target) {
			r.reportUnmatchedProperty(source, target, unmatchedProperty, requireOptionalProperties)
		}
		return TernaryFalse
	}
	if isObjectLiteralType(target) {
		for _, sourceProp := range excludeProperties(r.c.getPropertiesOfType(source), excludedProperties) {
			if r.c.getPropertyOfObjectType(target, sourceProp.Name) == nil {
				sourceType := r.c.getTypeOfSymbol(sourceProp)
				if sourceType.flags&TypeFlagsUndefined == 0 {
					if reportErrors {
						r.reportError(diagnostics.Property_0_does_not_exist_on_type_1, r.c.symbolToString(sourceProp), r.c.typeToString(target))
					}
					return TernaryFalse
				}
			}
		}
	}
	// We only call this for union target types when we're attempting to do excess property checking - in those cases, we want to get _all possible props_
	// from the target union, across all members
	properties := r.c.getPropertiesOfType(target)
	numericNamesOnly := isTupleType(source) && isTupleType(target)
	for _, targetProp := range excludeProperties(properties, excludedProperties) {
		name := targetProp.Name
		if targetProp.Flags&ast.SymbolFlagsPrototype == 0 && (!numericNamesOnly || isNumericLiteralName(name) || name == "length") && (!optionalsOnly || targetProp.Flags&ast.SymbolFlagsOptional != 0) {
			sourceProp := r.c.getPropertyOfType(source, name)
			if sourceProp != nil && sourceProp != targetProp {
				related := r.propertyRelatedTo(source, target, sourceProp, targetProp, r.c.getNonMissingTypeOfSymbol, reportErrors, intersectionState, r.relation == r.c.comparableRelation)
				if related == TernaryFalse {
					return TernaryFalse
				}
				result &= related
			}
		}
	}
	return result
}

func (r *Relater) propertyRelatedTo(source *Type, target *Type, sourceProp *ast.Symbol, targetProp *ast.Symbol, getTypeOfSourceProperty func(sym *ast.Symbol) *Type, reportErrors bool, intersectionState IntersectionState, skipOptional bool) Ternary {
	sourcePropFlags := getDeclarationModifierFlagsFromSymbol(sourceProp)
	targetPropFlags := getDeclarationModifierFlagsFromSymbol(targetProp)
	switch {
	case sourcePropFlags&ast.ModifierFlagsPrivate != 0 || targetPropFlags&ast.ModifierFlagsPrivate != 0:
		if sourceProp.ValueDeclaration != targetProp.ValueDeclaration {
			if reportErrors {
				if sourcePropFlags&ast.ModifierFlagsPrivate != 0 && targetPropFlags&ast.ModifierFlagsPrivate != 0 {
					r.reportError(diagnostics.Types_have_separate_declarations_of_a_private_property_0, r.c.symbolToString(targetProp))
				} else {
					r.reportError(diagnostics.Property_0_is_private_in_type_1_but_not_in_type_2, r.c.symbolToString(targetProp), r.c.typeToString(ifElse(sourcePropFlags&ast.ModifierFlagsPrivate != 0, source, target)), r.c.typeToString(ifElse(sourcePropFlags&ast.ModifierFlagsPrivate != 0, target, source)))
				}
			}
			return TernaryFalse
		}
	case targetPropFlags&ast.ModifierFlagsProtected != 0:
		if !r.c.isValidOverrideOf(sourceProp, targetProp) {
			if reportErrors {
				sourceType := r.c.getDeclaringClass(sourceProp)
				if sourceType == nil {
					sourceType = source
				}
				targetType := r.c.getDeclaringClass(targetProp)
				if targetType == nil {
					targetType = target
				}
				r.reportError(diagnostics.Property_0_is_protected_but_type_1_is_not_a_class_derived_from_2, r.c.symbolToString(targetProp), r.c.typeToString(sourceType), r.c.typeToString(targetType))
			}
			return TernaryFalse
		}
	case sourcePropFlags&ast.ModifierFlagsProtected != 0:
		if reportErrors {
			r.reportError(diagnostics.Property_0_is_protected_in_type_1_but_public_in_type_2, r.c.symbolToString(targetProp), r.c.typeToString(source), r.c.typeToString(target))
		}
		return TernaryFalse
	}
	// Ensure {readonly a: whatever} is not a subtype of {a: whatever},
	// while {a: whatever} is a subtype of {readonly a: whatever}.
	// This ensures the subtype relationship is ordered, and preventing declaration order
	// from deciding which type "wins" in union subtype reduction.
	// They're still assignable to one another, since `readonly` doesn't affect assignability.
	// This is only applied during the strictSubtypeRelation -- currently used in subtype reduction
	if r.relation == r.c.strictSubtypeRelation && r.c.isReadonlySymbol(sourceProp) && !r.c.isReadonlySymbol(targetProp) {
		return TernaryFalse
	}
	// If the target comes from a partial union prop, allow `undefined` in the target type
	related := r.isPropertySymbolTypeRelated(sourceProp, targetProp, getTypeOfSourceProperty, reportErrors, intersectionState)
	if related == TernaryFalse {
		if reportErrors {
			r.reportError(diagnostics.Types_of_property_0_are_incompatible, r.c.symbolToString(targetProp))
		}
		return TernaryFalse
	}
	// When checking for comparability, be more lenient with optional properties.
	if !skipOptional && sourceProp.Flags&ast.SymbolFlagsOptional != 0 && targetProp.Flags&ast.SymbolFlagsClassMember != 0 && targetProp.Flags&ast.SymbolFlagsOptional == 0 {
		// TypeScript 1.0 spec (April 2014): 3.8.3
		// S is a subtype of a type T, and T is a supertype of S if ...
		// S' and T are object types and, for each member M in T..
		// M is a property and S' contains a property N where
		// if M is a required property, N is also a required property
		// (M - property in T)
		// (N - property in S)
		if reportErrors {
			r.reportError(diagnostics.Property_0_is_optional_in_type_1_but_required_in_type_2, r.c.symbolToString(targetProp), r.c.typeToString(source), r.c.typeToString(target))
		}
		return TernaryFalse
	}
	return related
}

func (r *Relater) isPropertySymbolTypeRelated(sourceProp *ast.Symbol, targetProp *ast.Symbol, getTypeOfSourceProperty func(sym *ast.Symbol) *Type, reportErrors bool, intersectionState IntersectionState) Ternary {
	targetIsOptional := r.c.strictNullChecks && targetProp.CheckFlags&ast.CheckFlagsPartial != 0
	effectiveTarget := r.c.addOptionalityEx(r.c.getNonMissingTypeOfSymbol(targetProp), false /*isProperty*/, targetIsOptional)
	effectiveSource := getTypeOfSourceProperty(sourceProp)
	return r.isRelatedToEx(effectiveSource, effectiveTarget, RecursionFlagsBoth, reportErrors, nil /*headMessage*/, intersectionState)
}

func (r *Relater) reportUnmatchedProperty(source *Type, target *Type, unmatchedProperty *ast.Symbol, requireOptionalProperties bool) {
	// give specific error in case where private names have the same description
	if unmatchedProperty.ValueDeclaration != nil &&
		unmatchedProperty.ValueDeclaration.Name() != nil &&
		ast.IsPrivateIdentifier(unmatchedProperty.ValueDeclaration.Name()) &&
		source.symbol != nil &&
		source.symbol.Flags&ast.SymbolFlagsClass != 0 {
		privateIdentifierDescription := unmatchedProperty.ValueDeclaration.Name().Text()
		symbolTableKey := getSymbolNameForPrivateIdentifier(source.symbol, privateIdentifierDescription)
		if r.c.getPropertyOfType(source, symbolTableKey) != nil {
			sourceName := declarationNameToString(getNameOfDeclaration(source.symbol.ValueDeclaration))
			targetName := declarationNameToString(getNameOfDeclaration(target.symbol.ValueDeclaration))
			r.reportError(diagnostics.Property_0_in_type_1_refers_to_a_different_member_that_cannot_be_accessed_from_within_type_2, privateIdentifierDescription, sourceName, targetName)
			return
		}
	}
	props := slices.Collect(r.c.getUnmatchedProperties(source, target, requireOptionalProperties, false /*matchDiscriminantProperties*/))
	if len(props) == 1 {
		propName := r.c.symbolToString(unmatchedProperty)
		r.reportError(diagnostics.Property_0_is_missing_in_type_1_but_required_in_type_2, unmatchedProperty.Name, r.c.typeToString(source), r.c.typeToString(target))
		if len(unmatchedProperty.Declarations) != 0 {
			r.relatedInfo = append(r.relatedInfo, createDiagnosticForNode(unmatchedProperty.Declarations[0], diagnostics.X_0_is_declared_here, propName))
		}
	} else if r.tryElaborateArrayLikeErrors(source, target, false /*reportErrors*/) {
		if len(props) > 5 {
			propNames := strings.Join(core.Map(props[:4], r.c.symbolToString), ", ")
			r.reportError(diagnostics.Type_0_is_missing_the_following_properties_from_type_1_Colon_2_and_3_more, r.c.typeToString(source), r.c.typeToString(target), propNames, len(props)-4)
		} else {
			propNames := strings.Join(core.Map(props, r.c.symbolToString), ", ")
			r.reportError(diagnostics.Type_0_is_missing_the_following_properties_from_type_1_Colon_2, r.c.typeToString(source), r.c.typeToString(target), propNames)
		}
	}
}

func (r *Relater) tryElaborateArrayLikeErrors(source *Type, target *Type, reportErrors bool) bool {
	/**
	 * The spec for elaboration is:
	 * - If the source is a readonly tuple and the target is a mutable array or tuple, elaborate on mutability and skip property elaborations.
	 * - If the source is a tuple then skip property elaborations if the target is an array or tuple.
	 * - If the source is a readonly array and the target is a mutable array or tuple, elaborate on mutability and skip property elaborations.
	 * - If the source an array then skip property elaborations if the target is a tuple.
	 */
	if isTupleType(source) {
		if source.TargetTupleType().readonly && r.c.isMutableArrayOrTuple(target) {
			if reportErrors {
				r.reportError(diagnostics.The_type_0_is_readonly_and_cannot_be_assigned_to_the_mutable_type_1, r.c.typeToString(source), r.c.typeToString(target))
			}
			return false
		}
		return r.c.isArrayOrTupleType(target)
	}
	if r.c.isReadonlyArrayType(source) && r.c.isMutableArrayOrTuple(target) {
		if reportErrors {
			r.reportError(diagnostics.The_type_0_is_readonly_and_cannot_be_assigned_to_the_mutable_type_1, r.c.typeToString(source), r.c.typeToString(target))
		}
		return false
	}
	if isTupleType(target) {
		return r.c.isArrayType(source)
	}
	return true
}

func (r *Relater) tryElaborateErrorsForPrimitivesAndObjects(source *Type, target *Type) {
	if (source == r.c.globalStringType && target == r.c.stringType) ||
		(source == r.c.globalNumberType && target == r.c.numberType) ||
		(source == r.c.globalBooleanType && target == r.c.booleanType) ||
		(source == r.c.getGlobalESSymbolType() && target == r.c.esSymbolType) {
		r.reportError(diagnostics.X_0_is_a_primitive_but_1_is_a_wrapper_object_Prefer_using_0_when_possible, r.c.typeToString(target), r.c.typeToString(source))
	}
}

func (r *Relater) propertiesIdenticalTo(source *Type, target *Type, excludedProperties core.Set[string]) Ternary {
	if source.flags&TypeFlagsObject == 0 || target.flags&TypeFlagsObject == 0 {
		return TernaryFalse
	}
	sourceProperties := excludeProperties(r.c.getPropertiesOfObjectType(source), excludedProperties)
	targetProperties := excludeProperties(r.c.getPropertiesOfObjectType(target), excludedProperties)
	if len(sourceProperties) != len(targetProperties) {
		return TernaryFalse
	}
	result := TernaryTrue
	for _, sourceProp := range sourceProperties {
		targetProp := r.c.getPropertyOfObjectType(target, sourceProp.Name)
		if targetProp == nil {
			return TernaryFalse
		}
		related := r.c.compareProperties(sourceProp, targetProp, r.isRelatedToSimple)
		if related == TernaryFalse {
			return TernaryFalse
		}
		result &= related
	}
	return result
}

func (r *Relater) signaturesRelatedTo(source *Type, target *Type, kind SignatureKind, reportErrors bool, intersectionState IntersectionState) Ternary {
	if r.relation == r.c.identityRelation {
		return r.signaturesIdenticalTo(source, target, kind)
	}
	if target == r.c.anyFunctionType || source == r.c.anyFunctionType {
		return TernaryTrue
	}
	sourceSignatures := r.c.getSignaturesOfType(source, kind)
	targetSignatures := r.c.getSignaturesOfType(target, kind)
	if kind == SignatureKindConstruct && len(sourceSignatures) != 0 && len(targetSignatures) != 0 {
		sourceIsAbstract := sourceSignatures[0].flags&SignatureFlagsAbstract != 0
		targetIsAbstract := targetSignatures[0].flags&SignatureFlagsAbstract != 0
		if sourceIsAbstract && !targetIsAbstract {
			// An abstract constructor type is not assignable to a non-abstract constructor type
			// as it would otherwise be possible to new an abstract class. Note that the assignability
			// check we perform for an extends clause excludes construct signatures from the target,
			// so this check never proceeds.
			if reportErrors {
				r.reportError(diagnostics.Cannot_assign_an_abstract_constructor_type_to_a_non_abstract_constructor_type)
			}
			return TernaryFalse
		}
		if !r.constructorVisibilitiesAreCompatible(sourceSignatures[0], targetSignatures[0], reportErrors) {
			return TernaryFalse
		}
	}
	result := TernaryTrue
	switch {
	case source.objectFlags&ObjectFlagsInstantiated != 0 && target.objectFlags&ObjectFlagsInstantiated != 0 && source.symbol == target.symbol ||
		source.objectFlags&ObjectFlagsReference != 0 && target.objectFlags&ObjectFlagsReference != 0 && source.Target() == target.Target():
		// We have instantiations of the same anonymous type (which typically will be the type of a
		// method). Simply do a pairwise comparison of the signatures in the two signature lists instead
		// of the much more expensive N * M comparison matrix we explore below. We erase type parameters
		// as they are known to always be the same.
		// !!! Debug.assertEqual(sourceSignatures.length, targetSignatures.length)
		for i := range targetSignatures {
			related := r.signatureRelatedTo(sourceSignatures[i], targetSignatures[i], true /*erase*/, reportErrors, intersectionState)
			if related == TernaryFalse {
				return TernaryFalse
			}
			result &= related
		}
	case len(sourceSignatures) == 1 && len(targetSignatures) == 1:
		// For simple functions (functions with a single signature) we only erase type parameters for
		// the comparable relation. Otherwise, if the source signature is generic, we instantiate it
		// in the context of the target signature before checking the relationship. Ideally we'd do
		// this regardless of the number of signatures, but the potential costs are prohibitive due
		// to the quadratic nature of the logic below.
		eraseGenerics := r.relation == r.c.comparableRelation
		result = r.signatureRelatedTo(sourceSignatures[0], targetSignatures[0], eraseGenerics, reportErrors, intersectionState)
	default:
	outer:
		for _, t := range targetSignatures {
			saveErrorState := r.getErrorState()
			// Only elaborate errors from the first failure
			shouldElaborateErrors := reportErrors
			for _, s := range sourceSignatures {
				related := r.signatureRelatedTo(s, t, true /*erase*/, shouldElaborateErrors, intersectionState)
				if related != TernaryFalse {
					result &= related
					r.restoreErrorState(saveErrorState)
					continue outer
				}
				shouldElaborateErrors = false
			}
			if shouldElaborateErrors {
				r.reportError(diagnostics.Type_0_provides_no_match_for_the_signature_1, r.c.typeToString(source), r.c.signatureToString(t))
			}
			return TernaryFalse
		}
	}
	return result
}

func (r *Relater) constructorVisibilitiesAreCompatible(sourceSignature *Signature, targetSignature *Signature, reportErrors bool) bool {
	if sourceSignature.declaration == nil || targetSignature.declaration == nil {
		return true
	}
	sourceAccessibility := getEffectiveModifierFlags(sourceSignature.declaration) & ast.ModifierFlagsNonPublicAccessibilityModifier
	targetAccessibility := getEffectiveModifierFlags(targetSignature.declaration) & ast.ModifierFlagsNonPublicAccessibilityModifier
	// A public, protected and private signature is assignable to a private signature.
	if targetAccessibility == ast.ModifierFlagsPrivate {
		return true
	}
	// A public and protected signature is assignable to a protected signature.
	if targetAccessibility == ast.ModifierFlagsProtected && sourceAccessibility != ast.ModifierFlagsPrivate {
		return true
	}
	// Only a public signature is assignable to public signature.
	if targetAccessibility != ast.ModifierFlagsProtected && sourceAccessibility == 0 {
		return true
	}
	if reportErrors {
		r.reportError(diagnostics.Cannot_assign_a_0_constructor_type_to_a_1_constructor_type, visibilityToString(sourceAccessibility), visibilityToString(targetAccessibility))
	}
	return false
}

// See signatureAssignableTo, compareSignaturesIdentical
func (r *Relater) signatureRelatedTo(source *Signature, target *Signature, erase bool, reportErrors bool, intersectionState IntersectionState) Ternary {
	checkMode := SignatureCheckModeNone
	switch {
	case r.relation == r.c.subtypeRelation:
		checkMode = SignatureCheckModeStrictTopSignature
	case r.relation == r.c.strictSubtypeRelation:
		checkMode = SignatureCheckModeStrictTopSignature | SignatureCheckModeStrictArity
	}
	if erase {
		source = r.c.getErasedSignature(source)
		target = r.c.getErasedSignature(target)
	}
	isRelatedToWorker := func(source *Type, target *Type, reportErrors bool) Ternary {
		return r.isRelatedToEx(source, target, RecursionFlagsBoth, reportErrors, nil /*headMessage*/, intersectionState)
	}
	return r.c.compareSignaturesRelated(source, target, checkMode, reportErrors, r.reportError, isRelatedToWorker, r.c.reportUnreliableMapper)
}

func (r *Relater) signaturesIdenticalTo(source *Type, target *Type, kind SignatureKind) Ternary {
	sourceSignatures := r.c.getSignaturesOfType(source, kind)
	targetSignatures := r.c.getSignaturesOfType(target, kind)
	if len(sourceSignatures) != len(targetSignatures) {
		return TernaryFalse
	}
	result := TernaryTrue
	for i := range sourceSignatures {
		related := r.c.compareSignaturesIdentical(sourceSignatures[i], targetSignatures[i], false /*partialMatch*/, false /*ignoreThisTypes*/, false /*ignoreReturnTypes*/, r.isRelatedToSimple)
		if related == 0 {
			return TernaryFalse
		}
		result &= related
	}
	return result
}

func (r *Relater) indexSignaturesRelatedTo(source *Type, target *Type, sourceIsPrimitive bool, reportErrors bool, intersectionState IntersectionState) Ternary {
	return TernaryTrue // !!!
}

func (r *Relater) reportErrorResults(originalSource *Type, originalTarget *Type, source *Type, target *Type, headMessage *diagnostics.Message) {
	sourceHasBase := r.c.getSingleBaseForNonAugmentingSubtype(originalSource) != nil
	targetHasBase := r.c.getSingleBaseForNonAugmentingSubtype(originalTarget) != nil
	if originalSource.alias != nil || sourceHasBase {
		source = originalSource
	}
	if originalTarget.alias != nil || targetHasBase {
		target = originalTarget
	}
	if source.flags&TypeFlagsObject != 0 && target.flags&TypeFlagsObject != 0 {
		r.tryElaborateArrayLikeErrors(source, target, true /*reportErrors*/)
	}
	switch {
	case source.flags&TypeFlagsObject != 0 && target.flags&TypeFlagsPrimitive != 0:
		r.tryElaborateErrorsForPrimitivesAndObjects(source, target)
	case source.symbol != nil && source.flags&TypeFlagsObject != 0 && r.c.globalObjectType == source:
		r.reportError(diagnostics.The_Object_type_is_assignable_to_very_few_other_types_Did_you_mean_to_use_the_any_type_instead)
	case source.objectFlags&ObjectFlagsJsxAttributes != 0 && target.flags&TypeFlagsIntersection != 0:
		// !!!
		// targetTypes := target.Types()
		// intrinsicAttributes := c.getJsxType(JsxNames.IntrinsicAttributes, errorNode)
		// intrinsicClassAttributes := c.getJsxType(JsxNames.IntrinsicClassAttributes, errorNode)
		// if !c.isErrorType(intrinsicAttributes) && !c.isErrorType(intrinsicClassAttributes) && (contains(targetTypes, intrinsicAttributes) || contains(targetTypes, intrinsicClassAttributes)) {
		// 	// do not report top error
		// 	return
		// }
	case originalTarget.flags&TypeFlagsIntersection != 0 && originalTarget.objectFlags&ObjectFlagsIsNeverIntersection != 0:
		message := diagnostics.The_intersection_0_was_reduced_to_never_because_property_1_has_conflicting_types_in_some_constituents
		prop := core.Find(r.c.getPropertiesOfUnionOrIntersectionType(originalTarget), r.c.isDiscriminantWithNeverType)
		if prop == nil {
			message = diagnostics.The_intersection_0_was_reduced_to_never_because_property_1_exists_in_multiple_constituents_and_is_private_in_some
			prop = core.Find(r.c.getPropertiesOfUnionOrIntersectionType(originalTarget), isConflictingPrivateProperty)
		}
		if prop != nil {
			r.reportError(message, r.c.typeToStringEx(originalTarget, nil /*enclosingDeclaration*/, TypeFormatFlagsNoTypeReduction), r.c.symbolToString(prop))
		}
	}
	// !!! Logic having to do with canonical diagnostics for deduplication purposes
	r.reportRelationError(headMessage, source, target)
	if source.flags&TypeFlagsTypeParameter != 0 && source.symbol != nil && len(source.symbol.Declarations) != 0 && r.c.getConstraintOfType(source) == nil {
		syntheticParam := r.c.cloneTypeParameter(source)
		syntheticParam.AsTypeParameter().constraint = r.c.instantiateType(target, newSimpleTypeMapper(source, syntheticParam))
		if r.c.hasNonCircularBaseConstraint(syntheticParam) {
			targetConstraintString := r.c.typeToString(target)
			r.relatedInfo = append(r.relatedInfo, NewDiagnosticForNode(source.symbol.Declarations[0], diagnostics.This_type_parameter_might_need_an_extends_0_constraint, targetConstraintString))
		}
	}
}

func (r *Relater) reportRelationError(message *diagnostics.Message, source *Type, target *Type) {
	sourceType, targetType := r.c.getTypeNamesForErrorDisplay(source, target)
	generalizedSource := source
	generalizedSourceType := sourceType
	// Don't generalize on 'never' - we really want the original type
	// to be displayed for use-cases like 'assertNever'.
	if target.flags&TypeFlagsNever == 0 && isLiteralType(source) && !r.c.typeCouldHaveTopLevelSingletonTypes(target) {
		generalizedSource = r.c.getBaseTypeOfLiteralType(source)
		// !!! Debug.assert(!c.isTypeAssignableTo(generalizedSource, target), "generalized source shouldn't be assignable")
		generalizedSourceType = r.c.getTypeNameForErrorDisplay(generalizedSource)
	}
	// If `target` is of indexed access type (and `source` it is not), we use the object type of `target` for better error reporting
	var targetFlags TypeFlags
	if target.flags&TypeFlagsIndexedAccess != 0 && source.flags&TypeFlagsIndexedAccess == 0 {
		targetFlags = target.AsIndexedAccessType().objectType.flags
	} else {
		targetFlags = target.flags
	}
	if targetFlags&TypeFlagsTypeParameter != 0 && target != r.c.markerSuperTypeForCheck && target != r.c.markerSubTypeForCheck {
		constraint := r.c.getBaseConstraintOfType(target)
		switch {
		case constraint != nil && r.c.isTypeAssignableTo(generalizedSource, constraint):
			r.reportError(diagnostics.X_0_is_assignable_to_the_constraint_of_type_1_but_1_could_be_instantiated_with_a_different_subtype_of_constraint_2, generalizedSourceType, targetType, r.c.typeToString(constraint))
		case constraint != nil && r.c.isTypeAssignableTo(source, constraint):
			r.reportError(diagnostics.X_0_is_assignable_to_the_constraint_of_type_1_but_1_could_be_instantiated_with_a_different_subtype_of_constraint_2, sourceType, targetType, r.c.typeToString(constraint))
		default:
			r.reportError(diagnostics.X_0_could_be_instantiated_with_an_arbitrary_type_which_could_be_unrelated_to_1, targetType, generalizedSourceType)
		}
	}
	if message == nil {
		if r.relation == r.c.comparableRelation {
			message = diagnostics.Type_0_is_not_comparable_to_type_1
		} else if sourceType == targetType {
			message = diagnostics.Type_0_is_not_assignable_to_type_1_Two_different_types_with_this_name_exist_but_they_are_unrelated
		} else {
			message = diagnostics.Type_0_is_not_assignable_to_type_1
		}
	}
	switch r.getChainMessage(0) {
	// Suppress if next message is an excess property error
	case diagnostics.Object_literal_may_only_specify_known_properties_and_0_does_not_exist_in_type_1,
		diagnostics.Object_literal_may_only_specify_known_properties_but_0_does_not_exist_in_type_1_Did_you_mean_to_write_2:
		return
	// Suppress if next message is an excessive complexity/stack depth message for source and target or a readonly
	// vs. mutable error for source and target
	case diagnostics.Excessive_complexity_comparing_types_0_and_1,
		diagnostics.Excessive_stack_depth_comparing_types_0_and_1,
		diagnostics.The_type_0_is_readonly_and_cannot_be_assigned_to_the_mutable_type_1:
		if r.chainArgsMatch(sourceType, targetType) {
			return
		}
	// Suppress if next message is a missing property message for source and target and we're not
	// reporting on interface implementation
	case diagnostics.Property_0_is_missing_in_type_1_but_required_in_type_2:
		if !isInterfaceImplementationMessage(message) && r.chainArgsMatch(nil, sourceType, targetType) {
			return
		}
	// Suppress if next message is a missing property message for source and target and we're not
	// reporting on interface implementation
	case diagnostics.Type_0_is_missing_the_following_properties_from_type_1_Colon_2_and_3_more,
		diagnostics.Type_0_is_missing_the_following_properties_from_type_1_Colon_2:
		if !isInterfaceImplementationMessage(message) && r.chainArgsMatch(sourceType, targetType) {
			return
		}
	}
	r.reportError(message, sourceType, targetType)
}

func (r *Relater) reportError(message *diagnostics.Message, args ...any) {
	if message == diagnostics.Types_of_property_0_are_incompatible {
		// Suppress if next message is an excess property error
		switch r.getChainMessage(0) {
		case diagnostics.Object_literal_may_only_specify_known_properties_and_0_does_not_exist_in_type_1,
			diagnostics.Object_literal_may_only_specify_known_properties_but_0_does_not_exist_in_type_1_Did_you_mean_to_write_2:
			return
		}
		// Transform a property incompatibility message for property 'x' followed by some elaboration message
		// followed by a signature return type incompatibility message into a single return type incompatiblity
		// message for 'x()' or 'x(...)'
		var arg string
		switch r.getChainMessage(1) {
		case diagnostics.Call_signatures_with_no_arguments_have_incompatible_return_types_0_and_1:
			arg = getPropertyNameArg(args[0]) + "()"
		case diagnostics.Construct_signatures_with_no_arguments_have_incompatible_return_types_0_and_1:
			arg = "new " + getPropertyNameArg(args[0]) + "()"
		case diagnostics.Call_signature_return_types_0_and_1_are_incompatible:
			arg = getPropertyNameArg(args[0]) + "(...)"
		case diagnostics.Construct_signature_return_types_0_and_1_are_incompatible:
			arg = "new " + getPropertyNameArg(args[0]) + "(...)"
		}
		if arg != "" {
			message = diagnostics.The_types_returned_by_0_are_incompatible_between_these_types
			args[0] = arg
			r.errorChain = r.errorChain.next.next
		}
		// Transform a property incompatibility message for property 'x' followed by some elaboration message
		// followed by a property incompatibility message for property 'y' into a single property incompatibility
		// message for 'x.y'
		switch r.getChainMessage(1) {
		case diagnostics.Types_of_property_0_are_incompatible,
			diagnostics.The_types_of_0_are_incompatible_between_these_types,
			diagnostics.The_types_returned_by_0_are_incompatible_between_these_types:
			head := getPropertyNameArg(args[0])
			tail := getPropertyNameArg(r.errorChain.next.args[0])
			var arg string
			if len(tail) != 0 && tail[0] == '[' {
				arg = head + tail
			} else {
				arg = head + "." + tail
			}
			r.errorChain = r.errorChain.next.next
			if message == diagnostics.Types_of_property_0_are_incompatible {
				message = diagnostics.The_types_of_0_are_incompatible_between_these_types
			}
			r.reportError(message, arg)
			return
		}
	}
	r.errorChain = &ErrorChain{next: r.errorChain, message: message, args: args}
}

func (r *Relater) getChainMessage(index int) *diagnostics.Message {
	e := r.errorChain
	for {
		if e == nil {
			return nil
		}
		if index == 0 {
			return e.message
		}
		e = e.next
		index--
	}
}

func getPropertyNameArg(arg any) string {
	s := arg.(string)
	if len(s) != 0 && (s[0] == '"' || s[0] == '\'' || s[0] == '`') {
		return "[" + s + "]"
	}
	return s
}

func isInterfaceImplementationMessage(message *diagnostics.Message) bool {
	return message == diagnostics.Class_0_incorrectly_implements_interface_1 ||
		message == diagnostics.Class_0_incorrectly_implements_class_1_Did_you_mean_to_extend_1_and_inherit_its_members_as_a_subclass
}

// Return true if the arguments of the first entry on the error chain match the
// given arguments (where nil acts as a wildcard).
func (r *Relater) chainArgsMatch(args ...any) bool {
	for i, a := range args {
		if a != nil && a != r.errorChain.args[i] {
			return false
		}
	}
	return true
}<|MERGE_RESOLUTION|>--- conflicted
+++ resolved
@@ -2919,13 +2919,8 @@
 			targetTypeArguments := r.c.getTypeArguments(target)
 			targetStartCount := getStartElementCount(target.TargetTupleType(), ElementFlagsNonRest)
 			targetEndCount := getEndElementCount(target.TargetTupleType(), ElementFlagsNonRest)
-<<<<<<< HEAD
 			canExcludeDiscriminants := excludedProperties.Len() != 0
-			for sourcePosition := 0; sourcePosition < sourceArity; sourcePosition++ {
-=======
-			canExcludeDiscriminants := excludedProperties.len() != 0
 			for sourcePosition := range sourceArity {
->>>>>>> b5269638
 				var sourceFlags ElementFlags
 				if isTupleType(source) {
 					sourceFlags = source.TargetTupleType().elementInfos[sourcePosition].flags
