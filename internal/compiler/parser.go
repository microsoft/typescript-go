package compiler

import (
	"path"
	"strings"

	"github.com/microsoft/typescript-go/internal/ast"
	"github.com/microsoft/typescript-go/internal/compiler/diagnostics"
	"github.com/microsoft/typescript-go/internal/core"
)

type ParsingContext int

const (
	PCSourceElements           ParsingContext = iota // Elements in source file
	PCBlockStatements                                // Statements in block
	PCSwitchClauses                                  // Clauses in switch statement
	PCSwitchClauseStatements                         // Statements in switch clause
	PCTypeMembers                                    // Members in interface or type literal
	PCClassMembers                                   // Members in class declaration
	PCEnumMembers                                    // Members in enum declaration
	PCHeritageClauseElement                          // Elements in a heritage clause
	PCVariableDeclarations                           // Variable declarations in variable statement
	PCObjectBindingElements                          // Binding elements in object binding list
	PCArrayBindingElements                           // Binding elements in array binding list
	PCArgumentExpressions                            // Expressions in argument list
	PCObjectLiteralMembers                           // Members in object literal
	PCJsxAttributes                                  // Attributes in jsx element
	PCJsxChildren                                    // Things between opening and closing JSX tags
	PCArrayLiteralMembers                            // Members in array literal
	PCParameters                                     // Parameters in parameter list
	PCJSDocParameters                                // JSDoc parameters in parameter list of JSDoc function type
	PCRestProperties                                 // Property names in a rest type list
	PCTypeParameters                                 // Type parameters in type parameter list
	PCTypeArguments                                  // Type arguments in type argument list
	PCTupleElementTypes                              // Element types in tuple element type list
	PCHeritageClauses                                // Heritage clauses for a class or interface declaration.
	PCImportOrExportSpecifiers                       // Named import clause's import specifier list
	PCImportAttributes                               // Import attributes
	PCJSDocComment                                   // Parsing via JSDocParser
	PCCount                                          // Number of parsing contexts
)

type ParsingContexts int

type Parser struct {
	scanner               *Scanner
	factory               ast.NodeFactory
	fileName              string
	sourceText            string
	languageVersion       core.ScriptTarget
	scriptKind            core.ScriptKind
	languageVariant       core.LanguageVariant
	contextFlags          ast.NodeFlags
	token                 ast.Kind
	parsingContexts       ParsingContexts
	diagnostics           []*ast.Diagnostic
	identifiers           core.Set[string]
	sourceFlags           ast.NodeFlags
	notParenthesizedArrow core.Set[int]
	identifierPool        core.Pool[ast.Identifier]
}

func NewParser() *Parser {
	p := &Parser{}
	p.scanner = NewScanner()
	return p
}

func ParseSourceFile(fileName string, sourceText string, languageVersion core.ScriptTarget) *ast.SourceFile {
	var p Parser
	p.initializeState(fileName, sourceText, languageVersion, core.ScriptKindUnknown)
	p.nextToken()
	return p.parseSourceFileWorker()
}

func ParseJSONText(fileName string, sourceText string) *ast.SourceFile {
	var p Parser
	p.initializeState(fileName, sourceText, core.ScriptTargetES2015, core.ScriptKindJSON)
	p.nextToken()
	pos := p.nodePos()
	var expressions []*ast.Node

	for p.token != ast.KindEndOfFile {
		var expression *ast.Node
		switch p.token {
		case ast.KindOpenBracketToken:
			expression = p.parseArrayLiteralExpression()
		case ast.KindTrueKeyword, ast.KindFalseKeyword, ast.KindNullKeyword:
			expression = p.parseTokenNode()
		case ast.KindMinusToken:
			if p.lookAhead(func() bool { return p.nextToken() == ast.KindNumericLiteral && p.nextToken() != ast.KindColonToken }) {
				expression = p.parsePrefixUnaryExpression()
			} else {
				expression = p.parseObjectLiteralExpression()
			}
		case ast.KindNumericLiteral, ast.KindStringLiteral:
			if p.lookAhead(func() bool { return p.nextToken() != ast.KindColonToken }) {
				expression = p.parseLiteralExpression()
				break
			}
			fallthrough
		default:
			expression = p.parseObjectLiteralExpression()
		}

		// Error recovery: collect multiple top-level expressions
		expressions = append(expressions, expression)
		if p.token != ast.KindEndOfFile {
			p.parseErrorAtCurrentToken(diagnostics.Unexpected_token)
		}
	}

	var statement *ast.Node
	if len(expressions) == 1 {
		statement = p.factory.NewExpressionStatement(expressions[0])
	} else {
		arr := p.factory.NewArrayLiteralExpression(expressions, false)
		p.finishNode(arr, pos)
		statement = p.factory.NewExpressionStatement(arr)
	}

	p.finishNode(statement, pos)
	p.parseExpectedToken(ast.KindEndOfFile)
	node := p.factory.NewSourceFile(p.sourceText, p.fileName, []*ast.Node{statement})
	p.finishNode(node, pos)
	result := node.AsSourceFile()
	result.Diagnostics_ = attachFileToDiagnostics(p.diagnostics, result)
	return result
}

func (p *Parser) initializeState(fileName string, sourceText string, languageVersion core.ScriptTarget, scriptKind core.ScriptKind) {
	p.scanner = NewScanner()
	p.fileName = path.Clean(fileName)
	p.sourceText = sourceText
	p.languageVersion = languageVersion
	p.scriptKind = ensureScriptKind(fileName, scriptKind)
	p.languageVariant = getLanguageVariant(p.scriptKind)
	switch p.scriptKind {
	case core.ScriptKindJS, core.ScriptKindJSX:
		p.contextFlags = ast.NodeFlagsJavaScriptFile
	case core.ScriptKindJSON:
		p.contextFlags = ast.NodeFlagsJavaScriptFile | ast.NodeFlagsJsonFile
	default:
		p.contextFlags = ast.NodeFlagsNone
	}
	p.scanner.SetText(p.sourceText)
	p.scanner.SetOnError(p.scanError)
	p.scanner.SetScriptTarget(p.languageVersion)
	p.scanner.SetLanguageVariant(p.languageVariant)
}

func (p *Parser) scanError(message *diagnostics.Message, pos int, len int, args ...any) {
	p.parseErrorAtRange(core.NewTextRange(pos, pos+len), message, args...)
}

func (p *Parser) parseErrorAt(pos int, end int, message *diagnostics.Message, args ...any) *ast.Diagnostic {
	return p.parseErrorAtRange(core.NewTextRange(pos, end), message, args...)
}

func (p *Parser) parseErrorAtCurrentToken(message *diagnostics.Message, args ...any) *ast.Diagnostic {
	return p.parseErrorAtRange(p.scanner.TokenRange(), message, args...)
}

func (p *Parser) parseErrorAtRange(loc core.TextRange, message *diagnostics.Message, args ...any) *ast.Diagnostic {
	// Don't report another error if it would just be at the same location as the last error
	if len(p.diagnostics) == 0 || p.diagnostics[len(p.diagnostics)-1].Loc() != loc {
		result := NewDiagnostic(nil, loc, message, args...)
		p.diagnostics = append(p.diagnostics, result)
		return result
	}
	return nil
}

type ParserState struct {
	scannerState   ScannerState
	contextFlags   ast.NodeFlags
	diagnosticsLen int
}

func (p *Parser) mark() ParserState {
	return ParserState{scannerState: p.scanner.Mark(), contextFlags: p.contextFlags, diagnosticsLen: len(p.diagnostics)}
}

func (p *Parser) rewind(state ParserState) {
	p.scanner.Rewind(state.scannerState)
	p.token = p.scanner.token
	p.contextFlags = state.contextFlags
	p.diagnostics = p.diagnostics[0:state.diagnosticsLen]
}

func (p *Parser) lookAhead(callback func() bool) bool {
	state := p.mark()
	result := callback()
	p.rewind(state)
	return result
}

func (p *Parser) nextToken() ast.Kind {
	p.token = p.scanner.Scan()
	return p.token
}

func (p *Parser) nodePos() int {
	return p.scanner.TokenFullStart()
}

func (p *Parser) hasPrecedingLineBreak() bool {
	return p.scanner.HasPrecedingLineBreak()
}

func (p *Parser) hasPrecedingJSDocComment() bool {
	return false // !!!
}

<<<<<<< HEAD
func (p *Parser) parseSourceFileWorker() *ast.SourceFile {
	isDeclarationFile := isDeclarationFileName(p.fileName)
=======
func (p *Parser) parseSourceFileWorker() *SourceFile {
	isDeclarationFile := IsDeclarationFileName(p.fileName)
>>>>>>> d1889edc
	if isDeclarationFile {
		p.contextFlags |= ast.NodeFlagsAmbient
	}
	pos := p.nodePos()
	statements := p.parseList(PCSourceElements, (*Parser).parseStatement)
	eof := p.parseTokenNode()
	if eof.Kind != ast.KindEndOfFile {
		panic("Expected end of file token from scanner.")
	}
	node := p.factory.NewSourceFile(p.sourceText, p.fileName, statements)
	p.finishNode(node, pos)
	result := node.AsSourceFile()
	result.Diagnostics_ = attachFileToDiagnostics(p.diagnostics, result)
	result.ExternalModuleIndicator = isFileProbablyExternalModule(result)
	result.IsDeclarationFile = isDeclarationFile
	return result
}

func (p *Parser) parseList(kind ParsingContext, parseElement func(p *Parser) *ast.Node) []*ast.Node {
	saveParsingContexts := p.parsingContexts
	p.parsingContexts |= 1 << kind
	list := []*ast.Node{}
	for !p.isListTerminator(kind) {
		if p.isListElement(kind, false /*inErrorRecovery*/) {
			list = append(list, parseElement(p))
			continue
		}
		if p.abortParsingListOrMoveToNextToken(kind) {
			break
		}
	}
	p.parsingContexts = saveParsingContexts
	return list
}

// Return a non-nil (but possibly empty) slice if parsing was successful, or nil if parseElement returned nil
func (p *Parser) parseDelimitedList(kind ParsingContext, parseElement func(p *Parser) *ast.Node) []*ast.Node {
	saveParsingContexts := p.parsingContexts
	p.parsingContexts |= 1 << kind
	list := []*ast.Node{}
	for {
		if p.isListElement(kind, false /*inErrorRecovery*/) {
			startPos := p.nodePos()
			element := parseElement(p)
			if element == nil {
				p.parsingContexts = saveParsingContexts
				// Return nil list to indicate parseElement failed
				return nil
			}
			list = append(list, element)
			if p.parseOptional(ast.KindCommaToken) {
				// No need to check for a zero length node since we know we parsed a comma
				continue
			}
			if p.isListTerminator(kind) {
				break
			}
			// We didn't get a comma, and the list wasn't terminated, explicitly parse
			// out a comma so we give a good error message.
			if p.token != ast.KindCommaToken && kind == PCEnumMembers {
				p.parseErrorAtCurrentToken(diagnostics.An_enum_member_name_must_be_followed_by_a_or)
			} else {
				p.parseExpected(ast.KindCommaToken)
			}
			// If the token was a semicolon, and the caller allows that, then skip it and
			// continue.  This ensures we get back on track and don't result in tons of
			// parse errors.  For example, this can happen when people do things like use
			// a semicolon to delimit object literal members.   Note: we'll have already
			// reported an error when we called parseExpected above.
			if (kind == PCObjectLiteralMembers || kind == PCImportAttributes) && p.token == ast.KindSemicolonToken && !p.hasPrecedingLineBreak() {
				p.nextToken()
			}
			if startPos == p.nodePos() {
				// What we're parsing isn't actually remotely recognizable as a element and we've consumed no tokens whatsoever
				// Consume a token to advance the parser in some way and avoid an infinite loop
				// This can happen when we're speculatively parsing parenthesized expressions which we think may be arrow functions,
				// or when a modifier keyword which is disallowed as a parameter name (ie, `static` in strict mode) is supplied
				p.nextToken()
			}
			continue
		}
		if p.isListTerminator(kind) {
			break
		}
		if p.abortParsingListOrMoveToNextToken(kind) {
			break
		}
	}
	p.parsingContexts = saveParsingContexts
	return list
}

// Return a non-nil (but possibly empty) slice if parsing was successful, or nil if opening token wasn't found
// or parseElement returned nil
func (p *Parser) parseBracketedList(kind ParsingContext, parseElement func(p *Parser) *ast.Node, open ast.Kind, close ast.Kind) []*ast.Node {
	if p.parseExpected(open) {
		result := p.parseDelimitedList(kind, parseElement)
		p.parseExpected(close)
		return result
	}
	return nil
}

// Returns true if we should abort parsing.
func (p *Parser) abortParsingListOrMoveToNextToken(kind ParsingContext) bool {
	p.parsingContextErrors(kind)
	if p.isInSomeParsingContext() {
		return true
	}
	p.nextToken()
	return false
}

// True if positioned at element or terminator of the current list or any enclosing list
func (p *Parser) isInSomeParsingContext() bool {
	// We should be in at least one parsing context, be it SourceElements while parsing
	// a ast.SourceFile, or JSDocComment when lazily parsing JSDoc.
	// Debug.assert(parsingContext, "Missing parsing context")
	for kind := ParsingContext(0); kind < PCCount; kind++ {
		if p.parsingContexts&(1<<kind) != 0 {
			if p.isListElement(kind, true /*inErrorRecovery*/) || p.isListTerminator(kind) {
				return true
			}
		}
	}
	return false
}

func (p *Parser) parsingContextErrors(context ParsingContext) {
	switch context {
	case PCSourceElements:
		if p.token == ast.KindDefaultKeyword {
			p.parseErrorAtCurrentToken(diagnostics.X_0_expected, "export")
		} else {
			p.parseErrorAtCurrentToken(diagnostics.Declaration_or_statement_expected)
		}
	case PCBlockStatements:
		p.parseErrorAtCurrentToken(diagnostics.Declaration_or_statement_expected)
	case PCSwitchClauses:
		p.parseErrorAtCurrentToken(diagnostics.X_case_or_default_expected)
	case PCSwitchClauseStatements:
		p.parseErrorAtCurrentToken(diagnostics.Statement_expected)
	case PCRestProperties, PCTypeMembers:
		p.parseErrorAtCurrentToken(diagnostics.Property_or_signature_expected)
	case PCClassMembers:
		p.parseErrorAtCurrentToken(diagnostics.Unexpected_token_A_constructor_method_accessor_or_property_was_expected)
	case PCEnumMembers:
		p.parseErrorAtCurrentToken(diagnostics.Enum_member_expected)
	case PCHeritageClauseElement:
		p.parseErrorAtCurrentToken(diagnostics.Expression_expected)
	case PCVariableDeclarations:
		if isKeyword(p.token) {
			p.parseErrorAtCurrentToken(diagnostics.X_0_is_not_allowed_as_a_variable_declaration_name, TokenToString(p.token))
		} else {
			p.parseErrorAtCurrentToken(diagnostics.Variable_declaration_expected)
		}
	case PCObjectBindingElements:
		p.parseErrorAtCurrentToken(diagnostics.Property_destructuring_pattern_expected)
	case PCArrayBindingElements:
		p.parseErrorAtCurrentToken(diagnostics.Array_element_destructuring_pattern_expected)
	case PCArgumentExpressions:
		p.parseErrorAtCurrentToken(diagnostics.Argument_expression_expected)
	case PCObjectLiteralMembers:
		p.parseErrorAtCurrentToken(diagnostics.Property_assignment_expected)
	case PCArrayLiteralMembers:
		p.parseErrorAtCurrentToken(diagnostics.Expression_or_comma_expected)
	case PCJSDocParameters:
		p.parseErrorAtCurrentToken(diagnostics.Parameter_declaration_expected)
	case PCParameters:
		if isKeyword(p.token) {
			p.parseErrorAtCurrentToken(diagnostics.X_0_is_not_allowed_as_a_parameter_name, TokenToString(p.token))
		} else {
			p.parseErrorAtCurrentToken(diagnostics.Parameter_declaration_expected)
		}
	case PCTypeParameters:
		p.parseErrorAtCurrentToken(diagnostics.Type_parameter_declaration_expected)
	case PCTypeArguments:
		p.parseErrorAtCurrentToken(diagnostics.Type_argument_expected)
	case PCTupleElementTypes:
		p.parseErrorAtCurrentToken(diagnostics.Type_expected)
	case PCHeritageClauses:
		p.parseErrorAtCurrentToken(diagnostics.Unexpected_token_expected)
	case PCImportOrExportSpecifiers:
		if p.token == ast.KindFromKeyword {
			p.parseErrorAtCurrentToken(diagnostics.X_0_expected, "}")
		} else {
			p.parseErrorAtCurrentToken(diagnostics.Identifier_expected)
		}
	case PCJsxAttributes, PCJsxChildren, PCJSDocComment:
		p.parseErrorAtCurrentToken(diagnostics.Identifier_expected)
	case PCImportAttributes:
		p.parseErrorAtCurrentToken(diagnostics.Identifier_or_string_literal_expected)
	default:
		panic("Unhandled case in parsingContextErrors")
	}
}

func (p *Parser) isListElement(parsingContext ParsingContext, inErrorRecovery bool) bool {
	switch parsingContext {
	case PCSourceElements, PCBlockStatements, PCSwitchClauseStatements:
		// If we're in error recovery, then we don't want to treat ';' as an empty statement.
		// The problem is that ';' can show up in far too many contexts, and if we see one
		// and assume it's a statement, then we may bail out inappropriately from whatever
		// we're parsing.  For example, if we have a semicolon in the middle of a class, then
		// we really don't want to assume the class is over and we're on a statement in the
		// outer module.  We just want to consume and move on.
		return !(p.token == ast.KindSemicolonToken && inErrorRecovery) && p.isStartOfStatement()
	case PCSwitchClauses:
		return p.token == ast.KindCaseKeyword || p.token == ast.KindDefaultKeyword
	case PCTypeMembers:
		return p.lookAhead(p.scanTypeMemberStart)
	case PCClassMembers:
		// We allow semicolons as class elements (as specified by ES6) as long as we're
		// not in error recovery.  If we're in error recovery, we don't want an errant
		// semicolon to be treated as a class member (since they're almost always used
		// for statements.
		return p.lookAhead(p.scanClassMemberStart) || p.token == ast.KindSemicolonToken && !inErrorRecovery
	case PCEnumMembers:
		// Include open bracket computed properties. This technically also lets in indexers,
		// which would be a candidate for improved error reporting.
		return p.token == ast.KindOpenBracketToken || p.isLiteralPropertyName()
	case PCObjectLiteralMembers:
		switch p.token {
		case ast.KindOpenBracketToken, ast.KindAsteriskToken, ast.KindDotDotDotToken, ast.KindDotToken: // Not an object literal member, but don't want to close the object (see `tests/cases/fourslash/completionsDotInObjectLiteral.ts`)
			return true
		default:
			return p.isLiteralPropertyName()
		}
	case PCRestProperties:
		return p.isLiteralPropertyName()
	case PCObjectBindingElements:
		return p.token == ast.KindOpenBracketToken || p.token == ast.KindDotDotDotToken || p.isLiteralPropertyName()
	case PCImportAttributes:
		return p.isImportAttributeName()
	case PCHeritageClauseElement:
		// If we see `{ ... }` then only consume it as an expression if it is followed by `,` or `{`
		// That way we won't consume the body of a class in its heritage clause.
		if p.token == ast.KindOpenBraceToken {
			return p.isValidHeritageClauseObjectLiteral()
		}
		if !inErrorRecovery {
			return p.isStartOfLeftHandSideExpression() && !p.isHeritageClauseExtendsOrImplementsKeyword()
		}
		// If we're in error recovery we tighten up what we're willing to match.
		// That way we don't treat something like "this" as a valid heritage clause
		// element during recovery.
		return p.isIdentifier() && !p.isHeritageClauseExtendsOrImplementsKeyword()
	case PCVariableDeclarations:
		return p.isBindingIdentifierOrPrivateIdentifierOrPattern()
	case PCArrayBindingElements:
		return p.token == ast.KindCommaToken || p.token == ast.KindDotDotDotToken || p.isBindingIdentifierOrPrivateIdentifierOrPattern()
	case PCTypeParameters:
		return p.token == ast.KindInKeyword || p.token == ast.KindConstKeyword || p.isIdentifier()
	case PCArrayLiteralMembers:
		// Not an array literal member, but don't want to close the array (see `tests/cases/fourslash/completionsDotInArrayLiteralInObjectLiteral.ts`)
		if p.token == ast.KindCommaToken || p.token == ast.KindDotToken {
			return true
		}
		fallthrough
	case PCArgumentExpressions:
		return p.token == ast.KindDotDotDotToken || p.isStartOfExpression()
	case PCParameters:
		return p.isStartOfParameter(false /*isJSDocParameter*/)
	case PCJSDocParameters:
		return p.isStartOfParameter(true /*isJSDocParameter*/)
	case PCTypeArguments, PCTupleElementTypes:
		return p.token == ast.KindCommaToken || p.isStartOfType(false /*inStartOfParameter*/)
	case PCHeritageClauses:
		return p.isHeritageClause()
	case PCImportOrExportSpecifiers:
		// bail out if the next token is [FromKeyword ast.StringLiteral].
		// That means we're in something like `import { from "mod"`. Stop here can give better error message.
		if p.token == ast.KindFromKeyword && p.lookAhead(p.nextTokenIsTokenStringLiteral) {
			return false
		}
		if p.token == ast.KindStringLiteral {
			return true // For "arbitrary module namespace identifiers"
		}
		return tokenIsIdentifierOrKeyword(p.token)
	case PCJsxAttributes:
		return tokenIsIdentifierOrKeyword(p.token) || p.token == ast.KindOpenBraceToken
	case PCJsxChildren:
		return true
	case PCJSDocComment:
		return true
	}
	panic("Unhandled case in isListElement")
}

func (p *Parser) isListTerminator(kind ParsingContext) bool {
	if p.token == ast.KindEndOfFile {
		return true
	}
	switch kind {
	case PCBlockStatements, PCSwitchClauses, PCTypeMembers, PCClassMembers, PCEnumMembers, PCObjectLiteralMembers,
		PCObjectBindingElements, PCImportOrExportSpecifiers, PCImportAttributes:
		return p.token == ast.KindCloseBraceToken
	case PCSwitchClauseStatements:
		return p.token == ast.KindCloseBraceToken || p.token == ast.KindCaseKeyword || p.token == ast.KindDefaultKeyword
	case PCHeritageClauseElement:
		return p.token == ast.KindOpenBraceToken || p.token == ast.KindExtendsKeyword || p.token == ast.KindImplementsKeyword
	case PCVariableDeclarations:
		// If we can consume a semicolon (either explicitly, or with ASI), then consider us done
		// with parsing the list of variable declarators.
		// In the case where we're parsing the variable declarator of a 'for-in' statement, we
		// are done if we see an 'in' keyword in front of us. Same with for-of
		// ERROR RECOVERY TWEAK:
		// For better error recovery, if we see an '=>' then we just stop immediately.  We've got an
		// arrow function here and it's going to be very unlikely that we'll resynchronize and get
		// another variable declaration.
		return p.canParseSemicolon() || p.token == ast.KindInKeyword || p.token == ast.KindOfKeyword || p.token == ast.KindEqualsGreaterThanToken
	case PCTypeParameters:
		// Tokens other than '>' are here for better error recovery
		return p.token == ast.KindGreaterThanToken || p.token == ast.KindOpenParenToken || p.token == ast.KindOpenBraceToken || p.token == ast.KindExtendsKeyword || p.token == ast.KindImplementsKeyword
	case PCArgumentExpressions:
		// Tokens other than ')' are here for better error recovery
		return p.token == ast.KindCloseParenToken || p.token == ast.KindSemicolonToken
	case PCArrayLiteralMembers, PCTupleElementTypes, PCArrayBindingElements:
		return p.token == ast.KindCloseBracketToken
	case PCJSDocParameters, PCParameters, PCRestProperties:
		// Tokens other than ')' and ']' (the latter for index signatures) are here for better error recovery
		return p.token == ast.KindCloseParenToken || p.token == ast.KindCloseBracketToken /*|| token == ast.KindOpenBraceToken*/
	case PCTypeArguments:
		// All other tokens should cause the type-argument to terminate except comma token
		return p.token != ast.KindCommaToken
	case PCHeritageClauses:
		return p.token == ast.KindOpenBraceToken || p.token == ast.KindCloseBraceToken
	case PCJsxAttributes:
		return p.token == ast.KindGreaterThanToken || p.token == ast.KindSlashToken
	case PCJsxChildren:
		return p.token == ast.KindLessThanToken && p.lookAhead(p.nextTokenIsSlash)
	}
	return false
}

func (p *Parser) parseExpectedMatchingBrackets(openKind ast.Kind, closeKind ast.Kind, openParsed bool, openPosition int) {
	if p.token == closeKind {
		p.nextToken()
		return
	}
	lastError := p.parseErrorAtCurrentToken(diagnostics.X_0_expected, TokenToString(closeKind))
	if !openParsed {
		return
	}
	if lastError != nil {
		related := NewDiagnostic(nil, core.NewTextRange(openPosition, openPosition+1), diagnostics.The_parser_expected_to_find_a_1_to_match_the_0_token_here, TokenToString(openKind), TokenToString(closeKind))
		lastError.AddRelatedInfo(related)
	}
}

func (p *Parser) parseOptional(token ast.Kind) bool {
	if p.token == token {
		p.nextToken()
		return true
	}
	return false
}

func (p *Parser) parseExpected(kind ast.Kind) bool {
	return p.parseExpectedWithDiagnostic(kind, nil, true)
}

func (p *Parser) parseExpectedWithoutAdvancing(kind ast.Kind) bool {
	return p.parseExpectedWithDiagnostic(kind, nil, false)
}

func (p *Parser) parseExpectedWithDiagnostic(kind ast.Kind, message *diagnostics.Message, shouldAdvance bool) bool {
	if p.token == kind {
		if shouldAdvance {
			p.nextToken()
		}
		return true
	}
	// Report specific message if provided with one.  Otherwise, report generic fallback message.
	if message != nil {
		p.parseErrorAtCurrentToken(message)
	} else {
		p.parseErrorAtCurrentToken(diagnostics.X_0_expected, TokenToString(kind))
	}
	return false
}

func (p *Parser) parseStatement() *ast.Statement {
	switch p.token {
	case ast.KindSemicolonToken:
		return p.parseEmptyStatement()
	case ast.KindOpenBraceToken:
		return p.parseBlock(false /*ignoreMissingOpenBrace*/, nil)
	case ast.KindVarKeyword:
		return p.parseVariableStatement(p.nodePos(), p.hasPrecedingJSDocComment(), nil /*modifiers*/)
	case ast.KindLetKeyword:
		if p.isLetDeclaration() {
			return p.parseVariableStatement(p.nodePos(), p.hasPrecedingJSDocComment(), nil /*modifiers*/)
		}
	case ast.KindAwaitKeyword:
		if p.isAwaitUsingDeclaration() {
			return p.parseVariableStatement(p.nodePos(), p.hasPrecedingJSDocComment(), nil /*modifiers*/)
		}
	case ast.KindUsingKeyword:
		if p.isUsingDeclaration() {
			return p.parseVariableStatement(p.nodePos(), p.hasPrecedingJSDocComment(), nil /*modifiers*/)
		}
	case ast.KindFunctionKeyword:
		return p.parseFunctionDeclaration(p.nodePos(), p.hasPrecedingJSDocComment(), nil /*modifiers*/)
	case ast.KindClassKeyword:
		return p.parseClassDeclaration(p.nodePos(), p.hasPrecedingJSDocComment(), nil /*modifiers*/)
	case ast.KindIfKeyword:
		return p.parseIfStatement()
	case ast.KindDoKeyword:
		return p.parseDoStatement()
	case ast.KindWhileKeyword:
		return p.parseWhileStatement()
	case ast.KindForKeyword:
		return p.parseForOrForInOrForOfStatement()
	case ast.KindContinueKeyword:
		return p.parseContinueStatement()
	case ast.KindBreakKeyword:
		return p.parseBreakStatement()
	case ast.KindReturnKeyword:
		return p.parseReturnStatement()
	case ast.KindWithKeyword:
		return p.parseWithStatement()
	case ast.KindSwitchKeyword:
		return p.parseSwitchStatement()
	case ast.KindThrowKeyword:
		return p.parseThrowStatement()
	case ast.KindTryKeyword, ast.KindCatchKeyword, ast.KindFinallyKeyword:
		return p.parseTryStatement()
	case ast.KindDebuggerKeyword:
		return p.parseDebuggerStatement()
	case ast.KindAtToken:
		return p.parseDeclaration()
	case ast.KindAsyncKeyword, ast.KindInterfaceKeyword, ast.KindTypeKeyword, ast.KindModuleKeyword, ast.KindNamespaceKeyword,
		ast.KindDeclareKeyword, ast.KindConstKeyword, ast.KindEnumKeyword, ast.KindExportKeyword, ast.KindImportKeyword,
		ast.KindPrivateKeyword, ast.KindProtectedKeyword, ast.KindPublicKeyword, ast.KindAbstractKeyword, ast.KindAccessorKeyword,
		ast.KindStaticKeyword, ast.KindReadonlyKeyword, ast.KindGlobalKeyword:
		if p.isStartOfDeclaration() {
			return p.parseDeclaration()
		}
	}
	return p.parseExpressionOrLabeledStatement()
}

func (p *Parser) parseDeclaration() *ast.Statement {
	// `parseListElement` attempted to get the reused node at this position,
	// but the ambient context flag was not yet set, so the node appeared
	// not reusable in that context.
	pos := p.nodePos()
	hasJSDoc := p.hasPrecedingJSDocComment()
	modifierList := p.parseModifiersWithOptions( /*allowDecorators*/ true, false /*permitConstAsModifier*/, false /*stopOnStartOfClassStaticBlock*/)
	isAmbient := modifierList != nil && core.Some(modifierList.AsModifierList().Modifiers_, isDeclareModifier)
	if isAmbient {
		// !!! incremental parsing
		// node := p.tryReuseAmbientDeclaration(pos)
		// if node {
		// 	return node
		// }
		for _, m := range modifierList.AsModifierList().Modifiers_ {
			m.Flags |= ast.NodeFlagsAmbient
		}
		saveContextFlags := p.contextFlags
		p.setContextFlags(ast.NodeFlagsAmbient, true)
		result := p.parseDeclarationWorker(pos, hasJSDoc, modifierList)
		p.contextFlags = saveContextFlags
		return result
	} else {
		return p.parseDeclarationWorker(pos, hasJSDoc, modifierList)
	}
}

func (p *Parser) parseDeclarationWorker(pos int, hasJSDoc bool, modifierList *ast.Node) *ast.Statement {
	switch p.token {
	case ast.KindVarKeyword, ast.KindLetKeyword, ast.KindConstKeyword, ast.KindUsingKeyword, ast.KindAwaitKeyword:
		return p.parseVariableStatement(pos, hasJSDoc, modifierList)
	case ast.KindFunctionKeyword:
		return p.parseFunctionDeclaration(pos, hasJSDoc, modifierList)
	case ast.KindClassKeyword:
		return p.parseClassDeclaration(pos, hasJSDoc, modifierList)
	case ast.KindInterfaceKeyword:
		return p.parseInterfaceDeclaration(pos, hasJSDoc, modifierList)
	case ast.KindTypeKeyword:
		return p.parseTypeAliasDeclaration(pos, hasJSDoc, modifierList)
	case ast.KindEnumKeyword:
		return p.parseEnumDeclaration(pos, hasJSDoc, modifierList)
	case ast.KindGlobalKeyword, ast.KindModuleKeyword, ast.KindNamespaceKeyword:
		return p.parseModuleDeclaration(pos, hasJSDoc, modifierList)
	case ast.KindImportKeyword:
		return p.parseImportDeclarationOrImportEqualsDeclaration(pos, hasJSDoc, modifierList)
	case ast.KindExportKeyword:
		p.nextToken()
		switch p.token {
		case ast.KindDefaultKeyword, ast.KindEqualsToken:
			return p.parseExportAssignment(pos, hasJSDoc, modifierList)
		case ast.KindAsKeyword:
			return p.parseNamespaceExportDeclaration(pos, hasJSDoc, modifierList)
		default:
			return p.parseExportDeclaration(pos, hasJSDoc, modifierList)
		}
	}
	if modifierList != nil {
		// We reached this point because we encountered decorators and/or modifiers and assumed a declaration
		// would follow. For recovery and error reporting purposes, return an incomplete declaration.
		p.parseErrorAt(p.nodePos(), p.nodePos(), diagnostics.Declaration_expected)
		result := p.factory.NewMissingDeclaration(modifierList)
		p.finishNode(result, pos)
		return result
	}
	panic("Unhandled case in parseDeclarationWorker")
}

func isDeclareModifier(modifier *ast.Node) bool {
	return modifier.Kind == ast.KindDeclareKeyword
}

func (p *Parser) isLetDeclaration() bool {
	// In ES6 'let' always starts a lexical declaration if followed by an identifier or {
	// or [.
	return p.lookAhead(p.nextTokenIsBindingIdentifierOrStartOfDestructuring)
}

func (p *Parser) nextTokenIsBindingIdentifierOrStartOfDestructuring() bool {
	p.nextToken()
	return p.isBindingIdentifier() || p.token == ast.KindOpenBraceToken || p.token == ast.KindOpenBracketToken
}

func (p *Parser) parseBlock(ignoreMissingOpenBrace bool, diagnosticMessage *diagnostics.Message) *ast.Node {
	pos := p.nodePos()
	// !!! JSDOC
	openBracePosition := p.scanner.TokenStart()
	openBraceParsed := p.parseExpectedWithDiagnostic(ast.KindOpenBraceToken, diagnosticMessage, true /*shouldAdvance*/)
	multiline := false
	var statements []*ast.Statement
	if openBraceParsed || ignoreMissingOpenBrace {
		multiline = p.hasPrecedingLineBreak()
		statements = p.parseList(PCBlockStatements, (*Parser).parseStatement)
		p.parseExpectedMatchingBrackets(ast.KindOpenBraceToken, ast.KindCloseBraceToken, openBraceParsed, openBracePosition)
		if p.token == ast.KindEqualsToken {
			p.parseErrorAtCurrentToken(diagnostics.Declaration_or_statement_expected_This_follows_a_block_of_statements_so_if_you_intended_to_write_a_destructuring_assignment_you_might_need_to_wrap_the_whole_assignment_in_parentheses)
			p.nextToken()
		}
	}
	result := p.factory.NewBlock(statements, multiline)
	p.finishNode(result, pos)
	return result
}

func (p *Parser) parseEmptyStatement() *ast.Node {
	pos := p.nodePos()
	//const hasJSDoc = hasPrecedingJSDocComment();
	p.parseExpected(ast.KindSemicolonToken)
	result := p.factory.NewEmptyStatement()
	p.finishNode(result, pos)
	return result
}

func (p *Parser) parseIfStatement() *ast.Node {
	pos := p.nodePos()
	//const hasJSDoc = hasPrecedingJSDocComment();
	p.parseExpected(ast.KindIfKeyword)
	openParenPosition := p.scanner.TokenStart()
	openParenParsed := p.parseExpected(ast.KindOpenParenToken)
	expression := p.parseExpressionAllowIn()
	p.parseExpectedMatchingBrackets(ast.KindOpenParenToken, ast.KindCloseParenToken, openParenParsed, openParenPosition)
	thenStatement := p.parseStatement()
	var elseStatement *ast.Statement
	if p.parseOptional(ast.KindElseKeyword) {
		elseStatement = p.parseStatement()
	}
	result := p.factory.NewIfStatement(expression, thenStatement, elseStatement)
	p.finishNode(result, pos)
	return result
}

func (p *Parser) parseDoStatement() *ast.Node {
	pos := p.nodePos()
	//const hasJSDoc = hasPrecedingJSDocComment();
	p.parseExpected(ast.KindDoKeyword)
	statement := p.parseStatement()
	p.parseExpected(ast.KindWhileKeyword)
	openParenPosition := p.scanner.TokenStart()
	openParenParsed := p.parseExpected(ast.KindOpenParenToken)
	expression := p.parseExpressionAllowIn()
	p.parseExpectedMatchingBrackets(ast.KindOpenParenToken, ast.KindCloseParenToken, openParenParsed, openParenPosition)
	// From: https://mail.mozilla.org/pipermail/es-discuss/2011-August/016188.html
	// 157 min --- All allen at wirfs-brock.com CONF --- "do{;}while(false)false" prohibited in
	// spec but allowed in consensus reality. Approved -- this is the de-facto standard whereby
	//  do;while(0)x will have a semicolon inserted before x.
	p.parseOptional(ast.KindSemicolonToken)
	result := p.factory.NewDoStatement(statement, expression)
	p.finishNode(result, pos)
	return result
}

func (p *Parser) parseWhileStatement() *ast.Node {
	pos := p.nodePos()
	//const hasJSDoc = hasPrecedingJSDocComment();
	p.parseExpected(ast.KindWhileKeyword)
	openParenPosition := p.scanner.TokenStart()
	openParenParsed := p.parseExpected(ast.KindOpenParenToken)
	expression := p.parseExpressionAllowIn()
	p.parseExpectedMatchingBrackets(ast.KindOpenParenToken, ast.KindCloseParenToken, openParenParsed, openParenPosition)
	statement := p.parseStatement()
	result := p.factory.NewWhileStatement(expression, statement)
	p.finishNode(result, pos)
	return result
}

func (p *Parser) parseForOrForInOrForOfStatement() *ast.Node {
	pos := p.nodePos()
	//const hasJSDoc = hasPrecedingJSDocComment();
	p.parseExpected(ast.KindForKeyword)
	awaitToken := p.parseOptionalToken(ast.KindAwaitKeyword)
	p.parseExpected(ast.KindOpenParenToken)
	var initializer *ast.ForInitializer
	if p.token != ast.KindSemicolonToken {
		if p.token == ast.KindVarKeyword || p.token == ast.KindLetKeyword || p.token == ast.KindConstKeyword ||
			p.token == ast.KindUsingKeyword && p.lookAhead(p.nextTokenIsBindingIdentifierOrStartOfDestructuringOnSameLineDisallowOf) ||
			// this one is meant to allow of
			p.token == ast.KindAwaitKeyword && p.lookAhead(p.nextIsUsingKeywordThenBindingIdentifierOrStartOfObjectDestructuringOnSameLine) {
			initializer = p.parseVariableDeclarationList(true /*inForStatementInitializer*/)
		} else {
			initializer = doInContext(p, ast.NodeFlagsDisallowInContext, true, (*Parser).parseExpression)
		}
	}
	var result *ast.Statement
	switch {
	case awaitToken != nil && p.parseExpected(ast.KindOfKeyword) || awaitToken == nil && p.parseOptional(ast.KindOfKeyword):
		expression := doInContext(p, ast.NodeFlagsDisallowInContext, false, (*Parser).parseAssignmentExpressionOrHigher)
		p.parseExpected(ast.KindCloseParenToken)
		result = p.factory.NewForInOrOfStatement(ast.KindForOfStatement, awaitToken, initializer, expression, p.parseStatement())
	case p.parseOptional(ast.KindInKeyword):
		expression := p.parseExpressionAllowIn()
		p.parseExpected(ast.KindCloseParenToken)
		result = p.factory.NewForInOrOfStatement(ast.KindForInStatement, nil /*awaitToken*/, initializer, expression, p.parseStatement())
	default:
		p.parseExpected(ast.KindSemicolonToken)
		var condition *ast.Expression
		if p.token != ast.KindSemicolonToken && p.token != ast.KindCloseParenToken {
			condition = p.parseExpressionAllowIn()
		}
		p.parseExpected(ast.KindSemicolonToken)
		var incrementor *ast.Expression
		if p.token != ast.KindCloseParenToken {
			incrementor = p.parseExpressionAllowIn()
		}
		p.parseExpected(ast.KindCloseParenToken)
		result = p.factory.NewForStatement(initializer, condition, incrementor, p.parseStatement())
	}
	p.finishNode(result, pos)
	return result
}

func (p *Parser) parseBreakStatement() *ast.Node {
	pos := p.nodePos()
	//const hasJSDoc = hasPrecedingJSDocComment();
	p.parseExpected(ast.KindBreakKeyword)
	label := p.parseIdentifierUnlessAtSemicolon()
	p.parseSemicolon()
	result := p.factory.NewBreakStatement(label)
	p.finishNode(result, pos)
	return result
}

func (p *Parser) parseContinueStatement() *ast.Node {
	pos := p.nodePos()
	//const hasJSDoc = hasPrecedingJSDocComment();
	p.parseExpected(ast.KindContinueKeyword)
	label := p.parseIdentifierUnlessAtSemicolon()
	p.parseSemicolon()
	result := p.factory.NewContinueStatement(label)
	p.finishNode(result, pos)
	return result
}

func (p *Parser) parseIdentifierUnlessAtSemicolon() *ast.Node {
	if !p.canParseSemicolon() {
		return p.parseIdentifier()
	}
	return nil
}

func (p *Parser) parseReturnStatement() *ast.Node {
	pos := p.nodePos()
	//const hasJSDoc = hasPrecedingJSDocComment();
	p.parseExpected(ast.KindReturnKeyword)
	var expression *ast.Expression
	if !p.canParseSemicolon() {
		expression = p.parseExpressionAllowIn()
	}
	p.parseSemicolon()
	result := p.factory.NewReturnStatement(expression)
	p.finishNode(result, pos)
	return result
}

func (p *Parser) parseWithStatement() *ast.Node {
	pos := p.nodePos()
	//const hasJSDoc = hasPrecedingJSDocComment();
	p.parseExpected(ast.KindWithKeyword)
	openParenPosition := p.scanner.TokenStart()
	openParenParsed := p.parseExpected(ast.KindOpenParenToken)
	expression := p.parseExpressionAllowIn()
	p.parseExpectedMatchingBrackets(ast.KindOpenParenToken, ast.KindCloseParenToken, openParenParsed, openParenPosition)
	statement := doInContext(p, ast.NodeFlagsInWithStatement, true, (*Parser).parseStatement)
	result := p.factory.NewWithStatement(expression, statement)
	p.finishNode(result, pos)
	return result
}

func (p *Parser) parseCaseClause() *ast.Node {
	pos := p.nodePos()
	//const hasJSDoc = hasPrecedingJSDocComment();
	p.parseExpected(ast.KindCaseKeyword)
	expression := p.parseExpressionAllowIn()
	p.parseExpected(ast.KindColonToken)
	statements := p.parseList(PCSwitchClauseStatements, (*Parser).parseStatement)
	result := p.factory.NewCaseOrDefaultClause(ast.KindCaseClause, expression, statements)
	p.finishNode(result, pos)
	return result
}

func (p *Parser) parseDefaultClause() *ast.Node {
	pos := p.nodePos()
	//const hasJSDoc = hasPrecedingJSDocComment();
	p.parseExpected(ast.KindDefaultKeyword)
	p.parseExpected(ast.KindColonToken)
	statements := p.parseList(PCSwitchClauseStatements, (*Parser).parseStatement)
	result := p.factory.NewCaseOrDefaultClause(ast.KindDefaultClause, nil /*expression*/, statements)
	p.finishNode(result, pos)
	return result
}

func (p *Parser) parseCaseOrDefaultClause() *ast.Node {
	if p.token == ast.KindCaseKeyword {
		return p.parseCaseClause()
	}
	return p.parseDefaultClause()
}

func (p *Parser) parseCaseBlock() *ast.Node {
	pos := p.nodePos()
	p.parseExpected(ast.KindOpenBraceToken)
	clauses := p.parseList(PCSwitchClauses, (*Parser).parseCaseOrDefaultClause)
	p.parseExpected(ast.KindCloseBraceToken)
	result := p.factory.NewCaseBlock(clauses)
	p.finishNode(result, pos)
	return result
}

func (p *Parser) parseSwitchStatement() *ast.Node {
	pos := p.nodePos()
	//const hasJSDoc = hasPrecedingJSDocComment();
	p.parseExpected(ast.KindSwitchKeyword)
	p.parseExpected(ast.KindOpenParenToken)
	expression := p.parseExpressionAllowIn()
	p.parseExpected(ast.KindCloseParenToken)
	caseBlock := p.parseCaseBlock()
	result := p.factory.NewSwitchStatement(expression, caseBlock)
	p.finishNode(result, pos)
	return result
}

func (p *Parser) parseThrowStatement() *ast.Node {
	// ast.ThrowStatement[Yield] :
	//      throw [no LineTerminator here]ast.Expression[In, ?Yield];
	pos := p.nodePos()
	//const hasJSDoc = hasPrecedingJSDocComment();
	p.parseExpected(ast.KindThrowKeyword)
	// Because of automatic semicolon insertion, we need to report error if this
	// throw could be terminated with a semicolon.  Note: we can't call 'parseExpression'
	// directly as that might consume an expression on the following line.
	// Instead, we create a "missing" identifier, but don't report an error. The actual error
	// will be reported in the grammar walker.
	var expression *ast.Expression
	if !p.hasPrecedingLineBreak() {
		expression = p.parseExpressionAllowIn()
	} else {
		expression = p.createMissingIdentifier()
	}
	if !p.tryParseSemicolon() {
		p.parseErrorForMissingSemicolonAfter(expression)
	}
	result := p.factory.NewThrowStatement(expression)
	p.finishNode(result, pos)
	return result
}

// TODO: Review for error recovery
func (p *Parser) parseTryStatement() *ast.Node {
	pos := p.nodePos()
	// const hasJSDoc = hasPrecedingJSDocComment();
	p.parseExpected(ast.KindTryKeyword)
	tryBlock := p.parseBlock(false /*ignoreMissingOpenBrace*/, nil)
	var catchClause *ast.Node
	if p.token == ast.KindCatchKeyword {
		catchClause = p.parseCatchClause()
	}
	// If we don't have a catch clause, then we must have a finally clause.  Try to parse
	// one out no matter what.
	var finallyBlock *ast.Node
	if catchClause == nil || p.token == ast.KindFinallyKeyword {
		p.parseExpectedWithDiagnostic(ast.KindFinallyKeyword, diagnostics.X_catch_or_finally_expected, true /*shouldAdvance*/)
		finallyBlock = p.parseBlock(false /*ignoreMissingOpenBrace*/, nil)
	}
	result := p.factory.NewTryStatement(tryBlock, catchClause, finallyBlock)
	p.finishNode(result, pos)
	return result
}

func (p *Parser) parseCatchClause() *ast.Node {
	pos := p.nodePos()
	p.parseExpected(ast.KindCatchKeyword)
	var variableDeclaration *ast.Node
	if p.parseOptional(ast.KindOpenParenToken) {
		variableDeclaration = p.parseVariableDeclaration()
		p.parseExpected(ast.KindCloseParenToken)
	}
	block := p.parseBlock(false /*ignoreMissingOpenBrace*/, nil)
	result := p.factory.NewCatchClause(variableDeclaration, block)
	p.finishNode(result, pos)
	return result
}

func (p *Parser) parseDebuggerStatement() *ast.Node {
	pos := p.nodePos()
	// const hasJSDoc = hasPrecedingJSDocComment();
	p.parseExpected(ast.KindDebuggerKeyword)
	p.parseSemicolon()
	result := p.factory.NewDebuggerStatement()
	p.finishNode(result, pos)
	return result
}

func (p *Parser) parseExpressionOrLabeledStatement() *ast.Statement {
	// Avoiding having to do the lookahead for a labeled statement by just trying to parse
	// out an expression, seeing if it is identifier and then seeing if it is followed by
	// a colon.
	pos := p.nodePos()
	// !!! JSDoc
	expression := p.parseExpression()
	if expression.Kind == ast.KindIdentifier && p.parseOptional(ast.KindColonToken) {
		result := p.factory.NewLabeledStatement(expression, p.parseStatement())
		p.finishNode(result, pos)
		return result
	}
	// if !p.tryParseSemicolon() {
	// 	p.parseErrorForMissingSemicolonAfter(expression)
	// }
	p.parseSemicolon()
	result := p.factory.NewExpressionStatement(expression)
	p.finishNode(result, pos)
	return result
}

func (p *Parser) parseVariableStatement(pos int, hasJSDoc bool, modifiers *ast.Node) *ast.Node {
	declarationList := p.parseVariableDeclarationList(false /*inForStatementInitializer*/)
	p.parseSemicolon()
	result := p.factory.NewVariableStatement(modifiers, declarationList)
	p.finishNode(result, pos)
	_ = hasJSDoc
	return result
}

func (p *Parser) parseVariableDeclarationList(inForStatementInitializer bool) *ast.Node {
	pos := p.nodePos()
	var flags ast.NodeFlags
	switch p.token {
	case ast.KindVarKeyword:
		flags = ast.NodeFlagsNone
	case ast.KindLetKeyword:
		flags = ast.NodeFlagsLet
	case ast.KindConstKeyword:
		flags = ast.NodeFlagsConst
	case ast.KindUsingKeyword:
		flags = ast.NodeFlagsUsing
	case ast.KindAwaitKeyword:
		//Debug.assert(isAwaitUsingDeclaration());
		flags = ast.NodeFlagsAwaitUsing
		p.nextToken()
	default:
		panic("Unhandled case in parseVariableDeclarationList")
	}
	p.nextToken()
	// The user may have written the following:
	//
	//    for (let of X) { }
	//
	// In this case, we want to parse an empty declaration list, and then parse 'of'
	// as a keyword. The reason this is not automatic is that 'of' is a valid identifier.
	// So we need to look ahead to determine if 'of' should be treated as a keyword in
	// this context.
	// The checker will then give an error that there is an empty declaration list.
	var declarations []*ast.Node
	if p.token == ast.KindOfKeyword && p.lookAhead(p.nextIsIdentifierAndCloseParen) {
		declarations = []*ast.Node{}
	} else {
		saveContextFlags := p.contextFlags
		p.setContextFlags(ast.NodeFlagsDisallowInContext, inForStatementInitializer)
		declarations = p.parseDelimitedList(PCVariableDeclarations, ifElse(inForStatementInitializer, (*Parser).parseVariableDeclaration, (*Parser).parseVariableDeclarationAllowExclamation))
		p.contextFlags = saveContextFlags
	}
	result := p.factory.NewVariableDeclarationList(flags, declarations)
	p.finishNode(result, pos)
	return result
}

func (p *Parser) nextIsIdentifierAndCloseParen() bool {
	return p.nextTokenIsIdentifier() && p.nextToken() == ast.KindCloseParenToken
}

func (p *Parser) nextTokenIsIdentifier() bool {
	p.nextToken()
	return p.isIdentifier()
}

func (p *Parser) parseVariableDeclaration() *ast.Node {
	return p.parseVariableDeclarationWorker(false /*allowExclamation*/)
}

func (p *Parser) parseVariableDeclarationAllowExclamation() *ast.Node {
	return p.parseVariableDeclarationWorker(true /*allowExclamation*/)
}

func (p *Parser) parseVariableDeclarationWorker(allowExclamation bool) *ast.Node {
	pos := p.nodePos()
	// !!! jsDoc
	name := p.parseIdentifierOrPatternWithDiagnostic(diagnostics.Private_identifiers_are_not_allowed_in_variable_declarations)
	var exclamationToken *ast.Node
	if allowExclamation && name.Kind == ast.KindIdentifier && p.token == ast.KindExclamationToken && !p.hasPrecedingLineBreak() {
		exclamationToken = p.parseTokenNode()
	}
	typeNode := p.parseTypeAnnotation()
	var initializer *ast.Expression
	if p.token != ast.KindInKeyword && p.token != ast.KindOfKeyword {
		initializer = p.parseInitializer()
	}
	result := p.factory.NewVariableDeclaration(name, exclamationToken, typeNode, initializer)
	p.finishNode(result, pos)
	return result
}

func (p *Parser) parseIdentifierOrPattern() *ast.Node {
	return p.parseIdentifierOrPatternWithDiagnostic(nil)
}

func (p *Parser) parseIdentifierOrPatternWithDiagnostic(privateIdentifierDiagnosticMessage *diagnostics.Message) *ast.Node {
	if p.token == ast.KindOpenBracketToken {
		return p.parseArrayBindingPattern()
	}
	if p.token == ast.KindOpenBraceToken {
		return p.parseObjectBindingPattern()
	}
	return p.parseBindingIdentifierWithDiagnostic(privateIdentifierDiagnosticMessage)
}

func (p *Parser) parseArrayBindingPattern() *ast.Node {
	pos := p.nodePos()
	p.parseExpected(ast.KindOpenBracketToken)
	saveContextFlags := p.contextFlags
	p.setContextFlags(ast.NodeFlagsDisallowInContext, false)
	elements := p.parseDelimitedList(PCArrayBindingElements, (*Parser).parseArrayBindingElement)
	p.contextFlags = saveContextFlags
	p.parseExpected(ast.KindCloseBracketToken)
	result := p.factory.NewBindingPattern(ast.KindArrayBindingPattern, elements)
	p.finishNode(result, pos)
	return result
}

func (p *Parser) parseArrayBindingElement() *ast.Node {
	pos := p.nodePos()
	var dotDotDotToken *ast.Node
	var name *ast.Node
	var initializer *ast.Expression
	if p.token != ast.KindCommaToken {
		// These are all nil for a missing element
		dotDotDotToken = p.parseOptionalToken(ast.KindDotDotDotToken)
		name = p.parseIdentifierOrPattern()
		initializer = p.parseInitializer()
	}
	result := p.factory.NewBindingElement(dotDotDotToken, nil /*propertyName*/, name, initializer)
	p.finishNode(result, pos)
	return result
}

func (p *Parser) parseObjectBindingPattern() *ast.Node {
	pos := p.nodePos()
	p.parseExpected(ast.KindOpenBraceToken)
	saveContextFlags := p.contextFlags
	p.setContextFlags(ast.NodeFlagsDisallowInContext, false)
	elements := p.parseDelimitedList(PCObjectBindingElements, (*Parser).parseObjectBindingElement)
	p.contextFlags = saveContextFlags
	p.parseExpected(ast.KindCloseBraceToken)
	result := p.factory.NewBindingPattern(ast.KindObjectBindingPattern, elements)
	p.finishNode(result, pos)
	return result
}

func (p *Parser) parseObjectBindingElement() *ast.Node {
	pos := p.nodePos()
	dotDotDotToken := p.parseOptionalToken(ast.KindDotDotDotToken)
	tokenIsIdentifier := p.isBindingIdentifier()
	propertyName := p.parsePropertyName()
	var name *ast.Node
	if tokenIsIdentifier && p.token != ast.KindColonToken {
		name = propertyName
		propertyName = nil
	} else {
		p.parseExpected(ast.KindColonToken)
		name = p.parseIdentifierOrPattern()
	}
	initializer := p.parseInitializer()
	result := p.factory.NewBindingElement(dotDotDotToken, propertyName, name, initializer)
	p.finishNode(result, pos)
	return result
}

func (p *Parser) parseTokenNode() *ast.Node {
	pos := p.nodePos()
	kind := p.token
	p.nextToken()
	result := p.factory.NewToken(kind)
	p.finishNode(result, pos)
	return result
}

func (p *Parser) parseExpectedToken(kind ast.Kind) *ast.Node {
	token := p.parseOptionalToken(kind)
	if token == nil {
		p.parseErrorAtCurrentToken(diagnostics.X_0_expected, TokenToString(kind))
		token = p.factory.NewToken(kind)
		p.finishNode(token, p.nodePos())
	}
	return token
}

func (p *Parser) parseOptionalToken(kind ast.Kind) *ast.Node {
	if p.token == kind {
		return p.parseTokenNode()
	}
	return nil
}

func (p *Parser) parseInitializer() *ast.Expression {
	if p.parseOptional(ast.KindEqualsToken) {
		return p.parseAssignmentExpressionOrHigher()
	}
	return nil
}

func (p *Parser) parseTypeAnnotation() *ast.TypeNode {
	if p.parseOptional(ast.KindColonToken) {
		return p.parseType()
	}
	return nil
}

func (p *Parser) parseFunctionDeclaration(pos int, hasJSDoc bool, modifiers *ast.Node) *ast.Node {
	modifierFlags := modifiersToFlags(modifiers)
	p.parseExpected(ast.KindFunctionKeyword)
	asteriskToken := p.parseOptionalToken(ast.KindAsteriskToken)
	// We don't parse the name here in await context, instead we will report a grammar error in the checker.
	var name *ast.Node
	if modifierFlags&ast.ModifierFlagsDefault == 0 || p.isBindingIdentifier() {
		name = p.parseBindingIdentifier()
	}
	signatureFlags := ifElse(asteriskToken != nil, ParseFlagsYield, ParseFlagsNone) | ifElse(modifierFlags&ast.ModifierFlagsAsync != 0, ParseFlagsAwait, ParseFlagsNone)
	typeParameters := p.parseTypeParameters()
	saveContextFlags := p.contextFlags
	if modifierFlags&ast.ModifierFlagsExport != 0 {
		p.setContextFlags(ast.NodeFlagsAwaitContext, true)
	}
	parameters := p.parseParameters(signatureFlags)
	returnType := p.parseReturnType(ast.KindColonToken, false /*isType*/)
	body := p.parseFunctionBlockOrSemicolon(signatureFlags, diagnostics.X_or_expected)
	p.contextFlags = saveContextFlags
	result := p.factory.NewFunctionDeclaration(modifiers, asteriskToken, name, typeParameters, parameters, returnType, body)
	p.finishNode(result, pos)
	_ = hasJSDoc
	return result
}

func (p *Parser) parseClassDeclaration(pos int, hasJSDoc bool, modifiers *ast.Node) *ast.Node {
	return p.parseClassDeclarationOrExpression(pos, hasJSDoc, modifiers, ast.KindClassDeclaration)
}

func (p *Parser) parseClassExpression() *ast.Node {
	return p.parseClassDeclarationOrExpression(p.nodePos(), p.hasPrecedingJSDocComment(), nil /*modifiers*/, ast.KindClassExpression)
}

func (p *Parser) parseClassDeclarationOrExpression(pos int, hasJSDoc bool, modifiers *ast.Node, kind ast.Kind) *ast.Node {
	saveContextFlags := p.contextFlags
	p.parseExpected(ast.KindClassKeyword)
	// We don't parse the name here in await context, instead we will report a grammar error in the checker.
	name := p.parseNameOfClassDeclarationOrExpression()
	typeParameters := p.parseTypeParameters()
	if modifiers != nil && core.Some(modifiers.AsModifierList().Modifiers_, isExportModifier) {
		p.setContextFlags(ast.NodeFlagsAwaitContext, true /*value*/)
	}
	heritageClauses := p.parseHeritageClauses()
	var members []*ast.Node
	if p.parseExpected(ast.KindOpenBraceToken) {
		// ClassTail[Yield,Await] : (Modified) See 14.5
		//      ClassHeritage[?Yield,?Await]opt { ClassBody[?Yield,?Await]opt }
		members = p.parseList(PCClassMembers, (*Parser).parseClassElement)
		p.parseExpected(ast.KindCloseBraceToken)
	}
	p.contextFlags = saveContextFlags
	var result *ast.Node
	if kind == ast.KindClassDeclaration {
		result = p.factory.NewClassDeclaration(modifiers, name, typeParameters, heritageClauses, members)
	} else {
		result = p.factory.NewClassExpression(modifiers, name, typeParameters, heritageClauses, members)
	}
	p.finishNode(result, pos)
	_ = hasJSDoc
	return result
}

func (p *Parser) parseNameOfClassDeclarationOrExpression() *ast.Node {
	// implements is a future reserved word so
	// 'class implements' might mean either
	// - class expression with omitted name, 'implements' starts heritage clause
	// - class with name 'implements'
	// 'isImplementsClause' helps to disambiguate between these two cases
	if p.isBindingIdentifier() && !p.isImplementsClause() {
		return p.createIdentifier(p.isBindingIdentifier())
	}
	return nil
}

func (p *Parser) isImplementsClause() bool {
	return p.token == ast.KindImplementsKeyword && p.lookAhead(p.nextTokenIsIdentifierOrKeyword)
}

func isExportModifier(modifier *ast.Node) bool {
	return modifier.Kind == ast.KindExportKeyword
}

func isAsyncModifier(modifier *ast.Node) bool {
	return modifier.Kind == ast.KindAsyncKeyword
}

func (p *Parser) parseHeritageClauses() []*ast.Node {
	// ClassTail[Yield,Await] : (Modified) See 14.5
	//      ClassHeritage[?Yield,?Await]opt { ClassBody[?Yield,?Await]opt }
	if p.isHeritageClause() {
		return p.parseList(PCHeritageClauses, (*Parser).parseHeritageClause)
	}
	return []*ast.Node{}
}

func (p *Parser) parseHeritageClause() *ast.Node {
	pos := p.nodePos()
	kind := p.token
	p.nextToken()
	types := p.parseDelimitedList(PCHeritageClauseElement, (*Parser).parseExpressionWithTypeArguments)
	result := p.factory.NewHeritageClause(kind, types)
	p.finishNode(result, pos)
	return result
}

func (p *Parser) parseExpressionWithTypeArguments() *ast.Node {
	pos := p.nodePos()
	expression := p.parseLeftHandSideExpressionOrHigher()
	if isExpressionWithTypeArguments(expression) {
		return expression
	}
	typeArguments := p.parseTypeArguments()
	result := p.factory.NewExpressionWithTypeArguments(expression, typeArguments)
	p.finishNode(result, pos)
	return result
}

func (p *Parser) parseClassElement() *ast.Node {
	pos := p.nodePos()
	hasJSDoc := p.hasPrecedingJSDocComment()
	if p.token == ast.KindSemicolonToken {
		p.nextToken()
		result := p.factory.NewSemicolonClassElement()
		p.finishNode(result, pos)
		return result
	}
	modifierList := p.parseModifiersWithOptions(true /*allowDecorators*/, true /*permitConstAsModifier*/, true /*stopOnStartOfClassStaticBlock*/)
	if p.token == ast.KindStaticKeyword && p.lookAhead(p.nextTokenIsOpenBrace) {
		return p.parseClassStaticBlockDeclaration(pos, hasJSDoc, modifierList)
	}
	if p.parseContextualModifier(ast.KindGetKeyword) {
		return p.parseAccessorDeclaration(pos, hasJSDoc, modifierList, ast.KindGetAccessor, ParseFlagsNone)
	}
	if p.parseContextualModifier(ast.KindSetKeyword) {
		return p.parseAccessorDeclaration(pos, hasJSDoc, modifierList, ast.KindSetAccessor, ParseFlagsNone)
	}
	if p.token == ast.KindConstructorKeyword || p.token == ast.KindStringLiteral {
		constructorDeclaration := p.tryParseConstructorDeclaration(pos, hasJSDoc, modifierList)
		if constructorDeclaration != nil {
			return constructorDeclaration
		}
	}
	if p.isIndexSignature() {
		return p.parseIndexSignatureDeclaration(pos, hasJSDoc, modifierList)
	}
	// It is very important that we check this *after* checking indexers because
	// the [ token can start an index signature or a computed property name
	if tokenIsIdentifierOrKeyword(p.token) || p.token == ast.KindStringLiteral || p.token == ast.KindNumericLiteral || p.token == ast.KindBigIntLiteral || p.token == ast.KindAsteriskToken || p.token == ast.KindOpenBracketToken {
		isAmbient := modifierList != nil && core.Some(modifierList.AsModifierList().Modifiers_, isDeclareModifier)
		if isAmbient {
			for _, m := range modifierList.AsModifierList().Modifiers_ {
				m.Flags |= ast.NodeFlagsAmbient
			}
			saveContextFlags := p.contextFlags
			p.setContextFlags(ast.NodeFlagsAmbient, true)
			result := p.parsePropertyOrMethodDeclaration(pos, hasJSDoc, modifierList)
			p.contextFlags = saveContextFlags
			return result
		} else {
			return p.parsePropertyOrMethodDeclaration(pos, hasJSDoc, modifierList)
		}
	}
	if modifierList != nil {
		// treat this as a property declaration with a missing name.
		p.parseErrorAt(p.nodePos(), p.nodePos(), diagnostics.Declaration_expected)
		name := p.newIdentifier("")
		return p.parsePropertyDeclaration(pos, hasJSDoc, modifierList, name, nil /*questionToken*/)
	}
	// 'isClassMemberStart' should have hinted not to attempt parsing.
	panic("Should not have attempted to parse class member declaration.")
}

func (p *Parser) parseClassStaticBlockDeclaration(pos int, hasJSDoc bool, modifiers *ast.Node) *ast.Node {
	p.parseExpectedToken(ast.KindStaticKeyword)
	body := p.parseClassStaticBlockBody()
	result := p.factory.NewClassStaticBlockDeclaration(modifiers, body)
	p.finishNode(result, pos)
	_ = hasJSDoc
	return result
}

func (p *Parser) parseClassStaticBlockBody() *ast.Node {
	saveContextFlags := p.contextFlags
	p.setContextFlags(ast.NodeFlagsYieldContext, false)
	p.setContextFlags(ast.NodeFlagsAwaitContext, true)
	body := p.parseBlock(false /*ignoreMissingOpenBrace*/, nil /*diagnosticMessage*/)
	p.contextFlags = saveContextFlags
	return body
}

func (p *Parser) tryParseConstructorDeclaration(pos int, hasJSDoc bool, modifiers *ast.Node) *ast.Node {
	state := p.mark()
	if p.token == ast.KindConstructorKeyword || p.token == ast.KindStringLiteral && p.scanner.tokenValue == "constructor" && p.lookAhead(p.nextTokenIsOpenParen) {
		p.nextToken()
		typeParameters := p.parseTypeParameters()
		parameters := p.parseParameters(ParseFlagsNone)
		returnType := p.parseReturnType(ast.KindColonToken, false /*isType*/)
		body := p.parseFunctionBlockOrSemicolon(ParseFlagsNone, diagnostics.X_or_expected)
		result := p.factory.NewConstructorDeclaration(modifiers, typeParameters, parameters, returnType, body)
		p.finishNode(result, pos)
		_ = hasJSDoc
		return result
	}
	p.rewind(state)
	return nil
}

func (p *Parser) nextTokenIsOpenParen() bool {
	return p.nextToken() == ast.KindOpenParenToken
}

func (p *Parser) parsePropertyOrMethodDeclaration(pos int, hasJSDoc bool, modifiers *ast.Node) *ast.Node {
	asteriskToken := p.parseOptionalToken(ast.KindAsteriskToken)
	name := p.parsePropertyName()
	// Note: this is not legal as per the grammar.  But we allow it in the parser and
	// report an error in the grammar checker.
	questionToken := p.parseOptionalToken(ast.KindQuestionToken)
	if asteriskToken != nil || p.token == ast.KindOpenParenToken || p.token == ast.KindLessThanToken {
		return p.parseMethodDeclaration(pos, hasJSDoc, modifiers, asteriskToken, name, questionToken, diagnostics.X_or_expected)
	}
	return p.parsePropertyDeclaration(pos, hasJSDoc, modifiers, name, questionToken)
}

func (p *Parser) parseMethodDeclaration(pos int, hasJSDoc bool, modifiers *ast.Node, asteriskToken *ast.Node, name *ast.Node, questionToken *ast.Node, diagnosticMessage *diagnostics.Message) *ast.Node {
	signatureFlags := ifElse(asteriskToken != nil, ParseFlagsYield, ParseFlagsNone) | ifElse(hasAsyncModifier(modifiers), ParseFlagsAwait, ParseFlagsNone)
	typeParameters := p.parseTypeParameters()
	parameters := p.parseParameters(signatureFlags)
	typeNode := p.parseReturnType(ast.KindColonToken, false /*isType*/)
	body := p.parseFunctionBlockOrSemicolon(signatureFlags, diagnosticMessage)
	result := p.factory.NewMethodDeclaration(modifiers, asteriskToken, name, questionToken, typeParameters, parameters, typeNode, body)
	p.finishNode(result, pos)
	_ = hasJSDoc
	return result
}

func hasAsyncModifier(modifiers *ast.Node) bool {
	return modifiers != nil && core.Some(modifiers.AsModifierList().Modifiers_, isAsyncModifier)
}

func (p *Parser) parsePropertyDeclaration(pos int, hasJSDoc bool, modifiers *ast.Node, name *ast.Node, questionToken *ast.Node) *ast.Node {
	postfixToken := questionToken
	if postfixToken == nil && !p.hasPrecedingLineBreak() {
		postfixToken = p.parseOptionalToken(ast.KindExclamationToken)
	}
	typeNode := p.parseTypeAnnotation()
	initializer := doInContext(p, ast.NodeFlagsYieldContext|ast.NodeFlagsAwaitContext|ast.NodeFlagsDisallowInContext, false, (*Parser).parseInitializer)
	p.parseSemicolonAfterPropertyName(name, typeNode, initializer)
	result := p.factory.NewPropertyDeclaration(modifiers, name, postfixToken, typeNode, initializer)
	p.finishNode(result, pos)
	_ = hasJSDoc
	return result
}

func (p *Parser) parseSemicolonAfterPropertyName(name *ast.Node, typeNode *ast.TypeNode, initializer *ast.Expression) {
	if p.token == ast.KindAtToken && !p.hasPrecedingLineBreak() {
		p.parseErrorAtCurrentToken(diagnostics.Decorators_must_precede_the_name_and_all_keywords_of_property_declarations)
		return
	}
	if p.token == ast.KindOpenParenToken {
		p.parseErrorAtCurrentToken(diagnostics.Cannot_start_a_function_call_in_a_type_annotation)
		p.nextToken()
		return
	}
	if typeNode != nil && !p.canParseSemicolon() {
		if initializer != nil {
			p.parseErrorAtCurrentToken(diagnostics.X_0_expected, TokenToString(ast.KindSemicolonToken))
		} else {
			p.parseErrorAtCurrentToken(diagnostics.Expected_for_property_initializer)
		}
		return
	}
	if p.tryParseSemicolon() {
		return
	}
	if initializer != nil {
		p.parseErrorAtCurrentToken(diagnostics.X_0_expected, TokenToString(ast.KindSemicolonToken))
		return
	}
	p.parseErrorForMissingSemicolonAfter(name)
}

func (p *Parser) parseErrorForMissingSemicolonAfter(node *ast.Node) {
	// Tagged template literals are sometimes used in places where only simple strings are allowed, i.e.:
	//   module `M1` {
	//   ^^^^^^^^^^^ This block is parsed as a template literal like module`M1`.
	if node.Kind == ast.KindTaggedTemplateExpression {
		p.parseErrorAtRange(p.skipRangeTrivia(node.AsTaggedTemplateExpression().Template.Loc), diagnostics.Module_declaration_names_may_only_use_or_quoted_strings)
		return
	}
	// Otherwise, if this isn't a well-known keyword-like identifier, give the generic fallback message.
	var expressionText string
	if node.Kind == ast.KindIdentifier {
		expressionText = node.AsIdentifier().Text
	}
	// !!! Also call isIdentifierText(expressionText, languageVersion)
	if expressionText == "" {
		p.parseErrorAtCurrentToken(diagnostics.X_0_expected, TokenToString(ast.KindSemicolonToken))
		return
	}
	pos := skipTrivia(p.sourceText, node.Pos())
	// Some known keywords are likely signs of syntax being used improperly.
	switch expressionText {
	case "const", "let", "var":
		p.parseErrorAt(pos, node.End(), diagnostics.Variable_declaration_not_allowed_at_this_location)
		return
	case "declare":
		// If a declared node failed to parse, it would have emitted a diagnostic already.
		return
	case "interface":
		p.parseErrorForInvalidName(diagnostics.Interface_name_cannot_be_0, diagnostics.Interface_must_be_given_a_name, ast.KindOpenBraceToken)
		return
	case "is":
		p.parseErrorAt(pos, p.scanner.TokenStart(), diagnostics.A_type_predicate_is_only_allowed_in_return_type_position_for_functions_and_methods)
		return
	case "module", "namespace":
		p.parseErrorForInvalidName(diagnostics.Namespace_name_cannot_be_0, diagnostics.Namespace_must_be_given_a_name, ast.KindOpenBraceToken)
		return
	case "type":
		p.parseErrorForInvalidName(diagnostics.Type_alias_name_cannot_be_0, diagnostics.Type_alias_must_be_given_a_name, ast.KindEqualsToken)
		return
	}
	// !!! The user alternatively might have misspelled or forgotten to add a space after a common keyword.
	// const suggestion = getSpellingSuggestion(expressionText, viableKeywordSuggestions, identity) ?? getSpaceSuggestion(expressionText);
	// if (suggestion) {
	// 	parseErrorAt(pos, node.end, Diagnostics.Unknown_keyword_or_identifier_Did_you_mean_0, suggestion);
	// 	return;
	// }
	// Unknown tokens are handled with their own errors in the scanner
	if p.token == ast.KindUnknown {
		return
	}
	// Otherwise, we know this some kind of unknown word, not just a missing expected semicolon.
	p.parseErrorAt(pos, node.End(), diagnostics.Unexpected_keyword_or_identifier)
}

func (p *Parser) parseErrorForInvalidName(nameDiagnostic *diagnostics.Message, blankDiagnostic *diagnostics.Message, tokenIfBlankName ast.Kind) {
	if p.token == tokenIfBlankName {
		p.parseErrorAtCurrentToken(blankDiagnostic)
	} else {
		p.parseErrorAtCurrentToken(nameDiagnostic, p.scanner.TokenValue())
	}
}

func (p *Parser) parseInterfaceDeclaration(pos int, hasJSDoc bool, modifiers *ast.Node) *ast.Node {
	p.parseExpected(ast.KindInterfaceKeyword)
	name := p.parseIdentifier()
	typeParameters := p.parseTypeParameters()
	heritageClauses := p.parseHeritageClauses()
	members := p.parseObjectTypeMembers()
	result := p.factory.NewInterfaceDeclaration(modifiers, name, typeParameters, heritageClauses, members)
	p.finishNode(result, pos)
	_ = hasJSDoc
	return result
}

func (p *Parser) parseTypeAliasDeclaration(pos int, hasJSDoc bool, modifiers *ast.Node) *ast.Node {
	p.parseExpected(ast.KindTypeKeyword)
	if p.hasPrecedingLineBreak() {
		p.parseErrorAtCurrentToken(diagnostics.Line_break_not_permitted_here)
	}
	name := p.parseIdentifier()
	typeParameters := p.parseTypeParameters()
	p.parseExpected(ast.KindEqualsToken)
	var typeNode *ast.TypeNode
	if p.token == ast.KindIntrinsicKeyword && p.lookAhead(p.nextIsNotDot) {
		typeNode = p.parseKeywordTypeNode()
	} else {
		typeNode = p.parseType()
	}
	p.parseSemicolon()
	result := p.factory.NewTypeAliasDeclaration(modifiers, name, typeParameters, typeNode)
	p.finishNode(result, pos)
	_ = hasJSDoc
	return result
}

func (p *Parser) nextIsNotDot() bool {
	return p.nextToken() != ast.KindDotToken
}

// In an ambient declaration, the grammar only allows integer literals as initializers.
// In a non-ambient declaration, the grammar allows uninitialized members only in a
// ConstantEnumMemberSection, which starts at the beginning of an enum declaration
// or any time an integer literal initializer is encountered.
func (p *Parser) parseEnumMember() *ast.Node {
	pos := p.nodePos()
	// hasJSDoc := p.hasPrecedingJSDocComment()
	name := p.parsePropertyName()
	initializer := doInContext(p, ast.NodeFlagsDisallowInContext, false, (*Parser).parseInitializer)
	result := p.factory.NewEnumMember(name, initializer)
	p.finishNode(result, pos)
	return result
}

func (p *Parser) parseEnumDeclaration(pos int, hasJSDoc bool, modifiers *ast.Node) *ast.Node {
	p.parseExpected(ast.KindEnumKeyword)
	name := p.parseIdentifier()
	var members []*ast.Node
	if p.parseExpected(ast.KindOpenBraceToken) {
		saveContextFlags := p.contextFlags
		p.setContextFlags(ast.NodeFlagsYieldContext|ast.NodeFlagsAwaitContext, false)
		members = p.parseDelimitedList(PCEnumMembers, (*Parser).parseEnumMember)
		p.contextFlags = saveContextFlags
		p.parseExpected(ast.KindCloseBraceToken)
	}
	result := p.factory.NewEnumDeclaration(modifiers, name, members)
	p.finishNode(result, pos)
	_ = hasJSDoc
	return result
}

func (p *Parser) parseModuleDeclaration(pos int, hasJSDoc bool, modifiers *ast.Node) *ast.Statement {
	var flags ast.NodeFlags
	if p.token == ast.KindGlobalKeyword {
		// global augmentation
		return p.parseAmbientExternalModuleDeclaration(pos, hasJSDoc, modifiers)
	} else if p.parseOptional(ast.KindNamespaceKeyword) {
		flags |= ast.NodeFlagsNamespace
	} else {
		p.parseExpected(ast.KindModuleKeyword)
		if p.token == ast.KindStringLiteral {
			return p.parseAmbientExternalModuleDeclaration(pos, hasJSDoc, modifiers)
		}
	}
	return p.parseModuleOrNamespaceDeclaration(pos, hasJSDoc, modifiers, flags)
}

func (p *Parser) parseAmbientExternalModuleDeclaration(pos int, hasJSDoc bool, modifiers *ast.Node) *ast.Node {
	var flags ast.NodeFlags
	var name *ast.Node
	if p.token == ast.KindGlobalKeyword {
		// parse 'global' as name of global scope augmentation
		name = p.parseIdentifier()
		flags |= ast.NodeFlagsGlobalAugmentation
	} else {
		// parse string literal
		name = p.parseLiteralExpression()
		p.internIdentifier(name.Text())
	}
	var body *ast.Node
	if p.token == ast.KindOpenBraceToken {
		body = p.parseModuleBlock()
	} else {
		p.parseSemicolon()
	}
	result := p.factory.NewModuleDeclaration(modifiers, name, body, flags)
	p.finishNode(result, pos)
	_ = hasJSDoc
	return result
}

func (p *Parser) parseModuleBlock() *ast.Node {
	pos := p.nodePos()
	var statements []*ast.Statement
	if p.parseExpected(ast.KindOpenBraceToken) {
		statements = p.parseList(PCBlockStatements, (*Parser).parseStatement)
		p.parseExpected(ast.KindCloseBraceToken)
	}
	result := p.factory.NewModuleBlock(statements)
	p.finishNode(result, pos)
	return result
}

func (p *Parser) parseModuleOrNamespaceDeclaration(pos int, hasJSDoc bool, modifiers *ast.Node, flags ast.NodeFlags) *ast.Node {
	// If we are parsing a dotted namespace name, we want to
	// propagate the 'Namespace' flag across the names if set.
	namespaceFlag := flags & ast.NodeFlagsNamespace
	var name *ast.Node
	if flags&ast.NodeFlagsNestedNamespace != 0 {
		name = p.parseIdentifierName()
	} else {
		name = p.parseIdentifier()
	}
	var body *ast.Node
	if p.parseOptional(ast.KindDotToken) {
		body = p.parseModuleOrNamespaceDeclaration(p.nodePos(), false /*hasJSDoc*/, nil /*modifiers*/, ast.NodeFlagsNestedNamespace|namespaceFlag)
	} else {
		body = p.parseModuleBlock()
	}
	result := p.factory.NewModuleDeclaration(modifiers, name, body, flags)
	p.finishNode(result, pos)
	_ = hasJSDoc
	return result
}

func (p *Parser) parseImportDeclarationOrImportEqualsDeclaration(pos int, hasJSDoc bool, modifiers *ast.Node) *ast.Statement {
	p.parseExpected(ast.KindImportKeyword)
	afterImportPos := p.nodePos()
	// We don't parse the identifier here in await context, instead we will report a grammar error in the checker.
	var identifier *ast.Node
	if p.isIdentifier() {
		identifier = p.parseIdentifier()
	}
	isTypeOnly := false
	if identifier != nil && identifier.AsIdentifier().Text == "type" &&
		(p.token != ast.KindFromKeyword || p.isIdentifier() && p.lookAhead(p.nextTokenIsFromKeywordOrEqualsToken)) &&
		(p.isIdentifier() || p.tokenAfterImportDefinitelyProducesImportDeclaration()) {
		isTypeOnly = true
		identifier = nil
		if p.isIdentifier() {
			identifier = p.parseIdentifier()
		}
	}
	if identifier != nil && !p.tokenAfterImportedIdentifierDefinitelyProducesImportDeclaration() {
		return p.parseImportEqualsDeclaration(pos, hasJSDoc, modifiers, identifier, isTypeOnly)
	}
	importClause := p.tryParseImportClause(identifier, afterImportPos, isTypeOnly, false /*skipJsDocLeadingAsterisks*/)
	moduleSpecifier := p.parseModuleSpecifier()
	attributes := p.tryParseImportAttributes()
	p.parseSemicolon()
	result := p.factory.NewImportDeclaration(modifiers, importClause, moduleSpecifier, attributes)
	p.finishNode(result, pos)
	return result
}

func (p *Parser) nextTokenIsFromKeywordOrEqualsToken() bool {
	p.nextToken()
	return p.token == ast.KindFromKeyword || p.token == ast.KindEqualsToken
}

func (p *Parser) tokenAfterImportDefinitelyProducesImportDeclaration() bool {
	return p.token == ast.KindAsteriskToken || p.token == ast.KindOpenBraceToken
}

func (p *Parser) tokenAfterImportedIdentifierDefinitelyProducesImportDeclaration() bool {
	// In `import id ___`, the current token decides whether to produce
	// an ast.ImportDeclaration or ast.ImportEqualsDeclaration.
	return p.token == ast.KindCommaToken || p.token == ast.KindFromKeyword
}

func (p *Parser) parseImportEqualsDeclaration(pos int, hasJSDoc bool, modifiers *ast.Node, identifier *ast.Node, isTypeOnly bool) *ast.Node {
	p.parseExpected(ast.KindEqualsToken)
	moduleReference := p.parseModuleReference()
	p.parseSemicolon()
	result := p.factory.NewImportEqualsDeclaration(modifiers, isTypeOnly, identifier, moduleReference)
	p.finishNode(result, pos)
	_ = hasJSDoc
	return result
}

func (p *Parser) parseModuleReference() *ast.Node {
	if p.token == ast.KindRequireKeyword && p.lookAhead(p.nextTokenIsOpenParen) {
		return p.parseExternalModuleReference()
	}
	return p.parseEntityName(false /*allowReservedWords*/, nil /*diagnosticMessage*/)
}

func (p *Parser) parseExternalModuleReference() *ast.Node {
	pos := p.nodePos()
	p.parseExpected(ast.KindRequireKeyword)
	p.parseExpected(ast.KindOpenParenToken)
	expression := p.parseModuleSpecifier()
	p.parseExpected(ast.KindCloseParenToken)
	result := p.factory.NewExternalModuleReference(expression)
	p.finishNode(result, pos)
	return result
}

func (p *Parser) parseModuleSpecifier() *ast.Expression {
	if p.token == ast.KindStringLiteral {
		result := p.parseLiteralExpression()
		p.internIdentifier(result.Text())
		return result
	}
	// We allow arbitrary expressions here, even though the grammar only allows string
	// literals.  We check to ensure that it is only a string literal later in the grammar
	// check pass.
	return p.parseExpression()
}

func (p *Parser) tryParseImportClause(identifier *ast.Node, pos int, isTypeOnly bool, skipJsDocLeadingAsterisks bool) *ast.Node {
	// ast.ImportDeclaration:
	//  import ast.ImportClause from ModuleSpecifier ;
	//  import ModuleSpecifier;
	if identifier != nil || p.token == ast.KindAsteriskToken || p.token == ast.KindOpenBraceToken {
		importClause := p.parseImportClause(identifier, pos, isTypeOnly, skipJsDocLeadingAsterisks)
		p.parseExpected(ast.KindFromKeyword)
		return importClause
	}
	return nil
}

func (p *Parser) parseImportClause(identifier *ast.Node, pos int, isTypeOnly bool, skipJsDocLeadingAsterisks bool) *ast.Node {
	// ast.ImportClause:
	//  ImportedDefaultBinding
	//  NameSpaceImport
	//  ast.NamedImports
	//  ImportedDefaultBinding, NameSpaceImport
	//  ImportedDefaultBinding, ast.NamedImports
	// If there was no default import or if there is comma token after default import
	// parse namespace or named imports
	var namedBindings *ast.Node
	if identifier == nil || p.parseOptional(ast.KindCommaToken) {
		_ = skipJsDocLeadingAsterisks
		// !!! if (skipJsDocLeadingAsterisks) scanner.setSkipJsDocLeadingAsterisks(true);
		if p.token == ast.KindAsteriskToken {
			namedBindings = p.parseNamespaceImport()
		} else {
			namedBindings = p.parseNamedImports()
		}
		// !!! if (skipJsDocLeadingAsterisks) scanner.setSkipJsDocLeadingAsterisks(false);
	}
	result := p.factory.NewImportClause(isTypeOnly, identifier, namedBindings)
	p.finishNode(result, pos)
	return result
}

func (p *Parser) parseNamespaceImport() *ast.Node {
	// NameSpaceImport:
	//  * as ImportedBinding
	pos := p.nodePos()
	p.parseExpected(ast.KindAsteriskToken)
	p.parseExpected(ast.KindAsKeyword)
	name := p.parseIdentifier()
	result := p.factory.NewNamespaceImport(name)
	p.finishNode(result, pos)
	return result
}

func (p *Parser) parseNamedImports() *ast.Node {
	pos := p.nodePos()
	// ast.NamedImports:
	//  { }
	//  { ImportsList }
	//  { ImportsList, }
	imports := p.parseBracketedList(PCImportOrExportSpecifiers, (*Parser).parseImportSpecifier, ast.KindOpenBraceToken, ast.KindCloseBraceToken)
	result := p.factory.NewNamedImports(imports)
	p.finishNode(result, pos)
	return result
}

func (p *Parser) parseImportSpecifier() *ast.Node {
	pos := p.nodePos()
	isTypeOnly, propertyName, name := p.parseImportOrExportSpecifier(ast.KindImportSpecifier)
	var identifierName *ast.Node
	if name.Kind == ast.KindIdentifier {
		identifierName = name
	} else {
		p.parseErrorAtRange(p.skipRangeTrivia(name.Loc), diagnostics.Identifier_expected)
		identifierName = p.newIdentifier("")
		p.finishNode(identifierName, name.Pos())
	}
	result := p.factory.NewImportSpecifier(isTypeOnly, propertyName, identifierName)
	p.finishNode(result, pos)
	return result
}

func (p *Parser) parseImportOrExportSpecifier(kind ast.Kind) (isTypeOnly bool, propertyName *ast.Node, name *ast.Node) {
	// ast.ImportSpecifier:
	//   BindingIdentifier
	//   ast.ModuleExportName as BindingIdentifier
	// ast.ExportSpecifier:
	//   ast.ModuleExportName
	//   ast.ModuleExportName as ast.ModuleExportName
	// let checkIdentifierIsKeyword = isKeyword(token()) && !isIdentifier();
	// let checkIdentifierStart = scanner.getTokenStart();
	// let checkIdentifierEnd = scanner.getTokenEnd();
	canParseAsKeyword := true
	name = p.parseModuleExportName(false /*disallowKeywords*/)
	if name.Kind == ast.KindIdentifier && name.AsIdentifier().Text == "type" {
		// If the first token of an import specifier is 'type', there are a lot of possibilities,
		// especially if we see 'as' afterwards:
		//
		// import { type } from "mod";          - isTypeOnly: false,   name: type
		// import { type as } from "mod";       - isTypeOnly: true,    name: as
		// import { type as as } from "mod";    - isTypeOnly: false,   name: as,    propertyName: type
		// import { type as as as } from "mod"; - isTypeOnly: true,    name: as,    propertyName: as
		if p.token == ast.KindAsKeyword {
			// { type as ...? }
			firstAs := p.parseIdentifierName()
			if p.token == ast.KindAsKeyword {
				// { type as as ...? }
				secondAs := p.parseIdentifierName()
				if p.canParseModuleExportName() {
					// { type as as something }
					// { type as as "something" }
					isTypeOnly = true
					propertyName = firstAs
					name = p.parseModuleExportName(true /*disallowKeywords*/)
					canParseAsKeyword = false
				} else {
					// { type as as }
					propertyName = name
					name = secondAs
					canParseAsKeyword = false
				}
			} else if p.canParseModuleExportName() {
				// { type as something }
				// { type as "something" }
				propertyName = name
				canParseAsKeyword = false
				name = p.parseModuleExportName(true /*disallowKeywords*/)
			} else {
				// { type as }
				isTypeOnly = true
				name = firstAs
			}
		} else if p.canParseModuleExportName() {
			// { type something ...? }
			// { type "something" ...? }
			isTypeOnly = true
			name = p.parseModuleExportName(true /*disallowKeywords*/)
		}
	}
	if canParseAsKeyword && p.token == ast.KindAsKeyword {
		propertyName = name
		p.parseExpected(ast.KindAsKeyword)
		name = p.parseModuleExportName(kind == ast.KindImportSpecifier /*disallowKeywords*/)
	}
	return
}

func (p *Parser) canParseModuleExportName() bool {
	return tokenIsIdentifierOrKeyword(p.token) || p.token == ast.KindStringLiteral
}

func (p *Parser) parseModuleExportName(disallowKeywords bool) *ast.Node {
	if p.token == ast.KindStringLiteral {
		return p.parseLiteralExpression()
	}
	if disallowKeywords && isKeyword(p.token) && !p.isIdentifier() {
		p.parseErrorAtCurrentToken(diagnostics.Identifier_expected)
	}
	return p.parseIdentifierName()
}

func (p *Parser) tryParseImportAttributes() *ast.Node {
	if (p.token == ast.KindWithKeyword || p.token == ast.KindAssertKeyword) && !p.hasPrecedingLineBreak() {
		return p.parseImportAttributes(p.token, true /*skipKeyword*/)
	}
	return nil
}

func (p *Parser) parseExportAssignment(pos int, hasJSDoc bool, modifiers *ast.Node) *ast.Node {
	saveContextFlags := p.contextFlags
	p.setContextFlags(ast.NodeFlagsAwaitContext, true)
	isExportEquals := false
	if p.parseOptional(ast.KindEqualsToken) {
		isExportEquals = true
	} else {
		p.parseExpected(ast.KindDefaultKeyword)
	}
	expression := p.parseAssignmentExpressionOrHigher()
	p.parseSemicolon()
	p.contextFlags = saveContextFlags
	result := p.factory.NewExportAssignment(modifiers, isExportEquals, expression)
	p.finishNode(result, pos)
	_ = hasJSDoc
	return result
}

func (p *Parser) parseNamespaceExportDeclaration(pos int, hasJSDoc bool, modifiers *ast.Node) *ast.Node {
	p.parseExpected(ast.KindAsKeyword)
	p.parseExpected(ast.KindNamespaceKeyword)
	name := p.parseIdentifier()
	p.parseSemicolon()
	// ast.NamespaceExportDeclaration nodes cannot have decorators or modifiers, we attach them here so we can report them in the grammar checker
	result := p.factory.NewNamespaceExportDeclaration(modifiers, name)
	p.finishNode(result, pos)
	_ = hasJSDoc
	return result
}

func (p *Parser) parseExportDeclaration(pos int, hasJSDoc bool, modifiers *ast.Node) *ast.Node {
	saveContextFlags := p.contextFlags
	p.setContextFlags(ast.NodeFlagsAwaitContext, true)
	var exportClause *ast.Node
	var moduleSpecifier *ast.Expression
	var attributes *ast.Node
	isTypeOnly := p.parseOptional(ast.KindTypeKeyword)
	namespaceExportPos := p.nodePos()
	if p.parseOptional(ast.KindAsteriskToken) {
		if p.parseOptional(ast.KindAsKeyword) {
			exportClause = p.parseNamespaceExport(namespaceExportPos)
		}
		p.parseExpected(ast.KindFromKeyword)
		moduleSpecifier = p.parseModuleSpecifier()
	} else {
		exportClause = p.parseNamedExports()
		// It is not uncommon to accidentally omit the 'from' keyword. Additionally, in editing scenarios,
		// the 'from' keyword can be parsed as a named export when the export clause is unterminated (i.e. `export { from "moduleName";`)
		// If we don't have a 'from' keyword, see if we have a string literal such that ASI won't take effect.
		if p.token == ast.KindFromKeyword || (p.token == ast.KindStringLiteral && !p.hasPrecedingLineBreak()) {
			p.parseExpected(ast.KindFromKeyword)
			moduleSpecifier = p.parseModuleSpecifier()
		}
	}
	if moduleSpecifier != nil && (p.token == ast.KindWithKeyword || p.token == ast.KindAssertKeyword) && !p.hasPrecedingLineBreak() {
		attributes = p.parseImportAttributes(p.token, true /*skipKeyword*/)
	}
	p.parseSemicolon()
	p.contextFlags = saveContextFlags
	result := p.factory.NewExportDeclaration(modifiers, isTypeOnly, exportClause, moduleSpecifier, attributes)
	p.finishNode(result, pos)
	_ = hasJSDoc
	return result
}

func (p *Parser) parseNamespaceExport(pos int) *ast.Node {
	result := p.factory.NewNamespaceExport(p.parseModuleExportName(false /*disallowKeywords*/))
	p.finishNode(result, pos)
	return result
}

func (p *Parser) parseNamedExports() *ast.Node {
	pos := p.nodePos()
	// ast.NamedImports:
	//  { }
	//  { ImportsList }
	//  { ImportsList, }
	exports := p.parseBracketedList(PCImportOrExportSpecifiers, (*Parser).parseExportSpecifier, ast.KindOpenBraceToken, ast.KindCloseBraceToken)
	result := p.factory.NewNamedExports(exports)
	p.finishNode(result, pos)
	return result
}

func (p *Parser) parseExportSpecifier() *ast.Node {
	pos := p.nodePos()
	isTypeOnly, propertyName, name := p.parseImportOrExportSpecifier(ast.KindExportSpecifier)
	result := p.factory.NewExportSpecifier(isTypeOnly, propertyName, name)
	p.finishNode(result, pos)
	return result
}

// TYPES

func (p *Parser) parseType() *ast.TypeNode {
	saveContextFlags := p.contextFlags
	p.setContextFlags(ast.NodeFlagsTypeExcludesFlags, false)
	var typeNode *ast.TypeNode
	if p.isStartOfFunctionTypeOrConstructorType() {
		typeNode = p.parseFunctionOrConstructorType()
	} else {
		pos := p.nodePos()
		typeNode = p.parseUnionTypeOrHigher()
		if !p.inDisallowConditionalTypesContext() && !p.hasPrecedingLineBreak() && p.parseOptional(ast.KindExtendsKeyword) {
			// The type following 'extends' is not permitted to be another conditional type
			extendsType := doInContext(p, ast.NodeFlagsDisallowConditionalTypesContext, true, (*Parser).parseType)
			p.parseExpected(ast.KindQuestionToken)
			trueType := doInContext(p, ast.NodeFlagsDisallowConditionalTypesContext, false, (*Parser).parseType)
			p.parseExpected(ast.KindColonToken)
			falseType := doInContext(p, ast.NodeFlagsDisallowConditionalTypesContext, false, (*Parser).parseType)
			conditionalType := p.factory.NewConditionalTypeNode(typeNode, extendsType, trueType, falseType)
			p.finishNode(conditionalType, pos)
			typeNode = conditionalType
		}
	}
	p.contextFlags = saveContextFlags
	return typeNode
}

func (p *Parser) parseUnionTypeOrHigher() *ast.TypeNode {
	return p.parseUnionOrIntersectionType(ast.KindBarToken, (*Parser).parseIntersectionTypeOrHigher)
}

func (p *Parser) parseIntersectionTypeOrHigher() *ast.TypeNode {
	return p.parseUnionOrIntersectionType(ast.KindAmpersandToken, (*Parser).parseTypeOperatorOrHigher)
}

func (p *Parser) parseUnionOrIntersectionType(operator ast.Kind, parseConstituentType func(p *Parser) *ast.TypeNode) *ast.TypeNode {
	pos := p.nodePos()
	isUnionType := operator == ast.KindBarToken
	hasLeadingOperator := p.parseOptional(operator)
	var typeNode *ast.TypeNode
	if hasLeadingOperator {
		typeNode = p.parseFunctionOrConstructorTypeToError(isUnionType, parseConstituentType)
	} else {
		typeNode = parseConstituentType(p)
	}
	if p.token == operator || hasLeadingOperator {
		types := []*ast.TypeNode{typeNode}
		for p.parseOptional(operator) {
			types = append(types, p.parseFunctionOrConstructorTypeToError(isUnionType, parseConstituentType))
		}
		typeNode = p.createUnionOrIntersectionTypeNode(operator, types)
		p.finishNode(typeNode, pos)
	}
	return typeNode
}

func (p *Parser) createUnionOrIntersectionTypeNode(operator ast.Kind, types []*ast.TypeNode) *ast.Node {
	switch operator {
	case ast.KindBarToken:
		return p.factory.NewUnionTypeNode(types)
	case ast.KindAmpersandToken:
		return p.factory.NewIntersectionTypeNode(types)
	default:
		panic("Unhandled case in createUnionOrIntersectionType")
	}
}

func (p *Parser) parseTypeOperatorOrHigher() *ast.TypeNode {
	operator := p.token
	switch operator {
	case ast.KindKeyOfKeyword, ast.KindUniqueKeyword, ast.KindReadonlyKeyword:
		return p.parseTypeOperator(operator)
	case ast.KindInferKeyword:
		return p.parseInferType()
	}
	return doInContext(p, ast.NodeFlagsDisallowConditionalTypesContext, false, (*Parser).parsePostfixTypeOrHigher)
}

func (p *Parser) parseTypeOperator(operator ast.Kind) *ast.Node {
	pos := p.nodePos()
	p.parseExpected(operator)
	result := p.factory.NewTypeOperatorNode(operator, p.parseTypeOperatorOrHigher())
	p.finishNode(result, pos)
	return result
}

func (p *Parser) parseInferType() *ast.Node {
	pos := p.nodePos()
	p.parseExpected(ast.KindInferKeyword)
	result := p.factory.NewInferTypeNode(p.parseTypeParameterOfInferType())
	p.finishNode(result, pos)
	return result
}

func (p *Parser) parseTypeParameterOfInferType() *ast.Node {
	pos := p.nodePos()
	name := p.parseIdentifier()
	constraint := p.tryParseConstraintOfInferType()
	result := p.factory.NewTypeParameterDeclaration(nil /*modifiers*/, name, constraint, nil /*defaultType*/)
	p.finishNode(result, pos)
	return result
}

func (p *Parser) tryParseConstraintOfInferType() *ast.Node {
	state := p.mark()
	if p.parseOptional(ast.KindExtendsKeyword) {
		constraint := doInContext(p, ast.NodeFlagsDisallowConditionalTypesContext, true, (*Parser).parseType)
		if p.inDisallowConditionalTypesContext() || p.token != ast.KindQuestionToken {
			return constraint
		}
	}
	p.rewind(state)
	return nil
}

func (p *Parser) parsePostfixTypeOrHigher() *ast.Node {
	pos := p.nodePos()
	typeNode := p.parseNonArrayType()
	for !p.hasPrecedingLineBreak() {
		switch p.token {
		case ast.KindExclamationToken:
			p.nextToken()
			typeNode = p.factory.NewJSDocNonNullableType(typeNode, true /*postfix*/)
			p.finishNode(typeNode, pos)
		case ast.KindQuestionToken:
			// If next token is start of a type we have a conditional type
			if p.lookAhead(p.nextIsStartOfType) {
				return typeNode
			}
			p.nextToken()
			typeNode = p.factory.NewJSDocNullableType(typeNode, true /*postfix*/)
			p.finishNode(typeNode, pos)
		case ast.KindOpenBracketToken:
			p.parseExpected(ast.KindOpenBracketToken)
			if p.isStartOfType(false /*isStartOfParameter*/) {
				indexType := p.parseType()
				p.parseExpected(ast.KindCloseBracketToken)
				typeNode = p.factory.NewIndexedAccessTypeNode(typeNode, indexType)
				p.finishNode(typeNode, pos)
			} else {
				p.parseExpected(ast.KindCloseBracketToken)
				typeNode = p.factory.NewArrayTypeNode(typeNode)
				p.finishNode(typeNode, pos)
			}
		default:
			return typeNode
		}
	}
	return typeNode
}

func (p *Parser) nextIsStartOfType() bool {
	p.nextToken()
	return p.isStartOfType(false /*inStartOfParameter*/)
}

func (p *Parser) parseNonArrayType() *ast.Node {
	switch p.token {
	case ast.KindAnyKeyword, ast.KindUnknownKeyword, ast.KindStringKeyword, ast.KindNumberKeyword, ast.KindBigIntKeyword,
		ast.KindSymbolKeyword, ast.KindBooleanKeyword, ast.KindUndefinedKeyword, ast.KindNeverKeyword, ast.KindObjectKeyword:
		state := p.mark()
		keywordTypeNode := p.parseKeywordTypeNode()
		// If these are followed by a dot then parse these out as a dotted type reference instead
		if p.token != ast.KindDotToken {
			return keywordTypeNode
		}
		p.rewind(state)
		return p.parseTypeReference()
		// !!!
		// case ast.KindAsteriskEqualsToken:
		// 	// If there is '*=', treat it as * followed by postfix =
		// 	p.scanner.reScanAsteriskEqualsToken()
		// 	fallthrough
		// case ast.KindAsteriskToken:
		// 	return p.parseJSDocAllType()
		// case ast.KindQuestionQuestionToken:
		// 	// If there is '??', treat it as prefix-'?' in JSDoc type.
		// 	p.scanner.reScanQuestionToken()
		// 	fallthrough
		// case ast.KindQuestionToken:
		// 	return p.parseJSDocUnknownOrNullableType()
		// case ast.KindFunctionKeyword:
		// 	return p.parseJSDocFunctionType()
		// case ast.KindExclamationToken:
		// 	return p.parseJSDocNonNullableType()
	case ast.KindNoSubstitutionTemplateLiteral, ast.KindStringLiteral, ast.KindNumericLiteral, ast.KindBigIntLiteral, ast.KindTrueKeyword,
		ast.KindFalseKeyword, ast.KindNullKeyword:
		return p.parseLiteralTypeNode(false /*negative*/)
	case ast.KindMinusToken:
		if p.lookAhead(p.nextTokenIsNumericOrBigIntLiteral) {
			return p.parseLiteralTypeNode(true /*negative*/)
		}
		return p.parseTypeReference()
	case ast.KindVoidKeyword:
		return p.parseKeywordTypeNode()
	case ast.KindThisKeyword:
		thisKeyword := p.parseThisTypeNode()
		if p.token == ast.KindIsKeyword && !p.hasPrecedingLineBreak() {
			return p.parseThisTypePredicate(thisKeyword)
		}
		return thisKeyword
	case ast.KindTypeOfKeyword:
		if p.lookAhead(p.nextIsStartOfTypeOfImportType) {
			return p.parseImportType()
		}
		return p.parseTypeQuery()
	case ast.KindOpenBraceToken:
		if p.lookAhead(p.nextIsStartOfMappedType) {
			return p.parseMappedType()
		}
		return p.parseTypeLiteral()
	case ast.KindOpenBracketToken:
		return p.parseTupleType()
	case ast.KindOpenParenToken:
		return p.parseParenthesizedType()
	case ast.KindImportKeyword:
		return p.parseImportType()
	case ast.KindAssertsKeyword:
		if p.lookAhead(p.nextTokenIsIdentifierOrKeywordOnSameLine) {
			return p.parseAssertsTypePredicate()
		}
		return p.parseTypeReference()
	case ast.KindTemplateHead:
		return p.parseTemplateType()
	default:
		return p.parseTypeReference()
	}
}

func (p *Parser) parseKeywordTypeNode() *ast.Node {
	pos := p.nodePos()
	result := p.factory.NewKeywordTypeNode(p.token)
	p.nextToken()
	p.finishNode(result, pos)
	return result
}

func (p *Parser) parseThisTypeNode() *ast.Node {
	pos := p.nodePos()
	p.nextToken()
	result := p.factory.NewThisTypeNode()
	p.finishNode(result, pos)
	return result
}

func (p *Parser) parseThisTypePredicate(lhs *ast.Node) *ast.Node {
	p.nextToken()
	result := p.factory.NewTypePredicateNode(nil /*assertsModifier*/, lhs, p.parseType())
	p.finishNode(result, lhs.Pos())
	return result
}

func (p *Parser) parseLiteralTypeNode(negative bool) *ast.Node {
	pos := p.nodePos()
	if negative {
		p.nextToken()
	}
	var expression *ast.Expression
	if p.token == ast.KindTrueKeyword || p.token == ast.KindFalseKeyword || p.token == ast.KindNullKeyword {
		expression = p.parseKeywordExpression()
	} else {
		expression = p.parseLiteralExpression()
	}
	if negative {
		expression = p.factory.NewPrefixUnaryExpression(ast.KindMinusToken, expression)
		p.finishNode(expression, pos)
	}
	result := p.factory.NewLiteralTypeNode(expression)
	p.finishNode(result, pos)
	return result
}

func (p *Parser) parseTypeReference() *ast.Node {
	pos := p.nodePos()
	result := p.factory.NewTypeReferenceNode(p.parseEntityNameOfTypeReference(), p.parseTypeArgumentsOfTypeReference())
	p.finishNode(result, pos)
	return result
}

func (p *Parser) parseEntityNameOfTypeReference() *ast.Node {
	return p.parseEntityName(true /*allowReservedWords*/, diagnostics.Type_expected)
}

func (p *Parser) parseEntityName(allowReservedWords bool, diagnosticMessage *diagnostics.Message) *ast.Node {
	pos := p.nodePos()
	var entity *ast.Node
	if allowReservedWords {
		entity = p.parseIdentifierNameWithDiagnostic(diagnosticMessage)
	} else {
		entity = p.parseIdentifierWithDiagnostic(diagnosticMessage, nil)
	}
	for p.parseOptional(ast.KindDotToken) {
		if p.token == ast.KindLessThanToken {
			// The entity is part of a JSDoc-style generic. We will use the gap between `typeName` and
			// `typeArguments` to report it as a grammar error in the checker.
			break
		}
		entity = p.factory.NewQualifiedName(entity, p.parseRightSideOfDot(allowReservedWords, false /*allowPrivateIdentifiers*/, true /*allowUnicodeEscapeSequenceInIdentifierName*/))
		p.finishNode(entity, pos)
	}
	return entity
}

func (p *Parser) parseRightSideOfDot(allowIdentifierNames bool, allowPrivateIdentifiers bool, allowUnicodeEscapeSequenceInIdentifierName bool) *ast.Node {
	// Technically a keyword is valid here as all identifiers and keywords are identifier names.
	// However, often we'll encounter this in error situations when the identifier or keyword
	// is actually starting another valid construct.
	//
	// So, we check for the following specific case:
	//
	//      name.
	//      identifierOrKeyword identifierNameOrKeyword
	//
	// Note: the newlines are important here.  For example, if that above code
	// were rewritten into:
	//
	//      name.identifierOrKeyword
	//      identifierNameOrKeyword
	//
	// Then we would consider it valid.  That's because ASI would take effect and
	// the code would be implicitly: "name.identifierOrKeyword; identifierNameOrKeyword".
	// In the first case though, ASI will not take effect because there is not a
	// line terminator after the identifier or keyword.
	if p.hasPrecedingLineBreak() && tokenIsIdentifierOrKeyword(p.token) && p.lookAhead(p.nextTokenIsIdentifierOrKeywordOnSameLine) {
		// Report that we need an identifier.  However, report it right after the dot,
		// and not on the next token.  This is because the next token might actually
		// be an identifier and the error would be quite confusing.
		p.parseErrorAt(p.nodePos(), p.nodePos(), diagnostics.Identifier_expected)
		return p.createMissingIdentifier()
	}
	if p.token == ast.KindPrivateIdentifier {
		node := p.parsePrivateIdentifier()
		if allowPrivateIdentifiers {
			return node
		}
		p.parseErrorAt(p.nodePos(), p.nodePos(), diagnostics.Identifier_expected)
		return p.createMissingIdentifier()
	}
	if allowIdentifierNames {
		if allowUnicodeEscapeSequenceInIdentifierName {
			return p.parseIdentifierName()
		}
		return p.parseIdentifierNameErrorOnUnicodeEscapeSequence()
	}

	return p.parseIdentifier()
}

func (p *Parser) newIdentifier(text string) *ast.Node {
	return p.factory.NewIdentifier(text)
}

func (p *Parser) createMissingIdentifier() *ast.Node {
	result := p.newIdentifier("")
	p.finishNode(result, p.nodePos())
	return result
}

func (p *Parser) parsePrivateIdentifier() *ast.Node {
	pos := p.nodePos()
	text := p.scanner.TokenValue()
	p.internIdentifier(text)
	p.nextToken()
	result := p.factory.NewPrivateIdentifier(text)
	p.finishNode(result, pos)
	return result
}

func (p *Parser) reScanLessThanToken() ast.Kind {
	p.token = p.scanner.ReScanLessThanToken()
	return p.token
}

func (p *Parser) reScanGreaterThanToken() ast.Kind {
	p.token = p.scanner.ReScanGreaterThanToken()
	return p.token
}

func (p *Parser) reScanSlashToken() ast.Kind {
	p.token = p.scanner.ReScanSlashToken()
	return p.token
}

func (p *Parser) reScanTemplateToken(isTaggedTemplate bool) ast.Kind {
	p.token = p.scanner.ReScanTemplateToken(isTaggedTemplate)
	return p.token
}

func (p *Parser) parseTypeArgumentsOfTypeReference() *ast.Node {
	if !p.hasPrecedingLineBreak() && p.reScanLessThanToken() == ast.KindLessThanToken {
		return p.parseTypeArguments()
	}
	return nil
}

func (p *Parser) parseTypeArguments() *ast.Node {
	if p.token == ast.KindLessThanToken {
		pos := p.nodePos()
		typeArguments := p.parseBracketedList(PCTypeArguments, (*Parser).parseType, ast.KindLessThanToken, ast.KindGreaterThanToken)
		if typeArguments != nil {
			result := p.factory.NewTypeArgumentList(typeArguments)
			p.finishNode(result, pos)
			return result
		}
	}
	return nil
}

func (p *Parser) nextIsStartOfTypeOfImportType() bool {
	p.nextToken()
	return p.token == ast.KindImportKeyword
}

func (p *Parser) parseImportType() *ast.Node {
	p.sourceFlags |= ast.NodeFlagsPossiblyContainsDynamicImport
	pos := p.nodePos()
	isTypeOf := p.parseOptional(ast.KindTypeOfKeyword)
	p.parseExpected(ast.KindImportKeyword)
	p.parseExpected(ast.KindOpenParenToken)
	typeNode := p.parseType()
	var attributes *ast.Node
	if p.parseOptional(ast.KindCommaToken) {
		openBracePosition := p.scanner.TokenStart()
		p.parseExpected(ast.KindOpenBraceToken)
		currentToken := p.token
		if currentToken == ast.KindWithKeyword || currentToken == ast.KindAssertKeyword {
			p.nextToken()
		} else {
			p.parseErrorAtCurrentToken(diagnostics.X_0_expected, TokenToString(ast.KindWithKeyword))
		}
		p.parseExpected(ast.KindColonToken)
		attributes = p.parseImportAttributes(currentToken, true /*skipKeyword*/)
		if !p.parseExpected(ast.KindCloseBraceToken) {
			if len(p.diagnostics) != 0 {
				lastDiagnostic := p.diagnostics[len(p.diagnostics)-1]
				if lastDiagnostic.Code() == diagnostics.X_0_expected.Code() {
					related := NewDiagnostic(nil, core.NewTextRange(openBracePosition, openBracePosition+1), diagnostics.The_parser_expected_to_find_a_1_to_match_the_0_token_here, "{", "}")
					lastDiagnostic.AddRelatedInfo(related)
				}
			}
		}
	}
	p.parseExpected(ast.KindCloseParenToken)
	var qualifier *ast.Node
	if p.parseOptional(ast.KindDotToken) {
		qualifier = p.parseEntityNameOfTypeReference()
	}
	typeArguments := p.parseTypeArgumentsOfTypeReference()
	result := p.factory.NewImportTypeNode(isTypeOf, typeNode, attributes, qualifier, typeArguments)
	p.finishNode(result, pos)
	return result
}

func (p *Parser) parseImportAttribute() *ast.Node {
	pos := p.nodePos()
	var name *ast.Node
	if tokenIsIdentifierOrKeyword(p.token) {
		name = p.parseIdentifierName()
	} else if p.token == ast.KindStringLiteral {
		name = p.parseLiteralExpression()
	}
	if name != nil {
		p.parseExpected(ast.KindColonToken)
	} else {
		p.parseErrorAtCurrentToken(diagnostics.Identifier_or_string_literal_expected)
	}
	value := p.parseAssignmentExpressionOrHigher()
	result := p.factory.NewImportAttribute(name, value)
	p.finishNode(result, pos)
	return result
}

func (p *Parser) parseImportAttributes(token ast.Kind, skipKeyword bool) *ast.Node {
	pos := p.nodePos()
	if !skipKeyword {
		p.parseExpected(token)
	}
	var elements []*ast.Node
	var multiLine bool
	openBracePosition := p.scanner.TokenStart()
	if p.parseExpected(ast.KindOpenBraceToken) {
		multiLine = p.hasPrecedingLineBreak()
		elements = p.parseDelimitedList(PCImportAttributes, (*Parser).parseImportAttribute)
		if !p.parseExpected(ast.KindCloseBraceToken) {
			if len(p.diagnostics) != 0 {
				lastDiagnostic := p.diagnostics[len(p.diagnostics)-1]
				if lastDiagnostic.Code() == diagnostics.X_0_expected.Code() {
					related := NewDiagnostic(nil, core.NewTextRange(openBracePosition, openBracePosition+1), diagnostics.The_parser_expected_to_find_a_1_to_match_the_0_token_here, "{", "}")
					lastDiagnostic.AddRelatedInfo(related)
				}
			}
		}
	}
	result := p.factory.NewImportAttributes(token, elements, multiLine)
	p.finishNode(result, pos)
	return result
}

func (p *Parser) parseTypeQuery() *ast.Node {
	pos := p.nodePos()
	p.parseExpected(ast.KindTypeOfKeyword)
	entityName := p.parseEntityName(true /*allowReservedWords*/, nil)
	// Make sure we perform ASI to prevent parsing the next line's type arguments as part of an instantiation expression
	var typeArguments *ast.Node
	if !p.hasPrecedingLineBreak() {
		typeArguments = p.parseTypeArguments()
	}
	result := p.factory.NewTypeQueryNode(entityName, typeArguments)
	p.finishNode(result, pos)
	return result
}

func (p *Parser) nextIsStartOfMappedType() bool {
	p.nextToken()
	if p.token == ast.KindPlusToken || p.token == ast.KindMinusToken {
		return p.nextToken() == ast.KindReadonlyKeyword
	}
	if p.token == ast.KindReadonlyKeyword {
		p.nextToken()
	}
	return p.token == ast.KindOpenBracketToken && p.nextTokenIsIdentifier() && p.nextToken() == ast.KindInKeyword
}

func (p *Parser) parseMappedType() *ast.Node {
	pos := p.nodePos()
	p.parseExpected(ast.KindOpenBraceToken)
	var readonlyToken *ast.Node // ReadonlyKeyword | PlusToken | MinusToken
	if p.token == ast.KindReadonlyKeyword || p.token == ast.KindPlusToken || p.token == ast.KindMinusToken {
		readonlyToken = p.parseTokenNode()
		if readonlyToken.Kind != ast.KindReadonlyKeyword {
			p.parseExpected(ast.KindReadonlyKeyword)
		}
	}
	p.parseExpected(ast.KindOpenBracketToken)
	typeParameter := p.parseMappedTypeParameter()
	var nameType *ast.TypeNode
	if p.parseOptional(ast.KindAsKeyword) {
		nameType = p.parseType()
	}
	p.parseExpected(ast.KindCloseBracketToken)
	var questionToken *ast.Node // QuestionToken | PlusToken | MinusToken
	if p.token == ast.KindQuestionToken || p.token == ast.KindPlusToken || p.token == ast.KindMinusToken {
		questionToken = p.parseTokenNode()
		if questionToken.Kind != ast.KindQuestionToken {
			p.parseExpected(ast.KindQuestionToken)
		}
	}
	typeNode := p.parseTypeAnnotation()
	p.parseSemicolon()
	members := p.parseList(PCTypeMembers, (*Parser).parseTypeMember)
	p.parseExpected(ast.KindCloseBraceToken)
	result := p.factory.NewMappedTypeNode(readonlyToken, typeParameter, nameType, questionToken, typeNode, members)
	p.finishNode(result, pos)
	return result
}

func (p *Parser) parseMappedTypeParameter() *ast.Node {
	pos := p.nodePos()
	name := p.parseIdentifierName()
	p.parseExpected(ast.KindInKeyword)
	typeNode := p.parseType()
	result := p.factory.NewTypeParameterDeclaration(nil /*modifiers*/, name, typeNode, nil /*defaultType*/)
	p.finishNode(result, pos)
	return result
}

func (p *Parser) parseTypeMember() *ast.Node {
	if p.token == ast.KindOpenParenToken || p.token == ast.KindLessThanToken {
		return p.parseSignatureMember(ast.KindCallSignature)
	}
	if p.token == ast.KindNewKeyword && p.lookAhead(p.nextTokenIsOpenParenOrLessThan) {
		return p.parseSignatureMember(ast.KindConstructSignature)
	}
	pos := p.nodePos()
	hasJSDoc := p.hasPrecedingJSDocComment()
	modifiers := p.parseModifiers()
	if p.parseContextualModifier(ast.KindGetKeyword) {
		return p.parseAccessorDeclaration(pos, hasJSDoc, modifiers, ast.KindGetAccessor, ParseFlagsType)
	}
	if p.parseContextualModifier(ast.KindSetKeyword) {
		return p.parseAccessorDeclaration(pos, hasJSDoc, modifiers, ast.KindSetAccessor, ParseFlagsType)
	}
	if p.isIndexSignature() {
		return p.parseIndexSignatureDeclaration(pos, hasJSDoc, modifiers)
	}
	return p.parsePropertyOrMethodSignature(pos, hasJSDoc, modifiers)
}

func (p *Parser) nextTokenIsOpenParenOrLessThan() bool {
	p.nextToken()
	return p.token == ast.KindOpenParenToken || p.token == ast.KindLessThanToken
}

func (p *Parser) parseSignatureMember(kind ast.Kind) *ast.Node {
	pos := p.nodePos()
	// hasJSDoc := p.hasPrecedingJSDocComment()
	if kind == ast.KindConstructSignature {
		p.parseExpected(ast.KindNewKeyword)
	}
	typeParameters := p.parseTypeParameters()
	parameters := p.parseParameters(ParseFlagsType)
	typeNode := p.parseReturnType(ast.KindColonToken /*isType*/, true)
	p.parseTypeMemberSemicolon()
	var result *ast.Node
	if kind == ast.KindCallSignature {
		result = p.factory.NewCallSignatureDeclaration(typeParameters, parameters, typeNode)
	} else {
		result = p.factory.NewConstructSignatureDeclaration(typeParameters, parameters, typeNode)
	}
	p.finishNode(result, pos)
	return result
}

func (p *Parser) parseTypeParameters() *ast.Node {
	if p.token == ast.KindLessThanToken {
		pos := p.nodePos()
		typeParameters := p.parseBracketedList(PCTypeParameters, (*Parser).parseTypeParameter, ast.KindLessThanToken, ast.KindGreaterThanToken)
		if typeParameters != nil {
			result := p.factory.NewTypeParameterList(typeParameters)
			p.finishNode(result, pos)
			return result
		}
	}
	return nil
}

func (p *Parser) parseTypeParameter() *ast.Node {
	pos := p.nodePos()
	modifiers := p.parseModifiersWithOptions(false /*allowDecorators*/, true /*permitConstAsModifier*/, false /*stopOnStartOfClassStaticBlock*/)
	name := p.parseIdentifier()
	var constraint *ast.TypeNode
	var expression *ast.Expression
	if p.parseOptional(ast.KindExtendsKeyword) {
		// It's not uncommon for people to write improper constraints to a generic.  If the
		// user writes a constraint that is an expression and not an actual type, then parse
		// it out as an expression (so we can recover well), but report that a type is needed
		// instead.
		if p.isStartOfType(false /*inStartOfParameter*/) || !p.isStartOfExpression() {
			constraint = p.parseType()
		} else {
			// It was not a type, and it looked like an expression.  Parse out an expression
			// here so we recover well.  Note: it is important that we call parseUnaryExpression
			// and not parseExpression here.  If the user has:
			//
			//      <T extends "">
			//
			// We do *not* want to consume the `>` as we're consuming the expression for "".
			expression = p.parseUnaryExpressionOrHigher()
		}
	}
	var defaultType *ast.TypeNode
	if p.parseOptional(ast.KindEqualsToken) {
		defaultType = p.parseType()
	}
	result := p.factory.NewTypeParameterDeclaration(modifiers, name, constraint, defaultType)
	result.AsTypeParameter().Expression = expression
	p.finishNode(result, pos)
	return result
}

func (p *Parser) parseParameters(flags ParseFlags) []*ast.Node {
	// FormalParameters [Yield,Await]: (modified)
	//      [empty]
	//      FormalParameterList[?Yield,Await]
	//
	// FormalParameter[Yield,Await]: (modified)
	//      ast.BindingElement[?Yield,Await]
	//
	// ast.BindingElement [Yield,Await]: (modified)
	//      SingleNameBinding[?Yield,?Await]
	//      ast.BindingPattern[?Yield,?Await]Initializer [In, ?Yield,?Await] opt
	//
	// SingleNameBinding [Yield,Await]:
	//      BindingIdentifier[?Yield,?Await]Initializer [In, ?Yield,?Await] opt
	if p.parseExpected(ast.KindOpenParenToken) {
		parameters := p.parseParametersWorker(flags, true /*allowAmbiguity*/)
		p.parseExpected(ast.KindCloseParenToken)
		return parameters
	}
	return nil
}

func (p *Parser) parseParametersWorker(flags ParseFlags, allowAmbiguity bool) []*ast.Node {
	// FormalParameters [Yield,Await]: (modified)
	//      [empty]
	//      FormalParameterList[?Yield,Await]
	//
	// FormalParameter[Yield,Await]: (modified)
	//      ast.BindingElement[?Yield,Await]
	//
	// ast.BindingElement [Yield,Await]: (modified)
	//      SingleNameBinding[?Yield,?Await]
	//      ast.BindingPattern[?Yield,?Await]Initializer [In, ?Yield,?Await] opt
	//
	// SingleNameBinding [Yield,Await]:
	//      BindingIdentifier[?Yield,?Await]Initializer [In, ?Yield,?Await] opt
	inAwaitContext := p.contextFlags&ast.NodeFlagsAwaitContext != 0
	saveContextFlags := p.contextFlags
	p.setContextFlags(ast.NodeFlagsYieldContext, flags&ParseFlagsYield != 0)
	p.setContextFlags(ast.NodeFlagsAwaitContext, flags&ParseFlagsAwait != 0)
	// const parameters = flags & SignatureFlags.JSDoc ?
	// 	parseDelimitedList(ParsingContext.JSDocParameters, parseJSDocParameter) :
	parameters := p.parseDelimitedList(PCParameters, func(p *Parser) *ast.Node {
		return p.parseParameterWithOptions(inAwaitContext, allowAmbiguity)
	})
	p.contextFlags = saveContextFlags
	return parameters

}

func (p *Parser) parseParameter() *ast.Node {
	return p.parseParameterWithOptions(false /*inOuterAwaitContext*/, true /*allowAmbiguity*/)
}

func (p *Parser) parseParameterWithOptions(inOuterAwaitContext bool, allowAmbiguity bool) *ast.Node {
	pos := p.nodePos()
	// hasJSDoc := p.hasPrecedingJSDocComment()
	// FormalParameter [Yield,Await]:
	//      ast.BindingElement[?Yield,?Await]
	// Decorators are parsed in the outer [Await] context, the rest of the parameter is parsed in the function's [Await] context.
	saveContextFlags := p.contextFlags
	p.setContextFlags(ast.NodeFlagsAwaitContext, inOuterAwaitContext)
	modifiers := p.parseModifiersWithOptions(true /*allowDecorators*/, false /*permitConstAsModifier*/, false /*stopOnStartOfClassStaticBlock*/)
	p.contextFlags = saveContextFlags
	if p.token == ast.KindThisKeyword {
		result := p.factory.NewParameterDeclaration(
			modifiers,
			nil, /*dotDotDotToken*/
			p.createIdentifier(true /*isIdentifier*/),
			nil, /*questionToken*/
			p.parseTypeAnnotation(),
			nil /*initializer*/)
		if modifiers != nil {
			p.parseErrorAtRange(modifiers.Loc, diagnostics.Neither_decorators_nor_modifiers_may_be_applied_to_this_parameters)
		}
		p.finishNode(result, pos)
		return result
	}
	dotDotDotToken := p.parseOptionalToken(ast.KindDotDotDotToken)
	if !allowAmbiguity && !p.isParameterNameStart() {
		return nil
	}
	result := p.factory.NewParameterDeclaration(
		modifiers,
		dotDotDotToken,
		p.parseNameOfParameter(modifiers),
		p.parseOptionalToken(ast.KindQuestionToken),
		p.parseTypeAnnotation(),
		p.parseInitializer())
	p.finishNode(result, pos)
	return result
}

func (p *Parser) isParameterNameStart() bool {
	// Be permissive about await and yield by calling isBindingIdentifier instead of isIdentifier; disallowing
	// them during a speculative parse leads to many more follow-on errors than allowing the function to parse then later
	// complaining about the use of the keywords.
	return p.isBindingIdentifier() || p.token == ast.KindOpenBracketToken || p.token == ast.KindOpenBraceToken
}

func (p *Parser) parseNameOfParameter(modifiers *ast.Node) *ast.Node {
	// FormalParameter [Yield,Await]:
	//      ast.BindingElement[?Yield,?Await]
	name := p.parseIdentifierOrPatternWithDiagnostic(diagnostics.Private_identifiers_cannot_be_used_as_parameters)
	if name.Loc.Len() == 0 && modifiers == nil && isModifierKind(p.token) {
		// in cases like
		// 'use strict'
		// function foo(static)
		// isParameter('static') == true, because of isModifier('static')
		// however 'static' is not a legal identifier in a strict mode.
		// so result of this function will be ast.ParameterDeclaration (flags = 0, name = missing, type = undefined, initializer = undefined)
		// and current token will not change => parsing of the enclosing parameter list will last till the end of time (or OOM)
		// to avoid this we'll advance cursor to the next token.
		p.nextToken()
	}
	return name
}

func (p *Parser) parseReturnType(returnToken ast.Kind, isType bool) *ast.TypeNode {
	if p.shouldParseReturnType(returnToken, isType) {
		return doInContext(p, ast.NodeFlagsDisallowConditionalTypesContext, false, (*Parser).parseTypeOrTypePredicate)
	}
	return nil
}

func (p *Parser) shouldParseReturnType(returnToken ast.Kind, isType bool) bool {
	if returnToken == ast.KindEqualsGreaterThanToken {
		p.parseExpected(returnToken)
		return true
	} else if p.parseOptional(ast.KindColonToken) {
		return true
	} else if isType && p.token == ast.KindEqualsGreaterThanToken {
		// This is easy to get backward, especially in type contexts, so parse the type anyway
		p.parseErrorAtCurrentToken(diagnostics.X_0_expected, TokenToString(ast.KindColonToken))
		p.nextToken()
		return true
	}
	return false
}

func (p *Parser) parseTypeOrTypePredicate() *ast.TypeNode {
	if p.isIdentifier() {
		state := p.mark()
		pos := p.nodePos()
		id := p.parseIdentifier()
		if p.token == ast.KindIsKeyword && !p.hasPrecedingLineBreak() {
			p.nextToken()
			result := p.factory.NewTypePredicateNode(nil /*assertsModifier*/, id, p.parseType())
			p.finishNode(result, pos)
			return result
		}
		p.rewind(state)
	}
	return p.parseType()
}

func (p *Parser) parseTypeMemberSemicolon() {
	// We allow type members to be separated by commas or (possibly ASI) semicolons.
	// First check if it was a comma.  If so, we're done with the member.
	if p.parseOptional(ast.KindCommaToken) {
		return
	}
	// Didn't have a comma.  We must have a (possible ASI) semicolon.
	p.parseSemicolon()
}

func (p *Parser) parseAccessorDeclaration(pos int, hasJSDoc bool, modifiers *ast.Node, kind ast.Kind, flags ParseFlags) *ast.Node {
	name := p.parsePropertyName()
	typeParameters := p.parseTypeParameters()
	parameters := p.parseParameters(ParseFlagsNone)
	returnType := p.parseReturnType(ast.KindColonToken, false /*isType*/)
	body := p.parseFunctionBlockOrSemicolon(flags, nil /*diagnosticMessage*/)
	var result *ast.Node
	// Keep track of `typeParameters` (for both) and `type` (for setters) if they were parsed those indicate grammar errors
	if kind == ast.KindGetAccessor {
		result = p.factory.NewGetAccessorDeclaration(modifiers, name, typeParameters, parameters, returnType, body)
	} else {
		result = p.factory.NewSetAccessorDeclaration(modifiers, name, typeParameters, parameters, returnType, body)
	}
	p.finishNode(result, pos)
	_ = hasJSDoc
	return result
}

func (p *Parser) parsePropertyName() *ast.Node {
	return p.parsePropertyNameWorker(true /*allowComputedPropertyNames*/)
}

func (p *Parser) parsePropertyNameWorker(allowComputedPropertyNames bool) *ast.Node {
	if p.token == ast.KindStringLiteral || p.token == ast.KindNumericLiteral || p.token == ast.KindBigIntLiteral {
		literal := p.parseLiteralExpression()
		p.internIdentifier(literal.Text())
		return literal
	}
	if allowComputedPropertyNames && p.token == ast.KindOpenBracketToken {
		return p.parseComputedPropertyName()
	}
	if p.token == ast.KindPrivateIdentifier {
		return p.parsePrivateIdentifier()
	}
	return p.parseIdentifierName()
}

func (p *Parser) parseComputedPropertyName() *ast.Node {
	// ast.PropertyName [Yield]:
	//      LiteralPropertyName
	//      ast.ComputedPropertyName[?Yield]
	pos := p.nodePos()
	p.parseExpected(ast.KindOpenBracketToken)
	// We parse any expression (including a comma expression). But the grammar
	// says that only an assignment expression is allowed, so the grammar checker
	// will error if it sees a comma expression.
	expression := p.parseExpressionAllowIn()
	p.parseExpected(ast.KindCloseBracketToken)
	result := p.factory.NewComputedPropertyName(expression)
	p.finishNode(result, pos)
	return result
}

func (p *Parser) parseFunctionBlockOrSemicolon(flags ParseFlags, diagnosticMessage *diagnostics.Message) *ast.Node {
	if p.token != ast.KindOpenBraceToken {
		if flags&ParseFlagsType != 0 {
			p.parseTypeMemberSemicolon()
			return nil
		}
		if p.canParseSemicolon() {
			p.parseSemicolon()
			return nil
		}
	}
	return p.parseFunctionBlock(flags, diagnosticMessage)
}

func (p *Parser) parseFunctionBlock(flags ParseFlags, diagnosticMessage *diagnostics.Message) *ast.Node {
	saveContextFlags := p.contextFlags
	p.setContextFlags(ast.NodeFlagsYieldContext, flags&ParseFlagsYield != 0)
	p.setContextFlags(ast.NodeFlagsAwaitContext, flags&ParseFlagsAwait != 0)
	// We may be in a [ast.Decorator] context when parsing a function expression or
	// arrow function. The body of the function is not in [ast.Decorator] context.
	p.setContextFlags(ast.NodeFlagsDecoratorContext, false)
	block := p.parseBlock(flags&ParseFlagsIgnoreMissingOpenBrace != 0, diagnosticMessage)
	p.contextFlags = saveContextFlags
	return block
}

func (p *Parser) isIndexSignature() bool {
	return p.token == ast.KindOpenBracketToken && p.lookAhead(p.nextIsUnambiguouslyIndexSignature)
}

func (p *Parser) nextIsUnambiguouslyIndexSignature() bool {
	// The only allowed sequence is:
	//
	//   [id:
	//
	// However, for error recovery, we also check the following cases:
	//
	//   [...
	//   [id,
	//   [id?,
	//   [id?:
	//   [id?]
	//   [public id
	//   [private id
	//   [protected id
	//   []
	//
	p.nextToken()
	if p.token == ast.KindDotDotDotToken || p.token == ast.KindCloseBracketToken {
		return true
	}
	if isModifierKind(p.token) {
		p.nextToken()
		if p.isIdentifier() {
			return true
		}
	} else if !p.isIdentifier() {
		return false
	} else {
		// Skip the identifier
		p.nextToken()
	}
	// A colon signifies a well formed indexer
	// A comma should be a badly formed indexer because comma expressions are not allowed
	// in computed properties.
	if p.token == ast.KindColonToken || p.token == ast.KindCommaToken {
		return true
	}
	// Question mark could be an indexer with an optional property,
	// or it could be a conditional expression in a computed property.
	if p.token != ast.KindQuestionToken {
		return false
	}
	// If any of the following tokens are after the question mark, it cannot
	// be a conditional expression, so treat it as an indexer.
	p.nextToken()
	return p.token == ast.KindColonToken || p.token == ast.KindCommaToken || p.token == ast.KindCloseBracketToken
}

func (p *Parser) parseIndexSignatureDeclaration(pos int, hasJSDoc bool, modifiers *ast.Node) *ast.Node {
	parameters := p.parseBracketedList(PCParameters, (*Parser).parseParameter, ast.KindOpenBracketToken, ast.KindCloseBracketToken)
	typeNode := p.parseTypeAnnotation()
	p.parseTypeMemberSemicolon()
	result := p.factory.NewIndexSignatureDeclaration(modifiers, parameters, typeNode)
	p.finishNode(result, pos)
	_ = hasJSDoc
	return result
}

func (p *Parser) parsePropertyOrMethodSignature(pos int, hasJSDoc bool, modifiers *ast.Node) *ast.Node {
	_ = hasJSDoc
	name := p.parsePropertyName()
	questionToken := p.parseOptionalToken(ast.KindQuestionToken)
	var result *ast.Node
	if p.token == ast.KindOpenParenToken || p.token == ast.KindLessThanToken {
		// Method signatures don't exist in expression contexts.  So they have neither
		// [Yield] nor [Await]
		typeParameters := p.parseTypeParameters()
		parameters := p.parseParameters(ParseFlagsType)
		returnType := p.parseReturnType(ast.KindColonToken /*isType*/, true)
		result = p.factory.NewMethodSignatureDeclaration(modifiers, name, questionToken, typeParameters, parameters, returnType)
	} else {
		typeNode := p.parseTypeAnnotation()
		// Although type literal properties cannot not have initializers, we attempt
		// to parse an initializer so we can report in the checker that an interface
		// property or type literal property cannot have an initializer.
		var initializer *ast.Expression
		if p.token == ast.KindEqualsToken {
			initializer = p.parseInitializer()
		}
		result = p.factory.NewPropertySignatureDeclaration(modifiers, name, questionToken, typeNode, initializer)
	}
	p.parseTypeMemberSemicolon()
	p.finishNode(result, pos)
	return result
}

func (p *Parser) parseTypeLiteral() *ast.Node {
	pos := p.nodePos()
	result := p.factory.NewTypeLiteralNode(p.parseObjectTypeMembers())
	p.finishNode(result, pos)
	return result
}

func (p *Parser) parseObjectTypeMembers() []*ast.Node {
	var members []*ast.Node
	if p.parseExpected(ast.KindOpenBraceToken) {
		members = p.parseList(PCTypeMembers, (*Parser).parseTypeMember)
		p.parseExpected(ast.KindCloseBraceToken)
	}
	return members
}

func (p *Parser) parseTupleType() *ast.Node {
	pos := p.nodePos()
	result := p.factory.NewTupleTypeNode(p.parseBracketedList(PCTupleElementTypes, (*Parser).parseTupleElementNameOrTupleElementType, ast.KindOpenBracketToken, ast.KindCloseBracketToken))
	p.finishNode(result, pos)
	return result
}

func (p *Parser) parseTupleElementNameOrTupleElementType() *ast.Node {
	if p.lookAhead(p.scanStartOfNamedTupleElement) {
		pos := p.nodePos()
		//hasJSDoc := hasPrecedingJSDocComment();
		dotDotDotToken := p.parseOptionalToken(ast.KindDotDotDotToken)
		name := p.parseIdentifierName()
		questionToken := p.parseOptionalToken(ast.KindQuestionToken)
		p.parseExpected(ast.KindColonToken)
		typeNode := p.parseTupleElementType()
		result := p.factory.NewNamedTupleTypeMember(dotDotDotToken, name, questionToken, typeNode)
		p.finishNode(result, pos)
		return result
	}
	return p.parseTupleElementType()
}

func (p *Parser) scanStartOfNamedTupleElement() bool {
	if p.token == ast.KindDotDotDotToken {
		return tokenIsIdentifierOrKeyword(p.nextToken()) && p.nextTokenIsColonOrQuestionColon()
	}
	return tokenIsIdentifierOrKeyword(p.token) && p.nextTokenIsColonOrQuestionColon()
}

func (p *Parser) nextTokenIsColonOrQuestionColon() bool {
	return p.nextToken() == ast.KindColonToken || p.token == ast.KindQuestionToken && p.nextToken() == ast.KindColonToken
}

func (p *Parser) parseTupleElementType() *ast.TypeNode {
	if p.parseOptional(ast.KindDotDotDotToken) {
		pos := p.nodePos()
		result := p.factory.NewRestTypeNode(p.parseType())
		p.finishNode(result, pos)
		return result
	}
	typeNode := p.parseType()
	if typeNode.Kind == ast.KindJSDocNullableType {
		nullableType := typeNode.Data.(*ast.JSDocNullableType)
		if typeNode.Loc.Pos_ == nullableType.TypeNode.Loc.Pos_ {
			result := p.factory.NewOptionalTypeNode(nullableType.TypeNode)
			result.Loc = typeNode.Loc
			result.Flags = typeNode.Flags
			return result
		}
	}
	return typeNode
}

func (p *Parser) parseParenthesizedType() *ast.Node {
	pos := p.nodePos()
	p.parseExpected(ast.KindOpenParenToken)
	typeNode := p.parseType()
	p.parseExpected(ast.KindCloseParenToken)
	result := p.factory.NewParenthesizedTypeNode(typeNode)
	p.finishNode(result, pos)
	return result
}

func (p *Parser) parseAssertsTypePredicate() *ast.TypeNode {
	pos := p.nodePos()
	assertsModifier := p.parseExpectedToken(ast.KindAssertsKeyword)
	var parameterName *ast.Node
	if p.token == ast.KindThisKeyword {
		parameterName = p.parseThisTypeNode()
	} else {
		parameterName = p.parseIdentifier()
	}
	var typeNode *ast.TypeNode
	if p.parseOptional(ast.KindIsKeyword) {
		typeNode = p.parseType()
	}
	result := p.factory.NewTypePredicateNode(assertsModifier, parameterName, typeNode)
	p.finishNode(result, pos)
	return result
}

func (p *Parser) parseTemplateType() *ast.Node {
	pos := p.nodePos()
	result := p.factory.NewTemplateLiteralTypeNode(p.parseTemplateHead(false /*isTaggedTemplate*/), p.parseTemplateTypeSpans())
	p.finishNode(result, pos)
	return result
}

func (p *Parser) parseTemplateHead(isTaggedTemplate bool) *ast.Node {
	if !isTaggedTemplate && p.scanner.tokenFlags&ast.TokenFlagsIsInvalid != 0 {
		p.reScanTemplateToken(false /*isTaggedTemplate*/)
	}
	pos := p.nodePos()
	result := p.factory.NewTemplateHead(p.scanner.tokenValue, p.getTemplateLiteralRawText(2 /*endLength*/), p.scanner.tokenFlags&ast.TokenFlagsTemplateLiteralLikeFlags)
	p.nextToken()
	p.finishNode(result, pos)
	return result
}

func (p *Parser) getTemplateLiteralRawText(endLength int) string {
	tokenText := p.scanner.TokenText()
	if p.scanner.tokenFlags&ast.TokenFlagsUnterminated != 0 {
		endLength = 0
	}
	return tokenText[1 : len(tokenText)-endLength]

}

func (p *Parser) parseTemplateTypeSpans() []*ast.Node {
	list := []*ast.Node{}
	for {
		span := p.parseTemplateTypeSpan()
		list = append(list, span)
		if span.AsTemplateLiteralTypeSpan().Literal.Kind != ast.KindTemplateMiddle {
			break
		}
	}
	return list
}

func (p *Parser) parseTemplateTypeSpan() *ast.Node {
	pos := p.nodePos()
	result := p.factory.NewTemplateLiteralTypeSpan(p.parseType(), p.parseLiteralOfTemplateSpan(false /*isTaggedTemplate*/))
	p.finishNode(result, pos)
	return result
}

func (p *Parser) parseLiteralOfTemplateSpan(isTaggedTemplate bool) *ast.Node {
	if p.token == ast.KindCloseBraceToken {
		p.reScanTemplateToken(isTaggedTemplate)
		return p.parseTemplateMiddleOrTail()
	}
	p.parseErrorAtCurrentToken(diagnostics.X_0_expected, TokenToString(ast.KindCloseBraceToken))
	result := p.factory.NewTemplateTail("", "", ast.TokenFlagsNone)
	p.finishNode(result, p.nodePos())
	return result
}

func (p *Parser) parseTemplateMiddleOrTail() *ast.Node {
	pos := p.nodePos()
	var result *ast.Node
	if p.token == ast.KindTemplateMiddle {
		result = p.factory.NewTemplateMiddle(p.scanner.tokenValue, p.getTemplateLiteralRawText(2 /*endLength*/), p.scanner.tokenFlags&ast.TokenFlagsTemplateLiteralLikeFlags)
	} else {
		result = p.factory.NewTemplateTail(p.scanner.tokenValue, p.getTemplateLiteralRawText(1 /*endLength*/), p.scanner.tokenFlags&ast.TokenFlagsTemplateLiteralLikeFlags)
	}
	p.nextToken()
	p.finishNode(result, pos)
	return result
}

func (p *Parser) parseFunctionOrConstructorTypeToError(isInUnionType bool, parseConstituentType func(p *Parser) *ast.TypeNode) *ast.TypeNode {
	// the function type and constructor type shorthand notation
	// are not allowed directly in unions and intersections, but we'll
	// try to parse them gracefully and issue a helpful message.
	if p.isStartOfFunctionTypeOrConstructorType() {
		typeNode := p.parseFunctionOrConstructorType()
		var diagnostic *diagnostics.Message
		if typeNode.Kind == ast.KindFunctionType {
			diagnostic = ifElse(isInUnionType,
				diagnostics.Function_type_notation_must_be_parenthesized_when_used_in_a_union_type,
				diagnostics.Function_type_notation_must_be_parenthesized_when_used_in_an_intersection_type)
		} else {
			diagnostic = ifElse(isInUnionType,
				diagnostics.Constructor_type_notation_must_be_parenthesized_when_used_in_a_union_type,
				diagnostics.Constructor_type_notation_must_be_parenthesized_when_used_in_an_intersection_type)
		}
		p.parseErrorAtRange(typeNode.Loc, diagnostic)
		return typeNode
	}
	return parseConstituentType(p)
}

func (p *Parser) isStartOfFunctionTypeOrConstructorType() bool {
	return p.token == ast.KindLessThanToken ||
		p.token == ast.KindOpenParenToken && p.lookAhead(p.nextIsUnambiguouslyStartOfFunctionType) ||
		p.token == ast.KindNewKeyword ||
		p.token == ast.KindAbstractKeyword && p.lookAhead(p.nextTokenIsNewKeyword)
}

func (p *Parser) parseFunctionOrConstructorType() *ast.TypeNode {
	pos := p.nodePos()
	// hasJSDoc := p.hasPrecedingJSDocComment()
	modifiers := p.parseModifiersForConstructorType()
	isConstructorType := p.parseOptional(ast.KindNewKeyword)
	// Debug.assert(!modifiers || isConstructorType, "Per isStartOfFunctionOrConstructorType, a function type cannot have modifiers.")
	typeParameters := p.parseTypeParameters()
	parameters := p.parseParameters(ParseFlagsType)
	returnType := p.parseReturnType(ast.KindEqualsGreaterThanToken, false /*isType*/)
	var result *ast.TypeNode
	if isConstructorType {
		result = p.factory.NewConstructorTypeNode(modifiers, typeParameters, parameters, returnType)
	} else {
		result = p.factory.NewFunctionTypeNode(typeParameters, parameters, returnType)
	}
	p.finishNode(result, pos)
	return result
}

func (p *Parser) parseModifiersForConstructorType() *ast.Node {
	if p.token == ast.KindAbstractKeyword {
		pos := p.nodePos()
		modifier := p.factory.NewModifier(p.token)
		p.nextToken()
		p.finishNode(modifier, pos)
		result := p.factory.NewModifierList([]*ast.Node{modifier}, ast.ModifierFlagsAbstract)
		p.finishNode(result, pos)
		return result
	}
	return nil
}

func (p *Parser) nextTokenIsNewKeyword() bool {
	return p.nextToken() == ast.KindNewKeyword
}

func (p *Parser) nextIsUnambiguouslyStartOfFunctionType() bool {
	p.nextToken()
	if p.token == ast.KindCloseParenToken || p.token == ast.KindDotDotDotToken {
		// ( )
		// ( ...
		return true
	}
	if p.skipParameterStart() {
		// We successfully skipped modifiers (if any) and an identifier or binding pattern,
		// now see if we have something that indicates a parameter declaration
		if p.token == ast.KindColonToken || p.token == ast.KindCommaToken || p.token == ast.KindQuestionToken || p.token == ast.KindEqualsToken {
			// ( xxx :
			// ( xxx ,
			// ( xxx ?
			// ( xxx =
			return true
		}
		if p.token == ast.KindCloseParenToken && p.nextToken() == ast.KindEqualsGreaterThanToken {
			// ( xxx ) =>
			return true
		}
	}
	return false
}

func (p *Parser) skipParameterStart() bool {
	if isModifierKind(p.token) {
		// Skip modifiers
		p.parseModifiers()
	}
	p.parseOptional(ast.KindDotDotDotToken)
	if p.isIdentifier() || p.token == ast.KindThisKeyword {
		p.nextToken()
		return true
	}
	if p.token == ast.KindOpenBracketToken || p.token == ast.KindOpenBraceToken {
		// Return true if we can parse an array or object binding pattern with no errors
		previousErrorCount := len(p.diagnostics)
		p.parseIdentifierOrPattern()
		return previousErrorCount == len(p.diagnostics)
	}
	return false
}

func (p *Parser) parseModifiers() *ast.Node {
	return p.parseModifiersWithOptions(false, false, false)
}

func (p *Parser) parseModifiersWithOptions(allowDecorators bool, permitConstAsModifier bool, stopOnStartOfClassStaticBlock bool) *ast.Node {
	pos := p.nodePos()
	list := []*ast.Node{}
	preModifierFlags := ast.ModifierFlagsNone
	decoratorFlag := ast.ModifierFlagsNone
	postModifierFlags := ast.ModifierFlagsNone
	// Decorators should be contiguous in a list of modifiers but can potentially appear in two places (i.e., `[...leadingDecorators, ...leadingModifiers, ...trailingDecorators, ...trailingModifiers]`).
	// The leading modifiers *should* only contain `export` and `default` when trailingDecorators are present, but we'll handle errors for any other leading modifiers in the checker.
	// It is illegal to have both leadingDecorators and trailingDecorators, but we will report that as a grammar check in the checker.
	// parse leading decorators
	for {
		if allowDecorators && p.token == ast.KindAtToken && postModifierFlags == ast.ModifierFlagsNone {
			decorator := p.parseDecorator()
			list = append(list, decorator)
			decoratorFlag |= ast.ModifierFlagsDecorator
		} else {
			modifier := p.tryParseModifier((preModifierFlags|postModifierFlags)&ast.ModifierFlagsStatic != 0, permitConstAsModifier, stopOnStartOfClassStaticBlock)
			if modifier == nil {
				break
			}
			list = append(list, modifier)
			flag := modifierToFlag(modifier.Kind)
			if decoratorFlag == ast.ModifierFlagsNone {
				preModifierFlags |= flag
			} else {
				postModifierFlags |= flag
			}
		}
	}
	if len(list) > 0 {
		result := p.factory.NewModifierList(list, preModifierFlags|decoratorFlag|postModifierFlags)
		p.finishNode(result, pos)
		return result
	}
	return nil
}

func (p *Parser) parseDecorator() *ast.Node {
	pos := p.nodePos()
	p.parseExpected(ast.KindAtToken)
	expression := doInContext(p, ast.NodeFlagsDecoratorContext, true, (*Parser).parseDecoratorExpression)
	result := p.factory.NewDecorator(expression)
	p.finishNode(result, pos)
	return result
}

func (p *Parser) parseDecoratorExpression() *ast.Expression {
	if p.inAwaitContext() && p.token == ast.KindAwaitKeyword {
		// `@await` is is disallowed in an [Await] context, but can cause parsing to go off the rails
		// This simply parses the missing identifier and moves on.
		pos := p.nodePos()
		awaitExpression := p.parseIdentifierWithDiagnostic(diagnostics.Expression_expected, nil)
		p.nextToken()
		memberExpression := p.parseMemberExpressionRest(pos, awaitExpression /*allowOptionalChain*/, true)
		return p.parseCallExpressionRest(pos, memberExpression)
	}
	return p.parseLeftHandSideExpressionOrHigher()
}

func (p *Parser) tryParseModifier(hasSeenStaticModifier bool, permitConstAsModifier bool, stopOnStartOfClassStaticBlock bool) *ast.Node {
	pos := p.nodePos()
	kind := p.token
	if p.token == ast.KindConstKeyword && permitConstAsModifier {
		// We need to ensure that any subsequent modifiers appear on the same line
		// so that when 'const' is a standalone declaration, we don't issue an error.
		if !p.lookAhead(p.nextTokenIsOnSameLineAndCanFollowModifier) {
			return nil
		} else {
			p.nextToken()
		}
	} else if stopOnStartOfClassStaticBlock && p.token == ast.KindStaticKeyword && p.lookAhead(p.nextTokenIsOpenBrace) {
		return nil
	} else if hasSeenStaticModifier && p.token == ast.KindStaticKeyword {
		return nil
	} else {
		if !p.parseAnyContextualModifier() {
			return nil
		}
	}
	result := p.factory.NewModifier(kind)
	p.finishNode(result, pos)
	return result
}

func (p *Parser) parseContextualModifier(t ast.Kind) bool {
	state := p.mark()
	if p.token == t && p.nextTokenCanFollowModifier() {
		return true
	}
	p.rewind(state)
	return false
}

func (p *Parser) parseAnyContextualModifier() bool {
	state := p.mark()
	if isModifierKind(p.token) && p.nextTokenCanFollowModifier() {
		return true
	}
	p.rewind(state)
	return false
}

func (p *Parser) nextTokenCanFollowModifier() bool {
	switch p.token {
	case ast.KindConstKeyword:
		// 'const' is only a modifier if followed by 'enum'.
		return p.nextToken() == ast.KindEnumKeyword
	case ast.KindExportKeyword:
		p.nextToken()
		if p.token == ast.KindDefaultKeyword {
			return p.lookAhead(p.nextTokenCanFollowDefaultKeyword)
		}
		if p.token == ast.KindTypeKeyword {
			return p.lookAhead(p.nextTokenCanFollowExportModifier)
		}
		return p.canFollowExportModifier()
	case ast.KindDefaultKeyword:
		return p.nextTokenCanFollowDefaultKeyword()
	case ast.KindStaticKeyword, ast.KindGetKeyword, ast.KindSetKeyword:
		p.nextToken()
		return p.canFollowModifier()
	default:
		return p.nextTokenIsOnSameLineAndCanFollowModifier()
	}
}

func (p *Parser) nextTokenCanFollowDefaultKeyword() bool {
	switch p.nextToken() {
	case ast.KindClassKeyword, ast.KindFunctionKeyword, ast.KindInterfaceKeyword, ast.KindAtToken:
		return true
	case ast.KindAbstractKeyword:
		return p.lookAhead(p.nextTokenIsClassKeywordOnSameLine)
	case ast.KindAsyncKeyword:
		return p.lookAhead(p.nextTokenIsFunctionKeywordOnSameLine)
	}
	return false
}

func (p *Parser) nextTokenIsIdentifierOrKeyword() bool {
	return tokenIsIdentifierOrKeyword(p.nextToken())
}

func (p *Parser) nextTokenIsIdentifierOrKeywordOrGreaterThan() bool {
	return tokenIsIdentifierOrKeywordOrGreaterThan(p.nextToken())
}

func (p *Parser) nextTokenIsIdentifierOrKeywordOnSameLine() bool {
	return p.nextTokenIsIdentifierOrKeyword() && !p.hasPrecedingLineBreak()
}

func (p *Parser) nextTokenIsIdentifierOrKeywordOrLiteralOnSameLine() bool {
	return (p.nextTokenIsIdentifierOrKeyword() || p.token == ast.KindNumericLiteral || p.token == ast.KindBigIntLiteral || p.token == ast.KindStringLiteral) && !p.hasPrecedingLineBreak()
}

func (p *Parser) nextTokenIsClassKeywordOnSameLine() bool {
	return p.nextToken() == ast.KindClassKeyword && !p.hasPrecedingLineBreak()
}

func (p *Parser) nextTokenIsFunctionKeywordOnSameLine() bool {
	return p.nextToken() == ast.KindFunctionKeyword && !p.hasPrecedingLineBreak()
}

func (p *Parser) nextTokenCanFollowExportModifier() bool {
	p.nextToken()
	return p.canFollowExportModifier()
}

func (p *Parser) canFollowExportModifier() bool {
	return p.token == ast.KindAtToken || p.token != ast.KindAsteriskToken && p.token != ast.KindAsKeyword && p.token != ast.KindOpenBraceToken && p.canFollowModifier()
}

func (p *Parser) canFollowModifier() bool {
	return p.token == ast.KindOpenBracketToken || p.token == ast.KindOpenBraceToken || p.token == ast.KindAsteriskToken || p.token == ast.KindDotDotDotToken || p.isLiteralPropertyName()
}

func (p *Parser) nextTokenIsOnSameLineAndCanFollowModifier() bool {
	p.nextToken()
	if p.hasPrecedingLineBreak() {
		return false
	}
	return p.canFollowModifier()
}

func (p *Parser) nextTokenIsOpenBrace() bool {
	return p.nextToken() == ast.KindOpenBraceToken
}

func (p *Parser) parseExpression() *ast.Expression {
	// ast.Expression[in]:
	//      AssignmentExpression[in]
	//      ast.Expression[in] , AssignmentExpression[in]

	// clear the decorator context when parsing ast.Expression, as it should be unambiguous when parsing a decorator
	saveContextFlags := p.contextFlags
	p.contextFlags &= ^ast.NodeFlagsDecoratorContext
	pos := p.nodePos()
	expr := p.parseAssignmentExpressionOrHigher()
	for {
		operatorToken := p.parseOptionalToken(ast.KindCommaToken)
		if operatorToken == nil {
			break
		}
		expr = p.makeBinaryExpression(expr, operatorToken, p.parseAssignmentExpressionOrHigher(), pos)
	}
	p.contextFlags = saveContextFlags
	return expr
}

func (p *Parser) parseExpressionAllowIn() *ast.Expression {
	return doInContext(p, ast.NodeFlagsDisallowInContext, false, (*Parser).parseExpression)
}

func (p *Parser) parseAssignmentExpressionOrHigher() *ast.Expression {
	return p.parseAssignmentExpressionOrHigherWorker(true /*allowReturnTypeInArrowFunction*/)
}

func (p *Parser) parseAssignmentExpressionOrHigherWorker(allowReturnTypeInArrowFunction bool) *ast.Expression {
	//  AssignmentExpression[in,yield]:
	//      1) ast.ConditionalExpression[?in,?yield]
	//      2) ast.LeftHandSideExpression = AssignmentExpression[?in,?yield]
	//      3) ast.LeftHandSideExpression AssignmentOperator AssignmentExpression[?in,?yield]
	//      4) ArrowFunctionExpression[?in,?yield]
	//      5) AsyncArrowFunctionExpression[in,yield,await]
	//      6) [+Yield] ast.YieldExpression[?In]
	//
	// Note: for ease of implementation we treat productions '2' and '3' as the same thing.
	// (i.e. they're both BinaryExpressions with an assignment operator in it).
	// First, do the simple check if we have a ast.YieldExpression (production '6').
	if p.isYieldExpression() {
		return p.parseYieldExpression()
	}
	// Then, check if we have an arrow function (production '4' and '5') that starts with a parenthesized
	// parameter list or is an async arrow function.
	// AsyncArrowFunctionExpression:
	//      1) async[no LineTerminator here]AsyncArrowBindingIdentifier[?Yield][no LineTerminator here]=>AsyncConciseBody[?In]
	//      2) CoverCallExpressionAndAsyncArrowHead[?Yield, ?Await][no LineTerminator here]=>AsyncConciseBody[?In]
	// Production (1) of AsyncArrowFunctionExpression is parsed in "tryParseAsyncSimpleArrowFunctionExpression".
	// And production (2) is parsed in "tryParseParenthesizedArrowFunctionExpression".
	//
	// If we do successfully parse arrow-function, we must *not* recurse for productions 1, 2 or 3. An ast.ArrowFunction is
	// not a ast.LeftHandSideExpression, nor does it start a ast.ConditionalExpression.  So we are done
	// with AssignmentExpression if we see one.
	arrowExpression := p.tryParseParenthesizedArrowFunctionExpression(allowReturnTypeInArrowFunction)
	if arrowExpression != nil {
		return arrowExpression
	}
	arrowExpression = p.tryParseAsyncSimpleArrowFunctionExpression(allowReturnTypeInArrowFunction)
	if arrowExpression != nil {
		return arrowExpression
	}
	// arrowExpression2 := p.tryParseAsyncSimpleArrowFunctionExpression(allowReturnTypeInArrowFunction)
	// if arrowExpression2 != nil {
	// 	return arrowExpression2
	// }
	// Now try to see if we're in production '1', '2' or '3'.  A conditional expression can
	// start with a LogicalOrExpression, while the assignment productions can only start with
	// LeftHandSideExpressions.
	//
	// So, first, we try to just parse out a ast.BinaryExpression.  If we get something that is a
	// LeftHandSide or higher, then we can try to parse out the assignment expression part.
	// Otherwise, we try to parse out the conditional expression bit.  We want to allow any
	// binary expression here, so we pass in the 'lowest' precedence here so that it matches
	// and consumes anything.
	pos := p.nodePos()
	hasJSDoc := p.hasPrecedingJSDocComment()
	expr := p.parseBinaryExpressionOrHigher(OperatorPrecedenceLowest)
	// To avoid a look-ahead, we did not handle the case of an arrow function with a single un-parenthesized
	// parameter ('x => ...') above. We handle it here by checking if the parsed expression was a single
	// identifier and the current token is an arrow.
	if expr.Kind == ast.KindIdentifier && p.token == ast.KindEqualsGreaterThanToken {
		return p.parseSimpleArrowFunctionExpression(pos, expr, allowReturnTypeInArrowFunction, hasJSDoc, nil /*asyncModifier*/)
	}
	// Now see if we might be in cases '2' or '3'.
	// If the expression was a LHS expression, and we have an assignment operator, then
	// we're in '2' or '3'. Consume the assignment and return.
	//
	// Note: we call reScanGreaterToken so that we get an appropriately merged token
	// for cases like `> > =` becoming `>>=`
	if isLeftHandSideExpressionKind(expr.Kind) && isAssignmentOperator(p.reScanGreaterThanToken()) {
		return p.makeBinaryExpression(expr, p.parseTokenNode(), p.parseAssignmentExpressionOrHigherWorker(allowReturnTypeInArrowFunction), pos)
	}
	// It wasn't an assignment or a lambda.  This is a conditional expression:
	return p.parseConditionalExpressionRest(expr, pos, allowReturnTypeInArrowFunction)
}

func (p *Parser) isYieldExpression() bool {
	if p.token == ast.KindYieldKeyword {
		// If we have a 'yield' keyword, and this is a context where yield expressions are
		// allowed, then definitely parse out a yield expression.
		if p.inYieldContext() {
			return true
		}

		// We're in a context where 'yield expr' is not allowed.  However, if we can
		// definitely tell that the user was trying to parse a 'yield expr' and not
		// just a normal expr that start with a 'yield' identifier, then parse out
		// a 'yield expr'.  We can then report an error later that they are only
		// allowed in generator expressions.
		//
		// for example, if we see 'yield(foo)', then we'll have to treat that as an
		// invocation expression of something called 'yield'.  However, if we have
		// 'yield foo' then that is not legal as a normal expression, so we can
		// definitely recognize this as a yield expression.
		//
		// for now we just check if the next token is an identifier.  More heuristics
		// can be added here later as necessary.  We just need to make sure that we
		// don't accidentally consume something legal.
		return p.lookAhead(p.nextTokenIsIdentifierOrKeywordOrLiteralOnSameLine)
	}
	return false
}

func (p *Parser) parseYieldExpression() *ast.Node {
	pos := p.nodePos()
	// ast.YieldExpression[In] :
	//      yield
	//      yield [no LineTerminator here] [Lexical goal InputElementRegExp]AssignmentExpression[?In, Yield]
	//      yield [no LineTerminator here] * [Lexical goal InputElementRegExp]AssignmentExpression[?In, Yield]
	p.nextToken()
	var result *ast.Node
	if !p.hasPrecedingLineBreak() && (p.token == ast.KindAsteriskToken || p.isStartOfExpression()) {
		result = p.factory.NewYieldExpression(p.parseOptionalToken(ast.KindAsteriskToken), p.parseAssignmentExpressionOrHigher())
	} else {
		// if the next token is not on the same line as yield.  or we don't have an '*' or
		// the start of an expression, then this is just a simple "yield" expression.
		result = p.factory.NewYieldExpression(nil /*asteriskToken*/, nil /*expression*/)
	}
	p.finishNode(result, pos)
	return result
}

func (p *Parser) isParenthesizedArrowFunctionExpression() core.Tristate {
	if p.token == ast.KindOpenParenToken || p.token == ast.KindLessThanToken || p.token == ast.KindAsyncKeyword {
		state := p.mark()
		result := p.nextIsParenthesizedArrowFunctionExpression()
		p.rewind(state)
		return result
	}
	if p.token == ast.KindEqualsGreaterThanToken {
		// ERROR RECOVERY TWEAK:
		// If we see a standalone => try to parse it as an arrow function expression as that's
		// likely what the user intended to write.
		return core.TSTrue
	}
	// Definitely not a parenthesized arrow function.
	return core.TSFalse
}

func (p *Parser) nextIsParenthesizedArrowFunctionExpression() core.Tristate {
	if p.token == ast.KindAsyncKeyword {
		p.nextToken()
		if p.hasPrecedingLineBreak() {
			return core.TSFalse
		}
		if p.token != ast.KindOpenParenToken && p.token != ast.KindLessThanToken {
			return core.TSFalse
		}
	}
	first := p.token
	second := p.nextToken()
	if first == ast.KindOpenParenToken {
		if second == ast.KindCloseParenToken {
			// Simple cases: "() =>", "(): ", and "() {".
			// This is an arrow function with no parameters.
			// The last one is not actually an arrow function,
			// but this is probably what the user intended.
			third := p.nextToken()
			switch third {
			case ast.KindEqualsGreaterThanToken, ast.KindColonToken, ast.KindOpenBraceToken:
				return core.TSTrue
			}
			return core.TSFalse
		}
		// If encounter "([" or "({", this could be the start of a binding pattern.
		// Examples:
		//      ([ x ]) => { }
		//      ({ x }) => { }
		//      ([ x ])
		//      ({ x })
		if second == ast.KindOpenBracketToken || second == ast.KindOpenBraceToken {
			return core.TSUnknown
		}
		// Simple case: "(..."
		// This is an arrow function with a rest parameter.
		if second == ast.KindDotDotDotToken {
			return core.TSTrue
		}
		// Check for "(xxx yyy", where xxx is a modifier and yyy is an identifier. This
		// isn't actually allowed, but we want to treat it as a lambda so we can provide
		// a good error message.
		if isModifierKind(second) && second != ast.KindAsyncKeyword && p.lookAhead(p.nextTokenIsIdentifier) {
			if p.nextToken() == ast.KindAsKeyword {
				// https://github.com/microsoft/TypeScript/issues/44466
				return core.TSFalse
			}
			return core.TSTrue
		}
		// If we had "(" followed by something that's not an identifier,
		// then this definitely doesn't look like a lambda.  "this" is not
		// valid, but we want to parse it and then give a semantic error.
		if !p.isIdentifier() && second != ast.KindThisKeyword {
			return core.TSFalse
		}
		switch p.nextToken() {
		case ast.KindColonToken:
			// If we have something like "(a:", then we must have a
			// type-annotated parameter in an arrow function expression.
			return core.TSTrue
		case ast.KindQuestionToken:
			p.nextToken()
			// If we have "(a?:" or "(a?," or "(a?=" or "(a?)" then it is definitely a lambda.
			if p.token == ast.KindColonToken || p.token == ast.KindCommaToken || p.token == ast.KindEqualsToken || p.token == ast.KindCloseParenToken {
				return core.TSTrue
			}
			// Otherwise it is definitely not a lambda.
			return core.TSFalse
		case ast.KindCommaToken, ast.KindEqualsToken, ast.KindCloseParenToken:
			// If we have "(a," or "(a=" or "(a)" this *could* be an arrow function
			return core.TSUnknown
		}
		// It is definitely not an arrow function
		return core.TSFalse
	} else {
		// !!! Debug.assert(first == ast.KindLessThanToken)
		// If we have "<" not followed by an identifier,
		// then this definitely is not an arrow function.
		if !p.isIdentifier() && p.token != ast.KindConstKeyword {
			return core.TSFalse
		}
		// JSX overrides
		if p.languageVariant == core.LanguageVariantJSX {
			isArrowFunctionInJsx := p.lookAhead(func() bool {
				p.parseOptional(ast.KindConstKeyword)
				third := p.nextToken()
				if third == ast.KindExtendsKeyword {
					fourth := p.nextToken()
					switch fourth {
					case ast.KindEqualsToken, ast.KindGreaterThanToken, ast.KindSlashToken:
						return false
					}
					return true
				} else if third == ast.KindCommaToken || third == ast.KindEqualsToken {
					return true
				}
				return false
			})
			if isArrowFunctionInJsx {
				return core.TSTrue
			}
			return core.TSFalse
		}
		// This *could* be a parenthesized arrow function.
		return core.TSUnknown
	}
}

func (p *Parser) tryParseParenthesizedArrowFunctionExpression(allowReturnTypeInArrowFunction bool) *ast.Node {
	tristate := p.isParenthesizedArrowFunctionExpression()
	if tristate == core.TSFalse {
		// It's definitely not a parenthesized arrow function expression.
		return nil
	}
	// If we definitely have an arrow function, then we can just parse one, not requiring a
	// following => or { token. Otherwise, we *might* have an arrow function.  Try to parse
	// it out, but don't allow any ambiguity, and return 'undefined' if this could be an
	// expression instead.
	if tristate == core.TSTrue {
		return p.parseParenthesizedArrowFunctionExpression(true /*allowAmbiguity*/, true /*allowReturnTypeInArrowFunction*/)
	}
	state := p.mark()
	result := p.parsePossibleParenthesizedArrowFunctionExpression(allowReturnTypeInArrowFunction)
	if result == nil {
		p.rewind(state)
	}
	return result
}

func (p *Parser) parseParenthesizedArrowFunctionExpression(allowAmbiguity bool, allowReturnTypeInArrowFunction bool) *ast.Node {
	pos := p.nodePos()
	// hasJSDoc := p.hasPrecedingJSDocComment()
	modifiers := p.parseModifiersForArrowFunction()
	isAsync := hasAsyncModifier(modifiers)
	signatureFlags := ifElse(isAsync, ParseFlagsAwait, ParseFlagsNone)
	// Arrow functions are never generators.
	//
	// If we're speculatively parsing a signature for a parenthesized arrow function, then
	// we have to have a complete parameter list.  Otherwise we might see something like
	// a => (b => c)
	// And think that "(b =>" was actually a parenthesized arrow function with a missing
	// close paren.
	typeParameters := p.parseTypeParameters()
	var parameters []*ast.Node
	if !p.parseExpected(ast.KindOpenParenToken) {
		if !allowAmbiguity {
			return nil
		}
	} else {
		if !allowAmbiguity {
			maybeParameters := p.parseParametersWorker(signatureFlags, allowAmbiguity)
			if maybeParameters == nil {
				return nil
			}
			parameters = maybeParameters
		} else {
			parameters = p.parseParametersWorker(signatureFlags, allowAmbiguity)
		}
		if !p.parseExpected(ast.KindCloseParenToken) && !allowAmbiguity {
			return nil
		}
	}
	hasReturnColon := p.token == ast.KindColonToken
	returnType := p.parseReturnType(ast.KindColonToken /*isType*/, false)
	if returnType != nil && !allowAmbiguity && typeHasArrowFunctionBlockingParseError(returnType) {
		return nil
	}
	// Parsing a signature isn't enough.
	// Parenthesized arrow signatures often look like other valid expressions.
	// For instance:
	//  - "(x = 10)" is an assignment expression parsed as a signature with a default parameter value.
	//  - "(x,y)" is a comma expression parsed as a signature with two parameters.
	//  - "a ? (b): c" will have "(b):" parsed as a signature with a return type annotation.
	//  - "a ? (b): function() {}" will too, since function() is a valid JSDoc function type.
	//  - "a ? (b): (function() {})" as well, but inside of a parenthesized type with an arbitrary amount of nesting.
	//
	// So we need just a bit of lookahead to ensure that it can only be a signature.
	unwrappedType := returnType
	for unwrappedType != nil && unwrappedType.Kind == ast.KindParenthesizedType {
		unwrappedType = unwrappedType.AsParenthesizedTypeNode().TypeNode // Skip parens if need be
	}
	hasJSDocFunctionType := unwrappedType != nil && unwrappedType.Kind == ast.KindJSDocFunctionType
	if !allowAmbiguity && p.token != ast.KindEqualsGreaterThanToken && (hasJSDocFunctionType || p.token != ast.KindOpenBraceToken) {
		// Returning undefined here will cause our caller to rewind to where we started from.
		return nil
	}
	// If we have an arrow, then try to parse the body. Even if not, try to parse if we
	// have an opening brace, just in case we're in an error state.
	lastToken := p.token
	equalsGreaterThanToken := p.parseExpectedToken(ast.KindEqualsGreaterThanToken)
	var body *ast.Node
	if lastToken == ast.KindEqualsGreaterThanToken || lastToken == ast.KindOpenBraceToken {
		body = p.parseArrowFunctionExpressionBody(isAsync, allowReturnTypeInArrowFunction)
	} else {
		body = p.parseIdentifier()
	}
	// Given:
	//     x ? y => ({ y }) : z => ({ z })
	// We try to parse the body of the first arrow function by looking at:
	//     ({ y }) : z => ({ z })
	// This is a valid arrow function with "z" as the return type.
	//
	// But, if we're in the true side of a conditional expression, this colon
	// terminates the expression, so we cannot allow a return type if we aren't
	// certain whether or not the preceding text was parsed as a parameter list.
	//
	// For example,
	//     a() ? (b: number, c?: string): void => d() : e
	// is determined by isParenthesizedArrowFunctionExpression to unambiguously
	// be an arrow expression, so we allow a return type.
	if !allowReturnTypeInArrowFunction && hasReturnColon {
		// However, if the arrow function we were able to parse is followed by another colon
		// as in:
		//     a ? (x): string => x : null
		// Then allow the arrow function, and treat the second colon as terminating
		// the conditional expression. It's okay to do this because this code would
		// be a syntax error in JavaScript (as the second colon shouldn't be there).
		if p.token != ast.KindColonToken {
			return nil
		}
	}
	result := p.factory.NewArrowFunction(modifiers, typeParameters, parameters, returnType, equalsGreaterThanToken, body)
	p.finishNode(result, pos)
	return result
}

func (p *Parser) parseModifiersForArrowFunction() *ast.Node {
	if p.token == ast.KindAsyncKeyword {
		pos := p.nodePos()
		p.nextToken()
		modifier := p.factory.NewModifier(ast.KindAsyncKeyword)
		p.finishNode(modifier, pos)
		result := p.factory.NewModifierList([]*ast.Node{modifier}, ast.ModifierFlagsAsync)
		p.finishNode(modifier, pos)
		return result
	}
	return nil
}

// If true, we should abort parsing an error function.
func typeHasArrowFunctionBlockingParseError(node *ast.TypeNode) bool {
	switch node.Kind {
	case ast.KindTypeReference:
		return nodeIsMissing(node.AsTypeReference().TypeName)
	case ast.KindFunctionType, ast.KindConstructorType:
		return len(node.Parameters()) == 0 || typeHasArrowFunctionBlockingParseError(node.ReturnType())
	case ast.KindParenthesizedType:
		return typeHasArrowFunctionBlockingParseError(node.AsParenthesizedTypeNode().TypeNode)
	}
	return false
}

func (p *Parser) parseArrowFunctionExpressionBody(isAsync bool, allowReturnTypeInArrowFunction bool) *ast.Node {
	if p.token == ast.KindOpenBraceToken {
		return p.parseFunctionBlock(ifElse(isAsync, ParseFlagsAwait, ParseFlagsNone), nil /*diagnosticMessage*/)
	}
	if p.token != ast.KindSemicolonToken && p.token != ast.KindFunctionKeyword && p.token != ast.KindClassKeyword && p.isStartOfStatement() && !p.isStartOfExpressionStatement() {
		// Check if we got a plain statement (i.e. no expression-statements, no function/class expressions/declarations)
		//
		// Here we try to recover from a potential error situation in the case where the
		// user meant to supply a block. For example, if the user wrote:
		//
		//  a =>
		//      let v = 0;
		//  }
		//
		// they may be missing an open brace.  Check to see if that's the case so we can
		// try to recover better.  If we don't do this, then the next close curly we see may end
		// up preemptively closing the containing construct.
		//
		// Note: even when 'IgnoreMissingOpenBrace' is passed, parseBody will still error.
		return p.parseFunctionBlock(ParseFlagsIgnoreMissingOpenBrace|ifElse(isAsync, ParseFlagsAwait, ParseFlagsNone), nil /*diagnosticMessage*/)
	}
	saveContextFlags := p.contextFlags
	p.setContextFlags(ast.NodeFlagsAwaitContext, isAsync)
	node := p.parseAssignmentExpressionOrHigherWorker(allowReturnTypeInArrowFunction)
	p.contextFlags = saveContextFlags
	return node
}

func (p *Parser) isStartOfExpressionStatement() bool {
	// As per the grammar, none of '{' or 'function' or 'class' can start an expression statement.
	return p.token != ast.KindOpenBraceToken && p.token != ast.KindFunctionKeyword && p.token != ast.KindClassKeyword && p.token != ast.KindAtToken && p.isStartOfExpression()
}

func (p *Parser) parsePossibleParenthesizedArrowFunctionExpression(allowReturnTypeInArrowFunction bool) *ast.Node {
	tokenPos := p.scanner.TokenStart()
	if p.notParenthesizedArrow.Has(tokenPos) {
		return nil
	}
	result := p.parseParenthesizedArrowFunctionExpression(false /*allowAmbiguity*/, allowReturnTypeInArrowFunction)
	if result == nil {
		p.notParenthesizedArrow.Add(tokenPos)
	}
	return result
}

func (p *Parser) tryParseAsyncSimpleArrowFunctionExpression(allowReturnTypeInArrowFunction bool) *ast.Node {
	// We do a check here so that we won't be doing unnecessarily call to "lookAhead"
	if p.token == ast.KindAsyncKeyword && p.lookAhead(p.nextIsUnParenthesizedAsyncArrowFunction) {
		pos := p.nodePos()
		hasJSDoc := p.hasPrecedingJSDocComment()
		asyncModifier := p.parseModifiersForArrowFunction()
		expr := p.parseBinaryExpressionOrHigher(OperatorPrecedenceLowest)
		return p.parseSimpleArrowFunctionExpression(pos, expr, allowReturnTypeInArrowFunction, hasJSDoc, asyncModifier)
	}
	return nil
}

func (p *Parser) nextIsUnParenthesizedAsyncArrowFunction() bool {
	// AsyncArrowFunctionExpression:
	//      1) async[no LineTerminator here]AsyncArrowBindingIdentifier[?Yield][no LineTerminator here]=>AsyncConciseBody[?In]
	//      2) CoverCallExpressionAndAsyncArrowHead[?Yield, ?Await][no LineTerminator here]=>AsyncConciseBody[?In]
	if p.token == ast.KindAsyncKeyword {
		p.nextToken()
		// If the "async" is followed by "=>" token then it is not a beginning of an async arrow-function
		// but instead a simple arrow-function which will be parsed inside "parseAssignmentExpressionOrHigher"
		if p.hasPrecedingLineBreak() || p.token == ast.KindEqualsGreaterThanToken {
			return false
		}
		// Check for un-parenthesized AsyncArrowFunction
		expr := p.parseBinaryExpressionOrHigher(OperatorPrecedenceLowest)
		if !p.hasPrecedingLineBreak() && expr.Kind == ast.KindIdentifier && p.token == ast.KindEqualsGreaterThanToken {
			return true
		}
	}
	return false
}

func (p *Parser) parseSimpleArrowFunctionExpression(pos int, identifier *ast.Node, allowReturnTypeInArrowFunction bool, hasJSDoc bool, asyncModifier *ast.Node) *ast.Node {
	//Debug.assert(token() == ast.KindEqualsGreaterThanToken, "parseSimpleArrowFunctionExpression should only have been called if we had a =>");
	parameter := p.factory.NewParameterDeclaration(nil /*modifiers*/, nil /*dotDotDotToken*/, identifier, nil /*questionToken*/, nil /*typeNode*/, nil /*initializer*/)
	p.finishNode(parameter, identifier.Pos())
	parameters := []*ast.Node{parameter}
	equalsGreaterThanToken := p.parseExpectedToken(ast.KindEqualsGreaterThanToken)
	body := p.parseArrowFunctionExpressionBody(asyncModifier != nil /*isAsync*/, allowReturnTypeInArrowFunction)
	result := p.factory.NewArrowFunction(asyncModifier, nil /*typeParameters*/, parameters, nil /*returnType*/, equalsGreaterThanToken, body)
	p.finishNode(result, pos)
	_ = hasJSDoc
	return result
}

func (p *Parser) parseConditionalExpressionRest(leftOperand *ast.Expression, pos int, allowReturnTypeInArrowFunction bool) *ast.Expression {
	// Note: we are passed in an expression which was produced from parseBinaryExpressionOrHigher.
	questionToken := p.parseOptionalToken(ast.KindQuestionToken)
	if questionToken == nil {
		return leftOperand
	}
	// Note: we explicitly 'allowIn' in the whenTrue part of the condition expression, and
	// we do not that for the 'whenFalse' part.
	saveContextFlags := p.contextFlags
	p.setContextFlags(ast.NodeFlagsDisallowInContext, false)
	trueExpression := p.parseAssignmentExpressionOrHigherWorker(false /*allowReturnTypeInArrowFunction*/)
	p.contextFlags = saveContextFlags
	colonToken := p.parseExpectedToken(ast.KindColonToken)
	var falseExpression *ast.Expression
	if colonToken != nil {
		falseExpression = p.parseAssignmentExpressionOrHigherWorker(allowReturnTypeInArrowFunction)
	} else {
		p.parseErrorAtCurrentToken(diagnostics.X_0_expected, TokenToString(ast.KindColonToken))
		falseExpression = p.createMissingIdentifier()
	}
	result := p.factory.NewConditionalExpression(leftOperand, questionToken, trueExpression, colonToken, falseExpression)
	p.finishNode(result, pos)
	return result
}

func (p *Parser) parseBinaryExpressionOrHigher(precedence OperatorPrecedence) *ast.Expression {
	pos := p.nodePos()
	leftOperand := p.parseUnaryExpressionOrHigher()
	return p.parseBinaryExpressionRest(precedence, leftOperand, pos)
}

func (p *Parser) parseBinaryExpressionRest(precedence OperatorPrecedence, leftOperand *ast.Expression, pos int) *ast.Expression {
	for {
		// We either have a binary operator here, or we're finished.  We call
		// reScanGreaterToken so that we merge token sequences like > and = into >=
		p.reScanGreaterThanToken()
		newPrecedence := getBinaryOperatorPrecedence(p.token)
		// Check the precedence to see if we should "take" this operator
		// - For left associative operator (all operator but **), consume the operator,
		//   recursively call the function below, and parse binaryExpression as a rightOperand
		//   of the caller if the new precedence of the operator is greater then or equal to the current precedence.
		//   For example:
		//      a - b - c;
		//            ^token; leftOperand = b. Return b to the caller as a rightOperand
		//      a * b - c
		//            ^token; leftOperand = b. Return b to the caller as a rightOperand
		//      a - b * c;
		//            ^token; leftOperand = b. Return b * c to the caller as a rightOperand
		// - For right associative operator (**), consume the operator, recursively call the function
		//   and parse binaryExpression as a rightOperand of the caller if the new precedence of
		//   the operator is strictly grater than the current precedence
		//   For example:
		//      a ** b ** c;
		//             ^^token; leftOperand = b. Return b ** c to the caller as a rightOperand
		//      a - b ** c;
		//            ^^token; leftOperand = b. Return b ** c to the caller as a rightOperand
		//      a ** b - c
		//             ^token; leftOperand = b. Return b to the caller as a rightOperand
		var consumeCurrentOperator bool
		if p.token == ast.KindAsteriskAsteriskToken {
			consumeCurrentOperator = newPrecedence >= precedence
		} else {
			consumeCurrentOperator = newPrecedence > precedence
		}
		if !consumeCurrentOperator {
			break
		}
		if p.token == ast.KindInKeyword && p.inDisallowInContext() {
			break
		}
		if p.token == ast.KindAsKeyword || p.token == ast.KindSatisfiesKeyword {
			// Make sure we *do* perform ASI for constructs like this:
			//    var x = foo
			//    as (Bar)
			// This should be parsed as an initialized variable, followed
			// by a function call to 'as' with the argument 'Bar'
			if p.hasPrecedingLineBreak() {
				break
			} else {
				keywordKind := p.token
				p.nextToken()
				if keywordKind == ast.KindSatisfiesKeyword {
					leftOperand = p.makeSatisfiesExpression(leftOperand, p.parseType())
				} else {
					leftOperand = p.makeAsExpression(leftOperand, p.parseType())
				}
			}
		} else {
			leftOperand = p.makeBinaryExpression(leftOperand, p.parseTokenNode(), p.parseBinaryExpressionOrHigher(newPrecedence), pos)
		}
	}
	return leftOperand
}

func (p *Parser) makeSatisfiesExpression(expression *ast.Expression, typeNode *ast.TypeNode) *ast.Node {
	result := p.factory.NewSatisfiesExpression(expression, typeNode)
	p.finishNode(result, expression.Pos())
	return result
}

func (p *Parser) makeAsExpression(left *ast.Expression, right *ast.TypeNode) *ast.Node {
	result := p.factory.NewAsExpression(left, right)
	p.finishNode(result, left.Pos())
	return result
}

func (p *Parser) makeBinaryExpression(left *ast.Expression, operatorToken *ast.Node, right *ast.Expression, pos int) *ast.Node {
	result := p.factory.NewBinaryExpression(left, operatorToken, right)
	p.finishNode(result, pos)
	return result
}

func (p *Parser) parseUnaryExpressionOrHigher() *ast.Expression {
	// ES7 UpdateExpression:
	//      1) ast.LeftHandSideExpression[?Yield]
	//      2) ast.LeftHandSideExpression[?Yield][no LineTerminator here]++
	//      3) ast.LeftHandSideExpression[?Yield][no LineTerminator here]--
	//      4) ++UnaryExpression[?Yield]
	//      5) --UnaryExpression[?Yield]
	if p.isUpdateExpression() {
		pos := p.nodePos()
		updateExpression := p.parseUpdateExpression()
		if p.token == ast.KindAsteriskAsteriskToken {
			return p.parseBinaryExpressionRest(getBinaryOperatorPrecedence(p.token), updateExpression, pos)
		}
		return updateExpression
	}
	// ES7 UnaryExpression:
	//      1) UpdateExpression[?yield]
	//      2) delete UpdateExpression[?yield]
	//      3) void UpdateExpression[?yield]
	//      4) typeof UpdateExpression[?yield]
	//      5) + UpdateExpression[?yield]
	//      6) - UpdateExpression[?yield]
	//      7) ~ UpdateExpression[?yield]
	//      8) ! UpdateExpression[?yield]
	unaryOperator := p.token
	simpleUnaryExpression := p.parseSimpleUnaryExpression()
	if p.token == ast.KindAsteriskAsteriskToken {
		pos := skipTrivia(p.sourceText, simpleUnaryExpression.Pos())
		end := simpleUnaryExpression.End()
		if simpleUnaryExpression.Kind == ast.KindTypeAssertionExpression {
			p.parseErrorAt(pos, end, diagnostics.A_type_assertion_expression_is_not_allowed_in_the_left_hand_side_of_an_exponentiation_expression_Consider_enclosing_the_expression_in_parentheses)
		} else {
			//Debug.assert(isKeywordOrPunctuation(unaryOperator))
			p.parseErrorAt(pos, end, diagnostics.An_unary_expression_with_the_0_operator_is_not_allowed_in_the_left_hand_side_of_an_exponentiation_expression_Consider_enclosing_the_expression_in_parentheses, TokenToString(unaryOperator))
		}
	}
	return simpleUnaryExpression
}

func (p *Parser) isUpdateExpression() bool {
	switch p.token {
	case ast.KindPlusToken, ast.KindMinusToken, ast.KindTildeToken, ast.KindExclamationToken, ast.KindDeleteKeyword, ast.KindTypeOfKeyword, ast.KindVoidKeyword, ast.KindAwaitKeyword:
		return false
	case ast.KindLessThanToken:
		return p.languageVariant == core.LanguageVariantJSX
	}
	return true
}

func (p *Parser) parseUpdateExpression() *ast.Expression {
	pos := p.nodePos()
	if p.token == ast.KindPlusPlusToken || p.token == ast.KindMinusMinusToken {
		operator := p.token
		p.nextToken()
		result := p.factory.NewPrefixUnaryExpression(operator, p.parseLeftHandSideExpressionOrHigher())
		p.finishNode(result, pos)
		return result
	} else if p.languageVariant == core.LanguageVariantJSX && p.token == ast.KindLessThanToken && p.lookAhead(p.nextTokenIsIdentifierOrKeywordOrGreaterThan) {
		// JSXElement is part of primaryExpression
		return p.parseJsxElementOrSelfClosingElementOrFragment(true /*inExpressionContext*/, -1 /*topInvalidNodePosition*/, nil /*openingTag*/, false /*mustBeUnary*/)
	}
	expression := p.parseLeftHandSideExpressionOrHigher()
	if (p.token == ast.KindPlusPlusToken || p.token == ast.KindMinusMinusToken) && !p.hasPrecedingLineBreak() {
		operator := p.token
		p.nextToken()
		result := p.factory.NewPostfixUnaryExpression(expression, operator)
		p.finishNode(result, pos)
		return result
	}
	return expression
}

func (p *Parser) parseJsxElementOrSelfClosingElementOrFragment(inExpressionContext bool, topInvalidNodePosition int, openingTag *ast.Node, mustBeUnary bool) *ast.Expression {
	pos := p.nodePos()
	opening := p.parseJsxOpeningOrSelfClosingElementOrOpeningFragment(inExpressionContext)
	var result *ast.Expression
	switch opening.Kind {
	case ast.KindJsxOpeningElement:
		children := p.parseJsxChildren(opening)
		var closingElement *ast.Node
		lastChild := core.LastOrNil(children)
		if lastChild != nil && lastChild.Kind == ast.KindJsxElement &&
			!tagNamesAreEquivalent(lastChild.AsJsxElement().OpeningElement.AsJsxOpeningElement().TagName, lastChild.AsJsxElement().ClosingElement.AsJsxClosingElement().TagName) &&
			tagNamesAreEquivalent(opening.AsJsxOpeningElement().TagName, lastChild.AsJsxElement().ClosingElement.AsJsxClosingElement().TagName) {
			// when an unclosed ast.JsxOpeningElement incorrectly parses its parent's ast.JsxClosingElement,
			// restructure (<div>(...<span>...</div>)) --> (<div>(...<span>...</>)</div>)
			// (no need to error; the parent will error)
			newClosingElement := p.factory.NewJsxClosingElement(p.createMissingIdentifier())
			p.finishNode(newClosingElement, p.nodePos())
			newLast := p.factory.NewJsxElement(lastChild.AsJsxElement().OpeningElement, lastChild.AsJsxElement().Children, newClosingElement)
			p.finishNode(newLast, lastChild.AsJsxElement().OpeningElement.Pos())
			children = append(children[0:len(children)-1], newLast)
			closingElement = lastChild.AsJsxElement().ClosingElement
		} else {
			closingElement = p.parseJsxClosingElement(opening, inExpressionContext)
			if !tagNamesAreEquivalent(opening.AsJsxOpeningElement().TagName, closingElement.AsJsxClosingElement().TagName) {
				if openingTag != nil && ast.IsJsxOpeningElement(openingTag) && tagNamesAreEquivalent(closingElement.AsJsxClosingElement().TagName, openingTag.AsJsxOpeningElement().TagName) {
					// opening incorrectly matched with its parent's closing -- put error on opening
					p.parseErrorAtRange(opening.AsJsxOpeningElement().TagName.Loc, diagnostics.JSX_element_0_has_no_corresponding_closing_tag, getTextOfNodeFromSourceText(p.sourceText, opening.AsJsxOpeningElement().TagName))
				} else {
					// other opening/closing mismatches -- put error on closing
					p.parseErrorAtRange(closingElement.AsJsxClosingElement().TagName.Loc, diagnostics.Expected_corresponding_JSX_closing_tag_for_0, getTextOfNodeFromSourceText(p.sourceText, opening.AsJsxOpeningElement().TagName))
				}
			}
		}
		result = p.factory.NewJsxElement(opening, children, closingElement)
		p.finishNode(result, pos)
	case ast.KindJsxOpeningFragment:
		result = p.factory.NewJsxFragment(opening, p.parseJsxChildren(opening), p.parseJsxClosingFragment(inExpressionContext))
		p.finishNode(result, pos)
	case ast.KindJsxSelfClosingElement:
		// Nothing else to do for self-closing elements
		result = opening
	default:
		panic("Unhandled case in parseJsxElementOrSelfClosingElementOrFragment")
	}
	// If the user writes the invalid code '<div></div><div></div>' in an expression context (i.e. not wrapped in
	// an enclosing tag), we'll naively try to parse   ^ this as a 'less than' operator and the remainder of the tag
	// as garbage, which will cause the formatter to badly mangle the JSX. Perform a speculative parse of a JSX
	// element if we see a < token so that we can wrap it in a synthetic binary expression so the formatter
	// does less damage and we can report a better error.
	// Since JSX elements are invalid < operands anyway, this lookahead parse will only occur in error scenarios
	// of one sort or another.
	// If we are in a unary context, we can't do this recovery; the binary expression we return here is not
	// a valid UnaryExpression and will cause problems later.
	if !mustBeUnary && inExpressionContext && p.token == ast.KindLessThanToken {
		topBadPos := topInvalidNodePosition
		if topBadPos < 0 {
			topBadPos = result.Pos()
		}
		invalidElement := p.parseJsxElementOrSelfClosingElementOrFragment( /*inExpressionContext*/ true, topBadPos, nil, false)
		operatorToken := p.factory.NewToken(ast.KindCommaToken)
		operatorToken.Loc = core.NewTextRange(invalidElement.Pos(), invalidElement.Pos())
		p.parseErrorAt(skipTrivia(p.sourceText, topBadPos), invalidElement.End(), diagnostics.JSX_expressions_must_have_one_parent_element)
		result = p.factory.NewBinaryExpression(result, operatorToken, invalidElement)
		p.finishNode(result, pos)
	}
	return result
}

func (p *Parser) parseJsxChildren(openingTag *ast.Expression) []*ast.Expression {
	saveParsingContexts := p.parsingContexts
	p.parsingContexts |= 1 << PCJsxChildren
	list := []*ast.Expression{}
	for {
		currentToken := p.scanner.reScanJsxToken(true /*allowMultilineJsxText*/)
		child := p.parseJsxChild(openingTag, currentToken)
		if child == nil {
			break
		}
		list = append(list, child)
		if ast.IsJsxOpeningElement(openingTag) && child.Kind == ast.KindJsxElement &&
			!tagNamesAreEquivalent(child.AsJsxElement().OpeningElement.AsJsxOpeningElement().TagName, child.AsJsxElement().ClosingElement.AsJsxClosingElement().TagName) &&
			tagNamesAreEquivalent(openingTag.AsJsxOpeningElement().TagName, child.AsJsxElement().ClosingElement.AsJsxClosingElement().TagName) {
			// stop after parsing a mismatched child like <div>...(<span></div>) in order to reattach the </div> higher
			break
		}
	}
	p.parsingContexts = saveParsingContexts
	return list
}

func (p *Parser) parseJsxChild(openingTag *ast.Node, token ast.Kind) *ast.Expression {
	switch token {
	case ast.KindEndOfFile:
		// If we hit EOF, issue the error at the tag that lacks the closing element
		// rather than at the end of the file (which is useless)
		if ast.IsJsxOpeningFragment(openingTag) {
			p.parseErrorAtRange(openingTag.Loc, diagnostics.JSX_fragment_has_no_corresponding_closing_tag)
		} else {
			// We want the error span to cover only 'Foo.Bar' in < Foo.Bar >
			// or to cover only 'Foo' in < Foo >
			tag := openingTag.AsJsxOpeningElement().TagName
			start := min(skipTrivia(p.sourceText, tag.Pos()), tag.End())
			p.parseErrorAt(start, tag.End(), diagnostics.JSX_element_0_has_no_corresponding_closing_tag,
				getTextOfNodeFromSourceText(p.sourceText, openingTag.AsJsxOpeningElement().TagName))
		}
		return nil
	case ast.KindLessThanSlashToken, ast.KindConflictMarkerTrivia:
		return nil
	case ast.KindJsxText, ast.KindJsxTextAllWhiteSpaces:
		return p.parseJsxText()
	case ast.KindOpenBraceToken:
		return p.parseJsxExpression(false /*inExpressionContext*/)
	case ast.KindLessThanToken:
		return p.parseJsxElementOrSelfClosingElementOrFragment(false /*inExpressionContext*/, -1 /*topInvalidNodePosition*/, openingTag, false)
	}
	panic("Unhandled case in parseJsxChild")
}

func (p *Parser) parseJsxText() *ast.Node {
	pos := p.nodePos()
	result := p.factory.NewJsxText(p.scanner.tokenValue, p.token == ast.KindJsxTextAllWhiteSpaces)
	p.scanJsxText()
	p.finishNode(result, pos)
	return result
}

func (p *Parser) parseJsxExpression(inExpressionContext bool) *ast.Node {
	pos := p.nodePos()
	if !p.parseExpected(ast.KindOpenBraceToken) {
		return nil
	}
	var dotDotDotToken *ast.Node
	var expression *ast.Expression
	if p.token != ast.KindCloseBraceToken {
		if !inExpressionContext {
			dotDotDotToken = p.parseOptionalToken(ast.KindDotDotDotToken)
		}
		// Only an AssignmentExpression is valid here per the JSX spec,
		// but we can unambiguously parse a comma sequence and provide
		// a better error message in grammar checking.
		expression = p.parseExpression()
	}
	if inExpressionContext {
		p.parseExpected(ast.KindCloseBraceToken)
	} else if p.parseExpectedWithoutAdvancing(ast.KindCloseBraceToken) {
		p.scanJsxText()
	}
	result := p.factory.NewJsxExpression(dotDotDotToken, expression)
	p.finishNode(result, pos)
	return result
}

func (p *Parser) scanJsxText() ast.Kind {
	p.token = p.scanner.scanJsxToken()
	return p.token
}

func (p *Parser) scanJsxIdentifier() ast.Kind {
	p.token = p.scanner.scanJsxIdentifier()
	return p.token
}

func (p *Parser) scanJsxAttributeValue() ast.Kind {
	p.token = p.scanner.scanJsxAttributeValue()
	return p.token
}

func (p *Parser) parseJsxClosingElement(open *ast.Node, inExpressionContext bool) *ast.Node {
	pos := p.nodePos()
	p.parseExpected(ast.KindLessThanSlashToken)
	tagName := p.parseJsxElementName()
	if p.parseExpectedWithDiagnostic(ast.KindGreaterThanToken, nil /*diagnosticMessage*/, false /*shouldAdvance*/) {
		// manually advance the scanner in order to look for jsx text inside jsx
		if inExpressionContext || !tagNamesAreEquivalent(open.AsJsxOpeningElement().TagName, tagName) {
			p.nextToken()
		} else {
			p.scanJsxText()
		}
	}
	result := p.factory.NewJsxClosingElement(tagName)
	p.finishNode(result, pos)
	return result
}

func (p *Parser) parseJsxOpeningOrSelfClosingElementOrOpeningFragment(inExpressionContext bool) *ast.Expression {
	pos := p.nodePos()
	p.parseExpected(ast.KindLessThanToken)
	if p.token == ast.KindGreaterThanToken {
		// See below for explanation of scanJsxText
		p.scanJsxText()
		result := p.factory.NewJsxOpeningFragment()
		p.finishNode(result, pos)
		return result
	}
	tagName := p.parseJsxElementName()
	var typeArguments *ast.Node
	if p.contextFlags&ast.NodeFlagsJavaScriptFile == 0 {
		typeArguments = p.parseTypeArguments()
	}
	attributes := p.parseJsxAttributes()
	var result *ast.Expression
	if p.token == ast.KindGreaterThanToken {
		// Closing tag, so scan the immediately-following text with the JSX scanning instead
		// of regular scanning to avoid treating illegal characters (e.g. '#') as immediate
		// scanning errors
		p.scanJsxText()
		result = p.factory.NewJsxOpeningElement(tagName, typeArguments, attributes)
	} else {
		p.parseExpected(ast.KindSlashToken)
		if p.parseExpectedWithoutAdvancing(ast.KindGreaterThanToken) {
			if inExpressionContext {
				p.nextToken()
			} else {
				p.scanJsxText()
			}
		}
		result = p.factory.NewJsxSelfClosingElement(tagName, typeArguments, attributes)
	}
	p.finishNode(result, pos)
	return result
}

func (p *Parser) parseJsxElementName() *ast.Expression {
	pos := p.nodePos()
	// ast.JsxElement can have name in the form of
	//      propertyAccessExpression
	//      primaryExpression in the form of an identifier and "this" keyword
	// We can't just simply use parseLeftHandSideExpressionOrHigher because then we will start consider class,function etc as a keyword
	// We only want to consider "this" as a primaryExpression
	initialExpression := p.parseJsxTagName()
	if ast.IsJsxNamespacedName(initialExpression) {
		return initialExpression // `a:b.c` is invalid syntax, don't even look for the `.` if we parse `a:b`, and let `parseAttribute` report "unexpected :" instead.
	}
	expression := initialExpression
	for p.parseOptional(ast.KindDotToken) {
		expression = p.factory.NewPropertyAccessExpression(expression, nil, p.parseRightSideOfDot(true /*allowIdentifierNames*/, false /*allowPrivateIdentifiers*/, false /*allowUnicodeEscapeSequenceInIdentifierName*/), ast.NodeFlagsNone)
		p.finishNode(expression, pos)
	}
	return expression
}

func (p *Parser) parseJsxTagName() *ast.Expression {
	pos := p.nodePos()
	p.scanJsxIdentifier()
	isThis := p.token == ast.KindThisKeyword
	tagName := p.parseIdentifierNameErrorOnUnicodeEscapeSequence()
	if p.parseOptional(ast.KindColonToken) {
		p.scanJsxIdentifier()
		result := p.factory.NewJsxNamespacedName(tagName, p.parseIdentifierNameErrorOnUnicodeEscapeSequence())
		p.finishNode(result, pos)
		return result
	}
	if isThis {
		result := p.factory.NewKeywordExpression(ast.KindThisKeyword)
		p.finishNode(result, pos)
		return result
	}
	return tagName
}

func (p *Parser) parseJsxAttributes() *ast.Node {
	pos := p.nodePos()
	result := p.factory.NewJsxAttributes(p.parseList(PCJsxAttributes, (*Parser).parseJsxAttribute))
	p.finishNode(result, pos)
	return result
}

func (p *Parser) parseJsxAttribute() *ast.Node {
	if p.token == ast.KindOpenBraceToken {
		return p.parseJsxSpreadAttribute()
	}
	pos := p.nodePos()
	result := p.factory.NewJsxAttribute(p.parseJsxAttributeName(), p.parseJsxAttributeValue())
	p.finishNode(result, pos)
	return result
}

func (p *Parser) parseJsxSpreadAttribute() *ast.Node {
	pos := p.nodePos()
	p.parseExpected(ast.KindOpenBraceToken)
	p.parseExpected(ast.KindDotDotDotToken)
	expression := p.parseExpression()
	p.parseExpected(ast.KindCloseBraceToken)
	result := p.factory.NewJsxSpreadAttribute(expression)
	p.finishNode(result, pos)
	return result
}

func (p *Parser) parseJsxAttributeName() *ast.Node {
	pos := p.nodePos()
	p.scanJsxIdentifier()
	attrName := p.parseIdentifierNameErrorOnUnicodeEscapeSequence()
	if p.parseOptional(ast.KindColonToken) {
		p.scanJsxIdentifier()
		result := p.factory.NewJsxNamespacedName(attrName, p.parseIdentifierNameErrorOnUnicodeEscapeSequence())
		p.finishNode(result, pos)
		return result
	}
	return attrName
}

func (p *Parser) parseJsxAttributeValue() *ast.Expression {
	if p.token == ast.KindEqualsToken {
		if p.scanJsxAttributeValue() == ast.KindStringLiteral {
			return p.parseLiteralExpression()
		}
		if p.token == ast.KindOpenBraceToken {
			return p.parseJsxExpression( /*inExpressionContext*/ true)
		}
		if p.token == ast.KindLessThanToken {
			return p.parseJsxElementOrSelfClosingElementOrFragment(true /*inExpressionContext*/, -1, nil, false)
		}
		p.parseErrorAtCurrentToken(diagnostics.X_or_JSX_element_expected)
	}
	return nil
}

func (p *Parser) parseJsxClosingFragment(inExpressionContext bool) *ast.Node {
	pos := p.nodePos()
	p.parseExpected(ast.KindLessThanSlashToken)
	if p.parseExpectedWithDiagnostic(ast.KindGreaterThanToken, diagnostics.Expected_corresponding_closing_tag_for_JSX_fragment, false /*shouldAdvance*/) {
		// manually advance the scanner in order to look for jsx text inside jsx
		if inExpressionContext {
			p.nextToken()
		} else {
			p.scanJsxText()
		}
	}
	result := p.factory.NewJsxClosingFragment()
	p.finishNode(result, pos)
	return result
}

func (p *Parser) parseSimpleUnaryExpression() *ast.Expression {
	switch p.token {
	case ast.KindPlusToken, ast.KindMinusToken, ast.KindTildeToken, ast.KindExclamationToken:
		return p.parsePrefixUnaryExpression()
	case ast.KindDeleteKeyword:
		return p.parseDeleteExpression()
	case ast.KindTypeOfKeyword:
		return p.parseTypeOfExpression()
	case ast.KindVoidKeyword:
		return p.parseVoidExpression()
	case ast.KindLessThanToken:
		// !!!
		// // Just like in parseUpdateExpression, we need to avoid parsing type assertions when
		// // in JSX and we see an expression like "+ <foo> bar".
		// if (languageVariant == core.LanguageVariant.JSX) {
		// 	return parseJsxElementOrSelfClosingElementOrFragment(/*inExpressionContext*/ true, /*topInvalidNodePosition*/ undefined, /*openingTag*/ undefined, /*mustBeUnary*/ true);
		// }
		// // This is modified UnaryExpression grammar in TypeScript
		// //  UnaryExpression (modified):
		// //      < type > UnaryExpression
		return p.parseTypeAssertion()
	case ast.KindAwaitKeyword:
		if p.isAwaitExpression() {
			return p.parseAwaitExpression()
		}
		fallthrough
	default:
		return p.parseUpdateExpression()
	}
}

func (p *Parser) parsePrefixUnaryExpression() *ast.Node {
	pos := p.nodePos()
	operator := p.token
	p.nextToken()
	result := p.factory.NewPrefixUnaryExpression(operator, p.parseSimpleUnaryExpression())
	p.finishNode(result, pos)
	return result
}

func (p *Parser) parseDeleteExpression() *ast.Node {
	pos := p.nodePos()
	p.nextToken()
	result := p.factory.NewDeleteExpression(p.parseSimpleUnaryExpression())
	p.finishNode(result, pos)
	return result
}

func (p *Parser) parseTypeOfExpression() *ast.Node {
	pos := p.nodePos()
	p.nextToken()
	result := p.factory.NewTypeOfExpression(p.parseSimpleUnaryExpression())
	p.finishNode(result, pos)
	return result
}

func (p *Parser) parseVoidExpression() *ast.Node {
	pos := p.nodePos()
	p.nextToken()
	result := p.factory.NewVoidExpression(p.parseSimpleUnaryExpression())
	p.finishNode(result, pos)
	return result
}

func (p *Parser) isAwaitExpression() bool {
	if p.token == ast.KindAwaitKeyword {
		if p.inAwaitContext() {
			return true
		}
		// here we are using similar heuristics as 'isYieldExpression'
		return p.lookAhead(p.nextTokenIsIdentifierOrKeywordOrLiteralOnSameLine)
	}
	return false
}

func (p *Parser) parseAwaitExpression() *ast.Node {
	pos := p.nodePos()
	p.nextToken()
	result := p.factory.NewAwaitExpression(p.parseSimpleUnaryExpression())
	p.finishNode(result, pos)
	return result
}

func (p *Parser) parseTypeAssertion() *ast.Node {
	// !!! Debug.assert(languageVariant !== core.LanguageVariant.JSX, "Type assertions should never be parsed in JSX; they should be parsed as comparisons or JSX elements/fragments.");
	pos := p.nodePos()
	p.parseExpected(ast.KindLessThanToken)
	typeNode := p.parseType()
	p.parseExpected(ast.KindGreaterThanToken)
	expression := p.parseSimpleUnaryExpression()
	result := p.factory.NewTypeAssertion(typeNode, expression)
	p.finishNode(result, pos)
	return result
}

func (p *Parser) parseLeftHandSideExpressionOrHigher() *ast.Expression {
	// Original Ecma:
	// ast.LeftHandSideExpression: See 11.2
	//      ast.NewExpression
	//      ast.CallExpression
	//
	// Our simplification:
	//
	// ast.LeftHandSideExpression: See 11.2
	//      MemberExpression
	//      ast.CallExpression
	//
	// See comment in parseMemberExpressionOrHigher on how we replaced ast.NewExpression with
	// MemberExpression to make our lives easier.
	//
	// to best understand the below code, it's important to see how ast.CallExpression expands
	// out into its own productions:
	//
	// ast.CallExpression:
	//      MemberExpression Arguments
	//      ast.CallExpression Arguments
	//      ast.CallExpression[ast.Expression]
	//      ast.CallExpression.IdentifierName
	//      import (AssignmentExpression)
	//      super Arguments
	//      super.IdentifierName
	//
	// Because of the recursion in these calls, we need to bottom out first. There are three
	// bottom out states we can run into: 1) We see 'super' which must start either of
	// the last two ast.CallExpression productions. 2) We see 'import' which must start import call.
	// 3)we have a MemberExpression which either completes the ast.LeftHandSideExpression,
	// or starts the beginning of the first four ast.CallExpression productions.
	pos := p.nodePos()
	var expression *ast.Expression
	if p.token == ast.KindImportKeyword {
		if p.lookAhead(p.nextTokenIsOpenParenOrLessThan) {
			// We don't want to eagerly consume all import keyword as import call expression so we look ahead to find "("
			// For example:
			//      var foo3 = require("subfolder
			//      import * as foo1 from "module-from-node
			// We want this import to be a statement rather than import call expression
			p.sourceFlags |= ast.NodeFlagsPossiblyContainsDynamicImport
			expression = p.parseKeywordExpression()
		} else if p.lookAhead(p.nextTokenIsDot) {
			// This is an 'import.*' metaproperty (i.e. 'import.meta')
			p.nextToken() // advance past the 'import'
			p.nextToken() // advance past the dot
			expression = p.factory.NewMetaProperty(ast.KindImportKeyword, p.parseIdentifierName())
			p.finishNode(expression, pos)
			p.sourceFlags |= ast.NodeFlagsPossiblyContainsImportMeta
		} else {
			expression = p.parseMemberExpressionOrHigher()
		}
	} else if p.token == ast.KindSuperKeyword {
		expression = p.parseSuperExpression()
	} else {
		expression = p.parseMemberExpressionOrHigher()
	}
	// Now, we *may* be complete.  However, we might have consumed the start of a
	// ast.CallExpression or OptionalExpression.  As such, we need to consume the rest
	// of it here to be complete.
	return p.parseCallExpressionRest(pos, expression)
}

func (p *Parser) nextTokenIsDot() bool {
	return p.nextToken() == ast.KindDotToken
}

func (p *Parser) parseSuperExpression() *ast.Expression {
	pos := p.nodePos()
	expression := p.parseKeywordExpression()
	if p.token == ast.KindLessThanToken {
		startPos := p.nodePos()
		typeArguments := p.tryParseTypeArgumentsInExpression()
		if typeArguments != nil {
			p.parseErrorAt(startPos, p.nodePos(), diagnostics.X_super_may_not_use_type_arguments)
			if !p.isTemplateStartOfTaggedTemplate() {
				expression := p.factory.NewExpressionWithTypeArguments(expression, typeArguments)
				p.finishNode(expression, pos)
			}
		}
	}
	if p.token == ast.KindOpenParenToken || p.token == ast.KindDotToken || p.token == ast.KindOpenBracketToken {
		return expression
	}
	// If we have seen "super" it must be followed by '(' or '.'.
	// If it wasn't then just try to parse out a '.' and report an error.
	p.parseErrorAtCurrentToken(diagnostics.X_super_must_be_followed_by_an_argument_list_or_member_access)
	// private names will never work with `super` (`super.#foo`), but that's a semantic error, not syntactic
	result := p.factory.NewPropertyAccessExpression(expression, nil /*questionDotToken*/, p.parseRightSideOfDot(true /*allowIdentifierNames*/, true /*allowPrivateIdentifiers*/, true /*allowUnicodeEscapeSequenceInIdentifierName*/), ast.NodeFlagsNone)
	p.finishNode(result, pos)
	return result
}

func (p *Parser) isTemplateStartOfTaggedTemplate() bool {
	return p.token == ast.KindNoSubstitutionTemplateLiteral || p.token == ast.KindTemplateHead
}

func (p *Parser) tryParseTypeArgumentsInExpression() *ast.Node {
	// TypeArguments must not be parsed in JavaScript files to avoid ambiguity with binary operators.
	state := p.mark()
	if p.contextFlags&ast.NodeFlagsJavaScriptFile == 0 && p.reScanLessThanToken() == ast.KindLessThanToken {
		pos := p.nodePos()
		p.nextToken()
		typeArguments := p.parseDelimitedList(PCTypeArguments, (*Parser).parseType)
		// If it doesn't have the closing `>` then it's definitely not an type argument list.
		if p.reScanGreaterThanToken() == ast.KindGreaterThanToken {
			p.nextToken()
			// We successfully parsed a type argument list. The next token determines whether we want to
			// treat it as such. If the type argument list is followed by `(` or a template literal, as in
			// `f<number>(42)`, we favor the type argument interpretation even though JavaScript would view
			// it as a relational expression.
			if p.canFollowTypeArgumentsInExpression() {
				result := p.factory.NewTypeArgumentList(typeArguments)
				p.finishNode(result, pos)
				return result
			}
		}
	}
	p.rewind(state)
	return nil
}

func (p *Parser) canFollowTypeArgumentsInExpression() bool {
	switch p.token {
	// These tokens can follow a type argument list in a call expression:
	// foo<x>(
	// foo<T> `...`
	// foo<T> `...${100}...`
	case ast.KindOpenParenToken, ast.KindNoSubstitutionTemplateLiteral, ast.KindTemplateHead:
		return true
	// A type argument list followed by `<` never makes sense, and a type argument list followed
	// by `>` is ambiguous with a (re-scanned) `>>` operator, so we disqualify both. Also, in
	// this context, `+` and `-` are unary operators, not binary operators.
	case ast.KindLessThanToken, ast.KindGreaterThanToken, ast.KindPlusToken, ast.KindMinusToken:
		return false
	}
	// We favor the type argument list interpretation when it is immediately followed by
	// a line break, a binary operator, or something that can't start an expression.
	return p.hasPrecedingLineBreak() || p.isBinaryOperator() || !p.isStartOfExpression()
}

func (p *Parser) parseMemberExpressionOrHigher() *ast.Node {
	// Note: to make our lives simpler, we decompose the ast.NewExpression productions and
	// place ObjectCreationExpression and ast.FunctionExpression into PrimaryExpression.
	// like so:
	//
	//   PrimaryExpression : See 11.1
	//      this
	//      ast.Identifier
	//      Literal
	//      ArrayLiteral
	//      ObjectLiteral
	//      (ast.Expression)
	//      ast.FunctionExpression
	//      new MemberExpression Arguments?
	//
	//   MemberExpression : See 11.2
	//      PrimaryExpression
	//      MemberExpression[ast.Expression]
	//      MemberExpression.IdentifierName
	//
	//   ast.CallExpression : See 11.2
	//      MemberExpression
	//      ast.CallExpression Arguments
	//      ast.CallExpression[ast.Expression]
	//      ast.CallExpression.IdentifierName
	//
	// Technically this is ambiguous.  i.e. ast.CallExpression defines:
	//
	//   ast.CallExpression:
	//      ast.CallExpression Arguments
	//
	// If you see: "new Foo()"
	//
	// Then that could be treated as a single ObjectCreationExpression, or it could be
	// treated as the invocation of "new Foo".  We disambiguate that in code (to match
	// the original grammar) by making sure that if we see an ObjectCreationExpression
	// we always consume arguments if they are there. So we treat "new Foo()" as an
	// object creation only, and not at all as an invocation.  Another way to think
	// about this is that for every "new" that we see, we will consume an argument list if
	// it is there as part of the *associated* object creation node.  Any additional
	// argument lists we see, will become invocation expressions.
	//
	// Because there are no other places in the grammar now that refer to ast.FunctionExpression
	// or ObjectCreationExpression, it is safe to push down into the PrimaryExpression
	// production.
	//
	// Because ast.CallExpression and MemberExpression are left recursive, we need to bottom out
	// of the recursion immediately.  So we parse out a primary expression to start with.
	pos := p.nodePos()
	expression := p.parsePrimaryExpression()
	return p.parseMemberExpressionRest(pos, expression, true /*allowOptionalChain*/)
}

func (p *Parser) parseMemberExpressionRest(pos int, expression *ast.Expression, allowOptionalChain bool) *ast.Expression {
	for {
		var questionDotToken *ast.Node
		isPropertyAccess := false
		if allowOptionalChain && p.isStartOfOptionalPropertyOrElementAccessChain() {
			questionDotToken = p.parseExpectedToken(ast.KindQuestionDotToken)
			isPropertyAccess = tokenIsIdentifierOrKeyword(p.token)
		} else {
			isPropertyAccess = p.parseOptional(ast.KindDotToken)
		}
		if isPropertyAccess {
			expression = p.parsePropertyAccessExpressionRest(pos, expression, questionDotToken)
			continue
		}
		// when in the [ast.Decorator] context, we do not parse ElementAccess as it could be part of a ast.ComputedPropertyName
		if (questionDotToken != nil || !p.inDecoratorContext()) && p.parseOptional(ast.KindOpenBracketToken) {
			expression = p.parseElementAccessExpressionRest(pos, expression, questionDotToken)
			continue
		}
		if p.isTemplateStartOfTaggedTemplate() {
			// Absorb type arguments into ast.TemplateExpression when preceding expression is ast.ExpressionWithTypeArguments
			if questionDotToken == nil && isExpressionWithTypeArguments(expression) {
				expression = p.parseTaggedTemplateRest(pos, expression.AsExpressionWithTypeArguments().Expression, questionDotToken, expression.AsExpressionWithTypeArguments().TypeArguments)
			} else {
				expression = p.parseTaggedTemplateRest(pos, expression, questionDotToken, nil /*typeArguments*/)
			}
			continue
		}
		if questionDotToken == nil {
			if p.token == ast.KindExclamationToken && !p.hasPrecedingLineBreak() {
				p.nextToken()
				expression = p.factory.NewNonNullExpression(expression)
				p.finishNode(expression, pos)
				continue
			}
			typeArguments := p.tryParseTypeArgumentsInExpression()
			if typeArguments != nil {
				expression = p.factory.NewExpressionWithTypeArguments(expression, typeArguments)
				p.finishNode(expression, pos)
				continue
			}
		}
		return expression
	}
}

func (p *Parser) isStartOfOptionalPropertyOrElementAccessChain() bool {
	return p.token == ast.KindQuestionDotToken && p.lookAhead(p.nextTokenIsIdentifierOrKeywordOrOpenBracketOrTemplate)
}

func (p *Parser) nextTokenIsIdentifierOrKeywordOrOpenBracketOrTemplate() bool {
	p.nextToken()
	return tokenIsIdentifierOrKeyword(p.token) || p.token == ast.KindOpenBracketToken || p.isTemplateStartOfTaggedTemplate()
}

func (p *Parser) parsePropertyAccessExpressionRest(pos int, expression *ast.Expression, questionDotToken *ast.Node) *ast.Node {
	name := p.parseRightSideOfDot(true /*allowIdentifierNames*/, true /*allowPrivateIdentifiers*/, true /*allowUnicodeEscapeSequenceInIdentifierName*/)
	isOptionalChain := questionDotToken != nil || p.tryReparseOptionalChain(expression)
	propertyAccess := p.factory.NewPropertyAccessExpression(expression, questionDotToken, name, ifElse(isOptionalChain, ast.NodeFlagsOptionalChain, ast.NodeFlagsNone))
	if isOptionalChain && ast.IsPrivateIdentifier(name) {
		p.parseErrorAtRange(p.skipRangeTrivia(name.Loc), diagnostics.An_optional_chain_cannot_contain_private_identifiers)
	}
	if isExpressionWithTypeArguments(expression) && expression.AsExpressionWithTypeArguments().TypeArguments != nil {
		loc := p.skipRangeTrivia(expression.AsExpressionWithTypeArguments().TypeArguments.Loc)
		p.parseErrorAtRange(loc, diagnostics.An_instantiation_expression_cannot_be_followed_by_a_property_access)
	}
	p.finishNode(propertyAccess, pos)
	return propertyAccess
}

func (p *Parser) tryReparseOptionalChain(node *ast.Expression) bool {
	if node.Flags&ast.NodeFlagsOptionalChain != 0 {
		return true
	}
	// check for an optional chain in a non-null expression
	if isNonNullExpression(node) {
		expr := node.AsNonNullExpression().Expression
		for isNonNullExpression(expr) && expr.Flags&ast.NodeFlagsOptionalChain == 0 {
			expr = expr.AsNonNullExpression().Expression
		}
		if expr.Flags&ast.NodeFlagsOptionalChain != 0 {
			// this is part of an optional chain. Walk down from `node` to `expression` and set the flag.
			for isNonNullExpression(node) {
				node.Flags |= ast.NodeFlagsOptionalChain
				node = node.AsNonNullExpression().Expression
			}
			return true
		}
	}
	return false
}

func (p *Parser) parseElementAccessExpressionRest(pos int, expression *ast.Expression, questionDotToken *ast.Node) *ast.Node {
	var argumentExpression *ast.Expression
	if p.token == ast.KindCloseBracketToken {
		p.parseErrorAt(p.nodePos(), p.nodePos(), diagnostics.An_element_access_expression_should_take_an_argument)
		argumentExpression = p.createMissingIdentifier()
	} else {
		argument := p.parseExpressionAllowIn()
		if isStringOrNumericLiteralLike(argument) {
			p.internIdentifier(argument.Text())
		}
		argumentExpression = argument
	}
	p.parseExpected(ast.KindCloseBracketToken)
	isOptionalChain := questionDotToken != nil || p.tryReparseOptionalChain(expression)
	elementAccess := p.factory.NewElementAccessExpression(expression, questionDotToken, argumentExpression, ifElse(isOptionalChain, ast.NodeFlagsOptionalChain, ast.NodeFlagsNone))
	p.finishNode(elementAccess, pos)
	return elementAccess
}

func (p *Parser) parseCallExpressionRest(pos int, expression *ast.Expression) *ast.Expression {
	for {
		expression = p.parseMemberExpressionRest(pos, expression /*allowOptionalChain*/, true)
		var typeArguments *ast.Node
		questionDotToken := p.parseOptionalToken(ast.KindQuestionDotToken)
		if questionDotToken != nil {
			typeArguments = p.tryParseTypeArgumentsInExpression()
			if p.isTemplateStartOfTaggedTemplate() {
				expression = p.parseTaggedTemplateRest(pos, expression, questionDotToken, typeArguments)
				continue
			}
		}
		if typeArguments != nil || p.token == ast.KindOpenParenToken {
			// Absorb type arguments into ast.CallExpression when preceding expression is ast.ExpressionWithTypeArguments
			if questionDotToken == nil && expression.Kind == ast.KindExpressionWithTypeArguments {
				typeArguments = expression.AsExpressionWithTypeArguments().TypeArguments
				expression = expression.AsExpressionWithTypeArguments().Expression
			}
			argumentList := p.parseArgumentList()
			isOptionalChain := questionDotToken != nil || p.tryReparseOptionalChain(expression)
			expression = p.factory.NewCallExpression(expression, questionDotToken, typeArguments, argumentList, ifElse(isOptionalChain, ast.NodeFlagsOptionalChain, ast.NodeFlagsNone))
			p.finishNode(expression, pos)
			continue
		}
		if questionDotToken != nil {
			// We parsed `?.` but then failed to parse anything, so report a missing identifier here.
			p.parseErrorAtCurrentToken(diagnostics.Identifier_expected)
			expression = p.createMissingIdentifier()
			p.finishNode(expression, pos)
		}
		break
	}
	return expression
}

func (p *Parser) parseArgumentList() []*ast.Expression {
	p.parseExpected(ast.KindOpenParenToken)
	result := p.parseDelimitedList(PCArgumentExpressions, (*Parser).parseArgumentExpression)
	p.parseExpected(ast.KindCloseParenToken)
	return result
}

func (p *Parser) parseArgumentExpression() *ast.Expression {
	return doInContext(p, ast.NodeFlagsDisallowInContext|ast.NodeFlagsDecoratorContext, false, (*Parser).parseArgumentOrArrayLiteralElement)
}

func (p *Parser) parseArgumentOrArrayLiteralElement() *ast.Expression {
	switch p.token {
	case ast.KindDotDotDotToken:
		return p.parseSpreadElement()
	case ast.KindCommaToken:
		result := p.factory.NewOmittedExpression()
		p.finishNode(result, p.nodePos())
		return result
	}
	return p.parseAssignmentExpressionOrHigher()
}

func (p *Parser) parseSpreadElement() *ast.Node {
	pos := p.nodePos()
	p.parseExpected(ast.KindDotDotDotToken)
	expression := p.parseAssignmentExpressionOrHigher()
	result := p.factory.NewSpreadElement(expression)
	p.finishNode(result, pos)
	return result
}

func (p *Parser) parseTaggedTemplateRest(pos int, tag *ast.Expression, questionDotToken *ast.Node, typeArguments *ast.Node) *ast.Node {
	var template *ast.Expression
	if p.token == ast.KindNoSubstitutionTemplateLiteral {
		p.reScanTemplateToken(true /*isTaggedTemplate*/)
		template = p.parseLiteralExpression()
	} else {
		template = p.parseTemplateExpression(true /*isTaggedTemplate*/)
	}
	isOptionalChain := questionDotToken != nil || tag.Flags&ast.NodeFlagsOptionalChain != 0
	result := p.factory.NewTaggedTemplateExpression(tag, questionDotToken, typeArguments, template, ifElse(isOptionalChain, ast.NodeFlagsOptionalChain, ast.NodeFlagsNone))
	p.finishNode(result, pos)
	return result
}

func (p *Parser) parseTemplateExpression(isTaggedTemplate bool) *ast.Expression {
	pos := p.nodePos()
	result := p.factory.NewTemplateExpression(p.parseTemplateHead(isTaggedTemplate), p.parseTemplateSpans(isTaggedTemplate))
	p.finishNode(result, pos)
	return result
}

func (p *Parser) parseTemplateSpans(isTaggedTemplate bool) []*ast.Node {
	list := []*ast.Node{}
	for {
		span := p.parseTemplateSpan(isTaggedTemplate)
		list = append(list, span)
		if span.AsTemplateSpan().Literal.Kind != ast.KindTemplateMiddle {
			break
		}
	}
	return list
}

func (p *Parser) parseTemplateSpan(isTaggedTemplate bool) *ast.Node {
	pos := p.nodePos()
	expression := p.parseExpressionAllowIn()
	literal := p.parseLiteralOfTemplateSpan(isTaggedTemplate)
	result := p.factory.NewTemplateSpan(expression, literal)
	p.finishNode(result, pos)
	return result
}

func (p *Parser) parsePrimaryExpression() *ast.Expression {
	switch p.token {
	case ast.KindNoSubstitutionTemplateLiteral:
		if p.scanner.tokenFlags&ast.TokenFlagsIsInvalid != 0 {
			p.reScanTemplateToken(false /*isTaggedTemplate*/)
		}
		fallthrough
	case ast.KindNumericLiteral, ast.KindBigIntLiteral, ast.KindStringLiteral:
		return p.parseLiteralExpression()
	case ast.KindThisKeyword, ast.KindSuperKeyword, ast.KindNullKeyword, ast.KindTrueKeyword, ast.KindFalseKeyword:
		return p.parseKeywordExpression()
	case ast.KindOpenParenToken:
		return p.parseParenthesizedExpression()
	case ast.KindOpenBracketToken:
		return p.parseArrayLiteralExpression()
	case ast.KindOpenBraceToken:
		return p.parseObjectLiteralExpression()
	case ast.KindAsyncKeyword:
		// Async arrow functions are parsed earlier in parseAssignmentExpressionOrHigher.
		// If we encounter `async [no LineTerminator here] function` then this is an async
		// function; otherwise, its an identifier.
		if !p.lookAhead(p.nextTokenIsFunctionKeywordOnSameLine) {
			break
		}
		return p.parseFunctionExpression()
	case ast.KindAtToken:
		return p.parseDecoratedExpression()
	case ast.KindClassKeyword:
		return p.parseClassExpression()
	case ast.KindFunctionKeyword:
		return p.parseFunctionExpression()
	case ast.KindNewKeyword:
		return p.parseNewExpressionOrNewDotTarget()
	case ast.KindSlashToken, ast.KindSlashEqualsToken:
		if p.reScanSlashToken() == ast.KindRegularExpressionLiteral {
			return p.parseLiteralExpression()
		}
	case ast.KindTemplateHead:
		return p.parseTemplateExpression(false /*isTaggedTemplate*/)
	case ast.KindPrivateIdentifier:
		return p.parsePrivateIdentifier()
	}
	return p.parseIdentifierWithDiagnostic(diagnostics.Expression_expected, nil)
}

func (p *Parser) parseParenthesizedExpression() *ast.Expression {
	pos := p.nodePos()
	// !!! JSDoc
	p.parseExpected(ast.KindOpenParenToken)
	expression := p.parseExpressionAllowIn()
	p.parseExpected(ast.KindCloseParenToken)
	result := p.factory.NewParenthesizedExpression(expression)
	p.finishNode(result, pos)
	return result
}

func (p *Parser) parseArrayLiteralExpression() *ast.Expression {
	pos := p.nodePos()
	openBracketPosition := p.scanner.TokenStart()
	openBracketParsed := p.parseExpected(ast.KindOpenBracketToken)
	multiLine := p.hasPrecedingLineBreak()
	elements := p.parseDelimitedList(PCArrayLiteralMembers, (*Parser).parseArgumentOrArrayLiteralElement)
	p.parseExpectedMatchingBrackets(ast.KindOpenBracketToken, ast.KindCloseBracketToken, openBracketParsed, openBracketPosition)
	result := p.factory.NewArrayLiteralExpression(elements, multiLine)
	p.finishNode(result, pos)
	return result
}

func (p *Parser) parseObjectLiteralExpression() *ast.Expression {
	pos := p.nodePos()
	openBracePosition := p.scanner.TokenStart()
	openBraceParsed := p.parseExpected(ast.KindOpenBraceToken)
	multiLine := p.hasPrecedingLineBreak()
	properties := p.parseDelimitedList(PCObjectLiteralMembers, (*Parser).parseObjectLiteralElement)
	p.parseExpectedMatchingBrackets(ast.KindOpenBraceToken, ast.KindCloseBraceToken, openBraceParsed, openBracePosition)
	result := p.factory.NewObjectLiteralExpression(properties, multiLine)
	p.finishNode(result, pos)
	return result
}

func (p *Parser) parseObjectLiteralElement() *ast.Node {
	pos := p.nodePos()
	hasJSDoc := p.hasPrecedingJSDocComment()
	if p.parseOptional(ast.KindDotDotDotToken) {
		expression := p.parseAssignmentExpressionOrHigher()
		result := p.factory.NewSpreadAssignment(expression)
		p.finishNode(result, pos)
		return result
	}
	modifiers := p.parseModifiersWithOptions(true /*allowDecorators*/, false /*permitConstAsModifier*/, false /*stopOnStartOfClassStaticBlock*/)
	if p.parseContextualModifier(ast.KindGetKeyword) {
		return p.parseAccessorDeclaration(pos, hasJSDoc, modifiers, ast.KindGetAccessor, ParseFlagsNone)
	}
	if p.parseContextualModifier(ast.KindSetKeyword) {
		return p.parseAccessorDeclaration(pos, hasJSDoc, modifiers, ast.KindSetAccessor, ParseFlagsNone)
	}
	asteriskToken := p.parseOptionalToken(ast.KindAsteriskToken)
	tokenIsIdentifier := p.isIdentifier()
	name := p.parsePropertyName()
	// Disallowing of optional property assignments and definite assignment assertion happens in the grammar checker.
	postfixToken := p.parseOptionalToken(ast.KindQuestionToken)
	// Decorators, Modifiers, questionToken, and exclamationToken are not supported by property assignments and are reported in the grammar checker
	if postfixToken == nil {
		postfixToken = p.parseOptionalToken(ast.KindExclamationToken)
	}
	if asteriskToken != nil || p.token == ast.KindOpenParenToken || p.token == ast.KindLessThanToken {
		return p.parseMethodDeclaration(pos, hasJSDoc, modifiers, asteriskToken, name, postfixToken, nil /*diagnosticMessage*/)
	}
	// check if it is short-hand property assignment or normal property assignment
	// NOTE: if token is EqualsToken it is interpreted as CoverInitializedName production
	// CoverInitializedName[Yield] :
	//     IdentifierReference[?Yield] Initializer[In, ?Yield]
	// this is necessary because ObjectLiteral productions are also used to cover grammar for ObjectAssignmentPattern
	var node *ast.Node
	isShorthandPropertyAssignment := tokenIsIdentifier && p.token != ast.KindColonToken
	if isShorthandPropertyAssignment {
		var initializer *ast.Expression
		if p.parseOptional(ast.KindEqualsToken) {
			initializer = doInContext(p, ast.NodeFlagsDisallowInContext, false, (*Parser).parseAssignmentExpressionOrHigher)
		}
		node = p.factory.NewShorthandPropertyAssignment(modifiers, name, postfixToken, initializer)
	} else {
		p.parseExpected(ast.KindColonToken)
		initializer := doInContext(p, ast.NodeFlagsDisallowInContext, false, (*Parser).parseAssignmentExpressionOrHigher)
		node = p.factory.NewPropertyAssignment(modifiers, name, postfixToken, initializer)
	}
	p.finishNode(node, pos)
	return node
}

func (p *Parser) parseFunctionExpression() *ast.Expression {
	// GeneratorExpression:
	//      function* BindingIdentifier [Yield][opt](FormalParameters[Yield]){ GeneratorBody }
	//
	// ast.FunctionExpression:
	//      function BindingIdentifier[opt](FormalParameters){ FunctionBody }
	saveContexFlags := p.contextFlags
	p.setContextFlags(ast.NodeFlagsDecoratorContext, false)
	pos := p.nodePos()
	// !!! JSDoc
	modifiers := p.parseModifiers()
	p.parseExpected(ast.KindFunctionKeyword)
	asteriskToken := p.parseOptionalToken(ast.KindAsteriskToken)
	isGenerator := asteriskToken != nil
	isAsync := hasAsyncModifier(modifiers)
	signatureFlags := ifElse(isGenerator, ParseFlagsYield, ParseFlagsNone) | ifElse(isAsync, ParseFlagsAwait, ParseFlagsNone)
	var name *ast.Node
	switch {
	case isGenerator && isAsync:
		name = doInContext(p, ast.NodeFlagsYieldContext|ast.NodeFlagsAwaitContext, true, (*Parser).parseOptionalBindingIdentifier)
	case isGenerator:
		name = doInContext(p, ast.NodeFlagsYieldContext, true, (*Parser).parseOptionalBindingIdentifier)
	case isAsync:
		name = doInContext(p, ast.NodeFlagsAwaitContext, true, (*Parser).parseOptionalBindingIdentifier)
	default:
		name = p.parseOptionalBindingIdentifier()
	}
	typeParameters := p.parseTypeParameters()
	parameters := p.parseParameters(signatureFlags)
	returnType := p.parseReturnType(ast.KindColonToken, false /*isType*/)
	body := p.parseFunctionBlock(signatureFlags, nil /*diagnosticMessage*/)
	p.contextFlags = saveContexFlags
	result := p.factory.NewFunctionExpression(modifiers, asteriskToken, name, typeParameters, parameters, returnType, body)
	p.finishNode(result, pos)
	return result
}

func (p *Parser) parseOptionalBindingIdentifier() *ast.Node {
	if p.isBindingIdentifier() {
		return p.parseBindingIdentifier()
	}
	return nil
}

func (p *Parser) parseDecoratedExpression() *ast.Expression {
	pos := p.nodePos()
	hasJSDoc := p.hasPrecedingJSDocComment()
	modifiers := p.parseModifiersWithOptions(true /*allowDecorators*/, false /*permitConstAsModifier*/, false /*stopOnStartOfClassStaticBlock*/)
	if p.token == ast.KindClassKeyword {
		return p.parseClassDeclarationOrExpression(pos, hasJSDoc, modifiers, ast.KindClassExpression)
	}
	p.parseErrorAt(p.nodePos(), p.nodePos(), diagnostics.Expression_expected)
	result := p.factory.NewMissingDeclaration(modifiers)
	p.finishNode(result, pos)
	return result
}

func (p *Parser) parseNewExpressionOrNewDotTarget() *ast.Node {
	pos := p.nodePos()
	p.parseExpected(ast.KindNewKeyword)
	if p.parseOptional(ast.KindDotToken) {
		name := p.parseIdentifierName()
		result := p.factory.NewMetaProperty(ast.KindNewKeyword, name)
		p.finishNode(result, pos)
		return result
	}
	expressionPos := p.nodePos()
	expression := p.parseMemberExpressionRest(expressionPos, p.parsePrimaryExpression(), false /*allowOptionalChain*/)
	var typeArguments *ast.Node
	// Absorb type arguments into ast.NewExpression when preceding expression is ast.ExpressionWithTypeArguments
	if expression.Kind == ast.KindExpressionWithTypeArguments {
		typeArguments = expression.AsExpressionWithTypeArguments().TypeArguments
		expression = expression.AsExpressionWithTypeArguments().Expression
	}
	if p.token == ast.KindQuestionDotToken {
		p.parseErrorAtCurrentToken(diagnostics.Invalid_optional_chain_from_new_expression_Did_you_mean_to_call_0, getTextOfNodeFromSourceText(p.sourceText, expression))
	}
	var argumentList []*ast.Expression
	if p.token == ast.KindOpenParenToken {
		argumentList = p.parseArgumentList()
	}
	result := p.factory.NewNewExpression(expression, typeArguments, argumentList)
	p.finishNode(result, pos)
	return result
}

func (p *Parser) parseKeywordExpression() *ast.Node {
	pos := p.nodePos()
	result := p.factory.NewKeywordExpression(p.token)
	p.nextToken()
	p.finishNode(result, pos)
	return result
}

func (p *Parser) parseLiteralExpression() *ast.Node {
	pos := p.nodePos()
	text := p.scanner.TokenValue()
	var result *ast.Node
	switch p.token {
	case ast.KindStringLiteral:
		result = p.factory.NewStringLiteral(text)
	case ast.KindNumericLiteral:
		result = p.factory.NewNumericLiteral(text)
	case ast.KindBigIntLiteral:
		result = p.factory.NewBigIntLiteral(text)
	case ast.KindRegularExpressionLiteral:
		result = p.factory.NewRegularExpressionLiteral(text)
	case ast.KindNoSubstitutionTemplateLiteral:
		result = p.factory.NewNoSubstitutionTemplateLiteral(text)
	default:
		panic("Unhandled case in parseLiteralExpression")
	}
	p.nextToken()
	p.finishNode(result, pos)
	return result
}

func (p *Parser) parseIdentifierNameErrorOnUnicodeEscapeSequence() *ast.Node {
	if p.scanner.HasUnicodeEscape() || p.scanner.HasExtendedUnicodeEscape() {
		p.parseErrorAtCurrentToken(diagnostics.Unicode_escape_sequence_cannot_appear_here)
	}
	return p.createIdentifier(tokenIsIdentifierOrKeyword(p.token))
}

func (p *Parser) parseBindingIdentifier() *ast.Node {
	return p.parseBindingIdentifierWithDiagnostic(nil)
}

func (p *Parser) parseBindingIdentifierWithDiagnostic(privateIdentifierDiagnosticMessage *diagnostics.Message) *ast.Node {
	return p.createIdentifierWithDiagnostic(p.isBindingIdentifier(), nil /*diagnosticMessage*/, privateIdentifierDiagnosticMessage)
}

func (p *Parser) parseIdentifierName() *ast.Node {
	return p.parseIdentifierNameWithDiagnostic(nil)
}

func (p *Parser) parseIdentifierNameWithDiagnostic(diagnosticMessage *diagnostics.Message) *ast.Node {
	return p.createIdentifierWithDiagnostic(tokenIsIdentifierOrKeyword(p.token), diagnosticMessage, nil)
}

func (p *Parser) parseIdentifier() *ast.Node {
	return p.parseIdentifierWithDiagnostic(nil, nil)
}

func (p *Parser) parseIdentifierWithDiagnostic(diagnosticMessage *diagnostics.Message, privateIdentifierDiagnosticMessage *diagnostics.Message) *ast.Node {
	return p.createIdentifierWithDiagnostic(p.isIdentifier(), diagnosticMessage, privateIdentifierDiagnosticMessage)
}

func (p *Parser) createIdentifier(isIdentifier bool) *ast.Node {
	return p.createIdentifierWithDiagnostic(isIdentifier, nil, nil)
}

func (p *Parser) createIdentifierWithDiagnostic(isIdentifier bool, diagnosticMessage *diagnostics.Message, privateIdentifierDiagnosticMessage *diagnostics.Message) *ast.Node {
	if isIdentifier {
		pos := p.nodePos()
		text := p.scanner.TokenValue()
		p.internIdentifier(text)
		p.nextToken()
		result := p.newIdentifier(text)
		p.finishNode(result, pos)
		return result
	}
	if p.token == ast.KindPrivateIdentifier {
		if privateIdentifierDiagnosticMessage != nil {
			p.parseErrorAtCurrentToken(privateIdentifierDiagnosticMessage)
		} else {
			p.parseErrorAtCurrentToken(diagnostics.Private_identifiers_are_not_allowed_outside_class_bodies)
		}
		return p.createIdentifier(true /*isIdentifier*/)
	}
	if diagnosticMessage != nil {
		p.parseErrorAtCurrentToken(diagnosticMessage)
	} else if isReservedWord(p.token) {
		p.parseErrorAtCurrentToken(diagnostics.Identifier_expected_0_is_a_reserved_word_that_cannot_be_used_here, p.scanner.TokenText())
	} else {
		p.parseErrorAtCurrentToken(diagnostics.Identifier_expected)
	}
	result := p.newIdentifier("")
	p.finishNode(result, p.nodePos())
	return result
}

func (p *Parser) internIdentifier(text string) {
	p.identifiers.Add(text)
}

func (p *Parser) finishNode(node *ast.Node, pos int) {
	node.Loc = core.NewTextRange(pos, p.nodePos())
	node.Flags |= p.contextFlags
}

func (p *Parser) nextTokenIsSlash() bool {
	return p.nextToken() == ast.KindSlashToken
}

func (p *Parser) scanTypeMemberStart() bool {
	// Return true if we have the start of a signature member
	if p.token == ast.KindOpenParenToken || p.token == ast.KindLessThanToken || p.token == ast.KindGetKeyword || p.token == ast.KindSetKeyword {
		return true
	}
	idToken := false
	// Eat up all modifiers, but hold on to the last one in case it is actually an identifier
	for isModifierKind(p.token) {
		idToken = true
		p.nextToken()
	}
	// Index signatures and computed property names are type members
	if p.token == ast.KindOpenBracketToken {
		return true
	}
	// Try to get the first property-like token following all modifiers
	if p.isLiteralPropertyName() {
		idToken = true
		p.nextToken()
	}
	// If we were able to get any potential identifier, check that it is
	// the start of a member declaration
	if idToken {
		return p.token == ast.KindOpenParenToken || p.token == ast.KindLessThanToken || p.token == ast.KindQuestionToken || p.token == ast.KindColonToken || p.token == ast.KindCommaToken || p.canParseSemicolon()
	}
	return false
}

func (p *Parser) scanClassMemberStart() bool {
	idToken := ast.KindUnknown
	if p.token == ast.KindAtToken {
		return true
	}
	// Eat up all modifiers, but hold on to the last one in case it is actually an identifier.
	for isModifierKind(p.token) {
		idToken = p.token
		// If the idToken is a class modifier (protected, private, public, and static), it is
		// certain that we are starting to parse class member. This allows better error recovery
		// Example:
		//      public foo() ...     // true
		//      public @dec blah ... // true; we will then report an error later
		//      export public ...    // true; we will then report an error later
		if isClassMemberModifier(idToken) {
			return true
		}
		p.nextToken()
	}
	if p.token == ast.KindAsteriskToken {
		return true
	}
	// Try to get the first property-like token following all modifiers.
	// This can either be an identifier or the 'get' or 'set' keywords.
	if p.isLiteralPropertyName() {
		idToken = p.token
		p.nextToken()
	}
	// Index signatures and computed properties are class members; we can parse.
	if p.token == ast.KindOpenBracketToken {
		return true
	}
	// If we were able to get any potential identifier...
	if idToken != ast.KindUnknown {
		// If we have a non-keyword identifier, or if we have an accessor, then it's safe to parse.
		if !isKeyword(idToken) || idToken == ast.KindSetKeyword || idToken == ast.KindGetKeyword {
			return true
		}
		// If it *is* a keyword, but not an accessor, check a little farther along
		// to see if it should actually be parsed as a class member.
		switch p.token {
		case ast.KindOpenParenToken, // Method declaration
			ast.KindLessThanToken,    // Generic Method declaration
			ast.KindExclamationToken, // Non-null assertion on property name
			ast.KindColonToken,       // Type Annotation for declaration
			ast.KindEqualsToken,      // Initializer for declaration
			ast.KindQuestionToken:    // Not valid, but permitted so that it gets caught later on.
			return true
		}
		// Covers
		//  - Semicolons     (declaration termination)
		//  - Closing braces (end-of-class, must be declaration)
		//  - End-of-files   (not valid, but permitted so that it gets caught later on)
		//  - Line-breaks    (enabling *automatic semicolon insertion*)
		return p.canParseSemicolon()
	}
	return false
}

func (p *Parser) canParseSemicolon() bool {
	// If there's a real semicolon, then we can always parse it out.
	// We can parse out an optional semicolon in ASI cases in the following cases.
	return p.token == ast.KindSemicolonToken || p.token == ast.KindCloseBraceToken || p.token == ast.KindEndOfFile || p.hasPrecedingLineBreak()
}

func (p *Parser) tryParseSemicolon() bool {
	if !p.canParseSemicolon() {
		return false
	}
	if p.token == ast.KindSemicolonToken {
		// consume the semicolon if it was explicitly provided.
		p.nextToken()
	}
	return true
}

func (p *Parser) parseSemicolon() bool {
	return p.tryParseSemicolon() || p.parseExpected(ast.KindSemicolonToken)
}

func (p *Parser) isLiteralPropertyName() bool {
	return tokenIsIdentifierOrKeyword(p.token) || p.token == ast.KindStringLiteral || p.token == ast.KindNumericLiteral || p.token == ast.KindBigIntLiteral
}

func (p *Parser) isStartOfStatement() bool {
	switch p.token {
	// 'catch' and 'finally' do not actually indicate that the code is part of a statement,
	// however, we say they are here so that we may gracefully parse them and error later.
	case ast.KindAtToken, ast.KindSemicolonToken, ast.KindOpenBraceToken, ast.KindVarKeyword, ast.KindLetKeyword,
		ast.KindUsingKeyword, ast.KindFunctionKeyword, ast.KindClassKeyword, ast.KindEnumKeyword, ast.KindIfKeyword,
		ast.KindDoKeyword, ast.KindWhileKeyword, ast.KindForKeyword, ast.KindContinueKeyword, ast.KindBreakKeyword,
		ast.KindReturnKeyword, ast.KindWithKeyword, ast.KindSwitchKeyword, ast.KindThrowKeyword, ast.KindTryKeyword,
		ast.KindDebuggerKeyword, ast.KindCatchKeyword, ast.KindFinallyKeyword:
		return true
	case ast.KindImportKeyword:
		return p.isStartOfDeclaration() || p.isNextTokenOpenParenOrLessThanOrDot()
	case ast.KindConstKeyword, ast.KindExportKeyword:
		return p.isStartOfDeclaration()
	case ast.KindAsyncKeyword, ast.KindDeclareKeyword, ast.KindInterfaceKeyword, ast.KindModuleKeyword, ast.KindNamespaceKeyword,
		ast.KindTypeKeyword, ast.KindGlobalKeyword:
		// When these don't start a declaration, they're an identifier in an expression statement
		return true
	case ast.KindAccessorKeyword, ast.KindPublicKeyword, ast.KindPrivateKeyword, ast.KindProtectedKeyword, ast.KindStaticKeyword,
		ast.KindReadonlyKeyword:
		// When these don't start a declaration, they may be the start of a class member if an identifier
		// immediately follows. Otherwise they're an identifier in an expression statement.
		return p.isStartOfDeclaration() || !p.lookAhead(p.nextTokenIsIdentifierOrKeywordOnSameLine)

	default:
		return p.isStartOfExpression()
	}
}

func (p *Parser) isStartOfDeclaration() bool {
	return p.lookAhead(p.scanStartOfDeclaration)
}

func (p *Parser) scanStartOfDeclaration() bool {
	for {
		switch p.token {
		case ast.KindVarKeyword, ast.KindLetKeyword, ast.KindConstKeyword, ast.KindFunctionKeyword, ast.KindClassKeyword,
			ast.KindEnumKeyword:
			return true
		case ast.KindUsingKeyword:
			return p.isUsingDeclaration()
		case ast.KindAwaitKeyword:
			return p.isAwaitUsingDeclaration()
		// 'declare', 'module', 'namespace', 'interface'* and 'type' are all legal JavaScript identifiers;
		// however, an identifier cannot be followed by another identifier on the same line. This is what we
		// count on to parse out the respective declarations. For instance, we exploit this to say that
		//
		//    namespace n
		//
		// can be none other than the beginning of a namespace declaration, but need to respect that JavaScript sees
		//
		//    namespace
		//    n
		//
		// as the identifier 'namespace' on one line followed by the identifier 'n' on another.
		// We need to look one token ahead to see if it permissible to try parsing a declaration.
		//
		// *Note*: 'interface' is actually a strict mode reserved word. So while
		//
		//   "use strict"
		//   interface
		//   I {}
		//
		// could be legal, it would add complexity for very little gain.
		case ast.KindInterfaceKeyword, ast.KindTypeKeyword:
			return p.nextTokenIsIdentifierOnSameLine()
		case ast.KindModuleKeyword, ast.KindNamespaceKeyword:
			return p.nextTokenIsIdentifierOrStringLiteralOnSameLine()
		case ast.KindAbstractKeyword, ast.KindAccessorKeyword, ast.KindAsyncKeyword, ast.KindDeclareKeyword, ast.KindPrivateKeyword,
			ast.KindProtectedKeyword, ast.KindPublicKeyword, ast.KindReadonlyKeyword:
			previousToken := p.token
			p.nextToken()
			// ASI takes effect for this modifier.
			if p.hasPrecedingLineBreak() {
				return false
			}
			if previousToken == ast.KindDeclareKeyword && p.token == ast.KindTypeKeyword {
				// If we see 'declare type', then commit to parsing a type alias. parseTypeAliasDeclaration will
				// report Line_break_not_permitted_here if needed.
				return true
			}
			continue
		case ast.KindGlobalKeyword:
			p.nextToken()
			return p.token == ast.KindOpenBraceToken || p.token == ast.KindIdentifier || p.token == ast.KindExportKeyword
		case ast.KindImportKeyword:
			p.nextToken()
			return p.token == ast.KindStringLiteral || p.token == ast.KindAsteriskToken || p.token == ast.KindOpenBraceToken || tokenIsIdentifierOrKeyword(p.token)
		case ast.KindExportKeyword:
			p.nextToken()
			if p.token == ast.KindEqualsToken || p.token == ast.KindAsteriskToken || p.token == ast.KindOpenBraceToken ||
				p.token == ast.KindDefaultKeyword || p.token == ast.KindAsKeyword || p.token == ast.KindAtToken {
				return true
			}
			if p.token == ast.KindTypeKeyword {
				p.nextToken()
				return p.token == ast.KindAsteriskToken || p.token == ast.KindOpenBraceToken || p.isIdentifier() && !p.hasPrecedingLineBreak()
			}
			continue
		case ast.KindStaticKeyword:
			p.nextToken()
			continue
		}
		return false
	}
}

func (p *Parser) isStartOfExpression() bool {
	if p.isStartOfLeftHandSideExpression() {
		return true
	}
	switch p.token {
	case ast.KindPlusToken, ast.KindMinusToken, ast.KindTildeToken, ast.KindExclamationToken, ast.KindDeleteKeyword,
		ast.KindTypeOfKeyword, ast.KindVoidKeyword, ast.KindPlusPlusToken, ast.KindMinusMinusToken, ast.KindLessThanToken,
		ast.KindAwaitKeyword, ast.KindYieldKeyword, ast.KindPrivateIdentifier, ast.KindAtToken:
		// Yield/await always starts an expression.  Either it is an identifier (in which case
		// it is definitely an expression).  Or it's a keyword (either because we're in
		// a generator or async function, or in strict mode (or both)) and it started a yield or await expression.
		return true
	}
	// Error tolerance.  If we see the start of some binary operator, we consider
	// that the start of an expression.  That way we'll parse out a missing identifier,
	// give a good message about an identifier being missing, and then consume the
	// rest of the binary expression.
	if p.isBinaryOperator() {
		return true
	}
	return p.isIdentifier()
}

func (p *Parser) isStartOfLeftHandSideExpression() bool {
	switch p.token {
	case ast.KindThisKeyword, ast.KindSuperKeyword, ast.KindNullKeyword, ast.KindTrueKeyword, ast.KindFalseKeyword,
		ast.KindNumericLiteral, ast.KindBigIntLiteral, ast.KindStringLiteral, ast.KindNoSubstitutionTemplateLiteral, ast.KindTemplateHead,
		ast.KindOpenParenToken, ast.KindOpenBracketToken, ast.KindOpenBraceToken, ast.KindFunctionKeyword, ast.KindClassKeyword,
		ast.KindNewKeyword, ast.KindSlashToken, ast.KindSlashEqualsToken, ast.KindIdentifier:
		return true
	case ast.KindImportKeyword:
		return p.isNextTokenOpenParenOrLessThanOrDot()
	}
	return p.isIdentifier()
}

func (p *Parser) isStartOfType(inStartOfParameter bool) bool {
	switch p.token {
	case ast.KindAnyKeyword, ast.KindUnknownKeyword, ast.KindStringKeyword, ast.KindNumberKeyword, ast.KindBigIntKeyword,
		ast.KindBooleanKeyword, ast.KindReadonlyKeyword, ast.KindSymbolKeyword, ast.KindUniqueKeyword, ast.KindVoidKeyword,
		ast.KindUndefinedKeyword, ast.KindNullKeyword, ast.KindThisKeyword, ast.KindTypeOfKeyword, ast.KindNeverKeyword,
		ast.KindOpenBraceToken, ast.KindOpenBracketToken, ast.KindLessThanToken, ast.KindBarToken, ast.KindAmpersandToken,
		ast.KindNewKeyword, ast.KindStringLiteral, ast.KindNumericLiteral, ast.KindBigIntLiteral, ast.KindTrueKeyword,
		ast.KindFalseKeyword, ast.KindObjectKeyword, ast.KindAsteriskToken, ast.KindQuestionToken, ast.KindExclamationToken,
		ast.KindDotDotDotToken, ast.KindInferKeyword, ast.KindImportKeyword, ast.KindAssertsKeyword, ast.KindNoSubstitutionTemplateLiteral,
		ast.KindTemplateHead:
		return true
	case ast.KindFunctionKeyword:
		return !inStartOfParameter
	case ast.KindMinusToken:
		return !inStartOfParameter && p.lookAhead(p.nextTokenIsNumericOrBigIntLiteral)
	case ast.KindOpenParenToken:
		// Only consider '(' the start of a type if followed by ')', '...', an identifier, a modifier,
		// or something that starts a type. We don't want to consider things like '(1)' a type.
		return !inStartOfParameter && p.lookAhead(p.nextIsParenthesizedOrFunctionType)
	}
	return p.isIdentifier()
}

func (p *Parser) nextTokenIsNumericOrBigIntLiteral() bool {
	p.nextToken()
	return p.token == ast.KindNumericLiteral || p.token == ast.KindBigIntLiteral
}

func (p *Parser) nextIsParenthesizedOrFunctionType() bool {
	p.nextToken()
	return p.token == ast.KindCloseParenToken || p.isStartOfParameter(false /*isJSDocParameter*/) || p.isStartOfType(false /*inStartOfParameter*/)
}

func (p *Parser) isStartOfParameter(isJSDocParameter bool) bool {
	return p.token == ast.KindDotDotDotToken ||
		p.isBindingIdentifierOrPrivateIdentifierOrPattern() ||
		isModifierKind(p.token) ||
		p.token == ast.KindAtToken ||
		p.isStartOfType(!isJSDocParameter /*inStartOfParameter*/)
}

func (p *Parser) isBindingIdentifierOrPrivateIdentifierOrPattern() bool {
	return p.token == ast.KindOpenBraceToken || p.token == ast.KindOpenBracketToken || p.token == ast.KindPrivateIdentifier || p.isBindingIdentifier()
}

func (p *Parser) isNextTokenOpenParenOrLessThanOrDot() bool {
	return p.lookAhead(p.nextTokenIsOpenParenOrLessThanOrDot)
}

func (p *Parser) nextTokenIsOpenParenOrLessThanOrDot() bool {
	switch p.nextToken() {
	case ast.KindOpenParenToken, ast.KindLessThanToken, ast.KindDotToken:
		return true
	}
	return false
}

func (p *Parser) nextTokenIsIdentifierOnSameLine() bool {
	p.nextToken()
	return p.isIdentifier() && !p.hasPrecedingLineBreak()
}

func (p *Parser) nextTokenIsIdentifierOrStringLiteralOnSameLine() bool {
	p.nextToken()
	return (p.isIdentifier() || p.token == ast.KindStringLiteral) && !p.hasPrecedingLineBreak()
}

// Ignore strict mode flag because we will report an error in type checker instead.
func (p *Parser) isIdentifier() bool {
	if p.token == ast.KindIdentifier {
		return true
	}
	// If we have a 'yield' keyword, and we're in the [yield] context, then 'yield' is
	// considered a keyword and is not an identifier.
	// If we have a 'await' keyword, and we're in the [Await] context, then 'await' is
	// considered a keyword and is not an identifier.
	if p.token == ast.KindYieldKeyword && p.inYieldContext() || p.token == ast.KindAwaitKeyword && p.inAwaitContext() {
		return false
	}
	return p.token > ast.KindLastReservedWord
}

func (p *Parser) isBindingIdentifier() bool {
	// `let await`/`let yield` in [Yield] or [Await] are allowed here and disallowed in the binder.
	return p.token == ast.KindIdentifier || p.token > ast.KindLastReservedWord
}

func (p *Parser) isImportAttributeName() bool {
	return tokenIsIdentifierOrKeyword(p.token) || p.token == ast.KindStringLiteral
}

func (p *Parser) isBinaryOperator() bool {
	if p.inDisallowInContext() && p.token == ast.KindInKeyword {
		return false
	}
	return getBinaryOperatorPrecedence(p.token) != OperatorPrecedenceInvalid
}

func (p *Parser) isValidHeritageClauseObjectLiteral() bool {
	return p.lookAhead(p.nextIsValidHeritageClauseObjectLiteral)
}

func (p *Parser) nextIsValidHeritageClauseObjectLiteral() bool {
	if p.nextToken() == ast.KindCloseBraceToken {
		// if we see "extends {}" then only treat the {} as what we're extending (and not
		// the class body) if we have:
		//
		//      extends {} {
		//      extends {},
		//      extends {} extends
		//      extends {} implements
		next := p.nextToken()
		return next == ast.KindCommaToken || next == ast.KindOpenBraceToken || next == ast.KindExtendsKeyword || next == ast.KindImplementsKeyword
	}
	return true
}

func (p *Parser) isHeritageClause() bool {
	return p.token == ast.KindExtendsKeyword || p.token == ast.KindImplementsKeyword
}

func (p *Parser) isHeritageClauseExtendsOrImplementsKeyword() bool {
	return p.isHeritageClause() && p.lookAhead(p.nextIsStartOfExpression)
}

func (p *Parser) nextIsStartOfExpression() bool {
	p.nextToken()
	return p.isStartOfExpression()
}

func (p *Parser) isUsingDeclaration() bool {
	// 'using' always starts a lexical declaration if followed by an identifier. We also eagerly parse
	// |ObjectBindingPattern| so that we can report a grammar error during check. We don't parse out
	// |ArrayBindingPattern| since it potentially conflicts with element access (i.e., `using[x]`).
	return p.lookAhead(p.nextTokenIsBindingIdentifierOrStartOfDestructuringOnSameLine)
}

func (p *Parser) nextTokenIsBindingIdentifierOrStartOfDestructuringOnSameLine() bool {
	p.nextToken()
	return p.isBindingIdentifier() || p.token == ast.KindOpenBraceToken && !p.hasPrecedingLineBreak()
}

func (p *Parser) nextTokenIsBindingIdentifierOrStartOfDestructuringOnSameLineDisallowOf() bool {
	return p.nextTokenIsBindingIdentifierOrStartOfDestructuringOnSameLine() && p.token != ast.KindOfKeyword
}

func (p *Parser) isAwaitUsingDeclaration() bool {
	return p.lookAhead(p.nextIsUsingKeywordThenBindingIdentifierOrStartOfObjectDestructuringOnSameLine)
}

func (p *Parser) nextIsUsingKeywordThenBindingIdentifierOrStartOfObjectDestructuringOnSameLine() bool {
	return p.nextToken() == ast.KindUsingKeyword && p.nextTokenIsBindingIdentifierOrStartOfDestructuringOnSameLine()
}

func (p *Parser) nextTokenIsTokenStringLiteral() bool {
	return p.nextToken() == ast.KindStringLiteral
}

func (p *Parser) setContextFlags(flags ast.NodeFlags, value bool) {
	if value {
		p.contextFlags |= flags
	} else {
		p.contextFlags &= ^flags
	}
}

func doInContext[T any](p *Parser, flags ast.NodeFlags, value bool, f func(p *Parser) T) T {
	saveContextFlags := p.contextFlags
	p.setContextFlags(flags, value)
	result := f(p)
	p.contextFlags = saveContextFlags
	return result
}

func (p *Parser) inYieldContext() bool {
	return p.contextFlags&ast.NodeFlagsYieldContext != 0
}

func (p *Parser) inDisallowInContext() bool {
	return p.contextFlags&ast.NodeFlagsDisallowInContext != 0
}

func (p *Parser) inDisallowConditionalTypesContext() bool {
	return p.contextFlags&ast.NodeFlagsDisallowConditionalTypesContext != 0
}

func (p *Parser) inDecoratorContext() bool {
	return p.contextFlags&ast.NodeFlagsDecoratorContext != 0
}

func (p *Parser) inAwaitContext() bool {
	return p.contextFlags&ast.NodeFlagsAwaitContext != 0
}

func (p *Parser) skipRangeTrivia(textRange core.TextRange) core.TextRange {
	return core.NewTextRange(skipTrivia(p.sourceText, textRange.Pos()), textRange.End())
}

func isModifierKind(token ast.Kind) bool {
	switch token {
	case ast.KindAbstractKeyword, ast.KindAccessorKeyword, ast.KindAsyncKeyword, ast.KindConstKeyword, ast.KindDeclareKeyword,
		ast.KindDefaultKeyword, ast.KindExportKeyword, ast.KindImmediateKeyword, ast.KindInKeyword, ast.KindPublicKeyword,
		ast.KindPrivateKeyword, ast.KindProtectedKeyword, ast.KindReadonlyKeyword, ast.KindStaticKeyword, ast.KindOutKeyword,
		ast.KindOverrideKeyword:
		return true
	}
	return false
}

func isClassMemberModifier(token ast.Kind) bool {
	return isParameterPropertyModifier(token) || token == ast.KindStaticKeyword || token == ast.KindOverrideKeyword || token == ast.KindAccessorKeyword
}

func isParameterPropertyModifier(kind ast.Kind) bool {
	return modifierToFlag(kind)&ast.ModifierFlagsParameterPropertyModifier != 0
}

func isKeyword(token ast.Kind) bool {
	return ast.KindFirstKeyword <= token && token <= ast.KindLastKeyword
}

func isReservedWord(token ast.Kind) bool {
	return ast.KindFirstReservedWord <= token && token <= ast.KindLastReservedWord
}

func isFileProbablyExternalModule(sourceFile *ast.SourceFile) *ast.Node {
	for _, statement := range sourceFile.Statements {
		if isAnExternalModuleIndicatorNode(statement) {
			return statement
		}
	}
	return getImportMetaIfNecessary(sourceFile)
}

func isAnExternalModuleIndicatorNode(node *ast.Statement) bool {
	return hasSyntacticModifier(node, ast.ModifierFlagsExport) ||
		ast.IsImportEqualsDeclaration(node) && ast.IsExternalModuleReference(node.AsImportEqualsDeclaration().ModuleReference) ||
		ast.IsImportDeclaration(node) || ast.IsExportAssignment(node) || ast.IsExportDeclaration(node)
}

func getImportMetaIfNecessary(sourceFile *ast.SourceFile) *ast.Node {
	if sourceFile.AsNode().Flags&ast.NodeFlagsPossiblyContainsImportMeta != 0 {
		return findChildNode(sourceFile.AsNode(), isImportMeta)
	}
	return nil
}

func findChildNode(root *ast.Node, check func(*ast.Node) bool) *ast.Node {
	var result *ast.Node
	var visit func(*ast.Node) bool
	visit = func(node *ast.Node) bool {
		if check(node) {
			result = node
			return true
		}
		return node.ForEachChild(visit)
	}
	visit(root)
	return result
}

func tagNamesAreEquivalent(lhs *ast.Expression, rhs *ast.Expression) bool {
	if lhs.Kind != rhs.Kind {
		return false
	}
	switch lhs.Kind {
	case ast.KindIdentifier:
		return lhs.AsIdentifier().Text == rhs.AsIdentifier().Text
	case ast.KindThisKeyword:
		return true
	case ast.KindJsxNamespacedName:
		return lhs.AsJsxNamespacedName().Namespace.AsIdentifier().Text == rhs.AsJsxNamespacedName().Namespace.AsIdentifier().Text &&
			lhs.AsJsxNamespacedName().Name_.AsIdentifier().Text == rhs.AsJsxNamespacedName().Name_.AsIdentifier().Text
	case ast.KindPropertyAccessExpression:
		return lhs.AsPropertyAccessExpression().Name_.Text() == rhs.AsPropertyAccessExpression().Name_.Text() &&
			tagNamesAreEquivalent(lhs.AsPropertyAccessExpression().Expression, rhs.AsPropertyAccessExpression().Expression)
	}
	panic("Unhandled case in tagNamesAreEquivalent")
}

func attachFileToDiagnostics(diagnostics []*ast.Diagnostic, file *ast.SourceFile) []*ast.Diagnostic {
	for _, d := range diagnostics {
		d.File_ = file
	}
	return diagnostics
}

func IsDeclarationFileName(fileName string) bool {
	return getDeclarationFileExtension(fileName) != ""
}

func getDeclarationFileExtension(fileName string) string {
	_, base := path.Split(fileName)
	for _, ext := range supportedDeclarationExtensions {
		if strings.HasSuffix(base, ext) {
			return ext
		}
	}
	if strings.HasSuffix(base, ExtensionTs) {
		index := strings.Index(base, ".d.")
		if index >= 0 {
			return base[index:]
		}
	}
	return ""
}<|MERGE_RESOLUTION|>--- conflicted
+++ resolved
@@ -213,13 +213,8 @@
 	return false // !!!
 }
 
-<<<<<<< HEAD
 func (p *Parser) parseSourceFileWorker() *ast.SourceFile {
-	isDeclarationFile := isDeclarationFileName(p.fileName)
-=======
-func (p *Parser) parseSourceFileWorker() *SourceFile {
 	isDeclarationFile := IsDeclarationFileName(p.fileName)
->>>>>>> d1889edc
 	if isDeclarationFile {
 		p.contextFlags |= ast.NodeFlagsAmbient
 	}
