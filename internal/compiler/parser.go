--- conflicted
+++ resolved
@@ -3144,11 +3144,6 @@
 	return p.nextToken() == ast.KindColonToken || p.token == ast.KindQuestionToken && p.nextToken() == ast.KindColonToken
 }
 
-func (p *Parser) nextIsStartOfType() bool {
-	p.nextToken()
-	return p.isStartOfType(false /*inStartOfParameter*/)
-}
-
 func (p *Parser) parseTupleElementType() *ast.TypeNode {
 	if p.parseOptional(ast.KindDotDotDotToken) {
 		pos := p.nodePos()
@@ -3156,20 +3151,7 @@
 		p.finishNode(result, pos)
 		return result
 	}
-<<<<<<< HEAD
-	typeNode := p.parseType()
-
-	// If next token is start of a type we have a conditional type
-	if p.token == ast.KindQuestionToken && !p.lookAhead(p.nextIsStartOfType) {
-		pos := p.nodePos()
-		p.nextToken()
-		typeNode = p.factory.NewOptionalTypeNode(typeNode)
-		p.finishNode(typeNode, pos)
-	}
-	return typeNode
-=======
 	return p.parseType()
->>>>>>> 53c5452f
 }
 
 func (p *Parser) parseParenthesizedType() *ast.Node {
