--- conflicted
+++ resolved
@@ -150,13 +150,8 @@
 	p.scanner.SetLanguageVariant(p.languageVariant)
 }
 
-<<<<<<< HEAD
-func (p *Parser) scanError(message *diagnostics.Message, pos int, len int, args ...any) {
-	p.parseErrorAtRange(core.NewTextRange(pos, pos+len), message, args...)
-=======
 func (p *Parser) scanError(message *diagnostics.Message, pos int, length int, args ...any) {
-	p.parseErrorAtRange(NewTextRange(pos, pos+length), message, args...)
->>>>>>> b5269638
+	p.parseErrorAtRange(core.NewTextRange(pos, pos+length), message, args...)
 }
 
 func (p *Parser) parseErrorAt(pos int, end int, message *diagnostics.Message, args ...any) *ast.Diagnostic {
@@ -314,13 +309,8 @@
 
 // Return a non-nil (but possibly empty) slice if parsing was successful, or nil if opening token wasn't found
 // or parseElement returned nil
-<<<<<<< HEAD
-func (p *Parser) parseBracketedList(kind ParsingContext, parseElement func(p *Parser) *ast.Node, open ast.Kind, close ast.Kind) []*ast.Node {
-	if p.parseExpected(open) {
-=======
-func (p *Parser) parseBracketedList(kind ParsingContext, parseElement func(p *Parser) *Node, opening SyntaxKind, closing SyntaxKind) []*Node {
+func (p *Parser) parseBracketedList(kind ParsingContext, parseElement func(p *Parser) *ast.Node, opening ast.Kind, closing ast.Kind) []*ast.Node {
 	if p.parseExpected(opening) {
->>>>>>> b5269638
 		result := p.parseDelimitedList(kind, parseElement)
 		p.parseExpected(closing)
 		return result
