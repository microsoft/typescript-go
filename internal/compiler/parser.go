package compiler

import (
	"path"
	"strings"

	"github.com/microsoft/typescript-go/internal/ast"
	"github.com/microsoft/typescript-go/internal/compiler/diagnostics"
	"github.com/microsoft/typescript-go/internal/core"
)

type ParsingContext int

const (
	PCSourceElements           ParsingContext = iota // Elements in source file
	PCBlockStatements                                // Statements in block
	PCSwitchClauses                                  // Clauses in switch statement
	PCSwitchClauseStatements                         // Statements in switch clause
	PCTypeMembers                                    // Members in interface or type literal
	PCClassMembers                                   // Members in class declaration
	PCEnumMembers                                    // Members in enum declaration
	PCHeritageClauseElement                          // Elements in a heritage clause
	PCVariableDeclarations                           // Variable declarations in variable statement
	PCObjectBindingElements                          // Binding elements in object binding list
	PCArrayBindingElements                           // Binding elements in array binding list
	PCArgumentExpressions                            // Expressions in argument list
	PCObjectLiteralMembers                           // Members in object literal
	PCJsxAttributes                                  // Attributes in jsx element
	PCJsxChildren                                    // Things between opening and closing JSX tags
	PCArrayLiteralMembers                            // Members in array literal
	PCParameters                                     // Parameters in parameter list
	PCJSDocParameters                                // JSDoc parameters in parameter list of JSDoc function type
	PCRestProperties                                 // Property names in a rest type list
	PCTypeParameters                                 // Type parameters in type parameter list
	PCTypeArguments                                  // Type arguments in type argument list
	PCTupleElementTypes                              // Element types in tuple element type list
	PCHeritageClauses                                // Heritage clauses for a class or interface declaration.
	PCImportOrExportSpecifiers                       // Named import clause's import specifier list
	PCImportAttributes                               // Import attributes
	PCJSDocComment                                   // Parsing via JSDocParser
	PCCount                                          // Number of parsing contexts
)

type ParsingContexts int

type Parser struct {
	scanner               *Scanner
	factory               ast.NodeFactory
	fileName              string
	sourceText            string
	languageVersion       core.ScriptTarget
	scriptKind            core.ScriptKind
	languageVariant       core.LanguageVariant
	contextFlags          ast.NodeFlags
	token                 ast.Kind
	parsingContexts       ParsingContexts
	diagnostics           []*ast.Diagnostic
	identifiers           core.Set[string]
	sourceFlags           ast.NodeFlags
	notParenthesizedArrow core.Set[int]
	identifierPool        core.Pool[ast.Identifier]
}

func NewParser() *Parser {
	p := &Parser{}
	p.scanner = NewScanner()
	return p
}

func ParseSourceFile(fileName string, sourceText string, languageVersion core.ScriptTarget) *ast.SourceFile {
	var p Parser
	p.initializeState(fileName, sourceText, languageVersion, core.ScriptKindUnknown)
	p.nextToken()
	return p.parseSourceFileWorker()
}

func ParseJSONText(fileName string, sourceText string) *ast.SourceFile {
	var p Parser
	p.initializeState(fileName, sourceText, core.ScriptTargetES2015, core.ScriptKindJSON)
	p.nextToken()
	pos := p.nodePos()
	var expressions []*ast.Node

	for p.token != ast.KindEndOfFile {
		var expression *ast.Node
		switch p.token {
		case ast.KindOpenBracketToken:
			expression = p.parseArrayLiteralExpression()
		case ast.KindTrueKeyword, ast.KindFalseKeyword, ast.KindNullKeyword:
			expression = p.parseTokenNode()
		case ast.KindMinusToken:
			if p.lookAhead(func() bool { return p.nextToken() == ast.KindNumericLiteral && p.nextToken() != ast.KindColonToken }) {
				expression = p.parsePrefixUnaryExpression()
			} else {
				expression = p.parseObjectLiteralExpression()
			}
		case ast.KindNumericLiteral, ast.KindStringLiteral:
			if p.lookAhead(func() bool { return p.nextToken() != ast.KindColonToken }) {
				expression = p.parseLiteralExpression()
				break
			}
			fallthrough
		default:
			expression = p.parseObjectLiteralExpression()
		}

		// Error recovery: collect multiple top-level expressions
		expressions = append(expressions, expression)
		if p.token != ast.KindEndOfFile {
			p.parseErrorAtCurrentToken(diagnostics.Unexpected_token)
		}
	}

	var statement *ast.Node
	if len(expressions) == 1 {
		statement = p.factory.NewExpressionStatement(expressions[0])
	} else {
		arr := p.factory.NewArrayLiteralExpression(expressions, false)
		p.finishNode(arr, pos)
		statement = p.factory.NewExpressionStatement(arr)
	}

	p.finishNode(statement, pos)
	p.parseExpectedToken(ast.KindEndOfFile)
	node := p.factory.NewSourceFile(p.sourceText, p.fileName, []*ast.Node{statement})
	p.finishNode(node, pos)
	result := node.AsSourceFile()
	result.SetDiagnostics(attachFileToDiagnostics(p.diagnostics, result))
	return result
}

func (p *Parser) initializeState(fileName string, sourceText string, languageVersion core.ScriptTarget, scriptKind core.ScriptKind) {
	p.scanner = NewScanner()
	p.fileName = path.Clean(fileName)
	p.sourceText = sourceText
	p.languageVersion = languageVersion
	p.scriptKind = ensureScriptKind(fileName, scriptKind)
	p.languageVariant = getLanguageVariant(p.scriptKind)
	switch p.scriptKind {
	case core.ScriptKindJS, core.ScriptKindJSX:
		p.contextFlags = ast.NodeFlagsJavaScriptFile
	case core.ScriptKindJSON:
		p.contextFlags = ast.NodeFlagsJavaScriptFile | ast.NodeFlagsJsonFile
	default:
		p.contextFlags = ast.NodeFlagsNone
	}
	p.scanner.SetText(p.sourceText)
	p.scanner.SetOnError(p.scanError)
	p.scanner.SetScriptTarget(p.languageVersion)
	p.scanner.SetLanguageVariant(p.languageVariant)
}

func (p *Parser) scanError(message *diagnostics.Message, pos int, length int, args ...any) {
	p.parseErrorAtRange(core.NewTextRange(pos, pos+length), message, args...)
}

func (p *Parser) parseErrorAt(pos int, end int, message *diagnostics.Message, args ...any) *ast.Diagnostic {
	return p.parseErrorAtRange(core.NewTextRange(pos, end), message, args...)
}

func (p *Parser) parseErrorAtCurrentToken(message *diagnostics.Message, args ...any) *ast.Diagnostic {
	return p.parseErrorAtRange(p.scanner.TokenRange(), message, args...)
}

func (p *Parser) parseErrorAtRange(loc core.TextRange, message *diagnostics.Message, args ...any) *ast.Diagnostic {
	// Don't report another error if it would just be at the same location as the last error
	if len(p.diagnostics) == 0 || p.diagnostics[len(p.diagnostics)-1].Loc() != loc {
		result := ast.NewDiagnostic(nil, loc, message, args...)
		p.diagnostics = append(p.diagnostics, result)
		return result
	}
	return nil
}

type ParserState struct {
	scannerState   ScannerState
	contextFlags   ast.NodeFlags
	diagnosticsLen int
}

func (p *Parser) mark() ParserState {
	return ParserState{scannerState: p.scanner.Mark(), contextFlags: p.contextFlags, diagnosticsLen: len(p.diagnostics)}
}

func (p *Parser) rewind(state ParserState) {
	p.scanner.Rewind(state.scannerState)
	p.token = p.scanner.token
	p.contextFlags = state.contextFlags
	p.diagnostics = p.diagnostics[0:state.diagnosticsLen]
}

func (p *Parser) lookAhead(callback func() bool) bool {
	state := p.mark()
	result := callback()
	p.rewind(state)
	return result
}

func (p *Parser) nextToken() ast.Kind {
	p.token = p.scanner.Scan()
	return p.token
}

func (p *Parser) nextTokenJSDoc() SyntaxKind {
	p.token = p.scanner.ScanJSDocToken()
	return p.token
}

func (p *Parser) nodePos() int {
	return p.scanner.TokenFullStart()
}

func (p *Parser) hasPrecedingLineBreak() bool {
	return p.scanner.HasPrecedingLineBreak()
}

func (p *Parser) hasPrecedingJSDocComment() bool {
	return false // !!!
}

func (p *Parser) parseSourceFileWorker() *ast.SourceFile {
	isDeclarationFile := IsDeclarationFileName(p.fileName)
	if isDeclarationFile {
		p.contextFlags |= ast.NodeFlagsAmbient
	}
	pos := p.nodePos()
	statements := p.parseList(PCSourceElements, (*Parser).parseStatement)
	eof := p.parseTokenNode()
	if eof.Kind != ast.KindEndOfFile {
		panic("Expected end of file token from scanner.")
	}
	node := p.factory.NewSourceFile(p.sourceText, p.fileName, statements)
	p.finishNode(node, pos)
	result := node.AsSourceFile()
	result.SetDiagnostics(attachFileToDiagnostics(p.diagnostics, result))
	result.ExternalModuleIndicator = isFileProbablyExternalModule(result)
	result.IsDeclarationFile = isDeclarationFile
	return result
}

func (p *Parser) parseList(kind ParsingContext, parseElement func(p *Parser) *ast.Node) []*ast.Node {
	saveParsingContexts := p.parsingContexts
	p.parsingContexts |= 1 << kind
	list := []*ast.Node{}
	for !p.isListTerminator(kind) {
		if p.isListElement(kind, false /*inErrorRecovery*/) {
			list = append(list, parseElement(p))
			continue
		}
		if p.abortParsingListOrMoveToNextToken(kind) {
			break
		}
	}
	p.parsingContexts = saveParsingContexts
	return list
}

// Return a non-nil (but possibly empty) slice if parsing was successful, or nil if parseElement returned nil
func (p *Parser) parseDelimitedList(kind ParsingContext, parseElement func(p *Parser) *ast.Node) []*ast.Node {
	saveParsingContexts := p.parsingContexts
	p.parsingContexts |= 1 << kind
	list := []*ast.Node{}
	for {
		if p.isListElement(kind, false /*inErrorRecovery*/) {
			startPos := p.nodePos()
			element := parseElement(p)
			if element == nil {
				p.parsingContexts = saveParsingContexts
				// Return nil list to indicate parseElement failed
				return nil
			}
			list = append(list, element)
			if p.parseOptional(ast.KindCommaToken) {
				// No need to check for a zero length node since we know we parsed a comma
				continue
			}
			if p.isListTerminator(kind) {
				break
			}
			// We didn't get a comma, and the list wasn't terminated, explicitly parse
			// out a comma so we give a good error message.
			if p.token != ast.KindCommaToken && kind == PCEnumMembers {
				p.parseErrorAtCurrentToken(diagnostics.An_enum_member_name_must_be_followed_by_a_or)
			} else {
				p.parseExpected(ast.KindCommaToken)
			}
			// If the token was a semicolon, and the caller allows that, then skip it and
			// continue.  This ensures we get back on track and don't result in tons of
			// parse errors.  For example, this can happen when people do things like use
			// a semicolon to delimit object literal members.   Note: we'll have already
			// reported an error when we called parseExpected above.
			if (kind == PCObjectLiteralMembers || kind == PCImportAttributes) && p.token == ast.KindSemicolonToken && !p.hasPrecedingLineBreak() {
				p.nextToken()
			}
			if startPos == p.nodePos() {
				// What we're parsing isn't actually remotely recognizable as a element and we've consumed no tokens whatsoever
				// Consume a token to advance the parser in some way and avoid an infinite loop
				// This can happen when we're speculatively parsing parenthesized expressions which we think may be arrow functions,
				// or when a modifier keyword which is disallowed as a parameter name (ie, `static` in strict mode) is supplied
				p.nextToken()
			}
			continue
		}
		if p.isListTerminator(kind) {
			break
		}
		if p.abortParsingListOrMoveToNextToken(kind) {
			break
		}
	}
	p.parsingContexts = saveParsingContexts
	return list
}

// Return a non-nil (but possibly empty) slice if parsing was successful, or nil if opening token wasn't found
// or parseElement returned nil
func (p *Parser) parseBracketedList(kind ParsingContext, parseElement func(p *Parser) *ast.Node, opening ast.Kind, closing ast.Kind) []*ast.Node {
	if p.parseExpected(opening) {
		result := p.parseDelimitedList(kind, parseElement)
		p.parseExpected(closing)
		return result
	}
	return nil
}

// Returns true if we should abort parsing.
func (p *Parser) abortParsingListOrMoveToNextToken(kind ParsingContext) bool {
	p.parsingContextErrors(kind)
	if p.isInSomeParsingContext() {
		return true
	}
	p.nextToken()
	return false
}

// True if positioned at element or terminator of the current list or any enclosing list
func (p *Parser) isInSomeParsingContext() bool {
	// We should be in at least one parsing context, be it SourceElements while parsing
	// a SourceFile, or JSDocComment when lazily parsing JSDoc.
	// Debug.assert(parsingContext, "Missing parsing context")
	for kind := ParsingContext(0); kind < PCCount; kind++ {
		if p.parsingContexts&(1<<kind) != 0 {
			if p.isListElement(kind, true /*inErrorRecovery*/) || p.isListTerminator(kind) {
				return true
			}
		}
	}
	return false
}

func (p *Parser) parsingContextErrors(context ParsingContext) {
	switch context {
	case PCSourceElements:
		if p.token == ast.KindDefaultKeyword {
			p.parseErrorAtCurrentToken(diagnostics.X_0_expected, "export")
		} else {
			p.parseErrorAtCurrentToken(diagnostics.Declaration_or_statement_expected)
		}
	case PCBlockStatements:
		p.parseErrorAtCurrentToken(diagnostics.Declaration_or_statement_expected)
	case PCSwitchClauses:
		p.parseErrorAtCurrentToken(diagnostics.X_case_or_default_expected)
	case PCSwitchClauseStatements:
		p.parseErrorAtCurrentToken(diagnostics.Statement_expected)
	case PCRestProperties, PCTypeMembers:
		p.parseErrorAtCurrentToken(diagnostics.Property_or_signature_expected)
	case PCClassMembers:
		p.parseErrorAtCurrentToken(diagnostics.Unexpected_token_A_constructor_method_accessor_or_property_was_expected)
	case PCEnumMembers:
		p.parseErrorAtCurrentToken(diagnostics.Enum_member_expected)
	case PCHeritageClauseElement:
		p.parseErrorAtCurrentToken(diagnostics.Expression_expected)
	case PCVariableDeclarations:
		if isKeyword(p.token) {
			p.parseErrorAtCurrentToken(diagnostics.X_0_is_not_allowed_as_a_variable_declaration_name, TokenToString(p.token))
		} else {
			p.parseErrorAtCurrentToken(diagnostics.Variable_declaration_expected)
		}
	case PCObjectBindingElements:
		p.parseErrorAtCurrentToken(diagnostics.Property_destructuring_pattern_expected)
	case PCArrayBindingElements:
		p.parseErrorAtCurrentToken(diagnostics.Array_element_destructuring_pattern_expected)
	case PCArgumentExpressions:
		p.parseErrorAtCurrentToken(diagnostics.Argument_expression_expected)
	case PCObjectLiteralMembers:
		p.parseErrorAtCurrentToken(diagnostics.Property_assignment_expected)
	case PCArrayLiteralMembers:
		p.parseErrorAtCurrentToken(diagnostics.Expression_or_comma_expected)
	case PCJSDocParameters:
		p.parseErrorAtCurrentToken(diagnostics.Parameter_declaration_expected)
	case PCParameters:
		if isKeyword(p.token) {
			p.parseErrorAtCurrentToken(diagnostics.X_0_is_not_allowed_as_a_parameter_name, TokenToString(p.token))
		} else {
			p.parseErrorAtCurrentToken(diagnostics.Parameter_declaration_expected)
		}
	case PCTypeParameters:
		p.parseErrorAtCurrentToken(diagnostics.Type_parameter_declaration_expected)
	case PCTypeArguments:
		p.parseErrorAtCurrentToken(diagnostics.Type_argument_expected)
	case PCTupleElementTypes:
		p.parseErrorAtCurrentToken(diagnostics.Type_expected)
	case PCHeritageClauses:
		p.parseErrorAtCurrentToken(diagnostics.Unexpected_token_expected)
	case PCImportOrExportSpecifiers:
		if p.token == ast.KindFromKeyword {
			p.parseErrorAtCurrentToken(diagnostics.X_0_expected, "}")
		} else {
			p.parseErrorAtCurrentToken(diagnostics.Identifier_expected)
		}
	case PCJsxAttributes, PCJsxChildren, PCJSDocComment:
		p.parseErrorAtCurrentToken(diagnostics.Identifier_expected)
	case PCImportAttributes:
		p.parseErrorAtCurrentToken(diagnostics.Identifier_or_string_literal_expected)
	default:
		panic("Unhandled case in parsingContextErrors")
	}
}

func (p *Parser) isListElement(parsingContext ParsingContext, inErrorRecovery bool) bool {
	switch parsingContext {
	case PCSourceElements, PCBlockStatements, PCSwitchClauseStatements:
		// If we're in error recovery, then we don't want to treat ';' as an empty statement.
		// The problem is that ';' can show up in far too many contexts, and if we see one
		// and assume it's a statement, then we may bail out inappropriately from whatever
		// we're parsing.  For example, if we have a semicolon in the middle of a class, then
		// we really don't want to assume the class is over and we're on a statement in the
		// outer module.  We just want to consume and move on.
		return !(p.token == ast.KindSemicolonToken && inErrorRecovery) && p.isStartOfStatement()
	case PCSwitchClauses:
		return p.token == ast.KindCaseKeyword || p.token == ast.KindDefaultKeyword
	case PCTypeMembers:
		return p.lookAhead(p.scanTypeMemberStart)
	case PCClassMembers:
		// We allow semicolons as class elements (as specified by ES6) as long as we're
		// not in error recovery.  If we're in error recovery, we don't want an errant
		// semicolon to be treated as a class member (since they're almost always used
		// for statements.
		return p.lookAhead(p.scanClassMemberStart) || p.token == ast.KindSemicolonToken && !inErrorRecovery
	case PCEnumMembers:
		// Include open bracket computed properties. This technically also lets in indexers,
		// which would be a candidate for improved error reporting.
		return p.token == ast.KindOpenBracketToken || p.isLiteralPropertyName()
	case PCObjectLiteralMembers:
		switch p.token {
		case ast.KindOpenBracketToken, ast.KindAsteriskToken, ast.KindDotDotDotToken, ast.KindDotToken: // Not an object literal member, but don't want to close the object (see `tests/cases/fourslash/completionsDotInObjectLiteral.ts`)
			return true
		default:
			return p.isLiteralPropertyName()
		}
	case PCRestProperties:
		return p.isLiteralPropertyName()
	case PCObjectBindingElements:
		return p.token == ast.KindOpenBracketToken || p.token == ast.KindDotDotDotToken || p.isLiteralPropertyName()
	case PCImportAttributes:
		return p.isImportAttributeName()
	case PCHeritageClauseElement:
		// If we see `{ ... }` then only consume it as an expression if it is followed by `,` or `{`
		// That way we won't consume the body of a class in its heritage clause.
		if p.token == ast.KindOpenBraceToken {
			return p.isValidHeritageClauseObjectLiteral()
		}
		if !inErrorRecovery {
			return p.isStartOfLeftHandSideExpression() && !p.isHeritageClauseExtendsOrImplementsKeyword()
		}
		// If we're in error recovery we tighten up what we're willing to match.
		// That way we don't treat something like "this" as a valid heritage clause
		// element during recovery.
		return p.isIdentifier() && !p.isHeritageClauseExtendsOrImplementsKeyword()
	case PCVariableDeclarations:
		return p.isBindingIdentifierOrPrivateIdentifierOrPattern()
	case PCArrayBindingElements:
		return p.token == ast.KindCommaToken || p.token == ast.KindDotDotDotToken || p.isBindingIdentifierOrPrivateIdentifierOrPattern()
	case PCTypeParameters:
		return p.token == ast.KindInKeyword || p.token == ast.KindConstKeyword || p.isIdentifier()
	case PCArrayLiteralMembers:
		// Not an array literal member, but don't want to close the array (see `tests/cases/fourslash/completionsDotInArrayLiteralInObjectLiteral.ts`)
		if p.token == ast.KindCommaToken || p.token == ast.KindDotToken {
			return true
		}
		fallthrough
	case PCArgumentExpressions:
		return p.token == ast.KindDotDotDotToken || p.isStartOfExpression()
	case PCParameters:
		return p.isStartOfParameter(false /*isJSDocParameter*/)
	case PCJSDocParameters:
		return p.isStartOfParameter(true /*isJSDocParameter*/)
	case PCTypeArguments, PCTupleElementTypes:
		return p.token == ast.KindCommaToken || p.isStartOfType(false /*inStartOfParameter*/)
	case PCHeritageClauses:
		return p.isHeritageClause()
	case PCImportOrExportSpecifiers:
		// bail out if the next token is [FromKeyword StringLiteral].
		// That means we're in something like `import { from "mod"`. Stop here can give better error message.
		if p.token == ast.KindFromKeyword && p.lookAhead(p.nextTokenIsTokenStringLiteral) {
			return false
		}
		if p.token == ast.KindStringLiteral {
			return true // For "arbitrary module namespace identifiers"
		}
		return tokenIsIdentifierOrKeyword(p.token)
	case PCJsxAttributes:
		return tokenIsIdentifierOrKeyword(p.token) || p.token == ast.KindOpenBraceToken
	case PCJsxChildren:
		return true
	case PCJSDocComment:
		return true
	}
	panic("Unhandled case in isListElement")
}

func (p *Parser) isListTerminator(kind ParsingContext) bool {
	if p.token == ast.KindEndOfFile {
		return true
	}
	switch kind {
	case PCBlockStatements, PCSwitchClauses, PCTypeMembers, PCClassMembers, PCEnumMembers, PCObjectLiteralMembers,
		PCObjectBindingElements, PCImportOrExportSpecifiers, PCImportAttributes:
		return p.token == ast.KindCloseBraceToken
	case PCSwitchClauseStatements:
		return p.token == ast.KindCloseBraceToken || p.token == ast.KindCaseKeyword || p.token == ast.KindDefaultKeyword
	case PCHeritageClauseElement:
		return p.token == ast.KindOpenBraceToken || p.token == ast.KindExtendsKeyword || p.token == ast.KindImplementsKeyword
	case PCVariableDeclarations:
		// If we can consume a semicolon (either explicitly, or with ASI), then consider us done
		// with parsing the list of variable declarators.
		// In the case where we're parsing the variable declarator of a 'for-in' statement, we
		// are done if we see an 'in' keyword in front of us. Same with for-of
		// ERROR RECOVERY TWEAK:
		// For better error recovery, if we see an '=>' then we just stop immediately.  We've got an
		// arrow function here and it's going to be very unlikely that we'll resynchronize and get
		// another variable declaration.
		return p.canParseSemicolon() || p.token == ast.KindInKeyword || p.token == ast.KindOfKeyword || p.token == ast.KindEqualsGreaterThanToken
	case PCTypeParameters:
		// Tokens other than '>' are here for better error recovery
		return p.token == ast.KindGreaterThanToken || p.token == ast.KindOpenParenToken || p.token == ast.KindOpenBraceToken || p.token == ast.KindExtendsKeyword || p.token == ast.KindImplementsKeyword
	case PCArgumentExpressions:
		// Tokens other than ')' are here for better error recovery
		return p.token == ast.KindCloseParenToken || p.token == ast.KindSemicolonToken
	case PCArrayLiteralMembers, PCTupleElementTypes, PCArrayBindingElements:
		return p.token == ast.KindCloseBracketToken
	case PCJSDocParameters, PCParameters, PCRestProperties:
		// Tokens other than ')' and ']' (the latter for index signatures) are here for better error recovery
		return p.token == ast.KindCloseParenToken || p.token == ast.KindCloseBracketToken /*|| token == ast.KindOpenBraceToken*/
	case PCTypeArguments:
		// All other tokens should cause the type-argument to terminate except comma token
		return p.token != ast.KindCommaToken
	case PCHeritageClauses:
		return p.token == ast.KindOpenBraceToken || p.token == ast.KindCloseBraceToken
	case PCJsxAttributes:
		return p.token == ast.KindGreaterThanToken || p.token == ast.KindSlashToken
	case PCJsxChildren:
		return p.token == ast.KindLessThanToken && p.lookAhead(p.nextTokenIsSlash)
	}
	return false
}

func (p *Parser) parseExpectedMatchingBrackets(openKind ast.Kind, closeKind ast.Kind, openParsed bool, openPosition int) {
	if p.token == closeKind {
		p.nextToken()
		return
	}
	lastError := p.parseErrorAtCurrentToken(diagnostics.X_0_expected, TokenToString(closeKind))
	if !openParsed {
		return
	}
	if lastError != nil {
		related := ast.NewDiagnostic(nil, core.NewTextRange(openPosition, openPosition+1), diagnostics.The_parser_expected_to_find_a_1_to_match_the_0_token_here, TokenToString(openKind), TokenToString(closeKind))
		lastError.AddRelatedInfo(related)
	}
}

func (p *Parser) parseOptional(token ast.Kind) bool {
	if p.token == token {
		p.nextToken()
		return true
	}
	return false
}

func (p *Parser) parseExpected(kind ast.Kind) bool {
	return p.parseExpectedWithDiagnostic(kind, nil, true)
}

func (p *Parser) parseExpectedWithoutAdvancing(kind ast.Kind) bool {
	return p.parseExpectedWithDiagnostic(kind, nil, false)
}

func (p *Parser) parseExpectedWithDiagnostic(kind ast.Kind, message *diagnostics.Message, shouldAdvance bool) bool {
	if p.token == kind {
		if shouldAdvance {
			p.nextToken()
		}
		return true
	}
	// Report specific message if provided with one.  Otherwise, report generic fallback message.
	if message != nil {
		p.parseErrorAtCurrentToken(message)
	} else {
		p.parseErrorAtCurrentToken(diagnostics.X_0_expected, TokenToString(kind))
	}
	return false
}

func (p *Parser) parseStatement() *ast.Statement {
	switch p.token {
	case ast.KindSemicolonToken:
		return p.parseEmptyStatement()
	case ast.KindOpenBraceToken:
		return p.parseBlock(false /*ignoreMissingOpenBrace*/, nil)
	case ast.KindVarKeyword:
		return p.parseVariableStatement(p.nodePos(), p.hasPrecedingJSDocComment(), nil /*modifiers*/)
	case ast.KindLetKeyword:
		if p.isLetDeclaration() {
			return p.parseVariableStatement(p.nodePos(), p.hasPrecedingJSDocComment(), nil /*modifiers*/)
		}
	case ast.KindAwaitKeyword:
		if p.isAwaitUsingDeclaration() {
			return p.parseVariableStatement(p.nodePos(), p.hasPrecedingJSDocComment(), nil /*modifiers*/)
		}
	case ast.KindUsingKeyword:
		if p.isUsingDeclaration() {
			return p.parseVariableStatement(p.nodePos(), p.hasPrecedingJSDocComment(), nil /*modifiers*/)
		}
	case ast.KindFunctionKeyword:
		return p.parseFunctionDeclaration(p.nodePos(), p.hasPrecedingJSDocComment(), nil /*modifiers*/)
	case ast.KindClassKeyword:
		return p.parseClassDeclaration(p.nodePos(), p.hasPrecedingJSDocComment(), nil /*modifiers*/)
	case ast.KindIfKeyword:
		return p.parseIfStatement()
	case ast.KindDoKeyword:
		return p.parseDoStatement()
	case ast.KindWhileKeyword:
		return p.parseWhileStatement()
	case ast.KindForKeyword:
		return p.parseForOrForInOrForOfStatement()
	case ast.KindContinueKeyword:
		return p.parseContinueStatement()
	case ast.KindBreakKeyword:
		return p.parseBreakStatement()
	case ast.KindReturnKeyword:
		return p.parseReturnStatement()
	case ast.KindWithKeyword:
		return p.parseWithStatement()
	case ast.KindSwitchKeyword:
		return p.parseSwitchStatement()
	case ast.KindThrowKeyword:
		return p.parseThrowStatement()
	case ast.KindTryKeyword, ast.KindCatchKeyword, ast.KindFinallyKeyword:
		return p.parseTryStatement()
	case ast.KindDebuggerKeyword:
		return p.parseDebuggerStatement()
	case ast.KindAtToken:
		return p.parseDeclaration()
	case ast.KindAsyncKeyword, ast.KindInterfaceKeyword, ast.KindTypeKeyword, ast.KindModuleKeyword, ast.KindNamespaceKeyword,
		ast.KindDeclareKeyword, ast.KindConstKeyword, ast.KindEnumKeyword, ast.KindExportKeyword, ast.KindImportKeyword,
		ast.KindPrivateKeyword, ast.KindProtectedKeyword, ast.KindPublicKeyword, ast.KindAbstractKeyword, ast.KindAccessorKeyword,
		ast.KindStaticKeyword, ast.KindReadonlyKeyword, ast.KindGlobalKeyword:
		if p.isStartOfDeclaration() {
			return p.parseDeclaration()
		}
	}
	return p.parseExpressionOrLabeledStatement()
}

func (p *Parser) parseDeclaration() *ast.Statement {
	// `parseListElement` attempted to get the reused node at this position,
	// but the ambient context flag was not yet set, so the node appeared
	// not reusable in that context.
	pos := p.nodePos()
	hasJSDoc := p.hasPrecedingJSDocComment()
	modifierList := p.parseModifiersWithOptions( /*allowDecorators*/ true, false /*permitConstAsModifier*/, false /*stopOnStartOfClassStaticBlock*/)
	isAmbient := modifierList != nil && core.Some(modifierList.AsModifierList().Elements(), isDeclareModifier)
	if isAmbient {
		// !!! incremental parsing
		// node := p.tryReuseAmbientDeclaration(pos)
		// if node {
		// 	return node
		// }
		for _, m := range modifierList.AsModifierList().Elements() {
			m.Flags |= ast.NodeFlagsAmbient
		}
		saveContextFlags := p.contextFlags
		p.setContextFlags(ast.NodeFlagsAmbient, true)
		result := p.parseDeclarationWorker(pos, hasJSDoc, modifierList)
		p.contextFlags = saveContextFlags
		return result
	} else {
		return p.parseDeclarationWorker(pos, hasJSDoc, modifierList)
	}
}

func (p *Parser) parseDeclarationWorker(pos int, hasJSDoc bool, modifierList *ast.Node) *ast.Statement {
	switch p.token {
	case ast.KindVarKeyword, ast.KindLetKeyword, ast.KindConstKeyword, ast.KindUsingKeyword, ast.KindAwaitKeyword:
		return p.parseVariableStatement(pos, hasJSDoc, modifierList)
	case ast.KindFunctionKeyword:
		return p.parseFunctionDeclaration(pos, hasJSDoc, modifierList)
	case ast.KindClassKeyword:
		return p.parseClassDeclaration(pos, hasJSDoc, modifierList)
	case ast.KindInterfaceKeyword:
		return p.parseInterfaceDeclaration(pos, hasJSDoc, modifierList)
	case ast.KindTypeKeyword:
		return p.parseTypeAliasDeclaration(pos, hasJSDoc, modifierList)
	case ast.KindEnumKeyword:
		return p.parseEnumDeclaration(pos, hasJSDoc, modifierList)
	case ast.KindGlobalKeyword, ast.KindModuleKeyword, ast.KindNamespaceKeyword:
		return p.parseModuleDeclaration(pos, hasJSDoc, modifierList)
	case ast.KindImportKeyword:
		return p.parseImportDeclarationOrImportEqualsDeclaration(pos, hasJSDoc, modifierList)
	case ast.KindExportKeyword:
		p.nextToken()
		switch p.token {
		case ast.KindDefaultKeyword, ast.KindEqualsToken:
			return p.parseExportAssignment(pos, hasJSDoc, modifierList)
		case ast.KindAsKeyword:
			return p.parseNamespaceExportDeclaration(pos, hasJSDoc, modifierList)
		default:
			return p.parseExportDeclaration(pos, hasJSDoc, modifierList)
		}
	}
	if modifierList != nil {
		// We reached this point because we encountered decorators and/or modifiers and assumed a declaration
		// would follow. For recovery and error reporting purposes, return an incomplete declaration.
		p.parseErrorAt(p.nodePos(), p.nodePos(), diagnostics.Declaration_expected)
		result := p.factory.NewMissingDeclaration(modifierList)
		p.finishNode(result, pos)
		return result
	}
	panic("Unhandled case in parseDeclarationWorker")
}

func isDeclareModifier(modifier *ast.Node) bool {
	return modifier.Kind == ast.KindDeclareKeyword
}

func (p *Parser) isLetDeclaration() bool {
	// In ES6 'let' always starts a lexical declaration if followed by an identifier or {
	// or [.
	return p.lookAhead(p.nextTokenIsBindingIdentifierOrStartOfDestructuring)
}

func (p *Parser) nextTokenIsBindingIdentifierOrStartOfDestructuring() bool {
	p.nextToken()
	return p.isBindingIdentifier() || p.token == ast.KindOpenBraceToken || p.token == ast.KindOpenBracketToken
}

func (p *Parser) parseBlock(ignoreMissingOpenBrace bool, diagnosticMessage *diagnostics.Message) *ast.Node {
	pos := p.nodePos()
	// !!! JSDOC
	openBracePosition := p.scanner.TokenStart()
	openBraceParsed := p.parseExpectedWithDiagnostic(ast.KindOpenBraceToken, diagnosticMessage, true /*shouldAdvance*/)
	multiline := false
	var statements []*ast.Statement
	if openBraceParsed || ignoreMissingOpenBrace {
		multiline = p.hasPrecedingLineBreak()
		statements = p.parseList(PCBlockStatements, (*Parser).parseStatement)
		p.parseExpectedMatchingBrackets(ast.KindOpenBraceToken, ast.KindCloseBraceToken, openBraceParsed, openBracePosition)
		if p.token == ast.KindEqualsToken {
			p.parseErrorAtCurrentToken(diagnostics.Declaration_or_statement_expected_This_follows_a_block_of_statements_so_if_you_intended_to_write_a_destructuring_assignment_you_might_need_to_wrap_the_whole_assignment_in_parentheses)
			p.nextToken()
		}
	}
	result := p.factory.NewBlock(statements, multiline)
	p.finishNode(result, pos)
	return result
}

func (p *Parser) parseEmptyStatement() *ast.Node {
	pos := p.nodePos()
	//const hasJSDoc = hasPrecedingJSDocComment();
	p.parseExpected(ast.KindSemicolonToken)
	result := p.factory.NewEmptyStatement()
	p.finishNode(result, pos)
	return result
}

func (p *Parser) parseIfStatement() *ast.Node {
	pos := p.nodePos()
	//const hasJSDoc = hasPrecedingJSDocComment();
	p.parseExpected(ast.KindIfKeyword)
	openParenPosition := p.scanner.TokenStart()
	openParenParsed := p.parseExpected(ast.KindOpenParenToken)
	expression := p.parseExpressionAllowIn()
	p.parseExpectedMatchingBrackets(ast.KindOpenParenToken, ast.KindCloseParenToken, openParenParsed, openParenPosition)
	thenStatement := p.parseStatement()
	var elseStatement *ast.Statement
	if p.parseOptional(ast.KindElseKeyword) {
		elseStatement = p.parseStatement()
	}
	result := p.factory.NewIfStatement(expression, thenStatement, elseStatement)
	p.finishNode(result, pos)
	return result
}

func (p *Parser) parseDoStatement() *ast.Node {
	pos := p.nodePos()
	//const hasJSDoc = hasPrecedingJSDocComment();
	p.parseExpected(ast.KindDoKeyword)
	statement := p.parseStatement()
	p.parseExpected(ast.KindWhileKeyword)
	openParenPosition := p.scanner.TokenStart()
	openParenParsed := p.parseExpected(ast.KindOpenParenToken)
	expression := p.parseExpressionAllowIn()
	p.parseExpectedMatchingBrackets(ast.KindOpenParenToken, ast.KindCloseParenToken, openParenParsed, openParenPosition)
	// From: https://mail.mozilla.org/pipermail/es-discuss/2011-August/016188.html
	// 157 min --- All allen at wirfs-brock.com CONF --- "do{;}while(false)false" prohibited in
	// spec but allowed in consensus reality. Approved -- this is the de-facto standard whereby
	//  do;while(0)x will have a semicolon inserted before x.
	p.parseOptional(ast.KindSemicolonToken)
	result := p.factory.NewDoStatement(statement, expression)
	p.finishNode(result, pos)
	return result
}

func (p *Parser) parseWhileStatement() *ast.Node {
	pos := p.nodePos()
	//const hasJSDoc = hasPrecedingJSDocComment();
	p.parseExpected(ast.KindWhileKeyword)
	openParenPosition := p.scanner.TokenStart()
	openParenParsed := p.parseExpected(ast.KindOpenParenToken)
	expression := p.parseExpressionAllowIn()
	p.parseExpectedMatchingBrackets(ast.KindOpenParenToken, ast.KindCloseParenToken, openParenParsed, openParenPosition)
	statement := p.parseStatement()
	result := p.factory.NewWhileStatement(expression, statement)
	p.finishNode(result, pos)
	return result
}

func (p *Parser) parseForOrForInOrForOfStatement() *ast.Node {
	pos := p.nodePos()
	//const hasJSDoc = hasPrecedingJSDocComment();
	p.parseExpected(ast.KindForKeyword)
	awaitToken := p.parseOptionalToken(ast.KindAwaitKeyword)
	p.parseExpected(ast.KindOpenParenToken)
	var initializer *ast.ForInitializer
	if p.token != ast.KindSemicolonToken {
		if p.token == ast.KindVarKeyword || p.token == ast.KindLetKeyword || p.token == ast.KindConstKeyword ||
			p.token == ast.KindUsingKeyword && p.lookAhead(p.nextTokenIsBindingIdentifierOrStartOfDestructuringOnSameLineDisallowOf) ||
			// this one is meant to allow of
			p.token == ast.KindAwaitKeyword && p.lookAhead(p.nextIsUsingKeywordThenBindingIdentifierOrStartOfObjectDestructuringOnSameLine) {
			initializer = p.parseVariableDeclarationList(true /*inForStatementInitializer*/)
		} else {
			initializer = doInContext(p, ast.NodeFlagsDisallowInContext, true, (*Parser).parseExpression)
		}
	}
	var result *ast.Statement
	switch {
	case awaitToken != nil && p.parseExpected(ast.KindOfKeyword) || awaitToken == nil && p.parseOptional(ast.KindOfKeyword):
		expression := doInContext(p, ast.NodeFlagsDisallowInContext, false, (*Parser).parseAssignmentExpressionOrHigher)
		p.parseExpected(ast.KindCloseParenToken)
		result = p.factory.NewForInOrOfStatement(ast.KindForOfStatement, awaitToken, initializer, expression, p.parseStatement())
	case p.parseOptional(ast.KindInKeyword):
		expression := p.parseExpressionAllowIn()
		p.parseExpected(ast.KindCloseParenToken)
		result = p.factory.NewForInOrOfStatement(ast.KindForInStatement, nil /*awaitToken*/, initializer, expression, p.parseStatement())
	default:
		p.parseExpected(ast.KindSemicolonToken)
		var condition *ast.Expression
		if p.token != ast.KindSemicolonToken && p.token != ast.KindCloseParenToken {
			condition = p.parseExpressionAllowIn()
		}
		p.parseExpected(ast.KindSemicolonToken)
		var incrementor *ast.Expression
		if p.token != ast.KindCloseParenToken {
			incrementor = p.parseExpressionAllowIn()
		}
		p.parseExpected(ast.KindCloseParenToken)
		result = p.factory.NewForStatement(initializer, condition, incrementor, p.parseStatement())
	}
	p.finishNode(result, pos)
	return result
}

func (p *Parser) parseBreakStatement() *ast.Node {
	pos := p.nodePos()
	//const hasJSDoc = hasPrecedingJSDocComment();
	p.parseExpected(ast.KindBreakKeyword)
	label := p.parseIdentifierUnlessAtSemicolon()
	p.parseSemicolon()
	result := p.factory.NewBreakStatement(label)
	p.finishNode(result, pos)
	return result
}

func (p *Parser) parseContinueStatement() *ast.Node {
	pos := p.nodePos()
	//const hasJSDoc = hasPrecedingJSDocComment();
	p.parseExpected(ast.KindContinueKeyword)
	label := p.parseIdentifierUnlessAtSemicolon()
	p.parseSemicolon()
	result := p.factory.NewContinueStatement(label)
	p.finishNode(result, pos)
	return result
}

func (p *Parser) parseIdentifierUnlessAtSemicolon() *ast.Node {
	if !p.canParseSemicolon() {
		return p.parseIdentifier()
	}
	return nil
}

func (p *Parser) parseReturnStatement() *ast.Node {
	pos := p.nodePos()
	//const hasJSDoc = hasPrecedingJSDocComment();
	p.parseExpected(ast.KindReturnKeyword)
	var expression *ast.Expression
	if !p.canParseSemicolon() {
		expression = p.parseExpressionAllowIn()
	}
	p.parseSemicolon()
	result := p.factory.NewReturnStatement(expression)
	p.finishNode(result, pos)
	return result
}

func (p *Parser) parseWithStatement() *ast.Node {
	pos := p.nodePos()
	//const hasJSDoc = hasPrecedingJSDocComment();
	p.parseExpected(ast.KindWithKeyword)
	openParenPosition := p.scanner.TokenStart()
	openParenParsed := p.parseExpected(ast.KindOpenParenToken)
	expression := p.parseExpressionAllowIn()
	p.parseExpectedMatchingBrackets(ast.KindOpenParenToken, ast.KindCloseParenToken, openParenParsed, openParenPosition)
	statement := doInContext(p, ast.NodeFlagsInWithStatement, true, (*Parser).parseStatement)
	result := p.factory.NewWithStatement(expression, statement)
	p.finishNode(result, pos)
	return result
}

func (p *Parser) parseCaseClause() *ast.Node {
	pos := p.nodePos()
	//const hasJSDoc = hasPrecedingJSDocComment();
	p.parseExpected(ast.KindCaseKeyword)
	expression := p.parseExpressionAllowIn()
	p.parseExpected(ast.KindColonToken)
	statements := p.parseList(PCSwitchClauseStatements, (*Parser).parseStatement)
	result := p.factory.NewCaseOrDefaultClause(ast.KindCaseClause, expression, statements)
	p.finishNode(result, pos)
	return result
}

func (p *Parser) parseDefaultClause() *ast.Node {
	pos := p.nodePos()
	//const hasJSDoc = hasPrecedingJSDocComment();
	p.parseExpected(ast.KindDefaultKeyword)
	p.parseExpected(ast.KindColonToken)
	statements := p.parseList(PCSwitchClauseStatements, (*Parser).parseStatement)
	result := p.factory.NewCaseOrDefaultClause(ast.KindDefaultClause, nil /*expression*/, statements)
	p.finishNode(result, pos)
	return result
}

func (p *Parser) parseCaseOrDefaultClause() *ast.Node {
	if p.token == ast.KindCaseKeyword {
		return p.parseCaseClause()
	}
	return p.parseDefaultClause()
}

func (p *Parser) parseCaseBlock() *ast.Node {
	pos := p.nodePos()
	p.parseExpected(ast.KindOpenBraceToken)
	clauses := p.parseList(PCSwitchClauses, (*Parser).parseCaseOrDefaultClause)
	p.parseExpected(ast.KindCloseBraceToken)
	result := p.factory.NewCaseBlock(clauses)
	p.finishNode(result, pos)
	return result
}

func (p *Parser) parseSwitchStatement() *ast.Node {
	pos := p.nodePos()
	//const hasJSDoc = hasPrecedingJSDocComment();
	p.parseExpected(ast.KindSwitchKeyword)
	p.parseExpected(ast.KindOpenParenToken)
	expression := p.parseExpressionAllowIn()
	p.parseExpected(ast.KindCloseParenToken)
	caseBlock := p.parseCaseBlock()
	result := p.factory.NewSwitchStatement(expression, caseBlock)
	p.finishNode(result, pos)
	return result
}

func (p *Parser) parseThrowStatement() *ast.Node {
	// ThrowStatement[Yield] :
	//      throw [no LineTerminator here]Expression[In, ?Yield];
	pos := p.nodePos()
	//const hasJSDoc = hasPrecedingJSDocComment();
	p.parseExpected(ast.KindThrowKeyword)
	// Because of automatic semicolon insertion, we need to report error if this
	// throw could be terminated with a semicolon.  Note: we can't call 'parseExpression'
	// directly as that might consume an expression on the following line.
	// Instead, we create a "missing" identifier, but don't report an error. The actual error
	// will be reported in the grammar walker.
	var expression *ast.Expression
	if !p.hasPrecedingLineBreak() {
		expression = p.parseExpressionAllowIn()
	} else {
		expression = p.createMissingIdentifier()
	}
	if !p.tryParseSemicolon() {
		p.parseErrorForMissingSemicolonAfter(expression)
	}
	result := p.factory.NewThrowStatement(expression)
	p.finishNode(result, pos)
	return result
}

// TODO: Review for error recovery
func (p *Parser) parseTryStatement() *ast.Node {
	pos := p.nodePos()
	// const hasJSDoc = hasPrecedingJSDocComment();
	p.parseExpected(ast.KindTryKeyword)
	tryBlock := p.parseBlock(false /*ignoreMissingOpenBrace*/, nil)
	var catchClause *ast.Node
	if p.token == ast.KindCatchKeyword {
		catchClause = p.parseCatchClause()
	}
	// If we don't have a catch clause, then we must have a finally clause.  Try to parse
	// one out no matter what.
	var finallyBlock *ast.Node
	if catchClause == nil || p.token == ast.KindFinallyKeyword {
		p.parseExpectedWithDiagnostic(ast.KindFinallyKeyword, diagnostics.X_catch_or_finally_expected, true /*shouldAdvance*/)
		finallyBlock = p.parseBlock(false /*ignoreMissingOpenBrace*/, nil)
	}
	result := p.factory.NewTryStatement(tryBlock, catchClause, finallyBlock)
	p.finishNode(result, pos)
	return result
}

func (p *Parser) parseCatchClause() *ast.Node {
	pos := p.nodePos()
	p.parseExpected(ast.KindCatchKeyword)
	var variableDeclaration *ast.Node
	if p.parseOptional(ast.KindOpenParenToken) {
		variableDeclaration = p.parseVariableDeclaration()
		p.parseExpected(ast.KindCloseParenToken)
	}
	block := p.parseBlock(false /*ignoreMissingOpenBrace*/, nil)
	result := p.factory.NewCatchClause(variableDeclaration, block)
	p.finishNode(result, pos)
	return result
}

func (p *Parser) parseDebuggerStatement() *ast.Node {
	pos := p.nodePos()
	// const hasJSDoc = hasPrecedingJSDocComment();
	p.parseExpected(ast.KindDebuggerKeyword)
	p.parseSemicolon()
	result := p.factory.NewDebuggerStatement()
	p.finishNode(result, pos)
	return result
}

func (p *Parser) parseExpressionOrLabeledStatement() *ast.Statement {
	// Avoiding having to do the lookahead for a labeled statement by just trying to parse
	// out an expression, seeing if it is identifier and then seeing if it is followed by
	// a colon.
	pos := p.nodePos()
	// !!! JSDoc
	expression := p.parseExpression()
	if expression.Kind == ast.KindIdentifier && p.parseOptional(ast.KindColonToken) {
		result := p.factory.NewLabeledStatement(expression, p.parseStatement())
		p.finishNode(result, pos)
		return result
	}
	// if !p.tryParseSemicolon() {
	// 	p.parseErrorForMissingSemicolonAfter(expression)
	// }
	p.parseSemicolon()
	result := p.factory.NewExpressionStatement(expression)
	p.finishNode(result, pos)
	return result
}

func (p *Parser) parseVariableStatement(pos int, hasJSDoc bool, modifiers *ast.Node) *ast.Node {
	declarationList := p.parseVariableDeclarationList(false /*inForStatementInitializer*/)
	p.parseSemicolon()
	result := p.factory.NewVariableStatement(modifiers, declarationList)
	p.finishNode(result, pos)
	_ = hasJSDoc
	return result
}

func (p *Parser) parseVariableDeclarationList(inForStatementInitializer bool) *ast.Node {
	pos := p.nodePos()
	var flags ast.NodeFlags
	switch p.token {
	case ast.KindVarKeyword:
		flags = ast.NodeFlagsNone
	case ast.KindLetKeyword:
		flags = ast.NodeFlagsLet
	case ast.KindConstKeyword:
		flags = ast.NodeFlagsConst
	case ast.KindUsingKeyword:
		flags = ast.NodeFlagsUsing
	case ast.KindAwaitKeyword:
		//Debug.assert(isAwaitUsingDeclaration());
		flags = ast.NodeFlagsAwaitUsing
		p.nextToken()
	default:
		panic("Unhandled case in parseVariableDeclarationList")
	}
	p.nextToken()
	// The user may have written the following:
	//
	//    for (let of X) { }
	//
	// In this case, we want to parse an empty declaration list, and then parse 'of'
	// as a keyword. The reason this is not automatic is that 'of' is a valid identifier.
	// So we need to look ahead to determine if 'of' should be treated as a keyword in
	// this context.
	// The checker will then give an error that there is an empty declaration list.
	var declarations []*ast.Node
	if p.token == ast.KindOfKeyword && p.lookAhead(p.nextIsIdentifierAndCloseParen) {
		declarations = []*ast.Node{}
	} else {
		saveContextFlags := p.contextFlags
		p.setContextFlags(ast.NodeFlagsDisallowInContext, inForStatementInitializer)
		declarations = p.parseDelimitedList(PCVariableDeclarations, ifElse(inForStatementInitializer, (*Parser).parseVariableDeclaration, (*Parser).parseVariableDeclarationAllowExclamation))
		p.contextFlags = saveContextFlags
	}
	result := p.factory.NewVariableDeclarationList(flags, declarations)
	p.finishNode(result, pos)
	return result
}

func (p *Parser) nextIsIdentifierAndCloseParen() bool {
	return p.nextTokenIsIdentifier() && p.nextToken() == ast.KindCloseParenToken
}

func (p *Parser) nextTokenIsIdentifier() bool {
	p.nextToken()
	return p.isIdentifier()
}

func (p *Parser) parseVariableDeclaration() *ast.Node {
	return p.parseVariableDeclarationWorker(false /*allowExclamation*/)
}

func (p *Parser) parseVariableDeclarationAllowExclamation() *ast.Node {
	return p.parseVariableDeclarationWorker(true /*allowExclamation*/)
}

func (p *Parser) parseVariableDeclarationWorker(allowExclamation bool) *ast.Node {
	pos := p.nodePos()
	// !!! jsDoc
	name := p.parseIdentifierOrPatternWithDiagnostic(diagnostics.Private_identifiers_are_not_allowed_in_variable_declarations)
	var exclamationToken *ast.Node
	if allowExclamation && name.Kind == ast.KindIdentifier && p.token == ast.KindExclamationToken && !p.hasPrecedingLineBreak() {
		exclamationToken = p.parseTokenNode()
	}
	typeNode := p.parseTypeAnnotation()
	var initializer *ast.Expression
	if p.token != ast.KindInKeyword && p.token != ast.KindOfKeyword {
		initializer = p.parseInitializer()
	}
	result := p.factory.NewVariableDeclaration(name, exclamationToken, typeNode, initializer)
	p.finishNode(result, pos)
	return result
}

func (p *Parser) parseIdentifierOrPattern() *ast.Node {
	return p.parseIdentifierOrPatternWithDiagnostic(nil)
}

func (p *Parser) parseIdentifierOrPatternWithDiagnostic(privateIdentifierDiagnosticMessage *diagnostics.Message) *ast.Node {
	if p.token == ast.KindOpenBracketToken {
		return p.parseArrayBindingPattern()
	}
	if p.token == ast.KindOpenBraceToken {
		return p.parseObjectBindingPattern()
	}
	return p.parseBindingIdentifierWithDiagnostic(privateIdentifierDiagnosticMessage)
}

func (p *Parser) parseArrayBindingPattern() *ast.Node {
	pos := p.nodePos()
	p.parseExpected(ast.KindOpenBracketToken)
	saveContextFlags := p.contextFlags
	p.setContextFlags(ast.NodeFlagsDisallowInContext, false)
	elements := p.parseDelimitedList(PCArrayBindingElements, (*Parser).parseArrayBindingElement)
	p.contextFlags = saveContextFlags
	p.parseExpected(ast.KindCloseBracketToken)
	result := p.factory.NewBindingPattern(ast.KindArrayBindingPattern, elements)
	p.finishNode(result, pos)
	return result
}

func (p *Parser) parseArrayBindingElement() *ast.Node {
	pos := p.nodePos()
	var dotDotDotToken *ast.Node
	var name *ast.Node
	var initializer *ast.Expression
	if p.token != ast.KindCommaToken {
		// These are all nil for a missing element
		dotDotDotToken = p.parseOptionalToken(ast.KindDotDotDotToken)
		name = p.parseIdentifierOrPattern()
		initializer = p.parseInitializer()
	}
	result := p.factory.NewBindingElement(dotDotDotToken, nil /*propertyName*/, name, initializer)
	p.finishNode(result, pos)
	return result
}

func (p *Parser) parseObjectBindingPattern() *ast.Node {
	pos := p.nodePos()
	p.parseExpected(ast.KindOpenBraceToken)
	saveContextFlags := p.contextFlags
	p.setContextFlags(ast.NodeFlagsDisallowInContext, false)
	elements := p.parseDelimitedList(PCObjectBindingElements, (*Parser).parseObjectBindingElement)
	p.contextFlags = saveContextFlags
	p.parseExpected(ast.KindCloseBraceToken)
	result := p.factory.NewBindingPattern(ast.KindObjectBindingPattern, elements)
	p.finishNode(result, pos)
	return result
}

func (p *Parser) parseObjectBindingElement() *ast.Node {
	pos := p.nodePos()
	dotDotDotToken := p.parseOptionalToken(ast.KindDotDotDotToken)
	tokenIsIdentifier := p.isBindingIdentifier()
	propertyName := p.parsePropertyName()
	var name *ast.Node
	if tokenIsIdentifier && p.token != ast.KindColonToken {
		name = propertyName
		propertyName = nil
	} else {
		p.parseExpected(ast.KindColonToken)
		name = p.parseIdentifierOrPattern()
	}
	initializer := p.parseInitializer()
	result := p.factory.NewBindingElement(dotDotDotToken, propertyName, name, initializer)
	p.finishNode(result, pos)
	return result
}

func (p *Parser) parseTokenNode() *ast.Node {
	pos := p.nodePos()
	kind := p.token
	p.nextToken()
	result := p.factory.NewToken(kind)
	p.finishNode(result, pos)
	return result
}

func (p *Parser) parseExpectedToken(kind ast.Kind) *ast.Node {
	token := p.parseOptionalToken(kind)
	if token == nil {
		p.parseErrorAtCurrentToken(diagnostics.X_0_expected, TokenToString(kind))
		token = p.factory.NewToken(kind)
		p.finishNode(token, p.nodePos())
	}
	return token
}

func (p *Parser) parseOptionalToken(kind ast.Kind) *ast.Node {
	if p.token == kind {
		return p.parseTokenNode()
	}
	return nil
}

func (p *Parser) parseInitializer() *ast.Expression {
	if p.parseOptional(ast.KindEqualsToken) {
		return p.parseAssignmentExpressionOrHigher()
	}
	return nil
}

func (p *Parser) parseTypeAnnotation() *ast.TypeNode {
	if p.parseOptional(ast.KindColonToken) {
		return p.parseType()
	}
	return nil
}

func (p *Parser) parseFunctionDeclaration(pos int, hasJSDoc bool, modifiers *ast.Node) *ast.Node {
	modifierFlags := modifiersToFlags(modifiers)
	p.parseExpected(ast.KindFunctionKeyword)
	asteriskToken := p.parseOptionalToken(ast.KindAsteriskToken)
	// We don't parse the name here in await context, instead we will report a grammar error in the checker.
	var name *ast.Node
	if modifierFlags&ast.ModifierFlagsDefault == 0 || p.isBindingIdentifier() {
		name = p.parseBindingIdentifier()
	}
	signatureFlags := ifElse(asteriskToken != nil, ParseFlagsYield, ParseFlagsNone) | ifElse(modifierFlags&ast.ModifierFlagsAsync != 0, ParseFlagsAwait, ParseFlagsNone)
	typeParameters := p.parseTypeParameters()
	saveContextFlags := p.contextFlags
	if modifierFlags&ast.ModifierFlagsExport != 0 {
		p.setContextFlags(ast.NodeFlagsAwaitContext, true)
	}
	parameters := p.parseParameters(signatureFlags)
	returnType := p.parseReturnType(ast.KindColonToken, false /*isType*/)
	body := p.parseFunctionBlockOrSemicolon(signatureFlags, diagnostics.X_or_expected)
	p.contextFlags = saveContextFlags
	result := p.factory.NewFunctionDeclaration(modifiers, asteriskToken, name, typeParameters, parameters, returnType, body)
	p.finishNode(result, pos)
	_ = hasJSDoc
	return result
}

func (p *Parser) parseClassDeclaration(pos int, hasJSDoc bool, modifiers *ast.Node) *ast.Node {
	return p.parseClassDeclarationOrExpression(pos, hasJSDoc, modifiers, ast.KindClassDeclaration)
}

func (p *Parser) parseClassExpression() *ast.Node {
	return p.parseClassDeclarationOrExpression(p.nodePos(), p.hasPrecedingJSDocComment(), nil /*modifiers*/, ast.KindClassExpression)
}

func (p *Parser) parseClassDeclarationOrExpression(pos int, hasJSDoc bool, modifiers *ast.Node, kind ast.Kind) *ast.Node {
	saveContextFlags := p.contextFlags
	p.parseExpected(ast.KindClassKeyword)
	// We don't parse the name here in await context, instead we will report a grammar error in the checker.
	name := p.parseNameOfClassDeclarationOrExpression()
	typeParameters := p.parseTypeParameters()
	if modifiers != nil && core.Some(modifiers.AsModifierList().Elements(), isExportModifier) {
		p.setContextFlags(ast.NodeFlagsAwaitContext, true /*value*/)
	}
	heritageClauses := p.parseHeritageClauses()
	var members []*ast.Node
	if p.parseExpected(ast.KindOpenBraceToken) {
		// ClassTail[Yield,Await] : (Modified) See 14.5
		//      ClassHeritage[?Yield,?Await]opt { ClassBody[?Yield,?Await]opt }
		members = p.parseList(PCClassMembers, (*Parser).parseClassElement)
		p.parseExpected(ast.KindCloseBraceToken)
	}
	p.contextFlags = saveContextFlags
	var result *ast.Node
	if kind == ast.KindClassDeclaration {
		result = p.factory.NewClassDeclaration(modifiers, name, typeParameters, heritageClauses, members)
	} else {
		result = p.factory.NewClassExpression(modifiers, name, typeParameters, heritageClauses, members)
	}
	p.finishNode(result, pos)
	_ = hasJSDoc
	return result
}

func (p *Parser) parseNameOfClassDeclarationOrExpression() *ast.Node {
	// implements is a future reserved word so
	// 'class implements' might mean either
	// - class expression with omitted name, 'implements' starts heritage clause
	// - class with name 'implements'
	// 'isImplementsClause' helps to disambiguate between these two cases
	if p.isBindingIdentifier() && !p.isImplementsClause() {
		return p.createIdentifier(p.isBindingIdentifier())
	}
	return nil
}

func (p *Parser) isImplementsClause() bool {
	return p.token == ast.KindImplementsKeyword && p.lookAhead(p.nextTokenIsIdentifierOrKeyword)
}

func isExportModifier(modifier *ast.Node) bool {
	return modifier.Kind == ast.KindExportKeyword
}

func isAsyncModifier(modifier *ast.Node) bool {
	return modifier.Kind == ast.KindAsyncKeyword
}

func (p *Parser) parseHeritageClauses() []*ast.Node {
	// ClassTail[Yield,Await] : (Modified) See 14.5
	//      ClassHeritage[?Yield,?Await]opt { ClassBody[?Yield,?Await]opt }
	if p.isHeritageClause() {
		return p.parseList(PCHeritageClauses, (*Parser).parseHeritageClause)
	}
	return []*ast.Node{}
}

func (p *Parser) parseHeritageClause() *ast.Node {
	pos := p.nodePos()
	kind := p.token
	p.nextToken()
	types := p.parseDelimitedList(PCHeritageClauseElement, (*Parser).parseExpressionWithTypeArguments)
	result := p.factory.NewHeritageClause(kind, types)
	p.finishNode(result, pos)
	return result
}

func (p *Parser) parseExpressionWithTypeArguments() *ast.Node {
	pos := p.nodePos()
	expression := p.parseLeftHandSideExpressionOrHigher()
	if ast.IsExpressionWithTypeArguments(expression) {
		return expression
	}
	typeArguments := p.parseTypeArguments()
	result := p.factory.NewExpressionWithTypeArguments(expression, typeArguments)
	p.finishNode(result, pos)
	return result
}

func (p *Parser) parseClassElement() *ast.Node {
	pos := p.nodePos()
	hasJSDoc := p.hasPrecedingJSDocComment()
	if p.token == ast.KindSemicolonToken {
		p.nextToken()
		result := p.factory.NewSemicolonClassElement()
		p.finishNode(result, pos)
		return result
	}
	modifierList := p.parseModifiersWithOptions(true /*allowDecorators*/, true /*permitConstAsModifier*/, true /*stopOnStartOfClassStaticBlock*/)
	if p.token == ast.KindStaticKeyword && p.lookAhead(p.nextTokenIsOpenBrace) {
		return p.parseClassStaticBlockDeclaration(pos, hasJSDoc, modifierList)
	}
	if p.parseContextualModifier(ast.KindGetKeyword) {
		return p.parseAccessorDeclaration(pos, hasJSDoc, modifierList, ast.KindGetAccessor, ParseFlagsNone)
	}
	if p.parseContextualModifier(ast.KindSetKeyword) {
		return p.parseAccessorDeclaration(pos, hasJSDoc, modifierList, ast.KindSetAccessor, ParseFlagsNone)
	}
	if p.token == ast.KindConstructorKeyword || p.token == ast.KindStringLiteral {
		constructorDeclaration := p.tryParseConstructorDeclaration(pos, hasJSDoc, modifierList)
		if constructorDeclaration != nil {
			return constructorDeclaration
		}
	}
	if p.isIndexSignature() {
		return p.parseIndexSignatureDeclaration(pos, hasJSDoc, modifierList)
	}
	// It is very important that we check this *after* checking indexers because
	// the [ token can start an index signature or a computed property name
	if tokenIsIdentifierOrKeyword(p.token) || p.token == ast.KindStringLiteral || p.token == ast.KindNumericLiteral || p.token == ast.KindBigIntLiteral || p.token == ast.KindAsteriskToken || p.token == ast.KindOpenBracketToken {
		isAmbient := modifierList != nil && core.Some(modifierList.AsModifierList().Elements(), isDeclareModifier)
		if isAmbient {
			for _, m := range modifierList.AsModifierList().Elements() {
				m.Flags |= ast.NodeFlagsAmbient
			}
			saveContextFlags := p.contextFlags
			p.setContextFlags(ast.NodeFlagsAmbient, true)
			result := p.parsePropertyOrMethodDeclaration(pos, hasJSDoc, modifierList)
			p.contextFlags = saveContextFlags
			return result
		} else {
			return p.parsePropertyOrMethodDeclaration(pos, hasJSDoc, modifierList)
		}
	}
	if modifierList != nil {
		// treat this as a property declaration with a missing name.
		p.parseErrorAt(p.nodePos(), p.nodePos(), diagnostics.Declaration_expected)
		name := p.newIdentifier("")
		return p.parsePropertyDeclaration(pos, hasJSDoc, modifierList, name, nil /*questionToken*/)
	}
	// 'isClassMemberStart' should have hinted not to attempt parsing.
	panic("Should not have attempted to parse class member declaration.")
}

func (p *Parser) parseClassStaticBlockDeclaration(pos int, hasJSDoc bool, modifiers *ast.Node) *ast.Node {
	p.parseExpectedToken(ast.KindStaticKeyword)
	body := p.parseClassStaticBlockBody()
	result := p.factory.NewClassStaticBlockDeclaration(modifiers, body)
	p.finishNode(result, pos)
	_ = hasJSDoc
	return result
}

func (p *Parser) parseClassStaticBlockBody() *ast.Node {
	saveContextFlags := p.contextFlags
	p.setContextFlags(ast.NodeFlagsYieldContext, false)
	p.setContextFlags(ast.NodeFlagsAwaitContext, true)
	body := p.parseBlock(false /*ignoreMissingOpenBrace*/, nil /*diagnosticMessage*/)
	p.contextFlags = saveContextFlags
	return body
}

func (p *Parser) tryParseConstructorDeclaration(pos int, hasJSDoc bool, modifiers *ast.Node) *ast.Node {
	state := p.mark()
	if p.token == ast.KindConstructorKeyword || p.token == ast.KindStringLiteral && p.scanner.tokenValue == "constructor" && p.lookAhead(p.nextTokenIsOpenParen) {
		p.nextToken()
		typeParameters := p.parseTypeParameters()
		parameters := p.parseParameters(ParseFlagsNone)
		returnType := p.parseReturnType(ast.KindColonToken, false /*isType*/)
		body := p.parseFunctionBlockOrSemicolon(ParseFlagsNone, diagnostics.X_or_expected)
		result := p.factory.NewConstructorDeclaration(modifiers, typeParameters, parameters, returnType, body)
		p.finishNode(result, pos)
		_ = hasJSDoc
		return result
	}
	p.rewind(state)
	return nil
}

func (p *Parser) nextTokenIsOpenParen() bool {
	return p.nextToken() == ast.KindOpenParenToken
}

func (p *Parser) parsePropertyOrMethodDeclaration(pos int, hasJSDoc bool, modifiers *ast.Node) *ast.Node {
	asteriskToken := p.parseOptionalToken(ast.KindAsteriskToken)
	name := p.parsePropertyName()
	// Note: this is not legal as per the grammar.  But we allow it in the parser and
	// report an error in the grammar checker.
	questionToken := p.parseOptionalToken(ast.KindQuestionToken)
	if asteriskToken != nil || p.token == ast.KindOpenParenToken || p.token == ast.KindLessThanToken {
		return p.parseMethodDeclaration(pos, hasJSDoc, modifiers, asteriskToken, name, questionToken, diagnostics.X_or_expected)
	}
	return p.parsePropertyDeclaration(pos, hasJSDoc, modifiers, name, questionToken)
}

func (p *Parser) parseMethodDeclaration(pos int, hasJSDoc bool, modifiers *ast.Node, asteriskToken *ast.Node, name *ast.Node, questionToken *ast.Node, diagnosticMessage *diagnostics.Message) *ast.Node {
	signatureFlags := ifElse(asteriskToken != nil, ParseFlagsYield, ParseFlagsNone) | ifElse(hasAsyncModifier(modifiers), ParseFlagsAwait, ParseFlagsNone)
	typeParameters := p.parseTypeParameters()
	parameters := p.parseParameters(signatureFlags)
	typeNode := p.parseReturnType(ast.KindColonToken, false /*isType*/)
	body := p.parseFunctionBlockOrSemicolon(signatureFlags, diagnosticMessage)
	result := p.factory.NewMethodDeclaration(modifiers, asteriskToken, name, questionToken, typeParameters, parameters, typeNode, body)
	p.finishNode(result, pos)
	_ = hasJSDoc
	return result
}

func hasAsyncModifier(modifiers *ast.Node) bool {
	return modifiers != nil && core.Some(modifiers.AsModifierList().Elements(), isAsyncModifier)
}

func (p *Parser) parsePropertyDeclaration(pos int, hasJSDoc bool, modifiers *ast.Node, name *ast.Node, questionToken *ast.Node) *ast.Node {
	postfixToken := questionToken
	if postfixToken == nil && !p.hasPrecedingLineBreak() {
		postfixToken = p.parseOptionalToken(ast.KindExclamationToken)
	}
	typeNode := p.parseTypeAnnotation()
	initializer := doInContext(p, ast.NodeFlagsYieldContext|ast.NodeFlagsAwaitContext|ast.NodeFlagsDisallowInContext, false, (*Parser).parseInitializer)
	p.parseSemicolonAfterPropertyName(name, typeNode, initializer)
	result := p.factory.NewPropertyDeclaration(modifiers, name, postfixToken, typeNode, initializer)
	p.finishNode(result, pos)
	_ = hasJSDoc
	return result
}

func (p *Parser) parseSemicolonAfterPropertyName(name *ast.Node, typeNode *ast.TypeNode, initializer *ast.Expression) {
	if p.token == ast.KindAtToken && !p.hasPrecedingLineBreak() {
		p.parseErrorAtCurrentToken(diagnostics.Decorators_must_precede_the_name_and_all_keywords_of_property_declarations)
		return
	}
	if p.token == ast.KindOpenParenToken {
		p.parseErrorAtCurrentToken(diagnostics.Cannot_start_a_function_call_in_a_type_annotation)
		p.nextToken()
		return
	}
	if typeNode != nil && !p.canParseSemicolon() {
		if initializer != nil {
			p.parseErrorAtCurrentToken(diagnostics.X_0_expected, TokenToString(ast.KindSemicolonToken))
		} else {
			p.parseErrorAtCurrentToken(diagnostics.Expected_for_property_initializer)
		}
		return
	}
	if p.tryParseSemicolon() {
		return
	}
	if initializer != nil {
		p.parseErrorAtCurrentToken(diagnostics.X_0_expected, TokenToString(ast.KindSemicolonToken))
		return
	}
	p.parseErrorForMissingSemicolonAfter(name)
}

func (p *Parser) parseErrorForMissingSemicolonAfter(node *ast.Node) {
	// Tagged template literals are sometimes used in places where only simple strings are allowed, i.e.:
	//   module `M1` {
	//   ^^^^^^^^^^^ This block is parsed as a template literal like module`M1`.
	if node.Kind == ast.KindTaggedTemplateExpression {
		p.parseErrorAtRange(p.skipRangeTrivia(node.AsTaggedTemplateExpression().Template.Loc), diagnostics.Module_declaration_names_may_only_use_or_quoted_strings)
		return
	}
	// Otherwise, if this isn't a well-known keyword-like identifier, give the generic fallback message.
	var expressionText string
	if node.Kind == ast.KindIdentifier {
		expressionText = node.AsIdentifier().Text
	}
	// !!! Also call isIdentifierText(expressionText, languageVersion)
	if expressionText == "" {
		p.parseErrorAtCurrentToken(diagnostics.X_0_expected, TokenToString(ast.KindSemicolonToken))
		return
	}
	pos := SkipTrivia(p.sourceText, node.Pos())
	// Some known keywords are likely signs of syntax being used improperly.
	switch expressionText {
	case "const", "let", "var":
		p.parseErrorAt(pos, node.End(), diagnostics.Variable_declaration_not_allowed_at_this_location)
		return
	case "declare":
		// If a declared node failed to parse, it would have emitted a diagnostic already.
		return
	case "interface":
		p.parseErrorForInvalidName(diagnostics.Interface_name_cannot_be_0, diagnostics.Interface_must_be_given_a_name, ast.KindOpenBraceToken)
		return
	case "is":
		p.parseErrorAt(pos, p.scanner.TokenStart(), diagnostics.A_type_predicate_is_only_allowed_in_return_type_position_for_functions_and_methods)
		return
	case "module", "namespace":
		p.parseErrorForInvalidName(diagnostics.Namespace_name_cannot_be_0, diagnostics.Namespace_must_be_given_a_name, ast.KindOpenBraceToken)
		return
	case "type":
		p.parseErrorForInvalidName(diagnostics.Type_alias_name_cannot_be_0, diagnostics.Type_alias_must_be_given_a_name, ast.KindEqualsToken)
		return
	}
	// !!! The user alternatively might have misspelled or forgotten to add a space after a common keyword.
	// const suggestion = getSpellingSuggestion(expressionText, viableKeywordSuggestions, identity) ?? getSpaceSuggestion(expressionText);
	// if (suggestion) {
	// 	parseErrorAt(pos, node.end, Diagnostics.Unknown_keyword_or_identifier_Did_you_mean_0, suggestion);
	// 	return;
	// }
	// Unknown tokens are handled with their own errors in the scanner
	if p.token == ast.KindUnknown {
		return
	}
	// Otherwise, we know this some kind of unknown word, not just a missing expected semicolon.
	p.parseErrorAt(pos, node.End(), diagnostics.Unexpected_keyword_or_identifier)
}

func (p *Parser) parseErrorForInvalidName(nameDiagnostic *diagnostics.Message, blankDiagnostic *diagnostics.Message, tokenIfBlankName ast.Kind) {
	if p.token == tokenIfBlankName {
		p.parseErrorAtCurrentToken(blankDiagnostic)
	} else {
		p.parseErrorAtCurrentToken(nameDiagnostic, p.scanner.TokenValue())
	}
}

func (p *Parser) parseInterfaceDeclaration(pos int, hasJSDoc bool, modifiers *ast.Node) *ast.Node {
	p.parseExpected(ast.KindInterfaceKeyword)
	name := p.parseIdentifier()
	typeParameters := p.parseTypeParameters()
	heritageClauses := p.parseHeritageClauses()
	members := p.parseObjectTypeMembers()
	result := p.factory.NewInterfaceDeclaration(modifiers, name, typeParameters, heritageClauses, members)
	p.finishNode(result, pos)
	_ = hasJSDoc
	return result
}

func (p *Parser) parseTypeAliasDeclaration(pos int, hasJSDoc bool, modifiers *ast.Node) *ast.Node {
	p.parseExpected(ast.KindTypeKeyword)
	if p.hasPrecedingLineBreak() {
		p.parseErrorAtCurrentToken(diagnostics.Line_break_not_permitted_here)
	}
	name := p.parseIdentifier()
	typeParameters := p.parseTypeParameters()
	p.parseExpected(ast.KindEqualsToken)
	var typeNode *ast.TypeNode
	if p.token == ast.KindIntrinsicKeyword && p.lookAhead(p.nextIsNotDot) {
		typeNode = p.parseKeywordTypeNode()
	} else {
		typeNode = p.parseType()
	}
	p.parseSemicolon()
	result := p.factory.NewTypeAliasDeclaration(modifiers, name, typeParameters, typeNode)
	p.finishNode(result, pos)
	_ = hasJSDoc
	return result
}

func (p *Parser) nextIsNotDot() bool {
	return p.nextToken() != ast.KindDotToken
}

// In an ambient declaration, the grammar only allows integer literals as initializers.
// In a non-ambient declaration, the grammar allows uninitialized members only in a
// ConstantEnumMemberSection, which starts at the beginning of an enum declaration
// or any time an integer literal initializer is encountered.
func (p *Parser) parseEnumMember() *ast.Node {
	pos := p.nodePos()
	// hasJSDoc := p.hasPrecedingJSDocComment()
	name := p.parsePropertyName()
	initializer := doInContext(p, ast.NodeFlagsDisallowInContext, false, (*Parser).parseInitializer)
	result := p.factory.NewEnumMember(name, initializer)
	p.finishNode(result, pos)
	return result
}

func (p *Parser) parseEnumDeclaration(pos int, hasJSDoc bool, modifiers *ast.Node) *ast.Node {
	p.parseExpected(ast.KindEnumKeyword)
	name := p.parseIdentifier()
	var members []*ast.Node
	if p.parseExpected(ast.KindOpenBraceToken) {
		saveContextFlags := p.contextFlags
		p.setContextFlags(ast.NodeFlagsYieldContext|ast.NodeFlagsAwaitContext, false)
		members = p.parseDelimitedList(PCEnumMembers, (*Parser).parseEnumMember)
		p.contextFlags = saveContextFlags
		p.parseExpected(ast.KindCloseBraceToken)
	}
	result := p.factory.NewEnumDeclaration(modifiers, name, members)
	p.finishNode(result, pos)
	_ = hasJSDoc
	return result
}

func (p *Parser) parseModuleDeclaration(pos int, hasJSDoc bool, modifiers *ast.Node) *ast.Statement {
	var flags ast.NodeFlags
	if p.token == ast.KindGlobalKeyword {
		// global augmentation
		return p.parseAmbientExternalModuleDeclaration(pos, hasJSDoc, modifiers)
	} else if p.parseOptional(ast.KindNamespaceKeyword) {
		flags |= ast.NodeFlagsNamespace
	} else {
		p.parseExpected(ast.KindModuleKeyword)
		if p.token == ast.KindStringLiteral {
			return p.parseAmbientExternalModuleDeclaration(pos, hasJSDoc, modifiers)
		}
	}
	return p.parseModuleOrNamespaceDeclaration(pos, hasJSDoc, modifiers, flags)
}

func (p *Parser) parseAmbientExternalModuleDeclaration(pos int, hasJSDoc bool, modifiers *ast.Node) *ast.Node {
	var flags ast.NodeFlags
	var name *ast.Node
	if p.token == ast.KindGlobalKeyword {
		// parse 'global' as name of global scope augmentation
		name = p.parseIdentifier()
		flags |= ast.NodeFlagsGlobalAugmentation
	} else {
		// parse string literal
		name = p.parseLiteralExpression()
		p.internIdentifier(name.Text())
	}
	var body *ast.Node
	if p.token == ast.KindOpenBraceToken {
		body = p.parseModuleBlock()
	} else {
		p.parseSemicolon()
	}
	result := p.factory.NewModuleDeclaration(modifiers, name, body, flags)
	p.finishNode(result, pos)
	_ = hasJSDoc
	return result
}

func (p *Parser) parseModuleBlock() *ast.Node {
	pos := p.nodePos()
	var statements []*ast.Statement
	if p.parseExpected(ast.KindOpenBraceToken) {
		statements = p.parseList(PCBlockStatements, (*Parser).parseStatement)
		p.parseExpected(ast.KindCloseBraceToken)
	}
	result := p.factory.NewModuleBlock(statements)
	p.finishNode(result, pos)
	return result
}

func (p *Parser) parseModuleOrNamespaceDeclaration(pos int, hasJSDoc bool, modifiers *ast.Node, flags ast.NodeFlags) *ast.Node {
	// If we are parsing a dotted namespace name, we want to
	// propagate the 'Namespace' flag across the names if set.
	namespaceFlag := flags & ast.NodeFlagsNamespace
	var name *ast.Node
	if flags&ast.NodeFlagsNestedNamespace != 0 {
		name = p.parseIdentifierName()
	} else {
		name = p.parseIdentifier()
	}
	var body *ast.Node
	if p.parseOptional(ast.KindDotToken) {
		body = p.parseModuleOrNamespaceDeclaration(p.nodePos(), false /*hasJSDoc*/, nil /*modifiers*/, ast.NodeFlagsNestedNamespace|namespaceFlag)
	} else {
		body = p.parseModuleBlock()
	}
	result := p.factory.NewModuleDeclaration(modifiers, name, body, flags)
	p.finishNode(result, pos)
	_ = hasJSDoc
	return result
}

func (p *Parser) parseImportDeclarationOrImportEqualsDeclaration(pos int, hasJSDoc bool, modifiers *ast.Node) *ast.Statement {
	p.parseExpected(ast.KindImportKeyword)
	afterImportPos := p.nodePos()
	// We don't parse the identifier here in await context, instead we will report a grammar error in the checker.
	var identifier *ast.Node
	if p.isIdentifier() {
		identifier = p.parseIdentifier()
	}
	isTypeOnly := false
	if identifier != nil && identifier.AsIdentifier().Text == "type" &&
		(p.token != ast.KindFromKeyword || p.isIdentifier() && p.lookAhead(p.nextTokenIsFromKeywordOrEqualsToken)) &&
		(p.isIdentifier() || p.tokenAfterImportDefinitelyProducesImportDeclaration()) {
		isTypeOnly = true
		identifier = nil
		if p.isIdentifier() {
			identifier = p.parseIdentifier()
		}
	}
	if identifier != nil && !p.tokenAfterImportedIdentifierDefinitelyProducesImportDeclaration() {
		return p.parseImportEqualsDeclaration(pos, hasJSDoc, modifiers, identifier, isTypeOnly)
	}
	importClause := p.tryParseImportClause(identifier, afterImportPos, isTypeOnly, false /*skipJsDocLeadingAsterisks*/)
	moduleSpecifier := p.parseModuleSpecifier()
	attributes := p.tryParseImportAttributes()
	p.parseSemicolon()
	result := p.factory.NewImportDeclaration(modifiers, importClause, moduleSpecifier, attributes)
	p.finishNode(result, pos)
	return result
}

func (p *Parser) nextTokenIsFromKeywordOrEqualsToken() bool {
	p.nextToken()
	return p.token == ast.KindFromKeyword || p.token == ast.KindEqualsToken
}

func (p *Parser) tokenAfterImportDefinitelyProducesImportDeclaration() bool {
	return p.token == ast.KindAsteriskToken || p.token == ast.KindOpenBraceToken
}

func (p *Parser) tokenAfterImportedIdentifierDefinitelyProducesImportDeclaration() bool {
	// In `import id ___`, the current token decides whether to produce
	// an ImportDeclaration or ImportEqualsDeclaration.
	return p.token == ast.KindCommaToken || p.token == ast.KindFromKeyword
}

func (p *Parser) parseImportEqualsDeclaration(pos int, hasJSDoc bool, modifiers *ast.Node, identifier *ast.Node, isTypeOnly bool) *ast.Node {
	p.parseExpected(ast.KindEqualsToken)
	moduleReference := p.parseModuleReference()
	p.parseSemicolon()
	result := p.factory.NewImportEqualsDeclaration(modifiers, isTypeOnly, identifier, moduleReference)
	p.finishNode(result, pos)
	_ = hasJSDoc
	return result
}

func (p *Parser) parseModuleReference() *ast.Node {
	if p.token == ast.KindRequireKeyword && p.lookAhead(p.nextTokenIsOpenParen) {
		return p.parseExternalModuleReference()
	}
	return p.parseEntityName(false /*allowReservedWords*/, nil /*diagnosticMessage*/)
}

func (p *Parser) parseExternalModuleReference() *ast.Node {
	pos := p.nodePos()
	p.parseExpected(ast.KindRequireKeyword)
	p.parseExpected(ast.KindOpenParenToken)
	expression := p.parseModuleSpecifier()
	p.parseExpected(ast.KindCloseParenToken)
	result := p.factory.NewExternalModuleReference(expression)
	p.finishNode(result, pos)
	return result
}

func (p *Parser) parseModuleSpecifier() *ast.Expression {
	if p.token == ast.KindStringLiteral {
		result := p.parseLiteralExpression()
		p.internIdentifier(result.Text())
		return result
	}
	// We allow arbitrary expressions here, even though the grammar only allows string
	// literals.  We check to ensure that it is only a string literal later in the grammar
	// check pass.
	return p.parseExpression()
}

func (p *Parser) tryParseImportClause(identifier *ast.Node, pos int, isTypeOnly bool, skipJsDocLeadingAsterisks bool) *ast.Node {
	// ImportDeclaration:
	//  import ImportClause from ModuleSpecifier ;
	//  import ModuleSpecifier;
	if identifier != nil || p.token == ast.KindAsteriskToken || p.token == ast.KindOpenBraceToken {
		importClause := p.parseImportClause(identifier, pos, isTypeOnly, skipJsDocLeadingAsterisks)
		p.parseExpected(ast.KindFromKeyword)
		return importClause
	}
	return nil
}

func (p *Parser) parseImportClause(identifier *ast.Node, pos int, isTypeOnly bool, skipJsDocLeadingAsterisks bool) *ast.Node {
	// ImportClause:
	//  ImportedDefaultBinding
	//  NameSpaceImport
	//  NamedImports
	//  ImportedDefaultBinding, NameSpaceImport
	//  ImportedDefaultBinding, NamedImports
	// If there was no default import or if there is comma token after default import
	// parse namespace or named imports
	var namedBindings *ast.Node
	if identifier == nil || p.parseOptional(ast.KindCommaToken) {
		_ = skipJsDocLeadingAsterisks
		// !!! if (skipJsDocLeadingAsterisks) scanner.setSkipJsDocLeadingAsterisks(true);
		if p.token == ast.KindAsteriskToken {
			namedBindings = p.parseNamespaceImport()
		} else {
			namedBindings = p.parseNamedImports()
		}
		// !!! if (skipJsDocLeadingAsterisks) scanner.setSkipJsDocLeadingAsterisks(false);
	}
	result := p.factory.NewImportClause(isTypeOnly, identifier, namedBindings)
	p.finishNode(result, pos)
	return result
}

func (p *Parser) parseNamespaceImport() *ast.Node {
	// NameSpaceImport:
	//  * as ImportedBinding
	pos := p.nodePos()
	p.parseExpected(ast.KindAsteriskToken)
	p.parseExpected(ast.KindAsKeyword)
	name := p.parseIdentifier()
	result := p.factory.NewNamespaceImport(name)
	p.finishNode(result, pos)
	return result
}

func (p *Parser) parseNamedImports() *ast.Node {
	pos := p.nodePos()
	// NamedImports:
	//  { }
	//  { ImportsList }
	//  { ImportsList, }
	imports := p.parseBracketedList(PCImportOrExportSpecifiers, (*Parser).parseImportSpecifier, ast.KindOpenBraceToken, ast.KindCloseBraceToken)
	result := p.factory.NewNamedImports(imports)
	p.finishNode(result, pos)
	return result
}

func (p *Parser) parseImportSpecifier() *ast.Node {
	pos := p.nodePos()
	isTypeOnly, propertyName, name := p.parseImportOrExportSpecifier(ast.KindImportSpecifier)
	var identifierName *ast.Node
	if name.Kind == ast.KindIdentifier {
		identifierName = name
	} else {
		p.parseErrorAtRange(p.skipRangeTrivia(name.Loc), diagnostics.Identifier_expected)
		identifierName = p.newIdentifier("")
		p.finishNode(identifierName, name.Pos())
	}
	result := p.factory.NewImportSpecifier(isTypeOnly, propertyName, identifierName)
	p.finishNode(result, pos)
	return result
}

func (p *Parser) parseImportOrExportSpecifier(kind ast.Kind) (isTypeOnly bool, propertyName *ast.Node, name *ast.Node) {
	// ImportSpecifier:
	//   BindingIdentifier
	//   ModuleExportName as BindingIdentifier
	// ExportSpecifier:
	//   ModuleExportName
	//   ModuleExportName as ModuleExportName
	// let checkIdentifierIsKeyword = isKeyword(token()) && !isIdentifier();
	// let checkIdentifierStart = scanner.getTokenStart();
	// let checkIdentifierEnd = scanner.getTokenEnd();
	canParseAsKeyword := true
	name = p.parseModuleExportName(false /*disallowKeywords*/)
	if name.Kind == ast.KindIdentifier && name.AsIdentifier().Text == "type" {
		// If the first token of an import specifier is 'type', there are a lot of possibilities,
		// especially if we see 'as' afterwards:
		//
		// import { type } from "mod";          - isTypeOnly: false,   name: type
		// import { type as } from "mod";       - isTypeOnly: true,    name: as
		// import { type as as } from "mod";    - isTypeOnly: false,   name: as,    propertyName: type
		// import { type as as as } from "mod"; - isTypeOnly: true,    name: as,    propertyName: as
		if p.token == ast.KindAsKeyword {
			// { type as ...? }
			firstAs := p.parseIdentifierName()
			if p.token == ast.KindAsKeyword {
				// { type as as ...? }
				secondAs := p.parseIdentifierName()
				if p.canParseModuleExportName() {
					// { type as as something }
					// { type as as "something" }
					isTypeOnly = true
					propertyName = firstAs
					name = p.parseModuleExportName(true /*disallowKeywords*/)
					canParseAsKeyword = false
				} else {
					// { type as as }
					propertyName = name
					name = secondAs
					canParseAsKeyword = false
				}
			} else if p.canParseModuleExportName() {
				// { type as something }
				// { type as "something" }
				propertyName = name
				canParseAsKeyword = false
				name = p.parseModuleExportName(true /*disallowKeywords*/)
			} else {
				// { type as }
				isTypeOnly = true
				name = firstAs
			}
		} else if p.canParseModuleExportName() {
			// { type something ...? }
			// { type "something" ...? }
			isTypeOnly = true
			name = p.parseModuleExportName(true /*disallowKeywords*/)
		}
	}
	if canParseAsKeyword && p.token == ast.KindAsKeyword {
		propertyName = name
		p.parseExpected(ast.KindAsKeyword)
		name = p.parseModuleExportName(kind == ast.KindImportSpecifier /*disallowKeywords*/)
	}
	return isTypeOnly, propertyName, name
}

func (p *Parser) canParseModuleExportName() bool {
	return tokenIsIdentifierOrKeyword(p.token) || p.token == ast.KindStringLiteral
}

func (p *Parser) parseModuleExportName(disallowKeywords bool) *ast.Node {
	if p.token == ast.KindStringLiteral {
		return p.parseLiteralExpression()
	}
	if disallowKeywords && isKeyword(p.token) && !p.isIdentifier() {
		p.parseErrorAtCurrentToken(diagnostics.Identifier_expected)
	}
	return p.parseIdentifierName()
}

func (p *Parser) tryParseImportAttributes() *ast.Node {
	if (p.token == ast.KindWithKeyword || p.token == ast.KindAssertKeyword) && !p.hasPrecedingLineBreak() {
		return p.parseImportAttributes(p.token, true /*skipKeyword*/)
	}
	return nil
}

func (p *Parser) parseExportAssignment(pos int, hasJSDoc bool, modifiers *ast.Node) *ast.Node {
	saveContextFlags := p.contextFlags
	p.setContextFlags(ast.NodeFlagsAwaitContext, true)
	isExportEquals := false
	if p.parseOptional(ast.KindEqualsToken) {
		isExportEquals = true
	} else {
		p.parseExpected(ast.KindDefaultKeyword)
	}
	expression := p.parseAssignmentExpressionOrHigher()
	p.parseSemicolon()
	p.contextFlags = saveContextFlags
	result := p.factory.NewExportAssignment(modifiers, isExportEquals, expression)
	p.finishNode(result, pos)
	_ = hasJSDoc
	return result
}

func (p *Parser) parseNamespaceExportDeclaration(pos int, hasJSDoc bool, modifiers *ast.Node) *ast.Node {
	p.parseExpected(ast.KindAsKeyword)
	p.parseExpected(ast.KindNamespaceKeyword)
	name := p.parseIdentifier()
	p.parseSemicolon()
	// NamespaceExportDeclaration nodes cannot have decorators or modifiers, we attach them here so we can report them in the grammar checker
	result := p.factory.NewNamespaceExportDeclaration(modifiers, name)
	p.finishNode(result, pos)
	_ = hasJSDoc
	return result
}

func (p *Parser) parseExportDeclaration(pos int, hasJSDoc bool, modifiers *ast.Node) *ast.Node {
	saveContextFlags := p.contextFlags
	p.setContextFlags(ast.NodeFlagsAwaitContext, true)
	var exportClause *ast.Node
	var moduleSpecifier *ast.Expression
	var attributes *ast.Node
	isTypeOnly := p.parseOptional(ast.KindTypeKeyword)
	namespaceExportPos := p.nodePos()
	if p.parseOptional(ast.KindAsteriskToken) {
		if p.parseOptional(ast.KindAsKeyword) {
			exportClause = p.parseNamespaceExport(namespaceExportPos)
		}
		p.parseExpected(ast.KindFromKeyword)
		moduleSpecifier = p.parseModuleSpecifier()
	} else {
		exportClause = p.parseNamedExports()
		// It is not uncommon to accidentally omit the 'from' keyword. Additionally, in editing scenarios,
		// the 'from' keyword can be parsed as a named export when the export clause is unterminated (i.e. `export { from "moduleName";`)
		// If we don't have a 'from' keyword, see if we have a string literal such that ASI won't take effect.
		if p.token == ast.KindFromKeyword || (p.token == ast.KindStringLiteral && !p.hasPrecedingLineBreak()) {
			p.parseExpected(ast.KindFromKeyword)
			moduleSpecifier = p.parseModuleSpecifier()
		}
	}
	if moduleSpecifier != nil && (p.token == ast.KindWithKeyword || p.token == ast.KindAssertKeyword) && !p.hasPrecedingLineBreak() {
		attributes = p.parseImportAttributes(p.token, true /*skipKeyword*/)
	}
	p.parseSemicolon()
	p.contextFlags = saveContextFlags
	result := p.factory.NewExportDeclaration(modifiers, isTypeOnly, exportClause, moduleSpecifier, attributes)
	p.finishNode(result, pos)
	_ = hasJSDoc
	return result
}

func (p *Parser) parseNamespaceExport(pos int) *ast.Node {
	result := p.factory.NewNamespaceExport(p.parseModuleExportName(false /*disallowKeywords*/))
	p.finishNode(result, pos)
	return result
}

func (p *Parser) parseNamedExports() *ast.Node {
	pos := p.nodePos()
	// NamedImports:
	//  { }
	//  { ImportsList }
	//  { ImportsList, }
	exports := p.parseBracketedList(PCImportOrExportSpecifiers, (*Parser).parseExportSpecifier, ast.KindOpenBraceToken, ast.KindCloseBraceToken)
	result := p.factory.NewNamedExports(exports)
	p.finishNode(result, pos)
	return result
}

func (p *Parser) parseExportSpecifier() *ast.Node {
	pos := p.nodePos()
	isTypeOnly, propertyName, name := p.parseImportOrExportSpecifier(ast.KindExportSpecifier)
	result := p.factory.NewExportSpecifier(isTypeOnly, propertyName, name)
	p.finishNode(result, pos)
	return result
}

// TYPES

func (p *Parser) parseType() *ast.TypeNode {
	saveContextFlags := p.contextFlags
	p.setContextFlags(ast.NodeFlagsTypeExcludesFlags, false)
	var typeNode *ast.TypeNode
	if p.isStartOfFunctionTypeOrConstructorType() {
		typeNode = p.parseFunctionOrConstructorType()
	} else {
		pos := p.nodePos()
		typeNode = p.parseUnionTypeOrHigher()
		if !p.inDisallowConditionalTypesContext() && !p.hasPrecedingLineBreak() && p.parseOptional(ast.KindExtendsKeyword) {
			// The type following 'extends' is not permitted to be another conditional type
			extendsType := doInContext(p, ast.NodeFlagsDisallowConditionalTypesContext, true, (*Parser).parseType)
			p.parseExpected(ast.KindQuestionToken)
			trueType := doInContext(p, ast.NodeFlagsDisallowConditionalTypesContext, false, (*Parser).parseType)
			p.parseExpected(ast.KindColonToken)
			falseType := doInContext(p, ast.NodeFlagsDisallowConditionalTypesContext, false, (*Parser).parseType)
			conditionalType := p.factory.NewConditionalTypeNode(typeNode, extendsType, trueType, falseType)
			p.finishNode(conditionalType, pos)
			typeNode = conditionalType
		}
	}
	p.contextFlags = saveContextFlags
	return typeNode
}

func (p *Parser) parseUnionTypeOrHigher() *ast.TypeNode {
	return p.parseUnionOrIntersectionType(ast.KindBarToken, (*Parser).parseIntersectionTypeOrHigher)
}

func (p *Parser) parseIntersectionTypeOrHigher() *ast.TypeNode {
	return p.parseUnionOrIntersectionType(ast.KindAmpersandToken, (*Parser).parseTypeOperatorOrHigher)
}

func (p *Parser) parseUnionOrIntersectionType(operator ast.Kind, parseConstituentType func(p *Parser) *ast.TypeNode) *ast.TypeNode {
	pos := p.nodePos()
	isUnionType := operator == ast.KindBarToken
	hasLeadingOperator := p.parseOptional(operator)
	var typeNode *ast.TypeNode
	if hasLeadingOperator {
		typeNode = p.parseFunctionOrConstructorTypeToError(isUnionType, parseConstituentType)
	} else {
		typeNode = parseConstituentType(p)
	}
	if p.token == operator || hasLeadingOperator {
		types := []*ast.TypeNode{typeNode}
		for p.parseOptional(operator) {
			types = append(types, p.parseFunctionOrConstructorTypeToError(isUnionType, parseConstituentType))
		}
		typeNode = p.createUnionOrIntersectionTypeNode(operator, types)
		p.finishNode(typeNode, pos)
	}
	return typeNode
}

func (p *Parser) createUnionOrIntersectionTypeNode(operator ast.Kind, types []*ast.TypeNode) *ast.Node {
	switch operator {
	case ast.KindBarToken:
		return p.factory.NewUnionTypeNode(types)
	case ast.KindAmpersandToken:
		return p.factory.NewIntersectionTypeNode(types)
	default:
		panic("Unhandled case in createUnionOrIntersectionType")
	}
}

func (p *Parser) parseTypeOperatorOrHigher() *ast.TypeNode {
	operator := p.token
	switch operator {
	case ast.KindKeyOfKeyword, ast.KindUniqueKeyword, ast.KindReadonlyKeyword:
		return p.parseTypeOperator(operator)
	case ast.KindInferKeyword:
		return p.parseInferType()
	}
	return doInContext(p, ast.NodeFlagsDisallowConditionalTypesContext, false, (*Parser).parsePostfixTypeOrHigher)
}

func (p *Parser) parseTypeOperator(operator ast.Kind) *ast.Node {
	pos := p.nodePos()
	p.parseExpected(operator)
	result := p.factory.NewTypeOperatorNode(operator, p.parseTypeOperatorOrHigher())
	p.finishNode(result, pos)
	return result
}

func (p *Parser) parseInferType() *ast.Node {
	pos := p.nodePos()
	p.parseExpected(ast.KindInferKeyword)
	result := p.factory.NewInferTypeNode(p.parseTypeParameterOfInferType())
	p.finishNode(result, pos)
	return result
}

func (p *Parser) parseTypeParameterOfInferType() *ast.Node {
	pos := p.nodePos()
	name := p.parseIdentifier()
	constraint := p.tryParseConstraintOfInferType()
	result := p.factory.NewTypeParameterDeclaration(nil /*modifiers*/, name, constraint, nil /*defaultType*/)
	p.finishNode(result, pos)
	return result
}

func (p *Parser) tryParseConstraintOfInferType() *ast.Node {
	state := p.mark()
	if p.parseOptional(ast.KindExtendsKeyword) {
		constraint := doInContext(p, ast.NodeFlagsDisallowConditionalTypesContext, true, (*Parser).parseType)
		if p.inDisallowConditionalTypesContext() || p.token != ast.KindQuestionToken {
			return constraint
		}
	}
	p.rewind(state)
	return nil
}

func (p *Parser) parsePostfixTypeOrHigher() *ast.Node {
	pos := p.nodePos()
	typeNode := p.parseNonArrayType()
	for !p.hasPrecedingLineBreak() {
		switch p.token {
		case ast.KindOpenBracketToken:
			p.parseExpected(ast.KindOpenBracketToken)
			if p.isStartOfType(false /*isStartOfParameter*/) {
				indexType := p.parseType()
				p.parseExpected(ast.KindCloseBracketToken)
				typeNode = p.factory.NewIndexedAccessTypeNode(typeNode, indexType)
				p.finishNode(typeNode, pos)
			} else {
				p.parseExpected(ast.KindCloseBracketToken)
				typeNode = p.factory.NewArrayTypeNode(typeNode)
				p.finishNode(typeNode, pos)
			}
		default:
			return typeNode
		}
	}
	return typeNode
}

func (p *Parser) parseNonArrayType() *ast.Node {
	switch p.token {
	case ast.KindAnyKeyword, ast.KindUnknownKeyword, ast.KindStringKeyword, ast.KindNumberKeyword, ast.KindBigIntKeyword,
		ast.KindSymbolKeyword, ast.KindBooleanKeyword, ast.KindUndefinedKeyword, ast.KindNeverKeyword, ast.KindObjectKeyword:
		state := p.mark()
		keywordTypeNode := p.parseKeywordTypeNode()
		// If these are followed by a dot then parse these out as a dotted type reference instead
		if p.token != ast.KindDotToken {
			return keywordTypeNode
		}
		p.rewind(state)
		return p.parseTypeReference()
<<<<<<< HEAD
	case SyntaxKindAsteriskEqualsToken:
		// If there is '*=', treat it as * followed by postfix =
		p.scanner.ReScanAsteriskEqualsToken()
		fallthrough
	case SyntaxKindAsteriskToken:
		return p.parseJSDocAllType()
	case SyntaxKindQuestionQuestionToken:
		// If there is '??', treat it as prefix-'?' in JSDoc type.
		p.scanner.ReScanQuestionToken()
		fallthrough
	case SyntaxKindQuestionToken:
		return p.parseJSDocUnknownOrNullableType()
	case SyntaxKindFunctionKeyword:
		return p.parseJSDocFunctionType()
	case SyntaxKindExclamationToken:
		return p.parseJSDocNonNullableType()
	case SyntaxKindNoSubstitutionTemplateLiteral, SyntaxKindStringLiteral, SyntaxKindNumericLiteral, SyntaxKindBigintLiteral, SyntaxKindTrueKeyword,
		SyntaxKindFalseKeyword, SyntaxKindNullKeyword:
=======
		// !!!
		// case KindAsteriskEqualsToken:
		// 	// If there is '*=', treat it as * followed by postfix =
		// 	p.scanner.reScanAsteriskEqualsToken()
		// 	fallthrough
		// case KindAsteriskToken:
		// 	return p.parseJSDocAllType()
		// case KindQuestionQuestionToken:
		// 	// If there is '??', treat it as prefix-'?' in JSDoc type.
		// 	p.scanner.reScanQuestionToken()
		// 	fallthrough
		// case KindQuestionToken:
		// 	return p.parseJSDocUnknownOrNullableType()
		// case KindFunctionKeyword:
		// 	return p.parseJSDocFunctionType()
		// case KindExclamationToken:
		// 	return p.parseJSDocNonNullableType()
	case ast.KindNoSubstitutionTemplateLiteral, ast.KindStringLiteral, ast.KindNumericLiteral, ast.KindBigIntLiteral, ast.KindTrueKeyword,
		ast.KindFalseKeyword, ast.KindNullKeyword:
>>>>>>> 3492bc2d
		return p.parseLiteralTypeNode(false /*negative*/)
	case ast.KindMinusToken:
		if p.lookAhead(p.nextTokenIsNumericOrBigIntLiteral) {
			return p.parseLiteralTypeNode(true /*negative*/)
		}
		return p.parseTypeReference()
	case ast.KindVoidKeyword:
		return p.parseKeywordTypeNode()
	case ast.KindThisKeyword:
		thisKeyword := p.parseThisTypeNode()
		if p.token == ast.KindIsKeyword && !p.hasPrecedingLineBreak() {
			return p.parseThisTypePredicate(thisKeyword)
		}
		return thisKeyword
	case ast.KindTypeOfKeyword:
		if p.lookAhead(p.nextIsStartOfTypeOfImportType) {
			return p.parseImportType()
		}
		return p.parseTypeQuery()
	case ast.KindOpenBraceToken:
		if p.lookAhead(p.nextIsStartOfMappedType) {
			return p.parseMappedType()
		}
		return p.parseTypeLiteral()
	case ast.KindOpenBracketToken:
		return p.parseTupleType()
	case ast.KindOpenParenToken:
		return p.parseParenthesizedType()
	case ast.KindImportKeyword:
		return p.parseImportType()
	case ast.KindAssertsKeyword:
		if p.lookAhead(p.nextTokenIsIdentifierOrKeywordOnSameLine) {
			return p.parseAssertsTypePredicate()
		}
		return p.parseTypeReference()
	case ast.KindTemplateHead:
		return p.parseTemplateType()
	default:
		return p.parseTypeReference()
	}
}

func (p *Parser) parseKeywordTypeNode() *ast.Node {
	pos := p.nodePos()
	result := p.factory.NewKeywordTypeNode(p.token)
	p.nextToken()
	p.finishNode(result, pos)
	return result
}

func (p *Parser) parseThisTypeNode() *ast.Node {
	pos := p.nodePos()
	p.nextToken()
	result := p.factory.NewThisTypeNode()
	p.finishNode(result, pos)
	return result
}

func (p *Parser) parseThisTypePredicate(lhs *ast.Node) *ast.Node {
	p.nextToken()
	result := p.factory.NewTypePredicateNode(nil /*assertsModifier*/, lhs, p.parseType())
	p.finishNode(result, lhs.Pos())
	return result
}

<<<<<<< HEAD
func (p *Parser) parseJSDocAllType() *Node {
	pos := p.nodePos()
	p.nextToken()
	result := p.factory.NewJSDocAllType()
	p.finishNode(result, pos)
	return result
}

func (p *Parser) parseJSDocNonNullableType() *TypeNode {
	pos := p.nodePos()
	p.nextToken()
	result := p.factory.NewJSDocNonNullableType(p.parseNonArrayType() /*postfix*/, false)
	p.finishNode(result, pos)
	return result
}

func (p *Parser) parseJSDocUnknownOrNullableType() *Node {
	pos := p.nodePos()
	// skip the ?
	p.nextToken()

	// Need to lookahead to decide if this is a nullable or unknown type.

	// Here are cases where we'll pick the unknown type:
	//
	//      Foo(?,
	//      { a: ? }
	//      Foo(?)
	//      Foo<?>
	//      Foo(?=
	//      (?|
	if p.token == SyntaxKindCommaToken || p.token == SyntaxKindCloseBraceToken || p.token == SyntaxKindCloseParenToken || p.token == SyntaxKindGreaterThanToken || p.token == SyntaxKindEqualsToken || p.token == SyntaxKindBarToken {
		result := p.factory.NewJSDocUnknownType()
		p.finishNode(result, pos)
		return result
	} else {
		result := p.factory.NewJSDocNullableType(p.parseType() /*postfix*/, false)
		p.finishNode(result, pos)
		return result
	}
}

func (p *Parser) parseJSDocFunctionType() *Node {
	pos := p.nodePos()
	// hasJSDoc := p.hasPrecedingJSDocComment()
	state := p.mark()
	if p.nextTokenIsOpenParen() {
		parameters := p.parseParameters(SignatureFlagsType | SignatureFlagsJSDoc)
		type_ := p.parseReturnType(SyntaxKindColonToken /*isType*/, false)
		result := p.factory.NewJSDocFunctionType(parameters, type_)
		p.finishNode(result, pos)
		// p.withJSDoc(result, hasJSDoc)
		return result
	}
	p.rewind(state)
	result := p.factory.NewTypeReferenceNode(p.parseIdentifierName() /*typeArguments*/, nil)
	p.finishNode(result, pos)
	return result
}

func (p *Parser) parseJSDocParameter() *ParameterDeclarationNode {
	pos := p.nodePos()
	var name *Node
	if p.token == SyntaxKindThisKeyword || p.token == SyntaxKindNewKeyword {
		name = p.parseIdentifierName()
		p.parseExpected(SyntaxKindColonToken)
	}
	result := p.factory.NewParameterDeclaration(nil, nil, name, nil, p.parseJSDocType(), nil)
	p.finishNode(result, pos)
	return result
}

func (p *Parser) parseJSDocType() *TypeNode {
	p.scanner.SetSkipJsDocLeadingAsterisks(true)
	pos := p.nodePos()
	if p.parseOptional(SyntaxKindModuleKeyword) {
		// TODO(rbuckton): We never set `type TypeNode` for a JSDocNamepathType. What should we put here?
		moduleTag := p.factory.NewJSDocNamepathType()
	terminate:
		for true {
			switch p.token {
			case SyntaxKindCloseBraceToken,
				SyntaxKindEndOfFile,
				SyntaxKindCommaToken,
				SyntaxKindWhitespaceTrivia:
				break terminate
			default:
				p.nextTokenJSDoc()
			}
		}

		p.scanner.SetSkipJsDocLeadingAsterisks(false)
		p.finishNode(moduleTag, pos)
		return moduleTag
	}

	hasDotDotDot := p.parseOptional(SyntaxKindDotDotDotToken)
	type_ := p.parseTypeOrTypePredicate()
	p.scanner.SetSkipJsDocLeadingAsterisks(false)
	if hasDotDotDot {
		type_ = p.factory.NewJSDocVariadicType(type_)
		p.finishNode(type_, pos)
	}
	if p.token == SyntaxKindEqualsToken {
		p.nextToken()
		result := p.factory.NewJSDocOptionalType(type_)
		p.finishNode(result, pos)
		return result
	}
	return type_
}
func (p *Parser) parseLiteralTypeNode(negative bool) *Node {
=======
func (p *Parser) parseLiteralTypeNode(negative bool) *ast.Node {
>>>>>>> 3492bc2d
	pos := p.nodePos()
	if negative {
		p.nextToken()
	}
	var expression *ast.Expression
	if p.token == ast.KindTrueKeyword || p.token == ast.KindFalseKeyword || p.token == ast.KindNullKeyword {
		expression = p.parseKeywordExpression()
	} else {
		expression = p.parseLiteralExpression()
	}
	if negative {
		expression = p.factory.NewPrefixUnaryExpression(ast.KindMinusToken, expression)
		p.finishNode(expression, pos)
	}
	result := p.factory.NewLiteralTypeNode(expression)
	p.finishNode(result, pos)
	return result
}

func (p *Parser) parseTypeReference() *ast.Node {
	pos := p.nodePos()
	result := p.factory.NewTypeReferenceNode(p.parseEntityNameOfTypeReference(), p.parseTypeArgumentsOfTypeReference())
	p.finishNode(result, pos)
	return result
}

func (p *Parser) parseEntityNameOfTypeReference() *ast.Node {
	return p.parseEntityName(true /*allowReservedWords*/, diagnostics.Type_expected)
}

func (p *Parser) parseEntityName(allowReservedWords bool, diagnosticMessage *diagnostics.Message) *ast.Node {
	pos := p.nodePos()
	var entity *ast.Node
	if allowReservedWords {
		entity = p.parseIdentifierNameWithDiagnostic(diagnosticMessage)
	} else {
		entity = p.parseIdentifierWithDiagnostic(diagnosticMessage, nil)
	}
	for p.parseOptional(ast.KindDotToken) {
		if p.token == ast.KindLessThanToken {
			// The entity is part of a JSDoc-style generic. We will use the gap between `typeName` and
			// `typeArguments` to report it as a grammar error in the checker.
			break
		}
		entity = p.factory.NewQualifiedName(entity, p.parseRightSideOfDot(allowReservedWords, false /*allowPrivateIdentifiers*/, true /*allowUnicodeEscapeSequenceInIdentifierName*/))
		p.finishNode(entity, pos)
	}
	return entity
}

func (p *Parser) parseRightSideOfDot(allowIdentifierNames bool, allowPrivateIdentifiers bool, allowUnicodeEscapeSequenceInIdentifierName bool) *ast.Node {
	// Technically a keyword is valid here as all identifiers and keywords are identifier names.
	// However, often we'll encounter this in error situations when the identifier or keyword
	// is actually starting another valid construct.
	//
	// So, we check for the following specific case:
	//
	//      name.
	//      identifierOrKeyword identifierNameOrKeyword
	//
	// Note: the newlines are important here.  For example, if that above code
	// were rewritten into:
	//
	//      name.identifierOrKeyword
	//      identifierNameOrKeyword
	//
	// Then we would consider it valid.  That's because ASI would take effect and
	// the code would be implicitly: "name.identifierOrKeyword; identifierNameOrKeyword".
	// In the first case though, ASI will not take effect because there is not a
	// line terminator after the identifier or keyword.
	if p.hasPrecedingLineBreak() && tokenIsIdentifierOrKeyword(p.token) && p.lookAhead(p.nextTokenIsIdentifierOrKeywordOnSameLine) {
		// Report that we need an identifier.  However, report it right after the dot,
		// and not on the next token.  This is because the next token might actually
		// be an identifier and the error would be quite confusing.
		p.parseErrorAt(p.nodePos(), p.nodePos(), diagnostics.Identifier_expected)
		return p.createMissingIdentifier()
	}
	if p.token == ast.KindPrivateIdentifier {
		node := p.parsePrivateIdentifier()
		if allowPrivateIdentifiers {
			return node
		}
		p.parseErrorAt(p.nodePos(), p.nodePos(), diagnostics.Identifier_expected)
		return p.createMissingIdentifier()
	}
	if allowIdentifierNames {
		if allowUnicodeEscapeSequenceInIdentifierName {
			return p.parseIdentifierName()
		}
		return p.parseIdentifierNameErrorOnUnicodeEscapeSequence()
	}

	return p.parseIdentifier()
}

func (p *Parser) newIdentifier(text string) *ast.Node {
	return p.factory.NewIdentifier(text)
}

func (p *Parser) createMissingIdentifier() *ast.Node {
	result := p.newIdentifier("")
	p.finishNode(result, p.nodePos())
	return result
}

func (p *Parser) parsePrivateIdentifier() *ast.Node {
	pos := p.nodePos()
	text := p.scanner.TokenValue()
	p.internIdentifier(text)
	p.nextToken()
	result := p.factory.NewPrivateIdentifier(text)
	p.finishNode(result, pos)
	return result
}

func (p *Parser) reScanLessThanToken() ast.Kind {
	p.token = p.scanner.ReScanLessThanToken()
	return p.token
}

func (p *Parser) reScanGreaterThanToken() ast.Kind {
	p.token = p.scanner.ReScanGreaterThanToken()
	return p.token
}

func (p *Parser) reScanSlashToken() ast.Kind {
	p.token = p.scanner.ReScanSlashToken()
	return p.token
}

func (p *Parser) reScanTemplateToken(isTaggedTemplate bool) ast.Kind {
	p.token = p.scanner.ReScanTemplateToken(isTaggedTemplate)
	return p.token
}

func (p *Parser) parseTypeArgumentsOfTypeReference() *ast.Node {
	if !p.hasPrecedingLineBreak() && p.reScanLessThanToken() == ast.KindLessThanToken {
		return p.parseTypeArguments()
	}
	return nil
}

func (p *Parser) parseTypeArguments() *ast.Node {
	if p.token == ast.KindLessThanToken {
		pos := p.nodePos()
		typeArguments := p.parseBracketedList(PCTypeArguments, (*Parser).parseType, ast.KindLessThanToken, ast.KindGreaterThanToken)
		if typeArguments != nil {
			result := p.factory.NewTypeArgumentList(typeArguments)
			p.finishNode(result, pos)
			return result
		}
	}
	return nil
}

func (p *Parser) nextIsStartOfTypeOfImportType() bool {
	p.nextToken()
	return p.token == ast.KindImportKeyword
}

func (p *Parser) parseImportType() *ast.Node {
	p.sourceFlags |= ast.NodeFlagsPossiblyContainsDynamicImport
	pos := p.nodePos()
	isTypeOf := p.parseOptional(ast.KindTypeOfKeyword)
	p.parseExpected(ast.KindImportKeyword)
	p.parseExpected(ast.KindOpenParenToken)
	typeNode := p.parseType()
	var attributes *ast.Node
	if p.parseOptional(ast.KindCommaToken) {
		openBracePosition := p.scanner.TokenStart()
		p.parseExpected(ast.KindOpenBraceToken)
		currentToken := p.token
		if currentToken == ast.KindWithKeyword || currentToken == ast.KindAssertKeyword {
			p.nextToken()
		} else {
			p.parseErrorAtCurrentToken(diagnostics.X_0_expected, TokenToString(ast.KindWithKeyword))
		}
		p.parseExpected(ast.KindColonToken)
		attributes = p.parseImportAttributes(currentToken, true /*skipKeyword*/)
		if !p.parseExpected(ast.KindCloseBraceToken) {
			if len(p.diagnostics) != 0 {
				lastDiagnostic := p.diagnostics[len(p.diagnostics)-1]
				if lastDiagnostic.Code() == diagnostics.X_0_expected.Code() {
					related := ast.NewDiagnostic(nil, core.NewTextRange(openBracePosition, openBracePosition+1), diagnostics.The_parser_expected_to_find_a_1_to_match_the_0_token_here, "{", "}")
					lastDiagnostic.AddRelatedInfo(related)
				}
			}
		}
	}
	p.parseExpected(ast.KindCloseParenToken)
	var qualifier *ast.Node
	if p.parseOptional(ast.KindDotToken) {
		qualifier = p.parseEntityNameOfTypeReference()
	}
	typeArguments := p.parseTypeArgumentsOfTypeReference()
	result := p.factory.NewImportTypeNode(isTypeOf, typeNode, attributes, qualifier, typeArguments)
	p.finishNode(result, pos)
	return result
}

func (p *Parser) parseImportAttribute() *ast.Node {
	pos := p.nodePos()
	var name *ast.Node
	if tokenIsIdentifierOrKeyword(p.token) {
		name = p.parseIdentifierName()
	} else if p.token == ast.KindStringLiteral {
		name = p.parseLiteralExpression()
	}
	if name != nil {
		p.parseExpected(ast.KindColonToken)
	} else {
		p.parseErrorAtCurrentToken(diagnostics.Identifier_or_string_literal_expected)
	}
	value := p.parseAssignmentExpressionOrHigher()
	result := p.factory.NewImportAttribute(name, value)
	p.finishNode(result, pos)
	return result
}

func (p *Parser) parseImportAttributes(token ast.Kind, skipKeyword bool) *ast.Node {
	pos := p.nodePos()
	if !skipKeyword {
		p.parseExpected(token)
	}
	var elements []*ast.Node
	var multiLine bool
	openBracePosition := p.scanner.TokenStart()
	if p.parseExpected(ast.KindOpenBraceToken) {
		multiLine = p.hasPrecedingLineBreak()
		elements = p.parseDelimitedList(PCImportAttributes, (*Parser).parseImportAttribute)
		if !p.parseExpected(ast.KindCloseBraceToken) {
			if len(p.diagnostics) != 0 {
				lastDiagnostic := p.diagnostics[len(p.diagnostics)-1]
				if lastDiagnostic.Code() == diagnostics.X_0_expected.Code() {
					related := ast.NewDiagnostic(nil, core.NewTextRange(openBracePosition, openBracePosition+1), diagnostics.The_parser_expected_to_find_a_1_to_match_the_0_token_here, "{", "}")
					lastDiagnostic.AddRelatedInfo(related)
				}
			}
		}
	}
	result := p.factory.NewImportAttributes(token, elements, multiLine)
	p.finishNode(result, pos)
	return result
}

func (p *Parser) parseTypeQuery() *ast.Node {
	pos := p.nodePos()
	p.parseExpected(ast.KindTypeOfKeyword)
	entityName := p.parseEntityName(true /*allowReservedWords*/, nil)
	// Make sure we perform ASI to prevent parsing the next line's type arguments as part of an instantiation expression
	var typeArguments *ast.Node
	if !p.hasPrecedingLineBreak() {
		typeArguments = p.parseTypeArguments()
	}
	result := p.factory.NewTypeQueryNode(entityName, typeArguments)
	p.finishNode(result, pos)
	return result
}

func (p *Parser) nextIsStartOfMappedType() bool {
	p.nextToken()
	if p.token == ast.KindPlusToken || p.token == ast.KindMinusToken {
		return p.nextToken() == ast.KindReadonlyKeyword
	}
	if p.token == ast.KindReadonlyKeyword {
		p.nextToken()
	}
	return p.token == ast.KindOpenBracketToken && p.nextTokenIsIdentifier() && p.nextToken() == ast.KindInKeyword
}

func (p *Parser) parseMappedType() *ast.Node {
	pos := p.nodePos()
	p.parseExpected(ast.KindOpenBraceToken)
	var readonlyToken *ast.Node // ReadonlyKeyword | PlusToken | MinusToken
	if p.token == ast.KindReadonlyKeyword || p.token == ast.KindPlusToken || p.token == ast.KindMinusToken {
		readonlyToken = p.parseTokenNode()
		if readonlyToken.Kind != ast.KindReadonlyKeyword {
			p.parseExpected(ast.KindReadonlyKeyword)
		}
	}
	p.parseExpected(ast.KindOpenBracketToken)
	typeParameter := p.parseMappedTypeParameter()
	var nameType *ast.TypeNode
	if p.parseOptional(ast.KindAsKeyword) {
		nameType = p.parseType()
	}
	p.parseExpected(ast.KindCloseBracketToken)
	var questionToken *ast.Node // QuestionToken | PlusToken | MinusToken
	if p.token == ast.KindQuestionToken || p.token == ast.KindPlusToken || p.token == ast.KindMinusToken {
		questionToken = p.parseTokenNode()
		if questionToken.Kind != ast.KindQuestionToken {
			p.parseExpected(ast.KindQuestionToken)
		}
	}
	typeNode := p.parseTypeAnnotation()
	p.parseSemicolon()
	members := p.parseList(PCTypeMembers, (*Parser).parseTypeMember)
	p.parseExpected(ast.KindCloseBraceToken)
	result := p.factory.NewMappedTypeNode(readonlyToken, typeParameter, nameType, questionToken, typeNode, members)
	p.finishNode(result, pos)
	return result
}

func (p *Parser) parseMappedTypeParameter() *ast.Node {
	pos := p.nodePos()
	name := p.parseIdentifierName()
	p.parseExpected(ast.KindInKeyword)
	typeNode := p.parseType()
	result := p.factory.NewTypeParameterDeclaration(nil /*modifiers*/, name, typeNode, nil /*defaultType*/)
	p.finishNode(result, pos)
	return result
}

func (p *Parser) parseTypeMember() *ast.Node {
	if p.token == ast.KindOpenParenToken || p.token == ast.KindLessThanToken {
		return p.parseSignatureMember(ast.KindCallSignature)
	}
	if p.token == ast.KindNewKeyword && p.lookAhead(p.nextTokenIsOpenParenOrLessThan) {
		return p.parseSignatureMember(ast.KindConstructSignature)
	}
	pos := p.nodePos()
	hasJSDoc := p.hasPrecedingJSDocComment()
	modifiers := p.parseModifiers()
	if p.parseContextualModifier(ast.KindGetKeyword) {
		return p.parseAccessorDeclaration(pos, hasJSDoc, modifiers, ast.KindGetAccessor, ParseFlagsType)
	}
	if p.parseContextualModifier(ast.KindSetKeyword) {
		return p.parseAccessorDeclaration(pos, hasJSDoc, modifiers, ast.KindSetAccessor, ParseFlagsType)
	}
	if p.isIndexSignature() {
		return p.parseIndexSignatureDeclaration(pos, hasJSDoc, modifiers)
	}
	return p.parsePropertyOrMethodSignature(pos, hasJSDoc, modifiers)
}

func (p *Parser) nextTokenIsOpenParenOrLessThan() bool {
	p.nextToken()
	return p.token == ast.KindOpenParenToken || p.token == ast.KindLessThanToken
}

func (p *Parser) parseSignatureMember(kind ast.Kind) *ast.Node {
	pos := p.nodePos()
	// hasJSDoc := p.hasPrecedingJSDocComment()
	if kind == ast.KindConstructSignature {
		p.parseExpected(ast.KindNewKeyword)
	}
	typeParameters := p.parseTypeParameters()
	parameters := p.parseParameters(ParseFlagsType)
	typeNode := p.parseReturnType(ast.KindColonToken /*isType*/, true)
	p.parseTypeMemberSemicolon()
	var result *ast.Node
	if kind == ast.KindCallSignature {
		result = p.factory.NewCallSignatureDeclaration(typeParameters, parameters, typeNode)
	} else {
		result = p.factory.NewConstructSignatureDeclaration(typeParameters, parameters, typeNode)
	}
	p.finishNode(result, pos)
	return result
}

func (p *Parser) parseTypeParameters() *ast.Node {
	if p.token == ast.KindLessThanToken {
		pos := p.nodePos()
		typeParameters := p.parseBracketedList(PCTypeParameters, (*Parser).parseTypeParameter, ast.KindLessThanToken, ast.KindGreaterThanToken)
		if typeParameters != nil {
			result := p.factory.NewTypeParameterList(typeParameters)
			p.finishNode(result, pos)
			return result
		}
	}
	return nil
}

func (p *Parser) parseTypeParameter() *ast.Node {
	pos := p.nodePos()
	modifiers := p.parseModifiersWithOptions(false /*allowDecorators*/, true /*permitConstAsModifier*/, false /*stopOnStartOfClassStaticBlock*/)
	name := p.parseIdentifier()
	var constraint *ast.TypeNode
	var expression *ast.Expression
	if p.parseOptional(ast.KindExtendsKeyword) {
		// It's not uncommon for people to write improper constraints to a generic.  If the
		// user writes a constraint that is an expression and not an actual type, then parse
		// it out as an expression (so we can recover well), but report that a type is needed
		// instead.
		if p.isStartOfType(false /*inStartOfParameter*/) || !p.isStartOfExpression() {
			constraint = p.parseType()
		} else {
			// It was not a type, and it looked like an expression.  Parse out an expression
			// here so we recover well.  Note: it is important that we call parseUnaryExpression
			// and not parseExpression here.  If the user has:
			//
			//      <T extends "">
			//
			// We do *not* want to consume the `>` as we're consuming the expression for "".
			expression = p.parseUnaryExpressionOrHigher()
		}
	}
	var defaultType *ast.TypeNode
	if p.parseOptional(ast.KindEqualsToken) {
		defaultType = p.parseType()
	}
	result := p.factory.NewTypeParameterDeclaration(modifiers, name, constraint, defaultType)
	result.AsTypeParameter().Expression = expression
	p.finishNode(result, pos)
	return result
}

func (p *Parser) parseParameters(flags ParseFlags) []*ast.Node {
	// FormalParameters [Yield,Await]: (modified)
	//      [empty]
	//      FormalParameterList[?Yield,Await]
	//
	// FormalParameter[Yield,Await]: (modified)
	//      BindingElement[?Yield,Await]
	//
	// BindingElement [Yield,Await]: (modified)
	//      SingleNameBinding[?Yield,?Await]
	//      BindingPattern[?Yield,?Await]Initializer [In, ?Yield,?Await] opt
	//
	// SingleNameBinding [Yield,Await]:
	//      BindingIdentifier[?Yield,?Await]Initializer [In, ?Yield,?Await] opt
	if p.parseExpected(ast.KindOpenParenToken) {
		parameters := p.parseParametersWorker(flags, true /*allowAmbiguity*/)
		p.parseExpected(ast.KindCloseParenToken)
		return parameters
	}
	return nil
}

func (p *Parser) parseParametersWorker(flags ParseFlags, allowAmbiguity bool) []*ast.Node {
	// FormalParameters [Yield,Await]: (modified)
	//      [empty]
	//      FormalParameterList[?Yield,Await]
	//
	// FormalParameter[Yield,Await]: (modified)
	//      BindingElement[?Yield,Await]
	//
	// BindingElement [Yield,Await]: (modified)
	//      SingleNameBinding[?Yield,?Await]
	//      BindingPattern[?Yield,?Await]Initializer [In, ?Yield,?Await] opt
	//
	// SingleNameBinding [Yield,Await]:
	//      BindingIdentifier[?Yield,?Await]Initializer [In, ?Yield,?Await] opt
	inAwaitContext := p.contextFlags&ast.NodeFlagsAwaitContext != 0
	saveContextFlags := p.contextFlags
	p.setContextFlags(ast.NodeFlagsYieldContext, flags&ParseFlagsYield != 0)
	p.setContextFlags(ast.NodeFlagsAwaitContext, flags&ParseFlagsAwait != 0)
	// const parameters = flags & SignatureFlags.JSDoc ?
	// 	parseDelimitedList(ParsingContext.JSDocParameters, parseJSDocParameter) :
	parameters := p.parseDelimitedList(PCParameters, func(p *Parser) *ast.Node {
		return p.parseParameterWithOptions(inAwaitContext, allowAmbiguity)
	})
	p.contextFlags = saveContextFlags
	return parameters
}

func (p *Parser) parseParameter() *ast.Node {
	return p.parseParameterWithOptions(false /*inOuterAwaitContext*/, true /*allowAmbiguity*/)
}

func (p *Parser) parseParameterWithOptions(inOuterAwaitContext bool, allowAmbiguity bool) *ast.Node {
	pos := p.nodePos()
	// hasJSDoc := p.hasPrecedingJSDocComment()
	// FormalParameter [Yield,Await]:
	//      BindingElement[?Yield,?Await]
	// Decorators are parsed in the outer [Await] context, the rest of the parameter is parsed in the function's [Await] context.
	saveContextFlags := p.contextFlags
	p.setContextFlags(ast.NodeFlagsAwaitContext, inOuterAwaitContext)
	modifiers := p.parseModifiersWithOptions(true /*allowDecorators*/, false /*permitConstAsModifier*/, false /*stopOnStartOfClassStaticBlock*/)
	p.contextFlags = saveContextFlags
	if p.token == ast.KindThisKeyword {
		result := p.factory.NewParameterDeclaration(
			modifiers,
			nil, /*dotDotDotToken*/
			p.createIdentifier(true /*isIdentifier*/),
			nil, /*questionToken*/
			p.parseTypeAnnotation(),
			nil /*initializer*/)
		if modifiers != nil {
			p.parseErrorAtRange(modifiers.Loc, diagnostics.Neither_decorators_nor_modifiers_may_be_applied_to_this_parameters)
		}
		p.finishNode(result, pos)
		return result
	}
	dotDotDotToken := p.parseOptionalToken(ast.KindDotDotDotToken)
	if !allowAmbiguity && !p.isParameterNameStart() {
		return nil
	}
	result := p.factory.NewParameterDeclaration(
		modifiers,
		dotDotDotToken,
		p.parseNameOfParameter(modifiers),
		p.parseOptionalToken(ast.KindQuestionToken),
		p.parseTypeAnnotation(),
		p.parseInitializer())
	p.finishNode(result, pos)
	return result
}

func (p *Parser) isParameterNameStart() bool {
	// Be permissive about await and yield by calling isBindingIdentifier instead of isIdentifier; disallowing
	// them during a speculative parse leads to many more follow-on errors than allowing the function to parse then later
	// complaining about the use of the keywords.
	return p.isBindingIdentifier() || p.token == ast.KindOpenBracketToken || p.token == ast.KindOpenBraceToken
}

func (p *Parser) parseNameOfParameter(modifiers *ast.Node) *ast.Node {
	// FormalParameter [Yield,Await]:
	//      BindingElement[?Yield,?Await]
	name := p.parseIdentifierOrPatternWithDiagnostic(diagnostics.Private_identifiers_cannot_be_used_as_parameters)
	if name.Loc.Len() == 0 && modifiers == nil && isModifierKind(p.token) {
		// in cases like
		// 'use strict'
		// function foo(static)
		// isParameter('static') == true, because of isModifier('static')
		// however 'static' is not a legal identifier in a strict mode.
		// so result of this function will be ParameterDeclaration (flags = 0, name = missing, type = undefined, initializer = undefined)
		// and current token will not change => parsing of the enclosing parameter list will last till the end of time (or OOM)
		// to avoid this we'll advance cursor to the next token.
		p.nextToken()
	}
	return name
}

func (p *Parser) parseReturnType(returnToken ast.Kind, isType bool) *ast.TypeNode {
	if p.shouldParseReturnType(returnToken, isType) {
		return doInContext(p, ast.NodeFlagsDisallowConditionalTypesContext, false, (*Parser).parseTypeOrTypePredicate)
	}
	return nil
}

func (p *Parser) shouldParseReturnType(returnToken ast.Kind, isType bool) bool {
	if returnToken == ast.KindEqualsGreaterThanToken {
		p.parseExpected(returnToken)
		return true
	} else if p.parseOptional(ast.KindColonToken) {
		return true
	} else if isType && p.token == ast.KindEqualsGreaterThanToken {
		// This is easy to get backward, especially in type contexts, so parse the type anyway
		p.parseErrorAtCurrentToken(diagnostics.X_0_expected, TokenToString(ast.KindColonToken))
		p.nextToken()
		return true
	}
	return false
}

func (p *Parser) parseTypeOrTypePredicate() *ast.TypeNode {
	if p.isIdentifier() {
		state := p.mark()
		pos := p.nodePos()
		id := p.parseIdentifier()
		if p.token == ast.KindIsKeyword && !p.hasPrecedingLineBreak() {
			p.nextToken()
			result := p.factory.NewTypePredicateNode(nil /*assertsModifier*/, id, p.parseType())
			p.finishNode(result, pos)
			return result
		}
		p.rewind(state)
	}
	return p.parseType()
}

func (p *Parser) parseTypeMemberSemicolon() {
	// We allow type members to be separated by commas or (possibly ASI) semicolons.
	// First check if it was a comma.  If so, we're done with the member.
	if p.parseOptional(ast.KindCommaToken) {
		return
	}
	// Didn't have a comma.  We must have a (possible ASI) semicolon.
	p.parseSemicolon()
}

func (p *Parser) parseAccessorDeclaration(pos int, hasJSDoc bool, modifiers *ast.Node, kind ast.Kind, flags ParseFlags) *ast.Node {
	name := p.parsePropertyName()
	typeParameters := p.parseTypeParameters()
	parameters := p.parseParameters(ParseFlagsNone)
	returnType := p.parseReturnType(ast.KindColonToken, false /*isType*/)
	body := p.parseFunctionBlockOrSemicolon(flags, nil /*diagnosticMessage*/)
	var result *ast.Node
	// Keep track of `typeParameters` (for both) and `type` (for setters) if they were parsed those indicate grammar errors
	if kind == ast.KindGetAccessor {
		result = p.factory.NewGetAccessorDeclaration(modifiers, name, typeParameters, parameters, returnType, body)
	} else {
		result = p.factory.NewSetAccessorDeclaration(modifiers, name, typeParameters, parameters, returnType, body)
	}
	p.finishNode(result, pos)
	_ = hasJSDoc
	return result
}

func (p *Parser) parsePropertyName() *ast.Node {
	return p.parsePropertyNameWorker(true /*allowComputedPropertyNames*/)
}

func (p *Parser) parsePropertyNameWorker(allowComputedPropertyNames bool) *ast.Node {
	if p.token == ast.KindStringLiteral || p.token == ast.KindNumericLiteral || p.token == ast.KindBigIntLiteral {
		literal := p.parseLiteralExpression()
		p.internIdentifier(literal.Text())
		return literal
	}
	if allowComputedPropertyNames && p.token == ast.KindOpenBracketToken {
		return p.parseComputedPropertyName()
	}
	if p.token == ast.KindPrivateIdentifier {
		return p.parsePrivateIdentifier()
	}
	return p.parseIdentifierName()
}

func (p *Parser) parseComputedPropertyName() *ast.Node {
	// PropertyName [Yield]:
	//      LiteralPropertyName
	//      ComputedPropertyName[?Yield]
	pos := p.nodePos()
	p.parseExpected(ast.KindOpenBracketToken)
	// We parse any expression (including a comma expression). But the grammar
	// says that only an assignment expression is allowed, so the grammar checker
	// will error if it sees a comma expression.
	expression := p.parseExpressionAllowIn()
	p.parseExpected(ast.KindCloseBracketToken)
	result := p.factory.NewComputedPropertyName(expression)
	p.finishNode(result, pos)
	return result
}

func (p *Parser) parseFunctionBlockOrSemicolon(flags ParseFlags, diagnosticMessage *diagnostics.Message) *ast.Node {
	if p.token != ast.KindOpenBraceToken {
		if flags&ParseFlagsType != 0 {
			p.parseTypeMemberSemicolon()
			return nil
		}
		if p.canParseSemicolon() {
			p.parseSemicolon()
			return nil
		}
	}
	return p.parseFunctionBlock(flags, diagnosticMessage)
}

func (p *Parser) parseFunctionBlock(flags ParseFlags, diagnosticMessage *diagnostics.Message) *ast.Node {
	saveContextFlags := p.contextFlags
	p.setContextFlags(ast.NodeFlagsYieldContext, flags&ParseFlagsYield != 0)
	p.setContextFlags(ast.NodeFlagsAwaitContext, flags&ParseFlagsAwait != 0)
	// We may be in a [Decorator] context when parsing a function expression or
	// arrow function. The body of the function is not in [Decorator] context.
	p.setContextFlags(ast.NodeFlagsDecoratorContext, false)
	block := p.parseBlock(flags&ParseFlagsIgnoreMissingOpenBrace != 0, diagnosticMessage)
	p.contextFlags = saveContextFlags
	return block
}

func (p *Parser) isIndexSignature() bool {
	return p.token == ast.KindOpenBracketToken && p.lookAhead(p.nextIsUnambiguouslyIndexSignature)
}

func (p *Parser) nextIsUnambiguouslyIndexSignature() bool {
	// The only allowed sequence is:
	//
	//   [id:
	//
	// However, for error recovery, we also check the following cases:
	//
	//   [...
	//   [id,
	//   [id?,
	//   [id?:
	//   [id?]
	//   [public id
	//   [private id
	//   [protected id
	//   []
	//
	p.nextToken()
	if p.token == ast.KindDotDotDotToken || p.token == ast.KindCloseBracketToken {
		return true
	}
	if isModifierKind(p.token) {
		p.nextToken()
		if p.isIdentifier() {
			return true
		}
	} else if !p.isIdentifier() {
		return false
	} else {
		// Skip the identifier
		p.nextToken()
	}
	// A colon signifies a well formed indexer
	// A comma should be a badly formed indexer because comma expressions are not allowed
	// in computed properties.
	if p.token == ast.KindColonToken || p.token == ast.KindCommaToken {
		return true
	}
	// Question mark could be an indexer with an optional property,
	// or it could be a conditional expression in a computed property.
	if p.token != ast.KindQuestionToken {
		return false
	}
	// If any of the following tokens are after the question mark, it cannot
	// be a conditional expression, so treat it as an indexer.
	p.nextToken()
	return p.token == ast.KindColonToken || p.token == ast.KindCommaToken || p.token == ast.KindCloseBracketToken
}

func (p *Parser) parseIndexSignatureDeclaration(pos int, hasJSDoc bool, modifiers *ast.Node) *ast.Node {
	parameters := p.parseBracketedList(PCParameters, (*Parser).parseParameter, ast.KindOpenBracketToken, ast.KindCloseBracketToken)
	typeNode := p.parseTypeAnnotation()
	p.parseTypeMemberSemicolon()
	result := p.factory.NewIndexSignatureDeclaration(modifiers, parameters, typeNode)
	p.finishNode(result, pos)
	_ = hasJSDoc
	return result
}

func (p *Parser) parsePropertyOrMethodSignature(pos int, hasJSDoc bool, modifiers *ast.Node) *ast.Node {
	_ = hasJSDoc
	name := p.parsePropertyName()
	questionToken := p.parseOptionalToken(ast.KindQuestionToken)
	var result *ast.Node
	if p.token == ast.KindOpenParenToken || p.token == ast.KindLessThanToken {
		// Method signatures don't exist in expression contexts.  So they have neither
		// [Yield] nor [Await]
		typeParameters := p.parseTypeParameters()
		parameters := p.parseParameters(ParseFlagsType)
		returnType := p.parseReturnType(ast.KindColonToken /*isType*/, true)
		result = p.factory.NewMethodSignatureDeclaration(modifiers, name, questionToken, typeParameters, parameters, returnType)
	} else {
		typeNode := p.parseTypeAnnotation()
		// Although type literal properties cannot not have initializers, we attempt
		// to parse an initializer so we can report in the checker that an interface
		// property or type literal property cannot have an initializer.
		var initializer *ast.Expression
		if p.token == ast.KindEqualsToken {
			initializer = p.parseInitializer()
		}
		result = p.factory.NewPropertySignatureDeclaration(modifiers, name, questionToken, typeNode, initializer)
	}
	p.parseTypeMemberSemicolon()
	p.finishNode(result, pos)
	return result
}

func (p *Parser) parseTypeLiteral() *ast.Node {
	pos := p.nodePos()
	result := p.factory.NewTypeLiteralNode(p.parseObjectTypeMembers())
	p.finishNode(result, pos)
	return result
}

func (p *Parser) parseObjectTypeMembers() []*ast.Node {
	var members []*ast.Node
	if p.parseExpected(ast.KindOpenBraceToken) {
		members = p.parseList(PCTypeMembers, (*Parser).parseTypeMember)
		p.parseExpected(ast.KindCloseBraceToken)
	}
	return members
}

func (p *Parser) parseTupleType() *ast.Node {
	pos := p.nodePos()
	result := p.factory.NewTupleTypeNode(p.parseBracketedList(PCTupleElementTypes, (*Parser).parseTupleElementNameOrTupleElementType, ast.KindOpenBracketToken, ast.KindCloseBracketToken))
	p.finishNode(result, pos)
	return result
}

func (p *Parser) parseTupleElementNameOrTupleElementType() *ast.Node {
	if p.lookAhead(p.scanStartOfNamedTupleElement) {
		pos := p.nodePos()
		//hasJSDoc := hasPrecedingJSDocComment();
		dotDotDotToken := p.parseOptionalToken(ast.KindDotDotDotToken)
		name := p.parseIdentifierName()
		questionToken := p.parseOptionalToken(ast.KindQuestionToken)
		p.parseExpected(ast.KindColonToken)
		typeNode := p.parseTupleElementType()
		result := p.factory.NewNamedTupleTypeMember(dotDotDotToken, name, questionToken, typeNode)
		p.finishNode(result, pos)
		return result
	}
	return p.parseTupleElementType()
}

func (p *Parser) scanStartOfNamedTupleElement() bool {
	if p.token == ast.KindDotDotDotToken {
		return tokenIsIdentifierOrKeyword(p.nextToken()) && p.nextTokenIsColonOrQuestionColon()
	}
	return tokenIsIdentifierOrKeyword(p.token) && p.nextTokenIsColonOrQuestionColon()
}

func (p *Parser) nextTokenIsColonOrQuestionColon() bool {
	return p.nextToken() == ast.KindColonToken || p.token == ast.KindQuestionToken && p.nextToken() == ast.KindColonToken
}

func (p *Parser) parseTupleElementType() *ast.TypeNode {
	if p.parseOptional(ast.KindDotDotDotToken) {
		pos := p.nodePos()
		result := p.factory.NewRestTypeNode(p.parseType())
		p.finishNode(result, pos)
		return result
	}
	typeNode := p.parseType()
	if typeNode.Kind == ast.KindJSDocNullableType {
		nullableType := typeNode.Data.(*ast.JSDocNullableType)
		if typeNode.Loc.Pos() == nullableType.TypeNode.Loc.Pos() {
			result := p.factory.NewOptionalTypeNode(nullableType.TypeNode)
			result.Loc = typeNode.Loc
			result.Flags = typeNode.Flags
			return result
		}
	}
	return typeNode
}

func (p *Parser) parseParenthesizedType() *ast.Node {
	pos := p.nodePos()
	p.parseExpected(ast.KindOpenParenToken)
	typeNode := p.parseType()
	p.parseExpected(ast.KindCloseParenToken)
	result := p.factory.NewParenthesizedTypeNode(typeNode)
	p.finishNode(result, pos)
	return result
}

func (p *Parser) parseAssertsTypePredicate() *ast.TypeNode {
	pos := p.nodePos()
	assertsModifier := p.parseExpectedToken(ast.KindAssertsKeyword)
	var parameterName *ast.Node
	if p.token == ast.KindThisKeyword {
		parameterName = p.parseThisTypeNode()
	} else {
		parameterName = p.parseIdentifier()
	}
	var typeNode *ast.TypeNode
	if p.parseOptional(ast.KindIsKeyword) {
		typeNode = p.parseType()
	}
	result := p.factory.NewTypePredicateNode(assertsModifier, parameterName, typeNode)
	p.finishNode(result, pos)
	return result
}

func (p *Parser) parseTemplateType() *ast.Node {
	pos := p.nodePos()
	result := p.factory.NewTemplateLiteralTypeNode(p.parseTemplateHead(false /*isTaggedTemplate*/), p.parseTemplateTypeSpans())
	p.finishNode(result, pos)
	return result
}

func (p *Parser) parseTemplateHead(isTaggedTemplate bool) *ast.Node {
	if !isTaggedTemplate && p.scanner.tokenFlags&ast.TokenFlagsIsInvalid != 0 {
		p.reScanTemplateToken(false /*isTaggedTemplate*/)
	}
	pos := p.nodePos()
	result := p.factory.NewTemplateHead(p.scanner.tokenValue, p.getTemplateLiteralRawText(2 /*endLength*/), p.scanner.tokenFlags&ast.TokenFlagsTemplateLiteralLikeFlags)
	p.nextToken()
	p.finishNode(result, pos)
	return result
}

func (p *Parser) getTemplateLiteralRawText(endLength int) string {
	tokenText := p.scanner.TokenText()
	if p.scanner.tokenFlags&ast.TokenFlagsUnterminated != 0 {
		endLength = 0
	}
	return tokenText[1 : len(tokenText)-endLength]
}

func (p *Parser) parseTemplateTypeSpans() []*ast.Node {
	list := []*ast.Node{}
	for {
		span := p.parseTemplateTypeSpan()
		list = append(list, span)
		if span.AsTemplateLiteralTypeSpan().Literal.Kind != ast.KindTemplateMiddle {
			break
		}
	}
	return list
}

func (p *Parser) parseTemplateTypeSpan() *ast.Node {
	pos := p.nodePos()
	result := p.factory.NewTemplateLiteralTypeSpan(p.parseType(), p.parseLiteralOfTemplateSpan(false /*isTaggedTemplate*/))
	p.finishNode(result, pos)
	return result
}

func (p *Parser) parseLiteralOfTemplateSpan(isTaggedTemplate bool) *ast.Node {
	if p.token == ast.KindCloseBraceToken {
		p.reScanTemplateToken(isTaggedTemplate)
		return p.parseTemplateMiddleOrTail()
	}
	p.parseErrorAtCurrentToken(diagnostics.X_0_expected, TokenToString(ast.KindCloseBraceToken))
	result := p.factory.NewTemplateTail("", "", ast.TokenFlagsNone)
	p.finishNode(result, p.nodePos())
	return result
}

func (p *Parser) parseTemplateMiddleOrTail() *ast.Node {
	pos := p.nodePos()
	var result *ast.Node
	if p.token == ast.KindTemplateMiddle {
		result = p.factory.NewTemplateMiddle(p.scanner.tokenValue, p.getTemplateLiteralRawText(2 /*endLength*/), p.scanner.tokenFlags&ast.TokenFlagsTemplateLiteralLikeFlags)
	} else {
		result = p.factory.NewTemplateTail(p.scanner.tokenValue, p.getTemplateLiteralRawText(1 /*endLength*/), p.scanner.tokenFlags&ast.TokenFlagsTemplateLiteralLikeFlags)
	}
	p.nextToken()
	p.finishNode(result, pos)
	return result
}

func (p *Parser) parseFunctionOrConstructorTypeToError(isInUnionType bool, parseConstituentType func(p *Parser) *ast.TypeNode) *ast.TypeNode {
	// the function type and constructor type shorthand notation
	// are not allowed directly in unions and intersections, but we'll
	// try to parse them gracefully and issue a helpful message.
	if p.isStartOfFunctionTypeOrConstructorType() {
		typeNode := p.parseFunctionOrConstructorType()
		var diagnostic *diagnostics.Message
		if typeNode.Kind == ast.KindFunctionType {
			diagnostic = ifElse(isInUnionType,
				diagnostics.Function_type_notation_must_be_parenthesized_when_used_in_a_union_type,
				diagnostics.Function_type_notation_must_be_parenthesized_when_used_in_an_intersection_type)
		} else {
			diagnostic = ifElse(isInUnionType,
				diagnostics.Constructor_type_notation_must_be_parenthesized_when_used_in_a_union_type,
				diagnostics.Constructor_type_notation_must_be_parenthesized_when_used_in_an_intersection_type)
		}
		p.parseErrorAtRange(typeNode.Loc, diagnostic)
		return typeNode
	}
	return parseConstituentType(p)
}

func (p *Parser) isStartOfFunctionTypeOrConstructorType() bool {
	return p.token == ast.KindLessThanToken ||
		p.token == ast.KindOpenParenToken && p.lookAhead(p.nextIsUnambiguouslyStartOfFunctionType) ||
		p.token == ast.KindNewKeyword ||
		p.token == ast.KindAbstractKeyword && p.lookAhead(p.nextTokenIsNewKeyword)
}

func (p *Parser) parseFunctionOrConstructorType() *ast.TypeNode {
	pos := p.nodePos()
	// hasJSDoc := p.hasPrecedingJSDocComment()
	modifiers := p.parseModifiersForConstructorType()
	isConstructorType := p.parseOptional(ast.KindNewKeyword)
	// Debug.assert(!modifiers || isConstructorType, "Per isStartOfFunctionOrConstructorType, a function type cannot have modifiers.")
	typeParameters := p.parseTypeParameters()
	parameters := p.parseParameters(ParseFlagsType)
	returnType := p.parseReturnType(ast.KindEqualsGreaterThanToken, false /*isType*/)
	var result *ast.TypeNode
	if isConstructorType {
		result = p.factory.NewConstructorTypeNode(modifiers, typeParameters, parameters, returnType)
	} else {
		result = p.factory.NewFunctionTypeNode(typeParameters, parameters, returnType)
	}
	p.finishNode(result, pos)
	return result
}

func (p *Parser) parseModifiersForConstructorType() *ast.Node {
	if p.token == ast.KindAbstractKeyword {
		pos := p.nodePos()
		modifier := p.factory.NewModifier(p.token)
		p.nextToken()
		p.finishNode(modifier, pos)
		result := p.factory.NewModifierList([]*ast.Node{modifier}, ast.ModifierFlagsAbstract)
		p.finishNode(result, pos)
		return result
	}
	return nil
}

func (p *Parser) nextTokenIsNewKeyword() bool {
	return p.nextToken() == ast.KindNewKeyword
}

func (p *Parser) nextIsUnambiguouslyStartOfFunctionType() bool {
	p.nextToken()
	if p.token == ast.KindCloseParenToken || p.token == ast.KindDotDotDotToken {
		// ( )
		// ( ...
		return true
	}
	if p.skipParameterStart() {
		// We successfully skipped modifiers (if any) and an identifier or binding pattern,
		// now see if we have something that indicates a parameter declaration
		if p.token == ast.KindColonToken || p.token == ast.KindCommaToken || p.token == ast.KindQuestionToken || p.token == ast.KindEqualsToken {
			// ( xxx :
			// ( xxx ,
			// ( xxx ?
			// ( xxx =
			return true
		}
		if p.token == ast.KindCloseParenToken && p.nextToken() == ast.KindEqualsGreaterThanToken {
			// ( xxx ) =>
			return true
		}
	}
	return false
}

func (p *Parser) skipParameterStart() bool {
	if isModifierKind(p.token) {
		// Skip modifiers
		p.parseModifiers()
	}
	p.parseOptional(ast.KindDotDotDotToken)
	if p.isIdentifier() || p.token == ast.KindThisKeyword {
		p.nextToken()
		return true
	}
	if p.token == ast.KindOpenBracketToken || p.token == ast.KindOpenBraceToken {
		// Return true if we can parse an array or object binding pattern with no errors
		previousErrorCount := len(p.diagnostics)
		p.parseIdentifierOrPattern()
		return previousErrorCount == len(p.diagnostics)
	}
	return false
}

func (p *Parser) parseModifiers() *ast.Node {
	return p.parseModifiersWithOptions(false, false, false)
}

func (p *Parser) parseModifiersWithOptions(allowDecorators bool, permitConstAsModifier bool, stopOnStartOfClassStaticBlock bool) *ast.Node {
	pos := p.nodePos()
	list := []*ast.Node{}
	preModifierFlags := ast.ModifierFlagsNone
	decoratorFlag := ast.ModifierFlagsNone
	postModifierFlags := ast.ModifierFlagsNone
	// Decorators should be contiguous in a list of modifiers but can potentially appear in two places (i.e., `[...leadingDecorators, ...leadingModifiers, ...trailingDecorators, ...trailingModifiers]`).
	// The leading modifiers *should* only contain `export` and `default` when trailingDecorators are present, but we'll handle errors for any other leading modifiers in the checker.
	// It is illegal to have both leadingDecorators and trailingDecorators, but we will report that as a grammar check in the checker.
	// parse leading decorators
	for {
		if allowDecorators && p.token == ast.KindAtToken && postModifierFlags == ast.ModifierFlagsNone {
			decorator := p.parseDecorator()
			list = append(list, decorator)
			decoratorFlag |= ast.ModifierFlagsDecorator
		} else {
			modifier := p.tryParseModifier((preModifierFlags|postModifierFlags)&ast.ModifierFlagsStatic != 0, permitConstAsModifier, stopOnStartOfClassStaticBlock)
			if modifier == nil {
				break
			}
			list = append(list, modifier)
			flag := modifierToFlag(modifier.Kind)
			if decoratorFlag == ast.ModifierFlagsNone {
				preModifierFlags |= flag
			} else {
				postModifierFlags |= flag
			}
		}
	}
	if len(list) > 0 {
		result := p.factory.NewModifierList(list, preModifierFlags|decoratorFlag|postModifierFlags)
		p.finishNode(result, pos)
		return result
	}
	return nil
}

func (p *Parser) parseDecorator() *ast.Node {
	pos := p.nodePos()
	p.parseExpected(ast.KindAtToken)
	expression := doInContext(p, ast.NodeFlagsDecoratorContext, true, (*Parser).parseDecoratorExpression)
	result := p.factory.NewDecorator(expression)
	p.finishNode(result, pos)
	return result
}

func (p *Parser) parseDecoratorExpression() *ast.Expression {
	if p.inAwaitContext() && p.token == ast.KindAwaitKeyword {
		// `@await` is is disallowed in an [Await] context, but can cause parsing to go off the rails
		// This simply parses the missing identifier and moves on.
		pos := p.nodePos()
		awaitExpression := p.parseIdentifierWithDiagnostic(diagnostics.Expression_expected, nil)
		p.nextToken()
		memberExpression := p.parseMemberExpressionRest(pos, awaitExpression /*allowOptionalChain*/, true)
		return p.parseCallExpressionRest(pos, memberExpression)
	}
	return p.parseLeftHandSideExpressionOrHigher()
}

func (p *Parser) tryParseModifier(hasSeenStaticModifier bool, permitConstAsModifier bool, stopOnStartOfClassStaticBlock bool) *ast.Node {
	pos := p.nodePos()
	kind := p.token
	if p.token == ast.KindConstKeyword && permitConstAsModifier {
		// We need to ensure that any subsequent modifiers appear on the same line
		// so that when 'const' is a standalone declaration, we don't issue an error.
		if !p.lookAhead(p.nextTokenIsOnSameLineAndCanFollowModifier) {
			return nil
		} else {
			p.nextToken()
		}
	} else if stopOnStartOfClassStaticBlock && p.token == ast.KindStaticKeyword && p.lookAhead(p.nextTokenIsOpenBrace) {
		return nil
	} else if hasSeenStaticModifier && p.token == ast.KindStaticKeyword {
		return nil
	} else {
		if !p.parseAnyContextualModifier() {
			return nil
		}
	}
	result := p.factory.NewModifier(kind)
	p.finishNode(result, pos)
	return result
}

func (p *Parser) parseContextualModifier(t ast.Kind) bool {
	state := p.mark()
	if p.token == t && p.nextTokenCanFollowModifier() {
		return true
	}
	p.rewind(state)
	return false
}

func (p *Parser) parseAnyContextualModifier() bool {
	state := p.mark()
	if isModifierKind(p.token) && p.nextTokenCanFollowModifier() {
		return true
	}
	p.rewind(state)
	return false
}

func (p *Parser) nextTokenCanFollowModifier() bool {
	switch p.token {
	case ast.KindConstKeyword:
		// 'const' is only a modifier if followed by 'enum'.
		return p.nextToken() == ast.KindEnumKeyword
	case ast.KindExportKeyword:
		p.nextToken()
		if p.token == ast.KindDefaultKeyword {
			return p.lookAhead(p.nextTokenCanFollowDefaultKeyword)
		}
		if p.token == ast.KindTypeKeyword {
			return p.lookAhead(p.nextTokenCanFollowExportModifier)
		}
		return p.canFollowExportModifier()
	case ast.KindDefaultKeyword:
		return p.nextTokenCanFollowDefaultKeyword()
	case ast.KindStaticKeyword, ast.KindGetKeyword, ast.KindSetKeyword:
		p.nextToken()
		return p.canFollowModifier()
	default:
		return p.nextTokenIsOnSameLineAndCanFollowModifier()
	}
}

func (p *Parser) nextTokenCanFollowDefaultKeyword() bool {
	switch p.nextToken() {
	case ast.KindClassKeyword, ast.KindFunctionKeyword, ast.KindInterfaceKeyword, ast.KindAtToken:
		return true
	case ast.KindAbstractKeyword:
		return p.lookAhead(p.nextTokenIsClassKeywordOnSameLine)
	case ast.KindAsyncKeyword:
		return p.lookAhead(p.nextTokenIsFunctionKeywordOnSameLine)
	}
	return false
}

func (p *Parser) nextTokenIsIdentifierOrKeyword() bool {
	return tokenIsIdentifierOrKeyword(p.nextToken())
}

func (p *Parser) nextTokenIsIdentifierOrKeywordOrGreaterThan() bool {
	return tokenIsIdentifierOrKeywordOrGreaterThan(p.nextToken())
}

func (p *Parser) nextTokenIsIdentifierOrKeywordOnSameLine() bool {
	return p.nextTokenIsIdentifierOrKeyword() && !p.hasPrecedingLineBreak()
}

func (p *Parser) nextTokenIsIdentifierOrKeywordOrLiteralOnSameLine() bool {
	return (p.nextTokenIsIdentifierOrKeyword() || p.token == ast.KindNumericLiteral || p.token == ast.KindBigIntLiteral || p.token == ast.KindStringLiteral) && !p.hasPrecedingLineBreak()
}

func (p *Parser) nextTokenIsClassKeywordOnSameLine() bool {
	return p.nextToken() == ast.KindClassKeyword && !p.hasPrecedingLineBreak()
}

func (p *Parser) nextTokenIsFunctionKeywordOnSameLine() bool {
	return p.nextToken() == ast.KindFunctionKeyword && !p.hasPrecedingLineBreak()
}

func (p *Parser) nextTokenCanFollowExportModifier() bool {
	p.nextToken()
	return p.canFollowExportModifier()
}

func (p *Parser) canFollowExportModifier() bool {
	return p.token == ast.KindAtToken || p.token != ast.KindAsteriskToken && p.token != ast.KindAsKeyword && p.token != ast.KindOpenBraceToken && p.canFollowModifier()
}

func (p *Parser) canFollowModifier() bool {
	return p.token == ast.KindOpenBracketToken || p.token == ast.KindOpenBraceToken || p.token == ast.KindAsteriskToken || p.token == ast.KindDotDotDotToken || p.isLiteralPropertyName()
}

func (p *Parser) nextTokenIsOnSameLineAndCanFollowModifier() bool {
	p.nextToken()
	if p.hasPrecedingLineBreak() {
		return false
	}
	return p.canFollowModifier()
}

func (p *Parser) nextTokenIsOpenBrace() bool {
	return p.nextToken() == ast.KindOpenBraceToken
}

func (p *Parser) parseExpression() *ast.Expression {
	// Expression[in]:
	//      AssignmentExpression[in]
	//      Expression[in] , AssignmentExpression[in]

	// clear the decorator context when parsing Expression, as it should be unambiguous when parsing a decorator
	saveContextFlags := p.contextFlags
	p.contextFlags &= ^ast.NodeFlagsDecoratorContext
	pos := p.nodePos()
	expr := p.parseAssignmentExpressionOrHigher()
	for {
		operatorToken := p.parseOptionalToken(ast.KindCommaToken)
		if operatorToken == nil {
			break
		}
		expr = p.makeBinaryExpression(expr, operatorToken, p.parseAssignmentExpressionOrHigher(), pos)
	}
	p.contextFlags = saveContextFlags
	return expr
}

func (p *Parser) parseExpressionAllowIn() *ast.Expression {
	return doInContext(p, ast.NodeFlagsDisallowInContext, false, (*Parser).parseExpression)
}

func (p *Parser) parseAssignmentExpressionOrHigher() *ast.Expression {
	return p.parseAssignmentExpressionOrHigherWorker(true /*allowReturnTypeInArrowFunction*/)
}

func (p *Parser) parseAssignmentExpressionOrHigherWorker(allowReturnTypeInArrowFunction bool) *ast.Expression {
	//  AssignmentExpression[in,yield]:
	//      1) ConditionalExpression[?in,?yield]
	//      2) LeftHandSideExpression = AssignmentExpression[?in,?yield]
	//      3) LeftHandSideExpression AssignmentOperator AssignmentExpression[?in,?yield]
	//      4) ArrowFunctionExpression[?in,?yield]
	//      5) AsyncArrowFunctionExpression[in,yield,await]
	//      6) [+Yield] YieldExpression[?In]
	//
	// Note: for ease of implementation we treat productions '2' and '3' as the same thing.
	// (i.e. they're both BinaryExpressions with an assignment operator in it).
	// First, do the simple check if we have a YieldExpression (production '6').
	if p.isYieldExpression() {
		return p.parseYieldExpression()
	}
	// Then, check if we have an arrow function (production '4' and '5') that starts with a parenthesized
	// parameter list or is an async arrow function.
	// AsyncArrowFunctionExpression:
	//      1) async[no LineTerminator here]AsyncArrowBindingIdentifier[?Yield][no LineTerminator here]=>AsyncConciseBody[?In]
	//      2) CoverCallExpressionAndAsyncArrowHead[?Yield, ?Await][no LineTerminator here]=>AsyncConciseBody[?In]
	// Production (1) of AsyncArrowFunctionExpression is parsed in "tryParseAsyncSimpleArrowFunctionExpression".
	// And production (2) is parsed in "tryParseParenthesizedArrowFunctionExpression".
	//
	// If we do successfully parse arrow-function, we must *not* recurse for productions 1, 2 or 3. An ArrowFunction is
	// not a LeftHandSideExpression, nor does it start a ConditionalExpression.  So we are done
	// with AssignmentExpression if we see one.
	arrowExpression := p.tryParseParenthesizedArrowFunctionExpression(allowReturnTypeInArrowFunction)
	if arrowExpression != nil {
		return arrowExpression
	}
	arrowExpression = p.tryParseAsyncSimpleArrowFunctionExpression(allowReturnTypeInArrowFunction)
	if arrowExpression != nil {
		return arrowExpression
	}
	// arrowExpression2 := p.tryParseAsyncSimpleArrowFunctionExpression(allowReturnTypeInArrowFunction)
	// if arrowExpression2 != nil {
	// 	return arrowExpression2
	// }
	// Now try to see if we're in production '1', '2' or '3'.  A conditional expression can
	// start with a LogicalOrExpression, while the assignment productions can only start with
	// LeftHandSideExpressions.
	//
	// So, first, we try to just parse out a BinaryExpression.  If we get something that is a
	// LeftHandSide or higher, then we can try to parse out the assignment expression part.
	// Otherwise, we try to parse out the conditional expression bit.  We want to allow any
	// binary expression here, so we pass in the 'lowest' precedence here so that it matches
	// and consumes anything.
	pos := p.nodePos()
	hasJSDoc := p.hasPrecedingJSDocComment()
	expr := p.parseBinaryExpressionOrHigher(OperatorPrecedenceLowest)
	// To avoid a look-ahead, we did not handle the case of an arrow function with a single un-parenthesized
	// parameter ('x => ...') above. We handle it here by checking if the parsed expression was a single
	// identifier and the current token is an arrow.
	if expr.Kind == ast.KindIdentifier && p.token == ast.KindEqualsGreaterThanToken {
		return p.parseSimpleArrowFunctionExpression(pos, expr, allowReturnTypeInArrowFunction, hasJSDoc, nil /*asyncModifier*/)
	}
	// Now see if we might be in cases '2' or '3'.
	// If the expression was a LHS expression, and we have an assignment operator, then
	// we're in '2' or '3'. Consume the assignment and return.
	//
	// Note: we call reScanGreaterToken so that we get an appropriately merged token
	// for cases like `> > =` becoming `>>=`
	if ast.IsLeftHandSideExpression(expr) && isAssignmentOperator(p.reScanGreaterThanToken()) {
		return p.makeBinaryExpression(expr, p.parseTokenNode(), p.parseAssignmentExpressionOrHigherWorker(allowReturnTypeInArrowFunction), pos)
	}
	// It wasn't an assignment or a lambda.  This is a conditional expression:
	return p.parseConditionalExpressionRest(expr, pos, allowReturnTypeInArrowFunction)
}

func (p *Parser) isYieldExpression() bool {
	if p.token == ast.KindYieldKeyword {
		// If we have a 'yield' keyword, and this is a context where yield expressions are
		// allowed, then definitely parse out a yield expression.
		if p.inYieldContext() {
			return true
		}

		// We're in a context where 'yield expr' is not allowed.  However, if we can
		// definitely tell that the user was trying to parse a 'yield expr' and not
		// just a normal expr that start with a 'yield' identifier, then parse out
		// a 'yield expr'.  We can then report an error later that they are only
		// allowed in generator expressions.
		//
		// for example, if we see 'yield(foo)', then we'll have to treat that as an
		// invocation expression of something called 'yield'.  However, if we have
		// 'yield foo' then that is not legal as a normal expression, so we can
		// definitely recognize this as a yield expression.
		//
		// for now we just check if the next token is an identifier.  More heuristics
		// can be added here later as necessary.  We just need to make sure that we
		// don't accidentally consume something legal.
		return p.lookAhead(p.nextTokenIsIdentifierOrKeywordOrLiteralOnSameLine)
	}
	return false
}

func (p *Parser) parseYieldExpression() *ast.Node {
	pos := p.nodePos()
	// YieldExpression[In] :
	//      yield
	//      yield [no LineTerminator here] [Lexical goal InputElementRegExp]AssignmentExpression[?In, Yield]
	//      yield [no LineTerminator here] * [Lexical goal InputElementRegExp]AssignmentExpression[?In, Yield]
	p.nextToken()
	var result *ast.Node
	if !p.hasPrecedingLineBreak() && (p.token == ast.KindAsteriskToken || p.isStartOfExpression()) {
		result = p.factory.NewYieldExpression(p.parseOptionalToken(ast.KindAsteriskToken), p.parseAssignmentExpressionOrHigher())
	} else {
		// if the next token is not on the same line as yield.  or we don't have an '*' or
		// the start of an expression, then this is just a simple "yield" expression.
		result = p.factory.NewYieldExpression(nil /*asteriskToken*/, nil /*expression*/)
	}
	p.finishNode(result, pos)
	return result
}

func (p *Parser) isParenthesizedArrowFunctionExpression() core.Tristate {
	if p.token == ast.KindOpenParenToken || p.token == ast.KindLessThanToken || p.token == ast.KindAsyncKeyword {
		state := p.mark()
		result := p.nextIsParenthesizedArrowFunctionExpression()
		p.rewind(state)
		return result
	}
	if p.token == ast.KindEqualsGreaterThanToken {
		// ERROR RECOVERY TWEAK:
		// If we see a standalone => try to parse it as an arrow function expression as that's
		// likely what the user intended to write.
		return core.TSTrue
	}
	// Definitely not a parenthesized arrow function.
	return core.TSFalse
}

func (p *Parser) nextIsParenthesizedArrowFunctionExpression() core.Tristate {
	if p.token == ast.KindAsyncKeyword {
		p.nextToken()
		if p.hasPrecedingLineBreak() {
			return core.TSFalse
		}
		if p.token != ast.KindOpenParenToken && p.token != ast.KindLessThanToken {
			return core.TSFalse
		}
	}
	first := p.token
	second := p.nextToken()
	if first == ast.KindOpenParenToken {
		if second == ast.KindCloseParenToken {
			// Simple cases: "() =>", "(): ", and "() {".
			// This is an arrow function with no parameters.
			// The last one is not actually an arrow function,
			// but this is probably what the user intended.
			third := p.nextToken()
			switch third {
			case ast.KindEqualsGreaterThanToken, ast.KindColonToken, ast.KindOpenBraceToken:
				return core.TSTrue
			}
			return core.TSFalse
		}
		// If encounter "([" or "({", this could be the start of a binding pattern.
		// Examples:
		//      ([ x ]) => { }
		//      ({ x }) => { }
		//      ([ x ])
		//      ({ x })
		if second == ast.KindOpenBracketToken || second == ast.KindOpenBraceToken {
			return core.TSUnknown
		}
		// Simple case: "(..."
		// This is an arrow function with a rest parameter.
		if second == ast.KindDotDotDotToken {
			return core.TSTrue
		}
		// Check for "(xxx yyy", where xxx is a modifier and yyy is an identifier. This
		// isn't actually allowed, but we want to treat it as a lambda so we can provide
		// a good error message.
		if isModifierKind(second) && second != ast.KindAsyncKeyword && p.lookAhead(p.nextTokenIsIdentifier) {
			if p.nextToken() == ast.KindAsKeyword {
				// https://github.com/microsoft/TypeScript/issues/44466
				return core.TSFalse
			}
			return core.TSTrue
		}
		// If we had "(" followed by something that's not an identifier,
		// then this definitely doesn't look like a lambda.  "this" is not
		// valid, but we want to parse it and then give a semantic error.
		if !p.isIdentifier() && second != ast.KindThisKeyword {
			return core.TSFalse
		}
		switch p.nextToken() {
		case ast.KindColonToken:
			// If we have something like "(a:", then we must have a
			// type-annotated parameter in an arrow function expression.
			return core.TSTrue
		case ast.KindQuestionToken:
			p.nextToken()
			// If we have "(a?:" or "(a?," or "(a?=" or "(a?)" then it is definitely a lambda.
			if p.token == ast.KindColonToken || p.token == ast.KindCommaToken || p.token == ast.KindEqualsToken || p.token == ast.KindCloseParenToken {
				return core.TSTrue
			}
			// Otherwise it is definitely not a lambda.
			return core.TSFalse
		case ast.KindCommaToken, ast.KindEqualsToken, ast.KindCloseParenToken:
			// If we have "(a," or "(a=" or "(a)" this *could* be an arrow function
			return core.TSUnknown
		}
		// It is definitely not an arrow function
		return core.TSFalse
	} else {
		// !!! Debug.assert(first == KindLessThanToken)
		// If we have "<" not followed by an identifier,
		// then this definitely is not an arrow function.
		if !p.isIdentifier() && p.token != ast.KindConstKeyword {
			return core.TSFalse
		}
		// JSX overrides
		if p.languageVariant == core.LanguageVariantJSX {
			isArrowFunctionInJsx := p.lookAhead(func() bool {
				p.parseOptional(ast.KindConstKeyword)
				third := p.nextToken()
				if third == ast.KindExtendsKeyword {
					fourth := p.nextToken()
					switch fourth {
					case ast.KindEqualsToken, ast.KindGreaterThanToken, ast.KindSlashToken:
						return false
					}
					return true
				} else if third == ast.KindCommaToken || third == ast.KindEqualsToken {
					return true
				}
				return false
			})
			if isArrowFunctionInJsx {
				return core.TSTrue
			}
			return core.TSFalse
		}
		// This *could* be a parenthesized arrow function.
		return core.TSUnknown
	}
}

func (p *Parser) tryParseParenthesizedArrowFunctionExpression(allowReturnTypeInArrowFunction bool) *ast.Node {
	tristate := p.isParenthesizedArrowFunctionExpression()
	if tristate == core.TSFalse {
		// It's definitely not a parenthesized arrow function expression.
		return nil
	}
	// If we definitely have an arrow function, then we can just parse one, not requiring a
	// following => or { token. Otherwise, we *might* have an arrow function.  Try to parse
	// it out, but don't allow any ambiguity, and return 'undefined' if this could be an
	// expression instead.
	if tristate == core.TSTrue {
		return p.parseParenthesizedArrowFunctionExpression(true /*allowAmbiguity*/, true /*allowReturnTypeInArrowFunction*/)
	}
	state := p.mark()
	result := p.parsePossibleParenthesizedArrowFunctionExpression(allowReturnTypeInArrowFunction)
	if result == nil {
		p.rewind(state)
	}
	return result
}

func (p *Parser) parseParenthesizedArrowFunctionExpression(allowAmbiguity bool, allowReturnTypeInArrowFunction bool) *ast.Node {
	pos := p.nodePos()
	// hasJSDoc := p.hasPrecedingJSDocComment()
	modifiers := p.parseModifiersForArrowFunction()
	isAsync := hasAsyncModifier(modifiers)
	signatureFlags := ifElse(isAsync, ParseFlagsAwait, ParseFlagsNone)
	// Arrow functions are never generators.
	//
	// If we're speculatively parsing a signature for a parenthesized arrow function, then
	// we have to have a complete parameter list.  Otherwise we might see something like
	// a => (b => c)
	// And think that "(b =>" was actually a parenthesized arrow function with a missing
	// close paren.
	typeParameters := p.parseTypeParameters()
	var parameters []*ast.Node
	if !p.parseExpected(ast.KindOpenParenToken) {
		if !allowAmbiguity {
			return nil
		}
	} else {
		if !allowAmbiguity {
			maybeParameters := p.parseParametersWorker(signatureFlags, allowAmbiguity)
			if maybeParameters == nil {
				return nil
			}
			parameters = maybeParameters
		} else {
			parameters = p.parseParametersWorker(signatureFlags, allowAmbiguity)
		}
		if !p.parseExpected(ast.KindCloseParenToken) && !allowAmbiguity {
			return nil
		}
	}
	hasReturnColon := p.token == ast.KindColonToken
	returnType := p.parseReturnType(ast.KindColonToken /*isType*/, false)
	if returnType != nil && !allowAmbiguity && typeHasArrowFunctionBlockingParseError(returnType) {
		return nil
	}
	// Parsing a signature isn't enough.
	// Parenthesized arrow signatures often look like other valid expressions.
	// For instance:
	//  - "(x = 10)" is an assignment expression parsed as a signature with a default parameter value.
	//  - "(x,y)" is a comma expression parsed as a signature with two parameters.
	//  - "a ? (b): c" will have "(b):" parsed as a signature with a return type annotation.
	//  - "a ? (b): function() {}" will too, since function() is a valid JSDoc function type.
	//  - "a ? (b): (function() {})" as well, but inside of a parenthesized type with an arbitrary amount of nesting.
	//
	// So we need just a bit of lookahead to ensure that it can only be a signature.
	unwrappedType := returnType
	for unwrappedType != nil && unwrappedType.Kind == ast.KindParenthesizedType {
		unwrappedType = unwrappedType.AsParenthesizedTypeNode().TypeNode // Skip parens if need be
	}
	hasJSDocFunctionType := unwrappedType != nil && unwrappedType.Kind == ast.KindJSDocFunctionType
	if !allowAmbiguity && p.token != ast.KindEqualsGreaterThanToken && (hasJSDocFunctionType || p.token != ast.KindOpenBraceToken) {
		// Returning undefined here will cause our caller to rewind to where we started from.
		return nil
	}
	// If we have an arrow, then try to parse the body. Even if not, try to parse if we
	// have an opening brace, just in case we're in an error state.
	lastToken := p.token
	equalsGreaterThanToken := p.parseExpectedToken(ast.KindEqualsGreaterThanToken)
	var body *ast.Node
	if lastToken == ast.KindEqualsGreaterThanToken || lastToken == ast.KindOpenBraceToken {
		body = p.parseArrowFunctionExpressionBody(isAsync, allowReturnTypeInArrowFunction)
	} else {
		body = p.parseIdentifier()
	}
	// Given:
	//     x ? y => ({ y }) : z => ({ z })
	// We try to parse the body of the first arrow function by looking at:
	//     ({ y }) : z => ({ z })
	// This is a valid arrow function with "z" as the return type.
	//
	// But, if we're in the true side of a conditional expression, this colon
	// terminates the expression, so we cannot allow a return type if we aren't
	// certain whether or not the preceding text was parsed as a parameter list.
	//
	// For example,
	//     a() ? (b: number, c?: string): void => d() : e
	// is determined by isParenthesizedArrowFunctionExpression to unambiguously
	// be an arrow expression, so we allow a return type.
	if !allowReturnTypeInArrowFunction && hasReturnColon {
		// However, if the arrow function we were able to parse is followed by another colon
		// as in:
		//     a ? (x): string => x : null
		// Then allow the arrow function, and treat the second colon as terminating
		// the conditional expression. It's okay to do this because this code would
		// be a syntax error in JavaScript (as the second colon shouldn't be there).
		if p.token != ast.KindColonToken {
			return nil
		}
	}
	result := p.factory.NewArrowFunction(modifiers, typeParameters, parameters, returnType, equalsGreaterThanToken, body)
	p.finishNode(result, pos)
	return result
}

func (p *Parser) parseModifiersForArrowFunction() *ast.Node {
	if p.token == ast.KindAsyncKeyword {
		pos := p.nodePos()
		p.nextToken()
		modifier := p.factory.NewModifier(ast.KindAsyncKeyword)
		p.finishNode(modifier, pos)
		result := p.factory.NewModifierList([]*ast.Node{modifier}, ast.ModifierFlagsAsync)
		p.finishNode(modifier, pos)
		return result
	}
	return nil
}

// If true, we should abort parsing an error function.
func typeHasArrowFunctionBlockingParseError(node *ast.TypeNode) bool {
	switch node.Kind {
	case ast.KindTypeReference:
		return ast.NodeIsMissing(node.AsTypeReference().TypeName)
	case ast.KindFunctionType, ast.KindConstructorType:
		return len(node.Parameters()) == 0 || typeHasArrowFunctionBlockingParseError(node.ReturnType())
	case ast.KindParenthesizedType:
		return typeHasArrowFunctionBlockingParseError(node.AsParenthesizedTypeNode().TypeNode)
	}
	return false
}

func (p *Parser) parseArrowFunctionExpressionBody(isAsync bool, allowReturnTypeInArrowFunction bool) *ast.Node {
	if p.token == ast.KindOpenBraceToken {
		return p.parseFunctionBlock(ifElse(isAsync, ParseFlagsAwait, ParseFlagsNone), nil /*diagnosticMessage*/)
	}
	if p.token != ast.KindSemicolonToken && p.token != ast.KindFunctionKeyword && p.token != ast.KindClassKeyword && p.isStartOfStatement() && !p.isStartOfExpressionStatement() {
		// Check if we got a plain statement (i.e. no expression-statements, no function/class expressions/declarations)
		//
		// Here we try to recover from a potential error situation in the case where the
		// user meant to supply a block. For example, if the user wrote:
		//
		//  a =>
		//      let v = 0;
		//  }
		//
		// they may be missing an open brace.  Check to see if that's the case so we can
		// try to recover better.  If we don't do this, then the next close curly we see may end
		// up preemptively closing the containing construct.
		//
		// Note: even when 'IgnoreMissingOpenBrace' is passed, parseBody will still error.
		return p.parseFunctionBlock(ParseFlagsIgnoreMissingOpenBrace|ifElse(isAsync, ParseFlagsAwait, ParseFlagsNone), nil /*diagnosticMessage*/)
	}
	saveContextFlags := p.contextFlags
	p.setContextFlags(ast.NodeFlagsAwaitContext, isAsync)
	node := p.parseAssignmentExpressionOrHigherWorker(allowReturnTypeInArrowFunction)
	p.contextFlags = saveContextFlags
	return node
}

func (p *Parser) isStartOfExpressionStatement() bool {
	// As per the grammar, none of '{' or 'function' or 'class' can start an expression statement.
	return p.token != ast.KindOpenBraceToken && p.token != ast.KindFunctionKeyword && p.token != ast.KindClassKeyword && p.token != ast.KindAtToken && p.isStartOfExpression()
}

func (p *Parser) parsePossibleParenthesizedArrowFunctionExpression(allowReturnTypeInArrowFunction bool) *ast.Node {
	tokenPos := p.scanner.TokenStart()
	if p.notParenthesizedArrow.Has(tokenPos) {
		return nil
	}
	result := p.parseParenthesizedArrowFunctionExpression(false /*allowAmbiguity*/, allowReturnTypeInArrowFunction)
	if result == nil {
		p.notParenthesizedArrow.Add(tokenPos)
	}
	return result
}

func (p *Parser) tryParseAsyncSimpleArrowFunctionExpression(allowReturnTypeInArrowFunction bool) *ast.Node {
	// We do a check here so that we won't be doing unnecessarily call to "lookAhead"
	if p.token == ast.KindAsyncKeyword && p.lookAhead(p.nextIsUnParenthesizedAsyncArrowFunction) {
		pos := p.nodePos()
		hasJSDoc := p.hasPrecedingJSDocComment()
		asyncModifier := p.parseModifiersForArrowFunction()
		expr := p.parseBinaryExpressionOrHigher(OperatorPrecedenceLowest)
		return p.parseSimpleArrowFunctionExpression(pos, expr, allowReturnTypeInArrowFunction, hasJSDoc, asyncModifier)
	}
	return nil
}

func (p *Parser) nextIsUnParenthesizedAsyncArrowFunction() bool {
	// AsyncArrowFunctionExpression:
	//      1) async[no LineTerminator here]AsyncArrowBindingIdentifier[?Yield][no LineTerminator here]=>AsyncConciseBody[?In]
	//      2) CoverCallExpressionAndAsyncArrowHead[?Yield, ?Await][no LineTerminator here]=>AsyncConciseBody[?In]
	if p.token == ast.KindAsyncKeyword {
		p.nextToken()
		// If the "async" is followed by "=>" token then it is not a beginning of an async arrow-function
		// but instead a simple arrow-function which will be parsed inside "parseAssignmentExpressionOrHigher"
		if p.hasPrecedingLineBreak() || p.token == ast.KindEqualsGreaterThanToken {
			return false
		}
		// Check for un-parenthesized AsyncArrowFunction
		expr := p.parseBinaryExpressionOrHigher(OperatorPrecedenceLowest)
		if !p.hasPrecedingLineBreak() && expr.Kind == ast.KindIdentifier && p.token == ast.KindEqualsGreaterThanToken {
			return true
		}
	}
	return false
}

func (p *Parser) parseSimpleArrowFunctionExpression(pos int, identifier *ast.Node, allowReturnTypeInArrowFunction bool, hasJSDoc bool, asyncModifier *ast.Node) *ast.Node {
	//Debug.assert(token() == ast.KindEqualsGreaterThanToken, "parseSimpleArrowFunctionExpression should only have been called if we had a =>");
	parameter := p.factory.NewParameterDeclaration(nil /*modifiers*/, nil /*dotDotDotToken*/, identifier, nil /*questionToken*/, nil /*typeNode*/, nil /*initializer*/)
	p.finishNode(parameter, identifier.Pos())
	parameters := []*ast.Node{parameter}
	equalsGreaterThanToken := p.parseExpectedToken(ast.KindEqualsGreaterThanToken)
	body := p.parseArrowFunctionExpressionBody(asyncModifier != nil /*isAsync*/, allowReturnTypeInArrowFunction)
	result := p.factory.NewArrowFunction(asyncModifier, nil /*typeParameters*/, parameters, nil /*returnType*/, equalsGreaterThanToken, body)
	p.finishNode(result, pos)
	_ = hasJSDoc
	return result
}

func (p *Parser) parseConditionalExpressionRest(leftOperand *ast.Expression, pos int, allowReturnTypeInArrowFunction bool) *ast.Expression {
	// Note: we are passed in an expression which was produced from parseBinaryExpressionOrHigher.
	questionToken := p.parseOptionalToken(ast.KindQuestionToken)
	if questionToken == nil {
		return leftOperand
	}
	// Note: we explicitly 'allowIn' in the whenTrue part of the condition expression, and
	// we do not that for the 'whenFalse' part.
	saveContextFlags := p.contextFlags
	p.setContextFlags(ast.NodeFlagsDisallowInContext, false)
	trueExpression := p.parseAssignmentExpressionOrHigherWorker(false /*allowReturnTypeInArrowFunction*/)
	p.contextFlags = saveContextFlags
	colonToken := p.parseExpectedToken(ast.KindColonToken)
	var falseExpression *ast.Expression
	if colonToken != nil {
		falseExpression = p.parseAssignmentExpressionOrHigherWorker(allowReturnTypeInArrowFunction)
	} else {
		p.parseErrorAtCurrentToken(diagnostics.X_0_expected, TokenToString(ast.KindColonToken))
		falseExpression = p.createMissingIdentifier()
	}
	result := p.factory.NewConditionalExpression(leftOperand, questionToken, trueExpression, colonToken, falseExpression)
	p.finishNode(result, pos)
	return result
}

func (p *Parser) parseBinaryExpressionOrHigher(precedence OperatorPrecedence) *ast.Expression {
	pos := p.nodePos()
	leftOperand := p.parseUnaryExpressionOrHigher()
	return p.parseBinaryExpressionRest(precedence, leftOperand, pos)
}

func (p *Parser) parseBinaryExpressionRest(precedence OperatorPrecedence, leftOperand *ast.Expression, pos int) *ast.Expression {
	for {
		// We either have a binary operator here, or we're finished.  We call
		// reScanGreaterToken so that we merge token sequences like > and = into >=
		p.reScanGreaterThanToken()
		newPrecedence := getBinaryOperatorPrecedence(p.token)
		// Check the precedence to see if we should "take" this operator
		// - For left associative operator (all operator but **), consume the operator,
		//   recursively call the function below, and parse binaryExpression as a rightOperand
		//   of the caller if the new precedence of the operator is greater then or equal to the current precedence.
		//   For example:
		//      a - b - c;
		//            ^token; leftOperand = b. Return b to the caller as a rightOperand
		//      a * b - c
		//            ^token; leftOperand = b. Return b to the caller as a rightOperand
		//      a - b * c;
		//            ^token; leftOperand = b. Return b * c to the caller as a rightOperand
		// - For right associative operator (**), consume the operator, recursively call the function
		//   and parse binaryExpression as a rightOperand of the caller if the new precedence of
		//   the operator is strictly grater than the current precedence
		//   For example:
		//      a ** b ** c;
		//             ^^token; leftOperand = b. Return b ** c to the caller as a rightOperand
		//      a - b ** c;
		//            ^^token; leftOperand = b. Return b ** c to the caller as a rightOperand
		//      a ** b - c
		//             ^token; leftOperand = b. Return b to the caller as a rightOperand
		var consumeCurrentOperator bool
		if p.token == ast.KindAsteriskAsteriskToken {
			consumeCurrentOperator = newPrecedence >= precedence
		} else {
			consumeCurrentOperator = newPrecedence > precedence
		}
		if !consumeCurrentOperator {
			break
		}
		if p.token == ast.KindInKeyword && p.inDisallowInContext() {
			break
		}
		if p.token == ast.KindAsKeyword || p.token == ast.KindSatisfiesKeyword {
			// Make sure we *do* perform ASI for constructs like this:
			//    var x = foo
			//    as (Bar)
			// This should be parsed as an initialized variable, followed
			// by a function call to 'as' with the argument 'Bar'
			if p.hasPrecedingLineBreak() {
				break
			} else {
				keywordKind := p.token
				p.nextToken()
				if keywordKind == ast.KindSatisfiesKeyword {
					leftOperand = p.makeSatisfiesExpression(leftOperand, p.parseType())
				} else {
					leftOperand = p.makeAsExpression(leftOperand, p.parseType())
				}
			}
		} else {
			leftOperand = p.makeBinaryExpression(leftOperand, p.parseTokenNode(), p.parseBinaryExpressionOrHigher(newPrecedence), pos)
		}
	}
	return leftOperand
}

func (p *Parser) makeSatisfiesExpression(expression *ast.Expression, typeNode *ast.TypeNode) *ast.Node {
	result := p.factory.NewSatisfiesExpression(expression, typeNode)
	p.finishNode(result, expression.Pos())
	return result
}

func (p *Parser) makeAsExpression(left *ast.Expression, right *ast.TypeNode) *ast.Node {
	result := p.factory.NewAsExpression(left, right)
	p.finishNode(result, left.Pos())
	return result
}

func (p *Parser) makeBinaryExpression(left *ast.Expression, operatorToken *ast.Node, right *ast.Expression, pos int) *ast.Node {
	result := p.factory.NewBinaryExpression(left, operatorToken, right)
	p.finishNode(result, pos)
	return result
}

func (p *Parser) parseUnaryExpressionOrHigher() *ast.Expression {
	// ES7 UpdateExpression:
	//      1) LeftHandSideExpression[?Yield]
	//      2) LeftHandSideExpression[?Yield][no LineTerminator here]++
	//      3) LeftHandSideExpression[?Yield][no LineTerminator here]--
	//      4) ++UnaryExpression[?Yield]
	//      5) --UnaryExpression[?Yield]
	if p.isUpdateExpression() {
		pos := p.nodePos()
		updateExpression := p.parseUpdateExpression()
		if p.token == ast.KindAsteriskAsteriskToken {
			return p.parseBinaryExpressionRest(getBinaryOperatorPrecedence(p.token), updateExpression, pos)
		}
		return updateExpression
	}
	// ES7 UnaryExpression:
	//      1) UpdateExpression[?yield]
	//      2) delete UpdateExpression[?yield]
	//      3) void UpdateExpression[?yield]
	//      4) typeof UpdateExpression[?yield]
	//      5) + UpdateExpression[?yield]
	//      6) - UpdateExpression[?yield]
	//      7) ~ UpdateExpression[?yield]
	//      8) ! UpdateExpression[?yield]
	unaryOperator := p.token
	simpleUnaryExpression := p.parseSimpleUnaryExpression()
	if p.token == ast.KindAsteriskAsteriskToken {
		pos := SkipTrivia(p.sourceText, simpleUnaryExpression.Pos())
		end := simpleUnaryExpression.End()
		if simpleUnaryExpression.Kind == ast.KindTypeAssertionExpression {
			p.parseErrorAt(pos, end, diagnostics.A_type_assertion_expression_is_not_allowed_in_the_left_hand_side_of_an_exponentiation_expression_Consider_enclosing_the_expression_in_parentheses)
		} else {
			//Debug.assert(isKeywordOrPunctuation(unaryOperator))
			p.parseErrorAt(pos, end, diagnostics.An_unary_expression_with_the_0_operator_is_not_allowed_in_the_left_hand_side_of_an_exponentiation_expression_Consider_enclosing_the_expression_in_parentheses, TokenToString(unaryOperator))
		}
	}
	return simpleUnaryExpression
}

func (p *Parser) isUpdateExpression() bool {
	switch p.token {
	case ast.KindPlusToken, ast.KindMinusToken, ast.KindTildeToken, ast.KindExclamationToken, ast.KindDeleteKeyword, ast.KindTypeOfKeyword, ast.KindVoidKeyword, ast.KindAwaitKeyword:
		return false
	case ast.KindLessThanToken:
		return p.languageVariant == core.LanguageVariantJSX
	}
	return true
}

func (p *Parser) parseUpdateExpression() *ast.Expression {
	pos := p.nodePos()
	if p.token == ast.KindPlusPlusToken || p.token == ast.KindMinusMinusToken {
		operator := p.token
		p.nextToken()
		result := p.factory.NewPrefixUnaryExpression(operator, p.parseLeftHandSideExpressionOrHigher())
		p.finishNode(result, pos)
		return result
	} else if p.languageVariant == core.LanguageVariantJSX && p.token == ast.KindLessThanToken && p.lookAhead(p.nextTokenIsIdentifierOrKeywordOrGreaterThan) {
		// JSXElement is part of primaryExpression
		return p.parseJsxElementOrSelfClosingElementOrFragment(true /*inExpressionContext*/, -1 /*topInvalidNodePosition*/, nil /*openingTag*/, false /*mustBeUnary*/)
	}
	expression := p.parseLeftHandSideExpressionOrHigher()
	if (p.token == ast.KindPlusPlusToken || p.token == ast.KindMinusMinusToken) && !p.hasPrecedingLineBreak() {
		operator := p.token
		p.nextToken()
		result := p.factory.NewPostfixUnaryExpression(expression, operator)
		p.finishNode(result, pos)
		return result
	}
	return expression
}

func (p *Parser) parseJsxElementOrSelfClosingElementOrFragment(inExpressionContext bool, topInvalidNodePosition int, openingTag *ast.Node, mustBeUnary bool) *ast.Expression {
	pos := p.nodePos()
	opening := p.parseJsxOpeningOrSelfClosingElementOrOpeningFragment(inExpressionContext)
	var result *ast.Expression
	switch opening.Kind {
	case ast.KindJsxOpeningElement:
		children := p.parseJsxChildren(opening)
		var closingElement *ast.Node
		lastChild := core.LastOrNil(children)
		if lastChild != nil && lastChild.Kind == ast.KindJsxElement &&
			!tagNamesAreEquivalent(lastChild.AsJsxElement().OpeningElement.AsJsxOpeningElement().TagName, lastChild.AsJsxElement().ClosingElement.AsJsxClosingElement().TagName) &&
			tagNamesAreEquivalent(opening.AsJsxOpeningElement().TagName, lastChild.AsJsxElement().ClosingElement.AsJsxClosingElement().TagName) {
			// when an unclosed JsxOpeningElement incorrectly parses its parent's JsxClosingElement,
			// restructure (<div>(...<span>...</div>)) --> (<div>(...<span>...</>)</div>)
			// (no need to error; the parent will error)
			newClosingElement := p.factory.NewJsxClosingElement(p.createMissingIdentifier())
			p.finishNode(newClosingElement, p.nodePos())
			newLast := p.factory.NewJsxElement(lastChild.AsJsxElement().OpeningElement, lastChild.AsJsxElement().Children, newClosingElement)
			p.finishNode(newLast, lastChild.AsJsxElement().OpeningElement.Pos())
			children = append(children[0:len(children)-1], newLast)
			closingElement = lastChild.AsJsxElement().ClosingElement
		} else {
			closingElement = p.parseJsxClosingElement(opening, inExpressionContext)
			if !tagNamesAreEquivalent(opening.AsJsxOpeningElement().TagName, closingElement.AsJsxClosingElement().TagName) {
				if openingTag != nil && ast.IsJsxOpeningElement(openingTag) && tagNamesAreEquivalent(closingElement.AsJsxClosingElement().TagName, openingTag.AsJsxOpeningElement().TagName) {
					// opening incorrectly matched with its parent's closing -- put error on opening
					p.parseErrorAtRange(opening.AsJsxOpeningElement().TagName.Loc, diagnostics.JSX_element_0_has_no_corresponding_closing_tag, getTextOfNodeFromSourceText(p.sourceText, opening.AsJsxOpeningElement().TagName))
				} else {
					// other opening/closing mismatches -- put error on closing
					p.parseErrorAtRange(closingElement.AsJsxClosingElement().TagName.Loc, diagnostics.Expected_corresponding_JSX_closing_tag_for_0, getTextOfNodeFromSourceText(p.sourceText, opening.AsJsxOpeningElement().TagName))
				}
			}
		}
		result = p.factory.NewJsxElement(opening, children, closingElement)
		p.finishNode(result, pos)
	case ast.KindJsxOpeningFragment:
		result = p.factory.NewJsxFragment(opening, p.parseJsxChildren(opening), p.parseJsxClosingFragment(inExpressionContext))
		p.finishNode(result, pos)
	case ast.KindJsxSelfClosingElement:
		// Nothing else to do for self-closing elements
		result = opening
	default:
		panic("Unhandled case in parseJsxElementOrSelfClosingElementOrFragment")
	}
	// If the user writes the invalid code '<div></div><div></div>' in an expression context (i.e. not wrapped in
	// an enclosing tag), we'll naively try to parse   ^ this as a 'less than' operator and the remainder of the tag
	// as garbage, which will cause the formatter to badly mangle the JSX. Perform a speculative parse of a JSX
	// element if we see a < token so that we can wrap it in a synthetic binary expression so the formatter
	// does less damage and we can report a better error.
	// Since JSX elements are invalid < operands anyway, this lookahead parse will only occur in error scenarios
	// of one sort or another.
	// If we are in a unary context, we can't do this recovery; the binary expression we return here is not
	// a valid UnaryExpression and will cause problems later.
	if !mustBeUnary && inExpressionContext && p.token == ast.KindLessThanToken {
		topBadPos := topInvalidNodePosition
		if topBadPos < 0 {
			topBadPos = result.Pos()
		}
		invalidElement := p.parseJsxElementOrSelfClosingElementOrFragment( /*inExpressionContext*/ true, topBadPos, nil, false)
		operatorToken := p.factory.NewToken(ast.KindCommaToken)
		operatorToken.Loc = core.NewTextRange(invalidElement.Pos(), invalidElement.Pos())
		p.parseErrorAt(SkipTrivia(p.sourceText, topBadPos), invalidElement.End(), diagnostics.JSX_expressions_must_have_one_parent_element)
		result = p.factory.NewBinaryExpression(result, operatorToken, invalidElement)
		p.finishNode(result, pos)
	}
	return result
}

func (p *Parser) parseJsxChildren(openingTag *ast.Expression) []*ast.Expression {
	saveParsingContexts := p.parsingContexts
	p.parsingContexts |= 1 << PCJsxChildren
	list := []*ast.Expression{}
	for {
		currentToken := p.scanner.reScanJsxToken(true /*allowMultilineJsxText*/)
		child := p.parseJsxChild(openingTag, currentToken)
		if child == nil {
			break
		}
		list = append(list, child)
		if ast.IsJsxOpeningElement(openingTag) && child.Kind == ast.KindJsxElement &&
			!tagNamesAreEquivalent(child.AsJsxElement().OpeningElement.AsJsxOpeningElement().TagName, child.AsJsxElement().ClosingElement.AsJsxClosingElement().TagName) &&
			tagNamesAreEquivalent(openingTag.AsJsxOpeningElement().TagName, child.AsJsxElement().ClosingElement.AsJsxClosingElement().TagName) {
			// stop after parsing a mismatched child like <div>...(<span></div>) in order to reattach the </div> higher
			break
		}
	}
	p.parsingContexts = saveParsingContexts
	return list
}

func (p *Parser) parseJsxChild(openingTag *ast.Node, token ast.Kind) *ast.Expression {
	switch token {
	case ast.KindEndOfFile:
		// If we hit EOF, issue the error at the tag that lacks the closing element
		// rather than at the end of the file (which is useless)
		if ast.IsJsxOpeningFragment(openingTag) {
			p.parseErrorAtRange(openingTag.Loc, diagnostics.JSX_fragment_has_no_corresponding_closing_tag)
		} else {
			// We want the error span to cover only 'Foo.Bar' in < Foo.Bar >
			// or to cover only 'Foo' in < Foo >
			tag := openingTag.AsJsxOpeningElement().TagName
			start := min(SkipTrivia(p.sourceText, tag.Pos()), tag.End())
			p.parseErrorAt(start, tag.End(), diagnostics.JSX_element_0_has_no_corresponding_closing_tag,
				getTextOfNodeFromSourceText(p.sourceText, openingTag.AsJsxOpeningElement().TagName))
		}
		return nil
	case ast.KindLessThanSlashToken, ast.KindConflictMarkerTrivia:
		return nil
	case ast.KindJsxText, ast.KindJsxTextAllWhiteSpaces:
		return p.parseJsxText()
	case ast.KindOpenBraceToken:
		return p.parseJsxExpression(false /*inExpressionContext*/)
	case ast.KindLessThanToken:
		return p.parseJsxElementOrSelfClosingElementOrFragment(false /*inExpressionContext*/, -1 /*topInvalidNodePosition*/, openingTag, false)
	}
	panic("Unhandled case in parseJsxChild")
}

func (p *Parser) parseJsxText() *ast.Node {
	pos := p.nodePos()
	result := p.factory.NewJsxText(p.scanner.tokenValue, p.token == ast.KindJsxTextAllWhiteSpaces)
	p.scanJsxText()
	p.finishNode(result, pos)
	return result
}

func (p *Parser) parseJsxExpression(inExpressionContext bool) *ast.Node {
	pos := p.nodePos()
	if !p.parseExpected(ast.KindOpenBraceToken) {
		return nil
	}
	var dotDotDotToken *ast.Node
	var expression *ast.Expression
	if p.token != ast.KindCloseBraceToken {
		if !inExpressionContext {
			dotDotDotToken = p.parseOptionalToken(ast.KindDotDotDotToken)
		}
		// Only an AssignmentExpression is valid here per the JSX spec,
		// but we can unambiguously parse a comma sequence and provide
		// a better error message in grammar checking.
		expression = p.parseExpression()
	}
	if inExpressionContext {
		p.parseExpected(ast.KindCloseBraceToken)
	} else if p.parseExpectedWithoutAdvancing(ast.KindCloseBraceToken) {
		p.scanJsxText()
	}
	result := p.factory.NewJsxExpression(dotDotDotToken, expression)
	p.finishNode(result, pos)
	return result
}

func (p *Parser) scanJsxText() ast.Kind {
	p.token = p.scanner.scanJsxToken()
	return p.token
}

func (p *Parser) scanJsxIdentifier() ast.Kind {
	p.token = p.scanner.scanJsxIdentifier()
	return p.token
}

func (p *Parser) scanJsxAttributeValue() ast.Kind {
	p.token = p.scanner.scanJsxAttributeValue()
	return p.token
}

func (p *Parser) parseJsxClosingElement(open *ast.Node, inExpressionContext bool) *ast.Node {
	pos := p.nodePos()
	p.parseExpected(ast.KindLessThanSlashToken)
	tagName := p.parseJsxElementName()
	if p.parseExpectedWithDiagnostic(ast.KindGreaterThanToken, nil /*diagnosticMessage*/, false /*shouldAdvance*/) {
		// manually advance the scanner in order to look for jsx text inside jsx
		if inExpressionContext || !tagNamesAreEquivalent(open.AsJsxOpeningElement().TagName, tagName) {
			p.nextToken()
		} else {
			p.scanJsxText()
		}
	}
	result := p.factory.NewJsxClosingElement(tagName)
	p.finishNode(result, pos)
	return result
}

func (p *Parser) parseJsxOpeningOrSelfClosingElementOrOpeningFragment(inExpressionContext bool) *ast.Expression {
	pos := p.nodePos()
	p.parseExpected(ast.KindLessThanToken)
	if p.token == ast.KindGreaterThanToken {
		// See below for explanation of scanJsxText
		p.scanJsxText()
		result := p.factory.NewJsxOpeningFragment()
		p.finishNode(result, pos)
		return result
	}
	tagName := p.parseJsxElementName()
	var typeArguments *ast.Node
	if p.contextFlags&ast.NodeFlagsJavaScriptFile == 0 {
		typeArguments = p.parseTypeArguments()
	}
	attributes := p.parseJsxAttributes()
	var result *ast.Expression
	if p.token == ast.KindGreaterThanToken {
		// Closing tag, so scan the immediately-following text with the JSX scanning instead
		// of regular scanning to avoid treating illegal characters (e.g. '#') as immediate
		// scanning errors
		p.scanJsxText()
		result = p.factory.NewJsxOpeningElement(tagName, typeArguments, attributes)
	} else {
		p.parseExpected(ast.KindSlashToken)
		if p.parseExpectedWithoutAdvancing(ast.KindGreaterThanToken) {
			if inExpressionContext {
				p.nextToken()
			} else {
				p.scanJsxText()
			}
		}
		result = p.factory.NewJsxSelfClosingElement(tagName, typeArguments, attributes)
	}
	p.finishNode(result, pos)
	return result
}

func (p *Parser) parseJsxElementName() *ast.Expression {
	pos := p.nodePos()
	// JsxElement can have name in the form of
	//      propertyAccessExpression
	//      primaryExpression in the form of an identifier and "this" keyword
	// We can't just simply use parseLeftHandSideExpressionOrHigher because then we will start consider class,function etc as a keyword
	// We only want to consider "this" as a primaryExpression
	initialExpression := p.parseJsxTagName()
	if ast.IsJsxNamespacedName(initialExpression) {
		return initialExpression // `a:b.c` is invalid syntax, don't even look for the `.` if we parse `a:b`, and let `parseAttribute` report "unexpected :" instead.
	}
	expression := initialExpression
	for p.parseOptional(ast.KindDotToken) {
		expression = p.factory.NewPropertyAccessExpression(expression, nil, p.parseRightSideOfDot(true /*allowIdentifierNames*/, false /*allowPrivateIdentifiers*/, false /*allowUnicodeEscapeSequenceInIdentifierName*/), ast.NodeFlagsNone)
		p.finishNode(expression, pos)
	}
	return expression
}

func (p *Parser) parseJsxTagName() *ast.Expression {
	pos := p.nodePos()
	p.scanJsxIdentifier()
	isThis := p.token == ast.KindThisKeyword
	tagName := p.parseIdentifierNameErrorOnUnicodeEscapeSequence()
	if p.parseOptional(ast.KindColonToken) {
		p.scanJsxIdentifier()
		result := p.factory.NewJsxNamespacedName(tagName, p.parseIdentifierNameErrorOnUnicodeEscapeSequence())
		p.finishNode(result, pos)
		return result
	}
	if isThis {
		result := p.factory.NewKeywordExpression(ast.KindThisKeyword)
		p.finishNode(result, pos)
		return result
	}
	return tagName
}

func (p *Parser) parseJsxAttributes() *ast.Node {
	pos := p.nodePos()
	result := p.factory.NewJsxAttributes(p.parseList(PCJsxAttributes, (*Parser).parseJsxAttribute))
	p.finishNode(result, pos)
	return result
}

func (p *Parser) parseJsxAttribute() *ast.Node {
	if p.token == ast.KindOpenBraceToken {
		return p.parseJsxSpreadAttribute()
	}
	pos := p.nodePos()
	result := p.factory.NewJsxAttribute(p.parseJsxAttributeName(), p.parseJsxAttributeValue())
	p.finishNode(result, pos)
	return result
}

func (p *Parser) parseJsxSpreadAttribute() *ast.Node {
	pos := p.nodePos()
	p.parseExpected(ast.KindOpenBraceToken)
	p.parseExpected(ast.KindDotDotDotToken)
	expression := p.parseExpression()
	p.parseExpected(ast.KindCloseBraceToken)
	result := p.factory.NewJsxSpreadAttribute(expression)
	p.finishNode(result, pos)
	return result
}

func (p *Parser) parseJsxAttributeName() *ast.Node {
	pos := p.nodePos()
	p.scanJsxIdentifier()
	attrName := p.parseIdentifierNameErrorOnUnicodeEscapeSequence()
	if p.parseOptional(ast.KindColonToken) {
		p.scanJsxIdentifier()
		result := p.factory.NewJsxNamespacedName(attrName, p.parseIdentifierNameErrorOnUnicodeEscapeSequence())
		p.finishNode(result, pos)
		return result
	}
	return attrName
}

func (p *Parser) parseJsxAttributeValue() *ast.Expression {
	if p.token == ast.KindEqualsToken {
		if p.scanJsxAttributeValue() == ast.KindStringLiteral {
			return p.parseLiteralExpression()
		}
		if p.token == ast.KindOpenBraceToken {
			return p.parseJsxExpression( /*inExpressionContext*/ true)
		}
		if p.token == ast.KindLessThanToken {
			return p.parseJsxElementOrSelfClosingElementOrFragment(true /*inExpressionContext*/, -1, nil, false)
		}
		p.parseErrorAtCurrentToken(diagnostics.X_or_JSX_element_expected)
	}
	return nil
}

func (p *Parser) parseJsxClosingFragment(inExpressionContext bool) *ast.Node {
	pos := p.nodePos()
	p.parseExpected(ast.KindLessThanSlashToken)
	if p.parseExpectedWithDiagnostic(ast.KindGreaterThanToken, diagnostics.Expected_corresponding_closing_tag_for_JSX_fragment, false /*shouldAdvance*/) {
		// manually advance the scanner in order to look for jsx text inside jsx
		if inExpressionContext {
			p.nextToken()
		} else {
			p.scanJsxText()
		}
	}
	result := p.factory.NewJsxClosingFragment()
	p.finishNode(result, pos)
	return result
}

func (p *Parser) parseSimpleUnaryExpression() *ast.Expression {
	switch p.token {
	case ast.KindPlusToken, ast.KindMinusToken, ast.KindTildeToken, ast.KindExclamationToken:
		return p.parsePrefixUnaryExpression()
	case ast.KindDeleteKeyword:
		return p.parseDeleteExpression()
	case ast.KindTypeOfKeyword:
		return p.parseTypeOfExpression()
	case ast.KindVoidKeyword:
		return p.parseVoidExpression()
	case ast.KindLessThanToken:
		// !!!
		// // Just like in parseUpdateExpression, we need to avoid parsing type assertions when
		// // in JSX and we see an expression like "+ <foo> bar".
		// if (languageVariant == core.LanguageVariant.JSX) {
		// 	return parseJsxElementOrSelfClosingElementOrFragment(/*inExpressionContext*/ true, /*topInvalidNodePosition*/ undefined, /*openingTag*/ undefined, /*mustBeUnary*/ true);
		// }
		// // This is modified UnaryExpression grammar in TypeScript
		// //  UnaryExpression (modified):
		// //      < type > UnaryExpression
		return p.parseTypeAssertion()
	case ast.KindAwaitKeyword:
		if p.isAwaitExpression() {
			return p.parseAwaitExpression()
		}
		fallthrough
	default:
		return p.parseUpdateExpression()
	}
}

func (p *Parser) parsePrefixUnaryExpression() *ast.Node {
	pos := p.nodePos()
	operator := p.token
	p.nextToken()
	result := p.factory.NewPrefixUnaryExpression(operator, p.parseSimpleUnaryExpression())
	p.finishNode(result, pos)
	return result
}

func (p *Parser) parseDeleteExpression() *ast.Node {
	pos := p.nodePos()
	p.nextToken()
	result := p.factory.NewDeleteExpression(p.parseSimpleUnaryExpression())
	p.finishNode(result, pos)
	return result
}

func (p *Parser) parseTypeOfExpression() *ast.Node {
	pos := p.nodePos()
	p.nextToken()
	result := p.factory.NewTypeOfExpression(p.parseSimpleUnaryExpression())
	p.finishNode(result, pos)
	return result
}

func (p *Parser) parseVoidExpression() *ast.Node {
	pos := p.nodePos()
	p.nextToken()
	result := p.factory.NewVoidExpression(p.parseSimpleUnaryExpression())
	p.finishNode(result, pos)
	return result
}

func (p *Parser) isAwaitExpression() bool {
	if p.token == ast.KindAwaitKeyword {
		if p.inAwaitContext() {
			return true
		}
		// here we are using similar heuristics as 'isYieldExpression'
		return p.lookAhead(p.nextTokenIsIdentifierOrKeywordOrLiteralOnSameLine)
	}
	return false
}

func (p *Parser) parseAwaitExpression() *ast.Node {
	pos := p.nodePos()
	p.nextToken()
	result := p.factory.NewAwaitExpression(p.parseSimpleUnaryExpression())
	p.finishNode(result, pos)
	return result
}

func (p *Parser) parseTypeAssertion() *ast.Node {
	// !!! Debug.assert(languageVariant !== core.LanguageVariant.JSX, "Type assertions should never be parsed in JSX; they should be parsed as comparisons or JSX elements/fragments.");
	pos := p.nodePos()
	p.parseExpected(ast.KindLessThanToken)
	typeNode := p.parseType()
	p.parseExpected(ast.KindGreaterThanToken)
	expression := p.parseSimpleUnaryExpression()
	result := p.factory.NewTypeAssertion(typeNode, expression)
	p.finishNode(result, pos)
	return result
}

func (p *Parser) parseLeftHandSideExpressionOrHigher() *ast.Expression {
	// Original Ecma:
	// LeftHandSideExpression: See 11.2
	//      NewExpression
	//      CallExpression
	//
	// Our simplification:
	//
	// LeftHandSideExpression: See 11.2
	//      MemberExpression
	//      CallExpression
	//
	// See comment in parseMemberExpressionOrHigher on how we replaced NewExpression with
	// MemberExpression to make our lives easier.
	//
	// to best understand the below code, it's important to see how CallExpression expands
	// out into its own productions:
	//
	// CallExpression:
	//      MemberExpression Arguments
	//      CallExpression Arguments
	//      CallExpression[Expression]
	//      CallExpression.IdentifierName
	//      import (AssignmentExpression)
	//      super Arguments
	//      super.IdentifierName
	//
	// Because of the recursion in these calls, we need to bottom out first. There are three
	// bottom out states we can run into: 1) We see 'super' which must start either of
	// the last two CallExpression productions. 2) We see 'import' which must start import call.
	// 3)we have a MemberExpression which either completes the LeftHandSideExpression,
	// or starts the beginning of the first four CallExpression productions.
	pos := p.nodePos()
	var expression *ast.Expression
	if p.token == ast.KindImportKeyword {
		if p.lookAhead(p.nextTokenIsOpenParenOrLessThan) {
			// We don't want to eagerly consume all import keyword as import call expression so we look ahead to find "("
			// For example:
			//      var foo3 = require("subfolder
			//      import * as foo1 from "module-from-node
			// We want this import to be a statement rather than import call expression
			p.sourceFlags |= ast.NodeFlagsPossiblyContainsDynamicImport
			expression = p.parseKeywordExpression()
		} else if p.lookAhead(p.nextTokenIsDot) {
			// This is an 'import.*' metaproperty (i.e. 'import.meta')
			p.nextToken() // advance past the 'import'
			p.nextToken() // advance past the dot
			expression = p.factory.NewMetaProperty(ast.KindImportKeyword, p.parseIdentifierName())
			p.finishNode(expression, pos)
			p.sourceFlags |= ast.NodeFlagsPossiblyContainsImportMeta
		} else {
			expression = p.parseMemberExpressionOrHigher()
		}
	} else if p.token == ast.KindSuperKeyword {
		expression = p.parseSuperExpression()
	} else {
		expression = p.parseMemberExpressionOrHigher()
	}
	// Now, we *may* be complete.  However, we might have consumed the start of a
	// CallExpression or OptionalExpression.  As such, we need to consume the rest
	// of it here to be complete.
	return p.parseCallExpressionRest(pos, expression)
}

func (p *Parser) nextTokenIsDot() bool {
	return p.nextToken() == ast.KindDotToken
}

func (p *Parser) parseSuperExpression() *ast.Expression {
	pos := p.nodePos()
	expression := p.parseKeywordExpression()
	if p.token == ast.KindLessThanToken {
		startPos := p.nodePos()
		typeArguments := p.tryParseTypeArgumentsInExpression()
		if typeArguments != nil {
			p.parseErrorAt(startPos, p.nodePos(), diagnostics.X_super_may_not_use_type_arguments)
			if !p.isTemplateStartOfTaggedTemplate() {
				expression := p.factory.NewExpressionWithTypeArguments(expression, typeArguments)
				p.finishNode(expression, pos)
			}
		}
	}
	if p.token == ast.KindOpenParenToken || p.token == ast.KindDotToken || p.token == ast.KindOpenBracketToken {
		return expression
	}
	// If we have seen "super" it must be followed by '(' or '.'.
	// If it wasn't then just try to parse out a '.' and report an error.
	p.parseErrorAtCurrentToken(diagnostics.X_super_must_be_followed_by_an_argument_list_or_member_access)
	// private names will never work with `super` (`super.#foo`), but that's a semantic error, not syntactic
	result := p.factory.NewPropertyAccessExpression(expression, nil /*questionDotToken*/, p.parseRightSideOfDot(true /*allowIdentifierNames*/, true /*allowPrivateIdentifiers*/, true /*allowUnicodeEscapeSequenceInIdentifierName*/), ast.NodeFlagsNone)
	p.finishNode(result, pos)
	return result
}

func (p *Parser) isTemplateStartOfTaggedTemplate() bool {
	return p.token == ast.KindNoSubstitutionTemplateLiteral || p.token == ast.KindTemplateHead
}

func (p *Parser) tryParseTypeArgumentsInExpression() *ast.Node {
	// TypeArguments must not be parsed in JavaScript files to avoid ambiguity with binary operators.
	state := p.mark()
	if p.contextFlags&ast.NodeFlagsJavaScriptFile == 0 && p.reScanLessThanToken() == ast.KindLessThanToken {
		pos := p.nodePos()
		p.nextToken()
		typeArguments := p.parseDelimitedList(PCTypeArguments, (*Parser).parseType)
		// If it doesn't have the closing `>` then it's definitely not an type argument list.
		if p.reScanGreaterThanToken() == ast.KindGreaterThanToken {
			p.nextToken()
			// We successfully parsed a type argument list. The next token determines whether we want to
			// treat it as such. If the type argument list is followed by `(` or a template literal, as in
			// `f<number>(42)`, we favor the type argument interpretation even though JavaScript would view
			// it as a relational expression.
			if p.canFollowTypeArgumentsInExpression() {
				result := p.factory.NewTypeArgumentList(typeArguments)
				p.finishNode(result, pos)
				return result
			}
		}
	}
	p.rewind(state)
	return nil
}

func (p *Parser) canFollowTypeArgumentsInExpression() bool {
	switch p.token {
	// These tokens can follow a type argument list in a call expression:
	// foo<x>(
	// foo<T> `...`
	// foo<T> `...${100}...`
	case ast.KindOpenParenToken, ast.KindNoSubstitutionTemplateLiteral, ast.KindTemplateHead:
		return true
	// A type argument list followed by `<` never makes sense, and a type argument list followed
	// by `>` is ambiguous with a (re-scanned) `>>` operator, so we disqualify both. Also, in
	// this context, `+` and `-` are unary operators, not binary operators.
	case ast.KindLessThanToken, ast.KindGreaterThanToken, ast.KindPlusToken, ast.KindMinusToken:
		return false
	}
	// We favor the type argument list interpretation when it is immediately followed by
	// a line break, a binary operator, or something that can't start an expression.
	return p.hasPrecedingLineBreak() || p.isBinaryOperator() || !p.isStartOfExpression()
}

func (p *Parser) parseMemberExpressionOrHigher() *ast.Node {
	// Note: to make our lives simpler, we decompose the NewExpression productions and
	// place ObjectCreationExpression and FunctionExpression into PrimaryExpression.
	// like so:
	//
	//   PrimaryExpression : See 11.1
	//      this
	//      Identifier
	//      Literal
	//      ArrayLiteral
	//      ObjectLiteral
	//      (Expression)
	//      FunctionExpression
	//      new MemberExpression Arguments?
	//
	//   MemberExpression : See 11.2
	//      PrimaryExpression
	//      MemberExpression[Expression]
	//      MemberExpression.IdentifierName
	//
	//   CallExpression : See 11.2
	//      MemberExpression
	//      CallExpression Arguments
	//      CallExpression[Expression]
	//      CallExpression.IdentifierName
	//
	// Technically this is ambiguous.  i.e. CallExpression defines:
	//
	//   CallExpression:
	//      CallExpression Arguments
	//
	// If you see: "new Foo()"
	//
	// Then that could be treated as a single ObjectCreationExpression, or it could be
	// treated as the invocation of "new Foo".  We disambiguate that in code (to match
	// the original grammar) by making sure that if we see an ObjectCreationExpression
	// we always consume arguments if they are there. So we treat "new Foo()" as an
	// object creation only, and not at all as an invocation.  Another way to think
	// about this is that for every "new" that we see, we will consume an argument list if
	// it is there as part of the *associated* object creation node.  Any additional
	// argument lists we see, will become invocation expressions.
	//
	// Because there are no other places in the grammar now that refer to FunctionExpression
	// or ObjectCreationExpression, it is safe to push down into the PrimaryExpression
	// production.
	//
	// Because CallExpression and MemberExpression are left recursive, we need to bottom out
	// of the recursion immediately.  So we parse out a primary expression to start with.
	pos := p.nodePos()
	expression := p.parsePrimaryExpression()
	return p.parseMemberExpressionRest(pos, expression, true /*allowOptionalChain*/)
}

func (p *Parser) parseMemberExpressionRest(pos int, expression *ast.Expression, allowOptionalChain bool) *ast.Expression {
	for {
		var questionDotToken *ast.Node
		isPropertyAccess := false
		if allowOptionalChain && p.isStartOfOptionalPropertyOrElementAccessChain() {
			questionDotToken = p.parseExpectedToken(ast.KindQuestionDotToken)
			isPropertyAccess = tokenIsIdentifierOrKeyword(p.token)
		} else {
			isPropertyAccess = p.parseOptional(ast.KindDotToken)
		}
		if isPropertyAccess {
			expression = p.parsePropertyAccessExpressionRest(pos, expression, questionDotToken)
			continue
		}
		// when in the [Decorator] context, we do not parse ElementAccess as it could be part of a ComputedPropertyName
		if (questionDotToken != nil || !p.inDecoratorContext()) && p.parseOptional(ast.KindOpenBracketToken) {
			expression = p.parseElementAccessExpressionRest(pos, expression, questionDotToken)
			continue
		}
		if p.isTemplateStartOfTaggedTemplate() {
			// Absorb type arguments into TemplateExpression when preceding expression is ExpressionWithTypeArguments
			if questionDotToken == nil && ast.IsExpressionWithTypeArguments(expression) {
				expression = p.parseTaggedTemplateRest(pos, expression.AsExpressionWithTypeArguments().Expression, questionDotToken, expression.AsExpressionWithTypeArguments().TypeArguments)
			} else {
				expression = p.parseTaggedTemplateRest(pos, expression, questionDotToken, nil /*typeArguments*/)
			}
			continue
		}
		if questionDotToken == nil {
			if p.token == ast.KindExclamationToken && !p.hasPrecedingLineBreak() {
				p.nextToken()
				expression = p.factory.NewNonNullExpression(expression)
				p.finishNode(expression, pos)
				continue
			}
			typeArguments := p.tryParseTypeArgumentsInExpression()
			if typeArguments != nil {
				expression = p.factory.NewExpressionWithTypeArguments(expression, typeArguments)
				p.finishNode(expression, pos)
				continue
			}
		}
		return expression
	}
}

func (p *Parser) isStartOfOptionalPropertyOrElementAccessChain() bool {
	return p.token == ast.KindQuestionDotToken && p.lookAhead(p.nextTokenIsIdentifierOrKeywordOrOpenBracketOrTemplate)
}

func (p *Parser) nextTokenIsIdentifierOrKeywordOrOpenBracketOrTemplate() bool {
	p.nextToken()
	return tokenIsIdentifierOrKeyword(p.token) || p.token == ast.KindOpenBracketToken || p.isTemplateStartOfTaggedTemplate()
}

func (p *Parser) parsePropertyAccessExpressionRest(pos int, expression *ast.Expression, questionDotToken *ast.Node) *ast.Node {
	name := p.parseRightSideOfDot(true /*allowIdentifierNames*/, true /*allowPrivateIdentifiers*/, true /*allowUnicodeEscapeSequenceInIdentifierName*/)
	isOptionalChain := questionDotToken != nil || p.tryReparseOptionalChain(expression)
	propertyAccess := p.factory.NewPropertyAccessExpression(expression, questionDotToken, name, ifElse(isOptionalChain, ast.NodeFlagsOptionalChain, ast.NodeFlagsNone))
	if isOptionalChain && ast.IsPrivateIdentifier(name) {
		p.parseErrorAtRange(p.skipRangeTrivia(name.Loc), diagnostics.An_optional_chain_cannot_contain_private_identifiers)
	}
	if ast.IsExpressionWithTypeArguments(expression) && expression.AsExpressionWithTypeArguments().TypeArguments != nil {
		loc := p.skipRangeTrivia(expression.AsExpressionWithTypeArguments().TypeArguments.Loc)
		p.parseErrorAtRange(loc, diagnostics.An_instantiation_expression_cannot_be_followed_by_a_property_access)
	}
	p.finishNode(propertyAccess, pos)
	return propertyAccess
}

func (p *Parser) tryReparseOptionalChain(node *ast.Expression) bool {
	if node.Flags&ast.NodeFlagsOptionalChain != 0 {
		return true
	}
	// check for an optional chain in a non-null expression
	if ast.IsNonNullExpression(node) {
		expr := node.AsNonNullExpression().Expression
		for ast.IsNonNullExpression(expr) && expr.Flags&ast.NodeFlagsOptionalChain == 0 {
			expr = expr.AsNonNullExpression().Expression
		}
		if expr.Flags&ast.NodeFlagsOptionalChain != 0 {
			// this is part of an optional chain. Walk down from `node` to `expression` and set the flag.
			for ast.IsNonNullExpression(node) {
				node.Flags |= ast.NodeFlagsOptionalChain
				node = node.AsNonNullExpression().Expression
			}
			return true
		}
	}
	return false
}

func (p *Parser) parseElementAccessExpressionRest(pos int, expression *ast.Expression, questionDotToken *ast.Node) *ast.Node {
	var argumentExpression *ast.Expression
	if p.token == ast.KindCloseBracketToken {
		p.parseErrorAt(p.nodePos(), p.nodePos(), diagnostics.An_element_access_expression_should_take_an_argument)
		argumentExpression = p.createMissingIdentifier()
	} else {
		argument := p.parseExpressionAllowIn()
		if isStringOrNumericLiteralLike(argument) {
			p.internIdentifier(argument.Text())
		}
		argumentExpression = argument
	}
	p.parseExpected(ast.KindCloseBracketToken)
	isOptionalChain := questionDotToken != nil || p.tryReparseOptionalChain(expression)
	elementAccess := p.factory.NewElementAccessExpression(expression, questionDotToken, argumentExpression, ifElse(isOptionalChain, ast.NodeFlagsOptionalChain, ast.NodeFlagsNone))
	p.finishNode(elementAccess, pos)
	return elementAccess
}

func (p *Parser) parseCallExpressionRest(pos int, expression *ast.Expression) *ast.Expression {
	for {
		expression = p.parseMemberExpressionRest(pos, expression /*allowOptionalChain*/, true)
		var typeArguments *ast.Node
		questionDotToken := p.parseOptionalToken(ast.KindQuestionDotToken)
		if questionDotToken != nil {
			typeArguments = p.tryParseTypeArgumentsInExpression()
			if p.isTemplateStartOfTaggedTemplate() {
				expression = p.parseTaggedTemplateRest(pos, expression, questionDotToken, typeArguments)
				continue
			}
		}
		if typeArguments != nil || p.token == ast.KindOpenParenToken {
			// Absorb type arguments into CallExpression when preceding expression is ExpressionWithTypeArguments
			if questionDotToken == nil && expression.Kind == ast.KindExpressionWithTypeArguments {
				typeArguments = expression.AsExpressionWithTypeArguments().TypeArguments
				expression = expression.AsExpressionWithTypeArguments().Expression
			}
			argumentList := p.parseArgumentList()
			isOptionalChain := questionDotToken != nil || p.tryReparseOptionalChain(expression)
			expression = p.factory.NewCallExpression(expression, questionDotToken, typeArguments, argumentList, ifElse(isOptionalChain, ast.NodeFlagsOptionalChain, ast.NodeFlagsNone))
			p.finishNode(expression, pos)
			continue
		}
		if questionDotToken != nil {
			// We parsed `?.` but then failed to parse anything, so report a missing identifier here.
			p.parseErrorAtCurrentToken(diagnostics.Identifier_expected)
			expression = p.createMissingIdentifier()
			p.finishNode(expression, pos)
		}
		break
	}
	return expression
}

func (p *Parser) parseArgumentList() []*ast.Expression {
	p.parseExpected(ast.KindOpenParenToken)
	result := p.parseDelimitedList(PCArgumentExpressions, (*Parser).parseArgumentExpression)
	p.parseExpected(ast.KindCloseParenToken)
	return result
}

func (p *Parser) parseArgumentExpression() *ast.Expression {
	return doInContext(p, ast.NodeFlagsDisallowInContext|ast.NodeFlagsDecoratorContext, false, (*Parser).parseArgumentOrArrayLiteralElement)
}

func (p *Parser) parseArgumentOrArrayLiteralElement() *ast.Expression {
	switch p.token {
	case ast.KindDotDotDotToken:
		return p.parseSpreadElement()
	case ast.KindCommaToken:
		result := p.factory.NewOmittedExpression()
		p.finishNode(result, p.nodePos())
		return result
	}
	return p.parseAssignmentExpressionOrHigher()
}

func (p *Parser) parseSpreadElement() *ast.Node {
	pos := p.nodePos()
	p.parseExpected(ast.KindDotDotDotToken)
	expression := p.parseAssignmentExpressionOrHigher()
	result := p.factory.NewSpreadElement(expression)
	p.finishNode(result, pos)
	return result
}

func (p *Parser) parseTaggedTemplateRest(pos int, tag *ast.Expression, questionDotToken *ast.Node, typeArguments *ast.Node) *ast.Node {
	var template *ast.Expression
	if p.token == ast.KindNoSubstitutionTemplateLiteral {
		p.reScanTemplateToken(true /*isTaggedTemplate*/)
		template = p.parseLiteralExpression()
	} else {
		template = p.parseTemplateExpression(true /*isTaggedTemplate*/)
	}
	isOptionalChain := questionDotToken != nil || tag.Flags&ast.NodeFlagsOptionalChain != 0
	result := p.factory.NewTaggedTemplateExpression(tag, questionDotToken, typeArguments, template, ifElse(isOptionalChain, ast.NodeFlagsOptionalChain, ast.NodeFlagsNone))
	p.finishNode(result, pos)
	return result
}

func (p *Parser) parseTemplateExpression(isTaggedTemplate bool) *ast.Expression {
	pos := p.nodePos()
	result := p.factory.NewTemplateExpression(p.parseTemplateHead(isTaggedTemplate), p.parseTemplateSpans(isTaggedTemplate))
	p.finishNode(result, pos)
	return result
}

func (p *Parser) parseTemplateSpans(isTaggedTemplate bool) []*ast.Node {
	list := []*ast.Node{}
	for {
		span := p.parseTemplateSpan(isTaggedTemplate)
		list = append(list, span)
		if span.AsTemplateSpan().Literal.Kind != ast.KindTemplateMiddle {
			break
		}
	}
	return list
}

func (p *Parser) parseTemplateSpan(isTaggedTemplate bool) *ast.Node {
	pos := p.nodePos()
	expression := p.parseExpressionAllowIn()
	literal := p.parseLiteralOfTemplateSpan(isTaggedTemplate)
	result := p.factory.NewTemplateSpan(expression, literal)
	p.finishNode(result, pos)
	return result
}

func (p *Parser) parsePrimaryExpression() *ast.Expression {
	switch p.token {
	case ast.KindNoSubstitutionTemplateLiteral:
		if p.scanner.tokenFlags&ast.TokenFlagsIsInvalid != 0 {
			p.reScanTemplateToken(false /*isTaggedTemplate*/)
		}
		fallthrough
	case ast.KindNumericLiteral, ast.KindBigIntLiteral, ast.KindStringLiteral:
		return p.parseLiteralExpression()
	case ast.KindThisKeyword, ast.KindSuperKeyword, ast.KindNullKeyword, ast.KindTrueKeyword, ast.KindFalseKeyword:
		return p.parseKeywordExpression()
	case ast.KindOpenParenToken:
		return p.parseParenthesizedExpression()
	case ast.KindOpenBracketToken:
		return p.parseArrayLiteralExpression()
	case ast.KindOpenBraceToken:
		return p.parseObjectLiteralExpression()
	case ast.KindAsyncKeyword:
		// Async arrow functions are parsed earlier in parseAssignmentExpressionOrHigher.
		// If we encounter `async [no LineTerminator here] function` then this is an async
		// function; otherwise, its an identifier.
		if !p.lookAhead(p.nextTokenIsFunctionKeywordOnSameLine) {
			break
		}
		return p.parseFunctionExpression()
	case ast.KindAtToken:
		return p.parseDecoratedExpression()
	case ast.KindClassKeyword:
		return p.parseClassExpression()
	case ast.KindFunctionKeyword:
		return p.parseFunctionExpression()
	case ast.KindNewKeyword:
		return p.parseNewExpressionOrNewDotTarget()
	case ast.KindSlashToken, ast.KindSlashEqualsToken:
		if p.reScanSlashToken() == ast.KindRegularExpressionLiteral {
			return p.parseLiteralExpression()
		}
	case ast.KindTemplateHead:
		return p.parseTemplateExpression(false /*isTaggedTemplate*/)
	case ast.KindPrivateIdentifier:
		return p.parsePrivateIdentifier()
	}
	return p.parseIdentifierWithDiagnostic(diagnostics.Expression_expected, nil)
}

func (p *Parser) parseParenthesizedExpression() *ast.Expression {
	pos := p.nodePos()
	// !!! JSDoc
	p.parseExpected(ast.KindOpenParenToken)
	expression := p.parseExpressionAllowIn()
	p.parseExpected(ast.KindCloseParenToken)
	result := p.factory.NewParenthesizedExpression(expression)
	p.finishNode(result, pos)
	return result
}

func (p *Parser) parseArrayLiteralExpression() *ast.Expression {
	pos := p.nodePos()
	openBracketPosition := p.scanner.TokenStart()
	openBracketParsed := p.parseExpected(ast.KindOpenBracketToken)
	multiLine := p.hasPrecedingLineBreak()
	elements := p.parseDelimitedList(PCArrayLiteralMembers, (*Parser).parseArgumentOrArrayLiteralElement)
	p.parseExpectedMatchingBrackets(ast.KindOpenBracketToken, ast.KindCloseBracketToken, openBracketParsed, openBracketPosition)
	result := p.factory.NewArrayLiteralExpression(elements, multiLine)
	p.finishNode(result, pos)
	return result
}

func (p *Parser) parseObjectLiteralExpression() *ast.Expression {
	pos := p.nodePos()
	openBracePosition := p.scanner.TokenStart()
	openBraceParsed := p.parseExpected(ast.KindOpenBraceToken)
	multiLine := p.hasPrecedingLineBreak()
	properties := p.parseDelimitedList(PCObjectLiteralMembers, (*Parser).parseObjectLiteralElement)
	p.parseExpectedMatchingBrackets(ast.KindOpenBraceToken, ast.KindCloseBraceToken, openBraceParsed, openBracePosition)
	result := p.factory.NewObjectLiteralExpression(properties, multiLine)
	p.finishNode(result, pos)
	return result
}

func (p *Parser) parseObjectLiteralElement() *ast.Node {
	pos := p.nodePos()
	hasJSDoc := p.hasPrecedingJSDocComment()
	if p.parseOptional(ast.KindDotDotDotToken) {
		expression := p.parseAssignmentExpressionOrHigher()
		result := p.factory.NewSpreadAssignment(expression)
		p.finishNode(result, pos)
		return result
	}
	modifiers := p.parseModifiersWithOptions(true /*allowDecorators*/, false /*permitConstAsModifier*/, false /*stopOnStartOfClassStaticBlock*/)
	if p.parseContextualModifier(ast.KindGetKeyword) {
		return p.parseAccessorDeclaration(pos, hasJSDoc, modifiers, ast.KindGetAccessor, ParseFlagsNone)
	}
	if p.parseContextualModifier(ast.KindSetKeyword) {
		return p.parseAccessorDeclaration(pos, hasJSDoc, modifiers, ast.KindSetAccessor, ParseFlagsNone)
	}
	asteriskToken := p.parseOptionalToken(ast.KindAsteriskToken)
	tokenIsIdentifier := p.isIdentifier()
	name := p.parsePropertyName()
	// Disallowing of optional property assignments and definite assignment assertion happens in the grammar checker.
	postfixToken := p.parseOptionalToken(ast.KindQuestionToken)
	// Decorators, Modifiers, questionToken, and exclamationToken are not supported by property assignments and are reported in the grammar checker
	if postfixToken == nil {
		postfixToken = p.parseOptionalToken(ast.KindExclamationToken)
	}
	if asteriskToken != nil || p.token == ast.KindOpenParenToken || p.token == ast.KindLessThanToken {
		return p.parseMethodDeclaration(pos, hasJSDoc, modifiers, asteriskToken, name, postfixToken, nil /*diagnosticMessage*/)
	}
	// check if it is short-hand property assignment or normal property assignment
	// NOTE: if token is EqualsToken it is interpreted as CoverInitializedName production
	// CoverInitializedName[Yield] :
	//     IdentifierReference[?Yield] Initializer[In, ?Yield]
	// this is necessary because ObjectLiteral productions are also used to cover grammar for ObjectAssignmentPattern
	var node *ast.Node
	isShorthandPropertyAssignment := tokenIsIdentifier && p.token != ast.KindColonToken
	if isShorthandPropertyAssignment {
		var initializer *ast.Expression
		if p.parseOptional(ast.KindEqualsToken) {
			initializer = doInContext(p, ast.NodeFlagsDisallowInContext, false, (*Parser).parseAssignmentExpressionOrHigher)
		}
		node = p.factory.NewShorthandPropertyAssignment(modifiers, name, postfixToken, initializer)
	} else {
		p.parseExpected(ast.KindColonToken)
		initializer := doInContext(p, ast.NodeFlagsDisallowInContext, false, (*Parser).parseAssignmentExpressionOrHigher)
		node = p.factory.NewPropertyAssignment(modifiers, name, postfixToken, initializer)
	}
	p.finishNode(node, pos)
	return node
}

func (p *Parser) parseFunctionExpression() *ast.Expression {
	// GeneratorExpression:
	//      function* BindingIdentifier [Yield][opt](FormalParameters[Yield]){ GeneratorBody }
	//
	// FunctionExpression:
	//      function BindingIdentifier[opt](FormalParameters){ FunctionBody }
	saveContexFlags := p.contextFlags
	p.setContextFlags(ast.NodeFlagsDecoratorContext, false)
	pos := p.nodePos()
	// !!! JSDoc
	modifiers := p.parseModifiers()
	p.parseExpected(ast.KindFunctionKeyword)
	asteriskToken := p.parseOptionalToken(ast.KindAsteriskToken)
	isGenerator := asteriskToken != nil
	isAsync := hasAsyncModifier(modifiers)
	signatureFlags := ifElse(isGenerator, ParseFlagsYield, ParseFlagsNone) | ifElse(isAsync, ParseFlagsAwait, ParseFlagsNone)
	var name *ast.Node
	switch {
	case isGenerator && isAsync:
		name = doInContext(p, ast.NodeFlagsYieldContext|ast.NodeFlagsAwaitContext, true, (*Parser).parseOptionalBindingIdentifier)
	case isGenerator:
		name = doInContext(p, ast.NodeFlagsYieldContext, true, (*Parser).parseOptionalBindingIdentifier)
	case isAsync:
		name = doInContext(p, ast.NodeFlagsAwaitContext, true, (*Parser).parseOptionalBindingIdentifier)
	default:
		name = p.parseOptionalBindingIdentifier()
	}
	typeParameters := p.parseTypeParameters()
	parameters := p.parseParameters(signatureFlags)
	returnType := p.parseReturnType(ast.KindColonToken, false /*isType*/)
	body := p.parseFunctionBlock(signatureFlags, nil /*diagnosticMessage*/)
	p.contextFlags = saveContexFlags
	result := p.factory.NewFunctionExpression(modifiers, asteriskToken, name, typeParameters, parameters, returnType, body)
	p.finishNode(result, pos)
	return result
}

func (p *Parser) parseOptionalBindingIdentifier() *ast.Node {
	if p.isBindingIdentifier() {
		return p.parseBindingIdentifier()
	}
	return nil
}

func (p *Parser) parseDecoratedExpression() *ast.Expression {
	pos := p.nodePos()
	hasJSDoc := p.hasPrecedingJSDocComment()
	modifiers := p.parseModifiersWithOptions(true /*allowDecorators*/, false /*permitConstAsModifier*/, false /*stopOnStartOfClassStaticBlock*/)
	if p.token == ast.KindClassKeyword {
		return p.parseClassDeclarationOrExpression(pos, hasJSDoc, modifiers, ast.KindClassExpression)
	}
	p.parseErrorAt(p.nodePos(), p.nodePos(), diagnostics.Expression_expected)
	result := p.factory.NewMissingDeclaration(modifiers)
	p.finishNode(result, pos)
	return result
}

func (p *Parser) parseNewExpressionOrNewDotTarget() *ast.Node {
	pos := p.nodePos()
	p.parseExpected(ast.KindNewKeyword)
	if p.parseOptional(ast.KindDotToken) {
		name := p.parseIdentifierName()
		result := p.factory.NewMetaProperty(ast.KindNewKeyword, name)
		p.finishNode(result, pos)
		return result
	}
	expressionPos := p.nodePos()
	expression := p.parseMemberExpressionRest(expressionPos, p.parsePrimaryExpression(), false /*allowOptionalChain*/)
	var typeArguments *ast.Node
	// Absorb type arguments into NewExpression when preceding expression is ExpressionWithTypeArguments
	if expression.Kind == ast.KindExpressionWithTypeArguments {
		typeArguments = expression.AsExpressionWithTypeArguments().TypeArguments
		expression = expression.AsExpressionWithTypeArguments().Expression
	}
	if p.token == ast.KindQuestionDotToken {
		p.parseErrorAtCurrentToken(diagnostics.Invalid_optional_chain_from_new_expression_Did_you_mean_to_call_0, getTextOfNodeFromSourceText(p.sourceText, expression))
	}
	var argumentList []*ast.Expression
	if p.token == ast.KindOpenParenToken {
		argumentList = p.parseArgumentList()
	}
	result := p.factory.NewNewExpression(expression, typeArguments, argumentList)
	p.finishNode(result, pos)
	return result
}

func (p *Parser) parseKeywordExpression() *ast.Node {
	pos := p.nodePos()
	result := p.factory.NewKeywordExpression(p.token)
	p.nextToken()
	p.finishNode(result, pos)
	return result
}

func (p *Parser) parseLiteralExpression() *ast.Node {
	pos := p.nodePos()
	text := p.scanner.TokenValue()
	var result *ast.Node
	switch p.token {
	case ast.KindStringLiteral:
		result = p.factory.NewStringLiteral(text)
	case ast.KindNumericLiteral:
		result = p.factory.NewNumericLiteral(text)
	case ast.KindBigIntLiteral:
		result = p.factory.NewBigIntLiteral(text)
	case ast.KindRegularExpressionLiteral:
		result = p.factory.NewRegularExpressionLiteral(text)
	case ast.KindNoSubstitutionTemplateLiteral:
		result = p.factory.NewNoSubstitutionTemplateLiteral(text)
	default:
		panic("Unhandled case in parseLiteralExpression")
	}
	p.nextToken()
	p.finishNode(result, pos)
	return result
}

func (p *Parser) parseIdentifierNameErrorOnUnicodeEscapeSequence() *ast.Node {
	if p.scanner.HasUnicodeEscape() || p.scanner.HasExtendedUnicodeEscape() {
		p.parseErrorAtCurrentToken(diagnostics.Unicode_escape_sequence_cannot_appear_here)
	}
	return p.createIdentifier(tokenIsIdentifierOrKeyword(p.token))
}

func (p *Parser) parseBindingIdentifier() *ast.Node {
	return p.parseBindingIdentifierWithDiagnostic(nil)
}

func (p *Parser) parseBindingIdentifierWithDiagnostic(privateIdentifierDiagnosticMessage *diagnostics.Message) *ast.Node {
	return p.createIdentifierWithDiagnostic(p.isBindingIdentifier(), nil /*diagnosticMessage*/, privateIdentifierDiagnosticMessage)
}

func (p *Parser) parseIdentifierName() *ast.Node {
	return p.parseIdentifierNameWithDiagnostic(nil)
}

func (p *Parser) parseIdentifierNameWithDiagnostic(diagnosticMessage *diagnostics.Message) *ast.Node {
	return p.createIdentifierWithDiagnostic(tokenIsIdentifierOrKeyword(p.token), diagnosticMessage, nil)
}

func (p *Parser) parseIdentifier() *ast.Node {
	return p.parseIdentifierWithDiagnostic(nil, nil)
}

func (p *Parser) parseIdentifierWithDiagnostic(diagnosticMessage *diagnostics.Message, privateIdentifierDiagnosticMessage *diagnostics.Message) *ast.Node {
	return p.createIdentifierWithDiagnostic(p.isIdentifier(), diagnosticMessage, privateIdentifierDiagnosticMessage)
}

func (p *Parser) createIdentifier(isIdentifier bool) *ast.Node {
	return p.createIdentifierWithDiagnostic(isIdentifier, nil, nil)
}

func (p *Parser) createIdentifierWithDiagnostic(isIdentifier bool, diagnosticMessage *diagnostics.Message, privateIdentifierDiagnosticMessage *diagnostics.Message) *ast.Node {
	if isIdentifier {
		pos := p.nodePos()
		text := p.scanner.TokenValue()
		p.internIdentifier(text)
		p.nextToken()
		result := p.newIdentifier(text)
		p.finishNode(result, pos)
		return result
	}
	if p.token == ast.KindPrivateIdentifier {
		if privateIdentifierDiagnosticMessage != nil {
			p.parseErrorAtCurrentToken(privateIdentifierDiagnosticMessage)
		} else {
			p.parseErrorAtCurrentToken(diagnostics.Private_identifiers_are_not_allowed_outside_class_bodies)
		}
		return p.createIdentifier(true /*isIdentifier*/)
	}
	if diagnosticMessage != nil {
		p.parseErrorAtCurrentToken(diagnosticMessage)
	} else if isReservedWord(p.token) {
		p.parseErrorAtCurrentToken(diagnostics.Identifier_expected_0_is_a_reserved_word_that_cannot_be_used_here, p.scanner.TokenText())
	} else {
		p.parseErrorAtCurrentToken(diagnostics.Identifier_expected)
	}
	result := p.newIdentifier("")
	p.finishNode(result, p.nodePos())
	return result
}

func (p *Parser) internIdentifier(text string) {
	p.identifiers.Add(text)
}

func (p *Parser) finishNode(node *ast.Node, pos int) {
	node.Loc = core.NewTextRange(pos, p.nodePos())
	node.Flags |= p.contextFlags
}

func (p *Parser) nextTokenIsSlash() bool {
	return p.nextToken() == ast.KindSlashToken
}

func (p *Parser) scanTypeMemberStart() bool {
	// Return true if we have the start of a signature member
	if p.token == ast.KindOpenParenToken || p.token == ast.KindLessThanToken || p.token == ast.KindGetKeyword || p.token == ast.KindSetKeyword {
		return true
	}
	idToken := false
	// Eat up all modifiers, but hold on to the last one in case it is actually an identifier
	for isModifierKind(p.token) {
		idToken = true
		p.nextToken()
	}
	// Index signatures and computed property names are type members
	if p.token == ast.KindOpenBracketToken {
		return true
	}
	// Try to get the first property-like token following all modifiers
	if p.isLiteralPropertyName() {
		idToken = true
		p.nextToken()
	}
	// If we were able to get any potential identifier, check that it is
	// the start of a member declaration
	if idToken {
		return p.token == ast.KindOpenParenToken || p.token == ast.KindLessThanToken || p.token == ast.KindQuestionToken || p.token == ast.KindColonToken || p.token == ast.KindCommaToken || p.canParseSemicolon()
	}
	return false
}

func (p *Parser) scanClassMemberStart() bool {
	idToken := ast.KindUnknown
	if p.token == ast.KindAtToken {
		return true
	}
	// Eat up all modifiers, but hold on to the last one in case it is actually an identifier.
	for isModifierKind(p.token) {
		idToken = p.token
		// If the idToken is a class modifier (protected, private, public, and static), it is
		// certain that we are starting to parse class member. This allows better error recovery
		// Example:
		//      public foo() ...     // true
		//      public @dec blah ... // true; we will then report an error later
		//      export public ...    // true; we will then report an error later
		if isClassMemberModifier(idToken) {
			return true
		}
		p.nextToken()
	}
	if p.token == ast.KindAsteriskToken {
		return true
	}
	// Try to get the first property-like token following all modifiers.
	// This can either be an identifier or the 'get' or 'set' keywords.
	if p.isLiteralPropertyName() {
		idToken = p.token
		p.nextToken()
	}
	// Index signatures and computed properties are class members; we can parse.
	if p.token == ast.KindOpenBracketToken {
		return true
	}
	// If we were able to get any potential identifier...
	if idToken != ast.KindUnknown {
		// If we have a non-keyword identifier, or if we have an accessor, then it's safe to parse.
		if !isKeyword(idToken) || idToken == ast.KindSetKeyword || idToken == ast.KindGetKeyword {
			return true
		}
		// If it *is* a keyword, but not an accessor, check a little farther along
		// to see if it should actually be parsed as a class member.
		switch p.token {
		case ast.KindOpenParenToken, // Method declaration
			ast.KindLessThanToken,    // Generic Method declaration
			ast.KindExclamationToken, // Non-null assertion on property name
			ast.KindColonToken,       // Type Annotation for declaration
			ast.KindEqualsToken,      // Initializer for declaration
			ast.KindQuestionToken:    // Not valid, but permitted so that it gets caught later on.
			return true
		}
		// Covers
		//  - Semicolons     (declaration termination)
		//  - Closing braces (end-of-class, must be declaration)
		//  - End-of-files   (not valid, but permitted so that it gets caught later on)
		//  - Line-breaks    (enabling *automatic semicolon insertion*)
		return p.canParseSemicolon()
	}
	return false
}

func (p *Parser) canParseSemicolon() bool {
	// If there's a real semicolon, then we can always parse it out.
	// We can parse out an optional semicolon in ASI cases in the following cases.
	return p.token == ast.KindSemicolonToken || p.token == ast.KindCloseBraceToken || p.token == ast.KindEndOfFile || p.hasPrecedingLineBreak()
}

func (p *Parser) tryParseSemicolon() bool {
	if !p.canParseSemicolon() {
		return false
	}
	if p.token == ast.KindSemicolonToken {
		// consume the semicolon if it was explicitly provided.
		p.nextToken()
	}
	return true
}

func (p *Parser) parseSemicolon() bool {
	return p.tryParseSemicolon() || p.parseExpected(ast.KindSemicolonToken)
}

func (p *Parser) isLiteralPropertyName() bool {
	return tokenIsIdentifierOrKeyword(p.token) || p.token == ast.KindStringLiteral || p.token == ast.KindNumericLiteral || p.token == ast.KindBigIntLiteral
}

func (p *Parser) isStartOfStatement() bool {
	switch p.token {
	// 'catch' and 'finally' do not actually indicate that the code is part of a statement,
	// however, we say they are here so that we may gracefully parse them and error later.
	case ast.KindAtToken, ast.KindSemicolonToken, ast.KindOpenBraceToken, ast.KindVarKeyword, ast.KindLetKeyword,
		ast.KindUsingKeyword, ast.KindFunctionKeyword, ast.KindClassKeyword, ast.KindEnumKeyword, ast.KindIfKeyword,
		ast.KindDoKeyword, ast.KindWhileKeyword, ast.KindForKeyword, ast.KindContinueKeyword, ast.KindBreakKeyword,
		ast.KindReturnKeyword, ast.KindWithKeyword, ast.KindSwitchKeyword, ast.KindThrowKeyword, ast.KindTryKeyword,
		ast.KindDebuggerKeyword, ast.KindCatchKeyword, ast.KindFinallyKeyword:
		return true
	case ast.KindImportKeyword:
		return p.isStartOfDeclaration() || p.isNextTokenOpenParenOrLessThanOrDot()
	case ast.KindConstKeyword, ast.KindExportKeyword:
		return p.isStartOfDeclaration()
	case ast.KindAsyncKeyword, ast.KindDeclareKeyword, ast.KindInterfaceKeyword, ast.KindModuleKeyword, ast.KindNamespaceKeyword,
		ast.KindTypeKeyword, ast.KindGlobalKeyword:
		// When these don't start a declaration, they're an identifier in an expression statement
		return true
	case ast.KindAccessorKeyword, ast.KindPublicKeyword, ast.KindPrivateKeyword, ast.KindProtectedKeyword, ast.KindStaticKeyword,
		ast.KindReadonlyKeyword:
		// When these don't start a declaration, they may be the start of a class member if an identifier
		// immediately follows. Otherwise they're an identifier in an expression statement.
		return p.isStartOfDeclaration() || !p.lookAhead(p.nextTokenIsIdentifierOrKeywordOnSameLine)

	default:
		return p.isStartOfExpression()
	}
}

func (p *Parser) isStartOfDeclaration() bool {
	return p.lookAhead(p.scanStartOfDeclaration)
}

func (p *Parser) scanStartOfDeclaration() bool {
	for {
		switch p.token {
		case ast.KindVarKeyword, ast.KindLetKeyword, ast.KindConstKeyword, ast.KindFunctionKeyword, ast.KindClassKeyword,
			ast.KindEnumKeyword:
			return true
		case ast.KindUsingKeyword:
			return p.isUsingDeclaration()
		case ast.KindAwaitKeyword:
			return p.isAwaitUsingDeclaration()
		// 'declare', 'module', 'namespace', 'interface'* and 'type' are all legal JavaScript identifiers;
		// however, an identifier cannot be followed by another identifier on the same line. This is what we
		// count on to parse out the respective declarations. For instance, we exploit this to say that
		//
		//    namespace n
		//
		// can be none other than the beginning of a namespace declaration, but need to respect that JavaScript sees
		//
		//    namespace
		//    n
		//
		// as the identifier 'namespace' on one line followed by the identifier 'n' on another.
		// We need to look one token ahead to see if it permissible to try parsing a declaration.
		//
		// *Note*: 'interface' is actually a strict mode reserved word. So while
		//
		//   "use strict"
		//   interface
		//   I {}
		//
		// could be legal, it would add complexity for very little gain.
		case ast.KindInterfaceKeyword, ast.KindTypeKeyword:
			return p.nextTokenIsIdentifierOnSameLine()
		case ast.KindModuleKeyword, ast.KindNamespaceKeyword:
			return p.nextTokenIsIdentifierOrStringLiteralOnSameLine()
		case ast.KindAbstractKeyword, ast.KindAccessorKeyword, ast.KindAsyncKeyword, ast.KindDeclareKeyword, ast.KindPrivateKeyword,
			ast.KindProtectedKeyword, ast.KindPublicKeyword, ast.KindReadonlyKeyword:
			previousToken := p.token
			p.nextToken()
			// ASI takes effect for this modifier.
			if p.hasPrecedingLineBreak() {
				return false
			}
			if previousToken == ast.KindDeclareKeyword && p.token == ast.KindTypeKeyword {
				// If we see 'declare type', then commit to parsing a type alias. parseTypeAliasDeclaration will
				// report Line_break_not_permitted_here if needed.
				return true
			}
			continue
		case ast.KindGlobalKeyword:
			p.nextToken()
			return p.token == ast.KindOpenBraceToken || p.token == ast.KindIdentifier || p.token == ast.KindExportKeyword
		case ast.KindImportKeyword:
			p.nextToken()
			return p.token == ast.KindStringLiteral || p.token == ast.KindAsteriskToken || p.token == ast.KindOpenBraceToken || tokenIsIdentifierOrKeyword(p.token)
		case ast.KindExportKeyword:
			p.nextToken()
			if p.token == ast.KindEqualsToken || p.token == ast.KindAsteriskToken || p.token == ast.KindOpenBraceToken ||
				p.token == ast.KindDefaultKeyword || p.token == ast.KindAsKeyword || p.token == ast.KindAtToken {
				return true
			}
			if p.token == ast.KindTypeKeyword {
				p.nextToken()
				return p.token == ast.KindAsteriskToken || p.token == ast.KindOpenBraceToken || p.isIdentifier() && !p.hasPrecedingLineBreak()
			}
			continue
		case ast.KindStaticKeyword:
			p.nextToken()
			continue
		}
		return false
	}
}

func (p *Parser) isStartOfExpression() bool {
	if p.isStartOfLeftHandSideExpression() {
		return true
	}
	switch p.token {
	case ast.KindPlusToken, ast.KindMinusToken, ast.KindTildeToken, ast.KindExclamationToken, ast.KindDeleteKeyword,
		ast.KindTypeOfKeyword, ast.KindVoidKeyword, ast.KindPlusPlusToken, ast.KindMinusMinusToken, ast.KindLessThanToken,
		ast.KindAwaitKeyword, ast.KindYieldKeyword, ast.KindPrivateIdentifier, ast.KindAtToken:
		// Yield/await always starts an expression.  Either it is an identifier (in which case
		// it is definitely an expression).  Or it's a keyword (either because we're in
		// a generator or async function, or in strict mode (or both)) and it started a yield or await expression.
		return true
	}
	// Error tolerance.  If we see the start of some binary operator, we consider
	// that the start of an expression.  That way we'll parse out a missing identifier,
	// give a good message about an identifier being missing, and then consume the
	// rest of the binary expression.
	if p.isBinaryOperator() {
		return true
	}
	return p.isIdentifier()
}

func (p *Parser) isStartOfLeftHandSideExpression() bool {
	switch p.token {
	case ast.KindThisKeyword, ast.KindSuperKeyword, ast.KindNullKeyword, ast.KindTrueKeyword, ast.KindFalseKeyword,
		ast.KindNumericLiteral, ast.KindBigIntLiteral, ast.KindStringLiteral, ast.KindNoSubstitutionTemplateLiteral, ast.KindTemplateHead,
		ast.KindOpenParenToken, ast.KindOpenBracketToken, ast.KindOpenBraceToken, ast.KindFunctionKeyword, ast.KindClassKeyword,
		ast.KindNewKeyword, ast.KindSlashToken, ast.KindSlashEqualsToken, ast.KindIdentifier:
		return true
	case ast.KindImportKeyword:
		return p.isNextTokenOpenParenOrLessThanOrDot()
	}
	return p.isIdentifier()
}

func (p *Parser) isStartOfType(inStartOfParameter bool) bool {
	switch p.token {
	case ast.KindAnyKeyword, ast.KindUnknownKeyword, ast.KindStringKeyword, ast.KindNumberKeyword, ast.KindBigIntKeyword,
		ast.KindBooleanKeyword, ast.KindReadonlyKeyword, ast.KindSymbolKeyword, ast.KindUniqueKeyword, ast.KindVoidKeyword,
		ast.KindUndefinedKeyword, ast.KindNullKeyword, ast.KindThisKeyword, ast.KindTypeOfKeyword, ast.KindNeverKeyword,
		ast.KindOpenBraceToken, ast.KindOpenBracketToken, ast.KindLessThanToken, ast.KindBarToken, ast.KindAmpersandToken,
		ast.KindNewKeyword, ast.KindStringLiteral, ast.KindNumericLiteral, ast.KindBigIntLiteral, ast.KindTrueKeyword,
		ast.KindFalseKeyword, ast.KindObjectKeyword, ast.KindAsteriskToken, ast.KindQuestionToken, ast.KindExclamationToken,
		ast.KindDotDotDotToken, ast.KindInferKeyword, ast.KindImportKeyword, ast.KindAssertsKeyword, ast.KindNoSubstitutionTemplateLiteral,
		ast.KindTemplateHead:
		return true
	case ast.KindFunctionKeyword:
		return !inStartOfParameter
	case ast.KindMinusToken:
		return !inStartOfParameter && p.lookAhead(p.nextTokenIsNumericOrBigIntLiteral)
	case ast.KindOpenParenToken:
		// Only consider '(' the start of a type if followed by ')', '...', an identifier, a modifier,
		// or something that starts a type. We don't want to consider things like '(1)' a type.
		return !inStartOfParameter && p.lookAhead(p.nextIsParenthesizedOrFunctionType)
	}
	return p.isIdentifier()
}

func (p *Parser) nextTokenIsNumericOrBigIntLiteral() bool {
	p.nextToken()
	return p.token == ast.KindNumericLiteral || p.token == ast.KindBigIntLiteral
}

func (p *Parser) nextIsParenthesizedOrFunctionType() bool {
	p.nextToken()
	return p.token == ast.KindCloseParenToken || p.isStartOfParameter(false /*isJSDocParameter*/) || p.isStartOfType(false /*inStartOfParameter*/)
}

func (p *Parser) isStartOfParameter(isJSDocParameter bool) bool {
	return p.token == ast.KindDotDotDotToken ||
		p.isBindingIdentifierOrPrivateIdentifierOrPattern() ||
		isModifierKind(p.token) ||
		p.token == ast.KindAtToken ||
		p.isStartOfType(!isJSDocParameter /*inStartOfParameter*/)
}

func (p *Parser) isBindingIdentifierOrPrivateIdentifierOrPattern() bool {
	return p.token == ast.KindOpenBraceToken || p.token == ast.KindOpenBracketToken || p.token == ast.KindPrivateIdentifier || p.isBindingIdentifier()
}

func (p *Parser) isNextTokenOpenParenOrLessThanOrDot() bool {
	return p.lookAhead(p.nextTokenIsOpenParenOrLessThanOrDot)
}

func (p *Parser) nextTokenIsOpenParenOrLessThanOrDot() bool {
	switch p.nextToken() {
	case ast.KindOpenParenToken, ast.KindLessThanToken, ast.KindDotToken:
		return true
	}
	return false
}

func (p *Parser) nextTokenIsIdentifierOnSameLine() bool {
	p.nextToken()
	return p.isIdentifier() && !p.hasPrecedingLineBreak()
}

func (p *Parser) nextTokenIsIdentifierOrStringLiteralOnSameLine() bool {
	p.nextToken()
	return (p.isIdentifier() || p.token == ast.KindStringLiteral) && !p.hasPrecedingLineBreak()
}

// Ignore strict mode flag because we will report an error in type checker instead.
func (p *Parser) isIdentifier() bool {
	if p.token == ast.KindIdentifier {
		return true
	}
	// If we have a 'yield' keyword, and we're in the [yield] context, then 'yield' is
	// considered a keyword and is not an identifier.
	// If we have a 'await' keyword, and we're in the [Await] context, then 'await' is
	// considered a keyword and is not an identifier.
	if p.token == ast.KindYieldKeyword && p.inYieldContext() || p.token == ast.KindAwaitKeyword && p.inAwaitContext() {
		return false
	}
	return p.token > ast.KindLastReservedWord
}

func (p *Parser) isBindingIdentifier() bool {
	// `let await`/`let yield` in [Yield] or [Await] are allowed here and disallowed in the binder.
	return p.token == ast.KindIdentifier || p.token > ast.KindLastReservedWord
}

func (p *Parser) isImportAttributeName() bool {
	return tokenIsIdentifierOrKeyword(p.token) || p.token == ast.KindStringLiteral
}

func (p *Parser) isBinaryOperator() bool {
	if p.inDisallowInContext() && p.token == ast.KindInKeyword {
		return false
	}
	return getBinaryOperatorPrecedence(p.token) != OperatorPrecedenceInvalid
}

func (p *Parser) isValidHeritageClauseObjectLiteral() bool {
	return p.lookAhead(p.nextIsValidHeritageClauseObjectLiteral)
}

func (p *Parser) nextIsValidHeritageClauseObjectLiteral() bool {
	if p.nextToken() == ast.KindCloseBraceToken {
		// if we see "extends {}" then only treat the {} as what we're extending (and not
		// the class body) if we have:
		//
		//      extends {} {
		//      extends {},
		//      extends {} extends
		//      extends {} implements
		next := p.nextToken()
		return next == ast.KindCommaToken || next == ast.KindOpenBraceToken || next == ast.KindExtendsKeyword || next == ast.KindImplementsKeyword
	}
	return true
}

func (p *Parser) isHeritageClause() bool {
	return p.token == ast.KindExtendsKeyword || p.token == ast.KindImplementsKeyword
}

func (p *Parser) isHeritageClauseExtendsOrImplementsKeyword() bool {
	return p.isHeritageClause() && p.lookAhead(p.nextIsStartOfExpression)
}

func (p *Parser) nextIsStartOfExpression() bool {
	p.nextToken()
	return p.isStartOfExpression()
}

func (p *Parser) isUsingDeclaration() bool {
	// 'using' always starts a lexical declaration if followed by an identifier. We also eagerly parse
	// |ObjectBindingPattern| so that we can report a grammar error during check. We don't parse out
	// |ArrayBindingPattern| since it potentially conflicts with element access (i.e., `using[x]`).
	return p.lookAhead(p.nextTokenIsBindingIdentifierOrStartOfDestructuringOnSameLine)
}

func (p *Parser) nextTokenIsBindingIdentifierOrStartOfDestructuringOnSameLine() bool {
	p.nextToken()
	return p.isBindingIdentifier() || p.token == ast.KindOpenBraceToken && !p.hasPrecedingLineBreak()
}

func (p *Parser) nextTokenIsBindingIdentifierOrStartOfDestructuringOnSameLineDisallowOf() bool {
	return p.nextTokenIsBindingIdentifierOrStartOfDestructuringOnSameLine() && p.token != ast.KindOfKeyword
}

func (p *Parser) isAwaitUsingDeclaration() bool {
	return p.lookAhead(p.nextIsUsingKeywordThenBindingIdentifierOrStartOfObjectDestructuringOnSameLine)
}

func (p *Parser) nextIsUsingKeywordThenBindingIdentifierOrStartOfObjectDestructuringOnSameLine() bool {
	return p.nextToken() == ast.KindUsingKeyword && p.nextTokenIsBindingIdentifierOrStartOfDestructuringOnSameLine()
}

func (p *Parser) nextTokenIsTokenStringLiteral() bool {
	return p.nextToken() == ast.KindStringLiteral
}

func (p *Parser) setContextFlags(flags ast.NodeFlags, value bool) {
	if value {
		p.contextFlags |= flags
	} else {
		p.contextFlags &= ^flags
	}
}

func doInContext[T any](p *Parser, flags ast.NodeFlags, value bool, f func(p *Parser) T) T {
	saveContextFlags := p.contextFlags
	p.setContextFlags(flags, value)
	result := f(p)
	p.contextFlags = saveContextFlags
	return result
}

func (p *Parser) inYieldContext() bool {
	return p.contextFlags&ast.NodeFlagsYieldContext != 0
}

func (p *Parser) inDisallowInContext() bool {
	return p.contextFlags&ast.NodeFlagsDisallowInContext != 0
}

func (p *Parser) inDisallowConditionalTypesContext() bool {
	return p.contextFlags&ast.NodeFlagsDisallowConditionalTypesContext != 0
}

func (p *Parser) inDecoratorContext() bool {
	return p.contextFlags&ast.NodeFlagsDecoratorContext != 0
}

func (p *Parser) inAwaitContext() bool {
	return p.contextFlags&ast.NodeFlagsAwaitContext != 0
}

func (p *Parser) skipRangeTrivia(textRange core.TextRange) core.TextRange {
	return core.NewTextRange(SkipTrivia(p.sourceText, textRange.Pos()), textRange.End())
}

func isModifierKind(token ast.Kind) bool {
	switch token {
	case ast.KindAbstractKeyword, ast.KindAccessorKeyword, ast.KindAsyncKeyword, ast.KindConstKeyword, ast.KindDeclareKeyword,
		ast.KindDefaultKeyword, ast.KindExportKeyword, ast.KindImmediateKeyword, ast.KindInKeyword, ast.KindPublicKeyword,
		ast.KindPrivateKeyword, ast.KindProtectedKeyword, ast.KindReadonlyKeyword, ast.KindStaticKeyword, ast.KindOutKeyword,
		ast.KindOverrideKeyword:
		return true
	}
	return false
}

func isClassMemberModifier(token ast.Kind) bool {
	return isParameterPropertyModifier(token) || token == ast.KindStaticKeyword || token == ast.KindOverrideKeyword || token == ast.KindAccessorKeyword
}

func isParameterPropertyModifier(kind ast.Kind) bool {
	return modifierToFlag(kind)&ast.ModifierFlagsParameterPropertyModifier != 0
}

func isKeyword(token ast.Kind) bool {
	return ast.KindFirstKeyword <= token && token <= ast.KindLastKeyword
}

func isReservedWord(token ast.Kind) bool {
	return ast.KindFirstReservedWord <= token && token <= ast.KindLastReservedWord
}

func isFileProbablyExternalModule(sourceFile *ast.SourceFile) *ast.Node {
	for _, statement := range sourceFile.Statements {
		if isAnExternalModuleIndicatorNode(statement) {
			return statement
		}
	}
	return getImportMetaIfNecessary(sourceFile)
}

func isAnExternalModuleIndicatorNode(node *ast.Statement) bool {
	return hasSyntacticModifier(node, ast.ModifierFlagsExport) ||
		ast.IsImportEqualsDeclaration(node) && ast.IsExternalModuleReference(node.AsImportEqualsDeclaration().ModuleReference) ||
		ast.IsImportDeclaration(node) || ast.IsExportAssignment(node) || ast.IsExportDeclaration(node)
}

func getImportMetaIfNecessary(sourceFile *ast.SourceFile) *ast.Node {
	if sourceFile.AsNode().Flags&ast.NodeFlagsPossiblyContainsImportMeta != 0 {
		return findChildNode(sourceFile.AsNode(), isImportMeta)
	}
	return nil
}

func findChildNode(root *ast.Node, check func(*ast.Node) bool) *ast.Node {
	var result *ast.Node
	var visit func(*ast.Node) bool
	visit = func(node *ast.Node) bool {
		if check(node) {
			result = node
			return true
		}
		return node.ForEachChild(visit)
	}
	visit(root)
	return result
}

func tagNamesAreEquivalent(lhs *ast.Expression, rhs *ast.Expression) bool {
	if lhs.Kind != rhs.Kind {
		return false
	}
	switch lhs.Kind {
	case ast.KindIdentifier:
		return lhs.AsIdentifier().Text == rhs.AsIdentifier().Text
	case ast.KindThisKeyword:
		return true
	case ast.KindJsxNamespacedName:
		return lhs.AsJsxNamespacedName().Namespace.AsIdentifier().Text == rhs.AsJsxNamespacedName().Namespace.AsIdentifier().Text &&
			lhs.AsJsxNamespacedName().Name().AsIdentifier().Text == rhs.AsJsxNamespacedName().Name().AsIdentifier().Text
	case ast.KindPropertyAccessExpression:
		return lhs.AsPropertyAccessExpression().Name().Text() == rhs.AsPropertyAccessExpression().Name().Text() &&
			tagNamesAreEquivalent(lhs.AsPropertyAccessExpression().Expression, rhs.AsPropertyAccessExpression().Expression)
	}
	panic("Unhandled case in tagNamesAreEquivalent")
}

func attachFileToDiagnostics(diagnostics []*ast.Diagnostic, file *ast.SourceFile) []*ast.Diagnostic {
	for _, d := range diagnostics {
		d.SetFile(file)
	}
	return diagnostics
}

func IsDeclarationFileName(fileName string) bool {
	return getDeclarationFileExtension(fileName) != ""
}

func getDeclarationFileExtension(fileName string) string {
	_, base := path.Split(fileName)
	for _, ext := range supportedDeclarationExtensions {
		if strings.HasSuffix(base, ext) {
			return ext
		}
	}
	if strings.HasSuffix(base, ExtensionTs) {
		index := strings.Index(base, ".d.")
		if index >= 0 {
			return base[index:]
		}
	}
	return ""
}<|MERGE_RESOLUTION|>--- conflicted
+++ resolved
@@ -2251,46 +2251,24 @@
 		}
 		p.rewind(state)
 		return p.parseTypeReference()
-<<<<<<< HEAD
-	case SyntaxKindAsteriskEqualsToken:
+	case ast.KindAsteriskEqualsToken:
 		// If there is '*=', treat it as * followed by postfix =
 		p.scanner.ReScanAsteriskEqualsToken()
 		fallthrough
-	case SyntaxKindAsteriskToken:
+	case ast.KindAsteriskToken:
 		return p.parseJSDocAllType()
-	case SyntaxKindQuestionQuestionToken:
+	case ast.KindQuestionQuestionToken:
 		// If there is '??', treat it as prefix-'?' in JSDoc type.
 		p.scanner.ReScanQuestionToken()
 		fallthrough
-	case SyntaxKindQuestionToken:
+	case ast.KindQuestionToken:
 		return p.parseJSDocUnknownOrNullableType()
-	case SyntaxKindFunctionKeyword:
+	case ast.KindFunctionKeyword:
 		return p.parseJSDocFunctionType()
-	case SyntaxKindExclamationToken:
+	case ast.KindExclamationToken:
 		return p.parseJSDocNonNullableType()
-	case SyntaxKindNoSubstitutionTemplateLiteral, SyntaxKindStringLiteral, SyntaxKindNumericLiteral, SyntaxKindBigintLiteral, SyntaxKindTrueKeyword,
-		SyntaxKindFalseKeyword, SyntaxKindNullKeyword:
-=======
-		// !!!
-		// case KindAsteriskEqualsToken:
-		// 	// If there is '*=', treat it as * followed by postfix =
-		// 	p.scanner.reScanAsteriskEqualsToken()
-		// 	fallthrough
-		// case KindAsteriskToken:
-		// 	return p.parseJSDocAllType()
-		// case KindQuestionQuestionToken:
-		// 	// If there is '??', treat it as prefix-'?' in JSDoc type.
-		// 	p.scanner.reScanQuestionToken()
-		// 	fallthrough
-		// case KindQuestionToken:
-		// 	return p.parseJSDocUnknownOrNullableType()
-		// case KindFunctionKeyword:
-		// 	return p.parseJSDocFunctionType()
-		// case KindExclamationToken:
-		// 	return p.parseJSDocNonNullableType()
 	case ast.KindNoSubstitutionTemplateLiteral, ast.KindStringLiteral, ast.KindNumericLiteral, ast.KindBigIntLiteral, ast.KindTrueKeyword,
 		ast.KindFalseKeyword, ast.KindNullKeyword:
->>>>>>> 3492bc2d
 		return p.parseLiteralTypeNode(false /*negative*/)
 	case ast.KindMinusToken:
 		if p.lookAhead(p.nextTokenIsNumericOrBigIntLiteral) {
@@ -2356,8 +2334,7 @@
 	return result
 }
 
-<<<<<<< HEAD
-func (p *Parser) parseJSDocAllType() *Node {
+func (p *Parser) parseJSDocAllType() *ast.Node {
 	pos := p.nodePos()
 	p.nextToken()
 	result := p.factory.NewJSDocAllType()
@@ -2365,47 +2342,29 @@
 	return result
 }
 
-func (p *Parser) parseJSDocNonNullableType() *TypeNode {
+func (p *Parser) parseJSDocNonNullableType() *ast.TypeNode {
 	pos := p.nodePos()
 	p.nextToken()
-	result := p.factory.NewJSDocNonNullableType(p.parseNonArrayType() /*postfix*/, false)
-	p.finishNode(result, pos)
-	return result
-}
-
-func (p *Parser) parseJSDocUnknownOrNullableType() *Node {
-	pos := p.nodePos()
-	// skip the ?
+	result := p.factory.NewJSDocNonNullableType(p.parseNonArrayType())
+	p.finishNode(result, pos)
+	return result
+}
+
+func (p *Parser) parseJSDocUnknownOrNullableType() *ast.Node {
+	pos := p.nodePos()
 	p.nextToken()
-
-	// Need to lookahead to decide if this is a nullable or unknown type.
-
-	// Here are cases where we'll pick the unknown type:
-	//
-	//      Foo(?,
-	//      { a: ? }
-	//      Foo(?)
-	//      Foo<?>
-	//      Foo(?=
-	//      (?|
-	if p.token == SyntaxKindCommaToken || p.token == SyntaxKindCloseBraceToken || p.token == SyntaxKindCloseParenToken || p.token == SyntaxKindGreaterThanToken || p.token == SyntaxKindEqualsToken || p.token == SyntaxKindBarToken {
-		result := p.factory.NewJSDocUnknownType()
-		p.finishNode(result, pos)
-		return result
-	} else {
-		result := p.factory.NewJSDocNullableType(p.parseType() /*postfix*/, false)
-		p.finishNode(result, pos)
-		return result
-	}
-}
-
-func (p *Parser) parseJSDocFunctionType() *Node {
+	result := p.factory.NewJSDocNullableType(p.parseType())
+	p.finishNode(result, pos)
+	return result
+}
+
+func (p *Parser) parseJSDocFunctionType() *ast.Node {
 	pos := p.nodePos()
 	// hasJSDoc := p.hasPrecedingJSDocComment()
 	state := p.mark()
 	if p.nextTokenIsOpenParen() {
-		parameters := p.parseParameters(SignatureFlagsType | SignatureFlagsJSDoc)
-		type_ := p.parseReturnType(SyntaxKindColonToken /*isType*/, false)
+		parameters := p.parseParameters(ParseFlagsType | ParseFlagsJSDoc)
+		type_ := p.parseReturnType(ast.KindColonToken /*isType*/, false)
 		result := p.factory.NewJSDocFunctionType(parameters, type_)
 		p.finishNode(result, pos)
 		// p.withJSDoc(result, hasJSDoc)
@@ -2417,50 +2376,29 @@
 	return result
 }
 
-func (p *Parser) parseJSDocParameter() *ParameterDeclarationNode {
-	pos := p.nodePos()
-	var name *Node
-	if p.token == SyntaxKindThisKeyword || p.token == SyntaxKindNewKeyword {
+func (p *Parser) parseJSDocParameter() *ast.ParameterDeclarationNode {
+	pos := p.nodePos()
+	var name *ast.Node
+	if p.token == ast.KindThisKeyword || p.token == ast.KindNewKeyword {
 		name = p.parseIdentifierName()
-		p.parseExpected(SyntaxKindColonToken)
+		p.parseExpected(ast.KindColonToken)
 	}
 	result := p.factory.NewParameterDeclaration(nil, nil, name, nil, p.parseJSDocType(), nil)
 	p.finishNode(result, pos)
 	return result
 }
 
-func (p *Parser) parseJSDocType() *TypeNode {
+func (p *Parser) parseJSDocType() *ast.TypeNode {
 	p.scanner.SetSkipJsDocLeadingAsterisks(true)
 	pos := p.nodePos()
-	if p.parseOptional(SyntaxKindModuleKeyword) {
-		// TODO(rbuckton): We never set `type TypeNode` for a JSDocNamepathType. What should we put here?
-		moduleTag := p.factory.NewJSDocNamepathType()
-	terminate:
-		for true {
-			switch p.token {
-			case SyntaxKindCloseBraceToken,
-				SyntaxKindEndOfFile,
-				SyntaxKindCommaToken,
-				SyntaxKindWhitespaceTrivia:
-				break terminate
-			default:
-				p.nextTokenJSDoc()
-			}
-		}
-
-		p.scanner.SetSkipJsDocLeadingAsterisks(false)
-		p.finishNode(moduleTag, pos)
-		return moduleTag
-	}
-
-	hasDotDotDot := p.parseOptional(SyntaxKindDotDotDotToken)
+	hasDotDotDot := p.parseOptional(ast.KindDotDotDotToken)
 	type_ := p.parseTypeOrTypePredicate()
 	p.scanner.SetSkipJsDocLeadingAsterisks(false)
 	if hasDotDotDot {
 		type_ = p.factory.NewJSDocVariadicType(type_)
 		p.finishNode(type_, pos)
 	}
-	if p.token == SyntaxKindEqualsToken {
+	if p.token == ast.KindEqualsToken {
 		p.nextToken()
 		result := p.factory.NewJSDocOptionalType(type_)
 		p.finishNode(result, pos)
@@ -2468,10 +2406,7 @@
 	}
 	return type_
 }
-func (p *Parser) parseLiteralTypeNode(negative bool) *Node {
-=======
 func (p *Parser) parseLiteralTypeNode(negative bool) *ast.Node {
->>>>>>> 3492bc2d
 	pos := p.nodePos()
 	if negative {
 		p.nextToken()
