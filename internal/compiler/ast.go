package compiler

// Visitor

type Visitor func(*Node) bool

func visit(v Visitor, node *Node) bool {
	if node != nil {
		return v(node)
	}
	return false
}

func visitNodes(v Visitor, nodes []*Node) bool {
	for _, node := range nodes {
		if v(node) {
			return true
		}
	}
	return false
}

// NodeFactory

type NodeFactory struct {
	identifierPool Pool[Identifier]
}

func (f *NodeFactory) NewNode(kind SyntaxKind, data NodeData) *Node {
	n := data.AsNode()
	n.kind = kind
	n.data = data
	return n
}

// AST Node
// Interface values stored in AST nodes are never typed nil values. Construction code must ensure that
// interface valued properties either store a true nil or a reference to a non-nil struct.

type Node struct {
	kind   SyntaxKind
	flags  NodeFlags
	loc    TextRange
	id     NodeId
	parent *Node
	data   NodeData
}

// Node accessors. Some accessors are implemented as methods on NodeData, others are implemented though
// type switches. Either approach is fine. Interface methods are likely more performant, but have higher
// code size costs because we have hundreds of implementations of the NodeData interface.

func (n *Node) Pos() int                                  { return n.loc.Pos() }
func (n *Node) End() int                                  { return n.loc.End() }
func (n *Node) ForEachChild(v Visitor) bool               { return n.data.ForEachChild(v) }
func (n *Node) Name() *DeclarationName                    { return n.data.Name() }
func (n *Node) Modifiers() *ModifierListNode              { return n.data.Modifiers() }
func (n *Node) TypeParameters() *TypeParameterListNode    { return n.data.TypeParameters() }
func (n *Node) FlowNodeData() *FlowNodeBase               { return n.data.FlowNodeData() }
func (n *Node) DeclarationData() *DeclarationBase         { return n.data.DeclarationData() }
func (n *Node) Symbol() *Symbol                           { return n.data.DeclarationData().symbol }
func (n *Node) ExportableData() *ExportableBase           { return n.data.ExportableData() }
func (n *Node) LocalSymbol() *Symbol                      { return n.data.ExportableData().localSymbol }
func (n *Node) LocalsContainerData() *LocalsContainerBase { return n.data.LocalsContainerData() }
func (n *Node) Locals() SymbolTable                       { return n.data.LocalsContainerData().locals }
func (n *Node) FunctionLikeData() *FunctionLikeBase       { return n.data.FunctionLikeData() }
func (n *Node) Parameters() []*ParameterDeclarationNode   { return n.data.FunctionLikeData().parameters }
func (n *Node) ReturnType() *TypeNode                     { return n.data.FunctionLikeData().returnType }
func (n *Node) ClassLikeData() *ClassLikeBase             { return n.data.ClassLikeData() }
func (n *Node) BodyData() *BodyBase                       { return n.data.BodyData() }

func (n *Node) Text() string {
	switch n.kind {
	case SyntaxKindIdentifier:
		return n.AsIdentifier().text
	case SyntaxKindPrivateIdentifier:
		return n.AsPrivateIdentifier().text
	case SyntaxKindStringLiteral:
		return n.AsStringLiteral().text
	case SyntaxKindNumericLiteral:
		return n.AsNumericLiteral().text
	case SyntaxKindBigIntLiteral:
		return n.AsBigIntLiteral().text
	case SyntaxKindNoSubstitutionTemplateLiteral:
		return n.AsNoSubstitutionTemplateLiteral().text
	case SyntaxKindJsxNamespacedName:
		return n.AsJsxNamespacedName().namespace.Text() + ":" + n.AsJsxNamespacedName().name.Text()
	}
	panic("Unhandled case in Node.Text")
}

func (node *Node) Expression() *Node {
	switch node.kind {
	case SyntaxKindPropertyAccessExpression:
		return node.AsPropertyAccessExpression().expression
	case SyntaxKindElementAccessExpression:
		return node.AsElementAccessExpression().expression
	case SyntaxKindParenthesizedExpression:
		return node.AsParenthesizedExpression().expression
	case SyntaxKindCallExpression:
		return node.AsCallExpression().expression
	case SyntaxKindNewExpression:
		return node.AsNewExpression().expression
	case SyntaxKindExpressionWithTypeArguments:
		return node.AsExpressionWithTypeArguments().expression
	case SyntaxKindNonNullExpression:
		return node.AsNonNullExpression().expression
	case SyntaxKindTypeAssertionExpression:
		return node.AsTypeAssertion().expression
	case SyntaxKindAsExpression:
		return node.AsAsExpression().expression
	case SyntaxKindSatisfiesExpression:
		return node.AsSatisfiesExpression().expression
	}
	panic("Unhandled case in Node.Expression")
}

func (node *Node) Arguments() []*Node {
	switch node.kind {
	case SyntaxKindCallExpression:
		return node.AsCallExpression().arguments
	case SyntaxKindNewExpression:
		return node.AsNewExpression().arguments
	}
	panic("Unhandled case in Node.Arguments")
}

// Node casts

func (n *Node) AsIdentifier() *Identifier {
	return n.data.(*Identifier)
}
func (n *Node) AsPrivateIdentifier() *PrivateIdentifier {
	return n.data.(*PrivateIdentifier)
}
func (n *Node) AsQualifiedName() *QualifiedName {
	return n.data.(*QualifiedName)
}
func (n *Node) AsModifierList() *ModifierList {
	return n.data.(*ModifierList)
}
func (n *Node) AsSourceFile() *SourceFile {
	return n.data.(*SourceFile)
}
func (n *Node) AsPrefixUnaryExpression() *PrefixUnaryExpression {
	return n.data.(*PrefixUnaryExpression)
}
func (n *Node) AsPostfixUnaryExpression() *PostfixUnaryExpression {
	return n.data.(*PostfixUnaryExpression)
}
func (n *Node) AsParenthesizedExpression() *ParenthesizedExpression {
	return n.data.(*ParenthesizedExpression)
}
func (n *Node) AsTypeAssertion() *TypeAssertion {
	return n.data.(*TypeAssertion)
}
func (n *Node) AsAsExpression() *AsExpression {
	return n.data.(*AsExpression)
}
func (n *Node) AsSatisfiesExpression() *SatisfiesExpression {
	return n.data.(*SatisfiesExpression)
}
func (n *Node) AsExpressionWithTypeArguments() *ExpressionWithTypeArguments {
	return n.data.(*ExpressionWithTypeArguments)
}
func (n *Node) AsNonNullExpression() *NonNullExpression {
	return n.data.(*NonNullExpression)
}
func (n *Node) AsBindingElement() *BindingElement {
	return n.data.(*BindingElement)
}
func (n *Node) AsImportSpecifier() *ImportSpecifier {
	return n.data.(*ImportSpecifier)
}
func (n *Node) AsArrowFunction() *ArrowFunction {
	return n.data.(*ArrowFunction)
}
func (n *Node) AsCallExpression() *CallExpression {
	return n.data.(*CallExpression)
}
func (n *Node) AsPropertyAccessExpression() *PropertyAccessExpression {
	return n.data.(*PropertyAccessExpression)
}
func (n *Node) AsElementAccessExpression() *ElementAccessExpression {
	return n.data.(*ElementAccessExpression)
}
func (n *Node) AsComputedPropertyName() *ComputedPropertyName {
	return n.data.(*ComputedPropertyName)
}
func (n *Node) AsBinaryExpression() *BinaryExpression {
	return n.data.(*BinaryExpression)
}
func (n *Node) AsModuleDeclaration() *ModuleDeclaration {
	return n.data.(*ModuleDeclaration)
}
func (n *Node) AsStringLiteral() *StringLiteral {
	return n.data.(*StringLiteral)
}
func (n *Node) AsNumericLiteral() *NumericLiteral {
	return n.data.(*NumericLiteral)
}
func (n *Node) AsBigIntLiteral() *BigIntLiteral {
	return n.data.(*BigIntLiteral)
}
func (n *Node) AsNoSubstitutionTemplateLiteral() *NoSubstitutionTemplateLiteral {
	return n.data.(*NoSubstitutionTemplateLiteral)
}
func (n *Node) AsVariableDeclaration() *VariableDeclaration {
	return n.data.(*VariableDeclaration)
}
func (n *Node) AsExportAssignment() *ExportAssignment {
	return n.data.(*ExportAssignment)
}
func (n *Node) AsObjectLiteralExpression() *ObjectLiteralExpression {
	return n.data.(*ObjectLiteralExpression)
}
func (n *Node) AsIfStatement() *IfStatement {
	return n.data.(*IfStatement)
}
func (n *Node) AsWhileStatement() *WhileStatement {
	return n.data.(*WhileStatement)
}
func (n *Node) AsDoStatement() *DoStatement {
	return n.data.(*DoStatement)
}
func (n *Node) AsForStatement() *ForStatement {
	return n.data.(*ForStatement)
}
func (n *Node) AsConditionalExpression() *ConditionalExpression {
	return n.data.(*ConditionalExpression)
}
func (n *Node) AsForInOrOfStatement() *ForInOrOfStatement {
	return n.data.(*ForInOrOfStatement)
}
func (n *Node) AsShorthandPropertyAssignment() *ShorthandPropertyAssignment {
	return n.data.(*ShorthandPropertyAssignment)
}
func (n *Node) AsPropertyAssignment() *PropertyAssignment {
	return n.data.(*PropertyAssignment)
}
func (n *Node) AsExpressionStatement() *ExpressionStatement {
	return n.data.(*ExpressionStatement)
}
func (n *Node) AsBlock() *Block {
	return n.data.(*Block)
}
func (n *Node) AsModuleBlock() *ModuleBlock {
	return n.data.(*ModuleBlock)
}
func (n *Node) AsVariableStatement() *VariableStatement {
	return n.data.(*VariableStatement)
}
func (n *Node) AsVariableDeclarationList() *VariableDeclarationList {
	return n.data.(*VariableDeclarationList)
}
func (n *Node) AsMetaProperty() *MetaProperty {
	return n.data.(*MetaProperty)
}
func (n *Node) AsTypeReference() *TypeReferenceNode {
	return n.data.(*TypeReferenceNode)
}
func (n *Node) AsConstructorDeclaration() *ConstructorDeclaration {
	return n.data.(*ConstructorDeclaration)
}
func (n *Node) AsConditionalTypeNode() *ConditionalTypeNode {
	return n.data.(*ConditionalTypeNode)
}
func (n *Node) AsClassExpression() *ClassExpression {
	return n.data.(*ClassExpression)
}
func (n *Node) AsHeritageClause() *HeritageClause {
	return n.data.(*HeritageClause)
}
func (n *Node) AsFunctionExpression() *FunctionExpression {
	return n.data.(*FunctionExpression)
}
func (n *Node) AsParameterDeclaration() *ParameterDeclaration {
	return n.data.(*ParameterDeclaration)
}
func (n *Node) AsInferTypeNode() *InferTypeNode {
	return n.data.(*InferTypeNode)
}
func (n *Node) AsTypeParameter() *TypeParameterDeclaration {
	return n.data.(*TypeParameterDeclaration)
}
func (n *Node) AsExportSpecifier() *ExportSpecifier {
	return n.data.(*ExportSpecifier)
}
func (n *Node) AsExportDeclaration() *ExportDeclaration {
	return n.data.(*ExportDeclaration)
}
func (n *Node) AsPropertyDeclaration() *PropertyDeclaration {
	return n.data.(*PropertyDeclaration)
}
func (n *Node) AsImportClause() *ImportClause {
	return n.data.(*ImportClause)
}
func (n *Node) AsImportEqualsDeclaration() *ImportEqualsDeclaration {
	return n.data.(*ImportEqualsDeclaration)
}
func (n *Node) AsNamespaceImport() *NamespaceImport {
	return n.data.(*NamespaceImport)
}
func (n *Node) AsPropertySignatureDeclaration() *PropertySignatureDeclaration {
	return n.data.(*PropertySignatureDeclaration)
}
func (n *Node) AsEnumMember() *EnumMember {
	return n.data.(*EnumMember)
}
func (n *Node) AsReturnStatement() *ReturnStatement {
	return n.data.(*ReturnStatement)
}
func (n *Node) AsWithStatement() *WithStatement {
	return n.data.(*WithStatement)
}
func (n *Node) AsSwitchStatement() *SwitchStatement {
	return n.data.(*SwitchStatement)
}
func (n *Node) AsCaseOrDefaultClause() *CaseOrDefaultClause {
	return n.data.(*CaseOrDefaultClause)
}
func (n *Node) AsThrowStatement() *ThrowStatement {
	return n.data.(*ThrowStatement)
}
func (n *Node) AsTemplateSpan() *TemplateSpan {
	return n.data.(*TemplateSpan)
}
func (n *Node) AsImportTypeNode() *ImportTypeNode {
	return n.data.(*ImportTypeNode)
}
func (n *Node) AsNewExpression() *NewExpression {
	return n.data.(*NewExpression)
}
func (n *Node) AsTaggedTemplateExpression() *TaggedTemplateExpression {
	return n.data.(*TaggedTemplateExpression)
}
func (n *Node) AsTypeArgumentList() *TypeArgumentList {
	return n.data.(*TypeArgumentList)
}
func (n *Node) AsJsxOpeningElement() *JsxOpeningElement {
	return n.data.(*JsxOpeningElement)
}
func (n *Node) AsJsxSelfClosingElement() *JsxSelfClosingElement {
	return n.data.(*JsxSelfClosingElement)
}
func (n *Node) AsJsxClosingElement() *JsxClosingElement {
	return n.data.(*JsxClosingElement)
}
func (n *Node) AsImportDeclaration() *ImportDeclaration {
	return n.data.(*ImportDeclaration)
}
func (n *Node) AsExternalModuleReference() *ExternalModuleReference {
	return n.data.(*ExternalModuleReference)
}
func (n *Node) AsLiteralTypeNode() *LiteralTypeNode {
	return n.data.(*LiteralTypeNode)
}
func (n *Node) AsJsxNamespacedName() *JsxNamespacedName {
	return n.data.(*JsxNamespacedName)
}
func (n *Node) AsTypeParameterList() *TypeParameterList {
	return n.data.(*TypeParameterList)
}
func (n *Node) AsClassDeclaration() *ClassDeclaration {
	return n.data.(*ClassDeclaration)
}
func (n *Node) AsInterfaceDeclaration() *InterfaceDeclaration {
	return n.data.(*InterfaceDeclaration)
}
func (n *Node) AsTypeAliasDeclaration() *TypeAliasDeclaration {
	return n.data.(*TypeAliasDeclaration)
}
func (n *Node) AsJsxAttribute() *JsxAttribute {
	return n.data.(*JsxAttribute)
}
func (n *Node) AsParenthesizedTypeNode() *ParenthesizedTypeNode {
	return n.data.(*ParenthesizedTypeNode)
}
func (n *Node) AsTypePredicateNode() *TypePredicateNode {
	return n.data.(*TypePredicateNode)
}
func (n *Node) AsTypeOperatorNode() *TypeOperatorNode {
	return n.data.(*TypeOperatorNode)
}
func (n *Node) AsMappedTypeNode() *MappedTypeNode {
	return n.data.(*MappedTypeNode)
}
func (n *Node) AsArrayLiteralExpression() *ArrayLiteralExpression {
	return n.data.(*ArrayLiteralExpression)
}
func (n *Node) AsMethodDeclaration() *MethodDeclaration {
	return n.data.(*MethodDeclaration)
}
func (n *Node) AsMethodSignatureDeclaration() *MethodSignatureDeclaration {
	return n.data.(*MethodSignatureDeclaration)
}
func (n *Node) AsTemplateLiteralTypeSpan() *TemplateLiteralTypeSpan {
	return n.data.(*TemplateLiteralTypeSpan)
}
func (n *Node) AsJsxElement() *JsxElement {
	return n.data.(*JsxElement)
}
func (n *Node) AsKeywordExpression() *KeywordExpression {
	return n.data.(*KeywordExpression)
}
func (n *Node) AsCatchClause() *CatchClause {
	return n.data.(*CatchClause)
}
func (n *Node) AsDeleteExpression() *DeleteExpression {
	return n.data.(*DeleteExpression)
}
func (n *Node) AsLabeledStatement() *LabeledStatement {
	return n.data.(*LabeledStatement)
}
func (n *Node) AsNamespaceExportDeclaration() *NamespaceExportDeclaration {
	return n.data.(*NamespaceExportDeclaration)
}
func (n *Node) AsNamedExports() *NamedExports {
	return n.data.(*NamedExports)
}
func (n *Node) AsBreakStatement() *BreakStatement {
	return n.data.(*BreakStatement)
}
func (n *Node) AsContinueStatement() *ContinueStatement {
	return n.data.(*ContinueStatement)
}
func (n *Node) AsCaseBlock() *CaseBlock {
	return n.data.(*CaseBlock)
}
func (n *Node) AsTryStatement() *TryStatement {
	return n.data.(*TryStatement)
}
func (n *Node) AsBindingPattern() *BindingPattern {
	return n.data.(*BindingPattern)
}
func (n *Node) AsFunctionDeclaration() *FunctionDeclaration {
	return n.data.(*FunctionDeclaration)
}
func (n *Node) AsTypeOfExpression() *TypeOfExpression {
	return n.data.(*TypeOfExpression)
}
func (n *Node) AsSpreadElement() *SpreadElement {
	return n.data.(*SpreadElement)
}
func (n *Node) AsSpreadAssignment() *SpreadAssignment {
	return n.data.(*SpreadAssignment)
}
func (n *Node) AsArrayTypeNode() *ArrayTypeNode {
	return n.data.(*ArrayTypeNode)
}
func (n *Node) AsTupleTypeNode() *TupleTypeNode {
	return n.data.(*TupleTypeNode)
}
func (n *Node) AsUnionTypeNode() *UnionTypeNode {
	return n.data.(*UnionTypeNode)
}
func (n *Node) AsIntersectionTypeNode() *IntersectionTypeNode {
	return n.data.(*IntersectionTypeNode)
}
func (n *Node) AsRestTypeNode() *RestTypeNode {
	return n.data.(*RestTypeNode)
}
func (n *Node) AsNamedTupleMember() *NamedTupleMember {
	return n.data.(*NamedTupleMember)
}
func (n *Node) AsOptionalTypeNode() *OptionalTypeNode {
	return n.data.(*OptionalTypeNode)
}
func (n *Node) AsTypeReferenceNode() *TypeReferenceNode {
	return n.data.(*TypeReferenceNode)
}
func (n *Node) AsTypeQueryNode() *TypeQueryNode {
	return n.data.(*TypeQueryNode)
}
func (n *Node) AsIndexedAccessTypeNode() *IndexedAccessTypeNode {
	return n.data.(*IndexedAccessTypeNode)
}
<<<<<<< HEAD
func (n *Node) AsJSDoc() *JSDoc {
	return n.data.(*JSDoc)
}
func (n *Node) AsJSDocCommentList() *JSDocCommentList {
	return n.data.(*JSDocCommentList)
}
func (n *Node) AsJSDocTagList() *JSDocTagList {
	return n.data.(*JSDocTagList)
}
func (n *Node) AsJSDocTagBase() *JSDocTagBase {
	return n.data.(*JSDocTagBase)
}
func (n *Node) AsJSDocCommentBase() *JSDocCommentBase {
	return n.data.(*JSDocCommentBase)
}
func (n *Node) AsJSDocText() *JSDocText {
	return n.data.(*JSDocText)
}
func (n *Node) AsJSDocLink() *JSDocLink {
	return n.data.(*JSDocLink)
}
func (n *Node) AsJSDocLinkPlain() *JSDocLinkPlain {
	return n.data.(*JSDocLinkPlain)
}
func (n *Node) AsJSDocLinkCode() *JSDocLinkCode {
	return n.data.(*JSDocLinkCode)
}
func (n *Node) AsJSDocTypeExpression() *JSDocTypeExpression {
	return n.data.(*JSDocTypeExpression)
}
func (n *Node) AsJSDocNonNullableType() *JSDocNonNullableType {
	return n.data.(*JSDocNonNullableType)
}
func (n *Node) AsJSDocNullableType() *JSDocNullableType {
	return n.data.(*JSDocNullableType)
}
func (n *Node) AsJSDocAllType() *JSDocAllType {
	return n.data.(*JSDocAllType)
}
func (n *Node) AsJSDocUnknownType() *JSDocUnknownType {
	return n.data.(*JSDocUnknownType)
}
func (n *Node) AsJSDocFunctionType() *JSDocFunctionType {
	return n.data.(*JSDocFunctionType)
}
func (n *Node) AsJSDocNamepathType() *JSDocNamepathType {
	return n.data.(*JSDocNamepathType)
}
func (n *Node) AsJSDocVariadicType() *JSDocVariadicType {
	return n.data.(*JSDocVariadicType)
}
func (n *Node) AsJSDocOptionalType() *JSDocOptionalType {
	return n.data.(*JSDocOptionalType)
}
func (n *Node) AsJSDocTypeTag() *JSDocTypeTag {
	return n.data.(*JSDocTypeTag)
}
func (n *Node) AsJSDocUnknownTag() *JSDocUnknownTag {
	return n.data.(*JSDocUnknownTag)
}
func (n *Node) AsJSDocTemplateTag() *JSDocTemplateTag {
	return n.data.(*JSDocTemplateTag)
}
func (n *Node) AsJSDocPropertyTag() *JSDocPropertyTag {
	return n.data.(*JSDocPropertyTag)
}
func (n *Node) AsJSDocParameterTag() *JSDocParameterTag {
	return n.data.(*JSDocParameterTag)
}
func (n *Node) AsJSDocReturnTag() *JSDocReturnTag {
	return n.data.(*JSDocReturnTag)
}
func (n *Node) AsJSDocClassTag() *JSDocClassTag {
	return n.data.(*JSDocClassTag)
}
func (n *Node) AsJSDocPublicTag() *JSDocPublicTag {
	return n.data.(*JSDocPublicTag)
}
func (n *Node) AsJSDocPrivateTag() *JSDocPrivateTag {
	return n.data.(*JSDocPrivateTag)
}
func (n *Node) AsJSDocProtectedTag() *JSDocProtectedTag {
	return n.data.(*JSDocProtectedTag)
}
func (n *Node) AsJSDocReadonlyTag() *JSDocReadonlyTag {
	return n.data.(*JSDocReadonlyTag)
}
func (n *Node) AsJSDocOverrideTag() *JSDocOverrideTag {
	return n.data.(*JSDocOverrideTag)
}
func (n *Node) AsJSDocDeprecatedTag() *JSDocDeprecatedTag {
	return n.data.(*JSDocDeprecatedTag)
}
func (n *Node) AsJSDocSeeTag() *JSDocSeeTag {
	return n.data.(*JSDocSeeTag)
}
func (n *Node) AsJSDocThrowsTag() *JSDocThrowsTag {
	return n.data.(*JSDocThrowsTag)
}
func (n *Node) AsJSDocAuthorTag() *JSDocAuthorTag {
	return n.data.(*JSDocAuthorTag)
}
func (n *Node) AsJSDocImplementsTag() *JSDocImplementsTag {
	return n.data.(*JSDocImplementsTag)
}
func (n *Node) AsJSDocAugmentsTag() *JSDocAugmentsTag {
	return n.data.(*JSDocAugmentsTag)
}
func (n *Node) AsJSDocSatisfiesTag() *JSDocSatisfiesTag {
	return n.data.(*JSDocSatisfiesTag)
}
func (n *Node) AsJSDocThisTag() *JSDocThisTag {
	return n.data.(*JSDocThisTag)
}
func (n *Node) AsJSDocEnumTag() *JSDocEnumTag {
	return n.data.(*JSDocEnumTag)
}
func (n *Node) AsJSDocImportTag() *JSDocImportTag {
	return n.data.(*JSDocImportTag)
}
func (n *Node) AsJSDocCallbackTag() *JSDocCallbackTag {
	return n.data.(*JSDocCallbackTag)
}
func (n *Node) AsJSDocOverloadTag() *JSDocOverloadTag {
	return n.data.(*JSDocOverloadTag)
}
func (n *Node) AsJSDocTypedefTag() *JSDocTypedefTag {
	return n.data.(*JSDocTypedefTag)
}
func (n *Node) AsJSDocTypeLiteral() *JSDocTypeLiteral {
	return n.data.(*JSDocTypeLiteral)
}
func (n *Node) AsJSDocSignature() *JSDocSignature {
	return n.data.(*JSDocSignature)
}
func (n *Node) AsJSDocNameReference() *JSDocNameReference {
	return n.data.(*JSDocNameReference)
=======
func (n *Node) AsGetAccessorDeclaration() *GetAccessorDeclaration {
	return n.data.(*GetAccessorDeclaration)
}
func (n *Node) AsSetAccessorDeclaration() *SetAccessorDeclaration {
	return n.data.(*SetAccessorDeclaration)
>>>>>>> 2c719575
}

// NodeData

type NodeData interface {
	AsNode() *Node
	ForEachChild(v Visitor) bool
	Name() *DeclarationName
	Modifiers() *ModifierListNode
	TypeParameters() *TypeParameterListNode
	FlowNodeData() *FlowNodeBase
	DeclarationData() *DeclarationBase
	ExportableData() *ExportableBase
	LocalsContainerData() *LocalsContainerBase
	FunctionLikeData() *FunctionLikeBase
	ClassLikeData() *ClassLikeBase
	BodyData() *BodyBase
}

// NodeDefault

type NodeDefault struct {
	Node
}

func (node *NodeDefault) AsNode() *Node                             { return &node.Node }
func (node *NodeDefault) ForEachChild(v Visitor) bool               { return false }
func (node *NodeDefault) Name() *DeclarationName                    { return nil }
func (node *NodeDefault) Modifiers() *ModifierListNode              { return nil }
func (node *NodeDefault) TypeParameters() *TypeParameterListNode    { return nil }
func (node *NodeDefault) FlowNodeData() *FlowNodeBase               { return nil }
func (node *NodeDefault) DeclarationData() *DeclarationBase         { return nil }
func (node *NodeDefault) ExportableData() *ExportableBase           { return nil }
func (node *NodeDefault) LocalsContainerData() *LocalsContainerBase { return nil }
func (node *NodeDefault) FunctionLikeData() *FunctionLikeBase       { return nil }
func (node *NodeDefault) ClassLikeData() *ClassLikeBase             { return nil }
func (node *NodeDefault) BodyData() *BodyBase                       { return nil }

// NodeBase

type NodeBase struct {
	NodeDefault
}

// Aliases for Node unions

type Statement = Node                   // Node with StatementBase
type Declaration = Node                 // Node with DeclarationBase
type Expression = Node                  // Node with ExpressionBase
type TypeNode = Node                    // Node with TypeNodeBase
type TypeElement = Node                 // Node with TypeElementBase
type ClassElement = Node                // Node with ClassElementBase
type NamedMember = Node                 // Node with NamedMemberBase
type ObjectLiteralElement = Node        // Node with ObjectLiteralElementBase
type BlockOrExpression = Node           // Block | Expression
type AccessExpression = Node            // PropertyAccessExpression | ElementAccessExpression
type DeclarationName = Node             // Identifier | PrivateIdentifier | StringLiteral | NumericLiteral | BigIntLiteral | NoSubstitutionTemplateLiteral | ComputedPropertyName | BindingPattern | ElementAccessExpression
type ModuleName = Node                  // Identifier | StringLiteral
type ModuleExportName = Node            // Identifier | StringLiteral
type PropertyName = Node                // Identifier | StringLiteral | NoSubstitutionTemplateLiteral | NumericLiteral | ComputedPropertyName | PrivateIdentifier | BigIntLiteral
type ModuleBody = Node                  // ModuleBlock | ModuleDeclaration
type ForInitializer = Node              // Expression | MissingDeclaration | VariableDeclarationList
type ModuleReference = Node             // Identifier | QualifiedName | ExternalModuleReference
type NamedImportBindings = Node         // NamespaceImport | NamedImports
type NamedExportBindings = Node         // NamespaceExport | NamedExports
type MemberName = Node                  // Identifier | PrivateIdentifier
type EntityName = Node                  // Identifier | QualifiedName
type BindingName = Node                 // Identifier | BindingPattern
type ModifierLike = Node                // Modifier | Decorator
type JsxAttributeLike = Node            // JsxAttribute | JsxSpreadAttribute
type JsxAttributeName = Node            // Identifier | JsxNamespacedName
type ClassLikeDeclaration = Node        // ClassDeclaration | ClassExpression
type AccessorDeclaration = Node         // GetAccessorDeclaration | SetAccessorDeclaration
type LiteralLikeNode = Node             // StringLiteral | NumericLiteral | BigIntLiteral | RegularExpressionLiteral | TemplateLiteralLikeNode | JsxText
type LiteralExpression = Node           // StringLiteral | NumericLiteral | BigIntLiteral | RegularExpressionLiteral | NoSubstitutionTemplateLiteral
type UnionOrIntersectionTypeNode = Node // UnionTypeNode | IntersectionTypeNode
type TemplateLiteralLikeNode = Node     // TemplateHead | TemplateMiddle | TemplateTail
type TemplateMiddleOrTail = Node        // TemplateMiddle | TemplateTail
type JSDocComment = Node                // JSDocText | JSDocLink | JSDocLinkCode | JSDocLinkPlain;
type JSDocTag = Node                    // Node with JSDocTagBase

// Aliases for node singletons

type IdentifierNode = Node
type ModifierListNode = Node
type TokenNode = Node
type BlockNode = Node
type CatchClauseNode = Node
type CaseBlockNode = Node
type CaseOrDefaultClauseNode = Node
type VariableDeclarationNode = Node
type VariableDeclarationListNode = Node
type BindingElementNode = Node
type TypeParameterListNode = Node
type ParameterDeclarationNode = Node
type HeritageClauseNode = Node
type ExpressionWithTypeArgumentsNode = Node
type EnumMemberNode = Node
type ImportClauseNode = Node
type ImportAttributesNode = Node
type ImportSpecifierNode = Node
type ExportSpecifierNode = Node
type JSDocListNode = Node
type JSDocCommentListNode = Node
type JSDocTagListNode = Node

// DeclarationBase

type DeclarationBase struct {
	symbol *Symbol // Symbol declared by node (initialized by binding)
}

func (node *DeclarationBase) DeclarationData() *DeclarationBase { return node }

func isDeclarationNode(node *Node) bool {
	return node.DeclarationData() != nil
}

// DeclarationBase

type ExportableBase struct {
	localSymbol *Symbol // Local symbol declared by node (initialized by binding only for exported nodes)
}

func (node *ExportableBase) ExportableData() *ExportableBase { return node }

// ModifiersBase

type ModifiersBase struct {
	modifiers *ModifierListNode
}

func (node *ModifiersBase) Modifiers() *ModifierListNode { return node.modifiers }

// LocalsContainerBase

type LocalsContainerBase struct {
	locals        SymbolTable // Locals associated with node (initialized by binding)
	nextContainer *Node       // Next container in declaration order (initialized by binding)
}

func (node *LocalsContainerBase) LocalsContainerData() *LocalsContainerBase { return node }

func isLocalsContainer(node *Node) bool {
	return node.LocalsContainerData() != nil
}

// FunctionLikeBase

type FunctionLikeBase struct {
	LocalsContainerBase
	HasJSDocBase
	typeParameters *TypeParameterListNode // Optional
	parameters     []*ParameterDeclarationNode
	returnType     *TypeNode // Optional
}

func (node *FunctionLikeBase) TypeParameters() *TypeParameterListNode { return node.typeParameters }
func (node *FunctionLikeBase) LocalsContainerData() *LocalsContainerBase {
	return &node.LocalsContainerBase
}
func (node *FunctionLikeBase) FunctionLikeData() *FunctionLikeBase { return node }
func (node *FunctionLikeBase) BodyData() *BodyBase                 { return nil }

// BodyBase

type BodyBase struct {
	asteriskToken *TokenNode
	body          *BlockOrExpression // Optional, can be Expression only in arrow functions
	endFlowNode   *FlowNode
}

func (node *BodyBase) BodyData() *BodyBase { return node }

// FunctionLikeWithBodyBase

type FunctionLikeWithBodyBase struct {
	FunctionLikeBase
	BodyBase
}

func (node *FunctionLikeWithBodyBase) TypeParameters() *TypeParameterListNode {
	return node.typeParameters
}
func (node *FunctionLikeWithBodyBase) LocalsContainerData() *LocalsContainerBase {
	return &node.LocalsContainerBase
}
func (node *FunctionLikeWithBodyBase) FunctionLikeData() *FunctionLikeBase {
	return &node.FunctionLikeBase
}
func (node *FunctionLikeWithBodyBase) BodyData() *BodyBase { return &node.BodyBase }

// FlowNodeBase

type FlowNodeBase struct {
	flowNode *FlowNode
}

func (node *FlowNodeBase) FlowNodeData() *FlowNodeBase { return node }

type HasJSDocBase struct {
	jsDocs *JSDocListNode
}

func (node *HasJSDocBase) JSDoc() *JSDocListNode          { return node.jsDocs }
func (node *HasJSDocBase) SetJSDoc(jsDocs *JSDocListNode) { node.jsDocs = jsDocs }

type JSDocList struct {
	NodeBase
	jsDocs []*Node
}

func (f *NodeFactory) NewJSDocList(jsDocs []*Node) *Node {
	data := &JSDocList{}
	data.jsDocs = jsDocs
	return f.NewNode(SyntaxKindJSDocList, data)
}

func (node *JSDocList) ForEachChild(v Visitor) bool {
	return visitNodes(v, node.jsDocs)
}

// Token

type Token struct {
	NodeBase
}

func (f *NodeFactory) NewToken(kind SyntaxKind) *Node {
	return f.NewNode(kind, &Token{})
}

// Identifier

type Identifier struct {
	ExpressionBase
	FlowNodeBase
	HasJSDocBase
	text string
}

func (f *NodeFactory) NewIdentifier(text string) *Node {
	data := f.identifierPool.New()
	data.text = text
	return f.NewNode(SyntaxKindIdentifier, data)
}

func isIdentifier(node *Node) bool {
	return node.kind == SyntaxKindIdentifier
}

// PrivateIdentifier

type PrivateIdentifier struct {
	ExpressionBase
	text string
}

func (f *NodeFactory) NewPrivateIdentifier(text string) *Node {
	data := &PrivateIdentifier{}
	data.text = text
	return f.NewNode(SyntaxKindPrivateIdentifier, data)
}

func isPrivateIdentifier(node *Node) bool {
	return node.kind == SyntaxKindPrivateIdentifier
}

// QualifiedName

type QualifiedName struct {
	NodeBase
	FlowNodeBase
	left  *EntityName
	right *IdentifierNode
}

func (f *NodeFactory) NewQualifiedName(left *EntityName, right *IdentifierNode) *Node {
	data := &QualifiedName{}
	data.left = left
	data.right = right
	return f.NewNode(SyntaxKindQualifiedName, data)
}

func (node *QualifiedName) ForEachChild(v Visitor) bool {
	return visit(v, node.left) || visit(v, node.right)
}

func isQualifiedName(node *Node) bool {
	return node.kind == SyntaxKindQualifiedName
}

// TypeParameterDeclaration

type TypeParameterDeclaration struct {
	NodeBase
	DeclarationBase
	ModifiersBase
	HasJSDocBase
	name        *IdentifierNode // Identifier
	constraint  *TypeNode       // Optional
	defaultType *TypeNode       // Optional
	expression  *Node           // For error recovery purposes
}

func (f *NodeFactory) NewTypeParameterDeclaration(modifiers *Node, name *IdentifierNode, constraint *TypeNode, defaultType *TypeNode) *Node {
	data := &TypeParameterDeclaration{}
	data.modifiers = modifiers
	data.name = name
	data.constraint = constraint
	data.defaultType = defaultType
	return f.NewNode(SyntaxKindTypeParameter, data)
}

func (node *TypeParameterDeclaration) ForEachChild(v Visitor) bool {
	return visit(v, node.jsDocs) || visit(v, node.modifiers) || visit(v, node.name) || visit(v, node.constraint) || visit(v, node.defaultType)
}

func (node *TypeParameterDeclaration) Name() *DeclarationName {
	return node.name
}

func isTypeParameterDeclaration(node *Node) bool {
	return node.kind == SyntaxKindTypeParameter
}

// ComputedPropertyName

type ComputedPropertyName struct {
	NodeBase
	expression *Node
}

func (f *NodeFactory) NewComputedPropertyName(expression *Node) *Node {
	data := &ComputedPropertyName{}
	data.expression = expression
	return f.NewNode(SyntaxKindComputedPropertyName, data)
}

func (node *ComputedPropertyName) ForEachChild(v Visitor) bool {
	return visit(v, node.expression)
}

func isComputedPropertyName(node *Node) bool {
	return node.kind == SyntaxKindComputedPropertyName
}

// Modifier

func (f *NodeFactory) NewModifier(kind SyntaxKind) *Node {
	return f.NewToken(kind)
}

// Decorator

type Decorator struct {
	NodeBase
	expression *Node
}

func (f *NodeFactory) NewDecorator(expression *Node) *Node {
	data := &Decorator{}
	data.expression = expression
	return f.NewNode(SyntaxKindDecorator, data)
}

func (node *Decorator) ForEachChild(v Visitor) bool {
	return visit(v, node.expression)
}

func isDecorator(node *Node) bool {
	return node.kind == SyntaxKindDecorator
}

// ModifierList

type ModifierList struct {
	NodeBase
	modifiers     []*ModifierLike
	modifierFlags ModifierFlags
}

func (f *NodeFactory) NewModifierList(modifiers []*ModifierLike, modifierFlags ModifierFlags) *Node {
	data := &ModifierList{}
	data.modifiers = modifiers
	data.modifierFlags = modifierFlags
	return f.NewNode(SyntaxKindModifierList, data)
}

func (node *ModifierList) ForEachChild(v Visitor) bool {
	return visitNodes(v, node.modifiers)
}

// StatementBase

type StatementBase struct {
	NodeBase
	FlowNodeBase
	HasJSDocBase
}

// EmptyStatement

type EmptyStatement struct {
	StatementBase
}

func (f *NodeFactory) NewEmptyStatement() *Node {
	return f.NewNode(SyntaxKindEmptyStatement, &EmptyStatement{})
}

func isEmptyStatement(node *Node) bool {
	return node.kind == SyntaxKindEmptyStatement
}

// IfStatement

type IfStatement struct {
	StatementBase
	expression    *Node
	thenStatement *Statement
	elseStatement *Statement // Optional
}

func (f *NodeFactory) NewIfStatement(expression *Node, thenStatement *Statement, elseStatement *Statement) *Node {
	data := &IfStatement{}
	data.expression = expression
	data.thenStatement = thenStatement
	data.elseStatement = elseStatement
	return f.NewNode(SyntaxKindIfStatement, data)
}

func (node *IfStatement) ForEachChild(v Visitor) bool {
	return visit(v, node.expression) || visit(v, node.thenStatement) || visit(v, node.elseStatement)
}

// DoStatement

type DoStatement struct {
	StatementBase
	statement  *Statement
	expression *Node
}

func (f *NodeFactory) NewDoStatement(statement *Statement, expression *Node) *Node {
	data := &DoStatement{}
	data.statement = statement
	data.expression = expression
	return f.NewNode(SyntaxKindDoStatement, data)
}

func (node *DoStatement) ForEachChild(v Visitor) bool {
	return visit(v, node.statement) || visit(v, node.expression)
}

// WhileStatement

type WhileStatement struct {
	StatementBase
	expression *Node
	statement  *Statement
}

func (f *NodeFactory) NewWhileStatement(expression *Node, statement *Statement) *Node {
	data := &WhileStatement{}
	data.expression = expression
	data.statement = statement
	return f.NewNode(SyntaxKindWhileStatement, data)
}

func (node *WhileStatement) ForEachChild(v Visitor) bool {
	return visit(v, node.expression) || visit(v, node.statement)
}

// ForStatement

type ForStatement struct {
	StatementBase
	LocalsContainerBase
	initializer *ForInitializer // Optional
	condition   *Node           // Optional
	incrementor *Node           // Optional
	statement   *Statement
}

func (f *NodeFactory) NewForStatement(initializer *ForInitializer, condition *Node, incrementor *Node, statement *Statement) *Node {
	data := &ForStatement{}
	data.initializer = initializer
	data.condition = condition
	data.incrementor = incrementor
	data.statement = statement
	return f.NewNode(SyntaxKindForStatement, data)
}

func (node *ForStatement) ForEachChild(v Visitor) bool {
	return visit(v, node.initializer) || visit(v, node.condition) || visit(v, node.incrementor) || visit(v, node.statement)
}

// ForInOrOfStatement

type ForInOrOfStatement struct {
	StatementBase
	LocalsContainerBase
	kind          SyntaxKind // SyntaxKindForInStatement | SyntaxKindForOfStatement
	awaitModifier *Node      // Optional
	initializer   *ForInitializer
	expression    *Node
	statement     *Statement
}

func (f *NodeFactory) NewForInOrOfStatement(kind SyntaxKind, awaitModifier *Node, initializer *ForInitializer, expression *Node, statement *Statement) *Node {
	data := &ForInOrOfStatement{}
	data.kind = kind
	data.awaitModifier = awaitModifier
	data.initializer = initializer
	data.expression = expression
	data.statement = statement
	return f.NewNode(kind, data)
}

func (node *ForInOrOfStatement) ForEachChild(v Visitor) bool {
	return visit(v, node.awaitModifier) || visit(v, node.initializer) || visit(v, node.expression) || visit(v, node.statement)
}

func isForInOrOfStatement(node *Node) bool {
	return node.kind == SyntaxKindForInStatement || node.kind == SyntaxKindForOfStatement
}

// BreakStatement

type BreakStatement struct {
	StatementBase
	label *IdentifierNode // Optional
}

func (f *NodeFactory) NewBreakStatement(label *IdentifierNode) *Node {
	data := &BreakStatement{}
	data.label = label
	return f.NewNode(SyntaxKindBreakStatement, data)
}

func (node *BreakStatement) ForEachChild(v Visitor) bool {
	return visit(v, node.label)
}

// ContinueStatement

type ContinueStatement struct {
	StatementBase
	label *IdentifierNode // Optional
}

func (f *NodeFactory) NewContinueStatement(label *IdentifierNode) *Node {
	data := &ContinueStatement{}
	data.label = label
	return f.NewNode(SyntaxKindContinueStatement, data)
}

func (node *ContinueStatement) ForEachChild(v Visitor) bool {
	return visit(v, node.label)
}

// ReturnStatement

type ReturnStatement struct {
	StatementBase
	expression *Node // Optional
}

func (f *NodeFactory) NewReturnStatement(expression *Node) *Node {
	data := &ReturnStatement{}
	data.expression = expression
	return f.NewNode(SyntaxKindReturnStatement, data)
}

func (node *ReturnStatement) ForEachChild(v Visitor) bool {
	return visit(v, node.expression)
}

// WithStatement

type WithStatement struct {
	StatementBase
	expression *Node
	statement  *Statement
}

func (f *NodeFactory) NewWithStatement(expression *Node, statement *Statement) *Node {
	data := &WithStatement{}
	data.expression = expression
	data.statement = statement
	return f.NewNode(SyntaxKindWithStatement, data)
}

func (node *WithStatement) ForEachChild(v Visitor) bool {
	return visit(v, node.expression) || visit(v, node.statement)
}

// SwitchStatement

type SwitchStatement struct {
	StatementBase
	expression *Node
	caseBlock  *CaseBlockNode
}

func (f *NodeFactory) NewSwitchStatement(expression *Node, caseBlock *CaseBlockNode) *Node {
	data := &SwitchStatement{}
	data.expression = expression
	data.caseBlock = caseBlock
	return f.NewNode(SyntaxKindSwitchStatement, data)
}

func (node *SwitchStatement) ForEachChild(v Visitor) bool {
	return visit(v, node.expression) || visit(v, node.caseBlock)
}

// CaseBlock

type CaseBlock struct {
	NodeBase
	LocalsContainerBase
	clauses []*CaseOrDefaultClauseNode
}

func (f *NodeFactory) NewCaseBlock(clauses []*CaseOrDefaultClauseNode) *Node {
	data := &CaseBlock{}
	data.clauses = clauses
	return f.NewNode(SyntaxKindCaseBlock, data)
}

func (node *CaseBlock) ForEachChild(v Visitor) bool {
	return visitNodes(v, node.clauses)
}

// CaseOrDefaultClause

type CaseOrDefaultClause struct {
	NodeBase
	HasJSDocBase
	expression          *Node // nil in default clause
	statements          []*Statement
	fallthroughFlowNode *FlowNode
}

func (f *NodeFactory) NewCaseOrDefaultClause(kind SyntaxKind, expression *Node, statements []*Statement) *Node {
	data := &CaseOrDefaultClause{}
	data.expression = expression
	data.statements = statements
	return f.NewNode(kind, data)
}

func (node *CaseOrDefaultClause) ForEachChild(v Visitor) bool {
	return visit(v, node.jsDocs) || visit(v, node.expression) || visitNodes(v, node.statements)
}

// ThrowStatement

type ThrowStatement struct {
	StatementBase
	expression *Node
}

func (f *NodeFactory) NewThrowStatement(expression *Node) *Node {
	data := &ThrowStatement{}
	data.expression = expression
	return f.NewNode(SyntaxKindThrowStatement, data)
}

func (node *ThrowStatement) ForEachChild(v Visitor) bool {
	return visit(v, node.expression)
}

// TryStatement

type TryStatement struct {
	StatementBase
	tryBlock     *BlockNode
	catchClause  *CatchClauseNode // Optional
	finallyBlock *BlockNode       // Optional
}

func (f *NodeFactory) NewTryStatement(tryBlock *BlockNode, catchClause *CatchClauseNode, finallyBlock *BlockNode) *Node {
	data := &TryStatement{}
	data.tryBlock = tryBlock
	data.catchClause = catchClause
	data.finallyBlock = finallyBlock
	return f.NewNode(SyntaxKindTryStatement, data)
}

func (node *TryStatement) ForEachChild(v Visitor) bool {
	return visit(v, node.tryBlock) || visit(v, node.catchClause) || visit(v, node.finallyBlock)
}

// CatchClause

type CatchClause struct {
	NodeBase
	LocalsContainerBase
	variableDeclaration *VariableDeclarationNode // Optional
	block               *BlockNode
}

func (f *NodeFactory) NewCatchClause(variableDeclaration *VariableDeclarationNode, block *BlockNode) *Node {
	data := &CatchClause{}
	data.variableDeclaration = variableDeclaration
	data.block = block
	return f.NewNode(SyntaxKindCatchClause, data)
}

func (node *CatchClause) ForEachChild(v Visitor) bool {
	return visit(v, node.variableDeclaration) || visit(v, node.block)
}

// DebuggerStatement

type DebuggerStatement struct {
	StatementBase
}

func (f *NodeFactory) NewDebuggerStatement() *Node {
	return f.NewNode(SyntaxKindDebuggerStatement, &DebuggerStatement{})
}

// LabeledStatement

type LabeledStatement struct {
	StatementBase
	label     *IdentifierNode
	statement *Statement
}

func (f *NodeFactory) NewLabeledStatement(label *IdentifierNode, statement *Statement) *Node {
	data := &LabeledStatement{}
	data.label = label
	data.statement = statement
	return f.NewNode(SyntaxKindLabeledStatement, data)
}

func (node *LabeledStatement) ForEachChild(v Visitor) bool {
	return visit(v, node.label) || visit(v, node.statement)
}

// ExpressionStatement

type ExpressionStatement struct {
	StatementBase
	expression *Node
}

func (f *NodeFactory) NewExpressionStatement(expression *Node) *Node {
	data := &ExpressionStatement{}
	data.expression = expression
	return f.NewNode(SyntaxKindExpressionStatement, data)
}

func (node *ExpressionStatement) ForEachChild(v Visitor) bool {
	return visit(v, node.expression)
}

func isExpressionStatement(node *Node) bool {
	return node.kind == SyntaxKindExpressionStatement
}

// Block

type Block struct {
	StatementBase
	LocalsContainerBase
	statements []*Statement
	multiline  bool
}

func (f *NodeFactory) NewBlock(statements []*Statement, multiline bool) *Node {
	data := &Block{}
	data.statements = statements
	data.multiline = multiline
	return f.NewNode(SyntaxKindBlock, data)
}

func (node *Block) ForEachChild(v Visitor) bool {
	return visitNodes(v, node.statements)
}

func isBlock(node *Node) bool {
	return node.kind == SyntaxKindBlock
}

// VariableStatement

type VariableStatement struct {
	StatementBase
	ModifiersBase
	declarationList *VariableDeclarationListNode
}

func (f *NodeFactory) NewVariableStatement(modifiers *ModifierListNode, declarationList *VariableDeclarationListNode) *Node {
	data := &VariableStatement{}
	data.modifiers = modifiers
	data.declarationList = declarationList
	return f.NewNode(SyntaxKindVariableStatement, data)
}

func (node *VariableStatement) ForEachChild(v Visitor) bool {
	return visit(v, node.modifiers) || visit(v, node.declarationList)
}

func isVariableStatement(node *Node) bool {
	return node.kind == SyntaxKindVariableStatement
}

// VariableDeclaration

type VariableDeclaration struct {
	NodeBase
	DeclarationBase
	ExportableBase
	HasJSDocBase
	name             *BindingName
	exclamationToken *TokenNode // Optional
	typeNode         *TypeNode  // Optional
	initializer      *Node      // Optional
}

func (f *NodeFactory) NewVariableDeclaration(name *BindingName, exclamationToken *TokenNode, typeNode *TypeNode, initializer *Node) *Node {
	data := &VariableDeclaration{}
	data.name = name
	data.exclamationToken = exclamationToken
	data.typeNode = typeNode
	data.initializer = initializer
	return f.NewNode(SyntaxKindVariableDeclaration, data)
}

func (node *VariableDeclaration) ForEachChild(v Visitor) bool {
	return visit(v, node.jsDocs) || visit(v, node.name) || visit(v, node.exclamationToken) || visit(v, node.typeNode) || visit(v, node.initializer)
}

func (node *VariableDeclaration) Name() *DeclarationName {
	return node.name
}

func isVariableDeclaration(node *Node) bool {
	return node.kind == SyntaxKindVariableDeclaration
}

// VariableDeclarationList

type VariableDeclarationList struct {
	NodeBase
	declarations []*VariableDeclarationNode
}

func (f *NodeFactory) NewVariableDeclarationList(flags NodeFlags, declarations []*VariableDeclarationNode) *Node {
	data := &VariableDeclarationList{}
	data.declarations = declarations
	node := f.NewNode(SyntaxKindVariableDeclarationList, data)
	node.flags = flags
	return node
}

func (node *VariableDeclarationList) ForEachChild(v Visitor) bool {
	return visitNodes(v, node.declarations)
}

func isVariableDeclarationList(node *Node) bool {
	return node.kind == SyntaxKindVariableDeclarationList
}

// BindingPattern (SyntaxBindObjectBindingPattern | SyntaxKindArrayBindingPattern)

type BindingPattern struct {
	NodeBase
	elements []*BindingElementNode
}

func (f *NodeFactory) NewBindingPattern(kind SyntaxKind, elements []*BindingElementNode) *Node {
	data := &BindingPattern{}
	data.elements = elements
	return f.NewNode(kind, data)
}

func (node *BindingPattern) ForEachChild(v Visitor) bool {
	return visitNodes(v, node.elements)
}

func isObjectBindingPattern(node *Node) bool {
	return node.kind == SyntaxKindObjectBindingPattern
}

func isArrayBindingPattern(node *Node) bool {
	return node.kind == SyntaxKindArrayBindingPattern
}

// ParameterDeclaration

type ParameterDeclaration struct {
	NodeBase
	DeclarationBase
	ModifiersBase
	HasJSDocBase
	dotDotDotToken *TokenNode   // Present on rest parameter
	name           *BindingName // Declared parameter name
	questionToken  *TokenNode   // Present on optional parameter
	typeNode       *TypeNode    // Optional
	initializer    *Node        // Optional
}

func (f *NodeFactory) NewParameterDeclaration(modifiers *ModifierListNode, dotDotDotToken *TokenNode, name *BindingName, questionToken *TokenNode, typeNode *TypeNode, initializer *Node) *Node {
	data := &ParameterDeclaration{}
	data.modifiers = modifiers
	data.dotDotDotToken = dotDotDotToken
	data.name = name
	data.questionToken = questionToken
	data.typeNode = typeNode
	data.initializer = initializer
	return f.NewNode(SyntaxKindParameter, data)
}

func (node *ParameterDeclaration) ForEachChild(v Visitor) bool {
	return visit(v, node.jsDocs) || visit(v, node.modifiers) || visit(v, node.dotDotDotToken) || visit(v, node.name) ||
		visit(v, node.questionToken) || visit(v, node.typeNode) || visit(v, node.initializer)
}

func (node *ParameterDeclaration) Name() *DeclarationName {
	return node.name
}

func isParameter(node *Node) bool {
	return node.kind == SyntaxKindParameter
}

// BindingElement

type BindingElement struct {
	NodeBase
	DeclarationBase
	ExportableBase
	FlowNodeBase
	dotDotDotToken *TokenNode    // Present on rest element (in object binding pattern)
	propertyName   *PropertyName // Optional binding property name in object binding pattern
	name           *BindingName  // Optional (nil for missing element)
	initializer    *Node         // Optional
}

func (f *NodeFactory) NewBindingElement(dotDotDotToken *TokenNode, propertyName *PropertyName, name *BindingName, initializer *Node) *Node {
	data := &BindingElement{}
	data.dotDotDotToken = dotDotDotToken
	data.propertyName = propertyName
	data.name = name
	data.initializer = initializer
	return f.NewNode(SyntaxKindBindingElement, data)
}

func (node *BindingElement) ForEachChild(v Visitor) bool {
	return visit(v, node.propertyName) || visit(v, node.dotDotDotToken) || visit(v, node.name) || visit(v, node.initializer)
}

func (node *BindingElement) Name() *DeclarationName {
	return node.name
}

func isBindingElement(node *Node) bool {
	return node.kind == SyntaxKindBindingElement
}

// MissingDeclaration

type MissingDeclaration struct {
	StatementBase
	DeclarationBase
	ModifiersBase
}

func (f *NodeFactory) NewMissingDeclaration(modifiers *ModifierListNode) *Node {
	data := &MissingDeclaration{}
	data.modifiers = modifiers
	return f.NewNode(SyntaxKindMissingDeclaration, data)
}

func (node *MissingDeclaration) ForEachChild(v Visitor) bool {
	return visit(v, node.modifiers)
}

// FunctionDeclaration

type FunctionDeclaration struct {
	StatementBase
	DeclarationBase
	ExportableBase
	ModifiersBase
	FunctionLikeWithBodyBase
	name           *IdentifierNode
	returnFlowNode *FlowNode
}

func (f *NodeFactory) NewFunctionDeclaration(modifiers *ModifierListNode, asteriskToken *TokenNode, name *IdentifierNode, typeParameters *TypeParameterListNode, parameters []*ParameterDeclarationNode, returnType *TypeNode, body *BlockNode) *Node {
	data := &FunctionDeclaration{}
	data.modifiers = modifiers
	data.asteriskToken = asteriskToken
	data.name = name
	data.typeParameters = typeParameters
	data.parameters = parameters
	data.returnType = returnType
	data.body = body
	return f.NewNode(SyntaxKindFunctionDeclaration, data)
}

func (node *FunctionDeclaration) ForEachChild(v Visitor) bool {
	return visit(v, node.jsDocs) || visit(v, node.modifiers) || visit(v, node.asteriskToken) || visit(v, node.name) || visit(v, node.typeParameters) ||
		visitNodes(v, node.parameters) || visit(v, node.returnType) || visit(v, node.body)
}

func (node *FunctionDeclaration) Name() *DeclarationName {
	return node.name
}

func (node *FunctionDeclaration) BodyData() *BodyBase { return &node.BodyBase }

func isFunctionDeclaration(node *Node) bool {
	return node.kind == SyntaxKindFunctionDeclaration
}

// ClassLikeDeclarationBase

type ClassLikeBase struct {
	DeclarationBase
	ExportableBase
	ModifiersBase
	HasJSDocBase
	name            *IdentifierNode
	typeParameters  *TypeParameterListNode
	heritageClauses []*HeritageClauseNode
	members         []*ClassElement
}

func (node *ClassLikeBase) ForEachChild(v Visitor) bool {
	return visit(v, node.jsDocs) || visit(v, node.modifiers) || visit(v, node.name) || visit(v, node.typeParameters) ||
		visitNodes(v, node.heritageClauses) || visitNodes(v, node.members)
}

func (node *ClassLikeBase) Name() *DeclarationName                 { return node.name }
func (node *ClassLikeBase) TypeParameters() *TypeParameterListNode { return node.typeParameters }
func (node *ClassLikeBase) ClassLikeData() *ClassLikeBase          { return node }

// ClassDeclaration

type ClassDeclaration struct {
	StatementBase
	ClassLikeBase
}

func (f *NodeFactory) NewClassDeclaration(modifiers *ModifierListNode, name *IdentifierNode, typeParameters *TypeParameterListNode, heritageClauses []*HeritageClauseNode, members []*ClassElement) *Node {
	data := &ClassDeclaration{}
	data.modifiers = modifiers
	data.name = name
	data.typeParameters = typeParameters
	data.heritageClauses = heritageClauses
	data.members = members
	return f.NewNode(SyntaxKindClassDeclaration, data)
}

func isClassDeclaration(node *Node) bool {
	return node.kind == SyntaxKindClassDeclaration
}

// ClassExpression

type ClassExpression struct {
	ExpressionBase
	ClassLikeBase
}

func (f *NodeFactory) NewClassExpression(modifiers *ModifierListNode, name *IdentifierNode, typeParameters *TypeParameterListNode, heritageClauses []*HeritageClauseNode, members []*ClassElement) *Node {
	data := &ClassExpression{}
	data.modifiers = modifiers
	data.name = name
	data.typeParameters = typeParameters
	data.heritageClauses = heritageClauses
	data.members = members
	return f.NewNode(SyntaxKindClassExpression, data)
}

func isClassExpression(node *Node) bool {
	return node.kind == SyntaxKindClassExpression
}

// HeritageClause

type HeritageClause struct {
	NodeBase
	token SyntaxKind
	types []*ExpressionWithTypeArgumentsNode
}

func (f *NodeFactory) NewHeritageClause(token SyntaxKind, types []*ExpressionWithTypeArgumentsNode) *Node {
	data := &HeritageClause{}
	data.token = token
	data.types = types
	return f.NewNode(SyntaxKindHeritageClause, data)
}

func (node *HeritageClause) ForEachChild(v Visitor) bool {
	return visitNodes(v, node.types)
}

func isHeritageClause(node *Node) bool {
	return node.kind == SyntaxKindHeritageClause
}

// InterfaceDeclaration

type InterfaceDeclaration struct {
	StatementBase
	DeclarationBase
	ExportableBase
	ModifiersBase
	HasJSDocBase
	name            *IdentifierNode
	typeParameters  *TypeParameterListNode
	heritageClauses []*HeritageClauseNode
	members         []*TypeElement
}

func (f *NodeFactory) NewInterfaceDeclaration(modifiers *ModifierListNode, name *IdentifierNode, typeParameters *TypeParameterListNode, heritageClauses []*HeritageClauseNode, members []*TypeElement) *Node {
	data := &InterfaceDeclaration{}
	data.modifiers = modifiers
	data.name = name
	data.typeParameters = typeParameters
	data.heritageClauses = heritageClauses
	data.members = members
	return f.NewNode(SyntaxKindInterfaceDeclaration, data)
}

func (node *InterfaceDeclaration) ForEachChild(v Visitor) bool {
	return visit(v, node.jsDocs) || visit(v, node.modifiers) || visit(v, node.name) || visit(v, node.typeParameters) ||
		visitNodes(v, node.heritageClauses) || visitNodes(v, node.members)
}

func (node *InterfaceDeclaration) Name() *DeclarationName                 { return node.name }
func (node *InterfaceDeclaration) TypeParameters() *TypeParameterListNode { return node.typeParameters }

func isInterfaceDeclaration(node *Node) bool {
	return node.kind == SyntaxKindInterfaceDeclaration
}

// TypeAliasDeclaration

type TypeAliasDeclaration struct {
	StatementBase
	DeclarationBase
	ExportableBase
	ModifiersBase
	LocalsContainerBase
	HasJSDocBase
	name           *IdentifierNode
	typeParameters *TypeParameterListNode
	typeNode       *TypeNode
}

func (f *NodeFactory) NewTypeAliasDeclaration(modifiers *ModifierListNode, name *IdentifierNode, typeParameters *TypeParameterListNode, typeNode *TypeNode) *Node {
	data := &TypeAliasDeclaration{}
	data.modifiers = modifiers
	data.name = name
	data.typeParameters = typeParameters
	data.typeNode = typeNode
	return f.NewNode(SyntaxKindTypeAliasDeclaration, data)
}

func (node *TypeAliasDeclaration) ForEachChild(v Visitor) bool {
	return visit(v, node.jsDocs) || visit(v, node.modifiers) || visit(v, node.name) || visit(v, node.typeParameters) || visit(v, node.typeNode)
}

func (node *TypeAliasDeclaration) Name() *DeclarationName                 { return node.name }
func (node *TypeAliasDeclaration) TypeParameters() *TypeParameterListNode { return node.typeParameters }

func isTypeAliasDeclaration(node *Node) bool {
	return node.kind == SyntaxKindTypeAliasDeclaration
}

// EnumMember

type EnumMember struct {
	NodeBase
	NamedMemberBase
	HasJSDocBase
	initializer *Node // Optional
}

func (f *NodeFactory) NewEnumMember(name *PropertyName, initializer *Node) *Node {
	data := &EnumMember{}
	data.name = name
	data.initializer = initializer
	return f.NewNode(SyntaxKindEnumMember, data)
}

func (node *EnumMember) ForEachChild(v Visitor) bool {
	return visit(v, node.jsDocs) || visit(v, node.name) || visit(v, node.initializer)
}

func (node *EnumMember) Name() *DeclarationName {
	return node.name
}

// EnumDeclaration

type EnumDeclaration struct {
	StatementBase
	DeclarationBase
	ExportableBase
	ModifiersBase
	HasJSDocBase
	name    *IdentifierNode
	members []*EnumMemberNode
}

func (f *NodeFactory) NewEnumDeclaration(modifiers *ModifierListNode, name *IdentifierNode, members []*EnumMemberNode) *Node {
	data := &EnumDeclaration{}
	data.modifiers = modifiers
	data.name = name
	data.members = members
	return f.NewNode(SyntaxKindEnumDeclaration, data)
}

func (node *EnumDeclaration) ForEachChild(v Visitor) bool {
	return visit(v, node.jsDocs) || visit(v, node.modifiers) || visit(v, node.name) || visitNodes(v, node.members)
}

func (node *EnumDeclaration) Name() *DeclarationName {
	return node.name
}

func isEnumDeclaration(node *Node) bool {
	return node.kind == SyntaxKindEnumDeclaration
}

// ModuleBlock

type ModuleBlock struct {
	StatementBase
	statements []*Statement
}

func (f *NodeFactory) NewModuleBlock(statements []*Statement) *Node {
	data := &ModuleBlock{}
	data.statements = statements
	return f.NewNode(SyntaxKindModuleBlock, data)
}

func (node *ModuleBlock) ForEachChild(v Visitor) bool {
	return visitNodes(v, node.statements)
}

func isModuleBlock(node *Node) bool {
	return node.kind == SyntaxKindModuleBlock
}

// ModuleDeclaration

type ModuleDeclaration struct {
	StatementBase
	DeclarationBase
	ExportableBase
	ModifiersBase
	LocalsContainerBase
	name *ModuleName
	body *ModuleBody // Optional (may be nil in ambient module declaration)
}

func (f *NodeFactory) NewModuleDeclaration(modifiers *ModifierListNode, name *ModuleName, body *ModuleBody, flags NodeFlags) *Node {
	data := &ModuleDeclaration{}
	data.modifiers = modifiers
	data.name = name
	data.body = body
	node := f.NewNode(SyntaxKindModuleDeclaration, data)
	node.flags |= flags & (NodeFlagsNamespace | NodeFlagsNestedNamespace | NodeFlagsGlobalAugmentation)
	return node
}

func (node *ModuleDeclaration) ForEachChild(v Visitor) bool {
	return visit(v, node.modifiers) || visit(v, node.name) || visit(v, node.body)
}

func (node *ModuleDeclaration) Name() *DeclarationName {
	return node.name
}

func isModuleDeclaration(node *Node) bool {
	return node.kind == SyntaxKindModuleDeclaration
}

// ModuleEqualsDeclaration

type ImportEqualsDeclaration struct {
	StatementBase
	DeclarationBase
	ExportableBase
	ModifiersBase
	HasJSDocBase
	modifiers  *ModifierListNode
	isTypeOnly bool
	name       *IdentifierNode
	// 'EntityName' for an internal module reference, 'ExternalModuleReference' for an external
	// module reference.
	moduleReference *ModuleReference
}

func (f *NodeFactory) NewImportEqualsDeclaration(modifiers *ModifierListNode, isTypeOnly bool, name *IdentifierNode, moduleReference *ModuleReference) *Node {
	data := &ImportEqualsDeclaration{}
	data.modifiers = modifiers
	data.isTypeOnly = isTypeOnly
	data.name = name
	data.moduleReference = moduleReference
	return f.NewNode(SyntaxKindImportEqualsDeclaration, data)
}

func (node *ImportEqualsDeclaration) ForEachChild(v Visitor) bool {
	return visit(v, node.jsDocs) || visit(v, node.modifiers) || visit(v, node.name) || visit(v, node.moduleReference)
}

func (node *ImportEqualsDeclaration) Name() *DeclarationName {
	return node.name
}

func isImportEqualsDeclaration(node *Node) bool {
	return node.kind == SyntaxKindImportEqualsDeclaration
}

// ImportDeclaration

type ImportDeclaration struct {
	StatementBase
	ModifiersBase
	importClause    *ImportClauseNode
	moduleSpecifier *Node
	attributes      *ImportAttributesNode
}

func (f *NodeFactory) NewImportDeclaration(modifiers *ModifierListNode, importClause *ImportClauseNode, moduleSpecifier *Node, attributes *ImportAttributesNode) *Node {
	data := &ImportDeclaration{}
	data.modifiers = modifiers
	data.importClause = importClause
	data.moduleSpecifier = moduleSpecifier
	data.attributes = attributes
	return f.NewNode(SyntaxKindImportDeclaration, data)
}

func (node *ImportDeclaration) ForEachChild(v Visitor) bool {
	return visit(v, node.modifiers) || visit(v, node.importClause) || visit(v, node.moduleSpecifier) || visit(v, node.attributes)
}

func isImportDeclaration(node *Node) bool {
	return node.kind == SyntaxKindImportDeclaration
}

// ImportSpecifier

type ImportSpecifier struct {
	NodeBase
	DeclarationBase
	ExportableBase
	isTypeOnly   bool
	propertyName *ModuleExportName
	name         *IdentifierNode
}

func (f *NodeFactory) NewImportSpecifier(isTypeOnly bool, propertyName *ModuleExportName, name *IdentifierNode) *Node {
	data := &ImportSpecifier{}
	data.isTypeOnly = isTypeOnly
	data.propertyName = propertyName
	data.name = name
	return f.NewNode(SyntaxKindImportSpecifier, data)
}

func (node *ImportSpecifier) ForEachChild(v Visitor) bool {
	return visit(v, node.propertyName) || visit(v, node.name)
}

func (node *ImportSpecifier) Name() *DeclarationName {
	return node.name
}

func isImportSpecifier(node *Node) bool {
	return node.kind == SyntaxKindImportSpecifier
}

// ExternalModuleReference

type ExternalModuleReference struct {
	NodeBase
	expression *Node
}

func (f *NodeFactory) NewExternalModuleReference(expression *Node) *Node {
	data := &ExternalModuleReference{}
	data.expression = expression
	return f.NewNode(SyntaxKindExternalModuleReference, data)
}

func (node *ExternalModuleReference) ForEachChild(v Visitor) bool {
	return visit(v, node.expression)
}

func isExternalModuleReference(node *Node) bool {
	return node.kind == SyntaxKindExternalModuleReference
}

// ImportClause

type ImportClause struct {
	NodeBase
	DeclarationBase
	ExportableBase
	isTypeOnly    bool
	namedBindings *NamedImportBindings // Optional, named bindings
	name          *IdentifierNode      // Optional, default binding
}

func (f *NodeFactory) NewImportClause(isTypeOnly bool, name *IdentifierNode, namedBindings *NamedImportBindings) *Node {
	data := &ImportClause{}
	data.isTypeOnly = isTypeOnly
	data.name = name
	data.namedBindings = namedBindings
	return f.NewNode(SyntaxKindImportClause, data)
}

func (node *ImportClause) ForEachChild(v Visitor) bool {
	return visit(v, node.name) || visit(v, node.namedBindings)
}

func (node *ImportClause) Name() *DeclarationName {
	return node.name
}

// NamespaceImport

type NamespaceImport struct {
	NodeBase
	DeclarationBase
	ExportableBase
	name *IdentifierNode
}

func (f *NodeFactory) NewNamespaceImport(name *IdentifierNode) *Node {
	data := &NamespaceImport{}
	data.name = name
	return f.NewNode(SyntaxKindNamespaceImport, data)
}

func (node *NamespaceImport) ForEachChild(v Visitor) bool {
	return visit(v, node.name)
}

func (node *NamespaceImport) Name() *DeclarationName {
	return node.name
}

func isNamespaceImport(node *Node) bool {
	return node.kind == SyntaxKindNamespaceImport
}

// NamedImports

type NamedImports struct {
	NodeBase
	elements []*ImportSpecifierNode
}

func (f *NodeFactory) NewNamedImports(elements []*ImportSpecifierNode) *Node {
	data := &NamedImports{}
	data.elements = elements
	return f.NewNode(SyntaxKindNamedImports, data)
}

func (node *NamedImports) ForEachChild(v Visitor) bool {
	return visitNodes(v, node.elements)
}

// ExportAssignment

// This is either an `export =` or an `export default` declaration.
// Unless `isExportEquals` is set, this node was parsed as an `export default`.
type ExportAssignment struct {
	StatementBase
	DeclarationBase
	ModifiersBase
	HasJSDocBase
	isExportEquals bool
	expression     *Node
}

func (f *NodeFactory) NewExportAssignment(modifiers *ModifierListNode, isExportEquals bool, expression *Node) *Node {
	data := &ExportAssignment{}
	data.modifiers = modifiers
	data.isExportEquals = isExportEquals
	data.expression = expression
	return f.NewNode(SyntaxKindExportAssignment, data)
}

func (node *ExportAssignment) ForEachChild(v Visitor) bool {
	return visit(v, node.jsDocs) || visit(v, node.modifiers) || visit(v, node.expression)
}

func isExportAssignment(node *Node) bool {
	return node.kind == SyntaxKindExportAssignment
}

// NamespaceExportDeclaration

type NamespaceExportDeclaration struct {
	StatementBase
	DeclarationBase
	ModifiersBase
	HasJSDocBase
	name *IdentifierNode
}

func (f *NodeFactory) NewNamespaceExportDeclaration(modifiers *ModifierListNode, name *IdentifierNode) *Node {
	data := &NamespaceExportDeclaration{}
	data.modifiers = modifiers
	data.name = name
	return f.NewNode(SyntaxKindNamespaceExportDeclaration, data)
}

func (node *NamespaceExportDeclaration) ForEachChild(v Visitor) bool {
	return visit(v, node.jsDocs) || visit(v, node.modifiers) || visit(v, node.name)
}

func (node *NamespaceExportDeclaration) Name() *DeclarationName {
	return node.name
}

func isNamespaceExportDeclaration(node *Node) bool {
	return node.kind == SyntaxKindNamespaceExportDeclaration
}

// ExportDeclaration

type ExportDeclaration struct {
	StatementBase
	DeclarationBase
	ModifiersBase
	HasJSDocBase
	isTypeOnly      bool
	exportClause    *NamedExportBindings  // Optional
	moduleSpecifier *Node                 // Optional
	attributes      *ImportAttributesNode // Optional
}

func (f *NodeFactory) NewExportDeclaration(modifiers *ModifierListNode, isTypeOnly bool, exportClause *NamedExportBindings, moduleSpecifier *Node, attributes *ImportAttributesNode) *Node {
	data := &ExportDeclaration{}
	data.modifiers = modifiers
	data.isTypeOnly = isTypeOnly
	data.exportClause = exportClause
	data.moduleSpecifier = moduleSpecifier
	data.attributes = attributes
	return f.NewNode(SyntaxKindExportDeclaration, data)
}

func (node *ExportDeclaration) ForEachChild(v Visitor) bool {
	return visit(v, node.jsDocs) || visit(v, node.modifiers) || visit(v, node.exportClause) || visit(v, node.moduleSpecifier) || visit(v, node.attributes)
}

func isExportDeclaration(node *Node) bool {
	return node.kind == SyntaxKindExportDeclaration
}

// NamespaceExport

type NamespaceExport struct {
	NodeBase
	DeclarationBase
	name *ModuleExportName
}

func (f *NodeFactory) NewNamespaceExport(name *ModuleExportName) *Node {
	data := &NamespaceExport{}
	data.name = name
	return f.NewNode(SyntaxKindNamespaceExport, data)
}

func (node *NamespaceExport) ForEachChild(v Visitor) bool {
	return visit(v, node.name)
}

func (node *NamespaceExport) Name() *DeclarationName {
	return node.name
}

func isNamespaceExport(node *Node) bool {
	return node.kind == SyntaxKindNamespaceExport
}

// NamedExports

type NamedExports struct {
	NodeBase
	elements []*ExportSpecifierNode
}

func (f *NodeFactory) NewNamedExports(elements []*ExportSpecifierNode) *Node {
	data := &NamedExports{}
	data.elements = elements
	return f.NewNode(SyntaxKindNamedExports, data)
}

func (node *NamedExports) ForEachChild(v Visitor) bool {
	return visitNodes(v, node.elements)
}

// ExportSpecifier

type ExportSpecifier struct {
	NodeBase
	DeclarationBase
	ExportableBase
	HasJSDocBase
	isTypeOnly   bool
	propertyName *ModuleExportName // Optional, name preceding 'as' keyword
	name         *ModuleExportName
}

func (f *NodeFactory) NewExportSpecifier(isTypeOnly bool, propertyName *ModuleExportName, name *ModuleExportName) *Node {
	data := &ExportSpecifier{}
	data.isTypeOnly = isTypeOnly
	data.propertyName = propertyName
	data.name = name
	return f.NewNode(SyntaxKindExportSpecifier, data)
}

func (node *ExportSpecifier) ForEachChild(v Visitor) bool {
	return visit(v, node.jsDocs) || visit(v, node.propertyName) || visit(v, node.name)
}

func (node *ExportSpecifier) Name() *DeclarationName {
	return node.name
}

func isExportSpecifier(node *Node) bool {
	return node.kind == SyntaxKindExportSpecifier
}

// TypeElementBase

type TypeElementBase struct{}

// ClassElementBase

type ClassElementBase struct{}

// NamedMemberBase

type NamedMemberBase struct {
	DeclarationBase
	ModifiersBase
	name         *PropertyName
	postfixToken *TokenNode
}

func (node *NamedMemberBase) DeclarationData() *DeclarationBase { return &node.DeclarationBase }
func (node *NamedMemberBase) Modifiers() *ModifierListNode      { return node.modifiers }
func (node *NamedMemberBase) Name() *DeclarationName            { return node.name }

// CallSignatureDeclaration

type CallSignatureDeclaration struct {
	NodeBase
	DeclarationBase
	FunctionLikeBase
	TypeElementBase
}

func (f *NodeFactory) NewCallSignatureDeclaration(typeParameters *TypeParameterListNode, parameters []*ParameterDeclarationNode, returnType *Node) *Node {
	data := &CallSignatureDeclaration{}
	data.typeParameters = typeParameters
	data.parameters = parameters
	data.returnType = returnType
	return f.NewNode(SyntaxKindCallSignature, data)
}

func (node *CallSignatureDeclaration) ForEachChild(v Visitor) bool {
	return visit(v, node.jsDocs) || visit(v, node.typeParameters) || visitNodes(v, node.parameters) || visit(v, node.returnType)
}

func isCallSignatureDeclaration(node *Node) bool {
	return node.kind == SyntaxKindCallSignature
}

// ConstructSignatureDeclaration

type ConstructSignatureDeclaration struct {
	NodeBase
	DeclarationBase
	FunctionLikeBase
	TypeElementBase
}

func (f *NodeFactory) NewConstructSignatureDeclaration(typeParameters *TypeParameterListNode, parameters []*ParameterDeclarationNode, returnType *Node) *Node {
	data := &ConstructSignatureDeclaration{}
	data.typeParameters = typeParameters
	data.parameters = parameters
	data.returnType = returnType
	return f.NewNode(SyntaxKindConstructSignature, data)
}

func (node *ConstructSignatureDeclaration) ForEachChild(v Visitor) bool {
	return visit(v, node.jsDocs) || visit(v, node.typeParameters) || visitNodes(v, node.parameters) || visit(v, node.returnType)
}

// ConstructorDeclaration

type ConstructorDeclaration struct {
	NodeBase
	DeclarationBase
	ModifiersBase
	FunctionLikeWithBodyBase
	ClassElementBase
	returnFlowNode *FlowNode
}

func (f *NodeFactory) NewConstructorDeclaration(modifiers *ModifierListNode, typeParameters *TypeParameterListNode, parameters []*ParameterDeclarationNode, returnType *Node, body *BlockNode) *Node {
	data := &ConstructorDeclaration{}
	data.modifiers = modifiers
	data.typeParameters = typeParameters
	data.parameters = parameters
	data.returnType = returnType
	data.body = body
	return f.NewNode(SyntaxKindConstructor, data)
}

func (node *ConstructorDeclaration) ForEachChild(v Visitor) bool {
	return visit(v, node.jsDocs) || visit(v, node.modifiers) || visit(v, node.typeParameters) || visitNodes(v, node.parameters) || visit(v, node.returnType) || visit(v, node.body)
}

func isConstructorDeclaration(node *Node) bool {
	return node.kind == SyntaxKindConstructor
}

// AccessorDeclarationBase

type AccessorDeclarationBase struct {
	NodeBase
	NamedMemberBase
	FunctionLikeWithBodyBase
	FlowNodeBase
	TypeElementBase
	ClassElementBase
	ObjectLiteralElementBase
}

func (node *AccessorDeclarationBase) ForEachChild(v Visitor) bool {
	return visit(v, node.jsDocs) || visit(v, node.modifiers) || visit(v, node.name) || visit(v, node.typeParameters) || visitNodes(v, node.parameters) ||
		visit(v, node.returnType) || visit(v, node.body)
}

func (node *AccessorDeclarationBase) isAccessorDeclaration() {}

// GetAccessorDeclaration

type GetAccessorDeclaration struct {
	AccessorDeclarationBase
}

func (f *NodeFactory) NewGetAccessorDeclaration(modifiers *ModifierListNode, name *PropertyName, typeParameters *TypeParameterListNode, parameters []*ParameterDeclarationNode, returnType *Node, body *BlockNode) *Node {
	data := &GetAccessorDeclaration{}
	data.modifiers = modifiers
	data.name = name
	data.typeParameters = typeParameters
	data.parameters = parameters
	data.returnType = returnType
	data.body = body
	return f.NewNode(SyntaxKindGetAccessor, data)
}

func isGetAccessorDeclaration(node *Node) bool {
	return node.kind == SyntaxKindGetAccessor
}

// SetAccessorDeclaration

type SetAccessorDeclaration struct {
	AccessorDeclarationBase
}

func (f *NodeFactory) NewSetAccessorDeclaration(modifiers *ModifierListNode, name *PropertyName, typeParameters *TypeParameterListNode, parameters []*ParameterDeclarationNode, returnType *Node, body *BlockNode) *Node {
	data := &SetAccessorDeclaration{}
	data.modifiers = modifiers
	data.name = name
	data.typeParameters = typeParameters
	data.parameters = parameters
	data.returnType = returnType
	data.body = body
	return f.NewNode(SyntaxKindSetAccessor, data)
}

func isSetAccessorDeclaration(node *Node) bool {
	return node.kind == SyntaxKindSetAccessor
}

// IndexSignatureDeclaration

type IndexSignatureDeclaration struct {
	NodeBase
	DeclarationBase
	ModifiersBase
	FunctionLikeBase
	TypeElementBase
	ClassElementBase
}

func (f *NodeFactory) NewIndexSignatureDeclaration(modifiers *Node, parameters []*Node, returnType *Node) *Node {
	data := &IndexSignatureDeclaration{}
	data.modifiers = modifiers
	data.parameters = parameters
	data.returnType = returnType
	return f.NewNode(SyntaxKindIndexSignature, data)
}

func (node *IndexSignatureDeclaration) ForEachChild(v Visitor) bool {
	return visit(v, node.jsDocs) || visit(v, node.modifiers) || visitNodes(v, node.parameters) || visit(v, node.returnType)
}

func isIndexSignatureDeclaration(node *Node) bool {
	return node.kind == SyntaxKindIndexSignature
}

// MethodSignatureDeclaration

type MethodSignatureDeclaration struct {
	NodeBase
	NamedMemberBase
	FunctionLikeBase
	TypeElementBase
}

func (f *NodeFactory) NewMethodSignatureDeclaration(modifiers *Node, name *Node, postfixToken *Node, typeParameters *Node, parameters []*Node, returnType *Node) *Node {
	data := &MethodSignatureDeclaration{}
	data.modifiers = modifiers
	data.name = name
	data.postfixToken = postfixToken
	data.typeParameters = typeParameters
	data.parameters = parameters
	data.returnType = returnType
	return f.NewNode(SyntaxKindMethodSignature, data)
}

func (node *MethodSignatureDeclaration) ForEachChild(v Visitor) bool {
	return visit(v, node.jsDocs) || visit(v, node.modifiers) || visit(v, node.name) || visit(v, node.postfixToken) || visit(v, node.typeParameters) ||
		visitNodes(v, node.parameters) || visit(v, node.returnType)
}

func isMethodSignatureDeclaration(node *Node) bool {
	return node.kind == SyntaxKindMethodSignature
}

// MethodSignatureDeclaration

type MethodDeclaration struct {
	NodeBase
	NamedMemberBase
	FunctionLikeWithBodyBase
	FlowNodeBase
	ClassElementBase
	ObjectLiteralElementBase
}

func (f *NodeFactory) NewMethodDeclaration(modifiers *Node, asteriskToken *Node, name *Node, postfixToken *Node, typeParameters *Node, parameters []*Node, returnType *Node, body *Node) *Node {
	data := &MethodDeclaration{}
	data.modifiers = modifiers
	data.asteriskToken = asteriskToken
	data.name = name
	data.postfixToken = postfixToken
	data.typeParameters = typeParameters
	data.parameters = parameters
	data.returnType = returnType
	data.body = body
	return f.NewNode(SyntaxKindMethodDeclaration, data)
}

func (node *MethodDeclaration) ForEachChild(v Visitor) bool {
	return visit(v, node.jsDocs) || visit(v, node.modifiers) || visit(v, node.asteriskToken) || visit(v, node.name) || visit(v, node.postfixToken) ||
		visit(v, node.typeParameters) || visitNodes(v, node.parameters) || visit(v, node.returnType) || visit(v, node.body)
}

func isMethodDeclaration(node *Node) bool {
	return node.kind == SyntaxKindMethodDeclaration
}

// PropertySignatureDeclaration

type PropertySignatureDeclaration struct {
	NodeBase
	NamedMemberBase
	TypeElementBase
	HasJSDocBase
	typeNode    *Node
	initializer *Node // For error reporting purposes
}

func (f *NodeFactory) NewPropertySignatureDeclaration(modifiers *Node, name *Node, postfixToken *Node, typeNode *Node, initializer *Node) *Node {
	data := &PropertySignatureDeclaration{}
	data.modifiers = modifiers
	data.name = name
	data.postfixToken = postfixToken
	data.typeNode = typeNode
	data.initializer = initializer
	return f.NewNode(SyntaxKindPropertySignature, data)
}

func (node *PropertySignatureDeclaration) ForEachChild(v Visitor) bool {
	return visit(v, node.jsDocs) || visit(v, node.modifiers) || visit(v, node.name) || visit(v, node.postfixToken) || visit(v, node.typeNode) || visit(v, node.initializer)
}

func isPropertySignatureDeclaration(node *Node) bool {
	return node.kind == SyntaxKindPropertySignature
}

// PropertyDeclaration

type PropertyDeclaration struct {
	NodeBase
	NamedMemberBase
	ClassElementBase
	HasJSDocBase
	typeNode    *Node // Optional
	initializer *Node // Optional
}

func (f *NodeFactory) NewPropertyDeclaration(modifiers *Node, name *Node, postfixToken *Node, typeNode *Node, initializer *Node) *Node {
	data := &PropertyDeclaration{}
	data.modifiers = modifiers
	data.name = name
	data.postfixToken = postfixToken
	data.typeNode = typeNode
	data.initializer = initializer
	return f.NewNode(SyntaxKindPropertyDeclaration, data)
}

func (node *PropertyDeclaration) ForEachChild(v Visitor) bool {
	return visit(v, node.jsDocs) || visit(v, node.modifiers) || visit(v, node.name) || visit(v, node.postfixToken) || visit(v, node.typeNode) || visit(v, node.initializer)
}

func isPropertyDeclaration(node *Node) bool {
	return node.kind == SyntaxKindPropertyDeclaration
}

// SemicolonClassElement

type SemicolonClassElement struct {
	NodeBase
	DeclarationBase
	ClassElementBase
	HasJSDocBase
}

func (f *NodeFactory) NewSemicolonClassElement() *Node {
	return f.NewNode(SyntaxKindSemicolonClassElement, &SemicolonClassElement{})
}

// ClassStaticBlockDeclaration

type ClassStaticBlockDeclaration struct {
	NodeBase
	DeclarationBase
	ModifiersBase
	LocalsContainerBase
	ClassElementBase
	body *Node
}

func (f *NodeFactory) NewClassStaticBlockDeclaration(modifiers *Node, body *Node) *Node {
	data := &ClassStaticBlockDeclaration{}
	data.modifiers = modifiers
	data.body = body
	return f.NewNode(SyntaxKindClassStaticBlockDeclaration, data)
}

func (node *ClassStaticBlockDeclaration) ForEachChild(v Visitor) bool {
	return visit(v, node.modifiers) || visit(v, node.body)
}

func isClassStaticBlockDeclaration(node *Node) bool {
	return node.kind == SyntaxKindClassStaticBlockDeclaration
}

// TypeParameterList

type TypeParameterList struct {
	NodeBase
	parameters []*Node
}

func (f *NodeFactory) NewTypeParameterList(parameters []*Node) *Node {
	data := &TypeParameterList{}
	data.parameters = parameters
	return f.NewNode(SyntaxKindTypeParameterList, data)
}

func (node *TypeParameterList) ForEachChild(v Visitor) bool {
	return visitNodes(v, node.parameters)
}

func isTypeParameterList(node *Node) bool {
	return node.kind == SyntaxKindTypeParameterList
}

// ExpressionBase

type ExpressionBase struct {
	NodeBase
}

// OmittedExpression

type OmittedExpression struct {
	ExpressionBase
}

func (f *NodeFactory) NewOmittedExpression() *Node {
	return f.NewNode(SyntaxKindOmittedExpression, &OmittedExpression{})
}

// KeywordExpression

type KeywordExpression struct {
	ExpressionBase
	FlowNodeBase // For 'this' and 'super' expressions
}

func (f *NodeFactory) NewKeywordExpression(kind SyntaxKind) *Node {
	return f.NewNode(kind, &KeywordExpression{})
}

// LiteralLikeBase

type LiteralLikeBase struct {
	text string
}

// StringLiteral

type StringLiteral struct {
	ExpressionBase
	LiteralLikeBase
}

func (f *NodeFactory) NewStringLiteral(text string) *Node {
	data := &StringLiteral{}
	data.text = text
	return f.NewNode(SyntaxKindStringLiteral, data)
}

func isStringLiteral(node *Node) bool {
	return node.kind == SyntaxKindStringLiteral
}

// NumericLiteral

type NumericLiteral struct {
	ExpressionBase
	LiteralLikeBase
}

func (f *NodeFactory) NewNumericLiteral(text string) *Node {
	data := &NumericLiteral{}
	data.text = text
	return f.NewNode(SyntaxKindNumericLiteral, data)
}

// BigIntLiteral

type BigIntLiteral struct {
	ExpressionBase
	LiteralLikeBase
}

func (f *NodeFactory) NewBigIntLiteral(text string) *Node {
	data := &BigIntLiteral{}
	data.text = text
	return f.NewNode(SyntaxKindBigIntLiteral, data)
}

// RegularExpressionLiteral

type RegularExpressionLiteral struct {
	ExpressionBase
	LiteralLikeBase
}

func (f *NodeFactory) NewRegularExpressionLiteral(text string) *Node {
	data := &RegularExpressionLiteral{}
	data.text = text
	return f.NewNode(SyntaxKindRegularExpressionLiteral, data)
}

// NoSubstitutionTemplateLiteral

type NoSubstitutionTemplateLiteral struct {
	ExpressionBase
	TemplateLiteralLikeBase
}

func (f *NodeFactory) NewNoSubstitutionTemplateLiteral(text string) *Node {
	data := &NoSubstitutionTemplateLiteral{}
	data.text = text
	return f.NewNode(SyntaxKindNoSubstitutionTemplateLiteral, data)
}

// BinaryExpression

type BinaryExpression struct {
	ExpressionBase
	DeclarationBase
	HasJSDocBase
	left          *Node
	operatorToken *Node
	right         *Node
}

func (f *NodeFactory) NewBinaryExpression(left *Node, operatorToken *Node, right *Node) *Node {
	data := &BinaryExpression{}
	data.left = left
	data.operatorToken = operatorToken
	data.right = right
	return f.NewNode(SyntaxKindBinaryExpression, data)
}

func (node *BinaryExpression) ForEachChild(v Visitor) bool {
	return visit(v, node.jsDocs) || visit(v, node.left) || visit(v, node.operatorToken) || visit(v, node.right)
}

// PrefixUnaryExpression

type PrefixUnaryExpression struct {
	ExpressionBase
	operator SyntaxKind
	operand  *Node
}

func (f *NodeFactory) NewPrefixUnaryExpression(operator SyntaxKind, operand *Node) *Node {
	data := &PrefixUnaryExpression{}
	data.operator = operator
	data.operand = operand
	return f.NewNode(SyntaxKindPrefixUnaryExpression, data)
}

func (node *PrefixUnaryExpression) ForEachChild(v Visitor) bool {
	return visit(v, node.operand)
}

func isPrefixUnaryExpression(node *Node) bool {
	return node.kind == SyntaxKindPrefixUnaryExpression
}

// PostfixUnaryExpression

type PostfixUnaryExpression struct {
	ExpressionBase
	operand  *Node
	operator SyntaxKind
}

func (f *NodeFactory) NewPostfixUnaryExpression(operand *Node, operator SyntaxKind) *Node {
	data := &PostfixUnaryExpression{}
	data.operand = operand
	data.operator = operator
	return f.NewNode(SyntaxKindPostfixUnaryExpression, data)
}

func (node *PostfixUnaryExpression) ForEachChild(v Visitor) bool {
	return visit(v, node.operand)
}

// YieldExpression

type YieldExpression struct {
	ExpressionBase
	asteriskToken *Node
	expression    *Node // Optional
}

func (f *NodeFactory) NewYieldExpression(asteriskToken *Node, expression *Node) *Node {
	data := &YieldExpression{}
	data.asteriskToken = asteriskToken
	data.expression = expression
	return f.NewNode(SyntaxKindYieldExpression, data)
}

func (node *YieldExpression) ForEachChild(v Visitor) bool {
	return visit(v, node.asteriskToken) || visit(v, node.expression)
}

// ArrowFunction

type ArrowFunction struct {
	ExpressionBase
	DeclarationBase
	ModifiersBase
	FunctionLikeWithBodyBase
	FlowNodeBase
	equalsGreaterThanToken *Node
}

func (f *NodeFactory) NewArrowFunction(modifiers *Node, typeParameters *Node, parameters []*Node, returnType *Node, equalsGreaterThanToken *Node, body *Node) *Node {
	data := &ArrowFunction{}
	data.modifiers = modifiers
	data.typeParameters = typeParameters
	data.parameters = parameters
	data.returnType = returnType
	data.equalsGreaterThanToken = equalsGreaterThanToken
	data.body = body
	return f.NewNode(SyntaxKindArrowFunction, data)
}

func (node *ArrowFunction) ForEachChild(v Visitor) bool {
	return visit(v, node.jsDocs) || visit(v, node.modifiers) || visit(v, node.typeParameters) || visitNodes(v, node.parameters) ||
		visit(v, node.returnType) || visit(v, node.equalsGreaterThanToken) || visit(v, node.body)
}

func (node *ArrowFunction) Name() *DeclarationName {
	return nil
}

func isArrowFunction(node *Node) bool {
	return node.kind == SyntaxKindArrowFunction
}

// FunctionExpression

type FunctionExpression struct {
	ExpressionBase
	DeclarationBase
	ModifiersBase
	FunctionLikeWithBodyBase
	FlowNodeBase
	name           *Node // Optional
	returnFlowNode *FlowNode
}

func (f *NodeFactory) NewFunctionExpression(modifiers *Node, asteriskToken *Node, name *Node, typeParameters *Node, parameters []*Node, returnType *Node, body *Node) *Node {
	data := &FunctionExpression{}
	data.modifiers = modifiers
	data.asteriskToken = asteriskToken
	data.name = name
	data.typeParameters = typeParameters
	data.parameters = parameters
	data.returnType = returnType
	data.body = body
	return f.NewNode(SyntaxKindFunctionExpression, data)
}

func (node *FunctionExpression) ForEachChild(v Visitor) bool {
	return visit(v, node.jsDocs) || visit(v, node.modifiers) || visit(v, node.asteriskToken) || visit(v, node.name) || visit(v, node.typeParameters) ||
		visitNodes(v, node.parameters) || visit(v, node.returnType) || visit(v, node.body)
}

func (node *FunctionExpression) Name() *DeclarationName {
	return node.name
}

func isFunctionExpression(node *Node) bool {
	return node.kind == SyntaxKindFunctionExpression
}

// AsExpression

type AsExpression struct {
	ExpressionBase
	expression *Node
	typeNode   *Node
}

func (f *NodeFactory) NewAsExpression(expression *Node, typeNode *Node) *Node {
	data := &AsExpression{}
	data.expression = expression
	data.typeNode = typeNode
	return f.NewNode(SyntaxKindAsExpression, data)
}

func (node *AsExpression) ForEachChild(v Visitor) bool {
	return visit(v, node.expression) || visit(v, node.typeNode)
}

// SatisfiesExpression

type SatisfiesExpression struct {
	ExpressionBase
	expression *Node
	typeNode   *Node
}

func (f *NodeFactory) NewSatisfiesExpression(expression *Node, typeNode *Node) *Node {
	data := &SatisfiesExpression{}
	data.expression = expression
	data.typeNode = typeNode
	return f.NewNode(SyntaxKindSatisfiesExpression, data)
}

func (node *SatisfiesExpression) ForEachChild(v Visitor) bool {
	return visit(v, node.expression) || visit(v, node.typeNode)
}

// ConditionalExpression

type ConditionalExpression struct {
	ExpressionBase
	condition     *Node
	questionToken *Node
	whenTrue      *Node
	colonToken    *Node
	whenFalse     *Node
}

func (f *NodeFactory) NewConditionalExpression(condition *Node, questionToken *Node, whenTrue *Node, colonToken *Node, whenFalse *Node) *Node {
	data := &ConditionalExpression{}
	data.condition = condition
	data.questionToken = questionToken
	data.whenTrue = whenTrue
	data.colonToken = colonToken
	data.whenFalse = whenFalse
	return f.NewNode(SyntaxKindConditionalExpression, data)
}

func (node *ConditionalExpression) ForEachChild(v Visitor) bool {
	return visit(v, node.condition) || visit(v, node.questionToken) || visit(v, node.whenTrue) ||
		visit(v, node.colonToken) || visit(v, node.whenFalse)
}

// PropertyAccessExpression

type PropertyAccessExpression struct {
	ExpressionBase
	FlowNodeBase
	HasJSDocBase
	expression       *Node
	questionDotToken *Node
	name             *Node
}

func (f *NodeFactory) NewPropertyAccessExpression(expression *Node, questionDotToken *Node, name *Node, flags NodeFlags) *Node {
	data := &PropertyAccessExpression{}
	data.expression = expression
	data.questionDotToken = questionDotToken
	data.name = name
	node := f.NewNode(SyntaxKindPropertyAccessExpression, data)
	node.flags |= flags & NodeFlagsOptionalChain
	return node
}

func (node *PropertyAccessExpression) ForEachChild(v Visitor) bool {
	return visit(v, node.jsDocs) || visit(v, node.expression) || visit(v, node.questionDotToken) || visit(v, node.name)
}

func (node *PropertyAccessExpression) Name() *DeclarationName { return node.name }

func isPropertyAccessExpression(node *Node) bool {
	return node.kind == SyntaxKindPropertyAccessExpression
}

// ElementAccessExpression

type ElementAccessExpression struct {
	ExpressionBase
	FlowNodeBase
	HasJSDocBase
	expression         *Node
	questionDotToken   *Node
	argumentExpression *Node
}

func (f *NodeFactory) NewElementAccessExpression(expression *Node, questionDotToken *Node, argumentExpression *Node, flags NodeFlags) *Node {
	data := &ElementAccessExpression{}
	data.expression = expression
	data.questionDotToken = questionDotToken
	data.argumentExpression = argumentExpression
	node := f.NewNode(SyntaxKindElementAccessExpression, data)
	node.flags |= flags & NodeFlagsOptionalChain
	return node
}

func (node *ElementAccessExpression) ForEachChild(v Visitor) bool {
	return visit(v, node.jsDocs) || visit(v, node.expression) || visit(v, node.questionDotToken) || visit(v, node.argumentExpression)
}

func isElementAccessExpression(node *Node) bool {
	return node.kind == SyntaxKindElementAccessExpression
}

// CallExpression

type CallExpression struct {
	ExpressionBase
	expression       *Node
	questionDotToken *Node
	typeArguments    *Node
	arguments        []*Node
}

func (f *NodeFactory) NewCallExpression(expression *Node, questionDotToken *Node, typeArguments *Node, arguments []*Node, flags NodeFlags) *Node {
	data := &CallExpression{}
	data.expression = expression
	data.questionDotToken = questionDotToken
	data.typeArguments = typeArguments
	data.arguments = arguments
	node := f.NewNode(SyntaxKindCallExpression, data)
	node.flags |= flags & NodeFlagsOptionalChain
	return node
}

func (node *CallExpression) ForEachChild(v Visitor) bool {
	return visit(v, node.expression) || visit(v, node.questionDotToken) || visit(v, node.typeArguments) || visitNodes(v, node.arguments)
}

func isCallExpression(node *Node) bool {
	return node.kind == SyntaxKindCallExpression
}

// NewExpression

type NewExpression struct {
	ExpressionBase
	expression    *Node
	typeArguments *Node
	arguments     []*Node
}

func (f *NodeFactory) NewNewExpression(expression *Node, typeArguments *Node, arguments []*Node) *Node {
	data := &NewExpression{}
	data.expression = expression
	data.typeArguments = typeArguments
	data.arguments = arguments
	return f.NewNode(SyntaxKindNewExpression, data)
}

func (node *NewExpression) ForEachChild(v Visitor) bool {
	return visit(v, node.expression) || visit(v, node.typeArguments) || visitNodes(v, node.arguments)
}

func isNewExpression(node *Node) bool {
	return node.kind == SyntaxKindNewExpression
}

// MetaProperty

type MetaProperty struct {
	ExpressionBase
	FlowNodeBase
	keywordToken SyntaxKind
	name         *Node
}

func (f *NodeFactory) NewMetaProperty(keywordToken SyntaxKind, name *Node) *Node {
	data := &MetaProperty{}
	data.keywordToken = keywordToken
	data.name = name
	return f.NewNode(SyntaxKindMetaProperty, data)
}

func (node *MetaProperty) ForEachChild(v Visitor) bool {
	return visit(v, node.name)
}

func isMetaProperty(node *Node) bool {
	return node.kind == SyntaxKindMetaProperty
}

// NonNullExpression

type NonNullExpression struct {
	ExpressionBase
	expression *Node
}

func (f *NodeFactory) NewNonNullExpression(expression *Node) *Node {
	data := &NonNullExpression{}
	data.expression = expression
	return f.NewNode(SyntaxKindNonNullExpression, data)
}

func (node *NonNullExpression) ForEachChild(v Visitor) bool {
	return visit(v, node.expression)
}

// SpreadElement

type SpreadElement struct {
	ExpressionBase
	expression *Node
}

func (f *NodeFactory) NewSpreadElement(expression *Node) *Node {
	data := &SpreadElement{}
	data.expression = expression
	return f.NewNode(SyntaxKindSpreadElement, data)
}

func (node *SpreadElement) ForEachChild(v Visitor) bool {
	return visit(v, node.expression)
}

// TemplateExpression

type TemplateExpression struct {
	ExpressionBase
	head          *Node
	templateSpans []*Node
}

func (f *NodeFactory) NewTemplateExpression(head *Node, templateSpans []*Node) *Node {
	data := &TemplateExpression{}
	data.head = head
	data.templateSpans = templateSpans
	return f.NewNode(SyntaxKindTemplateExpression, data)
}

func (node *TemplateExpression) ForEachChild(v Visitor) bool {
	return visit(v, node.head) || visitNodes(v, node.templateSpans)
}

// TemplateLiteralTypeSpan

type TemplateSpan struct {
	NodeBase
	expression *Node
	literal    *Node
}

func (f *NodeFactory) NewTemplateSpan(expression *Node, literal *Node) *Node {
	data := &TemplateSpan{}
	data.expression = expression
	data.literal = literal
	return f.NewNode(SyntaxKindTemplateSpan, data)
}

func (node *TemplateSpan) ForEachChild(v Visitor) bool {
	return visit(v, node.expression) || visit(v, node.literal)
}

// TaggedTemplateExpression

type TaggedTemplateExpression struct {
	ExpressionBase
	tag              *Node
	questionDotToken *Node // For error reporting purposes only
	typeArguments    *Node
	template         *Node
}

func (f *NodeFactory) NewTaggedTemplateExpression(tag *Node, questionDotToken *Node, typeArguments *Node, template *Node, flags NodeFlags) *Node {
	data := &TaggedTemplateExpression{}
	data.tag = tag
	data.questionDotToken = questionDotToken
	data.typeArguments = typeArguments
	data.template = template
	node := f.NewNode(SyntaxKindTaggedTemplateExpression, data)
	node.flags |= flags & NodeFlagsOptionalChain
	return node
}

func (node *TaggedTemplateExpression) ForEachChild(v Visitor) bool {
	return visit(v, node.tag) || visit(v, node.questionDotToken) || visit(v, node.typeArguments) || visit(v, node.template)
}

// ParenthesizedExpression

type ParenthesizedExpression struct {
	ExpressionBase
	HasJSDocBase
	expression *Node
}

func (f *NodeFactory) NewParenthesizedExpression(expression *Node) *Node {
	data := &ParenthesizedExpression{}
	data.expression = expression
	return f.NewNode(SyntaxKindParenthesizedExpression, data)
}

func (node *ParenthesizedExpression) ForEachChild(v Visitor) bool {
	return visit(v, node.jsDocs) || visit(v, node.expression)
}

func isParenthesizedExpression(node *Node) bool {
	return node.kind == SyntaxKindParenthesizedExpression
}

// ArrayLiteralExpression

type ArrayLiteralExpression struct {
	ExpressionBase
	elements  []*Node
	multiLine bool
}

func (f *NodeFactory) NewArrayLiteralExpression(elements []*Node, multiLine bool) *Node {
	data := &ArrayLiteralExpression{}
	data.elements = elements
	data.multiLine = multiLine
	return f.NewNode(SyntaxKindArrayLiteralExpression, data)
}

func (node *ArrayLiteralExpression) ForEachChild(v Visitor) bool {
	return visitNodes(v, node.elements)
}

// ObjectLiteralExpression

type ObjectLiteralExpression struct {
	ExpressionBase
	DeclarationBase
	HasJSDocBase
	properties []*Node
	multiLine  bool
}

func (f *NodeFactory) NewObjectLiteralExpression(properties []*Node, multiLine bool) *Node {
	data := &ObjectLiteralExpression{}
	data.properties = properties
	data.multiLine = multiLine
	return f.NewNode(SyntaxKindObjectLiteralExpression, data)

}

func (node *ObjectLiteralExpression) ForEachChild(v Visitor) bool {
	return visit(v, node.jsDocs) || visitNodes(v, node.properties)
}

func isObjectLiteralExpression(node *Node) bool {
	return node.kind == SyntaxKindObjectLiteralExpression
}

// ObjectLiteralElementBase

type ObjectLiteralElementBase struct{}

// SpreadAssignment

type SpreadAssignment struct {
	NodeBase
	ObjectLiteralElementBase
	HasJSDocBase
	expression *Node
}

func (f *NodeFactory) NewSpreadAssignment(expression *Node) *Node {
	data := &SpreadAssignment{}
	data.expression = expression
	return f.NewNode(SyntaxKindSpreadAssignment, data)
}

func (node *SpreadAssignment) ForEachChild(v Visitor) bool {
	return visit(v, node.jsDocs) || visit(v, node.expression)
}

// PropertyAssignment

type PropertyAssignment struct {
	NodeBase
	NamedMemberBase
	ObjectLiteralElementBase
	HasJSDocBase
	initializer *Node
}

func (f *NodeFactory) NewPropertyAssignment(modifiers *Node, name *Node, postfixToken *Node, initializer *Node) *Node {
	data := &PropertyAssignment{}
	data.modifiers = modifiers
	data.name = name
	data.postfixToken = postfixToken
	data.initializer = initializer
	return f.NewNode(SyntaxKindPropertyAssignment, data)
}

func (node *PropertyAssignment) ForEachChild(v Visitor) bool {
	return visit(v, node.jsDocs) || visit(v, node.modifiers) || visit(v, node.name) || visit(v, node.postfixToken) || visit(v, node.initializer)
}

func isPropertyAssignment(node *Node) bool {
	return node.kind == SyntaxKindPropertyAssignment
}

// ShorthandPropertyAssignment

type ShorthandPropertyAssignment struct {
	NodeBase
	NamedMemberBase
	ObjectLiteralElementBase
	HasJSDocBase
	objectAssignmentInitializer *Node // Optional
}

func (f *NodeFactory) NewShorthandPropertyAssignment(modifiers *Node, name *Node, postfixToken *Node, objectAssignmentInitializer *Node) *Node {
	data := &ShorthandPropertyAssignment{}
	data.modifiers = modifiers
	data.name = name
	data.postfixToken = postfixToken
	data.objectAssignmentInitializer = objectAssignmentInitializer
	return f.NewNode(SyntaxKindShorthandPropertyAssignment, data)
}

func (node *ShorthandPropertyAssignment) ForEachChild(v Visitor) bool {
	return visit(v, node.jsDocs) || visit(v, node.modifiers) || visit(v, node.name) || visit(v, node.postfixToken) || visit(v, node.objectAssignmentInitializer)
}

func isShorthandPropertyAssignment(node *Node) bool {
	return node.kind == SyntaxKindShorthandPropertyAssignment
}

// DeleteExpression

type DeleteExpression struct {
	ExpressionBase
	expression *Node
}

func (f *NodeFactory) NewDeleteExpression(expression *Node) *Node {
	data := &DeleteExpression{}
	data.expression = expression
	return f.NewNode(SyntaxKindDeleteExpression, data)

}

func (node *DeleteExpression) ForEachChild(v Visitor) bool {
	return visit(v, node.expression)
}

// TypeOfExpression

type TypeOfExpression struct {
	ExpressionBase
	expression *Node
}

func (f *NodeFactory) NewTypeOfExpression(expression *Node) *Node {
	data := &TypeOfExpression{}
	data.expression = expression
	return f.NewNode(SyntaxKindTypeOfExpression, data)
}

func (node *TypeOfExpression) ForEachChild(v Visitor) bool {
	return visit(v, node.expression)
}

func isTypeOfExpression(node *Node) bool {
	return node.kind == SyntaxKindTypeOfExpression
}

// VoidExpression

type VoidExpression struct {
	ExpressionBase
	expression *Node
}

func (f *NodeFactory) NewVoidExpression(expression *Node) *Node {
	data := &VoidExpression{}
	data.expression = expression
	return f.NewNode(SyntaxKindVoidExpression, data)
}

func (node *VoidExpression) ForEachChild(v Visitor) bool {
	return visit(v, node.expression)
}

// AwaitExpression

type AwaitExpression struct {
	ExpressionBase
	expression *Node
}

func (f *NodeFactory) NewAwaitExpression(expression *Node) *Node {
	data := &AwaitExpression{}
	data.expression = expression
	return f.NewNode(SyntaxKindAwaitExpression, data)
}

func (node *AwaitExpression) ForEachChild(v Visitor) bool {
	return visit(v, node.expression)
}

// TypeAssertion

type TypeAssertion struct {
	ExpressionBase
	typeNode   *Node
	expression *Node
}

func (f *NodeFactory) NewTypeAssertion(typeNode *Node, expression *Node) *Node {
	data := &TypeAssertion{}
	data.typeNode = typeNode
	data.expression = expression
	return f.NewNode(SyntaxKindTypeAssertionExpression, data)
}

func (node *TypeAssertion) ForEachChild(v Visitor) bool {
	return visit(v, node.typeNode) || visit(v, node.expression)
}

// TypeNodeBase

type TypeNodeBase struct {
	NodeBase
}

// KeywordTypeNode

type KeywordTypeNode struct {
	TypeNodeBase
}

func (f *NodeFactory) NewKeywordTypeNode(kind SyntaxKind) *Node {
	return f.NewNode(kind, &KeywordTypeNode{})
}

// UnionOrIntersectionTypeBase

type UnionOrIntersectionTypeNodeBase struct {
	TypeNodeBase
	types []*Node
}

func (node *UnionOrIntersectionTypeNodeBase) ForEachChild(v Visitor) bool {
	return visitNodes(v, node.types)
}

// UnionTypeNode

type UnionTypeNode struct {
	UnionOrIntersectionTypeNodeBase
}

func (f *NodeFactory) NewUnionTypeNode(types []*Node) *Node {
	data := &UnionTypeNode{}
	data.types = types
	return f.NewNode(SyntaxKindUnionType, data)
}

// IntersectionTypeNode

type IntersectionTypeNode struct {
	UnionOrIntersectionTypeNodeBase
}

func (f *NodeFactory) NewIntersectionTypeNode(types []*Node) *Node {
	data := &IntersectionTypeNode{}
	data.types = types
	return f.NewNode(SyntaxKindIntersectionType, data)
}

// ConditionalTypeNode

type ConditionalTypeNode struct {
	TypeNodeBase
	LocalsContainerBase
	checkType   *Node
	extendsType *Node
	trueType    *Node
	falseType   *Node
}

func (f *NodeFactory) NewConditionalTypeNode(checkType *Node, extendsType *Node, trueType *Node, falseType *Node) *Node {
	data := &ConditionalTypeNode{}
	data.checkType = checkType
	data.extendsType = extendsType
	data.trueType = trueType
	data.falseType = falseType
	return f.NewNode(SyntaxKindConditionalType, data)
}

func (node *ConditionalTypeNode) ForEachChild(v Visitor) bool {
	return visit(v, node.checkType) || visit(v, node.extendsType) || visit(v, node.trueType) || visit(v, node.falseType)
}

func isConditionalTypeNode(node *Node) bool {
	return node.kind == SyntaxKindConditionalType
}

// TypeOperatorNode

type TypeOperatorNode struct {
	TypeNodeBase
	operator SyntaxKind // SyntaxKindKeyOfKeyword | SyntaxKindUniqueKeyword | SyntaxKindReadonlyKeyword
	typeNode *Node
}

func (f *NodeFactory) NewTypeOperatorNode(operator SyntaxKind, typeNode *Node) *Node {
	data := &TypeOperatorNode{}
	data.operator = operator
	data.typeNode = typeNode
	return f.NewNode(SyntaxKindTypeOperator, data)
}

func (node *TypeOperatorNode) ForEachChild(v Visitor) bool {
	return visit(v, node.typeNode)
}

func isTypeOperatorNode(node *Node) bool {
	return node.kind == SyntaxKindTypeOperator
}

// InferTypeNode

type InferTypeNode struct {
	TypeNodeBase
	typeParameter *Node
}

func (f *NodeFactory) NewInferTypeNode(typeParameter *Node) *Node {
	data := &InferTypeNode{}
	data.typeParameter = typeParameter
	return f.NewNode(SyntaxKindInferType, data)
}

func (node *InferTypeNode) ForEachChild(v Visitor) bool {
	return visit(v, node.typeParameter)
}

// ArrayTypeNode

type ArrayTypeNode struct {
	TypeNodeBase
	elementType *Node
}

func (f *NodeFactory) NewArrayTypeNode(elementType *Node) *Node {
	data := &ArrayTypeNode{}
	data.elementType = elementType
	return f.NewNode(SyntaxKindArrayType, data)
}

func (node *ArrayTypeNode) ForEachChild(v Visitor) bool {
	return visit(v, node.elementType)
}

// IndexedAccessTypeNode

type IndexedAccessTypeNode struct {
	TypeNodeBase
	objectType *Node
	indexType  *Node
}

func (f *NodeFactory) NewIndexedAccessTypeNode(objectType *Node, indexType *Node) *Node {
	data := &IndexedAccessTypeNode{}
	data.objectType = objectType
	data.indexType = indexType
	return f.NewNode(SyntaxKindIndexedAccessType, data)
}

func (node *IndexedAccessTypeNode) ForEachChild(v Visitor) bool {
	return visit(v, node.objectType) || visit(v, node.indexType)
}

func isIndexedAccessTypeNode(node *Node) bool {
	return node.kind == SyntaxKindIndexedAccessType
}

// TypeArgumentList

type TypeArgumentList struct {
	NodeBase
	arguments []*Node
}

func (f *NodeFactory) NewTypeArgumentList(arguments []*Node) *Node {
	data := &TypeArgumentList{}
	data.arguments = arguments
	return f.NewNode(SyntaxKindTypeArgumentList, data)
}

func (node *TypeArgumentList) ForEachChild(v Visitor) bool {
	return visitNodes(v, node.arguments)
}

// TypeReferenceNode

type TypeReferenceNode struct {
	TypeNodeBase
	typeName      *Node
	typeArguments *Node // TypeArgumentList
}

func (f *NodeFactory) NewTypeReferenceNode(typeName *Node, typeArguments *Node) *Node {
	data := &TypeReferenceNode{}
	data.typeName = typeName
	data.typeArguments = typeArguments
	return f.NewNode(SyntaxKindTypeReference, data)
}

func (node *TypeReferenceNode) ForEachChild(v Visitor) bool {
	return visit(v, node.typeName) || visit(v, node.typeArguments)
}

func isTypeReferenceNode(node *Node) bool {
	return node.kind == SyntaxKindTypeReference
}

// ExpressionWithTypeArguments

type ExpressionWithTypeArguments struct {
	ExpressionBase
	expression    *Node
	typeArguments *Node
}

func (f *NodeFactory) NewExpressionWithTypeArguments(expression *Node, typeArguments *Node) *Node {
	data := &ExpressionWithTypeArguments{}
	data.expression = expression
	data.typeArguments = typeArguments
	return f.NewNode(SyntaxKindExpressionWithTypeArguments, data)
}

func (node *ExpressionWithTypeArguments) ForEachChild(v Visitor) bool {
	return visit(v, node.expression) || visit(v, node.typeArguments)
}

// LiteralTypeNode

type LiteralTypeNode struct {
	TypeNodeBase
	literal *Node // KeywordExpression | LiteralExpression | PrefixUnaryExpression
}

func (f *NodeFactory) NewLiteralTypeNode(literal *Node) *Node {
	data := &LiteralTypeNode{}
	data.literal = literal
	return f.NewNode(SyntaxKindLiteralType, data)
}

func (node *LiteralTypeNode) ForEachChild(v Visitor) bool {
	return visit(v, node.literal)
}

func isLiteralTypeNode(node *Node) bool {
	return node.kind == SyntaxKindLiteralType
}

// ThisTypeNode

type ThisTypeNode struct {
	TypeNodeBase
}

func (f *NodeFactory) NewThisTypeNode() *Node {
	return f.NewNode(SyntaxKindThisType, &ThisTypeNode{})
}

// TypePredicateNode

type TypePredicateNode struct {
	TypeNodeBase
	assertsModifier *Node // Optional
	parameterName   *Node // Identifier | ThisTypeNode
	typeNode        *Node // Optional
}

func (f *NodeFactory) NewTypePredicateNode(assertsModifier *Node, parameterName *Node, typeNode *Node) *Node {
	data := &TypePredicateNode{}
	data.assertsModifier = assertsModifier
	data.parameterName = parameterName
	data.typeNode = typeNode
	return f.NewNode(SyntaxKindTypePredicate, data)
}

func (node *TypePredicateNode) ForEachChild(v Visitor) bool {
	return visit(v, node.assertsModifier) || visit(v, node.parameterName) || visit(v, node.typeNode)
}

// ImportTypeNode

type ImportTypeNode struct {
	TypeNodeBase
	isTypeOf      bool
	argument      *Node
	attributes    *Node // Optional
	qualifier     *Node // Optional
	typeArguments *Node // Optional
}

func (f *NodeFactory) NewImportTypeNode(isTypeOf bool, argument *Node, attributes *Node, qualifier *Node, typeArguments *Node) *Node {
	data := &ImportTypeNode{}
	data.isTypeOf = isTypeOf
	data.argument = argument
	data.attributes = attributes
	data.qualifier = qualifier
	data.typeArguments = typeArguments
	return f.NewNode(SyntaxKindImportType, data)
}

func (node *ImportTypeNode) ForEachChild(v Visitor) bool {
	return visit(v, node.argument) || visit(v, node.attributes) || visit(v, node.qualifier) || visit(v, node.typeArguments)
}

func isImportTypeNode(node *Node) bool {
	return node.kind == SyntaxKindImportType
}

// ImportAttribute

type ImportAttribute struct {
	NodeBase
	name  *Node
	value *Node
}

func (f *NodeFactory) NewImportAttribute(name *Node, value *Node) *Node {
	data := &ImportAttribute{}
	data.name = name
	data.value = value
	return f.NewNode(SyntaxKindImportAttribute, data)
}

func (node *ImportAttribute) ForEachChild(v Visitor) bool {
	return visit(v, node.name) || visit(v, node.value)
}

// ImportAttributes

type ImportAttributes struct {
	NodeBase
	token      SyntaxKind
	attributes []*Node
	multiLine  bool
}

func (f *NodeFactory) NewImportAttributes(token SyntaxKind, attributes []*Node, multiLine bool) *Node {
	data := &ImportAttributes{}
	data.token = token
	data.attributes = attributes
	data.multiLine = multiLine
	return f.NewNode(SyntaxKindImportAttributes, data)
}

func (node *ImportAttributes) ForEachChild(v Visitor) bool {
	return visitNodes(v, node.attributes)
}

// TypeQueryNode

type TypeQueryNode struct {
	TypeNodeBase
	exprName      *Node
	typeArguments *Node
}

func (f *NodeFactory) NewTypeQueryNode(exprName *Node, typeArguments *Node) *Node {
	data := &TypeQueryNode{}
	data.exprName = exprName
	data.typeArguments = typeArguments
	return f.NewNode(SyntaxKindTypeQuery, data)
}

func (node *TypeQueryNode) ForEachChild(v Visitor) bool {
	return visit(v, node.exprName) || visit(v, node.typeArguments)
}

func isTypeQueryNode(node *Node) bool {
	return node.kind == SyntaxKindTypeQuery
}

// MappedTypeNode

type MappedTypeNode struct {
	TypeNodeBase
	DeclarationBase
	LocalsContainerBase
	readonlyToken *Node // Optional
	typeParameter *Node
	nameType      *Node   // Optional
	questionToken *Node   // Optional
	typeNode      *Node   // Optional (error if missing)
	members       []*Node // Used only to produce grammar errors
}

func (f *NodeFactory) NewMappedTypeNode(readonlyToken *Node, typeParameter *Node, nameType *Node, questionToken *Node, typeNode *Node, members []*Node) *Node {
	data := &MappedTypeNode{}
	data.readonlyToken = readonlyToken
	data.typeParameter = typeParameter
	data.nameType = nameType
	data.questionToken = questionToken
	data.typeNode = typeNode
	data.members = members
	return f.NewNode(SyntaxKindMappedType, data)
}

func (node *MappedTypeNode) ForEachChild(v Visitor) bool {
	return visit(v, node.readonlyToken) || visit(v, node.typeParameter) || visit(v, node.nameType) ||
		visit(v, node.questionToken) || visit(v, node.typeNode) || visitNodes(v, node.members)
}

// TypeLiteralNode

type TypeLiteralNode struct {
	TypeNodeBase
	DeclarationBase
	members []*TypeElement
}

func (f *NodeFactory) NewTypeLiteralNode(members []*TypeElement) *Node {
	data := &TypeLiteralNode{}
	data.members = members
	return f.NewNode(SyntaxKindTypeLiteral, data)
}

func (node *TypeLiteralNode) ForEachChild(v Visitor) bool {
	return visitNodes(v, node.members)
}

// TupleTypeNode

type TupleTypeNode struct {
	TypeNodeBase
	elements []*TypeNode
}

func (f *NodeFactory) NewTupleTypeNode(elements []*TypeNode) *Node {
	data := &TupleTypeNode{}
	data.elements = elements
	return f.NewNode(SyntaxKindTupleType, data)
}

func (node *TupleTypeNode) ForEachChild(v Visitor) bool {
	return visitNodes(v, node.elements)
}

// NamedTupleTypeMember

type NamedTupleMember struct {
	TypeNodeBase
	DeclarationBase
	dotDotDotToken *Node
	name           *Node
	questionToken  *Node
	typeNode       *Node
}

func (f *NodeFactory) NewNamedTupleTypeMember(dotDotDotToken *Node, name *Node, questionToken *Node, typeNode *Node) *Node {
	data := &NamedTupleMember{}
	data.dotDotDotToken = dotDotDotToken
	data.name = name
	data.questionToken = questionToken
	data.typeNode = typeNode
	return f.NewNode(SyntaxKindNamedTupleMember, data)
}

func (node *NamedTupleMember) ForEachChild(v Visitor) bool {
	return visit(v, node.dotDotDotToken) || visit(v, node.name) || visit(v, node.questionToken) || visit(v, node.typeNode)
}

func isNamedTupleMember(node *Node) bool {
	return node.kind == SyntaxKindNamedTupleMember
}

// OptionalTypeNode

type OptionalTypeNode struct {
	TypeNodeBase
	typeNode *TypeNode
}

func (f *NodeFactory) NewOptionalTypeNode(typeNode *TypeNode) *Node {
	data := &OptionalTypeNode{}
	data.typeNode = typeNode
	return f.NewNode(SyntaxKindOptionalType, data)
}

func (node *OptionalTypeNode) ForEachChild(v Visitor) bool {
	return visit(v, node.typeNode)
}

// RestTypeNode

type RestTypeNode struct {
	TypeNodeBase
	typeNode *TypeNode
}

func (f *NodeFactory) NewRestTypeNode(typeNode *TypeNode) *Node {
	data := &RestTypeNode{}
	data.typeNode = typeNode
	return f.NewNode(SyntaxKindRestType, data)
}

func (node *RestTypeNode) ForEachChild(v Visitor) bool {
	return visit(v, node.typeNode)
}

// ParenthesizedTypeNode

type ParenthesizedTypeNode struct {
	TypeNodeBase
	typeNode *TypeNode
}

func (f *NodeFactory) NewParenthesizedTypeNode(typeNode *TypeNode) *Node {
	data := &ParenthesizedTypeNode{}
	data.typeNode = typeNode
	return f.NewNode(SyntaxKindParenthesizedType, data)
}

func (node *ParenthesizedTypeNode) ForEachChild(v Visitor) bool {
	return visit(v, node.typeNode)
}

func isParenthesizedTypeNode(node *Node) bool {
	return node.kind == SyntaxKindParenthesizedType
}

// FunctionOrConstructorTypeNodeBase

type FunctionOrConstructorTypeNodeBase struct {
	TypeNodeBase
	DeclarationBase
	ModifiersBase
	FunctionLikeBase
}

func (node *FunctionOrConstructorTypeNodeBase) ForEachChild(v Visitor) bool {
	return visit(v, node.jsDocs) || visit(v, node.modifiers) || visit(v, node.typeParameters) || visitNodes(v, node.parameters) || visit(v, node.returnType)
}

// FunctionTypeNode

type FunctionTypeNode struct {
	FunctionOrConstructorTypeNodeBase
}

func (f *NodeFactory) NewFunctionTypeNode(typeParameters *Node, parameters []*Node, returnType *Node) *Node {
	data := &FunctionTypeNode{}
	data.typeParameters = typeParameters
	data.parameters = parameters
	data.returnType = returnType
	return f.NewNode(SyntaxKindFunctionType, data)
}

func isFunctionTypeNode(node *Node) bool {
	return node.kind == SyntaxKindFunctionType
}

// ConstructorTypeNode

type ConstructorTypeNode struct {
	FunctionOrConstructorTypeNodeBase
}

func (f *NodeFactory) NewConstructorTypeNode(modifiers *Node, typeParameters *Node, parameters []*Node, returnType *Node) *Node {
	data := &ConstructorTypeNode{}
	data.modifiers = modifiers
	data.typeParameters = typeParameters
	data.parameters = parameters
	data.returnType = returnType
	return f.NewNode(SyntaxKindConstructorType, data)
}

func isConstructorTypeNode(node *Node) bool {
	return node.kind == SyntaxKindConstructorType
}

// TemplateLiteralLikeBase

type TemplateLiteralLikeBase struct {
	LiteralLikeBase
	rawText       string
	templateFlags TokenFlags
}

// TemplateHead

type TemplateHead struct {
	NodeBase
	TemplateLiteralLikeBase
}

func (f *NodeFactory) NewTemplateHead(text string, rawText string, templateFlags TokenFlags) *Node {
	data := &TemplateHead{}
	data.text = text
	data.rawText = rawText
	data.templateFlags = templateFlags
	return f.NewNode(SyntaxKindTemplateHead, data)
}

// TemplateMiddle

type TemplateMiddle struct {
	NodeBase
	TemplateLiteralLikeBase
}

func (f *NodeFactory) NewTemplateMiddle(text string, rawText string, templateFlags TokenFlags) *Node {
	data := &TemplateMiddle{}
	data.text = text
	data.rawText = rawText
	data.templateFlags = templateFlags
	return f.NewNode(SyntaxKindTemplateMiddle, data)
}

// TemplateTail

type TemplateTail struct {
	NodeBase
	TemplateLiteralLikeBase
}

func (f *NodeFactory) NewTemplateTail(text string, rawText string, templateFlags TokenFlags) *Node {
	data := &TemplateTail{}
	data.text = text
	data.rawText = rawText
	data.templateFlags = templateFlags
	return f.NewNode(SyntaxKindTemplateTail, data)
}

// TemplateLiteralTypeNode

type TemplateLiteralTypeNode struct {
	TypeNodeBase
	head          *Node
	templateSpans []*Node
}

func (f *NodeFactory) NewTemplateLiteralTypeNode(head *Node, templateSpans []*Node) *Node {
	data := &TemplateLiteralTypeNode{}
	data.head = head
	data.templateSpans = templateSpans
	return f.NewNode(SyntaxKindTemplateLiteralType, data)
}

func (node *TemplateLiteralTypeNode) ForEachChild(v Visitor) bool {
	return visit(v, node.head) || visitNodes(v, node.templateSpans)
}

// TemplateLiteralTypeSpan

type TemplateLiteralTypeSpan struct {
	NodeBase
	typeNode *Node
	literal  *Node
}

func (f *NodeFactory) NewTemplateLiteralTypeSpan(typeNode *Node, literal *Node) *Node {
	data := &TemplateLiteralTypeSpan{}
	data.typeNode = typeNode
	data.literal = literal
	return f.NewNode(SyntaxKindTemplateLiteralTypeSpan, data)
}

func (node *TemplateLiteralTypeSpan) ForEachChild(v Visitor) bool {
	return visit(v, node.typeNode) || visit(v, node.literal)
}

/// A JSX expression of the form <TagName attrs>...</TagName>

type JsxElement struct {
	ExpressionBase
	openingElement *Node
	children       []*Node
	closingElement *Node
}

func (f *NodeFactory) NewJsxElement(openingElement *Node, children []*Node, closingElement *Node) *Node {
	data := &JsxElement{}
	data.openingElement = openingElement
	data.children = children
	data.closingElement = closingElement
	return f.NewNode(SyntaxKindJsxElement, data)
}

func (node *JsxElement) ForEachChild(v Visitor) bool {
	return visit(v, node.openingElement) || visitNodes(v, node.children) || visit(v, node.closingElement)
}

// JsxAttributes

type JsxAttributes struct {
	ExpressionBase
	DeclarationBase
	properties []*JsxAttributeLike
}

func (f *NodeFactory) NewJsxAttributes(properties []*JsxAttributeLike) *Node {
	data := &JsxAttributes{}
	data.properties = properties
	return f.NewNode(SyntaxKindJsxAttributes, data)
}

func (node *JsxAttributes) ForEachChild(v Visitor) bool {
	return visitNodes(v, node.properties)
}

// JsxNamespacedName

type JsxNamespacedName struct {
	ExpressionBase
	name      *Node
	namespace *Node
}

func (f *NodeFactory) NewJsxNamespacedName(name *Node, namespace *Node) *Node {
	data := &JsxNamespacedName{}
	data.name = name
	data.namespace = namespace
	return f.NewNode(SyntaxKindJsxNamespacedName, data)
}

func (node *JsxNamespacedName) ForEachChild(v Visitor) bool {
	return visit(v, node.name) || visit(v, node.namespace)
}

func isJsxNamespacedName(node *Node) bool {
	return node.kind == SyntaxKindJsxNamespacedName
}

/// The opening element of a <Tag>...</Tag> JsxElement

type JsxOpeningElement struct {
	ExpressionBase
	tagName       *Node // Identifier | KeywordExpression | PropertyAccessExpression | JsxNamespacedName
	typeArguments *Node
	attributes    *Node
}

func (f *NodeFactory) NewJsxOpeningElement(tagName *Node, typeArguments *Node, attributes *Node) *Node {
	data := &JsxOpeningElement{}
	data.tagName = tagName
	data.typeArguments = typeArguments
	data.attributes = attributes
	return f.NewNode(SyntaxKindJsxOpeningElement, data)
}

func (node *JsxOpeningElement) ForEachChild(v Visitor) bool {
	return visit(v, node.tagName) || visit(v, node.typeArguments) || visit(v, node.attributes)
}

func isJsxOpeningElement(node *Node) bool {
	return node.kind == SyntaxKindJsxOpeningElement
}

/// A JSX expression of the form <TagName attrs />

type JsxSelfClosingElement struct {
	ExpressionBase
	tagName       *Node // Identifier | KeywordExpression | PropertyAccessExpression | JsxNamespacedName
	typeArguments *Node
	attributes    *Node
}

func (f *NodeFactory) NewJsxSelfClosingElement(tagName *Node, typeArguments *Node, attributes *Node) *Node {
	data := &JsxSelfClosingElement{}
	data.tagName = tagName
	data.typeArguments = typeArguments
	data.attributes = attributes
	return f.NewNode(SyntaxKindJsxSelfClosingElement, data)
}

func (node *JsxSelfClosingElement) ForEachChild(v Visitor) bool {
	return visit(v, node.tagName) || visit(v, node.typeArguments) || visit(v, node.attributes)
}

/// A JSX expression of the form <>...</>

type JsxFragment struct {
	ExpressionBase
	openingFragment *Node
	children        []*Node
	closingFragment *Node
}

func (f *NodeFactory) NewJsxFragment(openingFragment *Node, children []*Node, closingFragment *Node) *Node {
	data := &JsxFragment{}
	data.openingFragment = openingFragment
	data.children = children
	data.closingFragment = closingFragment
	return f.NewNode(SyntaxKindJsxFragment, data)
}

func (node *JsxFragment) ForEachChild(v Visitor) bool {
	return visit(v, node.openingFragment) || visitNodes(v, node.children) || visit(v, node.closingFragment)
}

/// The opening element of a <>...</> JsxFragment

type JsxOpeningFragment struct {
	ExpressionBase
}

func (f *NodeFactory) NewJsxOpeningFragment() *Node {
	return f.NewNode(SyntaxKindJsxOpeningFragment, &JsxOpeningFragment{})
}

func isJsxOpeningFragment(node *Node) bool {
	return node.kind == SyntaxKindJsxOpeningFragment
}

/// The closing element of a <>...</> JsxFragment

type JsxClosingFragment struct {
	ExpressionBase
}

func (f *NodeFactory) NewJsxClosingFragment() *Node {
	return f.NewNode(SyntaxKindJsxClosingFragment, &JsxClosingFragment{})
}

// JsxAttribute

type JsxAttribute struct {
	NodeBase
	DeclarationBase
	name *Node
	/// JSX attribute initializers are optional; <X y /> is sugar for <X y={true} />
	initializer *Node
}

func (f *NodeFactory) NewJsxAttribute(name *Node, initializer *Node) *Node {
	data := &JsxAttribute{}
	data.name = name
	data.initializer = initializer
	return f.NewNode(SyntaxKindJsxAttribute, data)
}

func (node *JsxAttribute) ForEachChild(v Visitor) bool {
	return visit(v, node.name) || visit(v, node.initializer)
}

func isJsxAttribute(node *Node) bool {
	return node.kind == SyntaxKindJsxAttribute
}

// JsxSpreadAttribute

type JsxSpreadAttribute struct {
	NodeBase
	expression *Node
}

func (f *NodeFactory) NewJsxSpreadAttribute(expression *Node) *Node {
	data := &JsxSpreadAttribute{}
	data.expression = expression
	return f.NewNode(SyntaxKindJsxSpreadAttribute, data)
}

func (node *JsxSpreadAttribute) ForEachChild(v Visitor) bool {
	return visit(v, node.expression)
}

// JsxClosingElement

type JsxClosingElement struct {
	NodeBase
	tagName *Node // Identifier | KeywordExpression | PropertyAccessExpression | JsxNamespacedName
}

func (f *NodeFactory) NewJsxClosingElement(tagName *Node) *Node {
	data := &JsxClosingElement{}
	data.tagName = tagName
	return f.NewNode(SyntaxKindJsxClosingElement, data)
}

func (node *JsxClosingElement) ForEachChild(v Visitor) bool {
	return visit(v, node.tagName)
}

// JsxExpression

type JsxExpression struct {
	ExpressionBase
	dotDotDotToken *Node
	expression     *Node
}

func (f *NodeFactory) NewJsxExpression(dotDotDotToken *Node, expression *Node) *Node {
	data := &JsxExpression{}
	data.dotDotDotToken = dotDotDotToken
	data.expression = expression
	return f.NewNode(SyntaxKindJsxExpression, data)
}

func (node *JsxExpression) ForEachChild(v Visitor) bool {
	return visit(v, node.dotDotDotToken) || visit(v, node.expression)
}

// JsxText

type JsxText struct {
	ExpressionBase
	LiteralLikeBase
	containsOnlyTriviaWhiteSpaces bool
}

func (f *NodeFactory) NewJsxText(text string, containsOnlyTriviaWhiteSpace bool) *Node {
	data := &JsxText{}
	data.text = text
	data.containsOnlyTriviaWhiteSpaces = containsOnlyTriviaWhiteSpace
	return f.NewNode(SyntaxKindJsxText, data)
}

/// JSDoc ///

type JSDoc struct {
	NodeBase
	comment *JSDocCommentListNode
	tags    *JSDocTagListNode
}

func (f *NodeFactory) NewJSDoc(comment *JSDocCommentListNode, tags *JSDocTagListNode) *Node {
	result := &JSDoc{}
	result.comment = comment
	result.tags = tags
	return f.NewNode(SyntaxKindJSDoc, result)
}

func (node *JSDoc) ForEachChild(v Visitor) bool {
	return visit(v, node.comment) || visit(v, node.tags)
}

type JSDocCommentList struct {
	NodeBase
	comments []*JSDocComment
}

func (f *NodeFactory) NewJSDocCommentList(comments []*JSDocComment) *Node {
	result := &JSDocCommentList{}
	result.comments = comments
	return f.NewNode(SyntaxKindJSDocCommentList, result)
}

func (node *JSDocCommentList) ForEachChild(v Visitor) bool {
	return visitNodes(v, node.comments)
}

type JSDocTagList struct {
	NodeBase
	tags []*JSDocTag
}

func (f *NodeFactory) NewJSDocTagList(tags []*JSDocTag) *Node {
	result := &JSDocTagList{}
	result.tags = tags
	return f.NewNode(SyntaxKindJSDocTagList, result)
}

func (node *JSDocTagList) ForEachChild(v Visitor) bool {
	return visitNodes(v, node.tags)
}

type JSDocTagBase struct {
	NodeBase
	tagName *IdentifierNode
	comment *JSDocCommentListNode
}

type JSDocCommentBase struct {
	NodeBase
	text string
}

// JSDoc comments
type JSDocText struct {
	JSDocCommentBase
}

func (f *NodeFactory) NewJSDocText(text string) *Node {
	data := &JSDocText{}
	data.text = text
	return f.NewNode(SyntaxKindJSDocText, data)
}

type JSDocLink struct {
	JSDocCommentBase
	name *Node // optional (should only be EntityName | JSDocMemberName)
}

func (f *NodeFactory) NewJSDocLink(name *Node, text string) *Node {
	result := &JSDocLink{}
	result.name = name
	result.text = text
	return f.NewNode(SyntaxKindJSDocLink, result)
}

func (node *JSDocLink) ForEachChild(v Visitor) bool {
	return visit(v, node.name)
}

type JSDocLinkPlain struct {
	JSDocCommentBase
	name *Node // optional (should only be EntityName | JSDocMemberName)
}

func (f *NodeFactory) NewJSDocLinkPlain(name *Node, text string) *Node {
	result := &JSDocLinkPlain{}
	result.name = name
	result.text = text
	return f.NewNode(SyntaxKindJSDocLinkPlain, result)
}

func (node *JSDocLinkPlain) ForEachChild(v Visitor) bool {
	return visit(v, node.name)
}

type JSDocLinkCode struct {
	JSDocCommentBase
	name *Node // optional (should only be EntityName | JSDocMemberName)
}

func (f *NodeFactory) NewJSDocLinkCode(name *Node, text string) *Node {
	result := &JSDocLinkCode{}
	result.name = name
	result.text = text
	return f.NewNode(SyntaxKindJSDocLinkCode, result)
}

func (node *JSDocLinkCode) ForEachChild(v Visitor) bool {
	return visit(v, node.name)
}

// JSDocTypeExpression

type JSDocTypeExpression struct {
	TypeNodeBase
	typeNode *TypeNode
}

func (node *JSDocTypeExpression) ForEachChild(v Visitor) bool {
	return visit(v, node.typeNode)
}

func (f *NodeFactory) NewJSDocTypeExpression(typeNode *TypeNode) *Node {
	result := &JSDocTypeExpression{}
	result.typeNode = typeNode
	return f.NewNode(SyntaxKindJSDocTypeExpression, result)
}

// JSDocNonNullableType

type JSDocNonNullableType struct {
	TypeNodeBase
	typeNode *Node
	postfix  bool
}

func (f *NodeFactory) NewJSDocNonNullableType(typeNode *Node, postfix bool) *Node {
	data := &JSDocNonNullableType{}
	data.typeNode = typeNode
	data.postfix = postfix
	return f.NewNode(SyntaxKindJSDocNonNullableType, data)
}

func (node *JSDocNonNullableType) ForEachChild(v Visitor) bool {
	return visit(v, node.typeNode)
}

// JSDocNullableType

type JSDocNullableType struct {
	TypeNodeBase
	typeNode *Node
	postfix  bool
}

func (f *NodeFactory) NewJSDocNullableType(typeNode *Node, postfix bool) *Node {
	data := &JSDocNullableType{}
	data.typeNode = typeNode
	data.postfix = postfix
	return f.NewNode(SyntaxKindJSDocNullableType, data)
}

func (node *JSDocNullableType) ForEachChild(v Visitor) bool {
	return visit(v, node.typeNode)
}

// JSDocAllType

type JSDocAllType struct {
	TypeNodeBase
}

func (f *NodeFactory) NewJSDocAllType() *Node {
	result := &JSDocAllType{}
	return f.NewNode(SyntaxKindJSDocAllType, result)
}

// JSDocUnknownType

type JSDocUnknownType struct {
	TypeNodeBase
}

func (f *NodeFactory) NewJSDocUnknownType() *Node {
	result := &JSDocUnknownType{}
	return f.NewNode(SyntaxKindJSDocUnknownType, result)
}

// JSDocFunctionType

type JSDocFunctionType struct {
	TypeNodeBase
	HasJSDocBase
	parameters []*ParameterDeclarationNode
	typeNode   *TypeNode
}

func (node *JSDocFunctionType) ForEachChild(v Visitor) bool {
	return visit(v, node.jsDocs) || visitNodes(v, node.parameters) || visit(v, node.typeNode)
}

func (f *NodeFactory) NewJSDocFunctionType(parameters []*ParameterDeclarationNode, typeNode *TypeNode) *Node {
	result := &JSDocFunctionType{}
	result.parameters = parameters
	result.typeNode = typeNode
	return f.NewNode(SyntaxKindJSDocFunctionType, result)
}

// JSDocNamepathType

type JSDocNamepathType struct {
	TypeNodeBase
}

func (f *NodeFactory) NewJSDocNamepathType() *Node {
	result := &JSDocNamepathType{}
	return f.NewNode(SyntaxKindJSDocNamepathType, result)
}

// JSDocVariadicType

type JSDocVariadicType struct {
	TypeNodeBase
	typeNode *TypeNode
}

func (f *NodeFactory) NewJSDocVariadicType(typeNode *TypeNode) *Node {
	result := &JSDocVariadicType{}
	result.typeNode = typeNode
	return f.NewNode(SyntaxKindJSDocVariadicType, result)
}

func (node *JSDocVariadicType) ForEachChild(v Visitor) bool {
	return visit(v, node.typeNode)
}

// JSDocOptionalType

type JSDocOptionalType struct {
	TypeNodeBase
	typeNode *TypeNode
}

func (node *JSDocOptionalType) ForEachChild(v Visitor) bool {
	return visit(v, node.typeNode)
}

func (f *NodeFactory) NewJSDocOptionalType(typeNode *TypeNode) *Node {
	result := &JSDocOptionalType{}
	result.typeNode = typeNode
	return f.NewNode(SyntaxKindJSDocOptionalType, result)
}

type JSDocTypeTag struct {
	JSDocTagBase
	typeExpression *TypeNode
}

func (f *NodeFactory) NewJSDocTypeTag(tagName *IdentifierNode, typeExpression *Node, comment *JSDocCommentListNode) *Node {
	result := &JSDocTypeTag{}
	result.tagName = tagName
	result.typeExpression = typeExpression
	result.comment = comment
	return f.NewNode(SyntaxKindJSDocTypeTag, result)
}

func (node *JSDocTypeTag) ForEachChild(v Visitor) bool {
	return visit(v, node.tagName) || visit(v, node.typeExpression) || visit(v, node.comment)
}

// JSDocUnknownTag
type JSDocUnknownTag struct {
	JSDocTagBase
}

func (f *NodeFactory) NewJSDocUnknownTag(tagName *IdentifierNode, comment *JSDocCommentListNode) *Node {
	result := &JSDocUnknownTag{}
	result.tagName = tagName
	result.comment = comment
	return f.NewNode(SyntaxKindJSDocTag, result)
}

// JSDocTemplateTag
type JSDocTemplateTag struct {
	JSDocTagBase
	constraint     *Node
	typeParameters *TypeParameterListNode
}

func (f *NodeFactory) NewJSDocTemplateTag(tagName *IdentifierNode, constraint *Node, typeParameters *TypeParameterListNode, comment *JSDocCommentListNode) *Node {
	result := &JSDocTemplateTag{}
	result.tagName = tagName
	result.constraint = constraint
	result.typeParameters = typeParameters
	result.comment = comment
	return f.NewNode(SyntaxKindJSDocTemplateTag, result)
}

func (node *JSDocTemplateTag) ForEachChild(v Visitor) bool {
	return visit(v, node.tagName) || visit(v, node.constraint) || visit(v, node.typeParameters) || visit(v, node.comment)
}

// JSDocParameterTag

type JSDocPropertyTag struct {
	JSDocTagBase
	name           *EntityName
	isBracketed    bool
	typeExpression *TypeNode
	isNameFirst    bool
}

func NewJSDocPropertyTag(tagName *IdentifierNode, name *EntityName, isBracketed bool, typeExpression *TypeNode, isNameFirst bool, comment *JSDocCommentListNode) *JSDocPropertyTag {
	result := &JSDocPropertyTag{}
	result.tagName = tagName
	result.name = name
	result.isBracketed = isBracketed
	result.typeExpression = typeExpression
	result.isNameFirst = isNameFirst
	result.comment = comment
	return result
}
func (node *JSDocPropertyTag) ForEachChild(v Visitor) bool {
	return visit(v, node.tagName) || visit(v, node.name) || visit(v, node.typeExpression) || visit(v, node.comment)
}

type JSDocParameterTag struct {
	JSDocTagBase
	name           *EntityName
	isBracketed    bool
	typeExpression *TypeNode
	isNameFirst    bool
}

func NewJSDocParameterTag(tagName *IdentifierNode, name *EntityName, isBracketed bool, typeExpression *TypeNode, isNameFirst bool, comment *JSDocCommentListNode) *JSDocParameterTag {
	result := &JSDocParameterTag{}
	result.tagName = tagName
	result.name = name
	result.isBracketed = isBracketed
	result.typeExpression = typeExpression
	result.isNameFirst = isNameFirst
	result.comment = comment
	return result
}
func (node *JSDocParameterTag) ForEachChild(v Visitor) bool {
	return visit(v, node.tagName) || visit(v, node.name) || visit(v, node.typeExpression) || visit(v, node.comment)
}

// JSDocReturnTag
type JSDocReturnTag struct {
	JSDocTagBase
	typeExpression *TypeNode
}

func NewJSDocReturnTag(tagName *IdentifierNode, typeExpression *TypeNode, comment *JSDocCommentListNode) *JSDocReturnTag {
	result := &JSDocReturnTag{}
	result.tagName = tagName
	result.typeExpression = typeExpression
	result.comment = comment
	return result
}
func (node *JSDocReturnTag) ForEachChild(v Visitor) bool {
	return visit(v, node.tagName) || visit(v, node.typeExpression) || visit(v, node.comment)
}

// JSDocClassTag
type JSDocClassTag struct {
	JSDocTagBase
}

func NewJSDocClassTag(tagName *IdentifierNode, comment *JSDocCommentListNode) *JSDocClassTag {
	result := &JSDocClassTag{}
	result.tagName = tagName
	result.comment = comment
	return result
}
func (node *JSDocClassTag) ForEachChild(v Visitor) bool {
	return visit(v, node.tagName) || visit(v, node.comment)
}

// JSDocPublicTag
type JSDocPublicTag struct {
	JSDocTagBase
}

func NewJSDocPublicTag(tagName *IdentifierNode, comment *JSDocCommentListNode) *JSDocPublicTag {
	result := &JSDocPublicTag{}
	result.tagName = tagName
	result.comment = comment
	return result
}
func (node *JSDocPublicTag) ForEachChild(v Visitor) bool {
	return visit(v, node.tagName) || visit(v, node.comment)
}

// JSDocPrivateTag
type JSDocPrivateTag struct {
	JSDocTagBase
}

func NewJSDocPrivateTag(tagName *IdentifierNode, comment *JSDocCommentListNode) *JSDocPrivateTag {
	result := &JSDocPrivateTag{}
	result.tagName = tagName
	result.comment = comment
	return result
}

func (node *JSDocPrivateTag) ForEachChild(v Visitor) bool {
	return visit(v, node.tagName) || visit(v, node.comment)
}

// JSDocProtectedTag
type JSDocProtectedTag struct {
	JSDocTagBase
}

func NewJSDocProtectedTag(tagName *IdentifierNode, comment *JSDocCommentListNode) *JSDocProtectedTag {
	result := &JSDocProtectedTag{}
	result.tagName = tagName
	result.comment = comment
	return result
}

func (node *JSDocProtectedTag) ForEachChild(v Visitor) bool {
	return visit(v, node.tagName) || visit(v, node.comment)
}

// JSDocReadonlyTag
type JSDocReadonlyTag struct {
	JSDocTagBase
}

func NewJSDocReadonlyTag(tagName *IdentifierNode, comment *JSDocCommentListNode) *JSDocReadonlyTag {
	result := &JSDocReadonlyTag{}
	result.tagName = tagName
	result.comment = comment
	return result
}

func (node *JSDocReadonlyTag) ForEachChild(v Visitor) bool {
	return visit(v, node.tagName) || visit(v, node.comment)
}

// JSDocOverrideTag
type JSDocOverrideTag struct {
	JSDocTagBase
}

func NewJSDocOverrideTag(tagName *IdentifierNode, comment *JSDocCommentListNode) *JSDocOverrideTag {
	result := &JSDocOverrideTag{}
	result.tagName = tagName
	result.comment = comment
	return result
}

func (node *JSDocOverrideTag) ForEachChild(v Visitor) bool {
	return visit(v, node.tagName) || visit(v, node.comment)
}

// JSDocDeprecatedTag
type JSDocDeprecatedTag struct {
	JSDocTagBase
}

func NewJSDocDeprecatedTag(tagName *IdentifierNode, comment *JSDocCommentListNode) *JSDocDeprecatedTag {
	result := &JSDocDeprecatedTag{}
	result.tagName = tagName
	result.comment = comment
	return result
}

func (node *JSDocDeprecatedTag) ForEachChild(v Visitor) bool {
	return visit(v, node.tagName) || visit(v, node.comment)
}

// JSDocSeeTag
type JSDocSeeTag struct {
	JSDocTagBase
	nameExpression *TypeNode
}

func NewJSDocSeeTag(tagName *IdentifierNode, nameExpression *TypeNode, comment *JSDocCommentListNode) *JSDocSeeTag {
	result := &JSDocSeeTag{}
	result.tagName = tagName
	result.nameExpression = nameExpression
	result.comment = comment
	return result
}

func (node *JSDocSeeTag) ForEachChild(v Visitor) bool {
	return visit(v, node.tagName) || visit(v, node.nameExpression) || visit(v, node.comment)
}

// JSDocThrowsTag
type JSDocThrowsTag struct {
	JSDocTagBase
	typeExpression *TypeNode
}

func NewJSDocThrowsTag(tagName *IdentifierNode, typeExpression *TypeNode, comment *JSDocCommentListNode) *JSDocThrowsTag {
	result := &JSDocThrowsTag{}
	result.tagName = tagName
	result.typeExpression = typeExpression
	result.comment = comment
	return result
}

func (node *JSDocThrowsTag) ForEachChild(v Visitor) bool {
	return visit(v, node.tagName) || visit(v, node.typeExpression) || visit(v, node.comment)
}

// JSDocAuthorTag
type JSDocAuthorTag struct {
	JSDocTagBase
}

func NewJSDocAuthorTag(tagName *IdentifierNode, comment *JSDocCommentListNode) *JSDocAuthorTag {
	result := &JSDocAuthorTag{}
	result.tagName = tagName
	result.comment = comment
	return result
}

func (node *JSDocAuthorTag) ForEachChild(v Visitor) bool {
	return visit(v, node.tagName) || visit(v, node.comment)
}

// JSDocImplementsTag
type JSDocImplementsTag struct {
	JSDocTagBase
	className *Expression
}

func NewJSDocImplementsTag(tagName *IdentifierNode, className *Expression, comment *JSDocCommentListNode) *JSDocImplementsTag {
	result := &JSDocImplementsTag{}
	result.tagName = tagName
	result.className = className
	result.comment = comment
	return result
}
func (node *JSDocImplementsTag) ForEachChild(v Visitor) bool {
	return visit(v, node.tagName) || visit(v, node.className) || visit(v, node.comment)
}

// JSDocAugmentsTag
type JSDocAugmentsTag struct {
	JSDocTagBase
	className *Expression
}

func NewJSDocAugmentsTag(tagName *IdentifierNode, className *Expression, comment *JSDocCommentListNode) *JSDocAugmentsTag {
	result := &JSDocAugmentsTag{}
	result.tagName = tagName
	result.className = className
	result.comment = comment
	return result
}

func (node *JSDocAugmentsTag) ForEachChild(v Visitor) bool {
	return visit(v, node.tagName) || visit(v, node.className) || visit(v, node.comment)
}

// JSDocSatisfiesTag
type JSDocSatisfiesTag struct {
	JSDocTagBase
	typeExpression *TypeNode
}

func NewJSDocSatisfiesTag(tagName *IdentifierNode, typeExpression *TypeNode, comment *JSDocCommentListNode) *JSDocSatisfiesTag {
	result := &JSDocSatisfiesTag{}
	result.tagName = tagName
	result.typeExpression = typeExpression
	result.comment = comment
	return result
}

func (node *JSDocSatisfiesTag) ForEachChild(v Visitor) bool {
	return visit(v, node.tagName) || visit(v, node.typeExpression) || visit(v, node.comment)
}

// JSDocThisTag
type JSDocThisTag struct {
	JSDocTagBase
	typeExpression *TypeNode
}

func NewJSDocThisTag(tagName *IdentifierNode, typeExpression *TypeNode, comment *JSDocCommentListNode) *JSDocThisTag {
	result := &JSDocThisTag{}
	result.tagName = tagName
	result.typeExpression = typeExpression
	result.comment = comment
	return result
}

func (node *JSDocThisTag) ForEachChild(v Visitor) bool {
	return visit(v, node.tagName) || visit(v, node.typeExpression) || visit(v, node.comment)
}

// JSDocEnumTag
type JSDocEnumTag struct {
	JSDocTagBase
	typeExpression *TypeNode
}

func NewJSDocEnumTag(tagName *IdentifierNode, typeExpression *TypeNode, comment *JSDocCommentListNode) *JSDocEnumTag {
	result := &JSDocEnumTag{}
	result.tagName = tagName
	result.typeExpression = typeExpression
	result.comment = comment
	return result
}

func (node *JSDocEnumTag) ForEachChild(v Visitor) bool {
	return visit(v, node.tagName) || visit(v, node.typeExpression) || visit(v, node.comment)
}

// JSDocImportTag
type JSDocImportTag struct {
	JSDocTagBase
	importClause    *Declaration
	moduleSpecifier *Node
	attributes      *Node
}

func NewJSDocImportTag(tagName *IdentifierNode, importClause *Declaration, moduleSpecifier *Node, attributes *Node, comment *JSDocCommentListNode) *JSDocImportTag {
	result := &JSDocImportTag{}
	result.tagName = tagName
	result.importClause = importClause
	result.moduleSpecifier = moduleSpecifier
	result.attributes = attributes
	result.comment = comment
	return result
}

func (node *JSDocImportTag) ForEachChild(v Visitor) bool {
	return visit(v, node.tagName) || visit(v, node.importClause) || visit(v, node.moduleSpecifier) || visit(v, node.attributes) || visit(v, node.comment)
}

// JSDocCallbackTag
type JSDocCallbackTag struct {
	JSDocTagBase
	fullName       *Node
	typeExpression *TypeNode
}

func NewJSDocCallbackTag(tagName *IdentifierNode, typeExpression *TypeNode, fullName *Node, comment *JSDocCommentListNode) *JSDocCallbackTag {
	result := &JSDocCallbackTag{}
	result.tagName = tagName
	result.fullName = fullName
	result.typeExpression = typeExpression
	result.comment = comment
	return result
}

func (node *JSDocCallbackTag) ForEachChild(v Visitor) bool {
	return visit(v, node.tagName) || visit(v, node.fullName) || visit(v, node.typeExpression) || visit(v, node.comment)
}

// JSDocOverloadTag
type JSDocOverloadTag struct {
	JSDocTagBase
	typeExpression *TypeNode
}

func NewJSDocOverloadTag(tagName *IdentifierNode, typeExpression *TypeNode, comment *JSDocCommentListNode) *JSDocOverloadTag {
	result := &JSDocOverloadTag{}
	result.tagName = tagName
	result.typeExpression = typeExpression
	result.comment = comment
	return result
}

func (node *JSDocOverloadTag) ForEachChild(v Visitor) bool {
	return visit(v, node.tagName) || visit(v, node.typeExpression) || visit(v, node.comment)
}

// JSDocTypedefTag
type JSDocTypedefTag struct {
	JSDocTagBase
	typeExpression *Node
	fullName       *Node
}

func NewJSDocTypedefTag(tagName *IdentifierNode, typeExpression *Node, fullName *Node, comment *JSDocCommentListNode) *JSDocTypedefTag {
	result := &JSDocTypedefTag{}
	result.tagName = tagName
	result.typeExpression = typeExpression
	result.fullName = fullName
	result.comment = comment
	return result
}

func (node *JSDocTypedefTag) ForEachChild(v Visitor) bool {
	return visit(v, node.tagName) || visit(v, node.typeExpression) || visit(v, node.fullName) || visit(v, node.comment)
}

// JSDocTypeLiteral
type JSDocTypeLiteral struct {
	TypeNodeBase
	DeclarationBase
	jsDocPropertyTags []*Node
	isArrayType       bool
}

func NewJSDocTypeLiteral(jsDocPropertyTags []*Node, isArrayType bool) *JSDocTypeLiteral {
	result := &JSDocTypeLiteral{}
	result.jsDocPropertyTags = jsDocPropertyTags
	result.isArrayType = isArrayType
	return result
}

func (node *JSDocTypeLiteral) ForEachChild(v Visitor) bool {
	return visitNodes(v, node.jsDocPropertyTags)
}

// JSDocSignature
type JSDocSignature struct {
	TypeNodeBase
	typeParameters *TypeParameterListNode
	parameters     []*JSDocTag
	typeNode       *JSDocTag
}

func NewJSDocSignature(typeParameters *TypeParameterListNode, parameters []*JSDocTag, typeNode *JSDocTag) *JSDocSignature {
	result := &JSDocSignature{}
	result.typeParameters = typeParameters
	result.parameters = parameters
	result.typeNode = typeNode
	return result
}

func (node *JSDocSignature) ForEachChild(v Visitor) bool {
	return visit(v, node.typeParameters) || visitNodes(v, node.parameters) || visit(v, node.typeNode)
}

// JSDocNameReference
type JSDocNameReference struct {
	TypeNodeBase
	name *EntityName
}

// JSDocMemberName
func NewJSDocNameReference(name *EntityName) *JSDocNameReference {
	result := &JSDocNameReference{}
	result.name = name
	return result
}

func (node *JSDocNameReference) ForEachChild(v Visitor) bool {
	return visit(v, node.name)
}

// PatternAmbientModule

type PatternAmbientModule struct {
	pattern Pattern
	symbol  *Symbol
}

// SourceFile

type SourceFile struct {
	NodeBase
	DeclarationBase
	LocalsContainerBase
	text                        string
	fileName                    string
	path                        string
	statements                  []*Statement
	diagnostics                 []*Diagnostic
	bindDiagnostics             []*Diagnostic
	bindSuggestionDiagnostics   []*Diagnostic
	lineMap                     []TextPos
	languageVersion             ScriptTarget
	languageVariant             LanguageVariant
	scriptKind                  ScriptKind
	externalModuleIndicator     *Node
	endFlowNode                 *FlowNode
	jsGlobalAugmentations       SymbolTable
	isDeclarationFile           bool
	isBound                     bool
	moduleReferencesProcessed   bool
	usesUriStyleNodeCoreModules Tristate
	symbolCount                 int
	classifiableNames           set[string]
	imports                     []*LiteralLikeNode
	moduleAugmentations         []*ModuleName
	patternAmbientModules       []PatternAmbientModule
	ambientModuleNames          []string
}

func (f *NodeFactory) NewSourceFile(text string, fileName string, statements []*Node) *Node {
	data := &SourceFile{}
	data.text = text
	data.fileName = fileName
	data.statements = statements
	data.languageVersion = ScriptTargetLatest
	return f.NewNode(SyntaxKindSourceFile, data)
}

func (node *SourceFile) FileName() string {
	return node.fileName
}

func (node *SourceFile) Path() string {
	return node.path
}

func (node *SourceFile) Diagnostics() []*Diagnostic {
	return node.diagnostics
}

func (node *SourceFile) BindDiagnostics() []*Diagnostic {
	return node.bindDiagnostics
}

func (node *SourceFile) ForEachChild(v Visitor) bool {
	return visitNodes(v, node.statements)
}

func isSourceFile(node *Node) bool {
	return node.kind == SyntaxKindSourceFile
}<|MERGE_RESOLUTION|>--- conflicted
+++ resolved
@@ -475,7 +475,12 @@
 func (n *Node) AsIndexedAccessTypeNode() *IndexedAccessTypeNode {
 	return n.data.(*IndexedAccessTypeNode)
 }
-<<<<<<< HEAD
+func (n *Node) AsGetAccessorDeclaration() *GetAccessorDeclaration {
+	return n.data.(*GetAccessorDeclaration)
+}
+func (n *Node) AsSetAccessorDeclaration() *SetAccessorDeclaration {
+	return n.data.(*SetAccessorDeclaration)
+}
 func (n *Node) AsJSDoc() *JSDoc {
 	return n.data.(*JSDoc)
 }
@@ -613,13 +618,6 @@
 }
 func (n *Node) AsJSDocNameReference() *JSDocNameReference {
 	return n.data.(*JSDocNameReference)
-=======
-func (n *Node) AsGetAccessorDeclaration() *GetAccessorDeclaration {
-	return n.data.(*GetAccessorDeclaration)
-}
-func (n *Node) AsSetAccessorDeclaration() *SetAccessorDeclaration {
-	return n.data.(*SetAccessorDeclaration)
->>>>>>> 2c719575
 }
 
 // NodeData
