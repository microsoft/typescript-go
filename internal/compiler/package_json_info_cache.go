package compiler

import (
	"github.com/microsoft/typescript-go/internal/tspath"
)

type PackageJsonPathFields struct {
	typings              string
	types                string
	typesVersions        map[string]map[string][]string
	main                 string
	tsconfig             string
	typeField            string
	imports              interface{}
	exports              interface{}
	name                 string
	dependencies         map[string]string
	peerDependencies     map[string]string
	optionalDependencies map[string]string
}

type PackageJsonInfoContents struct {
	packageJsonContent PackageJsonPathFields
}

type PackageJsonInfoCacheEntry struct {
	packageDirectory string
	directoryExists  bool
	contents         *PackageJsonInfoContents
}

type PackageJsonInfoCache struct {
	cache                map[tspath.Path]PackageJsonInfoCacheEntry
	currentDirectory     string
	getCanonicalFileName func(string) string
	isReadonly           bool
}

func NewPackageJsonInfoCache(currentDirectory string, getCanonicalFileName func(string) string) *PackageJsonInfoCache {
	return &PackageJsonInfoCache{
		currentDirectory:     currentDirectory,
		getCanonicalFileName: getCanonicalFileName,
	}
}

func (p *PackageJsonInfoCache) getPackageJsonInfo(packageJsonPath string) *PackageJsonInfoCacheEntry {
<<<<<<< HEAD
	key := ToPath(packageJsonPath, p.currentDirectory, p.getCanonicalFileName)
=======
	key := tspath.ToPath(packageJsonPath, p.currentDirectory, p.getCanonicalFileName)
>>>>>>> 6b4048b3
	if p.cache == nil {
		p.cache = make(map[tspath.Path]PackageJsonInfoCacheEntry)
		return nil
	}
	entry, ok := p.cache[key]
	if !ok {
		return nil
	}
	return &entry
}

func (p *PackageJsonInfoCache) setPackageJsonInfo(packageJsonPath string, info *PackageJsonInfoCacheEntry) {
<<<<<<< HEAD
	key := ToPath(packageJsonPath, p.currentDirectory, p.getCanonicalFileName)
=======
	key := tspath.ToPath(packageJsonPath, p.currentDirectory, p.getCanonicalFileName)
>>>>>>> 6b4048b3
	if p.cache == nil {
		p.cache = make(map[tspath.Path]PackageJsonInfoCacheEntry)
	}
	p.cache[key] = *info
}<|MERGE_RESOLUTION|>--- conflicted
+++ resolved
@@ -44,11 +44,7 @@
 }
 
 func (p *PackageJsonInfoCache) getPackageJsonInfo(packageJsonPath string) *PackageJsonInfoCacheEntry {
-<<<<<<< HEAD
-	key := ToPath(packageJsonPath, p.currentDirectory, p.getCanonicalFileName)
-=======
 	key := tspath.ToPath(packageJsonPath, p.currentDirectory, p.getCanonicalFileName)
->>>>>>> 6b4048b3
 	if p.cache == nil {
 		p.cache = make(map[tspath.Path]PackageJsonInfoCacheEntry)
 		return nil
@@ -61,11 +57,7 @@
 }
 
 func (p *PackageJsonInfoCache) setPackageJsonInfo(packageJsonPath string, info *PackageJsonInfoCacheEntry) {
-<<<<<<< HEAD
-	key := ToPath(packageJsonPath, p.currentDirectory, p.getCanonicalFileName)
-=======
 	key := tspath.ToPath(packageJsonPath, p.currentDirectory, p.getCanonicalFileName)
->>>>>>> 6b4048b3
 	if p.cache == nil {
 		p.cache = make(map[tspath.Path]PackageJsonInfoCacheEntry)
 	}
