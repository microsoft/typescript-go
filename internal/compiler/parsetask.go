--- conflicted
+++ resolved
@@ -9,16 +9,6 @@
 )
 
 type parseTask struct {
-<<<<<<< HEAD
-	normalizedFilePath string
-	path               tspath.Path
-	file               *ast.SourceFile
-	isLib              bool
-	isRedirected       bool
-	subTasks           []*parseTask
-	loaded             bool
-	root               bool
-=======
 	normalizedFilePath          string
 	path                        tspath.Path
 	file                        *ast.SourceFile
@@ -27,7 +17,7 @@
 	subTasks                    []*parseTask
 	loaded                      bool
 	isForAutomaticTypeDirective bool
->>>>>>> 264347f5
+	root               bool
 
 	metadata                     ast.SourceFileMetaData
 	resolutionsInFile            module.ModeAwareCache[*module.ResolvedModule]
@@ -112,6 +102,7 @@
 	}
 }
 
+
 type resolvedRef struct {
 	fileName              string
 	increaseDepth         bool
