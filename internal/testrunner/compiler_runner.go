package testrunner

import (
	"fmt"
	"math/rand/v2"
	"os"
	"path/filepath"
	"regexp"
	"slices"
	"strings"
	"testing"

	"github.com/microsoft/typescript-go/internal/checker"
	"github.com/microsoft/typescript-go/internal/core"
	"github.com/microsoft/typescript-go/internal/repo"
	"github.com/microsoft/typescript-go/internal/testutil"
	"github.com/microsoft/typescript-go/internal/testutil/baseline"
	"github.com/microsoft/typescript-go/internal/testutil/harnessutil"
	"github.com/microsoft/typescript-go/internal/testutil/tsbaseline"
	"github.com/microsoft/typescript-go/internal/tsoptions"
	"github.com/microsoft/typescript-go/internal/tspath"
	"github.com/microsoft/typescript-go/internal/vfs/osvfs"
	"gotest.tools/v3/assert"
)

var (
	compilerBaselineRegex = regexp.MustCompile(`\.tsx?$`)
	requireStr            = "require("
	referencesRegex       = regexp.MustCompile(`reference\spath`)
)

// Posix-style path to sources under test
var srcFolder = "/.src"

type CompilerTestType int

const (
	TestTypeConformance CompilerTestType = iota
	TestTypeRegression
)

func (t *CompilerTestType) String() string {
	if *t == TestTypeRegression {
		return "compiler"
	}
	return "conformance"
}

type CompilerBaselineRunner struct {
	isSubmodule  bool
	testFiles    []string
	basePath     string
	testSuitName string
}

var _ Runner = (*CompilerBaselineRunner)(nil)

func NewCompilerBaselineRunner(testType CompilerTestType, isSubmodule bool) *CompilerBaselineRunner {
	testSuitName := testType.String()
	var basePath string
	if isSubmodule {
		basePath = "../_submodules/TypeScript/tests/cases/" + testSuitName
	} else {
		basePath = "tests/cases/" + testSuitName
	}
	return &CompilerBaselineRunner{
		basePath:     basePath,
		testSuitName: testSuitName,
		isSubmodule:  isSubmodule,
	}
}

func (r *CompilerBaselineRunner) EnumerateTestFiles() []string {
	if len(r.testFiles) > 0 {
		return r.testFiles
	}
	files, err := harnessutil.EnumerateFiles(r.basePath, compilerBaselineRegex, true /*recursive*/)
	if err != nil {
		panic("Could not read compiler test files: " + err.Error())
	}
	r.testFiles = files
	return files
}

var deprecatedTests = []string{
	// Test deprecated `importsNotUsedAsValue`
	"preserveUnusedImports.ts",
	"noCrashWithVerbatimModuleSyntaxAndImportsNotUsedAsValues.ts",
	"verbatimModuleSyntaxCompat.ts",
	"preserveValueImports_importsNotUsedAsValues.ts",
	"importsNotUsedAsValues_error.ts",
}

func (r *CompilerBaselineRunner) RunTests(t *testing.T) {
	r.cleanUpLocal(t)
	files := r.EnumerateTestFiles()

	for _, filename := range files {
		if slices.Contains(deprecatedTests, tspath.GetBaseFileName(filename)) {
			continue
		}
		r.runTest(t, filename)
	}
}

var localBasePath = filepath.Join(repo.TestDataPath, "baselines", "local")

func (r *CompilerBaselineRunner) cleanUpLocal(t *testing.T) {
	localPath := filepath.Join(localBasePath, core.IfElse(r.isSubmodule, "diff", ""), r.testSuitName)
	err := os.RemoveAll(localPath)
	if err != nil {
		panic("Could not clean up local compiler tests: " + err.Error())
	}
}

// Set of compiler options for which we allow variations to be specified in the test file,
// for instance `// @strict: true, false`.
var compilerVaryBy map[string]struct{} = getCompilerVaryByMap()

func getCompilerVaryByMap() map[string]struct{} {
	varyByOptions := append(
		core.Map(core.Filter(tsoptions.OptionsDeclarations, func(option *tsoptions.CommandLineOption) bool {
			return !option.IsCommandLineOnly &&
				(option.Kind == tsoptions.CommandLineOptionTypeBoolean || option.Kind == tsoptions.CommandLineOptionTypeEnum) &&
				(option.AffectsProgramStructure ||
					option.AffectsEmit ||
					option.AffectsModuleResolution ||
					option.AffectsBindDiagnostics ||
					option.AffectsSemanticDiagnostics ||
					option.AffectsSourceFile ||
					option.AffectsDeclarationPath ||
					option.AffectsBuildInfo)
		}), func(option *tsoptions.CommandLineOption) string {
			return option.Name
		}),
		// explicit variations that do not match above conditions
		"noEmit",
		"isolatedModules")
	varyByMap := make(map[string]struct{})
	for _, option := range varyByOptions {
		varyByMap[strings.ToLower(option)] = struct{}{}
	}
	return varyByMap
}

func (r *CompilerBaselineRunner) runTest(t *testing.T, filename string) {
	test := getCompilerFileBasedTest(t, filename)
	basename := tspath.GetBaseFileName(filename)
	if len(test.configurations) > 0 {
		for _, config := range test.configurations {
			testName := basename
			if config.Name != "" {
				testName += " " + config.Name
			}
			t.Run(testName, func(t *testing.T) { r.runSingleConfigTest(t, testName, test, config) })
		}
	} else {
		t.Run(basename, func(t *testing.T) { r.runSingleConfigTest(t, basename, test, nil) })
	}
}

func (r *CompilerBaselineRunner) runSingleConfigTest(t *testing.T, testName string, test *compilerFileBasedTest, config *harnessutil.NamedTestConfiguration) {
	t.Parallel()
	defer testutil.RecoverAndFail(t, "Panic on compiling test "+test.filename)

	payload := makeUnitsFromTest(test.content, test.filename)
	compilerTest := newCompilerTest(t, testName, test.filename, &payload, config)

	compilerTest.verifyDiagnostics(t, r.testSuitName, r.isSubmodule)
	compilerTest.verifyJavaScriptOutput(t, r.testSuitName, r.isSubmodule)
	compilerTest.verifySourceMapOutput(t, r.testSuitName, r.isSubmodule)
	compilerTest.verifySourceMapRecord(t, r.testSuitName, r.isSubmodule)
	compilerTest.verifyTypesAndSymbols(t, r.testSuitName, r.isSubmodule)
	// !!! Verify all baselines

	compilerTest.verifyUnionOrdering(t)
}

type compilerFileBasedTest struct {
	filename       string
	content        string
	configurations []*harnessutil.NamedTestConfiguration
}

func getCompilerFileBasedTest(t *testing.T, filename string) *compilerFileBasedTest {
	content, ok := osvfs.FS().ReadFile(filename)
	if !ok {
		panic("Could not read test file: " + filename)
	}
	settings := extractCompilerSettings(content)
	configurations := harnessutil.GetFileBasedTestConfigurations(t, settings, compilerVaryBy)
	return &compilerFileBasedTest{
		filename:       filename,
		content:        content,
		configurations: configurations,
	}
}

type compilerTest struct {
	testName       string
	filename       string
	basename       string
	configuredName string // name with configuration description, e.g. `file`
	options        *core.CompilerOptions
	harnessOptions *harnessutil.HarnessOptions
	result         *harnessutil.CompilationResult
	tsConfigFiles  []*harnessutil.TestFile
	toBeCompiled   []*harnessutil.TestFile // equivalent to the files that will be passed on the command line
	otherFiles     []*harnessutil.TestFile // equivalent to other files on the file system not directly passed to the compiler (ie things that are referenced by other files)
	hasNonDtsFiles bool
}

type testCaseContentWithConfig struct {
	testCaseContent
	configuration harnessutil.TestConfiguration
}

func newCompilerTest(
	t *testing.T,
	testName string,
	filename string,
	testContent *testCaseContent,
	namedConfiguration *harnessutil.NamedTestConfiguration,
) *compilerTest {
	basename := tspath.GetBaseFileName(filename)
	configuredName := basename
	if namedConfiguration != nil && namedConfiguration.Name != "" {
		extname := tspath.GetAnyExtensionFromPath(basename, nil, false)
		extensionlessBasename := basename[:len(basename)-len(extname)]
		configuredName = fmt.Sprintf("%s(%s)%s", extensionlessBasename, namedConfiguration.Name, extname)
	}

	var configuration harnessutil.TestConfiguration
	if namedConfiguration != nil {
		configuration = namedConfiguration.Config
	}
	testCaseContentWithConfig := testCaseContentWithConfig{
		testCaseContent: *testContent,
		configuration:   configuration,
	}

	harnessConfig := testCaseContentWithConfig.configuration
	currentDirectory := tspath.GetNormalizedAbsolutePath(harnessConfig["currentdirectory"], srcFolder)

	units := testCaseContentWithConfig.testUnitData
	var toBeCompiled []*harnessutil.TestFile
	var otherFiles []*harnessutil.TestFile
	var tsConfig *tsoptions.ParsedCommandLine
	hasNonDtsFiles := core.Some(
		units,
		func(unit *testUnit) bool { return !tspath.FileExtensionIs(unit.name, tspath.ExtensionDts) })
	var tsConfigFiles []*harnessutil.TestFile
	if testCaseContentWithConfig.tsConfig != nil {
		tsConfig = testCaseContentWithConfig.tsConfig
		tsConfigFiles = []*harnessutil.TestFile{
			createHarnessTestFile(testCaseContentWithConfig.tsConfigFileUnitData, currentDirectory),
		}
		for _, unit := range units {
			if slices.Contains(
				tsConfig.ParsedConfig.FileNames,
				tspath.GetNormalizedAbsolutePath(unit.name, currentDirectory),
			) {
				toBeCompiled = append(toBeCompiled, createHarnessTestFile(unit, currentDirectory))
			} else {
				otherFiles = append(otherFiles, createHarnessTestFile(unit, currentDirectory))
			}
		}
	} else {
		baseUrl, ok := harnessConfig["baseurl"]
		if ok && !tspath.IsRootedDiskPath(baseUrl) {
			harnessConfig["baseurl"] = tspath.GetNormalizedAbsolutePath(baseUrl, currentDirectory)
		}

		lastUnit := units[len(units)-1]
		// We need to assemble the list of input files for the compiler and other related files on the 'filesystem' (ie in a multi-file test)
		// If the last file in a test uses require or a triple slash reference we'll assume all other files will be brought in via references,
		// otherwise, assume all files are just meant to be in the same compilation session without explicit references to one another.

		if testCaseContentWithConfig.configuration["noimplicitreferences"] != "" ||
			strings.Contains(lastUnit.content, requireStr) ||
			referencesRegex.MatchString(lastUnit.content) {
			toBeCompiled = append(toBeCompiled, createHarnessTestFile(lastUnit, currentDirectory))
			for _, unit := range units[:len(units)-1] {
				otherFiles = append(otherFiles, createHarnessTestFile(unit, currentDirectory))
			}
		} else {
			toBeCompiled = core.Map(units, func(unit *testUnit) *harnessutil.TestFile { return createHarnessTestFile(unit, currentDirectory) })
		}
	}

	result := harnessutil.CompileFiles(
		t,
		toBeCompiled,
		otherFiles,
		harnessConfig,
		tsConfig,
		currentDirectory,
		testCaseContentWithConfig.symlinks,
	)

	return &compilerTest{
		testName:       testName,
		filename:       filename,
		basename:       basename,
		configuredName: configuredName,
		options:        result.Options,
		harnessOptions: result.HarnessOptions,
		result:         result,
		tsConfigFiles:  tsConfigFiles,
		toBeCompiled:   toBeCompiled,
		otherFiles:     otherFiles,
		hasNonDtsFiles: hasNonDtsFiles,
	}
}

var concurrentSkippedErrorBaselines = map[string]string{
	"circular1.ts": "Circular error reported in an extra position.",
	"circular3.ts": "Circular error reported in an extra position.",
	"recursiveExportAssignmentAndFindAliasedType1.ts": "Circular error reported in an extra position.",
	"recursiveExportAssignmentAndFindAliasedType2.ts": "Circular error reported in an extra position.",
	"recursiveExportAssignmentAndFindAliasedType3.ts": "Circular error reported in an extra position.",
	"typeOnlyMerge2.ts": "Type-only merging is not detected when files are checked on different checkers.",
	"typeOnlyMerge3.ts": "Type-only merging is not detected when files are checked on different checkers.",
}

func (c *compilerTest) verifyDiagnostics(t *testing.T, suiteName string, isSubmodule bool) {
	t.Run("error", func(t *testing.T) {
<<<<<<< HEAD
		concurrency, _ := core.TestProgramConcurrency()
		if !concurrency.SingleThreaded() && concurrentSkippedErrorBaselines.Has(c.testName) {
			t.Skip("Skipping error baseline in concurrent mode")
=======
		if !testutil.TestProgramIsSingleThreaded() {
			if msg, ok := concurrentSkippedErrorBaselines[c.basename]; ok {
				t.Skipf("Skipping in concurrent mode: %s", msg)
			}
>>>>>>> 75ece813
		}

		defer testutil.RecoverAndFail(t, "Panic on creating error baseline for test "+c.filename)
		files := core.Concatenate(c.tsConfigFiles, core.Concatenate(c.toBeCompiled, c.otherFiles))
		tsbaseline.DoErrorBaseline(t, c.configuredName, files, c.result.Diagnostics, c.result.Options.Pretty.IsTrue(), baseline.Options{
			Subfolder:           suiteName,
			IsSubmodule:         isSubmodule,
			IsSubmoduleAccepted: c.containsUnsupportedOptions(),
			DiffFixupOld: func(old string) string {
				var sb strings.Builder
				sb.Grow(len(old))

				for line := range strings.SplitSeq(old, "\n") {
					const (
						relativePrefixNew = "==== "
						relativePrefixOld = relativePrefixNew + "./"
					)
					if rest, ok := strings.CutPrefix(line, relativePrefixOld); ok {
						line = relativePrefixNew + rest
					}

					sb.WriteString(line)
					sb.WriteString("\n")
				}

				return sb.String()[:sb.Len()-1]
			},
		})
	})
}

var skippedEmitTests = map[string]string{
	"filesEmittingIntoSameOutput.ts":                  "Output order nondeterministic due to collision on filename during parallel emit.",
	"jsFileCompilationWithJsEmitPathSameAsInput.ts":   "Output order nondeterministic due to collision on filename during parallel emit.",
	"grammarErrors.ts":                                "Output order nondeterministic due to collision on filename during parallel emit.",
	"jsFileCompilationEmitBlockedCorrectly.ts":        "Output order nondeterministic due to collision on filename during parallel emit.",
	"jsDeclarationsReexportAliasesEsModuleInterop.ts": "cls.d.ts is missing statements when run concurrently.",
	"jsFileCompilationWithoutJsExtensions.ts":         "No files are emitted.",
	"typeOnlyMerge2.ts":                               "Nondeterministic contents when run concurrently.",
	"typeOnlyMerge3.ts":                               "Nondeterministic contents when run concurrently.",
}

func (c *compilerTest) verifyJavaScriptOutput(t *testing.T, suiteName string, isSubmodule bool) {
	if !c.hasNonDtsFiles {
		return
	}

	t.Run("output", func(t *testing.T) {
		if msg, ok := skippedEmitTests[c.basename]; ok {
			t.Skip(msg)
		}

		defer testutil.RecoverAndFail(t, "Panic on creating js output for test "+c.filename)
		headerComponents := tspath.GetPathComponentsRelativeTo(repo.TestDataPath, c.filename, tspath.ComparePathsOptions{})
		if isSubmodule {
			headerComponents = headerComponents[4:] // Strip "./../_submodules/TypeScript" prefix
		}
		header := tspath.GetPathFromPathComponents(headerComponents)
		tsbaseline.DoJSEmitBaseline(
			t,
			c.configuredName,
			header,
			c.options,
			c.result,
			c.tsConfigFiles,
			c.toBeCompiled,
			c.otherFiles,
			c.harnessOptions,
			baseline.Options{Subfolder: suiteName, IsSubmodule: isSubmodule},
		)
	})
}

func (c *compilerTest) verifySourceMapOutput(t *testing.T, suiteName string, isSubmodule bool) {
	t.Run("sourcemap", func(t *testing.T) {
		defer testutil.RecoverAndFail(t, "Panic on creating source map output for test "+c.filename)
		headerComponents := tspath.GetPathComponentsRelativeTo(repo.TestDataPath, c.filename, tspath.ComparePathsOptions{})
		if isSubmodule {
			headerComponents = headerComponents[4:] // Strip "./../_submodules/TypeScript" prefix
		}
		header := tspath.GetPathFromPathComponents(headerComponents)
		tsbaseline.DoSourcemapBaseline(
			t,
			c.configuredName,
			header,
			c.options,
			c.result,
			c.harnessOptions,
			baseline.Options{Subfolder: suiteName, IsSubmodule: isSubmodule},
		)
	})
}

func (c *compilerTest) verifySourceMapRecord(t *testing.T, suiteName string, isSubmodule bool) {
	t.Run("sourcemap record", func(t *testing.T) {
		defer testutil.RecoverAndFail(t, "Panic on creating source map record for test "+c.filename)
		headerComponents := tspath.GetPathComponentsRelativeTo(repo.TestDataPath, c.filename, tspath.ComparePathsOptions{})
		if isSubmodule {
			headerComponents = headerComponents[4:] // Strip "./../_submodules/TypeScript" prefix
		}
		header := tspath.GetPathFromPathComponents(headerComponents)
		tsbaseline.DoSourcemapRecordBaseline(
			t,
			c.configuredName,
			header,
			c.options,
			c.result,
			c.harnessOptions,
			baseline.Options{Subfolder: suiteName, IsSubmodule: isSubmodule},
		)
	})
}

func (c *compilerTest) verifyTypesAndSymbols(t *testing.T, suiteName string, isSubmodule bool) {
	noTypesAndSymbols := c.harnessOptions.NoTypesAndSymbols
	if noTypesAndSymbols {
		return
	}
	program := c.result.Program
	allFiles := core.Filter(
		core.Concatenate(c.toBeCompiled, c.otherFiles),
		func(f *harnessutil.TestFile) bool {
			return program.GetSourceFile(f.UnitName) != nil
		},
	)

	headerComponents := tspath.GetPathComponentsRelativeTo(repo.TestDataPath, c.filename, tspath.ComparePathsOptions{})
	if isSubmodule {
		headerComponents = headerComponents[4:] // Strip "./../_submodules/TypeScript" prefix
	}
	header := tspath.GetPathFromPathComponents(headerComponents)
	tsbaseline.DoTypeAndSymbolBaseline(
		t,
		c.configuredName,
		header,
		program,
		allFiles,
		baseline.Options{Subfolder: suiteName, IsSubmodule: isSubmodule},
		false,
		false,
		len(c.result.Diagnostics) > 0,
	)
}

func createHarnessTestFile(unit *testUnit, currentDirectory string) *harnessutil.TestFile {
	return &harnessutil.TestFile{
		UnitName: tspath.GetNormalizedAbsolutePath(unit.name, currentDirectory),
		Content:  unit.content,
	}
}

func (c *compilerTest) verifyUnionOrdering(t *testing.T) {
	t.Run("union ordering", func(t *testing.T) {
		checkers, done := c.result.Program.GetTypeCheckers(t.Context())
		defer done()
		for _, c := range checkers {
			for union := range c.UnionTypes() {
				types := union.Types()

				reversed := slices.Clone(types)
				slices.Reverse(reversed)
				slices.SortFunc(reversed, checker.CompareTypes)
				assert.Assert(t, slices.Equal(reversed, types), "compareTypes does not sort union types consistently")

				shuffled := slices.Clone(types)
				rng := rand.New(rand.NewPCG(1234, 5678))

				for range 10 {
					rng.Shuffle(len(shuffled), func(i, j int) { shuffled[i], shuffled[j] = shuffled[j], shuffled[i] })
					slices.SortFunc(shuffled, checker.CompareTypes)
					assert.Assert(t, slices.Equal(shuffled, types), "compareTypes does not sort union types consistently")
				}
			}
		}
	})
}

func (c *compilerTest) containsUnsupportedOptions() bool {
	if len(c.result.Program.UnsupportedExtensions()) != 0 {
		return true
	}
	switch c.options.GetEmitModuleKind() {
	case core.ModuleKindAMD, core.ModuleKindUMD, core.ModuleKindSystem:
		return true
	}
	if c.options.BaseUrl != "" {
		return true
	}
	if c.options.RootDirs != nil {
		return true
	}

	return false
}<|MERGE_RESOLUTION|>--- conflicted
+++ resolved
@@ -325,16 +325,11 @@
 
 func (c *compilerTest) verifyDiagnostics(t *testing.T, suiteName string, isSubmodule bool) {
 	t.Run("error", func(t *testing.T) {
-<<<<<<< HEAD
 		concurrency, _ := core.TestProgramConcurrency()
-		if !concurrency.SingleThreaded() && concurrentSkippedErrorBaselines.Has(c.testName) {
-			t.Skip("Skipping error baseline in concurrent mode")
-=======
-		if !testutil.TestProgramIsSingleThreaded() {
+		if !concurrency.SingleThreaded() {
 			if msg, ok := concurrentSkippedErrorBaselines[c.basename]; ok {
 				t.Skipf("Skipping in concurrent mode: %s", msg)
 			}
->>>>>>> 75ece813
 		}
 
 		defer testutil.RecoverAndFail(t, "Panic on creating error baseline for test "+c.filename)
