--- conflicted
+++ resolved
@@ -78,31 +78,7 @@
 	// this.service?.baseline();
 }
 
-<<<<<<< HEAD
-func (s *testSys) baselineFS(baseline *strings.Builder) {
-	baseline.WriteString("\n\nCurrentFiles::")
-	err := s.FS().WalkDir(s.GetCurrentDirectory(), func(path string, d vfs.DirEntry, e error) error {
-		if e != nil {
-			return e
-		}
-		if d.Type().IsRegular() {
-			contents, ok := s.FS().ReadFile(path)
-			if !ok {
-				return nil
-			}
-			baseline.WriteString("\n//// [" + path + "]\n" + contents)
-		}
-		return nil
-	})
-	if err != nil {
-		panic("walkdir error during fs baseline")
-	}
-}
-
-func (s *testSys) serializeOutput(baseline io.Writer) {
-=======
 func (s *testSys) baselineOutput(baseline io.Writer) {
->>>>>>> 4261ed7c
 	fmt.Fprint(baseline, "\nOutput::\n")
 	if len(s.output) == 0 {
 		fmt.Fprint(baseline, "No output\n")
@@ -116,15 +92,11 @@
 	snap := map[string]string{}
 
 	err := s.FS().WalkDir(s.GetCurrentDirectory(), func(path string, d vfs.DirEntry, e error) error {
-<<<<<<< HEAD
 		if e != nil {
 			return e
 		}
 
 		if !d.Type().IsRegular() {
-=======
-		if !s.FS().FileExists(path) {
->>>>>>> 4261ed7c
 			return nil
 		}
 
