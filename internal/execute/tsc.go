--- conflicted
+++ resolved
@@ -188,21 +188,12 @@
 	// !!! convert to options with absolute paths is usually done here, but for ease of implementation, it's done in `tsoptions.ParseCommandLine()`
 	compilerOptionsFromCommandLine := commandLine.CompilerOptions()
 	configForCompilation := commandLine
-<<<<<<< HEAD
-	var extendedConfigCache collections.SyncMap[tspath.Path, *tsoptions.ExtendedConfigCacheEntry]
+	extendedConfigCache := &tsc.ExtendedConfigCache{}
 	var compileTimes tsc.CompileTimes
 	if configFileName != "" {
 		configStart := sys.Now()
-		configParseResult, errors := tsoptions.GetParsedCommandLineOfConfigFile(configFileName, compilerOptionsFromCommandLine, sys, &extendedConfigCache)
+		configParseResult, errors := tsoptions.GetParsedCommandLineOfConfigFile(configFileName, compilerOptionsFromCommandLine, sys, extendedConfigCache)
 		compileTimes.ConfigTime = sys.Now().Sub(configStart)
-=======
-	extendedConfigCache := &extendedConfigCache{}
-	var configTime time.Duration
-	if configFileName != "" {
-		configStart := sys.Now()
-		configParseResult, errors := tsoptions.GetParsedCommandLineOfConfigFile(configFileName, compilerOptionsFromCommandLine, sys, extendedConfigCache)
-		configTime = sys.Now().Sub(configStart)
->>>>>>> a6bad901
 		if len(errors) != 0 {
 			// these are unrecoverable errors--exit to report them as diagnostics
 			for _, e := range errors {
@@ -229,14 +220,9 @@
 			sys,
 			configForCompilation,
 			reportDiagnostic,
-<<<<<<< HEAD
 			reportErrorSummary,
-			&extendedConfigCache,
+			extendedConfigCache,
 			compileTimes,
-=======
-			extendedConfigCache,
-			configTime,
->>>>>>> a6bad901
 			testing,
 		)
 	}
@@ -244,14 +230,9 @@
 		sys,
 		configForCompilation,
 		reportDiagnostic,
-<<<<<<< HEAD
 		reportErrorSummary,
-		&extendedConfigCache,
+		extendedConfigCache,
 		compileTimes,
-=======
-		extendedConfigCache,
-		configTime,
->>>>>>> a6bad901
 		testing,
 	)
 }
@@ -277,20 +258,12 @@
 func performIncrementalCompilation(
 	sys tsc.System,
 	config *tsoptions.ParsedCommandLine,
-<<<<<<< HEAD
 	reportDiagnostic tsc.DiagnosticReporter,
 	reportErrorSummary tsc.DiagnosticsReporter,
-	extendedConfigCache *collections.SyncMap[tspath.Path, *tsoptions.ExtendedConfigCacheEntry],
+	extendedConfigCache tsoptions.ExtendedConfigCache,
 	compileTimes tsc.CompileTimes,
 	testing tsc.CommandLineTesting,
 ) tsc.CommandLineResult {
-=======
-	reportDiagnostic diagnosticReporter,
-	extendedConfigCache tsoptions.ExtendedConfigCache,
-	configTime time.Duration,
-	testing CommandLineTesting,
-) CommandLineResult {
->>>>>>> a6bad901
 	host := compiler.NewCachedFSCompilerHost(sys.GetCurrentDirectory(), sys.FS(), sys.DefaultLibraryPath(), extendedConfigCache, getTraceFromSys(sys, testing))
 	buildInfoReadStart := sys.Now()
 	oldProgram := incremental.ReadBuildInfoProgram(config, incremental.NewBuildInfoReader(host), host)
@@ -326,20 +299,12 @@
 func performCompilation(
 	sys tsc.System,
 	config *tsoptions.ParsedCommandLine,
-<<<<<<< HEAD
 	reportDiagnostic tsc.DiagnosticReporter,
 	reportErrorSummary tsc.DiagnosticsReporter,
-	extendedConfigCache *collections.SyncMap[tspath.Path, *tsoptions.ExtendedConfigCacheEntry],
+	extendedConfigCache tsoptions.ExtendedConfigCache,
 	compileTimes tsc.CompileTimes,
 	testing tsc.CommandLineTesting,
 ) tsc.CommandLineResult {
-=======
-	reportDiagnostic diagnosticReporter,
-	extendedConfigCache tsoptions.ExtendedConfigCache,
-	configTime time.Duration,
-	testing CommandLineTesting,
-) CommandLineResult {
->>>>>>> a6bad901
 	host := compiler.NewCachedFSCompilerHost(sys.GetCurrentDirectory(), sys.FS(), sys.DefaultLibraryPath(), extendedConfigCache, getTraceFromSys(sys, testing))
 	// todo: cache, statistics, tracing
 	parseStart := sys.Now()
