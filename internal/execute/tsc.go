package execute

import (
	"context"
	"fmt"
	"strings"

	"github.com/microsoft/typescript-go/internal/ast"
	"github.com/microsoft/typescript-go/internal/collections"
	"github.com/microsoft/typescript-go/internal/compiler"
	"github.com/microsoft/typescript-go/internal/core"
	"github.com/microsoft/typescript-go/internal/diagnostics"
	"github.com/microsoft/typescript-go/internal/execute/build"
	"github.com/microsoft/typescript-go/internal/execute/incremental"
	"github.com/microsoft/typescript-go/internal/execute/tsc"
	"github.com/microsoft/typescript-go/internal/format"
	"github.com/microsoft/typescript-go/internal/jsonutil"
	"github.com/microsoft/typescript-go/internal/locale"
	"github.com/microsoft/typescript-go/internal/parser"
	"github.com/microsoft/typescript-go/internal/pprof"
	"github.com/microsoft/typescript-go/internal/tsoptions"
	"github.com/microsoft/typescript-go/internal/tspath"
)

func CommandLine(sys tsc.System, commandLineArgs []string, testing tsc.CommandLineTesting) tsc.CommandLineResult {
	if len(commandLineArgs) > 0 {
		switch strings.ToLower(commandLineArgs[0]) {
		case "-b", "--b", "-build", "--build":
			return tscBuildCompilation(sys, tsoptions.ParseBuildCommandLine(commandLineArgs, sys), testing)
			// case "-f":
			// 	return fmtMain(sys, commandLineArgs[1], commandLineArgs[1])
		}
	}

	return tscCompilation(sys, tsoptions.ParseCommandLine(commandLineArgs, sys), testing)
}

func fmtMain(sys tsc.System, input, output string) tsc.ExitStatus {
	ctx := format.WithFormatCodeSettings(context.Background(), format.GetDefaultFormatCodeSettings("\n"), "\n")
	input = string(tspath.ToPath(input, sys.GetCurrentDirectory(), sys.FS().UseCaseSensitiveFileNames()))
	output = string(tspath.ToPath(output, sys.GetCurrentDirectory(), sys.FS().UseCaseSensitiveFileNames()))
	fileContent, ok := sys.FS().ReadFile(input)
	if !ok {
		fmt.Fprintln(sys.Writer(), "File not found:", input)
		return tsc.ExitStatusNotImplemented
	}
	text := fileContent
	pathified := tspath.ToPath(input, sys.GetCurrentDirectory(), true)
	sourceFile := parser.ParseSourceFile(ast.SourceFileParseOptions{
		FileName:         string(pathified),
		Path:             pathified,
		JSDocParsingMode: ast.JSDocParsingModeParseAll,
	}, text, core.GetScriptKindFromFileName(string(pathified)))
	edits := format.FormatDocument(ctx, sourceFile)
	newText := core.ApplyBulkEdits(text, edits)

	if err := sys.FS().WriteFile(output, newText, false); err != nil {
		fmt.Fprintln(sys.Writer(), err.Error())
		return tsc.ExitStatusNotImplemented
	}
	return tsc.ExitStatusSuccess
}

func tscBuildCompilation(sys tsc.System, buildCommand *tsoptions.ParsedBuildCommandLine, testing tsc.CommandLineTesting) tsc.CommandLineResult {
	locale := buildCommand.Locale()
	reportDiagnostic := tsc.CreateDiagnosticReporter(sys, sys.Writer(), locale, buildCommand.CompilerOptions)

	if len(buildCommand.Errors) > 0 {
		for _, err := range buildCommand.Errors {
			reportDiagnostic(err)
		}
		return tsc.CommandLineResult{Status: tsc.ExitStatusDiagnosticsPresent_OutputsSkipped}
	}

	if pprofDir := buildCommand.CompilerOptions.PprofDir; pprofDir != "" {
		// !!! stderr?
		profileSession := pprof.BeginProfiling(pprofDir, sys.Writer())
		defer profileSession.Stop()
	}

	if buildCommand.CompilerOptions.Help.IsTrue() {
		tsc.PrintVersion(sys, locale)
		tsc.PrintBuildHelp(sys, locale, tsoptions.BuildOpts)
		return tsc.CommandLineResult{Status: tsc.ExitStatusSuccess}
	}

	orchestrator := build.NewOrchestrator(build.Options{
		Sys:     sys,
		Command: buildCommand,
		Testing: testing,
	})
	return orchestrator.Start()
}

func tscCompilation(sys tsc.System, commandLine *tsoptions.ParsedCommandLine, testing tsc.CommandLineTesting) tsc.CommandLineResult {
	configFileName := ""
	locale := commandLine.Locale()
	reportDiagnostic := tsc.CreateDiagnosticReporter(sys, sys.Writer(), locale, commandLine.CompilerOptions())

	if len(commandLine.Errors) > 0 {
		for _, e := range commandLine.Errors {
			reportDiagnostic(e)
		}
		return tsc.CommandLineResult{Status: tsc.ExitStatusDiagnosticsPresent_OutputsSkipped}
	}

	if pprofDir := commandLine.CompilerOptions().PprofDir; pprofDir != "" {
		// !!! stderr?
		profileSession := pprof.BeginProfiling(pprofDir, sys.Writer())
		defer profileSession.Stop()
	}

	if commandLine.CompilerOptions().Init.IsTrue() {
		tsc.WriteConfigFile(sys, locale, reportDiagnostic, commandLine.Raw.(*collections.OrderedMap[string, any]))
		return tsc.CommandLineResult{Status: tsc.ExitStatusSuccess}
	}

	if commandLine.CompilerOptions().Version.IsTrue() {
		tsc.PrintVersion(sys, locale)
		return tsc.CommandLineResult{Status: tsc.ExitStatusSuccess}
	}

	if commandLine.CompilerOptions().Help.IsTrue() || commandLine.CompilerOptions().All.IsTrue() {
		tsc.PrintHelp(sys, locale, commandLine)
		return tsc.CommandLineResult{Status: tsc.ExitStatusSuccess}
	}

	if commandLine.CompilerOptions().Watch.IsTrue() && commandLine.CompilerOptions().ListFilesOnly.IsTrue() {
		reportDiagnostic(ast.NewCompilerDiagnostic(diagnostics.Options_0_and_1_cannot_be_combined, "watch", "listFilesOnly"))
		return tsc.CommandLineResult{Status: tsc.ExitStatusDiagnosticsPresent_OutputsSkipped}
	}

	if commandLine.CompilerOptions().Project != "" {
		if len(commandLine.FileNames()) != 0 {
			reportDiagnostic(ast.NewCompilerDiagnostic(diagnostics.Option_project_cannot_be_mixed_with_source_files_on_a_command_line))
			return tsc.CommandLineResult{Status: tsc.ExitStatusDiagnosticsPresent_OutputsSkipped}
		}

		fileOrDirectory := tspath.NormalizePath(commandLine.CompilerOptions().Project)
		if sys.FS().DirectoryExists(fileOrDirectory) {
			configFileName = tspath.CombinePaths(fileOrDirectory, "tsconfig.json")
			if !sys.FS().FileExists(configFileName) {
				reportDiagnostic(ast.NewCompilerDiagnostic(diagnostics.Cannot_find_a_tsconfig_json_file_at_the_current_directory_Colon_0, configFileName))
				return tsc.CommandLineResult{Status: tsc.ExitStatusDiagnosticsPresent_OutputsSkipped}
			}
		} else {
			configFileName = fileOrDirectory
			if !sys.FS().FileExists(configFileName) {
				reportDiagnostic(ast.NewCompilerDiagnostic(diagnostics.The_specified_path_does_not_exist_Colon_0, fileOrDirectory))
				return tsc.CommandLineResult{Status: tsc.ExitStatusDiagnosticsPresent_OutputsSkipped}
			}
		}
	} else if !commandLine.CompilerOptions().IgnoreConfig.IsTrue() || len(commandLine.FileNames()) == 0 {
		searchPath := tspath.NormalizePath(sys.GetCurrentDirectory())
		configFileName = findConfigFile(searchPath, sys.FS().FileExists, "tsconfig.json")
<<<<<<< HEAD
		if len(commandLine.FileNames()) != 0 {
			if configFileName != "" {
				// Error to not specify config file
				reportDiagnostic(ast.NewCompilerDiagnostic(diagnostics.X_tsconfig_json_is_present_but_will_not_be_loaded_if_files_are_specified_on_commandline_Use_ignoreConfig_to_skip_this_error))
				return tsc.CommandLineResult{Status: tsc.ExitStatusDiagnosticsPresent_OutputsSkipped}
			}
		} else if configFileName == "" {
			if commandLine.CompilerOptions().ShowConfig.IsTrue() {
				reportDiagnostic(ast.NewCompilerDiagnostic(diagnostics.Cannot_find_a_tsconfig_json_file_at_the_current_directory_Colon_0, tspath.NormalizePath(sys.GetCurrentDirectory())))
			} else {
				tsc.PrintVersion(sys)
				tsc.PrintHelp(sys, commandLine)
			}
			return tsc.CommandLineResult{Status: tsc.ExitStatusDiagnosticsPresent_OutputsSkipped}
=======
	}

	if configFileName == "" && len(commandLine.FileNames()) == 0 {
		if commandLine.CompilerOptions().ShowConfig.IsTrue() {
			reportDiagnostic(ast.NewCompilerDiagnostic(diagnostics.Cannot_find_a_tsconfig_json_file_at_the_current_directory_Colon_0, tspath.NormalizePath(sys.GetCurrentDirectory())))
		} else {
			tsc.PrintVersion(sys, locale)
			tsc.PrintHelp(sys, locale, commandLine)
>>>>>>> 746dcca6
		}
	}

	// !!! convert to options with absolute paths is usually done here, but for ease of implementation, it's done in `tsoptions.ParseCommandLine()`
	compilerOptionsFromCommandLine := commandLine.CompilerOptions()
	configForCompilation := commandLine
	extendedConfigCache := &tsc.ExtendedConfigCache{}
	var compileTimes tsc.CompileTimes
	if configFileName != "" {
		configStart := sys.Now()
		configParseResult, errors := tsoptions.GetParsedCommandLineOfConfigFile(configFileName, compilerOptionsFromCommandLine, sys, extendedConfigCache)
		compileTimes.ConfigTime = sys.Now().Sub(configStart)
		if len(errors) != 0 {
			// these are unrecoverable errors--exit to report them as diagnostics
			for _, e := range errors {
				reportDiagnostic(e)
			}
			return tsc.CommandLineResult{Status: tsc.ExitStatusDiagnosticsPresent_OutputsGenerated}
		}
		configForCompilation = configParseResult
		// Updater to reflect pretty
		reportDiagnostic = tsc.CreateDiagnosticReporter(sys, sys.Writer(), locale, commandLine.CompilerOptions())
	}

	reportErrorSummary := tsc.CreateReportErrorSummary(sys, locale, configForCompilation.CompilerOptions())
	if compilerOptionsFromCommandLine.ShowConfig.IsTrue() {
		showConfig(sys, configForCompilation.CompilerOptions())
		return tsc.CommandLineResult{Status: tsc.ExitStatusSuccess}
	}
	if configForCompilation.CompilerOptions().Watch.IsTrue() {
		watcher := createWatcher(
			sys,
			configForCompilation,
			compilerOptionsFromCommandLine,
			reportDiagnostic,
			reportErrorSummary,
			testing,
		)
		watcher.start()
		return tsc.CommandLineResult{Status: tsc.ExitStatusSuccess, Watcher: watcher}
	} else if configForCompilation.CompilerOptions().IsIncremental() {
		return performIncrementalCompilation(
			sys,
			configForCompilation,
			reportDiagnostic,
			reportErrorSummary,
			extendedConfigCache,
			&compileTimes,
			testing,
		)
	}
	return performCompilation(
		sys,
		configForCompilation,
		reportDiagnostic,
		reportErrorSummary,
		extendedConfigCache,
		&compileTimes,
		testing,
	)
}

func findConfigFile(searchPath string, fileExists func(string) bool, configName string) string {
	result, ok := tspath.ForEachAncestorDirectory(searchPath, func(ancestor string) (string, bool) {
		fullConfigName := tspath.CombinePaths(ancestor, configName)
		if fileExists(fullConfigName) {
			return fullConfigName, true
		}
		return fullConfigName, false
	})
	if !ok {
		return ""
	}
	return result
}

func getTraceFromSys(sys tsc.System, locale locale.Locale, testing tsc.CommandLineTesting) func(msg *diagnostics.Message, args ...any) {
	return tsc.GetTraceWithWriterFromSys(sys.Writer(), locale, testing)
}

func performIncrementalCompilation(
	sys tsc.System,
	config *tsoptions.ParsedCommandLine,
	reportDiagnostic tsc.DiagnosticReporter,
	reportErrorSummary tsc.DiagnosticsReporter,
	extendedConfigCache tsoptions.ExtendedConfigCache,
	compileTimes *tsc.CompileTimes,
	testing tsc.CommandLineTesting,
) tsc.CommandLineResult {
	host := compiler.NewCachedFSCompilerHost(sys.GetCurrentDirectory(), sys.FS(), sys.DefaultLibraryPath(), extendedConfigCache, getTraceFromSys(sys, config.Locale(), testing))
	buildInfoReadStart := sys.Now()
	oldProgram := incremental.ReadBuildInfoProgram(config, incremental.NewBuildInfoReader(host), host)
	compileTimes.BuildInfoReadTime = sys.Now().Sub(buildInfoReadStart)
	// todo: cache, statistics, tracing
	parseStart := sys.Now()
	program := compiler.NewProgram(compiler.ProgramOptions{
		Config:           config,
		Host:             host,
		JSDocParsingMode: ast.JSDocParsingModeParseForTypeErrors,
	})
	compileTimes.ParseTime = sys.Now().Sub(parseStart)
	changesComputeStart := sys.Now()
	incrementalProgram := incremental.NewProgram(program, oldProgram, incremental.CreateHost(host), testing != nil)
	compileTimes.ChangesComputeTime = sys.Now().Sub(changesComputeStart)
	result, _ := tsc.EmitAndReportStatistics(tsc.EmitInput{
		Sys:                sys,
		ProgramLike:        incrementalProgram,
		Program:            incrementalProgram.GetProgram(),
		Config:             config,
		ReportDiagnostic:   reportDiagnostic,
		ReportErrorSummary: reportErrorSummary,
		Writer:             sys.Writer(),
		CompileTimes:       compileTimes,
		Testing:            testing,
	})
	if testing != nil {
		testing.OnProgram(incrementalProgram)
	}
	return tsc.CommandLineResult{
		Status: result.Status,
	}
}

func performCompilation(
	sys tsc.System,
	config *tsoptions.ParsedCommandLine,
	reportDiagnostic tsc.DiagnosticReporter,
	reportErrorSummary tsc.DiagnosticsReporter,
	extendedConfigCache tsoptions.ExtendedConfigCache,
	compileTimes *tsc.CompileTimes,
	testing tsc.CommandLineTesting,
) tsc.CommandLineResult {
	host := compiler.NewCachedFSCompilerHost(sys.GetCurrentDirectory(), sys.FS(), sys.DefaultLibraryPath(), extendedConfigCache, getTraceFromSys(sys, config.Locale(), testing))
	// todo: cache, statistics, tracing
	parseStart := sys.Now()
	program := compiler.NewProgram(compiler.ProgramOptions{
		Config:           config,
		Host:             host,
		JSDocParsingMode: ast.JSDocParsingModeParseForTypeErrors,
	})
	compileTimes.ParseTime = sys.Now().Sub(parseStart)
	result, _ := tsc.EmitAndReportStatistics(tsc.EmitInput{
		Sys:                sys,
		ProgramLike:        program,
		Program:            program,
		Config:             config,
		ReportDiagnostic:   reportDiagnostic,
		ReportErrorSummary: reportErrorSummary,
		Writer:             sys.Writer(),
		CompileTimes:       compileTimes,
		Testing:            testing,
	})
	return tsc.CommandLineResult{
		Status: result.Status,
	}
}

func showConfig(sys tsc.System, config *core.CompilerOptions) {
	// !!!
	_ = jsonutil.MarshalIndentWrite(sys.Writer(), config, "", "    ")
}<|MERGE_RESOLUTION|>--- conflicted
+++ resolved
@@ -153,7 +153,6 @@
 	} else if !commandLine.CompilerOptions().IgnoreConfig.IsTrue() || len(commandLine.FileNames()) == 0 {
 		searchPath := tspath.NormalizePath(sys.GetCurrentDirectory())
 		configFileName = findConfigFile(searchPath, sys.FS().FileExists, "tsconfig.json")
-<<<<<<< HEAD
 		if len(commandLine.FileNames()) != 0 {
 			if configFileName != "" {
 				// Error to not specify config file
@@ -164,20 +163,10 @@
 			if commandLine.CompilerOptions().ShowConfig.IsTrue() {
 				reportDiagnostic(ast.NewCompilerDiagnostic(diagnostics.Cannot_find_a_tsconfig_json_file_at_the_current_directory_Colon_0, tspath.NormalizePath(sys.GetCurrentDirectory())))
 			} else {
-				tsc.PrintVersion(sys)
-				tsc.PrintHelp(sys, commandLine)
+				tsc.PrintVersion(sys, locale)
+				tsc.PrintHelp(sys, locale, commandLine)
 			}
 			return tsc.CommandLineResult{Status: tsc.ExitStatusDiagnosticsPresent_OutputsSkipped}
-=======
-	}
-
-	if configFileName == "" && len(commandLine.FileNames()) == 0 {
-		if commandLine.CompilerOptions().ShowConfig.IsTrue() {
-			reportDiagnostic(ast.NewCompilerDiagnostic(diagnostics.Cannot_find_a_tsconfig_json_file_at_the_current_directory_Colon_0, tspath.NormalizePath(sys.GetCurrentDirectory())))
-		} else {
-			tsc.PrintVersion(sys, locale)
-			tsc.PrintHelp(sys, locale, commandLine)
->>>>>>> 746dcca6
 		}
 	}
 
