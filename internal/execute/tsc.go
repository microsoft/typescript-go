package execute

import (
	"context"
	"encoding/json"
	"fmt"
	"runtime"
	"strings"
	"time"

	"github.com/microsoft/typescript-go/internal/ast"
	"github.com/microsoft/typescript-go/internal/compiler"
	"github.com/microsoft/typescript-go/internal/core"
	"github.com/microsoft/typescript-go/internal/diagnostics"
	"github.com/microsoft/typescript-go/internal/format"
	"github.com/microsoft/typescript-go/internal/incremental"
	"github.com/microsoft/typescript-go/internal/parser"
	"github.com/microsoft/typescript-go/internal/pprof"
	"github.com/microsoft/typescript-go/internal/tsoptions"
	"github.com/microsoft/typescript-go/internal/tspath"
)

type cbType = func(p any) any

func applyBulkEdits(text string, edits []core.TextChange) string {
	b := strings.Builder{}
	b.Grow(len(text))
	lastEnd := 0
	for _, e := range edits {
		start := e.TextRange.Pos()
		if start != lastEnd {
			b.WriteString(text[lastEnd:e.TextRange.Pos()])
		}
		b.WriteString(e.NewText)

		lastEnd = e.TextRange.End()
	}
	b.WriteString(text[lastEnd:])

	return b.String()
}

type CommandLineResult struct {
	Status             ExitStatus
	IncrementalProgram *incremental.Program
	Watcher            *Watcher
}

func CommandLine(sys System, commandLineArgs []string, testing bool) CommandLineResult {
	if len(commandLineArgs) > 0 {
		// !!! build mode
		switch strings.ToLower(commandLineArgs[0]) {
		case "-b", "--b", "-build", "--build":
			fmt.Fprintln(sys.Writer(), "Build mode is currently unsupported.")
			sys.EndWrite()
			return CommandLineResult{Status: ExitStatusNotImplemented}
			// case "-f":
			// 	return fmtMain(sys, commandLineArgs[1], commandLineArgs[1])
		}
	}

	return tscCompilation(sys, tsoptions.ParseCommandLine(commandLineArgs, sys), testing)
}

func fmtMain(sys System, input, output string) ExitStatus {
	ctx := format.WithFormatCodeSettings(context.Background(), format.GetDefaultFormatCodeSettings("\n"), "\n")
	input = string(tspath.ToPath(input, sys.GetCurrentDirectory(), sys.FS().UseCaseSensitiveFileNames()))
	output = string(tspath.ToPath(output, sys.GetCurrentDirectory(), sys.FS().UseCaseSensitiveFileNames()))
	fileContent, ok := sys.FS().ReadFile(input)
	if !ok {
		fmt.Fprintln(sys.Writer(), "File not found:", input)
		return ExitStatusNotImplemented
	}
	text := fileContent
	pathified := tspath.ToPath(input, sys.GetCurrentDirectory(), true)
	sourceFile := parser.ParseSourceFile(ast.SourceFileParseOptions{
		FileName:         string(pathified),
		Path:             pathified,
		JSDocParsingMode: ast.JSDocParsingModeParseAll,
	}, text, core.GetScriptKindFromFileName(string(pathified)))
	edits := format.FormatDocument(ctx, sourceFile)
	newText := applyBulkEdits(text, edits)

	if err := sys.FS().WriteFile(output, newText, false); err != nil {
		fmt.Fprintln(sys.Writer(), err.Error())
		return ExitStatusNotImplemented
	}
	return ExitStatusSuccess
}

func tscCompilation(sys System, commandLine *tsoptions.ParsedCommandLine, testing bool) CommandLineResult {
	configFileName := ""
	reportDiagnostic := createDiagnosticReporter(sys, commandLine.CompilerOptions())
	// if commandLine.Options().Locale != nil

	if len(commandLine.Errors) > 0 {
		for _, e := range commandLine.Errors {
			reportDiagnostic(e)
		}
		return CommandLineResult{Status: ExitStatusDiagnosticsPresent_OutputsSkipped}
	}

	if pprofDir := commandLine.CompilerOptions().PprofDir; pprofDir != "" {
		// !!! stderr?
		profileSession := pprof.BeginProfiling(pprofDir, sys.Writer())
		defer profileSession.Stop()
	}

	if commandLine.CompilerOptions().Init.IsTrue() {
		return CommandLineResult{Status: ExitStatusNotImplemented}
	}

	if commandLine.CompilerOptions().Version.IsTrue() {
		printVersion(sys)
		return CommandLineResult{Status: ExitStatusSuccess}
	}

	if commandLine.CompilerOptions().Help.IsTrue() || commandLine.CompilerOptions().All.IsTrue() {
		printHelp(sys, commandLine)
		return CommandLineResult{Status: ExitStatusSuccess}
	}

	if commandLine.CompilerOptions().Watch.IsTrue() && commandLine.CompilerOptions().ListFilesOnly.IsTrue() {
		reportDiagnostic(ast.NewCompilerDiagnostic(diagnostics.Options_0_and_1_cannot_be_combined, "watch", "listFilesOnly"))
		return CommandLineResult{Status: ExitStatusDiagnosticsPresent_OutputsSkipped}
	}

	if commandLine.CompilerOptions().Project != "" {
		if len(commandLine.FileNames()) != 0 {
			reportDiagnostic(ast.NewCompilerDiagnostic(diagnostics.Option_project_cannot_be_mixed_with_source_files_on_a_command_line))
			return CommandLineResult{Status: ExitStatusDiagnosticsPresent_OutputsSkipped}
		}

		fileOrDirectory := tspath.NormalizePath(commandLine.CompilerOptions().Project)
		if sys.FS().DirectoryExists(fileOrDirectory) {
			configFileName = tspath.CombinePaths(fileOrDirectory, "tsconfig.json")
			if !sys.FS().FileExists(configFileName) {
				reportDiagnostic(ast.NewCompilerDiagnostic(diagnostics.Cannot_find_a_tsconfig_json_file_at_the_current_directory_Colon_0, configFileName))
				return CommandLineResult{Status: ExitStatusDiagnosticsPresent_OutputsSkipped}
			}
		} else {
			configFileName = fileOrDirectory
			if !sys.FS().FileExists(configFileName) {
				reportDiagnostic(ast.NewCompilerDiagnostic(diagnostics.The_specified_path_does_not_exist_Colon_0, fileOrDirectory))
				return CommandLineResult{Status: ExitStatusDiagnosticsPresent_OutputsSkipped}
			}
		}
	} else if len(commandLine.FileNames()) == 0 {
		searchPath := tspath.NormalizePath(sys.GetCurrentDirectory())
		configFileName = findConfigFile(searchPath, sys.FS().FileExists, "tsconfig.json")
	}

	if configFileName == "" && len(commandLine.FileNames()) == 0 {
		if commandLine.CompilerOptions().ShowConfig.IsTrue() {
			reportDiagnostic(ast.NewCompilerDiagnostic(diagnostics.Cannot_find_a_tsconfig_json_file_at_the_current_directory_Colon_0, tspath.NormalizePath(sys.GetCurrentDirectory())))
		} else {
			printVersion(sys)
			printHelp(sys, commandLine)
		}
		return CommandLineResult{Status: ExitStatusDiagnosticsPresent_OutputsSkipped}
	}

	// !!! convert to options with absolute paths is usually done here, but for ease of implementation, it's done in `tsoptions.ParseCommandLine()`
	compilerOptionsFromCommandLine := commandLine.CompilerOptions()
	configForCompilation := commandLine
	var extendedConfigCache collections.SyncMap[tspath.Path, *tsoptions.ExtendedConfigCacheEntry]
	var configTime time.Duration
	if configFileName != "" {
		configStart := sys.Now()
<<<<<<< HEAD
		extendedConfigCache := &extendedConfigCache{}
		configParseResult, errors := tsoptions.GetParsedCommandLineOfConfigFile(configFileName, compilerOptionsFromCommandLine, sys, extendedConfigCache)
		configTime := sys.Now().Sub(configStart)
=======
		configParseResult, errors := tsoptions.GetParsedCommandLineOfConfigFile(configFileName, compilerOptionsFromCommandLine, sys, &extendedConfigCache)
		configTime = sys.Now().Sub(configStart)
>>>>>>> 5e6bd1ef
		if len(errors) != 0 {
			// these are unrecoverable errors--exit to report them as diagnostics
			for _, e := range errors {
				reportDiagnostic(e)
			}
			return CommandLineResult{Status: ExitStatusDiagnosticsPresent_OutputsGenerated}
		}
		configForCompilation = configParseResult
		// Updater to reflect pretty
		reportDiagnostic = createDiagnosticReporter(sys, commandLine.CompilerOptions())
	}

	if compilerOptionsFromCommandLine.ShowConfig.IsTrue() {
		showConfig(sys, configForCompilation.CompilerOptions())
		return CommandLineResult{Status: ExitStatusSuccess}
	}
	if configForCompilation.CompilerOptions().Watch.IsTrue() {
		watcher := createWatcher(sys, configForCompilation, reportDiagnostic, testing)
		watcher.start()
		return CommandLineResult{Status: ExitStatusSuccess, Watcher: watcher}
	} else if configForCompilation.CompilerOptions().IsIncremental() {
		return performIncrementalCompilation(
			sys,
			configForCompilation,
			reportDiagnostic,
<<<<<<< HEAD
			extendedConfigCache,
=======
			&extendedConfigCache,
>>>>>>> 5e6bd1ef
			configTime,
			testing,
		)
	}
	return performCompilation(
		sys,
		configForCompilation,
		reportDiagnostic,
<<<<<<< HEAD
		nil,
		0, /*configTime*/
	), nil
=======
		&extendedConfigCache,
		configTime,
	)
>>>>>>> 5e6bd1ef
}

func findConfigFile(searchPath string, fileExists func(string) bool, configName string) string {
	result, ok := tspath.ForEachAncestorDirectory(searchPath, func(ancestor string) (string, bool) {
		fullConfigName := tspath.CombinePaths(ancestor, configName)
		if fileExists(fullConfigName) {
			return fullConfigName, true
		}
		return fullConfigName, false
	})
	if !ok {
		return ""
	}
	return result
}

func performIncrementalCompilation(
	sys System,
	config *tsoptions.ParsedCommandLine,
	reportDiagnostic diagnosticReporter,
	extendedConfigCache *collections.SyncMap[tspath.Path, *tsoptions.ExtendedConfigCacheEntry],
	configTime time.Duration,
	testing bool,
) CommandLineResult {
	host := compiler.NewCachedFSCompilerHost(sys.GetCurrentDirectory(), sys.FS(), sys.DefaultLibraryPath(), extendedConfigCache)
	oldProgram := incremental.ReadBuildInfoProgram(config, incremental.NewBuildInfoReader(host))
	// todo: cache, statistics, tracing
	parseStart := sys.Now()
	program := compiler.NewProgram(compiler.ProgramOptions{
		Config:           config,
		Host:             host,
		JSDocParsingMode: ast.JSDocParsingModeParseForTypeErrors,
	})
	parseTime := sys.Now().Sub(parseStart)
	incrementalProgram := incremental.NewProgram(program, oldProgram, testing)
	return CommandLineResult{
		Status: emitAndReportStatistics(
			sys,
			incrementalProgram,
			incrementalProgram.GetProgram(),
			config,
			reportDiagnostic,
			configTime,
			parseTime,
		),
		IncrementalProgram: incrementalProgram,
	}
}

func performCompilation(
	sys System,
	config *tsoptions.ParsedCommandLine,
	reportDiagnostic diagnosticReporter,
<<<<<<< HEAD
	extendedConfigCache tsoptions.ExtendedConfigCache,
	configTime time.Duration,
) ExitStatus {
=======
	extendedConfigCache *collections.SyncMap[tspath.Path, *tsoptions.ExtendedConfigCacheEntry],
	configTime time.Duration,
) CommandLineResult {
>>>>>>> 5e6bd1ef
	host := compiler.NewCachedFSCompilerHost(sys.GetCurrentDirectory(), sys.FS(), sys.DefaultLibraryPath(), extendedConfigCache)
	// todo: cache, statistics, tracing
	parseStart := sys.Now()
	program := compiler.NewProgram(compiler.ProgramOptions{
		Config:           config,
		Host:             host,
		JSDocParsingMode: ast.JSDocParsingModeParseForTypeErrors,
	})
	parseTime := sys.Now().Sub(parseStart)
	return CommandLineResult{
		Status: emitAndReportStatistics(
			sys,
			program,
			program,
			config,
			reportDiagnostic,
			configTime,
			parseTime,
		),
	}
}

func emitAndReportStatistics(
	sys System,
	programLike compiler.ProgramLike,
	program *compiler.Program,
	config *tsoptions.ParsedCommandLine,
	reportDiagnostic diagnosticReporter,
	configTime time.Duration,
	parseTime time.Duration,
) ExitStatus {
	result := emitFilesAndReportErrors(sys, programLike, reportDiagnostic)
	if result.status != ExitStatusSuccess {
		// compile exited early
		return result.status
	}

	result.configTime = configTime
	result.parseTime = parseTime
	result.totalTime = sys.SinceStart()

	if config.CompilerOptions().Diagnostics.IsTrue() || config.CompilerOptions().ExtendedDiagnostics.IsTrue() {
		var memStats runtime.MemStats
		// GC must be called twice to allow things to settle.
		runtime.GC()
		runtime.GC()
		runtime.ReadMemStats(&memStats)

		reportStatistics(sys, program, result, &memStats)
	}

	if result.emitResult.EmitSkipped && len(result.diagnostics) > 0 {
		return ExitStatusDiagnosticsPresent_OutputsSkipped
	} else if len(result.diagnostics) > 0 {
		return ExitStatusDiagnosticsPresent_OutputsGenerated
	}
	return ExitStatusSuccess
}

type compileAndEmitResult struct {
	diagnostics []*ast.Diagnostic
	emitResult  *compiler.EmitResult
	status      ExitStatus
	configTime  time.Duration
	parseTime   time.Duration
	bindTime    time.Duration
	checkTime   time.Duration
	totalTime   time.Duration
	emitTime    time.Duration
}

func emitFilesAndReportErrors(
	sys System,
	program compiler.ProgramLike,
	reportDiagnostic diagnosticReporter,
) (result compileAndEmitResult) {
	ctx := context.Background()

	allDiagnostics := compiler.GetDiagnosticsOfAnyProgram(
		ctx,
		program,
		nil,
		false,
		func(ctx context.Context, file *ast.SourceFile) []*ast.Diagnostic {
			// Options diagnostics include global diagnostics (even though we collect them separately),
			// and global diagnostics create checkers, which then bind all of the files. Do this binding
			// early so we can track the time.
			bindStart := sys.Now()
			diags := program.GetBindDiagnostics(ctx, file)
			result.bindTime = sys.Now().Sub(bindStart)
			return diags
		},
		func(ctx context.Context, file *ast.SourceFile) []*ast.Diagnostic {
			checkStart := sys.Now()
			diags := program.GetSemanticDiagnostics(ctx, file)
			result.checkTime = sys.Now().Sub(checkStart)
			return diags
		},
	)

	emitResult := &compiler.EmitResult{EmitSkipped: true, Diagnostics: []*ast.Diagnostic{}}
	if !program.Options().ListFilesOnly.IsTrue() {
		emitStart := sys.Now()
		emitResult = program.Emit(ctx, compiler.EmitOptions{})
		result.emitTime = sys.Now().Sub(emitStart)
	}
	if emitResult != nil {
		allDiagnostics = append(allDiagnostics, emitResult.Diagnostics...)
	}

	allDiagnostics = compiler.SortAndDeduplicateDiagnostics(allDiagnostics)
	for _, diagnostic := range allDiagnostics {
		reportDiagnostic(diagnostic)
	}

	if sys.Writer() != nil {
		for _, file := range emitResult.EmittedFiles {
			fmt.Fprintln(sys.Writer(), "TSFILE: ", tspath.GetNormalizedAbsolutePath(file, sys.GetCurrentDirectory()))
		}
		listFiles(sys, program)
	}

	createReportErrorSummary(sys, program.Options())(allDiagnostics)
	result.diagnostics = allDiagnostics
	result.emitResult = emitResult
	result.status = ExitStatusSuccess
	return result
}

// func isBuildCommand(args []string) bool {
// 	return len(args) > 0 && args[0] == "build"
// }

func showConfig(sys System, config *core.CompilerOptions) {
	// !!!
	enc := json.NewEncoder(sys.Writer())
	enc.SetIndent("", "    ")
	enc.Encode(config) //nolint:errcheck,errchkjson
}

func listFiles(sys System, program compiler.ProgramLike) {
	options := program.Options()
	// !!! explainFiles
	if options.ListFiles.IsTrue() || options.ListFilesOnly.IsTrue() {
		for _, file := range program.GetSourceFiles() {
			fmt.Fprintln(sys.Writer(), file.FileName())
		}
	}
}<|MERGE_RESOLUTION|>--- conflicted
+++ resolved
@@ -163,18 +163,10 @@
 	// !!! convert to options with absolute paths is usually done here, but for ease of implementation, it's done in `tsoptions.ParseCommandLine()`
 	compilerOptionsFromCommandLine := commandLine.CompilerOptions()
 	configForCompilation := commandLine
-	var extendedConfigCache collections.SyncMap[tspath.Path, *tsoptions.ExtendedConfigCacheEntry]
+	extendedConfigCache := &extendedConfigCache{}
 	var configTime time.Duration
 	if configFileName != "" {
-		configStart := sys.Now()
-<<<<<<< HEAD
-		extendedConfigCache := &extendedConfigCache{}
 		configParseResult, errors := tsoptions.GetParsedCommandLineOfConfigFile(configFileName, compilerOptionsFromCommandLine, sys, extendedConfigCache)
-		configTime := sys.Now().Sub(configStart)
-=======
-		configParseResult, errors := tsoptions.GetParsedCommandLineOfConfigFile(configFileName, compilerOptionsFromCommandLine, sys, &extendedConfigCache)
-		configTime = sys.Now().Sub(configStart)
->>>>>>> 5e6bd1ef
 		if len(errors) != 0 {
 			// these are unrecoverable errors--exit to report them as diagnostics
 			for _, e := range errors {
@@ -200,11 +192,7 @@
 			sys,
 			configForCompilation,
 			reportDiagnostic,
-<<<<<<< HEAD
 			extendedConfigCache,
-=======
-			&extendedConfigCache,
->>>>>>> 5e6bd1ef
 			configTime,
 			testing,
 		)
@@ -213,15 +201,9 @@
 		sys,
 		configForCompilation,
 		reportDiagnostic,
-<<<<<<< HEAD
-		nil,
-		0, /*configTime*/
-	), nil
-=======
-		&extendedConfigCache,
+		extendedConfigCache,
 		configTime,
 	)
->>>>>>> 5e6bd1ef
 }
 
 func findConfigFile(searchPath string, fileExists func(string) bool, configName string) string {
@@ -242,7 +224,7 @@
 	sys System,
 	config *tsoptions.ParsedCommandLine,
 	reportDiagnostic diagnosticReporter,
-	extendedConfigCache *collections.SyncMap[tspath.Path, *tsoptions.ExtendedConfigCacheEntry],
+	extendedConfigCache tsoptions.ExtendedConfigCache,
 	configTime time.Duration,
 	testing bool,
 ) CommandLineResult {
@@ -275,15 +257,9 @@
 	sys System,
 	config *tsoptions.ParsedCommandLine,
 	reportDiagnostic diagnosticReporter,
-<<<<<<< HEAD
 	extendedConfigCache tsoptions.ExtendedConfigCache,
 	configTime time.Duration,
-) ExitStatus {
-=======
-	extendedConfigCache *collections.SyncMap[tspath.Path, *tsoptions.ExtendedConfigCacheEntry],
-	configTime time.Duration,
 ) CommandLineResult {
->>>>>>> 5e6bd1ef
 	host := compiler.NewCachedFSCompilerHost(sys.GetCurrentDirectory(), sys.FS(), sys.DefaultLibraryPath(), extendedConfigCache)
 	// todo: cache, statistics, tracing
 	parseStart := sys.Now()
