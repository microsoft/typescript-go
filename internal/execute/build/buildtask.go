package build

import (
	"fmt"
	"slices"
	"strings"
	"sync"
	"sync/atomic"
	"time"

	"github.com/microsoft/typescript-go/internal/ast"
	"github.com/microsoft/typescript-go/internal/collections"
	"github.com/microsoft/typescript-go/internal/compiler"
	"github.com/microsoft/typescript-go/internal/core"
	"github.com/microsoft/typescript-go/internal/diagnostics"
	"github.com/microsoft/typescript-go/internal/execute/incremental"
	"github.com/microsoft/typescript-go/internal/execute/tsc"
	"github.com/microsoft/typescript-go/internal/tsoptions"
	"github.com/microsoft/typescript-go/internal/tspath"
)

type updateKind uint

const (
	updateKindNone updateKind = iota
	updateKindConfig
	updateKindUpdate
)

type buildKind uint

const (
	buildKindNone buildKind = iota
	buildKindPseudo
	buildKindProgram
)

type upstreamTask struct {
	task     *buildTask
	refIndex int
}
type buildInfoEntry struct {
	buildInfo *incremental.BuildInfo
	path      tspath.Path
	mTime     time.Time
	dtsTime   *time.Time
}

type buildTask struct {
	config     string
	resolved   *tsoptions.ParsedCommandLine
	upStream   []*upstreamTask
	downStream []*buildTask // Only set and used in watch mode
	status     *upToDateStatus
	done       chan struct{}

	// task reporting
	builder            strings.Builder
	errors             []*ast.Diagnostic
	reportStatus       tsc.DiagnosticReporter
	diagnosticReporter tsc.DiagnosticReporter
	exitStatus         tsc.ExitStatus
	statistics         *tsc.Statistics
	program            *incremental.Program
	buildKind          buildKind
	filesToDelete      []string
	prevReporter       *buildTask
	reportDone         chan struct{}

	// Watching things
	configTime          time.Time
	extendedConfigTimes []time.Time
	inputFiles          []time.Time

	buildInfoEntry   *buildInfoEntry
	buildInfoEntryMu sync.Mutex

	pending            atomic.Bool
	isInitialCycle     bool
	downStreamUpdateMu sync.Mutex
	dirty              bool
}

func (t *buildTask) waitOnUpstream() {
	for _, upstream := range t.upStream {
<<<<<<< HEAD
		<-upstream.done
=======
		<-upstream.task.done
>>>>>>> d7887e0a
	}
}

func (t *buildTask) unblockDownstream() {
	t.pending.Store(false)
	t.isInitialCycle = false
	close(t.done)
}

func (t *buildTask) reportDiagnostic(err *ast.Diagnostic) {
	t.errors = append(t.errors, err)
	t.diagnosticReporter(err)
}

func (t *buildTask) report(orchestrator *Orchestrator, configPath tspath.Path, buildResult *orchestratorResult) {
	if t.prevReporter != nil {
		<-t.prevReporter.reportDone
	}
	if len(t.errors) > 0 {
		buildResult.errors = append(core.IfElse(buildResult.errors != nil, buildResult.errors, []*ast.Diagnostic{}), t.errors...)
	}
	fmt.Fprint(orchestrator.opts.Sys.Writer(), t.builder.String())
	t.builder.Reset()
	if t.exitStatus > buildResult.result.Status {
		buildResult.result.Status = t.exitStatus
	}
	if t.statistics != nil {
		buildResult.programStats = append(buildResult.programStats, t.statistics)
		t.statistics = nil
	}
	// If we built the program, or updated timestamps, or had errors, we need to
	// delete files that are no longer needed
	switch t.buildKind {
	case buildKindProgram:
		if orchestrator.opts.Testing != nil {
			orchestrator.opts.Testing.OnProgram(t.program)
		}
		t.program.MakeReadonly()
		buildResult.statistics.ProjectsBuilt++
		t.buildKind = buildKindNone
	case buildKindPseudo:
		buildResult.statistics.TimestampUpdates++
		t.buildKind = buildKindNone
	}
	buildResult.filesToDelete = append(buildResult.filesToDelete, t.filesToDelete...)
	close(t.reportDone)
}

func (t *buildTask) buildProject(orchestrator *Orchestrator, path tspath.Path) {
	// Wait on upstream tasks to complete
	t.waitOnUpstream()
<<<<<<< HEAD
	status := t.getUpToDateStatus(orchestrator, path)
	t.reportUpToDateStatus(orchestrator, status)
	if handled := t.handleStatusThatDoesntRequireBuild(orchestrator, status); handled == nil {
		status = t.compileAndEmit(orchestrator, path, status)
=======
	if t.pending.Load() {
		t.status = t.getUpToDateStatus(orchestrator, path)
		t.reportUpToDateStatus(orchestrator)
		if !t.handleStatusThatDoesntRequireBuild(orchestrator) {
			t.compileAndEmit(orchestrator, path)
			t.updateDownstream(orchestrator, path)
		} else {
			if t.resolved != nil {
				for _, diagnostic := range t.resolved.GetConfigFileParsingDiagnostics() {
					t.reportDiagnostic(diagnostic)
				}
			}
			if len(t.errors) > 0 {
				t.exitStatus = tsc.ExitStatusDiagnosticsPresent_OutputsSkipped
			}
		}
>>>>>>> d7887e0a
	} else {
		if len(t.errors) > 0 {
			t.reportUpToDateStatus(orchestrator)
			for _, err := range t.errors {
				// Should not add the diagnostics so just reporting
				t.diagnosticReporter(err)
			}
		}
	}
	t.unblockDownstream()
}

func (t *buildTask) updateDownstream(orchestrator *Orchestrator, path tspath.Path) {
	if t.isInitialCycle {
		return
	}
	if orchestrator.opts.Command.BuildOptions.StopBuildOnErrors.IsTrue() && t.status.isError() {
		return
	}

	for _, downStream := range t.downStream {
		downStream.downStreamUpdateMu.Lock()
		if downStream.status != nil {
			switch downStream.status.kind {
			case upToDateStatusTypeUpToDate:
				if !t.program.HasChangedDtsFile() {
					downStream.status = &upToDateStatus{kind: upToDateStatusTypeUpToDateWithUpstreamTypes, data: downStream.status.data}
					break
				}
				fallthrough
			case upToDateStatusTypeUpToDateWithUpstreamTypes,
				upToDateStatusTypeUpToDateWithInputFileText:
				if t.program.HasChangedDtsFile() {
					downStream.status = &upToDateStatus{kind: upToDateStatusTypeInputFileNewer, data: &inputOutputName{t.config, downStream.status.oldestOutputFileName()}}
				}
			case upToDateStatusTypeUpstreamErrors:
				upstreamErrors := downStream.status.upstreamErrors()
				refConfig := core.ResolveConfigFileNameOfProjectReference(upstreamErrors.ref)
				if orchestrator.toPath(refConfig) == path {
					downStream.resetStatus()
				}
			}
		}
		downStream.pending.Store(true)
		downStream.downStreamUpdateMu.Unlock()
	}
}

<<<<<<< HEAD
func (t *buildTask) compileAndEmit(orchestrator *Orchestrator, path tspath.Path, status *upToDateStatus) *upToDateStatus {
	orchestrator.buildSemaphore <- struct{}{}        // Acquire a slot
	defer func() { <-orchestrator.buildSemaphore }() // Release the slot
=======
func (t *buildTask) compileAndEmit(orchestrator *Orchestrator, path tspath.Path) {
	t.errors = nil
>>>>>>> d7887e0a
	if orchestrator.opts.Command.BuildOptions.Verbose.IsTrue() {
		t.reportStatus(ast.NewCompilerDiagnostic(diagnostics.Building_project_0, orchestrator.relativeFileName(t.config)))
	}

	// Real build
	var compileTimes tsc.CompileTimes
<<<<<<< HEAD
	configAndTime, _ := orchestrator.host.resolvedReferences.Load(path)
	compileTimes.ConfigTime = configAndTime.time
	buildInfoReadStart := orchestrator.opts.Sys.Now()
	oldProgram := incremental.ReadBuildInfoProgram(t.resolved, orchestrator.host, orchestrator.host)
=======
	configTime, _ := orchestrator.host.configTimes.Load(path)
	compileTimes.ConfigTime = configTime
	buildInfoReadStart := orchestrator.opts.Sys.Now()
	var oldProgram *incremental.Program
	if !orchestrator.opts.Command.BuildOptions.Force.IsTrue() {
		if t.program != nil {
			oldProgram = t.program
		} else {
			oldProgram = incremental.ReadBuildInfoProgram(t.resolved, orchestrator.host, orchestrator.host)
		}
	}
>>>>>>> d7887e0a
	compileTimes.BuildInfoReadTime = orchestrator.opts.Sys.Now().Sub(buildInfoReadStart)
	parseStart := orchestrator.opts.Sys.Now()
	program := compiler.NewProgram(compiler.ProgramOptions{
		Config: t.resolved,
		Host: &compilerHost{
			host:  orchestrator.host,
			trace: tsc.GetTraceWithWriterFromSys(&t.builder, orchestrator.opts.Testing),
		},
		JSDocParsingMode: ast.JSDocParsingModeParseForTypeErrors,
	})
	compileTimes.ParseTime = orchestrator.opts.Sys.Now().Sub(parseStart)
	changesComputeStart := orchestrator.opts.Sys.Now()
	t.program = incremental.NewProgram(program, oldProgram, orchestrator.host, orchestrator.opts.Testing != nil)
	compileTimes.ChangesComputeTime = orchestrator.opts.Sys.Now().Sub(changesComputeStart)

<<<<<<< HEAD
	result, statistics := tsc.EmitAndReportStatistics(
		orchestrator.opts.Sys,
		t.program,
		program,
		t.resolved,
		t.reportDiagnostic,
		tsc.QuietDiagnosticsReporter,
		&t.builder,
		&compileTimes,
		orchestrator.opts.Testing,
	)
	t.exitStatus = result.Status
	t.statistics = statistics
	if (!program.Options().NoEmitOnError.IsTrue() || len(result.Diagnostics) == 0) &&
		(len(result.EmitResult.EmittedFiles) > 0 || status.kind != upToDateStatusTypeOutOfDateBuildInfoWithErrors) {
		// Update time stamps for rest of the outputs
		t.updateTimeStamps(orchestrator, result.EmitResult.EmittedFiles, diagnostics.Updating_unchanged_output_timestamps_of_project_0)
	}

	if result.Status == tsc.ExitStatusDiagnosticsPresent_OutputsSkipped || result.Status == tsc.ExitStatusDiagnosticsPresent_OutputsGenerated {
		return &upToDateStatus{kind: upToDateStatusTypeBuildErrors}
	} else {
		return &upToDateStatus{kind: upToDateStatusTypeUpToDate}
	}
}

func (t *buildTask) handleStatusThatDoesntRequireBuild(orchestrator *Orchestrator, status *upToDateStatus) *upToDateStatus {
	switch status.kind {
=======
	result, statistics := tsc.EmitAndReportStatistics(tsc.EmitInput{
		Sys:                orchestrator.opts.Sys,
		ProgramLike:        t.program,
		Program:            program,
		Config:             t.resolved,
		ReportDiagnostic:   t.reportDiagnostic,
		ReportErrorSummary: tsc.QuietDiagnosticsReporter,
		Writer:             &t.builder,
		WriteFile: func(fileName, text string, writeByteOrderMark bool, data *compiler.WriteFileData) error {
			return t.writeFile(orchestrator, fileName, text, writeByteOrderMark, data)
		},
		CompileTimes:       &compileTimes,
		Testing:            orchestrator.opts.Testing,
		TestingMTimesCache: orchestrator.host.mTimes,
	})
	t.exitStatus = result.Status
	t.statistics = statistics
	if (!program.Options().NoEmitOnError.IsTrue() || len(result.Diagnostics) == 0) &&
		(len(result.EmitResult.EmittedFiles) > 0 || t.status.kind != upToDateStatusTypeOutOfDateBuildInfoWithErrors) {
		// Update time stamps for rest of the outputs
		t.updateTimeStamps(orchestrator, result.EmitResult.EmittedFiles, diagnostics.Updating_unchanged_output_timestamps_of_project_0)
	}
	t.buildKind = buildKindProgram
	if result.Status == tsc.ExitStatusDiagnosticsPresent_OutputsSkipped || result.Status == tsc.ExitStatusDiagnosticsPresent_OutputsGenerated {
		t.status = &upToDateStatus{kind: upToDateStatusTypeBuildErrors}
	} else {
		var oldestOutputFileName string
		if len(result.EmitResult.EmittedFiles) > 0 {
			oldestOutputFileName = result.EmitResult.EmittedFiles[0]
		} else {
			oldestOutputFileName = core.FirstOrNilSeq(t.resolved.GetOutputFileNames())
		}
		t.status = &upToDateStatus{kind: upToDateStatusTypeUpToDate, data: oldestOutputFileName}
	}
}

func (t *buildTask) handleStatusThatDoesntRequireBuild(orchestrator *Orchestrator) bool {
	switch t.status.kind {
>>>>>>> d7887e0a
	case upToDateStatusTypeUpToDate:
		if orchestrator.opts.Command.BuildOptions.Dry.IsTrue() {
			t.reportStatus(ast.NewCompilerDiagnostic(diagnostics.Project_0_is_up_to_date, t.config))
		}
		return true
	case upToDateStatusTypeUpstreamErrors:
		upstreamStatus := t.status.upstreamErrors()
		if orchestrator.opts.Command.BuildOptions.Verbose.IsTrue() {
			t.reportStatus(ast.NewCompilerDiagnostic(
				core.IfElse(
					upstreamStatus.refHasUpstreamErrors,
					diagnostics.Skipping_build_of_project_0_because_its_dependency_1_was_not_built,
					diagnostics.Skipping_build_of_project_0_because_its_dependency_1_has_errors,
				),
				orchestrator.relativeFileName(t.config),
				orchestrator.relativeFileName(upstreamStatus.ref),
			))
		}
		return true
	case upToDateStatusTypeSolution:
		return true
	case upToDateStatusTypeConfigFileNotFound:
		t.reportDiagnostic(ast.NewCompilerDiagnostic(diagnostics.File_0_not_found, t.config))
		return true
	}

	// update timestamps
	if t.status.isPseudoBuild() {
		if orchestrator.opts.Command.BuildOptions.Dry.IsTrue() {
			t.reportStatus(ast.NewCompilerDiagnostic(diagnostics.A_non_dry_build_would_update_timestamps_for_output_of_project_0, t.config))
			t.status = &upToDateStatus{kind: upToDateStatusTypeUpToDate}
			return true
		}

		t.updateTimeStamps(orchestrator, nil, diagnostics.Updating_output_timestamps_of_project_0)
		t.status = &upToDateStatus{kind: upToDateStatusTypeUpToDate, data: t.status.data}
		t.buildKind = buildKindPseudo
		return true
	}

	if orchestrator.opts.Command.BuildOptions.Dry.IsTrue() {
		t.reportStatus(ast.NewCompilerDiagnostic(diagnostics.A_non_dry_build_would_build_project_0, t.config))
		t.status = &upToDateStatus{kind: upToDateStatusTypeUpToDate}
		return true
	}
	return false
}

func (t *buildTask) getUpToDateStatus(orchestrator *Orchestrator, configPath tspath.Path) *upToDateStatus {
<<<<<<< HEAD
=======
	if t.status != nil {
		return t.status
	}
>>>>>>> d7887e0a
	// Config file not found
	if t.resolved == nil {
		return &upToDateStatus{kind: upToDateStatusTypeConfigFileNotFound}
	}

	// Solution - nothing to build
	if len(t.resolved.FileNames()) == 0 && t.resolved.ProjectReferences() != nil {
		return &upToDateStatus{kind: upToDateStatusTypeSolution}
	}

<<<<<<< HEAD
	for index, upstream := range t.upStream {
		if orchestrator.opts.Command.BuildOptions.StopBuildOnErrors.IsTrue() && upstream.status.isError() {
			// Upstream project has errors, so we cannot build this project
			return &upToDateStatus{kind: upToDateStatusTypeUpstreamErrors, data: &upstreamErrors{t.resolved.ProjectReferences()[index].Path, upstream.status.kind == upToDateStatusTypeUpstreamErrors}}
=======
	for _, upstream := range t.upStream {
		if orchestrator.opts.Command.BuildOptions.StopBuildOnErrors.IsTrue() && upstream.task.status.isError() {
			// Upstream project has errors, so we cannot build this project
			return &upToDateStatus{kind: upToDateStatusTypeUpstreamErrors, data: &upstreamErrors{t.resolved.ProjectReferences()[upstream.refIndex].Path, upstream.task.status.kind == upToDateStatusTypeUpstreamErrors}}
>>>>>>> d7887e0a
		}
	}

	if orchestrator.opts.Command.BuildOptions.Force.IsTrue() {
		return &upToDateStatus{kind: upToDateStatusTypeForceBuild}
	}

	// Check the build info
	buildInfoPath := t.resolved.GetBuildInfoFileName()
	buildInfo, buildInfoTime := t.loadOrStoreBuildInfo(orchestrator, configPath, buildInfoPath)
	if buildInfo == nil {
		return &upToDateStatus{kind: upToDateStatusTypeOutputMissing, data: buildInfoPath}
	}

	// build info version
	if !buildInfo.IsValidVersion() {
		return &upToDateStatus{kind: upToDateStatusTypeTsVersionOutputOfDate, data: buildInfo.Version}
	}

	// Report errors if build info indicates errors
	if buildInfo.Errors || // Errors that need to be reported irrespective of "--noCheck"
		(!t.resolved.CompilerOptions().NoCheck.IsTrue() && (buildInfo.SemanticErrors || buildInfo.CheckPending)) { // Errors without --noCheck
		return &upToDateStatus{kind: upToDateStatusTypeOutOfDateBuildInfoWithErrors, data: buildInfoPath}
	}

	if t.resolved.CompilerOptions().IsIncremental() {
		if !buildInfo.IsIncremental() {
			// Program options out of date
			return &upToDateStatus{kind: upToDateStatusTypeOutOfDateOptions, data: buildInfoPath}
		}

		// Errors need to be reported if build info has errors
		if (t.resolved.CompilerOptions().GetEmitDeclarations() && buildInfo.EmitDiagnosticsPerFile != nil) || // Always reported errors
			(!t.resolved.CompilerOptions().NoCheck.IsTrue() && // Semantic errors if not --noCheck
				(buildInfo.ChangeFileSet != nil || buildInfo.SemanticDiagnosticsPerFile != nil)) {
			return &upToDateStatus{kind: upToDateStatusTypeOutOfDateBuildInfoWithErrors, data: buildInfoPath}
		}

		// Pending emit files
		if !t.resolved.CompilerOptions().NoEmit.IsTrue() &&
			(buildInfo.ChangeFileSet != nil || buildInfo.AffectedFilesPendingEmit != nil) {
			return &upToDateStatus{kind: upToDateStatusTypeOutOfDateBuildInfoWithPendingEmit, data: buildInfoPath}
		}

		// Some of the emit files like source map or dts etc are not yet done
		if buildInfo.IsEmitPending(t.resolved, tspath.GetDirectoryPath(tspath.GetNormalizedAbsolutePath(buildInfoPath, orchestrator.comparePathsOptions.CurrentDirectory))) {
			return &upToDateStatus{kind: upToDateStatusTypeOutOfDateOptions, data: buildInfoPath}
		}
	}
	var inputTextUnchanged bool
	oldestOutputFileAndTime := fileAndTime{buildInfoPath, buildInfoTime}
	var newestInputFileAndTime fileAndTime
	var seenRoots collections.Set[tspath.Path]
	var buildInfoRootInfoReader *incremental.BuildInfoRootInfoReader
	for _, inputFile := range t.resolved.FileNames() {
		inputTime := orchestrator.host.GetMTime(inputFile)
		if inputTime.IsZero() {
			return &upToDateStatus{kind: upToDateStatusTypeInputFileMissing, data: inputFile}
		}
		inputPath := orchestrator.toPath(inputFile)
		if inputTime.After(oldestOutputFileAndTime.time) {
			var version string
			var currentVersion string
			if buildInfo.IsIncremental() {
				if buildInfoRootInfoReader == nil {
					buildInfoRootInfoReader = buildInfo.GetBuildInfoRootInfoReader(tspath.GetDirectoryPath(tspath.GetNormalizedAbsolutePath(buildInfoPath, orchestrator.comparePathsOptions.CurrentDirectory)), orchestrator.comparePathsOptions)
				}
				buildInfoFileInfo, resolvedInputPath := buildInfoRootInfoReader.GetBuildInfoFileInfo(inputPath)
				if fileInfo := buildInfoFileInfo.GetFileInfo(); fileInfo != nil && fileInfo.Version() != "" {
					version = fileInfo.Version()
					if text, ok := orchestrator.host.FS().ReadFile(string(resolvedInputPath)); ok {
						currentVersion = incremental.ComputeHash(text, orchestrator.opts.Testing != nil)
						if version == currentVersion {
							inputTextUnchanged = true
						}
					}
				}
			}

			if version == "" || version != currentVersion {
				return &upToDateStatus{kind: upToDateStatusTypeInputFileNewer, data: &inputOutputName{inputFile, buildInfoPath}}
			}
		}
		if inputTime.After(newestInputFileAndTime.time) {
			newestInputFileAndTime = fileAndTime{inputFile, inputTime}
		}
		seenRoots.Add(inputPath)
	}

	if buildInfoRootInfoReader == nil {
		buildInfoRootInfoReader = buildInfo.GetBuildInfoRootInfoReader(tspath.GetDirectoryPath(tspath.GetNormalizedAbsolutePath(buildInfoPath, orchestrator.comparePathsOptions.CurrentDirectory)), orchestrator.comparePathsOptions)
	}
	for root := range buildInfoRootInfoReader.Roots() {
		if !seenRoots.Has(root) {
			// File was root file when project was built but its not any more
			return &upToDateStatus{kind: upToDateStatusTypeOutOfDateRoots, data: &inputOutputName{string(root), buildInfoPath}}
		}
	}

	if !t.resolved.CompilerOptions().IsIncremental() {
		// Check output file stamps
		for outputFile := range t.resolved.GetOutputFileNames() {
			outputTime := orchestrator.host.GetMTime(outputFile)
			if outputTime.IsZero() {
				// Output file missing
				return &upToDateStatus{kind: upToDateStatusTypeOutputMissing, data: outputFile}
			}

			if outputTime.Before(newestInputFileAndTime.time) {
				// Output file is older than input file
				return &upToDateStatus{kind: upToDateStatusTypeInputFileNewer, data: &inputOutputName{newestInputFileAndTime.file, outputFile}}
			}

			if outputTime.Before(oldestOutputFileAndTime.time) {
				oldestOutputFileAndTime = fileAndTime{outputFile, outputTime}
			}
		}
	}

	var refDtsUnchanged bool
<<<<<<< HEAD
	for index, upstream := range t.upStream {
		if upstream.status.kind == upToDateStatusTypeSolution {
=======
	for _, upstream := range t.upStream {
		if upstream.task.status.kind == upToDateStatusTypeSolution {
>>>>>>> d7887e0a
			// Not dependent on the status or this upstream project
			// (eg: expected cycle was detected and hence skipped, or is solution)
			continue
		}

		// If the upstream project's newest file is older than our oldest output,
		// we can't be out of date because of it
		// inputTime will not be present if we just built this project or updated timestamps
		// - in that case we do want to either build or update timestamps
<<<<<<< HEAD
		refInputOutputFileAndTime := upstream.status.inputOutputFileAndTime()
=======
		refInputOutputFileAndTime := upstream.task.status.inputOutputFileAndTime()
>>>>>>> d7887e0a
		if refInputOutputFileAndTime != nil && !refInputOutputFileAndTime.input.time.IsZero() && refInputOutputFileAndTime.input.time.Before(oldestOutputFileAndTime.time) {
			continue
		}

		// Check if tsbuildinfo path is shared, then we need to rebuild
		if t.hasConflictingBuildInfo(orchestrator, upstream.task) {
			// We have an output older than an upstream output - we are out of date
			return &upToDateStatus{kind: upToDateStatusTypeInputFileNewer, data: &inputOutputName{t.resolved.ProjectReferences()[upstream.refIndex].Path, oldestOutputFileAndTime.file}}
		}

		// If the upstream project has only change .d.ts files, and we've built
		// *after* those files, then we're "pseudo up to date" and eligible for a fast rebuild
		newestDtsChangeTime := upstream.task.getLatestChangedDtsMTime(orchestrator)
		if !newestDtsChangeTime.IsZero() && newestDtsChangeTime.Before(oldestOutputFileAndTime.time) {
			refDtsUnchanged = true
			continue
		}

		// We have an output older than an upstream output - we are out of date
		return &upToDateStatus{kind: upToDateStatusTypeInputFileNewer, data: &inputOutputName{t.resolved.ProjectReferences()[upstream.refIndex].Path, oldestOutputFileAndTime.file}}
	}

	checkInputFileTime := func(inputFile string) *upToDateStatus {
		inputTime := orchestrator.host.GetMTime(inputFile)
		if inputTime.After(oldestOutputFileAndTime.time) {
			// Output file is older than input file
			return &upToDateStatus{kind: upToDateStatusTypeInputFileNewer, data: &inputOutputName{inputFile, oldestOutputFileAndTime.file}}
		}
		return nil
	}

	configStatus := checkInputFileTime(t.config)
	if configStatus != nil {
		return configStatus
	}

	for _, extendedConfig := range t.resolved.ExtendedSourceFiles() {
		extendedConfigStatus := checkInputFileTime(extendedConfig)
		if extendedConfigStatus != nil {
			return extendedConfigStatus
		}
	}

	// !!! sheetal TODO : watch??
	// // Check package file time
	// const packageJsonLookups = state.lastCachedPackageJsonLookups.get(resolvedPath);
	// const dependentPackageFileStatus = packageJsonLookups && forEachKey(
	//     packageJsonLookups,
	//     path => checkConfigFileUpToDateStatus(state, path, oldestOutputFileTime, oldestOutputFileName),
	// );
	// if (dependentPackageFileStatus) return dependentPackageFileStatus;

	return &upToDateStatus{
		kind: core.IfElse(
			refDtsUnchanged,
			upToDateStatusTypeUpToDateWithUpstreamTypes,
			core.IfElse(inputTextUnchanged, upToDateStatusTypeUpToDateWithInputFileText, upToDateStatusTypeUpToDate),
		),
		data: &inputOutputFileAndTime{newestInputFileAndTime, oldestOutputFileAndTime, buildInfoPath},
	}
}

func (t *buildTask) reportUpToDateStatus(orchestrator *Orchestrator) {
	if !orchestrator.opts.Command.BuildOptions.Verbose.IsTrue() {
		return
	}
	switch t.status.kind {
	case upToDateStatusTypeConfigFileNotFound:
		t.reportStatus(ast.NewCompilerDiagnostic(
			diagnostics.Project_0_is_out_of_date_because_config_file_does_not_exist,
			orchestrator.relativeFileName(t.config),
		))
	case upToDateStatusTypeUpstreamErrors:
		upstreamStatus := t.status.upstreamErrors()
		t.reportStatus(ast.NewCompilerDiagnostic(
			core.IfElse(
				upstreamStatus.refHasUpstreamErrors,
				diagnostics.Project_0_can_t_be_built_because_its_dependency_1_was_not_built,
				diagnostics.Project_0_can_t_be_built_because_its_dependency_1_has_errors,
			),
			orchestrator.relativeFileName(t.config),
			orchestrator.relativeFileName(upstreamStatus.ref),
		))
	case upToDateStatusTypeBuildErrors:
		t.reportStatus(ast.NewCompilerDiagnostic(
			diagnostics.Project_0_is_out_of_date_because_it_has_errors,
			orchestrator.relativeFileName(t.config),
		))
	case upToDateStatusTypeUpToDate:
		// This is to ensure skipping verbose log for projects that were built,
		// and then some other package changed but this package doesnt need update
		if inputOutputFileAndTime := t.status.inputOutputFileAndTime(); inputOutputFileAndTime != nil {
			t.reportStatus(ast.NewCompilerDiagnostic(
				diagnostics.Project_0_is_up_to_date_because_newest_input_1_is_older_than_output_2,
				orchestrator.relativeFileName(t.config),
				orchestrator.relativeFileName(inputOutputFileAndTime.input.file),
				orchestrator.relativeFileName(inputOutputFileAndTime.output.file),
			))
		}
	case upToDateStatusTypeUpToDateWithUpstreamTypes:
		t.reportStatus(ast.NewCompilerDiagnostic(
			diagnostics.Project_0_is_up_to_date_with_d_ts_files_from_its_dependencies,
			orchestrator.relativeFileName(t.config),
		))
	case upToDateStatusTypeUpToDateWithInputFileText:
		t.reportStatus(ast.NewCompilerDiagnostic(
			diagnostics.Project_0_is_up_to_date_but_needs_to_update_timestamps_of_output_files_that_are_older_than_input_files,
			orchestrator.relativeFileName(t.config),
		))
	case upToDateStatusTypeInputFileMissing:
		t.reportStatus(ast.NewCompilerDiagnostic(
			diagnostics.Project_0_is_out_of_date_because_input_1_does_not_exist,
			orchestrator.relativeFileName(t.config),
			orchestrator.relativeFileName(t.status.data.(string)),
		))
	case upToDateStatusTypeOutputMissing:
		t.reportStatus(ast.NewCompilerDiagnostic(
			diagnostics.Project_0_is_out_of_date_because_output_file_1_does_not_exist,
			orchestrator.relativeFileName(t.config),
			orchestrator.relativeFileName(t.status.data.(string)),
		))
	case upToDateStatusTypeInputFileNewer:
		inputOutput := t.status.inputOutputName()
		t.reportStatus(ast.NewCompilerDiagnostic(
			diagnostics.Project_0_is_out_of_date_because_output_1_is_older_than_input_2,
			orchestrator.relativeFileName(t.config),
			orchestrator.relativeFileName(inputOutput.output),
			orchestrator.relativeFileName(inputOutput.input),
		))
	case upToDateStatusTypeOutOfDateBuildInfoWithPendingEmit:
		t.reportStatus(ast.NewCompilerDiagnostic(
			diagnostics.Project_0_is_out_of_date_because_buildinfo_file_1_indicates_that_some_of_the_changes_were_not_emitted,
			orchestrator.relativeFileName(t.config),
			orchestrator.relativeFileName(t.status.data.(string)),
		))
	case upToDateStatusTypeOutOfDateBuildInfoWithErrors:
		t.reportStatus(ast.NewCompilerDiagnostic(
			diagnostics.Project_0_is_out_of_date_because_buildinfo_file_1_indicates_that_program_needs_to_report_errors,
			orchestrator.relativeFileName(t.config),
			orchestrator.relativeFileName(t.status.data.(string)),
		))
	case upToDateStatusTypeOutOfDateOptions:
		t.reportStatus(ast.NewCompilerDiagnostic(
			diagnostics.Project_0_is_out_of_date_because_buildinfo_file_1_indicates_there_is_change_in_compilerOptions,
			orchestrator.relativeFileName(t.config),
			orchestrator.relativeFileName(t.status.data.(string)),
		))
	case upToDateStatusTypeOutOfDateRoots:
		inputOutput := t.status.inputOutputName()
		t.reportStatus(ast.NewCompilerDiagnostic(
			diagnostics.Project_0_is_out_of_date_because_buildinfo_file_1_indicates_that_file_2_was_root_file_of_compilation_but_not_any_more,
			orchestrator.relativeFileName(t.config),
			orchestrator.relativeFileName(inputOutput.output),
			orchestrator.relativeFileName(inputOutput.input),
		))
	case upToDateStatusTypeTsVersionOutputOfDate:
		t.reportStatus(ast.NewCompilerDiagnostic(
			diagnostics.Project_0_is_out_of_date_because_output_for_it_was_generated_with_version_1_that_differs_with_current_version_2,
			orchestrator.relativeFileName(t.config),
			orchestrator.relativeFileName(t.status.data.(string)),
			core.Version(),
		))
	case upToDateStatusTypeForceBuild:
		t.reportStatus(ast.NewCompilerDiagnostic(
			diagnostics.Project_0_is_being_forcibly_rebuilt,
			orchestrator.relativeFileName(t.config),
		))
	case upToDateStatusTypeSolution:
		// Does not need to report status
	default:
		panic(fmt.Sprintf("Unknown up to date status kind: %v", t.status.kind))
	}
}

func (t *buildTask) canUpdateJsDtsOutputTimestamps() bool {
	return !t.resolved.CompilerOptions().NoEmit.IsTrue() && !t.resolved.CompilerOptions().IsIncremental()
}

func (t *buildTask) updateTimeStamps(orchestrator *Orchestrator, emittedFiles []string, verboseMessage *diagnostics.Message) {
	emitted := collections.NewSetFromItems(emittedFiles...)
	var verboseMessageReported bool
	buildInfoName := t.resolved.GetBuildInfoFileName()
	now := orchestrator.opts.Sys.Now()
	updateTimeStamp := func(file string) {
		if emitted.Has(file) {
			return
		}
		if !verboseMessageReported && orchestrator.opts.Command.BuildOptions.Verbose.IsTrue() {
			t.reportStatus(ast.NewCompilerDiagnostic(verboseMessage, orchestrator.relativeFileName(t.config)))
			verboseMessageReported = true
		}
		err := orchestrator.host.SetMTime(file, now)
		if err != nil {
			t.reportDiagnostic(ast.NewCompilerDiagnostic(diagnostics.Failed_to_update_timestamp_of_file_0, file))
		} else if file == buildInfoName {
			t.buildInfoEntryMu.Lock()
			if t.buildInfoEntry != nil {
				t.buildInfoEntry.mTime = now
			}
			t.buildInfoEntryMu.Unlock()
		} else if t.storeOutputTimeStamp(orchestrator) {
			orchestrator.host.storeMTime(file, now)
		}
	}

	if t.canUpdateJsDtsOutputTimestamps() {
		for outputFile := range t.resolved.GetOutputFileNames() {
			updateTimeStamp(outputFile)
		}
	}
	updateTimeStamp(t.resolved.GetBuildInfoFileName())
}

func (t *buildTask) cleanProject(orchestrator *Orchestrator, path tspath.Path) {
	if t.resolved == nil {
		t.reportDiagnostic(ast.NewCompilerDiagnostic(diagnostics.File_0_not_found, t.config))
		t.exitStatus = tsc.ExitStatusDiagnosticsPresent_OutputsSkipped
		return
	}

	inputs := collections.NewSetFromItems(core.Map(t.resolved.FileNames(), orchestrator.toPath)...)
	for outputFile := range t.resolved.GetOutputFileNames() {
		t.cleanProjectOutput(orchestrator, outputFile, inputs)
	}
	t.cleanProjectOutput(orchestrator, t.resolved.GetBuildInfoFileName(), inputs)
}

func (t *buildTask) cleanProjectOutput(orchestrator *Orchestrator, outputFile string, inputs *collections.Set[tspath.Path]) {
	outputPath := orchestrator.toPath(outputFile)
	// If output name is same as input file name, do not delete and ignore the error
	if inputs.Has(outputPath) {
		return
	}
	if orchestrator.host.FS().FileExists(outputFile) {
		if !orchestrator.opts.Command.BuildOptions.Dry.IsTrue() {
			err := orchestrator.host.FS().Remove(outputFile)
			if err != nil {
				t.reportDiagnostic(ast.NewCompilerDiagnostic(diagnostics.Failed_to_delete_file_0, outputFile))
			}
		} else {
			t.filesToDelete = append(t.filesToDelete, outputFile)
		}
	}
}

func (t *buildTask) updateWatch(orchestrator *Orchestrator, oldCache *collections.SyncMap[tspath.Path, time.Time]) {
	t.configTime = orchestrator.host.loadOrStoreMTime(t.config, oldCache, false)
	if t.resolved != nil {
		t.extendedConfigTimes = core.Map(t.resolved.ExtendedSourceFiles(), func(p string) time.Time {
			return orchestrator.host.loadOrStoreMTime(p, oldCache, false)
		})
		t.inputFiles = core.Map(t.resolved.FileNames(), func(p string) time.Time {
			return orchestrator.host.loadOrStoreMTime(p, oldCache, false)
		})
		if t.canUpdateJsDtsOutputTimestamps() {
			for outputFile := range t.resolved.GetOutputFileNames() {
				orchestrator.host.storeMTimeFromOldCache(outputFile, oldCache)
			}
		}
	}
}

func (t *buildTask) resetStatus() {
	t.status = nil
	t.pending.Store(true)
	t.errors = nil
}

func (t *buildTask) resetConfig(orchestrator *Orchestrator, path tspath.Path) {
	t.dirty = true
	orchestrator.host.resolvedReferences.delete(path)
}

func (t *buildTask) hasUpdate(orchestrator *Orchestrator, path tspath.Path) updateKind {
	var needsConfigUpdate bool
	var needsUpdate bool
	if configTime := orchestrator.host.GetMTime(t.config); configTime != t.configTime {
		t.resetConfig(orchestrator, path)
		needsConfigUpdate = true
	}
	if t.resolved != nil {
		for index, file := range t.resolved.ExtendedSourceFiles() {
			if orchestrator.host.GetMTime(file) != t.extendedConfigTimes[index] {
				t.resetConfig(orchestrator, path)
				needsConfigUpdate = true
			}
		}
		for index, file := range t.resolved.FileNames() {
			if orchestrator.host.GetMTime(file) != t.inputFiles[index] {
				t.resetStatus()
				needsUpdate = true
			}
		}
		if !needsConfigUpdate {
			configStart := orchestrator.opts.Sys.Now()
			newConfig := t.resolved.ReloadFileNamesOfParsedCommandLine(orchestrator.host.FS())
			configTime := orchestrator.opts.Sys.Now().Sub(configStart)
			// Make new channels if needed later
			t.reportDone = make(chan struct{})
			t.done = make(chan struct{})
			if !slices.Equal(t.resolved.FileNames(), newConfig.FileNames()) {
				orchestrator.host.resolvedReferences.store(path, newConfig)
				orchestrator.host.configTimes.Store(path, configTime)
				t.resolved = newConfig
				t.resetStatus()
				needsUpdate = true
			}
		}
	}
	return core.IfElse(needsConfigUpdate, updateKindConfig, core.IfElse(needsUpdate, updateKindUpdate, updateKindNone))
}

func (t *buildTask) loadOrStoreBuildInfo(orchestrator *Orchestrator, configPath tspath.Path, buildInfoFileName string) (*incremental.BuildInfo, time.Time) {
	path := orchestrator.toPath(buildInfoFileName)
	t.buildInfoEntryMu.Lock()
	defer t.buildInfoEntryMu.Unlock()
	if t.buildInfoEntry != nil && t.buildInfoEntry.path == path {
		return t.buildInfoEntry.buildInfo, t.buildInfoEntry.mTime
	}
	t.buildInfoEntry = &buildInfoEntry{
		buildInfo: incremental.NewBuildInfoReader(orchestrator.host).ReadBuildInfo(t.resolved),
		path:      path,
	}
	var mTime time.Time
	if t.buildInfoEntry.buildInfo != nil {
		mTime = orchestrator.host.GetMTime(buildInfoFileName)
	}
	t.buildInfoEntry.mTime = mTime
	return t.buildInfoEntry.buildInfo, mTime
}

func (t *buildTask) onBuildInfoEmit(orchestrator *Orchestrator, buildInfoFileName string, buildInfo *incremental.BuildInfo, hasChangedDtsFile bool) {
	t.buildInfoEntryMu.Lock()
	defer t.buildInfoEntryMu.Unlock()
	var dtsTime *time.Time
	mTime := orchestrator.opts.Sys.Now()
	if hasChangedDtsFile {
		dtsTime = &mTime
	} else if t.buildInfoEntry != nil {
		dtsTime = t.buildInfoEntry.dtsTime
	}
	t.buildInfoEntry = &buildInfoEntry{
		buildInfo: buildInfo,
		path:      orchestrator.toPath(buildInfoFileName),
		mTime:     mTime,
		dtsTime:   dtsTime,
	}
}

func (t *buildTask) hasConflictingBuildInfo(orchestrator *Orchestrator, upstream *buildTask) bool {
	if t.buildInfoEntry != nil && upstream.buildInfoEntry != nil {
		return t.buildInfoEntry.path == upstream.buildInfoEntry.path
	}
	return false
}

func (t *buildTask) getLatestChangedDtsMTime(orchestrator *Orchestrator) time.Time {
	t.buildInfoEntryMu.Lock()
	defer t.buildInfoEntryMu.Unlock()
	if t.buildInfoEntry.dtsTime != nil {
		return *t.buildInfoEntry.dtsTime
	}
	dtsTime := orchestrator.host.GetMTime(
		tspath.GetNormalizedAbsolutePath(
			t.buildInfoEntry.buildInfo.LatestChangedDtsFile,
			tspath.GetDirectoryPath(string(t.buildInfoEntry.path)),
		),
	)
	t.buildInfoEntry.dtsTime = &dtsTime
	return dtsTime
}

func (t *buildTask) storeOutputTimeStamp(orchestrator *Orchestrator) bool {
	return orchestrator.opts.Command.CompilerOptions.Watch.IsTrue() && !t.resolved.CompilerOptions().IsIncremental()
}

func (t *buildTask) writeFile(orchestrator *Orchestrator, fileName string, text string, writeByteOrderMark bool, data *compiler.WriteFileData) error {
	err := orchestrator.host.FS().WriteFile(fileName, text, writeByteOrderMark)
	if err == nil {
		if data != nil && data.BuildInfo != nil {
			t.onBuildInfoEmit(orchestrator, fileName, data.BuildInfo.(*incremental.BuildInfo), t.program.HasChangedDtsFile())
		} else if t.storeOutputTimeStamp(orchestrator) {
			// Store time stamps
			orchestrator.host.storeMTime(fileName, orchestrator.opts.Sys.Now())
		}
	}
	return err
}<|MERGE_RESOLUTION|>--- conflicted
+++ resolved
@@ -83,11 +83,7 @@
 
 func (t *buildTask) waitOnUpstream() {
 	for _, upstream := range t.upStream {
-<<<<<<< HEAD
-		<-upstream.done
-=======
 		<-upstream.task.done
->>>>>>> d7887e0a
 	}
 }
 
@@ -139,12 +135,6 @@
 func (t *buildTask) buildProject(orchestrator *Orchestrator, path tspath.Path) {
 	// Wait on upstream tasks to complete
 	t.waitOnUpstream()
-<<<<<<< HEAD
-	status := t.getUpToDateStatus(orchestrator, path)
-	t.reportUpToDateStatus(orchestrator, status)
-	if handled := t.handleStatusThatDoesntRequireBuild(orchestrator, status); handled == nil {
-		status = t.compileAndEmit(orchestrator, path, status)
-=======
 	if t.pending.Load() {
 		t.status = t.getUpToDateStatus(orchestrator, path)
 		t.reportUpToDateStatus(orchestrator)
@@ -161,7 +151,6 @@
 				t.exitStatus = tsc.ExitStatusDiagnosticsPresent_OutputsSkipped
 			}
 		}
->>>>>>> d7887e0a
 	} else {
 		if len(t.errors) > 0 {
 			t.reportUpToDateStatus(orchestrator)
@@ -210,26 +199,16 @@
 	}
 }
 
-<<<<<<< HEAD
-func (t *buildTask) compileAndEmit(orchestrator *Orchestrator, path tspath.Path, status *upToDateStatus) *upToDateStatus {
+func (t *buildTask) compileAndEmit(orchestrator *Orchestrator, path tspath.Path) {
 	orchestrator.buildSemaphore <- struct{}{}        // Acquire a slot
 	defer func() { <-orchestrator.buildSemaphore }() // Release the slot
-=======
-func (t *buildTask) compileAndEmit(orchestrator *Orchestrator, path tspath.Path) {
 	t.errors = nil
->>>>>>> d7887e0a
 	if orchestrator.opts.Command.BuildOptions.Verbose.IsTrue() {
 		t.reportStatus(ast.NewCompilerDiagnostic(diagnostics.Building_project_0, orchestrator.relativeFileName(t.config)))
 	}
 
 	// Real build
 	var compileTimes tsc.CompileTimes
-<<<<<<< HEAD
-	configAndTime, _ := orchestrator.host.resolvedReferences.Load(path)
-	compileTimes.ConfigTime = configAndTime.time
-	buildInfoReadStart := orchestrator.opts.Sys.Now()
-	oldProgram := incremental.ReadBuildInfoProgram(t.resolved, orchestrator.host, orchestrator.host)
-=======
 	configTime, _ := orchestrator.host.configTimes.Load(path)
 	compileTimes.ConfigTime = configTime
 	buildInfoReadStart := orchestrator.opts.Sys.Now()
@@ -241,7 +220,6 @@
 			oldProgram = incremental.ReadBuildInfoProgram(t.resolved, orchestrator.host, orchestrator.host)
 		}
 	}
->>>>>>> d7887e0a
 	compileTimes.BuildInfoReadTime = orchestrator.opts.Sys.Now().Sub(buildInfoReadStart)
 	parseStart := orchestrator.opts.Sys.Now()
 	program := compiler.NewProgram(compiler.ProgramOptions{
@@ -257,36 +235,6 @@
 	t.program = incremental.NewProgram(program, oldProgram, orchestrator.host, orchestrator.opts.Testing != nil)
 	compileTimes.ChangesComputeTime = orchestrator.opts.Sys.Now().Sub(changesComputeStart)
 
-<<<<<<< HEAD
-	result, statistics := tsc.EmitAndReportStatistics(
-		orchestrator.opts.Sys,
-		t.program,
-		program,
-		t.resolved,
-		t.reportDiagnostic,
-		tsc.QuietDiagnosticsReporter,
-		&t.builder,
-		&compileTimes,
-		orchestrator.opts.Testing,
-	)
-	t.exitStatus = result.Status
-	t.statistics = statistics
-	if (!program.Options().NoEmitOnError.IsTrue() || len(result.Diagnostics) == 0) &&
-		(len(result.EmitResult.EmittedFiles) > 0 || status.kind != upToDateStatusTypeOutOfDateBuildInfoWithErrors) {
-		// Update time stamps for rest of the outputs
-		t.updateTimeStamps(orchestrator, result.EmitResult.EmittedFiles, diagnostics.Updating_unchanged_output_timestamps_of_project_0)
-	}
-
-	if result.Status == tsc.ExitStatusDiagnosticsPresent_OutputsSkipped || result.Status == tsc.ExitStatusDiagnosticsPresent_OutputsGenerated {
-		return &upToDateStatus{kind: upToDateStatusTypeBuildErrors}
-	} else {
-		return &upToDateStatus{kind: upToDateStatusTypeUpToDate}
-	}
-}
-
-func (t *buildTask) handleStatusThatDoesntRequireBuild(orchestrator *Orchestrator, status *upToDateStatus) *upToDateStatus {
-	switch status.kind {
-=======
 	result, statistics := tsc.EmitAndReportStatistics(tsc.EmitInput{
 		Sys:                orchestrator.opts.Sys,
 		ProgramLike:        t.program,
@@ -325,7 +273,6 @@
 
 func (t *buildTask) handleStatusThatDoesntRequireBuild(orchestrator *Orchestrator) bool {
 	switch t.status.kind {
->>>>>>> d7887e0a
 	case upToDateStatusTypeUpToDate:
 		if orchestrator.opts.Command.BuildOptions.Dry.IsTrue() {
 			t.reportStatus(ast.NewCompilerDiagnostic(diagnostics.Project_0_is_up_to_date, t.config))
@@ -375,12 +322,9 @@
 }
 
 func (t *buildTask) getUpToDateStatus(orchestrator *Orchestrator, configPath tspath.Path) *upToDateStatus {
-<<<<<<< HEAD
-=======
 	if t.status != nil {
 		return t.status
 	}
->>>>>>> d7887e0a
 	// Config file not found
 	if t.resolved == nil {
 		return &upToDateStatus{kind: upToDateStatusTypeConfigFileNotFound}
@@ -391,17 +335,10 @@
 		return &upToDateStatus{kind: upToDateStatusTypeSolution}
 	}
 
-<<<<<<< HEAD
-	for index, upstream := range t.upStream {
-		if orchestrator.opts.Command.BuildOptions.StopBuildOnErrors.IsTrue() && upstream.status.isError() {
-			// Upstream project has errors, so we cannot build this project
-			return &upToDateStatus{kind: upToDateStatusTypeUpstreamErrors, data: &upstreamErrors{t.resolved.ProjectReferences()[index].Path, upstream.status.kind == upToDateStatusTypeUpstreamErrors}}
-=======
 	for _, upstream := range t.upStream {
 		if orchestrator.opts.Command.BuildOptions.StopBuildOnErrors.IsTrue() && upstream.task.status.isError() {
 			// Upstream project has errors, so we cannot build this project
 			return &upToDateStatus{kind: upToDateStatusTypeUpstreamErrors, data: &upstreamErrors{t.resolved.ProjectReferences()[upstream.refIndex].Path, upstream.task.status.kind == upToDateStatusTypeUpstreamErrors}}
->>>>>>> d7887e0a
 		}
 	}
 
@@ -522,13 +459,8 @@
 	}
 
 	var refDtsUnchanged bool
-<<<<<<< HEAD
-	for index, upstream := range t.upStream {
-		if upstream.status.kind == upToDateStatusTypeSolution {
-=======
 	for _, upstream := range t.upStream {
 		if upstream.task.status.kind == upToDateStatusTypeSolution {
->>>>>>> d7887e0a
 			// Not dependent on the status or this upstream project
 			// (eg: expected cycle was detected and hence skipped, or is solution)
 			continue
@@ -538,11 +470,7 @@
 		// we can't be out of date because of it
 		// inputTime will not be present if we just built this project or updated timestamps
 		// - in that case we do want to either build or update timestamps
-<<<<<<< HEAD
-		refInputOutputFileAndTime := upstream.status.inputOutputFileAndTime()
-=======
 		refInputOutputFileAndTime := upstream.task.status.inputOutputFileAndTime()
->>>>>>> d7887e0a
 		if refInputOutputFileAndTime != nil && !refInputOutputFileAndTime.input.time.IsZero() && refInputOutputFileAndTime.input.time.Before(oldestOutputFileAndTime.time) {
 			continue
 		}
