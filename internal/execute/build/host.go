package build

import (
	"time"

	"github.com/microsoft/typescript-go/internal/ast"
	"github.com/microsoft/typescript-go/internal/collections"
	"github.com/microsoft/typescript-go/internal/compiler"
	"github.com/microsoft/typescript-go/internal/diagnostics"
	"github.com/microsoft/typescript-go/internal/execute/incremental"
	"github.com/microsoft/typescript-go/internal/execute/tsc"
	"github.com/microsoft/typescript-go/internal/pnp"
	"github.com/microsoft/typescript-go/internal/tsoptions"
	"github.com/microsoft/typescript-go/internal/tspath"
	"github.com/microsoft/typescript-go/internal/vfs"
)

type host struct {
	orchestrator *Orchestrator
	host         compiler.CompilerHost

	// Caches that last only for build cycle and then cleared out
	extendedConfigCache tsc.ExtendedConfigCache
	sourceFiles         parseCache[ast.SourceFileParseOptions, *ast.SourceFile]
	configTimes         collections.SyncMap[tspath.Path, time.Duration]

	// caches that stay as long as they are needed
	resolvedReferences parseCache[tspath.Path, *tsoptions.ParsedCommandLine]
	mTimes             *collections.SyncMap[tspath.Path, time.Time]
}

var (
	_ compiler.CompilerHost       = (*host)(nil)
	_ incremental.BuildInfoReader = (*host)(nil)
	_ incremental.Host            = (*host)(nil)
)

func (h *host) FS() vfs.FS {
	return h.host.FS()
}

func (h *host) DefaultLibraryPath() string {
	return h.host.DefaultLibraryPath()
}

func (h *host) GetCurrentDirectory() string {
	return h.host.GetCurrentDirectory()
}

<<<<<<< HEAD
func (h *host) PnpApi() *pnp.PnpApi {
	return h.host.PnpApi()
}

func (h *host) Trace(msg string) {
=======
func (h *host) Trace(msg *diagnostics.Message, args ...any) {
>>>>>>> 2ae41016
	panic("build.Orchestrator.host does not support tracing, use a different host for tracing")
}

func (h *host) GetSourceFile(opts ast.SourceFileParseOptions) *ast.SourceFile {
	// Cache dts and json files as they will be reused
	return h.sourceFiles.loadOrStoreNewIf(opts, h.host.GetSourceFile, func(value *ast.SourceFile) bool {
		return value != nil && (tspath.IsDeclarationFileName(opts.FileName) || tspath.FileExtensionIs(opts.FileName, tspath.ExtensionJson))
	})
}

func (h *host) GetResolvedProjectReference(fileName string, path tspath.Path) *tsoptions.ParsedCommandLine {
	return h.resolvedReferences.loadOrStoreNew(path, func(path tspath.Path) *tsoptions.ParsedCommandLine {
		configStart := h.orchestrator.opts.Sys.Now()
		// Wrap command line options in "compilerOptions" key to match tsconfig.json structure
		var commandLineRaw *collections.OrderedMap[string, any]
		if raw, ok := h.orchestrator.opts.Command.Raw.(*collections.OrderedMap[string, any]); ok {
			wrapped := &collections.OrderedMap[string, any]{}
			wrapped.Set("compilerOptions", raw)
			commandLineRaw = wrapped
		}
		commandLine, _ := tsoptions.GetParsedCommandLineOfConfigFilePath(fileName, path, h.orchestrator.opts.Command.CompilerOptions, commandLineRaw, h, &h.extendedConfigCache)
		configTime := h.orchestrator.opts.Sys.Now().Sub(configStart)
		h.configTimes.Store(path, configTime)
		return commandLine
	})
}

func (h *host) ReadBuildInfo(config *tsoptions.ParsedCommandLine) *incremental.BuildInfo {
	configPath := h.orchestrator.toPath(config.ConfigName())
	task := h.orchestrator.getTask(configPath)
	buildInfo, _ := task.loadOrStoreBuildInfo(h.orchestrator, h.orchestrator.toPath(config.ConfigName()), config.GetBuildInfoFileName())
	return buildInfo
}

func (h *host) GetMTime(file string) time.Time {
	return h.loadOrStoreMTime(file, nil, true)
}

func (h *host) SetMTime(file string, mTime time.Time) error {
	return h.FS().Chtimes(file, time.Time{}, mTime)
}

func (h *host) loadOrStoreMTime(file string, oldCache *collections.SyncMap[tspath.Path, time.Time], store bool) time.Time {
	path := h.orchestrator.toPath(file)
	if existing, loaded := h.mTimes.Load(path); loaded {
		return existing
	}
	var found bool
	var mTime time.Time
	if oldCache != nil {
		mTime, found = oldCache.Load(path)
	}
	if !found {
		mTime = incremental.GetMTime(h.host, file)
	}
	if store {
		mTime, _ = h.mTimes.LoadOrStore(path, mTime)
	}
	return mTime
}

func (h *host) storeMTime(file string, mTime time.Time) {
	path := h.orchestrator.toPath(file)
	h.mTimes.Store(path, mTime)
}

func (h *host) storeMTimeFromOldCache(file string, oldCache *collections.SyncMap[tspath.Path, time.Time]) {
	path := h.orchestrator.toPath(file)
	if mTime, found := oldCache.Load(path); found {
		h.mTimes.Store(path, mTime)
	}
}<|MERGE_RESOLUTION|>--- conflicted
+++ resolved
@@ -47,15 +47,11 @@
 	return h.host.GetCurrentDirectory()
 }
 
-<<<<<<< HEAD
 func (h *host) PnpApi() *pnp.PnpApi {
 	return h.host.PnpApi()
 }
 
-func (h *host) Trace(msg string) {
-=======
 func (h *host) Trace(msg *diagnostics.Message, args ...any) {
->>>>>>> 2ae41016
 	panic("build.Orchestrator.host does not support tracing, use a different host for tracing")
 }
 
