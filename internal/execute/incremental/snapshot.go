package incremental

import (
	"encoding/hex"
	"fmt"
	"strings"
	"sync"
	"sync/atomic"

	"github.com/microsoft/typescript-go/internal/ast"
	"github.com/microsoft/typescript-go/internal/collections"
	"github.com/microsoft/typescript-go/internal/compiler"
	"github.com/microsoft/typescript-go/internal/core"
	"github.com/microsoft/typescript-go/internal/diagnostics"
	"github.com/microsoft/typescript-go/internal/tspath"
	"github.com/zeebo/xxh3"
)

type FileInfo struct {
	version            string
	signature          string
	affectsGlobalScope bool
	impliedNodeFormat  core.ResolutionMode
}

func (f *FileInfo) Version() string                        { return f.version }
func (f *FileInfo) Signature() string                      { return f.signature }
func (f *FileInfo) AffectsGlobalScope() bool               { return f.affectsGlobalScope }
func (f *FileInfo) ImpliedNodeFormat() core.ResolutionMode { return f.impliedNodeFormat }

func ComputeHash(text string, hashWithText bool) string {
	hashBytes := xxh3.Hash128([]byte(text)).Bytes()
	hash := hex.EncodeToString(hashBytes[:])
	if hashWithText {
		hash += "-" + text
	}
	return hash
}

type FileEmitKind uint32

const (
	FileEmitKindNone        FileEmitKind = 0
	FileEmitKindJs          FileEmitKind = 1 << 0 // emit js file
	FileEmitKindJsMap       FileEmitKind = 1 << 1 // emit js.map file
	FileEmitKindJsInlineMap FileEmitKind = 1 << 2 // emit inline source map in js file
	FileEmitKindDtsErrors   FileEmitKind = 1 << 3 // emit dts errors
	FileEmitKindDtsEmit     FileEmitKind = 1 << 4 // emit d.ts file
	FileEmitKindDtsMap      FileEmitKind = 1 << 5 // emit d.ts.map file

	FileEmitKindDts        = FileEmitKindDtsErrors | FileEmitKindDtsEmit
	FileEmitKindAllJs      = FileEmitKindJs | FileEmitKindJsMap | FileEmitKindJsInlineMap
	FileEmitKindAllDtsEmit = FileEmitKindDtsEmit | FileEmitKindDtsMap
	FileEmitKindAllDts     = FileEmitKindDts | FileEmitKindDtsMap
	FileEmitKindAll        = FileEmitKindAllJs | FileEmitKindAllDts
)

func GetFileEmitKind(options *core.CompilerOptions) FileEmitKind {
	result := FileEmitKindJs
	if options.SourceMap.IsTrue() {
		result |= FileEmitKindJsMap
	}
	if options.InlineSourceMap.IsTrue() {
		result |= FileEmitKindJsInlineMap
	}
	if options.GetEmitDeclarations() {
		result |= FileEmitKindDts
	}
	if options.DeclarationMap.IsTrue() {
		result |= FileEmitKindDtsMap
	}
	if options.EmitDeclarationOnly.IsTrue() {
		result &= FileEmitKindAllDts
	}
	return result
}

func getPendingEmitKindWithOptions(options *core.CompilerOptions, oldOptions *core.CompilerOptions) FileEmitKind {
	oldEmitKind := GetFileEmitKind(oldOptions)
	newEmitKind := GetFileEmitKind(options)
	return getPendingEmitKind(newEmitKind, oldEmitKind)
}

func getPendingEmitKind(emitKind FileEmitKind, oldEmitKind FileEmitKind) FileEmitKind {
	if oldEmitKind == emitKind {
		return FileEmitKindNone
	}
	if oldEmitKind == 0 || emitKind == 0 {
		return emitKind
	}
	diff := oldEmitKind ^ emitKind
	result := FileEmitKindNone
	// If there is diff in Js emit, pending emit is js emit flags
	if (diff & FileEmitKindAllJs) != 0 {
		result |= emitKind & FileEmitKindAllJs
	}
	// If dts errors pending, add dts errors flag
	if (diff & FileEmitKindDtsErrors) != 0 {
		result |= emitKind & FileEmitKindAllDts
	}
	// If there is diff in Dts emit, pending emit is dts emit flags
	if (diff & FileEmitKindAllDtsEmit) != 0 {
		result |= emitKind & FileEmitKindAllDtsEmit
	}
	return result
}

// Signature (Hash of d.ts emitted), is string if it was emitted using same d.ts.map option as what compilerOptions indicate,
// otherwise tuple of string
type emitSignature struct {
	signature                     string
	signatureWithDifferentOptions []string
}

// Covert to Emit signature based on oldOptions and EmitSignature format
// If d.ts map options differ then swap the format, otherwise use as is
func (e *emitSignature) getNewEmitSignature(oldOptions *core.CompilerOptions, newOptions *core.CompilerOptions) *emitSignature {
	if oldOptions.DeclarationMap.IsTrue() == newOptions.DeclarationMap.IsTrue() {
		return e
	}
	if e.signatureWithDifferentOptions == nil {
		return &emitSignature{
			signatureWithDifferentOptions: []string{e.signature},
		}
	} else {
		return &emitSignature{
			signature: e.signatureWithDifferentOptions[0],
		}
	}
}

type buildInfoDiagnosticWithFileName struct {
	// filename if it is for a File thats other than its stored for
	file               tspath.Path
	noFile             bool
	pos                int
	end                int
	code               int32
	category           diagnostics.Category
	messageKey         diagnostics.Key
	messageArgs        []string
	messageChain       []*buildInfoDiagnosticWithFileName
	relatedInformation []*buildInfoDiagnosticWithFileName
	reportsUnnecessary bool
	reportsDeprecated  bool
	skippedOnNoEmit    bool
}

type DiagnosticsOrBuildInfoDiagnosticsWithFileName struct {
	diagnostics          []*ast.Diagnostic
	buildInfoDiagnostics []*buildInfoDiagnosticWithFileName
}

func (b *buildInfoDiagnosticWithFileName) toDiagnostic(p *compiler.Program, file *ast.SourceFile) *ast.Diagnostic {
	var fileForDiagnostic *ast.SourceFile
	if b.file != "" {
		fileForDiagnostic = p.GetSourceFileByPath(b.file)
	} else if !b.noFile {
		fileForDiagnostic = file
	}
	var messageChain []*ast.Diagnostic
	for _, msg := range b.messageChain {
		messageChain = append(messageChain, msg.toDiagnostic(p, fileForDiagnostic))
	}
	var relatedInformation []*ast.Diagnostic
	for _, info := range b.relatedInformation {
		relatedInformation = append(relatedInformation, info.toDiagnostic(p, fileForDiagnostic))
	}
	return ast.NewDiagnosticFromSerialized(
		fileForDiagnostic,
		core.NewTextRange(b.pos, b.end),
		b.code,
		b.category,
		b.messageKey,
		b.messageArgs,
		messageChain,
		relatedInformation,
		b.reportsUnnecessary,
		b.reportsDeprecated,
		b.skippedOnNoEmit,
	)
}

func (d *DiagnosticsOrBuildInfoDiagnosticsWithFileName) getDiagnostics(p *compiler.Program, file *ast.SourceFile) []*ast.Diagnostic {
	if d.diagnostics != nil {
		return d.diagnostics
	}
	// Convert and cache the diagnostics
	d.diagnostics = core.Map(d.buildInfoDiagnostics, func(diag *buildInfoDiagnosticWithFileName) *ast.Diagnostic {
		return diag.toDiagnostic(p, file)
	})
	return d.diagnostics
}

type snapshot struct {
	// These are the fields that get serialized

	// Information of the file eg. its version, signature etc
	fileInfos collections.SyncMap[tspath.Path, *FileInfo]
	options   *core.CompilerOptions
	//  Contains the map of ReferencedSet=Referenced files of the file if module emit is enabled
	referencedMap referenceMap
	// Cache of semantic diagnostics for files with their Path being the key
	semanticDiagnosticsPerFile collections.SyncMap[tspath.Path, *DiagnosticsOrBuildInfoDiagnosticsWithFileName]
	// Cache of dts emit diagnostics for files with their Path being the key
	emitDiagnosticsPerFile collections.SyncMap[tspath.Path, *DiagnosticsOrBuildInfoDiagnosticsWithFileName]
	// The map has key by source file's path that has been changed
	changedFilesSet collections.SyncSet[tspath.Path]
	// Files pending to be emitted
	affectedFilesPendingEmit collections.SyncMap[tspath.Path, FileEmitKind]
	// Name of the file whose dts was the latest to change
	latestChangedDtsFile string
	// Hash of d.ts emitted for the file, use to track when emit of d.ts changes
	emitSignatures collections.SyncMap[tspath.Path, *emitSignature]
	// Recorded if program had errors that need to be reported even with --noCheck
	hasErrors core.Tristate
	// Recorded if program had semantic errors only for non incremental build
	hasSemanticErrors bool
	// If semantic diagnostic check is pending
	checkPending bool

	// Additional fields that are not serialized but needed to track state

	// true if build info emit is pending
	buildInfoEmitPending                    atomic.Bool
	hasErrorsFromOldState                   core.Tristate
	hasSemanticErrorsFromOldState           bool
	allFilesExcludingDefaultLibraryFileOnce sync.Once
	//  Cache of all files excluding default library file for the current program
	allFilesExcludingDefaultLibraryFile []*ast.SourceFile
	hasChangedDtsFile                   bool
	hasEmitDiagnostics                  bool

	// Used with testing to add text of hash for better comparison
	hashWithText bool
}

func (s *snapshot) addFileToChangeSet(filePath tspath.Path) {
	s.changedFilesSet.Add(filePath)
	s.buildInfoEmitPending.Store(true)
}

func (s *snapshot) addFileToAffectedFilesPendingEmit(filePath tspath.Path, emitKind FileEmitKind) {
	existingKind, _ := s.affectedFilesPendingEmit.Load(filePath)
	s.affectedFilesPendingEmit.Store(filePath, existingKind|emitKind)
	if emitKind&FileEmitKindDtsErrors != 0 {
		s.emitDiagnosticsPerFile.Delete(filePath)
	}
	s.buildInfoEmitPending.Store(true)
}

func (s *snapshot) getAllFilesExcludingDefaultLibraryFile(program *compiler.Program, firstSourceFile *ast.SourceFile) []*ast.SourceFile {
	s.allFilesExcludingDefaultLibraryFileOnce.Do(func() {
		files := program.GetSourceFiles()
		s.allFilesExcludingDefaultLibraryFile = make([]*ast.SourceFile, 0, len(files))
		addSourceFile := func(file *ast.SourceFile) {
			if !program.IsSourceFileDefaultLibrary(file.Path()) {
				s.allFilesExcludingDefaultLibraryFile = append(s.allFilesExcludingDefaultLibraryFile, file)
			}
		}
		if firstSourceFile != nil {
			addSourceFile(firstSourceFile)
		}
		for _, file := range files {
			if file != firstSourceFile {
				addSourceFile(file)
			}
		}
	})
	return s.allFilesExcludingDefaultLibraryFile
}

func getTextHandlingSourceMapForSignature(text string, data *compiler.WriteFileData) string {
	if data.SourceMapUrlPos != -1 {
		return text[:data.SourceMapUrlPos]
	}
	return text
}

func (s *snapshot) computeSignatureWithDiagnostics(file *ast.SourceFile, text string, data *compiler.WriteFileData) string {
	var builder strings.Builder
	builder.WriteString(getTextHandlingSourceMapForSignature(text, data))
	for _, diag := range data.Diagnostics {
		diagnosticToStringBuilder(diag, file, &builder)
	}
	return s.computeHash(builder.String())
}

func diagnosticToStringBuilder(diagnostic *ast.Diagnostic, file *ast.SourceFile, builder *strings.Builder) {
	if diagnostic == nil {
		return
	}
	builder.WriteString("\n")
	if diagnostic.File() != file {
		builder.WriteString(tspath.EnsurePathIsNonModuleName(tspath.GetRelativePathFromDirectory(
			tspath.GetDirectoryPath(string(file.Path())),
			string(diagnostic.File().Path()),
			tspath.ComparePathsOptions{},
		)))
	}
	if diagnostic.File() != nil {
		fmt.Fprintf(builder, "(%d,%d): ", diagnostic.Pos(), diagnostic.Len())
	}
	builder.WriteString(diagnostic.Category().Name())
<<<<<<< HEAD
	fmt.Fprintf(builder, "%d: ", diagnostic.Code())
	builder.WriteString(diagnostic.Message())
=======
	builder.WriteString(fmt.Sprintf("%d: ", diagnostic.Code()))
	builder.WriteString(string(diagnostic.MessageKey()))
	builder.WriteString("\n")
	for _, arg := range diagnostic.MessageArgs() {
		builder.WriteString(arg)
		builder.WriteString("\n")
	}
>>>>>>> 6b60f4a3
	for _, chain := range diagnostic.MessageChain() {
		diagnosticToStringBuilder(chain, file, builder)
	}
	for _, info := range diagnostic.RelatedInformation() {
		diagnosticToStringBuilder(info, file, builder)
	}
}

func (s *snapshot) computeHash(text string) string {
	return ComputeHash(text, s.hashWithText)
}

func (s *snapshot) canUseIncrementalState() bool {
	if !s.options.IsIncremental() && s.options.Build.IsTrue() {
		// If not incremental build (with tsc -b), we don't need to track state except diagnostics per file so we can use it
		return false
	}
	return true
}<|MERGE_RESOLUTION|>--- conflicted
+++ resolved
@@ -302,18 +302,13 @@
 		fmt.Fprintf(builder, "(%d,%d): ", diagnostic.Pos(), diagnostic.Len())
 	}
 	builder.WriteString(diagnostic.Category().Name())
-<<<<<<< HEAD
 	fmt.Fprintf(builder, "%d: ", diagnostic.Code())
-	builder.WriteString(diagnostic.Message())
-=======
-	builder.WriteString(fmt.Sprintf("%d: ", diagnostic.Code()))
 	builder.WriteString(string(diagnostic.MessageKey()))
 	builder.WriteString("\n")
 	for _, arg := range diagnostic.MessageArgs() {
 		builder.WriteString(arg)
 		builder.WriteString("\n")
 	}
->>>>>>> 6b60f4a3
 	for _, chain := range diagnostic.MessageChain() {
 		diagnosticToStringBuilder(chain, file, builder)
 	}
