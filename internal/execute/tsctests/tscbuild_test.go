package tsctests

import (
	"fmt"
	"slices"
	"strconv"
	"strings"
	"testing"
	"time"

	"github.com/microsoft/typescript-go/internal/core"
	"github.com/microsoft/typescript-go/internal/testutil/harnessutil"
	"github.com/microsoft/typescript-go/internal/testutil/stringtestutil"
	"github.com/microsoft/typescript-go/internal/tsoptions"
	"github.com/microsoft/typescript-go/internal/vfs/vfstest"
	"gotest.tools/v3/assert"
)

func TestBuildCommandLine(t *testing.T) {
	t.Parallel()
	getBuildCommandLineDifferentOptionsMap := func(optionName string) FileMap {
		return FileMap{
			"/home/src/workspaces/project/tsconfig.json": stringtestutil.Dedent(fmt.Sprintf(`
			{
				"compilerOptions": {
					"%s": true
				}
			}`, optionName)),
			"/home/src/workspaces/project/a.ts": `export const a = 10;const aLocal = 10;`,
			"/home/src/workspaces/project/b.ts": `export const b = 10;const bLocal = 10;`,
			"/home/src/workspaces/project/c.ts": `import { a } from "./a";export const c = a;`,
			"/home/src/workspaces/project/d.ts": `import { b } from "./b";export const d = b;`,
		}
	}
	getBuildCommandLineEmitDeclarationOnlyMap := func(options []string) FileMap {
		compilerOptionsStr := strings.Join(core.Map(options, func(opt string) string {
			return fmt.Sprintf(`"%s": true`, opt)
		}), ", ")
		return FileMap{
			"/home/src/workspaces/solution/project1/src/tsconfig.json": stringtestutil.Dedent(fmt.Sprintf(`
			{
				"compilerOptions": { %s }
			}`, compilerOptionsStr)),
			"/home/src/workspaces/solution/project1/src/a.ts": `export const a = 10;const aLocal = 10;`,
			"/home/src/workspaces/solution/project1/src/b.ts": `export const b = 10;const bLocal = 10;`,
			"/home/src/workspaces/solution/project1/src/c.ts": `import { a } from "./a";export const c = a;`,
			"/home/src/workspaces/solution/project1/src/d.ts": `import { b } from "./b";export const d = b;`,
			"/home/src/workspaces/solution/project2/src/tsconfig.json": stringtestutil.Dedent(fmt.Sprintf(`
			{
				"compilerOptions": { %s },
				"references": [{ "path": "../../project1/src" }]
			}`, compilerOptionsStr)),
			"/home/src/workspaces/solution/project2/src/e.ts": `export const e = 10;`,
			"/home/src/workspaces/solution/project2/src/f.ts": `import { a } from "../../project1/src/a"; export const f = a;`,
			"/home/src/workspaces/solution/project2/src/g.ts": `import { b } from "../../project1/src/b"; export const g = b;`,
		}
	}
	getBuildCommandLineEmitDeclarationOnlyTestCases := func(options []string, suffix string) []*tscInput {
		return []*tscInput{
			{
				subScenario:     "emitDeclarationOnly on commandline" + suffix,
				files:           getBuildCommandLineEmitDeclarationOnlyMap(options),
				cwd:             "/home/src/workspaces/solution",
				commandLineArgs: []string{"--b", "project2/src", "--verbose", "--emitDeclarationOnly"},
				edits: []*tscEdit{
					noChange,
					{
						caption: "local change",
						edit: func(sys *testSys) {
							sys.appendFile("/home/src/workspaces/solution/project1/src/a.ts", "const aa = 10;")
						},
					},
					{
						caption: "non local change",
						edit: func(sys *testSys) {
							sys.appendFile("/home/src/workspaces/solution/project1/src/a.ts", "export const aaa = 10;")
						},
					},
					{
						caption:         "emit js files",
						commandLineArgs: []string{"--b", "project2/src", "--verbose"},
					},
					noChange,
					{
						caption: "js emit with change without emitDeclarationOnly",
						edit: func(sys *testSys) {
							sys.appendFile("/home/src/workspaces/solution/project1/src/b.ts", "const alocal = 10;")
						},
						commandLineArgs: []string{"--b", "project2/src", "--verbose"},
					},
					{
						caption: "local change",
						edit: func(sys *testSys) {
							sys.appendFile("/home/src/workspaces/solution/project1/src/b.ts", "const aaaa = 10;")
						},
					},
					{
						caption: "non local change",
						edit: func(sys *testSys) {
							sys.appendFile("/home/src/workspaces/solution/project1/src/b.ts", "export const aaaaa = 10;")
						},
					},
					{
						caption: "js emit with change without emitDeclarationOnly",
						edit: func(sys *testSys) {
							sys.appendFile("/home/src/workspaces/solution/project1/src/b.ts", "export const a2 = 10;")
						},
						commandLineArgs: []string{"--b", "project2/src", "--verbose"},
					},
				},
			},
			{
				subScenario:     "emitDeclarationOnly false on commandline" + suffix,
				files:           getBuildCommandLineEmitDeclarationOnlyMap(slices.Concat(options, []string{"emitDeclarationOnly"})),
				cwd:             "/home/src/workspaces/solution",
				commandLineArgs: []string{"--b", "project2/src", "--verbose"},
				edits: []*tscEdit{
					noChange,
					{
						caption: "change",
						edit: func(sys *testSys) {
							sys.appendFile("/home/src/workspaces/solution/project1/src/a.ts", "const aa = 10;")
						},
					},
					{
						caption:         "emit js files",
						commandLineArgs: []string{"--b", "project2/src", "--verbose", "--emitDeclarationOnly", "false"},
					},
					noChange,
					{
						caption:         "no change run with js emit",
						commandLineArgs: []string{"--b", "project2/src", "--verbose", "--emitDeclarationOnly", "false"},
					},
					{
						caption: "js emit with change",
						edit: func(sys *testSys) {
							sys.appendFile("/home/src/workspaces/solution/project1/src/b.ts", "const blocal = 10;")
						},
						commandLineArgs: []string{"--b", "project2/src", "--verbose", "--emitDeclarationOnly", "false"},
					},
				},
			},
		}
	}
	testCases := slices.Concat(
		[]*tscInput{
			{
				subScenario:     "help",
				files:           FileMap{},
				commandLineArgs: []string{"--build", "--help"},
			},
			{
				subScenario:     "different options",
				files:           getBuildCommandLineDifferentOptionsMap("composite"),
				commandLineArgs: []string{"--build", "--verbose"},
				edits: []*tscEdit{
					{
						caption:         "with sourceMap",
						commandLineArgs: []string{"--build", "--verbose", "--sourceMap"},
					},
					{
						caption: "should re-emit only js so they dont contain sourcemap",
					},
					{
						caption:         "with declaration should not emit anything",
						commandLineArgs: []string{"--build", "--verbose", "--declaration"},
					},
					noChange,
					{
						caption:         "with declaration and declarationMap",
						commandLineArgs: []string{"--build", "--verbose", "--declaration", "--declarationMap"},
					},
					{
						caption: "should re-emit only dts so they dont contain sourcemap",
					},
					{
						caption:         "with emitDeclarationOnly should not emit anything",
						commandLineArgs: []string{"--build", "--verbose", "--emitDeclarationOnly"},
					},
					noChange,
					{
						caption: "local change",
						edit: func(sys *testSys) {
							sys.replaceFileText("/home/src/workspaces/project/a.ts", "Local = 1", "Local = 10")
						},
					},
					{
						caption:         "with declaration should not emit anything",
						commandLineArgs: []string{"--build", "--verbose", "--declaration"},
					},
					{
						caption:         "with inlineSourceMap",
						commandLineArgs: []string{"--build", "--verbose", "--inlineSourceMap"},
					},
					{
						caption:         "with sourceMap",
						commandLineArgs: []string{"--build", "--verbose", "--sourceMap"},
					},
				},
			},
			{
				subScenario:     "different options with incremental",
				files:           getBuildCommandLineDifferentOptionsMap("incremental"),
				commandLineArgs: []string{"--build", "--verbose"},
				edits: []*tscEdit{
					{
						caption:         "with sourceMap",
						commandLineArgs: []string{"--build", "--verbose", "--sourceMap"},
					},
					{
						caption: "should re-emit only js so they dont contain sourcemap",
					},
					{
						caption:         "with declaration, emit Dts and should not emit js",
						commandLineArgs: []string{"--build", "--verbose", "--declaration"},
					},
					{
						caption:         "with declaration and declarationMap",
						commandLineArgs: []string{"--build", "--verbose", "--declaration", "--declarationMap"},
					},
					noChange,
					{
						caption: "local change",
						edit: func(sys *testSys) {
							sys.replaceFileText("/home/src/workspaces/project/a.ts", "Local = 1", "Local = 10")
						},
					},
					{
						caption:         "with declaration and declarationMap",
						commandLineArgs: []string{"--build", "--verbose", "--declaration", "--declarationMap"},
					},
					noChange,
					{
						caption:         "with inlineSourceMap",
						commandLineArgs: []string{"--build", "--verbose", "--inlineSourceMap"},
					},
					{
						caption:         "with sourceMap",
						commandLineArgs: []string{"--build", "--verbose", "--sourceMap"},
					},
					{
						caption: "emit js files",
					},
					{
						caption:         "with declaration and declarationMap",
						commandLineArgs: []string{"--build", "--verbose", "--declaration", "--declarationMap"},
					},
					{
						caption:         "with declaration and declarationMap, should not re-emit",
						commandLineArgs: []string{"--build", "--verbose", "--declaration", "--declarationMap"},
					},
				},
			},
		},
		getBuildCommandLineEmitDeclarationOnlyTestCases([]string{"composite"}, ""),
		getBuildCommandLineEmitDeclarationOnlyTestCases([]string{"incremental", "declaration"}, " with declaration and incremental"),
		getBuildCommandLineEmitDeclarationOnlyTestCases([]string{"declaration"}, " with declaration"),
	)

	for _, test := range testCases {
		test.run(t, "commandLine")
	}
}

func TestBuildClean(t *testing.T) {
	t.Parallel()
	testCases := []*tscInput{
		{
			subScenario: "file name and output name clashing",
			files: FileMap{
				"/home/src/workspaces/solution/index.js": "",
				"/home/src/workspaces/solution/bar.ts":   "",
				"/home/src/workspaces/solution/tsconfig.json": stringtestutil.Dedent(`
				{
					"compilerOptions": { "allowJs": true }
				}`),
			},
			cwd:             "/home/src/workspaces/solution",
			commandLineArgs: []string{"--b", "--clean"},
		},
		{
			subScenario: "tsx with dts emit",
			files: FileMap{
				"/home/src/workspaces/solution/project/src/main.tsx": "export const x = 10;",
				"/home/src/workspaces/solution/project/tsconfig.json": stringtestutil.Dedent(`
				{
					"compilerOptions": { "declaration": true },
					"include": ["src/**/*.tsx", "src/**/*.ts"]
				}`),
			},
			cwd:             "/home/src/workspaces/solution",
			commandLineArgs: []string{"--b", "project", "-v", "--explainFiles"},
			edits: []*tscEdit{
				noChange,
				{
					caption:         "clean build",
					commandLineArgs: []string{"-b", "project", "--clean"},
				},
			},
		},
	}

	for _, test := range testCases {
		test.run(t, "clean")
	}
}

func TestBuildConfigFileErrors(t *testing.T) {
	t.Parallel()
	testCases := []*tscInput{
		{
			subScenario: "when tsconfig extends the missing file",
			files: FileMap{
				"/home/src/workspaces/project/tsconfig.first.json": stringtestutil.Dedent(`
					{
						"extends": "./foobar.json",
						"compilerOptions": {
							"composite": true
						}
					}`),
				"/home/src/workspaces/project/tsconfig.second.json": stringtestutil.Dedent(`
					{
						"extends": "./foobar.json",
						"compilerOptions": {
							"composite": true
						}
					}`),
				"/home/src/workspaces/project/tsconfig.json": stringtestutil.Dedent(`
					{
						"compilerOptions": {
							"composite": true
						},
						"references": [
							{ "path": "./tsconfig.first.json" },
							{ "path": "./tsconfig.second.json" }
						]
					}`),
			},
			commandLineArgs: []string{"--b"},
		},
		{
			subScenario: "reports syntax errors in config file",
			files: FileMap{
				"/home/src/workspaces/project/a.ts": "export function foo() { }",
				"/home/src/workspaces/project/b.ts": "export function bar() { }",
				"/home/src/workspaces/project/tsconfig.json": stringtestutil.Dedent(`
					{
						"compilerOptions": {
							"composite": true,
						},
						"files": [
							"a.ts"
							"b.ts"
						]
					}`),
			},
			commandLineArgs: []string{"--b"},
			edits: []*tscEdit{
				{
					caption: "reports syntax errors after change to config file",
					edit: func(sys *testSys) {
						sys.replaceFileText("/home/src/workspaces/project/tsconfig.json", ",", `, "declaration": true`)
					},
				},
				{
					caption: "reports syntax errors after change to ts file",
					edit: func(sys *testSys) {
						sys.appendFile("/home/src/workspaces/project/a.ts", "export function fooBar() { }")
					},
				},
				noChange,
				{
					caption: "builds after fixing config file errors",
					edit: func(sys *testSys) {
						sys.writeFileNoError("/home/src/workspaces/project/tsconfig.json", stringtestutil.Dedent(`
							{
								"compilerOptions": {
									"composite": true, "declaration": true
								},
								"files": [
									"a.ts",
									"b.ts"
								]
							}`), false)
					},
				},
			},
		},
		{
			subScenario:     "missing config file",
			files:           FileMap{},
			commandLineArgs: []string{"--b", "bogus.json"},
		},
		{
			subScenario: "reports syntax errors in config file",
			files: FileMap{
				"/home/src/workspaces/project/a.ts": "export function foo() { }",
				"/home/src/workspaces/project/b.ts": "export function bar() { }",
				"/home/src/workspaces/project/tsconfig.json": stringtestutil.Dedent(`
					{
						"compilerOptions": {
							"composite": true,
						},
						"files": [
							"a.ts"
							"b.ts"
						]
					}`),
			},
			commandLineArgs: []string{"--b", "-w"},
			edits: []*tscEdit{
				{
					caption: "reports syntax errors after change to config file",
					edit: func(sys *testSys) {
						sys.replaceFileText("/home/src/workspaces/project/tsconfig.json", ",", `, "declaration": true`)
					},
				},
				{
					caption: "reports syntax errors after change to ts file",
					edit: func(sys *testSys) {
						sys.appendFile("/home/src/workspaces/project/a.ts", "export function fooBar() { }")
					},
				},
				{
					caption: "reports error when there is no change to tsconfig file",
					edit: func(sys *testSys) {
						sys.replaceFileText("/home/src/workspaces/project/tsconfig.json", "", "")
					},
				},
				{
					caption: "builds after fixing config file errors",
					edit: func(sys *testSys) {
						sys.writeFileNoError("/home/src/workspaces/project/tsconfig.json", stringtestutil.Dedent(`
							{
								"compilerOptions": {
									"composite": true, "declaration": true
								},
								"files": [
									"a.ts",
									"b.ts"
								]
							}`), false)
					},
				},
			},
		},
	}

	for _, test := range testCases {
		test.run(t, "configFileErrors")
	}
}

func TestBuildDemoProject(t *testing.T) {
	t.Parallel()

	getBuildDemoFileMap := func(modify func(FileMap)) FileMap {
		files := FileMap{
			"/user/username/projects/demo/animals/animal.ts": stringtestutil.Dedent(`
				export type Size = "small" | "medium" | "large";
				export default interface Animal {
					size: Size;
				}
			`),
			"/user/username/projects/demo/animals/dog.ts": stringtestutil.Dedent(`
				import Animal from '.';
				import { makeRandomName } from '../core/utilities';

				export interface Dog extends Animal {
					woof(): void;
					name: string;
				}

				export function createDog(): Dog {
					return ({
						size: "medium",
						woof: function(this: Dog) {
							console.log(` + "`" + `${ this.name } says "Woof"!` + "`" + `);
						},
						name: makeRandomName()
					});
				}
			`),
			"/user/username/projects/demo/animals/index.ts": stringtestutil.Dedent(`
				import Animal from './animal';

				export default Animal;
				import { createDog, Dog } from './dog';
				export { createDog, Dog };
			`),
			"/user/username/projects/demo/animals/tsconfig.json": stringtestutil.Dedent(`
				{
					"extends": "../tsconfig-base.json",
					"compilerOptions": {
						"outDir": "../lib/animals",
						"rootDir": "."
					},
					"references": [
						{ "path": "../core" }
					]
				}
			`),
			"/user/username/projects/demo/core/utilities.ts": stringtestutil.Dedent(`

				export function makeRandomName() {
					return "Bob!?! ";
				}

				export function lastElementOf<T>(arr: T[]): T | undefined {
					if (arr.length === 0) return undefined;
					return arr[arr.length - 1];
				}
			`),
			"/user/username/projects/demo/core/tsconfig.json": stringtestutil.Dedent(`
				{
					"extends": "../tsconfig-base.json",
					"compilerOptions": {
						"outDir": "../lib/core",
						"rootDir": "."
					},
				}
			`),
			"/user/username/projects/demo/zoo/zoo.ts": stringtestutil.Dedent(`
				import { Dog, createDog } from '../animals/index';

				export function createZoo(): Array<Dog> {
					return [
						createDog()
					];
				}
			`),
			"/user/username/projects/demo/zoo/tsconfig.json": stringtestutil.Dedent(`
				{
					"extends": "../tsconfig-base.json",
					"compilerOptions": {
						"outDir": "../lib/zoo",
						"rootDir": "."
					},
					"references": [
						{
							"path": "../animals"
						}
					]
				}
			`),
			"/user/username/projects/demo/tsconfig-base.json": stringtestutil.Dedent(`
				{
					"compilerOptions": {
						"declaration": true,
						"target": "es5",
						"module": "commonjs",
						"strict": true,
						"noUnusedLocals": true,
						"noUnusedParameters": true,
						"noImplicitReturns": true,
						"noFallthroughCasesInSwitch": true,
						"composite": true,
					},
				}
			`),
			"/user/username/projects/demo/tsconfig.json": stringtestutil.Dedent(`
				{
					"files": [],
					"references": [
						{
							"path": "./core"
						},
						{
							"path": "./animals",
						},
						{
							"path": "./zoo",
						},
					],
				}
			`),
		}
		if modify != nil {
			modify(files)
		}
		return files
	}
	testCases := []*tscInput{
		{
			subScenario:     "in master branch with everything setup correctly and reports no error",
			files:           getBuildDemoFileMap(nil),
			cwd:             "/user/username/projects/demo",
			commandLineArgs: []string{"--b", "--verbose"},
			edits:           noChangeOnlyEdit,
		},
		{
			subScenario: "in circular branch reports the error about it by stopping build",
			files: getBuildDemoFileMap(func(files FileMap) {
				files["/user/username/projects/demo/core/tsconfig.json"] = stringtestutil.Dedent(`
					{
						"extends": "../tsconfig-base.json",
						"compilerOptions": {
							"outDir": "../lib/core",
							"rootDir": "."
						},
						"references": [
							{
								"path": "../zoo",
							}
						]
					}
				`)
			}),
			cwd:             "/user/username/projects/demo",
			commandLineArgs: []string{"--b", "--verbose"},
		},
		{
			// !!! sheetal - this has missing errors from strada about files not in rootDir (3)
			subScenario: "in bad-ref branch reports the error about files not in rootDir at the import location",
			files: getBuildDemoFileMap(func(files FileMap) {
				files["/user/username/projects/demo/core/utilities.ts"] = `import * as A from '../animals'
` + files["/user/username/projects/demo/core/utilities.ts"].(string)
			}),
			cwd:             "/user/username/projects/demo",
			commandLineArgs: []string{"--b", "--verbose"},
		},
		{
			subScenario: "in circular is set in the reference",
			files: getBuildDemoFileMap(func(files FileMap) {
				files["/user/username/projects/demo/a/tsconfig.json"] = stringtestutil.Dedent(`
				{
					"extends": "../tsconfig-base.json",
					"compilerOptions": {
						"outDir": "../lib/a",
						"rootDir": "."
					},
					"references": [
						{
							"path": "../b",
							"circular": true
						}
					]
				}`)
				files["/user/username/projects/demo/b/tsconfig.json"] = stringtestutil.Dedent(`
				{
					"extends": "../tsconfig-base.json",
					"compilerOptions": {
						"outDir": "../lib/b",
						"rootDir": "."
					},
					"references": [
						{
							"path": "../a",
						}
					]
				}`)
				files["/user/username/projects/demo/a/index.ts"] = "export const a = 10;"
				files["/user/username/projects/demo/b/index.ts"] = "export const b = 10;"
				files["/user/username/projects/demo/tsconfig.json"] = stringtestutil.Dedent(`
				{
					"files": [],
					"references": [
						{
							"path": "./core"
						},
						{
							"path": "./animals",
						},
						{
							"path": "./zoo",
						},
						{
							"path": "./a",
						},
						{
							"path": "./b",
						},
					],
				}`)
			}),
			cwd:             "/user/username/projects/demo",
			commandLineArgs: []string{"--b", "--verbose"},
		},
		{
			subScenario: "updates with circular reference",
			files: getBuildDemoFileMap(func(files FileMap) {
				files["/user/username/projects/demo/core/tsconfig.json"] = stringtestutil.Dedent(`
					{
						"extends": "../tsconfig-base.json",
						"compilerOptions": {
							"outDir": "../lib/core",
							"rootDir": "."
						},
						"references": [
							{
								"path": "../zoo",
							}
						]
					}
				`)
			}),
			cwd:             "/user/username/projects/demo",
			commandLineArgs: []string{"--b", "-w", "--verbose"},
			edits: []*tscEdit{
				{
					caption: "Fix error",
					edit: func(sys *testSys) {
						sys.writeFileNoError("/user/username/projects/demo/core/tsconfig.json", stringtestutil.Dedent(`
							{
								"extends": "../tsconfig-base.json",
								"compilerOptions": {
									"outDir": "../lib/core",
									"rootDir": "."
								},
							}
						`), false)
					},
				},
			},
		},
		{
			// !!! sheetal - this has missing errors from strada about files not in rootDir (3)
			subScenario: "updates with bad reference",
			files: getBuildDemoFileMap(func(files FileMap) {
				files["/user/username/projects/demo/core/utilities.ts"] = `import * as A from '../animals'
` + files["/user/username/projects/demo/core/utilities.ts"].(string)
			}),
			cwd:             "/user/username/projects/demo",
			commandLineArgs: []string{"--b", "-w", "--verbose"},
			edits: []*tscEdit{
				{
					caption: "Prepend a line",
					edit: func(sys *testSys) {
						sys.prependFile("/user/username/projects/demo/core/utilities.ts", "\n")
					},
				},
			},
		},
	}

	for _, test := range testCases {
		test.run(t, "demo")
	}
}

func TestBuildEmitDeclarationOnly(t *testing.T) {
	t.Parallel()
	getBuildEmitDeclarationOnlyImportFileMap := func(declarationMap bool, circularRef bool) FileMap {
		files := FileMap{
			"/home/src/workspaces/project/src/a.ts": stringtestutil.Dedent(`
				import { B } from "./b";

				export interface A {
					b: B;
				}
			`),
			"/home/src/workspaces/project/src/b.ts": stringtestutil.Dedent(`
				import { C } from "./c";

				export interface B {
					b: C;
				}
			`),
			"/home/src/workspaces/project/src/c.ts": stringtestutil.Dedent(`
				import { A } from "./a";

				export interface C {
					a: A;
				}
			`),
			"/home/src/workspaces/project/src/index.ts": stringtestutil.Dedent(`
				export { A } from "./a";
				export { B } from "./b";
				export { C } from "./c";
			`),
			"/home/src/workspaces/project/tsconfig.json": stringtestutil.Dedent(fmt.Sprintf(`
				{
					"compilerOptions": {
						"incremental": true,
						"target": "es5",
						"module": "commonjs",
						"declaration": true,
						"declarationMap": %t,
						"sourceMap": true,
						"outDir": "./lib",
						"composite": true,
						"strict": true,
						"esModuleInterop": true,
						"alwaysStrict": true,
						"rootDir": "src",
						"emitDeclarationOnly": true,
					},
				}`, declarationMap)),
		}
		if !circularRef {
			delete(files, "/home/src/workspaces/project/src/index.ts")
			files["/home/src/workspaces/project/src/a.ts"] = stringtestutil.Dedent(`
				export class B { prop = "hello"; }

				export interface A {
					b: B;
				}
			`)
		}
		return files
	}
	getBuildEmitDeclarationOnlyTestCase := func(declarationMap bool) *tscInput {
		return &tscInput{
			subScenario:     `only dts output in circular import project with emitDeclarationOnly` + core.IfElse(declarationMap, " and declarationMap", ""),
			files:           getBuildEmitDeclarationOnlyImportFileMap(declarationMap, true),
			commandLineArgs: []string{"--b", "--verbose"},
			edits: []*tscEdit{
				{
					caption: "incremental-declaration-changes",
					edit: func(sys *testSys) {
						sys.replaceFileText("/home/src/workspaces/project/src/a.ts", "b: B;", "b: B; foo: any;")
					},
				},
			},
		}
	}
	testCases := []*tscInput{
		getBuildEmitDeclarationOnlyTestCase(false),
		getBuildEmitDeclarationOnlyTestCase(true),
		{
			subScenario:     `only dts output in non circular imports project with emitDeclarationOnly`,
			files:           getBuildEmitDeclarationOnlyImportFileMap(true, false),
			commandLineArgs: []string{"--b", "--verbose"},
			edits: []*tscEdit{
				{
					caption: "incremental-declaration-doesnt-change",
					edit: func(sys *testSys) {
						sys.replaceFileText(
							"/home/src/workspaces/project/src/a.ts",
							"export interface A {",
							stringtestutil.Dedent(`
								class C { }
								export interface A {`),
						)
					},
				},
				{
					caption: "incremental-declaration-changes",
					edit: func(sys *testSys) {
						sys.replaceFileText("/home/src/workspaces/project/src/a.ts", "b: B;", "b: B; foo: any;")
					},
				},
			},
		},
	}

	for _, test := range testCases {
		test.run(t, "emitDeclarationOnly")
	}
}

func TestBuildFileDelete(t *testing.T) {
	t.Parallel()
	testCases := []*tscInput{
		{
			subScenario: "detects deleted file",
			files: FileMap{
				"/home/src/workspaces/solution/child/child.ts": stringtestutil.Dedent(`
					import { child2 } from "../child/child2";
					export function child() {
						child2();
					}
				`),
				"/home/src/workspaces/solution/child/child2.ts": stringtestutil.Dedent(`
					export function child2() {
					}
				`),
				"/home/src/workspaces/solution/child/tsconfig.json": stringtestutil.Dedent(`
					{
						"compilerOptions": { "composite": true }
					}
				`),
				"/home/src/workspaces/solution/main/main.ts": stringtestutil.Dedent(`
                    import { child } from "../child/child";
                    export function main() {
                        child();
                    }
                `),
				"/home/src/workspaces/solution/main/tsconfig.json": stringtestutil.Dedent(`
					{
						"compilerOptions": { "composite": true },
						"references": [{ "path": "../child" }],
					}
				`),
			},
			cwd:             "/home/src/workspaces/solution",
			commandLineArgs: []string{"--b", "main/tsconfig.json", "-v", "--traceResolution", "--explainFiles"},
			edits: []*tscEdit{
				{
					caption: "delete child2 file",
					edit: func(sys *testSys) {
						sys.removeNoError("/home/src/workspaces/solution/child/child2.ts")
						sys.removeNoError("/home/src/workspaces/solution/child/child2.js")
						sys.removeNoError("/home/src/workspaces/solution/child/child2.d.ts")
					},
				},
			},
		},
		{
			subScenario: "deleted file without composite",
			files: FileMap{
				"/home/src/workspaces/solution/child/child.ts": stringtestutil.Dedent(`
					import { child2 } from "../child/child2";
					export function child() {
						child2();
					}
				`),
				"/home/src/workspaces/solution/child/child2.ts": stringtestutil.Dedent(`
					export function child2() {
					}
				`),
				"/home/src/workspaces/solution/child/tsconfig.json": stringtestutil.Dedent(`
					{
						"compilerOptions": { }
					}
				`),
			},
			cwd:             "/home/src/workspaces/solution",
			commandLineArgs: []string{"--b", "child/tsconfig.json", "-v", "--traceResolution", "--explainFiles"},
			edits: []*tscEdit{
				{
					caption: "delete child2 file",
					edit: func(sys *testSys) {
						sys.removeNoError("/home/src/workspaces/solution/child/child2.ts")
						sys.removeNoError("/home/src/workspaces/solution/child/child2.js")
					},
				},
			},
		},
	}

	for _, test := range testCases {
		test.run(t, "fileDelete")
	}
}

func TestBuildInferredTypeFromTransitiveModule(t *testing.T) {
	t.Parallel()
	getBuildInferredTypeFromTransitiveModuleMap := func(isolatedModules bool, lazyExtraContents string) FileMap {
		return FileMap{
			"/home/src/workspaces/project/bar.ts": stringtestutil.Dedent(`
				interface RawAction {
					(...args: any[]): Promise<any> | void;
				}
				interface ActionFactory {
					<T extends RawAction>(target: T): T;
				}
				declare function foo<U extends any[] = any[]>(): ActionFactory;
				export default foo()(function foobar(param: string): void {
				});
			`),
			"/home/src/workspaces/project/bundling.ts": stringtestutil.Dedent(`
				export class LazyModule<TModule> {
					constructor(private importCallback: () => Promise<TModule>) {}
				}

				export class LazyAction<
					TAction extends (...args: any[]) => any,
					TModule
				>  {
					constructor(_lazyModule: LazyModule<TModule>, _getter: (module: TModule) => TAction) {
					}
				}
			`),
			"/home/src/workspaces/project/global.d.ts": stringtestutil.Dedent(`
				interface PromiseConstructor {
					new <T>(): Promise<T>;
				}
				declare var Promise: PromiseConstructor;
				interface Promise<T> {
				}
			`),
			"/home/src/workspaces/project/index.ts": stringtestutil.Dedent(`
				import { LazyAction, LazyModule } from './bundling';
				const lazyModule = new LazyModule(() =>
					import('./lazyIndex')
				);
				export const lazyBar = new LazyAction(lazyModule, m => m.bar);
			`),
			"/home/src/workspaces/project/lazyIndex.ts": stringtestutil.Dedent(`
				export { default as bar } from './bar';
			`) + lazyExtraContents,
			"/home/src/workspaces/project/tsconfig.json": stringtestutil.Dedent(fmt.Sprintf(`
				{
					"compilerOptions": {
						"target": "es5",
						"declaration": true,
						"outDir": "obj",
						"incremental": true,
						"isolatedModules": %t,
					},
				}`, isolatedModules)),
		}
	}
	testCases := []*tscInput{
		{
			subScenario:     "inferred type from transitive module",
			files:           getBuildInferredTypeFromTransitiveModuleMap(false, ""),
			commandLineArgs: []string{"--b", "--verbose"},
			edits: []*tscEdit{
				{
					caption: "incremental-declaration-changes",
					edit: func(sys *testSys) {
						sys.replaceFileText("/home/src/workspaces/project/bar.ts", "param: string", "")
					},
				},
				{
					caption: "incremental-declaration-changes",
					edit: func(sys *testSys) {
						sys.replaceFileText("/home/src/workspaces/project/bar.ts", "foobar()", "foobar(param: string)")
					},
				},
			},
		},
		{
			subScenario:     "inferred type from transitive module with isolatedModules",
			files:           getBuildInferredTypeFromTransitiveModuleMap(true, ""),
			commandLineArgs: []string{"--b", "--verbose"},
			edits: []*tscEdit{
				{
					caption: "incremental-declaration-changes",
					edit: func(sys *testSys) {
						sys.replaceFileText("/home/src/workspaces/project/bar.ts", "param: string", "")
					},
				},
				{
					caption: "incremental-declaration-changes",
					edit: func(sys *testSys) {
						sys.replaceFileText("/home/src/workspaces/project/bar.ts", "foobar()", "foobar(param: string)")
					},
				},
			},
		},
		{
			subScenario: "reports errors in files affected by change in signature with isolatedModules",
			files: getBuildInferredTypeFromTransitiveModuleMap(true, stringtestutil.Dedent(`
				import { default as bar } from './bar';
				bar("hello");
			`)),
			commandLineArgs: []string{"--b", "--verbose"},
			edits: []*tscEdit{
				{
					caption: "incremental-declaration-changes",
					edit: func(sys *testSys) {
						sys.replaceFileText("/home/src/workspaces/project/bar.ts", "param: string", "")
					},
				},
				{
					caption: "incremental-declaration-changes",
					edit: func(sys *testSys) {
						sys.replaceFileText("/home/src/workspaces/project/bar.ts", "foobar()", "foobar(param: string)")
					},
				},
				{
					caption: "incremental-declaration-changes",
					edit: func(sys *testSys) {
						sys.replaceFileText("/home/src/workspaces/project/bar.ts", "param: string", "")
					},
				},
				{
					caption: "Fix Error",
					edit: func(sys *testSys) {
						sys.replaceFileText("/home/src/workspaces/project/lazyIndex.ts", `bar("hello")`, "bar()")
					},
				},
			},
		},
	}

	for _, test := range testCases {
		test.run(t, "inferredTypeFromTransitiveModule")
	}
}

func TestBuildJavascriptProjectEmit(t *testing.T) {
	t.Parallel()
	testCases := []*tscInput{
		{
			// !!! sheetal errors seem different
			subScenario: "loads js-based projects and emits them correctly",
			files: FileMap{
				"/home/src/workspaces/solution/common/nominal.js": stringtestutil.Dedent(`
                    /**
                     * @template T, Name
                     * @typedef {T & {[Symbol.species]: Name}} Nominal
                     */
                    module.exports = {};
				`),
				"/home/src/workspaces/solution/common/tsconfig.json": stringtestutil.Dedent(`
					{
						"extends": "../tsconfig.base.json",
						"compilerOptions": {
							"composite": true,
						},
						"include": ["nominal.js"],
					}
				`),
				"/home/src/workspaces/solution/sub-project/index.js": stringtestutil.Dedent(`
                    import { Nominal } from '../common/nominal';

                    /**
                     * @typedef {Nominal<string, 'MyNominal'>} MyNominal
                     */
				`),
				"/home/src/workspaces/solution/sub-project/tsconfig.json": stringtestutil.Dedent(`
				{
					"extends": "../tsconfig.base.json",
					"compilerOptions": {
						"composite": true,
					},
					"references": [
						{ "path": "../common" },
					],
					"include": ["./index.js"],
				}`),
				"/home/src/workspaces/solution/sub-project-2/index.js": stringtestutil.Dedent(`
                    import { MyNominal } from '../sub-project/index';

                    const variable = {
                        key: /** @type {MyNominal} */('value'),
                    };

                    /**
                     * @return {keyof typeof variable}
                     */
                    export function getVar() {
                        return 'key';
                    }
				`),
				"/home/src/workspaces/solution/sub-project-2/tsconfig.json": stringtestutil.Dedent(`
				{
                    "extends": "../tsconfig.base.json",
                    "compilerOptions": {
                        "composite": true,
                    },
                    "references": [
                        { "path": "../sub-project" },
                    ],
                    "include": ["./index.js"],
                }`),
				"/home/src/workspaces/solution/tsconfig.json": stringtestutil.Dedent(`
				{
                    "compilerOptions": {
                        "composite": true,
                    },
                    "references": [
                        { "path": "./sub-project" },
                        { "path": "./sub-project-2" },
                    ],
                    "include": [],
                }`),
				"/home/src/workspaces/solution/tsconfig.base.json": stringtestutil.Dedent(`
				{
                    "compilerOptions": {
                        "skipLibCheck": true,
                        "rootDir": "./",
                        "outDir": "../lib",
                        "allowJs": true,
                        "checkJs": true,
                        "declaration": true,
                    },
                }`),
				tscLibPath + "/lib.d.ts": strings.Replace(tscDefaultLibContent, "interface SymbolConstructor {", "interface SymbolConstructor {\n    readonly species: symbol;", 1),
			},
			cwd:             "/home/src/workspaces/solution",
			commandLineArgs: []string{"--b"},
		},
		{
			subScenario: `loads js-based projects with non-moved json files and emits them correctly`,
			files: FileMap{
				"/home/src/workspaces/solution/common/obj.json": stringtestutil.Dedent(`
				{
                    "val": 42,
                }`),
				"/home/src/workspaces/solution/common/index.ts": stringtestutil.Dedent(`
                    import x = require("./obj.json");
                    export = x;
                `),
				"/home/src/workspaces/solution/common/tsconfig.json": stringtestutil.Dedent(`
				{
                    "extends": "../tsconfig.base.json",
                    "compilerOptions": {
                        "outDir": null,
                        "composite": true,
                    },
                    "include": ["index.ts", "obj.json"],
                }`),
				"/home/src/workspaces/solution/sub-project/index.js": stringtestutil.Dedent(`
                    import mod from '../common';

                    export const m = mod;
				`),
				"/home/src/workspaces/solution/sub-project/tsconfig.json": stringtestutil.Dedent(`
				{
                    "extends": "../tsconfig.base.json",
                    "compilerOptions": {
                        "composite": true,
                    },
                    "references": [
                        { "path": "../common" },
                    ],
                    "include": ["./index.js"],
                }`),
				"/home/src/workspaces/solution/sub-project-2/index.js": stringtestutil.Dedent(`
                    import { m } from '../sub-project/index';

                    const variable = {
                        key: m,
                    };

                    export function getVar() {
                        return variable;
                    }
				`),
				"/home/src/workspaces/solution/sub-project-2/tsconfig.json": stringtestutil.Dedent(`
				{
					"extends": "../tsconfig.base.json",
					"compilerOptions": {
						"composite": true,
					},
                    "references": [
                        { "path": "../sub-project" },
                    ],
                    "include": ["./index.js"],
                }`),
				"/home/src/workspaces/solution/tsconfig.json": stringtestutil.Dedent(`
				{
					"compilerOptions": {
						"composite": true,
					},
					"references": [
						{ "path": "./sub-project" },
						{ "path": "./sub-project-2" },
                    ],
                    "include": [],
                }`),
				"/home/src/workspaces/solution/tsconfig.base.json": stringtestutil.Dedent(`
				{
					"compilerOptions": {
						"skipLibCheck": true,
						"rootDir": "./",
						"outDir": "../out",
						"allowJs": true,
						"checkJs": true,
						"resolveJsonModule": true,
						"esModuleInterop": true,
						"declaration": true,
					},
                }`),
			},
			cwd:             "/home/src/workspaces/solution",
			commandLineArgs: []string{"-b"},
		},
	}

	for _, test := range testCases {
		test.run(t, "javascriptProjectEmit")
	}
}

func TestBuildLateBoundSymbol(t *testing.T) {
	t.Parallel()
	testCases := []*tscInput{
		{
			subScenario: "interface is merged and contains late bound member",
			files: FileMap{
				"/home/src/workspaces/project/src/globals.d.ts": stringtestutil.Dedent(`
                    interface SymbolConstructor {
                        (description?: string | number): symbol;
                    }
                    declare var Symbol: SymbolConstructor;
                `),
				"/home/src/workspaces/project/src/hkt.ts": `export interface HKT<T> { }`,
				"/home/src/workspaces/project/src/main.ts": stringtestutil.Dedent(`
                    import { HKT } from "./hkt";

                    const sym = Symbol();

                    declare module "./hkt" {
                        interface HKT<T> {
                            [sym]: { a: T }
                        }
                    }
                    const x = 10;
                    type A = HKT<number>[typeof sym];
                `),
				"/home/src/workspaces/project/tsconfig.json": stringtestutil.Dedent(`
				{
                    "compilerOptions": {
                        "rootDir": "src",
                        "incremental": true,
                    },
                }`),
			},
			commandLineArgs: []string{"--b", "--verbose"},
			edits: []*tscEdit{
				{
					caption: "incremental-declaration-doesnt-change",
					edit: func(sys *testSys) {
						sys.replaceFileText("/home/src/workspaces/project/src/main.ts", "const x = 10;", "")
					},
				},
				{
					caption: "incremental-declaration-doesnt-change",
					edit: func(sys *testSys) {
						sys.appendFile("/home/src/workspaces/project/src/main.ts", "const x = 10;")
					},
				},
			},
		},
	}

	for _, test := range testCases {
		test.run(t, "lateBoundSymbol")
	}
}

func TestBuildModuleSpecifiers(t *testing.T) {
	t.Parallel()
	testCases := []*tscInput{
		{
			subScenario: `synthesized module specifiers resolve correctly`,
			files: FileMap{
				"/home/src/workspaces/packages/solution/common/nominal.ts": stringtestutil.Dedent(`
                    export declare type Nominal<T, Name extends string> = T & {
                        [Symbol.species]: Name;
                    };
				`),
				"/home/src/workspaces/packages/solution/common/tsconfig.json": stringtestutil.Dedent(`
				{
                    "extends": "../../tsconfig.base.json",
                    "compilerOptions": {
                        "composite": true
                    },
                    "include": ["nominal.ts"]
				}
				`),
				"/home/src/workspaces/packages/solution/sub-project/index.ts": stringtestutil.Dedent(`
                    import { Nominal } from '../common/nominal';

                    export type MyNominal = Nominal<string, 'MyNominal'>;
				`),
				"/home/src/workspaces/packages/solution/sub-project/tsconfig.json": stringtestutil.Dedent(`
                    {
                        "extends": "../../tsconfig.base.json",
                        "compilerOptions": {
                            "composite": true
                        },
                        "references": [
                            { "path": "../common" }
                        ],
                        "include": ["./index.ts"]
                    }
                `),
				"/home/src/workspaces/packages/solution/sub-project-2/index.ts": stringtestutil.Dedent(`
                    import { MyNominal } from '../sub-project/index';

                    const variable = {
                        key: 'value' as MyNominal,
                    };

                    export function getVar(): keyof typeof variable {
                        return 'key';
                    }
				`),
				"/home/src/workspaces/packages/solution/sub-project-2/tsconfig.json": stringtestutil.Dedent(`
                    {
                        "extends": "../../tsconfig.base.json",
                        "compilerOptions": {
                            "composite": true
                        },
                        "references": [
                            { "path": "../sub-project" }
                        ],
                        "include": ["./index.ts"]
                    }
                `),
				"/home/src/workspaces/packages/solution/tsconfig.json": stringtestutil.Dedent(`
                    {
                        "compilerOptions": {
                            "composite": true
                        },
                        "references": [
                            { "path": "./sub-project" },
                            { "path": "./sub-project-2" }
                        ],
                        "include": []
                    }
                `),
				"/home/src/workspaces/packages/tsconfig.base.json": stringtestutil.Dedent(`
                    {
                        "compilerOptions": {
                            "skipLibCheck": true,
                            "rootDir": "./",
                            "outDir": "lib"
						}
                    }
                `),
				"/home/src/workspaces/packages/tsconfig.json": stringtestutil.Dedent(`
                    {
                        "compilerOptions": {
                            "composite": true
                        },
                        "references": [
                            { "path": "./solution" },
                        ],
                        "include": [],
                    }
                `),
				tscLibPath + "/lib.d.ts": strings.Replace(tscDefaultLibContent, "interface SymbolConstructor {", "interface SymbolConstructor {\n    readonly species: symbol;", 1),
			},
			cwd:             "/home/src/workspaces/packages",
			commandLineArgs: []string{"-b", "--verbose"},
		},
		{
			subScenario: `synthesized module specifiers across projects resolve correctly`,
			files: FileMap{
				"/home/src/workspaces/packages/src-types/index.ts": stringtestutil.Dedent(`
                    export * from './dogconfig.js';`),
				"/home/src/workspaces/packages/src-types/dogconfig.ts": stringtestutil.Dedent(`
                    export interface DogConfig {
                        name: string;
					}
				`),
				"/home/src/workspaces/packages/src-dogs/index.ts": stringtestutil.Dedent(`
                    export * from 'src-types';
                    export * from './lassie/lassiedog.js';
				`),
				"/home/src/workspaces/packages/src-dogs/dogconfig.ts": stringtestutil.Dedent(`
                    import { DogConfig } from 'src-types';

                    export const DOG_CONFIG: DogConfig = {
                        name: 'Default dog',
                    };
				`),
				"/home/src/workspaces/packages/src-dogs/dog.ts": stringtestutil.Dedent(`
                    import { DogConfig } from 'src-types';
                    import { DOG_CONFIG } from './dogconfig.js';
                    
                    export abstract class Dog {
                    
                        public static getCapabilities(): DogConfig {
                            return DOG_CONFIG;
                        }
                    }
				`),
				"/home/src/workspaces/packages/src-dogs/lassie/lassiedog.ts": stringtestutil.Dedent(`
                    import { Dog } from '../dog.js';
                    import { LASSIE_CONFIG } from './lassieconfig.js';
                    
                    export class LassieDog extends Dog {
                        protected static getDogConfig = () => LASSIE_CONFIG;
                    }
				`),
				"/home/src/workspaces/packages/src-dogs/lassie/lassieconfig.ts": stringtestutil.Dedent(`
                    import { DogConfig } from 'src-types';

                    export const LASSIE_CONFIG: DogConfig = { name: 'Lassie' };
				`),
				"/home/src/workspaces/packages/tsconfig-base.json": stringtestutil.Dedent(`
                    {
                        "compilerOptions": {
                            "declaration": true,
                            "module": "node16",
                        },
                    }
				`),
				"/home/src/workspaces/packages/src-types/package.json": stringtestutil.Dedent(`
				{
                    "type": "module",
                    "exports": "./index.js"
                }`),
				"/home/src/workspaces/packages/src-dogs/package.json": stringtestutil.Dedent(`
				{
                    "type": "module",
                    "exports": "./index.js"
                }`),
				"/home/src/workspaces/packages/src-types/tsconfig.json": stringtestutil.Dedent(`
				{
                    "extends": "../tsconfig-base.json",
                    "compilerOptions": {
                        "composite": true,
                    },
                    "include": [
                        "**/*",
                    ],
                }`),
				"/home/src/workspaces/packages/src-dogs/tsconfig.json": stringtestutil.Dedent(`
				{
                    "extends": "../tsconfig-base.json",
                    "compilerOptions": {
                        "composite": true,
                    },
                    "references": [
                        { "path": "../src-types" },
                    ],
                    "include": [
                        "**/*",
                    ],
                }`),
				"/home/src/workspaces/packages/src-types/node_modules": vfstest.Symlink("/home/src/workspaces/packages"),
				"/home/src/workspaces/packages/src-dogs/node_modules":  vfstest.Symlink("/home/src/workspaces/packages"),
			},
			cwd:             "/home/src/workspaces/packages",
			commandLineArgs: []string{"-b", "src-types", "src-dogs", "--verbose"},
		},
	}

	for _, test := range testCases {
		test.run(t, "moduleSpecifiers")
	}
}

func TestBuildOutputPaths(t *testing.T) {
	t.Parallel()
	type tscOutputPathScenario struct {
		subScenario      string
		files            FileMap
		expectedDtsNames []string
	}
	runOutputPaths := func(s *tscOutputPathScenario) {
		t.Helper()
		input := &tscInput{
			subScenario:     s.subScenario,
			files:           s.files,
			commandLineArgs: []string{"-b", "-v"},
			edits: []*tscEdit{
				noChange,
				{
					caption:         "Normal build without change, that does not block emit on error to show files that get emitted",
					commandLineArgs: []string{"-p", "/home/src/workspaces/project/tsconfig.json"},
				},
			},
		}
		input.run(t, "outputPaths")
		t.Run("GetOutputFileNames/"+s.subScenario, func(t *testing.T) {
			t.Parallel()
			sys := newTestSys(input, false)
			config, _ := tsoptions.GetParsedCommandLineOfConfigFile("/home/src/workspaces/project/tsconfig.json", &core.CompilerOptions{}, sys, nil)
			assert.DeepEqual(t, slices.Collect(config.GetOutputFileNames()), s.expectedDtsNames)
		})
	}
	testCases := []*tscOutputPathScenario{
		{
			subScenario: "when rootDir is not specified",
			files: FileMap{
				"/home/src/workspaces/project/src/index.ts": "export const x = 10;",
				"/home/src/workspaces/project/tsconfig.json": stringtestutil.Dedent(`
				{
                    "compilerOptions": {
                        "outDir": "dist",
                    },
                }`),
			},
			expectedDtsNames: []string{
				"/home/src/workspaces/project/dist/index.js",
			},
		},
		{
			subScenario: "when rootDir is not specified and is composite",
			files: FileMap{
				"/home/src/workspaces/project/src/index.ts": "export const x = 10;",
				"/home/src/workspaces/project/tsconfig.json": stringtestutil.Dedent(`
				{
                    "compilerOptions": {
                        "outDir": "dist",
						"composite": true,
                    },
                }`),
			},
			expectedDtsNames: []string{
				"/home/src/workspaces/project/dist/src/index.js",
				"/home/src/workspaces/project/dist/src/index.d.ts",
			},
		},
		{
			subScenario: "when rootDir is specified",
			files: FileMap{
				"/home/src/workspaces/project/src/index.ts": "export const x = 10;",
				"/home/src/workspaces/project/tsconfig.json": stringtestutil.Dedent(`
				{
                    "compilerOptions": {
                        "outDir": "dist",
						"rootDir": "src",
                    },
                }`),
			},
			expectedDtsNames: []string{
				"/home/src/workspaces/project/dist/index.js",
			},
		},
		{
			// !!! sheetal error missing as not yet implemented
			subScenario: "when rootDir is specified but not all files belong to rootDir",
			files: FileMap{
				"/home/src/workspaces/project/src/index.ts":  "export const x = 10;",
				"/home/src/workspaces/project/types/type.ts": "export type t = string;",
				"/home/src/workspaces/project/tsconfig.json": stringtestutil.Dedent(`
				{
                    "compilerOptions": {
                        "outDir": "dist",
						"rootDir": "src",
                    },
                }`),
			},
			expectedDtsNames: []string{
				"/home/src/workspaces/project/dist/index.js",
				"/home/src/workspaces/project/types/type.js",
			},
		},
		{
			// !!! sheetal error missing as not yet implemented
			subScenario: "when rootDir is specified but not all files belong to rootDir and is composite",
			files: FileMap{
				"/home/src/workspaces/project/src/index.ts":  "export const x = 10;",
				"/home/src/workspaces/project/types/type.ts": "export type t = string;",
				"/home/src/workspaces/project/tsconfig.json": stringtestutil.Dedent(`
				{
                    "compilerOptions": {
                        "outDir": "dist",
						"rootDir": "src",
						"composite": true
                    },
                }`),
			},
			expectedDtsNames: []string{
				"/home/src/workspaces/project/dist/index.js",
				"/home/src/workspaces/project/dist/index.d.ts",
				"/home/src/workspaces/project/types/type.js",
				"/home/src/workspaces/project/types/type.d.ts",
			},
		},
	}
	for _, test := range testCases {
		runOutputPaths(test)
	}
}

<<<<<<< HEAD
func TestProjectsBuilding(t *testing.T) {
	t.Parallel()
	addPackageFiles := func(files FileMap, index int) {
		files[fmt.Sprintf(`/user/username/projects/myproject/pkg%d/index.ts`, index)] = fmt.Sprintf(`export const pkg%d = %d;`, index, index)
		var references string
		if index > 0 {
			references = `"references": [{ "path": "../pkg0" }],`
		}
		files[fmt.Sprintf(`/user/username/projects/myproject/pkg%d/tsconfig.json`, index)] = stringtestutil.Dedent(fmt.Sprintf(`
		{
			"compilerOptions": { "composite": true },
			%s
		}`, references))
	}
	addSolution := func(files FileMap, count int) {
		var pkgReferences []string
		for i := range count {
			pkgReferences = append(pkgReferences, fmt.Sprintf(`{ "path": "./pkg%d" }`, i))
		}
		files[`/user/username/projects/myproject/tsconfig.json`] = stringtestutil.Dedent(fmt.Sprintf(`
		{
			"compilerOptions": { "composite": true },
			"references": [
				%s
			]
		}`, strings.Join(pkgReferences, ",\n\t\t\t\t")))
	}
	files := func(count int) FileMap {
		files := FileMap{}
		for i := range count {
			addPackageFiles(files, i)
		}
		addSolution(files, count)
		return files
	}

	getTestCases := func(pkgCount int, maxBuilding int) []*tscInput {
		edits := []*tscEdit{
			{
				caption: "dts doesn't change",
				edit: func(sys *testSys) {
					sys.appendFile(`/user/username/projects/myproject/pkg0/index.ts`, `const someConst2 = 10;`)
				},
			},
			noChange,
			{
				caption: "dts change",
				edit: func(sys *testSys) {
					sys.appendFile(`/user/username/projects/myproject/pkg0/index.ts`, `export const someConst = 10;`)
				},
			},
			noChange,
		}
		return []*tscInput{
			{
				subScenario:     fmt.Sprintf(`when there are %d projects in a solution`, pkgCount),
				files:           files(pkgCount),
				cwd:             "/user/username/projects/myproject",
				commandLineArgs: []string{"-b", "-v"},
				edits:           edits,
			},
			{
				subScenario:     fmt.Sprintf(`when there are %d projects in a solution with maxConcurrentProjects %d`, pkgCount, maxBuilding),
				files:           files(pkgCount),
				cwd:             "/user/username/projects/myproject",
				commandLineArgs: []string{"-b", "-v", "--maxConcurrentProjects", strconv.Itoa(maxBuilding)},
				edits:           edits,
			},
		}
	}

	testCases := slices.Concat(
		getTestCases(3, 2),
		getTestCases(5, 2),
		getTestCases(8, 3),
		getTestCases(23, 3),
	)

	for _, test := range testCases {
		test.run(t, "projectsBuilding")
	}
}

func TestBuildProjectReferenceWithRootDirInParent(t *testing.T) {
=======
func TestBuildProgramUpdates(t *testing.T) {
>>>>>>> d7887e0a
	t.Parallel()
	testCases := []*tscInput{
		{
			subScenario: "when referenced project change introduces error in the down stream project and then fixes it",
			files: FileMap{
				"/user/username/projects/sample1/Library/tsconfig.json": stringtestutil.Dedent(`
				{ 
					"compilerOptions": {
						"composite": true
					}
				}`),
				"/user/username/projects/sample1/Library/library.ts": stringtestutil.Dedent(`
					interface SomeObject
					{
						message: string;
					}

					export function createSomeObject(): SomeObject
					{
						return {
							message: "new Object"
						};
					}
				`),
				"/user/username/projects/sample1/App/tsconfig.json": stringtestutil.Dedent(`
				{ 
					"references": [{ "path": "../Library" }]
				}`),
				"/user/username/projects/sample1/App/app.ts": stringtestutil.Dedent(`
					import { createSomeObject } from "../Library/library";
					createSomeObject().message;
				`),
			},
			cwd:             "/user/username/projects/sample1",
			commandLineArgs: []string{"-b", "-w", "App"},
			edits: []*tscEdit{
				{
					caption: "Introduce error",
					// Change message in library to message2
					edit: func(sys *testSys) {
						sys.replaceFileTextAll("/user/username/projects/sample1/Library/library.ts", "message", "message2")
					},
				},
				{
					caption: "Fix error",
					// Revert library changes
					edit: func(sys *testSys) {
						sys.replaceFileTextAll("/user/username/projects/sample1/Library/library.ts", "message2", "message")
					},
				},
			},
		},
		{
			subScenario: "declarationEmitErrors when fixing error files all files are emitted",
			files: FileMap{
				"/user/username/projects/solution/app/fileWithError.ts": stringtestutil.Dedent(`
					export var myClassWithError = class {
						tags() { }
						private p = 12
					};
				`),
				"/user/username/projects/solution/app/fileWithoutError.ts": "export class myClass { }",
				"/user/username/projects/solution/app/tsconfig.json": stringtestutil.Dedent(`
				{
					"compilerOptions": {
						"composite": true
					}
				}`),
			},
			cwd:             "/user/username/projects/solution",
			commandLineArgs: []string{"-b", "-w", "app"},
			edits: []*tscEdit{
				{
					caption: "Fix error",
					edit: func(sys *testSys) {
						sys.replaceFileText("/user/username/projects/solution/app/fileWithError.ts", "private p = 12", "")
					},
				},
			},
		},
		{
			subScenario: "declarationEmitErrors when file with no error changes",
			files: FileMap{
				"/user/username/projects/solution/app/fileWithError.ts": stringtestutil.Dedent(`
					export var myClassWithError = class {
						tags() { }
						private p = 12
					};
				`),
				"/user/username/projects/solution/app/fileWithoutError.ts": "export class myClass { }",
				"/user/username/projects/solution/app/tsconfig.json": stringtestutil.Dedent(`
				{
					"compilerOptions": {
						"composite": true
					}
				}`),
			},
			cwd:             "/user/username/projects/solution",
			commandLineArgs: []string{"-b", "-w", "app"},
			edits: []*tscEdit{
				{
					caption: "Change fileWithoutError",
					edit: func(sys *testSys) {
						sys.replaceFileTextAll("/user/username/projects/solution/app/fileWithoutError.ts", "myClass", "myClass2")
					},
				},
			},
		},
		{
			subScenario: "declarationEmitErrors introduceError when fixing errors only changed file is emitted",
			files: FileMap{
				"/user/username/projects/solution/app/fileWithError.ts": stringtestutil.Dedent(`
					export var myClassWithError = class {
						tags() { }
						
					};
				`),
				"/user/username/projects/solution/app/fileWithoutError.ts": "export class myClass { }",
				"/user/username/projects/solution/app/tsconfig.json": stringtestutil.Dedent(`
				{
					"compilerOptions": {
						"composite": true
					}
				}`),
			},
			cwd:             "/user/username/projects/solution",
			commandLineArgs: []string{"-b", "-w", "app"},
			edits: []*tscEdit{
				{
					caption: "Introduce error",
					edit: func(sys *testSys) {
						sys.writeFileNoError("/user/username/projects/solution/app/fileWithError.ts", stringtestutil.Dedent(`
							export var myClassWithError = class {
								tags() { }
								private p = 12
							};
						`), false)
					},
				},
				{
					caption: "Fix error",
					edit: func(sys *testSys) {
						sys.replaceFileText("/user/username/projects/solution/app/fileWithError.ts", "private p = 12", "")
					},
				},
			},
		},
		{
			subScenario: "declarationEmitErrors introduceError when file with no error changes",
			files: FileMap{
				"/user/username/projects/solution/app/fileWithError.ts": stringtestutil.Dedent(`
					export var myClassWithError = class {
						tags() { }
						
					};
				`),
				"/user/username/projects/solution/app/fileWithoutError.ts": "export class myClass { }",
				"/user/username/projects/solution/app/tsconfig.json": stringtestutil.Dedent(`
				{
					"compilerOptions": {
						"composite": true
					}
				}`),
			},
			cwd:             "/user/username/projects/solution",
			commandLineArgs: []string{"-b", "-w", "app"},
			edits: []*tscEdit{
				{
					caption: "Introduce error",
					edit: func(sys *testSys) {
						sys.writeFileNoError("/user/username/projects/solution/app/fileWithError.ts", stringtestutil.Dedent(`
							export var myClassWithError = class {
								tags() { }
								private p = 12
							};
						`), false)
					},
				},
				{
					caption: "Change fileWithoutError",
					edit: func(sys *testSys) {
						sys.replaceFileTextAll("/user/username/projects/solution/app/fileWithoutError.ts", "myClass", "myClass2")
					},
				},
			},
		},
		{
			subScenario: "works when noUnusedParameters changes to false",
			files: FileMap{
				"/user/username/projects/myproject/index.ts": `const fn = (a: string, b: string) => b;`,
				"/user/username/projects/myproject/tsconfig.json": stringtestutil.Dedent(`
				{
					"compilerOptions": {
						"noUnusedParameters": true,
					},
				}`),
			},
			cwd:             "/user/username/projects/myproject",
			commandLineArgs: []string{"-b", "-w"},

			edits: []*tscEdit{
				{
					caption: "Change tsconfig to set noUnusedParameters to false",
					edit: func(sys *testSys) {
						sys.writeFileNoError(
							`/user/username/projects/myproject/tsconfig.json`,
							stringtestutil.Dedent(`
							{
								"compilerOptions": {
									"noUnusedParameters": false,
								},
							}`),
							false,
						)
					},
				},
			},
		},
		{
			subScenario: "works with extended source files",
			cwd:         "/user/username/projects/project",
			files: FileMap{
				"/user/username/projects/project/commonFile1.ts":      "let x = 1",
				"/user/username/projects/project/commonFile2.ts":      "let y = 1",
				"/user/username/projects/project/alpha.tsconfig.json": "{}",
				"/user/username/projects/project/project1.tsconfig.json": stringtestutil.Dedent(`
					{
						"extends": "./alpha.tsconfig.json",
						"compilerOptions": {
							"composite": true,
						},
						"files": ["commonFile1.ts", "commonFile2.ts"],
					}
				`),
				"/user/username/projects/project/bravo.tsconfig.json": stringtestutil.Dedent(`
					{
						"extends": "./alpha.tsconfig.json",
					}
				`),
				"/user/username/projects/project/other.ts": "let z = 0;",
				"/user/username/projects/project/project2.tsconfig.json": stringtestutil.Dedent(`
					{
						"extends": "./bravo.tsconfig.json",
						"compilerOptions": {
							"composite": true,
						},
						"files": ["other.ts"],
					}
				`),
				"/user/username/projects/project/other2.ts": "let k = 0;",
				"/user/username/projects/project/extendsConfig1.tsconfig.json": stringtestutil.Dedent(`
					{
						"compilerOptions": {
							"composite": true,
						},
					}
				`),
				"/user/username/projects/project/extendsConfig2.tsconfig.json": stringtestutil.Dedent(`
					{
						"compilerOptions": {
							"strictNullChecks": false,
						},
					}
				`),
				"/user/username/projects/project/extendsConfig3.tsconfig.json": stringtestutil.Dedent(`
					{
						"compilerOptions": {
							"noImplicitAny": true,
						},
					}
				`),
				"/user/username/projects/project/project3.tsconfig.json": stringtestutil.Dedent(`
				{
                    "extends": [
                        "./extendsConfig1.tsconfig.json",
                        "./extendsConfig2.tsconfig.json",
                        "./extendsConfig3.tsconfig.json",
                    ],
                    "compilerOptions": {
                        "composite": false,
                    },
                    "files": ["other2.ts"],
                }`),
			},
			commandLineArgs: []string{"-b", "-w", "-v", "project1.tsconfig.json", "project2.tsconfig.json", "project3.tsconfig.json"},
			edits: []*tscEdit{
				{
					caption: "Modify alpha config",
					edit: func(sys *testSys) {
						sys.writeFileNoError("/user/username/projects/project/alpha.tsconfig.json", stringtestutil.Dedent(`
						{
                            "compilerOptions": {
								"strict": true
							}
                        }`), false)
					},
				},
				{
					caption: "change bravo config",
					edit: func(sys *testSys) {
						sys.writeFileNoError("/user/username/projects/project/bravo.tsconfig.json", stringtestutil.Dedent(`
						{
                            "extends": "./alpha.tsconfig.json",
                            "compilerOptions": { "strict": false }
                        }`), false)
					},
				},
				{
					caption: "project 2 extends alpha",
					edit: func(sys *testSys) {
						sys.writeFileNoError("/user/username/projects/project/project2.tsconfig.json", stringtestutil.Dedent(`
						{
                            "extends": "./alpha.tsconfig.json",
                        }`), false)
					},
				},
				{
					caption: "update aplha config",
					edit: func(sys *testSys) {
						sys.writeFileNoError("/user/username/projects/project/alpha.tsconfig.json", "{}", false)
					},
				},
				{
					caption: "Modify extendsConfigFile2",
					edit: func(sys *testSys) {
						sys.writeFileNoError("/user/username/projects/project/extendsConfig2.tsconfig.json", stringtestutil.Dedent(`
						{
                            "compilerOptions": { "strictNullChecks": true }
                        }`), false)
					},
				},
				{
					caption: "Modify project 3",
					edit: func(sys *testSys) {
						sys.writeFileNoError("/user/username/projects/project/project3.tsconfig.json", stringtestutil.Dedent(`
						{
                            "extends": ["./extendsConfig1.tsconfig.json", "./extendsConfig2.tsconfig.json"],
                            "compilerOptions": { "composite": false },
                            "files": ["other2.ts"],
                        }`), false)
					},
				},
				{
					caption: "Delete extendedConfigFile2 and report error",
					edit: func(sys *testSys) {
						sys.removeNoError("/user/username/projects/project/extendsConfig2.tsconfig.json")
					},
				},
			},
		},
		{
			subScenario: "works correctly when project with extended config is removed",
			files: FileMap{
				"/user/username/projects/project/commonFile1.ts": "let x = 1",
				"/user/username/projects/project/commonFile2.ts": "let y = 1",
				"/user/username/projects/project/alpha.tsconfig.json": stringtestutil.Dedent(`
				{
                    "compilerOptions": {
                        "strict": true,
                    },
                }`),
				"/user/username/projects/project/project1.tsconfig.json": stringtestutil.Dedent(`
				{
                    "extends": "./alpha.tsconfig.json",
                    "compilerOptions": {
                        "composite": true,
                    },
                    "files": ["commonFile1.ts", "commonFile2.ts"],
                }`),
				"/user/username/projects/project/bravo.tsconfig.json": stringtestutil.Dedent(`
				{
                    "compilerOptions": {
                        "strict": true,
                    },
                }`),
				"/user/username/projects/project/other.ts": "let z = 0;",
				"/user/username/projects/project/project2.tsconfig.json": stringtestutil.Dedent(`
				{
                    "extends": "./bravo.tsconfig.json",
                    "compilerOptions": {
                        "composite": true,
                    },
                    "files": ["other.ts"],
                }`),
				"/user/username/projects/project/tsconfig.json": stringtestutil.Dedent(`
				{
                    "references": [
                        {
                            "path": "./project1.tsconfig.json",
                        },
                        {
                            "path": "./project2.tsconfig.json",
                        },
                    ],
                    "files": [],
                }`),
			},
			cwd:             "/user/username/projects/project",
			commandLineArgs: []string{"-b", "-w", "-v"},
			edits: []*tscEdit{
				{
					caption: "Remove project2 from base config",
					edit: func(sys *testSys) {
						sys.writeFileNoError("/user/username/projects/project/tsconfig.json", stringtestutil.Dedent(`
						{
                            "references": [
                                {
                                    "path": "./project1.tsconfig.json",
                                },
                            ],
                            "files": [],
                        }`), false)
					},
				},
			},
		},
		{
			subScenario: "tsbuildinfo has error",
			files: FileMap{
				"/user/username/projects/project/main.ts":              "export const x = 10;",
				"/user/username/projects/project/tsconfig.json":        "{}",
				"/user/username/projects/project/tsconfig.tsbuildinfo": "Some random string",
			},
			cwd:             "/user/username/projects/project",
			commandLineArgs: []string{"--b", "-i", "-w"},
		},
	}
	for _, test := range testCases {
		test.run(t, "programUpdates")
	}
}

func TestBuildProjectReferenceWithRootDirInParent(t *testing.T) {
	t.Parallel()
	getBuildProjectReferenceWithRootDirInParentFileMap := func(modify func(files FileMap)) FileMap {
		files := FileMap{
			"/home/src/workspaces/solution/src/main/a.ts": stringtestutil.Dedent(`
				import { b } from './b';
				const a = b;
			`),
			"/home/src/workspaces/solution/src/main/b.ts": stringtestutil.Dedent(`
				export const b = 0;
			`),
			"/home/src/workspaces/solution/src/main/tsconfig.json": stringtestutil.Dedent(`
			{
				"extends": "../../tsconfig.base.json",
				"references": [
					{ "path": "../other" },
				],
			}`),
			"/home/src/workspaces/solution/src/other/other.ts": stringtestutil.Dedent(`
				export const Other = 0;
			`),
			"/home/src/workspaces/solution/src/other/tsconfig.json": stringtestutil.Dedent(`
			{
				"extends": "../../tsconfig.base.json",
			}
			`),
			"/home/src/workspaces/solution/tsconfig.base.json": stringtestutil.Dedent(`
			{
				"compilerOptions": {
					"composite": true,
					"declaration": true,
					"rootDir": "./src/",
					"outDir": "./dist/",
					"skipDefaultLibCheck": true,
				},
				"exclude": [
					"node_modules",
				],
			}`),
		}
		if modify != nil {
			modify(files)
		}
		return files
	}
	testCases := []*tscInput{
		{
			subScenario:     "builds correctly",
			files:           getBuildProjectReferenceWithRootDirInParentFileMap(nil),
			cwd:             "/home/src/workspaces/solution",
			commandLineArgs: []string{"--b", "src/main", "/home/src/workspaces/solution/src/other"},
		},
		{
			subScenario: "reports error for same tsbuildinfo file because no rootDir in the base",
			files: getBuildProjectReferenceWithRootDirInParentFileMap(
				func(files FileMap) {
					text, _ := files["/home/src/workspaces/solution/tsconfig.base.json"]
					files["/home/src/workspaces/solution/tsconfig.base.json"] = strings.Replace(text.(string), `"rootDir": "./src/",`, "", 1)
				},
			),
			cwd:             "/home/src/workspaces/solution",
			commandLineArgs: []string{"--b", "src/main", "--verbose"},
		},
		{
			subScenario: "reports error for same tsbuildinfo file",
			files: getBuildProjectReferenceWithRootDirInParentFileMap(
				func(files FileMap) {
					files["/home/src/workspaces/solution/src/main/tsconfig.json"] = stringtestutil.Dedent(`
                    {
                        "compilerOptions": { "composite": true, "outDir": "../../dist/" },
                        "references": [{ "path": "../other" }]
                    }`)
					files["/home/src/workspaces/solution/src/other/tsconfig.json"] = stringtestutil.Dedent(`
                    {
                        "compilerOptions": { "composite": true, "outDir": "../../dist/" },
                    }`)
				},
			),
			cwd:             "/home/src/workspaces/solution",
			commandLineArgs: []string{"--b", "src/main", "--verbose"},
			edits:           noChangeOnlyEdit,
		},
		{
			subScenario: "reports error for same tsbuildinfo file without incremental",
			files: getBuildProjectReferenceWithRootDirInParentFileMap(
				func(files FileMap) {
					files["/home/src/workspaces/solution/src/main/tsconfig.json"] = stringtestutil.Dedent(`
                    {
                        "compilerOptions": { "outDir": "../../dist/" },
                        "references": [{ "path": "../other" }]
                    }`)
					files["/home/src/workspaces/solution/src/other/tsconfig.json"] = stringtestutil.Dedent(`
                    {
                        "compilerOptions": { "composite": true, "outDir": "../../dist/" },
                    }`)
				},
			),
			cwd:             "/home/src/workspaces/solution",
			commandLineArgs: []string{"--b", "src/main", "--verbose"},
		},
		{
			subScenario: "reports error for same tsbuildinfo file without incremental with tsc",
			files: getBuildProjectReferenceWithRootDirInParentFileMap(
				func(files FileMap) {
					files["/home/src/workspaces/solution/src/main/tsconfig.json"] = stringtestutil.Dedent(`
                    {
                        "compilerOptions": { "outDir": "../../dist/" },
                        "references": [{ "path": "../other" }]
                    }`)
					files["/home/src/workspaces/solution/src/other/tsconfig.json"] = stringtestutil.Dedent(`
                    {
                        "compilerOptions": { "composite": true, "outDir": "../../dist/" },
                    }`)
				},
			),
			cwd:             "/home/src/workspaces/solution",
			commandLineArgs: []string{"--b", "src/other", "--verbose"},
			edits: []*tscEdit{
				{
					caption:         "Running tsc on main",
					commandLineArgs: []string{"-p", "src/main"},
				},
			},
		},
		{
			subScenario: "reports no error when tsbuildinfo differ",
			files: getBuildProjectReferenceWithRootDirInParentFileMap(
				func(files FileMap) {
					delete(files, "/home/src/workspaces/solution/src/main/tsconfig.json")
					delete(files, "/home/src/workspaces/solution/src/other/tsconfig.json")
					files["/home/src/workspaces/solution/src/main/tsconfig.main.json"] = stringtestutil.Dedent(`
                    {
                        "compilerOptions": { "composite": true, "outDir": "../../dist/" },
                        "references": [{ "path": "../other/tsconfig.other.json" }]
                    }`)
					files["/home/src/workspaces/solution/src/other/tsconfig.other.json"] = stringtestutil.Dedent(`
                    {
                        "compilerOptions": { "composite": true, "outDir": "../../dist/" },
                    }`)
				},
			),
			cwd:             "/home/src/workspaces/solution",
			commandLineArgs: []string{"--b", "src/main/tsconfig.main.json", "--verbose"},
			edits:           noChangeOnlyEdit,
		},
	}

	for _, test := range testCases {
		test.run(t, "projectReferenceWithRootDirInParent")
	}
}

func TestBuildReexport(t *testing.T) {
	t.Parallel()
	testCases := []*tscInput{
		{
			subScenario: "Reports errors correctly",
			files: FileMap{
				"/user/username/projects/reexport/src/tsconfig.json": stringtestutil.Dedent(`
				{
                    "files": [],
                    "include": [],
                    "references": [{ "path": "./pure" }, { "path": "./main" }],
                }`),
				"/user/username/projects/reexport/src/main/tsconfig.json": stringtestutil.Dedent(`
				{
                    "compilerOptions": {
                        "outDir": "../../out",
                        "rootDir": "../",
                    },
                    "include": ["**/*.ts"],
                    "references": [{ "path": "../pure" }],
                }`),
				"/user/username/projects/reexport/src/main/index.ts": stringtestutil.Dedent(`
                    import { Session } from "../pure";

                    export const session: Session = {
                        foo: 1
                    };
                `),
				"/user/username/projects/reexport/src/pure/tsconfig.json": stringtestutil.Dedent(`
				{
                    "compilerOptions": {
                        "composite": true,
                        "outDir": "../../out",
                        "rootDir": "../",
                    },
                    "include": ["**/*.ts"],
                }`),
				"/user/username/projects/reexport/src/pure/index.ts": `export * from "./session";`,
				"/user/username/projects/reexport/src/pure/session.ts": stringtestutil.Dedent(`
                    export interface Session {
                        foo: number;
                        // bar: number;
                    }
                `),
			},
			cwd:             `/user/username/projects/reexport`,
			commandLineArgs: []string{"-b", "-w", "-verbose", "src"},
			edits: []*tscEdit{
				{
					caption: "Introduce error",
					edit: func(sys *testSys) {
						sys.replaceFileText(`/user/username/projects/reexport/src/pure/session.ts`, "// ", "")
					},
				},
				{
					caption: "Fix error",
					edit: func(sys *testSys) {
						sys.replaceFileText(`/user/username/projects/reexport/src/pure/session.ts`, "bar: ", "// bar: ")
					},
				},
			},
		},
	}

	for _, test := range testCases {
		test.run(t, "reexport")
	}
}

func TestBuildResolveJsonModule(t *testing.T) {
	t.Parallel()
	type buildResolveJsonModuleScenario struct {
		subScenario               string
		tsconfigFiles             string
		additionalCompilerOptions string
		skipOutdir                bool
		modifyFiles               func(files FileMap)
		edits                     []*tscEdit
	}
	getBuildResolveJsonModuleFileMap := func(composite bool, s *buildResolveJsonModuleScenario) FileMap {
		var outDirStr string
		if !s.skipOutdir {
			outDirStr = `"outDir": "dist",`
		}
		files := FileMap{
			"/home/src/workspaces/solution/project/src/hello.json": stringtestutil.Dedent(`
			{
				"hello": "world"
			}`),
			"/home/src/workspaces/solution/project/src/index.ts": stringtestutil.Dedent(`
				import hello from "./hello.json"
				export default hello.hello
			`),
			"/home/src/workspaces/solution/project/tsconfig.json": stringtestutil.Dedent(fmt.Sprintf(`
			{
				"compilerOptions": {
					"composite": %t,
					"moduleResolution": "node",
					"module": "commonjs",
					"resolveJsonModule": true,
					"esModuleInterop": true,
					"allowSyntheticDefaultImports": true,
					%s
					"skipDefaultLibCheck": true,
					%s
				},
				%s
			}`, composite, outDirStr, s.additionalCompilerOptions, s.tsconfigFiles)),
		}
		if s.modifyFiles != nil {
			s.modifyFiles(files)
		}
		return files
	}
	getBuildResolveJsonModuleTestCases := func(scenarios []*buildResolveJsonModuleScenario) []*tscInput {
		testCases := make([]*tscInput, 0, len(scenarios)*2)
		for _, s := range scenarios {
			testCases = append(
				testCases,
				&tscInput{
					subScenario:     s.subScenario,
					files:           getBuildResolveJsonModuleFileMap(true, s),
					cwd:             "/home/src/workspaces/solution",
					commandLineArgs: []string{"--b", "project", "--v", "--explainFiles", "--listEmittedFiles"},
					edits:           s.edits,
				},
				&tscInput{
					subScenario:     s.subScenario + " non-composite",
					files:           getBuildResolveJsonModuleFileMap(false, s),
					cwd:             "/home/src/workspaces/solution",
					commandLineArgs: []string{"--b", "project", "--v", "--explainFiles", "--listEmittedFiles"},
					edits:           s.edits,
				},
			)
		}
		return testCases
	}
	scenarios := []*buildResolveJsonModuleScenario{
		{
			subScenario:   "include only",
			tsconfigFiles: `"include": [ "src/**/*" ],`,
		},
		{
			subScenario:   "include only without outDir",
			tsconfigFiles: `"include": [ "src/**/*" ],`,
			skipOutdir:    true,
		},
		{
			subScenario:               "include only with json not in rootDir",
			tsconfigFiles:             `"include": [ "src/**/*" ],`,
			additionalCompilerOptions: `"rootDir": "src",`,
			modifyFiles: func(files FileMap) {
				text, _ := files["/home/src/workspaces/solution/project/src/hello.json"]
				delete(files, "/home/src/workspaces/solution/project/src/hello.json")
				files["/home/src/workspaces/solution/project/hello.json"] = text
				text, _ = files["/home/src/workspaces/solution/project/src/index.ts"]
				files["/home/src/workspaces/solution/project/src/index.ts"] = strings.Replace(text.(string), "./hello.json", "../hello.json", 1)
			},
		},
		{
			subScenario:   "include only with json without rootDir but outside configDirectory",
			tsconfigFiles: `"include": [ "src/**/*" ],`,
			modifyFiles: func(files FileMap) {
				text, _ := files["/home/src/workspaces/solution/project/src/hello.json"]
				delete(files, "/home/src/workspaces/solution/project/src/hello.json")
				files["/home/src/workspaces/solution/hello.json"] = text
				text, _ = files["/home/src/workspaces/solution/project/src/index.ts"]
				files["/home/src/workspaces/solution/project/src/index.ts"] = strings.Replace(text.(string), "./hello.json", "../../hello.json", 1)
			},
		},
		{
			subScenario:   "include of json along with other include",
			tsconfigFiles: `"include": [ "src/**/*", "src/**/*.json" ],`,
		},
		{
			subScenario:   "include of json along with other include and file name matches ts file",
			tsconfigFiles: `"include": [ "src/**/*", "src/**/*.json" ],`,
			modifyFiles: func(files FileMap) {
				text, _ := files["/home/src/workspaces/solution/project/src/hello.json"]
				delete(files, "/home/src/workspaces/solution/project/src/hello.json")
				files["/home/src/workspaces/solution/project/src/index.json"] = text
				text, _ = files["/home/src/workspaces/solution/project/src/index.ts"]
				files["/home/src/workspaces/solution/project/src/index.ts"] = strings.Replace(text.(string), "./hello.json", "./index.json", 1)
			},
		},
		{
			subScenario:   "files containing json file",
			tsconfigFiles: `"files": [ "src/index.ts", "src/hello.json", ],`,
		},
		{
			subScenario:   "include and files",
			tsconfigFiles: `"files": [ "src/hello.json" ], "include": [ "src/**/*" ],`,
		},
		{
			subScenario:               "sourcemap",
			tsconfigFiles:             `"files": [ "src/index.ts", "src/hello.json", ],`,
			additionalCompilerOptions: `"sourceMap": true,`,
			edits:                     noChangeOnlyEdit,
		},
		{
			subScenario:   "without outDir",
			tsconfigFiles: `"files": [ "src/index.ts", "src/hello.json", ],`,
			skipOutdir:    true,
			edits:         noChangeOnlyEdit,
		},
	}
	testCases := slices.Concat(
		getBuildResolveJsonModuleTestCases(scenarios),
		[]*tscInput{
			{
				subScenario: "importing json module from project reference",
				files: FileMap{
					"/home/src/workspaces/solution/project/strings/foo.json": stringtestutil.Dedent(`
						{
							"foo": "bar baz"
						}
					`),
					"/home/src/workspaces/solution/project/strings/tsconfig.json": stringtestutil.Dedent(`
						{
							"extends": "../tsconfig.json",
							"include": ["foo.json"],
							"references": [],
						}
					`),
					"/home/src/workspaces/solution/project/main/index.ts": stringtestutil.Dedent(`
						import { foo } from '../strings/foo.json';
						console.log(foo);
					`),
					"/home/src/workspaces/solution/project/main/tsconfig.json": stringtestutil.Dedent(`
						{
							"extends": "../tsconfig.json",
							"include": [
								"./**/*.ts",
							],
							"references": [{
								"path": "../strings/tsconfig.json",
							}],
						}
					`),
					"/home/src/workspaces/solution/project/tsconfig.json": stringtestutil.Dedent(`
						{
							"compilerOptions": {
								"target": "es5",
								"module": "commonjs",
								"rootDir": "./",
								"composite": true,
								"resolveJsonModule": true,
								"strict": true,
								"esModuleInterop": true,
							},
							"references": [
								{ "path": "./strings/tsconfig.json" },
								{ "path": "./main/tsconfig.json" },
							],
							"files": [],
						}
					`),
				},
				cwd:             "/home/src/workspaces/solution",
				commandLineArgs: []string{"--b", "project", "--verbose", "--explainFiles"},
				edits:           noChangeOnlyEdit,
			},
		},
	)

	for _, test := range testCases {
		test.run(t, "resolveJsonModule")
	}
}

func TestBuildRoots(t *testing.T) {
	t.Parallel()
	getBuildRootsFromProjectReferencedProjectFileMap := func(serverFirst bool) FileMap {
		include := core.IfElse(serverFirst, `"src/**/*.ts", "../shared/src/**/*.ts"`, `"../shared/src/**/*.ts", "src/**/*.ts"`)
		return FileMap{
			"/home/src/workspaces/solution/tsconfig.json": stringtestutil.Dedent(`
			{
				"compilerOptions": {
					"composite": true,
				},
				"references": [
					{ "path": "projects/server" },
					{ "path": "projects/shared" },
				],
			}`),
			"/home/src/workspaces/solution/projects/shared/src/myClass.ts": `export class MyClass { }`,
			"/home/src/workspaces/solution/projects/shared/src/logging.ts": stringtestutil.Dedent(`
				export function log(str: string) {
					console.log(str);
				}
			`),
			"/home/src/workspaces/solution/projects/shared/src/random.ts": stringtestutil.Dedent(`
				export function randomFn(str: string) {
					console.log(str);
				}
			`),
			"/home/src/workspaces/solution/projects/shared/tsconfig.json": stringtestutil.Dedent(`
			{
				"extends": "../../tsconfig.json",
				"compilerOptions": {
					"outDir": "./dist",
				},
				"include": ["src/**/*.ts"],
			}`),
			"/home/src/workspaces/solution/projects/server/src/server.ts": stringtestutil.Dedent(`
				import { MyClass } from ':shared/myClass.js';
				console.log('Hello, world!');
			`),
			"/home/src/workspaces/solution/projects/server/tsconfig.json": stringtestutil.Dedent(fmt.Sprintf(`
			{
				"extends": "../../tsconfig.json",
				"compilerOptions": {
					"rootDir": "..",
					"outDir": "./dist",
					"paths": {
						":shared/*": ["./src/../../shared/src/*"],
					},
				},
				"include": [ %s ],
				"references": [
					{ "path": "../shared" },
				],
			}`, include)),
		}
	}
	getBuildRootsFromProjectReferencedProjectTestEdits := func() []*tscEdit {
		return []*tscEdit{
			noChange,
			{
				caption: "edit logging file",
				edit: func(sys *testSys) {
					sys.appendFile("/home/src/workspaces/solution/projects/shared/src/logging.ts", "export const x = 10;")
				},
			},
			noChange,
			{
				caption: "delete random file",
				edit: func(sys *testSys) {
					sys.removeNoError("/home/src/workspaces/solution/projects/shared/src/random.ts")
				},
			},
			noChange,
		}
	}
	testCases := []*tscInput{
		{
			subScenario: `when two root files are consecutive`,
			files: FileMap{
				"/home/src/workspaces/project/file1.ts": `export const x = "hello";`,
				"/home/src/workspaces/project/file2.ts": `export const y = "world";`,
				"/home/src/workspaces/project/tsconfig.json": stringtestutil.Dedent(`
				{
                    "compilerOptions": { "composite": true },
                    "include": ["*.ts"],
                }`),
			},
			commandLineArgs: []string{"--b", "-v"},
			edits: []*tscEdit{
				{
					caption: "delete file1",
					edit: func(sys *testSys) {
						sys.removeNoError("/home/src/workspaces/project/file1.ts")
						sys.removeNoError("/home/src/workspaces/project/file1.js")
						sys.removeNoError("/home/src/workspaces/project/file1.d.ts")
					},
				},
			},
		},
		{
			subScenario: `when multiple root files are consecutive`,
			files: FileMap{
				"/home/src/workspaces/project/file1.ts": `export const x = "hello";`,
				"/home/src/workspaces/project/file2.ts": `export const y = "world";`,
				"/home/src/workspaces/project/file3.ts": `export const y = "world";`,
				"/home/src/workspaces/project/file4.ts": `export const y = "world";`,
				"/home/src/workspaces/project/tsconfig.json": stringtestutil.Dedent(`
				{
                    "compilerOptions": { "composite": true },
                    "include": ["*.ts"],
                }`),
			},
			commandLineArgs: []string{"--b", "-v"},
			edits: []*tscEdit{
				{
					caption: "delete file1",
					edit: func(sys *testSys) {
						sys.removeNoError("/home/src/workspaces/project/file1.ts")
						sys.removeNoError("/home/src/workspaces/project/file1.js")
						sys.removeNoError("/home/src/workspaces/project/file1.d.ts")
					},
				},
			},
		},
		{
			subScenario: `when files are not consecutive`,
			files: FileMap{
				"/home/src/workspaces/project/file1.ts":    `export const x = "hello";`,
				"/home/src/workspaces/project/random.d.ts": `export const random = "world";`,
				"/home/src/workspaces/project/file2.ts": stringtestutil.Dedent(`
                    import { random } from "./random";
                    export const y = "world";
                `),
				"/home/src/workspaces/project/tsconfig.json": stringtestutil.Dedent(`
				{
                    "compilerOptions": { "composite": true },
                    "include": ["file*.ts"],
                }`),
			},
			commandLineArgs: []string{"--b", "-v"},
			edits: []*tscEdit{
				{
					caption: "delete file1",
					edit: func(sys *testSys) {
						sys.removeNoError("/home/src/workspaces/project/file1.ts")
						sys.removeNoError("/home/src/workspaces/project/file1.js")
						sys.removeNoError("/home/src/workspaces/project/file1.d.ts")
					},
				},
			},
		},
		{
			subScenario: `when consecutive and non consecutive are mixed`,
			files: FileMap{
				"/home/src/workspaces/project/file1.ts":    `export const x = "hello";`,
				"/home/src/workspaces/project/file2.ts":    `export const y = "world";`,
				"/home/src/workspaces/project/random.d.ts": `export const random = "hello";`,
				"/home/src/workspaces/project/nonconsecutive.ts": stringtestutil.Dedent(`
                import { random } from "./random";
					export const nonConsecutive = "hello";
				`),
				"/home/src/workspaces/project/random1.d.ts": `export const random = "hello";`,
				"/home/src/workspaces/project/asArray1.ts": stringtestutil.Dedent(`
					import { random } from "./random1";
					export const x = "hello";
				`),
				"/home/src/workspaces/project/asArray2.ts":  `export const x = "hello";`,
				"/home/src/workspaces/project/asArray3.ts":  `export const x = "hello";`,
				"/home/src/workspaces/project/random2.d.ts": `export const random = "hello";`,
				"/home/src/workspaces/project/anotherNonConsecutive.ts": stringtestutil.Dedent(`
					import { random } from "./random2";
					export const nonConsecutive = "hello";
				`),
				"/home/src/workspaces/project/tsconfig.json": stringtestutil.Dedent(`
				{
                    "compilerOptions": { "composite": true },
                    "include": ["file*.ts", "nonconsecutive*.ts", "asArray*.ts", "anotherNonConsecutive.ts"],
                }`),
			},
			commandLineArgs: []string{"--b", "-v"},
			edits: []*tscEdit{
				{
					caption: "delete file1",
					edit: func(sys *testSys) {
						sys.removeNoError("/home/src/workspaces/project/file1.ts")
						sys.removeNoError("/home/src/workspaces/project/file1.js")
						sys.removeNoError("/home/src/workspaces/project/file1.d.ts")
					},
				},
			},
		},
		{
			subScenario:     "when root file is from referenced project",
			files:           getBuildRootsFromProjectReferencedProjectFileMap(true),
			cwd:             "/home/src/workspaces/solution",
			commandLineArgs: []string{"--b", "projects/server", "-v", "--traceResolution", "--explainFiles"},
			edits:           getBuildRootsFromProjectReferencedProjectTestEdits(),
		},
		{
			subScenario:     "when root file is from referenced project and shared is first",
			files:           getBuildRootsFromProjectReferencedProjectFileMap(false),
			cwd:             "/home/src/workspaces/solution",
			commandLineArgs: []string{"--b", "projects/server", "-v", "--traceResolution", "--explainFiles"},
			edits:           getBuildRootsFromProjectReferencedProjectTestEdits(),
		},
		{
			subScenario:     "when root file is from referenced project",
			files:           getBuildRootsFromProjectReferencedProjectFileMap(true),
			cwd:             "/home/src/workspaces/solution",
			commandLineArgs: []string{"--b", "-w", "projects/server", "-v", "--traceResolution", "--explainFiles"},
			edits:           getBuildRootsFromProjectReferencedProjectTestEdits(),
		},
		{
			subScenario:     "when root file is from referenced project and shared is first",
			files:           getBuildRootsFromProjectReferencedProjectFileMap(false),
			cwd:             "/home/src/workspaces/solution",
			commandLineArgs: []string{"--b", "-w", "projects/server", "-v", "--traceResolution", "--explainFiles"},
			edits:           getBuildRootsFromProjectReferencedProjectTestEdits(),
		},
	}

	for _, test := range testCases {
		test.run(t, "roots")
	}
}

func TestBuildSample(t *testing.T) {
	t.Parallel()

	getLogicConfig := func() string {
		return stringtestutil.Dedent(`
			{
				"compilerOptions": {
					"composite": true,
					"declaration": true,
					"sourceMap": true,
					"skipDefaultLibCheck": true,
				},
				"references": [
					{ "path": "../core" },
				],
			}`)
	}

	getBuildSampleFileMap := func(modify func(files FileMap)) FileMap {
		files := FileMap{
			"/user/username/projects/sample1/core/tsconfig.json": stringtestutil.Dedent(`
			{
				"compilerOptions": {
					"composite": true,
					"declaration": true,
					"declarationMap": true,
					"skipDefaultLibCheck": true,
				},
			}`),
			"/user/username/projects/sample1/core/index.ts": stringtestutil.Dedent(`
				export const someString: string = "HELLO WORLD";
				export function leftPad(s: string, n: number) { return s + n; }
				export function multiply(a: number, b: number) { return a * b; }
			`),
			"/user/username/projects/sample1/core/some_decl.d.ts":   `declare const dts: any;`,
			"/user/username/projects/sample1/core/anotherModule.ts": `export const World = "hello";`,
			"/user/username/projects/sample1/logic/tsconfig.json":   getLogicConfig(),
			"/user/username/projects/sample1/logic/index.ts": stringtestutil.Dedent(`
				import * as c from '../core/index';
				export function getSecondsInDay() {
					return c.multiply(10, 15);
				}
				import * as mod from '../core/anotherModule';
				export const m = mod;
			`),
			"/user/username/projects/sample1/tests/tsconfig.json": stringtestutil.Dedent(`
			{
				"references": [
					{ "path": "../core" },
					{ "path": "../logic" },
				],
				"files": ["index.ts"],
				"compilerOptions": {
					"composite": true,
					"declaration": true,
					"skipDefaultLibCheck": true,
				},
			}`),
			"/user/username/projects/sample1/tests/index.ts": stringtestutil.Dedent(`
				import * as c from '../core/index';
				import * as logic from '../logic/index';

				c.leftPad("", 10);
				logic.getSecondsInDay();

				import * as mod from '../core/anotherModule';
				export const m = mod;
			`),
		}
		if modify != nil {
			modify(files)
		}
		return files
	}
	getStopBuildOnErrorTests := func(options []string) []*tscInput {
		noChange := core.IfElse(options == nil, noChangeOnlyEdit, nil)
		return []*tscInput{
			{
				subScenario: "skips builds downstream projects if upstream projects have errors with stopBuildOnErrors",
				files: getBuildSampleFileMap(func(files FileMap) {
					text, _ := files["/user/username/projects/sample1/core/index.ts"]
					files["/user/username/projects/sample1/core/index.ts"] = text.(string) + `multiply();`
				}),
				cwd:             "/user/username/projects/sample1",
				commandLineArgs: slices.Concat([]string{"--b", "tests", "--verbose", "--stopBuildOnErrors"}, options),
				edits: slices.Concat(
					noChange,
					[]*tscEdit{
						{
							caption: "fix error",
							edit: func(sys *testSys) {
								sys.replaceFileText("/user/username/projects/sample1/core/index.ts", "multiply();", "")
							},
						},
					},
				),
			},
			{
				subScenario: "skips builds downstream projects if upstream projects have errors with stopBuildOnErrors when test does not reference core",
				files: getBuildSampleFileMap(func(files FileMap) {
					files["/user/username/projects/sample1/tests/tsconfig.json"] = stringtestutil.Dedent(`
					{
						"references": [
							{ "path": "../logic" },
						],
						"files": ["index.ts"],
						"compilerOptions": {
							"composite": true,
							"declaration": true,
							"skipDefaultLibCheck": true,
						},
					}`)
					text, _ := files["/user/username/projects/sample1/core/index.ts"]
					files["/user/username/projects/sample1/core/index.ts"] = text.(string) + `multiply();`
				}),
				cwd:             "/user/username/projects/sample1",
				commandLineArgs: slices.Concat([]string{"--b", "tests", "--verbose", "--stopBuildOnErrors"}, options),
				edits: slices.Concat(
					noChange,
					[]*tscEdit{
						{
							caption: "fix error",
							edit: func(sys *testSys) {
								sys.replaceFileText("/user/username/projects/sample1/core/index.ts", "multiply();", "")
							},
						},
					},
				),
			},
		}
	}
	getBuildSampleCoreChangeEdits := func() []*tscEdit {
		return []*tscEdit{
			{
				caption: "incremental-declaration-changes",
				edit: func(sys *testSys) {
					sys.appendFile(
						"/user/username/projects/sample1/core/index.ts",
						`
export class someClass { }`,
					)
				},
			},
			{
				caption: "incremental-declaration-doesnt-change",
				edit: func(sys *testSys) {
					sys.appendFile(
						"/user/username/projects/sample1/core/index.ts",
						`
class someClass2 { }`,
					)
				},
			},
			noChange,
		}
	}
	getBuildSampleWatchDtsChangingEdits := func() []*tscEdit {
		return []*tscEdit{
			{
				caption: "Make change to core",
				edit: func(sys *testSys) {
					sys.appendFile("/user/username/projects/sample1/core/index.ts", "\nexport class someClass { }")
				},
			},
			{
				caption: "Revert core file",
				edit: func(sys *testSys) {
					sys.replaceFileText("/user/username/projects/sample1/core/index.ts", "\nexport class someClass { }", "")
				},
			},
			{
				caption: "Make two changes",
				edit: func(sys *testSys) {
					sys.appendFile("/user/username/projects/sample1/core/index.ts", "\nexport class someClass { }")
					sys.appendFile("/user/username/projects/sample1/core/index.ts", "\nexport class someClass2 { }")
				},
			},
		}
	}
	getBuildSampleWatchNonDtsChangingEdits := func() []*tscEdit {
		return []*tscEdit{
			{
				caption: "Make local change to core",
				edit: func(sys *testSys) {
					sys.appendFile("/user/username/projects/sample1/core/index.ts", "\nfunction foo() { }")
				},
			},
		}
	}
	getBuildSampleWatchNewFileEdits := func() []*tscEdit {
		return []*tscEdit{
			{
				caption: "Change to new File and build core",
				edit: func(sys *testSys) {
					sys.writeFileNoError("/user/username/projects/sample1/core/newfile.ts", `export const newFileConst = 30;`, false)
				},
			},
			{
				caption: "Change to new File and build core",
				edit: func(sys *testSys) {
					sys.writeFileNoError("/user/username/projects/sample1/core/newfile.ts", "\nexport class someClass2 { }", false)
				},
			},
		}
	}
	makeCircularReferences := func(files FileMap) {
		files["/user/username/projects/sample1/core/tsconfig.json"] = stringtestutil.Dedent(`
		{
			"compilerOptions": {
				"composite": true,
				"declaration": true
			},
			"references": [
				{ "path": "../tests", "circular": true }
			],
		}`)
	}
	getIncrementalErrorTest := func(subScenario string, options []string) *tscInput {
		var expectedDiffWithLogicError string
		if slices.Contains(options, "--stopBuildOnErrors") {
			expectedDiffWithLogicError = stringtestutil.Dedent(`
				Clean build will stop on error in core and will not report error in logic
				Watch build will retain previous errors from logic and report it
			`)
		}
		return &tscInput{
			subScenario:     "reportErrors " + subScenario,
			files:           getBuildSampleFileMap(nil),
			cwd:             "/user/username/projects/sample1",
			commandLineArgs: slices.Concat([]string{"-b", "-w", "tests"}, options),
			edits: []*tscEdit{
				{
					caption: "change logic",
					edit: func(sys *testSys) {
						sys.appendFile("/user/username/projects/sample1/logic/index.ts", "\nlet y: string = 10;")
					},
				},
				{
					caption: "change core",
					edit: func(sys *testSys) {
						sys.appendFile("/user/username/projects/sample1/core/index.ts", "\nlet x: string = 10;")
					},
					expectedDiff: expectedDiffWithLogicError,
				},
				{
					caption: "fix error in logic",
					edit: func(sys *testSys) {
						sys.replaceFileText("/user/username/projects/sample1/logic/index.ts", "\nlet y: string = 10;", "")
					},
				},
			},
		}
	}
	testCases := slices.Concat([]*tscInput{
		{
			subScenario: "builds correctly when outDir is specified",
			files: getBuildSampleFileMap(func(files FileMap) {
				files["/user/username/projects/sample1/logic/tsconfig.json"] = stringtestutil.Dedent(`
				{
					"compilerOptions": {
						"composite": true,
						"declaration": true,
						"sourceMap": true,
						"outDir": "outDir",
					},
					"references": [
						{ "path": "../core" },
					],
				}`)
			}),
			cwd:             "/user/username/projects/sample1",
			commandLineArgs: []string{"--b", "tests"},
		},
		{
			subScenario: "builds correctly when declarationDir is specified",
			files: getBuildSampleFileMap(func(files FileMap) {
				files["/user/username/projects/sample1/logic/tsconfig.json"] = stringtestutil.Dedent(`
				{
					"compilerOptions": {
						"composite": true,
						"declaration": true,
						"sourceMap": true,
						"declarationDir": "out/decls",
					},
					"references": [
						{ "path": "../core" },
					],
				}`)
			}),
			cwd:             "/user/username/projects/sample1",
			commandLineArgs: []string{"--b", "tests"},
		},
		{
			subScenario: "builds correctly when project is not composite or doesnt have any references",
			files: getBuildSampleFileMap(func(files FileMap) {
				text, _ := files["/user/username/projects/sample1/core/tsconfig.json"]
				files["/user/username/projects/sample1/core/tsconfig.json"] = strings.Replace(text.(string), `"composite": true,`, "", 1)
			}),
			cwd:             "/user/username/projects/sample1",
			commandLineArgs: []string{"--b", "core", "--verbose"},
		},
		{
			subScenario:     "does not write any files in a dry build",
			files:           getBuildSampleFileMap(nil),
			cwd:             "/user/username/projects/sample1",
			commandLineArgs: []string{"--b", "tests", "--dry"},
		},
		{
			subScenario:     "removes all files it built",
			files:           getBuildSampleFileMap(nil),
			cwd:             "/user/username/projects/sample1",
			commandLineArgs: []string{"--b", "tests"},
			edits: []*tscEdit{
				{
					caption:         "removes all files it built",
					commandLineArgs: []string{"--b", "tests", "--clean"},
				},
				{
					caption:         "no change --clean",
					commandLineArgs: []string{"--b", "tests", "--clean"},
				},
			},
		},
		{
			subScenario:     "cleaning project in not build order doesnt throw error",
			files:           getBuildSampleFileMap(nil),
			cwd:             "/user/username/projects/sample1",
			commandLineArgs: []string{"--b", "logic2", "--clean"},
		},
		{
			subScenario:     "always builds under with force option",
			files:           getBuildSampleFileMap(nil),
			cwd:             "/user/username/projects/sample1",
			commandLineArgs: []string{"--b", "tests", "--force"},
			edits:           noChangeOnlyEdit,
		},
		{
			subScenario:     "can detect when and what to rebuild",
			files:           getBuildSampleFileMap(nil),
			cwd:             "/user/username/projects/sample1",
			commandLineArgs: []string{"--b", "tests", "--verbose"},
			edits: []*tscEdit{
				noChange,
				{
					// Update a file in the leaf node (tests), only it should rebuild the last one
					caption: "Only builds the leaf node project",
					edit: func(sys *testSys) {
						sys.writeFileNoError("/user/username/projects/sample1/tests/index.ts", "const m = 10;", false)
					},
				},
				{
					// Update a file in the parent (without affecting types), should get fast downstream builds
					caption: "Detects type-only changes in upstream projects",
					edit: func(sys *testSys) {
						sys.replaceFileText("/user/username/projects/sample1/core/index.ts", "HELLO WORLD", "WELCOME PLANET")
					},
				},
				{
					caption: "rebuilds when tsconfig changes",
					edit: func(sys *testSys) {
						sys.replaceFileText("/user/username/projects/sample1/tests/tsconfig.json", `"composite": true`, `"composite": true, "target": "es2020"`)
					},
				},
			},
		},
		{
			subScenario:     "when input file text does not change but its modified time changes",
			files:           getBuildSampleFileMap(nil),
			cwd:             "/user/username/projects/sample1",
			commandLineArgs: []string{"--b", "tests", "--verbose"},
			edits: []*tscEdit{
				{
					caption: "upstream project changes without changing file text",
					edit: func(sys *testSys) {
						err := sys.FS().Chtimes("/user/username/projects/sample1/core/index.ts", time.Time{}, sys.Now())
						if err != nil {
							panic(err)
						}
					},
				},
			},
		},
		{
			subScenario:     "when declarationMap changes",
			files:           getBuildSampleFileMap(nil),
			cwd:             "/user/username/projects/sample1",
			commandLineArgs: []string{"--b", "tests", "--verbose"},
			edits: []*tscEdit{
				{
					caption: "Disable declarationMap",
					edit: func(sys *testSys) {
						sys.replaceFileText("/user/username/projects/sample1/core/tsconfig.json", `"declarationMap": true,`, `"declarationMap": false,`)
					},
				},
				{
					caption: "Enable declarationMap",
					edit: func(sys *testSys) {
						sys.replaceFileText("/user/username/projects/sample1/core/tsconfig.json", `"declarationMap": false,`, `"declarationMap": true,`)
					},
				},
			},
		},
		{
			subScenario:     "indicates that it would skip builds during a dry build",
			files:           getBuildSampleFileMap(nil),
			cwd:             "/user/username/projects/sample1",
			commandLineArgs: []string{"--b", "tests"},
			edits: []*tscEdit{
				{
					caption:         "--dry",
					commandLineArgs: []string{"--b", "tests", "--dry"},
				},
			},
		},
		{
			subScenario:     "rebuilds from start if force option is set",
			files:           getBuildSampleFileMap(nil),
			cwd:             "/user/username/projects/sample1",
			commandLineArgs: []string{"--b", "tests"},
			edits: []*tscEdit{
				{
					caption:         "--force build",
					commandLineArgs: []string{"--b", "tests", "--verbose", "--force"},
				},
			},
		},
		{
			subScenario: "tsbuildinfo has error",
			files: FileMap{
				"/home/src/workspaces/project/main.ts":              "export const x = 10;",
				"/home/src/workspaces/project/tsconfig.json":        "{}",
				"/home/src/workspaces/project/tsconfig.tsbuildinfo": "Some random string",
			},
			commandLineArgs: []string{"--b", "-i", "-v"},
			edits: []*tscEdit{
				{
					caption: "tsbuildinfo written has error",
					edit: func(sys *testSys) {
						// This is to ensure the non incremental doesnt crash - as it wont have tsbuildInfo
						if !sys.forIncrementalCorrectness {
							sys.prependFile("/home/src/workspaces/project/tsconfig.tsbuildinfo", "Some random string")
							sys.replaceFileText("/home/src/workspaces/project/tsconfig.tsbuildinfo", fmt.Sprintf(`"version":"%s"`, core.Version()), fmt.Sprintf(`"version":"%s"`, harnessutil.FakeTSVersion)) // build info won't parse, need to manually sterilize for baseline
						}
					},
				},
			},
		},
		{
			subScenario:     "rebuilds completely when version in tsbuildinfo doesnt match ts version",
			files:           getBuildSampleFileMap(nil),
			cwd:             "/user/username/projects/sample1",
			commandLineArgs: []string{"--b", "tests", "--verbose"},
			edits: []*tscEdit{
				{
					caption: "convert tsbuildInfo version to something that is say to previous version",
					edit: func(sys *testSys) {
						// This is to ensure the non incremental doesnt crash - as it wont have tsbuildInfo
						if !sys.forIncrementalCorrectness {
							sys.replaceFileText("/user/username/projects/sample1/core/tsconfig.tsbuildinfo", fmt.Sprintf(`"version":"%s"`, harnessutil.FakeTSVersion), fmt.Sprintf(`"version":"%s"`, "FakeTsPreviousVersion"))
							sys.replaceFileText("/user/username/projects/sample1/logic/tsconfig.tsbuildinfo", fmt.Sprintf(`"version":"%s"`, harnessutil.FakeTSVersion), fmt.Sprintf(`"version":"%s"`, "FakeTsPreviousVersion"))
							sys.replaceFileText("/user/username/projects/sample1/tests/tsconfig.tsbuildinfo", fmt.Sprintf(`"version":"%s"`, harnessutil.FakeTSVersion), fmt.Sprintf(`"version":"%s"`, "FakeTsPreviousVersion"))
						}
					},
				},
			},
		},
		{
			subScenario: "rebuilds when extended config file changes",
			files: getBuildSampleFileMap(func(files FileMap) {
				files["/user/username/projects/sample1/tests/tsconfig.base.json"] = stringtestutil.Dedent(`
				{
					"compilerOptions": {
						"target": "es5"
					}
				}`)
				text, _ := files["/user/username/projects/sample1/tests/tsconfig.json"]
				files["/user/username/projects/sample1/tests/tsconfig.json"] = strings.Replace(text.(string), `"references": [`, `"extends": "./tsconfig.base.json", "references": [`, 1)
			}),
			cwd:             "/user/username/projects/sample1",
			commandLineArgs: []string{"--b", "tests", "--verbose"},
			edits: []*tscEdit{
				{
					caption: "change extended file",
					edit: func(sys *testSys) {
						sys.writeFileNoError("/user/username/projects/sample1/tests/tsconfig.base.json", stringtestutil.Dedent(`
						{
							"compilerOptions": { }
						}`), false)
					},
				},
			},
		},
		{
			subScenario:     "building project in not build order doesnt throw error",
			files:           getBuildSampleFileMap(nil),
			cwd:             "/user/username/projects/sample1",
			commandLineArgs: []string{"--b", "logic2/tsconfig.json", "--verbose"},
		},
		{
			subScenario: "builds downstream projects even if upstream projects have errors",
			files: getBuildSampleFileMap(func(files FileMap) {
				text, _ := files["/user/username/projects/sample1/logic/index.ts"]
				files["/user/username/projects/sample1/logic/index.ts"] = strings.Replace(text.(string), "c.multiply(10, 15)", `c.muitply()`, 1)
			}),
			cwd:             "/user/username/projects/sample1",
			commandLineArgs: []string{"--b", "tests", "--verbose"},
			edits:           noChangeOnlyEdit,
		},
		{
			subScenario:     "listFiles",
			files:           getBuildSampleFileMap(nil),
			cwd:             "/user/username/projects/sample1",
			commandLineArgs: []string{"--b", "tests", "--listFiles"},
			edits:           getBuildSampleCoreChangeEdits(),
		},
		{
			subScenario:     "listEmittedFiles",
			files:           getBuildSampleFileMap(nil),
			cwd:             "/user/username/projects/sample1",
			commandLineArgs: []string{"--b", "tests", "--listEmittedFiles"},
			edits:           getBuildSampleCoreChangeEdits(),
		},
		{
			subScenario:     "explainFiles",
			files:           getBuildSampleFileMap(nil),
			cwd:             "/user/username/projects/sample1",
			commandLineArgs: []string{"--b", "tests", "--explainFiles", "--v"},
			edits:           getBuildSampleCoreChangeEdits(),
		},
		{
			subScenario:     "sample",
			files:           getBuildSampleFileMap(nil),
			cwd:             "/user/username/projects/sample1",
			commandLineArgs: []string{"--b", "tests", "--verbose"},
			edits: slices.Concat(
				getBuildSampleCoreChangeEdits(),
				[]*tscEdit{
					{
						caption: "when logic config changes declaration dir",
						edit: func(sys *testSys) {
							sys.replaceFileText(
								"/user/username/projects/sample1/logic/tsconfig.json",
								`"declaration": true,`,
								`"declaration": true,
        "declarationDir": "decls",`,
							)
						},
					},
					noChange,
				},
			),
		},
		{
			subScenario: "when logic specifies tsBuildInfoFile",
			files: getBuildSampleFileMap(func(files FileMap) {
				text, _ := files["/user/username/projects/sample1/logic/tsconfig.json"]
				files["/user/username/projects/sample1/logic/tsconfig.json"] = strings.Replace(
					text.(string),
					`"composite": true,`,
					`"composite": true,
    "tsBuildInfoFile": "ownFile.tsbuildinfo",`,
					1,
				)
			}),
			cwd:             "/user/username/projects/sample1",
			commandLineArgs: []string{"--b", "tests", "--verbose"},
		},
		{
			subScenario: "when declaration option changes",
			files: getBuildSampleFileMap(func(files FileMap) {
				files["/user/username/projects/sample1/core/tsconfig.json"] = stringtestutil.Dedent(`
				{
					"compilerOptions": {
						"incremental": true,
						"skipDefaultLibCheck": true,
					},
				}`)
			}),
			cwd:             "/user/username/projects/sample1",
			commandLineArgs: []string{"--b", "core", "--verbose"},
			edits: []*tscEdit{
				{
					caption: "incremental-declaration-changes",
					edit: func(sys *testSys) {
						sys.replaceFileText("/user/username/projects/sample1/core/tsconfig.json", `"incremental": true,`, `"incremental": true, "declaration": true,`)
					},
				},
			},
		},
		{
			subScenario: "when target option changes",
			files: getBuildSampleFileMap(func(files FileMap) {
				files[getTestLibPathFor("esnext.full")] = `/// <reference no-default-lib="true"/>
/// <reference lib="esnext" />`
				files[tscLibPath+"/lib.d.ts"] = `/// <reference no-default-lib="true"/>
/// <reference lib="esnext" />`
				files["/user/username/projects/sample1/core/tsconfig.json"] = stringtestutil.Dedent(`
				{
					"compilerOptions": {
						"incremental": true,
						"listFiles": true,
						"listEmittedFiles": true,
						"target": "esnext",
					},
				}`)
			}),
			cwd:             "/user/username/projects/sample1",
			commandLineArgs: []string{"--b", "core", "--verbose"},
			edits: []*tscEdit{
				{
					caption: "incremental-declaration-changes",
					edit: func(sys *testSys) {
						sys.replaceFileText("/user/username/projects/sample1/core/tsconfig.json", `esnext`, `es5`)
					},
				},
			},
		},
		{
			subScenario: "when module option changes",
			files: getBuildSampleFileMap(func(files FileMap) {
				files["/user/username/projects/sample1/core/tsconfig.json"] = stringtestutil.Dedent(`
				{
					"compilerOptions": {
						"incremental": true,
						"module": "node18",
					},
				}`)
			}),
			cwd:             "/user/username/projects/sample1",
			commandLineArgs: []string{"--b", "core", "--verbose"},
			edits: []*tscEdit{
				{
					caption: "incremental-declaration-changes",
					edit: func(sys *testSys) {
						sys.replaceFileText("/user/username/projects/sample1/core/tsconfig.json", `node18`, `nodenext`)
					},
				},
			},
		},
		{
			subScenario: "when esModuleInterop option changes",
			files: getBuildSampleFileMap(func(files FileMap) {
				files["/user/username/projects/sample1/tests/tsconfig.json"] = stringtestutil.Dedent(`
				{
					"references": [
						{ "path": "../core" },
						{ "path": "../logic" },
					],
					"files": ["index.ts"],
					"compilerOptions": {
						"composite": true,
						"declaration": true,
						"skipDefaultLibCheck": true,
						"esModuleInterop": false,
					},
				}`)
			}),
			cwd:             "/user/username/projects/sample1",
			commandLineArgs: []string{"--b", "tests", "--verbose"},
			edits: []*tscEdit{
				{
					caption: "incremental-declaration-changes",
					edit: func(sys *testSys) {
						sys.replaceFileText("/user/username/projects/sample1/tests/tsconfig.json", `"esModuleInterop": false`, `"esModuleInterop": true`)
					},
				},
			},
		},
		{
			// !!! sheetal this is not reporting error as file not found is not yet implemented
			subScenario: "reports error if input file is missing",
			files: getBuildSampleFileMap(func(files FileMap) {
				files["/user/username/projects/sample1/core/tsconfig.json"] = stringtestutil.Dedent(`
				{
					 "compilerOptions": { "composite": true },
					 "files": ["anotherModule.ts", "index.ts", "some_decl.d.ts"],
				}`)
				delete(files, "/user/username/projects/sample1/core/anotherModule.ts")
			}),
			cwd:             "/user/username/projects/sample1",
			commandLineArgs: []string{"--b", "tests", "--verbose"},
		},
		{
			// !!! sheetal this is not reporting error as file not found is not yet implemented
			subScenario: "reports error if input file is missing with force",
			files: getBuildSampleFileMap(func(files FileMap) {
				files["/user/username/projects/sample1/core/tsconfig.json"] = stringtestutil.Dedent(`
				{
					 "compilerOptions": { "composite": true },
					 "files": ["anotherModule.ts", "index.ts", "some_decl.d.ts"],
				}`)
				delete(files, "/user/username/projects/sample1/core/anotherModule.ts")
			}),
			cwd:             "/user/username/projects/sample1",
			commandLineArgs: []string{"--b", "tests", "--verbose", "--force"},
		},
		{
			subScenario:     "change builds changes and reports found errors message",
			files:           getBuildSampleFileMap(nil),
			cwd:             "/user/username/projects/sample1",
			commandLineArgs: []string{"--b", "-w", "tests"},
			edits:           getBuildSampleWatchDtsChangingEdits(),
		},
		{
			subScenario:     "non local change does not start build of referencing projects",
			files:           getBuildSampleFileMap(nil),
			cwd:             "/user/username/projects/sample1",
			commandLineArgs: []string{"--b", "-w", "tests"},
			edits:           getBuildSampleWatchNonDtsChangingEdits(),
		},
		{
			subScenario:     "builds when new file is added, and its subsequent updates",
			files:           getBuildSampleFileMap(nil),
			cwd:             "/user/username/projects/sample1",
			commandLineArgs: []string{"--b", "-w", "tests"},
			edits:           getBuildSampleWatchNewFileEdits(),
		},
		{
			subScenario:     "change builds changes and reports found errors message with circular references",
			files:           getBuildSampleFileMap(makeCircularReferences),
			cwd:             "/user/username/projects/sample1",
			commandLineArgs: []string{"--b", "-w", "tests"},
			edits:           getBuildSampleWatchDtsChangingEdits(),
		},
		{
			subScenario:     "non local change does not start build of referencing projects with circular references",
			files:           getBuildSampleFileMap(makeCircularReferences),
			cwd:             "/user/username/projects/sample1",
			commandLineArgs: []string{"--b", "-w", "tests"},
			edits:           getBuildSampleWatchNonDtsChangingEdits(),
		},
		{
			subScenario:     "builds when new file is added, and its subsequent updates with circular references",
			files:           getBuildSampleFileMap(makeCircularReferences),
			cwd:             "/user/username/projects/sample1",
			commandLineArgs: []string{"--b", "-w", "tests"},
			edits:           getBuildSampleWatchNewFileEdits(),
		},
		{
			subScenario: "watches config files that are not present",
			files: getBuildSampleFileMap(func(files FileMap) {
				delete(files, "/user/username/projects/sample1/logic/tsconfig.json")
			}),
			cwd:             "/user/username/projects/sample1",
			commandLineArgs: []string{"--b", "-w", "tests"},
			edits: []*tscEdit{
				{
					caption: "Write logic",
					edit: func(sys *testSys) {
						sys.writeFileNoError("/user/username/projects/sample1/logic/tsconfig.json", getLogicConfig(), false)
					},
				},
			},
		},
		getIncrementalErrorTest("when preserveWatchOutput is not used", nil),
		getIncrementalErrorTest("when preserveWatchOutput is passed on command line", []string{"--preserveWatchOutput"}),
		getIncrementalErrorTest("when stopBuildOnErrors is passed on command line", []string{"--stopBuildOnErrors"}),
		{
			subScenario:     "incremental updates in verbose mode",
			files:           getBuildSampleFileMap(nil),
			cwd:             "/user/username/projects/sample1",
			commandLineArgs: []string{"--b", "-w", "tests", "--verbose"},
			edits: []*tscEdit{
				{
					caption: "Make non dts change",
					edit: func(sys *testSys) {
						sys.appendFile("/user/username/projects/sample1/logic/index.ts", "\nfunction someFn() { }")
					},
				},
				{
					caption: "Make dts change",
					edit: func(sys *testSys) {
						sys.replaceFileText("/user/username/projects/sample1/logic/index.ts", "\nfunction someFn() { }", "\nexport function someFn() { }")
					},
				},
			},
		},
		{
			subScenario:     "should not trigger recompilation because of program emit",
			files:           getBuildSampleFileMap(nil),
			cwd:             "/user/username/projects/sample1",
			commandLineArgs: []string{"--b", "-w", "core", "--verbose"},
			edits: []*tscEdit{
				noChange,
				{
					caption: "Add new file",
					edit: func(sys *testSys) {
						sys.writeFileNoError("/user/username/projects/sample1/core/file3.ts", `export const y = 10;`, false)
					},
				},
				noChange,
			},
		},
		{
			subScenario: "should not trigger recompilation because of program emit with outDir specified",
			files: getBuildSampleFileMap(func(files FileMap) {
				files["/user/username/projects/sample1/core/tsconfig.json"] = stringtestutil.Dedent(`
				{
					"compilerOptions": {
						"composite": true,
						"outDir": "outDir"
					}
                }`)
			}),
			cwd:             "/user/username/projects/sample1",
			commandLineArgs: []string{"--b", "-w", "core", "--verbose"},
			edits: []*tscEdit{
				noChange,
				{
					caption: "Add new file",
					edit: func(sys *testSys) {
						sys.writeFileNoError("/user/username/projects/sample1/core/file3.ts", `export const y = 10;`, false)
					},
				},
				noChange,
			},
		},
	}, getStopBuildOnErrorTests(nil), getStopBuildOnErrorTests([]string{"--watch"}))

	for _, test := range testCases {
		test.run(t, "sample")
	}
}

func TestBuildTransitiveReferences(t *testing.T) {
	t.Parallel()

	getBuildTransitiveReferencesFileMap := func(modify func(files FileMap)) FileMap {
		files := FileMap{
			"/user/username/projects/transitiveReferences/refs/a.d.ts": stringtestutil.Dedent(`
				export class X {}
				export class A {}
			`),
			"/user/username/projects/transitiveReferences/a.ts": stringtestutil.Dedent(`
				export class A {}
			`),
			"/user/username/projects/transitiveReferences/b.ts": stringtestutil.Dedent(`
				import {A} from '@ref/a';
				export const b = new A();
			`),
			"/user/username/projects/transitiveReferences/c.ts": stringtestutil.Dedent(`
				import {b} from './b';
				import {X} from "@ref/a";
				b;
				X;
			`),
			"/user/username/projects/transitiveReferences/tsconfig.a.json": stringtestutil.Dedent(`
			{
				"files": ["a.ts"],
				"compilerOptions": {
					"composite": true,
				},
			}`),
			"/user/username/projects/transitiveReferences/tsconfig.b.json": stringtestutil.Dedent(`
			{
				"files": ["b.ts"],
				"compilerOptions": {
					"composite": true,
					"paths": {
						"@ref/*": ["./*"],
					},
				},
				"references": [{ "path": "tsconfig.a.json" }],
			}`),
			"/user/username/projects/transitiveReferences/tsconfig.c.json": stringtestutil.Dedent(`
			{
				"files": ["c.ts"],
				"compilerOptions": {
					"paths": {
						"@ref/*": ["./refs/*"],
					},
				},
				"references": [{ "path": "tsconfig.b.json" }],
			}`),
		}
		if modify != nil {
			modify(files)
		}
		return files
	}
	testCases := []*tscInput{
		{
			subScenario:     "builds correctly",
			files:           getBuildTransitiveReferencesFileMap(nil),
			cwd:             "/user/username/projects/transitiveReferences",
			commandLineArgs: []string{"--b", "tsconfig.c.json", "--listFiles"},
		},
		{
			subScenario: "reports error about module not found with node resolution with external module name",
			files: getBuildTransitiveReferencesFileMap(func(files FileMap) {
				files["/user/username/projects/transitiveReferences/b.ts"] = `import {A} from 'a';
export const b = new A();`
				files["/user/username/projects/transitiveReferences/tsconfig.b.json"] = stringtestutil.Dedent(`
				{
					"files": ["b.ts"],
					"compilerOptions": {
						"composite": true,
						"module": "nodenext",
					},
					"references": [{ "path": "tsconfig.a.json" }],
				}`)
			}),
			cwd:             "/user/username/projects/transitiveReferences",
			commandLineArgs: []string{"--b", "tsconfig.c.json", "--listFiles"},
		},
	}

	for _, test := range testCases {
		test.run(t, "transitiveReferences")
	}
}

func TestBuildSolutionProject(t *testing.T) {
	t.Parallel()
	testCases := []*tscInput{
		{
			subScenario: "verify that subsequent builds after initial build doesnt build anything",
			files: FileMap{
				"/home/src/workspaces/solution/src/folder/index.ts": `export const x = 10;`,
				"/home/src/workspaces/solution/src/folder/tsconfig.json": stringtestutil.Dedent(`
                    {
                        "files": ["index.ts"],
                        "compilerOptions": {
                            "composite": true
                        }
                    }
                `),
				"/home/src/workspaces/solution/src/folder2/index.ts": `export const x = 10;`,
				"/home/src/workspaces/solution/src/folder2/tsconfig.json": stringtestutil.Dedent(`
                    {
                        "files": ["index.ts"],
                        "compilerOptions": {
                            "composite": true
                        }
                    }
                `),
				"/home/src/workspaces/solution/src/tsconfig.json": stringtestutil.Dedent(`
                    {
                        "files": [],
                        "compilerOptions": {
                            "composite": true
                        },
						"references": [
							{ "path": "./folder" },
							{ "path": "./folder2" },
						]
                }`),
				"/home/src/workspaces/solution/tests/index.ts": `export const x = 10;`,
				"/home/src/workspaces/solution/tests/tsconfig.json": stringtestutil.Dedent(`
                    {
                        "files": ["index.ts"],
                        "compilerOptions": {
                            "composite": true
                        },
                        "references": [
                            { "path": "../src" }
                        ]
                    }
                `),
				"/home/src/workspaces/solution/tsconfig.json": stringtestutil.Dedent(`
                    {
                        "files": [],
                        "compilerOptions": {
                            "composite": true
                        },
                        "references": [
                            { "path": "./src" },
                            { "path": "./tests" }
                        ]
                    }
                `),
			},
			cwd:             "/home/src/workspaces/solution",
			commandLineArgs: []string{"--b", "--v"},
			edits:           noChangeOnlyEdit,
		},
		{
			subScenario: "when solution is referenced indirectly",
			files: FileMap{
				"/home/src/workspaces/solution/project1/tsconfig.json": stringtestutil.Dedent(`
                    {
                        "compilerOptions": { "composite": true },
                        "references": []
                    }
                `),
				"/home/src/workspaces/solution/project2/tsconfig.json": stringtestutil.Dedent(`
                    {
                        "compilerOptions": { "composite": true },
                        "references": []
                    }
                `),
				"/home/src/workspaces/solution/project2/src/b.ts": "export const b = 10;",
				"/home/src/workspaces/solution/project3/tsconfig.json": stringtestutil.Dedent(`
                    {
                        "compilerOptions": { "composite": true },
                        "references": [
							{ "path": "../project1" },
							{ "path": "../project2" }
						]
                    }
                `),
				"/home/src/workspaces/solution/project3/src/c.ts": "export const c = 10;",
				"/home/src/workspaces/solution/project4/tsconfig.json": stringtestutil.Dedent(`
                    {
                        "compilerOptions": { "composite": true },
                        "references": [{ "path": "../project3" }]
                    }
                `),
				"/home/src/workspaces/solution/project4/src/d.ts": "export const d = 10;",
			},
			cwd:             "/home/src/workspaces/solution",
			commandLineArgs: []string{"--b", "project4", "--verbose", "--explainFiles"},
			edits: []*tscEdit{
				{
					caption: "modify project3 file",
					edit: func(sys *testSys) {
						sys.replaceFileText("/home/src/workspaces/solution/project3/src/c.ts", "c = ", "cc = ")
					},
				},
			},
		},
		{
			subScenario: "has empty files diagnostic when files is empty and no references are provided",
			files: FileMap{
				"/home/src/workspaces/solution/no-references/tsconfig.json": stringtestutil.Dedent(`
                    {
                        "references": [],
                        "files": [],
                        "compilerOptions": {
                            "composite": true,
                            "declaration": true,
                            "forceConsistentCasingInFileNames": true,
                            "skipDefaultLibCheck": true,
                        },
                    }`),
			},
			cwd:             "/home/src/workspaces/solution",
			commandLineArgs: []string{"--b", "no-references"},
		},
		{
			subScenario: "does not have empty files diagnostic when files is empty and references are provided",
			files: FileMap{
				"/home/src/workspaces/solution/core/index.ts": "export function multiply(a: number, b: number) { return a * b; }",
				"/home/src/workspaces/solution/core/tsconfig.json": stringtestutil.Dedent(`
                    {
                        "compilerOptions": {
                            "composite": true,
                            "declaration": true,
                            "declarationMap": true,
                            "skipDefaultLibCheck": true,
                        },
                    }`),
				"/home/src/workspaces/solution/with-references/tsconfig.json": stringtestutil.Dedent(`
                    {
                        "references": [
                            { "path": "../core" },
                        ],
                        "files": [],
                        "compilerOptions": {
                            "composite": true,
                            "declaration": true,
                            "forceConsistentCasingInFileNames": true,
                            "skipDefaultLibCheck": true,
                        },
                    }`),
			},
			cwd:             "/home/src/workspaces/solution",
			commandLineArgs: []string{"--b", "with-references"},
		},
	}

	for _, test := range testCases {
		test.run(t, "solution")
	}
}<|MERGE_RESOLUTION|>--- conflicted
+++ resolved
@@ -1636,7 +1636,6 @@
 	}
 }
 
-<<<<<<< HEAD
 func TestProjectsBuilding(t *testing.T) {
 	t.Parallel()
 	addPackageFiles := func(files FileMap, index int) {
@@ -1705,6 +1704,20 @@
 				commandLineArgs: []string{"-b", "-v", "--maxConcurrentProjects", strconv.Itoa(maxBuilding)},
 				edits:           edits,
 			},
+			{
+				subScenario:     fmt.Sprintf(`when there are %d projects in a solution`, pkgCount),
+				files:           files(pkgCount),
+				cwd:             "/user/username/projects/myproject",
+				commandLineArgs: []string{"-b", "-w", "-v"},
+				edits:           edits,
+			},
+			{
+				subScenario:     fmt.Sprintf(`when there are %d projects in a solution with maxConcurrentProjects %d`, pkgCount, maxBuilding),
+				files:           files(pkgCount),
+				cwd:             "/user/username/projects/myproject",
+				commandLineArgs: []string{"-b", "-w", "-v", "--maxConcurrentProjects", strconv.Itoa(maxBuilding)},
+				edits:           edits,
+			},
 		}
 	}
 
@@ -1720,10 +1733,7 @@
 	}
 }
 
-func TestBuildProjectReferenceWithRootDirInParent(t *testing.T) {
-=======
 func TestBuildProgramUpdates(t *testing.T) {
->>>>>>> d7887e0a
 	t.Parallel()
 	testCases := []*tscInput{
 		{
