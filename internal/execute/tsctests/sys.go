--- conflicted
+++ resolved
@@ -88,23 +88,21 @@
 
 func NewTscSystem(files FileMap, useCaseSensitiveFileNames bool, cwd string) *TestSys {
 	clock := &TestClock{start: time.Now()}
-<<<<<<< HEAD
 	var fs vfs.FS = vfstest.FromMapWithClock(files, useCaseSensitiveFileNames, clock)
 
 	pnpApi := pnp.InitPnpApi(fs, tspath.NormalizePath(cwd))
 	if pnpApi != nil {
 		fs = pnpvfs.From(fs)
-=======
+	}
+
 	return &TestSys{
 		fs: &testFs{
-			FS: vfstest.FromMapWithClock(files, useCaseSensitiveFileNames, clock),
+			FS: fs,
 		},
-		cwd:   cwd,
-		clock: clock,
->>>>>>> 82039b6e
-	}
-
-	return &testSys{fs: &testFs{FS: fs}, cwd: cwd, clock: clock, pnpApi: pnpApi}
+		cwd:    cwd,
+		clock:  clock,
+		pnpApi: pnpApi,
+	}
 }
 
 func newTestSys(tscInput *tscInput, forIncrementalCorrectness bool) *TestSys {
@@ -214,15 +212,11 @@
 	return s.cwd
 }
 
-<<<<<<< HEAD
-func (s *testSys) PnpApi() *pnp.PnpApi {
+func (s *TestSys) PnpApi() *pnp.PnpApi {
 	return s.pnpApi
 }
 
-func (s *testSys) Writer() io.Writer {
-=======
 func (s *TestSys) Writer() io.Writer {
->>>>>>> 82039b6e
 	return s.currentWrite
 }
 
