package runner

import (
	"fmt"
	"os"
	"path/filepath"
	"regexp"
	"slices"
	"strings"
	"testing"

	"github.com/microsoft/typescript-go/internal/core"
	"github.com/microsoft/typescript-go/internal/repo"
	"github.com/microsoft/typescript-go/internal/testutil/baseline"
	"github.com/microsoft/typescript-go/internal/testutil/harnessutil"
	"github.com/microsoft/typescript-go/internal/testutil/tsbaseline"
	"github.com/microsoft/typescript-go/internal/tsoptions"
	"github.com/microsoft/typescript-go/internal/tspath"
)

var (
	compilerBaselineRegex = regexp.MustCompile(`\.tsx?$`)
	requireStr            = "require("
	referencesRegex       = regexp.MustCompile(`reference\spath`)
)

var (
	// Posix-style path to sources under test
	srcFolder = "/.src"
	// Posix-style path to the TypeScript compiler build outputs (including tsc.js, lib.d.ts, etc.)
	builtFolder = "/.ts"
	// Posix-style path to additional test libraries
	testLibFolder = "/.lib"
)

type CompilerTestType int

const (
	TestTypeConformance CompilerTestType = iota
	TestTypeRegression
)

func (t *CompilerTestType) String() string {
	if *t == TestTypeRegression {
		return "compiler"
	}
	return "conformance"
}

type CompilerBaselineRunner struct {
	isDiff       bool
	testFiles    []string
	basePath     string
	testSuitName string
}

var _ Runner = (*CompilerBaselineRunner)(nil)

func NewCompilerBaselineRunner(testType CompilerTestType, isDiff bool) *CompilerBaselineRunner {
	testSuitName := testType.String()
	var basePath string
	if isDiff {
		basePath = "../_submodules/TypeScript/tests/cases/" + testSuitName
	} else {
		basePath = "tests/cases/" + testSuitName
	}
	return &CompilerBaselineRunner{
		basePath:     basePath,
		testSuitName: testSuitName,
		isDiff:       isDiff,
	}
}

func (r *CompilerBaselineRunner) EnumerateTestFiles() []string {
	if len(r.testFiles) > 0 {
		return r.testFiles
	}
	files, err := harnessutil.EnumerateFiles(r.basePath, compilerBaselineRegex, true /*recursive*/)
	if err != nil {
		panic("Could not read compiler test files: " + err.Error())
	}
	r.testFiles = files
	return files
}

func (r *CompilerBaselineRunner) RunTests(t *testing.T) {
	defer func() {
		if r := recover(); r != nil {
			t.Fatalf("Panic on compiling test for baseline:\n%v", r)
		}
	}()
	r.cleanUpLocal(t)
	files := r.EnumerateTestFiles()
	// JUST FOR TESTING?
	crashingTests := []string{
		"typeGuardNarrowsIndexedAccessOfKnownProperty10.ts",
	}
	// TODO: skip tests that have .js or .tsx files
	for _, filename := range files {
		if slices.Contains(crashingTests, tspath.GetBaseFileName(filename)) {
			t.Skip(fmt.Sprintf("Skipping crashing test %s", filename))
		}
		r.runTest(t, filename)
	}
}

<<<<<<< HEAD
var localBasePath = filepath.Join(repo.TestDataPath, "baselines", "local")

func (r *CompilerBaselineRunner) cleanUpLocal(t *testing.T) {
	localPath := filepath.Join(localBasePath, core.IfElse(r.isDiff, "diff", ""), r.testSuitName)
	err := os.RemoveAll(localPath)
	if err != nil {
		panic("Could not clean up local compiler tests: " + err.Error())
	}
}

=======
>>>>>>> a0d7c87c
// Set of compiler options for which we allow variations to be specified in the test file,
// for instance `// @strict: true, false`.
var compilerVaryBy map[string]struct{} = getCompilerVaryByMap()

func getCompilerVaryByMap() map[string]struct{} {
	varyByOptions := append(
		core.Map(core.Filter(tsoptions.OptionsDeclarations, func(option *tsoptions.CommandLineOption) bool {
			return !option.IsCommandLineOnly &&
				(option.Kind == tsoptions.CommandLineOptionTypeBoolean || option.Kind == tsoptions.CommandLineOptionTypeEnum) &&
				(option.AffectsProgramStructure ||
					option.AffectsEmit ||
					option.AffectsModuleResolution ||
					option.AffectsBindDiagnostics ||
					option.AffectsSemanticDiagnostics ||
					option.AffectsSourceFile ||
					option.AffectsDeclarationPath ||
					option.AffectsBuildInfo)
		}), func(option *tsoptions.CommandLineOption) string {
			return option.Name
		}),
		// explicit variations that do not match above conditions
		"noEmit",
		"isolatedModules")
	varyByMap := make(map[string]struct{})
	for _, option := range varyByOptions {
		varyByMap[option] = struct{}{}
	}
	return varyByMap
}

func (r *CompilerBaselineRunner) runTest(t *testing.T, filename string) {
<<<<<<< HEAD
	defer func() {
		if r := recover(); r != nil {
			t.Fatalf("Panic on compiling test for baseline:\n%v", r)
		}
	}()
=======
>>>>>>> a0d7c87c
	test := getCompilerFileBasedTest(t, filename)
	basename := tspath.GetBaseFileName(filename)
	if len(test.configurations) > 0 {
		for _, config := range test.configurations {
			t.Run(basename+" "+config.Name, func(t *testing.T) { r.runSingleConfigTest(t, test, config) })
		}
	} else {
		t.Run(basename, func(t *testing.T) { r.runSingleConfigTest(t, test, nil) })
	}
}

func (r *CompilerBaselineRunner) runSingleConfigTest(t *testing.T, test *compilerFileBasedTest, config *harnessutil.NamedTestConfiguration) {
	t.Parallel()
	defer func() {
		if r := recover(); r != nil {
			t.Fatalf("Panic on compiling test for baseline:\n%v", r)
		}
	}()

	payload := makeUnitsFromTest(test.content, test.filename)
	compilerTest := newCompilerTest(t, test.filename, &payload, config)

	compilerTest.verifyDiagnostics(t, r.testSuitName, r.isDiff)
	compilerTest.verifyTypesAndSymbols(t, r.testSuitName, r.isDiff)
	// !!! Verify all baselines
}

type compilerFileBasedTest struct {
	filename       string
	content        string
	configurations []*harnessutil.NamedTestConfiguration
}

func getCompilerFileBasedTest(t *testing.T, filename string) *compilerFileBasedTest {
	bytes, err := os.ReadFile(filename)
	if err != nil {
		panic("Could not read test file: " + err.Error())
	}
	content := string(bytes)
	settings := extractCompilerSettings(content)
	configurations := harnessutil.GetFileBasedTestConfigurations(t, settings, compilerVaryBy)
	return &compilerFileBasedTest{
		filename:       filename,
		content:        content,
		configurations: configurations,
	}
}

type compilerTest struct {
	filename       string
	basename       string
	configuredName string // name with configuration description, e.g. `file`
	options        *core.CompilerOptions
	harnessOptions *harnessutil.HarnessOptions
	result         *harnessutil.CompilationResult
	tsConfigFiles  []*harnessutil.TestFile
	toBeCompiled   []*harnessutil.TestFile // equivalent to the files that will be passed on the command line
	otherFiles     []*harnessutil.TestFile // equivalent to other files on the file system not directly passed to the compiler (ie things that are referenced by other files)
	hasNonDtsFiles bool
}

type testCaseContentWithConfig struct {
	testCaseContent
	configuration harnessutil.TestConfiguration
}

func newCompilerTest(
	t *testing.T,
	filename string,
	testContent *testCaseContent,
	namedConfiguration *harnessutil.NamedTestConfiguration,
) *compilerTest {
	basename := tspath.GetBaseFileName(filename)
	configuredName := basename
	if namedConfiguration != nil && namedConfiguration.Name != "" {
		extname := tspath.GetAnyExtensionFromPath(basename, nil, false)
		extensionlessBasename := basename[:len(basename)-len(extname)]
		configuredName = fmt.Sprintf("%s(%s)%s", extensionlessBasename, namedConfiguration.Name, extname)
	}

	var configuration harnessutil.TestConfiguration
	if namedConfiguration != nil {
		configuration = namedConfiguration.Config
	}
	testCaseContentWithConfig := testCaseContentWithConfig{
		testCaseContent: *testContent,
		configuration:   configuration,
	}

	harnessConfig := testCaseContentWithConfig.configuration
	currentDirectory := harnessConfig["currentDirectory"]
	if currentDirectory == "" {
		currentDirectory = srcFolder
	}

	units := testCaseContentWithConfig.testUnitData
	var toBeCompiled []*harnessutil.TestFile
	var otherFiles []*harnessutil.TestFile
	var tsConfigOptions core.CompilerOptions
	hasNonDtsFiles := core.Some(
		units,
		func(unit *testUnit) bool { return !tspath.FileExtensionIs(unit.name, tspath.ExtensionDts) })
	var tsConfigFiles []*harnessutil.TestFile
	if testCaseContentWithConfig.tsConfig != nil {
		tsConfigOptions = *testCaseContentWithConfig.tsConfig.ParsedConfig.CompilerOptions
		tsConfigFiles = []*harnessutil.TestFile{
			createHarnessTestFile(testCaseContentWithConfig.tsConfigFileUnitData, currentDirectory),
		}
		for _, unit := range units {
			if slices.Contains(
				testCaseContentWithConfig.tsConfig.ParsedConfig.FileNames,
				tspath.GetNormalizedAbsolutePath(unit.name, currentDirectory),
			) {
				toBeCompiled = append(toBeCompiled, createHarnessTestFile(unit, currentDirectory))
			} else {
				otherFiles = append(otherFiles, createHarnessTestFile(unit, currentDirectory))
			}
		}
	} else {
		baseUrl, ok := harnessConfig["baseUrl"]
		if ok && !tspath.IsRootedDiskPath(baseUrl) {
			harnessConfig["baseUrl"] = tspath.GetNormalizedAbsolutePath(baseUrl, currentDirectory)
		}

		lastUnit := units[len(units)-1]
		// We need to assemble the list of input files for the compiler and other related files on the 'filesystem' (ie in a multi-file test)
		// If the last file in a test uses require or a triple slash reference we'll assume all other files will be brought in via references,
		// otherwise, assume all files are just meant to be in the same compilation session without explicit references to one another.

		if testCaseContentWithConfig.configuration["noImplicitReferences"] != "" ||
			strings.Contains(lastUnit.content, requireStr) ||
			referencesRegex.MatchString(lastUnit.content) {
			toBeCompiled = append(toBeCompiled, createHarnessTestFile(lastUnit, currentDirectory))
			for _, unit := range units[:len(units)-1] {
				otherFiles = append(otherFiles, createHarnessTestFile(unit, currentDirectory))
			}
		} else {
			toBeCompiled = core.Map(units, func(unit *testUnit) *harnessutil.TestFile { return createHarnessTestFile(unit, currentDirectory) })
		}
	}

	result := harnessutil.CompileFiles(
		t,
		toBeCompiled,
		otherFiles,
		harnessConfig,
		&tsConfigOptions,
		currentDirectory,
		testCaseContentWithConfig.symlinks,
	)

	return &compilerTest{
		filename:       filename,
		basename:       basename,
		configuredName: configuredName,
		options:        result.Options,
		harnessOptions: result.HarnessOptions,
		result:         result,
		tsConfigFiles:  tsConfigFiles,
		toBeCompiled:   toBeCompiled,
		otherFiles:     otherFiles,
		hasNonDtsFiles: hasNonDtsFiles,
	}
}

<<<<<<< HEAD
func (c *compilerTest) verifyDiagnostics(t *testing.T, suiteName string, isDiff bool) {
	if isDiff {
		// !!! Enable this when we're ready to diff test diagnostics
		return
	}

	t.Run("error", func(t *testing.T) {
		t.Parallel()
		defer func() {
			if r := recover(); r != nil {
				t.Fatalf("Panic on error baseline:\n%v", r)
			}
		}()
		files := core.Concatenate(c.tsConfigFiles, core.Concatenate(c.toBeCompiled, c.otherFiles))
		tsbaseline.DoErrorBaseline(t, c.configuredName, files, c.result.Diagnostics, c.result.Options.Pretty.IsTrue(), baseline.Options{Subfolder: suiteName, IsDiff: isDiff})
	})
}

func (c *compilerTest) verifyTypesAndSymbols(t *testing.T, suiteName string, isDiff bool) {
=======
func (c *compilerTest) verifyDiagnostics(t *testing.T, suiteName string) {
	files := core.Concatenate(c.tsConfigFiles, core.Concatenate(c.toBeCompiled, c.otherFiles))
	tsbaseline.DoErrorBaseline(t, c.configuredName, files, c.result.Diagnostics, c.result.Options.Pretty.IsTrue(), suiteName)
}

func (c *compilerTest) verifyTypesAndSymbols(t *testing.T, suiteName string) {
>>>>>>> a0d7c87c
	noTypesAndSymbols := c.harnessOptions.NoTypesAndSymbols
	if noTypesAndSymbols {
		return
	}
	program := c.result.Program
	allFiles := core.Filter(
		core.Concatenate(c.toBeCompiled, c.otherFiles),
		func(f *harnessutil.TestFile) bool {
			return program.GetSourceFile(f.UnitName) != nil
		},
	)

	headerComponents := tspath.GetPathComponentsRelativeTo(repo.TestDataPath, c.filename, tspath.ComparePathsOptions{})
	if isDiff {
		headerComponents = headerComponents[4:] // Strip "./../_submodules/TypeScript" prefix
	}
	header := tspath.GetPathFromPathComponents(headerComponents)
	tsbaseline.DoTypeAndSymbolBaseline(
		t,
		c.configuredName,
		header,
		program,
		allFiles,
		baseline.Options{Subfolder: suiteName, IsDiff: isDiff},
		false,
		false,
		len(c.result.Diagnostics) > 0,
	)
}

func createHarnessTestFile(unit *testUnit, currentDirectory string) *harnessutil.TestFile {
	return &harnessutil.TestFile{
		UnitName: tspath.GetNormalizedAbsolutePath(unit.name, currentDirectory),
		Content:  unit.content,
	}
}<|MERGE_RESOLUTION|>--- conflicted
+++ resolved
@@ -104,7 +104,6 @@
 	}
 }
 
-<<<<<<< HEAD
 var localBasePath = filepath.Join(repo.TestDataPath, "baselines", "local")
 
 func (r *CompilerBaselineRunner) cleanUpLocal(t *testing.T) {
@@ -115,8 +114,6 @@
 	}
 }
 
-=======
->>>>>>> a0d7c87c
 // Set of compiler options for which we allow variations to be specified in the test file,
 // for instance `// @strict: true, false`.
 var compilerVaryBy map[string]struct{} = getCompilerVaryByMap()
@@ -148,18 +145,16 @@
 }
 
 func (r *CompilerBaselineRunner) runTest(t *testing.T, filename string) {
-<<<<<<< HEAD
 	defer func() {
 		if r := recover(); r != nil {
 			t.Fatalf("Panic on compiling test for baseline:\n%v", r)
 		}
 	}()
-=======
->>>>>>> a0d7c87c
 	test := getCompilerFileBasedTest(t, filename)
 	basename := tspath.GetBaseFileName(filename)
 	if len(test.configurations) > 0 {
 		for _, config := range test.configurations {
+			t.Run(basename+" "+config.Name, func(t *testing.T) { r.runSingleConfigTest(t, test, config) })
 			t.Run(basename+" "+config.Name, func(t *testing.T) { r.runSingleConfigTest(t, test, config) })
 		}
 	} else {
@@ -321,7 +316,6 @@
 	}
 }
 
-<<<<<<< HEAD
 func (c *compilerTest) verifyDiagnostics(t *testing.T, suiteName string, isDiff bool) {
 	if isDiff {
 		// !!! Enable this when we're ready to diff test diagnostics
@@ -341,14 +335,6 @@
 }
 
 func (c *compilerTest) verifyTypesAndSymbols(t *testing.T, suiteName string, isDiff bool) {
-=======
-func (c *compilerTest) verifyDiagnostics(t *testing.T, suiteName string) {
-	files := core.Concatenate(c.tsConfigFiles, core.Concatenate(c.toBeCompiled, c.otherFiles))
-	tsbaseline.DoErrorBaseline(t, c.configuredName, files, c.result.Diagnostics, c.result.Options.Pretty.IsTrue(), suiteName)
-}
-
-func (c *compilerTest) verifyTypesAndSymbols(t *testing.T, suiteName string) {
->>>>>>> a0d7c87c
 	noTypesAndSymbols := c.harnessOptions.NoTypesAndSymbols
 	if noTypesAndSymbols {
 		return
