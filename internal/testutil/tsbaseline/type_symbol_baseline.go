--- conflicted
+++ resolved
@@ -321,11 +321,7 @@
 	for len(work) > 0 {
 		elem := work[len(work)-1]
 		work = work[:len(work)-1]
-<<<<<<< HEAD
-		if elem.Flags & ast.NodeFlagsReparsed != 0 {
-=======
 		if elem.Flags&ast.NodeFlagsReparsed != 0 && elem.Kind != ast.KindTypeAssertionExpression {
->>>>>>> 09b95922
 			continue
 		}
 		result = append(result, elem)
