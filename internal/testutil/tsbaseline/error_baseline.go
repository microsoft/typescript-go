--- conflicted
+++ resolved
@@ -91,13 +91,8 @@
 
 	var result []string
 
-<<<<<<< HEAD
-	outputErrorText := func(diag *ast.Diagnostic) {
+	outputErrorText := func(diag diagnosticwriter.Diagnostic) {
 		message := diagnosticwriter.FlattenDiagnosticMessage(diag, harnessNewLine, locale.Default)
-=======
-	outputErrorText := func(diag diagnosticwriter.Diagnostic) {
-		message := diagnosticwriter.FlattenDiagnosticMessage(diag, harnessNewLine)
->>>>>>> 5bec4c39
 
 		var errLines []string
 		for line := range strings.SplitSeq(removeTestPathPrefixes(message, false), "\n") {
