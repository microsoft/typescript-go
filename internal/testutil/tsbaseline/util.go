--- conflicted
+++ resolved
@@ -22,9 +22,6 @@
 )
 
 func removeTestPathPrefixes(text string, retainTrailingDirectorySeparator bool) string {
-<<<<<<< HEAD
-	return testPathPrefix.ReplaceAllString(text, "")
-=======
 	return testPathPrefix.ReplaceAllStringFunc(text, func(match string) string {
 		scheme := testPathPrefix.FindStringSubmatch(match)[1]
 		if scheme != "" {
@@ -35,7 +32,6 @@
 		}
 		return ""
 	})
->>>>>>> 7d635d73
 }
 
 func isDefaultLibraryFile(filePath string) bool {
