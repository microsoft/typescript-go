--- conflicted
+++ resolved
@@ -86,20 +86,14 @@
 
 var _ project.ServiceHost = (*ProjectServiceHost)(nil)
 
-<<<<<<< HEAD
-func Setup(files map[string]string, typingsInstaller ...TestTypingsInstaller) (*project.Service, *ProjectServiceHost) {
-=======
-func Setup(files map[string]any) (*project.Service, *ProjectServiceHost) {
->>>>>>> 5fddc86f
+func Setup(files map[string]any, testOptions *TestTypingsInstaller) (*project.Service, *ProjectServiceHost) {
 	host := newProjectServiceHost(files)
-	var options *TestTypingsInstaller
-	if typingsInstaller != nil {
-		options = &typingsInstaller[0]
-		host.testOptions = &options.TestTypingsInstallerOptions
+	if testOptions != nil {
+		host.testOptions = &testOptions.TestTypingsInstallerOptions
 	}
 	var throttleLimit int
-	if options != nil && options.ThrottleLimit != 0 {
-		throttleLimit = options.ThrottleLimit
+	if testOptions != nil && testOptions.ThrottleLimit != 0 {
+		throttleLimit = testOptions.ThrottleLimit
 	} else {
 		throttleLimit = 5
 	}
@@ -117,7 +111,6 @@
 	return service, host
 }
 
-<<<<<<< HEAD
 func (p *ProjectServiceHost) NpmInstall(cwd string, npmInstallArgs []string) ([]byte, error) {
 	if p.testOptions == nil {
 		return nil, nil
@@ -215,10 +208,7 @@
 	builder.WriteString(fmt.Sprintf("\n    \"%s\": {%s\n    }", entry, TypesRegistryConfigText()))
 }
 
-func newProjectServiceHost(files map[string]string) *ProjectServiceHost {
-=======
 func newProjectServiceHost(files map[string]any) *ProjectServiceHost {
->>>>>>> 5fddc86f
 	fs := bundled.WrapFS(vfstest.FromMap(files, false /*useCaseSensitiveFileNames*/))
 	host := &ProjectServiceHost{
 		fs:                 fs,
