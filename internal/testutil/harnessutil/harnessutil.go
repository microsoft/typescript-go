package harnessutil

import (
	"fmt"
	"io/fs"
	"maps"
	"os"
	"path/filepath"
	"regexp"
	"slices"
	"strconv"
	"strings"
	"sync"
	"testing"
	"testing/fstest"

	"github.com/microsoft/typescript-go/internal/ast"
	"github.com/microsoft/typescript-go/internal/bundled"
	"github.com/microsoft/typescript-go/internal/collections"
	"github.com/microsoft/typescript-go/internal/compiler"
	"github.com/microsoft/typescript-go/internal/core"
	"github.com/microsoft/typescript-go/internal/parser"
	"github.com/microsoft/typescript-go/internal/repo"
	"github.com/microsoft/typescript-go/internal/scanner"
	"github.com/microsoft/typescript-go/internal/sourcemap"
	"github.com/microsoft/typescript-go/internal/testutil"
	"github.com/microsoft/typescript-go/internal/tsoptions"
	"github.com/microsoft/typescript-go/internal/tspath"
	"github.com/microsoft/typescript-go/internal/vfs"
	"github.com/microsoft/typescript-go/internal/vfs/vfstest"
)

// Posix-style path to additional test libraries
const testLibFolder = "/.lib"

type TestFile struct {
	UnitName string
	Content  string
}

// This maps a compiler setting to its string value, after splitting by commas,
// handling inclusions and exclusions, and deduplicating.
// For example, if a test file contains:
//
//	// @target: esnext, es2015
//
// Then the map will map "target" to "esnext", and another map will map "target" to "es2015".
type TestConfiguration = map[string]string

type NamedTestConfiguration struct {
	Name   string
	Config TestConfiguration
}

type HarnessOptions struct {
	AllowNonTsExtensions    bool
	CaseSensitivity         tspath.CaseSensitivity
	BaselineFile            string
	IncludeBuiltFile        string
	FileName                string
	LibFiles                []string
	NoErrorTruncation       bool
	SuppressOutputPathCheck bool
	NoImplicitReferences    bool
	CurrentDirectory        string
	Symlink                 string
	Link                    string
	NoTypesAndSymbols       bool
	FullEmitPaths           bool
	NoCheck                 bool
	ReportDiagnostics       bool
	CaptureSuggestions      bool
	TypescriptVersion       string
}

func CompileFiles(
	t *testing.T,
	inputFiles []*TestFile,
	otherFiles []*TestFile,
	testConfig TestConfiguration,
	tsconfigOptions *core.CompilerOptions,
	currentDirectory string,
	symlinks map[string]string,
) *CompilationResult {
	var compilerOptions core.CompilerOptions
	if tsconfigOptions != nil {
		compilerOptions = *tsconfigOptions
	}
	// Set default options for tests
	if compilerOptions.NewLine == core.NewLineKindNone {
		compilerOptions.NewLine = core.NewLineKindCRLF
	}
	if compilerOptions.SkipDefaultLibCheck == core.TSUnknown {
		compilerOptions.SkipDefaultLibCheck = core.TSTrue
	}
	compilerOptions.NoErrorTruncation = core.TSTrue
	harnessOptions := HarnessOptions{CaseSensitivity: tspath.CaseSensitive, CurrentDirectory: currentDirectory}

	// Parse harness and compiler options from the test configuration
	if testConfig != nil {
		setOptionsFromTestConfig(t, testConfig, &compilerOptions, &harnessOptions)
	}

	return CompileFilesEx(t, inputFiles, otherFiles, &harnessOptions, &compilerOptions, currentDirectory, symlinks)
}

func CompileFilesEx(
	t *testing.T,
	inputFiles []*TestFile,
	otherFiles []*TestFile,
	harnessOptions *HarnessOptions,
	compilerOptions *core.CompilerOptions,
	currentDirectory string,
	symlinks map[string]string,
) *CompilationResult {
	var programFileNames []string
	for _, file := range inputFiles {
		fileName := tspath.GetNormalizedAbsolutePath(file.UnitName, currentDirectory)

		if !tspath.FileExtensionIs(fileName, tspath.ExtensionJson) {
			programFileNames = append(programFileNames, fileName)
		}
	}

	// !!! Note: lib files are not going to be in `built/local`.
	// In addition, not all files that used to be in `built/local` are going to exist.
	// Files from built\local that are requested by test "@includeBuiltFiles" to be in the context.
	// Treat them as library files, so include them in build, but not in baselines.
	// if harnessOptions.includeBuiltFile != "" {
	// 	programFileNames = append(programFileNames, tspath.CombinePaths(builtFolder, harnessOptions.includeBuiltFile))
	// }

	// Performance optimization; avoid copying in the /.lib folder if the test doesn't need it.
	includeLibDir := core.Some(inputFiles, func(file *TestFile) bool { return strings.Contains(file.Content, testLibFolder+"/") })

	// Files from testdata\lib that are requested by "@libFiles"
	if len(harnessOptions.LibFiles) > 0 {
		for _, libFile := range harnessOptions.LibFiles {
			if libFile == "lib.d.ts" && compilerOptions.NoLib != core.TSTrue {
				// We used to override lib with a custom lib.d.ts for some reason. Skip this unless it becomes necessary.
				continue
			}
			programFileNames = append(programFileNames, tspath.CombinePaths(testLibFolder, libFile))
			includeLibDir = true
		}
	}

	// !!!
	// ts.assign(options, ts.convertToOptionsWithAbsolutePaths(options, path => ts.getNormalizedAbsolutePath(path, currentDirectory)));
	if compilerOptions.OutDir != "" {
		compilerOptions.OutDir = tspath.GetNormalizedAbsolutePath(compilerOptions.OutDir, currentDirectory)
	}
	if compilerOptions.Project != "" {
		compilerOptions.Project = tspath.GetNormalizedAbsolutePath(compilerOptions.Project, currentDirectory)
	}
	if compilerOptions.RootDir != "" {
		compilerOptions.RootDir = tspath.GetNormalizedAbsolutePath(compilerOptions.RootDir, currentDirectory)
	}
	if compilerOptions.TsBuildInfoFile != "" {
		compilerOptions.TsBuildInfoFile = tspath.GetNormalizedAbsolutePath(compilerOptions.TsBuildInfoFile, currentDirectory)
	}
	if compilerOptions.BaseUrl != "" {
		compilerOptions.BaseUrl = tspath.GetNormalizedAbsolutePath(compilerOptions.BaseUrl, currentDirectory)
	}
	if compilerOptions.DeclarationDir != "" {
		compilerOptions.DeclarationDir = tspath.GetNormalizedAbsolutePath(compilerOptions.DeclarationDir, currentDirectory)
	}
	for i, rootDir := range compilerOptions.RootDirs {
		compilerOptions.RootDirs[i] = tspath.GetNormalizedAbsolutePath(rootDir, currentDirectory)
	}
	for i, typeRoot := range compilerOptions.TypeRoots {
		compilerOptions.TypeRoots[i] = tspath.GetNormalizedAbsolutePath(typeRoot, currentDirectory)
	}

	// Create fake FS for testing
	testfs := map[string]any{}
	for _, file := range inputFiles {
		fileName := tspath.GetNormalizedAbsolutePath(file.UnitName, currentDirectory)
		testfs[fileName] = &fstest.MapFile{
			Data: []byte(file.Content),
		}
	}
	for _, file := range otherFiles {
		fileName := tspath.GetNormalizedAbsolutePath(file.UnitName, currentDirectory)
		testfs[fileName] = &fstest.MapFile{
			Data: []byte(file.Content),
		}
	}
	for src, target := range symlinks {
		srcFileName := tspath.GetNormalizedAbsolutePath(src, currentDirectory)
		targetFileName := tspath.GetNormalizedAbsolutePath(target, currentDirectory)
		testfs[srcFileName] = vfstest.Symlink(targetFileName)
	}

<<<<<<< HEAD
	fs := vfstest.FromMap(testfs, harnessOptions.CaseSensitivity)
=======
	if includeLibDir {
		maps.Copy(testfs, testLibFolderMap())
	}

	fs := vfstest.FromMap(testfs, harnessOptions.UseCaseSensitiveFileNames)
>>>>>>> 1da26057
	fs = bundled.WrapFS(fs)
	fs = NewOutputRecorderFS(fs)

	host := createCompilerHost(fs, bundled.LibPath(), compilerOptions, currentDirectory)
	result := compileFilesWithHost(host, programFileNames, compilerOptions, harnessOptions)
	result.Symlinks = symlinks
	result.Repeat = func(testConfig TestConfiguration) *CompilationResult {
		newHarnessOptions := *harnessOptions
		newCompilerOptions := *compilerOptions
		setOptionsFromTestConfig(t, testConfig, &newCompilerOptions, &newHarnessOptions)
		return CompileFilesEx(t, inputFiles, otherFiles, &newHarnessOptions, &newCompilerOptions, currentDirectory, symlinks)
	}
	return result
}

var testLibFolderMap = sync.OnceValue(func() map[string]any {
	testfs := make(map[string]any)
	libfs := os.DirFS(filepath.Join(repo.TypeScriptSubmodulePath, "tests", "lib"))
	err := fs.WalkDir(libfs, ".", func(path string, d fs.DirEntry, err error) error {
		if err != nil {
			return err
		}
		if d.IsDir() {
			return nil
		}
		content, err := fs.ReadFile(libfs, path)
		if err != nil {
			return err
		}
		testfs[testLibFolder+"/"+path] = &fstest.MapFile{
			Data: content,
		}
		return nil
	})
	if err != nil {
		panic(fmt.Sprintf("Failed to read lib dir: %v", err))
	}
	return testfs
})

func setOptionsFromTestConfig(t *testing.T, testConfig TestConfiguration, compilerOptions *core.CompilerOptions, harnessOptions *HarnessOptions) {
	for name, value := range testConfig {
		if name == "typescriptversion" {
			continue
		}

		commandLineOption := getCommandLineOption(name)
		if commandLineOption != nil {
			parsedValue := getOptionValue(t, commandLineOption, value)
			errors := tsoptions.ParseCompilerOptions(commandLineOption.Name, parsedValue, compilerOptions)
			if len(errors) > 0 {
				t.Fatalf("Error parsing value '%s' for compiler option '%s'.", value, commandLineOption.Name)
			}
			continue
		}
		harnessOption := getHarnessOption(name)
		if harnessOption != nil {
			parsedValue := getOptionValue(t, harnessOption, value)
			parseHarnessOption(t, harnessOption.Name, parsedValue, harnessOptions)
			continue
		}

		t.Fatalf("Unknown compiler option '%s'.", name)
	}
}

var harnessCommandLineOptions = []*tsoptions.CommandLineOption{
	{
		Name: "allowNonTsExtensions",
		Kind: tsoptions.CommandLineOptionTypeBoolean,
	},
	{
		Name: "useCaseSensitiveFileNames",
		Kind: tsoptions.CommandLineOptionTypeBoolean,
	},
	{
		Name: "baselineFile",
		Kind: tsoptions.CommandLineOptionTypeString,
	},
	{
		Name: "includeBuiltFile",
		Kind: tsoptions.CommandLineOptionTypeString,
	},
	{
		Name: "fileName",
		Kind: tsoptions.CommandLineOptionTypeString,
	},
	{
		Name: "libFiles",
		Kind: tsoptions.CommandLineOptionTypeList,
	},
	{
		Name: "noErrorTruncation",
		Kind: tsoptions.CommandLineOptionTypeBoolean,
	},
	{
		Name: "suppressOutputPathCheck",
		Kind: tsoptions.CommandLineOptionTypeBoolean,
	},
	{
		Name: "noImplicitReferences",
		Kind: tsoptions.CommandLineOptionTypeBoolean,
	},
	{
		Name: "currentDirectory",
		Kind: tsoptions.CommandLineOptionTypeString,
	},
	{
		Name: "symlink",
		Kind: tsoptions.CommandLineOptionTypeString,
	},
	{
		Name: "link",
		Kind: tsoptions.CommandLineOptionTypeString,
	},
	{
		Name: "noTypesAndSymbols",
		Kind: tsoptions.CommandLineOptionTypeBoolean,
	},
	// Emitted js baseline will print full paths for every output file
	{
		Name: "fullEmitPaths",
		Kind: tsoptions.CommandLineOptionTypeBoolean,
	},
	{
		Name: "noCheck",
		Kind: tsoptions.CommandLineOptionTypeBoolean,
	},
	// used to enable error collection in `transpile` baselines
	{
		Name: "reportDiagnostics",
		Kind: tsoptions.CommandLineOptionTypeBoolean,
	},
	// Adds suggestion diagnostics to error baselines
	{
		Name: "captureSuggestions",
		Kind: tsoptions.CommandLineOptionTypeBoolean,
	},
}

func getHarnessOption(name string) *tsoptions.CommandLineOption {
	return core.Find(harnessCommandLineOptions, func(option *tsoptions.CommandLineOption) bool {
		return strings.ToLower(option.Name) == strings.ToLower(name)
	})
}

func parseHarnessOption(t *testing.T, key string, value any, options *HarnessOptions) {
	switch key {
	case "allowNonTsExtensions":
		options.AllowNonTsExtensions = value.(bool)
	case "useCaseSensitiveFileNames":
		if useCaseSensitiveFileNames := value.(bool); useCaseSensitiveFileNames {
			options.CaseSensitivity = tspath.CaseSensitive
		} else {
			options.CaseSensitivity = tspath.CaseInsensitive
		}
	case "baselineFile":
		options.BaselineFile = value.(string)
	case "includeBuiltFile":
		options.IncludeBuiltFile = value.(string)
	case "fileName":
		options.FileName = value.(string)
	case "libFiles":
		options.LibFiles = value.([]string)
	case "noErrorTruncation":
		options.NoErrorTruncation = value.(bool)
	case "suppressOutputPathCheck":
		options.SuppressOutputPathCheck = value.(bool)
	case "noImplicitReferences":
		options.NoImplicitReferences = value.(bool)
	case "currentDirectory":
		options.CurrentDirectory = value.(string)
	case "symlink":
		options.Symlink = value.(string)
	case "link":
		options.Link = value.(string)
	case "noTypesAndSymbols":
		options.NoTypesAndSymbols = value.(bool)
	case "fullEmitPaths":
		options.FullEmitPaths = value.(bool)
	case "noCheck":
		options.NoCheck = value.(bool)
	case "reportDiagnostics":
		options.ReportDiagnostics = value.(bool)
	case "captureSuggestions":
		options.CaptureSuggestions = value.(bool)
	case "typescriptVersion":
		options.TypescriptVersion = value.(string)
	default:
		t.Fatalf("Unknown harness option '%s'.", key)
	}
}

var deprecatedModuleResolution []string = []string{"node", "classic", "node10"}

func getOptionValue(t *testing.T, option *tsoptions.CommandLineOption, value string) tsoptions.CompilerOptionsValue {
	switch option.Kind {
	case tsoptions.CommandLineOptionTypeString:
		return value
	case tsoptions.CommandLineOptionTypeNumber:
		numVal, err := strconv.Atoi(value)
		if err != nil {
			t.Fatalf("Value for option '%s' must be a number, got: %v", option.Name, value)
		}
		return numVal
	case tsoptions.CommandLineOptionTypeBoolean:
		switch strings.ToLower(value) {
		case "true":
			return true
		case "false":
			return false
		default:
			t.Fatalf("Value for option '%s' must be a boolean, got: %v", option.Name, value)
		}
	case tsoptions.CommandLineOptionTypeEnum:
		enumVal, ok := option.EnumMap().Get(strings.ToLower(value))
		if !ok {
			t.Fatalf("Value for option '%s' must be one of %s, got: %v", option.Name, strings.Join(slices.Collect(option.EnumMap().Keys()), ","), value)
		}
		return enumVal
	case tsoptions.CommandLineOptionTypeList, tsoptions.CommandLineOptionTypeListOrElement:
		listVal, errors := tsoptions.ParseListTypeOption(option, value)
		if len(errors) > 0 {
			t.Fatalf("Unknown value '%s' for compiler option '%s'", value, option.Name)
		}
		return listVal
	case tsoptions.CommandLineOptionTypeObject:
		t.Fatalf("Object type options like '%s' are not supported", option.Name)
	}
	return nil
}

type cachedCompilerHost struct {
	compiler.CompilerHost
	options *core.CompilerOptions
}

var sourceFileCache collections.SyncMap[sourceFileCacheKey, *ast.SourceFile]

type sourceFileCacheKey struct {
	core.SourceFileAffectingCompilerOptions
	fileName        string
	path            tspath.Path
	languageVersion core.ScriptTarget
	text            string
}

func (h *cachedCompilerHost) GetSourceFile(fileName string, path tspath.Path, languageVersion core.ScriptTarget) *ast.SourceFile {
	text, _ := h.FS().ReadFile(fileName)

	key := sourceFileCacheKey{
		SourceFileAffectingCompilerOptions: h.options.SourceFileAffecting(),
		fileName:                           fileName,
		path:                               path,
		languageVersion:                    languageVersion,
		text:                               text,
	}

	if cached, ok := sourceFileCache.Load(key); ok {
		return cached
	}

	// !!! dedupe with compiler.compilerHost
	var sourceFile *ast.SourceFile
	if tspath.FileExtensionIs(fileName, tspath.ExtensionJson) {
		sourceFile = parser.ParseJSONText(fileName, path, text)
	} else {
		// !!! JSDocParsingMode
		sourceFile = parser.ParseSourceFile(fileName, path, text, languageVersion, scanner.JSDocParsingModeParseAll)
	}

	result, _ := sourceFileCache.LoadOrStore(key, sourceFile)
	return result
}

func createCompilerHost(fs vfs.FS, defaultLibraryPath string, options *core.CompilerOptions, currentDirectory string) compiler.CompilerHost {
	return &cachedCompilerHost{
		CompilerHost: compiler.NewCompilerHost(options, currentDirectory, fs, defaultLibraryPath),
		options:      options,
	}
}

func compileFilesWithHost(
	host compiler.CompilerHost,
	rootFiles []string,
	options *core.CompilerOptions,
	harnessOptions *HarnessOptions,
) *CompilationResult {
	// !!!
	// if (compilerOptions.project || !rootFiles || rootFiles.length === 0) {
	// 	const project = readProject(host.parseConfigHost, compilerOptions.project, compilerOptions);
	// 	if (project) {
	// 		if (project.errors && project.errors.length > 0) {
	// 			return new CompilationResult(host, compilerOptions, /*program*/ undefined, /*result*/ undefined, project.errors);
	// 		}
	// 		if (project.config) {
	// 			rootFiles = project.config.fileNames;
	// 			compilerOptions = project.config.options;
	// 		}
	// 	}
	// 	delete compilerOptions.project;
	// }

	// !!! Need `getPreEmitDiagnostics` program for this
	// pre-emit/post-emit error comparison requires declaration emit twice, which can be slow. If it's unlikely to flag any error consistency issues
	// and if the test is running `skipLibCheck` - an indicator that we want the tets to run quickly - skip the before/after error comparison, too
	// skipErrorComparison := len(rootFiles) >= 100 || options.SkipLibCheck == core.TSTrue && options.Declaration == core.TSTrue
	// var preProgram *compiler.Program
	// if !skipErrorComparison {
	// preProgram = ts.createProgram({ rootNames: rootFiles || [], options: { ...compilerOptions, configFile: compilerOptions.configFile, traceResolution: false }, host, typeScriptVersion })
	// }
	// let preErrors = preProgram && ts.getPreEmitDiagnostics(preProgram);
	// if (preProgram && harnessOptions.captureSuggestions) {
	//     preErrors = ts.concatenate(preErrors, ts.flatMap(preProgram.getSourceFiles(), f => preProgram.getSuggestionDiagnostics(f)));
	// }

	// const program = ts.createProgram({ rootNames: rootFiles || [], options: compilerOptions, host, harnessOptions.typeScriptVersion });
	// const emitResult = program.emit();
	// let postErrors = ts.getPreEmitDiagnostics(program);
	// !!! Need `getSuggestionDiagnostics` for this
	// if (harnessOptions.captureSuggestions) {
	//     postErrors = ts.concatenate(postErrors, ts.flatMap(program.getSourceFiles(), f => program.getSuggestionDiagnostics(f)));
	// }
	// const longerErrors = ts.length(preErrors) > postErrors.length ? preErrors : postErrors;
	// const shorterErrors = longerErrors === preErrors ? postErrors : preErrors;
	// const errors = preErrors && (preErrors.length !== postErrors.length) ? [
	//     ...shorterErrors!,
	//     ts.addRelatedInfo(
	//         ts.createCompilerDiagnostic({
	//             category: ts.DiagnosticCategory.Error,
	//             code: -1,
	//             key: "-1",
	//             message: `Pre-emit (${preErrors.length}) and post-emit (${postErrors.length}) diagnostic counts do not match! This can indicate that a semantic _error_ was added by the emit resolver - such an error may not be reflected on the command line or in the editor, but may be captured in a baseline here!`,
	//         }),
	//         ts.createCompilerDiagnostic({
	//             category: ts.DiagnosticCategory.Error,
	//             code: -1,
	//             key: "-1",
	//             message: `The excess diagnostics are:`,
	//         }),
	//         ...ts.filter(longerErrors!, p => !ts.some(shorterErrors, p2 => ts.compareDiagnostics(p, p2) === ts.Comparison.EqualTo)),
	//     ),
	// ] : postErrors;
	program := createProgram(host, options, rootFiles)
	var diagnostics []*ast.Diagnostic
	diagnostics = append(diagnostics, program.GetSyntacticDiagnostics(nil)...)
	diagnostics = append(diagnostics, program.GetSemanticDiagnostics(nil)...)
	diagnostics = append(diagnostics, program.GetGlobalDiagnostics()...)
	emitResult := program.Emit(compiler.EmitOptions{})

	return newCompilationResult(options, program, emitResult, diagnostics, harnessOptions)
}

type CompilationResult struct {
	Diagnostics      []*ast.Diagnostic
	Result           *compiler.EmitResult
	Program          *compiler.Program
	Options          *core.CompilerOptions
	HarnessOptions   *HarnessOptions
	JS               collections.OrderedMap[string, *TestFile]
	DTS              collections.OrderedMap[string, *TestFile]
	Maps             collections.OrderedMap[string, *TestFile]
	Symlinks         map[string]string
	Repeat           func(TestConfiguration) *CompilationResult
	outputs          []*TestFile
	inputs           []*TestFile
	inputsAndOutputs collections.OrderedMap[string, *CompilationOutput]
}

type CompilationOutput struct {
	Inputs []*TestFile
	JS     *TestFile
	DTS    *TestFile
	Map    *TestFile
}

func newCompilationResult(
	options *core.CompilerOptions,
	program *compiler.Program,
	result *compiler.EmitResult,
	diagnostics []*ast.Diagnostic,
	harnessOptions *HarnessOptions,
) *CompilationResult {
	if program != nil {
		options = program.Options()
	}

	c := &CompilationResult{
		Diagnostics:    diagnostics,
		Result:         result,
		Program:        program,
		Options:        options,
		HarnessOptions: harnessOptions,
	}

	fs := program.Host().FS().(*OutputRecorderFS)
	if fs != nil && program != nil {
		// Corsa, unlike Strada, can use multiple threads for emit. As a result, the order of outputs is non-deterministic.
		// To make the order deterministic, we sort the outputs by the order of the inputs.
		var js, dts, maps collections.OrderedMap[string, *TestFile]
		for _, document := range fs.Outputs() {
			if tspath.HasJSFileExtension(document.UnitName) ||
				tspath.HasJSONFileExtension(document.UnitName) {
				js.Set(document.UnitName, document)
			} else if tspath.IsDeclarationFileName(document.UnitName) {
				dts.Set(document.UnitName, document)
			} else if tspath.FileExtensionIs(document.UnitName, ".map") {
				maps.Set(document.UnitName, document)
			}
		}

		if options.OutFile != "" {
			/// !!! options.OutFile not yet supported
		} else {
			// using the order from the inputs, populate the outputs
			for _, sourceFile := range program.GetSourceFiles() {
				input := &TestFile{UnitName: sourceFile.FileName(), Content: sourceFile.Text()}
				c.inputs = append(c.inputs, input)
				if !tspath.IsDeclarationFileName(sourceFile.FileName()) {
					extname := core.GetOutputExtension(sourceFile.FileName(), options.Jsx)
					outputs := &CompilationOutput{
						Inputs: []*TestFile{input},
						JS:     js.GetOrZero(c.getOutputPath(sourceFile.FileName(), extname)),
						DTS:    dts.GetOrZero(c.getOutputPath(sourceFile.FileName(), tspath.GetDeclarationEmitExtensionForPath(sourceFile.FileName()))),
						Map:    maps.GetOrZero(c.getOutputPath(sourceFile.FileName(), extname+".map")),
					}
					c.inputsAndOutputs.Set(sourceFile.FileName(), outputs)
					if outputs.JS != nil {
						c.inputsAndOutputs.Set(outputs.JS.UnitName, outputs)
						c.JS.Set(outputs.JS.UnitName, outputs.JS)
						js.Delete(outputs.JS.UnitName)
						c.outputs = append(c.outputs, outputs.JS)
					}
					if outputs.DTS != nil {
						c.inputsAndOutputs.Set(outputs.DTS.UnitName, outputs)
						c.DTS.Set(outputs.DTS.UnitName, outputs.DTS)
						dts.Delete(outputs.DTS.UnitName)
						c.outputs = append(c.outputs, outputs.DTS)
					}
					if outputs.Map != nil {
						c.inputsAndOutputs.Set(outputs.Map.UnitName, outputs)
						c.Maps.Set(outputs.Map.UnitName, outputs.Map)
						maps.Delete(outputs.Map.UnitName)
						c.outputs = append(c.outputs, outputs.Map)
					}
				}
			}
		}

		// add any unhandled outputs, ordered by unit name
		for _, document := range slices.SortedFunc(js.Values(), compareTestFiles) {
			c.JS.Set(document.UnitName, document)
		}
		for _, document := range slices.SortedFunc(dts.Values(), compareTestFiles) {
			c.DTS.Set(document.UnitName, document)
		}
		for _, document := range slices.SortedFunc(maps.Values(), compareTestFiles) {
			c.Maps.Set(document.UnitName, document)
		}
	}

	return c
}

func compareTestFiles(a *TestFile, b *TestFile) int {
	return strings.Compare(a.UnitName, b.UnitName)
}

func (c *CompilationResult) getOutputPath(path string, ext string) string {
	if c.Options.OutFile != "" {
		/// !!! options.OutFile not yet supported
	} else {
		path = tspath.ResolvePath(c.Program.Host().GetCurrentDirectory(), path)
		var outDir string
		if ext == ".d.ts" || ext == ".d.mts" || ext == ".d.cts" || (strings.HasSuffix(ext, ".ts") && strings.Contains(ext, ".d.")) {
			outDir = c.Options.DeclarationDir
			if outDir == "" {
				outDir = c.Options.OutDir
			}
		} else {
			outDir = c.Options.OutDir
		}
		if outDir != "" {
			common := c.Program.CommonSourceDirectory()
			if common != "" {
				path = tspath.GetRelativePathFromDirectory(common, path, tspath.ComparePathsOptions{
					CaseSensitivity:  c.Program.Host().FS().CaseSensitivity(),
					CurrentDirectory: c.Program.Host().GetCurrentDirectory(),
				})
				path = tspath.CombinePaths(tspath.ResolvePath(c.Program.Host().GetCurrentDirectory(), c.Options.OutDir), path)
			}
		}
	}
	return tspath.ChangeExtension(path, ext)
}

func (r *CompilationResult) FS() vfs.FS {
	return r.Program.Host().FS()
}

func (r *CompilationResult) GetNumberOfJSFiles(includeJson bool) int {
	if includeJson {
		return r.JS.Size()
	}
	count := 0
	for file := range r.JS.Values() {
		if !tspath.FileExtensionIs(file.UnitName, tspath.ExtensionJson) {
			count++
		}
	}
	return count
}

func (c *CompilationResult) Inputs() []*TestFile {
	return c.inputs
}

func (c *CompilationResult) Outputs() []*TestFile {
	return c.outputs
}

func (c *CompilationResult) GetInputsAndOutputsForFile(path string) *CompilationOutput {
	return c.inputsAndOutputs.GetOrZero(tspath.ResolvePath(c.Program.Host().GetCurrentDirectory(), path))
}

func (c *CompilationResult) GetInputsForFile(path string) []*TestFile {
	outputs := c.GetInputsAndOutputsForFile(path)
	if outputs != nil {
		return outputs.Inputs
	}
	return nil
}

func (c *CompilationResult) GetOutput(path string, kind string /*"js" | "dts" | "map"*/) *TestFile {
	outputs := c.GetInputsAndOutputsForFile(path)
	if outputs != nil {
		switch kind {
		case "js":
			return outputs.JS
		case "dts":
			return outputs.DTS
		case "map":
			return outputs.Map
		}
	}
	return nil
}

func (c *CompilationResult) GetSourceMapRecord() string {
	if c.Result == nil || len(c.Result.SourceMaps) == 0 {
		return ""
	}

	var sourceMapRecorder writerAggregator
	for _, sourceMapData := range c.Result.SourceMaps {
		var prevSourceFile *ast.SourceFile
		var currentFile *TestFile

		if tspath.IsDeclarationFileName(sourceMapData.GeneratedFile) {
			currentFile = c.DTS.GetOrZero(sourceMapData.GeneratedFile)
		} else {
			currentFile = c.JS.GetOrZero(sourceMapData.GeneratedFile)
		}

		sourceMapSpanWriter := newSourceMapSpanWriter(&sourceMapRecorder, sourceMapData.SourceMap, currentFile)
		mapper := sourcemap.DecodeMappings(sourceMapData.SourceMap.Mappings)
		for decodedSourceMapping := range mapper.Values() {
			var currentSourceFile *ast.SourceFile
			if decodedSourceMapping.IsSourceMapping() {
				currentSourceFile = c.Program.GetSourceFile(sourceMapData.InputSourceFileNames[decodedSourceMapping.SourceIndex])
			}
			if currentSourceFile != prevSourceFile {
				if currentSourceFile != nil {
					sourceMapSpanWriter.recordNewSourceFileSpan(decodedSourceMapping, currentSourceFile.Text())
				}
				prevSourceFile = currentSourceFile
			} else {
				sourceMapSpanWriter.recordSourceMapSpan(decodedSourceMapping)
			}
		}
		sourceMapSpanWriter.close()
	}
	return sourceMapRecorder.String()
}

func createProgram(host compiler.CompilerHost, options *core.CompilerOptions, rootFiles []string) *compiler.Program {
	programOptions := compiler.ProgramOptions{
		RootFiles:      rootFiles,
		Host:           host,
		Options:        options,
		SingleThreaded: testutil.TestProgramIsSingleThreaded(),
	}
	program := compiler.NewProgram(programOptions)
	return program
}

func EnumerateFiles(folder string, testRegex *regexp.Regexp, recursive bool) ([]string, error) {
	files, err := listFiles(folder, testRegex, recursive)
	if err != nil {
		return nil, err
	}
	return core.Map(files, tspath.NormalizeSlashes), nil
}

func listFiles(path string, spec *regexp.Regexp, recursive bool) ([]string, error) {
	return listFilesWorker(spec, recursive, path)
}

func listFilesWorker(spec *regexp.Regexp, recursive bool, folder string) ([]string, error) {
	folder = tspath.GetNormalizedAbsolutePath(folder, repo.TestDataPath)
	entries, err := os.ReadDir(folder)
	if err != nil {
		return nil, err
	}
	var paths []string
	for _, entry := range entries {
		path := tspath.NormalizePath(filepath.Join(folder, entry.Name()))
		if !entry.IsDir() {
			if spec == nil || spec.MatchString(path) {
				paths = append(paths, path)
			}
		} else if recursive {
			subPaths, err := listFilesWorker(spec, recursive, path)
			if err != nil {
				return nil, err
			}
			paths = append(paths, subPaths...)
		}
	}
	return paths, nil
}

func getFileBasedTestConfigurationDescription(config TestConfiguration) string {
	var output strings.Builder
	keys := slices.Sorted(maps.Keys(config))
	for i, key := range keys {
		if i > 0 {
			output.WriteString(",")
		}
		fmt.Fprintf(&output, "%s=%s", key, strings.ToLower(config[key]))
	}
	return output.String()
}

func GetFileBasedTestConfigurations(t *testing.T, settings map[string]string, varyByOptions map[string]struct{}) []*NamedTestConfiguration {
	var optionEntries [][]string // Each element slice has the option name as the first element, and the values as the rest
	variationCount := 1
	nonVaryingOptions := make(map[string]string)
	for option, value := range settings {
		if _, ok := varyByOptions[option]; ok {
			entries := splitOptionValues(t, value, option)
			if len(entries) > 1 {
				variationCount *= len(entries)
				if variationCount > 25 {
					t.Fatal("Provided test options exceeded the maximum number of variations")
				}
				optionEntries = append(optionEntries, append([]string{option}, entries...))
			} else if len(entries) == 1 {
				nonVaryingOptions[option] = entries[0]
			}
		} else {
			// Variation is not supported for the option
			nonVaryingOptions[option] = value
		}
	}

	var configurations []*NamedTestConfiguration
	if len(optionEntries) > 0 {
		// Merge varying and non-varying options
		varyingConfigurations := computeFileBasedTestConfigurationVariations(variationCount, optionEntries)
		for _, varyingConfig := range varyingConfigurations {
			description := getFileBasedTestConfigurationDescription(varyingConfig)
			maps.Copy(varyingConfig, nonVaryingOptions)
			configurations = append(configurations, &NamedTestConfiguration{description, varyingConfig})
		}
	} else if len(nonVaryingOptions) > 0 {
		// Only non-varying options
		configurations = append(configurations, &NamedTestConfiguration{"", nonVaryingOptions})
	}
	return configurations
}

// Splits a string value into an array of strings, each corresponding to a unique value for the given option.
// Also handles the `*` value, which includes all possible values for the option, and exclusions using `-` or `!`.
// ```
//
//	splitOptionValues("esnext, es2015, es6", "target") => ["esnext", "es2015"]
//	splitOptionValues("*", "strict") => ["true", "false"]
//	splitOptionValues("*, -true", "strict") => ["false"]
//
// ```
func splitOptionValues(t *testing.T, value string, option string) []string {
	if len(value) == 0 {
		return nil
	}

	star := false
	var includes []string
	var excludes []string
	for _, s := range strings.Split(value, ",") {
		s = strings.TrimSpace(s)
		if len(s) == 0 {
			continue
		}
		if s == "*" {
			star = true
		} else if strings.HasPrefix(s, "-") || strings.HasPrefix(s, "!") {
			excludes = append(excludes, s[1:])
		} else {
			includes = append(includes, s)
		}
	}

	if len(includes) == 0 && !star && len(excludes) == 0 {
		return nil
	}

	// Dedupe the variations by their normalized values
	variations := make(map[tsoptions.CompilerOptionsValue]string)

	// add (and deduplicate) all included entries
	for _, include := range includes {
		value := getValueOfOptionString(t, option, include)
		if _, ok := variations[value]; !ok {
			variations[value] = include
		}
	}

	allValues := getAllValuesForOption(option)
	if star && len(allValues) > 0 {
		// add all entries
		for _, include := range allValues {
			value := getValueOfOptionString(t, option, include)
			if _, ok := variations[value]; !ok {
				variations[value] = include
			}
		}
	}

	// remove all excluded entries
	for _, exclude := range excludes {
		value := getValueOfOptionString(t, option, exclude)
		delete(variations, value)
	}

	if len(variations) == 0 {
		panic(fmt.Sprintf("Variations in test option '@%s' resulted in an empty set.", option))
	}
	return slices.Collect(maps.Values(variations))
}

func getValueOfOptionString(t *testing.T, option string, value string) tsoptions.CompilerOptionsValue {
	optionDecl := getCommandLineOption(option)
	if optionDecl == nil {
		t.Fatalf("Unknown option '%s'", option)
	}
	// TODO(gabritto): remove this when we deprecate the tests containing those option values
	if optionDecl.Name == "moduleResolution" && slices.Contains(deprecatedModuleResolution, strings.ToLower(value)) {
		return value
	}
	return getOptionValue(t, optionDecl, value)
}

func getCommandLineOption(option string) *tsoptions.CommandLineOption {
	return core.Find(tsoptions.OptionsDeclarations, func(optionDecl *tsoptions.CommandLineOption) bool {
		return strings.EqualFold(optionDecl.Name, option)
	})
}

func getAllValuesForOption(option string) []string {
	optionDecl := getCommandLineOption(option)
	if optionDecl == nil {
		return nil
	}
	switch optionDecl.Kind {
	case tsoptions.CommandLineOptionTypeEnum:
		return slices.Collect(optionDecl.EnumMap().Keys())
	case tsoptions.CommandLineOptionTypeBoolean:
		return []string{"true", "false"}
	}
	return nil
}

func computeFileBasedTestConfigurationVariations(variationCount int, optionEntries [][]string) []TestConfiguration {
	configurations := make([]TestConfiguration, 0, variationCount)
	computeFileBasedTestConfigurationVariationsWorker(&configurations, optionEntries, 0, make(map[string]string))
	return configurations
}

func computeFileBasedTestConfigurationVariationsWorker(
	configurations *[]TestConfiguration,
	optionEntries [][]string,
	index int,
	variationState TestConfiguration,
) {
	if index >= len(optionEntries) {
		*configurations = append(*configurations, maps.Clone(variationState))
		return
	}

	optionKey := optionEntries[index][0]
	entries := optionEntries[index][1:]
	for _, entry := range entries {
		// set or overwrite the variation, then compute the next variation
		variationState[optionKey] = entry
		computeFileBasedTestConfigurationVariationsWorker(configurations, optionEntries, index+1, variationState)
	}
}

func GetConfigNameFromFileName(filename string) string {
	basenameLower := strings.ToLower(tspath.GetBaseFileName(filename))
	if basenameLower == "tsconfig.json" || basenameLower == "jsconfig.json" {
		return basenameLower
	}
	return ""
}<|MERGE_RESOLUTION|>--- conflicted
+++ resolved
@@ -192,15 +192,11 @@
 		testfs[srcFileName] = vfstest.Symlink(targetFileName)
 	}
 
-<<<<<<< HEAD
-	fs := vfstest.FromMap(testfs, harnessOptions.CaseSensitivity)
-=======
 	if includeLibDir {
 		maps.Copy(testfs, testLibFolderMap())
 	}
 
-	fs := vfstest.FromMap(testfs, harnessOptions.UseCaseSensitiveFileNames)
->>>>>>> 1da26057
+	fs := vfstest.FromMap(testfs, harnessOptions.CaseSensitivity)
 	fs = bundled.WrapFS(fs)
 	fs = NewOutputRecorderFS(fs)
 
