package baseline

import (
	"fmt"
	"io"
	"regexp"
	"slices"
	"strings"
	"testing"

	"github.com/microsoft/typescript-go/internal/ast"
	"github.com/microsoft/typescript-go/internal/compiler"
	"github.com/microsoft/typescript-go/internal/core"
	"github.com/microsoft/typescript-go/internal/testutil"
	"github.com/microsoft/typescript-go/internal/tspath"
	"gotest.tools/v3/assert"
	"gotest.tools/v3/assert/cmp"
)

// IO
const harnessNewLine = "\r\n"

var formatOpts = &compiler.DiagnosticsFormattingOptions{
	NewLine: harnessNewLine,
}

<<<<<<< HEAD
var diagnosticsLocationPrefix = regexp.MustCompile(`(?im)^(lib.*\.d\.ts)\(\d+,\d+\)`)
var diagnosticsLocationPattern = regexp.MustCompile(`(?i)(lib.*\.d\.ts):\d+:\d+`)

func DoErrorBaseline(t testing.TB, baselinePath string, inputFiles []*testutil.TestFile, errors []*ast.Diagnostic, pretty bool, subfolder string) {
=======
type TestFile struct {
	unitName    string
	content     string
	fileOptions map[string]string
}

var (
	diagnosticsLocationPrefix  = regexp.MustCompile(`(?im)^(lib.*\.d\.ts)\(\d+,\d+\)`)
	diagnosticsLocationPattern = regexp.MustCompile(`(?i)(lib.*\.d\.ts):\d+:\d+`)
)

func DoErrorBaseline(t *testing.T, baselinePath string, inputFiles []*TestFile, errors []*ast.Diagnostic, pretty bool) {
>>>>>>> 4f61e6d8
	baselinePath = tsExtension.ReplaceAllString(baselinePath, ".errors.txt")
	var errorBaseline string
	if len(errors) > 0 {
		errorBaseline = getErrorBaseline(t, inputFiles, errors, pretty)
	} else {
		errorBaseline = NoContent
	}
	Run(t, baselinePath, errorBaseline, Options{Subfolder: subfolder})
}

func minimalDiagnosticsToString(diagnostics []*ast.Diagnostic, pretty bool) string {
	var output strings.Builder
	if pretty {
		compiler.FormatDiagnosticsWithColorAndContext(&output, diagnostics, formatOpts)
	} else {
		compiler.WriteFormatDiagnostics(&output, diagnostics, formatOpts)
	}
	return output.String()
}

<<<<<<< HEAD
func getErrorBaseline(t testing.TB, inputFiles []*testutil.TestFile, diagnostics []*ast.Diagnostic, pretty bool) string {
=======
func getErrorBaseline(t *testing.T, inputFiles []*TestFile, diagnostics []*ast.Diagnostic, pretty bool) string {
>>>>>>> 4f61e6d8
	t.Helper()
	outputLines := iterateErrorBaseline(t, inputFiles, diagnostics, pretty)

	if pretty {
		var summaryBuilder strings.Builder
		compiler.WriteErrorSummaryText(
			&summaryBuilder,
			diagnostics,
			formatOpts)
		summary := removeTestPathPrefixes(summaryBuilder.String(), false)
		outputLines = append(outputLines, summary)
	}
	return strings.Join(outputLines, "")
}

<<<<<<< HEAD
func iterateErrorBaseline(t testing.TB, inputFiles []*testutil.TestFile, inputDiagnostics []*ast.Diagnostic, pretty bool) []string {
=======
func iterateErrorBaseline(t *testing.T, inputFiles []*TestFile, inputDiagnostics []*ast.Diagnostic, pretty bool) []string {
>>>>>>> 4f61e6d8
	t.Helper()
	diagnostics := slices.Clone(inputDiagnostics)
	slices.SortFunc(diagnostics, compiler.CompareDiagnostics)

	var outputLines strings.Builder
	// Count up all errors that were found in files other than lib.d.ts so we don't miss any
	totalErrorsReportedInNonLibraryNonTsconfigFiles := 0
	errorsReported := 0

	firstLine := true

	newLine := func() string {
		if firstLine {
			firstLine = false
			return ""
		}
		return "\r\n"
	}

	var result []string

	outputErrorText := func(diag *ast.Diagnostic) {
		message := flattenDiagnosticMessage(diag, harnessNewLine)

		var errLines []string
		for _, line := range strings.Split(removeTestPathPrefixes(message, false), "\n") {
			line = strings.TrimSuffix(line, "\r")
			if len(line) < 0 {
				continue
			}
			out := fmt.Sprintf("!!! %s TS%d: %s", diag.Category().Name(), diag.Code(), line)
			errLines = append(errLines, out)
		}

		for _, info := range diag.RelatedInformation() {
			var location string
			if info.File() != nil {
				location = " " + formatLocation(info.File(), info.Loc().Pos(), formatOpts, func(output io.Writer, text string, formatStyle string) { fmt.Fprint(output, text) })
			}
			location = removeTestPathPrefixes(location, false)
			if len(location) > 0 && isDefaultLibraryFile(info.File().FileName()) {
				location = diagnosticsLocationPattern.ReplaceAllString(location, "$1:--:--")
			}
			errLines = append(errLines, fmt.Sprintf("!!! related TS%d%s: %s", info.Code(), location, flattenDiagnosticMessage(info, harnessNewLine)))
		}

		for _, e := range errLines {
			outputLines.WriteString(newLine())
			outputLines.WriteString(e)
		}

		errorsReported++

		// do not count errors from lib.d.ts here, they are computed separately as numLibraryDiagnostics
		// if lib.d.ts is explicitly included in input files and there are some errors in it (i.e. because of duplicate identifiers)
		// then they will be added twice thus triggering 'total errors' assertion with condition
		// Similarly for tsconfig, which may be in the input files and contain errors.
		// 'totalErrorsReportedInNonLibraryNonTsconfigFiles + numLibraryDiagnostics + numTsconfigDiagnostics, diagnostics.length

		if diag.File() == nil || !isDefaultLibraryFile(diag.File().FileName()) && !isTsConfigFile(diag.File().FileName()) {
			totalErrorsReportedInNonLibraryNonTsconfigFiles++
		}
	}

	topDiagnostics := minimalDiagnosticsToString(diagnostics, pretty)
	topDiagnostics = removeTestPathPrefixes(topDiagnostics, false)
	topDiagnostics = diagnosticsLocationPrefix.ReplaceAllString(topDiagnostics, "$1(--,--)")

	result = append(result, topDiagnostics+harnessNewLine+harnessNewLine)

	// Report global errors
	for _, error := range diagnostics {
		if error.File() == nil {
			outputErrorText(error)
		}
	}

	result = append(result, outputLines.String())
	outputLines.Reset()
	errorsReported = 0

	// 'merge' the lines of each input file with any errors associated with it
	dupeCase := map[string]int{}
	nonEmptyFiles := core.Filter(inputFiles, func(f *testutil.TestFile) bool { return len(f.Content) > 0 })
	for _, inputFile := range nonEmptyFiles {
		// Filter down to the errors in the file
		fileErrors := core.Filter(diagnostics, func(e *ast.Diagnostic) bool {
			return e.File() != nil &&
				tspath.ComparePaths(removeTestPathPrefixes(e.File().FileName(), false), removeTestPathPrefixes(inputFile.UnitName, false), tspath.ComparePathsOptions{}) == 0
		})

		// Header
		fmt.Fprintf(&outputLines,
			"%s==== %s (%d errors) ====",
			newLine(),
			removeTestPathPrefixes(inputFile.UnitName, false),
			len(fileErrors),
		)

		// Make sure we emit something for every error
		markedErrorCount := 0
		// For each line, emit the line followed by any error squiggles matching this line

		lineStarts := core.ComputeLineStarts(inputFile.Content)
		lines := lineDelimiter.Split(inputFile.Content, -1)

		for lineIndex, line := range lines {
			thisLineStart := int(lineStarts[lineIndex])
			var nextLineStart int
			// On the last line of the file, fake the next line start number so that we handle errors on the last character of the file correctly
			if lineIndex == len(lines)-1 {
				nextLineStart = len(inputFile.Content)
			} else {
				nextLineStart = int(lineStarts[lineIndex+1])
			}
			// Emit this line from the original file
			outputLines.WriteString(newLine())
			outputLines.WriteString("    ")
			outputLines.WriteString(line)
			for _, errDiagnostic := range fileErrors {
				// Does any error start or continue on to this line? Emit squiggles
				end := errDiagnostic.Loc().End()
				if end >= thisLineStart && (errDiagnostic.Loc().Pos() < nextLineStart || lineIndex == len(lines)-1) {
					// How many characters from the start of this line the error starts at (could be positive or negative)
					relativeOffset := errDiagnostic.Loc().Pos() - thisLineStart
					// How many characters of the error are on this line (might be longer than this line in reality)
					length := (end - errDiagnostic.Loc().Pos()) - max(0, -relativeOffset)
					// Calculate the start of the squiggle
					squiggleStart := max(0, relativeOffset)
					// TODO/REVIEW: this doesn't work quite right in the browser if a multi file test has files whose names are just the right length relative to one another
					outputLines.WriteString(newLine())
					outputLines.WriteString("    ")
					outputLines.WriteString(nonWhitespace.ReplaceAllString(line[:squiggleStart], " "))
					outputLines.WriteString(strings.Repeat("~", min(length, len(line)-squiggleStart)))

					// If the error ended here, or we're at the end of the file, emit its message
					if lineIndex == len(lines)-1 || nextLineStart > end {
						outputErrorText(errDiagnostic)
						markedErrorCount++
					}
				}
			}
		}

		// Verify we didn't miss any errors in this file
		assert.Check(t, cmp.Equal(markedErrorCount, len(fileErrors)), "count of errors in "+inputFile.UnitName)
		_, isDupe := dupeCase[sanitizeTestFilePath(inputFile.UnitName)]
		checkDuplicatedFileName(inputFile.UnitName, dupeCase)
		result = append(result, outputLines.String())
		if isDupe {
			// Case-duplicated files on a case-insensitive build will have errors reported in both the dupe and the original
			// thanks to the canse-insensitive path comparison on the error file path - We only want to count those errors once
			// for the assert below, so we subtract them here.
			totalErrorsReportedInNonLibraryNonTsconfigFiles -= errorsReported
		}
		outputLines.Reset()
		errorsReported = 0
	}

	numLibraryDiagnostics := core.CountWhere(
		diagnostics,
		func(d *ast.Diagnostic) bool {
			return d.File() != nil && (isDefaultLibraryFile(d.File().FileName()) || isBuiltFile(d.File().FileName()))
		})
	numTsconfigDiagnostics := core.CountWhere(
		diagnostics,
		func(d *ast.Diagnostic) bool {
			return d.File() != nil && isTsConfigFile(d.File().FileName())
		})

	// Verify we didn't miss any errors in total
	assert.Check(t, cmp.Equal(totalErrorsReportedInNonLibraryNonTsconfigFiles+numLibraryDiagnostics+numTsconfigDiagnostics, len(diagnostics)), "total number of errors")
	return result
}

func flattenDiagnosticMessage(d *ast.Diagnostic, newLine string) string {
	var output strings.Builder
	compiler.WriteFlattenedDiagnosticMessage(&output, d, newLine)
	return output.String()
}

func formatLocation(file *ast.SourceFile, pos int, formatOpts *compiler.DiagnosticsFormattingOptions, writeWithStyleAndReset compiler.FormattedWriter) string {
	var output strings.Builder
	compiler.WriteLocation(&output, file, pos, formatOpts, writeWithStyleAndReset)
	return output.String()
}<|MERGE_RESOLUTION|>--- conflicted
+++ resolved
@@ -24,25 +24,12 @@
 	NewLine: harnessNewLine,
 }
 
-<<<<<<< HEAD
-var diagnosticsLocationPrefix = regexp.MustCompile(`(?im)^(lib.*\.d\.ts)\(\d+,\d+\)`)
-var diagnosticsLocationPattern = regexp.MustCompile(`(?i)(lib.*\.d\.ts):\d+:\d+`)
-
-func DoErrorBaseline(t testing.TB, baselinePath string, inputFiles []*testutil.TestFile, errors []*ast.Diagnostic, pretty bool, subfolder string) {
-=======
-type TestFile struct {
-	unitName    string
-	content     string
-	fileOptions map[string]string
-}
-
 var (
 	diagnosticsLocationPrefix  = regexp.MustCompile(`(?im)^(lib.*\.d\.ts)\(\d+,\d+\)`)
 	diagnosticsLocationPattern = regexp.MustCompile(`(?i)(lib.*\.d\.ts):\d+:\d+`)
 )
 
-func DoErrorBaseline(t *testing.T, baselinePath string, inputFiles []*TestFile, errors []*ast.Diagnostic, pretty bool) {
->>>>>>> 4f61e6d8
+func DoErrorBaseline(t *testing.T, baselinePath string, inputFiles []*testutil.TestFile, errors []*ast.Diagnostic, pretty bool, subfolder string) {
 	baselinePath = tsExtension.ReplaceAllString(baselinePath, ".errors.txt")
 	var errorBaseline string
 	if len(errors) > 0 {
@@ -63,11 +50,7 @@
 	return output.String()
 }
 
-<<<<<<< HEAD
-func getErrorBaseline(t testing.TB, inputFiles []*testutil.TestFile, diagnostics []*ast.Diagnostic, pretty bool) string {
-=======
-func getErrorBaseline(t *testing.T, inputFiles []*TestFile, diagnostics []*ast.Diagnostic, pretty bool) string {
->>>>>>> 4f61e6d8
+func getErrorBaseline(t *testing.T, inputFiles []*testutil.TestFile, diagnostics []*ast.Diagnostic, pretty bool) string {
 	t.Helper()
 	outputLines := iterateErrorBaseline(t, inputFiles, diagnostics, pretty)
 
@@ -83,11 +66,7 @@
 	return strings.Join(outputLines, "")
 }
 
-<<<<<<< HEAD
-func iterateErrorBaseline(t testing.TB, inputFiles []*testutil.TestFile, inputDiagnostics []*ast.Diagnostic, pretty bool) []string {
-=======
-func iterateErrorBaseline(t *testing.T, inputFiles []*TestFile, inputDiagnostics []*ast.Diagnostic, pretty bool) []string {
->>>>>>> 4f61e6d8
+func iterateErrorBaseline(t *testing.T, inputFiles []*testutil.TestFile, inputDiagnostics []*ast.Diagnostic, pretty bool) []string {
 	t.Helper()
 	diagnostics := slices.Clone(inputDiagnostics)
 	slices.SortFunc(diagnostics, compiler.CompareDiagnostics)
