#!/usr/bin/env node

import cp from "node:child_process";
import fs from "node:fs";
import path from "node:path";
import url from "node:url";
import which from "which";
import type {
    MetaModel,
    Notification,
    OrType,
    Property,
    Request,
    Structure,
    Type,
} from "./metaModelSchema.mts";

const __filename = url.fileURLToPath(new URL(import.meta.url));
const __dirname = path.dirname(__filename);

const out = path.resolve(__dirname, "../lsp_generated.go");
const metaModelPath = path.resolve(__dirname, "metaModel.json");

if (!fs.existsSync(metaModelPath)) {
    console.error("Meta model file not found; did you forget to run fetchModel.mjs?");
    process.exit(1);
}

const model: MetaModel = JSON.parse(fs.readFileSync(metaModelPath, "utf-8"));

// Preprocess the model to inline extends/mixins contents
function preprocessModel() {
    const structureMap = new Map<string, Structure>();
    for (const structure of model.structures) {
        structureMap.set(structure.name, structure);
    }

    function collectInheritedProperties(structure: Structure, visited = new Set<string>()): Property[] {
        if (visited.has(structure.name)) {
            return []; // Avoid circular dependencies
        }
        visited.add(structure.name);

        const properties: Property[] = [];
        const inheritanceTypes = [...(structure.extends || []), ...(structure.mixins || [])];

        for (const type of inheritanceTypes) {
            if (type.kind === "reference") {
                const inheritedStructure = structureMap.get(type.name);
                if (inheritedStructure) {
                    properties.push(
                        ...collectInheritedProperties(inheritedStructure, new Set(visited)),
                        ...inheritedStructure.properties,
                    );
                }
            }
        }

        return properties;
    }

    // Inline inheritance for each structure
    for (const structure of model.structures) {
        const inheritedProperties = collectInheritedProperties(structure);

        // Merge properties with structure's own properties taking precedence
        const propertyMap = new Map<string, Property>();

        inheritedProperties.forEach(prop => propertyMap.set(prop.name, prop));
        structure.properties.forEach(prop => propertyMap.set(prop.name, prop));

        structure.properties = Array.from(propertyMap.values());
        structure.extends = undefined;
        structure.mixins = undefined;
    }
}

// Preprocess the model before proceeding
preprocessModel();

interface GoType {
    name: string;
    needsPointer: boolean;
}

interface TypeInfo {
    types: Map<string, GoType>;
    literalTypes: Map<string, string>;
    unionTypes: Map<string, { name: string; type: Type; containedNull: boolean; }[]>;
    typeAliasMap: Map<string, Type>;
}

const typeInfo: TypeInfo = {
    types: new Map(),
    literalTypes: new Map(),
    unionTypes: new Map(),
    typeAliasMap: new Map(),
};

function titleCase(s: string) {
    return s.charAt(0).toUpperCase() + s.slice(1);
}

function resolveType(type: Type): GoType {
    switch (type.kind) {
        case "base":
            switch (type.name) {
                case "integer":
                    return { name: "int32", needsPointer: false };
                case "uinteger":
                    return { name: "uint32", needsPointer: false };
                case "string":
                    return { name: "string", needsPointer: false };
                case "boolean":
                    return { name: "bool", needsPointer: false };
                case "URI":
                    return { name: "URI", needsPointer: false };
                case "DocumentUri":
                    return { name: "DocumentUri", needsPointer: false };
                case "decimal":
                    return { name: "float64", needsPointer: false };
                case "null":
                    return { name: "any", needsPointer: false };
                default:
                    throw new Error(`Unsupported base type: ${type.name}`);
            }

        case "reference":
            const typeAliasOverride = typeAliasOverrides.get(type.name);
            if (typeAliasOverride) {
                return typeAliasOverride;
            }

            // Check if this is a type alias that resolves to a union type
            const aliasedType = typeInfo.typeAliasMap.get(type.name);
            if (aliasedType) {
                return resolveType(aliasedType);
            }

            let refType = typeInfo.types.get(type.name);
            if (!refType) {
                refType = { name: type.name, needsPointer: true };
                typeInfo.types.set(type.name, refType);
            }
            return refType;

        case "array": {
            const elementType = resolveType(type.element);
            const arrayTypeName = elementType.needsPointer
                ? `[]*${elementType.name}`
                : `[]${elementType.name}`;
            return {
                name: arrayTypeName,
                needsPointer: false,
            };
        }

        case "map": {
            const keyType = resolveType(type.key);
            const valueType = resolveType(type.value);
            const valueTypeName = valueType.needsPointer ? `*${valueType.name}` : valueType.name;

            return {
                name: `map[${keyType.name}]${valueTypeName}`,
                needsPointer: false,
            };
        }

        case "tuple": {
            if (
                type.items.length === 2 &&
                type.items[0].kind === "base" && type.items[0].name === "uinteger" &&
                type.items[1].kind === "base" && type.items[1].name === "uinteger"
            ) {
                return { name: "[2]uint32", needsPointer: false };
            }

            throw new Error("Unsupported tuple type: " + JSON.stringify(type));
        }

        case "stringLiteral": {
            const typeName = `StringLiteral${titleCase(type.value)}`;
            typeInfo.literalTypes.set(String(type.value), typeName);
            return { name: typeName, needsPointer: false };
        }

        case "integerLiteral": {
            const typeName = `IntegerLiteral${type.value}`;
            typeInfo.literalTypes.set(String(type.value), typeName);
            return { name: typeName, needsPointer: false };
        }

        case "booleanLiteral": {
            const typeName = `BooleanLiteral${type.value ? "True" : "False"}`;
            typeInfo.literalTypes.set(String(type.value), typeName);
            return { name: typeName, needsPointer: false };
        }
        case "literal":
            if (type.value.properties.length === 0) {
                return { name: "struct{}", needsPointer: false };
            }

            throw new Error("Unexpected non-empty literal object: " + JSON.stringify(type.value));

        case "or": {
            return handleOrType(type);
        }

        default:
            throw new Error(`Unsupported type kind: ${type.kind}`);
    }
}

function flattenOrTypes(types: Type[]): Type[] {
    const flattened = new Set<Type>();

    for (const rawType of types) {
        let type = rawType;

        // Dereference reference types that point to OR types
        if (rawType.kind === "reference") {
            const aliasedType = typeInfo.typeAliasMap.get(rawType.name);
            if (aliasedType && aliasedType.kind === "or") {
                type = aliasedType;
            }
        }

        if (type.kind === "or") {
            // Recursively flatten OR types
            for (const subType of flattenOrTypes(type.items)) {
                flattened.add(subType);
            }
        }
        else {
            flattened.add(rawType);
        }
    }

    return Array.from(flattened);
}

function handleOrType(orType: OrType): GoType {
    // First, flatten any nested OR types
    const types = flattenOrTypes(orType.items);

    // Check for nullable types (OR with null)
    const nullIndex = types.findIndex(item => item.kind === "base" && item.name === "null");
    let containedNull = nullIndex !== -1;

    // If it's nullable, remove the null type from the list
    let nonNullTypes = types;
    if (containedNull) {
        nonNullTypes = types.filter((_, i) => i !== nullIndex);
    }

    // If no types remain after filtering null, this shouldn't happen
    if (nonNullTypes.length === 0) {
        throw new Error("Union type with only null is not supported: " + JSON.stringify(types));
    }

    // Even if only one type remains after filtering null, we still need to create a union type
    // to preserve the nullable behavior (all fields nil = null)

    let memberNames = nonNullTypes.map(type => {
        if (type.kind === "reference") {
            return type.name;
        }
        else if (type.kind === "base") {
            return titleCase(type.name);
        }
        else if (
            type.kind === "array" &&
            (type.element.kind === "reference" || type.element.kind === "base")
        ) {
            return `${titleCase(type.element.name)}s`;
        }
        else if (type.kind === "array") {
            // Handle more complex array types
            const elementType = resolveType(type.element);
            return `${elementType.name}Array`;
        }
        else if (type.kind === "literal" && type.value.properties.length === 0) {
            return "EmptyObject";
        }
        else if (type.kind === "tuple") {
            return "Tuple";
        }
        else {
            throw new Error(`Unsupported type kind in union: ${type.kind}`);
        }
    });

    // Find longest common prefix of member names chunked by PascalCase
    function findLongestCommonPrefix(names: string[]): string {
        if (names.length === 0) return "";
        if (names.length === 1) return "";

        // Split each name into PascalCase chunks
        function splitPascalCase(name: string): string[] {
            const chunks: string[] = [];
            let currentChunk = "";

            for (let i = 0; i < name.length; i++) {
                const char = name[i];
                if (char >= "A" && char <= "Z" && currentChunk.length > 0) {
                    // Start of a new chunk
                    chunks.push(currentChunk);
                    currentChunk = char;
                }
                else {
                    currentChunk += char;
                }
            }

            if (currentChunk.length > 0) {
                chunks.push(currentChunk);
            }

            return chunks;
        }

        const allChunks = names.map(splitPascalCase);
        const minChunkLength = Math.min(...allChunks.map(chunks => chunks.length));

        // Find the longest common prefix of chunks
        let commonChunks: string[] = [];
        for (let i = 0; i < minChunkLength; i++) {
            const chunk = allChunks[0][i];
            if (allChunks.every(chunks => chunks[i] === chunk)) {
                commonChunks.push(chunk);
            }
            else {
                break;
            }
        }

        return commonChunks.join("");
    }

    const commonPrefix = findLongestCommonPrefix(memberNames);

    let unionTypeName = "";

    if (commonPrefix.length > 0) {
        const trimmedMemberNames = memberNames.map(name => name.slice(commonPrefix.length));
        if (trimmedMemberNames.every(name => name)) {
            unionTypeName = commonPrefix + trimmedMemberNames.join("Or");
            memberNames = trimmedMemberNames;
        }
        else {
            unionTypeName = memberNames.join("Or");
        }
    }
    else {
        unionTypeName = memberNames.join("Or");
    }

    if (containedNull) {
        unionTypeName += "OrNull";
    }
    else {
        containedNull = false;
    }

    const union = memberNames.map((name, i) => ({ name, type: nonNullTypes[i], containedNull }));

    typeInfo.unionTypes.set(unionTypeName, union);

    return {
        name: unionTypeName,
        needsPointer: false,
    };
}

const typeAliasOverrides = new Map([
    ["LSPAny", { name: "any", needsPointer: false }],
    ["LSPArray", { name: "[]any", needsPointer: false }],
    ["LSPObject", { name: "map[string]any", needsPointer: false }],
]);

/**
 * First pass: Resolve all type information
 */
function collectTypeDefinitions() {
    // Process all enumerations first to make them available for struct fields
    for (const enumeration of model.enumerations) {
        typeInfo.types.set(enumeration.name, {
            name: enumeration.name,
            needsPointer: false,
        });
    }

    const valueTypes = new Set([
        "Position",
        "Range",
        "Location",
        "Color",
        "TextDocumentIdentifier",
        "NotebookDocumentIdentifier",
        "PreviousResultId",
        "VersionedNotebookDocumentIdentifier",
        "VersionedTextDocumentIdentifier",
        "OptionalVersionedTextDocumentIdentifier",
    ]);

    // Process all structures
    for (const structure of model.structures) {
        typeInfo.types.set(structure.name, {
            name: structure.name,
            needsPointer: !valueTypes.has(structure.name),
        });
    }

    // Process all type aliases
    for (const typeAlias of model.typeAliases) {
        if (typeAliasOverrides.has(typeAlias.name)) {
            continue;
        }

        // Store the alias mapping so we can resolve it later
        typeInfo.typeAliasMap.set(typeAlias.name, typeAlias.type);
    }
}

function formatDocumentation(s: string | undefined): string {
    if (!s) return "";

    let lines: string[] = [];

    for (let line of s.split("\n")) {
        line = line.trimEnd();
        line = line.replace(/(\w ) +/g, "$1");
        line = line.replace(/\{@link(?:code)?.*?([^} ]+)\}/g, "$1");
        line = line.replace(/^@(since|proposed|deprecated)(.*)/, (_, tag, rest) => {
            lines.push("");
            return `${titleCase(tag)}${rest ? ":" + rest : "."}`;
        });
        lines.push(line);
    }

    // filter out contiguous empty lines
    while (true) {
        const toRemove = lines.findIndex((line, index) => {
            if (line) return false;
            if (index === 0) return true;
            if (index === lines.length - 1) return true;
            return !(lines[index - 1] && lines[index + 1]);
        });
        if (toRemove === -1) break;
        lines.splice(toRemove, 1);
    }

    return lines.length > 0 ? "// " + lines.join("\n// ") + "\n" : "";
}

function methodNameIdentifier(name: string) {
    return name.split("/").map(v => v === "$" ? "" : titleCase(v)).join("");
}

/**
 * Generate the Go code
 */
function generateCode() {
    const parts: string[] = [];

    function write(s: string) {
        parts.push(s);
    }

    function writeLine(s = "") {
        parts.push(s + "\n");
    }

    // File header
    writeLine("// Code generated by generate.mts; DO NOT EDIT.");
    writeLine("");
    writeLine("package lsproto");
    writeLine("");
    writeLine(`import (`);
    writeLine(`\t"fmt"`);
    writeLine("");
    writeLine(`\t"github.com/go-json-experiment/json"`);
    writeLine(`\t"github.com/go-json-experiment/json/jsontext"`);
    writeLine(`)`);
    writeLine("");
    writeLine("// Meta model version " + model.metaData.version);
    writeLine("");

    // Generate structures
    writeLine("// Structures\n");

    for (const structure of model.structures) {
        function generateStructFields(name: string, includeDocumentation: boolean) {
            if (includeDocumentation) {
                write(formatDocumentation(structure.documentation));
            }

            writeLine(`type ${name} struct {`);

            // Properties are now inlined, no need to embed extends/mixins
            for (const prop of structure.properties) {
                if (includeDocumentation) {
                    write(formatDocumentation(prop.documentation));
                }

                const type = resolveType(prop.type);
                const goType = prop.optional || type.needsPointer ? `*${type.name}` : type.name;

                writeLine(`\t${titleCase(prop.name)} ${goType} \`json:"${prop.name}${prop.optional ? ",omitzero" : ""}"\``);

                if (includeDocumentation) {
                    writeLine("");
                }
            }

            writeLine("}");
            writeLine("");
        }

        generateStructFields(structure.name, true);
        writeLine("");

<<<<<<< HEAD
        if (hasTextDocumentURI(structure)) {
            // Generate TextDocumentURI method
            writeLine(`func (s *${structure.name}) TextDocumentURI() DocumentUri {`);
            writeLine(`\treturn s.TextDocument.Uri`);
            writeLine(`}`);
            writeLine("");
        }

        // Generate UnmarshalJSON method for structure validation
=======
        // Generate UnmarshalJSONFrom method for structure validation
>>>>>>> fc4f2039
        const requiredProps = structure.properties?.filter(p => !p.optional) || [];
        if (requiredProps.length > 0) {
            writeLine(`\tvar _ json.UnmarshalerFrom = (*${structure.name})(nil)`);
            writeLine("");

            writeLine(`func (s *${structure.name}) UnmarshalJSONFrom(dec *jsontext.Decoder) error {`);
            writeLine(`\tvar (`);
            for (const prop of requiredProps) {
                writeLine(`\t\tseen${titleCase(prop.name)} bool`);
            }
            writeLine(`\t)`);
            writeLine("");

            writeLine(`\tif k := dec.PeekKind(); k != '{' {`);
            writeLine(`\t\treturn fmt.Errorf("expected object start, but encountered %v", k)`);
            writeLine(`\t}`);
            writeLine(`\tif _, err := dec.ReadToken(); err != nil {`);
            writeLine(`\t\treturn err`);
            writeLine(`\t}`);
            writeLine("");

            writeLine(`\tfor dec.PeekKind() != '}' {`);
            writeLine("name, err := dec.ReadValue()");
            writeLine(`\t\tif err != nil {`);
            writeLine(`\t\t\treturn err`);
            writeLine(`\t\t}`);
            writeLine(`\t\tswitch string(name) {`);

            for (const prop of structure.properties) {
                writeLine(`\t\tcase \`"${prop.name}"\`:`);
                if (!prop.optional) {
                    writeLine(`\t\t\tseen${titleCase(prop.name)} = true`);
                }
                writeLine(`\t\t\tif err := json.UnmarshalDecode(dec, &s.${titleCase(prop.name)}); err != nil {`);
                writeLine(`\t\t\t\treturn err`);
                writeLine(`\t\t\t}`);
            }

            writeLine(`\t\tdefault:`);
            writeLine(`\t\t// Ignore unknown properties.`);
            writeLine(`\t\t}`);
            writeLine(`\t}`);
            writeLine("");

            writeLine(`\tif _, err := dec.ReadToken(); err != nil {`);
            writeLine(`\t\treturn err`);
            writeLine(`\t}`);
            writeLine("");

            for (const prop of requiredProps) {
                writeLine(`\tif !seen${titleCase(prop.name)} {`);
                writeLine(`\t\treturn fmt.Errorf("required property '${prop.name}' is missing")`);
                writeLine(`\t}`);
            }

            writeLine("");
            writeLine(`\treturn nil`);
            writeLine(`}`);
            writeLine("");
        }
    }

    // Generate enumerations
    writeLine("// Enumerations\n");

    for (const enumeration of model.enumerations) {
        write(formatDocumentation(enumeration.documentation));

        let baseType;
        switch (enumeration.type.name) {
            case "string":
                baseType = "string";
                break;
            case "integer":
                baseType = "int32";
                break;
            case "uinteger":
                baseType = "uint32";
                break;
            default:
                throw new Error(`Unsupported enum type: ${enumeration.type.name}`);
        }

        writeLine(`type ${enumeration.name} ${baseType}`);
        writeLine("");

        // Get the pre-processed enum entries map that avoids duplicates

        const enumValues = enumeration.values.map(value => ({
            value: String(value.value),
            identifier: `${enumeration.name}${value.name}`,
            documentation: value.documentation,
            deprecated: value.deprecated,
        }));

        writeLine("const (");

        // Process entries with unique identifiers
        for (const entry of enumValues) {
            write(formatDocumentation(entry.documentation));

            let valueLiteral;
            // Handle string values
            if (enumeration.type.name === "string") {
                valueLiteral = `"${entry.value.replace(/^"|"$/g, "")}"`;
            }
            else {
                valueLiteral = entry.value;
            }

            writeLine(`\t${entry.identifier} ${enumeration.name} = ${valueLiteral}`);
        }

        writeLine(")");
        writeLine("");
    }

    const requestsAndNotifications: (Request | Notification)[] = [...model.requests, ...model.notifications];

    // Generate unmarshalParams function
    writeLine("func unmarshalParams(method Method, data []byte) (any, error) {");
    writeLine("\tswitch method {");

    // Requests and notifications
    for (const request of requestsAndNotifications) {
        const methodName = methodNameIdentifier(request.method);

        if (!request.params) {
            writeLine(`\tcase Method${methodName}:`);
            writeLine(`\t\treturn unmarshalEmpty(data)`);
            continue;
        }
        if (Array.isArray(request.params)) {
            throw new Error("Unexpected array type for request params: " + JSON.stringify(request.params));
        }

        const resolvedType = resolveType(request.params);

        writeLine(`\tcase Method${methodName}:`);
        if (resolvedType.name === "any") {
            writeLine(`\t\treturn unmarshalAny(data)`);
        }
        else {
            writeLine(`\t\treturn unmarshalPtrTo[${resolvedType.name}](data)`);
        }
    }

    writeLine("\tdefault:");
    writeLine(`\t\treturn unmarshalAny(data)`);
    writeLine("\t}");
    writeLine("}");
    writeLine("");

    writeLine("// Methods");
    writeLine("const (");
    for (const request of requestsAndNotifications) {
        write(formatDocumentation(request.documentation));

        const methodName = methodNameIdentifier(request.method);

        writeLine(`\tMethod${methodName} Method = "${request.method}"`);
    }
    writeLine(")");
    writeLine("");

    // Generate request response types
    writeLine("// Request response types");
    writeLine("");

    for (const request of requestsAndNotifications) {
        const methodName = methodNameIdentifier(request.method);

        let responseTypeName: string | undefined;

        if ("result" in request) {
            if (request.typeName && request.typeName.endsWith("Request")) {
                responseTypeName = request.typeName.replace(/Request$/, "Response");
            }
            else {
                responseTypeName = `${methodName}Response`;
            }

            writeLine(`// Response type for \`${request.method}\``);
            const resultType = resolveType(request.result);
            const goType = resultType.needsPointer ? `*${resultType.name}` : resultType.name;

            writeLine(`type ${responseTypeName} = ${goType}`);
            writeLine("");
        }

        if (Array.isArray(request.params)) {
            throw new Error("Unexpected request params for " + methodName + ": " + JSON.stringify(request.params));
        }

        const paramType = request.params ? resolveType(request.params) : undefined;
        const paramGoType = paramType ? (paramType.needsPointer ? `*${paramType.name}` : paramType.name) : "any";

        writeLine(`// Type mapping info for \`${request.method}\``);
        if (responseTypeName) {
            writeLine(`var ${methodName}Info = RequestInfo[${paramGoType}, ${responseTypeName}]{Method: Method${methodName}}`);
        }
        else {
            writeLine(`var ${methodName}Info = NotificationInfo[${paramGoType}]{Method: Method${methodName}}`);
        }

        writeLine("");
    }

    // Generate union types
    writeLine("// Union types\n");

    for (const [name, members] of typeInfo.unionTypes.entries()) {
        writeLine(`type ${name} struct {`);
        const uniqueTypeFields = new Map(); // Maps type name -> field name

        for (const member of members) {
            const type = resolveType(member.type);
            const memberType = type.name;

            // If this type name already exists in our map, skip it
            if (!uniqueTypeFields.has(memberType)) {
                const fieldName = titleCase(member.name);
                uniqueTypeFields.set(memberType, fieldName);
                writeLine(`\t${fieldName} *${memberType}`);
            }
        }

        writeLine(`}`);
        writeLine("");

        // Get the field names and types for marshal/unmarshal methods
        const fieldEntries = Array.from(uniqueTypeFields.entries()).map(([typeName, fieldName]) => ({ fieldName, typeName }));

        // Marshal method
        writeLine(`var _ json.MarshalerTo = (*${name})(nil)`);
        writeLine("");

        writeLine(`func (o *${name}) MarshalJSONTo(enc *jsontext.Encoder) error {`);

        // Determine if this union contained null (check if any member has containedNull = true)
        const unionContainedNull = members.some(member => member.containedNull);
        if (unionContainedNull) {
            write(`\tassertAtMostOne("more than one element of ${name} is set", `);
        }
        else {
            write(`\tassertOnlyOne("exactly one element of ${name} should be set", `);
        }

        // Create assertion to ensure at most one field is set at a time

        // Write the assertion conditions
        for (let i = 0; i < fieldEntries.length; i++) {
            if (i > 0) write(", ");
            write(`o.${fieldEntries[i].fieldName} != nil`);
        }
        writeLine(`)`);
        writeLine("");

        for (const entry of fieldEntries) {
            writeLine(`\tif o.${entry.fieldName} != nil {`);
            writeLine(`\t\treturn json.MarshalEncode(enc, o.${entry.fieldName})`);
            writeLine(`\t}`);
        }

        // If all fields are nil, marshal as null (only for unions that can contain null)
        if (unionContainedNull) {
            writeLine(`\treturn enc.WriteToken(jsontext.Null)`);
        }
        else {
            writeLine(`\tpanic("unreachable")`);
        }
        writeLine(`}`);
        writeLine("");

        // Unmarshal method
        writeLine(`var _ json.UnmarshalerFrom = (*${name})(nil)`);
        writeLine("");

        writeLine(`func (o *${name}) UnmarshalJSONFrom(dec *jsontext.Decoder) error {`);
        writeLine(`\t*o = ${name}{}`);
        writeLine("");

        writeLine("\tdata, err := dec.ReadValue()");
        writeLine("\tif err != nil {");
        writeLine("\t\treturn err");
        writeLine("\t}");

        if (unionContainedNull) {
            writeLine(`\tif string(data) == "null" {`);
            writeLine(`\t\treturn nil`);
            writeLine(`\t}`);
            writeLine("");
        }

        for (const entry of fieldEntries) {
            writeLine(`\tvar v${entry.fieldName} ${entry.typeName}`);
            writeLine(`\tif err := json.Unmarshal(data, &v${entry.fieldName}); err == nil {`);
            writeLine(`\t\to.${entry.fieldName} = &v${entry.fieldName}`);
            writeLine(`\t\treturn nil`);
            writeLine(`\t}`);
        }

        // Match the error format from the original script
        writeLine(`\treturn fmt.Errorf("invalid ${name}: %s", data)`);
        writeLine(`}`);
        writeLine("");
    }

    // Generate literal types
    writeLine("// Literal types\n");

    for (const [value, name] of typeInfo.literalTypes.entries()) {
        const jsonValue = JSON.stringify(value);

        writeLine(`// ${name} is a literal type for ${jsonValue}`);
        writeLine(`type ${name} struct{}`);
        writeLine("");

        writeLine(`var _ json.MarshalerTo = ${name}{}`);
        writeLine("");

        writeLine(`func (o ${name}) MarshalJSONTo(enc *jsontext.Encoder) error {`);
        writeLine(`\treturn enc.WriteValue(jsontext.Value(\`${jsonValue}\`))`);
        writeLine(`}`);
        writeLine("");

        writeLine(`var _ json.UnmarshalerFrom = &${name}{}`);
        writeLine("");

        writeLine(`func (o *${name}) UnmarshalJSONFrom(dec *jsontext.Decoder) error {`);
        writeLine(`\tv, err := dec.ReadValue();`);
        writeLine(`\tif err != nil {`);
        writeLine(`\t\treturn err`);
        writeLine(`\t}`);
        writeLine(`\tif string(v) != \`${jsonValue}\` {`);
        writeLine(`\t\treturn fmt.Errorf("expected ${name} value %s, got %s", \`${jsonValue}\`, v)`);
        writeLine(`\t}`);
        writeLine(`\treturn nil`);
        writeLine(`}`);
        writeLine("");
    }

    return parts.join("");
}

function hasTextDocumentURI(structure: Structure) {
    return structure.properties?.some(p =>
        !p.optional &&
        p.name === "textDocument" &&
        p.type.kind === "reference" &&
        p.type.name === "TextDocumentIdentifier"
    );
}

/**
 * Main function
 */
function main() {
    try {
        collectTypeDefinitions();
        const generatedCode = generateCode();
        fs.writeFileSync(out, generatedCode);

        // Format with gofmt
        const gofmt = which.sync("go");
        cp.execFileSync(gofmt, ["tool", "mvdan.cc/gofumpt", "-lang=go1.24", "-w", out]);

        console.log(`Successfully generated ${out}`);
    }
    catch (error) {
        console.error("Error generating code:", error);
        process.exit(1);
    }
}

main();
<|MERGE_RESOLUTION|>--- conflicted
+++ resolved
@@ -1,911 +1,907 @@
-#!/usr/bin/env node
-
-import cp from "node:child_process";
-import fs from "node:fs";
-import path from "node:path";
-import url from "node:url";
-import which from "which";
-import type {
-    MetaModel,
-    Notification,
-    OrType,
-    Property,
-    Request,
-    Structure,
-    Type,
-} from "./metaModelSchema.mts";
-
-const __filename = url.fileURLToPath(new URL(import.meta.url));
-const __dirname = path.dirname(__filename);
-
-const out = path.resolve(__dirname, "../lsp_generated.go");
-const metaModelPath = path.resolve(__dirname, "metaModel.json");
-
-if (!fs.existsSync(metaModelPath)) {
-    console.error("Meta model file not found; did you forget to run fetchModel.mjs?");
-    process.exit(1);
-}
-
-const model: MetaModel = JSON.parse(fs.readFileSync(metaModelPath, "utf-8"));
-
-// Preprocess the model to inline extends/mixins contents
-function preprocessModel() {
-    const structureMap = new Map<string, Structure>();
-    for (const structure of model.structures) {
-        structureMap.set(structure.name, structure);
-    }
-
-    function collectInheritedProperties(structure: Structure, visited = new Set<string>()): Property[] {
-        if (visited.has(structure.name)) {
-            return []; // Avoid circular dependencies
-        }
-        visited.add(structure.name);
-
-        const properties: Property[] = [];
-        const inheritanceTypes = [...(structure.extends || []), ...(structure.mixins || [])];
-
-        for (const type of inheritanceTypes) {
-            if (type.kind === "reference") {
-                const inheritedStructure = structureMap.get(type.name);
-                if (inheritedStructure) {
-                    properties.push(
-                        ...collectInheritedProperties(inheritedStructure, new Set(visited)),
-                        ...inheritedStructure.properties,
-                    );
-                }
-            }
-        }
-
-        return properties;
-    }
-
-    // Inline inheritance for each structure
-    for (const structure of model.structures) {
-        const inheritedProperties = collectInheritedProperties(structure);
-
-        // Merge properties with structure's own properties taking precedence
-        const propertyMap = new Map<string, Property>();
-
-        inheritedProperties.forEach(prop => propertyMap.set(prop.name, prop));
-        structure.properties.forEach(prop => propertyMap.set(prop.name, prop));
-
-        structure.properties = Array.from(propertyMap.values());
-        structure.extends = undefined;
-        structure.mixins = undefined;
-    }
-}
-
-// Preprocess the model before proceeding
-preprocessModel();
-
-interface GoType {
-    name: string;
-    needsPointer: boolean;
-}
-
-interface TypeInfo {
-    types: Map<string, GoType>;
-    literalTypes: Map<string, string>;
-    unionTypes: Map<string, { name: string; type: Type; containedNull: boolean; }[]>;
-    typeAliasMap: Map<string, Type>;
-}
-
-const typeInfo: TypeInfo = {
-    types: new Map(),
-    literalTypes: new Map(),
-    unionTypes: new Map(),
-    typeAliasMap: new Map(),
-};
-
-function titleCase(s: string) {
-    return s.charAt(0).toUpperCase() + s.slice(1);
-}
-
-function resolveType(type: Type): GoType {
-    switch (type.kind) {
-        case "base":
-            switch (type.name) {
-                case "integer":
-                    return { name: "int32", needsPointer: false };
-                case "uinteger":
-                    return { name: "uint32", needsPointer: false };
-                case "string":
-                    return { name: "string", needsPointer: false };
-                case "boolean":
-                    return { name: "bool", needsPointer: false };
-                case "URI":
-                    return { name: "URI", needsPointer: false };
-                case "DocumentUri":
-                    return { name: "DocumentUri", needsPointer: false };
-                case "decimal":
-                    return { name: "float64", needsPointer: false };
-                case "null":
-                    return { name: "any", needsPointer: false };
-                default:
-                    throw new Error(`Unsupported base type: ${type.name}`);
-            }
-
-        case "reference":
-            const typeAliasOverride = typeAliasOverrides.get(type.name);
-            if (typeAliasOverride) {
-                return typeAliasOverride;
-            }
-
-            // Check if this is a type alias that resolves to a union type
-            const aliasedType = typeInfo.typeAliasMap.get(type.name);
-            if (aliasedType) {
-                return resolveType(aliasedType);
-            }
-
-            let refType = typeInfo.types.get(type.name);
-            if (!refType) {
-                refType = { name: type.name, needsPointer: true };
-                typeInfo.types.set(type.name, refType);
-            }
-            return refType;
-
-        case "array": {
-            const elementType = resolveType(type.element);
-            const arrayTypeName = elementType.needsPointer
-                ? `[]*${elementType.name}`
-                : `[]${elementType.name}`;
-            return {
-                name: arrayTypeName,
-                needsPointer: false,
-            };
-        }
-
-        case "map": {
-            const keyType = resolveType(type.key);
-            const valueType = resolveType(type.value);
-            const valueTypeName = valueType.needsPointer ? `*${valueType.name}` : valueType.name;
-
-            return {
-                name: `map[${keyType.name}]${valueTypeName}`,
-                needsPointer: false,
-            };
-        }
-
-        case "tuple": {
-            if (
-                type.items.length === 2 &&
-                type.items[0].kind === "base" && type.items[0].name === "uinteger" &&
-                type.items[1].kind === "base" && type.items[1].name === "uinteger"
-            ) {
-                return { name: "[2]uint32", needsPointer: false };
-            }
-
-            throw new Error("Unsupported tuple type: " + JSON.stringify(type));
-        }
-
-        case "stringLiteral": {
-            const typeName = `StringLiteral${titleCase(type.value)}`;
-            typeInfo.literalTypes.set(String(type.value), typeName);
-            return { name: typeName, needsPointer: false };
-        }
-
-        case "integerLiteral": {
-            const typeName = `IntegerLiteral${type.value}`;
-            typeInfo.literalTypes.set(String(type.value), typeName);
-            return { name: typeName, needsPointer: false };
-        }
-
-        case "booleanLiteral": {
-            const typeName = `BooleanLiteral${type.value ? "True" : "False"}`;
-            typeInfo.literalTypes.set(String(type.value), typeName);
-            return { name: typeName, needsPointer: false };
-        }
-        case "literal":
-            if (type.value.properties.length === 0) {
-                return { name: "struct{}", needsPointer: false };
-            }
-
-            throw new Error("Unexpected non-empty literal object: " + JSON.stringify(type.value));
-
-        case "or": {
-            return handleOrType(type);
-        }
-
-        default:
-            throw new Error(`Unsupported type kind: ${type.kind}`);
-    }
-}
-
-function flattenOrTypes(types: Type[]): Type[] {
-    const flattened = new Set<Type>();
-
-    for (const rawType of types) {
-        let type = rawType;
-
-        // Dereference reference types that point to OR types
-        if (rawType.kind === "reference") {
-            const aliasedType = typeInfo.typeAliasMap.get(rawType.name);
-            if (aliasedType && aliasedType.kind === "or") {
-                type = aliasedType;
-            }
-        }
-
-        if (type.kind === "or") {
-            // Recursively flatten OR types
-            for (const subType of flattenOrTypes(type.items)) {
-                flattened.add(subType);
-            }
-        }
-        else {
-            flattened.add(rawType);
-        }
-    }
-
-    return Array.from(flattened);
-}
-
-function handleOrType(orType: OrType): GoType {
-    // First, flatten any nested OR types
-    const types = flattenOrTypes(orType.items);
-
-    // Check for nullable types (OR with null)
-    const nullIndex = types.findIndex(item => item.kind === "base" && item.name === "null");
-    let containedNull = nullIndex !== -1;
-
-    // If it's nullable, remove the null type from the list
-    let nonNullTypes = types;
-    if (containedNull) {
-        nonNullTypes = types.filter((_, i) => i !== nullIndex);
-    }
-
-    // If no types remain after filtering null, this shouldn't happen
-    if (nonNullTypes.length === 0) {
-        throw new Error("Union type with only null is not supported: " + JSON.stringify(types));
-    }
-
-    // Even if only one type remains after filtering null, we still need to create a union type
-    // to preserve the nullable behavior (all fields nil = null)
-
-    let memberNames = nonNullTypes.map(type => {
-        if (type.kind === "reference") {
-            return type.name;
-        }
-        else if (type.kind === "base") {
-            return titleCase(type.name);
-        }
-        else if (
-            type.kind === "array" &&
-            (type.element.kind === "reference" || type.element.kind === "base")
-        ) {
-            return `${titleCase(type.element.name)}s`;
-        }
-        else if (type.kind === "array") {
-            // Handle more complex array types
-            const elementType = resolveType(type.element);
-            return `${elementType.name}Array`;
-        }
-        else if (type.kind === "literal" && type.value.properties.length === 0) {
-            return "EmptyObject";
-        }
-        else if (type.kind === "tuple") {
-            return "Tuple";
-        }
-        else {
-            throw new Error(`Unsupported type kind in union: ${type.kind}`);
-        }
-    });
-
-    // Find longest common prefix of member names chunked by PascalCase
-    function findLongestCommonPrefix(names: string[]): string {
-        if (names.length === 0) return "";
-        if (names.length === 1) return "";
-
-        // Split each name into PascalCase chunks
-        function splitPascalCase(name: string): string[] {
-            const chunks: string[] = [];
-            let currentChunk = "";
-
-            for (let i = 0; i < name.length; i++) {
-                const char = name[i];
-                if (char >= "A" && char <= "Z" && currentChunk.length > 0) {
-                    // Start of a new chunk
-                    chunks.push(currentChunk);
-                    currentChunk = char;
-                }
-                else {
-                    currentChunk += char;
-                }
-            }
-
-            if (currentChunk.length > 0) {
-                chunks.push(currentChunk);
-            }
-
-            return chunks;
-        }
-
-        const allChunks = names.map(splitPascalCase);
-        const minChunkLength = Math.min(...allChunks.map(chunks => chunks.length));
-
-        // Find the longest common prefix of chunks
-        let commonChunks: string[] = [];
-        for (let i = 0; i < minChunkLength; i++) {
-            const chunk = allChunks[0][i];
-            if (allChunks.every(chunks => chunks[i] === chunk)) {
-                commonChunks.push(chunk);
-            }
-            else {
-                break;
-            }
-        }
-
-        return commonChunks.join("");
-    }
-
-    const commonPrefix = findLongestCommonPrefix(memberNames);
-
-    let unionTypeName = "";
-
-    if (commonPrefix.length > 0) {
-        const trimmedMemberNames = memberNames.map(name => name.slice(commonPrefix.length));
-        if (trimmedMemberNames.every(name => name)) {
-            unionTypeName = commonPrefix + trimmedMemberNames.join("Or");
-            memberNames = trimmedMemberNames;
-        }
-        else {
-            unionTypeName = memberNames.join("Or");
-        }
-    }
-    else {
-        unionTypeName = memberNames.join("Or");
-    }
-
-    if (containedNull) {
-        unionTypeName += "OrNull";
-    }
-    else {
-        containedNull = false;
-    }
-
-    const union = memberNames.map((name, i) => ({ name, type: nonNullTypes[i], containedNull }));
-
-    typeInfo.unionTypes.set(unionTypeName, union);
-
-    return {
-        name: unionTypeName,
-        needsPointer: false,
-    };
-}
-
-const typeAliasOverrides = new Map([
-    ["LSPAny", { name: "any", needsPointer: false }],
-    ["LSPArray", { name: "[]any", needsPointer: false }],
-    ["LSPObject", { name: "map[string]any", needsPointer: false }],
-]);
-
-/**
- * First pass: Resolve all type information
- */
-function collectTypeDefinitions() {
-    // Process all enumerations first to make them available for struct fields
-    for (const enumeration of model.enumerations) {
-        typeInfo.types.set(enumeration.name, {
-            name: enumeration.name,
-            needsPointer: false,
-        });
-    }
-
-    const valueTypes = new Set([
-        "Position",
-        "Range",
-        "Location",
-        "Color",
-        "TextDocumentIdentifier",
-        "NotebookDocumentIdentifier",
-        "PreviousResultId",
-        "VersionedNotebookDocumentIdentifier",
-        "VersionedTextDocumentIdentifier",
-        "OptionalVersionedTextDocumentIdentifier",
-    ]);
-
-    // Process all structures
-    for (const structure of model.structures) {
-        typeInfo.types.set(structure.name, {
-            name: structure.name,
-            needsPointer: !valueTypes.has(structure.name),
-        });
-    }
-
-    // Process all type aliases
-    for (const typeAlias of model.typeAliases) {
-        if (typeAliasOverrides.has(typeAlias.name)) {
-            continue;
-        }
-
-        // Store the alias mapping so we can resolve it later
-        typeInfo.typeAliasMap.set(typeAlias.name, typeAlias.type);
-    }
-}
-
-function formatDocumentation(s: string | undefined): string {
-    if (!s) return "";
-
-    let lines: string[] = [];
-
-    for (let line of s.split("\n")) {
-        line = line.trimEnd();
-        line = line.replace(/(\w ) +/g, "$1");
-        line = line.replace(/\{@link(?:code)?.*?([^} ]+)\}/g, "$1");
-        line = line.replace(/^@(since|proposed|deprecated)(.*)/, (_, tag, rest) => {
-            lines.push("");
-            return `${titleCase(tag)}${rest ? ":" + rest : "."}`;
-        });
-        lines.push(line);
-    }
-
-    // filter out contiguous empty lines
-    while (true) {
-        const toRemove = lines.findIndex((line, index) => {
-            if (line) return false;
-            if (index === 0) return true;
-            if (index === lines.length - 1) return true;
-            return !(lines[index - 1] && lines[index + 1]);
-        });
-        if (toRemove === -1) break;
-        lines.splice(toRemove, 1);
-    }
-
-    return lines.length > 0 ? "// " + lines.join("\n// ") + "\n" : "";
-}
-
-function methodNameIdentifier(name: string) {
-    return name.split("/").map(v => v === "$" ? "" : titleCase(v)).join("");
-}
-
-/**
- * Generate the Go code
- */
-function generateCode() {
-    const parts: string[] = [];
-
-    function write(s: string) {
-        parts.push(s);
-    }
-
-    function writeLine(s = "") {
-        parts.push(s + "\n");
-    }
-
-    // File header
-    writeLine("// Code generated by generate.mts; DO NOT EDIT.");
-    writeLine("");
-    writeLine("package lsproto");
-    writeLine("");
-    writeLine(`import (`);
-    writeLine(`\t"fmt"`);
-    writeLine("");
-    writeLine(`\t"github.com/go-json-experiment/json"`);
-    writeLine(`\t"github.com/go-json-experiment/json/jsontext"`);
-    writeLine(`)`);
-    writeLine("");
-    writeLine("// Meta model version " + model.metaData.version);
-    writeLine("");
-
-    // Generate structures
-    writeLine("// Structures\n");
-
-    for (const structure of model.structures) {
-        function generateStructFields(name: string, includeDocumentation: boolean) {
-            if (includeDocumentation) {
-                write(formatDocumentation(structure.documentation));
-            }
-
-            writeLine(`type ${name} struct {`);
-
-            // Properties are now inlined, no need to embed extends/mixins
-            for (const prop of structure.properties) {
-                if (includeDocumentation) {
-                    write(formatDocumentation(prop.documentation));
-                }
-
-                const type = resolveType(prop.type);
-                const goType = prop.optional || type.needsPointer ? `*${type.name}` : type.name;
-
-                writeLine(`\t${titleCase(prop.name)} ${goType} \`json:"${prop.name}${prop.optional ? ",omitzero" : ""}"\``);
-
-                if (includeDocumentation) {
-                    writeLine("");
-                }
-            }
-
-            writeLine("}");
-            writeLine("");
-        }
-
-        generateStructFields(structure.name, true);
-        writeLine("");
-
-<<<<<<< HEAD
-        if (hasTextDocumentURI(structure)) {
-            // Generate TextDocumentURI method
-            writeLine(`func (s *${structure.name}) TextDocumentURI() DocumentUri {`);
-            writeLine(`\treturn s.TextDocument.Uri`);
-            writeLine(`}`);
-            writeLine("");
-        }
-
-        // Generate UnmarshalJSON method for structure validation
-=======
-        // Generate UnmarshalJSONFrom method for structure validation
->>>>>>> fc4f2039
-        const requiredProps = structure.properties?.filter(p => !p.optional) || [];
-        if (requiredProps.length > 0) {
-            writeLine(`\tvar _ json.UnmarshalerFrom = (*${structure.name})(nil)`);
-            writeLine("");
-
-            writeLine(`func (s *${structure.name}) UnmarshalJSONFrom(dec *jsontext.Decoder) error {`);
-            writeLine(`\tvar (`);
-            for (const prop of requiredProps) {
-                writeLine(`\t\tseen${titleCase(prop.name)} bool`);
-            }
-            writeLine(`\t)`);
-            writeLine("");
-
-            writeLine(`\tif k := dec.PeekKind(); k != '{' {`);
-            writeLine(`\t\treturn fmt.Errorf("expected object start, but encountered %v", k)`);
-            writeLine(`\t}`);
-            writeLine(`\tif _, err := dec.ReadToken(); err != nil {`);
-            writeLine(`\t\treturn err`);
-            writeLine(`\t}`);
-            writeLine("");
-
-            writeLine(`\tfor dec.PeekKind() != '}' {`);
-            writeLine("name, err := dec.ReadValue()");
-            writeLine(`\t\tif err != nil {`);
-            writeLine(`\t\t\treturn err`);
-            writeLine(`\t\t}`);
-            writeLine(`\t\tswitch string(name) {`);
-
-            for (const prop of structure.properties) {
-                writeLine(`\t\tcase \`"${prop.name}"\`:`);
-                if (!prop.optional) {
-                    writeLine(`\t\t\tseen${titleCase(prop.name)} = true`);
-                }
-                writeLine(`\t\t\tif err := json.UnmarshalDecode(dec, &s.${titleCase(prop.name)}); err != nil {`);
-                writeLine(`\t\t\t\treturn err`);
-                writeLine(`\t\t\t}`);
-            }
-
-            writeLine(`\t\tdefault:`);
-            writeLine(`\t\t// Ignore unknown properties.`);
-            writeLine(`\t\t}`);
-            writeLine(`\t}`);
-            writeLine("");
-
-            writeLine(`\tif _, err := dec.ReadToken(); err != nil {`);
-            writeLine(`\t\treturn err`);
-            writeLine(`\t}`);
-            writeLine("");
-
-            for (const prop of requiredProps) {
-                writeLine(`\tif !seen${titleCase(prop.name)} {`);
-                writeLine(`\t\treturn fmt.Errorf("required property '${prop.name}' is missing")`);
-                writeLine(`\t}`);
-            }
-
-            writeLine("");
-            writeLine(`\treturn nil`);
-            writeLine(`}`);
-            writeLine("");
-        }
-    }
-
-    // Generate enumerations
-    writeLine("// Enumerations\n");
-
-    for (const enumeration of model.enumerations) {
-        write(formatDocumentation(enumeration.documentation));
-
-        let baseType;
-        switch (enumeration.type.name) {
-            case "string":
-                baseType = "string";
-                break;
-            case "integer":
-                baseType = "int32";
-                break;
-            case "uinteger":
-                baseType = "uint32";
-                break;
-            default:
-                throw new Error(`Unsupported enum type: ${enumeration.type.name}`);
-        }
-
-        writeLine(`type ${enumeration.name} ${baseType}`);
-        writeLine("");
-
-        // Get the pre-processed enum entries map that avoids duplicates
-
-        const enumValues = enumeration.values.map(value => ({
-            value: String(value.value),
-            identifier: `${enumeration.name}${value.name}`,
-            documentation: value.documentation,
-            deprecated: value.deprecated,
-        }));
-
-        writeLine("const (");
-
-        // Process entries with unique identifiers
-        for (const entry of enumValues) {
-            write(formatDocumentation(entry.documentation));
-
-            let valueLiteral;
-            // Handle string values
-            if (enumeration.type.name === "string") {
-                valueLiteral = `"${entry.value.replace(/^"|"$/g, "")}"`;
-            }
-            else {
-                valueLiteral = entry.value;
-            }
-
-            writeLine(`\t${entry.identifier} ${enumeration.name} = ${valueLiteral}`);
-        }
-
-        writeLine(")");
-        writeLine("");
-    }
-
-    const requestsAndNotifications: (Request | Notification)[] = [...model.requests, ...model.notifications];
-
-    // Generate unmarshalParams function
-    writeLine("func unmarshalParams(method Method, data []byte) (any, error) {");
-    writeLine("\tswitch method {");
-
-    // Requests and notifications
-    for (const request of requestsAndNotifications) {
-        const methodName = methodNameIdentifier(request.method);
-
-        if (!request.params) {
-            writeLine(`\tcase Method${methodName}:`);
-            writeLine(`\t\treturn unmarshalEmpty(data)`);
-            continue;
-        }
-        if (Array.isArray(request.params)) {
-            throw new Error("Unexpected array type for request params: " + JSON.stringify(request.params));
-        }
-
-        const resolvedType = resolveType(request.params);
-
-        writeLine(`\tcase Method${methodName}:`);
-        if (resolvedType.name === "any") {
-            writeLine(`\t\treturn unmarshalAny(data)`);
-        }
-        else {
-            writeLine(`\t\treturn unmarshalPtrTo[${resolvedType.name}](data)`);
-        }
-    }
-
-    writeLine("\tdefault:");
-    writeLine(`\t\treturn unmarshalAny(data)`);
-    writeLine("\t}");
-    writeLine("}");
-    writeLine("");
-
-    writeLine("// Methods");
-    writeLine("const (");
-    for (const request of requestsAndNotifications) {
-        write(formatDocumentation(request.documentation));
-
-        const methodName = methodNameIdentifier(request.method);
-
-        writeLine(`\tMethod${methodName} Method = "${request.method}"`);
-    }
-    writeLine(")");
-    writeLine("");
-
-    // Generate request response types
-    writeLine("// Request response types");
-    writeLine("");
-
-    for (const request of requestsAndNotifications) {
-        const methodName = methodNameIdentifier(request.method);
-
-        let responseTypeName: string | undefined;
-
-        if ("result" in request) {
-            if (request.typeName && request.typeName.endsWith("Request")) {
-                responseTypeName = request.typeName.replace(/Request$/, "Response");
-            }
-            else {
-                responseTypeName = `${methodName}Response`;
-            }
-
-            writeLine(`// Response type for \`${request.method}\``);
-            const resultType = resolveType(request.result);
-            const goType = resultType.needsPointer ? `*${resultType.name}` : resultType.name;
-
-            writeLine(`type ${responseTypeName} = ${goType}`);
-            writeLine("");
-        }
-
-        if (Array.isArray(request.params)) {
-            throw new Error("Unexpected request params for " + methodName + ": " + JSON.stringify(request.params));
-        }
-
-        const paramType = request.params ? resolveType(request.params) : undefined;
-        const paramGoType = paramType ? (paramType.needsPointer ? `*${paramType.name}` : paramType.name) : "any";
-
-        writeLine(`// Type mapping info for \`${request.method}\``);
-        if (responseTypeName) {
-            writeLine(`var ${methodName}Info = RequestInfo[${paramGoType}, ${responseTypeName}]{Method: Method${methodName}}`);
-        }
-        else {
-            writeLine(`var ${methodName}Info = NotificationInfo[${paramGoType}]{Method: Method${methodName}}`);
-        }
-
-        writeLine("");
-    }
-
-    // Generate union types
-    writeLine("// Union types\n");
-
-    for (const [name, members] of typeInfo.unionTypes.entries()) {
-        writeLine(`type ${name} struct {`);
-        const uniqueTypeFields = new Map(); // Maps type name -> field name
-
-        for (const member of members) {
-            const type = resolveType(member.type);
-            const memberType = type.name;
-
-            // If this type name already exists in our map, skip it
-            if (!uniqueTypeFields.has(memberType)) {
-                const fieldName = titleCase(member.name);
-                uniqueTypeFields.set(memberType, fieldName);
-                writeLine(`\t${fieldName} *${memberType}`);
-            }
-        }
-
-        writeLine(`}`);
-        writeLine("");
-
-        // Get the field names and types for marshal/unmarshal methods
-        const fieldEntries = Array.from(uniqueTypeFields.entries()).map(([typeName, fieldName]) => ({ fieldName, typeName }));
-
-        // Marshal method
-        writeLine(`var _ json.MarshalerTo = (*${name})(nil)`);
-        writeLine("");
-
-        writeLine(`func (o *${name}) MarshalJSONTo(enc *jsontext.Encoder) error {`);
-
-        // Determine if this union contained null (check if any member has containedNull = true)
-        const unionContainedNull = members.some(member => member.containedNull);
-        if (unionContainedNull) {
-            write(`\tassertAtMostOne("more than one element of ${name} is set", `);
-        }
-        else {
-            write(`\tassertOnlyOne("exactly one element of ${name} should be set", `);
-        }
-
-        // Create assertion to ensure at most one field is set at a time
-
-        // Write the assertion conditions
-        for (let i = 0; i < fieldEntries.length; i++) {
-            if (i > 0) write(", ");
-            write(`o.${fieldEntries[i].fieldName} != nil`);
-        }
-        writeLine(`)`);
-        writeLine("");
-
-        for (const entry of fieldEntries) {
-            writeLine(`\tif o.${entry.fieldName} != nil {`);
-            writeLine(`\t\treturn json.MarshalEncode(enc, o.${entry.fieldName})`);
-            writeLine(`\t}`);
-        }
-
-        // If all fields are nil, marshal as null (only for unions that can contain null)
-        if (unionContainedNull) {
-            writeLine(`\treturn enc.WriteToken(jsontext.Null)`);
-        }
-        else {
-            writeLine(`\tpanic("unreachable")`);
-        }
-        writeLine(`}`);
-        writeLine("");
-
-        // Unmarshal method
-        writeLine(`var _ json.UnmarshalerFrom = (*${name})(nil)`);
-        writeLine("");
-
-        writeLine(`func (o *${name}) UnmarshalJSONFrom(dec *jsontext.Decoder) error {`);
-        writeLine(`\t*o = ${name}{}`);
-        writeLine("");
-
-        writeLine("\tdata, err := dec.ReadValue()");
-        writeLine("\tif err != nil {");
-        writeLine("\t\treturn err");
-        writeLine("\t}");
-
-        if (unionContainedNull) {
-            writeLine(`\tif string(data) == "null" {`);
-            writeLine(`\t\treturn nil`);
-            writeLine(`\t}`);
-            writeLine("");
-        }
-
-        for (const entry of fieldEntries) {
-            writeLine(`\tvar v${entry.fieldName} ${entry.typeName}`);
-            writeLine(`\tif err := json.Unmarshal(data, &v${entry.fieldName}); err == nil {`);
-            writeLine(`\t\to.${entry.fieldName} = &v${entry.fieldName}`);
-            writeLine(`\t\treturn nil`);
-            writeLine(`\t}`);
-        }
-
-        // Match the error format from the original script
-        writeLine(`\treturn fmt.Errorf("invalid ${name}: %s", data)`);
-        writeLine(`}`);
-        writeLine("");
-    }
-
-    // Generate literal types
-    writeLine("// Literal types\n");
-
-    for (const [value, name] of typeInfo.literalTypes.entries()) {
-        const jsonValue = JSON.stringify(value);
-
-        writeLine(`// ${name} is a literal type for ${jsonValue}`);
-        writeLine(`type ${name} struct{}`);
-        writeLine("");
-
-        writeLine(`var _ json.MarshalerTo = ${name}{}`);
-        writeLine("");
-
-        writeLine(`func (o ${name}) MarshalJSONTo(enc *jsontext.Encoder) error {`);
-        writeLine(`\treturn enc.WriteValue(jsontext.Value(\`${jsonValue}\`))`);
-        writeLine(`}`);
-        writeLine("");
-
-        writeLine(`var _ json.UnmarshalerFrom = &${name}{}`);
-        writeLine("");
-
-        writeLine(`func (o *${name}) UnmarshalJSONFrom(dec *jsontext.Decoder) error {`);
-        writeLine(`\tv, err := dec.ReadValue();`);
-        writeLine(`\tif err != nil {`);
-        writeLine(`\t\treturn err`);
-        writeLine(`\t}`);
-        writeLine(`\tif string(v) != \`${jsonValue}\` {`);
-        writeLine(`\t\treturn fmt.Errorf("expected ${name} value %s, got %s", \`${jsonValue}\`, v)`);
-        writeLine(`\t}`);
-        writeLine(`\treturn nil`);
-        writeLine(`}`);
-        writeLine("");
-    }
-
-    return parts.join("");
-}
-
-function hasTextDocumentURI(structure: Structure) {
-    return structure.properties?.some(p =>
-        !p.optional &&
-        p.name === "textDocument" &&
-        p.type.kind === "reference" &&
-        p.type.name === "TextDocumentIdentifier"
-    );
-}
-
-/**
- * Main function
- */
-function main() {
-    try {
-        collectTypeDefinitions();
-        const generatedCode = generateCode();
-        fs.writeFileSync(out, generatedCode);
-
-        // Format with gofmt
-        const gofmt = which.sync("go");
-        cp.execFileSync(gofmt, ["tool", "mvdan.cc/gofumpt", "-lang=go1.24", "-w", out]);
-
-        console.log(`Successfully generated ${out}`);
-    }
-    catch (error) {
-        console.error("Error generating code:", error);
-        process.exit(1);
-    }
-}
-
-main();
+#!/usr/bin/env node
+
+import cp from "node:child_process";
+import fs from "node:fs";
+import path from "node:path";
+import url from "node:url";
+import which from "which";
+import type {
+    MetaModel,
+    Notification,
+    OrType,
+    Property,
+    Request,
+    Structure,
+    Type,
+} from "./metaModelSchema.mts";
+
+const __filename = url.fileURLToPath(new URL(import.meta.url));
+const __dirname = path.dirname(__filename);
+
+const out = path.resolve(__dirname, "../lsp_generated.go");
+const metaModelPath = path.resolve(__dirname, "metaModel.json");
+
+if (!fs.existsSync(metaModelPath)) {
+    console.error("Meta model file not found; did you forget to run fetchModel.mjs?");
+    process.exit(1);
+}
+
+const model: MetaModel = JSON.parse(fs.readFileSync(metaModelPath, "utf-8"));
+
+// Preprocess the model to inline extends/mixins contents
+function preprocessModel() {
+    const structureMap = new Map<string, Structure>();
+    for (const structure of model.structures) {
+        structureMap.set(structure.name, structure);
+    }
+
+    function collectInheritedProperties(structure: Structure, visited = new Set<string>()): Property[] {
+        if (visited.has(structure.name)) {
+            return []; // Avoid circular dependencies
+        }
+        visited.add(structure.name);
+
+        const properties: Property[] = [];
+        const inheritanceTypes = [...(structure.extends || []), ...(structure.mixins || [])];
+
+        for (const type of inheritanceTypes) {
+            if (type.kind === "reference") {
+                const inheritedStructure = structureMap.get(type.name);
+                if (inheritedStructure) {
+                    properties.push(
+                        ...collectInheritedProperties(inheritedStructure, new Set(visited)),
+                        ...inheritedStructure.properties,
+                    );
+                }
+            }
+        }
+
+        return properties;
+    }
+
+    // Inline inheritance for each structure
+    for (const structure of model.structures) {
+        const inheritedProperties = collectInheritedProperties(structure);
+
+        // Merge properties with structure's own properties taking precedence
+        const propertyMap = new Map<string, Property>();
+
+        inheritedProperties.forEach(prop => propertyMap.set(prop.name, prop));
+        structure.properties.forEach(prop => propertyMap.set(prop.name, prop));
+
+        structure.properties = Array.from(propertyMap.values());
+        structure.extends = undefined;
+        structure.mixins = undefined;
+    }
+}
+
+// Preprocess the model before proceeding
+preprocessModel();
+
+interface GoType {
+    name: string;
+    needsPointer: boolean;
+}
+
+interface TypeInfo {
+    types: Map<string, GoType>;
+    literalTypes: Map<string, string>;
+    unionTypes: Map<string, { name: string; type: Type; containedNull: boolean; }[]>;
+    typeAliasMap: Map<string, Type>;
+}
+
+const typeInfo: TypeInfo = {
+    types: new Map(),
+    literalTypes: new Map(),
+    unionTypes: new Map(),
+    typeAliasMap: new Map(),
+};
+
+function titleCase(s: string) {
+    return s.charAt(0).toUpperCase() + s.slice(1);
+}
+
+function resolveType(type: Type): GoType {
+    switch (type.kind) {
+        case "base":
+            switch (type.name) {
+                case "integer":
+                    return { name: "int32", needsPointer: false };
+                case "uinteger":
+                    return { name: "uint32", needsPointer: false };
+                case "string":
+                    return { name: "string", needsPointer: false };
+                case "boolean":
+                    return { name: "bool", needsPointer: false };
+                case "URI":
+                    return { name: "URI", needsPointer: false };
+                case "DocumentUri":
+                    return { name: "DocumentUri", needsPointer: false };
+                case "decimal":
+                    return { name: "float64", needsPointer: false };
+                case "null":
+                    return { name: "any", needsPointer: false };
+                default:
+                    throw new Error(`Unsupported base type: ${type.name}`);
+            }
+
+        case "reference":
+            const typeAliasOverride = typeAliasOverrides.get(type.name);
+            if (typeAliasOverride) {
+                return typeAliasOverride;
+            }
+
+            // Check if this is a type alias that resolves to a union type
+            const aliasedType = typeInfo.typeAliasMap.get(type.name);
+            if (aliasedType) {
+                return resolveType(aliasedType);
+            }
+
+            let refType = typeInfo.types.get(type.name);
+            if (!refType) {
+                refType = { name: type.name, needsPointer: true };
+                typeInfo.types.set(type.name, refType);
+            }
+            return refType;
+
+        case "array": {
+            const elementType = resolveType(type.element);
+            const arrayTypeName = elementType.needsPointer
+                ? `[]*${elementType.name}`
+                : `[]${elementType.name}`;
+            return {
+                name: arrayTypeName,
+                needsPointer: false,
+            };
+        }
+
+        case "map": {
+            const keyType = resolveType(type.key);
+            const valueType = resolveType(type.value);
+            const valueTypeName = valueType.needsPointer ? `*${valueType.name}` : valueType.name;
+
+            return {
+                name: `map[${keyType.name}]${valueTypeName}`,
+                needsPointer: false,
+            };
+        }
+
+        case "tuple": {
+            if (
+                type.items.length === 2 &&
+                type.items[0].kind === "base" && type.items[0].name === "uinteger" &&
+                type.items[1].kind === "base" && type.items[1].name === "uinteger"
+            ) {
+                return { name: "[2]uint32", needsPointer: false };
+            }
+
+            throw new Error("Unsupported tuple type: " + JSON.stringify(type));
+        }
+
+        case "stringLiteral": {
+            const typeName = `StringLiteral${titleCase(type.value)}`;
+            typeInfo.literalTypes.set(String(type.value), typeName);
+            return { name: typeName, needsPointer: false };
+        }
+
+        case "integerLiteral": {
+            const typeName = `IntegerLiteral${type.value}`;
+            typeInfo.literalTypes.set(String(type.value), typeName);
+            return { name: typeName, needsPointer: false };
+        }
+
+        case "booleanLiteral": {
+            const typeName = `BooleanLiteral${type.value ? "True" : "False"}`;
+            typeInfo.literalTypes.set(String(type.value), typeName);
+            return { name: typeName, needsPointer: false };
+        }
+        case "literal":
+            if (type.value.properties.length === 0) {
+                return { name: "struct{}", needsPointer: false };
+            }
+
+            throw new Error("Unexpected non-empty literal object: " + JSON.stringify(type.value));
+
+        case "or": {
+            return handleOrType(type);
+        }
+
+        default:
+            throw new Error(`Unsupported type kind: ${type.kind}`);
+    }
+}
+
+function flattenOrTypes(types: Type[]): Type[] {
+    const flattened = new Set<Type>();
+
+    for (const rawType of types) {
+        let type = rawType;
+
+        // Dereference reference types that point to OR types
+        if (rawType.kind === "reference") {
+            const aliasedType = typeInfo.typeAliasMap.get(rawType.name);
+            if (aliasedType && aliasedType.kind === "or") {
+                type = aliasedType;
+            }
+        }
+
+        if (type.kind === "or") {
+            // Recursively flatten OR types
+            for (const subType of flattenOrTypes(type.items)) {
+                flattened.add(subType);
+            }
+        }
+        else {
+            flattened.add(rawType);
+        }
+    }
+
+    return Array.from(flattened);
+}
+
+function handleOrType(orType: OrType): GoType {
+    // First, flatten any nested OR types
+    const types = flattenOrTypes(orType.items);
+
+    // Check for nullable types (OR with null)
+    const nullIndex = types.findIndex(item => item.kind === "base" && item.name === "null");
+    let containedNull = nullIndex !== -1;
+
+    // If it's nullable, remove the null type from the list
+    let nonNullTypes = types;
+    if (containedNull) {
+        nonNullTypes = types.filter((_, i) => i !== nullIndex);
+    }
+
+    // If no types remain after filtering null, this shouldn't happen
+    if (nonNullTypes.length === 0) {
+        throw new Error("Union type with only null is not supported: " + JSON.stringify(types));
+    }
+
+    // Even if only one type remains after filtering null, we still need to create a union type
+    // to preserve the nullable behavior (all fields nil = null)
+
+    let memberNames = nonNullTypes.map(type => {
+        if (type.kind === "reference") {
+            return type.name;
+        }
+        else if (type.kind === "base") {
+            return titleCase(type.name);
+        }
+        else if (
+            type.kind === "array" &&
+            (type.element.kind === "reference" || type.element.kind === "base")
+        ) {
+            return `${titleCase(type.element.name)}s`;
+        }
+        else if (type.kind === "array") {
+            // Handle more complex array types
+            const elementType = resolveType(type.element);
+            return `${elementType.name}Array`;
+        }
+        else if (type.kind === "literal" && type.value.properties.length === 0) {
+            return "EmptyObject";
+        }
+        else if (type.kind === "tuple") {
+            return "Tuple";
+        }
+        else {
+            throw new Error(`Unsupported type kind in union: ${type.kind}`);
+        }
+    });
+
+    // Find longest common prefix of member names chunked by PascalCase
+    function findLongestCommonPrefix(names: string[]): string {
+        if (names.length === 0) return "";
+        if (names.length === 1) return "";
+
+        // Split each name into PascalCase chunks
+        function splitPascalCase(name: string): string[] {
+            const chunks: string[] = [];
+            let currentChunk = "";
+
+            for (let i = 0; i < name.length; i++) {
+                const char = name[i];
+                if (char >= "A" && char <= "Z" && currentChunk.length > 0) {
+                    // Start of a new chunk
+                    chunks.push(currentChunk);
+                    currentChunk = char;
+                }
+                else {
+                    currentChunk += char;
+                }
+            }
+
+            if (currentChunk.length > 0) {
+                chunks.push(currentChunk);
+            }
+
+            return chunks;
+        }
+
+        const allChunks = names.map(splitPascalCase);
+        const minChunkLength = Math.min(...allChunks.map(chunks => chunks.length));
+
+        // Find the longest common prefix of chunks
+        let commonChunks: string[] = [];
+        for (let i = 0; i < minChunkLength; i++) {
+            const chunk = allChunks[0][i];
+            if (allChunks.every(chunks => chunks[i] === chunk)) {
+                commonChunks.push(chunk);
+            }
+            else {
+                break;
+            }
+        }
+
+        return commonChunks.join("");
+    }
+
+    const commonPrefix = findLongestCommonPrefix(memberNames);
+
+    let unionTypeName = "";
+
+    if (commonPrefix.length > 0) {
+        const trimmedMemberNames = memberNames.map(name => name.slice(commonPrefix.length));
+        if (trimmedMemberNames.every(name => name)) {
+            unionTypeName = commonPrefix + trimmedMemberNames.join("Or");
+            memberNames = trimmedMemberNames;
+        }
+        else {
+            unionTypeName = memberNames.join("Or");
+        }
+    }
+    else {
+        unionTypeName = memberNames.join("Or");
+    }
+
+    if (containedNull) {
+        unionTypeName += "OrNull";
+    }
+    else {
+        containedNull = false;
+    }
+
+    const union = memberNames.map((name, i) => ({ name, type: nonNullTypes[i], containedNull }));
+
+    typeInfo.unionTypes.set(unionTypeName, union);
+
+    return {
+        name: unionTypeName,
+        needsPointer: false,
+    };
+}
+
+const typeAliasOverrides = new Map([
+    ["LSPAny", { name: "any", needsPointer: false }],
+    ["LSPArray", { name: "[]any", needsPointer: false }],
+    ["LSPObject", { name: "map[string]any", needsPointer: false }],
+]);
+
+/**
+ * First pass: Resolve all type information
+ */
+function collectTypeDefinitions() {
+    // Process all enumerations first to make them available for struct fields
+    for (const enumeration of model.enumerations) {
+        typeInfo.types.set(enumeration.name, {
+            name: enumeration.name,
+            needsPointer: false,
+        });
+    }
+
+    const valueTypes = new Set([
+        "Position",
+        "Range",
+        "Location",
+        "Color",
+        "TextDocumentIdentifier",
+        "NotebookDocumentIdentifier",
+        "PreviousResultId",
+        "VersionedNotebookDocumentIdentifier",
+        "VersionedTextDocumentIdentifier",
+        "OptionalVersionedTextDocumentIdentifier",
+    ]);
+
+    // Process all structures
+    for (const structure of model.structures) {
+        typeInfo.types.set(structure.name, {
+            name: structure.name,
+            needsPointer: !valueTypes.has(structure.name),
+        });
+    }
+
+    // Process all type aliases
+    for (const typeAlias of model.typeAliases) {
+        if (typeAliasOverrides.has(typeAlias.name)) {
+            continue;
+        }
+
+        // Store the alias mapping so we can resolve it later
+        typeInfo.typeAliasMap.set(typeAlias.name, typeAlias.type);
+    }
+}
+
+function formatDocumentation(s: string | undefined): string {
+    if (!s) return "";
+
+    let lines: string[] = [];
+
+    for (let line of s.split("\n")) {
+        line = line.trimEnd();
+        line = line.replace(/(\w ) +/g, "$1");
+        line = line.replace(/\{@link(?:code)?.*?([^} ]+)\}/g, "$1");
+        line = line.replace(/^@(since|proposed|deprecated)(.*)/, (_, tag, rest) => {
+            lines.push("");
+            return `${titleCase(tag)}${rest ? ":" + rest : "."}`;
+        });
+        lines.push(line);
+    }
+
+    // filter out contiguous empty lines
+    while (true) {
+        const toRemove = lines.findIndex((line, index) => {
+            if (line) return false;
+            if (index === 0) return true;
+            if (index === lines.length - 1) return true;
+            return !(lines[index - 1] && lines[index + 1]);
+        });
+        if (toRemove === -1) break;
+        lines.splice(toRemove, 1);
+    }
+
+    return lines.length > 0 ? "// " + lines.join("\n// ") + "\n" : "";
+}
+
+function methodNameIdentifier(name: string) {
+    return name.split("/").map(v => v === "$" ? "" : titleCase(v)).join("");
+}
+
+/**
+ * Generate the Go code
+ */
+function generateCode() {
+    const parts: string[] = [];
+
+    function write(s: string) {
+        parts.push(s);
+    }
+
+    function writeLine(s = "") {
+        parts.push(s + "\n");
+    }
+
+    // File header
+    writeLine("// Code generated by generate.mts; DO NOT EDIT.");
+    writeLine("");
+    writeLine("package lsproto");
+    writeLine("");
+    writeLine(`import (`);
+    writeLine(`\t"fmt"`);
+    writeLine("");
+    writeLine(`\t"github.com/go-json-experiment/json"`);
+    writeLine(`\t"github.com/go-json-experiment/json/jsontext"`);
+    writeLine(`)`);
+    writeLine("");
+    writeLine("// Meta model version " + model.metaData.version);
+    writeLine("");
+
+    // Generate structures
+    writeLine("// Structures\n");
+
+    for (const structure of model.structures) {
+        function generateStructFields(name: string, includeDocumentation: boolean) {
+            if (includeDocumentation) {
+                write(formatDocumentation(structure.documentation));
+            }
+
+            writeLine(`type ${name} struct {`);
+
+            // Properties are now inlined, no need to embed extends/mixins
+            for (const prop of structure.properties) {
+                if (includeDocumentation) {
+                    write(formatDocumentation(prop.documentation));
+                }
+
+                const type = resolveType(prop.type);
+                const goType = prop.optional || type.needsPointer ? `*${type.name}` : type.name;
+
+                writeLine(`\t${titleCase(prop.name)} ${goType} \`json:"${prop.name}${prop.optional ? ",omitzero" : ""}"\``);
+
+                if (includeDocumentation) {
+                    writeLine("");
+                }
+            }
+
+            writeLine("}");
+            writeLine("");
+        }
+
+        generateStructFields(structure.name, true);
+        writeLine("");
+
+        if (hasTextDocumentURI(structure)) {
+            // Generate TextDocumentURI method
+            writeLine(`func (s *${structure.name}) TextDocumentURI() DocumentUri {`);
+            writeLine(`\treturn s.TextDocument.Uri`);
+            writeLine(`}`);
+            writeLine("");
+        }
+
+        // Generate UnmarshalJSONFrom method for structure validation
+        const requiredProps = structure.properties?.filter(p => !p.optional) || [];
+        if (requiredProps.length > 0) {
+            writeLine(`\tvar _ json.UnmarshalerFrom = (*${structure.name})(nil)`);
+            writeLine("");
+
+            writeLine(`func (s *${structure.name}) UnmarshalJSONFrom(dec *jsontext.Decoder) error {`);
+            writeLine(`\tvar (`);
+            for (const prop of requiredProps) {
+                writeLine(`\t\tseen${titleCase(prop.name)} bool`);
+            }
+            writeLine(`\t)`);
+            writeLine("");
+
+            writeLine(`\tif k := dec.PeekKind(); k != '{' {`);
+            writeLine(`\t\treturn fmt.Errorf("expected object start, but encountered %v", k)`);
+            writeLine(`\t}`);
+            writeLine(`\tif _, err := dec.ReadToken(); err != nil {`);
+            writeLine(`\t\treturn err`);
+            writeLine(`\t}`);
+            writeLine("");
+
+            writeLine(`\tfor dec.PeekKind() != '}' {`);
+            writeLine("name, err := dec.ReadValue()");
+            writeLine(`\t\tif err != nil {`);
+            writeLine(`\t\t\treturn err`);
+            writeLine(`\t\t}`);
+            writeLine(`\t\tswitch string(name) {`);
+
+            for (const prop of structure.properties) {
+                writeLine(`\t\tcase \`"${prop.name}"\`:`);
+                if (!prop.optional) {
+                    writeLine(`\t\t\tseen${titleCase(prop.name)} = true`);
+                }
+                writeLine(`\t\t\tif err := json.UnmarshalDecode(dec, &s.${titleCase(prop.name)}); err != nil {`);
+                writeLine(`\t\t\t\treturn err`);
+                writeLine(`\t\t\t}`);
+            }
+
+            writeLine(`\t\tdefault:`);
+            writeLine(`\t\t// Ignore unknown properties.`);
+            writeLine(`\t\t}`);
+            writeLine(`\t}`);
+            writeLine("");
+
+            writeLine(`\tif _, err := dec.ReadToken(); err != nil {`);
+            writeLine(`\t\treturn err`);
+            writeLine(`\t}`);
+            writeLine("");
+
+            for (const prop of requiredProps) {
+                writeLine(`\tif !seen${titleCase(prop.name)} {`);
+                writeLine(`\t\treturn fmt.Errorf("required property '${prop.name}' is missing")`);
+                writeLine(`\t}`);
+            }
+
+            writeLine("");
+            writeLine(`\treturn nil`);
+            writeLine(`}`);
+            writeLine("");
+        }
+    }
+
+    // Generate enumerations
+    writeLine("// Enumerations\n");
+
+    for (const enumeration of model.enumerations) {
+        write(formatDocumentation(enumeration.documentation));
+
+        let baseType;
+        switch (enumeration.type.name) {
+            case "string":
+                baseType = "string";
+                break;
+            case "integer":
+                baseType = "int32";
+                break;
+            case "uinteger":
+                baseType = "uint32";
+                break;
+            default:
+                throw new Error(`Unsupported enum type: ${enumeration.type.name}`);
+        }
+
+        writeLine(`type ${enumeration.name} ${baseType}`);
+        writeLine("");
+
+        // Get the pre-processed enum entries map that avoids duplicates
+
+        const enumValues = enumeration.values.map(value => ({
+            value: String(value.value),
+            identifier: `${enumeration.name}${value.name}`,
+            documentation: value.documentation,
+            deprecated: value.deprecated,
+        }));
+
+        writeLine("const (");
+
+        // Process entries with unique identifiers
+        for (const entry of enumValues) {
+            write(formatDocumentation(entry.documentation));
+
+            let valueLiteral;
+            // Handle string values
+            if (enumeration.type.name === "string") {
+                valueLiteral = `"${entry.value.replace(/^"|"$/g, "")}"`;
+            }
+            else {
+                valueLiteral = entry.value;
+            }
+
+            writeLine(`\t${entry.identifier} ${enumeration.name} = ${valueLiteral}`);
+        }
+
+        writeLine(")");
+        writeLine("");
+    }
+
+    const requestsAndNotifications: (Request | Notification)[] = [...model.requests, ...model.notifications];
+
+    // Generate unmarshalParams function
+    writeLine("func unmarshalParams(method Method, data []byte) (any, error) {");
+    writeLine("\tswitch method {");
+
+    // Requests and notifications
+    for (const request of requestsAndNotifications) {
+        const methodName = methodNameIdentifier(request.method);
+
+        if (!request.params) {
+            writeLine(`\tcase Method${methodName}:`);
+            writeLine(`\t\treturn unmarshalEmpty(data)`);
+            continue;
+        }
+        if (Array.isArray(request.params)) {
+            throw new Error("Unexpected array type for request params: " + JSON.stringify(request.params));
+        }
+
+        const resolvedType = resolveType(request.params);
+
+        writeLine(`\tcase Method${methodName}:`);
+        if (resolvedType.name === "any") {
+            writeLine(`\t\treturn unmarshalAny(data)`);
+        }
+        else {
+            writeLine(`\t\treturn unmarshalPtrTo[${resolvedType.name}](data)`);
+        }
+    }
+
+    writeLine("\tdefault:");
+    writeLine(`\t\treturn unmarshalAny(data)`);
+    writeLine("\t}");
+    writeLine("}");
+    writeLine("");
+
+    writeLine("// Methods");
+    writeLine("const (");
+    for (const request of requestsAndNotifications) {
+        write(formatDocumentation(request.documentation));
+
+        const methodName = methodNameIdentifier(request.method);
+
+        writeLine(`\tMethod${methodName} Method = "${request.method}"`);
+    }
+    writeLine(")");
+    writeLine("");
+
+    // Generate request response types
+    writeLine("// Request response types");
+    writeLine("");
+
+    for (const request of requestsAndNotifications) {
+        const methodName = methodNameIdentifier(request.method);
+
+        let responseTypeName: string | undefined;
+
+        if ("result" in request) {
+            if (request.typeName && request.typeName.endsWith("Request")) {
+                responseTypeName = request.typeName.replace(/Request$/, "Response");
+            }
+            else {
+                responseTypeName = `${methodName}Response`;
+            }
+
+            writeLine(`// Response type for \`${request.method}\``);
+            const resultType = resolveType(request.result);
+            const goType = resultType.needsPointer ? `*${resultType.name}` : resultType.name;
+
+            writeLine(`type ${responseTypeName} = ${goType}`);
+            writeLine("");
+        }
+
+        if (Array.isArray(request.params)) {
+            throw new Error("Unexpected request params for " + methodName + ": " + JSON.stringify(request.params));
+        }
+
+        const paramType = request.params ? resolveType(request.params) : undefined;
+        const paramGoType = paramType ? (paramType.needsPointer ? `*${paramType.name}` : paramType.name) : "any";
+
+        writeLine(`// Type mapping info for \`${request.method}\``);
+        if (responseTypeName) {
+            writeLine(`var ${methodName}Info = RequestInfo[${paramGoType}, ${responseTypeName}]{Method: Method${methodName}}`);
+        }
+        else {
+            writeLine(`var ${methodName}Info = NotificationInfo[${paramGoType}]{Method: Method${methodName}}`);
+        }
+
+        writeLine("");
+    }
+
+    // Generate union types
+    writeLine("// Union types\n");
+
+    for (const [name, members] of typeInfo.unionTypes.entries()) {
+        writeLine(`type ${name} struct {`);
+        const uniqueTypeFields = new Map(); // Maps type name -> field name
+
+        for (const member of members) {
+            const type = resolveType(member.type);
+            const memberType = type.name;
+
+            // If this type name already exists in our map, skip it
+            if (!uniqueTypeFields.has(memberType)) {
+                const fieldName = titleCase(member.name);
+                uniqueTypeFields.set(memberType, fieldName);
+                writeLine(`\t${fieldName} *${memberType}`);
+            }
+        }
+
+        writeLine(`}`);
+        writeLine("");
+
+        // Get the field names and types for marshal/unmarshal methods
+        const fieldEntries = Array.from(uniqueTypeFields.entries()).map(([typeName, fieldName]) => ({ fieldName, typeName }));
+
+        // Marshal method
+        writeLine(`var _ json.MarshalerTo = (*${name})(nil)`);
+        writeLine("");
+
+        writeLine(`func (o *${name}) MarshalJSONTo(enc *jsontext.Encoder) error {`);
+
+        // Determine if this union contained null (check if any member has containedNull = true)
+        const unionContainedNull = members.some(member => member.containedNull);
+        if (unionContainedNull) {
+            write(`\tassertAtMostOne("more than one element of ${name} is set", `);
+        }
+        else {
+            write(`\tassertOnlyOne("exactly one element of ${name} should be set", `);
+        }
+
+        // Create assertion to ensure at most one field is set at a time
+
+        // Write the assertion conditions
+        for (let i = 0; i < fieldEntries.length; i++) {
+            if (i > 0) write(", ");
+            write(`o.${fieldEntries[i].fieldName} != nil`);
+        }
+        writeLine(`)`);
+        writeLine("");
+
+        for (const entry of fieldEntries) {
+            writeLine(`\tif o.${entry.fieldName} != nil {`);
+            writeLine(`\t\treturn json.MarshalEncode(enc, o.${entry.fieldName})`);
+            writeLine(`\t}`);
+        }
+
+        // If all fields are nil, marshal as null (only for unions that can contain null)
+        if (unionContainedNull) {
+            writeLine(`\treturn enc.WriteToken(jsontext.Null)`);
+        }
+        else {
+            writeLine(`\tpanic("unreachable")`);
+        }
+        writeLine(`}`);
+        writeLine("");
+
+        // Unmarshal method
+        writeLine(`var _ json.UnmarshalerFrom = (*${name})(nil)`);
+        writeLine("");
+
+        writeLine(`func (o *${name}) UnmarshalJSONFrom(dec *jsontext.Decoder) error {`);
+        writeLine(`\t*o = ${name}{}`);
+        writeLine("");
+
+        writeLine("\tdata, err := dec.ReadValue()");
+        writeLine("\tif err != nil {");
+        writeLine("\t\treturn err");
+        writeLine("\t}");
+
+        if (unionContainedNull) {
+            writeLine(`\tif string(data) == "null" {`);
+            writeLine(`\t\treturn nil`);
+            writeLine(`\t}`);
+            writeLine("");
+        }
+
+        for (const entry of fieldEntries) {
+            writeLine(`\tvar v${entry.fieldName} ${entry.typeName}`);
+            writeLine(`\tif err := json.Unmarshal(data, &v${entry.fieldName}); err == nil {`);
+            writeLine(`\t\to.${entry.fieldName} = &v${entry.fieldName}`);
+            writeLine(`\t\treturn nil`);
+            writeLine(`\t}`);
+        }
+
+        // Match the error format from the original script
+        writeLine(`\treturn fmt.Errorf("invalid ${name}: %s", data)`);
+        writeLine(`}`);
+        writeLine("");
+    }
+
+    // Generate literal types
+    writeLine("// Literal types\n");
+
+    for (const [value, name] of typeInfo.literalTypes.entries()) {
+        const jsonValue = JSON.stringify(value);
+
+        writeLine(`// ${name} is a literal type for ${jsonValue}`);
+        writeLine(`type ${name} struct{}`);
+        writeLine("");
+
+        writeLine(`var _ json.MarshalerTo = ${name}{}`);
+        writeLine("");
+
+        writeLine(`func (o ${name}) MarshalJSONTo(enc *jsontext.Encoder) error {`);
+        writeLine(`\treturn enc.WriteValue(jsontext.Value(\`${jsonValue}\`))`);
+        writeLine(`}`);
+        writeLine("");
+
+        writeLine(`var _ json.UnmarshalerFrom = &${name}{}`);
+        writeLine("");
+
+        writeLine(`func (o *${name}) UnmarshalJSONFrom(dec *jsontext.Decoder) error {`);
+        writeLine(`\tv, err := dec.ReadValue();`);
+        writeLine(`\tif err != nil {`);
+        writeLine(`\t\treturn err`);
+        writeLine(`\t}`);
+        writeLine(`\tif string(v) != \`${jsonValue}\` {`);
+        writeLine(`\t\treturn fmt.Errorf("expected ${name} value %s, got %s", \`${jsonValue}\`, v)`);
+        writeLine(`\t}`);
+        writeLine(`\treturn nil`);
+        writeLine(`}`);
+        writeLine("");
+    }
+
+    return parts.join("");
+}
+
+function hasTextDocumentURI(structure: Structure) {
+    return structure.properties?.some(p =>
+        !p.optional &&
+        p.name === "textDocument" &&
+        p.type.kind === "reference" &&
+        p.type.name === "TextDocumentIdentifier"
+    );
+}
+
+/**
+ * Main function
+ */
+function main() {
+    try {
+        collectTypeDefinitions();
+        const generatedCode = generateCode();
+        fs.writeFileSync(out, generatedCode);
+
+        // Format with gofmt
+        const gofmt = which.sync("go");
+        cp.execFileSync(gofmt, ["tool", "mvdan.cc/gofumpt", "-lang=go1.24", "-w", out]);
+
+        console.log(`Successfully generated ${out}`);
+    }
+    catch (error) {
+        console.error("Error generating code:", error);
+        process.exit(1);
+    }
+}
+
+main();