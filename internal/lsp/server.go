package lsp

import (
	"context"
	"errors"
	"fmt"
	"io"
	"os"
	"os/exec"
	"os/signal"
	"runtime/debug"
	"slices"
	"sync"
	"sync/atomic"
	"syscall"
	"time"

	"github.com/go-json-experiment/json"
	"github.com/microsoft/typescript-go/internal/collections"
	"github.com/microsoft/typescript-go/internal/core"
	"github.com/microsoft/typescript-go/internal/ls"
	"github.com/microsoft/typescript-go/internal/lsp/lsproto"
	"github.com/microsoft/typescript-go/internal/project"
	"github.com/microsoft/typescript-go/internal/project/ata"
	"github.com/microsoft/typescript-go/internal/project/logging"
	"github.com/microsoft/typescript-go/internal/vfs"
	"golang.org/x/sync/errgroup"
	"golang.org/x/text/language"
)

type ServerOptions struct {
	In  Reader
	Out Writer
	Err io.Writer

	Cwd                string
	FS                 vfs.FS
	DefaultLibraryPath string
	TypingsLocation    string
	ParseCache         *project.ParseCache
}

func NewServer(opts *ServerOptions) *Server {
	if opts.Cwd == "" {
		panic("Cwd is required")
	}
	return &Server{
		r:                     opts.In,
		w:                     opts.Out,
		stderr:                opts.Err,
		logger:                logging.NewLogger(opts.Err),
		requestQueue:          make(chan *lsproto.RequestMessage, 100),
		outgoingQueue:         make(chan *lsproto.Message, 100),
		pendingClientRequests: make(map[lsproto.ID]pendingClientRequest),
		pendingServerRequests: make(map[lsproto.ID]chan *lsproto.ResponseMessage),
		cwd:                   opts.Cwd,
		fs:                    opts.FS,
		defaultLibraryPath:    opts.DefaultLibraryPath,
		typingsLocation:       opts.TypingsLocation,
	}
}

var (
	_ ata.NpmExecutor = (*Server)(nil)
	_ project.Client  = (*Server)(nil)
)

type pendingClientRequest struct {
	req    *lsproto.RequestMessage
	cancel context.CancelFunc
}

type Reader interface {
	Read() (*lsproto.Message, error)
}

type Writer interface {
	Write(msg *lsproto.Message) error
}

type lspReader struct {
	r *lsproto.BaseReader
}

type lspWriter struct {
	w *lsproto.BaseWriter
}

func (r *lspReader) Read() (*lsproto.Message, error) {
	data, err := r.r.Read()
	if err != nil {
		return nil, err
	}

	req := &lsproto.Message{}
	if err := json.Unmarshal(data, req); err != nil {
		return nil, fmt.Errorf("%w: %w", lsproto.ErrInvalidRequest, err)
	}

	return req, nil
}

func ToReader(r io.Reader) Reader {
	return &lspReader{r: lsproto.NewBaseReader(r)}
}

func (w *lspWriter) Write(msg *lsproto.Message) error {
	data, err := json.Marshal(msg)
	if err != nil {
		return fmt.Errorf("failed to marshal message: %w", err)
	}
	return w.w.Write(data)
}

func ToWriter(w io.Writer) Writer {
	return &lspWriter{w: lsproto.NewBaseWriter(w)}
}

var (
	_ Reader = (*lspReader)(nil)
	_ Writer = (*lspWriter)(nil)
)

type Server struct {
	r Reader
	w Writer

	stderr io.Writer

	logger                  logging.Logger
	clientSeq               atomic.Int32
	requestQueue            chan *lsproto.RequestMessage
	outgoingQueue           chan *lsproto.Message
	pendingClientRequests   map[lsproto.ID]pendingClientRequest
	pendingClientRequestsMu sync.Mutex
	pendingServerRequests   map[lsproto.ID]chan *lsproto.ResponseMessage
	pendingServerRequestsMu sync.Mutex

	cwd                string
	fs                 vfs.FS
	defaultLibraryPath string
	typingsLocation    string

	initializeParams *lsproto.InitializeParams
	positionEncoding lsproto.PositionEncodingKind
	locale           language.Tag

	watchEnabled bool
	watcherID    atomic.Uint32
	watchers     collections.SyncSet[project.WatcherID]

	session *project.Session

	// !!! temporary; remove when we have `handleDidChangeConfiguration`/implicit project config support
	compilerOptionsForInferredProjects *core.CompilerOptions
}

// WatchFiles implements project.Client.
func (s *Server) WatchFiles(ctx context.Context, id project.WatcherID, watchers []*lsproto.FileSystemWatcher) error {
	_, err := s.sendRequest(ctx, lsproto.MethodClientRegisterCapability, &lsproto.RegistrationParams{
		Registrations: []*lsproto.Registration{
			{
				Id:     string(id),
				Method: string(lsproto.MethodWorkspaceDidChangeWatchedFiles),
				RegisterOptions: ptrTo(any(lsproto.DidChangeWatchedFilesRegistrationOptions{
					Watchers: watchers,
				})),
			},
		},
	})
	if err != nil {
		return fmt.Errorf("failed to register file watcher: %w", err)
	}

	s.watchers.Add(id)
	return nil
}

// UnwatchFiles implements project.Client.
func (s *Server) UnwatchFiles(ctx context.Context, id project.WatcherID) error {
	if s.watchers.Has(id) {
		_, err := s.sendRequest(ctx, lsproto.MethodClientUnregisterCapability, &lsproto.UnregistrationParams{
			Unregisterations: []*lsproto.Unregistration{
				{
					Id:     string(id),
					Method: string(lsproto.MethodWorkspaceDidChangeWatchedFiles),
				},
			},
		})
		if err != nil {
			return fmt.Errorf("failed to unregister file watcher: %w", err)
		}

		s.watchers.Delete(id)
		return nil
	}

	return fmt.Errorf("no file watcher exists with ID %s", id)
}

// RefreshDiagnostics implements project.Client.
func (s *Server) RefreshDiagnostics(ctx context.Context) error {
	if s.initializeParams.Capabilities == nil ||
		s.initializeParams.Capabilities.Workspace == nil ||
		s.initializeParams.Capabilities.Workspace.Diagnostics == nil ||
		!ptrIsTrue(s.initializeParams.Capabilities.Workspace.Diagnostics.RefreshSupport) {
		return nil
	}

	if _, err := s.sendRequest(ctx, lsproto.MethodWorkspaceDiagnosticRefresh, nil); err != nil {
		return fmt.Errorf("failed to refresh diagnostics: %w", err)
	}

	return nil
}

func (s *Server) Run() error {
	ctx, stop := signal.NotifyContext(context.Background(), os.Interrupt, syscall.SIGTERM)
	defer stop()

	g, ctx := errgroup.WithContext(ctx)
	g.Go(func() error { return s.dispatchLoop(ctx) })
	g.Go(func() error { return s.writeLoop(ctx) })

	// Don't run readLoop in the group, as it blocks on stdin read and cannot be cancelled.
	readLoopErr := make(chan error, 1)
	g.Go(func() error {
		select {
		case <-ctx.Done():
			return ctx.Err()
		case err := <-readLoopErr:
			return err
		}
	})
	go func() { readLoopErr <- s.readLoop(ctx) }()

	if err := g.Wait(); err != nil && !errors.Is(err, io.EOF) && ctx.Err() != nil {
		return err
	}
	return nil
}

func (s *Server) readLoop(ctx context.Context) error {
	for {
		if err := ctx.Err(); err != nil {
			return err
		}
		msg, err := s.read()
		if err != nil {
			if errors.Is(err, lsproto.ErrInvalidRequest) {
				s.sendError(nil, err)
				continue
			}
			return err
		}

		if s.initializeParams == nil && msg.Kind == lsproto.MessageKindRequest {
			req := msg.AsRequest()
			if req.Method == lsproto.MethodInitialize {
				resp, err := s.handleInitialize(ctx, req.Params.(*lsproto.InitializeParams), func() {})
				if err != nil {
					return err
				}
				s.sendResult(req.ID, resp)
			} else {
				s.sendError(req.ID, lsproto.ErrServerNotInitialized)
			}
			continue
		}

		if msg.Kind == lsproto.MessageKindResponse {
			resp := msg.AsResponse()
			s.pendingServerRequestsMu.Lock()
			if respChan, ok := s.pendingServerRequests[*resp.ID]; ok {
				respChan <- resp
				close(respChan)
				delete(s.pendingServerRequests, *resp.ID)
			}
			s.pendingServerRequestsMu.Unlock()
		} else {
			req := msg.AsRequest()
			if req.Method == lsproto.MethodCancelRequest {
				s.cancelRequest(req.Params.(*lsproto.CancelParams).Id)
			} else {
				s.requestQueue <- req
			}
		}
	}
}

func (s *Server) cancelRequest(rawID lsproto.IntegerOrString) {
	id := lsproto.NewID(rawID)
	s.pendingClientRequestsMu.Lock()
	defer s.pendingClientRequestsMu.Unlock()
	if pendingReq, ok := s.pendingClientRequests[*id]; ok {
		pendingReq.cancel()
		delete(s.pendingClientRequests, *id)
	}
}

func (s *Server) read() (*lsproto.Message, error) {
	return s.r.Read()
}

func (s *Server) dispatchLoop(ctx context.Context) error {
	ctx, lspExit := context.WithCancel(ctx)
	defer lspExit()
	for {
		select {
		case <-ctx.Done():
			return ctx.Err()
		case req := <-s.requestQueue:
			requestCtx := core.WithLocale(ctx, s.locale)
			if req.ID != nil {
				var cancel context.CancelFunc
				requestCtx, cancel = context.WithCancel(core.WithRequestID(requestCtx, req.ID.String()))
				s.pendingClientRequestsMu.Lock()
				s.pendingClientRequests[*req.ID] = pendingClientRequest{
					req:    req,
					cancel: cancel,
				}
				s.pendingClientRequestsMu.Unlock()
			}

			handle := func() {
				if err := s.handleRequestOrNotification(requestCtx, req); err != nil {
					if errors.Is(err, context.Canceled) {
						s.sendError(req.ID, lsproto.ErrRequestCancelled)
					} else if errors.Is(err, io.EOF) {
						lspExit()
					} else {
						s.sendError(req.ID, err)
					}
				}

				if req.ID != nil {
					s.pendingClientRequestsMu.Lock()
					delete(s.pendingClientRequests, *req.ID)
					s.pendingClientRequestsMu.Unlock()
				}
			}

			if isBlockingMethod(req.Method) {
				handle()
			} else {
				go handle()
			}
		}
	}
}

func (s *Server) writeLoop(ctx context.Context) error {
	for {
		select {
		case <-ctx.Done():
			return ctx.Err()
		case msg := <-s.outgoingQueue:
			if err := s.w.Write(msg); err != nil {
				return fmt.Errorf("failed to write message: %w", err)
			}
		}
	}
}

func (s *Server) sendRequest(ctx context.Context, method lsproto.Method, params any) (any, error) {
	id := lsproto.NewIDString(fmt.Sprintf("ts%d", s.clientSeq.Add(1)))
	req := lsproto.NewRequestMessage(method, id, params)

	responseChan := make(chan *lsproto.ResponseMessage, 1)
	s.pendingServerRequestsMu.Lock()
	s.pendingServerRequests[*id] = responseChan
	s.pendingServerRequestsMu.Unlock()

	s.outgoingQueue <- req.Message()

	select {
	case <-ctx.Done():
		s.pendingServerRequestsMu.Lock()
		defer s.pendingServerRequestsMu.Unlock()
		if respChan, ok := s.pendingServerRequests[*id]; ok {
			close(respChan)
			delete(s.pendingServerRequests, *id)
		}
		return nil, ctx.Err()
	case resp := <-responseChan:
		if resp.Error != nil {
			return nil, fmt.Errorf("request failed: %s", resp.Error.String())
		}
		return resp.Result, nil
	}
}

func (s *Server) sendResult(id *lsproto.ID, result any) {
	s.sendResponse(&lsproto.ResponseMessage{
		ID:     id,
		Result: result,
	})
}

func (s *Server) sendError(id *lsproto.ID, err error) {
	code := lsproto.ErrInternalError.Code
	if errCode := (*lsproto.ErrorCode)(nil); errors.As(err, &errCode) {
		code = errCode.Code
	}
	// TODO(jakebailey): error data
	s.sendResponse(&lsproto.ResponseMessage{
		ID: id,
		Error: &lsproto.ResponseError{
			Code:    code,
			Message: err.Error(),
		},
	})
}

func (s *Server) sendResponse(resp *lsproto.ResponseMessage) {
	s.outgoingQueue <- resp.Message()
}

func (s *Server) handleRequestOrNotification(ctx context.Context, req *lsproto.RequestMessage) error {
	if handler := handlers()[req.Method]; handler != nil {
		return handler(s, ctx, req)
	}
	s.Log("unknown method", req.Method)
	if req.ID != nil {
		s.sendError(req.ID, lsproto.ErrInvalidRequest)
	}
	return nil
}

type handlerMap map[lsproto.Method]func(*Server, context.Context, *lsproto.RequestMessage) error

var handlers = sync.OnceValue(func() handlerMap {
	handlers := make(handlerMap)

	registerRequestHandler(handlers, lsproto.InitializeInfo, (*Server).handleInitialize)
	registerNotificationHandler(handlers, lsproto.InitializedInfo, (*Server).handleInitialized)
	registerRequestHandler(handlers, lsproto.ShutdownInfo, (*Server).handleShutdown)
	registerNotificationHandler(handlers, lsproto.ExitInfo, (*Server).handleExit)

	registerNotificationHandler(handlers, lsproto.TextDocumentDidOpenInfo, (*Server).handleDidOpen)
	registerNotificationHandler(handlers, lsproto.TextDocumentDidChangeInfo, (*Server).handleDidChange)
	registerNotificationHandler(handlers, lsproto.TextDocumentDidSaveInfo, (*Server).handleDidSave)
	registerNotificationHandler(handlers, lsproto.TextDocumentDidCloseInfo, (*Server).handleDidClose)
	registerNotificationHandler(handlers, lsproto.WorkspaceDidChangeWatchedFilesInfo, (*Server).handleDidChangeWatchedFiles)

	registerLanguageServiceDocumentRequestHandler(handlers, lsproto.TextDocumentDiagnosticInfo, (*Server).handleDocumentDiagnostic)
	registerLanguageServiceDocumentRequestHandler(handlers, lsproto.TextDocumentHoverInfo, (*Server).handleHover)
	registerLanguageServiceDocumentRequestHandler(handlers, lsproto.TextDocumentDefinitionInfo, (*Server).handleDefinition)
	registerLanguageServiceDocumentRequestHandler(handlers, lsproto.TextDocumentTypeDefinitionInfo, (*Server).handleTypeDefinition)
	registerLanguageServiceDocumentRequestHandler(handlers, lsproto.TextDocumentCompletionInfo, (*Server).handleCompletion)
	registerLanguageServiceDocumentRequestHandler(handlers, lsproto.TextDocumentReferencesInfo, (*Server).handleReferences)
	registerLanguageServiceDocumentRequestHandler(handlers, lsproto.TextDocumentImplementationInfo, (*Server).handleImplementations)
	registerLanguageServiceDocumentRequestHandler(handlers, lsproto.TextDocumentSignatureHelpInfo, (*Server).handleSignatureHelp)
	registerLanguageServiceDocumentRequestHandler(handlers, lsproto.TextDocumentFormattingInfo, (*Server).handleDocumentFormat)
	registerLanguageServiceDocumentRequestHandler(handlers, lsproto.TextDocumentRangeFormattingInfo, (*Server).handleDocumentRangeFormat)
	registerLanguageServiceDocumentRequestHandler(handlers, lsproto.TextDocumentOnTypeFormattingInfo, (*Server).handleDocumentOnTypeFormat)
	registerLanguageServiceDocumentRequestHandler(handlers, lsproto.TextDocumentDocumentSymbolInfo, (*Server).handleDocumentSymbol)
	registerRequestHandler(handlers, lsproto.WorkspaceSymbolInfo, (*Server).handleWorkspaceSymbol)
	registerRequestHandler(handlers, lsproto.CompletionItemResolveInfo, (*Server).handleCompletionItemResolve)

	return handlers
})

func registerNotificationHandler[Req any](handlers handlerMap, info lsproto.NotificationInfo[Req], fn func(*Server, context.Context, Req) error) {
	handlers[info.Method] = func(s *Server, ctx context.Context, req *lsproto.RequestMessage) error {
		var params Req
		// Ignore empty params; all generated params are either pointers or any.
		if req.Params != nil {
			params = req.Params.(Req)
		}
		if err := fn(s, ctx, params); err != nil {
			return err
		}
		return ctx.Err()
	}
}

func registerRequestHandler[Req, Resp any](handlers handlerMap, info lsproto.RequestInfo[Req, Resp], fn func(*Server, context.Context, Req, func()) (Resp, error)) {
	handlers[info.Method] = func(s *Server, ctx context.Context, req *lsproto.RequestMessage) error {
		var params Req
		// Ignore empty params.
		if req.Params != nil {
			params = req.Params.(Req)
		}
		resp, err := fn(s, ctx, params, func() {
			s.recover(req)
		})
		if err != nil {
			return err
		}
		if ctx.Err() != nil {
			return ctx.Err()
		}
		s.sendResult(req.ID, resp)
		return nil
	}
}

func registerLanguageServiceDocumentRequestHandler[Req lsproto.HasTextDocumentURI, Resp any](handlers handlerMap, info lsproto.RequestInfo[Req, Resp], fn func(*Server, context.Context, *ls.LanguageService, Req) (Resp, error)) {
	handlers[info.Method] = func(s *Server, ctx context.Context, req *lsproto.RequestMessage) error {
		var params Req
		// Ignore empty params.
		if req.Params != nil {
			params = req.Params.(Req)
		}
		ls, err := s.session.GetLanguageService(ctx, params.TextDocumentURI())
		if err != nil {
			return err
		}
		defer s.recover(req)
		resp, err := fn(s, ctx, ls, params)
		if err != nil {
			return err
		}
		if ctx.Err() != nil {
			return ctx.Err()
		}
		s.sendResult(req.ID, resp)
		return nil
	}
}

func (s *Server) recover(req *lsproto.RequestMessage) {
	if r := recover(); r != nil {
		stack := debug.Stack()
		s.Log("panic handling request", req.Method, r, string(stack))
		if req.ID != nil {
			s.sendError(req.ID, fmt.Errorf("%w: panic handling request %s: %v", lsproto.ErrInternalError, req.Method, r))
		} else {
			s.Log("unhandled panic in notification", req.Method, r)
		}
	}
}

func (s *Server) handleInitialize(ctx context.Context, params *lsproto.InitializeParams, _ func()) (lsproto.InitializeResponse, error) {
	if s.initializeParams != nil {
		return nil, lsproto.ErrInvalidRequest
	}

	s.initializeParams = params

	s.positionEncoding = lsproto.PositionEncodingKindUTF16
	if genCapabilities := s.initializeParams.Capabilities.General; genCapabilities != nil && genCapabilities.PositionEncodings != nil {
		if slices.Contains(*genCapabilities.PositionEncodings, lsproto.PositionEncodingKindUTF8) {
			s.positionEncoding = lsproto.PositionEncodingKindUTF8
		}
	}

	if s.initializeParams.Locale != nil {
		locale, err := language.Parse(*s.initializeParams.Locale)
		if err != nil {
			return nil, err
		}
		s.locale = locale
	}

	response := &lsproto.InitializeResult{
		ServerInfo: &lsproto.ServerInfo{
			Name:    "typescript-go",
			Version: ptrTo(core.Version()),
		},
		Capabilities: &lsproto.ServerCapabilities{
			PositionEncoding: ptrTo(s.positionEncoding),
			TextDocumentSync: &lsproto.TextDocumentSyncOptionsOrKind{
				Options: &lsproto.TextDocumentSyncOptions{
					OpenClose: ptrTo(true),
					Change:    ptrTo(lsproto.TextDocumentSyncKindIncremental),
					Save: &lsproto.BooleanOrSaveOptions{
						Boolean: ptrTo(true),
					},
				},
			},
			HoverProvider: &lsproto.BooleanOrHoverOptions{
				Boolean: ptrTo(true),
			},
			DefinitionProvider: &lsproto.BooleanOrDefinitionOptions{
				Boolean: ptrTo(true),
			},
			TypeDefinitionProvider: &lsproto.BooleanOrTypeDefinitionOptionsOrTypeDefinitionRegistrationOptions{
				Boolean: ptrTo(true),
			},
			ReferencesProvider: &lsproto.BooleanOrReferenceOptions{
				Boolean: ptrTo(true),
			},
			ImplementationProvider: &lsproto.BooleanOrImplementationOptionsOrImplementationRegistrationOptions{
				Boolean: ptrTo(true),
			},
			DiagnosticProvider: &lsproto.DiagnosticOptionsOrRegistrationOptions{
				Options: &lsproto.DiagnosticOptions{
					InterFileDependencies: true,
				},
			},
			CompletionProvider: &lsproto.CompletionOptions{
				TriggerCharacters: &ls.TriggerCharacters,
				ResolveProvider:   ptrTo(true),
				// !!! other options
			},
			SignatureHelpProvider: &lsproto.SignatureHelpOptions{
				TriggerCharacters: &[]string{"(", ","},
			},
			DocumentFormattingProvider: &lsproto.BooleanOrDocumentFormattingOptions{
				Boolean: ptrTo(true),
			},
			DocumentRangeFormattingProvider: &lsproto.BooleanOrDocumentRangeFormattingOptions{
				Boolean: ptrTo(true),
			},
			DocumentOnTypeFormattingProvider: &lsproto.DocumentOnTypeFormattingOptions{
				FirstTriggerCharacter: "{",
				MoreTriggerCharacter:  &[]string{"}", ";", "\n"},
			},
			WorkspaceSymbolProvider: &lsproto.BooleanOrWorkspaceSymbolOptions{
				Boolean: ptrTo(true),
			},
			DocumentSymbolProvider: &lsproto.BooleanOrDocumentSymbolOptions{
				Boolean: ptrTo(true),
			},
		},
	}

	return response, nil
}

func (s *Server) handleInitialized(ctx context.Context, params *lsproto.InitializedParams) error {
	if shouldEnableWatch(s.initializeParams) {
		s.watchEnabled = true
	}

	s.session = project.NewSession(&project.SessionInit{
		Options: &project.SessionOptions{
			CurrentDirectory:   s.cwd,
			DefaultLibraryPath: s.defaultLibraryPath,
			TypingsLocation:    s.typingsLocation,
			PositionEncoding:   s.positionEncoding,
			WatchEnabled:       s.watchEnabled,
			LoggingEnabled:     true,
			DebounceDelay:      500 * time.Millisecond,
		},
		FS:          s.fs,
		Logger:      s.logger,
		Client:      s,
		NpmExecutor: s,
	})
	// !!! temporary; remove when we have `handleDidChangeConfiguration`/implicit project config support
	if s.compilerOptionsForInferredProjects != nil {
		s.session.DidChangeCompilerOptionsForInferredProjects(ctx, s.compilerOptionsForInferredProjects)
	}

	return nil
}

<<<<<<< HEAD
func (s *Server) handleShutdown(ctx context.Context, params any, _ func()) (lsproto.ShutdownResponse, error) {
	s.session.Close()
	return nil, nil
=======
func (s *Server) handleShutdown(ctx context.Context, params any) (lsproto.ShutdownResponse, error) {
	s.projectService.Close()
	return lsproto.ShutdownResponse{}, nil
>>>>>>> 28fe3d47
}

func (s *Server) handleExit(ctx context.Context, params any) error {
	return io.EOF
}

func (s *Server) handleDidOpen(ctx context.Context, params *lsproto.DidOpenTextDocumentParams) error {
	s.session.DidOpenFile(ctx, params.TextDocument.Uri, params.TextDocument.Version, params.TextDocument.Text, params.TextDocument.LanguageId)
	return nil
}

func (s *Server) handleDidChange(ctx context.Context, params *lsproto.DidChangeTextDocumentParams) error {
	s.session.DidChangeFile(ctx, params.TextDocument.Uri, params.TextDocument.Version, params.ContentChanges)
	return nil
}

func (s *Server) handleDidSave(ctx context.Context, params *lsproto.DidSaveTextDocumentParams) error {
	s.session.DidSaveFile(ctx, params.TextDocument.Uri)
	return nil
}

func (s *Server) handleDidClose(ctx context.Context, params *lsproto.DidCloseTextDocumentParams) error {
	s.session.DidCloseFile(ctx, params.TextDocument.Uri)
	return nil
}

func (s *Server) handleDidChangeWatchedFiles(ctx context.Context, params *lsproto.DidChangeWatchedFilesParams) error {
	s.session.DidChangeWatchedFiles(ctx, params.Changes)
	return nil
}

func (s *Server) handleDocumentDiagnostic(ctx context.Context, ls *ls.LanguageService, params *lsproto.DocumentDiagnosticParams) (lsproto.DocumentDiagnosticResponse, error) {
	return ls.ProvideDiagnostics(ctx, params.TextDocument.Uri)
}

func (s *Server) handleHover(ctx context.Context, ls *ls.LanguageService, params *lsproto.HoverParams) (lsproto.HoverResponse, error) {
	return ls.ProvideHover(ctx, params.TextDocument.Uri, params.Position)
}

func (s *Server) handleSignatureHelp(ctx context.Context, languageService *ls.LanguageService, params *lsproto.SignatureHelpParams) (lsproto.SignatureHelpResponse, error) {
	return languageService.ProvideSignatureHelp(
		ctx,
		params.TextDocument.Uri,
		params.Position,
		params.Context,
		s.initializeParams.Capabilities.TextDocument.SignatureHelp,
		&ls.UserPreferences{},
	)
}

func (s *Server) handleDefinition(ctx context.Context, ls *ls.LanguageService, params *lsproto.DefinitionParams) (lsproto.DefinitionResponse, error) {
	return ls.ProvideDefinition(ctx, params.TextDocument.Uri, params.Position)
}

func (s *Server) handleTypeDefinition(ctx context.Context, ls *ls.LanguageService, params *lsproto.TypeDefinitionParams) (lsproto.TypeDefinitionResponse, error) {
	return ls.ProvideTypeDefinition(ctx, params.TextDocument.Uri, params.Position)
}

func (s *Server) handleReferences(ctx context.Context, ls *ls.LanguageService, params *lsproto.ReferenceParams) (lsproto.ReferencesResponse, error) {
	// findAllReferences
	return ls.ProvideReferences(ctx, params)
}

func (s *Server) handleImplementations(ctx context.Context, ls *ls.LanguageService, params *lsproto.ImplementationParams) (lsproto.ImplementationResponse, error) {
	// goToImplementation
	return ls.ProvideImplementations(ctx, params)
}

func (s *Server) handleCompletion(ctx context.Context, languageService *ls.LanguageService, params *lsproto.CompletionParams) (lsproto.CompletionResponse, error) {
	// !!! get user preferences
	return languageService.ProvideCompletion(
		ctx,
		params.TextDocument.Uri,
		params.Position,
		params.Context,
		getCompletionClientCapabilities(s.initializeParams),
		&ls.UserPreferences{})
}

func (s *Server) handleCompletionItemResolve(ctx context.Context, params *lsproto.CompletionItem, recoverAndSendError func()) (lsproto.CompletionResolveResponse, error) {
	data, err := ls.GetCompletionItemData(params)
	if err != nil {
		return nil, err
	}
	languageService, err := s.session.GetLanguageService(ctx, ls.FileNameToDocumentURI(data.FileName))
	if err != nil {
		return nil, err
	}
	defer recoverAndSendError()
	return languageService.ResolveCompletionItem(
		ctx,
		params,
		data,
		getCompletionClientCapabilities(s.initializeParams),
		&ls.UserPreferences{},
	)
}

func (s *Server) handleDocumentFormat(ctx context.Context, ls *ls.LanguageService, params *lsproto.DocumentFormattingParams) (lsproto.DocumentFormattingResponse, error) {
	return ls.ProvideFormatDocument(
		ctx,
		params.TextDocument.Uri,
		params.Options,
	)
}

func (s *Server) handleDocumentRangeFormat(ctx context.Context, ls *ls.LanguageService, params *lsproto.DocumentRangeFormattingParams) (lsproto.DocumentRangeFormattingResponse, error) {
	return ls.ProvideFormatDocumentRange(
		ctx,
		params.TextDocument.Uri,
		params.Options,
		params.Range,
	)
}

func (s *Server) handleDocumentOnTypeFormat(ctx context.Context, ls *ls.LanguageService, params *lsproto.DocumentOnTypeFormattingParams) (lsproto.DocumentOnTypeFormattingResponse, error) {
	return ls.ProvideFormatDocumentOnType(
		ctx,
		params.TextDocument.Uri,
		params.Options,
		params.Position,
		params.Ch,
	)
}

func (s *Server) handleWorkspaceSymbol(ctx context.Context, params *lsproto.WorkspaceSymbolParams, recoverAndSendError func()) (lsproto.WorkspaceSymbolResponse, error) {
	snapshot, release := s.session.Snapshot()
	defer release()
	defer recoverAndSendError()
	programs := core.Map(snapshot.ProjectCollection.Projects(), (*project.Project).GetProgram)
	return ls.ProvideWorkspaceSymbols(ctx, programs, snapshot.Converters(), params.Query)
}

func (s *Server) handleDocumentSymbol(ctx context.Context, ls *ls.LanguageService, params *lsproto.DocumentSymbolParams) (lsproto.DocumentSymbolResponse, error) {
	return ls.ProvideDocumentSymbols(ctx, params.TextDocument.Uri)
}

func (s *Server) Log(msg ...any) {
	fmt.Fprintln(s.stderr, msg...)
}

// !!! temporary; remove when we have `handleDidChangeConfiguration`/implicit project config support
func (s *Server) SetCompilerOptionsForInferredProjects(ctx context.Context, options *core.CompilerOptions) {
	s.compilerOptionsForInferredProjects = options
	if s.session != nil {
		s.session.DidChangeCompilerOptionsForInferredProjects(ctx, options)
	}
}

// NpmInstall implements ata.NpmExecutor
func (s *Server) NpmInstall(cwd string, args []string) ([]byte, error) {
	cmd := exec.Command("npm", args...)
	cmd.Dir = cwd
	return cmd.Output()
}

func isBlockingMethod(method lsproto.Method) bool {
	switch method {
	case lsproto.MethodInitialize,
		lsproto.MethodInitialized,
		lsproto.MethodTextDocumentDidOpen,
		lsproto.MethodTextDocumentDidChange,
		lsproto.MethodTextDocumentDidSave,
		lsproto.MethodTextDocumentDidClose,
		lsproto.MethodWorkspaceDidChangeWatchedFiles:
		return true
	}
	return false
}

func ptrTo[T any](v T) *T {
	return &v
}

func ptrIsTrue(v *bool) bool {
	if v == nil {
		return false
	}
	return *v
}

func shouldEnableWatch(params *lsproto.InitializeParams) bool {
	if params == nil || params.Capabilities == nil || params.Capabilities.Workspace == nil {
		return false
	}
	return params.Capabilities.Workspace.DidChangeWatchedFiles != nil &&
		ptrIsTrue(params.Capabilities.Workspace.DidChangeWatchedFiles.DynamicRegistration)
}

func getCompletionClientCapabilities(params *lsproto.InitializeParams) *lsproto.CompletionClientCapabilities {
	if params == nil || params.Capabilities == nil || params.Capabilities.TextDocument == nil {
		return nil
	}
	return params.Capabilities.TextDocument.Completion
}<|MERGE_RESOLUTION|>--- conflicted
+++ resolved
@@ -648,15 +648,9 @@
 	return nil
 }
 
-<<<<<<< HEAD
 func (s *Server) handleShutdown(ctx context.Context, params any, _ func()) (lsproto.ShutdownResponse, error) {
 	s.session.Close()
-	return nil, nil
-=======
-func (s *Server) handleShutdown(ctx context.Context, params any) (lsproto.ShutdownResponse, error) {
-	s.projectService.Close()
 	return lsproto.ShutdownResponse{}, nil
->>>>>>> 28fe3d47
 }
 
 func (s *Server) handleExit(ctx context.Context, params any) error {
