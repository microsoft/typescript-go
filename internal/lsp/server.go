package lsp

import (
	"context"
	"errors"
	"fmt"
	"io"
	"os"
	"os/exec"
	"os/signal"
	"runtime/debug"
	"slices"
	"sync"
	"sync/atomic"
	"syscall"
	"time"

	"github.com/go-json-experiment/json"
	"github.com/microsoft/typescript-go/internal/collections"
	"github.com/microsoft/typescript-go/internal/core"
	"github.com/microsoft/typescript-go/internal/ls"
	"github.com/microsoft/typescript-go/internal/lsp/lsproto"
	"github.com/microsoft/typescript-go/internal/project"
	"github.com/microsoft/typescript-go/internal/project/ata"
	"github.com/microsoft/typescript-go/internal/project/logging"
	"github.com/microsoft/typescript-go/internal/vfs"
	"golang.org/x/sync/errgroup"
	"golang.org/x/text/language"
)

type ServerOptions struct {
	In  Reader
	Out Writer
	Err io.Writer

	Cwd                string
	FS                 vfs.FS
	DefaultLibraryPath string
	TypingsLocation    string
	ParseCache         *project.ParseCache
}

func NewServer(opts *ServerOptions) *Server {
	if opts.Cwd == "" {
		panic("Cwd is required")
	}
	return &Server{
		r:                     opts.In,
		w:                     opts.Out,
		stderr:                opts.Err,
		logger:                logging.NewLogger(opts.Err),
		requestQueue:          make(chan *lsproto.RequestMessage, 100),
		outgoingQueue:         make(chan *lsproto.Message, 100),
		pendingClientRequests: make(map[lsproto.ID]pendingClientRequest),
		pendingServerRequests: make(map[lsproto.ID]chan *lsproto.ResponseMessage),
		cwd:                   opts.Cwd,
		fs:                    opts.FS,
		defaultLibraryPath:    opts.DefaultLibraryPath,
		typingsLocation:       opts.TypingsLocation,
		parseCache:            opts.ParseCache,
	}
}

var (
	_ ata.NpmExecutor = (*Server)(nil)
	_ project.Client  = (*Server)(nil)
)

type pendingClientRequest struct {
	req    *lsproto.RequestMessage
	cancel context.CancelFunc
}

type Reader interface {
	Read() (*lsproto.Message, error)
}

type Writer interface {
	Write(msg *lsproto.Message) error
}

type lspReader struct {
	r *lsproto.BaseReader
}

type lspWriter struct {
	w *lsproto.BaseWriter
}

func (r *lspReader) Read() (*lsproto.Message, error) {
	data, err := r.r.Read()
	if err != nil {
		return nil, err
	}

	req := &lsproto.Message{}
	if err := json.Unmarshal(data, req); err != nil {
		return nil, fmt.Errorf("%w: %w", lsproto.ErrInvalidRequest, err)
	}

	return req, nil
}

func ToReader(r io.Reader) Reader {
	return &lspReader{r: lsproto.NewBaseReader(r)}
}

func (w *lspWriter) Write(msg *lsproto.Message) error {
	data, err := json.Marshal(msg)
	if err != nil {
		return fmt.Errorf("failed to marshal message: %w", err)
	}
	return w.w.Write(data)
}

func ToWriter(w io.Writer) Writer {
	return &lspWriter{w: lsproto.NewBaseWriter(w)}
}

var (
	_ Reader = (*lspReader)(nil)
	_ Writer = (*lspWriter)(nil)
)

type Server struct {
	r Reader
	w Writer

	stderr io.Writer

	logger                  logging.Logger
	clientSeq               atomic.Int32
	requestQueue            chan *lsproto.RequestMessage
	outgoingQueue           chan *lsproto.Message
	pendingClientRequests   map[lsproto.ID]pendingClientRequest
	pendingClientRequestsMu sync.Mutex
	pendingServerRequests   map[lsproto.ID]chan *lsproto.ResponseMessage
	pendingServerRequestsMu sync.Mutex

	cwd                string
	fs                 vfs.FS
	defaultLibraryPath string
	typingsLocation    string

	initializeParams *lsproto.InitializeParams
	positionEncoding lsproto.PositionEncodingKind
	locale           language.Tag

	watchEnabled bool
	watcherID    atomic.Uint32
	watchers     collections.SyncSet[project.WatcherID]

	session *project.Session

	// !!! temporary; remove when we have `handleDidChangeConfiguration`/implicit project config support
	compilerOptionsForInferredProjects *core.CompilerOptions
	// parseCache can be passed in so separate tests can share ASTs
	parseCache *project.ParseCache
}

// WatchFiles implements project.Client.
func (s *Server) WatchFiles(ctx context.Context, id project.WatcherID, watchers []*lsproto.FileSystemWatcher) error {
	_, err := s.sendRequest(ctx, lsproto.MethodClientRegisterCapability, &lsproto.RegistrationParams{
		Registrations: []*lsproto.Registration{
			{
				Id:     string(id),
				Method: string(lsproto.MethodWorkspaceDidChangeWatchedFiles),
				RegisterOptions: ptrTo(any(lsproto.DidChangeWatchedFilesRegistrationOptions{
					Watchers: watchers,
				})),
			},
		},
	})
	if err != nil {
		return fmt.Errorf("failed to register file watcher: %w", err)
	}

	s.watchers.Add(id)
	return nil
}

// UnwatchFiles implements project.Client.
func (s *Server) UnwatchFiles(ctx context.Context, id project.WatcherID) error {
	if s.watchers.Has(id) {
		_, err := s.sendRequest(ctx, lsproto.MethodClientUnregisterCapability, &lsproto.UnregistrationParams{
			Unregisterations: []*lsproto.Unregistration{
				{
					Id:     string(id),
					Method: string(lsproto.MethodWorkspaceDidChangeWatchedFiles),
				},
			},
		})
		if err != nil {
			return fmt.Errorf("failed to unregister file watcher: %w", err)
		}

		s.watchers.Delete(id)
		return nil
	}

	return fmt.Errorf("no file watcher exists with ID %s", id)
}

// RefreshDiagnostics implements project.Client.
func (s *Server) RefreshDiagnostics(ctx context.Context) error {
	if s.initializeParams.Capabilities == nil ||
		s.initializeParams.Capabilities.Workspace == nil ||
		s.initializeParams.Capabilities.Workspace.Diagnostics == nil ||
		!ptrIsTrue(s.initializeParams.Capabilities.Workspace.Diagnostics.RefreshSupport) {
		return nil
	}

	if _, err := s.sendRequest(ctx, lsproto.MethodWorkspaceDiagnosticRefresh, nil); err != nil {
		return fmt.Errorf("failed to refresh diagnostics: %w", err)
	}

	return nil
}

func (s *Server) Configure(ctx context.Context) (*ls.UserPreferences, error) {
	result, err := s.sendRequest(ctx, lsproto.MethodWorkspaceConfiguration, &lsproto.ConfigurationParams{
		Items: []*lsproto.ConfigurationItem{
			{
				Section: ptrTo("typescript"),
			},
		},
	})
	if err != nil {
		return nil, fmt.Errorf("configure request failed: %w", err)
	}
	configs := result.([]any)
	userPreferences := &ls.UserPreferences{}
	for _, config := range configs {
		if config == nil {
			continue
		}
		if item, ok := config.(map[string]any); ok {
			for name, values := range item {
				switch name {
				case "inlayHints":
					inlayHintsPreferences := values.(map[string]any)
					if v, ok := inlayHintsPreferences["parameterNames"].(map[string]any); ok && v != nil {
						if enabled, ok := v["enabled"]; ok {
							if enabledStr, ok := enabled.(string); ok {
								userPreferences.IncludeInlayParameterNameHints = enabledStr
							} else {
								userPreferences.IncludeInlayParameterNameHints = ""
							}
						}
						if supressWhenArgumentMatchesName, ok := v["suppressWhenArgumentMatchesName"]; ok {
							userPreferences.IncludeInlayParameterNameHintsWhenArgumentMatchesName = ptrTo(!supressWhenArgumentMatchesName.(bool))
						}
					}
					if v, ok := inlayHintsPreferences["parameterTypes"].(map[string]any); ok && v != nil {
						if enabled, ok := v["enabled"]; ok {
							userPreferences.IncludeInlayFunctionParameterTypeHints = ptrTo(enabled.(bool))
						}
					}
					if v, ok := inlayHintsPreferences["variableTypes"].(map[string]any); ok && v != nil {
						if enabled, ok := v["enabled"]; ok {
							userPreferences.IncludeInlayVariableTypeHints = ptrTo(enabled.(bool))
						}
						if supressWhenTypeMatchesName, ok := v["suppressWhenTypeMatchesName"]; ok {
							userPreferences.IncludeInlayVariableTypeHintsWhenTypeMatchesName = ptrTo(!supressWhenTypeMatchesName.(bool))
						}
					}
					if v, ok := inlayHintsPreferences["propertyDeclarationTypes"].(map[string]any); ok && v != nil {
						if enabled, ok := v["enabled"]; ok {
							userPreferences.IncludeInlayPropertyDeclarationTypeHints = ptrTo(enabled.(bool))
						}
					}
					if v, ok := inlayHintsPreferences["functionLikeReturnTypes"].(map[string]any); ok && v != nil {
						if enabled, ok := v["enabled"]; ok {
							userPreferences.IncludeInlayFunctionLikeReturnTypeHints = ptrTo(enabled.(bool))
						}
					}
					if v, ok := inlayHintsPreferences["enumMemberValues"].(map[string]any); ok && v != nil {
						if enabled, ok := v["enabled"]; ok {
							userPreferences.IncludeInlayEnumMemberValueHints = ptrTo(enabled.(bool))
						}
					}
					userPreferences.InteractiveInlayHints = ptrTo(true)
				case "tsserver":
					// !!!
				case "unstable":
					// !!!
				case "tsc":
					// !!!
				case "updateImportsOnFileMove":
					// !!! moveToFile
				case "preferences":
					// !!!
				case "experimental":
					// !!!
				case "organizeImports":
					// !!!
				case "importModuleSpecifierEnding":
					// !!!
				}
			}
			continue
		}
		if item, ok := config.(ls.UserPreferences); ok {
			// case for fourslash
			userPreferences = &item
			break
		}
	}
	// !!! set defaults for services, remove after extension is updated
	userPreferences.IncludeCompletionsForModuleExports = ptrTo(true)
	userPreferences.IncludeCompletionsForImportStatements = ptrTo(true)
	return userPreferences, nil
}

func (s *Server) Run() error {
	ctx, stop := signal.NotifyContext(context.Background(), os.Interrupt, syscall.SIGTERM)
	defer stop()

	g, ctx := errgroup.WithContext(ctx)
	g.Go(func() error { return s.dispatchLoop(ctx) })
	g.Go(func() error { return s.writeLoop(ctx) })

	// Don't run readLoop in the group, as it blocks on stdin read and cannot be cancelled.
	readLoopErr := make(chan error, 1)
	g.Go(func() error {
		select {
		case <-ctx.Done():
			return ctx.Err()
		case err := <-readLoopErr:
			return err
		}
	})
	go func() { readLoopErr <- s.readLoop(ctx) }()

	if err := g.Wait(); err != nil && !errors.Is(err, io.EOF) && ctx.Err() != nil {
		return err
	}
	return nil
}

func (s *Server) readLoop(ctx context.Context) error {
	for {
		if err := ctx.Err(); err != nil {
			return err
		}
		msg, err := s.read()
		if err != nil {
			if errors.Is(err, lsproto.ErrInvalidRequest) {
				s.sendError(nil, err)
				continue
			}
			return err
		}

		if s.initializeParams == nil && msg.Kind == lsproto.MessageKindRequest {
			req := msg.AsRequest()
			if req.Method == lsproto.MethodInitialize {
				resp, err := s.handleInitialize(ctx, req.Params.(*lsproto.InitializeParams), req)
				if err != nil {
					return err
				}
				s.sendResult(req.ID, resp)
			} else {
				s.sendError(req.ID, lsproto.ErrServerNotInitialized)
			}
			continue
		}

		if msg.Kind == lsproto.MessageKindResponse {
			resp := msg.AsResponse()
			s.pendingServerRequestsMu.Lock()
			if respChan, ok := s.pendingServerRequests[*resp.ID]; ok {
				respChan <- resp
				close(respChan)
				delete(s.pendingServerRequests, *resp.ID)
			}
			s.pendingServerRequestsMu.Unlock()
		} else {
			req := msg.AsRequest()
			if req.Method == lsproto.MethodCancelRequest {
				s.cancelRequest(req.Params.(*lsproto.CancelParams).Id)
			} else {
				s.requestQueue <- req
			}
		}
	}
}

func (s *Server) cancelRequest(rawID lsproto.IntegerOrString) {
	id := lsproto.NewID(rawID)
	s.pendingClientRequestsMu.Lock()
	defer s.pendingClientRequestsMu.Unlock()
	if pendingReq, ok := s.pendingClientRequests[*id]; ok {
		pendingReq.cancel()
		delete(s.pendingClientRequests, *id)
	}
}

func (s *Server) read() (*lsproto.Message, error) {
	return s.r.Read()
}

func (s *Server) dispatchLoop(ctx context.Context) error {
	ctx, lspExit := context.WithCancel(ctx)
	defer lspExit()
	for {
		select {
		case <-ctx.Done():
			return ctx.Err()
		case req := <-s.requestQueue:
			requestCtx := core.WithLocale(ctx, s.locale)
			if req.ID != nil {
				var cancel context.CancelFunc
				requestCtx, cancel = context.WithCancel(core.WithRequestID(requestCtx, req.ID.String()))
				s.pendingClientRequestsMu.Lock()
				s.pendingClientRequests[*req.ID] = pendingClientRequest{
					req:    req,
					cancel: cancel,
				}
				s.pendingClientRequestsMu.Unlock()
			}

			handle := func() {
				if err := s.handleRequestOrNotification(requestCtx, req); err != nil {
					if errors.Is(err, context.Canceled) {
						s.sendError(req.ID, lsproto.ErrRequestCancelled)
					} else if errors.Is(err, io.EOF) {
						lspExit()
					} else {
						s.sendError(req.ID, err)
					}
				}

				if req.ID != nil {
					s.pendingClientRequestsMu.Lock()
					delete(s.pendingClientRequests, *req.ID)
					s.pendingClientRequestsMu.Unlock()
				}
			}

			if isBlockingMethod(req.Method) {
				handle()
			} else {
				go handle()
			}
		}
	}
}

func (s *Server) writeLoop(ctx context.Context) error {
	for {
		select {
		case <-ctx.Done():
			return ctx.Err()
		case msg := <-s.outgoingQueue:
			if err := s.w.Write(msg); err != nil {
				return fmt.Errorf("failed to write message: %w", err)
			}
		}
	}
}

func (s *Server) sendRequest(ctx context.Context, method lsproto.Method, params any) (any, error) {
	id := lsproto.NewIDString(fmt.Sprintf("ts%d", s.clientSeq.Add(1)))
	req := lsproto.NewRequestMessage(method, id, params)

	responseChan := make(chan *lsproto.ResponseMessage, 1)
	s.pendingServerRequestsMu.Lock()
	s.pendingServerRequests[*id] = responseChan
	s.pendingServerRequestsMu.Unlock()

	s.outgoingQueue <- req.Message()

	select {
	case <-ctx.Done():
		s.pendingServerRequestsMu.Lock()
		defer s.pendingServerRequestsMu.Unlock()
		if respChan, ok := s.pendingServerRequests[*id]; ok {
			close(respChan)
			delete(s.pendingServerRequests, *id)
		}
		return nil, ctx.Err()
	case resp := <-responseChan:
		if resp.Error != nil {
			return nil, fmt.Errorf("request failed: %s", resp.Error.String())
		}
		return resp.Result, nil
	}
}

func (s *Server) sendResult(id *lsproto.ID, result any) {
	s.sendResponse(&lsproto.ResponseMessage{
		ID:     id,
		Result: result,
	})
}

func (s *Server) sendError(id *lsproto.ID, err error) {
	code := lsproto.ErrInternalError.Code
	if errCode := (*lsproto.ErrorCode)(nil); errors.As(err, &errCode) {
		code = errCode.Code
	}
	// TODO(jakebailey): error data
	s.sendResponse(&lsproto.ResponseMessage{
		ID: id,
		Error: &lsproto.ResponseError{
			Code:    code,
			Message: err.Error(),
		},
	})
}

func (s *Server) sendResponse(resp *lsproto.ResponseMessage) {
	s.outgoingQueue <- resp.Message()
}

func (s *Server) handleRequestOrNotification(ctx context.Context, req *lsproto.RequestMessage) error {
	if handler := handlers()[req.Method]; handler != nil {
		return handler(s, ctx, req)
	}
	s.Log("unknown method", req.Method)
	if req.ID != nil {
		s.sendError(req.ID, lsproto.ErrInvalidRequest)
	}
	return nil
}

type handlerMap map[lsproto.Method]func(*Server, context.Context, *lsproto.RequestMessage) error

var handlers = sync.OnceValue(func() handlerMap {
	handlers := make(handlerMap)

	registerRequestHandler(handlers, lsproto.InitializeInfo, (*Server).handleInitialize)
	registerNotificationHandler(handlers, lsproto.InitializedInfo, (*Server).handleInitialized)
	registerRequestHandler(handlers, lsproto.ShutdownInfo, (*Server).handleShutdown)
	registerNotificationHandler(handlers, lsproto.ExitInfo, (*Server).handleExit)

	registerNotificationHandler(handlers, lsproto.WorkspaceDidChangeConfigurationInfo, (*Server).handleDidChangeWorkspaceConfiguration)
	registerNotificationHandler(handlers, lsproto.TextDocumentDidOpenInfo, (*Server).handleDidOpen)
	registerNotificationHandler(handlers, lsproto.TextDocumentDidChangeInfo, (*Server).handleDidChange)
	registerNotificationHandler(handlers, lsproto.TextDocumentDidSaveInfo, (*Server).handleDidSave)
	registerNotificationHandler(handlers, lsproto.TextDocumentDidCloseInfo, (*Server).handleDidClose)
	registerNotificationHandler(handlers, lsproto.WorkspaceDidChangeWatchedFilesInfo, (*Server).handleDidChangeWatchedFiles)
	registerNotificationHandler(handlers, lsproto.SetTraceInfo, (*Server).handleSetTrace)

	registerLanguageServiceDocumentRequestHandler(handlers, lsproto.TextDocumentDiagnosticInfo, (*Server).handleDocumentDiagnostic)
	registerLanguageServiceDocumentRequestHandler(handlers, lsproto.TextDocumentHoverInfo, (*Server).handleHover)
	registerLanguageServiceDocumentRequestHandler(handlers, lsproto.TextDocumentDefinitionInfo, (*Server).handleDefinition)
	registerLanguageServiceDocumentRequestHandler(handlers, lsproto.TextDocumentTypeDefinitionInfo, (*Server).handleTypeDefinition)
	registerLanguageServiceDocumentRequestHandler(handlers, lsproto.TextDocumentCompletionInfo, (*Server).handleCompletion)
	registerLanguageServiceDocumentRequestHandler(handlers, lsproto.TextDocumentReferencesInfo, (*Server).handleReferences)
	registerLanguageServiceDocumentRequestHandler(handlers, lsproto.TextDocumentImplementationInfo, (*Server).handleImplementations)
	registerLanguageServiceDocumentRequestHandler(handlers, lsproto.TextDocumentSignatureHelpInfo, (*Server).handleSignatureHelp)
	registerLanguageServiceDocumentRequestHandler(handlers, lsproto.TextDocumentFormattingInfo, (*Server).handleDocumentFormat)
	registerLanguageServiceDocumentRequestHandler(handlers, lsproto.TextDocumentRangeFormattingInfo, (*Server).handleDocumentRangeFormat)
	registerLanguageServiceDocumentRequestHandler(handlers, lsproto.TextDocumentOnTypeFormattingInfo, (*Server).handleDocumentOnTypeFormat)
	registerLanguageServiceDocumentRequestHandler(handlers, lsproto.TextDocumentDocumentSymbolInfo, (*Server).handleDocumentSymbol)
	registerLanguageServiceDocumentRequestHandler(handlers, lsproto.TextDocumentRenameInfo, (*Server).handleRename)
	registerLanguageServiceDocumentRequestHandler(handlers, lsproto.TextDocumentDocumentHighlightInfo, (*Server).handleDocumentHighlight)
	registerRequestHandler(handlers, lsproto.WorkspaceSymbolInfo, (*Server).handleWorkspaceSymbol)
	registerRequestHandler(handlers, lsproto.CompletionItemResolveInfo, (*Server).handleCompletionItemResolve)

	return handlers
})

func registerNotificationHandler[Req any](handlers handlerMap, info lsproto.NotificationInfo[Req], fn func(*Server, context.Context, Req) error) {
	handlers[info.Method] = func(s *Server, ctx context.Context, req *lsproto.RequestMessage) error {
		if s.session == nil && req.Method != lsproto.MethodInitialized {
			return lsproto.ErrServerNotInitialized
		}

		var params Req
		// Ignore empty params; all generated params are either pointers or any.
		if req.Params != nil {
			params = req.Params.(Req)
		}
		if err := fn(s, ctx, params); err != nil {
			return err
		}
		return ctx.Err()
	}
}

func registerRequestHandler[Req, Resp any](
	handlers handlerMap,
	info lsproto.RequestInfo[Req, Resp],
	fn func(*Server, context.Context, Req, *lsproto.RequestMessage) (Resp, error),
) {
	handlers[info.Method] = func(s *Server, ctx context.Context, req *lsproto.RequestMessage) error {
		if s.session == nil && req.Method != lsproto.MethodInitialize {
			return lsproto.ErrServerNotInitialized
		}

		var params Req
		// Ignore empty params.
		if req.Params != nil {
			params = req.Params.(Req)
		}
		resp, err := fn(s, ctx, params, req)
		if err != nil {
			return err
		}
		if ctx.Err() != nil {
			return ctx.Err()
		}
		s.sendResult(req.ID, resp)
		return nil
	}
}

func registerLanguageServiceDocumentRequestHandler[Req lsproto.HasTextDocumentURI, Resp any](handlers handlerMap, info lsproto.RequestInfo[Req, Resp], fn func(*Server, context.Context, *ls.LanguageService, Req) (Resp, error)) {
	handlers[info.Method] = func(s *Server, ctx context.Context, req *lsproto.RequestMessage) error {
		var params Req
		// Ignore empty params.
		if req.Params != nil {
			params = req.Params.(Req)
		}
		ls, err := s.session.GetLanguageService(ctx, params.TextDocumentURI())
		if err != nil {
			return err
		}
		defer s.recover(req)
		resp, err := fn(s, ctx, ls, params)
		if err != nil {
			return err
		}
		if ctx.Err() != nil {
			return ctx.Err()
		}
		s.sendResult(req.ID, resp)
		return nil
	}
}

func (s *Server) recover(req *lsproto.RequestMessage) {
	if r := recover(); r != nil {
		stack := debug.Stack()
		s.Log("panic handling request", req.Method, r, string(stack))
		if req.ID != nil {
			s.sendError(req.ID, fmt.Errorf("%w: panic handling request %s: %v", lsproto.ErrInternalError, req.Method, r))
		} else {
			s.Log("unhandled panic in notification", req.Method, r)
		}
	}
}

func (s *Server) handleInitialize(ctx context.Context, params *lsproto.InitializeParams, _ *lsproto.RequestMessage) (lsproto.InitializeResponse, error) {
	if s.initializeParams != nil {
		return nil, lsproto.ErrInvalidRequest
	}

	s.initializeParams = params

	s.positionEncoding = lsproto.PositionEncodingKindUTF16
	if genCapabilities := s.initializeParams.Capabilities.General; genCapabilities != nil && genCapabilities.PositionEncodings != nil {
		if slices.Contains(*genCapabilities.PositionEncodings, lsproto.PositionEncodingKindUTF8) {
			s.positionEncoding = lsproto.PositionEncodingKindUTF8
		}
	}

	if s.initializeParams.Locale != nil {
		locale, err := language.Parse(*s.initializeParams.Locale)
		if err != nil {
			return nil, err
		}
		s.locale = locale
	}

	if s.initializeParams.Trace != nil && *s.initializeParams.Trace == "verbose" {
		s.logger.SetVerbose(true)
	}

	response := &lsproto.InitializeResult{
		ServerInfo: &lsproto.ServerInfo{
			Name:    "typescript-go",
			Version: ptrTo(core.Version()),
		},
		Capabilities: &lsproto.ServerCapabilities{
			PositionEncoding: ptrTo(s.positionEncoding),
			TextDocumentSync: &lsproto.TextDocumentSyncOptionsOrKind{
				Options: &lsproto.TextDocumentSyncOptions{
					OpenClose: ptrTo(true),
					Change:    ptrTo(lsproto.TextDocumentSyncKindIncremental),
					Save: &lsproto.BooleanOrSaveOptions{
						Boolean: ptrTo(true),
					},
				},
			},
			HoverProvider: &lsproto.BooleanOrHoverOptions{
				Boolean: ptrTo(true),
			},
			DefinitionProvider: &lsproto.BooleanOrDefinitionOptions{
				Boolean: ptrTo(true),
			},
			TypeDefinitionProvider: &lsproto.BooleanOrTypeDefinitionOptionsOrTypeDefinitionRegistrationOptions{
				Boolean: ptrTo(true),
			},
			ReferencesProvider: &lsproto.BooleanOrReferenceOptions{
				Boolean: ptrTo(true),
			},
			ImplementationProvider: &lsproto.BooleanOrImplementationOptionsOrImplementationRegistrationOptions{
				Boolean: ptrTo(true),
			},
			DiagnosticProvider: &lsproto.DiagnosticOptionsOrRegistrationOptions{
				Options: &lsproto.DiagnosticOptions{
					InterFileDependencies: true,
				},
			},
			CompletionProvider: &lsproto.CompletionOptions{
				TriggerCharacters: &ls.TriggerCharacters,
				ResolveProvider:   ptrTo(true),
				// !!! other options
			},
			SignatureHelpProvider: &lsproto.SignatureHelpOptions{
				TriggerCharacters: &[]string{"(", ","},
			},
			DocumentFormattingProvider: &lsproto.BooleanOrDocumentFormattingOptions{
				Boolean: ptrTo(true),
			},
			DocumentRangeFormattingProvider: &lsproto.BooleanOrDocumentRangeFormattingOptions{
				Boolean: ptrTo(true),
			},
			DocumentOnTypeFormattingProvider: &lsproto.DocumentOnTypeFormattingOptions{
				FirstTriggerCharacter: "{",
				MoreTriggerCharacter:  &[]string{"}", ";", "\n"},
			},
			WorkspaceSymbolProvider: &lsproto.BooleanOrWorkspaceSymbolOptions{
				Boolean: ptrTo(true),
			},
			DocumentSymbolProvider: &lsproto.BooleanOrDocumentSymbolOptions{
				Boolean: ptrTo(true),
			},
			RenameProvider: &lsproto.BooleanOrRenameOptions{
				Boolean: ptrTo(true),
			},
			DocumentHighlightProvider: &lsproto.BooleanOrDocumentHighlightOptions{
				Boolean: ptrTo(true),
			},
		},
	}

	return response, nil
}

func (s *Server) handleInitialized(ctx context.Context, params *lsproto.InitializedParams) error {
	if shouldEnableWatch(s.initializeParams) {
		s.watchEnabled = true
	}
	s.session = project.NewSession(&project.SessionInit{
		Options: &project.SessionOptions{
			CurrentDirectory:   s.cwd,
			DefaultLibraryPath: s.defaultLibraryPath,
			TypingsLocation:    s.typingsLocation,
			PositionEncoding:   s.positionEncoding,
			WatchEnabled:       s.watchEnabled,
			LoggingEnabled:     true,
			DebounceDelay:      500 * time.Millisecond,
		},
		FS:          s.fs,
		Logger:      s.logger,
		Client:      s,
		NpmExecutor: s,
		ParseCache:  s.parseCache,
	})
	userPreferences, err := s.Configure(ctx)
	if err != nil {
		return err
	}
	s.session.Configure(userPreferences)
	// !!! temporary; remove when we have `handleDidChangeConfiguration`/implicit project config support
	if s.compilerOptionsForInferredProjects != nil {
		s.session.DidChangeCompilerOptionsForInferredProjects(ctx, s.compilerOptionsForInferredProjects)
	}

	return nil
}

func (s *Server) handleShutdown(ctx context.Context, params any, _ *lsproto.RequestMessage) (lsproto.ShutdownResponse, error) {
	s.session.Close()
	return lsproto.ShutdownResponse{}, nil
}

func (s *Server) handleExit(ctx context.Context, params any) error {
	return io.EOF
}

func (s *Server) handleDidChangeWorkspaceConfiguration(ctx context.Context, params *lsproto.DidChangeConfigurationParams) error {
	// !!! update user preferences
	// !!! only usable by fourslash
	if item, ok := params.Settings.(*ls.UserPreferences); ok {
		// case for fourslash
		s.session.Configure(item)
	}
	return nil
}

func (s *Server) handleDidOpen(ctx context.Context, params *lsproto.DidOpenTextDocumentParams) error {
	s.session.DidOpenFile(ctx, params.TextDocument.Uri, params.TextDocument.Version, params.TextDocument.Text, params.TextDocument.LanguageId)
	return nil
}

func (s *Server) handleDidChange(ctx context.Context, params *lsproto.DidChangeTextDocumentParams) error {
	s.session.DidChangeFile(ctx, params.TextDocument.Uri, params.TextDocument.Version, params.ContentChanges)
	return nil
}

func (s *Server) handleDidSave(ctx context.Context, params *lsproto.DidSaveTextDocumentParams) error {
	s.session.DidSaveFile(ctx, params.TextDocument.Uri)
	return nil
}

func (s *Server) handleDidClose(ctx context.Context, params *lsproto.DidCloseTextDocumentParams) error {
	s.session.DidCloseFile(ctx, params.TextDocument.Uri)
	return nil
}

func (s *Server) handleDidChangeWatchedFiles(ctx context.Context, params *lsproto.DidChangeWatchedFilesParams) error {
	s.session.DidChangeWatchedFiles(ctx, params.Changes)
	return nil
}

func (s *Server) handleSetTrace(ctx context.Context, params *lsproto.SetTraceParams) error {
	switch params.Value {
	case "verbose":
		s.logger.SetVerbose(true)
	case "messages":
		s.logger.SetVerbose(false)
	case "off":
		// !!! logging cannot be completely turned off for now
		s.logger.SetVerbose(false)
	default:
		return fmt.Errorf("unknown trace value: %s", params.Value)
	}
	return nil
}

func (s *Server) handleDocumentDiagnostic(ctx context.Context, ls *ls.LanguageService, params *lsproto.DocumentDiagnosticParams) (lsproto.DocumentDiagnosticResponse, error) {
	return ls.ProvideDiagnostics(ctx, params.TextDocument.Uri)
}

func (s *Server) handleHover(ctx context.Context, ls *ls.LanguageService, params *lsproto.HoverParams) (lsproto.HoverResponse, error) {
	return ls.ProvideHover(ctx, params.TextDocument.Uri, params.Position)
}

func (s *Server) handleSignatureHelp(ctx context.Context, languageService *ls.LanguageService, params *lsproto.SignatureHelpParams) (lsproto.SignatureHelpResponse, error) {
	return languageService.ProvideSignatureHelp(
		ctx,
		params.TextDocument.Uri,
		params.Position,
		params.Context,
		s.initializeParams.Capabilities.TextDocument.SignatureHelp,
		&ls.UserPreferences{},
	)
}

func (s *Server) handleDefinition(ctx context.Context, ls *ls.LanguageService, params *lsproto.DefinitionParams) (lsproto.DefinitionResponse, error) {
	return ls.ProvideDefinition(ctx, params.TextDocument.Uri, params.Position)
}

func (s *Server) handleTypeDefinition(ctx context.Context, ls *ls.LanguageService, params *lsproto.TypeDefinitionParams) (lsproto.TypeDefinitionResponse, error) {
	return ls.ProvideTypeDefinition(ctx, params.TextDocument.Uri, params.Position)
}

func (s *Server) handleReferences(ctx context.Context, ls *ls.LanguageService, params *lsproto.ReferenceParams) (lsproto.ReferencesResponse, error) {
	// findAllReferences
	return ls.ProvideReferences(ctx, params)
}

func (s *Server) handleImplementations(ctx context.Context, ls *ls.LanguageService, params *lsproto.ImplementationParams) (lsproto.ImplementationResponse, error) {
	// goToImplementation
	return ls.ProvideImplementations(ctx, params)
}

func (s *Server) handleCompletion(ctx context.Context, languageService *ls.LanguageService, params *lsproto.CompletionParams) (lsproto.CompletionResponse, error) {
	// !!! get user preferences
	return languageService.ProvideCompletion(
		ctx,
		params.TextDocument.Uri,
		params.Position,
		params.Context,
		getCompletionClientCapabilities(s.initializeParams),
<<<<<<< HEAD
		languageService.UserPreferences(),
	)
=======
		&ls.UserPreferences{
			IncludeCompletionsForModuleExports:    core.TSTrue,
			IncludeCompletionsForImportStatements: core.TSTrue,
		})
>>>>>>> 9ba3656f
}

func (s *Server) handleCompletionItemResolve(ctx context.Context, params *lsproto.CompletionItem, reqMsg *lsproto.RequestMessage) (lsproto.CompletionResolveResponse, error) {
	data, err := ls.GetCompletionItemData(params)
	if err != nil {
		return nil, err
	}
	languageService, err := s.session.GetLanguageService(ctx, ls.FileNameToDocumentURI(data.FileName))
	if err != nil {
		return nil, err
	}
	defer s.recover(reqMsg)
	return languageService.ResolveCompletionItem(
		ctx,
		params,
		data,
		getCompletionClientCapabilities(s.initializeParams),
<<<<<<< HEAD
		languageService.UserPreferences(),
=======
		&ls.UserPreferences{
			IncludeCompletionsForModuleExports:    core.TSTrue,
			IncludeCompletionsForImportStatements: core.TSTrue,
		},
>>>>>>> 9ba3656f
	)
}

func (s *Server) handleDocumentFormat(ctx context.Context, ls *ls.LanguageService, params *lsproto.DocumentFormattingParams) (lsproto.DocumentFormattingResponse, error) {
	return ls.ProvideFormatDocument(
		ctx,
		params.TextDocument.Uri,
		params.Options,
	)
}

func (s *Server) handleDocumentRangeFormat(ctx context.Context, ls *ls.LanguageService, params *lsproto.DocumentRangeFormattingParams) (lsproto.DocumentRangeFormattingResponse, error) {
	return ls.ProvideFormatDocumentRange(
		ctx,
		params.TextDocument.Uri,
		params.Options,
		params.Range,
	)
}

func (s *Server) handleDocumentOnTypeFormat(ctx context.Context, ls *ls.LanguageService, params *lsproto.DocumentOnTypeFormattingParams) (lsproto.DocumentOnTypeFormattingResponse, error) {
	return ls.ProvideFormatDocumentOnType(
		ctx,
		params.TextDocument.Uri,
		params.Options,
		params.Position,
		params.Ch,
	)
}

func (s *Server) handleWorkspaceSymbol(ctx context.Context, params *lsproto.WorkspaceSymbolParams, reqMsg *lsproto.RequestMessage) (lsproto.WorkspaceSymbolResponse, error) {
	snapshot, release := s.session.Snapshot()
	defer release()
	defer s.recover(reqMsg)
	programs := core.Map(snapshot.ProjectCollection.Projects(), (*project.Project).GetProgram)
	return ls.ProvideWorkspaceSymbols(ctx, programs, snapshot.Converters(), params.Query)
}

func (s *Server) handleDocumentSymbol(ctx context.Context, ls *ls.LanguageService, params *lsproto.DocumentSymbolParams) (lsproto.DocumentSymbolResponse, error) {
	return ls.ProvideDocumentSymbols(ctx, params.TextDocument.Uri)
}

func (s *Server) handleRename(ctx context.Context, ls *ls.LanguageService, params *lsproto.RenameParams) (lsproto.RenameResponse, error) {
	return ls.ProvideRename(ctx, params)
}

func (s *Server) handleDocumentHighlight(ctx context.Context, ls *ls.LanguageService, params *lsproto.DocumentHighlightParams) (lsproto.DocumentHighlightResponse, error) {
	return ls.ProvideDocumentHighlights(ctx, params.TextDocument.Uri, params.Position)
}

func (s *Server) Log(msg ...any) {
	fmt.Fprintln(s.stderr, msg...)
}

// !!! temporary; remove when we have `handleDidChangeConfiguration`/implicit project config support
func (s *Server) SetCompilerOptionsForInferredProjects(ctx context.Context, options *core.CompilerOptions) {
	s.compilerOptionsForInferredProjects = options
	if s.session != nil {
		s.session.DidChangeCompilerOptionsForInferredProjects(ctx, options)
	}
}

// NpmInstall implements ata.NpmExecutor
func (s *Server) NpmInstall(cwd string, args []string) ([]byte, error) {
	cmd := exec.Command("npm", args...)
	cmd.Dir = cwd
	return cmd.Output()
}

func isBlockingMethod(method lsproto.Method) bool {
	switch method {
	case lsproto.MethodInitialize,
		lsproto.MethodInitialized,
		lsproto.MethodTextDocumentDidOpen,
		lsproto.MethodTextDocumentDidChange,
		lsproto.MethodTextDocumentDidSave,
		lsproto.MethodTextDocumentDidClose,
		lsproto.MethodWorkspaceDidChangeWatchedFiles,
		lsproto.MethodWorkspaceDidChangeConfiguration,
		lsproto.MethodWorkspaceConfiguration:
		return true
	}
	return false
}

func ptrTo[T any](v T) *T {
	return &v
}

func ptrIsTrue(v *bool) bool {
	if v == nil {
		return false
	}
	return *v
}

func shouldEnableWatch(params *lsproto.InitializeParams) bool {
	if params == nil || params.Capabilities == nil || params.Capabilities.Workspace == nil {
		return false
	}
	return params.Capabilities.Workspace.DidChangeWatchedFiles != nil &&
		ptrIsTrue(params.Capabilities.Workspace.DidChangeWatchedFiles.DynamicRegistration)
}

func getCompletionClientCapabilities(params *lsproto.InitializeParams) *lsproto.CompletionClientCapabilities {
	if params == nil || params.Capabilities == nil || params.Capabilities.TextDocument == nil {
		return nil
	}
	return params.Capabilities.TextDocument.Completion
}<|MERGE_RESOLUTION|>--- conflicted
+++ resolved
@@ -4,6 +4,7 @@
 	"context"
 	"errors"
 	"fmt"
+	// "go/printer"
 	"io"
 	"os"
 	"os/exec"
@@ -242,46 +243,46 @@
 					if v, ok := inlayHintsPreferences["parameterNames"].(map[string]any); ok && v != nil {
 						if enabled, ok := v["enabled"]; ok {
 							if enabledStr, ok := enabled.(string); ok {
-								userPreferences.IncludeInlayParameterNameHints = enabledStr
+								userPreferences.IncludeInlayParameterNameHints = ls.IncludeInlayParameterNameHints(enabledStr)
 							} else {
-								userPreferences.IncludeInlayParameterNameHints = ""
+								userPreferences.IncludeInlayParameterNameHints = ls.IncludeInlayParameterNameHintsNone
 							}
 						}
 						if supressWhenArgumentMatchesName, ok := v["suppressWhenArgumentMatchesName"]; ok {
-							userPreferences.IncludeInlayParameterNameHintsWhenArgumentMatchesName = ptrTo(!supressWhenArgumentMatchesName.(bool))
+							userPreferences.IncludeInlayParameterNameHintsWhenArgumentMatchesName = !supressWhenArgumentMatchesName.(bool)
 						}
 					}
 					if v, ok := inlayHintsPreferences["parameterTypes"].(map[string]any); ok && v != nil {
 						if enabled, ok := v["enabled"]; ok {
-							userPreferences.IncludeInlayFunctionParameterTypeHints = ptrTo(enabled.(bool))
+							userPreferences.IncludeInlayFunctionParameterTypeHints = enabled.(bool)
 						}
 					}
 					if v, ok := inlayHintsPreferences["variableTypes"].(map[string]any); ok && v != nil {
 						if enabled, ok := v["enabled"]; ok {
-							userPreferences.IncludeInlayVariableTypeHints = ptrTo(enabled.(bool))
+							userPreferences.IncludeInlayVariableTypeHints = enabled.(bool)
 						}
 						if supressWhenTypeMatchesName, ok := v["suppressWhenTypeMatchesName"]; ok {
-							userPreferences.IncludeInlayVariableTypeHintsWhenTypeMatchesName = ptrTo(!supressWhenTypeMatchesName.(bool))
+							userPreferences.IncludeInlayVariableTypeHintsWhenTypeMatchesName = !supressWhenTypeMatchesName.(bool)
 						}
 					}
 					if v, ok := inlayHintsPreferences["propertyDeclarationTypes"].(map[string]any); ok && v != nil {
 						if enabled, ok := v["enabled"]; ok {
-							userPreferences.IncludeInlayPropertyDeclarationTypeHints = ptrTo(enabled.(bool))
+							userPreferences.IncludeInlayPropertyDeclarationTypeHints = enabled.(bool)
 						}
 					}
 					if v, ok := inlayHintsPreferences["functionLikeReturnTypes"].(map[string]any); ok && v != nil {
 						if enabled, ok := v["enabled"]; ok {
-							userPreferences.IncludeInlayFunctionLikeReturnTypeHints = ptrTo(enabled.(bool))
+							userPreferences.IncludeInlayFunctionLikeReturnTypeHints = enabled.(bool)
 						}
 					}
 					if v, ok := inlayHintsPreferences["enumMemberValues"].(map[string]any); ok && v != nil {
 						if enabled, ok := v["enabled"]; ok {
-							userPreferences.IncludeInlayEnumMemberValueHints = ptrTo(enabled.(bool))
+							userPreferences.IncludeInlayEnumMemberValueHints = enabled.(bool)
 						}
 					}
-					userPreferences.InteractiveInlayHints = ptrTo(true)
+					userPreferences.InteractiveInlayHints = true
 				case "tsserver":
-					// !!!
+					// 
 				case "unstable":
 					// !!!
 				case "tsc":
@@ -307,8 +308,8 @@
 		}
 	}
 	// !!! set defaults for services, remove after extension is updated
-	userPreferences.IncludeCompletionsForModuleExports = ptrTo(true)
-	userPreferences.IncludeCompletionsForImportStatements = ptrTo(true)
+	userPreferences.IncludeCompletionsForModuleExports = core.TSTrue
+	userPreferences.IncludeCompletionsForImportStatements = core.TSTrue
 	return userPreferences, nil
 }
 
@@ -879,15 +880,8 @@
 		params.Position,
 		params.Context,
 		getCompletionClientCapabilities(s.initializeParams),
-<<<<<<< HEAD
 		languageService.UserPreferences(),
 	)
-=======
-		&ls.UserPreferences{
-			IncludeCompletionsForModuleExports:    core.TSTrue,
-			IncludeCompletionsForImportStatements: core.TSTrue,
-		})
->>>>>>> 9ba3656f
 }
 
 func (s *Server) handleCompletionItemResolve(ctx context.Context, params *lsproto.CompletionItem, reqMsg *lsproto.RequestMessage) (lsproto.CompletionResolveResponse, error) {
@@ -905,14 +899,7 @@
 		params,
 		data,
 		getCompletionClientCapabilities(s.initializeParams),
-<<<<<<< HEAD
 		languageService.UserPreferences(),
-=======
-		&ls.UserPreferences{
-			IncludeCompletionsForModuleExports:    core.TSTrue,
-			IncludeCompletionsForImportStatements: core.TSTrue,
-		},
->>>>>>> 9ba3656f
 	)
 }
 
