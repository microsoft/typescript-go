--- conflicted
+++ resolved
@@ -693,27 +693,17 @@
 
 func (s *Server) recoverWith(req *lsproto.RequestMessage, r any) {
 	stack := debug.Stack()
-	s.Log("panic handling request", req.Method, r, string(stack))
+	s.logger.Error("panic handling request", req.Method, r, string(stack))
 	if req.ID != nil {
 		s.sendError(req.ID, fmt.Errorf("%w: panic handling request %s: %v", lsproto.ErrorCodeInternalError, req.Method, r))
 	} else {
-		s.Log("unhandled panic in notification", req.Method, r)
+		s.logger.Error("unhandled panic in notification", req.Method, r)
 	}
 }
 
 func (s *Server) recover(req *lsproto.RequestMessage) {
 	if r := recover(); r != nil {
-<<<<<<< HEAD
 		s.recoverWith(req, r)
-=======
-		stack := debug.Stack()
-		s.logger.Error("panic handling request", req.Method, r, string(stack))
-		if req.ID != nil {
-			s.sendError(req.ID, fmt.Errorf("%w: panic handling request %s: %v", lsproto.ErrorCodeInternalError, req.Method, r))
-		} else {
-			s.logger.Error("unhandled panic in notification", req.Method, r)
-		}
->>>>>>> f16a4b74
 	}
 }
 
