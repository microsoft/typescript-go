--- conflicted
+++ resolved
@@ -186,43 +186,27 @@
 	g, ctx := errgroup.WithContext(ctx)
 	g.Go(func() error { return s.dispatchLoop(ctx) })
 	g.Go(func() error { return s.writeLoop(ctx) })
-<<<<<<< HEAD
 	go func() error { return s.readLoop(ctx) }()
-	return g.Wait()
-=======
-	g.Go(func() error { return s.readLoop(ctx) })
 
 	if err := g.Wait(); err != nil && !errors.Is(err, io.EOF) {
 		return err
 	}
 	return nil
->>>>>>> f4022d33
 }
 
 func (s *Server) readLoop(ctx context.Context) error {
 	for {
-<<<<<<< HEAD
 		select {
 		case <-ctx.Done():
 			return ctx.Err()
 		default:
 			msg, err := s.read()
 			if err != nil {
-				if errors.Is(err, io.EOF) {
-					return nil
-				}
 				if errors.Is(err, lsproto.ErrInvalidRequest) {
 					s.sendError(nil, err)
 					continue
 				}
 				return err
-=======
-		msg, err := s.read()
-		if err != nil {
-			if errors.Is(err, lsproto.ErrInvalidRequest) {
-				s.sendError(nil, err)
-				continue
->>>>>>> f4022d33
 			}
 
 			if s.initializeParams == nil && msg.Kind == lsproto.MessageKindRequest {
