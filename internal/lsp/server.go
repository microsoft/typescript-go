package lsp

import (
	"context"
	"encoding/json"
	"errors"
	"fmt"
	"io"
	"os"
	"os/signal"
	"runtime/debug"
	"slices"
	"sync"
	"sync/atomic"
	"syscall"

	"github.com/microsoft/typescript-go/internal/collections"
	"github.com/microsoft/typescript-go/internal/core"
	"github.com/microsoft/typescript-go/internal/ls"
	"github.com/microsoft/typescript-go/internal/lsp/lsproto"
	"github.com/microsoft/typescript-go/internal/project"
	"github.com/microsoft/typescript-go/internal/vfs"
	"golang.org/x/sync/errgroup"
)

type ServerOptions struct {
	In  Reader
	Out Writer
	Err io.Writer

	Cwd                string
	FS                 vfs.FS
	DefaultLibraryPath string
	TypingsLocation    string

	ParsedFileCache project.ParsedFileCache
}

func NewServer(opts *ServerOptions) *Server {
	if opts.Cwd == "" {
		panic("Cwd is required")
	}
	return &Server{
		r:                     opts.In,
		w:                     opts.Out,
		stderr:                opts.Err,
		requestQueue:          make(chan *lsproto.RequestMessage, 100),
		outgoingQueue:         make(chan *lsproto.Message, 100),
		pendingClientRequests: make(map[lsproto.ID]pendingClientRequest),
		pendingServerRequests: make(map[lsproto.ID]chan *lsproto.ResponseMessage),
		cwd:                   opts.Cwd,
		fs:                    opts.FS,
		defaultLibraryPath:    opts.DefaultLibraryPath,
		typingsLocation:       opts.TypingsLocation,
		parsedFileCache:       opts.ParsedFileCache,
	}
}

var (
	_ project.ServiceHost = (*Server)(nil)
	_ project.Client      = (*Server)(nil)
)

type pendingClientRequest struct {
	req    *lsproto.RequestMessage
	cancel context.CancelFunc
}

type Reader interface {
	Read() (*lsproto.Message, error)
}

type Writer interface {
	Write(msg *lsproto.Message) error
}

type lspReader struct {
	r *lsproto.BaseReader
}

type lspWriter struct {
	w *lsproto.BaseWriter
}

func (r *lspReader) Read() (*lsproto.Message, error) {
	data, err := r.r.Read()
	if err != nil {
		return nil, err
	}

	req := &lsproto.Message{}
	if err := json.Unmarshal(data, req); err != nil {
		return nil, fmt.Errorf("%w: %w", lsproto.ErrInvalidRequest, err)
	}

	return req, nil
}

func ToReader(r io.Reader) Reader {
	return &lspReader{r: lsproto.NewBaseReader(r)}
}

func (w *lspWriter) Write(msg *lsproto.Message) error {
	data, err := json.Marshal(msg)
	if err != nil {
		return fmt.Errorf("failed to marshal message: %w", err)
	}
	return w.w.Write(data)
}

func ToWriter(w io.Writer) Writer {
	return &lspWriter{w: lsproto.NewBaseWriter(w)}
}

var (
	_ Reader = (*lspReader)(nil)
	_ Writer = (*lspWriter)(nil)
)

type Server struct {
	r Reader
	w Writer

	stderr io.Writer

	clientSeq               atomic.Int32
	requestQueue            chan *lsproto.RequestMessage
	outgoingQueue           chan *lsproto.Message
	pendingClientRequests   map[lsproto.ID]pendingClientRequest
	pendingClientRequestsMu sync.Mutex
	pendingServerRequests   map[lsproto.ID]chan *lsproto.ResponseMessage
	pendingServerRequestsMu sync.Mutex

	cwd                string
	fs                 vfs.FS
	defaultLibraryPath string
	typingsLocation    string

	initializeParams *lsproto.InitializeParams
	positionEncoding lsproto.PositionEncodingKind

	watchEnabled bool
	watcherID    atomic.Uint32
	watchers     collections.SyncSet[project.WatcherHandle]

	logger         *project.Logger
	projectService *project.Service

	// enables tests to share a cache of parsed source files
	parsedFileCache project.ParsedFileCache

	// !!! temporary; remove when we have `handleDidChangeConfiguration`/implicit project config support
	compilerOptionsForInferredProjects *core.CompilerOptions
}

// FS implements project.ServiceHost.
func (s *Server) FS() vfs.FS {
	return s.fs
}

// DefaultLibraryPath implements project.ServiceHost.
func (s *Server) DefaultLibraryPath() string {
	return s.defaultLibraryPath
}

// TypingsLocation implements project.ServiceHost.
func (s *Server) TypingsLocation() string {
	return s.typingsLocation
}

// GetCurrentDirectory implements project.ServiceHost.
func (s *Server) GetCurrentDirectory() string {
	return s.cwd
}

// Trace implements project.ServiceHost.
func (s *Server) Trace(msg string) {
	s.Log(msg)
}

// Client implements project.ServiceHost.
func (s *Server) Client() project.Client {
	if !s.watchEnabled {
		return nil
	}
	return s
}

// WatchFiles implements project.Client.
func (s *Server) WatchFiles(ctx context.Context, watchers []*lsproto.FileSystemWatcher) (project.WatcherHandle, error) {
	watcherId := fmt.Sprintf("watcher-%d", s.watcherID.Add(1))
	_, err := s.sendRequest(ctx, lsproto.MethodClientRegisterCapability, &lsproto.RegistrationParams{
		Registrations: []*lsproto.Registration{
			{
				Id:     watcherId,
				Method: string(lsproto.MethodWorkspaceDidChangeWatchedFiles),
				RegisterOptions: ptrTo(any(lsproto.DidChangeWatchedFilesRegistrationOptions{
					Watchers: watchers,
				})),
			},
		},
	})
	if err != nil {
		return "", fmt.Errorf("failed to register file watcher: %w", err)
	}

	handle := project.WatcherHandle(watcherId)
	s.watchers.Add(handle)
	return handle, nil
}

// UnwatchFiles implements project.Client.
func (s *Server) UnwatchFiles(ctx context.Context, handle project.WatcherHandle) error {
	if s.watchers.Has(handle) {
		_, err := s.sendRequest(ctx, lsproto.MethodClientUnregisterCapability, &lsproto.UnregistrationParams{
			Unregisterations: []*lsproto.Unregistration{
				{
					Id:     string(handle),
					Method: string(lsproto.MethodWorkspaceDidChangeWatchedFiles),
				},
			},
		})
		if err != nil {
			return fmt.Errorf("failed to unregister file watcher: %w", err)
		}

		s.watchers.Delete(handle)
		return nil
	}

	return fmt.Errorf("no file watcher exists with ID %s", handle)
}

// RefreshDiagnostics implements project.Client.
func (s *Server) RefreshDiagnostics(ctx context.Context) error {
	if ptrIsTrue(s.initializeParams.Capabilities.Workspace.Diagnostics.RefreshSupport) {
		if _, err := s.sendRequest(ctx, lsproto.MethodWorkspaceDiagnosticRefresh, nil); err != nil {
			return fmt.Errorf("failed to refresh diagnostics: %w", err)
		}
	}
	return nil
}

func (s *Server) Run() error {
	ctx, stop := signal.NotifyContext(context.Background(), os.Interrupt, syscall.SIGTERM)
	defer stop()

	g, ctx := errgroup.WithContext(ctx)
	g.Go(func() error { return s.dispatchLoop(ctx) })
	g.Go(func() error { return s.writeLoop(ctx) })

	// Don't run readLoop in the group, as it blocks on stdin read and cannot be cancelled.
	readLoopErr := make(chan error, 1)
	g.Go(func() error {
		select {
		case <-ctx.Done():
			return ctx.Err()
		case err := <-readLoopErr:
			return err
		}
	})
	go func() { readLoopErr <- s.readLoop(ctx) }()

	if err := g.Wait(); err != nil && !errors.Is(err, io.EOF) && ctx.Err() != nil {
		return err
	}
	return nil
}

func (s *Server) readLoop(ctx context.Context) error {
	for {
		if err := ctx.Err(); err != nil {
			return err
		}
		msg, err := s.read()
		if err != nil {
			if errors.Is(err, lsproto.ErrInvalidRequest) {
				s.sendError(nil, err)
				continue
			}
			return err
		}

		if s.initializeParams == nil && msg.Kind == lsproto.MessageKindRequest {
			req := msg.AsRequest()
			if req.Method == lsproto.MethodInitialize {
				s.handleInitialize(req)
			} else {
				s.sendError(req.ID, lsproto.ErrServerNotInitialized)
			}
			continue
		}

		if msg.Kind == lsproto.MessageKindResponse {
			resp := msg.AsResponse()
			s.pendingServerRequestsMu.Lock()
			if respChan, ok := s.pendingServerRequests[*resp.ID]; ok {
				respChan <- resp
				close(respChan)
				delete(s.pendingServerRequests, *resp.ID)
			}
			s.pendingServerRequestsMu.Unlock()
		} else {
			req := msg.AsRequest()
			if req.Method == lsproto.MethodCancelRequest {
				s.cancelRequest(req.Params.(*lsproto.CancelParams).Id)
			} else {
				s.requestQueue <- req
			}
		}
	}
}

func (s *Server) cancelRequest(rawID lsproto.IntegerOrString) {
	id := lsproto.NewID(rawID)
	s.pendingClientRequestsMu.Lock()
	defer s.pendingClientRequestsMu.Unlock()
	if pendingReq, ok := s.pendingClientRequests[*id]; ok {
		pendingReq.cancel()
		delete(s.pendingClientRequests, *id)
	}
}

func (s *Server) read() (*lsproto.Message, error) {
	return s.r.Read()
}

func (s *Server) dispatchLoop(ctx context.Context) error {
	ctx, lspExit := context.WithCancel(ctx)
	defer lspExit()
	for {
		select {
		case <-ctx.Done():
			return ctx.Err()
		case req := <-s.requestQueue:
			requestCtx := ctx
			if req.ID != nil {
				var cancel context.CancelFunc
				requestCtx, cancel = context.WithCancel(core.WithRequestID(requestCtx, req.ID.String()))
				s.pendingClientRequestsMu.Lock()
				s.pendingClientRequests[*req.ID] = pendingClientRequest{
					req:    req,
					cancel: cancel,
				}
				s.pendingClientRequestsMu.Unlock()
			}

			handle := func() {
				defer func() {
					if r := recover(); r != nil {
						stack := debug.Stack()
						s.Log("panic handling request", req.Method, r, string(stack))
						if isBlockingMethod(req.Method) {
							lspExit()
						} else {
							if req.ID != nil {
								s.sendError(req.ID, fmt.Errorf("%w: panic handling request %s: %v", lsproto.ErrInternalError, req.Method, r))
							} else {
								s.Log("unhandled panic in notification", req.Method, r)
							}
						}
					}
				}()
				if err := s.handleRequestOrNotification(requestCtx, req); err != nil {
					if errors.Is(err, io.EOF) {
						lspExit()
					} else {
						s.sendError(req.ID, err)
					}
				}

				if req.ID != nil {
					s.pendingClientRequestsMu.Lock()
					delete(s.pendingClientRequests, *req.ID)
					s.pendingClientRequestsMu.Unlock()
				}
			}

			if isBlockingMethod(req.Method) {
				handle()
			} else {
				go handle()
			}
		}
	}
}

func (s *Server) writeLoop(ctx context.Context) error {
	for {
		select {
		case <-ctx.Done():
			return ctx.Err()
		case msg := <-s.outgoingQueue:
			if err := s.w.Write(msg); err != nil {
				return fmt.Errorf("failed to write message: %w", err)
			}
		}
	}
}

func (s *Server) sendRequest(ctx context.Context, method lsproto.Method, params any) (any, error) {
	id := lsproto.NewIDString(fmt.Sprintf("ts%d", s.clientSeq.Add(1)))
	req := lsproto.NewRequestMessage(method, id, params)

	responseChan := make(chan *lsproto.ResponseMessage, 1)
	s.pendingServerRequestsMu.Lock()
	s.pendingServerRequests[*id] = responseChan
	s.pendingServerRequestsMu.Unlock()

	s.outgoingQueue <- req.Message()

	select {
	case <-ctx.Done():
		s.pendingServerRequestsMu.Lock()
		defer s.pendingServerRequestsMu.Unlock()
		if respChan, ok := s.pendingServerRequests[*id]; ok {
			close(respChan)
			delete(s.pendingServerRequests, *id)
		}
		return nil, ctx.Err()
	case resp := <-responseChan:
		if resp.Error != nil {
			return nil, fmt.Errorf("request failed: %s", resp.Error.String())
		}
		return resp.Result, nil
	}
}

func (s *Server) sendResult(id *lsproto.ID, result any) {
	s.sendResponse(&lsproto.ResponseMessage{
		ID:     id,
		Result: result,
	})
}

func (s *Server) sendError(id *lsproto.ID, err error) {
	code := lsproto.ErrInternalError.Code
	if errCode := (*lsproto.ErrorCode)(nil); errors.As(err, &errCode) {
		code = errCode.Code
	}
	// TODO(jakebailey): error data
	s.sendResponse(&lsproto.ResponseMessage{
		ID: id,
		Error: &lsproto.ResponseError{
			Code:    code,
			Message: err.Error(),
		},
	})
}

func (s *Server) sendResponse(resp *lsproto.ResponseMessage) {
	s.outgoingQueue <- resp.Message()
}

func (s *Server) handleRequestOrNotification(ctx context.Context, req *lsproto.RequestMessage) error {
	params := req.Params
	switch params.(type) {
	case *lsproto.InitializeParams:
		s.sendError(req.ID, lsproto.ErrInvalidRequest)
		return nil
	case *lsproto.InitializedParams:
		return s.handleInitialized(ctx, req)
	case *lsproto.DidOpenTextDocumentParams:
		return s.handleDidOpen(ctx, req)
	case *lsproto.DidChangeTextDocumentParams:
		return s.handleDidChange(ctx, req)
	case *lsproto.DidSaveTextDocumentParams:
		return s.handleDidSave(ctx, req)
	case *lsproto.DidCloseTextDocumentParams:
		return s.handleDidClose(ctx, req)
	case *lsproto.DidChangeWatchedFilesParams:
		return s.handleDidChangeWatchedFiles(ctx, req)
	case *lsproto.DocumentDiagnosticParams:
		return s.handleDocumentDiagnostic(ctx, req)
	case *lsproto.HoverParams:
		return s.handleHover(ctx, req)
	case *lsproto.DefinitionParams:
		return s.handleDefinition(ctx, req)
	case *lsproto.CompletionParams:
		return s.handleCompletion(ctx, req)
	case *lsproto.ReferenceParams:
		return s.handleReferences(ctx, req)
	case *lsproto.SignatureHelpParams:
		return s.handleSignatureHelp(ctx, req)
	case *lsproto.DocumentFormattingParams:
		return s.handleDocumentFormat(ctx, req)
	case *lsproto.DocumentRangeFormattingParams:
		return s.handleDocumentRangeFormat(ctx, req)
	case *lsproto.DocumentOnTypeFormattingParams:
		return s.handleDocumentOnTypeFormat(ctx, req)
	case *lsproto.WorkspaceSymbolParams:
		return s.handleWorkspaceSymbol(ctx, req)
<<<<<<< HEAD
	case *lsproto.CompletionItem:
		return s.handleCompletionItemResolve(ctx, req)
=======
	case *lsproto.DocumentSymbolParams:
		return s.handleDocumentSymbol(ctx, req)
>>>>>>> 742fcd2f
	default:
		switch req.Method {
		case lsproto.MethodShutdown:
			s.projectService.Close()
			s.sendResult(req.ID, nil)
			return nil
		case lsproto.MethodExit:
			return io.EOF
		default:
			s.Log("unknown method", req.Method)
			if req.ID != nil {
				s.sendError(req.ID, lsproto.ErrInvalidRequest)
			}
			return nil
		}
	}
}

func (s *Server) handleInitialize(req *lsproto.RequestMessage) {
	s.initializeParams = req.Params.(*lsproto.InitializeParams)

	s.positionEncoding = lsproto.PositionEncodingKindUTF16
	if genCapabilities := s.initializeParams.Capabilities.General; genCapabilities != nil && genCapabilities.PositionEncodings != nil {
		if slices.Contains(*genCapabilities.PositionEncodings, lsproto.PositionEncodingKindUTF8) {
			s.positionEncoding = lsproto.PositionEncodingKindUTF8
		}
	}

	s.sendResult(req.ID, &lsproto.InitializeResult{
		ServerInfo: &lsproto.ServerInfo{
			Name:    "typescript-go",
			Version: ptrTo(core.Version()),
		},
		Capabilities: &lsproto.ServerCapabilities{
			PositionEncoding: ptrTo(s.positionEncoding),
			TextDocumentSync: &lsproto.TextDocumentSyncOptionsOrTextDocumentSyncKind{
				TextDocumentSyncOptions: &lsproto.TextDocumentSyncOptions{
					OpenClose: ptrTo(true),
					Change:    ptrTo(lsproto.TextDocumentSyncKindIncremental),
					Save: &lsproto.BooleanOrSaveOptions{
						SaveOptions: &lsproto.SaveOptions{
							IncludeText: ptrTo(true),
						},
					},
				},
			},
			HoverProvider: &lsproto.BooleanOrHoverOptions{
				Boolean: ptrTo(true),
			},
			DefinitionProvider: &lsproto.BooleanOrDefinitionOptions{
				Boolean: ptrTo(true),
			},
			ReferencesProvider: &lsproto.BooleanOrReferenceOptions{
				Boolean: ptrTo(true),
			},
			DiagnosticProvider: &lsproto.DiagnosticOptionsOrDiagnosticRegistrationOptions{
				DiagnosticOptions: &lsproto.DiagnosticOptions{
					InterFileDependencies: true,
				},
			},
			CompletionProvider: &lsproto.CompletionOptions{
				TriggerCharacters: &ls.TriggerCharacters,
				ResolveProvider:   ptrTo(true),
				// !!! other options
			},
			SignatureHelpProvider: &lsproto.SignatureHelpOptions{
				TriggerCharacters: &[]string{"(", ","},
			},
			DocumentFormattingProvider: &lsproto.BooleanOrDocumentFormattingOptions{
				Boolean: ptrTo(true),
			},
			DocumentRangeFormattingProvider: &lsproto.BooleanOrDocumentRangeFormattingOptions{
				Boolean: ptrTo(true),
			},
			DocumentOnTypeFormattingProvider: &lsproto.DocumentOnTypeFormattingOptions{
				FirstTriggerCharacter: "{",
				MoreTriggerCharacter:  &[]string{"}", ";", "\n"},
			},
			WorkspaceSymbolProvider: &lsproto.BooleanOrWorkspaceSymbolOptions{
				Boolean: ptrTo(true),
			},
			DocumentSymbolProvider: &lsproto.BooleanOrDocumentSymbolOptions{
				Boolean: ptrTo(true),
			},
		},
	})
}

func (s *Server) handleInitialized(ctx context.Context, req *lsproto.RequestMessage) error {
	if shouldEnableWatch(s.initializeParams) {
		s.watchEnabled = true
	}

	s.logger = project.NewLogger([]io.Writer{s.stderr}, "" /*file*/, project.LogLevelVerbose)
	s.projectService = project.NewService(s, project.ServiceOptions{
		Logger:           s.logger,
		WatchEnabled:     s.watchEnabled,
		PositionEncoding: s.positionEncoding,
		TypingsInstallerOptions: project.TypingsInstallerOptions{
			ThrottleLimit: 5,
			NpmInstall:    project.NpmInstall,
		},
		ParsedFileCache: s.parsedFileCache,
	})
	// !!! temporary; remove when we have `handleDidChangeConfiguration`/implicit project config support
	if s.compilerOptionsForInferredProjects != nil {
		s.projectService.SetCompilerOptionsForInferredProjects(s.compilerOptionsForInferredProjects)
	}

	return nil
}

func (s *Server) handleDidOpen(ctx context.Context, req *lsproto.RequestMessage) error {
	params := req.Params.(*lsproto.DidOpenTextDocumentParams)
	s.projectService.OpenFile(ls.DocumentURIToFileName(params.TextDocument.Uri), params.TextDocument.Text, ls.LanguageKindToScriptKind(params.TextDocument.LanguageId), "")
	return nil
}

func (s *Server) handleDidChange(ctx context.Context, req *lsproto.RequestMessage) error {
	params := req.Params.(*lsproto.DidChangeTextDocumentParams)
	return s.projectService.ChangeFile(params.TextDocument, params.ContentChanges)
}

func (s *Server) handleDidSave(ctx context.Context, req *lsproto.RequestMessage) error {
	params := req.Params.(*lsproto.DidSaveTextDocumentParams)
	s.projectService.MarkFileSaved(ls.DocumentURIToFileName(params.TextDocument.Uri), *params.Text)
	return nil
}

func (s *Server) handleDidClose(ctx context.Context, req *lsproto.RequestMessage) error {
	params := req.Params.(*lsproto.DidCloseTextDocumentParams)
	s.projectService.CloseFile(ls.DocumentURIToFileName(params.TextDocument.Uri))
	return nil
}

func (s *Server) handleDidChangeWatchedFiles(ctx context.Context, req *lsproto.RequestMessage) error {
	params := req.Params.(*lsproto.DidChangeWatchedFilesParams)
	return s.projectService.OnWatchedFilesChanged(ctx, params.Changes)
}

func (s *Server) handleDocumentDiagnostic(ctx context.Context, req *lsproto.RequestMessage) error {
	params := req.Params.(*lsproto.DocumentDiagnosticParams)
	project := s.projectService.EnsureDefaultProjectForURI(params.TextDocument.Uri)
	languageService, done := project.GetLanguageServiceForRequest(ctx)
	defer done()
	diagnostics, err := languageService.GetDocumentDiagnostics(ctx, params.TextDocument.Uri)
	if err != nil {
		return err
	}
	s.sendResult(req.ID, diagnostics)
	return nil
}

func (s *Server) handleHover(ctx context.Context, req *lsproto.RequestMessage) error {
	params := req.Params.(*lsproto.HoverParams)
	project := s.projectService.EnsureDefaultProjectForURI(params.TextDocument.Uri)
	languageService, done := project.GetLanguageServiceForRequest(ctx)
	defer done()
	hover, err := languageService.ProvideHover(ctx, params.TextDocument.Uri, params.Position)
	if err != nil {
		return err
	}
	s.sendResult(req.ID, hover)
	return nil
}

func (s *Server) handleSignatureHelp(ctx context.Context, req *lsproto.RequestMessage) error {
	params := req.Params.(*lsproto.SignatureHelpParams)
	project := s.projectService.EnsureDefaultProjectForURI(params.TextDocument.Uri)
	languageService, done := project.GetLanguageServiceForRequest(ctx)
	defer done()
	signatureHelp := languageService.ProvideSignatureHelp(
		ctx,
		params.TextDocument.Uri,
		params.Position,
		params.Context,
		s.initializeParams.Capabilities.TextDocument.SignatureHelp,
		&ls.UserPreferences{},
	)
	s.sendResult(req.ID, signatureHelp)
	return nil
}

func (s *Server) handleDefinition(ctx context.Context, req *lsproto.RequestMessage) error {
	params := req.Params.(*lsproto.DefinitionParams)
	project := s.projectService.EnsureDefaultProjectForURI(params.TextDocument.Uri)
	languageService, done := project.GetLanguageServiceForRequest(ctx)
	defer done()
	definition, err := languageService.ProvideDefinition(ctx, params.TextDocument.Uri, params.Position)
	if err != nil {
		return err
	}
	s.sendResult(req.ID, definition)
	return nil
}

func (s *Server) handleReferences(ctx context.Context, req *lsproto.RequestMessage) error {
	// findAllReferences
	params := req.Params.(*lsproto.ReferenceParams)
	project := s.projectService.EnsureDefaultProjectForURI(params.TextDocument.Uri)
	languageService, done := project.GetLanguageServiceForRequest(ctx)
	defer done()
	locations := languageService.ProvideReferences(params)
	s.sendResult(req.ID, locations)
	return nil
}

func (s *Server) handleCompletion(ctx context.Context, req *lsproto.RequestMessage) error {
	params := req.Params.(*lsproto.CompletionParams)
	project := s.projectService.EnsureDefaultProjectForURI(params.TextDocument.Uri)
	languageService, done := project.GetLanguageServiceForRequest(ctx)
	defer done()
	// !!! get user preferences
	list, err := languageService.ProvideCompletion(
		ctx,
		params.TextDocument.Uri,
		params.Position,
		params.Context,
		getCompletionClientCapabilities(s.initializeParams),
		&ls.UserPreferences{})
	if err != nil {
		return err
	}
	s.sendResult(req.ID, list)
	return nil
}

func (s *Server) handleCompletionItemResolve(ctx context.Context, req *lsproto.RequestMessage) error {
	params := req.Params.(*lsproto.CompletionItem)
	data, err := ls.GetCompletionItemData(params)
	_, project := s.projectService.EnsureDefaultProjectForFile(data.FileName)
	languageService, done := project.GetLanguageServiceForRequest(ctx)
	defer done()
	resolvedItem, err := languageService.ResolveCompletionItem(
		ctx,
		params,
		data,
		getCompletionClientCapabilities(s.initializeParams),
		&ls.UserPreferences{},
	)
	if err != nil {
		return err
	}
	s.sendResult(req.ID, resolvedItem)
	return nil
}

func (s *Server) handleDocumentFormat(ctx context.Context, req *lsproto.RequestMessage) error {
	params := req.Params.(*lsproto.DocumentFormattingParams)
	project := s.projectService.EnsureDefaultProjectForURI(params.TextDocument.Uri)
	languageService, done := project.GetLanguageServiceForRequest(ctx)
	defer done()
	res, err := languageService.ProvideFormatDocument(
		ctx,
		params.TextDocument.Uri,
		params.Options,
	)
	if err != nil {
		return err
	}
	s.sendResult(req.ID, res)
	return nil
}

func (s *Server) handleDocumentRangeFormat(ctx context.Context, req *lsproto.RequestMessage) error {
	params := req.Params.(*lsproto.DocumentRangeFormattingParams)
	project := s.projectService.EnsureDefaultProjectForURI(params.TextDocument.Uri)
	languageService, done := project.GetLanguageServiceForRequest(ctx)
	defer done()
	res, err := languageService.ProvideFormatDocumentRange(
		ctx,
		params.TextDocument.Uri,
		params.Options,
		params.Range,
	)
	if err != nil {
		return err
	}
	s.sendResult(req.ID, res)
	return nil
}

func (s *Server) handleDocumentOnTypeFormat(ctx context.Context, req *lsproto.RequestMessage) error {
	params := req.Params.(*lsproto.DocumentOnTypeFormattingParams)
	project := s.projectService.EnsureDefaultProjectForURI(params.TextDocument.Uri)
	languageService, done := project.GetLanguageServiceForRequest(ctx)
	defer done()
	res, err := languageService.ProvideFormatDocumentOnType(
		ctx,
		params.TextDocument.Uri,
		params.Options,
		params.Position,
		params.Ch,
	)
	if err != nil {
		return err
	}
	s.sendResult(req.ID, res)
	return nil
}

func (s *Server) handleWorkspaceSymbol(ctx context.Context, req *lsproto.RequestMessage) error {
	programs := core.Map(s.projectService.Projects(), (*project.Project).GetProgram)
	params := req.Params.(*lsproto.WorkspaceSymbolParams)
	symbols, err := ls.ProvideWorkspaceSymbols(ctx, programs, s.projectService.Converters(), params.Query)
	if err != nil {
		return err
	}
	s.sendResult(req.ID, symbols)
	return nil
}

func (s *Server) handleDocumentSymbol(ctx context.Context, req *lsproto.RequestMessage) error {
	params := req.Params.(*lsproto.DocumentSymbolParams)
	project := s.projectService.EnsureDefaultProjectForURI(params.TextDocument.Uri)
	languageService, done := project.GetLanguageServiceForRequest(ctx)
	defer done()
	hover, err := languageService.ProvideDocumentSymbols(ctx, params.TextDocument.Uri)
	if err != nil {
		return err
	}
	s.sendResult(req.ID, hover)
	return nil
}

func (s *Server) Log(msg ...any) {
	fmt.Fprintln(s.stderr, msg...)
}

// !!! temporary; remove when we have `handleDidChangeConfiguration`/implicit project config support
func (s *Server) SetCompilerOptionsForInferredProjects(options *core.CompilerOptions) {
	s.compilerOptionsForInferredProjects = options
	if s.projectService != nil {
		s.projectService.SetCompilerOptionsForInferredProjects(options)
	}
}

func isBlockingMethod(method lsproto.Method) bool {
	switch method {
	case lsproto.MethodInitialize,
		lsproto.MethodInitialized,
		lsproto.MethodTextDocumentDidOpen,
		lsproto.MethodTextDocumentDidChange,
		lsproto.MethodTextDocumentDidSave,
		lsproto.MethodTextDocumentDidClose,
		lsproto.MethodWorkspaceDidChangeWatchedFiles:
		return true
	}
	return false
}

func ptrTo[T any](v T) *T {
	return &v
}

func ptrIsTrue(v *bool) bool {
	if v == nil {
		return false
	}
	return *v
}

func shouldEnableWatch(params *lsproto.InitializeParams) bool {
	if params == nil || params.Capabilities == nil || params.Capabilities.Workspace == nil {
		return false
	}
	return params.Capabilities.Workspace.DidChangeWatchedFiles != nil &&
		ptrIsTrue(params.Capabilities.Workspace.DidChangeWatchedFiles.DynamicRegistration)
}

func getCompletionClientCapabilities(params *lsproto.InitializeParams) *lsproto.CompletionClientCapabilities {
	if params == nil || params.Capabilities == nil || params.Capabilities.TextDocument == nil {
		return nil
	}
	return params.Capabilities.TextDocument.Completion
}<|MERGE_RESOLUTION|>--- conflicted
+++ resolved
@@ -490,13 +490,10 @@
 		return s.handleDocumentOnTypeFormat(ctx, req)
 	case *lsproto.WorkspaceSymbolParams:
 		return s.handleWorkspaceSymbol(ctx, req)
-<<<<<<< HEAD
+	case *lsproto.DocumentSymbolParams:
+		return s.handleDocumentSymbol(ctx, req)
 	case *lsproto.CompletionItem:
 		return s.handleCompletionItemResolve(ctx, req)
-=======
-	case *lsproto.DocumentSymbolParams:
-		return s.handleDocumentSymbol(ctx, req)
->>>>>>> 742fcd2f
 	default:
 		switch req.Method {
 		case lsproto.MethodShutdown:
