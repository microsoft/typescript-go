--- conflicted
+++ resolved
@@ -410,13 +410,10 @@
 		return s.handleDefinition(ctx, req)
 	case *lsproto.CompletionParams:
 		return s.handleCompletion(ctx, req)
-<<<<<<< HEAD
 	case *lsproto.ReferenceParams:
 		return s.handleReferences(ctx, req)
-=======
 	case *lsproto.SignatureHelpParams:
 		return s.handleSignatureHelp(ctx, req)
->>>>>>> 14e44b12
 	default:
 		switch req.Method {
 		case lsproto.MethodShutdown:
