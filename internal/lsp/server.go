--- conflicted
+++ resolved
@@ -5,10 +5,6 @@
 	"errors"
 	"fmt"
 	"io"
-<<<<<<< HEAD
-	"os/exec"
-=======
->>>>>>> 691b3168
 	"runtime/debug"
 	"slices"
 	"sync"
@@ -224,8 +220,6 @@
 	return nil
 }
 
-<<<<<<< HEAD
-=======
 func (s *Server) RequestConfiguration(ctx context.Context) (*lsutil.UserPreferences, error) {
 	if s.initializeParams.Capabilities == nil || s.initializeParams.Capabilities.Workspace == nil ||
 		!ptrIsTrue(s.initializeParams.Capabilities.Workspace.Configuration) {
@@ -253,7 +247,6 @@
 	return userPreferences, nil
 }
 
->>>>>>> 691b3168
 func (s *Server) Run(ctx context.Context) error {
 	g, ctx := errgroup.WithContext(ctx)
 	g.Go(func() error { return s.dispatchLoop(ctx) })
