package lsp

import (
	"context"
	"errors"
	"fmt"
	"io"
<<<<<<< HEAD
=======
	"os"
	"os/exec"
	"os/signal"
>>>>>>> 3d33f0e4
	"runtime/debug"
	"slices"
	"sync"
	"sync/atomic"
<<<<<<< HEAD
=======
	"syscall"
	"time"
>>>>>>> 3d33f0e4

	"github.com/go-json-experiment/json"
	"github.com/microsoft/typescript-go/internal/collections"
	"github.com/microsoft/typescript-go/internal/core"
	"github.com/microsoft/typescript-go/internal/ls"
	"github.com/microsoft/typescript-go/internal/lsp/lsproto"
	"github.com/microsoft/typescript-go/internal/project"
	"github.com/microsoft/typescript-go/internal/project/ata"
	"github.com/microsoft/typescript-go/internal/project/logging"
	"github.com/microsoft/typescript-go/internal/vfs"
	"golang.org/x/sync/errgroup"
	"golang.org/x/text/language"
)

type ServerOptions struct {
	In  Reader
	Out Writer
	Err io.Writer

	Cwd                string
	FS                 vfs.FS
	DefaultLibraryPath string
	TypingsLocation    string
	ParseCache         *project.ParseCache
}

func NewServer(opts *ServerOptions) *Server {
	if opts.Cwd == "" {
		panic("Cwd is required")
	}
	return &Server{
		r:                     opts.In,
		w:                     opts.Out,
		stderr:                opts.Err,
		logger:                logging.NewLogger(opts.Err),
		requestQueue:          make(chan *lsproto.RequestMessage, 100),
		outgoingQueue:         make(chan *lsproto.Message, 100),
		pendingClientRequests: make(map[lsproto.ID]pendingClientRequest),
		pendingServerRequests: make(map[lsproto.ID]chan *lsproto.ResponseMessage),
		cwd:                   opts.Cwd,
		fs:                    opts.FS,
		defaultLibraryPath:    opts.DefaultLibraryPath,
		typingsLocation:       opts.TypingsLocation,
		parseCache:            opts.ParseCache,
	}
}

var (
	_ ata.NpmExecutor = (*Server)(nil)
	_ project.Client  = (*Server)(nil)
)

type pendingClientRequest struct {
	req    *lsproto.RequestMessage
	cancel context.CancelFunc
}

type Reader interface {
	Read() (*lsproto.Message, error)
}

type Writer interface {
	Write(msg *lsproto.Message) error
}

type lspReader struct {
	r *lsproto.BaseReader
}

type lspWriter struct {
	w *lsproto.BaseWriter
}

func (r *lspReader) Read() (*lsproto.Message, error) {
	data, err := r.r.Read()
	if err != nil {
		return nil, err
	}

	req := &lsproto.Message{}
	if err := json.Unmarshal(data, req); err != nil {
		return nil, fmt.Errorf("%w: %w", lsproto.ErrInvalidRequest, err)
	}

	return req, nil
}

func ToReader(r io.Reader) Reader {
	return &lspReader{r: lsproto.NewBaseReader(r)}
}

func (w *lspWriter) Write(msg *lsproto.Message) error {
	data, err := json.Marshal(msg)
	if err != nil {
		return fmt.Errorf("failed to marshal message: %w", err)
	}
	return w.w.Write(data)
}

func ToWriter(w io.Writer) Writer {
	return &lspWriter{w: lsproto.NewBaseWriter(w)}
}

var (
	_ Reader = (*lspReader)(nil)
	_ Writer = (*lspWriter)(nil)
)

type Server struct {
	r Reader
	w Writer

	stderr io.Writer

	logger                  logging.Logger
	clientSeq               atomic.Int32
	requestQueue            chan *lsproto.RequestMessage
	outgoingQueue           chan *lsproto.Message
	pendingClientRequests   map[lsproto.ID]pendingClientRequest
	pendingClientRequestsMu sync.Mutex
	pendingServerRequests   map[lsproto.ID]chan *lsproto.ResponseMessage
	pendingServerRequestsMu sync.Mutex

	cwd                string
	fs                 vfs.FS
	defaultLibraryPath string
	typingsLocation    string

	initializeParams *lsproto.InitializeParams
	positionEncoding lsproto.PositionEncodingKind
	locale           language.Tag

	watchEnabled bool
	watcherID    atomic.Uint32
	watchers     collections.SyncSet[project.WatcherID]

	session *project.Session

	// !!! temporary; remove when we have `handleDidChangeConfiguration`/implicit project config support
	compilerOptionsForInferredProjects *core.CompilerOptions
	// parseCache can be passed in so separate tests can share ASTs
	parseCache *project.ParseCache
}

// WatchFiles implements project.Client.
func (s *Server) WatchFiles(ctx context.Context, id project.WatcherID, watchers []*lsproto.FileSystemWatcher) error {
	_, err := s.sendRequest(ctx, lsproto.MethodClientRegisterCapability, &lsproto.RegistrationParams{
		Registrations: []*lsproto.Registration{
			{
				Id:     string(id),
				Method: string(lsproto.MethodWorkspaceDidChangeWatchedFiles),
				RegisterOptions: ptrTo(any(lsproto.DidChangeWatchedFilesRegistrationOptions{
					Watchers: watchers,
				})),
			},
		},
	})
	if err != nil {
		return fmt.Errorf("failed to register file watcher: %w", err)
	}

	s.watchers.Add(id)
	return nil
}

// UnwatchFiles implements project.Client.
func (s *Server) UnwatchFiles(ctx context.Context, id project.WatcherID) error {
	if s.watchers.Has(id) {
		_, err := s.sendRequest(ctx, lsproto.MethodClientUnregisterCapability, &lsproto.UnregistrationParams{
			Unregisterations: []*lsproto.Unregistration{
				{
					Id:     string(id),
					Method: string(lsproto.MethodWorkspaceDidChangeWatchedFiles),
				},
			},
		})
		if err != nil {
			return fmt.Errorf("failed to unregister file watcher: %w", err)
		}

		s.watchers.Delete(id)
		return nil
	}

	return fmt.Errorf("no file watcher exists with ID %s", id)
}

// RefreshDiagnostics implements project.Client.
func (s *Server) RefreshDiagnostics(ctx context.Context) error {
	if s.initializeParams.Capabilities == nil ||
		s.initializeParams.Capabilities.Workspace == nil ||
		s.initializeParams.Capabilities.Workspace.Diagnostics == nil ||
		!ptrIsTrue(s.initializeParams.Capabilities.Workspace.Diagnostics.RefreshSupport) {
		return nil
	}

	if _, err := s.sendRequest(ctx, lsproto.MethodWorkspaceDiagnosticRefresh, nil); err != nil {
		return fmt.Errorf("failed to refresh diagnostics: %w", err)
	}

	return nil
}

func (s *Server) Run(ctx context.Context) error {
	g, ctx := errgroup.WithContext(ctx)
	g.Go(func() error { return s.dispatchLoop(ctx) })
	g.Go(func() error { return s.writeLoop(ctx) })

	// Don't run readLoop in the group, as it blocks on stdin read and cannot be cancelled.
	readLoopErr := make(chan error, 1)
	g.Go(func() error {
		select {
		case <-ctx.Done():
			return ctx.Err()
		case err := <-readLoopErr:
			return err
		}
	})
	go func() { readLoopErr <- s.readLoop(ctx) }()

	if err := g.Wait(); err != nil && !errors.Is(err, io.EOF) && ctx.Err() != nil {
		return err
	}
	return nil
}

func (s *Server) readLoop(ctx context.Context) error {
	for {
		if err := ctx.Err(); err != nil {
			return err
		}
		msg, err := s.read()
		if err != nil {
			if errors.Is(err, lsproto.ErrInvalidRequest) {
				s.sendError(nil, err)
				continue
			}
			return err
		}

		if s.initializeParams == nil && msg.Kind == lsproto.MessageKindRequest {
			req := msg.AsRequest()
			if req.Method == lsproto.MethodInitialize {
				resp, err := s.handleInitialize(ctx, req.Params.(*lsproto.InitializeParams), req)
				if err != nil {
					return err
				}
				s.sendResult(req.ID, resp)
			} else {
				s.sendError(req.ID, lsproto.ErrServerNotInitialized)
			}
			continue
		}

		if msg.Kind == lsproto.MessageKindResponse {
			resp := msg.AsResponse()
			s.pendingServerRequestsMu.Lock()
			if respChan, ok := s.pendingServerRequests[*resp.ID]; ok {
				respChan <- resp
				close(respChan)
				delete(s.pendingServerRequests, *resp.ID)
			}
			s.pendingServerRequestsMu.Unlock()
		} else {
			req := msg.AsRequest()
			if req.Method == lsproto.MethodCancelRequest {
				s.cancelRequest(req.Params.(*lsproto.CancelParams).Id)
			} else {
				s.requestQueue <- req
			}
		}
	}
}

func (s *Server) cancelRequest(rawID lsproto.IntegerOrString) {
	id := lsproto.NewID(rawID)
	s.pendingClientRequestsMu.Lock()
	defer s.pendingClientRequestsMu.Unlock()
	if pendingReq, ok := s.pendingClientRequests[*id]; ok {
		pendingReq.cancel()
		delete(s.pendingClientRequests, *id)
	}
}

func (s *Server) read() (*lsproto.Message, error) {
	return s.r.Read()
}

func (s *Server) dispatchLoop(ctx context.Context) error {
	ctx, lspExit := context.WithCancel(ctx)
	defer lspExit()
	for {
		select {
		case <-ctx.Done():
			return ctx.Err()
		case req := <-s.requestQueue:
			requestCtx := core.WithLocale(ctx, s.locale)
			if req.ID != nil {
				var cancel context.CancelFunc
				requestCtx, cancel = context.WithCancel(core.WithRequestID(requestCtx, req.ID.String()))
				s.pendingClientRequestsMu.Lock()
				s.pendingClientRequests[*req.ID] = pendingClientRequest{
					req:    req,
					cancel: cancel,
				}
				s.pendingClientRequestsMu.Unlock()
			}

			handle := func() {
				if err := s.handleRequestOrNotification(requestCtx, req); err != nil {
					if errors.Is(err, context.Canceled) {
						s.sendError(req.ID, lsproto.ErrRequestCancelled)
					} else if errors.Is(err, io.EOF) {
						lspExit()
					} else {
						s.sendError(req.ID, err)
					}
				}

				if req.ID != nil {
					s.pendingClientRequestsMu.Lock()
					delete(s.pendingClientRequests, *req.ID)
					s.pendingClientRequestsMu.Unlock()
				}
			}

			if isBlockingMethod(req.Method) {
				handle()
			} else {
				go handle()
			}
		}
	}
}

func (s *Server) writeLoop(ctx context.Context) error {
	for {
		select {
		case <-ctx.Done():
			return ctx.Err()
		case msg := <-s.outgoingQueue:
			if err := s.w.Write(msg); err != nil {
				return fmt.Errorf("failed to write message: %w", err)
			}
		}
	}
}

func (s *Server) sendRequest(ctx context.Context, method lsproto.Method, params any) (any, error) {
	id := lsproto.NewIDString(fmt.Sprintf("ts%d", s.clientSeq.Add(1)))
	req := lsproto.NewRequestMessage(method, id, params)

	responseChan := make(chan *lsproto.ResponseMessage, 1)
	s.pendingServerRequestsMu.Lock()
	s.pendingServerRequests[*id] = responseChan
	s.pendingServerRequestsMu.Unlock()

	s.outgoingQueue <- req.Message()

	select {
	case <-ctx.Done():
		s.pendingServerRequestsMu.Lock()
		defer s.pendingServerRequestsMu.Unlock()
		if respChan, ok := s.pendingServerRequests[*id]; ok {
			close(respChan)
			delete(s.pendingServerRequests, *id)
		}
		return nil, ctx.Err()
	case resp := <-responseChan:
		if resp.Error != nil {
			return nil, fmt.Errorf("request failed: %s", resp.Error.String())
		}
		return resp.Result, nil
	}
}

func (s *Server) sendResult(id *lsproto.ID, result any) {
	s.sendResponse(&lsproto.ResponseMessage{
		ID:     id,
		Result: result,
	})
}

func (s *Server) sendError(id *lsproto.ID, err error) {
	code := lsproto.ErrInternalError.Code
	if errCode := (*lsproto.ErrorCode)(nil); errors.As(err, &errCode) {
		code = errCode.Code
	}
	// TODO(jakebailey): error data
	s.sendResponse(&lsproto.ResponseMessage{
		ID: id,
		Error: &lsproto.ResponseError{
			Code:    code,
			Message: err.Error(),
		},
	})
}

func (s *Server) sendResponse(resp *lsproto.ResponseMessage) {
	s.outgoingQueue <- resp.Message()
}

func (s *Server) handleRequestOrNotification(ctx context.Context, req *lsproto.RequestMessage) error {
	if handler := handlers()[req.Method]; handler != nil {
		return handler(s, ctx, req)
	}
	s.Log("unknown method", req.Method)
	if req.ID != nil {
		s.sendError(req.ID, lsproto.ErrInvalidRequest)
	}
	return nil
}

type handlerMap map[lsproto.Method]func(*Server, context.Context, *lsproto.RequestMessage) error

var handlers = sync.OnceValue(func() handlerMap {
	handlers := make(handlerMap)

	registerRequestHandler(handlers, lsproto.InitializeInfo, (*Server).handleInitialize)
	registerNotificationHandler(handlers, lsproto.InitializedInfo, (*Server).handleInitialized)
	registerRequestHandler(handlers, lsproto.ShutdownInfo, (*Server).handleShutdown)
	registerNotificationHandler(handlers, lsproto.ExitInfo, (*Server).handleExit)

	registerNotificationHandler(handlers, lsproto.TextDocumentDidOpenInfo, (*Server).handleDidOpen)
	registerNotificationHandler(handlers, lsproto.TextDocumentDidChangeInfo, (*Server).handleDidChange)
	registerNotificationHandler(handlers, lsproto.TextDocumentDidSaveInfo, (*Server).handleDidSave)
	registerNotificationHandler(handlers, lsproto.TextDocumentDidCloseInfo, (*Server).handleDidClose)
	registerNotificationHandler(handlers, lsproto.WorkspaceDidChangeWatchedFilesInfo, (*Server).handleDidChangeWatchedFiles)
	registerNotificationHandler(handlers, lsproto.SetTraceInfo, (*Server).handleSetTrace)

	registerLanguageServiceDocumentRequestHandler(handlers, lsproto.TextDocumentDiagnosticInfo, (*Server).handleDocumentDiagnostic)
	registerLanguageServiceDocumentRequestHandler(handlers, lsproto.TextDocumentHoverInfo, (*Server).handleHover)
	registerLanguageServiceDocumentRequestHandler(handlers, lsproto.TextDocumentDefinitionInfo, (*Server).handleDefinition)
	registerLanguageServiceDocumentRequestHandler(handlers, lsproto.TextDocumentTypeDefinitionInfo, (*Server).handleTypeDefinition)
	registerLanguageServiceDocumentRequestHandler(handlers, lsproto.TextDocumentCompletionInfo, (*Server).handleCompletion)
	registerLanguageServiceDocumentRequestHandler(handlers, lsproto.TextDocumentReferencesInfo, (*Server).handleReferences)
	registerLanguageServiceDocumentRequestHandler(handlers, lsproto.TextDocumentImplementationInfo, (*Server).handleImplementations)
	registerLanguageServiceDocumentRequestHandler(handlers, lsproto.TextDocumentSignatureHelpInfo, (*Server).handleSignatureHelp)
	registerLanguageServiceDocumentRequestHandler(handlers, lsproto.TextDocumentFormattingInfo, (*Server).handleDocumentFormat)
	registerLanguageServiceDocumentRequestHandler(handlers, lsproto.TextDocumentRangeFormattingInfo, (*Server).handleDocumentRangeFormat)
	registerLanguageServiceDocumentRequestHandler(handlers, lsproto.TextDocumentOnTypeFormattingInfo, (*Server).handleDocumentOnTypeFormat)
	registerLanguageServiceDocumentRequestHandler(handlers, lsproto.TextDocumentDocumentSymbolInfo, (*Server).handleDocumentSymbol)
	registerLanguageServiceDocumentRequestHandler(handlers, lsproto.TextDocumentRenameInfo, (*Server).handleRename)
	registerLanguageServiceDocumentRequestHandler(handlers, lsproto.TextDocumentDocumentHighlightInfo, (*Server).handleDocumentHighlight)
	registerRequestHandler(handlers, lsproto.WorkspaceSymbolInfo, (*Server).handleWorkspaceSymbol)
	registerRequestHandler(handlers, lsproto.CompletionItemResolveInfo, (*Server).handleCompletionItemResolve)

	return handlers
})

func registerNotificationHandler[Req any](handlers handlerMap, info lsproto.NotificationInfo[Req], fn func(*Server, context.Context, Req) error) {
	handlers[info.Method] = func(s *Server, ctx context.Context, req *lsproto.RequestMessage) error {
		if s.session == nil && req.Method != lsproto.MethodInitialized {
			return lsproto.ErrServerNotInitialized
		}

		var params Req
		// Ignore empty params; all generated params are either pointers or any.
		if req.Params != nil {
			params = req.Params.(Req)
		}
		if err := fn(s, ctx, params); err != nil {
			return err
		}
		return ctx.Err()
	}
}

func registerRequestHandler[Req, Resp any](
	handlers handlerMap,
	info lsproto.RequestInfo[Req, Resp],
	fn func(*Server, context.Context, Req, *lsproto.RequestMessage) (Resp, error),
) {
	handlers[info.Method] = func(s *Server, ctx context.Context, req *lsproto.RequestMessage) error {
		if s.session == nil && req.Method != lsproto.MethodInitialize {
			return lsproto.ErrServerNotInitialized
		}

		var params Req
		// Ignore empty params.
		if req.Params != nil {
			params = req.Params.(Req)
		}
		resp, err := fn(s, ctx, params, req)
		if err != nil {
			return err
		}
		if ctx.Err() != nil {
			return ctx.Err()
		}
		s.sendResult(req.ID, resp)
		return nil
	}
}

func registerLanguageServiceDocumentRequestHandler[Req lsproto.HasTextDocumentURI, Resp any](handlers handlerMap, info lsproto.RequestInfo[Req, Resp], fn func(*Server, context.Context, *ls.LanguageService, Req) (Resp, error)) {
	handlers[info.Method] = func(s *Server, ctx context.Context, req *lsproto.RequestMessage) error {
		var params Req
		// Ignore empty params.
		if req.Params != nil {
			params = req.Params.(Req)
		}
		ls, err := s.session.GetLanguageService(ctx, params.TextDocumentURI())
		if err != nil {
			return err
		}
		defer s.recover(req)
		resp, err := fn(s, ctx, ls, params)
		if err != nil {
			return err
		}
		if ctx.Err() != nil {
			return ctx.Err()
		}
		s.sendResult(req.ID, resp)
		return nil
	}
}

func (s *Server) recover(req *lsproto.RequestMessage) {
	if r := recover(); r != nil {
		stack := debug.Stack()
		s.Log("panic handling request", req.Method, r, string(stack))
		if req.ID != nil {
			s.sendError(req.ID, fmt.Errorf("%w: panic handling request %s: %v", lsproto.ErrInternalError, req.Method, r))
		} else {
			s.Log("unhandled panic in notification", req.Method, r)
		}
	}
}

func (s *Server) handleInitialize(ctx context.Context, params *lsproto.InitializeParams, _ *lsproto.RequestMessage) (lsproto.InitializeResponse, error) {
	if s.initializeParams != nil {
		return nil, lsproto.ErrInvalidRequest
	}

	s.initializeParams = params

	s.positionEncoding = lsproto.PositionEncodingKindUTF16
	if genCapabilities := s.initializeParams.Capabilities.General; genCapabilities != nil && genCapabilities.PositionEncodings != nil {
		if slices.Contains(*genCapabilities.PositionEncodings, lsproto.PositionEncodingKindUTF8) {
			s.positionEncoding = lsproto.PositionEncodingKindUTF8
		}
	}

	if s.initializeParams.Locale != nil {
		locale, err := language.Parse(*s.initializeParams.Locale)
		if err != nil {
			return nil, err
		}
		s.locale = locale
	}

	if s.initializeParams.Trace != nil && *s.initializeParams.Trace == "verbose" {
		s.logger.SetVerbose(true)
	}

	response := &lsproto.InitializeResult{
		ServerInfo: &lsproto.ServerInfo{
			Name:    "typescript-go",
			Version: ptrTo(core.Version()),
		},
		Capabilities: &lsproto.ServerCapabilities{
			PositionEncoding: ptrTo(s.positionEncoding),
			TextDocumentSync: &lsproto.TextDocumentSyncOptionsOrKind{
				Options: &lsproto.TextDocumentSyncOptions{
					OpenClose: ptrTo(true),
					Change:    ptrTo(lsproto.TextDocumentSyncKindIncremental),
					Save: &lsproto.BooleanOrSaveOptions{
						Boolean: ptrTo(true),
					},
				},
			},
			HoverProvider: &lsproto.BooleanOrHoverOptions{
				Boolean: ptrTo(true),
			},
			DefinitionProvider: &lsproto.BooleanOrDefinitionOptions{
				Boolean: ptrTo(true),
			},
			TypeDefinitionProvider: &lsproto.BooleanOrTypeDefinitionOptionsOrTypeDefinitionRegistrationOptions{
				Boolean: ptrTo(true),
			},
			ReferencesProvider: &lsproto.BooleanOrReferenceOptions{
				Boolean: ptrTo(true),
			},
			ImplementationProvider: &lsproto.BooleanOrImplementationOptionsOrImplementationRegistrationOptions{
				Boolean: ptrTo(true),
			},
			DiagnosticProvider: &lsproto.DiagnosticOptionsOrRegistrationOptions{
				Options: &lsproto.DiagnosticOptions{
					InterFileDependencies: true,
				},
			},
			CompletionProvider: &lsproto.CompletionOptions{
				TriggerCharacters: &ls.TriggerCharacters,
				ResolveProvider:   ptrTo(true),
				// !!! other options
			},
			SignatureHelpProvider: &lsproto.SignatureHelpOptions{
				TriggerCharacters: &[]string{"(", ","},
			},
			DocumentFormattingProvider: &lsproto.BooleanOrDocumentFormattingOptions{
				Boolean: ptrTo(true),
			},
			DocumentRangeFormattingProvider: &lsproto.BooleanOrDocumentRangeFormattingOptions{
				Boolean: ptrTo(true),
			},
			DocumentOnTypeFormattingProvider: &lsproto.DocumentOnTypeFormattingOptions{
				FirstTriggerCharacter: "{",
				MoreTriggerCharacter:  &[]string{"}", ";", "\n"},
			},
			WorkspaceSymbolProvider: &lsproto.BooleanOrWorkspaceSymbolOptions{
				Boolean: ptrTo(true),
			},
			DocumentSymbolProvider: &lsproto.BooleanOrDocumentSymbolOptions{
				Boolean: ptrTo(true),
			},
			RenameProvider: &lsproto.BooleanOrRenameOptions{
				Boolean: ptrTo(true),
			},
			DocumentHighlightProvider: &lsproto.BooleanOrDocumentHighlightOptions{
				Boolean: ptrTo(true),
			},
		},
	}

	return response, nil
}

func (s *Server) handleInitialized(ctx context.Context, params *lsproto.InitializedParams) error {
	if shouldEnableWatch(s.initializeParams) {
		s.watchEnabled = true
	}

	s.session = project.NewSession(&project.SessionInit{
		Options: &project.SessionOptions{
			CurrentDirectory:   s.cwd,
			DefaultLibraryPath: s.defaultLibraryPath,
			TypingsLocation:    s.typingsLocation,
			PositionEncoding:   s.positionEncoding,
			WatchEnabled:       s.watchEnabled,
			LoggingEnabled:     true,
			DebounceDelay:      500 * time.Millisecond,
		},
		FS:          s.fs,
		Logger:      s.logger,
		Client:      s,
		NpmExecutor: s,
		ParseCache:  s.parseCache,
	})
	// !!! temporary; remove when we have `handleDidChangeConfiguration`/implicit project config support
	if s.compilerOptionsForInferredProjects != nil {
		s.session.DidChangeCompilerOptionsForInferredProjects(ctx, s.compilerOptionsForInferredProjects)
	}

	return nil
}

func (s *Server) handleShutdown(ctx context.Context, params any, _ *lsproto.RequestMessage) (lsproto.ShutdownResponse, error) {
	s.session.Close()
	return lsproto.ShutdownResponse{}, nil
}

func (s *Server) handleExit(ctx context.Context, params any) error {
	return io.EOF
}

func (s *Server) handleDidOpen(ctx context.Context, params *lsproto.DidOpenTextDocumentParams) error {
	s.session.DidOpenFile(ctx, params.TextDocument.Uri, params.TextDocument.Version, params.TextDocument.Text, params.TextDocument.LanguageId)
	return nil
}

func (s *Server) handleDidChange(ctx context.Context, params *lsproto.DidChangeTextDocumentParams) error {
	s.session.DidChangeFile(ctx, params.TextDocument.Uri, params.TextDocument.Version, params.ContentChanges)
	return nil
}

func (s *Server) handleDidSave(ctx context.Context, params *lsproto.DidSaveTextDocumentParams) error {
	s.session.DidSaveFile(ctx, params.TextDocument.Uri)
	return nil
}

func (s *Server) handleDidClose(ctx context.Context, params *lsproto.DidCloseTextDocumentParams) error {
	s.session.DidCloseFile(ctx, params.TextDocument.Uri)
	return nil
}

func (s *Server) handleDidChangeWatchedFiles(ctx context.Context, params *lsproto.DidChangeWatchedFilesParams) error {
	s.session.DidChangeWatchedFiles(ctx, params.Changes)
	return nil
}

func (s *Server) handleSetTrace(ctx context.Context, params *lsproto.SetTraceParams) error {
	switch params.Value {
	case "verbose":
		s.logger.SetVerbose(true)
	case "messages":
		s.logger.SetVerbose(false)
	case "off":
		// !!! logging cannot be completely turned off for now
		s.logger.SetVerbose(false)
	default:
		return fmt.Errorf("unknown trace value: %s", params.Value)
	}
	return nil
}

func (s *Server) handleDocumentDiagnostic(ctx context.Context, ls *ls.LanguageService, params *lsproto.DocumentDiagnosticParams) (lsproto.DocumentDiagnosticResponse, error) {
	return ls.ProvideDiagnostics(ctx, params.TextDocument.Uri)
}

func (s *Server) handleHover(ctx context.Context, ls *ls.LanguageService, params *lsproto.HoverParams) (lsproto.HoverResponse, error) {
	return ls.ProvideHover(ctx, params.TextDocument.Uri, params.Position)
}

func (s *Server) handleSignatureHelp(ctx context.Context, languageService *ls.LanguageService, params *lsproto.SignatureHelpParams) (lsproto.SignatureHelpResponse, error) {
	return languageService.ProvideSignatureHelp(
		ctx,
		params.TextDocument.Uri,
		params.Position,
		params.Context,
		s.initializeParams.Capabilities.TextDocument.SignatureHelp,
		&ls.UserPreferences{},
	)
}

func (s *Server) handleDefinition(ctx context.Context, ls *ls.LanguageService, params *lsproto.DefinitionParams) (lsproto.DefinitionResponse, error) {
	return ls.ProvideDefinition(ctx, params.TextDocument.Uri, params.Position)
}

func (s *Server) handleTypeDefinition(ctx context.Context, ls *ls.LanguageService, params *lsproto.TypeDefinitionParams) (lsproto.TypeDefinitionResponse, error) {
	return ls.ProvideTypeDefinition(ctx, params.TextDocument.Uri, params.Position)
}

func (s *Server) handleReferences(ctx context.Context, ls *ls.LanguageService, params *lsproto.ReferenceParams) (lsproto.ReferencesResponse, error) {
	// findAllReferences
	return ls.ProvideReferences(ctx, params)
}

func (s *Server) handleImplementations(ctx context.Context, ls *ls.LanguageService, params *lsproto.ImplementationParams) (lsproto.ImplementationResponse, error) {
	// goToImplementation
	return ls.ProvideImplementations(ctx, params)
}

func (s *Server) handleCompletion(ctx context.Context, languageService *ls.LanguageService, params *lsproto.CompletionParams) (lsproto.CompletionResponse, error) {
	// !!! get user preferences
	return languageService.ProvideCompletion(
		ctx,
		params.TextDocument.Uri,
		params.Position,
		params.Context,
		getCompletionClientCapabilities(s.initializeParams),
		&ls.UserPreferences{
			IncludeCompletionsForModuleExports:    ptrTo(true),
			IncludeCompletionsForImportStatements: ptrTo(true),
		})
}

func (s *Server) handleCompletionItemResolve(ctx context.Context, params *lsproto.CompletionItem, reqMsg *lsproto.RequestMessage) (lsproto.CompletionResolveResponse, error) {
	data, err := ls.GetCompletionItemData(params)
	if err != nil {
		return nil, err
	}
	languageService, err := s.session.GetLanguageService(ctx, ls.FileNameToDocumentURI(data.FileName))
	if err != nil {
		return nil, err
	}
	defer s.recover(reqMsg)
	return languageService.ResolveCompletionItem(
		ctx,
		params,
		data,
		getCompletionClientCapabilities(s.initializeParams),
		&ls.UserPreferences{
			IncludeCompletionsForModuleExports:    ptrTo(true),
			IncludeCompletionsForImportStatements: ptrTo(true),
		},
	)
}

func (s *Server) handleDocumentFormat(ctx context.Context, ls *ls.LanguageService, params *lsproto.DocumentFormattingParams) (lsproto.DocumentFormattingResponse, error) {
	return ls.ProvideFormatDocument(
		ctx,
		params.TextDocument.Uri,
		params.Options,
	)
}

func (s *Server) handleDocumentRangeFormat(ctx context.Context, ls *ls.LanguageService, params *lsproto.DocumentRangeFormattingParams) (lsproto.DocumentRangeFormattingResponse, error) {
	return ls.ProvideFormatDocumentRange(
		ctx,
		params.TextDocument.Uri,
		params.Options,
		params.Range,
	)
}

func (s *Server) handleDocumentOnTypeFormat(ctx context.Context, ls *ls.LanguageService, params *lsproto.DocumentOnTypeFormattingParams) (lsproto.DocumentOnTypeFormattingResponse, error) {
	return ls.ProvideFormatDocumentOnType(
		ctx,
		params.TextDocument.Uri,
		params.Options,
		params.Position,
		params.Ch,
	)
}

func (s *Server) handleWorkspaceSymbol(ctx context.Context, params *lsproto.WorkspaceSymbolParams, reqMsg *lsproto.RequestMessage) (lsproto.WorkspaceSymbolResponse, error) {
	snapshot, release := s.session.Snapshot()
	defer release()
	defer s.recover(reqMsg)
	programs := core.Map(snapshot.ProjectCollection.Projects(), (*project.Project).GetProgram)
	return ls.ProvideWorkspaceSymbols(ctx, programs, snapshot.Converters(), params.Query)
}

func (s *Server) handleDocumentSymbol(ctx context.Context, ls *ls.LanguageService, params *lsproto.DocumentSymbolParams) (lsproto.DocumentSymbolResponse, error) {
	return ls.ProvideDocumentSymbols(ctx, params.TextDocument.Uri)
}

func (s *Server) handleRename(ctx context.Context, ls *ls.LanguageService, params *lsproto.RenameParams) (lsproto.RenameResponse, error) {
	return ls.ProvideRename(ctx, params)
}

func (s *Server) handleDocumentHighlight(ctx context.Context, ls *ls.LanguageService, params *lsproto.DocumentHighlightParams) (lsproto.DocumentHighlightResponse, error) {
	return ls.ProvideDocumentHighlights(ctx, params.TextDocument.Uri, params.Position)
}

func (s *Server) Log(msg ...any) {
	fmt.Fprintln(s.stderr, msg...)
}

// !!! temporary; remove when we have `handleDidChangeConfiguration`/implicit project config support
func (s *Server) SetCompilerOptionsForInferredProjects(ctx context.Context, options *core.CompilerOptions) {
	s.compilerOptionsForInferredProjects = options
	if s.session != nil {
		s.session.DidChangeCompilerOptionsForInferredProjects(ctx, options)
	}
}

// NpmInstall implements ata.NpmExecutor
func (s *Server) NpmInstall(cwd string, args []string) ([]byte, error) {
	cmd := exec.Command("npm", args...)
	cmd.Dir = cwd
	return cmd.Output()
}

func isBlockingMethod(method lsproto.Method) bool {
	switch method {
	case lsproto.MethodInitialize,
		lsproto.MethodInitialized,
		lsproto.MethodTextDocumentDidOpen,
		lsproto.MethodTextDocumentDidChange,
		lsproto.MethodTextDocumentDidSave,
		lsproto.MethodTextDocumentDidClose,
		lsproto.MethodWorkspaceDidChangeWatchedFiles:
		return true
	}
	return false
}

func ptrTo[T any](v T) *T {
	return &v
}

func ptrIsTrue(v *bool) bool {
	if v == nil {
		return false
	}
	return *v
}

func shouldEnableWatch(params *lsproto.InitializeParams) bool {
	if params == nil || params.Capabilities == nil || params.Capabilities.Workspace == nil {
		return false
	}
	return params.Capabilities.Workspace.DidChangeWatchedFiles != nil &&
		ptrIsTrue(params.Capabilities.Workspace.DidChangeWatchedFiles.DynamicRegistration)
}

func getCompletionClientCapabilities(params *lsproto.InitializeParams) *lsproto.CompletionClientCapabilities {
	if params == nil || params.Capabilities == nil || params.Capabilities.TextDocument == nil {
		return nil
	}
	return params.Capabilities.TextDocument.Completion
}<|MERGE_RESOLUTION|>--- conflicted
+++ resolved
@@ -5,21 +5,12 @@
 	"errors"
 	"fmt"
 	"io"
-<<<<<<< HEAD
-=======
-	"os"
 	"os/exec"
-	"os/signal"
->>>>>>> 3d33f0e4
 	"runtime/debug"
 	"slices"
 	"sync"
 	"sync/atomic"
-<<<<<<< HEAD
-=======
-	"syscall"
 	"time"
->>>>>>> 3d33f0e4
 
 	"github.com/go-json-experiment/json"
 	"github.com/microsoft/typescript-go/internal/collections"
