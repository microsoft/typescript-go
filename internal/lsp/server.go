package lsp

import (
	"context"
	"errors"
	"fmt"
	"io"
	"runtime/debug"
	"slices"
	"sync"
	"sync/atomic"
	"time"

	"github.com/go-json-experiment/json"
	"github.com/microsoft/typescript-go/internal/collections"
	"github.com/microsoft/typescript-go/internal/core"
	"github.com/microsoft/typescript-go/internal/ls"
	"github.com/microsoft/typescript-go/internal/ls/lsconv"
	"github.com/microsoft/typescript-go/internal/ls/lsutil"
	"github.com/microsoft/typescript-go/internal/lsp/lsproto"
	"github.com/microsoft/typescript-go/internal/project"
	"github.com/microsoft/typescript-go/internal/project/ata"
	"github.com/microsoft/typescript-go/internal/project/logging"
	"github.com/microsoft/typescript-go/internal/tspath"
	"github.com/microsoft/typescript-go/internal/vfs"
	"golang.org/x/sync/errgroup"
	"golang.org/x/text/language"
)

type ServerOptions struct {
	In  Reader
	Out Writer
	Err io.Writer

	Cwd                string
	FS                 vfs.FS
	DefaultLibraryPath string
	TypingsLocation    string
	ParseCache         *project.ParseCache
	NpmInstall         func(cwd string, args []string) ([]byte, error)
}

func NewServer(opts *ServerOptions) *Server {
	if opts.Cwd == "" {
		panic("Cwd is required")
	}
	return &Server{
		r:                     opts.In,
		w:                     opts.Out,
		stderr:                opts.Err,
		logger:                logging.NewLogger(opts.Err),
		requestQueue:          make(chan *lsproto.RequestMessage, 100),
		outgoingQueue:         make(chan *lsproto.Message, 100),
		pendingClientRequests: make(map[lsproto.ID]pendingClientRequest),
		pendingServerRequests: make(map[lsproto.ID]chan *lsproto.ResponseMessage),
		cwd:                   opts.Cwd,
		fs:                    opts.FS,
		defaultLibraryPath:    opts.DefaultLibraryPath,
		typingsLocation:       opts.TypingsLocation,
		parseCache:            opts.ParseCache,
		npmInstall:            opts.NpmInstall,
	}
}

var (
	_ ata.NpmExecutor = (*Server)(nil)
	_ project.Client  = (*Server)(nil)
)

type pendingClientRequest struct {
	req    *lsproto.RequestMessage
	cancel context.CancelFunc
}

type Reader interface {
	Read() (*lsproto.Message, error)
}

type Writer interface {
	Write(msg *lsproto.Message) error
}

type lspReader struct {
	r *lsproto.BaseReader
}

type lspWriter struct {
	w *lsproto.BaseWriter
}

func (r *lspReader) Read() (*lsproto.Message, error) {
	data, err := r.r.Read()
	if err != nil {
		return nil, err
	}

	req := &lsproto.Message{}
	if err := json.Unmarshal(data, req); err != nil {
		return nil, fmt.Errorf("%w: %w", lsproto.ErrInvalidRequest, err)
	}

	return req, nil
}

func ToReader(r io.Reader) Reader {
	return &lspReader{r: lsproto.NewBaseReader(r)}
}

func (w *lspWriter) Write(msg *lsproto.Message) error {
	data, err := json.Marshal(msg)
	if err != nil {
		return fmt.Errorf("failed to marshal message: %w", err)
	}
	return w.w.Write(data)
}

func ToWriter(w io.Writer) Writer {
	return &lspWriter{w: lsproto.NewBaseWriter(w)}
}

var (
	_ Reader = (*lspReader)(nil)
	_ Writer = (*lspWriter)(nil)
)

type Server struct {
	r Reader
	w Writer

	stderr io.Writer

	logger                  logging.Logger
	clientSeq               atomic.Int32
	requestQueue            chan *lsproto.RequestMessage
	outgoingQueue           chan *lsproto.Message
	pendingClientRequests   map[lsproto.ID]pendingClientRequest
	pendingClientRequestsMu sync.Mutex
	pendingServerRequests   map[lsproto.ID]chan *lsproto.ResponseMessage
	pendingServerRequestsMu sync.Mutex

	cwd                string
	fs                 vfs.FS
	defaultLibraryPath string
	typingsLocation    string

	initializeParams *lsproto.InitializeParams
	positionEncoding lsproto.PositionEncodingKind
	locale           language.Tag

	watchEnabled bool
	watcherID    atomic.Uint32
	watchers     collections.SyncSet[project.WatcherID]

	session *project.Session

	// !!! temporary; remove when we have `handleDidChangeConfiguration`/implicit project config support
	compilerOptionsForInferredProjects *core.CompilerOptions
	// parseCache can be passed in so separate tests can share ASTs
	parseCache *project.ParseCache

	npmInstall func(cwd string, args []string) ([]byte, error)
}

// WatchFiles implements project.Client.
func (s *Server) WatchFiles(ctx context.Context, id project.WatcherID, watchers []*lsproto.FileSystemWatcher) error {
	_, err := s.sendRequest(ctx, lsproto.MethodClientRegisterCapability, &lsproto.RegistrationParams{
		Registrations: []*lsproto.Registration{
			{
				Id:     string(id),
				Method: string(lsproto.MethodWorkspaceDidChangeWatchedFiles),
				RegisterOptions: ptrTo(any(lsproto.DidChangeWatchedFilesRegistrationOptions{
					Watchers: watchers,
				})),
			},
		},
	})
	if err != nil {
		return fmt.Errorf("failed to register file watcher: %w", err)
	}

	s.watchers.Add(id)
	return nil
}

// UnwatchFiles implements project.Client.
func (s *Server) UnwatchFiles(ctx context.Context, id project.WatcherID) error {
	if s.watchers.Has(id) {
		_, err := s.sendRequest(ctx, lsproto.MethodClientUnregisterCapability, &lsproto.UnregistrationParams{
			Unregisterations: []*lsproto.Unregistration{
				{
					Id:     string(id),
					Method: string(lsproto.MethodWorkspaceDidChangeWatchedFiles),
				},
			},
		})
		if err != nil {
			return fmt.Errorf("failed to unregister file watcher: %w", err)
		}

		s.watchers.Delete(id)
		return nil
	}

	return fmt.Errorf("no file watcher exists with ID %s", id)
}

// RefreshDiagnostics implements project.Client.
func (s *Server) RefreshDiagnostics(ctx context.Context) error {
	if s.initializeParams.Capabilities == nil ||
		s.initializeParams.Capabilities.Workspace == nil ||
		s.initializeParams.Capabilities.Workspace.Diagnostics == nil ||
		!ptrIsTrue(s.initializeParams.Capabilities.Workspace.Diagnostics.RefreshSupport) {
		return nil
	}

	if _, err := s.sendRequest(ctx, lsproto.MethodWorkspaceDiagnosticRefresh, nil); err != nil {
		return fmt.Errorf("failed to refresh diagnostics: %w", err)
	}

	return nil
}

func (s *Server) RequestConfiguration(ctx context.Context) (*lsutil.UserPreferences, error) {
	if s.initializeParams.Capabilities == nil || s.initializeParams.Capabilities.Workspace == nil ||
		!ptrIsTrue(s.initializeParams.Capabilities.Workspace.Configuration) {
		// if no configuration request capapbility, return default preferences
		return s.session.NewUserPreferences(), nil
	}
	result, err := s.sendRequest(ctx, lsproto.MethodWorkspaceConfiguration, &lsproto.ConfigurationParams{
		Items: []*lsproto.ConfigurationItem{
			{
				Section: ptrTo("typescript"),
			},
		},
	})
	if err != nil {
		return nil, fmt.Errorf("configure request failed: %w", err)
	}
	configs := result.([]any)
	s.Log(fmt.Sprintf("\n\nconfiguration: %+v, %T\n\n", configs, configs))
	userPreferences := s.session.NewUserPreferences()
	for _, item := range configs {
		if parsed := userPreferences.Parse(item); parsed != nil {
			return parsed, nil
		}
	}
	return userPreferences, nil
}

func (s *Server) Run(ctx context.Context) error {
	g, ctx := errgroup.WithContext(ctx)
	g.Go(func() error { return s.dispatchLoop(ctx) })
	g.Go(func() error { return s.writeLoop(ctx) })

	// Don't run readLoop in the group, as it blocks on stdin read and cannot be cancelled.
	readLoopErr := make(chan error, 1)
	g.Go(func() error {
		select {
		case <-ctx.Done():
			return ctx.Err()
		case err := <-readLoopErr:
			return err
		}
	})
	go func() { readLoopErr <- s.readLoop(ctx) }()

	if err := g.Wait(); err != nil && !errors.Is(err, io.EOF) && ctx.Err() != nil {
		return err
	}
	return nil
}

func (s *Server) readLoop(ctx context.Context) error {
	for {
		if err := ctx.Err(); err != nil {
			return err
		}
		msg, err := s.read()
		if err != nil {
			if errors.Is(err, lsproto.ErrInvalidRequest) {
				s.sendError(nil, err)
				continue
			}
			return err
		}

		if s.initializeParams == nil && msg.Kind == lsproto.MessageKindRequest {
			req := msg.AsRequest()
			if req.Method == lsproto.MethodInitialize {
				resp, err := s.handleInitialize(ctx, req.Params.(*lsproto.InitializeParams), req)
				if err != nil {
					return err
				}
				s.sendResult(req.ID, resp)
			} else {
				s.sendError(req.ID, lsproto.ErrServerNotInitialized)
			}
			continue
		}

		if msg.Kind == lsproto.MessageKindResponse {
			resp := msg.AsResponse()
			s.pendingServerRequestsMu.Lock()
			if respChan, ok := s.pendingServerRequests[*resp.ID]; ok {
				respChan <- resp
				close(respChan)
				delete(s.pendingServerRequests, *resp.ID)
			}
			s.pendingServerRequestsMu.Unlock()
		} else {
			req := msg.AsRequest()
			if req.Method == lsproto.MethodCancelRequest {
				s.cancelRequest(req.Params.(*lsproto.CancelParams).Id)
			} else {
				s.requestQueue <- req
			}
		}
	}
}

func (s *Server) cancelRequest(rawID lsproto.IntegerOrString) {
	id := lsproto.NewID(rawID)
	s.pendingClientRequestsMu.Lock()
	defer s.pendingClientRequestsMu.Unlock()
	if pendingReq, ok := s.pendingClientRequests[*id]; ok {
		pendingReq.cancel()
		delete(s.pendingClientRequests, *id)
	}
}

func (s *Server) read() (*lsproto.Message, error) {
	return s.r.Read()
}

func (s *Server) dispatchLoop(ctx context.Context) error {
	ctx, lspExit := context.WithCancel(ctx)
	defer lspExit()
	for {
		select {
		case <-ctx.Done():
			return ctx.Err()
		case req := <-s.requestQueue:
			requestCtx := core.WithLocale(ctx, s.locale)
			if req.ID != nil {
				var cancel context.CancelFunc
				requestCtx, cancel = context.WithCancel(core.WithRequestID(requestCtx, req.ID.String()))
				s.pendingClientRequestsMu.Lock()
				s.pendingClientRequests[*req.ID] = pendingClientRequest{
					req:    req,
					cancel: cancel,
				}
				s.pendingClientRequestsMu.Unlock()
			}

			handle := func() {
				if err := s.handleRequestOrNotification(requestCtx, req); err != nil {
					if errors.Is(err, context.Canceled) {
						s.sendError(req.ID, lsproto.ErrRequestCancelled)
					} else if errors.Is(err, io.EOF) {
						lspExit()
					} else {
						s.sendError(req.ID, err)
					}
				}

				if req.ID != nil {
					s.pendingClientRequestsMu.Lock()
					delete(s.pendingClientRequests, *req.ID)
					s.pendingClientRequestsMu.Unlock()
				}
			}

			if isBlockingMethod(req.Method) {
				handle()
			} else {
				go handle()
			}
		}
	}
}

func (s *Server) writeLoop(ctx context.Context) error {
	for {
		select {
		case <-ctx.Done():
			return ctx.Err()
		case msg := <-s.outgoingQueue:
			if err := s.w.Write(msg); err != nil {
				return fmt.Errorf("failed to write message: %w", err)
			}
		}
	}
}

func (s *Server) sendRequest(ctx context.Context, method lsproto.Method, params any) (any, error) {
	id := lsproto.NewIDString(fmt.Sprintf("ts%d", s.clientSeq.Add(1)))
	req := lsproto.NewRequestMessage(method, id, params)

	responseChan := make(chan *lsproto.ResponseMessage, 1)
	s.pendingServerRequestsMu.Lock()
	s.pendingServerRequests[*id] = responseChan
	s.pendingServerRequestsMu.Unlock()

	s.outgoingQueue <- req.Message()

	select {
	case <-ctx.Done():
		s.pendingServerRequestsMu.Lock()
		defer s.pendingServerRequestsMu.Unlock()
		if respChan, ok := s.pendingServerRequests[*id]; ok {
			close(respChan)
			delete(s.pendingServerRequests, *id)
		}
		return nil, ctx.Err()
	case resp := <-responseChan:
		if resp.Error != nil {
			return nil, fmt.Errorf("request failed: %s", resp.Error.String())
		}
		return resp.Result, nil
	}
}

func (s *Server) sendResult(id *lsproto.ID, result any) {
	s.sendResponse(&lsproto.ResponseMessage{
		ID:     id,
		Result: result,
	})
}

func (s *Server) sendError(id *lsproto.ID, err error) {
	code := lsproto.ErrInternalError.Code
	if errCode := (*lsproto.ErrorCode)(nil); errors.As(err, &errCode) {
		code = errCode.Code
	}
	// TODO(jakebailey): error data
	s.sendResponse(&lsproto.ResponseMessage{
		ID: id,
		Error: &lsproto.ResponseError{
			Code:    code,
			Message: err.Error(),
		},
	})
}

func (s *Server) sendResponse(resp *lsproto.ResponseMessage) {
	s.outgoingQueue <- resp.Message()
}

func (s *Server) handleRequestOrNotification(ctx context.Context, req *lsproto.RequestMessage) error {
	if handler := handlers()[req.Method]; handler != nil {
		return handler(s, ctx, req)
	}
	s.Log("unknown method", req.Method)
	if req.ID != nil {
		s.sendError(req.ID, lsproto.ErrInvalidRequest)
	}
	return nil
}

type handlerMap map[lsproto.Method]func(*Server, context.Context, *lsproto.RequestMessage) error

var handlers = sync.OnceValue(func() handlerMap {
	handlers := make(handlerMap)

	registerRequestHandler(handlers, lsproto.InitializeInfo, (*Server).handleInitialize)
	registerNotificationHandler(handlers, lsproto.InitializedInfo, (*Server).handleInitialized)
	registerRequestHandler(handlers, lsproto.ShutdownInfo, (*Server).handleShutdown)
	registerNotificationHandler(handlers, lsproto.ExitInfo, (*Server).handleExit)

	registerNotificationHandler(handlers, lsproto.WorkspaceDidChangeConfigurationInfo, (*Server).handleDidChangeWorkspaceConfiguration)
	registerNotificationHandler(handlers, lsproto.TextDocumentDidOpenInfo, (*Server).handleDidOpen)
	registerNotificationHandler(handlers, lsproto.TextDocumentDidChangeInfo, (*Server).handleDidChange)
	registerNotificationHandler(handlers, lsproto.TextDocumentDidSaveInfo, (*Server).handleDidSave)
	registerNotificationHandler(handlers, lsproto.TextDocumentDidCloseInfo, (*Server).handleDidClose)
	registerNotificationHandler(handlers, lsproto.WorkspaceDidChangeWatchedFilesInfo, (*Server).handleDidChangeWatchedFiles)
	registerNotificationHandler(handlers, lsproto.SetTraceInfo, (*Server).handleSetTrace)

	registerLanguageServiceDocumentRequestHandler(handlers, lsproto.TextDocumentDiagnosticInfo, (*Server).handleDocumentDiagnostic)
	registerLanguageServiceDocumentRequestHandler(handlers, lsproto.TextDocumentHoverInfo, (*Server).handleHover)
	registerLanguageServiceDocumentRequestHandler(handlers, lsproto.TextDocumentTypeDefinitionInfo, (*Server).handleTypeDefinition)
	registerLanguageServiceDocumentRequestHandler(handlers, lsproto.TextDocumentCompletionInfo, (*Server).handleCompletion)
	registerLanguageServiceDocumentRequestHandler(handlers, lsproto.TextDocumentReferencesInfo, (*Server).handleReferences)
	registerLanguageServiceDocumentRequestHandler(handlers, lsproto.TextDocumentImplementationInfo, (*Server).handleImplementations)
	registerLanguageServiceDocumentRequestHandler(handlers, lsproto.TextDocumentSignatureHelpInfo, (*Server).handleSignatureHelp)
	registerLanguageServiceDocumentRequestHandler(handlers, lsproto.TextDocumentFormattingInfo, (*Server).handleDocumentFormat)
	registerLanguageServiceDocumentRequestHandler(handlers, lsproto.TextDocumentRangeFormattingInfo, (*Server).handleDocumentRangeFormat)
	registerLanguageServiceDocumentRequestHandler(handlers, lsproto.TextDocumentOnTypeFormattingInfo, (*Server).handleDocumentOnTypeFormat)
	registerLanguageServiceDocumentRequestHandler(handlers, lsproto.TextDocumentDocumentSymbolInfo, (*Server).handleDocumentSymbol)
	registerLanguageServiceDocumentRequestHandler(handlers, lsproto.TextDocumentRenameInfo, (*Server).handleRename)
	registerLanguageServiceDocumentRequestHandler(handlers, lsproto.TextDocumentDocumentHighlightInfo, (*Server).handleDocumentHighlight)
	registerLanguageServiceDocumentRequestHandler(handlers, lsproto.TextDocumentSelectionRangeInfo, (*Server).handleSelectionRange)
	registerLanguageServiceDocumentRequestHandler(handlers, lsproto.TextDocumentInlayHintInfo, (*Server).handleInlayHint)
	registerRequestHandler(handlers, lsproto.WorkspaceSymbolInfo, (*Server).handleWorkspaceSymbol)
	registerRequestHandler(handlers, lsproto.CompletionItemResolveInfo, (*Server).handleCompletionItemResolve)
	registerDefinitionHandler(handlers)

	return handlers
})

func registerNotificationHandler[Req any](handlers handlerMap, info lsproto.NotificationInfo[Req], fn func(*Server, context.Context, Req) error) {
	handlers[info.Method] = func(s *Server, ctx context.Context, req *lsproto.RequestMessage) error {
		if s.session == nil && req.Method != lsproto.MethodInitialized {
			return lsproto.ErrServerNotInitialized
		}

		var params Req
		// Ignore empty params; all generated params are either pointers or any.
		if req.Params != nil {
			params = req.Params.(Req)
		}
		if err := fn(s, ctx, params); err != nil {
			return err
		}
		return ctx.Err()
	}
}

func registerRequestHandler[Req, Resp any](
	handlers handlerMap,
	info lsproto.RequestInfo[Req, Resp],
	fn func(*Server, context.Context, Req, *lsproto.RequestMessage) (Resp, error),
) {
	handlers[info.Method] = func(s *Server, ctx context.Context, req *lsproto.RequestMessage) error {
		if s.session == nil && req.Method != lsproto.MethodInitialize {
			return lsproto.ErrServerNotInitialized
		}

		var params Req
		// Ignore empty params.
		if req.Params != nil {
			params = req.Params.(Req)
		}
		resp, err := fn(s, ctx, params, req)
		if err != nil {
			return err
		}
		if ctx.Err() != nil {
			return ctx.Err()
		}
		s.sendResult(req.ID, resp)
		return nil
	}
}

func registerLanguageServiceDocumentRequestHandler[Req lsproto.HasTextDocumentURI, Resp any](handlers handlerMap, info lsproto.RequestInfo[Req, Resp], fn func(*Server, context.Context, *ls.LanguageService, Req) (Resp, error)) {
	handlers[info.Method] = func(s *Server, ctx context.Context, req *lsproto.RequestMessage) error {
		var params Req
		// Ignore empty params.
		if req.Params != nil {
			params = req.Params.(Req)
		}
		ls, _, err := s.session.GetLanguageService(ctx, params.TextDocumentURI())
		if err != nil {
			return err
		}
		defer s.recover(req)
		resp, err := fn(s, ctx, ls, params)
		if err != nil {
			return err
		}
		if ctx.Err() != nil {
			return ctx.Err()
		}
		s.sendResult(req.ID, resp)
		return nil
	}
}

func registerDefinitionHandler(handlers handlerMap) {
	handlers[lsproto.MethodTextDocumentDefinition] = func(s *Server, ctx context.Context, req *lsproto.RequestMessage) error {
		var params *lsproto.DefinitionParams
		// Ignore empty params.
		if req.Params != nil {
			params = req.Params.(*lsproto.DefinitionParams)
		}
		ls, snapshot, err := s.session.GetLanguageService(ctx, params.TextDocumentURI())
		if err != nil {
			return err
		}
		defer s.recover(req)
		resp, err := s.handleDefinition(ctx, ls, params)
		if err != nil {
			return err
		}
		if ctx.Err() != nil {
			return ctx.Err()
		}
		mappedFiles := ls.GetFilesToMapFromDefinition(resp)
		ls, err = s.session.GetLanguageServiceWithMappedFiles(ctx, params.TextDocumentURI(), snapshot, mappedFiles)
		if err != nil {
			return err
		}
		resp = ls.GetMappedDefinition(resp)
		s.sendResult(req.ID, resp)
		return nil
	}
}

func (s *Server) recover(req *lsproto.RequestMessage) {
	if r := recover(); r != nil {
		stack := debug.Stack()
		s.Log("panic handling request", req.Method, r, string(stack))
		if req.ID != nil {
			s.sendError(req.ID, fmt.Errorf("%w: panic handling request %s: %v", lsproto.ErrInternalError, req.Method, r))
		} else {
			s.Log("unhandled panic in notification", req.Method, r)
		}
	}
}

func (s *Server) handleInitialize(ctx context.Context, params *lsproto.InitializeParams, _ *lsproto.RequestMessage) (lsproto.InitializeResponse, error) {
	if s.initializeParams != nil {
		return nil, lsproto.ErrInvalidRequest
	}

	s.initializeParams = params

	s.positionEncoding = lsproto.PositionEncodingKindUTF16
	if genCapabilities := s.initializeParams.Capabilities.General; genCapabilities != nil && genCapabilities.PositionEncodings != nil {
		if slices.Contains(*genCapabilities.PositionEncodings, lsproto.PositionEncodingKindUTF8) {
			s.positionEncoding = lsproto.PositionEncodingKindUTF8
		}
	}

	if s.initializeParams.Locale != nil {
		locale, err := language.Parse(*s.initializeParams.Locale)
		if err != nil {
			return nil, err
		}
		s.locale = locale
	}

	if s.initializeParams.Trace != nil && *s.initializeParams.Trace == "verbose" {
		s.logger.SetVerbose(true)
	}

	response := &lsproto.InitializeResult{
		ServerInfo: &lsproto.ServerInfo{
			Name:    "typescript-go",
			Version: ptrTo(core.Version()),
		},
		Capabilities: &lsproto.ServerCapabilities{
			PositionEncoding: ptrTo(s.positionEncoding),
			TextDocumentSync: &lsproto.TextDocumentSyncOptionsOrKind{
				Options: &lsproto.TextDocumentSyncOptions{
					OpenClose: ptrTo(true),
					Change:    ptrTo(lsproto.TextDocumentSyncKindIncremental),
					Save: &lsproto.BooleanOrSaveOptions{
						Boolean: ptrTo(true),
					},
				},
			},
			HoverProvider: &lsproto.BooleanOrHoverOptions{
				Boolean: ptrTo(true),
			},
			DefinitionProvider: &lsproto.BooleanOrDefinitionOptions{
				Boolean: ptrTo(true),
			},
			TypeDefinitionProvider: &lsproto.BooleanOrTypeDefinitionOptionsOrTypeDefinitionRegistrationOptions{
				Boolean: ptrTo(true),
			},
			ReferencesProvider: &lsproto.BooleanOrReferenceOptions{
				Boolean: ptrTo(true),
			},
			ImplementationProvider: &lsproto.BooleanOrImplementationOptionsOrImplementationRegistrationOptions{
				Boolean: ptrTo(true),
			},
			DiagnosticProvider: &lsproto.DiagnosticOptionsOrRegistrationOptions{
				Options: &lsproto.DiagnosticOptions{
					InterFileDependencies: true,
				},
			},
			CompletionProvider: &lsproto.CompletionOptions{
				TriggerCharacters: &ls.TriggerCharacters,
				ResolveProvider:   ptrTo(true),
				// !!! other options
			},
			SignatureHelpProvider: &lsproto.SignatureHelpOptions{
				TriggerCharacters: &[]string{"(", ","},
			},
			DocumentFormattingProvider: &lsproto.BooleanOrDocumentFormattingOptions{
				Boolean: ptrTo(true),
			},
			DocumentRangeFormattingProvider: &lsproto.BooleanOrDocumentRangeFormattingOptions{
				Boolean: ptrTo(true),
			},
			DocumentOnTypeFormattingProvider: &lsproto.DocumentOnTypeFormattingOptions{
				FirstTriggerCharacter: "{",
				MoreTriggerCharacter:  &[]string{"}", ";", "\n"},
			},
			WorkspaceSymbolProvider: &lsproto.BooleanOrWorkspaceSymbolOptions{
				Boolean: ptrTo(true),
			},
			DocumentSymbolProvider: &lsproto.BooleanOrDocumentSymbolOptions{
				Boolean: ptrTo(true),
			},
			RenameProvider: &lsproto.BooleanOrRenameOptions{
				Boolean: ptrTo(true),
			},
			DocumentHighlightProvider: &lsproto.BooleanOrDocumentHighlightOptions{
				Boolean: ptrTo(true),
			},
			SelectionRangeProvider: &lsproto.BooleanOrSelectionRangeOptionsOrSelectionRangeRegistrationOptions{
				Boolean: ptrTo(true),
			},
			InlayHintProvider: &lsproto.BooleanOrInlayHintOptionsOrInlayHintRegistrationOptions{
				Boolean: ptrTo(true),
			},
		},
	}

	return response, nil
}

func (s *Server) handleInitialized(ctx context.Context, params *lsproto.InitializedParams) error {
	if shouldEnableWatch(s.initializeParams) {
		s.watchEnabled = true
	}

	cwd := s.cwd
	if s.initializeParams.Capabilities != nil &&
		s.initializeParams.Capabilities.Workspace != nil &&
		s.initializeParams.Capabilities.Workspace.WorkspaceFolders != nil &&
		ptrIsTrue(s.initializeParams.Capabilities.Workspace.WorkspaceFolders) &&
		s.initializeParams.WorkspaceFolders != nil &&
		s.initializeParams.WorkspaceFolders.WorkspaceFolders != nil &&
		len(*s.initializeParams.WorkspaceFolders.WorkspaceFolders) == 1 {
		cwd = lsproto.DocumentUri((*s.initializeParams.WorkspaceFolders.WorkspaceFolders)[0].Uri).FileName()
	} else if s.initializeParams.RootUri.DocumentUri != nil {
		cwd = s.initializeParams.RootUri.DocumentUri.FileName()
	} else if s.initializeParams.RootPath != nil && s.initializeParams.RootPath.String != nil {
		cwd = *s.initializeParams.RootPath.String
	}
	if !tspath.PathIsAbsolute(cwd) {
		cwd = s.cwd
	}

	s.session = project.NewSession(&project.SessionInit{
		Options: &project.SessionOptions{
			CurrentDirectory:   cwd,
			DefaultLibraryPath: s.defaultLibraryPath,
			TypingsLocation:    s.typingsLocation,
			PositionEncoding:   s.positionEncoding,
			WatchEnabled:       s.watchEnabled,
			LoggingEnabled:     true,
			DebounceDelay:      500 * time.Millisecond,
		},
		FS:          s.fs,
		Logger:      s.logger,
		Client:      s,
		NpmExecutor: s,
		ParseCache:  s.parseCache,
	})

	if s.initializeParams != nil && s.initializeParams.InitializationOptions != nil && *s.initializeParams.InitializationOptions != nil {
		// handle userPreferences from initializationOptions
		userPreferences := s.session.NewUserPreferences()
		userPreferences.Parse(*s.initializeParams.InitializationOptions)
		s.session.InitializeWithConfig(userPreferences)
	} else {
		// request userPreferences if not provided at initialization
		userPreferences, err := s.RequestConfiguration(ctx)
		if err != nil {
			return err
		}
		s.session.InitializeWithConfig(userPreferences)
	}

	// !!! temporary; remove when we have `handleDidChangeConfiguration`/implicit project config support
	if s.compilerOptionsForInferredProjects != nil {
		s.session.DidChangeCompilerOptionsForInferredProjects(ctx, s.compilerOptionsForInferredProjects)
	}

	return nil
}

func (s *Server) handleShutdown(ctx context.Context, params any, _ *lsproto.RequestMessage) (lsproto.ShutdownResponse, error) {
	s.session.Close()
	return lsproto.ShutdownResponse{}, nil
}

func (s *Server) handleExit(ctx context.Context, params any) error {
	return io.EOF
}

func (s *Server) handleDidChangeWorkspaceConfiguration(ctx context.Context, params *lsproto.DidChangeConfigurationParams) error {
	// !!! only implemented because needed for fourslash
	userPreferences := s.session.UserPreferences()
	if parsed := userPreferences.Parse(params.Settings); parsed != nil {
		userPreferences = parsed
	}
	s.session.Configure(userPreferences)
	return nil
}

func (s *Server) handleDidOpen(ctx context.Context, params *lsproto.DidOpenTextDocumentParams) error {
	s.session.DidOpenFile(ctx, params.TextDocument.Uri, params.TextDocument.Version, params.TextDocument.Text, params.TextDocument.LanguageId)
	return nil
}

func (s *Server) handleDidChange(ctx context.Context, params *lsproto.DidChangeTextDocumentParams) error {
	s.session.DidChangeFile(ctx, params.TextDocument.Uri, params.TextDocument.Version, params.ContentChanges)
	return nil
}

func (s *Server) handleDidSave(ctx context.Context, params *lsproto.DidSaveTextDocumentParams) error {
	s.session.DidSaveFile(ctx, params.TextDocument.Uri)
	return nil
}

func (s *Server) handleDidClose(ctx context.Context, params *lsproto.DidCloseTextDocumentParams) error {
	s.session.DidCloseFile(ctx, params.TextDocument.Uri)
	return nil
}

func (s *Server) handleDidChangeWatchedFiles(ctx context.Context, params *lsproto.DidChangeWatchedFilesParams) error {
	s.session.DidChangeWatchedFiles(ctx, params.Changes)
	return nil
}

func (s *Server) handleSetTrace(ctx context.Context, params *lsproto.SetTraceParams) error {
	switch params.Value {
	case "verbose":
		s.logger.SetVerbose(true)
	case "messages":
		s.logger.SetVerbose(false)
	case "off":
		// !!! logging cannot be completely turned off for now
		s.logger.SetVerbose(false)
	default:
		return fmt.Errorf("unknown trace value: %s", params.Value)
	}
	return nil
}

func (s *Server) handleDocumentDiagnostic(ctx context.Context, ls *ls.LanguageService, params *lsproto.DocumentDiagnosticParams) (lsproto.DocumentDiagnosticResponse, error) {
	return ls.ProvideDiagnostics(ctx, params.TextDocument.Uri, getDiagnosticClientCapabilities(s.initializeParams))
}

func (s *Server) handleHover(ctx context.Context, ls *ls.LanguageService, params *lsproto.HoverParams) (lsproto.HoverResponse, error) {
	return ls.ProvideHover(ctx, params.TextDocument.Uri, params.Position, getHoverContentFormat(s.initializeParams))
}

func (s *Server) handleSignatureHelp(ctx context.Context, languageService *ls.LanguageService, params *lsproto.SignatureHelpParams) (lsproto.SignatureHelpResponse, error) {
	return languageService.ProvideSignatureHelp(
		ctx,
		params.TextDocument.Uri,
		params.Position,
		params.Context,
		s.initializeParams.Capabilities.TextDocument.SignatureHelp,
		getSignatureHelpDocumentationFormat(s.initializeParams),
	)
}

func (s *Server) handleDefinition(ctx context.Context, ls *ls.LanguageService, params *lsproto.DefinitionParams) (lsproto.DefinitionResponse, error) {
	return ls.ProvideDefinition(ctx, params.TextDocument.Uri, params.Position, getDefinitionClientSupportsLink(s.initializeParams))
}

func (s *Server) handleTypeDefinition(ctx context.Context, ls *ls.LanguageService, params *lsproto.TypeDefinitionParams) (lsproto.TypeDefinitionResponse, error) {
	return ls.ProvideTypeDefinition(ctx, params.TextDocument.Uri, params.Position, getTypeDefinitionClientSupportsLink(s.initializeParams))
}

func (s *Server) handleReferences(ctx context.Context, ls *ls.LanguageService, params *lsproto.ReferenceParams) (lsproto.ReferencesResponse, error) {
	// findAllReferences
	return ls.ProvideReferences(ctx, params)
}

func (s *Server) handleImplementations(ctx context.Context, ls *ls.LanguageService, params *lsproto.ImplementationParams) (lsproto.ImplementationResponse, error) {
	// goToImplementation
	return ls.ProvideImplementations(ctx, params, getImplementationClientSupportsLink(s.initializeParams))
}

func (s *Server) handleCompletion(ctx context.Context, languageService *ls.LanguageService, params *lsproto.CompletionParams) (lsproto.CompletionResponse, error) {
	return languageService.ProvideCompletion(
		ctx,
		params.TextDocument.Uri,
		params.Position,
		params.Context,
		getCompletionClientCapabilities(s.initializeParams),
	)
}

func (s *Server) handleCompletionItemResolve(ctx context.Context, params *lsproto.CompletionItem, reqMsg *lsproto.RequestMessage) (lsproto.CompletionResolveResponse, error) {
	data, err := ls.GetCompletionItemData(params)
	if err != nil {
		return nil, err
	}
<<<<<<< HEAD
	languageService, _, err := s.session.GetLanguageService(ctx, ls.FileNameToDocumentURI(data.FileName))
=======
	languageService, err := s.session.GetLanguageService(ctx, lsconv.FileNameToDocumentURI(data.FileName))
>>>>>>> ffa30a7e
	if err != nil {
		return nil, err
	}
	defer s.recover(reqMsg)
	return languageService.ResolveCompletionItem(
		ctx,
		params,
		data,
		getCompletionClientCapabilities(s.initializeParams),
	)
}

func (s *Server) handleDocumentFormat(ctx context.Context, ls *ls.LanguageService, params *lsproto.DocumentFormattingParams) (lsproto.DocumentFormattingResponse, error) {
	return ls.ProvideFormatDocument(
		ctx,
		params.TextDocument.Uri,
		params.Options,
	)
}

func (s *Server) handleDocumentRangeFormat(ctx context.Context, ls *ls.LanguageService, params *lsproto.DocumentRangeFormattingParams) (lsproto.DocumentRangeFormattingResponse, error) {
	return ls.ProvideFormatDocumentRange(
		ctx,
		params.TextDocument.Uri,
		params.Options,
		params.Range,
	)
}

func (s *Server) handleDocumentOnTypeFormat(ctx context.Context, ls *ls.LanguageService, params *lsproto.DocumentOnTypeFormattingParams) (lsproto.DocumentOnTypeFormattingResponse, error) {
	return ls.ProvideFormatDocumentOnType(
		ctx,
		params.TextDocument.Uri,
		params.Options,
		params.Position,
		params.Ch,
	)
}

func (s *Server) handleWorkspaceSymbol(ctx context.Context, params *lsproto.WorkspaceSymbolParams, reqMsg *lsproto.RequestMessage) (lsproto.WorkspaceSymbolResponse, error) {
	snapshot, release := s.session.Snapshot()
	defer release()
	defer s.recover(reqMsg)
	programs := core.Map(snapshot.ProjectCollection.Projects(), (*project.Project).GetProgram)
	return ls.ProvideWorkspaceSymbols(ctx, programs, snapshot.Converters(), params.Query)
}

func (s *Server) handleDocumentSymbol(ctx context.Context, ls *ls.LanguageService, params *lsproto.DocumentSymbolParams) (lsproto.DocumentSymbolResponse, error) {
	return ls.ProvideDocumentSymbols(ctx, params.TextDocument.Uri, getDocumentSymbolClientSupportsHierarchical(s.initializeParams))
}

func (s *Server) handleRename(ctx context.Context, ls *ls.LanguageService, params *lsproto.RenameParams) (lsproto.RenameResponse, error) {
	return ls.ProvideRename(ctx, params)
}

func (s *Server) handleDocumentHighlight(ctx context.Context, ls *ls.LanguageService, params *lsproto.DocumentHighlightParams) (lsproto.DocumentHighlightResponse, error) {
	return ls.ProvideDocumentHighlights(ctx, params.TextDocument.Uri, params.Position)
}

func (s *Server) handleSelectionRange(ctx context.Context, ls *ls.LanguageService, params *lsproto.SelectionRangeParams) (lsproto.SelectionRangeResponse, error) {
	return ls.ProvideSelectionRanges(ctx, params)
}

func (s *Server) Log(msg ...any) {
	fmt.Fprintln(s.stderr, msg...)
}

// !!! temporary; remove when we have `handleDidChangeConfiguration`/implicit project config support
func (s *Server) SetCompilerOptionsForInferredProjects(ctx context.Context, options *core.CompilerOptions) {
	s.compilerOptionsForInferredProjects = options
	if s.session != nil {
		s.session.DidChangeCompilerOptionsForInferredProjects(ctx, options)
	}
}

// NpmInstall implements ata.NpmExecutor
func (s *Server) NpmInstall(cwd string, args []string) ([]byte, error) {
	return s.npmInstall(cwd, args)
}

func isBlockingMethod(method lsproto.Method) bool {
	switch method {
	case lsproto.MethodInitialize,
		lsproto.MethodInitialized,
		lsproto.MethodTextDocumentDidOpen,
		lsproto.MethodTextDocumentDidChange,
		lsproto.MethodTextDocumentDidSave,
		lsproto.MethodTextDocumentDidClose,
		lsproto.MethodWorkspaceDidChangeWatchedFiles,
		lsproto.MethodWorkspaceDidChangeConfiguration,
		lsproto.MethodWorkspaceConfiguration:
		return true
	}
	return false
}

func ptrTo[T any](v T) *T {
	return &v
}

func ptrIsTrue(v *bool) bool {
	if v == nil {
		return false
	}
	return *v
}

func shouldEnableWatch(params *lsproto.InitializeParams) bool {
	if params == nil || params.Capabilities == nil || params.Capabilities.Workspace == nil {
		return false
	}
	return params.Capabilities.Workspace.DidChangeWatchedFiles != nil &&
		ptrIsTrue(params.Capabilities.Workspace.DidChangeWatchedFiles.DynamicRegistration)
}

func getCompletionClientCapabilities(params *lsproto.InitializeParams) *lsproto.CompletionClientCapabilities {
	if params == nil || params.Capabilities == nil || params.Capabilities.TextDocument == nil {
		return nil
	}
	return params.Capabilities.TextDocument.Completion
}

func (s *Server) handleInlayHint(
	ctx context.Context,
	languageService *ls.LanguageService,
	params *lsproto.InlayHintParams,
) (lsproto.InlayHintResponse, error) {
	return languageService.ProvideInlayHint(ctx, params)
}

func getDefinitionClientSupportsLink(params *lsproto.InitializeParams) bool {
	if params == nil || params.Capabilities == nil || params.Capabilities.TextDocument == nil ||
		params.Capabilities.TextDocument.Definition == nil {
		return false
	}
	return ptrIsTrue(params.Capabilities.TextDocument.Definition.LinkSupport)
}

func getTypeDefinitionClientSupportsLink(params *lsproto.InitializeParams) bool {
	if params == nil || params.Capabilities == nil || params.Capabilities.TextDocument == nil ||
		params.Capabilities.TextDocument.TypeDefinition == nil {
		return false
	}
	return ptrIsTrue(params.Capabilities.TextDocument.TypeDefinition.LinkSupport)
}

func getImplementationClientSupportsLink(params *lsproto.InitializeParams) bool {
	if params == nil || params.Capabilities == nil || params.Capabilities.TextDocument == nil ||
		params.Capabilities.TextDocument.Implementation == nil {
		return false
	}
	return ptrIsTrue(params.Capabilities.TextDocument.Implementation.LinkSupport)
}

func getDocumentSymbolClientSupportsHierarchical(params *lsproto.InitializeParams) bool {
	if params == nil || params.Capabilities == nil || params.Capabilities.TextDocument == nil ||
		params.Capabilities.TextDocument.DocumentSymbol == nil {
		return false
	}
	return ptrIsTrue(params.Capabilities.TextDocument.DocumentSymbol.HierarchicalDocumentSymbolSupport)
}

func getHoverContentFormat(params *lsproto.InitializeParams) lsproto.MarkupKind {
	if params == nil || params.Capabilities == nil || params.Capabilities.TextDocument == nil || params.Capabilities.TextDocument.Hover == nil || params.Capabilities.TextDocument.Hover.ContentFormat == nil {
		// Default to plaintext if no preference specified
		return lsproto.MarkupKindPlainText
	}
	formats := *params.Capabilities.TextDocument.Hover.ContentFormat
	if len(formats) == 0 {
		return lsproto.MarkupKindPlainText
	}
	// Return the first (most preferred) format
	return formats[0]
}

func getSignatureHelpDocumentationFormat(params *lsproto.InitializeParams) lsproto.MarkupKind {
	if params == nil || params.Capabilities == nil || params.Capabilities.TextDocument == nil || params.Capabilities.TextDocument.SignatureHelp == nil ||
		params.Capabilities.TextDocument.SignatureHelp.SignatureInformation == nil ||
		params.Capabilities.TextDocument.SignatureHelp.SignatureInformation.DocumentationFormat == nil {
		// Default to plaintext if no preference specified
		return lsproto.MarkupKindPlainText
	}
	formats := *params.Capabilities.TextDocument.SignatureHelp.SignatureInformation.DocumentationFormat
	if len(formats) == 0 {
		return lsproto.MarkupKindPlainText
	}
	// Return the first (most preferred) format
	return formats[0]
}

func getDiagnosticClientCapabilities(params *lsproto.InitializeParams) *lsproto.DiagnosticClientCapabilities {
	if params == nil || params.Capabilities == nil || params.Capabilities.TextDocument == nil {
		return nil
	}

	var caps lsproto.DiagnosticClientCapabilities
	if params.Capabilities.TextDocument.Diagnostic != nil {
		caps = *params.Capabilities.TextDocument.Diagnostic
	}

	// Some clients claim that push and pull diagnostics have different capabilities,
	// including vscode-languageclient v9. Work around this by defaulting any missing
	// pull diagnostic caps with the pull diagnostic equivalents.
	//
	// TODO: remove when we upgrade to vscode-languageclient v10, which fixes this issue.
	if publish := params.Capabilities.TextDocument.PublishDiagnostics; publish != nil {
		caps.RelatedInformation = core.Coalesce(caps.RelatedInformation, publish.RelatedInformation)
		caps.TagSupport = core.Coalesce(caps.TagSupport, publish.TagSupport)
		caps.CodeDescriptionSupport = core.Coalesce(caps.CodeDescriptionSupport, publish.CodeDescriptionSupport)
		caps.DataSupport = core.Coalesce(caps.DataSupport, publish.DataSupport)
	}

	return &caps
}<|MERGE_RESOLUTION|>--- conflicted
+++ resolved
@@ -885,11 +885,7 @@
 	if err != nil {
 		return nil, err
 	}
-<<<<<<< HEAD
-	languageService, _, err := s.session.GetLanguageService(ctx, ls.FileNameToDocumentURI(data.FileName))
-=======
-	languageService, err := s.session.GetLanguageService(ctx, lsconv.FileNameToDocumentURI(data.FileName))
->>>>>>> ffa30a7e
+	languageService, _, err := s.session.GetLanguageService(ctx, lsconv.FileNameToDocumentURI(data.FileName))
 	if err != nil {
 		return nil, err
 	}
