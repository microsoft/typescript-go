package lsp

import (
	"context"
	"encoding/json"
	"errors"
	"fmt"
	"io"
	"os"
	"os/signal"
	"runtime/debug"
	"slices"
	"sync"
	"sync/atomic"
	"syscall"

	"github.com/microsoft/typescript-go/internal/collections"
	"github.com/microsoft/typescript-go/internal/core"
	"github.com/microsoft/typescript-go/internal/ls"
	"github.com/microsoft/typescript-go/internal/lsp/lsproto"
	"github.com/microsoft/typescript-go/internal/project"
	"github.com/microsoft/typescript-go/internal/vfs"
	"golang.org/x/sync/errgroup"
	"golang.org/x/text/language"
)

type ServerOptions struct {
	In  Reader
	Out Writer
	Err io.Writer

	Cwd                string
	FS                 vfs.FS
	DefaultLibraryPath string
	TypingsLocation    string

	ParsedFileCache project.ParsedFileCache
}

func NewServer(opts *ServerOptions) *Server {
	if opts.Cwd == "" {
		panic("Cwd is required")
	}
	return &Server{
		r:                     opts.In,
		w:                     opts.Out,
		stderr:                opts.Err,
		requestQueue:          make(chan *lsproto.RequestMessage, 100),
		outgoingQueue:         make(chan *lsproto.Message, 100),
		pendingClientRequests: make(map[lsproto.ID]pendingClientRequest),
		pendingServerRequests: make(map[lsproto.ID]chan *lsproto.ResponseMessage),
		cwd:                   opts.Cwd,
		fs:                    opts.FS,
		defaultLibraryPath:    opts.DefaultLibraryPath,
		typingsLocation:       opts.TypingsLocation,
		parsedFileCache:       opts.ParsedFileCache,
	}
}

var (
	_ project.ServiceHost = (*Server)(nil)
	_ project.Client      = (*Server)(nil)
)

type pendingClientRequest struct {
	req    *lsproto.RequestMessage
	cancel context.CancelFunc
}

type Reader interface {
	Read() (*lsproto.Message, error)
}

type Writer interface {
	Write(msg *lsproto.Message) error
}

type lspReader struct {
	r *lsproto.BaseReader
}

type lspWriter struct {
	w *lsproto.BaseWriter
}

func (r *lspReader) Read() (*lsproto.Message, error) {
	data, err := r.r.Read()
	if err != nil {
		return nil, err
	}

	req := &lsproto.Message{}
	if err := json.Unmarshal(data, req); err != nil {
		return nil, fmt.Errorf("%w: %w", lsproto.ErrInvalidRequest, err)
	}

	return req, nil
}

func ToReader(r io.Reader) Reader {
	return &lspReader{r: lsproto.NewBaseReader(r)}
}

func (w *lspWriter) Write(msg *lsproto.Message) error {
	data, err := json.Marshal(msg)
	if err != nil {
		return fmt.Errorf("failed to marshal message: %w", err)
	}
	return w.w.Write(data)
}

func ToWriter(w io.Writer) Writer {
	return &lspWriter{w: lsproto.NewBaseWriter(w)}
}

var (
	_ Reader = (*lspReader)(nil)
	_ Writer = (*lspWriter)(nil)
)

type Server struct {
	r Reader
	w Writer

	stderr io.Writer

	clientSeq               atomic.Int32
	requestQueue            chan *lsproto.RequestMessage
	outgoingQueue           chan *lsproto.Message
	pendingClientRequests   map[lsproto.ID]pendingClientRequest
	pendingClientRequestsMu sync.Mutex
	pendingServerRequests   map[lsproto.ID]chan *lsproto.ResponseMessage
	pendingServerRequestsMu sync.Mutex

	cwd                string
	fs                 vfs.FS
	defaultLibraryPath string
	typingsLocation    string

	initializeParams *lsproto.InitializeParams
	positionEncoding lsproto.PositionEncodingKind
	locale           language.Tag

	watchEnabled bool
	watcherID    atomic.Uint32
	watchers     collections.SyncSet[project.WatcherHandle]

	logger         *project.Logger
	projectService *project.Service

	// enables tests to share a cache of parsed source files
	parsedFileCache project.ParsedFileCache

	// !!! temporary; remove when we have `handleDidChangeConfiguration`/implicit project config support
	compilerOptionsForInferredProjects *core.CompilerOptions
}

// FS implements project.ServiceHost.
func (s *Server) FS() vfs.FS {
	return s.fs
}

// DefaultLibraryPath implements project.ServiceHost.
func (s *Server) DefaultLibraryPath() string {
	return s.defaultLibraryPath
}

// TypingsLocation implements project.ServiceHost.
func (s *Server) TypingsLocation() string {
	return s.typingsLocation
}

// GetCurrentDirectory implements project.ServiceHost.
func (s *Server) GetCurrentDirectory() string {
	return s.cwd
}

// Trace implements project.ServiceHost.
func (s *Server) Trace(msg string) {
	s.Log(msg)
}

// Client implements project.ServiceHost.
func (s *Server) Client() project.Client {
	if !s.watchEnabled {
		return nil
	}
	return s
}

// WatchFiles implements project.Client.
func (s *Server) WatchFiles(ctx context.Context, watchers []*lsproto.FileSystemWatcher) (project.WatcherHandle, error) {
	watcherId := fmt.Sprintf("watcher-%d", s.watcherID.Add(1))
	_, err := s.sendRequest(ctx, lsproto.MethodClientRegisterCapability, &lsproto.RegistrationParams{
		Registrations: []*lsproto.Registration{
			{
				Id:     watcherId,
				Method: string(lsproto.MethodWorkspaceDidChangeWatchedFiles),
				RegisterOptions: ptrTo(any(lsproto.DidChangeWatchedFilesRegistrationOptions{
					Watchers: watchers,
				})),
			},
		},
	})
	if err != nil {
		return "", fmt.Errorf("failed to register file watcher: %w", err)
	}

	handle := project.WatcherHandle(watcherId)
	s.watchers.Add(handle)
	return handle, nil
}

// UnwatchFiles implements project.Client.
func (s *Server) UnwatchFiles(ctx context.Context, handle project.WatcherHandle) error {
	if s.watchers.Has(handle) {
		_, err := s.sendRequest(ctx, lsproto.MethodClientUnregisterCapability, &lsproto.UnregistrationParams{
			Unregisterations: []*lsproto.Unregistration{
				{
					Id:     string(handle),
					Method: string(lsproto.MethodWorkspaceDidChangeWatchedFiles),
				},
			},
		})
		if err != nil {
			return fmt.Errorf("failed to unregister file watcher: %w", err)
		}

		s.watchers.Delete(handle)
		return nil
	}

	return fmt.Errorf("no file watcher exists with ID %s", handle)
}

// RefreshDiagnostics implements project.Client.
func (s *Server) RefreshDiagnostics(ctx context.Context) error {
	if s.initializeParams.Capabilities == nil ||
		s.initializeParams.Capabilities.Workspace == nil ||
		s.initializeParams.Capabilities.Workspace.Diagnostics == nil ||
		!ptrIsTrue(s.initializeParams.Capabilities.Workspace.Diagnostics.RefreshSupport) {
		return nil
	}

	if _, err := s.sendRequest(ctx, lsproto.MethodWorkspaceDiagnosticRefresh, nil); err != nil {
		return fmt.Errorf("failed to refresh diagnostics: %w", err)
	}

	return nil
}

func (s *Server) Run() error {
	ctx, stop := signal.NotifyContext(context.Background(), os.Interrupt, syscall.SIGTERM)
	defer stop()

	g, ctx := errgroup.WithContext(ctx)
	g.Go(func() error { return s.dispatchLoop(ctx) })
	g.Go(func() error { return s.writeLoop(ctx) })

	// Don't run readLoop in the group, as it blocks on stdin read and cannot be cancelled.
	readLoopErr := make(chan error, 1)
	g.Go(func() error {
		select {
		case <-ctx.Done():
			return ctx.Err()
		case err := <-readLoopErr:
			return err
		}
	})
	go func() { readLoopErr <- s.readLoop(ctx) }()

	if err := g.Wait(); err != nil && !errors.Is(err, io.EOF) && ctx.Err() != nil {
		return err
	}
	return nil
}

func (s *Server) readLoop(ctx context.Context) error {
	for {
		if err := ctx.Err(); err != nil {
			return err
		}
		msg, err := s.read()
		if err != nil {
			if errors.Is(err, lsproto.ErrInvalidRequest) {
				s.sendError(nil, err)
				continue
			}
			return err
		}

		if s.initializeParams == nil && msg.Kind == lsproto.MessageKindRequest {
			req := msg.AsRequest()
			if req.Method == lsproto.MethodInitialize {
				resp, err := s.handleInitialize(ctx, req.Params.(*lsproto.InitializeParams))
				if err != nil {
					return err
				}
				s.sendResult(req.ID, resp)
			} else {
				s.sendError(req.ID, lsproto.ErrServerNotInitialized)
			}
			continue
		}

		if msg.Kind == lsproto.MessageKindResponse {
			resp := msg.AsResponse()
			s.pendingServerRequestsMu.Lock()
			if respChan, ok := s.pendingServerRequests[*resp.ID]; ok {
				respChan <- resp
				close(respChan)
				delete(s.pendingServerRequests, *resp.ID)
			}
			s.pendingServerRequestsMu.Unlock()
		} else {
			req := msg.AsRequest()
			if req.Method == lsproto.MethodCancelRequest {
				s.cancelRequest(req.Params.(*lsproto.CancelParams).Id)
			} else {
				s.requestQueue <- req
			}
		}
	}
}

func (s *Server) cancelRequest(rawID lsproto.IntegerOrString) {
	id := lsproto.NewID(rawID)
	s.pendingClientRequestsMu.Lock()
	defer s.pendingClientRequestsMu.Unlock()
	if pendingReq, ok := s.pendingClientRequests[*id]; ok {
		pendingReq.cancel()
		delete(s.pendingClientRequests, *id)
	}
}

func (s *Server) read() (*lsproto.Message, error) {
	return s.r.Read()
}

func (s *Server) dispatchLoop(ctx context.Context) error {
	ctx, lspExit := context.WithCancel(ctx)
	defer lspExit()
	for {
		select {
		case <-ctx.Done():
			return ctx.Err()
		case req := <-s.requestQueue:
			requestCtx := ctx
			if req.ID != nil {
				var cancel context.CancelFunc
				requestCtx, cancel = context.WithCancel(core.WithRequestID(requestCtx, req.ID.String()))
				s.pendingClientRequestsMu.Lock()
				s.pendingClientRequests[*req.ID] = pendingClientRequest{
					req:    req,
					cancel: cancel,
				}
				s.pendingClientRequestsMu.Unlock()
			}

			handle := func() {
				defer func() {
					if r := recover(); r != nil {
						stack := debug.Stack()
						s.Log("panic handling request", req.Method, r, string(stack))
						if isBlockingMethod(req.Method) {
							lspExit()
						} else {
							if req.ID != nil {
								s.sendError(req.ID, fmt.Errorf("%w: panic handling request %s: %v", lsproto.ErrInternalError, req.Method, r))
							} else {
								s.Log("unhandled panic in notification", req.Method, r)
							}
						}
					}
				}()
				if err := s.handleRequestOrNotification(requestCtx, req); err != nil {
					if errors.Is(err, io.EOF) {
						lspExit()
					} else {
						s.sendError(req.ID, err)
					}
				}

				if req.ID != nil {
					s.pendingClientRequestsMu.Lock()
					delete(s.pendingClientRequests, *req.ID)
					s.pendingClientRequestsMu.Unlock()
				}
			}

			if isBlockingMethod(req.Method) {
				handle()
			} else {
				go handle()
			}
		}
	}
}

func (s *Server) writeLoop(ctx context.Context) error {
	for {
		select {
		case <-ctx.Done():
			return ctx.Err()
		case msg := <-s.outgoingQueue:
			if err := s.w.Write(msg); err != nil {
				return fmt.Errorf("failed to write message: %w", err)
			}
		}
	}
}

func (s *Server) sendRequest(ctx context.Context, method lsproto.Method, params any) (any, error) {
	id := lsproto.NewIDString(fmt.Sprintf("ts%d", s.clientSeq.Add(1)))
	req := lsproto.NewRequestMessage(method, id, params)

	responseChan := make(chan *lsproto.ResponseMessage, 1)
	s.pendingServerRequestsMu.Lock()
	s.pendingServerRequests[*id] = responseChan
	s.pendingServerRequestsMu.Unlock()

	s.outgoingQueue <- req.Message()

	select {
	case <-ctx.Done():
		s.pendingServerRequestsMu.Lock()
		defer s.pendingServerRequestsMu.Unlock()
		if respChan, ok := s.pendingServerRequests[*id]; ok {
			close(respChan)
			delete(s.pendingServerRequests, *id)
		}
		return nil, ctx.Err()
	case resp := <-responseChan:
		if resp.Error != nil {
			return nil, fmt.Errorf("request failed: %s", resp.Error.String())
		}
		return resp.Result, nil
	}
}

func (s *Server) sendResult(id *lsproto.ID, result any) {
	s.sendResponse(&lsproto.ResponseMessage{
		ID:     id,
		Result: result,
	})
}

func (s *Server) sendError(id *lsproto.ID, err error) {
	code := lsproto.ErrInternalError.Code
	if errCode := (*lsproto.ErrorCode)(nil); errors.As(err, &errCode) {
		code = errCode.Code
	}
	// TODO(jakebailey): error data
	s.sendResponse(&lsproto.ResponseMessage{
		ID: id,
		Error: &lsproto.ResponseError{
			Code:    code,
			Message: err.Error(),
		},
	})
}

func (s *Server) sendResponse(resp *lsproto.ResponseMessage) {
	s.outgoingQueue <- resp.Message()
}

func (s *Server) handleRequestOrNotification(ctx context.Context, req *lsproto.RequestMessage) error {
	if handler := handlers()[req.Method]; handler != nil {
		return handler(s, ctx, req)
	}
	s.Log("unknown method", req.Method)
	if req.ID != nil {
		s.sendError(req.ID, lsproto.ErrInvalidRequest)
	}
	return nil
}

type handlerMap map[lsproto.Method]func(*Server, context.Context, *lsproto.RequestMessage) error

var handlers = sync.OnceValue(func() handlerMap {
	handlers := make(handlerMap)

	registerRequestHandler(handlers, lsproto.InitializeInfo, (*Server).handleInitialize)
	registerNotificationHandler(handlers, lsproto.InitializedInfo, (*Server).handleInitialized)
	registerRequestHandler(handlers, lsproto.ShutdownInfo, (*Server).handleShutdown)
	registerNotificationHandler(handlers, lsproto.ExitInfo, (*Server).handleExit)

	registerNotificationHandler(handlers, lsproto.TextDocumentDidOpenInfo, (*Server).handleDidOpen)
	registerNotificationHandler(handlers, lsproto.TextDocumentDidChangeInfo, (*Server).handleDidChange)
	registerNotificationHandler(handlers, lsproto.TextDocumentDidSaveInfo, (*Server).handleDidSave)
	registerNotificationHandler(handlers, lsproto.TextDocumentDidCloseInfo, (*Server).handleDidClose)
	registerNotificationHandler(handlers, lsproto.WorkspaceDidChangeWatchedFilesInfo, (*Server).handleDidChangeWatchedFiles)

	registerRequestHandler(handlers, lsproto.TextDocumentDiagnosticInfo, (*Server).handleDocumentDiagnostic)
	registerRequestHandler(handlers, lsproto.TextDocumentHoverInfo, (*Server).handleHover)
	registerRequestHandler(handlers, lsproto.TextDocumentDefinitionInfo, (*Server).handleDefinition)
	registerRequestHandler(handlers, lsproto.TextDocumentTypeDefinitionInfo, (*Server).handleTypeDefinition)
	registerRequestHandler(handlers, lsproto.TextDocumentCompletionInfo, (*Server).handleCompletion)
	registerRequestHandler(handlers, lsproto.TextDocumentReferencesInfo, (*Server).handleReferences)
	registerRequestHandler(handlers, lsproto.TextDocumentImplementationInfo, (*Server).handleImplementations)
	registerRequestHandler(handlers, lsproto.TextDocumentSignatureHelpInfo, (*Server).handleSignatureHelp)
	registerRequestHandler(handlers, lsproto.TextDocumentFormattingInfo, (*Server).handleDocumentFormat)
	registerRequestHandler(handlers, lsproto.TextDocumentRangeFormattingInfo, (*Server).handleDocumentRangeFormat)
	registerRequestHandler(handlers, lsproto.TextDocumentOnTypeFormattingInfo, (*Server).handleDocumentOnTypeFormat)
	registerRequestHandler(handlers, lsproto.WorkspaceSymbolInfo, (*Server).handleWorkspaceSymbol)
	registerRequestHandler(handlers, lsproto.TextDocumentDocumentSymbolInfo, (*Server).handleDocumentSymbol)
	registerRequestHandler(handlers, lsproto.CompletionItemResolveInfo, (*Server).handleCompletionItemResolve)

	return handlers
})

func registerNotificationHandler[Req any](handlers handlerMap, info lsproto.NotificationInfo[Req], fn func(*Server, context.Context, Req) error) {
	handlers[info.Method] = func(s *Server, ctx context.Context, req *lsproto.RequestMessage) error {
		params := req.Params.(Req)
		if err := fn(s, ctx, params); err != nil {
			return err
		}
		return ctx.Err()
	}
}

func registerRequestHandler[Req, Resp any](handlers handlerMap, info lsproto.RequestInfo[Req, Resp], fn func(*Server, context.Context, Req) (Resp, error)) {
	handlers[info.Method] = func(s *Server, ctx context.Context, req *lsproto.RequestMessage) error {
		params := req.Params.(Req)
		resp, err := fn(s, ctx, params)
		if err != nil {
			return err
		}
		if ctx.Err() != nil {
			return ctx.Err()
		}
		s.sendResult(req.ID, resp)
		return nil
	}
}

func (s *Server) handleInitialize(ctx context.Context, params *lsproto.InitializeParams) (lsproto.InitializeResponse, error) {
	if s.initializeParams != nil {
		return nil, lsproto.ErrInvalidRequest
	}

	s.initializeParams = params

	s.positionEncoding = lsproto.PositionEncodingKindUTF16
	if genCapabilities := s.initializeParams.Capabilities.General; genCapabilities != nil && genCapabilities.PositionEncodings != nil {
		if slices.Contains(*genCapabilities.PositionEncodings, lsproto.PositionEncodingKindUTF8) {
			s.positionEncoding = lsproto.PositionEncodingKindUTF8
		}
	}

<<<<<<< HEAD
	if s.initializeParams.Locale != nil {
		locale, err := language.Parse(*s.initializeParams.Locale)
		if err != nil {
			s.sendError(req.ID, fmt.Errorf("invalid locale %q: %w", *s.initializeParams.Locale, err))
			return
		}
		s.locale = locale
	}

	s.sendResult(req.ID, &lsproto.InitializeResult{
=======
	response := &lsproto.InitializeResult{
>>>>>>> b0ee8b41
		ServerInfo: &lsproto.ServerInfo{
			Name:    "typescript-go",
			Version: ptrTo(core.Version()),
		},
		Capabilities: &lsproto.ServerCapabilities{
			PositionEncoding: ptrTo(s.positionEncoding),
			TextDocumentSync: &lsproto.TextDocumentSyncOptionsOrKind{
				Options: &lsproto.TextDocumentSyncOptions{
					OpenClose: ptrTo(true),
					Change:    ptrTo(lsproto.TextDocumentSyncKindIncremental),
					Save: &lsproto.BooleanOrSaveOptions{
						SaveOptions: &lsproto.SaveOptions{
							IncludeText: ptrTo(true),
						},
					},
				},
			},
			HoverProvider: &lsproto.BooleanOrHoverOptions{
				Boolean: ptrTo(true),
			},
			DefinitionProvider: &lsproto.BooleanOrDefinitionOptions{
				Boolean: ptrTo(true),
			},
			TypeDefinitionProvider: &lsproto.BooleanOrTypeDefinitionOptionsOrTypeDefinitionRegistrationOptions{
				Boolean: ptrTo(true),
			},
			ReferencesProvider: &lsproto.BooleanOrReferenceOptions{
				Boolean: ptrTo(true),
			},
			ImplementationProvider: &lsproto.BooleanOrImplementationOptionsOrImplementationRegistrationOptions{
				Boolean: ptrTo(true),
			},
			DiagnosticProvider: &lsproto.DiagnosticOptionsOrRegistrationOptions{
				Options: &lsproto.DiagnosticOptions{
					InterFileDependencies: true,
				},
			},
			CompletionProvider: &lsproto.CompletionOptions{
				TriggerCharacters: &ls.TriggerCharacters,
				ResolveProvider:   ptrTo(true),
				// !!! other options
			},
			SignatureHelpProvider: &lsproto.SignatureHelpOptions{
				TriggerCharacters: &[]string{"(", ","},
			},
			DocumentFormattingProvider: &lsproto.BooleanOrDocumentFormattingOptions{
				Boolean: ptrTo(true),
			},
			DocumentRangeFormattingProvider: &lsproto.BooleanOrDocumentRangeFormattingOptions{
				Boolean: ptrTo(true),
			},
			DocumentOnTypeFormattingProvider: &lsproto.DocumentOnTypeFormattingOptions{
				FirstTriggerCharacter: "{",
				MoreTriggerCharacter:  &[]string{"}", ";", "\n"},
			},
			WorkspaceSymbolProvider: &lsproto.BooleanOrWorkspaceSymbolOptions{
				Boolean: ptrTo(true),
			},
			DocumentSymbolProvider: &lsproto.BooleanOrDocumentSymbolOptions{
				Boolean: ptrTo(true),
			},
		},
	}

	return response, nil
}

func (s *Server) handleInitialized(ctx context.Context, params *lsproto.InitializedParams) error {
	if shouldEnableWatch(s.initializeParams) {
		s.watchEnabled = true
	}

	s.logger = project.NewLogger([]io.Writer{s.stderr}, "" /*file*/, project.LogLevelVerbose)
	s.projectService = project.NewService(s, project.ServiceOptions{
		Logger:           s.logger,
		WatchEnabled:     s.watchEnabled,
		PositionEncoding: s.positionEncoding,
		TypingsInstallerOptions: project.TypingsInstallerOptions{
			ThrottleLimit: 5,
			NpmInstall:    project.NpmInstall,
		},
		ParsedFileCache: s.parsedFileCache,
	})
	// !!! temporary; remove when we have `handleDidChangeConfiguration`/implicit project config support
	if s.compilerOptionsForInferredProjects != nil {
		s.projectService.SetCompilerOptionsForInferredProjects(s.compilerOptionsForInferredProjects)
	}

	return nil
}

func (s *Server) handleShutdown(ctx context.Context, params any) (lsproto.ShutdownResponse, error) {
	s.projectService.Close()
	return nil, nil
}

func (s *Server) handleExit(ctx context.Context, params any) error {
	return io.EOF
}

func (s *Server) handleDidOpen(ctx context.Context, params *lsproto.DidOpenTextDocumentParams) error {
	s.projectService.OpenFile(ls.DocumentURIToFileName(params.TextDocument.Uri), params.TextDocument.Text, ls.LanguageKindToScriptKind(params.TextDocument.LanguageId), "")
	return nil
}

func (s *Server) handleDidChange(ctx context.Context, params *lsproto.DidChangeTextDocumentParams) error {
	return s.projectService.ChangeFile(params.TextDocument, params.ContentChanges)
}

func (s *Server) handleDidSave(ctx context.Context, params *lsproto.DidSaveTextDocumentParams) error {
	s.projectService.MarkFileSaved(ls.DocumentURIToFileName(params.TextDocument.Uri), *params.Text)
	return nil
}

func (s *Server) handleDidClose(ctx context.Context, params *lsproto.DidCloseTextDocumentParams) error {
	s.projectService.CloseFile(ls.DocumentURIToFileName(params.TextDocument.Uri))
	return nil
}

func (s *Server) handleDidChangeWatchedFiles(ctx context.Context, params *lsproto.DidChangeWatchedFilesParams) error {
	return s.projectService.OnWatchedFilesChanged(ctx, params.Changes)
}

func (s *Server) handleDocumentDiagnostic(ctx context.Context, params *lsproto.DocumentDiagnosticParams) (lsproto.DocumentDiagnosticResponse, error) {
	project := s.projectService.EnsureDefaultProjectForURI(params.TextDocument.Uri)
	languageService, done := project.GetLanguageServiceForRequest(ctx, s.locale)
	defer done()
	return languageService.ProvideDiagnostics(ctx, params.TextDocument.Uri)
}

func (s *Server) handleHover(ctx context.Context, params *lsproto.HoverParams) (lsproto.HoverResponse, error) {
	project := s.projectService.EnsureDefaultProjectForURI(params.TextDocument.Uri)
	languageService, done := project.GetLanguageServiceForRequest(ctx, s.locale)
	defer done()
	return languageService.ProvideHover(ctx, params.TextDocument.Uri, params.Position)
}

func (s *Server) handleSignatureHelp(ctx context.Context, params *lsproto.SignatureHelpParams) (lsproto.SignatureHelpResponse, error) {
	project := s.projectService.EnsureDefaultProjectForURI(params.TextDocument.Uri)
	languageService, done := project.GetLanguageServiceForRequest(ctx, s.locale)
	defer done()
	return languageService.ProvideSignatureHelp(
		ctx,
		params.TextDocument.Uri,
		params.Position,
		params.Context,
		s.initializeParams.Capabilities.TextDocument.SignatureHelp,
		&ls.UserPreferences{},
	), nil
}

func (s *Server) handleDefinition(ctx context.Context, params *lsproto.DefinitionParams) (lsproto.DefinitionResponse, error) {
	project := s.projectService.EnsureDefaultProjectForURI(params.TextDocument.Uri)
	languageService, done := project.GetLanguageServiceForRequest(ctx, s.locale)
	defer done()
	return languageService.ProvideDefinition(ctx, params.TextDocument.Uri, params.Position)
}

func (s *Server) handleTypeDefinition(ctx context.Context, params *lsproto.TypeDefinitionParams) (lsproto.TypeDefinitionResponse, error) {
	project := s.projectService.EnsureDefaultProjectForURI(params.TextDocument.Uri)
	languageService, done := project.GetLanguageServiceForRequest(ctx, s.locale)
	defer done()
	return languageService.ProvideTypeDefinition(ctx, params.TextDocument.Uri, params.Position)
}

func (s *Server) handleReferences(ctx context.Context, params *lsproto.ReferenceParams) (lsproto.ReferencesResponse, error) {
	// findAllReferences
	project := s.projectService.EnsureDefaultProjectForURI(params.TextDocument.Uri)
	languageService, done := project.GetLanguageServiceForRequest(ctx, s.locale)
	defer done()
	locations := languageService.ProvideReferences(params)
	return &locations, nil
}

func (s *Server) handleImplementations(ctx context.Context, params *lsproto.ImplementationParams) (lsproto.ImplementationResponse, error) {
	// goToImplementation
	project := s.projectService.EnsureDefaultProjectForURI(params.TextDocument.Uri)
	languageService, done := project.GetLanguageServiceForRequest(ctx)
	defer done()
	locations := languageService.ProvideImplementations(params)
	return &lsproto.LocationOrLocationsOrDefinitionLinks{
		Locations: &locations,
	}, nil
}

func (s *Server) handleCompletion(ctx context.Context, params *lsproto.CompletionParams) (lsproto.CompletionResponse, error) {
	project := s.projectService.EnsureDefaultProjectForURI(params.TextDocument.Uri)
	languageService, done := project.GetLanguageServiceForRequest(ctx, s.locale)
	defer done()
	// !!! get user preferences
	list, err := languageService.ProvideCompletion(
		ctx,
		params.TextDocument.Uri,
		params.Position,
		params.Context,
		getCompletionClientCapabilities(s.initializeParams),
		&ls.UserPreferences{})
	if err != nil {
		return nil, err
	}
	return &lsproto.CompletionItemsOrList{
		List: list,
	}, nil
}

func (s *Server) handleCompletionItemResolve(ctx context.Context, params *lsproto.CompletionItem) (lsproto.CompletionResolveResponse, error) {
	data, err := ls.GetCompletionItemData(params)
	if err != nil {
		return nil, err
	}
	_, project := s.projectService.EnsureDefaultProjectForFile(data.FileName)
	languageService, done := project.GetLanguageServiceForRequest(ctx, s.locale)
	defer done()
	return languageService.ResolveCompletionItem(
		ctx,
		params,
		data,
		getCompletionClientCapabilities(s.initializeParams),
		&ls.UserPreferences{},
	)
}

func (s *Server) handleDocumentFormat(ctx context.Context, params *lsproto.DocumentFormattingParams) (lsproto.DocumentFormattingResponse, error) {
	project := s.projectService.EnsureDefaultProjectForURI(params.TextDocument.Uri)
	languageService, done := project.GetLanguageServiceForRequest(ctx, s.locale)
	defer done()
	res, err := languageService.ProvideFormatDocument(
		ctx,
		params.TextDocument.Uri,
		params.Options,
	)
	if err != nil {
		return nil, err
	}
	return &res, nil
}

func (s *Server) handleDocumentRangeFormat(ctx context.Context, params *lsproto.DocumentRangeFormattingParams) (lsproto.DocumentRangeFormattingResponse, error) {
	project := s.projectService.EnsureDefaultProjectForURI(params.TextDocument.Uri)
	languageService, done := project.GetLanguageServiceForRequest(ctx, s.locale)
	defer done()
	res, err := languageService.ProvideFormatDocumentRange(
		ctx,
		params.TextDocument.Uri,
		params.Options,
		params.Range,
	)
	if err != nil {
		return nil, err
	}
	return &res, nil
}

func (s *Server) handleDocumentOnTypeFormat(ctx context.Context, params *lsproto.DocumentOnTypeFormattingParams) (lsproto.DocumentOnTypeFormattingResponse, error) {
	project := s.projectService.EnsureDefaultProjectForURI(params.TextDocument.Uri)
	languageService, done := project.GetLanguageServiceForRequest(ctx, s.locale)
	defer done()
	res, err := languageService.ProvideFormatDocumentOnType(
		ctx,
		params.TextDocument.Uri,
		params.Options,
		params.Position,
		params.Ch,
	)
	if err != nil {
		return nil, err
	}
	return &res, nil
}

func (s *Server) handleWorkspaceSymbol(ctx context.Context, params *lsproto.WorkspaceSymbolParams) (lsproto.WorkspaceSymbolResponse, error) {
	programs := core.Map(s.projectService.Projects(), (*project.Project).GetProgram)
	symbols, err := ls.ProvideWorkspaceSymbols(ctx, programs, s.projectService.Converters(), params.Query)
	if err != nil {
		return nil, err
	}
	return &lsproto.SymbolInformationsOrWorkspaceSymbols{
		SymbolInformations: &symbols,
	}, nil
}

func (s *Server) handleDocumentSymbol(ctx context.Context, params *lsproto.DocumentSymbolParams) (lsproto.DocumentSymbolResponse, error) {
	project := s.projectService.EnsureDefaultProjectForURI(params.TextDocument.Uri)
	languageService, done := project.GetLanguageServiceForRequest(ctx, s.locale)
	defer done()
	symbols, err := languageService.ProvideDocumentSymbols(ctx, params.TextDocument.Uri)
	if err != nil {
		return nil, err
	}
	return &lsproto.SymbolInformationsOrDocumentSymbols{
		DocumentSymbols: &symbols,
	}, nil
}

func (s *Server) Log(msg ...any) {
	fmt.Fprintln(s.stderr, msg...)
}

// !!! temporary; remove when we have `handleDidChangeConfiguration`/implicit project config support
func (s *Server) SetCompilerOptionsForInferredProjects(options *core.CompilerOptions) {
	s.compilerOptionsForInferredProjects = options
	if s.projectService != nil {
		s.projectService.SetCompilerOptionsForInferredProjects(options)
	}
}

func isBlockingMethod(method lsproto.Method) bool {
	switch method {
	case lsproto.MethodInitialize,
		lsproto.MethodInitialized,
		lsproto.MethodTextDocumentDidOpen,
		lsproto.MethodTextDocumentDidChange,
		lsproto.MethodTextDocumentDidSave,
		lsproto.MethodTextDocumentDidClose,
		lsproto.MethodWorkspaceDidChangeWatchedFiles:
		return true
	}
	return false
}

func ptrTo[T any](v T) *T {
	return &v
}

func ptrIsTrue(v *bool) bool {
	if v == nil {
		return false
	}
	return *v
}

func shouldEnableWatch(params *lsproto.InitializeParams) bool {
	if params == nil || params.Capabilities == nil || params.Capabilities.Workspace == nil {
		return false
	}
	return params.Capabilities.Workspace.DidChangeWatchedFiles != nil &&
		ptrIsTrue(params.Capabilities.Workspace.DidChangeWatchedFiles.DynamicRegistration)
}

func getCompletionClientCapabilities(params *lsproto.InitializeParams) *lsproto.CompletionClientCapabilities {
	if params == nil || params.Capabilities == nil || params.Capabilities.TextDocument == nil {
		return nil
	}
	return params.Capabilities.TextDocument.Completion
}<|MERGE_RESOLUTION|>--- conflicted
+++ resolved
@@ -548,20 +548,15 @@
 		}
 	}
 
-<<<<<<< HEAD
 	if s.initializeParams.Locale != nil {
 		locale, err := language.Parse(*s.initializeParams.Locale)
 		if err != nil {
-			s.sendError(req.ID, fmt.Errorf("invalid locale %q: %w", *s.initializeParams.Locale, err))
-			return
+			return nil, err
 		}
 		s.locale = locale
 	}
 
-	s.sendResult(req.ID, &lsproto.InitializeResult{
-=======
 	response := &lsproto.InitializeResult{
->>>>>>> b0ee8b41
 		ServerInfo: &lsproto.ServerInfo{
 			Name:    "typescript-go",
 			Version: ptrTo(core.Version()),
@@ -739,7 +734,7 @@
 func (s *Server) handleImplementations(ctx context.Context, params *lsproto.ImplementationParams) (lsproto.ImplementationResponse, error) {
 	// goToImplementation
 	project := s.projectService.EnsureDefaultProjectForURI(params.TextDocument.Uri)
-	languageService, done := project.GetLanguageServiceForRequest(ctx)
+	languageService, done := project.GetLanguageServiceForRequest(ctx, s.locale)
 	defer done()
 	locations := languageService.ProvideImplementations(params)
 	return &lsproto.LocationOrLocationsOrDefinitionLinks{
