package lsp

import (
	"context"
	"errors"
	"fmt"
	"io"
	"runtime/debug"
	"slices"
	"sync"
	"sync/atomic"
	"time"

	"github.com/go-json-experiment/json"
	"github.com/microsoft/typescript-go/internal/collections"
	"github.com/microsoft/typescript-go/internal/core"
	"github.com/microsoft/typescript-go/internal/ls"
	"github.com/microsoft/typescript-go/internal/ls/lsconv"
	"github.com/microsoft/typescript-go/internal/ls/lsutil"
	"github.com/microsoft/typescript-go/internal/lsp/lsproto"
	"github.com/microsoft/typescript-go/internal/project"
	"github.com/microsoft/typescript-go/internal/project/ata"
	"github.com/microsoft/typescript-go/internal/project/logging"
	"github.com/microsoft/typescript-go/internal/tspath"
	"github.com/microsoft/typescript-go/internal/vfs"
	"golang.org/x/sync/errgroup"
	"golang.org/x/text/language"
)

type ServerOptions struct {
	In  Reader
	Out Writer
	Err io.Writer

	Cwd                string
	FS                 vfs.FS
	DefaultLibraryPath string
	TypingsLocation    string
	ParseCache         *project.ParseCache
	NpmInstall         func(cwd string, args []string) ([]byte, error)
}

func NewServer(opts *ServerOptions) *Server {
	if opts.Cwd == "" {
		panic("Cwd is required")
	}
	return &Server{
		r:                     opts.In,
		w:                     opts.Out,
		stderr:                opts.Err,
		logger:                logging.NewLogger(opts.Err),
		requestQueue:          make(chan *lsproto.RequestMessage, 100),
		outgoingQueue:         make(chan *lsproto.Message, 100),
		pendingClientRequests: make(map[lsproto.ID]pendingClientRequest),
		pendingServerRequests: make(map[lsproto.ID]chan *lsproto.ResponseMessage),
		cwd:                   opts.Cwd,
		fs:                    opts.FS,
		defaultLibraryPath:    opts.DefaultLibraryPath,
		typingsLocation:       opts.TypingsLocation,
		parseCache:            opts.ParseCache,
		npmInstall:            opts.NpmInstall,
	}
}

var (
	_ ata.NpmExecutor = (*Server)(nil)
	_ project.Client  = (*Server)(nil)
)

type pendingClientRequest struct {
	req    *lsproto.RequestMessage
	cancel context.CancelFunc
}

type Reader interface {
	Read() (*lsproto.Message, error)
}

type Writer interface {
	Write(msg *lsproto.Message) error
}

type lspReader struct {
	r *lsproto.BaseReader
}

type lspWriter struct {
	w *lsproto.BaseWriter
}

func (r *lspReader) Read() (*lsproto.Message, error) {
	data, err := r.r.Read()
	if err != nil {
		return nil, err
	}

	req := &lsproto.Message{}
	if err := json.Unmarshal(data, req); err != nil {
		return nil, fmt.Errorf("%w: %w", lsproto.ErrInvalidRequest, err)
	}

	return req, nil
}

func ToReader(r io.Reader) Reader {
	return &lspReader{r: lsproto.NewBaseReader(r)}
}

func (w *lspWriter) Write(msg *lsproto.Message) error {
	data, err := json.Marshal(msg)
	if err != nil {
		return fmt.Errorf("failed to marshal message: %w", err)
	}
	return w.w.Write(data)
}

func ToWriter(w io.Writer) Writer {
	return &lspWriter{w: lsproto.NewBaseWriter(w)}
}

var (
	_ Reader = (*lspReader)(nil)
	_ Writer = (*lspWriter)(nil)
)

type Server struct {
	r Reader
	w Writer

	stderr io.Writer

	logger                  logging.Logger
	clientSeq               atomic.Int32
	requestQueue            chan *lsproto.RequestMessage
	outgoingQueue           chan *lsproto.Message
	pendingClientRequests   map[lsproto.ID]pendingClientRequest
	pendingClientRequestsMu sync.Mutex
	pendingServerRequests   map[lsproto.ID]chan *lsproto.ResponseMessage
	pendingServerRequestsMu sync.Mutex

	cwd                string
	fs                 vfs.FS
	defaultLibraryPath string
	typingsLocation    string

	initializeParams *lsproto.InitializeParams
	positionEncoding lsproto.PositionEncodingKind
	locale           language.Tag

	watchEnabled bool
	watcherID    atomic.Uint32
	watchers     collections.SyncSet[project.WatcherID]

	session *project.Session

	// !!! temporary; remove when we have `handleDidChangeConfiguration`/implicit project config support
	compilerOptionsForInferredProjects *core.CompilerOptions
	// parseCache can be passed in so separate tests can share ASTs
	parseCache *project.ParseCache

	npmInstall func(cwd string, args []string) ([]byte, error)
}

// WatchFiles implements project.Client.
func (s *Server) WatchFiles(ctx context.Context, id project.WatcherID, watchers []*lsproto.FileSystemWatcher) error {
	_, err := s.sendRequest(ctx, lsproto.MethodClientRegisterCapability, &lsproto.RegistrationParams{
		Registrations: []*lsproto.Registration{
			{
				Id:     string(id),
				Method: string(lsproto.MethodWorkspaceDidChangeWatchedFiles),
				RegisterOptions: ptrTo(any(lsproto.DidChangeWatchedFilesRegistrationOptions{
					Watchers: watchers,
				})),
			},
		},
	})
	if err != nil {
		return fmt.Errorf("failed to register file watcher: %w", err)
	}

	s.watchers.Add(id)
	return nil
}

// UnwatchFiles implements project.Client.
func (s *Server) UnwatchFiles(ctx context.Context, id project.WatcherID) error {
	if s.watchers.Has(id) {
		_, err := s.sendRequest(ctx, lsproto.MethodClientUnregisterCapability, &lsproto.UnregistrationParams{
			Unregisterations: []*lsproto.Unregistration{
				{
					Id:     string(id),
					Method: string(lsproto.MethodWorkspaceDidChangeWatchedFiles),
				},
			},
		})
		if err != nil {
			return fmt.Errorf("failed to unregister file watcher: %w", err)
		}

		s.watchers.Delete(id)
		return nil
	}

	return fmt.Errorf("no file watcher exists with ID %s", id)
}

// RefreshDiagnostics implements project.Client.
func (s *Server) RefreshDiagnostics(ctx context.Context) error {
	if s.initializeParams.Capabilities == nil ||
		s.initializeParams.Capabilities.Workspace == nil ||
		s.initializeParams.Capabilities.Workspace.Diagnostics == nil ||
		!ptrIsTrue(s.initializeParams.Capabilities.Workspace.Diagnostics.RefreshSupport) {
		return nil
	}

	if _, err := s.sendRequest(ctx, lsproto.MethodWorkspaceDiagnosticRefresh, nil); err != nil {
		return fmt.Errorf("failed to refresh diagnostics: %w", err)
	}

	return nil
}

func (s *Server) RequestConfiguration(ctx context.Context) (*lsutil.UserPreferences, error) {
	if s.initializeParams.Capabilities == nil || s.initializeParams.Capabilities.Workspace == nil ||
		!ptrIsTrue(s.initializeParams.Capabilities.Workspace.Configuration) {
		// if no configuration request capapbility, return default preferences
		return s.session.NewUserPreferences(), nil
	}
	result, err := s.sendRequest(ctx, lsproto.MethodWorkspaceConfiguration, &lsproto.ConfigurationParams{
		Items: []*lsproto.ConfigurationItem{
			{
				Section: ptrTo("typescript"),
			},
		},
	})
	if err != nil {
		return nil, fmt.Errorf("configure request failed: %w", err)
	}
	configs := result.([]any)
	s.Log(fmt.Sprintf("\n\nconfiguration: %+v, %T\n\n", configs, configs))
	userPreferences := s.session.NewUserPreferences()
	for _, item := range configs {
		if parsed := userPreferences.Parse(item); parsed != nil {
			return parsed, nil
		}
	}
	return userPreferences, nil
}

func (s *Server) Run(ctx context.Context) error {
	g, ctx := errgroup.WithContext(ctx)
	g.Go(func() error { return s.dispatchLoop(ctx) })
	g.Go(func() error { return s.writeLoop(ctx) })

	// Don't run readLoop in the group, as it blocks on stdin read and cannot be cancelled.
	readLoopErr := make(chan error, 1)
	g.Go(func() error {
		select {
		case <-ctx.Done():
			return ctx.Err()
		case err := <-readLoopErr:
			return err
		}
	})
	go func() { readLoopErr <- s.readLoop(ctx) }()

	if err := g.Wait(); err != nil && !errors.Is(err, io.EOF) && ctx.Err() != nil {
		return err
	}
	return nil
}

func (s *Server) readLoop(ctx context.Context) error {
	for {
		if err := ctx.Err(); err != nil {
			return err
		}
		msg, err := s.read()
		if err != nil {
			if errors.Is(err, lsproto.ErrInvalidRequest) {
				s.sendError(nil, err)
				continue
			}
			return err
		}

		if s.initializeParams == nil && msg.Kind == lsproto.MessageKindRequest {
			req := msg.AsRequest()
			if req.Method == lsproto.MethodInitialize {
				resp, err := s.handleInitialize(ctx, req.Params.(*lsproto.InitializeParams), req)
				if err != nil {
					return err
				}
				s.sendResult(req.ID, resp)
			} else {
				s.sendError(req.ID, lsproto.ErrServerNotInitialized)
			}
			continue
		}

		if msg.Kind == lsproto.MessageKindResponse {
			resp := msg.AsResponse()
			s.pendingServerRequestsMu.Lock()
			if respChan, ok := s.pendingServerRequests[*resp.ID]; ok {
				respChan <- resp
				close(respChan)
				delete(s.pendingServerRequests, *resp.ID)
			}
			s.pendingServerRequestsMu.Unlock()
		} else {
			req := msg.AsRequest()
			if req.Method == lsproto.MethodCancelRequest {
				s.cancelRequest(req.Params.(*lsproto.CancelParams).Id)
			} else {
				s.requestQueue <- req
			}
		}
	}
}

func (s *Server) cancelRequest(rawID lsproto.IntegerOrString) {
	id := lsproto.NewID(rawID)
	s.pendingClientRequestsMu.Lock()
	defer s.pendingClientRequestsMu.Unlock()
	if pendingReq, ok := s.pendingClientRequests[*id]; ok {
		pendingReq.cancel()
		delete(s.pendingClientRequests, *id)
	}
}

func (s *Server) read() (*lsproto.Message, error) {
	return s.r.Read()
}

func (s *Server) dispatchLoop(ctx context.Context) error {
	ctx, lspExit := context.WithCancel(ctx)
	defer lspExit()
	for {
		select {
		case <-ctx.Done():
			return ctx.Err()
		case req := <-s.requestQueue:
			requestCtx := core.WithLocale(ctx, s.locale)
			if req.ID != nil {
				var cancel context.CancelFunc
				requestCtx, cancel = context.WithCancel(core.WithRequestID(requestCtx, req.ID.String()))
				s.pendingClientRequestsMu.Lock()
				s.pendingClientRequests[*req.ID] = pendingClientRequest{
					req:    req,
					cancel: cancel,
				}
				s.pendingClientRequestsMu.Unlock()
			}

			handle := func() {
				if err := s.handleRequestOrNotification(requestCtx, req); err != nil {
					if errors.Is(err, context.Canceled) {
						s.sendError(req.ID, lsproto.ErrRequestCancelled)
					} else if errors.Is(err, io.EOF) {
						lspExit()
					} else {
						s.sendError(req.ID, err)
					}
				}

				if req.ID != nil {
					s.pendingClientRequestsMu.Lock()
					delete(s.pendingClientRequests, *req.ID)
					s.pendingClientRequestsMu.Unlock()
				}
			}

			if isBlockingMethod(req.Method) {
				handle()
			} else {
				go handle()
			}
		}
	}
}

func (s *Server) writeLoop(ctx context.Context) error {
	for {
		select {
		case <-ctx.Done():
			return ctx.Err()
		case msg := <-s.outgoingQueue:
			if err := s.w.Write(msg); err != nil {
				return fmt.Errorf("failed to write message: %w", err)
			}
		}
	}
}

func (s *Server) sendRequest(ctx context.Context, method lsproto.Method, params any) (any, error) {
	id := lsproto.NewIDString(fmt.Sprintf("ts%d", s.clientSeq.Add(1)))
	req := lsproto.NewRequestMessage(method, id, params)

	responseChan := make(chan *lsproto.ResponseMessage, 1)
	s.pendingServerRequestsMu.Lock()
	s.pendingServerRequests[*id] = responseChan
	s.pendingServerRequestsMu.Unlock()

	s.outgoingQueue <- req.Message()

	select {
	case <-ctx.Done():
		s.pendingServerRequestsMu.Lock()
		defer s.pendingServerRequestsMu.Unlock()
		if respChan, ok := s.pendingServerRequests[*id]; ok {
			close(respChan)
			delete(s.pendingServerRequests, *id)
		}
		return nil, ctx.Err()
	case resp := <-responseChan:
		if resp.Error != nil {
			return nil, fmt.Errorf("request failed: %s", resp.Error.String())
		}
		return resp.Result, nil
	}
}

func (s *Server) sendResult(id *lsproto.ID, result any) {
	s.sendResponse(&lsproto.ResponseMessage{
		ID:     id,
		Result: result,
	})
}

func (s *Server) sendError(id *lsproto.ID, err error) {
	code := lsproto.ErrInternalError.Code
	if errCode := (*lsproto.ErrorCode)(nil); errors.As(err, &errCode) {
		code = errCode.Code
	}
	// TODO(jakebailey): error data
	s.sendResponse(&lsproto.ResponseMessage{
		ID: id,
		Error: &lsproto.ResponseError{
			Code:    code,
			Message: err.Error(),
		},
	})
}

func (s *Server) sendResponse(resp *lsproto.ResponseMessage) {
	s.outgoingQueue <- resp.Message()
}

func (s *Server) handleRequestOrNotification(ctx context.Context, req *lsproto.RequestMessage) error {
	if handler := handlers()[req.Method]; handler != nil {
		return handler(s, ctx, req)
	}
	s.Log("unknown method", req.Method)
	if req.ID != nil {
		s.sendError(req.ID, lsproto.ErrInvalidRequest)
	}
	return nil
}

type handlerMap map[lsproto.Method]func(*Server, context.Context, *lsproto.RequestMessage) error

var handlers = sync.OnceValue(func() handlerMap {
	handlers := make(handlerMap)

	registerRequestHandler(handlers, lsproto.InitializeInfo, (*Server).handleInitialize)
	registerNotificationHandler(handlers, lsproto.InitializedInfo, (*Server).handleInitialized)
	registerRequestHandler(handlers, lsproto.ShutdownInfo, (*Server).handleShutdown)
	registerNotificationHandler(handlers, lsproto.ExitInfo, (*Server).handleExit)

	registerNotificationHandler(handlers, lsproto.WorkspaceDidChangeConfigurationInfo, (*Server).handleDidChangeWorkspaceConfiguration)
	registerNotificationHandler(handlers, lsproto.TextDocumentDidOpenInfo, (*Server).handleDidOpen)
	registerNotificationHandler(handlers, lsproto.TextDocumentDidChangeInfo, (*Server).handleDidChange)
	registerNotificationHandler(handlers, lsproto.TextDocumentDidSaveInfo, (*Server).handleDidSave)
	registerNotificationHandler(handlers, lsproto.TextDocumentDidCloseInfo, (*Server).handleDidClose)
	registerNotificationHandler(handlers, lsproto.WorkspaceDidChangeWatchedFilesInfo, (*Server).handleDidChangeWatchedFiles)
	registerNotificationHandler(handlers, lsproto.SetTraceInfo, (*Server).handleSetTrace)

	registerLanguageServiceDocumentRequestHandler(handlers, lsproto.TextDocumentDiagnosticInfo, (*Server).handleDocumentDiagnostic)
	registerLanguageServiceDocumentRequestHandler(handlers, lsproto.TextDocumentHoverInfo, (*Server).handleHover)
	registerLanguageServiceDocumentRequestHandler(handlers, lsproto.TextDocumentDefinitionInfo, (*Server).handleDefinition)
	registerLanguageServiceDocumentRequestHandler(handlers, lsproto.TextDocumentTypeDefinitionInfo, (*Server).handleTypeDefinition)
	registerLanguageServiceDocumentRequestHandler(handlers, lsproto.TextDocumentCompletionInfo, (*Server).handleCompletion)
	registerLanguageServiceDocumentRequestHandler(handlers, lsproto.TextDocumentReferencesInfo, (*Server).handleReferences)
	registerLanguageServiceDocumentRequestHandler(handlers, lsproto.TextDocumentImplementationInfo, (*Server).handleImplementations)
	registerLanguageServiceDocumentRequestHandler(handlers, lsproto.TextDocumentSignatureHelpInfo, (*Server).handleSignatureHelp)
	registerLanguageServiceDocumentRequestHandler(handlers, lsproto.TextDocumentFormattingInfo, (*Server).handleDocumentFormat)
	registerLanguageServiceDocumentRequestHandler(handlers, lsproto.TextDocumentRangeFormattingInfo, (*Server).handleDocumentRangeFormat)
	registerLanguageServiceDocumentRequestHandler(handlers, lsproto.TextDocumentOnTypeFormattingInfo, (*Server).handleDocumentOnTypeFormat)
	registerLanguageServiceDocumentRequestHandler(handlers, lsproto.TextDocumentDocumentSymbolInfo, (*Server).handleDocumentSymbol)
	registerLanguageServiceDocumentRequestHandler(handlers, lsproto.TextDocumentRenameInfo, (*Server).handleRename)
	registerLanguageServiceDocumentRequestHandler(handlers, lsproto.TextDocumentDocumentHighlightInfo, (*Server).handleDocumentHighlight)
	registerLanguageServiceDocumentRequestHandler(handlers, lsproto.TextDocumentSelectionRangeInfo, (*Server).handleSelectionRange)
	registerLanguageServiceDocumentRequestHandler(handlers, lsproto.TextDocumentInlayHintInfo, (*Server).handleInlayHint)
	registerRequestHandler(handlers, lsproto.WorkspaceSymbolInfo, (*Server).handleWorkspaceSymbol)
	registerRequestHandler(handlers, lsproto.CompletionItemResolveInfo, (*Server).handleCompletionItemResolve)

	return handlers
})

func registerNotificationHandler[Req any](handlers handlerMap, info lsproto.NotificationInfo[Req], fn func(*Server, context.Context, Req) error) {
	handlers[info.Method] = func(s *Server, ctx context.Context, req *lsproto.RequestMessage) error {
		if s.session == nil && req.Method != lsproto.MethodInitialized {
			return lsproto.ErrServerNotInitialized
		}

		var params Req
		// Ignore empty params; all generated params are either pointers or any.
		if req.Params != nil {
			params = req.Params.(Req)
		}
		if err := fn(s, ctx, params); err != nil {
			return err
		}
		return ctx.Err()
	}
}

func registerRequestHandler[Req, Resp any](
	handlers handlerMap,
	info lsproto.RequestInfo[Req, Resp],
	fn func(*Server, context.Context, Req, *lsproto.RequestMessage) (Resp, error),
) {
	handlers[info.Method] = func(s *Server, ctx context.Context, req *lsproto.RequestMessage) error {
		if s.session == nil && req.Method != lsproto.MethodInitialize {
			return lsproto.ErrServerNotInitialized
		}

		var params Req
		// Ignore empty params.
		if req.Params != nil {
			params = req.Params.(Req)
		}
		resp, err := fn(s, ctx, params, req)
		if err != nil {
			return err
		}
		if ctx.Err() != nil {
			return ctx.Err()
		}
		s.sendResult(req.ID, resp)
		return nil
	}
}

func registerLanguageServiceDocumentRequestHandler[Req lsproto.HasTextDocumentURI, Resp any](handlers handlerMap, info lsproto.RequestInfo[Req, Resp], fn func(*Server, context.Context, *ls.LanguageService, Req) (Resp, error)) {
	handlers[info.Method] = func(s *Server, ctx context.Context, req *lsproto.RequestMessage) error {
		var params Req
		// Ignore empty params.
		if req.Params != nil {
			params = req.Params.(Req)
		}
		ls, err := s.session.GetLanguageService(ctx, params.TextDocumentURI())
		if err != nil {
			return err
		}
		defer s.recover(req)
		resp, err := fn(s, ctx, ls, params)
		if err != nil {
			return err
		}
		if ctx.Err() != nil {
			return ctx.Err()
		}
		s.sendResult(req.ID, resp)
		return nil
	}
}

func (s *Server) recover(req *lsproto.RequestMessage) {
	if r := recover(); r != nil {
		stack := debug.Stack()
		s.Log("panic handling request", req.Method, r, string(stack))
		if req.ID != nil {
			s.sendError(req.ID, fmt.Errorf("%w: panic handling request %s: %v", lsproto.ErrInternalError, req.Method, r))
		} else {
			s.Log("unhandled panic in notification", req.Method, r)
		}
	}
}

func (s *Server) handleInitialize(ctx context.Context, params *lsproto.InitializeParams, _ *lsproto.RequestMessage) (lsproto.InitializeResponse, error) {
	if s.initializeParams != nil {
		return nil, lsproto.ErrInvalidRequest
	}

	s.initializeParams = params

	s.positionEncoding = lsproto.PositionEncodingKindUTF16
	if genCapabilities := s.initializeParams.Capabilities.General; genCapabilities != nil && genCapabilities.PositionEncodings != nil {
		if slices.Contains(*genCapabilities.PositionEncodings, lsproto.PositionEncodingKindUTF8) {
			s.positionEncoding = lsproto.PositionEncodingKindUTF8
		}
	}

	if s.initializeParams.Locale != nil {
		locale, err := language.Parse(*s.initializeParams.Locale)
		if err != nil {
			return nil, err
		}
		s.locale = locale
	}

	if s.initializeParams.Trace != nil && *s.initializeParams.Trace == "verbose" {
		s.logger.SetVerbose(true)
	}

	response := &lsproto.InitializeResult{
		ServerInfo: &lsproto.ServerInfo{
			Name:    "typescript-go",
			Version: ptrTo(core.Version()),
		},
		Capabilities: &lsproto.ServerCapabilities{
			PositionEncoding: ptrTo(s.positionEncoding),
			TextDocumentSync: &lsproto.TextDocumentSyncOptionsOrKind{
				Options: &lsproto.TextDocumentSyncOptions{
					OpenClose: ptrTo(true),
					Change:    ptrTo(lsproto.TextDocumentSyncKindIncremental),
					Save: &lsproto.BooleanOrSaveOptions{
						Boolean: ptrTo(true),
					},
				},
			},
			HoverProvider: &lsproto.BooleanOrHoverOptions{
				Boolean: ptrTo(true),
			},
			DefinitionProvider: &lsproto.BooleanOrDefinitionOptions{
				Boolean: ptrTo(true),
			},
			TypeDefinitionProvider: &lsproto.BooleanOrTypeDefinitionOptionsOrTypeDefinitionRegistrationOptions{
				Boolean: ptrTo(true),
			},
			ReferencesProvider: &lsproto.BooleanOrReferenceOptions{
				Boolean: ptrTo(true),
			},
			ImplementationProvider: &lsproto.BooleanOrImplementationOptionsOrImplementationRegistrationOptions{
				Boolean: ptrTo(true),
			},
			DiagnosticProvider: &lsproto.DiagnosticOptionsOrRegistrationOptions{
				Options: &lsproto.DiagnosticOptions{
					InterFileDependencies: true,
				},
			},
			CompletionProvider: &lsproto.CompletionOptions{
				TriggerCharacters: &ls.TriggerCharacters,
				ResolveProvider:   ptrTo(true),
				// !!! other options
			},
			SignatureHelpProvider: &lsproto.SignatureHelpOptions{
				TriggerCharacters: &[]string{"(", ","},
			},
			DocumentFormattingProvider: &lsproto.BooleanOrDocumentFormattingOptions{
				Boolean: ptrTo(true),
			},
			DocumentRangeFormattingProvider: &lsproto.BooleanOrDocumentRangeFormattingOptions{
				Boolean: ptrTo(true),
			},
			DocumentOnTypeFormattingProvider: &lsproto.DocumentOnTypeFormattingOptions{
				FirstTriggerCharacter: "{",
				MoreTriggerCharacter:  &[]string{"}", ";", "\n"},
			},
			WorkspaceSymbolProvider: &lsproto.BooleanOrWorkspaceSymbolOptions{
				Boolean: ptrTo(true),
			},
			DocumentSymbolProvider: &lsproto.BooleanOrDocumentSymbolOptions{
				Boolean: ptrTo(true),
			},
			RenameProvider: &lsproto.BooleanOrRenameOptions{
				Boolean: ptrTo(true),
			},
			DocumentHighlightProvider: &lsproto.BooleanOrDocumentHighlightOptions{
				Boolean: ptrTo(true),
			},
			SelectionRangeProvider: &lsproto.BooleanOrSelectionRangeOptionsOrSelectionRangeRegistrationOptions{
				Boolean: ptrTo(true),
			},
			InlayHintProvider: &lsproto.BooleanOrInlayHintOptionsOrInlayHintRegistrationOptions{
				Boolean: ptrTo(true),
			},
		},
	}

	return response, nil
}

func (s *Server) handleInitialized(ctx context.Context, params *lsproto.InitializedParams) error {
	if shouldEnableWatch(s.initializeParams) {
		s.watchEnabled = true
	}

	cwd := s.cwd
	if s.initializeParams.Capabilities != nil &&
		s.initializeParams.Capabilities.Workspace != nil &&
		s.initializeParams.Capabilities.Workspace.WorkspaceFolders != nil &&
		ptrIsTrue(s.initializeParams.Capabilities.Workspace.WorkspaceFolders) &&
		s.initializeParams.WorkspaceFolders != nil &&
		s.initializeParams.WorkspaceFolders.WorkspaceFolders != nil &&
		len(*s.initializeParams.WorkspaceFolders.WorkspaceFolders) == 1 {
		cwd = lsproto.DocumentUri((*s.initializeParams.WorkspaceFolders.WorkspaceFolders)[0].Uri).FileName()
	} else if s.initializeParams.RootUri.DocumentUri != nil {
		cwd = s.initializeParams.RootUri.DocumentUri.FileName()
	} else if s.initializeParams.RootPath != nil && s.initializeParams.RootPath.String != nil {
		cwd = *s.initializeParams.RootPath.String
	}
	if !tspath.PathIsAbsolute(cwd) {
		cwd = s.cwd
	}

	s.session = project.NewSession(&project.SessionInit{
		Options: &project.SessionOptions{
			CurrentDirectory:   cwd,
			DefaultLibraryPath: s.defaultLibraryPath,
			TypingsLocation:    s.typingsLocation,
			PositionEncoding:   s.positionEncoding,
			WatchEnabled:       s.watchEnabled,
			LoggingEnabled:     true,
			DebounceDelay:      500 * time.Millisecond,
		},
		FS:          s.fs,
		Logger:      s.logger,
		Client:      s,
		NpmExecutor: s,
		ParseCache:  s.parseCache,
	})

	if s.initializeParams != nil && s.initializeParams.InitializationOptions != nil && *s.initializeParams.InitializationOptions != nil {
		// handle userPreferences from initializationOptions
		userPreferences := s.session.NewUserPreferences()
		userPreferences.Parse(*s.initializeParams.InitializationOptions)
		s.session.InitializeWithConfig(userPreferences)
	} else {
		// request userPreferences if not provided at initialization
		userPreferences, err := s.RequestConfiguration(ctx)
		if err != nil {
			return err
		}
		s.session.InitializeWithConfig(userPreferences)
	}

	// !!! temporary; remove when we have `handleDidChangeConfiguration`/implicit project config support
	if s.compilerOptionsForInferredProjects != nil {
		s.session.DidChangeCompilerOptionsForInferredProjects(ctx, s.compilerOptionsForInferredProjects)
	}

	return nil
}

func (s *Server) handleShutdown(ctx context.Context, params any, _ *lsproto.RequestMessage) (lsproto.ShutdownResponse, error) {
	s.session.Close()
	return lsproto.ShutdownResponse{}, nil
}

func (s *Server) handleExit(ctx context.Context, params any) error {
	return io.EOF
}

func (s *Server) handleDidChangeWorkspaceConfiguration(ctx context.Context, params *lsproto.DidChangeConfigurationParams) error {
	// !!! only implemented because needed for fourslash
	userPreferences := s.session.UserPreferences()
	if parsed := userPreferences.Parse(params.Settings); parsed != nil {
		userPreferences = parsed
	}
	s.session.Configure(userPreferences)
	return nil
}

func (s *Server) handleDidOpen(ctx context.Context, params *lsproto.DidOpenTextDocumentParams) error {
	s.session.DidOpenFile(ctx, params.TextDocument.Uri, params.TextDocument.Version, params.TextDocument.Text, params.TextDocument.LanguageId)
	return nil
}

func (s *Server) handleDidChange(ctx context.Context, params *lsproto.DidChangeTextDocumentParams) error {
	s.session.DidChangeFile(ctx, params.TextDocument.Uri, params.TextDocument.Version, params.ContentChanges)
	return nil
}

func (s *Server) handleDidSave(ctx context.Context, params *lsproto.DidSaveTextDocumentParams) error {
	s.session.DidSaveFile(ctx, params.TextDocument.Uri)
	return nil
}

func (s *Server) handleDidClose(ctx context.Context, params *lsproto.DidCloseTextDocumentParams) error {
	s.session.DidCloseFile(ctx, params.TextDocument.Uri)
	return nil
}

func (s *Server) handleDidChangeWatchedFiles(ctx context.Context, params *lsproto.DidChangeWatchedFilesParams) error {
	s.session.DidChangeWatchedFiles(ctx, params.Changes)
	return nil
}

func (s *Server) handleSetTrace(ctx context.Context, params *lsproto.SetTraceParams) error {
	switch params.Value {
	case "verbose":
		s.logger.SetVerbose(true)
	case "messages":
		s.logger.SetVerbose(false)
	case "off":
		// !!! logging cannot be completely turned off for now
		s.logger.SetVerbose(false)
	default:
		return fmt.Errorf("unknown trace value: %s", params.Value)
	}
	return nil
}

func (s *Server) handleDocumentDiagnostic(ctx context.Context, ls *ls.LanguageService, params *lsproto.DocumentDiagnosticParams) (lsproto.DocumentDiagnosticResponse, error) {
	var diagnosticClientCapabilities *lsproto.DiagnosticClientCapabilities
	if s.initializeParams != nil && s.initializeParams.Capabilities != nil && s.initializeParams.Capabilities.TextDocument != nil {
		diagnosticClientCapabilities = s.initializeParams.Capabilities.TextDocument.Diagnostic
	}
	return ls.ProvideDiagnostics(ctx, params.TextDocument.Uri, diagnosticClientCapabilities)
}

func (s *Server) handleHover(ctx context.Context, ls *ls.LanguageService, params *lsproto.HoverParams) (lsproto.HoverResponse, error) {
	return ls.ProvideHover(ctx, params.TextDocument.Uri, params.Position)
}

func (s *Server) handleSignatureHelp(ctx context.Context, languageService *ls.LanguageService, params *lsproto.SignatureHelpParams) (lsproto.SignatureHelpResponse, error) {
	return languageService.ProvideSignatureHelp(
		ctx,
		params.TextDocument.Uri,
		params.Position,
		params.Context,
		s.initializeParams.Capabilities.TextDocument.SignatureHelp,
	)
}

func (s *Server) handleDefinition(ctx context.Context, ls *ls.LanguageService, params *lsproto.DefinitionParams) (lsproto.DefinitionResponse, error) {
	return ls.ProvideDefinition(ctx, params.TextDocument.Uri, params.Position, getDefinitionClientSupportsLink(s.initializeParams))
}

func (s *Server) handleTypeDefinition(ctx context.Context, ls *ls.LanguageService, params *lsproto.TypeDefinitionParams) (lsproto.TypeDefinitionResponse, error) {
	return ls.ProvideTypeDefinition(ctx, params.TextDocument.Uri, params.Position, getTypeDefinitionClientSupportsLink(s.initializeParams))
}

func (s *Server) handleReferences(ctx context.Context, ls *ls.LanguageService, params *lsproto.ReferenceParams) (lsproto.ReferencesResponse, error) {
	// findAllReferences
	return ls.ProvideReferences(ctx, params)
}

func (s *Server) handleImplementations(ctx context.Context, ls *ls.LanguageService, params *lsproto.ImplementationParams) (lsproto.ImplementationResponse, error) {
	// goToImplementation
	return ls.ProvideImplementations(ctx, params)
}

func (s *Server) handleCompletion(ctx context.Context, languageService *ls.LanguageService, params *lsproto.CompletionParams) (lsproto.CompletionResponse, error) {
	return languageService.ProvideCompletion(
		ctx,
		params.TextDocument.Uri,
		params.Position,
		params.Context,
		getCompletionClientCapabilities(s.initializeParams),
	)
}

func (s *Server) handleCompletionItemResolve(ctx context.Context, params *lsproto.CompletionItem, reqMsg *lsproto.RequestMessage) (lsproto.CompletionResolveResponse, error) {
	data, err := ls.GetCompletionItemData(params)
	if err != nil {
		return nil, err
	}
	languageService, err := s.session.GetLanguageService(ctx, lsconv.FileNameToDocumentURI(data.FileName))
	if err != nil {
		return nil, err
	}
	defer s.recover(reqMsg)
	return languageService.ResolveCompletionItem(
		ctx,
		params,
		data,
		getCompletionClientCapabilities(s.initializeParams),
	)
}

func (s *Server) handleDocumentFormat(ctx context.Context, ls *ls.LanguageService, params *lsproto.DocumentFormattingParams) (lsproto.DocumentFormattingResponse, error) {
	return ls.ProvideFormatDocument(
		ctx,
		params.TextDocument.Uri,
		params.Options,
	)
}

func (s *Server) handleDocumentRangeFormat(ctx context.Context, ls *ls.LanguageService, params *lsproto.DocumentRangeFormattingParams) (lsproto.DocumentRangeFormattingResponse, error) {
	return ls.ProvideFormatDocumentRange(
		ctx,
		params.TextDocument.Uri,
		params.Options,
		params.Range,
	)
}

func (s *Server) handleDocumentOnTypeFormat(ctx context.Context, ls *ls.LanguageService, params *lsproto.DocumentOnTypeFormattingParams) (lsproto.DocumentOnTypeFormattingResponse, error) {
	return ls.ProvideFormatDocumentOnType(
		ctx,
		params.TextDocument.Uri,
		params.Options,
		params.Position,
		params.Ch,
	)
}

func (s *Server) handleWorkspaceSymbol(ctx context.Context, params *lsproto.WorkspaceSymbolParams, reqMsg *lsproto.RequestMessage) (lsproto.WorkspaceSymbolResponse, error) {
	snapshot, release := s.session.Snapshot()
	defer release()
	defer s.recover(reqMsg)
	programs := core.Map(snapshot.ProjectCollection.Projects(), (*project.Project).GetProgram)
	return ls.ProvideWorkspaceSymbols(ctx, programs, snapshot.Converters(), params.Query)
}

func (s *Server) handleDocumentSymbol(ctx context.Context, ls *ls.LanguageService, params *lsproto.DocumentSymbolParams) (lsproto.DocumentSymbolResponse, error) {
	return ls.ProvideDocumentSymbols(ctx, params.TextDocument.Uri)
}

func (s *Server) handleRename(ctx context.Context, ls *ls.LanguageService, params *lsproto.RenameParams) (lsproto.RenameResponse, error) {
	return ls.ProvideRename(ctx, params)
}

func (s *Server) handleDocumentHighlight(ctx context.Context, ls *ls.LanguageService, params *lsproto.DocumentHighlightParams) (lsproto.DocumentHighlightResponse, error) {
	return ls.ProvideDocumentHighlights(ctx, params.TextDocument.Uri, params.Position)
}

func (s *Server) handleSelectionRange(ctx context.Context, ls *ls.LanguageService, params *lsproto.SelectionRangeParams) (lsproto.SelectionRangeResponse, error) {
	return ls.ProvideSelectionRanges(ctx, params)
}

func (s *Server) Log(msg ...any) {
	fmt.Fprintln(s.stderr, msg...)
}

// !!! temporary; remove when we have `handleDidChangeConfiguration`/implicit project config support
func (s *Server) SetCompilerOptionsForInferredProjects(ctx context.Context, options *core.CompilerOptions) {
	s.compilerOptionsForInferredProjects = options
	if s.session != nil {
		s.session.DidChangeCompilerOptionsForInferredProjects(ctx, options)
	}
}

// NpmInstall implements ata.NpmExecutor
func (s *Server) NpmInstall(cwd string, args []string) ([]byte, error) {
	return s.npmInstall(cwd, args)
}

func isBlockingMethod(method lsproto.Method) bool {
	switch method {
	case lsproto.MethodInitialize,
		lsproto.MethodInitialized,
		lsproto.MethodTextDocumentDidOpen,
		lsproto.MethodTextDocumentDidChange,
		lsproto.MethodTextDocumentDidSave,
		lsproto.MethodTextDocumentDidClose,
		lsproto.MethodWorkspaceDidChangeWatchedFiles,
		lsproto.MethodWorkspaceDidChangeConfiguration,
		lsproto.MethodWorkspaceConfiguration:
		return true
	}
	return false
}

func ptrTo[T any](v T) *T {
	return &v
}

func ptrIsTrue(v *bool) bool {
	if v == nil {
		return false
	}
	return *v
}

func shouldEnableWatch(params *lsproto.InitializeParams) bool {
	if params == nil || params.Capabilities == nil || params.Capabilities.Workspace == nil {
		return false
	}
	return params.Capabilities.Workspace.DidChangeWatchedFiles != nil &&
		ptrIsTrue(params.Capabilities.Workspace.DidChangeWatchedFiles.DynamicRegistration)
}

func getCompletionClientCapabilities(params *lsproto.InitializeParams) *lsproto.CompletionClientCapabilities {
	if params == nil || params.Capabilities == nil || params.Capabilities.TextDocument == nil {
		return nil
	}
	return params.Capabilities.TextDocument.Completion
}

<<<<<<< HEAD
func (s *Server) handleInlayHint(
	ctx context.Context,
	languageService *ls.LanguageService,
	params *lsproto.InlayHintParams,
) (lsproto.InlayHintResponse, error) {
	// !!! get user preferences
	return languageService.ProvideInlayHint(ctx, params, &lsutil.UserPreferences{})
=======
func getDefinitionClientSupportsLink(params *lsproto.InitializeParams) bool {
	if params == nil || params.Capabilities == nil || params.Capabilities.TextDocument == nil ||
		params.Capabilities.TextDocument.Definition == nil {
		return false
	}
	return ptrIsTrue(params.Capabilities.TextDocument.Definition.LinkSupport)
}

func getTypeDefinitionClientSupportsLink(params *lsproto.InitializeParams) bool {
	if params == nil || params.Capabilities == nil || params.Capabilities.TextDocument == nil ||
		params.Capabilities.TextDocument.TypeDefinition == nil {
		return false
	}
	return ptrIsTrue(params.Capabilities.TextDocument.TypeDefinition.LinkSupport)
>>>>>>> 363ffa18
}<|MERGE_RESOLUTION|>--- conflicted
+++ resolved
@@ -981,7 +981,6 @@
 	return params.Capabilities.TextDocument.Completion
 }
 
-<<<<<<< HEAD
 func (s *Server) handleInlayHint(
 	ctx context.Context,
 	languageService *ls.LanguageService,
@@ -989,7 +988,8 @@
 ) (lsproto.InlayHintResponse, error) {
 	// !!! get user preferences
 	return languageService.ProvideInlayHint(ctx, params, &lsutil.UserPreferences{})
-=======
+}
+
 func getDefinitionClientSupportsLink(params *lsproto.InitializeParams) bool {
 	if params == nil || params.Capabilities == nil || params.Capabilities.TextDocument == nil ||
 		params.Capabilities.TextDocument.Definition == nil {
@@ -1004,5 +1004,4 @@
 		return false
 	}
 	return ptrIsTrue(params.Capabilities.TextDocument.TypeDefinition.LinkSupport)
->>>>>>> 363ffa18
 }