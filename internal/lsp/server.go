package lsp

import (
	"context"
	"errors"
	"fmt"
	"io"
	"iter"
	"runtime/debug"
	"slices"
	"sync"
	"sync/atomic"
	"time"

	"github.com/go-json-experiment/json"
	"github.com/microsoft/typescript-go/internal/collections"
	"github.com/microsoft/typescript-go/internal/core"
	"github.com/microsoft/typescript-go/internal/jsonutil"
	"github.com/microsoft/typescript-go/internal/locale"
	"github.com/microsoft/typescript-go/internal/ls"
	"github.com/microsoft/typescript-go/internal/ls/lsconv"
	"github.com/microsoft/typescript-go/internal/lsp/lsproto"
	"github.com/microsoft/typescript-go/internal/project"
	"github.com/microsoft/typescript-go/internal/project/ata"
	"github.com/microsoft/typescript-go/internal/tspath"
	"github.com/microsoft/typescript-go/internal/vfs"
	"golang.org/x/sync/errgroup"
)

type ServerOptions struct {
	In  Reader
	Out Writer
	Err io.Writer

	Cwd                string
	FS                 vfs.FS
	DefaultLibraryPath string
	TypingsLocation    string
	ParseCache         *project.ParseCache
	NpmInstall         func(cwd string, args []string) ([]byte, error)
}

func NewServer(opts *ServerOptions) *Server {
	if opts.Cwd == "" {
		panic("Cwd is required")
	}

	s := &Server{
		r:                     opts.In,
		w:                     opts.Out,
		stderr:                opts.Err,
		requestQueue:          make(chan *lsproto.RequestMessage, 100),
		outgoingQueue:         make(chan *lsproto.Message, 100),
		pendingClientRequests: make(map[lsproto.ID]pendingClientRequest),
		pendingServerRequests: make(map[lsproto.ID]chan *lsproto.ResponseMessage),
		cwd:                   opts.Cwd,
		fs:                    opts.FS,
		defaultLibraryPath:    opts.DefaultLibraryPath,
		typingsLocation:       opts.TypingsLocation,
		parseCache:            opts.ParseCache,
		npmInstall:            opts.NpmInstall,
		initComplete:          make(chan struct{}),
	}
	s.logger = newLogger(s)

	return s
}

var (
	_ ata.NpmExecutor = (*Server)(nil)
	_ project.Client  = (*Server)(nil)
)

type pendingClientRequest struct {
	req    *lsproto.RequestMessage
	cancel context.CancelFunc
}

type Reader interface {
	Read() (*lsproto.Message, error)
}

type Writer interface {
	Write(msg *lsproto.Message) error
}

type lspReader struct {
	r *lsproto.BaseReader
}

type lspWriter struct {
	w *lsproto.BaseWriter
}

func (r *lspReader) Read() (*lsproto.Message, error) {
	data, err := r.r.Read()
	if err != nil {
		return nil, err
	}

	req := &lsproto.Message{}
	if err := json.Unmarshal(data, req); err != nil {
		return nil, fmt.Errorf("%w: %w", lsproto.ErrorCodeInvalidRequest, err)
	}

	return req, nil
}

func ToReader(r io.Reader) Reader {
	return &lspReader{r: lsproto.NewBaseReader(r)}
}

func (w *lspWriter) Write(msg *lsproto.Message) error {
	data, err := json.Marshal(msg)
	if err != nil {
		return fmt.Errorf("failed to marshal message: %w", err)
	}
	return w.w.Write(data)
}

func ToWriter(w io.Writer) Writer {
	return &lspWriter{w: lsproto.NewBaseWriter(w)}
}

var (
	_ Reader = (*lspReader)(nil)
	_ Writer = (*lspWriter)(nil)
)

type Server struct {
	r Reader
	w Writer

	stderr io.Writer

	logger                  *logger
	initStarted             atomic.Bool
	clientSeq               atomic.Int32
	requestQueue            chan *lsproto.RequestMessage
	outgoingQueue           chan *lsproto.Message
	pendingClientRequests   map[lsproto.ID]pendingClientRequest
	pendingClientRequestsMu sync.Mutex
	pendingServerRequests   map[lsproto.ID]chan *lsproto.ResponseMessage
	pendingServerRequestsMu sync.Mutex

	cwd                string
	fs                 vfs.FS
	defaultLibraryPath string
	typingsLocation    string

	initializeParams   *lsproto.InitializeParams
	clientCapabilities lsproto.ResolvedClientCapabilities
	positionEncoding   lsproto.PositionEncodingKind
	locale             locale.Locale

	watchEnabled bool
	watcherID    atomic.Uint32
	watchers     collections.SyncSet[project.WatcherID]

	session *project.Session

	// Test options for initializing session
	client project.Client

	// initComplete is closed when handleInitialized completes.
	// Used by tests to wait for full initialization.
	initComplete chan struct{}

	// !!! temporary; remove when we have `handleDidChangeConfiguration`/implicit project config support
	compilerOptionsForInferredProjects *core.CompilerOptions
	// parseCache can be passed in so separate tests can share ASTs
	parseCache *project.ParseCache

	npmInstall func(cwd string, args []string) ([]byte, error)
}

func (s *Server) Session() *project.Session { return s.session }

// InitComplete returns a channel that is closed when the server has finished
// processing the initialized notification, including the initial configuration
// exchange with the client.
func (s *Server) InitComplete() <-chan struct{} { return s.initComplete }

// WatchFiles implements project.Client.
func (s *Server) WatchFiles(ctx context.Context, id project.WatcherID, watchers []*lsproto.FileSystemWatcher) error {
	_, err := sendClientRequest(ctx, s, lsproto.ClientRegisterCapabilityInfo, &lsproto.RegistrationParams{
		Registrations: []*lsproto.Registration{
			{
				Id:     string(id),
				Method: string(lsproto.MethodWorkspaceDidChangeWatchedFiles),
				RegisterOptions: &lsproto.RegisterOptions{
					DidChangeWatchedFiles: &lsproto.DidChangeWatchedFilesRegistrationOptions{
						Watchers: watchers,
					},
				},
			},
		},
	})
	if err != nil {
		return fmt.Errorf("failed to register file watcher: %w", err)
	}

	s.watchers.Add(id)
	return nil
}

// UnwatchFiles implements project.Client.
func (s *Server) UnwatchFiles(ctx context.Context, id project.WatcherID) error {
	if s.watchers.Has(id) {
		_, err := sendClientRequest(ctx, s, lsproto.ClientUnregisterCapabilityInfo, &lsproto.UnregistrationParams{
			Unregisterations: []*lsproto.Unregistration{
				{
					Id:     string(id),
					Method: string(lsproto.MethodWorkspaceDidChangeWatchedFiles),
				},
			},
		})
		if err != nil {
			return fmt.Errorf("failed to unregister file watcher: %w", err)
		}

		s.watchers.Delete(id)
		return nil
	}

	return fmt.Errorf("no file watcher exists with ID %s", id)
}

// RefreshDiagnostics implements project.Client.
func (s *Server) RefreshDiagnostics(ctx context.Context) error {
	if !s.clientCapabilities.Workspace.Diagnostics.RefreshSupport {
		return nil
	}

	if _, err := sendClientRequest(ctx, s, lsproto.WorkspaceDiagnosticRefreshInfo, nil); err != nil {
		return fmt.Errorf("failed to refresh diagnostics: %w", err)
	}

	return nil
}

// PublishDiagnostics implements project.Client.
func (s *Server) PublishDiagnostics(ctx context.Context, params *lsproto.PublishDiagnosticsParams) error {
	notification := lsproto.TextDocumentPublishDiagnosticsInfo.NewNotificationMessage(params)
	s.outgoingQueue <- notification.Message()
	return nil
}

func (s *Server) RefreshInlayHints(ctx context.Context) error {
	if !s.clientCapabilities.Workspace.InlayHint.RefreshSupport {
		return nil
	}

	if _, err := sendClientRequest(ctx, s, lsproto.WorkspaceInlayHintRefreshInfo, nil); err != nil {
		return fmt.Errorf("failed to refresh inlay hints: %w", err)
	}
	return nil
}

func (s *Server) RefreshCodeLens(ctx context.Context) error {
	if !s.clientCapabilities.Workspace.CodeLens.RefreshSupport {
		return nil
	}

	if _, err := sendClientRequest(ctx, s, lsproto.WorkspaceCodeLensRefreshInfo, nil); err != nil {
		return fmt.Errorf("failed to refresh code lens: %w", err)
	}
	return nil
}

func (s *Server) RequestConfiguration(ctx context.Context) (*project.Config, error) {
	caps := lsproto.GetClientCapabilities(ctx)
	if !caps.Workspace.Configuration {
		// if no configuration request capapbility, return default preferences
		return project.NewConfig(s.session.NewUserPreferences()), nil
	}
	configs, err := sendClientRequest(ctx, s, lsproto.WorkspaceConfigurationInfo, &lsproto.ConfigurationParams{
		Items: []*lsproto.ConfigurationItem{
			{
				Section: ptrTo("typescript"),
			},
			{
				Section: ptrTo("ts"),
			},
			{
				Section: ptrTo("javascript"),
			},
			{
				Section: ptrTo("js"),
			},
		},
	})
	if err != nil {
<<<<<<< HEAD
		return &project.Config{}, fmt.Errorf("configure request failed: %w", err)
=======
		return nil, fmt.Errorf("configure request failed: %w", err)
	}
	s.logger.Infof("configuration: %+v, %T", configs, configs)
	userPreferences := s.session.NewUserPreferences()
	for _, item := range configs {
		if parsed := userPreferences.Parse(item); parsed != nil {
			return parsed, nil
		}
>>>>>>> 20bf4fc9
	}
	s.Log(fmt.Sprintf("\n\nconfiguration received: %+v, %T\n\n", configs, configs))
	return project.ParseConfiguration(configs), nil
}

func (s *Server) Run(ctx context.Context) error {
	g, ctx := errgroup.WithContext(ctx)
	g.Go(func() error { return s.dispatchLoop(ctx) })
	g.Go(func() error { return s.writeLoop(ctx) })

	// Don't run readLoop in the group, as it blocks on stdin read and cannot be cancelled.
	readLoopErr := make(chan error, 1)
	g.Go(func() error {
		select {
		case <-ctx.Done():
			return ctx.Err()
		case err := <-readLoopErr:
			return err
		}
	})
	go func() { readLoopErr <- s.readLoop(ctx) }()

	if err := g.Wait(); err != nil && !errors.Is(err, io.EOF) && ctx.Err() != nil {
		return err
	}
	return nil
}

func (s *Server) readLoop(ctx context.Context) error {
	for {
		if err := ctx.Err(); err != nil {
			return err
		}
		msg, err := s.read()
		if err != nil {
			if errors.Is(err, lsproto.ErrorCodeInvalidRequest) {
				s.sendError(nil, err)
				continue
			}
			return err
		}

		if s.initializeParams == nil && msg.Kind == lsproto.MessageKindRequest {
			req := msg.AsRequest()
			if req.Method == lsproto.MethodInitialize {
				resp, err := s.handleInitialize(ctx, req.Params.(*lsproto.InitializeParams), req)
				if err != nil {
					return err
				}
				s.sendResult(req.ID, resp)
			} else {
				s.sendError(req.ID, lsproto.ErrorCodeServerNotInitialized)
			}
			continue
		}

		if msg.Kind == lsproto.MessageKindResponse {
			resp := msg.AsResponse()
			s.pendingServerRequestsMu.Lock()
			if respChan, ok := s.pendingServerRequests[*resp.ID]; ok {
				respChan <- resp
				close(respChan)
				delete(s.pendingServerRequests, *resp.ID)
			}
			s.pendingServerRequestsMu.Unlock()
		} else {
			req := msg.AsRequest()
			if req.Method == lsproto.MethodCancelRequest {
				s.cancelRequest(req.Params.(*lsproto.CancelParams).Id)
			} else {
				s.requestQueue <- req
			}
		}
	}
}

func (s *Server) cancelRequest(rawID lsproto.IntegerOrString) {
	id := lsproto.NewID(rawID)
	s.pendingClientRequestsMu.Lock()
	defer s.pendingClientRequestsMu.Unlock()
	if pendingReq, ok := s.pendingClientRequests[*id]; ok {
		pendingReq.cancel()
		delete(s.pendingClientRequests, *id)
	}
}

func (s *Server) read() (*lsproto.Message, error) {
	return s.r.Read()
}

func (s *Server) dispatchLoop(ctx context.Context) error {
	ctx, lspExit := context.WithCancel(ctx)
	defer lspExit()
	for {
		select {
		case <-ctx.Done():
			return ctx.Err()
		case req := <-s.requestQueue:
			requestCtx := locale.WithLocale(ctx, s.locale)
			if req.ID != nil {
				var cancel context.CancelFunc
				requestCtx, cancel = context.WithCancel(core.WithRequestID(requestCtx, req.ID.String()))
				s.pendingClientRequestsMu.Lock()
				s.pendingClientRequests[*req.ID] = pendingClientRequest{
					req:    req,
					cancel: cancel,
				}
				s.pendingClientRequestsMu.Unlock()
			}

			handle := func() {
				if err := s.handleRequestOrNotification(requestCtx, req); err != nil {
					if errors.Is(err, context.Canceled) {
						s.sendError(req.ID, lsproto.ErrorCodeRequestCancelled)
					} else if errors.Is(err, io.EOF) {
						lspExit()
					} else {
						s.sendError(req.ID, err)
					}
				}

				if req.ID != nil {
					s.pendingClientRequestsMu.Lock()
					delete(s.pendingClientRequests, *req.ID)
					s.pendingClientRequestsMu.Unlock()
				}
			}

			if isBlockingMethod(req.Method) {
				handle()
			} else {
				go handle()
			}
		}
	}
}

func (s *Server) writeLoop(ctx context.Context) error {
	for {
		select {
		case <-ctx.Done():
			return ctx.Err()
		case msg := <-s.outgoingQueue:
			if err := s.w.Write(msg); err != nil {
				return fmt.Errorf("failed to write message: %w", err)
			}
		}
	}
}

func sendClientRequest[Req, Resp any](ctx context.Context, s *Server, info lsproto.RequestInfo[Req, Resp], params Req) (Resp, error) {
	id := lsproto.NewIDString(fmt.Sprintf("ts%d", s.clientSeq.Add(1)))
	req := info.NewRequestMessage(id, params)

	responseChan := make(chan *lsproto.ResponseMessage, 1)
	s.pendingServerRequestsMu.Lock()
	s.pendingServerRequests[*id] = responseChan
	s.pendingServerRequestsMu.Unlock()

	s.outgoingQueue <- req.Message()

	select {
	case <-ctx.Done():
		s.pendingServerRequestsMu.Lock()
		defer s.pendingServerRequestsMu.Unlock()
		if respChan, ok := s.pendingServerRequests[*id]; ok {
			close(respChan)
			delete(s.pendingServerRequests, *id)
		}
		return *new(Resp), ctx.Err()
	case resp := <-responseChan:
		if resp.Error != nil {
			return *new(Resp), fmt.Errorf("request failed: %s", resp.Error.String())
		}
		return info.UnmarshalResult(resp.Result)
	}
}

func (s *Server) sendResult(id *lsproto.ID, result any) {
	s.sendResponse(&lsproto.ResponseMessage{
		ID:     id,
		Result: result,
	})
}

func (s *Server) sendError(id *lsproto.ID, err error) {
	code := lsproto.ErrorCodeInternalError
	if errCode := lsproto.ErrorCode(0); errors.As(err, &errCode) {
		code = errCode
	}
	// TODO(jakebailey): error data
	s.sendResponse(&lsproto.ResponseMessage{
		ID: id,
		Error: &lsproto.ResponseError{
			Code:    int32(code),
			Message: err.Error(),
		},
	})
}

func (s *Server) sendResponse(resp *lsproto.ResponseMessage) {
	s.outgoingQueue <- resp.Message()
}

func (s *Server) handleRequestOrNotification(ctx context.Context, req *lsproto.RequestMessage) error {
	ctx = lsproto.WithClientCapabilities(ctx, &s.clientCapabilities)

	if handler := handlers()[req.Method]; handler != nil {
		return handler(s, ctx, req)
	}
	s.logger.Warn("unknown method", req.Method)
	if req.ID != nil {
		s.sendError(req.ID, lsproto.ErrorCodeInvalidRequest)
	}
	return nil
}

type handlerMap map[lsproto.Method]func(*Server, context.Context, *lsproto.RequestMessage) error

var handlers = sync.OnceValue(func() handlerMap {
	handlers := make(handlerMap)

	registerRequestHandler(handlers, lsproto.InitializeInfo, (*Server).handleInitialize)
	registerNotificationHandler(handlers, lsproto.InitializedInfo, (*Server).handleInitialized)
	registerRequestHandler(handlers, lsproto.ShutdownInfo, (*Server).handleShutdown)
	registerNotificationHandler(handlers, lsproto.ExitInfo, (*Server).handleExit)

	registerNotificationHandler(handlers, lsproto.WorkspaceDidChangeConfigurationInfo, (*Server).handleDidChangeWorkspaceConfiguration)
	registerNotificationHandler(handlers, lsproto.TextDocumentDidOpenInfo, (*Server).handleDidOpen)
	registerNotificationHandler(handlers, lsproto.TextDocumentDidChangeInfo, (*Server).handleDidChange)
	registerNotificationHandler(handlers, lsproto.TextDocumentDidSaveInfo, (*Server).handleDidSave)
	registerNotificationHandler(handlers, lsproto.TextDocumentDidCloseInfo, (*Server).handleDidClose)
	registerNotificationHandler(handlers, lsproto.WorkspaceDidChangeWatchedFilesInfo, (*Server).handleDidChangeWatchedFiles)
	registerNotificationHandler(handlers, lsproto.SetTraceInfo, (*Server).handleSetTrace)

	registerLanguageServiceDocumentRequestHandler(handlers, lsproto.TextDocumentDiagnosticInfo, (*Server).handleDocumentDiagnostic)
	registerLanguageServiceDocumentRequestHandler(handlers, lsproto.TextDocumentHoverInfo, (*Server).handleHover)
	registerLanguageServiceDocumentRequestHandler(handlers, lsproto.TextDocumentDefinitionInfo, (*Server).handleDefinition)
	registerLanguageServiceDocumentRequestHandler(handlers, lsproto.TextDocumentTypeDefinitionInfo, (*Server).handleTypeDefinition)
	registerLanguageServiceDocumentRequestHandler(handlers, lsproto.TextDocumentCompletionInfo, (*Server).handleCompletion)
	registerLanguageServiceDocumentRequestHandler(handlers, lsproto.TextDocumentSignatureHelpInfo, (*Server).handleSignatureHelp)
	registerLanguageServiceDocumentRequestHandler(handlers, lsproto.TextDocumentFormattingInfo, (*Server).handleDocumentFormat)
	registerLanguageServiceDocumentRequestHandler(handlers, lsproto.TextDocumentRangeFormattingInfo, (*Server).handleDocumentRangeFormat)
	registerLanguageServiceDocumentRequestHandler(handlers, lsproto.TextDocumentOnTypeFormattingInfo, (*Server).handleDocumentOnTypeFormat)
	registerLanguageServiceDocumentRequestHandler(handlers, lsproto.TextDocumentDocumentSymbolInfo, (*Server).handleDocumentSymbol)
	registerLanguageServiceDocumentRequestHandler(handlers, lsproto.TextDocumentDocumentHighlightInfo, (*Server).handleDocumentHighlight)
	registerLanguageServiceDocumentRequestHandler(handlers, lsproto.TextDocumentSelectionRangeInfo, (*Server).handleSelectionRange)
	registerLanguageServiceDocumentRequestHandler(handlers, lsproto.TextDocumentInlayHintInfo, (*Server).handleInlayHint)
	registerLanguageServiceDocumentRequestHandler(handlers, lsproto.TextDocumentCodeLensInfo, (*Server).handleCodeLens)
	registerLanguageServiceDocumentRequestHandler(handlers, lsproto.TextDocumentCodeActionInfo, (*Server).handleCodeAction)
	registerLanguageServiceDocumentRequestHandler(handlers, lsproto.TextDocumentPrepareCallHierarchyInfo, (*Server).handlePrepareCallHierarchy)
	registerLanguageServiceDocumentRequestHandler(handlers, lsproto.TextDocumentFoldingRangeInfo, (*Server).handleFoldingRange)

	registerMultiProjectReferenceRequestHandler(handlers, lsproto.TextDocumentReferencesInfo, (*ls.LanguageService).ProvideReferences)
	registerMultiProjectReferenceRequestHandler(handlers, lsproto.TextDocumentRenameInfo, (*ls.LanguageService).ProvideRename)
	registerMultiProjectReferenceRequestHandler(handlers, lsproto.TextDocumentImplementationInfo, (*ls.LanguageService).ProvideImplementations)

	registerRequestHandler(handlers, lsproto.CallHierarchyIncomingCallsInfo, (*Server).handleCallHierarchyIncomingCalls)
	registerRequestHandler(handlers, lsproto.CallHierarchyOutgoingCallsInfo, (*Server).handleCallHierarchyOutgoingCalls)

	registerRequestHandler(handlers, lsproto.WorkspaceSymbolInfo, (*Server).handleWorkspaceSymbol)
	registerRequestHandler(handlers, lsproto.CompletionItemResolveInfo, (*Server).handleCompletionItemResolve)
	registerRequestHandler(handlers, lsproto.CodeLensResolveInfo, (*Server).handleCodeLensResolve)

	return handlers
})

func registerNotificationHandler[Req any](handlers handlerMap, info lsproto.NotificationInfo[Req], fn func(*Server, context.Context, Req) error) {
	handlers[info.Method] = func(s *Server, ctx context.Context, req *lsproto.RequestMessage) error {
		if s.session == nil && req.Method != lsproto.MethodInitialized {
			return lsproto.ErrorCodeServerNotInitialized
		}

		var params Req
		// Ignore empty params; all generated params are either pointers or any.
		if req.Params != nil {
			params = req.Params.(Req)
		}
		if err := fn(s, ctx, params); err != nil {
			return err
		}
		return ctx.Err()
	}
}

func registerRequestHandler[Req, Resp any](
	handlers handlerMap,
	info lsproto.RequestInfo[Req, Resp],
	fn func(*Server, context.Context, Req, *lsproto.RequestMessage) (Resp, error),
) {
	handlers[info.Method] = func(s *Server, ctx context.Context, req *lsproto.RequestMessage) error {
		if s.session == nil && req.Method != lsproto.MethodInitialize {
			return lsproto.ErrorCodeServerNotInitialized
		}

		var params Req
		// Ignore empty params.
		if req.Params != nil {
			params = req.Params.(Req)
		}
		resp, err := fn(s, ctx, params, req)
		if err != nil {
			return err
		}
		if ctx.Err() != nil {
			return ctx.Err()
		}
		s.sendResult(req.ID, resp)
		return nil
	}
}

func registerLanguageServiceDocumentRequestHandler[Req lsproto.HasTextDocumentURI, Resp any](handlers handlerMap, info lsproto.RequestInfo[Req, Resp], fn func(*Server, context.Context, *ls.LanguageService, Req) (Resp, error)) {
	handlers[info.Method] = func(s *Server, ctx context.Context, req *lsproto.RequestMessage) error {
		var params Req
		// Ignore empty params.
		if req.Params != nil {
			params = req.Params.(Req)
		}
		ls, err := s.session.GetLanguageService(ctx, params.TextDocumentURI())
		if err != nil {
			return err
		}
		defer s.recover(req)
		resp, err := fn(s, ctx, ls, params)
		if err != nil {
			return err
		}
		if ctx.Err() != nil {
			return ctx.Err()
		}
		s.sendResult(req.ID, resp)
		return nil
	}
}

func registerMultiProjectReferenceRequestHandler[Req lsproto.HasTextDocumentPosition, Resp any](
	handlers handlerMap,
	info lsproto.RequestInfo[Req, Resp],
	fn func(*ls.LanguageService, context.Context, Req, ls.CrossProjectOrchestrator) (Resp, error),
) {
	handlers[info.Method] = func(s *Server, ctx context.Context, req *lsproto.RequestMessage) error {
		var params Req
		// Ignore empty params.
		if req.Params != nil {
			params = req.Params.(Req)
		}
		// !!! sheetal: multiple projects that contain the file through symlinks
		defaultLs, orchestrator, err := s.getLanguageServiceAndCrossProjectOrchestrator(ctx, params.TextDocumentURI(), req)
		if err != nil {
			return err
		}
		defer s.recover(req)
		resp, err := fn(defaultLs, ctx, params, orchestrator)
		if err != nil {
			return err
		}
		s.sendResult(req.ID, resp)
		return nil
	}
}

type crossProjectOrchestrator struct {
	server         *Server
	req            *lsproto.RequestMessage
	defaultProject *project.Project
	allProjects    []ls.Project
}

var _ ls.CrossProjectOrchestrator = (*crossProjectOrchestrator)(nil)

func (c *crossProjectOrchestrator) GetDefaultProject() ls.Project {
	return c.defaultProject
}

func (c *crossProjectOrchestrator) GetAllProjectsForInitialRequest() []ls.Project {
	return c.allProjects
}

func (c *crossProjectOrchestrator) GetLanguageServiceForProjectWithFile(ctx context.Context, p ls.Project, uri lsproto.DocumentUri) *ls.LanguageService {
	return c.server.session.GetLanguageServiceForProjectWithFile(ctx, p.(*project.Project), uri)
}

func (c *crossProjectOrchestrator) GetProjectsForFile(ctx context.Context, uri lsproto.DocumentUri) ([]ls.Project, error) {
	return c.server.session.GetProjectsForFile(ctx, uri)
}

func (c *crossProjectOrchestrator) GetProjectsLoadingProjectTree(ctx context.Context, requestedProjectTrees *collections.Set[tspath.Path]) iter.Seq[ls.Project] {
	return func(yield func(ls.Project) bool) {
		for _, p := range c.server.session.GetSnapshotLoadingProjectTree(ctx, requestedProjectTrees).ProjectCollection.Projects() {
			if !yield(p) {
				return
			}
		}
	}
}

func (s *Server) getLanguageServiceAndCrossProjectOrchestrator(ctx context.Context, uri lsproto.DocumentUri, req *lsproto.RequestMessage) (*ls.LanguageService, ls.CrossProjectOrchestrator, error) {
	defaultProject, defaultLs, allProjects, err := s.session.GetLanguageServiceAndProjectsForFile(ctx, uri)
	var orchestrator ls.CrossProjectOrchestrator
	if err == nil {
		orchestrator = &crossProjectOrchestrator{s, req, defaultProject, allProjects}
	}
	return defaultLs, orchestrator, err
}

func (s *Server) recover(req *lsproto.RequestMessage) {
	if r := recover(); r != nil {
		stack := debug.Stack()
		s.logger.Errorf("panic handling request %s: %v\n%s", req.Method, r, string(stack))
		if req.ID != nil {
			s.sendError(req.ID, fmt.Errorf("%w: panic handling request %s: %v", lsproto.ErrorCodeInternalError, req.Method, r))
		} else {
			s.logger.Error("unhandled panic in notification", req.Method, r)
		}
	}
}

func (s *Server) handleInitialize(ctx context.Context, params *lsproto.InitializeParams, _ *lsproto.RequestMessage) (lsproto.InitializeResponse, error) {
	if s.initializeParams != nil {
		return nil, lsproto.ErrorCodeInvalidRequest
	}

	s.initStarted.Store(true)

	s.initializeParams = params
	s.clientCapabilities = lsproto.ResolveClientCapabilities(params.Capabilities)

	capabilitiesJSON, err := jsonutil.MarshalIndent(&s.clientCapabilities, "", "\t")
	if err != nil {
		return nil, err
	}
	s.logger.Info("Resolved client capabilities: " + string(capabilitiesJSON))

	s.positionEncoding = lsproto.PositionEncodingKindUTF16
	if slices.Contains(s.clientCapabilities.General.PositionEncodings, lsproto.PositionEncodingKindUTF8) {
		s.positionEncoding = lsproto.PositionEncodingKindUTF8
	}

	if s.initializeParams.Locale != nil {
		s.locale, _ = locale.Parse(*s.initializeParams.Locale)
	}

	if s.initializeParams.Trace != nil && *s.initializeParams.Trace == "verbose" {
		s.logger.SetVerbose(true)
	}

	response := &lsproto.InitializeResult{
		ServerInfo: &lsproto.ServerInfo{
			Name:    "typescript-go",
			Version: ptrTo(core.Version()),
		},
		Capabilities: &lsproto.ServerCapabilities{
			PositionEncoding: ptrTo(s.positionEncoding),
			TextDocumentSync: &lsproto.TextDocumentSyncOptionsOrKind{
				Options: &lsproto.TextDocumentSyncOptions{
					OpenClose: ptrTo(true),
					Change:    ptrTo(lsproto.TextDocumentSyncKindIncremental),
					Save: &lsproto.BooleanOrSaveOptions{
						Boolean: ptrTo(true),
					},
				},
			},
			HoverProvider: &lsproto.BooleanOrHoverOptions{
				Boolean: ptrTo(true),
			},
			DefinitionProvider: &lsproto.BooleanOrDefinitionOptions{
				Boolean: ptrTo(true),
			},
			TypeDefinitionProvider: &lsproto.BooleanOrTypeDefinitionOptionsOrTypeDefinitionRegistrationOptions{
				Boolean: ptrTo(true),
			},
			ReferencesProvider: &lsproto.BooleanOrReferenceOptions{
				Boolean: ptrTo(true),
			},
			ImplementationProvider: &lsproto.BooleanOrImplementationOptionsOrImplementationRegistrationOptions{
				Boolean: ptrTo(true),
			},
			DiagnosticProvider: &lsproto.DiagnosticOptionsOrRegistrationOptions{
				Options: &lsproto.DiagnosticOptions{
					InterFileDependencies: true,
				},
			},
			CompletionProvider: &lsproto.CompletionOptions{
				TriggerCharacters: &ls.TriggerCharacters,
				ResolveProvider:   ptrTo(true),
				// !!! other options
			},
			SignatureHelpProvider: &lsproto.SignatureHelpOptions{
				TriggerCharacters: &[]string{"(", ","},
			},
			DocumentFormattingProvider: &lsproto.BooleanOrDocumentFormattingOptions{
				Boolean: ptrTo(true),
			},
			DocumentRangeFormattingProvider: &lsproto.BooleanOrDocumentRangeFormattingOptions{
				Boolean: ptrTo(true),
			},
			DocumentOnTypeFormattingProvider: &lsproto.DocumentOnTypeFormattingOptions{
				FirstTriggerCharacter: "{",
				MoreTriggerCharacter:  &[]string{"}", ";", "\n"},
			},
			WorkspaceSymbolProvider: &lsproto.BooleanOrWorkspaceSymbolOptions{
				Boolean: ptrTo(true),
			},
			DocumentSymbolProvider: &lsproto.BooleanOrDocumentSymbolOptions{
				Boolean: ptrTo(true),
			},
			FoldingRangeProvider: &lsproto.BooleanOrFoldingRangeOptionsOrFoldingRangeRegistrationOptions{
				Boolean: ptrTo(true),
			},
			RenameProvider: &lsproto.BooleanOrRenameOptions{
				Boolean: ptrTo(true),
			},
			DocumentHighlightProvider: &lsproto.BooleanOrDocumentHighlightOptions{
				Boolean: ptrTo(true),
			},
			SelectionRangeProvider: &lsproto.BooleanOrSelectionRangeOptionsOrSelectionRangeRegistrationOptions{
				Boolean: ptrTo(true),
			},
			InlayHintProvider: &lsproto.BooleanOrInlayHintOptionsOrInlayHintRegistrationOptions{
				Boolean: ptrTo(true),
			},
			CodeLensProvider: &lsproto.CodeLensOptions{
				ResolveProvider: ptrTo(true),
			},
			CodeActionProvider: &lsproto.BooleanOrCodeActionOptions{
				CodeActionOptions: &lsproto.CodeActionOptions{
					CodeActionKinds: &[]lsproto.CodeActionKind{
						lsproto.CodeActionKindQuickFix,
					},
				},
			},
			CallHierarchyProvider: &lsproto.BooleanOrCallHierarchyOptionsOrCallHierarchyRegistrationOptions{
				Boolean: ptrTo(true),
			},
		},
	}

	return response, nil
}

func (s *Server) handleInitialized(ctx context.Context, params *lsproto.InitializedParams) error {
	if s.clientCapabilities.Workspace.DidChangeWatchedFiles.DynamicRegistration {
		s.watchEnabled = true
	}

	cwd := s.cwd
	if s.clientCapabilities.Workspace.WorkspaceFolders &&
		s.initializeParams.WorkspaceFolders != nil &&
		s.initializeParams.WorkspaceFolders.WorkspaceFolders != nil &&
		len(*s.initializeParams.WorkspaceFolders.WorkspaceFolders) == 1 {
		cwd = lsproto.DocumentUri((*s.initializeParams.WorkspaceFolders.WorkspaceFolders)[0].Uri).FileName()
	} else if s.initializeParams.RootUri.DocumentUri != nil {
		cwd = s.initializeParams.RootUri.DocumentUri.FileName()
	} else if s.initializeParams.RootPath != nil && s.initializeParams.RootPath.String != nil {
		cwd = *s.initializeParams.RootPath.String
	}
	if !tspath.PathIsAbsolute(cwd) {
		cwd = s.cwd
	}

	var disablePushDiagnostics bool
	if s.initializeParams != nil && s.initializeParams.InitializationOptions != nil {
		if s.initializeParams.InitializationOptions.DisablePushDiagnostics != nil {
			disablePushDiagnostics = *s.initializeParams.InitializationOptions.DisablePushDiagnostics
		}
	}

	s.session = project.NewSession(&project.SessionInit{
		Options: &project.SessionOptions{
			CurrentDirectory:       cwd,
			DefaultLibraryPath:     s.defaultLibraryPath,
			TypingsLocation:        s.typingsLocation,
			PositionEncoding:       s.positionEncoding,
			WatchEnabled:           s.watchEnabled,
			LoggingEnabled:         true,
			DebounceDelay:          500 * time.Millisecond,
			PushDiagnosticsEnabled: !disablePushDiagnostics,
			Locale:                 s.locale,
		},
		FS:          s.fs,
		Logger:      s.logger,
		Client:      s,
		NpmExecutor: s,
		ParseCache:  s.parseCache,
	})

	userPreferences, err := s.RequestConfiguration(ctx)
	if err != nil {
		return err
	}
	s.session.InitializeWithConfig(userPreferences)

	_, err = sendClientRequest(ctx, s, lsproto.ClientRegisterCapabilityInfo, &lsproto.RegistrationParams{
		Registrations: []*lsproto.Registration{
			{
				Id:     "typescript-config-watch-id",
				Method: string(lsproto.MethodWorkspaceDidChangeConfiguration),
				RegisterOptions: &lsproto.RegisterOptions{
					DidChangeConfiguration: &lsproto.DidChangeConfigurationRegistrationOptions{
						Section: &lsproto.StringOrStrings{
							// !!! Both the 'javascript' and 'js/ts' scopes need to be watched for settings as well.
							Strings: &[]string{"typescript"},
						},
					},
				},
			},
		},
	})
	if err != nil {
		return fmt.Errorf("failed to register configuration change watcher: %w", err)
	}

	// !!! temporary.
	// Remove when we have `handleDidChangeConfiguration`/implicit project config support
	// derived from 'js/ts.implicitProjectConfig.*'.
	if s.compilerOptionsForInferredProjects != nil {
		s.session.DidChangeCompilerOptionsForInferredProjects(ctx, s.compilerOptionsForInferredProjects)
	}

	close(s.initComplete)
	return nil
}

func (s *Server) handleShutdown(ctx context.Context, params any, _ *lsproto.RequestMessage) (lsproto.ShutdownResponse, error) {
	s.session.Close()
	return lsproto.ShutdownResponse{}, nil
}

func (s *Server) handleExit(ctx context.Context, params any) error {
	return io.EOF
}

func (s *Server) handleDidChangeWorkspaceConfiguration(ctx context.Context, params *lsproto.DidChangeConfigurationParams) error {
	// !!! only implemented because needed for fourslash
	if params.Settings == nil {
		return nil
	} else if settings, ok := params.Settings.([]any); ok {
		s.session.Configure(project.ParseConfiguration(settings))
	} else if settings, ok := params.Settings.(map[string]any); ok {
		s.session.Configure(project.ParseConfiguration([]any{settings["typescript"], settings["ts"], settings["javascript"], settings["js"]}))
	}
	return nil
}

func (s *Server) handleDidOpen(ctx context.Context, params *lsproto.DidOpenTextDocumentParams) error {
	s.session.DidOpenFile(ctx, params.TextDocument.Uri, params.TextDocument.Version, params.TextDocument.Text, params.TextDocument.LanguageId)
	return nil
}

func (s *Server) handleDidChange(ctx context.Context, params *lsproto.DidChangeTextDocumentParams) error {
	s.session.DidChangeFile(ctx, params.TextDocument.Uri, params.TextDocument.Version, params.ContentChanges)
	return nil
}

func (s *Server) handleDidSave(ctx context.Context, params *lsproto.DidSaveTextDocumentParams) error {
	s.session.DidSaveFile(ctx, params.TextDocument.Uri)
	return nil
}

func (s *Server) handleDidClose(ctx context.Context, params *lsproto.DidCloseTextDocumentParams) error {
	s.session.DidCloseFile(ctx, params.TextDocument.Uri)
	return nil
}

func (s *Server) handleDidChangeWatchedFiles(ctx context.Context, params *lsproto.DidChangeWatchedFilesParams) error {
	s.session.DidChangeWatchedFiles(ctx, params.Changes)
	return nil
}

func (s *Server) handleSetTrace(ctx context.Context, params *lsproto.SetTraceParams) error {
	switch params.Value {
	case "verbose":
		s.logger.SetVerbose(true)
	case "messages":
		s.logger.SetVerbose(false)
	case "off":
		// !!! logging cannot be completely turned off for now
		s.logger.SetVerbose(false)
	default:
		return fmt.Errorf("unknown trace value: %s", params.Value)
	}
	return nil
}

func (s *Server) handleDocumentDiagnostic(ctx context.Context, ls *ls.LanguageService, params *lsproto.DocumentDiagnosticParams) (lsproto.DocumentDiagnosticResponse, error) {
	return ls.ProvideDiagnostics(ctx, params.TextDocument.Uri)
}

func (s *Server) handleHover(ctx context.Context, ls *ls.LanguageService, params *lsproto.HoverParams) (lsproto.HoverResponse, error) {
	return ls.ProvideHover(ctx, params.TextDocument.Uri, params.Position)
}

func (s *Server) handleSignatureHelp(ctx context.Context, languageService *ls.LanguageService, params *lsproto.SignatureHelpParams) (lsproto.SignatureHelpResponse, error) {
	return languageService.ProvideSignatureHelp(
		ctx,
		params.TextDocument.Uri,
		params.Position,
		params.Context,
	)
}

func (s *Server) handleFoldingRange(ctx context.Context, ls *ls.LanguageService, params *lsproto.FoldingRangeParams) (lsproto.FoldingRangeResponse, error) {
	return ls.ProvideFoldingRange(ctx, params.TextDocument.Uri)
}

func (s *Server) handleDefinition(ctx context.Context, ls *ls.LanguageService, params *lsproto.DefinitionParams) (lsproto.DefinitionResponse, error) {
	return ls.ProvideDefinition(ctx, params.TextDocument.Uri, params.Position)
}

func (s *Server) handleTypeDefinition(ctx context.Context, ls *ls.LanguageService, params *lsproto.TypeDefinitionParams) (lsproto.TypeDefinitionResponse, error) {
	return ls.ProvideTypeDefinition(ctx, params.TextDocument.Uri, params.Position)
}

func (s *Server) handleCompletion(ctx context.Context, languageService *ls.LanguageService, params *lsproto.CompletionParams) (lsproto.CompletionResponse, error) {
	return languageService.ProvideCompletion(
		ctx,
		params.TextDocument.Uri,
		params.Position,
		params.Context,
	)
}

func (s *Server) handleCompletionItemResolve(ctx context.Context, params *lsproto.CompletionItem, reqMsg *lsproto.RequestMessage) (lsproto.CompletionResolveResponse, error) {
	data := params.Data
	languageService, err := s.session.GetLanguageService(ctx, lsconv.FileNameToDocumentURI(data.FileName))
	if err != nil {
		return nil, err
	}
	defer s.recover(reqMsg)
	return languageService.ResolveCompletionItem(
		ctx,
		params,
		data,
	)
}

func (s *Server) handleDocumentFormat(ctx context.Context, ls *ls.LanguageService, params *lsproto.DocumentFormattingParams) (lsproto.DocumentFormattingResponse, error) {
	return ls.ProvideFormatDocument(
		ctx,
		params.TextDocument.Uri,
		params.Options,
	)
}

func (s *Server) handleDocumentRangeFormat(ctx context.Context, ls *ls.LanguageService, params *lsproto.DocumentRangeFormattingParams) (lsproto.DocumentRangeFormattingResponse, error) {
	return ls.ProvideFormatDocumentRange(
		ctx,
		params.TextDocument.Uri,
		params.Options,
		params.Range,
	)
}

func (s *Server) handleDocumentOnTypeFormat(ctx context.Context, ls *ls.LanguageService, params *lsproto.DocumentOnTypeFormattingParams) (lsproto.DocumentOnTypeFormattingResponse, error) {
	return ls.ProvideFormatDocumentOnType(
		ctx,
		params.TextDocument.Uri,
		params.Options,
		params.Position,
		params.Ch,
	)
}

func (s *Server) handleWorkspaceSymbol(ctx context.Context, params *lsproto.WorkspaceSymbolParams, reqMsg *lsproto.RequestMessage) (lsproto.WorkspaceSymbolResponse, error) {
	snapshot := s.session.GetSnapshotLoadingProjectTree(ctx, nil)
	defer s.recover(reqMsg)

	programs := core.Map(snapshot.ProjectCollection.Projects(), (*project.Project).GetProgram)
	return ls.ProvideWorkspaceSymbols(
		ctx,
		programs,
		snapshot.Converters(),
		snapshot.UserPreferences(),
		params.Query)
}

func (s *Server) handleDocumentSymbol(ctx context.Context, ls *ls.LanguageService, params *lsproto.DocumentSymbolParams) (lsproto.DocumentSymbolResponse, error) {
	return ls.ProvideDocumentSymbols(ctx, params.TextDocument.Uri)
}

func (s *Server) handleDocumentHighlight(ctx context.Context, ls *ls.LanguageService, params *lsproto.DocumentHighlightParams) (lsproto.DocumentHighlightResponse, error) {
	return ls.ProvideDocumentHighlights(ctx, params.TextDocument.Uri, params.Position)
}

func (s *Server) handleSelectionRange(ctx context.Context, ls *ls.LanguageService, params *lsproto.SelectionRangeParams) (lsproto.SelectionRangeResponse, error) {
	return ls.ProvideSelectionRanges(ctx, params)
}

func (s *Server) handleCodeAction(ctx context.Context, ls *ls.LanguageService, params *lsproto.CodeActionParams) (lsproto.CodeActionResponse, error) {
	return ls.ProvideCodeActions(ctx, params)
}

func (s *Server) handleInlayHint(
	ctx context.Context,
	languageService *ls.LanguageService,
	params *lsproto.InlayHintParams,
) (lsproto.InlayHintResponse, error) {
	return languageService.ProvideInlayHint(ctx, params)
}

func (s *Server) handleCodeLens(ctx context.Context, ls *ls.LanguageService, params *lsproto.CodeLensParams) (lsproto.CodeLensResponse, error) {
	return ls.ProvideCodeLenses(ctx, params.TextDocument.Uri)
}

func (s *Server) handleCodeLensResolve(ctx context.Context, codeLens *lsproto.CodeLens, reqMsg *lsproto.RequestMessage) (*lsproto.CodeLens, error) {
	defaultLs, orchestrator, err := s.getLanguageServiceAndCrossProjectOrchestrator(ctx, codeLens.Data.Uri, reqMsg)
	if ctx.Err() != nil {
		return nil, ctx.Err()
	}
	if err != nil {
		// This can happen if a codeLens/resolve request comes in after a program change.
		// While it's true that handlers should latch onto a specific snapshot
		// while processing requests, we just set `Data.Uri` based on
		// some older snapshot's contents. The content could have been modified,
		// or the file itself could have been removed from the session entirely.
		// Note this won't bail out on every change, but will prevent crashing
		// based on non-existent files and line maps from shortened files.
		return codeLens, lsproto.ErrorCodeContentModified
	}
	defer s.recover(reqMsg)
	return defaultLs.ResolveCodeLens(
		ctx,
		codeLens,
		s.initializeParams.InitializationOptions.CodeLensShowLocationsCommandName,
		orchestrator,
	)
}

func (s *Server) handlePrepareCallHierarchy(
	ctx context.Context,
	languageService *ls.LanguageService,
	params *lsproto.CallHierarchyPrepareParams,
) (lsproto.CallHierarchyPrepareResponse, error) {
	return languageService.ProvidePrepareCallHierarchy(ctx, params.TextDocument.Uri, params.Position)
}

func (s *Server) handleCallHierarchyIncomingCalls(
	ctx context.Context,
	params *lsproto.CallHierarchyIncomingCallsParams,
	reqMsg *lsproto.RequestMessage,
) (lsproto.CallHierarchyIncomingCallsResponse, error) {
	defaultLs, orchestrator, err := s.getLanguageServiceAndCrossProjectOrchestrator(ctx, params.Item.Uri, reqMsg)
	if err != nil {
		return lsproto.CallHierarchyIncomingCallsOrNull{}, err
	}
	return defaultLs.ProvideCallHierarchyIncomingCalls(ctx, params.Item, orchestrator)
}

func (s *Server) handleCallHierarchyOutgoingCalls(
	ctx context.Context,
	params *lsproto.CallHierarchyOutgoingCallsParams,
	_ *lsproto.RequestMessage,
) (lsproto.CallHierarchyOutgoingCallsResponse, error) {
	languageService, err := s.session.GetLanguageService(ctx, params.Item.Uri)
	if err != nil {
		return lsproto.CallHierarchyOutgoingCallsOrNull{}, err
	}
	return languageService.ProvideCallHierarchyOutgoingCalls(ctx, params.Item)
}

// !!! temporary; remove when we have `handleDidChangeConfiguration`/implicit project config support
func (s *Server) SetCompilerOptionsForInferredProjects(ctx context.Context, options *core.CompilerOptions) {
	s.compilerOptionsForInferredProjects = options
	if s.session != nil {
		s.session.DidChangeCompilerOptionsForInferredProjects(ctx, options)
	}
}

// NpmInstall implements ata.NpmExecutor
func (s *Server) NpmInstall(cwd string, args []string) ([]byte, error) {
	return s.npmInstall(cwd, args)
}

func isBlockingMethod(method lsproto.Method) bool {
	switch method {
	case lsproto.MethodInitialize,
		lsproto.MethodInitialized,
		lsproto.MethodTextDocumentDidOpen,
		lsproto.MethodTextDocumentDidChange,
		lsproto.MethodTextDocumentDidSave,
		lsproto.MethodTextDocumentDidClose,
		lsproto.MethodWorkspaceDidChangeWatchedFiles,
		lsproto.MethodWorkspaceDidChangeConfiguration,
		lsproto.MethodWorkspaceConfiguration:
		return true
	}
	return false
}

func ptrTo[T any](v T) *T {
	return &v
}<|MERGE_RESOLUTION|>--- conflicted
+++ resolved
@@ -291,21 +291,18 @@
 		},
 	})
 	if err != nil {
-<<<<<<< HEAD
 		return &project.Config{}, fmt.Errorf("configure request failed: %w", err)
-=======
-		return nil, fmt.Errorf("configure request failed: %w", err)
-	}
+	}
+	s.Log(fmt.Sprintf("\n\nconfiguration received: %+v, %T\n\n", configs, configs))
+	return project.ParseConfiguration(configs), nil
 	s.logger.Infof("configuration: %+v, %T", configs, configs)
 	userPreferences := s.session.NewUserPreferences()
 	for _, item := range configs {
 		if parsed := userPreferences.Parse(item); parsed != nil {
 			return parsed, nil
 		}
->>>>>>> 20bf4fc9
-	}
-	s.Log(fmt.Sprintf("\n\nconfiguration received: %+v, %T\n\n", configs, configs))
-	return project.ParseConfiguration(configs), nil
+	}
+	return userPreferences, nil
 }
 
 func (s *Server) Run(ctx context.Context) error {
