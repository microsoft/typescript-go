package lsp

import (
	"context"
	"errors"
	"fmt"
	// "go/printer"
	"io"
	"os"
	"os/exec"
	"os/signal"
	"runtime/debug"
	"slices"
	"sync"
	"sync/atomic"
	"syscall"
	"time"

	"github.com/go-json-experiment/json"
	"github.com/microsoft/typescript-go/internal/collections"
	"github.com/microsoft/typescript-go/internal/core"
	"github.com/microsoft/typescript-go/internal/ls"
	"github.com/microsoft/typescript-go/internal/lsp/lsproto"
	"github.com/microsoft/typescript-go/internal/project"
	"github.com/microsoft/typescript-go/internal/project/ata"
	"github.com/microsoft/typescript-go/internal/project/logging"
	"github.com/microsoft/typescript-go/internal/tspath"
	"github.com/microsoft/typescript-go/internal/vfs"
	"golang.org/x/sync/errgroup"
	"golang.org/x/text/language"
)

type ServerOptions struct {
	In  Reader
	Out Writer
	Err io.Writer

	Cwd                string
	FS                 vfs.FS
	DefaultLibraryPath string
	TypingsLocation    string
	ParseCache         *project.ParseCache
}

func NewServer(opts *ServerOptions) *Server {
	if opts.Cwd == "" {
		panic("Cwd is required")
	}
	return &Server{
		r:                     opts.In,
		w:                     opts.Out,
		stderr:                opts.Err,
		logger:                logging.NewLogger(opts.Err),
		requestQueue:          make(chan *lsproto.RequestMessage, 100),
		outgoingQueue:         make(chan *lsproto.Message, 100),
		pendingClientRequests: make(map[lsproto.ID]pendingClientRequest),
		pendingServerRequests: make(map[lsproto.ID]chan *lsproto.ResponseMessage),
		cwd:                   opts.Cwd,
		fs:                    opts.FS,
		defaultLibraryPath:    opts.DefaultLibraryPath,
		typingsLocation:       opts.TypingsLocation,
		parseCache:            opts.ParseCache,
	}
}

var (
	_ ata.NpmExecutor = (*Server)(nil)
	_ project.Client  = (*Server)(nil)
)

type pendingClientRequest struct {
	req    *lsproto.RequestMessage
	cancel context.CancelFunc
}

type Reader interface {
	Read() (*lsproto.Message, error)
}

type Writer interface {
	Write(msg *lsproto.Message) error
}

type lspReader struct {
	r *lsproto.BaseReader
}

type lspWriter struct {
	w *lsproto.BaseWriter
}

func (r *lspReader) Read() (*lsproto.Message, error) {
	data, err := r.r.Read()
	if err != nil {
		return nil, err
	}

	req := &lsproto.Message{}
	if err := json.Unmarshal(data, req); err != nil {
		return nil, fmt.Errorf("%w: %w", lsproto.ErrInvalidRequest, err)
	}

	return req, nil
}

func ToReader(r io.Reader) Reader {
	return &lspReader{r: lsproto.NewBaseReader(r)}
}

func (w *lspWriter) Write(msg *lsproto.Message) error {
	data, err := json.Marshal(msg)
	if err != nil {
		return fmt.Errorf("failed to marshal message: %w", err)
	}
	return w.w.Write(data)
}

func ToWriter(w io.Writer) Writer {
	return &lspWriter{w: lsproto.NewBaseWriter(w)}
}

var (
	_ Reader = (*lspReader)(nil)
	_ Writer = (*lspWriter)(nil)
)

type Server struct {
	r Reader
	w Writer

	stderr io.Writer

	logger                  logging.Logger
	clientSeq               atomic.Int32
	requestQueue            chan *lsproto.RequestMessage
	outgoingQueue           chan *lsproto.Message
	pendingClientRequests   map[lsproto.ID]pendingClientRequest
	pendingClientRequestsMu sync.Mutex
	pendingServerRequests   map[lsproto.ID]chan *lsproto.ResponseMessage
	pendingServerRequestsMu sync.Mutex

	cwd                string
	fs                 vfs.FS
	defaultLibraryPath string
	typingsLocation    string

	initializeParams *lsproto.InitializeParams
	positionEncoding lsproto.PositionEncodingKind
	locale           language.Tag

	watchEnabled bool
	watcherID    atomic.Uint32
	watchers     collections.SyncSet[project.WatcherID]

	session *project.Session

	// !!! temporary; remove when we have `handleDidChangeConfiguration`/implicit project config support
	compilerOptionsForInferredProjects *core.CompilerOptions
	// parseCache can be passed in so separate tests can share ASTs
	parseCache *project.ParseCache
}

// WatchFiles implements project.Client.
func (s *Server) WatchFiles(ctx context.Context, id project.WatcherID, watchers []*lsproto.FileSystemWatcher) error {
	_, err := s.sendRequest(ctx, lsproto.MethodClientRegisterCapability, &lsproto.RegistrationParams{
		Registrations: []*lsproto.Registration{
			{
				Id:     string(id),
				Method: string(lsproto.MethodWorkspaceDidChangeWatchedFiles),
				RegisterOptions: ptrTo(any(lsproto.DidChangeWatchedFilesRegistrationOptions{
					Watchers: watchers,
				})),
			},
		},
	})
	if err != nil {
		return fmt.Errorf("failed to register file watcher: %w", err)
	}

	s.watchers.Add(id)
	return nil
}

// UnwatchFiles implements project.Client.
func (s *Server) UnwatchFiles(ctx context.Context, id project.WatcherID) error {
	if s.watchers.Has(id) {
		_, err := s.sendRequest(ctx, lsproto.MethodClientUnregisterCapability, &lsproto.UnregistrationParams{
			Unregisterations: []*lsproto.Unregistration{
				{
					Id:     string(id),
					Method: string(lsproto.MethodWorkspaceDidChangeWatchedFiles),
				},
			},
		})
		if err != nil {
			return fmt.Errorf("failed to unregister file watcher: %w", err)
		}

		s.watchers.Delete(id)
		return nil
	}

	return fmt.Errorf("no file watcher exists with ID %s", id)
}

// RefreshDiagnostics implements project.Client.
func (s *Server) RefreshDiagnostics(ctx context.Context) error {
	if s.initializeParams.Capabilities == nil ||
		s.initializeParams.Capabilities.Workspace == nil ||
		s.initializeParams.Capabilities.Workspace.Diagnostics == nil ||
		!ptrIsTrue(s.initializeParams.Capabilities.Workspace.Diagnostics.RefreshSupport) {
		return nil
	}

	if _, err := s.sendRequest(ctx, lsproto.MethodWorkspaceDiagnosticRefresh, nil); err != nil {
		return fmt.Errorf("failed to refresh diagnostics: %w", err)
	}

	return nil
}

func (s *Server) RequestConfiguration(ctx context.Context) (*ls.UserPreferences, error) {
	result, err := s.sendRequest(ctx, lsproto.MethodWorkspaceConfiguration, &lsproto.ConfigurationParams{
		Items: []*lsproto.ConfigurationItem{
			{
				Section: ptrTo("typescript"),
			},
		},
	})
	if err != nil {
		return nil, fmt.Errorf("configure request failed: %w", err)
	}
	configs := result.([]any)
	s.Log(fmt.Sprintf("\n\nconfiguration: %+v, %T\n\n", configs, configs))
	userPreferences := ls.NewDefaultUserPreferences()
	for _, item := range configs {
		if parsed := userPreferences.Parse(item); parsed != nil {
			return parsed, nil
		}
	}
	return userPreferences, nil
}

func (s *Server) Run() error {
	ctx, stop := signal.NotifyContext(context.Background(), os.Interrupt, syscall.SIGTERM)
	defer stop()

	g, ctx := errgroup.WithContext(ctx)
	g.Go(func() error { return s.dispatchLoop(ctx) })
	g.Go(func() error { return s.writeLoop(ctx) })

	// Don't run readLoop in the group, as it blocks on stdin read and cannot be cancelled.
	readLoopErr := make(chan error, 1)
	g.Go(func() error {
		select {
		case <-ctx.Done():
			return ctx.Err()
		case err := <-readLoopErr:
			return err
		}
	})
	go func() { readLoopErr <- s.readLoop(ctx) }()

	if err := g.Wait(); err != nil && !errors.Is(err, io.EOF) && ctx.Err() != nil {
		return err
	}
	return nil
}

func (s *Server) readLoop(ctx context.Context) error {
	for {
		if err := ctx.Err(); err != nil {
			return err
		}
		msg, err := s.read()
		if err != nil {
			if errors.Is(err, lsproto.ErrInvalidRequest) {
				s.sendError(nil, err)
				continue
			}
			return err
		}

		if s.initializeParams == nil && msg.Kind == lsproto.MessageKindRequest {
			req := msg.AsRequest()
			if req.Method == lsproto.MethodInitialize {
				resp, err := s.handleInitialize(ctx, req.Params.(*lsproto.InitializeParams), req)
				if err != nil {
					return err
				}
				s.sendResult(req.ID, resp)
			} else {
				s.sendError(req.ID, lsproto.ErrServerNotInitialized)
			}
			continue
		}

		if msg.Kind == lsproto.MessageKindResponse {
			resp := msg.AsResponse()
			s.pendingServerRequestsMu.Lock()
			if respChan, ok := s.pendingServerRequests[*resp.ID]; ok {
				respChan <- resp
				close(respChan)
				delete(s.pendingServerRequests, *resp.ID)
			}
			s.pendingServerRequestsMu.Unlock()
		} else {
			req := msg.AsRequest()
			if req.Method == lsproto.MethodCancelRequest {
				s.cancelRequest(req.Params.(*lsproto.CancelParams).Id)
			} else {
				s.requestQueue <- req
			}
		}
	}
}

func (s *Server) cancelRequest(rawID lsproto.IntegerOrString) {
	id := lsproto.NewID(rawID)
	s.pendingClientRequestsMu.Lock()
	defer s.pendingClientRequestsMu.Unlock()
	if pendingReq, ok := s.pendingClientRequests[*id]; ok {
		pendingReq.cancel()
		delete(s.pendingClientRequests, *id)
	}
}

func (s *Server) read() (*lsproto.Message, error) {
	return s.r.Read()
}

func (s *Server) dispatchLoop(ctx context.Context) error {
	ctx, lspExit := context.WithCancel(ctx)
	defer lspExit()
	for {
		select {
		case <-ctx.Done():
			return ctx.Err()
		case req := <-s.requestQueue:
			requestCtx := core.WithLocale(ctx, s.locale)
			if req.ID != nil {
				var cancel context.CancelFunc
				requestCtx, cancel = context.WithCancel(core.WithRequestID(requestCtx, req.ID.String()))
				s.pendingClientRequestsMu.Lock()
				s.pendingClientRequests[*req.ID] = pendingClientRequest{
					req:    req,
					cancel: cancel,
				}
				s.pendingClientRequestsMu.Unlock()
			}

			handle := func() {
				if err := s.handleRequestOrNotification(requestCtx, req); err != nil {
					if errors.Is(err, context.Canceled) {
						s.sendError(req.ID, lsproto.ErrRequestCancelled)
					} else if errors.Is(err, io.EOF) {
						lspExit()
					} else {
						s.sendError(req.ID, err)
					}
				}

				if req.ID != nil {
					s.pendingClientRequestsMu.Lock()
					delete(s.pendingClientRequests, *req.ID)
					s.pendingClientRequestsMu.Unlock()
				}
			}

			if isBlockingMethod(req.Method) {
				handle()
			} else {
				go handle()
			}
		}
	}
}

func (s *Server) writeLoop(ctx context.Context) error {
	for {
		select {
		case <-ctx.Done():
			return ctx.Err()
		case msg := <-s.outgoingQueue:
			if err := s.w.Write(msg); err != nil {
				return fmt.Errorf("failed to write message: %w", err)
			}
		}
	}
}

func (s *Server) sendRequest(ctx context.Context, method lsproto.Method, params any) (any, error) {
	id := lsproto.NewIDString(fmt.Sprintf("ts%d", s.clientSeq.Add(1)))
	req := lsproto.NewRequestMessage(method, id, params)

	responseChan := make(chan *lsproto.ResponseMessage, 1)
	s.pendingServerRequestsMu.Lock()
	s.pendingServerRequests[*id] = responseChan
	s.pendingServerRequestsMu.Unlock()

	s.outgoingQueue <- req.Message()

	select {
	case <-ctx.Done():
		s.pendingServerRequestsMu.Lock()
		defer s.pendingServerRequestsMu.Unlock()
		if respChan, ok := s.pendingServerRequests[*id]; ok {
			close(respChan)
			delete(s.pendingServerRequests, *id)
		}
		return nil, ctx.Err()
	case resp := <-responseChan:
		if resp.Error != nil {
			return nil, fmt.Errorf("request failed: %s", resp.Error.String())
		}
		return resp.Result, nil
	}
}

func (s *Server) sendResult(id *lsproto.ID, result any) {
	s.sendResponse(&lsproto.ResponseMessage{
		ID:     id,
		Result: result,
	})
}

func (s *Server) sendError(id *lsproto.ID, err error) {
	code := lsproto.ErrInternalError.Code
	if errCode := (*lsproto.ErrorCode)(nil); errors.As(err, &errCode) {
		code = errCode.Code
	}
	// TODO(jakebailey): error data
	s.sendResponse(&lsproto.ResponseMessage{
		ID: id,
		Error: &lsproto.ResponseError{
			Code:    code,
			Message: err.Error(),
		},
	})
}

func (s *Server) sendResponse(resp *lsproto.ResponseMessage) {
	s.outgoingQueue <- resp.Message()
}

func (s *Server) handleRequestOrNotification(ctx context.Context, req *lsproto.RequestMessage) error {
	if handler := handlers()[req.Method]; handler != nil {
		return handler(s, ctx, req)
	}
	s.Log("unknown method", req.Method)
	if req.ID != nil {
		s.sendError(req.ID, lsproto.ErrInvalidRequest)
	}
	return nil
}

type handlerMap map[lsproto.Method]func(*Server, context.Context, *lsproto.RequestMessage) error

var handlers = sync.OnceValue(func() handlerMap {
	handlers := make(handlerMap)

	registerRequestHandler(handlers, lsproto.InitializeInfo, (*Server).handleInitialize)
	registerNotificationHandler(handlers, lsproto.InitializedInfo, (*Server).handleInitialized)
	registerRequestHandler(handlers, lsproto.ShutdownInfo, (*Server).handleShutdown)
	registerNotificationHandler(handlers, lsproto.ExitInfo, (*Server).handleExit)

	registerNotificationHandler(handlers, lsproto.WorkspaceDidChangeConfigurationInfo, (*Server).handleDidChangeWorkspaceConfiguration)
	registerNotificationHandler(handlers, lsproto.TextDocumentDidOpenInfo, (*Server).handleDidOpen)
	registerNotificationHandler(handlers, lsproto.TextDocumentDidChangeInfo, (*Server).handleDidChange)
	registerNotificationHandler(handlers, lsproto.TextDocumentDidSaveInfo, (*Server).handleDidSave)
	registerNotificationHandler(handlers, lsproto.TextDocumentDidCloseInfo, (*Server).handleDidClose)
	registerNotificationHandler(handlers, lsproto.WorkspaceDidChangeWatchedFilesInfo, (*Server).handleDidChangeWatchedFiles)
	registerNotificationHandler(handlers, lsproto.SetTraceInfo, (*Server).handleSetTrace)

	registerLanguageServiceDocumentRequestHandler(handlers, lsproto.TextDocumentDiagnosticInfo, (*Server).handleDocumentDiagnostic)
	registerLanguageServiceDocumentRequestHandler(handlers, lsproto.TextDocumentHoverInfo, (*Server).handleHover)
	registerLanguageServiceDocumentRequestHandler(handlers, lsproto.TextDocumentDefinitionInfo, (*Server).handleDefinition)
	registerLanguageServiceDocumentRequestHandler(handlers, lsproto.TextDocumentTypeDefinitionInfo, (*Server).handleTypeDefinition)
	registerLanguageServiceDocumentRequestHandler(handlers, lsproto.TextDocumentCompletionInfo, (*Server).handleCompletion)
	registerLanguageServiceDocumentRequestHandler(handlers, lsproto.TextDocumentReferencesInfo, (*Server).handleReferences)
	registerLanguageServiceDocumentRequestHandler(handlers, lsproto.TextDocumentImplementationInfo, (*Server).handleImplementations)
	registerLanguageServiceDocumentRequestHandler(handlers, lsproto.TextDocumentSignatureHelpInfo, (*Server).handleSignatureHelp)
	registerLanguageServiceDocumentRequestHandler(handlers, lsproto.TextDocumentFormattingInfo, (*Server).handleDocumentFormat)
	registerLanguageServiceDocumentRequestHandler(handlers, lsproto.TextDocumentRangeFormattingInfo, (*Server).handleDocumentRangeFormat)
	registerLanguageServiceDocumentRequestHandler(handlers, lsproto.TextDocumentOnTypeFormattingInfo, (*Server).handleDocumentOnTypeFormat)
	registerLanguageServiceDocumentRequestHandler(handlers, lsproto.TextDocumentDocumentSymbolInfo, (*Server).handleDocumentSymbol)
	registerLanguageServiceDocumentRequestHandler(handlers, lsproto.TextDocumentRenameInfo, (*Server).handleRename)
	registerLanguageServiceDocumentRequestHandler(handlers, lsproto.TextDocumentDocumentHighlightInfo, (*Server).handleDocumentHighlight)
	registerRequestHandler(handlers, lsproto.WorkspaceSymbolInfo, (*Server).handleWorkspaceSymbol)
	registerRequestHandler(handlers, lsproto.CompletionItemResolveInfo, (*Server).handleCompletionItemResolve)

	return handlers
})

func registerNotificationHandler[Req any](handlers handlerMap, info lsproto.NotificationInfo[Req], fn func(*Server, context.Context, Req) error) {
	handlers[info.Method] = func(s *Server, ctx context.Context, req *lsproto.RequestMessage) error {
		if s.session == nil && req.Method != lsproto.MethodInitialized {
			return lsproto.ErrServerNotInitialized
		}

		var params Req
		// Ignore empty params; all generated params are either pointers or any.
		if req.Params != nil {
			params = req.Params.(Req)
		}
		if err := fn(s, ctx, params); err != nil {
			return err
		}
		return ctx.Err()
	}
}

func registerRequestHandler[Req, Resp any](
	handlers handlerMap,
	info lsproto.RequestInfo[Req, Resp],
	fn func(*Server, context.Context, Req, *lsproto.RequestMessage) (Resp, error),
) {
	handlers[info.Method] = func(s *Server, ctx context.Context, req *lsproto.RequestMessage) error {
		if s.session == nil && req.Method != lsproto.MethodInitialize {
			return lsproto.ErrServerNotInitialized
		}

		var params Req
		// Ignore empty params.
		if req.Params != nil {
			params = req.Params.(Req)
		}
		resp, err := fn(s, ctx, params, req)
		if err != nil {
			return err
		}
		if ctx.Err() != nil {
			return ctx.Err()
		}
		s.sendResult(req.ID, resp)
		return nil
	}
}

func registerLanguageServiceDocumentRequestHandler[Req lsproto.HasTextDocumentURI, Resp any](handlers handlerMap, info lsproto.RequestInfo[Req, Resp], fn func(*Server, context.Context, *ls.LanguageService, Req) (Resp, error)) {
	handlers[info.Method] = func(s *Server, ctx context.Context, req *lsproto.RequestMessage) error {
		var params Req
		// Ignore empty params.
		if req.Params != nil {
			params = req.Params.(Req)
		}
		ls, err := s.session.GetLanguageService(ctx, params.TextDocumentURI())
		if err != nil {
			return err
		}
		defer s.recover(req)
		resp, err := fn(s, ctx, ls, params)
		if err != nil {
			return err
		}
		if ctx.Err() != nil {
			return ctx.Err()
		}
		s.sendResult(req.ID, resp)
		return nil
	}
}

func (s *Server) recover(req *lsproto.RequestMessage) {
	if r := recover(); r != nil {
		stack := debug.Stack()
		s.Log("panic handling request", req.Method, r, string(stack))
		if req.ID != nil {
			s.sendError(req.ID, fmt.Errorf("%w: panic handling request %s: %v", lsproto.ErrInternalError, req.Method, r))
		} else {
			s.Log("unhandled panic in notification", req.Method, r)
		}
	}
}

func (s *Server) handleInitialize(ctx context.Context, params *lsproto.InitializeParams, _ *lsproto.RequestMessage) (lsproto.InitializeResponse, error) {
	if s.initializeParams != nil {
		return nil, lsproto.ErrInvalidRequest
	}

	s.initializeParams = params

	s.positionEncoding = lsproto.PositionEncodingKindUTF16
	if genCapabilities := s.initializeParams.Capabilities.General; genCapabilities != nil && genCapabilities.PositionEncodings != nil {
		if slices.Contains(*genCapabilities.PositionEncodings, lsproto.PositionEncodingKindUTF8) {
			s.positionEncoding = lsproto.PositionEncodingKindUTF8
		}
	}

	if s.initializeParams.Locale != nil {
		locale, err := language.Parse(*s.initializeParams.Locale)
		if err != nil {
			return nil, err
		}
		s.locale = locale
	}

	if s.initializeParams.Trace != nil && *s.initializeParams.Trace == "verbose" {
		s.logger.SetVerbose(true)
	}

	response := &lsproto.InitializeResult{
		ServerInfo: &lsproto.ServerInfo{
			Name:    "typescript-go",
			Version: ptrTo(core.Version()),
		},
		Capabilities: &lsproto.ServerCapabilities{
			PositionEncoding: ptrTo(s.positionEncoding),
			TextDocumentSync: &lsproto.TextDocumentSyncOptionsOrKind{
				Options: &lsproto.TextDocumentSyncOptions{
					OpenClose: ptrTo(true),
					Change:    ptrTo(lsproto.TextDocumentSyncKindIncremental),
					Save: &lsproto.BooleanOrSaveOptions{
						Boolean: ptrTo(true),
					},
				},
			},
			HoverProvider: &lsproto.BooleanOrHoverOptions{
				Boolean: ptrTo(true),
			},
			DefinitionProvider: &lsproto.BooleanOrDefinitionOptions{
				Boolean: ptrTo(true),
			},
			TypeDefinitionProvider: &lsproto.BooleanOrTypeDefinitionOptionsOrTypeDefinitionRegistrationOptions{
				Boolean: ptrTo(true),
			},
			ReferencesProvider: &lsproto.BooleanOrReferenceOptions{
				Boolean: ptrTo(true),
			},
			ImplementationProvider: &lsproto.BooleanOrImplementationOptionsOrImplementationRegistrationOptions{
				Boolean: ptrTo(true),
			},
			DiagnosticProvider: &lsproto.DiagnosticOptionsOrRegistrationOptions{
				Options: &lsproto.DiagnosticOptions{
					InterFileDependencies: true,
				},
			},
			CompletionProvider: &lsproto.CompletionOptions{
				TriggerCharacters: &ls.TriggerCharacters,
				ResolveProvider:   ptrTo(true),
				// !!! other options
			},
			SignatureHelpProvider: &lsproto.SignatureHelpOptions{
				TriggerCharacters: &[]string{"(", ","},
			},
			DocumentFormattingProvider: &lsproto.BooleanOrDocumentFormattingOptions{
				Boolean: ptrTo(true),
			},
			DocumentRangeFormattingProvider: &lsproto.BooleanOrDocumentRangeFormattingOptions{
				Boolean: ptrTo(true),
			},
			DocumentOnTypeFormattingProvider: &lsproto.DocumentOnTypeFormattingOptions{
				FirstTriggerCharacter: "{",
				MoreTriggerCharacter:  &[]string{"}", ";", "\n"},
			},
			WorkspaceSymbolProvider: &lsproto.BooleanOrWorkspaceSymbolOptions{
				Boolean: ptrTo(true),
			},
			DocumentSymbolProvider: &lsproto.BooleanOrDocumentSymbolOptions{
				Boolean: ptrTo(true),
			},
			RenameProvider: &lsproto.BooleanOrRenameOptions{
				Boolean: ptrTo(true),
			},
			DocumentHighlightProvider: &lsproto.BooleanOrDocumentHighlightOptions{
				Boolean: ptrTo(true),
			},
		},
	}

	return response, nil
}

func (s *Server) handleInitialized(ctx context.Context, params *lsproto.InitializedParams) error {
	if shouldEnableWatch(s.initializeParams) {
		s.watchEnabled = true
	}
<<<<<<< HEAD
=======

	cwd := s.cwd
	if s.initializeParams.Capabilities != nil &&
		s.initializeParams.Capabilities.Workspace != nil &&
		s.initializeParams.Capabilities.Workspace.WorkspaceFolders != nil &&
		ptrIsTrue(s.initializeParams.Capabilities.Workspace.WorkspaceFolders) &&
		s.initializeParams.WorkspaceFolders != nil &&
		s.initializeParams.WorkspaceFolders.WorkspaceFolders != nil &&
		len(*s.initializeParams.WorkspaceFolders.WorkspaceFolders) == 1 {
		cwd = lsproto.DocumentUri((*s.initializeParams.WorkspaceFolders.WorkspaceFolders)[0].Uri).FileName()
	} else if s.initializeParams.RootUri.DocumentUri != nil {
		cwd = s.initializeParams.RootUri.DocumentUri.FileName()
	} else if s.initializeParams.RootPath != nil && s.initializeParams.RootPath.String != nil {
		cwd = *s.initializeParams.RootPath.String
	}
	if !tspath.PathIsAbsolute(cwd) {
		cwd = s.cwd
	}

>>>>>>> 6b117d8d
	s.session = project.NewSession(&project.SessionInit{
		Options: &project.SessionOptions{
			CurrentDirectory:   cwd,
			DefaultLibraryPath: s.defaultLibraryPath,
			TypingsLocation:    s.typingsLocation,
			PositionEncoding:   s.positionEncoding,
			WatchEnabled:       s.watchEnabled,
			LoggingEnabled:     true,
			DebounceDelay:      500 * time.Millisecond,
		},
		FS:          s.fs,
		Logger:      s.logger,
		Client:      s,
		NpmExecutor: s,
		ParseCache:  s.parseCache,
	})

	// request userPreferences if not provided at initialization
	if s.session.UserPreferences() == nil {
		userPreferences, err := s.RequestConfiguration(ctx)
		if err != nil {
			return err
		}
		s.session.Configure(userPreferences)
	}
	// !!! temporary; remove when we have `handleDidChangeConfiguration`/implicit project config support
	if s.compilerOptionsForInferredProjects != nil {
		s.session.DidChangeCompilerOptionsForInferredProjects(ctx, s.compilerOptionsForInferredProjects)
	}

	return nil
}

func (s *Server) handleShutdown(ctx context.Context, params any, _ *lsproto.RequestMessage) (lsproto.ShutdownResponse, error) {
	s.session.Close()
	return lsproto.ShutdownResponse{}, nil
}

func (s *Server) handleExit(ctx context.Context, params any) error {
	return io.EOF
}

func (s *Server) handleDidChangeWorkspaceConfiguration(ctx context.Context, params *lsproto.DidChangeConfigurationParams) error {
	userPreferences := s.session.UserPreferences().CopyOrDefault()
	if parsed := userPreferences.Parse(params.Settings); parsed != nil {
		userPreferences = parsed
	}
	s.session.Configure(userPreferences)
	return nil
}

func (s *Server) handleDidOpen(ctx context.Context, params *lsproto.DidOpenTextDocumentParams) error {
	s.session.DidOpenFile(ctx, params.TextDocument.Uri, params.TextDocument.Version, params.TextDocument.Text, params.TextDocument.LanguageId)
	return nil
}

func (s *Server) handleDidChange(ctx context.Context, params *lsproto.DidChangeTextDocumentParams) error {
	s.session.DidChangeFile(ctx, params.TextDocument.Uri, params.TextDocument.Version, params.ContentChanges)
	return nil
}

func (s *Server) handleDidSave(ctx context.Context, params *lsproto.DidSaveTextDocumentParams) error {
	s.session.DidSaveFile(ctx, params.TextDocument.Uri)
	return nil
}

func (s *Server) handleDidClose(ctx context.Context, params *lsproto.DidCloseTextDocumentParams) error {
	s.session.DidCloseFile(ctx, params.TextDocument.Uri)
	return nil
}

func (s *Server) handleDidChangeWatchedFiles(ctx context.Context, params *lsproto.DidChangeWatchedFilesParams) error {
	s.session.DidChangeWatchedFiles(ctx, params.Changes)
	return nil
}

func (s *Server) handleSetTrace(ctx context.Context, params *lsproto.SetTraceParams) error {
	switch params.Value {
	case "verbose":
		s.logger.SetVerbose(true)
	case "messages":
		s.logger.SetVerbose(false)
	case "off":
		// !!! logging cannot be completely turned off for now
		s.logger.SetVerbose(false)
	default:
		return fmt.Errorf("unknown trace value: %s", params.Value)
	}
	return nil
}

func (s *Server) handleDocumentDiagnostic(ctx context.Context, ls *ls.LanguageService, params *lsproto.DocumentDiagnosticParams) (lsproto.DocumentDiagnosticResponse, error) {
	return ls.ProvideDiagnostics(ctx, params.TextDocument.Uri)
}

func (s *Server) handleHover(ctx context.Context, ls *ls.LanguageService, params *lsproto.HoverParams) (lsproto.HoverResponse, error) {
	return ls.ProvideHover(ctx, params.TextDocument.Uri, params.Position)
}

func (s *Server) handleSignatureHelp(ctx context.Context, languageService *ls.LanguageService, params *lsproto.SignatureHelpParams) (lsproto.SignatureHelpResponse, error) {
	return languageService.ProvideSignatureHelp(
		ctx,
		params.TextDocument.Uri,
		params.Position,
		params.Context,
		s.initializeParams.Capabilities.TextDocument.SignatureHelp,
		&ls.UserPreferences{},
	)
}

func (s *Server) handleDefinition(ctx context.Context, ls *ls.LanguageService, params *lsproto.DefinitionParams) (lsproto.DefinitionResponse, error) {
	return ls.ProvideDefinition(ctx, params.TextDocument.Uri, params.Position)
}

func (s *Server) handleTypeDefinition(ctx context.Context, ls *ls.LanguageService, params *lsproto.TypeDefinitionParams) (lsproto.TypeDefinitionResponse, error) {
	return ls.ProvideTypeDefinition(ctx, params.TextDocument.Uri, params.Position)
}

func (s *Server) handleReferences(ctx context.Context, ls *ls.LanguageService, params *lsproto.ReferenceParams) (lsproto.ReferencesResponse, error) {
	// findAllReferences
	return ls.ProvideReferences(ctx, params)
}

func (s *Server) handleImplementations(ctx context.Context, ls *ls.LanguageService, params *lsproto.ImplementationParams) (lsproto.ImplementationResponse, error) {
	// goToImplementation
	return ls.ProvideImplementations(ctx, params)
}

func (s *Server) handleCompletion(ctx context.Context, languageService *ls.LanguageService, params *lsproto.CompletionParams) (lsproto.CompletionResponse, error) {
	// !!! get user preferences
	return languageService.ProvideCompletion(
		ctx,
		params.TextDocument.Uri,
		params.Position,
		params.Context,
		getCompletionClientCapabilities(s.initializeParams),
		languageService.UserPreferences(),
	)
}

func (s *Server) handleCompletionItemResolve(ctx context.Context, params *lsproto.CompletionItem, reqMsg *lsproto.RequestMessage) (lsproto.CompletionResolveResponse, error) {
	data, err := ls.GetCompletionItemData(params)
	if err != nil {
		return nil, err
	}
	languageService, err := s.session.GetLanguageService(ctx, ls.FileNameToDocumentURI(data.FileName))
	if err != nil {
		return nil, err
	}
	defer s.recover(reqMsg)
	return languageService.ResolveCompletionItem(
		ctx,
		params,
		data,
		getCompletionClientCapabilities(s.initializeParams),
		languageService.UserPreferences(),
	)
}

func (s *Server) handleDocumentFormat(ctx context.Context, ls *ls.LanguageService, params *lsproto.DocumentFormattingParams) (lsproto.DocumentFormattingResponse, error) {
	return ls.ProvideFormatDocument(
		ctx,
		params.TextDocument.Uri,
		params.Options,
	)
}

func (s *Server) handleDocumentRangeFormat(ctx context.Context, ls *ls.LanguageService, params *lsproto.DocumentRangeFormattingParams) (lsproto.DocumentRangeFormattingResponse, error) {
	return ls.ProvideFormatDocumentRange(
		ctx,
		params.TextDocument.Uri,
		params.Options,
		params.Range,
	)
}

func (s *Server) handleDocumentOnTypeFormat(ctx context.Context, ls *ls.LanguageService, params *lsproto.DocumentOnTypeFormattingParams) (lsproto.DocumentOnTypeFormattingResponse, error) {
	return ls.ProvideFormatDocumentOnType(
		ctx,
		params.TextDocument.Uri,
		params.Options,
		params.Position,
		params.Ch,
	)
}

func (s *Server) handleWorkspaceSymbol(ctx context.Context, params *lsproto.WorkspaceSymbolParams, reqMsg *lsproto.RequestMessage) (lsproto.WorkspaceSymbolResponse, error) {
	snapshot, release := s.session.Snapshot()
	defer release()
	defer s.recover(reqMsg)
	programs := core.Map(snapshot.ProjectCollection.Projects(), (*project.Project).GetProgram)
	return ls.ProvideWorkspaceSymbols(ctx, programs, snapshot.Converters(), params.Query)
}

func (s *Server) handleDocumentSymbol(ctx context.Context, ls *ls.LanguageService, params *lsproto.DocumentSymbolParams) (lsproto.DocumentSymbolResponse, error) {
	return ls.ProvideDocumentSymbols(ctx, params.TextDocument.Uri)
}

func (s *Server) handleRename(ctx context.Context, ls *ls.LanguageService, params *lsproto.RenameParams) (lsproto.RenameResponse, error) {
	return ls.ProvideRename(ctx, params)
}

func (s *Server) handleDocumentHighlight(ctx context.Context, ls *ls.LanguageService, params *lsproto.DocumentHighlightParams) (lsproto.DocumentHighlightResponse, error) {
	return ls.ProvideDocumentHighlights(ctx, params.TextDocument.Uri, params.Position)
}

func (s *Server) Log(msg ...any) {
	fmt.Fprintln(s.stderr, msg...)
}

// !!! temporary; remove when we have `handleDidChangeConfiguration`/implicit project config support
func (s *Server) SetCompilerOptionsForInferredProjects(ctx context.Context, options *core.CompilerOptions) {
	s.compilerOptionsForInferredProjects = options
	if s.session != nil {
		s.session.DidChangeCompilerOptionsForInferredProjects(ctx, options)
	}
}

// NpmInstall implements ata.NpmExecutor
func (s *Server) NpmInstall(cwd string, args []string) ([]byte, error) {
	cmd := exec.Command("npm", args...)
	cmd.Dir = cwd
	return cmd.Output()
}

func isBlockingMethod(method lsproto.Method) bool {
	switch method {
	case lsproto.MethodInitialize,
		lsproto.MethodInitialized,
		lsproto.MethodTextDocumentDidOpen,
		lsproto.MethodTextDocumentDidChange,
		lsproto.MethodTextDocumentDidSave,
		lsproto.MethodTextDocumentDidClose,
		lsproto.MethodWorkspaceDidChangeWatchedFiles,
		lsproto.MethodWorkspaceDidChangeConfiguration,
		lsproto.MethodWorkspaceConfiguration:
		return true
	}
	return false
}

func ptrTo[T any](v T) *T {
	return &v
}

func ptrIsTrue(v *bool) bool {
	if v == nil {
		return false
	}
	return *v
}

func shouldEnableWatch(params *lsproto.InitializeParams) bool {
	if params == nil || params.Capabilities == nil || params.Capabilities.Workspace == nil {
		return false
	}
	return params.Capabilities.Workspace.DidChangeWatchedFiles != nil &&
		ptrIsTrue(params.Capabilities.Workspace.DidChangeWatchedFiles.DynamicRegistration)
}

func getCompletionClientCapabilities(params *lsproto.InitializeParams) *lsproto.CompletionClientCapabilities {
	if params == nil || params.Capabilities == nil || params.Capabilities.TextDocument == nil {
		return nil
	}
	return params.Capabilities.TextDocument.Completion
}<|MERGE_RESOLUTION|>--- conflicted
+++ resolved
@@ -675,8 +675,6 @@
 	if shouldEnableWatch(s.initializeParams) {
 		s.watchEnabled = true
 	}
-<<<<<<< HEAD
-=======
 
 	cwd := s.cwd
 	if s.initializeParams.Capabilities != nil &&
@@ -696,7 +694,6 @@
 		cwd = s.cwd
 	}
 
->>>>>>> 6b117d8d
 	s.session = project.NewSession(&project.SessionInit{
 		Options: &project.SessionOptions{
 			CurrentDirectory:   cwd,
