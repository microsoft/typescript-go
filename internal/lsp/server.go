--- conflicted
+++ resolved
@@ -731,16 +731,6 @@
 
 	s.session = project.NewSession(&project.SessionInit{
 		Options: &project.SessionOptions{
-<<<<<<< HEAD
-			CurrentDirectory:   cwd,
-			DefaultLibraryPath: s.defaultLibraryPath,
-			TypingsLocation:    s.typingsLocation,
-			PositionEncoding:   s.positionEncoding,
-			WatchEnabled:       s.watchEnabled,
-			LoggingEnabled:     true,
-			DebounceDelay:      500 * time.Millisecond,
-			Locale:             s.locale,
-=======
 			CurrentDirectory:       cwd,
 			DefaultLibraryPath:     s.defaultLibraryPath,
 			TypingsLocation:        s.typingsLocation,
@@ -749,7 +739,7 @@
 			LoggingEnabled:         true,
 			DebounceDelay:          500 * time.Millisecond,
 			PushDiagnosticsEnabled: !disablePushDiagnostics,
->>>>>>> 5bec4c39
+			Locale:                 s.locale,
 		},
 		FS:          s.fs,
 		Logger:      s.logger,
