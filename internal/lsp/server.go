package lsp

import (
	"context"
	"errors"
	"fmt"
	"io"
	"runtime/debug"
	"slices"
	"sync"
	"sync/atomic"
	"time"

	"github.com/go-json-experiment/json"
	"github.com/microsoft/typescript-go/internal/collections"
	"github.com/microsoft/typescript-go/internal/core"
	"github.com/microsoft/typescript-go/internal/ls"
	"github.com/microsoft/typescript-go/internal/ls/lsconv"
	"github.com/microsoft/typescript-go/internal/ls/lsutil"
	"github.com/microsoft/typescript-go/internal/lsp/lsproto"
	"github.com/microsoft/typescript-go/internal/project"
	"github.com/microsoft/typescript-go/internal/project/ata"
	"github.com/microsoft/typescript-go/internal/project/logging"
	"github.com/microsoft/typescript-go/internal/tspath"
	"github.com/microsoft/typescript-go/internal/vfs"
	"golang.org/x/sync/errgroup"
	"golang.org/x/text/language"
)

type ServerOptions struct {
	In  Reader
	Out Writer
	Err io.Writer

	Cwd                string
	FS                 vfs.FS
	DefaultLibraryPath string
	TypingsLocation    string
	ParseCache         *project.ParseCache
	NpmInstall         func(cwd string, args []string) ([]byte, error)
}

func NewServer(opts *ServerOptions) *Server {
	if opts.Cwd == "" {
		panic("Cwd is required")
	}
	return &Server{
		r:                     opts.In,
		w:                     opts.Out,
		stderr:                opts.Err,
		logger:                logging.NewLogger(opts.Err),
		requestQueue:          make(chan *lsproto.RequestMessage, 100),
		outgoingQueue:         make(chan *lsproto.Message, 100),
		pendingClientRequests: make(map[lsproto.ID]pendingClientRequest),
		pendingServerRequests: make(map[lsproto.ID]chan *lsproto.ResponseMessage),
		cwd:                   opts.Cwd,
		fs:                    opts.FS,
		defaultLibraryPath:    opts.DefaultLibraryPath,
		typingsLocation:       opts.TypingsLocation,
		parseCache:            opts.ParseCache,
		npmInstall:            opts.NpmInstall,
	}
}

var (
	_ ata.NpmExecutor = (*Server)(nil)
	_ project.Client  = (*Server)(nil)
)

type pendingClientRequest struct {
	req    *lsproto.RequestMessage
	cancel context.CancelFunc
}

type Reader interface {
	Read() (*lsproto.Message, error)
}

type Writer interface {
	Write(msg *lsproto.Message) error
}

type lspReader struct {
	r *lsproto.BaseReader
}

type lspWriter struct {
	w *lsproto.BaseWriter
}

func (r *lspReader) Read() (*lsproto.Message, error) {
	data, err := r.r.Read()
	if err != nil {
		return nil, err
	}

	req := &lsproto.Message{}
	if err := json.Unmarshal(data, req); err != nil {
		return nil, fmt.Errorf("%w: %w", lsproto.ErrInvalidRequest, err)
	}

	return req, nil
}

func ToReader(r io.Reader) Reader {
	return &lspReader{r: lsproto.NewBaseReader(r)}
}

func (w *lspWriter) Write(msg *lsproto.Message) error {
	data, err := json.Marshal(msg)
	if err != nil {
		return fmt.Errorf("failed to marshal message: %w", err)
	}
	return w.w.Write(data)
}

func ToWriter(w io.Writer) Writer {
	return &lspWriter{w: lsproto.NewBaseWriter(w)}
}

var (
	_ Reader = (*lspReader)(nil)
	_ Writer = (*lspWriter)(nil)
)

type Server struct {
	r Reader
	w Writer

	stderr io.Writer

	logger                  logging.Logger
	clientSeq               atomic.Int32
	requestQueue            chan *lsproto.RequestMessage
	outgoingQueue           chan *lsproto.Message
	pendingClientRequests   map[lsproto.ID]pendingClientRequest
	pendingClientRequestsMu sync.Mutex
	pendingServerRequests   map[lsproto.ID]chan *lsproto.ResponseMessage
	pendingServerRequestsMu sync.Mutex

	cwd                string
	fs                 vfs.FS
	defaultLibraryPath string
	typingsLocation    string

	initializeParams *lsproto.InitializeParams
	positionEncoding lsproto.PositionEncodingKind
	locale           language.Tag

	watchEnabled bool
	watcherID    atomic.Uint32
	watchers     collections.SyncSet[project.WatcherID]

	session *project.Session

	// !!! temporary; remove when we have `handleDidChangeConfiguration`/implicit project config support
	compilerOptionsForInferredProjects *core.CompilerOptions
	// parseCache can be passed in so separate tests can share ASTs
	parseCache *project.ParseCache

	npmInstall func(cwd string, args []string) ([]byte, error)
}

// WatchFiles implements project.Client.
func (s *Server) WatchFiles(ctx context.Context, id project.WatcherID, watchers []*lsproto.FileSystemWatcher) error {
	_, err := s.sendRequest(ctx, lsproto.MethodClientRegisterCapability, &lsproto.RegistrationParams{
		Registrations: []*lsproto.Registration{
			{
				Id:     string(id),
				Method: string(lsproto.MethodWorkspaceDidChangeWatchedFiles),
				RegisterOptions: ptrTo(any(lsproto.DidChangeWatchedFilesRegistrationOptions{
					Watchers: watchers,
				})),
			},
		},
	})
	if err != nil {
		return fmt.Errorf("failed to register file watcher: %w", err)
	}

	s.watchers.Add(id)
	return nil
}

// UnwatchFiles implements project.Client.
func (s *Server) UnwatchFiles(ctx context.Context, id project.WatcherID) error {
	if s.watchers.Has(id) {
		_, err := s.sendRequest(ctx, lsproto.MethodClientUnregisterCapability, &lsproto.UnregistrationParams{
			Unregisterations: []*lsproto.Unregistration{
				{
					Id:     string(id),
					Method: string(lsproto.MethodWorkspaceDidChangeWatchedFiles),
				},
			},
		})
		if err != nil {
			return fmt.Errorf("failed to unregister file watcher: %w", err)
		}

		s.watchers.Delete(id)
		return nil
	}

	return fmt.Errorf("no file watcher exists with ID %s", id)
}

// RefreshDiagnostics implements project.Client.
func (s *Server) RefreshDiagnostics(ctx context.Context) error {
	if s.initializeParams.Capabilities == nil ||
		s.initializeParams.Capabilities.Workspace == nil ||
		s.initializeParams.Capabilities.Workspace.Diagnostics == nil ||
		!ptrIsTrue(s.initializeParams.Capabilities.Workspace.Diagnostics.RefreshSupport) {
		return nil
	}

	if _, err := s.sendRequest(ctx, lsproto.MethodWorkspaceDiagnosticRefresh, nil); err != nil {
		return fmt.Errorf("failed to refresh diagnostics: %w", err)
	}

	return nil
}

func (s *Server) RequestConfiguration(ctx context.Context) (*lsutil.UserPreferences, error) {
	if s.initializeParams.Capabilities == nil || s.initializeParams.Capabilities.Workspace == nil ||
		!ptrIsTrue(s.initializeParams.Capabilities.Workspace.Configuration) {
		// if no configuration request capapbility, return default preferences
		return s.session.NewUserPreferences(), nil
	}
	result, err := s.sendRequest(ctx, lsproto.MethodWorkspaceConfiguration, &lsproto.ConfigurationParams{
		Items: []*lsproto.ConfigurationItem{
			{
				Section: ptrTo("typescript"),
			},
		},
	})
	if err != nil {
		return nil, fmt.Errorf("configure request failed: %w", err)
	}
	configs := result.([]any)
	s.Log(fmt.Sprintf("\n\nconfiguration: %+v, %T\n\n", configs, configs))
	userPreferences := s.session.NewUserPreferences()
	for _, item := range configs {
		if parsed := userPreferences.Parse(item); parsed != nil {
			return parsed, nil
		}
	}
	return userPreferences, nil
}

func (s *Server) Run(ctx context.Context) error {
	g, ctx := errgroup.WithContext(ctx)
	g.Go(func() error { return s.dispatchLoop(ctx) })
	g.Go(func() error { return s.writeLoop(ctx) })

	// Don't run readLoop in the group, as it blocks on stdin read and cannot be cancelled.
	readLoopErr := make(chan error, 1)
	g.Go(func() error {
		select {
		case <-ctx.Done():
			return ctx.Err()
		case err := <-readLoopErr:
			return err
		}
	})
	go func() { readLoopErr <- s.readLoop(ctx) }()

	if err := g.Wait(); err != nil && !errors.Is(err, io.EOF) && ctx.Err() != nil {
		return err
	}
	return nil
}

func (s *Server) readLoop(ctx context.Context) error {
	for {
		if err := ctx.Err(); err != nil {
			return err
		}
		msg, err := s.read()
		if err != nil {
			if errors.Is(err, lsproto.ErrInvalidRequest) {
				s.sendError(nil, err)
				continue
			}
			return err
		}

		if s.initializeParams == nil && msg.Kind == lsproto.MessageKindRequest {
			req := msg.AsRequest()
			if req.Method == lsproto.MethodInitialize {
				resp, err := s.handleInitialize(ctx, req.Params.(*lsproto.InitializeParams), req)
				if err != nil {
					return err
				}
				s.sendResult(req.ID, resp)
			} else {
				s.sendError(req.ID, lsproto.ErrServerNotInitialized)
			}
			continue
		}

		if msg.Kind == lsproto.MessageKindResponse {
			resp := msg.AsResponse()
			s.pendingServerRequestsMu.Lock()
			if respChan, ok := s.pendingServerRequests[*resp.ID]; ok {
				respChan <- resp
				close(respChan)
				delete(s.pendingServerRequests, *resp.ID)
			}
			s.pendingServerRequestsMu.Unlock()
		} else {
			req := msg.AsRequest()
			if req.Method == lsproto.MethodCancelRequest {
				s.cancelRequest(req.Params.(*lsproto.CancelParams).Id)
			} else {
				s.requestQueue <- req
			}
		}
	}
}

func (s *Server) cancelRequest(rawID lsproto.IntegerOrString) {
	id := lsproto.NewID(rawID)
	s.pendingClientRequestsMu.Lock()
	defer s.pendingClientRequestsMu.Unlock()
	if pendingReq, ok := s.pendingClientRequests[*id]; ok {
		pendingReq.cancel()
		delete(s.pendingClientRequests, *id)
	}
}

func (s *Server) read() (*lsproto.Message, error) {
	return s.r.Read()
}

func (s *Server) dispatchLoop(ctx context.Context) error {
	ctx, lspExit := context.WithCancel(ctx)
	defer lspExit()
	for {
		select {
		case <-ctx.Done():
			return ctx.Err()
		case req := <-s.requestQueue:
			requestCtx := core.WithLocale(ctx, s.locale)
			if req.ID != nil {
				var cancel context.CancelFunc
				requestCtx, cancel = context.WithCancel(core.WithRequestID(requestCtx, req.ID.String()))
				s.pendingClientRequestsMu.Lock()
				s.pendingClientRequests[*req.ID] = pendingClientRequest{
					req:    req,
					cancel: cancel,
				}
				s.pendingClientRequestsMu.Unlock()
			}

			handle := func() {
				if err := s.handleRequestOrNotification(requestCtx, req); err != nil {
					if errors.Is(err, context.Canceled) {
						s.sendError(req.ID, lsproto.ErrRequestCancelled)
					} else if errors.Is(err, io.EOF) {
						lspExit()
					} else {
						s.sendError(req.ID, err)
					}
				}

				if req.ID != nil {
					s.pendingClientRequestsMu.Lock()
					delete(s.pendingClientRequests, *req.ID)
					s.pendingClientRequestsMu.Unlock()
				}
			}

			if isBlockingMethod(req.Method) {
				handle()
			} else {
				go handle()
			}
		}
	}
}

func (s *Server) writeLoop(ctx context.Context) error {
	for {
		select {
		case <-ctx.Done():
			return ctx.Err()
		case msg := <-s.outgoingQueue:
			if err := s.w.Write(msg); err != nil {
				return fmt.Errorf("failed to write message: %w", err)
			}
		}
	}
}

func (s *Server) sendRequest(ctx context.Context, method lsproto.Method, params any) (any, error) {
	id := lsproto.NewIDString(fmt.Sprintf("ts%d", s.clientSeq.Add(1)))
	req := lsproto.NewRequestMessage(method, id, params)

	responseChan := make(chan *lsproto.ResponseMessage, 1)
	s.pendingServerRequestsMu.Lock()
	s.pendingServerRequests[*id] = responseChan
	s.pendingServerRequestsMu.Unlock()

	s.outgoingQueue <- req.Message()

	select {
	case <-ctx.Done():
		s.pendingServerRequestsMu.Lock()
		defer s.pendingServerRequestsMu.Unlock()
		if respChan, ok := s.pendingServerRequests[*id]; ok {
			close(respChan)
			delete(s.pendingServerRequests, *id)
		}
		return nil, ctx.Err()
	case resp := <-responseChan:
		if resp.Error != nil {
			return nil, fmt.Errorf("request failed: %s", resp.Error.String())
		}
		return resp.Result, nil
	}
}

func (s *Server) sendResult(id *lsproto.ID, result any) {
	s.sendResponse(&lsproto.ResponseMessage{
		ID:     id,
		Result: result,
	})
}

func (s *Server) sendError(id *lsproto.ID, err error) {
	code := lsproto.ErrInternalError.Code
	if errCode := (*lsproto.ErrorCode)(nil); errors.As(err, &errCode) {
		code = errCode.Code
	}
	// TODO(jakebailey): error data
	s.sendResponse(&lsproto.ResponseMessage{
		ID: id,
		Error: &lsproto.ResponseError{
			Code:    code,
			Message: err.Error(),
		},
	})
}

func (s *Server) sendResponse(resp *lsproto.ResponseMessage) {
	s.outgoingQueue <- resp.Message()
}

func (s *Server) handleRequestOrNotification(ctx context.Context, req *lsproto.RequestMessage) error {
	if handler := handlers()[req.Method]; handler != nil {
		return handler(s, ctx, req)
	}
	s.Log("unknown method", req.Method)
	if req.ID != nil {
		s.sendError(req.ID, lsproto.ErrInvalidRequest)
	}
	return nil
}

type handlerMap map[lsproto.Method]func(*Server, context.Context, *lsproto.RequestMessage) error

var handlers = sync.OnceValue(func() handlerMap {
	handlers := make(handlerMap)

	registerRequestHandler(handlers, lsproto.InitializeInfo, (*Server).handleInitialize)
	registerNotificationHandler(handlers, lsproto.InitializedInfo, (*Server).handleInitialized)
	registerRequestHandler(handlers, lsproto.ShutdownInfo, (*Server).handleShutdown)
	registerNotificationHandler(handlers, lsproto.ExitInfo, (*Server).handleExit)

	registerNotificationHandler(handlers, lsproto.WorkspaceDidChangeConfigurationInfo, (*Server).handleDidChangeWorkspaceConfiguration)
	registerNotificationHandler(handlers, lsproto.TextDocumentDidOpenInfo, (*Server).handleDidOpen)
	registerNotificationHandler(handlers, lsproto.TextDocumentDidChangeInfo, (*Server).handleDidChange)
	registerNotificationHandler(handlers, lsproto.TextDocumentDidSaveInfo, (*Server).handleDidSave)
	registerNotificationHandler(handlers, lsproto.TextDocumentDidCloseInfo, (*Server).handleDidClose)
	registerNotificationHandler(handlers, lsproto.WorkspaceDidChangeWatchedFilesInfo, (*Server).handleDidChangeWatchedFiles)
	registerNotificationHandler(handlers, lsproto.SetTraceInfo, (*Server).handleSetTrace)

	registerLanguageServiceDocumentRequestHandler(handlers, lsproto.TextDocumentDiagnosticInfo, (*Server).handleDocumentDiagnostic)
	registerLanguageServiceDocumentRequestHandler(handlers, lsproto.TextDocumentHoverInfo, (*Server).handleHover)
	registerLanguageServiceDocumentRequestHandler(handlers, lsproto.TextDocumentDefinitionInfo, (*Server).handleDefinition)
	registerLanguageServiceDocumentRequestHandler(handlers, lsproto.TextDocumentTypeDefinitionInfo, (*Server).handleTypeDefinition)
	registerLanguageServiceDocumentRequestHandler(handlers, lsproto.TextDocumentCompletionInfo, (*Server).handleCompletion)
	registerLanguageServiceDocumentRequestHandler(handlers, lsproto.TextDocumentReferencesInfo, (*Server).handleReferences)
	registerLanguageServiceDocumentRequestHandler(handlers, lsproto.TextDocumentImplementationInfo, (*Server).handleImplementations)
	registerLanguageServiceDocumentRequestHandler(handlers, lsproto.TextDocumentSignatureHelpInfo, (*Server).handleSignatureHelp)
	registerLanguageServiceDocumentRequestHandler(handlers, lsproto.TextDocumentFormattingInfo, (*Server).handleDocumentFormat)
	registerLanguageServiceDocumentRequestHandler(handlers, lsproto.TextDocumentRangeFormattingInfo, (*Server).handleDocumentRangeFormat)
	registerLanguageServiceDocumentRequestHandler(handlers, lsproto.TextDocumentOnTypeFormattingInfo, (*Server).handleDocumentOnTypeFormat)
	registerLanguageServiceDocumentRequestHandler(handlers, lsproto.TextDocumentDocumentSymbolInfo, (*Server).handleDocumentSymbol)
	registerLanguageServiceDocumentRequestHandler(handlers, lsproto.TextDocumentRenameInfo, (*Server).handleRename)
	registerLanguageServiceDocumentRequestHandler(handlers, lsproto.TextDocumentDocumentHighlightInfo, (*Server).handleDocumentHighlight)
	registerLanguageServiceDocumentRequestHandler(handlers, lsproto.TextDocumentSelectionRangeInfo, (*Server).handleSelectionRange)
	registerLanguageServiceDocumentRequestHandler(handlers, lsproto.TextDocumentInlayHintInfo, (*Server).handleInlayHint)
	registerLanguageServiceDocumentRequestHandler(handlers, lsproto.TextDocumentCodeActionInfo, (*Server).handleCodeAction)
	registerRequestHandler(handlers, lsproto.WorkspaceSymbolInfo, (*Server).handleWorkspaceSymbol)
	registerRequestHandler(handlers, lsproto.CompletionItemResolveInfo, (*Server).handleCompletionItemResolve)
	registerLanguageServiceDocumentRequestHandler(handlers, lsproto.TextDocumentSemanticTokensFullInfo, (*Server).handleSemanticTokensFull)
	registerLanguageServiceDocumentRequestHandler(handlers, lsproto.TextDocumentSemanticTokensRangeInfo, (*Server).handleSemanticTokensRange)

	return handlers
})

func registerNotificationHandler[Req any](handlers handlerMap, info lsproto.NotificationInfo[Req], fn func(*Server, context.Context, Req) error) {
	handlers[info.Method] = func(s *Server, ctx context.Context, req *lsproto.RequestMessage) error {
		if s.session == nil && req.Method != lsproto.MethodInitialized {
			return lsproto.ErrServerNotInitialized
		}

		var params Req
		// Ignore empty params; all generated params are either pointers or any.
		if req.Params != nil {
			params = req.Params.(Req)
		}
		if err := fn(s, ctx, params); err != nil {
			return err
		}
		return ctx.Err()
	}
}

func registerRequestHandler[Req, Resp any](
	handlers handlerMap,
	info lsproto.RequestInfo[Req, Resp],
	fn func(*Server, context.Context, Req, *lsproto.RequestMessage) (Resp, error),
) {
	handlers[info.Method] = func(s *Server, ctx context.Context, req *lsproto.RequestMessage) error {
		if s.session == nil && req.Method != lsproto.MethodInitialize {
			return lsproto.ErrServerNotInitialized
		}

		var params Req
		// Ignore empty params.
		if req.Params != nil {
			params = req.Params.(Req)
		}
		resp, err := fn(s, ctx, params, req)
		if err != nil {
			return err
		}
		if ctx.Err() != nil {
			return ctx.Err()
		}
		s.sendResult(req.ID, resp)
		return nil
	}
}

func registerLanguageServiceDocumentRequestHandler[Req lsproto.HasTextDocumentURI, Resp any](handlers handlerMap, info lsproto.RequestInfo[Req, Resp], fn func(*Server, context.Context, *ls.LanguageService, Req) (Resp, error)) {
	handlers[info.Method] = func(s *Server, ctx context.Context, req *lsproto.RequestMessage) error {
		var params Req
		// Ignore empty params.
		if req.Params != nil {
			params = req.Params.(Req)
		}
		ls, err := s.session.GetLanguageService(ctx, params.TextDocumentURI())
		if err != nil {
			return err
		}
		defer s.recover(req)
		resp, err := fn(s, ctx, ls, params)
		if err != nil {
			return err
		}
		if ctx.Err() != nil {
			return ctx.Err()
		}
		s.sendResult(req.ID, resp)
		return nil
	}
}

func (s *Server) recover(req *lsproto.RequestMessage) {
	if r := recover(); r != nil {
		stack := debug.Stack()
		s.Log("panic handling request", req.Method, r, string(stack))
		if req.ID != nil {
			s.sendError(req.ID, fmt.Errorf("%w: panic handling request %s: %v", lsproto.ErrInternalError, req.Method, r))
		} else {
			s.Log("unhandled panic in notification", req.Method, r)
		}
	}
}

func (s *Server) handleInitialize(ctx context.Context, params *lsproto.InitializeParams, _ *lsproto.RequestMessage) (lsproto.InitializeResponse, error) {
	if s.initializeParams != nil {
		return nil, lsproto.ErrInvalidRequest
	}

	s.initializeParams = params

	s.positionEncoding = lsproto.PositionEncodingKindUTF16
	if genCapabilities := s.initializeParams.Capabilities.General; genCapabilities != nil && genCapabilities.PositionEncodings != nil {
		if slices.Contains(*genCapabilities.PositionEncodings, lsproto.PositionEncodingKindUTF8) {
			s.positionEncoding = lsproto.PositionEncodingKindUTF8
		}
	}

	if s.initializeParams.Locale != nil {
		locale, err := language.Parse(*s.initializeParams.Locale)
		if err != nil {
			return nil, err
		}
		s.locale = locale
	}

	if s.initializeParams.Trace != nil && *s.initializeParams.Trace == "verbose" {
		s.logger.SetVerbose(true)
	}

	response := &lsproto.InitializeResult{
		ServerInfo: &lsproto.ServerInfo{
			Name:    "typescript-go",
			Version: ptrTo(core.Version()),
		},
		Capabilities: &lsproto.ServerCapabilities{
			PositionEncoding: ptrTo(s.positionEncoding),
			TextDocumentSync: &lsproto.TextDocumentSyncOptionsOrKind{
				Options: &lsproto.TextDocumentSyncOptions{
					OpenClose: ptrTo(true),
					Change:    ptrTo(lsproto.TextDocumentSyncKindIncremental),
					Save: &lsproto.BooleanOrSaveOptions{
						Boolean: ptrTo(true),
					},
				},
			},
			HoverProvider: &lsproto.BooleanOrHoverOptions{
				Boolean: ptrTo(true),
			},
			DefinitionProvider: &lsproto.BooleanOrDefinitionOptions{
				Boolean: ptrTo(true),
			},
			TypeDefinitionProvider: &lsproto.BooleanOrTypeDefinitionOptionsOrTypeDefinitionRegistrationOptions{
				Boolean: ptrTo(true),
			},
			ReferencesProvider: &lsproto.BooleanOrReferenceOptions{
				Boolean: ptrTo(true),
			},
			ImplementationProvider: &lsproto.BooleanOrImplementationOptionsOrImplementationRegistrationOptions{
				Boolean: ptrTo(true),
			},
			DiagnosticProvider: &lsproto.DiagnosticOptionsOrRegistrationOptions{
				Options: &lsproto.DiagnosticOptions{
					InterFileDependencies: true,
				},
			},
			CompletionProvider: &lsproto.CompletionOptions{
				TriggerCharacters: &ls.TriggerCharacters,
				ResolveProvider:   ptrTo(true),
				// !!! other options
			},
			SignatureHelpProvider: &lsproto.SignatureHelpOptions{
				TriggerCharacters: &[]string{"(", ","},
			},
			DocumentFormattingProvider: &lsproto.BooleanOrDocumentFormattingOptions{
				Boolean: ptrTo(true),
			},
			DocumentRangeFormattingProvider: &lsproto.BooleanOrDocumentRangeFormattingOptions{
				Boolean: ptrTo(true),
			},
			DocumentOnTypeFormattingProvider: &lsproto.DocumentOnTypeFormattingOptions{
				FirstTriggerCharacter: "{",
				MoreTriggerCharacter:  &[]string{"}", ";", "\n"},
			},
			WorkspaceSymbolProvider: &lsproto.BooleanOrWorkspaceSymbolOptions{
				Boolean: ptrTo(true),
			},
			DocumentSymbolProvider: &lsproto.BooleanOrDocumentSymbolOptions{
				Boolean: ptrTo(true),
			},
			RenameProvider: &lsproto.BooleanOrRenameOptions{
				Boolean: ptrTo(true),
			},
			DocumentHighlightProvider: &lsproto.BooleanOrDocumentHighlightOptions{
				Boolean: ptrTo(true),
			},
			SelectionRangeProvider: &lsproto.BooleanOrSelectionRangeOptionsOrSelectionRangeRegistrationOptions{
				Boolean: ptrTo(true),
			},
			InlayHintProvider: &lsproto.BooleanOrInlayHintOptionsOrInlayHintRegistrationOptions{
				Boolean: ptrTo(true),
			},
<<<<<<< HEAD
			SemanticTokensProvider: &lsproto.SemanticTokensOptionsOrRegistrationOptions{
				Options: &lsproto.SemanticTokensOptions{
					Legend: ls.SemanticTokensLegend(getSemanticTokensClientCapabilities(params)),
					Full: &lsproto.BooleanOrSemanticTokensFullDelta{
						Boolean: ptrTo(true),
					},
					Range: &lsproto.BooleanOrEmptyObject{
						Boolean: ptrTo(true),
=======
			CodeActionProvider: &lsproto.BooleanOrCodeActionOptions{
				CodeActionOptions: &lsproto.CodeActionOptions{
					CodeActionKinds: &[]lsproto.CodeActionKind{
						lsproto.CodeActionKindQuickFix,
>>>>>>> a64cbd3a
					},
				},
			},
		},
	}

	return response, nil
}

func (s *Server) handleInitialized(ctx context.Context, params *lsproto.InitializedParams) error {
	if shouldEnableWatch(s.initializeParams) {
		s.watchEnabled = true
	}

	cwd := s.cwd
	if s.initializeParams.Capabilities != nil &&
		s.initializeParams.Capabilities.Workspace != nil &&
		s.initializeParams.Capabilities.Workspace.WorkspaceFolders != nil &&
		ptrIsTrue(s.initializeParams.Capabilities.Workspace.WorkspaceFolders) &&
		s.initializeParams.WorkspaceFolders != nil &&
		s.initializeParams.WorkspaceFolders.WorkspaceFolders != nil &&
		len(*s.initializeParams.WorkspaceFolders.WorkspaceFolders) == 1 {
		cwd = lsproto.DocumentUri((*s.initializeParams.WorkspaceFolders.WorkspaceFolders)[0].Uri).FileName()
	} else if s.initializeParams.RootUri.DocumentUri != nil {
		cwd = s.initializeParams.RootUri.DocumentUri.FileName()
	} else if s.initializeParams.RootPath != nil && s.initializeParams.RootPath.String != nil {
		cwd = *s.initializeParams.RootPath.String
	}
	if !tspath.PathIsAbsolute(cwd) {
		cwd = s.cwd
	}

	s.session = project.NewSession(&project.SessionInit{
		Options: &project.SessionOptions{
			CurrentDirectory:   cwd,
			DefaultLibraryPath: s.defaultLibraryPath,
			TypingsLocation:    s.typingsLocation,
			PositionEncoding:   s.positionEncoding,
			WatchEnabled:       s.watchEnabled,
			LoggingEnabled:     true,
			DebounceDelay:      500 * time.Millisecond,
		},
		FS:          s.fs,
		Logger:      s.logger,
		Client:      s,
		NpmExecutor: s,
		ParseCache:  s.parseCache,
	})

	if s.initializeParams != nil && s.initializeParams.InitializationOptions != nil && *s.initializeParams.InitializationOptions != nil {
		// handle userPreferences from initializationOptions
		userPreferences := s.session.NewUserPreferences()
		userPreferences.Parse(*s.initializeParams.InitializationOptions)
		s.session.InitializeWithConfig(userPreferences)
	} else {
		// request userPreferences if not provided at initialization
		userPreferences, err := s.RequestConfiguration(ctx)
		if err != nil {
			return err
		}
		s.session.InitializeWithConfig(userPreferences)
	}

	// !!! temporary; remove when we have `handleDidChangeConfiguration`/implicit project config support
	if s.compilerOptionsForInferredProjects != nil {
		s.session.DidChangeCompilerOptionsForInferredProjects(ctx, s.compilerOptionsForInferredProjects)
	}

	return nil
}

func (s *Server) handleShutdown(ctx context.Context, params any, _ *lsproto.RequestMessage) (lsproto.ShutdownResponse, error) {
	s.session.Close()
	return lsproto.ShutdownResponse{}, nil
}

func (s *Server) handleExit(ctx context.Context, params any) error {
	return io.EOF
}

func (s *Server) handleDidChangeWorkspaceConfiguration(ctx context.Context, params *lsproto.DidChangeConfigurationParams) error {
	// !!! only implemented because needed for fourslash
	userPreferences := s.session.UserPreferences()
	if parsed := userPreferences.Parse(params.Settings); parsed != nil {
		userPreferences = parsed
	}
	s.session.Configure(userPreferences)
	return nil
}

func (s *Server) handleDidOpen(ctx context.Context, params *lsproto.DidOpenTextDocumentParams) error {
	s.session.DidOpenFile(ctx, params.TextDocument.Uri, params.TextDocument.Version, params.TextDocument.Text, params.TextDocument.LanguageId)
	return nil
}

func (s *Server) handleDidChange(ctx context.Context, params *lsproto.DidChangeTextDocumentParams) error {
	s.session.DidChangeFile(ctx, params.TextDocument.Uri, params.TextDocument.Version, params.ContentChanges)
	return nil
}

func (s *Server) handleDidSave(ctx context.Context, params *lsproto.DidSaveTextDocumentParams) error {
	s.session.DidSaveFile(ctx, params.TextDocument.Uri)
	return nil
}

func (s *Server) handleDidClose(ctx context.Context, params *lsproto.DidCloseTextDocumentParams) error {
	s.session.DidCloseFile(ctx, params.TextDocument.Uri)
	return nil
}

func (s *Server) handleDidChangeWatchedFiles(ctx context.Context, params *lsproto.DidChangeWatchedFilesParams) error {
	s.session.DidChangeWatchedFiles(ctx, params.Changes)
	return nil
}

func (s *Server) handleSetTrace(ctx context.Context, params *lsproto.SetTraceParams) error {
	switch params.Value {
	case "verbose":
		s.logger.SetVerbose(true)
	case "messages":
		s.logger.SetVerbose(false)
	case "off":
		// !!! logging cannot be completely turned off for now
		s.logger.SetVerbose(false)
	default:
		return fmt.Errorf("unknown trace value: %s", params.Value)
	}
	return nil
}

func (s *Server) handleDocumentDiagnostic(ctx context.Context, ls *ls.LanguageService, params *lsproto.DocumentDiagnosticParams) (lsproto.DocumentDiagnosticResponse, error) {
	return ls.ProvideDiagnostics(ctx, params.TextDocument.Uri, getDiagnosticClientCapabilities(s.initializeParams))
}

func (s *Server) handleHover(ctx context.Context, ls *ls.LanguageService, params *lsproto.HoverParams) (lsproto.HoverResponse, error) {
	return ls.ProvideHover(ctx, params.TextDocument.Uri, params.Position, getHoverContentFormat(s.initializeParams))
}

func (s *Server) handleSignatureHelp(ctx context.Context, languageService *ls.LanguageService, params *lsproto.SignatureHelpParams) (lsproto.SignatureHelpResponse, error) {
	return languageService.ProvideSignatureHelp(
		ctx,
		params.TextDocument.Uri,
		params.Position,
		params.Context,
		s.initializeParams.Capabilities.TextDocument.SignatureHelp,
		getSignatureHelpDocumentationFormat(s.initializeParams),
	)
}

func (s *Server) handleDefinition(ctx context.Context, ls *ls.LanguageService, params *lsproto.DefinitionParams) (lsproto.DefinitionResponse, error) {
	return ls.ProvideDefinition(ctx, params.TextDocument.Uri, params.Position, getDefinitionClientSupportsLink(s.initializeParams))
}

func (s *Server) handleTypeDefinition(ctx context.Context, ls *ls.LanguageService, params *lsproto.TypeDefinitionParams) (lsproto.TypeDefinitionResponse, error) {
	return ls.ProvideTypeDefinition(ctx, params.TextDocument.Uri, params.Position, getTypeDefinitionClientSupportsLink(s.initializeParams))
}

func (s *Server) handleReferences(ctx context.Context, ls *ls.LanguageService, params *lsproto.ReferenceParams) (lsproto.ReferencesResponse, error) {
	// findAllReferences
	return ls.ProvideReferences(ctx, params)
}

func (s *Server) handleImplementations(ctx context.Context, ls *ls.LanguageService, params *lsproto.ImplementationParams) (lsproto.ImplementationResponse, error) {
	// goToImplementation
	return ls.ProvideImplementations(ctx, params, getImplementationClientSupportsLink(s.initializeParams))
}

func (s *Server) handleCompletion(ctx context.Context, languageService *ls.LanguageService, params *lsproto.CompletionParams) (lsproto.CompletionResponse, error) {
	return languageService.ProvideCompletion(
		ctx,
		params.TextDocument.Uri,
		params.Position,
		params.Context,
		getCompletionClientCapabilities(s.initializeParams),
	)
}

func (s *Server) handleCompletionItemResolve(ctx context.Context, params *lsproto.CompletionItem, reqMsg *lsproto.RequestMessage) (lsproto.CompletionResolveResponse, error) {
	data, err := ls.GetCompletionItemData(params)
	if err != nil {
		return nil, err
	}
	languageService, err := s.session.GetLanguageService(ctx, lsconv.FileNameToDocumentURI(data.FileName))
	if err != nil {
		return nil, err
	}
	defer s.recover(reqMsg)
	return languageService.ResolveCompletionItem(
		ctx,
		params,
		data,
		getCompletionClientCapabilities(s.initializeParams),
	)
}

func (s *Server) handleDocumentFormat(ctx context.Context, ls *ls.LanguageService, params *lsproto.DocumentFormattingParams) (lsproto.DocumentFormattingResponse, error) {
	return ls.ProvideFormatDocument(
		ctx,
		params.TextDocument.Uri,
		params.Options,
	)
}

func (s *Server) handleDocumentRangeFormat(ctx context.Context, ls *ls.LanguageService, params *lsproto.DocumentRangeFormattingParams) (lsproto.DocumentRangeFormattingResponse, error) {
	return ls.ProvideFormatDocumentRange(
		ctx,
		params.TextDocument.Uri,
		params.Options,
		params.Range,
	)
}

func (s *Server) handleDocumentOnTypeFormat(ctx context.Context, ls *ls.LanguageService, params *lsproto.DocumentOnTypeFormattingParams) (lsproto.DocumentOnTypeFormattingResponse, error) {
	return ls.ProvideFormatDocumentOnType(
		ctx,
		params.TextDocument.Uri,
		params.Options,
		params.Position,
		params.Ch,
	)
}

func (s *Server) handleWorkspaceSymbol(ctx context.Context, params *lsproto.WorkspaceSymbolParams, reqMsg *lsproto.RequestMessage) (lsproto.WorkspaceSymbolResponse, error) {
	snapshot, release := s.session.Snapshot()
	defer release()
	defer s.recover(reqMsg)
	programs := core.Map(snapshot.ProjectCollection.Projects(), (*project.Project).GetProgram)
	return ls.ProvideWorkspaceSymbols(ctx, programs, snapshot.Converters(), params.Query)
}

func (s *Server) handleDocumentSymbol(ctx context.Context, ls *ls.LanguageService, params *lsproto.DocumentSymbolParams) (lsproto.DocumentSymbolResponse, error) {
	return ls.ProvideDocumentSymbols(ctx, params.TextDocument.Uri, getDocumentSymbolClientSupportsHierarchical(s.initializeParams))
}

func (s *Server) handleRename(ctx context.Context, ls *ls.LanguageService, params *lsproto.RenameParams) (lsproto.RenameResponse, error) {
	return ls.ProvideRename(ctx, params)
}

func (s *Server) handleDocumentHighlight(ctx context.Context, ls *ls.LanguageService, params *lsproto.DocumentHighlightParams) (lsproto.DocumentHighlightResponse, error) {
	return ls.ProvideDocumentHighlights(ctx, params.TextDocument.Uri, params.Position)
}

func (s *Server) handleSelectionRange(ctx context.Context, ls *ls.LanguageService, params *lsproto.SelectionRangeParams) (lsproto.SelectionRangeResponse, error) {
	return ls.ProvideSelectionRanges(ctx, params)
}

<<<<<<< HEAD
func (s *Server) handleSemanticTokensFull(ctx context.Context, ls *ls.LanguageService, params *lsproto.SemanticTokensParams) (lsproto.SemanticTokensResponse, error) {
	clientCapabilities := getSemanticTokensClientCapabilities(s.initializeParams)
	return ls.ProvideSemanticTokens(ctx, params.TextDocument.Uri, clientCapabilities)
}

func (s *Server) handleSemanticTokensRange(ctx context.Context, ls *ls.LanguageService, params *lsproto.SemanticTokensRangeParams) (lsproto.SemanticTokensRangeResponse, error) {
	clientCapabilities := getSemanticTokensClientCapabilities(s.initializeParams)
	return ls.ProvideSemanticTokensRange(ctx, params.TextDocument.Uri, params.Range, clientCapabilities)
=======
func (s *Server) handleCodeAction(ctx context.Context, ls *ls.LanguageService, params *lsproto.CodeActionParams) (lsproto.CodeActionResponse, error) {
	return ls.ProvideCodeActions(ctx, params)
>>>>>>> a64cbd3a
}

func (s *Server) Log(msg ...any) {
	fmt.Fprintln(s.stderr, msg...)
}

// !!! temporary; remove when we have `handleDidChangeConfiguration`/implicit project config support
func (s *Server) SetCompilerOptionsForInferredProjects(ctx context.Context, options *core.CompilerOptions) {
	s.compilerOptionsForInferredProjects = options
	if s.session != nil {
		s.session.DidChangeCompilerOptionsForInferredProjects(ctx, options)
	}
}

// NpmInstall implements ata.NpmExecutor
func (s *Server) NpmInstall(cwd string, args []string) ([]byte, error) {
	return s.npmInstall(cwd, args)
}

func isBlockingMethod(method lsproto.Method) bool {
	switch method {
	case lsproto.MethodInitialize,
		lsproto.MethodInitialized,
		lsproto.MethodTextDocumentDidOpen,
		lsproto.MethodTextDocumentDidChange,
		lsproto.MethodTextDocumentDidSave,
		lsproto.MethodTextDocumentDidClose,
		lsproto.MethodWorkspaceDidChangeWatchedFiles,
		lsproto.MethodWorkspaceDidChangeConfiguration,
		lsproto.MethodWorkspaceConfiguration:
		return true
	}
	return false
}

func ptrTo[T any](v T) *T {
	return &v
}

func ptrIsTrue(v *bool) bool {
	if v == nil {
		return false
	}
	return *v
}

func shouldEnableWatch(params *lsproto.InitializeParams) bool {
	if params == nil || params.Capabilities == nil || params.Capabilities.Workspace == nil {
		return false
	}
	return params.Capabilities.Workspace.DidChangeWatchedFiles != nil &&
		ptrIsTrue(params.Capabilities.Workspace.DidChangeWatchedFiles.DynamicRegistration)
}

func getCompletionClientCapabilities(params *lsproto.InitializeParams) *lsproto.CompletionClientCapabilities {
	if params.Capabilities == nil || params.Capabilities.TextDocument == nil {
		return nil
	}
	return params.Capabilities.TextDocument.Completion
}

func (s *Server) handleInlayHint(
	ctx context.Context,
	languageService *ls.LanguageService,
	params *lsproto.InlayHintParams,
) (lsproto.InlayHintResponse, error) {
	return languageService.ProvideInlayHint(ctx, params)
}

func getDefinitionClientSupportsLink(params *lsproto.InitializeParams) bool {
	if params == nil || params.Capabilities == nil || params.Capabilities.TextDocument == nil ||
		params.Capabilities.TextDocument.Definition == nil {
		return false
	}
	return ptrIsTrue(params.Capabilities.TextDocument.Definition.LinkSupport)
}

func getTypeDefinitionClientSupportsLink(params *lsproto.InitializeParams) bool {
	if params == nil || params.Capabilities == nil || params.Capabilities.TextDocument == nil ||
		params.Capabilities.TextDocument.TypeDefinition == nil {
		return false
	}
	return ptrIsTrue(params.Capabilities.TextDocument.TypeDefinition.LinkSupport)
}

func getImplementationClientSupportsLink(params *lsproto.InitializeParams) bool {
	if params == nil || params.Capabilities == nil || params.Capabilities.TextDocument == nil ||
		params.Capabilities.TextDocument.Implementation == nil {
		return false
	}
	return ptrIsTrue(params.Capabilities.TextDocument.Implementation.LinkSupport)
}

func getDocumentSymbolClientSupportsHierarchical(params *lsproto.InitializeParams) bool {
	if params == nil || params.Capabilities == nil || params.Capabilities.TextDocument == nil ||
		params.Capabilities.TextDocument.DocumentSymbol == nil {
		return false
	}
	return ptrIsTrue(params.Capabilities.TextDocument.DocumentSymbol.HierarchicalDocumentSymbolSupport)
}

func getHoverContentFormat(params *lsproto.InitializeParams) lsproto.MarkupKind {
	if params == nil || params.Capabilities == nil || params.Capabilities.TextDocument == nil || params.Capabilities.TextDocument.Hover == nil || params.Capabilities.TextDocument.Hover.ContentFormat == nil {
		// Default to plaintext if no preference specified
		return lsproto.MarkupKindPlainText
	}
	formats := *params.Capabilities.TextDocument.Hover.ContentFormat
	if len(formats) == 0 {
		return lsproto.MarkupKindPlainText
	}
	// Return the first (most preferred) format
	return formats[0]
}

func getSignatureHelpDocumentationFormat(params *lsproto.InitializeParams) lsproto.MarkupKind {
	if params == nil || params.Capabilities == nil || params.Capabilities.TextDocument == nil || params.Capabilities.TextDocument.SignatureHelp == nil ||
		params.Capabilities.TextDocument.SignatureHelp.SignatureInformation == nil ||
		params.Capabilities.TextDocument.SignatureHelp.SignatureInformation.DocumentationFormat == nil {
		// Default to plaintext if no preference specified
		return lsproto.MarkupKindPlainText
	}
	formats := *params.Capabilities.TextDocument.SignatureHelp.SignatureInformation.DocumentationFormat
	if len(formats) == 0 {
		return lsproto.MarkupKindPlainText
	}
	// Return the first (most preferred) format
	return formats[0]
}

func getDiagnosticClientCapabilities(params *lsproto.InitializeParams) *lsproto.DiagnosticClientCapabilities {
	if params == nil || params.Capabilities == nil || params.Capabilities.TextDocument == nil {
		return nil
	}

	var caps lsproto.DiagnosticClientCapabilities
	if params.Capabilities.TextDocument.Diagnostic != nil {
		caps = *params.Capabilities.TextDocument.Diagnostic
	}

	// Some clients claim that push and pull diagnostics have different capabilities,
	// including vscode-languageclient v9. Work around this by defaulting any missing
	// pull diagnostic caps with the pull diagnostic equivalents.
	//
	// TODO: remove when we upgrade to vscode-languageclient v10, which fixes this issue.
	if publish := params.Capabilities.TextDocument.PublishDiagnostics; publish != nil {
		caps.RelatedInformation = core.Coalesce(caps.RelatedInformation, publish.RelatedInformation)
		caps.TagSupport = core.Coalesce(caps.TagSupport, publish.TagSupport)
		caps.CodeDescriptionSupport = core.Coalesce(caps.CodeDescriptionSupport, publish.CodeDescriptionSupport)
		caps.DataSupport = core.Coalesce(caps.DataSupport, publish.DataSupport)
	}

	return &caps
}

func getSemanticTokensClientCapabilities(params *lsproto.InitializeParams) *lsproto.SemanticTokensClientCapabilities {
	if params.Capabilities == nil || params.Capabilities.TextDocument == nil {
		return nil
	}
	return params.Capabilities.TextDocument.SemanticTokens
}<|MERGE_RESOLUTION|>--- conflicted
+++ resolved
@@ -679,7 +679,13 @@
 			InlayHintProvider: &lsproto.BooleanOrInlayHintOptionsOrInlayHintRegistrationOptions{
 				Boolean: ptrTo(true),
 			},
-<<<<<<< HEAD
+			CodeActionProvider: &lsproto.BooleanOrCodeActionOptions{
+				CodeActionOptions: &lsproto.CodeActionOptions{
+					CodeActionKinds: &[]lsproto.CodeActionKind{
+						lsproto.CodeActionKindQuickFix,
+					},
+				},
+			},
 			SemanticTokensProvider: &lsproto.SemanticTokensOptionsOrRegistrationOptions{
 				Options: &lsproto.SemanticTokensOptions{
 					Legend: ls.SemanticTokensLegend(getSemanticTokensClientCapabilities(params)),
@@ -688,12 +694,6 @@
 					},
 					Range: &lsproto.BooleanOrEmptyObject{
 						Boolean: ptrTo(true),
-=======
-			CodeActionProvider: &lsproto.BooleanOrCodeActionOptions{
-				CodeActionOptions: &lsproto.CodeActionOptions{
-					CodeActionKinds: &[]lsproto.CodeActionKind{
-						lsproto.CodeActionKindQuickFix,
->>>>>>> a64cbd3a
 					},
 				},
 			},
@@ -940,7 +940,10 @@
 	return ls.ProvideSelectionRanges(ctx, params)
 }
 
-<<<<<<< HEAD
+func (s *Server) handleCodeAction(ctx context.Context, ls *ls.LanguageService, params *lsproto.CodeActionParams) (lsproto.CodeActionResponse, error) {
+	return ls.ProvideCodeActions(ctx, params)
+}
+
 func (s *Server) handleSemanticTokensFull(ctx context.Context, ls *ls.LanguageService, params *lsproto.SemanticTokensParams) (lsproto.SemanticTokensResponse, error) {
 	clientCapabilities := getSemanticTokensClientCapabilities(s.initializeParams)
 	return ls.ProvideSemanticTokens(ctx, params.TextDocument.Uri, clientCapabilities)
@@ -949,10 +952,6 @@
 func (s *Server) handleSemanticTokensRange(ctx context.Context, ls *ls.LanguageService, params *lsproto.SemanticTokensRangeParams) (lsproto.SemanticTokensRangeResponse, error) {
 	clientCapabilities := getSemanticTokensClientCapabilities(s.initializeParams)
 	return ls.ProvideSemanticTokensRange(ctx, params.TextDocument.Uri, params.Range, clientCapabilities)
-=======
-func (s *Server) handleCodeAction(ctx context.Context, ls *ls.LanguageService, params *lsproto.CodeActionParams) (lsproto.CodeActionResponse, error) {
-	return ls.ProvideCodeActions(ctx, params)
->>>>>>> a64cbd3a
 }
 
 func (s *Server) Log(msg ...any) {
