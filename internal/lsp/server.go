package lsp

import (
	"context"
	"errors"
	"fmt"
	"io"
	"iter"
	"runtime/debug"
	"slices"
	"sync"
	"sync/atomic"
	"time"

	"github.com/go-json-experiment/json"
	"github.com/microsoft/typescript-go/internal/collections"
	"github.com/microsoft/typescript-go/internal/core"
	"github.com/microsoft/typescript-go/internal/jsonutil"
	"github.com/microsoft/typescript-go/internal/locale"
	"github.com/microsoft/typescript-go/internal/ls"
	"github.com/microsoft/typescript-go/internal/ls/lsconv"
	"github.com/microsoft/typescript-go/internal/ls/lsutil"
	"github.com/microsoft/typescript-go/internal/lsp/lsproto"
	"github.com/microsoft/typescript-go/internal/project"
	"github.com/microsoft/typescript-go/internal/project/ata"
	"github.com/microsoft/typescript-go/internal/tspath"
	"github.com/microsoft/typescript-go/internal/vfs"
	"golang.org/x/sync/errgroup"
)

type ServerOptions struct {
	In  Reader
	Out Writer
	Err io.Writer

	Cwd                string
	FS                 vfs.FS
	DefaultLibraryPath string
	TypingsLocation    string
	ParseCache         *project.ParseCache
	NpmInstall         func(cwd string, args []string) ([]byte, error)
}

func NewServer(opts *ServerOptions) *Server {
	if opts.Cwd == "" {
		panic("Cwd is required")
	}

	s := &Server{
		r:                     opts.In,
		w:                     opts.Out,
		stderr:                opts.Err,
		requestQueue:          make(chan *lsproto.RequestMessage, 100),
		outgoingQueue:         make(chan *lsproto.Message, 100),
		pendingClientRequests: make(map[lsproto.ID]pendingClientRequest),
		pendingServerRequests: make(map[lsproto.ID]chan *lsproto.ResponseMessage),
		cwd:                   opts.Cwd,
		fs:                    opts.FS,
		defaultLibraryPath:    opts.DefaultLibraryPath,
		typingsLocation:       opts.TypingsLocation,
		parseCache:            opts.ParseCache,
		npmInstall:            opts.NpmInstall,
		initComplete:          make(chan struct{}),
	}
	s.logger = newLogger(s)

	return s
}

var (
	_ ata.NpmExecutor = (*Server)(nil)
	_ project.Client  = (*Server)(nil)
)

type pendingClientRequest struct {
	req    *lsproto.RequestMessage
	cancel context.CancelFunc
}

type Reader interface {
	Read() (*lsproto.Message, error)
}

type Writer interface {
	Write(msg *lsproto.Message) error
}

type lspReader struct {
	r *lsproto.BaseReader
}

type lspWriter struct {
	w *lsproto.BaseWriter
}

func (r *lspReader) Read() (*lsproto.Message, error) {
	data, err := r.r.Read()
	if err != nil {
		return nil, err
	}

	req := &lsproto.Message{}
	if err := json.Unmarshal(data, req); err != nil {
		return nil, fmt.Errorf("%w: %w", lsproto.ErrorCodeInvalidRequest, err)
	}

	return req, nil
}

func ToReader(r io.Reader) Reader {
	return &lspReader{r: lsproto.NewBaseReader(r)}
}

func (w *lspWriter) Write(msg *lsproto.Message) error {
	data, err := json.Marshal(msg)
	if err != nil {
		return fmt.Errorf("failed to marshal message: %w", err)
	}
	return w.w.Write(data)
}

func ToWriter(w io.Writer) Writer {
	return &lspWriter{w: lsproto.NewBaseWriter(w)}
}

var (
	_ Reader = (*lspReader)(nil)
	_ Writer = (*lspWriter)(nil)
)

type Server struct {
	r Reader
	w Writer

	stderr io.Writer

	logger                  *logger
	initStarted             atomic.Bool
	clientSeq               atomic.Int32
	requestQueue            chan *lsproto.RequestMessage
	outgoingQueue           chan *lsproto.Message
	pendingClientRequests   map[lsproto.ID]pendingClientRequest
	pendingClientRequestsMu sync.Mutex
	pendingServerRequests   map[lsproto.ID]chan *lsproto.ResponseMessage
	pendingServerRequestsMu sync.Mutex

	cwd                string
	fs                 vfs.FS
	defaultLibraryPath string
	typingsLocation    string

	initializeParams   *lsproto.InitializeParams
	clientCapabilities lsproto.ResolvedClientCapabilities
	positionEncoding   lsproto.PositionEncodingKind
	locale             locale.Locale

	watchEnabled bool
	watcherID    atomic.Uint32
	watchers     collections.SyncSet[project.WatcherID]

	session *project.Session

	// Test options for initializing session
	client project.Client

	// initComplete is closed when handleInitialized completes.
	// Used by tests to wait for full initialization.
	initComplete chan struct{}

	// !!! temporary; remove when we have `handleDidChangeConfiguration`/implicit project config support
	compilerOptionsForInferredProjects *core.CompilerOptions
	// parseCache can be passed in so separate tests can share ASTs
	parseCache *project.ParseCache

	npmInstall func(cwd string, args []string) ([]byte, error)
}

func (s *Server) Session() *project.Session { return s.session }

// InitComplete returns a channel that is closed when the server has finished
// processing the initialized notification, including the initial configuration
// exchange with the client.
func (s *Server) InitComplete() <-chan struct{} { return s.initComplete }

// WatchFiles implements project.Client.
func (s *Server) WatchFiles(ctx context.Context, id project.WatcherID, watchers []*lsproto.FileSystemWatcher) error {
	_, err := sendClientRequest(ctx, s, lsproto.ClientRegisterCapabilityInfo, &lsproto.RegistrationParams{
		Registrations: []*lsproto.Registration{
			{
				Id:     string(id),
				Method: string(lsproto.MethodWorkspaceDidChangeWatchedFiles),
				RegisterOptions: &lsproto.RegisterOptions{
					DidChangeWatchedFiles: &lsproto.DidChangeWatchedFilesRegistrationOptions{
						Watchers: watchers,
					},
				},
			},
		},
	})
	if err != nil {
		return fmt.Errorf("failed to register file watcher: %w", err)
	}

	s.watchers.Add(id)
	return nil
}

// UnwatchFiles implements project.Client.
func (s *Server) UnwatchFiles(ctx context.Context, id project.WatcherID) error {
	if s.watchers.Has(id) {
		_, err := sendClientRequest(ctx, s, lsproto.ClientUnregisterCapabilityInfo, &lsproto.UnregistrationParams{
			Unregisterations: []*lsproto.Unregistration{
				{
					Id:     string(id),
					Method: string(lsproto.MethodWorkspaceDidChangeWatchedFiles),
				},
			},
		})
		if err != nil {
			return fmt.Errorf("failed to unregister file watcher: %w", err)
		}

		s.watchers.Delete(id)
		return nil
	}

	return fmt.Errorf("no file watcher exists with ID %s", id)
}

// RefreshDiagnostics implements project.Client.
func (s *Server) RefreshDiagnostics(ctx context.Context) error {
	if !s.clientCapabilities.Workspace.Diagnostics.RefreshSupport {
		return nil
	}

	if _, err := sendClientRequest(ctx, s, lsproto.WorkspaceDiagnosticRefreshInfo, nil); err != nil {
		return fmt.Errorf("failed to refresh diagnostics: %w", err)
	}

	return nil
}

// PublishDiagnostics implements project.Client.
func (s *Server) PublishDiagnostics(ctx context.Context, params *lsproto.PublishDiagnosticsParams) error {
	notification := lsproto.TextDocumentPublishDiagnosticsInfo.NewNotificationMessage(params)
	s.outgoingQueue <- notification.Message()
	return nil
}

func (s *Server) RefreshInlayHints(ctx context.Context) error {
	if !s.clientCapabilities.Workspace.InlayHint.RefreshSupport {
		return nil
	}

	if _, err := sendClientRequest(ctx, s, lsproto.WorkspaceInlayHintRefreshInfo, nil); err != nil {
		return fmt.Errorf("failed to refresh inlay hints: %w", err)
	}
	return nil
}

func (s *Server) RefreshCodeLens(ctx context.Context) error {
	if !s.clientCapabilities.Workspace.CodeLens.RefreshSupport {
		return nil
	}

	if _, err := sendClientRequest(ctx, s, lsproto.WorkspaceCodeLensRefreshInfo, nil); err != nil {
		return fmt.Errorf("failed to refresh code lens: %w", err)
	}
	return nil
}

func (s *Server) RequestConfiguration(ctx context.Context) (*lsutil.UserPreferences, error) {
	caps := lsproto.GetClientCapabilities(ctx)
	if !caps.Workspace.Configuration {
		// if no configuration request capapbility, return default preferences
		return s.session.NewUserPreferences(), nil
	}
	configs, err := sendClientRequest(ctx, s, lsproto.WorkspaceConfigurationInfo, &lsproto.ConfigurationParams{
		Items: []*lsproto.ConfigurationItem{
			{
				Section: ptrTo("typescript"),
			},
		},
	})
	if err != nil {
		return nil, fmt.Errorf("configure request failed: %w", err)
	}
	s.logger.Infof("configuration: %+v, %T", configs, configs)
	userPreferences := s.session.NewUserPreferences()
	for _, item := range configs {
		if parsed := userPreferences.Parse(item); parsed != nil {
			return parsed, nil
		}
	}
	return userPreferences, nil
}

func (s *Server) Run(ctx context.Context) error {
	g, ctx := errgroup.WithContext(ctx)
	g.Go(func() error { return s.dispatchLoop(ctx) })
	g.Go(func() error { return s.writeLoop(ctx) })

	// Don't run readLoop in the group, as it blocks on stdin read and cannot be cancelled.
	readLoopErr := make(chan error, 1)
	g.Go(func() error {
		select {
		case <-ctx.Done():
			return ctx.Err()
		case err := <-readLoopErr:
			return err
		}
	})
	go func() { readLoopErr <- s.readLoop(ctx) }()

	if err := g.Wait(); err != nil && !errors.Is(err, io.EOF) && ctx.Err() != nil {
		return err
	}
	return nil
}

func (s *Server) readLoop(ctx context.Context) error {
	for {
		if err := ctx.Err(); err != nil {
			return err
		}
		msg, err := s.read()
		if err != nil {
			if errors.Is(err, lsproto.ErrorCodeInvalidRequest) {
				s.sendError(nil, err)
				continue
			}
			return err
		}

		if s.initializeParams == nil && msg.Kind == lsproto.MessageKindRequest {
			req := msg.AsRequest()
			if req.Method == lsproto.MethodInitialize {
				resp, err := s.handleInitialize(ctx, req.Params.(*lsproto.InitializeParams), req)
				if err != nil {
					return err
				}
				s.sendResult(req.ID, resp)
			} else {
				s.sendError(req.ID, lsproto.ErrorCodeServerNotInitialized)
			}
			continue
		}

		if msg.Kind == lsproto.MessageKindResponse {
			resp := msg.AsResponse()
			s.pendingServerRequestsMu.Lock()
			if respChan, ok := s.pendingServerRequests[*resp.ID]; ok {
				respChan <- resp
				close(respChan)
				delete(s.pendingServerRequests, *resp.ID)
			}
			s.pendingServerRequestsMu.Unlock()
		} else {
			req := msg.AsRequest()
			if req.Method == lsproto.MethodCancelRequest {
				s.cancelRequest(req.Params.(*lsproto.CancelParams).Id)
			} else {
				s.requestQueue <- req
			}
		}
	}
}

func (s *Server) cancelRequest(rawID lsproto.IntegerOrString) {
	id := lsproto.NewID(rawID)
	s.pendingClientRequestsMu.Lock()
	defer s.pendingClientRequestsMu.Unlock()
	if pendingReq, ok := s.pendingClientRequests[*id]; ok {
		pendingReq.cancel()
		delete(s.pendingClientRequests, *id)
	}
}

func (s *Server) read() (*lsproto.Message, error) {
	return s.r.Read()
}

func (s *Server) dispatchLoop(ctx context.Context) error {
	ctx, lspExit := context.WithCancel(ctx)
	defer lspExit()
	for {
		select {
		case <-ctx.Done():
			return ctx.Err()
		case req := <-s.requestQueue:
			requestCtx := locale.WithLocale(ctx, s.locale)
			if req.ID != nil {
				var cancel context.CancelFunc
				requestCtx, cancel = context.WithCancel(core.WithRequestID(requestCtx, req.ID.String()))
				s.pendingClientRequestsMu.Lock()
				s.pendingClientRequests[*req.ID] = pendingClientRequest{
					req:    req,
					cancel: cancel,
				}
				s.pendingClientRequestsMu.Unlock()
			}

			handle := func() {
				if err := s.handleRequestOrNotification(requestCtx, req); err != nil {
					if errors.Is(err, context.Canceled) {
						s.sendError(req.ID, lsproto.ErrorCodeRequestCancelled)
					} else if errors.Is(err, io.EOF) {
						lspExit()
					} else {
						s.sendError(req.ID, err)
					}
				}

				if req.ID != nil {
					s.pendingClientRequestsMu.Lock()
					delete(s.pendingClientRequests, *req.ID)
					s.pendingClientRequestsMu.Unlock()
				}
			}

			if isBlockingMethod(req.Method) {
				handle()
			} else {
				go handle()
			}
		}
	}
}

func (s *Server) writeLoop(ctx context.Context) error {
	for {
		select {
		case <-ctx.Done():
			return ctx.Err()
		case msg := <-s.outgoingQueue:
			if err := s.w.Write(msg); err != nil {
				return fmt.Errorf("failed to write message: %w", err)
			}
		}
	}
}

func sendClientRequest[Req, Resp any](ctx context.Context, s *Server, info lsproto.RequestInfo[Req, Resp], params Req) (Resp, error) {
	id := lsproto.NewIDString(fmt.Sprintf("ts%d", s.clientSeq.Add(1)))
	req := info.NewRequestMessage(id, params)

	responseChan := make(chan *lsproto.ResponseMessage, 1)
	s.pendingServerRequestsMu.Lock()
	s.pendingServerRequests[*id] = responseChan
	s.pendingServerRequestsMu.Unlock()

	s.outgoingQueue <- req.Message()

	select {
	case <-ctx.Done():
		s.pendingServerRequestsMu.Lock()
		defer s.pendingServerRequestsMu.Unlock()
		if respChan, ok := s.pendingServerRequests[*id]; ok {
			close(respChan)
			delete(s.pendingServerRequests, *id)
		}
		return *new(Resp), ctx.Err()
	case resp := <-responseChan:
		if resp.Error != nil {
			return *new(Resp), fmt.Errorf("request failed: %s", resp.Error.String())
		}
		return info.UnmarshalResult(resp.Result)
	}
}

func (s *Server) sendResult(id *lsproto.ID, result any) {
	s.sendResponse(&lsproto.ResponseMessage{
		ID:     id,
		Result: result,
	})
}

func (s *Server) sendError(id *lsproto.ID, err error) {
	code := lsproto.ErrorCodeInternalError
	if errCode := lsproto.ErrorCode(0); errors.As(err, &errCode) {
		code = errCode
	}
	// TODO(jakebailey): error data
	s.sendResponse(&lsproto.ResponseMessage{
		ID: id,
		Error: &lsproto.ResponseError{
			Code:    int32(code),
			Message: err.Error(),
		},
	})
}

func (s *Server) sendResponse(resp *lsproto.ResponseMessage) {
	s.outgoingQueue <- resp.Message()
}

func (s *Server) handleRequestOrNotification(ctx context.Context, req *lsproto.RequestMessage) error {
	ctx = lsproto.WithClientCapabilities(ctx, &s.clientCapabilities)

	if handler := handlers()[req.Method]; handler != nil {
		return handler(s, ctx, req)
	}
	s.logger.Warn("unknown method", req.Method)
	if req.ID != nil {
		s.sendError(req.ID, lsproto.ErrorCodeInvalidRequest)
	}
	return nil
}

type handlerMap map[lsproto.Method]func(*Server, context.Context, *lsproto.RequestMessage) error

var handlers = sync.OnceValue(func() handlerMap {
	handlers := make(handlerMap)

	registerRequestHandler(handlers, lsproto.InitializeInfo, (*Server).handleInitialize)
	registerNotificationHandler(handlers, lsproto.InitializedInfo, (*Server).handleInitialized)
	registerRequestHandler(handlers, lsproto.ShutdownInfo, (*Server).handleShutdown)
	registerNotificationHandler(handlers, lsproto.ExitInfo, (*Server).handleExit)

	registerNotificationHandler(handlers, lsproto.WorkspaceDidChangeConfigurationInfo, (*Server).handleDidChangeWorkspaceConfiguration)
	registerNotificationHandler(handlers, lsproto.TextDocumentDidOpenInfo, (*Server).handleDidOpen)
	registerNotificationHandler(handlers, lsproto.TextDocumentDidChangeInfo, (*Server).handleDidChange)
	registerNotificationHandler(handlers, lsproto.TextDocumentDidSaveInfo, (*Server).handleDidSave)
	registerNotificationHandler(handlers, lsproto.TextDocumentDidCloseInfo, (*Server).handleDidClose)
	registerNotificationHandler(handlers, lsproto.WorkspaceDidChangeWatchedFilesInfo, (*Server).handleDidChangeWatchedFiles)
	registerNotificationHandler(handlers, lsproto.SetTraceInfo, (*Server).handleSetTrace)

	registerLanguageServiceDocumentRequestHandler(handlers, lsproto.TextDocumentDiagnosticInfo, (*Server).handleDocumentDiagnostic)
	registerLanguageServiceDocumentRequestHandler(handlers, lsproto.TextDocumentHoverInfo, (*Server).handleHover)
	registerLanguageServiceDocumentRequestHandler(handlers, lsproto.TextDocumentDefinitionInfo, (*Server).handleDefinition)
	registerLanguageServiceDocumentRequestHandler(handlers, lsproto.TextDocumentTypeDefinitionInfo, (*Server).handleTypeDefinition)
	registerLanguageServiceDocumentRequestHandler(handlers, lsproto.TextDocumentCompletionInfo, (*Server).handleCompletion)
	registerLanguageServiceDocumentRequestHandler(handlers, lsproto.TextDocumentSignatureHelpInfo, (*Server).handleSignatureHelp)
	registerLanguageServiceDocumentRequestHandler(handlers, lsproto.TextDocumentFormattingInfo, (*Server).handleDocumentFormat)
	registerLanguageServiceDocumentRequestHandler(handlers, lsproto.TextDocumentRangeFormattingInfo, (*Server).handleDocumentRangeFormat)
	registerLanguageServiceDocumentRequestHandler(handlers, lsproto.TextDocumentOnTypeFormattingInfo, (*Server).handleDocumentOnTypeFormat)
	registerLanguageServiceDocumentRequestHandler(handlers, lsproto.TextDocumentDocumentSymbolInfo, (*Server).handleDocumentSymbol)
	registerLanguageServiceDocumentRequestHandler(handlers, lsproto.TextDocumentDocumentHighlightInfo, (*Server).handleDocumentHighlight)
	registerLanguageServiceDocumentRequestHandler(handlers, lsproto.TextDocumentSelectionRangeInfo, (*Server).handleSelectionRange)
	registerLanguageServiceDocumentRequestHandler(handlers, lsproto.TextDocumentInlayHintInfo, (*Server).handleInlayHint)
	registerLanguageServiceDocumentRequestHandler(handlers, lsproto.TextDocumentCodeLensInfo, (*Server).handleCodeLens)
	registerLanguageServiceDocumentRequestHandler(handlers, lsproto.TextDocumentCodeActionInfo, (*Server).handleCodeAction)
	registerLanguageServiceDocumentRequestHandler(handlers, lsproto.TextDocumentPrepareCallHierarchyInfo, (*Server).handlePrepareCallHierarchy)
	registerLanguageServiceDocumentRequestHandler(handlers, lsproto.TextDocumentFoldingRangeInfo, (*Server).handleFoldingRange)

	registerMultiProjectReferenceRequestHandler(handlers, lsproto.TextDocumentReferencesInfo, (*ls.LanguageService).ProvideReferences)
	registerMultiProjectReferenceRequestHandler(handlers, lsproto.TextDocumentRenameInfo, (*ls.LanguageService).ProvideRename)
	registerMultiProjectReferenceRequestHandler(handlers, lsproto.TextDocumentImplementationInfo, (*ls.LanguageService).ProvideImplementations)

	registerRequestHandler(handlers, lsproto.CallHierarchyIncomingCallsInfo, (*Server).handleCallHierarchyIncomingCalls)
	registerRequestHandler(handlers, lsproto.CallHierarchyOutgoingCallsInfo, (*Server).handleCallHierarchyOutgoingCalls)

	registerRequestHandler(handlers, lsproto.WorkspaceSymbolInfo, (*Server).handleWorkspaceSymbol)
	registerRequestHandler(handlers, lsproto.CompletionItemResolveInfo, (*Server).handleCompletionItemResolve)
	registerRequestHandler(handlers, lsproto.CodeLensResolveInfo, (*Server).handleCodeLensResolve)

	return handlers
})

func registerNotificationHandler[Req any](handlers handlerMap, info lsproto.NotificationInfo[Req], fn func(*Server, context.Context, Req) error) {
	handlers[info.Method] = func(s *Server, ctx context.Context, req *lsproto.RequestMessage) error {
		if s.session == nil && req.Method != lsproto.MethodInitialized {
			return lsproto.ErrorCodeServerNotInitialized
		}

		var params Req
		// Ignore empty params; all generated params are either pointers or any.
		if req.Params != nil {
			params = req.Params.(Req)
		}
		if err := fn(s, ctx, params); err != nil {
			return err
		}
		return ctx.Err()
	}
}

func registerRequestHandler[Req, Resp any](
	handlers handlerMap,
	info lsproto.RequestInfo[Req, Resp],
	fn func(*Server, context.Context, Req, *lsproto.RequestMessage) (Resp, error),
) {
	handlers[info.Method] = func(s *Server, ctx context.Context, req *lsproto.RequestMessage) error {
		if s.session == nil && req.Method != lsproto.MethodInitialize {
			return lsproto.ErrorCodeServerNotInitialized
		}

		var params Req
		// Ignore empty params.
		if req.Params != nil {
			params = req.Params.(Req)
		}
		resp, err := fn(s, ctx, params, req)
		if err != nil {
			return err
		}
		if ctx.Err() != nil {
			return ctx.Err()
		}
		s.sendResult(req.ID, resp)
		return nil
	}
}

func registerLanguageServiceDocumentRequestHandler[Req lsproto.HasTextDocumentURI, Resp any](handlers handlerMap, info lsproto.RequestInfo[Req, Resp], fn func(*Server, context.Context, *ls.LanguageService, Req) (Resp, error)) {
	handlers[info.Method] = func(s *Server, ctx context.Context, req *lsproto.RequestMessage) error {
		var params Req
		// Ignore empty params.
		if req.Params != nil {
			params = req.Params.(Req)
		}
		ls, err := s.session.GetLanguageService(ctx, params.TextDocumentURI())
		if err != nil {
			return err
		}
		defer s.recover(req)
		resp, err := fn(s, ctx, ls, params)
		if err != nil {
			return err
		}
		if ctx.Err() != nil {
			return ctx.Err()
		}
		s.sendResult(req.ID, resp)
		return nil
	}
}

func registerMultiProjectReferenceRequestHandler[Req lsproto.HasTextDocumentPosition, Resp any](
	handlers handlerMap,
	info lsproto.RequestInfo[Req, Resp],
	fn func(*ls.LanguageService, context.Context, Req, ls.CrossProjectOrchestrator) (Resp, error),
) {
	handlers[info.Method] = func(s *Server, ctx context.Context, req *lsproto.RequestMessage) error {
		var params Req
		// Ignore empty params.
		if req.Params != nil {
			params = req.Params.(Req)
		}
		// !!! sheetal: multiple projects that contain the file through symlinks
		defaultLs, orchestrator, err := s.getLanguageServiceAndCrossProjectOrchestrator(ctx, params.TextDocumentURI(), req)
		if err != nil {
			return err
		}
		defer s.recover(req)
		resp, err := fn(defaultLs, ctx, params, orchestrator)
		if err != nil {
			return err
		}
		s.sendResult(req.ID, resp)
		return nil
	}
}

type crossProjectOrchestrator struct {
	server         *Server
	req            *lsproto.RequestMessage
	defaultProject *project.Project
	allProjects    []ls.Project
}

var _ ls.CrossProjectOrchestrator = (*crossProjectOrchestrator)(nil)

func (c *crossProjectOrchestrator) GetDefaultProject() ls.Project {
	return c.defaultProject
}

func (c *crossProjectOrchestrator) GetAllProjectsForInitialRequest() []ls.Project {
	return c.allProjects
}

func (c *crossProjectOrchestrator) GetLanguageServiceForProjectWithFile(ctx context.Context, p ls.Project, uri lsproto.DocumentUri) *ls.LanguageService {
	return c.server.session.GetLanguageServiceForProjectWithFile(ctx, p.(*project.Project), uri)
}

func (c *crossProjectOrchestrator) GetProjectsForFile(ctx context.Context, uri lsproto.DocumentUri) ([]ls.Project, error) {
	return c.server.session.GetProjectsForFile(ctx, uri)
}

func (c *crossProjectOrchestrator) GetProjectsLoadingProjectTree(ctx context.Context, requestedProjectTrees *collections.Set[tspath.Path]) iter.Seq[ls.Project] {
	return func(yield func(ls.Project) bool) {
		for _, p := range c.server.session.GetSnapshotLoadingProjectTree(ctx, requestedProjectTrees).ProjectCollection.Projects() {
			if !yield(p) {
				return
			}
		}
	}
}

func (s *Server) getLanguageServiceAndCrossProjectOrchestrator(ctx context.Context, uri lsproto.DocumentUri, req *lsproto.RequestMessage) (*ls.LanguageService, ls.CrossProjectOrchestrator, error) {
	defaultProject, defaultLs, allProjects, err := s.session.GetLanguageServiceAndProjectsForFile(ctx, uri)
	var orchestrator ls.CrossProjectOrchestrator
	if err == nil {
		orchestrator = &crossProjectOrchestrator{s, req, defaultProject, allProjects}
	}
	return defaultLs, orchestrator, err
}

func (s *Server) recover(req *lsproto.RequestMessage) {
	if r := recover(); r != nil {
		stack := debug.Stack()
		s.logger.Errorf("panic handling request %s: %v\n%s", req.Method, r, string(stack))
		if req.ID != nil {
			s.sendError(req.ID, fmt.Errorf("%w: panic handling request %s: %v", lsproto.ErrorCodeInternalError, req.Method, r))
		} else {
			s.logger.Error("unhandled panic in notification", req.Method, r)
		}
	}
}

func (s *Server) handleInitialize(ctx context.Context, params *lsproto.InitializeParams, _ *lsproto.RequestMessage) (lsproto.InitializeResponse, error) {
	if s.initializeParams != nil {
		return nil, lsproto.ErrorCodeInvalidRequest
	}

	s.initStarted.Store(true)

	s.initializeParams = params
	s.clientCapabilities = lsproto.ResolveClientCapabilities(params.Capabilities)

	capabilitiesJSON, err := jsonutil.MarshalIndent(&s.clientCapabilities, "", "\t")
	if err != nil {
		return nil, err
	}
	s.logger.Info("Resolved client capabilities: " + string(capabilitiesJSON))

	s.positionEncoding = lsproto.PositionEncodingKindUTF16
	if slices.Contains(s.clientCapabilities.General.PositionEncodings, lsproto.PositionEncodingKindUTF8) {
		s.positionEncoding = lsproto.PositionEncodingKindUTF8
	}

	if s.initializeParams.Locale != nil {
		s.locale, _ = locale.Parse(*s.initializeParams.Locale)
	}

	if s.initializeParams.Trace != nil && *s.initializeParams.Trace == "verbose" {
		s.logger.SetVerbose(true)
	}

	response := &lsproto.InitializeResult{
		ServerInfo: &lsproto.ServerInfo{
			Name:    "typescript-go",
			Version: ptrTo(core.Version()),
		},
		Capabilities: &lsproto.ServerCapabilities{
			PositionEncoding: ptrTo(s.positionEncoding),
			TextDocumentSync: &lsproto.TextDocumentSyncOptionsOrKind{
				Options: &lsproto.TextDocumentSyncOptions{
					OpenClose: ptrTo(true),
					Change:    ptrTo(lsproto.TextDocumentSyncKindIncremental),
					Save: &lsproto.BooleanOrSaveOptions{
						Boolean: ptrTo(true),
					},
				},
			},
			HoverProvider: &lsproto.BooleanOrHoverOptions{
				Boolean: ptrTo(true),
			},
			DefinitionProvider: &lsproto.BooleanOrDefinitionOptions{
				Boolean: ptrTo(true),
			},
			TypeDefinitionProvider: &lsproto.BooleanOrTypeDefinitionOptionsOrTypeDefinitionRegistrationOptions{
				Boolean: ptrTo(true),
			},
			ReferencesProvider: &lsproto.BooleanOrReferenceOptions{
				Boolean: ptrTo(true),
			},
			ImplementationProvider: &lsproto.BooleanOrImplementationOptionsOrImplementationRegistrationOptions{
				Boolean: ptrTo(true),
			},
			DiagnosticProvider: &lsproto.DiagnosticOptionsOrRegistrationOptions{
				Options: &lsproto.DiagnosticOptions{
					InterFileDependencies: true,
				},
			},
			CompletionProvider: &lsproto.CompletionOptions{
				TriggerCharacters: &ls.TriggerCharacters,
				ResolveProvider:   ptrTo(true),
				// !!! other options
			},
			SignatureHelpProvider: &lsproto.SignatureHelpOptions{
				TriggerCharacters: &[]string{"(", ","},
			},
			DocumentFormattingProvider: &lsproto.BooleanOrDocumentFormattingOptions{
				Boolean: ptrTo(true),
			},
			DocumentRangeFormattingProvider: &lsproto.BooleanOrDocumentRangeFormattingOptions{
				Boolean: ptrTo(true),
			},
			DocumentOnTypeFormattingProvider: &lsproto.DocumentOnTypeFormattingOptions{
				FirstTriggerCharacter: "{",
				MoreTriggerCharacter:  &[]string{"}", ";", "\n"},
			},
			WorkspaceSymbolProvider: &lsproto.BooleanOrWorkspaceSymbolOptions{
				Boolean: ptrTo(true),
			},
			DocumentSymbolProvider: &lsproto.BooleanOrDocumentSymbolOptions{
				Boolean: ptrTo(true),
			},
			FoldingRangeProvider: &lsproto.BooleanOrFoldingRangeOptionsOrFoldingRangeRegistrationOptions{
				Boolean: ptrTo(true),
			},
			RenameProvider: &lsproto.BooleanOrRenameOptions{
				Boolean: ptrTo(true),
			},
			DocumentHighlightProvider: &lsproto.BooleanOrDocumentHighlightOptions{
				Boolean: ptrTo(true),
			},
			SelectionRangeProvider: &lsproto.BooleanOrSelectionRangeOptionsOrSelectionRangeRegistrationOptions{
				Boolean: ptrTo(true),
			},
			InlayHintProvider: &lsproto.BooleanOrInlayHintOptionsOrInlayHintRegistrationOptions{
				Boolean: ptrTo(true),
			},
			CodeLensProvider: &lsproto.CodeLensOptions{
				ResolveProvider: ptrTo(true),
			},
			CodeActionProvider: &lsproto.BooleanOrCodeActionOptions{
				CodeActionOptions: &lsproto.CodeActionOptions{
					CodeActionKinds: &[]lsproto.CodeActionKind{
						lsproto.CodeActionKindQuickFix,
					},
				},
			},
			CallHierarchyProvider: &lsproto.BooleanOrCallHierarchyOptionsOrCallHierarchyRegistrationOptions{
				Boolean: ptrTo(true),
			},
		},
	}

	return response, nil
}

func (s *Server) handleInitialized(ctx context.Context, params *lsproto.InitializedParams) error {
	if s.clientCapabilities.Workspace.DidChangeWatchedFiles.DynamicRegistration {
		s.watchEnabled = true
	}

	cwd := s.cwd
	if s.clientCapabilities.Workspace.WorkspaceFolders &&
		s.initializeParams.WorkspaceFolders != nil &&
		s.initializeParams.WorkspaceFolders.WorkspaceFolders != nil &&
		len(*s.initializeParams.WorkspaceFolders.WorkspaceFolders) == 1 {
		cwd = lsproto.DocumentUri((*s.initializeParams.WorkspaceFolders.WorkspaceFolders)[0].Uri).FileName()
	} else if s.initializeParams.RootUri.DocumentUri != nil {
		cwd = s.initializeParams.RootUri.DocumentUri.FileName()
	} else if s.initializeParams.RootPath != nil && s.initializeParams.RootPath.String != nil {
		cwd = *s.initializeParams.RootPath.String
	}
	if !tspath.PathIsAbsolute(cwd) {
		cwd = s.cwd
	}

	var disablePushDiagnostics bool
	if s.initializeParams != nil && s.initializeParams.InitializationOptions != nil {
		if s.initializeParams.InitializationOptions.DisablePushDiagnostics != nil {
			disablePushDiagnostics = *s.initializeParams.InitializationOptions.DisablePushDiagnostics
		}
	}

	s.session = project.NewSession(&project.SessionInit{
		Options: &project.SessionOptions{
			CurrentDirectory:       cwd,
			DefaultLibraryPath:     s.defaultLibraryPath,
			TypingsLocation:        s.typingsLocation,
			PositionEncoding:       s.positionEncoding,
			WatchEnabled:           s.watchEnabled,
			LoggingEnabled:         true,
			DebounceDelay:          500 * time.Millisecond,
			PushDiagnosticsEnabled: !disablePushDiagnostics,
			Locale:                 s.locale,
		},
		FS:          s.fs,
		Logger:      s.logger,
		Client:      s,
		NpmExecutor: s,
		ParseCache:  s.parseCache,
	})

	userPreferences, err := s.RequestConfiguration(ctx)
	if err != nil {
		return err
	}
	s.session.InitializeWithConfig(userPreferences)

	_, err = sendClientRequest(ctx, s, lsproto.ClientRegisterCapabilityInfo, &lsproto.RegistrationParams{
		Registrations: []*lsproto.Registration{
			{
				Id:     "typescript-config-watch-id",
				Method: string(lsproto.MethodWorkspaceDidChangeConfiguration),
				RegisterOptions: &lsproto.RegisterOptions{
					DidChangeConfiguration: &lsproto.DidChangeConfigurationRegistrationOptions{
						Section: &lsproto.StringOrStrings{
							// !!! Both the 'javascript' and 'js/ts' scopes need to be watched for settings as well.
							Strings: &[]string{"typescript"},
						},
					},
				},
			},
		},
	})
	if err != nil {
		return fmt.Errorf("failed to register configuration change watcher: %w", err)
	}

	// !!! temporary.
	// Remove when we have `handleDidChangeConfiguration`/implicit project config support
	// derived from 'js/ts.implicitProjectConfig.*'.
	if s.compilerOptionsForInferredProjects != nil {
		s.session.DidChangeCompilerOptionsForInferredProjects(ctx, s.compilerOptionsForInferredProjects)
	}

	close(s.initComplete)
	return nil
}

func (s *Server) handleShutdown(ctx context.Context, params any, _ *lsproto.RequestMessage) (lsproto.ShutdownResponse, error) {
	s.session.Close()
	return lsproto.ShutdownResponse{}, nil
}

func (s *Server) handleExit(ctx context.Context, params any) error {
	return io.EOF
}

func (s *Server) handleDidChangeWorkspaceConfiguration(ctx context.Context, params *lsproto.DidChangeConfigurationParams) error {
	settings, ok := params.Settings.(map[string]any)
	if !ok {
		return nil
	}
	// !!! Both the 'javascript' and 'js/ts' scopes need to be checked for settings as well.
	tsSettings := settings["typescript"]
	userPreferences := s.session.UserPreferences()
	if parsed := userPreferences.Parse(tsSettings); parsed != nil {
		userPreferences = parsed
	}
	s.session.Configure(userPreferences)
	return nil
}

func (s *Server) handleDidOpen(ctx context.Context, params *lsproto.DidOpenTextDocumentParams) error {
	s.session.DidOpenFile(ctx, params.TextDocument.Uri, params.TextDocument.Version, params.TextDocument.Text, params.TextDocument.LanguageId)
	return nil
}

func (s *Server) handleDidChange(ctx context.Context, params *lsproto.DidChangeTextDocumentParams) error {
	s.session.DidChangeFile(ctx, params.TextDocument.Uri, params.TextDocument.Version, params.ContentChanges)
	return nil
}

func (s *Server) handleDidSave(ctx context.Context, params *lsproto.DidSaveTextDocumentParams) error {
	s.session.DidSaveFile(ctx, params.TextDocument.Uri)
	return nil
}

func (s *Server) handleDidClose(ctx context.Context, params *lsproto.DidCloseTextDocumentParams) error {
	s.session.DidCloseFile(ctx, params.TextDocument.Uri)
	return nil
}

func (s *Server) handleDidChangeWatchedFiles(ctx context.Context, params *lsproto.DidChangeWatchedFilesParams) error {
	s.session.DidChangeWatchedFiles(ctx, params.Changes)
	return nil
}

func (s *Server) handleSetTrace(ctx context.Context, params *lsproto.SetTraceParams) error {
	switch params.Value {
	case "verbose":
		s.logger.SetVerbose(true)
	case "messages":
		s.logger.SetVerbose(false)
	case "off":
		// !!! logging cannot be completely turned off for now
		s.logger.SetVerbose(false)
	default:
		return fmt.Errorf("unknown trace value: %s", params.Value)
	}
	return nil
}

func (s *Server) handleDocumentDiagnostic(ctx context.Context, ls *ls.LanguageService, params *lsproto.DocumentDiagnosticParams) (lsproto.DocumentDiagnosticResponse, error) {
	return ls.ProvideDiagnostics(ctx, params.TextDocument.Uri)
}

func (s *Server) handleHover(ctx context.Context, ls *ls.LanguageService, params *lsproto.HoverParams) (lsproto.HoverResponse, error) {
	return ls.ProvideHover(ctx, params.TextDocument.Uri, params.Position)
}

func (s *Server) handleSignatureHelp(ctx context.Context, languageService *ls.LanguageService, params *lsproto.SignatureHelpParams) (lsproto.SignatureHelpResponse, error) {
	return languageService.ProvideSignatureHelp(
		ctx,
		params.TextDocument.Uri,
		params.Position,
		params.Context,
	)
}

func (s *Server) handleFoldingRange(ctx context.Context, ls *ls.LanguageService, params *lsproto.FoldingRangeParams) (lsproto.FoldingRangeResponse, error) {
	return ls.ProvideFoldingRange(ctx, params.TextDocument.Uri)
}

func (s *Server) handleDefinition(ctx context.Context, ls *ls.LanguageService, params *lsproto.DefinitionParams) (lsproto.DefinitionResponse, error) {
	return ls.ProvideDefinition(ctx, params.TextDocument.Uri, params.Position)
}

func (s *Server) handleTypeDefinition(ctx context.Context, ls *ls.LanguageService, params *lsproto.TypeDefinitionParams) (lsproto.TypeDefinitionResponse, error) {
	return ls.ProvideTypeDefinition(ctx, params.TextDocument.Uri, params.Position)
}

func (s *Server) handleCompletion(ctx context.Context, languageService *ls.LanguageService, params *lsproto.CompletionParams) (lsproto.CompletionResponse, error) {
	return languageService.ProvideCompletion(
		ctx,
		params.TextDocument.Uri,
		params.Position,
		params.Context,
	)
}

func (s *Server) handleCompletionItemResolve(ctx context.Context, params *lsproto.CompletionItem, reqMsg *lsproto.RequestMessage) (lsproto.CompletionResolveResponse, error) {
	data := params.Data
	languageService, err := s.session.GetLanguageService(ctx, lsconv.FileNameToDocumentURI(data.FileName))
	if err != nil {
		return nil, err
	}
	defer s.recover(reqMsg)
	return languageService.ResolveCompletionItem(
		ctx,
		params,
		data,
	)
}

func (s *Server) handleDocumentFormat(ctx context.Context, ls *ls.LanguageService, params *lsproto.DocumentFormattingParams) (lsproto.DocumentFormattingResponse, error) {
	return ls.ProvideFormatDocument(
		ctx,
		params.TextDocument.Uri,
		params.Options,
	)
}

func (s *Server) handleDocumentRangeFormat(ctx context.Context, ls *ls.LanguageService, params *lsproto.DocumentRangeFormattingParams) (lsproto.DocumentRangeFormattingResponse, error) {
	return ls.ProvideFormatDocumentRange(
		ctx,
		params.TextDocument.Uri,
		params.Options,
		params.Range,
	)
}

func (s *Server) handleDocumentOnTypeFormat(ctx context.Context, ls *ls.LanguageService, params *lsproto.DocumentOnTypeFormattingParams) (lsproto.DocumentOnTypeFormattingResponse, error) {
	return ls.ProvideFormatDocumentOnType(
		ctx,
		params.TextDocument.Uri,
		params.Options,
		params.Position,
		params.Ch,
	)
}

func (s *Server) handleWorkspaceSymbol(ctx context.Context, params *lsproto.WorkspaceSymbolParams, reqMsg *lsproto.RequestMessage) (lsproto.WorkspaceSymbolResponse, error) {
	snapshot := s.session.GetSnapshotLoadingProjectTree(ctx, nil)
	defer s.recover(reqMsg)

	programs := core.Map(snapshot.ProjectCollection.Projects(), (*project.Project).GetProgram)
	return ls.ProvideWorkspaceSymbols(
		ctx,
		programs,
		snapshot.Converters(),
		snapshot.UserPreferences(),
		params.Query)
}

func (s *Server) handleDocumentSymbol(ctx context.Context, ls *ls.LanguageService, params *lsproto.DocumentSymbolParams) (lsproto.DocumentSymbolResponse, error) {
	return ls.ProvideDocumentSymbols(ctx, params.TextDocument.Uri)
}

<<<<<<< HEAD
func (s *Server) handleRename(ctx context.Context, ls *ls.LanguageService, params *lsproto.RenameParams, originalNode *ast.Node, symbolAndEntries []*ls.SymbolAndEntries) (lsproto.RenameResponse, error) {
	return ls.ProvideRenameFromSymbolAndEntries(ctx, params, originalNode, symbolAndEntries, ls.UserPreferences())
}

func combineRenameResponse(results iter.Seq[lsproto.RenameResponse]) lsproto.RenameResponse {
	combined := make(map[lsproto.DocumentUri][]*lsproto.TextEdit)
	seenChanges := make(map[lsproto.DocumentUri]*collections.Set[lsproto.Range])
	// !!! this is not used any more so we will skip this part of deduplication and combining
	// 	DocumentChanges *[]TextDocumentEditOrCreateFileOrRenameFileOrDeleteFile `json:"documentChanges,omitzero"`
	// 	ChangeAnnotations *map[string]*ChangeAnnotation `json:"changeAnnotations,omitzero"`

	for resp := range results {
		if resp.WorkspaceEdit != nil && resp.WorkspaceEdit.Changes != nil {
			for doc, changes := range *resp.WorkspaceEdit.Changes {
				seenSet, ok := seenChanges[doc]
				if !ok {
					seenSet = &collections.Set[lsproto.Range]{}
					seenChanges[doc] = seenSet
				}
				changesForDoc, exists := combined[doc]
				if !exists {
					changesForDoc = []*lsproto.TextEdit{}
				}
				for _, change := range changes {
					if !seenSet.Has(change.Range) {
						seenSet.Add(change.Range)
						changesForDoc = append(changesForDoc, change)
					}
				}
				combined[doc] = changesForDoc
			}
		}
	}
	if len(combined) > 0 {
		return lsproto.RenameResponse{
			WorkspaceEdit: &lsproto.WorkspaceEdit{
				Changes: &combined,
			},
		}
	}
	return lsproto.RenameResponse{}
}

=======
>>>>>>> dab8a33a
func (s *Server) handleDocumentHighlight(ctx context.Context, ls *ls.LanguageService, params *lsproto.DocumentHighlightParams) (lsproto.DocumentHighlightResponse, error) {
	return ls.ProvideDocumentHighlights(ctx, params.TextDocument.Uri, params.Position)
}

func (s *Server) handleSelectionRange(ctx context.Context, ls *ls.LanguageService, params *lsproto.SelectionRangeParams) (lsproto.SelectionRangeResponse, error) {
	return ls.ProvideSelectionRanges(ctx, params)
}

func (s *Server) handleCodeAction(ctx context.Context, ls *ls.LanguageService, params *lsproto.CodeActionParams) (lsproto.CodeActionResponse, error) {
	return ls.ProvideCodeActions(ctx, params)
}

func (s *Server) handleInlayHint(
	ctx context.Context,
	languageService *ls.LanguageService,
	params *lsproto.InlayHintParams,
) (lsproto.InlayHintResponse, error) {
	return languageService.ProvideInlayHint(ctx, params)
}

func (s *Server) handleCodeLens(ctx context.Context, ls *ls.LanguageService, params *lsproto.CodeLensParams) (lsproto.CodeLensResponse, error) {
	return ls.ProvideCodeLenses(ctx, params.TextDocument.Uri)
}

func (s *Server) handleCodeLensResolve(ctx context.Context, codeLens *lsproto.CodeLens, reqMsg *lsproto.RequestMessage) (*lsproto.CodeLens, error) {
	defaultLs, orchestrator, err := s.getLanguageServiceAndCrossProjectOrchestrator(ctx, codeLens.Data.Uri, reqMsg)
	if ctx.Err() != nil {
		return nil, ctx.Err()
	}
	if err != nil {
		// This can happen if a codeLens/resolve request comes in after a program change.
		// While it's true that handlers should latch onto a specific snapshot
		// while processing requests, we just set `Data.Uri` based on
		// some older snapshot's contents. The content could have been modified,
		// or the file itself could have been removed from the session entirely.
		// Note this won't bail out on every change, but will prevent crashing
		// based on non-existent files and line maps from shortened files.
		return codeLens, lsproto.ErrorCodeContentModified
	}
	defer s.recover(reqMsg)
	return defaultLs.ResolveCodeLens(
		ctx,
		codeLens,
		s.initializeParams.InitializationOptions.CodeLensShowLocationsCommandName,
		orchestrator,
	)
}

func (s *Server) handlePrepareCallHierarchy(
	ctx context.Context,
	languageService *ls.LanguageService,
	params *lsproto.CallHierarchyPrepareParams,
) (lsproto.CallHierarchyPrepareResponse, error) {
	return languageService.ProvidePrepareCallHierarchy(ctx, params.TextDocument.Uri, params.Position)
}

func (s *Server) handleCallHierarchyIncomingCalls(
	ctx context.Context,
	params *lsproto.CallHierarchyIncomingCallsParams,
	reqMsg *lsproto.RequestMessage,
) (lsproto.CallHierarchyIncomingCallsResponse, error) {
	defaultLs, orchestrator, err := s.getLanguageServiceAndCrossProjectOrchestrator(ctx, params.Item.Uri, reqMsg)
	if err != nil {
		return lsproto.CallHierarchyIncomingCallsOrNull{}, err
	}
	return defaultLs.ProvideCallHierarchyIncomingCalls(ctx, params.Item, orchestrator)
}

func (s *Server) handleCallHierarchyOutgoingCalls(
	ctx context.Context,
	params *lsproto.CallHierarchyOutgoingCallsParams,
	_ *lsproto.RequestMessage,
) (lsproto.CallHierarchyOutgoingCallsResponse, error) {
	languageService, err := s.session.GetLanguageService(ctx, params.Item.Uri)
	if err != nil {
		return lsproto.CallHierarchyOutgoingCallsOrNull{}, err
	}
	return languageService.ProvideCallHierarchyOutgoingCalls(ctx, params.Item)
}

// !!! temporary; remove when we have `handleDidChangeConfiguration`/implicit project config support
func (s *Server) SetCompilerOptionsForInferredProjects(ctx context.Context, options *core.CompilerOptions) {
	s.compilerOptionsForInferredProjects = options
	if s.session != nil {
		s.session.DidChangeCompilerOptionsForInferredProjects(ctx, options)
	}
}

// NpmInstall implements ata.NpmExecutor
func (s *Server) NpmInstall(cwd string, args []string) ([]byte, error) {
	return s.npmInstall(cwd, args)
}

func isBlockingMethod(method lsproto.Method) bool {
	switch method {
	case lsproto.MethodInitialize,
		lsproto.MethodInitialized,
		lsproto.MethodTextDocumentDidOpen,
		lsproto.MethodTextDocumentDidChange,
		lsproto.MethodTextDocumentDidSave,
		lsproto.MethodTextDocumentDidClose,
		lsproto.MethodWorkspaceDidChangeWatchedFiles,
		lsproto.MethodWorkspaceDidChangeConfiguration,
		lsproto.MethodWorkspaceConfiguration:
		return true
	}
	return false
}

func ptrTo[T any](v T) *T {
	return &v
}<|MERGE_RESOLUTION|>--- conflicted
+++ resolved
@@ -1074,52 +1074,6 @@
 	return ls.ProvideDocumentSymbols(ctx, params.TextDocument.Uri)
 }
 
-<<<<<<< HEAD
-func (s *Server) handleRename(ctx context.Context, ls *ls.LanguageService, params *lsproto.RenameParams, originalNode *ast.Node, symbolAndEntries []*ls.SymbolAndEntries) (lsproto.RenameResponse, error) {
-	return ls.ProvideRenameFromSymbolAndEntries(ctx, params, originalNode, symbolAndEntries, ls.UserPreferences())
-}
-
-func combineRenameResponse(results iter.Seq[lsproto.RenameResponse]) lsproto.RenameResponse {
-	combined := make(map[lsproto.DocumentUri][]*lsproto.TextEdit)
-	seenChanges := make(map[lsproto.DocumentUri]*collections.Set[lsproto.Range])
-	// !!! this is not used any more so we will skip this part of deduplication and combining
-	// 	DocumentChanges *[]TextDocumentEditOrCreateFileOrRenameFileOrDeleteFile `json:"documentChanges,omitzero"`
-	// 	ChangeAnnotations *map[string]*ChangeAnnotation `json:"changeAnnotations,omitzero"`
-
-	for resp := range results {
-		if resp.WorkspaceEdit != nil && resp.WorkspaceEdit.Changes != nil {
-			for doc, changes := range *resp.WorkspaceEdit.Changes {
-				seenSet, ok := seenChanges[doc]
-				if !ok {
-					seenSet = &collections.Set[lsproto.Range]{}
-					seenChanges[doc] = seenSet
-				}
-				changesForDoc, exists := combined[doc]
-				if !exists {
-					changesForDoc = []*lsproto.TextEdit{}
-				}
-				for _, change := range changes {
-					if !seenSet.Has(change.Range) {
-						seenSet.Add(change.Range)
-						changesForDoc = append(changesForDoc, change)
-					}
-				}
-				combined[doc] = changesForDoc
-			}
-		}
-	}
-	if len(combined) > 0 {
-		return lsproto.RenameResponse{
-			WorkspaceEdit: &lsproto.WorkspaceEdit{
-				Changes: &combined,
-			},
-		}
-	}
-	return lsproto.RenameResponse{}
-}
-
-=======
->>>>>>> dab8a33a
 func (s *Server) handleDocumentHighlight(ctx context.Context, ls *ls.LanguageService, params *lsproto.DocumentHighlightParams) (lsproto.DocumentHighlightResponse, error) {
 	return ls.ProvideDocumentHighlights(ctx, params.TextDocument.Uri, params.Position)
 }
