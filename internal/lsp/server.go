package lsp

import (
	"context"
	"errors"
	"fmt"
	"io"
	"runtime/debug"
	"slices"
	"sync"
	"sync/atomic"
	"time"

	"github.com/go-json-experiment/json"
	"github.com/microsoft/typescript-go/internal/collections"
	"github.com/microsoft/typescript-go/internal/core"
	"github.com/microsoft/typescript-go/internal/jsonutil"
	"github.com/microsoft/typescript-go/internal/ls"
	"github.com/microsoft/typescript-go/internal/ls/lsconv"
	"github.com/microsoft/typescript-go/internal/ls/lsutil"
	"github.com/microsoft/typescript-go/internal/lsp/lsproto"
	"github.com/microsoft/typescript-go/internal/project"
	"github.com/microsoft/typescript-go/internal/project/ata"
	"github.com/microsoft/typescript-go/internal/project/logging"
	"github.com/microsoft/typescript-go/internal/tspath"
	"github.com/microsoft/typescript-go/internal/vfs"
	"golang.org/x/sync/errgroup"
	"golang.org/x/text/language"
)

type ServerOptions struct {
	In  Reader
	Out Writer
	Err io.Writer

	Cwd                string
	FS                 vfs.FS
	DefaultLibraryPath string
	TypingsLocation    string
	ParseCache         *project.ParseCache
	NpmInstall         func(cwd string, args []string) ([]byte, error)
}

func NewServer(opts *ServerOptions) *Server {
	if opts.Cwd == "" {
		panic("Cwd is required")
	}
	return &Server{
		r:                     opts.In,
		w:                     opts.Out,
		stderr:                opts.Err,
		logger:                logging.NewLogger(opts.Err),
		requestQueue:          make(chan *lsproto.RequestMessage, 100),
		outgoingQueue:         make(chan *lsproto.Message, 100),
		pendingClientRequests: make(map[lsproto.ID]pendingClientRequest),
		pendingServerRequests: make(map[lsproto.ID]chan *lsproto.ResponseMessage),
		cwd:                   opts.Cwd,
		fs:                    opts.FS,
		defaultLibraryPath:    opts.DefaultLibraryPath,
		typingsLocation:       opts.TypingsLocation,
		parseCache:            opts.ParseCache,
		npmInstall:            opts.NpmInstall,
	}
}

var (
	_ ata.NpmExecutor = (*Server)(nil)
	_ project.Client  = (*Server)(nil)
)

type pendingClientRequest struct {
	req    *lsproto.RequestMessage
	cancel context.CancelFunc
}

type Reader interface {
	Read() (*lsproto.Message, error)
}

type Writer interface {
	Write(msg *lsproto.Message) error
}

type lspReader struct {
	r *lsproto.BaseReader
}

type lspWriter struct {
	w *lsproto.BaseWriter
}

func (r *lspReader) Read() (*lsproto.Message, error) {
	data, err := r.r.Read()
	if err != nil {
		return nil, err
	}

	req := &lsproto.Message{}
	if err := json.Unmarshal(data, req); err != nil {
		return nil, fmt.Errorf("%w: %w", lsproto.ErrInvalidRequest, err)
	}

	return req, nil
}

func ToReader(r io.Reader) Reader {
	return &lspReader{r: lsproto.NewBaseReader(r)}
}

func (w *lspWriter) Write(msg *lsproto.Message) error {
	data, err := json.Marshal(msg)
	if err != nil {
		return fmt.Errorf("failed to marshal message: %w", err)
	}
	return w.w.Write(data)
}

func ToWriter(w io.Writer) Writer {
	return &lspWriter{w: lsproto.NewBaseWriter(w)}
}

var (
	_ Reader = (*lspReader)(nil)
	_ Writer = (*lspWriter)(nil)
)

type Server struct {
	r Reader
	w Writer

	stderr io.Writer

	logger                  logging.Logger
	clientSeq               atomic.Int32
	requestQueue            chan *lsproto.RequestMessage
	outgoingQueue           chan *lsproto.Message
	pendingClientRequests   map[lsproto.ID]pendingClientRequest
	pendingClientRequestsMu sync.Mutex
	pendingServerRequests   map[lsproto.ID]chan *lsproto.ResponseMessage
	pendingServerRequestsMu sync.Mutex

	cwd                string
	fs                 vfs.FS
	defaultLibraryPath string
	typingsLocation    string

	initializeParams   *lsproto.InitializeParams
	clientCapabilities lsproto.ResolvedClientCapabilities
	positionEncoding   lsproto.PositionEncodingKind
	locale             language.Tag

	watchEnabled bool
	watcherID    atomic.Uint32
	watchers     collections.SyncSet[project.WatcherID]

	session *project.Session

	// !!! temporary; remove when we have `handleDidChangeConfiguration`/implicit project config support
	compilerOptionsForInferredProjects *core.CompilerOptions
	// parseCache can be passed in so separate tests can share ASTs
	parseCache *project.ParseCache

	npmInstall func(cwd string, args []string) ([]byte, error)
}

// WatchFiles implements project.Client.
func (s *Server) WatchFiles(ctx context.Context, id project.WatcherID, watchers []*lsproto.FileSystemWatcher) error {
	_, err := sendClientRequest(ctx, s, lsproto.ClientRegisterCapabilityInfo, &lsproto.RegistrationParams{
		Registrations: []*lsproto.Registration{
			{
				Id:     string(id),
				Method: string(lsproto.MethodWorkspaceDidChangeWatchedFiles),
				RegisterOptions: ptrTo(any(lsproto.DidChangeWatchedFilesRegistrationOptions{
					Watchers: watchers,
				})),
			},
		},
	})
	if err != nil {
		return fmt.Errorf("failed to register file watcher: %w", err)
	}

	s.watchers.Add(id)
	return nil
}

// UnwatchFiles implements project.Client.
func (s *Server) UnwatchFiles(ctx context.Context, id project.WatcherID) error {
	if s.watchers.Has(id) {
		_, err := sendClientRequest(ctx, s, lsproto.ClientUnregisterCapabilityInfo, &lsproto.UnregistrationParams{
			Unregisterations: []*lsproto.Unregistration{
				{
					Id:     string(id),
					Method: string(lsproto.MethodWorkspaceDidChangeWatchedFiles),
				},
			},
		})
		if err != nil {
			return fmt.Errorf("failed to unregister file watcher: %w", err)
		}

		s.watchers.Delete(id)
		return nil
	}

	return fmt.Errorf("no file watcher exists with ID %s", id)
}

// RefreshDiagnostics implements project.Client.
func (s *Server) RefreshDiagnostics(ctx context.Context) error {
	if !s.clientCapabilities.Workspace.Diagnostics.RefreshSupport {
		return nil
	}

	if _, err := sendClientRequest(ctx, s, lsproto.WorkspaceDiagnosticRefreshInfo, nil); err != nil {
		return fmt.Errorf("failed to refresh diagnostics: %w", err)
	}

	return nil
}

func (s *Server) RequestConfiguration(ctx context.Context) (*lsutil.UserPreferences, error) {
	caps := lsproto.GetClientCapabilities(ctx)
	if !caps.Workspace.Configuration {
		// if no configuration request capapbility, return default preferences
		return s.session.NewUserPreferences(), nil
	}
	configs, err := sendClientRequest(ctx, s, lsproto.WorkspaceConfigurationInfo, &lsproto.ConfigurationParams{
		Items: []*lsproto.ConfigurationItem{
			{
				Section: ptrTo("typescript"),
			},
		},
	})
	if err != nil {
		return nil, fmt.Errorf("configure request failed: %w", err)
	}
	s.Log(fmt.Sprintf("\n\nconfiguration: %+v, %T\n\n", configs, configs))
	userPreferences := s.session.NewUserPreferences()
	for _, item := range configs {
		if parsed := userPreferences.Parse(item); parsed != nil {
			return parsed, nil
		}
	}
	return userPreferences, nil
}

func (s *Server) Run(ctx context.Context) error {
	g, ctx := errgroup.WithContext(ctx)
	g.Go(func() error { return s.dispatchLoop(ctx) })
	g.Go(func() error { return s.writeLoop(ctx) })

	// Don't run readLoop in the group, as it blocks on stdin read and cannot be cancelled.
	readLoopErr := make(chan error, 1)
	g.Go(func() error {
		select {
		case <-ctx.Done():
			return ctx.Err()
		case err := <-readLoopErr:
			return err
		}
	})
	go func() { readLoopErr <- s.readLoop(ctx) }()

	if err := g.Wait(); err != nil && !errors.Is(err, io.EOF) && ctx.Err() != nil {
		return err
	}
	return nil
}

func (s *Server) readLoop(ctx context.Context) error {
	for {
		if err := ctx.Err(); err != nil {
			return err
		}
		msg, err := s.read()
		if err != nil {
			if errors.Is(err, lsproto.ErrInvalidRequest) {
				s.sendError(nil, err)
				continue
			}
			return err
		}

		if s.initializeParams == nil && msg.Kind == lsproto.MessageKindRequest {
			req := msg.AsRequest()
			if req.Method == lsproto.MethodInitialize {
				resp, err := s.handleInitialize(ctx, req.Params.(*lsproto.InitializeParams), req)
				if err != nil {
					return err
				}
				s.sendResult(req.ID, resp)
			} else {
				s.sendError(req.ID, lsproto.ErrServerNotInitialized)
			}
			continue
		}

		if msg.Kind == lsproto.MessageKindResponse {
			resp := msg.AsResponse()
			s.pendingServerRequestsMu.Lock()
			if respChan, ok := s.pendingServerRequests[*resp.ID]; ok {
				respChan <- resp
				close(respChan)
				delete(s.pendingServerRequests, *resp.ID)
			}
			s.pendingServerRequestsMu.Unlock()
		} else {
			req := msg.AsRequest()
			if req.Method == lsproto.MethodCancelRequest {
				s.cancelRequest(req.Params.(*lsproto.CancelParams).Id)
			} else {
				s.requestQueue <- req
			}
		}
	}
}

func (s *Server) cancelRequest(rawID lsproto.IntegerOrString) {
	id := lsproto.NewID(rawID)
	s.pendingClientRequestsMu.Lock()
	defer s.pendingClientRequestsMu.Unlock()
	if pendingReq, ok := s.pendingClientRequests[*id]; ok {
		pendingReq.cancel()
		delete(s.pendingClientRequests, *id)
	}
}

func (s *Server) read() (*lsproto.Message, error) {
	return s.r.Read()
}

func (s *Server) dispatchLoop(ctx context.Context) error {
	ctx, lspExit := context.WithCancel(ctx)
	defer lspExit()
	for {
		select {
		case <-ctx.Done():
			return ctx.Err()
		case req := <-s.requestQueue:
			requestCtx := core.WithLocale(ctx, s.locale)
			if req.ID != nil {
				var cancel context.CancelFunc
				requestCtx, cancel = context.WithCancel(core.WithRequestID(requestCtx, req.ID.String()))
				s.pendingClientRequestsMu.Lock()
				s.pendingClientRequests[*req.ID] = pendingClientRequest{
					req:    req,
					cancel: cancel,
				}
				s.pendingClientRequestsMu.Unlock()
			}

			handle := func() {
				if err := s.handleRequestOrNotification(requestCtx, req); err != nil {
					if errors.Is(err, context.Canceled) {
						s.sendError(req.ID, lsproto.ErrRequestCancelled)
					} else if errors.Is(err, io.EOF) {
						lspExit()
					} else {
						s.sendError(req.ID, err)
					}
				}

				if req.ID != nil {
					s.pendingClientRequestsMu.Lock()
					delete(s.pendingClientRequests, *req.ID)
					s.pendingClientRequestsMu.Unlock()
				}
			}

			if isBlockingMethod(req.Method) {
				handle()
			} else {
				go handle()
			}
		}
	}
}

func (s *Server) writeLoop(ctx context.Context) error {
	for {
		select {
		case <-ctx.Done():
			return ctx.Err()
		case msg := <-s.outgoingQueue:
			if err := s.w.Write(msg); err != nil {
				return fmt.Errorf("failed to write message: %w", err)
			}
		}
	}
}

func sendClientRequest[Req, Resp any](ctx context.Context, s *Server, info lsproto.RequestInfo[Req, Resp], params Req) (Resp, error) {
	id := lsproto.NewIDString(fmt.Sprintf("ts%d", s.clientSeq.Add(1)))
	req := info.NewRequestMessage(id, params)

	responseChan := make(chan *lsproto.ResponseMessage, 1)
	s.pendingServerRequestsMu.Lock()
	s.pendingServerRequests[*id] = responseChan
	s.pendingServerRequestsMu.Unlock()

	s.outgoingQueue <- req.Message()

	select {
	case <-ctx.Done():
		s.pendingServerRequestsMu.Lock()
		defer s.pendingServerRequestsMu.Unlock()
		if respChan, ok := s.pendingServerRequests[*id]; ok {
			close(respChan)
			delete(s.pendingServerRequests, *id)
		}
		return *new(Resp), ctx.Err()
	case resp := <-responseChan:
		if resp.Error != nil {
			return *new(Resp), fmt.Errorf("request failed: %s", resp.Error.String())
		}
		return info.UnmarshalResult(resp.Result)
	}
}

func (s *Server) sendResult(id *lsproto.ID, result any) {
	s.sendResponse(&lsproto.ResponseMessage{
		ID:     id,
		Result: result,
	})
}

func (s *Server) sendError(id *lsproto.ID, err error) {
	code := lsproto.ErrInternalError.Code
	if errCode := (*lsproto.ErrorCode)(nil); errors.As(err, &errCode) {
		code = errCode.Code
	}
	// TODO(jakebailey): error data
	s.sendResponse(&lsproto.ResponseMessage{
		ID: id,
		Error: &lsproto.ResponseError{
			Code:    code,
			Message: err.Error(),
		},
	})
}

func (s *Server) sendResponse(resp *lsproto.ResponseMessage) {
	s.outgoingQueue <- resp.Message()
}

func (s *Server) handleRequestOrNotification(ctx context.Context, req *lsproto.RequestMessage) error {
	ctx = lsproto.WithClientCapabilities(ctx, &s.clientCapabilities)

	if handler := handlers()[req.Method]; handler != nil {
		return handler(s, ctx, req)
	}
	s.Log("unknown method", req.Method)
	if req.ID != nil {
		s.sendError(req.ID, lsproto.ErrInvalidRequest)
	}
	return nil
}

type handlerMap map[lsproto.Method]func(*Server, context.Context, *lsproto.RequestMessage) error

var handlers = sync.OnceValue(func() handlerMap {
	handlers := make(handlerMap)

	registerRequestHandler(handlers, lsproto.InitializeInfo, (*Server).handleInitialize)
	registerNotificationHandler(handlers, lsproto.InitializedInfo, (*Server).handleInitialized)
	registerRequestHandler(handlers, lsproto.ShutdownInfo, (*Server).handleShutdown)
	registerNotificationHandler(handlers, lsproto.ExitInfo, (*Server).handleExit)

	registerNotificationHandler(handlers, lsproto.WorkspaceDidChangeConfigurationInfo, (*Server).handleDidChangeWorkspaceConfiguration)
	registerNotificationHandler(handlers, lsproto.TextDocumentDidOpenInfo, (*Server).handleDidOpen)
	registerNotificationHandler(handlers, lsproto.TextDocumentDidChangeInfo, (*Server).handleDidChange)
	registerNotificationHandler(handlers, lsproto.TextDocumentDidSaveInfo, (*Server).handleDidSave)
	registerNotificationHandler(handlers, lsproto.TextDocumentDidCloseInfo, (*Server).handleDidClose)
	registerNotificationHandler(handlers, lsproto.WorkspaceDidChangeWatchedFilesInfo, (*Server).handleDidChangeWatchedFiles)
	registerNotificationHandler(handlers, lsproto.SetTraceInfo, (*Server).handleSetTrace)

	registerLanguageServiceDocumentRequestHandler(handlers, lsproto.TextDocumentDiagnosticInfo, (*Server).handleDocumentDiagnostic)
	registerLanguageServiceDocumentRequestHandler(handlers, lsproto.TextDocumentHoverInfo, (*Server).handleHover)
	registerLanguageServiceDocumentRequestHandler(handlers, lsproto.TextDocumentDefinitionInfo, (*Server).handleDefinition)
	registerLanguageServiceDocumentRequestHandler(handlers, lsproto.TextDocumentTypeDefinitionInfo, (*Server).handleTypeDefinition)
	registerLanguageServiceDocumentRequestHandler(handlers, lsproto.TextDocumentCompletionInfo, (*Server).handleCompletion)
	registerLanguageServiceDocumentRequestHandler(handlers, lsproto.TextDocumentReferencesInfo, (*Server).handleReferences)
	registerLanguageServiceDocumentRequestHandler(handlers, lsproto.TextDocumentImplementationInfo, (*Server).handleImplementations)
	registerLanguageServiceDocumentRequestHandler(handlers, lsproto.TextDocumentSignatureHelpInfo, (*Server).handleSignatureHelp)
	registerLanguageServiceDocumentRequestHandler(handlers, lsproto.TextDocumentFormattingInfo, (*Server).handleDocumentFormat)
	registerLanguageServiceDocumentRequestHandler(handlers, lsproto.TextDocumentRangeFormattingInfo, (*Server).handleDocumentRangeFormat)
	registerLanguageServiceDocumentRequestHandler(handlers, lsproto.TextDocumentOnTypeFormattingInfo, (*Server).handleDocumentOnTypeFormat)
	registerLanguageServiceDocumentRequestHandler(handlers, lsproto.TextDocumentDocumentSymbolInfo, (*Server).handleDocumentSymbol)
	registerLanguageServiceDocumentRequestHandler(handlers, lsproto.TextDocumentRenameInfo, (*Server).handleRename)
	registerLanguageServiceDocumentRequestHandler(handlers, lsproto.TextDocumentDocumentHighlightInfo, (*Server).handleDocumentHighlight)
	registerLanguageServiceDocumentRequestHandler(handlers, lsproto.TextDocumentSelectionRangeInfo, (*Server).handleSelectionRange)
	registerLanguageServiceDocumentRequestHandler(handlers, lsproto.TextDocumentInlayHintInfo, (*Server).handleInlayHint)
	registerLanguageServiceDocumentRequestHandler(handlers, lsproto.TextDocumentCodeActionInfo, (*Server).handleCodeAction)
	registerRequestHandler(handlers, lsproto.WorkspaceSymbolInfo, (*Server).handleWorkspaceSymbol)
	registerRequestHandler(handlers, lsproto.CompletionItemResolveInfo, (*Server).handleCompletionItemResolve)
	registerLanguageServiceDocumentRequestHandler(handlers, lsproto.TextDocumentSemanticTokensFullInfo, (*Server).handleSemanticTokensFull)
	registerLanguageServiceDocumentRequestHandler(handlers, lsproto.TextDocumentSemanticTokensRangeInfo, (*Server).handleSemanticTokensRange)

	return handlers
})

func registerNotificationHandler[Req any](handlers handlerMap, info lsproto.NotificationInfo[Req], fn func(*Server, context.Context, Req) error) {
	handlers[info.Method] = func(s *Server, ctx context.Context, req *lsproto.RequestMessage) error {
		if s.session == nil && req.Method != lsproto.MethodInitialized {
			return lsproto.ErrServerNotInitialized
		}

		var params Req
		// Ignore empty params; all generated params are either pointers or any.
		if req.Params != nil {
			params = req.Params.(Req)
		}
		if err := fn(s, ctx, params); err != nil {
			return err
		}
		return ctx.Err()
	}
}

func registerRequestHandler[Req, Resp any](
	handlers handlerMap,
	info lsproto.RequestInfo[Req, Resp],
	fn func(*Server, context.Context, Req, *lsproto.RequestMessage) (Resp, error),
) {
	handlers[info.Method] = func(s *Server, ctx context.Context, req *lsproto.RequestMessage) error {
		if s.session == nil && req.Method != lsproto.MethodInitialize {
			return lsproto.ErrServerNotInitialized
		}

		var params Req
		// Ignore empty params.
		if req.Params != nil {
			params = req.Params.(Req)
		}
		resp, err := fn(s, ctx, params, req)
		if err != nil {
			return err
		}
		if ctx.Err() != nil {
			return ctx.Err()
		}
		s.sendResult(req.ID, resp)
		return nil
	}
}

func registerLanguageServiceDocumentRequestHandler[Req lsproto.HasTextDocumentURI, Resp any](handlers handlerMap, info lsproto.RequestInfo[Req, Resp], fn func(*Server, context.Context, *ls.LanguageService, Req) (Resp, error)) {
	handlers[info.Method] = func(s *Server, ctx context.Context, req *lsproto.RequestMessage) error {
		var params Req
		// Ignore empty params.
		if req.Params != nil {
			params = req.Params.(Req)
		}
		ls, err := s.session.GetLanguageService(ctx, params.TextDocumentURI())
		if err != nil {
			return err
		}
		defer s.recover(req)
		resp, err := fn(s, ctx, ls, params)
		if err != nil {
			return err
		}
		if ctx.Err() != nil {
			return ctx.Err()
		}
		s.sendResult(req.ID, resp)
		return nil
	}
}

func (s *Server) recover(req *lsproto.RequestMessage) {
	if r := recover(); r != nil {
		stack := debug.Stack()
		s.Log("panic handling request", req.Method, r, string(stack))
		if req.ID != nil {
			s.sendError(req.ID, fmt.Errorf("%w: panic handling request %s: %v", lsproto.ErrInternalError, req.Method, r))
		} else {
			s.Log("unhandled panic in notification", req.Method, r)
		}
	}
}

func (s *Server) handleInitialize(ctx context.Context, params *lsproto.InitializeParams, _ *lsproto.RequestMessage) (lsproto.InitializeResponse, error) {
	if s.initializeParams != nil {
		return nil, lsproto.ErrInvalidRequest
	}

	s.initializeParams = params
	s.clientCapabilities = resolveClientCapabilities(params.Capabilities)

	if _, err := fmt.Fprint(s.stderr, "Resolved client capabilities: "); err != nil {
		return nil, err
	}
	if err := jsonutil.MarshalIndentWrite(s.stderr, &s.clientCapabilities, "", "\t"); err != nil {
		return nil, err
	}

	s.positionEncoding = lsproto.PositionEncodingKindUTF16
	if slices.Contains(s.clientCapabilities.General.PositionEncodings, lsproto.PositionEncodingKindUTF8) {
		s.positionEncoding = lsproto.PositionEncodingKindUTF8
	}

	if s.initializeParams.Locale != nil {
		locale, err := language.Parse(*s.initializeParams.Locale)
		if err != nil {
			return nil, err
		}
		s.locale = locale
	}

	if s.initializeParams.Trace != nil && *s.initializeParams.Trace == "verbose" {
		s.logger.SetVerbose(true)
	}

	response := &lsproto.InitializeResult{
		ServerInfo: &lsproto.ServerInfo{
			Name:    "typescript-go",
			Version: ptrTo(core.Version()),
		},
		Capabilities: &lsproto.ServerCapabilities{
			PositionEncoding: ptrTo(s.positionEncoding),
			TextDocumentSync: &lsproto.TextDocumentSyncOptionsOrKind{
				Options: &lsproto.TextDocumentSyncOptions{
					OpenClose: ptrTo(true),
					Change:    ptrTo(lsproto.TextDocumentSyncKindIncremental),
					Save: &lsproto.BooleanOrSaveOptions{
						Boolean: ptrTo(true),
					},
				},
			},
			HoverProvider: &lsproto.BooleanOrHoverOptions{
				Boolean: ptrTo(true),
			},
			DefinitionProvider: &lsproto.BooleanOrDefinitionOptions{
				Boolean: ptrTo(true),
			},
			TypeDefinitionProvider: &lsproto.BooleanOrTypeDefinitionOptionsOrTypeDefinitionRegistrationOptions{
				Boolean: ptrTo(true),
			},
			ReferencesProvider: &lsproto.BooleanOrReferenceOptions{
				Boolean: ptrTo(true),
			},
			ImplementationProvider: &lsproto.BooleanOrImplementationOptionsOrImplementationRegistrationOptions{
				Boolean: ptrTo(true),
			},
			DiagnosticProvider: &lsproto.DiagnosticOptionsOrRegistrationOptions{
				Options: &lsproto.DiagnosticOptions{
					InterFileDependencies: true,
				},
			},
			CompletionProvider: &lsproto.CompletionOptions{
				TriggerCharacters: &ls.TriggerCharacters,
				ResolveProvider:   ptrTo(true),
				// !!! other options
			},
			SignatureHelpProvider: &lsproto.SignatureHelpOptions{
				TriggerCharacters: &[]string{"(", ","},
			},
			DocumentFormattingProvider: &lsproto.BooleanOrDocumentFormattingOptions{
				Boolean: ptrTo(true),
			},
			DocumentRangeFormattingProvider: &lsproto.BooleanOrDocumentRangeFormattingOptions{
				Boolean: ptrTo(true),
			},
			DocumentOnTypeFormattingProvider: &lsproto.DocumentOnTypeFormattingOptions{
				FirstTriggerCharacter: "{",
				MoreTriggerCharacter:  &[]string{"}", ";", "\n"},
			},
			WorkspaceSymbolProvider: &lsproto.BooleanOrWorkspaceSymbolOptions{
				Boolean: ptrTo(true),
			},
			DocumentSymbolProvider: &lsproto.BooleanOrDocumentSymbolOptions{
				Boolean: ptrTo(true),
			},
			RenameProvider: &lsproto.BooleanOrRenameOptions{
				Boolean: ptrTo(true),
			},
			DocumentHighlightProvider: &lsproto.BooleanOrDocumentHighlightOptions{
				Boolean: ptrTo(true),
			},
			SelectionRangeProvider: &lsproto.BooleanOrSelectionRangeOptionsOrSelectionRangeRegistrationOptions{
				Boolean: ptrTo(true),
			},
			InlayHintProvider: &lsproto.BooleanOrInlayHintOptionsOrInlayHintRegistrationOptions{
				Boolean: ptrTo(true),
			},
			CodeActionProvider: &lsproto.BooleanOrCodeActionOptions{
				CodeActionOptions: &lsproto.CodeActionOptions{
					CodeActionKinds: &[]lsproto.CodeActionKind{
						lsproto.CodeActionKindQuickFix,
					},
				},
			},
			SemanticTokensProvider: &lsproto.SemanticTokensOptionsOrRegistrationOptions{
				Options: &lsproto.SemanticTokensOptions{
					Legend: ls.SemanticTokensLegend(getSemanticTokensClientCapabilities(params)),
					Full: &lsproto.BooleanOrSemanticTokensFullDelta{
						Boolean: ptrTo(true),
					},
					Range: &lsproto.BooleanOrEmptyObject{
						Boolean: ptrTo(true),
					},
				},
			},
		},
	}

	return response, nil
}

func (s *Server) handleInitialized(ctx context.Context, params *lsproto.InitializedParams) error {
	if s.clientCapabilities.Workspace.DidChangeWatchedFiles.DynamicRegistration {
		s.watchEnabled = true
	}

	cwd := s.cwd
	if s.clientCapabilities.Workspace.WorkspaceFolders &&
		s.initializeParams.WorkspaceFolders != nil &&
		s.initializeParams.WorkspaceFolders.WorkspaceFolders != nil &&
		len(*s.initializeParams.WorkspaceFolders.WorkspaceFolders) == 1 {
		cwd = lsproto.DocumentUri((*s.initializeParams.WorkspaceFolders.WorkspaceFolders)[0].Uri).FileName()
	} else if s.initializeParams.RootUri.DocumentUri != nil {
		cwd = s.initializeParams.RootUri.DocumentUri.FileName()
	} else if s.initializeParams.RootPath != nil && s.initializeParams.RootPath.String != nil {
		cwd = *s.initializeParams.RootPath.String
	}
	if !tspath.PathIsAbsolute(cwd) {
		cwd = s.cwd
	}

	s.session = project.NewSession(&project.SessionInit{
		Options: &project.SessionOptions{
			CurrentDirectory:   cwd,
			DefaultLibraryPath: s.defaultLibraryPath,
			TypingsLocation:    s.typingsLocation,
			PositionEncoding:   s.positionEncoding,
			WatchEnabled:       s.watchEnabled,
			LoggingEnabled:     true,
			DebounceDelay:      500 * time.Millisecond,
		},
		FS:          s.fs,
		Logger:      s.logger,
		Client:      s,
		NpmExecutor: s,
		ParseCache:  s.parseCache,
	})

	if s.initializeParams != nil && s.initializeParams.InitializationOptions != nil && *s.initializeParams.InitializationOptions != nil {
		// handle userPreferences from initializationOptions
		userPreferences := s.session.NewUserPreferences()
		userPreferences.Parse(*s.initializeParams.InitializationOptions)
		s.session.InitializeWithConfig(userPreferences)
	} else {
		// request userPreferences if not provided at initialization
		userPreferences, err := s.RequestConfiguration(ctx)
		if err != nil {
			return err
		}
		s.session.InitializeWithConfig(userPreferences)

		_, err = sendClientRequest(ctx, s, lsproto.ClientRegisterCapabilityInfo, &lsproto.RegistrationParams{
			Registrations: []*lsproto.Registration{
				{
					Id:     "typescript-config-watch-id",
					Method: string(lsproto.MethodWorkspaceDidChangeConfiguration),
					RegisterOptions: ptrTo(any(lsproto.DidChangeConfigurationRegistrationOptions{
						Section: &lsproto.StringOrStrings{
							// !!! Both the 'javascript' and 'js/ts' scopes need to be watched for settings as well.
							Strings: &[]string{"typescript"},
						},
					})),
				},
			},
		})
		if err != nil {
			return fmt.Errorf("failed to register configuration change watcher: %w", err)
		}
	}

	// !!! temporary.
	// Remove when we have `handleDidChangeConfiguration`/implicit project config support
	// derived from 'js/ts.implicitProjectConfig.*'.
	if s.compilerOptionsForInferredProjects != nil {
		s.session.DidChangeCompilerOptionsForInferredProjects(ctx, s.compilerOptionsForInferredProjects)
	}

	return nil
}

func (s *Server) handleShutdown(ctx context.Context, params any, _ *lsproto.RequestMessage) (lsproto.ShutdownResponse, error) {
	s.session.Close()
	return lsproto.ShutdownResponse{}, nil
}

func (s *Server) handleExit(ctx context.Context, params any) error {
	return io.EOF
}

func (s *Server) handleDidChangeWorkspaceConfiguration(ctx context.Context, params *lsproto.DidChangeConfigurationParams) error {
	settings, ok := params.Settings.(map[string]any)
	if !ok {
		return nil
	}
	// !!! Both the 'javascript' and 'js/ts' scopes need to be checked for settings as well.
	tsSettings := settings["typescript"]
	userPreferences := s.session.UserPreferences()
	if parsed := userPreferences.Parse(tsSettings); parsed != nil {
		userPreferences = parsed
	}
	s.session.Configure(userPreferences)
	return nil
}

func (s *Server) handleDidOpen(ctx context.Context, params *lsproto.DidOpenTextDocumentParams) error {
	s.session.DidOpenFile(ctx, params.TextDocument.Uri, params.TextDocument.Version, params.TextDocument.Text, params.TextDocument.LanguageId)
	return nil
}

func (s *Server) handleDidChange(ctx context.Context, params *lsproto.DidChangeTextDocumentParams) error {
	s.session.DidChangeFile(ctx, params.TextDocument.Uri, params.TextDocument.Version, params.ContentChanges)
	return nil
}

func (s *Server) handleDidSave(ctx context.Context, params *lsproto.DidSaveTextDocumentParams) error {
	s.session.DidSaveFile(ctx, params.TextDocument.Uri)
	return nil
}

func (s *Server) handleDidClose(ctx context.Context, params *lsproto.DidCloseTextDocumentParams) error {
	s.session.DidCloseFile(ctx, params.TextDocument.Uri)
	return nil
}

func (s *Server) handleDidChangeWatchedFiles(ctx context.Context, params *lsproto.DidChangeWatchedFilesParams) error {
	s.session.DidChangeWatchedFiles(ctx, params.Changes)
	return nil
}

func (s *Server) handleSetTrace(ctx context.Context, params *lsproto.SetTraceParams) error {
	switch params.Value {
	case "verbose":
		s.logger.SetVerbose(true)
	case "messages":
		s.logger.SetVerbose(false)
	case "off":
		// !!! logging cannot be completely turned off for now
		s.logger.SetVerbose(false)
	default:
		return fmt.Errorf("unknown trace value: %s", params.Value)
	}
	return nil
}

func (s *Server) handleDocumentDiagnostic(ctx context.Context, ls *ls.LanguageService, params *lsproto.DocumentDiagnosticParams) (lsproto.DocumentDiagnosticResponse, error) {
	return ls.ProvideDiagnostics(ctx, params.TextDocument.Uri)
}

func (s *Server) handleHover(ctx context.Context, ls *ls.LanguageService, params *lsproto.HoverParams) (lsproto.HoverResponse, error) {
	return ls.ProvideHover(ctx, params.TextDocument.Uri, params.Position)
}

func (s *Server) handleSignatureHelp(ctx context.Context, languageService *ls.LanguageService, params *lsproto.SignatureHelpParams) (lsproto.SignatureHelpResponse, error) {
	return languageService.ProvideSignatureHelp(
		ctx,
		params.TextDocument.Uri,
		params.Position,
		params.Context,
	)
}

func (s *Server) handleDefinition(ctx context.Context, ls *ls.LanguageService, params *lsproto.DefinitionParams) (lsproto.DefinitionResponse, error) {
	return ls.ProvideDefinition(ctx, params.TextDocument.Uri, params.Position)
}

func (s *Server) handleTypeDefinition(ctx context.Context, ls *ls.LanguageService, params *lsproto.TypeDefinitionParams) (lsproto.TypeDefinitionResponse, error) {
	return ls.ProvideTypeDefinition(ctx, params.TextDocument.Uri, params.Position)
}

func (s *Server) handleReferences(ctx context.Context, ls *ls.LanguageService, params *lsproto.ReferenceParams) (lsproto.ReferencesResponse, error) {
	// findAllReferences
	return ls.ProvideReferences(ctx, params)
}

func (s *Server) handleImplementations(ctx context.Context, ls *ls.LanguageService, params *lsproto.ImplementationParams) (lsproto.ImplementationResponse, error) {
	// goToImplementation
	return ls.ProvideImplementations(ctx, params)
}

func (s *Server) handleCompletion(ctx context.Context, languageService *ls.LanguageService, params *lsproto.CompletionParams) (lsproto.CompletionResponse, error) {
	return languageService.ProvideCompletion(
		ctx,
		params.TextDocument.Uri,
		params.Position,
		params.Context,
	)
}

func (s *Server) handleCompletionItemResolve(ctx context.Context, params *lsproto.CompletionItem, reqMsg *lsproto.RequestMessage) (lsproto.CompletionResolveResponse, error) {
	data, err := ls.GetCompletionItemData(params)
	if err != nil {
		return nil, err
	}
	languageService, err := s.session.GetLanguageService(ctx, lsconv.FileNameToDocumentURI(data.FileName))
	if err != nil {
		return nil, err
	}
	defer s.recover(reqMsg)
	return languageService.ResolveCompletionItem(
		ctx,
		params,
		data,
	)
}

func (s *Server) handleDocumentFormat(ctx context.Context, ls *ls.LanguageService, params *lsproto.DocumentFormattingParams) (lsproto.DocumentFormattingResponse, error) {
	return ls.ProvideFormatDocument(
		ctx,
		params.TextDocument.Uri,
		params.Options,
	)
}

func (s *Server) handleDocumentRangeFormat(ctx context.Context, ls *ls.LanguageService, params *lsproto.DocumentRangeFormattingParams) (lsproto.DocumentRangeFormattingResponse, error) {
	return ls.ProvideFormatDocumentRange(
		ctx,
		params.TextDocument.Uri,
		params.Options,
		params.Range,
	)
}

func (s *Server) handleDocumentOnTypeFormat(ctx context.Context, ls *ls.LanguageService, params *lsproto.DocumentOnTypeFormattingParams) (lsproto.DocumentOnTypeFormattingResponse, error) {
	return ls.ProvideFormatDocumentOnType(
		ctx,
		params.TextDocument.Uri,
		params.Options,
		params.Position,
		params.Ch,
	)
}

func (s *Server) handleWorkspaceSymbol(ctx context.Context, params *lsproto.WorkspaceSymbolParams, reqMsg *lsproto.RequestMessage) (lsproto.WorkspaceSymbolResponse, error) {
	snapshot, release := s.session.Snapshot()
	defer release()
	defer s.recover(reqMsg)
	programs := core.Map(snapshot.ProjectCollection.Projects(), (*project.Project).GetProgram)
	return ls.ProvideWorkspaceSymbols(ctx, programs, snapshot.Converters(), params.Query)
}

func (s *Server) handleDocumentSymbol(ctx context.Context, ls *ls.LanguageService, params *lsproto.DocumentSymbolParams) (lsproto.DocumentSymbolResponse, error) {
	return ls.ProvideDocumentSymbols(ctx, params.TextDocument.Uri)
}

func (s *Server) handleRename(ctx context.Context, ls *ls.LanguageService, params *lsproto.RenameParams) (lsproto.RenameResponse, error) {
	return ls.ProvideRename(ctx, params)
}

func (s *Server) handleDocumentHighlight(ctx context.Context, ls *ls.LanguageService, params *lsproto.DocumentHighlightParams) (lsproto.DocumentHighlightResponse, error) {
	return ls.ProvideDocumentHighlights(ctx, params.TextDocument.Uri, params.Position)
}

func (s *Server) handleSelectionRange(ctx context.Context, ls *ls.LanguageService, params *lsproto.SelectionRangeParams) (lsproto.SelectionRangeResponse, error) {
	return ls.ProvideSelectionRanges(ctx, params)
}

func (s *Server) handleCodeAction(ctx context.Context, ls *ls.LanguageService, params *lsproto.CodeActionParams) (lsproto.CodeActionResponse, error) {
	return ls.ProvideCodeActions(ctx, params)
}

<<<<<<< HEAD
func (s *Server) handleSemanticTokensFull(ctx context.Context, ls *ls.LanguageService, params *lsproto.SemanticTokensParams) (lsproto.SemanticTokensResponse, error) {
	clientCapabilities := getSemanticTokensClientCapabilities(s.initializeParams)
	return ls.ProvideSemanticTokens(ctx, params.TextDocument.Uri, clientCapabilities)
}

func (s *Server) handleSemanticTokensRange(ctx context.Context, ls *ls.LanguageService, params *lsproto.SemanticTokensRangeParams) (lsproto.SemanticTokensRangeResponse, error) {
	clientCapabilities := getSemanticTokensClientCapabilities(s.initializeParams)
	return ls.ProvideSemanticTokensRange(ctx, params.TextDocument.Uri, params.Range, clientCapabilities)
=======
func (s *Server) handleInlayHint(
	ctx context.Context,
	languageService *ls.LanguageService,
	params *lsproto.InlayHintParams,
) (lsproto.InlayHintResponse, error) {
	return languageService.ProvideInlayHint(ctx, params)
>>>>>>> c846370a
}

func (s *Server) Log(msg ...any) {
	fmt.Fprintln(s.stderr, msg...)
}

// !!! temporary; remove when we have `handleDidChangeConfiguration`/implicit project config support
func (s *Server) SetCompilerOptionsForInferredProjects(ctx context.Context, options *core.CompilerOptions) {
	s.compilerOptionsForInferredProjects = options
	if s.session != nil {
		s.session.DidChangeCompilerOptionsForInferredProjects(ctx, options)
	}
}

// NpmInstall implements ata.NpmExecutor
func (s *Server) NpmInstall(cwd string, args []string) ([]byte, error) {
	return s.npmInstall(cwd, args)
}

func isBlockingMethod(method lsproto.Method) bool {
	switch method {
	case lsproto.MethodInitialize,
		lsproto.MethodInitialized,
		lsproto.MethodTextDocumentDidOpen,
		lsproto.MethodTextDocumentDidChange,
		lsproto.MethodTextDocumentDidSave,
		lsproto.MethodTextDocumentDidClose,
		lsproto.MethodWorkspaceDidChangeWatchedFiles,
		lsproto.MethodWorkspaceDidChangeConfiguration,
		lsproto.MethodWorkspaceConfiguration:
		return true
	}
	return false
}

func ptrTo[T any](v T) *T {
	return &v
}

<<<<<<< HEAD
func ptrIsTrue(v *bool) bool {
	if v == nil {
		return false
	}
	return *v
}

func shouldEnableWatch(params *lsproto.InitializeParams) bool {
	if params == nil || params.Capabilities == nil || params.Capabilities.Workspace == nil {
		return false
	}
	return params.Capabilities.Workspace.DidChangeWatchedFiles != nil &&
		ptrIsTrue(params.Capabilities.Workspace.DidChangeWatchedFiles.DynamicRegistration)
}

func getCompletionClientCapabilities(params *lsproto.InitializeParams) *lsproto.CompletionClientCapabilities {
	if params.Capabilities == nil || params.Capabilities.TextDocument == nil {
		return nil
	}
	return params.Capabilities.TextDocument.Completion
}

func (s *Server) handleInlayHint(
	ctx context.Context,
	languageService *ls.LanguageService,
	params *lsproto.InlayHintParams,
) (lsproto.InlayHintResponse, error) {
	return languageService.ProvideInlayHint(ctx, params)
}

func getDefinitionClientSupportsLink(params *lsproto.InitializeParams) bool {
	if params == nil || params.Capabilities == nil || params.Capabilities.TextDocument == nil ||
		params.Capabilities.TextDocument.Definition == nil {
		return false
	}
	return ptrIsTrue(params.Capabilities.TextDocument.Definition.LinkSupport)
}

func getTypeDefinitionClientSupportsLink(params *lsproto.InitializeParams) bool {
	if params == nil || params.Capabilities == nil || params.Capabilities.TextDocument == nil ||
		params.Capabilities.TextDocument.TypeDefinition == nil {
		return false
	}
	return ptrIsTrue(params.Capabilities.TextDocument.TypeDefinition.LinkSupport)
}

func getImplementationClientSupportsLink(params *lsproto.InitializeParams) bool {
	if params == nil || params.Capabilities == nil || params.Capabilities.TextDocument == nil ||
		params.Capabilities.TextDocument.Implementation == nil {
		return false
	}
	return ptrIsTrue(params.Capabilities.TextDocument.Implementation.LinkSupport)
}

func getDocumentSymbolClientSupportsHierarchical(params *lsproto.InitializeParams) bool {
	if params == nil || params.Capabilities == nil || params.Capabilities.TextDocument == nil ||
		params.Capabilities.TextDocument.DocumentSymbol == nil {
		return false
	}
	return ptrIsTrue(params.Capabilities.TextDocument.DocumentSymbol.HierarchicalDocumentSymbolSupport)
}

func getHoverContentFormat(params *lsproto.InitializeParams) lsproto.MarkupKind {
	if params == nil || params.Capabilities == nil || params.Capabilities.TextDocument == nil || params.Capabilities.TextDocument.Hover == nil || params.Capabilities.TextDocument.Hover.ContentFormat == nil {
		// Default to plaintext if no preference specified
		return lsproto.MarkupKindPlainText
	}
	formats := *params.Capabilities.TextDocument.Hover.ContentFormat
	if len(formats) == 0 {
		return lsproto.MarkupKindPlainText
	}
	// Return the first (most preferred) format
	return formats[0]
}

func getSignatureHelpDocumentationFormat(params *lsproto.InitializeParams) lsproto.MarkupKind {
	if params == nil || params.Capabilities == nil || params.Capabilities.TextDocument == nil || params.Capabilities.TextDocument.SignatureHelp == nil ||
		params.Capabilities.TextDocument.SignatureHelp.SignatureInformation == nil ||
		params.Capabilities.TextDocument.SignatureHelp.SignatureInformation.DocumentationFormat == nil {
		// Default to plaintext if no preference specified
		return lsproto.MarkupKindPlainText
	}
	formats := *params.Capabilities.TextDocument.SignatureHelp.SignatureInformation.DocumentationFormat
	if len(formats) == 0 {
		return lsproto.MarkupKindPlainText
	}
	// Return the first (most preferred) format
	return formats[0]
}

func getDiagnosticClientCapabilities(params *lsproto.InitializeParams) *lsproto.DiagnosticClientCapabilities {
	if params == nil || params.Capabilities == nil || params.Capabilities.TextDocument == nil {
		return nil
	}

	var caps lsproto.DiagnosticClientCapabilities
	if params.Capabilities.TextDocument.Diagnostic != nil {
		caps = *params.Capabilities.TextDocument.Diagnostic
	}
=======
func resolveClientCapabilities(caps *lsproto.ClientCapabilities) lsproto.ResolvedClientCapabilities {
	resolved := lsproto.ResolveClientCapabilities(caps)
>>>>>>> c846370a

	// Some clients claim that push and pull diagnostics have different capabilities,
	// including vscode-languageclient v9. Work around this by defaulting any missing
	// pull diagnostic caps with the pull diagnostic equivalents.
	//
	// TODO: remove when we upgrade to vscode-languageclient v10, which fixes this issue.
	publish := resolved.TextDocument.PublishDiagnostics
	diagnostic := &resolved.TextDocument.Diagnostic
	if !diagnostic.RelatedInformation && publish.RelatedInformation {
		diagnostic.RelatedInformation = true
	}
	if !diagnostic.CodeDescriptionSupport && publish.CodeDescriptionSupport {
		diagnostic.CodeDescriptionSupport = true
	}
	if !diagnostic.DataSupport && publish.DataSupport {
		diagnostic.DataSupport = true
	}
	if len(diagnostic.TagSupport.ValueSet) == 0 && len(publish.TagSupport.ValueSet) > 0 {
		diagnostic.TagSupport.ValueSet = publish.TagSupport.ValueSet
	}

<<<<<<< HEAD
	return &caps
}

func getSemanticTokensClientCapabilities(params *lsproto.InitializeParams) *lsproto.SemanticTokensClientCapabilities {
	if params.Capabilities == nil || params.Capabilities.TextDocument == nil {
		return nil
	}
	return params.Capabilities.TextDocument.SemanticTokens
=======
	return resolved
>>>>>>> c846370a
}<|MERGE_RESOLUTION|>--- conflicted
+++ resolved
@@ -694,7 +694,7 @@
 			},
 			SemanticTokensProvider: &lsproto.SemanticTokensOptionsOrRegistrationOptions{
 				Options: &lsproto.SemanticTokensOptions{
-					Legend: ls.SemanticTokensLegend(getSemanticTokensClientCapabilities(params)),
+					Legend: ls.SemanticTokensLegend(s.clientCapabilities.TextDocument.SemanticTokens),
 					Full: &lsproto.BooleanOrSemanticTokensFullDelta{
 						Boolean: ptrTo(true),
 					},
@@ -968,23 +968,20 @@
 	return ls.ProvideCodeActions(ctx, params)
 }
 
-<<<<<<< HEAD
-func (s *Server) handleSemanticTokensFull(ctx context.Context, ls *ls.LanguageService, params *lsproto.SemanticTokensParams) (lsproto.SemanticTokensResponse, error) {
-	clientCapabilities := getSemanticTokensClientCapabilities(s.initializeParams)
-	return ls.ProvideSemanticTokens(ctx, params.TextDocument.Uri, clientCapabilities)
-}
-
-func (s *Server) handleSemanticTokensRange(ctx context.Context, ls *ls.LanguageService, params *lsproto.SemanticTokensRangeParams) (lsproto.SemanticTokensRangeResponse, error) {
-	clientCapabilities := getSemanticTokensClientCapabilities(s.initializeParams)
-	return ls.ProvideSemanticTokensRange(ctx, params.TextDocument.Uri, params.Range, clientCapabilities)
-=======
 func (s *Server) handleInlayHint(
 	ctx context.Context,
 	languageService *ls.LanguageService,
 	params *lsproto.InlayHintParams,
 ) (lsproto.InlayHintResponse, error) {
 	return languageService.ProvideInlayHint(ctx, params)
->>>>>>> c846370a
+}
+
+func (s *Server) handleSemanticTokensFull(ctx context.Context, ls *ls.LanguageService, params *lsproto.SemanticTokensParams) (lsproto.SemanticTokensResponse, error) {
+	return ls.ProvideSemanticTokens(ctx, params.TextDocument.Uri)
+}
+
+func (s *Server) handleSemanticTokensRange(ctx context.Context, ls *ls.LanguageService, params *lsproto.SemanticTokensRangeParams) (lsproto.SemanticTokensRangeResponse, error) {
+	return ls.ProvideSemanticTokensRange(ctx, params.TextDocument.Uri, params.Range)
 }
 
 func (s *Server) Log(msg ...any) {
@@ -1024,110 +1021,8 @@
 	return &v
 }
 
-<<<<<<< HEAD
-func ptrIsTrue(v *bool) bool {
-	if v == nil {
-		return false
-	}
-	return *v
-}
-
-func shouldEnableWatch(params *lsproto.InitializeParams) bool {
-	if params == nil || params.Capabilities == nil || params.Capabilities.Workspace == nil {
-		return false
-	}
-	return params.Capabilities.Workspace.DidChangeWatchedFiles != nil &&
-		ptrIsTrue(params.Capabilities.Workspace.DidChangeWatchedFiles.DynamicRegistration)
-}
-
-func getCompletionClientCapabilities(params *lsproto.InitializeParams) *lsproto.CompletionClientCapabilities {
-	if params.Capabilities == nil || params.Capabilities.TextDocument == nil {
-		return nil
-	}
-	return params.Capabilities.TextDocument.Completion
-}
-
-func (s *Server) handleInlayHint(
-	ctx context.Context,
-	languageService *ls.LanguageService,
-	params *lsproto.InlayHintParams,
-) (lsproto.InlayHintResponse, error) {
-	return languageService.ProvideInlayHint(ctx, params)
-}
-
-func getDefinitionClientSupportsLink(params *lsproto.InitializeParams) bool {
-	if params == nil || params.Capabilities == nil || params.Capabilities.TextDocument == nil ||
-		params.Capabilities.TextDocument.Definition == nil {
-		return false
-	}
-	return ptrIsTrue(params.Capabilities.TextDocument.Definition.LinkSupport)
-}
-
-func getTypeDefinitionClientSupportsLink(params *lsproto.InitializeParams) bool {
-	if params == nil || params.Capabilities == nil || params.Capabilities.TextDocument == nil ||
-		params.Capabilities.TextDocument.TypeDefinition == nil {
-		return false
-	}
-	return ptrIsTrue(params.Capabilities.TextDocument.TypeDefinition.LinkSupport)
-}
-
-func getImplementationClientSupportsLink(params *lsproto.InitializeParams) bool {
-	if params == nil || params.Capabilities == nil || params.Capabilities.TextDocument == nil ||
-		params.Capabilities.TextDocument.Implementation == nil {
-		return false
-	}
-	return ptrIsTrue(params.Capabilities.TextDocument.Implementation.LinkSupport)
-}
-
-func getDocumentSymbolClientSupportsHierarchical(params *lsproto.InitializeParams) bool {
-	if params == nil || params.Capabilities == nil || params.Capabilities.TextDocument == nil ||
-		params.Capabilities.TextDocument.DocumentSymbol == nil {
-		return false
-	}
-	return ptrIsTrue(params.Capabilities.TextDocument.DocumentSymbol.HierarchicalDocumentSymbolSupport)
-}
-
-func getHoverContentFormat(params *lsproto.InitializeParams) lsproto.MarkupKind {
-	if params == nil || params.Capabilities == nil || params.Capabilities.TextDocument == nil || params.Capabilities.TextDocument.Hover == nil || params.Capabilities.TextDocument.Hover.ContentFormat == nil {
-		// Default to plaintext if no preference specified
-		return lsproto.MarkupKindPlainText
-	}
-	formats := *params.Capabilities.TextDocument.Hover.ContentFormat
-	if len(formats) == 0 {
-		return lsproto.MarkupKindPlainText
-	}
-	// Return the first (most preferred) format
-	return formats[0]
-}
-
-func getSignatureHelpDocumentationFormat(params *lsproto.InitializeParams) lsproto.MarkupKind {
-	if params == nil || params.Capabilities == nil || params.Capabilities.TextDocument == nil || params.Capabilities.TextDocument.SignatureHelp == nil ||
-		params.Capabilities.TextDocument.SignatureHelp.SignatureInformation == nil ||
-		params.Capabilities.TextDocument.SignatureHelp.SignatureInformation.DocumentationFormat == nil {
-		// Default to plaintext if no preference specified
-		return lsproto.MarkupKindPlainText
-	}
-	formats := *params.Capabilities.TextDocument.SignatureHelp.SignatureInformation.DocumentationFormat
-	if len(formats) == 0 {
-		return lsproto.MarkupKindPlainText
-	}
-	// Return the first (most preferred) format
-	return formats[0]
-}
-
-func getDiagnosticClientCapabilities(params *lsproto.InitializeParams) *lsproto.DiagnosticClientCapabilities {
-	if params == nil || params.Capabilities == nil || params.Capabilities.TextDocument == nil {
-		return nil
-	}
-
-	var caps lsproto.DiagnosticClientCapabilities
-	if params.Capabilities.TextDocument.Diagnostic != nil {
-		caps = *params.Capabilities.TextDocument.Diagnostic
-	}
-=======
 func resolveClientCapabilities(caps *lsproto.ClientCapabilities) lsproto.ResolvedClientCapabilities {
 	resolved := lsproto.ResolveClientCapabilities(caps)
->>>>>>> c846370a
 
 	// Some clients claim that push and pull diagnostics have different capabilities,
 	// including vscode-languageclient v9. Work around this by defaulting any missing
@@ -1149,16 +1044,5 @@
 		diagnostic.TagSupport.ValueSet = publish.TagSupport.ValueSet
 	}
 
-<<<<<<< HEAD
-	return &caps
-}
-
-func getSemanticTokensClientCapabilities(params *lsproto.InitializeParams) *lsproto.SemanticTokensClientCapabilities {
-	if params.Capabilities == nil || params.Capabilities.TextDocument == nil {
-		return nil
-	}
-	return params.Capabilities.TextDocument.SemanticTokens
-=======
 	return resolved
->>>>>>> c846370a
 }