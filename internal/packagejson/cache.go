--- conflicted
+++ resolved
@@ -27,27 +27,18 @@
 
 func (p *PackageJson) GetVersionPaths(trace func(m *diagnostics.Message, args ...any)) VersionPaths {
 	p.once.Do(func() {
-<<<<<<< HEAD
 		if p.TypesVersions.Type == JSONValueTypeNotPresent {
-			p.versionTraces = append(p.versionTraces, diagnostics.X_package_json_does_not_have_a_0_field.Format("typesVersions"))
-			return
-		}
-		if p.TypesVersions.Type != JSONValueTypeObject {
-			p.versionTraces = append(p.versionTraces, diagnostics.Expected_type_of_0_field_in_package_json_to_be_1_got_2.Format("typesVersions", "object", p.TypesVersions.Type.String()))
-=======
-		if p.Fields.TypesVersions.Type == JSONValueTypeNotPresent {
 			p.versionTraces = append(p.versionTraces, diagnosticAndArgs{
 				diagnostics.X_package_json_does_not_have_a_0_field,
 				[]any{"typesVersions"},
 			})
 			return
 		}
-		if p.Fields.TypesVersions.Type != JSONValueTypeObject {
+		if p.TypesVersions.Type != JSONValueTypeObject {
 			p.versionTraces = append(p.versionTraces, diagnosticAndArgs{
 				diagnostics.Expected_type_of_0_field_in_package_json_to_be_1_got_2,
-				[]any{"typesVersions", "object", p.Fields.TypesVersions.Type.String()},
+				[]any{"typesVersions", "object", p.TypesVersions.Type.String()},
 			})
->>>>>>> 6b60f4a3
 			return
 		}
 
