--- conflicted
+++ resolved
@@ -56,7 +56,6 @@
 	return false
 }
 
-<<<<<<< HEAD
 func (df *DependencyFields) RangeDependencies(f func(name, version, dependencyField string) bool) {
 	if deps, ok := df.Dependencies.GetValue(); ok {
 		for name, version := range deps {
@@ -86,7 +85,8 @@
 			}
 		}
 	}
-=======
+}
+
 func (df *DependencyFields) GetRuntimeDependencyNames() *collections.Set[string] {
 	var count int
 	deps, _ := df.Dependencies.GetValue()
@@ -106,7 +106,6 @@
 		names.Add(name)
 	}
 	return names
->>>>>>> f16a4b74
 }
 
 type Fields struct {
