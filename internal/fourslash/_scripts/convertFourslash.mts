import * as cp from "child_process";
import * as fs from "fs";
import * as path from "path";
import * as ts from "typescript";
import * as url from "url";
import which from "which";

const stradaFourslashPath = path.resolve(import.meta.dirname, "../", "../", "../", "_submodules", "TypeScript", "tests", "cases", "fourslash");

let inputFileSet: Set<string> | undefined;

const failingTestsPath = path.join(import.meta.dirname, "failingTests.txt");
const manualTestsPath = path.join(import.meta.dirname, "manualTests.txt");

const outputDir = path.join(import.meta.dirname, "../", "tests", "gen");

const unparsedFiles: string[] = [];

function getFailingTests(): Set<string> {
    const failingTestsList = fs.readFileSync(failingTestsPath, "utf-8").split("\n").map(line => line.trim().substring(4)).filter(line => line.length > 0);
    return new Set(failingTestsList);
}

function getManualTests(): Set<string> {
    if (!fs.existsSync(manualTestsPath)) {
        return new Set();
    }
    const manualTestsList = fs.readFileSync(manualTestsPath, "utf-8").split("\n").map(line => line.trim()).filter(line => line.length > 0);
    return new Set(manualTestsList);
}

export function main() {
    const args = process.argv.slice(2);
    const inputFilesPath = args[0];
    if (inputFilesPath) {
        const inputFiles = fs.readFileSync(inputFilesPath, "utf-8")
            .split("\n").map(line => line.trim())
            .filter(line => line.length > 0)
            .map(line => path.basename(line));
        inputFileSet = new Set(inputFiles);
    }

    fs.rmSync(outputDir, { recursive: true, force: true });
    fs.mkdirSync(outputDir, { recursive: true });

    parseTypeScriptFiles(getFailingTests(), getManualTests(), stradaFourslashPath);
    console.log(unparsedFiles.join("\n"));
    const gofmt = which.sync("go");
    cp.execFileSync(gofmt, ["tool", "mvdan.cc/gofumpt", "-lang=go1.25", "-w", outputDir]);
}

function parseTypeScriptFiles(failingTests: Set<string>, manualTests: Set<string>, folder: string): void {
    const files = fs.readdirSync(folder);

    files.forEach(file => {
        const filePath = path.join(folder, file);
        const stat = fs.statSync(filePath);
        if (inputFileSet && !inputFileSet.has(file)) {
            return;
        }

        if (stat.isDirectory()) {
            parseTypeScriptFiles(failingTests, manualTests, filePath);
        }
        else if (file.endsWith(".ts") && !manualTests.has(file.slice(0, -3))) {
            const content = fs.readFileSync(filePath, "utf-8");
            const test = parseFileContent(file, content);
            if (test) {
                const testContent = generateGoTest(failingTests, test);
                const testPath = path.join(outputDir, `${test.name}_test.go`);
                fs.writeFileSync(testPath, testContent, "utf-8");
            }
        }
    });
}

function parseFileContent(filename: string, content: string): GoTest | undefined {
    console.error(`Parsing file: ${filename}`);
    const sourceFile = ts.createSourceFile("temp.ts", content, ts.ScriptTarget.Latest, true /*setParentNodes*/);
    const statements = sourceFile.statements;
    const goTest: GoTest = {
        name: filename.replace(".ts", "").replace(".", ""),
        content: getTestInput(content),
        commands: [],
    };
    for (const statement of statements) {
        const result = parseFourslashStatement(statement);
        if (result === SKIP_STATEMENT) {
            // Skip this statement but continue parsing
            continue;
        }
        if (!result) {
            // Could not parse this statement - mark file as unparsed
            unparsedFiles.push(filename);
            return undefined;
        }
        goTest.commands.push(...result);
    }
    // Skip tests that have no commands (e.g., only syntactic classifications)
    if (goTest.commands.length === 0) {
        return undefined;
    }
    return goTest;
}

function getTestInput(content: string): string {
    const lines = content.split("\n").map(line => line.endsWith("\r") ? line.slice(0, -1) : line);
    let testInput: string[] = [];
    for (const line of lines) {
        let newLine = "";
        if (line.startsWith("////")) {
            const parts = line.substring(4).split("`");
            for (let i = 0; i < parts.length; i++) {
                if (i > 0) {
                    newLine += `\` + "\`" + \``;
                }
                newLine += parts[i];
            }
            testInput.push(newLine);
        }
        else if (line.startsWith("// @") || line.startsWith("//@")) {
            testInput.push(line);
        }
        // !!! preserve non-input comments?
    }

    // chomp leading spaces
    if (
        !testInput.some(line =>
            line.length != 0 &&
            !line.startsWith(" ") &&
            !line.startsWith("// ") &&
            !line.startsWith("//@")
        )
    ) {
        testInput = testInput.map(line => {
            if (line.startsWith(" ")) return line.substring(1);
            return line;
        });
    }
    return `\`${testInput.join("\n")}\``;
}

// Sentinel value to indicate a statement should be skipped but parsing should continue
const SKIP_STATEMENT: unique symbol = Symbol("SKIP_STATEMENT");
type SkipStatement = typeof SKIP_STATEMENT;

/**
 * Parses a Strada fourslash statement and returns the corresponding Corsa commands.
 * @returns an array of commands if the statement is a valid fourslash command,
 *          SKIP_STATEMENT if the statement should be skipped but parsing should continue,
 *          or `undefined` if the statement could not be parsed and the file should be marked as unparsed.
 */
function parseFourslashStatement(statement: ts.Statement): Cmd[] | SkipStatement | undefined {
    // Skip empty statements (bare semicolons)
    if (ts.isEmptyStatement(statement)) {
        return SKIP_STATEMENT;
    }

    if (ts.isVariableStatement(statement)) {
        // variable declarations (for ranges and markers), e.g. `const range = test.ranges()[0];`
        return [];
    }
    else if (ts.isExpressionStatement(statement) && ts.isCallExpression(statement.expression)) {
        const callExpression = statement.expression;
        if (!ts.isPropertyAccessExpression(callExpression.expression)) {
            console.error(`Expected property access expression, got ${callExpression.expression.getText()}`);
            return undefined;
        }
        const namespace = callExpression.expression.expression;
        const func = callExpression.expression.name;
        if (!ts.isIdentifier(namespace)) {
            switch (func.text) {
                case "quickInfoExists":
                    return parseQuickInfoArgs("notQuickInfoExists", callExpression.arguments);
                case "andApplyCodeAction":
                    // verify.completions({ ... }).andApplyCodeAction(...)
                    if (!(ts.isCallExpression(namespace) && namespace.expression.getText() === "verify.completions")) {
                        console.error(`Unrecognized fourslash statement: ${statement.getText()}`);
                        return undefined;
                    }
                    return parseVerifyCompletionsArgs(namespace.arguments, callExpression.arguments);
            }
            console.error(`Unrecognized fourslash statement: ${statement.getText()}`);
            return undefined;
        }
        // `verify.(...)`
        if (namespace.text === "verify") {
            switch (func.text) {
                case "completions":
                    // `verify.completions(...)`
                    return parseVerifyCompletionsArgs(callExpression.arguments);
                case "applyCodeActionFromCompletion":
                    // `verify.applyCodeActionFromCompletion(...)`
                    return parseVerifyApplyCodeActionFromCompletionArgs(callExpression.arguments);
                case "importFixAtPosition":
                    // `verify.importFixAtPosition(...)`
                    return parseImportFixAtPositionArgs(callExpression.arguments);
                case "quickInfoAt":
                case "quickInfoExists":
                case "quickInfoIs":
                case "quickInfos":
                    // `verify.quickInfo...(...)`
                    return parseQuickInfoArgs(func.text, callExpression.arguments);
                case "baselineFindAllReferences":
                    // `verify.baselineFindAllReferences(...)`
                    return parseBaselineFindAllReferencesArgs(callExpression.arguments);
                case "baselineDocumentHighlights":
                    return parseBaselineDocumentHighlightsArgs(callExpression.arguments);
                case "baselineQuickInfo":
                    return parseBaselineQuickInfo(callExpression.arguments);
                case "baselineSignatureHelp":
                    return [parseBaselineSignatureHelp(callExpression.arguments)];
                case "baselineSmartSelection":
                    return [parseBaselineSmartSelection(callExpression.arguments)];
                case "baselineGoToDefinition":
                case "baselineGetDefinitionAtPosition":
                case "baselineGoToType":
                    // Both `baselineGoToDefinition` and `baselineGetDefinitionAtPosition` take the same
                    // arguments, but differ in that...
                    //  - `verify.baselineGoToDefinition(...)` called getDefinitionAndBoundSpan
                    //  - `verify.baselineGetDefinitionAtPosition(...)` called getDefinitionAtPosition
                    // LSP doesn't have two separate commands though.
                    return parseBaselineGoToDefinitionArgs(func.text, callExpression.arguments);
                case "baselineRename":
                case "baselineRenameAtRangesWithText":
                    // `verify.baselineRename...(...)`
                    return parseBaselineRenameArgs(func.text, callExpression.arguments);
                case "baselineInlayHints":
                    return parseBaselineInlayHints(callExpression.arguments);
                case "renameInfoSucceeded":
                case "renameInfoFailed":
                    return parseRenameInfo(func.text, callExpression.arguments);
                case "semanticClassificationsAre":
                    return parseSemanticClassificationsAre(callExpression.arguments);
                case "syntacticClassificationsAre":
                    return SKIP_STATEMENT;
            }
        }
        // `goTo....`
        if (namespace.text === "goTo") {
            return parseGoToArgs(callExpression.arguments, func.text);
        }
        // `edit....`
        if (namespace.text === "edit") {
            const result = parseEditStatement(func.text, callExpression.arguments);
            if (!result) {
                return undefined;
            }
            return [result];
        }
        // !!! other fourslash commands
    }
    console.error(`Unrecognized fourslash statement: ${statement.getText()}`);
    return undefined;
}

function parseEditStatement(funcName: string, args: readonly ts.Expression[]): EditCmd | undefined {
    switch (funcName) {
        case "insert":
        case "paste":
        case "insertLine": {
            let arg0;
            if (args.length !== 1 || !(arg0 = getStringLiteralLike(args[0]))) {
                console.error(`Expected a single string literal argument in edit.${funcName}, got ${args.map(arg => arg.getText()).join(", ")}`);
                return undefined;
            }
            return {
                kind: "edit",
                goStatement: `f.${funcName.charAt(0).toUpperCase() + funcName.slice(1)}(t, ${getGoStringLiteral(arg0.text)})`,
            };
        }
        case "replaceLine": {
            let arg0, arg1;
            if (args.length !== 2 || !(arg0 = getNumericLiteral(args[0])) || !(arg1 = getStringLiteralLike(args[1]))) {
                console.error(`Expected a single string literal argument in edit.insert, got ${args.map(arg => arg.getText()).join(", ")}`);
                return undefined;
            }
            return {
                kind: "edit",
                goStatement: `f.ReplaceLine(t, ${arg0.text}, ${getGoStringLiteral(arg1.text)})`,
            };
        }
        case "backspace": {
            const arg = args[0];
            if (args[0]) {
                let arg0;
                if (!(arg0 = getNumericLiteral(arg))) {
                    console.error(`Expected numeric literal argument in edit.backspace, got ${arg.getText()}`);
                    return undefined;
                }
                return {
                    kind: "edit",
                    goStatement: `f.Backspace(t, ${arg0.text})`,
                };
            }
            return {
                kind: "edit",
                goStatement: `f.Backspace(t, 1)`,
            };
        }
        default:
            console.error(`Unrecognized edit function: ${funcName}`);
            return undefined;
    }
}

function getGoMultiLineStringLiteral(text: string): string {
    if (!text.includes("`") && !text.includes("\\")) {
        return "`" + text + "`";
    }
    return getGoStringLiteral(text);
}

function getGoStringLiteral(text: string): string {
    return `${JSON.stringify(text)}`;
}

function parseGoToArgs(args: readonly ts.Expression[], funcName: string): GoToCmd[] | undefined {
    switch (funcName) {
        case "marker": {
            const arg = args[0];
            if (arg === undefined) {
                return [{
                    kind: "goTo",
                    funcName: "marker",
                    args: [`""`],
                }];
            }
            let strArg;
            if (!(strArg = getStringLiteralLike(arg))) {
                console.error(`Unrecognized argument in goTo.marker: ${arg.getText()}`);
                return undefined;
            }
            return [{
                kind: "goTo",
                funcName: "marker",
                args: [getGoStringLiteral(strArg.text)],
            }];
        }
        case "file": {
            if (args.length !== 1) {
                console.error(`Expected a single argument in goTo.file, got ${args.map(arg => arg.getText()).join(", ")}`);
                return undefined;
            }
            let arg0;
            if (arg0 = getStringLiteralLike(args[0])) {
                return [{
                    kind: "goTo",
                    funcName: "file",
                    args: [getGoStringLiteral(arg0.text)],
                }];
            }
            else if (arg0 = getNumericLiteral(args[0])) {
                return [{
                    kind: "goTo",
                    funcName: "fileNumber",
                    args: [arg0.text],
                }];
            }
            console.error(`Expected string or number literal argument in goTo.file, got ${args[0].getText()}`);
            return undefined;
        }
        case "position": {
            let arg0;
            if (args.length !== 1 || !(arg0 = getNumericLiteral(args[0]))) {
                console.error(`Expected a single numeric literal argument in goTo.position, got ${args.map(arg => arg.getText()).join(", ")}`);
                return undefined;
            }
            return [{
                kind: "goTo",
                funcName: "position",
                args: [`${arg0.text}`],
            }];
        }
        case "eof":
            return [{
                kind: "goTo",
                funcName: "EOF",
                args: [],
            }];
        case "bof":
            return [{
                kind: "goTo",
                funcName: "BOF",
                args: [],
            }];
        case "select": {
            let arg0, arg1;
            if (args.length !== 2 || !(arg0 = getStringLiteralLike(args[0])) || !(arg1 = getStringLiteralLike(args[1]))) {
                console.error(`Expected two string literal arguments in goTo.select, got ${args.map(arg => arg.getText()).join(", ")}`);
                return undefined;
            }
            return [{
                kind: "goTo",
                funcName: "select",
                args: [getGoStringLiteral(arg0.text), getGoStringLiteral(arg1.text)],
            }];
        }
        default:
            console.error(`Unrecognized goTo function: ${funcName}`);
            return undefined;
    }
}

function parseVerifyCompletionsArgs(args: readonly ts.Expression[], codeActionArgs?: readonly ts.Expression[]): VerifyCompletionsCmd[] | undefined {
    const cmds = [];
    const codeAction = codeActionArgs?.[0] && parseAndApplyCodeActionArg(codeActionArgs[0]);
    for (const arg of args) {
        const result = parseVerifyCompletionArg(arg, codeAction);
        if (!result) {
            return undefined;
        }
        if (codeActionArgs?.length) {
            result.andApplyCodeActionArgs = parseAndApplyCodeActionArg(codeActionArgs[0]);
        }
        cmds.push(result);
    }
    return cmds;
}

function parseVerifyApplyCodeActionFromCompletionArgs(args: readonly ts.Expression[]): VerifyApplyCodeActionFromCompletionCmd[] | undefined {
    const cmds: VerifyApplyCodeActionFromCompletionCmd[] = [];
    if (args.length !== 2) {
        console.error(`Expected two arguments in verify.applyCodeActionFromCompletion, got ${args.map(arg => arg.getText()).join(", ")}`);
        return undefined;
    }
    if (!ts.isStringLiteralLike(args[0]) && args[0].getText() !== "undefined") {
        console.error(`Expected string literal or "undefined" in verify.applyCodeActionFromCompletion, got ${args[0].getText()}`);
        return undefined;
    }
    const markerName = getStringLiteralLike(args[0])?.text;
    const marker = markerName === undefined ? "nil" : `PtrTo(${getGoStringLiteral(markerName)})`;
    const options = parseVerifyApplyCodeActionArgs(args[1]);
    if (options === undefined) {
        return undefined;
    }

    cmds.push({ kind: "verifyApplyCodeActionFromCompletion", marker, options });
    return cmds;
}

function parseVerifyApplyCodeActionArgs(arg: ts.Expression): string | undefined {
    const obj = getObjectLiteralExpression(arg);
    if (!obj) {
        console.error(`Expected object literal for verify.applyCodeActionFromCompletion options, got ${arg.getText()}`);
        return undefined;
    }
    let nameInit, sourceInit, descInit, dataInit;
    const props: string[] = [];
    for (const prop of obj.properties) {
        if (!ts.isPropertyAssignment(prop) || !ts.isIdentifier(prop.name)) {
            if (ts.isShorthandPropertyAssignment(prop) && prop.name.text === "preferences") {
                continue; // !!! parse once preferences are supported in fourslash
            }
            console.error(`Expected property assignment with identifier name in verify.applyCodeActionFromCompletion options, got ${prop.getText()}`);
            return undefined;
        }
        const propName = prop.name.text;
        const init = prop.initializer;
        switch (propName) {
            case "name":
                nameInit = getStringLiteralLike(init);
                if (!nameInit) {
                    console.error(`Expected string literal for name in verify.applyCodeActionFromCompletion options, got ${init.getText()}`);
                    return undefined;
                }
                props.push(`Name: ${getGoStringLiteral(nameInit.text)},`);
                break;
            case "source":
                sourceInit = getStringLiteralLike(init);
                if (!sourceInit) {
                    console.error(`Expected string literal for source in verify.applyCodeActionFromCompletion options, got ${init.getText()}`);
                    return undefined;
                }
                props.push(`Source: ${getGoStringLiteral(sourceInit.text)},`);
                break;
            case "data":
                dataInit = getObjectLiteralExpression(init);
                if (!dataInit) {
                    console.error(`Expected object literal for data in verify.applyCodeActionFromCompletion options, got ${init.getText()}`);
                    return undefined;
                }
                const dataProps: string[] = [];
                for (const dataProp of dataInit.properties) {
                    if (!ts.isPropertyAssignment(dataProp) || !ts.isIdentifier(dataProp.name)) {
                        console.error(`Expected property assignment with identifier name in verify.applyCodeActionFromCompletion data, got ${dataProp.getText()}`);
                        return undefined;
                    }
                    const dataPropName = dataProp.name.text;
                    switch (dataPropName) {
                        case "moduleSpecifier":
                            const moduleSpecifierInit = getStringLiteralLike(dataProp.initializer);
                            if (!moduleSpecifierInit) {
                                console.error(`Expected string literal for moduleSpecifier in verify.applyCodeActionFromCompletion data, got ${dataProp.initializer.getText()}`);
                                return undefined;
                            }
                            dataProps.push(`ModuleSpecifier: ${getGoStringLiteral(moduleSpecifierInit.text)},`);
                            break;
                        case "exportName":
                            const exportNameInit = getStringLiteralLike(dataProp.initializer);
                            if (!exportNameInit) {
                                console.error(`Expected string literal for exportName in verify.applyCodeActionFromCompletion data, got ${dataProp.initializer.getText()}`);
                                return undefined;
                            }
                            dataProps.push(`ExportName: ${getGoStringLiteral(exportNameInit.text)},`);
                            break;
                        case "fileName":
                            const fileNameInit = getStringLiteralLike(dataProp.initializer);
                            if (!fileNameInit) {
                                console.error(`Expected string literal for fileName in verify.applyCodeActionFromCompletion data, got ${dataProp.initializer.getText()}`);
                                return undefined;
                            }
                            dataProps.push(`FileName: ${getGoStringLiteral(fileNameInit.text)},`);
                            break;
                        default:
                            console.error(`Unrecognized property in verify.applyCodeActionFromCompletion data: ${dataProp.getText()}`);
                            return undefined;
                    }
                }
                props.push(`AutoImportData: &ls.AutoImportData{\n${dataProps.join("\n")}\n},`);
                break;
            case "description":
                descInit = getStringLiteralLike(init);
                if (!descInit) {
                    console.error(`Expected string literal for description in verify.applyCodeActionFromCompletion options, got ${init.getText()}`);
                    return undefined;
                }
                props.push(`Description: ${getGoStringLiteral(descInit.text)},`);
                break;
            case "newFileContent":
                const newFileContentInit = getStringLiteralLike(init);
                if (!newFileContentInit) {
                    console.error(`Expected string literal for newFileContent in verify.applyCodeActionFromCompletion options, got ${init.getText()}`);
                    return undefined;
                }
                props.push(`NewFileContent: PtrTo(${getGoMultiLineStringLiteral(newFileContentInit.text)}),`);
                break;
            case "newRangeContent":
                const newRangeContentInit = getStringLiteralLike(init);
                if (!newRangeContentInit) {
                    console.error(`Expected string literal for newRangeContent in verify.applyCodeActionFromCompletion options, got ${init.getText()}`);
                    return undefined;
                }
                props.push(`NewRangeContent: PtrTo(${getGoMultiLineStringLiteral(newRangeContentInit.text)}),`);
                break;
            case "preferences":
                // Few if any tests use non-default preferences
                break;
            default:
                console.error(`Unrecognized property in verify.applyCodeActionFromCompletion options: ${prop.getText()}`);
                return undefined;
        }
    }
    if (!nameInit) {
        console.error(`Expected name property in verify.applyCodeActionFromCompletion options`);
        return undefined;
    }
    if (!sourceInit && !dataInit) {
        console.error(`Expected source property in verify.applyCodeActionFromCompletion options`);
        return undefined;
    }
    if (!descInit) {
        console.error(`Expected description property in verify.applyCodeActionFromCompletion options`);
        return undefined;
    }
    return `&fourslash.ApplyCodeActionFromCompletionOptions{\n${props.join("\n")}\n}`;
}

function parseImportFixAtPositionArgs(args: readonly ts.Expression[]): VerifyImportFixAtPositionCmd[] | undefined {
    if (args.length < 1 || args.length > 3) {
        console.error(`Expected 1-3 arguments in verify.importFixAtPosition, got ${args.map(arg => arg.getText()).join(", ")}`);
        return undefined;
    }
    const arrayArg = getArrayLiteralExpression(args[0]);
    if (!arrayArg) {
        console.error(`Expected array literal for first argument in verify.importFixAtPosition, got ${args[0].getText()}`);
        return undefined;
    }
    const expectedTexts: string[] = [];
    for (const elem of arrayArg.elements) {
        const strElem = getStringLiteralLike(elem);
        if (!strElem) {
            console.error(`Expected string literal in verify.importFixAtPosition array, got ${elem.getText()}`);
            return undefined;
        }
        expectedTexts.push(getGoMultiLineStringLiteral(strElem.text));
    }

    // If the array is empty, we should still generate valid Go code
    if (expectedTexts.length === 0) {
        expectedTexts.push(""); // This will be handled specially in code generation
    }

    let preferences: string | undefined;
    if (args.length > 2 && ts.isObjectLiteralExpression(args[2])) {
        preferences = parseUserPreferences(args[2]);
        if (!preferences) {
            console.error(`Unrecognized user preferences in verify.importFixAtPosition: ${args[2].getText()}`);
            return undefined;
        }
    }
    return [{
        kind: "verifyImportFixAtPosition",
        expectedTexts,
        preferences: preferences || "nil /*preferences*/",
    }];
}

const completionConstants = new Map([
    ["completion.globals", "CompletionGlobals"],
    ["completion.globalTypes", "CompletionGlobalTypes"],
    ["completion.classElementKeywords", "CompletionClassElementKeywords"],
    ["completion.classElementInJsKeywords", "CompletionClassElementInJSKeywords"],
    ["completion.constructorParameterKeywords", "CompletionConstructorParameterKeywords"],
    ["completion.functionMembersWithPrototype", "CompletionFunctionMembersWithPrototype"],
    ["completion.functionMembers", "CompletionFunctionMembers"],
    ["completion.typeKeywords", "CompletionTypeKeywords"],
    ["completion.undefinedVarEntry", "CompletionUndefinedVarItem"],
    ["completion.typeAssertionKeywords", "CompletionTypeAssertionKeywords"],
    ["completion.globalThisEntry", "CompletionGlobalThisItem"],
]);

const completionPlus = new Map([
    ["completion.globalsPlus", "CompletionGlobalsPlus"],
    ["completion.globalTypesPlus", "CompletionGlobalTypesPlus"],
    ["completion.functionMembersPlus", "CompletionFunctionMembersPlus"],
    ["completion.functionMembersWithPrototypePlus", "CompletionFunctionMembersWithPrototypePlus"],
    ["completion.globalsInJsPlus", "CompletionGlobalsInJSPlus"],
    ["completion.typeKeywordsPlus", "CompletionTypeKeywordsPlus"],
]);

function parseVerifyCompletionArg(arg: ts.Expression, codeActionArgs?: VerifyApplyCodeActionArgs): VerifyCompletionsCmd | undefined {
    let marker: string | undefined;
    let goArgs: VerifyCompletionsArgs | undefined;
    const obj = getObjectLiteralExpression(arg);
    if (!obj) {
        console.error(`Expected object literal expression in verify.completions, got ${arg.getText()}`);
        return undefined;
    }
    let isNewIdentifierLocation: true | undefined;
    for (const prop of obj.properties) {
        if (!ts.isPropertyAssignment(prop) || !ts.isIdentifier(prop.name)) {
            if (ts.isShorthandPropertyAssignment(prop) && prop.name.text === "preferences") {
                continue; // !!! parse once preferences are supported in fourslash
            }
            console.error(`Expected property assignment with identifier name, got ${prop.getText()}`);
            return undefined;
        }
        const propName = prop.name.text;
        const init = prop.initializer;
        switch (propName) {
            case "marker": {
                let markerInit;
                if (markerInit = getStringLiteralLike(init)) {
                    marker = getGoStringLiteral(markerInit.text);
                }
                else if (markerInit = getArrayLiteralExpression(init)) {
                    marker = "[]string{";
                    for (const elem of markerInit.elements) {
                        if (!ts.isStringLiteral(elem)) {
                            console.error(`Expected string literal in marker array, got ${elem.getText()}`);
                            return undefined; // !!! parse marker arrays?
                        }
                        marker += `${getGoStringLiteral(elem.text)}, `;
                    }
                    marker += "}";
                }
                else if (markerInit = getObjectLiteralExpression(init)) {
                    // !!! parse marker objects?
                    console.error(`Unrecognized marker initializer: ${markerInit.getText()}`);
                    return undefined;
                }
                else if (init.getText() === "test.markers()") {
                    marker = "f.Markers()";
                }
                else if (
                    ts.isCallExpression(init)
                    && init.expression.getText() === "test.marker"
                    && ts.isStringLiteralLike(init.arguments[0])
                ) {
                    marker = getGoStringLiteral(init.arguments[0].text);
                }
                else {
                    console.error(`Unrecognized marker initializer: ${init.getText()}`);
                    return undefined;
                }
                break;
            }
            case "exact":
            case "includes":
            case "unsorted": {
                if (init.getText() === "undefined") {
                    return {
                        kind: "verifyCompletions",
                        marker: marker ? marker : "nil",
                        args: "nil",
                    };
                }
                let expected: string;
                const initText = init.getText();
                if (completionConstants.has(initText)) {
                    expected = completionConstants.get(initText)!;
                }
                else if (completionPlus.keys().some(funcName => initText.startsWith(funcName))) {
                    const tsFunc = completionPlus.keys().find(funcName => initText.startsWith(funcName));
                    const funcName = completionPlus.get(tsFunc!)!;
                    const maybeItems = (init as ts.CallExpression).arguments[0];
                    const maybeOpts = (init as ts.CallExpression).arguments[1];
                    let items;
                    if (!(items = getArrayLiteralExpression(maybeItems))) {
                        console.error(`Expected array literal expression for completion.globalsPlus items, got ${maybeItems.getText()}`);
                        return undefined;
                    }
                    expected = `${funcName}(\n[]fourslash.CompletionsExpectedItem{`;
                    for (const elem of items.elements) {
                        const result = parseExpectedCompletionItem(elem, codeActionArgs);
                        if (!result) {
                            return undefined;
                        }
                        expected += "\n" + result + ",";
                    }
                    expected += "\n}";
                    if (maybeOpts) {
                        let opts;
                        if (!(opts = getObjectLiteralExpression(maybeOpts))) {
                            console.error(`Expected object literal expression for completion.globalsPlus options, got ${maybeOpts.getText()}`);
                            return undefined;
                        }
                        const noLib = opts.properties[0];
                        if (noLib && ts.isPropertyAssignment(noLib) && noLib.name.getText() === "noLib") {
                            if (noLib.initializer.kind === ts.SyntaxKind.TrueKeyword) {
                                expected += ", true";
                            }
                            else if (noLib.initializer.kind === ts.SyntaxKind.FalseKeyword) {
                                expected += ", false";
                            }
                            else {
                                console.error(`Expected boolean literal for noLib, got ${noLib.initializer.getText()}`);
                                return undefined;
                            }
                        }
                        else {
                            console.error(`Expected noLib property in completion.globalsPlus options, got ${maybeOpts.getText()}`);
                            return undefined;
                        }
                    }
                    else if (tsFunc === "completion.globalsPlus" || tsFunc === "completion.globalsInJsPlus") {
                        expected += ", false"; // Default for noLib
                    }
                    expected += ")";
                }
                else {
                    expected = "[]fourslash.CompletionsExpectedItem{";
                    let items;
                    if (items = getArrayLiteralExpression(init)) {
                        for (const elem of items.elements) {
                            const result = parseExpectedCompletionItem(elem);
                            if (!result) {
                                return undefined;
                            }
                            expected += "\n" + result + ",";
                        }
                    }
                    else {
                        const result = parseExpectedCompletionItem(init);
                        if (!result) {
                            return undefined;
                        }
                        expected += "\n" + result + ",";
                    }
                    expected += "\n}";
                }
                if (propName === "includes") {
                    (goArgs ??= {}).includes = expected;
                }
                else if (propName === "exact") {
                    (goArgs ??= {}).exact = expected;
                }
                else {
                    (goArgs ??= {}).unsorted = expected;
                }
                break;
            }
            case "excludes": {
                let excludes = "[]string{";
                let item;
                if (item = getStringLiteralLike(init)) {
                    excludes += `\n${getGoStringLiteral(item.text)},`;
                }
                else if (item = getArrayLiteralExpression(init)) {
                    for (const elem of item.elements) {
                        if (!ts.isStringLiteral(elem)) {
                            return undefined; // Shouldn't happen
                        }
                        excludes += `\n${getGoStringLiteral(elem.text)},`;
                    }
                }
                excludes += "\n}";
                (goArgs ??= {}).excludes = excludes;
                break;
            }
            case "isNewIdentifierLocation":
                if (init.kind === ts.SyntaxKind.TrueKeyword) {
                    isNewIdentifierLocation = true;
                }
                break;
            case "preferences":
            case "triggerCharacter":
                break; // !!! parse once they're supported in fourslash
            case "defaultCommitCharacters":
            case "optionalReplacementSpan": // the only two tests that use this will require manual conversion
            case "isGlobalCompletion":
                break; // Ignored, unused
            default:
                console.error(`Unrecognized expected completion item: ${init.parent.getText()}`);
                return undefined;
        }
    }
    return {
        kind: "verifyCompletions",
        marker: marker ? marker : "nil",
        args: goArgs,
        isNewIdentifierLocation: isNewIdentifierLocation,
    };
}

function parseExpectedCompletionItem(expr: ts.Expression, codeActionArgs?: VerifyApplyCodeActionArgs): string | undefined {
    if (completionConstants.has(expr.getText())) {
        return completionConstants.get(expr.getText())!;
    }
    let strExpr;
    if (strExpr = getStringLiteralLike(expr)) {
        return getGoStringLiteral(strExpr.text);
    }
    if (strExpr = getObjectLiteralExpression(expr)) {
        let isDeprecated = false; // !!!
        let isOptional = false;
        let sourceInit: ts.StringLiteralLike | undefined;
        let extensions: string[] = []; // !!!
        let itemProps: string[] = [];
        let name: string | undefined;
        let insertText: string | undefined;
        let filterText: string | undefined;
        let replacementSpanIdx: string | undefined;
        for (const prop of strExpr.properties) {
            if (!(ts.isPropertyAssignment(prop) || ts.isShorthandPropertyAssignment(prop)) || !ts.isIdentifier(prop.name)) {
                console.error(`Expected property assignment with identifier name for completion item, got ${prop.getText()}`);
                return undefined;
            }
            const propName = prop.name.text;
            const init = ts.isPropertyAssignment(prop) ? prop.initializer : prop.name;
            switch (propName) {
                case "name": {
                    let nameInit;
                    if (nameInit = getStringLiteralLike(init)) {
                        name = nameInit.text;
                    }
                    else {
                        console.error(`Expected string literal for completion item name, got ${init.getText()}`);
                        return undefined;
                    }
                    break;
                }
                case "sortText":
                    const result = parseSortText(init);
                    if (!result) {
                        return undefined;
                    }
                    itemProps.push(`SortText: PtrTo(string(${result})),`);
                    if (result === "ls.SortTextOptionalMember") {
                        isOptional = true;
                    }
                    break;
                case "insertText": {
                    let insertTextInit;
                    if (insertTextInit = getStringLiteralLike(init)) {
                        insertText = insertTextInit.text;
                    }
                    else if (init.getText() === "undefined") {
                        // Ignore
                    }
                    else {
                        console.error(`Expected string literal for insertText, got ${init.getText()}`);
                        return undefined;
                    }
                    break;
                }
                case "filterText": {
                    let filterTextInit;
                    if (filterTextInit = getStringLiteralLike(init)) {
                        filterText = filterTextInit.text;
                    }
                    else {
                        console.error(`Expected string literal for filterText, got ${init.getText()}`);
                        return undefined;
                    }
                    break;
                }
                case "isRecommended":
                    if (init.kind === ts.SyntaxKind.TrueKeyword) {
                        itemProps.push(`Preselect: PtrTo(true),`);
                    }
                    break;
                case "kind":
                    const kind = parseKind(init);
                    if (!kind) {
                        return undefined;
                    }
                    itemProps.push(`Kind: PtrTo(${kind}),`);
                    break;
                case "kindModifiers":
                    const modifiers = parseKindModifiers(init);
                    if (!modifiers) {
                        return undefined;
                    }
                    ({ isDeprecated, isOptional, extensions } = modifiers);
                    break;
                case "text": {
                    let textInit;
                    if (textInit = getStringLiteralLike(init)) {
                        itemProps.push(`Detail: PtrTo(${getGoStringLiteral(textInit.text)}),`);
                    }
                    else {
                        console.error(`Expected string literal for text, got ${init.getText()}`);
                        return undefined;
                    }
                    break;
                }
                case "documentation": {
                    let docInit;
                    if (docInit = getStringLiteralLike(init)) {
                        itemProps.push(`Documentation: &lsproto.StringOrMarkupContent{
						MarkupContent: &lsproto.MarkupContent{
							Kind:  lsproto.MarkupKindMarkdown,
							Value: ${getGoStringLiteral(docInit.text)},
						},
					},`);
                    }
                    else {
                        console.error(`Expected string literal for documentation, got ${init.getText()}`);
                        return undefined;
                    }
                    break;
                }
                case "isFromUncheckedFile":
                    break; // Ignored
                case "hasAction":
                    itemProps.push("AdditionalTextEdits: fourslash.AnyTextEdits,");
                    break;
                case "source":
                case "sourceDisplay":
                    if (sourceInit !== undefined) {
                        break;
                    }
                    if (sourceInit = getStringLiteralLike(init)) {
                        if (propName === "source" && sourceInit.text.endsWith("/")) {
                            // source: "ClassMemberSnippet/"
                            itemProps.push(`Data: PtrTo(any(&ls.CompletionItemData{
                                Source: ${getGoStringLiteral(sourceInit.text)},
                            })),`);
                            break;
                        }
                        itemProps.push(`Data: PtrTo(any(&ls.CompletionItemData{
                            AutoImport: &ls.AutoImportData{
                                ModuleSpecifier: ${getGoStringLiteral(sourceInit.text)},
                            },
                        })),`);
                    }
                    else {
                        console.error(`Expected string literal for source/sourceDisplay, got ${init.getText()}`);
                        return undefined;
                    }
                    break;
                case "commitCharacters":
                    // !!! support these later
                    break;
                case "replacementSpan": {
                    let span;
                    if (ts.isIdentifier(init)) {
                        span = getNodeOfKind(init, (n: ts.Node): n is ts.Node => !ts.isIdentifier(n));
                    }
                    else {
                        span = init;
                    }
                    if (span?.getText().startsWith("test.ranges()[")) {
                        replacementSpanIdx = span.getText().match(/\d+/)?.[0];
                    }
                    break;
                }
                default:
                    console.error(`Unrecognized property in expected completion item: ${propName}`);
                    return undefined; // Unsupported property
            }
        }
        if (!name) {
            return undefined; // Shouldn't happen
        }
        if (codeActionArgs && codeActionArgs.name === name && codeActionArgs.source === sourceInit?.text) {
            itemProps.push(`LabelDetails: &lsproto.CompletionItemLabelDetails{
                Description: PtrTo(${getGoStringLiteral(codeActionArgs.source)}),
            },`);
        }
        if (replacementSpanIdx) {
            itemProps.push(`TextEdit: &lsproto.TextEditOrInsertReplaceEdit{
                TextEdit: &lsproto.TextEdit{
                    NewText: ${getGoStringLiteral(name)},
                    Range:   f.Ranges()[${replacementSpanIdx}].LSRange,
                },
            },`);
        }
        if (isOptional) {
            insertText ??= name;
            filterText ??= name;
            name += "?";
        }
        if (filterText) itemProps.unshift(`FilterText: PtrTo(${getGoStringLiteral(filterText)}),`);
        if (insertText) itemProps.unshift(`InsertText: PtrTo(${getGoStringLiteral(insertText)}),`);
        itemProps.unshift(`Label: ${getGoStringLiteral(name!)},`);
        return `&lsproto.CompletionItem{\n${itemProps.join("\n")}}`;
    }
    console.error(`Expected string literal or object literal for expected completion item, got ${expr.getText()}`);
    return undefined; // Unsupported expression type
}

function parseAndApplyCodeActionArg(arg: ts.Expression): VerifyApplyCodeActionArgs | undefined {
    const obj = getObjectLiteralExpression(arg);
    if (!obj) {
        console.error(`Expected object literal for code action argument, got ${arg.getText()}`);
        return undefined;
    }
    const nameProperty = obj.properties.find(prop =>
        ts.isPropertyAssignment(prop) &&
        ts.isIdentifier(prop.name) &&
        prop.name.text === "name" &&
        ts.isStringLiteralLike(prop.initializer)
    ) as ts.PropertyAssignment | undefined;
    if (!nameProperty) {
        console.error(`Expected name property in code action argument, got ${obj.getText()}`);
        return undefined;
    }
    const sourceProperty = obj.properties.find(prop =>
        ts.isPropertyAssignment(prop) &&
        ts.isIdentifier(prop.name) &&
        prop.name.text === "source" &&
        ts.isStringLiteralLike(prop.initializer)
    ) as ts.PropertyAssignment | undefined;
    if (!sourceProperty) {
        console.error(`Expected source property in code action argument, got ${obj.getText()}`);
        return undefined;
    }
    const descriptionProperty = obj.properties.find(prop =>
        ts.isPropertyAssignment(prop) &&
        ts.isIdentifier(prop.name) &&
        prop.name.text === "description" &&
        ts.isStringLiteralLike(prop.initializer)
    ) as ts.PropertyAssignment | undefined;
    if (!descriptionProperty) {
        console.error(`Expected description property in code action argument, got ${obj.getText()}`);
        return undefined;
    }
    const newFileContentProperty = obj.properties.find(prop =>
        ts.isPropertyAssignment(prop) &&
        ts.isIdentifier(prop.name) &&
        prop.name.text === "newFileContent" &&
        ts.isStringLiteralLike(prop.initializer)
    ) as ts.PropertyAssignment | undefined;
    if (!newFileContentProperty) {
        console.error(`Expected newFileContent property in code action argument, got ${obj.getText()}`);
        return undefined;
    }
    return {
        name: (nameProperty.initializer as ts.StringLiteralLike).text,
        source: (sourceProperty.initializer as ts.StringLiteralLike).text,
        description: (descriptionProperty.initializer as ts.StringLiteralLike).text,
        newFileContent: (newFileContentProperty.initializer as ts.StringLiteralLike).text,
    };
}

function parseBaselineFindAllReferencesArgs(args: readonly ts.Expression[]): [VerifyBaselineFindAllReferencesCmd] | undefined {
    const newArgs = [];
    for (const arg of args) {
        let strArg;
        if (strArg = getStringLiteralLike(arg)) {
            newArgs.push(getGoStringLiteral(strArg.text));
        }
        else if (arg.getText() === "...test.markerNames()") {
            newArgs.push("f.MarkerNames()...");
        }
        else if (arg.getText() === "...test.ranges()") {
            return [{
                kind: "verifyBaselineFindAllReferences",
                markers: [],
                ranges: true,
            }];
        }
        else {
            console.error(`Unrecognized argument in verify.baselineFindAllReferences: ${arg.getText()}`);
            return undefined;
        }
    }

    return [{
        kind: "verifyBaselineFindAllReferences",
        markers: newArgs,
    }];
}

function parseBaselineDocumentHighlightsArgs(args: readonly ts.Expression[]): [VerifyBaselineDocumentHighlightsCmd] | undefined {
    const newArgs: string[] = [];
    let preferences: string | undefined;
    for (const arg of args) {
        let strArg;
        if (strArg = getArrayLiteralExpression(arg)) {
            for (const elem of strArg.elements) {
                const newArg = parseBaselineMarkerOrRangeArg(elem);
                if (!newArg) {
                    return undefined;
                }
                newArgs.push(newArg);
            }
        }
        else if (ts.isObjectLiteralExpression(arg)) {
            // !!! todo when multiple files supported in lsp
        }
        else if (strArg = parseBaselineMarkerOrRangeArg(arg)) {
            newArgs.push(strArg);
        }
        else {
            console.error(`Unrecognized argument in verify.baselineDocumentHighlights: ${arg.getText()}`);
            return undefined;
        }
    }

    if (newArgs.length === 0) {
        newArgs.push("ToAny(f.Ranges())...");
    }

    return [{
        kind: "verifyBaselineDocumentHighlights",
        args: newArgs,
        preferences: preferences ? preferences : "nil /*preferences*/",
    }];
}

function parseBaselineGoToDefinitionArgs(
    funcName: "baselineGoToDefinition" | "baselineGoToType" | "baselineGetDefinitionAtPosition",
    args: readonly ts.Expression[],
): [VerifyBaselineGoToDefinitionCmd] | undefined {
    let boundSpan: true | undefined;
    if (funcName === "baselineGoToDefinition") {
        boundSpan = true;
    }
    let kind: "verifyBaselineGoToDefinition" | "verifyBaselineGoToType";
    switch (funcName) {
        case "baselineGoToDefinition":
        case "baselineGetDefinitionAtPosition":
            kind = "verifyBaselineGoToDefinition";
            break;
        case "baselineGoToType":
            kind = "verifyBaselineGoToType";
            break;
    }
    const newArgs = [];
    for (const arg of args) {
        let strArg;
        if (strArg = getStringLiteralLike(arg)) {
            newArgs.push(getGoStringLiteral(strArg.text));
        }
        else if (arg.getText() === "...test.markerNames()") {
            newArgs.push("f.MarkerNames()...");
        }
        else if (arg.getText() === "...test.ranges()") {
            return [{
                kind,
                markers: [],
                ranges: true,
                boundSpan,
            }];
        }
        else {
            console.error(`Unrecognized argument in verify.${funcName}: ${arg.getText()}`);
            return undefined;
        }
    }

    return [{
        kind,
        markers: newArgs,
        boundSpan,
    }];
}

function parseRenameInfo(funcName: "renameInfoSucceeded" | "renameInfoFailed", args: readonly ts.Expression[]): [VerifyRenameInfoCmd] | undefined {
    let preferences = "nil /*preferences*/";
    let prefArg;
    switch (funcName) {
        case "renameInfoSucceeded":
            if (args[6]) {
                prefArg = args[6];
            }
            break;
        case "renameInfoFailed":
            if (args[1]) {
                prefArg = args[1];
            }
            break;
    }
    if (prefArg) {
        if (!ts.isObjectLiteralExpression(prefArg)) {
            console.error(`Expected object literal expression for preferences, got ${prefArg.getText()}`);
            return undefined;
        }
        const parsedPreferences = parseUserPreferences(prefArg);
        if (!parsedPreferences) {
            console.error(`Unrecognized user preferences in ${funcName}: ${prefArg.getText()}`);
            return undefined;
        }
    }
    return [{ kind: funcName, preferences }];
}

function parseBaselineRenameArgs(funcName: string, args: readonly ts.Expression[]): [VerifyBaselineRenameCmd] | undefined {
    let newArgs: string[] = [];
    let preferences: string | undefined;
    for (const arg of args) {
        let typedArg;
        if ((typedArg = getArrayLiteralExpression(arg))) {
            for (const elem of typedArg.elements) {
                const newArg = parseBaselineMarkerOrRangeArg(elem);
                if (!newArg) {
                    return undefined;
                }
                newArgs.push(newArg);
            }
        }
        else if (ts.isObjectLiteralExpression(arg)) {
            preferences = parseUserPreferences(arg);
            if (!preferences) {
                console.error(`Unrecognized user preferences in verify.baselineRename: ${arg.getText()}`);
                return undefined;
            }
            continue;
        }
        else if (typedArg = parseBaselineMarkerOrRangeArg(arg)) {
            newArgs.push(typedArg);
        }
        else {
            return undefined;
        }
    }
    return [{
        kind: funcName === "baselineRenameAtRangesWithText" ? "verifyBaselineRenameAtRangesWithText" : "verifyBaselineRename",
        args: newArgs,
        preferences: preferences ? preferences : "nil /*preferences*/",
    }];
}

function parseBaselineInlayHints(args: readonly ts.Expression[]): [VerifyBaselineInlayHintsCmd] | undefined {
    let preferences: string | undefined;
    // Parse span
    if (args.length > 0) {
        if (args[0].getText() !== "undefined") {
            console.error(`Unsupported span argument in verify.baselineInlayHints: ${args[0].getText()}`);
            return undefined;
        }
    }
    // Parse preferences
    if (args.length > 1) {
        if (ts.isObjectLiteralExpression(args[1])) {
            preferences = parseUserPreferences(args[1]);
            if (!preferences) {
                console.error(`Unrecognized user preferences in verify.baselineInlayHints: ${args[1].getText()}`);
                return undefined;
            }
        }
    }
    return [{
        kind: "verifyBaselineInlayHints",
        span: "nil /*span*/", // Only supporteed manually
        preferences: preferences ? preferences : "nil /*preferences*/",
    }];
}

function stringToTristate(s: string): string {
    switch (s) {
        case "true":
            return "core.TSTrue";
        case "false":
            return "core.TSFalse";
        default:
            return "core.TSUnknown";
    }
}

function parseUserPreferences(arg: ts.ObjectLiteralExpression): string | undefined {
    const preferences: string[] = [];
    for (const prop of arg.properties) {
        if (ts.isPropertyAssignment(prop)) {
            switch (prop.name.getText()) {
                // !!! other preferences
                case "providePrefixAndSuffixTextForRename":
                    preferences.push(`UseAliasesForRename: ${stringToTristate(prop.initializer.getText())}`);
                    break;
                case "quotePreference":
                    preferences.push(`QuotePreference: lsutil.QuotePreference(${prop.initializer.getText()})`);
                    break;
                case "autoImportFileExcludePatterns":
                    const arrayArg = getArrayLiteralExpression(prop.initializer);
                    if (!arrayArg) {
                        return undefined;
                    }
                    const patterns: string[] = [];
                    for (const elem of arrayArg.elements) {
                        const strElem = getStringLiteralLike(elem);
                        if (!strElem) {
                            return undefined;
                        }
                        patterns.push(getGoStringLiteral(strElem.text));
                    }
                    preferences.push(`AutoImportFileExcludePatterns: []string{${patterns.join(", ")}}`);
                    break;
                case "includeInlayParameterNameHints":
                    let paramHint;
                    if (!ts.isStringLiteralLike(prop.initializer)) {
                        return undefined;
                    }
                    switch (prop.initializer.text) {
                        case "none":
                            paramHint = "lsutil.IncludeInlayParameterNameHintsNone";
                            break;
                        case "literals":
                            paramHint = "lsutil.IncludeInlayParameterNameHintsLiterals";
                            break;
                        case "all":
                            paramHint = "lsutil.IncludeInlayParameterNameHintsAll";
                            break;
                    }
                    preferences.push(`IncludeInlayParameterNameHints: ${paramHint}`);
                    break;
                case "includeInlayParameterNameHintsWhenArgumentMatchesName":
                    preferences.push(`IncludeInlayParameterNameHintsWhenArgumentMatchesName: ${prop.initializer.getText()}`);
                    break;
                case "includeInlayFunctionParameterTypeHints":
                    preferences.push(`IncludeInlayFunctionParameterTypeHints: ${prop.initializer.getText()}`);
                    break;
                case "includeInlayVariableTypeHints":
                    preferences.push(`IncludeInlayVariableTypeHints: ${prop.initializer.getText()}`);
                    break;
                case "includeInlayVariableTypeHintsWhenTypeMatchesName":
                    preferences.push(`IncludeInlayVariableTypeHintsWhenTypeMatchesName: ${prop.initializer.getText()}`);
                    break;
                case "includeInlayPropertyDeclarationTypeHints":
                    preferences.push(`IncludeInlayPropertyDeclarationTypeHints: ${prop.initializer.getText()}`);
                    break;
                case "includeInlayFunctionLikeReturnTypeHints":
                    preferences.push(`IncludeInlayFunctionLikeReturnTypeHints: ${prop.initializer.getText()}`);
                    break;
                case "includeInlayEnumMemberValueHints":
                    preferences.push(`IncludeInlayEnumMemberValueHints: ${prop.initializer.getText()}`);
                    break;
                case "interactiveInlayHints":
                    // Ignore, deprecated
                    break;
            }
        }
        else {
            return undefined;
        }
    }
    if (preferences.length === 0) {
        return "nil /*preferences*/";
    }
    return `&lsutil.UserPreferences{${preferences.join(",")}}`;
}

function parseBaselineMarkerOrRangeArg(arg: ts.Expression): string | undefined {
    if (ts.isStringLiteral(arg)) {
        return getGoStringLiteral(arg.text);
    }
    else if (ts.isIdentifier(arg) || (ts.isElementAccessExpression(arg) && ts.isIdentifier(arg.expression))) {
        const argName = ts.isIdentifier(arg) ? arg.text : (arg.expression as ts.Identifier).text;
        const file = arg.getSourceFile();
        const varStmts = file.statements.filter(ts.isVariableStatement);
        for (const varStmt of varStmts) {
            for (const decl of varStmt.declarationList.declarations) {
                if (ts.isArrayBindingPattern(decl.name) && decl.initializer?.getText().includes("ranges")) {
                    for (let i = 0; i < decl.name.elements.length; i++) {
                        const elem = decl.name.elements[i];
                        if (ts.isBindingElement(elem) && ts.isIdentifier(elem.name) && elem.name.text === argName) {
                            // `const [range_0, ..., range_n, ...] = test.ranges();` and arg is `range_n`
                            if (elem.dotDotDotToken === undefined) {
                                return `f.Ranges()[${i}]`;
                            }
                            // `const [range_0, ..., ...rest] = test.ranges();` and arg is `rest[n]`
                            if (ts.isElementAccessExpression(arg)) {
                                return `f.Ranges()[${i + parseInt(arg.argumentExpression!.getText())}]`;
                            }
                            // `const [range_0, ..., ...rest] = test.ranges();` and arg is `rest`
                            return `ToAny(f.Ranges()[${i}:])...`;
                        }
                    }
                }
            }
        }
        const init = getNodeOfKind(arg, ts.isCallExpression);
        if (init) {
            const result = getRangesByTextArg(init);
            if (result) {
                return result;
            }
        }
    }
    else if (ts.isCallExpression(arg)) {
        const result = getRangesByTextArg(arg);
        if (result) {
            return result;
        }
    }
    console.error(`Unrecognized argument in verify.baselineRename: ${arg.getText()}`);
    return undefined;
}

function getRangesByTextArg(arg: ts.CallExpression): string | undefined {
    if (arg.getText().startsWith("test.rangesByText()")) {
        if (ts.isStringLiteralLike(arg.arguments[0])) {
            return `ToAny(f.GetRangesByText().Get(${getGoStringLiteral(arg.arguments[0].text)}))...`;
        }
    }
    return undefined;
}

function parseBaselineQuickInfo(args: ts.NodeArray<ts.Expression>): VerifyBaselineQuickInfoCmd[] | undefined {
    if (args.length !== 0) {
        // !!!
        return undefined;
    }
    return [{
        kind: "verifyBaselineQuickInfo",
    }];
}

function parseQuickInfoArgs(funcName: string, args: readonly ts.Expression[]): VerifyQuickInfoCmd[] | undefined {
    // We currently don't support 'expectedTags'.
    switch (funcName) {
        case "quickInfoAt": {
            if (args.length < 1 || args.length > 3) {
                console.error(`Expected 1 or 2 arguments in quickInfoIs, got ${args.map(arg => arg.getText()).join(", ")}`);
                return undefined;
            }
            let arg0;
            if (!(arg0 = getStringLiteralLike(args[0]))) {
                console.error(`Expected string literal for first argument in quickInfoAt, got ${args[0].getText()}`);
                return undefined;
            }
            const marker = getGoStringLiteral(arg0.text);
            let text: string | undefined;
            let arg1;
            if (args[1]) {
                if (!(arg1 = getStringLiteralLike(args[1]))) {
                    console.error(`Expected string literal for second argument in quickInfoAt, got ${args[1].getText()}`);
                    return undefined;
                }
                text = getGoStringLiteral(arg1.text);
            }
            let docs: string | undefined;
            let arg2;
            if (args[2]) {
                if (!(arg2 = getStringLiteralLike(args[2])) && args[2].getText() !== "undefined") {
                    console.error(`Expected string literal or undefined for third argument in quickInfoAt, got ${args[2].getText()}`);
                    return undefined;
                }
                if (arg2) {
                    docs = getGoStringLiteral(arg2.text);
                }
            }
            return [{
                kind: "quickInfoAt",
                marker,
                text,
                docs,
            }];
        }
        case "quickInfos": {
            const cmds: VerifyQuickInfoCmd[] = [];
            let arg0;
            if (args.length !== 1 || !(arg0 = getObjectLiteralExpression(args[0]))) {
                console.error(`Expected a single object literal argument in quickInfos, got ${args.map(arg => arg.getText()).join(", ")}`);
                return undefined;
            }
            for (const prop of arg0.properties) {
                if (!ts.isPropertyAssignment(prop)) {
                    console.error(`Expected property assignment in quickInfos, got ${prop.getText()}`);
                    return undefined;
                }
                if (!(ts.isIdentifier(prop.name) || ts.isStringLiteralLike(prop.name) || ts.isNumericLiteral(prop.name))) {
                    console.error(`Expected identifier or literal for property name in quickInfos, got ${prop.name.getText()}`);
                    return undefined;
                }
                const marker = getGoStringLiteral(prop.name.text);
                let text: string | undefined;
                let docs: string | undefined;
                let init;
                if (init = getArrayLiteralExpression(prop.initializer)) {
                    if (init.elements.length !== 2) {
                        console.error(`Expected two elements in array literal for quickInfos property, got ${init.getText()}`);
                        return undefined;
                    }
                    let textExp, docsExp;
                    if (!(textExp = getStringLiteralLike(init.elements[0])) || !(docsExp = getStringLiteralLike(init.elements[1]))) {
                        console.error(`Expected string literals in array literal for quickInfos property, got ${init.getText()}`);
                        return undefined;
                    }
                    text = getGoStringLiteral(textExp.text);
                    docs = getGoStringLiteral(docsExp.text);
                }
                else if (init = getStringLiteralLike(prop.initializer)) {
                    text = getGoStringLiteral(init.text);
                }
                else {
                    console.error(`Expected string literal or array literal for quickInfos property, got ${prop.initializer.getText()}`);
                    return undefined;
                }
                cmds.push({
                    kind: "quickInfoAt",
                    marker,
                    text,
                    docs,
                });
            }
            return cmds;
        }
        case "quickInfoExists":
            return [{
                kind: "quickInfoExists",
            }];
        case "notQuickInfoExists":
            return [{
                kind: "notQuickInfoExists",
            }];
        case "quickInfoIs": {
            if (args.length < 1 || args.length > 2) {
                console.error(`Expected 1 or 2 arguments in quickInfoIs, got ${args.map(arg => arg.getText()).join(", ")}`);
                return undefined;
            }
            let arg0;
            if (!(arg0 = getStringLiteralLike(args[0]))) {
                console.error(`Expected string literal for first argument in quickInfoIs, got ${args[0].getText()}`);
                return undefined;
            }
            const text = getGoStringLiteral(arg0.text);
            let docs: string | undefined;
            if (args[1]) {
                let arg1;
                if (!(arg1 = getStringLiteralLike(args[1]))) {
                    console.error(`Expected string literal for second argument in quickInfoIs, got ${args[1].getText()}`);
                    return undefined;
                }
                docs = getGoStringLiteral(arg1.text);
            }
            return [{
                kind: "quickInfoIs",
                text,
                docs,
            }];
        }
    }
    console.error(`Unrecognized quick info function: ${funcName}`);
    return undefined;
}

function parseBaselineSignatureHelp(args: ts.NodeArray<ts.Expression>): Cmd {
    if (args.length !== 0) {
        // All calls are currently empty!
        throw new Error("Expected no arguments in verify.baselineSignatureHelp");
    }
    return {
        kind: "verifyBaselineSignatureHelp",
    };
}

function parseBaselineSmartSelection(args: ts.NodeArray<ts.Expression>): Cmd {
    if (args.length !== 0) {
        // All calls are currently empty!
        throw new Error("Expected no arguments in verify.baselineSmartSelection");
    }
    return {
        kind: "verifyBaselineSmartSelection",
    };
}

function parseSemanticClassificationsAre(args: readonly ts.Expression[]): [VerifySemanticClassificationsCmd] | SkipStatement | undefined {
    if (args.length < 1) {
        console.error("semanticClassificationsAre requires at least a format argument");
        return undefined;
    }

    const formatArg = args[0];
    if (!ts.isStringLiteralLike(formatArg)) {
        console.error("semanticClassificationsAre first argument must be a string literal");
        return undefined;
    }

    const format = formatArg.text;

    // Only handle "2020" format for semantic tokens
    if (format !== "2020") {
        // Skip other formats like "original" - return sentinel to continue parsing
        return SKIP_STATEMENT;
    }

    const tokens: Array<{ type: string; text: string; }> = [];

    // Parse the classification tokens (c2.semanticToken("type", "text"))
    for (let i = 1; i < args.length; i++) {
        const arg = args[i];
        if (!ts.isCallExpression(arg)) {
            console.error(`Expected call expression for token at index ${i}`);
            return undefined;
        }

        if (!ts.isPropertyAccessExpression(arg.expression) || arg.expression.name.text !== "semanticToken") {
            console.error(`Expected semanticToken call at index ${i}`);
            return undefined;
        }

        if (arg.arguments.length < 2) {
            console.error(`semanticToken requires 2 arguments at index ${i}`);
            return undefined;
        }

        const typeArg = arg.arguments[0];
        const textArg = arg.arguments[1];

        if (!ts.isStringLiteralLike(typeArg) || !ts.isStringLiteralLike(textArg)) {
            console.error(`semanticToken arguments must be string literals at index ${i}`);
            return undefined;
        }

        // Map TypeScript's internal "member" type to LSP's "method" type
        let tokenType = typeArg.text;
        tokenType = tokenType.replace(/\bmember\b/g, "method");

        tokens.push({
            type: tokenType,
            text: textArg.text,
        });
    }

    return [{
        kind: "verifySemanticClassifications",
        format,
        tokens,
    }];
}

function parseKind(expr: ts.Expression): string | undefined {
    if (!ts.isStringLiteral(expr)) {
        console.error(`Expected string literal for kind, got ${expr.getText()}`);
        return undefined;
    }
    switch (expr.text) {
        case "primitive type":
        case "keyword":
            return "lsproto.CompletionItemKindKeyword";
        case "const":
        case "let":
        case "var":
        case "local var":
        case "alias":
        case "parameter":
            return "lsproto.CompletionItemKindVariable";
        case "property":
        case "getter":
        case "setter":
            return "lsproto.CompletionItemKindField";
        case "function":
        case "local function":
            return "lsproto.CompletionItemKindFunction";
        case "method":
        case "construct":
        case "call":
        case "index":
            return "lsproto.CompletionItemKindMethod";
        case "enum":
            return "lsproto.CompletionItemKindEnum";
        case "enum member":
            return "lsproto.CompletionItemKindEnumMember";
        case "module":
        case "external module name":
            return "lsproto.CompletionItemKindModule";
        case "class":
        case "type":
            return "lsproto.CompletionItemKindClass";
        case "interface":
            return "lsproto.CompletionItemKindInterface";
        case "warning":
            return "lsproto.CompletionItemKindText";
        case "script":
            return "lsproto.CompletionItemKindFile";
        case "directory":
            return "lsproto.CompletionItemKindFolder";
        case "string":
            return "lsproto.CompletionItemKindConstant";
        default:
            return "lsproto.CompletionItemKindProperty";
    }
}

const fileKindModifiers = new Set([".d.ts", ".ts", ".tsx", ".js", ".jsx", ".json"]);

function parseKindModifiers(expr: ts.Expression): { isOptional: boolean; isDeprecated: boolean; extensions: string[]; } | undefined {
    if (!ts.isStringLiteral(expr)) {
        console.error(`Expected string literal for kind modifiers, got ${expr.getText()}`);
        return undefined;
    }
    let isOptional = false;
    let isDeprecated = false;
    const extensions: string[] = [];
    const modifiers = expr.text.split(",");
    for (const modifier of modifiers) {
        switch (modifier) {
            case "optional":
                isOptional = true;
                break;
            case "deprecated":
                isDeprecated = true;
                break;
            default:
                if (fileKindModifiers.has(modifier)) {
                    extensions.push(modifier);
                }
        }
    }
    return {
        isOptional,
        isDeprecated,
        extensions,
    };
}

function parseSortText(expr: ts.Expression): string | undefined {
    if (ts.isCallExpression(expr) && expr.expression.getText() === "completion.SortText.Deprecated") {
        return `ls.DeprecateSortText(${parseSortText(expr.arguments[0])})`;
    }
    const text = expr.getText();
    switch (text) {
        case "completion.SortText.LocalDeclarationPriority":
            return "ls.SortTextLocalDeclarationPriority";
        case "completion.SortText.LocationPriority":
            return "ls.SortTextLocationPriority";
        case "completion.SortText.OptionalMember":
            return "ls.SortTextOptionalMember";
        case "completion.SortText.MemberDeclaredBySpreadAssignment":
            return "ls.SortTextMemberDeclaredBySpreadAssignment";
        case "completion.SortText.SuggestedClassMembers":
            return "ls.SortTextSuggestedClassMembers";
        case "completion.SortText.GlobalsOrKeywords":
            return "ls.SortTextGlobalsOrKeywords";
        case "completion.SortText.AutoImportSuggestions":
            return "ls.SortTextAutoImportSuggestions";
        case "completion.SortText.ClassMemberSnippets":
            return "ls.SortTextClassMemberSnippets";
        case "completion.SortText.JavascriptIdentifiers":
            return "ls.SortTextJavascriptIdentifiers";
        default:
            console.error(`Unrecognized sort text: ${text}`);
            return undefined; // !!! support deprecated/obj literal prop/etc
    }
}

interface VerifyCompletionsCmd {
    kind: "verifyCompletions";
    marker: string;
    isNewIdentifierLocation?: true;
    args?: VerifyCompletionsArgs | "nil";
    andApplyCodeActionArgs?: VerifyApplyCodeActionArgs;
}

interface VerifyCompletionsArgs {
    includes?: string;
    excludes?: string;
    exact?: string;
    unsorted?: string;
}

interface VerifyApplyCodeActionArgs {
    name: string;
    source: string;
    description: string;
    newFileContent: string;
}

interface VerifyApplyCodeActionFromCompletionCmd {
    kind: "verifyApplyCodeActionFromCompletion";
    marker: string;
    options: string;
}

interface VerifyBaselineFindAllReferencesCmd {
    kind: "verifyBaselineFindAllReferences";
    markers: string[];
    ranges?: boolean;
}

interface VerifyBaselineFindAllReferencesCmd {
    kind: "verifyBaselineFindAllReferences";
    markers: string[];
    ranges?: boolean;
}

interface VerifyBaselineGoToDefinitionCmd {
    kind: "verifyBaselineGoToDefinition" | "verifyBaselineGoToType";
    markers: string[];
    boundSpan?: true;
    ranges?: boolean;
}

interface VerifyBaselineQuickInfoCmd {
    kind: "verifyBaselineQuickInfo";
}

interface VerifyBaselineSignatureHelpCmd {
    kind: "verifyBaselineSignatureHelp";
}

interface VerifyBaselineSmartSelection {
    kind: "verifyBaselineSmartSelection";
}

interface VerifyBaselineRenameCmd {
    kind: "verifyBaselineRename" | "verifyBaselineRenameAtRangesWithText";
    args: string[];
    preferences: string;
}

interface VerifyBaselineDocumentHighlightsCmd {
    kind: "verifyBaselineDocumentHighlights";
    args: string[];
    preferences: string;
}

interface VerifyBaselineInlayHintsCmd {
    kind: "verifyBaselineInlayHints";
    span: string;
    preferences: string;
}

interface VerifyImportFixAtPositionCmd {
    kind: "verifyImportFixAtPosition";
    expectedTexts: string[];
    preferences: string;
}

interface GoToCmd {
    kind: "goTo";
    // !!! `selectRange` and `rangeStart` require parsing variables and `test.ranges()[n]`
    funcName: "marker" | "file" | "fileNumber" | "EOF" | "BOF" | "position" | "select";
    args: string[];
}

interface EditCmd {
    kind: "edit";
    goStatement: string;
}

interface VerifyQuickInfoCmd {
    kind: "quickInfoIs" | "quickInfoAt" | "quickInfoExists" | "notQuickInfoExists";
    marker?: string;
    text?: string;
    docs?: string;
}

interface VerifyRenameInfoCmd {
    kind: "renameInfoSucceeded" | "renameInfoFailed";
    preferences: string;
}

interface VerifySemanticClassificationsCmd {
    kind: "verifySemanticClassifications";
    format: string;
    tokens: Array<{ type: string; text: string; }>;
}

type Cmd =
    | VerifyCompletionsCmd
    | VerifyApplyCodeActionFromCompletionCmd
    | VerifyBaselineFindAllReferencesCmd
    | VerifyBaselineDocumentHighlightsCmd
    | VerifyBaselineGoToDefinitionCmd
    | VerifyBaselineQuickInfoCmd
    | VerifyBaselineSignatureHelpCmd
    | VerifyBaselineSmartSelection
    | GoToCmd
    | EditCmd
    | VerifyQuickInfoCmd
    | VerifyBaselineRenameCmd
    | VerifyRenameInfoCmd
    | VerifyBaselineInlayHintsCmd
<<<<<<< HEAD
    | VerifySemanticClassificationsCmd;
=======
    | VerifyImportFixAtPositionCmd;
>>>>>>> a64cbd3a

function generateVerifyCompletions({ marker, args, isNewIdentifierLocation, andApplyCodeActionArgs }: VerifyCompletionsCmd): string {
    let expectedList: string;
    if (args === "nil") {
        expectedList = "nil";
    }
    else {
        const expected = [];
        if (args?.includes) expected.push(`Includes: ${args.includes},`);
        if (args?.excludes) expected.push(`Excludes: ${args.excludes},`);
        if (args?.exact) expected.push(`Exact: ${args.exact},`);
        if (args?.unsorted) expected.push(`Unsorted: ${args.unsorted},`);
        // !!! isIncomplete
        const commitCharacters = isNewIdentifierLocation ? "[]string{}" : "DefaultCommitCharacters";
        expectedList = `&fourslash.CompletionsExpectedList{
    IsIncomplete: false,
    ItemDefaults: &fourslash.CompletionsExpectedItemDefaults{
        CommitCharacters: &${commitCharacters},
        EditRange: Ignored,
    },
    Items: &fourslash.CompletionsExpectedItems{
        ${expected.join("\n")}
    },
}`;
    }

    const call = `f.VerifyCompletions(t, ${marker}, ${expectedList})`;
    if (andApplyCodeActionArgs) {
        return `${call}.AndApplyCodeAction(t, &fourslash.CompletionsExpectedCodeAction{
            Name: ${getGoStringLiteral(andApplyCodeActionArgs.name)},
            Source: ${getGoStringLiteral(andApplyCodeActionArgs.source)},
            Description: ${getGoStringLiteral(andApplyCodeActionArgs.description)},
            NewFileContent: ${getGoMultiLineStringLiteral(andApplyCodeActionArgs.newFileContent)},
        })`;
    }
    return call;
}

function generateVerifyApplyCodeActionFromCompletion({ marker, options }: VerifyApplyCodeActionFromCompletionCmd): string {
    return `f.VerifyApplyCodeActionFromCompletion(t, ${marker}, ${options})`;
}

function generateBaselineFindAllReferences({ markers, ranges }: VerifyBaselineFindAllReferencesCmd): string {
    if (ranges || markers.length === 0) {
        return `f.VerifyBaselineFindAllReferences(t)`;
    }
    return `f.VerifyBaselineFindAllReferences(t, ${markers.join(", ")})`;
}

function generateBaselineDocumentHighlights({ args, preferences }: VerifyBaselineDocumentHighlightsCmd): string {
    return `f.VerifyBaselineDocumentHighlights(t, ${preferences}, ${args.join(", ")})`;
}

function generateBaselineGoToDefinition({ markers, ranges, kind, boundSpan }: VerifyBaselineGoToDefinitionCmd): string {
    const originalSelectionRange = boundSpan ? "true" : "false";
    switch (kind) {
        case "verifyBaselineGoToDefinition":
            if (ranges || markers.length === 0) {
                return `f.VerifyBaselineGoToDefinition(t, ${originalSelectionRange})`;
            }
            return `f.VerifyBaselineGoToDefinition(t, ${originalSelectionRange}, ${markers.join(", ")})`;
        case "verifyBaselineGoToType":
            if (ranges || markers.length === 0) {
                return `f.VerifyBaselineGoToTypeDefinition(t)`;
            }
            return `f.VerifyBaselineGoToTypeDefinition(t, ${markers.join(", ")})`;
    }
}

function generateGoToCommand({ funcName, args }: GoToCmd): string {
    const funcNameCapitalized = funcName.charAt(0).toUpperCase() + funcName.slice(1);
    return `f.GoTo${funcNameCapitalized}(t, ${args.join(", ")})`;
}

function generateQuickInfoCommand({ kind, marker, text, docs }: VerifyQuickInfoCmd): string {
    switch (kind) {
        case "quickInfoIs":
            return `f.VerifyQuickInfoIs(t, ${text!}, ${docs ? docs : `""`})`;
        case "quickInfoAt":
            return `f.VerifyQuickInfoAt(t, ${marker!}, ${text ? text : `""`}, ${docs ? docs : `""`})`;
        case "quickInfoExists":
            return `f.VerifyQuickInfoExists(t)`;
        case "notQuickInfoExists":
            return `f.VerifyNotQuickInfoExists(t)`;
    }
}

function generateBaselineRename({ kind, args, preferences }: VerifyBaselineRenameCmd): string {
    switch (kind) {
        case "verifyBaselineRename":
            return `f.VerifyBaselineRename(t, ${preferences}, ${args.join(", ")})`;
        case "verifyBaselineRenameAtRangesWithText":
            return `f.VerifyBaselineRenameAtRangesWithText(t, ${preferences}, ${args.join(", ")})`;
    }
}

function generateBaselineInlayHints({ span, preferences }: VerifyBaselineInlayHintsCmd): string {
    return `f.VerifyBaselineInlayHints(t, ${span}, ${preferences})`;
}

<<<<<<< HEAD
function generateSemanticClassifications({ format, tokens }: VerifySemanticClassificationsCmd): string {
    const tokensStr = tokens.map(t => `{Type: ${getGoStringLiteral(t.type)}, Text: ${getGoStringLiteral(t.text)}}`).join(",\n\t\t");
    const maybeComma = tokens.length > 0 ? "," : "";
    return `f.VerifySemanticTokens(t, []fourslash.SemanticToken{
		${tokensStr}${maybeComma}
	})`;
=======
function generateImportFixAtPosition({ expectedTexts, preferences }: VerifyImportFixAtPositionCmd): string {
    // Handle empty array case
    if (expectedTexts.length === 1 && expectedTexts[0] === "") {
        return `f.VerifyImportFixAtPosition(t, []string{}, ${preferences})`;
    }
    return `f.VerifyImportFixAtPosition(t, []string{\n${expectedTexts.join(",\n")},\n}, ${preferences})`;
>>>>>>> a64cbd3a
}

function generateCmd(cmd: Cmd): string {
    switch (cmd.kind) {
        case "verifyCompletions":
            return generateVerifyCompletions(cmd);
        case "verifyApplyCodeActionFromCompletion":
            return generateVerifyApplyCodeActionFromCompletion(cmd);
        case "verifyBaselineFindAllReferences":
            return generateBaselineFindAllReferences(cmd);
        case "verifyBaselineDocumentHighlights":
            return generateBaselineDocumentHighlights(cmd);
        case "verifyBaselineGoToDefinition":
        case "verifyBaselineGoToType":
            return generateBaselineGoToDefinition(cmd);
        case "verifyBaselineQuickInfo":
            // Quick Info -> Hover
            return `f.VerifyBaselineHover(t)`;
        case "verifyBaselineSignatureHelp":
            return `f.VerifyBaselineSignatureHelp(t)`;
        case "verifyBaselineSmartSelection":
            return `f.VerifyBaselineSelectionRanges(t)`;
        case "goTo":
            return generateGoToCommand(cmd);
        case "edit":
            return cmd.goStatement;
        case "quickInfoAt":
        case "quickInfoIs":
        case "quickInfoExists":
        case "notQuickInfoExists":
            return generateQuickInfoCommand(cmd);
        case "verifyBaselineRename":
        case "verifyBaselineRenameAtRangesWithText":
            return generateBaselineRename(cmd);
        case "renameInfoSucceeded":
            return `f.VerifyRenameSucceeded(t, ${cmd.preferences})`;
        case "renameInfoFailed":
            return `f.VerifyRenameFailed(t, ${cmd.preferences})`;
        case "verifyBaselineInlayHints":
            return generateBaselineInlayHints(cmd);
<<<<<<< HEAD
        case "verifySemanticClassifications":
            return generateSemanticClassifications(cmd);
=======
        case "verifyImportFixAtPosition":
            return generateImportFixAtPosition(cmd);
>>>>>>> a64cbd3a
        default:
            let neverCommand: never = cmd;
            throw new Error(`Unknown command kind: ${neverCommand as Cmd["kind"]}`);
    }
}

interface GoTest {
    name: string;
    content: string;
    commands: Cmd[];
}

function generateGoTest(failingTests: Set<string>, test: GoTest): string {
    const testName = (test.name[0].toUpperCase() + test.name.substring(1)).replaceAll("-", "_").replaceAll(/[^a-zA-Z0-9_]/g, "");
    const content = test.content;
    const commands = test.commands.map(cmd => generateCmd(cmd)).join("\n");
    const imports = [`"github.com/microsoft/typescript-go/internal/fourslash"`];
    // Only include these imports if the commands use them to avoid unused import errors.
    if (commands.includes("core.")) {
        imports.unshift(`"github.com/microsoft/typescript-go/internal/core"`);
    }
    if (commands.includes("ls.")) {
        imports.push(`"github.com/microsoft/typescript-go/internal/ls"`);
    }
    if (commands.includes("lsutil.")) {
        imports.push(`"github.com/microsoft/typescript-go/internal/ls/lsutil"`);
    }
    if (commands.includes("lsproto.")) {
        imports.push(`"github.com/microsoft/typescript-go/internal/lsp/lsproto"`);
    }
    if (usesFourslashUtil(commands)) {
        imports.push(`. "github.com/microsoft/typescript-go/internal/fourslash/tests/util"`);
    }
    imports.push(`"github.com/microsoft/typescript-go/internal/testutil"`);
    const template = `package fourslash_test

import (
	"testing"

    ${imports.join("\n\t")}
)

func Test${testName}(t *testing.T) {
    t.Parallel()
    ${failingTests.has(testName) ? "t.Skip()" : ""}
    defer testutil.RecoverAndFail(t, "Panic on fourslash test")
	const content = ${content}
    f := fourslash.NewFourslash(t, nil /*capabilities*/, content)
    ${commands}
}`;
    return template;
}

function usesFourslashUtil(goTxt: string): boolean {
    for (const [_, constant] of completionConstants) {
        if (goTxt.includes(constant)) {
            return true;
        }
    }
    for (const [_, constant] of completionPlus) {
        if (goTxt.includes(constant)) {
            return true;
        }
    }
    return goTxt.includes("Ignored")
        || goTxt.includes("DefaultCommitCharacters")
        || goTxt.includes("PtrTo")
        || goTxt.includes("ToAny");
}

function getNodeOfKind<T extends ts.Node>(node: ts.Node, hasKind: (n: ts.Node) => n is T): T | undefined {
    if (hasKind(node)) {
        return node;
    }
    if (ts.isIdentifier(node)) {
        const init = getInitializer(node);
        if (init && hasKind(init)) {
            return init;
        }
    }
    return undefined;
}

function getObjectLiteralExpression(node: ts.Node): ts.ObjectLiteralExpression | undefined {
    return getNodeOfKind(node, ts.isObjectLiteralExpression);
}

function getStringLiteralLike(node: ts.Node): ts.StringLiteralLike | undefined {
    return getNodeOfKind(node, ts.isStringLiteralLike);
}

function getNumericLiteral(node: ts.Node): ts.NumericLiteral | undefined {
    return getNodeOfKind(node, ts.isNumericLiteral);
}

function getArrayLiteralExpression(node: ts.Node): ts.ArrayLiteralExpression | undefined {
    return getNodeOfKind(node, ts.isArrayLiteralExpression);
}

function getInitializer(name: ts.Identifier): ts.Expression | undefined {
    const file = name.getSourceFile();
    const varStmts = file.statements.filter(ts.isVariableStatement);
    for (const varStmt of varStmts) {
        const decls = varStmt.declarationList.declarations.filter(varDecl => {
            if (ts.isIdentifier(varDecl.name)) {
                return varDecl.name.text === name.text;
            }
            return false;
        });
        if (decls[0]) {
            return decls[0].initializer;
        }
    }
    return undefined;
}

if (url.fileURLToPath(import.meta.url) == process.argv[1]) {
    main();
}
<|MERGE_RESOLUTION|>--- conflicted
+++ resolved
@@ -1,2185 +1,2178 @@
-import * as cp from "child_process";
-import * as fs from "fs";
-import * as path from "path";
-import * as ts from "typescript";
-import * as url from "url";
-import which from "which";
-
-const stradaFourslashPath = path.resolve(import.meta.dirname, "../", "../", "../", "_submodules", "TypeScript", "tests", "cases", "fourslash");
-
-let inputFileSet: Set<string> | undefined;
-
-const failingTestsPath = path.join(import.meta.dirname, "failingTests.txt");
-const manualTestsPath = path.join(import.meta.dirname, "manualTests.txt");
-
-const outputDir = path.join(import.meta.dirname, "../", "tests", "gen");
-
-const unparsedFiles: string[] = [];
-
-function getFailingTests(): Set<string> {
-    const failingTestsList = fs.readFileSync(failingTestsPath, "utf-8").split("\n").map(line => line.trim().substring(4)).filter(line => line.length > 0);
-    return new Set(failingTestsList);
-}
-
-function getManualTests(): Set<string> {
-    if (!fs.existsSync(manualTestsPath)) {
-        return new Set();
-    }
-    const manualTestsList = fs.readFileSync(manualTestsPath, "utf-8").split("\n").map(line => line.trim()).filter(line => line.length > 0);
-    return new Set(manualTestsList);
-}
-
-export function main() {
-    const args = process.argv.slice(2);
-    const inputFilesPath = args[0];
-    if (inputFilesPath) {
-        const inputFiles = fs.readFileSync(inputFilesPath, "utf-8")
-            .split("\n").map(line => line.trim())
-            .filter(line => line.length > 0)
-            .map(line => path.basename(line));
-        inputFileSet = new Set(inputFiles);
-    }
-
-    fs.rmSync(outputDir, { recursive: true, force: true });
-    fs.mkdirSync(outputDir, { recursive: true });
-
-    parseTypeScriptFiles(getFailingTests(), getManualTests(), stradaFourslashPath);
-    console.log(unparsedFiles.join("\n"));
-    const gofmt = which.sync("go");
-    cp.execFileSync(gofmt, ["tool", "mvdan.cc/gofumpt", "-lang=go1.25", "-w", outputDir]);
-}
-
-function parseTypeScriptFiles(failingTests: Set<string>, manualTests: Set<string>, folder: string): void {
-    const files = fs.readdirSync(folder);
-
-    files.forEach(file => {
-        const filePath = path.join(folder, file);
-        const stat = fs.statSync(filePath);
-        if (inputFileSet && !inputFileSet.has(file)) {
-            return;
-        }
-
-        if (stat.isDirectory()) {
-            parseTypeScriptFiles(failingTests, manualTests, filePath);
-        }
-        else if (file.endsWith(".ts") && !manualTests.has(file.slice(0, -3))) {
-            const content = fs.readFileSync(filePath, "utf-8");
-            const test = parseFileContent(file, content);
-            if (test) {
-                const testContent = generateGoTest(failingTests, test);
-                const testPath = path.join(outputDir, `${test.name}_test.go`);
-                fs.writeFileSync(testPath, testContent, "utf-8");
-            }
-        }
-    });
-}
-
-function parseFileContent(filename: string, content: string): GoTest | undefined {
-    console.error(`Parsing file: ${filename}`);
-    const sourceFile = ts.createSourceFile("temp.ts", content, ts.ScriptTarget.Latest, true /*setParentNodes*/);
-    const statements = sourceFile.statements;
-    const goTest: GoTest = {
-        name: filename.replace(".ts", "").replace(".", ""),
-        content: getTestInput(content),
-        commands: [],
-    };
-    for (const statement of statements) {
-        const result = parseFourslashStatement(statement);
-        if (result === SKIP_STATEMENT) {
-            // Skip this statement but continue parsing
-            continue;
-        }
-        if (!result) {
-            // Could not parse this statement - mark file as unparsed
-            unparsedFiles.push(filename);
-            return undefined;
-        }
-        goTest.commands.push(...result);
-    }
-    // Skip tests that have no commands (e.g., only syntactic classifications)
-    if (goTest.commands.length === 0) {
-        return undefined;
-    }
-    return goTest;
-}
-
-function getTestInput(content: string): string {
-    const lines = content.split("\n").map(line => line.endsWith("\r") ? line.slice(0, -1) : line);
-    let testInput: string[] = [];
-    for (const line of lines) {
-        let newLine = "";
-        if (line.startsWith("////")) {
-            const parts = line.substring(4).split("`");
-            for (let i = 0; i < parts.length; i++) {
-                if (i > 0) {
-                    newLine += `\` + "\`" + \``;
-                }
-                newLine += parts[i];
-            }
-            testInput.push(newLine);
-        }
-        else if (line.startsWith("// @") || line.startsWith("//@")) {
-            testInput.push(line);
-        }
-        // !!! preserve non-input comments?
-    }
-
-    // chomp leading spaces
-    if (
-        !testInput.some(line =>
-            line.length != 0 &&
-            !line.startsWith(" ") &&
-            !line.startsWith("// ") &&
-            !line.startsWith("//@")
-        )
-    ) {
-        testInput = testInput.map(line => {
-            if (line.startsWith(" ")) return line.substring(1);
-            return line;
-        });
-    }
-    return `\`${testInput.join("\n")}\``;
-}
-
-// Sentinel value to indicate a statement should be skipped but parsing should continue
-const SKIP_STATEMENT: unique symbol = Symbol("SKIP_STATEMENT");
-type SkipStatement = typeof SKIP_STATEMENT;
-
-/**
- * Parses a Strada fourslash statement and returns the corresponding Corsa commands.
- * @returns an array of commands if the statement is a valid fourslash command,
- *          SKIP_STATEMENT if the statement should be skipped but parsing should continue,
- *          or `undefined` if the statement could not be parsed and the file should be marked as unparsed.
- */
-function parseFourslashStatement(statement: ts.Statement): Cmd[] | SkipStatement | undefined {
-    // Skip empty statements (bare semicolons)
-    if (ts.isEmptyStatement(statement)) {
-        return SKIP_STATEMENT;
-    }
-
-    if (ts.isVariableStatement(statement)) {
-        // variable declarations (for ranges and markers), e.g. `const range = test.ranges()[0];`
-        return [];
-    }
-    else if (ts.isExpressionStatement(statement) && ts.isCallExpression(statement.expression)) {
-        const callExpression = statement.expression;
-        if (!ts.isPropertyAccessExpression(callExpression.expression)) {
-            console.error(`Expected property access expression, got ${callExpression.expression.getText()}`);
-            return undefined;
-        }
-        const namespace = callExpression.expression.expression;
-        const func = callExpression.expression.name;
-        if (!ts.isIdentifier(namespace)) {
-            switch (func.text) {
-                case "quickInfoExists":
-                    return parseQuickInfoArgs("notQuickInfoExists", callExpression.arguments);
-                case "andApplyCodeAction":
-                    // verify.completions({ ... }).andApplyCodeAction(...)
-                    if (!(ts.isCallExpression(namespace) && namespace.expression.getText() === "verify.completions")) {
-                        console.error(`Unrecognized fourslash statement: ${statement.getText()}`);
-                        return undefined;
-                    }
-                    return parseVerifyCompletionsArgs(namespace.arguments, callExpression.arguments);
-            }
-            console.error(`Unrecognized fourslash statement: ${statement.getText()}`);
-            return undefined;
-        }
-        // `verify.(...)`
-        if (namespace.text === "verify") {
-            switch (func.text) {
-                case "completions":
-                    // `verify.completions(...)`
-                    return parseVerifyCompletionsArgs(callExpression.arguments);
-                case "applyCodeActionFromCompletion":
-                    // `verify.applyCodeActionFromCompletion(...)`
-                    return parseVerifyApplyCodeActionFromCompletionArgs(callExpression.arguments);
-                case "importFixAtPosition":
-                    // `verify.importFixAtPosition(...)`
-                    return parseImportFixAtPositionArgs(callExpression.arguments);
-                case "quickInfoAt":
-                case "quickInfoExists":
-                case "quickInfoIs":
-                case "quickInfos":
-                    // `verify.quickInfo...(...)`
-                    return parseQuickInfoArgs(func.text, callExpression.arguments);
-                case "baselineFindAllReferences":
-                    // `verify.baselineFindAllReferences(...)`
-                    return parseBaselineFindAllReferencesArgs(callExpression.arguments);
-                case "baselineDocumentHighlights":
-                    return parseBaselineDocumentHighlightsArgs(callExpression.arguments);
-                case "baselineQuickInfo":
-                    return parseBaselineQuickInfo(callExpression.arguments);
-                case "baselineSignatureHelp":
-                    return [parseBaselineSignatureHelp(callExpression.arguments)];
-                case "baselineSmartSelection":
-                    return [parseBaselineSmartSelection(callExpression.arguments)];
-                case "baselineGoToDefinition":
-                case "baselineGetDefinitionAtPosition":
-                case "baselineGoToType":
-                    // Both `baselineGoToDefinition` and `baselineGetDefinitionAtPosition` take the same
-                    // arguments, but differ in that...
-                    //  - `verify.baselineGoToDefinition(...)` called getDefinitionAndBoundSpan
-                    //  - `verify.baselineGetDefinitionAtPosition(...)` called getDefinitionAtPosition
-                    // LSP doesn't have two separate commands though.
-                    return parseBaselineGoToDefinitionArgs(func.text, callExpression.arguments);
-                case "baselineRename":
-                case "baselineRenameAtRangesWithText":
-                    // `verify.baselineRename...(...)`
-                    return parseBaselineRenameArgs(func.text, callExpression.arguments);
-                case "baselineInlayHints":
-                    return parseBaselineInlayHints(callExpression.arguments);
-                case "renameInfoSucceeded":
-                case "renameInfoFailed":
-                    return parseRenameInfo(func.text, callExpression.arguments);
-                case "semanticClassificationsAre":
-                    return parseSemanticClassificationsAre(callExpression.arguments);
-                case "syntacticClassificationsAre":
-                    return SKIP_STATEMENT;
-            }
-        }
-        // `goTo....`
-        if (namespace.text === "goTo") {
-            return parseGoToArgs(callExpression.arguments, func.text);
-        }
-        // `edit....`
-        if (namespace.text === "edit") {
-            const result = parseEditStatement(func.text, callExpression.arguments);
-            if (!result) {
-                return undefined;
-            }
-            return [result];
-        }
-        // !!! other fourslash commands
-    }
-    console.error(`Unrecognized fourslash statement: ${statement.getText()}`);
-    return undefined;
-}
-
-function parseEditStatement(funcName: string, args: readonly ts.Expression[]): EditCmd | undefined {
-    switch (funcName) {
-        case "insert":
-        case "paste":
-        case "insertLine": {
-            let arg0;
-            if (args.length !== 1 || !(arg0 = getStringLiteralLike(args[0]))) {
-                console.error(`Expected a single string literal argument in edit.${funcName}, got ${args.map(arg => arg.getText()).join(", ")}`);
-                return undefined;
-            }
-            return {
-                kind: "edit",
-                goStatement: `f.${funcName.charAt(0).toUpperCase() + funcName.slice(1)}(t, ${getGoStringLiteral(arg0.text)})`,
-            };
-        }
-        case "replaceLine": {
-            let arg0, arg1;
-            if (args.length !== 2 || !(arg0 = getNumericLiteral(args[0])) || !(arg1 = getStringLiteralLike(args[1]))) {
-                console.error(`Expected a single string literal argument in edit.insert, got ${args.map(arg => arg.getText()).join(", ")}`);
-                return undefined;
-            }
-            return {
-                kind: "edit",
-                goStatement: `f.ReplaceLine(t, ${arg0.text}, ${getGoStringLiteral(arg1.text)})`,
-            };
-        }
-        case "backspace": {
-            const arg = args[0];
-            if (args[0]) {
-                let arg0;
-                if (!(arg0 = getNumericLiteral(arg))) {
-                    console.error(`Expected numeric literal argument in edit.backspace, got ${arg.getText()}`);
-                    return undefined;
-                }
-                return {
-                    kind: "edit",
-                    goStatement: `f.Backspace(t, ${arg0.text})`,
-                };
-            }
-            return {
-                kind: "edit",
-                goStatement: `f.Backspace(t, 1)`,
-            };
-        }
-        default:
-            console.error(`Unrecognized edit function: ${funcName}`);
-            return undefined;
-    }
-}
-
-function getGoMultiLineStringLiteral(text: string): string {
-    if (!text.includes("`") && !text.includes("\\")) {
-        return "`" + text + "`";
-    }
-    return getGoStringLiteral(text);
-}
-
-function getGoStringLiteral(text: string): string {
-    return `${JSON.stringify(text)}`;
-}
-
-function parseGoToArgs(args: readonly ts.Expression[], funcName: string): GoToCmd[] | undefined {
-    switch (funcName) {
-        case "marker": {
-            const arg = args[0];
-            if (arg === undefined) {
-                return [{
-                    kind: "goTo",
-                    funcName: "marker",
-                    args: [`""`],
-                }];
-            }
-            let strArg;
-            if (!(strArg = getStringLiteralLike(arg))) {
-                console.error(`Unrecognized argument in goTo.marker: ${arg.getText()}`);
-                return undefined;
-            }
-            return [{
-                kind: "goTo",
-                funcName: "marker",
-                args: [getGoStringLiteral(strArg.text)],
-            }];
-        }
-        case "file": {
-            if (args.length !== 1) {
-                console.error(`Expected a single argument in goTo.file, got ${args.map(arg => arg.getText()).join(", ")}`);
-                return undefined;
-            }
-            let arg0;
-            if (arg0 = getStringLiteralLike(args[0])) {
-                return [{
-                    kind: "goTo",
-                    funcName: "file",
-                    args: [getGoStringLiteral(arg0.text)],
-                }];
-            }
-            else if (arg0 = getNumericLiteral(args[0])) {
-                return [{
-                    kind: "goTo",
-                    funcName: "fileNumber",
-                    args: [arg0.text],
-                }];
-            }
-            console.error(`Expected string or number literal argument in goTo.file, got ${args[0].getText()}`);
-            return undefined;
-        }
-        case "position": {
-            let arg0;
-            if (args.length !== 1 || !(arg0 = getNumericLiteral(args[0]))) {
-                console.error(`Expected a single numeric literal argument in goTo.position, got ${args.map(arg => arg.getText()).join(", ")}`);
-                return undefined;
-            }
-            return [{
-                kind: "goTo",
-                funcName: "position",
-                args: [`${arg0.text}`],
-            }];
-        }
-        case "eof":
-            return [{
-                kind: "goTo",
-                funcName: "EOF",
-                args: [],
-            }];
-        case "bof":
-            return [{
-                kind: "goTo",
-                funcName: "BOF",
-                args: [],
-            }];
-        case "select": {
-            let arg0, arg1;
-            if (args.length !== 2 || !(arg0 = getStringLiteralLike(args[0])) || !(arg1 = getStringLiteralLike(args[1]))) {
-                console.error(`Expected two string literal arguments in goTo.select, got ${args.map(arg => arg.getText()).join(", ")}`);
-                return undefined;
-            }
-            return [{
-                kind: "goTo",
-                funcName: "select",
-                args: [getGoStringLiteral(arg0.text), getGoStringLiteral(arg1.text)],
-            }];
-        }
-        default:
-            console.error(`Unrecognized goTo function: ${funcName}`);
-            return undefined;
-    }
-}
-
-function parseVerifyCompletionsArgs(args: readonly ts.Expression[], codeActionArgs?: readonly ts.Expression[]): VerifyCompletionsCmd[] | undefined {
-    const cmds = [];
-    const codeAction = codeActionArgs?.[0] && parseAndApplyCodeActionArg(codeActionArgs[0]);
-    for (const arg of args) {
-        const result = parseVerifyCompletionArg(arg, codeAction);
-        if (!result) {
-            return undefined;
-        }
-        if (codeActionArgs?.length) {
-            result.andApplyCodeActionArgs = parseAndApplyCodeActionArg(codeActionArgs[0]);
-        }
-        cmds.push(result);
-    }
-    return cmds;
-}
-
-function parseVerifyApplyCodeActionFromCompletionArgs(args: readonly ts.Expression[]): VerifyApplyCodeActionFromCompletionCmd[] | undefined {
-    const cmds: VerifyApplyCodeActionFromCompletionCmd[] = [];
-    if (args.length !== 2) {
-        console.error(`Expected two arguments in verify.applyCodeActionFromCompletion, got ${args.map(arg => arg.getText()).join(", ")}`);
-        return undefined;
-    }
-    if (!ts.isStringLiteralLike(args[0]) && args[0].getText() !== "undefined") {
-        console.error(`Expected string literal or "undefined" in verify.applyCodeActionFromCompletion, got ${args[0].getText()}`);
-        return undefined;
-    }
-    const markerName = getStringLiteralLike(args[0])?.text;
-    const marker = markerName === undefined ? "nil" : `PtrTo(${getGoStringLiteral(markerName)})`;
-    const options = parseVerifyApplyCodeActionArgs(args[1]);
-    if (options === undefined) {
-        return undefined;
-    }
-
-    cmds.push({ kind: "verifyApplyCodeActionFromCompletion", marker, options });
-    return cmds;
-}
-
-function parseVerifyApplyCodeActionArgs(arg: ts.Expression): string | undefined {
-    const obj = getObjectLiteralExpression(arg);
-    if (!obj) {
-        console.error(`Expected object literal for verify.applyCodeActionFromCompletion options, got ${arg.getText()}`);
-        return undefined;
-    }
-    let nameInit, sourceInit, descInit, dataInit;
-    const props: string[] = [];
-    for (const prop of obj.properties) {
-        if (!ts.isPropertyAssignment(prop) || !ts.isIdentifier(prop.name)) {
-            if (ts.isShorthandPropertyAssignment(prop) && prop.name.text === "preferences") {
-                continue; // !!! parse once preferences are supported in fourslash
-            }
-            console.error(`Expected property assignment with identifier name in verify.applyCodeActionFromCompletion options, got ${prop.getText()}`);
-            return undefined;
-        }
-        const propName = prop.name.text;
-        const init = prop.initializer;
-        switch (propName) {
-            case "name":
-                nameInit = getStringLiteralLike(init);
-                if (!nameInit) {
-                    console.error(`Expected string literal for name in verify.applyCodeActionFromCompletion options, got ${init.getText()}`);
-                    return undefined;
-                }
-                props.push(`Name: ${getGoStringLiteral(nameInit.text)},`);
-                break;
-            case "source":
-                sourceInit = getStringLiteralLike(init);
-                if (!sourceInit) {
-                    console.error(`Expected string literal for source in verify.applyCodeActionFromCompletion options, got ${init.getText()}`);
-                    return undefined;
-                }
-                props.push(`Source: ${getGoStringLiteral(sourceInit.text)},`);
-                break;
-            case "data":
-                dataInit = getObjectLiteralExpression(init);
-                if (!dataInit) {
-                    console.error(`Expected object literal for data in verify.applyCodeActionFromCompletion options, got ${init.getText()}`);
-                    return undefined;
-                }
-                const dataProps: string[] = [];
-                for (const dataProp of dataInit.properties) {
-                    if (!ts.isPropertyAssignment(dataProp) || !ts.isIdentifier(dataProp.name)) {
-                        console.error(`Expected property assignment with identifier name in verify.applyCodeActionFromCompletion data, got ${dataProp.getText()}`);
-                        return undefined;
-                    }
-                    const dataPropName = dataProp.name.text;
-                    switch (dataPropName) {
-                        case "moduleSpecifier":
-                            const moduleSpecifierInit = getStringLiteralLike(dataProp.initializer);
-                            if (!moduleSpecifierInit) {
-                                console.error(`Expected string literal for moduleSpecifier in verify.applyCodeActionFromCompletion data, got ${dataProp.initializer.getText()}`);
-                                return undefined;
-                            }
-                            dataProps.push(`ModuleSpecifier: ${getGoStringLiteral(moduleSpecifierInit.text)},`);
-                            break;
-                        case "exportName":
-                            const exportNameInit = getStringLiteralLike(dataProp.initializer);
-                            if (!exportNameInit) {
-                                console.error(`Expected string literal for exportName in verify.applyCodeActionFromCompletion data, got ${dataProp.initializer.getText()}`);
-                                return undefined;
-                            }
-                            dataProps.push(`ExportName: ${getGoStringLiteral(exportNameInit.text)},`);
-                            break;
-                        case "fileName":
-                            const fileNameInit = getStringLiteralLike(dataProp.initializer);
-                            if (!fileNameInit) {
-                                console.error(`Expected string literal for fileName in verify.applyCodeActionFromCompletion data, got ${dataProp.initializer.getText()}`);
-                                return undefined;
-                            }
-                            dataProps.push(`FileName: ${getGoStringLiteral(fileNameInit.text)},`);
-                            break;
-                        default:
-                            console.error(`Unrecognized property in verify.applyCodeActionFromCompletion data: ${dataProp.getText()}`);
-                            return undefined;
-                    }
-                }
-                props.push(`AutoImportData: &ls.AutoImportData{\n${dataProps.join("\n")}\n},`);
-                break;
-            case "description":
-                descInit = getStringLiteralLike(init);
-                if (!descInit) {
-                    console.error(`Expected string literal for description in verify.applyCodeActionFromCompletion options, got ${init.getText()}`);
-                    return undefined;
-                }
-                props.push(`Description: ${getGoStringLiteral(descInit.text)},`);
-                break;
-            case "newFileContent":
-                const newFileContentInit = getStringLiteralLike(init);
-                if (!newFileContentInit) {
-                    console.error(`Expected string literal for newFileContent in verify.applyCodeActionFromCompletion options, got ${init.getText()}`);
-                    return undefined;
-                }
-                props.push(`NewFileContent: PtrTo(${getGoMultiLineStringLiteral(newFileContentInit.text)}),`);
-                break;
-            case "newRangeContent":
-                const newRangeContentInit = getStringLiteralLike(init);
-                if (!newRangeContentInit) {
-                    console.error(`Expected string literal for newRangeContent in verify.applyCodeActionFromCompletion options, got ${init.getText()}`);
-                    return undefined;
-                }
-                props.push(`NewRangeContent: PtrTo(${getGoMultiLineStringLiteral(newRangeContentInit.text)}),`);
-                break;
-            case "preferences":
-                // Few if any tests use non-default preferences
-                break;
-            default:
-                console.error(`Unrecognized property in verify.applyCodeActionFromCompletion options: ${prop.getText()}`);
-                return undefined;
-        }
-    }
-    if (!nameInit) {
-        console.error(`Expected name property in verify.applyCodeActionFromCompletion options`);
-        return undefined;
-    }
-    if (!sourceInit && !dataInit) {
-        console.error(`Expected source property in verify.applyCodeActionFromCompletion options`);
-        return undefined;
-    }
-    if (!descInit) {
-        console.error(`Expected description property in verify.applyCodeActionFromCompletion options`);
-        return undefined;
-    }
-    return `&fourslash.ApplyCodeActionFromCompletionOptions{\n${props.join("\n")}\n}`;
-}
-
-function parseImportFixAtPositionArgs(args: readonly ts.Expression[]): VerifyImportFixAtPositionCmd[] | undefined {
-    if (args.length < 1 || args.length > 3) {
-        console.error(`Expected 1-3 arguments in verify.importFixAtPosition, got ${args.map(arg => arg.getText()).join(", ")}`);
-        return undefined;
-    }
-    const arrayArg = getArrayLiteralExpression(args[0]);
-    if (!arrayArg) {
-        console.error(`Expected array literal for first argument in verify.importFixAtPosition, got ${args[0].getText()}`);
-        return undefined;
-    }
-    const expectedTexts: string[] = [];
-    for (const elem of arrayArg.elements) {
-        const strElem = getStringLiteralLike(elem);
-        if (!strElem) {
-            console.error(`Expected string literal in verify.importFixAtPosition array, got ${elem.getText()}`);
-            return undefined;
-        }
-        expectedTexts.push(getGoMultiLineStringLiteral(strElem.text));
-    }
-
-    // If the array is empty, we should still generate valid Go code
-    if (expectedTexts.length === 0) {
-        expectedTexts.push(""); // This will be handled specially in code generation
-    }
-
-    let preferences: string | undefined;
-    if (args.length > 2 && ts.isObjectLiteralExpression(args[2])) {
-        preferences = parseUserPreferences(args[2]);
-        if (!preferences) {
-            console.error(`Unrecognized user preferences in verify.importFixAtPosition: ${args[2].getText()}`);
-            return undefined;
-        }
-    }
-    return [{
-        kind: "verifyImportFixAtPosition",
-        expectedTexts,
-        preferences: preferences || "nil /*preferences*/",
-    }];
-}
-
-const completionConstants = new Map([
-    ["completion.globals", "CompletionGlobals"],
-    ["completion.globalTypes", "CompletionGlobalTypes"],
-    ["completion.classElementKeywords", "CompletionClassElementKeywords"],
-    ["completion.classElementInJsKeywords", "CompletionClassElementInJSKeywords"],
-    ["completion.constructorParameterKeywords", "CompletionConstructorParameterKeywords"],
-    ["completion.functionMembersWithPrototype", "CompletionFunctionMembersWithPrototype"],
-    ["completion.functionMembers", "CompletionFunctionMembers"],
-    ["completion.typeKeywords", "CompletionTypeKeywords"],
-    ["completion.undefinedVarEntry", "CompletionUndefinedVarItem"],
-    ["completion.typeAssertionKeywords", "CompletionTypeAssertionKeywords"],
-    ["completion.globalThisEntry", "CompletionGlobalThisItem"],
-]);
-
-const completionPlus = new Map([
-    ["completion.globalsPlus", "CompletionGlobalsPlus"],
-    ["completion.globalTypesPlus", "CompletionGlobalTypesPlus"],
-    ["completion.functionMembersPlus", "CompletionFunctionMembersPlus"],
-    ["completion.functionMembersWithPrototypePlus", "CompletionFunctionMembersWithPrototypePlus"],
-    ["completion.globalsInJsPlus", "CompletionGlobalsInJSPlus"],
-    ["completion.typeKeywordsPlus", "CompletionTypeKeywordsPlus"],
-]);
-
-function parseVerifyCompletionArg(arg: ts.Expression, codeActionArgs?: VerifyApplyCodeActionArgs): VerifyCompletionsCmd | undefined {
-    let marker: string | undefined;
-    let goArgs: VerifyCompletionsArgs | undefined;
-    const obj = getObjectLiteralExpression(arg);
-    if (!obj) {
-        console.error(`Expected object literal expression in verify.completions, got ${arg.getText()}`);
-        return undefined;
-    }
-    let isNewIdentifierLocation: true | undefined;
-    for (const prop of obj.properties) {
-        if (!ts.isPropertyAssignment(prop) || !ts.isIdentifier(prop.name)) {
-            if (ts.isShorthandPropertyAssignment(prop) && prop.name.text === "preferences") {
-                continue; // !!! parse once preferences are supported in fourslash
-            }
-            console.error(`Expected property assignment with identifier name, got ${prop.getText()}`);
-            return undefined;
-        }
-        const propName = prop.name.text;
-        const init = prop.initializer;
-        switch (propName) {
-            case "marker": {
-                let markerInit;
-                if (markerInit = getStringLiteralLike(init)) {
-                    marker = getGoStringLiteral(markerInit.text);
-                }
-                else if (markerInit = getArrayLiteralExpression(init)) {
-                    marker = "[]string{";
-                    for (const elem of markerInit.elements) {
-                        if (!ts.isStringLiteral(elem)) {
-                            console.error(`Expected string literal in marker array, got ${elem.getText()}`);
-                            return undefined; // !!! parse marker arrays?
-                        }
-                        marker += `${getGoStringLiteral(elem.text)}, `;
-                    }
-                    marker += "}";
-                }
-                else if (markerInit = getObjectLiteralExpression(init)) {
-                    // !!! parse marker objects?
-                    console.error(`Unrecognized marker initializer: ${markerInit.getText()}`);
-                    return undefined;
-                }
-                else if (init.getText() === "test.markers()") {
-                    marker = "f.Markers()";
-                }
-                else if (
-                    ts.isCallExpression(init)
-                    && init.expression.getText() === "test.marker"
-                    && ts.isStringLiteralLike(init.arguments[0])
-                ) {
-                    marker = getGoStringLiteral(init.arguments[0].text);
-                }
-                else {
-                    console.error(`Unrecognized marker initializer: ${init.getText()}`);
-                    return undefined;
-                }
-                break;
-            }
-            case "exact":
-            case "includes":
-            case "unsorted": {
-                if (init.getText() === "undefined") {
-                    return {
-                        kind: "verifyCompletions",
-                        marker: marker ? marker : "nil",
-                        args: "nil",
-                    };
-                }
-                let expected: string;
-                const initText = init.getText();
-                if (completionConstants.has(initText)) {
-                    expected = completionConstants.get(initText)!;
-                }
-                else if (completionPlus.keys().some(funcName => initText.startsWith(funcName))) {
-                    const tsFunc = completionPlus.keys().find(funcName => initText.startsWith(funcName));
-                    const funcName = completionPlus.get(tsFunc!)!;
-                    const maybeItems = (init as ts.CallExpression).arguments[0];
-                    const maybeOpts = (init as ts.CallExpression).arguments[1];
-                    let items;
-                    if (!(items = getArrayLiteralExpression(maybeItems))) {
-                        console.error(`Expected array literal expression for completion.globalsPlus items, got ${maybeItems.getText()}`);
-                        return undefined;
-                    }
-                    expected = `${funcName}(\n[]fourslash.CompletionsExpectedItem{`;
-                    for (const elem of items.elements) {
-                        const result = parseExpectedCompletionItem(elem, codeActionArgs);
-                        if (!result) {
-                            return undefined;
-                        }
-                        expected += "\n" + result + ",";
-                    }
-                    expected += "\n}";
-                    if (maybeOpts) {
-                        let opts;
-                        if (!(opts = getObjectLiteralExpression(maybeOpts))) {
-                            console.error(`Expected object literal expression for completion.globalsPlus options, got ${maybeOpts.getText()}`);
-                            return undefined;
-                        }
-                        const noLib = opts.properties[0];
-                        if (noLib && ts.isPropertyAssignment(noLib) && noLib.name.getText() === "noLib") {
-                            if (noLib.initializer.kind === ts.SyntaxKind.TrueKeyword) {
-                                expected += ", true";
-                            }
-                            else if (noLib.initializer.kind === ts.SyntaxKind.FalseKeyword) {
-                                expected += ", false";
-                            }
-                            else {
-                                console.error(`Expected boolean literal for noLib, got ${noLib.initializer.getText()}`);
-                                return undefined;
-                            }
-                        }
-                        else {
-                            console.error(`Expected noLib property in completion.globalsPlus options, got ${maybeOpts.getText()}`);
-                            return undefined;
-                        }
-                    }
-                    else if (tsFunc === "completion.globalsPlus" || tsFunc === "completion.globalsInJsPlus") {
-                        expected += ", false"; // Default for noLib
-                    }
-                    expected += ")";
-                }
-                else {
-                    expected = "[]fourslash.CompletionsExpectedItem{";
-                    let items;
-                    if (items = getArrayLiteralExpression(init)) {
-                        for (const elem of items.elements) {
-                            const result = parseExpectedCompletionItem(elem);
-                            if (!result) {
-                                return undefined;
-                            }
-                            expected += "\n" + result + ",";
-                        }
-                    }
-                    else {
-                        const result = parseExpectedCompletionItem(init);
-                        if (!result) {
-                            return undefined;
-                        }
-                        expected += "\n" + result + ",";
-                    }
-                    expected += "\n}";
-                }
-                if (propName === "includes") {
-                    (goArgs ??= {}).includes = expected;
-                }
-                else if (propName === "exact") {
-                    (goArgs ??= {}).exact = expected;
-                }
-                else {
-                    (goArgs ??= {}).unsorted = expected;
-                }
-                break;
-            }
-            case "excludes": {
-                let excludes = "[]string{";
-                let item;
-                if (item = getStringLiteralLike(init)) {
-                    excludes += `\n${getGoStringLiteral(item.text)},`;
-                }
-                else if (item = getArrayLiteralExpression(init)) {
-                    for (const elem of item.elements) {
-                        if (!ts.isStringLiteral(elem)) {
-                            return undefined; // Shouldn't happen
-                        }
-                        excludes += `\n${getGoStringLiteral(elem.text)},`;
-                    }
-                }
-                excludes += "\n}";
-                (goArgs ??= {}).excludes = excludes;
-                break;
-            }
-            case "isNewIdentifierLocation":
-                if (init.kind === ts.SyntaxKind.TrueKeyword) {
-                    isNewIdentifierLocation = true;
-                }
-                break;
-            case "preferences":
-            case "triggerCharacter":
-                break; // !!! parse once they're supported in fourslash
-            case "defaultCommitCharacters":
-            case "optionalReplacementSpan": // the only two tests that use this will require manual conversion
-            case "isGlobalCompletion":
-                break; // Ignored, unused
-            default:
-                console.error(`Unrecognized expected completion item: ${init.parent.getText()}`);
-                return undefined;
-        }
-    }
-    return {
-        kind: "verifyCompletions",
-        marker: marker ? marker : "nil",
-        args: goArgs,
-        isNewIdentifierLocation: isNewIdentifierLocation,
-    };
-}
-
-function parseExpectedCompletionItem(expr: ts.Expression, codeActionArgs?: VerifyApplyCodeActionArgs): string | undefined {
-    if (completionConstants.has(expr.getText())) {
-        return completionConstants.get(expr.getText())!;
-    }
-    let strExpr;
-    if (strExpr = getStringLiteralLike(expr)) {
-        return getGoStringLiteral(strExpr.text);
-    }
-    if (strExpr = getObjectLiteralExpression(expr)) {
-        let isDeprecated = false; // !!!
-        let isOptional = false;
-        let sourceInit: ts.StringLiteralLike | undefined;
-        let extensions: string[] = []; // !!!
-        let itemProps: string[] = [];
-        let name: string | undefined;
-        let insertText: string | undefined;
-        let filterText: string | undefined;
-        let replacementSpanIdx: string | undefined;
-        for (const prop of strExpr.properties) {
-            if (!(ts.isPropertyAssignment(prop) || ts.isShorthandPropertyAssignment(prop)) || !ts.isIdentifier(prop.name)) {
-                console.error(`Expected property assignment with identifier name for completion item, got ${prop.getText()}`);
-                return undefined;
-            }
-            const propName = prop.name.text;
-            const init = ts.isPropertyAssignment(prop) ? prop.initializer : prop.name;
-            switch (propName) {
-                case "name": {
-                    let nameInit;
-                    if (nameInit = getStringLiteralLike(init)) {
-                        name = nameInit.text;
-                    }
-                    else {
-                        console.error(`Expected string literal for completion item name, got ${init.getText()}`);
-                        return undefined;
-                    }
-                    break;
-                }
-                case "sortText":
-                    const result = parseSortText(init);
-                    if (!result) {
-                        return undefined;
-                    }
-                    itemProps.push(`SortText: PtrTo(string(${result})),`);
-                    if (result === "ls.SortTextOptionalMember") {
-                        isOptional = true;
-                    }
-                    break;
-                case "insertText": {
-                    let insertTextInit;
-                    if (insertTextInit = getStringLiteralLike(init)) {
-                        insertText = insertTextInit.text;
-                    }
-                    else if (init.getText() === "undefined") {
-                        // Ignore
-                    }
-                    else {
-                        console.error(`Expected string literal for insertText, got ${init.getText()}`);
-                        return undefined;
-                    }
-                    break;
-                }
-                case "filterText": {
-                    let filterTextInit;
-                    if (filterTextInit = getStringLiteralLike(init)) {
-                        filterText = filterTextInit.text;
-                    }
-                    else {
-                        console.error(`Expected string literal for filterText, got ${init.getText()}`);
-                        return undefined;
-                    }
-                    break;
-                }
-                case "isRecommended":
-                    if (init.kind === ts.SyntaxKind.TrueKeyword) {
-                        itemProps.push(`Preselect: PtrTo(true),`);
-                    }
-                    break;
-                case "kind":
-                    const kind = parseKind(init);
-                    if (!kind) {
-                        return undefined;
-                    }
-                    itemProps.push(`Kind: PtrTo(${kind}),`);
-                    break;
-                case "kindModifiers":
-                    const modifiers = parseKindModifiers(init);
-                    if (!modifiers) {
-                        return undefined;
-                    }
-                    ({ isDeprecated, isOptional, extensions } = modifiers);
-                    break;
-                case "text": {
-                    let textInit;
-                    if (textInit = getStringLiteralLike(init)) {
-                        itemProps.push(`Detail: PtrTo(${getGoStringLiteral(textInit.text)}),`);
-                    }
-                    else {
-                        console.error(`Expected string literal for text, got ${init.getText()}`);
-                        return undefined;
-                    }
-                    break;
-                }
-                case "documentation": {
-                    let docInit;
-                    if (docInit = getStringLiteralLike(init)) {
-                        itemProps.push(`Documentation: &lsproto.StringOrMarkupContent{
-						MarkupContent: &lsproto.MarkupContent{
-							Kind:  lsproto.MarkupKindMarkdown,
-							Value: ${getGoStringLiteral(docInit.text)},
-						},
-					},`);
-                    }
-                    else {
-                        console.error(`Expected string literal for documentation, got ${init.getText()}`);
-                        return undefined;
-                    }
-                    break;
-                }
-                case "isFromUncheckedFile":
-                    break; // Ignored
-                case "hasAction":
-                    itemProps.push("AdditionalTextEdits: fourslash.AnyTextEdits,");
-                    break;
-                case "source":
-                case "sourceDisplay":
-                    if (sourceInit !== undefined) {
-                        break;
-                    }
-                    if (sourceInit = getStringLiteralLike(init)) {
-                        if (propName === "source" && sourceInit.text.endsWith("/")) {
-                            // source: "ClassMemberSnippet/"
-                            itemProps.push(`Data: PtrTo(any(&ls.CompletionItemData{
-                                Source: ${getGoStringLiteral(sourceInit.text)},
-                            })),`);
-                            break;
-                        }
-                        itemProps.push(`Data: PtrTo(any(&ls.CompletionItemData{
-                            AutoImport: &ls.AutoImportData{
-                                ModuleSpecifier: ${getGoStringLiteral(sourceInit.text)},
-                            },
-                        })),`);
-                    }
-                    else {
-                        console.error(`Expected string literal for source/sourceDisplay, got ${init.getText()}`);
-                        return undefined;
-                    }
-                    break;
-                case "commitCharacters":
-                    // !!! support these later
-                    break;
-                case "replacementSpan": {
-                    let span;
-                    if (ts.isIdentifier(init)) {
-                        span = getNodeOfKind(init, (n: ts.Node): n is ts.Node => !ts.isIdentifier(n));
-                    }
-                    else {
-                        span = init;
-                    }
-                    if (span?.getText().startsWith("test.ranges()[")) {
-                        replacementSpanIdx = span.getText().match(/\d+/)?.[0];
-                    }
-                    break;
-                }
-                default:
-                    console.error(`Unrecognized property in expected completion item: ${propName}`);
-                    return undefined; // Unsupported property
-            }
-        }
-        if (!name) {
-            return undefined; // Shouldn't happen
-        }
-        if (codeActionArgs && codeActionArgs.name === name && codeActionArgs.source === sourceInit?.text) {
-            itemProps.push(`LabelDetails: &lsproto.CompletionItemLabelDetails{
-                Description: PtrTo(${getGoStringLiteral(codeActionArgs.source)}),
-            },`);
-        }
-        if (replacementSpanIdx) {
-            itemProps.push(`TextEdit: &lsproto.TextEditOrInsertReplaceEdit{
-                TextEdit: &lsproto.TextEdit{
-                    NewText: ${getGoStringLiteral(name)},
-                    Range:   f.Ranges()[${replacementSpanIdx}].LSRange,
-                },
-            },`);
-        }
-        if (isOptional) {
-            insertText ??= name;
-            filterText ??= name;
-            name += "?";
-        }
-        if (filterText) itemProps.unshift(`FilterText: PtrTo(${getGoStringLiteral(filterText)}),`);
-        if (insertText) itemProps.unshift(`InsertText: PtrTo(${getGoStringLiteral(insertText)}),`);
-        itemProps.unshift(`Label: ${getGoStringLiteral(name!)},`);
-        return `&lsproto.CompletionItem{\n${itemProps.join("\n")}}`;
-    }
-    console.error(`Expected string literal or object literal for expected completion item, got ${expr.getText()}`);
-    return undefined; // Unsupported expression type
-}
-
-function parseAndApplyCodeActionArg(arg: ts.Expression): VerifyApplyCodeActionArgs | undefined {
-    const obj = getObjectLiteralExpression(arg);
-    if (!obj) {
-        console.error(`Expected object literal for code action argument, got ${arg.getText()}`);
-        return undefined;
-    }
-    const nameProperty = obj.properties.find(prop =>
-        ts.isPropertyAssignment(prop) &&
-        ts.isIdentifier(prop.name) &&
-        prop.name.text === "name" &&
-        ts.isStringLiteralLike(prop.initializer)
-    ) as ts.PropertyAssignment | undefined;
-    if (!nameProperty) {
-        console.error(`Expected name property in code action argument, got ${obj.getText()}`);
-        return undefined;
-    }
-    const sourceProperty = obj.properties.find(prop =>
-        ts.isPropertyAssignment(prop) &&
-        ts.isIdentifier(prop.name) &&
-        prop.name.text === "source" &&
-        ts.isStringLiteralLike(prop.initializer)
-    ) as ts.PropertyAssignment | undefined;
-    if (!sourceProperty) {
-        console.error(`Expected source property in code action argument, got ${obj.getText()}`);
-        return undefined;
-    }
-    const descriptionProperty = obj.properties.find(prop =>
-        ts.isPropertyAssignment(prop) &&
-        ts.isIdentifier(prop.name) &&
-        prop.name.text === "description" &&
-        ts.isStringLiteralLike(prop.initializer)
-    ) as ts.PropertyAssignment | undefined;
-    if (!descriptionProperty) {
-        console.error(`Expected description property in code action argument, got ${obj.getText()}`);
-        return undefined;
-    }
-    const newFileContentProperty = obj.properties.find(prop =>
-        ts.isPropertyAssignment(prop) &&
-        ts.isIdentifier(prop.name) &&
-        prop.name.text === "newFileContent" &&
-        ts.isStringLiteralLike(prop.initializer)
-    ) as ts.PropertyAssignment | undefined;
-    if (!newFileContentProperty) {
-        console.error(`Expected newFileContent property in code action argument, got ${obj.getText()}`);
-        return undefined;
-    }
-    return {
-        name: (nameProperty.initializer as ts.StringLiteralLike).text,
-        source: (sourceProperty.initializer as ts.StringLiteralLike).text,
-        description: (descriptionProperty.initializer as ts.StringLiteralLike).text,
-        newFileContent: (newFileContentProperty.initializer as ts.StringLiteralLike).text,
-    };
-}
-
-function parseBaselineFindAllReferencesArgs(args: readonly ts.Expression[]): [VerifyBaselineFindAllReferencesCmd] | undefined {
-    const newArgs = [];
-    for (const arg of args) {
-        let strArg;
-        if (strArg = getStringLiteralLike(arg)) {
-            newArgs.push(getGoStringLiteral(strArg.text));
-        }
-        else if (arg.getText() === "...test.markerNames()") {
-            newArgs.push("f.MarkerNames()...");
-        }
-        else if (arg.getText() === "...test.ranges()") {
-            return [{
-                kind: "verifyBaselineFindAllReferences",
-                markers: [],
-                ranges: true,
-            }];
-        }
-        else {
-            console.error(`Unrecognized argument in verify.baselineFindAllReferences: ${arg.getText()}`);
-            return undefined;
-        }
-    }
-
-    return [{
-        kind: "verifyBaselineFindAllReferences",
-        markers: newArgs,
-    }];
-}
-
-function parseBaselineDocumentHighlightsArgs(args: readonly ts.Expression[]): [VerifyBaselineDocumentHighlightsCmd] | undefined {
-    const newArgs: string[] = [];
-    let preferences: string | undefined;
-    for (const arg of args) {
-        let strArg;
-        if (strArg = getArrayLiteralExpression(arg)) {
-            for (const elem of strArg.elements) {
-                const newArg = parseBaselineMarkerOrRangeArg(elem);
-                if (!newArg) {
-                    return undefined;
-                }
-                newArgs.push(newArg);
-            }
-        }
-        else if (ts.isObjectLiteralExpression(arg)) {
-            // !!! todo when multiple files supported in lsp
-        }
-        else if (strArg = parseBaselineMarkerOrRangeArg(arg)) {
-            newArgs.push(strArg);
-        }
-        else {
-            console.error(`Unrecognized argument in verify.baselineDocumentHighlights: ${arg.getText()}`);
-            return undefined;
-        }
-    }
-
-    if (newArgs.length === 0) {
-        newArgs.push("ToAny(f.Ranges())...");
-    }
-
-    return [{
-        kind: "verifyBaselineDocumentHighlights",
-        args: newArgs,
-        preferences: preferences ? preferences : "nil /*preferences*/",
-    }];
-}
-
-function parseBaselineGoToDefinitionArgs(
-    funcName: "baselineGoToDefinition" | "baselineGoToType" | "baselineGetDefinitionAtPosition",
-    args: readonly ts.Expression[],
-): [VerifyBaselineGoToDefinitionCmd] | undefined {
-    let boundSpan: true | undefined;
-    if (funcName === "baselineGoToDefinition") {
-        boundSpan = true;
-    }
-    let kind: "verifyBaselineGoToDefinition" | "verifyBaselineGoToType";
-    switch (funcName) {
-        case "baselineGoToDefinition":
-        case "baselineGetDefinitionAtPosition":
-            kind = "verifyBaselineGoToDefinition";
-            break;
-        case "baselineGoToType":
-            kind = "verifyBaselineGoToType";
-            break;
-    }
-    const newArgs = [];
-    for (const arg of args) {
-        let strArg;
-        if (strArg = getStringLiteralLike(arg)) {
-            newArgs.push(getGoStringLiteral(strArg.text));
-        }
-        else if (arg.getText() === "...test.markerNames()") {
-            newArgs.push("f.MarkerNames()...");
-        }
-        else if (arg.getText() === "...test.ranges()") {
-            return [{
-                kind,
-                markers: [],
-                ranges: true,
-                boundSpan,
-            }];
-        }
-        else {
-            console.error(`Unrecognized argument in verify.${funcName}: ${arg.getText()}`);
-            return undefined;
-        }
-    }
-
-    return [{
-        kind,
-        markers: newArgs,
-        boundSpan,
-    }];
-}
-
-function parseRenameInfo(funcName: "renameInfoSucceeded" | "renameInfoFailed", args: readonly ts.Expression[]): [VerifyRenameInfoCmd] | undefined {
-    let preferences = "nil /*preferences*/";
-    let prefArg;
-    switch (funcName) {
-        case "renameInfoSucceeded":
-            if (args[6]) {
-                prefArg = args[6];
-            }
-            break;
-        case "renameInfoFailed":
-            if (args[1]) {
-                prefArg = args[1];
-            }
-            break;
-    }
-    if (prefArg) {
-        if (!ts.isObjectLiteralExpression(prefArg)) {
-            console.error(`Expected object literal expression for preferences, got ${prefArg.getText()}`);
-            return undefined;
-        }
-        const parsedPreferences = parseUserPreferences(prefArg);
-        if (!parsedPreferences) {
-            console.error(`Unrecognized user preferences in ${funcName}: ${prefArg.getText()}`);
-            return undefined;
-        }
-    }
-    return [{ kind: funcName, preferences }];
-}
-
-function parseBaselineRenameArgs(funcName: string, args: readonly ts.Expression[]): [VerifyBaselineRenameCmd] | undefined {
-    let newArgs: string[] = [];
-    let preferences: string | undefined;
-    for (const arg of args) {
-        let typedArg;
-        if ((typedArg = getArrayLiteralExpression(arg))) {
-            for (const elem of typedArg.elements) {
-                const newArg = parseBaselineMarkerOrRangeArg(elem);
-                if (!newArg) {
-                    return undefined;
-                }
-                newArgs.push(newArg);
-            }
-        }
-        else if (ts.isObjectLiteralExpression(arg)) {
-            preferences = parseUserPreferences(arg);
-            if (!preferences) {
-                console.error(`Unrecognized user preferences in verify.baselineRename: ${arg.getText()}`);
-                return undefined;
-            }
-            continue;
-        }
-        else if (typedArg = parseBaselineMarkerOrRangeArg(arg)) {
-            newArgs.push(typedArg);
-        }
-        else {
-            return undefined;
-        }
-    }
-    return [{
-        kind: funcName === "baselineRenameAtRangesWithText" ? "verifyBaselineRenameAtRangesWithText" : "verifyBaselineRename",
-        args: newArgs,
-        preferences: preferences ? preferences : "nil /*preferences*/",
-    }];
-}
-
-function parseBaselineInlayHints(args: readonly ts.Expression[]): [VerifyBaselineInlayHintsCmd] | undefined {
-    let preferences: string | undefined;
-    // Parse span
-    if (args.length > 0) {
-        if (args[0].getText() !== "undefined") {
-            console.error(`Unsupported span argument in verify.baselineInlayHints: ${args[0].getText()}`);
-            return undefined;
-        }
-    }
-    // Parse preferences
-    if (args.length > 1) {
-        if (ts.isObjectLiteralExpression(args[1])) {
-            preferences = parseUserPreferences(args[1]);
-            if (!preferences) {
-                console.error(`Unrecognized user preferences in verify.baselineInlayHints: ${args[1].getText()}`);
-                return undefined;
-            }
-        }
-    }
-    return [{
-        kind: "verifyBaselineInlayHints",
-        span: "nil /*span*/", // Only supporteed manually
-        preferences: preferences ? preferences : "nil /*preferences*/",
-    }];
-}
-
-function stringToTristate(s: string): string {
-    switch (s) {
-        case "true":
-            return "core.TSTrue";
-        case "false":
-            return "core.TSFalse";
-        default:
-            return "core.TSUnknown";
-    }
-}
-
-function parseUserPreferences(arg: ts.ObjectLiteralExpression): string | undefined {
-    const preferences: string[] = [];
-    for (const prop of arg.properties) {
-        if (ts.isPropertyAssignment(prop)) {
-            switch (prop.name.getText()) {
-                // !!! other preferences
-                case "providePrefixAndSuffixTextForRename":
-                    preferences.push(`UseAliasesForRename: ${stringToTristate(prop.initializer.getText())}`);
-                    break;
-                case "quotePreference":
-                    preferences.push(`QuotePreference: lsutil.QuotePreference(${prop.initializer.getText()})`);
-                    break;
-                case "autoImportFileExcludePatterns":
-                    const arrayArg = getArrayLiteralExpression(prop.initializer);
-                    if (!arrayArg) {
-                        return undefined;
-                    }
-                    const patterns: string[] = [];
-                    for (const elem of arrayArg.elements) {
-                        const strElem = getStringLiteralLike(elem);
-                        if (!strElem) {
-                            return undefined;
-                        }
-                        patterns.push(getGoStringLiteral(strElem.text));
-                    }
-                    preferences.push(`AutoImportFileExcludePatterns: []string{${patterns.join(", ")}}`);
-                    break;
-                case "includeInlayParameterNameHints":
-                    let paramHint;
-                    if (!ts.isStringLiteralLike(prop.initializer)) {
-                        return undefined;
-                    }
-                    switch (prop.initializer.text) {
-                        case "none":
-                            paramHint = "lsutil.IncludeInlayParameterNameHintsNone";
-                            break;
-                        case "literals":
-                            paramHint = "lsutil.IncludeInlayParameterNameHintsLiterals";
-                            break;
-                        case "all":
-                            paramHint = "lsutil.IncludeInlayParameterNameHintsAll";
-                            break;
-                    }
-                    preferences.push(`IncludeInlayParameterNameHints: ${paramHint}`);
-                    break;
-                case "includeInlayParameterNameHintsWhenArgumentMatchesName":
-                    preferences.push(`IncludeInlayParameterNameHintsWhenArgumentMatchesName: ${prop.initializer.getText()}`);
-                    break;
-                case "includeInlayFunctionParameterTypeHints":
-                    preferences.push(`IncludeInlayFunctionParameterTypeHints: ${prop.initializer.getText()}`);
-                    break;
-                case "includeInlayVariableTypeHints":
-                    preferences.push(`IncludeInlayVariableTypeHints: ${prop.initializer.getText()}`);
-                    break;
-                case "includeInlayVariableTypeHintsWhenTypeMatchesName":
-                    preferences.push(`IncludeInlayVariableTypeHintsWhenTypeMatchesName: ${prop.initializer.getText()}`);
-                    break;
-                case "includeInlayPropertyDeclarationTypeHints":
-                    preferences.push(`IncludeInlayPropertyDeclarationTypeHints: ${prop.initializer.getText()}`);
-                    break;
-                case "includeInlayFunctionLikeReturnTypeHints":
-                    preferences.push(`IncludeInlayFunctionLikeReturnTypeHints: ${prop.initializer.getText()}`);
-                    break;
-                case "includeInlayEnumMemberValueHints":
-                    preferences.push(`IncludeInlayEnumMemberValueHints: ${prop.initializer.getText()}`);
-                    break;
-                case "interactiveInlayHints":
-                    // Ignore, deprecated
-                    break;
-            }
-        }
-        else {
-            return undefined;
-        }
-    }
-    if (preferences.length === 0) {
-        return "nil /*preferences*/";
-    }
-    return `&lsutil.UserPreferences{${preferences.join(",")}}`;
-}
-
-function parseBaselineMarkerOrRangeArg(arg: ts.Expression): string | undefined {
-    if (ts.isStringLiteral(arg)) {
-        return getGoStringLiteral(arg.text);
-    }
-    else if (ts.isIdentifier(arg) || (ts.isElementAccessExpression(arg) && ts.isIdentifier(arg.expression))) {
-        const argName = ts.isIdentifier(arg) ? arg.text : (arg.expression as ts.Identifier).text;
-        const file = arg.getSourceFile();
-        const varStmts = file.statements.filter(ts.isVariableStatement);
-        for (const varStmt of varStmts) {
-            for (const decl of varStmt.declarationList.declarations) {
-                if (ts.isArrayBindingPattern(decl.name) && decl.initializer?.getText().includes("ranges")) {
-                    for (let i = 0; i < decl.name.elements.length; i++) {
-                        const elem = decl.name.elements[i];
-                        if (ts.isBindingElement(elem) && ts.isIdentifier(elem.name) && elem.name.text === argName) {
-                            // `const [range_0, ..., range_n, ...] = test.ranges();` and arg is `range_n`
-                            if (elem.dotDotDotToken === undefined) {
-                                return `f.Ranges()[${i}]`;
-                            }
-                            // `const [range_0, ..., ...rest] = test.ranges();` and arg is `rest[n]`
-                            if (ts.isElementAccessExpression(arg)) {
-                                return `f.Ranges()[${i + parseInt(arg.argumentExpression!.getText())}]`;
-                            }
-                            // `const [range_0, ..., ...rest] = test.ranges();` and arg is `rest`
-                            return `ToAny(f.Ranges()[${i}:])...`;
-                        }
-                    }
-                }
-            }
-        }
-        const init = getNodeOfKind(arg, ts.isCallExpression);
-        if (init) {
-            const result = getRangesByTextArg(init);
-            if (result) {
-                return result;
-            }
-        }
-    }
-    else if (ts.isCallExpression(arg)) {
-        const result = getRangesByTextArg(arg);
-        if (result) {
-            return result;
-        }
-    }
-    console.error(`Unrecognized argument in verify.baselineRename: ${arg.getText()}`);
-    return undefined;
-}
-
-function getRangesByTextArg(arg: ts.CallExpression): string | undefined {
-    if (arg.getText().startsWith("test.rangesByText()")) {
-        if (ts.isStringLiteralLike(arg.arguments[0])) {
-            return `ToAny(f.GetRangesByText().Get(${getGoStringLiteral(arg.arguments[0].text)}))...`;
-        }
-    }
-    return undefined;
-}
-
-function parseBaselineQuickInfo(args: ts.NodeArray<ts.Expression>): VerifyBaselineQuickInfoCmd[] | undefined {
-    if (args.length !== 0) {
-        // !!!
-        return undefined;
-    }
-    return [{
-        kind: "verifyBaselineQuickInfo",
-    }];
-}
-
-function parseQuickInfoArgs(funcName: string, args: readonly ts.Expression[]): VerifyQuickInfoCmd[] | undefined {
-    // We currently don't support 'expectedTags'.
-    switch (funcName) {
-        case "quickInfoAt": {
-            if (args.length < 1 || args.length > 3) {
-                console.error(`Expected 1 or 2 arguments in quickInfoIs, got ${args.map(arg => arg.getText()).join(", ")}`);
-                return undefined;
-            }
-            let arg0;
-            if (!(arg0 = getStringLiteralLike(args[0]))) {
-                console.error(`Expected string literal for first argument in quickInfoAt, got ${args[0].getText()}`);
-                return undefined;
-            }
-            const marker = getGoStringLiteral(arg0.text);
-            let text: string | undefined;
-            let arg1;
-            if (args[1]) {
-                if (!(arg1 = getStringLiteralLike(args[1]))) {
-                    console.error(`Expected string literal for second argument in quickInfoAt, got ${args[1].getText()}`);
-                    return undefined;
-                }
-                text = getGoStringLiteral(arg1.text);
-            }
-            let docs: string | undefined;
-            let arg2;
-            if (args[2]) {
-                if (!(arg2 = getStringLiteralLike(args[2])) && args[2].getText() !== "undefined") {
-                    console.error(`Expected string literal or undefined for third argument in quickInfoAt, got ${args[2].getText()}`);
-                    return undefined;
-                }
-                if (arg2) {
-                    docs = getGoStringLiteral(arg2.text);
-                }
-            }
-            return [{
-                kind: "quickInfoAt",
-                marker,
-                text,
-                docs,
-            }];
-        }
-        case "quickInfos": {
-            const cmds: VerifyQuickInfoCmd[] = [];
-            let arg0;
-            if (args.length !== 1 || !(arg0 = getObjectLiteralExpression(args[0]))) {
-                console.error(`Expected a single object literal argument in quickInfos, got ${args.map(arg => arg.getText()).join(", ")}`);
-                return undefined;
-            }
-            for (const prop of arg0.properties) {
-                if (!ts.isPropertyAssignment(prop)) {
-                    console.error(`Expected property assignment in quickInfos, got ${prop.getText()}`);
-                    return undefined;
-                }
-                if (!(ts.isIdentifier(prop.name) || ts.isStringLiteralLike(prop.name) || ts.isNumericLiteral(prop.name))) {
-                    console.error(`Expected identifier or literal for property name in quickInfos, got ${prop.name.getText()}`);
-                    return undefined;
-                }
-                const marker = getGoStringLiteral(prop.name.text);
-                let text: string | undefined;
-                let docs: string | undefined;
-                let init;
-                if (init = getArrayLiteralExpression(prop.initializer)) {
-                    if (init.elements.length !== 2) {
-                        console.error(`Expected two elements in array literal for quickInfos property, got ${init.getText()}`);
-                        return undefined;
-                    }
-                    let textExp, docsExp;
-                    if (!(textExp = getStringLiteralLike(init.elements[0])) || !(docsExp = getStringLiteralLike(init.elements[1]))) {
-                        console.error(`Expected string literals in array literal for quickInfos property, got ${init.getText()}`);
-                        return undefined;
-                    }
-                    text = getGoStringLiteral(textExp.text);
-                    docs = getGoStringLiteral(docsExp.text);
-                }
-                else if (init = getStringLiteralLike(prop.initializer)) {
-                    text = getGoStringLiteral(init.text);
-                }
-                else {
-                    console.error(`Expected string literal or array literal for quickInfos property, got ${prop.initializer.getText()}`);
-                    return undefined;
-                }
-                cmds.push({
-                    kind: "quickInfoAt",
-                    marker,
-                    text,
-                    docs,
-                });
-            }
-            return cmds;
-        }
-        case "quickInfoExists":
-            return [{
-                kind: "quickInfoExists",
-            }];
-        case "notQuickInfoExists":
-            return [{
-                kind: "notQuickInfoExists",
-            }];
-        case "quickInfoIs": {
-            if (args.length < 1 || args.length > 2) {
-                console.error(`Expected 1 or 2 arguments in quickInfoIs, got ${args.map(arg => arg.getText()).join(", ")}`);
-                return undefined;
-            }
-            let arg0;
-            if (!(arg0 = getStringLiteralLike(args[0]))) {
-                console.error(`Expected string literal for first argument in quickInfoIs, got ${args[0].getText()}`);
-                return undefined;
-            }
-            const text = getGoStringLiteral(arg0.text);
-            let docs: string | undefined;
-            if (args[1]) {
-                let arg1;
-                if (!(arg1 = getStringLiteralLike(args[1]))) {
-                    console.error(`Expected string literal for second argument in quickInfoIs, got ${args[1].getText()}`);
-                    return undefined;
-                }
-                docs = getGoStringLiteral(arg1.text);
-            }
-            return [{
-                kind: "quickInfoIs",
-                text,
-                docs,
-            }];
-        }
-    }
-    console.error(`Unrecognized quick info function: ${funcName}`);
-    return undefined;
-}
-
-function parseBaselineSignatureHelp(args: ts.NodeArray<ts.Expression>): Cmd {
-    if (args.length !== 0) {
-        // All calls are currently empty!
-        throw new Error("Expected no arguments in verify.baselineSignatureHelp");
-    }
-    return {
-        kind: "verifyBaselineSignatureHelp",
-    };
-}
-
-function parseBaselineSmartSelection(args: ts.NodeArray<ts.Expression>): Cmd {
-    if (args.length !== 0) {
-        // All calls are currently empty!
-        throw new Error("Expected no arguments in verify.baselineSmartSelection");
-    }
-    return {
-        kind: "verifyBaselineSmartSelection",
-    };
-}
-
-function parseSemanticClassificationsAre(args: readonly ts.Expression[]): [VerifySemanticClassificationsCmd] | SkipStatement | undefined {
-    if (args.length < 1) {
-        console.error("semanticClassificationsAre requires at least a format argument");
-        return undefined;
-    }
-
-    const formatArg = args[0];
-    if (!ts.isStringLiteralLike(formatArg)) {
-        console.error("semanticClassificationsAre first argument must be a string literal");
-        return undefined;
-    }
-
-    const format = formatArg.text;
-
-    // Only handle "2020" format for semantic tokens
-    if (format !== "2020") {
-        // Skip other formats like "original" - return sentinel to continue parsing
-        return SKIP_STATEMENT;
-    }
-
-    const tokens: Array<{ type: string; text: string; }> = [];
-
-    // Parse the classification tokens (c2.semanticToken("type", "text"))
-    for (let i = 1; i < args.length; i++) {
-        const arg = args[i];
-        if (!ts.isCallExpression(arg)) {
-            console.error(`Expected call expression for token at index ${i}`);
-            return undefined;
-        }
-
-        if (!ts.isPropertyAccessExpression(arg.expression) || arg.expression.name.text !== "semanticToken") {
-            console.error(`Expected semanticToken call at index ${i}`);
-            return undefined;
-        }
-
-        if (arg.arguments.length < 2) {
-            console.error(`semanticToken requires 2 arguments at index ${i}`);
-            return undefined;
-        }
-
-        const typeArg = arg.arguments[0];
-        const textArg = arg.arguments[1];
-
-        if (!ts.isStringLiteralLike(typeArg) || !ts.isStringLiteralLike(textArg)) {
-            console.error(`semanticToken arguments must be string literals at index ${i}`);
-            return undefined;
-        }
-
-        // Map TypeScript's internal "member" type to LSP's "method" type
-        let tokenType = typeArg.text;
-        tokenType = tokenType.replace(/\bmember\b/g, "method");
-
-        tokens.push({
-            type: tokenType,
-            text: textArg.text,
-        });
-    }
-
-    return [{
-        kind: "verifySemanticClassifications",
-        format,
-        tokens,
-    }];
-}
-
-function parseKind(expr: ts.Expression): string | undefined {
-    if (!ts.isStringLiteral(expr)) {
-        console.error(`Expected string literal for kind, got ${expr.getText()}`);
-        return undefined;
-    }
-    switch (expr.text) {
-        case "primitive type":
-        case "keyword":
-            return "lsproto.CompletionItemKindKeyword";
-        case "const":
-        case "let":
-        case "var":
-        case "local var":
-        case "alias":
-        case "parameter":
-            return "lsproto.CompletionItemKindVariable";
-        case "property":
-        case "getter":
-        case "setter":
-            return "lsproto.CompletionItemKindField";
-        case "function":
-        case "local function":
-            return "lsproto.CompletionItemKindFunction";
-        case "method":
-        case "construct":
-        case "call":
-        case "index":
-            return "lsproto.CompletionItemKindMethod";
-        case "enum":
-            return "lsproto.CompletionItemKindEnum";
-        case "enum member":
-            return "lsproto.CompletionItemKindEnumMember";
-        case "module":
-        case "external module name":
-            return "lsproto.CompletionItemKindModule";
-        case "class":
-        case "type":
-            return "lsproto.CompletionItemKindClass";
-        case "interface":
-            return "lsproto.CompletionItemKindInterface";
-        case "warning":
-            return "lsproto.CompletionItemKindText";
-        case "script":
-            return "lsproto.CompletionItemKindFile";
-        case "directory":
-            return "lsproto.CompletionItemKindFolder";
-        case "string":
-            return "lsproto.CompletionItemKindConstant";
-        default:
-            return "lsproto.CompletionItemKindProperty";
-    }
-}
-
-const fileKindModifiers = new Set([".d.ts", ".ts", ".tsx", ".js", ".jsx", ".json"]);
-
-function parseKindModifiers(expr: ts.Expression): { isOptional: boolean; isDeprecated: boolean; extensions: string[]; } | undefined {
-    if (!ts.isStringLiteral(expr)) {
-        console.error(`Expected string literal for kind modifiers, got ${expr.getText()}`);
-        return undefined;
-    }
-    let isOptional = false;
-    let isDeprecated = false;
-    const extensions: string[] = [];
-    const modifiers = expr.text.split(",");
-    for (const modifier of modifiers) {
-        switch (modifier) {
-            case "optional":
-                isOptional = true;
-                break;
-            case "deprecated":
-                isDeprecated = true;
-                break;
-            default:
-                if (fileKindModifiers.has(modifier)) {
-                    extensions.push(modifier);
-                }
-        }
-    }
-    return {
-        isOptional,
-        isDeprecated,
-        extensions,
-    };
-}
-
-function parseSortText(expr: ts.Expression): string | undefined {
-    if (ts.isCallExpression(expr) && expr.expression.getText() === "completion.SortText.Deprecated") {
-        return `ls.DeprecateSortText(${parseSortText(expr.arguments[0])})`;
-    }
-    const text = expr.getText();
-    switch (text) {
-        case "completion.SortText.LocalDeclarationPriority":
-            return "ls.SortTextLocalDeclarationPriority";
-        case "completion.SortText.LocationPriority":
-            return "ls.SortTextLocationPriority";
-        case "completion.SortText.OptionalMember":
-            return "ls.SortTextOptionalMember";
-        case "completion.SortText.MemberDeclaredBySpreadAssignment":
-            return "ls.SortTextMemberDeclaredBySpreadAssignment";
-        case "completion.SortText.SuggestedClassMembers":
-            return "ls.SortTextSuggestedClassMembers";
-        case "completion.SortText.GlobalsOrKeywords":
-            return "ls.SortTextGlobalsOrKeywords";
-        case "completion.SortText.AutoImportSuggestions":
-            return "ls.SortTextAutoImportSuggestions";
-        case "completion.SortText.ClassMemberSnippets":
-            return "ls.SortTextClassMemberSnippets";
-        case "completion.SortText.JavascriptIdentifiers":
-            return "ls.SortTextJavascriptIdentifiers";
-        default:
-            console.error(`Unrecognized sort text: ${text}`);
-            return undefined; // !!! support deprecated/obj literal prop/etc
-    }
-}
-
-interface VerifyCompletionsCmd {
-    kind: "verifyCompletions";
-    marker: string;
-    isNewIdentifierLocation?: true;
-    args?: VerifyCompletionsArgs | "nil";
-    andApplyCodeActionArgs?: VerifyApplyCodeActionArgs;
-}
-
-interface VerifyCompletionsArgs {
-    includes?: string;
-    excludes?: string;
-    exact?: string;
-    unsorted?: string;
-}
-
-interface VerifyApplyCodeActionArgs {
-    name: string;
-    source: string;
-    description: string;
-    newFileContent: string;
-}
-
-interface VerifyApplyCodeActionFromCompletionCmd {
-    kind: "verifyApplyCodeActionFromCompletion";
-    marker: string;
-    options: string;
-}
-
-interface VerifyBaselineFindAllReferencesCmd {
-    kind: "verifyBaselineFindAllReferences";
-    markers: string[];
-    ranges?: boolean;
-}
-
-interface VerifyBaselineFindAllReferencesCmd {
-    kind: "verifyBaselineFindAllReferences";
-    markers: string[];
-    ranges?: boolean;
-}
-
-interface VerifyBaselineGoToDefinitionCmd {
-    kind: "verifyBaselineGoToDefinition" | "verifyBaselineGoToType";
-    markers: string[];
-    boundSpan?: true;
-    ranges?: boolean;
-}
-
-interface VerifyBaselineQuickInfoCmd {
-    kind: "verifyBaselineQuickInfo";
-}
-
-interface VerifyBaselineSignatureHelpCmd {
-    kind: "verifyBaselineSignatureHelp";
-}
-
-interface VerifyBaselineSmartSelection {
-    kind: "verifyBaselineSmartSelection";
-}
-
-interface VerifyBaselineRenameCmd {
-    kind: "verifyBaselineRename" | "verifyBaselineRenameAtRangesWithText";
-    args: string[];
-    preferences: string;
-}
-
-interface VerifyBaselineDocumentHighlightsCmd {
-    kind: "verifyBaselineDocumentHighlights";
-    args: string[];
-    preferences: string;
-}
-
-interface VerifyBaselineInlayHintsCmd {
-    kind: "verifyBaselineInlayHints";
-    span: string;
-    preferences: string;
-}
-
-interface VerifyImportFixAtPositionCmd {
-    kind: "verifyImportFixAtPosition";
-    expectedTexts: string[];
-    preferences: string;
-}
-
-interface GoToCmd {
-    kind: "goTo";
-    // !!! `selectRange` and `rangeStart` require parsing variables and `test.ranges()[n]`
-    funcName: "marker" | "file" | "fileNumber" | "EOF" | "BOF" | "position" | "select";
-    args: string[];
-}
-
-interface EditCmd {
-    kind: "edit";
-    goStatement: string;
-}
-
-interface VerifyQuickInfoCmd {
-    kind: "quickInfoIs" | "quickInfoAt" | "quickInfoExists" | "notQuickInfoExists";
-    marker?: string;
-    text?: string;
-    docs?: string;
-}
-
-interface VerifyRenameInfoCmd {
-    kind: "renameInfoSucceeded" | "renameInfoFailed";
-    preferences: string;
-}
-
-interface VerifySemanticClassificationsCmd {
-    kind: "verifySemanticClassifications";
-    format: string;
-    tokens: Array<{ type: string; text: string; }>;
-}
-
-type Cmd =
-    | VerifyCompletionsCmd
-    | VerifyApplyCodeActionFromCompletionCmd
-    | VerifyBaselineFindAllReferencesCmd
-    | VerifyBaselineDocumentHighlightsCmd
-    | VerifyBaselineGoToDefinitionCmd
-    | VerifyBaselineQuickInfoCmd
-    | VerifyBaselineSignatureHelpCmd
-    | VerifyBaselineSmartSelection
-    | GoToCmd
-    | EditCmd
-    | VerifyQuickInfoCmd
-    | VerifyBaselineRenameCmd
-    | VerifyRenameInfoCmd
-    | VerifyBaselineInlayHintsCmd
-<<<<<<< HEAD
-    | VerifySemanticClassificationsCmd;
-=======
-    | VerifyImportFixAtPositionCmd;
->>>>>>> a64cbd3a
-
-function generateVerifyCompletions({ marker, args, isNewIdentifierLocation, andApplyCodeActionArgs }: VerifyCompletionsCmd): string {
-    let expectedList: string;
-    if (args === "nil") {
-        expectedList = "nil";
-    }
-    else {
-        const expected = [];
-        if (args?.includes) expected.push(`Includes: ${args.includes},`);
-        if (args?.excludes) expected.push(`Excludes: ${args.excludes},`);
-        if (args?.exact) expected.push(`Exact: ${args.exact},`);
-        if (args?.unsorted) expected.push(`Unsorted: ${args.unsorted},`);
-        // !!! isIncomplete
-        const commitCharacters = isNewIdentifierLocation ? "[]string{}" : "DefaultCommitCharacters";
-        expectedList = `&fourslash.CompletionsExpectedList{
-    IsIncomplete: false,
-    ItemDefaults: &fourslash.CompletionsExpectedItemDefaults{
-        CommitCharacters: &${commitCharacters},
-        EditRange: Ignored,
-    },
-    Items: &fourslash.CompletionsExpectedItems{
-        ${expected.join("\n")}
-    },
-}`;
-    }
-
-    const call = `f.VerifyCompletions(t, ${marker}, ${expectedList})`;
-    if (andApplyCodeActionArgs) {
-        return `${call}.AndApplyCodeAction(t, &fourslash.CompletionsExpectedCodeAction{
-            Name: ${getGoStringLiteral(andApplyCodeActionArgs.name)},
-            Source: ${getGoStringLiteral(andApplyCodeActionArgs.source)},
-            Description: ${getGoStringLiteral(andApplyCodeActionArgs.description)},
-            NewFileContent: ${getGoMultiLineStringLiteral(andApplyCodeActionArgs.newFileContent)},
-        })`;
-    }
-    return call;
-}
-
-function generateVerifyApplyCodeActionFromCompletion({ marker, options }: VerifyApplyCodeActionFromCompletionCmd): string {
-    return `f.VerifyApplyCodeActionFromCompletion(t, ${marker}, ${options})`;
-}
-
-function generateBaselineFindAllReferences({ markers, ranges }: VerifyBaselineFindAllReferencesCmd): string {
-    if (ranges || markers.length === 0) {
-        return `f.VerifyBaselineFindAllReferences(t)`;
-    }
-    return `f.VerifyBaselineFindAllReferences(t, ${markers.join(", ")})`;
-}
-
-function generateBaselineDocumentHighlights({ args, preferences }: VerifyBaselineDocumentHighlightsCmd): string {
-    return `f.VerifyBaselineDocumentHighlights(t, ${preferences}, ${args.join(", ")})`;
-}
-
-function generateBaselineGoToDefinition({ markers, ranges, kind, boundSpan }: VerifyBaselineGoToDefinitionCmd): string {
-    const originalSelectionRange = boundSpan ? "true" : "false";
-    switch (kind) {
-        case "verifyBaselineGoToDefinition":
-            if (ranges || markers.length === 0) {
-                return `f.VerifyBaselineGoToDefinition(t, ${originalSelectionRange})`;
-            }
-            return `f.VerifyBaselineGoToDefinition(t, ${originalSelectionRange}, ${markers.join(", ")})`;
-        case "verifyBaselineGoToType":
-            if (ranges || markers.length === 0) {
-                return `f.VerifyBaselineGoToTypeDefinition(t)`;
-            }
-            return `f.VerifyBaselineGoToTypeDefinition(t, ${markers.join(", ")})`;
-    }
-}
-
-function generateGoToCommand({ funcName, args }: GoToCmd): string {
-    const funcNameCapitalized = funcName.charAt(0).toUpperCase() + funcName.slice(1);
-    return `f.GoTo${funcNameCapitalized}(t, ${args.join(", ")})`;
-}
-
-function generateQuickInfoCommand({ kind, marker, text, docs }: VerifyQuickInfoCmd): string {
-    switch (kind) {
-        case "quickInfoIs":
-            return `f.VerifyQuickInfoIs(t, ${text!}, ${docs ? docs : `""`})`;
-        case "quickInfoAt":
-            return `f.VerifyQuickInfoAt(t, ${marker!}, ${text ? text : `""`}, ${docs ? docs : `""`})`;
-        case "quickInfoExists":
-            return `f.VerifyQuickInfoExists(t)`;
-        case "notQuickInfoExists":
-            return `f.VerifyNotQuickInfoExists(t)`;
-    }
-}
-
-function generateBaselineRename({ kind, args, preferences }: VerifyBaselineRenameCmd): string {
-    switch (kind) {
-        case "verifyBaselineRename":
-            return `f.VerifyBaselineRename(t, ${preferences}, ${args.join(", ")})`;
-        case "verifyBaselineRenameAtRangesWithText":
-            return `f.VerifyBaselineRenameAtRangesWithText(t, ${preferences}, ${args.join(", ")})`;
-    }
-}
-
-function generateBaselineInlayHints({ span, preferences }: VerifyBaselineInlayHintsCmd): string {
-    return `f.VerifyBaselineInlayHints(t, ${span}, ${preferences})`;
-}
-
-<<<<<<< HEAD
-function generateSemanticClassifications({ format, tokens }: VerifySemanticClassificationsCmd): string {
-    const tokensStr = tokens.map(t => `{Type: ${getGoStringLiteral(t.type)}, Text: ${getGoStringLiteral(t.text)}}`).join(",\n\t\t");
-    const maybeComma = tokens.length > 0 ? "," : "";
-    return `f.VerifySemanticTokens(t, []fourslash.SemanticToken{
-		${tokensStr}${maybeComma}
-	})`;
-=======
-function generateImportFixAtPosition({ expectedTexts, preferences }: VerifyImportFixAtPositionCmd): string {
-    // Handle empty array case
-    if (expectedTexts.length === 1 && expectedTexts[0] === "") {
-        return `f.VerifyImportFixAtPosition(t, []string{}, ${preferences})`;
-    }
-    return `f.VerifyImportFixAtPosition(t, []string{\n${expectedTexts.join(",\n")},\n}, ${preferences})`;
->>>>>>> a64cbd3a
-}
-
-function generateCmd(cmd: Cmd): string {
-    switch (cmd.kind) {
-        case "verifyCompletions":
-            return generateVerifyCompletions(cmd);
-        case "verifyApplyCodeActionFromCompletion":
-            return generateVerifyApplyCodeActionFromCompletion(cmd);
-        case "verifyBaselineFindAllReferences":
-            return generateBaselineFindAllReferences(cmd);
-        case "verifyBaselineDocumentHighlights":
-            return generateBaselineDocumentHighlights(cmd);
-        case "verifyBaselineGoToDefinition":
-        case "verifyBaselineGoToType":
-            return generateBaselineGoToDefinition(cmd);
-        case "verifyBaselineQuickInfo":
-            // Quick Info -> Hover
-            return `f.VerifyBaselineHover(t)`;
-        case "verifyBaselineSignatureHelp":
-            return `f.VerifyBaselineSignatureHelp(t)`;
-        case "verifyBaselineSmartSelection":
-            return `f.VerifyBaselineSelectionRanges(t)`;
-        case "goTo":
-            return generateGoToCommand(cmd);
-        case "edit":
-            return cmd.goStatement;
-        case "quickInfoAt":
-        case "quickInfoIs":
-        case "quickInfoExists":
-        case "notQuickInfoExists":
-            return generateQuickInfoCommand(cmd);
-        case "verifyBaselineRename":
-        case "verifyBaselineRenameAtRangesWithText":
-            return generateBaselineRename(cmd);
-        case "renameInfoSucceeded":
-            return `f.VerifyRenameSucceeded(t, ${cmd.preferences})`;
-        case "renameInfoFailed":
-            return `f.VerifyRenameFailed(t, ${cmd.preferences})`;
-        case "verifyBaselineInlayHints":
-            return generateBaselineInlayHints(cmd);
-<<<<<<< HEAD
-        case "verifySemanticClassifications":
-            return generateSemanticClassifications(cmd);
-=======
-        case "verifyImportFixAtPosition":
-            return generateImportFixAtPosition(cmd);
->>>>>>> a64cbd3a
-        default:
-            let neverCommand: never = cmd;
-            throw new Error(`Unknown command kind: ${neverCommand as Cmd["kind"]}`);
-    }
-}
-
-interface GoTest {
-    name: string;
-    content: string;
-    commands: Cmd[];
-}
-
-function generateGoTest(failingTests: Set<string>, test: GoTest): string {
-    const testName = (test.name[0].toUpperCase() + test.name.substring(1)).replaceAll("-", "_").replaceAll(/[^a-zA-Z0-9_]/g, "");
-    const content = test.content;
-    const commands = test.commands.map(cmd => generateCmd(cmd)).join("\n");
-    const imports = [`"github.com/microsoft/typescript-go/internal/fourslash"`];
-    // Only include these imports if the commands use them to avoid unused import errors.
-    if (commands.includes("core.")) {
-        imports.unshift(`"github.com/microsoft/typescript-go/internal/core"`);
-    }
-    if (commands.includes("ls.")) {
-        imports.push(`"github.com/microsoft/typescript-go/internal/ls"`);
-    }
-    if (commands.includes("lsutil.")) {
-        imports.push(`"github.com/microsoft/typescript-go/internal/ls/lsutil"`);
-    }
-    if (commands.includes("lsproto.")) {
-        imports.push(`"github.com/microsoft/typescript-go/internal/lsp/lsproto"`);
-    }
-    if (usesFourslashUtil(commands)) {
-        imports.push(`. "github.com/microsoft/typescript-go/internal/fourslash/tests/util"`);
-    }
-    imports.push(`"github.com/microsoft/typescript-go/internal/testutil"`);
-    const template = `package fourslash_test
-
-import (
-	"testing"
-
-    ${imports.join("\n\t")}
-)
-
-func Test${testName}(t *testing.T) {
-    t.Parallel()
-    ${failingTests.has(testName) ? "t.Skip()" : ""}
-    defer testutil.RecoverAndFail(t, "Panic on fourslash test")
-	const content = ${content}
-    f := fourslash.NewFourslash(t, nil /*capabilities*/, content)
-    ${commands}
-}`;
-    return template;
-}
-
-function usesFourslashUtil(goTxt: string): boolean {
-    for (const [_, constant] of completionConstants) {
-        if (goTxt.includes(constant)) {
-            return true;
-        }
-    }
-    for (const [_, constant] of completionPlus) {
-        if (goTxt.includes(constant)) {
-            return true;
-        }
-    }
-    return goTxt.includes("Ignored")
-        || goTxt.includes("DefaultCommitCharacters")
-        || goTxt.includes("PtrTo")
-        || goTxt.includes("ToAny");
-}
-
-function getNodeOfKind<T extends ts.Node>(node: ts.Node, hasKind: (n: ts.Node) => n is T): T | undefined {
-    if (hasKind(node)) {
-        return node;
-    }
-    if (ts.isIdentifier(node)) {
-        const init = getInitializer(node);
-        if (init && hasKind(init)) {
-            return init;
-        }
-    }
-    return undefined;
-}
-
-function getObjectLiteralExpression(node: ts.Node): ts.ObjectLiteralExpression | undefined {
-    return getNodeOfKind(node, ts.isObjectLiteralExpression);
-}
-
-function getStringLiteralLike(node: ts.Node): ts.StringLiteralLike | undefined {
-    return getNodeOfKind(node, ts.isStringLiteralLike);
-}
-
-function getNumericLiteral(node: ts.Node): ts.NumericLiteral | undefined {
-    return getNodeOfKind(node, ts.isNumericLiteral);
-}
-
-function getArrayLiteralExpression(node: ts.Node): ts.ArrayLiteralExpression | undefined {
-    return getNodeOfKind(node, ts.isArrayLiteralExpression);
-}
-
-function getInitializer(name: ts.Identifier): ts.Expression | undefined {
-    const file = name.getSourceFile();
-    const varStmts = file.statements.filter(ts.isVariableStatement);
-    for (const varStmt of varStmts) {
-        const decls = varStmt.declarationList.declarations.filter(varDecl => {
-            if (ts.isIdentifier(varDecl.name)) {
-                return varDecl.name.text === name.text;
-            }
-            return false;
-        });
-        if (decls[0]) {
-            return decls[0].initializer;
-        }
-    }
-    return undefined;
-}
-
-if (url.fileURLToPath(import.meta.url) == process.argv[1]) {
-    main();
-}
+import * as cp from "child_process";
+import * as fs from "fs";
+import * as path from "path";
+import * as ts from "typescript";
+import * as url from "url";
+import which from "which";
+
+const stradaFourslashPath = path.resolve(import.meta.dirname, "../", "../", "../", "_submodules", "TypeScript", "tests", "cases", "fourslash");
+
+let inputFileSet: Set<string> | undefined;
+
+const failingTestsPath = path.join(import.meta.dirname, "failingTests.txt");
+const manualTestsPath = path.join(import.meta.dirname, "manualTests.txt");
+
+const outputDir = path.join(import.meta.dirname, "../", "tests", "gen");
+
+const unparsedFiles: string[] = [];
+
+function getFailingTests(): Set<string> {
+    const failingTestsList = fs.readFileSync(failingTestsPath, "utf-8").split("\n").map(line => line.trim().substring(4)).filter(line => line.length > 0);
+    return new Set(failingTestsList);
+}
+
+function getManualTests(): Set<string> {
+    if (!fs.existsSync(manualTestsPath)) {
+        return new Set();
+    }
+    const manualTestsList = fs.readFileSync(manualTestsPath, "utf-8").split("\n").map(line => line.trim()).filter(line => line.length > 0);
+    return new Set(manualTestsList);
+}
+
+export function main() {
+    const args = process.argv.slice(2);
+    const inputFilesPath = args[0];
+    if (inputFilesPath) {
+        const inputFiles = fs.readFileSync(inputFilesPath, "utf-8")
+            .split("\n").map(line => line.trim())
+            .filter(line => line.length > 0)
+            .map(line => path.basename(line));
+        inputFileSet = new Set(inputFiles);
+    }
+
+    fs.rmSync(outputDir, { recursive: true, force: true });
+    fs.mkdirSync(outputDir, { recursive: true });
+
+    parseTypeScriptFiles(getFailingTests(), getManualTests(), stradaFourslashPath);
+    console.log(unparsedFiles.join("\n"));
+    const gofmt = which.sync("go");
+    cp.execFileSync(gofmt, ["tool", "mvdan.cc/gofumpt", "-lang=go1.25", "-w", outputDir]);
+}
+
+function parseTypeScriptFiles(failingTests: Set<string>, manualTests: Set<string>, folder: string): void {
+    const files = fs.readdirSync(folder);
+
+    files.forEach(file => {
+        const filePath = path.join(folder, file);
+        const stat = fs.statSync(filePath);
+        if (inputFileSet && !inputFileSet.has(file)) {
+            return;
+        }
+
+        if (stat.isDirectory()) {
+            parseTypeScriptFiles(failingTests, manualTests, filePath);
+        }
+        else if (file.endsWith(".ts") && !manualTests.has(file.slice(0, -3))) {
+            const content = fs.readFileSync(filePath, "utf-8");
+            const test = parseFileContent(file, content);
+            if (test) {
+                const testContent = generateGoTest(failingTests, test);
+                const testPath = path.join(outputDir, `${test.name}_test.go`);
+                fs.writeFileSync(testPath, testContent, "utf-8");
+            }
+        }
+    });
+}
+
+function parseFileContent(filename: string, content: string): GoTest | undefined {
+    console.error(`Parsing file: ${filename}`);
+    const sourceFile = ts.createSourceFile("temp.ts", content, ts.ScriptTarget.Latest, true /*setParentNodes*/);
+    const statements = sourceFile.statements;
+    const goTest: GoTest = {
+        name: filename.replace(".ts", "").replace(".", ""),
+        content: getTestInput(content),
+        commands: [],
+    };
+    for (const statement of statements) {
+        const result = parseFourslashStatement(statement);
+        if (result === SKIP_STATEMENT) {
+            // Skip this statement but continue parsing
+            continue;
+        }
+        if (!result) {
+            // Could not parse this statement - mark file as unparsed
+            unparsedFiles.push(filename);
+            return undefined;
+        }
+        goTest.commands.push(...result);
+    }
+    // Skip tests that have no commands (e.g., only syntactic classifications)
+    if (goTest.commands.length === 0) {
+        return undefined;
+    }
+    return goTest;
+}
+
+function getTestInput(content: string): string {
+    const lines = content.split("\n").map(line => line.endsWith("\r") ? line.slice(0, -1) : line);
+    let testInput: string[] = [];
+    for (const line of lines) {
+        let newLine = "";
+        if (line.startsWith("////")) {
+            const parts = line.substring(4).split("`");
+            for (let i = 0; i < parts.length; i++) {
+                if (i > 0) {
+                    newLine += `\` + "\`" + \``;
+                }
+                newLine += parts[i];
+            }
+            testInput.push(newLine);
+        }
+        else if (line.startsWith("// @") || line.startsWith("//@")) {
+            testInput.push(line);
+        }
+        // !!! preserve non-input comments?
+    }
+
+    // chomp leading spaces
+    if (
+        !testInput.some(line =>
+            line.length != 0 &&
+            !line.startsWith(" ") &&
+            !line.startsWith("// ") &&
+            !line.startsWith("//@")
+        )
+    ) {
+        testInput = testInput.map(line => {
+            if (line.startsWith(" ")) return line.substring(1);
+            return line;
+        });
+    }
+    return `\`${testInput.join("\n")}\``;
+}
+
+// Sentinel value to indicate a statement should be skipped but parsing should continue
+const SKIP_STATEMENT: unique symbol = Symbol("SKIP_STATEMENT");
+type SkipStatement = typeof SKIP_STATEMENT;
+
+/**
+ * Parses a Strada fourslash statement and returns the corresponding Corsa commands.
+ * @returns an array of commands if the statement is a valid fourslash command,
+ *          SKIP_STATEMENT if the statement should be skipped but parsing should continue,
+ *          or `undefined` if the statement could not be parsed and the file should be marked as unparsed.
+ */
+function parseFourslashStatement(statement: ts.Statement): Cmd[] | SkipStatement | undefined {
+    // Skip empty statements (bare semicolons)
+    if (ts.isEmptyStatement(statement)) {
+        return SKIP_STATEMENT;
+    }
+
+    if (ts.isVariableStatement(statement)) {
+        // variable declarations (for ranges and markers), e.g. `const range = test.ranges()[0];`
+        return [];
+    }
+    else if (ts.isExpressionStatement(statement) && ts.isCallExpression(statement.expression)) {
+        const callExpression = statement.expression;
+        if (!ts.isPropertyAccessExpression(callExpression.expression)) {
+            console.error(`Expected property access expression, got ${callExpression.expression.getText()}`);
+            return undefined;
+        }
+        const namespace = callExpression.expression.expression;
+        const func = callExpression.expression.name;
+        if (!ts.isIdentifier(namespace)) {
+            switch (func.text) {
+                case "quickInfoExists":
+                    return parseQuickInfoArgs("notQuickInfoExists", callExpression.arguments);
+                case "andApplyCodeAction":
+                    // verify.completions({ ... }).andApplyCodeAction(...)
+                    if (!(ts.isCallExpression(namespace) && namespace.expression.getText() === "verify.completions")) {
+                        console.error(`Unrecognized fourslash statement: ${statement.getText()}`);
+                        return undefined;
+                    }
+                    return parseVerifyCompletionsArgs(namespace.arguments, callExpression.arguments);
+            }
+            console.error(`Unrecognized fourslash statement: ${statement.getText()}`);
+            return undefined;
+        }
+        // `verify.(...)`
+        if (namespace.text === "verify") {
+            switch (func.text) {
+                case "completions":
+                    // `verify.completions(...)`
+                    return parseVerifyCompletionsArgs(callExpression.arguments);
+                case "applyCodeActionFromCompletion":
+                    // `verify.applyCodeActionFromCompletion(...)`
+                    return parseVerifyApplyCodeActionFromCompletionArgs(callExpression.arguments);
+                case "importFixAtPosition":
+                    // `verify.importFixAtPosition(...)`
+                    return parseImportFixAtPositionArgs(callExpression.arguments);
+                case "quickInfoAt":
+                case "quickInfoExists":
+                case "quickInfoIs":
+                case "quickInfos":
+                    // `verify.quickInfo...(...)`
+                    return parseQuickInfoArgs(func.text, callExpression.arguments);
+                case "baselineFindAllReferences":
+                    // `verify.baselineFindAllReferences(...)`
+                    return parseBaselineFindAllReferencesArgs(callExpression.arguments);
+                case "baselineDocumentHighlights":
+                    return parseBaselineDocumentHighlightsArgs(callExpression.arguments);
+                case "baselineQuickInfo":
+                    return parseBaselineQuickInfo(callExpression.arguments);
+                case "baselineSignatureHelp":
+                    return [parseBaselineSignatureHelp(callExpression.arguments)];
+                case "baselineSmartSelection":
+                    return [parseBaselineSmartSelection(callExpression.arguments)];
+                case "baselineGoToDefinition":
+                case "baselineGetDefinitionAtPosition":
+                case "baselineGoToType":
+                    // Both `baselineGoToDefinition` and `baselineGetDefinitionAtPosition` take the same
+                    // arguments, but differ in that...
+                    //  - `verify.baselineGoToDefinition(...)` called getDefinitionAndBoundSpan
+                    //  - `verify.baselineGetDefinitionAtPosition(...)` called getDefinitionAtPosition
+                    // LSP doesn't have two separate commands though.
+                    return parseBaselineGoToDefinitionArgs(func.text, callExpression.arguments);
+                case "baselineRename":
+                case "baselineRenameAtRangesWithText":
+                    // `verify.baselineRename...(...)`
+                    return parseBaselineRenameArgs(func.text, callExpression.arguments);
+                case "baselineInlayHints":
+                    return parseBaselineInlayHints(callExpression.arguments);
+                case "renameInfoSucceeded":
+                case "renameInfoFailed":
+                    return parseRenameInfo(func.text, callExpression.arguments);
+                case "semanticClassificationsAre":
+                    return parseSemanticClassificationsAre(callExpression.arguments);
+                case "syntacticClassificationsAre":
+                    return SKIP_STATEMENT;
+            }
+        }
+        // `goTo....`
+        if (namespace.text === "goTo") {
+            return parseGoToArgs(callExpression.arguments, func.text);
+        }
+        // `edit....`
+        if (namespace.text === "edit") {
+            const result = parseEditStatement(func.text, callExpression.arguments);
+            if (!result) {
+                return undefined;
+            }
+            return [result];
+        }
+        // !!! other fourslash commands
+    }
+    console.error(`Unrecognized fourslash statement: ${statement.getText()}`);
+    return undefined;
+}
+
+function parseEditStatement(funcName: string, args: readonly ts.Expression[]): EditCmd | undefined {
+    switch (funcName) {
+        case "insert":
+        case "paste":
+        case "insertLine": {
+            let arg0;
+            if (args.length !== 1 || !(arg0 = getStringLiteralLike(args[0]))) {
+                console.error(`Expected a single string literal argument in edit.${funcName}, got ${args.map(arg => arg.getText()).join(", ")}`);
+                return undefined;
+            }
+            return {
+                kind: "edit",
+                goStatement: `f.${funcName.charAt(0).toUpperCase() + funcName.slice(1)}(t, ${getGoStringLiteral(arg0.text)})`,
+            };
+        }
+        case "replaceLine": {
+            let arg0, arg1;
+            if (args.length !== 2 || !(arg0 = getNumericLiteral(args[0])) || !(arg1 = getStringLiteralLike(args[1]))) {
+                console.error(`Expected a single string literal argument in edit.insert, got ${args.map(arg => arg.getText()).join(", ")}`);
+                return undefined;
+            }
+            return {
+                kind: "edit",
+                goStatement: `f.ReplaceLine(t, ${arg0.text}, ${getGoStringLiteral(arg1.text)})`,
+            };
+        }
+        case "backspace": {
+            const arg = args[0];
+            if (args[0]) {
+                let arg0;
+                if (!(arg0 = getNumericLiteral(arg))) {
+                    console.error(`Expected numeric literal argument in edit.backspace, got ${arg.getText()}`);
+                    return undefined;
+                }
+                return {
+                    kind: "edit",
+                    goStatement: `f.Backspace(t, ${arg0.text})`,
+                };
+            }
+            return {
+                kind: "edit",
+                goStatement: `f.Backspace(t, 1)`,
+            };
+        }
+        default:
+            console.error(`Unrecognized edit function: ${funcName}`);
+            return undefined;
+    }
+}
+
+function getGoMultiLineStringLiteral(text: string): string {
+    if (!text.includes("`") && !text.includes("\\")) {
+        return "`" + text + "`";
+    }
+    return getGoStringLiteral(text);
+}
+
+function getGoStringLiteral(text: string): string {
+    return `${JSON.stringify(text)}`;
+}
+
+function parseGoToArgs(args: readonly ts.Expression[], funcName: string): GoToCmd[] | undefined {
+    switch (funcName) {
+        case "marker": {
+            const arg = args[0];
+            if (arg === undefined) {
+                return [{
+                    kind: "goTo",
+                    funcName: "marker",
+                    args: [`""`],
+                }];
+            }
+            let strArg;
+            if (!(strArg = getStringLiteralLike(arg))) {
+                console.error(`Unrecognized argument in goTo.marker: ${arg.getText()}`);
+                return undefined;
+            }
+            return [{
+                kind: "goTo",
+                funcName: "marker",
+                args: [getGoStringLiteral(strArg.text)],
+            }];
+        }
+        case "file": {
+            if (args.length !== 1) {
+                console.error(`Expected a single argument in goTo.file, got ${args.map(arg => arg.getText()).join(", ")}`);
+                return undefined;
+            }
+            let arg0;
+            if (arg0 = getStringLiteralLike(args[0])) {
+                return [{
+                    kind: "goTo",
+                    funcName: "file",
+                    args: [getGoStringLiteral(arg0.text)],
+                }];
+            }
+            else if (arg0 = getNumericLiteral(args[0])) {
+                return [{
+                    kind: "goTo",
+                    funcName: "fileNumber",
+                    args: [arg0.text],
+                }];
+            }
+            console.error(`Expected string or number literal argument in goTo.file, got ${args[0].getText()}`);
+            return undefined;
+        }
+        case "position": {
+            let arg0;
+            if (args.length !== 1 || !(arg0 = getNumericLiteral(args[0]))) {
+                console.error(`Expected a single numeric literal argument in goTo.position, got ${args.map(arg => arg.getText()).join(", ")}`);
+                return undefined;
+            }
+            return [{
+                kind: "goTo",
+                funcName: "position",
+                args: [`${arg0.text}`],
+            }];
+        }
+        case "eof":
+            return [{
+                kind: "goTo",
+                funcName: "EOF",
+                args: [],
+            }];
+        case "bof":
+            return [{
+                kind: "goTo",
+                funcName: "BOF",
+                args: [],
+            }];
+        case "select": {
+            let arg0, arg1;
+            if (args.length !== 2 || !(arg0 = getStringLiteralLike(args[0])) || !(arg1 = getStringLiteralLike(args[1]))) {
+                console.error(`Expected two string literal arguments in goTo.select, got ${args.map(arg => arg.getText()).join(", ")}`);
+                return undefined;
+            }
+            return [{
+                kind: "goTo",
+                funcName: "select",
+                args: [getGoStringLiteral(arg0.text), getGoStringLiteral(arg1.text)],
+            }];
+        }
+        default:
+            console.error(`Unrecognized goTo function: ${funcName}`);
+            return undefined;
+    }
+}
+
+function parseVerifyCompletionsArgs(args: readonly ts.Expression[], codeActionArgs?: readonly ts.Expression[]): VerifyCompletionsCmd[] | undefined {
+    const cmds = [];
+    const codeAction = codeActionArgs?.[0] && parseAndApplyCodeActionArg(codeActionArgs[0]);
+    for (const arg of args) {
+        const result = parseVerifyCompletionArg(arg, codeAction);
+        if (!result) {
+            return undefined;
+        }
+        if (codeActionArgs?.length) {
+            result.andApplyCodeActionArgs = parseAndApplyCodeActionArg(codeActionArgs[0]);
+        }
+        cmds.push(result);
+    }
+    return cmds;
+}
+
+function parseVerifyApplyCodeActionFromCompletionArgs(args: readonly ts.Expression[]): VerifyApplyCodeActionFromCompletionCmd[] | undefined {
+    const cmds: VerifyApplyCodeActionFromCompletionCmd[] = [];
+    if (args.length !== 2) {
+        console.error(`Expected two arguments in verify.applyCodeActionFromCompletion, got ${args.map(arg => arg.getText()).join(", ")}`);
+        return undefined;
+    }
+    if (!ts.isStringLiteralLike(args[0]) && args[0].getText() !== "undefined") {
+        console.error(`Expected string literal or "undefined" in verify.applyCodeActionFromCompletion, got ${args[0].getText()}`);
+        return undefined;
+    }
+    const markerName = getStringLiteralLike(args[0])?.text;
+    const marker = markerName === undefined ? "nil" : `PtrTo(${getGoStringLiteral(markerName)})`;
+    const options = parseVerifyApplyCodeActionArgs(args[1]);
+    if (options === undefined) {
+        return undefined;
+    }
+
+    cmds.push({ kind: "verifyApplyCodeActionFromCompletion", marker, options });
+    return cmds;
+}
+
+function parseVerifyApplyCodeActionArgs(arg: ts.Expression): string | undefined {
+    const obj = getObjectLiteralExpression(arg);
+    if (!obj) {
+        console.error(`Expected object literal for verify.applyCodeActionFromCompletion options, got ${arg.getText()}`);
+        return undefined;
+    }
+    let nameInit, sourceInit, descInit, dataInit;
+    const props: string[] = [];
+    for (const prop of obj.properties) {
+        if (!ts.isPropertyAssignment(prop) || !ts.isIdentifier(prop.name)) {
+            if (ts.isShorthandPropertyAssignment(prop) && prop.name.text === "preferences") {
+                continue; // !!! parse once preferences are supported in fourslash
+            }
+            console.error(`Expected property assignment with identifier name in verify.applyCodeActionFromCompletion options, got ${prop.getText()}`);
+            return undefined;
+        }
+        const propName = prop.name.text;
+        const init = prop.initializer;
+        switch (propName) {
+            case "name":
+                nameInit = getStringLiteralLike(init);
+                if (!nameInit) {
+                    console.error(`Expected string literal for name in verify.applyCodeActionFromCompletion options, got ${init.getText()}`);
+                    return undefined;
+                }
+                props.push(`Name: ${getGoStringLiteral(nameInit.text)},`);
+                break;
+            case "source":
+                sourceInit = getStringLiteralLike(init);
+                if (!sourceInit) {
+                    console.error(`Expected string literal for source in verify.applyCodeActionFromCompletion options, got ${init.getText()}`);
+                    return undefined;
+                }
+                props.push(`Source: ${getGoStringLiteral(sourceInit.text)},`);
+                break;
+            case "data":
+                dataInit = getObjectLiteralExpression(init);
+                if (!dataInit) {
+                    console.error(`Expected object literal for data in verify.applyCodeActionFromCompletion options, got ${init.getText()}`);
+                    return undefined;
+                }
+                const dataProps: string[] = [];
+                for (const dataProp of dataInit.properties) {
+                    if (!ts.isPropertyAssignment(dataProp) || !ts.isIdentifier(dataProp.name)) {
+                        console.error(`Expected property assignment with identifier name in verify.applyCodeActionFromCompletion data, got ${dataProp.getText()}`);
+                        return undefined;
+                    }
+                    const dataPropName = dataProp.name.text;
+                    switch (dataPropName) {
+                        case "moduleSpecifier":
+                            const moduleSpecifierInit = getStringLiteralLike(dataProp.initializer);
+                            if (!moduleSpecifierInit) {
+                                console.error(`Expected string literal for moduleSpecifier in verify.applyCodeActionFromCompletion data, got ${dataProp.initializer.getText()}`);
+                                return undefined;
+                            }
+                            dataProps.push(`ModuleSpecifier: ${getGoStringLiteral(moduleSpecifierInit.text)},`);
+                            break;
+                        case "exportName":
+                            const exportNameInit = getStringLiteralLike(dataProp.initializer);
+                            if (!exportNameInit) {
+                                console.error(`Expected string literal for exportName in verify.applyCodeActionFromCompletion data, got ${dataProp.initializer.getText()}`);
+                                return undefined;
+                            }
+                            dataProps.push(`ExportName: ${getGoStringLiteral(exportNameInit.text)},`);
+                            break;
+                        case "fileName":
+                            const fileNameInit = getStringLiteralLike(dataProp.initializer);
+                            if (!fileNameInit) {
+                                console.error(`Expected string literal for fileName in verify.applyCodeActionFromCompletion data, got ${dataProp.initializer.getText()}`);
+                                return undefined;
+                            }
+                            dataProps.push(`FileName: ${getGoStringLiteral(fileNameInit.text)},`);
+                            break;
+                        default:
+                            console.error(`Unrecognized property in verify.applyCodeActionFromCompletion data: ${dataProp.getText()}`);
+                            return undefined;
+                    }
+                }
+                props.push(`AutoImportData: &ls.AutoImportData{\n${dataProps.join("\n")}\n},`);
+                break;
+            case "description":
+                descInit = getStringLiteralLike(init);
+                if (!descInit) {
+                    console.error(`Expected string literal for description in verify.applyCodeActionFromCompletion options, got ${init.getText()}`);
+                    return undefined;
+                }
+                props.push(`Description: ${getGoStringLiteral(descInit.text)},`);
+                break;
+            case "newFileContent":
+                const newFileContentInit = getStringLiteralLike(init);
+                if (!newFileContentInit) {
+                    console.error(`Expected string literal for newFileContent in verify.applyCodeActionFromCompletion options, got ${init.getText()}`);
+                    return undefined;
+                }
+                props.push(`NewFileContent: PtrTo(${getGoMultiLineStringLiteral(newFileContentInit.text)}),`);
+                break;
+            case "newRangeContent":
+                const newRangeContentInit = getStringLiteralLike(init);
+                if (!newRangeContentInit) {
+                    console.error(`Expected string literal for newRangeContent in verify.applyCodeActionFromCompletion options, got ${init.getText()}`);
+                    return undefined;
+                }
+                props.push(`NewRangeContent: PtrTo(${getGoMultiLineStringLiteral(newRangeContentInit.text)}),`);
+                break;
+            case "preferences":
+                // Few if any tests use non-default preferences
+                break;
+            default:
+                console.error(`Unrecognized property in verify.applyCodeActionFromCompletion options: ${prop.getText()}`);
+                return undefined;
+        }
+    }
+    if (!nameInit) {
+        console.error(`Expected name property in verify.applyCodeActionFromCompletion options`);
+        return undefined;
+    }
+    if (!sourceInit && !dataInit) {
+        console.error(`Expected source property in verify.applyCodeActionFromCompletion options`);
+        return undefined;
+    }
+    if (!descInit) {
+        console.error(`Expected description property in verify.applyCodeActionFromCompletion options`);
+        return undefined;
+    }
+    return `&fourslash.ApplyCodeActionFromCompletionOptions{\n${props.join("\n")}\n}`;
+}
+
+function parseImportFixAtPositionArgs(args: readonly ts.Expression[]): VerifyImportFixAtPositionCmd[] | undefined {
+    if (args.length < 1 || args.length > 3) {
+        console.error(`Expected 1-3 arguments in verify.importFixAtPosition, got ${args.map(arg => arg.getText()).join(", ")}`);
+        return undefined;
+    }
+    const arrayArg = getArrayLiteralExpression(args[0]);
+    if (!arrayArg) {
+        console.error(`Expected array literal for first argument in verify.importFixAtPosition, got ${args[0].getText()}`);
+        return undefined;
+    }
+    const expectedTexts: string[] = [];
+    for (const elem of arrayArg.elements) {
+        const strElem = getStringLiteralLike(elem);
+        if (!strElem) {
+            console.error(`Expected string literal in verify.importFixAtPosition array, got ${elem.getText()}`);
+            return undefined;
+        }
+        expectedTexts.push(getGoMultiLineStringLiteral(strElem.text));
+    }
+
+    // If the array is empty, we should still generate valid Go code
+    if (expectedTexts.length === 0) {
+        expectedTexts.push(""); // This will be handled specially in code generation
+    }
+
+    let preferences: string | undefined;
+    if (args.length > 2 && ts.isObjectLiteralExpression(args[2])) {
+        preferences = parseUserPreferences(args[2]);
+        if (!preferences) {
+            console.error(`Unrecognized user preferences in verify.importFixAtPosition: ${args[2].getText()}`);
+            return undefined;
+        }
+    }
+    return [{
+        kind: "verifyImportFixAtPosition",
+        expectedTexts,
+        preferences: preferences || "nil /*preferences*/",
+    }];
+}
+
+const completionConstants = new Map([
+    ["completion.globals", "CompletionGlobals"],
+    ["completion.globalTypes", "CompletionGlobalTypes"],
+    ["completion.classElementKeywords", "CompletionClassElementKeywords"],
+    ["completion.classElementInJsKeywords", "CompletionClassElementInJSKeywords"],
+    ["completion.constructorParameterKeywords", "CompletionConstructorParameterKeywords"],
+    ["completion.functionMembersWithPrototype", "CompletionFunctionMembersWithPrototype"],
+    ["completion.functionMembers", "CompletionFunctionMembers"],
+    ["completion.typeKeywords", "CompletionTypeKeywords"],
+    ["completion.undefinedVarEntry", "CompletionUndefinedVarItem"],
+    ["completion.typeAssertionKeywords", "CompletionTypeAssertionKeywords"],
+    ["completion.globalThisEntry", "CompletionGlobalThisItem"],
+]);
+
+const completionPlus = new Map([
+    ["completion.globalsPlus", "CompletionGlobalsPlus"],
+    ["completion.globalTypesPlus", "CompletionGlobalTypesPlus"],
+    ["completion.functionMembersPlus", "CompletionFunctionMembersPlus"],
+    ["completion.functionMembersWithPrototypePlus", "CompletionFunctionMembersWithPrototypePlus"],
+    ["completion.globalsInJsPlus", "CompletionGlobalsInJSPlus"],
+    ["completion.typeKeywordsPlus", "CompletionTypeKeywordsPlus"],
+]);
+
+function parseVerifyCompletionArg(arg: ts.Expression, codeActionArgs?: VerifyApplyCodeActionArgs): VerifyCompletionsCmd | undefined {
+    let marker: string | undefined;
+    let goArgs: VerifyCompletionsArgs | undefined;
+    const obj = getObjectLiteralExpression(arg);
+    if (!obj) {
+        console.error(`Expected object literal expression in verify.completions, got ${arg.getText()}`);
+        return undefined;
+    }
+    let isNewIdentifierLocation: true | undefined;
+    for (const prop of obj.properties) {
+        if (!ts.isPropertyAssignment(prop) || !ts.isIdentifier(prop.name)) {
+            if (ts.isShorthandPropertyAssignment(prop) && prop.name.text === "preferences") {
+                continue; // !!! parse once preferences are supported in fourslash
+            }
+            console.error(`Expected property assignment with identifier name, got ${prop.getText()}`);
+            return undefined;
+        }
+        const propName = prop.name.text;
+        const init = prop.initializer;
+        switch (propName) {
+            case "marker": {
+                let markerInit;
+                if (markerInit = getStringLiteralLike(init)) {
+                    marker = getGoStringLiteral(markerInit.text);
+                }
+                else if (markerInit = getArrayLiteralExpression(init)) {
+                    marker = "[]string{";
+                    for (const elem of markerInit.elements) {
+                        if (!ts.isStringLiteral(elem)) {
+                            console.error(`Expected string literal in marker array, got ${elem.getText()}`);
+                            return undefined; // !!! parse marker arrays?
+                        }
+                        marker += `${getGoStringLiteral(elem.text)}, `;
+                    }
+                    marker += "}";
+                }
+                else if (markerInit = getObjectLiteralExpression(init)) {
+                    // !!! parse marker objects?
+                    console.error(`Unrecognized marker initializer: ${markerInit.getText()}`);
+                    return undefined;
+                }
+                else if (init.getText() === "test.markers()") {
+                    marker = "f.Markers()";
+                }
+                else if (
+                    ts.isCallExpression(init)
+                    && init.expression.getText() === "test.marker"
+                    && ts.isStringLiteralLike(init.arguments[0])
+                ) {
+                    marker = getGoStringLiteral(init.arguments[0].text);
+                }
+                else {
+                    console.error(`Unrecognized marker initializer: ${init.getText()}`);
+                    return undefined;
+                }
+                break;
+            }
+            case "exact":
+            case "includes":
+            case "unsorted": {
+                if (init.getText() === "undefined") {
+                    return {
+                        kind: "verifyCompletions",
+                        marker: marker ? marker : "nil",
+                        args: "nil",
+                    };
+                }
+                let expected: string;
+                const initText = init.getText();
+                if (completionConstants.has(initText)) {
+                    expected = completionConstants.get(initText)!;
+                }
+                else if (completionPlus.keys().some(funcName => initText.startsWith(funcName))) {
+                    const tsFunc = completionPlus.keys().find(funcName => initText.startsWith(funcName));
+                    const funcName = completionPlus.get(tsFunc!)!;
+                    const maybeItems = (init as ts.CallExpression).arguments[0];
+                    const maybeOpts = (init as ts.CallExpression).arguments[1];
+                    let items;
+                    if (!(items = getArrayLiteralExpression(maybeItems))) {
+                        console.error(`Expected array literal expression for completion.globalsPlus items, got ${maybeItems.getText()}`);
+                        return undefined;
+                    }
+                    expected = `${funcName}(\n[]fourslash.CompletionsExpectedItem{`;
+                    for (const elem of items.elements) {
+                        const result = parseExpectedCompletionItem(elem, codeActionArgs);
+                        if (!result) {
+                            return undefined;
+                        }
+                        expected += "\n" + result + ",";
+                    }
+                    expected += "\n}";
+                    if (maybeOpts) {
+                        let opts;
+                        if (!(opts = getObjectLiteralExpression(maybeOpts))) {
+                            console.error(`Expected object literal expression for completion.globalsPlus options, got ${maybeOpts.getText()}`);
+                            return undefined;
+                        }
+                        const noLib = opts.properties[0];
+                        if (noLib && ts.isPropertyAssignment(noLib) && noLib.name.getText() === "noLib") {
+                            if (noLib.initializer.kind === ts.SyntaxKind.TrueKeyword) {
+                                expected += ", true";
+                            }
+                            else if (noLib.initializer.kind === ts.SyntaxKind.FalseKeyword) {
+                                expected += ", false";
+                            }
+                            else {
+                                console.error(`Expected boolean literal for noLib, got ${noLib.initializer.getText()}`);
+                                return undefined;
+                            }
+                        }
+                        else {
+                            console.error(`Expected noLib property in completion.globalsPlus options, got ${maybeOpts.getText()}`);
+                            return undefined;
+                        }
+                    }
+                    else if (tsFunc === "completion.globalsPlus" || tsFunc === "completion.globalsInJsPlus") {
+                        expected += ", false"; // Default for noLib
+                    }
+                    expected += ")";
+                }
+                else {
+                    expected = "[]fourslash.CompletionsExpectedItem{";
+                    let items;
+                    if (items = getArrayLiteralExpression(init)) {
+                        for (const elem of items.elements) {
+                            const result = parseExpectedCompletionItem(elem);
+                            if (!result) {
+                                return undefined;
+                            }
+                            expected += "\n" + result + ",";
+                        }
+                    }
+                    else {
+                        const result = parseExpectedCompletionItem(init);
+                        if (!result) {
+                            return undefined;
+                        }
+                        expected += "\n" + result + ",";
+                    }
+                    expected += "\n}";
+                }
+                if (propName === "includes") {
+                    (goArgs ??= {}).includes = expected;
+                }
+                else if (propName === "exact") {
+                    (goArgs ??= {}).exact = expected;
+                }
+                else {
+                    (goArgs ??= {}).unsorted = expected;
+                }
+                break;
+            }
+            case "excludes": {
+                let excludes = "[]string{";
+                let item;
+                if (item = getStringLiteralLike(init)) {
+                    excludes += `\n${getGoStringLiteral(item.text)},`;
+                }
+                else if (item = getArrayLiteralExpression(init)) {
+                    for (const elem of item.elements) {
+                        if (!ts.isStringLiteral(elem)) {
+                            return undefined; // Shouldn't happen
+                        }
+                        excludes += `\n${getGoStringLiteral(elem.text)},`;
+                    }
+                }
+                excludes += "\n}";
+                (goArgs ??= {}).excludes = excludes;
+                break;
+            }
+            case "isNewIdentifierLocation":
+                if (init.kind === ts.SyntaxKind.TrueKeyword) {
+                    isNewIdentifierLocation = true;
+                }
+                break;
+            case "preferences":
+            case "triggerCharacter":
+                break; // !!! parse once they're supported in fourslash
+            case "defaultCommitCharacters":
+            case "optionalReplacementSpan": // the only two tests that use this will require manual conversion
+            case "isGlobalCompletion":
+                break; // Ignored, unused
+            default:
+                console.error(`Unrecognized expected completion item: ${init.parent.getText()}`);
+                return undefined;
+        }
+    }
+    return {
+        kind: "verifyCompletions",
+        marker: marker ? marker : "nil",
+        args: goArgs,
+        isNewIdentifierLocation: isNewIdentifierLocation,
+    };
+}
+
+function parseExpectedCompletionItem(expr: ts.Expression, codeActionArgs?: VerifyApplyCodeActionArgs): string | undefined {
+    if (completionConstants.has(expr.getText())) {
+        return completionConstants.get(expr.getText())!;
+    }
+    let strExpr;
+    if (strExpr = getStringLiteralLike(expr)) {
+        return getGoStringLiteral(strExpr.text);
+    }
+    if (strExpr = getObjectLiteralExpression(expr)) {
+        let isDeprecated = false; // !!!
+        let isOptional = false;
+        let sourceInit: ts.StringLiteralLike | undefined;
+        let extensions: string[] = []; // !!!
+        let itemProps: string[] = [];
+        let name: string | undefined;
+        let insertText: string | undefined;
+        let filterText: string | undefined;
+        let replacementSpanIdx: string | undefined;
+        for (const prop of strExpr.properties) {
+            if (!(ts.isPropertyAssignment(prop) || ts.isShorthandPropertyAssignment(prop)) || !ts.isIdentifier(prop.name)) {
+                console.error(`Expected property assignment with identifier name for completion item, got ${prop.getText()}`);
+                return undefined;
+            }
+            const propName = prop.name.text;
+            const init = ts.isPropertyAssignment(prop) ? prop.initializer : prop.name;
+            switch (propName) {
+                case "name": {
+                    let nameInit;
+                    if (nameInit = getStringLiteralLike(init)) {
+                        name = nameInit.text;
+                    }
+                    else {
+                        console.error(`Expected string literal for completion item name, got ${init.getText()}`);
+                        return undefined;
+                    }
+                    break;
+                }
+                case "sortText":
+                    const result = parseSortText(init);
+                    if (!result) {
+                        return undefined;
+                    }
+                    itemProps.push(`SortText: PtrTo(string(${result})),`);
+                    if (result === "ls.SortTextOptionalMember") {
+                        isOptional = true;
+                    }
+                    break;
+                case "insertText": {
+                    let insertTextInit;
+                    if (insertTextInit = getStringLiteralLike(init)) {
+                        insertText = insertTextInit.text;
+                    }
+                    else if (init.getText() === "undefined") {
+                        // Ignore
+                    }
+                    else {
+                        console.error(`Expected string literal for insertText, got ${init.getText()}`);
+                        return undefined;
+                    }
+                    break;
+                }
+                case "filterText": {
+                    let filterTextInit;
+                    if (filterTextInit = getStringLiteralLike(init)) {
+                        filterText = filterTextInit.text;
+                    }
+                    else {
+                        console.error(`Expected string literal for filterText, got ${init.getText()}`);
+                        return undefined;
+                    }
+                    break;
+                }
+                case "isRecommended":
+                    if (init.kind === ts.SyntaxKind.TrueKeyword) {
+                        itemProps.push(`Preselect: PtrTo(true),`);
+                    }
+                    break;
+                case "kind":
+                    const kind = parseKind(init);
+                    if (!kind) {
+                        return undefined;
+                    }
+                    itemProps.push(`Kind: PtrTo(${kind}),`);
+                    break;
+                case "kindModifiers":
+                    const modifiers = parseKindModifiers(init);
+                    if (!modifiers) {
+                        return undefined;
+                    }
+                    ({ isDeprecated, isOptional, extensions } = modifiers);
+                    break;
+                case "text": {
+                    let textInit;
+                    if (textInit = getStringLiteralLike(init)) {
+                        itemProps.push(`Detail: PtrTo(${getGoStringLiteral(textInit.text)}),`);
+                    }
+                    else {
+                        console.error(`Expected string literal for text, got ${init.getText()}`);
+                        return undefined;
+                    }
+                    break;
+                }
+                case "documentation": {
+                    let docInit;
+                    if (docInit = getStringLiteralLike(init)) {
+                        itemProps.push(`Documentation: &lsproto.StringOrMarkupContent{
+						MarkupContent: &lsproto.MarkupContent{
+							Kind:  lsproto.MarkupKindMarkdown,
+							Value: ${getGoStringLiteral(docInit.text)},
+						},
+					},`);
+                    }
+                    else {
+                        console.error(`Expected string literal for documentation, got ${init.getText()}`);
+                        return undefined;
+                    }
+                    break;
+                }
+                case "isFromUncheckedFile":
+                    break; // Ignored
+                case "hasAction":
+                    itemProps.push("AdditionalTextEdits: fourslash.AnyTextEdits,");
+                    break;
+                case "source":
+                case "sourceDisplay":
+                    if (sourceInit !== undefined) {
+                        break;
+                    }
+                    if (sourceInit = getStringLiteralLike(init)) {
+                        if (propName === "source" && sourceInit.text.endsWith("/")) {
+                            // source: "ClassMemberSnippet/"
+                            itemProps.push(`Data: PtrTo(any(&ls.CompletionItemData{
+                                Source: ${getGoStringLiteral(sourceInit.text)},
+                            })),`);
+                            break;
+                        }
+                        itemProps.push(`Data: PtrTo(any(&ls.CompletionItemData{
+                            AutoImport: &ls.AutoImportData{
+                                ModuleSpecifier: ${getGoStringLiteral(sourceInit.text)},
+                            },
+                        })),`);
+                    }
+                    else {
+                        console.error(`Expected string literal for source/sourceDisplay, got ${init.getText()}`);
+                        return undefined;
+                    }
+                    break;
+                case "commitCharacters":
+                    // !!! support these later
+                    break;
+                case "replacementSpan": {
+                    let span;
+                    if (ts.isIdentifier(init)) {
+                        span = getNodeOfKind(init, (n: ts.Node): n is ts.Node => !ts.isIdentifier(n));
+                    }
+                    else {
+                        span = init;
+                    }
+                    if (span?.getText().startsWith("test.ranges()[")) {
+                        replacementSpanIdx = span.getText().match(/\d+/)?.[0];
+                    }
+                    break;
+                }
+                default:
+                    console.error(`Unrecognized property in expected completion item: ${propName}`);
+                    return undefined; // Unsupported property
+            }
+        }
+        if (!name) {
+            return undefined; // Shouldn't happen
+        }
+        if (codeActionArgs && codeActionArgs.name === name && codeActionArgs.source === sourceInit?.text) {
+            itemProps.push(`LabelDetails: &lsproto.CompletionItemLabelDetails{
+                Description: PtrTo(${getGoStringLiteral(codeActionArgs.source)}),
+            },`);
+        }
+        if (replacementSpanIdx) {
+            itemProps.push(`TextEdit: &lsproto.TextEditOrInsertReplaceEdit{
+                TextEdit: &lsproto.TextEdit{
+                    NewText: ${getGoStringLiteral(name)},
+                    Range:   f.Ranges()[${replacementSpanIdx}].LSRange,
+                },
+            },`);
+        }
+        if (isOptional) {
+            insertText ??= name;
+            filterText ??= name;
+            name += "?";
+        }
+        if (filterText) itemProps.unshift(`FilterText: PtrTo(${getGoStringLiteral(filterText)}),`);
+        if (insertText) itemProps.unshift(`InsertText: PtrTo(${getGoStringLiteral(insertText)}),`);
+        itemProps.unshift(`Label: ${getGoStringLiteral(name!)},`);
+        return `&lsproto.CompletionItem{\n${itemProps.join("\n")}}`;
+    }
+    console.error(`Expected string literal or object literal for expected completion item, got ${expr.getText()}`);
+    return undefined; // Unsupported expression type
+}
+
+function parseAndApplyCodeActionArg(arg: ts.Expression): VerifyApplyCodeActionArgs | undefined {
+    const obj = getObjectLiteralExpression(arg);
+    if (!obj) {
+        console.error(`Expected object literal for code action argument, got ${arg.getText()}`);
+        return undefined;
+    }
+    const nameProperty = obj.properties.find(prop =>
+        ts.isPropertyAssignment(prop) &&
+        ts.isIdentifier(prop.name) &&
+        prop.name.text === "name" &&
+        ts.isStringLiteralLike(prop.initializer)
+    ) as ts.PropertyAssignment | undefined;
+    if (!nameProperty) {
+        console.error(`Expected name property in code action argument, got ${obj.getText()}`);
+        return undefined;
+    }
+    const sourceProperty = obj.properties.find(prop =>
+        ts.isPropertyAssignment(prop) &&
+        ts.isIdentifier(prop.name) &&
+        prop.name.text === "source" &&
+        ts.isStringLiteralLike(prop.initializer)
+    ) as ts.PropertyAssignment | undefined;
+    if (!sourceProperty) {
+        console.error(`Expected source property in code action argument, got ${obj.getText()}`);
+        return undefined;
+    }
+    const descriptionProperty = obj.properties.find(prop =>
+        ts.isPropertyAssignment(prop) &&
+        ts.isIdentifier(prop.name) &&
+        prop.name.text === "description" &&
+        ts.isStringLiteralLike(prop.initializer)
+    ) as ts.PropertyAssignment | undefined;
+    if (!descriptionProperty) {
+        console.error(`Expected description property in code action argument, got ${obj.getText()}`);
+        return undefined;
+    }
+    const newFileContentProperty = obj.properties.find(prop =>
+        ts.isPropertyAssignment(prop) &&
+        ts.isIdentifier(prop.name) &&
+        prop.name.text === "newFileContent" &&
+        ts.isStringLiteralLike(prop.initializer)
+    ) as ts.PropertyAssignment | undefined;
+    if (!newFileContentProperty) {
+        console.error(`Expected newFileContent property in code action argument, got ${obj.getText()}`);
+        return undefined;
+    }
+    return {
+        name: (nameProperty.initializer as ts.StringLiteralLike).text,
+        source: (sourceProperty.initializer as ts.StringLiteralLike).text,
+        description: (descriptionProperty.initializer as ts.StringLiteralLike).text,
+        newFileContent: (newFileContentProperty.initializer as ts.StringLiteralLike).text,
+    };
+}
+
+function parseBaselineFindAllReferencesArgs(args: readonly ts.Expression[]): [VerifyBaselineFindAllReferencesCmd] | undefined {
+    const newArgs = [];
+    for (const arg of args) {
+        let strArg;
+        if (strArg = getStringLiteralLike(arg)) {
+            newArgs.push(getGoStringLiteral(strArg.text));
+        }
+        else if (arg.getText() === "...test.markerNames()") {
+            newArgs.push("f.MarkerNames()...");
+        }
+        else if (arg.getText() === "...test.ranges()") {
+            return [{
+                kind: "verifyBaselineFindAllReferences",
+                markers: [],
+                ranges: true,
+            }];
+        }
+        else {
+            console.error(`Unrecognized argument in verify.baselineFindAllReferences: ${arg.getText()}`);
+            return undefined;
+        }
+    }
+
+    return [{
+        kind: "verifyBaselineFindAllReferences",
+        markers: newArgs,
+    }];
+}
+
+function parseBaselineDocumentHighlightsArgs(args: readonly ts.Expression[]): [VerifyBaselineDocumentHighlightsCmd] | undefined {
+    const newArgs: string[] = [];
+    let preferences: string | undefined;
+    for (const arg of args) {
+        let strArg;
+        if (strArg = getArrayLiteralExpression(arg)) {
+            for (const elem of strArg.elements) {
+                const newArg = parseBaselineMarkerOrRangeArg(elem);
+                if (!newArg) {
+                    return undefined;
+                }
+                newArgs.push(newArg);
+            }
+        }
+        else if (ts.isObjectLiteralExpression(arg)) {
+            // !!! todo when multiple files supported in lsp
+        }
+        else if (strArg = parseBaselineMarkerOrRangeArg(arg)) {
+            newArgs.push(strArg);
+        }
+        else {
+            console.error(`Unrecognized argument in verify.baselineDocumentHighlights: ${arg.getText()}`);
+            return undefined;
+        }
+    }
+
+    if (newArgs.length === 0) {
+        newArgs.push("ToAny(f.Ranges())...");
+    }
+
+    return [{
+        kind: "verifyBaselineDocumentHighlights",
+        args: newArgs,
+        preferences: preferences ? preferences : "nil /*preferences*/",
+    }];
+}
+
+function parseBaselineGoToDefinitionArgs(
+    funcName: "baselineGoToDefinition" | "baselineGoToType" | "baselineGetDefinitionAtPosition",
+    args: readonly ts.Expression[],
+): [VerifyBaselineGoToDefinitionCmd] | undefined {
+    let boundSpan: true | undefined;
+    if (funcName === "baselineGoToDefinition") {
+        boundSpan = true;
+    }
+    let kind: "verifyBaselineGoToDefinition" | "verifyBaselineGoToType";
+    switch (funcName) {
+        case "baselineGoToDefinition":
+        case "baselineGetDefinitionAtPosition":
+            kind = "verifyBaselineGoToDefinition";
+            break;
+        case "baselineGoToType":
+            kind = "verifyBaselineGoToType";
+            break;
+    }
+    const newArgs = [];
+    for (const arg of args) {
+        let strArg;
+        if (strArg = getStringLiteralLike(arg)) {
+            newArgs.push(getGoStringLiteral(strArg.text));
+        }
+        else if (arg.getText() === "...test.markerNames()") {
+            newArgs.push("f.MarkerNames()...");
+        }
+        else if (arg.getText() === "...test.ranges()") {
+            return [{
+                kind,
+                markers: [],
+                ranges: true,
+                boundSpan,
+            }];
+        }
+        else {
+            console.error(`Unrecognized argument in verify.${funcName}: ${arg.getText()}`);
+            return undefined;
+        }
+    }
+
+    return [{
+        kind,
+        markers: newArgs,
+        boundSpan,
+    }];
+}
+
+function parseRenameInfo(funcName: "renameInfoSucceeded" | "renameInfoFailed", args: readonly ts.Expression[]): [VerifyRenameInfoCmd] | undefined {
+    let preferences = "nil /*preferences*/";
+    let prefArg;
+    switch (funcName) {
+        case "renameInfoSucceeded":
+            if (args[6]) {
+                prefArg = args[6];
+            }
+            break;
+        case "renameInfoFailed":
+            if (args[1]) {
+                prefArg = args[1];
+            }
+            break;
+    }
+    if (prefArg) {
+        if (!ts.isObjectLiteralExpression(prefArg)) {
+            console.error(`Expected object literal expression for preferences, got ${prefArg.getText()}`);
+            return undefined;
+        }
+        const parsedPreferences = parseUserPreferences(prefArg);
+        if (!parsedPreferences) {
+            console.error(`Unrecognized user preferences in ${funcName}: ${prefArg.getText()}`);
+            return undefined;
+        }
+    }
+    return [{ kind: funcName, preferences }];
+}
+
+function parseBaselineRenameArgs(funcName: string, args: readonly ts.Expression[]): [VerifyBaselineRenameCmd] | undefined {
+    let newArgs: string[] = [];
+    let preferences: string | undefined;
+    for (const arg of args) {
+        let typedArg;
+        if ((typedArg = getArrayLiteralExpression(arg))) {
+            for (const elem of typedArg.elements) {
+                const newArg = parseBaselineMarkerOrRangeArg(elem);
+                if (!newArg) {
+                    return undefined;
+                }
+                newArgs.push(newArg);
+            }
+        }
+        else if (ts.isObjectLiteralExpression(arg)) {
+            preferences = parseUserPreferences(arg);
+            if (!preferences) {
+                console.error(`Unrecognized user preferences in verify.baselineRename: ${arg.getText()}`);
+                return undefined;
+            }
+            continue;
+        }
+        else if (typedArg = parseBaselineMarkerOrRangeArg(arg)) {
+            newArgs.push(typedArg);
+        }
+        else {
+            return undefined;
+        }
+    }
+    return [{
+        kind: funcName === "baselineRenameAtRangesWithText" ? "verifyBaselineRenameAtRangesWithText" : "verifyBaselineRename",
+        args: newArgs,
+        preferences: preferences ? preferences : "nil /*preferences*/",
+    }];
+}
+
+function parseBaselineInlayHints(args: readonly ts.Expression[]): [VerifyBaselineInlayHintsCmd] | undefined {
+    let preferences: string | undefined;
+    // Parse span
+    if (args.length > 0) {
+        if (args[0].getText() !== "undefined") {
+            console.error(`Unsupported span argument in verify.baselineInlayHints: ${args[0].getText()}`);
+            return undefined;
+        }
+    }
+    // Parse preferences
+    if (args.length > 1) {
+        if (ts.isObjectLiteralExpression(args[1])) {
+            preferences = parseUserPreferences(args[1]);
+            if (!preferences) {
+                console.error(`Unrecognized user preferences in verify.baselineInlayHints: ${args[1].getText()}`);
+                return undefined;
+            }
+        }
+    }
+    return [{
+        kind: "verifyBaselineInlayHints",
+        span: "nil /*span*/", // Only supporteed manually
+        preferences: preferences ? preferences : "nil /*preferences*/",
+    }];
+}
+
+function stringToTristate(s: string): string {
+    switch (s) {
+        case "true":
+            return "core.TSTrue";
+        case "false":
+            return "core.TSFalse";
+        default:
+            return "core.TSUnknown";
+    }
+}
+
+function parseUserPreferences(arg: ts.ObjectLiteralExpression): string | undefined {
+    const preferences: string[] = [];
+    for (const prop of arg.properties) {
+        if (ts.isPropertyAssignment(prop)) {
+            switch (prop.name.getText()) {
+                // !!! other preferences
+                case "providePrefixAndSuffixTextForRename":
+                    preferences.push(`UseAliasesForRename: ${stringToTristate(prop.initializer.getText())}`);
+                    break;
+                case "quotePreference":
+                    preferences.push(`QuotePreference: lsutil.QuotePreference(${prop.initializer.getText()})`);
+                    break;
+                case "autoImportFileExcludePatterns":
+                    const arrayArg = getArrayLiteralExpression(prop.initializer);
+                    if (!arrayArg) {
+                        return undefined;
+                    }
+                    const patterns: string[] = [];
+                    for (const elem of arrayArg.elements) {
+                        const strElem = getStringLiteralLike(elem);
+                        if (!strElem) {
+                            return undefined;
+                        }
+                        patterns.push(getGoStringLiteral(strElem.text));
+                    }
+                    preferences.push(`AutoImportFileExcludePatterns: []string{${patterns.join(", ")}}`);
+                    break;
+                case "includeInlayParameterNameHints":
+                    let paramHint;
+                    if (!ts.isStringLiteralLike(prop.initializer)) {
+                        return undefined;
+                    }
+                    switch (prop.initializer.text) {
+                        case "none":
+                            paramHint = "lsutil.IncludeInlayParameterNameHintsNone";
+                            break;
+                        case "literals":
+                            paramHint = "lsutil.IncludeInlayParameterNameHintsLiterals";
+                            break;
+                        case "all":
+                            paramHint = "lsutil.IncludeInlayParameterNameHintsAll";
+                            break;
+                    }
+                    preferences.push(`IncludeInlayParameterNameHints: ${paramHint}`);
+                    break;
+                case "includeInlayParameterNameHintsWhenArgumentMatchesName":
+                    preferences.push(`IncludeInlayParameterNameHintsWhenArgumentMatchesName: ${prop.initializer.getText()}`);
+                    break;
+                case "includeInlayFunctionParameterTypeHints":
+                    preferences.push(`IncludeInlayFunctionParameterTypeHints: ${prop.initializer.getText()}`);
+                    break;
+                case "includeInlayVariableTypeHints":
+                    preferences.push(`IncludeInlayVariableTypeHints: ${prop.initializer.getText()}`);
+                    break;
+                case "includeInlayVariableTypeHintsWhenTypeMatchesName":
+                    preferences.push(`IncludeInlayVariableTypeHintsWhenTypeMatchesName: ${prop.initializer.getText()}`);
+                    break;
+                case "includeInlayPropertyDeclarationTypeHints":
+                    preferences.push(`IncludeInlayPropertyDeclarationTypeHints: ${prop.initializer.getText()}`);
+                    break;
+                case "includeInlayFunctionLikeReturnTypeHints":
+                    preferences.push(`IncludeInlayFunctionLikeReturnTypeHints: ${prop.initializer.getText()}`);
+                    break;
+                case "includeInlayEnumMemberValueHints":
+                    preferences.push(`IncludeInlayEnumMemberValueHints: ${prop.initializer.getText()}`);
+                    break;
+                case "interactiveInlayHints":
+                    // Ignore, deprecated
+                    break;
+            }
+        }
+        else {
+            return undefined;
+        }
+    }
+    if (preferences.length === 0) {
+        return "nil /*preferences*/";
+    }
+    return `&lsutil.UserPreferences{${preferences.join(",")}}`;
+}
+
+function parseBaselineMarkerOrRangeArg(arg: ts.Expression): string | undefined {
+    if (ts.isStringLiteral(arg)) {
+        return getGoStringLiteral(arg.text);
+    }
+    else if (ts.isIdentifier(arg) || (ts.isElementAccessExpression(arg) && ts.isIdentifier(arg.expression))) {
+        const argName = ts.isIdentifier(arg) ? arg.text : (arg.expression as ts.Identifier).text;
+        const file = arg.getSourceFile();
+        const varStmts = file.statements.filter(ts.isVariableStatement);
+        for (const varStmt of varStmts) {
+            for (const decl of varStmt.declarationList.declarations) {
+                if (ts.isArrayBindingPattern(decl.name) && decl.initializer?.getText().includes("ranges")) {
+                    for (let i = 0; i < decl.name.elements.length; i++) {
+                        const elem = decl.name.elements[i];
+                        if (ts.isBindingElement(elem) && ts.isIdentifier(elem.name) && elem.name.text === argName) {
+                            // `const [range_0, ..., range_n, ...] = test.ranges();` and arg is `range_n`
+                            if (elem.dotDotDotToken === undefined) {
+                                return `f.Ranges()[${i}]`;
+                            }
+                            // `const [range_0, ..., ...rest] = test.ranges();` and arg is `rest[n]`
+                            if (ts.isElementAccessExpression(arg)) {
+                                return `f.Ranges()[${i + parseInt(arg.argumentExpression!.getText())}]`;
+                            }
+                            // `const [range_0, ..., ...rest] = test.ranges();` and arg is `rest`
+                            return `ToAny(f.Ranges()[${i}:])...`;
+                        }
+                    }
+                }
+            }
+        }
+        const init = getNodeOfKind(arg, ts.isCallExpression);
+        if (init) {
+            const result = getRangesByTextArg(init);
+            if (result) {
+                return result;
+            }
+        }
+    }
+    else if (ts.isCallExpression(arg)) {
+        const result = getRangesByTextArg(arg);
+        if (result) {
+            return result;
+        }
+    }
+    console.error(`Unrecognized argument in verify.baselineRename: ${arg.getText()}`);
+    return undefined;
+}
+
+function getRangesByTextArg(arg: ts.CallExpression): string | undefined {
+    if (arg.getText().startsWith("test.rangesByText()")) {
+        if (ts.isStringLiteralLike(arg.arguments[0])) {
+            return `ToAny(f.GetRangesByText().Get(${getGoStringLiteral(arg.arguments[0].text)}))...`;
+        }
+    }
+    return undefined;
+}
+
+function parseBaselineQuickInfo(args: ts.NodeArray<ts.Expression>): VerifyBaselineQuickInfoCmd[] | undefined {
+    if (args.length !== 0) {
+        // !!!
+        return undefined;
+    }
+    return [{
+        kind: "verifyBaselineQuickInfo",
+    }];
+}
+
+function parseQuickInfoArgs(funcName: string, args: readonly ts.Expression[]): VerifyQuickInfoCmd[] | undefined {
+    // We currently don't support 'expectedTags'.
+    switch (funcName) {
+        case "quickInfoAt": {
+            if (args.length < 1 || args.length > 3) {
+                console.error(`Expected 1 or 2 arguments in quickInfoIs, got ${args.map(arg => arg.getText()).join(", ")}`);
+                return undefined;
+            }
+            let arg0;
+            if (!(arg0 = getStringLiteralLike(args[0]))) {
+                console.error(`Expected string literal for first argument in quickInfoAt, got ${args[0].getText()}`);
+                return undefined;
+            }
+            const marker = getGoStringLiteral(arg0.text);
+            let text: string | undefined;
+            let arg1;
+            if (args[1]) {
+                if (!(arg1 = getStringLiteralLike(args[1]))) {
+                    console.error(`Expected string literal for second argument in quickInfoAt, got ${args[1].getText()}`);
+                    return undefined;
+                }
+                text = getGoStringLiteral(arg1.text);
+            }
+            let docs: string | undefined;
+            let arg2;
+            if (args[2]) {
+                if (!(arg2 = getStringLiteralLike(args[2])) && args[2].getText() !== "undefined") {
+                    console.error(`Expected string literal or undefined for third argument in quickInfoAt, got ${args[2].getText()}`);
+                    return undefined;
+                }
+                if (arg2) {
+                    docs = getGoStringLiteral(arg2.text);
+                }
+            }
+            return [{
+                kind: "quickInfoAt",
+                marker,
+                text,
+                docs,
+            }];
+        }
+        case "quickInfos": {
+            const cmds: VerifyQuickInfoCmd[] = [];
+            let arg0;
+            if (args.length !== 1 || !(arg0 = getObjectLiteralExpression(args[0]))) {
+                console.error(`Expected a single object literal argument in quickInfos, got ${args.map(arg => arg.getText()).join(", ")}`);
+                return undefined;
+            }
+            for (const prop of arg0.properties) {
+                if (!ts.isPropertyAssignment(prop)) {
+                    console.error(`Expected property assignment in quickInfos, got ${prop.getText()}`);
+                    return undefined;
+                }
+                if (!(ts.isIdentifier(prop.name) || ts.isStringLiteralLike(prop.name) || ts.isNumericLiteral(prop.name))) {
+                    console.error(`Expected identifier or literal for property name in quickInfos, got ${prop.name.getText()}`);
+                    return undefined;
+                }
+                const marker = getGoStringLiteral(prop.name.text);
+                let text: string | undefined;
+                let docs: string | undefined;
+                let init;
+                if (init = getArrayLiteralExpression(prop.initializer)) {
+                    if (init.elements.length !== 2) {
+                        console.error(`Expected two elements in array literal for quickInfos property, got ${init.getText()}`);
+                        return undefined;
+                    }
+                    let textExp, docsExp;
+                    if (!(textExp = getStringLiteralLike(init.elements[0])) || !(docsExp = getStringLiteralLike(init.elements[1]))) {
+                        console.error(`Expected string literals in array literal for quickInfos property, got ${init.getText()}`);
+                        return undefined;
+                    }
+                    text = getGoStringLiteral(textExp.text);
+                    docs = getGoStringLiteral(docsExp.text);
+                }
+                else if (init = getStringLiteralLike(prop.initializer)) {
+                    text = getGoStringLiteral(init.text);
+                }
+                else {
+                    console.error(`Expected string literal or array literal for quickInfos property, got ${prop.initializer.getText()}`);
+                    return undefined;
+                }
+                cmds.push({
+                    kind: "quickInfoAt",
+                    marker,
+                    text,
+                    docs,
+                });
+            }
+            return cmds;
+        }
+        case "quickInfoExists":
+            return [{
+                kind: "quickInfoExists",
+            }];
+        case "notQuickInfoExists":
+            return [{
+                kind: "notQuickInfoExists",
+            }];
+        case "quickInfoIs": {
+            if (args.length < 1 || args.length > 2) {
+                console.error(`Expected 1 or 2 arguments in quickInfoIs, got ${args.map(arg => arg.getText()).join(", ")}`);
+                return undefined;
+            }
+            let arg0;
+            if (!(arg0 = getStringLiteralLike(args[0]))) {
+                console.error(`Expected string literal for first argument in quickInfoIs, got ${args[0].getText()}`);
+                return undefined;
+            }
+            const text = getGoStringLiteral(arg0.text);
+            let docs: string | undefined;
+            if (args[1]) {
+                let arg1;
+                if (!(arg1 = getStringLiteralLike(args[1]))) {
+                    console.error(`Expected string literal for second argument in quickInfoIs, got ${args[1].getText()}`);
+                    return undefined;
+                }
+                docs = getGoStringLiteral(arg1.text);
+            }
+            return [{
+                kind: "quickInfoIs",
+                text,
+                docs,
+            }];
+        }
+    }
+    console.error(`Unrecognized quick info function: ${funcName}`);
+    return undefined;
+}
+
+function parseBaselineSignatureHelp(args: ts.NodeArray<ts.Expression>): Cmd {
+    if (args.length !== 0) {
+        // All calls are currently empty!
+        throw new Error("Expected no arguments in verify.baselineSignatureHelp");
+    }
+    return {
+        kind: "verifyBaselineSignatureHelp",
+    };
+}
+
+function parseBaselineSmartSelection(args: ts.NodeArray<ts.Expression>): Cmd {
+    if (args.length !== 0) {
+        // All calls are currently empty!
+        throw new Error("Expected no arguments in verify.baselineSmartSelection");
+    }
+    return {
+        kind: "verifyBaselineSmartSelection",
+    };
+}
+
+function parseSemanticClassificationsAre(args: readonly ts.Expression[]): [VerifySemanticClassificationsCmd] | SkipStatement | undefined {
+    if (args.length < 1) {
+        console.error("semanticClassificationsAre requires at least a format argument");
+        return undefined;
+    }
+
+    const formatArg = args[0];
+    if (!ts.isStringLiteralLike(formatArg)) {
+        console.error("semanticClassificationsAre first argument must be a string literal");
+        return undefined;
+    }
+
+    const format = formatArg.text;
+
+    // Only handle "2020" format for semantic tokens
+    if (format !== "2020") {
+        // Skip other formats like "original" - return sentinel to continue parsing
+        return SKIP_STATEMENT;
+    }
+
+    const tokens: Array<{ type: string; text: string; }> = [];
+
+    // Parse the classification tokens (c2.semanticToken("type", "text"))
+    for (let i = 1; i < args.length; i++) {
+        const arg = args[i];
+        if (!ts.isCallExpression(arg)) {
+            console.error(`Expected call expression for token at index ${i}`);
+            return undefined;
+        }
+
+        if (!ts.isPropertyAccessExpression(arg.expression) || arg.expression.name.text !== "semanticToken") {
+            console.error(`Expected semanticToken call at index ${i}`);
+            return undefined;
+        }
+
+        if (arg.arguments.length < 2) {
+            console.error(`semanticToken requires 2 arguments at index ${i}`);
+            return undefined;
+        }
+
+        const typeArg = arg.arguments[0];
+        const textArg = arg.arguments[1];
+
+        if (!ts.isStringLiteralLike(typeArg) || !ts.isStringLiteralLike(textArg)) {
+            console.error(`semanticToken arguments must be string literals at index ${i}`);
+            return undefined;
+        }
+
+        // Map TypeScript's internal "member" type to LSP's "method" type
+        let tokenType = typeArg.text;
+        tokenType = tokenType.replace(/\bmember\b/g, "method");
+
+        tokens.push({
+            type: tokenType,
+            text: textArg.text,
+        });
+    }
+
+    return [{
+        kind: "verifySemanticClassifications",
+        format,
+        tokens,
+    }];
+}
+
+function parseKind(expr: ts.Expression): string | undefined {
+    if (!ts.isStringLiteral(expr)) {
+        console.error(`Expected string literal for kind, got ${expr.getText()}`);
+        return undefined;
+    }
+    switch (expr.text) {
+        case "primitive type":
+        case "keyword":
+            return "lsproto.CompletionItemKindKeyword";
+        case "const":
+        case "let":
+        case "var":
+        case "local var":
+        case "alias":
+        case "parameter":
+            return "lsproto.CompletionItemKindVariable";
+        case "property":
+        case "getter":
+        case "setter":
+            return "lsproto.CompletionItemKindField";
+        case "function":
+        case "local function":
+            return "lsproto.CompletionItemKindFunction";
+        case "method":
+        case "construct":
+        case "call":
+        case "index":
+            return "lsproto.CompletionItemKindMethod";
+        case "enum":
+            return "lsproto.CompletionItemKindEnum";
+        case "enum member":
+            return "lsproto.CompletionItemKindEnumMember";
+        case "module":
+        case "external module name":
+            return "lsproto.CompletionItemKindModule";
+        case "class":
+        case "type":
+            return "lsproto.CompletionItemKindClass";
+        case "interface":
+            return "lsproto.CompletionItemKindInterface";
+        case "warning":
+            return "lsproto.CompletionItemKindText";
+        case "script":
+            return "lsproto.CompletionItemKindFile";
+        case "directory":
+            return "lsproto.CompletionItemKindFolder";
+        case "string":
+            return "lsproto.CompletionItemKindConstant";
+        default:
+            return "lsproto.CompletionItemKindProperty";
+    }
+}
+
+const fileKindModifiers = new Set([".d.ts", ".ts", ".tsx", ".js", ".jsx", ".json"]);
+
+function parseKindModifiers(expr: ts.Expression): { isOptional: boolean; isDeprecated: boolean; extensions: string[]; } | undefined {
+    if (!ts.isStringLiteral(expr)) {
+        console.error(`Expected string literal for kind modifiers, got ${expr.getText()}`);
+        return undefined;
+    }
+    let isOptional = false;
+    let isDeprecated = false;
+    const extensions: string[] = [];
+    const modifiers = expr.text.split(",");
+    for (const modifier of modifiers) {
+        switch (modifier) {
+            case "optional":
+                isOptional = true;
+                break;
+            case "deprecated":
+                isDeprecated = true;
+                break;
+            default:
+                if (fileKindModifiers.has(modifier)) {
+                    extensions.push(modifier);
+                }
+        }
+    }
+    return {
+        isOptional,
+        isDeprecated,
+        extensions,
+    };
+}
+
+function parseSortText(expr: ts.Expression): string | undefined {
+    if (ts.isCallExpression(expr) && expr.expression.getText() === "completion.SortText.Deprecated") {
+        return `ls.DeprecateSortText(${parseSortText(expr.arguments[0])})`;
+    }
+    const text = expr.getText();
+    switch (text) {
+        case "completion.SortText.LocalDeclarationPriority":
+            return "ls.SortTextLocalDeclarationPriority";
+        case "completion.SortText.LocationPriority":
+            return "ls.SortTextLocationPriority";
+        case "completion.SortText.OptionalMember":
+            return "ls.SortTextOptionalMember";
+        case "completion.SortText.MemberDeclaredBySpreadAssignment":
+            return "ls.SortTextMemberDeclaredBySpreadAssignment";
+        case "completion.SortText.SuggestedClassMembers":
+            return "ls.SortTextSuggestedClassMembers";
+        case "completion.SortText.GlobalsOrKeywords":
+            return "ls.SortTextGlobalsOrKeywords";
+        case "completion.SortText.AutoImportSuggestions":
+            return "ls.SortTextAutoImportSuggestions";
+        case "completion.SortText.ClassMemberSnippets":
+            return "ls.SortTextClassMemberSnippets";
+        case "completion.SortText.JavascriptIdentifiers":
+            return "ls.SortTextJavascriptIdentifiers";
+        default:
+            console.error(`Unrecognized sort text: ${text}`);
+            return undefined; // !!! support deprecated/obj literal prop/etc
+    }
+}
+
+interface VerifyCompletionsCmd {
+    kind: "verifyCompletions";
+    marker: string;
+    isNewIdentifierLocation?: true;
+    args?: VerifyCompletionsArgs | "nil";
+    andApplyCodeActionArgs?: VerifyApplyCodeActionArgs;
+}
+
+interface VerifyCompletionsArgs {
+    includes?: string;
+    excludes?: string;
+    exact?: string;
+    unsorted?: string;
+}
+
+interface VerifyApplyCodeActionArgs {
+    name: string;
+    source: string;
+    description: string;
+    newFileContent: string;
+}
+
+interface VerifyApplyCodeActionFromCompletionCmd {
+    kind: "verifyApplyCodeActionFromCompletion";
+    marker: string;
+    options: string;
+}
+
+interface VerifyBaselineFindAllReferencesCmd {
+    kind: "verifyBaselineFindAllReferences";
+    markers: string[];
+    ranges?: boolean;
+}
+
+interface VerifyBaselineFindAllReferencesCmd {
+    kind: "verifyBaselineFindAllReferences";
+    markers: string[];
+    ranges?: boolean;
+}
+
+interface VerifyBaselineGoToDefinitionCmd {
+    kind: "verifyBaselineGoToDefinition" | "verifyBaselineGoToType";
+    markers: string[];
+    boundSpan?: true;
+    ranges?: boolean;
+}
+
+interface VerifyBaselineQuickInfoCmd {
+    kind: "verifyBaselineQuickInfo";
+}
+
+interface VerifyBaselineSignatureHelpCmd {
+    kind: "verifyBaselineSignatureHelp";
+}
+
+interface VerifyBaselineSmartSelection {
+    kind: "verifyBaselineSmartSelection";
+}
+
+interface VerifyBaselineRenameCmd {
+    kind: "verifyBaselineRename" | "verifyBaselineRenameAtRangesWithText";
+    args: string[];
+    preferences: string;
+}
+
+interface VerifyBaselineDocumentHighlightsCmd {
+    kind: "verifyBaselineDocumentHighlights";
+    args: string[];
+    preferences: string;
+}
+
+interface VerifyBaselineInlayHintsCmd {
+    kind: "verifyBaselineInlayHints";
+    span: string;
+    preferences: string;
+}
+
+interface VerifyImportFixAtPositionCmd {
+    kind: "verifyImportFixAtPosition";
+    expectedTexts: string[];
+    preferences: string;
+}
+
+interface GoToCmd {
+    kind: "goTo";
+    // !!! `selectRange` and `rangeStart` require parsing variables and `test.ranges()[n]`
+    funcName: "marker" | "file" | "fileNumber" | "EOF" | "BOF" | "position" | "select";
+    args: string[];
+}
+
+interface EditCmd {
+    kind: "edit";
+    goStatement: string;
+}
+
+interface VerifyQuickInfoCmd {
+    kind: "quickInfoIs" | "quickInfoAt" | "quickInfoExists" | "notQuickInfoExists";
+    marker?: string;
+    text?: string;
+    docs?: string;
+}
+
+interface VerifyRenameInfoCmd {
+    kind: "renameInfoSucceeded" | "renameInfoFailed";
+    preferences: string;
+}
+
+interface VerifySemanticClassificationsCmd {
+    kind: "verifySemanticClassifications";
+    format: string;
+    tokens: Array<{ type: string; text: string; }>;
+}
+
+type Cmd =
+    | VerifyCompletionsCmd
+    | VerifyApplyCodeActionFromCompletionCmd
+    | VerifyBaselineFindAllReferencesCmd
+    | VerifyBaselineDocumentHighlightsCmd
+    | VerifyBaselineGoToDefinitionCmd
+    | VerifyBaselineQuickInfoCmd
+    | VerifyBaselineSignatureHelpCmd
+    | VerifyBaselineSmartSelection
+    | GoToCmd
+    | EditCmd
+    | VerifyQuickInfoCmd
+    | VerifyBaselineRenameCmd
+    | VerifyRenameInfoCmd
+    | VerifyBaselineInlayHintsCmd
+    | VerifyImportFixAtPositionCmd
+    | VerifySemanticClassificationsCmd;
+
+function generateVerifyCompletions({ marker, args, isNewIdentifierLocation, andApplyCodeActionArgs }: VerifyCompletionsCmd): string {
+    let expectedList: string;
+    if (args === "nil") {
+        expectedList = "nil";
+    }
+    else {
+        const expected = [];
+        if (args?.includes) expected.push(`Includes: ${args.includes},`);
+        if (args?.excludes) expected.push(`Excludes: ${args.excludes},`);
+        if (args?.exact) expected.push(`Exact: ${args.exact},`);
+        if (args?.unsorted) expected.push(`Unsorted: ${args.unsorted},`);
+        // !!! isIncomplete
+        const commitCharacters = isNewIdentifierLocation ? "[]string{}" : "DefaultCommitCharacters";
+        expectedList = `&fourslash.CompletionsExpectedList{
+    IsIncomplete: false,
+    ItemDefaults: &fourslash.CompletionsExpectedItemDefaults{
+        CommitCharacters: &${commitCharacters},
+        EditRange: Ignored,
+    },
+    Items: &fourslash.CompletionsExpectedItems{
+        ${expected.join("\n")}
+    },
+}`;
+    }
+
+    const call = `f.VerifyCompletions(t, ${marker}, ${expectedList})`;
+    if (andApplyCodeActionArgs) {
+        return `${call}.AndApplyCodeAction(t, &fourslash.CompletionsExpectedCodeAction{
+            Name: ${getGoStringLiteral(andApplyCodeActionArgs.name)},
+            Source: ${getGoStringLiteral(andApplyCodeActionArgs.source)},
+            Description: ${getGoStringLiteral(andApplyCodeActionArgs.description)},
+            NewFileContent: ${getGoMultiLineStringLiteral(andApplyCodeActionArgs.newFileContent)},
+        })`;
+    }
+    return call;
+}
+
+function generateVerifyApplyCodeActionFromCompletion({ marker, options }: VerifyApplyCodeActionFromCompletionCmd): string {
+    return `f.VerifyApplyCodeActionFromCompletion(t, ${marker}, ${options})`;
+}
+
+function generateBaselineFindAllReferences({ markers, ranges }: VerifyBaselineFindAllReferencesCmd): string {
+    if (ranges || markers.length === 0) {
+        return `f.VerifyBaselineFindAllReferences(t)`;
+    }
+    return `f.VerifyBaselineFindAllReferences(t, ${markers.join(", ")})`;
+}
+
+function generateBaselineDocumentHighlights({ args, preferences }: VerifyBaselineDocumentHighlightsCmd): string {
+    return `f.VerifyBaselineDocumentHighlights(t, ${preferences}, ${args.join(", ")})`;
+}
+
+function generateBaselineGoToDefinition({ markers, ranges, kind, boundSpan }: VerifyBaselineGoToDefinitionCmd): string {
+    const originalSelectionRange = boundSpan ? "true" : "false";
+    switch (kind) {
+        case "verifyBaselineGoToDefinition":
+            if (ranges || markers.length === 0) {
+                return `f.VerifyBaselineGoToDefinition(t, ${originalSelectionRange})`;
+            }
+            return `f.VerifyBaselineGoToDefinition(t, ${originalSelectionRange}, ${markers.join(", ")})`;
+        case "verifyBaselineGoToType":
+            if (ranges || markers.length === 0) {
+                return `f.VerifyBaselineGoToTypeDefinition(t)`;
+            }
+            return `f.VerifyBaselineGoToTypeDefinition(t, ${markers.join(", ")})`;
+    }
+}
+
+function generateGoToCommand({ funcName, args }: GoToCmd): string {
+    const funcNameCapitalized = funcName.charAt(0).toUpperCase() + funcName.slice(1);
+    return `f.GoTo${funcNameCapitalized}(t, ${args.join(", ")})`;
+}
+
+function generateQuickInfoCommand({ kind, marker, text, docs }: VerifyQuickInfoCmd): string {
+    switch (kind) {
+        case "quickInfoIs":
+            return `f.VerifyQuickInfoIs(t, ${text!}, ${docs ? docs : `""`})`;
+        case "quickInfoAt":
+            return `f.VerifyQuickInfoAt(t, ${marker!}, ${text ? text : `""`}, ${docs ? docs : `""`})`;
+        case "quickInfoExists":
+            return `f.VerifyQuickInfoExists(t)`;
+        case "notQuickInfoExists":
+            return `f.VerifyNotQuickInfoExists(t)`;
+    }
+}
+
+function generateBaselineRename({ kind, args, preferences }: VerifyBaselineRenameCmd): string {
+    switch (kind) {
+        case "verifyBaselineRename":
+            return `f.VerifyBaselineRename(t, ${preferences}, ${args.join(", ")})`;
+        case "verifyBaselineRenameAtRangesWithText":
+            return `f.VerifyBaselineRenameAtRangesWithText(t, ${preferences}, ${args.join(", ")})`;
+    }
+}
+
+function generateBaselineInlayHints({ span, preferences }: VerifyBaselineInlayHintsCmd): string {
+    return `f.VerifyBaselineInlayHints(t, ${span}, ${preferences})`;
+}
+
+function generateImportFixAtPosition({ expectedTexts, preferences }: VerifyImportFixAtPositionCmd): string {
+    // Handle empty array case
+    if (expectedTexts.length === 1 && expectedTexts[0] === "") {
+        return `f.VerifyImportFixAtPosition(t, []string{}, ${preferences})`;
+    }
+    return `f.VerifyImportFixAtPosition(t, []string{\n${expectedTexts.join(",\n")},\n}, ${preferences})`;
+}
+
+function generateSemanticClassifications({ format, tokens }: VerifySemanticClassificationsCmd): string {
+    const tokensStr = tokens.map(t => `{Type: ${getGoStringLiteral(t.type)}, Text: ${getGoStringLiteral(t.text)}}`).join(",\n\t\t");
+    const maybeComma = tokens.length > 0 ? "," : "";
+    return `f.VerifySemanticTokens(t, []fourslash.SemanticToken{
+		${tokensStr}${maybeComma}
+	})`;
+}
+
+function generateCmd(cmd: Cmd): string {
+    switch (cmd.kind) {
+        case "verifyCompletions":
+            return generateVerifyCompletions(cmd);
+        case "verifyApplyCodeActionFromCompletion":
+            return generateVerifyApplyCodeActionFromCompletion(cmd);
+        case "verifyBaselineFindAllReferences":
+            return generateBaselineFindAllReferences(cmd);
+        case "verifyBaselineDocumentHighlights":
+            return generateBaselineDocumentHighlights(cmd);
+        case "verifyBaselineGoToDefinition":
+        case "verifyBaselineGoToType":
+            return generateBaselineGoToDefinition(cmd);
+        case "verifyBaselineQuickInfo":
+            // Quick Info -> Hover
+            return `f.VerifyBaselineHover(t)`;
+        case "verifyBaselineSignatureHelp":
+            return `f.VerifyBaselineSignatureHelp(t)`;
+        case "verifyBaselineSmartSelection":
+            return `f.VerifyBaselineSelectionRanges(t)`;
+        case "goTo":
+            return generateGoToCommand(cmd);
+        case "edit":
+            return cmd.goStatement;
+        case "quickInfoAt":
+        case "quickInfoIs":
+        case "quickInfoExists":
+        case "notQuickInfoExists":
+            return generateQuickInfoCommand(cmd);
+        case "verifyBaselineRename":
+        case "verifyBaselineRenameAtRangesWithText":
+            return generateBaselineRename(cmd);
+        case "renameInfoSucceeded":
+            return `f.VerifyRenameSucceeded(t, ${cmd.preferences})`;
+        case "renameInfoFailed":
+            return `f.VerifyRenameFailed(t, ${cmd.preferences})`;
+        case "verifyBaselineInlayHints":
+            return generateBaselineInlayHints(cmd);
+        case "verifyImportFixAtPosition":
+            return generateImportFixAtPosition(cmd);
+        case "verifySemanticClassifications":
+            return generateSemanticClassifications(cmd);
+        default:
+            let neverCommand: never = cmd;
+            throw new Error(`Unknown command kind: ${neverCommand as Cmd["kind"]}`);
+    }
+}
+
+interface GoTest {
+    name: string;
+    content: string;
+    commands: Cmd[];
+}
+
+function generateGoTest(failingTests: Set<string>, test: GoTest): string {
+    const testName = (test.name[0].toUpperCase() + test.name.substring(1)).replaceAll("-", "_").replaceAll(/[^a-zA-Z0-9_]/g, "");
+    const content = test.content;
+    const commands = test.commands.map(cmd => generateCmd(cmd)).join("\n");
+    const imports = [`"github.com/microsoft/typescript-go/internal/fourslash"`];
+    // Only include these imports if the commands use them to avoid unused import errors.
+    if (commands.includes("core.")) {
+        imports.unshift(`"github.com/microsoft/typescript-go/internal/core"`);
+    }
+    if (commands.includes("ls.")) {
+        imports.push(`"github.com/microsoft/typescript-go/internal/ls"`);
+    }
+    if (commands.includes("lsutil.")) {
+        imports.push(`"github.com/microsoft/typescript-go/internal/ls/lsutil"`);
+    }
+    if (commands.includes("lsproto.")) {
+        imports.push(`"github.com/microsoft/typescript-go/internal/lsp/lsproto"`);
+    }
+    if (usesFourslashUtil(commands)) {
+        imports.push(`. "github.com/microsoft/typescript-go/internal/fourslash/tests/util"`);
+    }
+    imports.push(`"github.com/microsoft/typescript-go/internal/testutil"`);
+    const template = `package fourslash_test
+
+import (
+	"testing"
+
+    ${imports.join("\n\t")}
+)
+
+func Test${testName}(t *testing.T) {
+    t.Parallel()
+    ${failingTests.has(testName) ? "t.Skip()" : ""}
+    defer testutil.RecoverAndFail(t, "Panic on fourslash test")
+	const content = ${content}
+    f := fourslash.NewFourslash(t, nil /*capabilities*/, content)
+    ${commands}
+}`;
+    return template;
+}
+
+function usesFourslashUtil(goTxt: string): boolean {
+    for (const [_, constant] of completionConstants) {
+        if (goTxt.includes(constant)) {
+            return true;
+        }
+    }
+    for (const [_, constant] of completionPlus) {
+        if (goTxt.includes(constant)) {
+            return true;
+        }
+    }
+    return goTxt.includes("Ignored")
+        || goTxt.includes("DefaultCommitCharacters")
+        || goTxt.includes("PtrTo")
+        || goTxt.includes("ToAny");
+}
+
+function getNodeOfKind<T extends ts.Node>(node: ts.Node, hasKind: (n: ts.Node) => n is T): T | undefined {
+    if (hasKind(node)) {
+        return node;
+    }
+    if (ts.isIdentifier(node)) {
+        const init = getInitializer(node);
+        if (init && hasKind(init)) {
+            return init;
+        }
+    }
+    return undefined;
+}
+
+function getObjectLiteralExpression(node: ts.Node): ts.ObjectLiteralExpression | undefined {
+    return getNodeOfKind(node, ts.isObjectLiteralExpression);
+}
+
+function getStringLiteralLike(node: ts.Node): ts.StringLiteralLike | undefined {
+    return getNodeOfKind(node, ts.isStringLiteralLike);
+}
+
+function getNumericLiteral(node: ts.Node): ts.NumericLiteral | undefined {
+    return getNodeOfKind(node, ts.isNumericLiteral);
+}
+
+function getArrayLiteralExpression(node: ts.Node): ts.ArrayLiteralExpression | undefined {
+    return getNodeOfKind(node, ts.isArrayLiteralExpression);
+}
+
+function getInitializer(name: ts.Identifier): ts.Expression | undefined {
+    const file = name.getSourceFile();
+    const varStmts = file.statements.filter(ts.isVariableStatement);
+    for (const varStmt of varStmts) {
+        const decls = varStmt.declarationList.declarations.filter(varDecl => {
+            if (ts.isIdentifier(varDecl.name)) {
+                return varDecl.name.text === name.text;
+            }
+            return false;
+        });
+        if (decls[0]) {
+            return decls[0].initializer;
+        }
+    }
+    return undefined;
+}
+
+if (url.fileURLToPath(import.meta.url) == process.argv[1]) {
+    main();
+}