import * as cp from "child_process";
import * as fs from "fs";
import * as path from "path";
import * as ts from "typescript";
import * as url from "url";
import which from "which";

const stradaFourslashPath = path.resolve(import.meta.dirname, "../", "../", "../", "_submodules", "TypeScript", "tests", "cases", "fourslash");

let inputFileSet: Set<string> | undefined;

const failingTestsPath = path.join(import.meta.dirname, "failingTests.txt");
const manualTestsPath = path.join(import.meta.dirname, "manualTests.txt");

const outputDir = path.join(import.meta.dirname, "../", "tests", "gen");

const unparsedFiles: string[] = [];

function getFailingTests(): Set<string> {
    const failingTestsList = fs.readFileSync(failingTestsPath, "utf-8").split("\n").map(line => line.trim().substring(4)).filter(line => line.length > 0);
    return new Set(failingTestsList);
}

function getManualTests(): Set<string> {
    if (!fs.existsSync(manualTestsPath)) {
        return new Set();
    }
    const manualTestsList = fs.readFileSync(manualTestsPath, "utf-8").split("\n").map(line => line.trim()).filter(line => line.length > 0);
    return new Set(manualTestsList);
}

export function main() {
    const args = process.argv.slice(2);
    const inputFilesPath = args[0];
    if (inputFilesPath) {
        const inputFiles = fs.readFileSync(inputFilesPath, "utf-8")
            .split("\n").map(line => line.trim())
            .filter(line => line.length > 0)
            .map(line => path.basename(line));
        inputFileSet = new Set(inputFiles);
    }

    fs.rmSync(outputDir, { recursive: true, force: true });
    fs.mkdirSync(outputDir, { recursive: true });

    parseTypeScriptFiles(getFailingTests(), getManualTests(), stradaFourslashPath);
    console.log(unparsedFiles.join("\n"));
    const gofmt = which.sync("go");
    cp.execFileSync(gofmt, ["tool", "mvdan.cc/gofumpt", "-lang=go1.24", "-w", outputDir]);
}

function parseTypeScriptFiles(failingTests: Set<string>, manualTests: Set<string>, folder: string): void {
    const files = fs.readdirSync(folder);

    files.forEach(file => {
        const filePath = path.join(folder, file);
        const stat = fs.statSync(filePath);
        if (inputFileSet && !inputFileSet.has(file)) {
            return;
        }

        if (stat.isDirectory()) {
            parseTypeScriptFiles(failingTests, manualTests, filePath);
        }
        else if (file.endsWith(".ts") && !manualTests.has(file.slice(0, -3))) {
            const content = fs.readFileSync(filePath, "utf-8");
            const test = parseFileContent(file, content);
            if (test) {
                const testContent = generateGoTest(failingTests, test);
                const testPath = path.join(outputDir, `${test.name}_test.go`);
                fs.writeFileSync(testPath, testContent, "utf-8");
            }
        }
    });
}

function parseFileContent(filename: string, content: string): GoTest | undefined {
    console.error(`Parsing file: ${filename}`);
    const sourceFile = ts.createSourceFile("temp.ts", content, ts.ScriptTarget.Latest, true /*setParentNodes*/);
    const statements = sourceFile.statements;
    const goTest: GoTest = {
        name: filename.replace(".ts", "").replace(".", ""),
        content: getTestInput(content),
        commands: [],
    };
    for (const statement of statements) {
        const result = parseFourslashStatement(statement);
        if (!result) {
            unparsedFiles.push(filename);
            return undefined;
        }
        else {
            goTest.commands.push(...result);
        }
    }
    return goTest;
}

function getTestInput(content: string): string {
    const lines = content.split("\n");
    let testInput: string[] = [];
    for (const line of lines) {
        let newLine = "";
        if (line.startsWith("////")) {
            const parts = line.substring(4).split("`");
            for (let i = 0; i < parts.length; i++) {
                if (i > 0) {
                    newLine += `\` + "\`" + \``;
                }
                newLine += parts[i];
            }
            testInput.push(newLine);
        }
        else if (line.startsWith("// @") || line.startsWith("//@")) {
            testInput.push(line);
        }
        // !!! preserve non-input comments?
    }

    // chomp leading spaces
    if (!testInput.some(line => line.length != 0 && !line.startsWith(" ") && !line.startsWith("// "))) {
        testInput = testInput.map(line => {
            if (line.startsWith(" ")) return line.substring(1);
            return line;
        });
    }
    return `\`${testInput.join("\n")}\``;
}

/**
 * Parses a Strada fourslash statement and returns the corresponding Corsa commands.
 * @returns an array of commands if the statement is a valid fourslash command, or `false` if the statement could not be parsed.
 */
function parseFourslashStatement(statement: ts.Statement): Cmd[] | undefined {
    if (ts.isVariableStatement(statement)) {
        // variable declarations (for ranges and markers), e.g. `const range = test.ranges()[0];`
        return [];
    }
    else if (ts.isExpressionStatement(statement) && ts.isCallExpression(statement.expression)) {
        const callExpression = statement.expression;
        if (!ts.isPropertyAccessExpression(callExpression.expression)) {
            console.error(`Expected property access expression, got ${callExpression.expression.getText()}`);
            return undefined;
        }
        const namespace = callExpression.expression.expression;
        const func = callExpression.expression.name;
        if (!(ts.isIdentifier(namespace) || namespace.getText() === "verify.not") || !ts.isIdentifier(func)) {
            console.error(`Expected identifiers for namespace and function, got ${namespace.getText()} and ${func.getText()}`);
            return undefined;
        }
        if (!ts.isIdentifier(namespace)) {
            switch (func.text) {
                case "quickInfoExists":
                    return parseQuickInfoArgs("notQuickInfoExists", callExpression.arguments);
            }
            console.error(`Unrecognized fourslash statement: ${statement.getText()}`);
            return undefined;
        }
        // `verify.(...)`
        if (namespace.text === "verify") {
            switch (func.text) {
                case "completions":
                    // `verify.completions(...)`
                    return parseVerifyCompletionsArgs(callExpression.arguments);
                case "quickInfoAt":
                case "quickInfoExists":
                case "quickInfoIs":
                case "quickInfos":
                    // `verify.quickInfo...(...)`
                    return parseQuickInfoArgs(func.text, callExpression.arguments);
                case "baselineFindAllReferences":
                    // `verify.baselineFindAllReferences(...)`
                    return [parseBaselineFindAllReferencesArgs(callExpression.arguments)];
                case "baselineQuickInfo":
                    return [parseBaselineQuickInfo(callExpression.arguments)];
                case "baselineSignatureHelp":
                    return [parseBaselineSignatureHelp(callExpression.arguments)];
                case "baselineGoToDefinition":
                case "baselineGetDefinitionAtPosition":
                    // Both of these take the same arguments, but differ in that...
                    //  - `verify.baselineGoToDefinition(...)` called getDefinitionAndBoundSpan
                    //  - `verify.baselineGetDefinitionAtPosition(...)` called getDefinitionAtPosition
                    // LSP doesn't have two separate commands though. It's unclear how we would model bound spans though.
                    return [parseBaselineGoToDefinitionArgs(callExpression.arguments)];
            }
        }
        // `goTo....`
        if (namespace.text === "goTo") {
            return parseGoToArgs(callExpression.arguments, func.text);
        }
        // `edit....`
        if (namespace.text === "edit") {
            const result = parseEditStatement(func.text, callExpression.arguments);
            if (!result) {
                return undefined;
            }
            return [result];
        }
        // !!! other fourslash commands
    }
    console.error(`Unrecognized fourslash statement: ${statement.getText()}`);
    return undefined;
}

function parseEditStatement(funcName: string, args: readonly ts.Expression[]): EditCmd | undefined {
    switch (funcName) {
        case "insert":
        case "paste":
        case "insertLine":
            if (args.length !== 1 || !ts.isStringLiteralLike(args[0])) {
                console.error(`Expected a single string literal argument in edit.${funcName}, got ${args.map(arg => arg.getText()).join(", ")}`);
                return undefined;
            }
            return {
                kind: "edit",
                goStatement: `f.${funcName.charAt(0).toUpperCase() + funcName.slice(1)}(t, ${getGoStringLiteral(args[0].text)})`,
            };
        case "replaceLine":
            if (args.length !== 2 || !ts.isNumericLiteral(args[0]) || !ts.isStringLiteral(args[1])) {
                console.error(`Expected a single string literal argument in edit.insert, got ${args.map(arg => arg.getText()).join(", ")}`);
                return undefined;
            }
            return {
                kind: "edit",
                goStatement: `f.ReplaceLine(t, ${args[0].text}, ${getGoStringLiteral(args[1].text)})`,
            };
        case "backspace":
            const arg = args[0];
            if (arg) {
                if (!ts.isNumericLiteral(arg)) {
                    console.error(`Expected numeric literal argument in edit.backspace, got ${arg.getText()}`);
                    return undefined;
                }
                return {
                    kind: "edit",
                    goStatement: `f.Backspace(t, ${arg.text})`,
                };
            }
            return {
                kind: "edit",
                goStatement: `f.Backspace(t, 1)`,
            };
        default:
            console.error(`Unrecognized edit function: ${funcName}`);
            return undefined;
    }
}

function getGoStringLiteral(text: string): string {
    return `${JSON.stringify(text)}`;
}

function parseGoToArgs(args: readonly ts.Expression[], funcName: string): GoToCmd[] | undefined {
    switch (funcName) {
        case "marker":
            const arg = args[0];
            if (arg === undefined) {
                return [{
                    kind: "goTo",
                    funcName: "marker",
                    args: [`""`],
                }];
            }
            if (!ts.isStringLiteral(arg)) {
                console.error(`Unrecognized argument in goTo.marker: ${arg.getText()}`);
                return undefined;
            }
            return [{
                kind: "goTo",
                funcName: "marker",
                args: [getGoStringLiteral(arg.text)],
            }];
        case "file":
            if (args.length !== 1) {
                console.error(`Expected a single argument in goTo.file, got ${args.map(arg => arg.getText()).join(", ")}`);
                return undefined;
            }
            if (ts.isStringLiteral(args[0])) {
                return [{
                    kind: "goTo",
                    funcName: "file",
                    args: [getGoStringLiteral(args[0].text)],
                }];
            }
            else if (ts.isNumericLiteral(args[0])) {
                return [{
                    kind: "goTo",
                    funcName: "fileNumber",
                    args: [args[0].text],
                }];
            }
            console.error(`Expected string or number literal argument in goTo.file, got ${args[0].getText()}`);
            return undefined;
        case "position":
            if (args.length !== 1 || !ts.isNumericLiteral(args[0])) {
                console.error(`Expected a single numeric literal argument in goTo.position, got ${args.map(arg => arg.getText()).join(", ")}`);
                return undefined;
            }
            return [{
                kind: "goTo",
                funcName: "position",
                args: [`${args[0].text}`],
            }];
        case "eof":
            return [{
                kind: "goTo",
                funcName: "EOF",
                args: [],
            }];
        case "bof":
            return [{
                kind: "goTo",
                funcName: "BOF",
                args: [],
            }];
        case "select":
            if (args.length !== 2 || !ts.isStringLiteral(args[0]) || !ts.isStringLiteral(args[1])) {
                console.error(`Expected two string literal arguments in goTo.select, got ${args.map(arg => arg.getText()).join(", ")}`);
                return undefined;
            }
            return [{
                kind: "goTo",
                funcName: "select",
                args: [getGoStringLiteral(args[0].text), getGoStringLiteral(args[1].text)],
            }];
        default:
            console.error(`Unrecognized goTo function: ${funcName}`);
            return undefined;
    }
}

function parseVerifyCompletionsArgs(args: readonly ts.Expression[]): VerifyCompletionsCmd[] | undefined {
    const cmds = [];
    for (const arg of args) {
        const result = parseVerifyCompletionArg(arg);
        if (!result) {
            return undefined;
        }
        cmds.push(result);
    }
    return cmds;
}

const completionConstants = new Map([
    ["completion.globals", "CompletionGlobals"],
    ["completion.globalTypes", "CompletionGlobalTypes"],
    ["completion.classElementKeywords", "CompletionClassElementKeywords"],
    ["completion.classElementInJsKeywords", "CompletionClassElementInJSKeywords"],
    ["completion.constructorParameterKeywords", "CompletionConstructorParameterKeywords"],
    ["completion.functionMembersWithPrototype", "CompletionFunctionMembersWithPrototype"],
    ["completion.functionMembers", "CompletionFunctionMembers"],
    ["completion.typeKeywords", "CompletionTypeKeywords"],
    ["completion.undefinedVarEntry", "CompletionUndefinedVarItem"],
    ["completion.typeAssertionKeywords", "CompletionTypeAssertionKeywords"],
]);

const completionPlus = new Map([
    ["completion.globalsPlus", "CompletionGlobalsPlus"],
    ["completion.globalTypesPlus", "CompletionGlobalTypesPlus"],
    ["completion.functionMembersPlus", "CompletionFunctionMembersPlus"],
    ["completion.functionMembersWithPrototypePlus", "CompletionFunctionMembersWithPrototypePlus"],
    ["completion.globalsInJsPlus", "CompletionGlobalsInJSPlus"],
    ["completion.typeKeywordsPlus", "CompletionTypeKeywordsPlus"],
]);

function parseVerifyCompletionArg(arg: ts.Expression): VerifyCompletionsCmd | undefined {
    let marker: string | undefined;
    let goArgs: VerifyCompletionsArgs | undefined;
    if (!ts.isObjectLiteralExpression(arg)) {
        console.error(`Expected object literal expression in verify.completions, got ${arg.getText()}`);
        return undefined;
    }
    let isNewIdentifierLocation: true | undefined;
    for (const prop of arg.properties) {
        if (!ts.isPropertyAssignment(prop) || !ts.isIdentifier(prop.name)) {
            console.error(`Expected property assignment with identifier name, got ${prop.getText()}`);
            return undefined;
        }
        const propName = prop.name.text;
        const init = prop.initializer;
        switch (propName) {
            case "marker":
                if (ts.isStringLiteral(init)) {
                    marker = getGoStringLiteral(init.text);
                }
                else if (ts.isArrayLiteralExpression(init)) {
                    marker = "[]string{";
                    for (const elem of init.elements) {
                        if (!ts.isStringLiteral(elem)) {
                            console.error(`Expected string literal in marker array, got ${elem.getText()}`);
                            return undefined; // !!! parse marker arrays?
                        }
                        marker += `${getGoStringLiteral(elem.text)}, `;
                    }
                    marker += "}";
                }
                else if (ts.isObjectLiteralExpression(init)) {
                    // !!! parse marker objects?
                    console.error(`Unrecognized marker initializer: ${init.getText()}`);
                    return undefined;
                }
                else if (init.getText() === "test.markers()") {
                    marker = "f.Markers()";
                }
                else if (
                    ts.isCallExpression(init)
                    && init.expression.getText() === "test.marker"
                    && ts.isStringLiteralLike(init.arguments[0])
                ) {
                    marker = getGoStringLiteral(init.arguments[0].text);
                }
                else {
                    console.error(`Unrecognized marker initializer: ${init.getText()}`);
                    return undefined;
                }
                break;
            case "exact":
            case "includes":
            case "unsorted":
                if (init.getText() === "undefined") {
                    return {
                        kind: "verifyCompletions",
                        marker: marker ? marker : "nil",
                        args: "nil",
                    };
                }
                let expected: string;
                const initText = init.getText();
                if (completionConstants.has(initText)) {
                    expected = completionConstants.get(initText)!;
                }
                else if (completionPlus.keys().some(funcName => initText.startsWith(funcName))) {
                    const tsFunc = completionPlus.keys().find(funcName => initText.startsWith(funcName));
                    const funcName = completionPlus.get(tsFunc!)!;
                    const items = (init as ts.CallExpression).arguments[0];
                    const opts = (init as ts.CallExpression).arguments[1];
                    if (!ts.isArrayLiteralExpression(items)) {
                        console.error(`Expected array literal expression for completion.globalsPlus items, got ${items.getText()}`);
                        return undefined;
                    }
                    expected = `${funcName}(\n[]fourslash.CompletionsExpectedItem{`;
                    for (const elem of items.elements) {
                        const result = parseExpectedCompletionItem(elem);
                        if (!result) {
                            return undefined;
                        }
                        expected += "\n" + result + ",";
                    }
                    expected += "\n}";
                    if (opts) {
                        if (!ts.isObjectLiteralExpression(opts)) {
                            console.error(`Expected object literal expression for completion.globalsPlus options, got ${opts.getText()}`);
                            return undefined;
                        }
                        const noLib = opts.properties[0];
                        if (noLib && ts.isPropertyAssignment(noLib) && noLib.name.getText() === "noLib") {
                            if (noLib.initializer.kind === ts.SyntaxKind.TrueKeyword) {
                                expected += ", true";
                            }
                            else if (noLib.initializer.kind === ts.SyntaxKind.FalseKeyword) {
                                expected += ", false";
                            }
                            else {
                                console.error(`Expected boolean literal for noLib, got ${noLib.initializer.getText()}`);
                                return undefined;
                            }
                        }
                        else {
                            console.error(`Expected noLib property in completion.globalsPlus options, got ${opts.getText()}`);
                            return undefined;
                        }
                    }
                    else if (tsFunc === "completion.globalsPlus" || tsFunc === "completion.globalsInJsPlus") {
                        expected += ", false"; // Default for noLib
                    }
                    expected += ")";
                }
                else {
                    expected = "[]fourslash.CompletionsExpectedItem{";
                    if (ts.isArrayLiteralExpression(init)) {
                        for (const elem of init.elements) {
                            const result = parseExpectedCompletionItem(elem);
                            if (!result) {
                                return undefined;
                            }
                            expected += "\n" + result + ",";
                        }
                    }
                    else {
                        const result = parseExpectedCompletionItem(init);
                        if (!result) {
                            return undefined;
                        }
                        expected += "\n" + result + ",";
                    }
                    expected += "\n}";
                }
                if (propName === "includes") {
                    (goArgs ??= {}).includes = expected;
                }
                else if (propName === "exact") {
                    (goArgs ??= {}).exact = expected;
                }
                else {
                    (goArgs ??= {}).unsorted = expected;
                }
                break;
            case "excludes":
                let excludes = "[]string{";
                if (ts.isStringLiteral(init)) {
                    excludes += `\n${getGoStringLiteral(init.text)},`;
                }
                else if (ts.isArrayLiteralExpression(init)) {
                    for (const elem of init.elements) {
                        if (!ts.isStringLiteral(elem)) {
                            return undefined; // Shouldn't happen
                        }
                        excludes += `\n${getGoStringLiteral(elem.text)},`;
                    }
                }
                excludes += "\n}";
                (goArgs ??= {}).excludes = excludes;
                break;
            case "isNewIdentifierLocation":
                if (init.kind === ts.SyntaxKind.TrueKeyword) {
                    isNewIdentifierLocation = true;
                }
                break;
            case "preferences":
            case "triggerCharacter":
            case "defaultCommitCharacters":
                break; // !!! parse once they're supported in fourslash
            case "optionalReplacementSpan": // the only two tests that use this will require manual conversion
            case "isGlobalCompletion":
                break; // Ignored, unused
            default:
                console.error(`Unrecognized expected completion item: ${init.parent.getText()}`);
                return undefined;
        }
    }
    return {
        kind: "verifyCompletions",
        marker: marker ? marker : "nil",
        args: goArgs,
        isNewIdentifierLocation: isNewIdentifierLocation,
    };
}

function parseExpectedCompletionItem(expr: ts.Expression): string | undefined {
    if (completionConstants.has(expr.getText())) {
        return completionConstants.get(expr.getText())!;
    }
    if (ts.isStringLiteralLike(expr)) {
        return getGoStringLiteral(expr.text);
    }
    if (ts.isObjectLiteralExpression(expr)) {
        let isDeprecated = false; // !!!
        let isOptional = false;
        let extensions: string[] = []; // !!!
        let itemProps: string[] = [];
        let name: string | undefined;
        let insertText: string | undefined;
        let filterText: string | undefined;
        for (const prop of expr.properties) {
            if (!ts.isPropertyAssignment(prop) || !ts.isIdentifier(prop.name)) {
                console.error(`Expected property assignment with identifier name for completion item, got ${prop.getText()}`);
                return undefined;
            }
            const propName = prop.name.text;
            const init = prop.initializer;
            switch (propName) {
                case "name":
                    if (ts.isStringLiteralLike(init)) {
                        name = init.text;
                    }
                    else {
                        console.error(`Expected string literal for completion item name, got ${init.getText()}`);
                        return undefined;
                    }
                    break;
                case "sortText":
                    const result = parseSortText(init);
                    if (!result) {
                        return undefined;
                    }
                    itemProps.push(`SortText: PtrTo(string(${result})),`);
                    if (result === "ls.SortTextOptionalMember") {
                        isOptional = true;
                    }
                    break;
                case "insertText":
                    if (ts.isStringLiteralLike(init)) {
                        insertText = init.text;
                    }
                    else if (init.getText() === "undefined") {
                        // Ignore
                    }
                    else {
                        console.error(`Expected string literal for insertText, got ${init.getText()}`);
                        return undefined;
                    }
                    break;
                case "filterText":
                    if (ts.isStringLiteralLike(init)) {
                        filterText = init.text;
                    }
                    else {
                        console.error(`Expected string literal for filterText, got ${init.getText()}`);
                        return undefined;
                    }
                    break;
                case "isRecommended":
                    if (init.kind === ts.SyntaxKind.TrueKeyword) {
                        itemProps.push(`Preselect: PtrTo(true),`);
                    }
                    break;
                case "kind":
                    const kind = parseKind(init);
                    if (!kind) {
                        return undefined;
                    }
                    itemProps.push(`Kind: PtrTo(${kind}),`);
                    break;
                case "kindModifiers":
                    const modifiers = parseKindModifiers(init);
                    if (!modifiers) {
                        return undefined;
                    }
                    ({ isDeprecated, isOptional, extensions } = modifiers);
                    break;
                case "text":
                    if (ts.isStringLiteralLike(init)) {
                        itemProps.push(`Detail: PtrTo(${getGoStringLiteral(init.text)}),`);
                    }
                    else {
                        console.error(`Expected string literal for text, got ${init.getText()}`);
                        return undefined;
                    }
                    break;
                case "documentation":
                    if (ts.isStringLiteral(init)) {
                        itemProps.push(`Documentation: &lsproto.StringOrMarkupContent{
						MarkupContent: &lsproto.MarkupContent{
							Kind:  lsproto.MarkupKindMarkdown,
							Value: ${getGoStringLiteral(init.text)},
						},
					},`);
                    }
                    else {
                        console.error(`Expected string literal for documentation, got ${init.getText()}`);
                        return undefined;
                    }
                    break;
                case "isFromUncheckedFile":
                    break; // Ignored
                case "commitCharacters":
                case "replacementSpan":
                    // !!! support these later
                    break;
                default:
                    console.error(`Unrecognized property in expected completion item: ${propName}`);
                    return undefined; // Unsupported property
            }
        }
        if (!name) {
            return undefined; // Shouldn't happen
        }
        if (isOptional) {
            insertText ??= name;
            filterText ??= name;
            name += "?";
        }
        if (filterText) itemProps.unshift(`FilterText: PtrTo(${getGoStringLiteral(filterText)}),`);
        if (insertText) itemProps.unshift(`InsertText: PtrTo(${getGoStringLiteral(insertText)}),`);
        itemProps.unshift(`Label: ${getGoStringLiteral(name!)},`);
        return `&lsproto.CompletionItem{\n${itemProps.join("\n")}}`;
    }
    console.error(`Expected string literal or object literal for expected completion item, got ${expr.getText()}`);
    return undefined; // Unsupported expression type
}

function parseBaselineFindAllReferencesArgs(args: readonly ts.Expression[]): VerifyBaselineFindAllReferencesCmd {
    const newArgs = [];
    for (const arg of args) {
        if (ts.isStringLiteral(arg)) {
            newArgs.push(getGoStringLiteral(arg.text));
        }
        else if (arg.getText() === "...test.markerNames()") {
            newArgs.push("f.MarkerNames()...");
        }
        else if (arg.getText() === "...test.ranges()") {
            return {
                kind: "verifyBaselineFindAllReferences",
                markers: [],
                ranges: true,
            };
        }
    }

    return {
        kind: "verifyBaselineFindAllReferences",
        markers: newArgs,
    };
}

function parseBaselineGoToDefinitionArgs(args: readonly ts.Expression[]): VerifyBaselineGoToDefinitionCmd {
    const newArgs = [];
    for (const arg of args) {
        if (ts.isStringLiteral(arg)) {
            newArgs.push(getGoStringLiteral(arg.text));
        }
        else if (arg.getText() === "...test.markerNames()") {
            newArgs.push("f.MarkerNames()...");
        }
        else if (arg.getText() === "...test.ranges()") {
            return {
                kind: "verifyBaselineGoToDefinition",
                markers: [],
                ranges: true,
            };
        }
    }

    return {
        kind: "verifyBaselineGoToDefinition",
        markers: newArgs,
    };
}

function parseBaselineQuickInfo(args: ts.NodeArray<ts.Expression>): Cmd {
    if (args.length !== 0) {
        // All calls are currently empty!
        throw new Error("Expected no arguments in verify.baselineQuickInfo");
    }
    return {
        kind: "verifyBaselineQuickInfo",
    };
}

<<<<<<< HEAD
function parseBaselineSignatureHelp(args: ts.NodeArray<ts.Expression>): Cmd {
    if (args.length !== 0) {
        // All calls are currently empty!
        throw new Error("Expected no arguments in verify.baselineSignatureHelp");
    }
    return {
        kind: "verifyBaselineSignatureHelp",
    };
=======
function parseQuickInfoArgs(funcName: string, args: readonly ts.Expression[]): VerifyQuickInfoCmd[] | undefined {
    // We currently don't support 'expectedTags'.
    switch (funcName) {
        case "quickInfoAt": {
            if (args.length < 1 || args.length > 3) {
                console.error(`Expected 1 or 2 arguments in quickInfoIs, got ${args.map(arg => arg.getText()).join(", ")}`);
                return undefined;
            }
            if (!ts.isStringLiteralLike(args[0])) {
                console.error(`Expected string literal for first argument in quickInfoAt, got ${args[0].getText()}`);
                return undefined;
            }
            const marker = getGoStringLiteral(args[0].text);
            let text: string | undefined;
            if (args[1]) {
                if (!ts.isStringLiteralLike(args[1])) {
                    console.error(`Expected string literal for second argument in quickInfoAt, got ${args[1].getText()}`);
                    return undefined;
                }
                text = getGoStringLiteral(args[1].text);
            }
            let docs: string | undefined;
            if (args[2]) {
                if (!ts.isStringLiteralLike(args[2]) && args[2].getText() !== "undefined") {
                    console.error(`Expected string literal or undefined for third argument in quickInfoAt, got ${args[2].getText()}`);
                    return undefined;
                }
                if (ts.isStringLiteralLike(args[2])) {
                    docs = getGoStringLiteral(args[1].text);
                }
            }
            return [{
                kind: "quickInfoAt",
                marker,
                text,
                docs,
            }];
        }
        case "quickInfos": {
            const cmds: VerifyQuickInfoCmd[] = [];
            if (args.length !== 1 || !ts.isObjectLiteralExpression(args[0])) {
                console.error(`Expected a single object literal argument in quickInfos, got ${args.map(arg => arg.getText()).join(", ")}`);
                return undefined;
            }
            for (const prop of args[0].properties) {
                if (!ts.isPropertyAssignment(prop)) {
                    console.error(`Expected property assignment in quickInfos, got ${prop.getText()}`);
                    return undefined;
                }
                if (!(ts.isIdentifier(prop.name) || ts.isStringLiteralLike(prop.name) || ts.isNumericLiteral(prop.name))) {
                    console.error(`Expected identifier or literal for property name in quickInfos, got ${prop.name.getText()}`);
                    return undefined;
                }
                const marker = getGoStringLiteral(prop.name.text);
                let text: string | undefined;
                let docs: string | undefined;
                if (ts.isArrayLiteralExpression(prop.initializer)) {
                    if (prop.initializer.elements.length !== 2) {
                        console.error(`Expected two elements in array literal for quickInfos property, got ${prop.initializer.getText()}`);
                        return undefined;
                    }
                    if (!ts.isStringLiteralLike(prop.initializer.elements[0]) || !ts.isStringLiteralLike(prop.initializer.elements[1])) {
                        console.error(`Expected string literals in array literal for quickInfos property, got ${prop.initializer.getText()}`);
                        return undefined;
                    }
                    text = getGoStringLiteral(prop.initializer.elements[0].text);
                    docs = getGoStringLiteral(prop.initializer.elements[1].text);
                }
                else if (ts.isStringLiteralLike(prop.initializer)) {
                    text = getGoStringLiteral(prop.initializer.text);
                }
                else {
                    console.error(`Expected string literal or array literal for quickInfos property, got ${prop.initializer.getText()}`);
                    return undefined;
                }
                cmds.push({
                    kind: "quickInfoAt",
                    marker,
                    text,
                    docs,
                });
            }
            return cmds;
        }
        case "quickInfoExists":
            return [{
                kind: "quickInfoExists",
            }];
        case "notQuickInfoExists":
            return [{
                kind: "notQuickInfoExists",
            }];
        case "quickInfoIs": {
            if (args.length < 1 || args.length > 2) {
                console.error(`Expected 1 or 2 arguments in quickInfoIs, got ${args.map(arg => arg.getText()).join(", ")}`);
                return undefined;
            }
            if (!ts.isStringLiteralLike(args[0])) {
                console.error(`Expected string literal for first argument in quickInfoIs, got ${args[0].getText()}`);
                return undefined;
            }
            const text = getGoStringLiteral(args[0].text);
            let docs: string | undefined;
            if (args[1]) {
                if (!ts.isStringLiteralLike(args[1])) {
                    console.error(`Expected string literal for second argument in quickInfoIs, got ${args[1].getText()}`);
                    return undefined;
                }
                docs = getGoStringLiteral(args[1].text);
            }
            return [{
                kind: "quickInfoIs",
                text,
                docs,
            }];
        }
    }
    console.error(`Unrecognized quick info function: ${funcName}`);
    return undefined;
>>>>>>> ec1a4342
}

function parseKind(expr: ts.Expression): string | undefined {
    if (!ts.isStringLiteral(expr)) {
        console.error(`Expected string literal for kind, got ${expr.getText()}`);
        return undefined;
    }
    switch (expr.text) {
        case "primitive type":
        case "keyword":
            return "lsproto.CompletionItemKindKeyword";
        case "const":
        case "let":
        case "var":
        case "local var":
        case "alias":
        case "parameter":
            return "lsproto.CompletionItemKindVariable";
        case "property":
        case "getter":
        case "setter":
            return "lsproto.CompletionItemKindField";
        case "function":
        case "local function":
            return "lsproto.CompletionItemKindFunction";
        case "method":
        case "construct":
        case "call":
        case "index":
            return "lsproto.CompletionItemKindMethod";
        case "enum":
            return "lsproto.CompletionItemKindEnum";
        case "enum member":
            return "lsproto.CompletionItemKindEnumMember";
        case "module":
        case "external module name":
            return "lsproto.CompletionItemKindModule";
        case "class":
        case "type":
            return "lsproto.CompletionItemKindClass";
        case "interface":
            return "lsproto.CompletionItemKindInterface";
        case "warning":
            return "lsproto.CompletionItemKindText";
        case "script":
            return "lsproto.CompletionItemKindFile";
        case "directory":
            return "lsproto.CompletionItemKindFolder";
        case "string":
            return "lsproto.CompletionItemKindConstant";
        default:
            return "lsproto.CompletionItemKindProperty";
    }
}

const fileKindModifiers = new Set([".d.ts", ".ts", ".tsx", ".js", ".jsx", ".json"]);

function parseKindModifiers(expr: ts.Expression): { isOptional: boolean; isDeprecated: boolean; extensions: string[]; } | undefined {
    if (!ts.isStringLiteral(expr)) {
        console.error(`Expected string literal for kind modifiers, got ${expr.getText()}`);
        return undefined;
    }
    let isOptional = false;
    let isDeprecated = false;
    const extensions: string[] = [];
    const modifiers = expr.text.split(",");
    for (const modifier of modifiers) {
        switch (modifier) {
            case "optional":
                isOptional = true;
                break;
            case "deprecated":
                isDeprecated = true;
                break;
            default:
                if (fileKindModifiers.has(modifier)) {
                    extensions.push(modifier);
                }
        }
    }
    return {
        isOptional,
        isDeprecated,
        extensions,
    };
}

function parseSortText(expr: ts.Expression): string | undefined {
    if (ts.isCallExpression(expr) && expr.expression.getText() === "completion.SortText.Deprecated") {
        return `ls.DeprecateSortText(${parseSortText(expr.arguments[0])})`;
    }
    const text = expr.getText();
    switch (text) {
        case "completion.SortText.LocalDeclarationPriority":
            return "ls.SortTextLocalDeclarationPriority";
        case "completion.SortText.LocationPriority":
            return "ls.SortTextLocationPriority";
        case "completion.SortText.OptionalMember":
            return "ls.SortTextOptionalMember";
        case "completion.SortText.MemberDeclaredBySpreadAssignment":
            return "ls.SortTextMemberDeclaredBySpreadAssignment";
        case "completion.SortText.SuggestedClassMembers":
            return "ls.SortTextSuggestedClassMembers";
        case "completion.SortText.GlobalsOrKeywords":
            return "ls.SortTextGlobalsOrKeywords";
        case "completion.SortText.AutoImportSuggestions":
            return "ls.SortTextAutoImportSuggestions";
        case "completion.SortText.ClassMemberSnippets":
            return "ls.SortTextClassMemberSnippets";
        case "completion.SortText.JavascriptIdentifiers":
            return "ls.SortTextJavascriptIdentifiers";
        default:
            console.error(`Unrecognized sort text: ${text}`);
            return undefined; // !!! support deprecated/obj literal prop/etc
    }
}

interface VerifyCompletionsCmd {
    kind: "verifyCompletions";
    marker: string;
    isNewIdentifierLocation?: true;
    args?: VerifyCompletionsArgs | "nil";
}

interface VerifyCompletionsArgs {
    includes?: string;
    excludes?: string;
    exact?: string;
    unsorted?: string;
}

interface VerifyBaselineFindAllReferencesCmd {
    kind: "verifyBaselineFindAllReferences";
    markers: string[];
    ranges?: boolean;
}

interface VerifyBaselineFindAllReferencesCmd {
    kind: "verifyBaselineFindAllReferences";
    markers: string[];
    ranges?: boolean;
}

interface VerifyBaselineGoToDefinitionCmd {
    kind: "verifyBaselineGoToDefinition";
    markers: string[];
    ranges?: boolean;
}

interface VerifyBaselineQuickInfoCmd {
    kind: "verifyBaselineQuickInfo";
}

interface VerifyBaselineSignatureHelpCmd {
    kind: "verifyBaselineSignatureHelp";
}

interface GoToCmd {
    kind: "goTo";
    // !!! `selectRange` and `rangeStart` require parsing variables and `test.ranges()[n]`
    funcName: "marker" | "file" | "fileNumber" | "EOF" | "BOF" | "position" | "select";
    args: string[];
}

interface EditCmd {
    kind: "edit";
    goStatement: string;
}

interface VerifyQuickInfoCmd {
    kind: "quickInfoIs" | "quickInfoAt" | "quickInfoExists" | "notQuickInfoExists";
    marker?: string;
    text?: string;
    docs?: string;
}

type Cmd =
    | VerifyCompletionsCmd
    | VerifyBaselineFindAllReferencesCmd
    | VerifyBaselineGoToDefinitionCmd
    | VerifyBaselineQuickInfoCmd
    | VerifyBaselineSignatureHelpCmd
    | GoToCmd
    | EditCmd
    | VerifyQuickInfoCmd;

function generateVerifyCompletions({ marker, args, isNewIdentifierLocation }: VerifyCompletionsCmd): string {
    let expectedList: string;
    if (args === "nil") {
        expectedList = "nil";
    }
    else {
        const expected = [];
        if (args?.includes) expected.push(`Includes: ${args.includes},`);
        if (args?.excludes) expected.push(`Excludes: ${args.excludes},`);
        if (args?.exact) expected.push(`Exact: ${args.exact},`);
        if (args?.unsorted) expected.push(`Unsorted: ${args.unsorted},`);
        // !!! isIncomplete
        const commitCharacters = isNewIdentifierLocation ? "[]string{}" : "DefaultCommitCharacters";
        expectedList = `&fourslash.CompletionsExpectedList{
    IsIncomplete: false,
    ItemDefaults: &fourslash.CompletionsExpectedItemDefaults{
        CommitCharacters: &${commitCharacters},
        EditRange: Ignored,
    },
    Items: &fourslash.CompletionsExpectedItems{
        ${expected.join("\n")}
    },
}`;
    }
    return `f.VerifyCompletions(t, ${marker}, ${expectedList})`;
}

function generateBaselineFindAllReferences({ markers, ranges }: VerifyBaselineFindAllReferencesCmd): string {
    if (ranges || markers.length === 0) {
        return `f.VerifyBaselineFindAllReferences(t)`;
    }
    return `f.VerifyBaselineFindAllReferences(t, ${markers.join(", ")})`;
}

function generateBaselineGoToDefinition({ markers, ranges }: VerifyBaselineGoToDefinitionCmd): string {
    if (ranges || markers.length === 0) {
        return `f.VerifyBaselineGoToDefinition(t)`;
    }
    return `f.VerifyBaselineGoToDefinition(t, ${markers.join(", ")})`;
}

function generateGoToCommand({ funcName, args }: GoToCmd): string {
    const funcNameCapitalized = funcName.charAt(0).toUpperCase() + funcName.slice(1);
    return `f.GoTo${funcNameCapitalized}(t, ${args.join(", ")})`;
}

function generateQuickInfoCommand({ kind, marker, text, docs }: VerifyQuickInfoCmd): string {
    switch (kind) {
        case "quickInfoIs":
            return `f.VerifyQuickInfoIs(t, ${text!}, ${docs ? docs : `""`})`;
        case "quickInfoAt":
            return `f.VerifyQuickInfoAt(t, ${marker!}, ${text ? text : `""`}, ${docs ? docs : `""`})`;
        case "quickInfoExists":
            return `f.VerifyQuickInfoExists(t)`;
        case "notQuickInfoExists":
            return `f.VerifyNotQuickInfoExists(t)`;
    }
}

function generateCmd(cmd: Cmd): string {
    switch (cmd.kind) {
        case "verifyCompletions":
            return generateVerifyCompletions(cmd);
        case "verifyBaselineFindAllReferences":
            return generateBaselineFindAllReferences(cmd);
        case "verifyBaselineGoToDefinition":
            return generateBaselineGoToDefinition(cmd);
        case "verifyBaselineQuickInfo":
            // Quick Info -> Hover
            return `f.VerifyBaselineHover(t)`;
        case "verifyBaselineSignatureHelp":
            return `f.VerifyBaselineSignatureHelp(t)`;
        case "goTo":
            return generateGoToCommand(cmd);
        case "edit":
            return cmd.goStatement;
        case "quickInfoAt":
        case "quickInfoIs":
        case "quickInfoExists":
        case "notQuickInfoExists":
            return generateQuickInfoCommand(cmd);
        default:
            let neverCommand: never = cmd;
            throw new Error(`Unknown command kind: ${neverCommand as Cmd["kind"]}`);
    }
}

interface GoTest {
    name: string;
    content: string;
    commands: Cmd[];
}

function generateGoTest(failingTests: Set<string>, test: GoTest): string {
    const testName = (test.name[0].toUpperCase() + test.name.substring(1)).replaceAll("-", "_");
    const content = test.content;
    const commands = test.commands.map(cmd => generateCmd(cmd)).join("\n");
    const imports = [`"github.com/microsoft/typescript-go/internal/fourslash"`];
    // Only include these imports if the commands use them to avoid unused import errors.
    if (commands.includes("ls.")) {
        imports.push(`"github.com/microsoft/typescript-go/internal/ls"`);
    }
    if (commands.includes("lsproto.")) {
        imports.push(`"github.com/microsoft/typescript-go/internal/lsp/lsproto"`);
    }
    if (usesHelper(commands)) {
        imports.push(`. "github.com/microsoft/typescript-go/internal/fourslash/tests/util"`);
    }
    imports.push(`"github.com/microsoft/typescript-go/internal/testutil"`);
    const template = `package fourslash_test

import (
	"testing"

    ${imports.join("\n\t")}
)

func Test${testName}(t *testing.T) {
    t.Parallel()
    ${failingTests.has(testName) ? "t.Skip()" : ""}
    defer testutil.RecoverAndFail(t, "Panic on fourslash test")
	const content = ${content}
    f := fourslash.NewFourslash(t, nil /*capabilities*/, content)
    ${commands}
}`;
    return template;
}

function usesHelper(goTxt: string): boolean {
    for (const [_, constant] of completionConstants) {
        if (goTxt.includes(constant)) {
            return true;
        }
    }
    for (const [_, constant] of completionPlus) {
        if (goTxt.includes(constant)) {
            return true;
        }
    }
    return goTxt.includes("Ignored")
        || goTxt.includes("DefaultCommitCharacters")
        || goTxt.includes("PtrTo");
}

if (url.fileURLToPath(import.meta.url) == process.argv[1]) {
    main();
}
<|MERGE_RESOLUTION|>--- conflicted
+++ resolved
@@ -1,1202 +1,1201 @@
-import * as cp from "child_process";
-import * as fs from "fs";
-import * as path from "path";
-import * as ts from "typescript";
-import * as url from "url";
-import which from "which";
-
-const stradaFourslashPath = path.resolve(import.meta.dirname, "../", "../", "../", "_submodules", "TypeScript", "tests", "cases", "fourslash");
-
-let inputFileSet: Set<string> | undefined;
-
-const failingTestsPath = path.join(import.meta.dirname, "failingTests.txt");
-const manualTestsPath = path.join(import.meta.dirname, "manualTests.txt");
-
-const outputDir = path.join(import.meta.dirname, "../", "tests", "gen");
-
-const unparsedFiles: string[] = [];
-
-function getFailingTests(): Set<string> {
-    const failingTestsList = fs.readFileSync(failingTestsPath, "utf-8").split("\n").map(line => line.trim().substring(4)).filter(line => line.length > 0);
-    return new Set(failingTestsList);
-}
-
-function getManualTests(): Set<string> {
-    if (!fs.existsSync(manualTestsPath)) {
-        return new Set();
-    }
-    const manualTestsList = fs.readFileSync(manualTestsPath, "utf-8").split("\n").map(line => line.trim()).filter(line => line.length > 0);
-    return new Set(manualTestsList);
-}
-
-export function main() {
-    const args = process.argv.slice(2);
-    const inputFilesPath = args[0];
-    if (inputFilesPath) {
-        const inputFiles = fs.readFileSync(inputFilesPath, "utf-8")
-            .split("\n").map(line => line.trim())
-            .filter(line => line.length > 0)
-            .map(line => path.basename(line));
-        inputFileSet = new Set(inputFiles);
-    }
-
-    fs.rmSync(outputDir, { recursive: true, force: true });
-    fs.mkdirSync(outputDir, { recursive: true });
-
-    parseTypeScriptFiles(getFailingTests(), getManualTests(), stradaFourslashPath);
-    console.log(unparsedFiles.join("\n"));
-    const gofmt = which.sync("go");
-    cp.execFileSync(gofmt, ["tool", "mvdan.cc/gofumpt", "-lang=go1.24", "-w", outputDir]);
-}
-
-function parseTypeScriptFiles(failingTests: Set<string>, manualTests: Set<string>, folder: string): void {
-    const files = fs.readdirSync(folder);
-
-    files.forEach(file => {
-        const filePath = path.join(folder, file);
-        const stat = fs.statSync(filePath);
-        if (inputFileSet && !inputFileSet.has(file)) {
-            return;
-        }
-
-        if (stat.isDirectory()) {
-            parseTypeScriptFiles(failingTests, manualTests, filePath);
-        }
-        else if (file.endsWith(".ts") && !manualTests.has(file.slice(0, -3))) {
-            const content = fs.readFileSync(filePath, "utf-8");
-            const test = parseFileContent(file, content);
-            if (test) {
-                const testContent = generateGoTest(failingTests, test);
-                const testPath = path.join(outputDir, `${test.name}_test.go`);
-                fs.writeFileSync(testPath, testContent, "utf-8");
-            }
-        }
-    });
-}
-
-function parseFileContent(filename: string, content: string): GoTest | undefined {
-    console.error(`Parsing file: ${filename}`);
-    const sourceFile = ts.createSourceFile("temp.ts", content, ts.ScriptTarget.Latest, true /*setParentNodes*/);
-    const statements = sourceFile.statements;
-    const goTest: GoTest = {
-        name: filename.replace(".ts", "").replace(".", ""),
-        content: getTestInput(content),
-        commands: [],
-    };
-    for (const statement of statements) {
-        const result = parseFourslashStatement(statement);
-        if (!result) {
-            unparsedFiles.push(filename);
-            return undefined;
-        }
-        else {
-            goTest.commands.push(...result);
-        }
-    }
-    return goTest;
-}
-
-function getTestInput(content: string): string {
-    const lines = content.split("\n");
-    let testInput: string[] = [];
-    for (const line of lines) {
-        let newLine = "";
-        if (line.startsWith("////")) {
-            const parts = line.substring(4).split("`");
-            for (let i = 0; i < parts.length; i++) {
-                if (i > 0) {
-                    newLine += `\` + "\`" + \``;
-                }
-                newLine += parts[i];
-            }
-            testInput.push(newLine);
-        }
-        else if (line.startsWith("// @") || line.startsWith("//@")) {
-            testInput.push(line);
-        }
-        // !!! preserve non-input comments?
-    }
-
-    // chomp leading spaces
-    if (!testInput.some(line => line.length != 0 && !line.startsWith(" ") && !line.startsWith("// "))) {
-        testInput = testInput.map(line => {
-            if (line.startsWith(" ")) return line.substring(1);
-            return line;
-        });
-    }
-    return `\`${testInput.join("\n")}\``;
-}
-
-/**
- * Parses a Strada fourslash statement and returns the corresponding Corsa commands.
- * @returns an array of commands if the statement is a valid fourslash command, or `false` if the statement could not be parsed.
- */
-function parseFourslashStatement(statement: ts.Statement): Cmd[] | undefined {
-    if (ts.isVariableStatement(statement)) {
-        // variable declarations (for ranges and markers), e.g. `const range = test.ranges()[0];`
-        return [];
-    }
-    else if (ts.isExpressionStatement(statement) && ts.isCallExpression(statement.expression)) {
-        const callExpression = statement.expression;
-        if (!ts.isPropertyAccessExpression(callExpression.expression)) {
-            console.error(`Expected property access expression, got ${callExpression.expression.getText()}`);
-            return undefined;
-        }
-        const namespace = callExpression.expression.expression;
-        const func = callExpression.expression.name;
-        if (!(ts.isIdentifier(namespace) || namespace.getText() === "verify.not") || !ts.isIdentifier(func)) {
-            console.error(`Expected identifiers for namespace and function, got ${namespace.getText()} and ${func.getText()}`);
-            return undefined;
-        }
-        if (!ts.isIdentifier(namespace)) {
-            switch (func.text) {
-                case "quickInfoExists":
-                    return parseQuickInfoArgs("notQuickInfoExists", callExpression.arguments);
-            }
-            console.error(`Unrecognized fourslash statement: ${statement.getText()}`);
-            return undefined;
-        }
-        // `verify.(...)`
-        if (namespace.text === "verify") {
-            switch (func.text) {
-                case "completions":
-                    // `verify.completions(...)`
-                    return parseVerifyCompletionsArgs(callExpression.arguments);
-                case "quickInfoAt":
-                case "quickInfoExists":
-                case "quickInfoIs":
-                case "quickInfos":
-                    // `verify.quickInfo...(...)`
-                    return parseQuickInfoArgs(func.text, callExpression.arguments);
-                case "baselineFindAllReferences":
-                    // `verify.baselineFindAllReferences(...)`
-                    return [parseBaselineFindAllReferencesArgs(callExpression.arguments)];
-                case "baselineQuickInfo":
-                    return [parseBaselineQuickInfo(callExpression.arguments)];
-                case "baselineSignatureHelp":
-                    return [parseBaselineSignatureHelp(callExpression.arguments)];
-                case "baselineGoToDefinition":
-                case "baselineGetDefinitionAtPosition":
-                    // Both of these take the same arguments, but differ in that...
-                    //  - `verify.baselineGoToDefinition(...)` called getDefinitionAndBoundSpan
-                    //  - `verify.baselineGetDefinitionAtPosition(...)` called getDefinitionAtPosition
-                    // LSP doesn't have two separate commands though. It's unclear how we would model bound spans though.
-                    return [parseBaselineGoToDefinitionArgs(callExpression.arguments)];
-            }
-        }
-        // `goTo....`
-        if (namespace.text === "goTo") {
-            return parseGoToArgs(callExpression.arguments, func.text);
-        }
-        // `edit....`
-        if (namespace.text === "edit") {
-            const result = parseEditStatement(func.text, callExpression.arguments);
-            if (!result) {
-                return undefined;
-            }
-            return [result];
-        }
-        // !!! other fourslash commands
-    }
-    console.error(`Unrecognized fourslash statement: ${statement.getText()}`);
-    return undefined;
-}
-
-function parseEditStatement(funcName: string, args: readonly ts.Expression[]): EditCmd | undefined {
-    switch (funcName) {
-        case "insert":
-        case "paste":
-        case "insertLine":
-            if (args.length !== 1 || !ts.isStringLiteralLike(args[0])) {
-                console.error(`Expected a single string literal argument in edit.${funcName}, got ${args.map(arg => arg.getText()).join(", ")}`);
-                return undefined;
-            }
-            return {
-                kind: "edit",
-                goStatement: `f.${funcName.charAt(0).toUpperCase() + funcName.slice(1)}(t, ${getGoStringLiteral(args[0].text)})`,
-            };
-        case "replaceLine":
-            if (args.length !== 2 || !ts.isNumericLiteral(args[0]) || !ts.isStringLiteral(args[1])) {
-                console.error(`Expected a single string literal argument in edit.insert, got ${args.map(arg => arg.getText()).join(", ")}`);
-                return undefined;
-            }
-            return {
-                kind: "edit",
-                goStatement: `f.ReplaceLine(t, ${args[0].text}, ${getGoStringLiteral(args[1].text)})`,
-            };
-        case "backspace":
-            const arg = args[0];
-            if (arg) {
-                if (!ts.isNumericLiteral(arg)) {
-                    console.error(`Expected numeric literal argument in edit.backspace, got ${arg.getText()}`);
-                    return undefined;
-                }
-                return {
-                    kind: "edit",
-                    goStatement: `f.Backspace(t, ${arg.text})`,
-                };
-            }
-            return {
-                kind: "edit",
-                goStatement: `f.Backspace(t, 1)`,
-            };
-        default:
-            console.error(`Unrecognized edit function: ${funcName}`);
-            return undefined;
-    }
-}
-
-function getGoStringLiteral(text: string): string {
-    return `${JSON.stringify(text)}`;
-}
-
-function parseGoToArgs(args: readonly ts.Expression[], funcName: string): GoToCmd[] | undefined {
-    switch (funcName) {
-        case "marker":
-            const arg = args[0];
-            if (arg === undefined) {
-                return [{
-                    kind: "goTo",
-                    funcName: "marker",
-                    args: [`""`],
-                }];
-            }
-            if (!ts.isStringLiteral(arg)) {
-                console.error(`Unrecognized argument in goTo.marker: ${arg.getText()}`);
-                return undefined;
-            }
-            return [{
-                kind: "goTo",
-                funcName: "marker",
-                args: [getGoStringLiteral(arg.text)],
-            }];
-        case "file":
-            if (args.length !== 1) {
-                console.error(`Expected a single argument in goTo.file, got ${args.map(arg => arg.getText()).join(", ")}`);
-                return undefined;
-            }
-            if (ts.isStringLiteral(args[0])) {
-                return [{
-                    kind: "goTo",
-                    funcName: "file",
-                    args: [getGoStringLiteral(args[0].text)],
-                }];
-            }
-            else if (ts.isNumericLiteral(args[0])) {
-                return [{
-                    kind: "goTo",
-                    funcName: "fileNumber",
-                    args: [args[0].text],
-                }];
-            }
-            console.error(`Expected string or number literal argument in goTo.file, got ${args[0].getText()}`);
-            return undefined;
-        case "position":
-            if (args.length !== 1 || !ts.isNumericLiteral(args[0])) {
-                console.error(`Expected a single numeric literal argument in goTo.position, got ${args.map(arg => arg.getText()).join(", ")}`);
-                return undefined;
-            }
-            return [{
-                kind: "goTo",
-                funcName: "position",
-                args: [`${args[0].text}`],
-            }];
-        case "eof":
-            return [{
-                kind: "goTo",
-                funcName: "EOF",
-                args: [],
-            }];
-        case "bof":
-            return [{
-                kind: "goTo",
-                funcName: "BOF",
-                args: [],
-            }];
-        case "select":
-            if (args.length !== 2 || !ts.isStringLiteral(args[0]) || !ts.isStringLiteral(args[1])) {
-                console.error(`Expected two string literal arguments in goTo.select, got ${args.map(arg => arg.getText()).join(", ")}`);
-                return undefined;
-            }
-            return [{
-                kind: "goTo",
-                funcName: "select",
-                args: [getGoStringLiteral(args[0].text), getGoStringLiteral(args[1].text)],
-            }];
-        default:
-            console.error(`Unrecognized goTo function: ${funcName}`);
-            return undefined;
-    }
-}
-
-function parseVerifyCompletionsArgs(args: readonly ts.Expression[]): VerifyCompletionsCmd[] | undefined {
-    const cmds = [];
-    for (const arg of args) {
-        const result = parseVerifyCompletionArg(arg);
-        if (!result) {
-            return undefined;
-        }
-        cmds.push(result);
-    }
-    return cmds;
-}
-
-const completionConstants = new Map([
-    ["completion.globals", "CompletionGlobals"],
-    ["completion.globalTypes", "CompletionGlobalTypes"],
-    ["completion.classElementKeywords", "CompletionClassElementKeywords"],
-    ["completion.classElementInJsKeywords", "CompletionClassElementInJSKeywords"],
-    ["completion.constructorParameterKeywords", "CompletionConstructorParameterKeywords"],
-    ["completion.functionMembersWithPrototype", "CompletionFunctionMembersWithPrototype"],
-    ["completion.functionMembers", "CompletionFunctionMembers"],
-    ["completion.typeKeywords", "CompletionTypeKeywords"],
-    ["completion.undefinedVarEntry", "CompletionUndefinedVarItem"],
-    ["completion.typeAssertionKeywords", "CompletionTypeAssertionKeywords"],
-]);
-
-const completionPlus = new Map([
-    ["completion.globalsPlus", "CompletionGlobalsPlus"],
-    ["completion.globalTypesPlus", "CompletionGlobalTypesPlus"],
-    ["completion.functionMembersPlus", "CompletionFunctionMembersPlus"],
-    ["completion.functionMembersWithPrototypePlus", "CompletionFunctionMembersWithPrototypePlus"],
-    ["completion.globalsInJsPlus", "CompletionGlobalsInJSPlus"],
-    ["completion.typeKeywordsPlus", "CompletionTypeKeywordsPlus"],
-]);
-
-function parseVerifyCompletionArg(arg: ts.Expression): VerifyCompletionsCmd | undefined {
-    let marker: string | undefined;
-    let goArgs: VerifyCompletionsArgs | undefined;
-    if (!ts.isObjectLiteralExpression(arg)) {
-        console.error(`Expected object literal expression in verify.completions, got ${arg.getText()}`);
-        return undefined;
-    }
-    let isNewIdentifierLocation: true | undefined;
-    for (const prop of arg.properties) {
-        if (!ts.isPropertyAssignment(prop) || !ts.isIdentifier(prop.name)) {
-            console.error(`Expected property assignment with identifier name, got ${prop.getText()}`);
-            return undefined;
-        }
-        const propName = prop.name.text;
-        const init = prop.initializer;
-        switch (propName) {
-            case "marker":
-                if (ts.isStringLiteral(init)) {
-                    marker = getGoStringLiteral(init.text);
-                }
-                else if (ts.isArrayLiteralExpression(init)) {
-                    marker = "[]string{";
-                    for (const elem of init.elements) {
-                        if (!ts.isStringLiteral(elem)) {
-                            console.error(`Expected string literal in marker array, got ${elem.getText()}`);
-                            return undefined; // !!! parse marker arrays?
-                        }
-                        marker += `${getGoStringLiteral(elem.text)}, `;
-                    }
-                    marker += "}";
-                }
-                else if (ts.isObjectLiteralExpression(init)) {
-                    // !!! parse marker objects?
-                    console.error(`Unrecognized marker initializer: ${init.getText()}`);
-                    return undefined;
-                }
-                else if (init.getText() === "test.markers()") {
-                    marker = "f.Markers()";
-                }
-                else if (
-                    ts.isCallExpression(init)
-                    && init.expression.getText() === "test.marker"
-                    && ts.isStringLiteralLike(init.arguments[0])
-                ) {
-                    marker = getGoStringLiteral(init.arguments[0].text);
-                }
-                else {
-                    console.error(`Unrecognized marker initializer: ${init.getText()}`);
-                    return undefined;
-                }
-                break;
-            case "exact":
-            case "includes":
-            case "unsorted":
-                if (init.getText() === "undefined") {
-                    return {
-                        kind: "verifyCompletions",
-                        marker: marker ? marker : "nil",
-                        args: "nil",
-                    };
-                }
-                let expected: string;
-                const initText = init.getText();
-                if (completionConstants.has(initText)) {
-                    expected = completionConstants.get(initText)!;
-                }
-                else if (completionPlus.keys().some(funcName => initText.startsWith(funcName))) {
-                    const tsFunc = completionPlus.keys().find(funcName => initText.startsWith(funcName));
-                    const funcName = completionPlus.get(tsFunc!)!;
-                    const items = (init as ts.CallExpression).arguments[0];
-                    const opts = (init as ts.CallExpression).arguments[1];
-                    if (!ts.isArrayLiteralExpression(items)) {
-                        console.error(`Expected array literal expression for completion.globalsPlus items, got ${items.getText()}`);
-                        return undefined;
-                    }
-                    expected = `${funcName}(\n[]fourslash.CompletionsExpectedItem{`;
-                    for (const elem of items.elements) {
-                        const result = parseExpectedCompletionItem(elem);
-                        if (!result) {
-                            return undefined;
-                        }
-                        expected += "\n" + result + ",";
-                    }
-                    expected += "\n}";
-                    if (opts) {
-                        if (!ts.isObjectLiteralExpression(opts)) {
-                            console.error(`Expected object literal expression for completion.globalsPlus options, got ${opts.getText()}`);
-                            return undefined;
-                        }
-                        const noLib = opts.properties[0];
-                        if (noLib && ts.isPropertyAssignment(noLib) && noLib.name.getText() === "noLib") {
-                            if (noLib.initializer.kind === ts.SyntaxKind.TrueKeyword) {
-                                expected += ", true";
-                            }
-                            else if (noLib.initializer.kind === ts.SyntaxKind.FalseKeyword) {
-                                expected += ", false";
-                            }
-                            else {
-                                console.error(`Expected boolean literal for noLib, got ${noLib.initializer.getText()}`);
-                                return undefined;
-                            }
-                        }
-                        else {
-                            console.error(`Expected noLib property in completion.globalsPlus options, got ${opts.getText()}`);
-                            return undefined;
-                        }
-                    }
-                    else if (tsFunc === "completion.globalsPlus" || tsFunc === "completion.globalsInJsPlus") {
-                        expected += ", false"; // Default for noLib
-                    }
-                    expected += ")";
-                }
-                else {
-                    expected = "[]fourslash.CompletionsExpectedItem{";
-                    if (ts.isArrayLiteralExpression(init)) {
-                        for (const elem of init.elements) {
-                            const result = parseExpectedCompletionItem(elem);
-                            if (!result) {
-                                return undefined;
-                            }
-                            expected += "\n" + result + ",";
-                        }
-                    }
-                    else {
-                        const result = parseExpectedCompletionItem(init);
-                        if (!result) {
-                            return undefined;
-                        }
-                        expected += "\n" + result + ",";
-                    }
-                    expected += "\n}";
-                }
-                if (propName === "includes") {
-                    (goArgs ??= {}).includes = expected;
-                }
-                else if (propName === "exact") {
-                    (goArgs ??= {}).exact = expected;
-                }
-                else {
-                    (goArgs ??= {}).unsorted = expected;
-                }
-                break;
-            case "excludes":
-                let excludes = "[]string{";
-                if (ts.isStringLiteral(init)) {
-                    excludes += `\n${getGoStringLiteral(init.text)},`;
-                }
-                else if (ts.isArrayLiteralExpression(init)) {
-                    for (const elem of init.elements) {
-                        if (!ts.isStringLiteral(elem)) {
-                            return undefined; // Shouldn't happen
-                        }
-                        excludes += `\n${getGoStringLiteral(elem.text)},`;
-                    }
-                }
-                excludes += "\n}";
-                (goArgs ??= {}).excludes = excludes;
-                break;
-            case "isNewIdentifierLocation":
-                if (init.kind === ts.SyntaxKind.TrueKeyword) {
-                    isNewIdentifierLocation = true;
-                }
-                break;
-            case "preferences":
-            case "triggerCharacter":
-            case "defaultCommitCharacters":
-                break; // !!! parse once they're supported in fourslash
-            case "optionalReplacementSpan": // the only two tests that use this will require manual conversion
-            case "isGlobalCompletion":
-                break; // Ignored, unused
-            default:
-                console.error(`Unrecognized expected completion item: ${init.parent.getText()}`);
-                return undefined;
-        }
-    }
-    return {
-        kind: "verifyCompletions",
-        marker: marker ? marker : "nil",
-        args: goArgs,
-        isNewIdentifierLocation: isNewIdentifierLocation,
-    };
-}
-
-function parseExpectedCompletionItem(expr: ts.Expression): string | undefined {
-    if (completionConstants.has(expr.getText())) {
-        return completionConstants.get(expr.getText())!;
-    }
-    if (ts.isStringLiteralLike(expr)) {
-        return getGoStringLiteral(expr.text);
-    }
-    if (ts.isObjectLiteralExpression(expr)) {
-        let isDeprecated = false; // !!!
-        let isOptional = false;
-        let extensions: string[] = []; // !!!
-        let itemProps: string[] = [];
-        let name: string | undefined;
-        let insertText: string | undefined;
-        let filterText: string | undefined;
-        for (const prop of expr.properties) {
-            if (!ts.isPropertyAssignment(prop) || !ts.isIdentifier(prop.name)) {
-                console.error(`Expected property assignment with identifier name for completion item, got ${prop.getText()}`);
-                return undefined;
-            }
-            const propName = prop.name.text;
-            const init = prop.initializer;
-            switch (propName) {
-                case "name":
-                    if (ts.isStringLiteralLike(init)) {
-                        name = init.text;
-                    }
-                    else {
-                        console.error(`Expected string literal for completion item name, got ${init.getText()}`);
-                        return undefined;
-                    }
-                    break;
-                case "sortText":
-                    const result = parseSortText(init);
-                    if (!result) {
-                        return undefined;
-                    }
-                    itemProps.push(`SortText: PtrTo(string(${result})),`);
-                    if (result === "ls.SortTextOptionalMember") {
-                        isOptional = true;
-                    }
-                    break;
-                case "insertText":
-                    if (ts.isStringLiteralLike(init)) {
-                        insertText = init.text;
-                    }
-                    else if (init.getText() === "undefined") {
-                        // Ignore
-                    }
-                    else {
-                        console.error(`Expected string literal for insertText, got ${init.getText()}`);
-                        return undefined;
-                    }
-                    break;
-                case "filterText":
-                    if (ts.isStringLiteralLike(init)) {
-                        filterText = init.text;
-                    }
-                    else {
-                        console.error(`Expected string literal for filterText, got ${init.getText()}`);
-                        return undefined;
-                    }
-                    break;
-                case "isRecommended":
-                    if (init.kind === ts.SyntaxKind.TrueKeyword) {
-                        itemProps.push(`Preselect: PtrTo(true),`);
-                    }
-                    break;
-                case "kind":
-                    const kind = parseKind(init);
-                    if (!kind) {
-                        return undefined;
-                    }
-                    itemProps.push(`Kind: PtrTo(${kind}),`);
-                    break;
-                case "kindModifiers":
-                    const modifiers = parseKindModifiers(init);
-                    if (!modifiers) {
-                        return undefined;
-                    }
-                    ({ isDeprecated, isOptional, extensions } = modifiers);
-                    break;
-                case "text":
-                    if (ts.isStringLiteralLike(init)) {
-                        itemProps.push(`Detail: PtrTo(${getGoStringLiteral(init.text)}),`);
-                    }
-                    else {
-                        console.error(`Expected string literal for text, got ${init.getText()}`);
-                        return undefined;
-                    }
-                    break;
-                case "documentation":
-                    if (ts.isStringLiteral(init)) {
-                        itemProps.push(`Documentation: &lsproto.StringOrMarkupContent{
-						MarkupContent: &lsproto.MarkupContent{
-							Kind:  lsproto.MarkupKindMarkdown,
-							Value: ${getGoStringLiteral(init.text)},
-						},
-					},`);
-                    }
-                    else {
-                        console.error(`Expected string literal for documentation, got ${init.getText()}`);
-                        return undefined;
-                    }
-                    break;
-                case "isFromUncheckedFile":
-                    break; // Ignored
-                case "commitCharacters":
-                case "replacementSpan":
-                    // !!! support these later
-                    break;
-                default:
-                    console.error(`Unrecognized property in expected completion item: ${propName}`);
-                    return undefined; // Unsupported property
-            }
-        }
-        if (!name) {
-            return undefined; // Shouldn't happen
-        }
-        if (isOptional) {
-            insertText ??= name;
-            filterText ??= name;
-            name += "?";
-        }
-        if (filterText) itemProps.unshift(`FilterText: PtrTo(${getGoStringLiteral(filterText)}),`);
-        if (insertText) itemProps.unshift(`InsertText: PtrTo(${getGoStringLiteral(insertText)}),`);
-        itemProps.unshift(`Label: ${getGoStringLiteral(name!)},`);
-        return `&lsproto.CompletionItem{\n${itemProps.join("\n")}}`;
-    }
-    console.error(`Expected string literal or object literal for expected completion item, got ${expr.getText()}`);
-    return undefined; // Unsupported expression type
-}
-
-function parseBaselineFindAllReferencesArgs(args: readonly ts.Expression[]): VerifyBaselineFindAllReferencesCmd {
-    const newArgs = [];
-    for (const arg of args) {
-        if (ts.isStringLiteral(arg)) {
-            newArgs.push(getGoStringLiteral(arg.text));
-        }
-        else if (arg.getText() === "...test.markerNames()") {
-            newArgs.push("f.MarkerNames()...");
-        }
-        else if (arg.getText() === "...test.ranges()") {
-            return {
-                kind: "verifyBaselineFindAllReferences",
-                markers: [],
-                ranges: true,
-            };
-        }
-    }
-
-    return {
-        kind: "verifyBaselineFindAllReferences",
-        markers: newArgs,
-    };
-}
-
-function parseBaselineGoToDefinitionArgs(args: readonly ts.Expression[]): VerifyBaselineGoToDefinitionCmd {
-    const newArgs = [];
-    for (const arg of args) {
-        if (ts.isStringLiteral(arg)) {
-            newArgs.push(getGoStringLiteral(arg.text));
-        }
-        else if (arg.getText() === "...test.markerNames()") {
-            newArgs.push("f.MarkerNames()...");
-        }
-        else if (arg.getText() === "...test.ranges()") {
-            return {
-                kind: "verifyBaselineGoToDefinition",
-                markers: [],
-                ranges: true,
-            };
-        }
-    }
-
-    return {
-        kind: "verifyBaselineGoToDefinition",
-        markers: newArgs,
-    };
-}
-
-function parseBaselineQuickInfo(args: ts.NodeArray<ts.Expression>): Cmd {
-    if (args.length !== 0) {
-        // All calls are currently empty!
-        throw new Error("Expected no arguments in verify.baselineQuickInfo");
-    }
-    return {
-        kind: "verifyBaselineQuickInfo",
-    };
-}
-
-<<<<<<< HEAD
-function parseBaselineSignatureHelp(args: ts.NodeArray<ts.Expression>): Cmd {
-    if (args.length !== 0) {
-        // All calls are currently empty!
-        throw new Error("Expected no arguments in verify.baselineSignatureHelp");
-    }
-    return {
-        kind: "verifyBaselineSignatureHelp",
-    };
-=======
-function parseQuickInfoArgs(funcName: string, args: readonly ts.Expression[]): VerifyQuickInfoCmd[] | undefined {
-    // We currently don't support 'expectedTags'.
-    switch (funcName) {
-        case "quickInfoAt": {
-            if (args.length < 1 || args.length > 3) {
-                console.error(`Expected 1 or 2 arguments in quickInfoIs, got ${args.map(arg => arg.getText()).join(", ")}`);
-                return undefined;
-            }
-            if (!ts.isStringLiteralLike(args[0])) {
-                console.error(`Expected string literal for first argument in quickInfoAt, got ${args[0].getText()}`);
-                return undefined;
-            }
-            const marker = getGoStringLiteral(args[0].text);
-            let text: string | undefined;
-            if (args[1]) {
-                if (!ts.isStringLiteralLike(args[1])) {
-                    console.error(`Expected string literal for second argument in quickInfoAt, got ${args[1].getText()}`);
-                    return undefined;
-                }
-                text = getGoStringLiteral(args[1].text);
-            }
-            let docs: string | undefined;
-            if (args[2]) {
-                if (!ts.isStringLiteralLike(args[2]) && args[2].getText() !== "undefined") {
-                    console.error(`Expected string literal or undefined for third argument in quickInfoAt, got ${args[2].getText()}`);
-                    return undefined;
-                }
-                if (ts.isStringLiteralLike(args[2])) {
-                    docs = getGoStringLiteral(args[1].text);
-                }
-            }
-            return [{
-                kind: "quickInfoAt",
-                marker,
-                text,
-                docs,
-            }];
-        }
-        case "quickInfos": {
-            const cmds: VerifyQuickInfoCmd[] = [];
-            if (args.length !== 1 || !ts.isObjectLiteralExpression(args[0])) {
-                console.error(`Expected a single object literal argument in quickInfos, got ${args.map(arg => arg.getText()).join(", ")}`);
-                return undefined;
-            }
-            for (const prop of args[0].properties) {
-                if (!ts.isPropertyAssignment(prop)) {
-                    console.error(`Expected property assignment in quickInfos, got ${prop.getText()}`);
-                    return undefined;
-                }
-                if (!(ts.isIdentifier(prop.name) || ts.isStringLiteralLike(prop.name) || ts.isNumericLiteral(prop.name))) {
-                    console.error(`Expected identifier or literal for property name in quickInfos, got ${prop.name.getText()}`);
-                    return undefined;
-                }
-                const marker = getGoStringLiteral(prop.name.text);
-                let text: string | undefined;
-                let docs: string | undefined;
-                if (ts.isArrayLiteralExpression(prop.initializer)) {
-                    if (prop.initializer.elements.length !== 2) {
-                        console.error(`Expected two elements in array literal for quickInfos property, got ${prop.initializer.getText()}`);
-                        return undefined;
-                    }
-                    if (!ts.isStringLiteralLike(prop.initializer.elements[0]) || !ts.isStringLiteralLike(prop.initializer.elements[1])) {
-                        console.error(`Expected string literals in array literal for quickInfos property, got ${prop.initializer.getText()}`);
-                        return undefined;
-                    }
-                    text = getGoStringLiteral(prop.initializer.elements[0].text);
-                    docs = getGoStringLiteral(prop.initializer.elements[1].text);
-                }
-                else if (ts.isStringLiteralLike(prop.initializer)) {
-                    text = getGoStringLiteral(prop.initializer.text);
-                }
-                else {
-                    console.error(`Expected string literal or array literal for quickInfos property, got ${prop.initializer.getText()}`);
-                    return undefined;
-                }
-                cmds.push({
-                    kind: "quickInfoAt",
-                    marker,
-                    text,
-                    docs,
-                });
-            }
-            return cmds;
-        }
-        case "quickInfoExists":
-            return [{
-                kind: "quickInfoExists",
-            }];
-        case "notQuickInfoExists":
-            return [{
-                kind: "notQuickInfoExists",
-            }];
-        case "quickInfoIs": {
-            if (args.length < 1 || args.length > 2) {
-                console.error(`Expected 1 or 2 arguments in quickInfoIs, got ${args.map(arg => arg.getText()).join(", ")}`);
-                return undefined;
-            }
-            if (!ts.isStringLiteralLike(args[0])) {
-                console.error(`Expected string literal for first argument in quickInfoIs, got ${args[0].getText()}`);
-                return undefined;
-            }
-            const text = getGoStringLiteral(args[0].text);
-            let docs: string | undefined;
-            if (args[1]) {
-                if (!ts.isStringLiteralLike(args[1])) {
-                    console.error(`Expected string literal for second argument in quickInfoIs, got ${args[1].getText()}`);
-                    return undefined;
-                }
-                docs = getGoStringLiteral(args[1].text);
-            }
-            return [{
-                kind: "quickInfoIs",
-                text,
-                docs,
-            }];
-        }
-    }
-    console.error(`Unrecognized quick info function: ${funcName}`);
-    return undefined;
->>>>>>> ec1a4342
-}
-
-function parseKind(expr: ts.Expression): string | undefined {
-    if (!ts.isStringLiteral(expr)) {
-        console.error(`Expected string literal for kind, got ${expr.getText()}`);
-        return undefined;
-    }
-    switch (expr.text) {
-        case "primitive type":
-        case "keyword":
-            return "lsproto.CompletionItemKindKeyword";
-        case "const":
-        case "let":
-        case "var":
-        case "local var":
-        case "alias":
-        case "parameter":
-            return "lsproto.CompletionItemKindVariable";
-        case "property":
-        case "getter":
-        case "setter":
-            return "lsproto.CompletionItemKindField";
-        case "function":
-        case "local function":
-            return "lsproto.CompletionItemKindFunction";
-        case "method":
-        case "construct":
-        case "call":
-        case "index":
-            return "lsproto.CompletionItemKindMethod";
-        case "enum":
-            return "lsproto.CompletionItemKindEnum";
-        case "enum member":
-            return "lsproto.CompletionItemKindEnumMember";
-        case "module":
-        case "external module name":
-            return "lsproto.CompletionItemKindModule";
-        case "class":
-        case "type":
-            return "lsproto.CompletionItemKindClass";
-        case "interface":
-            return "lsproto.CompletionItemKindInterface";
-        case "warning":
-            return "lsproto.CompletionItemKindText";
-        case "script":
-            return "lsproto.CompletionItemKindFile";
-        case "directory":
-            return "lsproto.CompletionItemKindFolder";
-        case "string":
-            return "lsproto.CompletionItemKindConstant";
-        default:
-            return "lsproto.CompletionItemKindProperty";
-    }
-}
-
-const fileKindModifiers = new Set([".d.ts", ".ts", ".tsx", ".js", ".jsx", ".json"]);
-
-function parseKindModifiers(expr: ts.Expression): { isOptional: boolean; isDeprecated: boolean; extensions: string[]; } | undefined {
-    if (!ts.isStringLiteral(expr)) {
-        console.error(`Expected string literal for kind modifiers, got ${expr.getText()}`);
-        return undefined;
-    }
-    let isOptional = false;
-    let isDeprecated = false;
-    const extensions: string[] = [];
-    const modifiers = expr.text.split(",");
-    for (const modifier of modifiers) {
-        switch (modifier) {
-            case "optional":
-                isOptional = true;
-                break;
-            case "deprecated":
-                isDeprecated = true;
-                break;
-            default:
-                if (fileKindModifiers.has(modifier)) {
-                    extensions.push(modifier);
-                }
-        }
-    }
-    return {
-        isOptional,
-        isDeprecated,
-        extensions,
-    };
-}
-
-function parseSortText(expr: ts.Expression): string | undefined {
-    if (ts.isCallExpression(expr) && expr.expression.getText() === "completion.SortText.Deprecated") {
-        return `ls.DeprecateSortText(${parseSortText(expr.arguments[0])})`;
-    }
-    const text = expr.getText();
-    switch (text) {
-        case "completion.SortText.LocalDeclarationPriority":
-            return "ls.SortTextLocalDeclarationPriority";
-        case "completion.SortText.LocationPriority":
-            return "ls.SortTextLocationPriority";
-        case "completion.SortText.OptionalMember":
-            return "ls.SortTextOptionalMember";
-        case "completion.SortText.MemberDeclaredBySpreadAssignment":
-            return "ls.SortTextMemberDeclaredBySpreadAssignment";
-        case "completion.SortText.SuggestedClassMembers":
-            return "ls.SortTextSuggestedClassMembers";
-        case "completion.SortText.GlobalsOrKeywords":
-            return "ls.SortTextGlobalsOrKeywords";
-        case "completion.SortText.AutoImportSuggestions":
-            return "ls.SortTextAutoImportSuggestions";
-        case "completion.SortText.ClassMemberSnippets":
-            return "ls.SortTextClassMemberSnippets";
-        case "completion.SortText.JavascriptIdentifiers":
-            return "ls.SortTextJavascriptIdentifiers";
-        default:
-            console.error(`Unrecognized sort text: ${text}`);
-            return undefined; // !!! support deprecated/obj literal prop/etc
-    }
-}
-
-interface VerifyCompletionsCmd {
-    kind: "verifyCompletions";
-    marker: string;
-    isNewIdentifierLocation?: true;
-    args?: VerifyCompletionsArgs | "nil";
-}
-
-interface VerifyCompletionsArgs {
-    includes?: string;
-    excludes?: string;
-    exact?: string;
-    unsorted?: string;
-}
-
-interface VerifyBaselineFindAllReferencesCmd {
-    kind: "verifyBaselineFindAllReferences";
-    markers: string[];
-    ranges?: boolean;
-}
-
-interface VerifyBaselineFindAllReferencesCmd {
-    kind: "verifyBaselineFindAllReferences";
-    markers: string[];
-    ranges?: boolean;
-}
-
-interface VerifyBaselineGoToDefinitionCmd {
-    kind: "verifyBaselineGoToDefinition";
-    markers: string[];
-    ranges?: boolean;
-}
-
-interface VerifyBaselineQuickInfoCmd {
-    kind: "verifyBaselineQuickInfo";
-}
-
-interface VerifyBaselineSignatureHelpCmd {
-    kind: "verifyBaselineSignatureHelp";
-}
-
-interface GoToCmd {
-    kind: "goTo";
-    // !!! `selectRange` and `rangeStart` require parsing variables and `test.ranges()[n]`
-    funcName: "marker" | "file" | "fileNumber" | "EOF" | "BOF" | "position" | "select";
-    args: string[];
-}
-
-interface EditCmd {
-    kind: "edit";
-    goStatement: string;
-}
-
-interface VerifyQuickInfoCmd {
-    kind: "quickInfoIs" | "quickInfoAt" | "quickInfoExists" | "notQuickInfoExists";
-    marker?: string;
-    text?: string;
-    docs?: string;
-}
-
-type Cmd =
-    | VerifyCompletionsCmd
-    | VerifyBaselineFindAllReferencesCmd
-    | VerifyBaselineGoToDefinitionCmd
-    | VerifyBaselineQuickInfoCmd
-    | VerifyBaselineSignatureHelpCmd
-    | GoToCmd
-    | EditCmd
-    | VerifyQuickInfoCmd;
-
-function generateVerifyCompletions({ marker, args, isNewIdentifierLocation }: VerifyCompletionsCmd): string {
-    let expectedList: string;
-    if (args === "nil") {
-        expectedList = "nil";
-    }
-    else {
-        const expected = [];
-        if (args?.includes) expected.push(`Includes: ${args.includes},`);
-        if (args?.excludes) expected.push(`Excludes: ${args.excludes},`);
-        if (args?.exact) expected.push(`Exact: ${args.exact},`);
-        if (args?.unsorted) expected.push(`Unsorted: ${args.unsorted},`);
-        // !!! isIncomplete
-        const commitCharacters = isNewIdentifierLocation ? "[]string{}" : "DefaultCommitCharacters";
-        expectedList = `&fourslash.CompletionsExpectedList{
-    IsIncomplete: false,
-    ItemDefaults: &fourslash.CompletionsExpectedItemDefaults{
-        CommitCharacters: &${commitCharacters},
-        EditRange: Ignored,
-    },
-    Items: &fourslash.CompletionsExpectedItems{
-        ${expected.join("\n")}
-    },
-}`;
-    }
-    return `f.VerifyCompletions(t, ${marker}, ${expectedList})`;
-}
-
-function generateBaselineFindAllReferences({ markers, ranges }: VerifyBaselineFindAllReferencesCmd): string {
-    if (ranges || markers.length === 0) {
-        return `f.VerifyBaselineFindAllReferences(t)`;
-    }
-    return `f.VerifyBaselineFindAllReferences(t, ${markers.join(", ")})`;
-}
-
-function generateBaselineGoToDefinition({ markers, ranges }: VerifyBaselineGoToDefinitionCmd): string {
-    if (ranges || markers.length === 0) {
-        return `f.VerifyBaselineGoToDefinition(t)`;
-    }
-    return `f.VerifyBaselineGoToDefinition(t, ${markers.join(", ")})`;
-}
-
-function generateGoToCommand({ funcName, args }: GoToCmd): string {
-    const funcNameCapitalized = funcName.charAt(0).toUpperCase() + funcName.slice(1);
-    return `f.GoTo${funcNameCapitalized}(t, ${args.join(", ")})`;
-}
-
-function generateQuickInfoCommand({ kind, marker, text, docs }: VerifyQuickInfoCmd): string {
-    switch (kind) {
-        case "quickInfoIs":
-            return `f.VerifyQuickInfoIs(t, ${text!}, ${docs ? docs : `""`})`;
-        case "quickInfoAt":
-            return `f.VerifyQuickInfoAt(t, ${marker!}, ${text ? text : `""`}, ${docs ? docs : `""`})`;
-        case "quickInfoExists":
-            return `f.VerifyQuickInfoExists(t)`;
-        case "notQuickInfoExists":
-            return `f.VerifyNotQuickInfoExists(t)`;
-    }
-}
-
-function generateCmd(cmd: Cmd): string {
-    switch (cmd.kind) {
-        case "verifyCompletions":
-            return generateVerifyCompletions(cmd);
-        case "verifyBaselineFindAllReferences":
-            return generateBaselineFindAllReferences(cmd);
-        case "verifyBaselineGoToDefinition":
-            return generateBaselineGoToDefinition(cmd);
-        case "verifyBaselineQuickInfo":
-            // Quick Info -> Hover
-            return `f.VerifyBaselineHover(t)`;
-        case "verifyBaselineSignatureHelp":
-            return `f.VerifyBaselineSignatureHelp(t)`;
-        case "goTo":
-            return generateGoToCommand(cmd);
-        case "edit":
-            return cmd.goStatement;
-        case "quickInfoAt":
-        case "quickInfoIs":
-        case "quickInfoExists":
-        case "notQuickInfoExists":
-            return generateQuickInfoCommand(cmd);
-        default:
-            let neverCommand: never = cmd;
-            throw new Error(`Unknown command kind: ${neverCommand as Cmd["kind"]}`);
-    }
-}
-
-interface GoTest {
-    name: string;
-    content: string;
-    commands: Cmd[];
-}
-
-function generateGoTest(failingTests: Set<string>, test: GoTest): string {
-    const testName = (test.name[0].toUpperCase() + test.name.substring(1)).replaceAll("-", "_");
-    const content = test.content;
-    const commands = test.commands.map(cmd => generateCmd(cmd)).join("\n");
-    const imports = [`"github.com/microsoft/typescript-go/internal/fourslash"`];
-    // Only include these imports if the commands use them to avoid unused import errors.
-    if (commands.includes("ls.")) {
-        imports.push(`"github.com/microsoft/typescript-go/internal/ls"`);
-    }
-    if (commands.includes("lsproto.")) {
-        imports.push(`"github.com/microsoft/typescript-go/internal/lsp/lsproto"`);
-    }
-    if (usesHelper(commands)) {
-        imports.push(`. "github.com/microsoft/typescript-go/internal/fourslash/tests/util"`);
-    }
-    imports.push(`"github.com/microsoft/typescript-go/internal/testutil"`);
-    const template = `package fourslash_test
-
-import (
-	"testing"
-
-    ${imports.join("\n\t")}
-)
-
-func Test${testName}(t *testing.T) {
-    t.Parallel()
-    ${failingTests.has(testName) ? "t.Skip()" : ""}
-    defer testutil.RecoverAndFail(t, "Panic on fourslash test")
-	const content = ${content}
-    f := fourslash.NewFourslash(t, nil /*capabilities*/, content)
-    ${commands}
-}`;
-    return template;
-}
-
-function usesHelper(goTxt: string): boolean {
-    for (const [_, constant] of completionConstants) {
-        if (goTxt.includes(constant)) {
-            return true;
-        }
-    }
-    for (const [_, constant] of completionPlus) {
-        if (goTxt.includes(constant)) {
-            return true;
-        }
-    }
-    return goTxt.includes("Ignored")
-        || goTxt.includes("DefaultCommitCharacters")
-        || goTxt.includes("PtrTo");
-}
-
-if (url.fileURLToPath(import.meta.url) == process.argv[1]) {
-    main();
-}
+import * as cp from "child_process";
+import * as fs from "fs";
+import * as path from "path";
+import * as ts from "typescript";
+import * as url from "url";
+import which from "which";
+
+const stradaFourslashPath = path.resolve(import.meta.dirname, "../", "../", "../", "_submodules", "TypeScript", "tests", "cases", "fourslash");
+
+let inputFileSet: Set<string> | undefined;
+
+const failingTestsPath = path.join(import.meta.dirname, "failingTests.txt");
+const manualTestsPath = path.join(import.meta.dirname, "manualTests.txt");
+
+const outputDir = path.join(import.meta.dirname, "../", "tests", "gen");
+
+const unparsedFiles: string[] = [];
+
+function getFailingTests(): Set<string> {
+    const failingTestsList = fs.readFileSync(failingTestsPath, "utf-8").split("\n").map(line => line.trim().substring(4)).filter(line => line.length > 0);
+    return new Set(failingTestsList);
+}
+
+function getManualTests(): Set<string> {
+    if (!fs.existsSync(manualTestsPath)) {
+        return new Set();
+    }
+    const manualTestsList = fs.readFileSync(manualTestsPath, "utf-8").split("\n").map(line => line.trim()).filter(line => line.length > 0);
+    return new Set(manualTestsList);
+}
+
+export function main() {
+    const args = process.argv.slice(2);
+    const inputFilesPath = args[0];
+    if (inputFilesPath) {
+        const inputFiles = fs.readFileSync(inputFilesPath, "utf-8")
+            .split("\n").map(line => line.trim())
+            .filter(line => line.length > 0)
+            .map(line => path.basename(line));
+        inputFileSet = new Set(inputFiles);
+    }
+
+    fs.rmSync(outputDir, { recursive: true, force: true });
+    fs.mkdirSync(outputDir, { recursive: true });
+
+    parseTypeScriptFiles(getFailingTests(), getManualTests(), stradaFourslashPath);
+    console.log(unparsedFiles.join("\n"));
+    const gofmt = which.sync("go");
+    cp.execFileSync(gofmt, ["tool", "mvdan.cc/gofumpt", "-lang=go1.24", "-w", outputDir]);
+}
+
+function parseTypeScriptFiles(failingTests: Set<string>, manualTests: Set<string>, folder: string): void {
+    const files = fs.readdirSync(folder);
+
+    files.forEach(file => {
+        const filePath = path.join(folder, file);
+        const stat = fs.statSync(filePath);
+        if (inputFileSet && !inputFileSet.has(file)) {
+            return;
+        }
+
+        if (stat.isDirectory()) {
+            parseTypeScriptFiles(failingTests, manualTests, filePath);
+        }
+        else if (file.endsWith(".ts") && !manualTests.has(file.slice(0, -3))) {
+            const content = fs.readFileSync(filePath, "utf-8");
+            const test = parseFileContent(file, content);
+            if (test) {
+                const testContent = generateGoTest(failingTests, test);
+                const testPath = path.join(outputDir, `${test.name}_test.go`);
+                fs.writeFileSync(testPath, testContent, "utf-8");
+            }
+        }
+    });
+}
+
+function parseFileContent(filename: string, content: string): GoTest | undefined {
+    console.error(`Parsing file: ${filename}`);
+    const sourceFile = ts.createSourceFile("temp.ts", content, ts.ScriptTarget.Latest, true /*setParentNodes*/);
+    const statements = sourceFile.statements;
+    const goTest: GoTest = {
+        name: filename.replace(".ts", "").replace(".", ""),
+        content: getTestInput(content),
+        commands: [],
+    };
+    for (const statement of statements) {
+        const result = parseFourslashStatement(statement);
+        if (!result) {
+            unparsedFiles.push(filename);
+            return undefined;
+        }
+        else {
+            goTest.commands.push(...result);
+        }
+    }
+    return goTest;
+}
+
+function getTestInput(content: string): string {
+    const lines = content.split("\n");
+    let testInput: string[] = [];
+    for (const line of lines) {
+        let newLine = "";
+        if (line.startsWith("////")) {
+            const parts = line.substring(4).split("`");
+            for (let i = 0; i < parts.length; i++) {
+                if (i > 0) {
+                    newLine += `\` + "\`" + \``;
+                }
+                newLine += parts[i];
+            }
+            testInput.push(newLine);
+        }
+        else if (line.startsWith("// @") || line.startsWith("//@")) {
+            testInput.push(line);
+        }
+        // !!! preserve non-input comments?
+    }
+
+    // chomp leading spaces
+    if (!testInput.some(line => line.length != 0 && !line.startsWith(" ") && !line.startsWith("// "))) {
+        testInput = testInput.map(line => {
+            if (line.startsWith(" ")) return line.substring(1);
+            return line;
+        });
+    }
+    return `\`${testInput.join("\n")}\``;
+}
+
+/**
+ * Parses a Strada fourslash statement and returns the corresponding Corsa commands.
+ * @returns an array of commands if the statement is a valid fourslash command, or `false` if the statement could not be parsed.
+ */
+function parseFourslashStatement(statement: ts.Statement): Cmd[] | undefined {
+    if (ts.isVariableStatement(statement)) {
+        // variable declarations (for ranges and markers), e.g. `const range = test.ranges()[0];`
+        return [];
+    }
+    else if (ts.isExpressionStatement(statement) && ts.isCallExpression(statement.expression)) {
+        const callExpression = statement.expression;
+        if (!ts.isPropertyAccessExpression(callExpression.expression)) {
+            console.error(`Expected property access expression, got ${callExpression.expression.getText()}`);
+            return undefined;
+        }
+        const namespace = callExpression.expression.expression;
+        const func = callExpression.expression.name;
+        if (!(ts.isIdentifier(namespace) || namespace.getText() === "verify.not") || !ts.isIdentifier(func)) {
+            console.error(`Expected identifiers for namespace and function, got ${namespace.getText()} and ${func.getText()}`);
+            return undefined;
+        }
+        if (!ts.isIdentifier(namespace)) {
+            switch (func.text) {
+                case "quickInfoExists":
+                    return parseQuickInfoArgs("notQuickInfoExists", callExpression.arguments);
+            }
+            console.error(`Unrecognized fourslash statement: ${statement.getText()}`);
+            return undefined;
+        }
+        // `verify.(...)`
+        if (namespace.text === "verify") {
+            switch (func.text) {
+                case "completions":
+                    // `verify.completions(...)`
+                    return parseVerifyCompletionsArgs(callExpression.arguments);
+                case "quickInfoAt":
+                case "quickInfoExists":
+                case "quickInfoIs":
+                case "quickInfos":
+                    // `verify.quickInfo...(...)`
+                    return parseQuickInfoArgs(func.text, callExpression.arguments);
+                case "baselineFindAllReferences":
+                    // `verify.baselineFindAllReferences(...)`
+                    return [parseBaselineFindAllReferencesArgs(callExpression.arguments)];
+                case "baselineQuickInfo":
+                    return [parseBaselineQuickInfo(callExpression.arguments)];
+                case "baselineSignatureHelp":
+                    return [parseBaselineSignatureHelp(callExpression.arguments)];
+                case "baselineGoToDefinition":
+                case "baselineGetDefinitionAtPosition":
+                    // Both of these take the same arguments, but differ in that...
+                    //  - `verify.baselineGoToDefinition(...)` called getDefinitionAndBoundSpan
+                    //  - `verify.baselineGetDefinitionAtPosition(...)` called getDefinitionAtPosition
+                    // LSP doesn't have two separate commands though. It's unclear how we would model bound spans though.
+                    return [parseBaselineGoToDefinitionArgs(callExpression.arguments)];
+            }
+        }
+        // `goTo....`
+        if (namespace.text === "goTo") {
+            return parseGoToArgs(callExpression.arguments, func.text);
+        }
+        // `edit....`
+        if (namespace.text === "edit") {
+            const result = parseEditStatement(func.text, callExpression.arguments);
+            if (!result) {
+                return undefined;
+            }
+            return [result];
+        }
+        // !!! other fourslash commands
+    }
+    console.error(`Unrecognized fourslash statement: ${statement.getText()}`);
+    return undefined;
+}
+
+function parseEditStatement(funcName: string, args: readonly ts.Expression[]): EditCmd | undefined {
+    switch (funcName) {
+        case "insert":
+        case "paste":
+        case "insertLine":
+            if (args.length !== 1 || !ts.isStringLiteralLike(args[0])) {
+                console.error(`Expected a single string literal argument in edit.${funcName}, got ${args.map(arg => arg.getText()).join(", ")}`);
+                return undefined;
+            }
+            return {
+                kind: "edit",
+                goStatement: `f.${funcName.charAt(0).toUpperCase() + funcName.slice(1)}(t, ${getGoStringLiteral(args[0].text)})`,
+            };
+        case "replaceLine":
+            if (args.length !== 2 || !ts.isNumericLiteral(args[0]) || !ts.isStringLiteral(args[1])) {
+                console.error(`Expected a single string literal argument in edit.insert, got ${args.map(arg => arg.getText()).join(", ")}`);
+                return undefined;
+            }
+            return {
+                kind: "edit",
+                goStatement: `f.ReplaceLine(t, ${args[0].text}, ${getGoStringLiteral(args[1].text)})`,
+            };
+        case "backspace":
+            const arg = args[0];
+            if (arg) {
+                if (!ts.isNumericLiteral(arg)) {
+                    console.error(`Expected numeric literal argument in edit.backspace, got ${arg.getText()}`);
+                    return undefined;
+                }
+                return {
+                    kind: "edit",
+                    goStatement: `f.Backspace(t, ${arg.text})`,
+                };
+            }
+            return {
+                kind: "edit",
+                goStatement: `f.Backspace(t, 1)`,
+            };
+        default:
+            console.error(`Unrecognized edit function: ${funcName}`);
+            return undefined;
+    }
+}
+
+function getGoStringLiteral(text: string): string {
+    return `${JSON.stringify(text)}`;
+}
+
+function parseGoToArgs(args: readonly ts.Expression[], funcName: string): GoToCmd[] | undefined {
+    switch (funcName) {
+        case "marker":
+            const arg = args[0];
+            if (arg === undefined) {
+                return [{
+                    kind: "goTo",
+                    funcName: "marker",
+                    args: [`""`],
+                }];
+            }
+            if (!ts.isStringLiteral(arg)) {
+                console.error(`Unrecognized argument in goTo.marker: ${arg.getText()}`);
+                return undefined;
+            }
+            return [{
+                kind: "goTo",
+                funcName: "marker",
+                args: [getGoStringLiteral(arg.text)],
+            }];
+        case "file":
+            if (args.length !== 1) {
+                console.error(`Expected a single argument in goTo.file, got ${args.map(arg => arg.getText()).join(", ")}`);
+                return undefined;
+            }
+            if (ts.isStringLiteral(args[0])) {
+                return [{
+                    kind: "goTo",
+                    funcName: "file",
+                    args: [getGoStringLiteral(args[0].text)],
+                }];
+            }
+            else if (ts.isNumericLiteral(args[0])) {
+                return [{
+                    kind: "goTo",
+                    funcName: "fileNumber",
+                    args: [args[0].text],
+                }];
+            }
+            console.error(`Expected string or number literal argument in goTo.file, got ${args[0].getText()}`);
+            return undefined;
+        case "position":
+            if (args.length !== 1 || !ts.isNumericLiteral(args[0])) {
+                console.error(`Expected a single numeric literal argument in goTo.position, got ${args.map(arg => arg.getText()).join(", ")}`);
+                return undefined;
+            }
+            return [{
+                kind: "goTo",
+                funcName: "position",
+                args: [`${args[0].text}`],
+            }];
+        case "eof":
+            return [{
+                kind: "goTo",
+                funcName: "EOF",
+                args: [],
+            }];
+        case "bof":
+            return [{
+                kind: "goTo",
+                funcName: "BOF",
+                args: [],
+            }];
+        case "select":
+            if (args.length !== 2 || !ts.isStringLiteral(args[0]) || !ts.isStringLiteral(args[1])) {
+                console.error(`Expected two string literal arguments in goTo.select, got ${args.map(arg => arg.getText()).join(", ")}`);
+                return undefined;
+            }
+            return [{
+                kind: "goTo",
+                funcName: "select",
+                args: [getGoStringLiteral(args[0].text), getGoStringLiteral(args[1].text)],
+            }];
+        default:
+            console.error(`Unrecognized goTo function: ${funcName}`);
+            return undefined;
+    }
+}
+
+function parseVerifyCompletionsArgs(args: readonly ts.Expression[]): VerifyCompletionsCmd[] | undefined {
+    const cmds = [];
+    for (const arg of args) {
+        const result = parseVerifyCompletionArg(arg);
+        if (!result) {
+            return undefined;
+        }
+        cmds.push(result);
+    }
+    return cmds;
+}
+
+const completionConstants = new Map([
+    ["completion.globals", "CompletionGlobals"],
+    ["completion.globalTypes", "CompletionGlobalTypes"],
+    ["completion.classElementKeywords", "CompletionClassElementKeywords"],
+    ["completion.classElementInJsKeywords", "CompletionClassElementInJSKeywords"],
+    ["completion.constructorParameterKeywords", "CompletionConstructorParameterKeywords"],
+    ["completion.functionMembersWithPrototype", "CompletionFunctionMembersWithPrototype"],
+    ["completion.functionMembers", "CompletionFunctionMembers"],
+    ["completion.typeKeywords", "CompletionTypeKeywords"],
+    ["completion.undefinedVarEntry", "CompletionUndefinedVarItem"],
+    ["completion.typeAssertionKeywords", "CompletionTypeAssertionKeywords"],
+]);
+
+const completionPlus = new Map([
+    ["completion.globalsPlus", "CompletionGlobalsPlus"],
+    ["completion.globalTypesPlus", "CompletionGlobalTypesPlus"],
+    ["completion.functionMembersPlus", "CompletionFunctionMembersPlus"],
+    ["completion.functionMembersWithPrototypePlus", "CompletionFunctionMembersWithPrototypePlus"],
+    ["completion.globalsInJsPlus", "CompletionGlobalsInJSPlus"],
+    ["completion.typeKeywordsPlus", "CompletionTypeKeywordsPlus"],
+]);
+
+function parseVerifyCompletionArg(arg: ts.Expression): VerifyCompletionsCmd | undefined {
+    let marker: string | undefined;
+    let goArgs: VerifyCompletionsArgs | undefined;
+    if (!ts.isObjectLiteralExpression(arg)) {
+        console.error(`Expected object literal expression in verify.completions, got ${arg.getText()}`);
+        return undefined;
+    }
+    let isNewIdentifierLocation: true | undefined;
+    for (const prop of arg.properties) {
+        if (!ts.isPropertyAssignment(prop) || !ts.isIdentifier(prop.name)) {
+            console.error(`Expected property assignment with identifier name, got ${prop.getText()}`);
+            return undefined;
+        }
+        const propName = prop.name.text;
+        const init = prop.initializer;
+        switch (propName) {
+            case "marker":
+                if (ts.isStringLiteral(init)) {
+                    marker = getGoStringLiteral(init.text);
+                }
+                else if (ts.isArrayLiteralExpression(init)) {
+                    marker = "[]string{";
+                    for (const elem of init.elements) {
+                        if (!ts.isStringLiteral(elem)) {
+                            console.error(`Expected string literal in marker array, got ${elem.getText()}`);
+                            return undefined; // !!! parse marker arrays?
+                        }
+                        marker += `${getGoStringLiteral(elem.text)}, `;
+                    }
+                    marker += "}";
+                }
+                else if (ts.isObjectLiteralExpression(init)) {
+                    // !!! parse marker objects?
+                    console.error(`Unrecognized marker initializer: ${init.getText()}`);
+                    return undefined;
+                }
+                else if (init.getText() === "test.markers()") {
+                    marker = "f.Markers()";
+                }
+                else if (
+                    ts.isCallExpression(init)
+                    && init.expression.getText() === "test.marker"
+                    && ts.isStringLiteralLike(init.arguments[0])
+                ) {
+                    marker = getGoStringLiteral(init.arguments[0].text);
+                }
+                else {
+                    console.error(`Unrecognized marker initializer: ${init.getText()}`);
+                    return undefined;
+                }
+                break;
+            case "exact":
+            case "includes":
+            case "unsorted":
+                if (init.getText() === "undefined") {
+                    return {
+                        kind: "verifyCompletions",
+                        marker: marker ? marker : "nil",
+                        args: "nil",
+                    };
+                }
+                let expected: string;
+                const initText = init.getText();
+                if (completionConstants.has(initText)) {
+                    expected = completionConstants.get(initText)!;
+                }
+                else if (completionPlus.keys().some(funcName => initText.startsWith(funcName))) {
+                    const tsFunc = completionPlus.keys().find(funcName => initText.startsWith(funcName));
+                    const funcName = completionPlus.get(tsFunc!)!;
+                    const items = (init as ts.CallExpression).arguments[0];
+                    const opts = (init as ts.CallExpression).arguments[1];
+                    if (!ts.isArrayLiteralExpression(items)) {
+                        console.error(`Expected array literal expression for completion.globalsPlus items, got ${items.getText()}`);
+                        return undefined;
+                    }
+                    expected = `${funcName}(\n[]fourslash.CompletionsExpectedItem{`;
+                    for (const elem of items.elements) {
+                        const result = parseExpectedCompletionItem(elem);
+                        if (!result) {
+                            return undefined;
+                        }
+                        expected += "\n" + result + ",";
+                    }
+                    expected += "\n}";
+                    if (opts) {
+                        if (!ts.isObjectLiteralExpression(opts)) {
+                            console.error(`Expected object literal expression for completion.globalsPlus options, got ${opts.getText()}`);
+                            return undefined;
+                        }
+                        const noLib = opts.properties[0];
+                        if (noLib && ts.isPropertyAssignment(noLib) && noLib.name.getText() === "noLib") {
+                            if (noLib.initializer.kind === ts.SyntaxKind.TrueKeyword) {
+                                expected += ", true";
+                            }
+                            else if (noLib.initializer.kind === ts.SyntaxKind.FalseKeyword) {
+                                expected += ", false";
+                            }
+                            else {
+                                console.error(`Expected boolean literal for noLib, got ${noLib.initializer.getText()}`);
+                                return undefined;
+                            }
+                        }
+                        else {
+                            console.error(`Expected noLib property in completion.globalsPlus options, got ${opts.getText()}`);
+                            return undefined;
+                        }
+                    }
+                    else if (tsFunc === "completion.globalsPlus" || tsFunc === "completion.globalsInJsPlus") {
+                        expected += ", false"; // Default for noLib
+                    }
+                    expected += ")";
+                }
+                else {
+                    expected = "[]fourslash.CompletionsExpectedItem{";
+                    if (ts.isArrayLiteralExpression(init)) {
+                        for (const elem of init.elements) {
+                            const result = parseExpectedCompletionItem(elem);
+                            if (!result) {
+                                return undefined;
+                            }
+                            expected += "\n" + result + ",";
+                        }
+                    }
+                    else {
+                        const result = parseExpectedCompletionItem(init);
+                        if (!result) {
+                            return undefined;
+                        }
+                        expected += "\n" + result + ",";
+                    }
+                    expected += "\n}";
+                }
+                if (propName === "includes") {
+                    (goArgs ??= {}).includes = expected;
+                }
+                else if (propName === "exact") {
+                    (goArgs ??= {}).exact = expected;
+                }
+                else {
+                    (goArgs ??= {}).unsorted = expected;
+                }
+                break;
+            case "excludes":
+                let excludes = "[]string{";
+                if (ts.isStringLiteral(init)) {
+                    excludes += `\n${getGoStringLiteral(init.text)},`;
+                }
+                else if (ts.isArrayLiteralExpression(init)) {
+                    for (const elem of init.elements) {
+                        if (!ts.isStringLiteral(elem)) {
+                            return undefined; // Shouldn't happen
+                        }
+                        excludes += `\n${getGoStringLiteral(elem.text)},`;
+                    }
+                }
+                excludes += "\n}";
+                (goArgs ??= {}).excludes = excludes;
+                break;
+            case "isNewIdentifierLocation":
+                if (init.kind === ts.SyntaxKind.TrueKeyword) {
+                    isNewIdentifierLocation = true;
+                }
+                break;
+            case "preferences":
+            case "triggerCharacter":
+            case "defaultCommitCharacters":
+                break; // !!! parse once they're supported in fourslash
+            case "optionalReplacementSpan": // the only two tests that use this will require manual conversion
+            case "isGlobalCompletion":
+                break; // Ignored, unused
+            default:
+                console.error(`Unrecognized expected completion item: ${init.parent.getText()}`);
+                return undefined;
+        }
+    }
+    return {
+        kind: "verifyCompletions",
+        marker: marker ? marker : "nil",
+        args: goArgs,
+        isNewIdentifierLocation: isNewIdentifierLocation,
+    };
+}
+
+function parseExpectedCompletionItem(expr: ts.Expression): string | undefined {
+    if (completionConstants.has(expr.getText())) {
+        return completionConstants.get(expr.getText())!;
+    }
+    if (ts.isStringLiteralLike(expr)) {
+        return getGoStringLiteral(expr.text);
+    }
+    if (ts.isObjectLiteralExpression(expr)) {
+        let isDeprecated = false; // !!!
+        let isOptional = false;
+        let extensions: string[] = []; // !!!
+        let itemProps: string[] = [];
+        let name: string | undefined;
+        let insertText: string | undefined;
+        let filterText: string | undefined;
+        for (const prop of expr.properties) {
+            if (!ts.isPropertyAssignment(prop) || !ts.isIdentifier(prop.name)) {
+                console.error(`Expected property assignment with identifier name for completion item, got ${prop.getText()}`);
+                return undefined;
+            }
+            const propName = prop.name.text;
+            const init = prop.initializer;
+            switch (propName) {
+                case "name":
+                    if (ts.isStringLiteralLike(init)) {
+                        name = init.text;
+                    }
+                    else {
+                        console.error(`Expected string literal for completion item name, got ${init.getText()}`);
+                        return undefined;
+                    }
+                    break;
+                case "sortText":
+                    const result = parseSortText(init);
+                    if (!result) {
+                        return undefined;
+                    }
+                    itemProps.push(`SortText: PtrTo(string(${result})),`);
+                    if (result === "ls.SortTextOptionalMember") {
+                        isOptional = true;
+                    }
+                    break;
+                case "insertText":
+                    if (ts.isStringLiteralLike(init)) {
+                        insertText = init.text;
+                    }
+                    else if (init.getText() === "undefined") {
+                        // Ignore
+                    }
+                    else {
+                        console.error(`Expected string literal for insertText, got ${init.getText()}`);
+                        return undefined;
+                    }
+                    break;
+                case "filterText":
+                    if (ts.isStringLiteralLike(init)) {
+                        filterText = init.text;
+                    }
+                    else {
+                        console.error(`Expected string literal for filterText, got ${init.getText()}`);
+                        return undefined;
+                    }
+                    break;
+                case "isRecommended":
+                    if (init.kind === ts.SyntaxKind.TrueKeyword) {
+                        itemProps.push(`Preselect: PtrTo(true),`);
+                    }
+                    break;
+                case "kind":
+                    const kind = parseKind(init);
+                    if (!kind) {
+                        return undefined;
+                    }
+                    itemProps.push(`Kind: PtrTo(${kind}),`);
+                    break;
+                case "kindModifiers":
+                    const modifiers = parseKindModifiers(init);
+                    if (!modifiers) {
+                        return undefined;
+                    }
+                    ({ isDeprecated, isOptional, extensions } = modifiers);
+                    break;
+                case "text":
+                    if (ts.isStringLiteralLike(init)) {
+                        itemProps.push(`Detail: PtrTo(${getGoStringLiteral(init.text)}),`);
+                    }
+                    else {
+                        console.error(`Expected string literal for text, got ${init.getText()}`);
+                        return undefined;
+                    }
+                    break;
+                case "documentation":
+                    if (ts.isStringLiteral(init)) {
+                        itemProps.push(`Documentation: &lsproto.StringOrMarkupContent{
+						MarkupContent: &lsproto.MarkupContent{
+							Kind:  lsproto.MarkupKindMarkdown,
+							Value: ${getGoStringLiteral(init.text)},
+						},
+					},`);
+                    }
+                    else {
+                        console.error(`Expected string literal for documentation, got ${init.getText()}`);
+                        return undefined;
+                    }
+                    break;
+                case "isFromUncheckedFile":
+                    break; // Ignored
+                case "commitCharacters":
+                case "replacementSpan":
+                    // !!! support these later
+                    break;
+                default:
+                    console.error(`Unrecognized property in expected completion item: ${propName}`);
+                    return undefined; // Unsupported property
+            }
+        }
+        if (!name) {
+            return undefined; // Shouldn't happen
+        }
+        if (isOptional) {
+            insertText ??= name;
+            filterText ??= name;
+            name += "?";
+        }
+        if (filterText) itemProps.unshift(`FilterText: PtrTo(${getGoStringLiteral(filterText)}),`);
+        if (insertText) itemProps.unshift(`InsertText: PtrTo(${getGoStringLiteral(insertText)}),`);
+        itemProps.unshift(`Label: ${getGoStringLiteral(name!)},`);
+        return `&lsproto.CompletionItem{\n${itemProps.join("\n")}}`;
+    }
+    console.error(`Expected string literal or object literal for expected completion item, got ${expr.getText()}`);
+    return undefined; // Unsupported expression type
+}
+
+function parseBaselineFindAllReferencesArgs(args: readonly ts.Expression[]): VerifyBaselineFindAllReferencesCmd {
+    const newArgs = [];
+    for (const arg of args) {
+        if (ts.isStringLiteral(arg)) {
+            newArgs.push(getGoStringLiteral(arg.text));
+        }
+        else if (arg.getText() === "...test.markerNames()") {
+            newArgs.push("f.MarkerNames()...");
+        }
+        else if (arg.getText() === "...test.ranges()") {
+            return {
+                kind: "verifyBaselineFindAllReferences",
+                markers: [],
+                ranges: true,
+            };
+        }
+    }
+
+    return {
+        kind: "verifyBaselineFindAllReferences",
+        markers: newArgs,
+    };
+}
+
+function parseBaselineGoToDefinitionArgs(args: readonly ts.Expression[]): VerifyBaselineGoToDefinitionCmd {
+    const newArgs = [];
+    for (const arg of args) {
+        if (ts.isStringLiteral(arg)) {
+            newArgs.push(getGoStringLiteral(arg.text));
+        }
+        else if (arg.getText() === "...test.markerNames()") {
+            newArgs.push("f.MarkerNames()...");
+        }
+        else if (arg.getText() === "...test.ranges()") {
+            return {
+                kind: "verifyBaselineGoToDefinition",
+                markers: [],
+                ranges: true,
+            };
+        }
+    }
+
+    return {
+        kind: "verifyBaselineGoToDefinition",
+        markers: newArgs,
+    };
+}
+
+function parseBaselineQuickInfo(args: ts.NodeArray<ts.Expression>): Cmd {
+    if (args.length !== 0) {
+        // All calls are currently empty!
+        throw new Error("Expected no arguments in verify.baselineQuickInfo");
+    }
+    return {
+        kind: "verifyBaselineQuickInfo",
+    };
+}
+
+function parseQuickInfoArgs(funcName: string, args: readonly ts.Expression[]): VerifyQuickInfoCmd[] | undefined {
+    // We currently don't support 'expectedTags'.
+    switch (funcName) {
+        case "quickInfoAt": {
+            if (args.length < 1 || args.length > 3) {
+                console.error(`Expected 1 or 2 arguments in quickInfoIs, got ${args.map(arg => arg.getText()).join(", ")}`);
+                return undefined;
+            }
+            if (!ts.isStringLiteralLike(args[0])) {
+                console.error(`Expected string literal for first argument in quickInfoAt, got ${args[0].getText()}`);
+                return undefined;
+            }
+            const marker = getGoStringLiteral(args[0].text);
+            let text: string | undefined;
+            if (args[1]) {
+                if (!ts.isStringLiteralLike(args[1])) {
+                    console.error(`Expected string literal for second argument in quickInfoAt, got ${args[1].getText()}`);
+                    return undefined;
+                }
+                text = getGoStringLiteral(args[1].text);
+            }
+            let docs: string | undefined;
+            if (args[2]) {
+                if (!ts.isStringLiteralLike(args[2]) && args[2].getText() !== "undefined") {
+                    console.error(`Expected string literal or undefined for third argument in quickInfoAt, got ${args[2].getText()}`);
+                    return undefined;
+                }
+                if (ts.isStringLiteralLike(args[2])) {
+                    docs = getGoStringLiteral(args[1].text);
+                }
+            }
+            return [{
+                kind: "quickInfoAt",
+                marker,
+                text,
+                docs,
+            }];
+        }
+        case "quickInfos": {
+            const cmds: VerifyQuickInfoCmd[] = [];
+            if (args.length !== 1 || !ts.isObjectLiteralExpression(args[0])) {
+                console.error(`Expected a single object literal argument in quickInfos, got ${args.map(arg => arg.getText()).join(", ")}`);
+                return undefined;
+            }
+            for (const prop of args[0].properties) {
+                if (!ts.isPropertyAssignment(prop)) {
+                    console.error(`Expected property assignment in quickInfos, got ${prop.getText()}`);
+                    return undefined;
+                }
+                if (!(ts.isIdentifier(prop.name) || ts.isStringLiteralLike(prop.name) || ts.isNumericLiteral(prop.name))) {
+                    console.error(`Expected identifier or literal for property name in quickInfos, got ${prop.name.getText()}`);
+                    return undefined;
+                }
+                const marker = getGoStringLiteral(prop.name.text);
+                let text: string | undefined;
+                let docs: string | undefined;
+                if (ts.isArrayLiteralExpression(prop.initializer)) {
+                    if (prop.initializer.elements.length !== 2) {
+                        console.error(`Expected two elements in array literal for quickInfos property, got ${prop.initializer.getText()}`);
+                        return undefined;
+                    }
+                    if (!ts.isStringLiteralLike(prop.initializer.elements[0]) || !ts.isStringLiteralLike(prop.initializer.elements[1])) {
+                        console.error(`Expected string literals in array literal for quickInfos property, got ${prop.initializer.getText()}`);
+                        return undefined;
+                    }
+                    text = getGoStringLiteral(prop.initializer.elements[0].text);
+                    docs = getGoStringLiteral(prop.initializer.elements[1].text);
+                }
+                else if (ts.isStringLiteralLike(prop.initializer)) {
+                    text = getGoStringLiteral(prop.initializer.text);
+                }
+                else {
+                    console.error(`Expected string literal or array literal for quickInfos property, got ${prop.initializer.getText()}`);
+                    return undefined;
+                }
+                cmds.push({
+                    kind: "quickInfoAt",
+                    marker,
+                    text,
+                    docs,
+                });
+            }
+            return cmds;
+        }
+        case "quickInfoExists":
+            return [{
+                kind: "quickInfoExists",
+            }];
+        case "notQuickInfoExists":
+            return [{
+                kind: "notQuickInfoExists",
+            }];
+        case "quickInfoIs": {
+            if (args.length < 1 || args.length > 2) {
+                console.error(`Expected 1 or 2 arguments in quickInfoIs, got ${args.map(arg => arg.getText()).join(", ")}`);
+                return undefined;
+            }
+            if (!ts.isStringLiteralLike(args[0])) {
+                console.error(`Expected string literal for first argument in quickInfoIs, got ${args[0].getText()}`);
+                return undefined;
+            }
+            const text = getGoStringLiteral(args[0].text);
+            let docs: string | undefined;
+            if (args[1]) {
+                if (!ts.isStringLiteralLike(args[1])) {
+                    console.error(`Expected string literal for second argument in quickInfoIs, got ${args[1].getText()}`);
+                    return undefined;
+                }
+                docs = getGoStringLiteral(args[1].text);
+            }
+            return [{
+                kind: "quickInfoIs",
+                text,
+                docs,
+            }];
+        }
+    }
+    console.error(`Unrecognized quick info function: ${funcName}`);
+    return undefined;
+}
+
+function parseBaselineSignatureHelp(args: ts.NodeArray<ts.Expression>): Cmd {
+    if (args.length !== 0) {
+        // All calls are currently empty!
+        throw new Error("Expected no arguments in verify.baselineSignatureHelp");
+    }
+    return {
+        kind: "verifyBaselineSignatureHelp",
+    };
+}
+
+function parseKind(expr: ts.Expression): string | undefined {
+    if (!ts.isStringLiteral(expr)) {
+        console.error(`Expected string literal for kind, got ${expr.getText()}`);
+        return undefined;
+    }
+    switch (expr.text) {
+        case "primitive type":
+        case "keyword":
+            return "lsproto.CompletionItemKindKeyword";
+        case "const":
+        case "let":
+        case "var":
+        case "local var":
+        case "alias":
+        case "parameter":
+            return "lsproto.CompletionItemKindVariable";
+        case "property":
+        case "getter":
+        case "setter":
+            return "lsproto.CompletionItemKindField";
+        case "function":
+        case "local function":
+            return "lsproto.CompletionItemKindFunction";
+        case "method":
+        case "construct":
+        case "call":
+        case "index":
+            return "lsproto.CompletionItemKindMethod";
+        case "enum":
+            return "lsproto.CompletionItemKindEnum";
+        case "enum member":
+            return "lsproto.CompletionItemKindEnumMember";
+        case "module":
+        case "external module name":
+            return "lsproto.CompletionItemKindModule";
+        case "class":
+        case "type":
+            return "lsproto.CompletionItemKindClass";
+        case "interface":
+            return "lsproto.CompletionItemKindInterface";
+        case "warning":
+            return "lsproto.CompletionItemKindText";
+        case "script":
+            return "lsproto.CompletionItemKindFile";
+        case "directory":
+            return "lsproto.CompletionItemKindFolder";
+        case "string":
+            return "lsproto.CompletionItemKindConstant";
+        default:
+            return "lsproto.CompletionItemKindProperty";
+    }
+}
+
+const fileKindModifiers = new Set([".d.ts", ".ts", ".tsx", ".js", ".jsx", ".json"]);
+
+function parseKindModifiers(expr: ts.Expression): { isOptional: boolean; isDeprecated: boolean; extensions: string[]; } | undefined {
+    if (!ts.isStringLiteral(expr)) {
+        console.error(`Expected string literal for kind modifiers, got ${expr.getText()}`);
+        return undefined;
+    }
+    let isOptional = false;
+    let isDeprecated = false;
+    const extensions: string[] = [];
+    const modifiers = expr.text.split(",");
+    for (const modifier of modifiers) {
+        switch (modifier) {
+            case "optional":
+                isOptional = true;
+                break;
+            case "deprecated":
+                isDeprecated = true;
+                break;
+            default:
+                if (fileKindModifiers.has(modifier)) {
+                    extensions.push(modifier);
+                }
+        }
+    }
+    return {
+        isOptional,
+        isDeprecated,
+        extensions,
+    };
+}
+
+function parseSortText(expr: ts.Expression): string | undefined {
+    if (ts.isCallExpression(expr) && expr.expression.getText() === "completion.SortText.Deprecated") {
+        return `ls.DeprecateSortText(${parseSortText(expr.arguments[0])})`;
+    }
+    const text = expr.getText();
+    switch (text) {
+        case "completion.SortText.LocalDeclarationPriority":
+            return "ls.SortTextLocalDeclarationPriority";
+        case "completion.SortText.LocationPriority":
+            return "ls.SortTextLocationPriority";
+        case "completion.SortText.OptionalMember":
+            return "ls.SortTextOptionalMember";
+        case "completion.SortText.MemberDeclaredBySpreadAssignment":
+            return "ls.SortTextMemberDeclaredBySpreadAssignment";
+        case "completion.SortText.SuggestedClassMembers":
+            return "ls.SortTextSuggestedClassMembers";
+        case "completion.SortText.GlobalsOrKeywords":
+            return "ls.SortTextGlobalsOrKeywords";
+        case "completion.SortText.AutoImportSuggestions":
+            return "ls.SortTextAutoImportSuggestions";
+        case "completion.SortText.ClassMemberSnippets":
+            return "ls.SortTextClassMemberSnippets";
+        case "completion.SortText.JavascriptIdentifiers":
+            return "ls.SortTextJavascriptIdentifiers";
+        default:
+            console.error(`Unrecognized sort text: ${text}`);
+            return undefined; // !!! support deprecated/obj literal prop/etc
+    }
+}
+
+interface VerifyCompletionsCmd {
+    kind: "verifyCompletions";
+    marker: string;
+    isNewIdentifierLocation?: true;
+    args?: VerifyCompletionsArgs | "nil";
+}
+
+interface VerifyCompletionsArgs {
+    includes?: string;
+    excludes?: string;
+    exact?: string;
+    unsorted?: string;
+}
+
+interface VerifyBaselineFindAllReferencesCmd {
+    kind: "verifyBaselineFindAllReferences";
+    markers: string[];
+    ranges?: boolean;
+}
+
+interface VerifyBaselineFindAllReferencesCmd {
+    kind: "verifyBaselineFindAllReferences";
+    markers: string[];
+    ranges?: boolean;
+}
+
+interface VerifyBaselineGoToDefinitionCmd {
+    kind: "verifyBaselineGoToDefinition";
+    markers: string[];
+    ranges?: boolean;
+}
+
+interface VerifyBaselineQuickInfoCmd {
+    kind: "verifyBaselineQuickInfo";
+}
+
+interface VerifyBaselineSignatureHelpCmd {
+    kind: "verifyBaselineSignatureHelp";
+}
+
+interface GoToCmd {
+    kind: "goTo";
+    // !!! `selectRange` and `rangeStart` require parsing variables and `test.ranges()[n]`
+    funcName: "marker" | "file" | "fileNumber" | "EOF" | "BOF" | "position" | "select";
+    args: string[];
+}
+
+interface EditCmd {
+    kind: "edit";
+    goStatement: string;
+}
+
+interface VerifyQuickInfoCmd {
+    kind: "quickInfoIs" | "quickInfoAt" | "quickInfoExists" | "notQuickInfoExists";
+    marker?: string;
+    text?: string;
+    docs?: string;
+}
+
+type Cmd =
+    | VerifyCompletionsCmd
+    | VerifyBaselineFindAllReferencesCmd
+    | VerifyBaselineGoToDefinitionCmd
+    | VerifyBaselineQuickInfoCmd
+    | VerifyBaselineSignatureHelpCmd
+    | GoToCmd
+    | EditCmd
+    | VerifyQuickInfoCmd;
+
+function generateVerifyCompletions({ marker, args, isNewIdentifierLocation }: VerifyCompletionsCmd): string {
+    let expectedList: string;
+    if (args === "nil") {
+        expectedList = "nil";
+    }
+    else {
+        const expected = [];
+        if (args?.includes) expected.push(`Includes: ${args.includes},`);
+        if (args?.excludes) expected.push(`Excludes: ${args.excludes},`);
+        if (args?.exact) expected.push(`Exact: ${args.exact},`);
+        if (args?.unsorted) expected.push(`Unsorted: ${args.unsorted},`);
+        // !!! isIncomplete
+        const commitCharacters = isNewIdentifierLocation ? "[]string{}" : "DefaultCommitCharacters";
+        expectedList = `&fourslash.CompletionsExpectedList{
+    IsIncomplete: false,
+    ItemDefaults: &fourslash.CompletionsExpectedItemDefaults{
+        CommitCharacters: &${commitCharacters},
+        EditRange: Ignored,
+    },
+    Items: &fourslash.CompletionsExpectedItems{
+        ${expected.join("\n")}
+    },
+}`;
+    }
+    return `f.VerifyCompletions(t, ${marker}, ${expectedList})`;
+}
+
+function generateBaselineFindAllReferences({ markers, ranges }: VerifyBaselineFindAllReferencesCmd): string {
+    if (ranges || markers.length === 0) {
+        return `f.VerifyBaselineFindAllReferences(t)`;
+    }
+    return `f.VerifyBaselineFindAllReferences(t, ${markers.join(", ")})`;
+}
+
+function generateBaselineGoToDefinition({ markers, ranges }: VerifyBaselineGoToDefinitionCmd): string {
+    if (ranges || markers.length === 0) {
+        return `f.VerifyBaselineGoToDefinition(t)`;
+    }
+    return `f.VerifyBaselineGoToDefinition(t, ${markers.join(", ")})`;
+}
+
+function generateGoToCommand({ funcName, args }: GoToCmd): string {
+    const funcNameCapitalized = funcName.charAt(0).toUpperCase() + funcName.slice(1);
+    return `f.GoTo${funcNameCapitalized}(t, ${args.join(", ")})`;
+}
+
+function generateQuickInfoCommand({ kind, marker, text, docs }: VerifyQuickInfoCmd): string {
+    switch (kind) {
+        case "quickInfoIs":
+            return `f.VerifyQuickInfoIs(t, ${text!}, ${docs ? docs : `""`})`;
+        case "quickInfoAt":
+            return `f.VerifyQuickInfoAt(t, ${marker!}, ${text ? text : `""`}, ${docs ? docs : `""`})`;
+        case "quickInfoExists":
+            return `f.VerifyQuickInfoExists(t)`;
+        case "notQuickInfoExists":
+            return `f.VerifyNotQuickInfoExists(t)`;
+    }
+}
+
+function generateCmd(cmd: Cmd): string {
+    switch (cmd.kind) {
+        case "verifyCompletions":
+            return generateVerifyCompletions(cmd);
+        case "verifyBaselineFindAllReferences":
+            return generateBaselineFindAllReferences(cmd);
+        case "verifyBaselineGoToDefinition":
+            return generateBaselineGoToDefinition(cmd);
+        case "verifyBaselineQuickInfo":
+            // Quick Info -> Hover
+            return `f.VerifyBaselineHover(t)`;
+        case "verifyBaselineSignatureHelp":
+            return `f.VerifyBaselineSignatureHelp(t)`;
+        case "goTo":
+            return generateGoToCommand(cmd);
+        case "edit":
+            return cmd.goStatement;
+        case "quickInfoAt":
+        case "quickInfoIs":
+        case "quickInfoExists":
+        case "notQuickInfoExists":
+            return generateQuickInfoCommand(cmd);
+        default:
+            let neverCommand: never = cmd;
+            throw new Error(`Unknown command kind: ${neverCommand as Cmd["kind"]}`);
+    }
+}
+
+interface GoTest {
+    name: string;
+    content: string;
+    commands: Cmd[];
+}
+
+function generateGoTest(failingTests: Set<string>, test: GoTest): string {
+    const testName = (test.name[0].toUpperCase() + test.name.substring(1)).replaceAll("-", "_");
+    const content = test.content;
+    const commands = test.commands.map(cmd => generateCmd(cmd)).join("\n");
+    const imports = [`"github.com/microsoft/typescript-go/internal/fourslash"`];
+    // Only include these imports if the commands use them to avoid unused import errors.
+    if (commands.includes("ls.")) {
+        imports.push(`"github.com/microsoft/typescript-go/internal/ls"`);
+    }
+    if (commands.includes("lsproto.")) {
+        imports.push(`"github.com/microsoft/typescript-go/internal/lsp/lsproto"`);
+    }
+    if (usesHelper(commands)) {
+        imports.push(`. "github.com/microsoft/typescript-go/internal/fourslash/tests/util"`);
+    }
+    imports.push(`"github.com/microsoft/typescript-go/internal/testutil"`);
+    const template = `package fourslash_test
+
+import (
+	"testing"
+
+    ${imports.join("\n\t")}
+)
+
+func Test${testName}(t *testing.T) {
+    t.Parallel()
+    ${failingTests.has(testName) ? "t.Skip()" : ""}
+    defer testutil.RecoverAndFail(t, "Panic on fourslash test")
+	const content = ${content}
+    f := fourslash.NewFourslash(t, nil /*capabilities*/, content)
+    ${commands}
+}`;
+    return template;
+}
+
+function usesHelper(goTxt: string): boolean {
+    for (const [_, constant] of completionConstants) {
+        if (goTxt.includes(constant)) {
+            return true;
+        }
+    }
+    for (const [_, constant] of completionPlus) {
+        if (goTxt.includes(constant)) {
+            return true;
+        }
+    }
+    return goTxt.includes("Ignored")
+        || goTxt.includes("DefaultCommitCharacters")
+        || goTxt.includes("PtrTo");
+}
+
+if (url.fileURLToPath(import.meta.url) == process.argv[1]) {
+    main();
+}