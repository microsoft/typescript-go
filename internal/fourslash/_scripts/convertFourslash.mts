--- conflicted
+++ resolved
@@ -1,3124 +1,3114 @@
-import * as cp from "child_process";
-import * as fs from "fs";
-import * as path from "path";
-import * as ts from "typescript";
-import * as url from "url";
-import which from "which";
-
-const stradaFourslashPath = path.resolve(import.meta.dirname, "../", "../", "../", "_submodules", "TypeScript", "tests", "cases", "fourslash");
-
-let inputFileSet: Set<string> | undefined;
-
-const failingTestsPath = path.join(import.meta.dirname, "failingTests.txt");
-const manualTestsPath = path.join(import.meta.dirname, "manualTests.txt");
-
-const outputDir = path.join(import.meta.dirname, "../", "tests", "gen");
-
-const unparsedFiles: string[] = [];
-
-function getFailingTests(): Set<string> {
-    const failingTestsList = fs.readFileSync(failingTestsPath, "utf-8").split("\n").map(line => line.trim().substring(4)).filter(line => line.length > 0);
-    return new Set(failingTestsList);
-}
-
-function getManualTests(): Set<string> {
-    if (!fs.existsSync(manualTestsPath)) {
-        return new Set();
-    }
-    const manualTestsList = fs.readFileSync(manualTestsPath, "utf-8").split("\n").map(line => line.trim()).filter(line => line.length > 0);
-    return new Set(manualTestsList);
-}
-
-export function main() {
-    const args = process.argv.slice(2);
-    const inputFilesPath = args[0];
-    if (inputFilesPath) {
-        const inputFiles = fs.readFileSync(inputFilesPath, "utf-8")
-            .split("\n").map(line => line.trim())
-            .filter(line => line.length > 0)
-            .map(line => path.basename(line));
-        inputFileSet = new Set(inputFiles);
-    }
-
-    fs.rmSync(outputDir, { recursive: true, force: true });
-    fs.mkdirSync(outputDir, { recursive: true });
-
-    parseTypeScriptFiles(getFailingTests(), getManualTests(), stradaFourslashPath);
-    console.log(unparsedFiles.join("\n"));
-    const gofmt = which.sync("go");
-    cp.execFileSync(gofmt, ["tool", "mvdan.cc/gofumpt", "-lang=go1.25", "-w", outputDir]);
-}
-
-function parseTypeScriptFiles(failingTests: Set<string>, manualTests: Set<string>, folder: string): void {
-    const files = fs.readdirSync(folder);
-
-    files.forEach(file => {
-        const filePath = path.join(folder, file);
-        const stat = fs.statSync(filePath);
-        if (inputFileSet && !inputFileSet.has(file)) {
-            return;
-        }
-
-        if (stat.isDirectory()) {
-            parseTypeScriptFiles(failingTests, manualTests, filePath);
-        }
-        else if (file.endsWith(".ts") && !manualTests.has(file.slice(0, -3))) {
-            const content = fs.readFileSync(filePath, "utf-8");
-            const test = parseFileContent(file, content);
-            const isServer = filePath.split(path.sep).includes("server");
-            if (test) {
-                const testContent = generateGoTest(failingTests, test, isServer);
-                const testPath = path.join(outputDir, `${test.name}_test.go`);
-                fs.writeFileSync(testPath, testContent, "utf-8");
-            }
-        }
-    });
-}
-
-function parseFileContent(filename: string, content: string): GoTest | undefined {
-    console.error(`Parsing file: ${filename}`);
-    const sourceFile = ts.createSourceFile("temp.ts", content, ts.ScriptTarget.Latest, true /*setParentNodes*/);
-    const statements = sourceFile.statements;
-    const goTest: GoTest = {
-        name: filename.replace(".ts", "").replace(".", ""),
-        content: getTestInput(content),
-        commands: [],
-    };
-    for (const statement of statements) {
-        const result = parseFourslashStatement(statement);
-        if (result === SKIP_STATEMENT) {
-            // Skip this statement but continue parsing
-            continue;
-        }
-        if (!result) {
-            // Could not parse this statement - mark file as unparsed
-            unparsedFiles.push(filename);
-            return undefined;
-        }
-        goTest.commands.push(...result);
-    }
-    // Skip tests that have no commands (e.g., only syntactic classifications)
-    if (goTest.commands.length === 0) {
-        return undefined;
-    }
-    return goTest;
-}
-
-function getTestInput(content: string): string {
-    const lines = content.split("\n").map(line => line.endsWith("\r") ? line.slice(0, -1) : line);
-    let testInput: string[] = [];
-    for (const line of lines) {
-        let newLine = "";
-        if (line.startsWith("////")) {
-            const parts = line.substring(4).split("`");
-            for (let i = 0; i < parts.length; i++) {
-                if (i > 0) {
-                    newLine += `\` + "\`" + \``;
-                }
-                newLine += parts[i];
-            }
-            testInput.push(newLine);
-        }
-        else if (line.startsWith("// @") || line.startsWith("//@")) {
-            testInput.push(line);
-        }
-        // !!! preserve non-input comments?
-    }
-
-    // chomp leading spaces
-    if (
-        !testInput.some(line =>
-            line.length != 0 &&
-            !line.startsWith(" ") &&
-            !line.startsWith("// ") &&
-            !line.startsWith("//@")
-        )
-    ) {
-        testInput = testInput.map(line => {
-            if (line.startsWith(" ")) return line.substring(1);
-            return line;
-        });
-    }
-    return `\`${testInput.join("\n")}\``;
-}
-
-// Sentinel value to indicate a statement should be skipped but parsing should continue
-const SKIP_STATEMENT: unique symbol = Symbol("SKIP_STATEMENT");
-type SkipStatement = typeof SKIP_STATEMENT;
-
-/**
- * Parses a Strada fourslash statement and returns the corresponding Corsa commands.
- * @returns an array of commands if the statement is a valid fourslash command,
- *          SKIP_STATEMENT if the statement should be skipped but parsing should continue,
- *          or `undefined` if the statement could not be parsed and the file should be marked as unparsed.
- */
-function parseFourslashStatement(statement: ts.Statement): Cmd[] | SkipStatement | undefined {
-    // Skip empty statements (bare semicolons)
-    if (ts.isEmptyStatement(statement)) {
-        return SKIP_STATEMENT;
-    }
-
-    if (ts.isVariableStatement(statement)) {
-        // variable declarations (for ranges and markers), e.g. `const range = test.ranges()[0];`
-        return [];
-    }
-    else if (ts.isExpressionStatement(statement) && ts.isCallExpression(statement.expression)) {
-        const callExpression = statement.expression;
-        if (!ts.isPropertyAccessExpression(callExpression.expression)) {
-            console.error(`Expected property access expression, got ${callExpression.expression.getText()}`);
-            return undefined;
-        }
-        const namespace = callExpression.expression.expression;
-        const func = callExpression.expression.name;
-        if (!ts.isIdentifier(namespace)) {
-            switch (func.text) {
-                case "quickInfoExists":
-                    return parseQuickInfoArgs("notQuickInfoExists", callExpression.arguments);
-                case "andApplyCodeAction":
-                    // verify.completions({ ... }).andApplyCodeAction(...)
-                    if (!(ts.isCallExpression(namespace) && namespace.expression.getText() === "verify.completions")) {
-                        console.error(`Unrecognized fourslash statement: ${statement.getText()}`);
-                        return undefined;
-                    }
-                    return parseVerifyCompletionsArgs(namespace.arguments, callExpression.arguments);
-            }
-            console.error(`Unrecognized fourslash statement: ${statement.getText()}`);
-            return undefined;
-        }
-        // `verify.(...)`
-        if (namespace.text === "verify") {
-            switch (func.text) {
-                case "completions":
-                    // `verify.completions(...)`
-                    return parseVerifyCompletionsArgs(callExpression.arguments);
-                case "applyCodeActionFromCompletion":
-                    // `verify.applyCodeActionFromCompletion(...)`
-                    return parseVerifyApplyCodeActionFromCompletionArgs(callExpression.arguments);
-                case "importFixAtPosition":
-                    // `verify.importFixAtPosition(...)`
-                    return parseImportFixAtPositionArgs(callExpression.arguments);
-                case "quickInfoAt":
-                case "quickInfoExists":
-                case "quickInfoIs":
-                case "quickInfos":
-                    // `verify.quickInfo...(...)`
-                    return parseQuickInfoArgs(func.text, callExpression.arguments);
-                case "baselineFindAllReferences":
-                    // `verify.baselineFindAllReferences(...)`
-                    return parseBaselineFindAllReferencesArgs(callExpression.arguments);
-                case "baselineDocumentHighlights":
-                    return parseBaselineDocumentHighlightsArgs(callExpression.arguments);
-                case "baselineQuickInfo":
-                    return parseBaselineQuickInfo(callExpression.arguments);
-                case "baselineSignatureHelp":
-                    return [parseBaselineSignatureHelp(callExpression.arguments)];
-                case "signatureHelp":
-                    return parseSignatureHelp(callExpression.arguments);
-                case "noSignatureHelp":
-                    return parseNoSignatureHelp(callExpression.arguments);
-                case "signatureHelpPresentForTriggerReason":
-                    return parseSignatureHelpPresentForTriggerReason(callExpression.arguments);
-                case "noSignatureHelpForTriggerReason":
-                    return parseNoSignatureHelpForTriggerReason(callExpression.arguments);
-                case "baselineSmartSelection":
-                    return [parseBaselineSmartSelection(callExpression.arguments)];
-                case "baselineCallHierarchy":
-                    return [parseBaselineCallHierarchy(callExpression.arguments)];
-                case "baselineGoToDefinition":
-                case "baselineGetDefinitionAtPosition":
-                case "baselineGoToType":
-                case "baselineGoToImplementation":
-                    // Both `baselineGoToDefinition` and `baselineGetDefinitionAtPosition` take the same
-                    // arguments, but differ in that...
-                    //  - `verify.baselineGoToDefinition(...)` called getDefinitionAndBoundSpan
-                    //  - `verify.baselineGetDefinitionAtPosition(...)` called getDefinitionAtPosition
-                    // LSP doesn't have two separate commands though.
-                    return parseBaselineGoToDefinitionArgs(func.text, callExpression.arguments);
-                case "baselineRename":
-                case "baselineRenameAtRangesWithText":
-                    // `verify.baselineRename...(...)`
-                    return parseBaselineRenameArgs(func.text, callExpression.arguments);
-                case "baselineInlayHints":
-                    return parseBaselineInlayHints(callExpression.arguments);
-                case "renameInfoSucceeded":
-                case "renameInfoFailed":
-                    return parseRenameInfo(func.text, callExpression.arguments);
-                case "getSemanticDiagnostics":
-                case "getSuggestionDiagnostics":
-                case "getSyntacticDiagnostics":
-                    return parseVerifyDiagnostics(func.text, callExpression.arguments);
-                case "baselineSyntacticDiagnostics":
-                case "baselineSyntacticAndSemanticDiagnostics":
-                    return [{ kind: "verifyBaselineDiagnostics" }];
-                case "navigateTo":
-                    return parseVerifyNavigateTo(callExpression.arguments);
-<<<<<<< HEAD
-                case "semanticClassificationsAre":
-                    return parseSemanticClassificationsAre(callExpression.arguments);
-                case "syntacticClassificationsAre":
-                    return SKIP_STATEMENT;
-=======
-                case "outliningSpansInCurrentFile":
-                case "outliningHintSpansInCurrentFile":
-                    return parseOutliningSpansArgs(callExpression.arguments);
->>>>>>> 487416c7
-            }
-        }
-        // `goTo....`
-        if (namespace.text === "goTo") {
-            return parseGoToArgs(callExpression.arguments, func.text);
-        }
-        // `edit....`
-        if (namespace.text === "edit") {
-            const result = parseEditStatement(func.text, callExpression.arguments);
-            if (!result) {
-                return undefined;
-            }
-            return [result];
-        }
-        // !!! other fourslash commands
-    }
-    console.error(`Unrecognized fourslash statement: ${statement.getText()}`);
-    return undefined;
-}
-
-function parseEditStatement(funcName: string, args: readonly ts.Expression[]): EditCmd | undefined {
-    switch (funcName) {
-        case "insert":
-        case "paste":
-        case "insertLine": {
-            let arg0;
-            if (args.length !== 1 || !(arg0 = getStringLiteralLike(args[0]))) {
-                console.error(`Expected a single string literal argument in edit.${funcName}, got ${args.map(arg => arg.getText()).join(", ")}`);
-                return undefined;
-            }
-            return {
-                kind: "edit",
-                goStatement: `f.${funcName.charAt(0).toUpperCase() + funcName.slice(1)}(t, ${getGoStringLiteral(arg0.text)})`,
-            };
-        }
-        case "replaceLine": {
-            let arg0, arg1;
-            if (args.length !== 2 || !(arg0 = getNumericLiteral(args[0])) || !(arg1 = getStringLiteralLike(args[1]))) {
-                console.error(`Expected a single string literal argument in edit.insert, got ${args.map(arg => arg.getText()).join(", ")}`);
-                return undefined;
-            }
-            return {
-                kind: "edit",
-                goStatement: `f.ReplaceLine(t, ${arg0.text}, ${getGoStringLiteral(arg1.text)})`,
-            };
-        }
-        case "backspace": {
-            const arg = args[0];
-            if (args[0]) {
-                let arg0;
-                if (!(arg0 = getNumericLiteral(arg))) {
-                    console.error(`Expected numeric literal argument in edit.backspace, got ${arg.getText()}`);
-                    return undefined;
-                }
-                return {
-                    kind: "edit",
-                    goStatement: `f.Backspace(t, ${arg0.text})`,
-                };
-            }
-            return {
-                kind: "edit",
-                goStatement: `f.Backspace(t, 1)`,
-            };
-        }
-        default:
-            console.error(`Unrecognized edit function: ${funcName}`);
-            return undefined;
-    }
-}
-
-function getGoMultiLineStringLiteral(text: string): string {
-    if (!text.includes("`") && !text.includes("\\")) {
-        return "`" + text + "`";
-    }
-    return getGoStringLiteral(text);
-}
-
-function getGoStringLiteral(text: string): string {
-    return `${JSON.stringify(text)}`;
-}
-
-function parseGoToArgs(args: readonly ts.Expression[], funcName: string): GoToCmd[] | undefined {
-    switch (funcName) {
-        case "marker": {
-            const arg = args[0];
-            if (arg === undefined) {
-                return [{
-                    kind: "goTo",
-                    funcName: "marker",
-                    args: [`""`],
-                }];
-            }
-            let strArg;
-            if (!(strArg = getStringLiteralLike(arg))) {
-                console.error(`Unrecognized argument in goTo.marker: ${arg.getText()}`);
-                return undefined;
-            }
-            return [{
-                kind: "goTo",
-                funcName: "marker",
-                args: [getGoStringLiteral(strArg.text)],
-            }];
-        }
-        case "file": {
-            if (args.length !== 1) {
-                console.error(`Expected a single argument in goTo.file, got ${args.map(arg => arg.getText()).join(", ")}`);
-                return undefined;
-            }
-            let arg0;
-            if (arg0 = getStringLiteralLike(args[0])) {
-                const text = arg0.text.replace("tests/cases/fourslash/server/", "").replace("tests/cases/fourslash/", "");
-                return [{
-                    kind: "goTo",
-                    funcName: "file",
-                    args: [getGoStringLiteral(text)],
-                }];
-            }
-            else if (arg0 = getNumericLiteral(args[0])) {
-                return [{
-                    kind: "goTo",
-                    funcName: "fileNumber",
-                    args: [arg0.text],
-                }];
-            }
-            console.error(`Expected string or number literal argument in goTo.file, got ${args[0].getText()}`);
-            return undefined;
-        }
-        case "position": {
-            let arg0;
-            if (args.length !== 1 || !(arg0 = getNumericLiteral(args[0]))) {
-                console.error(`Expected a single numeric literal argument in goTo.position, got ${args.map(arg => arg.getText()).join(", ")}`);
-                return undefined;
-            }
-            return [{
-                kind: "goTo",
-                funcName: "position",
-                args: [`${arg0.text}`],
-            }];
-        }
-        case "eof":
-            return [{
-                kind: "goTo",
-                funcName: "EOF",
-                args: [],
-            }];
-        case "bof":
-            return [{
-                kind: "goTo",
-                funcName: "BOF",
-                args: [],
-            }];
-        case "select": {
-            let arg0, arg1;
-            if (args.length !== 2 || !(arg0 = getStringLiteralLike(args[0])) || !(arg1 = getStringLiteralLike(args[1]))) {
-                console.error(`Expected two string literal arguments in goTo.select, got ${args.map(arg => arg.getText()).join(", ")}`);
-                return undefined;
-            }
-            return [{
-                kind: "goTo",
-                funcName: "select",
-                args: [getGoStringLiteral(arg0.text), getGoStringLiteral(arg1.text)],
-            }];
-        }
-        default:
-            console.error(`Unrecognized goTo function: ${funcName}`);
-            return undefined;
-    }
-}
-
-function parseVerifyCompletionsArgs(args: readonly ts.Expression[], codeActionArgs?: readonly ts.Expression[]): VerifyCompletionsCmd[] | undefined {
-    const cmds = [];
-    const codeAction = codeActionArgs?.[0] && parseAndApplyCodeActionArg(codeActionArgs[0]);
-    for (const arg of args) {
-        const result = parseVerifyCompletionArg(arg, codeAction);
-        if (!result) {
-            return undefined;
-        }
-        if (codeActionArgs?.length) {
-            result.andApplyCodeActionArgs = parseAndApplyCodeActionArg(codeActionArgs[0]);
-        }
-        cmds.push(result);
-    }
-    return cmds;
-}
-
-function parseVerifyApplyCodeActionFromCompletionArgs(args: readonly ts.Expression[]): VerifyApplyCodeActionFromCompletionCmd[] | undefined {
-    const cmds: VerifyApplyCodeActionFromCompletionCmd[] = [];
-    if (args.length !== 2) {
-        console.error(`Expected two arguments in verify.applyCodeActionFromCompletion, got ${args.map(arg => arg.getText()).join(", ")}`);
-        return undefined;
-    }
-    if (!ts.isStringLiteralLike(args[0]) && args[0].getText() !== "undefined") {
-        console.error(`Expected string literal or "undefined" in verify.applyCodeActionFromCompletion, got ${args[0].getText()}`);
-        return undefined;
-    }
-    const markerName = getStringLiteralLike(args[0])?.text;
-    const marker = markerName === undefined ? "nil" : `PtrTo(${getGoStringLiteral(markerName)})`;
-    const options = parseVerifyApplyCodeActionArgs(args[1]);
-    if (options === undefined) {
-        return undefined;
-    }
-
-    cmds.push({ kind: "verifyApplyCodeActionFromCompletion", marker, options });
-    return cmds;
-}
-
-function parseVerifyApplyCodeActionArgs(arg: ts.Expression): string | undefined {
-    const obj = getObjectLiteralExpression(arg);
-    if (!obj) {
-        console.error(`Expected object literal for verify.applyCodeActionFromCompletion options, got ${arg.getText()}`);
-        return undefined;
-    }
-    let nameInit, sourceInit, descInit, dataInit;
-    const props: string[] = [];
-    for (const prop of obj.properties) {
-        if (!ts.isPropertyAssignment(prop) || !ts.isIdentifier(prop.name)) {
-            if (ts.isShorthandPropertyAssignment(prop) && prop.name.text === "preferences") {
-                continue; // !!! parse once preferences are supported in fourslash
-            }
-            console.error(`Expected property assignment with identifier name in verify.applyCodeActionFromCompletion options, got ${prop.getText()}`);
-            return undefined;
-        }
-        const propName = prop.name.text;
-        const init = prop.initializer;
-        switch (propName) {
-            case "name":
-                nameInit = getStringLiteralLike(init);
-                if (!nameInit) {
-                    console.error(`Expected string literal for name in verify.applyCodeActionFromCompletion options, got ${init.getText()}`);
-                    return undefined;
-                }
-                props.push(`Name: ${getGoStringLiteral(nameInit.text)},`);
-                break;
-            case "source":
-                sourceInit = getStringLiteralLike(init);
-                if (!sourceInit) {
-                    console.error(`Expected string literal for source in verify.applyCodeActionFromCompletion options, got ${init.getText()}`);
-                    return undefined;
-                }
-                props.push(`Source: ${getGoStringLiteral(sourceInit.text)},`);
-                break;
-            case "data":
-                dataInit = getObjectLiteralExpression(init);
-                if (!dataInit) {
-                    console.error(`Expected object literal for data in verify.applyCodeActionFromCompletion options, got ${init.getText()}`);
-                    return undefined;
-                }
-                const dataProps: string[] = [];
-                for (const dataProp of dataInit.properties) {
-                    if (!ts.isPropertyAssignment(dataProp) || !ts.isIdentifier(dataProp.name)) {
-                        console.error(`Expected property assignment with identifier name in verify.applyCodeActionFromCompletion data, got ${dataProp.getText()}`);
-                        return undefined;
-                    }
-                    const dataPropName = dataProp.name.text;
-                    switch (dataPropName) {
-                        case "moduleSpecifier":
-                            const moduleSpecifierInit = getStringLiteralLike(dataProp.initializer);
-                            if (!moduleSpecifierInit) {
-                                console.error(`Expected string literal for moduleSpecifier in verify.applyCodeActionFromCompletion data, got ${dataProp.initializer.getText()}`);
-                                return undefined;
-                            }
-                            dataProps.push(`ModuleSpecifier: ${getGoStringLiteral(moduleSpecifierInit.text)},`);
-                            break;
-                        case "exportName":
-                            const exportNameInit = getStringLiteralLike(dataProp.initializer);
-                            if (!exportNameInit) {
-                                console.error(`Expected string literal for exportName in verify.applyCodeActionFromCompletion data, got ${dataProp.initializer.getText()}`);
-                                return undefined;
-                            }
-                            dataProps.push(`ExportName: ${getGoStringLiteral(exportNameInit.text)},`);
-                            break;
-                        case "fileName":
-                            const fileNameInit = getStringLiteralLike(dataProp.initializer);
-                            if (!fileNameInit) {
-                                console.error(`Expected string literal for fileName in verify.applyCodeActionFromCompletion data, got ${dataProp.initializer.getText()}`);
-                                return undefined;
-                            }
-                            dataProps.push(`FileName: ${getGoStringLiteral(fileNameInit.text)},`);
-                            break;
-                        default:
-                            console.error(`Unrecognized property in verify.applyCodeActionFromCompletion data: ${dataProp.getText()}`);
-                            return undefined;
-                    }
-                }
-                props.push(`AutoImportData: &lsproto.AutoImportData{\n${dataProps.join("\n")}\n},`);
-                break;
-            case "description":
-                descInit = getStringLiteralLike(init);
-                if (!descInit) {
-                    console.error(`Expected string literal for description in verify.applyCodeActionFromCompletion options, got ${init.getText()}`);
-                    return undefined;
-                }
-                props.push(`Description: ${getGoStringLiteral(descInit.text)},`);
-                break;
-            case "newFileContent":
-                const newFileContentInit = getStringLiteralLike(init);
-                if (!newFileContentInit) {
-                    console.error(`Expected string literal for newFileContent in verify.applyCodeActionFromCompletion options, got ${init.getText()}`);
-                    return undefined;
-                }
-                props.push(`NewFileContent: PtrTo(${getGoMultiLineStringLiteral(newFileContentInit.text)}),`);
-                break;
-            case "newRangeContent":
-                const newRangeContentInit = getStringLiteralLike(init);
-                if (!newRangeContentInit) {
-                    console.error(`Expected string literal for newRangeContent in verify.applyCodeActionFromCompletion options, got ${init.getText()}`);
-                    return undefined;
-                }
-                props.push(`NewRangeContent: PtrTo(${getGoMultiLineStringLiteral(newRangeContentInit.text)}),`);
-                break;
-            case "preferences":
-                // Few if any tests use non-default preferences
-                break;
-            default:
-                console.error(`Unrecognized property in verify.applyCodeActionFromCompletion options: ${prop.getText()}`);
-                return undefined;
-        }
-    }
-    if (!nameInit) {
-        console.error(`Expected name property in verify.applyCodeActionFromCompletion options`);
-        return undefined;
-    }
-    if (!sourceInit && !dataInit) {
-        console.error(`Expected source property in verify.applyCodeActionFromCompletion options`);
-        return undefined;
-    }
-    if (!descInit) {
-        console.error(`Expected description property in verify.applyCodeActionFromCompletion options`);
-        return undefined;
-    }
-    return `&fourslash.ApplyCodeActionFromCompletionOptions{\n${props.join("\n")}\n}`;
-}
-
-function parseImportFixAtPositionArgs(args: readonly ts.Expression[]): VerifyImportFixAtPositionCmd[] | undefined {
-    if (args.length < 1 || args.length > 3) {
-        console.error(`Expected 1-3 arguments in verify.importFixAtPosition, got ${args.map(arg => arg.getText()).join(", ")}`);
-        return undefined;
-    }
-    const arrayArg = getArrayLiteralExpression(args[0]);
-    if (!arrayArg) {
-        console.error(`Expected array literal for first argument in verify.importFixAtPosition, got ${args[0].getText()}`);
-        return undefined;
-    }
-    const expectedTexts: string[] = [];
-    for (const elem of arrayArg.elements) {
-        const strElem = getStringLiteralLike(elem);
-        if (!strElem) {
-            console.error(`Expected string literal in verify.importFixAtPosition array, got ${elem.getText()}`);
-            return undefined;
-        }
-        expectedTexts.push(getGoMultiLineStringLiteral(strElem.text));
-    }
-
-    // If the array is empty, we should still generate valid Go code
-    if (expectedTexts.length === 0) {
-        expectedTexts.push(""); // This will be handled specially in code generation
-    }
-
-    let preferences: string | undefined;
-    if (args.length > 2 && ts.isObjectLiteralExpression(args[2])) {
-        preferences = parseUserPreferences(args[2]);
-        if (!preferences) {
-            console.error(`Unrecognized user preferences in verify.importFixAtPosition: ${args[2].getText()}`);
-            return undefined;
-        }
-    }
-    return [{
-        kind: "verifyImportFixAtPosition",
-        expectedTexts,
-        preferences: preferences || "nil /*preferences*/",
-    }];
-}
-
-const completionConstants = new Map([
-    ["completion.globals", "CompletionGlobals"],
-    ["completion.globalTypes", "CompletionGlobalTypes"],
-    ["completion.classElementKeywords", "CompletionClassElementKeywords"],
-    ["completion.classElementInJsKeywords", "CompletionClassElementInJSKeywords"],
-    ["completion.constructorParameterKeywords", "CompletionConstructorParameterKeywords"],
-    ["completion.functionMembersWithPrototype", "CompletionFunctionMembersWithPrototype"],
-    ["completion.functionMembers", "CompletionFunctionMembers"],
-    ["completion.typeKeywords", "CompletionTypeKeywords"],
-    ["completion.undefinedVarEntry", "CompletionUndefinedVarItem"],
-    ["completion.typeAssertionKeywords", "CompletionTypeAssertionKeywords"],
-    ["completion.globalThisEntry", "CompletionGlobalThisItem"],
-]);
-
-const completionPlus = new Map([
-    ["completion.globalsPlus", "CompletionGlobalsPlus"],
-    ["completion.globalTypesPlus", "CompletionGlobalTypesPlus"],
-    ["completion.functionMembersPlus", "CompletionFunctionMembersPlus"],
-    ["completion.functionMembersWithPrototypePlus", "CompletionFunctionMembersWithPrototypePlus"],
-    ["completion.globalsInJsPlus", "CompletionGlobalsInJSPlus"],
-    ["completion.typeKeywordsPlus", "CompletionTypeKeywordsPlus"],
-]);
-
-function parseVerifyCompletionArg(arg: ts.Expression, codeActionArgs?: VerifyApplyCodeActionArgs): VerifyCompletionsCmd | undefined {
-    let marker: string | undefined;
-    let goArgs: VerifyCompletionsArgs | undefined;
-    const obj = getObjectLiteralExpression(arg);
-    if (!obj) {
-        console.error(`Expected object literal expression in verify.completions, got ${arg.getText()}`);
-        return undefined;
-    }
-    let isNewIdentifierLocation: true | undefined;
-    for (const prop of obj.properties) {
-        if (!ts.isPropertyAssignment(prop) || !ts.isIdentifier(prop.name)) {
-            if (ts.isShorthandPropertyAssignment(prop) && prop.name.text === "preferences") {
-                continue; // !!! parse once preferences are supported in fourslash
-            }
-            console.error(`Expected property assignment with identifier name, got ${prop.getText()}`);
-            return undefined;
-        }
-        const propName = prop.name.text;
-        const init = prop.initializer;
-        switch (propName) {
-            case "marker": {
-                let markerInit;
-                if (markerInit = getStringLiteralLike(init)) {
-                    marker = getGoStringLiteral(markerInit.text);
-                }
-                else if (markerInit = getArrayLiteralExpression(init)) {
-                    marker = "[]string{";
-                    for (const elem of markerInit.elements) {
-                        if (!ts.isStringLiteral(elem)) {
-                            console.error(`Expected string literal in marker array, got ${elem.getText()}`);
-                            return undefined; // !!! parse marker arrays?
-                        }
-                        marker += `${getGoStringLiteral(elem.text)}, `;
-                    }
-                    marker += "}";
-                }
-                else if (markerInit = getObjectLiteralExpression(init)) {
-                    // !!! parse marker objects?
-                    console.error(`Unrecognized marker initializer: ${markerInit.getText()}`);
-                    return undefined;
-                }
-                else if (init.getText() === "test.markers()") {
-                    marker = "f.Markers()";
-                }
-                else if (
-                    ts.isCallExpression(init)
-                    && init.expression.getText() === "test.marker"
-                    && ts.isStringLiteralLike(init.arguments[0])
-                ) {
-                    marker = getGoStringLiteral(init.arguments[0].text);
-                }
-                else {
-                    console.error(`Unrecognized marker initializer: ${init.getText()}`);
-                    return undefined;
-                }
-                break;
-            }
-            case "exact":
-            case "includes":
-            case "unsorted": {
-                if (init.getText() === "undefined") {
-                    return {
-                        kind: "verifyCompletions",
-                        marker: marker ? marker : "nil",
-                        args: "nil",
-                    };
-                }
-                let expected: string;
-                const initText = init.getText();
-                if (completionConstants.has(initText)) {
-                    expected = completionConstants.get(initText)!;
-                }
-                else if (completionPlus.keys().some(funcName => initText.startsWith(funcName))) {
-                    const tsFunc = completionPlus.keys().find(funcName => initText.startsWith(funcName));
-                    const funcName = completionPlus.get(tsFunc!)!;
-                    const maybeItems = (init as ts.CallExpression).arguments[0];
-                    const maybeOpts = (init as ts.CallExpression).arguments[1];
-                    let items;
-                    if (!(items = getArrayLiteralExpression(maybeItems))) {
-                        console.error(`Expected array literal expression for completion.globalsPlus items, got ${maybeItems.getText()}`);
-                        return undefined;
-                    }
-                    expected = `${funcName}(\n[]fourslash.CompletionsExpectedItem{`;
-                    for (const elem of items.elements) {
-                        const result = parseExpectedCompletionItem(elem, codeActionArgs);
-                        if (!result) {
-                            return undefined;
-                        }
-                        expected += "\n" + result + ",";
-                    }
-                    expected += "\n}";
-                    if (maybeOpts) {
-                        let opts;
-                        if (!(opts = getObjectLiteralExpression(maybeOpts))) {
-                            console.error(`Expected object literal expression for completion.globalsPlus options, got ${maybeOpts.getText()}`);
-                            return undefined;
-                        }
-                        const noLib = opts.properties[0];
-                        if (noLib && ts.isPropertyAssignment(noLib) && noLib.name.getText() === "noLib") {
-                            if (noLib.initializer.kind === ts.SyntaxKind.TrueKeyword) {
-                                expected += ", true";
-                            }
-                            else if (noLib.initializer.kind === ts.SyntaxKind.FalseKeyword) {
-                                expected += ", false";
-                            }
-                            else {
-                                console.error(`Expected boolean literal for noLib, got ${noLib.initializer.getText()}`);
-                                return undefined;
-                            }
-                        }
-                        else {
-                            console.error(`Expected noLib property in completion.globalsPlus options, got ${maybeOpts.getText()}`);
-                            return undefined;
-                        }
-                    }
-                    else if (tsFunc === "completion.globalsPlus" || tsFunc === "completion.globalsInJsPlus") {
-                        expected += ", false"; // Default for noLib
-                    }
-                    expected += ")";
-                }
-                else {
-                    expected = "[]fourslash.CompletionsExpectedItem{";
-                    let items;
-                    if (items = getArrayLiteralExpression(init)) {
-                        for (const elem of items.elements) {
-                            const result = parseExpectedCompletionItem(elem);
-                            if (!result) {
-                                return undefined;
-                            }
-                            expected += "\n" + result + ",";
-                        }
-                    }
-                    else {
-                        const result = parseExpectedCompletionItem(init);
-                        if (!result) {
-                            return undefined;
-                        }
-                        expected += "\n" + result + ",";
-                    }
-                    expected += "\n}";
-                }
-                if (propName === "includes") {
-                    (goArgs ??= {}).includes = expected;
-                }
-                else if (propName === "exact") {
-                    (goArgs ??= {}).exact = expected;
-                }
-                else {
-                    (goArgs ??= {}).unsorted = expected;
-                }
-                break;
-            }
-            case "excludes": {
-                let excludes = "[]string{";
-                let item;
-                if (item = getStringLiteralLike(init)) {
-                    excludes += `\n${getGoStringLiteral(item.text)},`;
-                }
-                else if (item = getArrayLiteralExpression(init)) {
-                    for (const elem of item.elements) {
-                        if (!ts.isStringLiteral(elem)) {
-                            return undefined; // Shouldn't happen
-                        }
-                        excludes += `\n${getGoStringLiteral(elem.text)},`;
-                    }
-                }
-                excludes += "\n}";
-                (goArgs ??= {}).excludes = excludes;
-                break;
-            }
-            case "isNewIdentifierLocation":
-                if (init.kind === ts.SyntaxKind.TrueKeyword) {
-                    isNewIdentifierLocation = true;
-                }
-                break;
-            case "preferences":
-            case "triggerCharacter":
-                break; // !!! parse once they're supported in fourslash
-            case "defaultCommitCharacters":
-            case "optionalReplacementSpan": // the only two tests that use this will require manual conversion
-            case "isGlobalCompletion":
-                break; // Ignored, unused
-            default:
-                console.error(`Unrecognized expected completion item: ${init.parent.getText()}`);
-                return undefined;
-        }
-    }
-    return {
-        kind: "verifyCompletions",
-        marker: marker ? marker : "nil",
-        args: goArgs,
-        isNewIdentifierLocation: isNewIdentifierLocation,
-    };
-}
-
-function parseExpectedCompletionItem(expr: ts.Expression, codeActionArgs?: VerifyApplyCodeActionArgs): string | undefined {
-    if (completionConstants.has(expr.getText())) {
-        return completionConstants.get(expr.getText())!;
-    }
-    let strExpr;
-    if (strExpr = getStringLiteralLike(expr)) {
-        return getGoStringLiteral(strExpr.text);
-    }
-    if (strExpr = getObjectLiteralExpression(expr)) {
-        let isDeprecated = false; // !!!
-        let isOptional = false;
-        let sourceInit: ts.StringLiteralLike | undefined;
-        let extensions: string[] = []; // !!!
-        let itemProps: string[] = [];
-        let name: string | undefined;
-        let insertText: string | undefined;
-        let filterText: string | undefined;
-        let replacementSpanIdx: string | undefined;
-        for (const prop of strExpr.properties) {
-            if (!(ts.isPropertyAssignment(prop) || ts.isShorthandPropertyAssignment(prop)) || !ts.isIdentifier(prop.name)) {
-                console.error(`Expected property assignment with identifier name for completion item, got ${prop.getText()}`);
-                return undefined;
-            }
-            const propName = prop.name.text;
-            const init = ts.isPropertyAssignment(prop) ? prop.initializer : prop.name;
-            switch (propName) {
-                case "name": {
-                    let nameInit;
-                    if (nameInit = getStringLiteralLike(init)) {
-                        name = nameInit.text;
-                    }
-                    else {
-                        console.error(`Expected string literal for completion item name, got ${init.getText()}`);
-                        return undefined;
-                    }
-                    break;
-                }
-                case "sortText":
-                    const result = parseSortText(init);
-                    if (!result) {
-                        return undefined;
-                    }
-                    itemProps.push(`SortText: PtrTo(string(${result})),`);
-                    if (result === "ls.SortTextOptionalMember") {
-                        isOptional = true;
-                    }
-                    break;
-                case "insertText": {
-                    let insertTextInit;
-                    if (insertTextInit = getStringLiteralLike(init)) {
-                        insertText = insertTextInit.text;
-                    }
-                    else if (init.getText() === "undefined") {
-                        // Ignore
-                    }
-                    else {
-                        console.error(`Expected string literal for insertText, got ${init.getText()}`);
-                        return undefined;
-                    }
-                    break;
-                }
-                case "filterText": {
-                    let filterTextInit;
-                    if (filterTextInit = getStringLiteralLike(init)) {
-                        filterText = filterTextInit.text;
-                    }
-                    else {
-                        console.error(`Expected string literal for filterText, got ${init.getText()}`);
-                        return undefined;
-                    }
-                    break;
-                }
-                case "isRecommended":
-                    if (init.kind === ts.SyntaxKind.TrueKeyword) {
-                        itemProps.push(`Preselect: PtrTo(true),`);
-                    }
-                    break;
-                case "kind":
-                    const kind = parseKind(init);
-                    if (!kind) {
-                        return undefined;
-                    }
-                    itemProps.push(`Kind: PtrTo(${kind}),`);
-                    break;
-                case "kindModifiers":
-                    const modifiers = parseKindModifiers(init);
-                    if (!modifiers) {
-                        return undefined;
-                    }
-                    ({ isDeprecated, isOptional, extensions } = modifiers);
-                    break;
-                case "text": {
-                    let textInit;
-                    if (textInit = getStringLiteralLike(init)) {
-                        itemProps.push(`Detail: PtrTo(${getGoStringLiteral(textInit.text)}),`);
-                    }
-                    else {
-                        console.error(`Expected string literal for text, got ${init.getText()}`);
-                        return undefined;
-                    }
-                    break;
-                }
-                case "documentation": {
-                    let docInit;
-                    if (docInit = getStringLiteralLike(init)) {
-                        itemProps.push(`Documentation: &lsproto.StringOrMarkupContent{
-						MarkupContent: &lsproto.MarkupContent{
-							Kind:  lsproto.MarkupKindMarkdown,
-							Value: ${getGoStringLiteral(docInit.text)},
-						},
-					},`);
-                    }
-                    else {
-                        console.error(`Expected string literal for documentation, got ${init.getText()}`);
-                        return undefined;
-                    }
-                    break;
-                }
-                case "isFromUncheckedFile":
-                    break; // Ignored
-                case "hasAction":
-                    itemProps.push("AdditionalTextEdits: fourslash.AnyTextEdits,");
-                    break;
-                case "source":
-                case "sourceDisplay":
-                    if (sourceInit !== undefined) {
-                        break;
-                    }
-                    if (sourceInit = getStringLiteralLike(init)) {
-                        if (propName === "source" && sourceInit.text.endsWith("/")) {
-                            // source: "ClassMemberSnippet/"
-                            itemProps.push(`Data: &lsproto.CompletionItemData{
-                                Source: ${getGoStringLiteral(sourceInit.text)},
-                            },`);
-                            break;
-                        }
-                        itemProps.push(`Data: &lsproto.CompletionItemData{
-                            AutoImport: &lsproto.AutoImportData{
-                                ModuleSpecifier: ${getGoStringLiteral(sourceInit.text)},
-                            },
-                        },`);
-                    }
-                    else {
-                        console.error(`Expected string literal for source/sourceDisplay, got ${init.getText()}`);
-                        return undefined;
-                    }
-                    break;
-                case "commitCharacters":
-                    // !!! support these later
-                    break;
-                case "replacementSpan": {
-                    let span;
-                    if (ts.isIdentifier(init)) {
-                        span = getNodeOfKind(init, (n: ts.Node): n is ts.Node => !ts.isIdentifier(n));
-                    }
-                    else {
-                        span = init;
-                    }
-                    if (span?.getText().startsWith("test.ranges()[")) {
-                        replacementSpanIdx = span.getText().match(/\d+/)?.[0];
-                    }
-                    break;
-                }
-                default:
-                    console.error(`Unrecognized property in expected completion item: ${propName}`);
-                    return undefined; // Unsupported property
-            }
-        }
-        if (!name) {
-            return undefined; // Shouldn't happen
-        }
-        if (codeActionArgs && codeActionArgs.name === name && codeActionArgs.source === sourceInit?.text) {
-            itemProps.push(`LabelDetails: &lsproto.CompletionItemLabelDetails{
-                Description: PtrTo(${getGoStringLiteral(codeActionArgs.source)}),
-            },`);
-        }
-        if (replacementSpanIdx) {
-            itemProps.push(`TextEdit: &lsproto.TextEditOrInsertReplaceEdit{
-                TextEdit: &lsproto.TextEdit{
-                    NewText: ${getGoStringLiteral(name)},
-                    Range:   f.Ranges()[${replacementSpanIdx}].LSRange,
-                },
-            },`);
-        }
-        if (isOptional) {
-            insertText ??= name;
-            filterText ??= name;
-            name += "?";
-        }
-        if (filterText) itemProps.unshift(`FilterText: PtrTo(${getGoStringLiteral(filterText)}),`);
-        if (insertText) itemProps.unshift(`InsertText: PtrTo(${getGoStringLiteral(insertText)}),`);
-        itemProps.unshift(`Label: ${getGoStringLiteral(name!)},`);
-        return `&lsproto.CompletionItem{\n${itemProps.join("\n")}}`;
-    }
-    console.error(`Expected string literal or object literal for expected completion item, got ${expr.getText()}`);
-    return undefined; // Unsupported expression type
-}
-
-function parseAndApplyCodeActionArg(arg: ts.Expression): VerifyApplyCodeActionArgs | undefined {
-    const obj = getObjectLiteralExpression(arg);
-    if (!obj) {
-        console.error(`Expected object literal for code action argument, got ${arg.getText()}`);
-        return undefined;
-    }
-    const nameProperty = obj.properties.find(prop =>
-        ts.isPropertyAssignment(prop) &&
-        ts.isIdentifier(prop.name) &&
-        prop.name.text === "name" &&
-        ts.isStringLiteralLike(prop.initializer)
-    ) as ts.PropertyAssignment | undefined;
-    if (!nameProperty) {
-        console.error(`Expected name property in code action argument, got ${obj.getText()}`);
-        return undefined;
-    }
-    const sourceProperty = obj.properties.find(prop =>
-        ts.isPropertyAssignment(prop) &&
-        ts.isIdentifier(prop.name) &&
-        prop.name.text === "source" &&
-        ts.isStringLiteralLike(prop.initializer)
-    ) as ts.PropertyAssignment | undefined;
-    if (!sourceProperty) {
-        console.error(`Expected source property in code action argument, got ${obj.getText()}`);
-        return undefined;
-    }
-    const descriptionProperty = obj.properties.find(prop =>
-        ts.isPropertyAssignment(prop) &&
-        ts.isIdentifier(prop.name) &&
-        prop.name.text === "description" &&
-        ts.isStringLiteralLike(prop.initializer)
-    ) as ts.PropertyAssignment | undefined;
-    if (!descriptionProperty) {
-        console.error(`Expected description property in code action argument, got ${obj.getText()}`);
-        return undefined;
-    }
-    const newFileContentProperty = obj.properties.find(prop =>
-        ts.isPropertyAssignment(prop) &&
-        ts.isIdentifier(prop.name) &&
-        prop.name.text === "newFileContent" &&
-        ts.isStringLiteralLike(prop.initializer)
-    ) as ts.PropertyAssignment | undefined;
-    if (!newFileContentProperty) {
-        console.error(`Expected newFileContent property in code action argument, got ${obj.getText()}`);
-        return undefined;
-    }
-    return {
-        name: (nameProperty.initializer as ts.StringLiteralLike).text,
-        source: (sourceProperty.initializer as ts.StringLiteralLike).text,
-        description: (descriptionProperty.initializer as ts.StringLiteralLike).text,
-        newFileContent: (newFileContentProperty.initializer as ts.StringLiteralLike).text,
-    };
-}
-
-function parseBaselineFindAllReferencesArgs(args: readonly ts.Expression[]): [VerifyBaselineFindAllReferencesCmd] | undefined {
-    const newArgs = [];
-    for (const arg of args) {
-        let strArg;
-        if (strArg = getStringLiteralLike(arg)) {
-            newArgs.push(getGoStringLiteral(strArg.text));
-        }
-        else if (arg.getText() === "...test.markerNames()") {
-            newArgs.push("f.MarkerNames()...");
-        }
-        else if (arg.getText() === "...test.ranges()") {
-            return [{
-                kind: "verifyBaselineFindAllReferences",
-                markers: [],
-                ranges: true,
-            }];
-        }
-        else {
-            console.error(`Unrecognized argument in verify.baselineFindAllReferences: ${arg.getText()}`);
-            return undefined;
-        }
-    }
-
-    return [{
-        kind: "verifyBaselineFindAllReferences",
-        markers: newArgs,
-    }];
-}
-
-function parseBaselineDocumentHighlightsArgs(args: readonly ts.Expression[]): [VerifyBaselineDocumentHighlightsCmd] | undefined {
-    const newArgs: string[] = [];
-    let preferences: string | undefined;
-    for (const arg of args) {
-        let strArg;
-        if (strArg = getArrayLiteralExpression(arg)) {
-            for (const elem of strArg.elements) {
-                const newArg = parseBaselineMarkerOrRangeArg(elem);
-                if (!newArg) {
-                    return undefined;
-                }
-                newArgs.push(newArg);
-            }
-        }
-        else if (ts.isObjectLiteralExpression(arg)) {
-            // !!! todo when multiple files supported in lsp
-        }
-        else if (strArg = parseBaselineMarkerOrRangeArg(arg)) {
-            newArgs.push(strArg);
-        }
-        else {
-            console.error(`Unrecognized argument in verify.baselineDocumentHighlights: ${arg.getText()}`);
-            return undefined;
-        }
-    }
-
-    if (newArgs.length === 0) {
-        newArgs.push("ToAny(f.Ranges())...");
-    }
-
-    return [{
-        kind: "verifyBaselineDocumentHighlights",
-        args: newArgs,
-        preferences: preferences ? preferences : "nil /*preferences*/",
-    }];
-}
-
-function parseBaselineGoToDefinitionArgs(
-    funcName: "baselineGoToDefinition" | "baselineGoToType" | "baselineGetDefinitionAtPosition" | "baselineGoToImplementation",
-    args: readonly ts.Expression[],
-): [VerifyBaselineGoToDefinitionCmd] | undefined {
-    let boundSpan: true | undefined;
-    if (funcName === "baselineGoToDefinition") {
-        boundSpan = true;
-    }
-    let kind: "verifyBaselineGoToDefinition" | "verifyBaselineGoToType" | "verifyBaselineGoToImplementation";
-    switch (funcName) {
-        case "baselineGoToDefinition":
-        case "baselineGetDefinitionAtPosition":
-            kind = "verifyBaselineGoToDefinition";
-            break;
-        case "baselineGoToType":
-            kind = "verifyBaselineGoToType";
-            break;
-        case "baselineGoToImplementation":
-            kind = "verifyBaselineGoToImplementation";
-            break;
-    }
-    const newArgs = [];
-    for (const arg of args) {
-        let strArg;
-        if (strArg = getStringLiteralLike(arg)) {
-            newArgs.push(getGoStringLiteral(strArg.text));
-        }
-        else if (arg.getText() === "...test.markerNames()") {
-            newArgs.push("f.MarkerNames()...");
-        }
-        else if (arg.getText() === "...test.ranges()") {
-            return [{
-                kind,
-                markers: [],
-                ranges: true,
-                boundSpan,
-            }];
-        }
-        else {
-            console.error(`Unrecognized argument in verify.${funcName}: ${arg.getText()}`);
-            return undefined;
-        }
-    }
-
-    return [{
-        kind,
-        markers: newArgs,
-        boundSpan,
-    }];
-}
-
-function parseRenameInfo(funcName: "renameInfoSucceeded" | "renameInfoFailed", args: readonly ts.Expression[]): [VerifyRenameInfoCmd] | undefined {
-    let preferences = "nil /*preferences*/";
-    let prefArg;
-    switch (funcName) {
-        case "renameInfoSucceeded":
-            if (args[6]) {
-                prefArg = args[6];
-            }
-            break;
-        case "renameInfoFailed":
-            if (args[1]) {
-                prefArg = args[1];
-            }
-            break;
-    }
-    if (prefArg) {
-        if (!ts.isObjectLiteralExpression(prefArg)) {
-            console.error(`Expected object literal expression for preferences, got ${prefArg.getText()}`);
-            return undefined;
-        }
-        const parsedPreferences = parseUserPreferences(prefArg);
-        if (!parsedPreferences) {
-            console.error(`Unrecognized user preferences in ${funcName}: ${prefArg.getText()}`);
-            return undefined;
-        }
-    }
-    return [{ kind: funcName, preferences }];
-}
-
-function parseBaselineRenameArgs(funcName: string, args: readonly ts.Expression[]): [VerifyBaselineRenameCmd] | undefined {
-    let newArgs: string[] = [];
-    let preferences: string | undefined;
-    for (const arg of args) {
-        let typedArg;
-        if ((typedArg = getArrayLiteralExpression(arg))) {
-            for (const elem of typedArg.elements) {
-                const newArg = parseBaselineMarkerOrRangeArg(elem);
-                if (!newArg) {
-                    return undefined;
-                }
-                newArgs.push(newArg);
-            }
-        }
-        else if (ts.isObjectLiteralExpression(arg)) {
-            preferences = parseUserPreferences(arg);
-            if (!preferences) {
-                console.error(`Unrecognized user preferences in verify.baselineRename: ${arg.getText()}`);
-                return undefined;
-            }
-            continue;
-        }
-        else if (typedArg = parseBaselineMarkerOrRangeArg(arg)) {
-            newArgs.push(typedArg);
-        }
-        else {
-            return undefined;
-        }
-    }
-    return [{
-        kind: funcName === "baselineRenameAtRangesWithText" ? "verifyBaselineRenameAtRangesWithText" : "verifyBaselineRename",
-        args: newArgs,
-        preferences: preferences ? preferences : "nil /*preferences*/",
-    }];
-}
-
-function parseBaselineInlayHints(args: readonly ts.Expression[]): [VerifyBaselineInlayHintsCmd] | undefined {
-    let preferences: string | undefined;
-    // Parse span
-    if (args.length > 0) {
-        if (args[0].getText() !== "undefined") {
-            console.error(`Unsupported span argument in verify.baselineInlayHints: ${args[0].getText()}`);
-            return undefined;
-        }
-    }
-    // Parse preferences
-    if (args.length > 1) {
-        if (ts.isObjectLiteralExpression(args[1])) {
-            preferences = parseUserPreferences(args[1]);
-            if (!preferences) {
-                console.error(`Unrecognized user preferences in verify.baselineInlayHints: ${args[1].getText()}`);
-                return undefined;
-            }
-        }
-    }
-    return [{
-        kind: "verifyBaselineInlayHints",
-        span: "nil /*span*/", // Only supporteed manually
-        preferences: preferences ? preferences : "nil /*preferences*/",
-    }];
-}
-
-function parseVerifyDiagnostics(funcName: string, args: readonly ts.Expression[]): [VerifyDiagnosticsCmd] | undefined {
-    if (!args[0] || !ts.isArrayLiteralExpression(args[0])) {
-        console.error(`Expected an array literal argument in verify.${funcName}`);
-        return undefined;
-    }
-    const goArgs: string[] = [];
-    for (const expr of args[0].elements) {
-        const diag = parseExpectedDiagnostic(expr);
-        if (diag === undefined) {
-            return undefined;
-        }
-        goArgs.push(diag);
-    }
-    return [{
-        kind: "verifyDiagnostics",
-        arg: goArgs.length > 0 ? `[]*lsproto.Diagnostic{\n${goArgs.join(",\n")},\n}` : "nil",
-        isSuggestion: funcName === "getSuggestionDiagnostics",
-    }];
-}
-
-function parseExpectedDiagnostic(expr: ts.Expression): string | undefined {
-    if (!ts.isObjectLiteralExpression(expr)) {
-        console.error(`Expected object literal expression for expected diagnostic, got ${expr.getText()}`);
-        return undefined;
-    }
-
-    const diagnosticProps: string[] = [];
-
-    for (const prop of expr.properties) {
-        if (!ts.isPropertyAssignment(prop) || !ts.isIdentifier(prop.name)) {
-            console.error(`Expected property assignment with identifier name for expected diagnostic, got ${prop.getText()}`);
-            return undefined;
-        }
-
-        const propName = prop.name.text;
-        const init = prop.initializer;
-
-        switch (propName) {
-            case "message": {
-                let messageInit;
-                if (messageInit = getStringLiteralLike(init)) {
-                    messageInit.text = messageInit.text.replace("/tests/cases/fourslash", "");
-                    diagnosticProps.push(`Message: ${getGoStringLiteral(messageInit.text)},`);
-                }
-                else {
-                    console.error(`Expected string literal for diagnostic message, got ${init.getText()}`);
-                    return undefined;
-                }
-                break;
-            }
-            case "code": {
-                let codeInit;
-                if (codeInit = getNumericLiteral(init)) {
-                    diagnosticProps.push(`Code: &lsproto.IntegerOrString{Integer: PtrTo[int32](${codeInit.text})},`);
-                }
-                else {
-                    console.error(`Expected numeric literal for diagnostic code, got ${init.getText()}`);
-                    return undefined;
-                }
-                break;
-            }
-            case "range": {
-                // Handle range references like ranges[0]
-                const rangeArg = parseBaselineMarkerOrRangeArg(init);
-                if (rangeArg) {
-                    diagnosticProps.push(`Range: ${rangeArg}.LSRange,`);
-                }
-                else {
-                    console.error(`Expected range reference for diagnostic range, got ${init.getText()}`);
-                    return undefined;
-                }
-                break;
-            }
-            case "reportsDeprecated": {
-                if (init.kind === ts.SyntaxKind.TrueKeyword) {
-                    diagnosticProps.push(`Tags: &[]lsproto.DiagnosticTag{lsproto.DiagnosticTagDeprecated},`);
-                }
-                break;
-            }
-            case "reportsUnnecessary": {
-                if (init.kind === ts.SyntaxKind.TrueKeyword) {
-                    diagnosticProps.push(`Tags: &[]lsproto.DiagnosticTag{lsproto.DiagnosticTagUnnecessary},`);
-                }
-                break;
-            }
-            default:
-                console.error(`Unrecognized property in expected diagnostic: ${propName}`);
-                return undefined;
-        }
-    }
-
-    if (diagnosticProps.length === 0) {
-        console.error(`No valid properties found in diagnostic object`);
-        return undefined;
-    }
-
-    return `&lsproto.Diagnostic{\n${diagnosticProps.join("\n")}\n}`;
-}
-
-function stringToTristate(s: string): string {
-    switch (s) {
-        case "true":
-            return "core.TSTrue";
-        case "false":
-            return "core.TSFalse";
-        default:
-            return "core.TSUnknown";
-    }
-}
-
-function parseUserPreferences(arg: ts.ObjectLiteralExpression): string | undefined {
-    const preferences: string[] = [];
-    for (const prop of arg.properties) {
-        if (ts.isPropertyAssignment(prop)) {
-            switch (prop.name.getText()) {
-                // !!! other preferences
-                case "providePrefixAndSuffixTextForRename":
-                    preferences.push(`UseAliasesForRename: ${stringToTristate(prop.initializer.getText())}`);
-                    break;
-                case "quotePreference":
-                    preferences.push(`QuotePreference: lsutil.QuotePreference(${prop.initializer.getText()})`);
-                    break;
-                case "autoImportFileExcludePatterns":
-                    const arrayArg = getArrayLiteralExpression(prop.initializer);
-                    if (!arrayArg) {
-                        return undefined;
-                    }
-                    const patterns: string[] = [];
-                    for (const elem of arrayArg.elements) {
-                        const strElem = getStringLiteralLike(elem);
-                        if (!strElem) {
-                            return undefined;
-                        }
-                        patterns.push(getGoStringLiteral(strElem.text));
-                    }
-                    preferences.push(`AutoImportFileExcludePatterns: []string{${patterns.join(", ")}}`);
-                    break;
-                case "includeInlayParameterNameHints":
-                    let paramHint;
-                    if (!ts.isStringLiteralLike(prop.initializer)) {
-                        return undefined;
-                    }
-                    switch (prop.initializer.text) {
-                        case "none":
-                            paramHint = "lsutil.IncludeInlayParameterNameHintsNone";
-                            break;
-                        case "literals":
-                            paramHint = "lsutil.IncludeInlayParameterNameHintsLiterals";
-                            break;
-                        case "all":
-                            paramHint = "lsutil.IncludeInlayParameterNameHintsAll";
-                            break;
-                    }
-                    preferences.push(`IncludeInlayParameterNameHints: ${paramHint}`);
-                    break;
-                case "includeInlayParameterNameHintsWhenArgumentMatchesName":
-                    preferences.push(`IncludeInlayParameterNameHintsWhenArgumentMatchesName: ${prop.initializer.getText()}`);
-                    break;
-                case "includeInlayFunctionParameterTypeHints":
-                    preferences.push(`IncludeInlayFunctionParameterTypeHints: ${prop.initializer.getText()}`);
-                    break;
-                case "includeInlayVariableTypeHints":
-                    preferences.push(`IncludeInlayVariableTypeHints: ${prop.initializer.getText()}`);
-                    break;
-                case "includeInlayVariableTypeHintsWhenTypeMatchesName":
-                    preferences.push(`IncludeInlayVariableTypeHintsWhenTypeMatchesName: ${prop.initializer.getText()}`);
-                    break;
-                case "includeInlayPropertyDeclarationTypeHints":
-                    preferences.push(`IncludeInlayPropertyDeclarationTypeHints: ${prop.initializer.getText()}`);
-                    break;
-                case "includeInlayFunctionLikeReturnTypeHints":
-                    preferences.push(`IncludeInlayFunctionLikeReturnTypeHints: ${prop.initializer.getText()}`);
-                    break;
-                case "includeInlayEnumMemberValueHints":
-                    preferences.push(`IncludeInlayEnumMemberValueHints: ${prop.initializer.getText()}`);
-                    break;
-                case "interactiveInlayHints":
-                    // Ignore, deprecated
-                    break;
-            }
-        }
-        else {
-            return undefined;
-        }
-    }
-    if (preferences.length === 0) {
-        return "nil /*preferences*/";
-    }
-    return `&lsutil.UserPreferences{${preferences.join(",")}}`;
-}
-
-function parseBaselineMarkerOrRangeArg(arg: ts.Expression): string | undefined {
-    if (ts.isStringLiteral(arg)) {
-        return getGoStringLiteral(arg.text);
-    }
-    else if (ts.isIdentifier(arg) || (ts.isElementAccessExpression(arg) && ts.isIdentifier(arg.expression))) {
-        const result = parseRangeVariable(arg);
-        if (result) {
-            return result;
-        }
-        const init = getNodeOfKind(arg, ts.isCallExpression);
-        if (init) {
-            const result = getRangesByTextArg(init);
-            if (result) {
-                return result;
-            }
-        }
-    }
-    else if (ts.isCallExpression(arg)) {
-        const result = getRangesByTextArg(arg);
-        if (result) {
-            return result;
-        }
-    }
-    console.error(`Unrecognized argument in verify.baselineRename: ${arg.getText()}`);
-    return undefined;
-}
-
-function parseRangeVariable(arg: ts.Identifier | ts.ElementAccessExpression): string | undefined {
-    const argName = ts.isIdentifier(arg) ? arg.text : (arg.expression as ts.Identifier).text;
-    const file = arg.getSourceFile();
-    const varStmts = file.statements.filter(ts.isVariableStatement);
-    for (const varStmt of varStmts) {
-        for (const decl of varStmt.declarationList.declarations) {
-            if (ts.isArrayBindingPattern(decl.name) && decl.initializer?.getText().includes("ranges")) {
-                for (let i = 0; i < decl.name.elements.length; i++) {
-                    const elem = decl.name.elements[i];
-                    if (ts.isBindingElement(elem) && ts.isIdentifier(elem.name) && elem.name.text === argName) {
-                        // `const [range_0, ..., range_n, ...] = test.ranges();` and arg is `range_n`
-                        if (elem.dotDotDotToken === undefined) {
-                            return `f.Ranges()[${i}]`;
-                        }
-                        // `const [range_0, ..., ...rest] = test.ranges();` and arg is `rest[n]`
-                        if (ts.isElementAccessExpression(arg)) {
-                            return `f.Ranges()[${i + parseInt(arg.argumentExpression!.getText())}]`;
-                        }
-                        // `const [range_0, ..., ...rest] = test.ranges();` and arg is `rest`
-                        return `ToAny(f.Ranges()[${i}:])...`;
-                    }
-                }
-            }
-        }
-    }
-    return undefined;
-}
-
-function getRangesByTextArg(arg: ts.CallExpression): string | undefined {
-    if (arg.getText().startsWith("test.rangesByText()")) {
-        if (ts.isStringLiteralLike(arg.arguments[0])) {
-            return `ToAny(f.GetRangesByText().Get(${getGoStringLiteral(arg.arguments[0].text)}))...`;
-        }
-    }
-    return undefined;
-}
-
-function parseBaselineQuickInfo(args: ts.NodeArray<ts.Expression>): VerifyBaselineQuickInfoCmd[] | undefined {
-    if (args.length !== 0) {
-        // !!!
-        return undefined;
-    }
-    return [{
-        kind: "verifyBaselineQuickInfo",
-    }];
-}
-
-function parseQuickInfoArgs(funcName: string, args: readonly ts.Expression[]): VerifyQuickInfoCmd[] | undefined {
-    // We currently don't support 'expectedTags'.
-    switch (funcName) {
-        case "quickInfoAt": {
-            if (args.length < 1 || args.length > 3) {
-                console.error(`Expected 1 or 2 arguments in quickInfoIs, got ${args.map(arg => arg.getText()).join(", ")}`);
-                return undefined;
-            }
-            let arg0;
-            if (!(arg0 = getStringLiteralLike(args[0]))) {
-                console.error(`Expected string literal for first argument in quickInfoAt, got ${args[0].getText()}`);
-                return undefined;
-            }
-            const marker = getGoStringLiteral(arg0.text);
-            let text: string | undefined;
-            let arg1;
-            if (args[1]) {
-                if (!(arg1 = getStringLiteralLike(args[1]))) {
-                    console.error(`Expected string literal for second argument in quickInfoAt, got ${args[1].getText()}`);
-                    return undefined;
-                }
-                text = getGoStringLiteral(arg1.text);
-            }
-            let docs: string | undefined;
-            let arg2;
-            if (args[2]) {
-                if (!(arg2 = getStringLiteralLike(args[2])) && args[2].getText() !== "undefined") {
-                    console.error(`Expected string literal or undefined for third argument in quickInfoAt, got ${args[2].getText()}`);
-                    return undefined;
-                }
-                if (arg2) {
-                    docs = getGoStringLiteral(arg2.text);
-                }
-            }
-            return [{
-                kind: "quickInfoAt",
-                marker,
-                text,
-                docs,
-            }];
-        }
-        case "quickInfos": {
-            const cmds: VerifyQuickInfoCmd[] = [];
-            let arg0;
-            if (args.length !== 1 || !(arg0 = getObjectLiteralExpression(args[0]))) {
-                console.error(`Expected a single object literal argument in quickInfos, got ${args.map(arg => arg.getText()).join(", ")}`);
-                return undefined;
-            }
-            for (const prop of arg0.properties) {
-                if (!ts.isPropertyAssignment(prop)) {
-                    console.error(`Expected property assignment in quickInfos, got ${prop.getText()}`);
-                    return undefined;
-                }
-                if (!(ts.isIdentifier(prop.name) || ts.isStringLiteralLike(prop.name) || ts.isNumericLiteral(prop.name))) {
-                    console.error(`Expected identifier or literal for property name in quickInfos, got ${prop.name.getText()}`);
-                    return undefined;
-                }
-                const marker = getGoStringLiteral(prop.name.text);
-                let text: string | undefined;
-                let docs: string | undefined;
-                let init;
-                if (init = getArrayLiteralExpression(prop.initializer)) {
-                    if (init.elements.length !== 2) {
-                        console.error(`Expected two elements in array literal for quickInfos property, got ${init.getText()}`);
-                        return undefined;
-                    }
-                    let textExp, docsExp;
-                    if (!(textExp = getStringLiteralLike(init.elements[0])) || !(docsExp = getStringLiteralLike(init.elements[1]))) {
-                        console.error(`Expected string literals in array literal for quickInfos property, got ${init.getText()}`);
-                        return undefined;
-                    }
-                    text = getGoStringLiteral(textExp.text);
-                    docs = getGoStringLiteral(docsExp.text);
-                }
-                else if (init = getStringLiteralLike(prop.initializer)) {
-                    text = getGoStringLiteral(init.text);
-                }
-                else {
-                    console.error(`Expected string literal or array literal for quickInfos property, got ${prop.initializer.getText()}`);
-                    return undefined;
-                }
-                cmds.push({
-                    kind: "quickInfoAt",
-                    marker,
-                    text,
-                    docs,
-                });
-            }
-            return cmds;
-        }
-        case "quickInfoExists":
-            return [{
-                kind: "quickInfoExists",
-            }];
-        case "notQuickInfoExists":
-            return [{
-                kind: "notQuickInfoExists",
-            }];
-        case "quickInfoIs": {
-            if (args.length < 1 || args.length > 2) {
-                console.error(`Expected 1 or 2 arguments in quickInfoIs, got ${args.map(arg => arg.getText()).join(", ")}`);
-                return undefined;
-            }
-            let arg0;
-            if (!(arg0 = getStringLiteralLike(args[0]))) {
-                console.error(`Expected string literal for first argument in quickInfoIs, got ${args[0].getText()}`);
-                return undefined;
-            }
-            const text = getGoStringLiteral(arg0.text);
-            let docs: string | undefined;
-            if (args[1]) {
-                let arg1;
-                if (!(arg1 = getStringLiteralLike(args[1]))) {
-                    console.error(`Expected string literal for second argument in quickInfoIs, got ${args[1].getText()}`);
-                    return undefined;
-                }
-                docs = getGoStringLiteral(arg1.text);
-            }
-            return [{
-                kind: "quickInfoIs",
-                text,
-                docs,
-            }];
-        }
-    }
-    console.error(`Unrecognized quick info function: ${funcName}`);
-    return undefined;
-}
-
-function parseBaselineSignatureHelp(args: ts.NodeArray<ts.Expression>): Cmd {
-    if (args.length !== 0) {
-        // All calls are currently empty!
-        throw new Error("Expected no arguments in verify.baselineSignatureHelp");
-    }
-    return {
-        kind: "verifyBaselineSignatureHelp",
-    };
-}
-
-function parseSignatureHelpOptions(obj: ts.ObjectLiteralExpression): VerifySignatureHelpOptions | undefined {
-    const options: VerifySignatureHelpOptions = {};
-
-    for (const prop of obj.properties) {
-        if (!ts.isPropertyAssignment(prop) || !ts.isIdentifier(prop.name)) {
-            console.error(`Unexpected property in signatureHelp options: ${prop.getText()}`);
-            continue;
-        }
-        const name = prop.name.text;
-        const value = prop.initializer;
-
-        switch (name) {
-            case "marker": {
-                if (ts.isStringLiteral(value)) {
-                    options.marker = value.text;
-                }
-                else if (ts.isArrayLiteralExpression(value)) {
-                    const markers: string[] = [];
-                    for (const elem of value.elements) {
-                        if (ts.isStringLiteral(elem)) {
-                            markers.push(elem.text);
-                        }
-                        else {
-                            console.error(`Expected string literal in marker array, got ${elem.getText()}`);
-                            return undefined;
-                        }
-                    }
-                    options.marker = markers;
-                }
-                else {
-                    console.error(`Expected string or array for marker, got ${value.getText()}`);
-                    return undefined;
-                }
-                break;
-            }
-            case "text": {
-                const str = getStringLiteralLike(value);
-                if (!str) {
-                    console.error(`Expected string for text, got ${value.getText()}`);
-                    return undefined;
-                }
-                options.text = str.text;
-                break;
-            }
-            case "docComment": {
-                const str = getStringLiteralLike(value);
-                if (!str) {
-                    console.error(`Expected string for docComment, got ${value.getText()}`);
-                    return undefined;
-                }
-                options.docComment = str.text;
-                break;
-            }
-            case "parameterCount": {
-                const num = getNumericLiteral(value);
-                if (!num) {
-                    console.error(`Expected number for parameterCount, got ${value.getText()}`);
-                    return undefined;
-                }
-                options.parameterCount = parseInt(num.text, 10);
-                break;
-            }
-            case "parameterName": {
-                const str = getStringLiteralLike(value);
-                if (!str) {
-                    console.error(`Expected string for parameterName, got ${value.getText()}`);
-                    return undefined;
-                }
-                options.parameterName = str.text;
-                break;
-            }
-            case "parameterSpan": {
-                const str = getStringLiteralLike(value);
-                if (!str) {
-                    console.error(`Expected string for parameterSpan, got ${value.getText()}`);
-                    return undefined;
-                }
-                options.parameterSpan = str.text;
-                break;
-            }
-            case "parameterDocComment": {
-                const str = getStringLiteralLike(value);
-                if (!str) {
-                    console.error(`Expected string for parameterDocComment, got ${value.getText()}`);
-                    return undefined;
-                }
-                options.parameterDocComment = str.text;
-                break;
-            }
-            case "overloadsCount": {
-                const num = getNumericLiteral(value);
-                if (!num) {
-                    console.error(`Expected number for overloadsCount, got ${value.getText()}`);
-                    return undefined;
-                }
-                options.overloadsCount = parseInt(num.text, 10);
-                break;
-            }
-            case "overrideSelectedItemIndex": {
-                const num = getNumericLiteral(value);
-                if (!num) {
-                    console.error(`Expected number for overrideSelectedItemIndex, got ${value.getText()}`);
-                    return undefined;
-                }
-                options.overrideSelectedItemIndex = parseInt(num.text, 10);
-                break;
-            }
-            case "triggerReason": {
-                // triggerReason is an object like { kind: "invoked" } or { kind: "characterTyped", triggerCharacter: "(" }
-                // For now, just pass it through as a string representation
-                options.triggerReason = value.getText();
-                break;
-            }
-            case "argumentCount":
-                // ignore
-                break;
-            case "isVariadic": {
-                if (value.kind === ts.SyntaxKind.TrueKeyword) {
-                    options.isVariadic = true;
-                }
-                else if (value.kind === ts.SyntaxKind.FalseKeyword) {
-                    options.isVariadic = false;
-                }
-                else {
-                    console.error(`Expected boolean for isVariadic, got ${value.getText()}`);
-                    return undefined;
-                }
-                break;
-            }
-            case "tags":
-                // ignore
-                break;
-            default:
-                console.error(`Unknown signatureHelp option: ${name}`);
-                return undefined;
-        }
-    }
-    return options;
-}
-
-function parseSignatureHelp(args: ts.NodeArray<ts.Expression>): Cmd[] | undefined {
-    const allOptions: VerifySignatureHelpOptions[] = [];
-
-    for (const arg of args) {
-        if (ts.isObjectLiteralExpression(arg)) {
-            const opts = parseSignatureHelpOptions(arg);
-            if (!opts) {
-                return undefined;
-            }
-            allOptions.push(opts);
-        }
-        else if (ts.isIdentifier(arg)) {
-            // Could be a variable reference like `help2` - skip for now
-            console.error(`signatureHelp with variable reference not supported: ${arg.getText()}`);
-            return undefined;
-        }
-        else {
-            console.error(`Unexpected argument type in signatureHelp: ${arg.getText()}`);
-            return undefined;
-        }
-    }
-
-    if (allOptions.length === 0) {
-        console.error("signatureHelp requires at least one options object");
-        return undefined;
-    }
-
-    return [{
-        kind: "verifySignatureHelp",
-        options: allOptions,
-    }];
-}
-
-function parseNoSignatureHelp(args: ts.NodeArray<ts.Expression>): Cmd[] | undefined {
-    const markers: string[] = [];
-
-    for (const arg of args) {
-        if (ts.isStringLiteral(arg)) {
-            markers.push(arg.text);
-        }
-        else if (ts.isSpreadElement(arg)) {
-            // Handle ...test.markerNames()
-            const expr = arg.expression;
-            if (
-                ts.isCallExpression(expr) &&
-                ts.isPropertyAccessExpression(expr.expression) &&
-                ts.isIdentifier(expr.expression.expression) &&
-                expr.expression.expression.text === "test" &&
-                ts.isIdentifier(expr.expression.name) &&
-                expr.expression.name.text === "markerNames"
-            ) {
-                // This means "all markers" - we'll handle this specially in the generator
-                return [{
-                    kind: "verifyNoSignatureHelp",
-                    markers: ["...test.markerNames()"],
-                }];
-            }
-            console.error(`Unsupported spread in noSignatureHelp: ${arg.getText()}`);
-            return undefined;
-        }
-        else {
-            console.error(`Unexpected argument in noSignatureHelp: ${arg.getText()}`);
-            return undefined;
-        }
-    }
-
-    return [{
-        kind: "verifyNoSignatureHelp",
-        markers,
-    }];
-}
-
-interface SignatureHelpTriggerReason {
-    kind: "invoked" | "characterTyped" | "retrigger";
-    triggerCharacter?: string;
-}
-
-function parseTriggerReason(arg: ts.Expression): SignatureHelpTriggerReason | undefined | "undefined" {
-    // Handle undefined literal
-    if (ts.isIdentifier(arg) && arg.text === "undefined") {
-        return "undefined";
-    }
-
-    if (!ts.isObjectLiteralExpression(arg)) {
-        console.error(`Expected object literal for trigger reason, got ${arg.getText()}`);
-        return undefined;
-    }
-
-    let kind: "invoked" | "characterTyped" | "retrigger" | undefined;
-    let triggerCharacter: string | undefined;
-
-    for (const prop of arg.properties) {
-        if (!ts.isPropertyAssignment(prop) || !ts.isIdentifier(prop.name)) {
-            console.error(`Unexpected property in trigger reason: ${prop.getText()}`);
-            return undefined;
-        }
-        const name = prop.name.text;
-        if (name === "kind") {
-            if (!ts.isStringLiteral(prop.initializer)) {
-                console.error(`Expected string literal for kind, got ${prop.initializer.getText()}`);
-                return undefined;
-            }
-            const k = prop.initializer.text;
-            if (k === "invoked" || k === "characterTyped" || k === "retrigger") {
-                kind = k;
-            }
-            else {
-                console.error(`Unknown trigger reason kind: ${k}`);
-                return undefined;
-            }
-        }
-        else if (name === "triggerCharacter") {
-            if (!ts.isStringLiteral(prop.initializer)) {
-                console.error(`Expected string literal for triggerCharacter, got ${prop.initializer.getText()}`);
-                return undefined;
-            }
-            triggerCharacter = prop.initializer.text;
-        }
-    }
-
-    if (!kind) {
-        console.error(`Missing kind in trigger reason`);
-        return undefined;
-    }
-
-    return { kind, triggerCharacter };
-}
-
-function parseSignatureHelpPresentForTriggerReason(args: ts.NodeArray<ts.Expression>): Cmd[] | undefined {
-    if (args.length === 0) {
-        console.error("signatureHelpPresentForTriggerReason requires at least one argument");
-        return undefined;
-    }
-
-    const triggerReason = parseTriggerReason(args[0]);
-    if (triggerReason === undefined) {
-        return undefined;
-    }
-
-    const markers: string[] = [];
-    for (let i = 1; i < args.length; i++) {
-        const arg = args[i];
-        if (ts.isStringLiteral(arg)) {
-            markers.push(arg.text);
-        }
-        else {
-            console.error(`Unexpected argument in signatureHelpPresentForTriggerReason: ${arg.getText()}`);
-            return undefined;
-        }
-    }
-
-    return [{
-        kind: "verifySignatureHelpPresent",
-        triggerReason: triggerReason === "undefined" ? undefined : triggerReason,
-        markers,
-    }];
-}
-
-function parseNoSignatureHelpForTriggerReason(args: ts.NodeArray<ts.Expression>): Cmd[] | undefined {
-    if (args.length === 0) {
-        console.error("noSignatureHelpForTriggerReason requires at least one argument");
-        return undefined;
-    }
-
-    const triggerReason = parseTriggerReason(args[0]);
-    if (triggerReason === undefined) {
-        return undefined;
-    }
-
-    const markers: string[] = [];
-    for (let i = 1; i < args.length; i++) {
-        const arg = args[i];
-        if (ts.isStringLiteral(arg)) {
-            markers.push(arg.text);
-        }
-        else {
-            console.error(`Unexpected argument in noSignatureHelpForTriggerReason: ${arg.getText()}`);
-            return undefined;
-        }
-    }
-
-    return [{
-        kind: "verifyNoSignatureHelpForTriggerReason",
-        triggerReason: triggerReason === "undefined" ? undefined : triggerReason,
-        markers,
-    }];
-}
-
-function parseBaselineSmartSelection(args: ts.NodeArray<ts.Expression>): Cmd {
-    if (args.length !== 0) {
-        // All calls are currently empty!
-        throw new Error("Expected no arguments in verify.baselineSmartSelection");
-    }
-    return {
-        kind: "verifyBaselineSmartSelection",
-    };
-}
-
-function parseBaselineCallHierarchy(args: ts.NodeArray<ts.Expression>): Cmd {
-    if (args.length !== 0) {
-        throw new Error("Expected no arguments in verify.baselineCallHierarchy");
-    }
-    return {
-        kind: "verifyBaselineCallHierarchy",
-    };
-}
-
-<<<<<<< HEAD
-function parseSemanticClassificationsAre(args: readonly ts.Expression[]): [VerifySemanticClassificationsCmd] | SkipStatement | undefined {
-    if (args.length < 1) {
-        console.error("semanticClassificationsAre requires at least a format argument");
-        return undefined;
-    }
-
-    const formatArg = args[0];
-    if (!ts.isStringLiteralLike(formatArg)) {
-        console.error("semanticClassificationsAre first argument must be a string literal");
-        return undefined;
-    }
-
-    const format = formatArg.text;
-
-    // Only handle "2020" format for semantic tokens
-    if (format !== "2020") {
-        // Skip other formats like "original" - return sentinel to continue parsing
-        return SKIP_STATEMENT;
-    }
-
-    const tokens: Array<{ type: string; text: string; }> = [];
-
-    // Parse the classification tokens (c2.semanticToken("type", "text"))
-    for (let i = 1; i < args.length; i++) {
-        const arg = args[i];
-        if (!ts.isCallExpression(arg)) {
-            console.error(`Expected call expression for token at index ${i}`);
-            return undefined;
-        }
-
-        if (!ts.isPropertyAccessExpression(arg.expression) || arg.expression.name.text !== "semanticToken") {
-            console.error(`Expected semanticToken call at index ${i}`);
-            return undefined;
-        }
-
-        if (arg.arguments.length < 2) {
-            console.error(`semanticToken requires 2 arguments at index ${i}`);
-            return undefined;
-        }
-
-        const typeArg = arg.arguments[0];
-        const textArg = arg.arguments[1];
-
-        if (!ts.isStringLiteralLike(typeArg) || !ts.isStringLiteralLike(textArg)) {
-            console.error(`semanticToken arguments must be string literals at index ${i}`);
-            return undefined;
-        }
-
-        // Map TypeScript's internal "member" type to LSP's "method" type
-        let tokenType = typeArg.text;
-        tokenType = tokenType.replace(/\bmember\b/g, "method");
-
-        tokens.push({
-            type: tokenType,
-            text: textArg.text,
-        });
-    }
-
-    return [{
-        kind: "verifySemanticClassifications",
-        format,
-        tokens,
-=======
-function parseOutliningSpansArgs(args: readonly ts.Expression[]): [VerifyOutliningSpansCmd] | undefined {
-    if (args.length === 0) {
-        console.error("Expected at least one argument in verify.outliningSpansInCurrentFile");
-        return undefined;
-    }
-
-    let spans: string = "";
-    // Optional second argument for kind filter
-    let foldingRangeKind: string | undefined;
-    if (args.length > 1) {
-        const kindArg = getStringLiteralLike(args[1]);
-        if (!kindArg) {
-            console.error(`Expected string literal for outlining kind, got ${args[1].getText()}`);
-            return undefined;
-        }
-        switch (kindArg.text) {
-            case "comment":
-                foldingRangeKind = "lsproto.FoldingRangeKindComment";
-                break;
-            case "region":
-                foldingRangeKind = "lsproto.FoldingRangeKindRegion";
-                break;
-            case "imports":
-                foldingRangeKind = "lsproto.FoldingRangeKindImports";
-                break;
-            case "code":
-                break;
-            default:
-                console.error(`Unknown folding range kind: ${kindArg.text}`);
-                return undefined;
-        }
-    }
-
-    return [{
-        kind: "verifyOutliningSpans",
-        spans,
-        foldingRangeKind,
->>>>>>> 487416c7
-    }];
-}
-
-function parseKind(expr: ts.Expression): string | undefined {
-    if (!ts.isStringLiteral(expr)) {
-        console.error(`Expected string literal for kind, got ${expr.getText()}`);
-        return undefined;
-    }
-    switch (expr.text) {
-        case "primitive type":
-        case "keyword":
-            return "lsproto.CompletionItemKindKeyword";
-        case "const":
-        case "let":
-        case "var":
-        case "local var":
-        case "alias":
-        case "parameter":
-            return "lsproto.CompletionItemKindVariable";
-        case "property":
-        case "getter":
-        case "setter":
-            return "lsproto.CompletionItemKindField";
-        case "function":
-        case "local function":
-            return "lsproto.CompletionItemKindFunction";
-        case "method":
-        case "construct":
-        case "call":
-        case "index":
-            return "lsproto.CompletionItemKindMethod";
-        case "enum":
-            return "lsproto.CompletionItemKindEnum";
-        case "enum member":
-            return "lsproto.CompletionItemKindEnumMember";
-        case "module":
-        case "external module name":
-            return "lsproto.CompletionItemKindModule";
-        case "class":
-        case "type":
-            return "lsproto.CompletionItemKindClass";
-        case "interface":
-            return "lsproto.CompletionItemKindInterface";
-        case "warning":
-            return "lsproto.CompletionItemKindText";
-        case "script":
-            return "lsproto.CompletionItemKindFile";
-        case "directory":
-            return "lsproto.CompletionItemKindFolder";
-        case "string":
-            return "lsproto.CompletionItemKindConstant";
-        default:
-            return "lsproto.CompletionItemKindProperty";
-    }
-}
-
-const fileKindModifiers = new Set([".d.ts", ".ts", ".tsx", ".js", ".jsx", ".json"]);
-
-function parseKindModifiers(expr: ts.Expression): { isOptional: boolean; isDeprecated: boolean; extensions: string[]; } | undefined {
-    if (!ts.isStringLiteral(expr)) {
-        console.error(`Expected string literal for kind modifiers, got ${expr.getText()}`);
-        return undefined;
-    }
-    let isOptional = false;
-    let isDeprecated = false;
-    const extensions: string[] = [];
-    const modifiers = expr.text.split(",");
-    for (const modifier of modifiers) {
-        switch (modifier) {
-            case "optional":
-                isOptional = true;
-                break;
-            case "deprecated":
-                isDeprecated = true;
-                break;
-            default:
-                if (fileKindModifiers.has(modifier)) {
-                    extensions.push(modifier);
-                }
-        }
-    }
-    return {
-        isOptional,
-        isDeprecated,
-        extensions,
-    };
-}
-
-function parseSortText(expr: ts.Expression): string | undefined {
-    if (ts.isCallExpression(expr) && expr.expression.getText() === "completion.SortText.Deprecated") {
-        return `ls.DeprecateSortText(${parseSortText(expr.arguments[0])})`;
-    }
-    const text = expr.getText();
-    switch (text) {
-        case "completion.SortText.LocalDeclarationPriority":
-            return "ls.SortTextLocalDeclarationPriority";
-        case "completion.SortText.LocationPriority":
-            return "ls.SortTextLocationPriority";
-        case "completion.SortText.OptionalMember":
-            return "ls.SortTextOptionalMember";
-        case "completion.SortText.MemberDeclaredBySpreadAssignment":
-            return "ls.SortTextMemberDeclaredBySpreadAssignment";
-        case "completion.SortText.SuggestedClassMembers":
-            return "ls.SortTextSuggestedClassMembers";
-        case "completion.SortText.GlobalsOrKeywords":
-            return "ls.SortTextGlobalsOrKeywords";
-        case "completion.SortText.AutoImportSuggestions":
-            return "ls.SortTextAutoImportSuggestions";
-        case "completion.SortText.ClassMemberSnippets":
-            return "ls.SortTextClassMemberSnippets";
-        case "completion.SortText.JavascriptIdentifiers":
-            return "ls.SortTextJavascriptIdentifiers";
-        default:
-            console.error(`Unrecognized sort text: ${text}`);
-            return undefined; // !!! support deprecated/obj literal prop/etc
-    }
-}
-
-function parseVerifyNavigateTo(args: ts.NodeArray<ts.Expression>): [VerifyNavToCmd] | undefined {
-    const goArgs = [];
-    for (const arg of args) {
-        const result = parseVerifyNavigateToArg(arg);
-        if (!result) {
-            return undefined;
-        }
-        goArgs.push(result);
-    }
-    return [{
-        kind: "verifyNavigateTo",
-        args: goArgs,
-    }];
-}
-
-function parseVerifyNavigateToArg(arg: ts.Expression): string | undefined {
-    if (!ts.isObjectLiteralExpression(arg)) {
-        console.error(`Expected object literal expression for verify.navigateTo argument, got ${arg.getText()}`);
-        return undefined;
-    }
-    let prefs;
-    const items = [];
-    let pattern: string | undefined;
-    for (const prop of arg.properties) {
-        if (!ts.isPropertyAssignment(prop) || !ts.isIdentifier(prop.name)) {
-            console.error(`Expected property assignment with identifier name for verify.navigateTo argument, got ${prop.getText()}`);
-            return undefined;
-        }
-        const propName = prop.name.text;
-        switch (propName) {
-            case "pattern": {
-                let patternInit = getStringLiteralLike(prop.initializer);
-                if (!patternInit) {
-                    console.error(`Expected string literal for pattern in verify.navigateTo argument, got ${prop.initializer.getText()}`);
-                    return undefined;
-                }
-                pattern = getGoStringLiteral(patternInit.text);
-                break;
-            }
-            case "fileName":
-                // no longer supported
-                continue;
-            case "expected": {
-                const init = prop.initializer;
-                if (!ts.isArrayLiteralExpression(init)) {
-                    console.error(`Expected array literal expression for expected property in verify.navigateTo argument, got ${init.getText()}`);
-                    return undefined;
-                }
-                for (const elem of init.elements) {
-                    const result = parseNavToItem(elem);
-                    if (!result) {
-                        return undefined;
-                    }
-                    items.push(result);
-                }
-                break;
-            }
-            case "excludeLibFiles": {
-                if (prop.initializer.kind === ts.SyntaxKind.FalseKeyword) {
-                    prefs = `&lsutil.UserPreferences{ExcludeLibrarySymbolsInNavTo: false}`;
-                }
-            }
-        }
-    }
-    if (!prefs) {
-        prefs = "nil";
-    }
-    return `{
-        Pattern: ${pattern ? pattern : '""'},
-        Preferences: ${prefs},
-        Exact: PtrTo([]*lsproto.SymbolInformation{${items.length ? items.join(",\n") + ",\n" : ""}}),
-    }`;
-}
-
-function parseNavToItem(arg: ts.Expression): string | undefined {
-    let item = getNodeOfKind(arg, ts.isObjectLiteralExpression);
-    if (!item) {
-        console.error(`Expected object literal expression for navigateTo item, got ${arg.getText()}`);
-        return undefined;
-    }
-    const itemProps: string[] = [];
-    for (const prop of item.properties) {
-        if (!ts.isPropertyAssignment(prop) || !ts.isIdentifier(prop.name)) {
-            console.error(`Expected property assignment with identifier name for navigateTo item, got ${prop.getText()}`);
-            return undefined;
-        }
-        const propName = prop.name.text;
-        const init = prop.initializer;
-        switch (propName) {
-            case "name": {
-                let nameInit;
-                if (!(nameInit = getStringLiteralLike(init))) {
-                    console.error(`Expected string literal for name in navigateTo item, got ${init.getText()}`);
-                    return undefined;
-                }
-                itemProps.push(`Name: ${getGoStringLiteral(nameInit.text)}`);
-                break;
-            }
-            case "kind": {
-                const goKind = getSymbolKind(init);
-                if (!goKind) {
-                    return undefined;
-                }
-                itemProps.push(`Kind: lsproto.${goKind}`);
-                break;
-            }
-            case "kindModifiers": {
-                if (init.getText().includes("deprecated")) {
-                    itemProps.push(`Tags: &[]lsproto.SymbolTag{lsproto.SymbolTagDeprecated}`);
-                }
-                break;
-            }
-            case "range": {
-                if (ts.isIdentifier(init) || (ts.isElementAccessExpression(init) && ts.isIdentifier(init.expression))) {
-                    let parsedRange = parseRangeVariable(init);
-                    if (parsedRange) {
-                        itemProps.push(`Location: ${parsedRange}.LSLocation()`);
-                        continue;
-                    }
-                }
-                if (ts.isElementAccessExpression(init) && init.expression.getText() === "test.ranges()") {
-                    itemProps.push(`Location: f.Ranges()[${parseInt(init.argumentExpression.getText())}].LSLocation()`);
-                    continue;
-                }
-                console.error(`Expected range variable for range in navigateTo item, got ${init.getText()}`);
-                return undefined;
-            }
-            case "containerName": {
-                let nameInit;
-                if (!(nameInit = getStringLiteralLike(init))) {
-                    console.error(`Expected string literal for container name in navigateTo item, got ${init.getText()}`);
-                    return undefined;
-                }
-                itemProps.push(`ContainerName: PtrTo(${getGoStringLiteral(nameInit.text)})`);
-                break;
-            }
-            default:
-                // ignore other properties
-        }
-    }
-    return `{\n${itemProps.join(",\n")},\n}`;
-}
-
-function getSymbolKind(kind: ts.Expression): string | undefined {
-    let result;
-    if (!(result = getStringLiteralLike(kind))) {
-        console.error(`Expected string literal for symbol kind, got ${kind.getText()}`);
-        return undefined;
-    }
-    switch (result.text) {
-        case "script":
-            return "SymbolKindFile";
-        case "module":
-            return "SymbolKindModule";
-        case "class":
-        case "local class":
-            return "SymbolKindClass";
-        case "interface":
-            return "SymbolKindInterface";
-        case "type":
-            return "SymbolKindClass";
-        case "enum":
-            return "SymbolKindEnum";
-        case "enum member":
-            return "SymbolKindEnumMember";
-        case "var":
-        case "local var":
-        case "using":
-        case "await using":
-            return "SymbolKindVariable";
-        case "function":
-        case "local function":
-            return "SymbolKindFunction";
-        case "method":
-            return "SymbolKindMethod";
-        case "getter":
-        case "setter":
-        case "property":
-        case "accessor":
-            return "SymbolKindProperty";
-        case "constructor":
-        case "construct":
-            return "SymbolKindConstructor";
-        case "call":
-        case "index":
-            return "SymbolKindFunction";
-        case "parameter":
-            return "SymbolKindVariable";
-        case "type parameter":
-            return "SymbolKindTypeParameter";
-        case "primitive type":
-            return "SymbolKindObject";
-        case "const":
-        case "let":
-            return "SymbolKindVariable";
-        case "directory":
-            return "SymbolKindPackage";
-        case "external module name":
-            return "SymbolKindModule";
-        case "string":
-            return "SymbolKindString";
-        default:
-            return "SymbolKindVariable";
-    }
-}
-
-interface VerifyCompletionsCmd {
-    kind: "verifyCompletions";
-    marker: string;
-    isNewIdentifierLocation?: true;
-    args?: VerifyCompletionsArgs | "nil";
-    andApplyCodeActionArgs?: VerifyApplyCodeActionArgs;
-}
-
-interface VerifyCompletionsArgs {
-    includes?: string;
-    excludes?: string;
-    exact?: string;
-    unsorted?: string;
-}
-
-interface VerifyApplyCodeActionArgs {
-    name: string;
-    source: string;
-    description: string;
-    newFileContent: string;
-}
-
-interface VerifyApplyCodeActionFromCompletionCmd {
-    kind: "verifyApplyCodeActionFromCompletion";
-    marker: string;
-    options: string;
-}
-
-interface VerifyBaselineFindAllReferencesCmd {
-    kind: "verifyBaselineFindAllReferences";
-    markers: string[];
-    ranges?: boolean;
-}
-
-interface VerifyBaselineGoToDefinitionCmd {
-    kind: "verifyBaselineGoToDefinition" | "verifyBaselineGoToType" | "verifyBaselineGoToImplementation";
-    markers: string[];
-    boundSpan?: true;
-    ranges?: boolean;
-}
-
-interface VerifyBaselineQuickInfoCmd {
-    kind: "verifyBaselineQuickInfo";
-}
-
-interface VerifyBaselineSignatureHelpCmd {
-    kind: "verifyBaselineSignatureHelp";
-}
-
-interface VerifyBaselineSmartSelection {
-    kind: "verifyBaselineSmartSelection";
-}
-
-interface VerifyBaselineCallHierarchy {
-    kind: "verifyBaselineCallHierarchy";
-}
-
-interface VerifyBaselineRenameCmd {
-    kind: "verifyBaselineRename" | "verifyBaselineRenameAtRangesWithText";
-    args: string[];
-    preferences: string;
-}
-
-interface VerifyBaselineDocumentHighlightsCmd {
-    kind: "verifyBaselineDocumentHighlights";
-    args: string[];
-    preferences: string;
-}
-
-interface VerifyBaselineInlayHintsCmd {
-    kind: "verifyBaselineInlayHints";
-    span: string;
-    preferences: string;
-}
-
-interface VerifyImportFixAtPositionCmd {
-    kind: "verifyImportFixAtPosition";
-    expectedTexts: string[];
-    preferences: string;
-}
-
-interface GoToCmd {
-    kind: "goTo";
-    // !!! `selectRange` and `rangeStart` require parsing variables and `test.ranges()[n]`
-    funcName: "marker" | "file" | "fileNumber" | "EOF" | "BOF" | "position" | "select";
-    args: string[];
-}
-
-interface EditCmd {
-    kind: "edit";
-    goStatement: string;
-}
-
-interface VerifyQuickInfoCmd {
-    kind: "quickInfoIs" | "quickInfoAt" | "quickInfoExists" | "notQuickInfoExists";
-    marker?: string;
-    text?: string;
-    docs?: string;
-}
-
-interface VerifyRenameInfoCmd {
-    kind: "renameInfoSucceeded" | "renameInfoFailed";
-    preferences: string;
-}
-
-interface VerifyDiagnosticsCmd {
-    kind: "verifyDiagnostics";
-    arg: string;
-    isSuggestion: boolean;
-}
-
-interface VerifyBaselineDiagnosticsCmd {
-    kind: "verifyBaselineDiagnostics";
-}
-
-interface VerifyNavToCmd {
-    kind: "verifyNavigateTo";
-    args: string[];
-}
-
-interface VerifySignatureHelpOptions {
-    marker?: string | string[];
-    text?: string;
-    docComment?: string;
-    parameterCount?: number;
-    parameterName?: string;
-    parameterSpan?: string;
-    parameterDocComment?: string;
-    overloadsCount?: number;
-    overrideSelectedItemIndex?: number;
-    triggerReason?: string;
-    isVariadic?: boolean;
-}
-
-interface VerifySignatureHelpCmd {
-    kind: "verifySignatureHelp";
-    options: VerifySignatureHelpOptions[];
-}
-
-interface VerifyNoSignatureHelpCmd {
-    kind: "verifyNoSignatureHelp";
-    markers: string[];
-}
-
-interface VerifySignatureHelpPresentCmd {
-    kind: "verifySignatureHelpPresent";
-    triggerReason?: SignatureHelpTriggerReason;
-    markers: string[];
-}
-
-interface VerifyNoSignatureHelpForTriggerReasonCmd {
-    kind: "verifyNoSignatureHelpForTriggerReason";
-    triggerReason?: SignatureHelpTriggerReason;
-    markers: string[];
-}
-
-<<<<<<< HEAD
-interface VerifySemanticClassificationsCmd {
-    kind: "verifySemanticClassifications";
-    format: string;
-    tokens: Array<{ type: string; text: string; }>;
-=======
-interface VerifyOutliningSpansCmd {
-    kind: "verifyOutliningSpans";
-    spans: string;
-    foldingRangeKind?: string;
->>>>>>> 487416c7
-}
-
-type Cmd =
-    | VerifyCompletionsCmd
-    | VerifyApplyCodeActionFromCompletionCmd
-    | VerifyBaselineFindAllReferencesCmd
-    | VerifyBaselineDocumentHighlightsCmd
-    | VerifyBaselineGoToDefinitionCmd
-    | VerifyBaselineQuickInfoCmd
-    | VerifyBaselineSignatureHelpCmd
-    | VerifyBaselineSmartSelection
-    | VerifySignatureHelpCmd
-    | VerifyNoSignatureHelpCmd
-    | VerifySignatureHelpPresentCmd
-    | VerifyNoSignatureHelpForTriggerReasonCmd
-    | VerifyBaselineCallHierarchy
-    | GoToCmd
-    | EditCmd
-    | VerifyQuickInfoCmd
-    | VerifyBaselineRenameCmd
-    | VerifyRenameInfoCmd
-    | VerifyNavToCmd
-    | VerifyBaselineInlayHintsCmd
-    | VerifyImportFixAtPositionCmd
-    | VerifyDiagnosticsCmd
-    | VerifyBaselineDiagnosticsCmd
-<<<<<<< HEAD
-    | VerifySemanticClassificationsCmd;
-=======
-    | VerifyOutliningSpansCmd;
-
-function generateVerifyOutliningSpans({ foldingRangeKind }: VerifyOutliningSpansCmd): string {
-    if (foldingRangeKind) {
-        return `f.VerifyOutliningSpans(t, ${foldingRangeKind})`;
-    }
-    return `f.VerifyOutliningSpans(t)`;
-}
->>>>>>> 487416c7
-
-function generateVerifyCompletions({ marker, args, isNewIdentifierLocation, andApplyCodeActionArgs }: VerifyCompletionsCmd): string {
-    let expectedList: string;
-    if (args === "nil") {
-        expectedList = "nil";
-    }
-    else {
-        const expected = [];
-        if (args?.includes) expected.push(`Includes: ${args.includes},`);
-        if (args?.excludes) expected.push(`Excludes: ${args.excludes},`);
-        if (args?.exact) expected.push(`Exact: ${args.exact},`);
-        if (args?.unsorted) expected.push(`Unsorted: ${args.unsorted},`);
-        // !!! isIncomplete
-        const commitCharacters = isNewIdentifierLocation ? "[]string{}" : "DefaultCommitCharacters";
-        expectedList = `&fourslash.CompletionsExpectedList{
-    IsIncomplete: false,
-    ItemDefaults: &fourslash.CompletionsExpectedItemDefaults{
-        CommitCharacters: &${commitCharacters},
-        EditRange: Ignored,
-    },
-    Items: &fourslash.CompletionsExpectedItems{
-        ${expected.join("\n")}
-    },
-}`;
-    }
-
-    const call = `f.VerifyCompletions(t, ${marker}, ${expectedList})`;
-    if (andApplyCodeActionArgs) {
-        return `${call}.AndApplyCodeAction(t, &fourslash.CompletionsExpectedCodeAction{
-            Name: ${getGoStringLiteral(andApplyCodeActionArgs.name)},
-            Source: ${getGoStringLiteral(andApplyCodeActionArgs.source)},
-            Description: ${getGoStringLiteral(andApplyCodeActionArgs.description)},
-            NewFileContent: ${getGoMultiLineStringLiteral(andApplyCodeActionArgs.newFileContent)},
-        })`;
-    }
-    return call;
-}
-
-function generateVerifyApplyCodeActionFromCompletion({ marker, options }: VerifyApplyCodeActionFromCompletionCmd): string {
-    return `f.VerifyApplyCodeActionFromCompletion(t, ${marker}, ${options})`;
-}
-
-function generateBaselineFindAllReferences({ markers, ranges }: VerifyBaselineFindAllReferencesCmd): string {
-    if (ranges || markers.length === 0) {
-        return `f.VerifyBaselineFindAllReferences(t)`;
-    }
-    return `f.VerifyBaselineFindAllReferences(t, ${markers.join(", ")})`;
-}
-
-function generateBaselineDocumentHighlights({ args, preferences }: VerifyBaselineDocumentHighlightsCmd): string {
-    return `f.VerifyBaselineDocumentHighlights(t, ${preferences}, ${args.join(", ")})`;
-}
-
-function generateBaselineGoToDefinition({ markers, ranges, kind, boundSpan }: VerifyBaselineGoToDefinitionCmd): string {
-    const originalSelectionRange = boundSpan ? "true" : "false";
-    switch (kind) {
-        case "verifyBaselineGoToDefinition":
-            if (ranges || markers.length === 0) {
-                return `f.VerifyBaselineGoToDefinition(t, ${originalSelectionRange})`;
-            }
-            return `f.VerifyBaselineGoToDefinition(t, ${originalSelectionRange}, ${markers.join(", ")})`;
-        case "verifyBaselineGoToType":
-            if (ranges || markers.length === 0) {
-                return `f.VerifyBaselineGoToTypeDefinition(t)`;
-            }
-            return `f.VerifyBaselineGoToTypeDefinition(t, ${markers.join(", ")})`;
-        case "verifyBaselineGoToImplementation":
-            if (ranges || markers.length === 0) {
-                return `f.VerifyBaselineGoToImplementation(t)`;
-            }
-            return `f.VerifyBaselineGoToImplementation(t, ${markers.join(", ")})`;
-    }
-}
-
-function generateGoToCommand({ funcName, args }: GoToCmd): string {
-    const funcNameCapitalized = funcName.charAt(0).toUpperCase() + funcName.slice(1);
-    return `f.GoTo${funcNameCapitalized}(t, ${args.join(", ")})`;
-}
-
-function generateQuickInfoCommand({ kind, marker, text, docs }: VerifyQuickInfoCmd): string {
-    switch (kind) {
-        case "quickInfoIs":
-            return `f.VerifyQuickInfoIs(t, ${text!}, ${docs ? docs : `""`})`;
-        case "quickInfoAt":
-            return `f.VerifyQuickInfoAt(t, ${marker!}, ${text ? text : `""`}, ${docs ? docs : `""`})`;
-        case "quickInfoExists":
-            return `f.VerifyQuickInfoExists(t)`;
-        case "notQuickInfoExists":
-            return `f.VerifyNotQuickInfoExists(t)`;
-    }
-}
-
-function generateBaselineRename({ kind, args, preferences }: VerifyBaselineRenameCmd): string {
-    switch (kind) {
-        case "verifyBaselineRename":
-            return `f.VerifyBaselineRename(t, ${preferences}, ${args.join(", ")})`;
-        case "verifyBaselineRenameAtRangesWithText":
-            return `f.VerifyBaselineRenameAtRangesWithText(t, ${preferences}, ${args.join(", ")})`;
-    }
-}
-
-function generateBaselineInlayHints({ span, preferences }: VerifyBaselineInlayHintsCmd): string {
-    return `f.VerifyBaselineInlayHints(t, ${span}, ${preferences})`;
-}
-
-function generateImportFixAtPosition({ expectedTexts, preferences }: VerifyImportFixAtPositionCmd): string {
-    // Handle empty array case
-    if (expectedTexts.length === 1 && expectedTexts[0] === "") {
-        return `f.VerifyImportFixAtPosition(t, []string{}, ${preferences})`;
-    }
-    return `f.VerifyImportFixAtPosition(t, []string{\n${expectedTexts.join(",\n")},\n}, ${preferences})`;
-}
-
-function generateSignatureHelpExpected(opts: VerifySignatureHelpOptions): string {
-    const fields: string[] = [];
-
-    if (opts.text !== undefined) {
-        fields.push(`Text: ${getGoStringLiteral(opts.text)}`);
-    }
-    if (opts.docComment !== undefined) {
-        fields.push(`DocComment: ${getGoStringLiteral(opts.docComment)}`);
-    }
-    if (opts.parameterCount !== undefined) {
-        fields.push(`ParameterCount: ${opts.parameterCount}`);
-    }
-    if (opts.parameterName !== undefined) {
-        fields.push(`ParameterName: ${getGoStringLiteral(opts.parameterName)}`);
-    }
-    if (opts.parameterSpan !== undefined) {
-        fields.push(`ParameterSpan: ${getGoStringLiteral(opts.parameterSpan)}`);
-    }
-    if (opts.parameterDocComment !== undefined) {
-        fields.push(`ParameterDocComment: ${getGoStringLiteral(opts.parameterDocComment)}`);
-    }
-    if (opts.overloadsCount !== undefined) {
-        fields.push(`OverloadsCount: ${opts.overloadsCount}`);
-    }
-    if (opts.overrideSelectedItemIndex !== undefined) {
-        fields.push(`OverrideSelectedItemIndex: ${opts.overrideSelectedItemIndex}`);
-    }
-    if (opts.isVariadic !== undefined) {
-        fields.push(`IsVariadic: ${opts.isVariadic}`);
-        fields.push(`IsVariadicSet: true`);
-    }
-
-    return `fourslash.VerifySignatureHelpOptions{${fields.join(", ")}}`;
-}
-
-function generateSignatureHelp({ options }: VerifySignatureHelpCmd): string {
-    const lines: string[] = [];
-
-    for (const opts of options) {
-        const expected = generateSignatureHelpExpected(opts);
-
-        // Add comments for unsupported options
-        const unsupportedComments: string[] = [];
-
-        if (opts.marker !== undefined) {
-            const markers = Array.isArray(opts.marker) ? opts.marker : [opts.marker];
-            for (const marker of markers) {
-                lines.push(`f.GoToMarker(t, ${getGoStringLiteral(marker)})`);
-                for (const comment of unsupportedComments) {
-                    lines.push(comment);
-                }
-                lines.push(`f.VerifySignatureHelp(t, ${expected})`);
-            }
-        }
-        else {
-            // No marker specified, use current position
-            for (const comment of unsupportedComments) {
-                lines.push(comment);
-            }
-            lines.push(`f.VerifySignatureHelp(t, ${expected})`);
-        }
-    }
-
-    return lines.join("\n");
-}
-
-function generateNoSignatureHelp({ markers }: VerifyNoSignatureHelpCmd): string {
-    if (markers.length === 1 && markers[0] === "...test.markerNames()") {
-        // All markers
-        return `f.VerifyNoSignatureHelpForMarkers(t, f.MarkerNames()...)`;
-    }
-    if (markers.length === 0) {
-        // Current position
-        return `f.VerifyNoSignatureHelp(t)`;
-    }
-    // Specific markers
-    const markerArgs = markers.map(m => getGoStringLiteral(m)).join(", ");
-    return `f.VerifyNoSignatureHelpForMarkers(t, ${markerArgs})`;
-}
-
-function generateTriggerContext(triggerReason: SignatureHelpTriggerReason | undefined): string {
-    if (!triggerReason) {
-        return "nil";
-    }
-    switch (triggerReason.kind) {
-        case "invoked":
-            return `&lsproto.SignatureHelpContext{TriggerKind: lsproto.SignatureHelpTriggerKindInvoked}`;
-        case "characterTyped":
-            return `&lsproto.SignatureHelpContext{TriggerKind: lsproto.SignatureHelpTriggerKindTriggerCharacter, TriggerCharacter: PtrTo(${getGoStringLiteral(triggerReason.triggerCharacter ?? "")}), IsRetrigger: false}`;
-        case "retrigger":
-            return `&lsproto.SignatureHelpContext{TriggerKind: lsproto.SignatureHelpTriggerKindTriggerCharacter, TriggerCharacter: PtrTo(${getGoStringLiteral(triggerReason.triggerCharacter ?? "")}), IsRetrigger: true}`;
-        default:
-            throw new Error(`Unknown trigger reason kind: ${triggerReason}`);
-    }
-}
-
-function generateSignatureHelpPresent({ triggerReason, markers }: VerifySignatureHelpPresentCmd): string {
-    const context = generateTriggerContext(triggerReason);
-    if (markers.length === 0) {
-        // Current position
-        return `f.VerifySignatureHelpPresent(t, ${context})`;
-    }
-    // Specific markers
-    const markerArgs = markers.map(m => getGoStringLiteral(m)).join(", ");
-    return `f.VerifySignatureHelpPresentForMarkers(t, ${context}, ${markerArgs})`;
-}
-
-function generateNoSignatureHelpForTriggerReason({ triggerReason, markers }: VerifyNoSignatureHelpForTriggerReasonCmd): string {
-    const context = generateTriggerContext(triggerReason);
-    if (markers.length === 0) {
-        // Current position
-        return `f.VerifyNoSignatureHelpWithContext(t, ${context})`;
-    }
-    // Specific markers
-    const markerArgs = markers.map(m => getGoStringLiteral(m)).join(", ");
-    return `f.VerifyNoSignatureHelpForMarkersWithContext(t, ${context}, ${markerArgs})`;
-}
-
-function generateNavigateTo({ args }: VerifyNavToCmd): string {
-    return `f.VerifyWorkspaceSymbol(t, []*fourslash.VerifyWorkspaceSymbolCase{\n${args.join(", ")}})`;
-}
-
-function generateSemanticClassifications({ format, tokens }: VerifySemanticClassificationsCmd): string {
-    const tokensStr = tokens.map(t => `{Type: ${getGoStringLiteral(t.type)}, Text: ${getGoStringLiteral(t.text)}}`).join(",\n\t\t");
-    const maybeComma = tokens.length > 0 ? "," : "";
-    return `f.VerifySemanticTokens(t, []fourslash.SemanticToken{
-		${tokensStr}${maybeComma}
-	})`;
-}
-
-function generateCmd(cmd: Cmd): string {
-    switch (cmd.kind) {
-        case "verifyCompletions":
-            return generateVerifyCompletions(cmd);
-        case "verifyApplyCodeActionFromCompletion":
-            return generateVerifyApplyCodeActionFromCompletion(cmd);
-        case "verifyBaselineFindAllReferences":
-            return generateBaselineFindAllReferences(cmd);
-        case "verifyBaselineDocumentHighlights":
-            return generateBaselineDocumentHighlights(cmd);
-        case "verifyBaselineGoToDefinition":
-        case "verifyBaselineGoToType":
-        case "verifyBaselineGoToImplementation":
-            return generateBaselineGoToDefinition(cmd);
-        case "verifyBaselineQuickInfo":
-            // Quick Info -> Hover
-            return `f.VerifyBaselineHover(t)`;
-        case "verifyBaselineSignatureHelp":
-            return `f.VerifyBaselineSignatureHelp(t)`;
-        case "verifyBaselineSmartSelection":
-            return `f.VerifyBaselineSelectionRanges(t)`;
-        case "verifyBaselineCallHierarchy":
-            return `f.VerifyBaselineCallHierarchy(t)`;
-        case "goTo":
-            return generateGoToCommand(cmd);
-        case "edit":
-            return cmd.goStatement;
-        case "quickInfoAt":
-        case "quickInfoIs":
-        case "quickInfoExists":
-        case "notQuickInfoExists":
-            return generateQuickInfoCommand(cmd);
-        case "verifyBaselineRename":
-        case "verifyBaselineRenameAtRangesWithText":
-            return generateBaselineRename(cmd);
-        case "renameInfoSucceeded":
-            return `f.VerifyRenameSucceeded(t, ${cmd.preferences})`;
-        case "renameInfoFailed":
-            return `f.VerifyRenameFailed(t, ${cmd.preferences})`;
-        case "verifyBaselineInlayHints":
-            return generateBaselineInlayHints(cmd);
-        case "verifyImportFixAtPosition":
-            return generateImportFixAtPosition(cmd);
-        case "verifyDiagnostics":
-            const funcName = cmd.isSuggestion ? "VerifySuggestionDiagnostics" : "VerifyNonSuggestionDiagnostics";
-            return `f.${funcName}(t, ${cmd.arg})`;
-        case "verifyBaselineDiagnostics":
-            return `f.VerifyBaselineNonSuggestionDiagnostics(t)`;
-        case "verifyNavigateTo":
-            return generateNavigateTo(cmd);
-        case "verifySignatureHelp":
-            return generateSignatureHelp(cmd);
-        case "verifyNoSignatureHelp":
-            return generateNoSignatureHelp(cmd);
-        case "verifySignatureHelpPresent":
-            return generateSignatureHelpPresent(cmd);
-        case "verifyNoSignatureHelpForTriggerReason":
-            return generateNoSignatureHelpForTriggerReason(cmd);
-<<<<<<< HEAD
-        case "verifySemanticClassifications":
-            return generateSemanticClassifications(cmd);
-=======
-        case "verifyOutliningSpans":
-            return generateVerifyOutliningSpans(cmd);
->>>>>>> 487416c7
-        default:
-            let neverCommand: never = cmd;
-            throw new Error(`Unknown command kind: ${neverCommand as Cmd["kind"]}`);
-    }
-}
-
-interface GoTest {
-    name: string;
-    content: string;
-    commands: Cmd[];
-}
-
-function generateGoTest(failingTests: Set<string>, test: GoTest, isServer: boolean): string {
-    const testName = (test.name[0].toUpperCase() + test.name.substring(1)).replaceAll("-", "_").replaceAll(/[^a-zA-Z0-9_]/g, "");
-    const content = test.content;
-    const commands = test.commands.map(cmd => generateCmd(cmd)).join("\n");
-    const imports = [`"github.com/microsoft/typescript-go/internal/fourslash"`];
-    // Only include these imports if the commands use them to avoid unused import errors.
-    if (commands.includes("core.")) {
-        imports.unshift(`"github.com/microsoft/typescript-go/internal/core"`);
-    }
-    if (commands.includes("ls.")) {
-        imports.push(`"github.com/microsoft/typescript-go/internal/ls"`);
-    }
-    if (commands.includes("lsutil.")) {
-        imports.push(`"github.com/microsoft/typescript-go/internal/ls/lsutil"`);
-    }
-    if (commands.includes("lsproto.")) {
-        imports.push(`"github.com/microsoft/typescript-go/internal/lsp/lsproto"`);
-    }
-    if (usesFourslashUtil(commands)) {
-        imports.push(`. "github.com/microsoft/typescript-go/internal/fourslash/tests/util"`);
-    }
-    imports.push(`"github.com/microsoft/typescript-go/internal/testutil"`);
-    const template = `package fourslash_test
-
-import (
-	"testing"
-
-    ${imports.join("\n\t")}
-)
-
-func Test${testName}(t *testing.T) {
-    t.Parallel()
-    ${failingTests.has(testName) ? "t.Skip()" : ""}
-    defer testutil.RecoverAndFail(t, "Panic on fourslash test")
-	const content = ${content}
-    f := fourslash.NewFourslash(t, nil /*capabilities*/, content)
-    ${isServer ? `f.MarkTestAsStradaServer()\n` : ""}${commands}
-}`;
-    return template;
-}
-
-function usesFourslashUtil(goTxt: string): boolean {
-    for (const [_, constant] of completionConstants) {
-        if (goTxt.includes(constant)) {
-            return true;
-        }
-    }
-    for (const [_, constant] of completionPlus) {
-        if (goTxt.includes(constant)) {
-            return true;
-        }
-    }
-    return goTxt.includes("Ignored")
-        || goTxt.includes("DefaultCommitCharacters")
-        || goTxt.includes("PtrTo")
-        || goTxt.includes("ToAny");
-}
-
-function getNodeOfKind<T extends ts.Node>(node: ts.Node, hasKind: (n: ts.Node) => n is T): T | undefined {
-    if (hasKind(node)) {
-        return node;
-    }
-    if (ts.isIdentifier(node)) {
-        const init = getInitializer(node);
-        if (init && hasKind(init)) {
-            return init;
-        }
-    }
-    return undefined;
-}
-
-function getObjectLiteralExpression(node: ts.Node): ts.ObjectLiteralExpression | undefined {
-    return getNodeOfKind(node, ts.isObjectLiteralExpression);
-}
-
-function getStringLiteralLike(node: ts.Node): ts.StringLiteralLike | undefined {
-    return getNodeOfKind(node, ts.isStringLiteralLike);
-}
-
-function getNumericLiteral(node: ts.Node): ts.NumericLiteral | undefined {
-    return getNodeOfKind(node, ts.isNumericLiteral);
-}
-
-function getArrayLiteralExpression(node: ts.Node): ts.ArrayLiteralExpression | undefined {
-    return getNodeOfKind(node, ts.isArrayLiteralExpression);
-}
-
-function getInitializer(name: ts.Identifier): ts.Expression | undefined {
-    const file = name.getSourceFile();
-    const varStmts = file.statements.filter(ts.isVariableStatement);
-    for (const varStmt of varStmts) {
-        const decls = varStmt.declarationList.declarations.filter(varDecl => {
-            if (ts.isIdentifier(varDecl.name)) {
-                return varDecl.name.text === name.text;
-            }
-            return false;
-        });
-        if (decls[0]) {
-            return decls[0].initializer;
-        }
-    }
-    return undefined;
-}
-
-if (url.fileURLToPath(import.meta.url) == process.argv[1]) {
-    main();
-}
+import * as cp from "child_process";
+import * as fs from "fs";
+import * as path from "path";
+import * as ts from "typescript";
+import * as url from "url";
+import which from "which";
+
+const stradaFourslashPath = path.resolve(import.meta.dirname, "../", "../", "../", "_submodules", "TypeScript", "tests", "cases", "fourslash");
+
+let inputFileSet: Set<string> | undefined;
+
+const failingTestsPath = path.join(import.meta.dirname, "failingTests.txt");
+const manualTestsPath = path.join(import.meta.dirname, "manualTests.txt");
+
+const outputDir = path.join(import.meta.dirname, "../", "tests", "gen");
+
+const unparsedFiles: string[] = [];
+
+function getFailingTests(): Set<string> {
+    const failingTestsList = fs.readFileSync(failingTestsPath, "utf-8").split("\n").map(line => line.trim().substring(4)).filter(line => line.length > 0);
+    return new Set(failingTestsList);
+}
+
+function getManualTests(): Set<string> {
+    if (!fs.existsSync(manualTestsPath)) {
+        return new Set();
+    }
+    const manualTestsList = fs.readFileSync(manualTestsPath, "utf-8").split("\n").map(line => line.trim()).filter(line => line.length > 0);
+    return new Set(manualTestsList);
+}
+
+export function main() {
+    const args = process.argv.slice(2);
+    const inputFilesPath = args[0];
+    if (inputFilesPath) {
+        const inputFiles = fs.readFileSync(inputFilesPath, "utf-8")
+            .split("\n").map(line => line.trim())
+            .filter(line => line.length > 0)
+            .map(line => path.basename(line));
+        inputFileSet = new Set(inputFiles);
+    }
+
+    fs.rmSync(outputDir, { recursive: true, force: true });
+    fs.mkdirSync(outputDir, { recursive: true });
+
+    parseTypeScriptFiles(getFailingTests(), getManualTests(), stradaFourslashPath);
+    console.log(unparsedFiles.join("\n"));
+    const gofmt = which.sync("go");
+    cp.execFileSync(gofmt, ["tool", "mvdan.cc/gofumpt", "-lang=go1.25", "-w", outputDir]);
+}
+
+function parseTypeScriptFiles(failingTests: Set<string>, manualTests: Set<string>, folder: string): void {
+    const files = fs.readdirSync(folder);
+
+    files.forEach(file => {
+        const filePath = path.join(folder, file);
+        const stat = fs.statSync(filePath);
+        if (inputFileSet && !inputFileSet.has(file)) {
+            return;
+        }
+
+        if (stat.isDirectory()) {
+            parseTypeScriptFiles(failingTests, manualTests, filePath);
+        }
+        else if (file.endsWith(".ts") && !manualTests.has(file.slice(0, -3))) {
+            const content = fs.readFileSync(filePath, "utf-8");
+            const test = parseFileContent(file, content);
+            const isServer = filePath.split(path.sep).includes("server");
+            if (test) {
+                const testContent = generateGoTest(failingTests, test, isServer);
+                const testPath = path.join(outputDir, `${test.name}_test.go`);
+                fs.writeFileSync(testPath, testContent, "utf-8");
+            }
+        }
+    });
+}
+
+function parseFileContent(filename: string, content: string): GoTest | undefined {
+    console.error(`Parsing file: ${filename}`);
+    const sourceFile = ts.createSourceFile("temp.ts", content, ts.ScriptTarget.Latest, true /*setParentNodes*/);
+    const statements = sourceFile.statements;
+    const goTest: GoTest = {
+        name: filename.replace(".ts", "").replace(".", ""),
+        content: getTestInput(content),
+        commands: [],
+    };
+    for (const statement of statements) {
+        const result = parseFourslashStatement(statement);
+        if (result === SKIP_STATEMENT) {
+            // Skip this statement but continue parsing
+            continue;
+        }
+        if (!result) {
+            // Could not parse this statement - mark file as unparsed
+            unparsedFiles.push(filename);
+            return undefined;
+        }
+        goTest.commands.push(...result);
+    }
+    // Skip tests that have no commands (e.g., only syntactic classifications)
+    if (goTest.commands.length === 0) {
+        return undefined;
+    }
+    return goTest;
+}
+
+function getTestInput(content: string): string {
+    const lines = content.split("\n").map(line => line.endsWith("\r") ? line.slice(0, -1) : line);
+    let testInput: string[] = [];
+    for (const line of lines) {
+        let newLine = "";
+        if (line.startsWith("////")) {
+            const parts = line.substring(4).split("`");
+            for (let i = 0; i < parts.length; i++) {
+                if (i > 0) {
+                    newLine += `\` + "\`" + \``;
+                }
+                newLine += parts[i];
+            }
+            testInput.push(newLine);
+        }
+        else if (line.startsWith("// @") || line.startsWith("//@")) {
+            testInput.push(line);
+        }
+        // !!! preserve non-input comments?
+    }
+
+    // chomp leading spaces
+    if (
+        !testInput.some(line =>
+            line.length != 0 &&
+            !line.startsWith(" ") &&
+            !line.startsWith("// ") &&
+            !line.startsWith("//@")
+        )
+    ) {
+        testInput = testInput.map(line => {
+            if (line.startsWith(" ")) return line.substring(1);
+            return line;
+        });
+    }
+    return `\`${testInput.join("\n")}\``;
+}
+
+// Sentinel value to indicate a statement should be skipped but parsing should continue
+const SKIP_STATEMENT: unique symbol = Symbol("SKIP_STATEMENT");
+type SkipStatement = typeof SKIP_STATEMENT;
+
+/**
+ * Parses a Strada fourslash statement and returns the corresponding Corsa commands.
+ * @returns an array of commands if the statement is a valid fourslash command,
+ *          SKIP_STATEMENT if the statement should be skipped but parsing should continue,
+ *          or `undefined` if the statement could not be parsed and the file should be marked as unparsed.
+ */
+function parseFourslashStatement(statement: ts.Statement): Cmd[] | SkipStatement | undefined {
+    // Skip empty statements (bare semicolons)
+    if (ts.isEmptyStatement(statement)) {
+        return SKIP_STATEMENT;
+    }
+
+    if (ts.isVariableStatement(statement)) {
+        // variable declarations (for ranges and markers), e.g. `const range = test.ranges()[0];`
+        return [];
+    }
+    else if (ts.isExpressionStatement(statement) && ts.isCallExpression(statement.expression)) {
+        const callExpression = statement.expression;
+        if (!ts.isPropertyAccessExpression(callExpression.expression)) {
+            console.error(`Expected property access expression, got ${callExpression.expression.getText()}`);
+            return undefined;
+        }
+        const namespace = callExpression.expression.expression;
+        const func = callExpression.expression.name;
+        if (!ts.isIdentifier(namespace)) {
+            switch (func.text) {
+                case "quickInfoExists":
+                    return parseQuickInfoArgs("notQuickInfoExists", callExpression.arguments);
+                case "andApplyCodeAction":
+                    // verify.completions({ ... }).andApplyCodeAction(...)
+                    if (!(ts.isCallExpression(namespace) && namespace.expression.getText() === "verify.completions")) {
+                        console.error(`Unrecognized fourslash statement: ${statement.getText()}`);
+                        return undefined;
+                    }
+                    return parseVerifyCompletionsArgs(namespace.arguments, callExpression.arguments);
+            }
+            console.error(`Unrecognized fourslash statement: ${statement.getText()}`);
+            return undefined;
+        }
+        // `verify.(...)`
+        if (namespace.text === "verify") {
+            switch (func.text) {
+                case "completions":
+                    // `verify.completions(...)`
+                    return parseVerifyCompletionsArgs(callExpression.arguments);
+                case "applyCodeActionFromCompletion":
+                    // `verify.applyCodeActionFromCompletion(...)`
+                    return parseVerifyApplyCodeActionFromCompletionArgs(callExpression.arguments);
+                case "importFixAtPosition":
+                    // `verify.importFixAtPosition(...)`
+                    return parseImportFixAtPositionArgs(callExpression.arguments);
+                case "quickInfoAt":
+                case "quickInfoExists":
+                case "quickInfoIs":
+                case "quickInfos":
+                    // `verify.quickInfo...(...)`
+                    return parseQuickInfoArgs(func.text, callExpression.arguments);
+                case "baselineFindAllReferences":
+                    // `verify.baselineFindAllReferences(...)`
+                    return parseBaselineFindAllReferencesArgs(callExpression.arguments);
+                case "baselineDocumentHighlights":
+                    return parseBaselineDocumentHighlightsArgs(callExpression.arguments);
+                case "baselineQuickInfo":
+                    return parseBaselineQuickInfo(callExpression.arguments);
+                case "baselineSignatureHelp":
+                    return [parseBaselineSignatureHelp(callExpression.arguments)];
+                case "signatureHelp":
+                    return parseSignatureHelp(callExpression.arguments);
+                case "noSignatureHelp":
+                    return parseNoSignatureHelp(callExpression.arguments);
+                case "signatureHelpPresentForTriggerReason":
+                    return parseSignatureHelpPresentForTriggerReason(callExpression.arguments);
+                case "noSignatureHelpForTriggerReason":
+                    return parseNoSignatureHelpForTriggerReason(callExpression.arguments);
+                case "baselineSmartSelection":
+                    return [parseBaselineSmartSelection(callExpression.arguments)];
+                case "baselineCallHierarchy":
+                    return [parseBaselineCallHierarchy(callExpression.arguments)];
+                case "baselineGoToDefinition":
+                case "baselineGetDefinitionAtPosition":
+                case "baselineGoToType":
+                case "baselineGoToImplementation":
+                    // Both `baselineGoToDefinition` and `baselineGetDefinitionAtPosition` take the same
+                    // arguments, but differ in that...
+                    //  - `verify.baselineGoToDefinition(...)` called getDefinitionAndBoundSpan
+                    //  - `verify.baselineGetDefinitionAtPosition(...)` called getDefinitionAtPosition
+                    // LSP doesn't have two separate commands though.
+                    return parseBaselineGoToDefinitionArgs(func.text, callExpression.arguments);
+                case "baselineRename":
+                case "baselineRenameAtRangesWithText":
+                    // `verify.baselineRename...(...)`
+                    return parseBaselineRenameArgs(func.text, callExpression.arguments);
+                case "baselineInlayHints":
+                    return parseBaselineInlayHints(callExpression.arguments);
+                case "renameInfoSucceeded":
+                case "renameInfoFailed":
+                    return parseRenameInfo(func.text, callExpression.arguments);
+                case "getSemanticDiagnostics":
+                case "getSuggestionDiagnostics":
+                case "getSyntacticDiagnostics":
+                    return parseVerifyDiagnostics(func.text, callExpression.arguments);
+                case "baselineSyntacticDiagnostics":
+                case "baselineSyntacticAndSemanticDiagnostics":
+                    return [{ kind: "verifyBaselineDiagnostics" }];
+                case "navigateTo":
+                    return parseVerifyNavigateTo(callExpression.arguments);
+                case "outliningSpansInCurrentFile":
+                case "outliningHintSpansInCurrentFile":
+                    return parseOutliningSpansArgs(callExpression.arguments);
+                case "semanticClassificationsAre":
+                    return parseSemanticClassificationsAre(callExpression.arguments);
+                case "syntacticClassificationsAre":
+                    return SKIP_STATEMENT;
+            }
+        }
+        // `goTo....`
+        if (namespace.text === "goTo") {
+            return parseGoToArgs(callExpression.arguments, func.text);
+        }
+        // `edit....`
+        if (namespace.text === "edit") {
+            const result = parseEditStatement(func.text, callExpression.arguments);
+            if (!result) {
+                return undefined;
+            }
+            return [result];
+        }
+        // !!! other fourslash commands
+    }
+    console.error(`Unrecognized fourslash statement: ${statement.getText()}`);
+    return undefined;
+}
+
+function parseEditStatement(funcName: string, args: readonly ts.Expression[]): EditCmd | undefined {
+    switch (funcName) {
+        case "insert":
+        case "paste":
+        case "insertLine": {
+            let arg0;
+            if (args.length !== 1 || !(arg0 = getStringLiteralLike(args[0]))) {
+                console.error(`Expected a single string literal argument in edit.${funcName}, got ${args.map(arg => arg.getText()).join(", ")}`);
+                return undefined;
+            }
+            return {
+                kind: "edit",
+                goStatement: `f.${funcName.charAt(0).toUpperCase() + funcName.slice(1)}(t, ${getGoStringLiteral(arg0.text)})`,
+            };
+        }
+        case "replaceLine": {
+            let arg0, arg1;
+            if (args.length !== 2 || !(arg0 = getNumericLiteral(args[0])) || !(arg1 = getStringLiteralLike(args[1]))) {
+                console.error(`Expected a single string literal argument in edit.insert, got ${args.map(arg => arg.getText()).join(", ")}`);
+                return undefined;
+            }
+            return {
+                kind: "edit",
+                goStatement: `f.ReplaceLine(t, ${arg0.text}, ${getGoStringLiteral(arg1.text)})`,
+            };
+        }
+        case "backspace": {
+            const arg = args[0];
+            if (args[0]) {
+                let arg0;
+                if (!(arg0 = getNumericLiteral(arg))) {
+                    console.error(`Expected numeric literal argument in edit.backspace, got ${arg.getText()}`);
+                    return undefined;
+                }
+                return {
+                    kind: "edit",
+                    goStatement: `f.Backspace(t, ${arg0.text})`,
+                };
+            }
+            return {
+                kind: "edit",
+                goStatement: `f.Backspace(t, 1)`,
+            };
+        }
+        default:
+            console.error(`Unrecognized edit function: ${funcName}`);
+            return undefined;
+    }
+}
+
+function getGoMultiLineStringLiteral(text: string): string {
+    if (!text.includes("`") && !text.includes("\\")) {
+        return "`" + text + "`";
+    }
+    return getGoStringLiteral(text);
+}
+
+function getGoStringLiteral(text: string): string {
+    return `${JSON.stringify(text)}`;
+}
+
+function parseGoToArgs(args: readonly ts.Expression[], funcName: string): GoToCmd[] | undefined {
+    switch (funcName) {
+        case "marker": {
+            const arg = args[0];
+            if (arg === undefined) {
+                return [{
+                    kind: "goTo",
+                    funcName: "marker",
+                    args: [`""`],
+                }];
+            }
+            let strArg;
+            if (!(strArg = getStringLiteralLike(arg))) {
+                console.error(`Unrecognized argument in goTo.marker: ${arg.getText()}`);
+                return undefined;
+            }
+            return [{
+                kind: "goTo",
+                funcName: "marker",
+                args: [getGoStringLiteral(strArg.text)],
+            }];
+        }
+        case "file": {
+            if (args.length !== 1) {
+                console.error(`Expected a single argument in goTo.file, got ${args.map(arg => arg.getText()).join(", ")}`);
+                return undefined;
+            }
+            let arg0;
+            if (arg0 = getStringLiteralLike(args[0])) {
+                const text = arg0.text.replace("tests/cases/fourslash/server/", "").replace("tests/cases/fourslash/", "");
+                return [{
+                    kind: "goTo",
+                    funcName: "file",
+                    args: [getGoStringLiteral(text)],
+                }];
+            }
+            else if (arg0 = getNumericLiteral(args[0])) {
+                return [{
+                    kind: "goTo",
+                    funcName: "fileNumber",
+                    args: [arg0.text],
+                }];
+            }
+            console.error(`Expected string or number literal argument in goTo.file, got ${args[0].getText()}`);
+            return undefined;
+        }
+        case "position": {
+            let arg0;
+            if (args.length !== 1 || !(arg0 = getNumericLiteral(args[0]))) {
+                console.error(`Expected a single numeric literal argument in goTo.position, got ${args.map(arg => arg.getText()).join(", ")}`);
+                return undefined;
+            }
+            return [{
+                kind: "goTo",
+                funcName: "position",
+                args: [`${arg0.text}`],
+            }];
+        }
+        case "eof":
+            return [{
+                kind: "goTo",
+                funcName: "EOF",
+                args: [],
+            }];
+        case "bof":
+            return [{
+                kind: "goTo",
+                funcName: "BOF",
+                args: [],
+            }];
+        case "select": {
+            let arg0, arg1;
+            if (args.length !== 2 || !(arg0 = getStringLiteralLike(args[0])) || !(arg1 = getStringLiteralLike(args[1]))) {
+                console.error(`Expected two string literal arguments in goTo.select, got ${args.map(arg => arg.getText()).join(", ")}`);
+                return undefined;
+            }
+            return [{
+                kind: "goTo",
+                funcName: "select",
+                args: [getGoStringLiteral(arg0.text), getGoStringLiteral(arg1.text)],
+            }];
+        }
+        default:
+            console.error(`Unrecognized goTo function: ${funcName}`);
+            return undefined;
+    }
+}
+
+function parseVerifyCompletionsArgs(args: readonly ts.Expression[], codeActionArgs?: readonly ts.Expression[]): VerifyCompletionsCmd[] | undefined {
+    const cmds = [];
+    const codeAction = codeActionArgs?.[0] && parseAndApplyCodeActionArg(codeActionArgs[0]);
+    for (const arg of args) {
+        const result = parseVerifyCompletionArg(arg, codeAction);
+        if (!result) {
+            return undefined;
+        }
+        if (codeActionArgs?.length) {
+            result.andApplyCodeActionArgs = parseAndApplyCodeActionArg(codeActionArgs[0]);
+        }
+        cmds.push(result);
+    }
+    return cmds;
+}
+
+function parseVerifyApplyCodeActionFromCompletionArgs(args: readonly ts.Expression[]): VerifyApplyCodeActionFromCompletionCmd[] | undefined {
+    const cmds: VerifyApplyCodeActionFromCompletionCmd[] = [];
+    if (args.length !== 2) {
+        console.error(`Expected two arguments in verify.applyCodeActionFromCompletion, got ${args.map(arg => arg.getText()).join(", ")}`);
+        return undefined;
+    }
+    if (!ts.isStringLiteralLike(args[0]) && args[0].getText() !== "undefined") {
+        console.error(`Expected string literal or "undefined" in verify.applyCodeActionFromCompletion, got ${args[0].getText()}`);
+        return undefined;
+    }
+    const markerName = getStringLiteralLike(args[0])?.text;
+    const marker = markerName === undefined ? "nil" : `PtrTo(${getGoStringLiteral(markerName)})`;
+    const options = parseVerifyApplyCodeActionArgs(args[1]);
+    if (options === undefined) {
+        return undefined;
+    }
+
+    cmds.push({ kind: "verifyApplyCodeActionFromCompletion", marker, options });
+    return cmds;
+}
+
+function parseVerifyApplyCodeActionArgs(arg: ts.Expression): string | undefined {
+    const obj = getObjectLiteralExpression(arg);
+    if (!obj) {
+        console.error(`Expected object literal for verify.applyCodeActionFromCompletion options, got ${arg.getText()}`);
+        return undefined;
+    }
+    let nameInit, sourceInit, descInit, dataInit;
+    const props: string[] = [];
+    for (const prop of obj.properties) {
+        if (!ts.isPropertyAssignment(prop) || !ts.isIdentifier(prop.name)) {
+            if (ts.isShorthandPropertyAssignment(prop) && prop.name.text === "preferences") {
+                continue; // !!! parse once preferences are supported in fourslash
+            }
+            console.error(`Expected property assignment with identifier name in verify.applyCodeActionFromCompletion options, got ${prop.getText()}`);
+            return undefined;
+        }
+        const propName = prop.name.text;
+        const init = prop.initializer;
+        switch (propName) {
+            case "name":
+                nameInit = getStringLiteralLike(init);
+                if (!nameInit) {
+                    console.error(`Expected string literal for name in verify.applyCodeActionFromCompletion options, got ${init.getText()}`);
+                    return undefined;
+                }
+                props.push(`Name: ${getGoStringLiteral(nameInit.text)},`);
+                break;
+            case "source":
+                sourceInit = getStringLiteralLike(init);
+                if (!sourceInit) {
+                    console.error(`Expected string literal for source in verify.applyCodeActionFromCompletion options, got ${init.getText()}`);
+                    return undefined;
+                }
+                props.push(`Source: ${getGoStringLiteral(sourceInit.text)},`);
+                break;
+            case "data":
+                dataInit = getObjectLiteralExpression(init);
+                if (!dataInit) {
+                    console.error(`Expected object literal for data in verify.applyCodeActionFromCompletion options, got ${init.getText()}`);
+                    return undefined;
+                }
+                const dataProps: string[] = [];
+                for (const dataProp of dataInit.properties) {
+                    if (!ts.isPropertyAssignment(dataProp) || !ts.isIdentifier(dataProp.name)) {
+                        console.error(`Expected property assignment with identifier name in verify.applyCodeActionFromCompletion data, got ${dataProp.getText()}`);
+                        return undefined;
+                    }
+                    const dataPropName = dataProp.name.text;
+                    switch (dataPropName) {
+                        case "moduleSpecifier":
+                            const moduleSpecifierInit = getStringLiteralLike(dataProp.initializer);
+                            if (!moduleSpecifierInit) {
+                                console.error(`Expected string literal for moduleSpecifier in verify.applyCodeActionFromCompletion data, got ${dataProp.initializer.getText()}`);
+                                return undefined;
+                            }
+                            dataProps.push(`ModuleSpecifier: ${getGoStringLiteral(moduleSpecifierInit.text)},`);
+                            break;
+                        case "exportName":
+                            const exportNameInit = getStringLiteralLike(dataProp.initializer);
+                            if (!exportNameInit) {
+                                console.error(`Expected string literal for exportName in verify.applyCodeActionFromCompletion data, got ${dataProp.initializer.getText()}`);
+                                return undefined;
+                            }
+                            dataProps.push(`ExportName: ${getGoStringLiteral(exportNameInit.text)},`);
+                            break;
+                        case "fileName":
+                            const fileNameInit = getStringLiteralLike(dataProp.initializer);
+                            if (!fileNameInit) {
+                                console.error(`Expected string literal for fileName in verify.applyCodeActionFromCompletion data, got ${dataProp.initializer.getText()}`);
+                                return undefined;
+                            }
+                            dataProps.push(`FileName: ${getGoStringLiteral(fileNameInit.text)},`);
+                            break;
+                        default:
+                            console.error(`Unrecognized property in verify.applyCodeActionFromCompletion data: ${dataProp.getText()}`);
+                            return undefined;
+                    }
+                }
+                props.push(`AutoImportData: &lsproto.AutoImportData{\n${dataProps.join("\n")}\n},`);
+                break;
+            case "description":
+                descInit = getStringLiteralLike(init);
+                if (!descInit) {
+                    console.error(`Expected string literal for description in verify.applyCodeActionFromCompletion options, got ${init.getText()}`);
+                    return undefined;
+                }
+                props.push(`Description: ${getGoStringLiteral(descInit.text)},`);
+                break;
+            case "newFileContent":
+                const newFileContentInit = getStringLiteralLike(init);
+                if (!newFileContentInit) {
+                    console.error(`Expected string literal for newFileContent in verify.applyCodeActionFromCompletion options, got ${init.getText()}`);
+                    return undefined;
+                }
+                props.push(`NewFileContent: PtrTo(${getGoMultiLineStringLiteral(newFileContentInit.text)}),`);
+                break;
+            case "newRangeContent":
+                const newRangeContentInit = getStringLiteralLike(init);
+                if (!newRangeContentInit) {
+                    console.error(`Expected string literal for newRangeContent in verify.applyCodeActionFromCompletion options, got ${init.getText()}`);
+                    return undefined;
+                }
+                props.push(`NewRangeContent: PtrTo(${getGoMultiLineStringLiteral(newRangeContentInit.text)}),`);
+                break;
+            case "preferences":
+                // Few if any tests use non-default preferences
+                break;
+            default:
+                console.error(`Unrecognized property in verify.applyCodeActionFromCompletion options: ${prop.getText()}`);
+                return undefined;
+        }
+    }
+    if (!nameInit) {
+        console.error(`Expected name property in verify.applyCodeActionFromCompletion options`);
+        return undefined;
+    }
+    if (!sourceInit && !dataInit) {
+        console.error(`Expected source property in verify.applyCodeActionFromCompletion options`);
+        return undefined;
+    }
+    if (!descInit) {
+        console.error(`Expected description property in verify.applyCodeActionFromCompletion options`);
+        return undefined;
+    }
+    return `&fourslash.ApplyCodeActionFromCompletionOptions{\n${props.join("\n")}\n}`;
+}
+
+function parseImportFixAtPositionArgs(args: readonly ts.Expression[]): VerifyImportFixAtPositionCmd[] | undefined {
+    if (args.length < 1 || args.length > 3) {
+        console.error(`Expected 1-3 arguments in verify.importFixAtPosition, got ${args.map(arg => arg.getText()).join(", ")}`);
+        return undefined;
+    }
+    const arrayArg = getArrayLiteralExpression(args[0]);
+    if (!arrayArg) {
+        console.error(`Expected array literal for first argument in verify.importFixAtPosition, got ${args[0].getText()}`);
+        return undefined;
+    }
+    const expectedTexts: string[] = [];
+    for (const elem of arrayArg.elements) {
+        const strElem = getStringLiteralLike(elem);
+        if (!strElem) {
+            console.error(`Expected string literal in verify.importFixAtPosition array, got ${elem.getText()}`);
+            return undefined;
+        }
+        expectedTexts.push(getGoMultiLineStringLiteral(strElem.text));
+    }
+
+    // If the array is empty, we should still generate valid Go code
+    if (expectedTexts.length === 0) {
+        expectedTexts.push(""); // This will be handled specially in code generation
+    }
+
+    let preferences: string | undefined;
+    if (args.length > 2 && ts.isObjectLiteralExpression(args[2])) {
+        preferences = parseUserPreferences(args[2]);
+        if (!preferences) {
+            console.error(`Unrecognized user preferences in verify.importFixAtPosition: ${args[2].getText()}`);
+            return undefined;
+        }
+    }
+    return [{
+        kind: "verifyImportFixAtPosition",
+        expectedTexts,
+        preferences: preferences || "nil /*preferences*/",
+    }];
+}
+
+const completionConstants = new Map([
+    ["completion.globals", "CompletionGlobals"],
+    ["completion.globalTypes", "CompletionGlobalTypes"],
+    ["completion.classElementKeywords", "CompletionClassElementKeywords"],
+    ["completion.classElementInJsKeywords", "CompletionClassElementInJSKeywords"],
+    ["completion.constructorParameterKeywords", "CompletionConstructorParameterKeywords"],
+    ["completion.functionMembersWithPrototype", "CompletionFunctionMembersWithPrototype"],
+    ["completion.functionMembers", "CompletionFunctionMembers"],
+    ["completion.typeKeywords", "CompletionTypeKeywords"],
+    ["completion.undefinedVarEntry", "CompletionUndefinedVarItem"],
+    ["completion.typeAssertionKeywords", "CompletionTypeAssertionKeywords"],
+    ["completion.globalThisEntry", "CompletionGlobalThisItem"],
+]);
+
+const completionPlus = new Map([
+    ["completion.globalsPlus", "CompletionGlobalsPlus"],
+    ["completion.globalTypesPlus", "CompletionGlobalTypesPlus"],
+    ["completion.functionMembersPlus", "CompletionFunctionMembersPlus"],
+    ["completion.functionMembersWithPrototypePlus", "CompletionFunctionMembersWithPrototypePlus"],
+    ["completion.globalsInJsPlus", "CompletionGlobalsInJSPlus"],
+    ["completion.typeKeywordsPlus", "CompletionTypeKeywordsPlus"],
+]);
+
+function parseVerifyCompletionArg(arg: ts.Expression, codeActionArgs?: VerifyApplyCodeActionArgs): VerifyCompletionsCmd | undefined {
+    let marker: string | undefined;
+    let goArgs: VerifyCompletionsArgs | undefined;
+    const obj = getObjectLiteralExpression(arg);
+    if (!obj) {
+        console.error(`Expected object literal expression in verify.completions, got ${arg.getText()}`);
+        return undefined;
+    }
+    let isNewIdentifierLocation: true | undefined;
+    for (const prop of obj.properties) {
+        if (!ts.isPropertyAssignment(prop) || !ts.isIdentifier(prop.name)) {
+            if (ts.isShorthandPropertyAssignment(prop) && prop.name.text === "preferences") {
+                continue; // !!! parse once preferences are supported in fourslash
+            }
+            console.error(`Expected property assignment with identifier name, got ${prop.getText()}`);
+            return undefined;
+        }
+        const propName = prop.name.text;
+        const init = prop.initializer;
+        switch (propName) {
+            case "marker": {
+                let markerInit;
+                if (markerInit = getStringLiteralLike(init)) {
+                    marker = getGoStringLiteral(markerInit.text);
+                }
+                else if (markerInit = getArrayLiteralExpression(init)) {
+                    marker = "[]string{";
+                    for (const elem of markerInit.elements) {
+                        if (!ts.isStringLiteral(elem)) {
+                            console.error(`Expected string literal in marker array, got ${elem.getText()}`);
+                            return undefined; // !!! parse marker arrays?
+                        }
+                        marker += `${getGoStringLiteral(elem.text)}, `;
+                    }
+                    marker += "}";
+                }
+                else if (markerInit = getObjectLiteralExpression(init)) {
+                    // !!! parse marker objects?
+                    console.error(`Unrecognized marker initializer: ${markerInit.getText()}`);
+                    return undefined;
+                }
+                else if (init.getText() === "test.markers()") {
+                    marker = "f.Markers()";
+                }
+                else if (
+                    ts.isCallExpression(init)
+                    && init.expression.getText() === "test.marker"
+                    && ts.isStringLiteralLike(init.arguments[0])
+                ) {
+                    marker = getGoStringLiteral(init.arguments[0].text);
+                }
+                else {
+                    console.error(`Unrecognized marker initializer: ${init.getText()}`);
+                    return undefined;
+                }
+                break;
+            }
+            case "exact":
+            case "includes":
+            case "unsorted": {
+                if (init.getText() === "undefined") {
+                    return {
+                        kind: "verifyCompletions",
+                        marker: marker ? marker : "nil",
+                        args: "nil",
+                    };
+                }
+                let expected: string;
+                const initText = init.getText();
+                if (completionConstants.has(initText)) {
+                    expected = completionConstants.get(initText)!;
+                }
+                else if (completionPlus.keys().some(funcName => initText.startsWith(funcName))) {
+                    const tsFunc = completionPlus.keys().find(funcName => initText.startsWith(funcName));
+                    const funcName = completionPlus.get(tsFunc!)!;
+                    const maybeItems = (init as ts.CallExpression).arguments[0];
+                    const maybeOpts = (init as ts.CallExpression).arguments[1];
+                    let items;
+                    if (!(items = getArrayLiteralExpression(maybeItems))) {
+                        console.error(`Expected array literal expression for completion.globalsPlus items, got ${maybeItems.getText()}`);
+                        return undefined;
+                    }
+                    expected = `${funcName}(\n[]fourslash.CompletionsExpectedItem{`;
+                    for (const elem of items.elements) {
+                        const result = parseExpectedCompletionItem(elem, codeActionArgs);
+                        if (!result) {
+                            return undefined;
+                        }
+                        expected += "\n" + result + ",";
+                    }
+                    expected += "\n}";
+                    if (maybeOpts) {
+                        let opts;
+                        if (!(opts = getObjectLiteralExpression(maybeOpts))) {
+                            console.error(`Expected object literal expression for completion.globalsPlus options, got ${maybeOpts.getText()}`);
+                            return undefined;
+                        }
+                        const noLib = opts.properties[0];
+                        if (noLib && ts.isPropertyAssignment(noLib) && noLib.name.getText() === "noLib") {
+                            if (noLib.initializer.kind === ts.SyntaxKind.TrueKeyword) {
+                                expected += ", true";
+                            }
+                            else if (noLib.initializer.kind === ts.SyntaxKind.FalseKeyword) {
+                                expected += ", false";
+                            }
+                            else {
+                                console.error(`Expected boolean literal for noLib, got ${noLib.initializer.getText()}`);
+                                return undefined;
+                            }
+                        }
+                        else {
+                            console.error(`Expected noLib property in completion.globalsPlus options, got ${maybeOpts.getText()}`);
+                            return undefined;
+                        }
+                    }
+                    else if (tsFunc === "completion.globalsPlus" || tsFunc === "completion.globalsInJsPlus") {
+                        expected += ", false"; // Default for noLib
+                    }
+                    expected += ")";
+                }
+                else {
+                    expected = "[]fourslash.CompletionsExpectedItem{";
+                    let items;
+                    if (items = getArrayLiteralExpression(init)) {
+                        for (const elem of items.elements) {
+                            const result = parseExpectedCompletionItem(elem);
+                            if (!result) {
+                                return undefined;
+                            }
+                            expected += "\n" + result + ",";
+                        }
+                    }
+                    else {
+                        const result = parseExpectedCompletionItem(init);
+                        if (!result) {
+                            return undefined;
+                        }
+                        expected += "\n" + result + ",";
+                    }
+                    expected += "\n}";
+                }
+                if (propName === "includes") {
+                    (goArgs ??= {}).includes = expected;
+                }
+                else if (propName === "exact") {
+                    (goArgs ??= {}).exact = expected;
+                }
+                else {
+                    (goArgs ??= {}).unsorted = expected;
+                }
+                break;
+            }
+            case "excludes": {
+                let excludes = "[]string{";
+                let item;
+                if (item = getStringLiteralLike(init)) {
+                    excludes += `\n${getGoStringLiteral(item.text)},`;
+                }
+                else if (item = getArrayLiteralExpression(init)) {
+                    for (const elem of item.elements) {
+                        if (!ts.isStringLiteral(elem)) {
+                            return undefined; // Shouldn't happen
+                        }
+                        excludes += `\n${getGoStringLiteral(elem.text)},`;
+                    }
+                }
+                excludes += "\n}";
+                (goArgs ??= {}).excludes = excludes;
+                break;
+            }
+            case "isNewIdentifierLocation":
+                if (init.kind === ts.SyntaxKind.TrueKeyword) {
+                    isNewIdentifierLocation = true;
+                }
+                break;
+            case "preferences":
+            case "triggerCharacter":
+                break; // !!! parse once they're supported in fourslash
+            case "defaultCommitCharacters":
+            case "optionalReplacementSpan": // the only two tests that use this will require manual conversion
+            case "isGlobalCompletion":
+                break; // Ignored, unused
+            default:
+                console.error(`Unrecognized expected completion item: ${init.parent.getText()}`);
+                return undefined;
+        }
+    }
+    return {
+        kind: "verifyCompletions",
+        marker: marker ? marker : "nil",
+        args: goArgs,
+        isNewIdentifierLocation: isNewIdentifierLocation,
+    };
+}
+
+function parseExpectedCompletionItem(expr: ts.Expression, codeActionArgs?: VerifyApplyCodeActionArgs): string | undefined {
+    if (completionConstants.has(expr.getText())) {
+        return completionConstants.get(expr.getText())!;
+    }
+    let strExpr;
+    if (strExpr = getStringLiteralLike(expr)) {
+        return getGoStringLiteral(strExpr.text);
+    }
+    if (strExpr = getObjectLiteralExpression(expr)) {
+        let isDeprecated = false; // !!!
+        let isOptional = false;
+        let sourceInit: ts.StringLiteralLike | undefined;
+        let extensions: string[] = []; // !!!
+        let itemProps: string[] = [];
+        let name: string | undefined;
+        let insertText: string | undefined;
+        let filterText: string | undefined;
+        let replacementSpanIdx: string | undefined;
+        for (const prop of strExpr.properties) {
+            if (!(ts.isPropertyAssignment(prop) || ts.isShorthandPropertyAssignment(prop)) || !ts.isIdentifier(prop.name)) {
+                console.error(`Expected property assignment with identifier name for completion item, got ${prop.getText()}`);
+                return undefined;
+            }
+            const propName = prop.name.text;
+            const init = ts.isPropertyAssignment(prop) ? prop.initializer : prop.name;
+            switch (propName) {
+                case "name": {
+                    let nameInit;
+                    if (nameInit = getStringLiteralLike(init)) {
+                        name = nameInit.text;
+                    }
+                    else {
+                        console.error(`Expected string literal for completion item name, got ${init.getText()}`);
+                        return undefined;
+                    }
+                    break;
+                }
+                case "sortText":
+                    const result = parseSortText(init);
+                    if (!result) {
+                        return undefined;
+                    }
+                    itemProps.push(`SortText: PtrTo(string(${result})),`);
+                    if (result === "ls.SortTextOptionalMember") {
+                        isOptional = true;
+                    }
+                    break;
+                case "insertText": {
+                    let insertTextInit;
+                    if (insertTextInit = getStringLiteralLike(init)) {
+                        insertText = insertTextInit.text;
+                    }
+                    else if (init.getText() === "undefined") {
+                        // Ignore
+                    }
+                    else {
+                        console.error(`Expected string literal for insertText, got ${init.getText()}`);
+                        return undefined;
+                    }
+                    break;
+                }
+                case "filterText": {
+                    let filterTextInit;
+                    if (filterTextInit = getStringLiteralLike(init)) {
+                        filterText = filterTextInit.text;
+                    }
+                    else {
+                        console.error(`Expected string literal for filterText, got ${init.getText()}`);
+                        return undefined;
+                    }
+                    break;
+                }
+                case "isRecommended":
+                    if (init.kind === ts.SyntaxKind.TrueKeyword) {
+                        itemProps.push(`Preselect: PtrTo(true),`);
+                    }
+                    break;
+                case "kind":
+                    const kind = parseKind(init);
+                    if (!kind) {
+                        return undefined;
+                    }
+                    itemProps.push(`Kind: PtrTo(${kind}),`);
+                    break;
+                case "kindModifiers":
+                    const modifiers = parseKindModifiers(init);
+                    if (!modifiers) {
+                        return undefined;
+                    }
+                    ({ isDeprecated, isOptional, extensions } = modifiers);
+                    break;
+                case "text": {
+                    let textInit;
+                    if (textInit = getStringLiteralLike(init)) {
+                        itemProps.push(`Detail: PtrTo(${getGoStringLiteral(textInit.text)}),`);
+                    }
+                    else {
+                        console.error(`Expected string literal for text, got ${init.getText()}`);
+                        return undefined;
+                    }
+                    break;
+                }
+                case "documentation": {
+                    let docInit;
+                    if (docInit = getStringLiteralLike(init)) {
+                        itemProps.push(`Documentation: &lsproto.StringOrMarkupContent{
+						MarkupContent: &lsproto.MarkupContent{
+							Kind:  lsproto.MarkupKindMarkdown,
+							Value: ${getGoStringLiteral(docInit.text)},
+						},
+					},`);
+                    }
+                    else {
+                        console.error(`Expected string literal for documentation, got ${init.getText()}`);
+                        return undefined;
+                    }
+                    break;
+                }
+                case "isFromUncheckedFile":
+                    break; // Ignored
+                case "hasAction":
+                    itemProps.push("AdditionalTextEdits: fourslash.AnyTextEdits,");
+                    break;
+                case "source":
+                case "sourceDisplay":
+                    if (sourceInit !== undefined) {
+                        break;
+                    }
+                    if (sourceInit = getStringLiteralLike(init)) {
+                        if (propName === "source" && sourceInit.text.endsWith("/")) {
+                            // source: "ClassMemberSnippet/"
+                            itemProps.push(`Data: &lsproto.CompletionItemData{
+                                Source: ${getGoStringLiteral(sourceInit.text)},
+                            },`);
+                            break;
+                        }
+                        itemProps.push(`Data: &lsproto.CompletionItemData{
+                            AutoImport: &lsproto.AutoImportData{
+                                ModuleSpecifier: ${getGoStringLiteral(sourceInit.text)},
+                            },
+                        },`);
+                    }
+                    else {
+                        console.error(`Expected string literal for source/sourceDisplay, got ${init.getText()}`);
+                        return undefined;
+                    }
+                    break;
+                case "commitCharacters":
+                    // !!! support these later
+                    break;
+                case "replacementSpan": {
+                    let span;
+                    if (ts.isIdentifier(init)) {
+                        span = getNodeOfKind(init, (n: ts.Node): n is ts.Node => !ts.isIdentifier(n));
+                    }
+                    else {
+                        span = init;
+                    }
+                    if (span?.getText().startsWith("test.ranges()[")) {
+                        replacementSpanIdx = span.getText().match(/\d+/)?.[0];
+                    }
+                    break;
+                }
+                default:
+                    console.error(`Unrecognized property in expected completion item: ${propName}`);
+                    return undefined; // Unsupported property
+            }
+        }
+        if (!name) {
+            return undefined; // Shouldn't happen
+        }
+        if (codeActionArgs && codeActionArgs.name === name && codeActionArgs.source === sourceInit?.text) {
+            itemProps.push(`LabelDetails: &lsproto.CompletionItemLabelDetails{
+                Description: PtrTo(${getGoStringLiteral(codeActionArgs.source)}),
+            },`);
+        }
+        if (replacementSpanIdx) {
+            itemProps.push(`TextEdit: &lsproto.TextEditOrInsertReplaceEdit{
+                TextEdit: &lsproto.TextEdit{
+                    NewText: ${getGoStringLiteral(name)},
+                    Range:   f.Ranges()[${replacementSpanIdx}].LSRange,
+                },
+            },`);
+        }
+        if (isOptional) {
+            insertText ??= name;
+            filterText ??= name;
+            name += "?";
+        }
+        if (filterText) itemProps.unshift(`FilterText: PtrTo(${getGoStringLiteral(filterText)}),`);
+        if (insertText) itemProps.unshift(`InsertText: PtrTo(${getGoStringLiteral(insertText)}),`);
+        itemProps.unshift(`Label: ${getGoStringLiteral(name!)},`);
+        return `&lsproto.CompletionItem{\n${itemProps.join("\n")}}`;
+    }
+    console.error(`Expected string literal or object literal for expected completion item, got ${expr.getText()}`);
+    return undefined; // Unsupported expression type
+}
+
+function parseAndApplyCodeActionArg(arg: ts.Expression): VerifyApplyCodeActionArgs | undefined {
+    const obj = getObjectLiteralExpression(arg);
+    if (!obj) {
+        console.error(`Expected object literal for code action argument, got ${arg.getText()}`);
+        return undefined;
+    }
+    const nameProperty = obj.properties.find(prop =>
+        ts.isPropertyAssignment(prop) &&
+        ts.isIdentifier(prop.name) &&
+        prop.name.text === "name" &&
+        ts.isStringLiteralLike(prop.initializer)
+    ) as ts.PropertyAssignment | undefined;
+    if (!nameProperty) {
+        console.error(`Expected name property in code action argument, got ${obj.getText()}`);
+        return undefined;
+    }
+    const sourceProperty = obj.properties.find(prop =>
+        ts.isPropertyAssignment(prop) &&
+        ts.isIdentifier(prop.name) &&
+        prop.name.text === "source" &&
+        ts.isStringLiteralLike(prop.initializer)
+    ) as ts.PropertyAssignment | undefined;
+    if (!sourceProperty) {
+        console.error(`Expected source property in code action argument, got ${obj.getText()}`);
+        return undefined;
+    }
+    const descriptionProperty = obj.properties.find(prop =>
+        ts.isPropertyAssignment(prop) &&
+        ts.isIdentifier(prop.name) &&
+        prop.name.text === "description" &&
+        ts.isStringLiteralLike(prop.initializer)
+    ) as ts.PropertyAssignment | undefined;
+    if (!descriptionProperty) {
+        console.error(`Expected description property in code action argument, got ${obj.getText()}`);
+        return undefined;
+    }
+    const newFileContentProperty = obj.properties.find(prop =>
+        ts.isPropertyAssignment(prop) &&
+        ts.isIdentifier(prop.name) &&
+        prop.name.text === "newFileContent" &&
+        ts.isStringLiteralLike(prop.initializer)
+    ) as ts.PropertyAssignment | undefined;
+    if (!newFileContentProperty) {
+        console.error(`Expected newFileContent property in code action argument, got ${obj.getText()}`);
+        return undefined;
+    }
+    return {
+        name: (nameProperty.initializer as ts.StringLiteralLike).text,
+        source: (sourceProperty.initializer as ts.StringLiteralLike).text,
+        description: (descriptionProperty.initializer as ts.StringLiteralLike).text,
+        newFileContent: (newFileContentProperty.initializer as ts.StringLiteralLike).text,
+    };
+}
+
+function parseBaselineFindAllReferencesArgs(args: readonly ts.Expression[]): [VerifyBaselineFindAllReferencesCmd] | undefined {
+    const newArgs = [];
+    for (const arg of args) {
+        let strArg;
+        if (strArg = getStringLiteralLike(arg)) {
+            newArgs.push(getGoStringLiteral(strArg.text));
+        }
+        else if (arg.getText() === "...test.markerNames()") {
+            newArgs.push("f.MarkerNames()...");
+        }
+        else if (arg.getText() === "...test.ranges()") {
+            return [{
+                kind: "verifyBaselineFindAllReferences",
+                markers: [],
+                ranges: true,
+            }];
+        }
+        else {
+            console.error(`Unrecognized argument in verify.baselineFindAllReferences: ${arg.getText()}`);
+            return undefined;
+        }
+    }
+
+    return [{
+        kind: "verifyBaselineFindAllReferences",
+        markers: newArgs,
+    }];
+}
+
+function parseBaselineDocumentHighlightsArgs(args: readonly ts.Expression[]): [VerifyBaselineDocumentHighlightsCmd] | undefined {
+    const newArgs: string[] = [];
+    let preferences: string | undefined;
+    for (const arg of args) {
+        let strArg;
+        if (strArg = getArrayLiteralExpression(arg)) {
+            for (const elem of strArg.elements) {
+                const newArg = parseBaselineMarkerOrRangeArg(elem);
+                if (!newArg) {
+                    return undefined;
+                }
+                newArgs.push(newArg);
+            }
+        }
+        else if (ts.isObjectLiteralExpression(arg)) {
+            // !!! todo when multiple files supported in lsp
+        }
+        else if (strArg = parseBaselineMarkerOrRangeArg(arg)) {
+            newArgs.push(strArg);
+        }
+        else {
+            console.error(`Unrecognized argument in verify.baselineDocumentHighlights: ${arg.getText()}`);
+            return undefined;
+        }
+    }
+
+    if (newArgs.length === 0) {
+        newArgs.push("ToAny(f.Ranges())...");
+    }
+
+    return [{
+        kind: "verifyBaselineDocumentHighlights",
+        args: newArgs,
+        preferences: preferences ? preferences : "nil /*preferences*/",
+    }];
+}
+
+function parseBaselineGoToDefinitionArgs(
+    funcName: "baselineGoToDefinition" | "baselineGoToType" | "baselineGetDefinitionAtPosition" | "baselineGoToImplementation",
+    args: readonly ts.Expression[],
+): [VerifyBaselineGoToDefinitionCmd] | undefined {
+    let boundSpan: true | undefined;
+    if (funcName === "baselineGoToDefinition") {
+        boundSpan = true;
+    }
+    let kind: "verifyBaselineGoToDefinition" | "verifyBaselineGoToType" | "verifyBaselineGoToImplementation";
+    switch (funcName) {
+        case "baselineGoToDefinition":
+        case "baselineGetDefinitionAtPosition":
+            kind = "verifyBaselineGoToDefinition";
+            break;
+        case "baselineGoToType":
+            kind = "verifyBaselineGoToType";
+            break;
+        case "baselineGoToImplementation":
+            kind = "verifyBaselineGoToImplementation";
+            break;
+    }
+    const newArgs = [];
+    for (const arg of args) {
+        let strArg;
+        if (strArg = getStringLiteralLike(arg)) {
+            newArgs.push(getGoStringLiteral(strArg.text));
+        }
+        else if (arg.getText() === "...test.markerNames()") {
+            newArgs.push("f.MarkerNames()...");
+        }
+        else if (arg.getText() === "...test.ranges()") {
+            return [{
+                kind,
+                markers: [],
+                ranges: true,
+                boundSpan,
+            }];
+        }
+        else {
+            console.error(`Unrecognized argument in verify.${funcName}: ${arg.getText()}`);
+            return undefined;
+        }
+    }
+
+    return [{
+        kind,
+        markers: newArgs,
+        boundSpan,
+    }];
+}
+
+function parseRenameInfo(funcName: "renameInfoSucceeded" | "renameInfoFailed", args: readonly ts.Expression[]): [VerifyRenameInfoCmd] | undefined {
+    let preferences = "nil /*preferences*/";
+    let prefArg;
+    switch (funcName) {
+        case "renameInfoSucceeded":
+            if (args[6]) {
+                prefArg = args[6];
+            }
+            break;
+        case "renameInfoFailed":
+            if (args[1]) {
+                prefArg = args[1];
+            }
+            break;
+    }
+    if (prefArg) {
+        if (!ts.isObjectLiteralExpression(prefArg)) {
+            console.error(`Expected object literal expression for preferences, got ${prefArg.getText()}`);
+            return undefined;
+        }
+        const parsedPreferences = parseUserPreferences(prefArg);
+        if (!parsedPreferences) {
+            console.error(`Unrecognized user preferences in ${funcName}: ${prefArg.getText()}`);
+            return undefined;
+        }
+    }
+    return [{ kind: funcName, preferences }];
+}
+
+function parseBaselineRenameArgs(funcName: string, args: readonly ts.Expression[]): [VerifyBaselineRenameCmd] | undefined {
+    let newArgs: string[] = [];
+    let preferences: string | undefined;
+    for (const arg of args) {
+        let typedArg;
+        if ((typedArg = getArrayLiteralExpression(arg))) {
+            for (const elem of typedArg.elements) {
+                const newArg = parseBaselineMarkerOrRangeArg(elem);
+                if (!newArg) {
+                    return undefined;
+                }
+                newArgs.push(newArg);
+            }
+        }
+        else if (ts.isObjectLiteralExpression(arg)) {
+            preferences = parseUserPreferences(arg);
+            if (!preferences) {
+                console.error(`Unrecognized user preferences in verify.baselineRename: ${arg.getText()}`);
+                return undefined;
+            }
+            continue;
+        }
+        else if (typedArg = parseBaselineMarkerOrRangeArg(arg)) {
+            newArgs.push(typedArg);
+        }
+        else {
+            return undefined;
+        }
+    }
+    return [{
+        kind: funcName === "baselineRenameAtRangesWithText" ? "verifyBaselineRenameAtRangesWithText" : "verifyBaselineRename",
+        args: newArgs,
+        preferences: preferences ? preferences : "nil /*preferences*/",
+    }];
+}
+
+function parseBaselineInlayHints(args: readonly ts.Expression[]): [VerifyBaselineInlayHintsCmd] | undefined {
+    let preferences: string | undefined;
+    // Parse span
+    if (args.length > 0) {
+        if (args[0].getText() !== "undefined") {
+            console.error(`Unsupported span argument in verify.baselineInlayHints: ${args[0].getText()}`);
+            return undefined;
+        }
+    }
+    // Parse preferences
+    if (args.length > 1) {
+        if (ts.isObjectLiteralExpression(args[1])) {
+            preferences = parseUserPreferences(args[1]);
+            if (!preferences) {
+                console.error(`Unrecognized user preferences in verify.baselineInlayHints: ${args[1].getText()}`);
+                return undefined;
+            }
+        }
+    }
+    return [{
+        kind: "verifyBaselineInlayHints",
+        span: "nil /*span*/", // Only supporteed manually
+        preferences: preferences ? preferences : "nil /*preferences*/",
+    }];
+}
+
+function parseVerifyDiagnostics(funcName: string, args: readonly ts.Expression[]): [VerifyDiagnosticsCmd] | undefined {
+    if (!args[0] || !ts.isArrayLiteralExpression(args[0])) {
+        console.error(`Expected an array literal argument in verify.${funcName}`);
+        return undefined;
+    }
+    const goArgs: string[] = [];
+    for (const expr of args[0].elements) {
+        const diag = parseExpectedDiagnostic(expr);
+        if (diag === undefined) {
+            return undefined;
+        }
+        goArgs.push(diag);
+    }
+    return [{
+        kind: "verifyDiagnostics",
+        arg: goArgs.length > 0 ? `[]*lsproto.Diagnostic{\n${goArgs.join(",\n")},\n}` : "nil",
+        isSuggestion: funcName === "getSuggestionDiagnostics",
+    }];
+}
+
+function parseExpectedDiagnostic(expr: ts.Expression): string | undefined {
+    if (!ts.isObjectLiteralExpression(expr)) {
+        console.error(`Expected object literal expression for expected diagnostic, got ${expr.getText()}`);
+        return undefined;
+    }
+
+    const diagnosticProps: string[] = [];
+
+    for (const prop of expr.properties) {
+        if (!ts.isPropertyAssignment(prop) || !ts.isIdentifier(prop.name)) {
+            console.error(`Expected property assignment with identifier name for expected diagnostic, got ${prop.getText()}`);
+            return undefined;
+        }
+
+        const propName = prop.name.text;
+        const init = prop.initializer;
+
+        switch (propName) {
+            case "message": {
+                let messageInit;
+                if (messageInit = getStringLiteralLike(init)) {
+                    messageInit.text = messageInit.text.replace("/tests/cases/fourslash", "");
+                    diagnosticProps.push(`Message: ${getGoStringLiteral(messageInit.text)},`);
+                }
+                else {
+                    console.error(`Expected string literal for diagnostic message, got ${init.getText()}`);
+                    return undefined;
+                }
+                break;
+            }
+            case "code": {
+                let codeInit;
+                if (codeInit = getNumericLiteral(init)) {
+                    diagnosticProps.push(`Code: &lsproto.IntegerOrString{Integer: PtrTo[int32](${codeInit.text})},`);
+                }
+                else {
+                    console.error(`Expected numeric literal for diagnostic code, got ${init.getText()}`);
+                    return undefined;
+                }
+                break;
+            }
+            case "range": {
+                // Handle range references like ranges[0]
+                const rangeArg = parseBaselineMarkerOrRangeArg(init);
+                if (rangeArg) {
+                    diagnosticProps.push(`Range: ${rangeArg}.LSRange,`);
+                }
+                else {
+                    console.error(`Expected range reference for diagnostic range, got ${init.getText()}`);
+                    return undefined;
+                }
+                break;
+            }
+            case "reportsDeprecated": {
+                if (init.kind === ts.SyntaxKind.TrueKeyword) {
+                    diagnosticProps.push(`Tags: &[]lsproto.DiagnosticTag{lsproto.DiagnosticTagDeprecated},`);
+                }
+                break;
+            }
+            case "reportsUnnecessary": {
+                if (init.kind === ts.SyntaxKind.TrueKeyword) {
+                    diagnosticProps.push(`Tags: &[]lsproto.DiagnosticTag{lsproto.DiagnosticTagUnnecessary},`);
+                }
+                break;
+            }
+            default:
+                console.error(`Unrecognized property in expected diagnostic: ${propName}`);
+                return undefined;
+        }
+    }
+
+    if (diagnosticProps.length === 0) {
+        console.error(`No valid properties found in diagnostic object`);
+        return undefined;
+    }
+
+    return `&lsproto.Diagnostic{\n${diagnosticProps.join("\n")}\n}`;
+}
+
+function stringToTristate(s: string): string {
+    switch (s) {
+        case "true":
+            return "core.TSTrue";
+        case "false":
+            return "core.TSFalse";
+        default:
+            return "core.TSUnknown";
+    }
+}
+
+function parseUserPreferences(arg: ts.ObjectLiteralExpression): string | undefined {
+    const preferences: string[] = [];
+    for (const prop of arg.properties) {
+        if (ts.isPropertyAssignment(prop)) {
+            switch (prop.name.getText()) {
+                // !!! other preferences
+                case "providePrefixAndSuffixTextForRename":
+                    preferences.push(`UseAliasesForRename: ${stringToTristate(prop.initializer.getText())}`);
+                    break;
+                case "quotePreference":
+                    preferences.push(`QuotePreference: lsutil.QuotePreference(${prop.initializer.getText()})`);
+                    break;
+                case "autoImportFileExcludePatterns":
+                    const arrayArg = getArrayLiteralExpression(prop.initializer);
+                    if (!arrayArg) {
+                        return undefined;
+                    }
+                    const patterns: string[] = [];
+                    for (const elem of arrayArg.elements) {
+                        const strElem = getStringLiteralLike(elem);
+                        if (!strElem) {
+                            return undefined;
+                        }
+                        patterns.push(getGoStringLiteral(strElem.text));
+                    }
+                    preferences.push(`AutoImportFileExcludePatterns: []string{${patterns.join(", ")}}`);
+                    break;
+                case "includeInlayParameterNameHints":
+                    let paramHint;
+                    if (!ts.isStringLiteralLike(prop.initializer)) {
+                        return undefined;
+                    }
+                    switch (prop.initializer.text) {
+                        case "none":
+                            paramHint = "lsutil.IncludeInlayParameterNameHintsNone";
+                            break;
+                        case "literals":
+                            paramHint = "lsutil.IncludeInlayParameterNameHintsLiterals";
+                            break;
+                        case "all":
+                            paramHint = "lsutil.IncludeInlayParameterNameHintsAll";
+                            break;
+                    }
+                    preferences.push(`IncludeInlayParameterNameHints: ${paramHint}`);
+                    break;
+                case "includeInlayParameterNameHintsWhenArgumentMatchesName":
+                    preferences.push(`IncludeInlayParameterNameHintsWhenArgumentMatchesName: ${prop.initializer.getText()}`);
+                    break;
+                case "includeInlayFunctionParameterTypeHints":
+                    preferences.push(`IncludeInlayFunctionParameterTypeHints: ${prop.initializer.getText()}`);
+                    break;
+                case "includeInlayVariableTypeHints":
+                    preferences.push(`IncludeInlayVariableTypeHints: ${prop.initializer.getText()}`);
+                    break;
+                case "includeInlayVariableTypeHintsWhenTypeMatchesName":
+                    preferences.push(`IncludeInlayVariableTypeHintsWhenTypeMatchesName: ${prop.initializer.getText()}`);
+                    break;
+                case "includeInlayPropertyDeclarationTypeHints":
+                    preferences.push(`IncludeInlayPropertyDeclarationTypeHints: ${prop.initializer.getText()}`);
+                    break;
+                case "includeInlayFunctionLikeReturnTypeHints":
+                    preferences.push(`IncludeInlayFunctionLikeReturnTypeHints: ${prop.initializer.getText()}`);
+                    break;
+                case "includeInlayEnumMemberValueHints":
+                    preferences.push(`IncludeInlayEnumMemberValueHints: ${prop.initializer.getText()}`);
+                    break;
+                case "interactiveInlayHints":
+                    // Ignore, deprecated
+                    break;
+            }
+        }
+        else {
+            return undefined;
+        }
+    }
+    if (preferences.length === 0) {
+        return "nil /*preferences*/";
+    }
+    return `&lsutil.UserPreferences{${preferences.join(",")}}`;
+}
+
+function parseBaselineMarkerOrRangeArg(arg: ts.Expression): string | undefined {
+    if (ts.isStringLiteral(arg)) {
+        return getGoStringLiteral(arg.text);
+    }
+    else if (ts.isIdentifier(arg) || (ts.isElementAccessExpression(arg) && ts.isIdentifier(arg.expression))) {
+        const result = parseRangeVariable(arg);
+        if (result) {
+            return result;
+        }
+        const init = getNodeOfKind(arg, ts.isCallExpression);
+        if (init) {
+            const result = getRangesByTextArg(init);
+            if (result) {
+                return result;
+            }
+        }
+    }
+    else if (ts.isCallExpression(arg)) {
+        const result = getRangesByTextArg(arg);
+        if (result) {
+            return result;
+        }
+    }
+    console.error(`Unrecognized argument in verify.baselineRename: ${arg.getText()}`);
+    return undefined;
+}
+
+function parseRangeVariable(arg: ts.Identifier | ts.ElementAccessExpression): string | undefined {
+    const argName = ts.isIdentifier(arg) ? arg.text : (arg.expression as ts.Identifier).text;
+    const file = arg.getSourceFile();
+    const varStmts = file.statements.filter(ts.isVariableStatement);
+    for (const varStmt of varStmts) {
+        for (const decl of varStmt.declarationList.declarations) {
+            if (ts.isArrayBindingPattern(decl.name) && decl.initializer?.getText().includes("ranges")) {
+                for (let i = 0; i < decl.name.elements.length; i++) {
+                    const elem = decl.name.elements[i];
+                    if (ts.isBindingElement(elem) && ts.isIdentifier(elem.name) && elem.name.text === argName) {
+                        // `const [range_0, ..., range_n, ...] = test.ranges();` and arg is `range_n`
+                        if (elem.dotDotDotToken === undefined) {
+                            return `f.Ranges()[${i}]`;
+                        }
+                        // `const [range_0, ..., ...rest] = test.ranges();` and arg is `rest[n]`
+                        if (ts.isElementAccessExpression(arg)) {
+                            return `f.Ranges()[${i + parseInt(arg.argumentExpression!.getText())}]`;
+                        }
+                        // `const [range_0, ..., ...rest] = test.ranges();` and arg is `rest`
+                        return `ToAny(f.Ranges()[${i}:])...`;
+                    }
+                }
+            }
+        }
+    }
+    return undefined;
+}
+
+function getRangesByTextArg(arg: ts.CallExpression): string | undefined {
+    if (arg.getText().startsWith("test.rangesByText()")) {
+        if (ts.isStringLiteralLike(arg.arguments[0])) {
+            return `ToAny(f.GetRangesByText().Get(${getGoStringLiteral(arg.arguments[0].text)}))...`;
+        }
+    }
+    return undefined;
+}
+
+function parseBaselineQuickInfo(args: ts.NodeArray<ts.Expression>): VerifyBaselineQuickInfoCmd[] | undefined {
+    if (args.length !== 0) {
+        // !!!
+        return undefined;
+    }
+    return [{
+        kind: "verifyBaselineQuickInfo",
+    }];
+}
+
+function parseQuickInfoArgs(funcName: string, args: readonly ts.Expression[]): VerifyQuickInfoCmd[] | undefined {
+    // We currently don't support 'expectedTags'.
+    switch (funcName) {
+        case "quickInfoAt": {
+            if (args.length < 1 || args.length > 3) {
+                console.error(`Expected 1 or 2 arguments in quickInfoIs, got ${args.map(arg => arg.getText()).join(", ")}`);
+                return undefined;
+            }
+            let arg0;
+            if (!(arg0 = getStringLiteralLike(args[0]))) {
+                console.error(`Expected string literal for first argument in quickInfoAt, got ${args[0].getText()}`);
+                return undefined;
+            }
+            const marker = getGoStringLiteral(arg0.text);
+            let text: string | undefined;
+            let arg1;
+            if (args[1]) {
+                if (!(arg1 = getStringLiteralLike(args[1]))) {
+                    console.error(`Expected string literal for second argument in quickInfoAt, got ${args[1].getText()}`);
+                    return undefined;
+                }
+                text = getGoStringLiteral(arg1.text);
+            }
+            let docs: string | undefined;
+            let arg2;
+            if (args[2]) {
+                if (!(arg2 = getStringLiteralLike(args[2])) && args[2].getText() !== "undefined") {
+                    console.error(`Expected string literal or undefined for third argument in quickInfoAt, got ${args[2].getText()}`);
+                    return undefined;
+                }
+                if (arg2) {
+                    docs = getGoStringLiteral(arg2.text);
+                }
+            }
+            return [{
+                kind: "quickInfoAt",
+                marker,
+                text,
+                docs,
+            }];
+        }
+        case "quickInfos": {
+            const cmds: VerifyQuickInfoCmd[] = [];
+            let arg0;
+            if (args.length !== 1 || !(arg0 = getObjectLiteralExpression(args[0]))) {
+                console.error(`Expected a single object literal argument in quickInfos, got ${args.map(arg => arg.getText()).join(", ")}`);
+                return undefined;
+            }
+            for (const prop of arg0.properties) {
+                if (!ts.isPropertyAssignment(prop)) {
+                    console.error(`Expected property assignment in quickInfos, got ${prop.getText()}`);
+                    return undefined;
+                }
+                if (!(ts.isIdentifier(prop.name) || ts.isStringLiteralLike(prop.name) || ts.isNumericLiteral(prop.name))) {
+                    console.error(`Expected identifier or literal for property name in quickInfos, got ${prop.name.getText()}`);
+                    return undefined;
+                }
+                const marker = getGoStringLiteral(prop.name.text);
+                let text: string | undefined;
+                let docs: string | undefined;
+                let init;
+                if (init = getArrayLiteralExpression(prop.initializer)) {
+                    if (init.elements.length !== 2) {
+                        console.error(`Expected two elements in array literal for quickInfos property, got ${init.getText()}`);
+                        return undefined;
+                    }
+                    let textExp, docsExp;
+                    if (!(textExp = getStringLiteralLike(init.elements[0])) || !(docsExp = getStringLiteralLike(init.elements[1]))) {
+                        console.error(`Expected string literals in array literal for quickInfos property, got ${init.getText()}`);
+                        return undefined;
+                    }
+                    text = getGoStringLiteral(textExp.text);
+                    docs = getGoStringLiteral(docsExp.text);
+                }
+                else if (init = getStringLiteralLike(prop.initializer)) {
+                    text = getGoStringLiteral(init.text);
+                }
+                else {
+                    console.error(`Expected string literal or array literal for quickInfos property, got ${prop.initializer.getText()}`);
+                    return undefined;
+                }
+                cmds.push({
+                    kind: "quickInfoAt",
+                    marker,
+                    text,
+                    docs,
+                });
+            }
+            return cmds;
+        }
+        case "quickInfoExists":
+            return [{
+                kind: "quickInfoExists",
+            }];
+        case "notQuickInfoExists":
+            return [{
+                kind: "notQuickInfoExists",
+            }];
+        case "quickInfoIs": {
+            if (args.length < 1 || args.length > 2) {
+                console.error(`Expected 1 or 2 arguments in quickInfoIs, got ${args.map(arg => arg.getText()).join(", ")}`);
+                return undefined;
+            }
+            let arg0;
+            if (!(arg0 = getStringLiteralLike(args[0]))) {
+                console.error(`Expected string literal for first argument in quickInfoIs, got ${args[0].getText()}`);
+                return undefined;
+            }
+            const text = getGoStringLiteral(arg0.text);
+            let docs: string | undefined;
+            if (args[1]) {
+                let arg1;
+                if (!(arg1 = getStringLiteralLike(args[1]))) {
+                    console.error(`Expected string literal for second argument in quickInfoIs, got ${args[1].getText()}`);
+                    return undefined;
+                }
+                docs = getGoStringLiteral(arg1.text);
+            }
+            return [{
+                kind: "quickInfoIs",
+                text,
+                docs,
+            }];
+        }
+    }
+    console.error(`Unrecognized quick info function: ${funcName}`);
+    return undefined;
+}
+
+function parseBaselineSignatureHelp(args: ts.NodeArray<ts.Expression>): Cmd {
+    if (args.length !== 0) {
+        // All calls are currently empty!
+        throw new Error("Expected no arguments in verify.baselineSignatureHelp");
+    }
+    return {
+        kind: "verifyBaselineSignatureHelp",
+    };
+}
+
+function parseSignatureHelpOptions(obj: ts.ObjectLiteralExpression): VerifySignatureHelpOptions | undefined {
+    const options: VerifySignatureHelpOptions = {};
+
+    for (const prop of obj.properties) {
+        if (!ts.isPropertyAssignment(prop) || !ts.isIdentifier(prop.name)) {
+            console.error(`Unexpected property in signatureHelp options: ${prop.getText()}`);
+            continue;
+        }
+        const name = prop.name.text;
+        const value = prop.initializer;
+
+        switch (name) {
+            case "marker": {
+                if (ts.isStringLiteral(value)) {
+                    options.marker = value.text;
+                }
+                else if (ts.isArrayLiteralExpression(value)) {
+                    const markers: string[] = [];
+                    for (const elem of value.elements) {
+                        if (ts.isStringLiteral(elem)) {
+                            markers.push(elem.text);
+                        }
+                        else {
+                            console.error(`Expected string literal in marker array, got ${elem.getText()}`);
+                            return undefined;
+                        }
+                    }
+                    options.marker = markers;
+                }
+                else {
+                    console.error(`Expected string or array for marker, got ${value.getText()}`);
+                    return undefined;
+                }
+                break;
+            }
+            case "text": {
+                const str = getStringLiteralLike(value);
+                if (!str) {
+                    console.error(`Expected string for text, got ${value.getText()}`);
+                    return undefined;
+                }
+                options.text = str.text;
+                break;
+            }
+            case "docComment": {
+                const str = getStringLiteralLike(value);
+                if (!str) {
+                    console.error(`Expected string for docComment, got ${value.getText()}`);
+                    return undefined;
+                }
+                options.docComment = str.text;
+                break;
+            }
+            case "parameterCount": {
+                const num = getNumericLiteral(value);
+                if (!num) {
+                    console.error(`Expected number for parameterCount, got ${value.getText()}`);
+                    return undefined;
+                }
+                options.parameterCount = parseInt(num.text, 10);
+                break;
+            }
+            case "parameterName": {
+                const str = getStringLiteralLike(value);
+                if (!str) {
+                    console.error(`Expected string for parameterName, got ${value.getText()}`);
+                    return undefined;
+                }
+                options.parameterName = str.text;
+                break;
+            }
+            case "parameterSpan": {
+                const str = getStringLiteralLike(value);
+                if (!str) {
+                    console.error(`Expected string for parameterSpan, got ${value.getText()}`);
+                    return undefined;
+                }
+                options.parameterSpan = str.text;
+                break;
+            }
+            case "parameterDocComment": {
+                const str = getStringLiteralLike(value);
+                if (!str) {
+                    console.error(`Expected string for parameterDocComment, got ${value.getText()}`);
+                    return undefined;
+                }
+                options.parameterDocComment = str.text;
+                break;
+            }
+            case "overloadsCount": {
+                const num = getNumericLiteral(value);
+                if (!num) {
+                    console.error(`Expected number for overloadsCount, got ${value.getText()}`);
+                    return undefined;
+                }
+                options.overloadsCount = parseInt(num.text, 10);
+                break;
+            }
+            case "overrideSelectedItemIndex": {
+                const num = getNumericLiteral(value);
+                if (!num) {
+                    console.error(`Expected number for overrideSelectedItemIndex, got ${value.getText()}`);
+                    return undefined;
+                }
+                options.overrideSelectedItemIndex = parseInt(num.text, 10);
+                break;
+            }
+            case "triggerReason": {
+                // triggerReason is an object like { kind: "invoked" } or { kind: "characterTyped", triggerCharacter: "(" }
+                // For now, just pass it through as a string representation
+                options.triggerReason = value.getText();
+                break;
+            }
+            case "argumentCount":
+                // ignore
+                break;
+            case "isVariadic": {
+                if (value.kind === ts.SyntaxKind.TrueKeyword) {
+                    options.isVariadic = true;
+                }
+                else if (value.kind === ts.SyntaxKind.FalseKeyword) {
+                    options.isVariadic = false;
+                }
+                else {
+                    console.error(`Expected boolean for isVariadic, got ${value.getText()}`);
+                    return undefined;
+                }
+                break;
+            }
+            case "tags":
+                // ignore
+                break;
+            default:
+                console.error(`Unknown signatureHelp option: ${name}`);
+                return undefined;
+        }
+    }
+    return options;
+}
+
+function parseSignatureHelp(args: ts.NodeArray<ts.Expression>): Cmd[] | undefined {
+    const allOptions: VerifySignatureHelpOptions[] = [];
+
+    for (const arg of args) {
+        if (ts.isObjectLiteralExpression(arg)) {
+            const opts = parseSignatureHelpOptions(arg);
+            if (!opts) {
+                return undefined;
+            }
+            allOptions.push(opts);
+        }
+        else if (ts.isIdentifier(arg)) {
+            // Could be a variable reference like `help2` - skip for now
+            console.error(`signatureHelp with variable reference not supported: ${arg.getText()}`);
+            return undefined;
+        }
+        else {
+            console.error(`Unexpected argument type in signatureHelp: ${arg.getText()}`);
+            return undefined;
+        }
+    }
+
+    if (allOptions.length === 0) {
+        console.error("signatureHelp requires at least one options object");
+        return undefined;
+    }
+
+    return [{
+        kind: "verifySignatureHelp",
+        options: allOptions,
+    }];
+}
+
+function parseNoSignatureHelp(args: ts.NodeArray<ts.Expression>): Cmd[] | undefined {
+    const markers: string[] = [];
+
+    for (const arg of args) {
+        if (ts.isStringLiteral(arg)) {
+            markers.push(arg.text);
+        }
+        else if (ts.isSpreadElement(arg)) {
+            // Handle ...test.markerNames()
+            const expr = arg.expression;
+            if (
+                ts.isCallExpression(expr) &&
+                ts.isPropertyAccessExpression(expr.expression) &&
+                ts.isIdentifier(expr.expression.expression) &&
+                expr.expression.expression.text === "test" &&
+                ts.isIdentifier(expr.expression.name) &&
+                expr.expression.name.text === "markerNames"
+            ) {
+                // This means "all markers" - we'll handle this specially in the generator
+                return [{
+                    kind: "verifyNoSignatureHelp",
+                    markers: ["...test.markerNames()"],
+                }];
+            }
+            console.error(`Unsupported spread in noSignatureHelp: ${arg.getText()}`);
+            return undefined;
+        }
+        else {
+            console.error(`Unexpected argument in noSignatureHelp: ${arg.getText()}`);
+            return undefined;
+        }
+    }
+
+    return [{
+        kind: "verifyNoSignatureHelp",
+        markers,
+    }];
+}
+
+interface SignatureHelpTriggerReason {
+    kind: "invoked" | "characterTyped" | "retrigger";
+    triggerCharacter?: string;
+}
+
+function parseTriggerReason(arg: ts.Expression): SignatureHelpTriggerReason | undefined | "undefined" {
+    // Handle undefined literal
+    if (ts.isIdentifier(arg) && arg.text === "undefined") {
+        return "undefined";
+    }
+
+    if (!ts.isObjectLiteralExpression(arg)) {
+        console.error(`Expected object literal for trigger reason, got ${arg.getText()}`);
+        return undefined;
+    }
+
+    let kind: "invoked" | "characterTyped" | "retrigger" | undefined;
+    let triggerCharacter: string | undefined;
+
+    for (const prop of arg.properties) {
+        if (!ts.isPropertyAssignment(prop) || !ts.isIdentifier(prop.name)) {
+            console.error(`Unexpected property in trigger reason: ${prop.getText()}`);
+            return undefined;
+        }
+        const name = prop.name.text;
+        if (name === "kind") {
+            if (!ts.isStringLiteral(prop.initializer)) {
+                console.error(`Expected string literal for kind, got ${prop.initializer.getText()}`);
+                return undefined;
+            }
+            const k = prop.initializer.text;
+            if (k === "invoked" || k === "characterTyped" || k === "retrigger") {
+                kind = k;
+            }
+            else {
+                console.error(`Unknown trigger reason kind: ${k}`);
+                return undefined;
+            }
+        }
+        else if (name === "triggerCharacter") {
+            if (!ts.isStringLiteral(prop.initializer)) {
+                console.error(`Expected string literal for triggerCharacter, got ${prop.initializer.getText()}`);
+                return undefined;
+            }
+            triggerCharacter = prop.initializer.text;
+        }
+    }
+
+    if (!kind) {
+        console.error(`Missing kind in trigger reason`);
+        return undefined;
+    }
+
+    return { kind, triggerCharacter };
+}
+
+function parseSignatureHelpPresentForTriggerReason(args: ts.NodeArray<ts.Expression>): Cmd[] | undefined {
+    if (args.length === 0) {
+        console.error("signatureHelpPresentForTriggerReason requires at least one argument");
+        return undefined;
+    }
+
+    const triggerReason = parseTriggerReason(args[0]);
+    if (triggerReason === undefined) {
+        return undefined;
+    }
+
+    const markers: string[] = [];
+    for (let i = 1; i < args.length; i++) {
+        const arg = args[i];
+        if (ts.isStringLiteral(arg)) {
+            markers.push(arg.text);
+        }
+        else {
+            console.error(`Unexpected argument in signatureHelpPresentForTriggerReason: ${arg.getText()}`);
+            return undefined;
+        }
+    }
+
+    return [{
+        kind: "verifySignatureHelpPresent",
+        triggerReason: triggerReason === "undefined" ? undefined : triggerReason,
+        markers,
+    }];
+}
+
+function parseNoSignatureHelpForTriggerReason(args: ts.NodeArray<ts.Expression>): Cmd[] | undefined {
+    if (args.length === 0) {
+        console.error("noSignatureHelpForTriggerReason requires at least one argument");
+        return undefined;
+    }
+
+    const triggerReason = parseTriggerReason(args[0]);
+    if (triggerReason === undefined) {
+        return undefined;
+    }
+
+    const markers: string[] = [];
+    for (let i = 1; i < args.length; i++) {
+        const arg = args[i];
+        if (ts.isStringLiteral(arg)) {
+            markers.push(arg.text);
+        }
+        else {
+            console.error(`Unexpected argument in noSignatureHelpForTriggerReason: ${arg.getText()}`);
+            return undefined;
+        }
+    }
+
+    return [{
+        kind: "verifyNoSignatureHelpForTriggerReason",
+        triggerReason: triggerReason === "undefined" ? undefined : triggerReason,
+        markers,
+    }];
+}
+
+function parseBaselineSmartSelection(args: ts.NodeArray<ts.Expression>): Cmd {
+    if (args.length !== 0) {
+        // All calls are currently empty!
+        throw new Error("Expected no arguments in verify.baselineSmartSelection");
+    }
+    return {
+        kind: "verifyBaselineSmartSelection",
+    };
+}
+
+function parseBaselineCallHierarchy(args: ts.NodeArray<ts.Expression>): Cmd {
+    if (args.length !== 0) {
+        throw new Error("Expected no arguments in verify.baselineCallHierarchy");
+    }
+    return {
+        kind: "verifyBaselineCallHierarchy",
+    };
+}
+
+function parseOutliningSpansArgs(args: readonly ts.Expression[]): [VerifyOutliningSpansCmd] | undefined {
+    if (args.length === 0) {
+        console.error("Expected at least one argument in verify.outliningSpansInCurrentFile");
+        return undefined;
+    }
+
+    let spans: string = "";
+    // Optional second argument for kind filter
+    let foldingRangeKind: string | undefined;
+    if (args.length > 1) {
+        const kindArg = getStringLiteralLike(args[1]);
+        if (!kindArg) {
+            console.error(`Expected string literal for outlining kind, got ${args[1].getText()}`);
+            return undefined;
+        }
+        switch (kindArg.text) {
+            case "comment":
+                foldingRangeKind = "lsproto.FoldingRangeKindComment";
+                break;
+            case "region":
+                foldingRangeKind = "lsproto.FoldingRangeKindRegion";
+                break;
+            case "imports":
+                foldingRangeKind = "lsproto.FoldingRangeKindImports";
+                break;
+            case "code":
+                break;
+            default:
+                console.error(`Unknown folding range kind: ${kindArg.text}`);
+                return undefined;
+        }
+    }
+
+    return [{
+        kind: "verifyOutliningSpans",
+        spans,
+        foldingRangeKind,
+    }];
+}
+
+function parseSemanticClassificationsAre(args: readonly ts.Expression[]): [VerifySemanticClassificationsCmd] | SkipStatement | undefined {
+    if (args.length < 1) {
+        console.error("semanticClassificationsAre requires at least a format argument");
+        return undefined;
+    }
+
+    const formatArg = args[0];
+    if (!ts.isStringLiteralLike(formatArg)) {
+        console.error("semanticClassificationsAre first argument must be a string literal");
+        return undefined;
+    }
+
+    const format = formatArg.text;
+
+    // Only handle "2020" format for semantic tokens
+    if (format !== "2020") {
+        // Skip other formats like "original" - return sentinel to continue parsing
+        return SKIP_STATEMENT;
+    }
+
+    const tokens: Array<{ type: string; text: string; }> = [];
+
+    // Parse the classification tokens (c2.semanticToken("type", "text"))
+    for (let i = 1; i < args.length; i++) {
+        const arg = args[i];
+        if (!ts.isCallExpression(arg)) {
+            console.error(`Expected call expression for token at index ${i}`);
+            return undefined;
+        }
+
+        if (!ts.isPropertyAccessExpression(arg.expression) || arg.expression.name.text !== "semanticToken") {
+            console.error(`Expected semanticToken call at index ${i}`);
+            return undefined;
+        }
+
+        if (arg.arguments.length < 2) {
+            console.error(`semanticToken requires 2 arguments at index ${i}`);
+            return undefined;
+        }
+
+        const typeArg = arg.arguments[0];
+        const textArg = arg.arguments[1];
+
+        if (!ts.isStringLiteralLike(typeArg) || !ts.isStringLiteralLike(textArg)) {
+            console.error(`semanticToken arguments must be string literals at index ${i}`);
+            return undefined;
+        }
+
+        // Map TypeScript's internal "member" type to LSP's "method" type
+        let tokenType = typeArg.text;
+        tokenType = tokenType.replace(/\bmember\b/g, "method");
+
+        tokens.push({
+            type: tokenType,
+            text: textArg.text,
+        });
+    }
+
+    return [{
+        kind: "verifySemanticClassifications",
+        format,
+        tokens,
+    }];
+}
+
+function parseKind(expr: ts.Expression): string | undefined {
+    if (!ts.isStringLiteral(expr)) {
+        console.error(`Expected string literal for kind, got ${expr.getText()}`);
+        return undefined;
+    }
+    switch (expr.text) {
+        case "primitive type":
+        case "keyword":
+            return "lsproto.CompletionItemKindKeyword";
+        case "const":
+        case "let":
+        case "var":
+        case "local var":
+        case "alias":
+        case "parameter":
+            return "lsproto.CompletionItemKindVariable";
+        case "property":
+        case "getter":
+        case "setter":
+            return "lsproto.CompletionItemKindField";
+        case "function":
+        case "local function":
+            return "lsproto.CompletionItemKindFunction";
+        case "method":
+        case "construct":
+        case "call":
+        case "index":
+            return "lsproto.CompletionItemKindMethod";
+        case "enum":
+            return "lsproto.CompletionItemKindEnum";
+        case "enum member":
+            return "lsproto.CompletionItemKindEnumMember";
+        case "module":
+        case "external module name":
+            return "lsproto.CompletionItemKindModule";
+        case "class":
+        case "type":
+            return "lsproto.CompletionItemKindClass";
+        case "interface":
+            return "lsproto.CompletionItemKindInterface";
+        case "warning":
+            return "lsproto.CompletionItemKindText";
+        case "script":
+            return "lsproto.CompletionItemKindFile";
+        case "directory":
+            return "lsproto.CompletionItemKindFolder";
+        case "string":
+            return "lsproto.CompletionItemKindConstant";
+        default:
+            return "lsproto.CompletionItemKindProperty";
+    }
+}
+
+const fileKindModifiers = new Set([".d.ts", ".ts", ".tsx", ".js", ".jsx", ".json"]);
+
+function parseKindModifiers(expr: ts.Expression): { isOptional: boolean; isDeprecated: boolean; extensions: string[]; } | undefined {
+    if (!ts.isStringLiteral(expr)) {
+        console.error(`Expected string literal for kind modifiers, got ${expr.getText()}`);
+        return undefined;
+    }
+    let isOptional = false;
+    let isDeprecated = false;
+    const extensions: string[] = [];
+    const modifiers = expr.text.split(",");
+    for (const modifier of modifiers) {
+        switch (modifier) {
+            case "optional":
+                isOptional = true;
+                break;
+            case "deprecated":
+                isDeprecated = true;
+                break;
+            default:
+                if (fileKindModifiers.has(modifier)) {
+                    extensions.push(modifier);
+                }
+        }
+    }
+    return {
+        isOptional,
+        isDeprecated,
+        extensions,
+    };
+}
+
+function parseSortText(expr: ts.Expression): string | undefined {
+    if (ts.isCallExpression(expr) && expr.expression.getText() === "completion.SortText.Deprecated") {
+        return `ls.DeprecateSortText(${parseSortText(expr.arguments[0])})`;
+    }
+    const text = expr.getText();
+    switch (text) {
+        case "completion.SortText.LocalDeclarationPriority":
+            return "ls.SortTextLocalDeclarationPriority";
+        case "completion.SortText.LocationPriority":
+            return "ls.SortTextLocationPriority";
+        case "completion.SortText.OptionalMember":
+            return "ls.SortTextOptionalMember";
+        case "completion.SortText.MemberDeclaredBySpreadAssignment":
+            return "ls.SortTextMemberDeclaredBySpreadAssignment";
+        case "completion.SortText.SuggestedClassMembers":
+            return "ls.SortTextSuggestedClassMembers";
+        case "completion.SortText.GlobalsOrKeywords":
+            return "ls.SortTextGlobalsOrKeywords";
+        case "completion.SortText.AutoImportSuggestions":
+            return "ls.SortTextAutoImportSuggestions";
+        case "completion.SortText.ClassMemberSnippets":
+            return "ls.SortTextClassMemberSnippets";
+        case "completion.SortText.JavascriptIdentifiers":
+            return "ls.SortTextJavascriptIdentifiers";
+        default:
+            console.error(`Unrecognized sort text: ${text}`);
+            return undefined; // !!! support deprecated/obj literal prop/etc
+    }
+}
+
+function parseVerifyNavigateTo(args: ts.NodeArray<ts.Expression>): [VerifyNavToCmd] | undefined {
+    const goArgs = [];
+    for (const arg of args) {
+        const result = parseVerifyNavigateToArg(arg);
+        if (!result) {
+            return undefined;
+        }
+        goArgs.push(result);
+    }
+    return [{
+        kind: "verifyNavigateTo",
+        args: goArgs,
+    }];
+}
+
+function parseVerifyNavigateToArg(arg: ts.Expression): string | undefined {
+    if (!ts.isObjectLiteralExpression(arg)) {
+        console.error(`Expected object literal expression for verify.navigateTo argument, got ${arg.getText()}`);
+        return undefined;
+    }
+    let prefs;
+    const items = [];
+    let pattern: string | undefined;
+    for (const prop of arg.properties) {
+        if (!ts.isPropertyAssignment(prop) || !ts.isIdentifier(prop.name)) {
+            console.error(`Expected property assignment with identifier name for verify.navigateTo argument, got ${prop.getText()}`);
+            return undefined;
+        }
+        const propName = prop.name.text;
+        switch (propName) {
+            case "pattern": {
+                let patternInit = getStringLiteralLike(prop.initializer);
+                if (!patternInit) {
+                    console.error(`Expected string literal for pattern in verify.navigateTo argument, got ${prop.initializer.getText()}`);
+                    return undefined;
+                }
+                pattern = getGoStringLiteral(patternInit.text);
+                break;
+            }
+            case "fileName":
+                // no longer supported
+                continue;
+            case "expected": {
+                const init = prop.initializer;
+                if (!ts.isArrayLiteralExpression(init)) {
+                    console.error(`Expected array literal expression for expected property in verify.navigateTo argument, got ${init.getText()}`);
+                    return undefined;
+                }
+                for (const elem of init.elements) {
+                    const result = parseNavToItem(elem);
+                    if (!result) {
+                        return undefined;
+                    }
+                    items.push(result);
+                }
+                break;
+            }
+            case "excludeLibFiles": {
+                if (prop.initializer.kind === ts.SyntaxKind.FalseKeyword) {
+                    prefs = `&lsutil.UserPreferences{ExcludeLibrarySymbolsInNavTo: false}`;
+                }
+            }
+        }
+    }
+    if (!prefs) {
+        prefs = "nil";
+    }
+    return `{
+        Pattern: ${pattern ? pattern : '""'},
+        Preferences: ${prefs},
+        Exact: PtrTo([]*lsproto.SymbolInformation{${items.length ? items.join(",\n") + ",\n" : ""}}),
+    }`;
+}
+
+function parseNavToItem(arg: ts.Expression): string | undefined {
+    let item = getNodeOfKind(arg, ts.isObjectLiteralExpression);
+    if (!item) {
+        console.error(`Expected object literal expression for navigateTo item, got ${arg.getText()}`);
+        return undefined;
+    }
+    const itemProps: string[] = [];
+    for (const prop of item.properties) {
+        if (!ts.isPropertyAssignment(prop) || !ts.isIdentifier(prop.name)) {
+            console.error(`Expected property assignment with identifier name for navigateTo item, got ${prop.getText()}`);
+            return undefined;
+        }
+        const propName = prop.name.text;
+        const init = prop.initializer;
+        switch (propName) {
+            case "name": {
+                let nameInit;
+                if (!(nameInit = getStringLiteralLike(init))) {
+                    console.error(`Expected string literal for name in navigateTo item, got ${init.getText()}`);
+                    return undefined;
+                }
+                itemProps.push(`Name: ${getGoStringLiteral(nameInit.text)}`);
+                break;
+            }
+            case "kind": {
+                const goKind = getSymbolKind(init);
+                if (!goKind) {
+                    return undefined;
+                }
+                itemProps.push(`Kind: lsproto.${goKind}`);
+                break;
+            }
+            case "kindModifiers": {
+                if (init.getText().includes("deprecated")) {
+                    itemProps.push(`Tags: &[]lsproto.SymbolTag{lsproto.SymbolTagDeprecated}`);
+                }
+                break;
+            }
+            case "range": {
+                if (ts.isIdentifier(init) || (ts.isElementAccessExpression(init) && ts.isIdentifier(init.expression))) {
+                    let parsedRange = parseRangeVariable(init);
+                    if (parsedRange) {
+                        itemProps.push(`Location: ${parsedRange}.LSLocation()`);
+                        continue;
+                    }
+                }
+                if (ts.isElementAccessExpression(init) && init.expression.getText() === "test.ranges()") {
+                    itemProps.push(`Location: f.Ranges()[${parseInt(init.argumentExpression.getText())}].LSLocation()`);
+                    continue;
+                }
+                console.error(`Expected range variable for range in navigateTo item, got ${init.getText()}`);
+                return undefined;
+            }
+            case "containerName": {
+                let nameInit;
+                if (!(nameInit = getStringLiteralLike(init))) {
+                    console.error(`Expected string literal for container name in navigateTo item, got ${init.getText()}`);
+                    return undefined;
+                }
+                itemProps.push(`ContainerName: PtrTo(${getGoStringLiteral(nameInit.text)})`);
+                break;
+            }
+            default:
+                // ignore other properties
+        }
+    }
+    return `{\n${itemProps.join(",\n")},\n}`;
+}
+
+function getSymbolKind(kind: ts.Expression): string | undefined {
+    let result;
+    if (!(result = getStringLiteralLike(kind))) {
+        console.error(`Expected string literal for symbol kind, got ${kind.getText()}`);
+        return undefined;
+    }
+    switch (result.text) {
+        case "script":
+            return "SymbolKindFile";
+        case "module":
+            return "SymbolKindModule";
+        case "class":
+        case "local class":
+            return "SymbolKindClass";
+        case "interface":
+            return "SymbolKindInterface";
+        case "type":
+            return "SymbolKindClass";
+        case "enum":
+            return "SymbolKindEnum";
+        case "enum member":
+            return "SymbolKindEnumMember";
+        case "var":
+        case "local var":
+        case "using":
+        case "await using":
+            return "SymbolKindVariable";
+        case "function":
+        case "local function":
+            return "SymbolKindFunction";
+        case "method":
+            return "SymbolKindMethod";
+        case "getter":
+        case "setter":
+        case "property":
+        case "accessor":
+            return "SymbolKindProperty";
+        case "constructor":
+        case "construct":
+            return "SymbolKindConstructor";
+        case "call":
+        case "index":
+            return "SymbolKindFunction";
+        case "parameter":
+            return "SymbolKindVariable";
+        case "type parameter":
+            return "SymbolKindTypeParameter";
+        case "primitive type":
+            return "SymbolKindObject";
+        case "const":
+        case "let":
+            return "SymbolKindVariable";
+        case "directory":
+            return "SymbolKindPackage";
+        case "external module name":
+            return "SymbolKindModule";
+        case "string":
+            return "SymbolKindString";
+        default:
+            return "SymbolKindVariable";
+    }
+}
+
+interface VerifyCompletionsCmd {
+    kind: "verifyCompletions";
+    marker: string;
+    isNewIdentifierLocation?: true;
+    args?: VerifyCompletionsArgs | "nil";
+    andApplyCodeActionArgs?: VerifyApplyCodeActionArgs;
+}
+
+interface VerifyCompletionsArgs {
+    includes?: string;
+    excludes?: string;
+    exact?: string;
+    unsorted?: string;
+}
+
+interface VerifyApplyCodeActionArgs {
+    name: string;
+    source: string;
+    description: string;
+    newFileContent: string;
+}
+
+interface VerifyApplyCodeActionFromCompletionCmd {
+    kind: "verifyApplyCodeActionFromCompletion";
+    marker: string;
+    options: string;
+}
+
+interface VerifyBaselineFindAllReferencesCmd {
+    kind: "verifyBaselineFindAllReferences";
+    markers: string[];
+    ranges?: boolean;
+}
+
+interface VerifyBaselineGoToDefinitionCmd {
+    kind: "verifyBaselineGoToDefinition" | "verifyBaselineGoToType" | "verifyBaselineGoToImplementation";
+    markers: string[];
+    boundSpan?: true;
+    ranges?: boolean;
+}
+
+interface VerifyBaselineQuickInfoCmd {
+    kind: "verifyBaselineQuickInfo";
+}
+
+interface VerifyBaselineSignatureHelpCmd {
+    kind: "verifyBaselineSignatureHelp";
+}
+
+interface VerifyBaselineSmartSelection {
+    kind: "verifyBaselineSmartSelection";
+}
+
+interface VerifyBaselineCallHierarchy {
+    kind: "verifyBaselineCallHierarchy";
+}
+
+interface VerifyBaselineRenameCmd {
+    kind: "verifyBaselineRename" | "verifyBaselineRenameAtRangesWithText";
+    args: string[];
+    preferences: string;
+}
+
+interface VerifyBaselineDocumentHighlightsCmd {
+    kind: "verifyBaselineDocumentHighlights";
+    args: string[];
+    preferences: string;
+}
+
+interface VerifyBaselineInlayHintsCmd {
+    kind: "verifyBaselineInlayHints";
+    span: string;
+    preferences: string;
+}
+
+interface VerifyImportFixAtPositionCmd {
+    kind: "verifyImportFixAtPosition";
+    expectedTexts: string[];
+    preferences: string;
+}
+
+interface GoToCmd {
+    kind: "goTo";
+    // !!! `selectRange` and `rangeStart` require parsing variables and `test.ranges()[n]`
+    funcName: "marker" | "file" | "fileNumber" | "EOF" | "BOF" | "position" | "select";
+    args: string[];
+}
+
+interface EditCmd {
+    kind: "edit";
+    goStatement: string;
+}
+
+interface VerifyQuickInfoCmd {
+    kind: "quickInfoIs" | "quickInfoAt" | "quickInfoExists" | "notQuickInfoExists";
+    marker?: string;
+    text?: string;
+    docs?: string;
+}
+
+interface VerifyRenameInfoCmd {
+    kind: "renameInfoSucceeded" | "renameInfoFailed";
+    preferences: string;
+}
+
+interface VerifyDiagnosticsCmd {
+    kind: "verifyDiagnostics";
+    arg: string;
+    isSuggestion: boolean;
+}
+
+interface VerifyBaselineDiagnosticsCmd {
+    kind: "verifyBaselineDiagnostics";
+}
+
+interface VerifyNavToCmd {
+    kind: "verifyNavigateTo";
+    args: string[];
+}
+
+interface VerifySignatureHelpOptions {
+    marker?: string | string[];
+    text?: string;
+    docComment?: string;
+    parameterCount?: number;
+    parameterName?: string;
+    parameterSpan?: string;
+    parameterDocComment?: string;
+    overloadsCount?: number;
+    overrideSelectedItemIndex?: number;
+    triggerReason?: string;
+    isVariadic?: boolean;
+}
+
+interface VerifySignatureHelpCmd {
+    kind: "verifySignatureHelp";
+    options: VerifySignatureHelpOptions[];
+}
+
+interface VerifyNoSignatureHelpCmd {
+    kind: "verifyNoSignatureHelp";
+    markers: string[];
+}
+
+interface VerifySignatureHelpPresentCmd {
+    kind: "verifySignatureHelpPresent";
+    triggerReason?: SignatureHelpTriggerReason;
+    markers: string[];
+}
+
+interface VerifyNoSignatureHelpForTriggerReasonCmd {
+    kind: "verifyNoSignatureHelpForTriggerReason";
+    triggerReason?: SignatureHelpTriggerReason;
+    markers: string[];
+}
+
+interface VerifyOutliningSpansCmd {
+    kind: "verifyOutliningSpans";
+    spans: string;
+    foldingRangeKind?: string;
+}
+
+interface VerifySemanticClassificationsCmd {
+    kind: "verifySemanticClassifications";
+    format: string;
+    tokens: Array<{ type: string; text: string; }>;
+}
+
+type Cmd =
+    | VerifyCompletionsCmd
+    | VerifyApplyCodeActionFromCompletionCmd
+    | VerifyBaselineFindAllReferencesCmd
+    | VerifyBaselineDocumentHighlightsCmd
+    | VerifyBaselineGoToDefinitionCmd
+    | VerifyBaselineQuickInfoCmd
+    | VerifyBaselineSignatureHelpCmd
+    | VerifyBaselineSmartSelection
+    | VerifySignatureHelpCmd
+    | VerifyNoSignatureHelpCmd
+    | VerifySignatureHelpPresentCmd
+    | VerifyNoSignatureHelpForTriggerReasonCmd
+    | VerifyBaselineCallHierarchy
+    | GoToCmd
+    | EditCmd
+    | VerifyQuickInfoCmd
+    | VerifyBaselineRenameCmd
+    | VerifyRenameInfoCmd
+    | VerifyNavToCmd
+    | VerifyBaselineInlayHintsCmd
+    | VerifyImportFixAtPositionCmd
+    | VerifyDiagnosticsCmd
+    | VerifyBaselineDiagnosticsCmd
+    | VerifySemanticClassificationsCmd
+    | VerifyOutliningSpansCmd;
+
+function generateVerifyOutliningSpans({ foldingRangeKind }: VerifyOutliningSpansCmd): string {
+    if (foldingRangeKind) {
+        return `f.VerifyOutliningSpans(t, ${foldingRangeKind})`;
+    }
+    return `f.VerifyOutliningSpans(t)`;
+}
+
+function generateVerifyCompletions({ marker, args, isNewIdentifierLocation, andApplyCodeActionArgs }: VerifyCompletionsCmd): string {
+    let expectedList: string;
+    if (args === "nil") {
+        expectedList = "nil";
+    }
+    else {
+        const expected = [];
+        if (args?.includes) expected.push(`Includes: ${args.includes},`);
+        if (args?.excludes) expected.push(`Excludes: ${args.excludes},`);
+        if (args?.exact) expected.push(`Exact: ${args.exact},`);
+        if (args?.unsorted) expected.push(`Unsorted: ${args.unsorted},`);
+        // !!! isIncomplete
+        const commitCharacters = isNewIdentifierLocation ? "[]string{}" : "DefaultCommitCharacters";
+        expectedList = `&fourslash.CompletionsExpectedList{
+    IsIncomplete: false,
+    ItemDefaults: &fourslash.CompletionsExpectedItemDefaults{
+        CommitCharacters: &${commitCharacters},
+        EditRange: Ignored,
+    },
+    Items: &fourslash.CompletionsExpectedItems{
+        ${expected.join("\n")}
+    },
+}`;
+    }
+
+    const call = `f.VerifyCompletions(t, ${marker}, ${expectedList})`;
+    if (andApplyCodeActionArgs) {
+        return `${call}.AndApplyCodeAction(t, &fourslash.CompletionsExpectedCodeAction{
+            Name: ${getGoStringLiteral(andApplyCodeActionArgs.name)},
+            Source: ${getGoStringLiteral(andApplyCodeActionArgs.source)},
+            Description: ${getGoStringLiteral(andApplyCodeActionArgs.description)},
+            NewFileContent: ${getGoMultiLineStringLiteral(andApplyCodeActionArgs.newFileContent)},
+        })`;
+    }
+    return call;
+}
+
+function generateVerifyApplyCodeActionFromCompletion({ marker, options }: VerifyApplyCodeActionFromCompletionCmd): string {
+    return `f.VerifyApplyCodeActionFromCompletion(t, ${marker}, ${options})`;
+}
+
+function generateBaselineFindAllReferences({ markers, ranges }: VerifyBaselineFindAllReferencesCmd): string {
+    if (ranges || markers.length === 0) {
+        return `f.VerifyBaselineFindAllReferences(t)`;
+    }
+    return `f.VerifyBaselineFindAllReferences(t, ${markers.join(", ")})`;
+}
+
+function generateBaselineDocumentHighlights({ args, preferences }: VerifyBaselineDocumentHighlightsCmd): string {
+    return `f.VerifyBaselineDocumentHighlights(t, ${preferences}, ${args.join(", ")})`;
+}
+
+function generateBaselineGoToDefinition({ markers, ranges, kind, boundSpan }: VerifyBaselineGoToDefinitionCmd): string {
+    const originalSelectionRange = boundSpan ? "true" : "false";
+    switch (kind) {
+        case "verifyBaselineGoToDefinition":
+            if (ranges || markers.length === 0) {
+                return `f.VerifyBaselineGoToDefinition(t, ${originalSelectionRange})`;
+            }
+            return `f.VerifyBaselineGoToDefinition(t, ${originalSelectionRange}, ${markers.join(", ")})`;
+        case "verifyBaselineGoToType":
+            if (ranges || markers.length === 0) {
+                return `f.VerifyBaselineGoToTypeDefinition(t)`;
+            }
+            return `f.VerifyBaselineGoToTypeDefinition(t, ${markers.join(", ")})`;
+        case "verifyBaselineGoToImplementation":
+            if (ranges || markers.length === 0) {
+                return `f.VerifyBaselineGoToImplementation(t)`;
+            }
+            return `f.VerifyBaselineGoToImplementation(t, ${markers.join(", ")})`;
+    }
+}
+
+function generateGoToCommand({ funcName, args }: GoToCmd): string {
+    const funcNameCapitalized = funcName.charAt(0).toUpperCase() + funcName.slice(1);
+    return `f.GoTo${funcNameCapitalized}(t, ${args.join(", ")})`;
+}
+
+function generateQuickInfoCommand({ kind, marker, text, docs }: VerifyQuickInfoCmd): string {
+    switch (kind) {
+        case "quickInfoIs":
+            return `f.VerifyQuickInfoIs(t, ${text!}, ${docs ? docs : `""`})`;
+        case "quickInfoAt":
+            return `f.VerifyQuickInfoAt(t, ${marker!}, ${text ? text : `""`}, ${docs ? docs : `""`})`;
+        case "quickInfoExists":
+            return `f.VerifyQuickInfoExists(t)`;
+        case "notQuickInfoExists":
+            return `f.VerifyNotQuickInfoExists(t)`;
+    }
+}
+
+function generateBaselineRename({ kind, args, preferences }: VerifyBaselineRenameCmd): string {
+    switch (kind) {
+        case "verifyBaselineRename":
+            return `f.VerifyBaselineRename(t, ${preferences}, ${args.join(", ")})`;
+        case "verifyBaselineRenameAtRangesWithText":
+            return `f.VerifyBaselineRenameAtRangesWithText(t, ${preferences}, ${args.join(", ")})`;
+    }
+}
+
+function generateBaselineInlayHints({ span, preferences }: VerifyBaselineInlayHintsCmd): string {
+    return `f.VerifyBaselineInlayHints(t, ${span}, ${preferences})`;
+}
+
+function generateImportFixAtPosition({ expectedTexts, preferences }: VerifyImportFixAtPositionCmd): string {
+    // Handle empty array case
+    if (expectedTexts.length === 1 && expectedTexts[0] === "") {
+        return `f.VerifyImportFixAtPosition(t, []string{}, ${preferences})`;
+    }
+    return `f.VerifyImportFixAtPosition(t, []string{\n${expectedTexts.join(",\n")},\n}, ${preferences})`;
+}
+
+function generateSignatureHelpExpected(opts: VerifySignatureHelpOptions): string {
+    const fields: string[] = [];
+
+    if (opts.text !== undefined) {
+        fields.push(`Text: ${getGoStringLiteral(opts.text)}`);
+    }
+    if (opts.docComment !== undefined) {
+        fields.push(`DocComment: ${getGoStringLiteral(opts.docComment)}`);
+    }
+    if (opts.parameterCount !== undefined) {
+        fields.push(`ParameterCount: ${opts.parameterCount}`);
+    }
+    if (opts.parameterName !== undefined) {
+        fields.push(`ParameterName: ${getGoStringLiteral(opts.parameterName)}`);
+    }
+    if (opts.parameterSpan !== undefined) {
+        fields.push(`ParameterSpan: ${getGoStringLiteral(opts.parameterSpan)}`);
+    }
+    if (opts.parameterDocComment !== undefined) {
+        fields.push(`ParameterDocComment: ${getGoStringLiteral(opts.parameterDocComment)}`);
+    }
+    if (opts.overloadsCount !== undefined) {
+        fields.push(`OverloadsCount: ${opts.overloadsCount}`);
+    }
+    if (opts.overrideSelectedItemIndex !== undefined) {
+        fields.push(`OverrideSelectedItemIndex: ${opts.overrideSelectedItemIndex}`);
+    }
+    if (opts.isVariadic !== undefined) {
+        fields.push(`IsVariadic: ${opts.isVariadic}`);
+        fields.push(`IsVariadicSet: true`);
+    }
+
+    return `fourslash.VerifySignatureHelpOptions{${fields.join(", ")}}`;
+}
+
+function generateSignatureHelp({ options }: VerifySignatureHelpCmd): string {
+    const lines: string[] = [];
+
+    for (const opts of options) {
+        const expected = generateSignatureHelpExpected(opts);
+
+        // Add comments for unsupported options
+        const unsupportedComments: string[] = [];
+
+        if (opts.marker !== undefined) {
+            const markers = Array.isArray(opts.marker) ? opts.marker : [opts.marker];
+            for (const marker of markers) {
+                lines.push(`f.GoToMarker(t, ${getGoStringLiteral(marker)})`);
+                for (const comment of unsupportedComments) {
+                    lines.push(comment);
+                }
+                lines.push(`f.VerifySignatureHelp(t, ${expected})`);
+            }
+        }
+        else {
+            // No marker specified, use current position
+            for (const comment of unsupportedComments) {
+                lines.push(comment);
+            }
+            lines.push(`f.VerifySignatureHelp(t, ${expected})`);
+        }
+    }
+
+    return lines.join("\n");
+}
+
+function generateNoSignatureHelp({ markers }: VerifyNoSignatureHelpCmd): string {
+    if (markers.length === 1 && markers[0] === "...test.markerNames()") {
+        // All markers
+        return `f.VerifyNoSignatureHelpForMarkers(t, f.MarkerNames()...)`;
+    }
+    if (markers.length === 0) {
+        // Current position
+        return `f.VerifyNoSignatureHelp(t)`;
+    }
+    // Specific markers
+    const markerArgs = markers.map(m => getGoStringLiteral(m)).join(", ");
+    return `f.VerifyNoSignatureHelpForMarkers(t, ${markerArgs})`;
+}
+
+function generateTriggerContext(triggerReason: SignatureHelpTriggerReason | undefined): string {
+    if (!triggerReason) {
+        return "nil";
+    }
+    switch (triggerReason.kind) {
+        case "invoked":
+            return `&lsproto.SignatureHelpContext{TriggerKind: lsproto.SignatureHelpTriggerKindInvoked}`;
+        case "characterTyped":
+            return `&lsproto.SignatureHelpContext{TriggerKind: lsproto.SignatureHelpTriggerKindTriggerCharacter, TriggerCharacter: PtrTo(${getGoStringLiteral(triggerReason.triggerCharacter ?? "")}), IsRetrigger: false}`;
+        case "retrigger":
+            return `&lsproto.SignatureHelpContext{TriggerKind: lsproto.SignatureHelpTriggerKindTriggerCharacter, TriggerCharacter: PtrTo(${getGoStringLiteral(triggerReason.triggerCharacter ?? "")}), IsRetrigger: true}`;
+        default:
+            throw new Error(`Unknown trigger reason kind: ${triggerReason}`);
+    }
+}
+
+function generateSignatureHelpPresent({ triggerReason, markers }: VerifySignatureHelpPresentCmd): string {
+    const context = generateTriggerContext(triggerReason);
+    if (markers.length === 0) {
+        // Current position
+        return `f.VerifySignatureHelpPresent(t, ${context})`;
+    }
+    // Specific markers
+    const markerArgs = markers.map(m => getGoStringLiteral(m)).join(", ");
+    return `f.VerifySignatureHelpPresentForMarkers(t, ${context}, ${markerArgs})`;
+}
+
+function generateNoSignatureHelpForTriggerReason({ triggerReason, markers }: VerifyNoSignatureHelpForTriggerReasonCmd): string {
+    const context = generateTriggerContext(triggerReason);
+    if (markers.length === 0) {
+        // Current position
+        return `f.VerifyNoSignatureHelpWithContext(t, ${context})`;
+    }
+    // Specific markers
+    const markerArgs = markers.map(m => getGoStringLiteral(m)).join(", ");
+    return `f.VerifyNoSignatureHelpForMarkersWithContext(t, ${context}, ${markerArgs})`;
+}
+
+function generateNavigateTo({ args }: VerifyNavToCmd): string {
+    return `f.VerifyWorkspaceSymbol(t, []*fourslash.VerifyWorkspaceSymbolCase{\n${args.join(", ")}})`;
+}
+
+function generateSemanticClassifications({ format, tokens }: VerifySemanticClassificationsCmd): string {
+    const tokensStr = tokens.map(t => `{Type: ${getGoStringLiteral(t.type)}, Text: ${getGoStringLiteral(t.text)}}`).join(",\n\t\t");
+    const maybeComma = tokens.length > 0 ? "," : "";
+    return `f.VerifySemanticTokens(t, []fourslash.SemanticToken{
+		${tokensStr}${maybeComma}
+	})`;
+}
+
+function generateCmd(cmd: Cmd): string {
+    switch (cmd.kind) {
+        case "verifyCompletions":
+            return generateVerifyCompletions(cmd);
+        case "verifyApplyCodeActionFromCompletion":
+            return generateVerifyApplyCodeActionFromCompletion(cmd);
+        case "verifyBaselineFindAllReferences":
+            return generateBaselineFindAllReferences(cmd);
+        case "verifyBaselineDocumentHighlights":
+            return generateBaselineDocumentHighlights(cmd);
+        case "verifyBaselineGoToDefinition":
+        case "verifyBaselineGoToType":
+        case "verifyBaselineGoToImplementation":
+            return generateBaselineGoToDefinition(cmd);
+        case "verifyBaselineQuickInfo":
+            // Quick Info -> Hover
+            return `f.VerifyBaselineHover(t)`;
+        case "verifyBaselineSignatureHelp":
+            return `f.VerifyBaselineSignatureHelp(t)`;
+        case "verifyBaselineSmartSelection":
+            return `f.VerifyBaselineSelectionRanges(t)`;
+        case "verifyBaselineCallHierarchy":
+            return `f.VerifyBaselineCallHierarchy(t)`;
+        case "goTo":
+            return generateGoToCommand(cmd);
+        case "edit":
+            return cmd.goStatement;
+        case "quickInfoAt":
+        case "quickInfoIs":
+        case "quickInfoExists":
+        case "notQuickInfoExists":
+            return generateQuickInfoCommand(cmd);
+        case "verifyBaselineRename":
+        case "verifyBaselineRenameAtRangesWithText":
+            return generateBaselineRename(cmd);
+        case "renameInfoSucceeded":
+            return `f.VerifyRenameSucceeded(t, ${cmd.preferences})`;
+        case "renameInfoFailed":
+            return `f.VerifyRenameFailed(t, ${cmd.preferences})`;
+        case "verifyBaselineInlayHints":
+            return generateBaselineInlayHints(cmd);
+        case "verifyImportFixAtPosition":
+            return generateImportFixAtPosition(cmd);
+        case "verifyDiagnostics":
+            const funcName = cmd.isSuggestion ? "VerifySuggestionDiagnostics" : "VerifyNonSuggestionDiagnostics";
+            return `f.${funcName}(t, ${cmd.arg})`;
+        case "verifyBaselineDiagnostics":
+            return `f.VerifyBaselineNonSuggestionDiagnostics(t)`;
+        case "verifyNavigateTo":
+            return generateNavigateTo(cmd);
+        case "verifySignatureHelp":
+            return generateSignatureHelp(cmd);
+        case "verifyNoSignatureHelp":
+            return generateNoSignatureHelp(cmd);
+        case "verifySignatureHelpPresent":
+            return generateSignatureHelpPresent(cmd);
+        case "verifyNoSignatureHelpForTriggerReason":
+            return generateNoSignatureHelpForTriggerReason(cmd);
+        case "verifyOutliningSpans":
+            return generateVerifyOutliningSpans(cmd);
+        case "verifySemanticClassifications":
+            return generateSemanticClassifications(cmd);
+        default:
+            let neverCommand: never = cmd;
+            throw new Error(`Unknown command kind: ${neverCommand as Cmd["kind"]}`);
+    }
+}
+
+interface GoTest {
+    name: string;
+    content: string;
+    commands: Cmd[];
+}
+
+function generateGoTest(failingTests: Set<string>, test: GoTest, isServer: boolean): string {
+    const testName = (test.name[0].toUpperCase() + test.name.substring(1)).replaceAll("-", "_").replaceAll(/[^a-zA-Z0-9_]/g, "");
+    const content = test.content;
+    const commands = test.commands.map(cmd => generateCmd(cmd)).join("\n");
+    const imports = [`"github.com/microsoft/typescript-go/internal/fourslash"`];
+    // Only include these imports if the commands use them to avoid unused import errors.
+    if (commands.includes("core.")) {
+        imports.unshift(`"github.com/microsoft/typescript-go/internal/core"`);
+    }
+    if (commands.includes("ls.")) {
+        imports.push(`"github.com/microsoft/typescript-go/internal/ls"`);
+    }
+    if (commands.includes("lsutil.")) {
+        imports.push(`"github.com/microsoft/typescript-go/internal/ls/lsutil"`);
+    }
+    if (commands.includes("lsproto.")) {
+        imports.push(`"github.com/microsoft/typescript-go/internal/lsp/lsproto"`);
+    }
+    if (usesFourslashUtil(commands)) {
+        imports.push(`. "github.com/microsoft/typescript-go/internal/fourslash/tests/util"`);
+    }
+    imports.push(`"github.com/microsoft/typescript-go/internal/testutil"`);
+    const template = `package fourslash_test
+
+import (
+	"testing"
+
+    ${imports.join("\n\t")}
+)
+
+func Test${testName}(t *testing.T) {
+    t.Parallel()
+    ${failingTests.has(testName) ? "t.Skip()" : ""}
+    defer testutil.RecoverAndFail(t, "Panic on fourslash test")
+	const content = ${content}
+    f := fourslash.NewFourslash(t, nil /*capabilities*/, content)
+    ${isServer ? `f.MarkTestAsStradaServer()\n` : ""}${commands}
+}`;
+    return template;
+}
+
+function usesFourslashUtil(goTxt: string): boolean {
+    for (const [_, constant] of completionConstants) {
+        if (goTxt.includes(constant)) {
+            return true;
+        }
+    }
+    for (const [_, constant] of completionPlus) {
+        if (goTxt.includes(constant)) {
+            return true;
+        }
+    }
+    return goTxt.includes("Ignored")
+        || goTxt.includes("DefaultCommitCharacters")
+        || goTxt.includes("PtrTo")
+        || goTxt.includes("ToAny");
+}
+
+function getNodeOfKind<T extends ts.Node>(node: ts.Node, hasKind: (n: ts.Node) => n is T): T | undefined {
+    if (hasKind(node)) {
+        return node;
+    }
+    if (ts.isIdentifier(node)) {
+        const init = getInitializer(node);
+        if (init && hasKind(init)) {
+            return init;
+        }
+    }
+    return undefined;
+}
+
+function getObjectLiteralExpression(node: ts.Node): ts.ObjectLiteralExpression | undefined {
+    return getNodeOfKind(node, ts.isObjectLiteralExpression);
+}
+
+function getStringLiteralLike(node: ts.Node): ts.StringLiteralLike | undefined {
+    return getNodeOfKind(node, ts.isStringLiteralLike);
+}
+
+function getNumericLiteral(node: ts.Node): ts.NumericLiteral | undefined {
+    return getNodeOfKind(node, ts.isNumericLiteral);
+}
+
+function getArrayLiteralExpression(node: ts.Node): ts.ArrayLiteralExpression | undefined {
+    return getNodeOfKind(node, ts.isArrayLiteralExpression);
+}
+
+function getInitializer(name: ts.Identifier): ts.Expression | undefined {
+    const file = name.getSourceFile();
+    const varStmts = file.statements.filter(ts.isVariableStatement);
+    for (const varStmt of varStmts) {
+        const decls = varStmt.declarationList.declarations.filter(varDecl => {
+            if (ts.isIdentifier(varDecl.name)) {
+                return varDecl.name.text === name.text;
+            }
+            return false;
+        });
+        if (decls[0]) {
+            return decls[0].initializer;
+        }
+    }
+    return undefined;
+}
+
+if (url.fileURLToPath(import.meta.url) == process.argv[1]) {
+    main();
+}