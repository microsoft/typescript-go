--- conflicted
+++ resolved
@@ -1,811 +1,807 @@
-import * as cp from "child_process";
-import * as fs from "fs";
-import * as path from "path";
-import * as ts from "typescript";
-import which from "which";
-
-const stradaFourslashPath = path.resolve(import.meta.dirname, "../", "../", "../", "_submodules", "TypeScript", "tests", "cases", "fourslash");
-
-let inputFileSet: Set<string> | undefined;
-
-const failingTestsPath = path.join(import.meta.dirname, "failingTests.txt");
-const failingTestsList = fs.readFileSync(failingTestsPath, "utf-8").split("\n").map(line => line.trim().substring(4)).filter(line => line.length > 0);
-const failingTests = new Set(failingTestsList);
-const helperFilePath = path.join(import.meta.dirname, "../", "tests", "util_test.go");
-
-const outputDir = path.join(import.meta.dirname, "../", "tests", "gen");
-
-const unparsedFiles: string[] = [];
-
-function main() {
-    const args = process.argv.slice(2);
-    const inputFilesPath = args[0];
-    if (inputFilesPath) {
-        const inputFiles = fs.readFileSync(inputFilesPath, "utf-8")
-            .split("\n").map(line => line.trim())
-            .filter(line => line.length > 0)
-            .map(line => path.basename(line));
-        inputFileSet = new Set(inputFiles);
-    }
-
-    if (!fs.existsSync(outputDir)) {
-        fs.mkdirSync(outputDir, { recursive: true });
-    }
-
-    generateHelperFile();
-    parseTypeScriptFiles(stradaFourslashPath);
-    console.log(unparsedFiles.join("\n"));
-    const gofmt = which.sync("go");
-    cp.execFileSync(gofmt, ["tool", "mvdan.cc/gofumpt", "-lang=go1.24", "-w", outputDir]);
-}
-
-function parseTypeScriptFiles(folder: string): void {
-    const files = fs.readdirSync(folder);
-
-    files.forEach(file => {
-        const filePath = path.join(folder, file);
-        const stat = fs.statSync(filePath);
-        if (inputFileSet && !inputFileSet.has(file)) {
-            return;
-        }
-
-        if (stat.isDirectory()) {
-            parseTypeScriptFiles(filePath);
-        }
-        else if (file.endsWith(".ts")) {
-            const content = fs.readFileSync(filePath, "utf-8");
-            const test = parseFileContent(file, content);
-            if (test) {
-                const testContent = generateGoTest(test);
-                const testPath = path.join(outputDir, `${test.name}_test.go`);
-                fs.writeFileSync(testPath, testContent, "utf-8");
-            }
-        }
-    });
-}
-
-function parseFileContent(filename: string, content: string): GoTest | undefined {
-    console.error(`Parsing file: ${filename}`);
-    const sourceFile = ts.createSourceFile("temp.ts", content, ts.ScriptTarget.Latest, true /*setParentNodes*/);
-    const statements = sourceFile.statements;
-    const goTest: GoTest = {
-        name: filename.replace(".ts", ""),
-        content: getTestInput(content),
-        commands: [],
-    };
-    for (const statement of statements) {
-        const result = parseFourslashStatement(statement);
-        if (!result) {
-            unparsedFiles.push(filename);
-            return undefined;
-        }
-        else {
-            goTest.commands.push(...result);
-        }
-    }
-    return goTest;
-}
-
-function getTestInput(content: string): string {
-    const lines = content.split("\n");
-    let testInput: string[] = [];
-    for (const line of lines) {
-        let newLine = "";
-        if (line.startsWith("////")) {
-            const parts = line.substring(4).split("`");
-            for (let i = 0; i < parts.length; i++) {
-                if (i > 0) {
-                    newLine += `\` + "\`" + \``;
-                }
-                newLine += parts[i];
-            }
-            testInput.push(newLine);
-        }
-        else if (line.startsWith("// @") || line.startsWith("//@")) {
-            testInput.push(line);
-        }
-        // !!! preserve non-input comments?
-    }
-
-    // chomp leading spaces
-    if (!testInput.some(line => line.length != 0 && !line.startsWith(" ") && !line.startsWith("// "))) {
-        testInput = testInput.map(line => {
-            if (line.startsWith(" ")) return line.substring(1);
-            return line;
-        });
-    }
-    return `\`${testInput.join("\n")}\``;
-}
-
-/**
- * Parses a Strada fourslash statement and returns the corresponding Corsa commands.
- * @returns an array of commands if the statement is a valid fourslash command, or `false` if the statement could not be parsed.
- */
-function parseFourslashStatement(statement: ts.Statement): Cmd[] | undefined {
-    if (ts.isVariableStatement(statement)) {
-        // variable declarations (for ranges and markers), e.g. `const range = test.ranges()[0];`
-        return [];
-    }
-    else if (ts.isExpressionStatement(statement) && ts.isCallExpression(statement.expression)) {
-        const callExpression = statement.expression;
-        if (!ts.isPropertyAccessExpression(callExpression.expression)) {
-            console.error(`Expected property access expression, got ${callExpression.expression.getText()}`);
-            return undefined;
-        }
-        const namespace = callExpression.expression.expression;
-        const func = callExpression.expression.name;
-        if (!ts.isIdentifier(namespace) || !ts.isIdentifier(func)) {
-            console.error(`Expected identifiers for namespace and function, got ${namespace.getText()} and ${func.getText()}`);
-            return undefined;
-        }
-        // `verify.(...)`
-        if (namespace.text === "verify") {
-            switch (func.text) {
-                case "completions":
-                    // `verify.completions(...)`
-                    return parseVerifyCompletionsArgs(callExpression.arguments);
-                case "baselineFindAllReferences":
-                    // `verify.baselineFindAllReferences(...)`
-                    return [parseBaselineFindAllReferencesArgs(callExpression.arguments)];
-            }
-        }
-        // `goTo.marker(...)`
-        if (namespace.text === "goTo" && func.text === "marker") {
-            return parseGoToMarkerArgs(callExpression.arguments);
-        }
-        // `edit....`
-        if (namespace.text === "edit") {
-            const result = parseEditStatement(func.text, callExpression.arguments);
-            if (!result) {
-                return undefined;
-            }
-            return [result];
-        }
-        // !!! other fourslash commands
-    }
-    console.error(`Unrecognized fourslash statement: ${statement.getText()}`);
-    return undefined;
-}
-
-function parseEditStatement(funcName: string, args: readonly ts.Expression[]): EditCmd | undefined {
-    switch (funcName) {
-        case "insert":
-        case "paste":
-        case "insertLine":
-            if (args.length !== 1 || !ts.isStringLiteralLike(args[0])) {
-                console.error(`Expected a single string literal argument in edit.${funcName}, got ${args.map(arg => arg.getText()).join(", ")}`);
-                return undefined;
-            }
-            return {
-                kind: "edit",
-                goStatement: `f.${funcName.charAt(0).toUpperCase() + funcName.slice(1)}(t, ${getGoStringLiteral(args[0].text)})`,
-            };
-        case "replaceLine":
-            if (args.length !== 2 || !ts.isNumericLiteral(args[0]) || !ts.isStringLiteral(args[1])) {
-                console.error(`Expected a single string literal argument in edit.insert, got ${args.map(arg => arg.getText()).join(", ")}`);
-                return undefined;
-            }
-            return {
-                kind: "edit",
-                goStatement: `f.ReplaceLine(t, ${args[0].text}, ${getGoStringLiteral(args[1].text)})`,
-            };
-        case "backspace":
-            const arg = args[0];
-            if (arg) {
-                if (!ts.isNumericLiteral(arg)) {
-                    console.error(`Expected numeric literal argument in edit.backspace, got ${arg.getText()}`);
-                    return undefined;
-                }
-                return {
-                    kind: "edit",
-                    goStatement: `f.Backspace(t, ${arg.text})`,
-                };
-            }
-            return {
-                kind: "edit",
-                goStatement: `f.Backspace(t, 1)`,
-            };
-        default:
-            console.error(`Unrecognized edit function: ${funcName}`);
-            return undefined;
-    }
-}
-
-function getGoStringLiteral(text: string): string {
-    return `${JSON.stringify(text)}`;
-}
-
-function parseGoToMarkerArgs(args: readonly ts.Expression[]): GoToMarkerCmd[] | undefined {
-    if (args.length !== 1) {
-        console.error(`Expected exactly one argument in goTo.marker, got ${args.length}`);
-        return undefined;
-    }
-    const arg = args[0];
-    if (!ts.isStringLiteral(arg)) {
-        console.error(`Unrecognized argument in goTo.marker: ${arg.getText()}`);
-        return undefined;
-    }
-    return [{
-        kind: "goToMarker",
-        marker: getGoStringLiteral(arg.text),
-    }];
-}
-
-function parseVerifyCompletionsArgs(args: readonly ts.Expression[]): VerifyCompletionsCmd[] | undefined {
-    const cmds = [];
-    for (const arg of args) {
-        const result = parseVerifyCompletionArg(arg);
-        if (!result) {
-            return undefined;
-        }
-        cmds.push(result);
-    }
-    return cmds;
-}
-
-const completionConstants = new Map([
-    ["completion.globals", "completionGlobals"],
-    ["completion.globalTypes", "completionGlobalTypes"],
-    ["completion.classElementKeywords", "completionClassElementKeywords"],
-    ["completion.classElementInJsKeywords", "completionClassElementInJSKeywords"],
-    ["completion.constructorParameterKeywords", "completionConstructorParameterKeywords"],
-    ["completion.functionMembersWithPrototype", "completionFunctionMembersWithPrototype"],
-    ["completion.functionMembers", "completionFunctionMembers"],
-    ["completion.typeKeywords", "completionTypeKeywords"],
-    ["completion.undefinedVarEntry", "completionUndefinedVarItem"],
-    ["completion.typeAssertionKeywords", "completionTypeAssertionKeywords"],
-]);
-
-const completionPlus = new Map([
-    ["completion.globalsPlus", "completionGlobalsPlus"],
-    ["completion.globalTypesPlus", "completionGlobalTypesPlus"],
-    ["completion.functionMembersPlus", "completionFunctionMembersPlus"],
-    ["completion.functionMembersWithPrototypePlus", "completionFunctionMembersWithPrototypePlus"],
-    ["completion.globalsInJsPlus", "completionGlobalsInJSPlus"],
-    ["completion.typeKeywordsPlus", "completionTypeKeywordsPlus"],
-]);
-
-function parseVerifyCompletionArg(arg: ts.Expression): VerifyCompletionsCmd | undefined {
-    let marker: string | undefined;
-    let goArgs: VerifyCompletionsArgs | undefined;
-    if (!ts.isObjectLiteralExpression(arg)) {
-        console.error(`Expected object literal expression in verify.completions, got ${arg.getText()}`);
-        return undefined;
-    }
-    let isNewIdentifierLocation: true | undefined;
-    for (const prop of arg.properties) {
-        if (!ts.isPropertyAssignment(prop) || !ts.isIdentifier(prop.name)) {
-            console.error(`Expected property assignment with identifier name, got ${prop.getText()}`);
-            return undefined;
-        }
-        const propName = prop.name.text;
-        const init = prop.initializer;
-        switch (propName) {
-            case "marker":
-                if (ts.isStringLiteral(init)) {
-                    marker = getGoStringLiteral(init.text);
-                }
-                else if (ts.isArrayLiteralExpression(init)) {
-                    marker = "[]string{";
-                    for (const elem of init.elements) {
-                        if (!ts.isStringLiteral(elem)) {
-                            console.error(`Expected string literal in marker array, got ${elem.getText()}`);
-                            return undefined; // !!! parse marker arrays?
-                        }
-                        marker += `${getGoStringLiteral(elem.text)}, `;
-                    }
-                    marker += "}";
-                }
-                else if (ts.isObjectLiteralExpression(init)) {
-                    // !!! parse marker objects?
-                    console.error(`Unrecognized marker initializer: ${init.getText()}`);
-                    return undefined;
-                }
-                else if (init.getText() === "test.markers()") {
-                    marker = "f.Markers()";
-                }
-                else {
-                    console.error(`Unrecognized marker initializer: ${init.getText()}`);
-                    return undefined;
-                }
-                break;
-            case "exact":
-            case "includes":
-            case "unsorted":
-                if (init.getText() === "undefined") {
-                    return {
-                        kind: "verifyCompletions",
-                        marker: marker ? marker : "nil",
-                        args: undefined,
-                    };
-                }
-                let expected: string;
-                const initText = init.getText();
-                if (completionConstants.has(initText)) {
-                    expected = completionConstants.get(initText)!;
-                }
-                else if (completionPlus.keys().some(funcName => initText.startsWith(funcName))) {
-                    const tsFunc = completionPlus.keys().find(funcName => initText.startsWith(funcName));
-                    const funcName = completionPlus.get(tsFunc!)!;
-                    const items = (init as ts.CallExpression).arguments[0];
-                    const opts = (init as ts.CallExpression).arguments[1];
-                    if (!ts.isArrayLiteralExpression(items)) {
-                        console.error(`Expected array literal expression for completion.globalsPlus items, got ${items.getText()}`);
-                        return undefined;
-                    }
-                    expected = `${funcName}([]fourslash.CompletionsExpectedItem{`;
-                    for (const elem of items.elements) {
-                        const result = parseExpectedCompletionItem(elem);
-                        if (!result) {
-                            return undefined;
-                        }
-                        expected += result + ", ";
-                    }
-                    expected += "}";
-                    if (opts) {
-                        if (!ts.isObjectLiteralExpression(opts)) {
-                            console.error(`Expected object literal expression for completion.globalsPlus options, got ${opts.getText()}`);
-                            return undefined;
-                        }
-                        const noLib = opts.properties[0];
-                        if (noLib && ts.isPropertyAssignment(noLib) && noLib.name.getText() === "noLib") {
-                            if (noLib.initializer.kind === ts.SyntaxKind.TrueKeyword) {
-                                expected += ", true";
-                            }
-                            else if (noLib.initializer.kind === ts.SyntaxKind.FalseKeyword) {
-                                expected += ", false";
-                            }
-                            else {
-                                console.error(`Expected boolean literal for noLib, got ${noLib.initializer.getText()}`);
-                                return undefined;
-                            }
-                        }
-                        else {
-                            console.error(`Expected noLib property in completion.globalsPlus options, got ${opts.getText()}`);
-                            return undefined;
-                        }
-                    }
-                    else if (tsFunc === "completion.globalsPlus" || tsFunc === "completion.globalsInJsPlus") {
-                        expected += ", false"; // Default for noLib
-                    }
-                    expected += ")";
-                }
-                else {
-                    expected = "[]fourslash.CompletionsExpectedItem{";
-                    if (ts.isArrayLiteralExpression(init)) {
-                        for (const elem of init.elements) {
-                            const result = parseExpectedCompletionItem(elem);
-                            if (!result) {
-                                return undefined;
-                            }
-                            expected += result + ", ";
-                        }
-                    }
-                    else {
-                        const result = parseExpectedCompletionItem(init);
-                        if (!result) {
-                            return undefined;
-                        }
-                        expected += result;
-                    }
-                    expected += "}";
-                }
-                if (propName === "includes") {
-                    (goArgs ??= {}).includes = expected;
-                }
-                else if (propName === "exact") {
-                    (goArgs ??= {}).exact = expected;
-                }
-                else {
-                    (goArgs ??= {}).unsorted = expected;
-                }
-                break;
-            case "excludes":
-                let excludes = "[]string{";
-                if (ts.isStringLiteral(init)) {
-                    excludes += `${getGoStringLiteral(init.text)}, `;
-                }
-                else if (ts.isArrayLiteralExpression(init)) {
-                    for (const elem of init.elements) {
-                        if (!ts.isStringLiteral(elem)) {
-                            return undefined; // Shouldn't happen
-                        }
-                        excludes += `${getGoStringLiteral(elem.text)}, `;
-                    }
-                }
-                excludes += "}";
-                (goArgs ??= {}).excludes = excludes;
-                break;
-            case "isNewIdentifierLocation":
-                if (init.kind === ts.SyntaxKind.TrueKeyword) {
-                    isNewIdentifierLocation = true;
-                }
-                break;
-            case "preferences":
-            case "triggerCharacter":
-            case "defaultCommitCharacters":
-                break; // !!! parse once they're supported in fourslash
-            case "optionalReplacementSpan": // the only two tests that use this will require manual conversion
-            case "isGlobalCompletion":
-                break; // Ignored, unused
-            default:
-                console.error(`Unrecognized expected completion item: ${init.parent.getText()}`);
-                return undefined;
-        }
-    }
-    return {
-        kind: "verifyCompletions",
-        marker: marker ? marker : "nil",
-        args: goArgs,
-        isNewIdentifierLocation: isNewIdentifierLocation,
-    };
-}
-
-function parseExpectedCompletionItem(expr: ts.Expression): string | undefined {
-    if (completionConstants.has(expr.getText())) {
-        return completionConstants.get(expr.getText())!;
-    }
-    if (ts.isStringLiteral(expr)) {
-        return getGoStringLiteral(expr.text);
-    }
-    if (ts.isObjectLiteralExpression(expr)) {
-        let isDeprecated = false; // !!!
-        let isOptional = false;
-        let extensions: string[] = []; // !!!
-        let item = "&lsproto.CompletionItem{";
-        let name: string | undefined;
-        let insertText: string | undefined;
-        let filterText: string | undefined;
-        for (const prop of expr.properties) {
-            if (!ts.isPropertyAssignment(prop) || !ts.isIdentifier(prop.name)) {
-                console.error(`Expected property assignment with identifier name for completion item, got ${prop.getText()}`);
-                return undefined;
-            }
-            const propName = prop.name.text;
-            const init = prop.initializer;
-            switch (propName) {
-                case "name":
-                    if (ts.isStringLiteral(init)) {
-                        name = init.text;
-                    }
-                    else {
-                        console.error(`Expected string literal for completion item name, got ${init.getText()}`);
-                        return undefined;
-                    }
-                    break;
-                case "sortText":
-                    const result = parseSortText(init);
-                    if (!result) {
-                        return undefined;
-                    }
-                    item += `SortText: ptrTo(string(${result})), `;
-                    if (result === "ls.SortTextOptionalMember") {
-                        isOptional = true;
-                    }
-                    break;
-                case "insertText":
-                    if (ts.isStringLiteral(init)) {
-                        insertText = init.text;
-                    }
-                    else {
-                        console.error(`Expected string literal for insertText, got ${init.getText()}`);
-                        return undefined;
-                    }
-                    break;
-                case "filterText":
-                    if (ts.isStringLiteral(init)) {
-                        filterText = init.text;
-                    }
-                    else {
-                        console.error(`Expected string literal for filterText, got ${init.getText()}`);
-                        return undefined;
-                    }
-                    break;
-                case "isRecommended":
-                    if (init.kind === ts.SyntaxKind.TrueKeyword) {
-                        item += `Preselect: ptrTo(true), `;
-                    }
-                    break;
-                case "kind":
-                    const kind = parseKind(init);
-                    if (!kind) {
-                        return undefined;
-                    }
-                    item += `Kind: ptrTo(${kind}), `;
-                    break;
-                case "kindModifiers":
-                    const modifiers = parseKindModifiers(init);
-                    if (!modifiers) {
-                        return undefined;
-                    }
-                    ({ isDeprecated, isOptional, extensions } = modifiers);
-                    break;
-                case "commitCharacters":
-                case "replacementSpan":
-                    // !!! support these later
-                    break;
-                default:
-                    console.error(`Unrecognized property in expected completion item: ${propName}`);
-                    return undefined; // Unsupported property
-            }
-        }
-        if (!name) {
-            return undefined; // Shouldn't happen
-        }
-        if (isOptional) {
-            insertText ??= name;
-            filterText ??= name;
-            name += "?";
-        }
-        item += `Label: ${getGoStringLiteral(name!)}, `;
-        if (insertText) item += `InsertText: ptrTo(${getGoStringLiteral(insertText)}), `;
-        if (filterText) item += `FilterText: ptrTo(${getGoStringLiteral(filterText)}), `;
-        item += "}";
-        return item;
-    }
-    console.error(`Expected string literal or object literal for expected completion item, got ${expr.getText()}`);
-    return undefined; // Unsupported expression type
-}
-
-function parseBaselineFindAllReferencesArgs(args: readonly ts.Expression[]): VerifyBaselineFindAllReferencesCmd {
-    const newArgs = [];
-    for (const arg of args) {
-        if (ts.isStringLiteral(arg)) {
-            newArgs.push(getGoStringLiteral(arg.text));
-        }
-        else if (arg.getText() === "...test.ranges()") {
-            return {
-                kind: "verifyBaselineFindAllReferences",
-                markers: [],
-                ranges: true,
-            };
-        }
-    }
-
-    return {
-        kind: "verifyBaselineFindAllReferences",
-        markers: newArgs,
-    };
-}
-
-function parseKind(expr: ts.Expression): string | undefined {
-    if (!ts.isStringLiteral(expr)) {
-        console.error(`Expected string literal for kind, got ${expr.getText()}`);
-        return undefined;
-    }
-    switch (expr.text) {
-        case "primitive type":
-        case "keyword":
-            return "lsproto.CompletionItemKindKeyword";
-        case "const":
-        case "let":
-        case "var":
-        case "local var":
-        case "alias":
-        case "parameter":
-            return "lsproto.CompletionItemKindVariable";
-        case "property":
-        case "getter":
-        case "setter":
-            return "lsproto.CompletionItemKindField";
-        case "function":
-        case "local function":
-            return "lsproto.CompletionItemKindFunction";
-        case "method":
-        case "construct":
-        case "call":
-        case "index":
-            return "lsproto.CompletionItemKindMethod";
-        case "enum":
-            return "lsproto.CompletionItemKindEnum";
-        case "enum member":
-            return "lsproto.CompletionItemKindEnumMember";
-        case "module":
-        case "external module name":
-            return "lsproto.CompletionItemKindModule";
-        case "class":
-        case "type":
-            return "lsproto.CompletionItemKindClass";
-        case "interface":
-            return "lsproto.CompletionItemKindInterface";
-        case "warning":
-            return "lsproto.CompletionItemKindText";
-        case "script":
-            return "lsproto.CompletionItemKindFile";
-        case "directory":
-            return "lsproto.CompletionItemKindFolder";
-        case "string":
-            return "lsproto.CompletionItemKindConstant";
-        default:
-            return "lsproto.CompletionItemKindProperty";
-    }
-}
-
-const fileKindModifiers = new Set([".d.ts", ".ts", ".tsx", ".js", ".jsx", ".json"]);
-
-function parseKindModifiers(expr: ts.Expression): { isOptional: boolean; isDeprecated: boolean; extensions: string[]; } | undefined {
-    if (!ts.isStringLiteral(expr)) {
-        console.error(`Expected string literal for kind modifiers, got ${expr.getText()}`);
-        return undefined;
-    }
-    let isOptional = false;
-    let isDeprecated = false;
-    const extensions: string[] = [];
-    const modifiers = expr.text.split(",");
-    for (const modifier of modifiers) {
-        switch (modifier) {
-            case "optional":
-                isOptional = true;
-                break;
-            case "deprecated":
-                isDeprecated = true;
-                break;
-            default:
-                if (fileKindModifiers.has(modifier)) {
-                    extensions.push(modifier);
-                }
-        }
-    }
-    return {
-        isOptional,
-        isDeprecated,
-        extensions,
-    };
-}
-
-function parseSortText(expr: ts.Expression): string | undefined {
-    const text = expr.getText();
-    switch (text) {
-        case "completion.SortText.LocalDeclarationPriority":
-            return "ls.SortTextLocalDeclarationPriority";
-        case "completion.SortText.LocationPriority":
-            return "ls.SortTextLocationPriority";
-        case "completion.SortText.OptionalMember":
-            return "ls.SortTextOptionalMember";
-        case "completion.SortText.MemberDeclaredBySpreadAssignment":
-            return "ls.SortTextMemberDeclaredBySpreadAssignment";
-        case "completion.SortText.SuggestedClassMembers":
-            return "ls.SortTextSuggestedClassMembers";
-        case "completion.SortText.GlobalsOrKeywords":
-            return "ls.SortTextGlobalsOrKeywords";
-        case "completion.SortText.AutoImportSuggestions":
-            return "ls.SortTextAutoImportSuggestions";
-        case "completion.SortText.ClassMemberSnippets":
-            return "ls.SortTextClassMemberSnippets";
-        case "completion.SortText.JavascriptIdentifiers":
-            return "ls.SortTextJavascriptIdentifiers";
-        default:
-            console.error(`Unrecognized sort text: ${text}`);
-            return undefined; // !!! support deprecated/obj literal prop/etc
-    }
-}
-
-interface VerifyCompletionsCmd {
-    kind: "verifyCompletions";
-    marker: string;
-    isNewIdentifierLocation?: true;
-    args?: VerifyCompletionsArgs;
-}
-
-interface VerifyCompletionsArgs {
-    includes?: string;
-    excludes?: string;
-    exact?: string;
-    unsorted?: string;
-}
-
-interface VerifyBaselineFindAllReferencesCmd {
-    kind: "verifyBaselineFindAllReferences";
-    markers: string[];
-    ranges?: boolean;
-}
-
-interface GoToMarkerCmd {
-    kind: "goToMarker";
-    marker: string;
-}
-
-<<<<<<< HEAD
-type Cmd = VerifyCompletionsCmd | GoToMarkerCmd | VerifyBaselineFindAllReferencesCmd;
-=======
-interface EditCmd {
-    kind: "edit";
-    goStatement: string;
-}
-
-type Cmd = VerifyCompletionsCmd | GoToMarkerCmd | EditCmd;
->>>>>>> fdf79f01
-
-function generateVerifyCompletions({ marker, args, isNewIdentifierLocation }: VerifyCompletionsCmd): string {
-    let expectedList = "nil";
-    if (args) {
-        const expected = [];
-        if (args.includes) expected.push(`Includes: ${args.includes},`);
-        if (args.excludes) expected.push(`Excludes: ${args.excludes},`);
-        if (args.exact) expected.push(`Exact: ${args.exact},`);
-        if (args.unsorted) expected.push(`Unsorted: ${args.unsorted},`);
-        // !!! isIncomplete
-        const commitCharacters = isNewIdentifierLocation ? "[]string{}" : "defaultCommitCharacters";
-        expectedList = `&fourslash.CompletionsExpectedList{
-    IsIncomplete: false,
-    ItemDefaults: &fourslash.CompletionsExpectedItemDefaults{
-        CommitCharacters: &${commitCharacters},
-        EditRange: ignored,
-    },
-    Items: &fourslash.CompletionsExpectedItems{
-        ${expected.join("\n")}
-    },
-}`;
-    }
-    return `f.VerifyCompletions(t, ${marker}, ${expectedList})`;
-}
-
-function generateBaselineFindAllReferences({ markers, ranges }: VerifyBaselineFindAllReferencesCmd): string {
-    if (ranges || markers.length === 0) {
-        return `f.VerifyBaselineFindAllReferences(t)`;
-    }
-    return `f.VerifyBaselineFindAllReferences(t, ${markers.join(", ")})`;
-}
-
-function generateGoToMarker({ marker }: GoToMarkerCmd): string {
-    return `f.GoToMarker(t, ${marker})`;
-}
-
-function generateCmd(cmd: Cmd): string {
-    switch (cmd.kind) {
-        case "verifyCompletions":
-            return generateVerifyCompletions(cmd as VerifyCompletionsCmd);
-        case "verifyBaselineFindAllReferences":
-            return generateBaselineFindAllReferences(cmd as VerifyBaselineFindAllReferencesCmd);
-        case "goToMarker":
-            return generateGoToMarker(cmd as GoToMarkerCmd);
-        case "edit":
-            return cmd.goStatement;
-        default:
-            throw new Error(`Unknown command kind: ${cmd}`);
-    }
-}
-
-interface GoTest {
-    name: string;
-    content: string;
-    commands: Cmd[];
-}
-
-function generateGoTest(test: GoTest): string {
-    const testName = test.name[0].toUpperCase() + test.name.substring(1);
-    const content = test.content;
-    const commands = test.commands.map(cmd => generateCmd(cmd)).join("\n");
-    const imports = [`"github.com/microsoft/typescript-go/internal/fourslash"`];
-    // Only include these imports if the commands use them to avoid unused import errors.
-    if (commands.includes("ls.")) {
-        imports.push(`"github.com/microsoft/typescript-go/internal/ls"`);
-    }
-    if (commands.includes("lsproto.")) {
-        imports.push(`"github.com/microsoft/typescript-go/internal/lsp/lsproto"`);
-    }
-    imports.push(`"github.com/microsoft/typescript-go/internal/testutil"`);
-    const template = `package fourslash_test
-
-import (
-	"testing"
-
-    ${imports.join("\n\t")}
-)
-
-func Test${testName}(t *testing.T) {
-    t.Parallel()
-    ${failingTests.has(testName) ? "t.Skip()" : ""}
-    defer testutil.RecoverAndFail(t, "Panic on fourslash test")
-	const content = ${content}
-    f := fourslash.NewFourslash(t, nil /*capabilities*/, content)
-    ${commands}
-}`;
-    return template;
-}
-
-function generateHelperFile() {
-    fs.copyFileSync(helperFilePath, path.join(outputDir, "util_test.go"));
-}
-
-main();
+import * as cp from "child_process";
+import * as fs from "fs";
+import * as path from "path";
+import * as ts from "typescript";
+import which from "which";
+
+const stradaFourslashPath = path.resolve(import.meta.dirname, "../", "../", "../", "_submodules", "TypeScript", "tests", "cases", "fourslash");
+
+let inputFileSet: Set<string> | undefined;
+
+const failingTestsPath = path.join(import.meta.dirname, "failingTests.txt");
+const failingTestsList = fs.readFileSync(failingTestsPath, "utf-8").split("\n").map(line => line.trim().substring(4)).filter(line => line.length > 0);
+const failingTests = new Set(failingTestsList);
+const helperFilePath = path.join(import.meta.dirname, "../", "tests", "util_test.go");
+
+const outputDir = path.join(import.meta.dirname, "../", "tests", "gen");
+
+const unparsedFiles: string[] = [];
+
+function main() {
+    const args = process.argv.slice(2);
+    const inputFilesPath = args[0];
+    if (inputFilesPath) {
+        const inputFiles = fs.readFileSync(inputFilesPath, "utf-8")
+            .split("\n").map(line => line.trim())
+            .filter(line => line.length > 0)
+            .map(line => path.basename(line));
+        inputFileSet = new Set(inputFiles);
+    }
+
+    if (!fs.existsSync(outputDir)) {
+        fs.mkdirSync(outputDir, { recursive: true });
+    }
+
+    generateHelperFile();
+    parseTypeScriptFiles(stradaFourslashPath);
+    console.log(unparsedFiles.join("\n"));
+    const gofmt = which.sync("go");
+    cp.execFileSync(gofmt, ["tool", "mvdan.cc/gofumpt", "-lang=go1.24", "-w", outputDir]);
+}
+
+function parseTypeScriptFiles(folder: string): void {
+    const files = fs.readdirSync(folder);
+
+    files.forEach(file => {
+        const filePath = path.join(folder, file);
+        const stat = fs.statSync(filePath);
+        if (inputFileSet && !inputFileSet.has(file)) {
+            return;
+        }
+
+        if (stat.isDirectory()) {
+            parseTypeScriptFiles(filePath);
+        }
+        else if (file.endsWith(".ts")) {
+            const content = fs.readFileSync(filePath, "utf-8");
+            const test = parseFileContent(file, content);
+            if (test) {
+                const testContent = generateGoTest(test);
+                const testPath = path.join(outputDir, `${test.name}_test.go`);
+                fs.writeFileSync(testPath, testContent, "utf-8");
+            }
+        }
+    });
+}
+
+function parseFileContent(filename: string, content: string): GoTest | undefined {
+    console.error(`Parsing file: ${filename}`);
+    const sourceFile = ts.createSourceFile("temp.ts", content, ts.ScriptTarget.Latest, true /*setParentNodes*/);
+    const statements = sourceFile.statements;
+    const goTest: GoTest = {
+        name: filename.replace(".ts", ""),
+        content: getTestInput(content),
+        commands: [],
+    };
+    for (const statement of statements) {
+        const result = parseFourslashStatement(statement);
+        if (!result) {
+            unparsedFiles.push(filename);
+            return undefined;
+        }
+        else {
+            goTest.commands.push(...result);
+        }
+    }
+    return goTest;
+}
+
+function getTestInput(content: string): string {
+    const lines = content.split("\n");
+    let testInput: string[] = [];
+    for (const line of lines) {
+        let newLine = "";
+        if (line.startsWith("////")) {
+            const parts = line.substring(4).split("`");
+            for (let i = 0; i < parts.length; i++) {
+                if (i > 0) {
+                    newLine += `\` + "\`" + \``;
+                }
+                newLine += parts[i];
+            }
+            testInput.push(newLine);
+        }
+        else if (line.startsWith("// @") || line.startsWith("//@")) {
+            testInput.push(line);
+        }
+        // !!! preserve non-input comments?
+    }
+
+    // chomp leading spaces
+    if (!testInput.some(line => line.length != 0 && !line.startsWith(" ") && !line.startsWith("// "))) {
+        testInput = testInput.map(line => {
+            if (line.startsWith(" ")) return line.substring(1);
+            return line;
+        });
+    }
+    return `\`${testInput.join("\n")}\``;
+}
+
+/**
+ * Parses a Strada fourslash statement and returns the corresponding Corsa commands.
+ * @returns an array of commands if the statement is a valid fourslash command, or `false` if the statement could not be parsed.
+ */
+function parseFourslashStatement(statement: ts.Statement): Cmd[] | undefined {
+    if (ts.isVariableStatement(statement)) {
+        // variable declarations (for ranges and markers), e.g. `const range = test.ranges()[0];`
+        return [];
+    }
+    else if (ts.isExpressionStatement(statement) && ts.isCallExpression(statement.expression)) {
+        const callExpression = statement.expression;
+        if (!ts.isPropertyAccessExpression(callExpression.expression)) {
+            console.error(`Expected property access expression, got ${callExpression.expression.getText()}`);
+            return undefined;
+        }
+        const namespace = callExpression.expression.expression;
+        const func = callExpression.expression.name;
+        if (!ts.isIdentifier(namespace) || !ts.isIdentifier(func)) {
+            console.error(`Expected identifiers for namespace and function, got ${namespace.getText()} and ${func.getText()}`);
+            return undefined;
+        }
+        // `verify.(...)`
+        if (namespace.text === "verify") {
+            switch (func.text) {
+                case "completions":
+                    // `verify.completions(...)`
+                    return parseVerifyCompletionsArgs(callExpression.arguments);
+                case "baselineFindAllReferences":
+                    // `verify.baselineFindAllReferences(...)`
+                    return [parseBaselineFindAllReferencesArgs(callExpression.arguments)];
+            }
+        }
+        // `goTo.marker(...)`
+        if (namespace.text === "goTo" && func.text === "marker") {
+            return parseGoToMarkerArgs(callExpression.arguments);
+        }
+        // `edit....`
+        if (namespace.text === "edit") {
+            const result = parseEditStatement(func.text, callExpression.arguments);
+            if (!result) {
+                return undefined;
+            }
+            return [result];
+        }
+        // !!! other fourslash commands
+    }
+    console.error(`Unrecognized fourslash statement: ${statement.getText()}`);
+    return undefined;
+}
+
+function parseEditStatement(funcName: string, args: readonly ts.Expression[]): EditCmd | undefined {
+    switch (funcName) {
+        case "insert":
+        case "paste":
+        case "insertLine":
+            if (args.length !== 1 || !ts.isStringLiteralLike(args[0])) {
+                console.error(`Expected a single string literal argument in edit.${funcName}, got ${args.map(arg => arg.getText()).join(", ")}`);
+                return undefined;
+            }
+            return {
+                kind: "edit",
+                goStatement: `f.${funcName.charAt(0).toUpperCase() + funcName.slice(1)}(t, ${getGoStringLiteral(args[0].text)})`,
+            };
+        case "replaceLine":
+            if (args.length !== 2 || !ts.isNumericLiteral(args[0]) || !ts.isStringLiteral(args[1])) {
+                console.error(`Expected a single string literal argument in edit.insert, got ${args.map(arg => arg.getText()).join(", ")}`);
+                return undefined;
+            }
+            return {
+                kind: "edit",
+                goStatement: `f.ReplaceLine(t, ${args[0].text}, ${getGoStringLiteral(args[1].text)})`,
+            };
+        case "backspace":
+            const arg = args[0];
+            if (arg) {
+                if (!ts.isNumericLiteral(arg)) {
+                    console.error(`Expected numeric literal argument in edit.backspace, got ${arg.getText()}`);
+                    return undefined;
+                }
+                return {
+                    kind: "edit",
+                    goStatement: `f.Backspace(t, ${arg.text})`,
+                };
+            }
+            return {
+                kind: "edit",
+                goStatement: `f.Backspace(t, 1)`,
+            };
+        default:
+            console.error(`Unrecognized edit function: ${funcName}`);
+            return undefined;
+    }
+}
+
+function getGoStringLiteral(text: string): string {
+    return `${JSON.stringify(text)}`;
+}
+
+function parseGoToMarkerArgs(args: readonly ts.Expression[]): GoToMarkerCmd[] | undefined {
+    if (args.length !== 1) {
+        console.error(`Expected exactly one argument in goTo.marker, got ${args.length}`);
+        return undefined;
+    }
+    const arg = args[0];
+    if (!ts.isStringLiteral(arg)) {
+        console.error(`Unrecognized argument in goTo.marker: ${arg.getText()}`);
+        return undefined;
+    }
+    return [{
+        kind: "goToMarker",
+        marker: getGoStringLiteral(arg.text),
+    }];
+}
+
+function parseVerifyCompletionsArgs(args: readonly ts.Expression[]): VerifyCompletionsCmd[] | undefined {
+    const cmds = [];
+    for (const arg of args) {
+        const result = parseVerifyCompletionArg(arg);
+        if (!result) {
+            return undefined;
+        }
+        cmds.push(result);
+    }
+    return cmds;
+}
+
+const completionConstants = new Map([
+    ["completion.globals", "completionGlobals"],
+    ["completion.globalTypes", "completionGlobalTypes"],
+    ["completion.classElementKeywords", "completionClassElementKeywords"],
+    ["completion.classElementInJsKeywords", "completionClassElementInJSKeywords"],
+    ["completion.constructorParameterKeywords", "completionConstructorParameterKeywords"],
+    ["completion.functionMembersWithPrototype", "completionFunctionMembersWithPrototype"],
+    ["completion.functionMembers", "completionFunctionMembers"],
+    ["completion.typeKeywords", "completionTypeKeywords"],
+    ["completion.undefinedVarEntry", "completionUndefinedVarItem"],
+    ["completion.typeAssertionKeywords", "completionTypeAssertionKeywords"],
+]);
+
+const completionPlus = new Map([
+    ["completion.globalsPlus", "completionGlobalsPlus"],
+    ["completion.globalTypesPlus", "completionGlobalTypesPlus"],
+    ["completion.functionMembersPlus", "completionFunctionMembersPlus"],
+    ["completion.functionMembersWithPrototypePlus", "completionFunctionMembersWithPrototypePlus"],
+    ["completion.globalsInJsPlus", "completionGlobalsInJSPlus"],
+    ["completion.typeKeywordsPlus", "completionTypeKeywordsPlus"],
+]);
+
+function parseVerifyCompletionArg(arg: ts.Expression): VerifyCompletionsCmd | undefined {
+    let marker: string | undefined;
+    let goArgs: VerifyCompletionsArgs | undefined;
+    if (!ts.isObjectLiteralExpression(arg)) {
+        console.error(`Expected object literal expression in verify.completions, got ${arg.getText()}`);
+        return undefined;
+    }
+    let isNewIdentifierLocation: true | undefined;
+    for (const prop of arg.properties) {
+        if (!ts.isPropertyAssignment(prop) || !ts.isIdentifier(prop.name)) {
+            console.error(`Expected property assignment with identifier name, got ${prop.getText()}`);
+            return undefined;
+        }
+        const propName = prop.name.text;
+        const init = prop.initializer;
+        switch (propName) {
+            case "marker":
+                if (ts.isStringLiteral(init)) {
+                    marker = getGoStringLiteral(init.text);
+                }
+                else if (ts.isArrayLiteralExpression(init)) {
+                    marker = "[]string{";
+                    for (const elem of init.elements) {
+                        if (!ts.isStringLiteral(elem)) {
+                            console.error(`Expected string literal in marker array, got ${elem.getText()}`);
+                            return undefined; // !!! parse marker arrays?
+                        }
+                        marker += `${getGoStringLiteral(elem.text)}, `;
+                    }
+                    marker += "}";
+                }
+                else if (ts.isObjectLiteralExpression(init)) {
+                    // !!! parse marker objects?
+                    console.error(`Unrecognized marker initializer: ${init.getText()}`);
+                    return undefined;
+                }
+                else if (init.getText() === "test.markers()") {
+                    marker = "f.Markers()";
+                }
+                else {
+                    console.error(`Unrecognized marker initializer: ${init.getText()}`);
+                    return undefined;
+                }
+                break;
+            case "exact":
+            case "includes":
+            case "unsorted":
+                if (init.getText() === "undefined") {
+                    return {
+                        kind: "verifyCompletions",
+                        marker: marker ? marker : "nil",
+                        args: undefined,
+                    };
+                }
+                let expected: string;
+                const initText = init.getText();
+                if (completionConstants.has(initText)) {
+                    expected = completionConstants.get(initText)!;
+                }
+                else if (completionPlus.keys().some(funcName => initText.startsWith(funcName))) {
+                    const tsFunc = completionPlus.keys().find(funcName => initText.startsWith(funcName));
+                    const funcName = completionPlus.get(tsFunc!)!;
+                    const items = (init as ts.CallExpression).arguments[0];
+                    const opts = (init as ts.CallExpression).arguments[1];
+                    if (!ts.isArrayLiteralExpression(items)) {
+                        console.error(`Expected array literal expression for completion.globalsPlus items, got ${items.getText()}`);
+                        return undefined;
+                    }
+                    expected = `${funcName}([]fourslash.CompletionsExpectedItem{`;
+                    for (const elem of items.elements) {
+                        const result = parseExpectedCompletionItem(elem);
+                        if (!result) {
+                            return undefined;
+                        }
+                        expected += result + ", ";
+                    }
+                    expected += "}";
+                    if (opts) {
+                        if (!ts.isObjectLiteralExpression(opts)) {
+                            console.error(`Expected object literal expression for completion.globalsPlus options, got ${opts.getText()}`);
+                            return undefined;
+                        }
+                        const noLib = opts.properties[0];
+                        if (noLib && ts.isPropertyAssignment(noLib) && noLib.name.getText() === "noLib") {
+                            if (noLib.initializer.kind === ts.SyntaxKind.TrueKeyword) {
+                                expected += ", true";
+                            }
+                            else if (noLib.initializer.kind === ts.SyntaxKind.FalseKeyword) {
+                                expected += ", false";
+                            }
+                            else {
+                                console.error(`Expected boolean literal for noLib, got ${noLib.initializer.getText()}`);
+                                return undefined;
+                            }
+                        }
+                        else {
+                            console.error(`Expected noLib property in completion.globalsPlus options, got ${opts.getText()}`);
+                            return undefined;
+                        }
+                    }
+                    else if (tsFunc === "completion.globalsPlus" || tsFunc === "completion.globalsInJsPlus") {
+                        expected += ", false"; // Default for noLib
+                    }
+                    expected += ")";
+                }
+                else {
+                    expected = "[]fourslash.CompletionsExpectedItem{";
+                    if (ts.isArrayLiteralExpression(init)) {
+                        for (const elem of init.elements) {
+                            const result = parseExpectedCompletionItem(elem);
+                            if (!result) {
+                                return undefined;
+                            }
+                            expected += result + ", ";
+                        }
+                    }
+                    else {
+                        const result = parseExpectedCompletionItem(init);
+                        if (!result) {
+                            return undefined;
+                        }
+                        expected += result;
+                    }
+                    expected += "}";
+                }
+                if (propName === "includes") {
+                    (goArgs ??= {}).includes = expected;
+                }
+                else if (propName === "exact") {
+                    (goArgs ??= {}).exact = expected;
+                }
+                else {
+                    (goArgs ??= {}).unsorted = expected;
+                }
+                break;
+            case "excludes":
+                let excludes = "[]string{";
+                if (ts.isStringLiteral(init)) {
+                    excludes += `${getGoStringLiteral(init.text)}, `;
+                }
+                else if (ts.isArrayLiteralExpression(init)) {
+                    for (const elem of init.elements) {
+                        if (!ts.isStringLiteral(elem)) {
+                            return undefined; // Shouldn't happen
+                        }
+                        excludes += `${getGoStringLiteral(elem.text)}, `;
+                    }
+                }
+                excludes += "}";
+                (goArgs ??= {}).excludes = excludes;
+                break;
+            case "isNewIdentifierLocation":
+                if (init.kind === ts.SyntaxKind.TrueKeyword) {
+                    isNewIdentifierLocation = true;
+                }
+                break;
+            case "preferences":
+            case "triggerCharacter":
+            case "defaultCommitCharacters":
+                break; // !!! parse once they're supported in fourslash
+            case "optionalReplacementSpan": // the only two tests that use this will require manual conversion
+            case "isGlobalCompletion":
+                break; // Ignored, unused
+            default:
+                console.error(`Unrecognized expected completion item: ${init.parent.getText()}`);
+                return undefined;
+        }
+    }
+    return {
+        kind: "verifyCompletions",
+        marker: marker ? marker : "nil",
+        args: goArgs,
+        isNewIdentifierLocation: isNewIdentifierLocation,
+    };
+}
+
+function parseExpectedCompletionItem(expr: ts.Expression): string | undefined {
+    if (completionConstants.has(expr.getText())) {
+        return completionConstants.get(expr.getText())!;
+    }
+    if (ts.isStringLiteral(expr)) {
+        return getGoStringLiteral(expr.text);
+    }
+    if (ts.isObjectLiteralExpression(expr)) {
+        let isDeprecated = false; // !!!
+        let isOptional = false;
+        let extensions: string[] = []; // !!!
+        let item = "&lsproto.CompletionItem{";
+        let name: string | undefined;
+        let insertText: string | undefined;
+        let filterText: string | undefined;
+        for (const prop of expr.properties) {
+            if (!ts.isPropertyAssignment(prop) || !ts.isIdentifier(prop.name)) {
+                console.error(`Expected property assignment with identifier name for completion item, got ${prop.getText()}`);
+                return undefined;
+            }
+            const propName = prop.name.text;
+            const init = prop.initializer;
+            switch (propName) {
+                case "name":
+                    if (ts.isStringLiteral(init)) {
+                        name = init.text;
+                    }
+                    else {
+                        console.error(`Expected string literal for completion item name, got ${init.getText()}`);
+                        return undefined;
+                    }
+                    break;
+                case "sortText":
+                    const result = parseSortText(init);
+                    if (!result) {
+                        return undefined;
+                    }
+                    item += `SortText: ptrTo(string(${result})), `;
+                    if (result === "ls.SortTextOptionalMember") {
+                        isOptional = true;
+                    }
+                    break;
+                case "insertText":
+                    if (ts.isStringLiteral(init)) {
+                        insertText = init.text;
+                    }
+                    else {
+                        console.error(`Expected string literal for insertText, got ${init.getText()}`);
+                        return undefined;
+                    }
+                    break;
+                case "filterText":
+                    if (ts.isStringLiteral(init)) {
+                        filterText = init.text;
+                    }
+                    else {
+                        console.error(`Expected string literal for filterText, got ${init.getText()}`);
+                        return undefined;
+                    }
+                    break;
+                case "isRecommended":
+                    if (init.kind === ts.SyntaxKind.TrueKeyword) {
+                        item += `Preselect: ptrTo(true), `;
+                    }
+                    break;
+                case "kind":
+                    const kind = parseKind(init);
+                    if (!kind) {
+                        return undefined;
+                    }
+                    item += `Kind: ptrTo(${kind}), `;
+                    break;
+                case "kindModifiers":
+                    const modifiers = parseKindModifiers(init);
+                    if (!modifiers) {
+                        return undefined;
+                    }
+                    ({ isDeprecated, isOptional, extensions } = modifiers);
+                    break;
+                case "commitCharacters":
+                case "replacementSpan":
+                    // !!! support these later
+                    break;
+                default:
+                    console.error(`Unrecognized property in expected completion item: ${propName}`);
+                    return undefined; // Unsupported property
+            }
+        }
+        if (!name) {
+            return undefined; // Shouldn't happen
+        }
+        if (isOptional) {
+            insertText ??= name;
+            filterText ??= name;
+            name += "?";
+        }
+        item += `Label: ${getGoStringLiteral(name!)}, `;
+        if (insertText) item += `InsertText: ptrTo(${getGoStringLiteral(insertText)}), `;
+        if (filterText) item += `FilterText: ptrTo(${getGoStringLiteral(filterText)}), `;
+        item += "}";
+        return item;
+    }
+    console.error(`Expected string literal or object literal for expected completion item, got ${expr.getText()}`);
+    return undefined; // Unsupported expression type
+}
+
+function parseBaselineFindAllReferencesArgs(args: readonly ts.Expression[]): VerifyBaselineFindAllReferencesCmd {
+    const newArgs = [];
+    for (const arg of args) {
+        if (ts.isStringLiteral(arg)) {
+            newArgs.push(getGoStringLiteral(arg.text));
+        }
+        else if (arg.getText() === "...test.ranges()") {
+            return {
+                kind: "verifyBaselineFindAllReferences",
+                markers: [],
+                ranges: true,
+            };
+        }
+    }
+
+    return {
+        kind: "verifyBaselineFindAllReferences",
+        markers: newArgs,
+    };
+}
+
+function parseKind(expr: ts.Expression): string | undefined {
+    if (!ts.isStringLiteral(expr)) {
+        console.error(`Expected string literal for kind, got ${expr.getText()}`);
+        return undefined;
+    }
+    switch (expr.text) {
+        case "primitive type":
+        case "keyword":
+            return "lsproto.CompletionItemKindKeyword";
+        case "const":
+        case "let":
+        case "var":
+        case "local var":
+        case "alias":
+        case "parameter":
+            return "lsproto.CompletionItemKindVariable";
+        case "property":
+        case "getter":
+        case "setter":
+            return "lsproto.CompletionItemKindField";
+        case "function":
+        case "local function":
+            return "lsproto.CompletionItemKindFunction";
+        case "method":
+        case "construct":
+        case "call":
+        case "index":
+            return "lsproto.CompletionItemKindMethod";
+        case "enum":
+            return "lsproto.CompletionItemKindEnum";
+        case "enum member":
+            return "lsproto.CompletionItemKindEnumMember";
+        case "module":
+        case "external module name":
+            return "lsproto.CompletionItemKindModule";
+        case "class":
+        case "type":
+            return "lsproto.CompletionItemKindClass";
+        case "interface":
+            return "lsproto.CompletionItemKindInterface";
+        case "warning":
+            return "lsproto.CompletionItemKindText";
+        case "script":
+            return "lsproto.CompletionItemKindFile";
+        case "directory":
+            return "lsproto.CompletionItemKindFolder";
+        case "string":
+            return "lsproto.CompletionItemKindConstant";
+        default:
+            return "lsproto.CompletionItemKindProperty";
+    }
+}
+
+const fileKindModifiers = new Set([".d.ts", ".ts", ".tsx", ".js", ".jsx", ".json"]);
+
+function parseKindModifiers(expr: ts.Expression): { isOptional: boolean; isDeprecated: boolean; extensions: string[]; } | undefined {
+    if (!ts.isStringLiteral(expr)) {
+        console.error(`Expected string literal for kind modifiers, got ${expr.getText()}`);
+        return undefined;
+    }
+    let isOptional = false;
+    let isDeprecated = false;
+    const extensions: string[] = [];
+    const modifiers = expr.text.split(",");
+    for (const modifier of modifiers) {
+        switch (modifier) {
+            case "optional":
+                isOptional = true;
+                break;
+            case "deprecated":
+                isDeprecated = true;
+                break;
+            default:
+                if (fileKindModifiers.has(modifier)) {
+                    extensions.push(modifier);
+                }
+        }
+    }
+    return {
+        isOptional,
+        isDeprecated,
+        extensions,
+    };
+}
+
+function parseSortText(expr: ts.Expression): string | undefined {
+    const text = expr.getText();
+    switch (text) {
+        case "completion.SortText.LocalDeclarationPriority":
+            return "ls.SortTextLocalDeclarationPriority";
+        case "completion.SortText.LocationPriority":
+            return "ls.SortTextLocationPriority";
+        case "completion.SortText.OptionalMember":
+            return "ls.SortTextOptionalMember";
+        case "completion.SortText.MemberDeclaredBySpreadAssignment":
+            return "ls.SortTextMemberDeclaredBySpreadAssignment";
+        case "completion.SortText.SuggestedClassMembers":
+            return "ls.SortTextSuggestedClassMembers";
+        case "completion.SortText.GlobalsOrKeywords":
+            return "ls.SortTextGlobalsOrKeywords";
+        case "completion.SortText.AutoImportSuggestions":
+            return "ls.SortTextAutoImportSuggestions";
+        case "completion.SortText.ClassMemberSnippets":
+            return "ls.SortTextClassMemberSnippets";
+        case "completion.SortText.JavascriptIdentifiers":
+            return "ls.SortTextJavascriptIdentifiers";
+        default:
+            console.error(`Unrecognized sort text: ${text}`);
+            return undefined; // !!! support deprecated/obj literal prop/etc
+    }
+}
+
+interface VerifyCompletionsCmd {
+    kind: "verifyCompletions";
+    marker: string;
+    isNewIdentifierLocation?: true;
+    args?: VerifyCompletionsArgs;
+}
+
+interface VerifyCompletionsArgs {
+    includes?: string;
+    excludes?: string;
+    exact?: string;
+    unsorted?: string;
+}
+
+interface VerifyBaselineFindAllReferencesCmd {
+    kind: "verifyBaselineFindAllReferences";
+    markers: string[];
+    ranges?: boolean;
+}
+
+interface GoToMarkerCmd {
+    kind: "goToMarker";
+    marker: string;
+}
+
+interface EditCmd {
+    kind: "edit";
+    goStatement: string;
+}
+
+type Cmd = VerifyCompletionsCmd | VerifyBaselineFindAllReferencesCmd | GoToMarkerCmd | EditCmd;
+
+function generateVerifyCompletions({ marker, args, isNewIdentifierLocation }: VerifyCompletionsCmd): string {
+    let expectedList = "nil";
+    if (args) {
+        const expected = [];
+        if (args.includes) expected.push(`Includes: ${args.includes},`);
+        if (args.excludes) expected.push(`Excludes: ${args.excludes},`);
+        if (args.exact) expected.push(`Exact: ${args.exact},`);
+        if (args.unsorted) expected.push(`Unsorted: ${args.unsorted},`);
+        // !!! isIncomplete
+        const commitCharacters = isNewIdentifierLocation ? "[]string{}" : "defaultCommitCharacters";
+        expectedList = `&fourslash.CompletionsExpectedList{
+    IsIncomplete: false,
+    ItemDefaults: &fourslash.CompletionsExpectedItemDefaults{
+        CommitCharacters: &${commitCharacters},
+        EditRange: ignored,
+    },
+    Items: &fourslash.CompletionsExpectedItems{
+        ${expected.join("\n")}
+    },
+}`;
+    }
+    return `f.VerifyCompletions(t, ${marker}, ${expectedList})`;
+}
+
+function generateBaselineFindAllReferences({ markers, ranges }: VerifyBaselineFindAllReferencesCmd): string {
+    if (ranges || markers.length === 0) {
+        return `f.VerifyBaselineFindAllReferences(t)`;
+    }
+    return `f.VerifyBaselineFindAllReferences(t, ${markers.join(", ")})`;
+}
+
+function generateGoToMarker({ marker }: GoToMarkerCmd): string {
+    return `f.GoToMarker(t, ${marker})`;
+}
+
+function generateCmd(cmd: Cmd): string {
+    switch (cmd.kind) {
+        case "verifyCompletions":
+            return generateVerifyCompletions(cmd as VerifyCompletionsCmd);
+        case "verifyBaselineFindAllReferences":
+            return generateBaselineFindAllReferences(cmd as VerifyBaselineFindAllReferencesCmd);
+        case "goToMarker":
+            return generateGoToMarker(cmd as GoToMarkerCmd);
+        case "edit":
+            return cmd.goStatement;
+        default:
+            throw new Error(`Unknown command kind: ${cmd}`);
+    }
+}
+
+interface GoTest {
+    name: string;
+    content: string;
+    commands: Cmd[];
+}
+
+function generateGoTest(test: GoTest): string {
+    const testName = test.name[0].toUpperCase() + test.name.substring(1);
+    const content = test.content;
+    const commands = test.commands.map(cmd => generateCmd(cmd)).join("\n");
+    const imports = [`"github.com/microsoft/typescript-go/internal/fourslash"`];
+    // Only include these imports if the commands use them to avoid unused import errors.
+    if (commands.includes("ls.")) {
+        imports.push(`"github.com/microsoft/typescript-go/internal/ls"`);
+    }
+    if (commands.includes("lsproto.")) {
+        imports.push(`"github.com/microsoft/typescript-go/internal/lsp/lsproto"`);
+    }
+    imports.push(`"github.com/microsoft/typescript-go/internal/testutil"`);
+    const template = `package fourslash_test
+
+import (
+	"testing"
+
+    ${imports.join("\n\t")}
+)
+
+func Test${testName}(t *testing.T) {
+    t.Parallel()
+    ${failingTests.has(testName) ? "t.Skip()" : ""}
+    defer testutil.RecoverAndFail(t, "Panic on fourslash test")
+	const content = ${content}
+    f := fourslash.NewFourslash(t, nil /*capabilities*/, content)
+    ${commands}
+}`;
+    return template;
+}
+
+function generateHelperFile() {
+    fs.copyFileSync(helperFilePath, path.join(outputDir, "util_test.go"));
+}
+
+main();