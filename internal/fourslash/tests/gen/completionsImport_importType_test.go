--- conflicted
+++ resolved
@@ -13,10 +13,6 @@
 func TestCompletionsImport_importType(t *testing.T) {
 	fourslash.SkipIfFailing(t)
 	t.Parallel()
-<<<<<<< HEAD
-	t.Skip()
-=======
->>>>>>> 51d6a113
 	defer testutil.RecoverAndFail(t, "Panic on fourslash test")
 	const content = `// @allowJs: true
 // @Filename: /a.js
