--- conflicted
+++ resolved
@@ -6,7 +6,6 @@
 	"github.com/microsoft/typescript-go/internal/fourslash"
 	. "github.com/microsoft/typescript-go/internal/fourslash/tests/util"
 	"github.com/microsoft/typescript-go/internal/ls"
-	"github.com/microsoft/typescript-go/internal/ls/autoimport"
 	"github.com/microsoft/typescript-go/internal/lsp/lsproto"
 	"github.com/microsoft/typescript-go/internal/testutil"
 )
@@ -33,13 +32,8 @@
 				[]fourslash.CompletionsExpectedItem{
 					&lsproto.CompletionItem{
 						Label: "someModule",
-<<<<<<< HEAD
-						Data: PtrTo(any(&ls.CompletionItemData{
-							AutoImportFix: &autoimport.Fix{
-=======
 						Data: &lsproto.CompletionItemData{
-							AutoImport: &lsproto.AutoImportData{
->>>>>>> 66ab80db
+							AutoImport: &lsproto.AutoImportFix{
 								ModuleSpecifier: "./someModule",
 							},
 						},
@@ -50,13 +44,8 @@
 					},
 					&lsproto.CompletionItem{
 						Label: "someModule",
-<<<<<<< HEAD
-						Data: PtrTo(any(&ls.CompletionItemData{
-							AutoImportFix: &autoimport.Fix{
-=======
 						Data: &lsproto.CompletionItemData{
-							AutoImport: &lsproto.AutoImportData{
->>>>>>> 66ab80db
+							AutoImport: &lsproto.AutoImportFix{
 								ModuleSpecifier: "./someModule",
 							},
 						},
@@ -69,20 +58,10 @@
 		},
 	})
 	f.VerifyApplyCodeActionFromCompletion(t, PtrTo(""), &fourslash.ApplyCodeActionFromCompletionOptions{
-<<<<<<< HEAD
 		Name:          "someModule",
 		Source:        "./someModule",
-		AutoImportFix: &autoimport.Fix{},
+		AutoImportFix: &lsproto.AutoImportFix{},
 		Description:   "Add import from \"./someModule\"",
-=======
-		Name:   "someModule",
-		Source: "./someModule",
-		AutoImportData: &lsproto.AutoImportData{
-			ExportName: "default",
-			FileName:   "/someModule.ts",
-		},
-		Description: "Add import from \"./someModule\"",
->>>>>>> 66ab80db
 		NewFileContent: PtrTo(`import someModule from "./someModule";
 
 someMo`),
