package fourslash_test

import (
	"testing"

	"github.com/microsoft/typescript-go/internal/fourslash"
	"github.com/microsoft/typescript-go/internal/testutil"
)

func TestAutoImportProvider_pnpm(t *testing.T) {
	fourslash.SkipIfFailing(t)
	t.Parallel()
<<<<<<< HEAD

=======
>>>>>>> 51d6a113
	defer testutil.RecoverAndFail(t, "Panic on fourslash test")
	const content = `// @Filename: /home/src/workspaces/project/tsconfig.json
{ "compilerOptions": { "module": "commonjs" } }
// @Filename: /home/src/workspaces/project/package.json
{ "dependencies": { "mobx": "*" } }
// @Filename: /home/src/workspaces/project/node_modules/.pnpm/mobx@6.0.4/node_modules/mobx/package.json
{ "types": "dist/mobx.d.ts" }
// @Filename: /home/src/workspaces/project/node_modules/.pnpm/mobx@6.0.4/node_modules/mobx/dist/mobx.d.ts
export declare function autorun(): void;
// @Filename: /home/src/workspaces/project/index.ts
autorun/**/
// @link: /home/src/workspaces/project/node_modules/.pnpm/mobx@6.0.4/node_modules/mobx -> /home/src/workspaces/project/node_modules/mobx`
	f, done := fourslash.NewFourslash(t, nil /*capabilities*/, content)
	defer done()
	f.MarkTestAsStradaServer()
	f.GoToMarker(t, "")
	f.VerifyImportFixAtPosition(t, []string{
		`import { autorun } from "mobx";

autorun`,
	}, nil /*preferences*/)
}<|MERGE_RESOLUTION|>--- conflicted
+++ resolved
@@ -10,10 +10,6 @@
 func TestAutoImportProvider_pnpm(t *testing.T) {
 	fourslash.SkipIfFailing(t)
 	t.Parallel()
-<<<<<<< HEAD
-
-=======
->>>>>>> 51d6a113
 	defer testutil.RecoverAndFail(t, "Panic on fourslash test")
 	const content = `// @Filename: /home/src/workspaces/project/tsconfig.json
 { "compilerOptions": { "module": "commonjs" } }
