--- conflicted
+++ resolved
@@ -6,7 +6,6 @@
 	"github.com/microsoft/typescript-go/internal/fourslash"
 	. "github.com/microsoft/typescript-go/internal/fourslash/tests/util"
 	"github.com/microsoft/typescript-go/internal/ls"
-	"github.com/microsoft/typescript-go/internal/ls/autoimport"
 	"github.com/microsoft/typescript-go/internal/lsp/lsproto"
 	"github.com/microsoft/typescript-go/internal/testutil"
 )
@@ -77,13 +76,8 @@
 			Includes: []fourslash.CompletionsExpectedItem{
 				&lsproto.CompletionItem{
 					Label: "agate",
-<<<<<<< HEAD
-					Data: PtrTo(any(&ls.CompletionItemData{
-						AutoImportFix: &autoimport.Fix{
-=======
 					Data: &lsproto.CompletionItemData{
-						AutoImport: &lsproto.AutoImportData{
->>>>>>> 66ab80db
+						AutoImport: &lsproto.AutoImportFix{
 							ModuleSpecifier: "react-syntax-highlighter/sub",
 						},
 					},
@@ -103,13 +97,8 @@
 			Includes: []fourslash.CompletionsExpectedItem{
 				&lsproto.CompletionItem{
 					Label: "somethingElse",
-<<<<<<< HEAD
-					Data: PtrTo(any(&ls.CompletionItemData{
-						AutoImportFix: &autoimport.Fix{
-=======
 					Data: &lsproto.CompletionItemData{
-						AutoImport: &lsproto.AutoImportData{
->>>>>>> 66ab80db
+						AutoImport: &lsproto.AutoImportFix{
 							ModuleSpecifier: "something-else",
 						},
 					},
@@ -129,13 +118,8 @@
 			Includes: []fourslash.CompletionsExpectedItem{
 				&lsproto.CompletionItem{
 					Label: "declaredBySomethingNotInPackageJson",
-<<<<<<< HEAD
-					Data: PtrTo(any(&ls.CompletionItemData{
-						AutoImportFix: &autoimport.Fix{
-=======
 					Data: &lsproto.CompletionItemData{
-						AutoImport: &lsproto.AutoImportData{
->>>>>>> 66ab80db
+						AutoImport: &lsproto.AutoImportFix{
 							ModuleSpecifier: "declared-by-foo",
 						},
 					},
@@ -155,13 +139,8 @@
 			Includes: []fourslash.CompletionsExpectedItem{
 				&lsproto.CompletionItem{
 					Label: "local",
-<<<<<<< HEAD
-					Data: PtrTo(any(&ls.CompletionItemData{
-						AutoImportFix: &autoimport.Fix{
-=======
 					Data: &lsproto.CompletionItemData{
-						AutoImport: &lsproto.AutoImportData{
->>>>>>> 66ab80db
+						AutoImport: &lsproto.AutoImportFix{
 							ModuleSpecifier: "local",
 						},
 					},
