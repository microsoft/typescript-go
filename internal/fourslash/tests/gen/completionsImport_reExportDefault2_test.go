--- conflicted
+++ resolved
@@ -13,10 +13,6 @@
 func TestCompletionsImport_reExportDefault2(t *testing.T) {
 	fourslash.SkipIfFailing(t)
 	t.Parallel()
-<<<<<<< HEAD
-
-=======
->>>>>>> 51d6a113
 	defer testutil.RecoverAndFail(t, "Panic on fourslash test")
 	const content = `// @module: preserve
 // @checkJs: true
