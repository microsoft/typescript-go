package fourslash_test

import (
	"testing"

	"github.com/microsoft/typescript-go/internal/fourslash"
	. "github.com/microsoft/typescript-go/internal/fourslash/tests/util"
	"github.com/microsoft/typescript-go/internal/ls"
	"github.com/microsoft/typescript-go/internal/lsp/lsproto"
	"github.com/microsoft/typescript-go/internal/testutil"
)

func TestAutoImportProvider_exportMap1(t *testing.T) {
	fourslash.SkipIfFailing(t)
	t.Parallel()
<<<<<<< HEAD

=======
>>>>>>> 51d6a113
	defer testutil.RecoverAndFail(t, "Panic on fourslash test")
	const content = `// @Filename: /home/src/workspaces/project/tsconfig.json
{
  "compilerOptions": {
    "module": "nodenext"
  }
}
// @Filename: /home/src/workspaces/project/package.json
{
  "type": "module",
  "dependencies": {
    "dependency": "^1.0.0"
  }
}
// @Filename: /home/src/workspaces/project/node_modules/dependency/package.json
{
  "type": "module",
  "name": "dependency",
  "version": "1.0.0",
  "exports": {
    ".": {
      "types": "./lib/index.d.ts"
    },
    "./lol": {
      "types": "./lib/lol.d.ts"
    }
  }
}
// @Filename: /home/src/workspaces/project/node_modules/dependency/lib/index.d.ts
export function fooFromIndex(): void;
// @Filename: /home/src/workspaces/project/node_modules/dependency/lib/lol.d.ts
export function fooFromLol(): void;
// @Filename: /home/src/workspaces/project/src/foo.ts
fooFrom/**/`
	f, done := fourslash.NewFourslash(t, nil /*capabilities*/, content)
	defer done()
	f.MarkTestAsStradaServer()
	f.GoToMarker(t, "")
	f.VerifyCompletions(t, "", &fourslash.CompletionsExpectedList{
		IsIncomplete: false,
		ItemDefaults: &fourslash.CompletionsExpectedItemDefaults{
			CommitCharacters: &DefaultCommitCharacters,
			EditRange:        Ignored,
		},
		Items: &fourslash.CompletionsExpectedItems{
			Includes: []fourslash.CompletionsExpectedItem{
				&lsproto.CompletionItem{
					Label: "fooFromIndex",
					Data: &lsproto.CompletionItemData{
						AutoImport: &lsproto.AutoImportFix{
							ModuleSpecifier: "dependency",
						},
					},
					SortText:            PtrTo(string(ls.SortTextAutoImportSuggestions)),
					AdditionalTextEdits: fourslash.AnyTextEdits,
				},
				&lsproto.CompletionItem{
					Label: "fooFromLol",
					Data: &lsproto.CompletionItemData{
						AutoImport: &lsproto.AutoImportFix{
							ModuleSpecifier: "dependency/lol",
						},
					},
					SortText:            PtrTo(string(ls.SortTextAutoImportSuggestions)),
					AdditionalTextEdits: fourslash.AnyTextEdits,
				},
			},
		},
	})
}<|MERGE_RESOLUTION|>--- conflicted
+++ resolved
@@ -13,10 +13,6 @@
 func TestAutoImportProvider_exportMap1(t *testing.T) {
 	fourslash.SkipIfFailing(t)
 	t.Parallel()
-<<<<<<< HEAD
-
-=======
->>>>>>> 51d6a113
 	defer testutil.RecoverAndFail(t, "Panic on fourslash test")
 	const content = `// @Filename: /home/src/workspaces/project/tsconfig.json
 {
