package fourslash_test

import (
	"testing"

	"github.com/microsoft/typescript-go/internal/fourslash"
	. "github.com/microsoft/typescript-go/internal/fourslash/tests/util"
	"github.com/microsoft/typescript-go/internal/ls"
	"github.com/microsoft/typescript-go/internal/ls/autoimport"
	"github.com/microsoft/typescript-go/internal/lsp/lsproto"
	"github.com/microsoft/typescript-go/internal/testutil"
)

func TestAutoImportProvider_exportMap5(t *testing.T) {
	t.Parallel()
	t.Skip()
	defer testutil.RecoverAndFail(t, "Panic on fourslash test")
	const content = `// @types package lookup
// @Filename: /home/src/workspaces/project/tsconfig.json
{
  "compilerOptions": {
    "module": "nodenext"
  }
}
// @Filename: /home/src/workspaces/project/package.json
{
  "type": "module",
  "dependencies": {
    "dependency": "^1.0.0"
  }
}
// @Filename: /home/src/workspaces/project/node_modules/dependency/package.json
{
  "type": "module",
  "name": "dependency",
  "version": "1.0.0",
  "exports": {
    ".": "./lib/index.js",
    "./lol": "./lib/lol.js"
  }
}
// @Filename: /home/src/workspaces/project/node_modules/dependency/lib/index.js
export function fooFromIndex() {}
// @Filename: /home/src/workspaces/project/node_modules/dependency/lib/lol.js
export function fooFromLol() {}
// @Filename: /home/src/workspaces/project/node_modules/@types/dependency/package.json
{
  "type": "module",
  "name": "@types/dependency",
  "version": "1.0.0",
  "exports": {
    ".": "./lib/index.d.ts",
    "./lol": "./lib/lol.d.ts"
  }
}
// @Filename: /home/src/workspaces/project/node_modules/@types/dependency/lib/index.d.ts
export declare function fooFromIndex(): void;
// @Filename: /home/src/workspaces/project/node_modules/@types/dependency/lib/lol.d.ts
export declare function fooFromLol(): void;
// @Filename: /home/src/workspaces/project/src/foo.ts
fooFrom/**/`
	f := fourslash.NewFourslash(t, nil /*capabilities*/, content)
	f.MarkTestAsStradaServer()
	f.GoToMarker(t, "")
	f.VerifyCompletions(t, "", &fourslash.CompletionsExpectedList{
		IsIncomplete: false,
		ItemDefaults: &fourslash.CompletionsExpectedItemDefaults{
			CommitCharacters: &DefaultCommitCharacters,
			EditRange:        Ignored,
		},
		Items: &fourslash.CompletionsExpectedItems{
			Includes: []fourslash.CompletionsExpectedItem{
				&lsproto.CompletionItem{
					Label: "fooFromIndex",
<<<<<<< HEAD
					Data: PtrTo(any(&ls.CompletionItemData{
						AutoImportFix: &autoimport.Fix{
=======
					Data: &lsproto.CompletionItemData{
						AutoImport: &lsproto.AutoImportData{
>>>>>>> 66ab80db
							ModuleSpecifier: "dependency",
						},
					},
					SortText:            PtrTo(string(ls.SortTextAutoImportSuggestions)),
					AdditionalTextEdits: fourslash.AnyTextEdits,
				},
				&lsproto.CompletionItem{
					Label: "fooFromLol",
<<<<<<< HEAD
					Data: PtrTo(any(&ls.CompletionItemData{
						AutoImportFix: &autoimport.Fix{
=======
					Data: &lsproto.CompletionItemData{
						AutoImport: &lsproto.AutoImportData{
>>>>>>> 66ab80db
							ModuleSpecifier: "dependency/lol",
						},
					},
					SortText:            PtrTo(string(ls.SortTextAutoImportSuggestions)),
					AdditionalTextEdits: fourslash.AnyTextEdits,
				},
			},
		},
	})
}<|MERGE_RESOLUTION|>--- conflicted
+++ resolved
@@ -6,7 +6,6 @@
 	"github.com/microsoft/typescript-go/internal/fourslash"
 	. "github.com/microsoft/typescript-go/internal/fourslash/tests/util"
 	"github.com/microsoft/typescript-go/internal/ls"
-	"github.com/microsoft/typescript-go/internal/ls/autoimport"
 	"github.com/microsoft/typescript-go/internal/lsp/lsproto"
 	"github.com/microsoft/typescript-go/internal/testutil"
 )
@@ -72,13 +71,8 @@
 			Includes: []fourslash.CompletionsExpectedItem{
 				&lsproto.CompletionItem{
 					Label: "fooFromIndex",
-<<<<<<< HEAD
-					Data: PtrTo(any(&ls.CompletionItemData{
-						AutoImportFix: &autoimport.Fix{
-=======
 					Data: &lsproto.CompletionItemData{
-						AutoImport: &lsproto.AutoImportData{
->>>>>>> 66ab80db
+						AutoImport: &lsproto.AutoImportFix{
 							ModuleSpecifier: "dependency",
 						},
 					},
@@ -87,13 +81,8 @@
 				},
 				&lsproto.CompletionItem{
 					Label: "fooFromLol",
-<<<<<<< HEAD
-					Data: PtrTo(any(&ls.CompletionItemData{
-						AutoImportFix: &autoimport.Fix{
-=======
 					Data: &lsproto.CompletionItemData{
-						AutoImport: &lsproto.AutoImportData{
->>>>>>> 66ab80db
+						AutoImport: &lsproto.AutoImportFix{
 							ModuleSpecifier: "dependency/lol",
 						},
 					},
