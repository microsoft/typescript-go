package fourslash_test

import (
	"testing"

	"github.com/microsoft/typescript-go/internal/fourslash"
	. "github.com/microsoft/typescript-go/internal/fourslash/tests/util"
	"github.com/microsoft/typescript-go/internal/testutil"
)

func TestCompletionList_getExportsOfModule(t *testing.T) {
	fourslash.SkipIfFailing(t)
	t.Parallel()
<<<<<<< HEAD
	t.Skip()
=======
>>>>>>> 51d6a113
	defer testutil.RecoverAndFail(t, "Panic on fourslash test")
	const content = `declare module "x" {
    declare var x: number;
    export = x;
}

let y: /**/`
	f, done := fourslash.NewFourslash(t, nil /*capabilities*/, content)
	defer done()
	f.VerifyCompletions(t, "", &fourslash.CompletionsExpectedList{
		IsIncomplete: false,
		ItemDefaults: &fourslash.CompletionsExpectedItemDefaults{
			CommitCharacters: &DefaultCommitCharacters,
			EditRange:        Ignored,
		},
		Items: &fourslash.CompletionsExpectedItems{
			Excludes: []string{
				"x",
			},
		},
	})
}<|MERGE_RESOLUTION|>--- conflicted
+++ resolved
@@ -11,10 +11,6 @@
 func TestCompletionList_getExportsOfModule(t *testing.T) {
 	fourslash.SkipIfFailing(t)
 	t.Parallel()
-<<<<<<< HEAD
-	t.Skip()
-=======
->>>>>>> 51d6a113
 	defer testutil.RecoverAndFail(t, "Panic on fourslash test")
 	const content = `declare module "x" {
     declare var x: number;
