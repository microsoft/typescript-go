package fourslash_test

import (
	"testing"

	"github.com/microsoft/typescript-go/internal/fourslash"
	"github.com/microsoft/typescript-go/internal/testutil"
)

func TestAutoImportProvider4(t *testing.T) {
	fourslash.SkipIfFailing(t)
	t.Parallel()
<<<<<<< HEAD

=======
>>>>>>> 51d6a113
	defer testutil.RecoverAndFail(t, "Panic on fourslash test")
	const content = `// @Filename: /home/src/workspaces/project/a/package.json
{ "dependencies": { "b": "*" } }
// @Filename: /home/src/workspaces/project/a/tsconfig.json
{ "compilerOptions": { "module": "commonjs", "target": "esnext" }, "references": [{ "path": "../b" }] }
// @Filename: /home/src/workspaces/project/a/index.ts
new Shape/**/
// @Filename: /home/src/workspaces/project/b/package.json
{ "types": "out/index.d.ts" }
// @Filename: /home/src/workspaces/project/b/tsconfig.json
{ "compilerOptions": { "outDir": "out", "composite": true } }
// @Filename: /home/src/workspaces/project/b/index.ts
export class Shape {}
// @link: /home/src/workspaces/project/b -> /home/src/workspaces/project/a/node_modules/b`
	f, done := fourslash.NewFourslash(t, nil /*capabilities*/, content)
	defer done()
	f.MarkTestAsStradaServer()
	f.GoToMarker(t, "")
	f.VerifyImportFixAtPosition(t, []string{
		`import { Shape } from "b";

new Shape`,
	}, nil /*preferences*/)
}<|MERGE_RESOLUTION|>--- conflicted
+++ resolved
@@ -10,10 +10,6 @@
 func TestAutoImportProvider4(t *testing.T) {
 	fourslash.SkipIfFailing(t)
 	t.Parallel()
-<<<<<<< HEAD
-
-=======
->>>>>>> 51d6a113
 	defer testutil.RecoverAndFail(t, "Panic on fourslash test")
 	const content = `// @Filename: /home/src/workspaces/project/a/package.json
 { "dependencies": { "b": "*" } }
