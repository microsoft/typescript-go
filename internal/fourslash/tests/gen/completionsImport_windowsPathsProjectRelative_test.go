--- conflicted
+++ resolved
@@ -6,7 +6,6 @@
 	"github.com/microsoft/typescript-go/internal/fourslash"
 	. "github.com/microsoft/typescript-go/internal/fourslash/tests/util"
 	"github.com/microsoft/typescript-go/internal/ls"
-	"github.com/microsoft/typescript-go/internal/ls/autoimport"
 	"github.com/microsoft/typescript-go/internal/lsp/lsproto"
 	"github.com/microsoft/typescript-go/internal/testutil"
 )
@@ -46,13 +45,8 @@
 			Includes: []fourslash.CompletionsExpectedItem{
 				&lsproto.CompletionItem{
 					Label: "myFunctionA",
-<<<<<<< HEAD
-					Data: PtrTo(any(&ls.CompletionItemData{
-						AutoImportFix: &autoimport.Fix{
-=======
 					Data: &lsproto.CompletionItemData{
-						AutoImport: &lsproto.AutoImportData{
->>>>>>> 66ab80db
+						AutoImport: &lsproto.AutoImportFix{
 							ModuleSpecifier: "~/noIndex/a",
 						},
 					},
@@ -61,13 +55,8 @@
 				},
 				&lsproto.CompletionItem{
 					Label: "myFunctionB",
-<<<<<<< HEAD
-					Data: PtrTo(any(&ls.CompletionItemData{
-						AutoImportFix: &autoimport.Fix{
-=======
 					Data: &lsproto.CompletionItemData{
-						AutoImport: &lsproto.AutoImportData{
->>>>>>> 66ab80db
+						AutoImport: &lsproto.AutoImportFix{
 							ModuleSpecifier: "~/withIndex",
 						},
 					},
@@ -87,13 +76,8 @@
 			Includes: []fourslash.CompletionsExpectedItem{
 				&lsproto.CompletionItem{
 					Label: "myFunctionA",
-<<<<<<< HEAD
-					Data: PtrTo(any(&ls.CompletionItemData{
-						AutoImportFix: &autoimport.Fix{
-=======
 					Data: &lsproto.CompletionItemData{
-						AutoImport: &lsproto.AutoImportData{
->>>>>>> 66ab80db
+						AutoImport: &lsproto.AutoImportFix{
 							ModuleSpecifier: "../noIndex/a",
 						},
 					},
@@ -102,13 +86,8 @@
 				},
 				&lsproto.CompletionItem{
 					Label: "myFunctionB",
-<<<<<<< HEAD
-					Data: PtrTo(any(&ls.CompletionItemData{
-						AutoImportFix: &autoimport.Fix{
-=======
 					Data: &lsproto.CompletionItemData{
-						AutoImport: &lsproto.AutoImportData{
->>>>>>> 66ab80db
+						AutoImport: &lsproto.AutoImportFix{
 							ModuleSpecifier: "../withIndex",
 						},
 					},
@@ -128,13 +107,8 @@
 			Includes: []fourslash.CompletionsExpectedItem{
 				&lsproto.CompletionItem{
 					Label: "myFunctionA",
-<<<<<<< HEAD
-					Data: PtrTo(any(&ls.CompletionItemData{
-						AutoImportFix: &autoimport.Fix{
-=======
 					Data: &lsproto.CompletionItemData{
-						AutoImport: &lsproto.AutoImportData{
->>>>>>> 66ab80db
+						AutoImport: &lsproto.AutoImportFix{
 							ModuleSpecifier: "../noIndex/a",
 						},
 					},
@@ -143,13 +117,8 @@
 				},
 				&lsproto.CompletionItem{
 					Label: "myFunctionB",
-<<<<<<< HEAD
-					Data: PtrTo(any(&ls.CompletionItemData{
-						AutoImportFix: &autoimport.Fix{
-=======
 					Data: &lsproto.CompletionItemData{
-						AutoImport: &lsproto.AutoImportData{
->>>>>>> 66ab80db
+						AutoImport: &lsproto.AutoImportFix{
 							ModuleSpecifier: "../withIndex",
 						},
 					},
