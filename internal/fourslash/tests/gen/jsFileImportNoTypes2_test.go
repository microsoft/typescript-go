--- conflicted
+++ resolved
@@ -5,11 +5,6 @@
 
 	"github.com/microsoft/typescript-go/internal/fourslash"
 	. "github.com/microsoft/typescript-go/internal/fourslash/tests/util"
-<<<<<<< HEAD
-	"github.com/microsoft/typescript-go/internal/ls"
-	"github.com/microsoft/typescript-go/internal/ls/autoimport"
-=======
->>>>>>> 66ab80db
 	"github.com/microsoft/typescript-go/internal/lsp/lsproto"
 	"github.com/microsoft/typescript-go/internal/testutil"
 )
@@ -49,13 +44,8 @@
 				&lsproto.CompletionItem{
 					Label:      "TestClassBaseline",
 					InsertText: PtrTo("import { TestClassBaseline } from \"./baseline\";"),
-<<<<<<< HEAD
-					Data: PtrTo(any(&ls.CompletionItemData{
-						AutoImportFix: &autoimport.Fix{
-=======
 					Data: &lsproto.CompletionItemData{
-						AutoImport: &lsproto.AutoImportData{
->>>>>>> 66ab80db
+						AutoImport: &lsproto.AutoImportFix{
 							ModuleSpecifier: "./baseline",
 						},
 					},
@@ -63,13 +53,8 @@
 				&lsproto.CompletionItem{
 					Label:      "TestClassExportList",
 					InsertText: PtrTo("import { TestClassExportList } from \"./exportList\";"),
-<<<<<<< HEAD
-					Data: PtrTo(any(&ls.CompletionItemData{
-						AutoImportFix: &autoimport.Fix{
-=======
 					Data: &lsproto.CompletionItemData{
-						AutoImport: &lsproto.AutoImportData{
->>>>>>> 66ab80db
+						AutoImport: &lsproto.AutoImportFix{
 							ModuleSpecifier: "./exportList",
 						},
 					},
@@ -77,13 +62,8 @@
 				&lsproto.CompletionItem{
 					Label:      "TestClassReExport",
 					InsertText: PtrTo("import { TestClassReExport } from \"./reExport\";"),
-<<<<<<< HEAD
-					Data: PtrTo(any(&ls.CompletionItemData{
-						AutoImportFix: &autoimport.Fix{
-=======
 					Data: &lsproto.CompletionItemData{
-						AutoImport: &lsproto.AutoImportData{
->>>>>>> 66ab80db
+						AutoImport: &lsproto.AutoImportFix{
 							ModuleSpecifier: "./reExport",
 						},
 					},
@@ -91,13 +71,8 @@
 				&lsproto.CompletionItem{
 					Label:      "TestDefaultClass",
 					InsertText: PtrTo("import TestDefaultClass from \"./default\";"),
-<<<<<<< HEAD
-					Data: PtrTo(any(&ls.CompletionItemData{
-						AutoImportFix: &autoimport.Fix{
-=======
 					Data: &lsproto.CompletionItemData{
-						AutoImport: &lsproto.AutoImportData{
->>>>>>> 66ab80db
+						AutoImport: &lsproto.AutoImportFix{
 							ModuleSpecifier: "./default",
 						},
 					},
