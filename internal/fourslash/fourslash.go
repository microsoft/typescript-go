package fourslash

import (
	"fmt"
	"io"
	"maps"
	"slices"
	"strings"
	"testing"
	"unicode"
	"unicode/utf8"

	"github.com/google/go-cmp/cmp"
	"github.com/microsoft/typescript-go/internal/ast"
	"github.com/microsoft/typescript-go/internal/bundled"
	"github.com/microsoft/typescript-go/internal/collections"
	"github.com/microsoft/typescript-go/internal/core"
	"github.com/microsoft/typescript-go/internal/ls"
	"github.com/microsoft/typescript-go/internal/lsp"
	"github.com/microsoft/typescript-go/internal/lsp/lsproto"
	"github.com/microsoft/typescript-go/internal/project"
	"github.com/microsoft/typescript-go/internal/testutil/baseline"
	"github.com/microsoft/typescript-go/internal/testutil/harnessutil"
	"github.com/microsoft/typescript-go/internal/tspath"
	"github.com/microsoft/typescript-go/internal/vfs"
	"github.com/microsoft/typescript-go/internal/vfs/vfstest"
	"gotest.tools/v3/assert"
)

type FourslashTest struct {
	server *lsp.Server
	in     *lspWriter
	out    *lspReader
	id     int32
	vfs    vfs.FS

	testData *TestData // !!! consolidate test files from test data and script info
	baseline *baselineFromTest

	scriptInfos map[string]*scriptInfo
	converters  *ls.Converters

	currentCaretPosition lsproto.Position
	lastKnownMarkerName  *string
	activeFilename       string
	selectionEnd         *lsproto.Position
}

type scriptInfo struct {
	fileName string
	content  string
	lineMap  *ls.LineMap
	version  int32
}

func newScriptInfo(fileName string, content string) *scriptInfo {
	return &scriptInfo{
		fileName: fileName,
		content:  content,
		lineMap:  ls.ComputeLineStarts(content),
		version:  1,
	}
}

func (s *scriptInfo) editContent(start int, end int, newText string) {
	s.content = s.content[:start] + newText + s.content[end:]
	s.lineMap = ls.ComputeLineStarts(s.content)
	s.version++
}

func (s *scriptInfo) Text() string {
	return s.content
}

func (s *scriptInfo) FileName() string {
	return s.fileName
}

type lspReader struct {
	c <-chan *lsproto.Message
}

func (r *lspReader) Read() (*lsproto.Message, error) {
	msg, ok := <-r.c
	if !ok {
		return nil, io.EOF
	}
	return msg, nil
}

type lspWriter struct {
	c chan<- *lsproto.Message
}

func (w *lspWriter) Write(msg *lsproto.Message) error {
	w.c <- msg
	return nil
}

func (r *lspWriter) Close() {
	close(r.c)
}

var (
	_ lsp.Reader = (*lspReader)(nil)
	_ lsp.Writer = (*lspWriter)(nil)
)

func newLSPPipe() (*lspReader, *lspWriter) {
	c := make(chan *lsproto.Message, 100)
	return &lspReader{c: c}, &lspWriter{c: c}
}

var sourceFileCache collections.SyncMap[harnessutil.SourceFileCacheKey, *ast.SourceFile]

type parsedFileCache struct{}

func (c *parsedFileCache) GetFile(opts ast.SourceFileParseOptions, text string, scriptKind core.ScriptKind) *ast.SourceFile {
	key := harnessutil.GetSourceFileCacheKey(opts, text, scriptKind)
	cachedFile, ok := sourceFileCache.Load(key)
	if !ok {
		return nil
	}
	return cachedFile
}

func (c *parsedFileCache) CacheFile(opts ast.SourceFileParseOptions, text string, scriptKind core.ScriptKind, sourceFile *ast.SourceFile) {
	key := harnessutil.GetSourceFileCacheKey(opts, text, scriptKind)
	sourceFileCache.Store(key, sourceFile)
}

var _ project.ParsedFileCache = (*parsedFileCache)(nil)

const rootDir = "/"

func NewFourslash(t *testing.T, capabilities *lsproto.ClientCapabilities, content string) *FourslashTest {
	if !bundled.Embedded {
		// Without embedding, we'd need to read all of the lib files out from disk into the MapFS.
		// Just skip this for now.
		t.Skip("bundled files are not embedded")
	}
	fileName := getFileNameFromTest(t)
	testfs := make(map[string]string)
	scriptInfos := make(map[string]*scriptInfo)
	testData := ParseTestData(t, content, fileName)
	for _, file := range testData.Files {
		filePath := tspath.GetNormalizedAbsolutePath(file.fileName, rootDir)
		testfs[filePath] = file.Content
		scriptInfos[filePath] = newScriptInfo(filePath, file.Content)
	}

	compilerOptions := &core.CompilerOptions{}
	harnessutil.SetCompilerOptionsFromTestConfig(t, testData.GlobalOptions, compilerOptions)
	compilerOptions.SkipDefaultLibCheck = core.TSTrue

	inputReader, inputWriter := newLSPPipe()
	outputReader, outputWriter := newLSPPipe()
	fs := bundled.WrapFS(vfstest.FromMap(testfs, true /*useCaseSensitiveFileNames*/))

	var err strings.Builder
	server := lsp.NewServer(&lsp.ServerOptions{
		In:  inputReader,
		Out: outputWriter,
		Err: &err,

		Cwd:                "/",
		NewLine:            core.NewLineKindLF,
		FS:                 fs,
		DefaultLibraryPath: bundled.LibPath(),

		ParsedFileCache: &parsedFileCache{},
	})

	go func() {
		defer func() {
			outputWriter.Close()
		}()
		err := server.Run()
		if err != nil {
			t.Error("server error:", err)
		}
	}()

	converters := ls.NewConverters(lsproto.PositionEncodingKindUTF8, func(fileName string) *ls.LineMap {
		scriptInfo, ok := scriptInfos[fileName]
		if !ok {
			return nil
		}
		return scriptInfo.lineMap
	})

	f := &FourslashTest{
		server:      server,
		in:          inputWriter,
		out:         outputReader,
		testData:    &testData,
		vfs:         fs,
		scriptInfos: scriptInfos,
		converters:  converters,
	}

	// !!! temporary; remove when we have `handleDidChangeConfiguration`/implicit project config support
	// !!! replace with a proper request *after initialize*
	f.server.SetCompilerOptionsForInferredProjects(compilerOptions)
	f.initialize(t, capabilities)
	f.openFile(t, f.testData.Files[0].fileName)

	t.Cleanup(func() {
		inputWriter.Close()
	})
	return f
}

func getFileNameFromTest(t *testing.T) string {
	name := strings.TrimPrefix(t.Name(), "Test")
	char, size := utf8.DecodeRuneInString(name)
	return string(unicode.ToLower(char)) + name[size:] + tspath.ExtensionTs
}

func (f *FourslashTest) nextID() int32 {
	id := f.id
	f.id++
	return id
}

func (f *FourslashTest) initialize(t *testing.T, capabilities *lsproto.ClientCapabilities) {
	params := &lsproto.InitializeParams{}
	params.Capabilities = getCapabilitiesWithDefaults(capabilities)
	// !!! check for errors?
	f.sendRequest(t, lsproto.MethodInitialize, params)
	f.sendNotification(t, lsproto.MethodInitialized, &lsproto.InitializedParams{})
}

var (
	ptrTrue                       = ptrTo(true)
	defaultCompletionCapabilities = &lsproto.CompletionClientCapabilities{
		CompletionItem: &lsproto.ClientCompletionItemOptions{
			SnippetSupport:          ptrTrue,
			CommitCharactersSupport: ptrTrue,
			PreselectSupport:        ptrTrue,
			LabelDetailsSupport:     ptrTrue,
			InsertReplaceSupport:    ptrTrue,
		},
		CompletionList: &lsproto.CompletionListCapabilities{
			ItemDefaults: &[]string{"commitCharacters", "editRange"},
		},
	}
)

func getCapabilitiesWithDefaults(capabilities *lsproto.ClientCapabilities) *lsproto.ClientCapabilities {
	var capabilitiesWithDefaults lsproto.ClientCapabilities
	if capabilities != nil {
		capabilitiesWithDefaults = *capabilities
	}
	capabilitiesWithDefaults.General = &lsproto.GeneralClientCapabilities{
		PositionEncodings: &[]lsproto.PositionEncodingKind{lsproto.PositionEncodingKindUTF8},
	}
	if capabilitiesWithDefaults.TextDocument == nil {
		capabilitiesWithDefaults.TextDocument = &lsproto.TextDocumentClientCapabilities{}
	}
	if capabilitiesWithDefaults.TextDocument.Completion == nil {
		capabilitiesWithDefaults.TextDocument.Completion = defaultCompletionCapabilities
	}
	return &capabilitiesWithDefaults
}

func (f *FourslashTest) sendRequest(t *testing.T, method lsproto.Method, params any) *lsproto.Message {
	id := f.nextID()
	req := lsproto.NewRequestMessage(
		method,
		lsproto.NewID(lsproto.IntegerOrString{Integer: &id}),
		params,
	)
	f.writeMsg(t, req.Message())
	return f.readMsg(t)
}

func (f *FourslashTest) sendNotification(t *testing.T, method lsproto.Method, params any) {
	notification := lsproto.NewNotificationMessage(
		method,
		params,
	)
	f.writeMsg(t, notification.Message())
}

func (f *FourslashTest) writeMsg(t *testing.T, msg *lsproto.Message) {
	if err := f.in.Write(msg); err != nil {
		t.Fatalf("failed to write message: %v", err)
	}
}

func (f *FourslashTest) readMsg(t *testing.T) *lsproto.Message {
	// !!! filter out response by id etc
	msg, err := f.out.Read()
	if err != nil {
		t.Fatalf("failed to read message: %v", err)
	}
	return msg
}

func (f *FourslashTest) GoToMarker(t *testing.T, markerName string) {
	marker, ok := f.testData.MarkerPositions[markerName]
	if !ok {
		t.Fatalf("Marker '%s' not found", markerName)
	}
<<<<<<< HEAD
	f.ensureActiveFile(t, marker.FileName())
=======
	f.goToMarker(t, marker)
}

func (f *FourslashTest) goToMarker(t *testing.T, marker *Marker) {
	f.ensureActiveFile(t, marker.FileName)
>>>>>>> 2fe47a5d
	f.goToPosition(t, marker.LSPosition)
	f.lastKnownMarkerName = marker.Name
}

func (f *FourslashTest) GoToEOF(t *testing.T) {
	script := f.getScriptInfo(f.activeFilename)
	pos := len(script.content)
	LSPPos := f.converters.PositionToLineAndCharacter(script, core.TextPos(pos))
	f.goToPosition(t, LSPPos)
}

func (f *FourslashTest) GoToBOF(t *testing.T) {
	f.goToPosition(t, lsproto.Position{Line: 0, Character: 0})
}

func (f *FourslashTest) GoToPosition(t *testing.T, position int) {
	script := f.getScriptInfo(f.activeFilename)
	LSPPos := f.converters.PositionToLineAndCharacter(script, core.TextPos(position))
	f.goToPosition(t, LSPPos)
}

func (f *FourslashTest) goToPosition(t *testing.T, position lsproto.Position) {
	f.currentCaretPosition = position
	f.selectionEnd = nil
}

<<<<<<< HEAD
func (f *FourslashTest) GoToPosAndFile(t *testing.T, pos lsproto.Position, fileName string) {
	// GoToRangeStart
	f.ensureActiveFile(t, fileName)
	f.currentCaretPosition = pos
	f.activeFilename = fileName
	// !!! this.selectionEnd = -1
=======
func (f *FourslashTest) GoToEachMarker(t *testing.T, markerNames []string, action func(t *testing.T, marker *Marker, index int)) {
	var markers []*Marker
	if len(markers) == 0 {
		markers = f.Markers()
	} else {
		markers = make([]*Marker, 0, len(markerNames))
		for _, name := range markerNames {
			marker, ok := f.testData.MarkerPositions[name]
			if !ok {
				t.Fatalf("Marker '%s' not found", name)
			}
			markers = append(markers, marker)
		}
	}
	for i, marker := range markers {
		f.goToMarker(t, marker)
		action(t, marker, i)
	}
}

func (f *FourslashTest) GoToEachRange(t *testing.T, action func(t *testing.T, rangeMarker *RangeMarker)) {
	ranges := f.Ranges()
	for _, rangeMarker := range ranges {
		f.goToPosition(t, rangeMarker.LSRange.Start)
		action(t, rangeMarker)
	}
}

func (f *FourslashTest) GoToRangeStart(t *testing.T, rangeMarker *RangeMarker) {
	f.openFile(t, rangeMarker.FileName)
	f.goToPosition(t, rangeMarker.LSRange.Start)
}

func (f *FourslashTest) GoToSelect(t *testing.T, startMarkerName string, endMarkerName string) {
	startMarker := f.testData.MarkerPositions[startMarkerName]
	if startMarker == nil {
		t.Fatalf("Start marker '%s' not found", startMarkerName)
	}
	endMarker := f.testData.MarkerPositions[endMarkerName]
	if endMarker == nil {
		t.Fatalf("End marker '%s' not found", endMarkerName)
	}
	if startMarker.FileName != endMarker.FileName {
		t.Fatalf("Markers '%s' and '%s' are in different files", startMarkerName, endMarkerName)
	}
	f.ensureActiveFile(t, startMarker.FileName)
	f.goToPosition(t, startMarker.LSPosition)
	f.selectionEnd = &endMarker.LSPosition
}

func (f *FourslashTest) GoToSelectRange(t *testing.T, rangeMarker *RangeMarker) {
	f.GoToRangeStart(t, rangeMarker)
	f.selectionEnd = &rangeMarker.LSRange.End
}

func (f *FourslashTest) GoToFile(t *testing.T, filename string) {
	filename = tspath.GetNormalizedAbsolutePath(filename, rootDir)
	f.openFile(t, filename)
}

func (f *FourslashTest) GoToFileNumber(t *testing.T, index int) {
	if index < 0 || index >= len(f.testData.Files) {
		t.Fatalf("File index %d out of range (0-%d)", index, len(f.testData.Files)-1)
	}
	filename := f.testData.Files[index].fileName
	f.openFile(t, filename)
>>>>>>> 2fe47a5d
}

func (f *FourslashTest) Markers() []*Marker {
	return f.testData.Markers
}

func (f *FourslashTest) Ranges() []*RangeMarker {
	return f.testData.Ranges
}

func (f *FourslashTest) ensureActiveFile(t *testing.T, filename string) {
	if f.activeFilename != filename {
		f.openFile(t, filename)
	}
}

func (f *FourslashTest) openFile(t *testing.T, filename string) {
	script := f.getScriptInfo(filename)
	if script == nil {
		t.Fatalf("File %s not found in test data", filename)
	}
	f.activeFilename = filename
	f.sendNotification(t, lsproto.MethodTextDocumentDidOpen, &lsproto.DidOpenTextDocumentParams{
		TextDocument: &lsproto.TextDocumentItem{
			Uri:        ls.FileNameToDocumentURI(filename),
			LanguageId: getLanguageKind(filename),
			Text:       script.content,
		},
	})
}

func (f *FourslashTest) currentTextDocumentPositionParams() lsproto.TextDocumentPositionParams {
	return lsproto.TextDocumentPositionParams{
		TextDocument: lsproto.TextDocumentIdentifier{
			Uri: ls.FileNameToDocumentURI(f.activeFilename),
		},
		Position: f.currentCaretPosition,
	}
}

func getLanguageKind(filename string) lsproto.LanguageKind {
	if tspath.FileExtensionIsOneOf(
		filename,
		[]string{
			tspath.ExtensionTs, tspath.ExtensionMts, tspath.ExtensionCts,
			tspath.ExtensionDmts, tspath.ExtensionDcts, tspath.ExtensionDts,
		}) {
		return lsproto.LanguageKindTypeScript
	}
	if tspath.FileExtensionIsOneOf(filename, []string{tspath.ExtensionJs, tspath.ExtensionMjs, tspath.ExtensionCjs}) {
		return lsproto.LanguageKindJavaScript
	}
	if tspath.FileExtensionIs(filename, tspath.ExtensionJsx) {
		return lsproto.LanguageKindJavaScriptReact
	}
	if tspath.FileExtensionIs(filename, tspath.ExtensionTsx) {
		return lsproto.LanguageKindTypeScriptReact
	}
	if tspath.FileExtensionIs(filename, tspath.ExtensionJson) {
		return lsproto.LanguageKindJSON
	}
	return lsproto.LanguageKindTypeScript // !!! should we error in this case?
}

type CompletionsExpectedList struct {
	IsIncomplete bool
	ItemDefaults *CompletionsExpectedItemDefaults
	Items        *CompletionsExpectedItems
}

type Ignored = struct{}

// *EditRange | Ignored
type ExpectedCompletionEditRange = any

type EditRange struct {
	Insert  *RangeMarker
	Replace *RangeMarker
}

type CompletionsExpectedItemDefaults struct {
	CommitCharacters *[]string
	EditRange        ExpectedCompletionEditRange
}

// *lsproto.CompletionItem | string
type CompletionsExpectedItem = any

type CompletionsExpectedItems struct {
	Includes []CompletionsExpectedItem
	Excludes []string
	Exact    []CompletionsExpectedItem
	Unsorted []CompletionsExpectedItem
}

// string | *Marker | []string | []*Marker
type MarkerInput = any

// !!! user preferences param
// !!! completion context param
func (f *FourslashTest) VerifyCompletions(t *testing.T, markerInput MarkerInput, expected *CompletionsExpectedList) {
	switch marker := markerInput.(type) {
	case string:
		f.GoToMarker(t, marker)
		f.verifyCompletionsWorker(t, expected)
	case *Marker:
		f.goToMarker(t, marker)
		f.verifyCompletionsWorker(t, expected)
	case []string:
		for _, markerName := range marker {
			f.GoToMarker(t, markerName)
			f.verifyCompletionsWorker(t, expected)
		}
	case []*Marker:
		for _, marker := range marker {
			f.goToMarker(t, marker)
			f.verifyCompletionsWorker(t, expected)
		}
	case nil:
		f.verifyCompletionsWorker(t, expected)
	default:
		t.Fatalf("Invalid marker input type: %T. Expected string, *Marker, []string, or []*Marker.", markerInput)
	}
}

func (f *FourslashTest) verifyCompletionsWorker(t *testing.T, expected *CompletionsExpectedList) {
	var prefix string
	if f.lastKnownMarkerName != nil {
		prefix = fmt.Sprintf("At marker '%s': ", *f.lastKnownMarkerName)
	} else {
		prefix = fmt.Sprintf("At position (Ln %d, Col %d): ", f.currentCaretPosition.Line, f.currentCaretPosition.Character)
	}
	params := &lsproto.CompletionParams{
		TextDocumentPositionParams: f.currentTextDocumentPositionParams(),
		Context:                    &lsproto.CompletionContext{},
	}
	resMsg := f.sendRequest(t, lsproto.MethodTextDocumentCompletion, params)
	if resMsg == nil {
		t.Fatalf(prefix+"Nil response received for completion request", f.lastKnownMarkerName)
	}
	result := resMsg.AsResponse().Result
	switch result := result.(type) {
	case *lsproto.CompletionList:
		f.verifyCompletionsResult(t, f.currentCaretPosition, result, expected, prefix)
	default:
		t.Fatalf(prefix+"Unexpected response type for completion request: %v", result)
	}
}

func (f *FourslashTest) verifyCompletionsResult(
	t *testing.T,
	position lsproto.Position,
	actual *lsproto.CompletionList,
	expected *CompletionsExpectedList,
	prefix string,
) {
	if actual == nil {
		if !isEmptyExpectedList(expected) {
			t.Fatal(prefix + "Expected completion list but got nil.")
		}
		return
	} else if expected == nil {
		// !!! cmp.Diff(actual, nil) should probably be a .String() call here and elswhere
		t.Fatalf(prefix+"Expected nil completion list but got non-nil: %s", cmp.Diff(actual, nil))
	}
	assert.Equal(t, actual.IsIncomplete, expected.IsIncomplete, prefix+"IsIncomplete mismatch")
	verifyCompletionsItemDefaults(t, actual.ItemDefaults, expected.ItemDefaults, prefix+"ItemDefaults mismatch: ")
	verifyCompletionsItems(t, prefix, actual.Items, expected.Items)
}

func isEmptyExpectedList(expected *CompletionsExpectedList) bool {
	return expected == nil || (len(expected.Items.Exact) == 0 && len(expected.Items.Includes) == 0 && len(expected.Items.Excludes) == 0)
}

func verifyCompletionsItemDefaults(t *testing.T, actual *lsproto.CompletionItemDefaults, expected *CompletionsExpectedItemDefaults, prefix string) {
	if actual == nil {
		if expected == nil {
			return
		}
		t.Fatalf(prefix+"Expected non-nil completion item defaults but got nil: %s", cmp.Diff(actual, nil))
	}
	if expected == nil {
		t.Fatalf(prefix+"Expected nil completion item defaults but got non-nil: %s", cmp.Diff(actual, nil))
	}
	assertDeepEqual(t, actual.CommitCharacters, expected.CommitCharacters, prefix+"CommitCharacters mismatch:")
	switch editRange := expected.EditRange.(type) {
	case *EditRange:
		if actual.EditRange == nil {
			t.Fatal(prefix + "Expected non-nil EditRange but got nil")
		}
		expectedInsert := editRange.Insert.LSRange
		expectedReplace := editRange.Replace.LSRange
		assertDeepEqual(
			t,
			actual.EditRange,
			&lsproto.RangeOrEditRangeWithInsertReplace{
				EditRangeWithInsertReplace: &lsproto.EditRangeWithInsertReplace{
					Insert:  expectedInsert,
					Replace: expectedReplace,
				},
			},
			prefix+"EditRange mismatch:")
	case nil:
		if actual.EditRange != nil {
			t.Fatalf(prefix+"Expected nil EditRange but got non-nil: %s", cmp.Diff(actual.EditRange, nil))
		}
	case Ignored:
	default:
		t.Fatalf(prefix+"Expected EditRange to be *EditRange or Ignored, got %T", editRange)
	}
}

func verifyCompletionsItems(t *testing.T, prefix string, actual []*lsproto.CompletionItem, expected *CompletionsExpectedItems) {
	if expected.Exact != nil {
		if expected.Includes != nil {
			t.Fatal(prefix + "Expected exact completion list but also specified 'includes'.")
		}
		if expected.Excludes != nil {
			t.Fatal(prefix + "Expected exact completion list but also specified 'excludes'.")
		}
		if expected.Unsorted != nil {
			t.Fatal(prefix + "Expected exact completion list but also specified 'unsorted'.")
		}
		if len(actual) != len(expected.Exact) {
			t.Fatalf(prefix+"Expected %d exact completion items but got %d: %s", len(expected.Exact), len(actual), cmp.Diff(actual, expected.Exact))
		}
		if len(actual) > 0 {
			verifyCompletionsAreExactly(t, prefix, actual, expected.Exact)
		}
		return
	}
	nameToActualItem := make(map[string]*lsproto.CompletionItem)
	for _, item := range actual {
		nameToActualItem[item.Label] = item
	}
	if expected.Unsorted != nil {
		if expected.Includes != nil {
			t.Fatal(prefix + "Expected unsorted completion list but also specified 'includes'.")
		}
		if expected.Excludes != nil {
			t.Fatal(prefix + "Expected unsorted completion list but also specified 'excludes'.")
		}
		for _, item := range expected.Unsorted {
			switch item := item.(type) {
			case string:
				_, ok := nameToActualItem[item]
				if !ok {
					t.Fatalf("%sLabel '%s' not found in actual items. Actual items: %s", prefix, item, cmp.Diff(actual, nil))
				}
				delete(nameToActualItem, item)
			case *lsproto.CompletionItem:
				actualItem, ok := nameToActualItem[item.Label]
				if !ok {
					t.Fatalf("%sLabel '%s' not found in actual items. Actual items: %s", prefix, item.Label, cmp.Diff(actual, nil))
				}
				delete(nameToActualItem, item.Label)
				verifyCompletionItem(t, prefix+"Includes completion item mismatch for label "+item.Label, actualItem, item)
			default:
				t.Fatalf("%sExpected completion item to be a string or *lsproto.CompletionItem, got %T", prefix, item)
			}
		}
		if len(expected.Unsorted) != len(actual) {
			unmatched := slices.Collect(maps.Keys(nameToActualItem))
			t.Fatalf("%sAdditional completions found but not included in 'unsorted': %s", prefix, strings.Join(unmatched, "\n"))
		}
		return
	}
	if expected.Includes != nil {
		for _, item := range expected.Includes {
			switch item := item.(type) {
			case string:
				_, ok := nameToActualItem[item]
				if !ok {
					t.Fatalf("%sLabel '%s' not found in actual items. Actual items: %s", prefix, item, cmp.Diff(actual, nil))
				}
			case *lsproto.CompletionItem:
				actualItem, ok := nameToActualItem[item.Label]
				if !ok {
					t.Fatalf("%sLabel '%s' not found in actual items. Actual items: %s", prefix, item.Label, cmp.Diff(actual, nil))
				}
				verifyCompletionItem(t, prefix+"Includes completion item mismatch for label "+item.Label, actualItem, item)
			default:
				t.Fatalf("%sExpected completion item to be a string or *lsproto.CompletionItem, got %T", prefix, item)
			}
		}
	}
	for _, exclude := range expected.Excludes {
		if _, ok := nameToActualItem[exclude]; ok {
			t.Fatalf("%sLabel '%s' should not be in actual items but was found. Actual items: %s", prefix, exclude, cmp.Diff(actual, nil))
		}
	}
}

func verifyCompletionsAreExactly(t *testing.T, prefix string, actual []*lsproto.CompletionItem, expected []CompletionsExpectedItem) {
	// Verify labels first
	assertDeepEqual(t, core.Map(actual, func(item *lsproto.CompletionItem) string {
		return item.Label
	}), core.Map(expected, func(item CompletionsExpectedItem) string {
		return getExpectedLabel(t, item)
	}), prefix+"Labels mismatch")
	for i, actualItem := range actual {
		switch expectedItem := expected[i].(type) {
		case string:
			continue // already checked labels
		case *lsproto.CompletionItem:
			verifyCompletionItem(t, prefix+"Completion item mismatch for label "+actualItem.Label, actualItem, expectedItem)
		}
	}
}

func verifyCompletionItem(t *testing.T, prefix string, actual *lsproto.CompletionItem, expected *lsproto.CompletionItem) {
	ignoreKind := cmp.FilterPath(
		func(p cmp.Path) bool {
			switch p.Last().String() {
			case ".Kind", ".SortText":
				return true
			default:
				return false
			}
		},
		cmp.Ignore(),
	)
	assertDeepEqual(t, actual, expected, prefix, ignoreKind)
	if expected.Kind != nil {
		assertDeepEqual(t, actual.Kind, expected.Kind, prefix+" Kind mismatch")
	}
	assertDeepEqual(t, actual.SortText, core.OrElse(expected.SortText, ptrTo(string(ls.SortTextLocationPriority))), prefix+" SortText mismatch")
}

func getExpectedLabel(t *testing.T, item CompletionsExpectedItem) string {
	switch item := item.(type) {
	case string:
		return item
	case *lsproto.CompletionItem:
		return item.Label
	default:
		t.Fatalf("Expected completion item to be a string or *lsproto.CompletionItem, got %T", item)
		return ""
	}
}

func assertDeepEqual(t *testing.T, actual any, expected any, prefix string, opts ...cmp.Option) {
	t.Helper()

	diff := cmp.Diff(actual, expected, opts...)
	if diff != "" {
		t.Fatalf("%s:\n%s", prefix, diff)
	}
}

func (f *FourslashTest) VerifyBaselineFindAllReferences(
	t *testing.T,
	markers ...string,
) {
	// if there are no markers specified, use all ranges
	var referenceLocations []MarkerOrRange
	if len(markers) == 0 {
		referenceLocations = core.Map(f.testData.Ranges, func(r *RangeMarker) MarkerOrRange { return r })
	} else {
		referenceLocations = core.Map(markers, func(markerName string) MarkerOrRange {
			marker, ok := f.testData.MarkerPositions[markerName]
			if !ok {
				t.Fatalf("Marker '%s' not found", markerName)
			}
			return marker
		})
	}

	if f.baseline != nil {
		t.Fatalf("Error during test '%s': Another baseline is already in progress", t.Name())
	} else {
		f.baseline = &baselineFromTest{
			content:      &strings.Builder{},
			baselineName: "findAllRef/" + strings.TrimPrefix(t.Name(), "Test"),
			ext:          ".baseline.jsonc",
		}
	}

	// empty baseline after test completes
	defer func() {
		f.baseline = nil
	}()

	for _, markerOrRange := range referenceLocations {
		// worker in `baselineEachMarkerOrRange`
		f.GoToPosAndFile(t, markerOrRange.LSPos(), markerOrRange.FileName())
		params := &lsproto.ReferenceParams{
			TextDocumentPositionParams: f.currentTextDocumentPositionParams(),
			Context:                    &lsproto.ReferenceContext{},
		}
		resMsg := f.sendRequest(t, lsproto.MethodTextDocumentReferences, params)
		if resMsg == nil {
			t.Fatalf("Nil response received for references request at marker '%s'", f.lastKnownMarkerName)
		}
		result := resMsg.AsResponse().Result
		if result, ok := result.([]*lsproto.Location); ok {
			f.baseline.addResult("findAllReferences", f.getBaselineForLocationsWithFileContents(result, baselineFourslashLocationsOptions{
				marker:     markerOrRange.GetMarker(),
				markerName: "/*FIND ALL REFS*/",
			}))
		} else {
			if f.lastKnownMarkerName == "" {
				t.Fatalf("Unexpected references response type at pos %v: %T", f.currentCaretPosition, result)
			} else {
				t.Fatalf("Unexpected references response type at marker '%s': %T", f.lastKnownMarkerName, result)
			}
		}
	}
	baseline.Run(t, f.baseline.getBaselineFileName(), f.baseline.content.String(), baseline.Options{})
}

func ptrTo[T any](v T) *T {
	return &v
}

// Insert text at the current caret position.
func (f *FourslashTest) Insert(t *testing.T, text string) {
	f.typeText(t, text)
}

// Insert text and a new line at the current caret position.
func (f *FourslashTest) InsertLine(t *testing.T, text string) {
	f.typeText(t, text+"\n")
}

// Removes the text at the current caret position as if the user pressed backspace `count` times.
func (f *FourslashTest) Backspace(t *testing.T, count int) {
	script := f.getScriptInfo(f.activeFilename)
	offset := int(f.converters.LineAndCharacterToPosition(script, f.currentCaretPosition))

	for range count {
		offset--
		f.editScriptAndUpdateMarkers(t, f.activeFilename, offset, offset+1, "")
		f.currentCaretPosition = f.converters.PositionToLineAndCharacter(script, core.TextPos(offset))
		// Don't need to examine formatting because there are no formatting changes on backspace.
	}

	// f.checkPostEditInvariants() // !!! do we need this?
}

// Enters text as if the user had pasted it.
func (f *FourslashTest) Paste(t *testing.T, text string) {
	script := f.getScriptInfo(f.activeFilename)
	start := int(f.converters.LineAndCharacterToPosition(script, f.currentCaretPosition))
	f.editScriptAndUpdateMarkers(t, f.activeFilename, start, start, text)
	// this.checkPostEditInvariants(); // !!! do we need this?
}

// Selects a line and replaces it with a new text.
func (f *FourslashTest) ReplaceLine(t *testing.T, lineIndex int, text string) {
	f.selectLine(t, lineIndex)
	f.typeText(t, text)
}

func (f *FourslashTest) selectLine(t *testing.T, lineIndex int) {
	script := f.getScriptInfo(f.activeFilename)
	start := script.lineMap.LineStarts[lineIndex]
	end := script.lineMap.LineStarts[lineIndex+1] - 1
	f.selectRange(t, core.NewTextRange(int(start), int(end)))
}

func (f *FourslashTest) selectRange(t *testing.T, textRange core.TextRange) {
	script := f.getScriptInfo(f.activeFilename)
	start := f.converters.PositionToLineAndCharacter(script, core.TextPos(textRange.Pos()))
	end := f.converters.PositionToLineAndCharacter(script, core.TextPos(textRange.End()))
	f.goToPosition(t, start)
	f.selectionEnd = &end
}

func (f *FourslashTest) getSelection() core.TextRange {
	script := f.getScriptInfo(f.activeFilename)
	if f.selectionEnd == nil {
		return core.NewTextRange(
			int(f.converters.LineAndCharacterToPosition(script, f.currentCaretPosition)),
			int(f.converters.LineAndCharacterToPosition(script, f.currentCaretPosition)),
		)
	}
	return core.NewTextRange(
		int(f.converters.LineAndCharacterToPosition(script, f.currentCaretPosition)),
		int(f.converters.LineAndCharacterToPosition(script, *f.selectionEnd)),
	)
}

func (f *FourslashTest) Replace(t *testing.T, start int, length int, text string) {
	f.editScriptAndUpdateMarkers(t, f.activeFilename, start, start+length, text)
	// f.checkPostEditInvariants() // !!! do we need this?
}

// Inserts the text currently at the caret position character by character, as if the user typed it.
func (f *FourslashTest) typeText(t *testing.T, text string) {
	script := f.getScriptInfo(f.activeFilename)
	offset := int(f.converters.LineAndCharacterToPosition(script, f.currentCaretPosition))
	selection := f.getSelection()
	f.Replace(t, selection.Pos(), selection.End()-selection.Pos(), "")

	totalSize := 0

	for totalSize < len(text) {
		r, size := utf8.DecodeRuneInString(text[totalSize:])
		f.editScriptAndUpdateMarkers(t, f.activeFilename, totalSize+offset, totalSize+offset, string(r))

		totalSize += size
		f.currentCaretPosition = f.converters.PositionToLineAndCharacter(script, core.TextPos(totalSize+offset))

		// !!! formatting
		// Handle post-keystroke formatting
		// if this.enableFormatting {
		// 	const edits = this.languageService.getFormattingEditsAfterKeystroke(this.activeFile.fileName, offset, ch, this.formatCodeSettings)
		// 	if edits.length {
		// 		offset += this.applyEdits(this.activeFile.fileName, edits)
		// 	}
		// }

	}

	// f.checkPostEditInvariants() // !!! do we need this?
}

// Edits the script and updates marker and range positions accordingly.
// This does not update the current caret position.
func (f *FourslashTest) editScriptAndUpdateMarkers(t *testing.T, fileName string, editStart int, editEnd int, newText string) {
	script := f.editScript(t, fileName, editStart, editEnd, newText)
	for _, marker := range f.testData.Markers {
		if marker.FileName() == fileName {
			marker.Position = updatePosition(marker.Position, editStart, editEnd, newText)
			marker.LSPosition = f.converters.PositionToLineAndCharacter(script, core.TextPos(marker.Position))
		}
	}
	for _, rangeMarker := range f.testData.Ranges {
		if rangeMarker.FileName() == fileName {
			start := updatePosition(rangeMarker.Range.Pos(), editStart, editEnd, newText)
			end := updatePosition(rangeMarker.Range.End(), editStart, editEnd, newText)
			rangeMarker.Range = core.NewTextRange(start, end)
			rangeMarker.LSRange = f.converters.ToLSPRange(script, rangeMarker.Range)
		}
	}
	// !!! clean up ranges by text
}

func updatePosition(pos int, editStart int, editEnd int, newText string) int {
	if pos <= editStart {
		return pos
	}
	// If inside the edit, return -1 to mark as invalid
	if pos < editEnd {
		return -1
	}
	return pos + len(newText) - (editEnd - editStart)
}

func (f *FourslashTest) editScript(t *testing.T, fileName string, start int, end int, newText string) *scriptInfo {
	script := f.getScriptInfo(fileName)
	changeRange := f.converters.ToLSPRange(script, core.NewTextRange(start, end))
	if script == nil {
		panic(fmt.Sprintf("Script info for file %s not found", fileName))
	}

	script.editContent(start, end, newText)
	err := f.vfs.WriteFile(fileName, script.content, false)
	if err != nil {
		panic(fmt.Sprintf("Failed to write file %s: %v", fileName, err))
	}
	f.sendNotification(t, lsproto.MethodTextDocumentDidChange, &lsproto.DidChangeTextDocumentParams{
		TextDocument: lsproto.VersionedTextDocumentIdentifier{
			TextDocumentIdentifier: lsproto.TextDocumentIdentifier{
				Uri: ls.FileNameToDocumentURI(fileName),
			},
			Version: script.version,
		},
		ContentChanges: []lsproto.TextDocumentContentChangeEvent{
			{
				TextDocumentContentChangePartial: &lsproto.TextDocumentContentChangePartial{
					Range: changeRange,
					Text:  newText,
				},
			},
		},
	})
	return script
}

func (f *FourslashTest) getScriptInfo(fileName string) *scriptInfo {
	return f.scriptInfos[fileName]
}<|MERGE_RESOLUTION|>--- conflicted
+++ resolved
@@ -297,21 +297,21 @@
 	}
 	return msg
 }
+func (f *FourslashTest) GoToMarkerOrRange(t *testing.T, markerOrRange MarkerOrRange) {
+	// GoToRangeStart
+	f.goToMarker(t, markerOrRange.GetMarker())
+}
 
 func (f *FourslashTest) GoToMarker(t *testing.T, markerName string) {
 	marker, ok := f.testData.MarkerPositions[markerName]
 	if !ok {
 		t.Fatalf("Marker '%s' not found", markerName)
 	}
-<<<<<<< HEAD
+	f.goToMarker(t, marker)
+}
+
+func (f *FourslashTest) goToMarker(t *testing.T, marker *Marker) {
 	f.ensureActiveFile(t, marker.FileName())
-=======
-	f.goToMarker(t, marker)
-}
-
-func (f *FourslashTest) goToMarker(t *testing.T, marker *Marker) {
-	f.ensureActiveFile(t, marker.FileName)
->>>>>>> 2fe47a5d
 	f.goToPosition(t, marker.LSPosition)
 	f.lastKnownMarkerName = marker.Name
 }
@@ -338,14 +338,13 @@
 	f.selectionEnd = nil
 }
 
-<<<<<<< HEAD
-func (f *FourslashTest) GoToPosAndFile(t *testing.T, pos lsproto.Position, fileName string) {
-	// GoToRangeStart
-	f.ensureActiveFile(t, fileName)
-	f.currentCaretPosition = pos
-	f.activeFilename = fileName
-	// !!! this.selectionEnd = -1
-=======
+// func (f *FourslashTest) GoToPosAndFile(t *testing.T, pos lsproto.Position, fileName string) {
+// 	// GoToRangeStart
+// 	f.ensureActiveFile(t, fileName)
+// 	f.currentCaretPosition = pos
+// 	f.activeFilename = fileName
+// 	// !!! this.selectionEnd = -1
+// }
 func (f *FourslashTest) GoToEachMarker(t *testing.T, markerNames []string, action func(t *testing.T, marker *Marker, index int)) {
 	var markers []*Marker
 	if len(markers) == 0 {
@@ -375,7 +374,7 @@
 }
 
 func (f *FourslashTest) GoToRangeStart(t *testing.T, rangeMarker *RangeMarker) {
-	f.openFile(t, rangeMarker.FileName)
+	f.openFile(t, rangeMarker.FileName())
 	f.goToPosition(t, rangeMarker.LSRange.Start)
 }
 
@@ -388,10 +387,10 @@
 	if endMarker == nil {
 		t.Fatalf("End marker '%s' not found", endMarkerName)
 	}
-	if startMarker.FileName != endMarker.FileName {
+	if startMarker.FileName() != endMarker.FileName() {
 		t.Fatalf("Markers '%s' and '%s' are in different files", startMarkerName, endMarkerName)
 	}
-	f.ensureActiveFile(t, startMarker.FileName)
+	f.ensureActiveFile(t, startMarker.FileName())
 	f.goToPosition(t, startMarker.LSPosition)
 	f.selectionEnd = &endMarker.LSPosition
 }
@@ -412,7 +411,6 @@
 	}
 	filename := f.testData.Files[index].fileName
 	f.openFile(t, filename)
->>>>>>> 2fe47a5d
 }
 
 func (f *FourslashTest) Markers() []*Marker {
@@ -798,14 +796,18 @@
 
 	for _, markerOrRange := range referenceLocations {
 		// worker in `baselineEachMarkerOrRange`
-		f.GoToPosAndFile(t, markerOrRange.LSPos(), markerOrRange.FileName())
+		f.GoToMarkerOrRange(t, markerOrRange)
 		params := &lsproto.ReferenceParams{
 			TextDocumentPositionParams: f.currentTextDocumentPositionParams(),
 			Context:                    &lsproto.ReferenceContext{},
 		}
 		resMsg := f.sendRequest(t, lsproto.MethodTextDocumentReferences, params)
 		if resMsg == nil {
-			t.Fatalf("Nil response received for references request at marker '%s'", f.lastKnownMarkerName)
+			if f.lastKnownMarkerName == nil {
+				t.Fatalf("Unexpected references response type at pos %v", f.currentCaretPosition)
+			} else {
+				t.Fatalf("Nil response received for references request at marker '%s'", *f.lastKnownMarkerName)
+			}
 		}
 		result := resMsg.AsResponse().Result
 		if result, ok := result.([]*lsproto.Location); ok {
@@ -814,10 +816,10 @@
 				markerName: "/*FIND ALL REFS*/",
 			}))
 		} else {
-			if f.lastKnownMarkerName == "" {
+			if f.lastKnownMarkerName == nil {
 				t.Fatalf("Unexpected references response type at pos %v: %T", f.currentCaretPosition, result)
 			} else {
-				t.Fatalf("Unexpected references response type at marker '%s': %T", f.lastKnownMarkerName, result)
+				t.Fatalf("Unexpected references response type at marker '%s': %T", *f.lastKnownMarkerName, result)
 			}
 		}
 	}
