--- conflicted
+++ resolved
@@ -66,15 +66,13 @@
 
 	isStradaServer bool // Whether this is a fourslash server test in Strada. !!! Remove once we don't need to diff baselines.
 
-<<<<<<< HEAD
+	// Async message handling
+	pendingRequests   map[lsproto.ID]chan *lsproto.ResponseMessage
+	pendingRequestsMu sync.Mutex
+
 	// Semantic token configuration
 	semanticTokenTypes     []string
 	semanticTokenModifiers []string
-=======
-	// Async message handling
-	pendingRequests   map[lsproto.ID]chan *lsproto.ResponseMessage
-	pendingRequestsMu sync.Mutex
->>>>>>> 7c40d356
 }
 
 type scriptInfo struct {
@@ -234,7 +232,6 @@
 	})
 
 	f := &FourslashTest{
-<<<<<<< HEAD
 		server:                 server,
 		in:                     inputWriter,
 		out:                    outputReader,
@@ -245,21 +242,9 @@
 		converters:             converters,
 		baselines:              make(map[baselineCommand]*strings.Builder),
 		openFiles:              make(map[string]struct{}),
+		pendingRequests:        make(map[lsproto.ID]chan *lsproto.ResponseMessage),
 		semanticTokenTypes:     defaultSemanticTokenTypes(),
 		semanticTokenModifiers: defaultSemanticTokenModifiers(),
-=======
-		server:          server,
-		in:              inputWriter,
-		out:             outputReader,
-		testData:        &testData,
-		userPreferences: lsutil.NewDefaultUserPreferences(), // !!! parse default preferences for fourslash case?
-		vfs:             fs,
-		scriptInfos:     scriptInfos,
-		converters:      converters,
-		baselines:       make(map[baselineCommand]*strings.Builder),
-		openFiles:       make(map[string]struct{}),
-		pendingRequests: make(map[lsproto.ID]chan *lsproto.ResponseMessage),
->>>>>>> 7c40d356
 	}
 
 	ctx, cancel := context.WithCancel(t.Context())
