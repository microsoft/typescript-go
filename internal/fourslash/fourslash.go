package fourslash

import (
	"context"
	"fmt"
	"io"
	"maps"
	"slices"
	"strings"
	"testing"
	"unicode/utf8"

	"github.com/go-json-experiment/json"
	"github.com/google/go-cmp/cmp"
	"github.com/microsoft/typescript-go/internal/bundled"
	"github.com/microsoft/typescript-go/internal/collections"
	"github.com/microsoft/typescript-go/internal/core"
	"github.com/microsoft/typescript-go/internal/ls"
	"github.com/microsoft/typescript-go/internal/ls/lsconv"
	"github.com/microsoft/typescript-go/internal/ls/lsutil"
	"github.com/microsoft/typescript-go/internal/lsp"
	"github.com/microsoft/typescript-go/internal/lsp/lsproto"
	"github.com/microsoft/typescript-go/internal/project"
	"github.com/microsoft/typescript-go/internal/repo"
	"github.com/microsoft/typescript-go/internal/stringutil"
	"github.com/microsoft/typescript-go/internal/testutil/baseline"
	"github.com/microsoft/typescript-go/internal/testutil/harnessutil"
	"github.com/microsoft/typescript-go/internal/tspath"
	"github.com/microsoft/typescript-go/internal/vfs"
	"github.com/microsoft/typescript-go/internal/vfs/vfstest"
	"gotest.tools/v3/assert"
)

type FourslashTest struct {
	server *lsp.Server
	in     *lspWriter
	out    *lspReader
	id     int32
	vfs    vfs.FS

	testData     *TestData // !!! consolidate test files from test data and script info
	baselines    map[string]*strings.Builder
	rangesByText *collections.MultiMap[string, *RangeMarker]

	scriptInfos map[string]*scriptInfo
	converters  *lsconv.Converters

	userPreferences      *lsutil.UserPreferences
	currentCaretPosition lsproto.Position
	lastKnownMarkerName  *string
	activeFilename       string
	selectionEnd         *lsproto.Position
}

type scriptInfo struct {
	fileName string
	content  string
	lineMap  *lsconv.LSPLineMap
	version  int32
}

func newScriptInfo(fileName string, content string) *scriptInfo {
	return &scriptInfo{
		fileName: fileName,
		content:  content,
		lineMap:  lsconv.ComputeLSPLineStarts(content),
		version:  1,
	}
}

func (s *scriptInfo) editContent(start int, end int, newText string) {
	s.content = s.content[:start] + newText + s.content[end:]
	s.lineMap = lsconv.ComputeLSPLineStarts(s.content)
	s.version++
}

func (s *scriptInfo) Text() string {
	return s.content
}

func (s *scriptInfo) FileName() string {
	return s.fileName
}

type lspReader struct {
	c <-chan *lsproto.Message
}

func (r *lspReader) Read() (*lsproto.Message, error) {
	msg, ok := <-r.c
	if !ok {
		return nil, io.EOF
	}
	return msg, nil
}

type lspWriter struct {
	c chan<- *lsproto.Message
}

func (w *lspWriter) Write(msg *lsproto.Message) error {
	w.c <- msg
	return nil
}

func (r *lspWriter) Close() {
	close(r.c)
}

var (
	_ lsp.Reader = (*lspReader)(nil)
	_ lsp.Writer = (*lspWriter)(nil)
)

func newLSPPipe() (*lspReader, *lspWriter) {
	c := make(chan *lsproto.Message, 100)
	return &lspReader{c: c}, &lspWriter{c: c}
}

const rootDir = "/"

var parseCache = project.ParseCache{
	Options: project.ParseCacheOptions{
		DisableDeletion: true,
	},
}

func NewFourslash(t *testing.T, capabilities *lsproto.ClientCapabilities, content string) *FourslashTest {
	repo.SkipIfNoTypeScriptSubmodule(t)
	if !bundled.Embedded {
		// Without embedding, we'd need to read all of the lib files out from disk into the MapFS.
		// Just skip this for now.
		t.Skip("bundled files are not embedded")
	}

	fileName := getBaseFileNameFromTest(t) + tspath.ExtensionTs
	testfs := make(map[string]string)
	scriptInfos := make(map[string]*scriptInfo)
	testData := ParseTestData(t, content, fileName)
	for _, file := range testData.Files {
		filePath := tspath.GetNormalizedAbsolutePath(file.fileName, rootDir)
		testfs[filePath] = file.Content
		scriptInfos[filePath] = newScriptInfo(filePath, file.Content)
	}

	compilerOptions := &core.CompilerOptions{
		SkipDefaultLibCheck: core.TSTrue,
	}
	harnessutil.SetCompilerOptionsFromTestConfig(t, testData.GlobalOptions, compilerOptions, rootDir)

	inputReader, inputWriter := newLSPPipe()
	outputReader, outputWriter := newLSPPipe()
	fs := bundled.WrapFS(vfstest.FromMap(testfs, true /*useCaseSensitiveFileNames*/))

	server := lsp.NewServer(&lsp.ServerOptions{
		In:  inputReader,
		Out: outputWriter,
		Err: t.Output(),

		Cwd:                "/",
		FS:                 fs,
		DefaultLibraryPath: bundled.LibPath(),

		ParseCache: &parseCache,
	})

	lspCtx, lspCancel := context.WithCancel(t.Context())
	lspErrChan := make(chan error, 1)

	go func() {
		defer func() {
			outputWriter.Close()
		}()
<<<<<<< HEAD
		lspErrChan <- server.Run(lspCtx)
		t.Log("LSP server exited")
=======
		err := server.Run(context.TODO())
		if err != nil {
			t.Error("server error:", err)
		}
>>>>>>> 691b3168
	}()

	converters := lsconv.NewConverters(lsproto.PositionEncodingKindUTF8, func(fileName string) *lsconv.LSPLineMap {
		scriptInfo, ok := scriptInfos[fileName]
		if !ok {
			return nil
		}
		return scriptInfo.lineMap
	})

	f := &FourslashTest{
		server:          server,
		in:              inputWriter,
		out:             outputReader,
		testData:        &testData,
		userPreferences: lsutil.NewDefaultUserPreferences(), // !!! parse default preferences for fourslash case?
		vfs:             fs,
		scriptInfos:     scriptInfos,
		converters:      converters,
		baselines:       make(map[string]*strings.Builder),
	}

	// !!! temporary; remove when we have `handleDidChangeConfiguration`/implicit project config support
	// !!! replace with a proper request *after initialize*
	f.server.SetCompilerOptionsForInferredProjects(t.Context(), compilerOptions)
	f.initialize(t, capabilities)
	for _, file := range testData.Files {
		f.openFile(t, file.fileName)
	}
	f.activeFilename = f.testData.Files[0].fileName

	t.Cleanup(func() {
		lspCancel()
		inputWriter.Close()

		t.Log("Waiting for LSP server to exit")
		if err := <-lspErrChan; err != nil && lspCtx.Err() == nil {
			t.Errorf("LSP server exited with error: %v", err)
		}
		f.verifyBaselines(t)
	})
	return f
}

func getBaseFileNameFromTest(t *testing.T) string {
	name := strings.TrimPrefix(t.Name(), "Test")
	return stringutil.LowerFirstChar(name)
}

func (f *FourslashTest) nextID() int32 {
	id := f.id
	f.id++
	return id
}

func (f *FourslashTest) initialize(t *testing.T, capabilities *lsproto.ClientCapabilities) {
	params := &lsproto.InitializeParams{
		Locale: ptrTo("en-US"),
	}
	params.Capabilities = getCapabilitiesWithDefaults(capabilities)
	// !!! check for errors?
	sendRequest(t, f, lsproto.InitializeInfo, params)
	sendNotification(t, f, lsproto.InitializedInfo, &lsproto.InitializedParams{})
}

var (
	ptrTrue                       = ptrTo(true)
	defaultCompletionCapabilities = &lsproto.CompletionClientCapabilities{
		CompletionItem: &lsproto.ClientCompletionItemOptions{
			SnippetSupport:          ptrTrue,
			CommitCharactersSupport: ptrTrue,
			PreselectSupport:        ptrTrue,
			LabelDetailsSupport:     ptrTrue,
			InsertReplaceSupport:    ptrTrue,
		},
		CompletionList: &lsproto.CompletionListCapabilities{
			ItemDefaults: &[]string{"commitCharacters", "editRange"},
		},
	}
)

func getCapabilitiesWithDefaults(capabilities *lsproto.ClientCapabilities) *lsproto.ClientCapabilities {
	var capabilitiesWithDefaults lsproto.ClientCapabilities
	if capabilities != nil {
		capabilitiesWithDefaults = *capabilities
	}
	capabilitiesWithDefaults.General = &lsproto.GeneralClientCapabilities{
		PositionEncodings: &[]lsproto.PositionEncodingKind{lsproto.PositionEncodingKindUTF8},
	}
	if capabilitiesWithDefaults.TextDocument == nil {
		capabilitiesWithDefaults.TextDocument = &lsproto.TextDocumentClientCapabilities{}
	}
	if capabilitiesWithDefaults.TextDocument.Completion == nil {
		capabilitiesWithDefaults.TextDocument.Completion = defaultCompletionCapabilities
	}
	if capabilitiesWithDefaults.TextDocument.Diagnostic == nil {
		capabilitiesWithDefaults.TextDocument.Diagnostic = &lsproto.DiagnosticClientCapabilities{
			RelatedInformation: ptrTrue,
			TagSupport: &lsproto.ClientDiagnosticsTagOptions{
				ValueSet: []lsproto.DiagnosticTag{
					lsproto.DiagnosticTagUnnecessary,
					lsproto.DiagnosticTagDeprecated,
				},
			},
		}
	}
	if capabilitiesWithDefaults.Workspace == nil {
		capabilitiesWithDefaults.Workspace = &lsproto.WorkspaceClientCapabilities{}
	}
	if capabilitiesWithDefaults.Workspace.Configuration == nil {
		capabilitiesWithDefaults.Workspace.Configuration = ptrTrue
	}
	return &capabilitiesWithDefaults
}

func sendRequest[Params, Resp any](t *testing.T, f *FourslashTest, info lsproto.RequestInfo[Params, Resp], params Params) (*lsproto.Message, Resp, bool) {
	id := f.nextID()
	req := lsproto.NewRequestMessage(
		info.Method,
		lsproto.NewID(lsproto.IntegerOrString{Integer: &id}),
		params,
	)
	f.writeMsg(t, req.Message())
	resp := f.readMsg(t)
	if resp == nil {
		return nil, *new(Resp), false
	}

	// currently, the only request that may be sent by the server during a client request is one `config` request
	// !!! remove if `config` is handled in initialization and there are no other server-initiated requests
	if resp.Kind == lsproto.MessageKindRequest {
		req := resp.AsRequest()
		switch req.Method {
		case lsproto.MethodWorkspaceConfiguration:
			req := lsproto.ResponseMessage{
				ID:      req.ID,
				JSONRPC: req.JSONRPC,
				Result:  []any{f.userPreferences},
			}
			f.writeMsg(t, req.Message())
			resp = f.readMsg(t)
		default:
			// other types of requests not yet used in fourslash; implement them if needed
			t.Fatalf("Unexpected request received: %s", req.Method)
		}
	}

	if resp == nil {
		return nil, *new(Resp), false
	}
	result, ok := resp.AsResponse().Result.(Resp)
	return resp, result, ok
}

func sendNotification[Params any](t *testing.T, f *FourslashTest, info lsproto.NotificationInfo[Params], params Params) {
	notification := lsproto.NewNotificationMessage(
		info.Method,
		params,
	)
	f.writeMsg(t, notification.Message())
}

func (f *FourslashTest) writeMsg(t *testing.T, msg *lsproto.Message) {
	assert.NilError(t, json.MarshalWrite(io.Discard, msg), "failed to encode message as JSON")
	if err := f.in.Write(msg); err != nil {
		t.Fatalf("failed to write message: %v", err)
	}
}

func (f *FourslashTest) readMsg(t *testing.T) *lsproto.Message {
	// !!! filter out response by id etc
	msg, err := f.out.Read()
	if err != nil {
		t.Fatalf("failed to read message: %v", err)
	}
	assert.NilError(t, json.MarshalWrite(io.Discard, msg), "failed to encode message as JSON")
	return msg
}

func (f *FourslashTest) Configure(t *testing.T, config *lsutil.UserPreferences) {
	f.userPreferences = config
	sendNotification(t, f, lsproto.WorkspaceDidChangeConfigurationInfo, &lsproto.DidChangeConfigurationParams{
		Settings: config,
	})
}

func (f *FourslashTest) ConfigureWithReset(t *testing.T, config *lsutil.UserPreferences) (reset func()) {
	originalConfig := f.userPreferences.Copy()
	f.Configure(t, config)
	return func() {
		f.Configure(t, originalConfig)
	}
}

func (f *FourslashTest) GoToMarkerOrRange(t *testing.T, markerOrRange MarkerOrRange) {
	f.goToMarker(t, markerOrRange)
}

func (f *FourslashTest) GoToMarker(t *testing.T, markerName string) {
	marker, ok := f.testData.MarkerPositions[markerName]
	if !ok {
		t.Fatalf("Marker '%s' not found", markerName)
	}
	f.goToMarker(t, marker)
}

func (f *FourslashTest) goToMarker(t *testing.T, markerOrRange MarkerOrRange) {
	f.ensureActiveFile(t, markerOrRange.FileName())
	f.goToPosition(t, markerOrRange.LSPos())
	f.lastKnownMarkerName = markerOrRange.GetName()
}

func (f *FourslashTest) GoToEOF(t *testing.T) {
	script := f.getScriptInfo(f.activeFilename)
	pos := len(script.content)
	LSPPos := f.converters.PositionToLineAndCharacter(script, core.TextPos(pos))
	f.goToPosition(t, LSPPos)
}

func (f *FourslashTest) GoToBOF(t *testing.T) {
	f.goToPosition(t, lsproto.Position{Line: 0, Character: 0})
}

func (f *FourslashTest) GoToPosition(t *testing.T, position int) {
	script := f.getScriptInfo(f.activeFilename)
	LSPPos := f.converters.PositionToLineAndCharacter(script, core.TextPos(position))
	f.goToPosition(t, LSPPos)
}

func (f *FourslashTest) goToPosition(t *testing.T, position lsproto.Position) {
	f.currentCaretPosition = position
	f.selectionEnd = nil
}

func (f *FourslashTest) GoToEachMarker(t *testing.T, markerNames []string, action func(marker *Marker, index int)) {
	var markers []*Marker
	if len(markers) == 0 {
		markers = f.Markers()
	} else {
		markers = make([]*Marker, 0, len(markerNames))
		for _, name := range markerNames {
			marker, ok := f.testData.MarkerPositions[name]
			if !ok {
				t.Fatalf("Marker '%s' not found", name)
			}
			markers = append(markers, marker)
		}
	}
	for i, marker := range markers {
		f.goToMarker(t, marker)
		action(marker, i)
	}
}

func (f *FourslashTest) GoToEachRange(t *testing.T, action func(t *testing.T, rangeMarker *RangeMarker)) {
	ranges := f.Ranges()
	for _, rangeMarker := range ranges {
		f.goToPosition(t, rangeMarker.LSRange.Start)
		action(t, rangeMarker)
	}
}

func (f *FourslashTest) GoToRangeStart(t *testing.T, rangeMarker *RangeMarker) {
	f.openFile(t, rangeMarker.FileName())
	f.goToPosition(t, rangeMarker.LSRange.Start)
}

func (f *FourslashTest) GoToSelect(t *testing.T, startMarkerName string, endMarkerName string) {
	startMarker := f.testData.MarkerPositions[startMarkerName]
	if startMarker == nil {
		t.Fatalf("Start marker '%s' not found", startMarkerName)
	}
	endMarker := f.testData.MarkerPositions[endMarkerName]
	if endMarker == nil {
		t.Fatalf("End marker '%s' not found", endMarkerName)
	}
	if startMarker.FileName() != endMarker.FileName() {
		t.Fatalf("Markers '%s' and '%s' are in different files", startMarkerName, endMarkerName)
	}
	f.ensureActiveFile(t, startMarker.FileName())
	f.goToPosition(t, startMarker.LSPosition)
	f.selectionEnd = &endMarker.LSPosition
}

func (f *FourslashTest) GoToSelectRange(t *testing.T, rangeMarker *RangeMarker) {
	f.GoToRangeStart(t, rangeMarker)
	f.selectionEnd = &rangeMarker.LSRange.End
}

func (f *FourslashTest) GoToFile(t *testing.T, filename string) {
	filename = tspath.GetNormalizedAbsolutePath(filename, rootDir)
	f.openFile(t, filename)
}

func (f *FourslashTest) GoToFileNumber(t *testing.T, index int) {
	if index < 0 || index >= len(f.testData.Files) {
		t.Fatalf("File index %d out of range (0-%d)", index, len(f.testData.Files)-1)
	}
	filename := f.testData.Files[index].fileName
	f.openFile(t, filename)
}

func (f *FourslashTest) Markers() []*Marker {
	return f.testData.Markers
}

func (f *FourslashTest) MarkerNames() []string {
	return core.MapFiltered(f.testData.Markers, func(marker *Marker) (string, bool) {
		if marker.Name == nil {
			return "", false
		}
		return *marker.Name, true
	})
}

func (f *FourslashTest) Ranges() []*RangeMarker {
	return f.testData.Ranges
}

func (f *FourslashTest) ensureActiveFile(t *testing.T, filename string) {
	if f.activeFilename != filename {
		f.openFile(t, filename)
	}
}

func (f *FourslashTest) openFile(t *testing.T, filename string) {
	script := f.getScriptInfo(filename)
	if script == nil {
		t.Fatalf("File %s not found in test data", filename)
	}
	f.activeFilename = filename
	sendNotification(t, f, lsproto.TextDocumentDidOpenInfo, &lsproto.DidOpenTextDocumentParams{
		TextDocument: &lsproto.TextDocumentItem{
			Uri:        lsconv.FileNameToDocumentURI(filename),
			LanguageId: getLanguageKind(filename),
			Text:       script.content,
		},
	})
}

func getLanguageKind(filename string) lsproto.LanguageKind {
	if tspath.FileExtensionIsOneOf(
		filename,
		[]string{
			tspath.ExtensionTs, tspath.ExtensionMts, tspath.ExtensionCts,
			tspath.ExtensionDmts, tspath.ExtensionDcts, tspath.ExtensionDts,
		}) {
		return lsproto.LanguageKindTypeScript
	}
	if tspath.FileExtensionIsOneOf(filename, []string{tspath.ExtensionJs, tspath.ExtensionMjs, tspath.ExtensionCjs}) {
		return lsproto.LanguageKindJavaScript
	}
	if tspath.FileExtensionIs(filename, tspath.ExtensionJsx) {
		return lsproto.LanguageKindJavaScriptReact
	}
	if tspath.FileExtensionIs(filename, tspath.ExtensionTsx) {
		return lsproto.LanguageKindTypeScriptReact
	}
	if tspath.FileExtensionIs(filename, tspath.ExtensionJson) {
		return lsproto.LanguageKindJSON
	}
	return lsproto.LanguageKindTypeScript // !!! should we error in this case?
}

type CompletionsExpectedList struct {
	IsIncomplete    bool
	ItemDefaults    *CompletionsExpectedItemDefaults
	Items           *CompletionsExpectedItems
	UserPreferences *lsutil.UserPreferences // !!! allow user preferences in fourslash
}

type Ignored = struct{}

// *EditRange | Ignored
type ExpectedCompletionEditRange = any

type EditRange struct {
	Insert  *RangeMarker
	Replace *RangeMarker
}

type CompletionsExpectedItemDefaults struct {
	CommitCharacters *[]string
	EditRange        ExpectedCompletionEditRange
}

// *lsproto.CompletionItem | string
type CompletionsExpectedItem = any

type CompletionsExpectedItems struct {
	Includes []CompletionsExpectedItem
	Excludes []string
	Exact    []CompletionsExpectedItem
	Unsorted []CompletionsExpectedItem
}

type CompletionsExpectedCodeAction struct {
	Name           string
	Source         string
	Description    string
	NewFileContent string
}

type VerifyCompletionsResult struct {
	AndApplyCodeAction func(t *testing.T, expectedAction *CompletionsExpectedCodeAction)
}

// string | *Marker | []string | []*Marker
type MarkerInput = any

// !!! user preferences param
// !!! completion context param
func (f *FourslashTest) VerifyCompletions(t *testing.T, markerInput MarkerInput, expected *CompletionsExpectedList) VerifyCompletionsResult {
	var list *lsproto.CompletionList
	switch marker := markerInput.(type) {
	case string:
		f.GoToMarker(t, marker)
		list = f.verifyCompletionsWorker(t, expected)
	case *Marker:
		f.goToMarker(t, marker)
		list = f.verifyCompletionsWorker(t, expected)
	case []string:
		for _, markerName := range marker {
			f.GoToMarker(t, markerName)
			f.verifyCompletionsWorker(t, expected)
		}
	case []*Marker:
		for _, marker := range marker {
			f.goToMarker(t, marker)
			f.verifyCompletionsWorker(t, expected)
		}
	case nil:
		list = f.verifyCompletionsWorker(t, expected)
	default:
		t.Fatalf("Invalid marker input type: %T. Expected string, *Marker, []string, or []*Marker.", markerInput)
	}

	return VerifyCompletionsResult{
		AndApplyCodeAction: func(t *testing.T, expectedAction *CompletionsExpectedCodeAction) {
			item := core.Find(list.Items, func(item *lsproto.CompletionItem) bool {
				if item.Label != expectedAction.Name || item.Data == nil {
					return false
				}
				data, ok := (*item.Data).(*ls.CompletionItemData)
				if !ok || data.AutoImport == nil {
					return false
				}
				return data.AutoImport.ModuleSpecifier == expectedAction.Source
			})
			if item == nil {
				t.Fatalf("Code action '%s' from source '%s' not found in completions.", expectedAction.Name, expectedAction.Source)
			}
			assert.Check(t, strings.Contains(*item.Detail, expectedAction.Description), "Completion item detail does not contain expected description.")
			f.applyTextEdits(t, *item.AdditionalTextEdits)
			assert.Equal(t, f.getScriptInfo(f.activeFilename).content, expectedAction.NewFileContent, fmt.Sprintf("File content after applying code action '%s' did not match expected content.", expectedAction.Name))
		},
	}
}

func (f *FourslashTest) verifyCompletionsWorker(t *testing.T, expected *CompletionsExpectedList) *lsproto.CompletionList {
	prefix := f.getCurrentPositionPrefix()
	var userPreferences *lsutil.UserPreferences
	if expected != nil {
		userPreferences = expected.UserPreferences
	}
	list := f.getCompletions(t, userPreferences)
	f.verifyCompletionsResult(t, list, expected, prefix)
	return list
}

func (f *FourslashTest) getCompletions(t *testing.T, userPreferences *lsutil.UserPreferences) *lsproto.CompletionList {
	prefix := f.getCurrentPositionPrefix()
	params := &lsproto.CompletionParams{
		TextDocument: lsproto.TextDocumentIdentifier{
			Uri: lsconv.FileNameToDocumentURI(f.activeFilename),
		},
		Position: f.currentCaretPosition,
		Context:  &lsproto.CompletionContext{},
	}
	if userPreferences != nil {
		reset := f.ConfigureWithReset(t, userPreferences)
		defer reset()
	}
	resMsg, result, resultOk := sendRequest(t, f, lsproto.TextDocumentCompletionInfo, params)
	if resMsg == nil {
		t.Fatalf(prefix+"Nil response received for completion request", f.lastKnownMarkerName)
	}
	if !resultOk {
		t.Fatalf(prefix+"Unexpected response type for completion request: %T", resMsg.AsResponse().Result)
	}
	return result.List
}

func (f *FourslashTest) verifyCompletionsResult(
	t *testing.T,
	actual *lsproto.CompletionList,
	expected *CompletionsExpectedList,
	prefix string,
) {
	if actual == nil {
		if !isEmptyExpectedList(expected) {
			t.Fatal(prefix + "Expected completion list but got nil.")
		}
		return
	} else if expected == nil {
		// !!! cmp.Diff(actual, nil) should probably be a .String() call here and elswhere
		t.Fatalf(prefix+"Expected nil completion list but got non-nil: %s", cmp.Diff(actual, nil))
	}
	assert.Equal(t, actual.IsIncomplete, expected.IsIncomplete, prefix+"IsIncomplete mismatch")
	verifyCompletionsItemDefaults(t, actual.ItemDefaults, expected.ItemDefaults, prefix+"ItemDefaults mismatch: ")
	f.verifyCompletionsItems(t, prefix, actual.Items, expected.Items)
}

func isEmptyExpectedList(expected *CompletionsExpectedList) bool {
	return expected == nil || (len(expected.Items.Exact) == 0 && len(expected.Items.Includes) == 0 && len(expected.Items.Excludes) == 0)
}

func verifyCompletionsItemDefaults(t *testing.T, actual *lsproto.CompletionItemDefaults, expected *CompletionsExpectedItemDefaults, prefix string) {
	if actual == nil {
		if expected == nil {
			return
		}
		t.Fatalf(prefix+"Expected non-nil completion item defaults but got nil: %s", cmp.Diff(actual, nil))
	}
	if expected == nil {
		t.Fatalf(prefix+"Expected nil completion item defaults but got non-nil: %s", cmp.Diff(actual, nil))
	}
	assertDeepEqual(t, actual.CommitCharacters, expected.CommitCharacters, prefix+"CommitCharacters mismatch:")
	switch editRange := expected.EditRange.(type) {
	case *EditRange:
		if actual.EditRange == nil {
			t.Fatal(prefix + "Expected non-nil EditRange but got nil")
		}
		expectedInsert := editRange.Insert.LSRange
		expectedReplace := editRange.Replace.LSRange
		assertDeepEqual(
			t,
			actual.EditRange,
			&lsproto.RangeOrEditRangeWithInsertReplace{
				EditRangeWithInsertReplace: &lsproto.EditRangeWithInsertReplace{
					Insert:  expectedInsert,
					Replace: expectedReplace,
				},
			},
			prefix+"EditRange mismatch:")
	case nil:
		if actual.EditRange != nil {
			t.Fatalf(prefix+"Expected nil EditRange but got non-nil: %s", cmp.Diff(actual.EditRange, nil))
		}
	case Ignored:
	default:
		t.Fatalf(prefix+"Expected EditRange to be *EditRange or Ignored, got %T", editRange)
	}
}

func (f *FourslashTest) verifyCompletionsItems(t *testing.T, prefix string, actual []*lsproto.CompletionItem, expected *CompletionsExpectedItems) {
	if expected.Exact != nil {
		if expected.Includes != nil {
			t.Fatal(prefix + "Expected exact completion list but also specified 'includes'.")
		}
		if expected.Excludes != nil {
			t.Fatal(prefix + "Expected exact completion list but also specified 'excludes'.")
		}
		if expected.Unsorted != nil {
			t.Fatal(prefix + "Expected exact completion list but also specified 'unsorted'.")
		}
		if len(actual) != len(expected.Exact) {
			t.Fatalf(prefix+"Expected %d exact completion items but got %d: %s", len(expected.Exact), len(actual), cmp.Diff(actual, expected.Exact))
		}
		if len(actual) > 0 {
			f.verifyCompletionsAreExactly(t, prefix, actual, expected.Exact)
		}
		return
	}
	nameToActualItems := make(map[string][]*lsproto.CompletionItem)
	for _, item := range actual {
		nameToActualItems[item.Label] = append(nameToActualItems[item.Label], item)
	}
	if expected.Unsorted != nil {
		if expected.Includes != nil {
			t.Fatal(prefix + "Expected unsorted completion list but also specified 'includes'.")
		}
		if expected.Excludes != nil {
			t.Fatal(prefix + "Expected unsorted completion list but also specified 'excludes'.")
		}
		for _, item := range expected.Unsorted {
			switch item := item.(type) {
			case string:
				_, ok := nameToActualItems[item]
				if !ok {
					t.Fatalf("%sLabel '%s' not found in actual items. Actual items: %s", prefix, item, cmp.Diff(actual, nil))
				}
				delete(nameToActualItems, item)
			case *lsproto.CompletionItem:
				actualItems, ok := nameToActualItems[item.Label]
				if !ok {
					t.Fatalf("%sLabel '%s' not found in actual items. Actual items: %s", prefix, item.Label, cmp.Diff(actual, nil))
				}
				actualItem := actualItems[0]
				actualItems = actualItems[1:]
				if len(actualItems) == 0 {
					delete(nameToActualItems, item.Label)
				} else {
					nameToActualItems[item.Label] = actualItems
				}
				f.verifyCompletionItem(t, prefix+"Includes completion item mismatch for label "+item.Label+": ", actualItem, item)
			default:
				t.Fatalf("%sExpected completion item to be a string or *lsproto.CompletionItem, got %T", prefix, item)
			}
		}
		if len(expected.Unsorted) != len(actual) {
			unmatched := slices.Collect(maps.Keys(nameToActualItems))
			t.Fatalf("%sAdditional completions found but not included in 'unsorted': %s", prefix, strings.Join(unmatched, "\n"))
		}
		return
	}
	if expected.Includes != nil {
		for _, item := range expected.Includes {
			switch item := item.(type) {
			case string:
				_, ok := nameToActualItems[item]
				if !ok {
					t.Fatalf("%sLabel '%s' not found in actual items. Actual items: %s", prefix, item, cmp.Diff(actual, nil))
				}
			case *lsproto.CompletionItem:
				actualItems, ok := nameToActualItems[item.Label]
				if !ok {
					t.Fatalf("%sLabel '%s' not found in actual items. Actual items: %s", prefix, item.Label, cmp.Diff(actual, nil))
				}
				actualItem := actualItems[0]
				actualItems = actualItems[1:]
				if len(actualItems) == 0 {
					delete(nameToActualItems, item.Label)
				} else {
					nameToActualItems[item.Label] = actualItems
				}
				f.verifyCompletionItem(t, prefix+"Includes completion item mismatch for label "+item.Label+": ", actualItem, item)
			default:
				t.Fatalf("%sExpected completion item to be a string or *lsproto.CompletionItem, got %T", prefix, item)
			}
		}
	}
	for _, exclude := range expected.Excludes {
		if _, ok := nameToActualItems[exclude]; ok {
			t.Fatalf("%sLabel '%s' should not be in actual items but was found. Actual items: %s", prefix, exclude, cmp.Diff(actual, nil))
		}
	}
}

func (f *FourslashTest) verifyCompletionsAreExactly(t *testing.T, prefix string, actual []*lsproto.CompletionItem, expected []CompletionsExpectedItem) {
	// Verify labels first
	assertDeepEqual(t, core.Map(actual, func(item *lsproto.CompletionItem) string {
		return item.Label
	}), core.Map(expected, func(item CompletionsExpectedItem) string {
		return getExpectedLabel(t, item)
	}), prefix+"Labels mismatch")
	for i, actualItem := range actual {
		switch expectedItem := expected[i].(type) {
		case string:
			continue // already checked labels
		case *lsproto.CompletionItem:
			f.verifyCompletionItem(t, prefix+"Completion item mismatch for label "+actualItem.Label, actualItem, expectedItem)
		}
	}
}

func ignorePaths(paths ...string) cmp.Option {
	return cmp.FilterPath(
		func(p cmp.Path) bool {
			for _, path := range paths {
				if p.Last().String() == path {
					return true
				}
			}
			return false
		},
		cmp.Ignore(),
	)
}

var (
	completionIgnoreOpts = ignorePaths(".Kind", ".SortText", ".FilterText", ".Data")
	autoImportIgnoreOpts = ignorePaths(".Kind", ".SortText", ".FilterText", ".Data", ".LabelDetails", ".Detail", ".AdditionalTextEdits")
)

func (f *FourslashTest) verifyCompletionItem(t *testing.T, prefix string, actual *lsproto.CompletionItem, expected *lsproto.CompletionItem) {
	var actualAutoImportData, expectedAutoImportData *ls.AutoImportData
	if actual.Data != nil {
		if data, ok := (*actual.Data).(*ls.CompletionItemData); ok {
			actualAutoImportData = data.AutoImport
		}
	}
	if expected.Data != nil {
		if data, ok := (*expected.Data).(*ls.CompletionItemData); ok {
			expectedAutoImportData = data.AutoImport
		}
	}
	if (actualAutoImportData == nil) != (expectedAutoImportData == nil) {
		t.Fatal(prefix + "Mismatch in auto-import data presence")
	}

	if expected.Detail != nil || expected.Documentation != nil || actualAutoImportData != nil {
		actual = f.resolveCompletionItem(t, actual)
	}

	if actualAutoImportData != nil {
		assertDeepEqual(t, actual, expected, prefix, autoImportIgnoreOpts)
		if expected.AdditionalTextEdits == AnyTextEdits {
			assert.Check(t, actual.AdditionalTextEdits != nil && len(*actual.AdditionalTextEdits) > 0, prefix+" Expected non-nil AdditionalTextEdits for auto-import completion item")
		}
		if expected.LabelDetails != nil {
			assertDeepEqual(t, actual.LabelDetails, expected.LabelDetails, prefix+" LabelDetails mismatch")
		}

		assert.Equal(t, actualAutoImportData.ModuleSpecifier, expectedAutoImportData.ModuleSpecifier, prefix+" ModuleSpecifier mismatch")
	} else {
		assertDeepEqual(t, actual, expected, prefix, completionIgnoreOpts)
	}

	if expected.FilterText != nil {
		assertDeepEqual(t, actual.FilterText, expected.FilterText, prefix+" FilterText mismatch")
	}
	if expected.Kind != nil {
		assertDeepEqual(t, actual.Kind, expected.Kind, prefix+" Kind mismatch")
	}
	assertDeepEqual(t, actual.SortText, core.OrElse(expected.SortText, ptrTo(string(ls.SortTextLocationPriority))), prefix+" SortText mismatch")
}

func (f *FourslashTest) resolveCompletionItem(t *testing.T, item *lsproto.CompletionItem) *lsproto.CompletionItem {
	prefix := f.getCurrentPositionPrefix()
	resMsg, result, resultOk := sendRequest(t, f, lsproto.CompletionItemResolveInfo, item)
	if resMsg == nil {
		t.Fatal(prefix + "Expected non-nil response for completion item resolve, got nil")
	}
	if !resultOk {
		t.Fatalf(prefix+"Unexpected response type for completion item resolve: %T, Error: %v", resMsg.AsResponse().Result, resMsg.AsResponse().Error)
	}
	return result
}

func getExpectedLabel(t *testing.T, item CompletionsExpectedItem) string {
	switch item := item.(type) {
	case string:
		return item
	case *lsproto.CompletionItem:
		return item.Label
	default:
		t.Fatalf("Expected completion item to be a string or *lsproto.CompletionItem, got %T", item)
		return ""
	}
}

func assertDeepEqual(t *testing.T, actual any, expected any, prefix string, opts ...cmp.Option) {
	t.Helper()

	diff := cmp.Diff(actual, expected, opts...)
	if diff != "" {
		t.Fatalf("%s:\n%s", prefix, diff)
	}
}

type ApplyCodeActionFromCompletionOptions struct {
	Name            string
	Source          string
	AutoImportData  *ls.AutoImportData
	Description     string
	NewFileContent  *string
	NewRangeContent *string
	UserPreferences *lsutil.UserPreferences
}

func (f *FourslashTest) VerifyApplyCodeActionFromCompletion(t *testing.T, markerName *string, options *ApplyCodeActionFromCompletionOptions) {
	f.GoToMarker(t, *markerName)
	var userPreferences *lsutil.UserPreferences
	if options != nil && options.UserPreferences != nil {
		userPreferences = options.UserPreferences
	} else {
		// Default preferences: enables auto-imports
		userPreferences = lsutil.NewDefaultUserPreferences()
	}

	reset := f.ConfigureWithReset(t, userPreferences)
	defer reset()
	completionsList := f.getCompletions(t, nil) // Already configured, so we do not need to pass it in again
	item := core.Find(completionsList.Items, func(item *lsproto.CompletionItem) bool {
		if item.Label != options.Name || item.Data == nil {
			return false
		}
		data, ok := (*item.Data).(*ls.CompletionItemData)
		if !ok {
			return false
		}
		if options.AutoImportData != nil {
			return data.AutoImport != nil && ((data.AutoImport.FileName == options.AutoImportData.FileName) &&
				(options.AutoImportData.ModuleSpecifier == "" || data.AutoImport.ModuleSpecifier == options.AutoImportData.ModuleSpecifier) &&
				(options.AutoImportData.ExportName == "" || data.AutoImport.ExportName == options.AutoImportData.ExportName) &&
				(options.AutoImportData.AmbientModuleName == nil || data.AutoImport.AmbientModuleName == options.AutoImportData.AmbientModuleName) &&
				(options.AutoImportData.IsPackageJsonImport == core.TSUnknown || data.AutoImport.IsPackageJsonImport == options.AutoImportData.IsPackageJsonImport))
		}
		if data.AutoImport == nil && data.Source != "" && data.Source == options.Source {
			return true
		}
		if data.AutoImport != nil && data.AutoImport.ModuleSpecifier == options.Source {
			return true
		}
		return false
	})
	if item == nil {
		t.Fatalf("Code action '%s' from source '%s' not found in completions.", options.Name, options.Source)
	}
	item = f.resolveCompletionItem(t, item)
	assert.Check(t, strings.Contains(*item.Detail, options.Description), "Completion item detail does not contain expected description.")
	if item.AdditionalTextEdits == nil {
		t.Fatalf("Expected non-nil AdditionalTextEdits for code action completion item.")
	}
	f.applyTextEdits(t, *item.AdditionalTextEdits)
	if options.NewFileContent != nil {
		assert.Equal(t, f.getScriptInfo(f.activeFilename).content, *options.NewFileContent, "File content after applying code action did not match expected content.")
	} else if options.NewRangeContent != nil {
		t.Fatal("!!! TODO")
	}
}

func (f *FourslashTest) VerifyBaselineFindAllReferences(
	t *testing.T,
	markers ...string,
) {
	referenceLocations := f.lookupMarkersOrGetRanges(t, markers)

	for _, markerOrRange := range referenceLocations {
		// worker in `baselineEachMarkerOrRange`
		f.GoToMarkerOrRange(t, markerOrRange)

		params := &lsproto.ReferenceParams{
			TextDocument: lsproto.TextDocumentIdentifier{
				Uri: lsconv.FileNameToDocumentURI(f.activeFilename),
			},
			Position: f.currentCaretPosition,
			Context:  &lsproto.ReferenceContext{},
		}
		resMsg, result, resultOk := sendRequest(t, f, lsproto.TextDocumentReferencesInfo, params)
		if resMsg == nil {
			if f.lastKnownMarkerName == nil {
				t.Fatalf("Nil response received for references request at pos %v", f.currentCaretPosition)
			} else {
				t.Fatalf("Nil response received for references request at marker '%s'", *f.lastKnownMarkerName)
			}
		}
		if !resultOk {
			if f.lastKnownMarkerName == nil {
				t.Fatalf("Unexpected references response type at pos %v: %T", f.currentCaretPosition, resMsg.AsResponse().Result)
			} else {
				t.Fatalf("Unexpected references response type at marker '%s': %T", *f.lastKnownMarkerName, resMsg.AsResponse().Result)
			}
		}

		f.addResultToBaseline(t, "findAllReferences", f.getBaselineForLocationsWithFileContents(*result.Locations, baselineFourslashLocationsOptions{
			marker:     markerOrRange,
			markerName: "/*FIND ALL REFS*/",
		}))

	}
}

func (f *FourslashTest) VerifyBaselineGoToDefinition(
	t *testing.T,
	markers ...string,
) {
	referenceLocations := f.lookupMarkersOrGetRanges(t, markers)

	for _, markerOrRange := range referenceLocations {
		// worker in `baselineEachMarkerOrRange`
		f.GoToMarkerOrRange(t, markerOrRange)

		params := &lsproto.DefinitionParams{
			TextDocument: lsproto.TextDocumentIdentifier{
				Uri: lsconv.FileNameToDocumentURI(f.activeFilename),
			},
			Position: f.currentCaretPosition,
		}

		resMsg, result, resultOk := sendRequest(t, f, lsproto.TextDocumentDefinitionInfo, params)
		if resMsg == nil {
			if f.lastKnownMarkerName == nil {
				t.Fatalf("Nil response received for definition request at pos %v", f.currentCaretPosition)
			} else {
				t.Fatalf("Nil response received for definition request at marker '%s'", *f.lastKnownMarkerName)
			}
		}
		if !resultOk {
			if f.lastKnownMarkerName == nil {
				t.Fatalf("Unexpected definition response type at pos %v: %T", f.currentCaretPosition, resMsg.AsResponse().Result)
			} else {
				t.Fatalf("Unexpected definition response type at marker '%s': %T", *f.lastKnownMarkerName, resMsg.AsResponse().Result)
			}
		}

		var resultAsLocations []lsproto.Location
		if result.Locations != nil {
			resultAsLocations = *result.Locations
		} else if result.Location != nil {
			resultAsLocations = []lsproto.Location{*result.Location}
		} else if result.DefinitionLinks != nil {
			t.Fatalf("Unexpected definition response type at marker '%s': %T", *f.lastKnownMarkerName, result.DefinitionLinks)
		}

		f.addResultToBaseline(t, "goToDefinition", f.getBaselineForLocationsWithFileContents(resultAsLocations, baselineFourslashLocationsOptions{
			marker:     markerOrRange,
			markerName: "/*GOTO DEF*/",
		}))
	}
}

func (f *FourslashTest) VerifyBaselineGoToTypeDefinition(
	t *testing.T,
	markers ...string,
) {
	referenceLocations := f.lookupMarkersOrGetRanges(t, markers)

	for _, markerOrRange := range referenceLocations {
		// worker in `baselineEachMarkerOrRange`
		f.GoToMarkerOrRange(t, markerOrRange)

		params := &lsproto.TypeDefinitionParams{
			TextDocument: lsproto.TextDocumentIdentifier{
				Uri: lsconv.FileNameToDocumentURI(f.activeFilename),
			},
			Position: f.currentCaretPosition,
		}

		resMsg, result, resultOk := sendRequest(t, f, lsproto.TextDocumentTypeDefinitionInfo, params)
		if resMsg == nil {
			if f.lastKnownMarkerName == nil {
				t.Fatalf("Nil response received for type definition request at pos %v", f.currentCaretPosition)
			} else {
				t.Fatalf("Nil response received for type definition request at marker '%s'", *f.lastKnownMarkerName)
			}
		}
		if !resultOk {
			if f.lastKnownMarkerName == nil {
				t.Fatalf("Unexpected type definition response type at pos %v: %T", f.currentCaretPosition, resMsg.AsResponse().Result)
			} else {
				t.Fatalf("Unexpected type definition response type at marker '%s': %T", *f.lastKnownMarkerName, resMsg.AsResponse().Result)
			}
		}

		var resultAsLocations []lsproto.Location
		if result.Locations != nil {
			resultAsLocations = *result.Locations
		} else if result.Location != nil {
			resultAsLocations = []lsproto.Location{*result.Location}
		} else if result.DefinitionLinks != nil {
			t.Fatalf("Unexpected type definition response type at marker '%s': %T", *f.lastKnownMarkerName, result.DefinitionLinks)
		}

		f.addResultToBaseline(t, "goToType", f.getBaselineForLocationsWithFileContents(resultAsLocations, baselineFourslashLocationsOptions{
			marker:     markerOrRange,
			markerName: "/*GOTO TYPE*/",
		}))
	}
}

func (f *FourslashTest) VerifyBaselineHover(t *testing.T) {
	markersAndItems := core.MapFiltered(f.Markers(), func(marker *Marker) (markerAndItem[*lsproto.Hover], bool) {
		if marker.Name == nil {
			return markerAndItem[*lsproto.Hover]{}, false
		}

		params := &lsproto.HoverParams{
			TextDocument: lsproto.TextDocumentIdentifier{
				Uri: lsconv.FileNameToDocumentURI(f.activeFilename),
			},
			Position: marker.LSPosition,
		}

		resMsg, result, resultOk := sendRequest(t, f, lsproto.TextDocumentHoverInfo, params)
		if resMsg == nil {
			t.Fatalf(f.getCurrentPositionPrefix()+"Nil response received for quick info request", f.lastKnownMarkerName)
		}
		if !resultOk {
			t.Fatalf(f.getCurrentPositionPrefix()+"Unexpected response type for quick info request: %T", resMsg.AsResponse().Result)
		}

		return markerAndItem[*lsproto.Hover]{Marker: marker, Item: result.Hover}, true
	})

	getRange := func(item *lsproto.Hover) *lsproto.Range {
		if item == nil || item.Range == nil {
			return nil
		}
		return item.Range
	}

	getTooltipLines := func(item, _prev *lsproto.Hover) []string {
		var result []string

		if item.Contents.MarkupContent != nil {
			result = strings.Split(item.Contents.MarkupContent.Value, "\n")
		}
		if item.Contents.String != nil {
			result = strings.Split(*item.Contents.String, "\n")
		}
		if item.Contents.MarkedStringWithLanguage != nil {
			result = appendLinesForMarkedStringWithLanguage(result, item.Contents.MarkedStringWithLanguage)
		}
		if item.Contents.MarkedStrings != nil {
			for _, ms := range *item.Contents.MarkedStrings {
				if ms.MarkedStringWithLanguage != nil {
					result = appendLinesForMarkedStringWithLanguage(result, ms.MarkedStringWithLanguage)
				} else {
					result = append(result, *ms.String)
				}
			}
		}

		return result
	}

	f.addResultToBaseline(t, "QuickInfo", annotateContentWithTooltips(t, f, markersAndItems, "quickinfo", getRange, getTooltipLines))
	if jsonStr, err := core.StringifyJson(markersAndItems, "", "  "); err == nil {
		f.writeToBaseline("QuickInfo", jsonStr)
	} else {
		t.Fatalf("Failed to stringify markers and items for baseline: %v", err)
	}
}

func appendLinesForMarkedStringWithLanguage(result []string, ms *lsproto.MarkedStringWithLanguage) []string {
	result = append(result, "```"+ms.Language)
	result = append(result, ms.Value)
	result = append(result, "```")
	return result
}

func (f *FourslashTest) VerifyBaselineSignatureHelp(t *testing.T) {
	markersAndItems := core.MapFiltered(f.Markers(), func(marker *Marker) (markerAndItem[*lsproto.SignatureHelp], bool) {
		if marker.Name == nil {
			return markerAndItem[*lsproto.SignatureHelp]{}, false
		}

		params := &lsproto.SignatureHelpParams{
			TextDocument: lsproto.TextDocumentIdentifier{
				Uri: lsconv.FileNameToDocumentURI(f.activeFilename),
			},
			Position: marker.LSPosition,
		}

		resMsg, result, resultOk := sendRequest(t, f, lsproto.TextDocumentSignatureHelpInfo, params)
		if resMsg == nil {
			t.Fatalf(f.getCurrentPositionPrefix()+"Nil response received for signature help request", f.lastKnownMarkerName)
		}
		if !resultOk {
			t.Fatalf(f.getCurrentPositionPrefix()+"Unexpected response type for signature help request: %T", resMsg.AsResponse().Result)
		}

		return markerAndItem[*lsproto.SignatureHelp]{Marker: marker, Item: result.SignatureHelp}, true
	})

	getRange := func(item *lsproto.SignatureHelp) *lsproto.Range {
		// SignatureHelp doesn't have a range like hover does
		return nil
	}

	getTooltipLines := func(item, _prev *lsproto.SignatureHelp) []string {
		if item == nil || len(item.Signatures) == 0 {
			return []string{"No signature help available"}
		}

		// Show active signature if specified, otherwise first signature
		activeSignature := 0
		if item.ActiveSignature != nil && int(*item.ActiveSignature) < len(item.Signatures) {
			activeSignature = int(*item.ActiveSignature)
		}

		sig := item.Signatures[activeSignature]

		// Build signature display
		signatureLine := sig.Label
		activeParamLine := ""

		// Show active parameter if specified, and the signature text.
		if item.ActiveParameter != nil && sig.Parameters != nil {
			activeParamIndex := int(*item.ActiveParameter.Uinteger)
			if activeParamIndex >= 0 && activeParamIndex < len(*sig.Parameters) {
				activeParam := (*sig.Parameters)[activeParamIndex]

				// Get the parameter label and bold the
				// parameter text within the original string.
				activeParamLabel := ""
				if activeParam.Label.String != nil {
					activeParamLabel = *activeParam.Label.String
				} else if activeParam.Label.Tuple != nil {
					activeParamLabel = signatureLine[(*activeParam.Label.Tuple)[0]:(*activeParam.Label.Tuple)[1]]
				} else {
					t.Fatal("Unsupported param label kind.")
				}
				signatureLine = strings.Replace(signatureLine, activeParamLabel, "**"+activeParamLabel+"**", 1)

				if activeParam.Documentation != nil {
					if activeParam.Documentation.MarkupContent != nil {
						activeParamLine = activeParam.Documentation.MarkupContent.Value
					} else if activeParam.Documentation.String != nil {
						activeParamLine = *activeParam.Documentation.String
					}

					activeParamLine = fmt.Sprintf("- `%s`: %s", activeParamLabel, activeParamLine)
				}

			}
		}

		result := make([]string, 0, 16)
		result = append(result, signatureLine)
		if activeParamLine != "" {
			result = append(result, activeParamLine)
		}

		// ORIGINALLY we would "only display signature documentation on the last argument when multiple arguments are marked".
		// !!!
		// Note that this is harder than in Strada, because LSP signature help has no concept of
		// applicable spans.
		if sig.Documentation != nil {
			if sig.Documentation.MarkupContent != nil {
				result = append(result, strings.Split(sig.Documentation.MarkupContent.Value, "\n")...)
			} else if sig.Documentation.String != nil {
				result = append(result, strings.Split(*sig.Documentation.String, "\n")...)
			} else {
				t.Fatal("Unsupported documentation format.")
			}
		}

		return result
	}

	f.addResultToBaseline(t, "SignatureHelp", annotateContentWithTooltips(t, f, markersAndItems, "signaturehelp", getRange, getTooltipLines))
	if jsonStr, err := core.StringifyJson(markersAndItems, "", "  "); err == nil {
		f.writeToBaseline("SignatureHelp", jsonStr)
	} else {
		t.Fatalf("Failed to stringify markers and items for baseline: %v", err)
	}
}

func (f *FourslashTest) VerifyBaselineSelectionRanges(t *testing.T) {
	markers := f.Markers()
	var result strings.Builder
	newLine := "\n"

	for i, marker := range markers {
		if i > 0 {
			result.WriteString(newLine + strings.Repeat("=", 80) + newLine + newLine)
		}

		script := f.getScriptInfo(marker.FileName())
		fileContent := script.content

		// Add the marker position indicator
		markerPos := marker.Position
		baselineContent := fileContent[:markerPos] + "/**/" + fileContent[markerPos:] + newLine
		result.WriteString(baselineContent)

		// Get selection ranges at this marker
		params := &lsproto.SelectionRangeParams{
			TextDocument: lsproto.TextDocumentIdentifier{
				Uri: lsconv.FileNameToDocumentURI(marker.FileName()),
			},
			Positions: []lsproto.Position{marker.LSPosition},
		}

		resMsg, selectionRangeResult, resultOk := sendRequest(t, f, lsproto.TextDocumentSelectionRangeInfo, params)
		markerNameStr := *core.OrElse(marker.Name, ptrTo("(unnamed)"))
		if resMsg == nil {
			t.Fatalf("Nil response received for selection range request at marker '%s'", markerNameStr)
		}
		if !resultOk {
			if resMsg.AsResponse().Error != nil {
				t.Fatalf("Error response for selection range request at marker '%s': %v", markerNameStr, resMsg.AsResponse().Error)
			}
			t.Fatalf("Unexpected selection range response type at marker '%s': %T", markerNameStr, resMsg.AsResponse().Result)
		}

		if selectionRangeResult.SelectionRanges == nil || len(*selectionRangeResult.SelectionRanges) == 0 {
			result.WriteString("No selection ranges available\n")
			continue
		}

		selectionRange := (*selectionRangeResult.SelectionRanges)[0]

		// Add blank line after source code section
		result.WriteString(newLine)

		// Walk through the selection range chain
		for selectionRange != nil {
			start := int(f.converters.LineAndCharacterToPosition(script, selectionRange.Range.Start))
			end := int(f.converters.LineAndCharacterToPosition(script, selectionRange.Range.End))

			// Create a masked version of the file showing only this range
			runes := []rune(fileContent)
			masked := make([]rune, len(runes))
			for i, ch := range runes {
				if i >= start && i < end {
					// Keep characters in the selection range
					if ch == ' ' {
						masked[i] = '•'
					} else if ch == '\n' || ch == '\r' {
						masked[i] = ch // Keep line breaks as-is, will add arrow later
					} else {
						masked[i] = ch
					}
				} else {
					// Replace characters outside the range
					if ch == '\n' || ch == '\r' {
						masked[i] = ch
					} else {
						masked[i] = ' '
					}
				}
			}

			maskedStr := string(masked)

			// Add line break arrows
			maskedStr = strings.ReplaceAll(maskedStr, "\n", "↲\n")
			maskedStr = strings.ReplaceAll(maskedStr, "\r", "↲\r")

			// Remove blank lines
			lines := strings.Split(maskedStr, "\n")
			var nonBlankLines []string
			for _, line := range lines {
				trimmed := strings.TrimSpace(line)
				if trimmed != "" && trimmed != "↲" {
					nonBlankLines = append(nonBlankLines, line)
				}
			}
			maskedStr = strings.Join(nonBlankLines, "\n")

			// Find leading and trailing width of non-whitespace characters
			maskedRunes := []rune(maskedStr)
			isRealCharacter := func(ch rune) bool {
				return ch != '•' && ch != '↲' && !stringutil.IsWhiteSpaceLike(ch)
			}

			leadingWidth := -1
			for i, ch := range maskedRunes {
				if isRealCharacter(ch) {
					leadingWidth = i
					break
				}
			}

			trailingWidth := -1
			for j := len(maskedRunes) - 1; j >= 0; j-- {
				if isRealCharacter(maskedRunes[j]) {
					trailingWidth = j
					break
				}
			}

			if leadingWidth != -1 && trailingWidth != -1 && leadingWidth <= trailingWidth {
				// Clean up middle section
				prefix := string(maskedRunes[:leadingWidth])
				middle := string(maskedRunes[leadingWidth : trailingWidth+1])
				suffix := string(maskedRunes[trailingWidth+1:])

				middle = strings.ReplaceAll(middle, "•", " ")
				middle = strings.ReplaceAll(middle, "↲", "")

				maskedStr = prefix + middle + suffix
			}

			// Add blank line before multi-line ranges
			if strings.Contains(maskedStr, "\n") {
				result.WriteString(newLine)
			}

			result.WriteString(maskedStr)
			if !strings.HasSuffix(maskedStr, "\n") {
				result.WriteString(newLine)
			}

			selectionRange = selectionRange.Parent
		}
	}
	f.addResultToBaseline(t, "Smart Selection", strings.TrimSuffix(result.String(), "\n"))
}

func (f *FourslashTest) VerifyBaselineDocumentHighlights(
	t *testing.T,
	preferences *lsutil.UserPreferences,
	markerOrRangeOrNames ...MarkerOrRangeOrName,
) {
	var markerOrRanges []MarkerOrRange
	for _, markerOrRangeOrName := range markerOrRangeOrNames {
		switch markerOrNameOrRange := markerOrRangeOrName.(type) {
		case string:
			marker, ok := f.testData.MarkerPositions[markerOrNameOrRange]
			if !ok {
				t.Fatalf("Marker '%s' not found", markerOrNameOrRange)
			}
			markerOrRanges = append(markerOrRanges, marker)
		case *Marker:
			markerOrRanges = append(markerOrRanges, markerOrNameOrRange)
		case *RangeMarker:
			markerOrRanges = append(markerOrRanges, markerOrNameOrRange)
		default:
			t.Fatalf("Invalid marker or range type: %T. Expected string, *Marker, or *RangeMarker.", markerOrNameOrRange)
		}
	}

	f.verifyBaselineDocumentHighlights(t, preferences, markerOrRanges)
}

func (f *FourslashTest) verifyBaselineDocumentHighlights(
	t *testing.T,
	preferences *lsutil.UserPreferences,
	markerOrRanges []MarkerOrRange,
) {
	for _, markerOrRange := range markerOrRanges {
		f.goToMarker(t, markerOrRange)

		params := &lsproto.DocumentHighlightParams{
			TextDocument: lsproto.TextDocumentIdentifier{
				Uri: lsconv.FileNameToDocumentURI(f.activeFilename),
			},
			Position: f.currentCaretPosition,
		}
		resMsg, result, resultOk := sendRequest(t, f, lsproto.TextDocumentDocumentHighlightInfo, params)
		if resMsg == nil {
			if f.lastKnownMarkerName == nil {
				t.Fatalf("Nil response received for document highlights request at pos %v", f.currentCaretPosition)
			} else {
				t.Fatalf("Nil response received for document highlights request at marker '%s'", *f.lastKnownMarkerName)
			}
		}
		if !resultOk {
			if f.lastKnownMarkerName == nil {
				t.Fatalf("Unexpected document highlights response type at pos %v: %T", f.currentCaretPosition, resMsg.AsResponse().Result)
			} else {
				t.Fatalf("Unexpected document highlights response type at marker '%s': %T", *f.lastKnownMarkerName, resMsg.AsResponse().Result)
			}
		}

		highlights := result.DocumentHighlights
		if highlights == nil {
			highlights = &[]*lsproto.DocumentHighlight{}
		}

		var spans []lsproto.Location
		for _, h := range *highlights {
			spans = append(spans, lsproto.Location{
				Uri:   lsconv.FileNameToDocumentURI(f.activeFilename),
				Range: h.Range,
			})
		}

		// Add result to baseline
		f.addResultToBaseline(t, "documentHighlights", f.getBaselineForLocationsWithFileContents(spans, baselineFourslashLocationsOptions{
			marker:     markerOrRange,
			markerName: "/*HIGHLIGHTS*/",
		}))
	}
}

// Collects all named markers if provided, or defaults to anonymous ranges
func (f *FourslashTest) lookupMarkersOrGetRanges(t *testing.T, markers []string) []MarkerOrRange {
	var referenceLocations []MarkerOrRange
	if len(markers) == 0 {
		referenceLocations = core.Map(f.testData.Ranges, func(r *RangeMarker) MarkerOrRange { return r })
	} else {
		referenceLocations = core.Map(markers, func(markerName string) MarkerOrRange {
			marker, ok := f.testData.MarkerPositions[markerName]
			if !ok {
				t.Fatalf("Marker '%s' not found", markerName)
			}
			return marker
		})
	}
	return referenceLocations
}

func ptrTo[T any](v T) *T {
	return &v
}

// Insert text at the current caret position.
func (f *FourslashTest) Insert(t *testing.T, text string) {
	f.typeText(t, text)
}

// Insert text and a new line at the current caret position.
func (f *FourslashTest) InsertLine(t *testing.T, text string) {
	f.typeText(t, text+"\n")
}

// Removes the text at the current caret position as if the user pressed backspace `count` times.
func (f *FourslashTest) Backspace(t *testing.T, count int) {
	script := f.getScriptInfo(f.activeFilename)
	offset := int(f.converters.LineAndCharacterToPosition(script, f.currentCaretPosition))

	for range count {
		offset--
		f.editScriptAndUpdateMarkers(t, f.activeFilename, offset, offset+1, "")
		f.currentCaretPosition = f.converters.PositionToLineAndCharacter(script, core.TextPos(offset))
		// Don't need to examine formatting because there are no formatting changes on backspace.
	}

	// f.checkPostEditInvariants() // !!! do we need this?
}

// Enters text as if the user had pasted it.
func (f *FourslashTest) Paste(t *testing.T, text string) {
	script := f.getScriptInfo(f.activeFilename)
	start := int(f.converters.LineAndCharacterToPosition(script, f.currentCaretPosition))
	f.editScriptAndUpdateMarkers(t, f.activeFilename, start, start, text)
	// this.checkPostEditInvariants(); // !!! do we need this?
}

// Selects a line and replaces it with a new text.
func (f *FourslashTest) ReplaceLine(t *testing.T, lineIndex int, text string) {
	f.selectLine(t, lineIndex)
	f.typeText(t, text)
}

func (f *FourslashTest) selectLine(t *testing.T, lineIndex int) {
	script := f.getScriptInfo(f.activeFilename)
	start := script.lineMap.LineStarts[lineIndex]
	end := script.lineMap.LineStarts[lineIndex+1] - 1
	f.selectRange(t, core.NewTextRange(int(start), int(end)))
}

func (f *FourslashTest) selectRange(t *testing.T, textRange core.TextRange) {
	script := f.getScriptInfo(f.activeFilename)
	start := f.converters.PositionToLineAndCharacter(script, core.TextPos(textRange.Pos()))
	end := f.converters.PositionToLineAndCharacter(script, core.TextPos(textRange.End()))
	f.goToPosition(t, start)
	f.selectionEnd = &end
}

func (f *FourslashTest) getSelection() core.TextRange {
	script := f.getScriptInfo(f.activeFilename)
	if f.selectionEnd == nil {
		return core.NewTextRange(
			int(f.converters.LineAndCharacterToPosition(script, f.currentCaretPosition)),
			int(f.converters.LineAndCharacterToPosition(script, f.currentCaretPosition)),
		)
	}
	return core.NewTextRange(
		int(f.converters.LineAndCharacterToPosition(script, f.currentCaretPosition)),
		int(f.converters.LineAndCharacterToPosition(script, *f.selectionEnd)),
	)
}

func (f *FourslashTest) applyTextEdits(t *testing.T, edits []*lsproto.TextEdit) {
	script := f.getScriptInfo(f.activeFilename)
	slices.SortFunc(edits, func(a, b *lsproto.TextEdit) int {
		aStart := f.converters.LineAndCharacterToPosition(script, a.Range.Start)
		bStart := f.converters.LineAndCharacterToPosition(script, b.Range.Start)
		return int(aStart) - int(bStart)
	})
	// Apply edits in reverse order to avoid affecting the positions of earlier edits.
	for i := len(edits) - 1; i >= 0; i-- {
		edit := edits[i]
		start := int(f.converters.LineAndCharacterToPosition(script, edit.Range.Start))
		end := int(f.converters.LineAndCharacterToPosition(script, edit.Range.End))
		f.editScriptAndUpdateMarkers(t, f.activeFilename, start, end, edit.NewText)
	}
}

func (f *FourslashTest) Replace(t *testing.T, start int, length int, text string) {
	f.editScriptAndUpdateMarkers(t, f.activeFilename, start, start+length, text)
	// f.checkPostEditInvariants() // !!! do we need this?
}

// Inserts the text currently at the caret position character by character, as if the user typed it.
func (f *FourslashTest) typeText(t *testing.T, text string) {
	script := f.getScriptInfo(f.activeFilename)
	offset := int(f.converters.LineAndCharacterToPosition(script, f.currentCaretPosition))
	selection := f.getSelection()
	f.Replace(t, selection.Pos(), selection.End()-selection.Pos(), "")

	totalSize := 0

	for totalSize < len(text) {
		r, size := utf8.DecodeRuneInString(text[totalSize:])
		f.editScriptAndUpdateMarkers(t, f.activeFilename, totalSize+offset, totalSize+offset, string(r))

		totalSize += size
		f.currentCaretPosition = f.converters.PositionToLineAndCharacter(script, core.TextPos(totalSize+offset))

		// !!! formatting
		// Handle post-keystroke formatting
		// if this.enableFormatting {
		// 	const edits = this.languageService.getFormattingEditsAfterKeystroke(this.activeFile.fileName, offset, ch, this.formatCodeSettings)
		// 	if edits.length {
		// 		offset += this.applyEdits(this.activeFile.fileName, edits)
		// 	}
		// }

	}

	// f.checkPostEditInvariants() // !!! do we need this?
}

// Edits the script and updates marker and range positions accordingly.
// This does not update the current caret position.
func (f *FourslashTest) editScriptAndUpdateMarkers(t *testing.T, fileName string, editStart int, editEnd int, newText string) {
	script := f.editScript(t, fileName, editStart, editEnd, newText)
	for _, marker := range f.testData.Markers {
		if marker.FileName() == fileName {
			marker.Position = updatePosition(marker.Position, editStart, editEnd, newText)
			marker.LSPosition = f.converters.PositionToLineAndCharacter(script, core.TextPos(marker.Position))
		}
	}
	for _, rangeMarker := range f.testData.Ranges {
		if rangeMarker.FileName() == fileName {
			start := updatePosition(rangeMarker.Range.Pos(), editStart, editEnd, newText)
			end := updatePosition(rangeMarker.Range.End(), editStart, editEnd, newText)
			rangeMarker.Range = core.NewTextRange(start, end)
			rangeMarker.LSRange = f.converters.ToLSPRange(script, rangeMarker.Range)
		}
	}
	f.rangesByText = nil
}

func updatePosition(pos int, editStart int, editEnd int, newText string) int {
	if pos <= editStart {
		return pos
	}
	// If inside the edit, return -1 to mark as invalid
	if pos < editEnd {
		return -1
	}
	return pos + len(newText) - (editEnd - editStart)
}

func (f *FourslashTest) editScript(t *testing.T, fileName string, start int, end int, newText string) *scriptInfo {
	script := f.getScriptInfo(fileName)
	changeRange := f.converters.ToLSPRange(script, core.NewTextRange(start, end))
	if script == nil {
		panic(fmt.Sprintf("Script info for file %s not found", fileName))
	}

	script.editContent(start, end, newText)
	err := f.vfs.WriteFile(fileName, script.content, false)
	if err != nil {
		panic(fmt.Sprintf("Failed to write file %s: %v", fileName, err))
	}
	sendNotification(t, f, lsproto.TextDocumentDidChangeInfo, &lsproto.DidChangeTextDocumentParams{
		TextDocument: lsproto.VersionedTextDocumentIdentifier{
			Uri:     lsconv.FileNameToDocumentURI(fileName),
			Version: script.version,
		},
		ContentChanges: []lsproto.TextDocumentContentChangePartialOrWholeDocument{
			{
				Partial: &lsproto.TextDocumentContentChangePartial{
					Range: changeRange,
					Text:  newText,
				},
			},
		},
	})
	return script
}

func (f *FourslashTest) getScriptInfo(fileName string) *scriptInfo {
	return f.scriptInfos[fileName]
}

// !!! expected tags
func (f *FourslashTest) VerifyQuickInfoAt(t *testing.T, marker string, expectedText string, expectedDocumentation string) {
	f.GoToMarker(t, marker)
	hover := f.getQuickInfoAtCurrentPosition(t)
	f.verifyHoverContent(t, hover.Contents, expectedText, expectedDocumentation, f.getCurrentPositionPrefix())
}

func (f *FourslashTest) getQuickInfoAtCurrentPosition(t *testing.T) *lsproto.Hover {
	params := &lsproto.HoverParams{
		TextDocument: lsproto.TextDocumentIdentifier{
			Uri: lsconv.FileNameToDocumentURI(f.activeFilename),
		},
		Position: f.currentCaretPosition,
	}
	resMsg, result, resultOk := sendRequest(t, f, lsproto.TextDocumentHoverInfo, params)
	if resMsg == nil {
		t.Fatalf("Nil response received for hover request at marker '%s'", *f.lastKnownMarkerName)
	}
	if !resultOk {
		t.Fatalf("Unexpected hover response type at marker '%s': %T", *f.lastKnownMarkerName, resMsg.AsResponse().Result)
	}
	if result.Hover == nil {
		t.Fatalf("Expected hover result at marker '%s' but got nil", *f.lastKnownMarkerName)
	}
	return result.Hover
}

func (f *FourslashTest) verifyHoverContent(
	t *testing.T,
	actual lsproto.MarkupContentOrStringOrMarkedStringWithLanguageOrMarkedStrings,
	expectedText string,
	expectedDocumentation string,
	prefix string,
) {
	switch {
	case actual.MarkupContent != nil:
		f.verifyHoverMarkdown(t, actual.MarkupContent.Value, expectedText, expectedDocumentation, prefix)
	default:
		t.Fatalf(prefix+"Expected markup content, got: %s", cmp.Diff(actual, nil))
	}
}

func (f *FourslashTest) verifyHoverMarkdown(
	t *testing.T,
	actual string,
	expectedText string,
	expectedDocumentation string,
	prefix string,
) {
	expected := fmt.Sprintf("```tsx\n%s\n```\n%s", expectedText, expectedDocumentation)
	assertDeepEqual(t, actual, expected, prefix+"Hover markdown content mismatch")
}

func (f *FourslashTest) VerifyQuickInfoExists(t *testing.T) {
	if isEmpty, _ := f.quickInfoIsEmpty(t); isEmpty {
		t.Fatalf("Expected non-nil hover content at marker '%s'", *f.lastKnownMarkerName)
	}
}

func (f *FourslashTest) VerifyNotQuickInfoExists(t *testing.T) {
	if isEmpty, hover := f.quickInfoIsEmpty(t); !isEmpty {
		t.Fatalf("Expected empty hover content at marker '%s', got '%s'", *f.lastKnownMarkerName, cmp.Diff(hover, nil))
	}
}

func (f *FourslashTest) quickInfoIsEmpty(t *testing.T) (bool, *lsproto.Hover) {
	hover := f.getQuickInfoAtCurrentPosition(t)
	if hover == nil ||
		(hover.Contents.MarkupContent == nil && hover.Contents.MarkedStrings == nil && hover.Contents.String == nil) {
		return true, nil
	}
	return false, hover
}

func (f *FourslashTest) VerifyQuickInfoIs(t *testing.T, expectedText string, expectedDocumentation string) {
	hover := f.getQuickInfoAtCurrentPosition(t)
	f.verifyHoverContent(t, hover.Contents, expectedText, expectedDocumentation, f.getCurrentPositionPrefix())
}

type SignatureHelpCase struct {
	Context     *lsproto.SignatureHelpContext
	MarkerInput MarkerInput
	Expected    *lsproto.SignatureHelp
}

func (f *FourslashTest) VerifySignatureHelp(t *testing.T, signatureHelpCases ...*SignatureHelpCase) {
	for _, option := range signatureHelpCases {
		switch marker := option.MarkerInput.(type) {
		case string:
			f.GoToMarker(t, marker)
			f.verifySignatureHelp(t, option.Context, option.Expected)
		case *Marker:
			f.goToMarker(t, marker)
			f.verifySignatureHelp(t, option.Context, option.Expected)
		case []string:
			for _, markerName := range marker {
				f.GoToMarker(t, markerName)
				f.verifySignatureHelp(t, option.Context, option.Expected)
			}
		case []*Marker:
			for _, marker := range marker {
				f.goToMarker(t, marker)
				f.verifySignatureHelp(t, option.Context, option.Expected)
			}
		case nil:
			f.verifySignatureHelp(t, option.Context, option.Expected)
		default:
			t.Fatalf("Invalid marker input type: %T. Expected string, *Marker, []string, or []*Marker.", option.MarkerInput)
		}
	}
}

func (f *FourslashTest) verifySignatureHelp(
	t *testing.T,
	context *lsproto.SignatureHelpContext,
	expected *lsproto.SignatureHelp,
) {
	prefix := f.getCurrentPositionPrefix()
	params := &lsproto.SignatureHelpParams{
		TextDocument: lsproto.TextDocumentIdentifier{
			Uri: lsconv.FileNameToDocumentURI(f.activeFilename),
		},
		Position: f.currentCaretPosition,
		Context:  context,
	}
	resMsg, result, resultOk := sendRequest(t, f, lsproto.TextDocumentSignatureHelpInfo, params)
	if resMsg == nil {
		t.Fatalf(prefix+"Nil response received for signature help request", f.lastKnownMarkerName)
	}
	if !resultOk {
		t.Fatalf(prefix+"Unexpected response type for signature help request: %T", resMsg.AsResponse().Result)
	}
	f.verifySignatureHelpResult(t, result.SignatureHelp, expected, prefix)
}

func (f *FourslashTest) verifySignatureHelpResult(
	t *testing.T,
	actual *lsproto.SignatureHelp,
	expected *lsproto.SignatureHelp,
	prefix string,
) {
	assertDeepEqual(t, actual, expected, prefix+" SignatureHelp mismatch")
}

func (f *FourslashTest) getCurrentPositionPrefix() string {
	if f.lastKnownMarkerName != nil {
		return fmt.Sprintf("At marker '%s': ", *f.lastKnownMarkerName)
	}
	return fmt.Sprintf("At position (Ln %d, Col %d): ", f.currentCaretPosition.Line, f.currentCaretPosition.Character)
}

func (f *FourslashTest) BaselineAutoImportsCompletions(t *testing.T, markerNames []string) {
	reset := f.ConfigureWithReset(t, &lsutil.UserPreferences{
		IncludeCompletionsForModuleExports:    core.TSTrue,
		IncludeCompletionsForImportStatements: core.TSTrue,
	})
	defer reset()

	for _, markerName := range markerNames {
		f.GoToMarker(t, markerName)
		params := &lsproto.CompletionParams{
			TextDocument: lsproto.TextDocumentIdentifier{
				Uri: lsconv.FileNameToDocumentURI(f.activeFilename),
			},
			Position: f.currentCaretPosition,
			Context:  &lsproto.CompletionContext{},
		}
		resMsg, result, resultOk := sendRequest(t, f, lsproto.TextDocumentCompletionInfo, params)

		prefix := fmt.Sprintf("At marker '%s': ", markerName)
		if resMsg == nil {
			t.Fatalf(prefix+"Nil response received for completion request for autoimports", f.lastKnownMarkerName)
		}
		if !resultOk {
			t.Fatalf(prefix+"Unexpected response type for completion request for autoimports: %T", resMsg.AsResponse().Result)
		}

		f.writeToBaseline("Auto Imports", "// === Auto Imports === \n")

		fileContent, ok := f.vfs.ReadFile(f.activeFilename)
		if !ok {
			t.Fatalf(prefix+"Failed to read file %s for auto-import baseline", f.activeFilename)
		}

		marker := f.testData.MarkerPositions[markerName]
		ext := strings.TrimPrefix(tspath.GetAnyExtensionFromPath(f.activeFilename, nil, true), ".")
		lang := core.IfElse(ext == "mts" || ext == "cts", "ts", ext)
		f.writeToBaseline("Auto Imports", (codeFence(
			lang,
			"// @FileName: "+f.activeFilename+"\n"+fileContent[:marker.Position]+"/*"+markerName+"*/"+fileContent[marker.Position:],
		)))

		currentFile := newScriptInfo(f.activeFilename, fileContent)
		converters := lsconv.NewConverters(lsproto.PositionEncodingKindUTF8, func(_ string) *lsconv.LSPLineMap {
			return currentFile.lineMap
		})
		var list []*lsproto.CompletionItem
		if result.Items == nil || len(*result.Items) == 0 {
			if result.List == nil || result.List.Items == nil || len(result.List.Items) == 0 {
				f.writeToBaseline("Auto Imports", "no autoimport completions found"+"\n\n")

				continue
			}
			list = result.List.Items
		} else {
			list = *result.Items
		}

		for _, item := range list {
			if item.Data == nil || *item.SortText != string(ls.SortTextAutoImportSuggestions) {
				continue
			}
			resMsg, details, resultOk := sendRequest(t, f, lsproto.CompletionItemResolveInfo, item)
			if resMsg == nil {
				t.Fatalf(prefix+"Nil response received for resolve completion", f.lastKnownMarkerName)
			}
			if !resultOk {
				t.Fatalf(prefix+"Unexpected response type for resolve completion: %T, Error: %v", resMsg.AsResponse().Result, resMsg.AsResponse().Error)
			}
			if details == nil || details.AdditionalTextEdits == nil || len(*details.AdditionalTextEdits) == 0 {
				t.Fatalf(prefix+"Entry %s from %s returned no code changes from completion details request", item.Label, item.Detail)
			}
			allChanges := *details.AdditionalTextEdits

			// !!! calculate the change provided by the completiontext
			// completionChange:= &lsproto.TextEdit{}
			// if details.TextEdit != nil {
			// 	completionChange = details.TextEdit.TextEdit
			// } else if details.AdditionalTextEdits != nil && len(*details.AdditionalTextEdits) > 0 {
			// 	completionChange = (*details.AdditionalTextEdits)[0]
			// } else {
			// 	completionChange.Range = lsproto.Range{ Start: marker.LSPosition, End: marker.LSPosition }
			// 	if item.InsertText != nil {
			// 		completionChange.NewText = *item.InsertText
			// 	} else {
			// 		completionChange.NewText = item.Label
			// 	}
			// }
			// allChanges := append(allChanges, completionChange)
			// sorted from back-of-file-most to front-of-file-most
			slices.SortFunc(allChanges, func(a, b *lsproto.TextEdit) int { return lsproto.ComparePositions(b.Range.Start, a.Range.Start) })
			newFileContent := fileContent
			for _, change := range allChanges {
				newFileContent = newFileContent[:converters.LineAndCharacterToPosition(currentFile, change.Range.Start)] + change.NewText + newFileContent[converters.LineAndCharacterToPosition(currentFile, change.Range.End):]
			}
			f.writeToBaseline("Auto Imports", codeFence(lang, newFileContent)+"\n\n")
		}
	}
}

// string | *Marker | *RangeMarker
type MarkerOrRangeOrName = any

func (f *FourslashTest) VerifyBaselineRename(
	t *testing.T,
	preferences *lsutil.UserPreferences,
	markerOrNameOrRanges ...MarkerOrRangeOrName,
) {
	var markerOrRanges []MarkerOrRange
	for _, markerOrNameOrRange := range markerOrNameOrRanges {
		switch markerOrNameOrRange := markerOrNameOrRange.(type) {
		case string:
			marker, ok := f.testData.MarkerPositions[markerOrNameOrRange]
			if !ok {
				t.Fatalf("Marker '%s' not found", markerOrNameOrRange)
			}
			markerOrRanges = append(markerOrRanges, marker)
		case *Marker:
			markerOrRanges = append(markerOrRanges, markerOrNameOrRange)
		case *RangeMarker:
			markerOrRanges = append(markerOrRanges, markerOrNameOrRange)
		default:
			t.Fatalf("Invalid marker or range type: %T. Expected string, *Marker, or *RangeMarker.", markerOrNameOrRange)
		}
	}

	f.verifyBaselineRename(t, preferences, markerOrRanges)
}

func (f *FourslashTest) verifyBaselineRename(
	t *testing.T,
	preferences *lsutil.UserPreferences,
	markerOrRanges []MarkerOrRange,
) {
	for _, markerOrRange := range markerOrRanges {
		f.GoToMarkerOrRange(t, markerOrRange)

		// !!! set preferences
		params := &lsproto.RenameParams{
			TextDocument: lsproto.TextDocumentIdentifier{
				Uri: lsconv.FileNameToDocumentURI(f.activeFilename),
			},
			Position: f.currentCaretPosition,
			NewName:  "?",
		}

		prefix := f.getCurrentPositionPrefix()
		resMsg, result, resultOk := sendRequest(t, f, lsproto.TextDocumentRenameInfo, params)
		if resMsg == nil {
			t.Fatal(prefix + "Nil response received for rename request")
		}
		if !resultOk {
			t.Fatalf(prefix+"Unexpected rename response type: %T", resMsg.AsResponse().Result)
		}

		var changes map[lsproto.DocumentUri][]*lsproto.TextEdit
		if result.WorkspaceEdit != nil && result.WorkspaceEdit.Changes != nil {
			changes = *result.WorkspaceEdit.Changes
		}
		locationToText := map[lsproto.Location]string{}
		fileToRange := collections.MultiMap[lsproto.DocumentUri, lsproto.Range]{}
		for uri, edits := range changes {
			for _, edit := range edits {
				fileToRange.Add(uri, edit.Range)
				locationToText[lsproto.Location{Uri: uri, Range: edit.Range}] = edit.NewText
			}
		}

		var renameOptions strings.Builder
		if preferences != nil {
			if preferences.UseAliasesForRename != core.TSUnknown {
				fmt.Fprintf(&renameOptions, "// @useAliasesForRename: %v\n", preferences.UseAliasesForRename.IsTrue())
			}
			if preferences.QuotePreference != lsutil.QuotePreferenceUnknown {
				fmt.Fprintf(&renameOptions, "// @quotePreference: %v\n", preferences.QuotePreference)
			}
		}

		baselineFileContent := f.getBaselineForGroupedLocationsWithFileContents(
			&fileToRange,
			baselineFourslashLocationsOptions{
				marker:     markerOrRange,
				markerName: "/*RENAME*/",
				endMarker:  "RENAME|]",
				startMarkerPrefix: func(span lsproto.Location) *string {
					text := locationToText[span]
					prefixAndSuffix := strings.Split(text, "?")
					if prefixAndSuffix[0] != "" {
						return ptrTo("/*START PREFIX*/" + prefixAndSuffix[0])
					}
					return nil
				},
				endMarkerSuffix: func(span lsproto.Location) *string {
					text := locationToText[span]
					prefixAndSuffix := strings.Split(text, "?")
					if prefixAndSuffix[1] != "" {
						return ptrTo(prefixAndSuffix[1] + "/*END SUFFIX*/")
					}
					return nil
				},
			},
		)

		var baselineResult string
		if renameOptions.Len() > 0 {
			baselineResult = renameOptions.String() + "\n" + baselineFileContent
		} else {
			baselineResult = baselineFileContent
		}

		f.addResultToBaseline(t,
			"findRenameLocations",
			baselineResult,
		)
	}
}

func (f *FourslashTest) VerifyRenameSucceeded(t *testing.T, preferences *lsutil.UserPreferences) {
	// !!! set preferences
	params := &lsproto.RenameParams{
		TextDocument: lsproto.TextDocumentIdentifier{
			Uri: lsconv.FileNameToDocumentURI(f.activeFilename),
		},
		Position: f.currentCaretPosition,
		NewName:  "?",
	}

	prefix := f.getCurrentPositionPrefix()
	resMsg, result, resultOk := sendRequest(t, f, lsproto.TextDocumentRenameInfo, params)
	if resMsg == nil {
		t.Fatal(prefix + "Nil response received for rename request")
	}
	if !resultOk {
		t.Fatalf(prefix+"Unexpected rename response type: %T", resMsg.AsResponse().Result)
	}

	if result.WorkspaceEdit == nil || result.WorkspaceEdit.Changes == nil || len(*result.WorkspaceEdit.Changes) == 0 {
		t.Fatal(prefix + "Expected rename to succeed, but got no changes")
	}
}

func (f *FourslashTest) VerifyRenameFailed(t *testing.T, preferences *lsutil.UserPreferences) {
	// !!! set preferences
	params := &lsproto.RenameParams{
		TextDocument: lsproto.TextDocumentIdentifier{
			Uri: lsconv.FileNameToDocumentURI(f.activeFilename),
		},
		Position: f.currentCaretPosition,
		NewName:  "?",
	}

	prefix := f.getCurrentPositionPrefix()
	resMsg, result, resultOk := sendRequest(t, f, lsproto.TextDocumentRenameInfo, params)
	if resMsg == nil {
		t.Fatal(prefix + "Nil response received for rename request")
	}
	if !resultOk {
		t.Fatalf(prefix+"Unexpected rename response type: %T", resMsg.AsResponse().Result)
	}

	if result.WorkspaceEdit != nil {
		t.Fatalf(prefix+"Expected rename to fail, but got changes: %s", cmp.Diff(result.WorkspaceEdit, nil))
	}
}

func (f *FourslashTest) VerifyBaselineRenameAtRangesWithText(
	t *testing.T,
	preferences *lsutil.UserPreferences,
	texts ...string,
) {
	var markerOrRanges []MarkerOrRange
	for _, text := range texts {
		ranges := core.Map(f.GetRangesByText().Get(text), func(r *RangeMarker) MarkerOrRange { return r })
		markerOrRanges = append(markerOrRanges, ranges...)
	}
	f.verifyBaselineRename(t, preferences, markerOrRanges)
}

func (f *FourslashTest) GetRangesByText() *collections.MultiMap[string, *RangeMarker] {
	if f.rangesByText != nil {
		return f.rangesByText
	}
	rangesByText := collections.MultiMap[string, *RangeMarker]{}
	for _, r := range f.testData.Ranges {
		rangeText := f.getRangeText(r)
		rangesByText.Add(rangeText, r)
	}
	f.rangesByText = &rangesByText
	return &rangesByText
}

func (f *FourslashTest) getRangeText(r *RangeMarker) string {
	script := f.getScriptInfo(r.FileName())
	return script.content[r.Range.Pos():r.Range.End()]
}

func (f *FourslashTest) verifyBaselines(t *testing.T) {
	for command, content := range f.baselines {
		baseline.Run(t, getBaselineFileName(t, command), content.String(), getBaselineOptions(command))
	}
}

var AnyTextEdits *[]*lsproto.TextEdit<|MERGE_RESOLUTION|>--- conflicted
+++ resolved
@@ -171,15 +171,8 @@
 		defer func() {
 			outputWriter.Close()
 		}()
-<<<<<<< HEAD
 		lspErrChan <- server.Run(lspCtx)
 		t.Log("LSP server exited")
-=======
-		err := server.Run(context.TODO())
-		if err != nil {
-			t.Error("server error:", err)
-		}
->>>>>>> 691b3168
 	}()
 
 	converters := lsconv.NewConverters(lsproto.PositionEncodingKindUTF8, func(fileName string) *lsconv.LSPLineMap {
