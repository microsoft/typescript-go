--- conflicted
+++ resolved
@@ -860,16 +860,10 @@
 			}
 		}
 
-<<<<<<< HEAD
-		f.baseline.addResult("goToDefinition", f.getBaselineForLocationsWithFileContents(resultAsLocations, baselineFourslashLocationsOptions{
-			marker:         markerOrRange.GetMarker(),
-			markerName:     "/*GO TO DEFINITION*/",
+		f.addResultToBaseline(t, "goToDefinition", f.getBaselineForLocationsWithFileContents(resultAsLocations, baselineFourslashLocationsOptions{
+			marker:         markerOrRange,
+			markerName:     "/*GOTO DEF*/",
 			additionalSpan: additionalSpan,
-=======
-		f.addResultToBaseline(t, "goToDefinition", f.getBaselineForLocationsWithFileContents(resultAsLocations, baselineFourslashLocationsOptions{
-			marker:     markerOrRange,
-			markerName: "/*GOTO DEF*/",
->>>>>>> 0522ac51
 		}))
 	}
 }
