package fourslash

import (
	"context"
	"fmt"
	"io"
	"maps"
	"slices"
	"strings"
	"testing"
	"unicode/utf8"

	"github.com/go-json-experiment/json"
	"github.com/google/go-cmp/cmp"
	"github.com/microsoft/typescript-go/internal/bundled"
	"github.com/microsoft/typescript-go/internal/collections"
	"github.com/microsoft/typescript-go/internal/core"
	"github.com/microsoft/typescript-go/internal/ls"
	"github.com/microsoft/typescript-go/internal/lsp"
	"github.com/microsoft/typescript-go/internal/lsp/lsproto"
	"github.com/microsoft/typescript-go/internal/project"
	"github.com/microsoft/typescript-go/internal/repo"
	"github.com/microsoft/typescript-go/internal/stringutil"
	"github.com/microsoft/typescript-go/internal/testutil/baseline"
	"github.com/microsoft/typescript-go/internal/testutil/harnessutil"
	"github.com/microsoft/typescript-go/internal/tspath"
	"github.com/microsoft/typescript-go/internal/vfs"
	"github.com/microsoft/typescript-go/internal/vfs/vfstest"
	"gotest.tools/v3/assert"
)

type FourslashTest struct {
	server *lsp.Server
	in     *lspWriter
	out    *lspReader
	id     int32
	vfs    vfs.FS

	testData     *TestData // !!! consolidate test files from test data and script info
	baselines    map[string]*strings.Builder
	rangesByText *collections.MultiMap[string, *RangeMarker]

	scriptInfos map[string]*scriptInfo
	converters  *ls.Converters

	currentCaretPosition lsproto.Position
	lastKnownMarkerName  *string
	activeFilename       string
	selectionEnd         *lsproto.Position
}

type scriptInfo struct {
	fileName string
	content  string
	lineMap  *ls.LSPLineMap
	version  int32
}

func newScriptInfo(fileName string, content string) *scriptInfo {
	return &scriptInfo{
		fileName: fileName,
		content:  content,
		lineMap:  ls.ComputeLSPLineStarts(content),
		version:  1,
	}
}

func (s *scriptInfo) editContent(start int, end int, newText string) {
	s.content = s.content[:start] + newText + s.content[end:]
	s.lineMap = ls.ComputeLSPLineStarts(s.content)
	s.version++
}

func (s *scriptInfo) Text() string {
	return s.content
}

func (s *scriptInfo) FileName() string {
	return s.fileName
}

type lspReader struct {
	c <-chan *lsproto.Message
}

func (r *lspReader) Read() (*lsproto.Message, error) {
	msg, ok := <-r.c
	if !ok {
		return nil, io.EOF
	}
	return msg, nil
}

type lspWriter struct {
	c chan<- *lsproto.Message
}

func (w *lspWriter) Write(msg *lsproto.Message) error {
	w.c <- msg
	return nil
}

func (r *lspWriter) Close() {
	close(r.c)
}

var (
	_ lsp.Reader = (*lspReader)(nil)
	_ lsp.Writer = (*lspWriter)(nil)
)

func newLSPPipe() (*lspReader, *lspWriter) {
	c := make(chan *lsproto.Message, 100)
	return &lspReader{c: c}, &lspWriter{c: c}
}

const rootDir = "/"

var parseCache = project.ParseCache{
	Options: project.ParseCacheOptions{
		DisableDeletion: true,
	},
}

func NewFourslash(t *testing.T, capabilities *lsproto.ClientCapabilities, content string) *FourslashTest {
	repo.SkipIfNoTypeScriptSubmodule(t)
	if !bundled.Embedded {
		// Without embedding, we'd need to read all of the lib files out from disk into the MapFS.
		// Just skip this for now.
		t.Skip("bundled files are not embedded")
	}
<<<<<<< HEAD

	fileName := getFileNameFromTest(t)
=======
	fileName := getBaseFileNameFromTest(t) + tspath.ExtensionTs
>>>>>>> 3d33f0e4
	testfs := make(map[string]string)
	scriptInfos := make(map[string]*scriptInfo)
	testData := ParseTestData(t, content, fileName)
	for _, file := range testData.Files {
		filePath := tspath.GetNormalizedAbsolutePath(file.fileName, rootDir)
		testfs[filePath] = file.Content
		scriptInfos[filePath] = newScriptInfo(filePath, file.Content)
	}

	compilerOptions := &core.CompilerOptions{
		SkipDefaultLibCheck: core.TSTrue,
	}
	harnessutil.SetCompilerOptionsFromTestConfig(t, testData.GlobalOptions, compilerOptions, rootDir)

	inputReader, inputWriter := newLSPPipe()
	outputReader, outputWriter := newLSPPipe()
	fs := bundled.WrapFS(vfstest.FromMap(testfs, true /*useCaseSensitiveFileNames*/))

	server := lsp.NewServer(&lsp.ServerOptions{
		In:  inputReader,
		Out: outputWriter,
		Err: t.Output(),

		Cwd:                "/",
		FS:                 fs,
		DefaultLibraryPath: bundled.LibPath(),

		ParseCache: &parseCache,
	})

	lspCtx, lspCancel := context.WithCancel(t.Context())
	lspErrChan := make(chan error, 1)

	go func() {
		defer func() {
			outputWriter.Close()
		}()
		lspErrChan <- server.Run(lspCtx)
		t.Log("LSP server exited")
	}()

	converters := ls.NewConverters(lsproto.PositionEncodingKindUTF8, func(fileName string) *ls.LSPLineMap {
		scriptInfo, ok := scriptInfos[fileName]
		if !ok {
			return nil
		}
		return scriptInfo.lineMap
	})

	f := &FourslashTest{
		server:      server,
		in:          inputWriter,
		out:         outputReader,
		testData:    &testData,
		vfs:         fs,
		scriptInfos: scriptInfos,
		converters:  converters,
		baselines:   make(map[string]*strings.Builder),
	}

	// !!! temporary; remove when we have `handleDidChangeConfiguration`/implicit project config support
	// !!! replace with a proper request *after initialize*
	f.server.SetCompilerOptionsForInferredProjects(t.Context(), compilerOptions)
	f.initialize(t, capabilities)
	for _, file := range testData.Files {
		f.openFile(t, file.fileName)
	}
	f.activeFilename = f.testData.Files[0].fileName

	t.Cleanup(func() {
		lspCancel()
		inputWriter.Close()
<<<<<<< HEAD

		t.Log("Waiting for LSP server to exit")
		if err := <-lspErrChan; err != nil && lspCtx.Err() == nil {
			t.Errorf("LSP server exited with error: %v", err)
		}
=======
		f.verifyBaselines(t)
>>>>>>> 3d33f0e4
	})
	return f
}

func getBaseFileNameFromTest(t *testing.T) string {
	name := strings.TrimPrefix(t.Name(), "Test")
	return stringutil.LowerFirstChar(name)
}

func (f *FourslashTest) nextID() int32 {
	id := f.id
	f.id++
	return id
}

func (f *FourslashTest) initialize(t *testing.T, capabilities *lsproto.ClientCapabilities) {
	params := &lsproto.InitializeParams{
		Locale: ptrTo("en-US"),
	}
	params.Capabilities = getCapabilitiesWithDefaults(capabilities)
	// !!! check for errors?
	sendRequest(t, f, lsproto.InitializeInfo, params)
	sendNotification(t, f, lsproto.InitializedInfo, &lsproto.InitializedParams{})
}

var (
	ptrTrue                       = ptrTo(true)
	defaultCompletionCapabilities = &lsproto.CompletionClientCapabilities{
		CompletionItem: &lsproto.ClientCompletionItemOptions{
			SnippetSupport:          ptrTrue,
			CommitCharactersSupport: ptrTrue,
			PreselectSupport:        ptrTrue,
			LabelDetailsSupport:     ptrTrue,
			InsertReplaceSupport:    ptrTrue,
		},
		CompletionList: &lsproto.CompletionListCapabilities{
			ItemDefaults: &[]string{"commitCharacters", "editRange"},
		},
	}
)

func getCapabilitiesWithDefaults(capabilities *lsproto.ClientCapabilities) *lsproto.ClientCapabilities {
	var capabilitiesWithDefaults lsproto.ClientCapabilities
	if capabilities != nil {
		capabilitiesWithDefaults = *capabilities
	}
	capabilitiesWithDefaults.General = &lsproto.GeneralClientCapabilities{
		PositionEncodings: &[]lsproto.PositionEncodingKind{lsproto.PositionEncodingKindUTF8},
	}
	if capabilitiesWithDefaults.TextDocument == nil {
		capabilitiesWithDefaults.TextDocument = &lsproto.TextDocumentClientCapabilities{}
	}
	if capabilitiesWithDefaults.TextDocument.Completion == nil {
		capabilitiesWithDefaults.TextDocument.Completion = defaultCompletionCapabilities
	}
	return &capabilitiesWithDefaults
}

func sendRequest[Params, Resp any](t *testing.T, f *FourslashTest, info lsproto.RequestInfo[Params, Resp], params Params) (*lsproto.Message, Resp, bool) {
	id := f.nextID()
	req := lsproto.NewRequestMessage(
		info.Method,
		lsproto.NewID(lsproto.IntegerOrString{Integer: &id}),
		params,
	)
	f.writeMsg(t, req.Message())
	resp := f.readMsg(t)
	if resp == nil {
		return nil, *new(Resp), false
	}
	result, ok := resp.AsResponse().Result.(Resp)
	return resp, result, ok
}

func sendNotification[Params any](t *testing.T, f *FourslashTest, info lsproto.NotificationInfo[Params], params Params) {
	notification := lsproto.NewNotificationMessage(
		info.Method,
		params,
	)
	f.writeMsg(t, notification.Message())
}

func (f *FourslashTest) writeMsg(t *testing.T, msg *lsproto.Message) {
	assert.NilError(t, json.MarshalWrite(io.Discard, msg), "failed to encode message as JSON")
	if err := f.in.Write(msg); err != nil {
		t.Fatalf("failed to write message: %v", err)
	}
}

func (f *FourslashTest) readMsg(t *testing.T) *lsproto.Message {
	// !!! filter out response by id etc
	msg, err := f.out.Read()
	if err != nil {
		t.Fatalf("failed to read message: %v", err)
	}
	assert.NilError(t, json.MarshalWrite(io.Discard, msg), "failed to encode message as JSON")
	return msg
}

func (f *FourslashTest) GoToMarkerOrRange(t *testing.T, markerOrRange MarkerOrRange) {
	f.goToMarker(t, markerOrRange)
}

func (f *FourslashTest) GoToMarker(t *testing.T, markerName string) {
	marker, ok := f.testData.MarkerPositions[markerName]
	if !ok {
		t.Fatalf("Marker '%s' not found", markerName)
	}
	f.goToMarker(t, marker)
}

func (f *FourslashTest) goToMarker(t *testing.T, markerOrRange MarkerOrRange) {
	f.ensureActiveFile(t, markerOrRange.FileName())
	f.goToPosition(t, markerOrRange.LSPos())
	f.lastKnownMarkerName = markerOrRange.GetName()
}

func (f *FourslashTest) GoToEOF(t *testing.T) {
	script := f.getScriptInfo(f.activeFilename)
	pos := len(script.content)
	LSPPos := f.converters.PositionToLineAndCharacter(script, core.TextPos(pos))
	f.goToPosition(t, LSPPos)
}

func (f *FourslashTest) GoToBOF(t *testing.T) {
	f.goToPosition(t, lsproto.Position{Line: 0, Character: 0})
}

func (f *FourslashTest) GoToPosition(t *testing.T, position int) {
	script := f.getScriptInfo(f.activeFilename)
	LSPPos := f.converters.PositionToLineAndCharacter(script, core.TextPos(position))
	f.goToPosition(t, LSPPos)
}

func (f *FourslashTest) goToPosition(t *testing.T, position lsproto.Position) {
	f.currentCaretPosition = position
	f.selectionEnd = nil
}

func (f *FourslashTest) GoToEachMarker(t *testing.T, markerNames []string, action func(marker *Marker, index int)) {
	var markers []*Marker
	if len(markers) == 0 {
		markers = f.Markers()
	} else {
		markers = make([]*Marker, 0, len(markerNames))
		for _, name := range markerNames {
			marker, ok := f.testData.MarkerPositions[name]
			if !ok {
				t.Fatalf("Marker '%s' not found", name)
			}
			markers = append(markers, marker)
		}
	}
	for i, marker := range markers {
		f.goToMarker(t, marker)
		action(marker, i)
	}
}

func (f *FourslashTest) GoToEachRange(t *testing.T, action func(t *testing.T, rangeMarker *RangeMarker)) {
	ranges := f.Ranges()
	for _, rangeMarker := range ranges {
		f.goToPosition(t, rangeMarker.LSRange.Start)
		action(t, rangeMarker)
	}
}

func (f *FourslashTest) GoToRangeStart(t *testing.T, rangeMarker *RangeMarker) {
	f.openFile(t, rangeMarker.FileName())
	f.goToPosition(t, rangeMarker.LSRange.Start)
}

func (f *FourslashTest) GoToSelect(t *testing.T, startMarkerName string, endMarkerName string) {
	startMarker := f.testData.MarkerPositions[startMarkerName]
	if startMarker == nil {
		t.Fatalf("Start marker '%s' not found", startMarkerName)
	}
	endMarker := f.testData.MarkerPositions[endMarkerName]
	if endMarker == nil {
		t.Fatalf("End marker '%s' not found", endMarkerName)
	}
	if startMarker.FileName() != endMarker.FileName() {
		t.Fatalf("Markers '%s' and '%s' are in different files", startMarkerName, endMarkerName)
	}
	f.ensureActiveFile(t, startMarker.FileName())
	f.goToPosition(t, startMarker.LSPosition)
	f.selectionEnd = &endMarker.LSPosition
}

func (f *FourslashTest) GoToSelectRange(t *testing.T, rangeMarker *RangeMarker) {
	f.GoToRangeStart(t, rangeMarker)
	f.selectionEnd = &rangeMarker.LSRange.End
}

func (f *FourslashTest) GoToFile(t *testing.T, filename string) {
	filename = tspath.GetNormalizedAbsolutePath(filename, rootDir)
	f.openFile(t, filename)
}

func (f *FourslashTest) GoToFileNumber(t *testing.T, index int) {
	if index < 0 || index >= len(f.testData.Files) {
		t.Fatalf("File index %d out of range (0-%d)", index, len(f.testData.Files)-1)
	}
	filename := f.testData.Files[index].fileName
	f.openFile(t, filename)
}

func (f *FourslashTest) Markers() []*Marker {
	return f.testData.Markers
}

func (f *FourslashTest) MarkerNames() []string {
	return core.MapFiltered(f.testData.Markers, func(marker *Marker) (string, bool) {
		if marker.Name == nil {
			return "", false
		}
		return *marker.Name, true
	})
}

func (f *FourslashTest) Ranges() []*RangeMarker {
	return f.testData.Ranges
}

func (f *FourslashTest) ensureActiveFile(t *testing.T, filename string) {
	if f.activeFilename != filename {
		f.openFile(t, filename)
	}
}

func (f *FourslashTest) openFile(t *testing.T, filename string) {
	script := f.getScriptInfo(filename)
	if script == nil {
		t.Fatalf("File %s not found in test data", filename)
	}
	f.activeFilename = filename
	sendNotification(t, f, lsproto.TextDocumentDidOpenInfo, &lsproto.DidOpenTextDocumentParams{
		TextDocument: &lsproto.TextDocumentItem{
			Uri:        ls.FileNameToDocumentURI(filename),
			LanguageId: getLanguageKind(filename),
			Text:       script.content,
		},
	})
}

func getLanguageKind(filename string) lsproto.LanguageKind {
	if tspath.FileExtensionIsOneOf(
		filename,
		[]string{
			tspath.ExtensionTs, tspath.ExtensionMts, tspath.ExtensionCts,
			tspath.ExtensionDmts, tspath.ExtensionDcts, tspath.ExtensionDts,
		}) {
		return lsproto.LanguageKindTypeScript
	}
	if tspath.FileExtensionIsOneOf(filename, []string{tspath.ExtensionJs, tspath.ExtensionMjs, tspath.ExtensionCjs}) {
		return lsproto.LanguageKindJavaScript
	}
	if tspath.FileExtensionIs(filename, tspath.ExtensionJsx) {
		return lsproto.LanguageKindJavaScriptReact
	}
	if tspath.FileExtensionIs(filename, tspath.ExtensionTsx) {
		return lsproto.LanguageKindTypeScriptReact
	}
	if tspath.FileExtensionIs(filename, tspath.ExtensionJson) {
		return lsproto.LanguageKindJSON
	}
	return lsproto.LanguageKindTypeScript // !!! should we error in this case?
}

type CompletionsExpectedList struct {
	IsIncomplete    bool
	ItemDefaults    *CompletionsExpectedItemDefaults
	Items           *CompletionsExpectedItems
	UserPreferences *ls.UserPreferences // !!! allow user preferences in fourslash
}

type Ignored = struct{}

// *EditRange | Ignored
type ExpectedCompletionEditRange = any

type EditRange struct {
	Insert  *RangeMarker
	Replace *RangeMarker
}

type CompletionsExpectedItemDefaults struct {
	CommitCharacters *[]string
	EditRange        ExpectedCompletionEditRange
}

// *lsproto.CompletionItem | string
type CompletionsExpectedItem = any

type CompletionsExpectedItems struct {
	Includes []CompletionsExpectedItem
	Excludes []string
	Exact    []CompletionsExpectedItem
	Unsorted []CompletionsExpectedItem
}

// string | *Marker | []string | []*Marker
type MarkerInput = any

// !!! user preferences param
// !!! completion context param
func (f *FourslashTest) VerifyCompletions(t *testing.T, markerInput MarkerInput, expected *CompletionsExpectedList) {
	switch marker := markerInput.(type) {
	case string:
		f.GoToMarker(t, marker)
		f.verifyCompletionsWorker(t, expected)
	case *Marker:
		f.goToMarker(t, marker)
		f.verifyCompletionsWorker(t, expected)
	case []string:
		for _, markerName := range marker {
			f.GoToMarker(t, markerName)
			f.verifyCompletionsWorker(t, expected)
		}
	case []*Marker:
		for _, marker := range marker {
			f.goToMarker(t, marker)
			f.verifyCompletionsWorker(t, expected)
		}
	case nil:
		f.verifyCompletionsWorker(t, expected)
	default:
		t.Fatalf("Invalid marker input type: %T. Expected string, *Marker, []string, or []*Marker.", markerInput)
	}
}

func (f *FourslashTest) verifyCompletionsWorker(t *testing.T, expected *CompletionsExpectedList) {
	prefix := f.getCurrentPositionPrefix()
	params := &lsproto.CompletionParams{
		TextDocument: lsproto.TextDocumentIdentifier{
			Uri: ls.FileNameToDocumentURI(f.activeFilename),
		},
		Position: f.currentCaretPosition,
		Context:  &lsproto.CompletionContext{},
	}
	resMsg, result, resultOk := sendRequest(t, f, lsproto.TextDocumentCompletionInfo, params)
	if resMsg == nil {
		t.Fatalf(prefix+"Nil response received for completion request", f.lastKnownMarkerName)
	}
	if !resultOk {
		t.Fatalf(prefix+"Unexpected response type for completion request: %T", resMsg.AsResponse().Result)
	}
	f.verifyCompletionsResult(t, result.List, expected, prefix)
}

func (f *FourslashTest) verifyCompletionsResult(
	t *testing.T,
	actual *lsproto.CompletionList,
	expected *CompletionsExpectedList,
	prefix string,
) {
	if actual == nil {
		if !isEmptyExpectedList(expected) {
			t.Fatal(prefix + "Expected completion list but got nil.")
		}
		return
	} else if expected == nil {
		// !!! cmp.Diff(actual, nil) should probably be a .String() call here and elswhere
		t.Fatalf(prefix+"Expected nil completion list but got non-nil: %s", cmp.Diff(actual, nil))
	}
	assert.Equal(t, actual.IsIncomplete, expected.IsIncomplete, prefix+"IsIncomplete mismatch")
	verifyCompletionsItemDefaults(t, actual.ItemDefaults, expected.ItemDefaults, prefix+"ItemDefaults mismatch: ")
	f.verifyCompletionsItems(t, prefix, actual.Items, expected.Items)
}

func isEmptyExpectedList(expected *CompletionsExpectedList) bool {
	return expected == nil || (len(expected.Items.Exact) == 0 && len(expected.Items.Includes) == 0 && len(expected.Items.Excludes) == 0)
}

func verifyCompletionsItemDefaults(t *testing.T, actual *lsproto.CompletionItemDefaults, expected *CompletionsExpectedItemDefaults, prefix string) {
	if actual == nil {
		if expected == nil {
			return
		}
		t.Fatalf(prefix+"Expected non-nil completion item defaults but got nil: %s", cmp.Diff(actual, nil))
	}
	if expected == nil {
		t.Fatalf(prefix+"Expected nil completion item defaults but got non-nil: %s", cmp.Diff(actual, nil))
	}
	assertDeepEqual(t, actual.CommitCharacters, expected.CommitCharacters, prefix+"CommitCharacters mismatch:")
	switch editRange := expected.EditRange.(type) {
	case *EditRange:
		if actual.EditRange == nil {
			t.Fatal(prefix + "Expected non-nil EditRange but got nil")
		}
		expectedInsert := editRange.Insert.LSRange
		expectedReplace := editRange.Replace.LSRange
		assertDeepEqual(
			t,
			actual.EditRange,
			&lsproto.RangeOrEditRangeWithInsertReplace{
				EditRangeWithInsertReplace: &lsproto.EditRangeWithInsertReplace{
					Insert:  expectedInsert,
					Replace: expectedReplace,
				},
			},
			prefix+"EditRange mismatch:")
	case nil:
		if actual.EditRange != nil {
			t.Fatalf(prefix+"Expected nil EditRange but got non-nil: %s", cmp.Diff(actual.EditRange, nil))
		}
	case Ignored:
	default:
		t.Fatalf(prefix+"Expected EditRange to be *EditRange or Ignored, got %T", editRange)
	}
}

func (f *FourslashTest) verifyCompletionsItems(t *testing.T, prefix string, actual []*lsproto.CompletionItem, expected *CompletionsExpectedItems) {
	if expected.Exact != nil {
		if expected.Includes != nil {
			t.Fatal(prefix + "Expected exact completion list but also specified 'includes'.")
		}
		if expected.Excludes != nil {
			t.Fatal(prefix + "Expected exact completion list but also specified 'excludes'.")
		}
		if expected.Unsorted != nil {
			t.Fatal(prefix + "Expected exact completion list but also specified 'unsorted'.")
		}
		if len(actual) != len(expected.Exact) {
			t.Fatalf(prefix+"Expected %d exact completion items but got %d: %s", len(expected.Exact), len(actual), cmp.Diff(actual, expected.Exact))
		}
		if len(actual) > 0 {
			f.verifyCompletionsAreExactly(t, prefix, actual, expected.Exact)
		}
		return
	}
	nameToActualItem := make(map[string]*lsproto.CompletionItem)
	for _, item := range actual {
		nameToActualItem[item.Label] = item
	}
	if expected.Unsorted != nil {
		if expected.Includes != nil {
			t.Fatal(prefix + "Expected unsorted completion list but also specified 'includes'.")
		}
		if expected.Excludes != nil {
			t.Fatal(prefix + "Expected unsorted completion list but also specified 'excludes'.")
		}
		for _, item := range expected.Unsorted {
			switch item := item.(type) {
			case string:
				_, ok := nameToActualItem[item]
				if !ok {
					t.Fatalf("%sLabel '%s' not found in actual items. Actual items: %s", prefix, item, cmp.Diff(actual, nil))
				}
				delete(nameToActualItem, item)
			case *lsproto.CompletionItem:
				actualItem, ok := nameToActualItem[item.Label]
				if !ok {
					t.Fatalf("%sLabel '%s' not found in actual items. Actual items: %s", prefix, item.Label, cmp.Diff(actual, nil))
				}
				delete(nameToActualItem, item.Label)
				f.verifyCompletionItem(t, prefix+"Includes completion item mismatch for label "+item.Label+": ", actualItem, item)
			default:
				t.Fatalf("%sExpected completion item to be a string or *lsproto.CompletionItem, got %T", prefix, item)
			}
		}
		if len(expected.Unsorted) != len(actual) {
			unmatched := slices.Collect(maps.Keys(nameToActualItem))
			t.Fatalf("%sAdditional completions found but not included in 'unsorted': %s", prefix, strings.Join(unmatched, "\n"))
		}
		return
	}
	if expected.Includes != nil {
		for _, item := range expected.Includes {
			switch item := item.(type) {
			case string:
				_, ok := nameToActualItem[item]
				if !ok {
					t.Fatalf("%sLabel '%s' not found in actual items. Actual items: %s", prefix, item, cmp.Diff(actual, nil))
				}
			case *lsproto.CompletionItem:
				actualItem, ok := nameToActualItem[item.Label]
				if !ok {
					t.Fatalf("%sLabel '%s' not found in actual items. Actual items: %s", prefix, item.Label, cmp.Diff(actual, nil))
				}
				f.verifyCompletionItem(t, prefix+"Includes completion item mismatch for label "+item.Label+": ", actualItem, item)
			default:
				t.Fatalf("%sExpected completion item to be a string or *lsproto.CompletionItem, got %T", prefix, item)
			}
		}
	}
	for _, exclude := range expected.Excludes {
		if _, ok := nameToActualItem[exclude]; ok {
			t.Fatalf("%sLabel '%s' should not be in actual items but was found. Actual items: %s", prefix, exclude, cmp.Diff(actual, nil))
		}
	}
}

func (f *FourslashTest) verifyCompletionsAreExactly(t *testing.T, prefix string, actual []*lsproto.CompletionItem, expected []CompletionsExpectedItem) {
	// Verify labels first
	assertDeepEqual(t, core.Map(actual, func(item *lsproto.CompletionItem) string {
		return item.Label
	}), core.Map(expected, func(item CompletionsExpectedItem) string {
		return getExpectedLabel(t, item)
	}), prefix+"Labels mismatch")
	for i, actualItem := range actual {
		switch expectedItem := expected[i].(type) {
		case string:
			continue // already checked labels
		case *lsproto.CompletionItem:
			f.verifyCompletionItem(t, prefix+"Completion item mismatch for label "+actualItem.Label, actualItem, expectedItem)
		}
	}
}

var completionIgnoreOpts = cmp.FilterPath(
	func(p cmp.Path) bool {
		switch p.Last().String() {
		case ".Kind", ".SortText", ".Data":
			return true
		default:
			return false
		}
	},
	cmp.Ignore(),
)

func (f *FourslashTest) verifyCompletionItem(t *testing.T, prefix string, actual *lsproto.CompletionItem, expected *lsproto.CompletionItem) {
	if expected.Detail != nil || expected.Documentation != nil {
		resMsg, result, resultOk := sendRequest(t, f, lsproto.CompletionItemResolveInfo, actual)
		if resMsg == nil {
			t.Fatal(prefix + "Expected non-nil response for completion item resolve, got nil")
		}
		if !resultOk {
			t.Fatalf(prefix+"Unexpected response type for completion item resolve: %T", resMsg.AsResponse().Result)
		}
		actual = result
	}
	assertDeepEqual(t, actual, expected, prefix, completionIgnoreOpts)
	if expected.Kind != nil {
		assertDeepEqual(t, actual.Kind, expected.Kind, prefix+" Kind mismatch")
	}
	assertDeepEqual(t, actual.SortText, core.OrElse(expected.SortText, ptrTo(string(ls.SortTextLocationPriority))), prefix+" SortText mismatch")
}

func getExpectedLabel(t *testing.T, item CompletionsExpectedItem) string {
	switch item := item.(type) {
	case string:
		return item
	case *lsproto.CompletionItem:
		return item.Label
	default:
		t.Fatalf("Expected completion item to be a string or *lsproto.CompletionItem, got %T", item)
		return ""
	}
}

func assertDeepEqual(t *testing.T, actual any, expected any, prefix string, opts ...cmp.Option) {
	t.Helper()

	diff := cmp.Diff(actual, expected, opts...)
	if diff != "" {
		t.Fatalf("%s:\n%s", prefix, diff)
	}
}

func (f *FourslashTest) VerifyBaselineFindAllReferences(
	t *testing.T,
	markers ...string,
) {
	referenceLocations := f.lookupMarkersOrGetRanges(t, markers)

	for _, markerOrRange := range referenceLocations {
		// worker in `baselineEachMarkerOrRange`
		f.GoToMarkerOrRange(t, markerOrRange)

		params := &lsproto.ReferenceParams{
			TextDocument: lsproto.TextDocumentIdentifier{
				Uri: ls.FileNameToDocumentURI(f.activeFilename),
			},
			Position: f.currentCaretPosition,
			Context:  &lsproto.ReferenceContext{},
		}
		resMsg, result, resultOk := sendRequest(t, f, lsproto.TextDocumentReferencesInfo, params)
		if resMsg == nil {
			if f.lastKnownMarkerName == nil {
				t.Fatalf("Nil response received for references request at pos %v", f.currentCaretPosition)
			} else {
				t.Fatalf("Nil response received for references request at marker '%s'", *f.lastKnownMarkerName)
			}
		}
		if !resultOk {
			if f.lastKnownMarkerName == nil {
				t.Fatalf("Unexpected references response type at pos %v: %T", f.currentCaretPosition, resMsg.AsResponse().Result)
			} else {
				t.Fatalf("Unexpected references response type at marker '%s': %T", *f.lastKnownMarkerName, resMsg.AsResponse().Result)
			}
		}

		f.addResultToBaseline(t, "findAllReferences", f.getBaselineForLocationsWithFileContents(*result.Locations, baselineFourslashLocationsOptions{
			marker:     markerOrRange,
			markerName: "/*FIND ALL REFS*/",
		}))

	}
}

func (f *FourslashTest) VerifyBaselineGoToDefinition(
	t *testing.T,
	markers ...string,
) {
	referenceLocations := f.lookupMarkersOrGetRanges(t, markers)

	for _, markerOrRange := range referenceLocations {
		// worker in `baselineEachMarkerOrRange`
		f.GoToMarkerOrRange(t, markerOrRange)

		params := &lsproto.DefinitionParams{
			TextDocument: lsproto.TextDocumentIdentifier{
				Uri: ls.FileNameToDocumentURI(f.activeFilename),
			},
			Position: f.currentCaretPosition,
		}

		resMsg, result, resultOk := sendRequest(t, f, lsproto.TextDocumentDefinitionInfo, params)
		if resMsg == nil {
			if f.lastKnownMarkerName == nil {
				t.Fatalf("Nil response received for definition request at pos %v", f.currentCaretPosition)
			} else {
				t.Fatalf("Nil response received for definition request at marker '%s'", *f.lastKnownMarkerName)
			}
		}
		if !resultOk {
			if f.lastKnownMarkerName == nil {
				t.Fatalf("Unexpected definition response type at pos %v: %T", f.currentCaretPosition, resMsg.AsResponse().Result)
			} else {
				t.Fatalf("Unexpected definition response type at marker '%s': %T", *f.lastKnownMarkerName, resMsg.AsResponse().Result)
			}
		}

		var resultAsLocations []lsproto.Location
		if result.Locations != nil {
			resultAsLocations = *result.Locations
		} else if result.Location != nil {
			resultAsLocations = []lsproto.Location{*result.Location}
		} else if result.DefinitionLinks != nil {
			t.Fatalf("Unexpected definition response type at marker '%s': %T", *f.lastKnownMarkerName, result.DefinitionLinks)
		}

		f.addResultToBaseline(t, "goToDefinition", f.getBaselineForLocationsWithFileContents(resultAsLocations, baselineFourslashLocationsOptions{
			marker:     markerOrRange,
			markerName: "/*GOTO DEF*/",
		}))
	}
}

func (f *FourslashTest) VerifyBaselineHover(t *testing.T) {
	markersAndItems := core.MapFiltered(f.Markers(), func(marker *Marker) (markerAndItem[*lsproto.Hover], bool) {
		if marker.Name == nil {
			return markerAndItem[*lsproto.Hover]{}, false
		}

		params := &lsproto.HoverParams{
			TextDocument: lsproto.TextDocumentIdentifier{
				Uri: ls.FileNameToDocumentURI(f.activeFilename),
			},
			Position: marker.LSPosition,
		}

		resMsg, result, resultOk := sendRequest(t, f, lsproto.TextDocumentHoverInfo, params)
		if resMsg == nil {
			t.Fatalf(f.getCurrentPositionPrefix()+"Nil response received for quick info request", f.lastKnownMarkerName)
		}
		if !resultOk {
			t.Fatalf(f.getCurrentPositionPrefix()+"Unexpected response type for quick info request: %T", resMsg.AsResponse().Result)
		}

		return markerAndItem[*lsproto.Hover]{Marker: marker, Item: result.Hover}, true
	})

	getRange := func(item *lsproto.Hover) *lsproto.Range {
		if item == nil || item.Range == nil {
			return nil
		}
		return item.Range
	}

	getTooltipLines := func(item, _prev *lsproto.Hover) []string {
		var result []string

		if item.Contents.MarkupContent != nil {
			result = strings.Split(item.Contents.MarkupContent.Value, "\n")
		}
		if item.Contents.String != nil {
			result = strings.Split(*item.Contents.String, "\n")
		}
		if item.Contents.MarkedStringWithLanguage != nil {
			result = appendLinesForMarkedStringWithLanguage(result, item.Contents.MarkedStringWithLanguage)
		}
		if item.Contents.MarkedStrings != nil {
			for _, ms := range *item.Contents.MarkedStrings {
				if ms.MarkedStringWithLanguage != nil {
					result = appendLinesForMarkedStringWithLanguage(result, ms.MarkedStringWithLanguage)
				} else {
					result = append(result, *ms.String)
				}
			}
		}

		return result
	}

	f.addResultToBaseline(t, "QuickInfo", annotateContentWithTooltips(t, f, markersAndItems, "quickinfo", getRange, getTooltipLines))
	if jsonStr, err := core.StringifyJson(markersAndItems, "", "  "); err == nil {
		f.writeToBaseline("QuickInfo", jsonStr)
	} else {
		t.Fatalf("Failed to stringify markers and items for baseline: %v", err)
	}
}

func appendLinesForMarkedStringWithLanguage(result []string, ms *lsproto.MarkedStringWithLanguage) []string {
	result = append(result, "```"+ms.Language)
	result = append(result, ms.Value)
	result = append(result, "```")
	return result
}

func (f *FourslashTest) VerifyBaselineSignatureHelp(t *testing.T) {
	markersAndItems := core.MapFiltered(f.Markers(), func(marker *Marker) (markerAndItem[*lsproto.SignatureHelp], bool) {
		if marker.Name == nil {
			return markerAndItem[*lsproto.SignatureHelp]{}, false
		}

		params := &lsproto.SignatureHelpParams{
			TextDocument: lsproto.TextDocumentIdentifier{
				Uri: ls.FileNameToDocumentURI(f.activeFilename),
			},
			Position: marker.LSPosition,
		}

		resMsg, result, resultOk := sendRequest(t, f, lsproto.TextDocumentSignatureHelpInfo, params)
		if resMsg == nil {
			t.Fatalf(f.getCurrentPositionPrefix()+"Nil response received for signature help request", f.lastKnownMarkerName)
		}
		if !resultOk {
			t.Fatalf(f.getCurrentPositionPrefix()+"Unexpected response type for signature help request: %T", resMsg.AsResponse().Result)
		}

		return markerAndItem[*lsproto.SignatureHelp]{Marker: marker, Item: result.SignatureHelp}, true
	})

	getRange := func(item *lsproto.SignatureHelp) *lsproto.Range {
		// SignatureHelp doesn't have a range like hover does
		return nil
	}

	getTooltipLines := func(item, _prev *lsproto.SignatureHelp) []string {
		if item == nil || len(item.Signatures) == 0 {
			return []string{"No signature help available"}
		}

		// Show active signature if specified, otherwise first signature
		activeSignature := 0
		if item.ActiveSignature != nil && int(*item.ActiveSignature) < len(item.Signatures) {
			activeSignature = int(*item.ActiveSignature)
		}

		sig := item.Signatures[activeSignature]

		// Build signature display
		signatureLine := sig.Label
		activeParamLine := ""

		// Show active parameter if specified, and the signature text.
		if item.ActiveParameter != nil && sig.Parameters != nil {
			activeParamIndex := int(*item.ActiveParameter.Uinteger)
			if activeParamIndex >= 0 && activeParamIndex < len(*sig.Parameters) {
				activeParam := (*sig.Parameters)[activeParamIndex]

				// Get the parameter label and bold the
				// parameter text within the original string.
				activeParamLabel := ""
				if activeParam.Label.String != nil {
					activeParamLabel = *activeParam.Label.String
				} else if activeParam.Label.Tuple != nil {
					activeParamLabel = signatureLine[(*activeParam.Label.Tuple)[0]:(*activeParam.Label.Tuple)[1]]
				} else {
					t.Fatal("Unsupported param label kind.")
				}
				signatureLine = strings.Replace(signatureLine, activeParamLabel, "**"+activeParamLabel+"**", 1)

				if activeParam.Documentation != nil {
					if activeParam.Documentation.MarkupContent != nil {
						activeParamLine = activeParam.Documentation.MarkupContent.Value
					} else if activeParam.Documentation.String != nil {
						activeParamLine = *activeParam.Documentation.String
					}

					activeParamLine = fmt.Sprintf("- `%s`: %s", activeParamLabel, activeParamLine)
				}

			}
		}

		result := make([]string, 0, 16)
		result = append(result, signatureLine)
		if activeParamLine != "" {
			result = append(result, activeParamLine)
		}

		// ORIGINALLY we would "only display signature documentation on the last argument when multiple arguments are marked".
		// !!!
		// Note that this is harder than in Strada, because LSP signature help has no concept of
		// applicable spans.
		if sig.Documentation != nil {
			if sig.Documentation.MarkupContent != nil {
				result = append(result, strings.Split(sig.Documentation.MarkupContent.Value, "\n")...)
			} else if sig.Documentation.String != nil {
				result = append(result, strings.Split(*sig.Documentation.String, "\n")...)
			} else {
				t.Fatal("Unsupported documentation format.")
			}
		}

		return result
	}

	f.addResultToBaseline(t, "SignatureHelp", annotateContentWithTooltips(t, f, markersAndItems, "signaturehelp", getRange, getTooltipLines))
	if jsonStr, err := core.StringifyJson(markersAndItems, "", "  "); err == nil {
		f.writeToBaseline("SignatureHelp", jsonStr)
	} else {
		t.Fatalf("Failed to stringify markers and items for baseline: %v", err)
	}
}

func (f *FourslashTest) VerifyBaselineDocumentHighlights(
	t *testing.T,
	preferences *ls.UserPreferences,
	markerOrRangeOrNames ...MarkerOrRangeOrName,
) {
	var markerOrRanges []MarkerOrRange
	for _, markerOrRangeOrName := range markerOrRangeOrNames {
		switch markerOrNameOrRange := markerOrRangeOrName.(type) {
		case string:
			marker, ok := f.testData.MarkerPositions[markerOrNameOrRange]
			if !ok {
				t.Fatalf("Marker '%s' not found", markerOrNameOrRange)
			}
			markerOrRanges = append(markerOrRanges, marker)
		case *Marker:
			markerOrRanges = append(markerOrRanges, markerOrNameOrRange)
		case *RangeMarker:
			markerOrRanges = append(markerOrRanges, markerOrNameOrRange)
		default:
			t.Fatalf("Invalid marker or range type: %T. Expected string, *Marker, or *RangeMarker.", markerOrNameOrRange)
		}
	}

	f.verifyBaselineDocumentHighlights(t, preferences, markerOrRanges)
}

func (f *FourslashTest) verifyBaselineDocumentHighlights(
	t *testing.T,
	preferences *ls.UserPreferences,
	markerOrRanges []MarkerOrRange,
) {
	for _, markerOrRange := range markerOrRanges {
		f.goToMarker(t, markerOrRange)

		params := &lsproto.DocumentHighlightParams{
			TextDocument: lsproto.TextDocumentIdentifier{
				Uri: ls.FileNameToDocumentURI(f.activeFilename),
			},
			Position: f.currentCaretPosition,
		}
		resMsg, result, resultOk := sendRequest(t, f, lsproto.TextDocumentDocumentHighlightInfo, params)
		if resMsg == nil {
			if f.lastKnownMarkerName == nil {
				t.Fatalf("Nil response received for document highlights request at pos %v", f.currentCaretPosition)
			} else {
				t.Fatalf("Nil response received for document highlights request at marker '%s'", *f.lastKnownMarkerName)
			}
		}
		if !resultOk {
			if f.lastKnownMarkerName == nil {
				t.Fatalf("Unexpected document highlights response type at pos %v: %T", f.currentCaretPosition, resMsg.AsResponse().Result)
			} else {
				t.Fatalf("Unexpected document highlights response type at marker '%s': %T", *f.lastKnownMarkerName, resMsg.AsResponse().Result)
			}
		}

		highlights := result.DocumentHighlights
		if highlights == nil {
			highlights = &[]*lsproto.DocumentHighlight{}
		}

		var spans []lsproto.Location
		for _, h := range *highlights {
			spans = append(spans, lsproto.Location{
				Uri:   ls.FileNameToDocumentURI(f.activeFilename),
				Range: h.Range,
			})
		}

		// Add result to baseline
		f.addResultToBaseline(t, "documentHighlights", f.getBaselineForLocationsWithFileContents(spans, baselineFourslashLocationsOptions{
			marker:     markerOrRange,
			markerName: "/*HIGHLIGHTS*/",
		}))
	}
}

// Collects all named markers if provided, or defaults to anonymous ranges
func (f *FourslashTest) lookupMarkersOrGetRanges(t *testing.T, markers []string) []MarkerOrRange {
	var referenceLocations []MarkerOrRange
	if len(markers) == 0 {
		referenceLocations = core.Map(f.testData.Ranges, func(r *RangeMarker) MarkerOrRange { return r })
	} else {
		referenceLocations = core.Map(markers, func(markerName string) MarkerOrRange {
			marker, ok := f.testData.MarkerPositions[markerName]
			if !ok {
				t.Fatalf("Marker '%s' not found", markerName)
			}
			return marker
		})
	}
	return referenceLocations
}

func ptrTo[T any](v T) *T {
	return &v
}

// Insert text at the current caret position.
func (f *FourslashTest) Insert(t *testing.T, text string) {
	f.typeText(t, text)
}

// Insert text and a new line at the current caret position.
func (f *FourslashTest) InsertLine(t *testing.T, text string) {
	f.typeText(t, text+"\n")
}

// Removes the text at the current caret position as if the user pressed backspace `count` times.
func (f *FourslashTest) Backspace(t *testing.T, count int) {
	script := f.getScriptInfo(f.activeFilename)
	offset := int(f.converters.LineAndCharacterToPosition(script, f.currentCaretPosition))

	for range count {
		offset--
		f.editScriptAndUpdateMarkers(t, f.activeFilename, offset, offset+1, "")
		f.currentCaretPosition = f.converters.PositionToLineAndCharacter(script, core.TextPos(offset))
		// Don't need to examine formatting because there are no formatting changes on backspace.
	}

	// f.checkPostEditInvariants() // !!! do we need this?
}

// Enters text as if the user had pasted it.
func (f *FourslashTest) Paste(t *testing.T, text string) {
	script := f.getScriptInfo(f.activeFilename)
	start := int(f.converters.LineAndCharacterToPosition(script, f.currentCaretPosition))
	f.editScriptAndUpdateMarkers(t, f.activeFilename, start, start, text)
	// this.checkPostEditInvariants(); // !!! do we need this?
}

// Selects a line and replaces it with a new text.
func (f *FourslashTest) ReplaceLine(t *testing.T, lineIndex int, text string) {
	f.selectLine(t, lineIndex)
	f.typeText(t, text)
}

func (f *FourslashTest) selectLine(t *testing.T, lineIndex int) {
	script := f.getScriptInfo(f.activeFilename)
	start := script.lineMap.LineStarts[lineIndex]
	end := script.lineMap.LineStarts[lineIndex+1] - 1
	f.selectRange(t, core.NewTextRange(int(start), int(end)))
}

func (f *FourslashTest) selectRange(t *testing.T, textRange core.TextRange) {
	script := f.getScriptInfo(f.activeFilename)
	start := f.converters.PositionToLineAndCharacter(script, core.TextPos(textRange.Pos()))
	end := f.converters.PositionToLineAndCharacter(script, core.TextPos(textRange.End()))
	f.goToPosition(t, start)
	f.selectionEnd = &end
}

func (f *FourslashTest) getSelection() core.TextRange {
	script := f.getScriptInfo(f.activeFilename)
	if f.selectionEnd == nil {
		return core.NewTextRange(
			int(f.converters.LineAndCharacterToPosition(script, f.currentCaretPosition)),
			int(f.converters.LineAndCharacterToPosition(script, f.currentCaretPosition)),
		)
	}
	return core.NewTextRange(
		int(f.converters.LineAndCharacterToPosition(script, f.currentCaretPosition)),
		int(f.converters.LineAndCharacterToPosition(script, *f.selectionEnd)),
	)
}

func (f *FourslashTest) Replace(t *testing.T, start int, length int, text string) {
	f.editScriptAndUpdateMarkers(t, f.activeFilename, start, start+length, text)
	// f.checkPostEditInvariants() // !!! do we need this?
}

// Inserts the text currently at the caret position character by character, as if the user typed it.
func (f *FourslashTest) typeText(t *testing.T, text string) {
	script := f.getScriptInfo(f.activeFilename)
	offset := int(f.converters.LineAndCharacterToPosition(script, f.currentCaretPosition))
	selection := f.getSelection()
	f.Replace(t, selection.Pos(), selection.End()-selection.Pos(), "")

	totalSize := 0

	for totalSize < len(text) {
		r, size := utf8.DecodeRuneInString(text[totalSize:])
		f.editScriptAndUpdateMarkers(t, f.activeFilename, totalSize+offset, totalSize+offset, string(r))

		totalSize += size
		f.currentCaretPosition = f.converters.PositionToLineAndCharacter(script, core.TextPos(totalSize+offset))

		// !!! formatting
		// Handle post-keystroke formatting
		// if this.enableFormatting {
		// 	const edits = this.languageService.getFormattingEditsAfterKeystroke(this.activeFile.fileName, offset, ch, this.formatCodeSettings)
		// 	if edits.length {
		// 		offset += this.applyEdits(this.activeFile.fileName, edits)
		// 	}
		// }

	}

	// f.checkPostEditInvariants() // !!! do we need this?
}

// Edits the script and updates marker and range positions accordingly.
// This does not update the current caret position.
func (f *FourslashTest) editScriptAndUpdateMarkers(t *testing.T, fileName string, editStart int, editEnd int, newText string) {
	script := f.editScript(t, fileName, editStart, editEnd, newText)
	for _, marker := range f.testData.Markers {
		if marker.FileName() == fileName {
			marker.Position = updatePosition(marker.Position, editStart, editEnd, newText)
			marker.LSPosition = f.converters.PositionToLineAndCharacter(script, core.TextPos(marker.Position))
		}
	}
	for _, rangeMarker := range f.testData.Ranges {
		if rangeMarker.FileName() == fileName {
			start := updatePosition(rangeMarker.Range.Pos(), editStart, editEnd, newText)
			end := updatePosition(rangeMarker.Range.End(), editStart, editEnd, newText)
			rangeMarker.Range = core.NewTextRange(start, end)
			rangeMarker.LSRange = f.converters.ToLSPRange(script, rangeMarker.Range)
		}
	}
	f.rangesByText = nil
}

func updatePosition(pos int, editStart int, editEnd int, newText string) int {
	if pos <= editStart {
		return pos
	}
	// If inside the edit, return -1 to mark as invalid
	if pos < editEnd {
		return -1
	}
	return pos + len(newText) - (editEnd - editStart)
}

func (f *FourslashTest) editScript(t *testing.T, fileName string, start int, end int, newText string) *scriptInfo {
	script := f.getScriptInfo(fileName)
	changeRange := f.converters.ToLSPRange(script, core.NewTextRange(start, end))
	if script == nil {
		panic(fmt.Sprintf("Script info for file %s not found", fileName))
	}

	script.editContent(start, end, newText)
	err := f.vfs.WriteFile(fileName, script.content, false)
	if err != nil {
		panic(fmt.Sprintf("Failed to write file %s: %v", fileName, err))
	}
	sendNotification(t, f, lsproto.TextDocumentDidChangeInfo, &lsproto.DidChangeTextDocumentParams{
		TextDocument: lsproto.VersionedTextDocumentIdentifier{
			Uri:     ls.FileNameToDocumentURI(fileName),
			Version: script.version,
		},
		ContentChanges: []lsproto.TextDocumentContentChangePartialOrWholeDocument{
			{
				Partial: &lsproto.TextDocumentContentChangePartial{
					Range: changeRange,
					Text:  newText,
				},
			},
		},
	})
	return script
}

func (f *FourslashTest) getScriptInfo(fileName string) *scriptInfo {
	return f.scriptInfos[fileName]
}

// !!! expected tags
func (f *FourslashTest) VerifyQuickInfoAt(t *testing.T, marker string, expectedText string, expectedDocumentation string) {
	f.GoToMarker(t, marker)
	hover := f.getQuickInfoAtCurrentPosition(t)
	f.verifyHoverContent(t, hover.Contents, expectedText, expectedDocumentation, f.getCurrentPositionPrefix())
}

func (f *FourslashTest) getQuickInfoAtCurrentPosition(t *testing.T) *lsproto.Hover {
	params := &lsproto.HoverParams{
		TextDocument: lsproto.TextDocumentIdentifier{
			Uri: ls.FileNameToDocumentURI(f.activeFilename),
		},
		Position: f.currentCaretPosition,
	}
	resMsg, result, resultOk := sendRequest(t, f, lsproto.TextDocumentHoverInfo, params)
	if resMsg == nil {
		t.Fatalf("Nil response received for hover request at marker '%s'", *f.lastKnownMarkerName)
	}
	if !resultOk {
		t.Fatalf("Unexpected hover response type at marker '%s': %T", *f.lastKnownMarkerName, resMsg.AsResponse().Result)
	}
	if result.Hover == nil {
		t.Fatalf("Expected hover result at marker '%s' but got nil", *f.lastKnownMarkerName)
	}
	return result.Hover
}

func (f *FourslashTest) verifyHoverContent(
	t *testing.T,
	actual lsproto.MarkupContentOrStringOrMarkedStringWithLanguageOrMarkedStrings,
	expectedText string,
	expectedDocumentation string,
	prefix string,
) {
	switch {
	case actual.MarkupContent != nil:
		f.verifyHoverMarkdown(t, actual.MarkupContent.Value, expectedText, expectedDocumentation, prefix)
	default:
		t.Fatalf(prefix+"Expected markup content, got: %s", cmp.Diff(actual, nil))
	}
}

func (f *FourslashTest) verifyHoverMarkdown(
	t *testing.T,
	actual string,
	expectedText string,
	expectedDocumentation string,
	prefix string,
) {
	expected := fmt.Sprintf("```tsx\n%s\n```\n%s", expectedText, expectedDocumentation)
	assertDeepEqual(t, actual, expected, prefix+"Hover markdown content mismatch")
}

func (f *FourslashTest) VerifyQuickInfoExists(t *testing.T) {
	if isEmpty, _ := f.quickInfoIsEmpty(t); isEmpty {
		t.Fatalf("Expected non-nil hover content at marker '%s'", *f.lastKnownMarkerName)
	}
}

func (f *FourslashTest) VerifyNotQuickInfoExists(t *testing.T) {
	if isEmpty, hover := f.quickInfoIsEmpty(t); !isEmpty {
		t.Fatalf("Expected empty hover content at marker '%s', got '%s'", *f.lastKnownMarkerName, cmp.Diff(hover, nil))
	}
}

func (f *FourslashTest) quickInfoIsEmpty(t *testing.T) (bool, *lsproto.Hover) {
	hover := f.getQuickInfoAtCurrentPosition(t)
	if hover == nil ||
		(hover.Contents.MarkupContent == nil && hover.Contents.MarkedStrings == nil && hover.Contents.String == nil) {
		return true, nil
	}
	return false, hover
}

func (f *FourslashTest) VerifyQuickInfoIs(t *testing.T, expectedText string, expectedDocumentation string) {
	hover := f.getQuickInfoAtCurrentPosition(t)
	f.verifyHoverContent(t, hover.Contents, expectedText, expectedDocumentation, f.getCurrentPositionPrefix())
}

type SignatureHelpCase struct {
	Context     *lsproto.SignatureHelpContext
	MarkerInput MarkerInput
	Expected    *lsproto.SignatureHelp
}

func (f *FourslashTest) VerifySignatureHelp(t *testing.T, signatureHelpCases ...*SignatureHelpCase) {
	for _, option := range signatureHelpCases {
		switch marker := option.MarkerInput.(type) {
		case string:
			f.GoToMarker(t, marker)
			f.verifySignatureHelp(t, option.Context, option.Expected)
		case *Marker:
			f.goToMarker(t, marker)
			f.verifySignatureHelp(t, option.Context, option.Expected)
		case []string:
			for _, markerName := range marker {
				f.GoToMarker(t, markerName)
				f.verifySignatureHelp(t, option.Context, option.Expected)
			}
		case []*Marker:
			for _, marker := range marker {
				f.goToMarker(t, marker)
				f.verifySignatureHelp(t, option.Context, option.Expected)
			}
		case nil:
			f.verifySignatureHelp(t, option.Context, option.Expected)
		default:
			t.Fatalf("Invalid marker input type: %T. Expected string, *Marker, []string, or []*Marker.", option.MarkerInput)
		}
	}
}

func (f *FourslashTest) verifySignatureHelp(
	t *testing.T,
	context *lsproto.SignatureHelpContext,
	expected *lsproto.SignatureHelp,
) {
	prefix := f.getCurrentPositionPrefix()
	params := &lsproto.SignatureHelpParams{
		TextDocument: lsproto.TextDocumentIdentifier{
			Uri: ls.FileNameToDocumentURI(f.activeFilename),
		},
		Position: f.currentCaretPosition,
		Context:  context,
	}
	resMsg, result, resultOk := sendRequest(t, f, lsproto.TextDocumentSignatureHelpInfo, params)
	if resMsg == nil {
		t.Fatalf(prefix+"Nil response received for signature help request", f.lastKnownMarkerName)
	}
	if !resultOk {
		t.Fatalf(prefix+"Unexpected response type for signature help request: %T", resMsg.AsResponse().Result)
	}
	f.verifySignatureHelpResult(t, result.SignatureHelp, expected, prefix)
}

func (f *FourslashTest) verifySignatureHelpResult(
	t *testing.T,
	actual *lsproto.SignatureHelp,
	expected *lsproto.SignatureHelp,
	prefix string,
) {
	assertDeepEqual(t, actual, expected, prefix+" SignatureHelp mismatch")
}

func (f *FourslashTest) getCurrentPositionPrefix() string {
	if f.lastKnownMarkerName != nil {
		return fmt.Sprintf("At marker '%s': ", *f.lastKnownMarkerName)
	}
	return fmt.Sprintf("At position (Ln %d, Col %d): ", f.currentCaretPosition.Line, f.currentCaretPosition.Character)
}

func (f *FourslashTest) BaselineAutoImportsCompletions(t *testing.T, markerNames []string) {
	for _, markerName := range markerNames {
		f.GoToMarker(t, markerName)
		params := &lsproto.CompletionParams{
			TextDocument: lsproto.TextDocumentIdentifier{
				Uri: ls.FileNameToDocumentURI(f.activeFilename),
			},
			Position: f.currentCaretPosition,
			Context:  &lsproto.CompletionContext{},
		}
		resMsg, result, resultOk := sendRequest(t, f, lsproto.TextDocumentCompletionInfo, params)

		prefix := fmt.Sprintf("At marker '%s': ", markerName)
		if resMsg == nil {
			t.Fatalf(prefix+"Nil response received for completion request for autoimports", f.lastKnownMarkerName)
		}
		if !resultOk {
			t.Fatalf(prefix+"Unexpected response type for completion request for autoimports: %T", resMsg.AsResponse().Result)
		}

		f.writeToBaseline("Auto Imports", "// === Auto Imports === \n")

		fileContent, ok := f.vfs.ReadFile(f.activeFilename)
		if !ok {
			t.Fatalf(prefix+"Failed to read file %s for auto-import baseline", f.activeFilename)
		}

		marker := f.testData.MarkerPositions[markerName]
		ext := strings.TrimPrefix(tspath.GetAnyExtensionFromPath(f.activeFilename, nil, true), ".")
		lang := core.IfElse(ext == "mts" || ext == "cts", "ts", ext)
		f.writeToBaseline("Auto Imports", (codeFence(
			lang,
			"// @FileName: "+f.activeFilename+"\n"+fileContent[:marker.Position]+"/*"+markerName+"*/"+fileContent[marker.Position:],
		)))

		currentFile := newScriptInfo(f.activeFilename, fileContent)
		converters := ls.NewConverters(lsproto.PositionEncodingKindUTF8, func(_ string) *ls.LSPLineMap {
			return currentFile.lineMap
		})
		var list []*lsproto.CompletionItem
		if result.Items == nil || len(*result.Items) == 0 {
			if result.List == nil || result.List.Items == nil || len(result.List.Items) == 0 {
				f.writeToBaseline("Auto Imports", "no autoimport completions found"+"\n\n")

				continue
			}
			list = result.List.Items
		} else {
			list = *result.Items
		}

		for _, item := range list {
			if item.Data == nil || *item.SortText != string(ls.SortTextAutoImportSuggestions) {
				continue
			}
			resMsg, details, resultOk := sendRequest(t, f, lsproto.CompletionItemResolveInfo, item)
			if resMsg == nil {
				t.Fatalf(prefix+"Nil response received for resolve completion", f.lastKnownMarkerName)
			}
			if !resultOk {
				t.Fatalf(prefix+"Unexpected response type for resolve completion: %T", resMsg.AsResponse().Result)
			}
			if details == nil || details.AdditionalTextEdits == nil || len(*details.AdditionalTextEdits) == 0 {
				t.Fatalf(prefix+"Entry %s from %s returned no code changes from completion details request", item.Label, item.Detail)
			}
			allChanges := *details.AdditionalTextEdits

			// !!! calculate the change provided by the completiontext
			// completionChange:= &lsproto.TextEdit{}
			// if details.TextEdit != nil {
			// 	completionChange = details.TextEdit.TextEdit
			// } else if details.AdditionalTextEdits != nil && len(*details.AdditionalTextEdits) > 0 {
			// 	completionChange = (*details.AdditionalTextEdits)[0]
			// } else {
			// 	completionChange.Range = lsproto.Range{ Start: marker.LSPosition, End: marker.LSPosition }
			// 	if item.InsertText != nil {
			// 		completionChange.NewText = *item.InsertText
			// 	} else {
			// 		completionChange.NewText = item.Label
			// 	}
			// }
			// allChanges := append(allChanges, completionChange)
			// sorted from back-of-file-most to front-of-file-most
			slices.SortFunc(allChanges, func(a, b *lsproto.TextEdit) int { return ls.ComparePositions(b.Range.Start, a.Range.Start) })
			newFileContent := fileContent
			for _, change := range allChanges {
				newFileContent = newFileContent[:converters.LineAndCharacterToPosition(currentFile, change.Range.Start)] + change.NewText + newFileContent[converters.LineAndCharacterToPosition(currentFile, change.Range.End):]
			}
			f.writeToBaseline("Auto Imports", codeFence(lang, newFileContent)+"\n\n")
		}
	}
}

// string | *Marker | *RangeMarker
type MarkerOrRangeOrName = any

func (f *FourslashTest) VerifyBaselineRename(
	t *testing.T,
	preferences *ls.UserPreferences,
	markerOrNameOrRanges ...MarkerOrRangeOrName,
) {
	var markerOrRanges []MarkerOrRange
	for _, markerOrNameOrRange := range markerOrNameOrRanges {
		switch markerOrNameOrRange := markerOrNameOrRange.(type) {
		case string:
			marker, ok := f.testData.MarkerPositions[markerOrNameOrRange]
			if !ok {
				t.Fatalf("Marker '%s' not found", markerOrNameOrRange)
			}
			markerOrRanges = append(markerOrRanges, marker)
		case *Marker:
			markerOrRanges = append(markerOrRanges, markerOrNameOrRange)
		case *RangeMarker:
			markerOrRanges = append(markerOrRanges, markerOrNameOrRange)
		default:
			t.Fatalf("Invalid marker or range type: %T. Expected string, *Marker, or *RangeMarker.", markerOrNameOrRange)
		}
	}

	f.verifyBaselineRename(t, preferences, markerOrRanges)
}

func (f *FourslashTest) verifyBaselineRename(
	t *testing.T,
	preferences *ls.UserPreferences,
	markerOrRanges []MarkerOrRange,
) {
	for _, markerOrRange := range markerOrRanges {
		f.GoToMarkerOrRange(t, markerOrRange)

		// !!! set preferences
		params := &lsproto.RenameParams{
			TextDocument: lsproto.TextDocumentIdentifier{
				Uri: ls.FileNameToDocumentURI(f.activeFilename),
			},
			Position: f.currentCaretPosition,
			NewName:  "?",
		}

		prefix := f.getCurrentPositionPrefix()
		resMsg, result, resultOk := sendRequest(t, f, lsproto.TextDocumentRenameInfo, params)
		if resMsg == nil {
			t.Fatal(prefix + "Nil response received for rename request")
		}
		if !resultOk {
			t.Fatalf(prefix+"Unexpected rename response type: %T", resMsg.AsResponse().Result)
		}

		var changes map[lsproto.DocumentUri][]*lsproto.TextEdit
		if result.WorkspaceEdit != nil && result.WorkspaceEdit.Changes != nil {
			changes = *result.WorkspaceEdit.Changes
		}
		locationToText := map[lsproto.Location]string{}
		fileToRange := collections.MultiMap[lsproto.DocumentUri, lsproto.Range]{}
		for uri, edits := range changes {
			for _, edit := range edits {
				fileToRange.Add(uri, edit.Range)
				locationToText[lsproto.Location{Uri: uri, Range: edit.Range}] = edit.NewText
			}
		}

		var renameOptions strings.Builder
		if preferences != nil {
			if preferences.UseAliasesForRename != nil {
				fmt.Fprintf(&renameOptions, "// @useAliasesForRename: %v\n", *preferences.UseAliasesForRename)
			}
			if preferences.QuotePreference != nil {
				fmt.Fprintf(&renameOptions, "// @quotePreference: %v\n", *preferences.QuotePreference)
			}
		}

		baselineFileContent := f.getBaselineForGroupedLocationsWithFileContents(
			&fileToRange,
			baselineFourslashLocationsOptions{
				marker:     markerOrRange,
				markerName: "/*RENAME*/",
				endMarker:  "RENAME|]",
				startMarkerPrefix: func(span lsproto.Location) *string {
					text := locationToText[span]
					prefixAndSuffix := strings.Split(text, "?")
					if prefixAndSuffix[0] != "" {
						return ptrTo("/*START PREFIX*/" + prefixAndSuffix[0])
					}
					return nil
				},
				endMarkerSuffix: func(span lsproto.Location) *string {
					text := locationToText[span]
					prefixAndSuffix := strings.Split(text, "?")
					if prefixAndSuffix[1] != "" {
						return ptrTo(prefixAndSuffix[1] + "/*END SUFFIX*/")
					}
					return nil
				},
			},
		)

		var baselineResult string
		if renameOptions.Len() > 0 {
			baselineResult = renameOptions.String() + "\n" + baselineFileContent
		} else {
			baselineResult = baselineFileContent
		}

		f.addResultToBaseline(t,
			"findRenameLocations",
			baselineResult,
		)
	}
}

func (f *FourslashTest) VerifyRenameSucceeded(t *testing.T, preferences *ls.UserPreferences) {
	// !!! set preferences
	params := &lsproto.RenameParams{
		TextDocument: lsproto.TextDocumentIdentifier{
			Uri: ls.FileNameToDocumentURI(f.activeFilename),
		},
		Position: f.currentCaretPosition,
		NewName:  "?",
	}

	prefix := f.getCurrentPositionPrefix()
	resMsg, result, resultOk := sendRequest(t, f, lsproto.TextDocumentRenameInfo, params)
	if resMsg == nil {
		t.Fatal(prefix + "Nil response received for rename request")
	}
	if !resultOk {
		t.Fatalf(prefix+"Unexpected rename response type: %T", resMsg.AsResponse().Result)
	}

	if result.WorkspaceEdit == nil || result.WorkspaceEdit.Changes == nil || len(*result.WorkspaceEdit.Changes) == 0 {
		t.Fatal(prefix + "Expected rename to succeed, but got no changes")
	}
}

func (f *FourslashTest) VerifyRenameFailed(t *testing.T, preferences *ls.UserPreferences) {
	// !!! set preferences
	params := &lsproto.RenameParams{
		TextDocument: lsproto.TextDocumentIdentifier{
			Uri: ls.FileNameToDocumentURI(f.activeFilename),
		},
		Position: f.currentCaretPosition,
		NewName:  "?",
	}

	prefix := f.getCurrentPositionPrefix()
	resMsg, result, resultOk := sendRequest(t, f, lsproto.TextDocumentRenameInfo, params)
	if resMsg == nil {
		t.Fatal(prefix + "Nil response received for rename request")
	}
	if !resultOk {
		t.Fatalf(prefix+"Unexpected rename response type: %T", resMsg.AsResponse().Result)
	}

	if result.WorkspaceEdit != nil {
		t.Fatalf(prefix+"Expected rename to fail, but got changes: %s", cmp.Diff(result.WorkspaceEdit, nil))
	}
}

func (f *FourslashTest) VerifyBaselineRenameAtRangesWithText(
	t *testing.T,
	preferences *ls.UserPreferences,
	texts ...string,
) {
	var markerOrRanges []MarkerOrRange
	for _, text := range texts {
		ranges := core.Map(f.GetRangesByText().Get(text), func(r *RangeMarker) MarkerOrRange { return r })
		markerOrRanges = append(markerOrRanges, ranges...)
	}
	f.verifyBaselineRename(t, preferences, markerOrRanges)
}

func (f *FourslashTest) GetRangesByText() *collections.MultiMap[string, *RangeMarker] {
	if f.rangesByText != nil {
		return f.rangesByText
	}
	rangesByText := collections.MultiMap[string, *RangeMarker]{}
	for _, r := range f.testData.Ranges {
		rangeText := f.getRangeText(r)
		rangesByText.Add(rangeText, r)
	}
	f.rangesByText = &rangesByText
	return &rangesByText
}

func (f *FourslashTest) getRangeText(r *RangeMarker) string {
	script := f.getScriptInfo(r.FileName())
	return script.content[r.Range.Pos():r.Range.End()]
}

func (f *FourslashTest) verifyBaselines(t *testing.T) {
	for command, content := range f.baselines {
		baseline.Run(t, getBaselineFileName(t, command), content.String(), getBaselineOptions(command))
	}
}<|MERGE_RESOLUTION|>--- conflicted
+++ resolved
@@ -129,12 +129,8 @@
 		// Just skip this for now.
 		t.Skip("bundled files are not embedded")
 	}
-<<<<<<< HEAD
-
-	fileName := getFileNameFromTest(t)
-=======
+
 	fileName := getBaseFileNameFromTest(t) + tspath.ExtensionTs
->>>>>>> 3d33f0e4
 	testfs := make(map[string]string)
 	scriptInfos := make(map[string]*scriptInfo)
 	testData := ParseTestData(t, content, fileName)
@@ -207,15 +203,12 @@
 	t.Cleanup(func() {
 		lspCancel()
 		inputWriter.Close()
-<<<<<<< HEAD
 
 		t.Log("Waiting for LSP server to exit")
 		if err := <-lspErrChan; err != nil && lspCtx.Err() == nil {
 			t.Errorf("LSP server exited with error: %v", err)
 		}
-=======
 		f.verifyBaselines(t)
->>>>>>> 3d33f0e4
 	})
 	return f
 }
