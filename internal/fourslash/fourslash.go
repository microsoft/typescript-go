package fourslash

import (
	"context"
	"fmt"
	"io"
	"maps"
	"slices"
	"strings"
	"testing"
	"unicode/utf8"

	"github.com/go-json-experiment/json"
	"github.com/google/go-cmp/cmp"
	"github.com/microsoft/typescript-go/internal/bundled"
	"github.com/microsoft/typescript-go/internal/collections"
	"github.com/microsoft/typescript-go/internal/core"
	"github.com/microsoft/typescript-go/internal/ls"
	"github.com/microsoft/typescript-go/internal/ls/lsconv"
	"github.com/microsoft/typescript-go/internal/ls/lsutil"
	"github.com/microsoft/typescript-go/internal/lsp"
	"github.com/microsoft/typescript-go/internal/lsp/lsproto"
	"github.com/microsoft/typescript-go/internal/project"
	"github.com/microsoft/typescript-go/internal/repo"
	"github.com/microsoft/typescript-go/internal/stringutil"
	"github.com/microsoft/typescript-go/internal/testutil/baseline"
	"github.com/microsoft/typescript-go/internal/testutil/harnessutil"
	"github.com/microsoft/typescript-go/internal/tspath"
	"github.com/microsoft/typescript-go/internal/vfs"
	"github.com/microsoft/typescript-go/internal/vfs/vfstest"
	"gotest.tools/v3/assert"
)

type FourslashTest struct {
	server *lsp.Server
	in     *lspWriter
	out    *lspReader
	id     int32
	vfs    vfs.FS

	testData     *TestData // !!! consolidate test files from test data and script info
	baselines    map[string]*strings.Builder
	rangesByText *collections.MultiMap[string, *RangeMarker]

	scriptInfos map[string]*scriptInfo
	converters  *lsconv.Converters

	userPreferences      *lsutil.UserPreferences
	currentCaretPosition lsproto.Position
	lastKnownMarkerName  *string
	activeFilename       string
	selectionEnd         *lsproto.Position
}

type scriptInfo struct {
	fileName string
	content  string
	lineMap  *lsconv.LSPLineMap
	version  int32
}

func newScriptInfo(fileName string, content string) *scriptInfo {
	return &scriptInfo{
		fileName: fileName,
		content:  content,
		lineMap:  lsconv.ComputeLSPLineStarts(content),
		version:  1,
	}
}

func (s *scriptInfo) editContent(start int, end int, newText string) {
	s.content = s.content[:start] + newText + s.content[end:]
	s.lineMap = lsconv.ComputeLSPLineStarts(s.content)
	s.version++
}

func (s *scriptInfo) Text() string {
	return s.content
}

func (s *scriptInfo) FileName() string {
	return s.fileName
}

type lspReader struct {
	c <-chan *lsproto.Message
}

func (r *lspReader) Read() (*lsproto.Message, error) {
	msg, ok := <-r.c
	if !ok {
		return nil, io.EOF
	}
	return msg, nil
}

type lspWriter struct {
	c chan<- *lsproto.Message
}

func (w *lspWriter) Write(msg *lsproto.Message) error {
	w.c <- msg
	return nil
}

func (r *lspWriter) Close() {
	close(r.c)
}

var (
	_ lsp.Reader = (*lspReader)(nil)
	_ lsp.Writer = (*lspWriter)(nil)
)

func newLSPPipe() (*lspReader, *lspWriter) {
	c := make(chan *lsproto.Message, 100)
	return &lspReader{c: c}, &lspWriter{c: c}
}

const rootDir = "/"

var parseCache = project.ParseCache{
	Options: project.ParseCacheOptions{
		DisableDeletion: true,
	},
}

func NewFourslash(t *testing.T, capabilities *lsproto.ClientCapabilities, content string) *FourslashTest {
	repo.SkipIfNoTypeScriptSubmodule(t)
	if !bundled.Embedded {
		// Without embedding, we'd need to read all of the lib files out from disk into the MapFS.
		// Just skip this for now.
		t.Skip("bundled files are not embedded")
	}
	fileName := getBaseFileNameFromTest(t) + tspath.ExtensionTs
	testfs := make(map[string]string)
	scriptInfos := make(map[string]*scriptInfo)
	testData := ParseTestData(t, content, fileName)
	for _, file := range testData.Files {
		filePath := tspath.GetNormalizedAbsolutePath(file.fileName, rootDir)
		testfs[filePath] = file.Content
		scriptInfos[filePath] = newScriptInfo(filePath, file.Content)
	}

	compilerOptions := &core.CompilerOptions{
		SkipDefaultLibCheck: core.TSTrue,
	}
	harnessutil.SetCompilerOptionsFromTestConfig(t, testData.GlobalOptions, compilerOptions, rootDir)

	inputReader, inputWriter := newLSPPipe()
	outputReader, outputWriter := newLSPPipe()
	fs := bundled.WrapFS(vfstest.FromMap(testfs, true /*useCaseSensitiveFileNames*/))

	var err strings.Builder
	server := lsp.NewServer(&lsp.ServerOptions{
		In:  inputReader,
		Out: outputWriter,
		Err: &err,

		Cwd:                "/",
		FS:                 fs,
		DefaultLibraryPath: bundled.LibPath(),

		ParseCache: &parseCache,
	})

	go func() {
		defer func() {
			outputWriter.Close()
		}()
		err := server.Run(context.TODO())
		if err != nil {
			t.Error("server error:", err)
		}
	}()

	converters := lsconv.NewConverters(lsproto.PositionEncodingKindUTF8, func(fileName string) *lsconv.LSPLineMap {
		scriptInfo, ok := scriptInfos[fileName]
		if !ok {
			return nil
		}
		return scriptInfo.lineMap
	})

	f := &FourslashTest{
		server:          server,
		in:              inputWriter,
		out:             outputReader,
		testData:        &testData,
		userPreferences: lsutil.NewDefaultUserPreferences(), // !!! parse default preferences for fourslash case?
		vfs:             fs,
		scriptInfos:     scriptInfos,
		converters:      converters,
		baselines:       make(map[string]*strings.Builder),
	}

	// !!! temporary; remove when we have `handleDidChangeConfiguration`/implicit project config support
	// !!! replace with a proper request *after initialize*
	f.server.SetCompilerOptionsForInferredProjects(t.Context(), compilerOptions)
	f.initialize(t, capabilities)
	for _, file := range testData.Files {
		f.openFile(t, file.fileName)
	}
	f.activeFilename = f.testData.Files[0].fileName

	t.Cleanup(func() {
		inputWriter.Close()
		f.verifyBaselines(t)
	})
	return f
}

func getBaseFileNameFromTest(t *testing.T) string {
	name := strings.TrimPrefix(t.Name(), "Test")
	return stringutil.LowerFirstChar(name)
}

func (f *FourslashTest) nextID() int32 {
	id := f.id
	f.id++
	return id
}

func (f *FourslashTest) initialize(t *testing.T, capabilities *lsproto.ClientCapabilities) {
	params := &lsproto.InitializeParams{
		Locale: ptrTo("en-US"),
	}
	params.Capabilities = getCapabilitiesWithDefaults(capabilities)
	// !!! check for errors?
	sendRequest(t, f, lsproto.InitializeInfo, params)
	sendNotification(t, f, lsproto.InitializedInfo, &lsproto.InitializedParams{})
}

var (
	ptrTrue                       = ptrTo(true)
	defaultCompletionCapabilities = &lsproto.CompletionClientCapabilities{
		CompletionItem: &lsproto.ClientCompletionItemOptions{
			SnippetSupport:          ptrTrue,
			CommitCharactersSupport: ptrTrue,
			PreselectSupport:        ptrTrue,
			LabelDetailsSupport:     ptrTrue,
			InsertReplaceSupport:    ptrTrue,
		},
		CompletionList: &lsproto.CompletionListCapabilities{
			ItemDefaults: &[]string{"commitCharacters", "editRange"},
		},
	}
	defaultDefinitionCapabilities = &lsproto.DefinitionClientCapabilities{
		LinkSupport: ptrTrue,
	}
	defaultTypeDefinitionCapabilities = &lsproto.TypeDefinitionClientCapabilities{
		LinkSupport: ptrTrue,
	}
)

func getCapabilitiesWithDefaults(capabilities *lsproto.ClientCapabilities) *lsproto.ClientCapabilities {
	var capabilitiesWithDefaults lsproto.ClientCapabilities
	if capabilities != nil {
		capabilitiesWithDefaults = *capabilities
	}
	capabilitiesWithDefaults.General = &lsproto.GeneralClientCapabilities{
		PositionEncodings: &[]lsproto.PositionEncodingKind{lsproto.PositionEncodingKindUTF8},
	}
	if capabilitiesWithDefaults.TextDocument == nil {
		capabilitiesWithDefaults.TextDocument = &lsproto.TextDocumentClientCapabilities{}
	}
	if capabilitiesWithDefaults.TextDocument.Completion == nil {
		capabilitiesWithDefaults.TextDocument.Completion = defaultCompletionCapabilities
	}
	if capabilitiesWithDefaults.TextDocument.Diagnostic == nil {
		capabilitiesWithDefaults.TextDocument.Diagnostic = &lsproto.DiagnosticClientCapabilities{
			RelatedInformation: ptrTrue,
			TagSupport: &lsproto.ClientDiagnosticsTagOptions{
				ValueSet: []lsproto.DiagnosticTag{
					lsproto.DiagnosticTagUnnecessary,
					lsproto.DiagnosticTagDeprecated,
				},
			},
		}
	}
	if capabilitiesWithDefaults.Workspace == nil {
		capabilitiesWithDefaults.Workspace = &lsproto.WorkspaceClientCapabilities{}
	}
	if capabilitiesWithDefaults.Workspace.Configuration == nil {
		capabilitiesWithDefaults.Workspace.Configuration = ptrTrue
	}
	if capabilitiesWithDefaults.TextDocument.Definition == nil {
		capabilitiesWithDefaults.TextDocument.Definition = defaultDefinitionCapabilities
	}
	if capabilitiesWithDefaults.TextDocument.TypeDefinition == nil {
		capabilitiesWithDefaults.TextDocument.TypeDefinition = defaultTypeDefinitionCapabilities
	}
	return &capabilitiesWithDefaults
}

func sendRequest[Params, Resp any](t *testing.T, f *FourslashTest, info lsproto.RequestInfo[Params, Resp], params Params) (*lsproto.Message, Resp, bool) {
	id := f.nextID()
	req := lsproto.NewRequestMessage(
		info.Method,
		lsproto.NewID(lsproto.IntegerOrString{Integer: &id}),
		params,
	)
	f.writeMsg(t, req.Message())
	resp := f.readMsg(t)
	if resp == nil {
		return nil, *new(Resp), false
	}

	// currently, the only request that may be sent by the server during a client request is one `config` request
	// !!! remove if `config` is handled in initialization and there are no other server-initiated requests
	if resp.Kind == lsproto.MessageKindRequest {
		req := resp.AsRequest()
		switch req.Method {
		case lsproto.MethodWorkspaceConfiguration:
			req := lsproto.ResponseMessage{
				ID:      req.ID,
				JSONRPC: req.JSONRPC,
				Result:  []any{f.userPreferences},
			}
			f.writeMsg(t, req.Message())
			resp = f.readMsg(t)
		default:
			// other types of requests not yet used in fourslash; implement them if needed
			t.Fatalf("Unexpected request received: %s", req.Method)
		}
	}

	if resp == nil {
		return nil, *new(Resp), false
	}
	result, ok := resp.AsResponse().Result.(Resp)
	return resp, result, ok
}

func sendNotification[Params any](t *testing.T, f *FourslashTest, info lsproto.NotificationInfo[Params], params Params) {
	notification := lsproto.NewNotificationMessage(
		info.Method,
		params,
	)
	f.writeMsg(t, notification.Message())
}

func (f *FourslashTest) writeMsg(t *testing.T, msg *lsproto.Message) {
	assert.NilError(t, json.MarshalWrite(io.Discard, msg), "failed to encode message as JSON")
	if err := f.in.Write(msg); err != nil {
		t.Fatalf("failed to write message: %v", err)
	}
}

func (f *FourslashTest) readMsg(t *testing.T) *lsproto.Message {
	// !!! filter out response by id etc
	msg, err := f.out.Read()
	if err != nil {
		t.Fatalf("failed to read message: %v", err)
	}
	assert.NilError(t, json.MarshalWrite(io.Discard, msg), "failed to encode message as JSON")
	return msg
}

func (f *FourslashTest) Configure(t *testing.T, config *lsutil.UserPreferences) {
	f.userPreferences = config
	sendNotification(t, f, lsproto.WorkspaceDidChangeConfigurationInfo, &lsproto.DidChangeConfigurationParams{
		Settings: config,
	})
}

func (f *FourslashTest) ConfigureWithReset(t *testing.T, config *lsutil.UserPreferences) (reset func()) {
	originalConfig := f.userPreferences.Copy()
	f.Configure(t, config)
	return func() {
		f.Configure(t, originalConfig)
	}
}

func (f *FourslashTest) GoToMarkerOrRange(t *testing.T, markerOrRange MarkerOrRange) {
	f.goToMarker(t, markerOrRange)
}

func (f *FourslashTest) GoToMarker(t *testing.T, markerName string) {
	marker, ok := f.testData.MarkerPositions[markerName]
	if !ok {
		t.Fatalf("Marker '%s' not found", markerName)
	}
	f.goToMarker(t, marker)
}

func (f *FourslashTest) goToMarker(t *testing.T, markerOrRange MarkerOrRange) {
	f.ensureActiveFile(t, markerOrRange.FileName())
	f.goToPosition(t, markerOrRange.LSPos())
	f.lastKnownMarkerName = markerOrRange.GetName()
}

func (f *FourslashTest) GoToEOF(t *testing.T) {
	script := f.getScriptInfo(f.activeFilename)
	pos := len(script.content)
	LSPPos := f.converters.PositionToLineAndCharacter(script, core.TextPos(pos))
	f.goToPosition(t, LSPPos)
}

func (f *FourslashTest) GoToBOF(t *testing.T) {
	f.goToPosition(t, lsproto.Position{Line: 0, Character: 0})
}

func (f *FourslashTest) GoToPosition(t *testing.T, position int) {
	script := f.getScriptInfo(f.activeFilename)
	LSPPos := f.converters.PositionToLineAndCharacter(script, core.TextPos(position))
	f.goToPosition(t, LSPPos)
}

func (f *FourslashTest) goToPosition(t *testing.T, position lsproto.Position) {
	f.currentCaretPosition = position
	f.selectionEnd = nil
}

func (f *FourslashTest) GoToEachMarker(t *testing.T, markerNames []string, action func(marker *Marker, index int)) {
	var markers []*Marker
	if len(markers) == 0 {
		markers = f.Markers()
	} else {
		markers = make([]*Marker, 0, len(markerNames))
		for _, name := range markerNames {
			marker, ok := f.testData.MarkerPositions[name]
			if !ok {
				t.Fatalf("Marker '%s' not found", name)
			}
			markers = append(markers, marker)
		}
	}
	for i, marker := range markers {
		f.goToMarker(t, marker)
		action(marker, i)
	}
}

func (f *FourslashTest) GoToEachRange(t *testing.T, action func(t *testing.T, rangeMarker *RangeMarker)) {
	ranges := f.Ranges()
	for _, rangeMarker := range ranges {
		f.goToPosition(t, rangeMarker.LSRange.Start)
		action(t, rangeMarker)
	}
}

func (f *FourslashTest) GoToRangeStart(t *testing.T, rangeMarker *RangeMarker) {
	f.openFile(t, rangeMarker.FileName())
	f.goToPosition(t, rangeMarker.LSRange.Start)
}

func (f *FourslashTest) GoToSelect(t *testing.T, startMarkerName string, endMarkerName string) {
	startMarker := f.testData.MarkerPositions[startMarkerName]
	if startMarker == nil {
		t.Fatalf("Start marker '%s' not found", startMarkerName)
	}
	endMarker := f.testData.MarkerPositions[endMarkerName]
	if endMarker == nil {
		t.Fatalf("End marker '%s' not found", endMarkerName)
	}
	if startMarker.FileName() != endMarker.FileName() {
		t.Fatalf("Markers '%s' and '%s' are in different files", startMarkerName, endMarkerName)
	}
	f.ensureActiveFile(t, startMarker.FileName())
	f.goToPosition(t, startMarker.LSPosition)
	f.selectionEnd = &endMarker.LSPosition
}

func (f *FourslashTest) GoToSelectRange(t *testing.T, rangeMarker *RangeMarker) {
	f.GoToRangeStart(t, rangeMarker)
	f.selectionEnd = &rangeMarker.LSRange.End
}

func (f *FourslashTest) GoToFile(t *testing.T, filename string) {
	filename = tspath.GetNormalizedAbsolutePath(filename, rootDir)
	f.openFile(t, filename)
}

func (f *FourslashTest) GoToFileNumber(t *testing.T, index int) {
	if index < 0 || index >= len(f.testData.Files) {
		t.Fatalf("File index %d out of range (0-%d)", index, len(f.testData.Files)-1)
	}
	filename := f.testData.Files[index].fileName
	f.openFile(t, filename)
}

func (f *FourslashTest) Markers() []*Marker {
	return f.testData.Markers
}

func (f *FourslashTest) MarkerNames() []string {
	return core.MapFiltered(f.testData.Markers, func(marker *Marker) (string, bool) {
		if marker.Name == nil {
			return "", false
		}
		return *marker.Name, true
	})
}

func (f *FourslashTest) Ranges() []*RangeMarker {
	return f.testData.Ranges
}

func (f *FourslashTest) ensureActiveFile(t *testing.T, filename string) {
	if f.activeFilename != filename {
		f.openFile(t, filename)
	}
}

func (f *FourslashTest) openFile(t *testing.T, filename string) {
	script := f.getScriptInfo(filename)
	if script == nil {
		t.Fatalf("File %s not found in test data", filename)
	}
	f.activeFilename = filename
	sendNotification(t, f, lsproto.TextDocumentDidOpenInfo, &lsproto.DidOpenTextDocumentParams{
		TextDocument: &lsproto.TextDocumentItem{
			Uri:        lsconv.FileNameToDocumentURI(filename),
			LanguageId: getLanguageKind(filename),
			Text:       script.content,
		},
	})
}

func getLanguageKind(filename string) lsproto.LanguageKind {
	if tspath.FileExtensionIsOneOf(
		filename,
		[]string{
			tspath.ExtensionTs, tspath.ExtensionMts, tspath.ExtensionCts,
			tspath.ExtensionDmts, tspath.ExtensionDcts, tspath.ExtensionDts,
		}) {
		return lsproto.LanguageKindTypeScript
	}
	if tspath.FileExtensionIsOneOf(filename, []string{tspath.ExtensionJs, tspath.ExtensionMjs, tspath.ExtensionCjs}) {
		return lsproto.LanguageKindJavaScript
	}
	if tspath.FileExtensionIs(filename, tspath.ExtensionJsx) {
		return lsproto.LanguageKindJavaScriptReact
	}
	if tspath.FileExtensionIs(filename, tspath.ExtensionTsx) {
		return lsproto.LanguageKindTypeScriptReact
	}
	if tspath.FileExtensionIs(filename, tspath.ExtensionJson) {
		return lsproto.LanguageKindJSON
	}
	return lsproto.LanguageKindTypeScript // !!! should we error in this case?
}

type CompletionsExpectedList struct {
	IsIncomplete    bool
	ItemDefaults    *CompletionsExpectedItemDefaults
	Items           *CompletionsExpectedItems
	UserPreferences *lsutil.UserPreferences // !!! allow user preferences in fourslash
}

type Ignored = struct{}

// *EditRange | Ignored
type ExpectedCompletionEditRange = any

type EditRange struct {
	Insert  *RangeMarker
	Replace *RangeMarker
}

type CompletionsExpectedItemDefaults struct {
	CommitCharacters *[]string
	EditRange        ExpectedCompletionEditRange
}

// *lsproto.CompletionItem | string
type CompletionsExpectedItem = any

type CompletionsExpectedItems struct {
	Includes []CompletionsExpectedItem
	Excludes []string
	Exact    []CompletionsExpectedItem
	Unsorted []CompletionsExpectedItem
}

type CompletionsExpectedCodeAction struct {
	Name           string
	Source         string
	Description    string
	NewFileContent string
}

type VerifyCompletionsResult struct {
	AndApplyCodeAction func(t *testing.T, expectedAction *CompletionsExpectedCodeAction)
}

// string | *Marker | []string | []*Marker
type MarkerInput = any

// !!! user preferences param
// !!! completion context param
func (f *FourslashTest) VerifyCompletions(t *testing.T, markerInput MarkerInput, expected *CompletionsExpectedList) VerifyCompletionsResult {
	var list *lsproto.CompletionList
	switch marker := markerInput.(type) {
	case string:
		f.GoToMarker(t, marker)
		list = f.verifyCompletionsWorker(t, expected)
	case *Marker:
		f.goToMarker(t, marker)
		list = f.verifyCompletionsWorker(t, expected)
	case []string:
		for _, markerName := range marker {
			f.GoToMarker(t, markerName)
			f.verifyCompletionsWorker(t, expected)
		}
	case []*Marker:
		for _, marker := range marker {
			f.goToMarker(t, marker)
			f.verifyCompletionsWorker(t, expected)
		}
	case nil:
		list = f.verifyCompletionsWorker(t, expected)
	default:
		t.Fatalf("Invalid marker input type: %T. Expected string, *Marker, []string, or []*Marker.", markerInput)
	}

	return VerifyCompletionsResult{
		AndApplyCodeAction: func(t *testing.T, expectedAction *CompletionsExpectedCodeAction) {
			item := core.Find(list.Items, func(item *lsproto.CompletionItem) bool {
				if item.Label != expectedAction.Name || item.Data == nil {
					return false
				}
				data, ok := (*item.Data).(*ls.CompletionItemData)
				if !ok || data.AutoImport == nil {
					return false
				}
				return data.AutoImport.ModuleSpecifier == expectedAction.Source
			})
			if item == nil {
				t.Fatalf("Code action '%s' from source '%s' not found in completions.", expectedAction.Name, expectedAction.Source)
			}
			assert.Check(t, strings.Contains(*item.Detail, expectedAction.Description), "Completion item detail does not contain expected description.")
			f.applyTextEdits(t, *item.AdditionalTextEdits)
			assert.Equal(t, f.getScriptInfo(f.activeFilename).content, expectedAction.NewFileContent, fmt.Sprintf("File content after applying code action '%s' did not match expected content.", expectedAction.Name))
		},
	}
}

func (f *FourslashTest) verifyCompletionsWorker(t *testing.T, expected *CompletionsExpectedList) *lsproto.CompletionList {
	prefix := f.getCurrentPositionPrefix()
	var userPreferences *lsutil.UserPreferences
	if expected != nil {
		userPreferences = expected.UserPreferences
	}
	list := f.getCompletions(t, userPreferences)
	f.verifyCompletionsResult(t, list, expected, prefix)
	return list
}

func (f *FourslashTest) getCompletions(t *testing.T, userPreferences *lsutil.UserPreferences) *lsproto.CompletionList {
	prefix := f.getCurrentPositionPrefix()
	params := &lsproto.CompletionParams{
		TextDocument: lsproto.TextDocumentIdentifier{
			Uri: lsconv.FileNameToDocumentURI(f.activeFilename),
		},
		Position: f.currentCaretPosition,
		Context:  &lsproto.CompletionContext{},
	}
	if userPreferences != nil {
		reset := f.ConfigureWithReset(t, userPreferences)
		defer reset()
	}
	resMsg, result, resultOk := sendRequest(t, f, lsproto.TextDocumentCompletionInfo, params)
	if resMsg == nil {
		t.Fatalf(prefix+"Nil response received for completion request", f.lastKnownMarkerName)
	}
	if !resultOk {
		t.Fatalf(prefix+"Unexpected response type for completion request: %T", resMsg.AsResponse().Result)
	}
	return result.List
}

func (f *FourslashTest) verifyCompletionsResult(
	t *testing.T,
	actual *lsproto.CompletionList,
	expected *CompletionsExpectedList,
	prefix string,
) {
	if actual == nil {
		if !isEmptyExpectedList(expected) {
			t.Fatal(prefix + "Expected completion list but got nil.")
		}
		return
	} else if expected == nil {
		// !!! cmp.Diff(actual, nil) should probably be a .String() call here and elswhere
		t.Fatalf(prefix+"Expected nil completion list but got non-nil: %s", cmp.Diff(actual, nil))
	}
	assert.Equal(t, actual.IsIncomplete, expected.IsIncomplete, prefix+"IsIncomplete mismatch")
	verifyCompletionsItemDefaults(t, actual.ItemDefaults, expected.ItemDefaults, prefix+"ItemDefaults mismatch: ")
	f.verifyCompletionsItems(t, prefix, actual.Items, expected.Items)
}

func isEmptyExpectedList(expected *CompletionsExpectedList) bool {
	return expected == nil || (len(expected.Items.Exact) == 0 && len(expected.Items.Includes) == 0 && len(expected.Items.Excludes) == 0)
}

func verifyCompletionsItemDefaults(t *testing.T, actual *lsproto.CompletionItemDefaults, expected *CompletionsExpectedItemDefaults, prefix string) {
	if actual == nil {
		if expected == nil {
			return
		}
		t.Fatalf(prefix+"Expected non-nil completion item defaults but got nil: %s", cmp.Diff(actual, nil))
	}
	if expected == nil {
		t.Fatalf(prefix+"Expected nil completion item defaults but got non-nil: %s", cmp.Diff(actual, nil))
	}
	assertDeepEqual(t, actual.CommitCharacters, expected.CommitCharacters, prefix+"CommitCharacters mismatch:")
	switch editRange := expected.EditRange.(type) {
	case *EditRange:
		if actual.EditRange == nil {
			t.Fatal(prefix + "Expected non-nil EditRange but got nil")
		}
		expectedInsert := editRange.Insert.LSRange
		expectedReplace := editRange.Replace.LSRange
		assertDeepEqual(
			t,
			actual.EditRange,
			&lsproto.RangeOrEditRangeWithInsertReplace{
				EditRangeWithInsertReplace: &lsproto.EditRangeWithInsertReplace{
					Insert:  expectedInsert,
					Replace: expectedReplace,
				},
			},
			prefix+"EditRange mismatch:")
	case nil:
		if actual.EditRange != nil {
			t.Fatalf(prefix+"Expected nil EditRange but got non-nil: %s", cmp.Diff(actual.EditRange, nil))
		}
	case Ignored:
	default:
		t.Fatalf(prefix+"Expected EditRange to be *EditRange or Ignored, got %T", editRange)
	}
}

func (f *FourslashTest) verifyCompletionsItems(t *testing.T, prefix string, actual []*lsproto.CompletionItem, expected *CompletionsExpectedItems) {
	if expected.Exact != nil {
		if expected.Includes != nil {
			t.Fatal(prefix + "Expected exact completion list but also specified 'includes'.")
		}
		if expected.Excludes != nil {
			t.Fatal(prefix + "Expected exact completion list but also specified 'excludes'.")
		}
		if expected.Unsorted != nil {
			t.Fatal(prefix + "Expected exact completion list but also specified 'unsorted'.")
		}
		if len(actual) != len(expected.Exact) {
			t.Fatalf(prefix+"Expected %d exact completion items but got %d: %s", len(expected.Exact), len(actual), cmp.Diff(actual, expected.Exact))
		}
		if len(actual) > 0 {
			f.verifyCompletionsAreExactly(t, prefix, actual, expected.Exact)
		}
		return
	}
	nameToActualItems := make(map[string][]*lsproto.CompletionItem)
	for _, item := range actual {
		nameToActualItems[item.Label] = append(nameToActualItems[item.Label], item)
	}
	if expected.Unsorted != nil {
		if expected.Includes != nil {
			t.Fatal(prefix + "Expected unsorted completion list but also specified 'includes'.")
		}
		if expected.Excludes != nil {
			t.Fatal(prefix + "Expected unsorted completion list but also specified 'excludes'.")
		}
		for _, item := range expected.Unsorted {
			switch item := item.(type) {
			case string:
				_, ok := nameToActualItems[item]
				if !ok {
					t.Fatalf("%sLabel '%s' not found in actual items. Actual items: %s", prefix, item, cmp.Diff(actual, nil))
				}
				delete(nameToActualItems, item)
			case *lsproto.CompletionItem:
				actualItems, ok := nameToActualItems[item.Label]
				if !ok {
					t.Fatalf("%sLabel '%s' not found in actual items. Actual items: %s", prefix, item.Label, cmp.Diff(actual, nil))
				}
				actualItem := actualItems[0]
				actualItems = actualItems[1:]
				if len(actualItems) == 0 {
					delete(nameToActualItems, item.Label)
				} else {
					nameToActualItems[item.Label] = actualItems
				}
				f.verifyCompletionItem(t, prefix+"Includes completion item mismatch for label "+item.Label+": ", actualItem, item)
			default:
				t.Fatalf("%sExpected completion item to be a string or *lsproto.CompletionItem, got %T", prefix, item)
			}
		}
		if len(expected.Unsorted) != len(actual) {
			unmatched := slices.Collect(maps.Keys(nameToActualItems))
			t.Fatalf("%sAdditional completions found but not included in 'unsorted': %s", prefix, strings.Join(unmatched, "\n"))
		}
		return
	}
	if expected.Includes != nil {
		for _, item := range expected.Includes {
			switch item := item.(type) {
			case string:
				_, ok := nameToActualItems[item]
				if !ok {
					t.Fatalf("%sLabel '%s' not found in actual items. Actual items: %s", prefix, item, cmp.Diff(actual, nil))
				}
			case *lsproto.CompletionItem:
				actualItems, ok := nameToActualItems[item.Label]
				if !ok {
					t.Fatalf("%sLabel '%s' not found in actual items. Actual items: %s", prefix, item.Label, cmp.Diff(actual, nil))
				}
				actualItem := actualItems[0]
				actualItems = actualItems[1:]
				if len(actualItems) == 0 {
					delete(nameToActualItems, item.Label)
				} else {
					nameToActualItems[item.Label] = actualItems
				}
				f.verifyCompletionItem(t, prefix+"Includes completion item mismatch for label "+item.Label+": ", actualItem, item)
			default:
				t.Fatalf("%sExpected completion item to be a string or *lsproto.CompletionItem, got %T", prefix, item)
			}
		}
	}
	for _, exclude := range expected.Excludes {
		if _, ok := nameToActualItems[exclude]; ok {
			t.Fatalf("%sLabel '%s' should not be in actual items but was found. Actual items: %s", prefix, exclude, cmp.Diff(actual, nil))
		}
	}
}

func (f *FourslashTest) verifyCompletionsAreExactly(t *testing.T, prefix string, actual []*lsproto.CompletionItem, expected []CompletionsExpectedItem) {
	// Verify labels first
	assertDeepEqual(t, core.Map(actual, func(item *lsproto.CompletionItem) string {
		return item.Label
	}), core.Map(expected, func(item CompletionsExpectedItem) string {
		return getExpectedLabel(t, item)
	}), prefix+"Labels mismatch")
	for i, actualItem := range actual {
		switch expectedItem := expected[i].(type) {
		case string:
			continue // already checked labels
		case *lsproto.CompletionItem:
			f.verifyCompletionItem(t, prefix+"Completion item mismatch for label "+actualItem.Label, actualItem, expectedItem)
		}
	}
}

func ignorePaths(paths ...string) cmp.Option {
	return cmp.FilterPath(
		func(p cmp.Path) bool {
			for _, path := range paths {
				if p.Last().String() == path {
					return true
				}
			}
			return false
		},
		cmp.Ignore(),
	)
}

var (
	completionIgnoreOpts = ignorePaths(".Kind", ".SortText", ".FilterText", ".Data")
	autoImportIgnoreOpts = ignorePaths(".Kind", ".SortText", ".FilterText", ".Data", ".LabelDetails", ".Detail", ".AdditionalTextEdits")
)

func (f *FourslashTest) verifyCompletionItem(t *testing.T, prefix string, actual *lsproto.CompletionItem, expected *lsproto.CompletionItem) {
	var actualAutoImportData, expectedAutoImportData *ls.AutoImportData
	if actual.Data != nil {
		if data, ok := (*actual.Data).(*ls.CompletionItemData); ok {
			actualAutoImportData = data.AutoImport
		}
	}
	if expected.Data != nil {
		if data, ok := (*expected.Data).(*ls.CompletionItemData); ok {
			expectedAutoImportData = data.AutoImport
		}
	}
	if (actualAutoImportData == nil) != (expectedAutoImportData == nil) {
		t.Fatal(prefix + "Mismatch in auto-import data presence")
	}

	if expected.Detail != nil || expected.Documentation != nil || actualAutoImportData != nil {
		actual = f.resolveCompletionItem(t, actual)
	}

	if actualAutoImportData != nil {
		assertDeepEqual(t, actual, expected, prefix, autoImportIgnoreOpts)
		if expected.AdditionalTextEdits == AnyTextEdits {
			assert.Check(t, actual.AdditionalTextEdits != nil && len(*actual.AdditionalTextEdits) > 0, prefix+" Expected non-nil AdditionalTextEdits for auto-import completion item")
		}
		if expected.LabelDetails != nil {
			assertDeepEqual(t, actual.LabelDetails, expected.LabelDetails, prefix+" LabelDetails mismatch")
		}

		assert.Equal(t, actualAutoImportData.ModuleSpecifier, expectedAutoImportData.ModuleSpecifier, prefix+" ModuleSpecifier mismatch")
	} else {
		assertDeepEqual(t, actual, expected, prefix, completionIgnoreOpts)
	}

	if expected.FilterText != nil {
		assertDeepEqual(t, actual.FilterText, expected.FilterText, prefix+" FilterText mismatch")
	}
	if expected.Kind != nil {
		assertDeepEqual(t, actual.Kind, expected.Kind, prefix+" Kind mismatch")
	}
	assertDeepEqual(t, actual.SortText, core.OrElse(expected.SortText, ptrTo(string(ls.SortTextLocationPriority))), prefix+" SortText mismatch")
}

func (f *FourslashTest) resolveCompletionItem(t *testing.T, item *lsproto.CompletionItem) *lsproto.CompletionItem {
	prefix := f.getCurrentPositionPrefix()
	resMsg, result, resultOk := sendRequest(t, f, lsproto.CompletionItemResolveInfo, item)
	if resMsg == nil {
		t.Fatal(prefix + "Expected non-nil response for completion item resolve, got nil")
	}
	if !resultOk {
		t.Fatalf(prefix+"Unexpected response type for completion item resolve: %T, Error: %v", resMsg.AsResponse().Result, resMsg.AsResponse().Error)
	}
	return result
}

func getExpectedLabel(t *testing.T, item CompletionsExpectedItem) string {
	switch item := item.(type) {
	case string:
		return item
	case *lsproto.CompletionItem:
		return item.Label
	default:
		t.Fatalf("Expected completion item to be a string or *lsproto.CompletionItem, got %T", item)
		return ""
	}
}

func assertDeepEqual(t *testing.T, actual any, expected any, prefix string, opts ...cmp.Option) {
	t.Helper()

	diff := cmp.Diff(actual, expected, opts...)
	if diff != "" {
		t.Fatalf("%s:\n%s", prefix, diff)
	}
}

type ApplyCodeActionFromCompletionOptions struct {
	Name            string
	Source          string
	AutoImportData  *ls.AutoImportData
	Description     string
	NewFileContent  *string
	NewRangeContent *string
	UserPreferences *lsutil.UserPreferences
}

func (f *FourslashTest) VerifyApplyCodeActionFromCompletion(t *testing.T, markerName *string, options *ApplyCodeActionFromCompletionOptions) {
	f.GoToMarker(t, *markerName)
	var userPreferences *lsutil.UserPreferences
	if options != nil && options.UserPreferences != nil {
		userPreferences = options.UserPreferences
	} else {
		// Default preferences: enables auto-imports
		userPreferences = lsutil.NewDefaultUserPreferences()
	}

	reset := f.ConfigureWithReset(t, userPreferences)
	defer reset()
	completionsList := f.getCompletions(t, nil) // Already configured, so we do not need to pass it in again
	item := core.Find(completionsList.Items, func(item *lsproto.CompletionItem) bool {
		if item.Label != options.Name || item.Data == nil {
			return false
		}
		data, ok := (*item.Data).(*ls.CompletionItemData)
		if !ok {
			return false
		}
		if options.AutoImportData != nil {
			return data.AutoImport != nil && ((data.AutoImport.FileName == options.AutoImportData.FileName) &&
				(options.AutoImportData.ModuleSpecifier == "" || data.AutoImport.ModuleSpecifier == options.AutoImportData.ModuleSpecifier) &&
				(options.AutoImportData.ExportName == "" || data.AutoImport.ExportName == options.AutoImportData.ExportName) &&
				(options.AutoImportData.AmbientModuleName == nil || data.AutoImport.AmbientModuleName == options.AutoImportData.AmbientModuleName) &&
				(options.AutoImportData.IsPackageJsonImport == core.TSUnknown || data.AutoImport.IsPackageJsonImport == options.AutoImportData.IsPackageJsonImport))
		}
		if data.AutoImport == nil && data.Source != "" && data.Source == options.Source {
			return true
		}
		if data.AutoImport != nil && data.AutoImport.ModuleSpecifier == options.Source {
			return true
		}
		return false
	})
	if item == nil {
		t.Fatalf("Code action '%s' from source '%s' not found in completions.", options.Name, options.Source)
	}
	item = f.resolveCompletionItem(t, item)
	assert.Check(t, strings.Contains(*item.Detail, options.Description), "Completion item detail does not contain expected description.")
	if item.AdditionalTextEdits == nil {
		t.Fatalf("Expected non-nil AdditionalTextEdits for code action completion item.")
	}
	f.applyTextEdits(t, *item.AdditionalTextEdits)
	if options.NewFileContent != nil {
		assert.Equal(t, f.getScriptInfo(f.activeFilename).content, *options.NewFileContent, "File content after applying code action did not match expected content.")
	} else if options.NewRangeContent != nil {
		t.Fatal("!!! TODO")
	}
}

func (f *FourslashTest) VerifyBaselineFindAllReferences(
	t *testing.T,
	markers ...string,
) {
	referenceLocations := f.lookupMarkersOrGetRanges(t, markers)

	for _, markerOrRange := range referenceLocations {
		// worker in `baselineEachMarkerOrRange`
		f.GoToMarkerOrRange(t, markerOrRange)

		params := &lsproto.ReferenceParams{
			TextDocument: lsproto.TextDocumentIdentifier{
				Uri: lsconv.FileNameToDocumentURI(f.activeFilename),
			},
			Position: f.currentCaretPosition,
			Context:  &lsproto.ReferenceContext{},
		}
		resMsg, result, resultOk := sendRequest(t, f, lsproto.TextDocumentReferencesInfo, params)
		if resMsg == nil {
			if f.lastKnownMarkerName == nil {
				t.Fatalf("Nil response received for references request at pos %v", f.currentCaretPosition)
			} else {
				t.Fatalf("Nil response received for references request at marker '%s'", *f.lastKnownMarkerName)
			}
		}
		if !resultOk {
			if f.lastKnownMarkerName == nil {
				t.Fatalf("Unexpected references response type at pos %v: %T", f.currentCaretPosition, resMsg.AsResponse().Result)
			} else {
				t.Fatalf("Unexpected references response type at marker '%s': %T", *f.lastKnownMarkerName, resMsg.AsResponse().Result)
			}
		}

		f.addResultToBaseline(t, "findAllReferences", f.getBaselineForLocationsWithFileContents(*result.Locations, baselineFourslashLocationsOptions{
			marker:     markerOrRange,
			markerName: "/*FIND ALL REFS*/",
		}))

	}
}

func (f *FourslashTest) VerifyBaselineGoToDefinition(
	t *testing.T,
	includeOriginalSelectionRange bool,
	markers ...string,
) {
	referenceLocations := f.lookupMarkersOrGetRanges(t, markers)

	for _, markerOrRange := range referenceLocations {
		// worker in `baselineEachMarkerOrRange`
		f.GoToMarkerOrRange(t, markerOrRange)

		params := &lsproto.DefinitionParams{
			TextDocument: lsproto.TextDocumentIdentifier{
				Uri: lsconv.FileNameToDocumentURI(f.activeFilename),
			},
			Position: f.currentCaretPosition,
		}

		resMsg, result, resultOk := sendRequest(t, f, lsproto.TextDocumentDefinitionInfo, params)
		if resMsg == nil {
			if f.lastKnownMarkerName == nil {
				t.Fatalf("Nil response received for definition request at pos %v", f.currentCaretPosition)
			} else {
				t.Fatalf("Nil response received for definition request at marker '%s'", *f.lastKnownMarkerName)
			}
		}
		if !resultOk {
			if f.lastKnownMarkerName == nil {
				t.Fatalf("Unexpected definition response type at pos %v: %T", f.currentCaretPosition, resMsg.AsResponse().Result)
			} else {
				t.Fatalf("Unexpected definition response type at marker '%s': %T", *f.lastKnownMarkerName, resMsg.AsResponse().Result)
			}
		}

		var resultAsLocations []lsproto.Location
		var additionalLocation *lsproto.Location
		if result.Locations != nil {
			resultAsLocations = *result.Locations
		} else if result.Location != nil {
			resultAsLocations = []lsproto.Location{*result.Location}
		} else if result.DefinitionLinks != nil {
			var originRange *lsproto.Range
			resultAsLocations = core.Map(*result.DefinitionLinks, func(link *lsproto.LocationLink) lsproto.Location {
				if originRange != nil && originRange != link.OriginSelectionRange {
					panic("multiple different origin ranges in definition links")
				}
				originRange = link.OriginSelectionRange
				return lsproto.Location{
					Uri:   link.TargetUri,
					Range: link.TargetSelectionRange,
				}
			})
			if originRange != nil && includeOriginalSelectionRange {
				additionalLocation = &lsproto.Location{
					Uri:   lsconv.FileNameToDocumentURI(f.activeFilename),
					Range: *originRange,
				}
			}
		}

		f.addResultToBaseline(t, "goToDefinition", f.getBaselineForLocationsWithFileContents(resultAsLocations, baselineFourslashLocationsOptions{
			marker:             markerOrRange,
			markerName:         "/*GOTO DEF*/",
			additionalLocation: additionalLocation,
		}))
	}
}

func (f *FourslashTest) VerifyBaselineGoToTypeDefinition(
	t *testing.T,
	markers ...string,
) {
	referenceLocations := f.lookupMarkersOrGetRanges(t, markers)

	for _, markerOrRange := range referenceLocations {
		// worker in `baselineEachMarkerOrRange`
		f.GoToMarkerOrRange(t, markerOrRange)

		params := &lsproto.TypeDefinitionParams{
			TextDocument: lsproto.TextDocumentIdentifier{
				Uri: lsconv.FileNameToDocumentURI(f.activeFilename),
			},
			Position: f.currentCaretPosition,
		}

		resMsg, result, resultOk := sendRequest(t, f, lsproto.TextDocumentTypeDefinitionInfo, params)
		if resMsg == nil {
			if f.lastKnownMarkerName == nil {
				t.Fatalf("Nil response received for type definition request at pos %v", f.currentCaretPosition)
			} else {
				t.Fatalf("Nil response received for type definition request at marker '%s'", *f.lastKnownMarkerName)
			}
		}
		if !resultOk {
			if f.lastKnownMarkerName == nil {
				t.Fatalf("Unexpected type definition response type at pos %v: %T", f.currentCaretPosition, resMsg.AsResponse().Result)
			} else {
				t.Fatalf("Unexpected type definition response type at marker '%s': %T", *f.lastKnownMarkerName, resMsg.AsResponse().Result)
			}
		}

		var resultAsLocations []lsproto.Location
		if result.Locations != nil {
			resultAsLocations = *result.Locations
		} else if result.Location != nil {
			resultAsLocations = []lsproto.Location{*result.Location}
		} else if result.DefinitionLinks != nil {
			resultAsLocations = core.Map(*result.DefinitionLinks, func(link *lsproto.LocationLink) lsproto.Location {
				return lsproto.Location{
					Uri:   link.TargetUri,
					Range: link.TargetSelectionRange,
				}
			})
		}

		f.addResultToBaseline(t, "goToType", f.getBaselineForLocationsWithFileContents(resultAsLocations, baselineFourslashLocationsOptions{
			marker:     markerOrRange,
			markerName: "/*GOTO TYPE*/",
		}))
	}
}

func (f *FourslashTest) VerifyBaselineHover(t *testing.T) {
	markersAndItems := core.MapFiltered(f.Markers(), func(marker *Marker) (markerAndItem[*lsproto.Hover], bool) {
		if marker.Name == nil {
			return markerAndItem[*lsproto.Hover]{}, false
		}

		params := &lsproto.HoverParams{
			TextDocument: lsproto.TextDocumentIdentifier{
				Uri: lsconv.FileNameToDocumentURI(f.activeFilename),
			},
			Position: marker.LSPosition,
		}

		resMsg, result, resultOk := sendRequest(t, f, lsproto.TextDocumentHoverInfo, params)
		if resMsg == nil {
			t.Fatalf(f.getCurrentPositionPrefix()+"Nil response received for quick info request", f.lastKnownMarkerName)
		}
		if !resultOk {
			t.Fatalf(f.getCurrentPositionPrefix()+"Unexpected response type for quick info request: %T", resMsg.AsResponse().Result)
		}

		return markerAndItem[*lsproto.Hover]{Marker: marker, Item: result.Hover}, true
	})

	getRange := func(item *lsproto.Hover) *lsproto.Range {
		if item == nil || item.Range == nil {
			return nil
		}
		return item.Range
	}

	getTooltipLines := func(item, _prev *lsproto.Hover) []string {
		var result []string

		if item.Contents.MarkupContent != nil {
			result = strings.Split(item.Contents.MarkupContent.Value, "\n")
		}
		if item.Contents.String != nil {
			result = strings.Split(*item.Contents.String, "\n")
		}
		if item.Contents.MarkedStringWithLanguage != nil {
			result = appendLinesForMarkedStringWithLanguage(result, item.Contents.MarkedStringWithLanguage)
		}
		if item.Contents.MarkedStrings != nil {
			for _, ms := range *item.Contents.MarkedStrings {
				if ms.MarkedStringWithLanguage != nil {
					result = appendLinesForMarkedStringWithLanguage(result, ms.MarkedStringWithLanguage)
				} else {
					result = append(result, *ms.String)
				}
			}
		}

		return result
	}

	f.addResultToBaseline(t, "QuickInfo", annotateContentWithTooltips(t, f, markersAndItems, "quickinfo", getRange, getTooltipLines))
	if jsonStr, err := core.StringifyJson(markersAndItems, "", "  "); err == nil {
		f.writeToBaseline("QuickInfo", jsonStr)
	} else {
		t.Fatalf("Failed to stringify markers and items for baseline: %v", err)
	}
}

func appendLinesForMarkedStringWithLanguage(result []string, ms *lsproto.MarkedStringWithLanguage) []string {
	result = append(result, "```"+ms.Language)
	result = append(result, ms.Value)
	result = append(result, "```")
	return result
}

func (f *FourslashTest) VerifyBaselineSignatureHelp(t *testing.T) {
	markersAndItems := core.MapFiltered(f.Markers(), func(marker *Marker) (markerAndItem[*lsproto.SignatureHelp], bool) {
		if marker.Name == nil {
			return markerAndItem[*lsproto.SignatureHelp]{}, false
		}

		params := &lsproto.SignatureHelpParams{
			TextDocument: lsproto.TextDocumentIdentifier{
				Uri: lsconv.FileNameToDocumentURI(f.activeFilename),
			},
			Position: marker.LSPosition,
		}

		resMsg, result, resultOk := sendRequest(t, f, lsproto.TextDocumentSignatureHelpInfo, params)
		if resMsg == nil {
			t.Fatalf(f.getCurrentPositionPrefix()+"Nil response received for signature help request", f.lastKnownMarkerName)
		}
		if !resultOk {
			t.Fatalf(f.getCurrentPositionPrefix()+"Unexpected response type for signature help request: %T", resMsg.AsResponse().Result)
		}

		return markerAndItem[*lsproto.SignatureHelp]{Marker: marker, Item: result.SignatureHelp}, true
	})

	getRange := func(item *lsproto.SignatureHelp) *lsproto.Range {
		// SignatureHelp doesn't have a range like hover does
		return nil
	}

	getTooltipLines := func(item, _prev *lsproto.SignatureHelp) []string {
		if item == nil || len(item.Signatures) == 0 {
			return []string{"No signature help available"}
		}

		// Show active signature if specified, otherwise first signature
		activeSignature := 0
		if item.ActiveSignature != nil && int(*item.ActiveSignature) < len(item.Signatures) {
			activeSignature = int(*item.ActiveSignature)
		}

		sig := item.Signatures[activeSignature]

		// Build signature display
		signatureLine := sig.Label
		activeParamLine := ""

		// Show active parameter if specified, and the signature text.
		if item.ActiveParameter != nil && sig.Parameters != nil {
			activeParamIndex := int(*item.ActiveParameter.Uinteger)
			if activeParamIndex >= 0 && activeParamIndex < len(*sig.Parameters) {
				activeParam := (*sig.Parameters)[activeParamIndex]

				// Get the parameter label and bold the
				// parameter text within the original string.
				activeParamLabel := ""
				if activeParam.Label.String != nil {
					activeParamLabel = *activeParam.Label.String
				} else if activeParam.Label.Tuple != nil {
					activeParamLabel = signatureLine[(*activeParam.Label.Tuple)[0]:(*activeParam.Label.Tuple)[1]]
				} else {
					t.Fatal("Unsupported param label kind.")
				}
				signatureLine = strings.Replace(signatureLine, activeParamLabel, "**"+activeParamLabel+"**", 1)

				if activeParam.Documentation != nil {
					if activeParam.Documentation.MarkupContent != nil {
						activeParamLine = activeParam.Documentation.MarkupContent.Value
					} else if activeParam.Documentation.String != nil {
						activeParamLine = *activeParam.Documentation.String
					}

					activeParamLine = fmt.Sprintf("- `%s`: %s", activeParamLabel, activeParamLine)
				}

			}
		}

		result := make([]string, 0, 16)
		result = append(result, signatureLine)
		if activeParamLine != "" {
			result = append(result, activeParamLine)
		}

		// ORIGINALLY we would "only display signature documentation on the last argument when multiple arguments are marked".
		// !!!
		// Note that this is harder than in Strada, because LSP signature help has no concept of
		// applicable spans.
		if sig.Documentation != nil {
			if sig.Documentation.MarkupContent != nil {
				result = append(result, strings.Split(sig.Documentation.MarkupContent.Value, "\n")...)
			} else if sig.Documentation.String != nil {
				result = append(result, strings.Split(*sig.Documentation.String, "\n")...)
			} else {
				t.Fatal("Unsupported documentation format.")
			}
		}

		return result
	}

	f.addResultToBaseline(t, "SignatureHelp", annotateContentWithTooltips(t, f, markersAndItems, "signaturehelp", getRange, getTooltipLines))
	if jsonStr, err := core.StringifyJson(markersAndItems, "", "  "); err == nil {
		f.writeToBaseline("SignatureHelp", jsonStr)
	} else {
		t.Fatalf("Failed to stringify markers and items for baseline: %v", err)
	}
}

func (f *FourslashTest) VerifyBaselineSelectionRanges(t *testing.T) {
	markers := f.Markers()
	var result strings.Builder
	newLine := "\n"

	for i, marker := range markers {
		if i > 0 {
			result.WriteString(newLine + strings.Repeat("=", 80) + newLine + newLine)
		}

		script := f.getScriptInfo(marker.FileName())
		fileContent := script.content

		// Add the marker position indicator
		markerPos := marker.Position
		baselineContent := fileContent[:markerPos] + "/**/" + fileContent[markerPos:] + newLine
		result.WriteString(baselineContent)

		// Get selection ranges at this marker
		params := &lsproto.SelectionRangeParams{
			TextDocument: lsproto.TextDocumentIdentifier{
				Uri: lsconv.FileNameToDocumentURI(marker.FileName()),
			},
			Positions: []lsproto.Position{marker.LSPosition},
		}

		resMsg, selectionRangeResult, resultOk := sendRequest(t, f, lsproto.TextDocumentSelectionRangeInfo, params)
		markerNameStr := *core.OrElse(marker.Name, ptrTo("(unnamed)"))
		if resMsg == nil {
			t.Fatalf("Nil response received for selection range request at marker '%s'", markerNameStr)
		}
		if !resultOk {
			if resMsg.AsResponse().Error != nil {
				t.Fatalf("Error response for selection range request at marker '%s': %v", markerNameStr, resMsg.AsResponse().Error)
			}
			t.Fatalf("Unexpected selection range response type at marker '%s': %T", markerNameStr, resMsg.AsResponse().Result)
		}

		if selectionRangeResult.SelectionRanges == nil || len(*selectionRangeResult.SelectionRanges) == 0 {
			result.WriteString("No selection ranges available\n")
			continue
		}

		selectionRange := (*selectionRangeResult.SelectionRanges)[0]

		// Add blank line after source code section
		result.WriteString(newLine)

		// Walk through the selection range chain
		for selectionRange != nil {
			start := int(f.converters.LineAndCharacterToPosition(script, selectionRange.Range.Start))
			end := int(f.converters.LineAndCharacterToPosition(script, selectionRange.Range.End))

			// Create a masked version of the file showing only this range
			runes := []rune(fileContent)
			masked := make([]rune, len(runes))
			for i, ch := range runes {
				if i >= start && i < end {
					// Keep characters in the selection range
					if ch == ' ' {
						masked[i] = '•'
					} else if ch == '\n' || ch == '\r' {
						masked[i] = ch // Keep line breaks as-is, will add arrow later
					} else {
						masked[i] = ch
					}
				} else {
					// Replace characters outside the range
					if ch == '\n' || ch == '\r' {
						masked[i] = ch
					} else {
						masked[i] = ' '
					}
				}
			}

			maskedStr := string(masked)

			// Add line break arrows
			maskedStr = strings.ReplaceAll(maskedStr, "\n", "↲\n")
			maskedStr = strings.ReplaceAll(maskedStr, "\r", "↲\r")

			// Remove blank lines
			lines := strings.Split(maskedStr, "\n")
			var nonBlankLines []string
			for _, line := range lines {
				trimmed := strings.TrimSpace(line)
				if trimmed != "" && trimmed != "↲" {
					nonBlankLines = append(nonBlankLines, line)
				}
			}
			maskedStr = strings.Join(nonBlankLines, "\n")

			// Find leading and trailing width of non-whitespace characters
			maskedRunes := []rune(maskedStr)
			isRealCharacter := func(ch rune) bool {
				return ch != '•' && ch != '↲' && !stringutil.IsWhiteSpaceLike(ch)
			}

			leadingWidth := -1
			for i, ch := range maskedRunes {
				if isRealCharacter(ch) {
					leadingWidth = i
					break
				}
			}

			trailingWidth := -1
			for j := len(maskedRunes) - 1; j >= 0; j-- {
				if isRealCharacter(maskedRunes[j]) {
					trailingWidth = j
					break
				}
			}

			if leadingWidth != -1 && trailingWidth != -1 && leadingWidth <= trailingWidth {
				// Clean up middle section
				prefix := string(maskedRunes[:leadingWidth])
				middle := string(maskedRunes[leadingWidth : trailingWidth+1])
				suffix := string(maskedRunes[trailingWidth+1:])

				middle = strings.ReplaceAll(middle, "•", " ")
				middle = strings.ReplaceAll(middle, "↲", "")

				maskedStr = prefix + middle + suffix
			}

			// Add blank line before multi-line ranges
			if strings.Contains(maskedStr, "\n") {
				result.WriteString(newLine)
			}

			result.WriteString(maskedStr)
			if !strings.HasSuffix(maskedStr, "\n") {
				result.WriteString(newLine)
			}

			selectionRange = selectionRange.Parent
		}
	}
	f.addResultToBaseline(t, "Smart Selection", strings.TrimSuffix(result.String(), "\n"))
}

func (f *FourslashTest) VerifyBaselineDocumentHighlights(
	t *testing.T,
	preferences *lsutil.UserPreferences,
	markerOrRangeOrNames ...MarkerOrRangeOrName,
) {
	var markerOrRanges []MarkerOrRange
	for _, markerOrRangeOrName := range markerOrRangeOrNames {
		switch markerOrNameOrRange := markerOrRangeOrName.(type) {
		case string:
			marker, ok := f.testData.MarkerPositions[markerOrNameOrRange]
			if !ok {
				t.Fatalf("Marker '%s' not found", markerOrNameOrRange)
			}
			markerOrRanges = append(markerOrRanges, marker)
		case *Marker:
			markerOrRanges = append(markerOrRanges, markerOrNameOrRange)
		case *RangeMarker:
			markerOrRanges = append(markerOrRanges, markerOrNameOrRange)
		default:
			t.Fatalf("Invalid marker or range type: %T. Expected string, *Marker, or *RangeMarker.", markerOrNameOrRange)
		}
	}

	f.verifyBaselineDocumentHighlights(t, preferences, markerOrRanges)
}

func (f *FourslashTest) verifyBaselineDocumentHighlights(
	t *testing.T,
	preferences *lsutil.UserPreferences,
	markerOrRanges []MarkerOrRange,
) {
	for _, markerOrRange := range markerOrRanges {
		f.goToMarker(t, markerOrRange)

		params := &lsproto.DocumentHighlightParams{
			TextDocument: lsproto.TextDocumentIdentifier{
				Uri: lsconv.FileNameToDocumentURI(f.activeFilename),
			},
			Position: f.currentCaretPosition,
		}
		resMsg, result, resultOk := sendRequest(t, f, lsproto.TextDocumentDocumentHighlightInfo, params)
		if resMsg == nil {
			if f.lastKnownMarkerName == nil {
				t.Fatalf("Nil response received for document highlights request at pos %v", f.currentCaretPosition)
			} else {
				t.Fatalf("Nil response received for document highlights request at marker '%s'", *f.lastKnownMarkerName)
			}
		}
		if !resultOk {
			if f.lastKnownMarkerName == nil {
				t.Fatalf("Unexpected document highlights response type at pos %v: %T", f.currentCaretPosition, resMsg.AsResponse().Result)
			} else {
				t.Fatalf("Unexpected document highlights response type at marker '%s': %T", *f.lastKnownMarkerName, resMsg.AsResponse().Result)
			}
		}

		highlights := result.DocumentHighlights
		if highlights == nil {
			highlights = &[]*lsproto.DocumentHighlight{}
		}

		var spans []lsproto.Location
		for _, h := range *highlights {
			spans = append(spans, lsproto.Location{
				Uri:   lsconv.FileNameToDocumentURI(f.activeFilename),
				Range: h.Range,
			})
		}

		// Add result to baseline
		f.addResultToBaseline(t, "documentHighlights", f.getBaselineForLocationsWithFileContents(spans, baselineFourslashLocationsOptions{
			marker:     markerOrRange,
			markerName: "/*HIGHLIGHTS*/",
		}))
	}
}

// Collects all named markers if provided, or defaults to anonymous ranges
func (f *FourslashTest) lookupMarkersOrGetRanges(t *testing.T, markers []string) []MarkerOrRange {
	var referenceLocations []MarkerOrRange
	if len(markers) == 0 {
		referenceLocations = core.Map(f.testData.Ranges, func(r *RangeMarker) MarkerOrRange { return r })
	} else {
		referenceLocations = core.Map(markers, func(markerName string) MarkerOrRange {
			marker, ok := f.testData.MarkerPositions[markerName]
			if !ok {
				t.Fatalf("Marker '%s' not found", markerName)
			}
			return marker
		})
	}
	return referenceLocations
}

func ptrTo[T any](v T) *T {
	return &v
}

// Insert text at the current caret position.
func (f *FourslashTest) Insert(t *testing.T, text string) {
	f.typeText(t, text)
}

// Insert text and a new line at the current caret position.
func (f *FourslashTest) InsertLine(t *testing.T, text string) {
	f.typeText(t, text+"\n")
}

// Removes the text at the current caret position as if the user pressed backspace `count` times.
func (f *FourslashTest) Backspace(t *testing.T, count int) {
	script := f.getScriptInfo(f.activeFilename)
	offset := int(f.converters.LineAndCharacterToPosition(script, f.currentCaretPosition))

	for range count {
		offset--
		f.editScriptAndUpdateMarkers(t, f.activeFilename, offset, offset+1, "")
		f.currentCaretPosition = f.converters.PositionToLineAndCharacter(script, core.TextPos(offset))
		// Don't need to examine formatting because there are no formatting changes on backspace.
	}

	// f.checkPostEditInvariants() // !!! do we need this?
}

// Enters text as if the user had pasted it.
func (f *FourslashTest) Paste(t *testing.T, text string) {
	script := f.getScriptInfo(f.activeFilename)
	start := int(f.converters.LineAndCharacterToPosition(script, f.currentCaretPosition))
	f.editScriptAndUpdateMarkers(t, f.activeFilename, start, start, text)
	// this.checkPostEditInvariants(); // !!! do we need this?
}

// Selects a line and replaces it with a new text.
func (f *FourslashTest) ReplaceLine(t *testing.T, lineIndex int, text string) {
	f.selectLine(t, lineIndex)
	f.typeText(t, text)
}

func (f *FourslashTest) selectLine(t *testing.T, lineIndex int) {
	script := f.getScriptInfo(f.activeFilename)
	start := script.lineMap.LineStarts[lineIndex]
	end := script.lineMap.LineStarts[lineIndex+1] - 1
	f.selectRange(t, core.NewTextRange(int(start), int(end)))
}

func (f *FourslashTest) selectRange(t *testing.T, textRange core.TextRange) {
	script := f.getScriptInfo(f.activeFilename)
	start := f.converters.PositionToLineAndCharacter(script, core.TextPos(textRange.Pos()))
	end := f.converters.PositionToLineAndCharacter(script, core.TextPos(textRange.End()))
	f.goToPosition(t, start)
	f.selectionEnd = &end
}

func (f *FourslashTest) getSelection() core.TextRange {
	script := f.getScriptInfo(f.activeFilename)
	if f.selectionEnd == nil {
		return core.NewTextRange(
			int(f.converters.LineAndCharacterToPosition(script, f.currentCaretPosition)),
			int(f.converters.LineAndCharacterToPosition(script, f.currentCaretPosition)),
		)
	}
	return core.NewTextRange(
		int(f.converters.LineAndCharacterToPosition(script, f.currentCaretPosition)),
		int(f.converters.LineAndCharacterToPosition(script, *f.selectionEnd)),
	)
}

func (f *FourslashTest) applyTextEdits(t *testing.T, edits []*lsproto.TextEdit) {
	script := f.getScriptInfo(f.activeFilename)
	slices.SortFunc(edits, func(a, b *lsproto.TextEdit) int {
		aStart := f.converters.LineAndCharacterToPosition(script, a.Range.Start)
		bStart := f.converters.LineAndCharacterToPosition(script, b.Range.Start)
		return int(aStart) - int(bStart)
	})
	// Apply edits in reverse order to avoid affecting the positions of earlier edits.
	for i := len(edits) - 1; i >= 0; i-- {
		edit := edits[i]
		start := int(f.converters.LineAndCharacterToPosition(script, edit.Range.Start))
		end := int(f.converters.LineAndCharacterToPosition(script, edit.Range.End))
		f.editScriptAndUpdateMarkers(t, f.activeFilename, start, end, edit.NewText)
	}
}

func (f *FourslashTest) Replace(t *testing.T, start int, length int, text string) {
	f.editScriptAndUpdateMarkers(t, f.activeFilename, start, start+length, text)
	// f.checkPostEditInvariants() // !!! do we need this?
}

// Inserts the text currently at the caret position character by character, as if the user typed it.
func (f *FourslashTest) typeText(t *testing.T, text string) {
	script := f.getScriptInfo(f.activeFilename)
	offset := int(f.converters.LineAndCharacterToPosition(script, f.currentCaretPosition))
	selection := f.getSelection()
	f.Replace(t, selection.Pos(), selection.End()-selection.Pos(), "")

	totalSize := 0

	for totalSize < len(text) {
		r, size := utf8.DecodeRuneInString(text[totalSize:])
		f.editScriptAndUpdateMarkers(t, f.activeFilename, totalSize+offset, totalSize+offset, string(r))

		totalSize += size
		f.currentCaretPosition = f.converters.PositionToLineAndCharacter(script, core.TextPos(totalSize+offset))

		// !!! formatting
		// Handle post-keystroke formatting
		// if this.enableFormatting {
		// 	const edits = this.languageService.getFormattingEditsAfterKeystroke(this.activeFile.fileName, offset, ch, this.formatCodeSettings)
		// 	if edits.length {
		// 		offset += this.applyEdits(this.activeFile.fileName, edits)
		// 	}
		// }

	}

	// f.checkPostEditInvariants() // !!! do we need this?
}

// Edits the script and updates marker and range positions accordingly.
// This does not update the current caret position.
func (f *FourslashTest) editScriptAndUpdateMarkers(t *testing.T, fileName string, editStart int, editEnd int, newText string) {
	script := f.editScript(t, fileName, editStart, editEnd, newText)
	for _, marker := range f.testData.Markers {
		if marker.FileName() == fileName {
			marker.Position = updatePosition(marker.Position, editStart, editEnd, newText)
			marker.LSPosition = f.converters.PositionToLineAndCharacter(script, core.TextPos(marker.Position))
		}
	}
	for _, rangeMarker := range f.testData.Ranges {
		if rangeMarker.FileName() == fileName {
			start := updatePosition(rangeMarker.Range.Pos(), editStart, editEnd, newText)
			end := updatePosition(rangeMarker.Range.End(), editStart, editEnd, newText)
			rangeMarker.Range = core.NewTextRange(start, end)
			rangeMarker.LSRange = f.converters.ToLSPRange(script, rangeMarker.Range)
		}
	}
	f.rangesByText = nil
}

func updatePosition(pos int, editStart int, editEnd int, newText string) int {
	if pos <= editStart {
		return pos
	}
	// If inside the edit, return -1 to mark as invalid
	if pos < editEnd {
		return -1
	}
	return pos + len(newText) - (editEnd - editStart)
}

func (f *FourslashTest) editScript(t *testing.T, fileName string, start int, end int, newText string) *scriptInfo {
	script := f.getScriptInfo(fileName)
	changeRange := f.converters.ToLSPRange(script, core.NewTextRange(start, end))
	if script == nil {
		panic(fmt.Sprintf("Script info for file %s not found", fileName))
	}

	script.editContent(start, end, newText)
	err := f.vfs.WriteFile(fileName, script.content, false)
	if err != nil {
		panic(fmt.Sprintf("Failed to write file %s: %v", fileName, err))
	}
	sendNotification(t, f, lsproto.TextDocumentDidChangeInfo, &lsproto.DidChangeTextDocumentParams{
		TextDocument: lsproto.VersionedTextDocumentIdentifier{
			Uri:     lsconv.FileNameToDocumentURI(fileName),
			Version: script.version,
		},
		ContentChanges: []lsproto.TextDocumentContentChangePartialOrWholeDocument{
			{
				Partial: &lsproto.TextDocumentContentChangePartial{
					Range: changeRange,
					Text:  newText,
				},
			},
		},
	})
	return script
}

func (f *FourslashTest) getScriptInfo(fileName string) *scriptInfo {
	return f.scriptInfos[fileName]
}

// !!! expected tags
func (f *FourslashTest) VerifyQuickInfoAt(t *testing.T, marker string, expectedText string, expectedDocumentation string) {
	f.GoToMarker(t, marker)
	hover := f.getQuickInfoAtCurrentPosition(t)
	f.verifyHoverContent(t, hover.Contents, expectedText, expectedDocumentation, f.getCurrentPositionPrefix())
}

func (f *FourslashTest) getQuickInfoAtCurrentPosition(t *testing.T) *lsproto.Hover {
	params := &lsproto.HoverParams{
		TextDocument: lsproto.TextDocumentIdentifier{
			Uri: lsconv.FileNameToDocumentURI(f.activeFilename),
		},
		Position: f.currentCaretPosition,
	}
	resMsg, result, resultOk := sendRequest(t, f, lsproto.TextDocumentHoverInfo, params)
	if resMsg == nil {
		t.Fatalf("Nil response received for hover request at marker '%s'", *f.lastKnownMarkerName)
	}
	if !resultOk {
		t.Fatalf("Unexpected hover response type at marker '%s': %T", *f.lastKnownMarkerName, resMsg.AsResponse().Result)
	}
	if result.Hover == nil {
		t.Fatalf("Expected hover result at marker '%s' but got nil", *f.lastKnownMarkerName)
	}
	return result.Hover
}

func (f *FourslashTest) verifyHoverContent(
	t *testing.T,
	actual lsproto.MarkupContentOrStringOrMarkedStringWithLanguageOrMarkedStrings,
	expectedText string,
	expectedDocumentation string,
	prefix string,
) {
	switch {
	case actual.MarkupContent != nil:
		f.verifyHoverMarkdown(t, actual.MarkupContent.Value, expectedText, expectedDocumentation, prefix)
	default:
		t.Fatalf(prefix+"Expected markup content, got: %s", cmp.Diff(actual, nil))
	}
}

func (f *FourslashTest) verifyHoverMarkdown(
	t *testing.T,
	actual string,
	expectedText string,
	expectedDocumentation string,
	prefix string,
) {
	expected := fmt.Sprintf("```tsx\n%s\n```\n%s", expectedText, expectedDocumentation)
	assertDeepEqual(t, actual, expected, prefix+"Hover markdown content mismatch")
}

func (f *FourslashTest) VerifyQuickInfoExists(t *testing.T) {
	if isEmpty, _ := f.quickInfoIsEmpty(t); isEmpty {
		t.Fatalf("Expected non-nil hover content at marker '%s'", *f.lastKnownMarkerName)
	}
}

func (f *FourslashTest) VerifyNotQuickInfoExists(t *testing.T) {
	if isEmpty, hover := f.quickInfoIsEmpty(t); !isEmpty {
		t.Fatalf("Expected empty hover content at marker '%s', got '%s'", *f.lastKnownMarkerName, cmp.Diff(hover, nil))
	}
}

func (f *FourslashTest) quickInfoIsEmpty(t *testing.T) (bool, *lsproto.Hover) {
	hover := f.getQuickInfoAtCurrentPosition(t)
	if hover == nil ||
		(hover.Contents.MarkupContent == nil && hover.Contents.MarkedStrings == nil && hover.Contents.String == nil) {
		return true, nil
	}
	return false, hover
}

func (f *FourslashTest) VerifyQuickInfoIs(t *testing.T, expectedText string, expectedDocumentation string) {
	hover := f.getQuickInfoAtCurrentPosition(t)
	f.verifyHoverContent(t, hover.Contents, expectedText, expectedDocumentation, f.getCurrentPositionPrefix())
}

type SignatureHelpCase struct {
	Context     *lsproto.SignatureHelpContext
	MarkerInput MarkerInput
	Expected    *lsproto.SignatureHelp
}

func (f *FourslashTest) VerifySignatureHelp(t *testing.T, signatureHelpCases ...*SignatureHelpCase) {
	for _, option := range signatureHelpCases {
		switch marker := option.MarkerInput.(type) {
		case string:
			f.GoToMarker(t, marker)
			f.verifySignatureHelp(t, option.Context, option.Expected)
		case *Marker:
			f.goToMarker(t, marker)
			f.verifySignatureHelp(t, option.Context, option.Expected)
		case []string:
			for _, markerName := range marker {
				f.GoToMarker(t, markerName)
				f.verifySignatureHelp(t, option.Context, option.Expected)
			}
		case []*Marker:
			for _, marker := range marker {
				f.goToMarker(t, marker)
				f.verifySignatureHelp(t, option.Context, option.Expected)
			}
		case nil:
			f.verifySignatureHelp(t, option.Context, option.Expected)
		default:
			t.Fatalf("Invalid marker input type: %T. Expected string, *Marker, []string, or []*Marker.", option.MarkerInput)
		}
	}
}

func (f *FourslashTest) verifySignatureHelp(
	t *testing.T,
	context *lsproto.SignatureHelpContext,
	expected *lsproto.SignatureHelp,
) {
	prefix := f.getCurrentPositionPrefix()
	params := &lsproto.SignatureHelpParams{
		TextDocument: lsproto.TextDocumentIdentifier{
			Uri: lsconv.FileNameToDocumentURI(f.activeFilename),
		},
		Position: f.currentCaretPosition,
		Context:  context,
	}
	resMsg, result, resultOk := sendRequest(t, f, lsproto.TextDocumentSignatureHelpInfo, params)
	if resMsg == nil {
		t.Fatalf(prefix+"Nil response received for signature help request", f.lastKnownMarkerName)
	}
	if !resultOk {
		t.Fatalf(prefix+"Unexpected response type for signature help request: %T", resMsg.AsResponse().Result)
	}
	f.verifySignatureHelpResult(t, result.SignatureHelp, expected, prefix)
}

func (f *FourslashTest) verifySignatureHelpResult(
	t *testing.T,
	actual *lsproto.SignatureHelp,
	expected *lsproto.SignatureHelp,
	prefix string,
) {
	assertDeepEqual(t, actual, expected, prefix+" SignatureHelp mismatch")
}

func (f *FourslashTest) getCurrentPositionPrefix() string {
	if f.lastKnownMarkerName != nil {
		return fmt.Sprintf("At marker '%s': ", *f.lastKnownMarkerName)
	}
	return fmt.Sprintf("At position (Ln %d, Col %d): ", f.currentCaretPosition.Line, f.currentCaretPosition.Character)
}

func (f *FourslashTest) BaselineAutoImportsCompletions(t *testing.T, markerNames []string) {
	reset := f.ConfigureWithReset(t, &lsutil.UserPreferences{
		IncludeCompletionsForModuleExports:    core.TSTrue,
		IncludeCompletionsForImportStatements: core.TSTrue,
	})
	defer reset()

	for _, markerName := range markerNames {
		f.GoToMarker(t, markerName)
		params := &lsproto.CompletionParams{
			TextDocument: lsproto.TextDocumentIdentifier{
				Uri: lsconv.FileNameToDocumentURI(f.activeFilename),
			},
			Position: f.currentCaretPosition,
			Context:  &lsproto.CompletionContext{},
		}
		resMsg, result, resultOk := sendRequest(t, f, lsproto.TextDocumentCompletionInfo, params)

		prefix := fmt.Sprintf("At marker '%s': ", markerName)
		if resMsg == nil {
			t.Fatalf(prefix+"Nil response received for completion request for autoimports", f.lastKnownMarkerName)
		}
		if !resultOk {
			t.Fatalf(prefix+"Unexpected response type for completion request for autoimports: %T", resMsg.AsResponse().Result)
		}

		f.writeToBaseline("Auto Imports", "// === Auto Imports === \n")

		fileContent, ok := f.vfs.ReadFile(f.activeFilename)
		if !ok {
			t.Fatalf(prefix+"Failed to read file %s for auto-import baseline", f.activeFilename)
		}

		marker := f.testData.MarkerPositions[markerName]
		ext := strings.TrimPrefix(tspath.GetAnyExtensionFromPath(f.activeFilename, nil, true), ".")
		lang := core.IfElse(ext == "mts" || ext == "cts", "ts", ext)
		f.writeToBaseline("Auto Imports", (codeFence(
			lang,
			"// @FileName: "+f.activeFilename+"\n"+fileContent[:marker.Position]+"/*"+markerName+"*/"+fileContent[marker.Position:],
		)))

		currentFile := newScriptInfo(f.activeFilename, fileContent)
		converters := lsconv.NewConverters(lsproto.PositionEncodingKindUTF8, func(_ string) *lsconv.LSPLineMap {
			return currentFile.lineMap
		})
		var list []*lsproto.CompletionItem
		if result.Items == nil || len(*result.Items) == 0 {
			if result.List == nil || result.List.Items == nil || len(result.List.Items) == 0 {
				f.writeToBaseline("Auto Imports", "no autoimport completions found"+"\n\n")

				continue
			}
			list = result.List.Items
		} else {
			list = *result.Items
		}

		for _, item := range list {
			if item.Data == nil || *item.SortText != string(ls.SortTextAutoImportSuggestions) {
				continue
			}
			resMsg, details, resultOk := sendRequest(t, f, lsproto.CompletionItemResolveInfo, item)
			if resMsg == nil {
				t.Fatalf(prefix+"Nil response received for resolve completion", f.lastKnownMarkerName)
			}
			if !resultOk {
				t.Fatalf(prefix+"Unexpected response type for resolve completion: %T, Error: %v", resMsg.AsResponse().Result, resMsg.AsResponse().Error)
			}
			if details == nil || details.AdditionalTextEdits == nil || len(*details.AdditionalTextEdits) == 0 {
				t.Fatalf(prefix+"Entry %s from %s returned no code changes from completion details request", item.Label, item.Detail)
			}
			allChanges := *details.AdditionalTextEdits

			// !!! calculate the change provided by the completiontext
			// completionChange:= &lsproto.TextEdit{}
			// if details.TextEdit != nil {
			// 	completionChange = details.TextEdit.TextEdit
			// } else if details.AdditionalTextEdits != nil && len(*details.AdditionalTextEdits) > 0 {
			// 	completionChange = (*details.AdditionalTextEdits)[0]
			// } else {
			// 	completionChange.Range = lsproto.Range{ Start: marker.LSPosition, End: marker.LSPosition }
			// 	if item.InsertText != nil {
			// 		completionChange.NewText = *item.InsertText
			// 	} else {
			// 		completionChange.NewText = item.Label
			// 	}
			// }
			// allChanges := append(allChanges, completionChange)
			// sorted from back-of-file-most to front-of-file-most
			slices.SortFunc(allChanges, func(a, b *lsproto.TextEdit) int { return lsproto.ComparePositions(b.Range.Start, a.Range.Start) })
			newFileContent := fileContent
			for _, change := range allChanges {
				newFileContent = newFileContent[:converters.LineAndCharacterToPosition(currentFile, change.Range.Start)] + change.NewText + newFileContent[converters.LineAndCharacterToPosition(currentFile, change.Range.End):]
			}
			f.writeToBaseline("Auto Imports", codeFence(lang, newFileContent)+"\n\n")
		}
	}
}

// string | *Marker | *RangeMarker
type MarkerOrRangeOrName = any

func (f *FourslashTest) VerifyBaselineRename(
	t *testing.T,
	preferences *lsutil.UserPreferences,
	markerOrNameOrRanges ...MarkerOrRangeOrName,
) {
	var markerOrRanges []MarkerOrRange
	for _, markerOrNameOrRange := range markerOrNameOrRanges {
		switch markerOrNameOrRange := markerOrNameOrRange.(type) {
		case string:
			marker, ok := f.testData.MarkerPositions[markerOrNameOrRange]
			if !ok {
				t.Fatalf("Marker '%s' not found", markerOrNameOrRange)
			}
			markerOrRanges = append(markerOrRanges, marker)
		case *Marker:
			markerOrRanges = append(markerOrRanges, markerOrNameOrRange)
		case *RangeMarker:
			markerOrRanges = append(markerOrRanges, markerOrNameOrRange)
		default:
			t.Fatalf("Invalid marker or range type: %T. Expected string, *Marker, or *RangeMarker.", markerOrNameOrRange)
		}
	}

	f.verifyBaselineRename(t, preferences, markerOrRanges)
}

func (f *FourslashTest) verifyBaselineRename(
	t *testing.T,
	preferences *lsutil.UserPreferences,
	markerOrRanges []MarkerOrRange,
) {
	for _, markerOrRange := range markerOrRanges {
		f.GoToMarkerOrRange(t, markerOrRange)

		// !!! set preferences
		params := &lsproto.RenameParams{
			TextDocument: lsproto.TextDocumentIdentifier{
				Uri: lsconv.FileNameToDocumentURI(f.activeFilename),
			},
			Position: f.currentCaretPosition,
			NewName:  "?",
		}

		prefix := f.getCurrentPositionPrefix()
		resMsg, result, resultOk := sendRequest(t, f, lsproto.TextDocumentRenameInfo, params)
		if resMsg == nil {
			t.Fatal(prefix + "Nil response received for rename request")
		}
		if !resultOk {
			t.Fatalf(prefix+"Unexpected rename response type: %T", resMsg.AsResponse().Result)
		}

		var changes map[lsproto.DocumentUri][]*lsproto.TextEdit
		if result.WorkspaceEdit != nil && result.WorkspaceEdit.Changes != nil {
			changes = *result.WorkspaceEdit.Changes
		}
		locationToText := map[lsproto.Location]string{}
		fileToRange := collections.MultiMap[lsproto.DocumentUri, lsproto.Range]{}
		for uri, edits := range changes {
			for _, edit := range edits {
				fileToRange.Add(uri, edit.Range)
				locationToText[lsproto.Location{Uri: uri, Range: edit.Range}] = edit.NewText
			}
		}

		var renameOptions strings.Builder
		if preferences != nil {
			if preferences.UseAliasesForRename != core.TSUnknown {
				fmt.Fprintf(&renameOptions, "// @useAliasesForRename: %v\n", preferences.UseAliasesForRename.IsTrue())
			}
			if preferences.QuotePreference != lsutil.QuotePreferenceUnknown {
				fmt.Fprintf(&renameOptions, "// @quotePreference: %v\n", preferences.QuotePreference)
			}
		}

		baselineFileContent := f.getBaselineForGroupedLocationsWithFileContents(
			&fileToRange,
			baselineFourslashLocationsOptions{
				marker:     markerOrRange,
				markerName: "/*RENAME*/",
				endMarker:  "RENAME|]",
				startMarkerPrefix: func(span lsproto.Location) *string {
					text := locationToText[span]
					prefixAndSuffix := strings.Split(text, "?")
					if prefixAndSuffix[0] != "" {
						return ptrTo("/*START PREFIX*/" + prefixAndSuffix[0])
					}
					return nil
				},
				endMarkerSuffix: func(span lsproto.Location) *string {
					text := locationToText[span]
					prefixAndSuffix := strings.Split(text, "?")
					if prefixAndSuffix[1] != "" {
						return ptrTo(prefixAndSuffix[1] + "/*END SUFFIX*/")
					}
					return nil
				},
			},
		)

		var baselineResult string
		if renameOptions.Len() > 0 {
			baselineResult = renameOptions.String() + "\n" + baselineFileContent
		} else {
			baselineResult = baselineFileContent
		}

		f.addResultToBaseline(t,
			"findRenameLocations",
			baselineResult,
		)
	}
}

func (f *FourslashTest) VerifyRenameSucceeded(t *testing.T, preferences *lsutil.UserPreferences) {
	// !!! set preferences
	params := &lsproto.RenameParams{
		TextDocument: lsproto.TextDocumentIdentifier{
			Uri: lsconv.FileNameToDocumentURI(f.activeFilename),
		},
		Position: f.currentCaretPosition,
		NewName:  "?",
	}

	prefix := f.getCurrentPositionPrefix()
	resMsg, result, resultOk := sendRequest(t, f, lsproto.TextDocumentRenameInfo, params)
	if resMsg == nil {
		t.Fatal(prefix + "Nil response received for rename request")
	}
	if !resultOk {
		t.Fatalf(prefix+"Unexpected rename response type: %T", resMsg.AsResponse().Result)
	}

	if result.WorkspaceEdit == nil || result.WorkspaceEdit.Changes == nil || len(*result.WorkspaceEdit.Changes) == 0 {
		t.Fatal(prefix + "Expected rename to succeed, but got no changes")
	}
}

func (f *FourslashTest) VerifyRenameFailed(t *testing.T, preferences *lsutil.UserPreferences) {
	// !!! set preferences
	params := &lsproto.RenameParams{
		TextDocument: lsproto.TextDocumentIdentifier{
			Uri: lsconv.FileNameToDocumentURI(f.activeFilename),
		},
		Position: f.currentCaretPosition,
		NewName:  "?",
	}

	prefix := f.getCurrentPositionPrefix()
	resMsg, result, resultOk := sendRequest(t, f, lsproto.TextDocumentRenameInfo, params)
	if resMsg == nil {
		t.Fatal(prefix + "Nil response received for rename request")
	}
	if !resultOk {
		t.Fatalf(prefix+"Unexpected rename response type: %T", resMsg.AsResponse().Result)
	}

	if result.WorkspaceEdit != nil {
		t.Fatalf(prefix+"Expected rename to fail, but got changes: %s", cmp.Diff(result.WorkspaceEdit, nil))
	}
}

func (f *FourslashTest) VerifyBaselineRenameAtRangesWithText(
	t *testing.T,
	preferences *lsutil.UserPreferences,
	texts ...string,
) {
	var markerOrRanges []MarkerOrRange
	for _, text := range texts {
		ranges := core.Map(f.GetRangesByText().Get(text), func(r *RangeMarker) MarkerOrRange { return r })
		markerOrRanges = append(markerOrRanges, ranges...)
	}
	f.verifyBaselineRename(t, preferences, markerOrRanges)
}

func (f *FourslashTest) GetRangesByText() *collections.MultiMap[string, *RangeMarker] {
	if f.rangesByText != nil {
		return f.rangesByText
	}
	rangesByText := collections.MultiMap[string, *RangeMarker]{}
	for _, r := range f.testData.Ranges {
		rangeText := f.getRangeText(r)
		rangesByText.Add(rangeText, r)
	}
	f.rangesByText = &rangesByText
	return &rangesByText
}

func (f *FourslashTest) getRangeText(r *RangeMarker) string {
	script := f.getScriptInfo(r.FileName())
	return script.content[r.Range.Pos():r.Range.End()]
}

func (f *FourslashTest) verifyBaselines(t *testing.T) {
	for command, content := range f.baselines {
		baseline.Run(t, getBaselineFileName(t, command), content.String(), getBaselineOptions(command))
	}
}

<<<<<<< HEAD
type anyTextEdits *[]*lsproto.TextEdit

var AnyTextEdits = anyTextEdits(nil)

// !!! user preferences
func (f *FourslashTest) VerifyBaselineInlayHints(
	t *testing.T,
	span *lsproto.Range,
	preferences *ls.UserPreferences,
) {
	fileName := f.activeFilename
	var lspRange lsproto.Range
	if span == nil {
		lspRange = f.converters.ToLSPRange(f.getScriptInfo(fileName), core.NewTextRange(0, len(f.scriptInfos[fileName].content)))
	} else {
		lspRange = *span
	}

	params := &lsproto.InlayHintParams{
		TextDocument: lsproto.TextDocumentIdentifier{Uri: lsconv.FileNameToDocumentURI(fileName)},
		Range:        lspRange,
	}

	// !!! here: set preferences
	prefix := fmt.Sprintf("At position (Ln %d, Col %d): ", lspRange.Start.Line, lspRange.Start.Character)
	resMsg, result, resultOk := sendRequest(t, f, lsproto.TextDocumentInlayHintInfo, params)
	if resMsg == nil {
		t.Fatal(prefix + "Nil response received for inlay hints request")
	}
	if !resultOk {
		t.Fatalf(prefix+"Unexpected response type for inlay hints request: %T", resMsg.AsResponse().Result)
	}

	fileLines := strings.Split(f.getScriptInfo(fileName).content, "\n")
	slices.SortFunc(*result.InlayHints, func(a, b *lsproto.InlayHint) int {
		return lsproto.ComparePositions(a.Position, b.Position)
	})
	annotations := core.Map(*result.InlayHints, func(hint *lsproto.InlayHint) string {
		if hint.Label.InlayHintLabelParts != nil {
			for _, part := range *hint.Label.InlayHintLabelParts {
				if part.Location != nil && tspath.IsDeclarationFileName(part.Location.Uri.FileName()) {
					part.Location.Range.Start = lsproto.Position{Line: 0, Character: 0} // !!! here: verify
				}
			}
		}

		underline := strings.Repeat(" ", int(hint.Position.Character)) + "^"
		hintJson, err := core.StringifyJson(hint, "", "  ")
		if err != nil {
			t.Fatalf(prefix+"Failed to stringify inlay hint for baseline: %v", err)
		}
		annotation := fileLines[hint.Position.Line]
		annotation += "\n" + underline + "\n" + hintJson
		return annotation
	})

	if len(annotations) == 0 {
		annotations = append(annotations, "=== No inlay hints ===")
	}

	f.addResultToBaseline(t, "InlayHints", strings.Join(annotations, "\n\n"))
	// !!! diff submodule
}
=======
var AnyTextEdits *[]*lsproto.TextEdit
>>>>>>> 363ffa18
<|MERGE_RESOLUTION|>--- conflicted
+++ resolved
@@ -2220,11 +2220,6 @@
 	}
 }
 
-<<<<<<< HEAD
-type anyTextEdits *[]*lsproto.TextEdit
-
-var AnyTextEdits = anyTextEdits(nil)
-
 // !!! user preferences
 func (f *FourslashTest) VerifyBaselineInlayHints(
 	t *testing.T,
@@ -2284,6 +2279,5 @@
 	f.addResultToBaseline(t, "InlayHints", strings.Join(annotations, "\n\n"))
 	// !!! diff submodule
 }
-=======
-var AnyTextEdits *[]*lsproto.TextEdit
->>>>>>> 363ffa18
+
+var AnyTextEdits *[]*lsproto.TextEdit