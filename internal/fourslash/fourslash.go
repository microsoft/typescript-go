package fourslash

import (
	"context"
	"fmt"
	"io"
	"maps"
	"runtime"
	"slices"
	"strings"
	"testing"
	"unicode/utf8"

	"github.com/go-json-experiment/json"
	"github.com/google/go-cmp/cmp"
	"github.com/microsoft/typescript-go/internal/bundled"
	"github.com/microsoft/typescript-go/internal/collections"
	"github.com/microsoft/typescript-go/internal/core"
<<<<<<< HEAD
	"github.com/microsoft/typescript-go/internal/execute/tsctests"
=======
	"github.com/microsoft/typescript-go/internal/diagnostics"
	"github.com/microsoft/typescript-go/internal/diagnosticwriter"
>>>>>>> e027a2a1
	"github.com/microsoft/typescript-go/internal/ls"
	"github.com/microsoft/typescript-go/internal/ls/lsconv"
	"github.com/microsoft/typescript-go/internal/ls/lsutil"
	"github.com/microsoft/typescript-go/internal/lsp"
	"github.com/microsoft/typescript-go/internal/lsp/lsproto"
	"github.com/microsoft/typescript-go/internal/project"
	"github.com/microsoft/typescript-go/internal/repo"
	"github.com/microsoft/typescript-go/internal/stringutil"
	"github.com/microsoft/typescript-go/internal/testutil/baseline"
	"github.com/microsoft/typescript-go/internal/testutil/harnessutil"
	"github.com/microsoft/typescript-go/internal/testutil/tsbaseline"
	"github.com/microsoft/typescript-go/internal/tspath"
	"github.com/microsoft/typescript-go/internal/vfs"
	"github.com/microsoft/typescript-go/internal/vfs/iovfs"
	"github.com/microsoft/typescript-go/internal/vfs/vfstest"
	"gotest.tools/v3/assert"
)

type FourslashTest struct {
	server *lsp.Server
	in     *lspWriter
	out    *lspReader
	id     int32
	vfs    vfs.FS

<<<<<<< HEAD
	testData      *TestData // !!! consolidate test files from test data and script info
	baselines     map[string]*strings.Builder
	rangesByText  *collections.MultiMap[string, *RangeMarker]
	openFiles     map[string]struct{}
	stateBaseline *stateBaseline
=======
	testData     *TestData // !!! consolidate test files from test data and script info
	baselines    map[baselineCommand]*strings.Builder
	rangesByText *collections.MultiMap[string, *RangeMarker]
>>>>>>> e027a2a1

	scriptInfos map[string]*scriptInfo
	converters  *lsconv.Converters

	userPreferences      *lsutil.UserPreferences
	currentCaretPosition lsproto.Position
	lastKnownMarkerName  *string
	activeFilename       string
	selectionEnd         *lsproto.Position

	isStradaServer bool // Whether this is a fourslash server test in Strada. !!! Remove once we don't need to diff baselines.
}

type scriptInfo struct {
	fileName string
	content  string
	lineMap  *lsconv.LSPLineMap
	version  int32
}

func newScriptInfo(fileName string, content string) *scriptInfo {
	return &scriptInfo{
		fileName: fileName,
		content:  content,
		lineMap:  lsconv.ComputeLSPLineStarts(content),
		version:  1,
	}
}

func (s *scriptInfo) editContent(start int, end int, newText string) {
	s.content = s.content[:start] + newText + s.content[end:]
	s.lineMap = lsconv.ComputeLSPLineStarts(s.content)
	s.version++
}

func (s *scriptInfo) Text() string {
	return s.content
}

func (s *scriptInfo) FileName() string {
	return s.fileName
}

type lspReader struct {
	c <-chan *lsproto.Message
}

func (r *lspReader) Read() (*lsproto.Message, error) {
	msg, ok := <-r.c
	if !ok {
		return nil, io.EOF
	}
	return msg, nil
}

type lspWriter struct {
	c chan<- *lsproto.Message
}

func (w *lspWriter) Write(msg *lsproto.Message) error {
	w.c <- msg
	return nil
}

func (r *lspWriter) Close() {
	close(r.c)
}

var (
	_ lsp.Reader = (*lspReader)(nil)
	_ lsp.Writer = (*lspWriter)(nil)
)

func newLSPPipe() (*lspReader, *lspWriter) {
	c := make(chan *lsproto.Message, 100)
	return &lspReader{c: c}, &lspWriter{c: c}
}

const rootDir = "/"

var parseCache = project.ParseCache{
	Options: project.ParseCacheOptions{
		DisableDeletion: true,
	},
}

func NewFourslash(t *testing.T, capabilities *lsproto.ClientCapabilities, content string) *FourslashTest {
	repo.SkipIfNoTypeScriptSubmodule(t)
	if !bundled.Embedded {
		// Without embedding, we'd need to read all of the lib files out from disk into the MapFS.
		// Just skip this for now.
		t.Skip("bundled files are not embedded")
	}
	fileName := getBaseFileNameFromTest(t) + tspath.ExtensionTs
	testfs := make(map[string]any)
	scriptInfos := make(map[string]*scriptInfo)
	testData := ParseTestData(t, content, fileName)
	for _, file := range testData.Files {
		filePath := tspath.GetNormalizedAbsolutePath(file.fileName, rootDir)
		testfs[filePath] = file.Content
		scriptInfos[filePath] = newScriptInfo(filePath, file.Content)
	}

	for link, target := range testData.Symlinks {
		filePath := tspath.GetNormalizedAbsolutePath(link, rootDir)
		testfs[filePath] = vfstest.Symlink(tspath.GetNormalizedAbsolutePath(target, rootDir))
	}

	compilerOptions := &core.CompilerOptions{
		SkipDefaultLibCheck: core.TSTrue,
	}
	harnessutil.SetCompilerOptionsFromTestConfig(t, testData.GlobalOptions, compilerOptions, rootDir)
	if commandLines := testData.GlobalOptions["tsc"]; commandLines != "" {
		for commandLine := range strings.SplitSeq(commandLines, ",") {
			tsctests.GetFileMapWithBuild(testfs, strings.Split(commandLine, " "))
		}
	}

	// Skip tests with deprecated/removed compiler options
	if compilerOptions.BaseUrl != "" {
		t.Skipf("Test uses deprecated 'baseUrl' option")
	}
	if compilerOptions.OutFile != "" {
		t.Skipf("Test uses deprecated 'outFile' option")
	}
	if compilerOptions.Module == core.ModuleKindAMD {
		t.Skipf("Test uses deprecated 'module: AMD' option")
	}
	if compilerOptions.Module == core.ModuleKindSystem {
		t.Skipf("Test uses deprecated 'module: System' option")
	}
	if compilerOptions.Module == core.ModuleKindUMD {
		t.Skipf("Test uses deprecated 'module: UMD' option")
	}
	if compilerOptions.ModuleResolution == core.ModuleResolutionKindClassic {
		t.Skipf("Test uses deprecated 'moduleResolution: Classic' option")
	}
	if compilerOptions.AllowSyntheticDefaultImports == core.TSFalse {
		t.Skipf("Test uses unsupported 'allowSyntheticDefaultImports: false' option")
	}

	inputReader, inputWriter := newLSPPipe()
	outputReader, outputWriter := newLSPPipe()

	fsFromMap := vfstest.FromMap(testfs, true /*useCaseSensitiveFileNames*/)
	fs := bundled.WrapFS(fsFromMap)

	var err strings.Builder
	server := lsp.NewServer(&lsp.ServerOptions{
		In:  inputReader,
		Out: outputWriter,
		Err: &err,

		Cwd:                "/",
		FS:                 fs,
		DefaultLibraryPath: bundled.LibPath(),

		ParseCache: &parseCache,
	})

	go func() {
		defer func() {
			outputWriter.Close()
		}()
		err := server.Run(context.TODO())
		if err != nil {
			t.Error("server error:", err)
		}
	}()

	converters := lsconv.NewConverters(lsproto.PositionEncodingKindUTF8, func(fileName string) *lsconv.LSPLineMap {
		scriptInfo, ok := scriptInfos[fileName]
		if !ok {
			return nil
		}
		return scriptInfo.lineMap
	})

	f := &FourslashTest{
		server:          server,
		in:              inputWriter,
		out:             outputReader,
		testData:        &testData,
		userPreferences: lsutil.NewDefaultUserPreferences(), // !!! parse default preferences for fourslash case?
		vfs:             fs,
		scriptInfos:     scriptInfos,
		converters:      converters,
<<<<<<< HEAD
		baselines:       make(map[string]*strings.Builder),
		openFiles:       make(map[string]struct{}),
=======
		baselines:       make(map[baselineCommand]*strings.Builder),
>>>>>>> e027a2a1
	}

	// !!! temporary; remove when we have `handleDidChangeConfiguration`/implicit project config support
	// !!! replace with a proper request *after initialize*
	f.server.SetCompilerOptionsForInferredProjects(t.Context(), compilerOptions)
	f.initialize(t, capabilities)

	if testData.isStateBaseliningEnabled() {
		// Single baseline, so initialize project state baseline too
		f.stateBaseline = newStateBaseline(fsFromMap.(iovfs.FsWithSys))
	} else {
		for _, file := range testData.Files {
			f.openFile(t, file.fileName)
		}
		f.activeFilename = f.testData.Files[0].fileName
	}

	_, testPath, _, _ := runtime.Caller(1)
	t.Cleanup(func() {
		inputWriter.Close()
		f.verifyBaselines(t, testPath)
	})
	return f
}

func getBaseFileNameFromTest(t *testing.T) string {
	name := t.Name()
	name = core.LastOrNil(strings.Split(name, "/"))
	name = strings.TrimPrefix(name, "Test")
	return stringutil.LowerFirstChar(name)
}

func (f *FourslashTest) nextID() int32 {
	id := f.id
	f.id++
	return id
}

func (f *FourslashTest) initialize(t *testing.T, capabilities *lsproto.ClientCapabilities) {
	initOptions := map[string]any{
		// Hack: disable push diagnostics entirely, since the fourslash runner does not
		// yet gracefully handle non-request messages.
		"disablePushDiagnostics": true,
	}
	params := &lsproto.InitializeParams{
		Locale:                ptrTo("en-US"),
		InitializationOptions: ptrTo[any](initOptions),
	}
	params.Capabilities = getCapabilitiesWithDefaults(capabilities)
	// !!! check for errors?
	sendRequestWorker(t, f, lsproto.InitializeInfo, params)
	sendNotificationWorker(t, f, lsproto.InitializedInfo, &lsproto.InitializedParams{})
}

var (
	ptrTrue                       = ptrTo(true)
	defaultCompletionCapabilities = &lsproto.CompletionClientCapabilities{
		CompletionItem: &lsproto.ClientCompletionItemOptions{
			SnippetSupport:          ptrTrue,
			CommitCharactersSupport: ptrTrue,
			PreselectSupport:        ptrTrue,
			LabelDetailsSupport:     ptrTrue,
			InsertReplaceSupport:    ptrTrue,
			DocumentationFormat:     &[]lsproto.MarkupKind{lsproto.MarkupKindMarkdown, lsproto.MarkupKindPlainText},
		},
		CompletionList: &lsproto.CompletionListCapabilities{
			ItemDefaults: &[]string{"commitCharacters", "editRange"},
		},
	}
	defaultDefinitionCapabilities = &lsproto.DefinitionClientCapabilities{
		LinkSupport: ptrTrue,
	}
	defaultTypeDefinitionCapabilities = &lsproto.TypeDefinitionClientCapabilities{
		LinkSupport: ptrTrue,
	}
	defaultImplementationCapabilities = &lsproto.ImplementationClientCapabilities{
		LinkSupport: ptrTrue,
	}
	defaultHoverCapabilities = &lsproto.HoverClientCapabilities{
		ContentFormat: &[]lsproto.MarkupKind{lsproto.MarkupKindMarkdown, lsproto.MarkupKindPlainText},
	}
)

func getCapabilitiesWithDefaults(capabilities *lsproto.ClientCapabilities) *lsproto.ClientCapabilities {
	var capabilitiesWithDefaults lsproto.ClientCapabilities
	if capabilities != nil {
		capabilitiesWithDefaults = *capabilities
	}
	capabilitiesWithDefaults.General = &lsproto.GeneralClientCapabilities{
		PositionEncodings: &[]lsproto.PositionEncodingKind{lsproto.PositionEncodingKindUTF8},
	}
	if capabilitiesWithDefaults.TextDocument == nil {
		capabilitiesWithDefaults.TextDocument = &lsproto.TextDocumentClientCapabilities{}
	}
	if capabilitiesWithDefaults.TextDocument.Completion == nil {
		capabilitiesWithDefaults.TextDocument.Completion = defaultCompletionCapabilities
	}
	if capabilitiesWithDefaults.TextDocument.Diagnostic == nil {
		capabilitiesWithDefaults.TextDocument.Diagnostic = &lsproto.DiagnosticClientCapabilities{
			RelatedInformation: ptrTrue,
			TagSupport: &lsproto.ClientDiagnosticsTagOptions{
				ValueSet: []lsproto.DiagnosticTag{
					lsproto.DiagnosticTagUnnecessary,
					lsproto.DiagnosticTagDeprecated,
				},
			},
		}
	}
	if capabilitiesWithDefaults.TextDocument.PublishDiagnostics == nil {
		capabilitiesWithDefaults.TextDocument.PublishDiagnostics = &lsproto.PublishDiagnosticsClientCapabilities{
			RelatedInformation: ptrTrue,
			TagSupport: &lsproto.ClientDiagnosticsTagOptions{
				ValueSet: []lsproto.DiagnosticTag{
					lsproto.DiagnosticTagUnnecessary,
					lsproto.DiagnosticTagDeprecated,
				},
			},
		}
	}
	if capabilitiesWithDefaults.Workspace == nil {
		capabilitiesWithDefaults.Workspace = &lsproto.WorkspaceClientCapabilities{}
	}
	if capabilitiesWithDefaults.Workspace.Configuration == nil {
		capabilitiesWithDefaults.Workspace.Configuration = ptrTrue
	}
	if capabilitiesWithDefaults.TextDocument.Definition == nil {
		capabilitiesWithDefaults.TextDocument.Definition = defaultDefinitionCapabilities
	}
	if capabilitiesWithDefaults.TextDocument.TypeDefinition == nil {
		capabilitiesWithDefaults.TextDocument.TypeDefinition = defaultTypeDefinitionCapabilities
	}
	if capabilitiesWithDefaults.TextDocument.Implementation == nil {
		capabilitiesWithDefaults.TextDocument.Implementation = defaultImplementationCapabilities
	}
	if capabilitiesWithDefaults.TextDocument.Hover == nil {
		capabilitiesWithDefaults.TextDocument.Hover = defaultHoverCapabilities
	}
	if capabilitiesWithDefaults.TextDocument.SignatureHelp == nil {
		capabilitiesWithDefaults.TextDocument.SignatureHelp = &lsproto.SignatureHelpClientCapabilities{
			SignatureInformation: &lsproto.ClientSignatureInformationOptions{
				DocumentationFormat: &[]lsproto.MarkupKind{lsproto.MarkupKindMarkdown, lsproto.MarkupKindPlainText},
				ParameterInformation: &lsproto.ClientSignatureParameterInformationOptions{
					LabelOffsetSupport: ptrTrue,
				},
				ActiveParameterSupport: ptrTrue,
			},
			ContextSupport: ptrTrue,
		}
	}
	return &capabilitiesWithDefaults
}

func sendRequestWorker[Params, Resp any](t *testing.T, f *FourslashTest, info lsproto.RequestInfo[Params, Resp], params Params) (*lsproto.Message, Resp, bool) {
	id := f.nextID()
	req := info.NewRequestMessage(
		lsproto.NewID(lsproto.IntegerOrString{Integer: &id}),
		params,
	)
	f.writeMsg(t, req.Message())
	resp := f.readMsg(t)
	if resp == nil {
		return nil, *new(Resp), false
	}

	// currently, the only request that may be sent by the server during a client request is one `config` request
	// !!! remove if `config` is handled in initialization and there are no other server-initiated requests
	if resp.Kind == lsproto.MessageKindRequest {
		req := resp.AsRequest()

		assert.Equal(t, req.Method, lsproto.MethodWorkspaceConfiguration, "Unexpected request received: %s", req.Method)
		res := lsproto.ResponseMessage{
			ID:      req.ID,
			JSONRPC: req.JSONRPC,
			Result:  []any{f.userPreferences},
		}
		f.writeMsg(t, res.Message())
		req = f.readMsg(t).AsRequest()

		assert.Equal(t, req.Method, lsproto.MethodClientRegisterCapability, "Unexpected request received: %s", req.Method)
		res = lsproto.ResponseMessage{
			ID:      req.ID,
			JSONRPC: req.JSONRPC,
			Result:  lsproto.Null{},
		}
		f.writeMsg(t, res.Message())
		resp = f.readMsg(t)
	}

	if resp == nil {
		return nil, *new(Resp), false
	}
	result, ok := resp.AsResponse().Result.(Resp)
	return resp, result, ok
}

<<<<<<< HEAD
func sendNotificationWorker[Params any](t *testing.T, f *FourslashTest, info lsproto.NotificationInfo[Params], params Params) {
	notification := lsproto.NewNotificationMessage(
		info.Method,
=======
func sendNotification[Params any](t *testing.T, f *FourslashTest, info lsproto.NotificationInfo[Params], params Params) {
	notification := info.NewNotificationMessage(
>>>>>>> e027a2a1
		params,
	)
	f.writeMsg(t, notification.Message())
}

func (f *FourslashTest) writeMsg(t *testing.T, msg *lsproto.Message) {
	assert.NilError(t, json.MarshalWrite(io.Discard, msg), "failed to encode message as JSON")
	if err := f.in.Write(msg); err != nil {
		t.Fatalf("failed to write message: %v", err)
	}
}

func (f *FourslashTest) readMsg(t *testing.T) *lsproto.Message {
	// !!! filter out response by id etc
	msg, err := f.out.Read()
	if err != nil {
		t.Fatalf("failed to read message: %v", err)
	}
	assert.NilError(t, json.MarshalWrite(io.Discard, msg), "failed to encode message as JSON")
	return msg
}

func sendRequest[Params, Resp any](t *testing.T, f *FourslashTest, info lsproto.RequestInfo[Params, Resp], params Params) Resp {
	t.Helper()
	prefix := f.getCurrentPositionPrefix()
	f.baselineState(t)
	f.baselineRequestOrNotification(t, info.Method, params)
	resMsg, result, resultOk := sendRequestWorker(t, f, info, params)
	f.baselineState(t)
	if resMsg == nil {
		t.Fatalf(prefix+"Nil response received for %s request", info.Method)
	}
	if !resultOk {
		t.Fatalf(prefix+"Unexpected %s response type: %T", info.Method, resMsg.AsResponse().Result)
	}
	return result
}

func sendNotification[Params any](t *testing.T, f *FourslashTest, info lsproto.NotificationInfo[Params], params Params) {
	t.Helper()
	f.baselineState(t)
	f.updateState(info.Method, params)
	f.baselineRequestOrNotification(t, info.Method, params)
	sendNotificationWorker(t, f, info, params)
}

func (f *FourslashTest) updateState(method lsproto.Method, params any) {
	switch method {
	case lsproto.MethodTextDocumentDidOpen:
		f.openFiles[params.(*lsproto.DidOpenTextDocumentParams).TextDocument.Uri.FileName()] = struct{}{}
	case lsproto.MethodTextDocumentDidClose:
		delete(f.openFiles, params.(*lsproto.DidCloseTextDocumentParams).TextDocument.Uri.FileName())
	}
}

func (f *FourslashTest) Configure(t *testing.T, config *lsutil.UserPreferences) {
	// !!!
	// Callers to this function may need to consider
	// sending a more specific configuration for 'javascript'
	// or 'js/ts' as well. For now, we only send 'typescript',
	// and most tests probably just want this.
	f.userPreferences = config
	sendNotification(t, f, lsproto.WorkspaceDidChangeConfigurationInfo, &lsproto.DidChangeConfigurationParams{
		Settings: map[string]any{
			"typescript": config,
		},
	})
}

func (f *FourslashTest) ConfigureWithReset(t *testing.T, config *lsutil.UserPreferences) (reset func()) {
	originalConfig := f.userPreferences.Copy()
	f.Configure(t, config)
	return func() {
		f.Configure(t, originalConfig)
	}
}

func (f *FourslashTest) GoToMarkerOrRange(t *testing.T, markerOrRange MarkerOrRange) {
	f.goToMarker(t, markerOrRange)
}

func (f *FourslashTest) GoToMarker(t *testing.T, markerName string) {
	marker, ok := f.testData.MarkerPositions[markerName]
	if !ok {
		t.Fatalf("Marker '%s' not found", markerName)
	}
	f.goToMarker(t, marker)
}

func (f *FourslashTest) goToMarker(t *testing.T, markerOrRange MarkerOrRange) {
	f.ensureActiveFile(t, markerOrRange.FileName())
	f.goToPosition(t, markerOrRange.LSPos())
	f.lastKnownMarkerName = markerOrRange.GetName()
}

func (f *FourslashTest) GoToEOF(t *testing.T) {
	script := f.getScriptInfo(f.activeFilename)
	pos := len(script.content)
	LSPPos := f.converters.PositionToLineAndCharacter(script, core.TextPos(pos))
	f.goToPosition(t, LSPPos)
}

func (f *FourslashTest) GoToBOF(t *testing.T) {
	f.goToPosition(t, lsproto.Position{Line: 0, Character: 0})
}

func (f *FourslashTest) GoToPosition(t *testing.T, position int) {
	script := f.getScriptInfo(f.activeFilename)
	LSPPos := f.converters.PositionToLineAndCharacter(script, core.TextPos(position))
	f.goToPosition(t, LSPPos)
}

func (f *FourslashTest) goToPosition(t *testing.T, position lsproto.Position) {
	f.currentCaretPosition = position
	f.selectionEnd = nil
}

func (f *FourslashTest) GoToEachMarker(t *testing.T, markerNames []string, action func(marker *Marker, index int)) {
	var markers []*Marker
	if len(markers) == 0 {
		markers = f.Markers()
	} else {
		markers = make([]*Marker, 0, len(markerNames))
		for _, name := range markerNames {
			marker, ok := f.testData.MarkerPositions[name]
			if !ok {
				t.Fatalf("Marker '%s' not found", name)
			}
			markers = append(markers, marker)
		}
	}
	for i, marker := range markers {
		f.goToMarker(t, marker)
		action(marker, i)
	}
}

func (f *FourslashTest) GoToEachRange(t *testing.T, action func(t *testing.T, rangeMarker *RangeMarker)) {
	ranges := f.Ranges()
	for _, rangeMarker := range ranges {
		f.goToPosition(t, rangeMarker.LSRange.Start)
		action(t, rangeMarker)
	}
}

func (f *FourslashTest) GoToRangeStart(t *testing.T, rangeMarker *RangeMarker) {
	f.openFile(t, rangeMarker.FileName())
	f.goToPosition(t, rangeMarker.LSRange.Start)
}

func (f *FourslashTest) GoToSelect(t *testing.T, startMarkerName string, endMarkerName string) {
	startMarker := f.testData.MarkerPositions[startMarkerName]
	if startMarker == nil {
		t.Fatalf("Start marker '%s' not found", startMarkerName)
	}
	endMarker := f.testData.MarkerPositions[endMarkerName]
	if endMarker == nil {
		t.Fatalf("End marker '%s' not found", endMarkerName)
	}
	if startMarker.FileName() != endMarker.FileName() {
		t.Fatalf("Markers '%s' and '%s' are in different files", startMarkerName, endMarkerName)
	}
	f.ensureActiveFile(t, startMarker.FileName())
	f.goToPosition(t, startMarker.LSPosition)
	f.selectionEnd = &endMarker.LSPosition
}

func (f *FourslashTest) GoToSelectRange(t *testing.T, rangeMarker *RangeMarker) {
	f.GoToRangeStart(t, rangeMarker)
	f.selectionEnd = &rangeMarker.LSRange.End
}

func (f *FourslashTest) GoToFile(t *testing.T, filename string) {
	filename = tspath.GetNormalizedAbsolutePath(filename, rootDir)
	f.openFile(t, filename)
}

func (f *FourslashTest) GoToFileNumber(t *testing.T, index int) {
	if index < 0 || index >= len(f.testData.Files) {
		t.Fatalf("File index %d out of range (0-%d)", index, len(f.testData.Files)-1)
	}
	filename := f.testData.Files[index].fileName
	f.openFile(t, filename)
}

func (f *FourslashTest) Markers() []*Marker {
	return f.testData.Markers
}

func (f *FourslashTest) MarkerNames() []string {
	return core.MapFiltered(f.testData.Markers, func(marker *Marker) (string, bool) {
		if marker.Name == nil {
			return "", false
		}
		return *marker.Name, true
	})
}

func (f *FourslashTest) MarkerByName(t *testing.T, name string) *Marker {
	return f.testData.MarkerPositions[name]
}

func (f *FourslashTest) Ranges() []*RangeMarker {
	return f.testData.Ranges
}

func (f *FourslashTest) getRangesInFile(fileName string) []*RangeMarker {
	var rangesInFile []*RangeMarker
	for _, rangeMarker := range f.testData.Ranges {
		if rangeMarker.FileName() == fileName {
			rangesInFile = append(rangesInFile, rangeMarker)
		}
	}
	return rangesInFile
}

func (f *FourslashTest) ensureActiveFile(t *testing.T, filename string) {
	if f.activeFilename != filename {
		if _, ok := f.openFiles[filename]; !ok {
			f.openFile(t, filename)
		} else {
			f.activeFilename = filename
		}
	}
}

func (f *FourslashTest) CloseFileOfMarker(t *testing.T, markerName string) {
	marker, ok := f.testData.MarkerPositions[markerName]
	if !ok {
		t.Fatalf("Marker '%s' not found", markerName)
	}
	if f.activeFilename == marker.FileName() {
		f.activeFilename = ""
	}
	if index := slices.IndexFunc(f.testData.Files, func(f *TestFileInfo) bool { return f.fileName == marker.FileName() }); index >= 0 {
		testFile := f.testData.Files[index]
		f.scriptInfos[testFile.fileName] = newScriptInfo(testFile.fileName, testFile.Content)
	} else {
		delete(f.scriptInfos, marker.FileName())
	}
	sendNotification(t, f, lsproto.TextDocumentDidCloseInfo, &lsproto.DidCloseTextDocumentParams{
		TextDocument: lsproto.TextDocumentIdentifier{
			Uri: lsconv.FileNameToDocumentURI(marker.FileName()),
		},
	})
}

func (f *FourslashTest) openFile(t *testing.T, filename string) {
	script := f.getScriptInfo(filename)
	if script == nil {
		if content, ok := f.vfs.ReadFile(filename); ok {
			script = newScriptInfo(filename, content)
			f.scriptInfos[filename] = script
		} else {
			t.Fatalf("File %s not found in test data", filename)
		}
	}
	f.activeFilename = filename
	sendNotification(t, f, lsproto.TextDocumentDidOpenInfo, &lsproto.DidOpenTextDocumentParams{
		TextDocument: &lsproto.TextDocumentItem{
			Uri:        lsconv.FileNameToDocumentURI(filename),
			LanguageId: getLanguageKind(filename),
			Text:       script.content,
		},
	})
	f.baselineProjectsAfterNotification(t, filename)
}

func getLanguageKind(filename string) lsproto.LanguageKind {
	if tspath.FileExtensionIsOneOf(
		filename,
		[]string{
			tspath.ExtensionTs, tspath.ExtensionMts, tspath.ExtensionCts,
			tspath.ExtensionDmts, tspath.ExtensionDcts, tspath.ExtensionDts,
		}) {
		return lsproto.LanguageKindTypeScript
	}
	if tspath.FileExtensionIsOneOf(filename, []string{tspath.ExtensionJs, tspath.ExtensionMjs, tspath.ExtensionCjs}) {
		return lsproto.LanguageKindJavaScript
	}
	if tspath.FileExtensionIs(filename, tspath.ExtensionJsx) {
		return lsproto.LanguageKindJavaScriptReact
	}
	if tspath.FileExtensionIs(filename, tspath.ExtensionTsx) {
		return lsproto.LanguageKindTypeScriptReact
	}
	if tspath.FileExtensionIs(filename, tspath.ExtensionJson) {
		return lsproto.LanguageKindJSON
	}
	return lsproto.LanguageKindTypeScript // !!! should we error in this case?
}

type CompletionsExpectedList struct {
	IsIncomplete    bool
	ItemDefaults    *CompletionsExpectedItemDefaults
	Items           *CompletionsExpectedItems
	UserPreferences *lsutil.UserPreferences // !!! allow user preferences in fourslash
}

type Ignored = struct{}

// *EditRange | Ignored
type ExpectedCompletionEditRange = any

type EditRange struct {
	Insert  *RangeMarker
	Replace *RangeMarker
}

type CompletionsExpectedItemDefaults struct {
	CommitCharacters *[]string
	EditRange        ExpectedCompletionEditRange
}

// *lsproto.CompletionItem | string
type CompletionsExpectedItem = any

type CompletionsExpectedItems struct {
	Includes []CompletionsExpectedItem
	Excludes []string
	Exact    []CompletionsExpectedItem
	Unsorted []CompletionsExpectedItem
}

type CompletionsExpectedCodeAction struct {
	Name           string
	Source         string
	Description    string
	NewFileContent string
}

type VerifyCompletionsResult struct {
	AndApplyCodeAction func(t *testing.T, expectedAction *CompletionsExpectedCodeAction)
}

// string | *Marker | []string | []*Marker
type MarkerInput = any

// !!! user preferences param
// !!! completion context param
func (f *FourslashTest) VerifyCompletions(t *testing.T, markerInput MarkerInput, expected *CompletionsExpectedList) VerifyCompletionsResult {
	var list *lsproto.CompletionList
	switch marker := markerInput.(type) {
	case string:
		f.GoToMarker(t, marker)
		list = f.verifyCompletionsWorker(t, expected)
	case *Marker:
		f.goToMarker(t, marker)
		list = f.verifyCompletionsWorker(t, expected)
	case []string:
		for _, markerName := range marker {
			f.GoToMarker(t, markerName)
			f.verifyCompletionsWorker(t, expected)
		}
	case []*Marker:
		for _, marker := range marker {
			f.goToMarker(t, marker)
			f.verifyCompletionsWorker(t, expected)
		}
	case nil:
		list = f.verifyCompletionsWorker(t, expected)
	default:
		t.Fatalf("Invalid marker input type: %T. Expected string, *Marker, []string, or []*Marker.", markerInput)
	}

	return VerifyCompletionsResult{
		AndApplyCodeAction: func(t *testing.T, expectedAction *CompletionsExpectedCodeAction) {
			item := core.Find(list.Items, func(item *lsproto.CompletionItem) bool {
				if item.Label != expectedAction.Name || item.Data == nil {
					return false
				}
				data, ok := (*item.Data).(*ls.CompletionItemData)
				if !ok || data.AutoImport == nil {
					return false
				}
				return data.AutoImport.ModuleSpecifier == expectedAction.Source
			})
			if item == nil {
				t.Fatalf("Code action '%s' from source '%s' not found in completions.", expectedAction.Name, expectedAction.Source)
			}
			assert.Check(t, strings.Contains(*item.Detail, expectedAction.Description), "Completion item detail does not contain expected description.")
			f.applyTextEdits(t, *item.AdditionalTextEdits)
			assert.Equal(t, f.getScriptInfo(f.activeFilename).content, expectedAction.NewFileContent, fmt.Sprintf("File content after applying code action '%s' did not match expected content.", expectedAction.Name))
		},
	}
}

func (f *FourslashTest) verifyCompletionsWorker(t *testing.T, expected *CompletionsExpectedList) *lsproto.CompletionList {
	prefix := f.getCurrentPositionPrefix()
	var userPreferences *lsutil.UserPreferences
	if expected != nil {
		userPreferences = expected.UserPreferences
	}
	list := f.getCompletions(t, userPreferences)
	f.verifyCompletionsResult(t, list, expected, prefix)
	return list
}

func (f *FourslashTest) getCompletions(t *testing.T, userPreferences *lsutil.UserPreferences) *lsproto.CompletionList {
	params := &lsproto.CompletionParams{
		TextDocument: lsproto.TextDocumentIdentifier{
			Uri: lsconv.FileNameToDocumentURI(f.activeFilename),
		},
		Position: f.currentCaretPosition,
		Context:  &lsproto.CompletionContext{},
	}
	if userPreferences != nil {
		reset := f.ConfigureWithReset(t, userPreferences)
		defer reset()
	}
	result := sendRequest(t, f, lsproto.TextDocumentCompletionInfo, params)
	return result.List
}

func (f *FourslashTest) verifyCompletionsResult(
	t *testing.T,
	actual *lsproto.CompletionList,
	expected *CompletionsExpectedList,
	prefix string,
) {
	if actual == nil {
		if !isEmptyExpectedList(expected) {
			t.Fatal(prefix + "Expected completion list but got nil.")
		}
		return
	} else if expected == nil {
		// !!! cmp.Diff(actual, nil) should probably be a .String() call here and elswhere
		t.Fatalf(prefix+"Expected nil completion list but got non-nil: %s", cmp.Diff(actual, nil))
	}
	assert.Equal(t, actual.IsIncomplete, expected.IsIncomplete, prefix+"IsIncomplete mismatch")
	verifyCompletionsItemDefaults(t, actual.ItemDefaults, expected.ItemDefaults, prefix+"ItemDefaults mismatch: ")
	f.verifyCompletionsItems(t, prefix, actual.Items, expected.Items)
}

func isEmptyExpectedList(expected *CompletionsExpectedList) bool {
	return expected == nil || (len(expected.Items.Exact) == 0 && len(expected.Items.Includes) == 0 && len(expected.Items.Excludes) == 0)
}

func verifyCompletionsItemDefaults(t *testing.T, actual *lsproto.CompletionItemDefaults, expected *CompletionsExpectedItemDefaults, prefix string) {
	if actual == nil {
		if expected == nil {
			return
		}
		t.Fatalf(prefix+"Expected non-nil completion item defaults but got nil: %s", cmp.Diff(actual, nil))
	}
	if expected == nil {
		t.Fatalf(prefix+"Expected nil completion item defaults but got non-nil: %s", cmp.Diff(actual, nil))
	}
	assertDeepEqual(t, actual.CommitCharacters, expected.CommitCharacters, prefix+"CommitCharacters mismatch:")
	switch editRange := expected.EditRange.(type) {
	case *EditRange:
		if actual.EditRange == nil {
			t.Fatal(prefix + "Expected non-nil EditRange but got nil")
		}
		expectedInsert := editRange.Insert.LSRange
		expectedReplace := editRange.Replace.LSRange
		assertDeepEqual(
			t,
			actual.EditRange,
			&lsproto.RangeOrEditRangeWithInsertReplace{
				EditRangeWithInsertReplace: &lsproto.EditRangeWithInsertReplace{
					Insert:  expectedInsert,
					Replace: expectedReplace,
				},
			},
			prefix+"EditRange mismatch:")
	case nil:
		if actual.EditRange != nil {
			t.Fatalf(prefix+"Expected nil EditRange but got non-nil: %s", cmp.Diff(actual.EditRange, nil))
		}
	case Ignored:
	default:
		t.Fatalf(prefix+"Expected EditRange to be *EditRange or Ignored, got %T", editRange)
	}
}

func (f *FourslashTest) verifyCompletionsItems(t *testing.T, prefix string, actual []*lsproto.CompletionItem, expected *CompletionsExpectedItems) {
	if expected.Exact != nil {
		if expected.Includes != nil {
			t.Fatal(prefix + "Expected exact completion list but also specified 'includes'.")
		}
		if expected.Excludes != nil {
			t.Fatal(prefix + "Expected exact completion list but also specified 'excludes'.")
		}
		if expected.Unsorted != nil {
			t.Fatal(prefix + "Expected exact completion list but also specified 'unsorted'.")
		}
		if len(actual) != len(expected.Exact) {
			t.Fatalf(prefix+"Expected %d exact completion items but got %d: %s", len(expected.Exact), len(actual), cmp.Diff(actual, expected.Exact))
		}
		if len(actual) > 0 {
			f.verifyCompletionsAreExactly(t, prefix, actual, expected.Exact)
		}
		return
	}
	nameToActualItems := make(map[string][]*lsproto.CompletionItem)
	for _, item := range actual {
		nameToActualItems[item.Label] = append(nameToActualItems[item.Label], item)
	}
	if expected.Unsorted != nil {
		if expected.Includes != nil {
			t.Fatal(prefix + "Expected unsorted completion list but also specified 'includes'.")
		}
		if expected.Excludes != nil {
			t.Fatal(prefix + "Expected unsorted completion list but also specified 'excludes'.")
		}
		for _, item := range expected.Unsorted {
			switch item := item.(type) {
			case string:
				_, ok := nameToActualItems[item]
				if !ok {
					t.Fatalf("%sLabel '%s' not found in actual items. Actual items: %s", prefix, item, cmp.Diff(actual, nil))
				}
				delete(nameToActualItems, item)
			case *lsproto.CompletionItem:
				actualItems, ok := nameToActualItems[item.Label]
				if !ok {
					t.Fatalf("%sLabel '%s' not found in actual items. Actual items: %s", prefix, item.Label, cmp.Diff(actual, nil))
				}
				actualItem := actualItems[0]
				actualItems = actualItems[1:]
				if len(actualItems) == 0 {
					delete(nameToActualItems, item.Label)
				} else {
					nameToActualItems[item.Label] = actualItems
				}
				f.verifyCompletionItem(t, prefix+"Includes completion item mismatch for label "+item.Label+": ", actualItem, item)
			default:
				t.Fatalf("%sExpected completion item to be a string or *lsproto.CompletionItem, got %T", prefix, item)
			}
		}
		if len(expected.Unsorted) != len(actual) {
			unmatched := slices.Collect(maps.Keys(nameToActualItems))
			t.Fatalf("%sAdditional completions found but not included in 'unsorted': %s", prefix, strings.Join(unmatched, "\n"))
		}
		return
	}
	if expected.Includes != nil {
		for _, item := range expected.Includes {
			switch item := item.(type) {
			case string:
				_, ok := nameToActualItems[item]
				if !ok {
					t.Fatalf("%sLabel '%s' not found in actual items. Actual items: %s", prefix, item, cmp.Diff(actual, nil))
				}
			case *lsproto.CompletionItem:
				actualItems, ok := nameToActualItems[item.Label]
				if !ok {
					t.Fatalf("%sLabel '%s' not found in actual items. Actual items: %s", prefix, item.Label, cmp.Diff(actual, nil))
				}
				actualItem := actualItems[0]
				actualItems = actualItems[1:]
				if len(actualItems) == 0 {
					delete(nameToActualItems, item.Label)
				} else {
					nameToActualItems[item.Label] = actualItems
				}
				f.verifyCompletionItem(t, prefix+"Includes completion item mismatch for label "+item.Label+": ", actualItem, item)
			default:
				t.Fatalf("%sExpected completion item to be a string or *lsproto.CompletionItem, got %T", prefix, item)
			}
		}
	}
	for _, exclude := range expected.Excludes {
		if _, ok := nameToActualItems[exclude]; ok {
			t.Fatalf("%sLabel '%s' should not be in actual items but was found. Actual items: %s", prefix, exclude, cmp.Diff(actual, nil))
		}
	}
}

func (f *FourslashTest) verifyCompletionsAreExactly(t *testing.T, prefix string, actual []*lsproto.CompletionItem, expected []CompletionsExpectedItem) {
	// Verify labels first
	assertDeepEqual(t, core.Map(actual, func(item *lsproto.CompletionItem) string {
		return item.Label
	}), core.Map(expected, func(item CompletionsExpectedItem) string {
		return getExpectedLabel(t, item)
	}), prefix+"Labels mismatch")
	for i, actualItem := range actual {
		switch expectedItem := expected[i].(type) {
		case string:
			continue // already checked labels
		case *lsproto.CompletionItem:
			f.verifyCompletionItem(t, prefix+"Completion item mismatch for label "+actualItem.Label, actualItem, expectedItem)
		}
	}
}

func ignorePaths(paths ...string) cmp.Option {
	return cmp.FilterPath(
		func(p cmp.Path) bool {
			return slices.Contains(paths, p.Last().String())
		},
		cmp.Ignore(),
	)
}

var (
	completionIgnoreOpts  = ignorePaths(".Kind", ".SortText", ".FilterText", ".Data")
	autoImportIgnoreOpts  = ignorePaths(".Kind", ".SortText", ".FilterText", ".Data", ".LabelDetails", ".Detail", ".AdditionalTextEdits")
	diagnosticsIgnoreOpts = ignorePaths(".Severity", ".Source", ".RelatedInformation")
)

func (f *FourslashTest) verifyCompletionItem(t *testing.T, prefix string, actual *lsproto.CompletionItem, expected *lsproto.CompletionItem) {
	var actualAutoImportData, expectedAutoImportData *ls.AutoImportData
	if actual.Data != nil {
		if data, ok := (*actual.Data).(*ls.CompletionItemData); ok {
			actualAutoImportData = data.AutoImport
		}
	}
	if expected.Data != nil {
		if data, ok := (*expected.Data).(*ls.CompletionItemData); ok {
			expectedAutoImportData = data.AutoImport
		}
	}
	if (actualAutoImportData == nil) != (expectedAutoImportData == nil) {
		t.Fatal(prefix + "Mismatch in auto-import data presence")
	}

	if expected.Detail != nil || expected.Documentation != nil || actualAutoImportData != nil {
		actual = f.resolveCompletionItem(t, actual)
	}

	if actualAutoImportData != nil {
		assertDeepEqual(t, actual, expected, prefix, autoImportIgnoreOpts)
		if expected.AdditionalTextEdits == AnyTextEdits {
			assert.Check(t, actual.AdditionalTextEdits != nil && len(*actual.AdditionalTextEdits) > 0, prefix+" Expected non-nil AdditionalTextEdits for auto-import completion item")
		}
		if expected.LabelDetails != nil {
			assertDeepEqual(t, actual.LabelDetails, expected.LabelDetails, prefix+" LabelDetails mismatch")
		}

		assert.Equal(t, actualAutoImportData.ModuleSpecifier, expectedAutoImportData.ModuleSpecifier, prefix+" ModuleSpecifier mismatch")
	} else {
		assertDeepEqual(t, actual, expected, prefix, completionIgnoreOpts)
	}

	if expected.FilterText != nil {
		assertDeepEqual(t, actual.FilterText, expected.FilterText, prefix+" FilterText mismatch")
	}
	if expected.Kind != nil {
		assertDeepEqual(t, actual.Kind, expected.Kind, prefix+" Kind mismatch")
	}
	assertDeepEqual(t, actual.SortText, core.OrElse(expected.SortText, ptrTo(string(ls.SortTextLocationPriority))), prefix+" SortText mismatch")
}

func (f *FourslashTest) resolveCompletionItem(t *testing.T, item *lsproto.CompletionItem) *lsproto.CompletionItem {
	result := sendRequest(t, f, lsproto.CompletionItemResolveInfo, item)
	return result
}

func getExpectedLabel(t *testing.T, item CompletionsExpectedItem) string {
	switch item := item.(type) {
	case string:
		return item
	case *lsproto.CompletionItem:
		return item.Label
	default:
		t.Fatalf("Expected completion item to be a string or *lsproto.CompletionItem, got %T", item)
		return ""
	}
}

func assertDeepEqual(t *testing.T, actual any, expected any, prefix string, opts ...cmp.Option) {
	t.Helper()

	diff := cmp.Diff(actual, expected, opts...)
	if diff != "" {
		t.Fatalf("%s:\n%s", prefix, diff)
	}
}

type ApplyCodeActionFromCompletionOptions struct {
	Name            string
	Source          string
	AutoImportData  *ls.AutoImportData
	Description     string
	NewFileContent  *string
	NewRangeContent *string
	UserPreferences *lsutil.UserPreferences
}

func (f *FourslashTest) VerifyApplyCodeActionFromCompletion(t *testing.T, markerName *string, options *ApplyCodeActionFromCompletionOptions) {
	f.GoToMarker(t, *markerName)
	var userPreferences *lsutil.UserPreferences
	if options != nil && options.UserPreferences != nil {
		userPreferences = options.UserPreferences
	} else {
		// Default preferences: enables auto-imports
		userPreferences = lsutil.NewDefaultUserPreferences()
	}

	reset := f.ConfigureWithReset(t, userPreferences)
	defer reset()
	completionsList := f.getCompletions(t, nil) // Already configured, so we do not need to pass it in again
	item := core.Find(completionsList.Items, func(item *lsproto.CompletionItem) bool {
		if item.Label != options.Name || item.Data == nil {
			return false
		}
		data, ok := (*item.Data).(*ls.CompletionItemData)
		if !ok {
			return false
		}
		if options.AutoImportData != nil {
			return data.AutoImport != nil && ((data.AutoImport.FileName == options.AutoImportData.FileName) &&
				(options.AutoImportData.ModuleSpecifier == "" || data.AutoImport.ModuleSpecifier == options.AutoImportData.ModuleSpecifier) &&
				(options.AutoImportData.ExportName == "" || data.AutoImport.ExportName == options.AutoImportData.ExportName) &&
				(options.AutoImportData.AmbientModuleName == nil || data.AutoImport.AmbientModuleName == options.AutoImportData.AmbientModuleName) &&
				(options.AutoImportData.IsPackageJsonImport == core.TSUnknown || data.AutoImport.IsPackageJsonImport == options.AutoImportData.IsPackageJsonImport))
		}
		if data.AutoImport == nil && data.Source != "" && data.Source == options.Source {
			return true
		}
		if data.AutoImport != nil && data.AutoImport.ModuleSpecifier == options.Source {
			return true
		}
		return false
	})
	if item == nil {
		t.Fatalf("Code action '%s' from source '%s' not found in completions.", options.Name, options.Source)
	}
	item = f.resolveCompletionItem(t, item)
	assert.Check(t, strings.Contains(*item.Detail, options.Description), "Completion item detail does not contain expected description.")
	if item.AdditionalTextEdits == nil {
		t.Fatalf("Expected non-nil AdditionalTextEdits for code action completion item.")
	}
	f.applyTextEdits(t, *item.AdditionalTextEdits)
	if options.NewFileContent != nil {
		assert.Equal(t, f.getScriptInfo(f.activeFilename).content, *options.NewFileContent, "File content after applying code action did not match expected content.")
	} else if options.NewRangeContent != nil {
		t.Fatal("!!! TODO")
	}
}

func (f *FourslashTest) VerifyImportFixAtPosition(t *testing.T, expectedTexts []string, preferences *lsutil.UserPreferences) {
	fileName := f.activeFilename
	ranges := f.Ranges()
	var filteredRanges []*RangeMarker
	for _, r := range ranges {
		if r.FileName() == fileName {
			filteredRanges = append(filteredRanges, r)
		}
	}
	if len(filteredRanges) > 1 {
		t.Fatalf("Exactly one range should be specified in the testfile.")
	}
	var rangeMarker *RangeMarker
	if len(filteredRanges) == 1 {
		rangeMarker = filteredRanges[0]
	}

	if preferences != nil {
		reset := f.ConfigureWithReset(t, preferences)
		defer reset()
	}

	// Get diagnostics at the current position to find errors that need import fixes
	diagParams := &lsproto.DocumentDiagnosticParams{
		TextDocument: lsproto.TextDocumentIdentifier{
			Uri: lsconv.FileNameToDocumentURI(f.activeFilename),
		},
	}
	diagResult := sendRequest(t, f, lsproto.TextDocumentDiagnosticInfo, diagParams)

	var diagnostics []*lsproto.Diagnostic
	if diagResult.FullDocumentDiagnosticReport != nil && diagResult.FullDocumentDiagnosticReport.Items != nil {
		diagnostics = diagResult.FullDocumentDiagnosticReport.Items
	}

	params := &lsproto.CodeActionParams{
		TextDocument: lsproto.TextDocumentIdentifier{
			Uri: lsconv.FileNameToDocumentURI(f.activeFilename),
		},
		Range: lsproto.Range{
			Start: f.currentCaretPosition,
			End:   f.currentCaretPosition,
		},
		Context: &lsproto.CodeActionContext{
			Diagnostics: diagnostics,
		},
	}
	result := sendRequest(t, f, lsproto.TextDocumentCodeActionInfo, params)

	// Find all auto-import code actions (fixes with fixId/fixName related to imports)
	var importActions []*lsproto.CodeAction
	if result.CommandOrCodeActionArray != nil {
		for _, item := range *result.CommandOrCodeActionArray {
			if item.CodeAction != nil && item.CodeAction.Kind != nil && *item.CodeAction.Kind == lsproto.CodeActionKindQuickFix {
				importActions = append(importActions, item.CodeAction)
			}
		}
	}

	if len(importActions) == 0 {
		if len(expectedTexts) != 0 {
			t.Fatalf("No codefixes returned.")
		}
		return
	}

	// Save the original content before any edits
	script := f.getScriptInfo(f.activeFilename)
	originalContent := script.content

	// For each import action, apply it and check the result
	actualTextArray := make([]string, 0, len(importActions))
	for _, action := range importActions {
		// Apply the code action
		var edits []*lsproto.TextEdit
		if action.Edit != nil && action.Edit.Changes != nil {
			if len(*action.Edit.Changes) != 1 {
				t.Fatalf("Expected exactly 1 change, got %d", len(*action.Edit.Changes))
			}
			for uri, changeEdits := range *action.Edit.Changes {
				if uri != lsconv.FileNameToDocumentURI(f.activeFilename) {
					t.Fatalf("Expected change to file %s, got %s", f.activeFilename, uri)
				}
				edits = changeEdits
				f.applyTextEdits(t, changeEdits)
			}
		}

		// Get the result text
		var text string
		if rangeMarker != nil {
			text = f.getRangeText(rangeMarker)
		} else {
			text = f.getScriptInfo(f.activeFilename).content
		}
		actualTextArray = append(actualTextArray, text)

		// Undo changes to perform next fix
		for _, textChange := range edits {
			start := int(f.converters.LineAndCharacterToPosition(script, textChange.Range.Start))
			end := int(f.converters.LineAndCharacterToPosition(script, textChange.Range.End))
			deletedText := originalContent[start:end]
			insertedText := textChange.NewText
			f.editScriptAndUpdateMarkers(t, f.activeFilename, start, start+len(insertedText), deletedText)
		}
	}

	// Compare results
	if len(expectedTexts) != len(actualTextArray) {
		var actualJoined strings.Builder
		for i, actual := range actualTextArray {
			if i > 0 {
				actualJoined.WriteString("\n\n" + strings.Repeat("-", 20) + "\n\n")
			}
			actualJoined.WriteString(actual)
		}
		t.Fatalf("Expected %d import fixes, got %d:\n\n%s", len(expectedTexts), len(actualTextArray), actualJoined.String())
	}
	for i, expected := range expectedTexts {
		actual := actualTextArray[i]
		if expected != actual {
			t.Fatalf("Import fix at index %d doesn't match.\nExpected:\n%s\n\nActual:\n%s", i, expected, actual)
		}
	}
}

func (f *FourslashTest) VerifyBaselineFindAllReferences(
	t *testing.T,
	markers ...string,
) {
	referenceLocations := f.lookupMarkersOrGetRanges(t, markers)

	for _, markerOrRange := range referenceLocations {
		// worker in `baselineEachMarkerOrRange`
		f.GoToMarkerOrRange(t, markerOrRange)

		params := &lsproto.ReferenceParams{
			TextDocument: lsproto.TextDocumentIdentifier{
				Uri: lsconv.FileNameToDocumentURI(f.activeFilename),
			},
			Position: f.currentCaretPosition,
			Context:  &lsproto.ReferenceContext{},
		}
<<<<<<< HEAD
		result := sendRequest(t, f, lsproto.TextDocumentReferencesInfo, params)
		f.addResultToBaseline(t, "findAllReferences", f.getBaselineForLocationsWithFileContents(*result.Locations, baselineFourslashLocationsOptions{
=======
		resMsg, result, resultOk := sendRequest(t, f, lsproto.TextDocumentReferencesInfo, params)
		if resMsg == nil {
			if f.lastKnownMarkerName == nil {
				t.Fatalf("Nil response received for references request at pos %v", f.currentCaretPosition)
			} else {
				t.Fatalf("Nil response received for references request at marker '%s'", *f.lastKnownMarkerName)
			}
		}
		if !resultOk {
			if f.lastKnownMarkerName == nil {
				t.Fatalf("Unexpected references response type at pos %v: %T", f.currentCaretPosition, resMsg.AsResponse().Result)
			} else {
				t.Fatalf("Unexpected references response type at marker '%s': %T", *f.lastKnownMarkerName, resMsg.AsResponse().Result)
			}
		}

		f.addResultToBaseline(t, findAllReferencesCmd, f.getBaselineForLocationsWithFileContents(*result.Locations, baselineFourslashLocationsOptions{
>>>>>>> e027a2a1
			marker:     markerOrRange,
			markerName: "/*FIND ALL REFS*/",
		}))

	}
}

func (f *FourslashTest) MarkTestAsStradaServer() {
	f.isStradaServer = true
}

func (f *FourslashTest) VerifyBaselineGoToDefinition(
	t *testing.T,
	includeOriginalSelectionRange bool,
	markers ...string,
) {
	f.verifyBaselineDefinitions(
		t,
		goToDefinitionCmd,
		"/*GOTO DEF*/", /*definitionMarker*/
		func(t *testing.T, f *FourslashTest, fileName string, position lsproto.Position) lsproto.LocationOrLocationsOrDefinitionLinksOrNull {
			params := &lsproto.DefinitionParams{
				TextDocument: lsproto.TextDocumentIdentifier{
					Uri: lsconv.FileNameToDocumentURI(f.activeFilename),
				},
				Position: f.currentCaretPosition,
			}

			resMsg, result, resultOk := sendRequest(t, f, lsproto.TextDocumentDefinitionInfo, params)
			if resMsg == nil {
				if f.lastKnownMarkerName == nil {
					t.Fatalf("Nil response received for definition request at pos %v", f.currentCaretPosition)
				} else {
					t.Fatalf("Nil response received for definition request at marker '%s'", *f.lastKnownMarkerName)
				}
			}
			if !resultOk {
				if f.lastKnownMarkerName == nil {
					t.Fatalf("Unexpected definition response type at pos %v: %T", f.currentCaretPosition, resMsg.AsResponse().Result)
				} else {
					t.Fatalf("Unexpected definition response type at marker '%s': %T", *f.lastKnownMarkerName, resMsg.AsResponse().Result)
				}
			}
			return result
		},
		includeOriginalSelectionRange,
		markers...,
	)
}

func (f *FourslashTest) verifyBaselineDefinitions(
	t *testing.T,
	definitionCommand baselineCommand,
	definitionMarker string,
	getDefinitions func(t *testing.T, f *FourslashTest, fileName string, position lsproto.Position) lsproto.LocationOrLocationsOrDefinitionLinksOrNull,
	includeOriginalSelectionRange bool,
	markers ...string,
) {
	referenceLocations := f.lookupMarkersOrGetRanges(t, markers)

	for _, markerOrRange := range referenceLocations {
		// worker in `baselineEachMarkerOrRange`
		f.GoToMarkerOrRange(t, markerOrRange)

<<<<<<< HEAD
		params := &lsproto.DefinitionParams{
			TextDocument: lsproto.TextDocumentIdentifier{
				Uri: lsconv.FileNameToDocumentURI(f.activeFilename),
			},
			Position: f.currentCaretPosition,
		}

		result := sendRequest(t, f, lsproto.TextDocumentDefinitionInfo, params)
		var resultAsLocations []lsproto.Location
		var additionalLocation *lsproto.Location
=======
		result := getDefinitions(t, f, f.activeFilename, f.currentCaretPosition)

		var resultAsSpans []documentSpan
		var additionalSpan *documentSpan
>>>>>>> e027a2a1
		if result.Locations != nil {
			resultAsSpans = core.Map(*result.Locations, locationToSpan)
		} else if result.Location != nil {
			resultAsSpans = []documentSpan{locationToSpan(*result.Location)}
		} else if result.DefinitionLinks != nil {
			var originRange *lsproto.Range
			resultAsSpans = core.Map(*result.DefinitionLinks, func(link *lsproto.LocationLink) documentSpan {
				if originRange != nil && originRange != link.OriginSelectionRange {
					panic("multiple different origin ranges in definition links")
				}
				originRange = link.OriginSelectionRange
				var contextSpan *lsproto.Range
				if link.TargetRange != link.TargetSelectionRange && !f.isStradaServer {
					contextSpan = &link.TargetRange
				}
				return documentSpan{
					uri:         link.TargetUri,
					textSpan:    link.TargetSelectionRange,
					contextSpan: contextSpan,
				}
			})
			if originRange != nil && includeOriginalSelectionRange {
				additionalSpan = &documentSpan{
					uri:      lsconv.FileNameToDocumentURI(f.activeFilename),
					textSpan: *originRange,
				}
			}
		}

		f.addResultToBaseline(t, definitionCommand, f.getBaselineForSpansWithFileContents(resultAsSpans, baselineFourslashLocationsOptions{
			marker:         markerOrRange,
			markerName:     definitionMarker,
			additionalSpan: additionalSpan,
		}))
	}
}

func (f *FourslashTest) VerifyBaselineGoToTypeDefinition(
	t *testing.T,
	markers ...string,
) {
<<<<<<< HEAD
	referenceLocations := f.lookupMarkersOrGetRanges(t, markers)

	for _, markerOrRange := range referenceLocations {
		// worker in `baselineEachMarkerOrRange`
		f.GoToMarkerOrRange(t, markerOrRange)

		params := &lsproto.TypeDefinitionParams{
			TextDocument: lsproto.TextDocumentIdentifier{
				Uri: lsconv.FileNameToDocumentURI(f.activeFilename),
			},
			Position: f.currentCaretPosition,
		}

		result := sendRequest(t, f, lsproto.TextDocumentTypeDefinitionInfo, params)
		var resultAsLocations []lsproto.Location
		if result.Locations != nil {
			resultAsLocations = *result.Locations
		} else if result.Location != nil {
			resultAsLocations = []lsproto.Location{*result.Location}
		} else if result.DefinitionLinks != nil {
			resultAsLocations = core.Map(*result.DefinitionLinks, func(link *lsproto.LocationLink) lsproto.Location {
				return lsproto.Location{
					Uri:   link.TargetUri,
					Range: link.TargetSelectionRange,
=======
	f.verifyBaselineDefinitions(
		t,
		goToTypeDefinitionCmd,
		"/*GOTO TYPE*/", /*definitionMarker*/
		func(t *testing.T, f *FourslashTest, fileName string, position lsproto.Position) lsproto.LocationOrLocationsOrDefinitionLinksOrNull {
			params := &lsproto.TypeDefinitionParams{
				TextDocument: lsproto.TextDocumentIdentifier{
					Uri: lsconv.FileNameToDocumentURI(f.activeFilename),
				},
				Position: f.currentCaretPosition,
			}

			resMsg, result, resultOk := sendRequest(t, f, lsproto.TextDocumentTypeDefinitionInfo, params)
			if resMsg == nil {
				if f.lastKnownMarkerName == nil {
					t.Fatalf("Nil response received for type definition request at pos %v", f.currentCaretPosition)
				} else {
					t.Fatalf("Nil response received for type definition request at marker '%s'", *f.lastKnownMarkerName)
>>>>>>> e027a2a1
				}
			}
			if !resultOk {
				if f.lastKnownMarkerName == nil {
					t.Fatalf("Unexpected type definition response type at pos %v: %T", f.currentCaretPosition, resMsg.AsResponse().Result)
				} else {
					t.Fatalf("Unexpected type definition response type at marker '%s': %T", *f.lastKnownMarkerName, resMsg.AsResponse().Result)
				}
			}
			return result
		},
		false, /*includeOriginalSelectionRange*/
		markers...,
	)
}

func (f *FourslashTest) VerifyBaselineWorkspaceSymbol(t *testing.T, query string) {
	t.Helper()
	result := sendRequest(t, f, lsproto.WorkspaceSymbolInfo, &lsproto.WorkspaceSymbolParams{Query: query})

	locationToText := map[lsproto.Location]*lsproto.SymbolInformation{}
	fileToRange := collections.MultiMap[lsproto.DocumentUri, lsproto.Range]{}
	var symbolInformations []*lsproto.SymbolInformation
	if result.SymbolInformations != nil {
		symbolInformations = *result.SymbolInformations
	}
	for _, symbol := range symbolInformations {
		uri := symbol.Location.Uri
		fileToRange.Add(uri, symbol.Location.Range)
		locationToText[symbol.Location] = symbol
	}

	f.addResultToBaseline(t, "workspaceSymbol", f.getBaselineForGroupedLocationsWithFileContents(
		&fileToRange,
		baselineFourslashLocationsOptions{
			getLocationData: func(span lsproto.Location) string { return symbolInformationToData(locationToText[span]) },
		},
	))
}

func (f *FourslashTest) VerifyBaselineHover(t *testing.T) {
	markersAndItems := core.MapFiltered(f.Markers(), func(marker *Marker) (markerAndItem[*lsproto.Hover], bool) {
		if marker.Name == nil {
			return markerAndItem[*lsproto.Hover]{}, false
		}

		params := &lsproto.HoverParams{
			TextDocument: lsproto.TextDocumentIdentifier{
				Uri: lsconv.FileNameToDocumentURI(f.activeFilename),
			},
			Position: marker.LSPosition,
		}

		result := sendRequest(t, f, lsproto.TextDocumentHoverInfo, params)
		return markerAndItem[*lsproto.Hover]{Marker: marker, Item: result.Hover}, true
	})

	getRange := func(item *lsproto.Hover) *lsproto.Range {
		if item == nil || item.Range == nil {
			return nil
		}
		return item.Range
	}

	getTooltipLines := func(item, _prev *lsproto.Hover) []string {
		var result []string

		if item.Contents.MarkupContent != nil {
			result = strings.Split(item.Contents.MarkupContent.Value, "\n")
		}
		if item.Contents.String != nil {
			result = strings.Split(*item.Contents.String, "\n")
		}
		if item.Contents.MarkedStringWithLanguage != nil {
			result = appendLinesForMarkedStringWithLanguage(result, item.Contents.MarkedStringWithLanguage)
		}
		if item.Contents.MarkedStrings != nil {
			for _, ms := range *item.Contents.MarkedStrings {
				if ms.MarkedStringWithLanguage != nil {
					result = appendLinesForMarkedStringWithLanguage(result, ms.MarkedStringWithLanguage)
				} else {
					result = append(result, *ms.String)
				}
			}
		}

		return result
	}

	f.addResultToBaseline(t, quickInfoCmd, annotateContentWithTooltips(t, f, markersAndItems, "quickinfo", getRange, getTooltipLines))
	if jsonStr, err := core.StringifyJson(markersAndItems, "", "  "); err == nil {
		f.writeToBaseline(quickInfoCmd, jsonStr)
	} else {
		t.Fatalf("Failed to stringify markers and items for baseline: %v", err)
	}
}

func appendLinesForMarkedStringWithLanguage(result []string, ms *lsproto.MarkedStringWithLanguage) []string {
	result = append(result, "```"+ms.Language)
	result = append(result, ms.Value)
	result = append(result, "```")
	return result
}

func (f *FourslashTest) VerifyBaselineSignatureHelp(t *testing.T) {
	markersAndItems := core.MapFiltered(f.Markers(), func(marker *Marker) (markerAndItem[*lsproto.SignatureHelp], bool) {
		if marker.Name == nil {
			return markerAndItem[*lsproto.SignatureHelp]{}, false
		}

		params := &lsproto.SignatureHelpParams{
			TextDocument: lsproto.TextDocumentIdentifier{
				Uri: lsconv.FileNameToDocumentURI(f.activeFilename),
			},
			Position: marker.LSPosition,
		}

		result := sendRequest(t, f, lsproto.TextDocumentSignatureHelpInfo, params)
		return markerAndItem[*lsproto.SignatureHelp]{Marker: marker, Item: result.SignatureHelp}, true
	})

	getRange := func(item *lsproto.SignatureHelp) *lsproto.Range {
		// SignatureHelp doesn't have a range like hover does
		return nil
	}

	getTooltipLines := func(item, _prev *lsproto.SignatureHelp) []string {
		if item == nil || len(item.Signatures) == 0 {
			return []string{"No signature help available"}
		}

		// Show active signature if specified, otherwise first signature
		activeSignature := 0
		if item.ActiveSignature != nil && int(*item.ActiveSignature) < len(item.Signatures) {
			activeSignature = int(*item.ActiveSignature)
		}

		sig := item.Signatures[activeSignature]

		// Build signature display
		signatureLine := sig.Label
		activeParamLine := ""

		// Show active parameter if specified, and the signature text.
		if item.ActiveParameter != nil && sig.Parameters != nil {
			activeParamIndex := int(*item.ActiveParameter.Uinteger)
			if activeParamIndex >= 0 && activeParamIndex < len(*sig.Parameters) {
				activeParam := (*sig.Parameters)[activeParamIndex]

				// Get the parameter label and bold the
				// parameter text within the original string.
				activeParamLabel := ""
				if activeParam.Label.String != nil {
					activeParamLabel = *activeParam.Label.String
				} else if activeParam.Label.Tuple != nil {
					activeParamLabel = signatureLine[(*activeParam.Label.Tuple)[0]:(*activeParam.Label.Tuple)[1]]
				} else {
					t.Fatal("Unsupported param label kind.")
				}
				signatureLine = strings.Replace(signatureLine, activeParamLabel, "**"+activeParamLabel+"**", 1)

				if activeParam.Documentation != nil {
					if activeParam.Documentation.MarkupContent != nil {
						activeParamLine = activeParam.Documentation.MarkupContent.Value
					} else if activeParam.Documentation.String != nil {
						activeParamLine = *activeParam.Documentation.String
					}

					activeParamLine = fmt.Sprintf("- `%s`: %s", activeParamLabel, activeParamLine)
				}

			}
		}

		result := make([]string, 0, 16)
		result = append(result, signatureLine)
		if activeParamLine != "" {
			result = append(result, activeParamLine)
		}

		// ORIGINALLY we would "only display signature documentation on the last argument when multiple arguments are marked".
		// !!!
		// Note that this is harder than in Strada, because LSP signature help has no concept of
		// applicable spans.
		if sig.Documentation != nil {
			if sig.Documentation.MarkupContent != nil {
				result = append(result, strings.Split(sig.Documentation.MarkupContent.Value, "\n")...)
			} else if sig.Documentation.String != nil {
				result = append(result, strings.Split(*sig.Documentation.String, "\n")...)
			} else {
				t.Fatal("Unsupported documentation format.")
			}
		}

		return result
	}

	f.addResultToBaseline(t, signatureHelpCmd, annotateContentWithTooltips(t, f, markersAndItems, "signaturehelp", getRange, getTooltipLines))
	if jsonStr, err := core.StringifyJson(markersAndItems, "", "  "); err == nil {
		f.writeToBaseline(signatureHelpCmd, jsonStr)
	} else {
		t.Fatalf("Failed to stringify markers and items for baseline: %v", err)
	}
}

func (f *FourslashTest) VerifyBaselineSelectionRanges(t *testing.T) {
	markers := f.Markers()
	var result strings.Builder
	newLine := "\n"

	for i, marker := range markers {
		if i > 0 {
			result.WriteString(newLine + strings.Repeat("=", 80) + newLine + newLine)
		}

		script := f.getScriptInfo(marker.FileName())
		fileContent := script.content

		// Add the marker position indicator
		markerPos := marker.Position
		baselineContent := fileContent[:markerPos] + "/**/" + fileContent[markerPos:] + newLine
		result.WriteString(baselineContent)

		// Get selection ranges at this marker
		params := &lsproto.SelectionRangeParams{
			TextDocument: lsproto.TextDocumentIdentifier{
				Uri: lsconv.FileNameToDocumentURI(marker.FileName()),
			},
			Positions: []lsproto.Position{marker.LSPosition},
		}

		selectionRangeResult := sendRequest(t, f, lsproto.TextDocumentSelectionRangeInfo, params)

		if selectionRangeResult.SelectionRanges == nil || len(*selectionRangeResult.SelectionRanges) == 0 {
			result.WriteString("No selection ranges available\n")
			continue
		}

		selectionRange := (*selectionRangeResult.SelectionRanges)[0]

		// Add blank line after source code section
		result.WriteString(newLine)

		// Walk through the selection range chain
		for selectionRange != nil {
			start := int(f.converters.LineAndCharacterToPosition(script, selectionRange.Range.Start))
			end := int(f.converters.LineAndCharacterToPosition(script, selectionRange.Range.End))

			// Create a masked version of the file showing only this range
			runes := []rune(fileContent)
			masked := make([]rune, len(runes))
			for i, ch := range runes {
				if i >= start && i < end {
					// Keep characters in the selection range
					if ch == ' ' {
						masked[i] = '•'
					} else if ch == '\n' || ch == '\r' {
						masked[i] = ch // Keep line breaks as-is, will add arrow later
					} else {
						masked[i] = ch
					}
				} else {
					// Replace characters outside the range
					if ch == '\n' || ch == '\r' {
						masked[i] = ch
					} else {
						masked[i] = ' '
					}
				}
			}

			maskedStr := string(masked)

			// Add line break arrows
			maskedStr = strings.ReplaceAll(maskedStr, "\n", "↲\n")
			maskedStr = strings.ReplaceAll(maskedStr, "\r", "↲\r")

			// Remove blank lines
			lines := strings.Split(maskedStr, "\n")
			var nonBlankLines []string
			for _, line := range lines {
				trimmed := strings.TrimSpace(line)
				if trimmed != "" && trimmed != "↲" {
					nonBlankLines = append(nonBlankLines, line)
				}
			}
			maskedStr = strings.Join(nonBlankLines, "\n")

			// Find leading and trailing width of non-whitespace characters
			maskedRunes := []rune(maskedStr)
			isRealCharacter := func(ch rune) bool {
				return ch != '•' && ch != '↲' && !stringutil.IsWhiteSpaceLike(ch)
			}

			leadingWidth := -1
			for i, ch := range maskedRunes {
				if isRealCharacter(ch) {
					leadingWidth = i
					break
				}
			}

			trailingWidth := -1
			for j := len(maskedRunes) - 1; j >= 0; j-- {
				if isRealCharacter(maskedRunes[j]) {
					trailingWidth = j
					break
				}
			}

			if leadingWidth != -1 && trailingWidth != -1 && leadingWidth <= trailingWidth {
				// Clean up middle section
				prefix := string(maskedRunes[:leadingWidth])
				middle := string(maskedRunes[leadingWidth : trailingWidth+1])
				suffix := string(maskedRunes[trailingWidth+1:])

				middle = strings.ReplaceAll(middle, "•", " ")
				middle = strings.ReplaceAll(middle, "↲", "")

				maskedStr = prefix + middle + suffix
			}

			// Add blank line before multi-line ranges
			if strings.Contains(maskedStr, "\n") {
				result.WriteString(newLine)
			}

			result.WriteString(maskedStr)
			if !strings.HasSuffix(maskedStr, "\n") {
				result.WriteString(newLine)
			}

			selectionRange = selectionRange.Parent
		}
	}
	f.addResultToBaseline(t, smartSelectionCmd, strings.TrimSuffix(result.String(), "\n"))
}

func (f *FourslashTest) VerifyBaselineDocumentHighlights(
	t *testing.T,
	preferences *lsutil.UserPreferences,
	markerOrRangeOrNames ...MarkerOrRangeOrName,
) {
	var markerOrRanges []MarkerOrRange
	for _, markerOrRangeOrName := range markerOrRangeOrNames {
		switch markerOrNameOrRange := markerOrRangeOrName.(type) {
		case string:
			marker, ok := f.testData.MarkerPositions[markerOrNameOrRange]
			if !ok {
				t.Fatalf("Marker '%s' not found", markerOrNameOrRange)
			}
			markerOrRanges = append(markerOrRanges, marker)
		case *Marker:
			markerOrRanges = append(markerOrRanges, markerOrNameOrRange)
		case *RangeMarker:
			markerOrRanges = append(markerOrRanges, markerOrNameOrRange)
		default:
			t.Fatalf("Invalid marker or range type: %T. Expected string, *Marker, or *RangeMarker.", markerOrNameOrRange)
		}
	}

	f.verifyBaselineDocumentHighlights(t, preferences, markerOrRanges)
}

func (f *FourslashTest) verifyBaselineDocumentHighlights(
	t *testing.T,
	preferences *lsutil.UserPreferences,
	markerOrRanges []MarkerOrRange,
) {
	for _, markerOrRange := range markerOrRanges {
		f.goToMarker(t, markerOrRange)

		params := &lsproto.DocumentHighlightParams{
			TextDocument: lsproto.TextDocumentIdentifier{
				Uri: lsconv.FileNameToDocumentURI(f.activeFilename),
			},
			Position: f.currentCaretPosition,
		}
		result := sendRequest(t, f, lsproto.TextDocumentDocumentHighlightInfo, params)
		highlights := result.DocumentHighlights
		if highlights == nil {
			highlights = &[]*lsproto.DocumentHighlight{}
		}

		var spans []lsproto.Location
		for _, h := range *highlights {
			spans = append(spans, lsproto.Location{
				Uri:   lsconv.FileNameToDocumentURI(f.activeFilename),
				Range: h.Range,
			})
		}

		// Add result to baseline
		f.addResultToBaseline(t, documentHighlightsCmd, f.getBaselineForLocationsWithFileContents(spans, baselineFourslashLocationsOptions{
			marker:     markerOrRange,
			markerName: "/*HIGHLIGHTS*/",
		}))
	}
}

// Collects all named markers if provided, or defaults to anonymous ranges
func (f *FourslashTest) lookupMarkersOrGetRanges(t *testing.T, markers []string) []MarkerOrRange {
	var referenceLocations []MarkerOrRange
	if len(markers) == 0 {
		referenceLocations = core.Map(f.testData.Ranges, func(r *RangeMarker) MarkerOrRange { return r })
	} else {
		referenceLocations = core.Map(markers, func(markerName string) MarkerOrRange {
			marker, ok := f.testData.MarkerPositions[markerName]
			if !ok {
				t.Fatalf("Marker '%s' not found", markerName)
			}
			return marker
		})
	}
	return referenceLocations
}

func ptrTo[T any](v T) *T {
	return &v
}

// Insert text at the current caret position.
func (f *FourslashTest) Insert(t *testing.T, text string) {
	f.typeText(t, text)
}

// Insert text and a new line at the current caret position.
func (f *FourslashTest) InsertLine(t *testing.T, text string) {
	f.typeText(t, text+"\n")
}

// Removes the text at the current caret position as if the user pressed backspace `count` times.
func (f *FourslashTest) Backspace(t *testing.T, count int) {
	script := f.getScriptInfo(f.activeFilename)
	offset := int(f.converters.LineAndCharacterToPosition(script, f.currentCaretPosition))

	for range count {
		offset--
		f.editScriptAndUpdateMarkers(t, f.activeFilename, offset, offset+1, "")
		f.currentCaretPosition = f.converters.PositionToLineAndCharacter(script, core.TextPos(offset))
		// Don't need to examine formatting because there are no formatting changes on backspace.
	}

	// f.checkPostEditInvariants() // !!! do we need this?
}

// Enters text as if the user had pasted it.
func (f *FourslashTest) Paste(t *testing.T, text string) {
	script := f.getScriptInfo(f.activeFilename)
	start := int(f.converters.LineAndCharacterToPosition(script, f.currentCaretPosition))
	f.editScriptAndUpdateMarkers(t, f.activeFilename, start, start, text)
	// this.checkPostEditInvariants(); // !!! do we need this?
}

// Selects a line and replaces it with a new text.
func (f *FourslashTest) ReplaceLine(t *testing.T, lineIndex int, text string) {
	f.selectLine(t, lineIndex)
	f.typeText(t, text)
}

func (f *FourslashTest) selectLine(t *testing.T, lineIndex int) {
	script := f.getScriptInfo(f.activeFilename)
	start := script.lineMap.LineStarts[lineIndex]
	var end core.TextPos
	if lineIndex+1 >= len(script.lineMap.LineStarts) {
		end = core.TextPos(len(script.content))
	} else {
		end = script.lineMap.LineStarts[lineIndex+1] - 1
	}
	f.selectRange(t, core.NewTextRange(int(start), int(end)))
}

func (f *FourslashTest) selectRange(t *testing.T, textRange core.TextRange) {
	script := f.getScriptInfo(f.activeFilename)
	start := f.converters.PositionToLineAndCharacter(script, core.TextPos(textRange.Pos()))
	end := f.converters.PositionToLineAndCharacter(script, core.TextPos(textRange.End()))
	f.goToPosition(t, start)
	f.selectionEnd = &end
}

func (f *FourslashTest) getSelection() core.TextRange {
	script := f.getScriptInfo(f.activeFilename)
	if f.selectionEnd == nil {
		return core.NewTextRange(
			int(f.converters.LineAndCharacterToPosition(script, f.currentCaretPosition)),
			int(f.converters.LineAndCharacterToPosition(script, f.currentCaretPosition)),
		)
	}
	return core.NewTextRange(
		int(f.converters.LineAndCharacterToPosition(script, f.currentCaretPosition)),
		int(f.converters.LineAndCharacterToPosition(script, *f.selectionEnd)),
	)
}

func (f *FourslashTest) applyTextEdits(t *testing.T, edits []*lsproto.TextEdit) {
	script := f.getScriptInfo(f.activeFilename)
	slices.SortFunc(edits, func(a, b *lsproto.TextEdit) int {
		aStart := f.converters.LineAndCharacterToPosition(script, a.Range.Start)
		bStart := f.converters.LineAndCharacterToPosition(script, b.Range.Start)
		return int(aStart) - int(bStart)
	})
	// Apply edits in reverse order to avoid affecting the positions of earlier edits.
	for i := len(edits) - 1; i >= 0; i-- {
		edit := edits[i]
		start := int(f.converters.LineAndCharacterToPosition(script, edit.Range.Start))
		end := int(f.converters.LineAndCharacterToPosition(script, edit.Range.End))
		f.editScriptAndUpdateMarkers(t, f.activeFilename, start, end, edit.NewText)
	}
}

func (f *FourslashTest) Replace(t *testing.T, start int, length int, text string) {
	f.editScriptAndUpdateMarkers(t, f.activeFilename, start, start+length, text)
	// f.checkPostEditInvariants() // !!! do we need this?
}

// Inserts the text currently at the caret position character by character, as if the user typed it.
func (f *FourslashTest) typeText(t *testing.T, text string) {
	script := f.getScriptInfo(f.activeFilename)
	offset := int(f.converters.LineAndCharacterToPosition(script, f.currentCaretPosition))
	selection := f.getSelection()
	f.Replace(t, selection.Pos(), selection.End()-selection.Pos(), "")

	totalSize := 0

	for totalSize < len(text) {
		r, size := utf8.DecodeRuneInString(text[totalSize:])
		f.editScriptAndUpdateMarkers(t, f.activeFilename, totalSize+offset, totalSize+offset, string(r))

		totalSize += size
		f.currentCaretPosition = f.converters.PositionToLineAndCharacter(script, core.TextPos(totalSize+offset))

		// !!! formatting
		// Handle post-keystroke formatting
		// if this.enableFormatting {
		// 	const edits = this.languageService.getFormattingEditsAfterKeystroke(this.activeFile.fileName, offset, ch, this.formatCodeSettings)
		// 	if edits.length {
		// 		offset += this.applyEdits(this.activeFile.fileName, edits)
		// 	}
		// }

	}

	// f.checkPostEditInvariants() // !!! do we need this?
}

// Edits the script and updates marker and range positions accordingly.
// This does not update the current caret position.
func (f *FourslashTest) editScriptAndUpdateMarkers(t *testing.T, fileName string, editStart int, editEnd int, newText string) {
	script := f.editScript(t, fileName, editStart, editEnd, newText)
	for _, marker := range f.testData.Markers {
		if marker.FileName() == fileName {
			marker.Position = updatePosition(marker.Position, editStart, editEnd, newText)
			marker.LSPosition = f.converters.PositionToLineAndCharacter(script, core.TextPos(marker.Position))
		}
	}
	for _, rangeMarker := range f.testData.Ranges {
		if rangeMarker.FileName() == fileName {
			start := updatePosition(rangeMarker.Range.Pos(), editStart, editEnd, newText)
			end := updatePosition(rangeMarker.Range.End(), editStart, editEnd, newText)
			rangeMarker.Range = core.NewTextRange(start, end)
			rangeMarker.LSRange = f.converters.ToLSPRange(script, rangeMarker.Range)
		}
	}
	f.rangesByText = nil
}

func updatePosition(pos int, editStart int, editEnd int, newText string) int {
	if pos <= editStart {
		return pos
	}
	// If inside the edit, return -1 to mark as invalid
	if pos < editEnd {
		return -1
	}
	return pos + len(newText) - (editEnd - editStart)
}

func (f *FourslashTest) editScript(t *testing.T, fileName string, start int, end int, newText string) *scriptInfo {
	script := f.getScriptInfo(fileName)
	changeRange := f.converters.ToLSPRange(script, core.NewTextRange(start, end))
	if script == nil {
		panic(fmt.Sprintf("Script info for file %s not found", fileName))
	}

	script.editContent(start, end, newText)
	sendNotification(t, f, lsproto.TextDocumentDidChangeInfo, &lsproto.DidChangeTextDocumentParams{
		TextDocument: lsproto.VersionedTextDocumentIdentifier{
			Uri:     lsconv.FileNameToDocumentURI(fileName),
			Version: script.version,
		},
		ContentChanges: []lsproto.TextDocumentContentChangePartialOrWholeDocument{
			{
				Partial: &lsproto.TextDocumentContentChangePartial{
					Range: changeRange,
					Text:  newText,
				},
			},
		},
	})
	return script
}

func (f *FourslashTest) getScriptInfo(fileName string) *scriptInfo {
	return f.scriptInfos[fileName]
}

// !!! expected tags
func (f *FourslashTest) VerifyQuickInfoAt(t *testing.T, marker string, expectedText string, expectedDocumentation string) {
	f.GoToMarker(t, marker)
	hover := f.getQuickInfoAtCurrentPosition(t)
	f.verifyHoverContent(t, hover.Contents, expectedText, expectedDocumentation, f.getCurrentPositionPrefix())
}

func (f *FourslashTest) getQuickInfoAtCurrentPosition(t *testing.T) *lsproto.Hover {
	params := &lsproto.HoverParams{
		TextDocument: lsproto.TextDocumentIdentifier{
			Uri: lsconv.FileNameToDocumentURI(f.activeFilename),
		},
		Position: f.currentCaretPosition,
	}
	result := sendRequest(t, f, lsproto.TextDocumentHoverInfo, params)
	if result.Hover == nil {
		t.Fatalf("Expected hover result at marker '%s' but got nil", *f.lastKnownMarkerName)
	}
	return result.Hover
}

func (f *FourslashTest) verifyHoverContent(
	t *testing.T,
	actual lsproto.MarkupContentOrStringOrMarkedStringWithLanguageOrMarkedStrings,
	expectedText string,
	expectedDocumentation string,
	prefix string,
) {
	switch {
	case actual.MarkupContent != nil:
		f.verifyHoverMarkdown(t, actual.MarkupContent.Value, expectedText, expectedDocumentation, prefix)
	default:
		t.Fatalf(prefix+"Expected markup content, got: %s", cmp.Diff(actual, nil))
	}
}

func (f *FourslashTest) verifyHoverMarkdown(
	t *testing.T,
	actual string,
	expectedText string,
	expectedDocumentation string,
	prefix string,
) {
	expected := fmt.Sprintf("```tsx\n%s\n```\n%s", expectedText, expectedDocumentation)
	assertDeepEqual(t, actual, expected, prefix+"Hover markdown content mismatch")
}

func (f *FourslashTest) VerifyQuickInfoExists(t *testing.T) {
	if isEmpty, _ := f.quickInfoIsEmpty(t); isEmpty {
		t.Fatalf("Expected non-nil hover content at marker '%s'", *f.lastKnownMarkerName)
	}
}

func (f *FourslashTest) VerifyNotQuickInfoExists(t *testing.T) {
	if isEmpty, hover := f.quickInfoIsEmpty(t); !isEmpty {
		t.Fatalf("Expected empty hover content at marker '%s', got '%s'", *f.lastKnownMarkerName, cmp.Diff(hover, nil))
	}
}

func (f *FourslashTest) quickInfoIsEmpty(t *testing.T) (bool, *lsproto.Hover) {
	hover := f.getQuickInfoAtCurrentPosition(t)
	if hover == nil ||
		(hover.Contents.MarkupContent == nil && hover.Contents.MarkedStrings == nil && hover.Contents.String == nil) {
		return true, nil
	}
	return false, hover
}

func (f *FourslashTest) VerifyQuickInfoIs(t *testing.T, expectedText string, expectedDocumentation string) {
	hover := f.getQuickInfoAtCurrentPosition(t)
	f.verifyHoverContent(t, hover.Contents, expectedText, expectedDocumentation, f.getCurrentPositionPrefix())
}

type SignatureHelpCase struct {
	Context     *lsproto.SignatureHelpContext
	MarkerInput MarkerInput
	Expected    *lsproto.SignatureHelp
}

func (f *FourslashTest) VerifySignatureHelp(t *testing.T, signatureHelpCases ...*SignatureHelpCase) {
	for _, option := range signatureHelpCases {
		switch marker := option.MarkerInput.(type) {
		case string:
			f.GoToMarker(t, marker)
			f.verifySignatureHelp(t, option.Context, option.Expected)
		case *Marker:
			f.goToMarker(t, marker)
			f.verifySignatureHelp(t, option.Context, option.Expected)
		case []string:
			for _, markerName := range marker {
				f.GoToMarker(t, markerName)
				f.verifySignatureHelp(t, option.Context, option.Expected)
			}
		case []*Marker:
			for _, marker := range marker {
				f.goToMarker(t, marker)
				f.verifySignatureHelp(t, option.Context, option.Expected)
			}
		case nil:
			f.verifySignatureHelp(t, option.Context, option.Expected)
		default:
			t.Fatalf("Invalid marker input type: %T. Expected string, *Marker, []string, or []*Marker.", option.MarkerInput)
		}
	}
}

func (f *FourslashTest) verifySignatureHelp(
	t *testing.T,
	context *lsproto.SignatureHelpContext,
	expected *lsproto.SignatureHelp,
) {
	prefix := f.getCurrentPositionPrefix()
	params := &lsproto.SignatureHelpParams{
		TextDocument: lsproto.TextDocumentIdentifier{
			Uri: lsconv.FileNameToDocumentURI(f.activeFilename),
		},
		Position: f.currentCaretPosition,
		Context:  context,
	}
	result := sendRequest(t, f, lsproto.TextDocumentSignatureHelpInfo, params)
	f.verifySignatureHelpResult(t, result.SignatureHelp, expected, prefix)
}

func (f *FourslashTest) verifySignatureHelpResult(
	t *testing.T,
	actual *lsproto.SignatureHelp,
	expected *lsproto.SignatureHelp,
	prefix string,
) {
	assertDeepEqual(t, actual, expected, prefix+" SignatureHelp mismatch")
}

func (f *FourslashTest) getCurrentPositionPrefix() string {
	if f.lastKnownMarkerName != nil {
		return fmt.Sprintf("At marker '%s': ", *f.lastKnownMarkerName)
	}
	return fmt.Sprintf("At position (Ln %d, Col %d): ", f.currentCaretPosition.Line, f.currentCaretPosition.Character)
}

func (f *FourslashTest) BaselineAutoImportsCompletions(t *testing.T, markerNames []string) {
	reset := f.ConfigureWithReset(t, &lsutil.UserPreferences{
		IncludeCompletionsForModuleExports:    core.TSTrue,
		IncludeCompletionsForImportStatements: core.TSTrue,
	})
	defer reset()

	for _, markerName := range markerNames {
		f.GoToMarker(t, markerName)
		params := &lsproto.CompletionParams{
			TextDocument: lsproto.TextDocumentIdentifier{
				Uri: lsconv.FileNameToDocumentURI(f.activeFilename),
			},
			Position: f.currentCaretPosition,
			Context:  &lsproto.CompletionContext{},
		}
		result := sendRequest(t, f, lsproto.TextDocumentCompletionInfo, params)

		prefix := fmt.Sprintf("At marker '%s': ", markerName)

		f.writeToBaseline(autoImportsCmd, "// === Auto Imports === \n")

		fileContent, ok := f.vfs.ReadFile(f.activeFilename)
		if !ok {
			t.Fatalf(prefix+"Failed to read file %s for auto-import baseline", f.activeFilename)
		}

		marker := f.testData.MarkerPositions[markerName]
		ext := strings.TrimPrefix(tspath.GetAnyExtensionFromPath(f.activeFilename, nil, true), ".")
		lang := core.IfElse(ext == "mts" || ext == "cts", "ts", ext)
		f.writeToBaseline(autoImportsCmd, (codeFence(
			lang,
			"// @FileName: "+f.activeFilename+"\n"+fileContent[:marker.Position]+"/*"+markerName+"*/"+fileContent[marker.Position:],
		)))

		currentFile := newScriptInfo(f.activeFilename, fileContent)
		converters := lsconv.NewConverters(lsproto.PositionEncodingKindUTF8, func(_ string) *lsconv.LSPLineMap {
			return currentFile.lineMap
		})
		var list []*lsproto.CompletionItem
		if result.Items == nil || len(*result.Items) == 0 {
			if result.List == nil || result.List.Items == nil || len(result.List.Items) == 0 {
				f.writeToBaseline(autoImportsCmd, "no autoimport completions found"+"\n\n")

				continue
			}
			list = result.List.Items
		} else {
			list = *result.Items
		}

		for _, item := range list {
			if item.Data == nil || *item.SortText != string(ls.SortTextAutoImportSuggestions) {
				continue
			}
			details := sendRequest(t, f, lsproto.CompletionItemResolveInfo, item)
			if details == nil || details.AdditionalTextEdits == nil || len(*details.AdditionalTextEdits) == 0 {
				t.Fatalf(prefix+"Entry %s from %s returned no code changes from completion details request", item.Label, item.Detail)
			}
			allChanges := *details.AdditionalTextEdits

			// !!! calculate the change provided by the completiontext
			// completionChange:= &lsproto.TextEdit{}
			// if details.TextEdit != nil {
			// 	completionChange = details.TextEdit.TextEdit
			// } else if details.AdditionalTextEdits != nil && len(*details.AdditionalTextEdits) > 0 {
			// 	completionChange = (*details.AdditionalTextEdits)[0]
			// } else {
			// 	completionChange.Range = lsproto.Range{ Start: marker.LSPosition, End: marker.LSPosition }
			// 	if item.InsertText != nil {
			// 		completionChange.NewText = *item.InsertText
			// 	} else {
			// 		completionChange.NewText = item.Label
			// 	}
			// }
			// allChanges := append(allChanges, completionChange)
			// sorted from back-of-file-most to front-of-file-most
			slices.SortFunc(allChanges, func(a, b *lsproto.TextEdit) int { return lsproto.ComparePositions(b.Range.Start, a.Range.Start) })
			newFileContent := fileContent
			for _, change := range allChanges {
				newFileContent = newFileContent[:converters.LineAndCharacterToPosition(currentFile, change.Range.Start)] + change.NewText + newFileContent[converters.LineAndCharacterToPosition(currentFile, change.Range.End):]
			}
			f.writeToBaseline(autoImportsCmd, codeFence(lang, newFileContent)+"\n\n")
		}
	}
}

// string | *Marker | *RangeMarker
type MarkerOrRangeOrName = any

func (f *FourslashTest) VerifyBaselineRename(
	t *testing.T,
	preferences *lsutil.UserPreferences,
	markerOrNameOrRanges ...MarkerOrRangeOrName,
) {
	var markerOrRanges []MarkerOrRange
	for _, markerOrNameOrRange := range markerOrNameOrRanges {
		switch markerOrNameOrRange := markerOrNameOrRange.(type) {
		case string:
			marker, ok := f.testData.MarkerPositions[markerOrNameOrRange]
			if !ok {
				t.Fatalf("Marker '%s' not found", markerOrNameOrRange)
			}
			markerOrRanges = append(markerOrRanges, marker)
		case *Marker:
			markerOrRanges = append(markerOrRanges, markerOrNameOrRange)
		case *RangeMarker:
			markerOrRanges = append(markerOrRanges, markerOrNameOrRange)
		default:
			t.Fatalf("Invalid marker or range type: %T. Expected string, *Marker, or *RangeMarker.", markerOrNameOrRange)
		}
	}

	f.verifyBaselineRename(t, preferences, markerOrRanges)
}

func (f *FourslashTest) verifyBaselineRename(
	t *testing.T,
	preferences *lsutil.UserPreferences,
	markerOrRanges []MarkerOrRange,
) {
	for _, markerOrRange := range markerOrRanges {
		f.GoToMarkerOrRange(t, markerOrRange)

		// !!! set preferences
		params := &lsproto.RenameParams{
			TextDocument: lsproto.TextDocumentIdentifier{
				Uri: lsconv.FileNameToDocumentURI(f.activeFilename),
			},
			Position: f.currentCaretPosition,
			NewName:  "?",
		}

		result := sendRequest(t, f, lsproto.TextDocumentRenameInfo, params)

		var changes map[lsproto.DocumentUri][]*lsproto.TextEdit
		if result.WorkspaceEdit != nil && result.WorkspaceEdit.Changes != nil {
			changes = *result.WorkspaceEdit.Changes
		}
		spanToText := map[documentSpan]string{}
		fileToSpan := collections.MultiMap[lsproto.DocumentUri, documentSpan]{}
		for uri, edits := range changes {
			for _, edit := range edits {
				span := documentSpan{uri: uri, textSpan: edit.Range}
				fileToSpan.Add(uri, span)
				spanToText[span] = edit.NewText
			}
		}

		var renameOptions strings.Builder
		if preferences != nil {
			if preferences.UseAliasesForRename != core.TSUnknown {
				fmt.Fprintf(&renameOptions, "// @useAliasesForRename: %v\n", preferences.UseAliasesForRename.IsTrue())
			}
			if preferences.QuotePreference != lsutil.QuotePreferenceUnknown {
				fmt.Fprintf(&renameOptions, "// @quotePreference: %v\n", preferences.QuotePreference)
			}
		}

		baselineFileContent := f.getBaselineForGroupedSpansWithFileContents(
			&fileToSpan,
			baselineFourslashLocationsOptions{
				marker:     markerOrRange,
				markerName: "/*RENAME*/",
				endMarker:  "RENAME|]",
				startMarkerPrefix: func(span documentSpan) *string {
					text := spanToText[span]
					prefixAndSuffix := strings.Split(text, "?")
					if prefixAndSuffix[0] != "" {
						return ptrTo("/*START PREFIX*/" + prefixAndSuffix[0])
					}
					return nil
				},
				endMarkerSuffix: func(span documentSpan) *string {
					text := spanToText[span]
					prefixAndSuffix := strings.Split(text, "?")
					if prefixAndSuffix[1] != "" {
						return ptrTo(prefixAndSuffix[1] + "/*END SUFFIX*/")
					}
					return nil
				},
			},
		)

		var baselineResult string
		if renameOptions.Len() > 0 {
			baselineResult = renameOptions.String() + "\n" + baselineFileContent
		} else {
			baselineResult = baselineFileContent
		}

		f.addResultToBaseline(t, renameCmd, baselineResult)
	}
}

func (f *FourslashTest) VerifyRenameSucceeded(t *testing.T, preferences *lsutil.UserPreferences) {
	// !!! set preferences
	params := &lsproto.RenameParams{
		TextDocument: lsproto.TextDocumentIdentifier{
			Uri: lsconv.FileNameToDocumentURI(f.activeFilename),
		},
		Position: f.currentCaretPosition,
		NewName:  "?",
	}

	prefix := f.getCurrentPositionPrefix()
	result := sendRequest(t, f, lsproto.TextDocumentRenameInfo, params)
	if result.WorkspaceEdit == nil || result.WorkspaceEdit.Changes == nil || len(*result.WorkspaceEdit.Changes) == 0 {
		t.Fatal(prefix + "Expected rename to succeed, but got no changes")
	}
}

func (f *FourslashTest) VerifyRenameFailed(t *testing.T, preferences *lsutil.UserPreferences) {
	// !!! set preferences
	params := &lsproto.RenameParams{
		TextDocument: lsproto.TextDocumentIdentifier{
			Uri: lsconv.FileNameToDocumentURI(f.activeFilename),
		},
		Position: f.currentCaretPosition,
		NewName:  "?",
	}

	prefix := f.getCurrentPositionPrefix()
	result := sendRequest(t, f, lsproto.TextDocumentRenameInfo, params)
	if result.WorkspaceEdit != nil {
		t.Fatalf(prefix+"Expected rename to fail, but got changes: %s", cmp.Diff(result.WorkspaceEdit, nil))
	}
}

func (f *FourslashTest) VerifyBaselineRenameAtRangesWithText(
	t *testing.T,
	preferences *lsutil.UserPreferences,
	texts ...string,
) {
	var markerOrRanges []MarkerOrRange
	for _, text := range texts {
		ranges := core.Map(f.GetRangesByText().Get(text), func(r *RangeMarker) MarkerOrRange { return r })
		markerOrRanges = append(markerOrRanges, ranges...)
	}
	f.verifyBaselineRename(t, preferences, markerOrRanges)
}

func (f *FourslashTest) GetRangesByText() *collections.MultiMap[string, *RangeMarker] {
	if f.rangesByText != nil {
		return f.rangesByText
	}
	rangesByText := collections.MultiMap[string, *RangeMarker]{}
	for _, r := range f.testData.Ranges {
		rangeText := f.getRangeText(r)
		rangesByText.Add(rangeText, r)
	}
	f.rangesByText = &rangesByText
	return &rangesByText
}

func (f *FourslashTest) getRangeText(r *RangeMarker) string {
	script := f.getScriptInfo(r.FileName())
	return script.content[r.Range.Pos():r.Range.End()]
}

func (f *FourslashTest) verifyBaselines(t *testing.T, testPath string) {
<<<<<<< HEAD
	if !f.testData.isStateBaseliningEnabled() {
		for command, content := range f.baselines {
			baseline.Run(t, getBaselineFileName(t, command), content.String(), getBaselineOptions(command, testPath))
		}
	} else {
		baseline.Run(t, getBaseFileNameFromTest(t)+".baseline", f.stateBaseline.baseline.String(), baseline.Options{Subfolder: "fourslash/state"})
=======
	for command, content := range f.baselines {
		baseline.Run(t, getBaselineFileName(t, command), content.String(), f.getBaselineOptions(command, testPath))
>>>>>>> e027a2a1
	}
}

func (f *FourslashTest) VerifyBaselineInlayHints(
	t *testing.T,
	span *lsproto.Range,
	userPreferences *lsutil.UserPreferences,
) {
	fileName := f.activeFilename
	var lspRange lsproto.Range
	if span == nil {
		lspRange = f.converters.ToLSPRange(f.getScriptInfo(fileName), core.NewTextRange(0, len(f.scriptInfos[fileName].content)))
	} else {
		lspRange = *span
	}

	params := &lsproto.InlayHintParams{
		TextDocument: lsproto.TextDocumentIdentifier{Uri: lsconv.FileNameToDocumentURI(fileName)},
		Range:        lspRange,
	}

	if userPreferences != nil {
		reset := f.ConfigureWithReset(t, userPreferences)
		defer reset()
	}

	prefix := fmt.Sprintf("At position (Ln %d, Col %d): ", lspRange.Start.Line, lspRange.Start.Character)
	result := sendRequest(t, f, lsproto.TextDocumentInlayHintInfo, params)
	fileLines := strings.Split(f.getScriptInfo(fileName).content, "\n")
	var annotations []string
	if result.InlayHints != nil {
		slices.SortFunc(*result.InlayHints, func(a, b *lsproto.InlayHint) int {
			return lsproto.ComparePositions(a.Position, b.Position)
		})
		annotations = core.Map(*result.InlayHints, func(hint *lsproto.InlayHint) string {
			if hint.Label.InlayHintLabelParts != nil {
				for _, part := range *hint.Label.InlayHintLabelParts {
					if part.Location != nil && isLibFile(part.Location.Uri.FileName()) {
						part.Location.Range.Start = lsproto.Position{Line: 0, Character: 0}
					}
				}
			}

			underline := strings.Repeat(" ", int(hint.Position.Character)) + "^"
			hintJson, err := core.StringifyJson(hint, "", "  ")
			if err != nil {
				t.Fatalf(prefix+"Failed to stringify inlay hint for baseline: %v", err)
			}
			annotation := fileLines[hint.Position.Line]
			annotation += "\n" + underline + "\n" + hintJson
			return annotation
		})
	}

	if len(annotations) == 0 {
		annotations = append(annotations, "=== No inlay hints ===")
	}

	f.addResultToBaseline(t, inlayHintsCmd, strings.Join(annotations, "\n\n"))
}

func (f *FourslashTest) VerifyDiagnostics(t *testing.T, expected []*lsproto.Diagnostic) {
	f.verifyDiagnostics(t, expected, func(d *lsproto.Diagnostic) bool { return true })
}

// Similar to `VerifyDiagnostics`, but excludes suggestion diagnostics returned from server.
func (f *FourslashTest) VerifyNonSuggestionDiagnostics(t *testing.T, expected []*lsproto.Diagnostic) {
	f.verifyDiagnostics(t, expected, func(d *lsproto.Diagnostic) bool { return !isSuggestionDiagnostic(d) })
}

// Similar to `VerifyDiagnostics`, but includes only suggestion diagnostics returned from server.
func (f *FourslashTest) VerifySuggestionDiagnostics(t *testing.T, expected []*lsproto.Diagnostic) {
	f.verifyDiagnostics(t, expected, isSuggestionDiagnostic)
}

func (f *FourslashTest) verifyDiagnostics(t *testing.T, expected []*lsproto.Diagnostic, filterDiagnostics func(*lsproto.Diagnostic) bool) {
<<<<<<< HEAD
	params := &lsproto.DocumentDiagnosticParams{
		TextDocument: lsproto.TextDocumentIdentifier{
			Uri: lsconv.FileNameToDocumentURI(f.activeFilename),
		},
	}
	result := sendRequest(t, f, lsproto.TextDocumentDiagnosticInfo, params)

	var actualDiagnostics []*lsproto.Diagnostic
	if result.FullDocumentDiagnosticReport != nil {
		actualDiagnostics = append(actualDiagnostics, result.FullDocumentDiagnosticReport.Items...)
	}
=======
	actualDiagnostics := f.getDiagnostics(t, f.activeFilename)
>>>>>>> e027a2a1
	actualDiagnostics = core.Filter(actualDiagnostics, filterDiagnostics)
	emptyRange := lsproto.Range{}
	expectedWithRanges := make([]*lsproto.Diagnostic, len(expected))
	for i, diag := range expected {
		if diag.Range == emptyRange {
			rangesInFile := f.getRangesInFile(f.activeFilename)
			if len(rangesInFile) == 0 {
				t.Fatalf("No ranges found in file %s to assign to diagnostic with empty range", f.activeFilename)
			}
			diagWithRange := *diag
			diagWithRange.Range = rangesInFile[0].LSRange
			expectedWithRanges[i] = &diagWithRange
		} else {
			expectedWithRanges[i] = diag
		}
	}
	if len(actualDiagnostics) == 0 && len(expectedWithRanges) == 0 {
		return
	}
	assertDeepEqual(t, actualDiagnostics, expectedWithRanges, "Diagnostics do not match expected", diagnosticsIgnoreOpts)
}

func (f *FourslashTest) getDiagnostics(t *testing.T, fileName string) []*lsproto.Diagnostic {
	params := &lsproto.DocumentDiagnosticParams{
		TextDocument: lsproto.TextDocumentIdentifier{
			Uri: lsconv.FileNameToDocumentURI(fileName),
		},
	}
	resMsg, result, resultOk := sendRequest(t, f, lsproto.TextDocumentDiagnosticInfo, params)
	if resMsg == nil {
		t.Fatal("Nil response received for diagnostics request")
	}
	if !resultOk {
		t.Fatalf("Unexpected response type for diagnostics request: %T", resMsg.AsResponse().Result)
	}

	if result.FullDocumentDiagnosticReport != nil {
		return result.FullDocumentDiagnosticReport.Items
	}
	return nil
}

func isSuggestionDiagnostic(diag *lsproto.Diagnostic) bool {
	return diag.Severity != nil && *diag.Severity == lsproto.DiagnosticSeverityHint
}

func (f *FourslashTest) VerifyBaselineNonSuggestionDiagnostics(t *testing.T) {
	var diagnostics []*fourslashDiagnostic
	var files []*harnessutil.TestFile
	for fileName, scriptInfo := range f.scriptInfos {
		if tspath.HasJSONFileExtension(fileName) {
			continue
		}
		files = append(files, &harnessutil.TestFile{UnitName: fileName, Content: scriptInfo.content})
		lspDiagnostics := core.Filter(
			f.getDiagnostics(t, fileName),
			func(d *lsproto.Diagnostic) bool { return !isSuggestionDiagnostic(d) },
		)
		diagnostics = append(diagnostics, core.Map(lspDiagnostics, func(d *lsproto.Diagnostic) *fourslashDiagnostic {
			return f.toDiagnostic(scriptInfo, d)
		})...)
	}
	slices.SortFunc(files, func(a, b *harnessutil.TestFile) int {
		return strings.Compare(a.UnitName, b.UnitName)
	})
	result := tsbaseline.GetErrorBaseline(t, files, diagnostics, compareDiagnostics, false /*pretty*/)
	f.addResultToBaseline(t, nonSuggestionDiagnosticsCmd, result)
}

type fourslashDiagnostic struct {
	file               *fourslashDiagnosticFile
	loc                core.TextRange
	code               int32
	category           diagnostics.Category
	message            string
	relatedDiagnostics []*fourslashDiagnostic
	reportsUnnecessary bool
	reportsDeprecated  bool
}

type fourslashDiagnosticFile struct {
	file        *harnessutil.TestFile
	ecmaLineMap []core.TextPos
}

var _ diagnosticwriter.FileLike = (*fourslashDiagnosticFile)(nil)

func (f *fourslashDiagnosticFile) FileName() string {
	return f.file.UnitName
}

func (f *fourslashDiagnosticFile) Text() string {
	return f.file.Content
}

func (f *fourslashDiagnosticFile) ECMALineMap() []core.TextPos {
	if f.ecmaLineMap == nil {
		f.ecmaLineMap = core.ComputeECMALineStarts(f.file.Content)
	}
	return f.ecmaLineMap
}

var _ diagnosticwriter.Diagnostic = (*fourslashDiagnostic)(nil)

func (d *fourslashDiagnostic) File() diagnosticwriter.FileLike {
	return d.file
}

func (d *fourslashDiagnostic) Pos() int {
	return d.loc.Pos()
}

func (d *fourslashDiagnostic) End() int {
	return d.loc.End()
}

func (d *fourslashDiagnostic) Len() int {
	return d.loc.Len()
}

func (d *fourslashDiagnostic) Code() int32 {
	return d.code
}

func (d *fourslashDiagnostic) Category() diagnostics.Category {
	return d.category
}

func (d *fourslashDiagnostic) Message() string {
	return d.message
}

func (d *fourslashDiagnostic) MessageChain() []diagnosticwriter.Diagnostic {
	return nil
}

func (d *fourslashDiagnostic) RelatedInformation() []diagnosticwriter.Diagnostic {
	relatedInfo := make([]diagnosticwriter.Diagnostic, 0, len(d.relatedDiagnostics))
	for _, relDiag := range d.relatedDiagnostics {
		relatedInfo = append(relatedInfo, relDiag)
	}
	return relatedInfo
}

func (f *FourslashTest) toDiagnostic(scriptInfo *scriptInfo, lspDiagnostic *lsproto.Diagnostic) *fourslashDiagnostic {
	var category diagnostics.Category
	switch *lspDiagnostic.Severity {
	case lsproto.DiagnosticSeverityError:
		category = diagnostics.CategoryError
	case lsproto.DiagnosticSeverityWarning:
		category = diagnostics.CategoryWarning
	case lsproto.DiagnosticSeverityInformation:
		category = diagnostics.CategoryMessage
	case lsproto.DiagnosticSeverityHint:
		category = diagnostics.CategorySuggestion
	default:
		category = diagnostics.CategoryError
	}
	code := *lspDiagnostic.Code.Integer

	var relatedDiagnostics []*fourslashDiagnostic
	if lspDiagnostic.RelatedInformation != nil {
		for _, info := range *lspDiagnostic.RelatedInformation {
			relatedScriptInfo := f.getScriptInfo(info.Location.Uri.FileName())
			if relatedScriptInfo == nil {
				continue
			}
			relatedDiagnostic := &fourslashDiagnostic{
				file:     &fourslashDiagnosticFile{file: &harnessutil.TestFile{UnitName: relatedScriptInfo.fileName, Content: relatedScriptInfo.content}},
				loc:      f.converters.FromLSPRange(relatedScriptInfo, info.Location.Range),
				code:     code,
				category: category,
				message:  info.Message,
			}
			relatedDiagnostics = append(relatedDiagnostics, relatedDiagnostic)
		}
	}

	diagnostic := &fourslashDiagnostic{
		file: &fourslashDiagnosticFile{
			file: &harnessutil.TestFile{
				UnitName: scriptInfo.fileName,
				Content:  scriptInfo.content,
			},
		},
		loc:                f.converters.FromLSPRange(scriptInfo, lspDiagnostic.Range),
		code:               code,
		category:           category,
		message:            lspDiagnostic.Message,
		relatedDiagnostics: relatedDiagnostics,
	}
	return diagnostic
}

func compareDiagnostics(d1, d2 *fourslashDiagnostic) int {
	c := strings.Compare(d1.file.FileName(), d2.file.FileName())
	if c != 0 {
		return c
	}
	c = d1.Pos() - d2.Pos()
	if c != 0 {
		return c
	}
	c = d1.End() - d2.End()
	if c != 0 {
		return c
	}
	c = int(d1.code) - int(d2.code)
	if c != 0 {
		return c
	}
	c = strings.Compare(d1.message, d2.message)
	if c != 0 {
		return c
	}
	return compareRelatedDiagnostics(d1.relatedDiagnostics, d2.relatedDiagnostics)
}

func compareRelatedDiagnostics(d1, d2 []*fourslashDiagnostic) int {
	c := len(d2) - len(d1)
	if c != 0 {
		return c
	}
	for i := range d1 {
		c = compareDiagnostics(d1[i], d2[i])
		if c != 0 {
			return c
		}
	}
	return 0
}

func isLibFile(fileName string) bool {
	baseName := tspath.GetBaseFileName(fileName)
	if strings.HasPrefix(baseName, "lib.") && strings.HasSuffix(baseName, ".d.ts") {
		return true
	}
	return false
}

var AnyTextEdits *[]*lsproto.TextEdit

func (f *FourslashTest) VerifyBaselineGoToImplementation(t *testing.T, markerNames ...string) {
	f.verifyBaselineDefinitions(
		t,
		goToImplementationCmd,
		"/*GOTO IMPL*/", /*definitionMarker*/
		func(t *testing.T, f *FourslashTest, fileName string, position lsproto.Position) lsproto.LocationOrLocationsOrDefinitionLinksOrNull {
			params := &lsproto.ImplementationParams{
				TextDocument: lsproto.TextDocumentIdentifier{
					Uri: lsconv.FileNameToDocumentURI(f.activeFilename),
				},
				Position: f.currentCaretPosition,
			}

			resMsg, result, resultOk := sendRequest(t, f, lsproto.TextDocumentImplementationInfo, params)
			if resMsg == nil {
				if f.lastKnownMarkerName == nil {
					t.Fatalf("Nil response received for implementation request at pos %v", f.currentCaretPosition)
				} else {
					t.Fatalf("Nil response received for implementation request at marker '%s'", *f.lastKnownMarkerName)
				}
			}
			if !resultOk {
				if f.lastKnownMarkerName == nil {
					t.Fatalf("Unexpected implementation response type at pos %v: %T", f.currentCaretPosition, resMsg.AsResponse().Result)
				} else {
					t.Fatalf("Unexpected implementation response type at marker '%s': %T", *f.lastKnownMarkerName, resMsg.AsResponse().Result)
				}
			}
			return result
		},
		false, /*includeOriginalSelectionRange*/
		markerNames...,
	)
}<|MERGE_RESOLUTION|>--- conflicted
+++ resolved
@@ -16,12 +16,9 @@
 	"github.com/microsoft/typescript-go/internal/bundled"
 	"github.com/microsoft/typescript-go/internal/collections"
 	"github.com/microsoft/typescript-go/internal/core"
-<<<<<<< HEAD
-	"github.com/microsoft/typescript-go/internal/execute/tsctests"
-=======
 	"github.com/microsoft/typescript-go/internal/diagnostics"
 	"github.com/microsoft/typescript-go/internal/diagnosticwriter"
->>>>>>> e027a2a1
+	"github.com/microsoft/typescript-go/internal/execute/tsctests"
 	"github.com/microsoft/typescript-go/internal/ls"
 	"github.com/microsoft/typescript-go/internal/ls/lsconv"
 	"github.com/microsoft/typescript-go/internal/ls/lsutil"
@@ -47,17 +44,11 @@
 	id     int32
 	vfs    vfs.FS
 
-<<<<<<< HEAD
 	testData      *TestData // !!! consolidate test files from test data and script info
-	baselines     map[string]*strings.Builder
+	baselines     map[baselineCommand]*strings.Builder
 	rangesByText  *collections.MultiMap[string, *RangeMarker]
 	openFiles     map[string]struct{}
 	stateBaseline *stateBaseline
-=======
-	testData     *TestData // !!! consolidate test files from test data and script info
-	baselines    map[baselineCommand]*strings.Builder
-	rangesByText *collections.MultiMap[string, *RangeMarker]
->>>>>>> e027a2a1
 
 	scriptInfos map[string]*scriptInfo
 	converters  *lsconv.Converters
@@ -245,12 +236,8 @@
 		vfs:             fs,
 		scriptInfos:     scriptInfos,
 		converters:      converters,
-<<<<<<< HEAD
-		baselines:       make(map[string]*strings.Builder),
+		baselines:       make(map[baselineCommand]*strings.Builder),
 		openFiles:       make(map[string]struct{}),
-=======
-		baselines:       make(map[baselineCommand]*strings.Builder),
->>>>>>> e027a2a1
 	}
 
 	// !!! temporary; remove when we have `handleDidChangeConfiguration`/implicit project config support
@@ -446,14 +433,8 @@
 	return resp, result, ok
 }
 
-<<<<<<< HEAD
 func sendNotificationWorker[Params any](t *testing.T, f *FourslashTest, info lsproto.NotificationInfo[Params], params Params) {
-	notification := lsproto.NewNotificationMessage(
-		info.Method,
-=======
-func sendNotification[Params any](t *testing.T, f *FourslashTest, info lsproto.NotificationInfo[Params], params Params) {
 	notification := info.NewNotificationMessage(
->>>>>>> e027a2a1
 		params,
 	)
 	f.writeMsg(t, notification.Message())
@@ -1330,28 +1311,8 @@
 			Position: f.currentCaretPosition,
 			Context:  &lsproto.ReferenceContext{},
 		}
-<<<<<<< HEAD
 		result := sendRequest(t, f, lsproto.TextDocumentReferencesInfo, params)
-		f.addResultToBaseline(t, "findAllReferences", f.getBaselineForLocationsWithFileContents(*result.Locations, baselineFourslashLocationsOptions{
-=======
-		resMsg, result, resultOk := sendRequest(t, f, lsproto.TextDocumentReferencesInfo, params)
-		if resMsg == nil {
-			if f.lastKnownMarkerName == nil {
-				t.Fatalf("Nil response received for references request at pos %v", f.currentCaretPosition)
-			} else {
-				t.Fatalf("Nil response received for references request at marker '%s'", *f.lastKnownMarkerName)
-			}
-		}
-		if !resultOk {
-			if f.lastKnownMarkerName == nil {
-				t.Fatalf("Unexpected references response type at pos %v: %T", f.currentCaretPosition, resMsg.AsResponse().Result)
-			} else {
-				t.Fatalf("Unexpected references response type at marker '%s': %T", *f.lastKnownMarkerName, resMsg.AsResponse().Result)
-			}
-		}
-
 		f.addResultToBaseline(t, findAllReferencesCmd, f.getBaselineForLocationsWithFileContents(*result.Locations, baselineFourslashLocationsOptions{
->>>>>>> e027a2a1
 			marker:     markerOrRange,
 			markerName: "/*FIND ALL REFS*/",
 		}))
@@ -1380,22 +1341,7 @@
 				Position: f.currentCaretPosition,
 			}
 
-			resMsg, result, resultOk := sendRequest(t, f, lsproto.TextDocumentDefinitionInfo, params)
-			if resMsg == nil {
-				if f.lastKnownMarkerName == nil {
-					t.Fatalf("Nil response received for definition request at pos %v", f.currentCaretPosition)
-				} else {
-					t.Fatalf("Nil response received for definition request at marker '%s'", *f.lastKnownMarkerName)
-				}
-			}
-			if !resultOk {
-				if f.lastKnownMarkerName == nil {
-					t.Fatalf("Unexpected definition response type at pos %v: %T", f.currentCaretPosition, resMsg.AsResponse().Result)
-				} else {
-					t.Fatalf("Unexpected definition response type at marker '%s': %T", *f.lastKnownMarkerName, resMsg.AsResponse().Result)
-				}
-			}
-			return result
+			return sendRequest(t, f, lsproto.TextDocumentDefinitionInfo, params)
 		},
 		includeOriginalSelectionRange,
 		markers...,
@@ -1416,23 +1362,10 @@
 		// worker in `baselineEachMarkerOrRange`
 		f.GoToMarkerOrRange(t, markerOrRange)
 
-<<<<<<< HEAD
-		params := &lsproto.DefinitionParams{
-			TextDocument: lsproto.TextDocumentIdentifier{
-				Uri: lsconv.FileNameToDocumentURI(f.activeFilename),
-			},
-			Position: f.currentCaretPosition,
-		}
-
-		result := sendRequest(t, f, lsproto.TextDocumentDefinitionInfo, params)
-		var resultAsLocations []lsproto.Location
-		var additionalLocation *lsproto.Location
-=======
 		result := getDefinitions(t, f, f.activeFilename, f.currentCaretPosition)
 
 		var resultAsSpans []documentSpan
 		var additionalSpan *documentSpan
->>>>>>> e027a2a1
 		if result.Locations != nil {
 			resultAsSpans = core.Map(*result.Locations, locationToSpan)
 		} else if result.Location != nil {
@@ -1474,32 +1407,6 @@
 	t *testing.T,
 	markers ...string,
 ) {
-<<<<<<< HEAD
-	referenceLocations := f.lookupMarkersOrGetRanges(t, markers)
-
-	for _, markerOrRange := range referenceLocations {
-		// worker in `baselineEachMarkerOrRange`
-		f.GoToMarkerOrRange(t, markerOrRange)
-
-		params := &lsproto.TypeDefinitionParams{
-			TextDocument: lsproto.TextDocumentIdentifier{
-				Uri: lsconv.FileNameToDocumentURI(f.activeFilename),
-			},
-			Position: f.currentCaretPosition,
-		}
-
-		result := sendRequest(t, f, lsproto.TextDocumentTypeDefinitionInfo, params)
-		var resultAsLocations []lsproto.Location
-		if result.Locations != nil {
-			resultAsLocations = *result.Locations
-		} else if result.Location != nil {
-			resultAsLocations = []lsproto.Location{*result.Location}
-		} else if result.DefinitionLinks != nil {
-			resultAsLocations = core.Map(*result.DefinitionLinks, func(link *lsproto.LocationLink) lsproto.Location {
-				return lsproto.Location{
-					Uri:   link.TargetUri,
-					Range: link.TargetSelectionRange,
-=======
 	f.verifyBaselineDefinitions(
 		t,
 		goToTypeDefinitionCmd,
@@ -1512,23 +1419,7 @@
 				Position: f.currentCaretPosition,
 			}
 
-			resMsg, result, resultOk := sendRequest(t, f, lsproto.TextDocumentTypeDefinitionInfo, params)
-			if resMsg == nil {
-				if f.lastKnownMarkerName == nil {
-					t.Fatalf("Nil response received for type definition request at pos %v", f.currentCaretPosition)
-				} else {
-					t.Fatalf("Nil response received for type definition request at marker '%s'", *f.lastKnownMarkerName)
->>>>>>> e027a2a1
-				}
-			}
-			if !resultOk {
-				if f.lastKnownMarkerName == nil {
-					t.Fatalf("Unexpected type definition response type at pos %v: %T", f.currentCaretPosition, resMsg.AsResponse().Result)
-				} else {
-					t.Fatalf("Unexpected type definition response type at marker '%s': %T", *f.lastKnownMarkerName, resMsg.AsResponse().Result)
-				}
-			}
-			return result
+			return sendRequest(t, f, lsproto.TextDocumentTypeDefinitionInfo, params)
 		},
 		false, /*includeOriginalSelectionRange*/
 		markers...,
@@ -1539,22 +1430,23 @@
 	t.Helper()
 	result := sendRequest(t, f, lsproto.WorkspaceSymbolInfo, &lsproto.WorkspaceSymbolParams{Query: query})
 
-	locationToText := map[lsproto.Location]*lsproto.SymbolInformation{}
-	fileToRange := collections.MultiMap[lsproto.DocumentUri, lsproto.Range]{}
+	locationToText := map[documentSpan]*lsproto.SymbolInformation{}
+	groupedRanges := collections.MultiMap[lsproto.DocumentUri, documentSpan]{}
 	var symbolInformations []*lsproto.SymbolInformation
 	if result.SymbolInformations != nil {
 		symbolInformations = *result.SymbolInformations
 	}
 	for _, symbol := range symbolInformations {
 		uri := symbol.Location.Uri
-		fileToRange.Add(uri, symbol.Location.Range)
-		locationToText[symbol.Location] = symbol
-	}
-
-	f.addResultToBaseline(t, "workspaceSymbol", f.getBaselineForGroupedLocationsWithFileContents(
-		&fileToRange,
+		span := locationToSpan(symbol.Location)
+		groupedRanges.Add(uri, span)
+		locationToText[span] = symbol
+	}
+
+	f.addResultToBaseline(t, "workspaceSymbol", f.getBaselineForGroupedSpansWithFileContents(
+		&groupedRanges,
 		baselineFourslashLocationsOptions{
-			getLocationData: func(span lsproto.Location) string { return symbolInformationToData(locationToText[span]) },
+			getLocationData: func(span documentSpan) string { return symbolInformationToData(locationToText[span]) },
 		},
 	))
 }
@@ -2525,17 +2417,8 @@
 }
 
 func (f *FourslashTest) verifyBaselines(t *testing.T, testPath string) {
-<<<<<<< HEAD
-	if !f.testData.isStateBaseliningEnabled() {
-		for command, content := range f.baselines {
-			baseline.Run(t, getBaselineFileName(t, command), content.String(), getBaselineOptions(command, testPath))
-		}
-	} else {
-		baseline.Run(t, getBaseFileNameFromTest(t)+".baseline", f.stateBaseline.baseline.String(), baseline.Options{Subfolder: "fourslash/state"})
-=======
 	for command, content := range f.baselines {
 		baseline.Run(t, getBaselineFileName(t, command), content.String(), f.getBaselineOptions(command, testPath))
->>>>>>> e027a2a1
 	}
 }
 
@@ -2612,21 +2495,7 @@
 }
 
 func (f *FourslashTest) verifyDiagnostics(t *testing.T, expected []*lsproto.Diagnostic, filterDiagnostics func(*lsproto.Diagnostic) bool) {
-<<<<<<< HEAD
-	params := &lsproto.DocumentDiagnosticParams{
-		TextDocument: lsproto.TextDocumentIdentifier{
-			Uri: lsconv.FileNameToDocumentURI(f.activeFilename),
-		},
-	}
-	result := sendRequest(t, f, lsproto.TextDocumentDiagnosticInfo, params)
-
-	var actualDiagnostics []*lsproto.Diagnostic
-	if result.FullDocumentDiagnosticReport != nil {
-		actualDiagnostics = append(actualDiagnostics, result.FullDocumentDiagnosticReport.Items...)
-	}
-=======
 	actualDiagnostics := f.getDiagnostics(t, f.activeFilename)
->>>>>>> e027a2a1
 	actualDiagnostics = core.Filter(actualDiagnostics, filterDiagnostics)
 	emptyRange := lsproto.Range{}
 	expectedWithRanges := make([]*lsproto.Diagnostic, len(expected))
@@ -2655,14 +2524,7 @@
 			Uri: lsconv.FileNameToDocumentURI(fileName),
 		},
 	}
-	resMsg, result, resultOk := sendRequest(t, f, lsproto.TextDocumentDiagnosticInfo, params)
-	if resMsg == nil {
-		t.Fatal("Nil response received for diagnostics request")
-	}
-	if !resultOk {
-		t.Fatalf("Unexpected response type for diagnostics request: %T", resMsg.AsResponse().Result)
-	}
-
+	result := sendRequest(t, f, lsproto.TextDocumentDiagnosticInfo, params)
 	if result.FullDocumentDiagnosticReport != nil {
 		return result.FullDocumentDiagnosticReport.Items
 	}
@@ -2882,22 +2744,7 @@
 				Position: f.currentCaretPosition,
 			}
 
-			resMsg, result, resultOk := sendRequest(t, f, lsproto.TextDocumentImplementationInfo, params)
-			if resMsg == nil {
-				if f.lastKnownMarkerName == nil {
-					t.Fatalf("Nil response received for implementation request at pos %v", f.currentCaretPosition)
-				} else {
-					t.Fatalf("Nil response received for implementation request at marker '%s'", *f.lastKnownMarkerName)
-				}
-			}
-			if !resultOk {
-				if f.lastKnownMarkerName == nil {
-					t.Fatalf("Unexpected implementation response type at pos %v: %T", f.currentCaretPosition, resMsg.AsResponse().Result)
-				} else {
-					t.Fatalf("Unexpected implementation response type at marker '%s': %T", *f.lastKnownMarkerName, resMsg.AsResponse().Result)
-				}
-			}
-			return result
+			return sendRequest(t, f, lsproto.TextDocumentImplementationInfo, params)
 		},
 		false, /*includeOriginalSelectionRange*/
 		markerNames...,
