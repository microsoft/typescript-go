package fourslash

import (
	"context"
	"fmt"
	"io"
	"maps"
	"runtime"
	"slices"
	"strings"
	"testing"
	"unicode/utf8"

	"github.com/go-json-experiment/json"
	"github.com/google/go-cmp/cmp"
	"github.com/microsoft/typescript-go/internal/bundled"
	"github.com/microsoft/typescript-go/internal/collections"
	"github.com/microsoft/typescript-go/internal/core"
	"github.com/microsoft/typescript-go/internal/execute/tsctests"
	"github.com/microsoft/typescript-go/internal/ls"
	"github.com/microsoft/typescript-go/internal/ls/lsconv"
	"github.com/microsoft/typescript-go/internal/ls/lsutil"
	"github.com/microsoft/typescript-go/internal/lsp"
	"github.com/microsoft/typescript-go/internal/lsp/lsproto"
	"github.com/microsoft/typescript-go/internal/project"
	"github.com/microsoft/typescript-go/internal/repo"
	"github.com/microsoft/typescript-go/internal/stringutil"
	"github.com/microsoft/typescript-go/internal/testutil/baseline"
	"github.com/microsoft/typescript-go/internal/testutil/harnessutil"
	"github.com/microsoft/typescript-go/internal/tspath"
	"github.com/microsoft/typescript-go/internal/vfs"
	"github.com/microsoft/typescript-go/internal/vfs/iovfs"
	"github.com/microsoft/typescript-go/internal/vfs/vfstest"
	"gotest.tools/v3/assert"
)

type FourslashTest struct {
	server *lsp.Server
	in     *lspWriter
	out    *lspReader
	id     int32
	vfs    vfs.FS

	testData      *TestData // !!! consolidate test files from test data and script info
	baselines     map[string]*strings.Builder
	rangesByText  *collections.MultiMap[string, *RangeMarker]
	openFiles     map[string]struct{}
	stateBaseline *stateBaseline

	scriptInfos map[string]*scriptInfo
	converters  *lsconv.Converters

	userPreferences      *lsutil.UserPreferences
	currentCaretPosition lsproto.Position
	lastKnownMarkerName  *string
	activeFilename       string
	selectionEnd         *lsproto.Position
}

type scriptInfo struct {
	fileName string
	content  string
	lineMap  *lsconv.LSPLineMap
	version  int32
}

func newScriptInfo(fileName string, content string) *scriptInfo {
	return &scriptInfo{
		fileName: fileName,
		content:  content,
		lineMap:  lsconv.ComputeLSPLineStarts(content),
		version:  1,
	}
}

func (s *scriptInfo) editContent(start int, end int, newText string) {
	s.content = s.content[:start] + newText + s.content[end:]
	s.lineMap = lsconv.ComputeLSPLineStarts(s.content)
	s.version++
}

func (s *scriptInfo) Text() string {
	return s.content
}

func (s *scriptInfo) FileName() string {
	return s.fileName
}

type lspReader struct {
	c <-chan *lsproto.Message
}

func (r *lspReader) Read() (*lsproto.Message, error) {
	msg, ok := <-r.c
	if !ok {
		return nil, io.EOF
	}
	return msg, nil
}

type lspWriter struct {
	c chan<- *lsproto.Message
}

func (w *lspWriter) Write(msg *lsproto.Message) error {
	w.c <- msg
	return nil
}

func (r *lspWriter) Close() {
	close(r.c)
}

var (
	_ lsp.Reader = (*lspReader)(nil)
	_ lsp.Writer = (*lspWriter)(nil)
)

func newLSPPipe() (*lspReader, *lspWriter) {
	c := make(chan *lsproto.Message, 100)
	return &lspReader{c: c}, &lspWriter{c: c}
}

const rootDir = "/"

var parseCache = project.ParseCache{
	Options: project.ParseCacheOptions{
		DisableDeletion: true,
	},
}

func NewFourslash(t *testing.T, capabilities *lsproto.ClientCapabilities, content string) *FourslashTest {
	repo.SkipIfNoTypeScriptSubmodule(t)
	if !bundled.Embedded {
		// Without embedding, we'd need to read all of the lib files out from disk into the MapFS.
		// Just skip this for now.
		t.Skip("bundled files are not embedded")
	}
	fileName := getBaseFileNameFromTest(t) + tspath.ExtensionTs
	testfs := make(map[string]any)
	scriptInfos := make(map[string]*scriptInfo)
	testData := ParseTestData(t, content, fileName)
	for _, file := range testData.Files {
		filePath := tspath.GetNormalizedAbsolutePath(file.fileName, rootDir)
		testfs[filePath] = file.Content
		scriptInfos[filePath] = newScriptInfo(filePath, file.Content)
	}

	for link, target := range testData.Symlinks {
		filePath := tspath.GetNormalizedAbsolutePath(link, rootDir)
		testfs[filePath] = vfstest.Symlink(tspath.GetNormalizedAbsolutePath(target, rootDir))
	}

	compilerOptions := &core.CompilerOptions{
		SkipDefaultLibCheck: core.TSTrue,
	}
	harnessutil.SetCompilerOptionsFromTestConfig(t, testData.GlobalOptions, compilerOptions, rootDir)
	if commandLines := testData.GlobalOptions["tsc"]; commandLines != "" {
		for commandLine := range strings.SplitSeq(commandLines, ",") {
			tsctests.GetFileMapWithBuild(testfs, strings.Split(commandLine, " "))
		}
	}

	// Skip tests with deprecated/removed compiler options
	if compilerOptions.BaseUrl != "" {
		t.Skipf("Test uses deprecated 'baseUrl' option")
	}
	if compilerOptions.OutFile != "" {
		t.Skipf("Test uses deprecated 'outFile' option")
	}
	if compilerOptions.Module == core.ModuleKindAMD {
		t.Skipf("Test uses deprecated 'module: AMD' option")
	}
	if compilerOptions.Module == core.ModuleKindSystem {
		t.Skipf("Test uses deprecated 'module: System' option")
	}
	if compilerOptions.Module == core.ModuleKindUMD {
		t.Skipf("Test uses deprecated 'module: UMD' option")
	}
	if compilerOptions.ModuleResolution == core.ModuleResolutionKindClassic {
		t.Skipf("Test uses deprecated 'moduleResolution: Classic' option")
	}
	if compilerOptions.AllowSyntheticDefaultImports == core.TSFalse {
		t.Skipf("Test uses unsupported 'allowSyntheticDefaultImports: false' option")
	}

	inputReader, inputWriter := newLSPPipe()
	outputReader, outputWriter := newLSPPipe()

	fsFromMap := vfstest.FromMap(testfs, true /*useCaseSensitiveFileNames*/)
	fs := bundled.WrapFS(fsFromMap)

	var err strings.Builder
	server := lsp.NewServer(&lsp.ServerOptions{
		In:  inputReader,
		Out: outputWriter,
		Err: &err,

		Cwd:                "/",
		FS:                 fs,
		DefaultLibraryPath: bundled.LibPath(),

		ParseCache: &parseCache,
	})

	go func() {
		defer func() {
			outputWriter.Close()
		}()
		err := server.Run(context.TODO())
		if err != nil {
			t.Error("server error:", err)
		}
	}()

	converters := lsconv.NewConverters(lsproto.PositionEncodingKindUTF8, func(fileName string) *lsconv.LSPLineMap {
		scriptInfo, ok := scriptInfos[fileName]
		if !ok {
			return nil
		}
		return scriptInfo.lineMap
	})

	f := &FourslashTest{
		server:          server,
		in:              inputWriter,
		out:             outputReader,
		testData:        &testData,
		userPreferences: lsutil.NewDefaultUserPreferences(), // !!! parse default preferences for fourslash case?
		vfs:             fs,
		scriptInfos:     scriptInfos,
		converters:      converters,
		baselines:       make(map[string]*strings.Builder),
		openFiles:       make(map[string]struct{}),
	}

	// !!! temporary; remove when we have `handleDidChangeConfiguration`/implicit project config support
	// !!! replace with a proper request *after initialize*
	f.server.SetCompilerOptionsForInferredProjects(t.Context(), compilerOptions)
	f.initialize(t, capabilities)

	if testData.isStateBaseliningEnabled() {
		// Single baseline, so initialize project state baseline too
		f.stateBaseline = newStateBaseline(fsFromMap.(iovfs.FsWithSys))
	} else {
		for _, file := range testData.Files {
			f.openFile(t, file.fileName)
		}
		f.activeFilename = f.testData.Files[0].fileName
	}

	_, testPath, _, _ := runtime.Caller(1)
	t.Cleanup(func() {
		inputWriter.Close()
		f.verifyBaselines(t, testPath)
	})
	return f
}

func getBaseFileNameFromTest(t *testing.T) string {
	name := t.Name()
	name = core.LastOrNil(strings.Split(name, "/"))
	name = strings.TrimPrefix(name, "Test")
	return stringutil.LowerFirstChar(name)
}

func (f *FourslashTest) nextID() int32 {
	id := f.id
	f.id++
	return id
}

func (f *FourslashTest) initialize(t *testing.T, capabilities *lsproto.ClientCapabilities) {
	params := &lsproto.InitializeParams{
		Locale: ptrTo("en-US"),
	}
	params.Capabilities = getCapabilitiesWithDefaults(capabilities)
	// !!! check for errors?
	sendRequestWorker(t, f, lsproto.InitializeInfo, params)
	sendNotificationWorker(t, f, lsproto.InitializedInfo, &lsproto.InitializedParams{})
}

var (
	ptrTrue                       = ptrTo(true)
	defaultCompletionCapabilities = &lsproto.CompletionClientCapabilities{
		CompletionItem: &lsproto.ClientCompletionItemOptions{
			SnippetSupport:          ptrTrue,
			CommitCharactersSupport: ptrTrue,
			PreselectSupport:        ptrTrue,
			LabelDetailsSupport:     ptrTrue,
			InsertReplaceSupport:    ptrTrue,
			DocumentationFormat:     &[]lsproto.MarkupKind{lsproto.MarkupKindMarkdown, lsproto.MarkupKindPlainText},
		},
		CompletionList: &lsproto.CompletionListCapabilities{
			ItemDefaults: &[]string{"commitCharacters", "editRange"},
		},
	}
	defaultDefinitionCapabilities = &lsproto.DefinitionClientCapabilities{
		LinkSupport: ptrTrue,
	}
	defaultTypeDefinitionCapabilities = &lsproto.TypeDefinitionClientCapabilities{
		LinkSupport: ptrTrue,
	}
	defaultHoverCapabilities = &lsproto.HoverClientCapabilities{
		ContentFormat: &[]lsproto.MarkupKind{lsproto.MarkupKindMarkdown, lsproto.MarkupKindPlainText},
	}
)

func getCapabilitiesWithDefaults(capabilities *lsproto.ClientCapabilities) *lsproto.ClientCapabilities {
	var capabilitiesWithDefaults lsproto.ClientCapabilities
	if capabilities != nil {
		capabilitiesWithDefaults = *capabilities
	}
	capabilitiesWithDefaults.General = &lsproto.GeneralClientCapabilities{
		PositionEncodings: &[]lsproto.PositionEncodingKind{lsproto.PositionEncodingKindUTF8},
	}
	if capabilitiesWithDefaults.TextDocument == nil {
		capabilitiesWithDefaults.TextDocument = &lsproto.TextDocumentClientCapabilities{}
	}
	if capabilitiesWithDefaults.TextDocument.Completion == nil {
		capabilitiesWithDefaults.TextDocument.Completion = defaultCompletionCapabilities
	}
	if capabilitiesWithDefaults.TextDocument.Diagnostic == nil {
		capabilitiesWithDefaults.TextDocument.Diagnostic = &lsproto.DiagnosticClientCapabilities{
			RelatedInformation: ptrTrue,
			TagSupport: &lsproto.ClientDiagnosticsTagOptions{
				ValueSet: []lsproto.DiagnosticTag{
					lsproto.DiagnosticTagUnnecessary,
					lsproto.DiagnosticTagDeprecated,
				},
			},
		}
	}
	if capabilitiesWithDefaults.TextDocument.PublishDiagnostics == nil {
		capabilitiesWithDefaults.TextDocument.PublishDiagnostics = &lsproto.PublishDiagnosticsClientCapabilities{
			RelatedInformation: ptrTrue,
			TagSupport: &lsproto.ClientDiagnosticsTagOptions{
				ValueSet: []lsproto.DiagnosticTag{
					lsproto.DiagnosticTagUnnecessary,
					lsproto.DiagnosticTagDeprecated,
				},
			},
		}
	}
	if capabilitiesWithDefaults.Workspace == nil {
		capabilitiesWithDefaults.Workspace = &lsproto.WorkspaceClientCapabilities{}
	}
	if capabilitiesWithDefaults.Workspace.Configuration == nil {
		capabilitiesWithDefaults.Workspace.Configuration = ptrTrue
	}
	if capabilitiesWithDefaults.TextDocument.Definition == nil {
		capabilitiesWithDefaults.TextDocument.Definition = defaultDefinitionCapabilities
	}
	if capabilitiesWithDefaults.TextDocument.TypeDefinition == nil {
		capabilitiesWithDefaults.TextDocument.TypeDefinition = defaultTypeDefinitionCapabilities
	}
	if capabilitiesWithDefaults.TextDocument.Hover == nil {
		capabilitiesWithDefaults.TextDocument.Hover = defaultHoverCapabilities
	}
	if capabilitiesWithDefaults.TextDocument.SignatureHelp == nil {
		capabilitiesWithDefaults.TextDocument.SignatureHelp = &lsproto.SignatureHelpClientCapabilities{
			SignatureInformation: &lsproto.ClientSignatureInformationOptions{
				DocumentationFormat: &[]lsproto.MarkupKind{lsproto.MarkupKindMarkdown, lsproto.MarkupKindPlainText},
				ParameterInformation: &lsproto.ClientSignatureParameterInformationOptions{
					LabelOffsetSupport: ptrTrue,
				},
				ActiveParameterSupport: ptrTrue,
			},
			ContextSupport: ptrTrue,
		}
	}
	return &capabilitiesWithDefaults
}

func sendRequestWorker[Params, Resp any](t *testing.T, f *FourslashTest, info lsproto.RequestInfo[Params, Resp], params Params) (*lsproto.Message, Resp, bool) {
	id := f.nextID()
	req := lsproto.NewRequestMessage(
		info.Method,
		lsproto.NewID(lsproto.IntegerOrString{Integer: &id}),
		params,
	)
	f.writeMsg(t, req.Message())
	resp := f.readMsg(t)
	if resp == nil {
		return nil, *new(Resp), false
	}

	// currently, the only request that may be sent by the server during a client request is one `config` request
	// !!! remove if `config` is handled in initialization and there are no other server-initiated requests
	if resp.Kind == lsproto.MessageKindRequest {
		req := resp.AsRequest()
		switch req.Method {
		case lsproto.MethodWorkspaceConfiguration:
			req := lsproto.ResponseMessage{
				ID:      req.ID,
				JSONRPC: req.JSONRPC,
				Result:  []any{f.userPreferences},
			}
			f.writeMsg(t, req.Message())
			resp = f.readMsg(t)
		default:
			// other types of requests not yet used in fourslash; implement them if needed
			t.Fatalf("Unexpected request received: %s", req.Method)
		}
	}

	if resp == nil {
		return nil, *new(Resp), false
	}
	result, ok := resp.AsResponse().Result.(Resp)
	return resp, result, ok
}

func sendNotificationWorker[Params any](t *testing.T, f *FourslashTest, info lsproto.NotificationInfo[Params], params Params) {
	notification := lsproto.NewNotificationMessage(
		info.Method,
		params,
	)
	f.writeMsg(t, notification.Message())
}

func (f *FourslashTest) writeMsg(t *testing.T, msg *lsproto.Message) {
	assert.NilError(t, json.MarshalWrite(io.Discard, msg), "failed to encode message as JSON")
	if err := f.in.Write(msg); err != nil {
		t.Fatalf("failed to write message: %v", err)
	}
}

func (f *FourslashTest) readMsg(t *testing.T) *lsproto.Message {
	// !!! filter out response by id etc
	msg, err := f.out.Read()
	if err != nil {
		t.Fatalf("failed to read message: %v", err)
	}
	assert.NilError(t, json.MarshalWrite(io.Discard, msg), "failed to encode message as JSON")
	return msg
}

func sendRequest[Params, Resp any](t *testing.T, f *FourslashTest, info lsproto.RequestInfo[Params, Resp], params Params) Resp {
	t.Helper()
	prefix := f.getCurrentPositionPrefix()
	f.baselineState(t)
	f.baselineRequestOrNotification(t, info.Method, params)
	resMsg, result, resultOk := sendRequestWorker(t, f, info, params)
	f.baselineState(t)
	if resMsg == nil {
		t.Fatalf(prefix+"Nil response received for %s request", info.Method)
	}
	if !resultOk {
		t.Fatalf(prefix+"Unexpected %s response type: %T", info.Method, resMsg.AsResponse().Result)
	}
	return result
}

func sendNotification[Params any](t *testing.T, f *FourslashTest, info lsproto.NotificationInfo[Params], params Params) {
	t.Helper()
	f.baselineState(t)
	f.updateState(info.Method, params)
	f.baselineRequestOrNotification(t, info.Method, params)
	sendNotificationWorker(t, f, info, params)
}

func (f *FourslashTest) updateState(method lsproto.Method, params any) {
	switch method {
	case lsproto.MethodTextDocumentDidOpen:
		f.openFiles[params.(*lsproto.DidOpenTextDocumentParams).TextDocument.Uri.FileName()] = struct{}{}
	case lsproto.MethodTextDocumentDidClose:
		delete(f.openFiles, params.(*lsproto.DidCloseTextDocumentParams).TextDocument.Uri.FileName())
	}
}

func (f *FourslashTest) Configure(t *testing.T, config *lsutil.UserPreferences) {
	f.userPreferences = config
	sendNotification(t, f, lsproto.WorkspaceDidChangeConfigurationInfo, &lsproto.DidChangeConfigurationParams{
		Settings: config,
	})
}

func (f *FourslashTest) ConfigureWithReset(t *testing.T, config *lsutil.UserPreferences) (reset func()) {
	originalConfig := f.userPreferences.Copy()
	f.Configure(t, config)
	return func() {
		f.Configure(t, originalConfig)
	}
}

func (f *FourslashTest) GoToMarkerOrRange(t *testing.T, markerOrRange MarkerOrRange) {
	f.goToMarker(t, markerOrRange)
}

func (f *FourslashTest) GoToMarker(t *testing.T, markerName string) {
	marker, ok := f.testData.MarkerPositions[markerName]
	if !ok {
		t.Fatalf("Marker '%s' not found", markerName)
	}
	f.goToMarker(t, marker)
}

func (f *FourslashTest) goToMarker(t *testing.T, markerOrRange MarkerOrRange) {
	f.ensureActiveFile(t, markerOrRange.FileName())
	f.goToPosition(t, markerOrRange.LSPos())
	f.lastKnownMarkerName = markerOrRange.GetName()
}

func (f *FourslashTest) GoToEOF(t *testing.T) {
	script := f.getScriptInfo(f.activeFilename)
	pos := len(script.content)
	LSPPos := f.converters.PositionToLineAndCharacter(script, core.TextPos(pos))
	f.goToPosition(t, LSPPos)
}

func (f *FourslashTest) GoToBOF(t *testing.T) {
	f.goToPosition(t, lsproto.Position{Line: 0, Character: 0})
}

func (f *FourslashTest) GoToPosition(t *testing.T, position int) {
	script := f.getScriptInfo(f.activeFilename)
	LSPPos := f.converters.PositionToLineAndCharacter(script, core.TextPos(position))
	f.goToPosition(t, LSPPos)
}

func (f *FourslashTest) goToPosition(t *testing.T, position lsproto.Position) {
	f.currentCaretPosition = position
	f.selectionEnd = nil
}

func (f *FourslashTest) GoToEachMarker(t *testing.T, markerNames []string, action func(marker *Marker, index int)) {
	var markers []*Marker
	if len(markers) == 0 {
		markers = f.Markers()
	} else {
		markers = make([]*Marker, 0, len(markerNames))
		for _, name := range markerNames {
			marker, ok := f.testData.MarkerPositions[name]
			if !ok {
				t.Fatalf("Marker '%s' not found", name)
			}
			markers = append(markers, marker)
		}
	}
	for i, marker := range markers {
		f.goToMarker(t, marker)
		action(marker, i)
	}
}

func (f *FourslashTest) GoToEachRange(t *testing.T, action func(t *testing.T, rangeMarker *RangeMarker)) {
	ranges := f.Ranges()
	for _, rangeMarker := range ranges {
		f.goToPosition(t, rangeMarker.LSRange.Start)
		action(t, rangeMarker)
	}
}

func (f *FourslashTest) GoToRangeStart(t *testing.T, rangeMarker *RangeMarker) {
	f.openFile(t, rangeMarker.FileName())
	f.goToPosition(t, rangeMarker.LSRange.Start)
}

func (f *FourslashTest) GoToSelect(t *testing.T, startMarkerName string, endMarkerName string) {
	startMarker := f.testData.MarkerPositions[startMarkerName]
	if startMarker == nil {
		t.Fatalf("Start marker '%s' not found", startMarkerName)
	}
	endMarker := f.testData.MarkerPositions[endMarkerName]
	if endMarker == nil {
		t.Fatalf("End marker '%s' not found", endMarkerName)
	}
	if startMarker.FileName() != endMarker.FileName() {
		t.Fatalf("Markers '%s' and '%s' are in different files", startMarkerName, endMarkerName)
	}
	f.ensureActiveFile(t, startMarker.FileName())
	f.goToPosition(t, startMarker.LSPosition)
	f.selectionEnd = &endMarker.LSPosition
}

func (f *FourslashTest) GoToSelectRange(t *testing.T, rangeMarker *RangeMarker) {
	f.GoToRangeStart(t, rangeMarker)
	f.selectionEnd = &rangeMarker.LSRange.End
}

func (f *FourslashTest) GoToFile(t *testing.T, filename string) {
	filename = tspath.GetNormalizedAbsolutePath(filename, rootDir)
	f.openFile(t, filename)
}

func (f *FourslashTest) GoToFileNumber(t *testing.T, index int) {
	if index < 0 || index >= len(f.testData.Files) {
		t.Fatalf("File index %d out of range (0-%d)", index, len(f.testData.Files)-1)
	}
	filename := f.testData.Files[index].fileName
	f.openFile(t, filename)
}

func (f *FourslashTest) Markers() []*Marker {
	return f.testData.Markers
}

func (f *FourslashTest) MarkerNames() []string {
	return core.MapFiltered(f.testData.Markers, func(marker *Marker) (string, bool) {
		if marker.Name == nil {
			return "", false
		}
		return *marker.Name, true
	})
}

func (f *FourslashTest) MarkerByName(t *testing.T, name string) *Marker {
	return f.testData.MarkerPositions[name]
}

func (f *FourslashTest) Ranges() []*RangeMarker {
	return f.testData.Ranges
}

func (f *FourslashTest) getRangesInFile(fileName string) []*RangeMarker {
	var rangesInFile []*RangeMarker
	for _, rangeMarker := range f.testData.Ranges {
		if rangeMarker.FileName() == fileName {
			rangesInFile = append(rangesInFile, rangeMarker)
		}
	}
	return rangesInFile
}

func (f *FourslashTest) ensureActiveFile(t *testing.T, filename string) {
	if f.activeFilename != filename {
		if _, ok := f.openFiles[filename]; !ok {
			f.openFile(t, filename)
		} else {
			f.activeFilename = filename
		}
	}
}

func (f *FourslashTest) CloseFileOfMarker(t *testing.T, markerName string) {
	marker, ok := f.testData.MarkerPositions[markerName]
	if !ok {
		t.Fatalf("Marker '%s' not found", markerName)
	}
	if f.activeFilename == marker.FileName() {
		f.activeFilename = ""
	}
	sendNotification(t, f, lsproto.TextDocumentDidCloseInfo, &lsproto.DidCloseTextDocumentParams{
		TextDocument: lsproto.TextDocumentIdentifier{
			Uri: lsconv.FileNameToDocumentURI(marker.FileName()),
		},
	})
}

func (f *FourslashTest) openFile(t *testing.T, filename string) {
	script := f.getScriptInfo(filename)
	if script == nil {
		t.Fatalf("File %s not found in test data", filename)
	}
	f.activeFilename = filename
	sendNotification(t, f, lsproto.TextDocumentDidOpenInfo, &lsproto.DidOpenTextDocumentParams{
		TextDocument: &lsproto.TextDocumentItem{
			Uri:        lsconv.FileNameToDocumentURI(filename),
			LanguageId: getLanguageKind(filename),
			Text:       script.content,
		},
	})
	f.baselineProjectsAfterNotification(t, filename)
}

func getLanguageKind(filename string) lsproto.LanguageKind {
	if tspath.FileExtensionIsOneOf(
		filename,
		[]string{
			tspath.ExtensionTs, tspath.ExtensionMts, tspath.ExtensionCts,
			tspath.ExtensionDmts, tspath.ExtensionDcts, tspath.ExtensionDts,
		}) {
		return lsproto.LanguageKindTypeScript
	}
	if tspath.FileExtensionIsOneOf(filename, []string{tspath.ExtensionJs, tspath.ExtensionMjs, tspath.ExtensionCjs}) {
		return lsproto.LanguageKindJavaScript
	}
	if tspath.FileExtensionIs(filename, tspath.ExtensionJsx) {
		return lsproto.LanguageKindJavaScriptReact
	}
	if tspath.FileExtensionIs(filename, tspath.ExtensionTsx) {
		return lsproto.LanguageKindTypeScriptReact
	}
	if tspath.FileExtensionIs(filename, tspath.ExtensionJson) {
		return lsproto.LanguageKindJSON
	}
	return lsproto.LanguageKindTypeScript // !!! should we error in this case?
}

type CompletionsExpectedList struct {
	IsIncomplete    bool
	ItemDefaults    *CompletionsExpectedItemDefaults
	Items           *CompletionsExpectedItems
	UserPreferences *lsutil.UserPreferences // !!! allow user preferences in fourslash
}

type Ignored = struct{}

// *EditRange | Ignored
type ExpectedCompletionEditRange = any

type EditRange struct {
	Insert  *RangeMarker
	Replace *RangeMarker
}

type CompletionsExpectedItemDefaults struct {
	CommitCharacters *[]string
	EditRange        ExpectedCompletionEditRange
}

// *lsproto.CompletionItem | string
type CompletionsExpectedItem = any

type CompletionsExpectedItems struct {
	Includes []CompletionsExpectedItem
	Excludes []string
	Exact    []CompletionsExpectedItem
	Unsorted []CompletionsExpectedItem
}

type CompletionsExpectedCodeAction struct {
	Name           string
	Source         string
	Description    string
	NewFileContent string
}

type VerifyCompletionsResult struct {
	AndApplyCodeAction func(t *testing.T, expectedAction *CompletionsExpectedCodeAction)
}

// string | *Marker | []string | []*Marker
type MarkerInput = any

// !!! user preferences param
// !!! completion context param
func (f *FourslashTest) VerifyCompletions(t *testing.T, markerInput MarkerInput, expected *CompletionsExpectedList) VerifyCompletionsResult {
	var list *lsproto.CompletionList
	switch marker := markerInput.(type) {
	case string:
		f.GoToMarker(t, marker)
		list = f.verifyCompletionsWorker(t, expected)
	case *Marker:
		f.goToMarker(t, marker)
		list = f.verifyCompletionsWorker(t, expected)
	case []string:
		for _, markerName := range marker {
			f.GoToMarker(t, markerName)
			f.verifyCompletionsWorker(t, expected)
		}
	case []*Marker:
		for _, marker := range marker {
			f.goToMarker(t, marker)
			f.verifyCompletionsWorker(t, expected)
		}
	case nil:
		list = f.verifyCompletionsWorker(t, expected)
	default:
		t.Fatalf("Invalid marker input type: %T. Expected string, *Marker, []string, or []*Marker.", markerInput)
	}

	return VerifyCompletionsResult{
		AndApplyCodeAction: func(t *testing.T, expectedAction *CompletionsExpectedCodeAction) {
			item := core.Find(list.Items, func(item *lsproto.CompletionItem) bool {
				if item.Label != expectedAction.Name || item.Data == nil {
					return false
				}
				data, ok := (*item.Data).(*ls.CompletionItemData)
				if !ok || data.AutoImport == nil {
					return false
				}
				return data.AutoImport.ModuleSpecifier == expectedAction.Source
			})
			if item == nil {
				t.Fatalf("Code action '%s' from source '%s' not found in completions.", expectedAction.Name, expectedAction.Source)
			}
			assert.Check(t, strings.Contains(*item.Detail, expectedAction.Description), "Completion item detail does not contain expected description.")
			f.applyTextEdits(t, *item.AdditionalTextEdits)
			assert.Equal(t, f.getScriptInfo(f.activeFilename).content, expectedAction.NewFileContent, fmt.Sprintf("File content after applying code action '%s' did not match expected content.", expectedAction.Name))
		},
	}
}

func (f *FourslashTest) verifyCompletionsWorker(t *testing.T, expected *CompletionsExpectedList) *lsproto.CompletionList {
	prefix := f.getCurrentPositionPrefix()
	var userPreferences *lsutil.UserPreferences
	if expected != nil {
		userPreferences = expected.UserPreferences
	}
	list := f.getCompletions(t, userPreferences)
	f.verifyCompletionsResult(t, list, expected, prefix)
	return list
}

func (f *FourslashTest) getCompletions(t *testing.T, userPreferences *lsutil.UserPreferences) *lsproto.CompletionList {
	params := &lsproto.CompletionParams{
		TextDocument: lsproto.TextDocumentIdentifier{
			Uri: lsconv.FileNameToDocumentURI(f.activeFilename),
		},
		Position: f.currentCaretPosition,
		Context:  &lsproto.CompletionContext{},
	}
	if userPreferences != nil {
		reset := f.ConfigureWithReset(t, userPreferences)
		defer reset()
	}
	result := sendRequest(t, f, lsproto.TextDocumentCompletionInfo, params)
	return result.List
}

func (f *FourslashTest) verifyCompletionsResult(
	t *testing.T,
	actual *lsproto.CompletionList,
	expected *CompletionsExpectedList,
	prefix string,
) {
	if actual == nil {
		if !isEmptyExpectedList(expected) {
			t.Fatal(prefix + "Expected completion list but got nil.")
		}
		return
	} else if expected == nil {
		// !!! cmp.Diff(actual, nil) should probably be a .String() call here and elswhere
		t.Fatalf(prefix+"Expected nil completion list but got non-nil: %s", cmp.Diff(actual, nil))
	}
	assert.Equal(t, actual.IsIncomplete, expected.IsIncomplete, prefix+"IsIncomplete mismatch")
	verifyCompletionsItemDefaults(t, actual.ItemDefaults, expected.ItemDefaults, prefix+"ItemDefaults mismatch: ")
	f.verifyCompletionsItems(t, prefix, actual.Items, expected.Items)
}

func isEmptyExpectedList(expected *CompletionsExpectedList) bool {
	return expected == nil || (len(expected.Items.Exact) == 0 && len(expected.Items.Includes) == 0 && len(expected.Items.Excludes) == 0)
}

func verifyCompletionsItemDefaults(t *testing.T, actual *lsproto.CompletionItemDefaults, expected *CompletionsExpectedItemDefaults, prefix string) {
	if actual == nil {
		if expected == nil {
			return
		}
		t.Fatalf(prefix+"Expected non-nil completion item defaults but got nil: %s", cmp.Diff(actual, nil))
	}
	if expected == nil {
		t.Fatalf(prefix+"Expected nil completion item defaults but got non-nil: %s", cmp.Diff(actual, nil))
	}
	assertDeepEqual(t, actual.CommitCharacters, expected.CommitCharacters, prefix+"CommitCharacters mismatch:")
	switch editRange := expected.EditRange.(type) {
	case *EditRange:
		if actual.EditRange == nil {
			t.Fatal(prefix + "Expected non-nil EditRange but got nil")
		}
		expectedInsert := editRange.Insert.LSRange
		expectedReplace := editRange.Replace.LSRange
		assertDeepEqual(
			t,
			actual.EditRange,
			&lsproto.RangeOrEditRangeWithInsertReplace{
				EditRangeWithInsertReplace: &lsproto.EditRangeWithInsertReplace{
					Insert:  expectedInsert,
					Replace: expectedReplace,
				},
			},
			prefix+"EditRange mismatch:")
	case nil:
		if actual.EditRange != nil {
			t.Fatalf(prefix+"Expected nil EditRange but got non-nil: %s", cmp.Diff(actual.EditRange, nil))
		}
	case Ignored:
	default:
		t.Fatalf(prefix+"Expected EditRange to be *EditRange or Ignored, got %T", editRange)
	}
}

func (f *FourslashTest) verifyCompletionsItems(t *testing.T, prefix string, actual []*lsproto.CompletionItem, expected *CompletionsExpectedItems) {
	if expected.Exact != nil {
		if expected.Includes != nil {
			t.Fatal(prefix + "Expected exact completion list but also specified 'includes'.")
		}
		if expected.Excludes != nil {
			t.Fatal(prefix + "Expected exact completion list but also specified 'excludes'.")
		}
		if expected.Unsorted != nil {
			t.Fatal(prefix + "Expected exact completion list but also specified 'unsorted'.")
		}
		if len(actual) != len(expected.Exact) {
			t.Fatalf(prefix+"Expected %d exact completion items but got %d: %s", len(expected.Exact), len(actual), cmp.Diff(actual, expected.Exact))
		}
		if len(actual) > 0 {
			f.verifyCompletionsAreExactly(t, prefix, actual, expected.Exact)
		}
		return
	}
	nameToActualItems := make(map[string][]*lsproto.CompletionItem)
	for _, item := range actual {
		nameToActualItems[item.Label] = append(nameToActualItems[item.Label], item)
	}
	if expected.Unsorted != nil {
		if expected.Includes != nil {
			t.Fatal(prefix + "Expected unsorted completion list but also specified 'includes'.")
		}
		if expected.Excludes != nil {
			t.Fatal(prefix + "Expected unsorted completion list but also specified 'excludes'.")
		}
		for _, item := range expected.Unsorted {
			switch item := item.(type) {
			case string:
				_, ok := nameToActualItems[item]
				if !ok {
					t.Fatalf("%sLabel '%s' not found in actual items. Actual items: %s", prefix, item, cmp.Diff(actual, nil))
				}
				delete(nameToActualItems, item)
			case *lsproto.CompletionItem:
				actualItems, ok := nameToActualItems[item.Label]
				if !ok {
					t.Fatalf("%sLabel '%s' not found in actual items. Actual items: %s", prefix, item.Label, cmp.Diff(actual, nil))
				}
				actualItem := actualItems[0]
				actualItems = actualItems[1:]
				if len(actualItems) == 0 {
					delete(nameToActualItems, item.Label)
				} else {
					nameToActualItems[item.Label] = actualItems
				}
				f.verifyCompletionItem(t, prefix+"Includes completion item mismatch for label "+item.Label+": ", actualItem, item)
			default:
				t.Fatalf("%sExpected completion item to be a string or *lsproto.CompletionItem, got %T", prefix, item)
			}
		}
		if len(expected.Unsorted) != len(actual) {
			unmatched := slices.Collect(maps.Keys(nameToActualItems))
			t.Fatalf("%sAdditional completions found but not included in 'unsorted': %s", prefix, strings.Join(unmatched, "\n"))
		}
		return
	}
	if expected.Includes != nil {
		for _, item := range expected.Includes {
			switch item := item.(type) {
			case string:
				_, ok := nameToActualItems[item]
				if !ok {
					t.Fatalf("%sLabel '%s' not found in actual items. Actual items: %s", prefix, item, cmp.Diff(actual, nil))
				}
			case *lsproto.CompletionItem:
				actualItems, ok := nameToActualItems[item.Label]
				if !ok {
					t.Fatalf("%sLabel '%s' not found in actual items. Actual items: %s", prefix, item.Label, cmp.Diff(actual, nil))
				}
				actualItem := actualItems[0]
				actualItems = actualItems[1:]
				if len(actualItems) == 0 {
					delete(nameToActualItems, item.Label)
				} else {
					nameToActualItems[item.Label] = actualItems
				}
				f.verifyCompletionItem(t, prefix+"Includes completion item mismatch for label "+item.Label+": ", actualItem, item)
			default:
				t.Fatalf("%sExpected completion item to be a string or *lsproto.CompletionItem, got %T", prefix, item)
			}
		}
	}
	for _, exclude := range expected.Excludes {
		if _, ok := nameToActualItems[exclude]; ok {
			t.Fatalf("%sLabel '%s' should not be in actual items but was found. Actual items: %s", prefix, exclude, cmp.Diff(actual, nil))
		}
	}
}

func (f *FourslashTest) verifyCompletionsAreExactly(t *testing.T, prefix string, actual []*lsproto.CompletionItem, expected []CompletionsExpectedItem) {
	// Verify labels first
	assertDeepEqual(t, core.Map(actual, func(item *lsproto.CompletionItem) string {
		return item.Label
	}), core.Map(expected, func(item CompletionsExpectedItem) string {
		return getExpectedLabel(t, item)
	}), prefix+"Labels mismatch")
	for i, actualItem := range actual {
		switch expectedItem := expected[i].(type) {
		case string:
			continue // already checked labels
		case *lsproto.CompletionItem:
			f.verifyCompletionItem(t, prefix+"Completion item mismatch for label "+actualItem.Label, actualItem, expectedItem)
		}
	}
}

func ignorePaths(paths ...string) cmp.Option {
	return cmp.FilterPath(
		func(p cmp.Path) bool {
			return slices.Contains(paths, p.Last().String())
		},
		cmp.Ignore(),
	)
}

var (
	completionIgnoreOpts  = ignorePaths(".Kind", ".SortText", ".FilterText", ".Data")
	autoImportIgnoreOpts  = ignorePaths(".Kind", ".SortText", ".FilterText", ".Data", ".LabelDetails", ".Detail", ".AdditionalTextEdits")
	diagnosticsIgnoreOpts = ignorePaths(".Severity", ".Source", ".RelatedInformation")
)

func (f *FourslashTest) verifyCompletionItem(t *testing.T, prefix string, actual *lsproto.CompletionItem, expected *lsproto.CompletionItem) {
	var actualAutoImportData, expectedAutoImportData *ls.AutoImportData
	if actual.Data != nil {
		if data, ok := (*actual.Data).(*ls.CompletionItemData); ok {
			actualAutoImportData = data.AutoImport
		}
	}
	if expected.Data != nil {
		if data, ok := (*expected.Data).(*ls.CompletionItemData); ok {
			expectedAutoImportData = data.AutoImport
		}
	}
	if (actualAutoImportData == nil) != (expectedAutoImportData == nil) {
		t.Fatal(prefix + "Mismatch in auto-import data presence")
	}

	if expected.Detail != nil || expected.Documentation != nil || actualAutoImportData != nil {
		actual = f.resolveCompletionItem(t, actual)
	}

	if actualAutoImportData != nil {
		assertDeepEqual(t, actual, expected, prefix, autoImportIgnoreOpts)
		if expected.AdditionalTextEdits == AnyTextEdits {
			assert.Check(t, actual.AdditionalTextEdits != nil && len(*actual.AdditionalTextEdits) > 0, prefix+" Expected non-nil AdditionalTextEdits for auto-import completion item")
		}
		if expected.LabelDetails != nil {
			assertDeepEqual(t, actual.LabelDetails, expected.LabelDetails, prefix+" LabelDetails mismatch")
		}

		assert.Equal(t, actualAutoImportData.ModuleSpecifier, expectedAutoImportData.ModuleSpecifier, prefix+" ModuleSpecifier mismatch")
	} else {
		assertDeepEqual(t, actual, expected, prefix, completionIgnoreOpts)
	}

	if expected.FilterText != nil {
		assertDeepEqual(t, actual.FilterText, expected.FilterText, prefix+" FilterText mismatch")
	}
	if expected.Kind != nil {
		assertDeepEqual(t, actual.Kind, expected.Kind, prefix+" Kind mismatch")
	}
	assertDeepEqual(t, actual.SortText, core.OrElse(expected.SortText, ptrTo(string(ls.SortTextLocationPriority))), prefix+" SortText mismatch")
}

func (f *FourslashTest) resolveCompletionItem(t *testing.T, item *lsproto.CompletionItem) *lsproto.CompletionItem {
	result := sendRequest(t, f, lsproto.CompletionItemResolveInfo, item)
	return result
}

func getExpectedLabel(t *testing.T, item CompletionsExpectedItem) string {
	switch item := item.(type) {
	case string:
		return item
	case *lsproto.CompletionItem:
		return item.Label
	default:
		t.Fatalf("Expected completion item to be a string or *lsproto.CompletionItem, got %T", item)
		return ""
	}
}

func assertDeepEqual(t *testing.T, actual any, expected any, prefix string, opts ...cmp.Option) {
	t.Helper()

	diff := cmp.Diff(actual, expected, opts...)
	if diff != "" {
		t.Fatalf("%s:\n%s", prefix, diff)
	}
}

type ApplyCodeActionFromCompletionOptions struct {
	Name            string
	Source          string
	AutoImportData  *ls.AutoImportData
	Description     string
	NewFileContent  *string
	NewRangeContent *string
	UserPreferences *lsutil.UserPreferences
}

func (f *FourslashTest) VerifyApplyCodeActionFromCompletion(t *testing.T, markerName *string, options *ApplyCodeActionFromCompletionOptions) {
	f.GoToMarker(t, *markerName)
	var userPreferences *lsutil.UserPreferences
	if options != nil && options.UserPreferences != nil {
		userPreferences = options.UserPreferences
	} else {
		// Default preferences: enables auto-imports
		userPreferences = lsutil.NewDefaultUserPreferences()
	}

	reset := f.ConfigureWithReset(t, userPreferences)
	defer reset()
	completionsList := f.getCompletions(t, nil) // Already configured, so we do not need to pass it in again
	item := core.Find(completionsList.Items, func(item *lsproto.CompletionItem) bool {
		if item.Label != options.Name || item.Data == nil {
			return false
		}
		data, ok := (*item.Data).(*ls.CompletionItemData)
		if !ok {
			return false
		}
		if options.AutoImportData != nil {
			return data.AutoImport != nil && ((data.AutoImport.FileName == options.AutoImportData.FileName) &&
				(options.AutoImportData.ModuleSpecifier == "" || data.AutoImport.ModuleSpecifier == options.AutoImportData.ModuleSpecifier) &&
				(options.AutoImportData.ExportName == "" || data.AutoImport.ExportName == options.AutoImportData.ExportName) &&
				(options.AutoImportData.AmbientModuleName == nil || data.AutoImport.AmbientModuleName == options.AutoImportData.AmbientModuleName) &&
				(options.AutoImportData.IsPackageJsonImport == core.TSUnknown || data.AutoImport.IsPackageJsonImport == options.AutoImportData.IsPackageJsonImport))
		}
		if data.AutoImport == nil && data.Source != "" && data.Source == options.Source {
			return true
		}
		if data.AutoImport != nil && data.AutoImport.ModuleSpecifier == options.Source {
			return true
		}
		return false
	})
	if item == nil {
		t.Fatalf("Code action '%s' from source '%s' not found in completions.", options.Name, options.Source)
	}
	item = f.resolveCompletionItem(t, item)
	assert.Check(t, strings.Contains(*item.Detail, options.Description), "Completion item detail does not contain expected description.")
	if item.AdditionalTextEdits == nil {
		t.Fatalf("Expected non-nil AdditionalTextEdits for code action completion item.")
	}
	f.applyTextEdits(t, *item.AdditionalTextEdits)
	if options.NewFileContent != nil {
		assert.Equal(t, f.getScriptInfo(f.activeFilename).content, *options.NewFileContent, "File content after applying code action did not match expected content.")
	} else if options.NewRangeContent != nil {
		t.Fatal("!!! TODO")
	}
}

func (f *FourslashTest) VerifyImportFixAtPosition(t *testing.T, expectedTexts []string, preferences *lsutil.UserPreferences) {
	fileName := f.activeFilename
	ranges := f.Ranges()
	var filteredRanges []*RangeMarker
	for _, r := range ranges {
		if r.FileName() == fileName {
			filteredRanges = append(filteredRanges, r)
		}
	}
	if len(filteredRanges) > 1 {
		t.Fatalf("Exactly one range should be specified in the testfile.")
	}
	var rangeMarker *RangeMarker
	if len(filteredRanges) == 1 {
		rangeMarker = filteredRanges[0]
	}

	if preferences != nil {
		reset := f.ConfigureWithReset(t, preferences)
		defer reset()
	}

	// Get diagnostics at the current position to find errors that need import fixes
	diagParams := &lsproto.DocumentDiagnosticParams{
		TextDocument: lsproto.TextDocumentIdentifier{
			Uri: lsconv.FileNameToDocumentURI(f.activeFilename),
		},
	}
	_, diagResult, diagOk := sendRequest(t, f, lsproto.TextDocumentDiagnosticInfo, diagParams)
	if !diagOk {
		t.Fatalf("Failed to get diagnostics")
	}

	var diagnostics []*lsproto.Diagnostic
	if diagResult.FullDocumentDiagnosticReport != nil && diagResult.FullDocumentDiagnosticReport.Items != nil {
		diagnostics = diagResult.FullDocumentDiagnosticReport.Items
	}

	params := &lsproto.CodeActionParams{
		TextDocument: lsproto.TextDocumentIdentifier{
			Uri: lsconv.FileNameToDocumentURI(f.activeFilename),
		},
		Range: lsproto.Range{
			Start: f.currentCaretPosition,
			End:   f.currentCaretPosition,
		},
		Context: &lsproto.CodeActionContext{
			Diagnostics: diagnostics,
		},
	}
	resMsg, result, resultOk := sendRequest(t, f, lsproto.TextDocumentCodeActionInfo, params)
	if resMsg == nil {
		t.Fatalf("Nil response received for code action request at pos %v", f.currentCaretPosition)
	}
	if !resultOk {
		t.Fatalf("Unexpected code action response type at pos %v: %T", f.currentCaretPosition, resMsg.AsResponse().Result)
	}

	// Find all auto-import code actions (fixes with fixId/fixName related to imports)
	var importActions []*lsproto.CodeAction
	if result.CommandOrCodeActionArray != nil {
		for _, item := range *result.CommandOrCodeActionArray {
			if item.CodeAction != nil && item.CodeAction.Kind != nil && *item.CodeAction.Kind == lsproto.CodeActionKindQuickFix {
				importActions = append(importActions, item.CodeAction)
			}
		}
	}

	if len(importActions) == 0 {
		if len(expectedTexts) != 0 {
			t.Fatalf("No codefixes returned.")
		}
		return
	}

	// Save the original content before any edits
	script := f.getScriptInfo(f.activeFilename)
	originalContent := script.content

	// For each import action, apply it and check the result
	actualTextArray := make([]string, 0, len(importActions))
	for _, action := range importActions {
		// Apply the code action
		var edits []*lsproto.TextEdit
		if action.Edit != nil && action.Edit.Changes != nil {
			if len(*action.Edit.Changes) != 1 {
				t.Fatalf("Expected exactly 1 change, got %d", len(*action.Edit.Changes))
			}
			for uri, changeEdits := range *action.Edit.Changes {
				if uri != lsconv.FileNameToDocumentURI(f.activeFilename) {
					t.Fatalf("Expected change to file %s, got %s", f.activeFilename, uri)
				}
				edits = changeEdits
				f.applyTextEdits(t, changeEdits)
			}
		}

		// Get the result text
		var text string
		if rangeMarker != nil {
			text = f.getRangeText(rangeMarker)
		} else {
			text = f.getScriptInfo(f.activeFilename).content
		}
		actualTextArray = append(actualTextArray, text)

		// Undo changes to perform next fix
		for _, textChange := range edits {
			start := int(f.converters.LineAndCharacterToPosition(script, textChange.Range.Start))
			end := int(f.converters.LineAndCharacterToPosition(script, textChange.Range.End))
			deletedText := originalContent[start:end]
			insertedText := textChange.NewText
			f.editScriptAndUpdateMarkers(t, f.activeFilename, start, start+len(insertedText), deletedText)
		}
	}

	// Compare results
	if len(expectedTexts) != len(actualTextArray) {
		var actualJoined strings.Builder
		for i, actual := range actualTextArray {
			if i > 0 {
				actualJoined.WriteString("\n\n" + strings.Repeat("-", 20) + "\n\n")
			}
			actualJoined.WriteString(actual)
		}
		t.Fatalf("Expected %d import fixes, got %d:\n\n%s", len(expectedTexts), len(actualTextArray), actualJoined.String())
	}
	for i, expected := range expectedTexts {
		actual := actualTextArray[i]
		if expected != actual {
			t.Fatalf("Import fix at index %d doesn't match.\nExpected:\n%s\n\nActual:\n%s", i, expected, actual)
		}
	}
}

func (f *FourslashTest) VerifyBaselineFindAllReferences(
	t *testing.T,
	markers ...string,
) {
	referenceLocations := f.lookupMarkersOrGetRanges(t, markers)

	for _, markerOrRange := range referenceLocations {
		// worker in `baselineEachMarkerOrRange`
		f.GoToMarkerOrRange(t, markerOrRange)

		params := &lsproto.ReferenceParams{
			TextDocument: lsproto.TextDocumentIdentifier{
				Uri: lsconv.FileNameToDocumentURI(f.activeFilename),
			},
			Position: f.currentCaretPosition,
			Context:  &lsproto.ReferenceContext{},
		}
		result := sendRequest(t, f, lsproto.TextDocumentReferencesInfo, params)
		f.addResultToBaseline(t, "findAllReferences", f.getBaselineForLocationsWithFileContents(*result.Locations, baselineFourslashLocationsOptions{
			marker:     markerOrRange,
			markerName: "/*FIND ALL REFS*/",
		}))

	}
}

func (f *FourslashTest) VerifyBaselineGoToDefinition(
	t *testing.T,
	includeOriginalSelectionRange bool,
	markers ...string,
) {
	referenceLocations := f.lookupMarkersOrGetRanges(t, markers)

	for _, markerOrRange := range referenceLocations {
		// worker in `baselineEachMarkerOrRange`
		f.GoToMarkerOrRange(t, markerOrRange)

		params := &lsproto.DefinitionParams{
			TextDocument: lsproto.TextDocumentIdentifier{
				Uri: lsconv.FileNameToDocumentURI(f.activeFilename),
			},
			Position: f.currentCaretPosition,
		}

		result := sendRequest(t, f, lsproto.TextDocumentDefinitionInfo, params)
		var resultAsLocations []lsproto.Location
		var additionalLocation *lsproto.Location
		if result.Locations != nil {
			resultAsLocations = *result.Locations
		} else if result.Location != nil {
			resultAsLocations = []lsproto.Location{*result.Location}
		} else if result.DefinitionLinks != nil {
			var originRange *lsproto.Range
			resultAsLocations = core.Map(*result.DefinitionLinks, func(link *lsproto.LocationLink) lsproto.Location {
				if originRange != nil && originRange != link.OriginSelectionRange {
					panic("multiple different origin ranges in definition links")
				}
				originRange = link.OriginSelectionRange
				return lsproto.Location{
					Uri:   link.TargetUri,
					Range: link.TargetSelectionRange,
				}
			})
			if originRange != nil && includeOriginalSelectionRange {
				additionalLocation = &lsproto.Location{
					Uri:   lsconv.FileNameToDocumentURI(f.activeFilename),
					Range: *originRange,
				}
			}
		}

		f.addResultToBaseline(t, "goToDefinition", f.getBaselineForLocationsWithFileContents(resultAsLocations, baselineFourslashLocationsOptions{
			marker:             markerOrRange,
			markerName:         "/*GOTO DEF*/",
			additionalLocation: additionalLocation,
		}))
	}
}

func (f *FourslashTest) VerifyBaselineGoToTypeDefinition(
	t *testing.T,
	markers ...string,
) {
	referenceLocations := f.lookupMarkersOrGetRanges(t, markers)

	for _, markerOrRange := range referenceLocations {
		// worker in `baselineEachMarkerOrRange`
		f.GoToMarkerOrRange(t, markerOrRange)

		params := &lsproto.TypeDefinitionParams{
			TextDocument: lsproto.TextDocumentIdentifier{
				Uri: lsconv.FileNameToDocumentURI(f.activeFilename),
			},
			Position: f.currentCaretPosition,
		}

		result := sendRequest(t, f, lsproto.TextDocumentTypeDefinitionInfo, params)
		var resultAsLocations []lsproto.Location
		if result.Locations != nil {
			resultAsLocations = *result.Locations
		} else if result.Location != nil {
			resultAsLocations = []lsproto.Location{*result.Location}
		} else if result.DefinitionLinks != nil {
			resultAsLocations = core.Map(*result.DefinitionLinks, func(link *lsproto.LocationLink) lsproto.Location {
				return lsproto.Location{
					Uri:   link.TargetUri,
					Range: link.TargetSelectionRange,
				}
			})
		}

		f.addResultToBaseline(t, "goToType", f.getBaselineForLocationsWithFileContents(resultAsLocations, baselineFourslashLocationsOptions{
			marker:     markerOrRange,
			markerName: "/*GOTO TYPE*/",
		}))
	}
}

func (f *FourslashTest) VerifyBaselineWorkspaceSymbol(t *testing.T, query string) {
	t.Helper()
	result := sendRequest(t, f, lsproto.WorkspaceSymbolInfo, &lsproto.WorkspaceSymbolParams{Query: query})

	locationToText := map[lsproto.Location]*lsproto.SymbolInformation{}
	fileToRange := collections.MultiMap[lsproto.DocumentUri, lsproto.Range]{}
	var symbolInformations []*lsproto.SymbolInformation
	if result.SymbolInformations != nil {
		symbolInformations = *result.SymbolInformations
	}
	for _, symbol := range symbolInformations {
		uri := symbol.Location.Uri
		fileToRange.Add(uri, symbol.Location.Range)
		locationToText[symbol.Location] = symbol
	}

	f.addResultToBaseline(t, "workspaceSymbol", f.getBaselineForGroupedLocationsWithFileContents(
		&fileToRange,
		baselineFourslashLocationsOptions{
			getLocationData: func(span lsproto.Location) string { return symbolInformationToData(locationToText[span]) },
		},
	))
}

func (f *FourslashTest) VerifyBaselineHover(t *testing.T) {
	markersAndItems := core.MapFiltered(f.Markers(), func(marker *Marker) (markerAndItem[*lsproto.Hover], bool) {
		if marker.Name == nil {
			return markerAndItem[*lsproto.Hover]{}, false
		}

		params := &lsproto.HoverParams{
			TextDocument: lsproto.TextDocumentIdentifier{
				Uri: lsconv.FileNameToDocumentURI(f.activeFilename),
			},
			Position: marker.LSPosition,
		}

		result := sendRequest(t, f, lsproto.TextDocumentHoverInfo, params)
		return markerAndItem[*lsproto.Hover]{Marker: marker, Item: result.Hover}, true
	})

	getRange := func(item *lsproto.Hover) *lsproto.Range {
		if item == nil || item.Range == nil {
			return nil
		}
		return item.Range
	}

	getTooltipLines := func(item, _prev *lsproto.Hover) []string {
		var result []string

		if item.Contents.MarkupContent != nil {
			result = strings.Split(item.Contents.MarkupContent.Value, "\n")
		}
		if item.Contents.String != nil {
			result = strings.Split(*item.Contents.String, "\n")
		}
		if item.Contents.MarkedStringWithLanguage != nil {
			result = appendLinesForMarkedStringWithLanguage(result, item.Contents.MarkedStringWithLanguage)
		}
		if item.Contents.MarkedStrings != nil {
			for _, ms := range *item.Contents.MarkedStrings {
				if ms.MarkedStringWithLanguage != nil {
					result = appendLinesForMarkedStringWithLanguage(result, ms.MarkedStringWithLanguage)
				} else {
					result = append(result, *ms.String)
				}
			}
		}

		return result
	}

	f.addResultToBaseline(t, "QuickInfo", annotateContentWithTooltips(t, f, markersAndItems, "quickinfo", getRange, getTooltipLines))
	if jsonStr, err := core.StringifyJson(markersAndItems, "", "  "); err == nil {
		f.writeToBaseline("QuickInfo", jsonStr)
	} else {
		t.Fatalf("Failed to stringify markers and items for baseline: %v", err)
	}
}

func appendLinesForMarkedStringWithLanguage(result []string, ms *lsproto.MarkedStringWithLanguage) []string {
	result = append(result, "```"+ms.Language)
	result = append(result, ms.Value)
	result = append(result, "```")
	return result
}

func (f *FourslashTest) VerifyBaselineSignatureHelp(t *testing.T) {
	markersAndItems := core.MapFiltered(f.Markers(), func(marker *Marker) (markerAndItem[*lsproto.SignatureHelp], bool) {
		if marker.Name == nil {
			return markerAndItem[*lsproto.SignatureHelp]{}, false
		}

		params := &lsproto.SignatureHelpParams{
			TextDocument: lsproto.TextDocumentIdentifier{
				Uri: lsconv.FileNameToDocumentURI(f.activeFilename),
			},
			Position: marker.LSPosition,
		}

		result := sendRequest(t, f, lsproto.TextDocumentSignatureHelpInfo, params)
		return markerAndItem[*lsproto.SignatureHelp]{Marker: marker, Item: result.SignatureHelp}, true
	})

	getRange := func(item *lsproto.SignatureHelp) *lsproto.Range {
		// SignatureHelp doesn't have a range like hover does
		return nil
	}

	getTooltipLines := func(item, _prev *lsproto.SignatureHelp) []string {
		if item == nil || len(item.Signatures) == 0 {
			return []string{"No signature help available"}
		}

		// Show active signature if specified, otherwise first signature
		activeSignature := 0
		if item.ActiveSignature != nil && int(*item.ActiveSignature) < len(item.Signatures) {
			activeSignature = int(*item.ActiveSignature)
		}

		sig := item.Signatures[activeSignature]

		// Build signature display
		signatureLine := sig.Label
		activeParamLine := ""

		// Show active parameter if specified, and the signature text.
		if item.ActiveParameter != nil && sig.Parameters != nil {
			activeParamIndex := int(*item.ActiveParameter.Uinteger)
			if activeParamIndex >= 0 && activeParamIndex < len(*sig.Parameters) {
				activeParam := (*sig.Parameters)[activeParamIndex]

				// Get the parameter label and bold the
				// parameter text within the original string.
				activeParamLabel := ""
				if activeParam.Label.String != nil {
					activeParamLabel = *activeParam.Label.String
				} else if activeParam.Label.Tuple != nil {
					activeParamLabel = signatureLine[(*activeParam.Label.Tuple)[0]:(*activeParam.Label.Tuple)[1]]
				} else {
					t.Fatal("Unsupported param label kind.")
				}
				signatureLine = strings.Replace(signatureLine, activeParamLabel, "**"+activeParamLabel+"**", 1)

				if activeParam.Documentation != nil {
					if activeParam.Documentation.MarkupContent != nil {
						activeParamLine = activeParam.Documentation.MarkupContent.Value
					} else if activeParam.Documentation.String != nil {
						activeParamLine = *activeParam.Documentation.String
					}

					activeParamLine = fmt.Sprintf("- `%s`: %s", activeParamLabel, activeParamLine)
				}

			}
		}

		result := make([]string, 0, 16)
		result = append(result, signatureLine)
		if activeParamLine != "" {
			result = append(result, activeParamLine)
		}

		// ORIGINALLY we would "only display signature documentation on the last argument when multiple arguments are marked".
		// !!!
		// Note that this is harder than in Strada, because LSP signature help has no concept of
		// applicable spans.
		if sig.Documentation != nil {
			if sig.Documentation.MarkupContent != nil {
				result = append(result, strings.Split(sig.Documentation.MarkupContent.Value, "\n")...)
			} else if sig.Documentation.String != nil {
				result = append(result, strings.Split(*sig.Documentation.String, "\n")...)
			} else {
				t.Fatal("Unsupported documentation format.")
			}
		}

		return result
	}

	f.addResultToBaseline(t, "SignatureHelp", annotateContentWithTooltips(t, f, markersAndItems, "signaturehelp", getRange, getTooltipLines))
	if jsonStr, err := core.StringifyJson(markersAndItems, "", "  "); err == nil {
		f.writeToBaseline("SignatureHelp", jsonStr)
	} else {
		t.Fatalf("Failed to stringify markers and items for baseline: %v", err)
	}
}

func (f *FourslashTest) VerifyBaselineSelectionRanges(t *testing.T) {
	markers := f.Markers()
	var result strings.Builder
	newLine := "\n"

	for i, marker := range markers {
		if i > 0 {
			result.WriteString(newLine + strings.Repeat("=", 80) + newLine + newLine)
		}

		script := f.getScriptInfo(marker.FileName())
		fileContent := script.content

		// Add the marker position indicator
		markerPos := marker.Position
		baselineContent := fileContent[:markerPos] + "/**/" + fileContent[markerPos:] + newLine
		result.WriteString(baselineContent)

		// Get selection ranges at this marker
		params := &lsproto.SelectionRangeParams{
			TextDocument: lsproto.TextDocumentIdentifier{
				Uri: lsconv.FileNameToDocumentURI(marker.FileName()),
			},
			Positions: []lsproto.Position{marker.LSPosition},
		}

		selectionRangeResult := sendRequest(t, f, lsproto.TextDocumentSelectionRangeInfo, params)

		if selectionRangeResult.SelectionRanges == nil || len(*selectionRangeResult.SelectionRanges) == 0 {
			result.WriteString("No selection ranges available\n")
			continue
		}

		selectionRange := (*selectionRangeResult.SelectionRanges)[0]

		// Add blank line after source code section
		result.WriteString(newLine)

		// Walk through the selection range chain
		for selectionRange != nil {
			start := int(f.converters.LineAndCharacterToPosition(script, selectionRange.Range.Start))
			end := int(f.converters.LineAndCharacterToPosition(script, selectionRange.Range.End))

			// Create a masked version of the file showing only this range
			runes := []rune(fileContent)
			masked := make([]rune, len(runes))
			for i, ch := range runes {
				if i >= start && i < end {
					// Keep characters in the selection range
					if ch == ' ' {
						masked[i] = '•'
					} else if ch == '\n' || ch == '\r' {
						masked[i] = ch // Keep line breaks as-is, will add arrow later
					} else {
						masked[i] = ch
					}
				} else {
					// Replace characters outside the range
					if ch == '\n' || ch == '\r' {
						masked[i] = ch
					} else {
						masked[i] = ' '
					}
				}
			}

			maskedStr := string(masked)

			// Add line break arrows
			maskedStr = strings.ReplaceAll(maskedStr, "\n", "↲\n")
			maskedStr = strings.ReplaceAll(maskedStr, "\r", "↲\r")

			// Remove blank lines
			lines := strings.Split(maskedStr, "\n")
			var nonBlankLines []string
			for _, line := range lines {
				trimmed := strings.TrimSpace(line)
				if trimmed != "" && trimmed != "↲" {
					nonBlankLines = append(nonBlankLines, line)
				}
			}
			maskedStr = strings.Join(nonBlankLines, "\n")

			// Find leading and trailing width of non-whitespace characters
			maskedRunes := []rune(maskedStr)
			isRealCharacter := func(ch rune) bool {
				return ch != '•' && ch != '↲' && !stringutil.IsWhiteSpaceLike(ch)
			}

			leadingWidth := -1
			for i, ch := range maskedRunes {
				if isRealCharacter(ch) {
					leadingWidth = i
					break
				}
			}

			trailingWidth := -1
			for j := len(maskedRunes) - 1; j >= 0; j-- {
				if isRealCharacter(maskedRunes[j]) {
					trailingWidth = j
					break
				}
			}

			if leadingWidth != -1 && trailingWidth != -1 && leadingWidth <= trailingWidth {
				// Clean up middle section
				prefix := string(maskedRunes[:leadingWidth])
				middle := string(maskedRunes[leadingWidth : trailingWidth+1])
				suffix := string(maskedRunes[trailingWidth+1:])

				middle = strings.ReplaceAll(middle, "•", " ")
				middle = strings.ReplaceAll(middle, "↲", "")

				maskedStr = prefix + middle + suffix
			}

			// Add blank line before multi-line ranges
			if strings.Contains(maskedStr, "\n") {
				result.WriteString(newLine)
			}

			result.WriteString(maskedStr)
			if !strings.HasSuffix(maskedStr, "\n") {
				result.WriteString(newLine)
			}

			selectionRange = selectionRange.Parent
		}
	}
	f.addResultToBaseline(t, "Smart Selection", strings.TrimSuffix(result.String(), "\n"))
}

func (f *FourslashTest) VerifyBaselineDocumentHighlights(
	t *testing.T,
	preferences *lsutil.UserPreferences,
	markerOrRangeOrNames ...MarkerOrRangeOrName,
) {
	var markerOrRanges []MarkerOrRange
	for _, markerOrRangeOrName := range markerOrRangeOrNames {
		switch markerOrNameOrRange := markerOrRangeOrName.(type) {
		case string:
			marker, ok := f.testData.MarkerPositions[markerOrNameOrRange]
			if !ok {
				t.Fatalf("Marker '%s' not found", markerOrNameOrRange)
			}
			markerOrRanges = append(markerOrRanges, marker)
		case *Marker:
			markerOrRanges = append(markerOrRanges, markerOrNameOrRange)
		case *RangeMarker:
			markerOrRanges = append(markerOrRanges, markerOrNameOrRange)
		default:
			t.Fatalf("Invalid marker or range type: %T. Expected string, *Marker, or *RangeMarker.", markerOrNameOrRange)
		}
	}

	f.verifyBaselineDocumentHighlights(t, preferences, markerOrRanges)
}

func (f *FourslashTest) verifyBaselineDocumentHighlights(
	t *testing.T,
	preferences *lsutil.UserPreferences,
	markerOrRanges []MarkerOrRange,
) {
	for _, markerOrRange := range markerOrRanges {
		f.goToMarker(t, markerOrRange)

		params := &lsproto.DocumentHighlightParams{
			TextDocument: lsproto.TextDocumentIdentifier{
				Uri: lsconv.FileNameToDocumentURI(f.activeFilename),
			},
			Position: f.currentCaretPosition,
		}
		result := sendRequest(t, f, lsproto.TextDocumentDocumentHighlightInfo, params)
		highlights := result.DocumentHighlights
		if highlights == nil {
			highlights = &[]*lsproto.DocumentHighlight{}
		}

		var spans []lsproto.Location
		for _, h := range *highlights {
			spans = append(spans, lsproto.Location{
				Uri:   lsconv.FileNameToDocumentURI(f.activeFilename),
				Range: h.Range,
			})
		}

		// Add result to baseline
		f.addResultToBaseline(t, "documentHighlights", f.getBaselineForLocationsWithFileContents(spans, baselineFourslashLocationsOptions{
			marker:     markerOrRange,
			markerName: "/*HIGHLIGHTS*/",
		}))
	}
}

// Collects all named markers if provided, or defaults to anonymous ranges
func (f *FourslashTest) lookupMarkersOrGetRanges(t *testing.T, markers []string) []MarkerOrRange {
	var referenceLocations []MarkerOrRange
	if len(markers) == 0 {
		referenceLocations = core.Map(f.testData.Ranges, func(r *RangeMarker) MarkerOrRange { return r })
	} else {
		referenceLocations = core.Map(markers, func(markerName string) MarkerOrRange {
			marker, ok := f.testData.MarkerPositions[markerName]
			if !ok {
				t.Fatalf("Marker '%s' not found", markerName)
			}
			return marker
		})
	}
	return referenceLocations
}

func ptrTo[T any](v T) *T {
	return &v
}

// Insert text at the current caret position.
func (f *FourslashTest) Insert(t *testing.T, text string) {
	f.typeText(t, text)
}

// Insert text and a new line at the current caret position.
func (f *FourslashTest) InsertLine(t *testing.T, text string) {
	f.typeText(t, text+"\n")
}

// Removes the text at the current caret position as if the user pressed backspace `count` times.
func (f *FourslashTest) Backspace(t *testing.T, count int) {
	script := f.getScriptInfo(f.activeFilename)
	offset := int(f.converters.LineAndCharacterToPosition(script, f.currentCaretPosition))

	for range count {
		offset--
		f.editScriptAndUpdateMarkers(t, f.activeFilename, offset, offset+1, "")
		f.currentCaretPosition = f.converters.PositionToLineAndCharacter(script, core.TextPos(offset))
		// Don't need to examine formatting because there are no formatting changes on backspace.
	}

	// f.checkPostEditInvariants() // !!! do we need this?
}

// Enters text as if the user had pasted it.
func (f *FourslashTest) Paste(t *testing.T, text string) {
	script := f.getScriptInfo(f.activeFilename)
	start := int(f.converters.LineAndCharacterToPosition(script, f.currentCaretPosition))
	f.editScriptAndUpdateMarkers(t, f.activeFilename, start, start, text)
	// this.checkPostEditInvariants(); // !!! do we need this?
}

// Selects a line and replaces it with a new text.
func (f *FourslashTest) ReplaceLine(t *testing.T, lineIndex int, text string) {
	f.selectLine(t, lineIndex)
	f.typeText(t, text)
}

func (f *FourslashTest) selectLine(t *testing.T, lineIndex int) {
	script := f.getScriptInfo(f.activeFilename)
	start := script.lineMap.LineStarts[lineIndex]
	var end core.TextPos
	if lineIndex+1 >= len(script.lineMap.LineStarts) {
		end = core.TextPos(len(script.content))
	} else {
		end = script.lineMap.LineStarts[lineIndex+1] - 1
	}
	f.selectRange(t, core.NewTextRange(int(start), int(end)))
}

func (f *FourslashTest) selectRange(t *testing.T, textRange core.TextRange) {
	script := f.getScriptInfo(f.activeFilename)
	start := f.converters.PositionToLineAndCharacter(script, core.TextPos(textRange.Pos()))
	end := f.converters.PositionToLineAndCharacter(script, core.TextPos(textRange.End()))
	f.goToPosition(t, start)
	f.selectionEnd = &end
}

func (f *FourslashTest) getSelection() core.TextRange {
	script := f.getScriptInfo(f.activeFilename)
	if f.selectionEnd == nil {
		return core.NewTextRange(
			int(f.converters.LineAndCharacterToPosition(script, f.currentCaretPosition)),
			int(f.converters.LineAndCharacterToPosition(script, f.currentCaretPosition)),
		)
	}
	return core.NewTextRange(
		int(f.converters.LineAndCharacterToPosition(script, f.currentCaretPosition)),
		int(f.converters.LineAndCharacterToPosition(script, *f.selectionEnd)),
	)
}

func (f *FourslashTest) applyTextEdits(t *testing.T, edits []*lsproto.TextEdit) {
	script := f.getScriptInfo(f.activeFilename)
	slices.SortFunc(edits, func(a, b *lsproto.TextEdit) int {
		aStart := f.converters.LineAndCharacterToPosition(script, a.Range.Start)
		bStart := f.converters.LineAndCharacterToPosition(script, b.Range.Start)
		return int(aStart) - int(bStart)
	})
	// Apply edits in reverse order to avoid affecting the positions of earlier edits.
	for i := len(edits) - 1; i >= 0; i-- {
		edit := edits[i]
		start := int(f.converters.LineAndCharacterToPosition(script, edit.Range.Start))
		end := int(f.converters.LineAndCharacterToPosition(script, edit.Range.End))
		f.editScriptAndUpdateMarkers(t, f.activeFilename, start, end, edit.NewText)
	}
}

func (f *FourslashTest) Replace(t *testing.T, start int, length int, text string) {
	f.editScriptAndUpdateMarkers(t, f.activeFilename, start, start+length, text)
	// f.checkPostEditInvariants() // !!! do we need this?
}

// Inserts the text currently at the caret position character by character, as if the user typed it.
func (f *FourslashTest) typeText(t *testing.T, text string) {
	script := f.getScriptInfo(f.activeFilename)
	offset := int(f.converters.LineAndCharacterToPosition(script, f.currentCaretPosition))
	selection := f.getSelection()
	f.Replace(t, selection.Pos(), selection.End()-selection.Pos(), "")

	totalSize := 0

	for totalSize < len(text) {
		r, size := utf8.DecodeRuneInString(text[totalSize:])
		f.editScriptAndUpdateMarkers(t, f.activeFilename, totalSize+offset, totalSize+offset, string(r))

		totalSize += size
		f.currentCaretPosition = f.converters.PositionToLineAndCharacter(script, core.TextPos(totalSize+offset))

		// !!! formatting
		// Handle post-keystroke formatting
		// if this.enableFormatting {
		// 	const edits = this.languageService.getFormattingEditsAfterKeystroke(this.activeFile.fileName, offset, ch, this.formatCodeSettings)
		// 	if edits.length {
		// 		offset += this.applyEdits(this.activeFile.fileName, edits)
		// 	}
		// }

	}

	// f.checkPostEditInvariants() // !!! do we need this?
}

// Edits the script and updates marker and range positions accordingly.
// This does not update the current caret position.
func (f *FourslashTest) editScriptAndUpdateMarkers(t *testing.T, fileName string, editStart int, editEnd int, newText string) {
	script := f.editScript(t, fileName, editStart, editEnd, newText)
	for _, marker := range f.testData.Markers {
		if marker.FileName() == fileName {
			marker.Position = updatePosition(marker.Position, editStart, editEnd, newText)
			marker.LSPosition = f.converters.PositionToLineAndCharacter(script, core.TextPos(marker.Position))
		}
	}
	for _, rangeMarker := range f.testData.Ranges {
		if rangeMarker.FileName() == fileName {
			start := updatePosition(rangeMarker.Range.Pos(), editStart, editEnd, newText)
			end := updatePosition(rangeMarker.Range.End(), editStart, editEnd, newText)
			rangeMarker.Range = core.NewTextRange(start, end)
			rangeMarker.LSRange = f.converters.ToLSPRange(script, rangeMarker.Range)
		}
	}
	f.rangesByText = nil
}

func updatePosition(pos int, editStart int, editEnd int, newText string) int {
	if pos <= editStart {
		return pos
	}
	// If inside the edit, return -1 to mark as invalid
	if pos < editEnd {
		return -1
	}
	return pos + len(newText) - (editEnd - editStart)
}

func (f *FourslashTest) editScript(t *testing.T, fileName string, start int, end int, newText string) *scriptInfo {
	script := f.getScriptInfo(fileName)
	changeRange := f.converters.ToLSPRange(script, core.NewTextRange(start, end))
	if script == nil {
		panic(fmt.Sprintf("Script info for file %s not found", fileName))
	}

	script.editContent(start, end, newText)
	// err := f.FS.WriteFile(fileName, script.content, false)
	// if err != nil {
	// 	panic(fmt.Sprintf("Failed to write file %s: %v", fileName, err))
	// }
	sendNotification(t, f, lsproto.TextDocumentDidChangeInfo, &lsproto.DidChangeTextDocumentParams{
		TextDocument: lsproto.VersionedTextDocumentIdentifier{
			Uri:     lsconv.FileNameToDocumentURI(fileName),
			Version: script.version,
		},
		ContentChanges: []lsproto.TextDocumentContentChangePartialOrWholeDocument{
			{
				Partial: &lsproto.TextDocumentContentChangePartial{
					Range: changeRange,
					Text:  newText,
				},
			},
		},
	})
	return script
}

func (f *FourslashTest) getScriptInfo(fileName string) *scriptInfo {
	info := f.scriptInfos[fileName]
	if info == nil {
		if content, ok := f.vfs.ReadFile(fileName); ok {
			info = newScriptInfo(fileName, content)
			f.scriptInfos[fileName] = info
		}
	}
	return info
}

// !!! expected tags
func (f *FourslashTest) VerifyQuickInfoAt(t *testing.T, marker string, expectedText string, expectedDocumentation string) {
	f.GoToMarker(t, marker)
	hover := f.getQuickInfoAtCurrentPosition(t)
	f.verifyHoverContent(t, hover.Contents, expectedText, expectedDocumentation, f.getCurrentPositionPrefix())
}

func (f *FourslashTest) getQuickInfoAtCurrentPosition(t *testing.T) *lsproto.Hover {
	params := &lsproto.HoverParams{
		TextDocument: lsproto.TextDocumentIdentifier{
			Uri: lsconv.FileNameToDocumentURI(f.activeFilename),
		},
		Position: f.currentCaretPosition,
	}
	result := sendRequest(t, f, lsproto.TextDocumentHoverInfo, params)
	if result.Hover == nil {
		t.Fatalf("Expected hover result at marker '%s' but got nil", *f.lastKnownMarkerName)
	}
	return result.Hover
}

func (f *FourslashTest) verifyHoverContent(
	t *testing.T,
	actual lsproto.MarkupContentOrStringOrMarkedStringWithLanguageOrMarkedStrings,
	expectedText string,
	expectedDocumentation string,
	prefix string,
) {
	switch {
	case actual.MarkupContent != nil:
		f.verifyHoverMarkdown(t, actual.MarkupContent.Value, expectedText, expectedDocumentation, prefix)
	default:
		t.Fatalf(prefix+"Expected markup content, got: %s", cmp.Diff(actual, nil))
	}
}

func (f *FourslashTest) verifyHoverMarkdown(
	t *testing.T,
	actual string,
	expectedText string,
	expectedDocumentation string,
	prefix string,
) {
	expected := fmt.Sprintf("```tsx\n%s\n```\n%s", expectedText, expectedDocumentation)
	assertDeepEqual(t, actual, expected, prefix+"Hover markdown content mismatch")
}

func (f *FourslashTest) VerifyQuickInfoExists(t *testing.T) {
	if isEmpty, _ := f.quickInfoIsEmpty(t); isEmpty {
		t.Fatalf("Expected non-nil hover content at marker '%s'", *f.lastKnownMarkerName)
	}
}

func (f *FourslashTest) VerifyNotQuickInfoExists(t *testing.T) {
	if isEmpty, hover := f.quickInfoIsEmpty(t); !isEmpty {
		t.Fatalf("Expected empty hover content at marker '%s', got '%s'", *f.lastKnownMarkerName, cmp.Diff(hover, nil))
	}
}

func (f *FourslashTest) quickInfoIsEmpty(t *testing.T) (bool, *lsproto.Hover) {
	hover := f.getQuickInfoAtCurrentPosition(t)
	if hover == nil ||
		(hover.Contents.MarkupContent == nil && hover.Contents.MarkedStrings == nil && hover.Contents.String == nil) {
		return true, nil
	}
	return false, hover
}

func (f *FourslashTest) VerifyQuickInfoIs(t *testing.T, expectedText string, expectedDocumentation string) {
	hover := f.getQuickInfoAtCurrentPosition(t)
	f.verifyHoverContent(t, hover.Contents, expectedText, expectedDocumentation, f.getCurrentPositionPrefix())
}

type SignatureHelpCase struct {
	Context     *lsproto.SignatureHelpContext
	MarkerInput MarkerInput
	Expected    *lsproto.SignatureHelp
}

func (f *FourslashTest) VerifySignatureHelp(t *testing.T, signatureHelpCases ...*SignatureHelpCase) {
	for _, option := range signatureHelpCases {
		switch marker := option.MarkerInput.(type) {
		case string:
			f.GoToMarker(t, marker)
			f.verifySignatureHelp(t, option.Context, option.Expected)
		case *Marker:
			f.goToMarker(t, marker)
			f.verifySignatureHelp(t, option.Context, option.Expected)
		case []string:
			for _, markerName := range marker {
				f.GoToMarker(t, markerName)
				f.verifySignatureHelp(t, option.Context, option.Expected)
			}
		case []*Marker:
			for _, marker := range marker {
				f.goToMarker(t, marker)
				f.verifySignatureHelp(t, option.Context, option.Expected)
			}
		case nil:
			f.verifySignatureHelp(t, option.Context, option.Expected)
		default:
			t.Fatalf("Invalid marker input type: %T. Expected string, *Marker, []string, or []*Marker.", option.MarkerInput)
		}
	}
}

func (f *FourslashTest) verifySignatureHelp(
	t *testing.T,
	context *lsproto.SignatureHelpContext,
	expected *lsproto.SignatureHelp,
) {
	prefix := f.getCurrentPositionPrefix()
	params := &lsproto.SignatureHelpParams{
		TextDocument: lsproto.TextDocumentIdentifier{
			Uri: lsconv.FileNameToDocumentURI(f.activeFilename),
		},
		Position: f.currentCaretPosition,
		Context:  context,
	}
	result := sendRequest(t, f, lsproto.TextDocumentSignatureHelpInfo, params)
	f.verifySignatureHelpResult(t, result.SignatureHelp, expected, prefix)
}

func (f *FourslashTest) verifySignatureHelpResult(
	t *testing.T,
	actual *lsproto.SignatureHelp,
	expected *lsproto.SignatureHelp,
	prefix string,
) {
	assertDeepEqual(t, actual, expected, prefix+" SignatureHelp mismatch")
}

func (f *FourslashTest) getCurrentPositionPrefix() string {
	if f.lastKnownMarkerName != nil {
		return fmt.Sprintf("At marker '%s': ", *f.lastKnownMarkerName)
	}
	return fmt.Sprintf("At position (Ln %d, Col %d): ", f.currentCaretPosition.Line, f.currentCaretPosition.Character)
}

func (f *FourslashTest) BaselineAutoImportsCompletions(t *testing.T, markerNames []string) {
	reset := f.ConfigureWithReset(t, &lsutil.UserPreferences{
		IncludeCompletionsForModuleExports:    core.TSTrue,
		IncludeCompletionsForImportStatements: core.TSTrue,
	})
	defer reset()

	for _, markerName := range markerNames {
		f.GoToMarker(t, markerName)
		params := &lsproto.CompletionParams{
			TextDocument: lsproto.TextDocumentIdentifier{
				Uri: lsconv.FileNameToDocumentURI(f.activeFilename),
			},
			Position: f.currentCaretPosition,
			Context:  &lsproto.CompletionContext{},
		}
		result := sendRequest(t, f, lsproto.TextDocumentCompletionInfo, params)

		prefix := fmt.Sprintf("At marker '%s': ", markerName)

		f.writeToBaseline("Auto Imports", "// === Auto Imports === \n")

		fileContent, ok := f.vfs.ReadFile(f.activeFilename)
		if !ok {
			t.Fatalf(prefix+"Failed to read file %s for auto-import baseline", f.activeFilename)
		}

		marker := f.testData.MarkerPositions[markerName]
		ext := strings.TrimPrefix(tspath.GetAnyExtensionFromPath(f.activeFilename, nil, true), ".")
		lang := core.IfElse(ext == "mts" || ext == "cts", "ts", ext)
		f.writeToBaseline("Auto Imports", (codeFence(
			lang,
			"// @FileName: "+f.activeFilename+"\n"+fileContent[:marker.Position]+"/*"+markerName+"*/"+fileContent[marker.Position:],
		)))

		currentFile := newScriptInfo(f.activeFilename, fileContent)
		converters := lsconv.NewConverters(lsproto.PositionEncodingKindUTF8, func(_ string) *lsconv.LSPLineMap {
			return currentFile.lineMap
		})
		var list []*lsproto.CompletionItem
		if result.Items == nil || len(*result.Items) == 0 {
			if result.List == nil || result.List.Items == nil || len(result.List.Items) == 0 {
				f.writeToBaseline("Auto Imports", "no autoimport completions found"+"\n\n")

				continue
			}
			list = result.List.Items
		} else {
			list = *result.Items
		}

		for _, item := range list {
			if item.Data == nil || *item.SortText != string(ls.SortTextAutoImportSuggestions) {
				continue
			}
			details := sendRequest(t, f, lsproto.CompletionItemResolveInfo, item)
			if details == nil || details.AdditionalTextEdits == nil || len(*details.AdditionalTextEdits) == 0 {
				t.Fatalf(prefix+"Entry %s from %s returned no code changes from completion details request", item.Label, item.Detail)
			}
			allChanges := *details.AdditionalTextEdits

			// !!! calculate the change provided by the completiontext
			// completionChange:= &lsproto.TextEdit{}
			// if details.TextEdit != nil {
			// 	completionChange = details.TextEdit.TextEdit
			// } else if details.AdditionalTextEdits != nil && len(*details.AdditionalTextEdits) > 0 {
			// 	completionChange = (*details.AdditionalTextEdits)[0]
			// } else {
			// 	completionChange.Range = lsproto.Range{ Start: marker.LSPosition, End: marker.LSPosition }
			// 	if item.InsertText != nil {
			// 		completionChange.NewText = *item.InsertText
			// 	} else {
			// 		completionChange.NewText = item.Label
			// 	}
			// }
			// allChanges := append(allChanges, completionChange)
			// sorted from back-of-file-most to front-of-file-most
			slices.SortFunc(allChanges, func(a, b *lsproto.TextEdit) int { return lsproto.ComparePositions(b.Range.Start, a.Range.Start) })
			newFileContent := fileContent
			for _, change := range allChanges {
				newFileContent = newFileContent[:converters.LineAndCharacterToPosition(currentFile, change.Range.Start)] + change.NewText + newFileContent[converters.LineAndCharacterToPosition(currentFile, change.Range.End):]
			}
			f.writeToBaseline("Auto Imports", codeFence(lang, newFileContent)+"\n\n")
		}
	}
}

// string | *Marker | *RangeMarker
type MarkerOrRangeOrName = any

func (f *FourslashTest) VerifyBaselineRename(
	t *testing.T,
	preferences *lsutil.UserPreferences,
	markerOrNameOrRanges ...MarkerOrRangeOrName,
) {
	var markerOrRanges []MarkerOrRange
	for _, markerOrNameOrRange := range markerOrNameOrRanges {
		switch markerOrNameOrRange := markerOrNameOrRange.(type) {
		case string:
			marker, ok := f.testData.MarkerPositions[markerOrNameOrRange]
			if !ok {
				t.Fatalf("Marker '%s' not found", markerOrNameOrRange)
			}
			markerOrRanges = append(markerOrRanges, marker)
		case *Marker:
			markerOrRanges = append(markerOrRanges, markerOrNameOrRange)
		case *RangeMarker:
			markerOrRanges = append(markerOrRanges, markerOrNameOrRange)
		default:
			t.Fatalf("Invalid marker or range type: %T. Expected string, *Marker, or *RangeMarker.", markerOrNameOrRange)
		}
	}

	f.verifyBaselineRename(t, preferences, markerOrRanges)
}

func (f *FourslashTest) verifyBaselineRename(
	t *testing.T,
	preferences *lsutil.UserPreferences,
	markerOrRanges []MarkerOrRange,
) {
	for _, markerOrRange := range markerOrRanges {
		f.GoToMarkerOrRange(t, markerOrRange)

		// !!! set preferences
		params := &lsproto.RenameParams{
			TextDocument: lsproto.TextDocumentIdentifier{
				Uri: lsconv.FileNameToDocumentURI(f.activeFilename),
			},
			Position: f.currentCaretPosition,
			NewName:  "?",
		}

		result := sendRequest(t, f, lsproto.TextDocumentRenameInfo, params)

		var changes map[lsproto.DocumentUri][]*lsproto.TextEdit
		if result.WorkspaceEdit != nil && result.WorkspaceEdit.Changes != nil {
			changes = *result.WorkspaceEdit.Changes
		}
		locationToText := map[lsproto.Location]string{}
		fileToRange := collections.MultiMap[lsproto.DocumentUri, lsproto.Range]{}
		for uri, edits := range changes {
			for _, edit := range edits {
				fileToRange.Add(uri, edit.Range)
				locationToText[lsproto.Location{Uri: uri, Range: edit.Range}] = edit.NewText
			}
		}

		var renameOptions strings.Builder
		if preferences != nil {
			if preferences.UseAliasesForRename != core.TSUnknown {
				fmt.Fprintf(&renameOptions, "// @useAliasesForRename: %v\n", preferences.UseAliasesForRename.IsTrue())
			}
			if preferences.QuotePreference != lsutil.QuotePreferenceUnknown {
				fmt.Fprintf(&renameOptions, "// @quotePreference: %v\n", preferences.QuotePreference)
			}
		}

		baselineFileContent := f.getBaselineForGroupedLocationsWithFileContents(
			&fileToRange,
			baselineFourslashLocationsOptions{
				marker:     markerOrRange,
				markerName: "/*RENAME*/",
				endMarker:  "RENAME|]",
				startMarkerPrefix: func(span lsproto.Location) *string {
					text := locationToText[span]
					prefixAndSuffix := strings.Split(text, "?")
					if prefixAndSuffix[0] != "" {
						return ptrTo("/*START PREFIX*/" + prefixAndSuffix[0])
					}
					return nil
				},
				endMarkerSuffix: func(span lsproto.Location) *string {
					text := locationToText[span]
					prefixAndSuffix := strings.Split(text, "?")
					if prefixAndSuffix[1] != "" {
						return ptrTo(prefixAndSuffix[1] + "/*END SUFFIX*/")
					}
					return nil
				},
			},
		)

		var baselineResult string
		if renameOptions.Len() > 0 {
			baselineResult = renameOptions.String() + "\n" + baselineFileContent
		} else {
			baselineResult = baselineFileContent
		}

		f.addResultToBaseline(t,
			"findRenameLocations",
			baselineResult,
		)
	}
}

func (f *FourslashTest) VerifyRenameSucceeded(t *testing.T, preferences *lsutil.UserPreferences) {
	// !!! set preferences
	params := &lsproto.RenameParams{
		TextDocument: lsproto.TextDocumentIdentifier{
			Uri: lsconv.FileNameToDocumentURI(f.activeFilename),
		},
		Position: f.currentCaretPosition,
		NewName:  "?",
	}

	prefix := f.getCurrentPositionPrefix()
	result := sendRequest(t, f, lsproto.TextDocumentRenameInfo, params)
	if result.WorkspaceEdit == nil || result.WorkspaceEdit.Changes == nil || len(*result.WorkspaceEdit.Changes) == 0 {
		t.Fatal(prefix + "Expected rename to succeed, but got no changes")
	}
}

func (f *FourslashTest) VerifyRenameFailed(t *testing.T, preferences *lsutil.UserPreferences) {
	// !!! set preferences
	params := &lsproto.RenameParams{
		TextDocument: lsproto.TextDocumentIdentifier{
			Uri: lsconv.FileNameToDocumentURI(f.activeFilename),
		},
		Position: f.currentCaretPosition,
		NewName:  "?",
	}

	prefix := f.getCurrentPositionPrefix()
	result := sendRequest(t, f, lsproto.TextDocumentRenameInfo, params)
	if result.WorkspaceEdit != nil {
		t.Fatalf(prefix+"Expected rename to fail, but got changes: %s", cmp.Diff(result.WorkspaceEdit, nil))
	}
}

func (f *FourslashTest) VerifyBaselineRenameAtRangesWithText(
	t *testing.T,
	preferences *lsutil.UserPreferences,
	texts ...string,
) {
	var markerOrRanges []MarkerOrRange
	for _, text := range texts {
		ranges := core.Map(f.GetRangesByText().Get(text), func(r *RangeMarker) MarkerOrRange { return r })
		markerOrRanges = append(markerOrRanges, ranges...)
	}
	f.verifyBaselineRename(t, preferences, markerOrRanges)
}

func (f *FourslashTest) GetRangesByText() *collections.MultiMap[string, *RangeMarker] {
	if f.rangesByText != nil {
		return f.rangesByText
	}
	rangesByText := collections.MultiMap[string, *RangeMarker]{}
	for _, r := range f.testData.Ranges {
		rangeText := f.getRangeText(r)
		rangesByText.Add(rangeText, r)
	}
	f.rangesByText = &rangesByText
	return &rangesByText
}

func (f *FourslashTest) getRangeText(r *RangeMarker) string {
	script := f.getScriptInfo(r.FileName())
	return script.content[r.Range.Pos():r.Range.End()]
}

<<<<<<< HEAD
func (f *FourslashTest) verifyBaselines(t *testing.T) {
	if !f.testData.isStateBaseliningEnabled() {
		for command, content := range f.baselines {
			baseline.Run(t, getBaselineFileName(t, command), content.String(), getBaselineOptions(command))
		}
	} else {
		baseline.Run(t, getBaseFileNameFromTest(t)+".baseline", f.stateBaseline.baseline.String(), baseline.Options{Subfolder: "fourslash/state"})
=======
func (f *FourslashTest) verifyBaselines(t *testing.T, testPath string) {
	for command, content := range f.baselines {
		baseline.Run(t, getBaselineFileName(t, command), content.String(), getBaselineOptions(command, testPath))
>>>>>>> bbaa0f5d
	}
}

func (f *FourslashTest) VerifyBaselineInlayHints(
	t *testing.T,
	span *lsproto.Range,
	userPreferences *lsutil.UserPreferences,
) {
	fileName := f.activeFilename
	var lspRange lsproto.Range
	if span == nil {
		lspRange = f.converters.ToLSPRange(f.getScriptInfo(fileName), core.NewTextRange(0, len(f.scriptInfos[fileName].content)))
	} else {
		lspRange = *span
	}

	params := &lsproto.InlayHintParams{
		TextDocument: lsproto.TextDocumentIdentifier{Uri: lsconv.FileNameToDocumentURI(fileName)},
		Range:        lspRange,
	}

	if userPreferences != nil {
		reset := f.ConfigureWithReset(t, userPreferences)
		defer reset()
	}

	prefix := fmt.Sprintf("At position (Ln %d, Col %d): ", lspRange.Start.Line, lspRange.Start.Character)
	result := sendRequest(t, f, lsproto.TextDocumentInlayHintInfo, params)
	fileLines := strings.Split(f.getScriptInfo(fileName).content, "\n")
	var annotations []string
	if result.InlayHints != nil {
		slices.SortFunc(*result.InlayHints, func(a, b *lsproto.InlayHint) int {
			return lsproto.ComparePositions(a.Position, b.Position)
		})
		annotations = core.Map(*result.InlayHints, func(hint *lsproto.InlayHint) string {
			if hint.Label.InlayHintLabelParts != nil {
				for _, part := range *hint.Label.InlayHintLabelParts {
					if part.Location != nil && isLibFile(part.Location.Uri.FileName()) {
						part.Location.Range.Start = lsproto.Position{Line: 0, Character: 0}
					}
				}
			}

			underline := strings.Repeat(" ", int(hint.Position.Character)) + "^"
			hintJson, err := core.StringifyJson(hint, "", "  ")
			if err != nil {
				t.Fatalf(prefix+"Failed to stringify inlay hint for baseline: %v", err)
			}
			annotation := fileLines[hint.Position.Line]
			annotation += "\n" + underline + "\n" + hintJson
			return annotation
		})
	}

	if len(annotations) == 0 {
		annotations = append(annotations, "=== No inlay hints ===")
	}

	f.addResultToBaseline(t, "Inlay Hints", strings.Join(annotations, "\n\n"))
}

func (f *FourslashTest) VerifyDiagnostics(t *testing.T, expected []*lsproto.Diagnostic) {
	f.verifyDiagnostics(t, expected, func(d *lsproto.Diagnostic) bool { return true })
}

// Similar to `VerifyDiagnostics`, but excludes suggestion diagnostics returned from server.
func (f *FourslashTest) VerifyNonSuggestionDiagnostics(t *testing.T, expected []*lsproto.Diagnostic) {
	f.verifyDiagnostics(t, expected, func(d *lsproto.Diagnostic) bool { return !isSuggestionDiagnostic(d) })
}

// Similar to `VerifyDiagnostics`, but includes only suggestion diagnostics returned from server.
func (f *FourslashTest) VerifySuggestionDiagnostics(t *testing.T, expected []*lsproto.Diagnostic) {
	f.verifyDiagnostics(t, expected, isSuggestionDiagnostic)
}

func (f *FourslashTest) verifyDiagnostics(t *testing.T, expected []*lsproto.Diagnostic, filterDiagnostics func(*lsproto.Diagnostic) bool) {
	params := &lsproto.DocumentDiagnosticParams{
		TextDocument: lsproto.TextDocumentIdentifier{
			Uri: lsconv.FileNameToDocumentURI(f.activeFilename),
		},
	}
	resMsg, result, resultOk := sendRequest(t, f, lsproto.TextDocumentDiagnosticInfo, params)
	if resMsg == nil {
		t.Fatal("Nil response received for diagnostics request")
	}
	if !resultOk {
		t.Fatalf("Unexpected response type for diagnostics request: %T", resMsg.AsResponse().Result)
	}

	var actualDiagnostics []*lsproto.Diagnostic
	if result.FullDocumentDiagnosticReport != nil {
		actualDiagnostics = append(actualDiagnostics, result.FullDocumentDiagnosticReport.Items...)
	}
	actualDiagnostics = core.Filter(actualDiagnostics, filterDiagnostics)
	emptyRange := lsproto.Range{}
	expectedWithRanges := make([]*lsproto.Diagnostic, len(expected))
	for i, diag := range expected {
		if diag.Range == emptyRange {
			rangesInFile := f.getRangesInFile(f.activeFilename)
			if len(rangesInFile) == 0 {
				t.Fatalf("No ranges found in file %s to assign to diagnostic with empty range", f.activeFilename)
			}
			diagWithRange := *diag
			diagWithRange.Range = rangesInFile[0].LSRange
			expectedWithRanges[i] = &diagWithRange
		} else {
			expectedWithRanges[i] = diag
		}
	}
	if len(actualDiagnostics) == 0 && len(expectedWithRanges) == 0 {
		return
	}
	assertDeepEqual(t, actualDiagnostics, expectedWithRanges, "Diagnostics do not match expected", diagnosticsIgnoreOpts)
}

func isSuggestionDiagnostic(diag *lsproto.Diagnostic) bool {
	return diag.Tags != nil && len(*diag.Tags) > 0 ||
		(diag.Severity != nil && *diag.Severity == lsproto.DiagnosticSeverityHint)
}

func isLibFile(fileName string) bool {
	baseName := tspath.GetBaseFileName(fileName)
	if strings.HasPrefix(baseName, "lib.") && strings.HasSuffix(baseName, ".d.ts") {
		return true
	}
	return false
}

var AnyTextEdits *[]*lsproto.TextEdit<|MERGE_RESOLUTION|>--- conflicted
+++ resolved
@@ -1158,10 +1158,7 @@
 			Uri: lsconv.FileNameToDocumentURI(f.activeFilename),
 		},
 	}
-	_, diagResult, diagOk := sendRequest(t, f, lsproto.TextDocumentDiagnosticInfo, diagParams)
-	if !diagOk {
-		t.Fatalf("Failed to get diagnostics")
-	}
+	diagResult := sendRequest(t, f, lsproto.TextDocumentDiagnosticInfo, diagParams)
 
 	var diagnostics []*lsproto.Diagnostic
 	if diagResult.FullDocumentDiagnosticReport != nil && diagResult.FullDocumentDiagnosticReport.Items != nil {
@@ -1180,13 +1177,7 @@
 			Diagnostics: diagnostics,
 		},
 	}
-	resMsg, result, resultOk := sendRequest(t, f, lsproto.TextDocumentCodeActionInfo, params)
-	if resMsg == nil {
-		t.Fatalf("Nil response received for code action request at pos %v", f.currentCaretPosition)
-	}
-	if !resultOk {
-		t.Fatalf("Unexpected code action response type at pos %v: %T", f.currentCaretPosition, resMsg.AsResponse().Result)
-	}
+	result := sendRequest(t, f, lsproto.TextDocumentCodeActionInfo, params)
 
 	// Find all auto-import code actions (fixes with fixId/fixName related to imports)
 	var importActions []*lsproto.CodeAction
@@ -2385,19 +2376,13 @@
 	return script.content[r.Range.Pos():r.Range.End()]
 }
 
-<<<<<<< HEAD
-func (f *FourslashTest) verifyBaselines(t *testing.T) {
+func (f *FourslashTest) verifyBaselines(t *testing.T, testPath string) {
 	if !f.testData.isStateBaseliningEnabled() {
 		for command, content := range f.baselines {
-			baseline.Run(t, getBaselineFileName(t, command), content.String(), getBaselineOptions(command))
+			baseline.Run(t, getBaselineFileName(t, command), content.String(), getBaselineOptions(command, testPath))
 		}
 	} else {
 		baseline.Run(t, getBaseFileNameFromTest(t)+".baseline", f.stateBaseline.baseline.String(), baseline.Options{Subfolder: "fourslash/state"})
-=======
-func (f *FourslashTest) verifyBaselines(t *testing.T, testPath string) {
-	for command, content := range f.baselines {
-		baseline.Run(t, getBaselineFileName(t, command), content.String(), getBaselineOptions(command, testPath))
->>>>>>> bbaa0f5d
 	}
 }
 
@@ -2479,13 +2464,7 @@
 			Uri: lsconv.FileNameToDocumentURI(f.activeFilename),
 		},
 	}
-	resMsg, result, resultOk := sendRequest(t, f, lsproto.TextDocumentDiagnosticInfo, params)
-	if resMsg == nil {
-		t.Fatal("Nil response received for diagnostics request")
-	}
-	if !resultOk {
-		t.Fatalf("Unexpected response type for diagnostics request: %T", resMsg.AsResponse().Result)
-	}
+	result := sendRequest(t, f, lsproto.TextDocumentDiagnosticInfo, params)
 
 	var actualDiagnostics []*lsproto.Diagnostic
 	if result.FullDocumentDiagnosticReport != nil {
