--- conflicted
+++ resolved
@@ -336,42 +336,28 @@
 		if resp == nil {
 			return nil, *new(Resp), false
 		}
-		// Ignore file watching requests: fourslash client already sends a notification for every file changed.
-		if resp.Kind == lsproto.MessageKindRequest && (resp.AsRequest().Method == lsproto.MethodClientRegisterCapability ||
-			resp.AsRequest().Method == lsproto.MethodClientUnregisterCapability) {
-			continue
+		if resp.Kind == lsproto.MessageKindRequest {
+			req := resp.AsRequest()
+			switch req.Method {
+			case lsproto.MethodWorkspaceConfiguration:
+				req := lsproto.ResponseMessage{
+					ID:      req.ID,
+					JSONRPC: req.JSONRPC,
+					Result:  []any{f.userPreferences},
+				}
+				f.writeMsg(t, req.Message())
+				continue
+			// Ignore file watching requests: fourslash client already sends a notification for every file changed.
+			case lsproto.MethodClientRegisterCapability, lsproto.MethodClientUnregisterCapability:
+				continue
+			default:
+				// other types of requests not yet used in fourslash; implement them if needed
+				t.Fatalf("Unexpected request received: %s", req.Method)
+			}
 		}
 		result, ok := resp.AsResponse().Result.(Resp)
 		return resp, result, ok
 	}
-<<<<<<< HEAD
-=======
-
-	// currently, the only request that may be sent by the server during a client request is one `config` request
-	// !!! remove if `config` is handled in initialization and there are no other server-initiated requests
-	if resp.Kind == lsproto.MessageKindRequest {
-		req := resp.AsRequest()
-		switch req.Method {
-		case lsproto.MethodWorkspaceConfiguration:
-			req := lsproto.ResponseMessage{
-				ID:      req.ID,
-				JSONRPC: req.JSONRPC,
-				Result:  []any{f.userPreferences},
-			}
-			f.writeMsg(t, req.Message())
-			resp = f.readMsg(t)
-		default:
-			// other types of requests not yet used in fourslash; implement them if needed
-			t.Fatalf("Unexpected request received: %s", req.Method)
-		}
-	}
-
-	if resp == nil {
-		return nil, *new(Resp), false
-	}
-	result, ok := resp.AsResponse().Result.(Resp)
-	return resp, result, ok
->>>>>>> ffa30a7e
 }
 
 func sendNotification[Params any](t *testing.T, f *FourslashTest, info lsproto.NotificationInfo[Params], params Params) {
@@ -1693,11 +1679,6 @@
 	)
 }
 
-<<<<<<< HEAD
-func (f *FourslashTest) ReplaceAll(t *testing.T, text string) {
-	script := f.getScriptInfo(f.activeFilename)
-	f.editScriptAndUpdateMarkers(t, f.activeFilename, 0, len(script.content), text)
-=======
 func (f *FourslashTest) applyTextEdits(t *testing.T, edits []*lsproto.TextEdit) {
 	script := f.getScriptInfo(f.activeFilename)
 	slices.SortFunc(edits, func(a, b *lsproto.TextEdit) int {
@@ -1712,7 +1693,11 @@
 		end := int(f.converters.LineAndCharacterToPosition(script, edit.Range.End))
 		f.editScriptAndUpdateMarkers(t, f.activeFilename, start, end, edit.NewText)
 	}
->>>>>>> ffa30a7e
+}
+
+func (f *FourslashTest) ReplaceAll(t *testing.T, text string) {
+	script := f.getScriptInfo(f.activeFilename)
+	f.editScriptAndUpdateMarkers(t, f.activeFilename, 0, len(script.content), text)
 }
 
 func (f *FourslashTest) Replace(t *testing.T, start int, length int, text string) {
