--- conflicted
+++ resolved
@@ -807,16 +807,10 @@
 				t.Fatalf("Nil response received for references request at marker '%s'", *f.lastKnownMarkerName)
 			}
 		}
-<<<<<<< HEAD
+
 		anyResult := resMsg.AsResponse().Result
-		if result, ok := anyResult.(*[]lsproto.Location); ok {
-			f.baseline.addResult("findAllReferences", f.getBaselineForLocationsWithFileContents(*result, baselineFourslashLocationsOptions{
-=======
-
-		result := resMsg.AsResponse().Result
-		if resultAsLocation, ok := result.([]*lsproto.Location); ok {
-			f.baseline.addResult("findAllReferences", f.getBaselineForLocationsWithFileContents(resultAsLocation, baselineFourslashLocationsOptions{
->>>>>>> f0484dd6
+		if resultAsLocation, ok := anyResult.(*[]lsproto.Location); ok {
+			f.baseline.addResult("findAllReferences", f.getBaselineForLocationsWithFileContents(*resultAsLocation, baselineFourslashLocationsOptions{
 				marker:     markerOrRange.GetMarker(),
 				markerName: "/*FIND ALL REFS*/",
 			}))
@@ -869,16 +863,16 @@
 			}
 		}
 
-		result := resMsg.AsResponse().Result
-		if resultAsLocOrLocations, ok := result.(*lsproto.LocationOrLocations); ok {
-			var resultAsLocations []*lsproto.Location
-			if resultAsLocOrLocations != nil {
-				if resultAsLocOrLocations.Locations != nil {
-					resultAsLocations = core.Map(*resultAsLocOrLocations.Locations, func(loc lsproto.Location) *lsproto.Location {
-						return &loc
-					})
+		anyResult := resMsg.AsResponse().Result
+		if result, ok := anyResult.(lsproto.DefinitionResponse); ok {
+			var resultAsLocations []lsproto.Location
+			if result != nil {
+				if result.Locations != nil {
+					resultAsLocations = *result.Locations
+				} else if result.Location != nil {
+					resultAsLocations = []lsproto.Location{*result.Location}
 				} else {
-					resultAsLocations = []*lsproto.Location{resultAsLocOrLocations.Location}
+					t.Fatalf("Unexpected definition response type at marker '%s': %T", *f.lastKnownMarkerName, result.DefinitionLinks)
 				}
 			}
 
@@ -888,9 +882,9 @@
 			}))
 		} else {
 			if f.lastKnownMarkerName == nil {
-				t.Fatalf("Unexpected definition response type at pos %v: %T", f.currentCaretPosition, result)
+				t.Fatalf("Unexpected definition response type at pos %v: %T", f.currentCaretPosition, anyResult)
 			} else {
-				t.Fatalf("Unexpected definition response type at marker '%s': %T", *f.lastKnownMarkerName, result)
+				t.Fatalf("Unexpected definition response type at marker '%s': %T", *f.lastKnownMarkerName, anyResult)
 			}
 		}
 	}
