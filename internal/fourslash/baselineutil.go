--- conflicted
+++ resolved
@@ -231,385 +231,8 @@
 	return stringutil.LowerFirstChar(command)
 }
 
-<<<<<<< HEAD
 func (f *FourslashTest) getBaselineForLocationsWithFileContents(spans []lsproto.Location, options lsptestutil.BaselineLocationsOptions) string {
 	return lsptestutil.GetBaselineForLocationsWithFileContents(f.FS, spans, options)
-=======
-type baselineFourslashLocationsOptions struct {
-	// markerInfo
-	marker     MarkerOrRange // location
-	markerName string        // name of the marker to be printed in baseline
-
-	endMarker string
-
-	startMarkerPrefix func(span lsproto.Location) *string
-	endMarkerSuffix   func(span lsproto.Location) *string
-
-	additionalLocation *lsproto.Location
-}
-
-func (f *FourslashTest) getBaselineForLocationsWithFileContents(spans []lsproto.Location, options baselineFourslashLocationsOptions) string {
-	locationsByFile := collections.GroupBy(spans, func(span lsproto.Location) lsproto.DocumentUri { return span.Uri })
-	rangesByFile := collections.MultiMap[lsproto.DocumentUri, lsproto.Range]{}
-	for file, locs := range locationsByFile.M {
-		for _, loc := range locs {
-			rangesByFile.Add(file, loc.Range)
-		}
-	}
-	return f.getBaselineForGroupedLocationsWithFileContents(
-		&rangesByFile,
-		options,
-	)
-}
-
-func (f *FourslashTest) getBaselineForGroupedLocationsWithFileContents(groupedRanges *collections.MultiMap[lsproto.DocumentUri, lsproto.Range], options baselineFourslashLocationsOptions) string {
-	// We must always print the file containing the marker,
-	// but don't want to print it twice at the end if it already
-	// found in a file with ranges.
-	foundMarker := false
-	foundAdditionalLocation := false
-
-	baselineEntries := []string{}
-	err := f.vfs.WalkDir("/", func(path string, d vfs.DirEntry, e error) error {
-		if e != nil {
-			return e
-		}
-
-		if !d.Type().IsRegular() {
-			return nil
-		}
-
-		fileName := lsconv.FileNameToDocumentURI(path)
-		ranges := groupedRanges.Get(fileName)
-		if len(ranges) == 0 {
-			return nil
-		}
-
-		content, ok := f.vfs.ReadFile(path)
-		if !ok {
-			// !!! error?
-			return nil
-		}
-
-		if options.marker != nil && options.marker.FileName() == path {
-			foundMarker = true
-		}
-
-		if options.additionalLocation != nil && options.additionalLocation.Uri == fileName {
-			foundAdditionalLocation = true
-		}
-
-		baselineEntries = append(baselineEntries, f.getBaselineContentForFile(path, content, ranges, nil, options))
-		return nil
-	})
-
-	if err != nil && !errors.Is(err, fs.ErrNotExist) {
-		panic("walkdir error during fourslash baseline: " + err.Error())
-	}
-
-	// In Strada, there is a bug where we only ever add additional spans to baselines if we haven't
-	// already added the file to the baseline.
-	if options.additionalLocation != nil && !foundAdditionalLocation {
-		fileName := options.additionalLocation.Uri.FileName()
-		if content, ok := f.vfs.ReadFile(fileName); ok {
-			baselineEntries = append(
-				baselineEntries,
-				f.getBaselineContentForFile(fileName, content, []lsproto.Range{options.additionalLocation.Range}, nil, options),
-			)
-			if options.marker != nil && options.marker.FileName() == fileName {
-				foundMarker = true
-			}
-		}
-	}
-
-	if !foundMarker && options.marker != nil {
-		// If we didn't find the marker in any file, we need to add it.
-		markerFileName := options.marker.FileName()
-		if content, ok := f.vfs.ReadFile(markerFileName); ok {
-			baselineEntries = append(baselineEntries, f.getBaselineContentForFile(markerFileName, content, nil, nil, options))
-		}
-	}
-
-	// !!! skipDocumentContainingOnlyMarker
-
-	return strings.Join(baselineEntries, "\n\n")
-}
-
-type baselineDetail struct {
-	pos            lsproto.Position
-	positionMarker string
-	span           *lsproto.Range
-	kind           string
-}
-
-func (f *FourslashTest) getBaselineContentForFile(
-	fileName string,
-	content string,
-	spansInFile []lsproto.Range,
-	spanToContextId map[lsproto.Range]int,
-	options baselineFourslashLocationsOptions,
-) string {
-	details := []*baselineDetail{}
-	detailPrefixes := map[*baselineDetail]string{}
-	detailSuffixes := map[*baselineDetail]string{}
-	canDetermineContextIdInline := true
-	uri := lsconv.FileNameToDocumentURI(fileName)
-
-	if options.marker != nil && options.marker.FileName() == fileName {
-		details = append(details, &baselineDetail{pos: options.marker.LSPos(), positionMarker: options.markerName})
-	}
-
-	for _, span := range spansInFile {
-		textSpanIndex := len(details)
-		details = append(details,
-			&baselineDetail{pos: span.Start, positionMarker: "[|", span: &span, kind: "textStart"},
-			&baselineDetail{pos: span.End, positionMarker: core.OrElse(options.endMarker, "|]"), span: &span, kind: "textEnd"},
-		)
-
-		if options.startMarkerPrefix != nil {
-			startPrefix := options.startMarkerPrefix(lsproto.Location{Uri: uri, Range: span})
-			if startPrefix != nil {
-				// Special case: if this span starts at the same position as the provided marker,
-				// we want the span's prefix to appear before the marker name.
-				// i.e. We want `/*START PREFIX*/A: /*RENAME*/[|ARENAME|]`,
-				// not `/*RENAME*//*START PREFIX*/A: [|ARENAME|]`
-				if options.marker != nil && fileName == options.marker.FileName() && span.Start == options.marker.LSPos() {
-					_, ok := detailPrefixes[details[0]]
-					debug.Assert(!ok, "Expected only single prefix at marker location")
-					detailPrefixes[details[0]] = *startPrefix
-				} else {
-					detailPrefixes[details[textSpanIndex]] = *startPrefix
-				}
-			}
-		}
-
-		if options.endMarkerSuffix != nil {
-			endSuffix := options.endMarkerSuffix(lsproto.Location{Uri: uri, Range: span})
-			if endSuffix != nil {
-				detailSuffixes[details[textSpanIndex+1]] = *endSuffix
-			}
-		}
-	}
-
-	slices.SortStableFunc(details, func(d1, d2 *baselineDetail) int {
-		return lsproto.ComparePositions(d1.pos, d2.pos)
-	})
-	// !!! if canDetermineContextIdInline
-
-	textWithContext := newTextWithContext(fileName, content)
-
-	// Our preferred way to write marker is
-	// /*MARKER*/[| some text |]
-	// [| some /*MARKER*/ text |]
-	// [| some text |]/*MARKER*/
-	// Stable sort should handle first two cases but with that marker will be before rangeEnd if locations match
-	// So we will defer writing marker in this case by checking and finding index of rangeEnd if same
-	var deferredMarkerIndex *int
-
-	for index, detail := range details {
-		if detail.span == nil && deferredMarkerIndex == nil {
-			// If this is marker position and its same as textEnd and/or contextEnd we want to write marker after those
-			for matchingEndPosIndex := index + 1; matchingEndPosIndex < len(details); matchingEndPosIndex++ {
-				// Defer after the location if its same as rangeEnd
-				if details[matchingEndPosIndex].pos == detail.pos && strings.HasSuffix(details[matchingEndPosIndex].kind, "End") {
-					deferredMarkerIndex = ptrTo(matchingEndPosIndex)
-				}
-				// Dont defer further than already determined
-				break
-			}
-			// Defer writing marker position to deffered marker index
-			if deferredMarkerIndex != nil {
-				continue
-			}
-		}
-		textWithContext.add(detail)
-		textWithContext.pos = detail.pos
-		// Prefix
-		prefix := detailPrefixes[detail]
-		if prefix != "" {
-			textWithContext.newContent.WriteString(prefix)
-		}
-		textWithContext.newContent.WriteString(detail.positionMarker)
-		if detail.span != nil {
-			switch detail.kind {
-			case "textStart":
-				var text string
-				if contextId, ok := spanToContextId[*detail.span]; ok {
-					isAfterContextStart := false
-					for textStartIndex := index - 1; textStartIndex >= 0; textStartIndex-- {
-						textStartDetail := details[textStartIndex]
-						if textStartDetail.kind == "contextStart" && textStartDetail.span == detail.span {
-							isAfterContextStart = true
-							break
-						}
-						// Marker is ok to skip over
-						if textStartDetail.span != nil {
-							break
-						}
-					}
-					// Skip contextId on span thats surrounded by context span immediately
-					if !isAfterContextStart {
-						if text == "" {
-							text = fmt.Sprintf(`contextId: %v`, contextId)
-						} else {
-							text = fmt.Sprintf(`contextId: %v`, contextId) + `, ` + text
-						}
-					}
-				}
-				if text != "" {
-					textWithContext.newContent.WriteString(`{ ` + text + ` |}`)
-				}
-			case "contextStart":
-				if canDetermineContextIdInline {
-					spanToContextId[*detail.span] = len(spanToContextId)
-				}
-			}
-
-			if deferredMarkerIndex != nil && *deferredMarkerIndex == index {
-				// Write the marker
-				textWithContext.newContent.WriteString(options.markerName)
-				deferredMarkerIndex = nil
-				detail = details[0] // Marker detail
-			}
-		}
-		if suffix, ok := detailSuffixes[detail]; ok {
-			textWithContext.newContent.WriteString(suffix)
-		}
-	}
-	textWithContext.add(nil)
-	if textWithContext.newContent.Len() != 0 {
-		textWithContext.readableContents.WriteString("\n")
-		textWithContext.readableJsoncBaseline(textWithContext.newContent.String())
-	}
-	return textWithContext.readableContents.String()
-}
-
-var lineSplitter = regexp.MustCompile(`\r?\n`)
-
-type textWithContext struct {
-	nLinesContext int // number of context lines to write to baseline
-
-	readableContents *strings.Builder // builds what will be returned to be written to baseline
-
-	newContent *strings.Builder // helper; the part of the original file content to write between details
-	pos        lsproto.Position
-	isLibFile  bool
-	fileName   string
-	content    string // content of the original file
-	lineStarts *lsconv.LSPLineMap
-	converters *lsconv.Converters
-
-	// posLineInfo
-	posInfo  *lsproto.Position
-	lineInfo int
-}
-
-// implements lsconv.Script
-func (t *textWithContext) FileName() string {
-	return t.fileName
-}
-
-// implements lsconv.Script
-func (t *textWithContext) Text() string {
-	return t.content
-}
-
-func newTextWithContext(fileName string, content string) *textWithContext {
-	t := &textWithContext{
-		nLinesContext: 4,
-
-		readableContents: &strings.Builder{},
-
-		isLibFile:  isLibFile(fileName),
-		newContent: &strings.Builder{},
-		pos:        lsproto.Position{Line: 0, Character: 0},
-		fileName:   fileName,
-		content:    content,
-		lineStarts: lsconv.ComputeLSPLineStarts(content),
-	}
-
-	t.converters = lsconv.NewConverters(lsproto.PositionEncodingKindUTF8, func(_ string) *lsconv.LSPLineMap {
-		return t.lineStarts
-	})
-	t.readableContents.WriteString("// === " + fileName + " ===")
-	return t
-}
-
-func (t *textWithContext) add(detail *baselineDetail) {
-	if t.content == "" && detail == nil {
-		panic("Unsupported")
-	}
-	if detail == nil || (detail.kind != "textEnd" && detail.kind != "contextEnd") {
-		// Calculate pos to location number of lines
-		posLineIndex := t.lineInfo
-		if t.posInfo == nil || *t.posInfo != t.pos {
-			posLineIndex = t.lineStarts.ComputeIndexOfLineStart(t.converters.LineAndCharacterToPosition(t, t.pos))
-		}
-
-		locationLineIndex := len(t.lineStarts.LineStarts) - 1
-		if detail != nil {
-			locationLineIndex = t.lineStarts.ComputeIndexOfLineStart(t.converters.LineAndCharacterToPosition(t, detail.pos))
-			t.posInfo = &detail.pos
-			t.lineInfo = locationLineIndex
-		}
-
-		nLines := 0
-		if t.newContent.Len() != 0 {
-			nLines += t.nLinesContext + 1
-		}
-		if detail != nil {
-			nLines += t.nLinesContext + 1
-		}
-		// first nLinesContext and last nLinesContext
-		if locationLineIndex-posLineIndex > nLines {
-			if t.newContent.Len() != 0 {
-				var skippedString string
-				if t.isLibFile {
-					skippedString = "--- (line: --) skipped ---\n"
-				} else {
-					skippedString = fmt.Sprintf(`// --- (line: %v) skipped ---`, posLineIndex+t.nLinesContext+1)
-				}
-
-				t.readableContents.WriteString("\n")
-				t.readableJsoncBaseline(t.newContent.String() + t.sliceOfContent(
-					t.getIndex(t.pos),
-					t.getIndex(t.lineStarts.LineStarts[posLineIndex+t.nLinesContext]),
-				) + skippedString)
-
-				if detail != nil {
-					t.readableContents.WriteString("\n")
-				}
-				t.newContent.Reset()
-			}
-			if detail != nil {
-				if t.isLibFile {
-					t.newContent.WriteString("--- (line: --) skipped ---\n")
-				} else {
-					t.newContent.WriteString(fmt.Sprintf("--- (line: %v) skipped ---\n", locationLineIndex-t.nLinesContext+1))
-				}
-				t.newContent.WriteString(t.sliceOfContent(
-					t.getIndex(t.lineStarts.LineStarts[locationLineIndex-t.nLinesContext+1]),
-					t.getIndex(detail.pos),
-				))
-			}
-			return
-		}
-	}
-	if detail == nil {
-		t.newContent.WriteString(t.sliceOfContent(t.getIndex(t.pos), nil))
-	} else {
-		t.newContent.WriteString(t.sliceOfContent(t.getIndex(t.pos), t.getIndex(detail.pos)))
-	}
-}
-
-func (t *textWithContext) readableJsoncBaseline(text string) {
-	for i, line := range lineSplitter.Split(text, -1) {
-		if i > 0 {
-			t.readableContents.WriteString("\n")
-		}
-		t.readableContents.WriteString(`// ` + line)
-	}
->>>>>>> b794761e
 }
 
 type markerAndItem[T any] struct {
