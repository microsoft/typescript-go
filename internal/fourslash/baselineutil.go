package fourslash

import (
	"cmp"
	"errors"
	"fmt"
	"io/fs"
	"regexp"
	"slices"
	"strings"
	"testing"

	"github.com/microsoft/typescript-go/internal/collections"
	"github.com/microsoft/typescript-go/internal/core"
	"github.com/microsoft/typescript-go/internal/debug"
	"github.com/microsoft/typescript-go/internal/ls/lsconv"
	"github.com/microsoft/typescript-go/internal/lsp/lsproto"
	"github.com/microsoft/typescript-go/internal/stringutil"
	"github.com/microsoft/typescript-go/internal/testutil/baseline"
	"github.com/microsoft/typescript-go/internal/vfs"
)

const (
	autoImportsCmd              baselineCommand = "Auto Imports"
	callHierarchyCmd            baselineCommand = "Call Hierarchy"
	documentHighlightsCmd       baselineCommand = "documentHighlights"
	findAllReferencesCmd        baselineCommand = "findAllReferences"
	goToDefinitionCmd           baselineCommand = "goToDefinition"
	goToImplementationCmd       baselineCommand = "goToImplementation"
	goToTypeDefinitionCmd       baselineCommand = "goToType"
	inlayHintsCmd               baselineCommand = "Inlay Hints"
	nonSuggestionDiagnosticsCmd baselineCommand = "Syntax and Semantic Diagnostics"
	quickInfoCmd                baselineCommand = "QuickInfo"
	renameCmd                   baselineCommand = "findRenameLocations"
	signatureHelpCmd            baselineCommand = "SignatureHelp"
	smartSelectionCmd           baselineCommand = "Smart Selection"
	codeLensesCmd               baselineCommand = "Code Lenses"
	documentSymbolsCmd          baselineCommand = "Document Symbols"
)

type baselineCommand string

func (f *FourslashTest) addResultToBaseline(t *testing.T, command baselineCommand, actual string) {
	var b *strings.Builder
	if f.testData.isStateBaseliningEnabled() {
		// Single baseline for all commands
		b = &f.stateBaseline.baseline
	} else if builder, ok := f.baselines[command]; ok {
		b = builder
	} else {
		f.baselines[command] = &strings.Builder{}
		b = f.baselines[command]
	}
	if b.Len() != 0 {
		b.WriteString("\n\n\n\n")
	}
	b.WriteString(`// === ` + string(command) + " ===\n" + actual)
}

func (f *FourslashTest) writeToBaseline(command baselineCommand, content string) {
	b, ok := f.baselines[command]
	if !ok {
		f.baselines[command] = &strings.Builder{}
		b = f.baselines[command]
	}
	b.WriteString(content)
}

func getBaselineFileName(t *testing.T, command baselineCommand) string {
	return getBaseFileNameFromTest(t) + "." + getBaselineExtension(command)
}

func getBaselineExtension(command baselineCommand) string {
	switch command {
	case quickInfoCmd, signatureHelpCmd, smartSelectionCmd, inlayHintsCmd, nonSuggestionDiagnosticsCmd, documentSymbolsCmd:
		return "baseline"
	case callHierarchyCmd:
		return "callHierarchy.txt"
	case autoImportsCmd:
		return "baseline.md"
	default:
		return "baseline.jsonc"
	}
}

func (f *FourslashTest) getBaselineOptions(command baselineCommand, testPath string) baseline.Options {
	subfolder := "fourslash/" + normalizeCommandName(string(command))
	if !isSubmoduleTest(testPath) {
		return baseline.Options{
			Subfolder: subfolder,
		}
	}
	switch command {
	case smartSelectionCmd:
		return baseline.Options{
			Subfolder:   subfolder,
			IsSubmodule: true,
		}
	case callHierarchyCmd:
		return baseline.Options{
			Subfolder:   subfolder,
			IsSubmodule: true,
			DiffFixupOld: func(s string) string {
				// TypeScript baselines have "/tests/cases/fourslash/" prefix in file paths
				// Handle /server/ subdirectory - need to remove both prefixes
				s = strings.ReplaceAll(s, "/tests/cases/fourslash/server/", "/")
				s = strings.ReplaceAll(s, "/tests/cases/fourslash/", "/")
				// SymbolKind enum differences between Strada and tsgo
				s = strings.ReplaceAll(s, "kind: getter", "kind: property")
				s = strings.ReplaceAll(s, "kind: script", "kind: file")
				return s
			},
		}
	case renameCmd:
		return baseline.Options{
			Subfolder:   subfolder,
			IsSubmodule: true,
			DiffFixupOld: func(s string) string {
				var commandLines []string
				commandPrefix := regexp.MustCompile(`^// === ([a-z\sA-Z]*) ===`)
				testFilePrefix := "/tests/cases/fourslash"
				serverTestFilePrefix := "/server"
				contextSpanOpening := "<|"
				contextSpanClosing := "|>"
				oldPreference := "providePrefixAndSuffixTextForRename"
				newPreference := "useAliasesForRename"
				replacer := strings.NewReplacer(
					contextSpanOpening, "",
					contextSpanClosing, "",
					testFilePrefix, "",
					serverTestFilePrefix, "",
					oldPreference, newPreference,
				)
				lines := strings.Split(s, "\n")
				var isInCommand bool
				for _, line := range lines {
					if strings.HasPrefix(line, "// @findInStrings: ") || strings.HasPrefix(line, "// @findInComments: ") {
						continue
					}
					matches := commandPrefix.FindStringSubmatch(line)
					if len(matches) > 0 {
						commandName := matches[1]
						if commandName == string(command) {
							isInCommand = true
						} else {
							isInCommand = false
						}
					}
					if isInCommand {
						fixedLine := replacer.Replace(line)
						commandLines = append(commandLines, fixedLine)
					}
				}
				return strings.Join(dropTrailingEmptyLines(commandLines), "\n")
			},
		}
	case inlayHintsCmd:
		return baseline.Options{
			Subfolder:   subfolder,
			IsSubmodule: true,
			DiffFixupOld: func(s string) string {
				var commandLines []string
				commandPrefix := regexp.MustCompile(`^// === ([a-z\sA-Z]*) ===`)
				lines := strings.Split(s, "\n")
				var isInCommand bool
				replacer := strings.NewReplacer(
					`"whitespaceAfter"`, `"paddingRight"`,
					`"whitespaceBefore"`, `"paddingLeft"`,
				)
				hintStart := -1
				for i := 0; i < len(lines); i++ {
					line := lines[i]
					matches := commandPrefix.FindStringSubmatch(line)
					if len(matches) > 0 {
						commandName := matches[1]
						if commandName == string(command) {
							isInCommand = true
						} else {
							isInCommand = false
						}
					}
					if isInCommand {
						if line == "{" {
							hintStart = len(commandLines)
						}
						if line == "}" && strings.HasSuffix(commandLines[len(commandLines)-1], ",") {
							commandLines[len(commandLines)-1] = strings.TrimSuffix(commandLines[len(commandLines)-1], ",")
						}
						trimmedLine := strings.TrimSpace(line)
						// Ignore position, already verified via caret.
						if strings.HasPrefix(trimmedLine, `"position": `) {
							continue
						}
						if strings.HasPrefix(trimmedLine, `"text": `) {
							if trimmedLine == `"text": "",` {
								continue
							}
							line = strings.Replace(line, `"text":`, `"label":`, 1)
						}
						if strings.HasPrefix(trimmedLine, `"kind": `) {
							switch trimmedLine {
							case `"kind": "Parameter",`:
								line = strings.Replace(line, `"kind": "Parameter",`, `"kind": 2,`, 1)
							case `"kind": "Type",`:
								line = strings.Replace(line, `"kind": "Type",`, `"kind": 1,`, 1)
							default:
								continue
							}
						}
						// Compare only text/value of display parts.
						// Record the presence of a span but not its details.
						if strings.HasPrefix(trimmedLine, `"displayParts": `) {
							var displayPartLines []string
							displayPartLines = append(displayPartLines, strings.Replace(line, "displayParts", "label", 1))
							var j int
							for j = i + 1; j < len(lines); j++ {
								line := lines[j]
								trimmedLine := strings.TrimSpace(line)
								if strings.HasPrefix(trimmedLine, `"text": `) {
									line = strings.Replace(line, `"text":`, `"value":`, 1)
								} else if strings.HasPrefix(trimmedLine, `"span": `) {
									displayPartLines = append(displayPartLines, strings.Replace(line, "span", "location", 1)+"},")
									j = j + 3
									continue
								} else if strings.HasPrefix(trimmedLine, `"file": `) {
									continue
								}
								if trimmedLine == "]" || trimmedLine == "]," {
									fixedLine := line
									if trimmedLine == "]" {
										fixedLine += ","
									}
									displayPartLines = append(displayPartLines, fixedLine)
									break
								}
								displayPartLines = append(displayPartLines, line)
							}
							// Add display parts at beginning of hint.
							commandLines = slices.Insert(commandLines, hintStart+1, displayPartLines...)
							i = j
							continue
						}

						fixedLine := replacer.Replace(line)
						commandLines = append(commandLines, fixedLine)
					}
				}
				return strings.Join(dropTrailingEmptyLines(commandLines), "\n")
			},
			DiffFixupNew: func(s string) string {
				lines := strings.Split(s, "\n")
				var fixedLines []string
				for i := 0; i < len(lines); i++ {
					line := lines[i]
					trimmedLine := strings.TrimSpace(line)
					if strings.HasPrefix(trimmedLine, `"position": `) {
						i = i + 3
						continue
					}
					if strings.HasPrefix(trimmedLine, `"location": `) {
						fixedLines = append(fixedLines, line+"},")
						i = i + 12
						continue
					}
					fixedLines = append(fixedLines, line)
				}
				return strings.Join(fixedLines, "\n")
			},
		}
	case goToDefinitionCmd, goToTypeDefinitionCmd, goToImplementationCmd:
		return baseline.Options{
			Subfolder:   subfolder,
			IsSubmodule: true,
			DiffFixupOld: func(s string) string {
				var commandLines []string
				commandPrefix := regexp.MustCompile(`^// === ([a-z\sA-Z]*) ===`)
				testFilePrefix := "/tests/cases/fourslash"
				serverTestFilePrefix := "/server"
				oldGoToDefCommand := "getDefinitionAtPosition"
				oldGoToDefComment := "/*GOTO DEF POS*/"
				replacer := strings.NewReplacer(
					testFilePrefix, "",
					serverTestFilePrefix, "",
					oldGoToDefCommand, string(goToDefinitionCmd),
					oldGoToDefComment, "/*GOTO DEF*/",
				)
				objectRangeRegex := regexp.MustCompile(`{\| [^|]* \|}`)
				detailsStr := "// === Details ==="
				lines := strings.Split(s, "\n")
				var isInCommand bool
				var isInDetails bool
				for _, line := range lines {
					matches := commandPrefix.FindStringSubmatch(line)
					if len(matches) > 0 {
						isInDetails = false
						commandName := matches[1]
						if commandName == string(command) ||
							command == goToDefinitionCmd && commandName == oldGoToDefCommand {
							isInCommand = true
						} else {
							isInCommand = false
						}
					}
					if isInCommand {
						if strings.Contains(line, detailsStr) {
							// Drop blank line before details
							commandLines = commandLines[:len(commandLines)-1]
							isInDetails = true
						}
						// We don't diff the details section, since the structure of responses is different.
						if !isInDetails {
							fixedLine := replacer.Replace(line)
							fixedLine = objectRangeRegex.ReplaceAllString(fixedLine, "")
							commandLines = append(commandLines, fixedLine)
						} else if line == "  ]" {
							isInDetails = false
						}
					}
				}
				return strings.Join(dropTrailingEmptyLines(commandLines), "\n")
			},
			DiffFixupNew: func(s string) string {
				return strings.ReplaceAll(s, "bundled:///libs/", "")
			},
		}
	default:
		return baseline.Options{
			Subfolder: subfolder,
		}
	}
}

func dropTrailingEmptyLines(ss []string) []string {
	return ss[:core.FindLastIndex(ss, func(s string) bool { return s != "" })+1]
}

func isSubmoduleTest(testPath string) bool {
	return strings.Contains(testPath, "fourslash/tests/gen") || strings.Contains(testPath, "fourslash/tests/manual")
}

func normalizeCommandName(command string) string {
	words := strings.Fields(command)
	command = strings.Join(words, "")
	return stringutil.LowerFirstChar(command)
}

type documentSpan struct {
	uri         lsproto.DocumentUri
	textSpan    lsproto.Range
	contextSpan *lsproto.Range
}

type baselineFourslashLocationsOptions struct {
	// markerInfo
	marker     MarkerOrRange // location
	markerName string        // name of the marker to be printed in baseline

	endMarker string

	startMarkerPrefix func(span documentSpan) *string
	endMarkerSuffix   func(span documentSpan) *string
	getLocationData   func(span documentSpan) string

	additionalSpan *documentSpan
}

func locationToSpan(loc lsproto.Location) documentSpan {
	return documentSpan{
		uri:      loc.Uri,
		textSpan: loc.Range,
	}
}

func (f *FourslashTest) getBaselineForLocationsWithFileContents(locations []lsproto.Location, options baselineFourslashLocationsOptions) string {
	return f.getBaselineForSpansWithFileContents(
		core.Map(locations, locationToSpan),
		options,
	)
}

func (f *FourslashTest) getBaselineForSpansWithFileContents(spans []documentSpan, options baselineFourslashLocationsOptions) string {
	spansByFile := collections.GroupBy(spans, func(span documentSpan) lsproto.DocumentUri { return span.uri })
	return f.getBaselineForGroupedSpansWithFileContents(
		spansByFile,
		options,
	)
}

func (f *FourslashTest) getBaselineForGroupedSpansWithFileContents(groupedRanges *collections.MultiMap[lsproto.DocumentUri, documentSpan], options baselineFourslashLocationsOptions) string {
	// We must always print the file containing the marker,
	// but don't want to print it twice at the end if it already
	// found in a file with ranges.
	foundMarker := false
	foundAdditionalLocation := false
	spanToContextId := map[documentSpan]int{}

	baselineEntries := []string{}
	walkDirFn := func(path string, d vfs.DirEntry, e error) error {
		if e != nil {
			return e
		}

		if !d.Type().IsRegular() {
			return nil
		}

		fileName := lsconv.FileNameToDocumentURI(path)
		ranges := groupedRanges.Get(fileName)
		if len(ranges) == 0 {
			return nil
		}

		content, ok := f.textOfFile(path)
		if !ok {
			// !!! error?
			return nil
		}

		if options.marker != nil && options.marker.FileName() == path {
			foundMarker = true
		}

		if options.additionalSpan != nil && options.additionalSpan.uri == fileName {
			foundAdditionalLocation = true
		}

		baselineEntries = append(baselineEntries, f.getBaselineContentForFile(path, content, ranges, spanToContextId, options))
		return nil
	}

	err := f.vfs.WalkDir("/", walkDirFn)
	if err != nil && !errors.Is(err, fs.ErrNotExist) {
		panic("walkdir error during fourslash baseline: " + err.Error())
	}

	err = f.vfs.WalkDir("bundled:///", walkDirFn)
	if err != nil && !errors.Is(err, fs.ErrNotExist) {
		panic("walkdir error during fourslash baseline: " + err.Error())
	}

	// In Strada, there is a bug where we only ever add additional spans to baselines if we haven't
	// already added the file to the baseline.
	if options.additionalSpan != nil && !foundAdditionalLocation {
		fileName := options.additionalSpan.uri.FileName()
		if content, ok := f.textOfFile(fileName); ok {
			baselineEntries = append(
				baselineEntries,
				f.getBaselineContentForFile(fileName, content, []documentSpan{*options.additionalSpan}, spanToContextId, options),
			)
			if options.marker != nil && options.marker.FileName() == fileName {
				foundMarker = true
			}
		}
	}

	if !foundMarker && options.marker != nil {
		// If we didn't find the marker in any file, we need to add it.
		markerFileName := options.marker.FileName()
		if content, ok := f.textOfFile(markerFileName); ok {
			baselineEntries = append(baselineEntries, f.getBaselineContentForFile(markerFileName, content, nil, spanToContextId, options))
		}
	}

	// !!! skipDocumentContainingOnlyMarker

	return strings.Join(baselineEntries, "\n\n")
}

func (f *FourslashTest) textOfFile(fileName string) (string, bool) {
	if _, ok := f.openFiles[fileName]; ok {
		return f.getScriptInfo(fileName).content, true
	}
	return f.vfs.ReadFile(fileName)
}

type detailKind int

const (
	detailKindMarker       detailKind = iota // /*MARKER*/
	detailKindContextStart                   // <|
	detailKindTextStart                      // [|
	detailKindTextEnd                        // |]
	detailKindContextEnd                     // |>
)

func (k detailKind) isEnd() bool {
	return k == detailKindContextEnd || k == detailKindTextEnd
}

func (k detailKind) isStart() bool {
	return k == detailKindContextStart || k == detailKindTextStart
}

type baselineDetail struct {
	pos            lsproto.Position
	positionMarker string
	span           *documentSpan
	kind           detailKind
}

func (d *baselineDetail) getRange() lsproto.Range {
	switch d.kind {
	case detailKindContextStart:
		return *d.span.contextSpan
	case detailKindContextEnd:
		return *d.span.contextSpan
	case detailKindTextStart:
		return d.span.textSpan
	case detailKindTextEnd:
		return d.span.textSpan
	case detailKindMarker:
		return lsproto.Range{
			Start: d.pos,
			End:   d.pos,
		}
	default:
		panic("unknown detail kind")
	}
}

func (f *FourslashTest) getBaselineContentForFile(
	fileName string,
	content string,
	spansInFile []documentSpan,
	spanToContextId map[documentSpan]int,
	options baselineFourslashLocationsOptions,
) string {
	details := []*baselineDetail{}
	detailPrefixes := map[*baselineDetail]string{}
	detailSuffixes := map[*baselineDetail]string{}
	canDetermineContextIdInline := true

	if options.marker != nil && options.marker.FileName() == fileName {
		details = append(details, &baselineDetail{pos: options.marker.LSPos(), positionMarker: options.markerName})
	}

	for _, span := range spansInFile {
		contextSpanIndex := len(details)

		// Add context span markers if present
		if span.contextSpan != nil {
			details = append(details, &baselineDetail{
				pos:            span.contextSpan.Start,
				positionMarker: "<|",
				span:           &span,
				kind:           detailKindContextStart,
			})

			// Check if context span starts after text span
			if lsproto.ComparePositions(span.contextSpan.Start, span.textSpan.Start) > 0 {
				canDetermineContextIdInline = false
			}
		}

		textSpanIndex := len(details)
		startMarker := "[|"
		if options.getLocationData != nil {
			startMarker += options.getLocationData(span)
		}
		details = append(details,
			&baselineDetail{pos: span.textSpan.Start, positionMarker: startMarker, span: &span, kind: detailKindTextStart},
			&baselineDetail{pos: span.textSpan.End, positionMarker: core.OrElse(options.endMarker, "|]"), span: &span, kind: detailKindTextEnd},
		)

		if span.contextSpan != nil {
			details = append(details, &baselineDetail{
				pos:            span.contextSpan.End,
				positionMarker: "|>",
				span:           &span,
				kind:           detailKindContextEnd,
			})
		}

		if options.startMarkerPrefix != nil {
			startPrefix := options.startMarkerPrefix(span)
			if startPrefix != nil {
				// Special case: if this span starts at the same position as the provided marker,
				// we want the span's prefix to appear before the marker name.
				// i.e. We want `/*START PREFIX*/A: /*RENAME*/[|ARENAME|]`,
				// not `/*RENAME*//*START PREFIX*/A: [|ARENAME|]`
				if options.marker != nil && fileName == options.marker.FileName() && span.textSpan.Start == options.marker.LSPos() {
					_, ok := detailPrefixes[details[0]]
					debug.Assert(!ok, "Expected only single prefix at marker location")
					detailPrefixes[details[0]] = *startPrefix
				} else if span.contextSpan != nil && span.contextSpan.Start == span.textSpan.Start {
					detailPrefixes[details[contextSpanIndex]] = *startPrefix
				} else {
					detailPrefixes[details[textSpanIndex]] = *startPrefix
				}
			}
		}

		if options.endMarkerSuffix != nil {
			endSuffix := options.endMarkerSuffix(span)
			if endSuffix != nil {
				// Same as above for suffixes:
				if options.marker != nil && fileName == options.marker.FileName() && span.textSpan.End == options.marker.LSPos() {
					detailSuffixes[details[0]] = *endSuffix
				} else if span.contextSpan != nil && span.contextSpan.End == span.textSpan.End {
					detailSuffixes[details[textSpanIndex+2]] = *endSuffix
				} else {
					detailSuffixes[details[textSpanIndex+1]] = *endSuffix
				}
			}
		}
	}

	// Our preferred way to write markers is
	// /*MARKER*/[| some text |]
	// [| some /*MARKER*/ text |]
	// [| some text |]/*MARKER*/
	slices.SortStableFunc(details, func(d1, d2 *baselineDetail) int {
		c := lsproto.ComparePositions(d1.pos, d2.pos)
		if c != 0 || d1.kind == detailKindMarker && d2.kind == detailKindMarker {
			return c
		}

<<<<<<< HEAD
	for index, detail := range details {
		if detail.span == nil && deferredMarkerIndex == nil {
			// If this is marker position and its same as textEnd and/or contextEnd we want to write marker after those
			// TODO: unsilence lint and check against original implementation
			//nolint:staticcheck
			for matchingEndPosIndex := index + 1; matchingEndPosIndex < len(details); matchingEndPosIndex++ {
				// Defer after the location if its same as rangeEnd
				if details[matchingEndPosIndex].pos == detail.pos && strings.HasSuffix(details[matchingEndPosIndex].kind, "End") {
					deferredMarkerIndex = ptrTo(matchingEndPosIndex)
				}
				// Dont defer further than already determined
				break
=======
		// /*MARKER*/[| some text |]
		if d1.kind == detailKindMarker && d2.kind.isStart() {
			return -1
		}
		if d2.kind == detailKindMarker && d1.kind.isStart() {
			return 1
		}

		// [| some text |]/*MARKER*/
		if d1.kind == detailKindMarker && d2.kind.isEnd() {
			return 1
		}
		if d2.kind == detailKindMarker && d1.kind.isEnd() {
			return -1
		}

		// [||] or <||>
		if d1.span == d2.span {
			return int(d1.kind - d2.kind)
		}

		// ...|><|...
		if d1.kind.isStart() && d2.kind.isEnd() {
			return 1
		}
		if d1.kind.isEnd() && d2.kind.isStart() {
			return -1
		}

		// <| ... [| ... |]|>
		if d1.kind.isEnd() && d2.kind.isEnd() {
			c := lsproto.ComparePositions(d2.getRange().Start, d1.getRange().Start)
			if c != 0 {
				return c
>>>>>>> 83724019
			}
			return int(d1.kind - d2.kind)
		}

		// <|[| ... |] ... |>
		if d1.kind.isStart() && d2.kind.isStart() {
			c := lsproto.ComparePositions(d2.getRange().End, d2.getRange().End)
			if c != 0 {
				return c
			}
			return int(d1.kind - d2.kind)
		}

		return 0
	})
	// !!! if canDetermineContextIdInline

	textWithContext := newTextWithContext(fileName, content)
	for index, detail := range details {
		textWithContext.add(detail)
		textWithContext.pos = detail.pos
		// Prefix
		prefix := detailPrefixes[detail]
		if prefix != "" {
			textWithContext.newContent.WriteString(prefix)
		}
		textWithContext.newContent.WriteString(detail.positionMarker)
		if detail.span != nil {
			switch detail.kind {
			case detailKindTextStart:
				var text string
				if contextId, ok := spanToContextId[*detail.span]; ok {
					isAfterContextStart := false
					for textStartIndex := index - 1; textStartIndex >= 0; textStartIndex-- {
						textStartDetail := details[textStartIndex]
						if textStartDetail.kind == detailKindContextStart && textStartDetail.span == detail.span {
							isAfterContextStart = true
							break
						}
						// Marker is ok to skip over
						if textStartDetail.span != nil {
							break
						}
					}
					// Skip contextId on span thats surrounded by context span immediately
					if !isAfterContextStart {
						if text == "" {
							text = fmt.Sprintf(`contextId: %v`, contextId)
						} else {
							text = fmt.Sprintf(`contextId: %v`, contextId) + `, ` + text
						}
					}
				}
				if text != "" {
					textWithContext.newContent.WriteString(`{ ` + text + ` |}`)
				}
			case detailKindContextStart:
				if canDetermineContextIdInline {
					spanToContextId[*detail.span] = len(spanToContextId)
				}
			}
		}
		if suffix, ok := detailSuffixes[detail]; ok {
			textWithContext.newContent.WriteString(suffix)
		}
	}
	textWithContext.add(nil)
	if textWithContext.newContent.Len() != 0 {
		textWithContext.readableContents.WriteString("\n")
		textWithContext.readableJsoncBaseline(textWithContext.newContent.String())
	}
	return textWithContext.readableContents.String()
}

var lineSplitter = regexp.MustCompile(`\r?\n`)

type textWithContext struct {
	nLinesContext int // number of context lines to write to baseline

	readableContents *strings.Builder // builds what will be returned to be written to baseline

	newContent *strings.Builder // helper; the part of the original file content to write between details
	pos        lsproto.Position
	isLibFile  bool
	fileName   string
	content    string // content of the original file
	lineStarts *lsconv.LSPLineMap
	converters *lsconv.Converters

	// posLineInfo
	posInfo  *lsproto.Position
	lineInfo int
}

// implements lsconv.Script
func (t *textWithContext) FileName() string {
	return t.fileName
}

// implements lsconv.Script
func (t *textWithContext) Text() string {
	return t.content
}

func newTextWithContext(fileName string, content string) *textWithContext {
	t := &textWithContext{
		nLinesContext: 4,

		readableContents: &strings.Builder{},

		isLibFile:  isLibFile(fileName),
		newContent: &strings.Builder{},
		pos:        lsproto.Position{Line: 0, Character: 0},
		fileName:   fileName,
		content:    content,
		lineStarts: lsconv.ComputeLSPLineStarts(content),
	}

	t.converters = lsconv.NewConverters(lsproto.PositionEncodingKindUTF8, func(_ string) *lsconv.LSPLineMap {
		return t.lineStarts
	})
	t.readableContents.WriteString("// === " + fileName + " ===")
	return t
}

func (t *textWithContext) add(detail *baselineDetail) {
	if t.content == "" && detail == nil {
		panic("Unsupported")
	}
	if detail == nil || (detail.kind != detailKindTextEnd && detail.kind != detailKindContextEnd) {
		// Calculate pos to location number of lines
		posLineIndex := t.lineInfo
		if t.posInfo == nil || *t.posInfo != t.pos {
			posLineIndex = t.lineStarts.ComputeIndexOfLineStart(t.converters.LineAndCharacterToPosition(t, t.pos))
		}

		locationLineIndex := len(t.lineStarts.LineStarts) - 1
		if detail != nil {
			locationLineIndex = t.lineStarts.ComputeIndexOfLineStart(t.converters.LineAndCharacterToPosition(t, detail.pos))
			t.posInfo = &detail.pos
			t.lineInfo = locationLineIndex
		}

		nLines := 0
		if t.newContent.Len() != 0 {
			nLines += t.nLinesContext + 1
		}
		if detail != nil {
			nLines += t.nLinesContext + 1
		}
		// first nLinesContext and last nLinesContext
		if locationLineIndex-posLineIndex > nLines {
			if t.newContent.Len() != 0 {
				var skippedString string
				if t.isLibFile {
					skippedString = "--- (line: --) skipped ---\n"
				} else {
					skippedString = fmt.Sprintf(`--- (line: %v) skipped ---`, posLineIndex+t.nLinesContext+1)
				}

				t.readableContents.WriteString("\n")
				t.readableJsoncBaseline(t.newContent.String() + t.sliceOfContent(
					t.getIndex(t.pos),
					t.getIndex(t.lineStarts.LineStarts[posLineIndex+t.nLinesContext]),
				) + skippedString)

				if detail != nil {
					t.readableContents.WriteString("\n")
				}
				t.newContent.Reset()
			}
			if detail != nil {
				if t.isLibFile {
					t.newContent.WriteString("--- (line: --) skipped ---\n")
				} else {
					fmt.Fprintf(t.newContent, "--- (line: %v) skipped ---\n", locationLineIndex-t.nLinesContext+1)
				}
				t.newContent.WriteString(t.sliceOfContent(
					t.getIndex(t.lineStarts.LineStarts[locationLineIndex-t.nLinesContext+1]),
					t.getIndex(detail.pos),
				))
			}
			return
		}
	}
	if detail == nil {
		t.newContent.WriteString(t.sliceOfContent(t.getIndex(t.pos), nil))
	} else {
		t.newContent.WriteString(t.sliceOfContent(t.getIndex(t.pos), t.getIndex(detail.pos)))
	}
}

func (t *textWithContext) readableJsoncBaseline(text string) {
	for i, line := range lineSplitter.Split(text, -1) {
		if i > 0 {
			t.readableContents.WriteString("\n")
		}
		t.readableContents.WriteString(`// ` + line)
	}
}

type markerAndItem[T any] struct {
	Marker *Marker `json:"marker"`
	Item   T       `json:"item"`
}

func annotateContentWithTooltips[T comparable](
	t *testing.T,
	f *FourslashTest,
	markersAndItems []markerAndItem[T],
	opName string,
	getRange func(item T) *lsproto.Range,
	getTooltipLines func(item T, prev T) []string,
) string {
	barWithGutter := "| " + strings.Repeat("-", 70)

	// sort by file, then *backwards* by position in the file
	// so we can insert multiple times on a line without counting
	sorted := slices.Clone(markersAndItems)
	slices.SortFunc(sorted, func(a, b markerAndItem[T]) int {
		if c := cmp.Compare(a.Marker.FileName(), b.Marker.FileName()); c != 0 {
			return c
		}
		return -cmp.Compare(a.Marker.Position, b.Marker.Position)
	})

	filesToLines := collections.NewOrderedMapWithSizeHint[string, []string](1)
	var previous T
	for _, itemAndMarker := range sorted {
		marker := itemAndMarker.Marker
		item := itemAndMarker.Item

		textRange := getRange(item)
		if textRange == nil {
			start := marker.LSPosition
			end := start
			end.Character = end.Character + 1
			textRange = &lsproto.Range{Start: start, End: end}
		}

		if textRange.Start.Line != textRange.End.Line {
			t.Fatalf("Expected text range to be on a single line, got %v", textRange)
		}
		underline := strings.Repeat(" ", int(textRange.Start.Character)) +
			strings.Repeat("^", int(textRange.End.Character-textRange.Start.Character))

		fileName := marker.FileName()
		lines, ok := filesToLines.Get(fileName)
		if !ok {
			lines = lineSplitter.Split(f.getScriptInfo(fileName).content, -1)
		}

		var tooltipLines []string
		if item != *new(T) {
			tooltipLines = getTooltipLines(item, previous)
		}
		if len(tooltipLines) == 0 {
			tooltipLines = []string{fmt.Sprintf("No %s at /*%s*/.", opName, *marker.Name)}
		}
		tooltipLines = core.Map(tooltipLines, func(line string) string {
			return "| " + line
		})

		linesToInsert := make([]string, len(tooltipLines)+3)
		linesToInsert[0] = underline
		linesToInsert[1] = barWithGutter
		copy(linesToInsert[2:], tooltipLines)
		linesToInsert[len(linesToInsert)-1] = barWithGutter

		lines = slices.Insert(
			lines,
			int(textRange.Start.Line+1),
			linesToInsert...,
		)
		filesToLines.Set(fileName, lines)

		previous = item
	}

	builder := strings.Builder{}
	seenFirst := false
	for fileName, lines := range filesToLines.Entries() {
		builder.WriteString(fmt.Sprintf("=== %s ===\n", fileName))
		for _, line := range lines {
			builder.WriteString("// ")
			builder.WriteString(line)
			builder.WriteByte('\n')
		}

		if seenFirst {
			builder.WriteString("\n\n")
		} else {
			seenFirst = true
		}
	}

	return builder.String()
}

func (t *textWithContext) sliceOfContent(start *int, end *int) string {
	if start == nil || *start < 0 {
		start = ptrTo(0)
	}

	if end == nil || *end > len(t.content) {
		end = ptrTo(len(t.content))
	}

	if *start > *end {
		return ""
	}

	return t.content[*start:*end]
}

func (t *textWithContext) getIndex(i any) *int {
	switch i := i.(type) {
	case *int:
		return i
	case int:
		return ptrTo(i)
	case core.TextPos:
		return ptrTo(int(i))
	case *core.TextPos:
		return ptrTo(int(*i))
	case lsproto.Position:
		return t.getIndex(t.converters.LineAndCharacterToPosition(t, i))
	case *lsproto.Position:
		return t.getIndex(t.converters.LineAndCharacterToPosition(t, *i))
	}
	panic(fmt.Sprintf("getIndex: unsupported type %T", i))
}

func codeFence(lang string, code string) string {
	return "```" + lang + "\n" + code + "\n```"
}

func symbolInformationToData(symbol *lsproto.SymbolInformation) string {
	return fmt.Sprintf("{| name: %s, kind: %s |}", symbol.Name, symbol.Kind.String())
}<|MERGE_RESOLUTION|>--- conflicted
+++ resolved
@@ -615,20 +615,6 @@
 			return c
 		}
 
-<<<<<<< HEAD
-	for index, detail := range details {
-		if detail.span == nil && deferredMarkerIndex == nil {
-			// If this is marker position and its same as textEnd and/or contextEnd we want to write marker after those
-			// TODO: unsilence lint and check against original implementation
-			//nolint:staticcheck
-			for matchingEndPosIndex := index + 1; matchingEndPosIndex < len(details); matchingEndPosIndex++ {
-				// Defer after the location if its same as rangeEnd
-				if details[matchingEndPosIndex].pos == detail.pos && strings.HasSuffix(details[matchingEndPosIndex].kind, "End") {
-					deferredMarkerIndex = ptrTo(matchingEndPosIndex)
-				}
-				// Dont defer further than already determined
-				break
-=======
 		// /*MARKER*/[| some text |]
 		if d1.kind == detailKindMarker && d2.kind.isStart() {
 			return -1
@@ -663,7 +649,6 @@
 			c := lsproto.ComparePositions(d2.getRange().Start, d1.getRange().Start)
 			if c != 0 {
 				return c
->>>>>>> 83724019
 			}
 			return int(d1.kind - d2.kind)
 		}
