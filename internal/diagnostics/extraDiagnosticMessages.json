{
    "Do not print diagnostics.": {
        "category": "Message",
        "code": 100000
    },
    "Run in single threaded mode.": {
        "category": "Message",
        "code": 100001
    },
    "Generate pprof CPU/memory profiles to the given directory.": {
        "category": "Message",
        "code": 100002
    },
    "Set the number of checkers per project.": {
        "category": "Message",
        "code": 100003
    },
    "4, unless --singleThreaded is passed.": {
        "category": "Message",
        "code": 100004
    },
    "Non-relative paths are not allowed. Did you forget a leading './'?": {
        "category": "Error",
        "code": 5090
    },
    "A JSDoc '@type' tag on a function must have a signature with the correct number of arguments.": {
        "category": "Error",
        "code": 8030
    },
    "Failed to delete file '{0}'.": {
        "category": "Message",
        "code": 6353
    },
    "Project '{0}' is out of date because config file does not exist.": {
        "category": "Message",
        "code": 6401
    },
    "Project '{0}' is out of date because input '{1}' does not exist.": {
        "category": "Message",
        "code": 6420
    },
    "Project '{0}' is out of date because it has errors.": {
        "category": "Message",
        "code": 6423
    },
<<<<<<< HEAD
    "Option '--incremental' is only valid with a known configuration file (like 'tsconfig.json') or when '--tsBuildInfoFile' is explicitly provided.": {
        "category": "Error",
        "code": 5074
=======
    "Locale must be an IETF BCP 47 language tag. Examples: '{0}', '{1}'.": {
        "category": "Error",
        "code": 6048
    },
    "Ignore the tsconfig found and build with commandline options and files.": {
        "category": "Message",
        "code": 1549
    },
    "tsconfig.json is present but will not be loaded if files are specified on commandline. Use '--ignoreConfig' to skip this error.": {
        "category": "Error",
        "code": 5112
>>>>>>> d1be94b3
    }
}<|MERGE_RESOLUTION|>--- conflicted
+++ resolved
@@ -43,11 +43,6 @@
         "category": "Message",
         "code": 6423
     },
-<<<<<<< HEAD
-    "Option '--incremental' is only valid with a known configuration file (like 'tsconfig.json') or when '--tsBuildInfoFile' is explicitly provided.": {
-        "category": "Error",
-        "code": 5074
-=======
     "Locale must be an IETF BCP 47 language tag. Examples: '{0}', '{1}'.": {
         "category": "Error",
         "code": 6048
@@ -59,6 +54,9 @@
     "tsconfig.json is present but will not be loaded if files are specified on commandline. Use '--ignoreConfig' to skip this error.": {
         "category": "Error",
         "code": 5112
->>>>>>> d1be94b3
+    },
+    "Option '--incremental' is only valid with a known configuration file (like 'tsconfig.json') or when '--tsBuildInfoFile' is explicitly provided.": {
+        "category": "Error",
+        "code": 5074
     }
 }