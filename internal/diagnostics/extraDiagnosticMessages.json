--- conflicted
+++ resolved
@@ -35,7 +35,14 @@
         "category": "Message",
         "code": 100008
     },
-<<<<<<< HEAD
+    "Set the number of projects to build concurrently.": {
+        "category": "Message",
+        "code": 100009
+    },
+    "all, unless --singleThreaded is passed.": {
+        "category": "Message",
+        "code": 100010
+    },
     "Your application tried to access '{0}'. While this module is usually interpreted as a Node builtin, your resolver is running inside a non-Node resolution context where such builtins are ignored. Since '{0}' isn't otherwise declared in your dependencies, this makes the require call ambiguous and unsound.\n\nRequired package: {0}{1}\nRequired by: {2}": {
         "category": "Error",
         "code": 110001
@@ -67,15 +74,6 @@
     "Invalid specifier: '{0}'": {
         "category": "Error",
         "code": 110008
-=======
-    "Set the number of projects to build concurrently.": {
-        "category": "Message",
-        "code": 100009
-    },
-    "all, unless --singleThreaded is passed.": {
-        "category": "Message",
-        "code": 100010
->>>>>>> 51d6a113
     },
     "Non-relative paths are not allowed. Did you forget a leading './'?": {
         "category": "Error",
