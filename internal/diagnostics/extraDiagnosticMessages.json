--- conflicted
+++ resolved
@@ -39,7 +39,10 @@
         "category": "Message",
         "code": 5074
     },
-<<<<<<< HEAD
+    "Project '{0}' is out of date because it has errors.": {
+        "category": "Message",
+        "code": 6423
+    },
     "Option '{0}' requires value to be greater than 0.": {
         "category": "Error",
         "code": 5002
@@ -47,10 +50,5 @@
     "Specify the maximum number of projects that can be built concurrently.": {
         "category": "Message",
         "code": 6730
-=======
-    "Project '{0}' is out of date because it has errors.": {
-        "category": "Message",
-        "code": 6423
->>>>>>> d7887e0a
     }
 }