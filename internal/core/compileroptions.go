--- conflicted
+++ resolved
@@ -9,74 +9,6 @@
 //go:generate go run golang.org/x/tools/cmd/stringer -type=ModuleKind,ScriptTarget -output=compileroptions_stringer_generated.go
 
 type CompilerOptions struct {
-<<<<<<< HEAD
-	AllowJs                            Tristate             `json:"allowJs"`
-	AllowSyntheticDefaultImports       Tristate             `json:"allowSyntheticDefaultImports"`
-	AllowUmdGlobalAccess               Tristate             `json:"allowUmdGlobalAccess"`
-	AllowUnreachableCode               Tristate             `json:"allowUnreachableCode"`
-	AllowUnusedLabels                  Tristate             `json:"allowUnusedLabels"`
-	CheckJs                            Tristate             `json:"checkJs"`
-	CustomConditions                   []string             `json:"customConditions"`
-	EmitDeclarationOnly                Tristate             `json:"emitDeclarationOnly"`
-	EmitBOM                            Tristate             `json:"emitBOM"`
-	DownlevelIteration                 Tristate             `json:"downlevelIteration"`
-	Declaration                        Tristate             `json:"declaration"`
-	ESModuleInterop                    Tristate             `json:"esModuleInterop"`
-	ExactOptionalPropertyTypes         Tristate             `json:"exactOptionalPropertyTypes"`
-	ExperimentalDecorators             Tristate             `json:"experimentalDecorators"`
-	IsolatedModules                    Tristate             `json:"isolatedModules"`
-	Jsx                                JsxEmit              `json:"jsx"`
-	Lib                                []string             `json:"lib"`
-	ModuleKind                         ModuleKind           `json:"module"`
-	ModuleResolution                   ModuleResolutionKind `json:"moduleResolution"`
-	ModuleSuffixes                     []string             `json:"moduleSuffixes"`
-	ModuleDetection                    ModuleDetectionKind  `json:"moduleDetectionKind"`
-	NewLine                            NewLineKind          `json:"newLine"`
-	NoEmit                             Tristate             `json:"noEmit"`
-	NoErrorTruncation                  Tristate             `json:"noErrorTruncation"`
-	NoFallthroughCasesInSwitch         Tristate             `json:"noFallthroughCasesInSwitch"`
-	NoImplicitAny                      Tristate             `json:"noImplicitAny"`
-	NoImplicitThis                     Tristate             `json:"noImplicitThis"`
-	NoLib                              Tristate             `json:"noLib"`
-	NoPropertyAccessFromIndexSignature Tristate             `json:"noPropertyAccessFromIndexSignature"`
-	NoUncheckedIndexedAccess           Tristate             `json:"noUncheckedIndexedAccess"`
-	OutDir                             string               `json:"outDir"`
-	Paths                              map[string][]string  `json:"paths"`
-	PreserveConstEnums                 Tristate             `json:"preserveConstEnums"`
-	Project                            string               `json:"project"`
-	PreserveSymlinks                   Tristate             `json:"preserveSymlinks"`
-	ResolveJsonModule                  Tristate             `json:"resolveJsonModule"`
-	ResolvePackageJsonExports          Tristate             `json:"resolvePackageJsonExports"`
-	ResolvePackageJsonImports          Tristate             `json:"resolvePackageJsonImports"`
-	SkipLibCheck                       Tristate             `json:"skipLibCheck"`
-	Strict                             Tristate             `json:"strict"`
-	StrictBindCallApply                Tristate             `json:"strictBindCallApply"`
-	StrictBuiltinIteratorReturn        Tristate             `json:"strictBuiltinIteratorReturn"`
-	StrictFunctionTypes                Tristate             `json:"strictFunctionTypes"`
-	StrictNullChecks                   Tristate             `json:"strictNullChecks"`
-	StrictPropertyInitialization       Tristate             `json:"strictPropertyInitialization"`
-	Target                             ScriptTarget         `json:"target"`
-	TraceResolution                    Tristate             `json:"traceResolution"`
-	TypeRoots                          []string             `json:"typeRoots"`
-	Types                              []string             `json:"types"`
-	UseDefineForClassFields            Tristate             `json:"useDefineForClassFields"`
-	UseUnknownInCatchVariables         Tristate             `json:"useUnknownInCatchVariables"`
-	VerbatimModuleSyntax               Tristate             `json:"verbatimModuleSyntax"`
-
-	// Internal fields
-	ConfigFilePath  string   `json:"configFilePath"`
-	ConfigFile      func()   `json:"configFile"` // todo: TsConfigSourceFile,
-	NoDtsResolution Tristate `json:"noDtsResolution"`
-	PathsBasePath   string   `json:"pathsBasePath"`
-
-	// cli
-	ShowConfig    bool `json:"showConfig"`
-	Watch         bool `json:"watch"`
-	Incremental   bool `json:"incremental"`
-	ListFilesOnly bool `json:"listFilesOnly"`
-	// ConfigFile *ast.SourceFile `json:"configFile"`
-	Pretty bool `json:"pretty"`
-=======
 	AllowJs                                   Tristate             `json:"allowJs"`
 	AllowArbitraryExtensions                  Tristate             `json:"allowArbitraryExtensions"`
 	AllowSyntheticDefaultImports              Tristate             `json:"allowSyntheticDefaultImports"`
@@ -201,7 +133,16 @@
 	Watch               Tristate `json:"watch"`
 	ShowConfig          Tristate `json:"showConfig"`
 	TscBuild            Tristate `json:"tscBuild"`
->>>>>>> 9e3db92f
+
+	// Internal fields
+	// ConfigFile      func()   `json:"configFile"` // todo: TsConfigSourceFile,
+
+	// // cli
+	// ShowConfig    bool `json:"showConfig"`
+	// Watch         bool `json:"watch"`
+	// Incremental   bool `json:"incremental"`
+	// ListFilesOnly bool `json:"listFilesOnly"`
+	// Pretty bool `json:"pretty"`
 }
 
 func (options *CompilerOptions) GetEmitScriptTarget() ScriptTarget {
