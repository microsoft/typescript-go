package core

import (
	"reflect"
	"strings"
	"sync"

	"github.com/microsoft/typescript-go/internal/collections"
	"github.com/microsoft/typescript-go/internal/tspath"
)

//go:generate go tool golang.org/x/tools/cmd/stringer -type=ModuleKind,ScriptTarget -output=compileroptions_stringer_generated.go
//go:generate go tool mvdan.cc/gofumpt -lang=go1.24 -w compileroptions_stringer_generated.go

type CompilerOptions struct {
	_ noCopy

	AllowJs                                   Tristate                                  `json:"allowJs,omitzero"`
	AllowArbitraryExtensions                  Tristate                                  `json:"allowArbitraryExtensions,omitzero"`
	AllowSyntheticDefaultImports              Tristate                                  `json:"allowSyntheticDefaultImports,omitzero"`
	AllowImportingTsExtensions                Tristate                                  `json:"allowImportingTsExtensions,omitzero"`
	AllowNonTsExtensions                      Tristate                                  `json:"allowNonTsExtensions,omitzero"`
	AllowUmdGlobalAccess                      Tristate                                  `json:"allowUmdGlobalAccess,omitzero"`
	AllowUnreachableCode                      Tristate                                  `json:"allowUnreachableCode,omitzero"`
	AllowUnusedLabels                         Tristate                                  `json:"allowUnusedLabels,omitzero"`
	AssumeChangesOnlyAffectDirectDependencies Tristate                                  `json:"assumeChangesOnlyAffectDirectDependencies,omitzero"`
	AlwaysStrict                              Tristate                                  `json:"alwaysStrict,omitzero"`
	BaseUrl                                   string                                    `json:"baseUrl,omitzero"`
	Build                                     Tristate                                  `json:"build,omitzero"`
	CheckJs                                   Tristate                                  `json:"checkJs,omitzero"`
	CustomConditions                          []string                                  `json:"customConditions,omitzero"`
	Composite                                 Tristate                                  `json:"composite,omitzero"`
	EmitDeclarationOnly                       Tristate                                  `json:"emitDeclarationOnly,omitzero"`
	EmitBOM                                   Tristate                                  `json:"emitBOM,omitzero"`
	EmitDecoratorMetadata                     Tristate                                  `json:"emitDecoratorMetadata,omitzero"`
	DownlevelIteration                        Tristate                                  `json:"downlevelIteration,omitzero"`
	Declaration                               Tristate                                  `json:"declaration,omitzero"`
	DeclarationDir                            string                                    `json:"declarationDir,omitzero"`
	DeclarationMap                            Tristate                                  `json:"declarationMap,omitzero"`
	DisableSizeLimit                          Tristate                                  `json:"disableSizeLimit,omitzero"`
	DisableSourceOfProjectReferenceRedirect   Tristate                                  `json:"disableSourceOfProjectReferenceRedirect,omitzero"`
	DisableSolutionSearching                  Tristate                                  `json:"disableSolutionSearching,omitzero"`
	DisableReferencedProjectLoad              Tristate                                  `json:"disableReferencedProjectLoad,omitzero"`
	ErasableSyntaxOnly                        Tristate                                  `json:"erasableSyntaxOnly,omitzero"`
	ESModuleInterop                           Tristate                                  `json:"esModuleInterop,omitzero"`
	ExactOptionalPropertyTypes                Tristate                                  `json:"exactOptionalPropertyTypes,omitzero"`
	ExperimentalDecorators                    Tristate                                  `json:"experimentalDecorators,omitzero"`
	ForceConsistentCasingInFileNames          Tristate                                  `json:"forceConsistentCasingInFileNames,omitzero"`
	IsolatedModules                           Tristate                                  `json:"isolatedModules,omitzero"`
	IsolatedDeclarations                      Tristate                                  `json:"isolatedDeclarations,omitzero"`
	IgnoreDeprecations                        string                                    `json:"ignoreDeprecations,omitzero"`
	ImportHelpers                             Tristate                                  `json:"importHelpers,omitzero"`
	InlineSourceMap                           Tristate                                  `json:"inlineSourceMap,omitzero"`
	InlineSources                             Tristate                                  `json:"inlineSources,omitzero"`
	Init                                      Tristate                                  `json:"init,omitzero"`
	Incremental                               Tristate                                  `json:"incremental,omitzero"`
	Jsx                                       JsxEmit                                   `json:"jsx,omitzero"`
	JsxFactory                                string                                    `json:"jsxFactory,omitzero"`
	JsxFragmentFactory                        string                                    `json:"jsxFragmentFactory,omitzero"`
	JsxImportSource                           string                                    `json:"jsxImportSource,omitzero"`
	KeyofStringsOnly                          Tristate                                  `json:"keyofStringsOnly,omitzero"`
	Lib                                       []string                                  `json:"lib,omitzero"`
	LibReplacement                            Tristate                                  `json:"libReplacement,omitzero"`
	Locale                                    string                                    `json:"locale,omitzero"`
	MapRoot                                   string                                    `json:"mapRoot,omitzero"`
	Module                                    ModuleKind                                `json:"module,omitzero"`
	ModuleResolution                          ModuleResolutionKind                      `json:"moduleResolution,omitzero"`
	ModuleSuffixes                            []string                                  `json:"moduleSuffixes,omitzero"`
	ModuleDetection                           ModuleDetectionKind                       `json:"moduleDetection,omitzero"`
	NewLine                                   NewLineKind                               `json:"newLine,omitzero"`
	NoEmit                                    Tristate                                  `json:"noEmit,omitzero"`
	NoCheck                                   Tristate                                  `json:"noCheck,omitzero"`
	NoErrorTruncation                         Tristate                                  `json:"noErrorTruncation,omitzero"`
	NoFallthroughCasesInSwitch                Tristate                                  `json:"noFallthroughCasesInSwitch,omitzero"`
	NoImplicitAny                             Tristate                                  `json:"noImplicitAny,omitzero"`
	NoImplicitThis                            Tristate                                  `json:"noImplicitThis,omitzero"`
	NoImplicitReturns                         Tristate                                  `json:"noImplicitReturns,omitzero"`
	NoEmitHelpers                             Tristate                                  `json:"noEmitHelpers,omitzero"`
	NoLib                                     Tristate                                  `json:"noLib,omitzero"`
	NoPropertyAccessFromIndexSignature        Tristate                                  `json:"noPropertyAccessFromIndexSignature,omitzero"`
	NoUncheckedIndexedAccess                  Tristate                                  `json:"noUncheckedIndexedAccess,omitzero"`
	NoEmitOnError                             Tristate                                  `json:"noEmitOnError,omitzero"`
	NoUnusedLocals                            Tristate                                  `json:"noUnusedLocals,omitzero"`
	NoUnusedParameters                        Tristate                                  `json:"noUnusedParameters,omitzero"`
	NoResolve                                 Tristate                                  `json:"noResolve,omitzero"`
	NoImplicitOverride                        Tristate                                  `json:"noImplicitOverride,omitzero"`
	NoUncheckedSideEffectImports              Tristate                                  `json:"noUncheckedSideEffectImports,omitzero"`
	Out                                       string                                    `json:"out,omitzero"`
	OutDir                                    string                                    `json:"outDir,omitzero"`
	OutFile                                   string                                    `json:"outFile,omitzero"`
	Paths                                     *collections.OrderedMap[string, []string] `json:"paths,omitzero"`
	PreserveConstEnums                        Tristate                                  `json:"preserveConstEnums,omitzero"`
	PreserveSymlinks                          Tristate                                  `json:"preserveSymlinks,omitzero"`
	Project                                   string                                    `json:"project,omitzero"`
	ResolveJsonModule                         Tristate                                  `json:"resolveJsonModule,omitzero"`
	ResolvePackageJsonExports                 Tristate                                  `json:"resolvePackageJsonExports,omitzero"`
	ResolvePackageJsonImports                 Tristate                                  `json:"resolvePackageJsonImports,omitzero"`
	RemoveComments                            Tristate                                  `json:"removeComments,omitzero"`
	RewriteRelativeImportExtensions           Tristate                                  `json:"rewriteRelativeImportExtensions,omitzero"`
	ReactNamespace                            string                                    `json:"reactNamespace,omitzero"`
	RootDir                                   string                                    `json:"rootDir,omitzero"`
	RootDirs                                  []string                                  `json:"rootDirs,omitzero"`
	SkipLibCheck                              Tristate                                  `json:"skipLibCheck,omitzero"`
	Strict                                    Tristate                                  `json:"strict,omitzero"`
	StrictBindCallApply                       Tristate                                  `json:"strictBindCallApply,omitzero"`
	StrictBuiltinIteratorReturn               Tristate                                  `json:"strictBuiltinIteratorReturn,omitzero"`
	StrictFunctionTypes                       Tristate                                  `json:"strictFunctionTypes,omitzero"`
	StrictNullChecks                          Tristate                                  `json:"strictNullChecks,omitzero"`
	StrictPropertyInitialization              Tristate                                  `json:"strictPropertyInitialization,omitzero"`
	StripInternal                             Tristate                                  `json:"stripInternal,omitzero"`
	SkipDefaultLibCheck                       Tristate                                  `json:"skipDefaultLibCheck,omitzero"`
	SourceMap                                 Tristate                                  `json:"sourceMap,omitzero"`
	SourceRoot                                string                                    `json:"sourceRoot,omitzero"`
	SuppressOutputPathCheck                   Tristate                                  `json:"suppressOutputPathCheck,omitzero"`
	Target                                    ScriptTarget                              `json:"target,omitzero"`
	TraceResolution                           Tristate                                  `json:"traceResolution,omitzero"`
	TsBuildInfoFile                           string                                    `json:"tsBuildInfoFile,omitzero"`
	TypeRoots                                 []string                                  `json:"typeRoots,omitzero"`
	Types                                     []string                                  `json:"types,omitzero"`
	UseDefineForClassFields                   Tristate                                  `json:"useDefineForClassFields,omitzero"`
	UseUnknownInCatchVariables                Tristate                                  `json:"useUnknownInCatchVariables,omitzero"`
	VerbatimModuleSyntax                      Tristate                                  `json:"verbatimModuleSyntax,omitzero"`
	MaxNodeModuleJsDepth                      *int                                      `json:"maxNodeModuleJsDepth,omitzero"`

	// Internal fields
	ConfigFilePath      string   `json:"configFilePath,omitzero"`
	NoDtsResolution     Tristate `json:"noDtsResolution,omitzero"`
	PathsBasePath       string   `json:"pathsBasePath,omitzero"`
	Diagnostics         Tristate `json:"diagnostics,omitzero"`
	ExtendedDiagnostics Tristate `json:"extendedDiagnostics,omitzero"`
	GenerateCpuProfile  string   `json:"generateCpuProfile,omitzero"`
	GenerateTrace       string   `json:"generateTrace,omitzero"`
	ListEmittedFiles    Tristate `json:"listEmittedFiles,omitzero"`
	ListFiles           Tristate `json:"listFiles,omitzero"`
	ExplainFiles        Tristate `json:"explainFiles,omitzero"`
	ListFilesOnly       Tristate `json:"listFilesOnly,omitzero"`
	NoEmitForJsFiles    Tristate `json:"noEmitForJsFiles,omitzero"`
	PreserveWatchOutput Tristate `json:"preserveWatchOutput,omitzero"`
	Pretty              Tristate `json:"pretty,omitzero"`
	Version             Tristate `json:"version,omitzero"`
	Watch               Tristate `json:"watch,omitzero"`
	ShowConfig          Tristate `json:"showConfig,omitzero"`
	TscBuild            Tristate `json:"tscBuild,omitzero"`
	Help                Tristate `json:"help,omitzero"`
	All                 Tristate `json:"all,omitzero"`

	PprofDir       string   `json:"pprofDir,omitzero"`
	SingleThreaded Tristate `json:"singleThreaded,omitzero"`
	Quiet          Tristate `json:"quiet,omitzero"`

	sourceFileAffectingCompilerOptionsOnce sync.Once
	sourceFileAffectingCompilerOptions     SourceFileAffectingCompilerOptions
}

// noCopy may be embedded into structs which must not be copied
// after the first use.
//
// See https://golang.org/issues/8005#issuecomment-190753527
// for details.
type noCopy struct{}

// Lock is a no-op used by -copylocks checker from `go vet`.
func (*noCopy) Lock()   {}
func (*noCopy) Unlock() {}

var optionsType = reflect.TypeFor[CompilerOptions]()

// Clone creates a shallow copy of the CompilerOptions.
func (options *CompilerOptions) Clone() *CompilerOptions {
	// TODO: this could be generated code instead of reflection.
	target := &CompilerOptions{}

	sourceValue := reflect.ValueOf(options).Elem()
	targetValue := reflect.ValueOf(target).Elem()

	for i := range sourceValue.NumField() {
		if optionsType.Field(i).IsExported() {
			targetValue.Field(i).Set(sourceValue.Field(i))
		}
	}

	return target
}

func (options *CompilerOptions) GetEmitScriptTarget() ScriptTarget {
	if options.Target != ScriptTargetNone {
		return options.Target
	}
	switch options.GetEmitModuleKind() {
	case ModuleKindNode16, ModuleKindNode18:
		return ScriptTargetES2022
	case ModuleKindNodeNext:
		return ScriptTargetESNext
	default:
		return ScriptTargetES5
	}
}

func (options *CompilerOptions) GetEmitModuleKind() ModuleKind {
	if options.Module != ModuleKindNone {
		return options.Module
	}
	if options.Target >= ScriptTargetES2015 {
		return ModuleKindES2015
	}
	return ModuleKindCommonJS
}

func (options *CompilerOptions) GetModuleResolutionKind() ModuleResolutionKind {
	if options.ModuleResolution != ModuleResolutionKindUnknown {
		return options.ModuleResolution
	}
	switch options.GetEmitModuleKind() {
	case ModuleKindNode16, ModuleKindNode18:
		return ModuleResolutionKindNode16
	case ModuleKindNodeNext:
		return ModuleResolutionKindNodeNext
	default:
		return ModuleResolutionKindBundler
	}
}

func (options *CompilerOptions) GetEmitModuleDetectionKind() ModuleDetectionKind {
	if options.ModuleDetection != ModuleDetectionKindNone {
		return options.ModuleDetection
	}
	switch options.GetEmitModuleKind() {
	case ModuleKindNode16, ModuleKindNodeNext:
		return ModuleDetectionKindForce
	default:
		return ModuleDetectionKindAuto
	}
}

func (options *CompilerOptions) GetResolvePackageJsonExports() bool {
	return options.ResolvePackageJsonExports.IsTrueOrUnknown()
}

func (options *CompilerOptions) GetResolvePackageJsonImports() bool {
	return options.ResolvePackageJsonImports.IsTrueOrUnknown()
}

func (options *CompilerOptions) GetAllowImportingTsExtensions() bool {
	return options.AllowImportingTsExtensions.IsTrue() || options.RewriteRelativeImportExtensions.IsTrue()
}

func (options *CompilerOptions) AllowImportingTsExtensionsFrom(fileName string) bool {
	return options.GetAllowImportingTsExtensions() || tspath.IsDeclarationFileName(fileName)
}

func (options *CompilerOptions) GetESModuleInterop() bool {
	if options.ESModuleInterop != TSUnknown {
		return options.ESModuleInterop == TSTrue
	}
	switch options.GetEmitModuleKind() {
	case ModuleKindNode16, ModuleKindNodeNext, ModuleKindPreserve:
		return true
	}
	return false
}

func (options *CompilerOptions) GetAllowSyntheticDefaultImports() bool {
	if options.AllowSyntheticDefaultImports != TSUnknown {
		return options.AllowSyntheticDefaultImports == TSTrue
	}
	return options.GetESModuleInterop() ||
		options.GetEmitModuleKind() == ModuleKindSystem ||
		options.GetModuleResolutionKind() == ModuleResolutionKindBundler
}

func (options *CompilerOptions) GetResolveJsonModule() bool {
	if options.ResolveJsonModule != TSUnknown {
		return options.ResolveJsonModule == TSTrue
	}
	return options.GetModuleResolutionKind() == ModuleResolutionKindBundler
}

func (options *CompilerOptions) ShouldPreserveConstEnums() bool {
	return options.PreserveConstEnums == TSTrue || options.IsolatedModules == TSTrue
}

func (options *CompilerOptions) GetAllowJS() bool {
	if options.AllowJs != TSUnknown {
		return options.AllowJs == TSTrue
	}
	return options.CheckJs == TSTrue
}

func (options *CompilerOptions) GetJSXTransformEnabled() bool {
	jsx := options.Jsx
	return jsx == JsxEmitReact || jsx == JsxEmitReactJSX || jsx == JsxEmitReactJSXDev
}

func (options *CompilerOptions) GetEffectiveTypeRoots(currentDirectory string) (result []string, fromConfig bool) {
	if options.TypeRoots != nil {
		return options.TypeRoots, true
	}
	var baseDir string
	if options.ConfigFilePath != "" {
		baseDir = tspath.GetDirectoryPath(options.ConfigFilePath)
	} else {
		baseDir = currentDirectory
		if baseDir == "" {
			// This was accounted for in the TS codebase, but only for third-party API usage
			// where the module resolution host does not provide a getCurrentDirectory().
			panic("cannot get effective type roots without a config file path or current directory")
		}
	}

	typeRoots := make([]string, 0, strings.Count(baseDir, "/"))
	tspath.ForEachAncestorDirectory(baseDir, func(dir string) (any, bool) {
		typeRoots = append(typeRoots, tspath.CombinePaths(dir, "node_modules", "@types"))
		return nil, false
	})
	return typeRoots, false
}

func (options *CompilerOptions) GetIsolatedModules() bool {
	return options.IsolatedModules == TSTrue || options.VerbatimModuleSyntax == TSTrue
}

func (options *CompilerOptions) GetEmitStandardClassFields() bool {
	return options.UseDefineForClassFields != TSFalse && options.GetEmitScriptTarget() >= ScriptTargetES2022
}

func (options *CompilerOptions) GetEmitDeclarations() bool {
	return options.Declaration.IsTrue() || options.Composite.IsTrue()
}

func (options *CompilerOptions) GetAreDeclarationMapsEnabled() bool {
	return options.DeclarationMap == TSTrue && options.GetEmitDeclarations()
}

func (options *CompilerOptions) HasJsonModuleEmitEnabled() bool {
	switch options.GetEmitModuleKind() {
	case ModuleKindNone, ModuleKindSystem, ModuleKindUMD:
		return false
	}
	return true
}

func (options *CompilerOptions) GetPathsBasePath(currentDirectory string) string {
	if options.Paths.Size() == 0 {
		return ""
	}
	if options.PathsBasePath != "" {
		return options.PathsBasePath
	}
	return currentDirectory
}

// SourceFileAffectingCompilerOptions are the precomputed CompilerOptions values which
// affect the parse and bind of a source file.
type SourceFileAffectingCompilerOptions struct {
<<<<<<< HEAD
	AllowUnreachableCode       Tristate
	AllowUnusedLabels          Tristate
	BindInStrictMode           bool
	NoFallthroughCasesInSwitch Tristate
	ShouldPreserveConstEnums   bool
=======
	AllowUnreachableCode     Tristate
	AllowUnusedLabels        Tristate
	BindInStrictMode         bool
	EmitScriptTarget         ScriptTarget
	ShouldPreserveConstEnums bool
>>>>>>> 79b2727c
}

func (options *CompilerOptions) SourceFileAffecting() SourceFileAffectingCompilerOptions {
	options.sourceFileAffectingCompilerOptionsOnce.Do(func() {
		options.sourceFileAffectingCompilerOptions = SourceFileAffectingCompilerOptions{
<<<<<<< HEAD
			AllowUnreachableCode:       options.AllowUnreachableCode,
			AllowUnusedLabels:          options.AllowUnusedLabels,
			BindInStrictMode:           options.AlwaysStrict.IsTrue() || options.Strict.IsTrue(),
			NoFallthroughCasesInSwitch: options.NoFallthroughCasesInSwitch,
			ShouldPreserveConstEnums:   options.ShouldPreserveConstEnums(),
=======
			AllowUnreachableCode:     options.AllowUnreachableCode,
			AllowUnusedLabels:        options.AllowUnusedLabels,
			BindInStrictMode:         options.AlwaysStrict.IsTrue() || options.Strict.IsTrue(),
			EmitScriptTarget:         options.GetEmitScriptTarget(),
			ShouldPreserveConstEnums: options.ShouldPreserveConstEnums(),
>>>>>>> 79b2727c
		}
	})
	return options.sourceFileAffectingCompilerOptions
}

type ModuleDetectionKind int32

const (
	ModuleDetectionKindNone   ModuleDetectionKind = 0
	ModuleDetectionKindAuto   ModuleDetectionKind = 1
	ModuleDetectionKindLegacy ModuleDetectionKind = 2
	ModuleDetectionKindForce  ModuleDetectionKind = 3
)

type ModuleKind int32

const (
	ModuleKindNone     ModuleKind = 0
	ModuleKindCommonJS ModuleKind = 1
	ModuleKindAMD      ModuleKind = 2
	ModuleKindUMD      ModuleKind = 3
	ModuleKindSystem   ModuleKind = 4
	// NOTE: ES module kinds should be contiguous to more easily check whether a module kind is *any* ES module kind.
	//       Non-ES module kinds should not come between ES2015 (the earliest ES module kind) and ESNext (the last ES
	//       module kind).
	ModuleKindES2015 ModuleKind = 5
	ModuleKindES2020 ModuleKind = 6
	ModuleKindES2022 ModuleKind = 7
	ModuleKindESNext ModuleKind = 99
	// Node16+ is an amalgam of commonjs (albeit updated) and es2022+, and represents a distinct module system from es2020/esnext
	ModuleKindNode16   ModuleKind = 100
	ModuleKindNode18   ModuleKind = 101
	ModuleKindNodeNext ModuleKind = 199
	// Emit as written
	ModuleKindPreserve ModuleKind = 200
)

func (moduleKind ModuleKind) IsNonNodeESM() bool {
	return moduleKind >= ModuleKindES2015 && moduleKind <= ModuleKindESNext
}

func (moduleKind ModuleKind) SupportsImportAttributes() bool {
	return ModuleKindNode18 <= moduleKind && moduleKind <= ModuleKindNodeNext ||
		moduleKind == ModuleKindPreserve ||
		moduleKind == ModuleKindESNext
}

type ResolutionMode = ModuleKind // ModuleKindNone | ModuleKindCommonJS | ModuleKindESNext

const (
	ResolutionModeNone     = ModuleKindNone
	ResolutionModeCommonJS = ModuleKindCommonJS
	ResolutionModeESM      = ModuleKindESNext
)

type ModuleResolutionKind int32

const (
	ModuleResolutionKindUnknown ModuleResolutionKind = 0
	// Starting with node16, node's module resolver has significant departures from traditional cjs resolution
	// to better support ECMAScript modules and their use within node - however more features are still being added.
	// TypeScript's Node ESM support was introduced after Node 12 went end-of-life, and Node 14 is the earliest stable
	// version that supports both pattern trailers - *but*, Node 16 is the first version that also supports ECMAScript 2022.
	// In turn, we offer both a `NodeNext` moving resolution target, and a `Node16` version-anchored resolution target
	ModuleResolutionKindNode16   ModuleResolutionKind = 3
	ModuleResolutionKindNodeNext ModuleResolutionKind = 99 // Not simply `Node16` so that compiled code linked against TS can use the `Next` value reliably (same as with `ModuleKind`)
	ModuleResolutionKindBundler  ModuleResolutionKind = 100
)

// We don't use stringer on this for now, because these values
// are user-facing in --traceResolution, and stringer currently
// lacks the ability to remove the "ModuleResolutionKind" prefix
// when generating code for multiple types into the same output
// file. Additionally, since there's no TS equivalent of
// `ModuleResolutionKindUnknown`, we want to panic on that case,
// as it probably represents a mistake when porting TS to Go.
func (m ModuleResolutionKind) String() string {
	switch m {
	case ModuleResolutionKindUnknown:
		panic("should not use zero value of ModuleResolutionKind")
	case ModuleResolutionKindNode16:
		return "Node16"
	case ModuleResolutionKindNodeNext:
		return "NodeNext"
	case ModuleResolutionKindBundler:
		return "Bundler"
	default:
		panic("unhandled case in ModuleResolutionKind.String")
	}
}

type NewLineKind int32

const (
	NewLineKindNone NewLineKind = 0
	NewLineKindCRLF NewLineKind = 1
	NewLineKindLF   NewLineKind = 2
)

func (newLine NewLineKind) GetNewLineCharacter() string {
	switch newLine {
	case NewLineKindCRLF:
		return "\r\n"
	default:
		return "\n"
	}
}

type ScriptTarget int32

const (
	ScriptTargetNone   ScriptTarget = 0
	ScriptTargetES3    ScriptTarget = 0 // Deprecated
	ScriptTargetES5    ScriptTarget = 1
	ScriptTargetES2015 ScriptTarget = 2
	ScriptTargetES2016 ScriptTarget = 3
	ScriptTargetES2017 ScriptTarget = 4
	ScriptTargetES2018 ScriptTarget = 5
	ScriptTargetES2019 ScriptTarget = 6
	ScriptTargetES2020 ScriptTarget = 7
	ScriptTargetES2021 ScriptTarget = 8
	ScriptTargetES2022 ScriptTarget = 9
	ScriptTargetES2023 ScriptTarget = 10
	ScriptTargetES2024 ScriptTarget = 11
	ScriptTargetESNext ScriptTarget = 99
	ScriptTargetJSON   ScriptTarget = 100
	ScriptTargetLatest ScriptTarget = ScriptTargetESNext
)

type JsxEmit int32

const (
	JsxEmitNone        JsxEmit = 0
	JsxEmitPreserve    JsxEmit = 1
	JsxEmitReactNative JsxEmit = 2
	JsxEmitReact       JsxEmit = 3
	JsxEmitReactJSX    JsxEmit = 4
	JsxEmitReactJSXDev JsxEmit = 5
)<|MERGE_RESOLUTION|>--- conflicted
+++ resolved
@@ -352,37 +352,19 @@
 // SourceFileAffectingCompilerOptions are the precomputed CompilerOptions values which
 // affect the parse and bind of a source file.
 type SourceFileAffectingCompilerOptions struct {
-<<<<<<< HEAD
-	AllowUnreachableCode       Tristate
-	AllowUnusedLabels          Tristate
-	BindInStrictMode           bool
-	NoFallthroughCasesInSwitch Tristate
-	ShouldPreserveConstEnums   bool
-=======
 	AllowUnreachableCode     Tristate
 	AllowUnusedLabels        Tristate
 	BindInStrictMode         bool
-	EmitScriptTarget         ScriptTarget
 	ShouldPreserveConstEnums bool
->>>>>>> 79b2727c
 }
 
 func (options *CompilerOptions) SourceFileAffecting() SourceFileAffectingCompilerOptions {
 	options.sourceFileAffectingCompilerOptionsOnce.Do(func() {
 		options.sourceFileAffectingCompilerOptions = SourceFileAffectingCompilerOptions{
-<<<<<<< HEAD
-			AllowUnreachableCode:       options.AllowUnreachableCode,
-			AllowUnusedLabels:          options.AllowUnusedLabels,
-			BindInStrictMode:           options.AlwaysStrict.IsTrue() || options.Strict.IsTrue(),
-			NoFallthroughCasesInSwitch: options.NoFallthroughCasesInSwitch,
-			ShouldPreserveConstEnums:   options.ShouldPreserveConstEnums(),
-=======
 			AllowUnreachableCode:     options.AllowUnreachableCode,
 			AllowUnusedLabels:        options.AllowUnusedLabels,
 			BindInStrictMode:         options.AlwaysStrict.IsTrue() || options.Strict.IsTrue(),
-			EmitScriptTarget:         options.GetEmitScriptTarget(),
 			ShouldPreserveConstEnums: options.ShouldPreserveConstEnums(),
->>>>>>> 79b2727c
 		}
 	})
 	return options.sourceFileAffectingCompilerOptions
