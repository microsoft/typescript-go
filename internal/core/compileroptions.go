package core

import (
	"strings"

	"github.com/microsoft/typescript-go/internal/tspath"
)

//go:generate go run golang.org/x/tools/cmd/stringer -type=ModuleKind,ScriptTarget -output=compileroptions_stringer_generated.go

type CompilerOptions struct {
	AllowJs                            Tristate             `json:"allowJs"`
	AllowSyntheticDefaultImports       Tristate             `json:"allowSyntheticDefaultImports"`
	AllowUmdGlobalAccess               Tristate             `json:"allowUmdGlobalAccess"`
	AllowUnreachableCode               Tristate             `json:"allowUnreachableCode"`
	AllowUnusedLabels                  Tristate             `json:"allowUnusedLabels"`
	CheckJs                            Tristate             `json:"checkJs"`
	CustomConditions                   []string             `json:"customConditions"`
	ESModuleInterop                    Tristate             `json:"esModuleInterop"`
	ExactOptionalPropertyTypes         Tristate             `json:"exactOptionalPropertyTypes"`
	ExperimentalDecorators             Tristate             `json:"experimentalDecorators"`
	IsolatedModules                    Tristate             `json:"isolatedModules"`
	Jsx                                JsxEmit              `json:"jsx"`
	LegacyDecorators                   Tristate             `json:"legacyDecorators"`
	ModuleKind                         ModuleKind           `json:"module"`
	ModuleResolution                   ModuleResolutionKind `json:"moduleResolution"`
	ModuleSuffixes                     []string             `json:"moduleSuffixes"`
	NoFallthroughCasesInSwitch         Tristate             `json:"noFallthroughCasesInSwitch"`
	NoImplicitAny                      Tristate             `json:"noImplicitAny"`
	NoImplicitThis                     Tristate             `json:"noImplicitThis"`
	NoPropertyAccessFromIndexSignature Tristate             `json:"noPropertyAccessFromIndexSignature"`
	NoUncheckedIndexedAccess           Tristate             `json:"noUncheckedIndexedAccess"`
	Paths                              map[string][]string  `json:"paths"`
	PreserveConstEnums                 Tristate             `json:"preserveConstEnums"`
	PreserveSymlinks                   Tristate             `json:"preserveSymlinks"`
	ResolveJsonModule                  Tristate             `json:"resolveJsonModule"`
	ResolvePackageJsonExports          Tristate             `json:"resolvePackageJsonExports"`
	ResolvePackageJsonImports          Tristate             `json:"resolvePackageJsonImports"`
	Strict                             Tristate             `json:"strict"`
	StrictBindCallApply                Tristate             `json:"strictBindCallApply"`
	StrictNullChecks                   Tristate             `json:"strictNullChecks"`
	StrictFunctionTypes                Tristate             `json:"strictFunctionTypes"`
	Target                             ScriptTarget         `json:"target"`
	TraceResolution                    Tristate             `json:"traceResolution"`
	TypeRoots                          []string             `json:"typeRoots"`
	Types                              []string             `json:"types"`
	UseDefineForClassFields            Tristate             `json:"useDefineForClassFields"`
	UseUnknownInCatchVariables         Tristate             `json:"useUnknownInCatchVariables"`
	VerbatimModuleSyntax               Tristate             `json:"verbatimModuleSyntax"`

	// Internal fields
	ConfigFilePath  string   `json:"configFilePath"`
	NoDtsResolution Tristate `json:"noDtsResolution"`
	PathsBasePath   string   `json:"pathsBasePath"`
}

type JsxEmit int32

const (
	JsxEmitNone        JsxEmit = 0
	JsxEmitPreserve    JsxEmit = 1
	JsxEmitReact       JsxEmit = 2
	JsxEmitReactNative JsxEmit = 3
	JsxEmitReactJSX    JsxEmit = 4
	JsxEmitReactJSXDev JsxEmit = 5
)

func (options *CompilerOptions) GetEmitScriptTarget() ScriptTarget {
	if options.Target != ScriptTargetNone {
		return options.Target
	}
	return ScriptTargetES5
}

func (options *CompilerOptions) GetEmitModuleKind() ModuleKind {
	if options.ModuleKind != ModuleKindNone {
		return options.ModuleKind
	}
	if options.Target >= ScriptTargetES2015 {
		return ModuleKindES2015
	}
	return ModuleKindCommonJS
}

func (options *CompilerOptions) GetModuleResolutionKind() ModuleResolutionKind {
	if options.ModuleResolution != ModuleResolutionKindUnknown {
		return options.ModuleResolution
	}
	switch options.GetEmitModuleKind() {
	case ModuleKindNode16:
		return ModuleResolutionKindNode16
	case ModuleKindNodeNext:
		return ModuleResolutionKindNodeNext
	default:
<<<<<<< HEAD
		panic("Unhandled case in GetModuleResolutionKind")
=======
		return ModuleResolutionKindBundler
>>>>>>> 9573cfcb
	}
}

func (options *CompilerOptions) GetESModuleInterop() bool {
	if options.ESModuleInterop != TSUnknown {
		return options.ESModuleInterop == TSTrue
	}
	switch options.GetEmitModuleKind() {
	case ModuleKindNode16:
	case ModuleKindNodeNext:
	case ModuleKindPreserve:
		return true
	}
	return false
}
func (options *CompilerOptions) GetAllowSyntheticDefaultImports() bool {
	if options.AllowSyntheticDefaultImports != TSUnknown {
		return options.AllowSyntheticDefaultImports == TSTrue
	}
	return options.GetESModuleInterop() ||
		options.GetEmitModuleKind() == ModuleKindSystem ||
		options.GetModuleResolutionKind() == ModuleResolutionKindBundler
}

func (options *CompilerOptions) GetResolveJsonModule() bool {
	if options.ResolveJsonModule != TSUnknown {
		return options.ResolveJsonModule == TSTrue
	}
	return options.GetModuleResolutionKind() == ModuleResolutionKindBundler
}

func (options *CompilerOptions) GetAllowJs() bool {
	if options.AllowJs != TSUnknown {
		return options.AllowJs == TSTrue
	}
	return options.CheckJs == TSTrue
}

<<<<<<< HEAD
func (options *CompilerOptions) GetJSXTransformEnabled() bool {
	jsx := options.Jsx
	return jsx == JsxEmitReact || jsx == JsxEmitReactJSX || jsx == JsxEmitReactJSXDev
=======
func (options *CompilerOptions) GetEffectiveTypeRoots(currentDirectory string) (result []string, fromConfig bool) {
	if options.TypeRoots != nil {
		return options.TypeRoots, true
	}
	var baseDir string
	if options.ConfigFilePath != "" {
		baseDir = tspath.GetDirectoryPath(options.ConfigFilePath)
	} else {
		baseDir = currentDirectory
		if baseDir == "" {
			// This was accounted for in the TS codebase, but only for third-party API usage
			// where the module resolution host does not provide a getCurrentDirectory().
			panic("cannot get effective type roots without a config file path or current directory")
		}
	}

	typeRoots := make([]string, 0, strings.Count(baseDir, "/"))
	tspath.ForEachAncestorDirectory(baseDir, func(dir string) (any, bool) {
		typeRoots = append(typeRoots, tspath.CombinePaths(dir, "node_modules", "@types"))
		return nil, false
	})
	return typeRoots, false
>>>>>>> 9573cfcb
}

type ModuleKind int32

const (
	ModuleKindNone     ModuleKind = 0
	ModuleKindCommonJS ModuleKind = 1
	ModuleKindAMD      ModuleKind = 2
	ModuleKindUMD      ModuleKind = 3
	ModuleKindSystem   ModuleKind = 4
	// NOTE: ES module kinds should be contiguous to more easily check whether a module kind is *any* ES module kind.
	//       Non-ES module kinds should not come between ES2015 (the earliest ES module kind) and ESNext (the last ES
	//       module kind).
	ModuleKindES2015 ModuleKind = 5
	ModuleKindES2020 ModuleKind = 6
	ModuleKindES2022 ModuleKind = 7
	ModuleKindESNext ModuleKind = 99
	// Node16+ is an amalgam of commonjs (albeit updated) and es2022+, and represents a distinct module system from es2020/esnext
	ModuleKindNode16   ModuleKind = 100
	ModuleKindNodeNext ModuleKind = 199
	// Emit as written
	ModuleKindPreserve ModuleKind = 200
)

type ResolutionMode = ModuleKind // ModuleKindNone | ModuleKindCommonJS | ModuleKindESNext

const (
	ResolutionModeNone     = ModuleKindNone
	ResolutionModeCommonJS = ModuleKindCommonJS
	ResolutionModeESM      = ModuleKindES2015
)

type ModuleResolutionKind int32

const (
	ModuleResolutionKindUnknown ModuleResolutionKind = 0
	// Starting with node16, node's module resolver has significant departures from traditional cjs resolution
	// to better support ECMAScript modules and their use within node - however more features are still being added.
	// TypeScript's Node ESM support was introduced after Node 12 went end-of-life, and Node 14 is the earliest stable
	// version that supports both pattern trailers - *but*, Node 16 is the first version that also supports ECMAScript 2022.
	// In turn, we offer both a `NodeNext` moving resolution target, and a `Node16` version-anchored resolution target
	ModuleResolutionKindNode16   ModuleResolutionKind = 3
	ModuleResolutionKindNodeNext ModuleResolutionKind = 99 // Not simply `Node16` so that compiled code linked against TS can use the `Next` value reliably (same as with `ModuleKind`)
	ModuleResolutionKindBundler  ModuleResolutionKind = 100
)

// We don't use stringer on this for now, because these values
// are user-facing in --traceResolution, and stringer currently
// lacks the ability to remove the "ModuleResolutionKind" prefix
// when generating code for multiple types into the same output
// file. Additionally, since there's no TS equivalent of
// `ModuleResolutionKindUnknown`, we want to panic on that case,
// as it probably represents a mistake when porting TS to Go.
func (m ModuleResolutionKind) String() string {
	switch m {
	case ModuleResolutionKindUnknown:
		panic("should not use zero value of ModuleResolutionKind")
	case ModuleResolutionKindNode16:
		return "Node16"
	case ModuleResolutionKindNodeNext:
		return "NodeNext"
	case ModuleResolutionKindBundler:
		return "Bundler"
	default:
		panic("unhandled case in ModuleResolutionKind.String")
	}
}

type ScriptTarget int32

const (
	ScriptTargetNone   ScriptTarget = 0
	ScriptTargetES3    ScriptTarget = 0 // Deprecated
	ScriptTargetES5    ScriptTarget = 1
	ScriptTargetES2015 ScriptTarget = 2
	ScriptTargetES2016 ScriptTarget = 3
	ScriptTargetES2017 ScriptTarget = 4
	ScriptTargetES2018 ScriptTarget = 5
	ScriptTargetES2019 ScriptTarget = 6
	ScriptTargetES2020 ScriptTarget = 7
	ScriptTargetES2021 ScriptTarget = 8
	ScriptTargetES2022 ScriptTarget = 9
	ScriptTargetES2023 ScriptTarget = 10
	ScriptTargetESNext ScriptTarget = 99
	ScriptTargetJSON   ScriptTarget = 100
	ScriptTargetLatest ScriptTarget = ScriptTargetESNext
)<|MERGE_RESOLUTION|>--- conflicted
+++ resolved
@@ -92,11 +92,7 @@
 	case ModuleKindNodeNext:
 		return ModuleResolutionKindNodeNext
 	default:
-<<<<<<< HEAD
-		panic("Unhandled case in GetModuleResolutionKind")
-=======
 		return ModuleResolutionKindBundler
->>>>>>> 9573cfcb
 	}
 }
 
@@ -135,11 +131,11 @@
 	return options.CheckJs == TSTrue
 }
 
-<<<<<<< HEAD
 func (options *CompilerOptions) GetJSXTransformEnabled() bool {
 	jsx := options.Jsx
 	return jsx == JsxEmitReact || jsx == JsxEmitReactJSX || jsx == JsxEmitReactJSXDev
-=======
+}
+
 func (options *CompilerOptions) GetEffectiveTypeRoots(currentDirectory string) (result []string, fromConfig bool) {
 	if options.TypeRoots != nil {
 		return options.TypeRoots, true
@@ -162,7 +158,6 @@
 		return nil, false
 	})
 	return typeRoots, false
->>>>>>> 9573cfcb
 }
 
 type ModuleKind int32
