package core

import (
	"reflect"
	"strings"
	"sync"

	"github.com/microsoft/typescript-go/internal/collections"
	"github.com/microsoft/typescript-go/internal/tspath"
)

//go:generate go tool golang.org/x/tools/cmd/stringer -type=ModuleKind,ScriptTarget -output=compileroptions_stringer_generated.go
//go:generate go tool mvdan.cc/gofumpt -lang=go1.24 -w compileroptions_stringer_generated.go

type CompilerOptions struct {
	_ noCopy

	AllowJs                                   Tristate                                  `json:"allowJs,omitzero"`
	AllowArbitraryExtensions                  Tristate                                  `json:"allowArbitraryExtensions,omitzero"`
	AllowSyntheticDefaultImports              Tristate                                  `json:"allowSyntheticDefaultImports,omitzero"`
	AllowImportingTsExtensions                Tristate                                  `json:"allowImportingTsExtensions,omitzero"`
	AllowNonTsExtensions                      Tristate                                  `json:"allowNonTsExtensions,omitzero"`
	AllowUmdGlobalAccess                      Tristate                                  `json:"allowUmdGlobalAccess,omitzero"`
	AllowUnreachableCode                      Tristate                                  `json:"allowUnreachableCode,omitzero"`
	AllowUnusedLabels                         Tristate                                  `json:"allowUnusedLabels,omitzero"`
	AssumeChangesOnlyAffectDirectDependencies Tristate                                  `json:"assumeChangesOnlyAffectDirectDependencies,omitzero"`
	AlwaysStrict                              Tristate                                  `json:"alwaysStrict,omitzero"`
	BaseUrl                                   string                                    `json:"baseUrl,omitzero"`
	Build                                     Tristate                                  `json:"build,omitzero"`
	CheckJs                                   Tristate                                  `json:"checkJs,omitzero"`
	CustomConditions                          []string                                  `json:"customConditions,omitzero"`
	Composite                                 Tristate                                  `json:"composite,omitzero"`
	EmitDeclarationOnly                       Tristate                                  `json:"emitDeclarationOnly,omitzero"`
	EmitBOM                                   Tristate                                  `json:"emitBOM,omitzero"`
	EmitDecoratorMetadata                     Tristate                                  `json:"emitDecoratorMetadata,omitzero"`
	DownlevelIteration                        Tristate                                  `json:"downlevelIteration,omitzero"`
	Declaration                               Tristate                                  `json:"declaration,omitzero"`
	DeclarationDir                            string                                    `json:"declarationDir,omitzero"`
	DeclarationMap                            Tristate                                  `json:"declarationMap,omitzero"`
	DisableSizeLimit                          Tristate                                  `json:"disableSizeLimit,omitzero"`
	DisableSourceOfProjectReferenceRedirect   Tristate                                  `json:"disableSourceOfProjectReferenceRedirect,omitzero"`
	DisableSolutionSearching                  Tristate                                  `json:"disableSolutionSearching,omitzero"`
	DisableReferencedProjectLoad              Tristate                                  `json:"disableReferencedProjectLoad,omitzero"`
	ErasableSyntaxOnly                        Tristate                                  `json:"erasableSyntaxOnly,omitzero"`
	ESModuleInterop                           Tristate                                  `json:"esModuleInterop,omitzero"`
	ExactOptionalPropertyTypes                Tristate                                  `json:"exactOptionalPropertyTypes,omitzero"`
	ExperimentalDecorators                    Tristate                                  `json:"experimentalDecorators,omitzero"`
	ForceConsistentCasingInFileNames          Tristate                                  `json:"forceConsistentCasingInFileNames,omitzero"`
	IsolatedModules                           Tristate                                  `json:"isolatedModules,omitzero"`
	IsolatedDeclarations                      Tristate                                  `json:"isolatedDeclarations,omitzero"`
	IgnoreDeprecations                        string                                    `json:"ignoreDeprecations,omitzero"`
	ImportHelpers                             Tristate                                  `json:"importHelpers,omitzero"`
	InlineSourceMap                           Tristate                                  `json:"inlineSourceMap,omitzero"`
	InlineSources                             Tristate                                  `json:"inlineSources,omitzero"`
	Init                                      Tristate                                  `json:"init,omitzero"`
	Incremental                               Tristate                                  `json:"incremental,omitzero"`
	Jsx                                       JsxEmit                                   `json:"jsx,omitzero"`
	JsxFactory                                string                                    `json:"jsxFactory,omitzero"`
	JsxFragmentFactory                        string                                    `json:"jsxFragmentFactory,omitzero"`
	JsxImportSource                           string                                    `json:"jsxImportSource,omitzero"`
	KeyofStringsOnly                          Tristate                                  `json:"keyofStringsOnly,omitzero"`
	Lib                                       []string                                  `json:"lib,omitzero"`
	LibReplacement                            Tristate                                  `json:"libReplacement,omitzero"`
	Locale                                    string                                    `json:"locale,omitzero"`
	MapRoot                                   string                                    `json:"mapRoot,omitzero"`
	Module                                    ModuleKind                                `json:"module,omitzero"`
	ModuleResolution                          ModuleResolutionKind                      `json:"moduleResolution,omitzero"`
	ModuleSuffixes                            []string                                  `json:"moduleSuffixes,omitzero"`
	ModuleDetection                           ModuleDetectionKind                       `json:"moduleDetection,omitzero"`
	NewLine                                   NewLineKind                               `json:"newLine,omitzero"`
	NoEmit                                    Tristate                                  `json:"noEmit,omitzero"`
	NoCheck                                   Tristate                                  `json:"noCheck,omitzero"`
	NoErrorTruncation                         Tristate                                  `json:"noErrorTruncation,omitzero"`
	NoFallthroughCasesInSwitch                Tristate                                  `json:"noFallthroughCasesInSwitch,omitzero"`
	NoImplicitAny                             Tristate                                  `json:"noImplicitAny,omitzero"`
	NoImplicitThis                            Tristate                                  `json:"noImplicitThis,omitzero"`
	NoImplicitReturns                         Tristate                                  `json:"noImplicitReturns,omitzero"`
	NoEmitHelpers                             Tristate                                  `json:"noEmitHelpers,omitzero"`
	NoLib                                     Tristate                                  `json:"noLib,omitzero"`
	NoPropertyAccessFromIndexSignature        Tristate                                  `json:"noPropertyAccessFromIndexSignature,omitzero"`
	NoUncheckedIndexedAccess                  Tristate                                  `json:"noUncheckedIndexedAccess,omitzero"`
	NoEmitOnError                             Tristate                                  `json:"noEmitOnError,omitzero"`
	NoUnusedLocals                            Tristate                                  `json:"noUnusedLocals,omitzero"`
	NoUnusedParameters                        Tristate                                  `json:"noUnusedParameters,omitzero"`
	NoResolve                                 Tristate                                  `json:"noResolve,omitzero"`
	NoImplicitOverride                        Tristate                                  `json:"noImplicitOverride,omitzero"`
	NoUncheckedSideEffectImports              Tristate                                  `json:"noUncheckedSideEffectImports,omitzero"`
	Out                                       string                                    `json:"out,omitzero"`
	OutDir                                    string                                    `json:"outDir,omitzero"`
	OutFile                                   string                                    `json:"outFile,omitzero"`
	Paths                                     *collections.OrderedMap[string, []string] `json:"paths,omitzero"`
	PreserveConstEnums                        Tristate                                  `json:"preserveConstEnums,omitzero"`
	PreserveSymlinks                          Tristate                                  `json:"preserveSymlinks,omitzero"`
	Project                                   string                                    `json:"project,omitzero"`
	ResolveJsonModule                         Tristate                                  `json:"resolveJsonModule,omitzero"`
	ResolvePackageJsonExports                 Tristate                                  `json:"resolvePackageJsonExports,omitzero"`
	ResolvePackageJsonImports                 Tristate                                  `json:"resolvePackageJsonImports,omitzero"`
	RemoveComments                            Tristate                                  `json:"removeComments,omitzero"`
	RewriteRelativeImportExtensions           Tristate                                  `json:"rewriteRelativeImportExtensions,omitzero"`
	ReactNamespace                            string                                    `json:"reactNamespace,omitzero"`
	RootDir                                   string                                    `json:"rootDir,omitzero"`
	RootDirs                                  []string                                  `json:"rootDirs,omitzero"`
	SkipLibCheck                              Tristate                                  `json:"skipLibCheck,omitzero"`
	Strict                                    Tristate                                  `json:"strict,omitzero"`
	StrictBindCallApply                       Tristate                                  `json:"strictBindCallApply,omitzero"`
	StrictBuiltinIteratorReturn               Tristate                                  `json:"strictBuiltinIteratorReturn,omitzero"`
	StrictFunctionTypes                       Tristate                                  `json:"strictFunctionTypes,omitzero"`
	StrictNullChecks                          Tristate                                  `json:"strictNullChecks,omitzero"`
	StrictPropertyInitialization              Tristate                                  `json:"strictPropertyInitialization,omitzero"`
	StripInternal                             Tristate                                  `json:"stripInternal,omitzero"`
	SkipDefaultLibCheck                       Tristate                                  `json:"skipDefaultLibCheck,omitzero"`
	SourceMap                                 Tristate                                  `json:"sourceMap,omitzero"`
	SourceRoot                                string                                    `json:"sourceRoot,omitzero"`
	SuppressOutputPathCheck                   Tristate                                  `json:"suppressOutputPathCheck,omitzero"`
	Target                                    ScriptTarget                              `json:"target,omitzero"`
	TraceResolution                           Tristate                                  `json:"traceResolution,omitzero"`
	TsBuildInfoFile                           string                                    `json:"tsBuildInfoFile,omitzero"`
	TypeRoots                                 []string                                  `json:"typeRoots,omitzero"`
	Types                                     []string                                  `json:"types,omitzero"`
	UseDefineForClassFields                   Tristate                                  `json:"useDefineForClassFields,omitzero"`
	UseUnknownInCatchVariables                Tristate                                  `json:"useUnknownInCatchVariables,omitzero"`
	VerbatimModuleSyntax                      Tristate                                  `json:"verbatimModuleSyntax,omitzero"`
	MaxNodeModuleJsDepth                      *int                                      `json:"maxNodeModuleJsDepth,omitzero"`

	// Internal fields
	ConfigFilePath      string   `json:"configFilePath,omitzero"`
	NoDtsResolution     Tristate `json:"noDtsResolution,omitzero"`
	PathsBasePath       string   `json:"pathsBasePath,omitzero"`
	Diagnostics         Tristate `json:"diagnostics,omitzero"`
	ExtendedDiagnostics Tristate `json:"extendedDiagnostics,omitzero"`
	GenerateCpuProfile  string   `json:"generateCpuProfile,omitzero"`
	GenerateTrace       string   `json:"generateTrace,omitzero"`
	ListEmittedFiles    Tristate `json:"listEmittedFiles,omitzero"`
	ListFiles           Tristate `json:"listFiles,omitzero"`
	ExplainFiles        Tristate `json:"explainFiles,omitzero"`
	ListFilesOnly       Tristate `json:"listFilesOnly,omitzero"`
	NoEmitForJsFiles    Tristate `json:"noEmitForJsFiles,omitzero"`
	PreserveWatchOutput Tristate `json:"preserveWatchOutput,omitzero"`
	Pretty              Tristate `json:"pretty,omitzero"`
	Version             Tristate `json:"version,omitzero"`
	Watch               Tristate `json:"watch,omitzero"`
	ShowConfig          Tristate `json:"showConfig,omitzero"`
	TscBuild            Tristate `json:"tscBuild,omitzero"`
	Help                Tristate `json:"help,omitzero"`
	All                 Tristate `json:"all,omitzero"`

	PprofDir       string   `json:"pprofDir,omitzero"`
	SingleThreaded Tristate `json:"singleThreaded,omitzero"`
	Quiet          Tristate `json:"quiet,omitzero"`

	sourceFileAffectingCompilerOptionsOnce sync.Once
	sourceFileAffectingCompilerOptions     SourceFileAffectingCompilerOptions
}

// noCopy may be embedded into structs which must not be copied
// after the first use.
//
// See https://golang.org/issues/8005#issuecomment-190753527
// for details.
type noCopy struct{}

// Lock is a no-op used by -copylocks checker from `go vet`.
func (*noCopy) Lock()   {}
func (*noCopy) Unlock() {}

var optionsType = reflect.TypeFor[CompilerOptions]()

// Clone creates a shallow copy of the CompilerOptions.
func (options *CompilerOptions) Clone() *CompilerOptions {
	// TODO: this could be generated code instead of reflection.
	target := &CompilerOptions{}

	sourceValue := reflect.ValueOf(options).Elem()
	targetValue := reflect.ValueOf(target).Elem()

	for i := range sourceValue.NumField() {
		if optionsType.Field(i).IsExported() {
			targetValue.Field(i).Set(sourceValue.Field(i))
		}
	}

	return target
}

func (options *CompilerOptions) GetEmitScriptTarget() ScriptTarget {
	if options.Target != ScriptTargetNone {
		return options.Target
	}
	switch options.GetEmitModuleKind() {
	case ModuleKindNode16, ModuleKindNode18:
		return ScriptTargetES2022
	case ModuleKindNodeNext:
		return ScriptTargetESNext
	default:
		return ScriptTargetES5
	}
}

func (options *CompilerOptions) GetEmitModuleKind() ModuleKind {
	if options.Module != ModuleKindNone {
		return options.Module
	}
	if options.Target >= ScriptTargetES2015 {
		return ModuleKindES2015
	}
	return ModuleKindCommonJS
}

func (options *CompilerOptions) GetModuleResolutionKind() ModuleResolutionKind {
	if options.ModuleResolution != ModuleResolutionKindUnknown {
		return options.ModuleResolution
	}
	switch options.GetEmitModuleKind() {
	case ModuleKindNode16, ModuleKindNode18:
		return ModuleResolutionKindNode16
	case ModuleKindNodeNext:
		return ModuleResolutionKindNodeNext
	default:
		return ModuleResolutionKindBundler
	}
}

func (options *CompilerOptions) GetEmitModuleDetectionKind() ModuleDetectionKind {
	if options.ModuleDetection != ModuleDetectionKindNone {
		return options.ModuleDetection
	}
	switch options.GetEmitModuleKind() {
	case ModuleKindNode16, ModuleKindNodeNext:
		return ModuleDetectionKindForce
	default:
		return ModuleDetectionKindAuto
	}
}

func (options *CompilerOptions) GetResolvePackageJsonExports() bool {
	return options.ResolvePackageJsonExports.IsTrueOrUnknown()
}

func (options *CompilerOptions) GetResolvePackageJsonImports() bool {
	return options.ResolvePackageJsonImports.IsTrueOrUnknown()
}

func (options *CompilerOptions) GetAllowImportingTsExtensions() bool {
	return options.AllowImportingTsExtensions.IsTrue() || options.RewriteRelativeImportExtensions.IsTrue()
}

func (options *CompilerOptions) AllowImportingTsExtensionsFrom(fileName string) bool {
	return options.GetAllowImportingTsExtensions() || tspath.IsDeclarationFileName(fileName)
}

func (options *CompilerOptions) GetESModuleInterop() bool {
	if options.ESModuleInterop != TSUnknown {
		return options.ESModuleInterop == TSTrue
	}
	switch options.GetEmitModuleKind() {
	case ModuleKindNode16, ModuleKindNodeNext, ModuleKindPreserve:
		return true
	}
	return false
}

func (options *CompilerOptions) GetAllowSyntheticDefaultImports() bool {
	if options.AllowSyntheticDefaultImports != TSUnknown {
		return options.AllowSyntheticDefaultImports == TSTrue
	}
	return options.GetESModuleInterop() ||
		options.GetEmitModuleKind() == ModuleKindSystem ||
		options.GetModuleResolutionKind() == ModuleResolutionKindBundler
}

func (options *CompilerOptions) GetResolveJsonModule() bool {
	if options.ResolveJsonModule != TSUnknown {
		return options.ResolveJsonModule == TSTrue
	}
	return options.GetModuleResolutionKind() == ModuleResolutionKindBundler
}

func (options *CompilerOptions) ShouldPreserveConstEnums() bool {
	return options.PreserveConstEnums == TSTrue || options.IsolatedModules == TSTrue
}

func (options *CompilerOptions) GetAllowJS() bool {
	if options.AllowJs != TSUnknown {
		return options.AllowJs == TSTrue
	}
	return options.CheckJs == TSTrue
}

func (options *CompilerOptions) GetJSXTransformEnabled() bool {
	jsx := options.Jsx
	return jsx == JsxEmitReact || jsx == JsxEmitReactJSX || jsx == JsxEmitReactJSXDev
}

func (options *CompilerOptions) GetEffectiveTypeRoots(currentDirectory string) (result []string, fromConfig bool) {
	if options.TypeRoots != nil {
		return options.TypeRoots, true
	}
	var baseDir string
	if options.ConfigFilePath != "" {
		baseDir = tspath.GetDirectoryPath(options.ConfigFilePath)
	} else {
		baseDir = currentDirectory
		if baseDir == "" {
			// This was accounted for in the TS codebase, but only for third-party API usage
			// where the module resolution host does not provide a getCurrentDirectory().
			panic("cannot get effective type roots without a config file path or current directory")
		}
	}

	typeRoots := make([]string, 0, strings.Count(baseDir, "/"))
	tspath.ForEachAncestorDirectory(baseDir, func(dir string) (any, bool) {
		typeRoots = append(typeRoots, tspath.CombinePaths(dir, "node_modules", "@types"))
		return nil, false
	})
	return typeRoots, false
}

func (options *CompilerOptions) GetIsolatedModules() bool {
	return options.IsolatedModules == TSTrue || options.VerbatimModuleSyntax == TSTrue
}

func (options *CompilerOptions) GetEmitStandardClassFields() bool {
	return options.UseDefineForClassFields != TSFalse && options.GetEmitScriptTarget() >= ScriptTargetES2022
}

func (options *CompilerOptions) GetEmitDeclarations() bool {
	return options.Declaration.IsTrue() || options.Composite.IsTrue()
}

func (options *CompilerOptions) GetAreDeclarationMapsEnabled() bool {
	return options.DeclarationMap == TSTrue && options.GetEmitDeclarations()
}

func (options *CompilerOptions) HasJsonModuleEmitEnabled() bool {
	switch options.GetEmitModuleKind() {
	case ModuleKindNone, ModuleKindSystem, ModuleKindUMD:
		return false
	}
	return true
}

func (options *CompilerOptions) GetPathsBasePath(currentDirectory string) string {
	if options.Paths.Size() == 0 {
		return ""
	}
	if options.PathsBasePath != "" {
		return options.PathsBasePath
	}
	return currentDirectory
}

// SourceFileAffectingCompilerOptions are the precomputed CompilerOptions values which
// affect the parse and bind of a source file.
type SourceFileAffectingCompilerOptions struct {
<<<<<<< HEAD
	AllowUnreachableCode     Tristate
	AllowUnusedLabels        Tristate
	BindInStrictMode         bool
	EmitModuleDetectionKind  ModuleDetectionKind
	EmitModuleKind           ModuleKind
	EmitScriptTarget         ScriptTarget
	JsxEmit                  JsxEmit
	ShouldPreserveConstEnums bool
=======
	AllowUnreachableCode       Tristate
	AllowUnusedLabels          Tristate
	BindInStrictMode           bool
	EmitScriptTarget           ScriptTarget
	NoFallthroughCasesInSwitch Tristate
	ShouldPreserveConstEnums   bool
>>>>>>> 48fa6e4d
}

func (options *CompilerOptions) SourceFileAffecting() SourceFileAffectingCompilerOptions {
	options.sourceFileAffectingCompilerOptionsOnce.Do(func() {
<<<<<<< HEAD
		options.sourceFileAffectingCompilerOptions = &SourceFileAffectingCompilerOptions{
			AllowUnreachableCode:     options.AllowUnreachableCode,
			AllowUnusedLabels:        options.AllowUnusedLabels,
			BindInStrictMode:         options.AlwaysStrict.IsTrue() || options.Strict.IsTrue(),
			EmitModuleDetectionKind:  options.GetEmitModuleDetectionKind(),
			EmitModuleKind:           options.GetEmitModuleKind(),
			EmitScriptTarget:         options.GetEmitScriptTarget(),
			JsxEmit:                  options.Jsx,
			ShouldPreserveConstEnums: options.ShouldPreserveConstEnums(),
=======
		options.sourceFileAffectingCompilerOptions = SourceFileAffectingCompilerOptions{
			AllowUnreachableCode:       options.AllowUnreachableCode,
			AllowUnusedLabels:          options.AllowUnusedLabels,
			BindInStrictMode:           options.AlwaysStrict.IsTrue() || options.Strict.IsTrue(),
			EmitScriptTarget:           options.GetEmitScriptTarget(),
			NoFallthroughCasesInSwitch: options.NoFallthroughCasesInSwitch,
			ShouldPreserveConstEnums:   options.ShouldPreserveConstEnums(),
>>>>>>> 48fa6e4d
		}
	})
	return options.sourceFileAffectingCompilerOptions
}

type ModuleDetectionKind int32

const (
	ModuleDetectionKindNone   ModuleDetectionKind = 0
	ModuleDetectionKindAuto   ModuleDetectionKind = 1
	ModuleDetectionKindLegacy ModuleDetectionKind = 2
	ModuleDetectionKindForce  ModuleDetectionKind = 3
)

type ModuleKind int32

const (
	ModuleKindNone     ModuleKind = 0
	ModuleKindCommonJS ModuleKind = 1
	ModuleKindAMD      ModuleKind = 2
	ModuleKindUMD      ModuleKind = 3
	ModuleKindSystem   ModuleKind = 4
	// NOTE: ES module kinds should be contiguous to more easily check whether a module kind is *any* ES module kind.
	//       Non-ES module kinds should not come between ES2015 (the earliest ES module kind) and ESNext (the last ES
	//       module kind).
	ModuleKindES2015 ModuleKind = 5
	ModuleKindES2020 ModuleKind = 6
	ModuleKindES2022 ModuleKind = 7
	ModuleKindESNext ModuleKind = 99
	// Node16+ is an amalgam of commonjs (albeit updated) and es2022+, and represents a distinct module system from es2020/esnext
	ModuleKindNode16   ModuleKind = 100
	ModuleKindNode18   ModuleKind = 101
	ModuleKindNodeNext ModuleKind = 199
	// Emit as written
	ModuleKindPreserve ModuleKind = 200
)

func (moduleKind ModuleKind) IsNonNodeESM() bool {
	return moduleKind >= ModuleKindES2015 && moduleKind <= ModuleKindESNext
}

func (moduleKind ModuleKind) SupportsImportAttributes() bool {
	return ModuleKindNode18 <= moduleKind && moduleKind <= ModuleKindNodeNext ||
		moduleKind == ModuleKindPreserve ||
		moduleKind == ModuleKindESNext
}

type ResolutionMode = ModuleKind // ModuleKindNone | ModuleKindCommonJS | ModuleKindESNext

const (
	ResolutionModeNone     = ModuleKindNone
	ResolutionModeCommonJS = ModuleKindCommonJS
	ResolutionModeESM      = ModuleKindESNext
)

type ModuleResolutionKind int32

const (
	ModuleResolutionKindUnknown ModuleResolutionKind = 0
	// Starting with node16, node's module resolver has significant departures from traditional cjs resolution
	// to better support ECMAScript modules and their use within node - however more features are still being added.
	// TypeScript's Node ESM support was introduced after Node 12 went end-of-life, and Node 14 is the earliest stable
	// version that supports both pattern trailers - *but*, Node 16 is the first version that also supports ECMAScript 2022.
	// In turn, we offer both a `NodeNext` moving resolution target, and a `Node16` version-anchored resolution target
	ModuleResolutionKindNode16   ModuleResolutionKind = 3
	ModuleResolutionKindNodeNext ModuleResolutionKind = 99 // Not simply `Node16` so that compiled code linked against TS can use the `Next` value reliably (same as with `ModuleKind`)
	ModuleResolutionKindBundler  ModuleResolutionKind = 100
)

// We don't use stringer on this for now, because these values
// are user-facing in --traceResolution, and stringer currently
// lacks the ability to remove the "ModuleResolutionKind" prefix
// when generating code for multiple types into the same output
// file. Additionally, since there's no TS equivalent of
// `ModuleResolutionKindUnknown`, we want to panic on that case,
// as it probably represents a mistake when porting TS to Go.
func (m ModuleResolutionKind) String() string {
	switch m {
	case ModuleResolutionKindUnknown:
		panic("should not use zero value of ModuleResolutionKind")
	case ModuleResolutionKindNode16:
		return "Node16"
	case ModuleResolutionKindNodeNext:
		return "NodeNext"
	case ModuleResolutionKindBundler:
		return "Bundler"
	default:
		panic("unhandled case in ModuleResolutionKind.String")
	}
}

type NewLineKind int32

const (
	NewLineKindNone NewLineKind = 0
	NewLineKindCRLF NewLineKind = 1
	NewLineKindLF   NewLineKind = 2
)

func (newLine NewLineKind) GetNewLineCharacter() string {
	switch newLine {
	case NewLineKindCRLF:
		return "\r\n"
	default:
		return "\n"
	}
}

type ScriptTarget int32

const (
	ScriptTargetNone   ScriptTarget = 0
	ScriptTargetES3    ScriptTarget = 0 // Deprecated
	ScriptTargetES5    ScriptTarget = 1
	ScriptTargetES2015 ScriptTarget = 2
	ScriptTargetES2016 ScriptTarget = 3
	ScriptTargetES2017 ScriptTarget = 4
	ScriptTargetES2018 ScriptTarget = 5
	ScriptTargetES2019 ScriptTarget = 6
	ScriptTargetES2020 ScriptTarget = 7
	ScriptTargetES2021 ScriptTarget = 8
	ScriptTargetES2022 ScriptTarget = 9
	ScriptTargetES2023 ScriptTarget = 10
	ScriptTargetES2024 ScriptTarget = 11
	ScriptTargetESNext ScriptTarget = 99
	ScriptTargetJSON   ScriptTarget = 100
	ScriptTargetLatest ScriptTarget = ScriptTargetESNext
)

type JsxEmit int32

const (
	JsxEmitNone        JsxEmit = 0
	JsxEmitPreserve    JsxEmit = 1
	JsxEmitReactNative JsxEmit = 2
	JsxEmitReact       JsxEmit = 3
	JsxEmitReactJSX    JsxEmit = 4
	JsxEmitReactJSXDev JsxEmit = 5
)<|MERGE_RESOLUTION|>--- conflicted
+++ resolved
@@ -352,46 +352,21 @@
 // SourceFileAffectingCompilerOptions are the precomputed CompilerOptions values which
 // affect the parse and bind of a source file.
 type SourceFileAffectingCompilerOptions struct {
-<<<<<<< HEAD
 	AllowUnreachableCode     Tristate
 	AllowUnusedLabels        Tristate
 	BindInStrictMode         bool
-	EmitModuleDetectionKind  ModuleDetectionKind
-	EmitModuleKind           ModuleKind
 	EmitScriptTarget         ScriptTarget
-	JsxEmit                  JsxEmit
 	ShouldPreserveConstEnums bool
-=======
-	AllowUnreachableCode       Tristate
-	AllowUnusedLabels          Tristate
-	BindInStrictMode           bool
-	EmitScriptTarget           ScriptTarget
-	NoFallthroughCasesInSwitch Tristate
-	ShouldPreserveConstEnums   bool
->>>>>>> 48fa6e4d
 }
 
 func (options *CompilerOptions) SourceFileAffecting() SourceFileAffectingCompilerOptions {
 	options.sourceFileAffectingCompilerOptionsOnce.Do(func() {
-<<<<<<< HEAD
-		options.sourceFileAffectingCompilerOptions = &SourceFileAffectingCompilerOptions{
+		options.sourceFileAffectingCompilerOptions = SourceFileAffectingCompilerOptions{
 			AllowUnreachableCode:     options.AllowUnreachableCode,
 			AllowUnusedLabels:        options.AllowUnusedLabels,
 			BindInStrictMode:         options.AlwaysStrict.IsTrue() || options.Strict.IsTrue(),
-			EmitModuleDetectionKind:  options.GetEmitModuleDetectionKind(),
-			EmitModuleKind:           options.GetEmitModuleKind(),
 			EmitScriptTarget:         options.GetEmitScriptTarget(),
-			JsxEmit:                  options.Jsx,
 			ShouldPreserveConstEnums: options.ShouldPreserveConstEnums(),
-=======
-		options.sourceFileAffectingCompilerOptions = SourceFileAffectingCompilerOptions{
-			AllowUnreachableCode:       options.AllowUnreachableCode,
-			AllowUnusedLabels:          options.AllowUnusedLabels,
-			BindInStrictMode:           options.AlwaysStrict.IsTrue() || options.Strict.IsTrue(),
-			EmitScriptTarget:           options.GetEmitScriptTarget(),
-			NoFallthroughCasesInSwitch: options.NoFallthroughCasesInSwitch,
-			ShouldPreserveConstEnums:   options.ShouldPreserveConstEnums(),
->>>>>>> 48fa6e4d
 		}
 	})
 	return options.sourceFileAffectingCompilerOptions
