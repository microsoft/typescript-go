--- conflicted
+++ resolved
@@ -20,12 +20,9 @@
 	EmitDeclarationOnly                Tristate             `json:"emitDeclarationOnly"`
 	EmitBOM                            Tristate             `json:"emitBOM"`
 	DownlevelIteration                 Tristate             `json:"downlevelIteration"`
-<<<<<<< HEAD
+	Declaration                        Tristate             `json:"declaration"`
 	DeclarationDir                     string               `json:"declarationDir"`
 	DeclarationMap                     Tristate             `json:"declarationMap"`
-=======
-	Declaration                        Tristate             `json:"declaration"`
->>>>>>> fcb4ab19
 	ESModuleInterop                    Tristate             `json:"esModuleInterop"`
 	ExactOptionalPropertyTypes         Tristate             `json:"exactOptionalPropertyTypes"`
 	ExperimentalDecorators             Tristate             `json:"experimentalDecorators"`
@@ -53,11 +50,8 @@
 	ResolveJsonModule                  Tristate             `json:"resolveJsonModule"`
 	ResolvePackageJsonExports          Tristate             `json:"resolvePackageJsonExports"`
 	ResolvePackageJsonImports          Tristate             `json:"resolvePackageJsonImports"`
-<<<<<<< HEAD
 	RewriteRelativeImportExtensions    Tristate             `json:"rewriteRelativeImportExtensions"`
-=======
 	SkipLibCheck                       Tristate             `json:"skipLibCheck"`
->>>>>>> fcb4ab19
 	Strict                             Tristate             `json:"strict"`
 	StrictBindCallApply                Tristate             `json:"strictBindCallApply"`
 	StrictBuiltinIteratorReturn        Tristate             `json:"strictBuiltinIteratorReturn"`
@@ -72,7 +66,6 @@
 	UseUnknownInCatchVariables         Tristate             `json:"useUnknownInCatchVariables"`
 	VerbatimModuleSyntax               Tristate             `json:"verbatimModuleSyntax"`
 	MaxNodeModuleJsDepth               Tristate             `json:"maxNodeModuleJsDepth"`
-	SkipLibCheck                       Tristate             `json:"skipLibCheck"`
 
 	// Internal fields
 	ConfigFilePath  string   `json:"configFilePath"`
