package core

import (
	"iter"
	"slices"
	"unicode/utf8"

	"github.com/microsoft/typescript-go/internal/stringutil"
)

func Filter[T any](slice []T, f func(T) bool) []T {
	for i, value := range slice {
		if !f(value) {
			result := slices.Clone(slice[:i])
			for i++; i < len(slice); i++ {
				value = slice[i]
				if f(value) {
					result = append(result, value)
				}
			}
			return result
		}
	}
	return slice
}

func Map[T, U any](slice []T, f func(T) U) []U {
	if len(slice) == 0 {
		return nil
	}
	result := make([]U, len(slice))
	for i, value := range slice {
		result[i] = f(value)
	}
	return result
}

func MapIndex[T, U any](slice []T, f func(T, int) U) []U {
	if len(slice) == 0 {
		return nil
	}
	result := make([]U, len(slice))
	for i, value := range slice {
		result[i] = f(value, i)
	}
	return result
}

<<<<<<< HEAD
func MapDefined[T, U any](slice []T, f func(T) *U) []*U {
	if len(slice) == 0 {
		return nil
	}
	var result []*U
	for _, value := range slice {
		r := f(value)
		if r != nil {
			result = append(result, r)
=======
func MapNonNil[T any, U comparable](slice []T, f func(T) U) []U {
	var result []U
	for _, value := range slice {
		mapped := f(value)
		if mapped != *new(U) {
			result = append(result, mapped)
>>>>>>> 90a9dc93
		}
	}
	return result
}

func SameMap[T comparable](slice []T, f func(T) T) []T {
	for i, value := range slice {
		mapped := f(value)
		if mapped != value {
			result := make([]T, len(slice))
			copy(result, slice[:i])
			result[i] = mapped
			for j := i + 1; j < len(slice); j++ {
				result[j] = f(slice[j])
			}
			return result
		}
	}
	return slice
}

func SameMapIndex[T comparable](slice []T, f func(T, int) T) []T {
	for i, value := range slice {
		mapped := f(value, i)
		if mapped != value {
			result := make([]T, len(slice))
			copy(result, slice[:i])
			result[i] = mapped
			for j := i + 1; j < len(slice); j++ {
				result[j] = f(slice[j], j)
			}
			return result
		}
	}
	return slice
}

func Same[T any](s1 []T, s2 []T) bool {
	if len(s1) == len(s2) {
		return len(s1) == 0 || &s1[0] == &s2[0]
	}
	return false
}

func Some[T any](slice []T, f func(T) bool) bool {
	for _, value := range slice {
		if f(value) {
			return true
		}
	}
	return false
}

func Every[T any](slice []T, f func(T) bool) bool {
	for _, value := range slice {
		if !f(value) {
			return false
		}
	}
	return true
}

func Find[T any](slice []T, f func(T) bool) T {
	for _, value := range slice {
		if f(value) {
			return value
		}
	}
	return *new(T)
}

func FindLast[T any](slice []T, f func(T) bool) T {
	for i := len(slice) - 1; i >= 0; i-- {
		value := slice[i]
		if f(value) {
			return value
		}
	}
	return *new(T)
}

func FindIndex[T any](slice []T, f func(T) bool) int {
	for i, value := range slice {
		if f(value) {
			return i
		}
	}
	return -1
}

func FindLastIndex[T any](slice []T, f func(T) bool) int {
	for i := len(slice) - 1; i >= 0; i-- {
		value := slice[i]
		if f(value) {
			return i
		}
	}
	return -1
}

func FirstOrNil[T any](slice []T) T {
	if len(slice) != 0 {
		return slice[0]
	}
	return *new(T)
}

func LastOrNil[T any](slice []T) T {
	if len(slice) != 0 {
		return slice[len(slice)-1]
	}
	return *new(T)
}

func ElementOrNil[T any](slice []T, index int) T {
	if index < len(slice) {
		return slice[index]
	}
	return *new(T)
}

func FirstOrNilSeq[T any](seq iter.Seq[T]) T {
	if seq != nil {
		for value := range seq {
			return value
		}
	}
	return *new(T)
}

func FirstNonNil[T any, U comparable](slice []T, f func(T) U) U {
	for _, value := range slice {
		mapped := f(value)
		if mapped != *new(U) {
			return mapped
		}
	}
	return *new(U)
}

func Concatenate[T any](s1 []T, s2 []T) []T {
	if len(s2) == 0 {
		return s1
	}
	if len(s1) == 0 {
		return s2
	}
	return slices.Concat(s1, s2)
}

func CountWhere[T any](slice []T, f func(T) bool) int {
	count := 0
	for _, value := range slice {
		if f(value) {
			count++
		}
	}
	return count
}

func ReplaceElement[T any](slice []T, i int, t T) []T {
	result := slices.Clone(slice)
	result[i] = t
	return result
}

func InsertSorted[T any](slice []T, element T, cmp func(T, T) int) []T {
	i, _ := slices.BinarySearchFunc(slice, element, cmp)
	return slices.Insert(slice, i, element)
}

func AppendIfUnique[T comparable](slice []T, element T) []T {
	if slices.Contains(slice, element) {
		return slice
	}
	return append(slice, element)
}

func Memoize[T any](create func() T) func() T {
	var value T
	return func() T {
		if create != nil {
			value = create()
			create = nil
		}
		return value
	}
}

// Returns whenTrue if b is true; otherwise, returns whenFalse. IfElse should only be used when branches are either
// constant or precomputed as both branches will be evaluated regardless as to the value of b.
func IfElse[T any](b bool, whenTrue T, whenFalse T) T {
	if b {
		return whenTrue
	}
	return whenFalse
}

// Returns value if value is not the zero value of T; Otherwise, returns defaultValue. OrElse should only be used when
// defaultValue is constant or precomputed as its argument will be evaluated regardless as to the content of value.
func OrElse[T comparable](value T, defaultValue T) T {
	if value != *new(T) {
		return value
	}
	return defaultValue
}

// Returns `a` if `a` is not `nil`; Otherwise, returns `b`. Coalesce is roughly analogous to `??` in JS, except that it
// non-shortcutting, so it is advised to only use a constant or precomputed value for `b`
func Coalesce[T *U, U any](a T, b T) T {
	if a == nil {
		return b
	} else {
		return a
	}
}

func ComputeLineStarts(text string) []TextPos {
	var result []TextPos
	pos := 0
	lineStart := 0
	for pos < len(text) {
		b := text[pos]
		if b < 0x7F {
			pos++
			switch b {
			case '\r':
				if pos < len(text) && text[pos] == '\n' {
					pos++
				}
				fallthrough
			case '\n':
				result = append(result, TextPos(lineStart))
				lineStart = pos
			}
		} else {
			ch, size := utf8.DecodeRuneInString(text[pos:])
			pos += size
			if stringutil.IsLineBreak(ch) {
				result = append(result, TextPos(lineStart))
				lineStart = pos
			}
		}
	}
	result = append(result, TextPos(lineStart))
	return result
}<|MERGE_RESOLUTION|>--- conflicted
+++ resolved
@@ -46,24 +46,12 @@
 	return result
 }
 
-<<<<<<< HEAD
-func MapDefined[T, U any](slice []T, f func(T) *U) []*U {
-	if len(slice) == 0 {
-		return nil
-	}
-	var result []*U
-	for _, value := range slice {
-		r := f(value)
-		if r != nil {
-			result = append(result, r)
-=======
 func MapNonNil[T any, U comparable](slice []T, f func(T) U) []U {
 	var result []U
 	for _, value := range slice {
 		mapped := f(value)
 		if mapped != *new(U) {
 			result = append(result, mapped)
->>>>>>> 90a9dc93
 		}
 	}
 	return result
