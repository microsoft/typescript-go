--- conflicted
+++ resolved
@@ -2,12 +2,7 @@
 
 import (
 	"iter"
-<<<<<<< HEAD
-	"math"
 	"reflect"
-	"regexp"
-=======
->>>>>>> 37f83c4f
 	"slices"
 	"unicode/utf8"
 
@@ -228,7 +223,6 @@
 	return whenFalse
 }
 
-<<<<<<< HEAD
 func IsNil[T any](value T) bool {
 	v := reflect.ValueOf(value)
 	switch v.Kind() {
@@ -248,20 +242,6 @@
 	}
 }
 
-// This function should behave identically to the expression `"" + f` in JS
-func NumberToString(f float64) string {
-	// !!! verify that this is actually the same as JS.
-	return strconv.FormatFloat(f, 'g', -1, 64)
-}
-
-// This function should behave identically to the expression `+s` in JS, including parsing binary, octal, and hex
-// numeric strings
-func StringToNumber(s string) float64 {
-	// !!! verify that this is actually the same as JS.
-	value, err := strconv.ParseFloat(s, 64)
-	if err != nil {
-		return math.NaN()
-=======
 func ComputeLineStarts(text string) []TextPos {
 	var result []TextPos
 	pos := 0
@@ -288,7 +268,6 @@
 				lineStart = pos
 			}
 		}
->>>>>>> 37f83c4f
 	}
 	result = append(result, TextPos(lineStart))
 	return result
