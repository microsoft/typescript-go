package module

import (
	"fmt"
	"slices"
	"strings"
	"sync"

	"github.com/microsoft/typescript-go/internal/ast"
	"github.com/microsoft/typescript-go/internal/collections"
	"github.com/microsoft/typescript-go/internal/core"
	"github.com/microsoft/typescript-go/internal/diagnostics"
	"github.com/microsoft/typescript-go/internal/packagejson"
	"github.com/microsoft/typescript-go/internal/semver"
	"github.com/microsoft/typescript-go/internal/tspath"
)

type resolved struct {
	path                     string
	extension                string
	packageId                PackageId
	originalPath             string
	resolvedUsingTsExtension bool
}

func (r *resolved) shouldContinueSearching() bool {
	return r == nil
}

func (r *resolved) isResolved() bool {
	return r != nil && r.path != ""
}

func continueSearching() *resolved {
	return nil
}

func unresolved() *resolved {
	return &resolved{}
}

type resolutionKindSpecificLoader = func(extensions extensions, candidate string, onlyRecordFailures bool) *resolved

type tracer struct {
	traces []DiagAndArgs
}

type DiagAndArgs struct {
	Message *diagnostics.Message
	Args    []any
}

func (t *tracer) write(diag *diagnostics.Message, args ...any) {
	if t != nil {
		t.traces = append(t.traces, DiagAndArgs{Message: diag, Args: args})
	}
}

func (t *tracer) getTraces() []DiagAndArgs {
	if t != nil {
		return t.traces
	}
	return nil
}

type resolutionState struct {
	resolver *Resolver
	tracer   *tracer

	// request fields
	name                        string
	containingDirectory         string
	isConfigLookup              bool
	features                    NodeResolutionFeatures
	esmMode                     bool
	conditions                  []string
	extensions                  extensions
	compilerOptions             *core.CompilerOptions
	resolvePackageDirectoryOnly bool

	// state fields
	candidateIsFromPackageJsonField bool
	resolvedPackageDirectory        bool
	failedLookupLocations           []string
	affectingLocations              []string
	diagnostics                     []*ast.Diagnostic

	// Similar to whats on resolver but only done if compilerOptions are for project reference redirect
	// Cached representation for `core.CompilerOptions.paths`.
	// Doesn't handle other path patterns like in `typesVersions`.
	parsedPatternsForPathsOnce sync.Once
	parsedPatternsForPaths     *ParsedPatterns
}

func newResolutionState(
	name string,
	containingDirectory string,
	isTypeReferenceDirective bool,
	resolutionMode core.ResolutionMode,
	compilerOptions *core.CompilerOptions,
	redirectedReference ResolvedProjectReference,
	resolver *Resolver,
	traceBuilder *tracer,
) *resolutionState {
	state := &resolutionState{
		name:                name,
		containingDirectory: containingDirectory,
		compilerOptions:     GetCompilerOptionsWithRedirect(compilerOptions, redirectedReference),
		resolver:            resolver,
		tracer:              traceBuilder,
	}

	if isTypeReferenceDirective {
		state.extensions = extensionsDeclaration
	} else if compilerOptions.NoDtsResolution == core.TSTrue {
		state.extensions = extensionsImplementationFiles
	} else {
		state.extensions = extensionsTypeScript | extensionsJavaScript | extensionsDeclaration
	}

	if !isTypeReferenceDirective && compilerOptions.GetResolveJsonModule() {
		state.extensions |= extensionsJson
	}

	switch compilerOptions.GetModuleResolutionKind() {
	case core.ModuleResolutionKindNode16:
		state.features = NodeResolutionFeaturesNode16Default
		state.esmMode = resolutionMode == core.ModuleKindESNext
		state.conditions = GetConditions(compilerOptions, resolutionMode)
	case core.ModuleResolutionKindNodeNext:
		state.features = NodeResolutionFeaturesNodeNextDefault
		state.esmMode = resolutionMode == core.ModuleKindESNext
		state.conditions = GetConditions(compilerOptions, resolutionMode)
	case core.ModuleResolutionKindBundler:
		state.features = getNodeResolutionFeatures(compilerOptions)
		state.conditions = GetConditions(compilerOptions, resolutionMode)
	}
	return state
}

func GetCompilerOptionsWithRedirect(compilerOptions *core.CompilerOptions, redirectedReference ResolvedProjectReference) *core.CompilerOptions {
	if redirectedReference == nil {
		return compilerOptions
	}
	if optionsFromRedirect := redirectedReference.CompilerOptions(); optionsFromRedirect != nil {
		return optionsFromRedirect
	}
	return compilerOptions
}

type Resolver struct {
	caches
	host            ResolutionHost
	compilerOptions *core.CompilerOptions
	typingsLocation string
	projectName     string
	// reportDiagnostic: DiagnosticReporter
}

func NewResolver(
	host ResolutionHost,
	options *core.CompilerOptions,
	typingsLocation string,
	projectName string,
) *Resolver {
	return &Resolver{
		host:            host,
		caches:          newCaches(host.GetCurrentDirectory(), host.FS().UseCaseSensitiveFileNames(), options),
		compilerOptions: options,
		typingsLocation: typingsLocation,
		projectName:     projectName,
	}
}

func (r *Resolver) newTraceBuilder() *tracer {
	if r.compilerOptions.TraceResolution == core.TSTrue {
		return &tracer{}
	}
	return nil
}

func (r *Resolver) GetPackageScopeForPath(directory string) *packagejson.InfoCacheEntry {
	return (&resolutionState{compilerOptions: r.compilerOptions, resolver: r}).getPackageScopeForPath(directory)
}

func (r *tracer) traceResolutionUsingProjectReference(redirectedReference ResolvedProjectReference) {
	if redirectedReference != nil && redirectedReference.CompilerOptions() != nil {
		r.write(diagnostics.Using_compiler_options_of_project_reference_redirect_0, redirectedReference.ConfigName())
	}
}

func (r *Resolver) ResolveTypeReferenceDirective(
	typeReferenceDirectiveName string,
	containingFile string,
	resolutionMode core.ResolutionMode,
	redirectedReference ResolvedProjectReference,
) (*ResolvedTypeReferenceDirective, []DiagAndArgs) {
	traceBuilder := r.newTraceBuilder()

	compilerOptions := GetCompilerOptionsWithRedirect(r.compilerOptions, redirectedReference)
	containingDirectory := tspath.GetDirectoryPath(containingFile)

	typeRoots, fromConfig := compilerOptions.GetEffectiveTypeRoots(r.host.GetCurrentDirectory())
	if pnpApi := r.host.PnpApi(); pnpApi != nil {
		typeRoots, fromConfig = pnpApi.AppendPnpTypeRoots(typeRoots, r.host.GetCurrentDirectory(), compilerOptions, fromConfig)
	}
	if traceBuilder != nil {
		traceBuilder.write(diagnostics.Resolving_type_reference_directive_0_containing_file_1_root_directory_2, typeReferenceDirectiveName, containingFile, strings.Join(typeRoots, ","))
		traceBuilder.traceResolutionUsingProjectReference(redirectedReference)
	}

	state := newResolutionState(typeReferenceDirectiveName, containingDirectory, true /*isTypeReferenceDirective*/, resolutionMode, compilerOptions, redirectedReference, r, traceBuilder)
	result := state.resolveTypeReferenceDirective(typeRoots, fromConfig, strings.HasSuffix(containingFile, InferredTypesContainingFile))

	if traceBuilder != nil {
		traceBuilder.traceTypeReferenceDirectiveResult(typeReferenceDirectiveName, result)
	}
	return result, traceBuilder.getTraces()
}

func (r *Resolver) ResolveModuleName(moduleName string, containingFile string, resolutionMode core.ResolutionMode, redirectedReference ResolvedProjectReference) (*ResolvedModule, []DiagAndArgs) {
	traceBuilder := r.newTraceBuilder()
	compilerOptions := GetCompilerOptionsWithRedirect(r.compilerOptions, redirectedReference)
	if traceBuilder != nil {
		traceBuilder.write(diagnostics.Resolving_module_0_from_1, moduleName, containingFile)
		traceBuilder.traceResolutionUsingProjectReference(redirectedReference)
	}
	containingDirectory := tspath.GetDirectoryPath(containingFile)

	moduleResolution := compilerOptions.GetModuleResolutionKind()
	if compilerOptions.ModuleResolution != moduleResolution {
		if traceBuilder != nil {
			traceBuilder.write(diagnostics.Module_resolution_kind_is_not_specified_using_0, moduleResolution.String())
		}
	} else {
		if traceBuilder != nil {
			traceBuilder.write(diagnostics.Explicitly_specified_module_resolution_kind_Colon_0, moduleResolution.String())
		}
	}

	var result *ResolvedModule
	switch moduleResolution {
	case core.ModuleResolutionKindNode16, core.ModuleResolutionKindNodeNext, core.ModuleResolutionKindBundler:
		state := newResolutionState(moduleName, containingDirectory, false /*isTypeReferenceDirective*/, resolutionMode, compilerOptions, redirectedReference, r, traceBuilder)
		result = state.resolveNodeLike()
	default:
		panic(fmt.Sprintf("Unexpected moduleResolution: %d", moduleResolution))
	}

	if traceBuilder != nil {
		if result.IsResolved() {
			if result.PackageId.Name != "" {
				traceBuilder.write(diagnostics.Module_name_0_was_successfully_resolved_to_1_with_Package_ID_2, moduleName, result.ResolvedFileName, result.PackageId.String())
			} else {
				traceBuilder.write(diagnostics.Module_name_0_was_successfully_resolved_to_1, moduleName, result.ResolvedFileName)
			}
		} else {
			traceBuilder.write(diagnostics.Module_name_0_was_not_resolved, moduleName)
		}
	}

	return r.tryResolveFromTypingsLocation(moduleName, containingDirectory, result, traceBuilder), traceBuilder.getTraces()
}

func (r *Resolver) ResolvePackageDirectory(moduleName string, containingFile string, resolutionMode core.ResolutionMode, redirectedReference ResolvedProjectReference) *ResolvedModule {
	compilerOptions := GetCompilerOptionsWithRedirect(r.compilerOptions, redirectedReference)
	containingDirectory := tspath.GetDirectoryPath(containingFile)
	state := newResolutionState(moduleName, containingDirectory, false /*isTypeReferenceDirective*/, resolutionMode, compilerOptions, redirectedReference, r, nil)
	state.resolvePackageDirectoryOnly = true
	if result := state.loadModuleFromNearestNodeModulesDirectory(false /*typesScopeOnly*/); result != nil && result.path != "" {
		return state.createResolvedModuleHandlingSymlink(result)
	}
	return nil
}

func (r *Resolver) tryResolveFromTypingsLocation(moduleName string, containingDirectory string, originalResult *ResolvedModule, traceBuilder *tracer) *ResolvedModule {
	if r.typingsLocation == "" ||
		tspath.IsExternalModuleNameRelative(moduleName) ||
		(originalResult.ResolvedFileName != "" && tspath.ExtensionIsOneOf(originalResult.Extension, tspath.SupportedTSExtensionsWithJsonFlat)) {
		return originalResult
	}

	state := newResolutionState(
		moduleName,
		containingDirectory,
		false,               /*isTypeReferenceDirective*/
		core.ModuleKindNone, // resolutionMode,
		r.compilerOptions,
		nil, // redirectedReference,
		r,
		traceBuilder,
	)
	if traceBuilder != nil {
		traceBuilder.write(diagnostics.Auto_discovery_for_typings_is_enabled_in_project_0_Running_extra_resolution_pass_for_module_1_using_cache_location_2, r.projectName, moduleName, r.typingsLocation)
	}
	globalResolved := state.loadModuleFromImmediateNodeModulesDirectory(extensionsDeclaration, r.typingsLocation, false)
	if globalResolved == nil {
		return originalResult
	}
	result := state.createResolvedModule(globalResolved, true)
	result.FailedLookupLocations = append(originalResult.FailedLookupLocations, result.FailedLookupLocations...)
	result.AffectingLocations = append(originalResult.AffectingLocations, result.AffectingLocations...)
	result.ResolutionDiagnostics = append(originalResult.ResolutionDiagnostics, result.ResolutionDiagnostics...)
	return result
}

func (r *Resolver) resolveConfig(moduleName string, containingFile string) *ResolvedModule {
	containingDirectory := tspath.GetDirectoryPath(containingFile)
	state := newResolutionState(moduleName, containingDirectory, false /*isTypeReferenceDirective*/, core.ModuleKindCommonJS, r.compilerOptions, nil, r, nil)
	state.isConfigLookup = true
	state.extensions = extensionsJson
	return state.resolveNodeLike()
}

func (r *tracer) traceTypeReferenceDirectiveResult(typeReferenceDirectiveName string, result *ResolvedTypeReferenceDirective) {
	if !result.IsResolved() {
		r.write(diagnostics.Type_reference_directive_0_was_not_resolved, typeReferenceDirectiveName)
	} else if result.PackageId.Name != "" {
		r.write(diagnostics.Type_reference_directive_0_was_successfully_resolved_to_1_with_Package_ID_2_primary_Colon_3,
			typeReferenceDirectiveName,
			result.ResolvedFileName,
			result.PackageId.String(),
			result.Primary,
		)
	} else {
		r.write(diagnostics.Type_reference_directive_0_was_successfully_resolved_to_1_primary_Colon_2,
			typeReferenceDirectiveName,
			result.ResolvedFileName,
			result.Primary,
		)
	}
}

func (r *resolutionState) resolveTypeReferenceDirective(typeRoots []string, fromConfig bool, fromInferredTypesContainingFile bool) *ResolvedTypeReferenceDirective {
	// Primary lookup
	if len(typeRoots) > 0 {
		if r.tracer != nil {
			r.tracer.write(diagnostics.Resolving_with_primary_search_path_0, strings.Join(typeRoots, ", "))
		}
		for _, typeRoot := range typeRoots {
			candidate := r.getCandidateFromTypeRoot(typeRoot)
			directoryExists := r.resolver.host.FS().DirectoryExists(candidate)
			if !directoryExists && r.tracer != nil {
				r.tracer.write(diagnostics.Directory_0_does_not_exist_skipping_all_lookups_in_it, typeRoot)
			}
			if fromConfig {
				// Custom typeRoots resolve as file or directory just like we do modules
				if resolvedFromFile := r.loadModuleFromFile(extensionsDeclaration, candidate, !directoryExists); !resolvedFromFile.shouldContinueSearching() {
					packageDirectory := ParseNodeModuleFromPath(resolvedFromFile.path, false)
					if packageDirectory != "" {
						resolvedFromFile.packageId = r.getPackageId(resolvedFromFile.path, r.getPackageJsonInfo(packageDirectory, false /*onlyRecordFailures*/))
					}
					return r.createResolvedTypeReferenceDirective(resolvedFromFile, true /*primary*/)
				}
			}
			if resolvedFromDirectory := r.loadNodeModuleFromDirectory(extensionsDeclaration, candidate, !directoryExists, true /*considerPackageJson*/); !resolvedFromDirectory.shouldContinueSearching() {
				return r.createResolvedTypeReferenceDirective(resolvedFromDirectory, true /*primary*/)
			}
		}
	} else if r.tracer != nil {
		r.tracer.write(diagnostics.Root_directory_cannot_be_determined_skipping_primary_search_paths)
	}

	// Secondary lookup
	var resolved *resolved
	if !fromConfig || !fromInferredTypesContainingFile {
		if r.tracer != nil {
			r.tracer.write(diagnostics.Looking_up_in_node_modules_folder_initial_location_0, r.containingDirectory)
		}
		if !tspath.IsExternalModuleNameRelative(r.name) {
			resolved = r.loadModuleFromNearestNodeModulesDirectory(false /*typesScopeOnly*/)
		} else {
			candidate := normalizePathForCJSResolution(r.containingDirectory, r.name)
			resolved = r.nodeLoadModuleByRelativeName(extensionsDeclaration, candidate, false /*onlyRecordFailures*/, true /*considerPackageJson*/)
		}
	} else if r.tracer != nil {
		r.tracer.write(diagnostics.Resolving_type_reference_directive_for_program_that_specifies_custom_typeRoots_skipping_lookup_in_node_modules_folder)
	}
	return r.createResolvedTypeReferenceDirective(resolved, false /*primary*/)
}

func (r *resolutionState) getCandidateFromTypeRoot(typeRoot string) string {
	nameForLookup := r.name
	if strings.HasSuffix(typeRoot, "/node_modules/@types") || strings.HasSuffix(typeRoot, "/node_modules/@types/") {
		nameForLookup = r.mangleScopedPackageName(r.name)
	}
	return tspath.CombinePaths(typeRoot, nameForLookup)
}

func (r *resolutionState) mangleScopedPackageName(name string) string {
	mangled := MangleScopedPackageName(name)
	if r.tracer != nil && mangled != name {
		r.tracer.write(diagnostics.Scoped_package_detected_looking_in_0, mangled)
	}
	return mangled
}

func (r *resolutionState) getPackageScopeForPath(directory string) *packagejson.InfoCacheEntry {
	result, _ := tspath.ForEachAncestorDirectory(
		directory,
		func(directory string) (*packagejson.InfoCacheEntry, bool) {
			// !!! stop at global cache
			if result := r.getPackageJsonInfo(directory, false /*onlyRecordFailures*/); result != nil {
				return result, true
			}
			return nil, false
		},
	)
	return result
}

func (r *resolutionState) resolveNodeLike() *ResolvedModule {
	if r.tracer != nil {
		conditions := strings.Join(core.Map(r.conditions, func(c string) string { return `'` + c + `'` }), ", ")
		if r.esmMode {
			r.tracer.write(diagnostics.Resolving_in_0_mode_with_conditions_1, "ESM", conditions)
		} else {
			r.tracer.write(diagnostics.Resolving_in_0_mode_with_conditions_1, "CJS", conditions)
		}
	}
	result := r.resolveNodeLikeWorker()
	if r.resolvedPackageDirectory &&
		!r.isConfigLookup &&
		r.features&NodeResolutionFeaturesExports != 0 &&
		r.extensions&(extensionsTypeScript|extensionsDeclaration) != 0 &&
		!tspath.IsExternalModuleNameRelative(r.name) &&
		result.IsResolved() &&
		result.IsExternalLibraryImport &&
		!extensionIsOk(extensionsTypeScript|extensionsDeclaration, result.Extension) &&
		slices.Contains(r.conditions, "import") {
		if r.tracer != nil {
			r.tracer.write(diagnostics.Resolution_of_non_relative_name_failed_trying_with_modern_Node_resolution_features_disabled_to_see_if_npm_library_needs_configuration_update)
		}
		r.features = r.features & ^NodeResolutionFeaturesExports
		r.extensions = r.extensions & (extensionsTypeScript | extensionsDeclaration)
		diagnosticsCount := len(r.diagnostics)
		if diagnosticResult := r.resolveNodeLikeWorker(); diagnosticResult.IsResolved() && diagnosticResult.IsExternalLibraryImport {
			result.AlternateResult = diagnosticResult.ResolvedFileName
		}
		r.diagnostics = r.diagnostics[:diagnosticsCount]
	}
	return result
}

func (r *resolutionState) resolveNodeLikeWorker() *ResolvedModule {
	if resolved := r.tryLoadModuleUsingOptionalResolutionSettings(); !resolved.shouldContinueSearching() {
		return r.createResolvedModuleHandlingSymlink(resolved)
	}

	if !tspath.IsExternalModuleNameRelative(r.name) {
		if r.features&NodeResolutionFeaturesImports != 0 && strings.HasPrefix(r.name, "#") {
			if resolved := r.loadModuleFromImports(); !resolved.shouldContinueSearching() {
				return r.createResolvedModuleHandlingSymlink(resolved)
			}
		}
		if r.features&NodeResolutionFeaturesSelfName != 0 {
			if resolved := r.loadModuleFromSelfNameReference(); !resolved.shouldContinueSearching() {
				return r.createResolvedModuleHandlingSymlink(resolved)
			}
		}
		if strings.Contains(r.name, ":") {
			if r.tracer != nil {
				r.tracer.write(diagnostics.Skipping_module_0_that_looks_like_an_absolute_URI_target_file_types_Colon_1, r.name, r.extensions.String())
			}
			return r.createResolvedModule(nil, false)
		}
		if r.tracer != nil {
			r.tracer.write(diagnostics.Loading_module_0_from_node_modules_folder_target_file_types_Colon_1, r.name, r.extensions.String())
		}
		if resolved := r.loadModuleFromNearestNodeModulesDirectory(false /*typesScopeOnly*/); !resolved.shouldContinueSearching() {
			return r.createResolvedModuleHandlingSymlink(resolved)
		}
		if r.extensions&extensionsDeclaration != 0 {
			// !!!
			// if resolved := r.resolveFromTypeRoot(); !resolved.shouldContinueSearching() {
			// 	return r.createResolvedModuleHandlingSymlink(resolved)
			// }
		}
	} else {
		candidate := normalizePathForCJSResolution(r.containingDirectory, r.name)
		resolved := r.nodeLoadModuleByRelativeName(r.extensions, candidate, false, true)

		return r.createResolvedModule(
			resolved,
			r.isExternalLibraryImport(resolved),
		)
	}
	return r.createResolvedModule(nil, false)
}

func (r *resolutionState) loadModuleFromSelfNameReference() *resolved {
	directoryPath := tspath.GetNormalizedAbsolutePath(r.containingDirectory, r.resolver.host.GetCurrentDirectory())
	scope := r.getPackageScopeForPath(directoryPath)
	if !scope.Exists() || scope.Contents.Exports.IsFalsy() {
		// !!! falsy check seems wrong?
		return continueSearching()
	}
	name, ok := scope.Contents.Name.GetValue()
	if !ok {
		return continueSearching()
	}
	parts := tspath.GetPathComponents(r.name, "")
	nameParts := tspath.GetPathComponents(name, "")
	if len(parts) < len(nameParts) || !slices.Equal(nameParts, parts[:len(nameParts)]) {
		return continueSearching()
	}
	trailingParts := parts[len(nameParts):]
	var subpath string
	if len(trailingParts) > 0 {
		subpath = tspath.CombinePaths(".", trailingParts...)
	} else {
		subpath = "."
	}
	// Maybe TODO: splitting extensions into two priorities should be unnecessary, except
	// https://github.com/microsoft/TypeScript/issues/50762 makes the behavior different.
	// As long as that bug exists, we need to do two passes here in self-name loading
	// in order to be consistent with (non-self) library-name loading in
	// `loadModuleFromNearestNodeModulesDirectoryWorker`, which uses two passes in order
	// to prioritize `@types` packages higher up the directory tree over untyped
	// implementation packages. See the selfNameModuleAugmentation.ts test for why this
	// matters.
	//
	// However, there's an exception. If the user has `allowJs` and `declaration`, we need
	// to ensure that self-name imports of their own package can resolve back to their
	// input JS files via `tryLoadInputFileForPath` at a higher priority than their output
	// declaration files, so we need to do a single pass with all extensions for that case.
	if r.compilerOptions.GetAllowJS() && !strings.Contains(r.containingDirectory, "/node_modules/") {
		return r.loadModuleFromExports(scope, r.extensions, subpath)
	}
	priorityExtensions := r.extensions & (extensionsTypeScript | extensionsDeclaration)
	secondaryExtensions := r.extensions & ^(extensionsTypeScript | extensionsDeclaration)
	if resolved := r.loadModuleFromExports(scope, priorityExtensions, subpath); !resolved.shouldContinueSearching() {
		return resolved
	}
	return r.loadModuleFromExports(scope, secondaryExtensions, subpath)
}

func (r *resolutionState) loadModuleFromImports() *resolved {
	if r.name == "#" || strings.HasPrefix(r.name, "#/") {
		if r.tracer != nil {
			r.tracer.write(diagnostics.Invalid_import_specifier_0_has_no_possible_resolutions, r.name)
		}
		return continueSearching()
	}
	directoryPath := tspath.GetNormalizedAbsolutePath(r.containingDirectory, r.resolver.host.GetCurrentDirectory())
	scope := r.getPackageScopeForPath(directoryPath)
	if !scope.Exists() {
		if r.tracer != nil {
			r.tracer.write(diagnostics.Directory_0_has_no_containing_package_json_scope_Imports_will_not_resolve, directoryPath)
		}
		return continueSearching()
	}
	if scope.Contents.Imports.Type != packagejson.JSONValueTypeObject {
		// !!! Old compiler only checks for undefined, but then assumes `imports` is an object if present.
		// Maybe should have a new diagnostic for imports of an invalid type. Also, array should be handled?
		if r.tracer != nil {
			r.tracer.write(diagnostics.X_package_json_scope_0_has_no_imports_defined, scope.PackageDirectory)
		}
		return continueSearching()
	}

	if result := r.loadModuleFromExportsOrImports(r.extensions, r.name, scope.Contents.Imports.AsObject(), scope /*isImports*/, true); !result.shouldContinueSearching() {
		return result
	}

	if r.tracer != nil {
		r.tracer.write(diagnostics.Import_specifier_0_does_not_exist_in_package_json_scope_at_path_1, r.name, scope.PackageDirectory)
	}
	return continueSearching()
}

func (r *resolutionState) loadModuleFromExports(packageInfo *packagejson.InfoCacheEntry, ext extensions, subpath string) *resolved {
	// !!! This is ported exactly, but the falsy check seems wrong
	if !packageInfo.Exists() || packageInfo.Contents.Exports.IsFalsy() {
		return continueSearching()
	}

	if subpath == "." {
		var mainExport packagejson.ExportsOrImports
		switch packageInfo.Contents.Exports.Type {
		case packagejson.JSONValueTypeString, packagejson.JSONValueTypeArray:
			mainExport = packageInfo.Contents.Exports
		case packagejson.JSONValueTypeObject:
			if packageInfo.Contents.Exports.IsConditions() {
				mainExport = packageInfo.Contents.Exports
			} else if dot, ok := packageInfo.Contents.Exports.AsObject().Get("."); ok {
				mainExport = dot
			}
		}
		if mainExport.Type != packagejson.JSONValueTypeNotPresent {
			return r.loadModuleFromTargetExportOrImport(ext, subpath, packageInfo, false /*isImports*/, mainExport, "", false /*isPattern*/, ".")
		}
	} else if packageInfo.Contents.Exports.Type == packagejson.JSONValueTypeObject && packageInfo.Contents.Exports.IsSubpaths() {
		if result := r.loadModuleFromExportsOrImports(ext, subpath, packageInfo.Contents.Exports.AsObject(), packageInfo, false /*isImports*/); !result.shouldContinueSearching() {
			return result
		}
	}

	if r.tracer != nil {
		r.tracer.write(diagnostics.Export_specifier_0_does_not_exist_in_package_json_scope_at_path_1, subpath, packageInfo.PackageDirectory)
	}
	return continueSearching()
}

func (r *resolutionState) loadModuleFromExportsOrImports(
	extensions extensions,
	moduleName string,
	lookupTable *collections.OrderedMap[string, packagejson.ExportsOrImports],
	scope *packagejson.InfoCacheEntry,
	isImports bool,
) *resolved {
	if !strings.HasSuffix(moduleName, "/") && !strings.Contains(moduleName, "*") {
		if target, ok := lookupTable.Get(moduleName); ok {
			return r.loadModuleFromTargetExportOrImport(extensions, moduleName, scope, isImports, target, "", false /*isPattern*/, moduleName)
		}
	}

	expandingKeys := make([]string, 0, lookupTable.Size())
	for key := range lookupTable.Keys() {
		if strings.Count(key, "*") == 1 || strings.HasSuffix(key, "/") {
			expandingKeys = append(expandingKeys, key)
		}
	}
	slices.SortFunc(expandingKeys, ComparePatternKeys)

	for _, potentialTarget := range expandingKeys {
		if r.features&NodeResolutionFeaturesExportsPatternTrailers != 0 && matchesPatternWithTrailer(potentialTarget, moduleName) {
			target, _ := lookupTable.Get(potentialTarget)
			starPos := strings.Index(potentialTarget, "*")
			subpath := moduleName[len(potentialTarget[:starPos]) : len(moduleName)-(len(potentialTarget)-1-starPos)]
			return r.loadModuleFromTargetExportOrImport(extensions, moduleName, scope, isImports, target, subpath, true, potentialTarget)
		} else if strings.HasSuffix(potentialTarget, "*") && strings.HasPrefix(moduleName, potentialTarget[:len(potentialTarget)-1]) {
			target, _ := lookupTable.Get(potentialTarget)
			subpath := moduleName[len(potentialTarget)-1:]
			return r.loadModuleFromTargetExportOrImport(extensions, moduleName, scope, isImports, target, subpath, true, potentialTarget)
		} else if strings.HasPrefix(moduleName, potentialTarget) {
			target, _ := lookupTable.Get(potentialTarget)
			subpath := moduleName[len(potentialTarget):]
			return r.loadModuleFromTargetExportOrImport(extensions, moduleName, scope, isImports, target, subpath, false, potentialTarget)
		}
	}

	return continueSearching()
}

func (r *resolutionState) loadModuleFromTargetExportOrImport(extensions extensions, moduleName string, scope *packagejson.InfoCacheEntry, isImports bool, target packagejson.ExportsOrImports, subpath string, isPattern bool, key string) *resolved {
	switch target.Type {
	case packagejson.JSONValueTypeString:
		targetString, _ := target.Value.(string)
		if !isPattern && len(subpath) > 0 && !strings.HasSuffix(targetString, "/") {
			if r.tracer != nil {
				r.tracer.write(diagnostics.X_package_json_scope_0_has_invalid_type_for_target_of_specifier_1, scope.PackageDirectory, moduleName)
			}
			return continueSearching()
		}
		if !strings.HasPrefix(targetString, "./") {
			if isImports && !strings.HasPrefix(targetString, "../") && !strings.HasPrefix(targetString, "/") && !tspath.IsRootedDiskPath(targetString) {
				combinedLookup := targetString + subpath
				if isPattern {
					combinedLookup = strings.ReplaceAll(targetString, "*", subpath)
				}
				if r.tracer != nil {
					r.tracer.write(diagnostics.Using_0_subpath_1_with_target_2, "imports", key, combinedLookup)
					r.tracer.write(diagnostics.Resolving_module_0_from_1, combinedLookup, scope.PackageDirectory+"/")
				}
				name, containingDirectory := r.name, r.containingDirectory
				r.name, r.containingDirectory = combinedLookup, scope.PackageDirectory+"/"
				defer func() {
					r.name, r.containingDirectory = name, containingDirectory
				}()
				if result := r.resolveNodeLike(); result.IsResolved() {
					return &resolved{
						path:                     result.ResolvedFileName,
						extension:                result.Extension,
						packageId:                result.PackageId,
						originalPath:             result.OriginalPath,
						resolvedUsingTsExtension: result.ResolvedUsingTsExtension,
					}
				}
				return continueSearching()
			}
			if r.tracer != nil {
				r.tracer.write(diagnostics.X_package_json_scope_0_has_invalid_type_for_target_of_specifier_1, scope.PackageDirectory, moduleName)
			}
			return continueSearching()
		}
		var parts []string
		if tspath.PathIsRelative(targetString) {
			parts = tspath.GetPathComponents(targetString, "")[1:]
		} else {
			parts = tspath.GetPathComponents(targetString, "")
		}
		partsAfterFirst := parts[1:]
		if slices.Contains(partsAfterFirst, "..") || slices.Contains(partsAfterFirst, ".") || slices.Contains(partsAfterFirst, "node_modules") {
			if r.tracer != nil {
				r.tracer.write(diagnostics.X_package_json_scope_0_has_invalid_type_for_target_of_specifier_1, scope.PackageDirectory, moduleName)
			}
			return continueSearching()
		}
		resolvedTarget := tspath.CombinePaths(scope.PackageDirectory, targetString)
		// TODO: Assert that `resolvedTarget` is actually within the package directory? That's what the spec says.... but I'm not sure we need
		// to be in the business of validating everyone's import and export map correctness.
		subpathParts := tspath.GetPathComponents(subpath, "")
		if slices.Contains(subpathParts, "..") || slices.Contains(subpathParts, ".") || slices.Contains(subpathParts, "node_modules") {
			if r.tracer != nil {
				r.tracer.write(diagnostics.X_package_json_scope_0_has_invalid_type_for_target_of_specifier_1, scope.PackageDirectory, moduleName)
			}
			return continueSearching()
		}

		if r.tracer != nil {
			var messageTarget string
			if isPattern {
				messageTarget = strings.ReplaceAll(targetString, "*", subpath)
			} else {
				messageTarget = targetString + subpath
			}
			r.tracer.write(diagnostics.Using_0_subpath_1_with_target_2, core.IfElse(isImports, "imports", "exports"), key, messageTarget)
		}
		var finalPath string
		if isPattern {
			finalPath = tspath.GetNormalizedAbsolutePath(strings.ReplaceAll(resolvedTarget, "*", subpath), r.resolver.host.GetCurrentDirectory())
		} else {
			finalPath = tspath.GetNormalizedAbsolutePath(resolvedTarget+subpath, r.resolver.host.GetCurrentDirectory())
		}
		if inputLink := r.tryLoadInputFileForPath(finalPath, subpath, tspath.CombinePaths(scope.PackageDirectory, "package.json"), isImports); !inputLink.shouldContinueSearching() {
			return inputLink
		}
		if result := r.loadFileNameFromPackageJSONField(extensions, finalPath, targetString, false /*onlyRecordFailures*/); !result.shouldContinueSearching() {
			result.packageId = r.getPackageId(result.path, scope)
			return result
		}
		return continueSearching()

	case packagejson.JSONValueTypeObject:
		if r.tracer != nil {
			r.tracer.write(diagnostics.Entering_conditional_exports)
		}
		for condition := range target.AsObject().Keys() {
			if r.conditionMatches(condition) {
				if r.tracer != nil {
					r.tracer.write(diagnostics.Matched_0_condition_1, core.IfElse(isImports, "imports", "exports"), condition)
				}
				subTarget, _ := target.AsObject().Get(condition)
				if result := r.loadModuleFromTargetExportOrImport(extensions, moduleName, scope, isImports, subTarget, subpath, isPattern, key); !result.shouldContinueSearching() {
					if r.tracer != nil {
						r.tracer.write(diagnostics.Resolved_under_condition_0, condition)
					}
					if r.tracer != nil {
						r.tracer.write(diagnostics.Exiting_conditional_exports)
					}
					return result
				} else if r.tracer != nil {
					r.tracer.write(diagnostics.Failed_to_resolve_under_condition_0, condition)
				}
			} else {
				if r.tracer != nil {
					r.tracer.write(diagnostics.Saw_non_matching_condition_0, condition)
				}
			}
		}
		if r.tracer != nil {
			r.tracer.write(diagnostics.Exiting_conditional_exports)
		}
		return continueSearching()
	case packagejson.JSONValueTypeArray:
		if len(target.AsArray()) == 0 {
			if r.tracer != nil {
				r.tracer.write(diagnostics.X_package_json_scope_0_has_invalid_type_for_target_of_specifier_1, scope.PackageDirectory, moduleName)
			}
			return continueSearching()
		}
		for _, elem := range target.AsArray() {
			if result := r.loadModuleFromTargetExportOrImport(extensions, moduleName, scope, isImports, elem, subpath, isPattern, key); !result.shouldContinueSearching() {
				return result
			}
		}

	case packagejson.JSONValueTypeNull:
		if r.tracer != nil {
			r.tracer.write(diagnostics.X_package_json_scope_0_explicitly_maps_specifier_1_to_null, scope.PackageDirectory, moduleName)
		}
		return continueSearching()
	}

	if r.tracer != nil {
		r.tracer.write(diagnostics.X_package_json_scope_0_has_invalid_type_for_target_of_specifier_1, scope.PackageDirectory, moduleName)
	}
	return continueSearching()
}

func (r *resolutionState) tryLoadInputFileForPath(finalPath string, entry string, packagePath string, isImports bool) *resolved {
	// Replace any references to outputs for files in the program with the input files to support package self-names used with outDir
	if !r.isConfigLookup &&
		(r.compilerOptions.DeclarationDir != "" || r.compilerOptions.OutDir != "") &&
		!strings.Contains(finalPath, "/node_modules/") &&
		(r.compilerOptions.ConfigFilePath == "" || tspath.ContainsPath(
			tspath.GetDirectoryPath(packagePath),
			r.compilerOptions.ConfigFilePath,
			tspath.ComparePathsOptions{
				UseCaseSensitiveFileNames: r.resolver.host.FS().UseCaseSensitiveFileNames(),
				CurrentDirectory:          r.resolver.host.GetCurrentDirectory(),
			},
		)) {

		// Note: this differs from Strada's tryLoadInputFileForPath in that it
		// does not attempt to perform "guesses", instead requring a clear root indicator.

		var rootDir string
		if r.compilerOptions.RootDir != "" {
			// A `rootDir` compiler option strongly indicates the root location
			rootDir = r.compilerOptions.RootDir
		} else if r.compilerOptions.Composite.IsTrue() && r.compilerOptions.ConfigFilePath != "" {
			// A `composite` project is using project references and has it's common src dir set to `.`, so it shouldn't need to check any other locations
			rootDir = r.compilerOptions.ConfigFilePath
		} else {
			diagnostic := ast.NewDiagnostic(
				nil,
				core.TextRange{},
				core.IfElse(isImports,
					diagnostics.The_project_root_is_ambiguous_but_is_required_to_resolve_import_map_entry_0_in_file_1_Supply_the_rootDir_compiler_option_to_disambiguate,
					diagnostics.The_project_root_is_ambiguous_but_is_required_to_resolve_export_map_entry_0_in_file_1_Supply_the_rootDir_compiler_option_to_disambiguate,
				),
				core.IfElse(entry == "", ".", entry), // replace empty string with `.` - the reverse of the operation done when entries are built - so main entrypoint errors don't look weird
				packagePath,
			)
			r.diagnostics = append(r.diagnostics, diagnostic)
			return unresolved()
		}

		candidateDirectories := r.getOutputDirectoriesForBaseDirectory(rootDir)
		for _, candidateDir := range candidateDirectories {
			if tspath.ContainsPath(candidateDir, finalPath, tspath.ComparePathsOptions{
				UseCaseSensitiveFileNames: r.resolver.host.FS().UseCaseSensitiveFileNames(),
				CurrentDirectory:          r.resolver.host.GetCurrentDirectory(),
			}) {
				// The matched export is looking up something in either the out declaration or js dir, now map the written path back into the source dir and source extension
				pathFragment := finalPath[len(candidateDir)+1:] // +1 to also remove directory separator
				possibleInputBase := tspath.CombinePaths(rootDir, pathFragment)
				jsAndDtsExtensions := []string{tspath.ExtensionMjs, tspath.ExtensionCjs, tspath.ExtensionJs, tspath.ExtensionJson, tspath.ExtensionDmts, tspath.ExtensionDcts, tspath.ExtensionDts}
				for _, ext := range jsAndDtsExtensions {
					if tspath.FileExtensionIs(possibleInputBase, ext) {
						inputExts := r.getPossibleOriginalInputExtensionForExtension(possibleInputBase)
						for _, possibleExt := range inputExts {
							if !extensionIsOk(r.extensions, possibleExt) {
								continue
							}
							possibleInputWithInputExtension := tspath.ChangeExtension(possibleInputBase, possibleExt)
							if r.resolver.host.FS().FileExists(possibleInputWithInputExtension) {
								resolved := r.loadFileNameFromPackageJSONField(r.extensions, possibleInputWithInputExtension, "", false)
								if !resolved.shouldContinueSearching() {
									return resolved
								}
							}
						}
					}
				}
			}
		}
	}
	return continueSearching()
}

func (r *resolutionState) getOutputDirectoriesForBaseDirectory(commonSourceDirGuess string) []string {
	// Config file output paths are processed to be relative to the host's current directory, while
	// otherwise the paths are resolved relative to the common source dir the compiler puts together
	currentDir := core.IfElse(r.compilerOptions.ConfigFilePath != "", r.resolver.host.GetCurrentDirectory(), commonSourceDirGuess)
	var candidateDirectories []string
	if r.compilerOptions.DeclarationDir != "" {
		candidateDirectories = append(candidateDirectories, tspath.GetNormalizedAbsolutePath(tspath.CombinePaths(currentDir, r.compilerOptions.DeclarationDir), r.resolver.host.GetCurrentDirectory()))
	}
	if r.compilerOptions.OutDir != "" && r.compilerOptions.OutDir != r.compilerOptions.DeclarationDir {
		candidateDirectories = append(candidateDirectories, tspath.GetNormalizedAbsolutePath(tspath.CombinePaths(currentDir, r.compilerOptions.OutDir), r.resolver.host.GetCurrentDirectory()))
	}
	return candidateDirectories
}

func (r *resolutionState) getPossibleOriginalInputExtensionForExtension(path string) []string {
	if tspath.FileExtensionIsOneOf(path, []string{tspath.ExtensionDmts, tspath.ExtensionMjs, tspath.ExtensionMts}) {
		return []string{tspath.ExtensionMts, tspath.ExtensionMjs}
	}
	if tspath.FileExtensionIsOneOf(path, []string{tspath.ExtensionDcts, tspath.ExtensionCjs, tspath.ExtensionCts}) {
		return []string{tspath.ExtensionCts, tspath.ExtensionCjs}
	}
	if tspath.FileExtensionIs(path, ".d.json.ts") {
		return []string{tspath.ExtensionJson}
	}
	return []string{tspath.ExtensionTsx, tspath.ExtensionTs, tspath.ExtensionJsx, tspath.ExtensionJs}
}

func (r *resolutionState) loadModuleFromNearestNodeModulesDirectory(typesScopeOnly bool) *resolved {
	mode := core.ResolutionModeCommonJS
	if r.esmMode || r.conditionMatches("import") {
		mode = core.ResolutionModeESM
	}
	// Do (up to) two passes through node_modules:
	//   1. For each ancestor node_modules directory, try to find:
	//      i.  TS/DTS files in the implementation package
	//      ii. DTS files in the @types package
	//   2. For each ancestor node_modules directory, try to find:
	//      i.  JS files in the implementation package
	priorityExtensions := r.extensions & (extensionsTypeScript | extensionsDeclaration)
	secondaryExtensions := r.extensions & ^(extensionsTypeScript | extensionsDeclaration)
	// (1)
	if priorityExtensions != 0 {
		if r.tracer != nil {
			r.tracer.write(diagnostics.Searching_all_ancestor_node_modules_directories_for_preferred_extensions_Colon_0, priorityExtensions.String())
		}
		if result := r.loadModuleFromNearestNodeModulesDirectoryWorker(priorityExtensions, mode, typesScopeOnly); !result.shouldContinueSearching() {
			return result
		}
	}
	// (2)
	if secondaryExtensions != 0 && !typesScopeOnly {
		if r.tracer != nil {
			r.tracer.write(diagnostics.Searching_all_ancestor_node_modules_directories_for_fallback_extensions_Colon_0, secondaryExtensions.String())
		}
		return r.loadModuleFromNearestNodeModulesDirectoryWorker(secondaryExtensions, mode, typesScopeOnly)
	}
	return continueSearching()
}

func (r *resolutionState) loadModuleFromNearestNodeModulesDirectoryWorker(ext extensions, mode core.ResolutionMode, typesScopeOnly bool) *resolved {
	if r.resolver.host.PnpApi() != nil {
		// !!! stop at global cache
		return r.loadModuleFromImmediateNodeModulesDirectoryPnP(ext, r.containingDirectory, typesScopeOnly)
	}

	result, _ := tspath.ForEachAncestorDirectory(
		r.containingDirectory,
		func(directory string) (result *resolved, stop bool) {
			// !!! stop at global cache
			if tspath.GetBaseFileName(directory) != "node_modules" {
				result := r.loadModuleFromImmediateNodeModulesDirectory(ext, directory, typesScopeOnly)
				return result, !result.shouldContinueSearching()
			}
			return continueSearching(), false
		},
	)
	return result
}

func (r *resolutionState) loadModuleFromImmediateNodeModulesDirectory(extensions extensions, directory string, typesScopeOnly bool) *resolved {
	nodeModulesFolder := tspath.CombinePaths(directory, "node_modules")
	nodeModulesFolderExists := r.resolver.host.FS().DirectoryExists(nodeModulesFolder)
	if !nodeModulesFolderExists && r.tracer != nil {
		r.tracer.write(diagnostics.Directory_0_does_not_exist_skipping_all_lookups_in_it, nodeModulesFolder)
	}

	if !typesScopeOnly {
		if packageResult := r.loadModuleFromSpecificNodeModulesDirectory(extensions, r.name, nodeModulesFolder, nodeModulesFolderExists); !packageResult.shouldContinueSearching() {
			return packageResult
		}
	}

	if extensions&extensionsDeclaration != 0 {
		nodeModulesAtTypes := tspath.CombinePaths(nodeModulesFolder, "@types")
		nodeModulesAtTypesExists := nodeModulesFolderExists && r.resolver.host.FS().DirectoryExists(nodeModulesAtTypes)
		if !nodeModulesAtTypesExists && r.tracer != nil {
			r.tracer.write(diagnostics.Directory_0_does_not_exist_skipping_all_lookups_in_it, nodeModulesAtTypes)
		}
		return r.loadModuleFromSpecificNodeModulesDirectory(extensionsDeclaration, r.mangleScopedPackageName(r.name), nodeModulesAtTypes, nodeModulesAtTypesExists)
	}

	return continueSearching()
}

/*
With Plug and Play, we directly resolve the path of the moduleName using the PnP API, instead of searching for it in the node_modules directory

See github.com/microsoft/typescript-go/internal/pnp package for more details
*/
func (r *resolutionState) loadModuleFromImmediateNodeModulesDirectoryPnP(extensions extensions, directory string, typesScopeOnly bool) *resolved {
	if !typesScopeOnly {
		if packageResult := r.loadModuleFromPnpResolution(extensions, r.name, directory); !packageResult.shouldContinueSearching() {
			return packageResult
		}
	}

	if extensions&extensionsDeclaration != 0 {
		result := r.loadModuleFromPnpResolution(extensionsDeclaration, "@types/"+r.mangleScopedPackageName(r.name), directory)

		return result
	}

	return nil
}

func (r *resolutionState) loadModuleFromPnpResolution(ext extensions, moduleName string, issuer string) *resolved {
	pnpApi := r.resolver.host.PnpApi()

	if pnpApi != nil {
		packageName, rest := ParsePackageName(moduleName)
		packageDirectory, err := pnpApi.ResolveToUnqualified(packageName, issuer)
		if err != nil {
			if r.tracer != nil {
				r.tracer.write(err.Error())
			}
			return nil
		}
		if packageDirectory != "" {
			candidate := tspath.NormalizePath(tspath.CombinePaths(packageDirectory, rest))
			return r.loadModuleFromSpecificNodeModulesDirectoryImpl(ext, true /* nodeModulesDirectoryExists */, candidate, rest, packageDirectory)
		}
	}

	return nil
}

func (r *resolutionState) loadModuleFromSpecificNodeModulesDirectory(ext extensions, moduleName string, nodeModulesDirectory string, nodeModulesDirectoryExists bool) *resolved {
	candidate := tspath.NormalizePath(tspath.CombinePaths(nodeModulesDirectory, moduleName))
	packageName, rest := ParsePackageName(moduleName)
	packageDirectory := tspath.CombinePaths(nodeModulesDirectory, packageName)
	if packageName == "" {
		packageDirectory = candidate
	}

	if r.resolvePackageDirectoryOnly {
		if r.resolver.host.FS().DirectoryExists(packageDirectory) {
			return &resolved{path: packageDirectory}
		}
		return continueSearching()
	}

	return r.loadModuleFromSpecificNodeModulesDirectoryImpl(ext, nodeModulesDirectoryExists, candidate, rest, packageDirectory)
}

func (r *resolutionState) loadModuleFromSpecificNodeModulesDirectoryImpl(ext extensions, nodeModulesDirectoryExists bool, candidate string, rest string, packageDirectory string) *resolved {
	var rootPackageInfo *packagejson.InfoCacheEntry
	// First look for a nested package.json, as in `node_modules/foo/bar/package.json`
	packageInfo := r.getPackageJsonInfo(candidate, !nodeModulesDirectoryExists)
	// But only if we're not respecting export maps (if we are, we might redirect around this location)
	if rest != "" && packageInfo.Exists() {
		if r.features&NodeResolutionFeaturesExports != 0 {
			rootPackageInfo = r.getPackageJsonInfo(packageDirectory, !nodeModulesDirectoryExists)
		}
		if !rootPackageInfo.Exists() || rootPackageInfo.Contents.Exports.Type == packagejson.JSONValueTypeNotPresent {
			if fromFile := r.loadModuleFromFile(ext, candidate, !nodeModulesDirectoryExists); !fromFile.shouldContinueSearching() {
				return fromFile
			}

			if fromDirectory := r.loadNodeModuleFromDirectoryWorker(ext, candidate, !nodeModulesDirectoryExists, packageInfo); !fromDirectory.shouldContinueSearching() {
				fromDirectory.packageId = r.getPackageId(packageDirectory, packageInfo)
				return fromDirectory
			}
		}
	}

	loader := func(extensions extensions, candidate string, onlyRecordFailures bool) *resolved {
		if rest != "" || !r.esmMode {
			if fromFile := r.loadModuleFromFile(extensions, candidate, onlyRecordFailures); !fromFile.shouldContinueSearching() {
				fromFile.packageId = r.getPackageId(packageDirectory, packageInfo)
				return fromFile
			}
		}
		if fromDirectory := r.loadNodeModuleFromDirectoryWorker(extensions, candidate, onlyRecordFailures, packageInfo); !fromDirectory.shouldContinueSearching() {
			fromDirectory.packageId = r.getPackageId(packageDirectory, packageInfo)
			return fromDirectory
		}
		// !!! this is ported exactly, but checking for null seems wrong?
		if rest == "" && packageInfo.Exists() &&
			(packageInfo.Contents.Exports.Type == packagejson.JSONValueTypeNotPresent || packageInfo.Contents.Exports.Type == packagejson.JSONValueTypeNull) &&
			r.esmMode {
			// EsmMode disables index lookup in `loadNodeModuleFromDirectoryWorker` generally, however non-relative package resolutions still assume
			// a default `index.js` entrypoint if no `main` or `exports` are present
			if indexResult := r.loadModuleFromFile(extensions, tspath.CombinePaths(candidate, "index.js"), onlyRecordFailures); !indexResult.shouldContinueSearching() {
				indexResult.packageId = r.getPackageId(packageDirectory, packageInfo)
				return indexResult
			}
		}
		return continueSearching()
	}

	if rest != "" {
		packageInfo = rootPackageInfo
		if packageInfo == nil {
			// Previous `packageInfo` may have been from a nested package.json; ensure we have the one from the package root now.
			packageInfo = r.getPackageJsonInfo(packageDirectory, !nodeModulesDirectoryExists)
		}
	}
	if packageInfo != nil {
		r.resolvedPackageDirectory = true
		if r.features&NodeResolutionFeaturesExports != 0 &&
			packageInfo.Exists() &&
			packageInfo.Contents.Exports.Type != packagejson.JSONValueTypeNotPresent {
			// package exports are higher priority than file/directory/typesVersions lookups and (and, if there's exports present, blocks them)
			return r.loadModuleFromExports(packageInfo, ext, tspath.CombinePaths(".", rest))
		}
		if rest != "" {
			versionPaths := packageInfo.Contents.GetVersionPaths(r.getTraceFunc())
			if versionPaths.Exists() {
				if r.tracer != nil {
					r.tracer.write(diagnostics.X_package_json_has_a_typesVersions_entry_0_that_matches_compiler_version_1_looking_for_a_pattern_to_match_module_name_2, versionPaths.Version, core.Version(), rest)
				}
				packageDirectoryExists := nodeModulesDirectoryExists && r.resolver.host.FS().DirectoryExists(packageDirectory)
				pathPatterns := TryParsePatterns(versionPaths.GetPaths())
				if fromPaths := r.tryLoadModuleUsingPaths(ext, rest, packageDirectory, versionPaths.GetPaths(), pathPatterns, loader, !packageDirectoryExists); !fromPaths.shouldContinueSearching() {
					return fromPaths
				}
			}
		}
	}
	return loader(ext, candidate, !nodeModulesDirectoryExists)
}

func (r *resolutionState) createResolvedModuleHandlingSymlink(resolved *resolved) *ResolvedModule {
	isExternalLibraryImport := r.isExternalLibraryImport(resolved)

	if r.compilerOptions.PreserveSymlinks != core.TSTrue &&
		isExternalLibraryImport &&
		resolved.originalPath == "" &&
		!tspath.IsExternalModuleNameRelative(r.name) {
		originalPath, resolvedFileName := r.getOriginalAndResolvedFileName(resolved.path)
		if originalPath != "" {
			resolved.path = resolvedFileName
			resolved.originalPath = originalPath
		}
	}
	return r.createResolvedModule(resolved, isExternalLibraryImport)
}

func (r *resolutionState) createResolvedModule(resolved *resolved, isExternalLibraryImport bool) *ResolvedModule {
	var resolvedModule ResolvedModule
	resolvedModule.LookupLocations = LookupLocations{
		FailedLookupLocations: r.failedLookupLocations,
		AffectingLocations:    r.affectingLocations,
		ResolutionDiagnostics: r.diagnostics,
	}

	if resolved != nil {
		resolvedModule.ResolvedFileName = resolved.path
		resolvedModule.OriginalPath = resolved.originalPath
		resolvedModule.IsExternalLibraryImport = isExternalLibraryImport
		resolvedModule.ResolvedUsingTsExtension = resolved.resolvedUsingTsExtension
		resolvedModule.Extension = resolved.extension
		resolvedModule.PackageId = resolved.packageId
	}
	return &resolvedModule
}

func (r *resolutionState) createResolvedTypeReferenceDirective(resolved *resolved, primary bool) *ResolvedTypeReferenceDirective {
	var resolvedTypeReferenceDirective ResolvedTypeReferenceDirective
	resolvedTypeReferenceDirective.LookupLocations = LookupLocations{
		FailedLookupLocations: r.failedLookupLocations,
		AffectingLocations:    r.affectingLocations,
		ResolutionDiagnostics: r.diagnostics,
	}

	if resolved.isResolved() {
		if !tspath.ExtensionIsTs(resolved.extension) {
			panic("expected a TypeScript file extension")
		}
		resolvedTypeReferenceDirective.ResolvedFileName = resolved.path
		resolvedTypeReferenceDirective.Primary = primary
		resolvedTypeReferenceDirective.PackageId = resolved.packageId

		resolvedTypeReferenceDirective.IsExternalLibraryImport = r.isExternalLibraryImport(resolved)

		if r.compilerOptions.PreserveSymlinks != core.TSTrue {
			originalPath, resolvedFileName := r.getOriginalAndResolvedFileName(resolved.path)
			if originalPath != "" {
				resolvedTypeReferenceDirective.ResolvedFileName = resolvedFileName
				resolvedTypeReferenceDirective.OriginalPath = originalPath
			}
		}
	}
	return &resolvedTypeReferenceDirective
}

func (r *resolutionState) getOriginalAndResolvedFileName(fileName string) (string, string) {
	resolvedFileName := r.realPath(fileName)
	comparePathsOptions := tspath.ComparePathsOptions{
		UseCaseSensitiveFileNames: r.resolver.host.FS().UseCaseSensitiveFileNames(),
		CurrentDirectory:          r.resolver.host.GetCurrentDirectory(),
	}
	if tspath.ComparePaths(fileName, resolvedFileName, comparePathsOptions) == 0 {
		// If the fileName and realpath are differing only in casing, prefer fileName
		// so that we can issue correct errors for casing under forceConsistentCasingInFileNames
		return "", fileName
	}
	return fileName, resolvedFileName
}

func (r *resolutionState) tryLoadModuleUsingOptionalResolutionSettings() *resolved {
	if resolved := r.tryLoadModuleUsingPathsIfEligible(); !resolved.shouldContinueSearching() {
		return resolved
	}

	if !tspath.IsExternalModuleNameRelative(r.name) {
		// No more tryLoadModuleUsingBaseUrl.
		return continueSearching()
	} else {
		return r.tryLoadModuleUsingRootDirs()
	}
}

func (r *resolutionState) getParsedPatternsForPaths() *ParsedPatterns {
	if r.compilerOptions == r.resolver.compilerOptions {
		return r.resolver.getParsedPatternsForPaths()
	}
	r.parsedPatternsForPathsOnce.Do(func() {
		r.parsedPatternsForPaths = TryParsePatterns(r.compilerOptions.Paths)
	})
	return r.parsedPatternsForPaths
}

func (r *resolutionState) tryLoadModuleUsingPathsIfEligible() *resolved {
	if r.compilerOptions.Paths.Size() > 0 && !tspath.PathIsRelative(r.name) {
		if r.tracer != nil {
			r.tracer.write(diagnostics.X_paths_option_is_specified_looking_for_a_pattern_to_match_module_name_0, r.name)
		}
	} else {
		return continueSearching()
	}
	baseDirectory := r.compilerOptions.GetPathsBasePath(r.resolver.host.GetCurrentDirectory())
	pathPatterns := r.getParsedPatternsForPaths()
	return r.tryLoadModuleUsingPaths(
		r.extensions,
		r.name,
		baseDirectory,
		r.compilerOptions.Paths,
		pathPatterns,
		func(extensions extensions, candidate string, onlyRecordFailures bool) *resolved {
			return r.nodeLoadModuleByRelativeName(extensions, candidate, onlyRecordFailures, true /*considerPackageJson*/)
		},
		false, /*onlyRecordFailures*/
	)
}

func (r *resolutionState) tryLoadModuleUsingPaths(extensions extensions, moduleName string, containingDirectory string, paths *collections.OrderedMap[string, []string], pathPatterns *ParsedPatterns, loader resolutionKindSpecificLoader, onlyRecordFailures bool) *resolved {
	if matchedPattern := MatchPatternOrExact(pathPatterns, moduleName); matchedPattern.IsValid() {
		matchedStar := matchedPattern.MatchedText(moduleName)
		if r.tracer != nil {
			r.tracer.write(diagnostics.Module_name_0_matched_pattern_1, moduleName, matchedPattern.Text)
		}
		for _, subst := range paths.GetOrZero(matchedPattern.Text) {
			path := strings.Replace(subst, "*", matchedStar, 1)
			candidate := tspath.NormalizePath(tspath.CombinePaths(containingDirectory, path))
			if r.tracer != nil {
				r.tracer.write(diagnostics.Trying_substitution_0_candidate_module_location_Colon_1, subst, path)
			}
			// A path mapping may have an extension
			if extension := tspath.TryGetExtensionFromPath(subst); extension != "" {
				if path, ok := r.tryFile(candidate, onlyRecordFailures /*onlyRecordFailures*/); ok {
					return &resolved{
						path:      path,
						extension: extension,
					}
				}
			}
			if resolved := loader(extensions, candidate, onlyRecordFailures || !r.resolver.host.FS().DirectoryExists(tspath.GetDirectoryPath(candidate))); !resolved.shouldContinueSearching() {
				return resolved
			}
		}
	}
	return continueSearching()
}

func (r *resolutionState) tryLoadModuleUsingRootDirs() *resolved {
	if len(r.compilerOptions.RootDirs) == 0 {
		return continueSearching()
	}

	if r.tracer != nil {
		r.tracer.write(diagnostics.X_rootDirs_option_is_set_using_it_to_resolve_relative_module_name_0, r.name)
	}

	candidate := tspath.NormalizePath(tspath.CombinePaths(r.containingDirectory, r.name))

	var matchedRootDir string
	var matchedNormalizedPrefix string
	for _, rootDir := range r.compilerOptions.RootDirs {
		// rootDirs are expected to be absolute
		// in case of tsconfig.json this will happen automatically - compiler will expand relative names
		// using location of tsconfig.json as base location
		normalizedRoot := tspath.NormalizePath(rootDir)
		if !strings.HasSuffix(normalizedRoot, "/") {
			normalizedRoot += "/"
		}
		isLongestMatchingPrefix := strings.HasPrefix(candidate, normalizedRoot) &&
			(matchedNormalizedPrefix == "" || len(matchedNormalizedPrefix) < len(normalizedRoot))

		if r.tracer != nil {
			r.tracer.write(diagnostics.Checking_if_0_is_the_longest_matching_prefix_for_1_2, normalizedRoot, candidate, isLongestMatchingPrefix)
		}

		if isLongestMatchingPrefix {
			matchedNormalizedPrefix = normalizedRoot
			matchedRootDir = rootDir
		}
	}

	if matchedNormalizedPrefix != "" {
		if r.tracer != nil {
			r.tracer.write(diagnostics.Longest_matching_prefix_for_0_is_1, candidate, matchedNormalizedPrefix)
		}
		suffix := candidate[len(matchedNormalizedPrefix):]

		// first - try to load from a initial location
		if r.tracer != nil {
			r.tracer.write(diagnostics.Loading_0_from_the_root_dir_1_candidate_location_2, suffix, matchedNormalizedPrefix, candidate)
		}
		loader := func(extensions extensions, candidate string, onlyRecordFailures bool) *resolved {
			return r.nodeLoadModuleByRelativeName(extensions, candidate, onlyRecordFailures, true /*considerPackageJson*/)
		}
		if resolvedFileName := loader(r.extensions, candidate, !r.resolver.host.FS().DirectoryExists(r.containingDirectory)); !resolvedFileName.shouldContinueSearching() {
			return resolvedFileName
		}

		if r.tracer != nil {
			r.tracer.write(diagnostics.Trying_other_entries_in_rootDirs)
		}
		// then try to resolve using remaining entries in rootDirs
		for _, rootDir := range r.compilerOptions.RootDirs {
			if rootDir == matchedRootDir {
				// skip the initially matched entry
				continue
			}
			candidate := tspath.CombinePaths(tspath.NormalizePath(rootDir), suffix)
			if r.tracer != nil {
				r.tracer.write(diagnostics.Loading_0_from_the_root_dir_1_candidate_location_2, suffix, rootDir, candidate)
			}
			baseDirectory := tspath.GetDirectoryPath(candidate)
			if resolvedFileName := loader(r.extensions, candidate, !r.resolver.host.FS().DirectoryExists(baseDirectory)); !resolvedFileName.shouldContinueSearching() {
				return resolvedFileName
			}
		}
		if r.tracer != nil {
			r.tracer.write(diagnostics.Module_resolution_using_rootDirs_has_failed)
		}
	}
	return continueSearching()
}

func (r *resolutionState) nodeLoadModuleByRelativeName(extensions extensions, candidate string, onlyRecordFailures bool, considerPackageJson bool) *resolved {
	if r.tracer != nil {
		r.tracer.write(diagnostics.Loading_module_as_file_Slash_folder_candidate_module_location_0_target_file_types_Colon_1, candidate, extensions.String())
	}
	if !tspath.HasTrailingDirectorySeparator(candidate) {
		if !onlyRecordFailures {
			parentOfCandidate := tspath.GetDirectoryPath(candidate)
			if !r.resolver.host.FS().DirectoryExists(parentOfCandidate) {
				if r.tracer != nil {
					r.tracer.write(diagnostics.Directory_0_does_not_exist_skipping_all_lookups_in_it, parentOfCandidate)
				}
				onlyRecordFailures = true
			}
		}
		resolvedFromFile := r.loadModuleFromFile(extensions, candidate, onlyRecordFailures)
		if resolvedFromFile != nil {
			if considerPackageJson {
				if packageDirectory := ParseNodeModuleFromPath(resolvedFromFile.path /*isFolder*/, false); packageDirectory != "" {
					resolvedFromFile.packageId = r.getPackageId(resolvedFromFile.path, r.getPackageJsonInfo(packageDirectory /*onlyRecordFailures*/, false))
				}
			}
			return resolvedFromFile
		}
	}
	if !onlyRecordFailures {
		candidateExists := r.resolver.host.FS().DirectoryExists(candidate)
		if !candidateExists {
			if r.tracer != nil {
				r.tracer.write(diagnostics.Directory_0_does_not_exist_skipping_all_lookups_in_it, candidate)
			}
			onlyRecordFailures = true
		}
	}
	// esm mode relative imports shouldn't do any directory lookups (either inside `package.json`
	// files or implicit `index.js`es). This is a notable departure from cjs norms, where `./foo/pkg`
	// could have been redirected by `./foo/pkg/package.json` to an arbitrary location!
	if !r.esmMode {
		return r.loadNodeModuleFromDirectory(extensions, candidate, onlyRecordFailures, considerPackageJson)
	}
	return continueSearching()
}

func (r *resolutionState) loadModuleFromFile(extensions extensions, candidate string, onlyRecordFailures bool) *resolved {
	// ./foo.js -> ./foo.ts
	resolvedByReplacingExtension := r.loadModuleFromFileNoImplicitExtensions(extensions, candidate, onlyRecordFailures)
	if resolvedByReplacingExtension != nil {
		return resolvedByReplacingExtension
	}

	// ./foo -> ./foo.ts
	if !r.esmMode {
		return r.tryAddingExtensions(candidate, extensions, "", onlyRecordFailures)
	}

	return continueSearching()
}

func (r *resolutionState) loadModuleFromFileNoImplicitExtensions(extensions extensions, candidate string, onlyRecordFailures bool) *resolved {
	base := tspath.GetBaseFileName(candidate)
	if !strings.Contains(base, ".") {
		return continueSearching() // extensionless import, no lookups performed, since we don't support extensionless files
	}
	extensionless := tspath.RemoveFileExtension(candidate)
	if extensionless == candidate {
		// Once TS native extensions are handled, handle arbitrary extensions for declaration file mapping
		extensionless = candidate[:strings.LastIndex(candidate, ".")]
	}

	extension := candidate[len(extensionless):]
	if r.tracer != nil {
		r.tracer.write(diagnostics.File_name_0_has_a_1_extension_stripping_it, candidate, extension)
	}
	return r.tryAddingExtensions(extensionless, extensions, extension, onlyRecordFailures)
}

func (r *resolutionState) tryAddingExtensions(extensionless string, extensions extensions, originalExtension string, onlyRecordFailures bool) *resolved {
	if !onlyRecordFailures {
		directory := tspath.GetDirectoryPath(extensionless)
		onlyRecordFailures = directory != "" && !r.resolver.host.FS().DirectoryExists(directory)
	}

	switch originalExtension {
	case tspath.ExtensionMjs, tspath.ExtensionMts, tspath.ExtensionDmts:
		if extensions&extensionsTypeScript != 0 {
			if resolved := r.tryExtension(tspath.ExtensionMts, extensionless, originalExtension == tspath.ExtensionMts || originalExtension == tspath.ExtensionDmts, onlyRecordFailures); !resolved.shouldContinueSearching() {
				return resolved
			}
		}
		if extensions&extensionsDeclaration != 0 {
			if resolved := r.tryExtension(tspath.ExtensionDmts, extensionless, originalExtension == tspath.ExtensionMts || originalExtension == tspath.ExtensionDmts, onlyRecordFailures); !resolved.shouldContinueSearching() {
				return resolved
			}
		}
		if extensions&extensionsJavaScript != 0 {
			if resolved := r.tryExtension(tspath.ExtensionMjs, extensionless, false, onlyRecordFailures); !resolved.shouldContinueSearching() {
				return resolved
			}
		}
		return continueSearching()
	case tspath.ExtensionCjs, tspath.ExtensionCts, tspath.ExtensionDcts:
		if extensions&extensionsTypeScript != 0 {
			if resolved := r.tryExtension(tspath.ExtensionCts, extensionless, originalExtension == tspath.ExtensionCts || originalExtension == tspath.ExtensionDcts, onlyRecordFailures); !resolved.shouldContinueSearching() {
				return resolved
			}
		}
		if extensions&extensionsDeclaration != 0 {
			if resolved := r.tryExtension(tspath.ExtensionDcts, extensionless, originalExtension == tspath.ExtensionCts || originalExtension == tspath.ExtensionDcts, onlyRecordFailures); !resolved.shouldContinueSearching() {
				return resolved
			}
		}
		if extensions&extensionsJavaScript != 0 {
			if resolved := r.tryExtension(tspath.ExtensionCjs, extensionless, false, onlyRecordFailures); !resolved.shouldContinueSearching() {
				return resolved
			}
		}
		return continueSearching()
	case tspath.ExtensionJson:
		if extensions&extensionsDeclaration != 0 {
			if resolved := r.tryExtension(".d.json.ts", extensionless, false, onlyRecordFailures); !resolved.shouldContinueSearching() {
				return resolved
			}
		}
		if extensions&extensionsJson != 0 {
			if resolved := r.tryExtension(tspath.ExtensionJson, extensionless, false, onlyRecordFailures); !resolved.shouldContinueSearching() {
				return resolved
			}
		}
		return continueSearching()
	case tspath.ExtensionTsx, tspath.ExtensionJsx:
		// basically idendical to the ts/js case below, but prefers matching tsx and jsx files exactly before falling back to the ts or js file path
		// (historically, we disallow having both a a.ts and a.tsx file in the same compilation, since their outputs clash)
		// TODO: We should probably error if `"./a.tsx"` resolved to `"./a.ts"`, right?
		if extensions&extensionsTypeScript != 0 {
			if resolved := r.tryExtension(tspath.ExtensionTsx, extensionless, originalExtension == tspath.ExtensionTsx, onlyRecordFailures); !resolved.shouldContinueSearching() {
				return resolved
			}
			if resolved := r.tryExtension(tspath.ExtensionTs, extensionless, originalExtension == tspath.ExtensionTsx, onlyRecordFailures); !resolved.shouldContinueSearching() {
				return resolved
			}
		}
		if extensions&extensionsDeclaration != 0 {
			if resolved := r.tryExtension(tspath.ExtensionDts, extensionless, originalExtension == tspath.ExtensionTsx, onlyRecordFailures); !resolved.shouldContinueSearching() {
				return resolved
			}
		}
		if extensions&extensionsJavaScript != 0 {
			if resolved := r.tryExtension(tspath.ExtensionJsx, extensionless, false, onlyRecordFailures); !resolved.shouldContinueSearching() {
				return resolved
			}
			if resolved := r.tryExtension(tspath.ExtensionJs, extensionless, false, onlyRecordFailures); !resolved.shouldContinueSearching() {
				return resolved
			}
		}
		return continueSearching()
	case tspath.ExtensionTs, tspath.ExtensionDts, tspath.ExtensionJs, "":
		if extensions&extensionsTypeScript != 0 {
			if resolved := r.tryExtension(tspath.ExtensionTs, extensionless, originalExtension == tspath.ExtensionTs || originalExtension == tspath.ExtensionDts, onlyRecordFailures); !resolved.shouldContinueSearching() {
				return resolved
			}
			if resolved := r.tryExtension(tspath.ExtensionTsx, extensionless, originalExtension == tspath.ExtensionTs || originalExtension == tspath.ExtensionDts, onlyRecordFailures); !resolved.shouldContinueSearching() {
				return resolved
			}
		}
		if extensions&extensionsDeclaration != 0 {
			if resolved := r.tryExtension(tspath.ExtensionDts, extensionless, originalExtension == tspath.ExtensionTs || originalExtension == tspath.ExtensionDts, onlyRecordFailures); !resolved.shouldContinueSearching() {
				return resolved
			}
		}
		if extensions&extensionsJavaScript != 0 {
			if resolved := r.tryExtension(tspath.ExtensionJs, extensionless, false, onlyRecordFailures); !resolved.shouldContinueSearching() {
				return resolved
			}
			if resolved := r.tryExtension(tspath.ExtensionJsx, extensionless, false, onlyRecordFailures); !resolved.shouldContinueSearching() {
				return resolved
			}
		}
		if r.isConfigLookup {
			if resolved := r.tryExtension(tspath.ExtensionJson, extensionless, false, onlyRecordFailures); !resolved.shouldContinueSearching() {
				return resolved
			}
		}
		return continueSearching()
	default:
		if extensions&extensionsDeclaration != 0 && !tspath.IsDeclarationFileName(extensionless+originalExtension) {
			if resolved := r.tryExtension(".d"+originalExtension+".ts", extensionless, false, onlyRecordFailures); !resolved.shouldContinueSearching() {
				return resolved
			}
		}
		return continueSearching()
	}
}

func (r *resolutionState) tryExtension(extension string, extensionless string, resolvedUsingTsExtension bool, onlyRecordFailures bool) *resolved {
	fileName := extensionless + extension
	if path, ok := r.tryFile(fileName, onlyRecordFailures); ok {
		return &resolved{
			path:                     path,
			extension:                extension,
			resolvedUsingTsExtension: !r.candidateIsFromPackageJsonField && resolvedUsingTsExtension,
		}
	}
	return continueSearching()
}

func (r *resolutionState) tryFile(fileName string, onlyRecordFailures bool) (string, bool) {
	if len(r.compilerOptions.ModuleSuffixes) == 0 {
		return fileName, r.tryFileLookup(fileName, onlyRecordFailures)
	}

	ext := tspath.TryGetExtensionFromPath(fileName)
	fileNameNoExtension := tspath.RemoveExtension(fileName, ext)
	for _, suffix := range r.compilerOptions.ModuleSuffixes {
		path := fileNameNoExtension + suffix + ext
		if r.tryFileLookup(path, onlyRecordFailures) {
			return path, true
		}
	}
	return fileName, false
}

func (r *resolutionState) tryFileLookup(fileName string, onlyRecordFailures bool) bool {
	if !onlyRecordFailures {
		if r.resolver.host.FS().FileExists(fileName) {
			if r.tracer != nil {
				r.tracer.write(diagnostics.File_0_exists_use_it_as_a_name_resolution_result, fileName)
			}
			return true
		} else if r.tracer != nil {
			r.tracer.write(diagnostics.File_0_does_not_exist, fileName)
		}
	}
	r.failedLookupLocations = append(r.failedLookupLocations, fileName)
	return false
}

func (r *resolutionState) loadNodeModuleFromDirectory(extensions extensions, candidate string, onlyRecordFailures bool, considerPackageJson bool) *resolved {
	var packageInfo *packagejson.InfoCacheEntry
	if considerPackageJson {
		packageInfo = r.getPackageJsonInfo(candidate, onlyRecordFailures)
	}

	return r.loadNodeModuleFromDirectoryWorker(extensions, candidate, onlyRecordFailures, packageInfo)
}

func (r *resolutionState) loadNodeModuleFromDirectoryWorker(ext extensions, candidate string, onlyRecordFailures bool, packageInfo *packagejson.InfoCacheEntry) *resolved {
	var (
		packageFile                      string
		onlyRecordFailuresForPackageFile bool
		versionPaths                     packagejson.VersionPaths
	)
	if packageInfo.Exists() {
		versionPaths = packageInfo.Contents.GetVersionPaths(r.getTraceFunc())
		if tspath.ComparePaths(candidate, packageInfo.PackageDirectory, tspath.ComparePathsOptions{UseCaseSensitiveFileNames: r.resolver.host.FS().UseCaseSensitiveFileNames()}) == 0 {
			if file, ok := r.getPackageFile(ext, packageInfo); ok {
				packageFile = file
				onlyRecordFailuresForPackageFile = !r.resolver.host.FS().DirectoryExists(tspath.GetDirectoryPath(file))
			}
		}
	}

	loader := func(extensions extensions, candidate string, onlyRecordFailures bool) *resolved {
		if fromFile := r.loadFileNameFromPackageJSONField(extensions, candidate, packageFile, onlyRecordFailures); !fromFile.shouldContinueSearching() {
			return fromFile
		}

		// Even if `extensions == extensionsDeclaration`, we can still look up a .ts file as a result of package.json "types"
		// !!! should we not set this before the filename lookup above?
		expandedExtensions := extensions
		if extensions == extensionsDeclaration {
			expandedExtensions = extensionsTypeScript | extensionsDeclaration
		}

		// Disable `esmMode` for the resolution of the package path for CJS-mode packages (so the `main` field can omit extensions)
		saveESMMode := r.esmMode
		saveCandidateIsFromPackageJsonField := r.candidateIsFromPackageJsonField
		r.candidateIsFromPackageJsonField = true
		if packageInfo.Exists() && packageInfo.Contents.Type.Value != "module" {
			r.esmMode = false
		}
		result := r.nodeLoadModuleByRelativeName(expandedExtensions, candidate, onlyRecordFailures, false /*considerPackageJson*/)
		r.esmMode = saveESMMode
		r.candidateIsFromPackageJsonField = saveCandidateIsFromPackageJsonField
		return result
	}

	var indexPath string
	if r.isConfigLookup {
		indexPath = tspath.CombinePaths(candidate, "tsconfig")
	} else {
		indexPath = tspath.CombinePaths(candidate, "index")
	}

	if versionPaths.Exists() && (packageFile == "" || tspath.ContainsPath(candidate, packageFile, tspath.ComparePathsOptions{})) {
		var moduleName string
		if packageFile != "" {
			moduleName = tspath.GetRelativePathFromDirectory(candidate, packageFile, tspath.ComparePathsOptions{})
		} else {
			moduleName = tspath.GetRelativePathFromDirectory(candidate, indexPath, tspath.ComparePathsOptions{})
		}
		if r.tracer != nil {
			r.tracer.write(diagnostics.X_package_json_has_a_typesVersions_entry_0_that_matches_compiler_version_1_looking_for_a_pattern_to_match_module_name_2, versionPaths.Version, core.Version(), moduleName)
		}
		pathPatterns := TryParsePatterns(versionPaths.GetPaths())
		if result := r.tryLoadModuleUsingPaths(ext, moduleName, candidate, versionPaths.GetPaths(), pathPatterns, loader, onlyRecordFailuresForPackageFile); !result.shouldContinueSearching() {
			if result.packageId.Name != "" {
				// !!! are these asserts really necessary?
				panic("expected packageId to be empty")
			}
			return result
		}
	}

	if packageFile != "" {
		if packageFileResult := loader(ext, packageFile, onlyRecordFailuresForPackageFile); !packageFileResult.shouldContinueSearching() {
			if packageFileResult.packageId.Name != "" {
				// !!! are these asserts really necessary?
				panic("expected packageId to be empty")
			}
			return packageFileResult
		}
	}

	// ESM mode resolutions don't do package 'index' lookups
	if !r.esmMode {
		return r.loadModuleFromFile(ext, indexPath, onlyRecordFailures || !r.resolver.host.FS().DirectoryExists(candidate))
	}
	return continueSearching()
}

// This function is only ever called with paths written in package.json files - never
// module specifiers written in source files - and so it always allows the
// candidate to end with a TS extension (but will also try substituting a JS extension for a TS extension).
func (r *resolutionState) loadFileNameFromPackageJSONField(extensions extensions, candidate string, packageJSONValue string, onlyRecordFailures bool) *resolved {
	if extensions&extensionsTypeScript != 0 && tspath.HasImplementationTSFileExtension(candidate) || extensions&extensionsDeclaration != 0 && tspath.IsDeclarationFileName(candidate) {
		if path, ok := r.tryFile(candidate, onlyRecordFailures); ok {
			extension := tspath.TryExtractTSExtension(path)
			return &resolved{
				path:                     path,
				extension:                extension,
				resolvedUsingTsExtension: packageJSONValue != "" && !strings.HasSuffix(packageJSONValue, extension),
			}
		}
		return continueSearching()
	}

	if r.isConfigLookup && extensions&extensionsJson != 0 && tspath.FileExtensionIs(candidate, tspath.ExtensionJson) {
		if path, ok := r.tryFile(candidate, onlyRecordFailures); ok {
			return &resolved{
				path:      path,
				extension: tspath.ExtensionJson,
			}
		}
	}

	return r.loadModuleFromFileNoImplicitExtensions(extensions, candidate, onlyRecordFailures)
}

func (r *resolutionState) getPackageFile(extensions extensions, packageInfo *packagejson.InfoCacheEntry) (string, bool) {
	if !packageInfo.Exists() {
		return "", false
	}
	if r.isConfigLookup {
		return r.getPackageJSONPathField("tsconfig", &packageInfo.Contents.TSConfig, packageInfo.PackageDirectory)
	}
	if extensions&extensionsDeclaration != 0 {
		if packageFile, ok := r.getPackageJSONPathField("typings", &packageInfo.Contents.Typings, packageInfo.PackageDirectory); ok {
			return packageFile, ok
		}
		if packageFile, ok := r.getPackageJSONPathField("types", &packageInfo.Contents.Types, packageInfo.PackageDirectory); ok {
			return packageFile, ok
		}
	}
	if extensions&(extensionsImplementationFiles|extensionsDeclaration) != 0 {
		return r.getPackageJSONPathField("main", &packageInfo.Contents.Main, packageInfo.PackageDirectory)
	}
	return "", false
}

func (r *resolutionState) getPackageJsonInfo(packageDirectory string, onlyRecordFailures bool) *packagejson.InfoCacheEntry {
	packageJsonPath := tspath.CombinePaths(packageDirectory, "package.json")
	if onlyRecordFailures {
		r.failedLookupLocations = append(r.failedLookupLocations, packageJsonPath)
		return nil
	}

	if existing := r.resolver.packageJsonInfoCache.Get(packageJsonPath); existing != nil {
		if existing.Contents != nil {
			if r.tracer != nil {
				r.tracer.write(diagnostics.File_0_exists_according_to_earlier_cached_lookups, packageJsonPath)
			}
			r.affectingLocations = append(r.affectingLocations, packageJsonPath)
			if existing.PackageDirectory == packageDirectory {
				return existing
			}
			// https://github.com/microsoft/TypeScript/pull/50740
			return &packagejson.InfoCacheEntry{
				PackageDirectory: packageDirectory,
				DirectoryExists:  true,
				Contents:         existing.Contents,
			}
		} else {
			if existing.DirectoryExists && r.tracer != nil {
				r.tracer.write(diagnostics.File_0_does_not_exist_according_to_earlier_cached_lookups, packageJsonPath)
			}
			r.failedLookupLocations = append(r.failedLookupLocations, packageJsonPath)
			return nil
		}
	}

	directoryExists := r.resolver.host.FS().DirectoryExists(packageDirectory)
	if directoryExists && r.resolver.host.FS().FileExists(packageJsonPath) {
		// Ignore error
		contents, _ := r.resolver.host.FS().ReadFile(packageJsonPath)
		packageJsonContent, err := packagejson.Parse([]byte(contents))
		if r.tracer != nil {
			r.tracer.write(diagnostics.Found_package_json_at_0, packageJsonPath)
		}
		result := &packagejson.InfoCacheEntry{
			PackageDirectory: packageDirectory,
			DirectoryExists:  true,
			Contents: &packagejson.PackageJson{
				Fields:    packageJsonContent,
				Parseable: err == nil,
			},
		}
		result = r.resolver.packageJsonInfoCache.Set(packageJsonPath, result)
		r.affectingLocations = append(r.affectingLocations, packageJsonPath)
		return result
	} else {
		if directoryExists && r.tracer != nil {
			r.tracer.write(diagnostics.File_0_does_not_exist, packageJsonPath)
		}
		_ = r.resolver.packageJsonInfoCache.Set(packageJsonPath, &packagejson.InfoCacheEntry{
			PackageDirectory: packageDirectory,
			DirectoryExists:  directoryExists,
		})
		r.failedLookupLocations = append(r.failedLookupLocations, packageJsonPath)
	}
	return nil
}

func (r *resolutionState) getPackageId(resolvedFileName string, packageInfo *packagejson.InfoCacheEntry) PackageId {
	if packageInfo.Exists() {
		packageJsonContent := packageInfo.Contents
		if name, ok := packageJsonContent.Name.GetValue(); ok {
			if version, ok := packageJsonContent.Version.GetValue(); ok {
				var subModuleName string
				if len(resolvedFileName) > len(packageInfo.PackageDirectory) {
					subModuleName = resolvedFileName[len(packageInfo.PackageDirectory)+1:]
				}
				return PackageId{
					Name:             name,
					Version:          version,
					SubModuleName:    subModuleName,
					PeerDependencies: r.readPackageJsonPeerDependencies(packageInfo),
				}
			}
		}
	}
	return PackageId{}
}

func (r *resolutionState) readPackageJsonPeerDependencies(packageJsonInfo *packagejson.InfoCacheEntry) string {
	peerDependencies := packageJsonInfo.Contents.PeerDependencies
	ok := r.validatePackageJSONField("peerDependencies", &peerDependencies)
	if !ok || len(peerDependencies.Value) == 0 {
		return ""
	}
	if r.tracer != nil {
		r.tracer.write(diagnostics.X_package_json_has_a_peerDependencies_field)
	}
	packageDirectory := r.realPath(packageJsonInfo.PackageDirectory)
	nodeModulesIndex := strings.LastIndex(packageDirectory, "/node_modules")
	if nodeModulesIndex == -1 {
		return ""
	}
	nodeModules := packageDirectory[:nodeModulesIndex+len("/node_modules")] + "/"
	builder := strings.Builder{}
	pnpApi := r.resolver.host.PnpApi()
	for name := range peerDependencies.Value {
		var peerDependencyPath string

		if pnpApi != nil {
			var err error
			peerDependencyPath, err = pnpApi.ResolveToUnqualified(name, packageDirectory)
			if err != nil {
				if r.tracer != nil {
					r.tracer.write(err.Error())
				}
				continue
			}
		}

		if peerDependencyPath == "" {
			peerDependencyPath = nodeModules + name
		}

		peerPackageJson := r.getPackageJsonInfo(peerDependencyPath, false /*onlyRecordFailures*/)
		if peerPackageJson != nil {
			version := peerPackageJson.Contents.Version.Value
			builder.WriteString("+")
			builder.WriteString(name)
			builder.WriteString("@")
			builder.WriteString(version)
			if r.tracer != nil {
				r.tracer.write(diagnostics.Found_peerDependency_0_with_1_version, name, version)
			}
		} else if r.tracer != nil {
			r.tracer.write(diagnostics.Failed_to_find_peerDependency_0, name)
		}
	}
	return builder.String()
}

func (r *resolutionState) realPath(path string) string {
	rp := tspath.NormalizePath(r.resolver.host.FS().Realpath(path))
	if r.tracer != nil {
		r.tracer.write(diagnostics.Resolving_real_path_for_0_result_1, path, rp)
	}
	return rp
}

func (r *resolutionState) validatePackageJSONField(fieldName string, field packagejson.TypeValidatedField) bool {
	if field.IsPresent() {
		if field.IsValid() {
			return true
		}
		if r.tracer != nil {
			r.tracer.write(diagnostics.Expected_type_of_0_field_in_package_json_to_be_1_got_2, fieldName, field.ExpectedJSONType(), field.ActualJSONType())
		}
	}
	if r.tracer != nil {
		r.tracer.write(diagnostics.X_package_json_does_not_have_a_0_field, fieldName)
	}
	return false
}

func (r *resolutionState) getPackageJSONPathField(fieldName string, field *packagejson.Expected[string], directory string) (string, bool) {
	if !r.validatePackageJSONField(fieldName, field) {
		return "", false
	}
	if field.Value == "" {
		if r.tracer != nil {
			r.tracer.write(diagnostics.X_package_json_had_a_falsy_0_field, fieldName)
		}
		return "", false
	}
	path := tspath.NormalizePath(tspath.CombinePaths(directory, field.Value))
	if r.tracer != nil {
		r.tracer.write(diagnostics.X_package_json_has_0_field_1_that_references_2, fieldName, field.Value, path)
	}
	return path, true
}

func (r *resolutionState) conditionMatches(condition string) bool {
	if condition == "default" || slices.Contains(r.conditions, condition) {
		return true
	}
	if !slices.Contains(r.conditions, "types") {
		return false // only apply versioned types conditions if the types condition is applied
	}
	if !strings.HasPrefix(condition, "types@") {
		return false
	}
	if versionRange, ok := semver.TryParseVersionRange(condition[len("types@"):]); ok {
		return versionRange.Test(&typeScriptVersion)
	}
	return false
}

<<<<<<< HEAD
func (r *resolutionState) isExternalLibraryImport(resolved *resolved) bool {
	if resolved == nil {
		return false
	}

	isExternalLibraryImport := strings.Contains(resolved.path, "/node_modules/")

	pnpApi := r.resolver.host.PnpApi()
	if pnpApi != nil && !isExternalLibraryImport {
		isExternalLibraryImport = pnpApi.IsInPnpModule(resolved.path, r.containingDirectory)
	}

	return isExternalLibraryImport
}

func (r *resolutionState) getTraceFunc() func(string) {
=======
func (r *resolutionState) getTraceFunc() func(m *diagnostics.Message, args ...any) {
>>>>>>> 2ae41016
	if r.tracer != nil {
		return r.tracer.write
	}
	return nil
}

func GetConditions(options *core.CompilerOptions, resolutionMode core.ResolutionMode) []string {
	moduleResolution := options.GetModuleResolutionKind()
	if resolutionMode == core.ModuleKindNone && moduleResolution == core.ModuleResolutionKindBundler {
		resolutionMode = core.ModuleKindESNext
	}
	conditions := make([]string, 0, 3+len(options.CustomConditions))
	if resolutionMode == core.ModuleKindESNext {
		conditions = append(conditions, "import")
	} else {
		conditions = append(conditions, "require")
	}

	if options.NoDtsResolution != core.TSTrue {
		conditions = append(conditions, "types")
	}
	if moduleResolution != core.ModuleResolutionKindBundler {
		conditions = append(conditions, "node")
	}
	conditions = core.Concatenate(conditions, options.CustomConditions)
	return conditions
}

func getNodeResolutionFeatures(options *core.CompilerOptions) NodeResolutionFeatures {
	features := NodeResolutionFeaturesNone

	switch options.GetModuleResolutionKind() {
	case core.ModuleResolutionKindNode16:
		features = NodeResolutionFeaturesNode16Default
	case core.ModuleResolutionKindNodeNext:
		features = NodeResolutionFeaturesNodeNextDefault
	case core.ModuleResolutionKindBundler:
		features = NodeResolutionFeaturesBundlerDefault
	}
	if options.ResolvePackageJsonExports == core.TSTrue {
		features |= NodeResolutionFeaturesExports
	} else if options.ResolvePackageJsonExports == core.TSFalse {
		features &^= NodeResolutionFeaturesExports
	}
	if options.ResolvePackageJsonImports == core.TSTrue {
		features |= NodeResolutionFeaturesImports
	} else if options.ResolvePackageJsonImports == core.TSFalse {
		features &^= NodeResolutionFeaturesImports
	}
	return features
}

func moveToNextDirectorySeparatorIfAvailable(path string, prevSeparatorIndex int, isFolder bool) int {
	offset := prevSeparatorIndex + 1
	nextSeparatorIndex := strings.Index(path[offset:], "/")
	if nextSeparatorIndex == -1 {
		if isFolder {
			return len(path)
		}
		return prevSeparatorIndex
	}
	return nextSeparatorIndex + offset
}

type ParsedPatterns struct {
	matchableStringSet collections.Set[string]
	patterns           []core.Pattern
}

func (r *Resolver) getParsedPatternsForPaths() *ParsedPatterns {
	r.parsedPatternsForPathsOnce.Do(func() {
		r.parsedPatternsForPaths = TryParsePatterns(r.compilerOptions.Paths)
	})
	return r.parsedPatternsForPaths
}

func TryParsePatterns(pathMappings *collections.OrderedMap[string, []string]) *ParsedPatterns {
	paths := pathMappings.Keys()

	numPatterns := 0
	for path := range paths {
		if pattern := core.TryParsePattern(path); pattern.IsValid() && pattern.StarIndex == -1 {
			numPatterns++
		}
	}
	numMatchables := pathMappings.Size() - numPatterns

	var patterns []core.Pattern
	var matchableStringSet collections.Set[string]
	if numPatterns != 0 {
		patterns = make([]core.Pattern, 0, numPatterns)
	}
	if numMatchables != 0 {
		matchableStringSet = *collections.NewSetWithSizeHint[string](numMatchables)
	}

	for path := range paths {
		if pattern := core.TryParsePattern(path); pattern.IsValid() {
			if pattern.StarIndex == -1 {
				matchableStringSet.Add(path)
			} else {
				patterns = append(patterns, pattern)
			}
		}
	}
	return &ParsedPatterns{
		matchableStringSet: matchableStringSet,
		patterns:           patterns,
	}
}

func MatchPatternOrExact(patterns *ParsedPatterns, candidate string) core.Pattern {
	if patterns.matchableStringSet.Has(candidate) {
		return core.Pattern{
			Text:      candidate,
			StarIndex: -1,
		}
	}
	if len(patterns.patterns) == 0 {
		return core.Pattern{}
	}
	return core.FindBestPatternMatch(patterns.patterns, core.Identity, candidate)
}

// If you import from "." inside a containing directory "/foo", the result of `tspath.NormalizePath`
// would be "/foo", but this loses the information that `foo` is a directory and we intended
// to look inside of it. The Node CommonJS resolution algorithm doesn't call this out
// (https://nodejs.org/api/modules.html#all-together), but it seems that module paths ending
// in `.` are actually normalized to `./` before proceeding with the resolution algorithm.
func normalizePathForCJSResolution(containingDirectory string, moduleName string) string {
	combined := tspath.CombinePaths(containingDirectory, moduleName)
	parts := tspath.GetPathComponents(combined, "")
	lastPart := parts[len(parts)-1]
	if lastPart == "." || lastPart == ".." {
		return tspath.EnsureTrailingDirectorySeparator(tspath.NormalizePath(combined))
	}
	return tspath.NormalizePath(combined)
}

func matchesPatternWithTrailer(target string, name string) bool {
	if strings.HasSuffix(target, "*") {
		return false
	}
	before, after, ok := strings.Cut(target, "*")
	if !ok {
		return false
	}
	return strings.HasPrefix(name, before) && strings.HasSuffix(name, after)
}

/** True if `extension` is one of the supported `extensions`. */
func extensionIsOk(extensions extensions, extension string) bool {
	return (extensions&extensionsJavaScript != 0 && (extension == tspath.ExtensionJs || extension == tspath.ExtensionJsx || extension == tspath.ExtensionMjs || extension == tspath.ExtensionCjs) ||
		(extensions&extensionsTypeScript != 0 && (extension == tspath.ExtensionTs || extension == tspath.ExtensionTsx || extension == tspath.ExtensionMts || extension == tspath.ExtensionCts)) ||
		(extensions&extensionsDeclaration != 0 && (extension == tspath.ExtensionDts || extension == tspath.ExtensionDmts || extension == tspath.ExtensionDcts)) ||
		(extensions&extensionsJson != 0 && extension == tspath.ExtensionJson))
}

func ResolveConfig(moduleName string, containingFile string, host ResolutionHost) *ResolvedModule {
	resolver := NewResolver(host, &core.CompilerOptions{ModuleResolution: core.ModuleResolutionKindNodeNext}, "", "")
	return resolver.resolveConfig(moduleName, containingFile)
}

func GetAutomaticTypeDirectiveNames(options *core.CompilerOptions, host ResolutionHost) []string {
	if options.Types != nil {
		return options.Types
	}

	var result []string
	typeRoots, _ := options.GetEffectiveTypeRoots(host.GetCurrentDirectory())
	if pnpApi := host.PnpApi(); pnpApi != nil {
		typeRoots, _ = pnpApi.AppendPnpTypeRoots(typeRoots, host.GetCurrentDirectory(), options, false)
	}
	for _, root := range typeRoots {
		if host.FS().DirectoryExists(root) {
			for _, typeDirectivePath := range host.FS().GetAccessibleEntries(root).Directories {
				normalized := tspath.NormalizePath(typeDirectivePath)
				packageJsonPath := tspath.CombinePaths(root, normalized, "package.json")
				isNotNeededPackage := false
				if host.FS().FileExists(packageJsonPath) {
					contents, _ := host.FS().ReadFile(packageJsonPath)
					packageJsonContent, _ := packagejson.Parse([]byte(contents))
					// `types-publisher` sometimes creates packages with `"typings": null` for packages that don't provide their own types.
					// See `createNotNeededPackageJSON` in the types-publisher` repo.
					isNotNeededPackage = packageJsonContent.Typings.Null
				}
				if !isNotNeededPackage {
					baseFileName := tspath.GetBaseFileName(normalized)
					if !strings.HasPrefix(baseFileName, ".") {
						result = append(result, baseFileName)
					}
				}
			}
		}
	}
	return result
}<|MERGE_RESOLUTION|>--- conflicted
+++ resolved
@@ -1902,7 +1902,6 @@
 	return false
 }
 
-<<<<<<< HEAD
 func (r *resolutionState) isExternalLibraryImport(resolved *resolved) bool {
 	if resolved == nil {
 		return false
@@ -1918,10 +1917,7 @@
 	return isExternalLibraryImport
 }
 
-func (r *resolutionState) getTraceFunc() func(string) {
-=======
 func (r *resolutionState) getTraceFunc() func(m *diagnostics.Message, args ...any) {
->>>>>>> 2ae41016
 	if r.tracer != nil {
 		return r.tracer.write
 	}
