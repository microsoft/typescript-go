--- conflicted
+++ resolved
@@ -245,25 +245,6 @@
 
 var compilerOptionsDidYouMeanDiagnostics = GetCompilerOptionsDidYouMeanDiagnostics(optionsDeclarations)
 
-<<<<<<< HEAD
-=======
-func GetCompilerOptionsDidYouMeanDiagnostics(decls []*CommandLineOption) *ParseCommandLineWorkerDiagnostics {
-	return &ParseCommandLineWorkerDiagnostics{
-		didYouMean: DidYouMeanOptionsDiagnostics{
-			alternateMode: &AlternateModeDiagnostics{
-				diagnostic:     diagnostics.Compiler_option_0_may_only_be_used_with_build,
-				optionsNameMap: GetNameMapFromList(optionsForBuild),
-			},
-			OptionDeclarations:          decls,
-			UnknownOptionDiagnostic:     diagnostics.Unknown_compiler_option_0,
-			UnknownDidYouMeanDiagnostic: diagnostics.Unknown_compiler_option_0_Did_you_mean_1,
-		},
-		optionsNameMap:               nil,
-		OptionTypeMismatchDiagnostic: diagnostics.Compiler_option_0_expects_an_argument,
-	}
-}
-
->>>>>>> 9e3db92f
 func createSubScenario(subScenarioName string, commandline []string, d ...*ParseCommandLineWorkerDiagnostics) *commandLineSubScenario {
 	baselineFileName := "tests/baselines/reference/config/commandLineParsing/parseCommandLine/" + subScenarioName + ".js"
 	var workerDiagnostic *ParseCommandLineWorkerDiagnostics
