package tsoptions

import (
	"fmt"
	"reflect"
	"regexp"
	"slices"
	"strings"

	"github.com/dlclark/regexp2"
	"github.com/microsoft/typescript-go/internal/ast"
	"github.com/microsoft/typescript-go/internal/collections"
	"github.com/microsoft/typescript-go/internal/compiler/diagnostics"
	"github.com/microsoft/typescript-go/internal/compiler/module"
	"github.com/microsoft/typescript-go/internal/core"
	"github.com/microsoft/typescript-go/internal/jsnum"
	"github.com/microsoft/typescript-go/internal/parser"
	"github.com/microsoft/typescript-go/internal/scanner"
	"github.com/microsoft/typescript-go/internal/tspath"
	"github.com/microsoft/typescript-go/internal/vfs"
)

type extendsResult struct {
	options *core.CompilerOptions
	// watchOptions        compiler.WatchOptions
	watchOptionsCopied  bool
	include             []any
	exclude             []any
	files               []any
	compileOnSave       bool
	extendedSourceFiles core.Set[string]
}

var compilerOptionsDeclaration = &CommandLineOption{
	Name:           "compilerOptions",
	Kind:           CommandLineOptionTypeObject,
	ElementOptions: commandLineCompilerOptionsMap,
}

var compileOnSaveCommandLineOption = &CommandLineOption{
	Name:                    "compileOnSave",
	Kind:                    CommandLineOptionTypeBoolean,
	DefaultValueDescription: false,
}

var extendsOptionDeclaration = &CommandLineOption{
	Name:     "extends",
	Kind:     CommandLineOptionTypeListOrElement,
	Category: diagnostics.File_Management,
	ElementOptions: map[string]*CommandLineOption{
		"extends": {Name: "extends", Kind: CommandLineOptionTypeString},
	},
}

var tsconfigRootOptionsMap = &CommandLineOption{
	Name: "undefined", // should never be needed since this is root
	Kind: CommandLineOptionTypeObject,
	ElementOptions: commandLineOptionsToMap([]*CommandLineOption{
		compilerOptionsDeclaration,
		extendsOptionDeclaration,
		{
			Name: "references",
			Kind: CommandLineOptionTypeList, // should be a list of projectReference
			// Category: diagnostics.Projects,
		},
		{
			Name: "files",
			Kind: CommandLineOptionTypeList,
			// Category: diagnostics.File_Management,
		},
		{
			Name: "include",
			Kind: CommandLineOptionTypeList,
			// Category: diagnostics.File_Management,
			// DefaultValueDescription: diagnostics.if_files_is_specified_otherwise_Asterisk_Asterisk_Slash_Asterisk,
		},
		{
			Name: "exclude",
			Kind: CommandLineOptionTypeList,
			// Category: diagnostics.File_Management,
			// DefaultValueDescription: diagnostics.Node_modules_bower_components_jspm_packages_plus_the_value_of_outDir_if_one_is_specified,
		},
		compileOnSaveCommandLineOption,
	}),
}

type configFileSpecs struct {
	filesSpecs any
	// Present to report errors (user specified specs), validatedIncludeSpecs are used for file name matching
	includeSpecs any
	// Present to report errors (user specified specs), validatedExcludeSpecs are used for file name matching
	excludeSpecs          any
	validatedFilesSpec    []string
	validatedIncludeSpecs []string
	validatedExcludeSpecs []string
	isDefaultIncludeSpec  bool
}
type fileExtensionInfo struct {
	extension      string
	isMixedContent bool
	scriptKind     core.ScriptKind
}
type ExtendedConfigCacheEntry struct {
	extendedResult *TsConfigSourceFile
	extendedConfig *parsedTsconfig
}
type parsedTsconfig struct {
	raw     any
	options *core.CompilerOptions
	// watchOptions    *compiler.WatchOptions
	// typeAcquisition *compiler.TypeAcquisition
	// Note that the case of the config path has not yet been normalized, as no files have been imported into the project yet
	extendedConfigPath any
}

func parseOwnConfigOfJsonSourceFile(
	sourceFile *ast.SourceFile,
	host ParseConfigHost,
	basePath string,
	configFileName string,
) (*parsedTsconfig, []*ast.Diagnostic) {
	options := getDefaultCompilerOptions(configFileName)
	// var typeAcquisition *compiler.TypeAcquisition
	// var watchOptions *compiler.WatchOptions
	var extendedConfigPath any
	var rootCompilerOptions []*ast.PropertyName
	var errors []*ast.Diagnostic
	onPropertySet := func(
		keyText string,
		value any,
		propertyAssignment *ast.PropertyAssignment,
		parentOption *CommandLineOption, // TsConfigOnlyOption,
		option *CommandLineOption,
	) (any, []*ast.Diagnostic) {
		// Ensure value is verified except for extends which is handled in its own way for error reporting
		var propertySetErrors []*ast.Diagnostic
		if option != nil && option != extendsOptionDeclaration {
			value, propertySetErrors = convertTsConfigJsonOption(option, value, basePath, propertyAssignment, propertyAssignment.Initializer, sourceFile)
		}
		if parentOption != nil && parentOption.Name != "undefined" && value != nil {
			if option != nil && option.Name != "" {
				commandLineOptionEnumMapVal := option.EnumMap()
				if commandLineOptionEnumMapVal != nil {
					val, ok := commandLineOptionEnumMapVal.Get(strings.ToLower(value.(string)))
					if ok {
						propertySetErrors = append(propertySetErrors, ParseCompilerOptions(option.Name, val, options)...)
					}
				} else {
					propertySetErrors = append(propertySetErrors, ParseCompilerOptions(option.Name, value, options)...)
				}
			} else if keyText != "" {
				if parentOption.ElementOptions != nil {
					propertySetErrors = append(propertySetErrors, ast.NewCompilerDiagnostic(diagnostics.Option_build_must_be_the_first_command_line_argument, keyText))
				} else {
					// errors = append(errors, ast.NewCompilerDiagnostic(diagnostics.Unknown_compiler_option_0_Did_you_mean_1, keyText, core.FindKey(parentOption.ElementOptions, keyText)))
				}
			}
		} else if parentOption == tsconfigRootOptionsMap {
			if option == extendsOptionDeclaration {
				configPath, err := getExtendsConfigPathOrArray(value, host, basePath, configFileName, propertyAssignment, propertyAssignment.Initializer, sourceFile)
				extendedConfigPath = configPath
				propertySetErrors = append(propertySetErrors, err...)
			} else if option == nil {
				if keyText == "excludes" {
					propertySetErrors = append(propertySetErrors, createDiagnosticForNodeInSourceFileOrCompilerDiagnostic(sourceFile, propertyAssignment.Name(), diagnostics.Unknown_option_excludes_Did_you_mean_exclude))
				}
				if core.Find(OptionsDeclarations, func(option *CommandLineOption) bool { return option.Name == keyText }) != nil {
					rootCompilerOptions = append(rootCompilerOptions, propertyAssignment.Name())
				}
			}
		}
		return value, propertySetErrors
	}

	json, err := convertConfigFileToObject(
		sourceFile,
		&jsonConversionNotifier{
			tsconfigRootOptionsMap,
			onPropertySet,
		},
	)
	errors = append(errors, err...)
	// if len(rootCompilerOptions) != 0  && json != nil && json.CompilerOptions != nil {
	//    errors = append(errors, ast.NewDiagnostic(sourceFile, rootCompilerOptions[0], diagnostics.X_0_should_be_set_inside_the_compilerOptions_object_of_the_config_json_file))
	// }
	return &parsedTsconfig{
		raw:     json,
		options: options,
		// watchOptions:    watchOptions,
		// typeAcquisition: typeAcquisition,
		extendedConfigPath: extendedConfigPath,
	}, errors
}

type TsConfigSourceFile struct {
	extendedSourceFiles []string
	configFileSpecs     *configFileSpecs
	SourceFile          *ast.SourceFile
}

func tsconfigToSourceFile(tsconfigSourceFile *TsConfigSourceFile) *ast.SourceFile {
	if tsconfigSourceFile == nil {
		return nil
	}
	return tsconfigSourceFile.SourceFile
}

func NewTsconfigSourceFileFromFilePath(configFileName string, configSourceText string) *TsConfigSourceFile {
	sourceFile := parser.ParseJSONText(configFileName, configSourceText)
	return &TsConfigSourceFile{
		SourceFile: sourceFile,
	}
}

type jsonConversionNotifier struct {
	rootOptions   *CommandLineOption
	onPropertySet func(keyText string, value any, propertyAssignment *ast.PropertyAssignment, parentOption *CommandLineOption, option *CommandLineOption) (any, []*ast.Diagnostic)
}

func convertConfigFileToObject(
	sourceFile *ast.SourceFile,
	jsonConversionNotifier *jsonConversionNotifier,
) (any, []*ast.Diagnostic) {
	var rootExpression *ast.Expression
	if len(sourceFile.Statements.Nodes) > 0 {
		rootExpression = sourceFile.Statements.Nodes[0].AsExpressionStatement().Expression
	}
	if rootExpression != nil && rootExpression.Kind != ast.KindObjectLiteralExpression {
		baseFileName := "tsconfig.json"
		if tspath.GetBaseFileName(sourceFile.FileName()) == "jsconfig.json" {
			baseFileName = "jsconfig.json"
		}
		errors := []*ast.Diagnostic{ast.NewCompilerDiagnostic(diagnostics.The_root_value_of_a_0_file_must_be_an_object, baseFileName)}
		// Last-ditch error recovery. Somewhat useful because the JSON parser will recover from some parse errors by
		// synthesizing a top-level array literal expression. There's a reasonable chance the first element of that
		// array is a well-formed configuration object, made into an array element by stray characters.
		if ast.IsArrayLiteralExpression(rootExpression) {
			firstObject := core.Find(rootExpression.AsArrayLiteralExpression().Elements.Nodes, ast.IsObjectLiteralExpression)
			if firstObject != nil {
				return convertToJson(sourceFile, firstObject, true /*returnValue*/, jsonConversionNotifier)
			}
		}
		return &collections.OrderedMap[string, any]{}, errors
	}
	return convertToJson(sourceFile, rootExpression, true, jsonConversionNotifier)
}

var orderedMapType = reflect.TypeFor[*collections.OrderedMap[string, any]]()

func isCompilerOptionsValue(option *CommandLineOption, value any) bool {
	if option != nil {
		if value == nil {
			return !option.DisallowNullOrUndefined()
		}
		if option.Kind == "list" {
			return reflect.TypeOf(value).Kind() == reflect.Slice
		}
		if option.Kind == "listOrElement" {
			if reflect.TypeOf(value).Kind() == reflect.Slice {
				return true
			} else {
				return isCompilerOptionsValue(option.Elements(), value)
			}
		}
		if option.Kind == "string" {
			return reflect.TypeOf(value).Kind() == reflect.String
		}
		if option.Kind == "boolean" {
			return reflect.TypeOf(value).Kind() == reflect.Bool
		}
		if option.Kind == "number" {
			return reflect.TypeOf(value).Kind() == reflect.Float64
		}
		if option.Kind == "object" {
			return reflect.TypeOf(value) == orderedMapType
		}
		if option.Kind == "enum" && reflect.TypeOf(value).Kind() == reflect.String {
			_, ok := option.EnumMap().Get(strings.ToLower(value.(string)))
			return ok || (option.DeprecatedKeys() != nil && option.DeprecatedKeys().Has(strings.ToLower(value.(string))))
		}
	}
	return false
}

func validateJsonOptionValue(
	opt *CommandLineOption,
	val any,
	valueExpression *ast.Expression,
	sourceFile *ast.SourceFile,
) (any, []*ast.Diagnostic) {
	if val == nil {
		return nil, nil
	}
	errors := []*ast.Diagnostic{}
	if opt.extraValidation {
		diag := specToDiagnostic(val.(string), false)
		if diag != nil {
			errors = append(errors, createDiagnosticForNodeInSourceFileOrCompilerDiagnostic(sourceFile, valueExpression, diag))
			return nil, errors
		}
	}
	return val, nil
}

func convertJsonOptionOfListType(
	option *CommandLineOption,
	values any,
	basePath string,
	propertyAssignment *ast.PropertyAssignment,
	valueExpression *ast.Node,
	sourceFile *ast.SourceFile,
) ([]any, []*ast.Diagnostic) {
	var expression *ast.Node
	var errors []*ast.Diagnostic
	if _, ok := values.([]any); ok {
		mappedValues := core.MapIndex(values.([]any), func(v any, index int) any {
			if valueExpression != nil {
				expression = valueExpression.AsArrayLiteralExpression().Elements.Nodes[index]
			}
			result, err := convertTsConfigJsonOption(option.Elements(), v, basePath, propertyAssignment, expression, sourceFile)
			errors = append(errors, err...)
			return result
		})
		filteredValues := mappedValues
		if !option.listPreserveFalsyValues {
			filteredValues = core.Filter(mappedValues, func(v any) bool {
				return (v != nil && v != false && v != 0 && v != "")
			})
		}
		return filteredValues, errors
	}
	return nil, errors
}

const configDirTemplate = "${configDir}"

func startsWithConfigDirTemplate(value any) bool {
	str, ok := value.(string)
	if !ok {
		return false
	}
	return strings.HasPrefix(strings.ToLower(str), strings.ToLower(configDirTemplate))
}

func normalizeNonListOptionValue(option *CommandLineOption, basePath string, value any) any {
	if option.isFilePath {
		value = tspath.NormalizeSlashes(value.(string))
		if !startsWithConfigDirTemplate(value) {
			value = tspath.GetNormalizedAbsolutePath(value.(string), basePath)
		}
		if value == "" {
			value = "."
		}
	}
	return value
}

func convertTsConfigJsonOption(
	opt *CommandLineOption,
	value any,
	basePath string,
	propertyAssignment *ast.PropertyAssignment,
	valueExpression *ast.Expression,
	sourceFile *ast.SourceFile,
) (any, []*ast.Diagnostic) {
	if opt.IsCommandLineOnly {
		var nodeValue *ast.Node
		if propertyAssignment != nil {
			nodeValue = propertyAssignment.Name()
		}
		if sourceFile == nil && nodeValue == nil {
			return nil, []*ast.Diagnostic{ast.NewCompilerDiagnostic(diagnostics.Option_0_can_only_be_specified_on_command_line, opt.Name)}
		} else {
			return nil, []*ast.Diagnostic{createDiagnosticForNodeInSourceFileOrCompilerDiagnostic(sourceFile, nodeValue, diagnostics.Option_0_can_only_be_specified_on_command_line, opt.Name)}
		}
	}
	return convertJsonOption(opt, value, basePath, propertyAssignment, valueExpression, sourceFile)
}

func convertJsonOption(
	opt *CommandLineOption,
	value any,
	basePath string,
	propertyAssignment *ast.PropertyAssignment,
	valueExpression *ast.Expression,
	sourceFile *ast.SourceFile,
) (any, []*ast.Diagnostic) {
	var errors []*ast.Diagnostic
	if isCompilerOptionsValue(opt, value) {
		optType := opt.Kind
		if optType == "list" {
			list, err := convertJsonOptionOfListType(opt, value, basePath, propertyAssignment, valueExpression, sourceFile) // as ArrayLiteralExpression | undefined
			return list, append(errors, err...)
		} else if optType == "listOrElement" {
			if reflect.TypeOf(value).Kind() == reflect.Slice {
				listOrElement, err := convertJsonOptionOfListType(opt, value, basePath, propertyAssignment, valueExpression, sourceFile)
				errors = append(errors, err...)
				return listOrElement, errors
			} else {
				return convertTsConfigJsonOption(opt.Elements(), value, basePath, propertyAssignment, valueExpression, sourceFile)
			}
		} else if !(reflect.TypeOf(optType).Kind() == reflect.String) {
			val, err := convertJsonOptionOfEnumType(opt, value.(string), valueExpression, sourceFile)
			return val, append(errors, err...)
		}
		validatedValue, err := validateJsonOptionValue(opt, value, valueExpression, sourceFile)
		errors = append(errors, err...)
		if err != nil {
			return validatedValue, errors
		} else {
			return normalizeNonListOptionValue(opt, basePath, validatedValue), errors
		}
	} else {
		errors = append(errors, createDiagnosticForNodeInSourceFileOrCompilerDiagnostic(sourceFile, valueExpression, diagnostics.Compiler_option_0_requires_a_value_of_type_1, opt.Name, getCompilerOptionValueTypeString(opt)))
		return nil, errors
	}
}

func getExtendsConfigPathOrArray(
	value CompilerOptionsValue,
	host ParseConfigHost,
	basePath string,
	configFileName string,
	propertyAssignment *ast.PropertyAssignment,
	valueExpression *ast.Expression,
	sourceFile *ast.SourceFile,
) ([]string, []*ast.Diagnostic) {
	var extendedConfigPathArray []string
	newBase := basePath
	if configFileName != "" {
		newBase = directoryOfCombinedPath(configFileName, basePath)
	}

	var errors []*ast.Diagnostic
	if reflect.TypeOf(value).Kind() == reflect.String {
		val, err := getExtendsConfigPath(value.(string), host, newBase, valueExpression, sourceFile)
		if val != "" {
			extendedConfigPathArray = append(extendedConfigPathArray, val)
		}
		errors = append(errors, err...)
	} else if reflect.TypeOf(value).Kind() == reflect.Slice {
		for index, fileName := range value.([]any) {
			var expression *ast.Expression = nil
			if valueExpression != nil {
				expression = valueExpression.AsArrayLiteralExpression().Elements.Nodes[index]
			}
			if reflect.TypeOf(fileName).Kind() == reflect.String {
				val, err := getExtendsConfigPath(fileName.(string), host, newBase, expression, sourceFile)
				if val != "" {
					extendedConfigPathArray = append(extendedConfigPathArray, val)
				}
				errors = append(errors, err...)
			} else {
				var err []*ast.Diagnostic
				_, err = convertTsConfigJsonOption(extendsOptionDeclaration.Elements(), value, basePath, propertyAssignment, expression, sourceFile)
				errors = append(errors, err...)
			}
		}
	} else {
		_, errors = convertTsConfigJsonOption(extendsOptionDeclaration, value, basePath, propertyAssignment, valueExpression, sourceFile)
	}
	return extendedConfigPathArray, errors
}

func getExtendsConfigPath(
	extendedConfig string,
	host ParseConfigHost,
	basePath string,
	valueExpression *ast.Expression,
	sourceFile *ast.SourceFile,
) (string, []*ast.Diagnostic) {
	extendedConfig = tspath.NormalizeSlashes(extendedConfig)
	var errors []*ast.Diagnostic
	var errorFile *ast.SourceFile
	if sourceFile != nil {
		errorFile = sourceFile
	}
	if tspath.IsRootedDiskPath(extendedConfig) || strings.HasPrefix(extendedConfig, "./") || strings.HasPrefix(extendedConfig, "../") {
		extendedConfigPath := tspath.GetNormalizedAbsolutePath(extendedConfig, basePath)
		if !host.FS().FileExists(extendedConfigPath) && !strings.HasSuffix(extendedConfigPath, tspath.ExtensionJson) {
			extendedConfigPath = extendedConfigPath + tspath.ExtensionJson
			if !host.FS().FileExists(extendedConfigPath) {
				errors = append(errors, createDiagnosticForNodeInSourceFileOrCompilerDiagnostic(errorFile, valueExpression, diagnostics.File_0_not_found, extendedConfig))
				return "", errors
			}
		}
		return extendedConfigPath, errors
	}
	// If the path isn't a rooted or relative path, resolve like a module
	resolverHost := &resolverHost{host}
	if resolved := module.ResolveConfig(extendedConfig, tspath.CombinePaths(basePath, "tsconfig.json"), resolverHost); resolved.IsResolved() {
		return resolved.ResolvedFileName, errors
	}
	if extendedConfig == "" {
		errors = append(errors, createDiagnosticForNodeInSourceFileOrCompilerDiagnostic(errorFile, valueExpression, diagnostics.Compiler_option_0_cannot_be_given_an_empty_string, "extends"))
	} else {
		errors = append(errors, createDiagnosticForNodeInSourceFileOrCompilerDiagnostic(errorFile, valueExpression, diagnostics.File_0_not_found, extendedConfig))
	}
	return "", errors
}

type tsConfigOptions struct {
	prop       map[string][]string
	references []core.ProjectReference
	notDefined string
}

func commandLineOptionsToMap(options []*CommandLineOption) map[string]*CommandLineOption {
	result := make(map[string]*CommandLineOption)
	for i := range options {
		result[(options[i]).Name] = options[i]
	}
	return result
}

var commandLineCompilerOptionsMap map[string]*CommandLineOption = commandLineOptionsToMap(OptionsDeclarations)

func convertOptionsFromJson[O optionParser](optionsNameMap map[string]*CommandLineOption, jsonOptions any, basePath string, result O) (O, []*ast.Diagnostic) {
	if jsonOptions == nil {
		return result, nil
	}
	convertOption := convertTsConfigJsonOption
	if result.CommandLine() {
		convertOption = convertJsonOption
	}
	var errors []*ast.Diagnostic
	if _, ok := jsonOptions.(*collections.OrderedMap[string, any]); ok {
		for key, value := range jsonOptions.(*collections.OrderedMap[string, any]).Entries() {
			opt, ok := optionsNameMap[key]
			commandLineOptionEnumMapVal := opt.EnumMap()
			if commandLineOptionEnumMapVal != nil {
				val, ok := commandLineOptionEnumMapVal.Get(strings.ToLower(value.(string)))
				if ok {
					errors = result.ParseOption(key, val)
				}
			} else if ok {
				convertJson, err := convertOption(opt, value, basePath, nil, nil, nil)
				errors = append(errors, err...)
				compilerOptionsErr := result.ParseOption(key, convertJson)
				errors = append(errors, compilerOptionsErr...)
			}
			// else {
			//     errors.push(createUnknownOptionError(id, diagnostics));
			// }
		}
	}
	return result, errors
}

func convertArrayLiteralExpressionToJson(
	sourceFile *ast.SourceFile,
	elements []*ast.Expression,
	elementOption *CommandLineOption,
	returnValue bool,
) (any, []*ast.Diagnostic) {
	if !returnValue {
		for _, element := range elements {
			convertPropertyValueToJson(sourceFile, element, elementOption, returnValue, nil)
		}
		return nil, nil
	}
	// Filter out invalid values
	if len(elements) == 0 {
		return []any{}, nil
	}
	var errors []*ast.Diagnostic
	var value []any
	for _, element := range elements {
		convertedValue, err := convertPropertyValueToJson(sourceFile, element, elementOption, returnValue, nil)
		errors = append(errors, err...)
		if convertedValue != nil {
			value = append(value, convertedValue)
		}
	}
	return value, errors
}

func directoryOfCombinedPath(fileName string, basePath string) string {
	// Use the `getNormalizedAbsolutePath` function to avoid canonicalizing the path, as it must remain noncanonical
	// until consistent casing errors are reported
	return tspath.GetDirectoryPath(tspath.GetNormalizedAbsolutePath(fileName, basePath))
}

// ParseConfigFileTextToJson parses the text of the tsconfig.json file
// fileName is the path to the config file
// jsonText is the text of the config file
func ParseConfigFileTextToJson(fileName string, basePath string, jsonText string) (any, []*ast.Diagnostic) {
	jsonSourceFile := parser.ParseJSONText(fileName, jsonText)
	config, errors := convertConfigFileToObject(jsonSourceFile /*jsonConversionNotifier*/, nil)
	if len(jsonSourceFile.Diagnostics()) > 0 {
		errors = []*ast.Diagnostic{jsonSourceFile.Diagnostics()[0]}
	}
	return config, errors
}

type ParseConfigHost interface {
	FS() vfs.FS
	GetCurrentDirectory() string
}

type resolverHost struct {
	ParseConfigHost
}

func (r *resolverHost) Trace(msg string) {}

func ParseJsonSourceFileConfigFileContent(sourceFile *TsConfigSourceFile, host ParseConfigHost, basePath string, existingOptions *core.CompilerOptions, configFileName string, resolutionStack []tspath.Path, extraFileExtensions []fileExtensionInfo, extendedConfigCache map[string]*ExtendedConfigCacheEntry) *ParsedCommandLine {
	// tracing?.push(tracing.Phase.Parse, "parseJsonSourceFileConfigFileContent", { path: sourceFile.fileName });
	result := parseJsonConfigFileContentWorker(nil /*json*/, sourceFile, host, basePath, existingOptions, configFileName, resolutionStack, extraFileExtensions, extendedConfigCache)
	// tracing?.pop();
	return result
}

func convertObjectLiteralExpressionToJson(
	sourceFile *ast.SourceFile,
	returnValue bool,
	node *ast.ObjectLiteralExpression,
	objectOption *CommandLineOption,
	jsonConversionNotifier *jsonConversionNotifier,
) (*collections.OrderedMap[string, any], []*ast.Diagnostic) {
	var result *collections.OrderedMap[string, any]
	if returnValue {
		result = &collections.OrderedMap[string, any]{}
	}
	var errors []*ast.Diagnostic
	for _, element := range node.Properties.Nodes {
		if element.Kind != ast.KindPropertyAssignment {
			errors = append(errors, ast.NewDiagnostic(sourceFile, element.Loc, diagnostics.Property_assignment_expected))
			continue
		}

		// if ast.IsQuestionToken(element) {
		// 	errors = append(errors, ast.NewDiagnostic(sourceFile, element.Loc, diagnostics.Property_assignment_expected))
		// }
		if element.Name() != nil && !isDoubleQuotedString(element.Name()) {
			errors = append(errors, ast.NewDiagnostic(sourceFile, element.Loc, diagnostics.String_literal_with_double_quotes_expected))
		}

		textOfKey := ""
		if !ast.IsComputedNonLiteralName(element.Name()) {
			textOfKey, _ = ast.TryGetTextOfPropertyName(element.Name())
		}
		keyText := textOfKey
		var option *CommandLineOption = nil
		if keyText != "" && objectOption != nil && objectOption.ElementOptions != nil {
			option = objectOption.ElementOptions[keyText]
		}
		value, err := convertPropertyValueToJson(sourceFile, element.AsPropertyAssignment().Initializer, option, returnValue, jsonConversionNotifier)
		errors = append(errors, err...)
		if keyText != "" {
			if returnValue {
				result.Set(keyText, value)
			}
			// Notify key value set, if user asked for it
			if jsonConversionNotifier != nil {
				_, err := jsonConversionNotifier.onPropertySet(keyText, value, element.AsPropertyAssignment(), objectOption, option)
				errors = append(errors, err...)
			}
		}
	}
	return result, errors
}

// convertToJson converts the json syntax tree into the json value and report errors
// This returns the json value (apart from checking errors) only if returnValue provided is true.
// Otherwise it just checks the errors and returns undefined
func convertToJson(
	sourceFile *ast.SourceFile,
	rootExpression *ast.Expression,
	returnValue bool,
	jsonConversionNotifier *jsonConversionNotifier,
) (any, []*ast.Diagnostic) {
	if rootExpression == nil {
		if returnValue {
			return struct{}{}, nil
		} else {
			return nil, nil
		}
	}
	var rootOptions *CommandLineOption
	if jsonConversionNotifier != nil {
		rootOptions = jsonConversionNotifier.rootOptions
	}
	return convertPropertyValueToJson(sourceFile, rootExpression, rootOptions, returnValue, jsonConversionNotifier)
}

func isDoubleQuotedString(node *ast.Node) bool {
	return ast.IsStringLiteral(node)
}

func convertPropertyValueToJson(sourceFile *ast.SourceFile, valueExpression *ast.Expression, option *CommandLineOption, returnValue bool, jsonConversionNotifier *jsonConversionNotifier) (any, []*ast.Diagnostic) {
	switch valueExpression.Kind {
	case ast.KindTrueKeyword:
		return true, nil
	case ast.KindFalseKeyword:
		return false, nil
	case ast.KindNullKeyword: // todo: how to manage null
		return nil, nil

	case ast.KindStringLiteral:
		if !isDoubleQuotedString(valueExpression) {
			return valueExpression.AsStringLiteral().Text, []*ast.Diagnostic{ast.NewDiagnostic(sourceFile, valueExpression.Loc, diagnostics.String_literal_with_double_quotes_expected)}
		}
		return valueExpression.AsStringLiteral().Text, nil

	case ast.KindNumericLiteral:
		return float64(jsnum.FromString(valueExpression.AsNumericLiteral().Text)), nil
	case ast.KindPrefixUnaryExpression:
		if valueExpression.AsPrefixUnaryExpression().Operator != ast.KindMinusToken || valueExpression.AsPrefixUnaryExpression().Operand.Kind != ast.KindNumericLiteral {
			break // not valid JSON syntax
		}
		return float64(-jsnum.FromString(valueExpression.AsPrefixUnaryExpression().Operand.AsNumericLiteral().Text)), nil
	case ast.KindObjectLiteralExpression:
		objectLiteralExpression := valueExpression.AsObjectLiteralExpression()
		// Currently having element option declaration in the tsconfig with type "object"
		// determines if it needs onSetValidOptionKeyValueInParent callback or not
		// At moment there are only "compilerOptions", "typeAcquisition" and "typingOptions"
		// that satisfies it and need it to modify options set in them (for normalizing file paths)
		// vs what we set in the json
		// If need arises, we can modify this interface and callbacks as needed
		return convertObjectLiteralExpressionToJson(sourceFile, returnValue, objectLiteralExpression, option, jsonConversionNotifier)
	case ast.KindArrayLiteralExpression:
		result, errors := convertArrayLiteralExpressionToJson(
			sourceFile,
			valueExpression.AsArrayLiteralExpression().Elements.Nodes,
			option,
			returnValue,
		)
		return result, errors
	}
	// Not in expected format
	var errors []*ast.Diagnostic
	if option != nil {
		errors = []*ast.Diagnostic{ast.NewDiagnostic(sourceFile, valueExpression.Loc, diagnostics.Compiler_option_0_requires_a_value_of_type_1, option.Name, getCompilerOptionValueTypeString(option))}
	} else {
		errors = []*ast.Diagnostic{ast.NewDiagnostic(sourceFile, valueExpression.Loc, diagnostics.Property_value_can_only_be_string_literal_numeric_literal_true_false_null_object_literal_or_array_literal)}
	}
	return nil, errors
}

// ParseJsonConfigFileContent parses the contents of a config file (tsconfig.json).
// jsonNode: The contents of the config file to parse
// host: Instance of ParseConfigHost used to enumerate files in folder.
// basePath: A root directory to resolve relative path entries in the config file to. e.g. outDir
func ParseJsonConfigFileContent(json any, host ParseConfigHost, basePath string, existingOptions *core.CompilerOptions, configFileName string, resolutionStack []tspath.Path, extraFileExtensions []fileExtensionInfo, extendedConfigCache map[string]*ExtendedConfigCacheEntry) *ParsedCommandLine {
	result := parseJsonConfigFileContentWorker(parseJsonToStringKey(json), nil /*sourceFile*/, host, basePath, existingOptions, configFileName, resolutionStack, extraFileExtensions, extendedConfigCache)
	return result
}

// convertToObject converts the json syntax tree into the json value
func convertToObject(sourceFile *ast.SourceFile) (any, []*ast.Diagnostic) {
	var rootExpression *ast.Expression
	if len(sourceFile.Statements.Nodes) != 0 {
		rootExpression = sourceFile.Statements.Nodes[0].AsExpressionStatement().Expression
	}
	return convertToJson(sourceFile, rootExpression, true /*returnValue*/, nil /*jsonConversionNotifier*/)
}

func getDefaultCompilerOptions(configFileName string) *core.CompilerOptions {
	options := &core.CompilerOptions{}
	if configFileName != "" && tspath.GetBaseFileName(configFileName) == "jsconfig.json" {
		depth := 2
		options = &core.CompilerOptions{
			AllowJs:                      core.TSTrue,
			MaxNodeModuleJsDepth:         &depth,
			AllowSyntheticDefaultImports: core.TSTrue,
			SkipLibCheck:                 core.TSTrue,
			NoEmit:                       core.TSTrue,
		}
	}
	return options
}

func convertCompilerOptionsFromJsonWorker(jsonOptions any, basePath string, configFileName string) (*core.CompilerOptions, []*ast.Diagnostic) {
	options := getDefaultCompilerOptions(configFileName)
	_, errors := convertOptionsFromJson(commandLineCompilerOptionsMap, jsonOptions, basePath, &compilerOptionsParser{options, false /*commandLine*/})
	if configFileName != "" {
		options.ConfigFilePath = tspath.NormalizeSlashes(configFileName)
	}
	return options, errors
}

func parseOwnConfigOfJson(
	json *collections.OrderedMap[string, any],
	host ParseConfigHost,
	basePath string,
	configFileName string,
) (*parsedTsconfig, []*ast.Diagnostic) {
	var errors []*ast.Diagnostic
	if json.Has("excludes") {
		errors = append(errors, ast.NewCompilerDiagnostic(diagnostics.Unknown_option_excludes_Did_you_mean_exclude))
	}
	options, err := convertCompilerOptionsFromJsonWorker(json.GetOrZero("compilerOptions"), basePath, configFileName)
	errors = append(errors, err...)
	// typeAcquisition := convertTypeAcquisitionFromJsonWorker(json.typeAcquisition, basePath, errors, configFileName)
	// watchOptions := convertWatchOptionsFromJsonWorker(json.watchOptions, basePath, errors)
	// json.compileOnSave = convertCompileOnSaveOptionFromJson(json, basePath, errors)
	var extendedConfigPath []string
	if extends := json.GetOrZero("extends"); extends != nil && extends != "" {
		extendedConfigPath, err = getExtendsConfigPathOrArray(extends, host, basePath, configFileName, nil, nil, nil)
		errors = append(errors, err...)
	}
	parsedConfig := &parsedTsconfig{
		raw:                json,
		options:            options,
		extendedConfigPath: extendedConfigPath,
	}
	return parsedConfig, errors
}

func readJsonConfigFile(fileName string, readFile func(fileName string) (string, bool)) (*TsConfigSourceFile, []*ast.Diagnostic) {
	text, diagnostic := TryReadFile(fileName, readFile, []*ast.Diagnostic{})
	if text != "" {
		return &TsConfigSourceFile{
			SourceFile: parser.ParseJSONText(fileName, text),
		}, diagnostic
	} else {
		file := &TsConfigSourceFile{
			SourceFile: (&ast.NodeFactory{}).NewSourceFile("", fileName, nil).AsSourceFile(),
		}
		file.SourceFile.SetDiagnostics(diagnostic)
		return file, diagnostic
	}
}

func getExtendedConfig(
	sourceFile *TsConfigSourceFile,
	extendedConfigPath string,
	host ParseConfigHost,
	resolutionStack []string,
	extendedConfigCache map[string]*ExtendedConfigCacheEntry,
	result *extendsResult,
) (*parsedTsconfig, []*ast.Diagnostic) {
	var path string
	if host.FS().UseCaseSensitiveFileNames() {
		path = extendedConfigPath
	} else {
		path = tspath.ToFileNameLowerCase(extendedConfigPath)
	}
	var extendedResult *TsConfigSourceFile
	var extendedConfig *parsedTsconfig
	var errors []*ast.Diagnostic
	value := extendedConfigCache[path]
	if extendedConfigCache != nil && value != nil {
		extendedResult = value.extendedResult
		extendedConfig = value.extendedConfig
	} else {
		var err []*ast.Diagnostic
		extendedResult, err = readJsonConfigFile(extendedConfigPath, host.FS().ReadFile)
		errors = append(errors, err...)
		if len(extendedResult.SourceFile.Diagnostics()) == 0 {
			extendedConfig, err = parseConfig(nil, extendedResult, host, tspath.GetDirectoryPath(extendedConfigPath), tspath.GetBaseFileName(extendedConfigPath), resolutionStack, extendedConfigCache)
			errors = append(errors, err...)
		}
		if extendedConfigCache != nil {
			extendedConfigCache[path] = &ExtendedConfigCacheEntry{
				extendedResult: extendedResult,
				extendedConfig: extendedConfig,
			}
		}
	}
	if sourceFile != nil {
		result.extendedSourceFiles.Add(extendedResult.SourceFile.FileName())
		if len(extendedResult.extendedSourceFiles) != 0 {
			for _, extenedSourceFile := range extendedResult.extendedSourceFiles {
				result.extendedSourceFiles.Add(extenedSourceFile)
			}
		}
	}
	if len(extendedResult.SourceFile.Diagnostics()) != 0 {
		errors = append(errors, extendedResult.SourceFile.Diagnostics()...)
		return nil, errors
	}
	return extendedConfig, errors
}

// parseConfig just extracts options/include/exclude/files out of a config file.
// It does not resolve the included files.
func parseConfig(
	json *collections.OrderedMap[string, any],
	sourceFile *TsConfigSourceFile,
	host ParseConfigHost,
	basePath string,
	configFileName string,
	resolutionStack []string,
	extendedConfigCache map[string]*ExtendedConfigCacheEntry,
) (*parsedTsconfig, []*ast.Diagnostic) {
	basePath = tspath.NormalizeSlashes(basePath)
	resolvedPath := tspath.GetNormalizedAbsolutePath(configFileName, basePath)
	var errors []*ast.Diagnostic
	if slices.Contains(resolutionStack, resolvedPath) {
		var result *parsedTsconfig
		errors = append(errors, ast.NewCompilerDiagnostic(diagnostics.Circularity_detected_while_resolving_configuration_Colon_0))
		if json.Size() == 0 {
			result = &parsedTsconfig{raw: json}
		} else {
			rawResult, err := convertToObject(sourceFile.SourceFile)
			errors = append(errors, err...)
			result = &parsedTsconfig{raw: rawResult}
		}
		return result, errors
	}

	var ownConfig *parsedTsconfig
	var err []*ast.Diagnostic
	if json != nil {
		ownConfig, err = parseOwnConfigOfJson(json, host, basePath, configFileName)
	} else {
		ownConfig, err = parseOwnConfigOfJsonSourceFile(tsconfigToSourceFile(sourceFile), host, basePath, configFileName)
	}
	errors = append(errors, err...)
	if ownConfig.options != nil && ownConfig.options.Paths != nil {
		// If we end up needing to resolve relative paths from 'paths' relative to
		// the config file location, we'll need to know where that config file was.
		// Since 'paths' can be inherited from an extended config in another directory,
		// we wouldn't know which directory to use unless we store it here.
		ownConfig.options.PathsBasePath = basePath
	}

	applyExtendedConfig := func(result *extendsResult, extendedConfigPath string) {
		extendedConfig, extendedErrors := getExtendedConfig(sourceFile, extendedConfigPath, host, resolutionStack, extendedConfigCache, result)
		errors = append(errors, extendedErrors...)
		if extendedConfig != nil && extendedConfig.options != nil {
			extendsRaw := extendedConfig.raw
			relativeDifference := ""
			setPropertyValue := func(propertyName string) {
				if rawMap, ok := ownConfig.raw.(*collections.OrderedMap[string, any]); ok && rawMap.Has(propertyName) {
					return
				}
				if propertyName == "include" || propertyName == "exclude" || propertyName == "files" {
					if rawMap, ok := extendsRaw.(*collections.OrderedMap[string, any]); ok && rawMap.Has(propertyName) {
						value := core.Map(rawMap.GetOrZero(propertyName).([]any), func(path any) any {
							if startsWithConfigDirTemplate(path) || tspath.IsRootedDiskPath(path.(string)) {
								return path.(string)
							} else {
								if relativeDifference == "" {
									t := tspath.ComparePathsOptions{
										UseCaseSensitiveFileNames: host.FS().UseCaseSensitiveFileNames(),
										CurrentDirectory:          host.GetCurrentDirectory(),
									}
									relativeDifference = tspath.ConvertToRelativePath(basePath, t)
								}
								return tspath.CombinePaths(relativeDifference, path.(string))
							}
						})
						if propertyName == "include" {
							result.include = value
						} else if propertyName == "exclude" {
							result.exclude = value
						} else if propertyName == "files" {
							result.files = value
						}
					}
				}
			}

			setPropertyValue("include")
			setPropertyValue("exclude")
			setPropertyValue("files")
			if extendedRawMap, ok := extendsRaw.(*collections.OrderedMap[string, any]); ok && extendedRawMap.Has("compileOnSave") {
				if compileOnSave, ok := extendedRawMap.GetOrZero("compileOnSave").(bool); ok {
					result.compileOnSave = compileOnSave
				}
			}
			mergeCompilerOptions(result.options, extendedConfig.options)
		}
	}

	if ownConfig.extendedConfigPath != nil {
		// copy the resolution stack so it is never reused between branches in potential diamond-problem scenarios.
		resolutionStack = append(resolutionStack, resolvedPath)
		var result *extendsResult = &extendsResult{
			options: &core.CompilerOptions{},
		}
		if reflect.TypeOf(ownConfig.extendedConfigPath).Kind() == reflect.String {
			applyExtendedConfig(result, ownConfig.extendedConfigPath.(string))
		} else if configPath, ok := ownConfig.extendedConfigPath.([]string); ok {
			for _, extendedConfigPath := range configPath {
				applyExtendedConfig(result, extendedConfigPath)
			}
		}
		if result.include != nil {
			ownConfig.raw.(*collections.OrderedMap[string, any]).Set("include", result.include)
		}
		if result.exclude != nil {
			ownConfig.raw.(*collections.OrderedMap[string, any]).Set("exclude", result.exclude)
		}
		if result.files != nil {
			ownConfig.raw.(*collections.OrderedMap[string, any]).Set("files", result.files)
		}
		if result.compileOnSave && !ownConfig.raw.(*collections.OrderedMap[string, any]).Has("compileOnSave") {
			ownConfig.raw.(*collections.OrderedMap[string, any]).Set("compileOnSave", result.compileOnSave)
		}
		if sourceFile != nil {
			for extendedSourceFile := range result.extendedSourceFiles.Keys() {
				sourceFile.extendedSourceFiles = append(sourceFile.extendedSourceFiles, extendedSourceFile)
			}
		}
		ownConfig.options = mergeCompilerOptions(result.options, ownConfig.options)
		// ownConfig.watchOptions = ownConfig.watchOptions && result.watchOptions ?
		//     assignWatchOptions(result, ownConfig.watchOptions) :
		//     ownConfig.watchOptions || result.watchOptions;
	}
	return ownConfig, errors
}

const defaultIncludeSpec = "**/*"

type propOfRaw struct {
	sliceValue []any
	wrongValue string
}

// parseJsonConfigFileContentWorker parses the contents of a config file from json or json source file (tsconfig.json).
// json: The contents of the config file to parse
// sourceFile: sourceFile corresponding to the Json
// host: Instance of ParseConfigHost used to enumerate files in folder.
// basePath: A root directory to resolve relative path entries in the config file to. e.g. outDir
// resolutionStack: Only present for backwards-compatibility. Should be empty.
func parseJsonConfigFileContentWorker(
	json *collections.OrderedMap[string, any],
	sourceFile *TsConfigSourceFile,
	host ParseConfigHost,
	basePath string,
	existingOptions *core.CompilerOptions,
	configFileName string,
	resolutionStack []tspath.Path,
	extraFileExtensions []fileExtensionInfo,
	extendedConfigCache map[string]*ExtendedConfigCacheEntry,
) *ParsedCommandLine {
	// Debug.assert((json === undefined && sourceFile !== undefined) || (json !== undefined && sourceFile === undefined));

	basePathForFileNames := ""
	if configFileName != "" {
		basePathForFileNames = tspath.NormalizePath(directoryOfCombinedPath(configFileName, basePath))
	} else {
		basePathForFileNames = tspath.NormalizePath(basePath)
	}

	var errors []*ast.Diagnostic
	resolutionStackString := []string{}
	parsedConfig, errors := parseConfig(json, sourceFile, host, basePath, configFileName, resolutionStackString, extendedConfigCache)
	mergeCompilerOptions(parsedConfig.options, existingOptions)
	handleOptionConfigDirTemplateSubstitution(parsedConfig.options, basePathForFileNames)
	rawConfig := parseJsonToStringKey(parsedConfig.raw)
	if configFileName != "" && parsedConfig.options != nil {
		parsedConfig.options.ConfigFilePath = tspath.NormalizeSlashes(configFileName)
	}
	getPropFromRaw := func(prop string, validateElement func(value any) bool, elementTypeName string) propOfRaw {
		value, exists := rawConfig.Get(prop)
		if exists {
			if reflect.TypeOf(value).Kind() == reflect.Slice {
				result := rawConfig.GetOrZero(prop)
				if _, ok := result.([]any); ok {
					if sourceFile == nil && !core.Every(result.([]any), validateElement) {
						errors = append(errors, ast.NewCompilerDiagnostic(diagnostics.Compiler_option_0_requires_a_value_of_type_1, prop, elementTypeName))
					}
				}
				return propOfRaw{sliceValue: result.([]any)}
			} else if sourceFile == nil {
				errors = append(errors, ast.NewCompilerDiagnostic(diagnostics.Compiler_option_0_requires_a_value_of_type_1, prop, "Array"))
				return propOfRaw{sliceValue: nil, wrongValue: "not-array"}
			}
		}
		return propOfRaw{sliceValue: nil, wrongValue: "no-prop"}
	}
	referencesOfRaw := getPropFromRaw("references", func(element any) bool { return reflect.TypeOf(element) == orderedMapType }, "object")
	fileSpecs := getPropFromRaw("files", func(element any) bool { return reflect.TypeOf(element).Kind() == reflect.String }, "string")
	if fileSpecs.sliceValue != nil || fileSpecs.wrongValue == "" {
		hasZeroOrNoReferences := false
		if referencesOfRaw.wrongValue == "no-prop" || referencesOfRaw.wrongValue == "not-array" || len(referencesOfRaw.sliceValue) == 0 {
			hasZeroOrNoReferences = true
		}
		hasExtends := rawConfig.GetOrZero("extends")
		if fileSpecs.sliceValue != nil && len(fileSpecs.sliceValue) == 0 && hasZeroOrNoReferences && hasExtends == nil {
			if sourceFile != nil {
				var fileName string
				if configFileName != "" {
					fileName = configFileName
				} else {
					fileName = "tsconfig.json"
				}
				diagnosticMessage := diagnostics.The_files_list_in_config_file_0_is_empty
				nodeValue := forEachTsConfigPropArray(sourceFile.SourceFile, "files", func(property *ast.PropertyAssignment) *ast.Node { return property.Initializer })
				errors = append(errors, ast.NewDiagnostic(sourceFile.SourceFile, core.NewTextRange(scanner.SkipTrivia(sourceFile.SourceFile.Text, nodeValue.Pos()), nodeValue.End()), diagnosticMessage, fileName))
			} else {
				errors = append(errors, ast.NewCompilerDiagnostic(diagnostics.The_files_list_in_config_file_0_is_empty, configFileName))
			}
		}
	}
	includeSpecs := getPropFromRaw("include", func(element any) bool { return reflect.TypeOf(element).Kind() == reflect.String }, "string")
	excludeSpecs := getPropFromRaw("exclude", func(element any) bool { return reflect.TypeOf(element).Kind() == reflect.String }, "string")
	isDefaultIncludeSpec := false
	if excludeSpecs.wrongValue == "no-prop" && parsedConfig.options != nil {
		outDir := parsedConfig.options.OutDir
		declarationDir := parsedConfig.options.DeclarationDir
		if outDir != "" || declarationDir != "" {
			values := []any{}
			if outDir != "" {
				values = append(values, outDir)
			}
			if declarationDir != "" {
				values = append(values, declarationDir)
			}
			excludeSpecs = propOfRaw{sliceValue: values}
		}
	}
	if fileSpecs.sliceValue == nil && includeSpecs.sliceValue == nil {
		includeSpecs = propOfRaw{sliceValue: []any{defaultIncludeSpec}}
		isDefaultIncludeSpec = true
	}
	var validatedIncludeSpecs []string
	var validatedExcludeSpecs []string
	var validatedFilesSpec []string
	// The exclude spec list is converted into a regular expression, which allows us to quickly
	// test whether a file or directory should be excluded before recursively traversing the
	// file system.
	if includeSpecs.sliceValue != nil {
		var err []*ast.Diagnostic
		validatedIncludeSpecs, err = validateSpecs(includeSpecs.sliceValue, true /*disallowTrailingRecursion*/, tsconfigToSourceFile(sourceFile), "include")
		errors = append(errors, err...)
		substituteStringArrayWithConfigDirTemplate(validatedIncludeSpecs, basePathForFileNames)
	}
	if excludeSpecs.sliceValue != nil {
		var err []*ast.Diagnostic
		validatedExcludeSpecs, err = validateSpecs(excludeSpecs.sliceValue, false /*disallowTrailingRecursion*/, tsconfigToSourceFile(sourceFile), "exclude")
		errors = append(errors, err...)
		substituteStringArrayWithConfigDirTemplate(validatedExcludeSpecs, basePathForFileNames)
	}
	if fileSpecs.sliceValue != nil {
		fileSpecs := core.Filter(fileSpecs.sliceValue, func(spec any) bool { return reflect.TypeOf(spec).Kind() == reflect.String })
		for _, spec := range fileSpecs {
			if spec, ok := spec.(string); ok {
				validatedFilesSpec = append(validatedFilesSpec, spec)
			}
		}
		substituteStringArrayWithConfigDirTemplate(validatedFilesSpec, basePathForFileNames)
	}
	configFileSpecs := configFileSpecs{
		fileSpecs.sliceValue,
		includeSpecs.sliceValue,
		excludeSpecs.sliceValue,
		validatedFilesSpec,
		validatedIncludeSpecs,
		validatedExcludeSpecs,
		isDefaultIncludeSpec,
	}

	if sourceFile != nil {
		sourceFile.configFileSpecs = &configFileSpecs
	}

	getFileNames := func(basePath string) []string {
		parsedConfigOptions := parsedConfig.options
		fileNames := getFileNamesFromConfigSpecs(configFileSpecs, basePath, parsedConfigOptions, host.FS(), extraFileExtensions)
		if shouldReportNoInputFiles(fileNames, canJsonReportNoInputFiles(rawConfig), resolutionStack) {
			includeSpecs := configFileSpecs.includeSpecs
			excludeSpecs := configFileSpecs.excludeSpecs
			if includeSpecs == nil {
				includeSpecs = []string{}
			}
			if excludeSpecs == nil {
				excludeSpecs = []string{}
			}
			errors = append(errors, ast.NewCompilerDiagnostic(diagnostics.No_inputs_were_found_in_config_file_0_Specified_include_paths_were_1_and_exclude_paths_were_2, configFileName, core.Must(core.StringifyJson(includeSpecs, "", "")), core.Must(core.StringifyJson(excludeSpecs, "", ""))))
		}
		return fileNames
	}

	getProjectReferences := func(basePath string) []core.ProjectReference {
		var projectReferences []core.ProjectReference = []core.ProjectReference{}
<<<<<<< HEAD
		referencesOfRaw := getPropFromRaw("references", func(element any) bool { return reflect.TypeOf(element) == orderedMapType }, "object")
		if referencesOfRaw.sliceValue != nil {
			for _, reference := range referencesOfRaw.sliceValue {
=======
		newReferencesOfRaw := getPropFromRaw("references", func(element any) bool { return reflect.TypeOf(element).Kind() == reflect.Map }, "object")
		if newReferencesOfRaw.sliceValue != nil {
			for _, reference := range newReferencesOfRaw.sliceValue {
>>>>>>> 4fcbc64d
				for _, ref := range parseProjectReference(reference) {
					if reflect.TypeOf(ref.Path).Kind() != reflect.String {
						if sourceFile == nil {
							errors = append(errors, ast.NewCompilerDiagnostic(diagnostics.Compiler_option_0_requires_a_value_of_type_1, "reference.path", "string"))
						}
					} else {
						projectReferences = append(projectReferences, core.ProjectReference{
							Path:         tspath.GetNormalizedAbsolutePath(ref.Path, basePath),
							OriginalPath: ref.Path,
							Circular:     ref.Circular,
						})
					}
				}
			}
		}
		return projectReferences
	}

	return &ParsedCommandLine{
		ParsedConfig: &core.ParsedOptions{
			CompilerOptions:   parsedConfig.options,
			FileNames:         getFileNames(basePathForFileNames),
			ProjectReferences: getProjectReferences(basePathForFileNames),
		},
		Raw:    parsedConfig.raw,
		Errors: errors,
	}
}

func canJsonReportNoInputFiles(rawConfig *collections.OrderedMap[string, any]) bool {
	filesExists := rawConfig.Has("files")
	referencesExists := rawConfig.Has("references")
	return !filesExists && !referencesExists
}

func shouldReportNoInputFiles(fileNames []string, canJsonReportNoInputFiles bool, resolutionStack []tspath.Path) bool {
	return len(fileNames) == 0 && canJsonReportNoInputFiles && len(resolutionStack) == 0
}

func validateSpecs(specs any, disallowTrailingRecursion bool, jsonSourceFile *ast.SourceFile, specKey string) ([]string, []*ast.Diagnostic) {
	createDiagnostic := func(message *diagnostics.Message, spec string) *ast.Diagnostic {
		element := getTsConfigPropArrayElementValue(jsonSourceFile, specKey, spec)
		return createDiagnosticForNodeInSourceFileOrCompilerDiagnostic(jsonSourceFile, element.AsNode(), message, spec)
	}
	var errors []*ast.Diagnostic
	var finalSpecs []string
	for _, spec := range specs.([]any) {
		if reflect.TypeOf(spec).Kind() != reflect.String {
			continue
		}
		diag := specToDiagnostic(spec.(string), disallowTrailingRecursion)
		if diag != nil {
			errors = append(errors, createDiagnostic(diag, spec.(string)))
		} else {
			finalSpecs = append(finalSpecs, spec.(string))
		}
	}
	return finalSpecs, errors
}

func specToDiagnostic(spec string, disallowTrailingRecursion bool) *diagnostics.Message {
	if disallowTrailingRecursion {
		if ok, _ := regexp.MatchString(invalidTrailingRecursionPattern, spec); ok {
			return diagnostics.File_specification_cannot_end_in_a_recursive_directory_wildcard_Asterisk_Asterisk_Colon_0
		}
	} else if invalidDotDotAfterRecursiveWildcard(spec) {
		return diagnostics.File_specification_cannot_contain_a_parent_directory_that_appears_after_a_recursive_directory_wildcard_Asterisk_Asterisk_Colon_0
	}
	return nil
}

func invalidDotDotAfterRecursiveWildcard(s string) bool {
	// We used to use the regex /(^|\/)\*\*\/(.*\/)?\.\.($|\/)/ to check for this case, but
	// in v8, that has polynomial performance because the recursive wildcard match - **/ -
	// can be matched in many arbitrary positions when multiple are present, resulting
	// in bad backtracking (and we don't care which is matched - just that some /.. segment
	// comes after some **/ segment).
	var wildcardIndex int
	if strings.HasPrefix(s, "**/") {
		wildcardIndex = 0
	} else {
		wildcardIndex = strings.Index(s, "/**/")
	}
	if wildcardIndex == -1 {
		return false
	}
	var lastDotIndex int
	if strings.HasSuffix(s, "/..") {
		lastDotIndex = len(s)
	} else {
		lastDotIndex = strings.LastIndex(s, "/../")
	}
	return lastDotIndex > wildcardIndex
}

// Tests for a path that ends in a recursive directory wildcard.
//
//	Matches **, \**, **\, and \**\, but not a**b.
//	NOTE: used \ in place of / above to avoid issues with multiline comments.
//
// Breakdown:
//
//	(^|\/)      # matches either the beginning of the string or a directory separator.
//	\*\*        # matches the recursive directory wildcard "**".
//	\/?$        # matches an optional trailing directory separator at the end of the string.
const invalidTrailingRecursionPattern = `(?:^|\/)\*\*\/?$`

func getTsConfigPropArrayElementValue(tsConfigSourceFile *ast.SourceFile, propKey string, elementValue string) *ast.StringLiteral {
	return forEachTsConfigPropArray(tsConfigSourceFile, propKey, func(property *ast.PropertyAssignment) *ast.StringLiteral {
		if ast.IsArrayLiteralExpression(property.Initializer) {
			value := core.Find(property.Initializer.AsArrayLiteralExpression().Elements.Nodes, func(element *ast.Node) bool {
				return ast.IsStringLiteral(element) && element.AsStringLiteral().Text == elementValue
			})
			if value != nil {
				return value.AsStringLiteral()
			}
		}
		return nil
	})
}

func forEachTsConfigPropArray[T any](tsConfigSourceFile *ast.SourceFile, propKey string, callback func(property *ast.PropertyAssignment) *T) *T {
	if tsConfigSourceFile != nil {
		return forEachPropertyAssignment(getTsConfigObjectLiteralExpression(tsConfigSourceFile), propKey, callback)
	}
	return nil
}

func forEachPropertyAssignment[T any](objectLiteral *ast.ObjectLiteralExpression, key string, callback func(property *ast.PropertyAssignment) T, key2 ...string) T {
	if objectLiteral != nil {
		for _, property := range objectLiteral.Properties.Nodes {
			if !ast.IsPropertyAssignment(property) {
				continue
			}
			if propName, ok := ast.TryGetTextOfPropertyName(property.Name()); ok {
				if propName == key || (len(key2) > 0 && key2[0] == propName) {
					return callback(property.AsPropertyAssignment())
				}
			}
		}
	}
	return *new(T)
}

func getTsConfigObjectLiteralExpression(tsConfigSourceFile *ast.SourceFile) *ast.ObjectLiteralExpression {
	if tsConfigSourceFile != nil && tsConfigSourceFile.Statements != nil && len(tsConfigSourceFile.Statements.Nodes) > 0 {
		expression := tsConfigSourceFile.Statements.Nodes[0].AsExpressionStatement().Expression
		return expression.AsObjectLiteralExpression()
	}
	return nil
}

func getSubstitutedPathWithConfigDirTemplate(value string, basePath string) string {
	return tspath.GetNormalizedAbsolutePath(strings.Replace(value, configDirTemplate, "./", 1), basePath)
}

func substituteStringArrayWithConfigDirTemplate(list []string, basePath string) {
	for i, element := range list {
		if startsWithConfigDirTemplate(element) {
			list[i] = getSubstitutedPathWithConfigDirTemplate(element, basePath)
		}
	}
}

func handleOptionConfigDirTemplateSubstitution(options *core.CompilerOptions, basePath string) {
	if options == nil {
		return
	}

	// !!! don't hardcode this; use options declarations?

	for v := range options.Paths.Values() {
		substituteStringArrayWithConfigDirTemplate(v, basePath)
	}

	substituteStringArrayWithConfigDirTemplate(options.RootDirs, basePath)
	substituteStringArrayWithConfigDirTemplate(options.TypeRoots, basePath)

	if startsWithConfigDirTemplate(options.GenerateCpuProfile) {
		options.GenerateCpuProfile = getSubstitutedPathWithConfigDirTemplate(options.GenerateCpuProfile, basePath)
	}
	if startsWithConfigDirTemplate(options.GenerateTrace) {
		options.GenerateTrace = getSubstitutedPathWithConfigDirTemplate(options.GenerateTrace, basePath)
	}
	if startsWithConfigDirTemplate(options.OutFile) {
		options.OutFile = getSubstitutedPathWithConfigDirTemplate(options.OutFile, basePath)
	}
	if startsWithConfigDirTemplate(options.OutDir) {
		options.OutDir = getSubstitutedPathWithConfigDirTemplate(options.OutDir, basePath)
	}
	if startsWithConfigDirTemplate(options.RootDir) {
		options.RootDir = getSubstitutedPathWithConfigDirTemplate(options.RootDir, basePath)
	}
	if startsWithConfigDirTemplate(options.TsBuildInfoFile) {
		options.TsBuildInfoFile = getSubstitutedPathWithConfigDirTemplate(options.TsBuildInfoFile, basePath)
	}
	if startsWithConfigDirTemplate(options.BaseUrl) {
		options.BaseUrl = getSubstitutedPathWithConfigDirTemplate(options.BaseUrl, basePath)
	}
	if startsWithConfigDirTemplate(options.DeclarationDir) {
		options.DeclarationDir = getSubstitutedPathWithConfigDirTemplate(options.DeclarationDir, basePath)
	}
}

// hasFileWithHigherPriorityExtension determines whether a literal or wildcard file has already been included that has a higher extension priority.
// file is the path to the file.
func hasFileWithHigherPriorityExtension(file string, literalFiles collections.OrderedMap[string, string], wildcardFiles collections.OrderedMap[string, string], extensions [][]string, keyMapper func(value string) string) bool {
	var extensionGroup []string
	for _, group := range extensions {
		if tspath.FileExtensionIsOneOf(file, group) {
			extensionGroup = append(extensionGroup, group...)
		}
	}
	if len(extensionGroup) == 0 {
		return false
	}
	for _, ext := range extensionGroup {
		// d.ts files match with .ts extension and with case sensitive sorting the file order for same files with ts tsx and dts extension is
		// d.ts, .ts, .tsx in that order so we need to handle tsx and dts of same same name case here and in remove files with same extensions
		// So dont match .d.ts files with .ts extension
		if tspath.FileExtensionIs(file, ext) && (ext != tspath.ExtensionTs || !tspath.FileExtensionIs(file, tspath.ExtensionDts)) {
			return false
		}
		higherPriorityPath := keyMapper(tspath.ChangeExtension(file, ext))
		if literalFiles.Has(higherPriorityPath) || wildcardFiles.Has(higherPriorityPath) {
			if ext == tspath.ExtensionDts && (tspath.FileExtensionIs(file, tspath.ExtensionJs) || tspath.FileExtensionIs(file, tspath.ExtensionJsx)) {
				// LEGACY BEHAVIOR: An off-by-one bug somewhere in the extension priority system for wildcard module loading allowed declaration
				// files to be loaded alongside their js(x) counterparts. We regard this as generally undesirable, but retain the behavior to
				// prevent breakage.
				continue
			}
			return true
		}
	}
	return false
}

// Removes files included via wildcard expansion with a lower extension priority that have already been included.
// file is the path to the file.
func removeWildcardFilesWithLowerPriorityExtension(file string, wildcardFiles collections.OrderedMap[string, string], extensions [][]string, keyMapper func(value string) string) {
	var extensionGroup []string
	for _, group := range extensions {
		if tspath.FileExtensionIsOneOf(file, group) {
			extensionGroup = append(extensionGroup, group...)
		}
	}
	if extensionGroup == nil {
		return
	}
	for i := len(extensionGroup) - 1; i >= 0; i-- {
		ext := extensionGroup[i]
		if tspath.FileExtensionIs(file, ext) {
			return
		}
		lowerPriorityPath := keyMapper(tspath.ChangeExtension(file, ext))
		wildcardFiles.Delete(lowerPriorityPath)
	}
}

// getFileNamesFromConfigSpecs gets the file names from the provided config file specs that contain, files, include, exclude and
// other properties needed to resolve the file names
// configFileSpecs is the config file specs extracted with file names to include, wildcards to include/exclude and other details
// basePath is the base path for any relative file specifications.
// options is the Compiler options.
// host is the host used to resolve files and directories.
// extraFileExtensions optionaly file extra file extension information from host

func getFileNamesFromConfigSpecs(
	configFileSpecs configFileSpecs,
	basePath string, // considering this is the current directory
	options *core.CompilerOptions,
	host vfs.FS,
	extraFileExtensions []fileExtensionInfo,
) []string {
	extraFileExtensions = []fileExtensionInfo{}
	basePath = tspath.NormalizePath(basePath)
	keyMappper := func(value string) string { return tspath.GetCanonicalFileName(value, host.UseCaseSensitiveFileNames()) }
	// Literal file names (provided via the "files" array in tsconfig.json) are stored in a
	// file map with a possibly case insensitive key. We use this map later when when including
	// wildcard paths.
	var literalFileMap collections.OrderedMap[string, string]
	// Wildcard paths (provided via the "includes" array in tsconfig.json) are stored in a
	// file map with a possibly case insensitive key. We use this map to store paths matched
	// via wildcard, and to handle extension priority.
	var wildcardFileMap collections.OrderedMap[string, string]
	// Wildcard paths of json files (provided via the "includes" array in tsconfig.json) are stored in a
	// file map with a possibly case insensitive key. We use this map to store paths matched
	// via wildcard of *.json kind
	var wildCardJsonFileMap collections.OrderedMap[string, string]
	validatedFilesSpec := configFileSpecs.validatedFilesSpec
	validatedIncludeSpecs := configFileSpecs.validatedIncludeSpecs
	validatedExcludeSpecs := configFileSpecs.validatedExcludeSpecs
	// Rather than re-query this for each file and filespec, we query the supported extensions
	// once and store it on the expansion context.
	supportedExtensions := getSupportedExtensions(options, extraFileExtensions)
	supportedExtensionsWithJsonIfResolveJsonModule := getSupportedExtensionsWithJsonIfResolveJsonModule(options, supportedExtensions)
	// Literal files are always included verbatim. An "include" or "exclude" specification cannot
	// remove a literal file.
	for _, fileName := range validatedFilesSpec {
		file := tspath.GetNormalizedAbsolutePath(fileName, basePath)
		literalFileMap.Set(keyMappper(fileName), file)
	}

	var jsonOnlyIncludeRegexes []*regexp2.Regexp
	if len(validatedIncludeSpecs) > 0 {
		files := readDirectory(host, basePath, basePath, core.Flatten(supportedExtensionsWithJsonIfResolveJsonModule), validatedExcludeSpecs, validatedIncludeSpecs, nil)
		for _, file := range files {
			if tspath.FileExtensionIs(file, tspath.ExtensionJson) {
				if jsonOnlyIncludeRegexes == nil {
					includes := core.Filter(validatedIncludeSpecs, func(include string) bool { return strings.HasSuffix(include, tspath.ExtensionJson) })
					includeFilePatterns := core.Map(getRegularExpressionsForWildcards(includes, basePath, "files"), func(pattern string) string { return fmt.Sprintf("^%s$", pattern) })
					if includeFilePatterns != nil {
						jsonOnlyIncludeRegexes = core.Map(includeFilePatterns, func(pattern string) *regexp2.Regexp {
							return getRegexFromPattern(pattern, host.UseCaseSensitiveFileNames())
						})
					} else {
						jsonOnlyIncludeRegexes = nil
					}
				}
				includeIndex := core.FindIndex(jsonOnlyIncludeRegexes, func(re *regexp2.Regexp) bool { return core.Must(re.MatchString(file)) })
				if includeIndex != -1 {
					key := keyMappper(file)
					if !literalFileMap.Has(key) && !wildCardJsonFileMap.Has(key) {
						wildCardJsonFileMap.Set(key, file)
					}
				}
				continue
			}
			// If we have already included a literal or wildcard path with a
			// higher priority extension, we should skip this file.
			//
			// This handles cases where we may encounter both <file>.ts and
			// <file>.d.ts (or <file>.js if "allowJs" is enabled) in the same
			// directory when they are compilation outputs.
			if hasFileWithHigherPriorityExtension(file, literalFileMap, wildcardFileMap, supportedExtensions, keyMappper) {
				continue
			}
			// We may have included a wildcard path with a lower priority
			// extension due to the user-defined order of entries in the
			// "include" array. If there is a lower priority extension in the
			// same directory, we should remove it.
			removeWildcardFilesWithLowerPriorityExtension(file, wildcardFileMap, supportedExtensions, keyMappper)
			key := keyMappper(file)
			if !literalFileMap.Has(key) && !wildcardFileMap.Has(key) {
				wildcardFileMap.Set(key, file)
			}
		}
	}
	files := make([]string, 0, literalFileMap.Size()+wildcardFileMap.Size()+wildCardJsonFileMap.Size())
	for file := range literalFileMap.Values() {
		files = append(files, file)
	}
	for file := range wildcardFileMap.Values() {
		files = append(files, file)
	}
	for file := range wildCardJsonFileMap.Values() {
		files = append(files, file)
	}
	return files
}

func getSupportedExtensions(options *core.CompilerOptions, extraFileExtensions []fileExtensionInfo) [][]string {
	needJsExtensions := options.GetAllowJs()
	if len(extraFileExtensions) == 0 {
		if needJsExtensions {
			return tspath.AllSupportedExtensions
		} else {
			return tspath.SupportedTSExtensions
		}
	}
	var builtins [][]string
	if needJsExtensions {
		builtins = tspath.AllSupportedExtensions
	} else {
		builtins = tspath.SupportedTSExtensions
	}
	flatBuiltins := core.Flatten(builtins)
	var result [][]string
	for _, x := range extraFileExtensions {
		if x.scriptKind == core.ScriptKindDeferred || (needJsExtensions && (x.scriptKind == core.ScriptKindJS || x.scriptKind == core.ScriptKindJSX)) && !slices.Contains(flatBuiltins, x.extension) {
			result = append(result, []string{x.extension})
		}
	}
	extensions := slices.Concat(builtins, result)
	return extensions
}

func getSupportedExtensionsWithJsonIfResolveJsonModule(options *core.CompilerOptions, supportedExtensions [][]string) [][]string {
	if options == nil || !options.GetResolveJsonModule() {
		return supportedExtensions
	}
	if core.Same(supportedExtensions, tspath.AllSupportedExtensions) {
		return tspath.AllSupportedExtensionsWithJson
	}
	if core.Same(supportedExtensions, tspath.SupportedTSExtensions) {
		return tspath.SupportedTSExtensionsWithJson
	}
	return slices.Concat(supportedExtensions, [][]string{{tspath.ExtensionJson}})
}<|MERGE_RESOLUTION|>--- conflicted
+++ resolved
@@ -1169,15 +1169,9 @@
 
 	getProjectReferences := func(basePath string) []core.ProjectReference {
 		var projectReferences []core.ProjectReference = []core.ProjectReference{}
-<<<<<<< HEAD
-		referencesOfRaw := getPropFromRaw("references", func(element any) bool { return reflect.TypeOf(element) == orderedMapType }, "object")
-		if referencesOfRaw.sliceValue != nil {
-			for _, reference := range referencesOfRaw.sliceValue {
-=======
-		newReferencesOfRaw := getPropFromRaw("references", func(element any) bool { return reflect.TypeOf(element).Kind() == reflect.Map }, "object")
+		newReferencesOfRaw := getPropFromRaw("references", func(element any) bool { return reflect.TypeOf(element) == orderedMapType }, "object")
 		if newReferencesOfRaw.sliceValue != nil {
 			for _, reference := range newReferencesOfRaw.sliceValue {
->>>>>>> 4fcbc64d
 				for _, ref := range parseProjectReference(reference) {
 					if reflect.TypeOf(ref.Path).Kind() != reflect.String {
 						if sourceFile == nil {
