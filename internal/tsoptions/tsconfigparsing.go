--- conflicted
+++ resolved
@@ -1505,10 +1505,6 @@
 	host vfs.FS,
 	extraFileExtensions []FileExtensionInfo,
 ) []string {
-<<<<<<< HEAD
-=======
-	extraFileExtensions = []FileExtensionInfo{}
->>>>>>> 6fc5cb82
 	basePath = tspath.NormalizePath(basePath)
 	keyMappper := func(value string) string { return tspath.GetCanonicalFileName(value, host.UseCaseSensitiveFileNames()) }
 	// Literal file names (provided via the "files" array in tsconfig.json) are stored in a
