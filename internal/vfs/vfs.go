--- conflicted
+++ resolved
@@ -66,137 +66,4 @@
 
 	// SkipDir is [fs.SkipDir].
 	SkipDir = fs.SkipDir //nolint:errname
-<<<<<<< HEAD
-)
-
-type common struct {
-	rootFor func(root string) fs.FS
-}
-
-func rootLength(p string) int {
-	l := tspath.GetEncodedRootLength(p)
-	if l <= 0 {
-		panic(fmt.Sprintf("vfs: path %q is not absolute", p))
-	}
-	return l
-}
-
-func splitPath(p string) (rootName, rest string) {
-	p = tspath.NormalizePath(p)
-	l := rootLength(p)
-	rootName, rest = p[:l], p[l:]
-	rest = tspath.RemoveTrailingDirectorySeparator(rest)
-	return rootName, rest
-}
-
-func (vfs *common) rootAndPath(path string) (fsys fs.FS, rootName string, rest string) {
-	rootName, rest = splitPath(path)
-	if rest == "" {
-		rest = "."
-	}
-	return vfs.rootFor(rootName), rootName, rest
-}
-
-func (vfs *common) Stat(path string) FileInfo {
-	fsys, _, rest := vfs.rootAndPath(path)
-	if fsys == nil {
-		return nil
-	}
-	stat, err := fs.Stat(fsys, rest)
-	if err != nil {
-		return nil
-	}
-	return stat
-}
-
-func (vfs *common) FileExists(path string) bool {
-	stat := vfs.Stat(path)
-	return stat != nil && !stat.IsDir()
-}
-
-func (vfs *common) DirectoryExists(path string) bool {
-	stat := vfs.Stat(path)
-	return stat != nil && stat.IsDir()
-}
-
-func (vfs *common) GetDirectories(path string) []string {
-	entries := vfs.GetEntries(path)
-	// TODO: should this really exist? ReadDir with manual filtering seems like a better idea.
-	var dirs []string
-	for _, entry := range entries {
-		if entry.IsDir() {
-			dirs = append(dirs, entry.Name())
-		}
-	}
-	return dirs
-}
-
-func (vfs *common) GetEntries(path string) []fs.DirEntry {
-	fsys, _, rest := vfs.rootAndPath(path)
-	if fsys == nil {
-		return nil
-	}
-
-	entries, err := fs.ReadDir(fsys, rest)
-	if err != nil {
-		return nil
-	}
-
-	return entries
-}
-
-func (vfs *common) WalkDir(root string, walkFn WalkDirFunc) error {
-	fsys, rootName, rest := vfs.rootAndPath(root)
-	if fsys == nil {
-		return nil
-	}
-	return fs.WalkDir(fsys, rest, func(path string, d fs.DirEntry, err error) error {
-		if path == "." {
-			path = ""
-		}
-		return walkFn(rootName+path, d, err)
-	})
-}
-
-func (vfs *common) ReadFile(path string) (contents string, ok bool) {
-	fsys, _, rest := vfs.rootAndPath(path)
-	if fsys == nil {
-		return "", false
-	}
-
-	b, err := fs.ReadFile(fsys, rest)
-	if err != nil {
-		return "", false
-	}
-
-	return decodeBytes(b)
-}
-
-func decodeBytes(b []byte) (contents string, ok bool) {
-	var bom [2]byte
-	if len(b) >= 2 {
-		bom = [2]byte{b[0], b[1]}
-		switch bom {
-		case [2]byte{0xFF, 0xFE}:
-			return decodeUtf16(b[2:], binary.LittleEndian), true
-		case [2]byte{0xFE, 0xFF}:
-			return decodeUtf16(b[2:], binary.BigEndian), true
-		}
-	}
-	if len(b) >= 3 && b[0] == 0xEF && b[1] == 0xBB && b[2] == 0xBF {
-		b = b[3:]
-	}
-
-	return string(b), true
-}
-
-func decodeUtf16(b []byte, order binary.ByteOrder) string {
-	ints := make([]uint16, len(b)/2)
-	if err := binary.Read(bytes.NewReader(b), order, &ints); err != nil {
-		return ""
-	}
-	return string(utf16.Decode(ints))
-}
-=======
-)
->>>>>>> e32aa05e
+)