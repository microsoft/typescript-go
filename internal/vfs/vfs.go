--- conflicted
+++ resolved
@@ -61,188 +61,8 @@
 	SkipDir = fs.SkipDir //nolint:errname
 )
 
-<<<<<<< HEAD
-var _ FS = (*vfs)(nil)
-
-type RealpathFS interface {
-	fs.FS
-	Realpath(path string) (string, error)
-}
-
-type WriteFileFS interface {
-	fs.FS
-	WriteFile(path string, data []byte, perm os.FileMode) error
-}
-
-type MkdirAllFS interface {
-	fs.FS
-	MkdirAll(path string, perm os.FileMode) error
-}
-
-// FromIOFS creates a new FS from an [fs.FS].
-//
-// For paths like `c:/foo/bar`, fsys will be used as though it's rooted at `/` and the path is `/c:/foo/bar`.
-//
-// If the provided [fs.FS] implements [RealpathFS], it will be used to implement the Realpath method.
-// If the provided [fs.FS] implements [WriteFileFS], it will be used to implement the WriteFile method.
-// If the provided [fs.FS] implements [MkdirAllFS], it will be used to implement the MkdirAll method.
-//
-// Deprecated: FromIOFS does not actually handle case-insensitivity; ensure the passed in [fs.FS]
-// respects case-insensitive file names if needed. Consider using [vfstest.FromMapFS] for testing.
-func FromIOFS(fsys fs.FS, useCaseSensitiveFileNames bool) FS {
-	var realpath func(path string) (string, error)
-	if fsys, ok := fsys.(RealpathFS); ok {
-		realpath = func(path string) (string, error) {
-			rest, hadSlash := strings.CutPrefix(path, "/")
-			rp, err := fsys.Realpath(rest)
-			if err != nil {
-				return "", err
-			}
-			if hadSlash {
-				return "/" + rp, nil
-			}
-			return rp, nil
-		}
-	} else {
-		realpath = func(path string) (string, error) {
-			return path, nil
-		}
-	}
-
-	var writeFile func(path string, content string, writeByteOrderMark bool) error
-	if fsys, ok := fsys.(WriteFileFS); ok {
-		writeFile = func(path string, content string, writeByteOrderMark bool) error {
-			if writeByteOrderMark {
-				content = "\uFEFF" + content
-			}
-			return fsys.WriteFile(path, []byte(content), 0o666)
-		}
-	} else {
-		writeFile = func(string, string, bool) error {
-			panic("writeFile not supported")
-		}
-	}
-
-	var mkdirAll func(path string) error
-	if fsys, ok := fsys.(MkdirAllFS); ok {
-		mkdirAll = func(path string) error {
-			return fsys.MkdirAll(path, 0o777)
-		}
-	} else {
-		mkdirAll = func(string) error {
-			panic("mkdirAll not supported")
-		}
-	}
-
-	return &vfs{
-		useCaseSensitiveFileNames: useCaseSensitiveFileNames,
-		rootFor: func(root string) fs.FS {
-			if root == "/" {
-				return fsys
-			}
-
-			p := tspath.RemoveTrailingDirectorySeparator(root)
-			sub, err := fs.Sub(fsys, p)
-			if err != nil {
-				panic(fmt.Sprintf("vfs: failed to create sub file system for %q: %v", p, err))
-			}
-			return sub
-		},
-		realpath:  realpath,
-		writeFile: writeFile,
-		mkdirAll:  mkdirAll,
-	}
-}
-
-// FromOS creates a new FS from the OS file system.
-func FromOS() FS {
-	useCaseSensitiveFileNames := isFileSystemCaseSensitive()
-	return &vfs{
-		readSema:                  osReadSema,
-		useCaseSensitiveFileNames: useCaseSensitiveFileNames,
-		rootFor:                   os.DirFS,
-		realpath: func(path string) (string, error) {
-			// TODO: replace once https://go.dev/cl/385534 is available
-			path = filepath.FromSlash(path)
-			path, err := filepath.EvalSymlinks(path)
-			if err != nil {
-				return "", err
-			}
-			path, err = filepath.Abs(path)
-			if err != nil {
-				return "", err
-			}
-			return tspath.NormalizeSlashes(path), nil
-		},
-		writeFile: func(path string, content string, writeByteOrderMark bool) error {
-			file, err := os.Create(path)
-			if err != nil {
-				return err
-			}
-			defer file.Close()
-
-			if writeByteOrderMark {
-				if _, err := file.WriteString("\uFEFF"); err != nil {
-					return err
-				}
-			}
-
-			if _, err := file.WriteString(content); err != nil {
-				return err
-			}
-
-			return nil
-		},
-		mkdirAll: func(path string) error {
-			return os.MkdirAll(path, 0o777)
-		},
-	}
-}
-
-var osReadSema = make(chan struct{}, 128)
-
-var isFileSystemCaseSensitive = sync.OnceValue(func() bool {
-	// win32/win64 are case insensitive platforms
-	if runtime.GOOS == "windows" {
-		return false
-	}
-
-	// If the current executable exists under a different case, we must be case-insensitve.
-	if _, err := os.Stat(swapCase(os.Args[0])); os.IsNotExist(err) {
-		return false
-	}
-	return true
-})
-
-// Convert all lowercase chars to uppercase, and vice-versa
-func swapCase(str string) string {
-	return strings.Map(func(r rune) rune {
-		upper := unicode.ToUpper(r)
-		if upper == r {
-			return unicode.ToLower(r)
-		} else {
-			return upper
-		}
-	}, str)
-}
-
-type vfs struct {
-	readSema chan struct{}
-
-	useCaseSensitiveFileNames bool
-
-	rootFor   func(root string) fs.FS
-	realpath  func(path string) (string, error)
-	writeFile func(path string, content string, writeByteOrderMark bool) error
-	mkdirAll  func(path string) error
-}
-
-func (v *vfs) UseCaseSensitiveFileNames() bool {
-	return v.useCaseSensitiveFileNames
-=======
 type common struct {
 	rootFor func(root string) fs.FS
->>>>>>> 76ba28f2
 }
 
 func rootLength(p string) int {
@@ -335,23 +155,6 @@
 	if err != nil {
 		return "", false
 	}
-<<<<<<< HEAD
-	return realpath
-}
-
-func (v *vfs) ensureDirectoryExists(directoryPath string) error {
-	return v.mkdirAll(directoryPath)
-}
-
-func (v *vfs) WriteFile(path string, content string, writeByteOrderMark bool) error {
-	if err := v.writeFile(path, content, writeByteOrderMark); err == nil {
-		return nil
-	}
-	if err := v.ensureDirectoryExists(tspath.GetDirectoryPath(tspath.NormalizePath(path))); err != nil {
-		return err
-	}
-	return v.writeFile(path, content, writeByteOrderMark)
-=======
 
 	return decodeBytes(b)
 }
@@ -380,5 +183,4 @@
 		return ""
 	}
 	return string(utf16.Decode(ints))
->>>>>>> 76ba28f2
 }