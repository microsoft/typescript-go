--- conflicted
+++ resolved
@@ -5,14 +5,6 @@
 	"encoding/binary"
 	"fmt"
 	"io/fs"
-<<<<<<< HEAD
-	"os"
-	"path/filepath"
-	"runtime"
-	"strings"
-	"unicode"
-=======
->>>>>>> 76ba28f2
 	"unicode/utf16"
 
 	"github.com/microsoft/typescript-go/internal/tspath"
@@ -67,133 +59,8 @@
 	SkipDir = fs.SkipDir //nolint:errname
 )
 
-<<<<<<< HEAD
-var _ FS = (*vfs)(nil)
-
-type RealpathFS interface {
-	fs.FS
-	Realpath(path string) (string, error)
-}
-
-// FromIOFS creates a new FS from an [fs.FS].
-//
-// For paths like `c:/foo/bar`, fsys will be used as though it's rooted at `/` and the path is `/c:/foo/bar`.
-//
-// If the provided [fs.FS] implements [RealpathFS], it will be used to implement the Realpath method.
-//
-// Deprecated: FromIOFS does not actually handle case-insensitivity; ensure the passed in [fs.FS]
-// respects case-insensitive file names if needed. Consider using [vfstest.FromMapFS] for testing.
-func FromIOFS(fsys fs.FS, useCaseSensitiveFileNames bool) FS {
-	var realpath func(path string) (string, error)
-	if fsys, ok := fsys.(RealpathFS); ok {
-		realpath = func(path string) (string, error) {
-			rest, hadSlash := strings.CutPrefix(path, "/")
-			rp, err := fsys.Realpath(rest)
-			if err != nil {
-				return "", err
-			}
-			if hadSlash {
-				return "/" + rp, nil
-			}
-			return rp, nil
-		}
-	} else {
-		realpath = func(path string) (string, error) {
-			return path, nil
-		}
-	}
-
-	return &vfs{
-		useCaseSensitiveFileNames: useCaseSensitiveFileNames,
-		rootFor: func(root string) fs.FS {
-			if root == "/" {
-				return fsys
-			}
-
-			p := tspath.RemoveTrailingDirectorySeparator(root)
-			sub, err := fs.Sub(fsys, p)
-			if err != nil {
-				panic(fmt.Sprintf("vfs: failed to create sub file system for %q: %v", p, err))
-			}
-			return sub
-		},
-		realpath: realpath,
-	}
-}
-
-// FromOS creates a new FS from the OS file system.
-func FromOS() FS {
-	return &vfs{
-		readSema:                  osReadSema,
-		useCaseSensitiveFileNames: isFileSystemCaseSensitive,
-		rootFor:                   os.DirFS,
-		realpath: func(path string) (string, error) {
-			// TODO: replace once https://go.dev/cl/385534 is available
-			path = filepath.FromSlash(path)
-			path, err := filepath.EvalSymlinks(path)
-			if err != nil {
-				return "", err
-			}
-			path, err = filepath.Abs(path)
-			if err != nil {
-				return "", err
-			}
-			return tspath.NormalizeSlashes(path), nil
-		},
-	}
-}
-
-var osReadSema = make(chan struct{}, 128)
-
-// We do this right at startup to minimize the chance that executable gets moved or deleted.
-var isFileSystemCaseSensitive = func() bool {
-	// win32/win64 are case insensitive platforms
-	if runtime.GOOS == "windows" {
-		return false
-	}
-
-	// As a proxy for case-insensitivity, we check if the current executable exists under a different case.
-	// This is not entirely correct, since different OSs can have differing case sensitivity in different paths,
-	// but this is largely good enough for our purposes (and what sys.ts used to do with __filename).
-	exe, err := os.Executable()
-	if err != nil {
-		panic(fmt.Sprintf("vfs: failed to get executable path: %v", err))
-	}
-
-	// If the current executable exists under a different case, we must be case-insensitve.
-	if _, err := os.Stat(swapCase(exe)); os.IsNotExist(err) {
-		return false
-	}
-	return true
-}()
-
-// Convert all lowercase chars to uppercase, and vice-versa
-func swapCase(str string) string {
-	return strings.Map(func(r rune) rune {
-		upper := unicode.ToUpper(r)
-		if upper == r {
-			return unicode.ToLower(r)
-		} else {
-			return upper
-		}
-	}, str)
-}
-
-type vfs struct {
-	readSema chan struct{}
-
-	useCaseSensitiveFileNames bool
-
-	rootFor  func(root string) fs.FS
-	realpath func(path string) (string, error)
-}
-
-func (v *vfs) UseCaseSensitiveFileNames() bool {
-	return v.useCaseSensitiveFileNames
-=======
 type common struct {
 	rootFor func(root string) fs.FS
->>>>>>> 76ba28f2
 }
 
 func rootLength(p string) int {
