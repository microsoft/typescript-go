--- conflicted
+++ resolved
@@ -33,14 +33,6 @@
 	return b.String()
 }
 
-<<<<<<< HEAD
-var parseCompilerOptions = &core.SourceFileAffectingCompilerOptions{}
-=======
-var parseCompilerOptions = core.SourceFileAffectingCompilerOptions{
-	EmitScriptTarget: core.ScriptTargetLatest,
-}
->>>>>>> 48fa6e4d
-
 func TestFormat(t *testing.T) {
 	t.Parallel()
 
@@ -66,7 +58,6 @@
 		sourceFile := parser.ParseSourceFile(ast.SourceFileParseOptions{
 			FileName:        "/checker.ts",
 			Path:            "/checker.ts",
-			CompilerOptions: parseCompilerOptions,
 		}, text, core.ScriptKindTS)
 		ast.SetParentInChildren(sourceFile.AsNode())
 		edits := format.FormatDocument(ctx, sourceFile)
@@ -97,7 +88,6 @@
 	sourceFile := parser.ParseSourceFile(ast.SourceFileParseOptions{
 		FileName:        "/checker.ts",
 		Path:            "/checker.ts",
-		CompilerOptions: parseCompilerOptions,
 	}, text, core.ScriptKindTS)
 	ast.SetParentInChildren(sourceFile.AsNode())
 
