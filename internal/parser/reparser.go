--- conflicted
+++ resolved
@@ -323,11 +323,7 @@
 				}
 			}
 		case ast.KindReturnStatement, ast.KindParenthesizedExpression:
-<<<<<<< HEAD
-			if tag.TypeExpression() != nil {
-=======
-			if parent.Expression() != nil && tag.AsJSDocTypeTag().TypeExpression != nil {
->>>>>>> ea4e944b
+			if parent.Expression() != nil && tag.TypeExpression() != nil {
 				parent.AsMutable().SetExpression(p.makeNewCast(
 					p.factory.DeepCloneReparse(tag.TypeExpression().Type()),
 					p.factory.DeepCloneReparse(parent.Expression()),
@@ -360,13 +356,8 @@
 			}
 		case ast.KindVariableDeclaration,
 			ast.KindCommonJSExport,
-<<<<<<< HEAD
-			ast.KindPropertyDeclaration, ast.KindPropertyAssignment, ast.KindShorthandPropertyAssignment:
+			ast.KindPropertyDeclaration, ast.KindPropertyAssignment:
 			if parent.Initializer() != nil && tag.TypeExpression() != nil {
-=======
-			ast.KindPropertyDeclaration, ast.KindPropertyAssignment:
-			if parent.Initializer() != nil && tag.AsJSDocSatisfiesTag().TypeExpression != nil {
->>>>>>> ea4e944b
 				parent.AsMutable().SetInitializer(p.makeNewCast(
 					p.factory.DeepCloneReparse(tag.TypeExpression().Type()),
 					p.factory.DeepCloneReparse(parent.Initializer()),
