--- conflicted
+++ resolved
@@ -128,78 +128,11 @@
 				if jsparam.TypeExpression != nil {
 					parameterType = p.makeNewType(jsparam.TypeExpression, signature)
 				}
-<<<<<<< HEAD
-			case ast.KindJSDocImplementsTag:
-				var class *ast.ClassLikeBase
-				if parent.Kind == ast.KindClassDeclaration {
-					class = parent.AsClassDeclaration().ClassLikeData()
-				} else if parent.Kind == ast.KindClassExpression {
-					class = parent.AsClassExpression().ClassLikeData()
-				}
-				if class != nil {
-					implementsTag := tag.AsJSDocImplementsTag()
-
-					if class.HeritageClauses != nil {
-						if implementsClause := core.Find(class.HeritageClauses.Nodes, func(node *ast.Node) bool {
-							return node.AsHeritageClause().Token == ast.KindImplementsKeyword
-						}); implementsClause != nil {
-							implementsClause.AsHeritageClause().Types.Nodes = append(implementsClause.AsHeritageClause().Types.Nodes, implementsTag.ClassName)
-							return
-						}
-					}
-					types := p.nodeSlicePool.NewSlice(1)
-					types[0] = implementsTag.ClassName
-					implementsTag.ClassName.Flags |= ast.NodeFlagsReparsed
-					typesList := p.newNodeList(implementsTag.ClassName.Loc, types)
-
-					heritageClause := p.factory.NewHeritageClause(ast.KindImplementsKeyword, typesList)
-					heritageClause.Loc = implementsTag.ClassName.Loc
-					heritageClause.Flags = p.contextFlags | ast.NodeFlagsReparsed
-
-					if class.HeritageClauses == nil {
-						heritageClauses := p.newNodeList(implementsTag.ClassName.Loc, p.nodeSlicePool.NewSlice(1))
-						heritageClauses.Nodes[0] = heritageClause
-						class.HeritageClauses = heritageClauses
-					} else {
-						class.HeritageClauses.Nodes = append(class.HeritageClauses.Nodes, heritageClause)
-					}
-				}
-			case ast.KindJSDocAugmentsTag:
-				var class *ast.ClassLikeBase
-				if parent.Kind == ast.KindClassDeclaration {
-					class = parent.AsClassDeclaration().ClassLikeData()
-				} else if parent.Kind == ast.KindClassExpression {
-					class = parent.AsClassExpression().ClassLikeData()
-				}
-				if class != nil && class.HeritageClauses != nil {
-					if extendsClause := core.Find(class.HeritageClauses.Nodes, func(node *ast.Node) bool {
-						return node.AsHeritageClause().Token == ast.KindExtendsKeyword
-					}); extendsClause != nil && len(extendsClause.AsHeritageClause().Types.Nodes) == 1 {
-						target := extendsClause.AsHeritageClause().Types.Nodes[0].AsExpressionWithTypeArguments()
-						source := tag.AsJSDocAugmentsTag().ClassName.AsExpressionWithTypeArguments()
-						if hasSamePropertyAccessName(target.Expression, source.Expression) {
-							if target.TypeArguments != nil && source.TypeArguments != nil {
-								target.TypeArguments = source.TypeArguments
-								for _, typeArg := range source.TypeArguments.Nodes {
-									typeArg.Flags |= ast.NodeFlagsReparsed
-								}
-							}
-							return
-						}
-					}
-				}
-			}
-			// !!! other attached tags (@this, @satisfies) support goes here
-		}
-	}
-}
-=======
 				parameter := p.factory.NewParameterDeclaration(nil, nil, jsparam.Name(), p.makeQuestionIfOptional(jsparam), parameterType, nil)
 				parameter.Loc = jsparam.Loc
 				parameter.Flags = p.contextFlags | ast.NodeFlagsReparsed
 				parameters = append(parameters, parameter)
 			}
->>>>>>> f7d02dd5
 
 			if jsSignature.Type != nil {
 				signature.FunctionLikeData().Type = p.makeNewType(jsSignature.Type.AsJSDocReturnTag().TypeExpression, signature)
@@ -338,7 +271,55 @@
 				fun.FunctionLikeData().Type = p.makeNewType(tag.AsJSDocReturnTag().TypeExpression, fun)
 			}
 		}
-	}
+	case ast.KindJSDocImplementsTag:
+		if class := getClassLikeData(parent); class != nil {
+			implementsTag := tag.AsJSDocImplementsTag()
+
+			if class.HeritageClauses != nil {
+				if implementsClause := core.Find(class.HeritageClauses.Nodes, func(node *ast.Node) bool {
+					return node.AsHeritageClause().Token == ast.KindImplementsKeyword
+				}); implementsClause != nil {
+					implementsClause.AsHeritageClause().Types.Nodes = append(implementsClause.AsHeritageClause().Types.Nodes, implementsTag.ClassName)
+					return
+				}
+			}
+			types := p.nodeSlicePool.NewSlice(1)
+			types[0] = implementsTag.ClassName
+			implementsTag.ClassName.Flags |= ast.NodeFlagsReparsed
+			typesList := p.newNodeList(implementsTag.ClassName.Loc, types)
+
+			heritageClause := p.factory.NewHeritageClause(ast.KindImplementsKeyword, typesList)
+			heritageClause.Loc = implementsTag.ClassName.Loc
+			heritageClause.Flags = p.contextFlags | ast.NodeFlagsReparsed
+
+			if class.HeritageClauses == nil {
+				heritageClauses := p.newNodeList(implementsTag.ClassName.Loc, p.nodeSlicePool.NewSlice(1))
+				heritageClauses.Nodes[0] = heritageClause
+				class.HeritageClauses = heritageClauses
+			} else {
+				class.HeritageClauses.Nodes = append(class.HeritageClauses.Nodes, heritageClause)
+			}
+		}
+	case ast.KindJSDocAugmentsTag:
+		if class := getClassLikeData(parent); class != nil && class.HeritageClauses != nil {
+			if extendsClause := core.Find(class.HeritageClauses.Nodes, func(node *ast.Node) bool {
+				return node.AsHeritageClause().Token == ast.KindExtendsKeyword
+			}); extendsClause != nil && len(extendsClause.AsHeritageClause().Types.Nodes) == 1 {
+				target := extendsClause.AsHeritageClause().Types.Nodes[0].AsExpressionWithTypeArguments()
+				source := tag.AsJSDocAugmentsTag().ClassName.AsExpressionWithTypeArguments()
+				if hasSamePropertyAccessName(target.Expression, source.Expression) {
+					if target.TypeArguments == nil && source.TypeArguments != nil {
+						target.TypeArguments = source.TypeArguments
+						for _, typeArg := range source.TypeArguments.Nodes {
+							typeArg.Flags |= ast.NodeFlagsReparsed
+						}
+					}
+					return
+				}
+			}
+		}
+	}
+	// !!! other attached tags (@this, @satisfies) support goes here
 }
 
 func (p *Parser) makeQuestionIfOptional(parameter *ast.JSDocParameterTag) *ast.Node {
@@ -414,4 +395,14 @@
 			hasSamePropertyAccessName(node1.AsPropertyAccessExpression().Expression, node2.AsPropertyAccessExpression().Expression)
 	}
 	return false
+}
+
+func getClassLikeData(parent *ast.Node) *ast.ClassLikeBase {
+	var class *ast.ClassLikeBase
+	if parent.Kind == ast.KindClassDeclaration {
+		class = parent.AsClassDeclaration().ClassLikeData()
+	} else if parent.Kind == ast.KindClassExpression {
+		class = parent.AsClassExpression().ClassLikeData()
+	}
+	return class
 }