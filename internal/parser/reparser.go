package parser

import (
	"github.com/microsoft/typescript-go/internal/ast"
	"github.com/microsoft/typescript-go/internal/core"
)

func (p *Parser) reparseCommonJS(node *ast.Node, jsdoc []*ast.Node) {
	if p.scriptKind != core.ScriptKindJS && p.scriptKind != core.ScriptKindJSX {
		return
	}
	if node.Kind != ast.KindExpressionStatement || node.AsExpressionStatement().Expression.Kind != ast.KindBinaryExpression {
		return
	}
	bin := node.AsExpressionStatement().Expression.AsBinaryExpression()
	kind := ast.GetAssignmentDeclarationKind(bin)
	var export *ast.Node
	switch kind {
	case ast.JSDeclarationKindModuleExports:
		export = p.factory.NewJSExportAssignment(nil, bin.Right)
	case ast.JSDeclarationKindExportsProperty:
		nodes := p.nodeSlicePool.NewSlice(1)
		nodes[0] = p.factory.NewModifier(ast.KindExportKeyword)
		nodes[0].Flags = ast.NodeFlagsReparsed
		nodes[0].Loc = bin.Loc
		// TODO: Name can sometimes be a string literal, so downstream code needs to handle this
		export = p.factory.NewCommonJSExport(p.newModifierList(bin.Loc, nodes), ast.GetElementOrPropertyAccessName(bin.Left), nil /*typeNode*/, bin.Right)
	}
	if export != nil {
		export.Flags = ast.NodeFlagsReparsed
		export.Loc = bin.Loc
		p.reparseList = append(p.reparseList, export)
		p.commonJSModuleIndicator = export
		p.reparseTags(export, jsdoc)
	}
}

// Hosted tags find a host and add their children to the correct location under the host.
// Unhosted tags add synthetic nodes to the reparse list.
func (p *Parser) reparseTags(parent *ast.Node, jsDoc []*ast.Node) {
	for _, j := range jsDoc {
		isLast := j == jsDoc[len(jsDoc)-1]
		tags := j.AsJSDoc().Tags
		if tags == nil {
			continue
		}
		for _, tag := range tags.Nodes {
<<<<<<< HEAD
			if parent.Kind != ast.KindCommonJSExport && parent.Kind != ast.KindJSExportAssignment {
				p.reparseUnhosted(tag, j)
			}
			if isLast {
				p.reparseHosted(tag, parent, j)
			}
		}
	}
}

func (p *Parser) reparseUnhosted(tag *ast.Node, jsDoc *ast.Node) {
	switch tag.Kind {
	case ast.KindJSDocTypedefTag:
		// !!! Don't mark typedefs as exported if they are not in a module
		typeExpression := tag.AsJSDocTypedefTag().TypeExpression
		if typeExpression == nil {
			break
=======
			switch tag.Kind {
			case ast.KindJSDocTypedefTag:
				// !!! Don't mark typedefs as exported if they are not in a module
				typeExpression := tag.AsJSDocTypedefTag().TypeExpression
				if typeExpression == nil {
					break
				}
				export := p.factory.NewModifier(ast.KindExportKeyword)
				export.Loc = tag.Loc
				export.Flags = p.contextFlags | ast.NodeFlagsReparsed
				nodes := p.nodeSlicePool.NewSlice(1)
				nodes[0] = export
				modifiers := p.newModifierList(export.Loc, nodes)

				typeParameters := p.gatherTypeParameters(j)

				var t *ast.Node
				switch typeExpression.Kind {
				case ast.KindJSDocTypeExpression:
					t = typeExpression.Type()
				case ast.KindJSDocTypeLiteral:
					members := p.nodeSlicePool.NewSlice(0)
					for _, member := range typeExpression.AsJSDocTypeLiteral().JSDocPropertyTags {
						prop := p.factory.NewPropertySignatureDeclaration(nil, member.Name(), p.makeQuestionIfOptional(member.AsJSDocParameterOrPropertyTag()), member.Type(), nil /*initializer*/)
						prop.Loc = member.Loc
						prop.Flags = p.contextFlags | ast.NodeFlagsReparsed
						members = append(members, prop)
					}
					t = p.factory.NewTypeLiteralNode(p.newNodeList(typeExpression.Loc, members))
					t.Loc = typeExpression.Loc
					t.Flags = p.contextFlags | ast.NodeFlagsReparsed
				default:
					panic("typedef tag type expression should be a name reference or a type expression" + typeExpression.Kind.String())
				}
				typeAlias := p.factory.NewJSTypeAliasDeclaration(modifiers, tag.AsJSDocTypedefTag().Name(), typeParameters, t)
				typeAlias.Loc = tag.Loc
				typeAlias.Flags = p.contextFlags | ast.NodeFlagsReparsed
				p.reparseList = append(p.reparseList, typeAlias)
			case ast.KindJSDocImportTag:
				importTag := tag.AsJSDocImportTag()
				importClause := importTag.ImportClause.Clone(&p.factory)
				importClause.Flags |= ast.NodeFlagsReparsed
				importClause.AsImportClause().IsTypeOnly = true
				importDeclaration := p.factory.NewJSImportDeclaration(importTag.Modifiers(), importClause, importTag.ModuleSpecifier, importTag.Attributes)
				importDeclaration.Loc = tag.Loc
				importDeclaration.Flags = p.contextFlags | ast.NodeFlagsReparsed
				importTag.JSImportDeclaration = importDeclaration.AsImportDeclaration()
				p.reparseList = append(p.reparseList, importDeclaration)
			case ast.KindJSDocOverloadTag:
				if fun, ok := getFunctionLikeHost(parent); ok {
					jsSignature := tag.AsJSDocOverloadTag().TypeExpression.AsJSDocSignature()
					typeParameters := p.gatherTypeParameters(j)
					var signature *ast.Node
					switch fun.Kind {
					case ast.KindFunctionDeclaration, ast.KindFunctionExpression, ast.KindArrowFunction:
						signature = p.factory.NewFunctionDeclaration(nil, nil, fun.Name(), typeParameters, nil, nil, nil)
					case ast.KindMethodDeclaration, ast.KindMethodSignature:
						signature = p.factory.NewMethodDeclaration(nil, nil, fun.Name(), nil, typeParameters, nil, nil, nil)
					case ast.KindConstructor:
						signature = p.factory.NewConstructorDeclaration(nil, typeParameters, nil, nil, nil)
					default:
						panic("Unexpected kind " + fun.Kind.String())
					}

					parameters := p.nodeSlicePool.NewSlice(0)
					for _, param := range jsSignature.Parameters.Nodes {
						jsparam := param.AsJSDocParameterOrPropertyTag()

						var parameterType *ast.Node
						if jsparam.TypeExpression != nil {
							parameterType = p.makeNewType(jsparam.TypeExpression, signature)
						}
						parameter := p.factory.NewParameterDeclaration(nil, nil, jsparam.Name(), p.makeQuestionIfOptional(jsparam), parameterType, nil)
						parameter.Loc = jsparam.Loc
						parameter.Flags = p.contextFlags | ast.NodeFlagsReparsed
						parameters = append(parameters, parameter)
					}

					if jsSignature.Type != nil {
						signature.FunctionLikeData().Type = p.makeNewType(jsSignature.Type.AsJSDocReturnTag().TypeExpression, signature)
					}
					signature.FunctionLikeData().Parameters = p.newNodeList(jsSignature.Parameters.Loc, parameters)
					signature.Loc = tag.AsJSDocOverloadTag().TagName.Loc
					signature.Flags = p.contextFlags | ast.NodeFlagsReparsed
					p.reparseList = append(p.reparseList, signature)
				}
				// !!! other unattached tags (@callback) support goes here
			}
			if !isLast {
				continue
			}
			switch tag.Kind {
			case ast.KindJSDocTypeTag:
				if parent.Kind == ast.KindVariableStatement && parent.AsVariableStatement().DeclarationList != nil {
					for _, declaration := range parent.AsVariableStatement().DeclarationList.AsVariableDeclarationList().Declarations.Nodes {
						if declaration.AsVariableDeclaration().Type == nil {
							declaration.AsVariableDeclaration().Type = p.makeNewType(tag.AsJSDocTypeTag().TypeExpression, declaration)
							break
						}
					}
				} else if parent.Kind == ast.KindVariableDeclaration {
					if parent.AsVariableDeclaration().Type == nil {
						parent.AsVariableDeclaration().Type = p.makeNewType(tag.AsJSDocTypeTag().TypeExpression, parent)
					}
				} else if parent.Kind == ast.KindPropertyDeclaration {
					declaration := parent.AsPropertyDeclaration()
					if declaration.Type == nil {
						declaration.Type = p.makeNewType(tag.AsJSDocTypeTag().TypeExpression, parent)
					}
				} else if parent.Kind == ast.KindPropertyAssignment {
					prop := parent.AsPropertyAssignment()
					prop.Initializer = p.makeNewTypeAssertion(p.makeNewType(tag.AsJSDocTypeTag().TypeExpression, nil), prop.Initializer)
				} else if parent.Kind == ast.KindExportAssignment {
					export := parent.AsExportAssignment()
					export.Expression = p.makeNewTypeAssertion(p.makeNewType(tag.AsJSDocTypeTag().TypeExpression, nil), export.Expression)
				} else if parent.Kind == ast.KindReturnStatement {
					ret := parent.AsReturnStatement()
					ret.Expression = p.makeNewTypeAssertion(p.makeNewType(tag.AsJSDocTypeTag().TypeExpression, nil), ret.Expression)
				} else if parent.Kind == ast.KindParenthesizedExpression {
					paren := parent.AsParenthesizedExpression()
					paren.Expression = p.makeNewTypeAssertion(p.makeNewType(tag.AsJSDocTypeTag().TypeExpression, nil), paren.Expression)
				} else if parent.Kind == ast.KindExpressionStatement &&
					parent.AsExpressionStatement().Expression.Kind == ast.KindBinaryExpression {
					bin := parent.AsExpressionStatement().Expression.AsBinaryExpression()
					if ast.GetAssignmentDeclarationKind(bin) != ast.JSDeclarationKindNone {
						bin.Right = p.makeNewTypeAssertion(p.makeNewType(tag.AsJSDocTypeTag().TypeExpression, nil), bin.Right)
					}
				}
			case ast.KindJSDocTemplateTag:
				if fun, ok := getFunctionLikeHost(parent); ok {
					if fun.TypeParameters() == nil {
						fun.FunctionLikeData().TypeParameters = p.gatherTypeParameters(j)
					}
				} else if parent.Kind == ast.KindClassDeclaration {
					class := parent.AsClassDeclaration()
					if class.TypeParameters == nil {
						class.TypeParameters = p.gatherTypeParameters(j)
					}
				} else if parent.Kind == ast.KindClassExpression {
					class := parent.AsClassExpression()
					if class.TypeParameters == nil {
						class.TypeParameters = p.gatherTypeParameters(j)
					}
				}
			case ast.KindJSDocParameterTag:
				if fun, ok := getFunctionLikeHost(parent); ok {
					jsparam := tag.AsJSDocParameterOrPropertyTag()
					if param, ok := findMatchingParameter(fun, jsparam); ok {
						if param.Type == nil {
							param.Type = p.makeNewType(jsparam.TypeExpression, param.AsNode())
						}
						if param.QuestionToken == nil && param.Initializer == nil {
							if question := p.makeQuestionIfOptional(jsparam); question != nil {
								param.QuestionToken = question
							}
						}
					}
				}
			case ast.KindJSDocReturnTag:
				if fun, ok := getFunctionLikeHost(parent); ok {
					if fun.Type() == nil {
						fun.FunctionLikeData().Type = p.makeNewType(tag.AsJSDocReturnTag().TypeExpression, fun)
					}
				}
			}
		}
	}
}

func (p *Parser) makeQuestionIfOptional(parameter *ast.JSDocParameterTag) *ast.Node {
	var questionToken *ast.Node
	if parameter.IsBracketed || parameter.TypeExpression != nil && parameter.TypeExpression.Type().Kind == ast.KindJSDocOptionalType {
		questionToken = p.factory.NewToken(ast.KindQuestionToken)
		questionToken.Loc = parameter.Loc
		questionToken.Flags = p.contextFlags | ast.NodeFlagsReparsed
	}
	return questionToken
}

func findMatchingParameter(fun *ast.Node, tag *ast.JSDocParameterTag) (*ast.ParameterDeclaration, bool) {
	for _, parameter := range fun.Parameters() {
		if parameter.Name().Kind == ast.KindIdentifier && tag.Name().Kind == ast.KindIdentifier &&
			parameter.Name().Text() == tag.Name().Text() {
			return parameter.AsParameterDeclaration(), true
>>>>>>> cc2af8f9
		}
		export := p.factory.NewModifier(ast.KindExportKeyword)
		export.Loc = tag.Loc
		export.Flags = p.contextFlags | ast.NodeFlagsReparsed
		nodes := p.nodeSlicePool.NewSlice(1)
		nodes[0] = export
		modifiers := p.newModifierList(export.Loc, nodes)

		typeParameters := p.gatherTypeParameters(jsDoc)

		var t *ast.Node
		switch typeExpression.Kind {
		case ast.KindJSDocTypeExpression:
			t = typeExpression.Type()
		case ast.KindJSDocTypeLiteral:
			members := p.nodeSlicePool.NewSlice(0)
			for _, member := range typeExpression.AsJSDocTypeLiteral().JSDocPropertyTags {
				var questionToken *ast.TokenNode
				if member.AsJSDocPropertyTag().IsBracketed ||
					member.AsJSDocPropertyTag().TypeExpression != nil && member.AsJSDocPropertyTag().TypeExpression.Type().Kind == ast.KindJSDocOptionalType {
					questionToken = p.factory.NewToken(ast.KindQuestionToken)
					questionToken.Loc = core.NewTextRange(member.Pos(), member.End())
					questionToken.Flags = p.contextFlags | ast.NodeFlagsReparsed
				}
				prop := p.factory.NewPropertySignatureDeclaration(nil, member.Name(), questionToken, member.Type(), nil /*initializer*/)
				prop.Loc = member.Loc
				prop.Flags = p.contextFlags | ast.NodeFlagsReparsed
				members = append(members, prop)
			}
			t = p.factory.NewTypeLiteralNode(p.newNodeList(typeExpression.Loc, members))
			t.Loc = typeExpression.Loc
			t.Flags = p.contextFlags | ast.NodeFlagsReparsed
		default:
			panic("typedef tag type expression should be a name reference or a type expression" + typeExpression.Kind.String())
		}
		typeAlias := p.factory.NewJSTypeAliasDeclaration(modifiers, tag.AsJSDocTypedefTag().Name(), typeParameters, t)
		typeAlias.Loc = core.NewTextRange(tag.Pos(), tag.End())
		typeAlias.Flags = p.contextFlags | ast.NodeFlagsReparsed
		p.reparseList = append(p.reparseList, typeAlias)
	case ast.KindJSDocImportTag:
		importTag := tag.AsJSDocImportTag()
		importClause := importTag.ImportClause.Clone(&p.factory)
		importClause.Flags |= ast.NodeFlagsReparsed
		importClause.AsImportClause().IsTypeOnly = true
		importDeclaration := p.factory.NewJSImportDeclaration(importTag.Modifiers(), importClause, importTag.ModuleSpecifier, importTag.Attributes)
		importDeclaration.Loc = core.NewTextRange(tag.Pos(), tag.End())
		importDeclaration.Flags = p.contextFlags | ast.NodeFlagsReparsed
		importTag.JSImportDeclaration = importDeclaration.AsImportDeclaration()
		p.reparseList = append(p.reparseList, importDeclaration)
		// !!! @overload and other unattached tags (@callback et al) support goes here
	}
}

func (p *Parser) gatherTypeParameters(j *ast.Node) *ast.NodeList {
	typeParameters := p.nodeSlicePool.NewSlice(0)
	pos := -1
	end := -1
	first := true
	for _, tag := range j.AsJSDoc().Tags.Nodes {
		if tag.Kind == ast.KindJSDocTemplateTag {
			if first {
				pos = tag.Pos()
				first = false
			}
			end = tag.End()

			constraint := tag.AsJSDocTemplateTag().Constraint
			for _, tp := range tag.TypeParameters() {
				typeParameter := tp.AsTypeParameter()
				var reparse *ast.Node
				if constraint == nil {
					reparse = typeParameter.Clone(&p.factory)
				} else {
					clone := constraint.Type().Clone(&p.factory)
					clone.Flags |= ast.NodeFlagsReparsed
					reparse = p.factory.NewTypeParameterDeclaration(typeParameter.Modifiers(), typeParameter.Name(), clone, typeParameter.DefaultType)
					reparse.Loc = typeParameter.Loc
				}
				reparse.Flags |= ast.NodeFlagsReparsed
				typeParameters = append(typeParameters, reparse)
			}
		}
	}
	if len(typeParameters) == 0 {
		return nil
	} else {
		return p.newNodeList(core.NewTextRange(pos, end), typeParameters)
	}
}

func (p *Parser) reparseHosted(tag *ast.Node, parent *ast.Node, jsDoc *ast.Node) {
	switch tag.Kind {
	case ast.KindJSDocTypeTag:
		if parent.Kind == ast.KindVariableStatement && parent.AsVariableStatement().DeclarationList != nil {
			for _, declaration := range parent.AsVariableStatement().DeclarationList.AsVariableDeclarationList().Declarations.Nodes {
				if declaration.AsVariableDeclaration().Type == nil {
					declaration.AsVariableDeclaration().Type = p.makeNewType(tag.AsJSDocTypeTag().TypeExpression, declaration)
					break
				}
			}
		} else if parent.Kind == ast.KindVariableDeclaration {
			if parent.AsVariableDeclaration().Type == nil {
				parent.AsVariableDeclaration().Type = p.makeNewType(tag.AsJSDocTypeTag().TypeExpression, parent)
			}
		} else if parent.Kind == ast.KindCommonJSExport {
			export := parent.AsCommonJSExport()
			if export.Type == nil {
				export.Type = p.makeNewType(tag.AsJSDocTypeTag().TypeExpression, parent)
			}
		} else if parent.Kind == ast.KindPropertyDeclaration {
			declaration := parent.AsPropertyDeclaration()
			if declaration.Type == nil {
				declaration.Type = p.makeNewType(tag.AsJSDocTypeTag().TypeExpression, parent)
			}
		} else if parent.Kind == ast.KindPropertyAssignment {
			prop := parent.AsPropertyAssignment()
			if prop.Type == nil {
				prop.Type = p.makeNewType(tag.AsJSDocTypeTag().TypeExpression, parent)
			}
		} else if parent.Kind == ast.KindShorthandPropertyAssignment {
			prop := parent.AsShorthandPropertyAssignment()
			if prop.Type == nil {
				prop.Type = p.makeNewType(tag.AsJSDocTypeTag().TypeExpression, parent)
			}
		} else if parent.Kind == ast.KindExportAssignment || parent.Kind == ast.KindJSExportAssignment {
			export := parent.AsExportAssignment()
			if export.Type == nil {
				export.Type = p.makeNewType(tag.AsJSDocTypeTag().TypeExpression, parent)
			}
		} else if parent.Kind == ast.KindReturnStatement {
			ret := parent.AsReturnStatement()
			ret.Expression = p.makeNewTypeAssertion(p.makeNewType(tag.AsJSDocTypeTag().TypeExpression, nil), ret.Expression)
		} else if parent.Kind == ast.KindParenthesizedExpression {
			paren := parent.AsParenthesizedExpression()
			paren.Expression = p.makeNewTypeAssertion(p.makeNewType(tag.AsJSDocTypeTag().TypeExpression, nil), paren.Expression)
		} else if parent.Kind == ast.KindExpressionStatement &&
			parent.AsExpressionStatement().Expression.Kind == ast.KindBinaryExpression {
			bin := parent.AsExpressionStatement().Expression.AsBinaryExpression()
			if kind := ast.GetAssignmentDeclarationKind(bin); kind != ast.JSDeclarationKindNone {
				bin.Type = p.makeNewType(tag.AsJSDocTypeTag().TypeExpression, parent.AsExpressionStatement().Expression)
			}
		}
	case ast.KindJSDocTemplateTag:
		if fun, ok := getFunctionLikeHost(parent); ok {
			if fun.TypeParameters() == nil {
				fun.FunctionLikeData().TypeParameters = p.gatherTypeParameters(jsDoc)
			}
		} else if parent.Kind == ast.KindClassDeclaration {
			class := parent.AsClassDeclaration()
			if class.TypeParameters == nil {
				class.TypeParameters = p.gatherTypeParameters(jsDoc)
			}
		} else if parent.Kind == ast.KindClassExpression {
			class := parent.AsClassExpression()
			if class.TypeParameters == nil {
				class.TypeParameters = p.gatherTypeParameters(jsDoc)
			}
		}
	case ast.KindJSDocParameterTag:
		if fun, ok := getFunctionLikeHost(parent); ok {
			jsparam := tag.AsJSDocParameterTag()
			if param, ok := findMatchingParameter(fun, jsparam); ok {
				if param.Type() == nil {
					param.AsParameterDeclaration().Type = p.makeNewType(jsparam.TypeExpression, param)
					if param.AsParameterDeclaration().QuestionToken == nil &&
						param.AsParameterDeclaration().Initializer == nil &&
						(jsparam.IsBracketed || jsparam.TypeExpression != nil && jsparam.TypeExpression.Type().Kind == ast.KindJSDocOptionalType) {
						param.AsParameterDeclaration().QuestionToken = p.factory.NewToken(ast.KindQuestionToken)
						param.AsParameterDeclaration().QuestionToken.Loc = core.NewTextRange(param.End(), param.End())
						param.AsParameterDeclaration().QuestionToken.Flags = p.contextFlags | ast.NodeFlagsReparsed
					}
				}
			}
		}
	case ast.KindJSDocReturnTag:
		if fun, ok := getFunctionLikeHost(parent); ok {
			if fun.Type() == nil {
				fun.FunctionLikeData().Type = p.makeNewType(tag.AsJSDocReturnTag().TypeExpression, fun)
			}
		}
	}
}

func findMatchingParameter(fun *ast.Node, tag *ast.JSDocParameterTag) (*ast.Node, bool) {
	for _, parameter := range fun.Parameters() {
		if parameter.Name().Kind == ast.KindIdentifier && tag.Name().Kind == ast.KindIdentifier &&
			parameter.Name().Text() == tag.Name().Text() {
			return parameter, true
		}
	}
	return nil, false
}

func getFunctionLikeHost(host *ast.Node) (*ast.Node, bool) {
	fun := host
	if host.Kind == ast.KindVariableStatement && host.AsVariableStatement().DeclarationList != nil {
		for _, declaration := range host.AsVariableStatement().DeclarationList.AsVariableDeclarationList().Declarations.Nodes {
			if ast.IsFunctionLike(declaration.Initializer()) {
				fun = declaration.Initializer()
				break
			}
		}
	} else if host.Kind == ast.KindPropertyAssignment {
		fun = host.AsPropertyAssignment().Initializer
	} else if host.Kind == ast.KindPropertyDeclaration {
		fun = host.AsPropertyDeclaration().Initializer
	} else if host.Kind == ast.KindExportAssignment {
		fun = host.AsExportAssignment().Expression
	} else if host.Kind == ast.KindReturnStatement {
		fun = host.AsReturnStatement().Expression
	}
	if ast.IsFunctionLike(fun) {
		return fun, true
	}
	return nil, false
}

func (p *Parser) makeNewTypeAssertion(t *ast.TypeNode, e *ast.Node) *ast.Node {
	assert := p.factory.NewTypeAssertion(t, e)
	assert.Flags = p.contextFlags | ast.NodeFlagsReparsed
	assert.Loc = core.NewTextRange(e.Pos(), e.End())
	return assert
}

func (p *Parser) makeNewType(typeExpression *ast.TypeNode, host *ast.Node) *ast.Node {
	if typeExpression == nil || typeExpression.Type() == nil {
		return nil
	}
	if typeExpression.AsJSDocTypeExpression().Host == nil {
		typeExpression.AsJSDocTypeExpression().Host = host
	} else if host.Kind != ast.KindJSExportAssignment && host.Kind != ast.KindCommonJSExport {
		panic("JSDoc type expression already has a host: " + typeExpression.AsJSDocTypeExpression().Host.Kind.String())
	}
	t := typeExpression.Type()
	t.Flags |= ast.NodeFlagsReparsed
	return t
}<|MERGE_RESOLUTION|>--- conflicted
+++ resolved
@@ -45,9 +45,8 @@
 			continue
 		}
 		for _, tag := range tags.Nodes {
-<<<<<<< HEAD
 			if parent.Kind != ast.KindCommonJSExport && parent.Kind != ast.KindJSExportAssignment {
-				p.reparseUnhosted(tag, j)
+				p.reparseUnhosted(tag, parent, j)
 			}
 			if isLast {
 				p.reparseHosted(tag, parent, j)
@@ -56,199 +55,13 @@
 	}
 }
 
-func (p *Parser) reparseUnhosted(tag *ast.Node, jsDoc *ast.Node) {
+func (p *Parser) reparseUnhosted(tag *ast.Node, parent *ast.Node, jsDoc *ast.Node) {
 	switch tag.Kind {
 	case ast.KindJSDocTypedefTag:
 		// !!! Don't mark typedefs as exported if they are not in a module
 		typeExpression := tag.AsJSDocTypedefTag().TypeExpression
 		if typeExpression == nil {
 			break
-=======
-			switch tag.Kind {
-			case ast.KindJSDocTypedefTag:
-				// !!! Don't mark typedefs as exported if they are not in a module
-				typeExpression := tag.AsJSDocTypedefTag().TypeExpression
-				if typeExpression == nil {
-					break
-				}
-				export := p.factory.NewModifier(ast.KindExportKeyword)
-				export.Loc = tag.Loc
-				export.Flags = p.contextFlags | ast.NodeFlagsReparsed
-				nodes := p.nodeSlicePool.NewSlice(1)
-				nodes[0] = export
-				modifiers := p.newModifierList(export.Loc, nodes)
-
-				typeParameters := p.gatherTypeParameters(j)
-
-				var t *ast.Node
-				switch typeExpression.Kind {
-				case ast.KindJSDocTypeExpression:
-					t = typeExpression.Type()
-				case ast.KindJSDocTypeLiteral:
-					members := p.nodeSlicePool.NewSlice(0)
-					for _, member := range typeExpression.AsJSDocTypeLiteral().JSDocPropertyTags {
-						prop := p.factory.NewPropertySignatureDeclaration(nil, member.Name(), p.makeQuestionIfOptional(member.AsJSDocParameterOrPropertyTag()), member.Type(), nil /*initializer*/)
-						prop.Loc = member.Loc
-						prop.Flags = p.contextFlags | ast.NodeFlagsReparsed
-						members = append(members, prop)
-					}
-					t = p.factory.NewTypeLiteralNode(p.newNodeList(typeExpression.Loc, members))
-					t.Loc = typeExpression.Loc
-					t.Flags = p.contextFlags | ast.NodeFlagsReparsed
-				default:
-					panic("typedef tag type expression should be a name reference or a type expression" + typeExpression.Kind.String())
-				}
-				typeAlias := p.factory.NewJSTypeAliasDeclaration(modifiers, tag.AsJSDocTypedefTag().Name(), typeParameters, t)
-				typeAlias.Loc = tag.Loc
-				typeAlias.Flags = p.contextFlags | ast.NodeFlagsReparsed
-				p.reparseList = append(p.reparseList, typeAlias)
-			case ast.KindJSDocImportTag:
-				importTag := tag.AsJSDocImportTag()
-				importClause := importTag.ImportClause.Clone(&p.factory)
-				importClause.Flags |= ast.NodeFlagsReparsed
-				importClause.AsImportClause().IsTypeOnly = true
-				importDeclaration := p.factory.NewJSImportDeclaration(importTag.Modifiers(), importClause, importTag.ModuleSpecifier, importTag.Attributes)
-				importDeclaration.Loc = tag.Loc
-				importDeclaration.Flags = p.contextFlags | ast.NodeFlagsReparsed
-				importTag.JSImportDeclaration = importDeclaration.AsImportDeclaration()
-				p.reparseList = append(p.reparseList, importDeclaration)
-			case ast.KindJSDocOverloadTag:
-				if fun, ok := getFunctionLikeHost(parent); ok {
-					jsSignature := tag.AsJSDocOverloadTag().TypeExpression.AsJSDocSignature()
-					typeParameters := p.gatherTypeParameters(j)
-					var signature *ast.Node
-					switch fun.Kind {
-					case ast.KindFunctionDeclaration, ast.KindFunctionExpression, ast.KindArrowFunction:
-						signature = p.factory.NewFunctionDeclaration(nil, nil, fun.Name(), typeParameters, nil, nil, nil)
-					case ast.KindMethodDeclaration, ast.KindMethodSignature:
-						signature = p.factory.NewMethodDeclaration(nil, nil, fun.Name(), nil, typeParameters, nil, nil, nil)
-					case ast.KindConstructor:
-						signature = p.factory.NewConstructorDeclaration(nil, typeParameters, nil, nil, nil)
-					default:
-						panic("Unexpected kind " + fun.Kind.String())
-					}
-
-					parameters := p.nodeSlicePool.NewSlice(0)
-					for _, param := range jsSignature.Parameters.Nodes {
-						jsparam := param.AsJSDocParameterOrPropertyTag()
-
-						var parameterType *ast.Node
-						if jsparam.TypeExpression != nil {
-							parameterType = p.makeNewType(jsparam.TypeExpression, signature)
-						}
-						parameter := p.factory.NewParameterDeclaration(nil, nil, jsparam.Name(), p.makeQuestionIfOptional(jsparam), parameterType, nil)
-						parameter.Loc = jsparam.Loc
-						parameter.Flags = p.contextFlags | ast.NodeFlagsReparsed
-						parameters = append(parameters, parameter)
-					}
-
-					if jsSignature.Type != nil {
-						signature.FunctionLikeData().Type = p.makeNewType(jsSignature.Type.AsJSDocReturnTag().TypeExpression, signature)
-					}
-					signature.FunctionLikeData().Parameters = p.newNodeList(jsSignature.Parameters.Loc, parameters)
-					signature.Loc = tag.AsJSDocOverloadTag().TagName.Loc
-					signature.Flags = p.contextFlags | ast.NodeFlagsReparsed
-					p.reparseList = append(p.reparseList, signature)
-				}
-				// !!! other unattached tags (@callback) support goes here
-			}
-			if !isLast {
-				continue
-			}
-			switch tag.Kind {
-			case ast.KindJSDocTypeTag:
-				if parent.Kind == ast.KindVariableStatement && parent.AsVariableStatement().DeclarationList != nil {
-					for _, declaration := range parent.AsVariableStatement().DeclarationList.AsVariableDeclarationList().Declarations.Nodes {
-						if declaration.AsVariableDeclaration().Type == nil {
-							declaration.AsVariableDeclaration().Type = p.makeNewType(tag.AsJSDocTypeTag().TypeExpression, declaration)
-							break
-						}
-					}
-				} else if parent.Kind == ast.KindVariableDeclaration {
-					if parent.AsVariableDeclaration().Type == nil {
-						parent.AsVariableDeclaration().Type = p.makeNewType(tag.AsJSDocTypeTag().TypeExpression, parent)
-					}
-				} else if parent.Kind == ast.KindPropertyDeclaration {
-					declaration := parent.AsPropertyDeclaration()
-					if declaration.Type == nil {
-						declaration.Type = p.makeNewType(tag.AsJSDocTypeTag().TypeExpression, parent)
-					}
-				} else if parent.Kind == ast.KindPropertyAssignment {
-					prop := parent.AsPropertyAssignment()
-					prop.Initializer = p.makeNewTypeAssertion(p.makeNewType(tag.AsJSDocTypeTag().TypeExpression, nil), prop.Initializer)
-				} else if parent.Kind == ast.KindExportAssignment {
-					export := parent.AsExportAssignment()
-					export.Expression = p.makeNewTypeAssertion(p.makeNewType(tag.AsJSDocTypeTag().TypeExpression, nil), export.Expression)
-				} else if parent.Kind == ast.KindReturnStatement {
-					ret := parent.AsReturnStatement()
-					ret.Expression = p.makeNewTypeAssertion(p.makeNewType(tag.AsJSDocTypeTag().TypeExpression, nil), ret.Expression)
-				} else if parent.Kind == ast.KindParenthesizedExpression {
-					paren := parent.AsParenthesizedExpression()
-					paren.Expression = p.makeNewTypeAssertion(p.makeNewType(tag.AsJSDocTypeTag().TypeExpression, nil), paren.Expression)
-				} else if parent.Kind == ast.KindExpressionStatement &&
-					parent.AsExpressionStatement().Expression.Kind == ast.KindBinaryExpression {
-					bin := parent.AsExpressionStatement().Expression.AsBinaryExpression()
-					if ast.GetAssignmentDeclarationKind(bin) != ast.JSDeclarationKindNone {
-						bin.Right = p.makeNewTypeAssertion(p.makeNewType(tag.AsJSDocTypeTag().TypeExpression, nil), bin.Right)
-					}
-				}
-			case ast.KindJSDocTemplateTag:
-				if fun, ok := getFunctionLikeHost(parent); ok {
-					if fun.TypeParameters() == nil {
-						fun.FunctionLikeData().TypeParameters = p.gatherTypeParameters(j)
-					}
-				} else if parent.Kind == ast.KindClassDeclaration {
-					class := parent.AsClassDeclaration()
-					if class.TypeParameters == nil {
-						class.TypeParameters = p.gatherTypeParameters(j)
-					}
-				} else if parent.Kind == ast.KindClassExpression {
-					class := parent.AsClassExpression()
-					if class.TypeParameters == nil {
-						class.TypeParameters = p.gatherTypeParameters(j)
-					}
-				}
-			case ast.KindJSDocParameterTag:
-				if fun, ok := getFunctionLikeHost(parent); ok {
-					jsparam := tag.AsJSDocParameterOrPropertyTag()
-					if param, ok := findMatchingParameter(fun, jsparam); ok {
-						if param.Type == nil {
-							param.Type = p.makeNewType(jsparam.TypeExpression, param.AsNode())
-						}
-						if param.QuestionToken == nil && param.Initializer == nil {
-							if question := p.makeQuestionIfOptional(jsparam); question != nil {
-								param.QuestionToken = question
-							}
-						}
-					}
-				}
-			case ast.KindJSDocReturnTag:
-				if fun, ok := getFunctionLikeHost(parent); ok {
-					if fun.Type() == nil {
-						fun.FunctionLikeData().Type = p.makeNewType(tag.AsJSDocReturnTag().TypeExpression, fun)
-					}
-				}
-			}
-		}
-	}
-}
-
-func (p *Parser) makeQuestionIfOptional(parameter *ast.JSDocParameterTag) *ast.Node {
-	var questionToken *ast.Node
-	if parameter.IsBracketed || parameter.TypeExpression != nil && parameter.TypeExpression.Type().Kind == ast.KindJSDocOptionalType {
-		questionToken = p.factory.NewToken(ast.KindQuestionToken)
-		questionToken.Loc = parameter.Loc
-		questionToken.Flags = p.contextFlags | ast.NodeFlagsReparsed
-	}
-	return questionToken
-}
-
-func findMatchingParameter(fun *ast.Node, tag *ast.JSDocParameterTag) (*ast.ParameterDeclaration, bool) {
-	for _, parameter := range fun.Parameters() {
-		if parameter.Name().Kind == ast.KindIdentifier && tag.Name().Kind == ast.KindIdentifier &&
-			parameter.Name().Text() == tag.Name().Text() {
-			return parameter.AsParameterDeclaration(), true
->>>>>>> cc2af8f9
 		}
 		export := p.factory.NewModifier(ast.KindExportKeyword)
 		export.Loc = tag.Loc
@@ -266,14 +79,7 @@
 		case ast.KindJSDocTypeLiteral:
 			members := p.nodeSlicePool.NewSlice(0)
 			for _, member := range typeExpression.AsJSDocTypeLiteral().JSDocPropertyTags {
-				var questionToken *ast.TokenNode
-				if member.AsJSDocPropertyTag().IsBracketed ||
-					member.AsJSDocPropertyTag().TypeExpression != nil && member.AsJSDocPropertyTag().TypeExpression.Type().Kind == ast.KindJSDocOptionalType {
-					questionToken = p.factory.NewToken(ast.KindQuestionToken)
-					questionToken.Loc = core.NewTextRange(member.Pos(), member.End())
-					questionToken.Flags = p.contextFlags | ast.NodeFlagsReparsed
-				}
-				prop := p.factory.NewPropertySignatureDeclaration(nil, member.Name(), questionToken, member.Type(), nil /*initializer*/)
+				prop := p.factory.NewPropertySignatureDeclaration(nil, member.Name(), p.makeQuestionIfOptional(member.AsJSDocParameterOrPropertyTag()), member.Type(), nil /*initializer*/)
 				prop.Loc = member.Loc
 				prop.Flags = p.contextFlags | ast.NodeFlagsReparsed
 				members = append(members, prop)
@@ -285,7 +91,7 @@
 			panic("typedef tag type expression should be a name reference or a type expression" + typeExpression.Kind.String())
 		}
 		typeAlias := p.factory.NewJSTypeAliasDeclaration(modifiers, tag.AsJSDocTypedefTag().Name(), typeParameters, t)
-		typeAlias.Loc = core.NewTextRange(tag.Pos(), tag.End())
+		typeAlias.Loc = tag.Loc
 		typeAlias.Flags = p.contextFlags | ast.NodeFlagsReparsed
 		p.reparseList = append(p.reparseList, typeAlias)
 	case ast.KindJSDocImportTag:
@@ -294,11 +100,49 @@
 		importClause.Flags |= ast.NodeFlagsReparsed
 		importClause.AsImportClause().IsTypeOnly = true
 		importDeclaration := p.factory.NewJSImportDeclaration(importTag.Modifiers(), importClause, importTag.ModuleSpecifier, importTag.Attributes)
-		importDeclaration.Loc = core.NewTextRange(tag.Pos(), tag.End())
+		importDeclaration.Loc = tag.Loc
 		importDeclaration.Flags = p.contextFlags | ast.NodeFlagsReparsed
 		importTag.JSImportDeclaration = importDeclaration.AsImportDeclaration()
 		p.reparseList = append(p.reparseList, importDeclaration)
-		// !!! @overload and other unattached tags (@callback et al) support goes here
+	case ast.KindJSDocOverloadTag:
+		if fun, ok := getFunctionLikeHost(parent); ok {
+			jsSignature := tag.AsJSDocOverloadTag().TypeExpression.AsJSDocSignature()
+			typeParameters := p.gatherTypeParameters(jsDoc)
+			var signature *ast.Node
+			switch fun.Kind {
+			case ast.KindFunctionDeclaration, ast.KindFunctionExpression, ast.KindArrowFunction:
+				signature = p.factory.NewFunctionDeclaration(nil, nil, fun.Name(), typeParameters, nil, nil, nil)
+			case ast.KindMethodDeclaration, ast.KindMethodSignature:
+				signature = p.factory.NewMethodDeclaration(nil, nil, fun.Name(), nil, typeParameters, nil, nil, nil)
+			case ast.KindConstructor:
+				signature = p.factory.NewConstructorDeclaration(nil, typeParameters, nil, nil, nil)
+			default:
+				panic("Unexpected kind " + fun.Kind.String())
+			}
+
+			parameters := p.nodeSlicePool.NewSlice(0)
+			for _, param := range jsSignature.Parameters.Nodes {
+				jsparam := param.AsJSDocParameterOrPropertyTag()
+
+				var parameterType *ast.Node
+				if jsparam.TypeExpression != nil {
+					parameterType = p.makeNewType(jsparam.TypeExpression, signature)
+				}
+				parameter := p.factory.NewParameterDeclaration(nil, nil, jsparam.Name(), p.makeQuestionIfOptional(jsparam), parameterType, nil)
+				parameter.Loc = jsparam.Loc
+				parameter.Flags = p.contextFlags | ast.NodeFlagsReparsed
+				parameters = append(parameters, parameter)
+			}
+
+			if jsSignature.Type != nil {
+				signature.FunctionLikeData().Type = p.makeNewType(jsSignature.Type.AsJSDocReturnTag().TypeExpression, signature)
+			}
+			signature.FunctionLikeData().Parameters = p.newNodeList(jsSignature.Parameters.Loc, parameters)
+			signature.Loc = tag.AsJSDocOverloadTag().TagName.Loc
+			signature.Flags = p.contextFlags | ast.NodeFlagsReparsed
+			p.reparseList = append(p.reparseList, signature)
+		}
+		// !!! other unattached tags (@callback) support goes here
 	}
 }
 
@@ -409,16 +253,14 @@
 		}
 	case ast.KindJSDocParameterTag:
 		if fun, ok := getFunctionLikeHost(parent); ok {
-			jsparam := tag.AsJSDocParameterTag()
+			jsparam := tag.AsJSDocParameterOrPropertyTag()
 			if param, ok := findMatchingParameter(fun, jsparam); ok {
-				if param.Type() == nil {
-					param.AsParameterDeclaration().Type = p.makeNewType(jsparam.TypeExpression, param)
-					if param.AsParameterDeclaration().QuestionToken == nil &&
-						param.AsParameterDeclaration().Initializer == nil &&
-						(jsparam.IsBracketed || jsparam.TypeExpression != nil && jsparam.TypeExpression.Type().Kind == ast.KindJSDocOptionalType) {
-						param.AsParameterDeclaration().QuestionToken = p.factory.NewToken(ast.KindQuestionToken)
-						param.AsParameterDeclaration().QuestionToken.Loc = core.NewTextRange(param.End(), param.End())
-						param.AsParameterDeclaration().QuestionToken.Flags = p.contextFlags | ast.NodeFlagsReparsed
+				if param.Type == nil {
+					param.Type = p.makeNewType(jsparam.TypeExpression, param.AsNode())
+				}
+				if param.QuestionToken == nil && param.Initializer == nil {
+					if question := p.makeQuestionIfOptional(jsparam); question != nil {
+						param.QuestionToken = question
 					}
 				}
 			}
@@ -432,11 +274,21 @@
 	}
 }
 
-func findMatchingParameter(fun *ast.Node, tag *ast.JSDocParameterTag) (*ast.Node, bool) {
+func (p *Parser) makeQuestionIfOptional(parameter *ast.JSDocParameterTag) *ast.Node {
+	var questionToken *ast.Node
+	if parameter.IsBracketed || parameter.TypeExpression != nil && parameter.TypeExpression.Type().Kind == ast.KindJSDocOptionalType {
+		questionToken = p.factory.NewToken(ast.KindQuestionToken)
+		questionToken.Loc = parameter.Loc
+		questionToken.Flags = p.contextFlags | ast.NodeFlagsReparsed
+	}
+	return questionToken
+}
+
+func findMatchingParameter(fun *ast.Node, tag *ast.JSDocParameterTag) (*ast.ParameterDeclaration, bool) {
 	for _, parameter := range fun.Parameters() {
 		if parameter.Name().Kind == ast.KindIdentifier && tag.Name().Kind == ast.KindIdentifier &&
 			parameter.Name().Text() == tag.Name().Text() {
-			return parameter, true
+			return parameter.AsParameterDeclaration(), true
 		}
 	}
 	return nil, false
