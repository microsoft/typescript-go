--- conflicted
+++ resolved
@@ -330,6 +330,14 @@
 				p.finishMutatedNode(parent)
 			}
 		}
+		if fun, ok := getFunctionLikeHost(parent); ok {
+			noTypedParams := core.Every(fun.Parameters(), func(param *ast.Node) bool { return param.Type() == nil })
+			if fun.Type() == nil && noTypedParams && tag.AsJSDocTypeTag().TypeExpression != nil {
+				fun.FunctionLikeData().WholeType = p.factory.DeepCloneReparse(tag.AsJSDocTypeTag().TypeExpression.Type())
+				p.finishMutatedNode(fun)
+				break
+			}
+		}
 	case ast.KindJSDocSatisfiesTag:
 		switch parent.Kind {
 		case ast.KindVariableStatement:
@@ -375,28 +383,6 @@
 				}
 			}
 		}
-<<<<<<< HEAD
-		if fun, ok := getFunctionLikeHost(parent); ok {
-			noTypedParams := core.Every(fun.Parameters(), func(param *ast.Node) bool { return param.Type() == nil })
-			if fun.Type() == nil && noTypedParams && tag.AsJSDocTypeTag().TypeExpression != nil {
-				fun.FunctionLikeData().WholeType = p.factory.DeepCloneReparse(tag.AsJSDocTypeTag().TypeExpression.Type())
-				p.finishMutatedNode(fun)
-				break
-			}
-		}
-	case ast.KindJSDocSatisfiesTag:
-		if parent.Kind == ast.KindParenthesizedExpression {
-			paren := parent.AsParenthesizedExpression()
-			if tag.AsJSDocSatisfiesTag().TypeExpression != nil {
-				paren.Expression = p.makeNewCast(
-					p.factory.DeepCloneReparse(tag.AsJSDocSatisfiesTag().TypeExpression.Type()),
-					p.factory.DeepCloneReparse(paren.Expression),
-					false /*isAssertion*/)
-				p.finishMutatedNode(parent)
-			}
-		}
-=======
->>>>>>> c05da65e
 	case ast.KindJSDocTemplateTag:
 		if fun, ok := getFunctionLikeHost(parent); ok {
 			if fun.TypeParameters() == nil {
