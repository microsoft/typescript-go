--- conflicted
+++ resolved
@@ -44,20 +44,6 @@
 			continue
 		}
 		for _, tag := range tags.Nodes {
-<<<<<<< HEAD
-			switch tag.Kind {
-			case ast.KindJSDocTypedefTag:
-				typeExpression := tag.AsJSDocTypedefTag().TypeExpression
-				if typeExpression == nil {
-					break
-				}
-				export := p.factory.NewModifier(ast.KindExportKeyword)
-				export.Loc = tag.Loc
-				export.Flags = p.contextFlags | ast.NodeFlagsReparsed
-				nodes := p.nodeSlicePool.NewSlice(1)
-				nodes[0] = export
-				modifiers := p.newModifierList(export.Loc, nodes)
-=======
 			if parent.Kind != ast.KindCommonJSExport && parent.Kind != ast.KindJSExportAssignment {
 				p.reparseUnhosted(tag, parent, j)
 			}
@@ -67,12 +53,10 @@
 		}
 	}
 }
->>>>>>> 12cbd189
 
 func (p *Parser) reparseUnhosted(tag *ast.Node, parent *ast.Node, jsDoc *ast.Node) {
 	switch tag.Kind {
 	case ast.KindJSDocTypedefTag:
-		// !!! Don't mark typedefs as exported if they are not in a module
 		typeExpression := tag.AsJSDocTypedefTag().TypeExpression
 		if typeExpression == nil {
 			break
