--- conflicted
+++ resolved
@@ -119,120 +119,6 @@
 			default:
 				panic("Unexpected kind " + fun.Kind.String())
 			}
-<<<<<<< HEAD
-			switch tag.Kind {
-			case ast.KindJSDocTypeTag:
-				switch parent.Kind {
-				case ast.KindVariableStatement:
-					if parent.AsVariableStatement().DeclarationList != nil {
-						for _, declaration := range parent.AsVariableStatement().DeclarationList.AsVariableDeclarationList().Declarations.Nodes {
-							if declaration.AsVariableDeclaration().Type == nil {
-								declaration.AsVariableDeclaration().Type = p.makeNewType(tag.AsJSDocTypeTag().TypeExpression, declaration)
-								break
-							}
-						}
-					}
-				case ast.KindVariableDeclaration:
-					if parent.AsVariableDeclaration().Type == nil {
-						parent.AsVariableDeclaration().Type = p.makeNewType(tag.AsJSDocTypeTag().TypeExpression, parent)
-					}
-				case ast.KindPropertyDeclaration:
-					declaration := parent.AsPropertyDeclaration()
-					if declaration.Type == nil {
-						declaration.Type = p.makeNewType(tag.AsJSDocTypeTag().TypeExpression, parent)
-					}
-				case ast.KindPropertyAssignment:
-					prop := parent.AsPropertyAssignment()
-					prop.Initializer = p.makeNewTypeAssertion(p.makeNewType(tag.AsJSDocTypeTag().TypeExpression, nil), prop.Initializer)
-				case ast.KindExportAssignment:
-					export := parent.AsExportAssignment()
-					export.Expression = p.makeNewTypeAssertion(p.makeNewType(tag.AsJSDocTypeTag().TypeExpression, nil), export.Expression)
-				case ast.KindReturnStatement:
-					ret := parent.AsReturnStatement()
-					ret.Expression = p.makeNewTypeAssertion(p.makeNewType(tag.AsJSDocTypeTag().TypeExpression, nil), ret.Expression)
-				case ast.KindParenthesizedExpression:
-					paren := parent.AsParenthesizedExpression()
-					paren.Expression = p.makeNewTypeAssertion(p.makeNewType(tag.AsJSDocTypeTag().TypeExpression, nil), paren.Expression)
-				case ast.KindExpressionStatement:
-					if parent.AsExpressionStatement().Expression.Kind == ast.KindBinaryExpression {
-						bin := parent.AsExpressionStatement().Expression.AsBinaryExpression()
-						if ast.GetAssignmentDeclarationKind(bin) != ast.JSDeclarationKindNone {
-							bin.Right = p.makeNewTypeAssertion(p.makeNewType(tag.AsJSDocTypeTag().TypeExpression, nil), bin.Right)
-						}
-					}
-				}
-			case ast.KindJSDocTemplateTag:
-				if fun, ok := getFunctionLikeHost(parent); ok {
-					if fun.TypeParameters() == nil {
-						fun.FunctionLikeData().TypeParameters = p.gatherTypeParameters(j)
-					}
-				} else if parent.Kind == ast.KindClassDeclaration {
-					class := parent.AsClassDeclaration()
-					if class.TypeParameters == nil {
-						class.TypeParameters = p.gatherTypeParameters(j)
-					}
-				} else if parent.Kind == ast.KindClassExpression {
-					class := parent.AsClassExpression()
-					if class.TypeParameters == nil {
-						class.TypeParameters = p.gatherTypeParameters(j)
-					}
-				}
-			case ast.KindJSDocParameterTag:
-				if fun, ok := getFunctionLikeHost(parent); ok {
-					jsparam := tag.AsJSDocParameterTag()
-					if param, ok := findMatchingParameter(fun, jsparam); ok {
-						if param.Type() == nil {
-							param.AsParameterDeclaration().Type = p.makeNewType(jsparam.TypeExpression, param)
-							if param.AsParameterDeclaration().QuestionToken == nil &&
-								param.AsParameterDeclaration().Initializer == nil &&
-								(jsparam.IsBracketed || jsparam.TypeExpression != nil && jsparam.TypeExpression.Type().Kind == ast.KindJSDocOptionalType) {
-								param.AsParameterDeclaration().QuestionToken = p.factory.NewToken(ast.KindQuestionToken)
-								param.AsParameterDeclaration().QuestionToken.Loc = core.NewTextRange(param.End(), param.End())
-								param.AsParameterDeclaration().QuestionToken.Flags = p.contextFlags | ast.NodeFlagsReparsed
-							}
-						}
-					}
-				}
-			case ast.KindJSDocReturnTag:
-				if fun, ok := getFunctionLikeHost(parent); ok {
-					if fun.Type() == nil {
-						fun.FunctionLikeData().Type = p.makeNewType(tag.AsJSDocReturnTag().TypeExpression, fun)
-					}
-				}
-			case ast.KindJSDocReadonlyTag, ast.KindJSDocPrivateTag, ast.KindJSDocPublicTag, ast.KindJSDocProtectedTag, ast.KindJSDocOverrideTag:
-				switch parent.Kind {
-				case ast.KindPropertyDeclaration, ast.KindMethodDeclaration, ast.KindGetAccessor, ast.KindSetAccessor:
-					// !!! BinaryExpression (this.p assignments)
-					var keyword ast.Kind
-					switch tag.Kind {
-					case ast.KindJSDocReadonlyTag:
-						keyword = ast.KindReadonlyKeyword
-					case ast.KindJSDocPrivateTag:
-						keyword = ast.KindPrivateKeyword
-					case ast.KindJSDocPublicTag:
-						keyword = ast.KindPublicKeyword
-					case ast.KindJSDocProtectedTag:
-						keyword = ast.KindProtectedKeyword
-					case ast.KindJSDocOverrideTag:
-						keyword = ast.KindOverrideKeyword
-					}
-					modifier := p.factory.NewModifier(keyword)
-					modifier.Loc = tag.Loc
-					modifier.Flags = p.contextFlags | ast.NodeFlagsReparsed
-					var nodes []*ast.Node
-					var loc core.TextRange
-					if parent.Modifiers() == nil {
-						nodes = p.nodeSlicePool.NewSlice(1)
-						nodes[0] = modifier
-						loc = tag.Loc
-					} else {
-						nodes = append(parent.Modifiers().Nodes, modifier)
-						loc = parent.Modifiers().Loc
-					}
-					parent.AsMutable().SetModifiers(p.newModifierList(loc, nodes))
-				}
-				// !!! @extends, @implements, @this, @satisfies
-=======
 
 			parameters := p.nodeSlicePool.NewSlice(0)
 			for _, param := range jsSignature.Parameters.Nodes {
@@ -246,7 +132,6 @@
 				parameter.Loc = jsparam.Loc
 				parameter.Flags = p.contextFlags | ast.NodeFlagsReparsed
 				parameters = append(parameters, parameter)
->>>>>>> f7d02dd5
 			}
 
 			if jsSignature.Type != nil {
@@ -301,53 +186,57 @@
 func (p *Parser) reparseHosted(tag *ast.Node, parent *ast.Node, jsDoc *ast.Node) {
 	switch tag.Kind {
 	case ast.KindJSDocTypeTag:
-		if parent.Kind == ast.KindVariableStatement && parent.AsVariableStatement().DeclarationList != nil {
-			for _, declaration := range parent.AsVariableStatement().DeclarationList.AsVariableDeclarationList().Declarations.Nodes {
-				if declaration.AsVariableDeclaration().Type == nil {
-					declaration.AsVariableDeclaration().Type = p.makeNewType(tag.AsJSDocTypeTag().TypeExpression, declaration)
-					break
-				}
-			}
-		} else if parent.Kind == ast.KindVariableDeclaration {
+		switch parent.Kind {
+		case ast.KindVariableStatement:
+			if parent.AsVariableStatement().DeclarationList != nil {
+				for _, declaration := range parent.AsVariableStatement().DeclarationList.AsVariableDeclarationList().Declarations.Nodes {
+					if declaration.AsVariableDeclaration().Type == nil {
+						declaration.AsVariableDeclaration().Type = p.makeNewType(tag.AsJSDocTypeTag().TypeExpression, declaration)
+						break
+					}
+				}
+			}
+		case ast.KindVariableDeclaration:
 			if parent.AsVariableDeclaration().Type == nil {
 				parent.AsVariableDeclaration().Type = p.makeNewType(tag.AsJSDocTypeTag().TypeExpression, parent)
 			}
-		} else if parent.Kind == ast.KindCommonJSExport {
+		case ast.KindCommonJSExport:
 			export := parent.AsCommonJSExport()
 			if export.Type == nil {
 				export.Type = p.makeNewType(tag.AsJSDocTypeTag().TypeExpression, parent)
 			}
-		} else if parent.Kind == ast.KindPropertyDeclaration {
+		case ast.KindPropertyDeclaration:
 			declaration := parent.AsPropertyDeclaration()
 			if declaration.Type == nil {
 				declaration.Type = p.makeNewType(tag.AsJSDocTypeTag().TypeExpression, parent)
 			}
-		} else if parent.Kind == ast.KindPropertyAssignment {
+		case ast.KindPropertyAssignment:
 			prop := parent.AsPropertyAssignment()
 			if prop.Type == nil {
 				prop.Type = p.makeNewType(tag.AsJSDocTypeTag().TypeExpression, parent)
 			}
-		} else if parent.Kind == ast.KindShorthandPropertyAssignment {
+		case ast.KindShorthandPropertyAssignment:
 			prop := parent.AsShorthandPropertyAssignment()
 			if prop.Type == nil {
 				prop.Type = p.makeNewType(tag.AsJSDocTypeTag().TypeExpression, parent)
 			}
-		} else if parent.Kind == ast.KindExportAssignment || parent.Kind == ast.KindJSExportAssignment {
+		case ast.KindExportAssignment, ast.KindJSExportAssignment:
 			export := parent.AsExportAssignment()
 			if export.Type == nil {
 				export.Type = p.makeNewType(tag.AsJSDocTypeTag().TypeExpression, parent)
 			}
-		} else if parent.Kind == ast.KindReturnStatement {
+		case ast.KindReturnStatement:
 			ret := parent.AsReturnStatement()
 			ret.Expression = p.makeNewTypeAssertion(p.makeNewType(tag.AsJSDocTypeTag().TypeExpression, nil), ret.Expression)
-		} else if parent.Kind == ast.KindParenthesizedExpression {
+		case ast.KindParenthesizedExpression:
 			paren := parent.AsParenthesizedExpression()
 			paren.Expression = p.makeNewTypeAssertion(p.makeNewType(tag.AsJSDocTypeTag().TypeExpression, nil), paren.Expression)
-		} else if parent.Kind == ast.KindExpressionStatement &&
-			parent.AsExpressionStatement().Expression.Kind == ast.KindBinaryExpression {
-			bin := parent.AsExpressionStatement().Expression.AsBinaryExpression()
-			if kind := ast.GetAssignmentDeclarationKind(bin); kind != ast.JSDeclarationKindNone {
-				bin.Type = p.makeNewType(tag.AsJSDocTypeTag().TypeExpression, parent.AsExpressionStatement().Expression)
+		case ast.KindExpressionStatement:
+			if parent.AsExpressionStatement().Expression.Kind == ast.KindBinaryExpression {
+				bin := parent.AsExpressionStatement().Expression.AsBinaryExpression()
+				if kind := ast.GetAssignmentDeclarationKind(bin); kind != ast.JSDeclarationKindNone {
+					bin.Type = p.makeNewType(tag.AsJSDocTypeTag().TypeExpression, parent.AsExpressionStatement().Expression)
+				}
 			}
 		}
 	case ast.KindJSDocTemplateTag:
@@ -386,6 +275,39 @@
 				fun.FunctionLikeData().Type = p.makeNewType(tag.AsJSDocReturnTag().TypeExpression, fun)
 			}
 		}
+	case ast.KindJSDocReadonlyTag, ast.KindJSDocPrivateTag, ast.KindJSDocPublicTag, ast.KindJSDocProtectedTag, ast.KindJSDocOverrideTag:
+		switch parent.Kind {
+		case ast.KindPropertyDeclaration, ast.KindMethodDeclaration, ast.KindGetAccessor, ast.KindSetAccessor:
+			// !!! BinaryExpression (this.p assignments)
+			var keyword ast.Kind
+			switch tag.Kind {
+			case ast.KindJSDocReadonlyTag:
+				keyword = ast.KindReadonlyKeyword
+			case ast.KindJSDocPrivateTag:
+				keyword = ast.KindPrivateKeyword
+			case ast.KindJSDocPublicTag:
+				keyword = ast.KindPublicKeyword
+			case ast.KindJSDocProtectedTag:
+				keyword = ast.KindProtectedKeyword
+			case ast.KindJSDocOverrideTag:
+				keyword = ast.KindOverrideKeyword
+			}
+			modifier := p.factory.NewModifier(keyword)
+			modifier.Loc = tag.Loc
+			modifier.Flags = p.contextFlags | ast.NodeFlagsReparsed
+			var nodes []*ast.Node
+			var loc core.TextRange
+			if parent.Modifiers() == nil {
+				nodes = p.nodeSlicePool.NewSlice(1)
+				nodes[0] = modifier
+				loc = tag.Loc
+			} else {
+				nodes = append(parent.Modifiers().Nodes, modifier)
+				loc = parent.Modifiers().Loc
+			}
+			parent.AsMutable().SetModifiers(p.newModifierList(loc, nodes))
+		}
+		// !!! @extends, @implements, @this, @satisfies
 	}
 }
 
