--- conflicted
+++ resolved
@@ -327,13 +327,10 @@
 	result.ScriptKind = p.scriptKind
 	result.Flags |= p.sourceFlags
 	result.Identifiers = p.identifiers
-<<<<<<< HEAD
 	result.NodeCount = p.factory.NodeCount()
 	result.TextLength = p.factory.TextLength()
 	result.TextCount = p.factory.TextCount()
-=======
 	result.IdentifierCount = p.identifierCount
->>>>>>> 32b6c487
 	result.SetJSDocCache(p.jsdocCache)
 	p.jsdocCache = nil
 	p.identifiers = nil
