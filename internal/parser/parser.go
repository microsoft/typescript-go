--- conflicted
+++ resolved
@@ -91,29 +91,18 @@
 	parserPool.Put(p)
 }
 
-<<<<<<< HEAD
-func ParseSourceFile(fileName string, sourceText string, languageVersion core.ScriptTarget) *ast.SourceFile {
+func ParseSourceFile(fileName string, sourceText string, languageVersion core.ScriptTarget, jsdocParsingMode scanner.JSDocParsingMode) *ast.SourceFile {
 	p := getParser()
 	defer putParser(p)
-	p.initializeState(fileName, sourceText, languageVersion, core.ScriptKindUnknown)
-=======
-func ParseSourceFile(fileName string, sourceText string, languageVersion core.ScriptTarget, jsdocParsingMode scanner.JSDocParsingMode) *ast.SourceFile {
-	var p Parser
 	p.initializeState(fileName, sourceText, languageVersion, core.ScriptKindUnknown, jsdocParsingMode)
->>>>>>> ea02bb6f
 	p.nextToken()
 	return p.parseSourceFileWorker()
 }
 
 func ParseJSONText(fileName string, sourceText string) *ast.SourceFile {
-<<<<<<< HEAD
 	p := getParser()
 	defer putParser(p)
-	p.initializeState(fileName, sourceText, core.ScriptTargetES2015, core.ScriptKindJSON)
-=======
-	var p Parser
 	p.initializeState(fileName, sourceText, core.ScriptTargetES2015, core.ScriptKindJSON, scanner.JSDocParsingModeParseAll)
->>>>>>> ea02bb6f
 	p.nextToken()
 	pos := p.nodePos()
 	var statements *ast.NodeList
@@ -184,17 +173,12 @@
 	return result
 }
 
-<<<<<<< HEAD
-func (p *Parser) initializeState(fileName string, sourceText string, languageVersion core.ScriptTarget, scriptKind core.ScriptKind) {
+func (p *Parser) initializeState(fileName string, sourceText string, languageVersion core.ScriptTarget, scriptKind core.ScriptKind, jsdocParsingMode scanner.JSDocParsingMode) {
 	if p.scanner == nil {
 		p.scanner = scanner.NewScanner()
 	} else {
 		p.scanner.Reset()
 	}
-=======
-func (p *Parser) initializeState(fileName string, sourceText string, languageVersion core.ScriptTarget, scriptKind core.ScriptKind, jsdocParsingMode scanner.JSDocParsingMode) {
-	p.scanner = scanner.NewScanner()
->>>>>>> ea02bb6f
 	p.fileName = fileName
 	p.sourceText = sourceText
 	p.languageVersion = languageVersion
