--- conflicted
+++ resolved
@@ -50,17 +50,9 @@
 	scanner *scanner.Scanner
 	factory ast.NodeFactory
 
-<<<<<<< HEAD
-	fileName         string
-	path             tspath.Path
-	sourceText       string
-	options          *core.SourceFileAffectingCompilerOptions
-	metadata         *ast.SourceFileMetaData
-=======
 	opts       ast.SourceFileParseOptions
 	sourceText string
 
->>>>>>> 48fa6e4d
 	scriptKind       core.ScriptKind
 	languageVariant  core.LanguageVariant
 	diagnostics      []*ast.Diagnostic
@@ -115,15 +107,7 @@
 	return p.parseSourceFileWorker()
 }
 
-<<<<<<< HEAD
-func ParseJSONText(fileName string, path tspath.Path, sourceText string) *ast.SourceFile {
-	p := getParser()
-	defer putParser(p)
-	p.initializeState(fileName, path, sourceText, &core.SourceFileAffectingCompilerOptions{}, nil, core.ScriptKindJSON, scanner.JSDocParsingModeParseAll)
-	p.nextToken()
-=======
 func (p *Parser) parseJSONText() *ast.SourceFile {
->>>>>>> 48fa6e4d
 	pos := p.nodePos()
 	var statements *ast.NodeList
 
@@ -187,30 +171,16 @@
 	node := p.factory.NewSourceFile(p.opts, p.sourceText, statements)
 	p.finishNode(node, pos)
 	result := node.AsSourceFile()
-<<<<<<< HEAD
-	result.ScriptKind = core.ScriptKindJSON
-	result.Flags |= p.sourceFlags
-	result.SetDiagnostics(attachFileToDiagnostics(p.diagnostics, result))
-	result.SetJSDocDiagnostics(attachFileToDiagnostics(p.jsdocDiagnostics, result))
-=======
 	p.finishSourceFile(result, false)
->>>>>>> 48fa6e4d
-	return result
-}
-
-func ParseIsolatedEntityName(text string, languageVersion core.ScriptTarget) *ast.EntityName {
+	return result
+}
+
+func ParseIsolatedEntityName(text string) *ast.EntityName {
 	p := getParser()
 	defer putParser(p)
-<<<<<<< HEAD
-	p.initializeState("", "", text, &core.SourceFileAffectingCompilerOptions{}, nil, core.ScriptKindJS, scanner.JSDocParsingModeParseAll)
-=======
 	p.initializeState(ast.SourceFileParseOptions{
-		CompilerOptions: core.SourceFileAffectingCompilerOptions{
-			EmitScriptTarget: languageVersion,
-		},
 		JSDocParsingMode: ast.JSDocParsingModeParseAll,
 	}, text, core.ScriptKindJS)
->>>>>>> 48fa6e4d
 	p.nextToken()
 	entityName := p.parseEntityName(true, nil)
 	return core.IfElse(p.token == ast.KindEndOfFile && len(p.diagnostics) == 0, entityName, nil)
@@ -228,15 +198,8 @@
 	}
 	p.opts = opts
 	p.sourceText = sourceText
-<<<<<<< HEAD
-	p.options = options
-	p.metadata = metadata
-	p.scriptKind = ensureScriptKind(fileName, scriptKind)
-	p.languageVariant = ast.GetLanguageVariant(p.scriptKind)
-=======
 	p.scriptKind = scriptKind
 	p.languageVariant = getLanguageVariant(p.scriptKind)
->>>>>>> 48fa6e4d
 	switch p.scriptKind {
 	case core.ScriptKindJS, core.ScriptKindJSX:
 		p.contextFlags = ast.NodeFlagsJavaScriptFile
@@ -247,10 +210,6 @@
 	}
 	p.scanner.SetText(p.sourceText)
 	p.scanner.SetOnError(p.scanError)
-<<<<<<< HEAD
-=======
-	p.scanner.SetScriptTarget(p.opts.CompilerOptions.EmitScriptTarget)
->>>>>>> 48fa6e4d
 	p.scanner.SetLanguageVariant(p.languageVariant)
 	p.scanner.SetScriptKind(p.scriptKind)
 	p.scanner.SetJSDocParsingMode(p.opts.JSDocParsingMode)
