--- conflicted
+++ resolved
@@ -253,7 +253,9 @@
 	result.SetDiagnostics(attachFileToDiagnostics(p.diagnostics, result))
 	result.ExternalModuleIndicator = isFileProbablyExternalModule(result)
 	result.IsDeclarationFile = isDeclarationFile
-<<<<<<< HEAD
+	result.LanguageVersion = p.languageVersion
+	result.LanguageVariant = p.languageVariant
+	result.ScriptKind = p.scriptKind
 	if !result.IsDeclarationFile && result.ExternalModuleIndicator != nil && p.fileHasPossibleAwaitStatement {
 		reparse := p.reparseTopLevelAwait(result)
 		if node != reparse {
@@ -262,14 +264,12 @@
 			result.SetDiagnostics(attachFileToDiagnostics(p.diagnostics, result))
 			result.ExternalModuleIndicator = isFileProbablyExternalModule(result)
 			result.IsDeclarationFile = isDeclarationFile
+			result.LanguageVersion = p.languageVersion
+			result.LanguageVariant = p.languageVariant
+			result.ScriptKind = p.scriptKind
 		}
 	}
 	p.possibleAwaitStatement = core.Set[*ast.Node]{}
-=======
-	result.LanguageVersion = p.languageVersion
-	result.LanguageVariant = p.languageVariant
-	result.ScriptKind = p.scriptKind
->>>>>>> 41fd03a6
 	return result
 }
 
