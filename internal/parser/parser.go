--- conflicted
+++ resolved
@@ -49,47 +49,30 @@
 type ParsingContexts int
 
 type Parser struct {
-<<<<<<< HEAD
-	scanner               *scanner.Scanner
-	factory               ast.NodeFactory
-	fileName              string
-	sourceText            string
-	offset                int // Starting offset in the parent file, if sourceText is sliced from a larger string (currently JSDoc only)
-	languageVersion       core.ScriptTarget
-	scriptKind            core.ScriptKind
-	languageVariant       core.LanguageVariant
-	contextFlags          ast.NodeFlags
-	token                 ast.Kind
-	parsingContexts       ParsingContexts
-	diagnostics           []*ast.Diagnostic
-	jsdocDiagnostics      []*ast.Diagnostic
-=======
 	scanner *scanner.Scanner
 	factory ast.NodeFactory
 
-	fileName        string
-	sourceText      string
-	languageVersion core.ScriptTarget
-	scriptKind      core.ScriptKind
-	languageVariant core.LanguageVariant
-	diagnostics     []*ast.Diagnostic
+	fileName         string
+	sourceText       string
+	offset           int // Starting offset in the parent file, if sourceText is sliced from a larger string (currently JSDoc only)
+	languageVersion  core.ScriptTarget
+	scriptKind       core.ScriptKind
+	languageVariant  core.LanguageVariant
+	diagnostics      []*ast.Diagnostic
+	jsdocDiagnostics []*ast.Diagnostic
 
 	token                       ast.Kind
 	sourceFlags                 ast.NodeFlags
 	contextFlags                ast.NodeFlags
 	parsingContexts             ParsingContexts
 	statementHasAwaitIdentifier bool
-
->>>>>>> fcb4ab19
+	hasDeprecatedTag            bool
+
 	identifiers           core.Set[string]
 	notParenthesizedArrow core.Set[int]
 	nodeSlicePool         core.Pool[*ast.Node]
-<<<<<<< HEAD
 	jsdocCache            map[*ast.Node][]*ast.Node
-	hasDeprecatedTag      bool
-=======
 	possibleAwaitSpans    []int
->>>>>>> fcb4ab19
 }
 
 func NewParser() *Parser {
@@ -287,10 +270,8 @@
 	result.LanguageVersion = p.languageVersion
 	result.LanguageVariant = p.languageVariant
 	result.ScriptKind = p.scriptKind
-<<<<<<< HEAD
 	result.SetJSDocCache(&p.jsdocCache)
 	p.jsdocCache = make(map[*ast.Node][]*ast.Node)
-=======
 	if !result.IsDeclarationFile && result.ExternalModuleIndicator != nil && len(p.possibleAwaitSpans) > 0 {
 		reparse := p.reparseTopLevelAwait(result)
 		if node != reparse {
@@ -302,10 +283,11 @@
 			result.LanguageVersion = p.languageVersion
 			result.LanguageVariant = p.languageVariant
 			result.ScriptKind = p.scriptKind
+			result.SetJSDocCache(&p.jsdocCache)
+			p.jsdocCache = make(map[*ast.Node][]*ast.Node)
 		}
 	}
 	p.possibleAwaitSpans = []int{}
->>>>>>> fcb4ab19
 	return result
 }
 
@@ -363,7 +345,7 @@
 		state := p.mark()
 		// reparse all statements between start and pos. We skip existing diagnostics for the same range and allow the parser to generate new ones.
 		p.contextFlags |= ast.NodeFlagsAwaitContext
-		p.scanner.ResetTokenState(nextStatement.Pos())
+		p.scanner.ResetPos(nextStatement.Pos())
 		p.nextToken()
 
 		afterAwaitStatement = p.possibleAwaitSpans[i+1]
@@ -1944,12 +1926,8 @@
 	}
 	result := p.factory.NewEnumDeclaration(modifiers, name, members)
 	p.finishNode(result, pos)
-<<<<<<< HEAD
 	p.withJSDoc(result, hasJSDoc)
-=======
 	p.statementHasAwaitIdentifier = saveHasAwaitIdentifier
-	_ = hasJSDoc
->>>>>>> fcb4ab19
 	return result
 }
 
@@ -1990,12 +1968,8 @@
 	}
 	result := p.factory.NewModuleDeclaration(modifiers, name, body, flags)
 	p.finishNode(result, pos)
-<<<<<<< HEAD
 	p.withJSDoc(result, hasJSDoc)
-=======
-	_ = hasJSDoc
 	p.statementHasAwaitIdentifier = saveHasAwaitIdentifier
->>>>>>> fcb4ab19
 	return result
 }
 
@@ -2032,12 +2006,8 @@
 	}
 	result := p.factory.NewModuleDeclaration(modifiers, name, body, flags)
 	p.finishNode(result, pos)
-<<<<<<< HEAD
 	p.withJSDoc(result, hasJSDoc)
-=======
-	_ = hasJSDoc
 	p.statementHasAwaitIdentifier = saveHasAwaitIdentifier
->>>>>>> fcb4ab19
 	return result
 }
 
