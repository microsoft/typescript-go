--- conflicted
+++ resolved
@@ -56,14 +56,10 @@
 			p.hasDeprecatedTag = false
 			node.Flags |= ast.NodeFlagsDeprecated
 		}
-<<<<<<< HEAD
 		if p.scriptKind == core.ScriptKindJS || p.scriptKind == core.ScriptKindJSX {
-			p.attachTagsToHost(node, jsDoc)
-		}
-		p.jsdocCache[node] = jsDoc
-=======
+			p.attachTagsToHost(node, jsdoc)
+		}
 		p.jsdocCache[node] = jsdoc
->>>>>>> 7ee630be
 	}
 }
 
@@ -98,7 +94,7 @@
 					t = typeExpression.Type()
 				case ast.KindJSDocTypeLiteral:
 					members := p.nodeSlicePool.NewSlice(0)
-					for _, member := range typeExpression.AsJSDocTypeLiteral().JsDocPropertyTags {
+					for _, member := range typeExpression.AsJSDocTypeLiteral().JSDocPropertyTags {
 						prop := p.factory.NewPropertySignatureDeclaration(nil, member.Name(), nil /*postfixToken*/, member.Type(), nil /*initializer*/)
 						prop.Loc = member.Loc
 						prop.Flags = p.contextFlags | ast.NodeFlagsReparsed
@@ -1200,22 +1196,6 @@
 	return typedefTag
 }
 
-<<<<<<< HEAD
-=======
-func (p *Parser) parseJSDocTypeNameWithNamespace(nested bool) *ast.Node {
-	start := p.scanner.TokenStart()
-	typeNameOrNamespaceName := p.parseJSDocIdentifierName(nil)
-	if p.parseOptional(ast.KindDotToken) {
-		body := p.parseJSDocTypeNameWithNamespace(true)
-		jsdocNamespaceNode := p.factory.NewModuleDeclaration(nil /*modifiers*/, ast.KindModuleKeyword, typeNameOrNamespaceName, body)
-		p.finishNode(jsdocNamespaceNode, start)
-		return jsdocNamespaceNode
-	}
-
-	return typeNameOrNamespaceName
-}
-
->>>>>>> 7ee630be
 func (p *Parser) parseCallbackTagParameters(indent int) *ast.NodeList {
 	var child *ast.Node
 	var parameters []*ast.Node
