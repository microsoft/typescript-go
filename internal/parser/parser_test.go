--- conflicted
+++ resolved
@@ -33,13 +33,8 @@
 			fileName := f.Path()
 			sourceText := f.ReadFile(b)
 
-<<<<<<< HEAD
-			for i := 0; i < b.N; i++ {
+			for range b.N {
 				parser.ParseSourceFile(fileName, sourceText, core.ScriptTargetESNext)
-=======
-			for range b.N {
-				ParseSourceFile(fileName, sourceText, core.ScriptTargetESNext)
->>>>>>> ff761ee9
 			}
 		})
 	}
