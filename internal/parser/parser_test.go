package parser

import (
	"io/fs"
	"iter"
	"os"
	"path/filepath"
	"strings"
	"testing"

	"github.com/microsoft/typescript-go/internal/ast"
	"github.com/microsoft/typescript-go/internal/core"
	"github.com/microsoft/typescript-go/internal/repo"
	"github.com/microsoft/typescript-go/internal/scanner"
	"github.com/microsoft/typescript-go/internal/testutil/fixtures"
	"github.com/microsoft/typescript-go/internal/tspath"
	"github.com/microsoft/typescript-go/internal/vfs/osvfs"
	"gotest.tools/v3/assert"
)

func BenchmarkParse(b *testing.B) {
	jsdocModes := []struct {
		name string
		mode scanner.JSDocParsingMode
	}{
		{"tsc", scanner.JSDocParsingModeParseForTypeErrors},
		{"server", scanner.JSDocParsingModeParseAll},
	}

	for _, f := range fixtures.BenchFixtures {
		b.Run(f.Name(), func(b *testing.B) {
			f.SkipIfNotExist(b)

			fileName := f.Path()
			path := tspath.ToPath(fileName, "", osvfs.FS().UseCaseSensitiveFileNames())
			sourceText := f.ReadFile(b)

			for _, jsdoc := range jsdocModes {
				b.Run(jsdoc.name, func(b *testing.B) {
					jsdocMode := jsdoc.mode
<<<<<<< HEAD
					for b.Loop() {
						ParseSourceFile(fileName, sourceText, core.ScriptTargetESNext, jsdocMode)
=======
					for range b.N {
						ParseSourceFile(fileName, path, sourceText, core.ScriptTargetESNext, jsdocMode)
>>>>>>> e32aa05e
					}
				})
			}
		})
	}
}

func TestParseTypeScriptRepo(t *testing.T) {
	t.Parallel()
	repo.SkipIfNoTypeScriptSubmodule(t)

	tests := []struct {
		name         string
		ignoreErrors bool
	}{
		{"src", false},
		{"scripts", false},
		{"Herebyfile.mjs", false},
		{"tests/cases", true},
	}

	for _, test := range tests {
		root := filepath.Join(repo.TypeScriptSubmodulePath, test.name)

		t.Run(test.name, func(t *testing.T) {
			t.Parallel()

			for f := range allParsableFiles(t, root) {
				t.Run(f.name, func(t *testing.T) {
					t.Parallel()

					sourceText, err := os.ReadFile(f.path)
					assert.NilError(t, err)

					path := tspath.ToPath(f.path, "", osvfs.FS().UseCaseSensitiveFileNames())

					var sourceFile *ast.SourceFile

					if strings.HasSuffix(f.name, ".json") {
						sourceFile = ParseJSONText(f.path, path, string(sourceText))
					} else {
						sourceFile = ParseSourceFile(f.path, path, string(sourceText), core.ScriptTargetESNext, scanner.JSDocParsingModeParseAll)
					}

					if !test.ignoreErrors {
						assert.Equal(t, len(sourceFile.Diagnostics()), 0)
					}
				})
			}
		})
	}
}

type parsableFile struct {
	path string
	name string
}

func allParsableFiles(tb testing.TB, root string) iter.Seq[parsableFile] {
	tb.Helper()
	return func(yield func(parsableFile) bool) {
		tb.Helper()
		err := filepath.WalkDir(root, func(path string, d fs.DirEntry, err error) error {
			if err != nil {
				return err
			}

			if d.IsDir() || tspath.TryGetExtensionFromPath(path) == "" {
				return nil
			}

			testName, err := filepath.Rel(root, path)
			if err != nil {
				return err
			}
			testName = filepath.ToSlash(testName)

			if !yield(parsableFile{path, testName}) {
				return filepath.SkipAll
			}
			return nil
		})
		assert.NilError(tb, err)
	}
}<|MERGE_RESOLUTION|>--- conflicted
+++ resolved
@@ -38,13 +38,8 @@
 			for _, jsdoc := range jsdocModes {
 				b.Run(jsdoc.name, func(b *testing.B) {
 					jsdocMode := jsdoc.mode
-<<<<<<< HEAD
 					for b.Loop() {
-						ParseSourceFile(fileName, sourceText, core.ScriptTargetESNext, jsdocMode)
-=======
-					for range b.N {
 						ParseSourceFile(fileName, path, sourceText, core.ScriptTargetESNext, jsdocMode)
->>>>>>> e32aa05e
 					}
 				})
 			}
