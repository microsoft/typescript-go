--- conflicted
+++ resolved
@@ -37,16 +37,10 @@
 
 // The document registry represents a store of SourceFile objects that can be shared between
 // multiple LanguageService instances.
-<<<<<<< HEAD
 type DocumentRegistry struct {
 	Options   tspath.ComparePathsOptions
 	Hooks     DocumentRegistryHooks
-	documents sync.Map
-=======
-type documentRegistry struct {
-	options   tspath.ComparePathsOptions
 	documents collections.SyncMap[registryKey, *registryEntry]
->>>>>>> 2736e154
 }
 
 // AcquireDocument gets a SourceFile from the registry if it exists as the same version tracked
@@ -75,14 +69,8 @@
 	r.releaseDocumentWithKey(key)
 }
 
-<<<<<<< HEAD
 func (r *DocumentRegistry) releaseDocumentWithKey(key registryKey) {
-	if entryAny, ok := r.documents.Load(key); ok {
-		entry := entryAny.(*registryEntry)
-=======
-func (r *documentRegistry) releaseDocumentWithKey(key registryKey) {
 	if entry, ok := r.documents.Load(key); ok {
->>>>>>> 2736e154
 		entry.mu.Lock()
 		defer entry.mu.Unlock()
 		entry.refCount--
@@ -129,16 +117,6 @@
 }
 
 // size should only be used for testing.
-<<<<<<< HEAD
 func (r *DocumentRegistry) size() int {
-	count := 0
-	r.documents.Range(func(_, _ any) bool {
-		count++
-		return true
-	})
-	return count
-=======
-func (r *documentRegistry) size() int {
 	return r.documents.Size()
->>>>>>> 2736e154
 }