package project

import (
	"fmt"
	"slices"
	"strings"

	"github.com/microsoft/typescript-go/internal/ast"
	"github.com/microsoft/typescript-go/internal/collections"
	"github.com/microsoft/typescript-go/internal/compiler"
	"github.com/microsoft/typescript-go/internal/core"
	"github.com/microsoft/typescript-go/internal/ls"
	"github.com/microsoft/typescript-go/internal/tspath"
	"github.com/microsoft/typescript-go/internal/vfs"
)

//go:generate go run golang.org/x/tools/cmd/stringer -type=ProjectKind -output=project_stringer_generated.go

var projectNamer = &namer{}

var _ ls.Host = (*Project)(nil)

type ProjectKind int

const (
	ProjectKindInferred ProjectKind = iota
	ProjectKindConfigured
	ProjectKindAutoImportProvider
	ProjectKindAuxiliary
)

type Project struct {
	projectService *ProjectService

	name string
	kind ProjectKind

	initialLoadPending        bool
	dirty                     bool
	version                   int
	hasAddedOrRemovedFiles    bool
	hasAddedOrRemovedSymlinks bool
	deferredClose             bool

	currentDirectory string
	// Inferred projects only
	rootPath tspath.Path

	configFileName string
	configFilePath tspath.Path
	// rootFileNames was a map from Path to { NormalizedPath, ScriptInfo? } in the original code.
	// But the ProjectService owns script infos, so it's not clear why there was an extra pointer.
	rootFileNames   *collections.OrderedMap[tspath.Path, string]
	compilerOptions *core.CompilerOptions
	languageService *ls.LanguageService
	program         *compiler.Program
}

func NewConfiguredProject(configFileName string, configFilePath tspath.Path, projectService *ProjectService) *Project {
	project := NewProject(configFileName, ProjectKindConfigured, tspath.GetDirectoryPath(configFileName), projectService)
	project.configFileName = configFileName
	project.configFilePath = configFilePath
	project.initialLoadPending = true
	return project
}

func NewInferredProject(compilerOptions *core.CompilerOptions, currentDirectory string, projectRootPath tspath.Path, projectService *ProjectService) *Project {
	project := NewProject(projectNamer.next("/dev/null/inferredProject"), ProjectKindInferred, currentDirectory, projectService)
	project.rootPath = projectRootPath
	project.compilerOptions = compilerOptions
	return project
}

func NewProject(name string, kind ProjectKind, currentDirectory string, projectService *ProjectService) *Project {
	projectService.log(fmt.Sprintf("Creating %sProject: %s, currentDirectory: %s", kind.String(), name, currentDirectory))
	project := &Project{
		projectService:   projectService,
		name:             name,
		kind:             kind,
		currentDirectory: currentDirectory,
		rootFileNames:    &collections.OrderedMap[tspath.Path, string]{},
	}
	project.languageService = ls.NewLanguageService(project)
	project.markAsDirty()
	return project
}

// FS implements LanguageServiceHost.
func (p *Project) FS() vfs.FS {
	return p.projectService.host.FS()
}

// DefaultLibraryPath implements LanguageServiceHost.
func (p *Project) DefaultLibraryPath() string {
	return p.projectService.host.DefaultLibraryPath()
}

// GetCompilerOptions implements LanguageServiceHost.
func (p *Project) GetCompilerOptions() *core.CompilerOptions {
	return p.compilerOptions
}

// GetCurrentDirectory implements LanguageServiceHost.
func (p *Project) GetCurrentDirectory() string {
	return p.currentDirectory
}

// GetProjectVersion implements LanguageServiceHost.
func (p *Project) GetProjectVersion() int {
	return p.version
}

// GetRootFileNames implements LanguageServiceHost.
func (p *Project) GetRootFileNames() []string {
	return slices.Collect(p.rootFileNames.Values())
}

// GetSourceFile implements LanguageServiceHost.
func (p *Project) GetSourceFile(fileName string, languageVersion core.ScriptTarget) *ast.SourceFile {
	scriptKind := p.getScriptKind(fileName)
	if scriptInfo := p.getOrCreateScriptInfoAndAttachToProject(fileName, scriptKind); scriptInfo != nil {
		var (
			oldSourceFile      *ast.SourceFile
			oldCompilerOptions *core.CompilerOptions
		)
		if p.program != nil {
			oldSourceFile = p.program.GetSourceFileByPath(scriptInfo.path)
		}
		return p.projectService.documentRegistry.AcquireDocument(scriptInfo, p.GetCompilerOptions(), oldSourceFile, oldCompilerOptions)
	}
	return nil
}

// GetProgram implements LanguageServiceHost. Updates the program if needed.
func (p *Project) GetProgram() *compiler.Program {
<<<<<<< HEAD
	p.updateIfDirty()
=======
	if !p.dirty && p.program != nil {
		return p.program
	}

	rootFileNames := p.GetRootFileNames()
	compilerOptions := p.GetCompilerOptions()

	p.program = compiler.NewProgram(compiler.ProgramOptions{
		RootFiles: rootFileNames,
		Host:      p,
		Options:   compilerOptions,
	})

	p.program.BindSourceFiles()
>>>>>>> 7edbf22e
	return p.program
}

// NewLine implements LanguageServiceHost.
func (p *Project) NewLine() string {
	return p.projectService.host.NewLine()
}

// Trace implements LanguageServiceHost.
func (p *Project) Trace(msg string) {
	p.projectService.host.Trace(msg)
}

// GetDefaultLibraryPath implements ls.Host.
func (p *Project) GetDefaultLibraryPath() string {
	return p.projectService.options.DefaultLibraryPath
}

func (p *Project) LanguageService() *ls.LanguageService {
	return p.languageService
}

func (p *Project) getOrCreateScriptInfoAndAttachToProject(fileName string, scriptKind core.ScriptKind) *ScriptInfo {
	if scriptInfo := p.projectService.getOrCreateScriptInfoNotOpenedByClient(fileName, p.projectService.toPath(fileName), scriptKind); scriptInfo != nil {
		scriptInfo.attachToProject(p)
		return scriptInfo
	}
	return nil
}

func (p *Project) getScriptKind(fileName string) core.ScriptKind {
	// Customizing script kind per file extension is a common plugin / LS host customization case
	// which can probably be replaced with static info in the future
	return core.GetScriptKindFromFileName(fileName)
}

func (p *Project) markFileAsDirty(path tspath.Path) {
	p.markAsDirty()
}

func (p *Project) markAsDirty() {
	if !p.dirty {
		p.dirty = true
		p.version++
	}
}

func (p *Project) updateIfDirty() bool {
	// !!! p.invalidateResolutionsOfFailedLookupLocations()
	return p.dirty && p.updateGraph()
}

func (p *Project) onFileAddedOrRemoved(isSymlink bool) {
	p.hasAddedOrRemovedFiles = true
	if isSymlink {
		p.hasAddedOrRemovedSymlinks = true
	}
}

// updateGraph updates the set of files that contribute to the project.
// Returns true if the set of files in has changed. NOTE: this is the
// opposite of the return value in Strada, which was frequently inverted,
// as in `updateProjectIfDirty()`.
func (p *Project) updateGraph() bool {
	// !!!
	p.log("Starting updateGraph: Project: " + p.name)
	oldProgram := p.program
	hasAddedOrRemovedFiles := p.hasAddedOrRemovedFiles
	p.initialLoadPending = false
	p.hasAddedOrRemovedFiles = false
	p.hasAddedOrRemovedSymlinks = false
	p.updateProgram()
	p.dirty = false
	p.log(fmt.Sprintf("Finishing updateGraph: Project: %s version: %d", p.name, p.version))
	if hasAddedOrRemovedFiles {
		p.log(p.print(true /*writeFileNames*/, true /*writeFileExplanation*/, false /*writeFileVersionAndText*/))
	} else if p.program != oldProgram {
		p.log("Different program with same set of files")
	}

	return true
}

func (p *Project) updateProgram() {
	rootFileNames := p.GetRootFileNames()
	compilerOptions := p.GetCompilerOptions()

	p.program = compiler.NewProgram(compiler.ProgramOptions{
		RootFiles:          rootFileNames,
		Host:               p,
		Options:            compilerOptions,
		DefaultLibraryPath: p.GetDefaultLibraryPath(),
	})

	p.program.BindSourceFiles()
}

func (p *Project) isOrphan() bool {
	switch p.kind {
	case ProjectKindInferred:
		return p.rootFileNames.Size() == 0
	case ProjectKindConfigured:
		return p.deferredClose
	default:
		panic("unhandled project kind")
	}
}

func (p *Project) toPath(fileName string) tspath.Path {
	return tspath.ToPath(fileName, p.GetCurrentDirectory(), p.FS().UseCaseSensitiveFileNames())
}

func (p *Project) isRoot(info *ScriptInfo) bool {
	return p.rootFileNames.Has(info.path)
}

func (p *Project) removeFile(info *ScriptInfo, fileExists bool, detachFromProject bool) {
	if p.isRoot(info) {
		p.rootFileNames.Delete(info.path)
	}
	// !!!
	// if (fileExists) {
	// 	// If file is present, just remove the resolutions for the file
	// 	this.resolutionCache.removeResolutionsOfFile(info.path);
	// } else {
	// 	this.resolutionCache.invalidateResolutionOfFile(info.path);
	// }
	// this.cachedUnresolvedImportsPerFile.delete(info.path);
	if detachFromProject {
		info.detachFromProject(p)
	}
	p.markAsDirty()
}

func (p *Project) addRoot(info *ScriptInfo) {
	// !!!
	// if p.kind == ProjectKindInferred {
	// 	p.projectService.startWatchingConfigFilesForInferredProjectRoot(info.path);
	//  // handle JS toggling
	// }
	if p.isRoot(info) {
		panic("script info is already a root")
	}
	p.rootFileNames.Set(info.path, info.fileName)
	info.attachToProject(p)
	p.markAsDirty()
}

func (p *Project) addMissingRootFile(fileName string, path tspath.Path) {
	p.rootFileNames.Set(path, fileName)
	p.markAsDirty()
}

func (p *Project) clearSourceMapperCache() {
	// !!!
}

func (p *Project) print(writeFileNames bool, writeFileExplanation bool, writeFileVersionAndText bool) string {
	var builder strings.Builder
	builder.WriteString(fmt.Sprintf("Project '%s' (%s)\n", p.name, p.kind.String()))
	if p.initialLoadPending {
		builder.WriteString("\tFiles (0) InitialLoadPending\n")
	} else if p.program == nil {
		builder.WriteString("\tFiles (0) NoProgram\n")
	} else {
		sourceFiles := p.program.GetSourceFiles()
		builder.WriteString(fmt.Sprintf("\tFiles (%d)\n", len(sourceFiles)))
		if writeFileNames {
			for _, sourceFile := range sourceFiles {
				builder.WriteString("\t\t" + sourceFile.FileName())
				if writeFileVersionAndText {
					builder.WriteString(fmt.Sprintf(" %d %s", sourceFile.Version, sourceFile.Text))
				}
				builder.WriteRune('\n')
			}
			// !!!
			// if writeFileExplanation {}
		}
	}
	builder.WriteString("-----------------------------------------------")
	return builder.String()
}

func (p *Project) log(s string) {
	p.projectService.log(s)
}<|MERGE_RESOLUTION|>--- conflicted
+++ resolved
@@ -133,24 +133,7 @@
 
 // GetProgram implements LanguageServiceHost. Updates the program if needed.
 func (p *Project) GetProgram() *compiler.Program {
-<<<<<<< HEAD
 	p.updateIfDirty()
-=======
-	if !p.dirty && p.program != nil {
-		return p.program
-	}
-
-	rootFileNames := p.GetRootFileNames()
-	compilerOptions := p.GetCompilerOptions()
-
-	p.program = compiler.NewProgram(compiler.ProgramOptions{
-		RootFiles: rootFileNames,
-		Host:      p,
-		Options:   compilerOptions,
-	})
-
-	p.program.BindSourceFiles()
->>>>>>> 7edbf22e
 	return p.program
 }
 
@@ -239,10 +222,9 @@
 	compilerOptions := p.GetCompilerOptions()
 
 	p.program = compiler.NewProgram(compiler.ProgramOptions{
-		RootFiles:          rootFileNames,
-		Host:               p,
-		Options:            compilerOptions,
-		DefaultLibraryPath: p.GetDefaultLibraryPath(),
+		RootFiles: rootFileNames,
+		Host:      p,
+		Options:   compilerOptions,
 	})
 
 	p.program.BindSourceFiles()
