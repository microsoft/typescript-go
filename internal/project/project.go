package project

import (
	"context"
	"fmt"
	"maps"
	"slices"
	"strings"
	"sync"
<<<<<<< HEAD
	"sync/atomic"
=======
	"time"
>>>>>>> b0e1b84a

	"github.com/microsoft/typescript-go/internal/ast"
	"github.com/microsoft/typescript-go/internal/collections"
	"github.com/microsoft/typescript-go/internal/compiler"
	"github.com/microsoft/typescript-go/internal/core"
	"github.com/microsoft/typescript-go/internal/ls"
	"github.com/microsoft/typescript-go/internal/lsp/lsproto"
	"github.com/microsoft/typescript-go/internal/tsoptions"
	"github.com/microsoft/typescript-go/internal/tspath"
	"github.com/microsoft/typescript-go/internal/vfs"
)

//go:generate go tool golang.org/x/tools/cmd/stringer -type=Kind -output=project_stringer_generated.go
const hr = "-----------------------------------------------"

var projectNamer = &namer{}

type Kind int

const (
	KindInferred Kind = iota
	KindConfigured
	KindAutoImportProvider
	KindAuxiliary
)

type snapshot struct {
	project          *Project
	positionEncoding lsproto.PositionEncodingKind
	program          *compiler.Program
}

// GetLineMap implements ls.Host.
func (s *snapshot) GetLineMap(fileName string) *ls.LineMap {
	file := s.program.GetSourceFile(fileName)
	scriptInfo := s.project.host.GetScriptInfoByPath(file.Path())
	if file.Version == scriptInfo.Version() {
		return scriptInfo.LineMap()
	}
	return ls.ComputeLineStarts(file.Text())
}

// GetPositionEncoding implements ls.Host.
func (s *snapshot) GetPositionEncoding() lsproto.PositionEncodingKind {
	return s.positionEncoding
}

// GetProgram implements ls.Host.
func (s *snapshot) GetProgram() *compiler.Program {
	return s.program
}

var _ ls.Host = (*snapshot)(nil)

type PendingReload int

const (
	PendingReloadNone PendingReload = iota
	PendingReloadFileNames
	PendingReloadFull
)

type ProjectHost interface {
	tsoptions.ParseConfigHost
	NewLine() string
	DefaultLibraryPath() string
	TypingsInstaller() *TypingsInstaller
	DocumentRegistry() *DocumentRegistry
	GetScriptInfoByPath(path tspath.Path) *ScriptInfo
	GetOrCreateScriptInfoForFile(fileName string, path tspath.Path, scriptKind core.ScriptKind) *ScriptInfo
	OnDiscoveredSymlink(info *ScriptInfo)
	Log(s string)
	PositionEncoding() lsproto.PositionEncodingKind

	IsWatchEnabled() bool
	Client() Client
}

type TypingsInfo struct {
	TypeAcquisition   *core.TypeAcquisition
	CompilerOptions   *core.CompilerOptions
	UnresolvedImports []string
}

func setIsEqualTo(arr1 []string, arr2 []string) bool {
	if len(arr1) == 0 {
		return len(arr2) == 0
	}
	if len(arr2) == 0 {
		return len(arr1) == 0
	}
	if slices.Equal(arr1, arr2) {
		return true
	}
	compact1 := slices.Compact(arr1)
	compact2 := slices.Compact(arr2)
	slices.Sort(compact1)
	slices.Sort(compact2)
	return slices.Equal(compact1, compact2)
}

func typeAcquisitionChanged(opt1 *core.TypeAcquisition, opt2 *core.TypeAcquisition) bool {
	return opt1 != opt2 &&
		(opt1.Enable.IsTrue() != opt2.Enable.IsTrue() ||
			!setIsEqualTo(opt1.Include, opt2.Include) ||
			!setIsEqualTo(opt1.Exclude, opt2.Exclude) ||
			opt1.DisableFilenameBasedTypeAcquisition.IsTrue() != opt2.DisableFilenameBasedTypeAcquisition.IsTrue())
}

var _ compiler.CompilerHost = (*Project)(nil)

type Project struct {
	host ProjectHost

	name string
	kind Kind

	mu                 sync.Mutex
	initialLoadPending bool
	dirty              bool
	version            int
	deferredClose      bool
	pendingReload      PendingReload
	dirtyFilePath      tspath.Path

	comparePathsOptions tspath.ComparePathsOptions
	currentDirectory    string
	// Inferred projects only
	rootPath tspath.Path

	configFileName string
	configFilePath tspath.Path
	// rootFileNames was a map from Path to { NormalizedPath, ScriptInfo? } in the original code.
	// But the ProjectService owns script infos, so it's not clear why there was an extra pointer.
	rootFileNames     *collections.OrderedMap[tspath.Path, string]
	compilerOptions   *core.CompilerOptions
	typeAcquisition   *core.TypeAcquisition
	parsedCommandLine *tsoptions.ParsedCommandLine
	program           *compiler.Program
	checkerPool       *checkerPool

	typingsCacheMu           sync.Mutex
	unresolvedImportsPerFile map[*ast.SourceFile][]string
	unresolvedImports        []string
	typingsInfo              *TypingsInfo
	typingFiles              []string

	// Watchers
	rootFilesWatch          *watchedFiles[[]string]
	failedLookupsWatch      *watchedFiles[map[tspath.Path]string]
	affectingLocationsWatch *watchedFiles[map[tspath.Path]string]
	typingsFilesWatch       *watchedFiles[map[tspath.Path]string]
	typingsDirectoryWatch   *watchedFiles[map[tspath.Path]string]
	typingsWatchInvoked     atomic.Bool
}

func NewConfiguredProject(configFileName string, configFilePath tspath.Path, host ProjectHost) *Project {
	project := NewProject(configFileName, KindConfigured, tspath.GetDirectoryPath(configFileName), host)
	project.configFileName = configFileName
	project.configFilePath = configFilePath
	project.initialLoadPending = true
	client := host.Client()
	if host.IsWatchEnabled() && client != nil {
		project.rootFilesWatch = newWatchedFiles(project, lsproto.WatchKindChange|lsproto.WatchKindCreate|lsproto.WatchKindDelete, core.Identity, "root files")
	}
	return project
}

func NewInferredProject(compilerOptions *core.CompilerOptions, currentDirectory string, projectRootPath tspath.Path, host ProjectHost) *Project {
	project := NewProject(projectNamer.next("/dev/null/inferredProject"), KindInferred, currentDirectory, host)
	project.rootPath = projectRootPath
	project.compilerOptions = compilerOptions
	return project
}

func NewProject(name string, kind Kind, currentDirectory string, host ProjectHost) *Project {
	host.Log(fmt.Sprintf("Creating %sProject: %s, currentDirectory: %s", kind.String(), name, currentDirectory))
	project := &Project{
		host:             host,
		name:             name,
		kind:             kind,
		currentDirectory: currentDirectory,
		rootFileNames:    &collections.OrderedMap[tspath.Path, string]{},
	}
	project.comparePathsOptions = tspath.ComparePathsOptions{
		CurrentDirectory:          currentDirectory,
		UseCaseSensitiveFileNames: host.FS().UseCaseSensitiveFileNames(),
	}
	client := host.Client()
	if host.IsWatchEnabled() && client != nil {
		project.failedLookupsWatch = newWatchedFiles(project, lsproto.WatchKindCreate, func(data map[tspath.Path]string) []string {
			return slices.Sorted(maps.Values(data))
		}, "failed lookup")
		project.affectingLocationsWatch = newWatchedFiles(project, lsproto.WatchKindChange|lsproto.WatchKindCreate|lsproto.WatchKindDelete, func(data map[tspath.Path]string) []string {
			return slices.Sorted(maps.Values(data))
		}, "affecting location")
		project.typingsFilesWatch = newWatchedFiles(project, lsproto.WatchKindChange|lsproto.WatchKindCreate|lsproto.WatchKindDelete, func(data map[tspath.Path]string) []string {
			return slices.Sorted(maps.Values(data))
		}, "typings installer files")
		project.typingsDirectoryWatch = newWatchedFiles(project, lsproto.WatchKindCreate|lsproto.WatchKindDelete, func(data map[tspath.Path]string) []string {
			return slices.Sorted(maps.Values(data))
		}, "typings installer directories")
	}
	project.markAsDirty()
	return project
}

// FS implements compiler.CompilerHost.
func (p *Project) FS() vfs.FS {
	return p.host.FS()
}

// DefaultLibraryPath implements compiler.CompilerHost.
func (p *Project) DefaultLibraryPath() string {
	return p.host.DefaultLibraryPath()
}

// GetCurrentDirectory implements compiler.CompilerHost.
func (p *Project) GetCurrentDirectory() string {
	return p.currentDirectory
}

func (p *Project) GetRootFileNames() []string {
	return append(slices.Collect(p.rootFileNames.Values()), p.typingFiles...)
}

func (p *Project) GetCompilerOptions() *core.CompilerOptions {
	return p.compilerOptions
}

// GetSourceFile implements compiler.CompilerHost.
func (p *Project) GetSourceFile(fileName string, path tspath.Path, languageVersion core.ScriptTarget) *ast.SourceFile {
	scriptKind := p.getScriptKind(fileName)
	if scriptInfo := p.getOrCreateScriptInfoAndAttachToProject(fileName, scriptKind); scriptInfo != nil {
		var (
			oldSourceFile      *ast.SourceFile
			oldCompilerOptions *core.CompilerOptions
		)
		if p.program != nil {
			oldSourceFile = p.program.GetSourceFileByPath(scriptInfo.path)
			oldCompilerOptions = p.program.GetCompilerOptions()
		}
		return p.host.DocumentRegistry().AcquireDocument(scriptInfo, p.compilerOptions, oldSourceFile, oldCompilerOptions)
	}
	return nil
}

// Updates the program if needed.
func (p *Project) GetProgram() *compiler.Program {
	p.updateGraph()
	return p.program
}

// NewLine implements compiler.CompilerHost.
func (p *Project) NewLine() string {
	return p.host.NewLine()
}

// Trace implements compiler.CompilerHost.
func (p *Project) Trace(msg string) {
	p.Log(msg)
}

// GetDefaultLibraryPath implements compiler.CompilerHost.
func (p *Project) GetDefaultLibraryPath() string {
	return p.host.DefaultLibraryPath()
}

func (p *Project) Name() string {
	return p.name
}

func (p *Project) Kind() Kind {
	return p.kind
}

func (p *Project) Version() int {
	return p.version
}

func (p *Project) CurrentProgram() *compiler.Program {
	return p.program
}

func (p *Project) GetLanguageServiceForRequest(ctx context.Context) (*ls.LanguageService, func()) {
	if core.GetRequestID(ctx) == "" {
		panic("context must already have a request ID")
	}
	program := p.GetProgram()
	checkerPool := p.checkerPool
	snapshot := &snapshot{
		project:          p,
		positionEncoding: p.host.PositionEncoding(),
		program:          program,
	}
	languageService := ls.NewLanguageService(ctx, snapshot)
	cleanup := func() {
		if checkerPool.isRequestCheckerInUse(core.GetRequestID(ctx)) {
			panic(fmt.Errorf("checker for request ID %s not returned to pool at end of request", core.GetRequestID(ctx)))
		}
	}
	return languageService, cleanup
}

func (p *Project) getRootFileWatchGlobs() []string {
	if p.kind == KindConfigured {
		globs := p.parsedCommandLine.WildcardDirectories()
		result := make([]string, 0, len(globs)+1)
		result = append(result, p.configFileName)
		for dir, recursive := range globs {
			result = append(result, fmt.Sprintf("%s/%s", dir, core.IfElse(recursive, recursiveFileGlobPattern, fileGlobPattern)))
		}
		for _, fileName := range p.parsedCommandLine.LiteralFileNames() {
			result = append(result, fileName)
		}
		return result
	}
	return nil
}

func (p *Project) getModuleResolutionWatchGlobs() (failedLookups map[tspath.Path]string, affectingLocaions map[tspath.Path]string) {
	failedLookups = make(map[tspath.Path]string)
	affectingLocaions = make(map[tspath.Path]string)
	for _, resolvedModulesInFile := range p.program.GetResolvedModules() {
		for _, resolvedModule := range resolvedModulesInFile {
			for _, failedLookupLocation := range resolvedModule.FailedLookupLocations {
				path := p.toPath(failedLookupLocation)
				if _, ok := failedLookups[path]; !ok {
					failedLookups[path] = failedLookupLocation
				}
			}
			for _, affectingLocation := range resolvedModule.AffectingLocations {
				path := p.toPath(affectingLocation)
				if _, ok := affectingLocaions[path]; !ok {
					affectingLocaions[path] = affectingLocation
				}
			}
		}
	}
	return failedLookups, affectingLocaions
}

func (p *Project) updateWatchers(ctx context.Context) {
	client := p.host.Client()
	if !p.host.IsWatchEnabled() || client == nil {
		return
	}

	rootFileGlobs := p.getRootFileWatchGlobs()
	failedLookupGlobs, affectingLocationGlobs := p.getModuleResolutionWatchGlobs()

	if rootFileGlobs != nil {
		p.rootFilesWatch.update(ctx, rootFileGlobs)
	}

	p.failedLookupsWatch.update(ctx, failedLookupGlobs)
	p.affectingLocationsWatch.update(ctx, affectingLocationGlobs)
}

// onWatchEventForNilScriptInfo is fired for watch events that are not the
// project tsconfig, and do not have a ScriptInfo for the associated file.
// This could be a case of one of the following:
//   - A file is being created that will be added to the project.
//   - An affecting location was changed.
//   - A file is being created that matches a watch glob, but is not actually
//     part of the project, e.g., a .js file in a project without --allowJs.
func (p *Project) onWatchEventForNilScriptInfo(fileName string) {
	path := p.toPath(fileName)
	if p.kind == KindConfigured {
		if p.rootFileNames.Has(path) || p.parsedCommandLine.MatchesFileName(fileName) {
			p.pendingReload = PendingReloadFileNames
			p.markAsDirty()
			return
		}
	}

	if _, ok := p.failedLookupsWatch.data[path]; ok {
		p.markAsDirty()
	} else if _, ok := p.affectingLocationsWatch.data[path]; ok {
		p.markAsDirty()
	}

	if !p.typingsWatchInvoked.Load() {
		if _, ok := p.typingsFilesWatch.data[path]; ok {
			p.typingsWatchInvoked.Store(true)
			p.enqueueInstallTypingsForProject(nil, true)
		} else if _, ok := p.typingsDirectoryWatch.data[path]; ok {
			p.typingsWatchInvoked.Store(true)
			p.enqueueInstallTypingsForProject(nil, true)
		} else {
			for dir := range p.typingsDirectoryWatch.data {
				if tspath.ContainsPath(string(dir), string(path), p.comparePathsOptions) {
					p.typingsWatchInvoked.Store(true)
					p.enqueueInstallTypingsForProject(nil, true)
					break
				}
			}
		}
	}
}

func (p *Project) getOrCreateScriptInfoAndAttachToProject(fileName string, scriptKind core.ScriptKind) *ScriptInfo {
	if scriptInfo := p.host.GetOrCreateScriptInfoForFile(fileName, p.toPath(fileName), scriptKind); scriptInfo != nil {
		scriptInfo.attachToProject(p)
		return scriptInfo
	}
	return nil
}

func (p *Project) getScriptKind(fileName string) core.ScriptKind {
	// Customizing script kind per file extension is a common plugin / LS host customization case
	// which can probably be replaced with static info in the future
	return core.GetScriptKindFromFileName(fileName)
}

func (p *Project) MarkFileAsDirty(path tspath.Path) {
	p.mu.Lock()
	defer p.mu.Unlock()
	if !p.dirty {
		p.dirty = true
		p.dirtyFilePath = path
		p.version++
	} else if path != p.dirtyFilePath {
		p.dirtyFilePath = ""
	}
}

func (p *Project) markAsDirty() {
	p.mu.Lock()
	defer p.mu.Unlock()
	p.markAsDirtyLocked()
}

func (p *Project) markAsDirtyLocked() {
	p.dirtyFilePath = ""
	if !p.dirty {
		p.dirty = true
		p.version++
	}
}

// updateGraph updates the set of files that contribute to the project.
// Returns true if the set of files in has changed. NOTE: this is the
// opposite of the return value in Strada, which was frequently inverted,
// as in `updateProjectIfDirty()`.
func (p *Project) updateGraph() bool {
	p.mu.Lock()
	defer p.mu.Unlock()

	if !p.dirty {
		return false
	}

<<<<<<< HEAD
	p.Log("Starting updateGraph: Project: " + p.name)
=======
	start := time.Now()
	p.log("Starting updateGraph: Project: " + p.name)
	var writeFileNames bool
>>>>>>> b0e1b84a
	oldProgram := p.program
	p.initialLoadPending = false

	if p.kind == KindConfigured && p.pendingReload != PendingReloadNone {
		switch p.pendingReload {
		case PendingReloadFileNames:
			p.parsedCommandLine = tsoptions.ReloadFileNamesOfParsedCommandLine(p.parsedCommandLine, p.host.FS())
			writeFileNames = p.setRootFiles(p.parsedCommandLine.FileNames())
		case PendingReloadFull:
			if err := p.loadConfig(); err != nil {
				panic(fmt.Sprintf("failed to reload config: %v", err))
			}
		}
		p.pendingReload = PendingReloadNone
	}

	oldProgramReused := p.updateProgram()
	p.dirty = false
	p.dirtyFilePath = ""
<<<<<<< HEAD
	p.Logf("Finishing updateGraph: Project: %s version: %d", p.name, p.version)
	if hasAddedOrRemovedFiles {
		p.Log(p.print(true /*writeFileNames*/, true /*writeFileExplanation*/, false /*writeFileVersionAndText*/))
	} else if p.program != oldProgram {
		p.Log("Different program with same set of files")
=======
	if writeFileNames {
		p.log(p.print(true /*writeFileNames*/, true /*writeFileExplanation*/, false /*writeFileVersionAndText*/))
	} else if p.program != oldProgram {
		p.log("Different program with same set of root files")
>>>>>>> b0e1b84a
	}
	if !oldProgramReused {
		if oldProgram != nil {
			for _, oldSourceFile := range oldProgram.GetSourceFiles() {
				if p.program.GetSourceFileByPath(oldSourceFile.Path()) == nil {
					p.host.DocumentRegistry().ReleaseDocument(oldSourceFile, oldProgram.GetCompilerOptions())
				}
			}
		}
		p.enqueueInstallTypingsForProject(oldProgram, hasAddedOrRemovedFiles)
		// TODO: this is currently always synchronously called by some kind of updating request,
		// but in Strada we throttle, so at least sometimes this should be considered top-level?
		p.updateWatchers(context.TODO())
	}
	p.log(fmt.Sprintf("Finishing updateGraph: Project: %s version: %d in %s", p.name, p.version, time.Since(start)))
	return true
}

func (p *Project) updateProgram() bool {
	if p.checkerPool != nil {
		p.Logf("Program %d used %d checker(s)", p.version, p.checkerPool.size())
	}
	var oldProgramReused bool
	if p.program == nil || p.dirtyFilePath == "" {
		rootFileNames := p.GetRootFileNames()
		compilerOptions := p.compilerOptions
		var typingsLocation string
		if typeAcquisition := p.getTypeAcquisition(); typeAcquisition != nil && typeAcquisition.Enable.IsTrue() {
			typingsLocation = p.host.TypingsInstaller().TypingsLocation
		}
		p.program = compiler.NewProgram(compiler.ProgramOptions{
			RootFiles:       rootFileNames,
			Host:            p,
			Options:         compilerOptions,
			TypingsLocation: typingsLocation,
			CreateCheckerPool: func(program *compiler.Program) compiler.CheckerPool {
				p.checkerPool = newCheckerPool(4, program, p.Log)
				return p.checkerPool
			},
		})
	} else {
		// The only change in the current program is the contents of the file named by p.dirtyFilePath.
		// If possible, use data from the old program to create the new program.
		p.program, oldProgramReused = p.program.UpdateProgram(p.dirtyFilePath)
	}
	p.program.BindSourceFiles()
	return oldProgramReused
}

func (p *Project) allRootFilesAreJsOrDts() bool {
	for _, fileName := range p.rootFileNames.Entries() {
		switch p.getScriptKind(fileName) {
		case core.ScriptKindTS:
			if tspath.IsDeclarationFileName(fileName) {
				break
			}
			fallthrough
		case core.ScriptKindTSX:
			return false
		}
	}
	return true
}

func (p *Project) getTypeAcquisition() *core.TypeAcquisition {
	// TODO: Remove local @types from include list which was done in Strada
	if p.kind == KindInferred && p.typeAcquisition == nil {
		var enable core.Tristate
		if p.allRootFilesAreJsOrDts() {
			enable = core.TSTrue
		}
		p.typeAcquisition = &core.TypeAcquisition{
			Enable: enable,
		}
	}
	return p.typeAcquisition
}

func (p *Project) enqueueInstallTypingsForProject(oldProgram *compiler.Program, forceRefresh bool) {
	typingsInstaller := p.host.TypingsInstaller()
	if typingsInstaller == nil {
		return
	}

	typeAcquisition := p.getTypeAcquisition()
	if typeAcquisition == nil || !typeAcquisition.Enable.IsTrue() {
		// Should be probably done where we set typeAcquisition
		p.unresolvedImports = nil
		p.unresolvedImportsPerFile = nil
		p.typingFiles = nil
		return
	}

	p.typingsCacheMu.Lock()
	unresolvedImports := p.extractUnresolvedImports(oldProgram)
	if forceRefresh ||
		p.typingsInfo == nil ||
		p.typingsInfo.CompilerOptions.GetAllowJS() != p.compilerOptions.GetAllowJS() ||
		typeAcquisitionChanged(typeAcquisition, p.typingsInfo.TypeAcquisition) ||
		!slices.Equal(p.typingsInfo.UnresolvedImports, unresolvedImports) {
		// Note: entry is now poisoned since it does not really contain typings for a given combination of compiler options\typings options.
		// instead it acts as a placeholder to prevent issuing multiple requests
		typingsInfo := &TypingsInfo{
			TypeAcquisition:   typeAcquisition,
			CompilerOptions:   p.compilerOptions,
			UnresolvedImports: unresolvedImports,
		}
		p.typingsInfo = typingsInfo
		p.typingsCacheMu.Unlock()
		// something has been changed, issue a request to update typings
		typingsInstaller.EnqueueInstallTypingsRequest(p, typingsInfo)
	} else {
		p.typingsCacheMu.Unlock()
	}
}

func (p *Project) extractUnresolvedImports(oldProgram *compiler.Program) []string {
	// We dont want to this unless imports/resolutions have changed for any of the file - for later

	// tracing?.push(tracing.Phase.Session, "getUnresolvedImports", { count: sourceFiles.length });
	hasChanges := false
	sourceFiles := p.program.GetSourceFiles()
	sourceFilesSet := core.NewSetWithSizeHint[*ast.SourceFile](len(sourceFiles))

	// TODO:: remove ambient module names from unresolved imports
	// const ambientModules = program.getTypeChecker().getAmbientModules().map(mod => stripQuotes(mod.getName()));
	for _, sourceFile := range sourceFiles {
		if p.extractUnresolvedImportsFromSourceFile(sourceFile, oldProgram) {
			hasChanges = true
		}
		sourceFilesSet.Add(sourceFile)
	}

	if hasChanges || len(p.unresolvedImportsPerFile) != sourceFilesSet.Len() {
		unResolvedImports := []string{}
		for sourceFile, unResolvedInFile := range p.unresolvedImportsPerFile {
			if sourceFilesSet.Has(sourceFile) {
				unResolvedImports = append(unResolvedImports, unResolvedInFile...)
			} else {
				delete(p.unresolvedImportsPerFile, sourceFile)
			}
		}

		slices.Sort(unResolvedImports)
		p.unresolvedImports = slices.Compact(unResolvedImports)
	}
	// tracing?.pop();
	return p.unresolvedImports
}

func (p *Project) extractUnresolvedImportsFromSourceFile(file *ast.SourceFile, oldProgram *compiler.Program) bool {
	_, ok := p.unresolvedImportsPerFile[file]
	if ok {
		return false
	}

	unresolvedImports := []string{}
	resolvedModules := p.program.GetResolvedModules()[file.Path()]
	for cacheKey, resolution := range resolvedModules {
		resolved := resolution.IsResolved()
		if (!resolved || !tspath.ExtensionIsOneOf(resolution.Extension, tspath.SupportedTSExtensionsWithJsonFlat)) &&
			!tspath.IsExternalModuleNameRelative(cacheKey.Name) {
			//  !ambientModules.some(m => m === name)
			unresolvedImports = append(unresolvedImports, cacheKey.Name)
		}
	}

	hasChanges := true
	if oldProgram != nil {
		oldFile := oldProgram.GetSourceFileByPath(file.Path())
		if oldFile != nil {
			oldUnresolvedImports, ok := p.unresolvedImportsPerFile[oldFile]
			if ok {
				delete(p.unresolvedImportsPerFile, oldFile)
				if slices.Equal(oldUnresolvedImports, unresolvedImports) {
					unresolvedImports = oldUnresolvedImports
				} else {
					hasChanges = true
				}

			}
		}
	}
	if p.unresolvedImportsPerFile == nil {
		p.unresolvedImportsPerFile = make(map[*ast.SourceFile][]string, len(p.program.GetSourceFiles()))
	}
	p.unresolvedImportsPerFile[file] = unresolvedImports
	return hasChanges
}

func (p *Project) UpdateTypingFiles(typingsInfo *TypingsInfo, typingFiles []string) {
	if p.typingsInfo != typingsInfo {
		return
	}

	typeAcquisition := p.getTypeAcquisition()
	if typeAcquisition == nil || !typeAcquisition.Enable.IsTrue() {
		typingFiles = nil
	} else {
		slices.Sort(typingFiles)
	}
	if !slices.Equal(typingFiles, p.typingFiles) {
		// If typing files changed, then only schedule project update
		p.typingFiles = typingFiles

		// 	// Invalidate files with unresolved imports
		// 	this.resolutionCache.setFilesWithInvalidatedNonRelativeUnresolvedImports(this.cachedUnresolvedImportsPerFile);

		p.markAsDirty()
		client := p.host.Client()
		if client != nil {
			err := client.RefreshDiagnostics(context.Background())
			if err != nil {
				p.Logf("Error when refreshing diagnostics from updateTypingFiles %v", err)
			}
		}
	}
}

func (p *Project) WatchTypingLocations(files []string) {
	client := p.host.Client()
	if !p.host.IsWatchEnabled() || client == nil {
		return
	}

	p.typingsWatchInvoked.Store(false)
	var typingsInstallerFileGlobs map[tspath.Path]string
	var typingsInstallerDirectoryGlobs map[tspath.Path]string
	// Create watches from list of files
	for _, file := range files {
		basename := tspath.GetBaseFileName(file)
		if basename == "package.json" || basename == "bower.json" {
			// package.json or bower.json exists, watch the file to detect changes and update typings
			if typingsInstallerFileGlobs == nil {
				typingsInstallerFileGlobs = map[tspath.Path]string{}
			}
			typingsInstallerFileGlobs[p.toPath(file)] = file
		} else {
			var globLocation string
			// path in projectRoot, watch project root
			if tspath.ContainsPath(p.currentDirectory, file, p.comparePathsOptions) {
				currentDirectoryLen := len(p.currentDirectory) + 1
				subDirectory := strings.IndexRune(file[currentDirectoryLen:], tspath.DirectorySeparator)
				if subDirectory != -1 {
					// Watch subDirectory
					globLocation = file[0 : currentDirectoryLen+subDirectory]
				} else {
					// Watch the directory itself
					globLocation = file
				}
			} else {
				// path in global cache, watch global cache
				// else watch node_modules or bower_components
				typingsLocation := p.host.TypingsInstaller().TypingsLocation
				globLocation = core.IfElse(tspath.ContainsPath(typingsLocation, file, p.comparePathsOptions), typingsLocation, file)
			}
			// package.json or bower.json exists, watch the file to detect changes and update typings
			if typingsInstallerDirectoryGlobs == nil {
				typingsInstallerDirectoryGlobs = map[tspath.Path]string{}
			}
			typingsInstallerDirectoryGlobs[p.toPath(globLocation)] = fmt.Sprintf("%s/%s", globLocation, recursiveFileGlobPattern)
		}
	}
	ctx := context.Background()
	p.typingsFilesWatch.update(ctx, typingsInstallerFileGlobs)
	p.typingsDirectoryWatch.update(ctx, typingsInstallerDirectoryGlobs)
}

func (p *Project) isOrphan() bool {
	switch p.kind {
	case KindInferred:
		return p.rootFileNames.Size() == 0
	case KindConfigured:
		return p.deferredClose
	default:
		panic("unhandled project kind")
	}
}

func (p *Project) toPath(fileName string) tspath.Path {
	return tspath.ToPath(fileName, p.GetCurrentDirectory(), p.FS().UseCaseSensitiveFileNames())
}

func (p *Project) isRoot(info *ScriptInfo) bool {
	return p.rootFileNames.Has(info.path)
}

func (p *Project) RemoveFile(info *ScriptInfo, fileExists bool, detachFromProject bool) {
	p.mu.Lock()
	defer p.mu.Unlock()
	p.removeFile(info, fileExists, detachFromProject)
	p.markAsDirtyLocked()
}

func (p *Project) removeFile(info *ScriptInfo, fileExists bool, detachFromProject bool) {
	if p.isRoot(info) {
		switch p.kind {
		case KindInferred:
			p.rootFileNames.Delete(info.path)
			p.typeAcquisition = nil
		case KindConfigured:
			p.pendingReload = PendingReloadFileNames
		}
	}

	// !!!
	// if (fileExists) {
	// 	// If file is present, just remove the resolutions for the file
	// 	this.resolutionCache.removeResolutionsOfFile(info.path);
	// } else {
	// 	this.resolutionCache.invalidateResolutionOfFile(info.path);
	// }
	// this.cachedUnresolvedImportsPerFile.delete(info.path);
	if detachFromProject {
		info.detachFromProject(p)
	}
}

func (p *Project) AddRoot(info *ScriptInfo) {
	p.mu.Lock()
	defer p.mu.Unlock()
	p.addRoot(info)
	p.markAsDirtyLocked()
}

func (p *Project) addRoot(info *ScriptInfo) {
	// !!!
	// if p.kind == KindInferred {
	// 	p.host.startWatchingConfigFilesForInferredProjectRoot(info.path);
	//  // handle JS toggling
	// }
	if p.isRoot(info) {
		panic("script info is already a root")
	}
	p.rootFileNames.Set(info.path, info.fileName)
	if p.kind == KindInferred {
		p.typeAcquisition = nil
	}
	info.attachToProject(p)
}

func (p *Project) LoadConfig() error {
	if err := p.loadConfig(); err != nil {
		return err
	}
	p.markAsDirty()
	return nil
}

func (p *Project) loadConfig() error {
	if p.kind != KindConfigured {
		panic("loadConfig called on non-configured project")
	}

	if configFileContent, ok := p.host.FS().ReadFile(p.configFileName); ok {
		configDir := tspath.GetDirectoryPath(p.configFileName)
		tsConfigSourceFile := tsoptions.NewTsconfigSourceFileFromFilePath(p.configFileName, p.configFilePath, configFileContent)
		parsedCommandLine := tsoptions.ParseJsonSourceFileConfigFileContent(
			tsConfigSourceFile,
			p.host,
			configDir,
			nil, /*existingOptions*/
			p.configFileName,
			nil, /*resolutionStack*/
			nil, /*extraFileExtensions*/
			nil, /*extendedConfigCache*/
		)

		p.Logf("Config: %s : %s",
			p.configFileName,
			core.Must(core.StringifyJson(map[string]any{
				"rootNames":         parsedCommandLine.FileNames(),
				"options":           parsedCommandLine.CompilerOptions(),
				"projectReferences": parsedCommandLine.ProjectReferences(),
			}, "    ", "  ")),
		)

		p.parsedCommandLine = parsedCommandLine
		p.compilerOptions = parsedCommandLine.CompilerOptions()
		p.typeAcquisition = parsedCommandLine.TypeAcquisition()
		p.setRootFiles(parsedCommandLine.FileNames())
	} else {
		p.compilerOptions = &core.CompilerOptions{}
		p.typeAcquisition = nil
		return fmt.Errorf("could not read file %q", p.configFileName)
	}
	return nil
}

// setRootFiles returns true if the set of root files has changed.
func (p *Project) setRootFiles(rootFileNames []string) bool {
	var hasChanged bool
	newRootScriptInfos := make(map[tspath.Path]struct{}, len(rootFileNames))
	for _, file := range rootFileNames {
		scriptKind := p.getScriptKind(file)
		path := p.toPath(file)
		// !!! updateNonInferredProjectFiles uses a fileExists check, which I guess
		// could be needed if a watcher fails?
		scriptInfo := p.host.GetOrCreateScriptInfoForFile(file, path, scriptKind)
		newRootScriptInfos[path] = struct{}{}
		isAlreadyRoot := p.rootFileNames.Has(path)
		hasChanged = hasChanged || !isAlreadyRoot

		if !isAlreadyRoot && scriptInfo != nil {
			p.addRoot(scriptInfo)
			if scriptInfo.isOpen {
				// !!!
				// s.removeRootOfInferredProjectIfNowPartOfOtherProject(scriptInfo)
			}
		} else if !isAlreadyRoot {
			p.rootFileNames.Set(path, file)
		}
	}

	if p.rootFileNames.Size() > len(rootFileNames) {
		hasChanged = true
		for root := range p.rootFileNames.Keys() {
			if _, ok := newRootScriptInfos[root]; !ok {
				if info := p.host.GetScriptInfoByPath(root); info != nil {
					p.removeFile(info, true /*fileExists*/, true /*detachFromProject*/)
				} else {
					p.rootFileNames.Delete(root)
				}
			}
		}
	}
	return hasChanged
}

func (p *Project) clearSourceMapperCache() {
	// !!!
}

func (p *Project) GetFileNames(excludeFilesFromExternalLibraries bool, excludeConfigFiles bool) []string {
	if p.program == nil {
		return []string{}
	}

	// if (!this.languageServiceEnabled) {
	//     // if language service is disabled assume that all files in program are root files + default library
	//     let rootFiles = this.getRootFiles();
	//     if (this.compilerOptions) {
	//         const defaultLibrary = getDefaultLibFilePath(this.compilerOptions);
	//         if (defaultLibrary) {
	//             (rootFiles || (rootFiles = [])).push(asNormalizedPath(defaultLibrary));
	//         }
	//     }
	//     return rootFiles;
	// }
	result := []string{}
	sourceFiles := p.program.GetSourceFiles()
	for _, sourceFile := range sourceFiles {
		// if excludeFilesFromExternalLibraries && p.program.IsSourceFileFromExternalLibrary(sourceFile) {
		//     continue;
		// }
		result = append(result, sourceFile.FileName())
	}
	// if (!excludeConfigFiles) {
	//     const configFile = p.program.GetCompilerOptions().configFile;
	//     if (configFile) {
	//         result = append(result, configFile.fileName);
	//         if (configFile.extendedSourceFiles) {
	//             for (const f of configFile.extendedSourceFiles) {
	//                 result.push(asNormalizedPath(f));
	//             }
	//         }
	//     }
	// }
	return result
}

func (p *Project) print(writeFileNames bool, writeFileExplanation bool, writeFileVersionAndText bool, inputBuilder ...strings.Builder) string {
	var builder *strings.Builder
	if inputBuilder == nil {
		builder = &strings.Builder{}
	} else {
		builder = &inputBuilder[0]
	}
	// var builder strings.Builder
	builder.WriteString(fmt.Sprintf("Project '%s' (%s)\n", p.name, p.kind.String()))
	if p.initialLoadPending {
		builder.WriteString("\tFiles (0) InitialLoadPending\n")
	} else if p.program == nil {
		builder.WriteString("\tFiles (0) NoProgram\n")
	} else {
		sourceFiles := p.program.GetSourceFiles()
		builder.WriteString(fmt.Sprintf("\tFiles (%d)\n", len(sourceFiles)))
		if writeFileNames {
			for _, sourceFile := range sourceFiles {
				builder.WriteString("\t\t" + sourceFile.FileName())
				if writeFileVersionAndText {
					builder.WriteString(fmt.Sprintf(" %d %s", sourceFile.Version, sourceFile.Text()))
				}
				builder.WriteRune('\n')
			}
			// !!!
			// if writeFileExplanation {}
		}
	}
	builder.WriteString(hr)
	return builder.String()
}

func (p *Project) Log(s string) {
	p.host.Log(s)
}

func (p *Project) Logf(format string, args ...interface{}) {
	p.Log(fmt.Sprintf(format, args...))
}

func (p *Project) Close() {
	// !!!
}

func formatFileList(files []string, linePrefix string, groupSuffix string) string {
	var builder strings.Builder
	length := len(groupSuffix)
	for _, file := range files {
		length += len(file) + len(linePrefix) + 1
	}
	builder.Grow(length)
	for _, file := range files {
		builder.WriteString(linePrefix)
		builder.WriteString(file)
		builder.WriteRune('\n')
	}
	builder.WriteString(groupSuffix)
	return builder.String()
}<|MERGE_RESOLUTION|>--- conflicted
+++ resolved
@@ -7,11 +7,8 @@
 	"slices"
 	"strings"
 	"sync"
-<<<<<<< HEAD
 	"sync/atomic"
-=======
 	"time"
->>>>>>> b0e1b84a
 
 	"github.com/microsoft/typescript-go/internal/ast"
 	"github.com/microsoft/typescript-go/internal/collections"
@@ -465,13 +462,9 @@
 		return false
 	}
 
-<<<<<<< HEAD
+	start := time.Now()
 	p.Log("Starting updateGraph: Project: " + p.name)
-=======
-	start := time.Now()
-	p.log("Starting updateGraph: Project: " + p.name)
 	var writeFileNames bool
->>>>>>> b0e1b84a
 	oldProgram := p.program
 	p.initialLoadPending = false
 
@@ -491,18 +484,10 @@
 	oldProgramReused := p.updateProgram()
 	p.dirty = false
 	p.dirtyFilePath = ""
-<<<<<<< HEAD
-	p.Logf("Finishing updateGraph: Project: %s version: %d", p.name, p.version)
-	if hasAddedOrRemovedFiles {
+	if writeFileNames {
 		p.Log(p.print(true /*writeFileNames*/, true /*writeFileExplanation*/, false /*writeFileVersionAndText*/))
 	} else if p.program != oldProgram {
-		p.Log("Different program with same set of files")
-=======
-	if writeFileNames {
-		p.log(p.print(true /*writeFileNames*/, true /*writeFileExplanation*/, false /*writeFileVersionAndText*/))
-	} else if p.program != oldProgram {
-		p.log("Different program with same set of root files")
->>>>>>> b0e1b84a
+		p.Log("Different program with same set of root files")
 	}
 	if !oldProgramReused {
 		if oldProgram != nil {
@@ -512,12 +497,12 @@
 				}
 			}
 		}
-		p.enqueueInstallTypingsForProject(oldProgram, hasAddedOrRemovedFiles)
+		p.enqueueInstallTypingsForProject(oldProgram, false)
 		// TODO: this is currently always synchronously called by some kind of updating request,
 		// but in Strada we throttle, so at least sometimes this should be considered top-level?
 		p.updateWatchers(context.TODO())
 	}
-	p.log(fmt.Sprintf("Finishing updateGraph: Project: %s version: %d in %s", p.name, p.version, time.Since(start)))
+	p.Logf("Finishing updateGraph: Project: %s version: %d in %s", p.name, p.version, time.Since(start))
 	return true
 }
 
