package project

import (
	"strings"
	"sync"
	"time"

	"github.com/microsoft/typescript-go/internal/collections"
	"github.com/microsoft/typescript-go/internal/lsp/lsproto"
	"github.com/microsoft/typescript-go/internal/project/dirty"
	"github.com/microsoft/typescript-go/internal/tspath"
	"github.com/microsoft/typescript-go/internal/vfs"
	"github.com/microsoft/typescript-go/internal/vfs/cachedvfs"
	"github.com/zeebo/xxh3"
)

type FileSource interface {
	FS() vfs.FS
	GetFile(fileName string) FileHandle
	GetFileByPath(fileName string, path tspath.Path) FileHandle
}

var (
	_ FileSource = (*snapshotFSBuilder)(nil)
	_ FileSource = (*SnapshotFS)(nil)
)

type SnapshotFS struct {
	toPath    func(fileName string) tspath.Path
	fs        vfs.FS
	overlays  map[tspath.Path]*Overlay
	diskFiles map[tspath.Path]*diskFile
	readFiles collections.SyncMap[tspath.Path, memoizedDiskFile]
}

type memoizedDiskFile func() FileHandle

func (s *SnapshotFS) FS() vfs.FS {
	return s.fs
}

func (s *SnapshotFS) GetFile(fileName string) FileHandle {
	return s.GetFileByPath(fileName, s.toPath(fileName))
}

func (s *SnapshotFS) GetFileByPath(fileName string, path tspath.Path) FileHandle {
	if file, ok := s.overlays[path]; ok {
		return file
	}
	if file, ok := s.diskFiles[path]; ok {
		return file
	}
	newEntry := memoizedDiskFile(sync.OnceValue(func() FileHandle {
		if contents, ok := s.fs.ReadFile(fileName); ok {
			return newDiskFile(fileName, contents)
		}
		return nil
	}))
	entry, _ := s.readFiles.LoadOrStore(path, newEntry)
	return entry()
}

func (s *SnapshotFS) isOpenFile(fileName string) bool {
	path := s.toPath(fileName)
	_, ok := s.overlays[path]
	return ok
}

type snapshotFSBuilder struct {
	fs        vfs.FS
	overlays  map[tspath.Path]*Overlay
	diskFiles *dirty.SyncMap[tspath.Path, *diskFile]
	toPath    func(string) tspath.Path
}

func newSnapshotFSBuilder(
	fs vfs.FS,
	overlays map[tspath.Path]*Overlay,
	diskFiles map[tspath.Path]*diskFile,
	positionEncoding lsproto.PositionEncodingKind,
	toPath func(fileName string) tspath.Path,
) *snapshotFSBuilder {
	cachedFS := cachedvfs.From(fs)
	cachedFS.Enable()
	return &snapshotFSBuilder{
		fs:        cachedFS,
		overlays:  overlays,
		diskFiles: dirty.NewSyncMap(diskFiles, nil),
		toPath:    toPath,
	}
}

func (s *snapshotFSBuilder) FS() vfs.FS {
	return s.fs
}

func (s *snapshotFSBuilder) Finalize() (*SnapshotFS, bool) {
	diskFiles, changed := s.diskFiles.Finalize()
	return &SnapshotFS{
		fs:        s.fs,
		overlays:  s.overlays,
		diskFiles: diskFiles,
		toPath:    s.toPath,
	}, changed
}

func (s *snapshotFSBuilder) isOpenFile(path tspath.Path) bool {
	_, ok := s.overlays[path]
	return ok
}

func (s *snapshotFSBuilder) GetFile(fileName string) FileHandle {
	path := s.toPath(fileName)
	return s.GetFileByPath(fileName, path)
}

func (s *snapshotFSBuilder) GetFileByPath(fileName string, path tspath.Path) FileHandle {
	if file, ok := s.overlays[path]; ok {
		return file
	}
<<<<<<< HEAD
	if entry, _ := s.diskFiles.LoadOrStore(path, &diskFile{fileBase: fileBase{fileName: fileName}, needsReload: true}); entry != nil {
		return s.reloadEntryIfNeeded(entry)
=======
	entry, _ := s.diskFiles.LoadOrStore(path, &diskFile{fileBase: fileBase{fileName: fileName}, needsReload: true})
	if entry != nil {
		entry.Locked(func(entry dirty.Value[*diskFile]) {
			if entry.Value() != nil && !entry.Value().MatchesDiskText() {
				if content, ok := s.fs.ReadFile(fileName); ok {
					entry.Change(func(file *diskFile) {
						file.content = content
						file.hash = xxh3.HashString128(content)
						file.needsReload = false
					})
				} else {
					entry.Delete()
				}
			}
		})
>>>>>>> 51d6a113
	}
	return nil
}

func (s *snapshotFSBuilder) reloadEntryIfNeeded(entry *dirty.SyncMapEntry[tspath.Path, *diskFile]) FileHandle {
	entry.Locked(func(entry dirty.Value[*diskFile]) {
		if entry.Value() != nil && !entry.Value().MatchesDiskText() {
			if content, ok := s.fs.ReadFile(entry.Value().fileName); ok {
				entry.Change(func(file *diskFile) {
					file.content = content
					file.hash = xxh3.Hash128([]byte(content))
					file.needsReload = false
				})
			} else {
				entry.Delete()
			}
		}
	})
	if entry == nil || entry.Value() == nil {
		return nil
	}
	return entry.Value()
}

func (s *snapshotFSBuilder) watchChangesOverlapCache(change FileChangeSummary) bool {
	for uri := range change.Changed.Keys() {
		path := s.toPath(uri.FileName())
		if _, ok := s.diskFiles.Load(path); ok {
			return true
		}
	}
	for uri := range change.Deleted.Keys() {
		path := s.toPath(uri.FileName())
		if _, ok := s.diskFiles.Load(path); ok {
			return true
		}
	}
	return false
}

func (s *snapshotFSBuilder) invalidateCache() {
	s.diskFiles.Range(func(entry *dirty.SyncMapEntry[tspath.Path, *diskFile]) bool {
		entry.Change(func(file *diskFile) {
			file.needsReload = true
		})
		return true
	})
}

func (s *snapshotFSBuilder) invalidateNodeModulesCache() {
	s.diskFiles.Range(func(entry *dirty.SyncMapEntry[tspath.Path, *diskFile]) bool {
		if strings.Contains(string(entry.Key()), "/node_modules/") {
			entry.Change(func(file *diskFile) {
				file.needsReload = true
			})
		}
		return true
	})
}

func (s *snapshotFSBuilder) markDirtyFiles(change FileChangeSummary) {
	for uri := range change.Changed.Keys() {
		path := s.toPath(uri.FileName())
		if entry, ok := s.diskFiles.Load(path); ok {
			entry.Change(func(file *diskFile) {
				file.needsReload = true
			})
		}
	}
	for uri := range change.Deleted.Keys() {
		path := s.toPath(uri.FileName())
		if entry, ok := s.diskFiles.Load(path); ok {
			entry.Change(func(file *diskFile) {
				file.needsReload = true
			})
		}
	}
}

// sourceFS is a vfs.FS that sources files from a FileSource and tracks seen files.
type sourceFS struct {
	tracking  bool
	toPath    func(fileName string) tspath.Path
	seenFiles *collections.SyncSet[tspath.Path]
	source    FileSource
}

var _ vfs.FS = (*sourceFS)(nil)

func (fs *sourceFS) EnableTracking() {
	fs.tracking = true
}

func (fs *sourceFS) DisableTracking() {
	fs.tracking = false
}

func (fs *sourceFS) Track(fileName string) {
	if !fs.tracking {
		return
	}
	if fs.seenFiles == nil {
		fs.seenFiles = &collections.SyncSet[tspath.Path]{}
	}
	fs.seenFiles.Add(fs.toPath(fileName))
}

func (fs *sourceFS) Seen(path tspath.Path) bool {
	if fs.seenFiles == nil {
		return false
	}
	return fs.seenFiles.Has(path)
}

func (fs *sourceFS) GetFile(fileName string) FileHandle {
	fs.Track(fileName)
	return fs.source.GetFile(fileName)
}

func (fs *sourceFS) GetFileByPath(fileName string, path tspath.Path) FileHandle {
	fs.Track(fileName)
	return fs.source.GetFileByPath(fileName, path)
}

// DirectoryExists implements vfs.FS.
func (fs *sourceFS) DirectoryExists(path string) bool {
	return fs.source.FS().DirectoryExists(path)
}

// FileExists implements vfs.FS.
func (fs *sourceFS) FileExists(path string) bool {
	if fh := fs.GetFile(path); fh != nil {
		return true
	}
	return fs.source.FS().FileExists(path)
}

// GetAccessibleEntries implements vfs.FS.
func (fs *sourceFS) GetAccessibleEntries(path string) vfs.Entries {
	return fs.source.FS().GetAccessibleEntries(path)
}

// ReadFile implements vfs.FS.
func (fs *sourceFS) ReadFile(path string) (contents string, ok bool) {
	if fh := fs.GetFile(path); fh != nil {
		return fh.Content(), true
	}
	return "", false
}

// Realpath implements vfs.FS.
func (fs *sourceFS) Realpath(path string) string {
	return fs.source.FS().Realpath(path)
}

// Stat implements vfs.FS.
func (fs *sourceFS) Stat(path string) vfs.FileInfo {
	return fs.source.FS().Stat(path)
}

// UseCaseSensitiveFileNames implements vfs.FS.
func (fs *sourceFS) UseCaseSensitiveFileNames() bool {
	return fs.source.FS().UseCaseSensitiveFileNames()
}

// WalkDir implements vfs.FS.
func (fs *sourceFS) WalkDir(root string, walkFn vfs.WalkDirFunc) error {
	return fs.source.FS().WalkDir(root, walkFn)
}

// WriteFile implements vfs.FS.
func (fs *sourceFS) WriteFile(path string, data string, writeByteOrderMark bool) error {
	panic("unimplemented")
}

// Remove implements vfs.FS.
func (fs *sourceFS) Remove(path string) error {
	panic("unimplemented")
}

// Chtimes implements vfs.FS.
func (fs *sourceFS) Chtimes(path string, atime time.Time, mtime time.Time) error {
	panic("unimplemented")
}<|MERGE_RESOLUTION|>--- conflicted
+++ resolved
@@ -118,26 +118,8 @@
 	if file, ok := s.overlays[path]; ok {
 		return file
 	}
-<<<<<<< HEAD
 	if entry, _ := s.diskFiles.LoadOrStore(path, &diskFile{fileBase: fileBase{fileName: fileName}, needsReload: true}); entry != nil {
 		return s.reloadEntryIfNeeded(entry)
-=======
-	entry, _ := s.diskFiles.LoadOrStore(path, &diskFile{fileBase: fileBase{fileName: fileName}, needsReload: true})
-	if entry != nil {
-		entry.Locked(func(entry dirty.Value[*diskFile]) {
-			if entry.Value() != nil && !entry.Value().MatchesDiskText() {
-				if content, ok := s.fs.ReadFile(fileName); ok {
-					entry.Change(func(file *diskFile) {
-						file.content = content
-						file.hash = xxh3.HashString128(content)
-						file.needsReload = false
-					})
-				} else {
-					entry.Delete()
-				}
-			}
-		})
->>>>>>> 51d6a113
 	}
 	return nil
 }
@@ -148,7 +130,7 @@
 			if content, ok := s.fs.ReadFile(entry.Value().fileName); ok {
 				entry.Change(func(file *diskFile) {
 					file.content = content
-					file.hash = xxh3.Hash128([]byte(content))
+					file.hash = xxh3.HashString128(content)
 					file.needsReload = false
 				})
 			} else {
