--- conflicted
+++ resolved
@@ -41,16 +41,6 @@
 // SessionOptions are the immutable initialization options for a session.
 // Snapshots may reference them as a pointer since they never change.
 type SessionOptions struct {
-<<<<<<< HEAD
-	CurrentDirectory   string
-	DefaultLibraryPath string
-	TypingsLocation    string
-	PositionEncoding   lsproto.PositionEncodingKind
-	WatchEnabled       bool
-	LoggingEnabled     bool
-	DebounceDelay      time.Duration
-	MakeHost           func(currentDirectory string, project *Project, builder *ProjectCollectionBuilder, logger *logging.LogTree) ProjectHost
-=======
 	CurrentDirectory       string
 	DefaultLibraryPath     string
 	TypingsLocation        string
@@ -60,7 +50,6 @@
 	PushDiagnosticsEnabled bool
 	DebounceDelay          time.Duration
 	Locale                 locale.Locale
->>>>>>> d1be94b3
 }
 
 type SessionInit struct {
