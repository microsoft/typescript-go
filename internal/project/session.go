--- conflicted
+++ resolved
@@ -377,11 +377,7 @@
 	if project == nil {
 		return nil, nil, fmt.Errorf("no project found for URI %s", uri)
 	}
-<<<<<<< HEAD
 	return ls.NewLanguageService(project.GetProgram(), snapshot), snapshot, nil
-=======
-	return ls.NewLanguageService(project.GetProgram(), snapshot), nil
->>>>>>> 6b117d8d
 }
 
 func (s *Session) UpdateSnapshot(ctx context.Context, overlays map[tspath.Path]*overlay, change SnapshotChange) *Snapshot {
