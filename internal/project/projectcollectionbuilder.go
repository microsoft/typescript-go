package project

import (
	"context"
	"fmt"
	"maps"
	"slices"
	"time"

	"github.com/microsoft/typescript-go/internal/collections"
	"github.com/microsoft/typescript-go/internal/core"
	"github.com/microsoft/typescript-go/internal/lsp/lsproto"
	"github.com/microsoft/typescript-go/internal/project/dirty"
	"github.com/microsoft/typescript-go/internal/project/logging"
	"github.com/microsoft/typescript-go/internal/tsoptions"
	"github.com/microsoft/typescript-go/internal/tspath"
)

type projectLoadKind int

const (
	// Project is not created or updated, only looked up in cache
	projectLoadKindFind projectLoadKind = iota
	// Project is created and then its graph is updated
	projectLoadKindCreate
)

type projectCollectionBuilder struct {
	sessionOptions      *SessionOptions
	parseCache          *ParseCache
	extendedConfigCache *extendedConfigCache

	ctx                                context.Context
	fs                                 *snapshotFSBuilder
	base                               *ProjectCollection
	compilerOptionsForInferredProjects *core.CompilerOptions
	configFileRegistryBuilder          *configFileRegistryBuilder

	newSnapshotID           uint64
	programStructureChanged bool
	fileDefaultProjects     map[tspath.Path]tspath.Path
	configuredProjects      *dirty.SyncMap[tspath.Path, *Project]
	inferredProject         *dirty.Box[*Project]

	apiOpenedProjects map[tspath.Path]struct{}
}

func newProjectCollectionBuilder(
	ctx context.Context,
	newSnapshotID uint64,
	fs *snapshotFSBuilder,
	oldProjectCollection *ProjectCollection,
	oldConfigFileRegistry *ConfigFileRegistry,
	oldAPIOpenedProjects map[tspath.Path]struct{},
	compilerOptionsForInferredProjects *core.CompilerOptions,
	sessionOptions *SessionOptions,
	parseCache *ParseCache,
	extendedConfigCache *extendedConfigCache,
) *projectCollectionBuilder {
	return &projectCollectionBuilder{
		ctx:                                ctx,
		fs:                                 fs,
		compilerOptionsForInferredProjects: compilerOptionsForInferredProjects,
		sessionOptions:                     sessionOptions,
		parseCache:                         parseCache,
		extendedConfigCache:                extendedConfigCache,
		base:                               oldProjectCollection,
		configFileRegistryBuilder:          newConfigFileRegistryBuilder(fs, oldConfigFileRegistry, extendedConfigCache, sessionOptions, nil),
		newSnapshotID:                      newSnapshotID,
		configuredProjects:                 dirty.NewSyncMap(oldProjectCollection.configuredProjects, nil),
		inferredProject:                    dirty.NewBox(oldProjectCollection.inferredProject),
		apiOpenedProjects:                  maps.Clone(oldAPIOpenedProjects),
	}
}

func (b *projectCollectionBuilder) Finalize(logger *logging.LogTree) (*ProjectCollection, *ConfigFileRegistry) {
	var changed bool
	newProjectCollection := b.base
	ensureCloned := func() {
		if !changed {
			newProjectCollection = newProjectCollection.clone()
			changed = true
		}
	}

	if configuredProjects, configuredProjectsChanged := b.configuredProjects.Finalize(); configuredProjectsChanged {
		ensureCloned()
		newProjectCollection.configuredProjects = configuredProjects
	}

	if !changed && !maps.Equal(b.fileDefaultProjects, b.base.fileDefaultProjects) {
		ensureCloned()
		newProjectCollection.fileDefaultProjects = b.fileDefaultProjects
	}

	if newInferredProject, inferredProjectChanged := b.inferredProject.Finalize(); inferredProjectChanged {
		ensureCloned()
		newProjectCollection.inferredProject = newInferredProject
	}

	configFileRegistry := b.configFileRegistryBuilder.Finalize()
	newProjectCollection.configFileRegistry = configFileRegistry
	return newProjectCollection, configFileRegistry
}

func (b *projectCollectionBuilder) forEachProject(fn func(entry dirty.Value[*Project]) bool) {
	keepGoing := true
	b.configuredProjects.Range(func(entry *dirty.SyncMapEntry[tspath.Path, *Project]) bool {
		keepGoing = fn(entry)
		return keepGoing
	})
	if !keepGoing {
		return
	}
	if b.inferredProject.Value() != nil {
		fn(b.inferredProject)
	}
}

func (b *projectCollectionBuilder) HandleAPIRequest(apiRequest *APISnapshotRequest, logger *logging.LogTree) error {
	var projectsToClose map[tspath.Path]struct{}
	if apiRequest.CloseProjects != nil {
		projectsToClose = maps.Clone(apiRequest.CloseProjects.M)
		for projectPath := range apiRequest.CloseProjects.Keys() {
			delete(b.apiOpenedProjects, projectPath)
		}
	}

	if apiRequest.OpenProjects != nil {
		for configFileName := range apiRequest.OpenProjects.Keys() {
			configPath := b.toPath(configFileName)
			if entry := b.findOrCreateProject(configFileName, configPath, projectLoadKindCreate, logger); entry != nil {
				if b.apiOpenedProjects == nil {
					b.apiOpenedProjects = make(map[tspath.Path]struct{})
				}
				b.apiOpenedProjects[configPath] = struct{}{}
				b.updateProgram(entry, logger)
			} else {
				return fmt.Errorf("project not found for open: %s", configFileName)
			}
		}
	}

	if apiRequest.UpdateProjects != nil {
		for configPath := range apiRequest.UpdateProjects.Keys() {
			if entry, ok := b.configuredProjects.Load(configPath); ok {
				b.updateProgram(entry, logger)
			} else {
				return fmt.Errorf("project not found for update: %s", configPath)
			}
		}
	}

	for _, overlay := range b.fs.overlays {
		if entry := b.findDefaultConfiguredProject(overlay.FileName(), b.toPath(overlay.FileName())); entry != nil {
			delete(projectsToClose, entry.Value().configFilePath)
		}
	}

	for projectPath := range projectsToClose {
		if entry, ok := b.configuredProjects.Load(projectPath); ok {
			b.deleteConfiguredProject(entry, logger)
		}
	}

	return nil
}

func (b *projectCollectionBuilder) DidChangeFiles(summary FileChangeSummary, logger *logging.LogTree) {
	changedFiles := make([]tspath.Path, 0, len(summary.Closed)+summary.Changed.Len())
	for uri, hash := range summary.Closed {
		fileName := uri.FileName()
		path := b.toPath(fileName)
		if fh := b.fs.GetFileByPath(fileName, path); fh == nil || fh.Hash() != hash {
			changedFiles = append(changedFiles, path)
		}
	}
	for uri := range summary.Changed.Keys() {
		fileName := uri.FileName()
		path := b.toPath(fileName)
		changedFiles = append(changedFiles, path)
	}

	configChangeLogger := logger.Fork("Checking for changes affecting config files")
	configChangeResult := b.configFileRegistryBuilder.DidChangeFiles(summary, configChangeLogger)
	logChangeFileResult(configChangeResult, configChangeLogger)

	b.forEachProject(func(entry dirty.Value[*Project]) bool {
		// Handle closed and changed files
		b.markFilesChanged(entry, changedFiles, lsproto.FileChangeTypeChanged, logger)
		if entry.Value().Kind == KindInferred && len(summary.Closed) > 0 {
			rootFilesMap := entry.Value().CommandLine.FileNamesByPath()
			newRootFiles := entry.Value().CommandLine.FileNames()
			for uri := range summary.Closed {
				fileName := uri.FileName()
				path := b.toPath(fileName)
				if _, ok := rootFilesMap[path]; ok {
					newRootFiles = slices.Delete(newRootFiles, slices.Index(newRootFiles, fileName), slices.Index(newRootFiles, fileName)+1)
				}
			}
			b.updateInferredProjectRoots(newRootFiles, logger)
		}

		// Handle deleted files
		if summary.Deleted.Len() > 0 {
			deletedPaths := make([]tspath.Path, 0, summary.Deleted.Len())
			for uri := range summary.Deleted.Keys() {
				fileName := uri.FileName()
				path := b.toPath(fileName)
				deletedPaths = append(deletedPaths, path)
			}
			b.markFilesChanged(entry, deletedPaths, lsproto.FileChangeTypeDeleted, logger)
		}

		// Handle created files
		if summary.Created.Len() > 0 {
			createdPaths := make([]tspath.Path, 0, summary.Created.Len())
			for uri := range summary.Created.Keys() {
				fileName := uri.FileName()
				path := b.toPath(fileName)
				createdPaths = append(createdPaths, path)
			}
			b.markFilesChanged(entry, createdPaths, lsproto.FileChangeTypeCreated, logger)
		}

		return true
	})

	// Handle opened file
	if summary.Opened != "" {
		fileName := summary.Opened.FileName()
		path := b.toPath(fileName)
		var toRemoveProjects collections.Set[tspath.Path]
		openFileResult := b.ensureConfiguredProjectAndAncestorsForOpenFile(fileName, path, logger)
		b.configuredProjects.Range(func(entry *dirty.SyncMapEntry[tspath.Path, *Project]) bool {
			toRemoveProjects.Add(entry.Value().configFilePath)
			b.updateProgram(entry, logger)
			return true
		})

		var inferredProjectFiles []string
		for _, overlay := range b.fs.overlays {
			if p := b.findDefaultConfiguredProject(overlay.FileName(), b.toPath(overlay.FileName())); p != nil {
				toRemoveProjects.Delete(p.Value().configFilePath)
			} else {
				inferredProjectFiles = append(inferredProjectFiles, overlay.FileName())
			}
		}

		for projectPath := range toRemoveProjects.Keys() {
			if openFileResult.retain.Has(projectPath) {
				continue
			}
			if _, ok := b.apiOpenedProjects[projectPath]; ok {
				continue
			}
			if p, ok := b.configuredProjects.Load(projectPath); ok {
				b.deleteConfiguredProject(p, logger)
			}
		}
		slices.Sort(inferredProjectFiles)
		b.updateInferredProjectRoots(inferredProjectFiles, logger)
		b.configFileRegistryBuilder.Cleanup()
	}

	b.programStructureChanged = b.markProjectsAffectedByConfigChanges(configChangeResult, logger)
}

func logChangeFileResult(result changeFileResult, logger *logging.LogTree) {
	if len(result.affectedProjects) > 0 {
		logger.Logf("Config file change affected projects: %v", slices.Collect(maps.Keys(result.affectedProjects)))
	}
	if len(result.affectedFiles) > 0 {
		logger.Logf("Config file change affected config file lookups for %d files", len(result.affectedFiles))
	}
}

func (b *projectCollectionBuilder) DidRequestFile(uri lsproto.DocumentUri, logger *logging.LogTree) {
	startTime := time.Now()
	fileName := uri.FileName()
	hasChanges := b.programStructureChanged

	// See if we can find a default project without updating a bunch of stuff.
	path := b.toPath(fileName)
	if result := b.findDefaultProject(fileName, path); result != nil {
		hasChanges = b.updateProgram(result, logger) || hasChanges
		if result.Value() != nil {
			return
		}
	}

	// Make sure all projects we know about are up to date...
	b.configuredProjects.Range(func(entry *dirty.SyncMapEntry[tspath.Path, *Project]) bool {
		hasChanges = b.updateProgram(entry, logger) || hasChanges
		return true
	})
	if hasChanges {
		// If the structure of other projects changed, we might need to move files
		// in/out of the inferred project.
		var inferredProjectFiles []string
		for path, overlay := range b.fs.overlays {
			if b.findDefaultConfiguredProject(overlay.FileName(), path) == nil {
				inferredProjectFiles = append(inferredProjectFiles, overlay.FileName())
			}
		}
		if len(inferredProjectFiles) > 0 {
			b.updateInferredProjectRoots(inferredProjectFiles, logger)
		}
	}

	if b.inferredProject.Value() != nil {
		b.updateProgram(b.inferredProject, logger)
	}

	// At this point we should be able to find the default project for the file without
	// creating anything else. Initially, I verified that and panicked if nothing was found,
	// but that panic was getting triggered by fourslash infrastructure when it told us to
	// open a package.json file. This is something the VS Code client would never do, but
	// it seems possible that another client would. There's no point in panicking; we don't
	// really even have an error condition until it tries to ask us language questions about
	// a non-TS-handleable file.

	if logger != nil {
		elapsed := time.Since(startTime)
		logger.Log(fmt.Sprintf("Completed file request for %s in %v", fileName, elapsed))
	}
}

func (b *projectCollectionBuilder) DidUpdateATAState(ataChanges map[tspath.Path]*ATAStateChange, logger *logging.LogTree) {
	updateProject := func(project dirty.Value[*Project], ataChange *ATAStateChange) {
		project.ChangeIf(
			func(p *Project) bool {
				if p == nil {
					return false
				}
				// Consistency check: the ATA demands (project options, unresolved imports) of this project
				// has not changed since the time the ATA request was dispatched; the change can still be
				// applied to this project in its current state.
				return ataChange.TypingsInfo.Equals(p.ComputeTypingsInfo())
			},
			func(p *Project) {
				// We checked before triggering this change (in Session.triggerATAForUpdatedProjects) that
				// the set of typings files is actually different.
				p.installedTypingsInfo = ataChange.TypingsInfo
				p.typingsFiles = ataChange.TypingsFiles
				fileWatchGlobs, directoryWatchGlobs := getTypingsLocationsGlobs(
					ataChange.TypingsFilesToWatch,
					b.sessionOptions.TypingsLocation,
					p.currentDirectory,
					b.fs.fs.UseCaseSensitiveFileNames(),
				)
				p.typingsFilesWatch = p.typingsFilesWatch.Clone(fileWatchGlobs)
				p.typingsDirectoryWatch = p.typingsDirectoryWatch.Clone(directoryWatchGlobs)
				p.dirty = true
				p.dirtyFilePath = ""
			},
		)
	}

	for projectPath, ataChange := range ataChanges {
		logger.Embed(ataChange.Logs)
		if projectPath == inferredProjectName {
			updateProject(b.inferredProject, ataChange)
		} else if project, ok := b.configuredProjects.Load(projectPath); ok {
			updateProject(project, ataChange)
		}

		if logger != nil {
			logger.Log(fmt.Sprintf("Updated ATA state for project %s", projectPath))
		}
	}
}

func (b *projectCollectionBuilder) markProjectsAffectedByConfigChanges(
	configChangeResult changeFileResult,
	logger *logging.LogTree,
) bool {
	for projectPath := range configChangeResult.affectedProjects {
		project, ok := b.configuredProjects.Load(projectPath)
		if !ok {
			panic(fmt.Sprintf("project %s affected by config change not found", projectPath))
		}
		project.ChangeIf(
			func(p *Project) bool { return !p.dirty || p.dirtyFilePath != "" },
			func(p *Project) {
				p.dirty = true
				p.dirtyFilePath = ""
				if logger != nil {
					logger.Logf("Marking project %s as dirty due to change affecting config", projectPath)
				}
			},
		)
	}

	// Recompute default projects for open files that now have different config file presence.
	var hasChanges bool
	for path := range configChangeResult.affectedFiles {
		fileName := b.fs.overlays[path].FileName()
		_ = b.ensureConfiguredProjectAndAncestorsForOpenFile(fileName, path, logger)
		hasChanges = true
	}

	return hasChanges
}

func (b *projectCollectionBuilder) findDefaultProject(fileName string, path tspath.Path) dirty.Value[*Project] {
	if configuredProject := b.findDefaultConfiguredProject(fileName, path); configuredProject != nil {
		return configuredProject
	}
	if key, ok := b.fileDefaultProjects[path]; ok && key == inferredProjectName {
		return b.inferredProject
	}
	if inferredProject := b.inferredProject.Value(); inferredProject != nil && inferredProject.containsFile(path) {
		if b.fileDefaultProjects == nil {
			b.fileDefaultProjects = make(map[tspath.Path]tspath.Path)
		}
		b.fileDefaultProjects[path] = inferredProjectName
		return b.inferredProject
	}
	return nil
}

func (b *projectCollectionBuilder) findDefaultConfiguredProject(fileName string, path tspath.Path) *dirty.SyncMapEntry[tspath.Path, *Project] {
	// !!! look in fileDefaultProjects first?
	// Sort configured projects so we can use a deterministic "first" as a last resort.
	var configuredProjectPaths []tspath.Path
	configuredProjects := make(map[tspath.Path]*dirty.SyncMapEntry[tspath.Path, *Project])
	b.configuredProjects.Range(func(entry *dirty.SyncMapEntry[tspath.Path, *Project]) bool {
		configuredProjectPaths = append(configuredProjectPaths, entry.Key())
		configuredProjects[entry.Key()] = entry
		return true
	})
	slices.Sort(configuredProjectPaths)

	project, multipleCandidates := findDefaultConfiguredProjectFromProgramInclusion(fileName, path, configuredProjectPaths, func(path tspath.Path) *Project {
		return configuredProjects[path].Value()
	})

	if multipleCandidates {
		if p := b.findOrCreateDefaultConfiguredProjectForOpenScriptInfo(fileName, path, projectLoadKindFind, nil).project; p != nil {
			return p
		}
	}

	return configuredProjects[project]
}

func (b *projectCollectionBuilder) ensureConfiguredProjectAndAncestorsForOpenFile(fileName string, path tspath.Path, logger *logging.LogTree) searchResult {
	result := b.findOrCreateDefaultConfiguredProjectForOpenScriptInfo(fileName, path, projectLoadKindCreate, logger)
	if result.project != nil {
		// !!! sheetal todo this later
		// // Create ancestor tree for findAllRefs (dont load them right away)
		// forEachAncestorProjectLoad(
		// 	info,
		// 	tsconfigProject!,
		// 	ancestor => {
		// 		seenProjects.set(ancestor.project, kind);
		// 	},
		// 	kind,
		// 	`Creating project possibly referencing default composite project ${defaultProject.getProjectName()} of open file ${info.fileName}`,
		// 	allowDeferredClosed,
		// 	reloadedProjects,
		// 	/*searchOnlyPotentialSolution*/ true,
		// 	delayReloadedConfiguredProjects,
		// );
	}
	return result
}

type searchNode struct {
	configFileName string
	loadKind       projectLoadKind
	logger         *logging.LogTree
}

type searchNodeKey struct {
	configFileName string
	loadKind       projectLoadKind
}

type searchResult struct {
	project *dirty.SyncMapEntry[tspath.Path, *Project]
	retain  collections.Set[tspath.Path]
}

func (b *projectCollectionBuilder) findOrCreateDefaultConfiguredProjectWorker(
	fileName string,
	path tspath.Path,
	configFileName string,
	loadKind projectLoadKind,
	visited *collections.SyncSet[searchNodeKey],
	fallback *searchResult,
	logger *logging.LogTree,
) searchResult {
	var configs collections.SyncMap[tspath.Path, *tsoptions.ParsedCommandLine]
	if visited == nil {
		visited = &collections.SyncSet[searchNodeKey]{}
	}

	search := core.BreadthFirstSearchParallelEx(
		searchNode{configFileName: configFileName, loadKind: loadKind, logger: logger},
		func(node searchNode) []searchNode {
			if config, ok := configs.Load(b.toPath(node.configFileName)); ok && len(config.ProjectReferences()) > 0 {
				referenceLoadKind := node.loadKind
				if config.CompilerOptions().DisableReferencedProjectLoad.IsTrue() {
					referenceLoadKind = projectLoadKindFind
				}

				var refLogger *logging.LogTree
				references := config.ResolvedProjectReferencePaths()
				if len(references) > 0 && node.logger != nil {
					refLogger = node.logger.Fork(fmt.Sprintf("Searching %d project references of %s", len(references), node.configFileName))
				}
				return core.Map(references, func(configFileName string) searchNode {
					return searchNode{configFileName: configFileName, loadKind: referenceLoadKind, logger: refLogger.Fork("Searching project reference " + configFileName)}
				})
			}
			return nil
		},
		func(node searchNode) (isResult bool, stop bool) {
			configFilePath := b.toPath(node.configFileName)
			config := b.configFileRegistryBuilder.findOrAcquireConfigForOpenFile(node.configFileName, configFilePath, path, node.loadKind, node.logger.Fork("Acquiring config for open file"))
			if config == nil {
				node.logger.Log("Config file for project does not already exist")
				return false, false
			}
			configs.Store(configFilePath, config)
			if len(config.FileNames()) == 0 {
				// Likely a solution tsconfig.json - the search will fan out to its references.
				node.logger.Log("Project does not contain file (no root files)")
				return false, false
			}

			if config.CompilerOptions().Composite == core.TSTrue {
				// For composite projects, we can get an early negative result.
				// !!! what about declaration files in node_modules? wouldn't it be better to
				//     check project inclusion if the project is already loaded?
				if !config.MatchesFileName(fileName) {
					node.logger.Log("Project does not contain file (by composite config inclusion)")
					return false, false
				}
			}

			project := b.findOrCreateProject(node.configFileName, configFilePath, node.loadKind, node.logger)
			if project == nil {
<<<<<<< HEAD
				node.logger.Log("Project not found")
=======
				node.logger.Log("Project does not already exist")
>>>>>>> 806c6199
				return false, false
			}

			if node.loadKind == projectLoadKindCreate {
				// Ensure project is up to date before checking for file inclusion
				b.updateProgram(project, node.logger)
			}

			if project.Value().containsFile(path) {
				isDirectInclusion := !project.Value().IsSourceFromProjectReference(path)
				if node.logger != nil {
					node.logger.Logf("Project contains file %s", core.IfElse(isDirectInclusion, "directly", "as a source of a referenced project"))
				}
				return true, isDirectInclusion
			}

			node.logger.Log("Project does not contain file")
			return false, false
		},
		core.BreadthFirstSearchOptions[searchNodeKey, searchNode]{
			Visited: visited,
			PreprocessLevel: func(level *core.BreadthFirstSearchLevel[searchNodeKey, searchNode]) {
				level.Range(func(node searchNode) bool {
					if node.loadKind == projectLoadKindFind && level.Has(searchNodeKey{configFileName: node.configFileName, loadKind: projectLoadKindCreate}) {
						// Remove find requests when a create request for the same project is already present.
						level.Delete(searchNodeKey{configFileName: node.configFileName, loadKind: node.loadKind})
					}
					return true
				})
			},
		},
		func(node searchNode) searchNodeKey {
			return searchNodeKey{configFileName: node.configFileName, loadKind: node.loadKind}
		},
	)

	var retain collections.Set[tspath.Path]
	var project *dirty.SyncMapEntry[tspath.Path, *Project]
	if len(search.Path) > 0 {
		project, _ = b.configuredProjects.Load(b.toPath(search.Path[0].configFileName))
		// If we found a project, we retain each project along the BFS path.
		// We don't want to retain everything we visited since BFS can terminate
		// early, and we don't want to retain nondeterministically.
		for _, node := range search.Path {
			retain.Add(b.toPath(node.configFileName))
		}
	}

	if search.Stopped {
		// Found a project that directly contains the file.
		return searchResult{
			project: project,
			retain:  retain,
		}
	}

	if project != nil {
		// If we found a project that contains the file, but it is a source from
		// a project reference, record it as a fallback.
		fallback = &searchResult{
			project: project,
			retain:  retain,
		}
	}

	// Look for tsconfig.json files higher up the directory tree and do the same. This handles
	// the common case where a higher-level "solution" tsconfig.json contains all projects in a
	// workspace.
	if config, ok := configs.Load(b.toPath(configFileName)); ok && config.CompilerOptions().DisableSolutionSearching.IsTrue() {
		if fallback != nil {
			return *fallback
		}
	}
	if ancestorConfigName := b.configFileRegistryBuilder.getAncestorConfigFileName(fileName, path, configFileName, loadKind, logger); ancestorConfigName != "" {
		return b.findOrCreateDefaultConfiguredProjectWorker(
			fileName,
			path,
			ancestorConfigName,
			loadKind,
			visited,
			fallback,
			logger.Fork("Searching ancestor config file at "+ancestorConfigName),
		)
	}
	if fallback != nil {
		return *fallback
	}
	// If we didn't find anything, we can retain everything we visited,
	// since the whole graph must have been traversed (i.e., the set of
	// retained projects is guaranteed to be deterministic).
	visited.Range(func(node searchNodeKey) bool {
		retain.Add(b.toPath(node.configFileName))
		return true
	})
	return searchResult{retain: retain}
}

func (b *projectCollectionBuilder) findOrCreateDefaultConfiguredProjectForOpenScriptInfo(
	fileName string,
	path tspath.Path,
	loadKind projectLoadKind,
	logger *logging.LogTree,
) searchResult {
	if key, ok := b.fileDefaultProjects[path]; ok {
		if key == inferredProjectName {
			// The file belongs to the inferred project
			return searchResult{}
		}
		entry, _ := b.configuredProjects.Load(key)
		return searchResult{project: entry}
	}
	if configFileName := b.configFileRegistryBuilder.getConfigFileNameForFile(fileName, path, loadKind, logger); configFileName != "" {
		startTime := time.Now()
		result := b.findOrCreateDefaultConfiguredProjectWorker(
			fileName,
			path,
			configFileName,
			loadKind,
			nil,
			nil,
			logger.Fork("Searching for default configured project for "+fileName),
		)
		if result.project != nil {
			if b.fileDefaultProjects == nil {
				b.fileDefaultProjects = make(map[tspath.Path]tspath.Path)
			}
			b.fileDefaultProjects[path] = result.project.Value().configFilePath
		}
		if logger != nil {
			elapsed := time.Since(startTime)
			if result.project != nil {
				logger.Log(fmt.Sprintf("Found default configured project for %s: %s (in %v)", fileName, result.project.Value().configFileName, elapsed))
			} else {
				logger.Log(fmt.Sprintf("No default configured project found for %s (searched in %v)", fileName, elapsed))
			}
		}
		return result
	}
	return searchResult{}
}

func (b *projectCollectionBuilder) findOrCreateProject(
	configFileName string,
	configFilePath tspath.Path,
	loadKind projectLoadKind,
	logger *logging.LogTree,
) *dirty.SyncMapEntry[tspath.Path, *Project] {
	if loadKind == projectLoadKindFind {
		entry, _ := b.configuredProjects.Load(configFilePath)
		return entry
	}
	entry, _ := b.configuredProjects.LoadOrStore(configFilePath, NewConfiguredProject(configFileName, configFilePath, b, logger))
	return entry
}

func (b *projectCollectionBuilder) toPath(fileName string) tspath.Path {
	return tspath.ToPath(fileName, b.sessionOptions.CurrentDirectory, b.fs.fs.UseCaseSensitiveFileNames())
}

func (b *projectCollectionBuilder) updateInferredProjectRoots(rootFileNames []string, logger *logging.LogTree) bool {
	if len(rootFileNames) == 0 {
		if b.inferredProject.Value() != nil {
			if logger != nil {
				logger.Log("Deleting inferred project")
			}
			b.inferredProject.Delete()
			return true
		}
		return false
	}

	if b.inferredProject.Value() == nil {
		b.inferredProject.Set(NewInferredProject(b.sessionOptions.CurrentDirectory, b.compilerOptionsForInferredProjects, rootFileNames, b, logger))
	} else {
		newCompilerOptions := b.inferredProject.Value().CommandLine.CompilerOptions()
		if b.compilerOptionsForInferredProjects != nil {
			newCompilerOptions = b.compilerOptionsForInferredProjects
		}
		newCommandLine := tsoptions.NewParsedCommandLine(newCompilerOptions, rootFileNames, tspath.ComparePathsOptions{
			UseCaseSensitiveFileNames: b.fs.fs.UseCaseSensitiveFileNames(),
			CurrentDirectory:          b.sessionOptions.CurrentDirectory,
		})
		changed := b.inferredProject.ChangeIf(
			func(p *Project) bool {
				return !maps.Equal(p.CommandLine.FileNamesByPath(), newCommandLine.FileNamesByPath())
			},
			func(p *Project) {
				if logger != nil {
					logger.Log(fmt.Sprintf("Updating inferred project config with %d root files", len(rootFileNames)))
				}
				p.CommandLine = newCommandLine
				p.commandLineWithTypingsFiles = nil
				p.dirty = true
				p.dirtyFilePath = ""
			},
		)
		if !changed {
			return false
		}
	}
	return true
}

// updateProgram updates the program for the given project entry if necessary. It returns
// a boolean indicating whether the update could have caused any structure-affecting changes.
func (b *projectCollectionBuilder) updateProgram(entry dirty.Value[*Project], logger *logging.LogTree) bool {
	var updateProgram bool
	var filesChanged bool
	configFileName := entry.Value().configFileName
	startTime := time.Now()
	entry.Locked(func(entry dirty.Value[*Project]) {
		if entry.Value().Kind == KindConfigured {
			commandLine := b.configFileRegistryBuilder.acquireConfigForProject(
				entry.Value().configFileName,
				entry.Value().configFilePath,
				entry.Value(),
				logger.Fork("Acquiring config for project"),
			)
			if entry.Value().CommandLine != commandLine {
				updateProgram = true
				if commandLine == nil {
					b.deleteConfiguredProject(entry, logger)
					filesChanged = true
					return
				}
				entry.Change(func(p *Project) {
					p.CommandLine = commandLine
					p.commandLineWithTypingsFiles = nil
				})
			}
		}
		if !updateProgram {
			updateProgram = entry.Value().dirty
		}
		if updateProgram {
			entry.Change(func(project *Project) {
				oldHost := project.host
				project.host = newCompilerHost(project.currentDirectory, project, b, logger.Fork("CompilerHost"))
				result := project.CreateProgram()
				project.Program = result.Program
				project.checkerPool = result.CheckerPool
				project.ProgramUpdateKind = result.UpdateKind
				project.ProgramLastUpdate = b.newSnapshotID
				if result.UpdateKind == ProgramUpdateKindCloned {
					project.host.seenFiles = oldHost.seenFiles
				}
				if result.UpdateKind == ProgramUpdateKindNewFiles {
					filesChanged = true
					if b.sessionOptions.WatchEnabled {
						failedLookupsWatch, affectingLocationsWatch := project.CloneWatchers()
						project.failedLookupsWatch = failedLookupsWatch
						project.affectingLocationsWatch = affectingLocationsWatch
					}
				}
				project.dirty = false
				project.dirtyFilePath = ""
			})
		}
	})
	if updateProgram && logger != nil {
		elapsed := time.Since(startTime)
		logger.Log(fmt.Sprintf("Program update for %s completed in %v", configFileName, elapsed))
	}
	return filesChanged
}

func (b *projectCollectionBuilder) markFilesChanged(entry dirty.Value[*Project], paths []tspath.Path, changeType lsproto.FileChangeType, logger *logging.LogTree) {
	var dirty bool
	var dirtyFilePath tspath.Path
	entry.ChangeIf(
		func(p *Project) bool {
			if p.Program == nil || p.dirty && p.dirtyFilePath == "" {
				return false
			}

			dirtyFilePath = p.dirtyFilePath
			for _, path := range paths {
				if changeType == lsproto.FileChangeTypeCreated {
					if _, ok := p.affectingLocationsWatch.input[path]; ok {
						dirty = true
						dirtyFilePath = ""
						break
					}
					if _, ok := p.failedLookupsWatch.input[path]; ok {
						dirty = true
						dirtyFilePath = ""
						break
					}
				} else if p.containsFile(path) {
					dirty = true
					if changeType == lsproto.FileChangeTypeDeleted {
						dirtyFilePath = ""
						break
					}
					if dirtyFilePath == "" {
						dirtyFilePath = path
					} else if dirtyFilePath != path {
						dirtyFilePath = ""
						break
					}
				}
			}
			return dirty || p.dirtyFilePath != dirtyFilePath
		},
		func(p *Project) {
			p.dirty = true
			p.dirtyFilePath = dirtyFilePath
			if logger != nil {
				if dirtyFilePath != "" {
					logger.Logf("Marking project %s as dirty due to changes in %s", p.configFileName, dirtyFilePath)
				} else {
					logger.Logf("Marking project %s as dirty", p.configFileName)
				}
			}
		},
	)
}

func (b *projectCollectionBuilder) deleteConfiguredProject(project dirty.Value[*Project], logger *logging.LogTree) {
	projectPath := project.Value().configFilePath
	if logger != nil {
		logger.Log("Deleting configured project: " + project.Value().configFileName)
	}
	if program := project.Value().Program; program != nil {
		program.ForEachResolvedProjectReference(func(referencePath tspath.Path, config *tsoptions.ParsedCommandLine, _ *tsoptions.ParsedCommandLine, _ int) {
			b.configFileRegistryBuilder.releaseConfigForProject(referencePath, projectPath)
		})
	}
	b.configFileRegistryBuilder.releaseConfigForProject(projectPath, projectPath)
	project.Delete()
}<|MERGE_RESOLUTION|>--- conflicted
+++ resolved
@@ -543,11 +543,7 @@
 
 			project := b.findOrCreateProject(node.configFileName, configFilePath, node.loadKind, node.logger)
 			if project == nil {
-<<<<<<< HEAD
-				node.logger.Log("Project not found")
-=======
 				node.logger.Log("Project does not already exist")
->>>>>>> 806c6199
 				return false, false
 			}
 
