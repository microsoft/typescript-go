--- conflicted
+++ resolved
@@ -89,40 +89,6 @@
 	return checker, p.createRelease(core.GetRequestID(ctx), index, checker)
 }
 
-<<<<<<< HEAD
-func (p *CheckerPool) Files(checker *checker.Checker) iter.Seq[*ast.SourceFile] {
-	panic("unimplemented")
-}
-
-func (p *CheckerPool) Count() int {
-	return p.maxCheckers
-}
-
-func (p *CheckerPool) ForEachCheckerParallel(ctx context.Context, cb func(idx int, c *checker.Checker)) {
-	p.mu.Lock()
-	defer p.mu.Unlock()
-
-	requestID := core.GetRequestID(ctx)
-	if requestID == "" {
-		panic("cannot call ForEachCheckerParallel on a project.checkerPool without a request ID")
-	}
-
-	// A request can only access one checker
-	if c, release := p.getRequestCheckerLocked(requestID); c != nil {
-		defer release()
-		cb(0, c)
-		return
-	}
-
-	// TODO: Does this ever work without deadlocking? `p.GetChecker` also tries to lock this mutex.
-	// Should this just be a panic?
-	c, release := p.GetChecker(ctx)
-	defer release()
-	cb(0, c)
-}
-
-=======
->>>>>>> 93841b56
 func (p *CheckerPool) getCheckerLocked(requestID string) (*checker.Checker, int) {
 	if checker, index := p.getImmediatelyAvailableChecker(); checker != nil {
 		p.inUse[checker] = true
