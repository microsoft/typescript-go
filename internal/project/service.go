--- conflicted
+++ resolved
@@ -7,11 +7,7 @@
 
 	"github.com/microsoft/typescript-go/internal/core"
 	"github.com/microsoft/typescript-go/internal/ls"
-<<<<<<< HEAD
-=======
 	"github.com/microsoft/typescript-go/internal/lsp/lsproto"
-	"github.com/microsoft/typescript-go/internal/tsoptions"
->>>>>>> 5d53f6ce
 	"github.com/microsoft/typescript-go/internal/tspath"
 	"github.com/microsoft/typescript-go/internal/vfs"
 )
@@ -32,13 +28,8 @@
 }
 
 type ServiceOptions struct {
-<<<<<<< HEAD
-	Logger *Logger
-=======
-	DefaultLibraryPath string
-	Logger             *Logger
-	PositionEncoding   lsproto.PositionEncodingKind
->>>>>>> 5d53f6ce
+	Logger           *Logger
+	PositionEncoding lsproto.PositionEncodingKind
 }
 
 var _ ProjectHost = (*Service)(nil)
@@ -123,9 +114,14 @@
 	return s.host.FS()
 }
 
-// GetScriptInfoForFile implements ProjectHost.
+// GetOrCreateScriptInfoForFile implements ProjectHost.
 func (s *Service) GetOrCreateScriptInfoForFile(fileName string, path tspath.Path, scriptKind core.ScriptKind) *ScriptInfo {
 	return s.getOrCreateScriptInfoNotOpenedByClient(fileName, path, scriptKind)
+}
+
+// PositionEncoding implements ProjectHost.
+func (s *Service) PositionEncoding() lsproto.PositionEncodingKind {
+	return s.options.PositionEncoding
 }
 
 func (s *Service) Projects() []*Project {
