package project

import (
	"context"
	"errors"
	"fmt"
	"maps"
	"runtime"
	"strings"
	"sync"

	"github.com/microsoft/typescript-go/internal/core"
	"github.com/microsoft/typescript-go/internal/ls"
	"github.com/microsoft/typescript-go/internal/lsp/lsproto"
	"github.com/microsoft/typescript-go/internal/tspath"
	"github.com/microsoft/typescript-go/internal/vfs"
)

type projectLoadKind int

const (
	projectLoadKindFind projectLoadKind = iota
	projectLoadKindCreateReplay
	projectLoadKindCreate
	projectLoadKindReload
)

type ServiceOptions struct {
	TypingsInstallerOptions
	Logger           *Logger
	PositionEncoding lsproto.PositionEncodingKind
	WatchEnabled     bool

	ParsedFileCache ParsedFileCache
}

var _ ProjectHost = (*Service)(nil)

type Service struct {
	host                ServiceHost
	options             ServiceOptions
	comparePathsOptions tspath.ComparePathsOptions
	converters          *ls.Converters

	projectsMu         sync.RWMutex
	configuredProjects map[tspath.Path]*Project
	// inferredProjects is the list of all inferred projects, including the unrootedInferredProject
	// if it exists
	inferredProjects map[tspath.Path]*Project

	documentRegistry       *DocumentRegistry
	scriptInfosMu          sync.RWMutex
	scriptInfos            map[tspath.Path]*ScriptInfo
	openFiles              map[tspath.Path]string // values are projectRootPath, if provided
	configFileForOpenFiles map[tspath.Path]string // default config project for open files !!! todo solution and project reference handling

	// Contains all the deleted script info's version information so that
	// it does not reset when creating script info again
	filenameToScriptInfoVersion map[tspath.Path]int
	realpathToScriptInfosMu     sync.Mutex
	realpathToScriptInfos       map[tspath.Path]map[*ScriptInfo]struct{}

	typingsInstaller *TypingsInstaller

	compilerOptionsForInferredProjects *core.CompilerOptions
}

func NewService(host ServiceHost, options ServiceOptions) *Service {
	options.Logger.Info(fmt.Sprintf("currentDirectory:: %s useCaseSensitiveFileNames:: %t", host.GetCurrentDirectory(), host.FS().UseCaseSensitiveFileNames()))
	options.Logger.Info("libs Location:: " + host.DefaultLibraryPath())
	options.Logger.Info("globalTypingsCacheLocation:: " + host.TypingsLocation())
	service := &Service{
		host:    host,
		options: options,
		comparePathsOptions: tspath.ComparePathsOptions{
			UseCaseSensitiveFileNames: host.FS().UseCaseSensitiveFileNames(),
			CurrentDirectory:          host.GetCurrentDirectory(),
		},

		configuredProjects: make(map[tspath.Path]*Project),
		inferredProjects:   make(map[tspath.Path]*Project),

		documentRegistry: &DocumentRegistry{
			Options: tspath.ComparePathsOptions{
				UseCaseSensitiveFileNames: host.FS().UseCaseSensitiveFileNames(),
				CurrentDirectory:          host.GetCurrentDirectory(),
			},
			parsedFileCache: options.ParsedFileCache,
		},
		scriptInfos:                 make(map[tspath.Path]*ScriptInfo),
		openFiles:                   make(map[tspath.Path]string),
		configFileForOpenFiles:      make(map[tspath.Path]string),
		filenameToScriptInfoVersion: make(map[tspath.Path]int),
		realpathToScriptInfos:       make(map[tspath.Path]map[*ScriptInfo]struct{}),
	}

	service.converters = ls.NewConverters(options.PositionEncoding, func(fileName string) *ls.LineMap {
		return service.GetScriptInfo(fileName).LineMap()
	})

	return service
}

// GetCurrentDirectory implements ProjectHost.
func (s *Service) GetCurrentDirectory() string {
	return s.host.GetCurrentDirectory()
}

// Log implements ProjectHost.
func (s *Service) Log(msg string) {
	s.options.Logger.Info(msg)
}

func (s *Service) Trace(msg string) {
	s.Log(msg)
}

func (s *Service) HasLevel(level LogLevel) bool {
	return s.options.Logger.HasLevel(level)
}

// NewLine implements ProjectHost.
func (s *Service) NewLine() string {
	return s.host.NewLine()
}

// DefaultLibraryPath implements ProjectHost.
func (s *Service) DefaultLibraryPath() string {
	return s.host.DefaultLibraryPath()
}

// TypingsInstaller implements ProjectHost.
func (s *Service) TypingsInstaller() *TypingsInstaller {
	if s.typingsInstaller != nil {
		return s.typingsInstaller
	}

	if typingsLocation := s.host.TypingsLocation(); typingsLocation != "" {
		s.typingsInstaller = &TypingsInstaller{
			TypingsLocation: typingsLocation,
			options:         &s.options.TypingsInstallerOptions,
		}
	}
	return s.typingsInstaller
}

// DocumentRegistry implements ProjectHost.
func (s *Service) DocumentRegistry() *DocumentRegistry {
	return s.documentRegistry
}

// FS implements ProjectHost.
func (s *Service) FS() vfs.FS {
	return s.host.FS()
}

// GetOrCreateScriptInfoForFile implements ProjectHost.
func (s *Service) GetOrCreateScriptInfoForFile(fileName string, path tspath.Path, scriptKind core.ScriptKind) *ScriptInfo {
	return s.getOrCreateScriptInfoNotOpenedByClient(fileName, path, scriptKind)
}

// PositionEncoding implements ProjectHost.
func (s *Service) PositionEncoding() lsproto.PositionEncodingKind {
	return s.options.PositionEncoding
}

// Client implements ProjectHost.
func (s *Service) Client() Client {
	return s.host.Client()
}

// IsWatchEnabled implements ProjectHost.
func (s *Service) IsWatchEnabled() bool {
	return s.options.WatchEnabled
}

func (s *Service) Projects() []*Project {
	s.projectsMu.RLock()
	defer s.projectsMu.RUnlock()
	projects := make([]*Project, 0, len(s.configuredProjects)+len(s.inferredProjects))
	for _, project := range s.configuredProjects {
		projects = append(projects, project)
	}
	for _, project := range s.inferredProjects {
		projects = append(projects, project)
	}
	return projects
}

func (s *Service) ConfiguredProject(path tspath.Path) *Project {
	s.projectsMu.RLock()
	defer s.projectsMu.RUnlock()
	if project, ok := s.configuredProjects[path]; ok {
		return project
	}
	return nil
}

func (s *Service) InferredProject(rootPath tspath.Path) *Project {
	s.projectsMu.RLock()
	defer s.projectsMu.RUnlock()
	if project, ok := s.inferredProjects[rootPath]; ok {
		return project
	}
	return nil
}

func (s *Service) GetScriptInfo(fileName string) *ScriptInfo {
	return s.GetScriptInfoByPath(s.toPath(fileName))
}

func (s *Service) GetScriptInfoByPath(path tspath.Path) *ScriptInfo {
	s.scriptInfosMu.RLock()
	defer s.scriptInfosMu.RUnlock()
	if info, ok := s.scriptInfos[path]; ok && !info.deferredDelete {
		return info
	}
	return nil
}

func (s *Service) isOpenFile(info *ScriptInfo) bool {
	_, ok := s.openFiles[info.path]
	return ok
}

func (s *Service) OpenFile(fileName string, fileContent string, scriptKind core.ScriptKind, projectRootPath string) {
	path := s.toPath(fileName)
	existing := s.GetScriptInfoByPath(path)
	info := s.getOrCreateOpenScriptInfo(fileName, path, fileContent, scriptKind, projectRootPath)
	if existing == nil && info != nil && !info.isDynamic {
		// Invoke wild card directory watcher to ensure that the file presence is reflected
		s.projectsMu.RLock()
		for _, project := range s.configuredProjects {
			project.tryInvokeWildCardDirectories(fileName, info.path)
		}
		s.projectsMu.RUnlock()
	}
	result := s.assignProjectToOpenedScriptInfo(info)
	s.cleanupProjectsAndScriptInfos(info, result)
	s.printMemoryUsage()
	s.printProjects()
}

func (s *Service) ChangeFile(document lsproto.VersionedTextDocumentIdentifier, changes []lsproto.TextDocumentContentChangeEvent) error {
	fileName := ls.DocumentURIToFileName(document.Uri)
	path := s.toPath(fileName)
	scriptInfo := s.GetScriptInfoByPath(path)
	if scriptInfo == nil {
		return fmt.Errorf("file %s not found", fileName)
	}

	textChanges := make([]core.TextChange, len(changes))
	for i, change := range changes {
		if partialChange := change.TextDocumentContentChangePartial; partialChange != nil {
			textChanges[i] = s.converters.FromLSPTextChange(scriptInfo, partialChange)
		} else if wholeChange := change.TextDocumentContentChangeWholeDocument; wholeChange != nil {
			textChanges[i] = core.TextChange{
				TextRange: core.NewTextRange(0, len(scriptInfo.Text())),
				NewText:   wholeChange.Text,
			}
		} else {
			return errors.New("invalid change type")
		}
	}

	s.applyChangesToFile(scriptInfo, textChanges)
	return nil
}

func (s *Service) CloseFile(fileName string) {
	if info := s.GetScriptInfoByPath(s.toPath(fileName)); info != nil {
		fileExists := !info.isDynamic && s.host.FS().FileExists(info.fileName)
		info.close(fileExists)
		delete(s.openFiles, info.path)
		delete(s.configFileForOpenFiles, info.path)
		if !fileExists {
			s.handleDeletedFile(info, false /*deferredDelete*/)
		}
	}
}

func (s *Service) MarkFileSaved(fileName string, text string) {
	if info := s.GetScriptInfoByPath(s.toPath(fileName)); info != nil {
		info.SetTextFromDisk(text)
	}
}

func (s *Service) EnsureDefaultProjectForURI(url lsproto.DocumentUri) *Project {
	_, project := s.EnsureDefaultProjectForFile(ls.DocumentURIToFileName(url))
	return project
}

func (s *Service) EnsureDefaultProjectForFile(fileName string) (*ScriptInfo, *Project) {
	path := s.toPath(fileName)
	if info := s.GetScriptInfoByPath(path); info != nil && !info.isOrphan() {
		if project := s.getDefaultProjectForScript(info); project != nil {
			return info, project
		}
	}
	s.ensureProjectStructureUpToDate()
	if info := s.GetScriptInfoByPath(path); info != nil {
		if project := s.getDefaultProjectForScript(info); project != nil {
			return info, project
		}
	}
	panic("project not found")
}

func (s *Service) Close() {
	s.options.Logger.Close()
}

// SourceFileCount should only be used for testing.
func (s *Service) SourceFileCount() int {
	return s.documentRegistry.size()
}

func (s *Service) OnWatchedFilesChanged(ctx context.Context, changes []*lsproto.FileEvent) error {
	s.projectsMu.RLock()
	defer s.projectsMu.RUnlock()
	for _, change := range changes {
		fileName := ls.DocumentURIToFileName(change.Uri)
		path := s.toPath(fileName)
		if project, ok := s.configuredProjects[path]; ok {
			// tsconfig of project
			if err := s.onConfigFileChanged(project, change.Type); err != nil {
				return fmt.Errorf("error handling config file change: %w", err)
			}
		} else if _, ok := s.openFiles[path]; ok {
			// open file
			continue
		} else if info := s.GetScriptInfoByPath(path); info != nil {
			// closed existing file
			if change.Type == lsproto.FileChangeTypeDeleted {
				s.handleDeletedFile(info, true /*deferredDelete*/)
			} else {
				info.deferredDelete = false
				info.delayReloadNonMixedContentFile()
				// !!! s.delayUpdateProjectGraphs(info.containingProjects, false /*clearSourceMapperCache*/)
				// !!! s.handleSourceMapProjects(info)
			}
		} else {
			for _, project := range s.configuredProjects {
				project.onWatchEventForNilScriptInfo(fileName)
			}
			for _, project := range s.inferredProjects {
				project.onWatchEventForNilScriptInfo(fileName)
			}
		}
	}

	client := s.host.Client()
	if client != nil {
		return client.RefreshDiagnostics(ctx)
	}

	return nil
}

func (s *Service) onConfigFileChanged(project *Project, changeKind lsproto.FileChangeType) error {
	wasDeferredClose := project.deferredClose
	switch changeKind {
	case lsproto.FileChangeTypeCreated:
		if wasDeferredClose {
			project.deferredClose = false
		}
	case lsproto.FileChangeTypeDeleted:
		project.deferredClose = true
	}

	if !project.deferredClose {
		project.SetPendingReload(PendingReloadFull)
	}
	return nil
}

func (s *Service) ensureProjectStructureUpToDate() {
	var hasChanges bool
	s.projectsMu.RLock()
	for _, project := range s.configuredProjects {
		_, updated := project.updateGraph()
		hasChanges = updated || hasChanges
	}
	for _, project := range s.inferredProjects {
		_, updated := project.updateGraph()
		hasChanges = updated || hasChanges
	}
	s.projectsMu.RUnlock()
	if hasChanges {
		s.ensureProjectForOpenFiles()
	}
}

func (s *Service) ensureProjectForOpenFiles() {
	s.Log("Before ensureProjectForOpenFiles:")
	s.printProjects()

	for filePath, projectRootPath := range s.openFiles {
		info := s.GetScriptInfoByPath(filePath)
		if info == nil {
			panic("scriptInfo not found for open file")
		}
		if info.isOrphan() {
			s.assignOrphanScriptInfoToInferredProject(info, projectRootPath)
		} else {
			// !!! s.removeRootOfInferredProjectIfNowPartOfOtherProject(info)
		}
	}
	s.projectsMu.RLock()
	for _, project := range s.inferredProjects {
		project.updateGraph()
	}
	s.projectsMu.RUnlock()

	s.Log("After ensureProjectForOpenFiles:")
	s.printProjects()
}

func (s *Service) applyChangesToFile(info *ScriptInfo, changes []core.TextChange) {
	for _, change := range changes {
		info.editContent(change)
	}
}

func (s *Service) handleDeletedFile(info *ScriptInfo, deferredDelete bool) {
	if s.isOpenFile(info) {
		panic("cannot delete an open file")
	}

	// !!!
	// s.handleSourceMapProjects(info)
	containingProjects := info.ContainingProjects()
	info.detachAllProjects()
	if deferredDelete {
		info.delayReloadNonMixedContentFile()
		info.deferredDelete = true
	} else {
		s.deleteScriptInfo(info)
	}
	s.updateProjectGraphs(containingProjects, false /*clearSourceMapperCache*/)
}

func (s *Service) deleteScriptInfo(info *ScriptInfo) {
	if s.isOpenFile(info) {
		panic("cannot delete an open file")
	}
	s.scriptInfosMu.Lock()
	defer s.scriptInfosMu.Unlock()
	s.deleteScriptInfoLocked(info)
}

func (s *Service) deleteScriptInfoLocked(info *ScriptInfo) {
	delete(s.scriptInfos, info.path)
	s.filenameToScriptInfoVersion[info.path] = info.version
	// !!!
	// s.stopWatchingScriptInfo(info)
	if realpath, ok := info.getRealpathIfDifferent(); ok {
		s.realpathToScriptInfosMu.Lock()
		defer s.realpathToScriptInfosMu.Unlock()
		delete(s.realpathToScriptInfos[realpath], info)
	}
	// !!! closeSourceMapFileWatcher
}

func (s *Service) OnDiscoveredSymlink(info *ScriptInfo) {
	s.realpathToScriptInfosMu.Lock()
	defer s.realpathToScriptInfosMu.Unlock()
	if scriptInfos, ok := s.realpathToScriptInfos[info.realpath]; ok {
		scriptInfos[info] = struct{}{}
	} else {
		scriptInfos = make(map[*ScriptInfo]struct{})
		scriptInfos[info] = struct{}{}
		s.realpathToScriptInfos[info.realpath] = scriptInfos
	}
}

func (s *Service) updateProjectGraphs(projects []*Project, clearSourceMapperCache bool) {
	for _, project := range projects {
		if clearSourceMapperCache {
			project.clearSourceMapperCache()
		}
		project.markAsDirty()
	}
}

func (s *Service) getOrCreateScriptInfoNotOpenedByClient(fileName string, path tspath.Path, scriptKind core.ScriptKind) *ScriptInfo {
	return s.getOrCreateScriptInfoWorker(fileName, path, scriptKind, false /*openedByClient*/, "" /*fileContent*/, false /*deferredDeleteOk*/)
}

func (s *Service) getOrCreateOpenScriptInfo(fileName string, path tspath.Path, fileContent string, scriptKind core.ScriptKind, projectRootPath string) *ScriptInfo {
	info := s.getOrCreateScriptInfoWorker(fileName, path, scriptKind, true /*openedByClient*/, fileContent, true /*deferredDeleteOk*/)
	s.openFiles[info.path] = projectRootPath
	return info
}

func (s *Service) getOrCreateScriptInfoWorker(fileName string, path tspath.Path, scriptKind core.ScriptKind, openedByClient bool, fileContent string, deferredDeleteOk bool) *ScriptInfo {
	s.scriptInfosMu.RLock()
	info, ok := s.scriptInfos[path]
	s.scriptInfosMu.RUnlock()

	var fromDisk bool
	if !ok {
		if !openedByClient && !isDynamicFileName(fileName) {
			if content, ok := s.host.FS().ReadFile(fileName); !ok {
				return nil
			} else {
				fileContent = content
				fromDisk = true
			}
		}

		info = NewScriptInfo(fileName, path, scriptKind, s.host.FS())
		if fromDisk {
			info.SetTextFromDisk(fileContent)
		}

		s.scriptInfosMu.Lock()
		defer s.scriptInfosMu.Unlock()
		if prevVersion, ok := s.filenameToScriptInfoVersion[path]; ok {
			info.version = prevVersion + 1
			delete(s.filenameToScriptInfoVersion, path)
		}
		s.scriptInfos[path] = info
	} else if info.deferredDelete {
		if !openedByClient && !s.host.FS().FileExists(fileName) {
			// If the file is not opened by client and the file does not exist on the disk, return
			return core.IfElse(deferredDeleteOk, info, nil)
		}
		info.deferredDelete = false
	}

	if openedByClient {
		// Opening closed script info
		// either it was created just now, or was part of projects but was closed
		// !!!
		// s.stopWatchingScriptInfo(info)
		info.open(fileContent)
	} else {
		// !!!
		// s.watchClosedScriptInfo(info)
	}
	return info
}

func (s *Service) configFileExists(configFilename string) bool {
	// !!! convoluted cache goes here
	return s.host.FS().FileExists(configFilename)
}

func (s *Service) getConfigFileNameForFile(info *ScriptInfo, findFromCacheOnly bool) string {
	configName, ok := s.configFileForOpenFiles[info.path]
	if ok {
		return configName
	}

	if findFromCacheOnly {
		return ""
	}

	projectRootPath := s.openFiles[info.path]
	if info.isDynamic {
		return ""
	}

	searchPath := tspath.GetDirectoryPath(info.fileName)
	fileName, _ := tspath.ForEachAncestorDirectory(searchPath, func(directory string) (result string, stop bool) {
		tsconfigPath := tspath.CombinePaths(directory, "tsconfig.json")
		if s.configFileExists(tsconfigPath) {
			return tsconfigPath, true
		}
		jsconfigPath := tspath.CombinePaths(directory, "jsconfig.json")
		if s.configFileExists(jsconfigPath) {
			return jsconfigPath, true
		}
		if strings.HasSuffix(directory, "/node_modules") {
			return "", true
		}
		if projectRootPath != "" && !tspath.ContainsPath(projectRootPath, directory, s.comparePathsOptions) {
			return "", true
		}
		return "", false
	})
	s.logf("getConfigFileNameForFile:: File: %s ProjectRootPath: %s:: Result: %s", info.fileName, s.openFiles[info.path], fileName)

	if _, ok := s.openFiles[info.path]; ok {
		s.configFileForOpenFiles[info.path] = fileName
	}
	return fileName
}

func (s *Service) findDefaultConfiguredProject(scriptInfo *ScriptInfo) *Project {
	return s.findCreateOrReloadConfiguredProject(s.getConfigFileNameForFile(scriptInfo, true /*findFromCacheOnly*/), projectLoadKindFind, false /*includeDeferredClosedProjects*/)
}

func (s *Service) findConfiguredProjectByName(configFilePath tspath.Path, includeDeferredClosedProjects bool) *Project {
	s.projectsMu.RLock()
	defer s.projectsMu.RUnlock()
	if result, ok := s.configuredProjects[configFilePath]; ok {
		if includeDeferredClosedProjects || !result.deferredClose {
			return result
		}
	}
	return nil
}

func (s *Service) createConfiguredProject(configFileName string, configFilePath tspath.Path) *Project {
	s.projectsMu.Lock()
	defer s.projectsMu.Unlock()

	// !!! config file existence cache stuff omitted
	project := NewConfiguredProject(configFileName, configFilePath, s)
	s.configuredProjects[configFilePath] = project
	// !!!
	// s.createConfigFileWatcherForParsedConfig(configFileName, configFilePath, project)
	return project
}

func (s *Service) findCreateOrReloadConfiguredProject(configFileName string, projectLoadKind projectLoadKind, includeDeferredClosedProjects bool) *Project {
	// !!! many such things omitted
	configFilePath := s.toPath(configFileName)
	project := s.findConfiguredProjectByName(configFilePath, includeDeferredClosedProjects)
	switch projectLoadKind {
	case projectLoadKindFind, projectLoadKindCreateReplay:
		return project
	case projectLoadKindCreate, projectLoadKindReload:
		if project == nil {
			project = s.createConfiguredProject(configFileName, configFilePath)
		}
		project.updateGraph()
	default:
		panic("unhandled projectLoadKind")
	}
	return project
}

func (s *Service) tryFindDefaultConfiguredProjectForOpenScriptInfo(info *ScriptInfo, projectLoadKind projectLoadKind, includeDeferredClosedProjects bool) *Project {
	findConfigFromCacheOnly := projectLoadKind == projectLoadKindFind || projectLoadKind == projectLoadKindCreateReplay
	if configFileName := s.getConfigFileNameForFile(info, findConfigFromCacheOnly); configFileName != "" {
		// !!! Maybe this recently added "optimized" stuff can be simplified?
		// const optimizedKind = toConfiguredProjectLoadOptimized(kind);
		return s.findCreateOrReloadConfiguredProject(configFileName, projectLoadKind, includeDeferredClosedProjects)
	}
	return nil
}

func (s *Service) tryFindDefaultConfiguredProjectAndLoadAncestorsForOpenScriptInfo(info *ScriptInfo, projectLoadKind projectLoadKind) *Project {
	includeDeferredClosedProjects := projectLoadKind == projectLoadKindFind
	result := s.tryFindDefaultConfiguredProjectForOpenScriptInfo(info, projectLoadKind, includeDeferredClosedProjects)
	// !!! I don't even know what an ancestor project is
	return result
}

func (s *Service) assignProjectToOpenedScriptInfo(info *ScriptInfo) *Project {
	// !!! todo retain projects list when its multiple projects that are looked up
	var result *Project
	if project := s.tryFindDefaultConfiguredProjectAndLoadAncestorsForOpenScriptInfo(info, projectLoadKindCreate); project != nil {
		result = project
	}
	for _, project := range info.ContainingProjects() {
		project.updateGraph()
	}
	if info.isOrphan() {
		// !!!
		// more new "optimized" stuff
		if projectRootDirectory, ok := s.openFiles[info.path]; ok {
			s.assignOrphanScriptInfoToInferredProject(info, projectRootDirectory)
		} else {
			panic("opened script info should be in openFiles map")
		}
	}
	return result
}

func (s *Service) cleanupProjectsAndScriptInfos(openInfo *ScriptInfo, retainedByOpenFile *Project) {
	// This was postponed from closeOpenFile to after opening next file,
	// so that we can reuse the project if we need to right away
	// Remove all the non marked projects
	s.cleanupConfiguredProjects(openInfo, retainedByOpenFile)

	// Remove orphan inferred projects now that we have reused projects
	// We need to create a duplicate because we cant guarantee order after removal
	s.projectsMu.RLock()
	inferredProjects := maps.Clone(s.inferredProjects)
	s.projectsMu.RUnlock()
	for _, inferredProject := range inferredProjects {
		if inferredProject.isOrphan() {
			s.removeProject(inferredProject)
		}
	}

	// Delete the orphan files here because there might be orphan script infos (which are not part of project)
	// when some file/s were closed which resulted in project removal.
	// It was then postponed to cleanup these script infos so that they can be reused if
	// the file from that old project is reopened because of opening file from here.
	s.removeOrphanScriptInfos()
}

func (s *Service) cleanupConfiguredProjects(openInfo *ScriptInfo, retainedByOpenFile *Project) {
	s.projectsMu.RLock()
	toRemoveProjects := maps.Clone(s.configuredProjects)
	s.projectsMu.RUnlock()

	// !!! handle declarationMap
	retainConfiguredProject := func(project *Project) {
		if _, ok := toRemoveProjects[project.configFilePath]; !ok {
			return
		}
		delete(toRemoveProjects, project.configFilePath)
		// // Keep original projects used
		// markOriginalProjectsAsUsed(project);
		// // Keep all the references alive
		// forEachReferencedProject(project, retainConfiguredProject);
	}

	if retainedByOpenFile != nil {
		retainConfiguredProject(retainedByOpenFile)
	}

	// Everything needs to be retained, fast path to skip all the work
	if len(toRemoveProjects) == 0 {
		return
	}

	// Retain default configured project for open script info
	for path := range s.openFiles {
		if path == openInfo.path {
			continue
		}
		info := s.GetScriptInfoByPath(path)
		// We want to retain the projects for open file if they are pending updates so deferredClosed projects are ok
		result := s.tryFindDefaultConfiguredProjectAndLoadAncestorsForOpenScriptInfo(
			info,
			projectLoadKindFind,
		)
		if result != nil {
			retainConfiguredProject(result)
			// Everything needs to be retained, fast path to skip all the work
			if len(toRemoveProjects) == 0 {
				return
			}
		}
	}

	// !!! project references

	for _, project := range toRemoveProjects {
		s.removeProject(project)
	}
}

func (s *Service) removeProject(project *Project) {
	s.Log("remove Project:: " + project.name)
	s.Log(project.print( /*writeProjectFileNames*/ true /*writeFileExplaination*/, true /*writeFileVersionAndText*/, false, &strings.Builder{}))
	s.projectsMu.Lock()
	switch project.kind {
	case KindConfigured:
		delete(s.configuredProjects, project.configFilePath)
	case KindInferred:
		delete(s.inferredProjects, project.rootPath)
	}
	s.projectsMu.Unlock()
	project.Close()
}

func (s *Service) removeOrphanScriptInfos() {
	s.scriptInfosMu.Lock()
	defer s.scriptInfosMu.Unlock()

	toRemoveScriptInfos := maps.Clone(s.scriptInfos)

	for _, info := range s.scriptInfos {
		if info.deferredDelete {
			continue
		}

		// If script info is not open and orphan, remove it
		if !s.isOpenFile(info) &&
			info.isOrphan() &&
			// !scriptInfoIsContainedByBackgroundProject(info) &&
			!info.containedByDeferredClosedProject() {
			// !!! dts map related infos and code
			continue
		}
		// Retain this script info
		delete(toRemoveScriptInfos, info.path)
	}

	// if there are not projects that include this script info - delete it
	for _, info := range toRemoveScriptInfos {
		s.deleteScriptInfoLocked(info)
	}
}

func (s *Service) assignOrphanScriptInfoToInferredProject(info *ScriptInfo, projectRootDirectory string) *Project {
	if !info.isOrphan() {
		panic("scriptInfo is not orphan")
	}

	project := s.getOrCreateInferredProjectForProjectRootPath(info, projectRootDirectory)
	project.AddInferredProjectRoot(info)
	project.updateGraph()
	return project
	// !!! old code ensures that scriptInfo is only part of one project
}

func (s *Service) getOrCreateInferredProjectForProjectRootPath(info *ScriptInfo, projectRootDirectory string) *Project {
	project := s.getInferredProjectForProjectRootPath(info, projectRootDirectory)
	if project != nil {
		return project
	}
	if projectRootDirectory != "" {
		return s.createInferredProject(projectRootDirectory, s.toPath(projectRootDirectory))
	}
	return s.createInferredProject(s.host.GetCurrentDirectory(), "")
}

func (s *Service) getInferredProjectForProjectRootPath(info *ScriptInfo, projectRootDirectory string) *Project {
	s.projectsMu.RLock()
	defer s.projectsMu.RUnlock()
	if projectRootDirectory != "" {
		projectRootPath := s.toPath(projectRootDirectory)
		if project, ok := s.inferredProjects[projectRootPath]; ok {
			return project
		}
		return nil
	}

	if !info.isDynamic {
		var bestMatch *Project
		for _, project := range s.inferredProjects {
			if project.rootPath != "" &&
				tspath.ContainsPath(string(project.rootPath), string(info.path), s.comparePathsOptions) &&
				(bestMatch == nil || len(bestMatch.rootPath) <= len(project.rootPath)) {
				bestMatch = project
			}
		}

		if bestMatch != nil {
			return bestMatch
		}
	}

	// unrooted inferred project if no best match found
	if unrootedProject, ok := s.inferredProjects[""]; ok {
		return unrootedProject
	}
	return nil
}

func (s *Service) getDefaultProjectForScript(scriptInfo *ScriptInfo) *Project {
	containingProjects := scriptInfo.ContainingProjects()
	switch len(containingProjects) {
	case 0:
		panic("scriptInfo must be attached to a project before calling getDefaultProject")
	case 1:
		project := containingProjects[0]
		if project.deferredClose || project.kind == KindAutoImportProvider || project.kind == KindAuxiliary {
			panic("scriptInfo must be attached to a non-background project before calling getDefaultProject")
		}
		return project
	default:
		// If this file belongs to multiple projects, below is the order in which default project is used
		// - first external project
		// - for open script info, its default configured project during opening is default if info is part of it
		// - first configured project of which script info is not a source of project reference redirect
		// - first configured project
		// - first inferred project
		var firstConfiguredProject *Project
		var firstInferredProject *Project
		var firstNonSourceOfProjectReferenceRedirect *Project
		var defaultConfiguredProject *Project

		for index, project := range containingProjects {
			if project.kind == KindConfigured {
				if project.deferredClose {
					continue
				}
				// !!! if !project.isSourceOfProjectReferenceRedirect(scriptInfo.fileName) {
				if defaultConfiguredProject == nil && index != len(containingProjects)-1 {
					defaultConfiguredProject = s.findDefaultConfiguredProject(scriptInfo)
				}
				if defaultConfiguredProject == project {
					return project
				}
				if firstNonSourceOfProjectReferenceRedirect == nil {
					firstNonSourceOfProjectReferenceRedirect = project
				}
				// }
				if firstConfiguredProject == nil {
					firstConfiguredProject = project
				}
			} else if firstInferredProject == nil && project.kind == KindInferred {
				firstInferredProject = project
			}
		}
		if defaultConfiguredProject != nil {
			return defaultConfiguredProject
		}
		if firstNonSourceOfProjectReferenceRedirect != nil {
			return firstNonSourceOfProjectReferenceRedirect
		}
		if firstConfiguredProject != nil {
			return firstConfiguredProject
		}
		if firstInferredProject != nil {
			return firstInferredProject
		}
		panic("no project found")
	}
}

func (s *Service) createInferredProject(currentDirectory string, projectRootPath tspath.Path) *Project {
<<<<<<< HEAD
	compilerOptions := s.compilerOptionsForInferredProjects
	if compilerOptions == nil {
		compilerOptions = &core.CompilerOptions{
			AllowJs:                    core.TSTrue,
			Module:                     core.ModuleKindESNext,
			ModuleResolution:           core.ModuleResolutionKindBundler,
			Target:                     core.ScriptTargetES2022,
			Jsx:                        core.JsxEmitReactJSX,
			AllowImportingTsExtensions: core.TSTrue,
			StrictNullChecks:           core.TSTrue,
			StrictFunctionTypes:        core.TSTrue,
			SourceMap:                  core.TSTrue,
			ESModuleInterop:            core.TSTrue,
			AllowNonTsExtensions:       core.TSTrue,
			ResolveJsonModule:          core.TSTrue,
		}
	}
	project := NewInferredProject(compilerOptions, currentDirectory, projectRootPath, s)
	s.inferredProjects = append(s.inferredProjects, project)
=======
	s.projectsMu.Lock()
	defer s.projectsMu.Unlock()
	if existingProject, ok := s.inferredProjects[projectRootPath]; ok {
		return existingProject
	}

	compilerOptions := core.CompilerOptions{
		AllowJs:                    core.TSTrue,
		Module:                     core.ModuleKindESNext,
		ModuleResolution:           core.ModuleResolutionKindBundler,
		Target:                     core.ScriptTargetES2022,
		Jsx:                        core.JsxEmitReactJSX,
		AllowImportingTsExtensions: core.TSTrue,
		StrictNullChecks:           core.TSTrue,
		StrictFunctionTypes:        core.TSTrue,
		SourceMap:                  core.TSTrue,
		ESModuleInterop:            core.TSTrue,
		AllowNonTsExtensions:       core.TSTrue,
		ResolveJsonModule:          core.TSTrue,
	}
	project := NewInferredProject(&compilerOptions, currentDirectory, projectRootPath, s)
	s.inferredProjects[project.rootPath] = project
>>>>>>> 9bc5e3f3
	return project
}

func (s *Service) toPath(fileName string) tspath.Path {
	return tspath.ToPath(fileName, s.host.GetCurrentDirectory(), s.host.FS().UseCaseSensitiveFileNames())
}

func (s *Service) printProjects() {
	if !s.options.Logger.HasLevel(LogLevelNormal) {
		return
	}

	var builder strings.Builder
	s.projectsMu.RLock()
	for _, project := range s.configuredProjects {
		project.print(false /*writeFileNames*/, false /*writeFileExpanation*/, false /*writeFileVersionAndText*/, &builder)
		builder.WriteRune('\n')
	}
	for _, project := range s.inferredProjects {
		project.print(false /*writeFileNames*/, false /*writeFileExpanation*/, false /*writeFileVersionAndText*/, &builder)
		builder.WriteRune('\n')
	}
	s.projectsMu.RUnlock()

	builder.WriteString("Open files:")
	for path, projectRootPath := range s.openFiles {
		info := s.GetScriptInfoByPath(path)
		builder.WriteString(fmt.Sprintf("\n\tFileName: %s ProjectRootPath: %s", info.fileName, projectRootPath))
		builder.WriteString("\n\t\tProjects: " + strings.Join(core.Map(info.ContainingProjects(), func(project *Project) string { return project.name }), ", "))
	}
	builder.WriteString("\n" + hr)
	s.Log(builder.String())
}

func (s *Service) logf(format string, args ...any) {
	s.Log(fmt.Sprintf(format, args...))
}

<<<<<<< HEAD
// !!! per root compiler options
func (s *Service) SetCompilerOptionsForInferredProjects(compilerOptions *core.CompilerOptions) {
	s.compilerOptionsForInferredProjects = compilerOptions

	// !!! set compiler options for all inferred projects
	// for _, project := range s.inferredProjects {
	// 	project.SetCompilerOptions(compilerOptions)
	// }
=======
func (s *Service) printMemoryUsage() {
	runtime.GC() // Force garbage collection to get accurate memory stats
	var memStats runtime.MemStats
	runtime.ReadMemStats(&memStats)
	s.logf("MemoryStats:\n\tAlloc: %v KB\n\tSys: %v KB\n\tNumGC: %v", memStats.Alloc/1024, memStats.Sys/1024, memStats.NumGC)
>>>>>>> 9bc5e3f3
}<|MERGE_RESOLUTION|>--- conflicted
+++ resolved
@@ -910,7 +910,12 @@
 }
 
 func (s *Service) createInferredProject(currentDirectory string, projectRootPath tspath.Path) *Project {
-<<<<<<< HEAD
+	s.projectsMu.Lock()
+	defer s.projectsMu.Unlock()
+	if existingProject, ok := s.inferredProjects[projectRootPath]; ok {
+		return existingProject
+	}
+
 	compilerOptions := s.compilerOptionsForInferredProjects
 	if compilerOptions == nil {
 		compilerOptions = &core.CompilerOptions{
@@ -929,31 +934,7 @@
 		}
 	}
 	project := NewInferredProject(compilerOptions, currentDirectory, projectRootPath, s)
-	s.inferredProjects = append(s.inferredProjects, project)
-=======
-	s.projectsMu.Lock()
-	defer s.projectsMu.Unlock()
-	if existingProject, ok := s.inferredProjects[projectRootPath]; ok {
-		return existingProject
-	}
-
-	compilerOptions := core.CompilerOptions{
-		AllowJs:                    core.TSTrue,
-		Module:                     core.ModuleKindESNext,
-		ModuleResolution:           core.ModuleResolutionKindBundler,
-		Target:                     core.ScriptTargetES2022,
-		Jsx:                        core.JsxEmitReactJSX,
-		AllowImportingTsExtensions: core.TSTrue,
-		StrictNullChecks:           core.TSTrue,
-		StrictFunctionTypes:        core.TSTrue,
-		SourceMap:                  core.TSTrue,
-		ESModuleInterop:            core.TSTrue,
-		AllowNonTsExtensions:       core.TSTrue,
-		ResolveJsonModule:          core.TSTrue,
-	}
-	project := NewInferredProject(&compilerOptions, currentDirectory, projectRootPath, s)
 	s.inferredProjects[project.rootPath] = project
->>>>>>> 9bc5e3f3
 	return project
 }
 
@@ -992,20 +973,19 @@
 	s.Log(fmt.Sprintf(format, args...))
 }
 
-<<<<<<< HEAD
-// !!! per root compiler options
-func (s *Service) SetCompilerOptionsForInferredProjects(compilerOptions *core.CompilerOptions) {
-	s.compilerOptionsForInferredProjects = compilerOptions
-
-	// !!! set compiler options for all inferred projects
-	// for _, project := range s.inferredProjects {
-	// 	project.SetCompilerOptions(compilerOptions)
-	// }
-=======
 func (s *Service) printMemoryUsage() {
 	runtime.GC() // Force garbage collection to get accurate memory stats
 	var memStats runtime.MemStats
 	runtime.ReadMemStats(&memStats)
 	s.logf("MemoryStats:\n\tAlloc: %v KB\n\tSys: %v KB\n\tNumGC: %v", memStats.Alloc/1024, memStats.Sys/1024, memStats.NumGC)
->>>>>>> 9bc5e3f3
+}
+
+// !!! per root compiler options
+func (s *Service) SetCompilerOptionsForInferredProjects(compilerOptions *core.CompilerOptions) {
+	s.compilerOptionsForInferredProjects = compilerOptions
+
+	// !!! set compiler options for all inferred projects
+	// for _, project := range s.inferredProjects {
+	// 	project.SetCompilerOptions(compilerOptions)
+	// }
 }