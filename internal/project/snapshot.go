package project

import (
	"context"
	"fmt"
	"maps"
	"slices"
	"sync/atomic"
	"time"

	"github.com/microsoft/typescript-go/internal/collections"
	"github.com/microsoft/typescript-go/internal/core"
	"github.com/microsoft/typescript-go/internal/ls"
	"github.com/microsoft/typescript-go/internal/ls/lsconv"
	"github.com/microsoft/typescript-go/internal/ls/lsutil"
	"github.com/microsoft/typescript-go/internal/lsp/lsproto"
	"github.com/microsoft/typescript-go/internal/project/ata"
	"github.com/microsoft/typescript-go/internal/project/dirty"
	"github.com/microsoft/typescript-go/internal/project/logging"
	"github.com/microsoft/typescript-go/internal/sourcemap"
	"github.com/microsoft/typescript-go/internal/tspath"
)

type Snapshot struct {
	id       uint64
	parentId uint64
	refCount atomic.Int32

	// Session options are immutable for the server lifetime,
	// so can be a pointer.
	sessionOptions *SessionOptions
	toPath         func(fileName string) tspath.Path
	converters     *lsconv.Converters

	// Immutable state, cloned between snapshots
	fs                                 *SnapshotFS
	ProjectCollection                  *ProjectCollection
	ConfigFileRegistry                 *ConfigFileRegistry
	compilerOptionsForInferredProjects *core.CompilerOptions
	config                             *Config

	builderLogs *logging.LogTree
	apiError    error
}

// NewSnapshot
func NewSnapshot(
	id uint64,
	fs *SnapshotFS,
	sessionOptions *SessionOptions,
	parseCache *ParseCache,
	extendedConfigCache *ExtendedConfigCache,
	configFileRegistry *ConfigFileRegistry,
	compilerOptionsForInferredProjects *core.CompilerOptions,
	config *Config,
	toPath func(fileName string) tspath.Path,
) *Snapshot {
	if config == nil {
		config = NewConfig(nil) // disallow nil config
	}
	s := &Snapshot{
		id: id,

		sessionOptions: sessionOptions,
		toPath:         toPath,

		fs:                                 fs,
		ConfigFileRegistry:                 configFileRegistry,
		ProjectCollection:                  &ProjectCollection{toPath: toPath},
		compilerOptionsForInferredProjects: compilerOptionsForInferredProjects,
		config:                             config,
	}
	s.converters = lsconv.NewConverters(s.sessionOptions.PositionEncoding, s.LSPLineMap)
	s.refCount.Store(1)
	return s
}

func (s *Snapshot) GetDefaultProject(uri lsproto.DocumentUri) *Project {
	fileName := uri.FileName()
	path := s.toPath(fileName)
	return s.ProjectCollection.GetDefaultProject(fileName, path)
}

func (s *Snapshot) GetProjectsContainingFile(uri lsproto.DocumentUri) []ls.Project {
	fileName := uri.FileName()
	path := s.toPath(fileName)
	// TODO!! sheetal may be change this to handle symlinks!!
	return s.ProjectCollection.GetProjectsContainingFile(path)
}

func (s *Snapshot) GetFile(fileName string) FileHandle {
	return s.fs.GetFile(fileName)
}

func (s *Snapshot) LSPLineMap(fileName string) *lsconv.LSPLineMap {
	if file := s.fs.GetFile(fileName); file != nil {
		return file.LSPLineMap()
	}
	return nil
}

func (s *Snapshot) GetECMALineInfo(fileName string) *sourcemap.ECMALineInfo {
	if file := s.fs.GetFile(fileName); file != nil {
		return file.ECMALineInfo()
	}
	return nil
}

func (s *Snapshot) UserPreferences() *lsutil.UserPreferences {
<<<<<<< HEAD
	return s.config.Ts
=======
	if s.config.tsUserPreferences != nil {
		return s.config.tsUserPreferences
	}
	return lsutil.NewDefaultUserPreferences()
>>>>>>> c15e7649
}

func (s *Snapshot) FormatOptions() *lsutil.FormatCodeSettings {
	return s.config.Ts.FormatCodeSettings
}

func (s *Snapshot) Converters() *lsconv.Converters {
	return s.converters
}

func (s *Snapshot) ID() uint64 {
	return s.id
}

func (s *Snapshot) UseCaseSensitiveFileNames() bool {
	return s.fs.fs.UseCaseSensitiveFileNames()
}

func (s *Snapshot) ReadFile(fileName string) (string, bool) {
	handle := s.GetFile(fileName)
	if handle == nil {
		return "", false
	}
	return handle.Content(), true
}

type APISnapshotRequest struct {
	OpenProjects   *collections.Set[string]
	CloseProjects  *collections.Set[tspath.Path]
	UpdateProjects *collections.Set[tspath.Path]
}

type ProjectTreeRequest struct {
	// If null, all project trees need to be loaded, otherwise only those that are referenced
	referencedProjects *collections.Set[tspath.Path]
}

func (p *ProjectTreeRequest) IsAllProjects() bool {
	return p.referencedProjects == nil
}

func (p *ProjectTreeRequest) IsProjectReferenced(projectID tspath.Path) bool {
	return p.referencedProjects.Has(projectID)
}

func (p *ProjectTreeRequest) Projects() []tspath.Path {
	if p.referencedProjects == nil {
		return nil
	}
	return slices.Collect(maps.Keys(p.referencedProjects.Keys()))
}

type ResourceRequest struct {
	// Documents are URIs that were requested by the client.
	// The new snapshot should ensure projects for these URIs have loaded programs.
	// If the requested Documents are not open, ensure that their default project is created
	Documents []lsproto.DocumentUri
	// Update requested Projects.
	// this is used when we want to get LS and from all the Projects the file can be part of
	Projects []tspath.Path
	// Update and ensure project trees that reference the projects
	// This is used to compute the solution and project tree so that
	// we can find references across all the projects in the solution irrespective of which project is open
	ProjectTree *ProjectTreeRequest
}

type SnapshotChange struct {
	ResourceRequest
	reason UpdateReason
	// fileChanges are the changes that have occurred since the last snapshot.
	fileChanges FileChangeSummary
	// compilerOptionsForInferredProjects is the compiler options to use for inferred projects.
	// It should only be set the value in the next snapshot should be changed. If nil, the
	// value from the previous snapshot will be copied to the new snapshot.
	compilerOptionsForInferredProjects *core.CompilerOptions
	newConfig                          *Config
	// ataChanges contains ATA-related changes to apply to projects in the new snapshot.
	ataChanges map[tspath.Path]*ATAStateChange
	apiRequest *APISnapshotRequest
}

// ATAStateChange represents a change to a project's ATA state.
type ATAStateChange struct {
	ProjectID tspath.Path
	// TypingsInfo is the new typings info for the project.
	TypingsInfo *ata.TypingsInfo
	// TypingsFiles is the new list of typing files for the project.
	TypingsFiles []string
	// TypingsFilesToWatch is the new list of typing files to watch for changes.
	TypingsFilesToWatch []string
	Logs                *logging.LogTree
}

func (s *Snapshot) Clone(ctx context.Context, change SnapshotChange, overlays map[tspath.Path]*Overlay, session *Session) *Snapshot {
	var logger *logging.LogTree

	// Print in-progress logs immediately if cloning fails
	if session.options.LoggingEnabled {
		defer func() {
			if r := recover(); r != nil {
				session.logger.Log(logger.String())
				panic(r)
			}
		}()
	}

	if session.options.LoggingEnabled {
		logger = logging.NewLogTree(fmt.Sprintf("Cloning snapshot %d", s.id))
		getDetails := func() string {
			details := ""
			if len(change.Documents) != 0 {
				details += fmt.Sprintf(" Documents: %v", change.Documents)
			}
			if len(change.Projects) != 0 {
				details += fmt.Sprintf(" Projects: %v", change.Projects)
			}
			if change.ProjectTree != nil {
				details += fmt.Sprintf(" ProjectTree: %v", change.ProjectTree.Projects())
			}
			return details
		}
		switch change.reason {
		case UpdateReasonDidOpenFile:
			logger.Logf("Reason: DidOpenFile - %s", change.fileChanges.Opened)
		case UpdateReasonDidChangeCompilerOptionsForInferredProjects:
			logger.Logf("Reason: DidChangeCompilerOptionsForInferredProjects")
		case UpdateReasonRequestedLanguageServicePendingChanges:
			logger.Logf("Reason: RequestedLanguageService (pending file changes) - %v", getDetails())
		case UpdateReasonRequestedLanguageServiceProjectNotLoaded:
			logger.Logf("Reason: RequestedLanguageService (project not loaded) - %v", getDetails())
		case UpdateReasonRequestedLanguageServiceForFileNotOpen:
			logger.Logf("Reason: RequestedLanguageService (file not open) - %v", getDetails())
		case UpdateReasonRequestedLanguageServiceProjectDirty:
			logger.Logf("Reason: RequestedLanguageService (project dirty) - %v", getDetails())
		case UpdateReasonRequestedLoadProjectTree:
			logger.Logf("Reason: RequestedLoadProjectTree - %v", getDetails())
		}
	}

	start := time.Now()
	fs := newSnapshotFSBuilder(session.fs.fs, overlays, s.fs.diskFiles, session.options.PositionEncoding, s.toPath)
	if change.fileChanges.HasExcessiveWatchEvents() {
		invalidateStart := time.Now()
		if !fs.watchChangesOverlapCache(change.fileChanges) {
			change.fileChanges.Changed = collections.Set[lsproto.DocumentUri]{}
			change.fileChanges.Deleted = collections.Set[lsproto.DocumentUri]{}
		} else if change.fileChanges.IncludesWatchChangeOutsideNodeModules {
			fs.invalidateCache()
			logger.Logf("Excessive watch changes detected, invalidated file cache in %v", time.Since(invalidateStart))
		} else {
			fs.invalidateNodeModulesCache()
			logger.Logf("npm install detected, invalidated node_modules cache in %v", time.Since(invalidateStart))
		}
	} else {
		fs.markDirtyFiles(change.fileChanges)
	}

	compilerOptionsForInferredProjects := s.compilerOptionsForInferredProjects
	if change.compilerOptionsForInferredProjects != nil {
		// !!! mark inferred projects as dirty?
		compilerOptionsForInferredProjects = change.compilerOptionsForInferredProjects
	}

	newSnapshotID := session.snapshotID.Add(1)
	projectCollectionBuilder := newProjectCollectionBuilder(
		ctx,
		newSnapshotID,
		fs,
		s.ProjectCollection,
		s.ConfigFileRegistry,
		s.ProjectCollection.apiOpenedProjects,
		compilerOptionsForInferredProjects,
		s.sessionOptions,
		session.parseCache,
		session.extendedConfigCache,
	)

	var apiError error
	if change.apiRequest != nil {
		apiError = projectCollectionBuilder.HandleAPIRequest(change.apiRequest, logger.Fork("HandleAPIRequest"))
	}

	if len(change.ataChanges) != 0 {
		projectCollectionBuilder.DidUpdateATAState(change.ataChanges, logger.Fork("DidUpdateATAState"))
	}

	if !change.fileChanges.IsEmpty() {
		projectCollectionBuilder.DidChangeFiles(change.fileChanges, logger.Fork("DidChangeFiles"))
	}

	for _, uri := range change.Documents {
		projectCollectionBuilder.DidRequestFile(uri, logger.Fork("DidRequestFile"))
	}

	for _, projectId := range change.Projects {
		projectCollectionBuilder.DidRequestProject(projectId, logger.Fork("DidRequestProject"))
	}

	if change.ProjectTree != nil {
		projectCollectionBuilder.DidRequestProjectTrees(change.ProjectTree, logger.Fork("DidRequestProjectTrees"))
	}

	projectCollection, configFileRegistry := projectCollectionBuilder.Finalize(logger)

	// Clean cached disk files not touched by any open project. It's not important that we do this on
	// file open specifically, but we don't need to do it on every snapshot clone.
	if len(change.fileChanges.Opened) != 0 {
		var changedFiles bool
		for _, project := range projectCollection.Projects() {
			if project.ProgramLastUpdate == newSnapshotID && project.ProgramUpdateKind != ProgramUpdateKindCloned {
				changedFiles = true
				break
			}
		}
		// The set of seen files can change only if a program was constructed (not cloned) during this snapshot.
		if changedFiles {
			cleanFilesStart := time.Now()
			removedFiles := 0
			fs.diskFiles.Range(func(entry *dirty.SyncMapEntry[tspath.Path, *diskFile]) bool {
				for _, project := range projectCollection.Projects() {
					if project.host != nil && project.host.seenFiles.Has(entry.Key()) {
						return true
					}
				}
				entry.Delete()
				removedFiles++
				return true
			})
			if session.options.LoggingEnabled {
				logger.Logf("Removed %d cached files in %v", removedFiles, time.Since(cleanFilesStart))
			}
		}
	}

	config := s.config
	if change.newConfig != nil {
		config.CopyInto(change.newConfig)
	}

	snapshotFS, _ := fs.Finalize()
	newSnapshot := NewSnapshot(
		newSnapshotID,
		snapshotFS,
		s.sessionOptions,
		session.parseCache,
		session.extendedConfigCache,
		nil,
		compilerOptionsForInferredProjects,
		config,
		s.toPath,
	)
	newSnapshot.parentId = s.id
	newSnapshot.ProjectCollection = projectCollection
	newSnapshot.ConfigFileRegistry = configFileRegistry
	newSnapshot.builderLogs = logger
	newSnapshot.apiError = apiError

	for _, project := range newSnapshot.ProjectCollection.Projects() {
		session.programCounter.Ref(project.Program)
		if project.ProgramLastUpdate == newSnapshotID {
			// If the program was updated during this clone, the project and its host are new
			// and still retain references to the builder. Freezing clears the builder reference
			// so it's GC'd and to ensure the project can't access any data not already in the
			// snapshot during use. This is pretty kludgy, but it's an artifact of Program design:
			// Program has a single host, which is expected to implement a full vfs.FS, among
			// other things. That host is *mostly* only used during program *construction*, but a
			// few methods may get exercised during program *use*. So, our compiler host is allowed
			// to access caches and perform mutating effects (like acquire referenced project
			// config files) during snapshot building, and then we call `freeze` to ensure those
			// mutations don't happen afterwards. In the future, we might improve things by
			// separating what it takes to build a program from what it takes to use a program,
			// and only pass the former into NewProgram instead of retaining it indefinitely.
			project.host.freeze(snapshotFS, newSnapshot.ConfigFileRegistry)
		}
	}
	for path, config := range newSnapshot.ConfigFileRegistry.configs {
		if config.commandLine != nil && config.commandLine.ConfigFile != nil {
			if prevConfig, ok := s.ConfigFileRegistry.configs[path]; ok {
				if prevConfig.commandLine != nil && config.commandLine.ConfigFile == prevConfig.commandLine.ConfigFile {
					for _, file := range prevConfig.commandLine.ExtendedSourceFiles() {
						// Ref count extended configs that were already loaded in the previous snapshot.
						// New/changed ones were handled during config file registry building.
						session.extendedConfigCache.Ref(s.toPath(file))
					}
				}
			}
		}
	}

	logger.Logf("Finished cloning snapshot %d into snapshot %d in %v", s.id, newSnapshot.id, time.Since(start))
	return newSnapshot
}

func (s *Snapshot) Ref() {
	s.refCount.Add(1)
}

func (s *Snapshot) Deref() bool {
	return s.refCount.Add(-1) == 0
}

func (s *Snapshot) dispose(session *Session) {
	for _, project := range s.ProjectCollection.Projects() {
		if project.Program != nil && session.programCounter.Deref(project.Program) {
			for _, file := range project.Program.SourceFiles() {
				session.parseCache.Deref(NewParseCacheKey(file.ParseOptions(), file.Hash, file.ScriptKind))
			}
		}
	}
	for _, config := range s.ConfigFileRegistry.configs {
		if config.commandLine != nil {
			for _, file := range config.commandLine.ExtendedSourceFiles() {
				session.extendedConfigCache.Deref(session.toPath(file))
			}
		}
	}
}<|MERGE_RESOLUTION|>--- conflicted
+++ resolved
@@ -107,14 +107,10 @@
 }
 
 func (s *Snapshot) UserPreferences() *lsutil.UserPreferences {
-<<<<<<< HEAD
-	return s.config.Ts
-=======
 	if s.config.tsUserPreferences != nil {
 		return s.config.tsUserPreferences
 	}
 	return lsutil.NewDefaultUserPreferences()
->>>>>>> c15e7649
 }
 
 func (s *Snapshot) FormatOptions() *lsutil.FormatCodeSettings {
