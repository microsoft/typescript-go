--- conflicted
+++ resolved
@@ -318,11 +318,7 @@
 			removedFiles := 0
 			fs.diskFiles.Range(func(entry *dirty.SyncMapEntry[tspath.Path, *diskFile]) bool {
 				for _, project := range projectCollection.Projects() {
-<<<<<<< HEAD
-					if project.host.SeenFiles().Has(entry.Key()) {
-=======
 					if project.host != nil && project.host.seenFiles.Has(entry.Key()) {
->>>>>>> d1be94b3
 						return true
 					}
 				}
