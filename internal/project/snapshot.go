--- conflicted
+++ resolved
@@ -37,13 +37,10 @@
 	ProjectCollection                  *ProjectCollection
 	ConfigFileRegistry                 *ConfigFileRegistry
 	compilerOptionsForInferredProjects *core.CompilerOptions
-<<<<<<< HEAD
+	config                             Config
 	// Disk files present in the snapshot due to source map references.
 	extraDiskFiles      map[tspath.Path]string
 	extraDiskFilesWatch *WatchedFiles[map[tspath.Path]string]
-=======
-	config                             Config
->>>>>>> ffa30a7e
 
 	builderLogs *logging.LogTree
 	apiError    error
@@ -324,9 +321,6 @@
 		}
 	}
 
-<<<<<<< HEAD
-	snapshotFS, _, _ := fs.Finalize()
-=======
 	config := s.config
 	if change.newConfig != nil {
 		if change.newConfig.tsUserPreferences != nil {
@@ -337,8 +331,7 @@
 		}
 	}
 
-	snapshotFS, _ := fs.Finalize()
->>>>>>> ffa30a7e
+	snapshotFS, _, _ := fs.Finalize()
 	newSnapshot := NewSnapshot(
 		newSnapshotID,
 		snapshotFS,
