--- conflicted
+++ resolved
@@ -320,11 +320,7 @@
 			removedFiles := 0
 			fs.diskFiles.Range(func(entry *dirty.SyncMapEntry[tspath.Path, *diskFile]) bool {
 				for _, project := range projectCollection.Projects() {
-<<<<<<< HEAD
-					if project.host.sourceFS.Seen(entry.Key()) {
-=======
-					if project.host != nil && project.host.seenFiles.Has(entry.Key()) {
->>>>>>> 66ab80db
+					if project.host != nil && project.host.sourceFS.Seen(entry.Key()) {
 						return true
 					}
 				}
