package project

import (
	"fmt"
	"maps"
	"slices"
	"strings"
	"sync"
	"sync/atomic"

	"github.com/microsoft/typescript-go/internal/collections"
	"github.com/microsoft/typescript-go/internal/core"
	"github.com/microsoft/typescript-go/internal/glob"
	"github.com/microsoft/typescript-go/internal/lsp/lsproto"
	"github.com/microsoft/typescript-go/internal/module"
	"github.com/microsoft/typescript-go/internal/tspath"
)

const (
	fileGlobPattern          = "*.{js,jsx,mjs,cjs,ts,tsx,mts,cts,json}"
	recursiveFileGlobPattern = "**/*.{js,jsx,mjs,cjs,ts,tsx,mts,cts,json}"
)

type WatcherID string

var watcherID atomic.Uint64

type WatchedFiles[T any] struct {
	name                string
	watchKind           lsproto.WatchKind
	computeGlobPatterns func(input T) []string

	input                  T
	computeWatchersOnce    sync.Once
	watchers               []*lsproto.FileSystemWatcher
	computeParsedGlobsOnce sync.Once
	parsedGlobs            []*glob.Glob
	id                     uint64
}

func NewWatchedFiles[T any](name string, watchKind lsproto.WatchKind, computeGlobPatterns func(input T) []string) *WatchedFiles[T] {
	return &WatchedFiles[T]{
		id:                  watcherID.Add(1),
		name:                name,
		watchKind:           watchKind,
		computeGlobPatterns: computeGlobPatterns,
	}
}

func (w *WatchedFiles[T]) Watchers() (WatcherID, []*lsproto.FileSystemWatcher) {
	w.computeWatchersOnce.Do(func() {
		newWatchers := core.Map(w.computeGlobPatterns(w.input), func(glob string) *lsproto.FileSystemWatcher {
			return &lsproto.FileSystemWatcher{
				GlobPattern: lsproto.PatternOrRelativePattern{
					Pattern: &glob,
				},
				Kind: &w.watchKind,
			}
		})
		if !slices.EqualFunc(w.watchers, newWatchers, func(a, b *lsproto.FileSystemWatcher) bool {
			return *a.GlobPattern.Pattern == *b.GlobPattern.Pattern
		}) {
			w.watchers = newWatchers
			w.id = watcherID.Add(1)
		}
	})
	return WatcherID(fmt.Sprintf("%s watcher %d", w.name, w.id)), w.watchers
}

func (w *WatchedFiles[T]) ID() WatcherID {
	if w == nil {
		return ""
	}
	id, _ := w.Watchers()
	return id
}

func (w *WatchedFiles[T]) Name() string {
	return w.name
}

func (w *WatchedFiles[T]) WatchKind() lsproto.WatchKind {
	return w.watchKind
}

func (w *WatchedFiles[T]) ParsedGlobs() []*glob.Glob {
	w.computeParsedGlobsOnce.Do(func() {
		patterns := w.computeGlobPatterns(w.input)
		w.parsedGlobs = make([]*glob.Glob, 0, len(patterns))
		for _, pattern := range patterns {
			if g, err := glob.Parse(pattern); err == nil {
				w.parsedGlobs = append(w.parsedGlobs, g)
			} else {
				panic("failed to parse glob pattern: " + pattern)
			}
		}
	})
	return w.parsedGlobs
}

func (w *WatchedFiles[T]) Clone(input T) *WatchedFiles[T] {
	return &WatchedFiles[T]{
		name:                w.name,
		watchKind:           w.watchKind,
		computeGlobPatterns: w.computeGlobPatterns,
		input:               input,
		parsedGlobs:         w.parsedGlobs,
	}
<<<<<<< HEAD
	w.watcherID = watcherID
	w.p.Log(fmt.Sprintf("%s:: %s watches updated %s:\n%s", w.p.Name(), w.watchType, w.watcherID, formatFileList(w.globs, "\t", hr)))
=======
>>>>>>> 3d33f0e4
}

func globMapperForTypingsInstaller(data map[tspath.Path]string) []string {
	return slices.AppendSeq(make([]string, 0, len(data)), maps.Values(data))
}

func createResolutionLookupGlobMapper(currentDirectory string, useCaseSensitiveFileNames bool) func(data map[tspath.Path]string) []string {
	rootPath := tspath.ToPath(currentDirectory, "", useCaseSensitiveFileNames)
	rootPathComponents := tspath.GetPathComponents(string(rootPath), "")
	isRootWatchable := canWatchDirectoryOrFile(rootPathComponents)

	return func(data map[tspath.Path]string) []string {
		// dir -> recursive
		globSet := make(map[string]bool)
		var seenDirs collections.Set[string]

		for path, fileName := range data {
			// Assuming all of the input paths are filenames, we can avoid
			// duplicate work by only taking one file per dir, since their outputs
			// will always be the same.
			if !seenDirs.AddIfAbsent(tspath.GetDirectoryPath(string(path))) {
				continue
			}

			w := getDirectoryToWatchFailedLookupLocation(
				fileName,
				path,
				currentDirectory,
				rootPath,
				rootPathComponents,
				isRootWatchable,
				true,
			)
			if w == nil {
				continue
			}
			globSet[w.dir] = globSet[w.dir] || !w.nonRecursive
		}

		globs := make([]string, 0, len(globSet))
		for dir, recursive := range globSet {
			if recursive {
				globs = append(globs, dir+"/"+recursiveFileGlobPattern)
			} else {
				globs = append(globs, dir+"/"+fileGlobPattern)
			}
		}

		slices.Sort(globs)
		return globs
	}
}

func getTypingsLocationsGlobs(typingsFiles []string, typingsLocation string, currentDirectory string, useCaseSensitiveFileNames bool) (fileGlobs map[tspath.Path]string, directoryGlobs map[tspath.Path]string) {
	comparePathsOptions := tspath.ComparePathsOptions{
		CurrentDirectory:          currentDirectory,
		UseCaseSensitiveFileNames: useCaseSensitiveFileNames,
	}
	for _, file := range typingsFiles {
		basename := tspath.GetBaseFileName(file)
		if basename == "package.json" || basename == "bower.json" {
			// package.json or bower.json exists, watch the file to detect changes and update typings
			if fileGlobs == nil {
				fileGlobs = map[tspath.Path]string{}
			}
			fileGlobs[tspath.ToPath(file, currentDirectory, useCaseSensitiveFileNames)] = file
		} else {
			var globLocation string
			// path in projectRoot, watch project root
			if tspath.ContainsPath(currentDirectory, file, comparePathsOptions) {
				currentDirectoryLen := len(currentDirectory) + 1
				subDirectory := strings.IndexRune(file[currentDirectoryLen:], tspath.DirectorySeparator)
				if subDirectory != -1 {
					// Watch subDirectory
					globLocation = file[0 : currentDirectoryLen+subDirectory]
				} else {
					// Watch the directory itself
					globLocation = file
				}
			} else {
				// path in global cache, watch global cache
				// else watch node_modules or bower_components
				globLocation = core.IfElse(tspath.ContainsPath(typingsLocation, file, comparePathsOptions), typingsLocation, file)
			}
			// package.json or bower.json exists, watch the file to detect changes and update typings
			if directoryGlobs == nil {
				directoryGlobs = map[tspath.Path]string{}
			}
			directoryGlobs[tspath.ToPath(globLocation, currentDirectory, useCaseSensitiveFileNames)] = fmt.Sprintf("%s/%s", globLocation, recursiveFileGlobPattern)
		}
	}
	return fileGlobs, directoryGlobs
}

type directoryOfFailedLookupWatch struct {
	dir            string
	dirPath        tspath.Path
	nonRecursive   bool
	packageDir     *string
	packageDirPath *tspath.Path
}

func getDirectoryToWatchFailedLookupLocation(
	failedLookupLocation string,
	failedLookupLocationPath tspath.Path,
	rootDir string,
	rootPath tspath.Path,
	rootPathComponents []string,
	isRootWatchable bool,
	preferNonRecursiveWatch bool,
) *directoryOfFailedLookupWatch {
	failedLookupPathComponents := tspath.GetPathComponents(string(failedLookupLocationPath), "")
	failedLookupComponents := tspath.GetPathComponents(failedLookupLocation, "")
	perceivedOsRootLength := perceivedOsRootLengthForWatching(failedLookupPathComponents, len(failedLookupPathComponents))
	if len(failedLookupPathComponents) <= perceivedOsRootLength+1 {
		return nil
	}
	// If directory path contains node module, get the most parent node_modules directory for watching
	nodeModulesIndex := slices.Index(failedLookupPathComponents, "node_modules")
	if nodeModulesIndex != -1 && nodeModulesIndex+1 <= perceivedOsRootLength+1 {
		return nil
	}
	lastNodeModulesIndex := lastIndex(failedLookupPathComponents, "node_modules")
	if isRootWatchable && isInDirectoryPath(rootPathComponents, failedLookupPathComponents) {
		if len(failedLookupPathComponents) > len(rootPathComponents)+1 {
			// Instead of watching root, watch directory in root to avoid watching excluded directories not needed for module resolution
			return getDirectoryOfFailedLookupWatch(
				failedLookupComponents,
				failedLookupPathComponents,
				max(len(rootPathComponents)+1, perceivedOsRootLength+1),
				lastNodeModulesIndex,
				false,
			)
		} else {
			// Always watch root directory non recursively
			return &directoryOfFailedLookupWatch{
				dir:          rootDir,
				dirPath:      rootPath,
				nonRecursive: true,
			}
		}
	}

	return getDirectoryToWatchFromFailedLookupLocationDirectory(
		failedLookupComponents,
		failedLookupPathComponents,
		len(failedLookupPathComponents)-1,
		perceivedOsRootLength,
		nodeModulesIndex,
		rootPathComponents,
		lastNodeModulesIndex,
		preferNonRecursiveWatch,
	)
}

func getDirectoryToWatchFromFailedLookupLocationDirectory(
	dirComponents []string,
	dirPathComponents []string,
	dirPathComponentsLength int,
	perceivedOsRootLength int,
	nodeModulesIndex int,
	rootPathComponents []string,
	lastNodeModulesIndex int,
	preferNonRecursiveWatch bool,
) *directoryOfFailedLookupWatch {
	// If directory path contains node module, get the most parent node_modules directory for watching
	if nodeModulesIndex != -1 {
		// If the directory is node_modules use it to watch, always watch it recursively
		return getDirectoryOfFailedLookupWatch(
			dirComponents,
			dirPathComponents,
			nodeModulesIndex+1,
			lastNodeModulesIndex,
			false,
		)
	}

	// Use some ancestor of the root directory
	nonRecursive := true
	length := dirPathComponentsLength
	if !preferNonRecursiveWatch {
		for i := range dirPathComponentsLength {
			if dirPathComponents[i] != rootPathComponents[i] {
				nonRecursive = false
				length = max(i+1, perceivedOsRootLength+1)
				break
			}
		}
	}
	return getDirectoryOfFailedLookupWatch(
		dirComponents,
		dirPathComponents,
		length,
		lastNodeModulesIndex,
		nonRecursive,
	)
}

func getDirectoryOfFailedLookupWatch(
	dirComponents []string,
	dirPathComponents []string,
	length int,
	lastNodeModulesIndex int,
	nonRecursive bool,
) *directoryOfFailedLookupWatch {
	packageDirLength := -1
	if lastNodeModulesIndex != -1 && lastNodeModulesIndex+1 >= length && lastNodeModulesIndex+2 < len(dirPathComponents) {
		if !strings.HasPrefix(dirPathComponents[lastNodeModulesIndex+1], "@") {
			packageDirLength = lastNodeModulesIndex + 2
		} else if lastNodeModulesIndex+3 < len(dirPathComponents) {
			packageDirLength = lastNodeModulesIndex + 3
		}
	}
	var packageDir *string
	var packageDirPath *tspath.Path
	if packageDirLength != -1 {
		packageDir = ptrTo(tspath.GetPathFromPathComponents(dirPathComponents[:packageDirLength]))
		packageDirPath = ptrTo(tspath.Path(tspath.GetPathFromPathComponents(dirComponents[:packageDirLength])))
	}

	return &directoryOfFailedLookupWatch{
		dir:            tspath.GetPathFromPathComponents(dirComponents[:length]),
		dirPath:        tspath.Path(tspath.GetPathFromPathComponents(dirPathComponents[:length])),
		nonRecursive:   nonRecursive,
		packageDir:     packageDir,
		packageDirPath: packageDirPath,
	}
}

func perceivedOsRootLengthForWatching(pathComponents []string, length int) int {
	// Ignore "/", "c:/"
	if length <= 1 {
		return 1
	}
	indexAfterOsRoot := 1
	firstComponent := pathComponents[0]
	isDosStyle := len(firstComponent) >= 2 && tspath.IsVolumeCharacter(firstComponent[0]) && firstComponent[1] == ':'
	if firstComponent != "/" && !isDosStyle && isDosStyleNextPart(pathComponents[1]) {
		// ignore "//vda1cs4850/c$/folderAtRoot"
		if length == 2 {
			return 2
		}
		indexAfterOsRoot = 2
		isDosStyle = true
	}

	afterOsRoot := pathComponents[indexAfterOsRoot]
	if isDosStyle && !strings.EqualFold(afterOsRoot, "users") {
		// Paths like c:/notUsers
		return indexAfterOsRoot
	}

	if strings.EqualFold(afterOsRoot, "workspaces") {
		// Paths like: /workspaces as codespaces hoist the repos in /workspaces so we have to exempt these from "2" level from root rule
		return indexAfterOsRoot + 1
	}

	// Paths like: c:/users/username or /home/username
	return indexAfterOsRoot + 2
}

func canWatchDirectoryOrFile(pathComponents []string) bool {
	length := len(pathComponents)
	// Ignore "/", "c:/"
	// ignore "/user", "c:/users" or "c:/folderAtRoot"
	if length < 2 {
		return false
	}
	perceivedOsRootLength := perceivedOsRootLengthForWatching(pathComponents, length)
	return length > perceivedOsRootLength+1
}

func isDosStyleNextPart(part string) bool {
	return len(part) == 2 && tspath.IsVolumeCharacter(part[0]) && part[1] == '$'
}

func lastIndex[T comparable](s []T, v T) int {
	for i := len(s) - 1; i >= 0; i-- {
		if s[i] == v {
			return i
		}
	}
	return -1
}

func isInDirectoryPath(dirComponents []string, fileOrDirComponents []string) bool {
	if len(fileOrDirComponents) < len(dirComponents) {
		return false
	}
	for i := range dirComponents {
		if dirComponents[i] != fileOrDirComponents[i] {
			return false
		}
	}
	return true
}

func ptrTo[T any](v T) *T {
	return &v
}

type resolutionWithLookupLocations interface {
	GetLookupLocations() *module.LookupLocations
}

func extractLookups[T resolutionWithLookupLocations](
	projectToPath func(string) tspath.Path,
	failedLookups map[tspath.Path]string,
	affectingLocations map[tspath.Path]string,
	cache map[tspath.Path]module.ModeAwareCache[T],
) {
	for _, resolvedModulesInFile := range cache {
		for _, resolvedModule := range resolvedModulesInFile {
			for _, failedLookupLocation := range resolvedModule.GetLookupLocations().FailedLookupLocations {
				path := projectToPath(failedLookupLocation)
				if _, ok := failedLookups[path]; !ok {
					failedLookups[path] = failedLookupLocation
				}
			}
			for _, affectingLocation := range resolvedModule.GetLookupLocations().AffectingLocations {
				path := projectToPath(affectingLocation)
				if _, ok := affectingLocations[path]; !ok {
					affectingLocations[path] = affectingLocation
				}
			}
		}
	}
}<|MERGE_RESOLUTION|>--- conflicted
+++ resolved
@@ -106,11 +106,6 @@
 		input:               input,
 		parsedGlobs:         w.parsedGlobs,
 	}
-<<<<<<< HEAD
-	w.watcherID = watcherID
-	w.p.Log(fmt.Sprintf("%s:: %s watches updated %s:\n%s", w.p.Name(), w.watchType, w.watcherID, formatFileList(w.globs, "\t", hr)))
-=======
->>>>>>> 3d33f0e4
 }
 
 func globMapperForTypingsInstaller(data map[tspath.Path]string) []string {
