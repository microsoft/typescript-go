package project_test

import (
	"maps"
	"slices"
	"testing"

	"github.com/microsoft/typescript-go/internal/bundled"
	"github.com/microsoft/typescript-go/internal/core"
	"github.com/microsoft/typescript-go/internal/lsp/lsproto"
	"github.com/microsoft/typescript-go/internal/project"
	"github.com/microsoft/typescript-go/internal/testutil/projecttestutil"
	"gotest.tools/v3/assert"
)

func TestService(t *testing.T) {
	t.Parallel()
	if !bundled.Embedded {
		t.Skip("bundled files are not embedded")
	}

	defaultFiles := map[string]any{
		"/home/projects/TS/p1/tsconfig.json": `{
			"compilerOptions": {
				"noLib": true,
				"module": "nodenext",
				"strict": true
			},
			"include": ["src"]
		}`,
		"/home/projects/TS/p1/src/index.ts": `import { x } from "./x";`,
		"/home/projects/TS/p1/src/x.ts":     `export const x = 1;`,
		"/home/projects/TS/p1/config.ts":    `let x = 1, y = 2;`,
	}

	t.Run("OpenFile", func(t *testing.T) {
		t.Parallel()
		t.Run("create configured project", func(t *testing.T) {
			t.Parallel()
			service, _ := projecttestutil.Setup(defaultFiles, nil)
			assert.Equal(t, len(service.Projects()), 0)
			service.OpenFile("/home/projects/TS/p1/src/index.ts", defaultFiles["/home/projects/TS/p1/src/index.ts"].(string), core.ScriptKindTS, "")
			assert.Equal(t, len(service.Projects()), 1)
			p := service.Projects()[0]
			assert.Equal(t, p.Kind(), project.KindConfigured)
			xScriptInfo := service.GetScriptInfo("/home/projects/TS/p1/src/x.ts")
			assert.Assert(t, xScriptInfo != nil)
			assert.Equal(t, xScriptInfo.Text(), "export const x = 1;")
		})

		t.Run("create inferred project", func(t *testing.T) {
			t.Parallel()
			service, _ := projecttestutil.Setup(defaultFiles, nil)
			service.OpenFile("/home/projects/TS/p1/config.ts", defaultFiles["/home/projects/TS/p1/config.ts"].(string), core.ScriptKindTS, "")
			// Find tsconfig, load, notice config.ts is not included, create inferred project
			assert.Equal(t, len(service.Projects()), 2)
			_, proj := service.EnsureDefaultProjectForFile("/home/projects/TS/p1/config.ts")
			assert.Equal(t, proj.Kind(), project.KindInferred)
		})

		t.Run("inferred project for in-memory files", func(t *testing.T) {
			t.Parallel()
			service, _ := projecttestutil.Setup(defaultFiles, nil)
			service.OpenFile("/home/projects/TS/p1/config.ts", defaultFiles["/home/projects/TS/p1/config.ts"].(string), core.ScriptKindTS, "")
			service.OpenFile("^/untitled/ts-nul-authority/Untitled-1", "x", core.ScriptKindTS, "")
			service.OpenFile("^/untitled/ts-nul-authority/Untitled-2", "y", core.ScriptKindTS, "")
			assert.Equal(t, len(service.Projects()), 2)
			_, p1 := service.EnsureDefaultProjectForFile("/home/projects/TS/p1/config.ts")
			_, p2 := service.EnsureDefaultProjectForFile("^/untitled/ts-nul-authority/Untitled-1")
			_, p3 := service.EnsureDefaultProjectForFile("^/untitled/ts-nul-authority/Untitled-2")
			assert.Equal(t, p1, p2)
			assert.Equal(t, p1, p3)
		})

		t.Run("inferred project JS file", func(t *testing.T) {
			t.Parallel()
			jsFiles := map[string]any{
				"/home/projects/TS/p1/index.js": `import { x } from "./x";`,
			}
			service, _ := projecttestutil.Setup(jsFiles, nil)
			service.OpenFile("/home/projects/TS/p1/index.js", jsFiles["/home/projects/TS/p1/index.js"].(string), core.ScriptKindJS, "")
			assert.Equal(t, len(service.Projects()), 1)
			project := service.Projects()[0]
			assert.Assert(t, project.GetProgram().GetSourceFile("/home/projects/TS/p1/index.js") != nil)
		})
	})

	t.Run("ChangeFile", func(t *testing.T) {
		t.Parallel()
		t.Run("update script info eagerly and program lazily", func(t *testing.T) {
			t.Parallel()
			service, _ := projecttestutil.Setup(defaultFiles, nil)
			service.OpenFile("/home/projects/TS/p1/src/x.ts", defaultFiles["/home/projects/TS/p1/src/x.ts"].(string), core.ScriptKindTS, "")
			info, proj := service.EnsureDefaultProjectForFile("/home/projects/TS/p1/src/x.ts")
			programBefore := proj.GetProgram()
			err := service.ChangeFile(
				lsproto.VersionedTextDocumentIdentifier{
					TextDocumentIdentifier: lsproto.TextDocumentIdentifier{
						Uri: "file:///home/projects/TS/p1/src/x.ts",
					},
					Version: 1,
				},
				[]lsproto.TextDocumentContentChangeEvent{
					lsproto.TextDocumentContentChangePartialOrTextDocumentContentChangeWholeDocument{
						TextDocumentContentChangePartial: ptrTo(lsproto.TextDocumentContentChangePartial{
							Range: lsproto.Range{
								Start: lsproto.Position{
									Line:      0,
									Character: 17,
								},
								End: lsproto.Position{
									Line:      0,
									Character: 18,
								},
							},
							Text: "2",
						}),
					},
				},
			)
			assert.NilError(t, err)
			assert.Equal(t, info.Text(), "export const x = 2;")
			assert.Equal(t, proj.CurrentProgram(), programBefore)
			assert.Equal(t, programBefore.GetSourceFile("/home/projects/TS/p1/src/x.ts").Text(), "export const x = 1;")
			assert.Equal(t, proj.GetProgram().GetSourceFile("/home/projects/TS/p1/src/x.ts").Text(), "export const x = 2;")
		})

		t.Run("unchanged source files are reused", func(t *testing.T) {
			t.Parallel()
			service, _ := projecttestutil.Setup(defaultFiles, nil)
			service.OpenFile("/home/projects/TS/p1/src/x.ts", defaultFiles["/home/projects/TS/p1/src/x.ts"].(string), core.ScriptKindTS, "")
			_, proj := service.EnsureDefaultProjectForFile("/home/projects/TS/p1/src/x.ts")
			programBefore := proj.GetProgram()
			indexFileBefore := programBefore.GetSourceFile("/home/projects/TS/p1/src/index.ts")
			err := service.ChangeFile(
				lsproto.VersionedTextDocumentIdentifier{
					TextDocumentIdentifier: lsproto.TextDocumentIdentifier{
						Uri: "file:///home/projects/TS/p1/src/x.ts",
					},
					Version: 1,
				},
				[]lsproto.TextDocumentContentChangeEvent{
					lsproto.TextDocumentContentChangePartialOrTextDocumentContentChangeWholeDocument{
						TextDocumentContentChangePartial: ptrTo(lsproto.TextDocumentContentChangePartial{
							Range: lsproto.Range{
								Start: lsproto.Position{
									Line:      0,
									Character: 0,
								},
								End: lsproto.Position{
									Line:      0,
									Character: 0,
								},
							},
							Text: ";",
						}),
					},
				},
			)
			assert.NilError(t, err)
			assert.Equal(t, proj.GetProgram().GetSourceFile("/home/projects/TS/p1/src/index.ts"), indexFileBefore)
		})

		t.Run("change can pull in new files", func(t *testing.T) {
			t.Parallel()
			files := maps.Clone(defaultFiles)
			files["/home/projects/TS/p1/y.ts"] = `export const y = 2;`
			service, _ := projecttestutil.Setup(files, nil)
			service.OpenFile("/home/projects/TS/p1/src/index.ts", files["/home/projects/TS/p1/src/index.ts"].(string), core.ScriptKindTS, "")
			assert.Check(t, service.GetScriptInfo("/home/projects/TS/p1/y.ts") == nil)
			files = nil // Avoid using initial file set after this point

			err := service.ChangeFile(
				lsproto.VersionedTextDocumentIdentifier{
					TextDocumentIdentifier: lsproto.TextDocumentIdentifier{
						Uri: "file:///home/projects/TS/p1/src/index.ts",
					},
					Version: 1,
				},
				[]lsproto.TextDocumentContentChangeEvent{
					lsproto.TextDocumentContentChangePartialOrTextDocumentContentChangeWholeDocument{
						TextDocumentContentChangePartial: ptrTo(lsproto.TextDocumentContentChangePartial{
							Range: lsproto.Range{
								Start: lsproto.Position{
									Line:      0,
									Character: 0,
								},
								End: lsproto.Position{
									Line:      0,
									Character: 0,
								},
							},
							Text: `import { y } from "../y";\n`,
						}),
					},
				},
			)
			assert.NilError(t, err)
			service.EnsureDefaultProjectForFile("/home/projects/TS/p1/y.ts")
		})

		t.Run("single-file change followed by config change reloads program", func(t *testing.T) {
			t.Parallel()
			files := maps.Clone(defaultFiles)
			files["/home/projects/TS/p1/tsconfig.json"] = `{
				"compilerOptions": {
					"noLib": true,
					"module": "nodenext",
					"strict": true,
				},
				"include": ["src/index.ts"]
			}`
			service, host := projecttestutil.Setup(files, nil)
			service.OpenFile("/home/projects/TS/p1/src/index.ts", files["/home/projects/TS/p1/src/index.ts"].(string), core.ScriptKindTS, "")
			_, project := service.EnsureDefaultProjectForFile("/home/projects/TS/p1/src/index.ts")
			programBefore := project.GetProgram()
			assert.Equal(t, len(programBefore.GetSourceFiles()), 2)
			files = nil // Avoid using initial file set after this point

			err := service.ChangeFile(
				lsproto.VersionedTextDocumentIdentifier{
					TextDocumentIdentifier: lsproto.TextDocumentIdentifier{
						Uri: "file:///home/projects/TS/p1/src/index.ts",
					},
					Version: 1,
				},
				[]lsproto.TextDocumentContentChangeEvent{
					lsproto.TextDocumentContentChangePartialOrTextDocumentContentChangeWholeDocument{
						TextDocumentContentChangePartial: ptrTo(lsproto.TextDocumentContentChangePartial{
							Range: lsproto.Range{
								Start: lsproto.Position{
									Line:      0,
									Character: 0,
								},
								End: lsproto.Position{
									Line:      0,
									Character: 0,
								},
							},
							Text: "\n",
						}),
					},
				},
			)
			assert.NilError(t, err)

			err = host.FS().WriteFile("/home/projects/TS/p1/tsconfig.json", `{
				"compilerOptions": {
					"noLib": true,
					"module": "nodenext",
					"strict": true,
				},
				"include": ["./**/*"]
			}`, false)
			assert.NilError(t, err)

			err = service.OnWatchedFilesChanged(t.Context(), []*lsproto.FileEvent{
				{
					Type: lsproto.FileChangeTypeChanged,
					Uri:  "file:///home/projects/TS/p1/tsconfig.json",
				},
			})
			assert.NilError(t, err)

			programAfter := project.GetProgram()
			assert.Equal(t, len(programAfter.GetSourceFiles()), 3)
		})
	})

	t.Run("CloseFile", func(t *testing.T) {
		t.Parallel()
		t.Run("Configured projects", func(t *testing.T) {
			t.Parallel()
			t.Run("delete a file, close it, recreate it", func(t *testing.T) {
				t.Parallel()
<<<<<<< HEAD
				files := maps.Clone(defaultFiles)
				service, host := projecttestutil.Setup(files)
				service.OpenFile("/home/projects/TS/p1/src/x.ts", files["/home/projects/TS/p1/src/x.ts"].(string), core.ScriptKindTS, "")
				service.OpenFile("/home/projects/TS/p1/src/index.ts", files["/home/projects/TS/p1/src/index.ts"].(string), core.ScriptKindTS, "")
=======
				service, host := projecttestutil.Setup(defaultFiles, nil)
				service.OpenFile("/home/projects/TS/p1/src/x.ts", defaultFiles["/home/projects/TS/p1/src/x.ts"].(string), core.ScriptKindTS, "")
				service.OpenFile("/home/projects/TS/p1/src/index.ts", defaultFiles["/home/projects/TS/p1/src/index.ts"].(string), core.ScriptKindTS, "")
>>>>>>> 7bcea23e
				assert.Equal(t, service.SourceFileCount(), 2)
				files = nil // Avoid using initial file set after this point

				assert.NilError(t, host.FS().Remove("/home/projects/TS/p1/src/x.ts"))

				service.CloseFile("/home/projects/TS/p1/src/x.ts")
				assert.Check(t, service.GetScriptInfo("/home/projects/TS/p1/src/x.ts") == nil)
				assert.Check(t, service.Projects()[0].GetProgram().GetSourceFile("/home/projects/TS/p1/src/x.ts") == nil)
				assert.Equal(t, service.SourceFileCount(), 1)

				err := host.FS().WriteFile("/home/projects/TS/p1/src/x.ts", "", false)
				assert.NilError(t, err)

				service.OpenFile("/home/projects/TS/p1/src/x.ts", "", core.ScriptKindTS, "")
				assert.Equal(t, service.GetScriptInfo("/home/projects/TS/p1/src/x.ts").Text(), "")
				assert.Check(t, service.Projects()[0].GetProgram().GetSourceFile("/home/projects/TS/p1/src/x.ts") != nil)
				assert.Equal(t, service.Projects()[0].GetProgram().GetSourceFile("/home/projects/TS/p1/src/x.ts").Text(), "")
			})
		})

		t.Run("Inferred projects", func(t *testing.T) {
			t.Parallel()
			t.Run("delete a file, close it, recreate it", func(t *testing.T) {
				t.Parallel()
				files := maps.Clone(defaultFiles)
				delete(files, "/home/projects/TS/p1/tsconfig.json")
<<<<<<< HEAD
				service, host := projecttestutil.Setup(files)
				service.OpenFile("/home/projects/TS/p1/src/x.ts", files["/home/projects/TS/p1/src/x.ts"].(string), core.ScriptKindTS, "")
				service.OpenFile("/home/projects/TS/p1/src/index.ts", files["/home/projects/TS/p1/src/index.ts"].(string), core.ScriptKindTS, "")
				files = nil // Avoid using initial file set after this point
=======
				service, host := projecttestutil.Setup(files, nil)
				service.OpenFile("/home/projects/TS/p1/src/x.ts", defaultFiles["/home/projects/TS/p1/src/x.ts"].(string), core.ScriptKindTS, "")
				service.OpenFile("/home/projects/TS/p1/src/index.ts", defaultFiles["/home/projects/TS/p1/src/index.ts"].(string), core.ScriptKindTS, "")
>>>>>>> 7bcea23e

				err := host.FS().Remove("/home/projects/TS/p1/src/x.ts")
				assert.NilError(t, err)

				service.CloseFile("/home/projects/TS/p1/src/x.ts")
				assert.Check(t, service.GetScriptInfo("/home/projects/TS/p1/src/x.ts") == nil)
				assert.Check(t, service.Projects()[0].GetProgram().GetSourceFile("/home/projects/TS/p1/src/x.ts") == nil)

				err = host.FS().WriteFile("/home/projects/TS/p1/src/x.ts", "", false)
				assert.NilError(t, err)

				service.OpenFile("/home/projects/TS/p1/src/x.ts", "", core.ScriptKindTS, "")
				assert.Equal(t, service.GetScriptInfo("/home/projects/TS/p1/src/x.ts").Text(), "")
				assert.Check(t, service.Projects()[0].GetProgram().GetSourceFile("/home/projects/TS/p1/src/x.ts") != nil)
				assert.Equal(t, service.Projects()[0].GetProgram().GetSourceFile("/home/projects/TS/p1/src/x.ts").Text(), "")
			})
		})
	})

	t.Run("Source file sharing", func(t *testing.T) {
		t.Parallel()
		t.Run("projects with similar options share source files", func(t *testing.T) {
			t.Parallel()
			files := maps.Clone(defaultFiles)
			files["/home/projects/TS/p2/tsconfig.json"] = `{
				"compilerOptions": {
					"noLib": true,
					"module": "nodenext",
					"strict": true,
					"noCheck": true // Added
				},
			}`
			files["/home/projects/TS/p2/src/index.ts"] = `import { x } from "../../p1/src/x";`
			service, _ := projecttestutil.Setup(files, nil)
			service.OpenFile("/home/projects/TS/p1/src/index.ts", files["/home/projects/TS/p1/src/index.ts"].(string), core.ScriptKindTS, "")
			service.OpenFile("/home/projects/TS/p2/src/index.ts", files["/home/projects/TS/p2/src/index.ts"].(string), core.ScriptKindTS, "")
			assert.Equal(t, len(service.Projects()), 2)
			files = nil // Avoid using initial file set after this point
			_, p1 := service.EnsureDefaultProjectForFile("/home/projects/TS/p1/src/index.ts")
			_, p2 := service.EnsureDefaultProjectForFile("/home/projects/TS/p2/src/index.ts")
			assert.Equal(
				t,
				p1.GetProgram().GetSourceFile("/home/projects/TS/p1/src/x.ts"),
				p2.GetProgram().GetSourceFile("/home/projects/TS/p1/src/x.ts"),
			)
		})

		t.Run("projects with different options do not share source files", func(t *testing.T) {
			t.Parallel()
			files := maps.Clone(defaultFiles)
			files["/home/projects/TS/p2/tsconfig.json"] = `{
				"compilerOptions": {
					"module": "nodenext",
					"jsx": "react"
				}
			}`
			files["/home/projects/TS/p2/src/index.ts"] = `import { x } from "../../p1/src/x";`
			service, _ := projecttestutil.Setup(files, nil)
			service.OpenFile("/home/projects/TS/p1/src/index.ts", files["/home/projects/TS/p1/src/index.ts"].(string), core.ScriptKindTS, "")
			service.OpenFile("/home/projects/TS/p2/src/index.ts", files["/home/projects/TS/p2/src/index.ts"].(string), core.ScriptKindTS, "")
			assert.Equal(t, len(service.Projects()), 2)
			files = nil // Avoid using initial file set after this point
			_, p1 := service.EnsureDefaultProjectForFile("/home/projects/TS/p1/src/index.ts")
			_, p2 := service.EnsureDefaultProjectForFile("/home/projects/TS/p2/src/index.ts")
			x1 := p1.GetProgram().GetSourceFile("/home/projects/TS/p1/src/x.ts")
			x2 := p2.GetProgram().GetSourceFile("/home/projects/TS/p1/src/x.ts")
			assert.Assert(t, x1 != nil && x2 != nil)
			assert.Assert(t, x1 != x2)
		})
	})

	t.Run("Watch", func(t *testing.T) {
		t.Parallel()

		t.Run("change open file", func(t *testing.T) {
			t.Parallel()
<<<<<<< HEAD
			files := maps.Clone(defaultFiles)
			service, host := projecttestutil.Setup(files)
			service.OpenFile("/home/projects/TS/p1/src/x.ts", files["/home/projects/TS/p1/src/x.ts"].(string), core.ScriptKindTS, "")
			service.OpenFile("/home/projects/TS/p1/src/index.ts", files["/home/projects/TS/p1/src/index.ts"].(string), core.ScriptKindTS, "")
=======
			service, host := projecttestutil.Setup(defaultFiles, nil)
			service.OpenFile("/home/projects/TS/p1/src/x.ts", defaultFiles["/home/projects/TS/p1/src/x.ts"].(string), core.ScriptKindTS, "")
			service.OpenFile("/home/projects/TS/p1/src/index.ts", defaultFiles["/home/projects/TS/p1/src/index.ts"].(string), core.ScriptKindTS, "")
>>>>>>> 7bcea23e
			_, project := service.EnsureDefaultProjectForFile("/home/projects/TS/p1/src/index.ts")
			programBefore := project.GetProgram()
			files = nil // Avoid using initial file set after this point

			err := host.FS().WriteFile("/home/projects/TS/p1/src/x.ts", `export const x = 2;`, false)
			assert.NilError(t, err)

			assert.NilError(t, service.OnWatchedFilesChanged(t.Context(), []*lsproto.FileEvent{
				{
					Type: lsproto.FileChangeTypeChanged,
					Uri:  "file:///home/projects/TS/p1/src/x.ts",
				},
			}))

			assert.Equal(t, programBefore, project.GetProgram())
		})

		t.Run("change closed program file", func(t *testing.T) {
			t.Parallel()
<<<<<<< HEAD
			files := maps.Clone(defaultFiles)
			service, host := projecttestutil.Setup(files)
			service.OpenFile("/home/projects/TS/p1/src/index.ts", files["/home/projects/TS/p1/src/index.ts"].(string), core.ScriptKindTS, "")
=======
			service, host := projecttestutil.Setup(defaultFiles, nil)
			service.OpenFile("/home/projects/TS/p1/src/index.ts", defaultFiles["/home/projects/TS/p1/src/index.ts"].(string), core.ScriptKindTS, "")
>>>>>>> 7bcea23e
			_, project := service.EnsureDefaultProjectForFile("/home/projects/TS/p1/src/index.ts")
			programBefore := project.GetProgram()
			files = nil // Avoid using initial file set after this point

			err := host.FS().WriteFile("/home/projects/TS/p1/src/x.ts", `export const x = 2;`, false)
			assert.NilError(t, err)

			assert.NilError(t, service.OnWatchedFilesChanged(t.Context(), []*lsproto.FileEvent{
				{
					Type: lsproto.FileChangeTypeChanged,
					Uri:  "file:///home/projects/TS/p1/src/x.ts",
				},
			}))

			assert.Check(t, project.GetProgram() != programBefore)
		})

		t.Run("change config file", func(t *testing.T) {
			t.Parallel()
			files := map[string]any{
				"/home/projects/TS/p1/tsconfig.json": `{
					"compilerOptions": {
						"noLib": true,
						"strict": false
					}
				}`,
				"/home/projects/TS/p1/src/x.ts": `export declare const x: number | undefined;`,
				"/home/projects/TS/p1/src/index.ts": `
					import { x } from "./x";
					let y: number = x;`,
			}

			service, host := projecttestutil.Setup(files, nil)
			service.OpenFile("/home/projects/TS/p1/src/index.ts", files["/home/projects/TS/p1/src/index.ts"].(string), core.ScriptKindTS, "")
			_, project := service.EnsureDefaultProjectForFile("/home/projects/TS/p1/src/index.ts")
			program := project.GetProgram()
			assert.Equal(t, len(program.GetSemanticDiagnostics(projecttestutil.WithRequestID(t.Context()), program.GetSourceFile("/home/projects/TS/p1/src/index.ts"))), 0)

			err := host.FS().WriteFile("/home/projects/TS/p1/tsconfig.json", `{
				"compilerOptions": {
					"noLib": false,
					"strict": true
				}
			}`, false)
			assert.NilError(t, err)

			assert.NilError(t, service.OnWatchedFilesChanged(t.Context(), []*lsproto.FileEvent{
				{
					Type: lsproto.FileChangeTypeChanged,
					Uri:  "file:///home/projects/TS/p1/tsconfig.json",
				},
			}))

			program = project.GetProgram()
			assert.Equal(t, len(program.GetSemanticDiagnostics(projecttestutil.WithRequestID(t.Context()), program.GetSourceFile("/home/projects/TS/p1/src/index.ts"))), 1)
		})

		t.Run("delete explicitly included file", func(t *testing.T) {
			t.Parallel()
			files := map[string]any{
				"/home/projects/TS/p1/tsconfig.json": `{
					"compilerOptions": {
						"noLib": true,
					},
					"files": ["src/index.ts", "src/x.ts"]
				}`,
				"/home/projects/TS/p1/src/x.ts":     `export declare const x: number | undefined;`,
				"/home/projects/TS/p1/src/index.ts": `import { x } from "./x";`,
			}
			service, host := projecttestutil.Setup(files, nil)
			service.OpenFile("/home/projects/TS/p1/src/index.ts", files["/home/projects/TS/p1/src/index.ts"].(string), core.ScriptKindTS, "")
			_, project := service.EnsureDefaultProjectForFile("/home/projects/TS/p1/src/index.ts")
			program := project.GetProgram()
			assert.Equal(t, len(program.GetSemanticDiagnostics(projecttestutil.WithRequestID(t.Context()), program.GetSourceFile("/home/projects/TS/p1/src/index.ts"))), 0)

			err := host.FS().Remove("/home/projects/TS/p1/src/x.ts")
			assert.NilError(t, err)

			assert.NilError(t, service.OnWatchedFilesChanged(t.Context(), []*lsproto.FileEvent{
				{
					Type: lsproto.FileChangeTypeDeleted,
					Uri:  "file:///home/projects/TS/p1/src/x.ts",
				},
			}))

			program = project.GetProgram()
			assert.Equal(t, len(program.GetSemanticDiagnostics(projecttestutil.WithRequestID(t.Context()), program.GetSourceFile("/home/projects/TS/p1/src/index.ts"))), 1)
			assert.Check(t, program.GetSourceFile("/home/projects/TS/p1/src/x.ts") == nil)
		})

		t.Run("delete wildcard included file", func(t *testing.T) {
			t.Parallel()
			files := map[string]any{
				"/home/projects/TS/p1/tsconfig.json": `{
					"compilerOptions": {
						"noLib": true
					},
					"include": ["src"]
				}`,
				"/home/projects/TS/p1/src/index.ts": `let x = 2;`,
				"/home/projects/TS/p1/src/x.ts":     `let y = x;`,
			}
			service, host := projecttestutil.Setup(files, nil)
			service.OpenFile("/home/projects/TS/p1/src/x.ts", files["/home/projects/TS/p1/src/x.ts"].(string), core.ScriptKindTS, "")
			_, project := service.EnsureDefaultProjectForFile("/home/projects/TS/p1/src/x.ts")
			program := project.GetProgram()
			assert.Equal(t, len(program.GetSemanticDiagnostics(projecttestutil.WithRequestID(t.Context()), program.GetSourceFile("/home/projects/TS/p1/src/x.ts"))), 0)

			err := host.FS().Remove("/home/projects/TS/p1/src/index.ts")
			assert.NilError(t, err)

			assert.NilError(t, service.OnWatchedFilesChanged(t.Context(), []*lsproto.FileEvent{
				{
					Type: lsproto.FileChangeTypeDeleted,
					Uri:  "file:///home/projects/TS/p1/src/index.ts",
				},
			}))

			program = project.GetProgram()
			assert.Equal(t, len(program.GetSemanticDiagnostics(projecttestutil.WithRequestID(t.Context()), program.GetSourceFile("/home/projects/TS/p1/src/x.ts"))), 1)
		})

		t.Run("create explicitly included file", func(t *testing.T) {
			t.Parallel()
			files := map[string]any{
				"/home/projects/TS/p1/tsconfig.json": `{
					"compilerOptions": {
						"noLib": true
					},
					"files": ["src/index.ts", "src/y.ts"]
				}`,
				"/home/projects/TS/p1/src/index.ts": `import { y } from "./y";`,
			}
			service, host := projecttestutil.Setup(files, nil)
			service.OpenFile("/home/projects/TS/p1/src/index.ts", files["/home/projects/TS/p1/src/index.ts"].(string), core.ScriptKindTS, "")
			_, project := service.EnsureDefaultProjectForFile("/home/projects/TS/p1/src/index.ts")
			program := project.GetProgram()

			// Initially should have an error because y.ts is missing
			assert.Equal(t, len(program.GetSemanticDiagnostics(projecttestutil.WithRequestID(t.Context()), program.GetSourceFile("/home/projects/TS/p1/src/index.ts"))), 1)

			// Missing location should be watched
			assert.DeepEqual(t, host.ClientMock.WatchFilesCalls()[0].Watchers, []*lsproto.FileSystemWatcher{
				{
					Kind: ptrTo(lsproto.WatchKindCreate | lsproto.WatchKindChange | lsproto.WatchKindDelete),
					GlobPattern: lsproto.GlobPattern{
						Pattern: ptrTo("/home/projects/TS/p1/tsconfig.json"),
					},
				},
				{
					Kind: ptrTo(lsproto.WatchKindCreate | lsproto.WatchKindChange | lsproto.WatchKindDelete),
					GlobPattern: lsproto.GlobPattern{
						Pattern: ptrTo("/home/projects/TS/p1/src/index.ts"),
					},
				},
				{
					Kind: ptrTo(lsproto.WatchKindCreate | lsproto.WatchKindChange | lsproto.WatchKindDelete),
					GlobPattern: lsproto.GlobPattern{
						Pattern: ptrTo("/home/projects/TS/p1/src/y.ts"),
					},
				},
			})

			// Add the missing file
			err := host.FS().WriteFile("/home/projects/TS/p1/src/y.ts", `export const y = 1;`, false)
			assert.NilError(t, err)

			assert.NilError(t, service.OnWatchedFilesChanged(t.Context(), []*lsproto.FileEvent{
				{
					Type: lsproto.FileChangeTypeCreated,
					Uri:  "file:///home/projects/TS/p1/src/y.ts",
				},
			}))

			// Error should be resolved
			program = project.GetProgram()
			assert.Equal(t, len(program.GetSemanticDiagnostics(projecttestutil.WithRequestID(t.Context()), program.GetSourceFile("/home/projects/TS/p1/src/index.ts"))), 0)
			assert.Check(t, program.GetSourceFile("/home/projects/TS/p1/src/y.ts") != nil)
		})

		t.Run("create failed lookup location", func(t *testing.T) {
			t.Parallel()
			files := map[string]any{
				"/home/projects/TS/p1/tsconfig.json": `{
					"compilerOptions": {
						"noLib": true
					},
					"files": ["src/index.ts"]
				}`,
				"/home/projects/TS/p1/src/index.ts": `import { z } from "./z";`,
			}
			service, host := projecttestutil.Setup(files, nil)
			service.OpenFile("/home/projects/TS/p1/src/index.ts", files["/home/projects/TS/p1/src/index.ts"].(string), core.ScriptKindTS, "")
			_, project := service.EnsureDefaultProjectForFile("/home/projects/TS/p1/src/index.ts")
			program := project.GetProgram()

			// Initially should have an error because z.ts is missing
			assert.Equal(t, len(program.GetSemanticDiagnostics(projecttestutil.WithRequestID(t.Context()), program.GetSourceFile("/home/projects/TS/p1/src/index.ts"))), 1)

			// Missing location should be watched
			assert.Check(t, slices.ContainsFunc(host.ClientMock.WatchFilesCalls()[1].Watchers, func(w *lsproto.FileSystemWatcher) bool {
				return *w.GlobPattern.Pattern == "/home/projects/TS/p1/src/*.{js,jsx,mjs,cjs,ts,tsx,mts,cts,json}" && *w.Kind == lsproto.WatchKindCreate
			}))

			// Add a new file through failed lookup watch
			err := host.FS().WriteFile("/home/projects/TS/p1/src/z.ts", `export const z = 1;`, false)
			assert.NilError(t, err)

			assert.NilError(t, service.OnWatchedFilesChanged(t.Context(), []*lsproto.FileEvent{
				{
					Type: lsproto.FileChangeTypeCreated,
					Uri:  "file:///home/projects/TS/p1/src/z.ts",
				},
			}))

			// Error should be resolved and the new file should be included in the program
			program = project.GetProgram()
			assert.Equal(t, len(program.GetSemanticDiagnostics(projecttestutil.WithRequestID(t.Context()), program.GetSourceFile("/home/projects/TS/p1/src/index.ts"))), 0)
			assert.Check(t, program.GetSourceFile("/home/projects/TS/p1/src/z.ts") != nil)
		})

		t.Run("create wildcard included file", func(t *testing.T) {
			t.Parallel()
			files := map[string]any{
				"/home/projects/TS/p1/tsconfig.json": `{
					"compilerOptions": {
						"noLib": true
					},
					"include": ["src"]
				}`,
				"/home/projects/TS/p1/src/index.ts": `a;`,
			}
			service, host := projecttestutil.Setup(files, nil)
			service.OpenFile("/home/projects/TS/p1/src/index.ts", files["/home/projects/TS/p1/src/index.ts"].(string), core.ScriptKindTS, "")
			_, project := service.EnsureDefaultProjectForFile("/home/projects/TS/p1/src/index.ts")
			program := project.GetProgram()

			// Initially should have an error because declaration for 'a' is missing
			assert.Equal(t, len(program.GetSemanticDiagnostics(projecttestutil.WithRequestID(t.Context()), program.GetSourceFile("/home/projects/TS/p1/src/index.ts"))), 1)

			// Add a new file through wildcard watch

			err := host.FS().WriteFile("/home/projects/TS/p1/src/a.ts", `const a = 1;`, false)
			assert.NilError(t, err)

			assert.NilError(t, service.OnWatchedFilesChanged(t.Context(), []*lsproto.FileEvent{
				{
					Type: lsproto.FileChangeTypeCreated,
					Uri:  "file:///home/projects/TS/p1/src/a.ts",
				},
			}))

			// Error should be resolved and the new file should be included in the program
			program = project.GetProgram()
			assert.Equal(t, len(program.GetSemanticDiagnostics(projecttestutil.WithRequestID(t.Context()), program.GetSourceFile("/home/projects/TS/p1/src/index.ts"))), 0)
			assert.Check(t, program.GetSourceFile("/home/projects/TS/p1/src/a.ts") != nil)
		})
	})
}

func ptrTo[T any](v T) *T {
	return &v
}<|MERGE_RESOLUTION|>--- conflicted
+++ resolved
@@ -273,16 +273,10 @@
 			t.Parallel()
 			t.Run("delete a file, close it, recreate it", func(t *testing.T) {
 				t.Parallel()
-<<<<<<< HEAD
 				files := maps.Clone(defaultFiles)
-				service, host := projecttestutil.Setup(files)
+				service, host := projecttestutil.Setup(files, nil)
 				service.OpenFile("/home/projects/TS/p1/src/x.ts", files["/home/projects/TS/p1/src/x.ts"].(string), core.ScriptKindTS, "")
 				service.OpenFile("/home/projects/TS/p1/src/index.ts", files["/home/projects/TS/p1/src/index.ts"].(string), core.ScriptKindTS, "")
-=======
-				service, host := projecttestutil.Setup(defaultFiles, nil)
-				service.OpenFile("/home/projects/TS/p1/src/x.ts", defaultFiles["/home/projects/TS/p1/src/x.ts"].(string), core.ScriptKindTS, "")
-				service.OpenFile("/home/projects/TS/p1/src/index.ts", defaultFiles["/home/projects/TS/p1/src/index.ts"].(string), core.ScriptKindTS, "")
->>>>>>> 7bcea23e
 				assert.Equal(t, service.SourceFileCount(), 2)
 				files = nil // Avoid using initial file set after this point
 
@@ -309,16 +303,10 @@
 				t.Parallel()
 				files := maps.Clone(defaultFiles)
 				delete(files, "/home/projects/TS/p1/tsconfig.json")
-<<<<<<< HEAD
-				service, host := projecttestutil.Setup(files)
+				service, host := projecttestutil.Setup(files, nil)
 				service.OpenFile("/home/projects/TS/p1/src/x.ts", files["/home/projects/TS/p1/src/x.ts"].(string), core.ScriptKindTS, "")
 				service.OpenFile("/home/projects/TS/p1/src/index.ts", files["/home/projects/TS/p1/src/index.ts"].(string), core.ScriptKindTS, "")
 				files = nil // Avoid using initial file set after this point
-=======
-				service, host := projecttestutil.Setup(files, nil)
-				service.OpenFile("/home/projects/TS/p1/src/x.ts", defaultFiles["/home/projects/TS/p1/src/x.ts"].(string), core.ScriptKindTS, "")
-				service.OpenFile("/home/projects/TS/p1/src/index.ts", defaultFiles["/home/projects/TS/p1/src/index.ts"].(string), core.ScriptKindTS, "")
->>>>>>> 7bcea23e
 
 				err := host.FS().Remove("/home/projects/TS/p1/src/x.ts")
 				assert.NilError(t, err)
@@ -395,16 +383,10 @@
 
 		t.Run("change open file", func(t *testing.T) {
 			t.Parallel()
-<<<<<<< HEAD
 			files := maps.Clone(defaultFiles)
-			service, host := projecttestutil.Setup(files)
+			service, host := projecttestutil.Setup(files, nil)
 			service.OpenFile("/home/projects/TS/p1/src/x.ts", files["/home/projects/TS/p1/src/x.ts"].(string), core.ScriptKindTS, "")
 			service.OpenFile("/home/projects/TS/p1/src/index.ts", files["/home/projects/TS/p1/src/index.ts"].(string), core.ScriptKindTS, "")
-=======
-			service, host := projecttestutil.Setup(defaultFiles, nil)
-			service.OpenFile("/home/projects/TS/p1/src/x.ts", defaultFiles["/home/projects/TS/p1/src/x.ts"].(string), core.ScriptKindTS, "")
-			service.OpenFile("/home/projects/TS/p1/src/index.ts", defaultFiles["/home/projects/TS/p1/src/index.ts"].(string), core.ScriptKindTS, "")
->>>>>>> 7bcea23e
 			_, project := service.EnsureDefaultProjectForFile("/home/projects/TS/p1/src/index.ts")
 			programBefore := project.GetProgram()
 			files = nil // Avoid using initial file set after this point
@@ -424,14 +406,9 @@
 
 		t.Run("change closed program file", func(t *testing.T) {
 			t.Parallel()
-<<<<<<< HEAD
 			files := maps.Clone(defaultFiles)
-			service, host := projecttestutil.Setup(files)
-			service.OpenFile("/home/projects/TS/p1/src/index.ts", files["/home/projects/TS/p1/src/index.ts"].(string), core.ScriptKindTS, "")
-=======
-			service, host := projecttestutil.Setup(defaultFiles, nil)
-			service.OpenFile("/home/projects/TS/p1/src/index.ts", defaultFiles["/home/projects/TS/p1/src/index.ts"].(string), core.ScriptKindTS, "")
->>>>>>> 7bcea23e
+			service, host := projecttestutil.Setup(files, nil)
+			service.OpenFile("/home/projects/TS/p1/src/index.ts", files["/home/projects/TS/p1/src/index.ts"].(string), core.ScriptKindTS, "")
 			_, project := service.EnsureDefaultProjectForFile("/home/projects/TS/p1/src/index.ts")
 			programBefore := project.GetProgram()
 			files = nil // Avoid using initial file set after this point
