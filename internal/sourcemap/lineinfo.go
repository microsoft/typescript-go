package sourcemap

import "github.com/microsoft/typescript-go/internal/core"

type ECMALineInfo struct {
	text       string
	lineStarts []core.TextPos
}

<<<<<<< HEAD
func CreateLineInfo(text string, lineStarts []core.TextPos) *LineInfo {
	return &LineInfo{
=======
func GetECMALineInfo(text string, lineStarts []core.TextPos) *ECMALineInfo {
	return &ECMALineInfo{
>>>>>>> c80e7a3a
		text:       text,
		lineStarts: lineStarts,
	}
}

func (li *ECMALineInfo) LineCount() int {
	return len(li.lineStarts)
}

func (li *ECMALineInfo) LineText(line int) string {
	pos := li.lineStarts[line]
	var end core.TextPos
	if line+1 < len(li.lineStarts) {
		end = li.lineStarts[line+1]
	} else {
		end = core.TextPos(len(li.text))
	}
	return li.text[pos:end]
}<|MERGE_RESOLUTION|>--- conflicted
+++ resolved
@@ -7,13 +7,8 @@
 	lineStarts []core.TextPos
 }
 
-<<<<<<< HEAD
-func CreateLineInfo(text string, lineStarts []core.TextPos) *LineInfo {
-	return &LineInfo{
-=======
-func GetECMALineInfo(text string, lineStarts []core.TextPos) *ECMALineInfo {
+func CreateECMALineInfo(text string, lineStarts []core.TextPos) *ECMALineInfo {
 	return &ECMALineInfo{
->>>>>>> c80e7a3a
 		text:       text,
 		lineStarts: lineStarts,
 	}
