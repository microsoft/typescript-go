package modulespecifiers

import (
	"maps"
	"slices"
	"strings"

	"github.com/microsoft/typescript-go/internal/ast"
	"github.com/microsoft/typescript-go/internal/collections"
	"github.com/microsoft/typescript-go/internal/core"
	"github.com/microsoft/typescript-go/internal/debug"
	"github.com/microsoft/typescript-go/internal/module"
	"github.com/microsoft/typescript-go/internal/outputpaths"
	"github.com/microsoft/typescript-go/internal/packagejson"
	"github.com/microsoft/typescript-go/internal/stringutil"
	"github.com/microsoft/typescript-go/internal/tspath"
)

func GetModuleSpecifiers(
	moduleSymbol *ast.Symbol,
	checker CheckerShape,
	compilerOptions *core.CompilerOptions,
	importingSourceFile SourceFileForSpecifierGeneration,
	host ModuleSpecifierGenerationHost,
	userPreferences UserPreferences,
	options ModuleSpecifierOptions,
	forAutoImports bool,
) []string {
	result, _ := GetModuleSpecifiersWithInfo(
		moduleSymbol,
		checker,
		compilerOptions,
		importingSourceFile,
		host,
		userPreferences,
		options,
		forAutoImports,
	)
	return result
}

func GetModuleSpecifiersWithInfo(
	moduleSymbol *ast.Symbol,
	checker CheckerShape,
	compilerOptions *core.CompilerOptions,
	importingSourceFile SourceFileForSpecifierGeneration,
	host ModuleSpecifierGenerationHost,
	userPreferences UserPreferences,
	options ModuleSpecifierOptions,
	forAutoImports bool,
) ([]string, ResultKind) {
	ambient := tryGetModuleNameFromAmbientModule(moduleSymbol, checker)
	if len(ambient) > 0 {
		// !!! todo forAutoImport
		return []string{ambient}, ResultKindAmbient
	}

	moduleSourceFile := ast.GetSourceFileOfModule(moduleSymbol)
	if moduleSourceFile == nil {
		return nil, ResultKindNone
	}

	modulePaths := getAllModulePathsWorker(
		getInfo(host.GetSourceOfProjectReferenceIfOutputIncluded(importingSourceFile), host),
		moduleSourceFile.FileName(),
		host,
		compilerOptions,
		options,
	)

	return computeModuleSpecifiers(
		modulePaths,
		compilerOptions,
		importingSourceFile,
		host,
		userPreferences,
		options,
		forAutoImports,
	)
}

func tryGetModuleNameFromAmbientModule(moduleSymbol *ast.Symbol, checker CheckerShape) string {
	for _, decl := range moduleSymbol.Declarations {
		if isNonGlobalAmbientModule(decl) && (!ast.IsModuleAugmentationExternal(decl) || !tspath.IsExternalModuleNameRelative(decl.Name().Text())) {
			return decl.Name().Text()
		}
	}

	// the module could be a namespace, which is export through "export=" from an ambient module.
	/**
	 * declare module "m" {
	 *     namespace ns {
	 *         class c {}
	 *     }
	 *     export = ns;
	 * }
	 */
	// `import {c} from "m";` is valid, in which case, `moduleSymbol` is "ns", but the module name should be "m"
	for _, d := range moduleSymbol.Declarations {
		if !ast.IsModuleDeclaration(d) {
			continue
		}

		possibleContainer := ast.FindAncestor(d, isNonGlobalAmbientModule)
		if possibleContainer == nil || possibleContainer.Parent == nil || !ast.IsSourceFile(possibleContainer.Parent) {
			continue
		}

		sym, ok := possibleContainer.Symbol().Exports[ast.InternalSymbolNameExportEquals]
		if !ok || sym == nil {
			continue
		}
		exportAssignmentDecl := sym.ValueDeclaration
		if exportAssignmentDecl == nil || exportAssignmentDecl.Kind != ast.KindExportAssignment {
			continue
		}
		exportSymbol := checker.GetSymbolAtLocation(exportAssignmentDecl.Expression())
		if exportSymbol == nil {
			continue
		}
		if exportSymbol.Flags&ast.SymbolFlagsAlias != 0 {
			exportSymbol = checker.GetAliasedSymbol(exportSymbol)
		}
		// TODO: Possible strada bug - isn't this insufficient in the presence of merge symbols?
		if exportSymbol == d.Symbol() {
			return possibleContainer.Name().Text()
		}
	}
	return ""
}

type Info struct {
	UseCaseSensitiveFileNames bool
	ImportingSourceFileName   string
	SourceDirectory           string
}

func getInfo(
	importingSourceFileName string,
	host ModuleSpecifierGenerationHost,
) Info {
	sourceDirectory := tspath.GetDirectoryPath(importingSourceFileName)
	return Info{
		ImportingSourceFileName:   importingSourceFileName,
		SourceDirectory:           sourceDirectory,
		UseCaseSensitiveFileNames: host.UseCaseSensitiveFileNames(),
	}
}

func getAllModulePaths(
	info Info,
	importedFileName string,
	host ModuleSpecifierGenerationHost,
	compilerOptions *core.CompilerOptions,
	preferences UserPreferences,
	options ModuleSpecifierOptions,
) []ModulePath {
	// !!! use new cache model
	// importingFilePath := tspath.ToPath(info.ImportingSourceFileName, host.GetCurrentDirectory(), host.UseCaseSensitiveFileNames());
	// importedFilePath := tspath.ToPath(importedFileName, host.GetCurrentDirectory(), host.UseCaseSensitiveFileNames());
	// cache := host.getModuleSpecifierCache();
	// if (cache != nil) {
	//     cached := cache.get(importingFilePath, importedFilePath, preferences, options);
	//     if (cached.modulePaths) {return cached.modulePaths;}
	// }
	modulePaths := getAllModulePathsWorker(info, importedFileName, host, compilerOptions, options)
	// if (cache != nil) {
	//     cache.setModulePaths(importingFilePath, importedFilePath, preferences, options, modulePaths);
	// }
	return modulePaths
}

func getAllModulePathsWorker(
	info Info,
	importedFileName string,
	host ModuleSpecifierGenerationHost,
	compilerOptions *core.CompilerOptions,
	options ModuleSpecifierOptions,
) []ModulePath {
	allFileNames := make(map[string]ModulePath)
	paths := GetEachFileNameOfModule(info.ImportingSourceFileName, importedFileName, host, true)
	for _, p := range paths {
		allFileNames[p.FileName] = p
	}

	// Sort by paths closest to importing file Name directory
	sortedPaths := make([]ModulePath, 0, len(paths))
	for directory := info.SourceDirectory; len(allFileNames) != 0; {
		directoryStart := tspath.EnsureTrailingDirectorySeparator(directory)
		var pathsInDirectory []ModulePath
		for fileName, p := range allFileNames {
			if strings.HasPrefix(fileName, directoryStart) {
				pathsInDirectory = append(pathsInDirectory, p)
				delete(allFileNames, fileName)
			}
		}
		if len(pathsInDirectory) > 0 {
			slices.SortStableFunc(pathsInDirectory, comparePathsByRedirectAndNumberOfDirectorySeparators)
			sortedPaths = append(sortedPaths, pathsInDirectory...)
		}
		newDirectory := tspath.GetDirectoryPath(directory)
		if newDirectory == directory {
			break
		}
		directory = newDirectory
	}
	if len(allFileNames) > 0 {
		remainingPaths := slices.Collect(maps.Values(allFileNames))
		slices.SortStableFunc(remainingPaths, comparePathsByRedirectAndNumberOfDirectorySeparators)
		sortedPaths = append(sortedPaths, remainingPaths...)
	}
	return sortedPaths
}

// containsIgnoredPath checks if a path contains patterns that should be ignored.
// This is a local helper that duplicates tspath.ContainsIgnoredPath for performance.
func containsIgnoredPath(s string) bool {
	return strings.Contains(s, "/node_modules/.") ||
		strings.Contains(s, "/.git") ||
		strings.Contains(s, ".#")
}

// ContainsNodeModules checks if a path contains the node_modules directory.
func ContainsNodeModules(s string) bool {
	return strings.Contains(s, "/node_modules/")
}

// GetEachFileNameOfModule returns all possible file paths for a module, including symlink alternatives.
// This function handles symlink resolution and provides multiple path options for module resolution.
func GetEachFileNameOfModule(
	importingFileName string,
	importedFileName string,
	host ModuleSpecifierGenerationHost,
	preferSymlinks bool,
) []ModulePath {
	cwd := host.GetCurrentDirectory()
	importedPath := tspath.ToPath(importedFileName, cwd, host.UseCaseSensitiveFileNames())
	var referenceRedirect string
	outputAndReference := host.GetProjectReferenceFromSource(importedPath)
	if outputAndReference != nil && outputAndReference.OutputDts != "" {
		referenceRedirect = outputAndReference.OutputDts
	}

	redirects := host.GetRedirectTargets(importedPath)
	importedFileNames := make([]string, 0, 2+len(redirects))
	if len(referenceRedirect) > 0 {
		importedFileNames = append(importedFileNames, referenceRedirect)
	}
	importedFileNames = append(importedFileNames, importedFileName)
	importedFileNames = append(importedFileNames, redirects...)
	targets := core.Map(importedFileNames, func(f string) string { return tspath.GetNormalizedAbsolutePath(f, cwd) })
	shouldFilterIgnoredPaths := !core.Every(targets, containsIgnoredPath)

	results := make([]ModulePath, 0, 2)
	if !preferSymlinks {
		for _, p := range targets {
			if !(shouldFilterIgnoredPaths && containsIgnoredPath(p)) {
				IsInNodeModules := ContainsNodeModules(p)
				if pnpApi := host.PnpApi(); pnpApi != nil {
					IsInNodeModules = IsInNodeModules || pnpApi.IsInPnpModule(importingFileName, p)
				}

				results = append(results, ModulePath{
					FileName:        p,
					IsInNodeModules: IsInNodeModules,
					IsRedirect:      referenceRedirect == p,
				})
			}
		}
	}

	symlinkCache := host.GetSymlinkCache()
	fullImportedFileName := tspath.GetNormalizedAbsolutePath(importedFileName, cwd)
	if symlinkCache != nil {
		tspath.ForEachAncestorDirectoryStoppingAtGlobalCache(
			host.GetGlobalTypingsCacheLocation(),
			tspath.GetDirectoryPath(fullImportedFileName),
			func(realPathDirectory string) (bool, bool) {
				symlinkSet, ok := symlinkCache.DirectoriesByRealpath().Load(tspath.ToPath(realPathDirectory, cwd, host.UseCaseSensitiveFileNames()).EnsureTrailingDirectorySeparator())
				if !ok {
					return false, false
				} // Continue to ancestor directory

				// Don't want to a package to globally import from itself (importNameCodeFix_symlink_own_package.ts)
				if tspath.StartsWithDirectory(importingFileName, realPathDirectory, host.UseCaseSensitiveFileNames()) {
					return false, true // Stop search, each ancestor directory will also hit this condition
				}

				for _, target := range targets {
					if !tspath.StartsWithDirectory(target, realPathDirectory, host.UseCaseSensitiveFileNames()) {
						continue
					}

					relative := tspath.GetRelativePathFromDirectory(
						realPathDirectory,
						target,
						tspath.ComparePathsOptions{
							UseCaseSensitiveFileNames: host.UseCaseSensitiveFileNames(),
							CurrentDirectory:          cwd,
						})
					symlinkSet.Range(func(symlinkDirectory string) bool {
						option := tspath.ResolvePath(symlinkDirectory, relative)
						results = append(results, ModulePath{
							FileName:        option,
							IsInNodeModules: ContainsNodeModules(option),
							IsRedirect:      target == referenceRedirect,
						})
						shouldFilterIgnoredPaths = true // We found a non-ignored path in symlinks, so we can reject ignored-path realpaths
						return true
					})
				}

				return false, false
			},
		)
	}

	if preferSymlinks {
		for _, p := range targets {
			if !(shouldFilterIgnoredPaths && containsIgnoredPath(p)) {
				IsInNodeModules := ContainsNodeModules(p)
				if pnpApi := host.PnpApi(); pnpApi != nil {
					IsInNodeModules = IsInNodeModules || pnpApi.IsInPnpModule(importingFileName, p)
				}

				results = append(results, ModulePath{
					FileName:        p,
					IsInNodeModules: IsInNodeModules,
					IsRedirect:      referenceRedirect == p,
				})
			}
		}
	}

	return results
}

func computeModuleSpecifiers(
	modulePaths []ModulePath,
	compilerOptions *core.CompilerOptions,
	importingSourceFile SourceFileForSpecifierGeneration,
	host ModuleSpecifierGenerationHost,
	userPreferences UserPreferences,
	options ModuleSpecifierOptions,
	forAutoImport bool,
) ([]string, ResultKind) {
	info := getInfo(importingSourceFile.FileName(), host)
	preferences := getModuleSpecifierPreferences(userPreferences, host, compilerOptions, importingSourceFile, "")

	var existingSpecifier string
	for _, modulePath := range modulePaths {
		targetPath := tspath.ToPath(modulePath.FileName, host.GetCurrentDirectory(), info.UseCaseSensitiveFileNames)
		var existingImport *ast.StringLiteralLike
		for _, importSpecifier := range importingSourceFile.Imports() {
			resolvedModule := host.GetResolvedModuleFromModuleSpecifier(importingSourceFile, importSpecifier)
			if resolvedModule.IsResolved() && tspath.ToPath(resolvedModule.ResolvedFileName, host.GetCurrentDirectory(), info.UseCaseSensitiveFileNames) == targetPath {
				existingImport = importSpecifier
				break
			}
		}
		if existingImport != nil {
			if preferences.relativePreference == RelativePreferenceNonRelative && tspath.PathIsRelative(existingImport.Text()) {
				// If the preference is for non-relative and the module specifier is relative, ignore it
				continue
			}
			existingMode := host.GetModeForUsageLocation(importingSourceFile, existingImport)
			targetMode := options.OverrideImportMode
			if targetMode == core.ResolutionModeNone {
				targetMode = host.GetDefaultResolutionModeForFile(importingSourceFile)
			}
			if existingMode != targetMode && existingMode != core.ResolutionModeNone && targetMode != core.ResolutionModeNone {
				// If the candidate import mode doesn't match the mode we're generating for, don't consider it
				continue
			}
			existingSpecifier = existingImport.Text()
			break
		}
	}

	if existingSpecifier != "" {
		return []string{existingSpecifier}, ResultKindNone
	}

	importedFileIsInNodeModules := core.Some(modulePaths, func(p ModulePath) bool { return p.IsInNodeModules })

	// Module specifier priority:
	//   1. "Bare package specifiers" (e.g. "@foo/bar") resulting from a path through node_modules to a package.json's "types" entry
	//   2. Specifiers generated using "paths" from tsconfig
	//   3. Non-relative specfiers resulting from a path through node_modules (e.g. "@foo/bar/path/to/file")
	//   4. Relative paths
	var pathsSpecifiers []string
	var redirectPathsSpecifiers []string
	var nodeModulesSpecifiers []string
	var relativeSpecifiers []string

	for _, modulePath := range modulePaths {
		var specifier string
		if modulePath.IsInNodeModules {
			specifier = tryGetModuleNameAsNodeModule(modulePath, info, importingSourceFile, host, compilerOptions, userPreferences /*packageNameOnly*/, false, options.OverrideImportMode)
		}
		if len(specifier) > 0 && !(forAutoImport && isExcludedByRegex(specifier, preferences.excludeRegexes)) {
			nodeModulesSpecifiers = append(nodeModulesSpecifiers, specifier)
			if modulePath.IsRedirect {
				// If we got a specifier for a redirect, it was a bare package specifier (e.g. "@foo/bar",
				// not "@foo/bar/path/to/file"). No other specifier will be this good, so stop looking.
				return nodeModulesSpecifiers, ResultKindNodeModules
			}
		}

		importMode := options.OverrideImportMode
		if importMode == core.ResolutionModeNone {
			importMode = host.GetDefaultResolutionModeForFile(importingSourceFile)
		}
		local := getLocalModuleSpecifier(
			modulePath.FileName,
			info,
			compilerOptions,
			host,
			importMode,
			preferences,
			/*pathsOnly*/ modulePath.IsRedirect || len(specifier) > 0,
		)
		if len(local) == 0 || forAutoImport && isExcludedByRegex(local, preferences.excludeRegexes) {
			continue
		}
		if modulePath.IsRedirect {
			redirectPathsSpecifiers = append(redirectPathsSpecifiers, local)
		} else if PathIsBareSpecifier(local) {
			if ContainsNodeModules(local) {
				// We could be in this branch due to inappropriate use of `baseUrl`, not intentional `paths`
				// usage. It's impossible to reason about where to prioritize baseUrl-generated module
				// specifiers, but if they contain `/node_modules/`, they're going to trigger a portability
				// error, so *at least* don't prioritize those.
				relativeSpecifiers = append(relativeSpecifiers, local)
			} else {
				pathsSpecifiers = append(pathsSpecifiers, local)
			}
		} else if forAutoImport || !importedFileIsInNodeModules || modulePath.IsInNodeModules {
			// Why this extra conditional, not just an `else`? If some path to the file contained
			// 'node_modules', but we can't create a non-relative specifier (e.g. "@foo/bar/path/to/file"),
			// that means we had to go through a *sibling's* node_modules, not one we can access directly.
			// If some path to the file was in node_modules but another was not, this likely indicates that
			// we have a monorepo structure with symlinks. In this case, the non-nodeModules path is
			// probably the realpath, e.g. "../bar/path/to/file", but a relative path to another package
			// in a monorepo is probably not portable. So, the module specifier we actually go with will be
			// the relative path through node_modules, so that the declaration emitter can produce a
			// portability error. (See declarationEmitReexportedSymlinkReference3)
			relativeSpecifiers = append(relativeSpecifiers, local)
		}
	}

	if len(pathsSpecifiers) > 0 {
		return pathsSpecifiers, ResultKindPaths
	}
	if len(redirectPathsSpecifiers) > 0 {
		return redirectPathsSpecifiers, ResultKindRedirect
	}
	if len(nodeModulesSpecifiers) > 0 {
		return nodeModulesSpecifiers, ResultKindNodeModules
	}
	return relativeSpecifiers, ResultKindRelative
}

func getLocalModuleSpecifier(
	moduleFileName string,
	info Info,
	compilerOptions *core.CompilerOptions,
	host ModuleSpecifierGenerationHost,
	importMode core.ResolutionMode,
	preferences ModuleSpecifierPreferences,
	pathsOnly bool,
) string {
	paths := compilerOptions.Paths
	rootDirs := compilerOptions.RootDirs

	if pathsOnly && paths == nil {
		return ""
	}

	sourceDirectory := info.SourceDirectory

	allowedEndings := preferences.getAllowedEndingsInPreferredOrder(importMode)
	var relativePath string
	if len(rootDirs) > 0 {
		relativePath = tryGetModuleNameFromRootDirs(rootDirs, moduleFileName, sourceDirectory, allowedEndings, compilerOptions, host)
	}
	if len(relativePath) == 0 {
		relativePath = processEnding(ensurePathIsNonModuleName(tspath.GetRelativePathFromDirectory(sourceDirectory, moduleFileName, tspath.ComparePathsOptions{
			UseCaseSensitiveFileNames: host.UseCaseSensitiveFileNames(),
			CurrentDirectory:          host.GetCurrentDirectory(),
		})), allowedEndings, compilerOptions, host)
	}

	root := compilerOptions.GetPathsBasePath(host.GetCurrentDirectory())
	baseDirectory := tspath.GetNormalizedAbsolutePath(root, host.GetCurrentDirectory())
	relativeToBaseUrl := getRelativePathIfInSameVolume(moduleFileName, baseDirectory, host.UseCaseSensitiveFileNames())
	if len(relativeToBaseUrl) == 0 {
		if pathsOnly {
			return ""
		}
		return relativePath
	}

	var fromPackageJsonImports string
	if !pathsOnly {
		fromPackageJsonImports = tryGetModuleNameFromPackageJsonImports(
			moduleFileName,
			sourceDirectory,
			compilerOptions,
			host,
			importMode,
			prefersTsExtension(allowedEndings),
		)
	}

	var fromPaths string
	if (pathsOnly || len(fromPackageJsonImports) == 0) && paths != nil {
		fromPaths = tryGetModuleNameFromPaths(
			relativeToBaseUrl,
			paths,
			allowedEndings,
			baseDirectory,
			host,
			compilerOptions,
		)
	}

	if pathsOnly {
		return fromPaths
	}

	var maybeNonRelative string
	if len(fromPackageJsonImports) > 0 {
		maybeNonRelative = fromPackageJsonImports
	} else {
		maybeNonRelative = fromPaths
	}
	if len(maybeNonRelative) == 0 {
		return relativePath
	}

	relativeIsExcluded := isExcludedByRegex(relativePath, preferences.excludeRegexes)
	nonRelativeIsExcluded := isExcludedByRegex(maybeNonRelative, preferences.excludeRegexes)
	if !relativeIsExcluded && nonRelativeIsExcluded {
		return relativePath
	}
	if relativeIsExcluded && !nonRelativeIsExcluded {
		return maybeNonRelative
	}

	if preferences.relativePreference == RelativePreferenceNonRelative && !tspath.PathIsRelative(maybeNonRelative) {
		return maybeNonRelative
	}

	if preferences.relativePreference == RelativePreferenceExternalNonRelative && !tspath.PathIsRelative(maybeNonRelative) {
		var projectDirectory tspath.Path
		if len(compilerOptions.ConfigFilePath) > 0 {
			projectDirectory = tspath.ToPath(compilerOptions.ConfigFilePath, host.GetCurrentDirectory(), host.UseCaseSensitiveFileNames())
		} else {
			projectDirectory = tspath.ToPath(host.GetCurrentDirectory(), host.GetCurrentDirectory(), host.UseCaseSensitiveFileNames())
		}
		canonicalSourceDirectory := tspath.ToPath(sourceDirectory, host.GetCurrentDirectory(), host.UseCaseSensitiveFileNames())
		modulePath := tspath.ToPath(moduleFileName, string(projectDirectory), host.UseCaseSensitiveFileNames())

		sourceIsInternal := strings.HasPrefix(string(canonicalSourceDirectory), string(projectDirectory))
		targetIsInternal := strings.HasPrefix(string(modulePath), string(projectDirectory))
		if sourceIsInternal && !targetIsInternal || !sourceIsInternal && targetIsInternal {
			// 1. The import path crosses the boundary of the tsconfig.json-containing directory.
			//
			//      src/
			//        tsconfig.json
			//        index.ts -------
			//      lib/              | (path crosses tsconfig.json)
			//        imported.ts <---
			//
			return maybeNonRelative
		}

		nearestTargetPackageJson := host.GetNearestAncestorDirectoryWithPackageJson(tspath.GetDirectoryPath(string(modulePath)))
		nearestSourcePackageJson := host.GetNearestAncestorDirectoryWithPackageJson(sourceDirectory)

		if !packageJsonPathsAreEqual(nearestTargetPackageJson, nearestSourcePackageJson, tspath.ComparePathsOptions{
			UseCaseSensitiveFileNames: host.UseCaseSensitiveFileNames(),
			CurrentDirectory:          host.GetCurrentDirectory(),
		}) {
			// 2. The importing and imported files are part of different packages.
			//
			//      packages/a/
			//        package.json
			//        index.ts --------
			//      packages/b/        | (path crosses package.json)
			//        package.json     |
			//        component.ts <---
			//
			return maybeNonRelative
		}
	}

	// Prefer a relative import over a baseUrl import if it has fewer components.
	if isPathRelativeToParent(maybeNonRelative) || strings.Count(relativePath, "/") < strings.Count(maybeNonRelative, "/") {
		return relativePath
	}
	return maybeNonRelative
}

func processEnding(
	fileName string,
	allowedEndings []ModuleSpecifierEnding,
	options *core.CompilerOptions,
	host ModuleSpecifierGenerationHost,
) string {
	if tspath.FileExtensionIsOneOf(fileName, []string{tspath.ExtensionJson, tspath.ExtensionMjs, tspath.ExtensionCjs}) {
		return fileName
	}

	noExtension := tspath.RemoveFileExtension(fileName)
	if fileName == noExtension {
		return fileName
	}

	jsPriority := slices.Index(allowedEndings, ModuleSpecifierEndingJsExtension)
	tsPriority := slices.Index(allowedEndings, ModuleSpecifierEndingTsExtension)
	if tspath.FileExtensionIsOneOf(fileName, []string{tspath.ExtensionMts, tspath.ExtensionCts}) && tsPriority < jsPriority {
		return fileName
	}
	if tspath.FileExtensionIsOneOf(fileName, []string{tspath.ExtensionDmts, tspath.ExtensionMts, tspath.ExtensionDcts, tspath.ExtensionCts}) {
		inputExt := tspath.GetDeclarationFileExtension(fileName)
		ext := getJsExtensionForDeclarationFileExtension(inputExt)
		return tspath.RemoveExtension(fileName, inputExt) + ext
	}

	switch allowedEndings[0] {
	case ModuleSpecifierEndingMinimal:
		withoutIndex := strings.TrimSuffix(noExtension, "/index")
		if host != nil && withoutIndex != noExtension && tryGetAnyFileFromPath(host, withoutIndex) {
			// Can't remove index if there's a file by the same name as the directory.
			// Probably more callers should pass `host` so we can determine this?
			return noExtension
		}
		return withoutIndex
	case ModuleSpecifierEndingIndex:
		return noExtension
	case ModuleSpecifierEndingJsExtension:
		return noExtension + getJSExtensionForFile(fileName, options)
	case ModuleSpecifierEndingTsExtension:
		// declaration files are already handled first with a remap back to input js paths,
		// and mjs/cjs/json are already singled out,
		// so we know fileName has to be either an input .js or .ts path already
		// TODO: possible dead code in strada in this branch to do with declaration file name handling
		return fileName
	default:
		debug.AssertNever(allowedEndings[0])
		return ""
	}
}

func tryGetModuleNameFromRootDirs(
	rootDirs []string,
	moduleFileName string,
	sourceDirectory string,
	allowedEndings []ModuleSpecifierEnding,
	compilerOptions *core.CompilerOptions,
	host ModuleSpecifierGenerationHost,
) string {
	normalizedTargetPaths := getPathsRelativeToRootDirs(moduleFileName, rootDirs, host.UseCaseSensitiveFileNames())
	if len(normalizedTargetPaths) == 0 {
		return ""
	}

	normalizedSourcePaths := getPathsRelativeToRootDirs(sourceDirectory, rootDirs, host.UseCaseSensitiveFileNames())
	var shortest string
	var shortestSepCount int
	for _, sourcePath := range normalizedSourcePaths {
		for _, targetPath := range normalizedTargetPaths {
			candidate := ensurePathIsNonModuleName(tspath.GetRelativePathFromDirectory(sourcePath, targetPath, tspath.ComparePathsOptions{
				UseCaseSensitiveFileNames: host.UseCaseSensitiveFileNames(),
				CurrentDirectory:          host.GetCurrentDirectory(),
			}))
			candidateSepCount := strings.Count(candidate, "/")
			if len(shortest) == 0 || candidateSepCount < shortestSepCount {
				shortest = candidate
				shortestSepCount = candidateSepCount
			}
		}
	}

	if len(shortest) == 0 {
		return ""
	}
	return processEnding(shortest, allowedEndings, compilerOptions, host)
}

// TODO: This code partially duplicates tryGetModuleNameAsNodeModule, is it better to keep it isolated from the node module version or should we merge them?
func tryGetModuleNameAsPnpPackage(
	pathObj ModulePath,
	info Info,
	importingSourceFile SourceFileForSpecifierGeneration,
	host ModuleSpecifierGenerationHost,
	options *core.CompilerOptions,
	userPreferences UserPreferences,
	packageNameOnly bool,
	overrideMode core.ResolutionMode,
) string {
	pnpApi := host.PnpApi()
	if pnpApi == nil {
		return ""
	}

	pnpPackageName := ""
	fromLocator, _ := pnpApi.FindLocator(importingSourceFile.FileName())
	toLocator, _ := pnpApi.FindLocator(pathObj.FileName)

	// Don't use the package name when the imported file is inside
	// the source directory (prefer a relative path instead)
	if fromLocator == toLocator {
		return ""
	}

	if fromLocator != nil && toLocator != nil {
		fromInfo := pnpApi.GetPackage(fromLocator)

		useToLocator := false

		for i := range fromInfo.PackageDependencies {
			isAlias := fromInfo.PackageDependencies[i].IsAlias()
			if isAlias && fromInfo.PackageDependencies[i].AliasName == toLocator.Name && fromInfo.PackageDependencies[i].Reference == toLocator.Reference {
				useToLocator = true
				break
			} else if fromInfo.PackageDependencies[i].Ident == toLocator.Name && fromInfo.PackageDependencies[i].Reference == toLocator.Reference {
				useToLocator = true
				break
			}
		}

		if useToLocator {
			pnpPackageName = toLocator.Name
		}
	}

	var parts *NodeModulePathParts
	if toLocator != nil {
		toInfo := pnpApi.GetPackage(toLocator)
		packageRootAbsolutePath := pnpApi.GetPackageLocationAbsolutePath(toInfo)
		parts = &NodeModulePathParts{
			TopLevelNodeModulesIndex: -1,
			TopLevelPackageNameIndex: -1,
			PackageRootIndex:         len(packageRootAbsolutePath),
			FileNameIndex:            strings.LastIndex(pathObj.FileName, "/"),
		}
	}

	if parts == nil {
		return ""
	}

	// Simplify the full file path to something that can be resolved by Node.
	preferences := getModuleSpecifierPreferences(userPreferences, host, options, importingSourceFile, "")
	allowedEndings := preferences.getAllowedEndingsInPreferredOrder(core.ResolutionModeNone)

	moduleSpecifier := pathObj.FileName
	isPackageRootPath := false
	if !packageNameOnly {
		packageRootIndex := parts.PackageRootIndex
		var moduleFileName string
		for true {
			// If the module could be imported by a directory name, use that directory's name
			pkgJsonResults := tryDirectoryWithPackageJson(
				*parts,
				pathObj,
				importingSourceFile,
				host,
				overrideMode,
				options,
				allowedEndings,
				pnpPackageName,
			)
			moduleFileToTry := pkgJsonResults.moduleFileToTry
			packageRootPath := pkgJsonResults.packageRootPath
			blockedByExports := pkgJsonResults.blockedByExports
			verbatimFromExports := pkgJsonResults.verbatimFromExports
			if blockedByExports {
				return "" // File is under this package.json, but is not publicly exported - there's no way to name it via `node_modules` resolution
			}
			if verbatimFromExports {
				return moduleFileToTry
			}
			//}
			if len(packageRootPath) > 0 {
				moduleSpecifier = packageRootPath
				isPackageRootPath = true
				break
			}
			if len(moduleFileName) == 0 {
				moduleFileName = moduleFileToTry
			}
			// try with next level of directory
			packageRootIndex = core.IndexAfter(pathObj.FileName, "/", packageRootIndex+1)
			if packageRootIndex == -1 {
				moduleSpecifier = processEnding(moduleFileName, allowedEndings, options, host)
				break
			}
		}
	}

	if pathObj.IsRedirect && !isPackageRootPath {
		return ""
	}

	// If the module was found in @types, get the actual Node package name
	nodeModulesDirectoryName := moduleSpecifier[parts.TopLevelPackageNameIndex+1:]
	if pnpPackageName != "" {
		nodeModulesDirectoryName = pnpPackageName + moduleSpecifier[parts.PackageRootIndex:]
	}

	return GetPackageNameFromTypesPackageName(nodeModulesDirectoryName)
}

func tryGetModuleNameAsNodeModule(
	pathObj ModulePath,
	info Info,
	importingSourceFile SourceFileForSpecifierGeneration,
	host ModuleSpecifierGenerationHost,
	options *core.CompilerOptions,
	userPreferences UserPreferences,
	packageNameOnly bool,
	overrideMode core.ResolutionMode,
) string {
	pnpModuleName := tryGetModuleNameAsPnpPackage(pathObj, info, importingSourceFile, host, options, userPreferences, packageNameOnly, overrideMode)
	if pnpModuleName != "" {
		return pnpModuleName
	}

	parts := GetNodeModulePathParts(pathObj.FileName)
	if parts == nil {
		return ""
	}

	// Simplify the full file path to something that can be resolved by Node.
	preferences := getModuleSpecifierPreferences(userPreferences, host, options, importingSourceFile, "")
	allowedEndings := preferences.getAllowedEndingsInPreferredOrder(core.ResolutionModeNone)

	caseSensitive := host.UseCaseSensitiveFileNames()
	moduleSpecifier := pathObj.FileName
	isPackageRootPath := false
	if !packageNameOnly {
		packageRootIndex := parts.PackageRootIndex
		var moduleFileName string
		for true {
			// If the module could be imported by a directory name, use that directory's name
			pkgJsonResults := tryDirectoryWithPackageJson(
				*parts,
				pathObj,
				importingSourceFile,
				host,
				overrideMode,
				options,
				allowedEndings,
				"",
			)
			moduleFileToTry := pkgJsonResults.moduleFileToTry
			packageRootPath := pkgJsonResults.packageRootPath
			blockedByExports := pkgJsonResults.blockedByExports
			verbatimFromExports := pkgJsonResults.verbatimFromExports
			if blockedByExports {
				return "" // File is under this package.json, but is not publicly exported - there's no way to name it via `node_modules` resolution
			}
			if verbatimFromExports {
				return moduleFileToTry
			}
			//}
			if len(packageRootPath) > 0 {
				moduleSpecifier = packageRootPath
				isPackageRootPath = true
				break
			}
			if len(moduleFileName) == 0 {
				moduleFileName = moduleFileToTry
			}
			// try with next level of directory
			packageRootIndex = core.IndexAfter(pathObj.FileName, "/", packageRootIndex+1)
			if packageRootIndex == -1 {
				moduleSpecifier = processEnding(moduleFileName, allowedEndings, options, host)
				break
			}
		}
	}

	if pathObj.IsRedirect && !isPackageRootPath {
		return ""
	}

	globalTypingsCacheLocation := host.GetGlobalTypingsCacheLocation()
	// Get a path that's relative to node_modules or the importing file's path
	// if node_modules folder is in this folder or any of its parent folders, no need to keep it.
	pathToTopLevelNodeModules := moduleSpecifier[0:parts.TopLevelNodeModulesIndex]

	if !stringutil.HasPrefix(info.SourceDirectory, pathToTopLevelNodeModules, caseSensitive) || len(globalTypingsCacheLocation) > 0 && stringutil.HasPrefix(globalTypingsCacheLocation, pathToTopLevelNodeModules, caseSensitive) {
		return ""
	}

	// If the module was found in @types, get the actual Node package name
	nodeModulesDirectoryName := moduleSpecifier[parts.TopLevelPackageNameIndex+1:]
	return GetPackageNameFromTypesPackageName(nodeModulesDirectoryName)
}

type pkgJsonDirAttemptResult struct {
	moduleFileToTry     string
	packageRootPath     string
	blockedByExports    bool
	verbatimFromExports bool
}

func tryDirectoryWithPackageJson(
	parts NodeModulePathParts,
	pathObj ModulePath,
	importingSourceFile SourceFileForSpecifierGeneration,
	host ModuleSpecifierGenerationHost,
	overrideMode core.ResolutionMode,
	options *core.CompilerOptions,
	allowedEndings []ModuleSpecifierEnding,
	packageNameOverride string,
) pkgJsonDirAttemptResult {
	rootIdx := parts.PackageRootIndex
	if rootIdx == -1 {
		rootIdx = len(pathObj.FileName) // TODO: possible strada bug? -1 in js slice removes characters from the end, in go it panics - js behavior seems unwanted here?
	}
	packageRootPath := pathObj.FileName[0:rootIdx]
	packageJsonPath := tspath.CombinePaths(packageRootPath, "package.json")
	moduleFileToTry := pathObj.FileName
	maybeBlockedByTypesVersions := false
	packageJson := host.GetPackageJsonInfo(packageJsonPath)
	if packageJson == nil {
		// No package.json exists; an index.js will still resolve as the package name
		fileName := moduleFileToTry[parts.PackageRootIndex+1:]
		if fileName == "index.d.ts" || fileName == "index.js" || fileName == "index.ts" || fileName == "index.tsx" {
			return pkgJsonDirAttemptResult{moduleFileToTry: moduleFileToTry, packageRootPath: packageRootPath}
		} else {
			return pkgJsonDirAttemptResult{moduleFileToTry: moduleFileToTry}
		}
	}

	importMode := overrideMode
	if importMode == core.ResolutionModeNone {
		importMode = host.GetDefaultResolutionModeForFile(importingSourceFile)
	}

	packageJsonContent := packageJson.GetContents()
	if options.GetResolvePackageJsonImports() {
		// The package name that we found in node_modules could be different from the package
		// name in the package.json content via url/filepath dependency specifiers. We need to
		// use the actual directory name, so don't look at `packageJsonContent.name` here.
		nodeModulesDirectoryName := packageRootPath[parts.TopLevelPackageNameIndex+1:]
<<<<<<< HEAD
		packageName := packageNameOverride
		if packageName == "" {
			packageName = GetPackageNameFromTypesPackageName(nodeModulesDirectoryName)
		}
=======
		packageName := GetPackageNameFromTypesPackageName(nodeModulesDirectoryName)

		// Determine resolution mode for package.json exports condition matching.
		// TypeScript's tryDirectoryWithPackageJson uses the importing file's mode (moduleSpecifiers.ts:1257),
		// but this causes incorrect exports resolution. We fix this by checking the target file's extension
		// using the logic from getImpliedNodeFormatForEmitWorker (program.ts:4827-4838).
		// .cjs/.cts/.d.cts → CommonJS → "require" condition
		// .mjs/.mts/.d.mts → ESM → "import" condition
		if tspath.FileExtensionIsOneOf(pathObj.FileName, []string{tspath.ExtensionCjs, tspath.ExtensionCts, tspath.ExtensionDcts}) {
			importMode = core.ResolutionModeCommonJS
		} else if tspath.FileExtensionIsOneOf(pathObj.FileName, []string{tspath.ExtensionMjs, tspath.ExtensionMts, tspath.ExtensionDmts}) {
			importMode = core.ResolutionModeESM
		}

>>>>>>> 2ae41016
		conditions := module.GetConditions(options, importMode)

		var fromExports string
		if packageJsonContent != nil && packageJsonContent.Fields.Exports.Type != packagejson.JSONValueTypeNotPresent {
			fromExports = tryGetModuleNameFromExports(
				options,
				host,
				pathObj.FileName,
				packageRootPath,
				packageName,
				packageJsonContent.Fields.Exports,
				conditions,
			)
		}
		if len(fromExports) > 0 {
			return pkgJsonDirAttemptResult{
				moduleFileToTry:     fromExports,
				verbatimFromExports: true,
			}
		}
		if packageJsonContent != nil && packageJsonContent.Fields.Exports.Type != packagejson.JSONValueTypeNotPresent {
			return pkgJsonDirAttemptResult{
				moduleFileToTry:  pathObj.FileName,
				blockedByExports: true,
			}
		}
	}

	var versionPaths packagejson.VersionPaths
	if packageJsonContent != nil && packageJsonContent.TypesVersions.Type == packagejson.JSONValueTypeObject {
		versionPaths = packageJsonContent.GetVersionPaths(nil)
	}
	if versionPaths.GetPaths() != nil {
		subModuleName := pathObj.FileName[len(packageRootPath)+1:]
		fromPaths := tryGetModuleNameFromPaths(
			subModuleName,
			versionPaths.GetPaths(),
			allowedEndings,
			packageRootPath,
			host,
			options,
		)
		if len(fromPaths) == 0 {
			maybeBlockedByTypesVersions = true
		} else {
			moduleFileToTry = tspath.CombinePaths(packageRootPath, fromPaths)
		}
	}
	// If the file is the main module, it can be imported by the package name
	mainFileRelative := "index.js"
	if packageJsonContent != nil {
		if packageJsonContent.Typings.Valid {
			mainFileRelative = packageJsonContent.Typings.Value
		} else if packageJsonContent.Types.Valid {
			mainFileRelative = packageJsonContent.Types.Value
		} else if packageJsonContent.Main.Valid {
			mainFileRelative = packageJsonContent.Main.Value
		}
	}

	if len(mainFileRelative) > 0 && !(maybeBlockedByTypesVersions && module.MatchPatternOrExact(module.TryParsePatterns(versionPaths.GetPaths()), mainFileRelative) != core.Pattern{}) {
		// The 'main' file is also subject to mapping through typesVersions, and we couldn't come up with a path
		// explicitly through typesVersions, so if it matches a key in typesVersions now, it's not reachable.
		// (The only way this can happen is if some file in a package that's not resolvable from outside the
		// package got pulled into the program anyway, e.g. transitively through a file that *is* reachable. It
		// happens very easily in fourslash tests though, since every test file listed gets included. See
		// importNameCodeFix_typesVersions.ts for an example.)
		mainExportFile := tspath.ToPath(mainFileRelative, packageRootPath, host.UseCaseSensitiveFileNames())
		compareOpt := tspath.ComparePathsOptions{
			UseCaseSensitiveFileNames: host.UseCaseSensitiveFileNames(),
			CurrentDirectory:          host.GetCurrentDirectory(),
		}
		if tspath.ComparePaths(tspath.RemoveFileExtension(string(mainExportFile)), tspath.RemoveFileExtension(moduleFileToTry), compareOpt) == 0 {
			// ^ An arbitrary removal of file extension for this comparison is almost certainly wrong
			return pkgJsonDirAttemptResult{packageRootPath: packageRootPath, moduleFileToTry: moduleFileToTry}
		} else if packageJsonContent == nil || packageJsonContent.Type.Value != "module" &&
			!tspath.FileExtensionIsOneOf(moduleFileToTry, tspath.ExtensionsNotSupportingExtensionlessResolution) &&
			stringutil.HasPrefix(moduleFileToTry, string(mainExportFile), host.UseCaseSensitiveFileNames()) &&
			tspath.ComparePaths(tspath.GetDirectoryPath(moduleFileToTry), tspath.RemoveTrailingDirectorySeparator(string(mainExportFile)), compareOpt) == 0 &&
			tspath.RemoveFileExtension(tspath.GetBaseFileName(moduleFileToTry)) == "index" {
			// if mainExportFile is a directory, which contains moduleFileToTry, we just try index file
			// example mainExportFile: `pkg/lib` and moduleFileToTry: `pkg/lib/index`, we can use packageRootPath
			// but this behavior is deprecated for packages with "type": "module", so we only do this for packages without "type": "module"
			// and make sure that the extension on index.{???} is something that supports omitting the extension
			return pkgJsonDirAttemptResult{packageRootPath: packageRootPath, moduleFileToTry: moduleFileToTry}
		}
	}

	return pkgJsonDirAttemptResult{moduleFileToTry: moduleFileToTry}
}

func tryGetModuleNameFromExports(
	options *core.CompilerOptions,
	host ModuleSpecifierGenerationHost,
	targetFilePath string,
	packageDirectory string,
	packageName string,
	exports packagejson.ExportsOrImports,
	conditions []string,
) string {
	if exports.IsSubpaths() {
		// sub-mappings
		// 3 cases:
		// * directory mappings (legacyish, key ends with / (technically allows index/extension resolution under cjs mode))
		// * pattern mappings (contains a *)
		// * exact mappings (no *, does not end with /)
		for k, subk := range exports.AsObject().Entries() {
			subPackageName := tspath.GetNormalizedAbsolutePath(tspath.CombinePaths(packageName, k), "")
			mode := MatchingModeExact
			if strings.HasSuffix(k, "/") {
				mode = MatchingModeDirectory
			} else if strings.Contains(k, "*") {
				mode = MatchingModePattern
			}
			result := tryGetModuleNameFromExportsOrImports(options, host, targetFilePath, packageDirectory, subPackageName, subk, conditions, mode /*isImports*/, false /*preferTsExtension*/, false)
			if len(result) > 0 {
				return result
			}
		}
	}
	return tryGetModuleNameFromExportsOrImports(
		options,
		host,
		targetFilePath,
		packageDirectory,
		packageName,
		exports,
		conditions,
		MatchingModeExact,
		/*isImports*/ false,
		/*preferTsExtension*/ false,
	)
}

func tryGetModuleNameFromPackageJsonImports(
	moduleFileName string,
	sourceDirectory string,
	options *core.CompilerOptions,
	host ModuleSpecifierGenerationHost,
	importMode core.ResolutionMode,
	preferTsExtension bool,
) string {
	if !options.GetResolvePackageJsonImports() {
		return ""
	}

	ancestorDirectoryWithPackageJson := host.GetNearestAncestorDirectoryWithPackageJson(sourceDirectory)
	if len(ancestorDirectoryWithPackageJson) == 0 {
		return ""
	}
	packageJsonPath := tspath.CombinePaths(ancestorDirectoryWithPackageJson, "package.json")

	info := host.GetPackageJsonInfo(packageJsonPath)
	if info == nil {
		return ""
	}

	imports := info.GetContents().Fields.Imports
	switch imports.Type {
	case packagejson.JSONValueTypeNotPresent, packagejson.JSONValueTypeArray, packagejson.JSONValueTypeString:
		return "" // not present or invalid for imports
	case packagejson.JSONValueTypeObject:
		conditions := module.GetConditions(options, importMode)
		top := imports.AsObject()
		entries := top.Entries()
		for k, value := range entries {
			if !strings.HasPrefix(k, "#") || k == "#" || strings.HasPrefix(k, "#/") {
				continue // invalid imports entry
			}
			mode := MatchingModeExact
			if strings.HasSuffix(k, "/") {
				mode = MatchingModeDirectory
			} else if strings.Contains(k, "*") {
				mode = MatchingModePattern
			}
			result := tryGetModuleNameFromExportsOrImports(
				options,
				host,
				moduleFileName,
				ancestorDirectoryWithPackageJson,
				k,
				value,
				conditions,
				mode,
				true,
				preferTsExtension,
			)
			if len(result) > 0 {
				return result
			}
		}
	}

	return ""
}

type specPair struct {
	ending ModuleSpecifierEnding
	value  string
}

func tryGetModuleNameFromPaths(
	relativeToBaseUrl string,
	paths *collections.OrderedMap[string, []string],
	allowedEndings []ModuleSpecifierEnding,
	baseDirectory string,
	host ModuleSpecifierGenerationHost,
	compilerOptions *core.CompilerOptions,
) string {
	caseSensitive := host.UseCaseSensitiveFileNames()
	for key, values := range paths.Entries() {
		for _, patternText := range values {
			normalized := tspath.NormalizePath(patternText)
			pattern := getRelativePathIfInSameVolume(normalized, baseDirectory, caseSensitive)
			if len(pattern) == 0 {
				pattern = normalized
			}
			indexOfStar := strings.Index(pattern, "*")

			// In module resolution, if `pattern` itself has an extension, a file with that extension is looked up directly,
			// meaning a '.ts' or '.d.ts' extension is allowed to resolve. This is distinct from the case where a '*' substitution
			// causes a module specifier to have an extension, i.e. the extension comes from the module specifier in a JS/TS file
			// and matches the '*'. For example:
			//
			// Module Specifier      | Path Mapping (key: [pattern]) | Interpolation       | Resolution Action
			// ---------------------->------------------------------->--------------------->---------------------------------------------------------------
			// import "@app/foo"    -> "@app/*": ["./src/app/*.ts"] -> "./src/app/foo.ts" -> tryFile("./src/app/foo.ts") || [continue resolution algorithm]
			// import "@app/foo.ts" -> "@app/*": ["./src/app/*"]    -> "./src/app/foo.ts" -> [continue resolution algorithm]
			//
			// (https://github.com/microsoft/TypeScript/blob/ad4ded80e1d58f0bf36ac16bea71bc10d9f09895/src/compiler/moduleNameResolver.ts#L2509-L2516)
			//
			// The interpolation produced by both scenarios is identical, but only in the former, where the extension is encoded in
			// the path mapping rather than in the module specifier, will we prioritize a file lookup on the interpolation result.
			// (In fact, currently, the latter scenario will necessarily fail since no resolution mode recognizes '.ts' as a valid
			// extension for a module specifier.)
			//
			// Here, this means we need to be careful about whether we generate a match from the target filename (typically with a
			// .ts extension) or the possible relative module specifiers representing that file:
			//
			// Filename            | Relative Module Specifier Candidates         | Path Mapping                 | Filename Result    | Module Specifier Results
			// --------------------<----------------------------------------------<------------------------------<-------------------||----------------------------
			// dist/haha.d.ts      <- dist/haha, dist/haha.js                     <- "@app/*": ["./dist/*.d.ts"] <- @app/haha        || (none)
			// dist/haha.d.ts      <- dist/haha, dist/haha.js                     <- "@app/*": ["./dist/*"]      <- (none)           || @app/haha, @app/haha.js
			// dist/foo/index.d.ts <- dist/foo, dist/foo/index, dist/foo/index.js <- "@app/*": ["./dist/*.d.ts"] <- @app/foo/index   || (none)
			// dist/foo/index.d.ts <- dist/foo, dist/foo/index, dist/foo/index.js <- "@app/*": ["./dist/*"]      <- (none)           || @app/foo, @app/foo/index, @app/foo/index.js
			// dist/wow.js.js      <- dist/wow.js, dist/wow.js.js                 <- "@app/*": ["./dist/*.js"]   <- @app/wow.js      || @app/wow, @app/wow.js
			//
			// The "Filename Result" can be generated only if `pattern` has an extension. Care must be taken that the list of
			// relative module specifiers to run the interpolation (a) is actually valid for the module resolution mode, (b) takes
			// into account the existence of other files (e.g. 'dist/wow.js' cannot refer to 'dist/wow.js.js' if 'dist/wow.js'
			// exists) and (c) that they are ordered by preference. The last row shows that the filename result and module
			// specifier results are not mutually exclusive. Note that the filename result is a higher priority in module
			// resolution, but as long criteria (b) above is met, I don't think its result needs to be the highest priority result
			// in module specifier generation. I have included it last, as it's difficult to tell exactly where it should be
			// sorted among the others for a particular value of `importModuleSpecifierEnding`.

			var candidates []specPair
			for _, ending := range allowedEndings {
				result := processEnding(
					relativeToBaseUrl,
					[]ModuleSpecifierEnding{ending},
					compilerOptions,
					host,
				)
				candidates = append(candidates, specPair{
					ending: ending,
					value:  result,
				})
			}
			if len(tspath.TryGetExtensionFromPath(pattern)) > 0 {
				candidates = append(candidates, specPair{
					ending: ModuleSpecifierEndingJsExtension,
					value:  relativeToBaseUrl,
				})
			}

			if indexOfStar != -1 {
				prefix := pattern[0:indexOfStar]
				suffix := pattern[indexOfStar+1:]
				for _, c := range candidates {
					value := c.value
					if len(value) >= len(prefix)+len(suffix) &&
						stringutil.HasPrefix(value, prefix, caseSensitive) && // TODO: possible strada bug: these are not case-switched in strada
						stringutil.HasSuffix(value, suffix, caseSensitive) &&
						validateEnding(c, relativeToBaseUrl, compilerOptions, host) {
						matchedStar := value[len(prefix) : len(value)-len(suffix)]
						if !tspath.PathIsRelative(matchedStar) {
							return replaceFirstStar(key, matchedStar)
						}
					}
				}
			} else if core.Some(candidates, func(c specPair) bool { return c.ending != ModuleSpecifierEndingMinimal && pattern == c.value }) ||
				core.Some(candidates, func(c specPair) bool {
					return c.ending == ModuleSpecifierEndingMinimal && pattern == c.value && validateEnding(c, relativeToBaseUrl, compilerOptions, host)
				}) {
				return key
			}
		}
	}
	return ""
}

func validateEnding(c specPair, relativeToBaseUrl string, compilerOptions *core.CompilerOptions, host ModuleSpecifierGenerationHost) bool {
	// Optimization: `removeExtensionAndIndexPostFix` can query the file system (a good bit) if `ending` is `Minimal`, the basename
	// is 'index', and a `host` is provided. To avoid that until it's unavoidable, we ran the function with no `host` above. Only
	// here, after we've checked that the minimal ending is indeed a match (via the length and prefix/suffix checks / `some` calls),
	// do we check that the host-validated result is consistent with the answer we got before. If it's not, it falls back to the
	// `ModuleSpecifierEnding.Index` result, which should already be in the list of candidates if `Minimal` was. (Note: the assumption here is
	// that every module resolution mode that supports dropping extensions also supports dropping `/index`. Like literally
	// everything else in this file, this logic needs to be updated if that's not true in some future module resolution mode.)
	return c.ending != ModuleSpecifierEndingMinimal || c.value == processEnding(relativeToBaseUrl, []ModuleSpecifierEnding{c.ending}, compilerOptions, host)
}

func tryGetModuleNameFromExportsOrImports(
	options *core.CompilerOptions,
	host ModuleSpecifierGenerationHost,
	targetFilePath string,
	packageDirectory string,
	packageName string,
	exports packagejson.ExportsOrImports,
	conditions []string,
	mode MatchingMode,
	isImports bool,
	preferTsExtension bool,
) string {
	switch exports.Type {
	case packagejson.JSONValueTypeNotPresent:
		return ""
	case packagejson.JSONValueTypeString:
		strValue := exports.Value.(string)

		// possible strada bug? Always uses compilerOptions of the host project, not those applicable to the targeted package.json!
		var outputFile string
		var declarationFile string
		if isImports {
			outputFile = outputpaths.GetOutputJSFileNameWorker(targetFilePath, options, host)
			declarationFile = outputpaths.GetOutputDeclarationFileNameWorker(targetFilePath, options, host)
		}

		pathOrPattern := tspath.GetNormalizedAbsolutePath(tspath.CombinePaths(packageDirectory, strValue), "")
		var extensionSwappedTarget string
		if tspath.HasTSFileExtension(targetFilePath) {
			extensionSwappedTarget = tspath.RemoveFileExtension(targetFilePath) + tryGetJSExtensionForFile(targetFilePath, options)
		}
		canTryTsExtension := preferTsExtension && tspath.HasImplementationTSFileExtension(targetFilePath)

		compareOpts := tspath.ComparePathsOptions{
			UseCaseSensitiveFileNames: host.UseCaseSensitiveFileNames(),
			CurrentDirectory:          host.GetCurrentDirectory(),
		}

		switch mode {
		case MatchingModeExact:
			if len(extensionSwappedTarget) > 0 && tspath.ComparePaths(extensionSwappedTarget, pathOrPattern, compareOpts) == 0 ||
				tspath.ComparePaths(targetFilePath, pathOrPattern, compareOpts) == 0 ||
				len(outputFile) > 0 && tspath.ComparePaths(outputFile, pathOrPattern, compareOpts) == 0 ||
				len(declarationFile) > 0 && tspath.ComparePaths(declarationFile, pathOrPattern, compareOpts) == 0 {
				return packageName
			}
		case MatchingModeDirectory:
			if canTryTsExtension && tspath.ContainsPath(targetFilePath, pathOrPattern, compareOpts) {
				fragment := tspath.GetRelativePathFromDirectory(pathOrPattern, targetFilePath, compareOpts)
				return tspath.GetNormalizedAbsolutePath(tspath.CombinePaths(tspath.CombinePaths(packageName, strValue), fragment), "")
			}
			if len(extensionSwappedTarget) > 0 && tspath.ContainsPath(pathOrPattern, extensionSwappedTarget, compareOpts) {
				fragment := tspath.GetRelativePathFromDirectory(pathOrPattern, extensionSwappedTarget, compareOpts)
				return tspath.GetNormalizedAbsolutePath(tspath.CombinePaths(tspath.CombinePaths(packageName, strValue), fragment), "")
			}
			if !canTryTsExtension && tspath.ContainsPath(pathOrPattern, targetFilePath, compareOpts) {
				fragment := tspath.GetRelativePathFromDirectory(pathOrPattern, targetFilePath, compareOpts)
				return tspath.GetNormalizedAbsolutePath(tspath.CombinePaths(tspath.CombinePaths(packageName, strValue), fragment), "")
			}
			if len(outputFile) > 0 && tspath.ContainsPath(pathOrPattern, outputFile, compareOpts) {
				fragment := tspath.GetRelativePathFromDirectory(pathOrPattern, outputFile, compareOpts)
				return tspath.CombinePaths(packageName, fragment)
			}
			if len(declarationFile) > 0 && tspath.ContainsPath(pathOrPattern, declarationFile, compareOpts) {
				fragment := tspath.GetRelativePathFromDirectory(pathOrPattern, declarationFile, compareOpts)
				jsExtension := getJSExtensionForFile(declarationFile, options)
				fragmentWithJsExtension := tspath.ChangeExtension(fragment, jsExtension)
				return tspath.CombinePaths(packageName, fragmentWithJsExtension)
			}
		case MatchingModePattern:
			leadingSlice, trailingSlice, _ := strings.Cut(pathOrPattern, "*")
			caseSensitive := host.UseCaseSensitiveFileNames()
			if canTryTsExtension && stringutil.HasPrefix(targetFilePath, leadingSlice, caseSensitive) && stringutil.HasSuffix(targetFilePath, trailingSlice, caseSensitive) {
				starReplacement := targetFilePath[len(leadingSlice) : len(targetFilePath)-len(trailingSlice)]
				return replaceFirstStar(packageName, starReplacement)
			}
			if len(extensionSwappedTarget) > 0 && stringutil.HasPrefix(extensionSwappedTarget, leadingSlice, caseSensitive) && stringutil.HasSuffix(extensionSwappedTarget, trailingSlice, caseSensitive) {
				starReplacement := extensionSwappedTarget[len(leadingSlice) : len(extensionSwappedTarget)-len(trailingSlice)]
				return replaceFirstStar(packageName, starReplacement)
			}
			if !canTryTsExtension && stringutil.HasPrefix(targetFilePath, leadingSlice, caseSensitive) && stringutil.HasSuffix(targetFilePath, trailingSlice, caseSensitive) {
				starReplacement := targetFilePath[len(leadingSlice) : len(targetFilePath)-len(trailingSlice)]
				return replaceFirstStar(packageName, starReplacement)
			}
			if len(outputFile) > 0 && stringutil.HasPrefix(outputFile, leadingSlice, caseSensitive) && stringutil.HasSuffix(outputFile, trailingSlice, caseSensitive) {
				starReplacement := outputFile[len(leadingSlice) : len(outputFile)-len(trailingSlice)]
				return replaceFirstStar(packageName, starReplacement)
			}
			if len(declarationFile) > 0 && stringutil.HasPrefix(declarationFile, leadingSlice, caseSensitive) && stringutil.HasSuffix(declarationFile, trailingSlice, caseSensitive) {
				starReplacement := declarationFile[len(leadingSlice) : len(declarationFile)-len(trailingSlice)]
				substituted := replaceFirstStar(packageName, starReplacement)
				jsExtension := tryGetJSExtensionForFile(declarationFile, options)
				if len(jsExtension) > 0 {
					return tspath.ChangeFullExtension(substituted, jsExtension)
				}
			}
		}
		return ""
	case packagejson.JSONValueTypeArray:
		arr := exports.AsArray()
		for _, e := range arr {
			result := tryGetModuleNameFromExportsOrImports(options, host, targetFilePath, packageDirectory, packageName, e, conditions, mode, isImports, preferTsExtension)
			if len(result) > 0 {
				return result
			}
		}
	case packagejson.JSONValueTypeObject:
		// conditional mapping
		obj := exports.AsObject()
		for key, value := range obj.Entries() {
			if key == "default" || slices.Contains(conditions, key) || isApplicableVersionedTypesKey(conditions, key) {
				result := tryGetModuleNameFromExportsOrImports(options, host, targetFilePath, packageDirectory, packageName, value, conditions, mode, isImports, preferTsExtension)
				if len(result) > 0 {
					return result
				}
			}
		}
	case packagejson.JSONValueTypeNull:
		return ""
	}
	return ""
}

// `importingSourceFile` and `importingSourceFileName`? Why not just use `importingSourceFile.path`?
// Because when this is called by the declaration emitter, `importingSourceFile` is the implementation
// file, but `importingSourceFileName` and `toFileName` refer to declaration files (the former to the
// one currently being produced; the latter to the one being imported). We need an implementation file
// just to get its `impliedNodeFormat` and to detect certain preferences from existing import module
// specifiers.
func GetModuleSpecifier(
	compilerOptions *core.CompilerOptions,
	host ModuleSpecifierGenerationHost,
	importingSourceFile *ast.SourceFile, // !!! | FutureSourceFile
	importingSourceFileName string,
	oldImportSpecifier string, // used only in updatingModuleSpecifier
	toFileName string,
	options ModuleSpecifierOptions,
) string {
	userPreferences := UserPreferences{}
	info := getInfo(importingSourceFileName, host)
	modulePaths := getAllModulePaths(info, toFileName, host, compilerOptions, userPreferences, options)
	preferences := getModuleSpecifierPreferences(userPreferences, host, compilerOptions, importingSourceFile, oldImportSpecifier)

	resolutionMode := options.OverrideImportMode
	if resolutionMode == core.ResolutionModeNone {
		resolutionMode = host.GetDefaultResolutionModeForFile(importingSourceFile)
	}

	for _, modulePath := range modulePaths {
		if firstDefined := tryGetModuleNameAsNodeModule(modulePath, info, importingSourceFile, host, compilerOptions, userPreferences, false /*packageNameOnly*/, options.OverrideImportMode); len(firstDefined) > 0 {
			return firstDefined
		} else if firstDefined := getLocalModuleSpecifier(toFileName, info, compilerOptions, host, resolutionMode, preferences, false); len(firstDefined) > 0 {
			return firstDefined
		}
	}
	return ""
}<|MERGE_RESOLUTION|>--- conflicted
+++ resolved
@@ -950,13 +950,13 @@
 		// name in the package.json content via url/filepath dependency specifiers. We need to
 		// use the actual directory name, so don't look at `packageJsonContent.name` here.
 		nodeModulesDirectoryName := packageRootPath[parts.TopLevelPackageNameIndex+1:]
-<<<<<<< HEAD
-		packageName := packageNameOverride
-		if packageName == "" {
+
+		var packageName string
+		if packageNameOverride != "" {
+			packageName = packageNameOverride
+		} else {
 			packageName = GetPackageNameFromTypesPackageName(nodeModulesDirectoryName)
 		}
-=======
-		packageName := GetPackageNameFromTypesPackageName(nodeModulesDirectoryName)
 
 		// Determine resolution mode for package.json exports condition matching.
 		// TypeScript's tryDirectoryWithPackageJson uses the importing file's mode (moduleSpecifiers.ts:1257),
@@ -970,7 +970,6 @@
 			importMode = core.ResolutionModeESM
 		}
 
->>>>>>> 2ae41016
 		conditions := module.GetConditions(options, importMode)
 
 		var fromExports string
