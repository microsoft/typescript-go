--- conflicted
+++ resolved
@@ -828,10 +828,7 @@
 		// name in the package.json content via url/filepath dependency specifiers. We need to
 		// use the actual directory name, so don't look at `packageJsonContent.name` here.
 		nodeModulesDirectoryName := packageRootPath[parts.TopLevelPackageNameIndex+1:]
-<<<<<<< HEAD
 		packageName := module.GetPackageNameFromTypesPackageName(nodeModulesDirectoryName)
-=======
-		packageName := GetPackageNameFromTypesPackageName(nodeModulesDirectoryName)
 
 		// Determine resolution mode for package.json exports condition matching.
 		// TypeScript's tryDirectoryWithPackageJson uses the importing file's mode (moduleSpecifiers.ts:1257),
@@ -845,7 +842,6 @@
 			importMode = core.ResolutionModeESM
 		}
 
->>>>>>> f16a4b74
 		conditions := module.GetConditions(options, importMode)
 
 		var fromExports string
