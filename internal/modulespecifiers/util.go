--- conflicted
+++ resolved
@@ -15,8 +15,6 @@
 	"github.com/microsoft/typescript-go/internal/tspath"
 )
 
-<<<<<<< HEAD
-=======
 type regexPatternCacheKey struct {
 	pattern string
 	opts    regexp2.RegexOptions
@@ -27,11 +25,6 @@
 	regexPatternCache   = make(map[regexPatternCacheKey]*regexp2.Regexp)
 )
 
-func isNonGlobalAmbientModule(node *ast.Node) bool {
-	return ast.IsModuleDeclaration(node) && ast.IsStringLiteral(node.Name())
-}
-
->>>>>>> e93d3640
 func comparePathsByRedirectAndNumberOfDirectorySeparators(a ModulePath, b ModulePath) int {
 	if a.IsRedirect == b.IsRedirect {
 		return strings.Count(a.FileName, "/") - strings.Count(b.FileName, "/")
